--- conflicted
+++ resolved
@@ -2609,7 +2609,6 @@
     var = EDDY_NU;
     *d_x_var = 1.;
     break;
-<<<<<<< HEAD
   case QTENSOR11:
     *x_var = fv->Q[0][0];
     var = QTENSOR11;
@@ -2638,7 +2637,7 @@
   case QTENSOR33:
     *x_var = fv->Q[2][2];
     var = QTENSOR33;
-=======
+    break;
   case TURB_K:
     *x_var = fv->turb_k;
     var = TURB_K;
@@ -2647,7 +2646,6 @@
   case TURB_OMEGA:
     *x_var = fv->turb_omega;
     var = TURB_OMEGA;
->>>>>>> 3332841a
     *d_x_var = 1.;
     break;
   case LIGHT_INTP:
