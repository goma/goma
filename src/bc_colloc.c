/************************************************************************ *
* Goma - Multiphysics finite element software                             *
* Sandia National Laboratories                                            *
*                                                                         *
* Copyright (c) 2022 Sandia Corporation.                                  *
*                                                                         *
* Under the terms of Contract DE-AC04-94AL85000 with Sandia Corporation,  *
* the U.S. Government retains certain rights in this software.            *
*                                                                         *
* This software is distributed under the GNU General Public License.      *
\************************************************************************/

/*
 * Routines for calculating Boundary Conditions and adding them
 * to matrix_fill
 *
 *
 *$Id: bc_colloc.c,v 5.11 2010-07-21 16:39:26 hkmoffa Exp $
 */

/* Standard include files */

#include <math.h>
#include <stdio.h>
#include <string.h>

#include "ac_stability.h"
#include "ac_stability_util.h"
#include "bc/rotate_coordinates.h"
#include "bc_colloc.h"
#include "bc_integ.h"
#include "dpi.h"
#include "el_elm.h"
#include "el_elm_info.h"
#include "el_geom.h"
#include "exo_struct.h"
#include "gds/gds_vector.h"
#include "mm_as.h"
#include "mm_as_structs.h"
#include "mm_bc.h"
#include "mm_eh.h"
#include "mm_fill_aux.h"
#include "mm_fill_porous.h"
#include "mm_fill_rs.h"
#include "mm_fill_solid.h"
#include "mm_fill_terms.h"
#include "mm_fill_util.h"
#include "mm_mp.h"
#include "mm_mp_const.h"
#include "mm_mp_structs.h"
#include "mm_ns_bc.h"
#include "mm_shell_bc.h"
#include "mm_shell_util.h"
#include "mm_viscosity.h"
#include "rf_bc.h"
#include "rf_bc_const.h"
#include "rf_fem.h"
#include "rf_fem_const.h"
#include "rf_node_const.h"
#include "rf_util.h"
#include "rf_vars_const.h"
#include "std.h"
#include "user_bc.h"
#include "util/goma_normal.h"

#define GOMA_BC_COLLOC_C

/*******************************************************************************/

int apply_point_colloc_bc(double resid_vector[], /* Residual vector for the current processor     */
                          double delta_t,        /* current time step size                        */
                          double theta,          /* parameter to vary time integration:
                                                  * explicit (theta = 1) -- implicit (theta = 0)  */
                          int ielem,             /* element number                                */
                          int ip_total,          /* total number of gauss points                  */
                          int ielem_type,        /* element type                                  */
                          int num_local_nodes,
                          int ielem_dim,
                          int iconnect_ptr,
                          ELEM_SIDE_BC_STRUCT *elem_side_bc,
                          /* Pointer to an element side boundary
                           * condition structure                           */
                          int num_total_nodes,
                          int local_node_list_fs[], /* dimensioned [MDE]; list to keep track of
                                                     *  nodes at which solid contributions have been
                                                     *  transfered to liquid (fluid-solid
                                                     *  boundaries) */
                          double time_value,
                          Exo_DB *exo)

/*******************************************************************************
  Function which fills the FEM stiffness matrices and the right-hand-side vector
  with contributions from boundary conditions.

  Authors:         Harry Moffat, Scott Hutchinson (1421) and others
                   Transferred to separate files by Rich Cairncross
  Date:            12 December 1994
******************************************************************************/
{
  int w, i, I, ibc, j, id, err, var, eqn, ldof_eqn, ldof_var, icount;
  int ieqn, pvar;
  int ivar, jvar;
  int el1, el2, nf, jk;
  int inode;
  int status = 0;
  int index_eq, matID_apply;
  int bc_input_id;
  int var_flag;
  int dof_map[MDE];
  int n_dof[MAX_VARIABLE_TYPES];
  int n_dofptr[MAX_VARIABLE_TYPES][MDE];
  int doMeshMapping = 0;
<<<<<<< HEAD
  double xi[DIM]; /* Gaussian-quadrature point locations         */
=======
  double xi[DIM];
>>>>>>> a7875697
  double x_dot[MAX_PDIM];
  double dsigma_dx[DIM][MDE];
  double phi_j;
  double func;
  double f_time;
  double d_func[MAX_VARIABLE_TYPES + MAX_CONC];
  double kfunc[DIM];
  double d_kfunc[DIM][MAX_VARIABLE_TYPES + MAX_CONC][MDE];
  double time_intermediate = time_value - theta * delta_t;
  /* time at which bc's are evaluated */
  const double penalty = BIG_PENALTY;
  VARIABLE_DESCRIPTION_STRUCT *vd;
  int doFullJac = 0;
  double nwall[3];
  int contact_flag = FALSE;
  double xsurf[MAX_PDIM];

  /***************************************************************************/
  /*    START OF SURFACE LOOPS THAT DON'T REQUIRE INTEGRATION (STRONG SENSE) */
  /*      (POINTWISE COLLOcATION)                                            */
  /*              LOOP OVER THE SURFACES IN THE CURRENT ELEMENT THAT	     */
  /*         NEED THE APPLICATION OF A STONG SENSE CONDITION                 */
  /*     - INITIALIZATION THAT IS DEPENDENT ON THE IDENTITY OF THE SURFACE   */
  /***************************************************************************/

  /***************************************************************************/
  /*             LOOP OVER THE LOCAL ELEMENT NODE NUMBER                     */
  /*          FOR NODES THAT LIE ON THE CURRENT SURFACE		             */
  /*   - INITIALIZATION THAT IS DEPENDENT ON THE LOCAL ELEMENT NODE NUMBER   */
  /***************************************************************************/

  for (i = 0; i < (int)elem_side_bc->num_nodes_on_side; i++) {

    /* Find the local element node number for the current node */
    id = (int)elem_side_bc->local_elem_node_id[i];

    /* Find the local node number given the local element node
     * number,  'id'
     * I is the global node number of this node !!
     */
    I = Proc_Elem_Connect[iconnect_ptr + id];

    /*
     * Check to see if the current local node number is owned by the
     *  processor - this is done by checking I < num_owned_nodes
     */
    if (I < DPI_ptr->num_owned_nodes) {

      /*
       * Load the field variable values at this node point
       */
      find_nodal_stu(id, ielem_type, &xi[0], &xi[1], &xi[2]);

      err = load_basis_functions(xi, bfd);
      GOMA_EH(err, "problem from load_basis_functions");

      err = beer_belly();
      GOMA_EH(err, "beer_belly");

      err = load_fv();
      GOMA_EH(err, "load_fv");

      err = load_bf_grad();
      GOMA_EH(err, "load_bf_grad");

      err = load_bf_mesh_derivs();
      GOMA_EH(err, "load_bf_mesh_derivs");

      /* calculate the shape functions and their gradients */

      /* calculate the determinant of the surface jacobian  and the normal to
       * the surface all at one time */
      surface_determinant_and_normal(
          ielem, iconnect_ptr, num_local_nodes, ielem_dim - 1, (int)elem_side_bc->id_side,
          (int)elem_side_bc->num_nodes_on_side, (elem_side_bc->local_elem_node_id));

      if (ielem_dim != 3) {
        calc_surf_tangent(ielem, iconnect_ptr, num_local_nodes, ielem_dim - 1,
                          (int)elem_side_bc->num_nodes_on_side, (elem_side_bc->local_elem_node_id));
      }

      /*
       * Load up porous media variables and properties, if needed
       */
      if (mp->PorousMediaType == POROUS_UNSATURATED || mp->PorousMediaType == POROUS_TWO_PHASE ||
          mp->PorousMediaType == POROUS_SATURATED) {
        err = load_porous_properties();
        GOMA_EH(err, "load_porous_properties");
      }

      if (TimeIntegration != STEADY) {
        if (mp->SurfaceTensionModel != CONSTANT) {
          load_surface_tension(dsigma_dx);
          if (neg_elem_volume)
            return (status);
        }
      }

      if (TimeIntegration != STEADY) {
        for (icount = 0; icount < ielem_dim; icount++) {
          x_dot[icount] = fv_dot->x[icount];
        }
      } else {
        for (icount = 0; icount < ielem_dim; icount++) {
          x_dot[icount] = 0.0;
        }
      }

      do_LSA_mods(LSA_SURFACE);

      /**********************************************************************/
      /*                                                                    */
      /*         LOOP OVER THE INDIVIDUAL SURFACE CONDITION TERMS           */
      /*		Calculate the functions for each collocation        */
      /*                condition at this point                             */
      /*		                         		            */
      /**********************************************************************/

      for (ibc = 0; (bc_input_id = (int)elem_side_bc->BC_input_id[ibc]) != -1; ibc++) {
        /*
         * This function only handles COLLOCATE_SURF boundary conditions.
         * All other boundary conditions are weeded out here
         */
        if (BC_Types[bc_input_id].desc->method == COLLOCATE_SURF) {
          /* Initialize time function to unity */
          f_time = 1.0;

          /*
           * Check to see if this BC on this node is applicable
           * (i.e. no other overriding Dirichlet conditions,
           * And find the global unknown number for applying this condition
           */
          index_eq =
              bc_eqn_index(id, I, bc_input_id, ei[pg->imtrx]->mn, 0, &eqn, &matID_apply, &vd);
          if (index_eq >= 0) {

            /* initialize the general function to zero */
            func = 0.;
            init_vec_value(d_func, 0.0, MAX_VARIABLE_TYPES + MAX_CONC);
            doFullJac = 0;
            doMeshMapping = 0;
            /*
             * Here's a RECIPE for adding new boundary conditions so you don't have any
             * excuses not to add new ones.  The changes should be made in at least
             * four files (rf_bc_const.h, mm_names.h, mm_input.c, and bc_[method].c)
             * for some boundary conditions you may want to make additions elsewhere also.
             * One example of extra additions is in el_exoII_io.c where the ss_dup_list
             * is created - you may want to adapt the logic for rotation of new conditions.
             * (note that these lines are repeated at each place where you need to
             * make changes):
             *  Boundary Condition  Step 1: add Macro Substitution for your new boundary
             *                              condition in rf_bc_const.h - this is how you
             *      rf_bc_const.h           will refer to the new boundary condition
             *                              throughout the code.  Make sure the integer
             *                              you choose is unique from all the other BC
             *                              types.
             *  Boundary Condition  Step 2: add a description of your boundary condition
             *                              to the BC_Desc structure array in mm_names.h.
             *      mm_names.h              This structure includes information about the
             *                              type of boundary condition, which equation it
             *                              applies to, what variables it is sensitive to,
             *                              whether to rotate mesh or momentum equations,
             *                              etc.  It is very important that you fill out
             *                              this structure carefully, otherwise the code
             *                              won't know what to do.
             *  Boundary Condition  Step 3: add your BC case to the correct format listing
             *                              for reading the necessary arguments from the
             *      mm_input_bc.c           input file in mm_input_bc.c.
             *
             *  Boundary Condition  Step 4: Add a function call (and a function) in the
             *                              correct routine for evaluating your boundary
             *      bc_colloc.c             condition.  This will probably in bc_colloc.c
             *      bc_integ.c              for collocated conditions or bc_integ.c for
             *                              strong or weak integrated conditions.
             *  Boundary Condition  Step 5: use and enjoy your new boundary condition
             *
             * Step 4 should be done below (or in bc_integ.c), and add your new function at
             *     the end of this file (see fplane)
             */
            /* load in functional representation of this condition, and its sensitivity
             * to all nodal unknowns */
            switch (BC_Types[bc_input_id].BC_Name) {

              /* Section for surface terms involving the mesh equations  */
            case DXDISTNG_BC:
            case DYDISTNG_BC:
            case DZDISTNG_BC:
            case DISTNG_BC:
              fTmelting(&func, d_func, BC_Types[bc_input_id].BC_Data_Float[0]);
              break;

            case SPLINEX_BC:
            case SPLINEY_BC:
            case SPLINEZ_BC:
            case SPLINE_BC:
              fspline(ielem_dim, &func, d_func, BC_Types[bc_input_id].u_BC, time_intermediate);
              break;

            case SPLINEX_RS_BC:
            case SPLINEY_RS_BC:
            case SPLINEZ_RS_BC:
            case SPLINE_RS_BC:
              fspline_rs(ielem_dim, &func, d_func, BC_Types[bc_input_id].u_BC, time_intermediate);
              break;

            case UUSER_COLLOC_BC:
              uuser_colloc_surf(&func, d_func, BC_Types[bc_input_id].u_BC, id, time_intermediate);
              break;
            case VUSER_COLLOC_BC:
              vuser_colloc_surf(&func, d_func, BC_Types[bc_input_id].u_BC, id, time_intermediate);
              break;
            case WUSER_COLLOC_BC:
              wuser_colloc_surf(&func, d_func, BC_Types[bc_input_id].u_BC, id, time_intermediate);
              break;

            case T_USER_BC:
              tuser(&func, d_func, BC_Types[bc_input_id].u_BC, time_intermediate);
              break;

            case DX_USER_BC:
              dx_user_surf(&func, d_func, BC_Types[bc_input_id].u_BC, time_intermediate);
              break;

            case DY_USER_BC:
              dy_user_surf(&func, d_func, BC_Types[bc_input_id].u_BC, time_intermediate);
              break;

            case DZ_USER_BC:
              dz_user_surf(&func, d_func, BC_Types[bc_input_id].u_BC, time_intermediate);
              break;

            case P_LIQ_USER_BC:
              p_liq_user_surf(&func, d_func, BC_Types[bc_input_id].u_BC, time_intermediate);
              break;

            case SH_P_OPEN_USER_BC:
              shell_p_open_user_surf(&func, d_func, BC_Types[bc_input_id].u_BC, time_intermediate);
              break;

            case POROUS_LIQ_PRESSURE_FILL_BC: {
              MATRL_PROP_STRUCT *mp_2 = NULL;

              porous_liq_fill(&func, d_func, BC_Types[bc_input_id].BC_Data_Int[0],
                              BC_Types[bc_input_id].BC_Data_Int[1],
                              BC_Types[bc_input_id].BC_Data_Float[0],
                              BC_Types[bc_input_id].BC_Data_Float[1],
                              BC_Types[bc_input_id].BC_Data_Float[2], mp_2);
            } break;

            case PLANEX_BC:
            case PLANEY_BC:
            case PLANEZ_BC:
            case PLANE_BC:
              fplane(ielem_dim, &func, d_func, BC_Types[bc_input_id].BC_Data_Float);
              break;

            case FILLET_BC:
              f_fillet(ielem_dim, &func, d_func, BC_Types[bc_input_id].u_BC,
                       BC_Types[bc_input_id].len_u_BC);
              break;

            case DOUBLE_RAD_BC:
              f_double_rad(ielem_dim, &func, d_func, BC_Types[bc_input_id].u_BC,
                           BC_Types[bc_input_id].len_u_BC);
              break;

            case FEATURE_ROLLON_BC:
#ifdef FEATURE_ROLLON_PLEASE
              f_feature_rollon(ielem_dim, &func, d_func, BC_Types[bc_input_id].u_BC,
                               BC_Types[bc_input_id].len_u_BC, BC_Types[bc_input_id].BC_Data_Int[0],
                               time_intermediate);
#else
              GOMA_EH(-1, "FEATURE_ROLLON_PLEASE define needed and feature_rollon.h - talk to RBS");
#endif
<<<<<<< HEAD
              break;

            case ROLL_FLUID_BC:
              icount = BC_Types[bc_input_id].BC_Data_Int[2];
              xsurf[0] = BC_Types[icount].BC_Data_Float[BC_Types[icount].max_DFlt + 1];
              xsurf[1] = BC_Types[icount].BC_Data_Float[BC_Types[icount].max_DFlt + 2];
              xsurf[2] = BC_Types[icount].BC_Data_Float[BC_Types[icount].max_DFlt + 3];
              f_roll_fluid(ielem_dim, &func, d_func, BC_Types[bc_input_id].u_BC,
                           BC_Types[bc_input_id].len_u_BC, xsurf);
              break;
            case MOVING_PLANE_BC: {
              double t = time_intermediate;

              fplane(ielem_dim, &func, d_func, BC_Types[bc_input_id].BC_Data_Float);

              func += (BC_Types[bc_input_id].BC_Data_Float[4] * t +
                       BC_Types[bc_input_id].BC_Data_Float[5] * t * t +
                       BC_Types[bc_input_id].BC_Data_Float[6] * t * t * t);
              if (af->Assemble_LSA_Mass_Matrix)
                GOMA_EH(GOMA_ERROR, "LSA is not currently compatible with MOVING_PLANE_BC");
            } break;

            case MOVING_PLANE_ETCH_BC:
              fmesh_etch_bc(&func, d_func, BC_Types[bc_input_id].BC_Data_Int[0], id, x_dot, theta,
                            delta_t);
              break;

            case MESH_CONSTRAINT_BC:
              fmesh_constraint(&func, d_func, bc_input_id);
              break;

            case UVARY_BC:
            case VVARY_BC:
            case WVARY_BC:
              var_flag = BC_Types[bc_input_id].desc->equation;
              fvelocity_profile(var_flag, ielem_dim, BC_Types[bc_input_id].BC_Name, &func, d_func,
                                BC_Types[bc_input_id].u_BC, time_intermediate);
              break;

            case U_PARABOLA_BC:
            case V_PARABOLA_BC:
            case W_PARABOLA_BC:
              var_flag = BC_Types[bc_input_id].desc->equation;
              fvelocity_parabola(var_flag, ielem_dim, BC_Types[bc_input_id].BC_Name, &func, d_func,
                                 BC_Types[bc_input_id].u_BC, time_intermediate,
                                 BC_Types[bc_input_id].len_u_BC);
              break;

            case U_VES11_PARABOLA_BC:
            case U_VES12_PARABOLA_BC:
            case U_VES22_PARABOLA_BC:
            case U_VES13_PARABOLA_BC:
            case U_VES23_PARABOLA_BC:
            case U_VES33_PARABOLA_BC:
            case U_VES11_1_PARABOLA_BC:
            case U_VES12_1_PARABOLA_BC:
            case U_VES22_1_PARABOLA_BC:
            case U_VES13_1_PARABOLA_BC:
            case U_VES23_1_PARABOLA_BC:
            case U_VES33_1_PARABOLA_BC:
            case U_VES11_2_PARABOLA_BC:
            case U_VES12_2_PARABOLA_BC:
            case U_VES22_2_PARABOLA_BC:
            case U_VES13_2_PARABOLA_BC:
            case U_VES23_2_PARABOLA_BC:
            case U_VES33_2_PARABOLA_BC:
            case U_VES11_3_PARABOLA_BC:
            case U_VES12_3_PARABOLA_BC:
            case U_VES22_3_PARABOLA_BC:
            case U_VES13_3_PARABOLA_BC:
            case U_VES23_3_PARABOLA_BC:
            case U_VES33_3_PARABOLA_BC:
            case U_VES11_4_PARABOLA_BC:
            case U_VES12_4_PARABOLA_BC:
            case U_VES22_4_PARABOLA_BC:
            case U_VES13_4_PARABOLA_BC:
            case U_VES23_4_PARABOLA_BC:
            case U_VES33_4_PARABOLA_BC:
            case U_VES11_5_PARABOLA_BC:
            case U_VES12_5_PARABOLA_BC:
            case U_VES22_5_PARABOLA_BC:
            case U_VES13_5_PARABOLA_BC:
            case U_VES23_5_PARABOLA_BC:
            case U_VES33_5_PARABOLA_BC:
            case U_VES11_6_PARABOLA_BC:
            case U_VES12_6_PARABOLA_BC:
            case U_VES22_6_PARABOLA_BC:
            case U_VES13_6_PARABOLA_BC:
            case U_VES23_6_PARABOLA_BC:
            case U_VES33_6_PARABOLA_BC:
            case U_VES11_7_PARABOLA_BC:
            case U_VES12_7_PARABOLA_BC:
            case U_VES22_7_PARABOLA_BC:
            case U_VES13_7_PARABOLA_BC:
            case U_VES23_7_PARABOLA_BC:
            case U_VES33_7_PARABOLA_BC:
              var_flag = BC_Types[bc_input_id].desc->equation;
              f_vestress_parabola(var_flag, ielem_dim, U_PARABOLA_BC, ei[pg->imtrx]->mn, &func,
                                  d_func, BC_Types[bc_input_id].u_BC, time_intermediate,
                                  BC_Types[bc_input_id].len_u_BC);
              break;

            case GD_CONST_BC:
            case GD_LINEAR_BC:
            case GD_INVERSE_BC:
            case GD_PARAB_BC:
            case GD_PARAB_OFFSET_BC:
            case GD_CIRC_BC:
            case GD_POLYN_BC:
            case GD_TABLE_BC:
              err = fgeneralized_dirichlet(&func, d_func, BC_Types[bc_input_id].BC_Name,
                                           bc_input_id, theta, delta_t);
              GOMA_EH(err, "Illegal entry in Generalized Dirichlet Condition ");
              break;

            case GD_TIME_BC:
              err = evaluate_time_func(time_intermediate, &f_time, bc_input_id);
              GOMA_EH(err, "Problems in evaluating time function");
              if (af->Assemble_LSA_Mass_Matrix)
                GOMA_EH(GOMA_ERROR, "LSA is not currently compatible with GD_TIME_BC");
              break;

            case POROUS_PRESSURE_BC:
              porous_pressure(&func, d_func, (int)BC_Types[bc_input_id].BC_Data_Int[0],
                              (int)BC_Types[bc_input_id].BC_Data_Int[1]);
              break;
            case POROUS_PRESSURE_LUB_BC:
              porous_pressure_lub(&func, d_func, elem_side_bc->id_side, xi, exo,
                                  BC_Types[bc_input_id].BC_Data_Float[0]);
              break;

            case LUBP_SH_FP_FLUX_BC:
              put_lub_flux_in_film(id, I, ielem_dim, resid_vector,
                                   (int)BC_Types[bc_input_id].BC_Data_Int[0],
                                   (int)BC_Types[bc_input_id].BC_Data_Int[1], local_node_list_fs);
              func = 0.;
              break;

            case FLUID_SOLID_BC:
            case SOLID_FLUID_BC:
              put_liquid_stress_in_solid(
                  id, I, ielem_dim, resid_vector, (int)BC_Types[bc_input_id].BC_Data_Int[0],
                  (int)BC_Types[bc_input_id].BC_Data_Int[1], local_node_list_fs,
                  BC_Types[bc_input_id].BC_Data_Float[0]);
              func = 0.; /* this boundary condition rearranges values already in res and jac,
                                and does not add anything into the residual */
              break;

            case SOLID_FLUID_RS_BC:
              put_liquid_stress_in_solid_ALE(
                  id, I, ielem_dim, resid_vector, (int)BC_Types[bc_input_id].BC_Data_Int[0],
                  (int)BC_Types[bc_input_id].BC_Data_Int[1], local_node_list_fs,
                  BC_Types[bc_input_id].BC_Data_Float[0]);
              func = 0.; /* this boundary condition rearranges values already in res and jac,
                          * and does not add anything into the residual */
              break;

            case FLUID_SOLID_RS_BC:
              GOMA_EH(GOMA_ERROR, "FLUID_SOLID_RS bc not implemented yet");
              break;

            case SH_FLUID_STRESS_BC:

              /*Note that we send in i, with id, as this is the shell-element counterpart local num
               */
              put_fluid_stress_on_shell(id, i, I, ielem_dim, resid_vector, local_node_list_fs,
                                        BC_Types[bc_input_id].BC_Data_Float[0]);
              func = 0.; /* this boundary condition rearranges values already in res and jac,
                          * and does not add anything into the residual */
              break;

            case KINEMATIC_COLLOC_BC:
            case VELO_NORM_COLLOC_BC:
              /* initialize the general function to zero may have more than
               * one entry for vector conditions like capillary */
              memset(kfunc, 0, DIM * sizeof(double));
              memset(d_kfunc, 0, DIM * (MAX_VARIABLE_TYPES + MAX_CONC) * MDE * sizeof(double));
              //              if (goma_automatic_rotations.rotation_nodes == NULL) {
              fvelo_normal_bc(kfunc, d_kfunc, BC_Types[bc_input_id].BC_Data_Float[0],
                              contact_flag = FALSE, x_dot, theta, delta_t,
                              (int)BC_Types[bc_input_id].BC_Name, 0, 0, 135.0);
              //              } else {
              //              fvelo_normal_auto_bc(kfunc, d_kfunc,
              //                              BC_Types[bc_input_id].BC_Data_Float[0], contact_flag =
              //                              FALSE, x_dot, theta, delta_t, (int)
              //                              BC_Types[bc_input_id].BC_Name,0,0, 135.0,
              //                              elem_side_bc->id_side, I);
              //              }
              doFullJac = 1;
              func = kfunc[0];
              break;

            case VELO_TANG1_COLLOC_BC:
              GOMA_EH(GOMA_ERROR, "VELO_TANG1_COLLOC_BC not implemented");
              // fzero_velo_tangent_3d(kfunc, d_kfunc, elem_side_bc->id_side, I);
              doFullJac = 1;
              func = kfunc[1];
              for (int var = 0; var < MAX_VARIABLE_TYPES; var++) {
                for (int j = 0; j < MDE; j++) {
                  d_kfunc[0][var][j] = d_kfunc[1][var][j];
                }
              }
              break;
            case VELO_TANG2_COLLOC_BC:
              GOMA_EH(GOMA_ERROR, "VELO_TANG2_COLLOC_BC not implemented");
              // fzero_velo_tangent_3d(kfunc, d_kfunc, elem_side_bc->id_side, I);
              doFullJac = 1;
              func = kfunc[2];
              for (int var = 0; var < MAX_VARIABLE_TYPES; var++) {
                for (int j = 0; j < MDE; j++) {
                  d_kfunc[0][var][j] = d_kfunc[2][var][j];
                }
              }
              break;

            case VELO_NORMAL_LS_COLLOC_BC:
              /* initialize the general function to zero may have more than
               * one entry for vector conditions like capillary */
              memset(kfunc, 0, DIM * sizeof(double));
              memset(d_kfunc, 0, DIM * (MAX_VARIABLE_TYPES + MAX_CONC) * MDE * sizeof(double));
=======
		break;

	    case ROLL_FLUID_BC:
                icount = BC_Types[bc_input_id].BC_Data_Int[2];
xsurf[0] = BC_Types[icount].BC_Data_Float[BC_Types[icount].max_DFlt+1];
xsurf[1] = BC_Types[icount].BC_Data_Float[BC_Types[icount].max_DFlt+2];
xsurf[2] = BC_Types[icount].BC_Data_Float[BC_Types[icount].max_DFlt+3];
		f_roll_fluid(ielem_dim, &func, d_func, 
		       BC_Types[bc_input_id].u_BC,BC_Types[bc_input_id].len_u_BC, xsurf);
		break;
	    case MOVING_PLANE_BC:
	    {
	      double t = time_intermediate;

	      fplane (ielem_dim, &func, d_func,
		      BC_Types[bc_input_id].BC_Data_Float);

	      func +=  (BC_Types[bc_input_id].BC_Data_Float[4]*t +
			BC_Types[bc_input_id].BC_Data_Float[5]*t*t +
			BC_Types[bc_input_id].BC_Data_Float[6]*t*t*t);
	      if (af->Assemble_LSA_Mass_Matrix)
		  EH(-1, "LSA is not currently compatible with MOVING_PLANE_BC");
	    }
	    break;

	    case MOVING_PLANE_ETCH_BC:
	      fmesh_etch_bc (&func, d_func,
		      BC_Types[bc_input_id].BC_Data_Int[0], id, x_dot, theta, delta_t);
	    break;

	    case MESH_CONSTRAINT_BC:
	      fmesh_constraint(&func, d_func, bc_input_id);
	      break;

	    case UVARY_BC:
	    case VVARY_BC:
	    case WVARY_BC:
		var_flag = BC_Types[bc_input_id].desc->equation;
		fvelocity_profile(var_flag, ielem_dim, BC_Types[bc_input_id].BC_Name,
				  &func, d_func, BC_Types[bc_input_id].u_BC,
				  time_intermediate);
		break;
		    
	    case U_PARABOLA_BC:
	    case V_PARABOLA_BC:
	    case W_PARABOLA_BC:
		var_flag = BC_Types[bc_input_id].desc->equation;
		fvelocity_parabola(var_flag, ielem_dim, 
			BC_Types[bc_input_id].BC_Name,
			&func, d_func, BC_Types[bc_input_id].u_BC,
			time_intermediate,BC_Types[bc_input_id].len_u_BC);
		break;
		    
	    case U_VES11_PARABOLA_BC:
	    case U_VES12_PARABOLA_BC:
	    case U_VES22_PARABOLA_BC:
	    case U_VES13_PARABOLA_BC:
	    case U_VES23_PARABOLA_BC:
	    case U_VES33_PARABOLA_BC:
	    case U_VES11_1_PARABOLA_BC:
	    case U_VES12_1_PARABOLA_BC:
	    case U_VES22_1_PARABOLA_BC:
	    case U_VES13_1_PARABOLA_BC:
	    case U_VES23_1_PARABOLA_BC:
	    case U_VES33_1_PARABOLA_BC:
	    case U_VES11_2_PARABOLA_BC:
	    case U_VES12_2_PARABOLA_BC:
	    case U_VES22_2_PARABOLA_BC:
	    case U_VES13_2_PARABOLA_BC:
	    case U_VES23_2_PARABOLA_BC:
	    case U_VES33_2_PARABOLA_BC:
	    case U_VES11_3_PARABOLA_BC:
	    case U_VES12_3_PARABOLA_BC:
	    case U_VES22_3_PARABOLA_BC:
	    case U_VES13_3_PARABOLA_BC:
	    case U_VES23_3_PARABOLA_BC:
	    case U_VES33_3_PARABOLA_BC:
	    case U_VES11_4_PARABOLA_BC:
	    case U_VES12_4_PARABOLA_BC:
	    case U_VES22_4_PARABOLA_BC:
	    case U_VES13_4_PARABOLA_BC:
	    case U_VES23_4_PARABOLA_BC:
	    case U_VES33_4_PARABOLA_BC:
	    case U_VES11_5_PARABOLA_BC:
	    case U_VES12_5_PARABOLA_BC:
	    case U_VES22_5_PARABOLA_BC:
	    case U_VES13_5_PARABOLA_BC:
	    case U_VES23_5_PARABOLA_BC:
	    case U_VES33_5_PARABOLA_BC:
	    case U_VES11_6_PARABOLA_BC:
	    case U_VES12_6_PARABOLA_BC:
	    case U_VES22_6_PARABOLA_BC:
	    case U_VES13_6_PARABOLA_BC:
	    case U_VES23_6_PARABOLA_BC:
	    case U_VES33_6_PARABOLA_BC:
	    case U_VES11_7_PARABOLA_BC:
	    case U_VES12_7_PARABOLA_BC:
	    case U_VES22_7_PARABOLA_BC:
	    case U_VES13_7_PARABOLA_BC:
	    case U_VES23_7_PARABOLA_BC:
	    case U_VES33_7_PARABOLA_BC:
		var_flag = BC_Types[bc_input_id].desc->equation;
		f_vestress_parabola(var_flag, ielem_dim, 
			U_PARABOLA_BC, ei->mn,
			&func, d_func, BC_Types[bc_input_id].u_BC,
			time_intermediate,BC_Types[bc_input_id].len_u_BC);
		break;
		    
	    case GD_CONST_BC:
	    case GD_LINEAR_BC:
	    case GD_INVERSE_BC:
	    case GD_PARAB_BC:
	    case GD_PARAB_OFFSET_BC:
	    case GD_CIRC_BC:
	    case GD_POLYN_BC:
	    case GD_TABLE_BC:
		err = fgeneralized_dirichlet(&func, d_func, BC_Types[bc_input_id].BC_Name, 
					     bc_input_id, theta, delta_t);
		EH(err, "Illegal entry in Generalized Dirichlet Condition ");
		break;

	    case GD_TIME_BC:
		err = evaluate_time_func(time_intermediate, &f_time, bc_input_id);
		EH(err, "Problems in evaluating time function");
		if (af->Assemble_LSA_Mass_Matrix)
		    EH(-1, "LSA is not currently compatible with GD_TIME_BC");
		break;
                 
	    case POROUS_PRESSURE_BC:
		porous_pressure(&func, d_func, 
				(int) BC_Types[bc_input_id].BC_Data_Int[0],
				(int) BC_Types[bc_input_id].BC_Data_Int[1]);
		break;
	    case POROUS_PRESSURE_LUB_BC:
	      porous_pressure_lub(&func, d_func,
				   elem_side_bc->id_side, xi, exo, 
				   BC_Types[bc_input_id].BC_Data_Float[0]);
	      break;

	    case LUBP_SH_FP_FLUX_BC:
	      put_lub_flux_in_film(id, I, ielem_dim, resid_vector,
				   (int) BC_Types[bc_input_id].BC_Data_Int[0],
				   (int) BC_Types[bc_input_id].BC_Data_Int[1],
				   local_node_list_fs);
	      func = 0.;
	      break;

	    case FLUID_SOLID_BC:
	    case SOLID_FLUID_BC:
		put_liquid_stress_in_solid(id, I, 
					   ielem_dim, resid_vector,
					   (int) BC_Types[bc_input_id].BC_Data_Int[0],
					   (int) BC_Types[bc_input_id].BC_Data_Int[1],
					   local_node_list_fs,
					   BC_Types[bc_input_id].BC_Data_Float[0]);
		func = 0.; /* this boundary condition rearranges values already in res and jac,
				  and does not add anything into the residual */
		break;

	    case SOLID_FLUID_RS_BC:
		put_liquid_stress_in_solid_ALE(id, I, 
					       ielem_dim, resid_vector,
					       (int) BC_Types[bc_input_id].BC_Data_Int[0],
					       (int) BC_Types[bc_input_id].BC_Data_Int[1],
					       local_node_list_fs,
					       BC_Types[bc_input_id].BC_Data_Float[0]);
		func = 0.; /* this boundary condition rearranges values already in res and jac,
			    * and does not add anything into the residual */
		break;

	    case FLUID_SOLID_RS_BC:
		EH(-1,"FLUID_SOLID_RS bc not implemented yet");
		break;

	    case SH_FLUID_STRESS_BC:
                {
                  int dof_map_curv[MDE] = {-1};
                  int dof_map_tens[MDE] = {-1};
                  /* Populate dof_map arrays */
                  for (ivar = 0; ivar < ei->dof[VELOCITY1]; ivar++) {
                    inode = ei->gnn_list[VELOCITY1][ivar];
                    for (jvar = 0; jvar < ei->dof[SHELL_CURVATURE]; jvar++) {
                      if (inode == ei->gnn_list[SHELL_CURVATURE][jvar]) {
                        dof_map_curv[ivar] = jvar;
                      }
                    }
                    for (jvar = 0; jvar < ei->dof[SHELL_TENSION]; jvar++) {
                      if (inode == ei->gnn_list[SHELL_TENSION][jvar]) {
                        dof_map_tens[ivar] = jvar;
                      }
                    }
                  }

	          /*Note that we send both local node numbers for bulk and shell elements */
	          put_fluid_stress_on_shell(id , dof_map_curv[id], dof_map_tens[id], I,
					    ielem_dim, resid_vector,
					    local_node_list_fs,
					    BC_Types[bc_input_id].BC_Data_Float[0]);

	          func = 0.; /* this boundary condition rearranges values already in res and jac,
		  	      * and does not add anything into the residual */
                }
              break;

	    case KINEMATIC_COLLOC_BC:
	    case VELO_NORM_COLLOC_BC:
	      /* initialize the general function to zero may have more than 
	       * one entry for vector conditions like capillary */
	      memset(kfunc, 0, DIM*sizeof(double) );
	      memset(d_kfunc,0, DIM*(MAX_VARIABLE_TYPES + MAX_CONC)*MDE*sizeof(double));
	      fvelo_normal_bc(kfunc, d_kfunc, 
			      BC_Types[bc_input_id].BC_Data_Float[0], contact_flag = FALSE,
			      x_dot, theta, delta_t,
			      (int) BC_Types[bc_input_id].BC_Name,0,0, 135.0);
	      doFullJac = 1;
	      func = kfunc[0];
	      break;
	      
	    case VELO_NORMAL_LS_COLLOC_BC:
	      /* initialize the general function to zero may have more than 
	       * one entry for vector conditions like capillary */
	      memset(kfunc, 0, DIM*sizeof(double) );
	      memset(d_kfunc,0, DIM*(MAX_VARIABLE_TYPES + MAX_CONC)*MDE*sizeof(double));
>>>>>>> a7875697
              contact_flag = (ls != NULL);
              fvelo_normal_bc(kfunc, d_kfunc, BC_Types[bc_input_id].BC_Data_Float[0], contact_flag,
                              x_dot, theta, delta_t, (int)BC_Types[bc_input_id].BC_Name,
                              BC_Types[bc_input_id].BC_Data_Float[1],
                              BC_Types[bc_input_id].BC_Data_Float[2],
                              BC_Types[bc_input_id].BC_Data_Float[3]);
              doFullJac = 1;
              func = kfunc[0];
              break;

            case KIN_DISPLACEMENT_COLLOC_BC:
              memset(kfunc, 0, DIM * sizeof(double));
              memset(d_kfunc, 0, DIM * (MAX_VARIABLE_TYPES + MAX_CONC) * MDE * sizeof(double));
              f_kinematic_displacement_bc(kfunc, d_kfunc, BC_Types[bc_input_id].BC_Data_Int[0],
                                          BC_Types[bc_input_id].BC_ID, BC_Types[bc_input_id].u_BC,
                                          BC_Types[bc_input_id].len_u_BC);
              func = kfunc[0];
              doFullJac = 1;
              break;
            case TABLE_BC:
              apply_table_bc(&func, d_func, &BC_Types[bc_input_id], time_value);
              if (neg_elem_volume)
                return (status);
              break;

            case SH_GAMMA1_DERIV_SYMM_BC:
              memset(kfunc, 0, DIM * sizeof(double));
              memset(d_kfunc, 0, DIM * (MAX_VARIABLE_TYPES + MAX_CONC) * MDE * sizeof(double));
              fgamma1_deriv_bc(kfunc, d_kfunc, BC_Types[bc_input_id].BC_Data_Float[0]);
              func = kfunc[0];
              doFullJac = 1;
              el1 = ei[pg->imtrx]->ielem;
              nf = num_elem_friends[el1];
              if (nf == 0) {
                GOMA_EH(GOMA_ERROR, "no friends");
              };
              el2 = elem_friends[el1][0];
              err = load_neighbor_var_data(el1, el2, n_dof, dof_map, n_dofptr, -1, xi, exo);
              doMeshMapping = 1;
              break;

            case SH_GAMMA2_DERIV_SYMM_BC:
              memset(kfunc, 0, DIM * sizeof(double));
              memset(d_kfunc, 0, DIM * (MAX_VARIABLE_TYPES + MAX_CONC) * MDE * sizeof(double));
              fgamma2_deriv_bc(kfunc, d_kfunc, BC_Types[bc_input_id].BC_Data_Float[0]);
              func = kfunc[0];
              doFullJac = 1;
              el1 = ei[pg->imtrx]->ielem;
              nf = num_elem_friends[el1];
              if (nf == 0) {
                GOMA_EH(GOMA_ERROR, "no friends");
              };
              el2 = elem_friends[el1][0];
              err = load_neighbor_var_data(el1, el2, n_dof, dof_map, n_dofptr, -1, xi, exo);
              doMeshMapping = 1;

              break;

            case DVZDR_ZERO_BC:
              memset(kfunc, 0, DIM * sizeof(double));
              memset(d_kfunc, 0, DIM * (MAX_VARIABLE_TYPES + MAX_CONC) * MDE * sizeof(double));

              nwall[0] = BC_Types[bc_input_id].BC_Data_Float[1];
              nwall[1] = BC_Types[bc_input_id].BC_Data_Float[2];
              nwall[2] = BC_Types[bc_input_id].BC_Data_Float[3];
              dvzdr_zero_deriv_bc(kfunc, d_kfunc, nwall, BC_Types[bc_input_id].BC_Data_Float[0]);
              func = kfunc[0];
              doFullJac = 1;
              break;

            } /* end of SWITCH statement */

            /************************************************************************/
            /*                                                                      */
            /*         ADD the Boundary condition functions into the Residual       */
            /*         vector and Jacobian Matrix                                   */
            /*		                         			            */
            /************************************************************************/
            /*
             * Collocated boundary conditions are always applied on the first
             * dof at a node. They are not discontinuous variables friendly
             */
            ldof_eqn = ei[pg->imtrx]->ln_to_first_dof[eqn][id];

            if (eqn == R_MASS) {
              ieqn = MAX_PROB_EQN + BC_Types[bc_input_id].species_eq;
            } else {
              ieqn = upd->ep[pg->imtrx][eqn];
              if (goma_automatic_rotations.automatic_rotations &&
                  (BC_Types[bc_input_id].desc->rotate != NO_ROT)) {
                int offset = offset_from_rotated_equation(BC_Types[bc_input_id].desc->equation);
                GOMA_EH(offset, "Error translating rotated equation to offset");
                ieqn =
                    equation_index_auto_rotate(elem_side_bc, I, BC_Types[bc_input_id].desc->rotate,
                                               offset, ldof_eqn, &(BC_Types[bc_input_id]));
                GOMA_EH(ieqn, "Could not find index from auto rotate eqn");
              }
            }

            if (ldof_eqn != -1) {
              lec->R[LEC_R_INDEX(ieqn, ldof_eqn)] += penalty * func;
              lec->R[LEC_R_INDEX(ieqn, ldof_eqn)] *= f_time;

              /*
               * add sensitivities into matrix
               *  - find index of sensitivity in matrix
               *     (if variable is not defined at this node,
               *      loop over all dofs in element)
               *  - add into matrix
               */
              if (af->Assemble_Jacobian) {

                for (var = 0; var < MAX_VARIABLE_TYPES; var++) {
                  pvar = upd->vp[pg->imtrx][var];
                  if (pvar != -1 && (BC_Types[bc_input_id].desc->sens[var] || 1)) {
                    /*
                     * Warning!!!!!!!!!!!!!!!!!!!!!!!
                     * This section of code will need to be revamped
                     * to work for discontinuous variable.
                     */
                    if (var != MASS_FRACTION) {
                      /*
                       * load sensitivity index at this node point
                       * this routine determines the entry in the jacobian matrix which
                       * corresponds to this BC equation and this unknown - Jac_BC is a
                       * pointer to this entry *
                       * if it exists, add sens into matrix
                       */
                      if (Dolphin[pg->imtrx][I][var] > 0) {
                        if (!doFullJac) {
                          ldof_var = ei[pg->imtrx]->ln_to_first_dof[var][id];
                          if (ldof_var != -1) {
                            lec->J[LEC_J_INDEX(ieqn, pvar, ldof_eqn, ldof_var)] +=
                                penalty * d_func[var];
                            lec->J[LEC_J_INDEX(ieqn, pvar, ldof_eqn, ldof_var)] *= f_time;
                          }
                        } else {

                          if (doMeshMapping &&
                              (var == MESH_DISPLACEMENT1 || var == MESH_DISPLACEMENT2 ||
                               var == MESH_DISPLACEMENT3)) {
                            for (j = 0; j < ei[pg->imtrx]->dof[var]; j++) {
                              jk = dof_map[j];
                              lec->J[LEC_J_INDEX(ieqn, pvar, ldof_eqn, jk)] +=
                                  penalty * d_kfunc[0][var][j];
                              lec->J[LEC_J_INDEX(ieqn, pvar, ldof_eqn, jk)] *= f_time;
                            }
                          } else {
                            for (j = 0; j < ei[pg->imtrx]->dof[var]; j++) {
                              lec->J[LEC_J_INDEX(ieqn, pvar, ldof_eqn, j)] +=
                                  penalty * d_kfunc[0][var][j];
                              lec->J[LEC_J_INDEX(ieqn, pvar, ldof_eqn, j)] *= f_time;
                            }
                          }
                        }
                      } else {
                        /*
                         *   if variable is not defined at this node, loop
                         *   over all dof for this variable in this element
                         */
                        for (j = 0; j < ei[pg->imtrx]->dof[var]; j++) {
                          phi_j = bf[var]->phi[j];
                          lec->J[LEC_J_INDEX(ieqn, pvar, ldof_eqn, j)] +=
                              penalty * d_func[var] * phi_j;
                          lec->J[LEC_J_INDEX(ieqn, pvar, ldof_eqn, j)] *= f_time;
                        }
                      }
                    } else {
                      for (w = 0; w < pd->Num_Species_Eqn; w++) {
                        pvar = MAX_PROB_VAR + w;
                        if (Dolphin[pg->imtrx][I][var] > 0) {
                          ldof_var = ei[pg->imtrx]->ln_to_first_dof[var][id];
                          if (ldof_var != -1) {
                            lec->J[LEC_J_INDEX(ieqn, pvar, ldof_eqn, ldof_var)] +=
                                penalty * d_func[MAX_VARIABLE_TYPES + w];
                            lec->J[LEC_J_INDEX(ieqn, pvar, ldof_eqn, ldof_var)] *= f_time;
                          }
                        }
                        /* if variable is not defined at this node,
                         * loop over all dof in this element */
                        else {
                          for (j = 0; j < ei[pg->imtrx]->dof[var]; j++) {
                            phi_j = bf[var]->phi[j];
                            lec->J[LEC_J_INDEX(ieqn, pvar, ldof_eqn, j)] +=
                                penalty * d_func[MAX_VARIABLE_TYPES + w] * phi_j;
                            lec->J[LEC_J_INDEX(ieqn, pvar, ldof_eqn, j)] *= f_time;
                          }
                        }
                      } /* end of loop over species */
                    }   /* end of if MASS_FRACTION */
                  }     /* end of variable exists and condition is sensitive to it */
                }       /* end of loop over variable types */
              }         /* end of NEWTON */
            }           /* if (ldof_eqn != -1) */
          }             /* END of if (Res_BC != NULL), i.e. (index_eqn != -1) */
        }               /* END of if COLLOCATED BC */
        /*****************************************************************************/
      } /* END for (ibc = 0; (int) elem_side_bc->BC_input_id[ibc] != ...*/
        /*****************************************************************************/
    }   /* END if (I < num_owned_nodes) 				      */
        /*****************************************************************************/
  }     /* END for (i = 0; i < (int) elem_side_bc->num_nodes_on_side; i++) */
        /*****************************************************************************/
  return (status);
} /* end of routine apply_point_colloc_bc() */
/*****************************************************************************/
/*****************************************************************************/
/*****************************************************************************/

void moving_plane(int ielem_dim, double *func, double d_func[], dbl *aa, double time) {
  fplane(ielem_dim, func, d_func, aa);
}
/*****************************************************************************/
/*****************************************************************************/
/*****************************************************************************/

void fplane(int ielem_dim,
            double *func,
            double d_func[], /* dimensioned [MAX_VARIABLE_TYPES+MAX_CONC] */
            dbl *aa)         /*  function parameters from data card  */
{
  /**************************** EXECUTION BEGINS *******************************/
  int i;

  if (af->Assemble_LSA_Mass_Matrix)
    return;

  *func = (double)aa[3];
  for (i = 0; i < ielem_dim; i++) {
    d_func[MESH_DISPLACEMENT1 + i] = aa[i];
    *func += (double)aa[i] * fv->x[i];
  }

} /* END of routine fplane                                                   */
/*****************************************************************************/

void f_fillet(const int ielem_dim,
              double *func,
              double d_func[],     /* dimensioned [MAX_VARIABLE_TYPES+MAX_CONC] */
              const double *p,     /*  function parameters from data card  */
              const int num_const) /* number of passed parameters   */
{
  /**************************** EXECUTION BEGINS *******************************/
  double pt[DIM], side_th[2], rad, center[DIM], alpha, theta_mid, theta_avg, tmp;
  double theta, siderad = -1., circ[DIM] = {0., 0., 0.}, dsign, beta = 0, theta_side[2];
  double cham_ang = -1., cham_rotn = 0., gamma = 0.;
  int iside = 0, chamfer = 0, i, dim = 2;

  if (af->Assemble_LSA_Mass_Matrix)
    return;

  if (num_const <= 5) {
    GOMA_EH(GOMA_ERROR, "Need at least 5 parameters for 2D fillet geometry bc!\n");
  }

  pt[0] = p[0];
  pt[1] = p[1];
  side_th[0] = p[2];
  side_th[1] = p[3];
  rad = p[4];
  if (num_const >= 7) {
    siderad = p[5];
    iside = ((int)p[6]);
  }
  if (num_const >= 8) {
    chamfer = ((int)p[7]);
  }
  if (num_const >= 9) {
    cham_ang = p[8];
  }
  if (ielem_dim > dim)
    GOMA_WH(-1, "FILLET_BC: Only z-invariant geometry available for now.\n");

  /**  find center of die face  **/

  alpha = 0.5 * (side_th[1] - side_th[0]);
  theta_avg = 0.5 * (side_th[1] + side_th[0]);
  if (iside) {
    dsign = ((double)(3 - 2 * iside));
    beta = side_th[2 - iside] - dsign * asin((rad - siderad * cos(2. * alpha)) / (rad + siderad));
    for (i = 0; i < dim; i++) {
      circ[i] = pt[i] + dsign * siderad * sin(side_th[iside - 1] - 0.5 * M_PIE * i);
      center[i] = circ[i] + (rad + siderad) * cos(beta - 0.5 * M_PIE * i);
    }
  } else {
    for (i = 0; i < dim; i++) {
      center[i] = pt[i] + (rad / sin(alpha)) * cos(theta_avg - 0.5 * M_PIE * i);
    }
  }

  /**   compute angle of point on curve from arc center **/

  theta = atan2(fv->x[1] - center[1], fv->x[0] - center[0]);
  theta = theta > side_th[1] - 1.5 * M_PIE ? theta : theta + 2 * M_PIE;
  theta_mid = atan2(center[1] - pt[1], center[0] - pt[0]);
  theta_side[0] = side_th[0] - 0.5 * M_PIE;
  theta_side[1] = side_th[1];
  if (iside == 1)
    theta_side[0] = beta - M_PIE;
  if (iside == 2)
    theta_side[1] = beta + 0.5 * M_PIE;
  if (cham_ang > 0) {
    cham_rotn = cham_ang - (theta_mid + 0.5 * M_PIE);
    gamma = atan(-2. * cos(alpha) * sin(cham_rotn) / cos(alpha + cham_rotn));
  }

  /**  use different f depending on theta  **/

  if ((theta_side[0] - gamma) <= theta && theta <= theta_avg) {
    if (iside == 1) {
      *func = SQUARE(fv->x[0] - circ[0]) + SQUARE(fv->x[1] - circ[1]) - SQUARE(siderad);
      d_func[MESH_DISPLACEMENT1] = 2. * (fv->x[0] - circ[0]);
      d_func[MESH_DISPLACEMENT2] = 2. * (fv->x[1] - circ[1]);
    } else {
      *func = (fv->x[1] - pt[1]) * cos(side_th[0]) - (fv->x[0] - pt[0]) * sin(side_th[0]);
      d_func[MESH_DISPLACEMENT1] = -sin(side_th[0]);
      d_func[MESH_DISPLACEMENT2] = cos(side_th[0]);
    }

  } else if (theta_avg <= theta && (theta - 0.5 * M_PIE) <= (theta_side[1] + 0 * gamma)) {
    if (iside == 2) {
      *func = SQUARE(fv->x[0] - circ[0]) + SQUARE(fv->x[1] - circ[1]) - SQUARE(siderad);
      d_func[MESH_DISPLACEMENT1] = 2. * (fv->x[0] - circ[0]);
      d_func[MESH_DISPLACEMENT2] = 2. * (fv->x[1] - circ[1]);
    } else {
      *func = (fv->x[1] - pt[1]) * cos(side_th[1]) - (fv->x[0] - pt[0]) * sin(side_th[1]);
      d_func[MESH_DISPLACEMENT1] = -sin(side_th[1]);
      d_func[MESH_DISPLACEMENT2] = cos(side_th[1]);
    }

  } else {
    if (chamfer) {
      tmp = theta_mid + cham_rotn;
      *func = (fv->x[1] - center[1]) * sin(tmp) + (fv->x[0] - center[0]) * cos(tmp) +
              rad * sin(alpha - cham_rotn);
      d_func[MESH_DISPLACEMENT1] = cos(tmp);
      d_func[MESH_DISPLACEMENT2] = sin(tmp);
    } else {
      *func = SQUARE(fv->x[0] - center[0]) + SQUARE(fv->x[1] - center[1]) - SQUARE(rad);
      d_func[MESH_DISPLACEMENT1] = 2. * (fv->x[0] - center[0]);
      d_func[MESH_DISPLACEMENT2] = 2. * (fv->x[1] - center[1]);
    }
  }

  if (ielem_dim == 3)
    d_func[MESH_DISPLACEMENT3] = 0.0;

} /* END of routine f_fillet                                                   */
/*****************************************************************************/

void f_double_rad(const int ielem_dim,
                  double *func,
                  double d_func[],     /* dimensioned [MAX_VARIABLE_TYPES+MAX_CONC] */
                  const double *p,     /*  function parameters from data card  */
                  const int num_const) /* number of passed parameters   */
{
  /**************************** EXECUTION BEGINS *******************************/
  double xpt1, ypt1, theta1, rad1, xcen1, ycen1, alpha1;
  double xpt2, ypt2, theta2, rad2, xcen2, ycen2, alpha2;
  double theta1m, theta2m, th1, th2, th2t, curv_mid, rad_curv;
  double beta = 0, xcirc, ycirc, dist1, dist2, dist_mid;
  int is_curved = 0;

  if (af->Assemble_LSA_Mass_Matrix)
    return;

  if (num_const < 8)
    GOMA_EH(GOMA_ERROR, "Need at least 8 parameters for Double Rad lip geometry bc!\n");

  xpt1 = p[0];
  ypt1 = p[1];
  theta1 = p[2];
  rad1 = p[3];
  xpt2 = p[4];
  ypt2 = p[5];
  theta2 = p[6];
  rad2 = p[7];
  if (num_const >= 8) {
    curv_mid = p[8];
  } else {
    curv_mid = 0.0;
  }

  is_curved = DOUBLE_NONZERO(curv_mid);

  /*  slope of middle line                */

  theta1m = atan2(ypt2 - ypt1, xpt2 - xpt1);
  theta1m = theta1m > theta1 ? theta1m : theta1m + 2 * M_PIE;
  theta2m = atan2(ypt1 - ypt2, xpt1 - xpt2);
  alpha1 = 0.5 * (theta1m - theta1);
  alpha2 = 0.5 * (theta2 - theta2m);

  xcen1 = xpt1 + (rad1 / sin(alpha1)) * cos(theta1 + alpha1);
  ycen1 = ypt1 + (rad1 / sin(alpha1)) * sin(theta1 + alpha1);
  xcen2 = xpt2 + (rad2 / sin(alpha2)) * cos(theta2m + alpha2);
  ycen2 = ypt2 + (rad2 / sin(alpha2)) * sin(theta2m + alpha2);

  if (is_curved) {
    rad_curv = 1. / curv_mid;
    dist_mid = sqrt(SQUARE(xpt1 - xpt2) + SQUARE(ypt1 - ypt2));
    beta = asin(0.5 * dist_mid * curv_mid);
    xcirc = 0.5 * (xpt1 + xpt2) + rad_curv * cos(beta) * sin(theta1m);
    ycirc = 0.5 * (ypt1 + ypt2) - rad_curv * cos(beta) * cos(theta1m);
    /**   Shift fillet centers based on curvature  **/
    /*  Using approximate distance from 90 degree corner for simplicity */

    dist1 = rad1 + sqrt((rad_curv - 0.5 * dist_mid) * (rad_curv + 0.5 * dist_mid - 2 * rad1)) -
            sqrt((rad_curv - 0.5 * dist_mid) * (rad_curv + 0.5 * dist_mid));
    dist2 = rad2 + sqrt((rad_curv - 0.5 * dist_mid) * (rad_curv + 0.5 * dist_mid - 2 * rad2)) -
            sqrt((rad_curv - 0.5 * dist_mid) * (rad_curv + 0.5 * dist_mid));
#if 0
     dist1 = 0;  dist2 = 0;
#endif
    xcen1 -= dist1 * cos(theta1);
    ycen1 -= dist1 * sin(theta1);
    xcen2 -= dist2 * cos(theta2);
    ycen2 -= dist2 * sin(theta2);
#if 0
fprintf(stderr,"arc distances %g %g \n",dist1,dist2);
fprintf(stderr,"rads %g %g %g %g\n",rad1, rad2, rad_curv,beta);
fprintf(stderr,"circle %g %g %g %g\n",xcirc,ycirc,xcen2, ycen2);
#endif
  }

  /**   compute angle of point on curve from arc center **/

  th1 = atan2(fv->x[1] - ycen1, fv->x[0] - xcen1);
  th2 = atan2(fv->x[1] - ycen2, fv->x[0] - xcen2);
  th2t = th2 > 0.0 ? th2 : th2 + 2 * M_PIE;

  /**  use different f depending on theta  **/

  if ((theta1 - 0.5 * M_PIE) <= th1 && th1 <= (theta1 + alpha1)) {
    *func = (fv->x[1] - ypt1) * cos(theta1) - (fv->x[0] - xpt1) * sin(theta1);
    d_func[MESH_DISPLACEMENT1] = -sin(theta1);
    d_func[MESH_DISPLACEMENT2] = cos(theta1);
    /*fprintf(stderr,"DR case 1 %g %g %g %g %g %g\n",*func,fv->x[0],fv->x[1],th1,th2,th2t);*/
  } else if ((theta2 - alpha2) <= th2t && (th2t - 0.5 * M_PIE) <= theta2) {
    *func = (fv->x[1] - ypt2) * cos(theta2) - (fv->x[0] - xpt2) * sin(theta2);
    d_func[MESH_DISPLACEMENT1] = -sin(theta2);
    d_func[MESH_DISPLACEMENT2] = cos(theta2);
    /*fprintf(stderr,"DR case 2 %g %g %g %g %g %g\n",*func,fv->x[0],fv->x[1],th1,th2,th2t);*/
  } else if (theta2m <= (th1 + 0.5 * M_PIE - beta) && th1 <= (theta1 - 0.5 * M_PIE)) {
    *func = SQUARE(fv->x[0] - xcen1) + SQUARE(fv->x[1] - ycen1) - SQUARE(rad1);
    d_func[MESH_DISPLACEMENT1] = 2. * (fv->x[0] - xcen1);
    d_func[MESH_DISPLACEMENT2] = 2. * (fv->x[1] - ycen1);
    /*fprintf(stderr,"DR case 3 %g %g %g %g %g %g\n",*func,fv->x[0],fv->x[1],th1,th2,th2t);*/
  } else if ((theta2m - 0.5 * M_PIE - beta) <= th2 &&
             ((th1 + 0.5 * M_PIE - beta) <= theta2m ||
              (th1 + 0.5 * M_PIE - beta) <= (theta1m - M_PIE))) {
    if (is_curved) {
      *func = SQUARE(fv->x[0] - xcirc) + SQUARE(fv->x[1] - ycirc) - SQUARE(rad_curv);
      d_func[MESH_DISPLACEMENT1] = 2. * (fv->x[0] - xcirc);
      d_func[MESH_DISPLACEMENT2] = 2. * (fv->x[1] - ycirc);
    } else {
      *func = (fv->x[1] - ypt1) * cos(theta1m) - (fv->x[0] - xpt1) * sin(theta1m);
      d_func[MESH_DISPLACEMENT1] = -sin(theta1m);
      d_func[MESH_DISPLACEMENT2] = cos(theta1m);
    }
    /*fprintf(stderr,"DR case 4 %g %g %g %g %g %g %g
     * %g\n",*func,fv->x[0],fv->x[1],th1,th2,th2t,theta1m,theta2m);*/
  } else if ((th2t - 0.5 * M_PIE) >= theta2 && (theta2m - 0.5 * M_PIE - beta) >= th2) {
    *func = SQUARE(fv->x[0] - xcen2) + SQUARE(fv->x[1] - ycen2) - SQUARE(rad2);
    d_func[MESH_DISPLACEMENT1] = 2. * (fv->x[0] - xcen2);
    d_func[MESH_DISPLACEMENT2] = 2. * (fv->x[1] - ycen2);
    /*fprintf(stderr,"DR case 5 %g %g %g %g %g %g\n",*func,fv->x[0],fv->x[1],th1,th2,th2t);*/
  } else {
    fprintf(stderr, "Double Rad case not found... %g %g %g %g %g\n", fv->x[0], fv->x[1], th1, th2,
            th2t);
  }

  if (ielem_dim == 3)
    d_func[MESH_DISPLACEMENT3] = 0.0;

} /* END of routine f_double_rad                                             */
/*****************************************************************************/

#ifdef FEATURE_ROLLON_PLEASE
#include "feature_rollon.h"
#endif

void f_roll_fluid(int ielem_dim,
                  double *func,
                  double d_func[],     /* dimensioned [MAX_VARIABLE_TYPES+MAX_CONC] */
                  const double *p,     /*  function parameters from data card  */
                  const int num_const, /* number of passed parameters   */
                  double *xsurf)       /* number of passed parameters   */
{
  /**************************** EXECUTION BEGINS *******************************/
  double roll_rad;     /* roll radius */
  double origin[3];    /* roll axis origin (x,y,z) */
  double dir_angle[3]; /* axis direction angles */
  double coord[3];     /* current coordinates */
  double axis_pt[3], rad_dir[3], d_dist[3], dist, R, factor, t;
  double omega, v_dir[3], v_roll[3];
  double velo_avg = 0.0, pgrad = 0.;
  double v_solid = 0., res, jac, delta, flow, eps = 1.0e-8, viscinv;
  double jacinv, thick;
  int Pflag = TRUE;
  double pg_factor = 1.0, tang_sgn = 1.0, v_mag = 0.;
  ;

  int j, var;
#if 0
  int jvar,k;
  double dthick_dV, dthick_dP;
#endif

  if (af->Assemble_LSA_Mass_Matrix)
    return;

  if (num_const < 7)
    GOMA_EH(GOMA_ERROR, "Need at least 7 parameters for Roll geometry bc!\n");

  roll_rad = p[0];
  origin[0] = p[1];
  origin[1] = p[2];
  origin[2] = p[3];
  dir_angle[0] = p[4];
  dir_angle[1] = p[5];
  dir_angle[2] = p[6];

  /* calculate distance from interface surface to solid surface for repulsion calculations */

  coord[0] = fv->x[0];
  coord[1] = fv->x[1];
  if (ielem_dim == 3) {
    coord[2] = fv->x[2];
  } else {
    coord[2] = 0.0;
  }

  /*  find intersection of axis with normal plane - i.e., locate point on
   *          axis that intersects plane normal to axis that contains local point. */

  factor = SQUARE(dir_angle[0]) + SQUARE(dir_angle[1]) + SQUARE(dir_angle[2]);
  t = (dir_angle[0] * (coord[0] - origin[0]) + dir_angle[1] * (coord[1] - origin[1]) +
       dir_angle[2] * (coord[2] - origin[2])) /
      factor;
  axis_pt[0] = origin[0] + dir_angle[0] * t;
  axis_pt[1] = origin[1] + dir_angle[1] * t;
  axis_pt[2] = origin[2] + dir_angle[2] * t;

  /*  compute radius and radial direction */

  R = sqrt(SQUARE(coord[0] - axis_pt[0]) + SQUARE(coord[1] - axis_pt[1]) +
           SQUARE(coord[2] - axis_pt[2]));
  rad_dir[0] = (coord[0] - axis_pt[0]) / R;
  rad_dir[1] = (coord[1] - axis_pt[1]) / R;
  rad_dir[2] = (coord[2] - axis_pt[2]) / R;
  dist = R - roll_rad;
  d_dist[0] = rad_dir[0] * (1. - SQUARE(dir_angle[0]) / factor) +
              rad_dir[1] * (-dir_angle[1] * dir_angle[0] / factor) +
              rad_dir[2] * (-dir_angle[2] * dir_angle[0] / factor);
  d_dist[1] = rad_dir[1] * (1. - SQUARE(dir_angle[1]) / factor) +
              rad_dir[0] * (-dir_angle[0] * dir_angle[1] / factor) +
              rad_dir[2] * (-dir_angle[2] * dir_angle[1] / factor);
  d_dist[2] = rad_dir[2] * (1. - SQUARE(dir_angle[2]) / factor) +
              rad_dir[0] * (-dir_angle[0] * dir_angle[2] / factor) +
              rad_dir[1] * (-dir_angle[1] * dir_angle[2] / factor);

  if (num_const < 10)
    GOMA_WH(-1, "ROLL_FLUID: Less than 10 parameters - reverting to roll surface!\n");

  omega = p[7];
  /* compute velocity direction as perpendicular to both axis and radial
   *         direction.  Positive direction is determined by right hand rule */

  v_dir[0] = dir_angle[1] * rad_dir[2] - dir_angle[2] * rad_dir[1];
  v_dir[1] = dir_angle[2] * rad_dir[0] - dir_angle[0] * rad_dir[2];
  v_dir[2] = dir_angle[0] * rad_dir[1] - dir_angle[1] * rad_dir[0];

  v_roll[0] = omega * roll_rad * v_dir[0];
  v_roll[1] = omega * roll_rad * v_dir[1];
  v_roll[2] = omega * roll_rad * v_dir[2];

  if (TimeIntegration == TRANSIENT && pd->gv[R_MESH1]) {
    /* Add the mesh motion to the substrate velocity */
    v_roll[0] += fv_dot->x[0];
    v_roll[1] += fv_dot->x[1];
    v_roll[2] += fv_dot->x[2];
  }

  /* quantities specific to FLUID bcs   */

  if (num_const > 8 && p[9] >= 0.0) {
    dist = 0.;
    for (var = 0; var < pd->Num_Dim; var++) {
      /* Uses undeformed node position */
      dist += SQUARE(fv->x0[var] - xsurf[var]);
    }
    dist /= SQUARE(p[10]);
    /*if(dist < 10)fprintf(stderr,"roll_fl %g %g %g\n",fv->x0[0],xsurf[0],dist);
     */

    Pflag = (int)p[11];
    velo_avg = 0.0;
    pgrad = 0.;
    v_mag = 0.;
    for (j = 0; j < pd->Num_Dim; j++) {
      velo_avg += fv->stangent[0][j] * (v_roll[j] + fv->v[j]);
      v_solid += fv->stangent[0][j] * v_roll[j];
      v_mag += SQUARE(v_roll[j]);
      if (Pflag) {
        pgrad += fv->stangent[0][j] * fv->grad_P[j];
      }
    }
    v_mag = sqrt(v_mag);
    tang_sgn = v_solid / v_mag;
    tang_sgn = (double)SGN(v_solid / v_mag);
    velo_avg *= 0.5;
    /* sometimes the tangent/normals flip causing havoc....*/
    if (v_solid < 0) {
      GOMA_WH(-1, "fvelo_slip: normals and tangents have flipped! - try CONTACT_LINE model\n");
      velo_avg *= tang_sgn;
      v_solid *= tang_sgn;
      pgrad *= tang_sgn;
    }

    pg_factor = 1.0;
    if (dist < 10.0) {
      pg_factor = 1.0 - exp(-dist);
    }
    pgrad *= pg_factor;

    flow = MAX(0., p[9] * v_solid);
    viscinv = 1. / p[8];
    thick = flow / velo_avg;
    j = 0;
    do {
      res = -CUBE(thick) * viscinv * pgrad / 12. + thick * velo_avg - flow;
      jac = -0.25 * SQUARE(thick) * viscinv * pgrad + velo_avg;
      jacinv = 1.0 / jac;
      delta = -res * jacinv;
      thick += delta;
      j++;
    } while (fabs(delta) > eps && j < 20);
#if 0
      dthick_dV = -0.5*jacinv;     /*  1/h*derivative  */
      dthick_dP = CUBE(thick)*viscinv/12.*jacinv;
#endif
#if 0
fprintf(stderr,"slip %d %g %g %g %g\n",Pflag,fv->x[0],thick,flow/v_solid,velo_avg);
fprintf(stderr,"more %g %g %g %g\n",res,jac, dthick_dV,dthick_dP);
#endif
    thick = 0.;
    *func = dist - thick;
    d_func[MESH_DISPLACEMENT1] = d_dist[0];
    d_func[MESH_DISPLACEMENT2] = d_dist[1];
    d_func[MESH_DISPLACEMENT3] = d_dist[2];
#if 0
    for (jvar=0; jvar<pd->Num_Dim; jvar++)
      {
        var = VELOCITY1 + jvar;
        for (k=0; k<pd->Num_Dim; k++)
          {
           d_func[var] += -thick*dthick_dV*fv->stangent[0][k];
          }
       }
#endif
#if 0
/* Mesh motion Jacobian entries   */
        for (jvar=0; jvar<ei->ielem_dim; jvar++)
          {
            var = MESH_DISPLACEMENT1 + jvar;
            if (pd->v[pg->imtrx][var])
              {
                    for (k = 0; k < pd->Num_Dim; k++)
                      {
                        d_func[var] += -thick*dthick_dV*fv->v[k]
                                *fv->stangent[0][k];
                        if(Pflag)
                          {
                          d_func[var] += -dthick_dP*pg_factor*fv->grad_P[k]*fv->stangent[0][k];
                          }
                      }
              }
          }

#endif
#if 0
   var = PRESSURE;
    if (pd->v[pg->imtrx][var])
      {
        if(Pflag )
          {
               for (k = 0; k < pd->Num_Dim; k++)
                  {
                    d_func[var] += -dthick_dP*pg_factor*fv->stangent[0][k];
                  }
          }
      }
#endif
  } else {
    *func = dist;
    d_func[MESH_DISPLACEMENT1] = d_dist[0];
    d_func[MESH_DISPLACEMENT2] = d_dist[1];
    d_func[MESH_DISPLACEMENT3] = d_dist[2];
  }

} /* END of routine f_roll_fluid                                                   */
/*****************************************************************************/

/*****************************************************************************/

void fvelocity_profile(int var_flag,
                       int ielem_dim,
                       int velo_condition,
                       double *func,
                       double d_func[], /* defined [MAX_VARIABLE_TYPES + MAX_CONC] */
                       double p[],      /* p[] are the parameters passed in through the input deck*/
                       double time)     /* time at which bc's are evaluated        */
{
  if (af->Assemble_LSA_Mass_Matrix)
    d_func[var_flag] = 0.0;
  else
    d_func[var_flag] = -1.0;
  if (pd->e[pg->imtrx][R_MESH1]) {
    d_func[MESH_DISPLACEMENT1] =
        dvelo_vary_fnc_d1(velo_condition, fv->x[0], fv->x[1], fv->x[2], p, time);
    d_func[MESH_DISPLACEMENT2] =
        dvelo_vary_fnc_d2(velo_condition, fv->x[0], fv->x[1], fv->x[2], p, time);
    if (ielem_dim == 3)
      d_func[MESH_DISPLACEMENT3] =
          dvelo_vary_fnc_d3(velo_condition, fv->x[0], fv->x[1], fv->x[2], p, time);
  }
  *func = velo_vary_fnc(velo_condition, fv->x[0], fv->x[1], fv->x[2], p, time);

  *func -= fv->v[var_flag - VELOCITY1];

} /* END of routine fvelocity_profile                                        */
/*****************************************************************************/

void fvelocity_parabola(const int var_flag,
                        const int ielem_dim,
                        const int velo_condition,
                        double *func,
                        double d_func[],     /* defined [MAX_VARIABLE_TYPES + MAX_CONC] */
                        const double p[],    /* parameters passed in from the input deck*/
                        const double time,   /* time at which bc's are evaluated   */
                        const int num_const) /* number of passed parameters   */
{
  /*    parabolic velocity profile
   *      p[0] = coordinate1
   *      p[1] = coordinate2
   *      p[2] = flow in positive coordinate direction
   */
  double coord1, coord2, qflow, gap, pre_factor, temp, expon, time_factor;
  double pl_index = 1.0;
  int i;
  coord1 = MIN(p[0], p[1]);
  coord2 = MAX(p[1], p[0]);
  qflow = p[2];
  gap = fabs(coord2 - coord1);
  pre_factor = 6. * qflow / (gap * gap * gap);
  switch (pd->CoordinateSystem) {
  case CARTESIAN:
  case CARTESIAN_2pt5D:
    pre_factor = 6. * qflow / (gap * gap * gap);
    break;
  case CYLINDRICAL:
  case SWIRLING:
    switch (velo_condition) {
    case U_PARABOLA_BC:
      if (coord1 <= DBL_SMALL) {
        pre_factor = 2. * qflow / M_PIE / SQUARE(SQUARE(coord2));
      } else {
        pre_factor = 2. * qflow / M_PIE / (SQUARE(coord2) - SQUARE(coord1)) /
                     (SQUARE(coord2) + SQUARE(coord1) -
                      (SQUARE(coord2) - SQUARE(coord1)) / log(coord2 / coord1));
      }
      break;
    case V_PARABOLA_BC:
      pre_factor = 3. * qflow / M_PIE / (gap * gap * gap);
      break;
    }
    break;
  default:
    GOMA_EH(GOMA_ERROR, "Velo parabola not ready for that Coordinate System yet!\n");
  }

  if (ielem_dim > 2) {
    GOMA_EH(GOMA_ERROR, "Velo parabola not ready for 3D yet!\n");
    return;
  }
  for (i = 0; i < ielem_dim; i++) {
    d_func[MESH_DISPLACEMENT1 + i] = 0.0;
  }

  if (af->Assemble_LSA_Mass_Matrix)
    d_func[var_flag] = 0.0;
  else
    d_func[var_flag] = -1.0;

  if (gap > DBL_SMALL) {
    if (num_const == 3 || p[3] == 1.0) /*  Newtonian solution   */
    {

      switch (pd->CoordinateSystem) {
      case CARTESIAN:
      case CARTESIAN_2pt5D:
        switch (velo_condition) {
        case U_PARABOLA_BC:
          *func = pre_factor * (fv->x[1] - coord1) * (coord2 - fv->x[1]);
          if (pd->e[pg->imtrx][R_MESH1]) {
            d_func[MESH_DISPLACEMENT2] = pre_factor * (coord1 + coord2 - 2. * fv->x[1]);
          }
          break;
        case V_PARABOLA_BC:
          *func = pre_factor * (fv->x[0] - coord1) * (coord2 - fv->x[0]);
          if (pd->e[pg->imtrx][R_MESH1]) {
            d_func[MESH_DISPLACEMENT1] = pre_factor * (coord1 + coord2 - 2. * fv->x[0]);
          }
          break;
        case W_PARABOLA_BC:
          *func = pre_factor * (fv->x[0] - coord1) * (coord2 - fv->x[0]);
          if (pd->e[pg->imtrx][R_MESH1]) {
            d_func[MESH_DISPLACEMENT1] = pre_factor * (coord1 + coord2 - 2. * fv->x[0]);
          }
          break;
        default:
          *func = 0.;
        }
        break;
      case CYLINDRICAL:
      case SWIRLING:
        switch (velo_condition) {
        case U_PARABOLA_BC:
          if (coord1 <= DBL_SMALL) {
            *func = pre_factor * (SQUARE(coord2) - SQUARE(fv->x[1]));
            if (pd->e[pg->imtrx][R_MESH1]) {
              d_func[MESH_DISPLACEMENT2] = pre_factor * (-2. * fv->x[1]);
            }
          } else {
            *func = pre_factor * (SQUARE(coord1) - SQUARE(fv->x[1]) +
                                  (SQUARE(coord2) - SQUARE(coord1)) *
                                      (log(fv->x[1] / coord1) / log(coord2 / coord1)));
            if (pd->e[pg->imtrx][R_MESH1]) {
              d_func[MESH_DISPLACEMENT2] =
                  pre_factor * (-2. * fv->x[1] + (SQUARE(coord2) - SQUARE(coord1)) /
                                                     log(coord2 / coord1) / fv->x[1]);
            }
          }
          break;
        case V_PARABOLA_BC:
          *func = pre_factor / fv->x[1] * (fv->x[0] - coord1) * (coord2 - fv->x[0]);
          if (pd->e[pg->imtrx][R_MESH1]) {
            d_func[MESH_DISPLACEMENT1] = pre_factor / fv->x[1] * (coord1 + coord2 - 2. * fv->x[0]);
            d_func[MESH_DISPLACEMENT2] = -(*func) / fv->x[1];
          }
          break;
        default:
          *func = 0.;
        }
        break;
      }
    } else if (num_const > 3) /*  Power-law  solution   */
    {
      if (p[3] < 0.0) {
        pl_index = gn->nexp;
      } else {
        pl_index = p[3];
      }
      switch (pd->CoordinateSystem) {
      case CARTESIAN:
      case CARTESIAN_2pt5D:
        expon = 1. + 1. / pl_index;
        pre_factor = (2. * pl_index + 1.) / (pl_index + 1.) * qflow / pow(gap, expon + 1.);
        switch (velo_condition) {
        case U_PARABOLA_BC:
          temp = 2 * fv->x[1] - coord1 - coord2;
          *func = pre_factor * (pow(gap, expon) - pow(fabs(temp), expon));
          if (pd->e[pg->imtrx][R_MESH1]) {
            d_func[MESH_DISPLACEMENT2] =
                pre_factor * (-2. * SGN(temp) * expon * pow(fabs(temp), 1. / pl_index));
          }
          break;
        case V_PARABOLA_BC:
          temp = 2 * fv->x[0] - coord1 - coord2;
          *func = pre_factor * (pow(gap, expon) - pow(fabs(temp), expon));
          if (pd->e[pg->imtrx][R_MESH1]) {
            d_func[MESH_DISPLACEMENT1] =
                pre_factor * (-2. * SGN(temp) * expon * pow(fabs(temp), 1. / pl_index));
          }
          break;
        case W_PARABOLA_BC:
          temp = 2 * fv->x[0] - coord1 - coord2;
          *func = pre_factor * (pow(gap, expon) - pow(fabs(temp), expon));
          if (pd->e[pg->imtrx][R_MESH1]) {
            d_func[MESH_DISPLACEMENT1] =
                pre_factor * (-2. * SGN(temp) * expon * pow(fabs(temp), 1. / pl_index));
          }
          break;
        default:
          *func = 0.;
        }
        break;
      case CYLINDRICAL:
      case SWIRLING:
        expon = 1. + 1. / pl_index;
        switch (velo_condition) {
        case U_PARABOLA_BC:
          if (coord1 <= DBL_SMALL) {
            pre_factor =
                (3. * pl_index + 1.) / (pl_index + 1.) * qflow / M_PIE / pow(gap, expon + 2.);
            *func = pre_factor * (pow(gap, expon) - pow(fv->x[1], expon));
            if (pd->e[pg->imtrx][R_MESH1]) {
              d_func[MESH_DISPLACEMENT2] = pre_factor * (-expon * pow(fv->x[1], expon - 1.));
            }
          } else {
            GOMA_EH(GOMA_ERROR, "Power-law annulus not done yet!\n");
          }
          break;
        case V_PARABOLA_BC:
          pre_factor =
              (2. * pl_index + 1.) / (pl_index + 1.) * qflow / M_PIE / pow(gap, expon + 1.);
          temp = 2 * fv->x[0] - coord1 - coord2;
          *func = pre_factor / fv->x[1] * (pow(gap, expon) - pow(fabs(temp), expon));
          if (pd->e[pg->imtrx][R_MESH1]) {
            d_func[MESH_DISPLACEMENT1] =
                pre_factor / fv->x[1] * (-2. * SGN(temp) * expon * pow(fabs(temp), expon - 1.));
            d_func[MESH_DISPLACEMENT2] = -(*func) / fv->x[1];
          }
          break;
        default:
          *func = 0.;
        }
        break;
      }
    }
  } else {
    *func = 0.0;
  }
  /*  Add sinusoidal time-varying pieces   */
  if (num_const > 3 && num_const % 3 == 1) {
    time_factor = 0.;
    for (i = 4; i < num_const; i = i + 3) {
      time_factor += p[i] * sin(p[i + 1] * time + p[i + 2]);
    }
    *func *= (1.0 + time_factor);
    for (i = 0; i < ielem_dim; i++) {
      d_func[MESH_DISPLACEMENT1 + i] *= (1.0 + time_factor);
    }
  }
  /*  Add initial time ramp   */
  else if (num_const == 5) {
    if (p[4] <= 0 || time >= p[4]) {
      time_factor = 1.;
    } else {
      time_factor = time / p[4];
    }
    *func *= time_factor;
    for (i = 0; i < ielem_dim; i++) {
      d_func[MESH_DISPLACEMENT1 + i] *= time_factor;
    }
  }

  *func -= fv->v[var_flag - VELOCITY1];

} /* END of routine fvelocity_parabola                                        */
/*****************************************************************************/
void f_vestress_parabola(const int var_flag,
                         const int ielem_dim,
                         const int velo_condition,
                         const int mn,
                         double *func,
                         double d_func[],     /* defined [MAX_VARIABLE_TYPES + MAX_CONC] */
                         const double p[],    /* parameters passed in from the input deck*/
                         const double time,   /* time at which bc's are evaluated   */
                         const int num_const) /* number of passed parameters   */
{
  /*    parabolic velocity profile
   *      p[0] = coordinate1
   *      p[1] = coordinate2
   *      p[2] = flow in positive coordinate direction
   */
  double coord1, coord2, qflow, gap, pre_factor, tmp, expon;
  double pl_index = 1.0, srate = 0.0, temp = 25.0, at = 1., d_at_dT = 0., wlf_denom;
  double alpha = -1., lambda = -1.;
  double Ws, A_alpha, Ksqr, f, mup;
  double gamma[DIM][DIM];
  int i, mode = 0, strs = 0;

  if (!pd->v[pg->imtrx][POLYMER_STRESS11]) {
    GOMA_EH(-1, "Polymer Stress needed for VE Stress PARABOLA BC.");
  }

  if (var_flag >= POLYMER_STRESS11_7) {
    mode = 7;
    strs = var_flag - POLYMER_STRESS11_7;
  } else if (var_flag >= POLYMER_STRESS11_6) {
    mode = 6;
    strs = var_flag - POLYMER_STRESS11_6;
  } else if (var_flag >= POLYMER_STRESS11_5) {
    mode = 5;
    strs = var_flag - POLYMER_STRESS11_5;
  } else if (var_flag >= POLYMER_STRESS11_4) {
    mode = 4;
    strs = var_flag - POLYMER_STRESS11_4;
  } else if (var_flag >= POLYMER_STRESS11_3) {
    mode = 3;
    strs = var_flag - POLYMER_STRESS11_3;
  } else if (var_flag >= POLYMER_STRESS11_2) {
    mode = 2;
    strs = var_flag - POLYMER_STRESS11_2;
  } else if (var_flag >= POLYMER_STRESS11_1) {
    mode = 1;
    strs = var_flag - POLYMER_STRESS11_1;
  } else if (var_flag >= POLYMER_STRESS11) {
    mode = 0;
    strs = var_flag - POLYMER_STRESS11;
  } else {
    GOMA_EH(-1, "Polymer Stress mode not found - VE Stress PARABOLA BC.");
  }

  if (pd->gv[TEMPERATURE]) {
    temp = fv->T;
  } else {
    temp = upd->Process_Temperature;
  }
  /*  shift factor  */
  if (vn->shiftModel == CONSTANT) {
    at = vn->shift[0];
    d_at_dT = 0.;
  } else if (vn->shiftModel == MODIFIED_WLF) {
    wlf_denom = vn->shift[1] + temp - mp->reference[TEMPERATURE];
    if (wlf_denom != 0.) {
      at = exp(vn->shift[0] * (mp->reference[TEMPERATURE] - temp) / wlf_denom);
      d_at_dT = -at * vn->shift[0] * vn->shift[1] / (wlf_denom * wlf_denom);
    }
  }

  coord1 = MIN(p[0], p[1]);
  coord2 = MAX(p[1], p[0]);
  qflow = p[2];
  gap = fabs(coord2 - coord1);
  pre_factor = 6. * qflow / (gap * gap * gap);
  switch (pd->CoordinateSystem) {
  case CARTESIAN:
  case CARTESIAN_2pt5D:
    pre_factor = 6. * qflow / (gap * gap * gap);
    break;
  case CYLINDRICAL:
  case SWIRLING:
    switch (velo_condition) {
    case U_PARABOLA_BC:
      if (coord1 <= DBL_SMALL) {
        pre_factor = 2. * qflow / M_PIE / SQUARE(SQUARE(coord2));
      } else {
        pre_factor = 2. * qflow / M_PIE / (SQUARE(coord2) - SQUARE(coord1)) /
                     (SQUARE(coord2) + SQUARE(coord1) -
                      (SQUARE(coord2) - SQUARE(coord1)) / log(coord2 / coord1));
      }
      break;
    case V_PARABOLA_BC:
      pre_factor = 3. * qflow / M_PIE / (gap * gap * gap);
      break;
    }
    break;
  default:
    GOMA_EH(-1, "Stress parabola not ready for that Coordinate System yet!\n");
  }

  if (ielem_dim > 2) {
    GOMA_EH(-1, "Stress parabola not ready for 3D yet!\n");
    return;
  }
  for (i = 0; i < ielem_dim; i++) {
    d_func[MESH_DISPLACEMENT1 + i] = 0.0;
  }

  if (af->Assemble_LSA_Mass_Matrix)
    d_func[var_flag] = 0.0;
  else
    d_func[var_flag] = -1.0;

  if (gap > DBL_SMALL) {
    if (num_const == 3 || p[3] == 1.0) /*  Newtonian solution   */
    {

      switch (pd->CoordinateSystem) {
      case CARTESIAN:
      case CARTESIAN_2pt5D:
        switch (velo_condition) {
        case U_PARABOLA_BC:
          srate = pre_factor * (coord1 + coord2 - 2. * fv->x[1]);
          if (pd->e[pg->imtrx][R_MESH1]) {
            d_func[MESH_DISPLACEMENT2] = -2. * pre_factor;
          }
          break;
        case V_PARABOLA_BC:
          srate = pre_factor * (coord1 + coord2 - 2. * fv->x[0]);
          if (pd->e[pg->imtrx][R_MESH1]) {
            d_func[MESH_DISPLACEMENT1] = -2. * pre_factor;
          }
          break;
        case W_PARABOLA_BC:
          srate = pre_factor * (coord1 + coord2 - 2. * fv->x[0]);
          if (pd->e[pg->imtrx][R_MESH1]) {
            d_func[MESH_DISPLACEMENT1] = -2. * pre_factor;
          }
          break;
        default:
          *func = 0.;
        }
        break;
      case CYLINDRICAL:
      case SWIRLING:
        switch (velo_condition) {
        case U_PARABOLA_BC:
          if (coord1 <= DBL_SMALL) {
            srate = pre_factor * (-2. * fv->x[1]);
            if (pd->e[pg->imtrx][R_MESH1]) {
              d_func[MESH_DISPLACEMENT2] = -2. * pre_factor;
            }
          } else {
            srate = pre_factor * (-2. * fv->x[1] + (SQUARE(coord2) - SQUARE(coord1)) /
                                                       log(coord2 / coord1) / fv->x[1]);
            if (pd->e[pg->imtrx][R_MESH1]) {
              d_func[MESH_DISPLACEMENT2] =
                  pre_factor * (-2. - (SQUARE(coord2) - SQUARE(coord1)) / log(coord2 / coord1) /
                                          SQUARE(fv->x[1]));
            }
          }
          break;
        case V_PARABOLA_BC:
          *func = pre_factor / fv->x[1] * (fv->x[0] - coord1) * (coord2 - fv->x[0]);
          if (pd->e[pg->imtrx][R_MESH1]) {
            d_func[MESH_DISPLACEMENT1] = pre_factor / fv->x[1] * (coord1 + coord2 - 2. * fv->x[0]);
            d_func[MESH_DISPLACEMENT2] = -(*func) / fv->x[1];
          }
          break;
        default:
          *func = 0.;
        }
        break;
      }
    } else if (num_const > 3) /*  Power-law  solution   */
    {
      if (p[3] < 0.0) {
        pl_index = gn->nexp;
      } else {
        pl_index = p[3];
      }
      switch (pd->CoordinateSystem) {
      case CARTESIAN:
      case CARTESIAN_2pt5D:
        expon = 1. + 1. / pl_index;
        pre_factor = (2. * pl_index + 1.) / (pl_index + 1.) * qflow / pow(gap, expon + 1.);
        switch (velo_condition) {
        case U_PARABOLA_BC:
          tmp = 2 * fv->x[1] - coord1 - coord2;
          srate = pre_factor * (-2. * SGN(tmp) * expon * pow(fabs(tmp), 1. / pl_index));
          if (pd->e[pg->imtrx][R_MESH1]) {
            d_func[MESH_DISPLACEMENT2] =
                -4. * pre_factor * (expon * (expon - 1.) * pow(fabs(tmp), 1. / pl_index - 1.));
          }
          break;
        case V_PARABOLA_BC:
          tmp = 2 * fv->x[0] - coord1 - coord2;
          srate = pre_factor * (-2. * SGN(tmp) * expon * pow(fabs(tmp), 1. / pl_index));
          if (pd->e[pg->imtrx][R_MESH1]) {
            d_func[MESH_DISPLACEMENT1] =
                -4. * pre_factor * (expon * (expon - 1.) * pow(fabs(tmp), 1. / pl_index - 1.));
          }
          break;
        case W_PARABOLA_BC:
          tmp = 2 * fv->x[0] - coord1 - coord2;
          srate = pre_factor * (-2. * SGN(tmp) * expon * pow(fabs(tmp), 1. / pl_index));
          if (pd->e[pg->imtrx][R_MESH1]) {
            d_func[MESH_DISPLACEMENT1] =
                -4. * pre_factor * (expon * (expon - 1.) * pow(fabs(tmp), 1. / pl_index - 1.));
          }
          break;
        default:
          srate = 0.;
        }
        break;
      case CYLINDRICAL:
      case SWIRLING:
        expon = 1. + 1. / pl_index;
        switch (velo_condition) {
        case U_PARABOLA_BC:
          if (coord1 <= DBL_SMALL) {
            pre_factor =
                (3. * pl_index + 1.) / (pl_index + 1.) * qflow / M_PIE / pow(gap, expon + 2.);
            srate = pre_factor * (-expon * pow(fv->x[1], expon - 1.));
            if (pd->e[pg->imtrx][R_MESH1]) {
              d_func[MESH_DISPLACEMENT2] =
                  pre_factor * (-expon * (expon - 1.) * pow(fv->x[1], expon - 2.));
            }
          } else {
            GOMA_EH(-1, "Power-law annulus not done yet!\n");
          }
          break;
        case V_PARABOLA_BC:
          pre_factor =
              (2. * pl_index + 1.) / (pl_index + 1.) * qflow / M_PIE / pow(gap, expon + 1.);
          tmp = 2 * fv->x[0] - coord1 - coord2;
          srate = pre_factor / fv->x[1] * (-2. * SGN(tmp) * expon * pow(fabs(tmp), expon - 1.));
          if (pd->e[pg->imtrx][R_MESH1]) {
            d_func[MESH_DISPLACEMENT1] =
                pre_factor / fv->x[1] * (-4. * expon * (expon - 1.) * pow(fabs(tmp), expon - 2.));
            d_func[MESH_DISPLACEMENT2] = -(srate) / fv->x[1];
          }
          break;
        default:
          srate = 0.;
        }
        break;
      }
    }
  } else {
    srate = 0.0;
  }

  /* Compute stresses from shear rate */
  switch (vn->ConstitutiveEquation) {

  case GIESEKUS:
    alpha = ve_glob[mn][mode]->alpha;
    lambda = ve_glob[mn][mode]->time_const;
    Ws = at * lambda * fabs(srate);
    A_alpha = 8 * alpha * (1. - alpha);
    mup = viscosity(ve[mode]->gn, gamma, NULL);
    if (Ws >= 0.1) {
      Ksqr = (sqrt(1. + 2 * A_alpha * SQUARE(Ws)) - 1.) / (A_alpha * SQUARE(Ws));
    } else {
      Ksqr = 1. - 0.5 * A_alpha * SQUARE(Ws) + 0.5 * SQUARE(A_alpha) * pow(Ws, 4) -
             0.625 * pow(A_alpha, 3) * pow(Ws, 6) + 0.875 * pow(A_alpha, 4) * pow(Ws, 8);
    }
    f = (1. - sqrt(Ksqr)) / (1. + (1. - 2 * alpha) * sqrt(Ksqr));

    switch (strs) {
    case 0: /* S11 */
      *func = 2 * mup * lambda * f * (1. - alpha * f) / (SQUARE(at * lambda) * alpha * (1. - f));
      *func += -mup * lambda * f / SQUARE(at * lambda);
      break;
    case 1: /* S12 */
      *func = srate * at * mup * SQUARE(1. - f) / (1. + (1. - 2. * alpha) * f);
      d_func[TEMPERATURE] = d_at_dT * srate * mup;
      break;
    case 2: /* S22 */
      *func = -mup * lambda * f / SQUARE(at * lambda);
      break;
    case 3: /* S13 */
    case 4: /* S23 */
    case 5: /* S33 */
      *func = 0.0;
      break;
    }
    break;
  case OLDROYDB:
    lambda = ve_glob[mn][mode]->time_const;
    Ws = at * lambda * fabs(srate);
    mup = viscosity(ve[mode]->gn, gamma, NULL);
    switch (strs) {
    case 0: /* S11 */
      *func = 2 * mup * lambda * SQUARE(srate);
      break;
    case 1: /* S12 */
      *func = srate * at * mup;
      d_func[TEMPERATURE] = d_at_dT * srate * mup;
      break;
    case 2: /* S22 */
      *func = 0.0;
      break;
    case 3: /* S13 */
    case 4: /* S23 */
    case 5: /* S33 */
      *func = 0.0;
      break;
    }
    break;
  }

  switch (strs) {
  case 0: /* S11 */
    *func -= fv->S[mode][0][0];
    break;
  case 1: /* S12 */
    *func -= fv->S[mode][0][1];
    break;
  case 2: /* S22 */
    *func -= fv->S[mode][1][1];
    break;
  case 5: /* S33 */
    *func -= fv->S[mode][2][2];
    break;
  }

} /* END of routine f_vestress_parabola                                        */
/*****************************************************************************/

void fspline(int ielem_dim,
             double *func,
             double d_func[], /* dimensioned [MAX_VARIABLE_TYPES + MAX_CONC] */
             double p[],      /* parameters to parameterize temperature eqn model*/
             double time)     /* time  at which bc's are evaluated     */
{
  if (af->Assemble_LSA_Mass_Matrix)
    return;

  d_func[MESH_DISPLACEMENT1] = dfncd1(fv->x[0], fv->x[1], fv->x[2], p, time);

  d_func[MESH_DISPLACEMENT2] = dfncd2(fv->x[0], fv->x[1], fv->x[2], p, time);

  if (ielem_dim == 3)
    d_func[MESH_DISPLACEMENT3] = dfncd3(fv->x[0], fv->x[1], fv->x[2], p, time);

  *func = fnc(fv->x[0], fv->x[1], fv->x[2], p, time);

} /* END of routine fspline                                                  */
/*****************************************************************************/

void fspline_rs(int ielem_dim,
                double *func,
                double d_func[], /* dimensioned [MAX_VARIABLE_TYPES + MAX_CONC] */
                double p[],      /* parameters to parameterize temperature eqn model*/
                double time)     /* time  at which bc's are evaluated     */
{
  if (af->Assemble_LSA_Mass_Matrix)
    return;

  d_func[SOLID_DISPLACEMENT1] = dfncd1(fv->x[0], fv->x[1], fv->x[2], p, time);

  d_func[SOLID_DISPLACEMENT2] = dfncd2(fv->x[0], fv->x[1], fv->x[2], p, time);

  if (ielem_dim == 3)
    d_func[SOLID_DISPLACEMENT3] = dfncd3(fv->x[0], fv->x[1], fv->x[2], p, time);

  *func = fnc(fv->x[0], fv->x[1], fv->x[2], p, time);

} /* END of routine fspline_rs                                               */
/*****************************************************************************/

void fTmelting(double *func,
               double d_func[], /* dimensioned MAX_VARIABLE_TYPES + MAX_CONC */
               double a1)       /*  function parameter from data card     */
{
  if (af->Assemble_LSA_Mass_Matrix)
    return;
  d_func[TEMPERATURE] = 1.;
  *func = fv->T - a1;
} /* END of routine fTmelting                                                */
/*****************************************************************************/

/******************************************************************************

 fgeneralized_dirichlet() - simple pointwise collocation contribution for BCs

     Function which adds simple contributions to boundary conditions.
     This is used as a pointwise collocation boundary condition, and has
     flexibility built in so that the condition can be applied to any equation
     and be sensitive with respect to any unknown

     Author:          Rich Cairncross (1511)
     Date:            22 December 1994
     Revised:
******************************************************************************/

/*
 * There are inconsistencies in the prototype declaration and how this function
 * is invoked in bc_curve.c (circa line 1170).
 *
 * Based on other boundary conditions, I believe the declaration needs to be
 * more like:
 *
 *	double func[],
 *      double d_func[][MAX_VARIABLE_TYPES+MAX_CONC][MDE],
 *      ...
 * Resolve this at some point. -PAS
 */

int

fgeneralized_dirichlet(double *func,
		       double d_func[],	/* MAX_VARIABLE_TYPES + MAX_CONC */
		       const int gd_condition, /* denoting which condition 
						* applied */
		       const int bc_input_id,
		       const double tt, /* parameter to vary time integration 
					 * from explicit (tt = 1) to 
					 * implicit (tt = 0) */
		       const double dt) /* current time step size          */
{
  int jvar, wspec, vector_sens, b;
  int index_var;       /* Column index into the global stiffness matrix*/
  dbl x_var;           /* value of variable at this node */
  dbl d_x_var;         /* sensitivity of variable to nodal unknown */
  dbl d_vect_var[DIM]; /* sensitivity of vector variable to nodal unknown */
  dbl slope;           /* slope of interpolated function in table */
  dbl x_var_mp[1];     /* dummy variable for table lookup subroutines */

  if (af->Assemble_LSA_Mass_Matrix)
    return 0;

  /* ---- Find variable number and species number */

  jvar = BC_Types[bc_input_id].BC_Data_Int[2];

  wspec = BC_Types[bc_input_id].BC_Data_Int[3];

  /* put value of variable in GD Condition into x_var and put it's sensitivity in d_x_var */
  index_var = load_variable(&x_var, &d_x_var, jvar, wspec, tt, dt, d_vect_var);

  if (jvar == SPEED) {
    vector_sens = 1;
  } else {
    vector_sens = 0;
  }
  /* Now add in contributions to residual vector and jacobian matrix */

  switch (gd_condition) {
  case (GD_CONST_BC): /* x - c0 */

    *func = (x_var - BC_Types[bc_input_id].BC_Data_Float[0]);

    if (af->Assemble_Jacobian) {
      if (vector_sens) {
        for (b = 0; b < DIM; b++) {
          d_func[index_var + b] = d_vect_var[b];
        }
      } else {
        d_func[index_var] = d_x_var;
      }
    }
    break;

  case (GD_LINEAR_BC): /* C1 x + c0 */

    *func =
        (x_var * BC_Types[bc_input_id].BC_Data_Float[1] + BC_Types[bc_input_id].BC_Data_Float[0]);

    if (af->Assemble_Jacobian) {
      if (vector_sens) {
        for (b = 0; b < DIM; b++) {
          d_func[index_var + b] = d_vect_var[b] * BC_Types[bc_input_id].BC_Data_Float[1];
        }
      } else {
        d_func[index_var] = d_x_var * BC_Types[bc_input_id].BC_Data_Float[1];
      }
    }
    break;

  case (GD_INVERSE_BC): /* C1/x + c0 */

    *func =
        (BC_Types[bc_input_id].BC_Data_Float[1] / x_var + BC_Types[bc_input_id].BC_Data_Float[0]);

    if (af->Assemble_Jacobian) {
      if (vector_sens) {
        for (b = 0; b < DIM; b++) {
          d_func[index_var + b] =
              -d_vect_var[b] * BC_Types[bc_input_id].BC_Data_Float[1] / (x_var * x_var);
        }
      } else {
        d_func[index_var] = -d_x_var * BC_Types[bc_input_id].BC_Data_Float[1] / (x_var * x_var);
      }
    }
    break;

  case (GD_PARAB_BC): /* C2 x^2 + C1 x + c0 */

    *func =
        (x_var * x_var * BC_Types[bc_input_id].BC_Data_Float[2] +
         x_var * BC_Types[bc_input_id].BC_Data_Float[1] + BC_Types[bc_input_id].BC_Data_Float[0]);

    if (af->Assemble_Jacobian) {
      if (vector_sens) {
        for (b = 0; b < DIM; b++) {
          d_func[index_var + b] =
              d_vect_var[b] * (BC_Types[bc_input_id].BC_Data_Float[1] +
                               2. * x_var * BC_Types[bc_input_id].BC_Data_Float[2]);
        }
      } else {
        d_func[index_var] = d_x_var * (BC_Types[bc_input_id].BC_Data_Float[1] +
                                       2. * x_var * BC_Types[bc_input_id].BC_Data_Float[2]);
      }
    }
    break;
  case (GD_PARAB_OFFSET_BC): /* C2 (x - C3)^2 + C1 (x - C3) + c0 */

    *func =
        ((x_var - BC_Types[bc_input_id].BC_Data_Float[3]) *
             (x_var - BC_Types[bc_input_id].BC_Data_Float[3]) *
             BC_Types[bc_input_id].BC_Data_Float[2] +
         (x_var - BC_Types[bc_input_id].BC_Data_Float[3]) * BC_Types[bc_input_id].BC_Data_Float[1] +
         BC_Types[bc_input_id].BC_Data_Float[0]);
    if (af->Assemble_Jacobian) {
      if (vector_sens) {
        for (b = 0; b < DIM; b++) {
          d_func[index_var + b] =
              d_vect_var[b] * (BC_Types[bc_input_id].BC_Data_Float[1] +
                               2. * (x_var - BC_Types[bc_input_id].BC_Data_Float[3]) *
                                   BC_Types[bc_input_id].BC_Data_Float[2]);
        }
      } else {
        d_func[index_var] = d_x_var * (BC_Types[bc_input_id].BC_Data_Float[1] +
                                       2. * (x_var - BC_Types[bc_input_id].BC_Data_Float[3]) *
                                           BC_Types[bc_input_id].BC_Data_Float[2]);
      }
    }
    break;
  case (GD_CIRC_BC): /* C2 ( x - C1 )^2  - c0^2 */
    /* C2 represents ellipticity and C1 represents origin */
    /* C0 is radius and should enter only one of the BC's */

    *func =
        (BC_Types[bc_input_id].BC_Data_Float[2] * (x_var - BC_Types[bc_input_id].BC_Data_Float[1]) *
             (x_var - BC_Types[bc_input_id].BC_Data_Float[1]) -
         BC_Types[bc_input_id].BC_Data_Float[0] * BC_Types[bc_input_id].BC_Data_Float[0]);

    if (af->Assemble_Jacobian) {
      if (vector_sens) {
        for (b = 0; b < DIM; b++) {
          d_func[index_var + b] =
              d_vect_var[b] * (2. * BC_Types[bc_input_id].BC_Data_Float[2] *
                               (x_var - BC_Types[bc_input_id].BC_Data_Float[1]));
        }
      } else {
        d_func[index_var] = d_x_var * (2. * BC_Types[bc_input_id].BC_Data_Float[2] *
                                       (x_var - BC_Types[bc_input_id].BC_Data_Float[1]));
      }
    }
    break;

  case (GD_POLYN_BC): /* up to 6th order polynomial */
                      /* C6 x^6 + C5 x^5 + C4 x^4 + C3 x^3 + C2 x^2 + C1 x + C0 */

    *func =
        (x_var * x_var * x_var * x_var * x_var * x_var * BC_Types[bc_input_id].BC_Data_Float[6] +
         x_var * x_var * x_var * x_var * x_var * BC_Types[bc_input_id].BC_Data_Float[5] +
         x_var * x_var * x_var * x_var * BC_Types[bc_input_id].BC_Data_Float[4] +
         x_var * x_var * x_var * BC_Types[bc_input_id].BC_Data_Float[3] +
         x_var * x_var * BC_Types[bc_input_id].BC_Data_Float[2] +
         x_var * BC_Types[bc_input_id].BC_Data_Float[1] + BC_Types[bc_input_id].BC_Data_Float[0]);

    /* printf("POLYN fit X,F = %f %f\n", x_var, *func); */

    if (af->Assemble_Jacobian) {
      if (vector_sens) {
        for (b = 0; b < DIM; b++) {
          d_func[index_var + b] =
              d_vect_var[b] *
              (BC_Types[bc_input_id].BC_Data_Float[1] +
               2. * x_var * BC_Types[bc_input_id].BC_Data_Float[2] +
               3. * x_var * x_var * BC_Types[bc_input_id].BC_Data_Float[3] +
               4. * x_var * x_var * x_var * BC_Types[bc_input_id].BC_Data_Float[4] +
               5. * x_var * x_var * x_var * x_var * BC_Types[bc_input_id].BC_Data_Float[5] +
               6. * x_var * x_var * x_var * x_var * x_var * BC_Types[bc_input_id].BC_Data_Float[6]);
        }
      } else {
        d_func[index_var] =
            d_x_var *
            (BC_Types[bc_input_id].BC_Data_Float[1] +
             2. * x_var * BC_Types[bc_input_id].BC_Data_Float[2] +
             3. * x_var * x_var * BC_Types[bc_input_id].BC_Data_Float[3] +
             4. * x_var * x_var * x_var * BC_Types[bc_input_id].BC_Data_Float[4] +
             5. * x_var * x_var * x_var * x_var * BC_Types[bc_input_id].BC_Data_Float[5] +
             6. * x_var * x_var * x_var * x_var * x_var * BC_Types[bc_input_id].BC_Data_Float[6]);
      }
    }
    break;

  case (GD_TABLE_BC):

    *func = BC_Types[bc_input_id].BC_Data_Float[0];

    x_var_mp[0] = x_var;
    *func *= interpolate_table(BC_Types[bc_input_id].table, x_var_mp, &slope, NULL);

    if (af->Assemble_Jacobian) {
      if (vector_sens) {
        for (b = 0; b < DIM; b++) {
          d_func[index_var + b] = BC_Types[bc_input_id].BC_Data_Float[0] * slope * d_vect_var[b];
        }
      } else {
        d_func[index_var] = BC_Types[bc_input_id].BC_Data_Float[0] * slope * d_x_var;
      }
    }

    break;

  default:
    return (-1);
  }

  return (0);
} /* END of routine fgeneralized_dirichlet                                   */
/*****************************************************************************/

void fmesh_constraint(double *func, double d_func[], const int bc_input_id) {
  GOMA_EH(GOMA_ERROR, "CGM not supported, MESH_CONSTRAINT_BC");
  /*#endif  */

} /* END of routine fmesh_constraint                                   */

/*****************************************************************************/
/*****************************************************************************/

int load_variable(double *x_var,       /* variable value */
                  double *d_x_var,     /* sensitivities of variable value */
                  int jvar,            /* variable number */
                  int wspec,           /* species number */
                  double tt,           /* parameter to vary time integration from
                                          explicit (tt = 1) to implicit (tt = 0) */
                  double dt,           /* current time step size */
                  double d_vect_var[]) /* vector sensitivities  */

/******************************************************************************

   Function which calculates the value of a chosen variable at the current point
    (using the field variables); available variable names listed in mm_names.h

   Author:          Rich Cairncross (1511)
   Date:            22 MAY 1995
   Revised:
******************************************************************************/

{
  int var = -1, b;
  *x_var = 0.;
  *d_x_var = 0.;

  memset(d_vect_var, 0, DIM * sizeof(double));

  if (jvar >= D_VEL1_DT && jvar <= D_P_DT) {
    if (pd->TimeIntegration == STEADY)
      GOMA_EH(GOMA_ERROR, "Unsteady GD for Steady problem");
  }

  /* ---- Find variable value, sensitivities, and species number */

  switch (jvar) {
  case VELOCITY1:
    *x_var = fv->v[0];
    var = VELOCITY1;
    *d_x_var = 1.;
    break;
  case VELOCITY2:
    *x_var = fv->v[1];
    var = VELOCITY2;
    *d_x_var = 1.;
    break;
  case VELOCITY3:
    *x_var = fv->v[2];
    var = VELOCITY3;
    *d_x_var = 1.;
    break;
  case USTAR:
    *x_var = fv->v_star[0];
    var = USTAR;
    *d_x_var = 1.;
    break;
  case VSTAR:
    *x_var = fv->v_star[1];
    var = VSTAR;
    *d_x_var = 1.;
    break;
  case WSTAR:
    *x_var = fv->v_star[2];
    var = WSTAR;
    *d_x_var = 1.;
    break;
  case PVELOCITY1:
    *x_var = fv->pv[0];
    var = PVELOCITY1;
    *d_x_var = 1.;
    break;
  case PVELOCITY2:
    *x_var = fv->pv[1];
    var = PVELOCITY2;
    *d_x_var = 1.;
    break;
  case PVELOCITY3:
    *x_var = fv->pv[2];
    var = PVELOCITY3;
    *d_x_var = 1.;
    break;
  case TEMPERATURE:
    *x_var = fv->T;
    var = TEMPERATURE;
    *d_x_var = 1.;
    break;
  case VOLTAGE:
    *x_var = fv->V;
    var = VOLTAGE;
    *d_x_var = 1.;
    break;
  case SURF_CHARGE:
    *x_var = fv->qs;
    var = SURF_CHARGE;
    *d_x_var = 1.;
    break;
  case SHELL_CURVATURE:
    *x_var = fv->sh_K;
    var = SHELL_CURVATURE;
    *d_x_var = 1.;
    break;
  case SHELL_CURVATURE2:
    *x_var = fv->sh_K2;
    var = SHELL_CURVATURE2;
    *d_x_var = 1.;
    break;
  case SHELL_TENSION:
    *x_var = fv->sh_tens;
    var = SHELL_TENSION;
    *d_x_var = 1.;
    break;
  case SHELL_X:
    *x_var = fv->sh_x;
    var = SHELL_X;
    *d_x_var = 1.;
    break;
  case SHELL_Y:
    *x_var = fv->sh_y;
    var = SHELL_Y;
    *d_x_var = 1.;
    break;
  case SHELL_USER:
    *x_var = fv->sh_u;
    var = SHELL_USER;
    *d_x_var = 1.;
    break;
  case SHELL_ANGLE1:
    *x_var = fv->sh_ang[0];
    var = SHELL_ANGLE1;
    *d_x_var = 1.;
    break;
  case SHELL_ANGLE2:
    *x_var = fv->sh_ang[1];
    var = SHELL_ANGLE2;
    *d_x_var = 1.;
    break;
  case SHELL_SURF_DIV_V:
    *x_var = fv->div_s_v;
    var = SHELL_SURF_DIV_V;
    *d_x_var = 1.;
    break;
  case SHELL_SURF_CURV:
    *x_var = fv->curv;
    var = SHELL_SURF_CURV;
    *d_x_var = 1.;
    break;
  case N_DOT_CURL_V:
    *x_var = fv->n_dot_curl_s_v;
    var = N_DOT_CURL_V;
    *d_x_var = 1.;
    break;
  case GRAD_S_V_DOT_N1:
    *x_var = fv->grad_v_dot_n[0];
    var = GRAD_S_V_DOT_N1;
    *d_x_var = 1.;
    break;
  case GRAD_S_V_DOT_N2:
    *x_var = fv->grad_v_dot_n[1];
    var = GRAD_S_V_DOT_N2;
    *d_x_var = 1.;
    break;
  case GRAD_S_V_DOT_N3:
    *x_var = fv->grad_v_dot_n[2];
    var = GRAD_S_V_DOT_N3;
    *d_x_var = 1.;
    break;
  case SHELL_DIFF_FLUX:
    *x_var = fv->sh_J;
    var = SHELL_DIFF_FLUX;
    *d_x_var = 1.;
    break;
  case SHELL_DIFF_CURVATURE:
    *x_var = fv->sh_Kd;
    var = SHELL_DIFF_CURVATURE;
    *d_x_var = 1.;
    break;
  case SHELL_NORMAL1:
    *x_var = fv->n[0];
    var = SHELL_NORMAL1;
    *d_x_var = 1.;
    break;
  case SHELL_NORMAL2:
    *x_var = fv->n[1];
    var = SHELL_NORMAL2;
    *d_x_var = 1.;
    break;
  case SHELL_NORMAL3:
    *x_var = fv->n[2];
    var = SHELL_NORMAL3;
    *d_x_var = 1.;
    break;
  case ACOUS_PREAL:
    *x_var = fv->apr;
    var = ACOUS_PREAL;
    *d_x_var = 1.;
    break;
  case ACOUS_PIMAG:
    *x_var = fv->api;
    var = ACOUS_PIMAG;
    *d_x_var = 1.;
    break;
  case EM_CONT_REAL:
    *x_var = fv->epr;
    var = EM_CONT_REAL;
    *d_x_var = 1.;
    break;
  case EM_CONT_IMAG:
    *x_var = fv->epi;
    var = EM_CONT_IMAG;
    *d_x_var = 1.;
    break;
  case POR_SINK_MASS:
    *x_var = fv->sink_mass;
    var = POR_SINK_MASS;
    *d_x_var = 1.;
    break;
  case ACOUS_REYN_STRESS:
    *x_var = fv->ars;
    var = ACOUS_REYN_STRESS;
    *d_x_var = 1.;
    break;
  case SHELL_BDYVELO:
    *x_var = fv->sh_bv;
    var = SHELL_BDYVELO;
    *d_x_var = 1.;
    break;
  case SHELL_LUBP:
    *x_var = fv->sh_p;
    var = SHELL_LUBP;
    *d_x_var = 1.;
    break;
  case SHELL_FILMP:
    *x_var = fv->sh_fp;
    var = SHELL_FILMP;
    *d_x_var = 1.;
    break;
  case SHELL_FILMH:
    *x_var = fv->sh_fh;
    var = SHELL_FILMH;
    *d_x_var = 1.;
    break;
  case SHELL_PARTC:
    *x_var = fv->sh_pc;
    var = SHELL_PARTC;
    *d_x_var = 1.;
    break;
  case LUBP:
    *x_var = fv->lubp;
    var = LUBP;
    *d_x_var = 1.;
    break;
  case LUBP_2:
    *x_var = fv->lubp_2;
    var = LUBP_2;
    *d_x_var = 1.;
    break;
  case SHELL_SAT_CLOSED:
    *x_var = fv->sh_sat_closed;
    var = SHELL_SAT_CLOSED;
    *d_x_var = 1.;
    break;
  case SHELL_PRESS_OPEN:
    *x_var = fv->sh_p_open;
    var = SHELL_PRESS_OPEN;
    *d_x_var = 1.;
    break;
  case SHELL_PRESS_OPEN_2:
    *x_var = fv->sh_p_open_2;
    var = SHELL_PRESS_OPEN_2;
    *d_x_var = 1.;
    break;
  case SHELL_TEMPERATURE:
    *x_var = fv->sh_t;
    var = SHELL_TEMPERATURE;
    *d_x_var = 1.;
    break;
  case SHELL_DELTAH:
    *x_var = fv->sh_dh;
    var = SHELL_DELTAH;
    *d_x_var = 1.;
    break;
  case SHELL_LUB_CURV:
    *x_var = fv->sh_l_curv;
    var = SHELL_LUB_CURV;
    *d_x_var = 1.;
    break;
  case SHELL_LUB_CURV_2:
    *x_var = fv->sh_l_curv_2;
    var = SHELL_LUB_CURV_2;
    *d_x_var = 1.;
    break;
  case SHELL_SAT_GASN:
    *x_var = fv->sh_sat_gasn;
    var = SHELL_SAT_GASN;
    *d_x_var = 1.;
    break;
  case SHELL_SHEAR_TOP:
    *x_var = fv->sh_shear_top;
    var = SHELL_SHEAR_TOP;
    *d_x_var = 1.;
    break;
  case SHELL_SHEAR_BOT:
    *x_var = fv->sh_shear_bot;
    var = SHELL_SHEAR_BOT;
    *d_x_var = 1.;
    break;
  case SHELL_CROSS_SHEAR:
    *x_var = fv->sh_cross_shear;
    var = SHELL_CROSS_SHEAR;
    *d_x_var = 1.;
    break;
  case TFMP_PRES:
    *x_var = fv->tfmp_pres;
    var = TFMP_PRES;
    *d_x_var = 1;
    break;
  case TFMP_SAT:
    *x_var = fv->tfmp_sat;
    var = TFMP_SAT;
    *d_x_var = 1;
    break;
  case MAX_STRAIN:
    *x_var = fv->max_strain;
    var = MAX_STRAIN;
    *d_x_var = 1.;
    break;
  case CUR_STRAIN:
    *x_var = fv->cur_strain;
    var = CUR_STRAIN;
    *d_x_var = 1.;
    break;
  case LIGHT_INTP:
    *x_var = fv->poynt[0];
    var = LIGHT_INTP;
    *d_x_var = 1.;
    break;
  case LIGHT_INTM:
    *x_var = fv->poynt[1];
    var = LIGHT_INTM;
    *d_x_var = 1.;
    break;
  case LIGHT_INTD:
    *x_var = fv->poynt[2];
    var = LIGHT_INTD;
    *d_x_var = 1.;
    break;
  case RESTIME:
    *x_var = fv->restime;
    var = RESTIME;
    *d_x_var = 1.;
    break;
  case EM_E1_REAL:
    *x_var = fv->em_er[0];
    var = EM_E1_REAL;
    *d_x_var = 1.;
    break;
  case EM_E2_REAL:
    *x_var = fv->em_er[1];
    var = EM_E2_REAL;
    *d_x_var = 1.;
    break;
  case EM_E3_REAL:
    *x_var = fv->em_er[2];
    var = EM_E3_REAL;
    *d_x_var = 1.;
    break;
  case EM_E1_IMAG:
    *x_var = fv->em_ei[0];
    var = EM_E1_IMAG;
    *d_x_var = 1.;
    break;
  case EM_E2_IMAG:
    *x_var = fv->em_ei[1];
    var = EM_E2_IMAG;
    *d_x_var = 1.;
    break;
  case EM_E3_IMAG:
    *x_var = fv->em_ei[2];
    var = EM_E3_IMAG;
    *d_x_var = 1.;
    break;
  case EM_H1_REAL:
    *x_var = fv->em_hr[0];
    var = EM_H1_REAL;
    *d_x_var = 1.;
    break;
  case EM_H2_REAL:
    *x_var = fv->em_hr[1];
    var = EM_H2_REAL;
    *d_x_var = 1.;
    break;
  case EM_H3_REAL:
    *x_var = fv->em_hr[2];
    var = EM_H3_REAL;
    *d_x_var = 1.;
    break;
  case EM_H1_IMAG:
    *x_var = fv->em_hi[0];
    var = EM_H1_IMAG;
    *d_x_var = 1.;
    break;
  case EM_H2_IMAG:
    *x_var = fv->em_hi[1];
    var = EM_H2_IMAG;
    *d_x_var = 1.;
    break;
  case EM_H3_IMAG:
    *x_var = fv->em_hi[2];
    var = EM_H3_IMAG;
    *d_x_var = 1.;
    break;

  case MASS_FRACTION:
    *x_var = fv->c[wspec];
    var = MASS_FRACTION;
    *d_x_var = 1.;
    break;
  case MESH_DISPLACEMENT1:
    *x_var = fv->d[0];
    var = MESH_DISPLACEMENT1;
    *d_x_var = 1.;
    break;
  case MESH_DISPLACEMENT2:
    *x_var = fv->d[1];
    var = MESH_DISPLACEMENT2;
    *d_x_var = 1.;
    break;
  case MESH_DISPLACEMENT3:
    *x_var = fv->d[2];
    var = MESH_DISPLACEMENT3;
    *d_x_var = 1.;
    break;
  case SOLID_DISPLACEMENT1:
    *x_var = fv->d_rs[0];
    var = SOLID_DISPLACEMENT1;
    *d_x_var = 1.;
    break;
  case SOLID_DISPLACEMENT2:
    *x_var = fv->d_rs[1];
    var = SOLID_DISPLACEMENT2;
    *d_x_var = 1.;
    break;
  case SOLID_DISPLACEMENT3:
    *x_var = fv->d_rs[2];
    var = SOLID_DISPLACEMENT3;
    *d_x_var = 1.;
    break;
  case SURFACE:
    GOMA_EH(GOMA_ERROR, "SURFACE variables not defined yet");
    break;
  case PRESSURE:
    *x_var = fv->P;
    var = PRESSURE;
    *d_x_var = 1.;
    break;
  case SHEAR_RATE:
    *x_var = fv->SH;
    var = SHEAR_RATE;
    *d_x_var = 1.;
    break;

  case EXT_VELOCITY:
    *x_var = fv->ext_v;
    var = EXT_VELOCITY;
    *d_x_var = 1.;
    break;

  case EFIELD1:
    *x_var = fv->E_field[0];
    var = EFIELD1;
    *d_x_var = 1.;
    break;

  case EFIELD2:
    *x_var = fv->E_field[1];
    var = EFIELD2;
    *d_x_var = 1.;
    break;
  case EFIELD3:
    *x_var = fv->E_field[2];
    var = EFIELD3;
    *d_x_var = 1.;
    break;

  case ENORM:
    *x_var = fv->Enorm;
    var = ENORM;
    *d_x_var = 1.;
    break;

  case CURVATURE:
    *x_var = fv->H;
    var = CURVATURE;
    *d_x_var = 1.;
    break;

  case NORMAL1:
    *x_var = fv->n[0];
    var = NORMAL1;
    *d_x_var = 1;
    break;

  case NORMAL2:
    *x_var = fv->n[1];
    var = NORMAL2;
    *d_x_var = 1;
    break;

  case NORMAL3:
    *x_var = fv->n[2];
    var = NORMAL3;
    *d_x_var = 1;
    break;

  case POLYMER_STRESS11:
    *x_var = fv->S[0][0][0];
    var = POLYMER_STRESS11;
    *d_x_var = 1.;
    break;

  case POLYMER_STRESS12:
    *x_var = fv->S[0][0][1];
    var = POLYMER_STRESS12;
    *d_x_var = 1.;
    break;

  case POLYMER_STRESS22:
    *x_var = fv->S[0][1][1];
    var = POLYMER_STRESS22;
    *d_x_var = 1.;
    break;

  case POLYMER_STRESS13:
    *x_var = fv->S[0][0][2];
    var = POLYMER_STRESS13;
    *d_x_var = 1.;
    break;

  case POLYMER_STRESS23:
    *x_var = fv->S[0][1][2];
    var = POLYMER_STRESS23;
    *d_x_var = 1.;
    break;

  case POLYMER_STRESS33:
    *x_var = fv->S[0][2][2];
    var = POLYMER_STRESS33;
    *d_x_var = 1.;
    break;

  case POLYMER_STRESS11_1:
    *x_var = fv->S[1][0][0];
    var = POLYMER_STRESS11_1;
    *d_x_var = 1.;
    break;

  case POLYMER_STRESS12_1:
    *x_var = fv->S[1][0][1];
    var = POLYMER_STRESS12_1;
    *d_x_var = 1.;
    break;

  case POLYMER_STRESS22_1:
    *x_var = fv->S[1][1][1];
    var = POLYMER_STRESS22_1;
    *d_x_var = 1.;
    break;

  case POLYMER_STRESS13_1:
    *x_var = fv->S[1][0][2];
    var = POLYMER_STRESS13_1;
    *d_x_var = 1.;
    break;

  case POLYMER_STRESS23_1:
    *x_var = fv->S[1][1][2];
    var = POLYMER_STRESS23_1;
    *d_x_var = 1.;
    break;

  case POLYMER_STRESS33_1:
    *x_var = fv->S[1][2][2];
    var = POLYMER_STRESS33_1;
    *d_x_var = 1.;
    break;

  case POLYMER_STRESS11_2:
    *x_var = fv->S[2][0][0];
    var = POLYMER_STRESS11_2;
    *d_x_var = 1.;
    break;

  case POLYMER_STRESS12_2:
    *x_var = fv->S[2][0][1];
    var = POLYMER_STRESS12_2;
    *d_x_var = 1.;
    break;

  case POLYMER_STRESS22_2:
    *x_var = fv->S[2][1][1];
    var = POLYMER_STRESS22_2;
    *d_x_var = 1.;
    break;

  case POLYMER_STRESS13_2:
    *x_var = fv->S[2][0][2];
    var = POLYMER_STRESS13_2;
    *d_x_var = 1.;
    break;

  case POLYMER_STRESS23_2:
    *x_var = fv->S[2][1][2];
    var = POLYMER_STRESS23_2;
    *d_x_var = 1.;
    break;

  case POLYMER_STRESS33_2:
    *x_var = fv->S[2][2][2];
    var = POLYMER_STRESS33_2;
    *d_x_var = 1.;
    break;

  case POLYMER_STRESS11_3:
    *x_var = fv->S[3][0][0];
    var = POLYMER_STRESS11_3;
    *d_x_var = 1.;
    break;

  case POLYMER_STRESS12_3:
    *x_var = fv->S[3][0][1];
    var = POLYMER_STRESS12_3;
    *d_x_var = 1.;
    break;

  case POLYMER_STRESS22_3:
    *x_var = fv->S[3][1][1];
    var = POLYMER_STRESS22_3;
    *d_x_var = 1.;
    break;

  case POLYMER_STRESS13_3:
    *x_var = fv->S[3][0][2];
    var = POLYMER_STRESS13_3;
    *d_x_var = 1.;
    break;

  case POLYMER_STRESS23_3:
    *x_var = fv->S[3][1][2];
    var = POLYMER_STRESS23_3;
    *d_x_var = 1.;
    break;

  case POLYMER_STRESS33_3:
    *x_var = fv->S[3][2][2];
    var = POLYMER_STRESS33_3;
    *d_x_var = 1.;
    break;

  case POLYMER_STRESS11_4:
    *x_var = fv->S[4][0][0];
    var = POLYMER_STRESS11_4;
    *d_x_var = 1.;
    break;

  case POLYMER_STRESS12_4:
    *x_var = fv->S[4][0][1];
    var = POLYMER_STRESS12_4;
    *d_x_var = 1.;
    break;

  case POLYMER_STRESS22_4:
    *x_var = fv->S[4][1][1];
    var = POLYMER_STRESS22_4;
    *d_x_var = 1.;
    break;

  case POLYMER_STRESS13_4:
    *x_var = fv->S[4][0][2];
    var = POLYMER_STRESS13_4;
    *d_x_var = 1.;
    break;

  case POLYMER_STRESS23_4:
    *x_var = fv->S[4][1][2];
    var = POLYMER_STRESS23_4;
    *d_x_var = 1.;
    break;

  case POLYMER_STRESS33_4:
    *x_var = fv->S[4][2][2];
    var = POLYMER_STRESS33_4;
    *d_x_var = 1.;
    break;

  case POLYMER_STRESS11_5:
    *x_var = fv->S[5][0][0];
    var = POLYMER_STRESS11_5;
    *d_x_var = 1.;
    break;

  case POLYMER_STRESS12_5:
    *x_var = fv->S[5][0][1];
    var = POLYMER_STRESS12_5;
    *d_x_var = 1.;
    break;

  case POLYMER_STRESS22_5:
    *x_var = fv->S[5][1][1];
    var = POLYMER_STRESS22_5;
    *d_x_var = 1.;
    break;

  case POLYMER_STRESS13_5:
    *x_var = fv->S[5][0][2];
    var = POLYMER_STRESS13_5;
    *d_x_var = 1.;
    break;

  case POLYMER_STRESS23_5:
    *x_var = fv->S[5][1][2];
    var = POLYMER_STRESS23_5;
    *d_x_var = 1.;
    break;

  case POLYMER_STRESS33_5:
    *x_var = fv->S[5][2][2];
    var = POLYMER_STRESS33_5;
    *d_x_var = 1.;
    break;

  case POLYMER_STRESS11_6:
    *x_var = fv->S[6][0][0];
    var = POLYMER_STRESS11_6;
    *d_x_var = 1.;
    break;

  case POLYMER_STRESS12_6:
    *x_var = fv->S[6][0][1];
    var = POLYMER_STRESS12_6;
    *d_x_var = 1.;
    break;

  case POLYMER_STRESS22_6:
    *x_var = fv->S[6][1][1];
    var = POLYMER_STRESS22_6;
    *d_x_var = 1.;
    break;

  case POLYMER_STRESS13_6:
    *x_var = fv->S[6][0][2];
    var = POLYMER_STRESS13_6;
    *d_x_var = 1.;
    break;

  case POLYMER_STRESS23_6:
    *x_var = fv->S[6][1][2];
    var = POLYMER_STRESS23_6;
    *d_x_var = 1.;
    break;

  case POLYMER_STRESS33_6:
    *x_var = fv->S[6][2][2];
    var = POLYMER_STRESS33_6;
    *d_x_var = 1.;
    break;

  case POLYMER_STRESS11_7:
    *x_var = fv->S[7][0][0];
    var = POLYMER_STRESS11_7;
    *d_x_var = 1.;
    break;

  case POLYMER_STRESS12_7:
    *x_var = fv->S[7][0][1];
    var = POLYMER_STRESS12_7;
    *d_x_var = 1.;
    break;

  case POLYMER_STRESS22_7:
    *x_var = fv->S[7][1][1];
    var = POLYMER_STRESS22_7;
    *d_x_var = 1.;
    break;

  case POLYMER_STRESS13_7:
    *x_var = fv->S[7][0][2];
    var = POLYMER_STRESS13_7;
    *d_x_var = 1.;
    break;

  case POLYMER_STRESS23_7:
    *x_var = fv->S[7][1][2];
    var = POLYMER_STRESS23_7;
    *d_x_var = 1.;
    break;

  case POLYMER_STRESS33_7:
    *x_var = fv->S[7][2][2];
    var = POLYMER_STRESS33_7;
    *d_x_var = 1.;
    break;

  case VELOCITY_GRADIENT11:
    *x_var = fv->G[0][0];
    var = VELOCITY_GRADIENT11;
    *d_x_var = 1.;
    break;

  case VELOCITY_GRADIENT12:
    *x_var = fv->G[0][1];
    var = VELOCITY_GRADIENT12;
    *d_x_var = 1.;
    break;

  case VELOCITY_GRADIENT21:
    *x_var = fv->G[1][0];
    var = VELOCITY_GRADIENT21;
    *d_x_var = 1.;
    break;

  case VELOCITY_GRADIENT22:
    *x_var = fv->G[1][1];
    var = VELOCITY_GRADIENT22;
    *d_x_var = 1.;
    break;

  case VELOCITY_GRADIENT13:
    *x_var = fv->G[0][2];
    var = VELOCITY_GRADIENT13;
    *d_x_var = 1.;
    break;

  case VELOCITY_GRADIENT23:
    *x_var = fv->G[1][2];
    var = VELOCITY_GRADIENT23;
    *d_x_var = 1.;
    break;

  case VELOCITY_GRADIENT31:
    *x_var = fv->G[2][0];
    var = VELOCITY_GRADIENT31;
    *d_x_var = 1.;
    break;

  case VELOCITY_GRADIENT32:
    *x_var = fv->G[2][1];
    var = VELOCITY_GRADIENT32;
    *d_x_var = 1.;
    break;

  case VELOCITY_GRADIENT33:
    *x_var = fv->G[2][2];
    var = VELOCITY_GRADIENT33;
    *d_x_var = 1.;
    break;

  case PHASE1:
  case PHASE2:
  case PHASE3:
  case PHASE4:
  case PHASE5:

    b = jvar - PHASE1;
    *x_var = fv->pF[b];
    var = PHASE1 + b;
    *d_x_var = 1.;
    break;

    /* if variable type is mesh position **not** mesh displacement*/
  case MESH_POSITION1:
    *x_var = fv->x[0];
    var = MESH_DISPLACEMENT1;
    *d_x_var = 1.;
    break;
  case MESH_POSITION2:
    *x_var = fv->x[1];
    var = MESH_DISPLACEMENT2;
    *d_x_var = 1.;
    break;
  case MESH_POSITION3:
    *x_var = fv->x[2];
    var = MESH_DISPLACEMENT3;
    *d_x_var = 1.;
    break;
  case SOLID_POSITION1:
    *x_var = fv->x[0];
    var = SOLID_DISPLACEMENT1;
    *d_x_var = 1.;
    break;
  case SOLID_POSITION2:
    *x_var = fv->x[1];
    var = SOLID_DISPLACEMENT2;
    *d_x_var = 1.;
    break;
  case SOLID_POSITION3:
    *x_var = fv->x[2];
    var = SOLID_DISPLACEMENT3;
    *d_x_var = 1.;
    break;
  case POR_LIQ_PRES:
    *x_var = fv->p_liq;
    var = POR_LIQ_PRES;
    *d_x_var = 1.;
    break;
  case POR_GAS_PRES:
    *x_var = fv->p_gas;
    var = POR_GAS_PRES;
    *d_x_var = 1.;
    break;
  case POR_POROSITY:
    *x_var = fv->porosity;
    var = POR_GAS_PRES;
    *d_x_var = 1.;
    break;
    /* adding velocity magnitude, i.e. SPEED  */
  case SPEED:
    for (b = 0; b < pd->Num_Dim; b++) {
      *x_var += SQUARE(fv->v[b]);
    }
    if (pd->CoordinateSystem == SWIRLING || pd->CoordinateSystem == PROJECTED_CARTESIAN ||
        pd->CoordinateSystem == CARTESIAN_2pt5D) {
      *x_var += SQUARE(fv->v[pd->Num_Dim]);
    }
    *x_var = sqrt(*x_var);
    var = VELOCITY1;
    *d_x_var = 1. / (*x_var);
    for (b = 0; b < pd->Num_Dim; b++) {
      d_vect_var[b] += fv->v[b] * (*d_x_var);
    }
    if (pd->CoordinateSystem == SWIRLING || pd->CoordinateSystem == PROJECTED_CARTESIAN ||
        pd->CoordinateSystem == CARTESIAN_2pt5D) {
      d_vect_var[pd->Num_Dim] += fv->v[pd->Num_Dim] * (*d_x_var);
    }
    break;

    /* if variable type is a time derivative */
  case D_VEL1_DT:
    *x_var = fv_dot->v[0];
    var = VELOCITY1;
    *d_x_var = (1. + 2. * tt) / dt;
    break;
  case D_VEL2_DT:
    *x_var = fv_dot->v[1];
    var = VELOCITY2;
    *d_x_var = (1. + 2. * tt) / dt;
    break;
  case D_VEL3_DT:
    *x_var = fv_dot->v[2];
    var = VELOCITY3;
    *d_x_var = (1. + 2. * tt) / dt;
    break;
  case D_T_DT:
    *x_var = fv_dot->T;
    var = TEMPERATURE;
    *d_x_var = (1. + 2. * tt) / dt;
    break;
  case D_Y_DT:
    *x_var = fv_dot->c[wspec];
    var = MASS_FRACTION;
    *d_x_var = (1. + 2. * tt) / dt;
    break;
  case D_X1_DT:
    *x_var = fv_dot->d[0];
    var = MESH_DISPLACEMENT1;
    *d_x_var = (1. + 2. * tt) / dt;
    break;
  case D_X2_DT:
    *x_var = fv_dot->d[1];
    var = MESH_DISPLACEMENT2;
    *d_x_var = (1. + 2. * tt) / dt;
    break;
  case D_X3_DT:
    *x_var = fv_dot->d[2];
    var = MESH_DISPLACEMENT3;
    *d_x_var = (1. + 2. * tt) / dt;
    break;
  case D_S_DT:
    GOMA_EH(GOMA_ERROR, "SURFACE variables not defined yet");
    break;
  case D_P_DT:
    *x_var = fv_dot->P;
    var = PRESSURE;
    *d_x_var = (1. + 2. * tt) / dt;
    break;
  default:
    GOMA_EH(GOMA_ERROR, "Illegal option in load_variable");
  } /* end of switch on jvar */

  if (wspec != 0 && var != MASS_FRACTION && var != POR_GAS_PRES) {
    GOMA_EH(GOMA_ERROR, "Non-zero species number for wrong variable");
  }
  if (var == MASS_FRACTION)
    var = MAX_VARIABLE_TYPES + wspec;

  return (var);
} /* END of routine load_variable()                                          */
/*****************************************************************************/
/*****************************************************************************/
/*****************************************************************************/

int bc_eqn_index(int id,          /* local node number                 */
                 int I,           /* processor node number             */
                 int bc_input_id, /* boundary condition number         */
                 int curr_matID,  /* Current material ID */
                 int kdir,        /* coordinate index for mesh or velocity
                                   * - normally this is zero unless a
                                   *   bc is a vector condition                 */
                 int *eqn,        /* eqn to which this condition is applied     */
                 int *matID_retn, /* material ID to apply this eqn on           */
                 VARIABLE_DESCRIPTION_STRUCT **vd_retn)

/*************************************************************************
 *
 * bc_eqn_index():
 *
 * Check to see if this BC on this node is applicable
 *     (i.e. no other overriding Dirichlet conditions),
 * Find the global unknown number for applying this condition.
 *
 * NOTE: This must be called after the element basis functions have
 *       been set up.
 *
 * Input
 * -------
 *
 * id = local node number
 * I  = processor node number
 * bc_input_id = boundary condition number
 * curr_matID = Current material index of the element that we
 *              calling from
 * BC_desc  = description structure for current boundary condition
 *
 *
 * Output
 * -------
 *  *eqn = Variable type of the equation to which this boundary condition
 *        is applied.
 *  *matID_retn = Material number of the equation to which this
 *                boundary condition is applied.
 *
 * Return
 * --------
 *   This function returns the index in the solution vector of the
 *   equation to which this boundary condition will be applied.
 *   If the boundary condition is not to be applied, this function
 *   return the value of -1.
 *
 *  *matID_retn = returns the material id corresponding to the unknown
 *                on which this boundary condition is applied. Even if
 *                the underyling variable type has a value of -1, this
 *                variable will not be -1.
 *************************************************************************/
{
  int ieqn, i_calc, jeqn, bc_node, offset_j;
  int matID, index_eqn, num, node_offset;
  int i, index;
  NODAL_VARS_STRUCT *nv;
  struct Boundary_Condition *bc = BC_Types + bc_input_id;
  struct BC_descriptions *bc_desc = bc->desc;
  NODE_INFO_STRUCT *node = Nodes[I];
  VARIABLE_DESCRIPTION_STRUCT *vd, *vd2 = NULL;
  nv = node->Nodal_Vars_Info[pg->imtrx];

  /*
   *  Find equation number and species number from the BC description
   *  structure
   */
  ieqn = bc_desc->equation;
  matID = curr_matID;

  /* need to change equation index for mesh or velocity */
  if (kdir != 0) {
    if (ieqn == R_MESH1)
      ieqn += kdir;
    else if (ieqn == R_MOMENTUM1)
      ieqn += kdir;
    else if (ieqn == R_SOLID1)
      ieqn += kdir;
    else if (ieqn == R_LAGR_MULT1)
      ieqn += kdir;
    else if (ieqn == R_EM_H1_REAL)
      ieqn += kdir; // AMC: These vector bcs are not rotated..
    else if (ieqn == R_EM_H1_IMAG)
      ieqn += kdir;
    else if (ieqn == R_EM_E1_REAL)
      ieqn += kdir;
    else if (ieqn == R_EM_E1_IMAG)
      ieqn += kdir;
  }

  /*
   *  Find out the offset under non-conflicting conditions
   *  If a boundary condition isn't to be applied under non-
   *  conflicting conditions, it won't be applied under
   *  conflicting conditions. So exit here if bc is not
   *  to be applied.
   */
  node_offset = find_bc_unk_offset(bc, curr_matID, I, kdir, &matID, &vd);
  if (node_offset < 0) {
    return -1;
  }

  /*
   * check the processor node number, I, against BC_dup_nodes[]
   * to see if this node is at an intersection of side-sets
   *
   * HKM -> the search below seems like a time-waste. In lieu of
   *        that, we could set up an added  bit field in
   *        Node_Info struct or elsewhere where we could store the
   *        results of this search (or just the need to do the
   *        search).
   */
  if (BC_dup_ptr != NULL) {
    bc_node = in_list(I, 0, BC_dup_ptr[pg->imtrx] + 1, BC_dup_nodes[pg->imtrx]);
    if (bc_node != -1) {
      /*
       * current node is in the BC_duplication list.
       * The current boundary condition may have been deleted.
       * If the current boundary condition is a rotated boundary
       * condition, it may have been moved to another coordinate
       * direction.
       */
      i_calc = -1;
      if (ieqn <= LAST_REAL_EQ) {
        i_calc = search_bc_dup_list(bc_input_id, BC_dup_list[pg->imtrx][bc_node][node_offset]);

      } else if ((ieqn >= R_MESH_NORMAL) && (ieqn <= R_MESH_TANG2)) {
        if (goma_automatic_rotations.automatic_rotations) {
          if (ieqn == R_MESH_NORMAL) {
            int best_dir = -1;
            double dot_max = 0;
            for (int dir = 0; dir < 3; dir++) {
              double dot = 0;
              for (int j = 0; j < 3; j++) {
                dot +=
                    goma_automatic_rotations.rotation_nodes[I].rotated_coord[dir]->normal->data[j] *
                    fv->snormal[j];
              }
              if (fabs(dot) > dot_max) {
                best_dir = dir;
                dot_max = fabs(dot);
              }
            }
            offset_j = get_nodal_unknown_offset(nv, R_MESH1 + best_dir, matID, 0, &vd2);
            if (offset_j >= 0) {
              node_offset = offset_j;
              ieqn = R_MESH1 + best_dir;
              vd = vd2;
              i_calc = 0;
            }
          } else {
            GOMA_EH(GOMA_ERROR, "Automatic rotations only for normal conditions");
          }
        } else {
          /*
           * If it's a rotated boundary condition, the boundary
           * condition could have been moved to another coordinate
           * within check_for_bc_conflicts2D(). Therefore, we need
           * to check all coordinate directions for the presence of the
           * current boundary condition.
           */
          for (jeqn = R_MESH1; jeqn <= R_MESH3; jeqn++) {
            offset_j = get_nodal_unknown_offset(nv, jeqn, matID, 0, &vd2);
            if (offset_j >= 0) {
              i_calc = search_bc_dup_list(bc_input_id, BC_dup_list[pg->imtrx][bc_node][offset_j]);
              if (i_calc != -1) {
                node_offset = offset_j;
                ieqn = jeqn;
                vd = vd2;
                break;
              }
            }
          }
        }
      } else if ((ieqn >= R_MOM_NORMAL) && (ieqn <= R_MOM_TANG2)) {
        if (goma_automatic_rotations.automatic_rotations) {
          if (ieqn == R_MOM_NORMAL) {
            int best_dir = -1;
            double dot_max = 0;
            for (int dir = 0; dir < 3; dir++) {
              double dot = 0;
              for (int j = 0; j < 3; j++) {
                dot +=
                    goma_automatic_rotations.rotation_nodes[I].rotated_coord[dir]->normal->data[j] *
                    fv->snormal[j];
              }
              if (fabs(dot) > dot_max) {
                best_dir = dir;
                dot_max = fabs(dot);
              }
            }
            offset_j = get_nodal_unknown_offset(nv, R_MOMENTUM1 + best_dir, matID, 0, &vd2);
            if (offset_j >= 0) {
              node_offset = offset_j;
              ieqn = R_MOMENTUM1 + best_dir;
              vd = vd2;
              i_calc = 0;
            }
          } else {
            GOMA_EH(GOMA_ERROR, "Automatic rotations only for normal conditions");
          }
        } else {
          for (jeqn = R_MOMENTUM1; jeqn <= R_MOMENTUM3; jeqn++) {
            offset_j = get_nodal_unknown_offset(nv, jeqn, matID, 0, &vd2);
            if (offset_j >= 0) {
              i_calc = search_bc_dup_list(bc_input_id, BC_dup_list[pg->imtrx][bc_node][offset_j]);
              if (i_calc != -1) {
                node_offset = offset_j;
                ieqn = jeqn;
                vd = vd2;
                break;
              }
            }
          }
        }
      } else if ((ieqn >= R_SOLID_NORMAL) && (ieqn <= R_SOLID_TANG2)) {
        for (jeqn = R_SOLID1; jeqn <= R_SOLID3; jeqn++) {
          offset_j = get_nodal_unknown_offset(nv, jeqn, matID, 0, &vd2);
          if (offset_j >= 0) {
            i_calc = search_bc_dup_list(bc_input_id, BC_dup_list[pg->imtrx][bc_node][offset_j]);
            if (i_calc != -1) {
              node_offset = offset_j;
              ieqn = jeqn;
              vd = vd2;
              break;
            }
          }
        }
      } else {
        GOMA_EH(GOMA_ERROR, "Equation not in list ");
      }

      /*
       * The current boundary condition has been deleted from application
       * at the current node due to a conflict with another boundary
       * condition. Return a -1.
       */
      if (i_calc == -1) {
        return -1;
      }
    }
  }
  /*
   * Not at an intersection:
   *    For boundary conditions which refer to rotated
   *    coordinates, assign an equation number to them
   *    base upon a (normal, tang1, tang2) = ( x, y, z)
   *    mapping.
   */

  if ((ieqn >= R_MESH_NORMAL) && (ieqn <= R_MESH_TANG2)) {
    ieqn = ieqn - R_MESH_NORMAL + R_MESH1;
  }
  if ((ieqn >= R_SOLID_NORMAL) && (ieqn <= R_SOLID_TANG2)) {
    ieqn = ieqn - R_SOLID_NORMAL + R_SOLID1;
  }
  if ((ieqn >= R_MOM_NORMAL) && (ieqn <= R_MOM_TANG2)) {
    ieqn = ieqn - R_MOM_NORMAL + R_MOMENTUM1;
  }

  /*
   * If the regular unknown equation is replaced by a Dirichlet
   * condition at this node, return -1
   */
  if (node->DBC[pg->imtrx]) {
    if (((int)node->DBC[pg->imtrx][node_offset]) != -1) {
      return -1;
    }
  }

  /*
   * Set up the return variables
   */
  *matID_retn = matID;
  *eqn = ieqn;
  index_eqn = node->First_Unknown[pg->imtrx] + node_offset;

  /*
   * HKM -> we can put this section into
   *        a subroutine
   */
  if (vd_retn) {
    *vd_retn = NULL;
    num = nv->Num_Var_Desc_Per_Type[ieqn];
    for (i = 0; i < num; i++) {
      index = nv->Var_Type_Index[ieqn][i];
      vd = nv->Var_Desc_List[index];
      if (matID == vd->MatID || (!(*vd_retn) && vd->MatID == -1)) {
        *vd_retn = vd;
      }
    }
  }

  return index_eqn;
} /* END of routine bc_eqn_index                                             */

int bc_eqn_index_stress(int id,          /* local node number                 */
                        int I,           /* processor node number             */
                        int bc_input_id, /* boundary condition number         */
                        int curr_matID,  /* Current material ID */
                        int kdir,        /* coordinate index for stress components */
                        int mode,        /* Stress mode number */
                        int *eqn,        /* eqn to which this condition is applied     */
                        int *matID_retn, /* material ID to apply this eqn on           */
                        VARIABLE_DESCRIPTION_STRUCT **vd_retn)

/*************************************************************************
 *
 * bc_eqn_index_stress():
 *
 * Check to see if this BC on this node is applicable
 *     (i.e. no other overriding Dirichlet conditions),
 * Find the global unknown number for applying this condition. This is clone
 * of bc_eqn_index repurposed to handle stress equations
 *
 * NOTE: This must be called after the element basis functions have
 *       been set up.
 *
 * Input
 * -------
 *
 * id = local node number
 * I  = processor node number
 * bc_input_id = boundary condition number
 * curr_matID = Current material index of the element that we
 *              calling from
 * BC_desc  = description structure for current boundary condition
 *
 *
 * Output
 * -------
 *  *eqn = Variable type of the equation to which this boundary condition
 *        is applied.
 *  *matID_retn = Material number of the equation to which this
 *                boundary condition is applied.
 *
 * Return
 * --------
 *   This function returns the index in the solution vector of the
 *   equation to which this boundary condition will be applied.
 *   If the boundary condition is not to be applied, this function
 *   return the value of -1.
 *
 *  *matID_retn = returns the material id corresponding to the unknown
 *                on which this boundary condition is applied. Even if
 *                the underyling variable type has a value of -1, this
 *                variable will not be -1.
 *************************************************************************/
{
  int ieqn, i_calc, bc_node;
  int matID, index_eqn, num, node_offset;
  int i, index;
  int ndofs_ieqn;
  NODAL_VARS_STRUCT *nv;
  struct Boundary_Condition *bc = BC_Types + bc_input_id;
  struct BC_descriptions *bc_desc = bc->desc;
  NODE_INFO_STRUCT *node = Nodes[I];
  VARIABLE_DESCRIPTION_STRUCT *vd;
  nv = node->Nodal_Vars_Info[pg->imtrx];

  /*
   *  Find equation number from the BC description
   *  structure
   */
  ieqn = bc_desc->equation;
  /* Sanity check */
  if (ieqn != R_STRESS11)
    GOMA_EH(GOMA_ERROR, "You can't be here");

  matID = curr_matID;

  switch (mode) {

  case 0:
    ieqn = R_STRESS11 + kdir;
    break;

  case 1:
    ieqn = R_STRESS11_1 + kdir;
    break;

  case 2:
    ieqn = R_STRESS11_2 + kdir;
    break;

  case 3:
    ieqn = R_STRESS11_3 + kdir;
    break;

  case 4:
    ieqn = R_STRESS11_4 + kdir;
    break;

  case 5:
    ieqn = R_STRESS11_5 + kdir;
    break;

  case 6:
    ieqn = R_STRESS11_6 + kdir;
    break;

  case 7:
    ieqn = R_STRESS11_7 + kdir;
    break;

  default:
    GOMA_EH(GOMA_ERROR, "Maximum 8 modes allowed here!");
    break;
  }

  /*
   * If the equation has zero degrees of freedom at this node
   * return. Otherwise, get the number of variable description
   * structures with this variable type. Don't count more
   * than one species unknown per material at this point.
   */
  if ((ndofs_ieqn = get_nv_ndofs_modMF(nv, ieqn)) <= 0) {
    return -1;
  }

  /*
   *  Find out the offset under non-conflicting conditions
   *  If a boundary condition isn't to be applied under non-
   *  conflicting conditions, it won't be applied under
   *  conflicting conditions. So exit here if bc is not
   *  to be applied.
   */
  node_offset = get_nodal_unknown_offset(nv, ieqn, matID, 0, &vd);
  if (node_offset < 0) {
    return -1;
  }

  /*
   * check the processor node number, I, against BC_dup_nodes[]
   * to see if this node is at an intersection of side-sets
   *
   * HKM -> the search below seems like a time-waste. In lieu of
   *        that, we could set up an added  bit field in
   *        Node_Info struct or elsewhere where we could store the
   *        results of this search (or just the need to do the
   *        search).
   */
  bc_node = in_list(I, 0, BC_dup_ptr[pg->imtrx] + 1, BC_dup_nodes[pg->imtrx]);
  if (bc_node != -1) {
    /*
     * current node is in the BC_duplication list.
     * The current boundary condition may have been deleted.
     * If the current boundary condition is a rotated boundary
     * condition, it may have been moved to another coordinate
     * direction.
     */
    i_calc = -1;
    if (ieqn <= LAST_REAL_EQ) {
      i_calc = search_bc_dup_list(bc_input_id, BC_dup_list[pg->imtrx][bc_node][node_offset]);
    } else {
      GOMA_EH(GOMA_ERROR, "Equation not in list ");
    }

    /*
     * The current boundary condition has been deleted from application
     * at the current node due to a conflict with another boundary
     * condition. Return a -1.
     */
    if (i_calc == -1) {
      return -1;
    }
  }

  /*
   * If the regular unknown equation is replaced by a Dirichlet
   * condition at this node, return -1
   */
  if (node->DBC[pg->imtrx]) {
    if (((int)node->DBC[pg->imtrx][node_offset]) != -1) {
      return -1;
    }
  }

  /*
   * Set up the return variables
   */
  *matID_retn = matID;
  *eqn = ieqn;
  index_eqn = node->First_Unknown[pg->imtrx] + node_offset;

  /*
   * HKM -> we can put this section into
   *        a subroutine
   */
  if (vd_retn) {
    *vd_retn = NULL;
    num = nv->Num_Var_Desc_Per_Type[ieqn];
    for (i = 0; i < num; i++) {
      index = nv->Var_Type_Index[ieqn][i];
      vd = nv->Var_Desc_List[index];
      if (matID == vd->MatID || (!(*vd_retn) && vd->MatID == -1)) {
        *vd_retn = vd;
      }
    }
  }

  return index_eqn;
} /* END of routine bc_eqn_index_stress                                      */
/*****************************************************************************/
/*****************************************************************************/
/*****************************************************************************/

int evaluate_time_func(const double current_time,
                       double *f_time, /* computed time function */
                       const int bc_input_id)

/************************************************************************
 *
 * Function which multiplies a time function by previously
 * loaded GD conditions.
 ************************************************************************/
{
  double time = current_time;
  int time_function;
  /* Check if max time was specified and reset time if greater than max time */
  if (BC_Types[bc_input_id].BC_Data_Int[4] == GD_TIME_MAX) {
    if (time > BC_Types[bc_input_id].BC_Data_Float[2]) {
      time = BC_Types[bc_input_id].BC_Data_Float[2];
    }
  }

  /* Check if max time was specified  and reset time if so */
  if (BC_Types[bc_input_id].BC_Data_Int[3] == GD_TIME_MAX) {
    if (time > BC_Types[bc_input_id].BC_Data_Float[2]) {
      time = BC_Types[bc_input_id].BC_Data_Float[2];
    }
  }

  /* ---- Find variable number and species number */
  time_function = BC_Types[bc_input_id].BC_Data_Int[2];

  /* Now compute time function */

  switch (time_function) {
  case (GD_TIME_LIN): /* c0 +c1*t */

    *f_time =
        BC_Types[bc_input_id].BC_Data_Float[0] + BC_Types[bc_input_id].BC_Data_Float[1] * time;

    break;

  case (GD_TIME_EXP): /* exp(c0 +c1*t) */

    *f_time =
        exp(BC_Types[bc_input_id].BC_Data_Float[0] + BC_Types[bc_input_id].BC_Data_Float[1] * time);

    break;

  case (GD_TIME_SIN): /* sin(c0 +c1*t) */

    *f_time =
        sin(BC_Types[bc_input_id].BC_Data_Float[0] + BC_Types[bc_input_id].BC_Data_Float[1] * time);

    break;
  case (GD_TIME_TABLE): {
    double slope, _time[1];
    _time[0] = time;
    *f_time = interpolate_table(BC_Types[bc_input_id].table, _time, &slope, NULL);
  } break;
  default:
    return (-1);
  }

  return (0);
} /* END of routine evaluate_time_function                                   */
/*****************************************************************************/

void apply_table_bc(double *func,
                    double d_func[MAX_VARIABLE_TYPES + MAX_CONC],
                    struct Boundary_Condition *BC_Type,
                    double time_value) {
  /*
        Compute the difference between the current value of the
        field in question and its value obtained by interpolating
        a table of data points.  The abscissa of the table data is
        restricted to one of the three coordinates.  Return the
        the difference and its sensitivity.

        Author : Thomas A. Baer, Org 9111
        Date   : July 16, 1998

    Parameters:
        func = pointer to double that carries back the residual value
        d_func = array of sensitivities of residual wrt to all variables.
        BC_Type = pointer to Boundary Condition structure, i.e. &(BC_Types[bc_input_id]

   */

  int var, basis;
  double slope, interp_val, x_table[2];
  double dfunc_dx[3];

  if (af->Assemble_LSA_Mass_Matrix)
    return;

  basis = BC_Type->table->t_index[0];

  /*  Setup Dummy variable to pass array to interpolation function */
  if (basis != -1)
    x_table[0] = fv->x[basis];
  else
    x_table[0] = time_value;

  if (BC_Type->table->interp_method == BIQUADRATIC || BC_Type->table->interp_method == BILINEAR) {
    x_table[1] = fv->x[BC_Type->table->t_index[1]];
  }

  interp_val = interpolate_table(BC_Type->table, x_table, &slope, dfunc_dx);
  interp_val *= BC_Type->table->yscale;
  slope *= BC_Type->table->yscale;

  var = BC_Type->table->f_index;

  switch (var) {
  case VELOCITY1:
    *func = fv->v[0] - interp_val;
    d_func[var] = 1.0;
    break;
  case VELOCITY2:
    *func = fv->v[1] - interp_val;
    d_func[var] = 1.0;
    break;
  case VELOCITY3:
    *func = fv->v[2] - interp_val;
    d_func[var] = 1.0;
    break;
  case TEMPERATURE:
    *func = fv->T - interp_val;
    d_func[var] = 1.0;
    break;
  case MESH_DISPLACEMENT1:
    *func = fv->d[0] - interp_val;
    d_func[var] = 1.0;
    break;
  case MESH_DISPLACEMENT2:
    *func = fv->d[1] - interp_val;
    d_func[var] = 1.0;
    break;
  case MESH_DISPLACEMENT3:
    *func = fv->d[2] - interp_val;
    d_func[var] = 1.0;
    break;
  case MESH_POSITION1:
    *func = fv->x[0] - interp_val;
    d_func[MESH_DISPLACEMENT1] = 1.0;
    break;
  case MESH_POSITION2:
    *func = fv->x[1] - interp_val;
    d_func[MESH_DISPLACEMENT2] = 1.0;
    break;
  case MESH_POSITION3:
    *func = fv->x[2] - interp_val;
    d_func[MESH_DISPLACEMENT3] = 1.0;
    break;
  case MASS_FRACTION:
    *func = fv->c[BC_Type->species_eq] - interp_val;
    d_func[MAX_VARIABLE_TYPES + BC_Type->species_eq] = 1.0;
    break;
  case PRESSURE:
    *func = fv->P - interp_val;
    d_func[var] = 1.0;
    break;
  case POLYMER_STRESS11:
    *func = fv->S[0][0][0] - interp_val;
    d_func[var] = 1.0;
    break;
  case POLYMER_STRESS12:
    *func = fv->S[0][0][1] - interp_val;
    d_func[var] = 1.0;
    break;
  case POLYMER_STRESS22:
    *func = fv->S[0][1][1] - interp_val;
    d_func[var] = 1.0;
    break;
  case POLYMER_STRESS13:
    *func = fv->S[0][0][2] - interp_val;
    d_func[var] = 1.0;
    break;
  case POLYMER_STRESS23:
    *func = fv->S[0][1][2] - interp_val;
    d_func[var] = 1.0;
    break;
  case POLYMER_STRESS33:
    *func = fv->S[0][2][2] - interp_val;
    d_func[var] = 1.0;
    break;
  case POLYMER_STRESS11_1:
    *func = fv->S[1][0][0] - interp_val;
    d_func[var] = 1.0;
    break;
  case POLYMER_STRESS12_1:
    *func = fv->S[1][0][1] - interp_val;
    d_func[var] = 1.0;
    break;
  case POLYMER_STRESS22_1:
    *func = fv->S[1][1][1] - interp_val;
    d_func[var] = 1.0;
    break;
  case POLYMER_STRESS13_1:
    *func = fv->S[1][0][2] - interp_val;
    d_func[var] = 1.0;
    break;
  case POLYMER_STRESS23_1:
    *func = fv->S[1][1][2] - interp_val;
    d_func[var] = 1.0;
    break;
  case POLYMER_STRESS33_1:
    *func = fv->S[1][2][2] - interp_val;
    d_func[var] = 1.0;
    break;
  case POLYMER_STRESS11_2:
    *func = fv->S[2][0][0] - interp_val;
    d_func[var] = 1.0;
    break;
  case POLYMER_STRESS12_2:
    *func = fv->S[2][0][1] - interp_val;
    d_func[var] = 1.0;
    break;
  case POLYMER_STRESS22_2:
    *func = fv->S[2][1][1] - interp_val;
    d_func[var] = 1.0;
    break;
  case POLYMER_STRESS13_2:
    *func = fv->S[2][0][2] - interp_val;
    d_func[var] = 1.0;
    break;
  case POLYMER_STRESS23_2:
    *func = fv->S[2][1][2] - interp_val;
    d_func[var] = 1.0;
    break;
  case POLYMER_STRESS33_2:
    *func = fv->S[2][2][2] - interp_val;
    d_func[var] = 1.0;
    break;
  case POLYMER_STRESS11_3:
    *func = fv->S[3][0][0] - interp_val;
    d_func[var] = 1.0;
    break;
  case POLYMER_STRESS12_3:
    *func = fv->S[3][0][1] - interp_val;
    d_func[var] = 1.0;
    break;
  case POLYMER_STRESS22_3:
    *func = fv->S[3][1][1] - interp_val;
    d_func[var] = 1.0;
    break;
  case POLYMER_STRESS13_3:
    *func = fv->S[3][0][2] - interp_val;
    d_func[var] = 1.0;
    break;
  case POLYMER_STRESS23_3:
    *func = fv->S[3][1][2] - interp_val;
    d_func[var] = 1.0;
    break;
  case POLYMER_STRESS33_3:
    *func = fv->S[3][2][2] - interp_val;
    d_func[var] = 1.0;
    break;
  case POLYMER_STRESS11_4:
    *func = fv->S[4][0][0] - interp_val;
    d_func[var] = 1.0;
    break;
  case POLYMER_STRESS12_4:
    *func = fv->S[4][0][1] - interp_val;
    d_func[var] = 1.0;
    break;
  case POLYMER_STRESS22_4:
    *func = fv->S[4][1][1] - interp_val;
    d_func[var] = 1.0;
    break;
  case POLYMER_STRESS13_4:
    *func = fv->S[4][0][2] - interp_val;
    d_func[var] = 1.0;
    break;
  case POLYMER_STRESS23_4:
    *func = fv->S[4][1][2] - interp_val;
    d_func[var] = 1.0;
    break;
  case POLYMER_STRESS33_4:
    *func = fv->S[4][2][2] - interp_val;
    d_func[var] = 1.0;
    break;
  case POLYMER_STRESS11_5:
    *func = fv->S[5][0][0] - interp_val;
    d_func[var] = 1.0;
    break;
  case POLYMER_STRESS12_5:
    *func = fv->S[5][0][1] - interp_val;
    d_func[var] = 1.0;
    break;
  case POLYMER_STRESS22_5:
    *func = fv->S[5][1][1] - interp_val;
    d_func[var] = 1.0;
    break;
  case POLYMER_STRESS13_5:
    *func = fv->S[5][0][2] - interp_val;
    d_func[var] = 1.0;
    break;
  case POLYMER_STRESS23_5:
    *func = fv->S[5][1][2] - interp_val;
    d_func[var] = 1.0;
    break;
  case POLYMER_STRESS33_5:
    *func = fv->S[5][2][2] - interp_val;
    d_func[var] = 1.0;
    break;
  case POLYMER_STRESS11_6:
    *func = fv->S[6][0][0] - interp_val;
    d_func[var] = 1.0;
    break;
  case POLYMER_STRESS12_6:
    *func = fv->S[6][0][1] - interp_val;
    d_func[var] = 1.0;
    break;
  case POLYMER_STRESS22_6:
    *func = fv->S[6][1][1] - interp_val;
    d_func[var] = 1.0;
    break;
  case POLYMER_STRESS13_6:
    *func = fv->S[6][0][2] - interp_val;
    d_func[var] = 1.0;
    break;
  case POLYMER_STRESS23_6:
    *func = fv->S[6][1][2] - interp_val;
    d_func[var] = 1.0;
    break;
  case POLYMER_STRESS33_6:
    *func = fv->S[6][2][2] - interp_val;
    d_func[var] = 1.0;
    break;
  case POLYMER_STRESS11_7:
    *func = fv->S[7][0][0] - interp_val;
    d_func[var] = 1.0;
    break;
  case POLYMER_STRESS12_7:
    *func = fv->S[7][0][1] - interp_val;
    d_func[var] = 1.0;
    break;
  case POLYMER_STRESS22_7:
    *func = fv->S[7][1][1] - interp_val;
    d_func[var] = 1.0;
    break;
  case POLYMER_STRESS13_7:
    *func = fv->S[7][0][2] - interp_val;
    d_func[var] = 1.0;
    break;
  case POLYMER_STRESS23_7:
    *func = fv->S[7][1][2] - interp_val;
    d_func[var] = 1.0;
    break;
  case POLYMER_STRESS33_7:
    *func = fv->S[7][2][2] - interp_val;
    d_func[var] = 1.0;
    break;

  default:
    GOMA_EH(GOMA_ERROR, "Variable not yet implemented in TABLE_BC");
    break;
  }

  /* And, at the last, we account for the dependence of the interpolation
   * on the basis coordinate
   */

  if (BC_Type->table->interp_method == BIQUADRATIC || BC_Type->table->interp_method == BILINEAR) {
    d_func[R_MESH1 + BC_Type->table->t_index[0]] -= dfunc_dx[0] * BC_Type->BC_Data_Float[0];
    d_func[R_MESH1 + BC_Type->table->t_index[1]] -= dfunc_dx[1] * BC_Type->BC_Data_Float[0];
  } else {
    if (basis != -1 && pd->e[pg->imtrx][R_MESH1 + basis]) {
      d_func[R_MESH1 + basis] -= slope;
    }
  }
}
/*****************************************************************************/
/*****************************************************************************/
/*****************************************************************************/<|MERGE_RESOLUTION|>--- conflicted
+++ resolved
@@ -110,11 +110,7 @@
   int n_dof[MAX_VARIABLE_TYPES];
   int n_dofptr[MAX_VARIABLE_TYPES][MDE];
   int doMeshMapping = 0;
-<<<<<<< HEAD
-  double xi[DIM]; /* Gaussian-quadrature point locations         */
-=======
   double xi[DIM];
->>>>>>> a7875697
   double x_dot[MAX_PDIM];
   double dsigma_dx[DIM][MDE];
   double phi_j;
@@ -389,7 +385,6 @@
 #else
               GOMA_EH(-1, "FEATURE_ROLLON_PLEASE define needed and feature_rollon.h - talk to RBS");
 #endif
-<<<<<<< HEAD
               break;
 
             case ROLL_FLUID_BC:
@@ -552,13 +547,33 @@
               break;
 
             case SH_FLUID_STRESS_BC:
-
-              /*Note that we send in i, with id, as this is the shell-element counterpart local num
-               */
-              put_fluid_stress_on_shell(id, i, I, ielem_dim, resid_vector, local_node_list_fs,
+                {
+                  int dof_map_curv[MDE] = {-1};
+                  int dof_map_tens[MDE] = {-1};
+                  /* Populate dof_map arrays */
+                  for (ivar = 0; ivar < ei[pg->imtrx]->dof[VELOCITY1]; ivar++) {
+                    inode = ei[pg->imtrx]->gnn_list[VELOCITY1][ivar];
+                    for (jvar = 0; jvar < ei[pg->imtrx]->dof[SHELL_CURVATURE]; jvar++) {
+                      if (inode == ei[pg->imtrx]->gnn_list[SHELL_CURVATURE][jvar]) {
+                        dof_map_curv[ivar] = jvar;
+                      }
+                    }
+                    for (jvar = 0; jvar < ei[pg->imtrx]->dof[SHELL_TENSION]; jvar++) {
+                      if (inode == ei[pg->imtrx]->gnn_list[SHELL_TENSION][jvar]) {
+                        dof_map_tens[ivar] = jvar;
+                      }
+                    }
+                  }
+
+	          /*Note that we send both local node numbers for bulk and shell elements */
+	          put_fluid_stress_on_shell(id , dof_map_curv[id], dof_map_tens[id], I,
+					    ielem_dim, resid_vector,
+					    local_node_list_fs,
                                         BC_Types[bc_input_id].BC_Data_Float[0]);
+
               func = 0.; /* this boundary condition rearranges values already in res and jac,
                           * and does not add anything into the residual */
+                }
               break;
 
             case KINEMATIC_COLLOC_BC:
@@ -610,231 +625,6 @@
                * one entry for vector conditions like capillary */
               memset(kfunc, 0, DIM * sizeof(double));
               memset(d_kfunc, 0, DIM * (MAX_VARIABLE_TYPES + MAX_CONC) * MDE * sizeof(double));
-=======
-		break;
-
-	    case ROLL_FLUID_BC:
-                icount = BC_Types[bc_input_id].BC_Data_Int[2];
-xsurf[0] = BC_Types[icount].BC_Data_Float[BC_Types[icount].max_DFlt+1];
-xsurf[1] = BC_Types[icount].BC_Data_Float[BC_Types[icount].max_DFlt+2];
-xsurf[2] = BC_Types[icount].BC_Data_Float[BC_Types[icount].max_DFlt+3];
-		f_roll_fluid(ielem_dim, &func, d_func, 
-		       BC_Types[bc_input_id].u_BC,BC_Types[bc_input_id].len_u_BC, xsurf);
-		break;
-	    case MOVING_PLANE_BC:
-	    {
-	      double t = time_intermediate;
-
-	      fplane (ielem_dim, &func, d_func,
-		      BC_Types[bc_input_id].BC_Data_Float);
-
-	      func +=  (BC_Types[bc_input_id].BC_Data_Float[4]*t +
-			BC_Types[bc_input_id].BC_Data_Float[5]*t*t +
-			BC_Types[bc_input_id].BC_Data_Float[6]*t*t*t);
-	      if (af->Assemble_LSA_Mass_Matrix)
-		  EH(-1, "LSA is not currently compatible with MOVING_PLANE_BC");
-	    }
-	    break;
-
-	    case MOVING_PLANE_ETCH_BC:
-	      fmesh_etch_bc (&func, d_func,
-		      BC_Types[bc_input_id].BC_Data_Int[0], id, x_dot, theta, delta_t);
-	    break;
-
-	    case MESH_CONSTRAINT_BC:
-	      fmesh_constraint(&func, d_func, bc_input_id);
-	      break;
-
-	    case UVARY_BC:
-	    case VVARY_BC:
-	    case WVARY_BC:
-		var_flag = BC_Types[bc_input_id].desc->equation;
-		fvelocity_profile(var_flag, ielem_dim, BC_Types[bc_input_id].BC_Name,
-				  &func, d_func, BC_Types[bc_input_id].u_BC,
-				  time_intermediate);
-		break;
-		    
-	    case U_PARABOLA_BC:
-	    case V_PARABOLA_BC:
-	    case W_PARABOLA_BC:
-		var_flag = BC_Types[bc_input_id].desc->equation;
-		fvelocity_parabola(var_flag, ielem_dim, 
-			BC_Types[bc_input_id].BC_Name,
-			&func, d_func, BC_Types[bc_input_id].u_BC,
-			time_intermediate,BC_Types[bc_input_id].len_u_BC);
-		break;
-		    
-	    case U_VES11_PARABOLA_BC:
-	    case U_VES12_PARABOLA_BC:
-	    case U_VES22_PARABOLA_BC:
-	    case U_VES13_PARABOLA_BC:
-	    case U_VES23_PARABOLA_BC:
-	    case U_VES33_PARABOLA_BC:
-	    case U_VES11_1_PARABOLA_BC:
-	    case U_VES12_1_PARABOLA_BC:
-	    case U_VES22_1_PARABOLA_BC:
-	    case U_VES13_1_PARABOLA_BC:
-	    case U_VES23_1_PARABOLA_BC:
-	    case U_VES33_1_PARABOLA_BC:
-	    case U_VES11_2_PARABOLA_BC:
-	    case U_VES12_2_PARABOLA_BC:
-	    case U_VES22_2_PARABOLA_BC:
-	    case U_VES13_2_PARABOLA_BC:
-	    case U_VES23_2_PARABOLA_BC:
-	    case U_VES33_2_PARABOLA_BC:
-	    case U_VES11_3_PARABOLA_BC:
-	    case U_VES12_3_PARABOLA_BC:
-	    case U_VES22_3_PARABOLA_BC:
-	    case U_VES13_3_PARABOLA_BC:
-	    case U_VES23_3_PARABOLA_BC:
-	    case U_VES33_3_PARABOLA_BC:
-	    case U_VES11_4_PARABOLA_BC:
-	    case U_VES12_4_PARABOLA_BC:
-	    case U_VES22_4_PARABOLA_BC:
-	    case U_VES13_4_PARABOLA_BC:
-	    case U_VES23_4_PARABOLA_BC:
-	    case U_VES33_4_PARABOLA_BC:
-	    case U_VES11_5_PARABOLA_BC:
-	    case U_VES12_5_PARABOLA_BC:
-	    case U_VES22_5_PARABOLA_BC:
-	    case U_VES13_5_PARABOLA_BC:
-	    case U_VES23_5_PARABOLA_BC:
-	    case U_VES33_5_PARABOLA_BC:
-	    case U_VES11_6_PARABOLA_BC:
-	    case U_VES12_6_PARABOLA_BC:
-	    case U_VES22_6_PARABOLA_BC:
-	    case U_VES13_6_PARABOLA_BC:
-	    case U_VES23_6_PARABOLA_BC:
-	    case U_VES33_6_PARABOLA_BC:
-	    case U_VES11_7_PARABOLA_BC:
-	    case U_VES12_7_PARABOLA_BC:
-	    case U_VES22_7_PARABOLA_BC:
-	    case U_VES13_7_PARABOLA_BC:
-	    case U_VES23_7_PARABOLA_BC:
-	    case U_VES33_7_PARABOLA_BC:
-		var_flag = BC_Types[bc_input_id].desc->equation;
-		f_vestress_parabola(var_flag, ielem_dim, 
-			U_PARABOLA_BC, ei->mn,
-			&func, d_func, BC_Types[bc_input_id].u_BC,
-			time_intermediate,BC_Types[bc_input_id].len_u_BC);
-		break;
-		    
-	    case GD_CONST_BC:
-	    case GD_LINEAR_BC:
-	    case GD_INVERSE_BC:
-	    case GD_PARAB_BC:
-	    case GD_PARAB_OFFSET_BC:
-	    case GD_CIRC_BC:
-	    case GD_POLYN_BC:
-	    case GD_TABLE_BC:
-		err = fgeneralized_dirichlet(&func, d_func, BC_Types[bc_input_id].BC_Name, 
-					     bc_input_id, theta, delta_t);
-		EH(err, "Illegal entry in Generalized Dirichlet Condition ");
-		break;
-
-	    case GD_TIME_BC:
-		err = evaluate_time_func(time_intermediate, &f_time, bc_input_id);
-		EH(err, "Problems in evaluating time function");
-		if (af->Assemble_LSA_Mass_Matrix)
-		    EH(-1, "LSA is not currently compatible with GD_TIME_BC");
-		break;
-                 
-	    case POROUS_PRESSURE_BC:
-		porous_pressure(&func, d_func, 
-				(int) BC_Types[bc_input_id].BC_Data_Int[0],
-				(int) BC_Types[bc_input_id].BC_Data_Int[1]);
-		break;
-	    case POROUS_PRESSURE_LUB_BC:
-	      porous_pressure_lub(&func, d_func,
-				   elem_side_bc->id_side, xi, exo, 
-				   BC_Types[bc_input_id].BC_Data_Float[0]);
-	      break;
-
-	    case LUBP_SH_FP_FLUX_BC:
-	      put_lub_flux_in_film(id, I, ielem_dim, resid_vector,
-				   (int) BC_Types[bc_input_id].BC_Data_Int[0],
-				   (int) BC_Types[bc_input_id].BC_Data_Int[1],
-				   local_node_list_fs);
-	      func = 0.;
-	      break;
-
-	    case FLUID_SOLID_BC:
-	    case SOLID_FLUID_BC:
-		put_liquid_stress_in_solid(id, I, 
-					   ielem_dim, resid_vector,
-					   (int) BC_Types[bc_input_id].BC_Data_Int[0],
-					   (int) BC_Types[bc_input_id].BC_Data_Int[1],
-					   local_node_list_fs,
-					   BC_Types[bc_input_id].BC_Data_Float[0]);
-		func = 0.; /* this boundary condition rearranges values already in res and jac,
-				  and does not add anything into the residual */
-		break;
-
-	    case SOLID_FLUID_RS_BC:
-		put_liquid_stress_in_solid_ALE(id, I, 
-					       ielem_dim, resid_vector,
-					       (int) BC_Types[bc_input_id].BC_Data_Int[0],
-					       (int) BC_Types[bc_input_id].BC_Data_Int[1],
-					       local_node_list_fs,
-					       BC_Types[bc_input_id].BC_Data_Float[0]);
-		func = 0.; /* this boundary condition rearranges values already in res and jac,
-			    * and does not add anything into the residual */
-		break;
-
-	    case FLUID_SOLID_RS_BC:
-		EH(-1,"FLUID_SOLID_RS bc not implemented yet");
-		break;
-
-	    case SH_FLUID_STRESS_BC:
-                {
-                  int dof_map_curv[MDE] = {-1};
-                  int dof_map_tens[MDE] = {-1};
-                  /* Populate dof_map arrays */
-                  for (ivar = 0; ivar < ei->dof[VELOCITY1]; ivar++) {
-                    inode = ei->gnn_list[VELOCITY1][ivar];
-                    for (jvar = 0; jvar < ei->dof[SHELL_CURVATURE]; jvar++) {
-                      if (inode == ei->gnn_list[SHELL_CURVATURE][jvar]) {
-                        dof_map_curv[ivar] = jvar;
-                      }
-                    }
-                    for (jvar = 0; jvar < ei->dof[SHELL_TENSION]; jvar++) {
-                      if (inode == ei->gnn_list[SHELL_TENSION][jvar]) {
-                        dof_map_tens[ivar] = jvar;
-                      }
-                    }
-                  }
-
-	          /*Note that we send both local node numbers for bulk and shell elements */
-	          put_fluid_stress_on_shell(id , dof_map_curv[id], dof_map_tens[id], I,
-					    ielem_dim, resid_vector,
-					    local_node_list_fs,
-					    BC_Types[bc_input_id].BC_Data_Float[0]);
-
-	          func = 0.; /* this boundary condition rearranges values already in res and jac,
-		  	      * and does not add anything into the residual */
-                }
-              break;
-
-	    case KINEMATIC_COLLOC_BC:
-	    case VELO_NORM_COLLOC_BC:
-	      /* initialize the general function to zero may have more than 
-	       * one entry for vector conditions like capillary */
-	      memset(kfunc, 0, DIM*sizeof(double) );
-	      memset(d_kfunc,0, DIM*(MAX_VARIABLE_TYPES + MAX_CONC)*MDE*sizeof(double));
-	      fvelo_normal_bc(kfunc, d_kfunc, 
-			      BC_Types[bc_input_id].BC_Data_Float[0], contact_flag = FALSE,
-			      x_dot, theta, delta_t,
-			      (int) BC_Types[bc_input_id].BC_Name,0,0, 135.0);
-	      doFullJac = 1;
-	      func = kfunc[0];
-	      break;
-	      
-	    case VELO_NORMAL_LS_COLLOC_BC:
-	      /* initialize the general function to zero may have more than 
-	       * one entry for vector conditions like capillary */
-	      memset(kfunc, 0, DIM*sizeof(double) );
-	      memset(d_kfunc,0, DIM*(MAX_VARIABLE_TYPES + MAX_CONC)*MDE*sizeof(double));
->>>>>>> a7875697
               contact_flag = (ls != NULL);
               fvelo_normal_bc(kfunc, d_kfunc, BC_Types[bc_input_id].BC_Data_Float[0], contact_flag,
                               x_dot, theta, delta_t, (int)BC_Types[bc_input_id].BC_Name,
