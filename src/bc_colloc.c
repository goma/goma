--- conflicted
+++ resolved
@@ -2057,7 +2057,6 @@
     *func =
         (x_var * BC_Types[bc_input_id].BC_Data_Float[1] + BC_Types[bc_input_id].BC_Data_Float[0]);
 
-<<<<<<< HEAD
     if (af->Assemble_Jacobian) {
       if (vector_sens) {
         for (b = 0; b < DIM; b++) {
@@ -2068,739 +2067,6 @@
       }
     }
     break;
-=======
-/*****************************************************************************/
-/*****************************************************************************/
-
-int
-load_variable (double *x_var,        /* variable value */
-               double *d_x_var,      /* sensitivities of variable value */
-               int jvar,             /* variable number */
-               int wspec,            /* species number */
-               double tt,            /* parameter to vary time integration from 
-                                        explicit (tt = 1) to implicit (tt = 0) */
-               double dt,            /* current time step size */
-               double d_vect_var[])	/* vector sensitivities  */
-
-/******************************************************************************
-
-   Function which calculates the value of a chosen variable at the current point
-    (using the field variables); available variable names listed in mm_names.h
-
-   Author:          Rich Cairncross (1511)
-   Date:            22 MAY 1995
-   Revised: 
-******************************************************************************/
-
-{
-  int var=-1, b;
-  *x_var = 0.;
-  *d_x_var = 0.;
-
-  memset(d_vect_var, 0, DIM*sizeof(double) );
-
-  if (jvar >= D_VEL1_DT && jvar <= D_P_DT) {
-    if ( pd->TimeIntegration == STEADY ) EH(-1, "Unsteady GD for Steady problem");
-  }
-
-  /* ---- Find variable value, sensitivities, and species number */
-
-  switch(jvar)
-    {
-    case VELOCITY1:
-      *x_var = fv->v[0];
-      var = VELOCITY1;
-      *d_x_var = 1.;
-      break;
-    case VELOCITY2:
-      *x_var = fv->v[1];
-      var = VELOCITY2;
-      *d_x_var = 1.;
-      break;
-    case VELOCITY3:
-      *x_var = fv->v[2];
-      var = VELOCITY3;
-      *d_x_var = 1.;
-      break;
-    case PVELOCITY1:
-      *x_var = fv->pv[0];
-      var = PVELOCITY1;
-      *d_x_var = 1.;
-      break;
-    case PVELOCITY2:
-      *x_var = fv->pv[1];
-      var = PVELOCITY2;
-      *d_x_var = 1.;
-      break;
-    case PVELOCITY3:
-      *x_var = fv->pv[2];
-      var = PVELOCITY3;
-      *d_x_var = 1.;
-      break;
-    case TEMPERATURE:
-      *x_var = fv->T;
-      var = TEMPERATURE;
-      *d_x_var = 1.;
-      break;
-    case VOLTAGE:
-      *x_var = fv->V;
-      var = VOLTAGE;
-      *d_x_var = 1.;
-      break;
-    case SURF_CHARGE:
-      *x_var = fv->qs;
-      var = SURF_CHARGE;
-      *d_x_var = 1.;
-      break;
-   case SHELL_CURVATURE:
-      *x_var = fv->sh_K;
-      var = SHELL_CURVATURE;
-      *d_x_var = 1.;
-      break;
-   case SHELL_CURVATURE2:
-      *x_var = fv->sh_K2;
-      var = SHELL_CURVATURE2;
-      *d_x_var = 1.;
-      break;
-    case SHELL_TENSION:
-      *x_var = fv->sh_tens;
-      var = SHELL_TENSION;
-      *d_x_var = 1.;
-      break;
-    case SHELL_X:
-      *x_var = fv->sh_x;
-      var = SHELL_X;
-      *d_x_var = 1.;
-      break;
-    case SHELL_Y:
-      *x_var = fv->sh_y;
-      var = SHELL_Y;
-      *d_x_var = 1.;
-      break;
-    case SHELL_USER:
-      *x_var = fv->sh_u;
-      var = SHELL_USER;
-      *d_x_var = 1.;
-      break;
-    case SHELL_ANGLE1:
-      *x_var = fv->sh_ang[0];
-      var = SHELL_ANGLE1;
-      *d_x_var = 1.;
-      break;
-    case SHELL_ANGLE2:
-      *x_var = fv->sh_ang[1];
-      var = SHELL_ANGLE2;
-      *d_x_var = 1.;
-      break;
-    case SHELL_SURF_DIV_V:
-      *x_var = fv->div_s_v;
-      var = SHELL_SURF_DIV_V;
-      *d_x_var = 1.;
-      break;
-    case SHELL_SURF_CURV:
-      *x_var = fv->curv;
-      var = SHELL_SURF_CURV;
-      *d_x_var = 1.;
-      break;
-    case N_DOT_CURL_V:
-      *x_var = fv->n_dot_curl_s_v;
-      var = N_DOT_CURL_V;
-      *d_x_var = 1.;
-      break;
-    case GRAD_S_V_DOT_N1:
-      *x_var = fv->grad_v_dot_n[0];
-      var = GRAD_S_V_DOT_N1;
-      *d_x_var = 1.;
-      break;
-    case GRAD_S_V_DOT_N2:
-      *x_var = fv->grad_v_dot_n[1];
-      var = GRAD_S_V_DOT_N2;
-      *d_x_var = 1.;
-      break;
-    case GRAD_S_V_DOT_N3:
-      *x_var = fv->grad_v_dot_n[2];
-      var = GRAD_S_V_DOT_N3;
-      *d_x_var = 1.;
-      break;
-    case SHELL_DIFF_FLUX:
-      *x_var = fv->sh_J;
-      var = SHELL_DIFF_FLUX;
-      *d_x_var = 1.;
-      break;
-    case SHELL_DIFF_CURVATURE:
-      *x_var = fv->sh_Kd;
-      var = SHELL_DIFF_CURVATURE;
-      *d_x_var = 1.;
-      break;
-    case SHELL_NORMAL1:
-      *x_var = fv->n[0];
-      var = SHELL_NORMAL1;
-      *d_x_var = 1.;
-      break;
-    case SHELL_NORMAL2:
-      *x_var = fv->n[1];
-      var = SHELL_NORMAL2;
-      *d_x_var = 1.;
-      break;
-    case SHELL_NORMAL3:
-      *x_var = fv->n[2];
-      var = SHELL_NORMAL3;
-      *d_x_var = 1.;
-      break;
-    case ACOUS_PREAL:
-      *x_var = fv->apr;
-      var = ACOUS_PREAL;
-      *d_x_var = 1.;
-      break;
-    case ACOUS_PIMAG:
-      *x_var = fv->api;
-      var = ACOUS_PIMAG;
-      *d_x_var = 1.;
-      break;
-    case EM_CONT_REAL:
-      *x_var = fv->epr;
-      var = EM_CONT_REAL;
-      *d_x_var = 1.;
-      break;
-    case EM_CONT_IMAG:
-      *x_var = fv->epi;
-      var = EM_CONT_IMAG;
-      *d_x_var = 1.;
-      break;
-    case POR_SINK_MASS:
-      *x_var = fv->sink_mass;
-      var = POR_SINK_MASS;
-      *d_x_var = 1.;
-      break;
-    case ACOUS_REYN_STRESS:
-      *x_var = fv->ars;
-      var = ACOUS_REYN_STRESS;
-      *d_x_var = 1.;
-      break;
-    case SHELL_BDYVELO:
-      *x_var = fv->sh_bv;
-      var = SHELL_BDYVELO;
-      *d_x_var = 1.;
-      break;
-    case SHELL_LUBP:
-      *x_var = fv->sh_p;
-      var = SHELL_LUBP;
-      *d_x_var = 1.;
-      break;
-    case SHELL_FILMP:
-      *x_var = fv->sh_fp;
-      var = SHELL_FILMP;
-      *d_x_var = 1.;
-      break;
-    case SHELL_FILMH:
-      *x_var = fv->sh_fh;
-      var = SHELL_FILMH;
-      *d_x_var = 1.;
-      break;
-    case SHELL_PARTC:
-      *x_var = fv->sh_pc;
-      var = SHELL_PARTC;
-      *d_x_var = 1.;
-      break;
-    case LUBP:
-      *x_var = fv->lubp;
-      var = LUBP;
-      *d_x_var = 1.;
-      break;
-    case LUBP_2:
-      *x_var = fv->lubp_2;
-      var = LUBP_2;
-      *d_x_var = 1.;
-      break;
-    case SHELL_SAT_CLOSED:
-      *x_var = fv->sh_sat_closed;
-      var = SHELL_SAT_CLOSED;
-      *d_x_var = 1.;
-      break;
-    case SHELL_PRESS_OPEN:
-      *x_var = fv->sh_p_open;
-      var = SHELL_PRESS_OPEN;
-      *d_x_var = 1.;
-      break;
-    case SHELL_PRESS_OPEN_2:
-      *x_var = fv->sh_p_open_2;
-      var = SHELL_PRESS_OPEN_2;
-      *d_x_var = 1.;
-      break;
-    case SHELL_SAT_1:
-      *x_var = fv->sh_sat_1;
-      var = SHELL_SAT_1;
-      *d_x_var = 1.;
-      break;
-    case SHELL_SAT_2:
-      *x_var = fv->sh_sat_2;
-      var = SHELL_SAT_2;
-      *d_x_var = 1.;
-      break;
-    case SHELL_SAT_3:
-      *x_var = fv->sh_sat_3;
-      var = SHELL_SAT_3;
-      *d_x_var = 1.;
-      break;
-    case SHELL_TEMPERATURE:
-      *x_var = fv->sh_t;
-      var = SHELL_TEMPERATURE;
-      *d_x_var = 1.;
-      break;
-    case SHELL_DELTAH:
-      *x_var = fv->sh_dh;
-      var = SHELL_DELTAH;
-      *d_x_var = 1.;
-      break;
-    case SHELL_LUB_CURV:
-      *x_var = fv->sh_l_curv;
-      var = SHELL_LUB_CURV;
-      *d_x_var = 1.;
-      break;
-    case SHELL_LUB_CURV_2:
-      *x_var = fv->sh_l_curv_2;
-      var = SHELL_LUB_CURV_2;
-      *d_x_var = 1.;
-      break;
-    case SHELL_SAT_GASN:
-      *x_var = fv->sh_sat_gasn;
-      var = SHELL_SAT_GASN;
-      *d_x_var = 1.;
-      break;
-    case SHELL_SHEAR_TOP:
-      *x_var = fv->sh_shear_top;
-      var = SHELL_SHEAR_TOP;
-      *d_x_var = 1.;
-      break;
-    case SHELL_SHEAR_BOT:
-      *x_var = fv->sh_shear_bot;
-      var = SHELL_SHEAR_BOT;
-      *d_x_var = 1.;
-      break;
-    case SHELL_CROSS_SHEAR:
-      *x_var = fv->sh_cross_shear;
-      var = SHELL_CROSS_SHEAR;
-      *d_x_var = 1.;
-      break;
-    case TFMP_PRES:
-      *x_var = fv->tfmp_pres;
-      var = TFMP_PRES;
-      *d_x_var = 1;
-      break;
-    case TFMP_SAT:
-      *x_var = fv->tfmp_sat;
-      var = TFMP_SAT;
-      *d_x_var = 1;
-      break;
-    case MAX_STRAIN:
-      *x_var = fv->max_strain;
-      var = MAX_STRAIN;
-      *d_x_var = 1.;
-      break;
-    case CUR_STRAIN:
-      *x_var = fv->cur_strain;
-      var = CUR_STRAIN;
-      *d_x_var = 1.;
-      break;
-    case LIGHT_INTP:
-      *x_var = fv->poynt[0];
-      var = LIGHT_INTP;
-      *d_x_var = 1.;
-      break;
-    case LIGHT_INTM:
-      *x_var = fv->poynt[1];
-      var = LIGHT_INTM;
-      *d_x_var = 1.;
-      break;
-    case LIGHT_INTD:
-      *x_var = fv->poynt[2];
-      var = LIGHT_INTD;
-      *d_x_var = 1.;
-      break;
-    case RESTIME:
-      *x_var = fv->restime;
-      var = RESTIME;
-      *d_x_var = 1.;
-      break;
-    case EM_E1_REAL:
-      *x_var = fv->em_er[0];
-      var = EM_E1_REAL;
-      *d_x_var = 1.;
-      break;
-    case EM_E2_REAL:
-      *x_var = fv->em_er[1];
-      var = EM_E2_REAL;
-      *d_x_var = 1.;
-      break;
-    case EM_E3_REAL:
-      *x_var = fv->em_er[2];
-      var = EM_E3_REAL;
-      *d_x_var = 1.;
-      break;
-    case EM_E1_IMAG:
-      *x_var = fv->em_ei[0];
-      var = EM_E1_IMAG;
-      *d_x_var = 1.;
-      break;
-    case EM_E2_IMAG:
-      *x_var = fv->em_ei[1];
-      var = EM_E2_IMAG;
-      *d_x_var = 1.;
-      break;
-    case EM_E3_IMAG:
-      *x_var = fv->em_ei[2];
-      var = EM_E3_IMAG;
-      *d_x_var = 1.;
-      break;
-    case EM_H1_REAL:
-      *x_var = fv->em_hr[0];
-      var = EM_H1_REAL;
-      *d_x_var = 1.;
-      break;
-    case EM_H2_REAL:
-      *x_var = fv->em_hr[1];
-      var = EM_H2_REAL;
-      *d_x_var = 1.;
-      break;
-    case EM_H3_REAL:
-      *x_var = fv->em_hr[2];
-      var = EM_H3_REAL;
-      *d_x_var = 1.;
-      break;
-    case EM_H1_IMAG:
-      *x_var = fv->em_hi[0];
-      var = EM_H1_IMAG;
-      *d_x_var = 1.;
-      break;
-    case EM_H2_IMAG:
-      *x_var = fv->em_hi[1];
-      var = EM_H2_IMAG;
-      *d_x_var = 1.;
-      break;
-    case EM_H3_IMAG:
-      *x_var = fv->em_hi[2];
-      var = EM_H3_IMAG;
-      *d_x_var = 1.;
-      break;
-
-    case MASS_FRACTION:
-      *x_var = fv->c[wspec];
-      var = MASS_FRACTION;
-      *d_x_var = 1.;
-      break;
-    case MESH_DISPLACEMENT1:
-      *x_var = fv->d[0];
-      var = MESH_DISPLACEMENT1;
-      *d_x_var = 1.;
-      break;
-    case MESH_DISPLACEMENT2:
-      *x_var = fv->d[1];
-      var = MESH_DISPLACEMENT2;
-      *d_x_var = 1.;
-      break;
-    case MESH_DISPLACEMENT3:
-      *x_var = fv->d[2];
-      var = MESH_DISPLACEMENT3;
-      *d_x_var = 1.;
-      break;
-    case SOLID_DISPLACEMENT1:
-      *x_var = fv->d_rs[0];
-      var = SOLID_DISPLACEMENT1;
-      *d_x_var = 1.;
-      break;
-    case SOLID_DISPLACEMENT2:
-      *x_var = fv->d_rs[1];
-      var = SOLID_DISPLACEMENT2;
-      *d_x_var = 1.;
-      break;
-    case SOLID_DISPLACEMENT3:
-      *x_var = fv->d_rs[2];
-      var = SOLID_DISPLACEMENT3;
-      *d_x_var = 1.;
-      break;
-    case SURFACE:
-      EH(-1,"SURFACE variables not defined yet");
-      break;
-    case PRESSURE:
-      *x_var = fv->P;
-      var = PRESSURE;
-      *d_x_var = 1.;
-      break;
-    case SHEAR_RATE:
-      *x_var = fv->SH;
-      var = SHEAR_RATE;
-      *d_x_var = 1.;
-      break;
-
-   case EXT_VELOCITY:
-      *x_var = fv->ext_v;
-      var = EXT_VELOCITY;
-      *d_x_var = 1.;
-      break;
-
-   case EFIELD1:
-      *x_var = fv->E_field[0];
-      var = EFIELD1;
-      *d_x_var = 1.;
-      break;
-
-   case EFIELD2:
-      *x_var = fv->E_field[1];
-      var = EFIELD2;
-      *d_x_var = 1.;
-      break;
-    case EFIELD3:
-      *x_var = fv->E_field[2];
-      var = EFIELD3;
-      *d_x_var = 1.;
-      break;
-      
-    case ENORM:
-      *x_var = fv->Enorm;
-      var = ENORM;
-      *d_x_var = 1.;
-      break;
-
-    case CURVATURE:
-      *x_var = fv->H;
-      var = CURVATURE;
-      *d_x_var = 1.;
-      break;
-
-    case NORMAL1:
-      *x_var = fv->n[0];
-      var = NORMAL1;
-      *d_x_var = 1;
-      break;
-
-    case NORMAL2:
-      *x_var = fv->n[1];
-      var = NORMAL2;
-      *d_x_var = 1;
-      break;
-
-    case NORMAL3:
-      *x_var = fv->n[2];
-      var = NORMAL3;
-      *d_x_var = 1;
-      break;
-      
-    case POLYMER_STRESS11:
-      *x_var = fv->S[0][0][0];
-      var = POLYMER_STRESS11;
-      *d_x_var = 1.;
-      break;
-
-    case POLYMER_STRESS12:
-      *x_var = fv->S[0][0][1];
-      var = POLYMER_STRESS12;
-      *d_x_var = 1.;
-      break;
-
-    case POLYMER_STRESS22:
-      *x_var = fv->S[0][1][1];
-      var = POLYMER_STRESS22;
-      *d_x_var = 1.;
-      break;
-
-    case POLYMER_STRESS13:
-      *x_var = fv->S[0][0][2];
-      var = POLYMER_STRESS13;
-      *d_x_var = 1.;
-      break;
-
-    case POLYMER_STRESS23:
-      *x_var = fv->S[0][1][2];
-      var = POLYMER_STRESS23;
-      *d_x_var = 1.;
-      break;
-
-    case POLYMER_STRESS33:
-      *x_var = fv->S[0][2][2];
-      var = POLYMER_STRESS33;
-      *d_x_var = 1.;
-      break;
-
-    case POLYMER_STRESS11_1:
-      *x_var = fv->S[1][0][0];
-      var = POLYMER_STRESS11_1;
-      *d_x_var = 1.;
-      break;
-
-    case POLYMER_STRESS12_1:
-      *x_var = fv->S[1][0][1];
-      var = POLYMER_STRESS12_1;
-      *d_x_var = 1.;
-      break;
-
-    case POLYMER_STRESS22_1:
-      *x_var = fv->S[1][1][1];
-      var = POLYMER_STRESS22_1;
-      *d_x_var = 1.;
-      break;
-
-    case POLYMER_STRESS13_1:
-      *x_var = fv->S[1][0][2];
-      var = POLYMER_STRESS13_1;
-      *d_x_var = 1.;
-      break;
-
-    case POLYMER_STRESS23_1:
-      *x_var = fv->S[1][1][2];
-      var = POLYMER_STRESS23_1;
-      *d_x_var = 1.;
-      break;
-
-    case POLYMER_STRESS33_1:
-      *x_var = fv->S[1][2][2];
-      var = POLYMER_STRESS33_1;
-      *d_x_var = 1.;
-      break;
-
-    case POLYMER_STRESS11_2:
-      *x_var = fv->S[2][0][0];
-      var = POLYMER_STRESS11_2;
-      *d_x_var = 1.;
-      break;
-
-    case POLYMER_STRESS12_2:
-      *x_var = fv->S[2][0][1];
-      var = POLYMER_STRESS12_2;
-      *d_x_var = 1.;
-      break;
-
-    case POLYMER_STRESS22_2:
-      *x_var = fv->S[2][1][1];
-      var = POLYMER_STRESS22_2;
-      *d_x_var = 1.;
-      break;
-
-    case POLYMER_STRESS13_2:
-      *x_var = fv->S[2][0][2];
-      var = POLYMER_STRESS13_2;
-      *d_x_var = 1.;
-      break;
-
-    case POLYMER_STRESS23_2:
-      *x_var = fv->S[2][1][2];
-      var = POLYMER_STRESS23_2;
-      *d_x_var = 1.;
-      break;
-
-    case POLYMER_STRESS33_2:
-      *x_var = fv->S[2][2][2];
-      var = POLYMER_STRESS33_2;
-      *d_x_var = 1.;
-      break;
-
-    case POLYMER_STRESS11_3:
-      *x_var = fv->S[3][0][0];
-      var = POLYMER_STRESS11_3;
-      *d_x_var = 1.;
-      break;
-
-    case POLYMER_STRESS12_3:
-      *x_var = fv->S[3][0][1];
-      var = POLYMER_STRESS12_3;
-      *d_x_var = 1.;
-      break;
-
-    case POLYMER_STRESS22_3:
-      *x_var = fv->S[3][1][1];
-      var = POLYMER_STRESS22_3;
-      *d_x_var = 1.;
-      break;
-
-    case POLYMER_STRESS13_3:
-      *x_var = fv->S[3][0][2];
-      var = POLYMER_STRESS13_3;
-      *d_x_var = 1.;
-      break;
-
-    case POLYMER_STRESS23_3:
-      *x_var = fv->S[3][1][2];
-      var = POLYMER_STRESS23_3;
-      *d_x_var = 1.;
-      break;
-
-    case POLYMER_STRESS33_3:
-      *x_var = fv->S[3][2][2];
-      var = POLYMER_STRESS33_3;
-      *d_x_var = 1.;
-      break;
-
-    case POLYMER_STRESS11_4:
-      *x_var = fv->S[4][0][0];
-      var = POLYMER_STRESS11_4;
-      *d_x_var = 1.;
-      break;
-
-    case POLYMER_STRESS12_4:
-      *x_var = fv->S[4][0][1];
-      var = POLYMER_STRESS12_4;
-      *d_x_var = 1.;
-      break;
-
-    case POLYMER_STRESS22_4:
-      *x_var = fv->S[4][1][1];
-      var = POLYMER_STRESS22_4;
-      *d_x_var = 1.;
-      break;
-
-    case POLYMER_STRESS13_4:
-      *x_var = fv->S[4][0][2];
-      var = POLYMER_STRESS13_4;
-      *d_x_var = 1.;
-      break;
-
-    case POLYMER_STRESS23_4:
-      *x_var = fv->S[4][1][2];
-      var = POLYMER_STRESS23_4;
-      *d_x_var = 1.;
-      break;
-
-    case POLYMER_STRESS33_4:
-      *x_var = fv->S[4][2][2];
-      var = POLYMER_STRESS33_4;
-      *d_x_var = 1.;
-      break;
-
-    case POLYMER_STRESS11_5:
-      *x_var = fv->S[5][0][0];
-      var = POLYMER_STRESS11_5;
-      *d_x_var = 1.;
-      break;
-
-    case POLYMER_STRESS12_5:
-      *x_var = fv->S[5][0][1];
-      var = POLYMER_STRESS12_5;
-      *d_x_var = 1.;
-      break;
-
-    case POLYMER_STRESS22_5:
-      *x_var = fv->S[5][1][1];
-      var = POLYMER_STRESS22_5;
-      *d_x_var = 1.;
-      break;
-
-    case POLYMER_STRESS13_5:
-      *x_var = fv->S[5][0][2];
-      var = POLYMER_STRESS13_5;
-      *d_x_var = 1.;
-      break;
-
-    case POLYMER_STRESS23_5:
-      *x_var = fv->S[5][1][2];
-      var = POLYMER_STRESS23_5;
-      *d_x_var = 1.;
-      break;
-
-    case POLYMER_STRESS33_5:
-      *x_var = fv->S[5][2][2];
-      var = POLYMER_STRESS33_5;
-      *d_x_var = 1.;
-      break;
->>>>>>> 7830986f
 
   case (GD_INVERSE_BC): /* C1/x + c0 */
 
@@ -3225,6 +2491,21 @@
   case SHELL_PRESS_OPEN_2:
     *x_var = fv->sh_p_open_2;
     var = SHELL_PRESS_OPEN_2;
+    *d_x_var = 1.;
+    break;
+  case SHELL_SAT_1:
+    *x_var = fv->sh_sat_1;
+    var = SHELL_SAT_1;
+    *d_x_var = 1.;
+    break;
+  case SHELL_SAT_2:
+    *x_var = fv->sh_sat_2;
+    var = SHELL_SAT_2;
+    *d_x_var = 1.;
+    break;
+  case SHELL_SAT_3:
+    *x_var = fv->sh_sat_3;
+    var = SHELL_SAT_3;
     *d_x_var = 1.;
     break;
   case SHELL_TEMPERATURE:
