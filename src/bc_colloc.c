/************************************************************************ *
* Goma - Multiphysics finite element software                             *
* Sandia National Laboratories                                            *
*                                                                         *
* Copyright (c) 2014 Sandia Corporation.                                  *
*                                                                         *
* Under the terms of Contract DE-AC04-94AL85000 with Sandia Corporation,  *
* the U.S. Government retains certain rights in this software.            *
*                                                                         *
* This software is distributed under the GNU General Public License.      *
\************************************************************************/
 
/*
 * Routines for calculating Boundary Conditions and adding them
 * to matrix_fill
 *
 *
 *$Id: bc_colloc.c,v 5.11 2010-07-21 16:39:26 hkmoffa Exp $
 */

/* Standard include files */
 
<<<<<<< HEAD
#include <math.h>
=======
#include "rf_fem_const.h"
#ifdef HAVE_CONFIG_H
#include <config.h>
#endif

>>>>>>> ae709d92
#include <stdio.h>
#include <string.h>

#include "ac_stability.h"
#include "ac_stability_util.h"
#include "bc_colloc.h"
#include "bc_integ.h"
#include "bc/rotate_coordinates.h"
#include "dpi.h"
#include "el_elm.h"
#include "el_elm_info.h"
#include "el_geom.h"
#include "exo_struct.h"
#include "mm_as.h"
#include "mm_as_structs.h"
#include "mm_bc.h"
#include "mm_eh.h"
#include "mm_fill_aux.h"
#include "mm_fill_porous.h"
#include "mm_fill_rs.h"
#include "mm_fill_solid.h"
#include "mm_fill_terms.h"
#include "mm_fill_util.h"
#include "mm_mp.h"
#include "mm_mp_const.h"
#include "mm_mp_structs.h"
#include "mm_ns_bc.h"
#include "mm_shell_bc.h"
#include "mm_shell_util.h"
#include "mm_viscosity.h"
#include "rf_bc.h"
#include "rf_bc_const.h"
#include "rf_fem.h"
#include "rf_fem_const.h"
#include "rf_node_const.h"
#include "rf_util.h"
#include "rf_vars_const.h"
#include "std.h"
#include "user_bc.h"

#define GOMA_BC_COLLOC_C



/*******************************************************************************/

int
apply_point_colloc_bc (
     double resid_vector[],   /* Residual vector for the current processor     */
     double delta_t,          /* current time step size                        */
     double theta,            /* parameter to vary time integration:
                               * explicit (theta = 1) -- implicit (theta = 0)  */
     int ielem,               /* element number                                */
     int ip_total,            /* total number of gauss points                  */
     int ielem_type,          /* element type                                  */
     int num_local_nodes,
     int ielem_dim,
     int iconnect_ptr,
     ELEM_SIDE_BC_STRUCT *elem_side_bc,
                              /* Pointer to an element side boundary
                               * condition structure                           */
     int num_total_nodes,
     int local_node_list_fs[],/* dimensioned [MDE]; list to keep track of
                               *  nodes at which solid contributions have been
                               *  transfered to liquid (fluid-solid
			       *  boundaries)                                  */
     double time_value,
     Exo_DB *exo)

/*******************************************************************************
  Function which fills the FEM stiffness matrices and the right-hand-side vector
  with contributions from boundary conditions.
 
  Authors:         Harry Moffat, Scott Hutchinson (1421) and others
                   Transferred to separate files by Rich Cairncross
  Date:            12 December 1994
******************************************************************************/
{
  int w, i, I, ibc, j, id, err, var, eqn, ldof_eqn, ldof_var, icount;
  int ieqn, pvar;
  int el1, el2, nf, jk;
  int status = 0;
  int index_eq, matID_apply;
  int bc_input_id;
  int var_flag;
  int dof_map[MDE];
  int n_dof[MAX_VARIABLE_TYPES];
  int n_dofptr[MAX_VARIABLE_TYPES][MDE];
  int doMeshMapping = 0;
  double xi[DIM];             /* Gaussian-quadrature point locations         */
  double x_dot[MAX_PDIM];
  double dsigma_dx[DIM][MDE];
  double phi_j;
  double func;
  double f_time;
  double d_func[MAX_VARIABLE_TYPES + MAX_CONC];
  double kfunc[DIM];
  double d_kfunc[DIM][MAX_VARIABLE_TYPES + MAX_CONC][MDE];
  double time_intermediate = time_value-theta*delta_t;
                   /* time at which bc's are evaluated */
  const double penalty = BIG_PENALTY;
  VARIABLE_DESCRIPTION_STRUCT *vd;
  int doFullJac = 0;
  double nwall[3];
  int contact_flag = FALSE;
  double xsurf[MAX_PDIM];


  /***************************************************************************/
  /*    START OF SURFACE LOOPS THAT DON'T REQUIRE INTEGRATION (STRONG SENSE) */
  /*      (POINTWISE COLLOcATION)                                            */
  /*              LOOP OVER THE SURFACES IN THE CURRENT ELEMENT THAT	     */
  /*         NEED THE APPLICATION OF A STONG SENSE CONDITION                 */
  /*     - INITIALIZATION THAT IS DEPENDENT ON THE IDENTITY OF THE SURFACE   */
  /***************************************************************************/
    
  /***************************************************************************/
  /*             LOOP OVER THE LOCAL ELEMENT NODE NUMBER                     */
  /*          FOR NODES THAT LIE ON THE CURRENT SURFACE		             */
  /*   - INITIALIZATION THAT IS DEPENDENT ON THE LOCAL ELEMENT NODE NUMBER   */
  /***************************************************************************/
 
  for (i = 0; i < (int) elem_side_bc->num_nodes_on_side; i++) {
    
    /* Find the local element node number for the current node */
    id = (int) elem_side_bc->local_elem_node_id[i];
    
    /* Find the local node number given the local element node 
     * number,  'id' 
     * I is the global node number of this node !!  
     */
    I = Proc_Elem_Connect[iconnect_ptr + id];
    
    /*
     * Check to see if the current local node number is owned by the 
     *  processor - this is done by checking I < num_owned_nodes
     */
    if (I < DPI_ptr->num_owned_nodes) {
      
      /*
       * Load the field variable values at this node point
       */
      find_nodal_stu(id, ielem_type, &xi[0], &xi[1], &xi[2]);

      err = load_basis_functions( xi, bfd );
      EH( err, "problem from load_basis_functions");

      err = beer_belly();
      EH( err, "beer_belly");

      err = load_fv();
      EH( err, "load_fv");

      err = load_bf_grad();
      EH( err, "load_bf_grad");

      err = load_bf_mesh_derivs(); 
      EH( err, "load_bf_mesh_derivs");
      
      /* calculate the shape functions and their gradients */

      /* calculate the determinant of the surface jacobian  and the normal to 
       * the surface all at one time */
      surface_determinant_and_normal(ielem, iconnect_ptr, num_local_nodes, 
				     ielem_dim - 1,  
				     (int) elem_side_bc->id_side,
				     (int) elem_side_bc->num_nodes_on_side,
				     (elem_side_bc->local_elem_node_id) );

      if (ielem_dim !=3) {
	calc_surf_tangent(ielem, iconnect_ptr, num_local_nodes, ielem_dim-1,
			  (int) elem_side_bc->num_nodes_on_side,
			  (elem_side_bc->local_elem_node_id));      
      }

      /*
       * Load up porous media variables and properties, if needed 
       */
      if (mp->PorousMediaType == POROUS_UNSATURATED || 
	  mp->PorousMediaType == POROUS_TWO_PHASE   || 
	  mp->PorousMediaType == POROUS_SATURATED) {
	err = load_porous_properties(); 
	EH(err, "load_porous_properties"); 
      }

      if (TimeIntegration != STEADY) {
	if (mp->SurfaceTensionModel != CONSTANT)  {
	  load_surface_tension(dsigma_dx);
	  if (neg_elem_volume) return (status);
	}
      }
    
      if (TimeIntegration != STEADY) {
	for (icount = 0; icount < ielem_dim; icount++ ) {
	  x_dot[icount] = fv_dot->x[icount];
	}
      } else {
	for (icount = 0; icount < ielem_dim; icount++ ) {
	  x_dot[icount] = 0.0;
	}
      }
    
      do_LSA_mods(LSA_SURFACE);

      /**********************************************************************/
      /*                                                                    */
      /*         LOOP OVER THE INDIVIDUAL SURFACE CONDITION TERMS           */
      /*		Calculate the functions for each collocation        */
      /*                condition at this point                             */
      /*		                         		            */
      /**********************************************************************/
      
      for (ibc = 0; 
	   (bc_input_id = (int) elem_side_bc->BC_input_id[ibc]) != -1 ;
	   ibc++) {
	/*
	 * This function only handles COLLOCATE_SURF boundary conditions.
	 * All other boundary conditions are weeded out here
	 */
	if (BC_Types[bc_input_id].desc->method == COLLOCATE_SURF) {
	  /* Initialize time function to unity */
	  f_time = 1.0;

	  /* 
	   * Check to see if this BC on this node is applicable
	   * (i.e. no other overriding Dirichlet conditions,
	   * And find the global unknown number for applying this condition
	   */
	  index_eq = bc_eqn_index(id, I, bc_input_id, ei[pg->imtrx]->mn,
				  0, &eqn, &matID_apply, &vd);
	  if (index_eq >= 0) {

	    /* initialize the general function to zero */
	    func = 0.;
	    init_vec_value(d_func, 0.0, MAX_VARIABLE_TYPES + MAX_CONC);
	    doFullJac = 0;
	    doMeshMapping = 0;
/*
 * Here's a RECIPE for adding new boundary conditions so you don't have any
 * excuses not to add new ones.  The changes should be made in at least
 * four files (rf_bc_const.h, mm_names.h, mm_input.c, and bc_[method].c)
 * for some boundary conditions you may want to make additions elsewhere also.
 * One example of extra additions is in el_exoII_io.c where the ss_dup_list
 * is created - you may want to adapt the logic for rotation of new conditions.
 * (note that these lines are repeated at each place where you need to 
 * make changes):
 *  Boundary Condition  Step 1: add Macro Substitution for your new boundary
 *                              condition in rf_bc_const.h - this is how you
 *      rf_bc_const.h           will refer to the new boundary condition 
 *                              throughout the code.  Make sure the integer
 *                              you choose is unique from all the other BC
 *                              types.
 *  Boundary Condition  Step 2: add a description of your boundary condition
 *                              to the BC_Desc structure array in mm_names.h.
 *      mm_names.h              This structure includes information about the 
 *                              type of boundary condition, which equation it
 *                              applies to, what variables it is sensitive to,
 *                              whether to rotate mesh or momentum equations, 
 *                              etc.  It is very important that you fill out
 *                              this structure carefully, otherwise the code
 *                              won't know what to do.
 *  Boundary Condition  Step 3: add your BC case to the correct format listing 
 *                              for reading the necessary arguments from the
 *      mm_input_bc.c           input file in mm_input_bc.c.
 *
 *  Boundary Condition  Step 4: Add a function call (and a function) in the 
 *                              correct routine for evaluating your boundary
 *      bc_colloc.c             condition.  This will probably in bc_colloc.c
 *      bc_integ.c              for collocated conditions or bc_integ.c for 
 *                              strong or weak integrated conditions.
 *  Boundary Condition  Step 5: use and enjoy your new boundary condition
 *
 * Step 4 should be done below (or in bc_integ.c), and add your new function at 
 *     the end of this file (see fplane)
 */
		/* load in functional representation of this condition, and its sensitivity
		 * to all nodal unknowns */
	    switch (BC_Types[bc_input_id].BC_Name) {

	      /* Section for surface terms involving the mesh equations  */
	    case DXDISTNG_BC:
	    case DYDISTNG_BC:
	    case DZDISTNG_BC:
	    case DISTNG_BC:
		fTmelting (&func, d_func,
			   BC_Types[bc_input_id].BC_Data_Float[0]);
		break;
		    
	    case SPLINEX_BC:
	    case SPLINEY_BC:
	    case SPLINEZ_BC:
	    case SPLINE_BC:
		fspline(ielem_dim, &func, d_func, BC_Types[bc_input_id].u_BC,
			time_intermediate);
		break;

 	    case SPLINEX_RS_BC:
 	    case SPLINEY_RS_BC:
 	    case SPLINEZ_RS_BC:
 	    case SPLINE_RS_BC:
 		fspline_rs(ielem_dim, &func, d_func, BC_Types[bc_input_id].u_BC,
 			time_intermediate);
 		break;

            case UUSER_COLLOC_BC:
                uuser_colloc_surf(&func, d_func, BC_Types[bc_input_id].u_BC,
                                  id, time_intermediate);
                break;
            case VUSER_COLLOC_BC:
               	vuser_colloc_surf(&func, d_func, BC_Types[bc_input_id].u_BC,
                                  id, time_intermediate);
                break;
            case WUSER_COLLOC_BC:
               	wuser_colloc_surf(&func, d_func, BC_Types[bc_input_id].u_BC,
                                  id, time_intermediate);
                break;

	    case T_USER_BC:
		tuser(&func, d_func, BC_Types[bc_input_id].u_BC,
		       time_intermediate);
		break;

	    case DX_USER_BC:
	      dx_user_surf(&func, d_func, BC_Types[bc_input_id].u_BC, time_intermediate);
	      break;

	    case DY_USER_BC:
	      dy_user_surf(&func, d_func, BC_Types[bc_input_id].u_BC, time_intermediate);
	      break;

	    case DZ_USER_BC:
	      dz_user_surf(&func, d_func, BC_Types[bc_input_id].u_BC, time_intermediate);
	      break;

	    case P_LIQ_USER_BC:
	      p_liq_user_surf(&func, d_func, BC_Types[bc_input_id].u_BC, time_intermediate);
	      break;

	    case SH_P_OPEN_USER_BC:
	      shell_p_open_user_surf(&func, d_func, BC_Types[bc_input_id].u_BC, time_intermediate);
	      break;

	    case POROUS_LIQ_PRESSURE_FILL_BC:
	      {
		MATRL_PROP_STRUCT *mp_2=NULL;

		porous_liq_fill(&func, d_func, BC_Types[bc_input_id].BC_Data_Int[0], 
				BC_Types[bc_input_id].BC_Data_Int[1],
				BC_Types[bc_input_id].BC_Data_Float[0], 
				BC_Types[bc_input_id].BC_Data_Float[1],
				BC_Types[bc_input_id].BC_Data_Float[2],
				mp_2);
	      }
		break;
		    
	    case PLANEX_BC:
	    case PLANEY_BC:
	    case PLANEZ_BC:
	    case PLANE_BC:
		fplane(ielem_dim, &func, d_func, 
		       BC_Types[bc_input_id].BC_Data_Float);
		break;


	    case FILLET_BC:
		f_fillet(ielem_dim, &func, d_func, 
		       BC_Types[bc_input_id].u_BC,BC_Types[bc_input_id].len_u_BC);
		break;

	    case DOUBLE_RAD_BC:
		f_double_rad(ielem_dim, &func, d_func, 
		       BC_Types[bc_input_id].u_BC,BC_Types[bc_input_id].len_u_BC);
		break;

	    case FEATURE_ROLLON_BC:
#ifdef FEATURE_ROLLON_PLEASE
		f_feature_rollon(ielem_dim, &func, d_func, 
		       BC_Types[bc_input_id].u_BC,BC_Types[bc_input_id].len_u_BC,
		       BC_Types[bc_input_id].BC_Data_Int[0],time_intermediate);
#else
		EH(-1, "FEATURE_ROLLON_PLEASE define needed and feature_rollon.h - talk to RBS");
#endif
		break;

	    case ROLL_FLUID_BC:
                icount = BC_Types[bc_input_id].BC_Data_Int[2];
xsurf[0] = BC_Types[icount].BC_Data_Float[BC_Types[icount].max_DFlt+1];
xsurf[1] = BC_Types[icount].BC_Data_Float[BC_Types[icount].max_DFlt+2];
xsurf[2] = BC_Types[icount].BC_Data_Float[BC_Types[icount].max_DFlt+3];
		f_roll_fluid(ielem_dim, &func, d_func, 
		       BC_Types[bc_input_id].u_BC,BC_Types[bc_input_id].len_u_BC, xsurf);
		break;
	    case MOVING_PLANE_BC:
	    {
	      double t = time_intermediate;

	      fplane (ielem_dim, &func, d_func,
		      BC_Types[bc_input_id].BC_Data_Float);

	      func +=  (BC_Types[bc_input_id].BC_Data_Float[4]*t +
			BC_Types[bc_input_id].BC_Data_Float[5]*t*t +
			BC_Types[bc_input_id].BC_Data_Float[6]*t*t*t);
	      if (af->Assemble_LSA_Mass_Matrix)
		  EH(GOMA_ERROR, "LSA is not currently compatible with MOVING_PLANE_BC");
	    }
	    break;

	    case MOVING_PLANE_ETCH_BC:
	      fmesh_etch_bc (&func, d_func,
		      BC_Types[bc_input_id].BC_Data_Int[0], id, x_dot, theta, delta_t);
	    break;

	    case MESH_CONSTRAINT_BC:
	      fmesh_constraint(&func, d_func, bc_input_id);
	      break;

	    case UVARY_BC:
	    case VVARY_BC:
	    case WVARY_BC:
		var_flag = BC_Types[bc_input_id].desc->equation;
		fvelocity_profile(var_flag, ielem_dim, BC_Types[bc_input_id].BC_Name,
				  &func, d_func, BC_Types[bc_input_id].u_BC,
				  time_intermediate);
		break;
		    
	    case U_PARABOLA_BC:
	    case V_PARABOLA_BC:
	    case W_PARABOLA_BC:
		var_flag = BC_Types[bc_input_id].desc->equation;
		fvelocity_parabola(var_flag, ielem_dim, 
			BC_Types[bc_input_id].BC_Name,
			&func, d_func, BC_Types[bc_input_id].u_BC,
			time_intermediate,BC_Types[bc_input_id].len_u_BC);
		break;
		    
	    case U_VES11_PARABOLA_BC:
	    case U_VES12_PARABOLA_BC:
	    case U_VES22_PARABOLA_BC:
	    case U_VES13_PARABOLA_BC:
	    case U_VES23_PARABOLA_BC:
	    case U_VES33_PARABOLA_BC:
	    case U_VES11_1_PARABOLA_BC:
	    case U_VES12_1_PARABOLA_BC:
	    case U_VES22_1_PARABOLA_BC:
	    case U_VES13_1_PARABOLA_BC:
	    case U_VES23_1_PARABOLA_BC:
	    case U_VES33_1_PARABOLA_BC:
	    case U_VES11_2_PARABOLA_BC:
	    case U_VES12_2_PARABOLA_BC:
	    case U_VES22_2_PARABOLA_BC:
	    case U_VES13_2_PARABOLA_BC:
	    case U_VES23_2_PARABOLA_BC:
	    case U_VES33_2_PARABOLA_BC:
	    case U_VES11_3_PARABOLA_BC:
	    case U_VES12_3_PARABOLA_BC:
	    case U_VES22_3_PARABOLA_BC:
	    case U_VES13_3_PARABOLA_BC:
	    case U_VES23_3_PARABOLA_BC:
	    case U_VES33_3_PARABOLA_BC:
	    case U_VES11_4_PARABOLA_BC:
	    case U_VES12_4_PARABOLA_BC:
	    case U_VES22_4_PARABOLA_BC:
	    case U_VES13_4_PARABOLA_BC:
	    case U_VES23_4_PARABOLA_BC:
	    case U_VES33_4_PARABOLA_BC:
	    case U_VES11_5_PARABOLA_BC:
	    case U_VES12_5_PARABOLA_BC:
	    case U_VES22_5_PARABOLA_BC:
	    case U_VES13_5_PARABOLA_BC:
	    case U_VES23_5_PARABOLA_BC:
	    case U_VES33_5_PARABOLA_BC:
	    case U_VES11_6_PARABOLA_BC:
	    case U_VES12_6_PARABOLA_BC:
	    case U_VES22_6_PARABOLA_BC:
	    case U_VES13_6_PARABOLA_BC:
	    case U_VES23_6_PARABOLA_BC:
	    case U_VES33_6_PARABOLA_BC:
	    case U_VES11_7_PARABOLA_BC:
	    case U_VES12_7_PARABOLA_BC:
	    case U_VES22_7_PARABOLA_BC:
	    case U_VES13_7_PARABOLA_BC:
	    case U_VES23_7_PARABOLA_BC:
	    case U_VES33_7_PARABOLA_BC:
		var_flag = BC_Types[bc_input_id].desc->equation;
		f_vestress_parabola(var_flag, ielem_dim, 
			U_PARABOLA_BC, ei[pg->imtrx]->mn,
			&func, d_func, BC_Types[bc_input_id].u_BC,
			time_intermediate,BC_Types[bc_input_id].len_u_BC);
		break;
		    
	    case GD_CONST_BC:
	    case GD_LINEAR_BC:
	    case GD_INVERSE_BC:
	    case GD_PARAB_BC:
	    case GD_PARAB_OFFSET_BC:
	    case GD_CIRC_BC:
	    case GD_POLYN_BC:
	    case GD_TABLE_BC:
		err = fgeneralized_dirichlet(&func, d_func, BC_Types[bc_input_id].BC_Name, 
					     bc_input_id, theta, delta_t);
		EH(err, "Illegal entry in Generalized Dirichlet Condition ");
		break;

	    case GD_TIME_BC:
		err = evaluate_time_func(time_intermediate, &f_time, bc_input_id);
		EH(err, "Problems in evaluating time function");
		if (af->Assemble_LSA_Mass_Matrix)
		    EH(GOMA_ERROR, "LSA is not currently compatible with GD_TIME_BC");
		break;
                 
	    case POROUS_PRESSURE_BC:
		porous_pressure(&func, d_func, 
				(int) BC_Types[bc_input_id].BC_Data_Int[0],
				(int) BC_Types[bc_input_id].BC_Data_Int[1]);
		break;
	    case POROUS_PRESSURE_LUB_BC:
	      porous_pressure_lub(&func, d_func,
				   elem_side_bc->id_side, xi, exo, 
				   BC_Types[bc_input_id].BC_Data_Float[0]);
	      break;

	    case LUBP_SH_FP_FLUX_BC:
	      put_lub_flux_in_film(id, I, ielem_dim, resid_vector,
				   (int) BC_Types[bc_input_id].BC_Data_Int[0],
				   (int) BC_Types[bc_input_id].BC_Data_Int[1],
				   local_node_list_fs);
	      func = 0.;
	      break;

	    case FLUID_SOLID_BC:
	    case SOLID_FLUID_BC:
		put_liquid_stress_in_solid(id, I, 
					   ielem_dim, resid_vector,
					   (int) BC_Types[bc_input_id].BC_Data_Int[0],
					   (int) BC_Types[bc_input_id].BC_Data_Int[1],
					   local_node_list_fs,
					   BC_Types[bc_input_id].BC_Data_Float[0]);
		func = 0.; /* this boundary condition rearranges values already in res and jac,
				  and does not add anything into the residual */
		break;

	    case SOLID_FLUID_RS_BC:
		put_liquid_stress_in_solid_ALE(id, I, 
					       ielem_dim, resid_vector,
					       (int) BC_Types[bc_input_id].BC_Data_Int[0],
					       (int) BC_Types[bc_input_id].BC_Data_Int[1],
					       local_node_list_fs,
					       BC_Types[bc_input_id].BC_Data_Float[0]);
		func = 0.; /* this boundary condition rearranges values already in res and jac,
			    * and does not add anything into the residual */
		break;

	    case FLUID_SOLID_RS_BC:
		EH(GOMA_ERROR,"FLUID_SOLID_RS bc not implemented yet");
		break;

	    case SH_FLUID_STRESS_BC:

	      /*Note that we send in i, with id, as this is the shell-element counterpart local num */
	      put_fluid_stress_on_shell(id, i , I, 
					ielem_dim, resid_vector,
					local_node_list_fs,
					BC_Types[bc_input_id].BC_Data_Float[0]);
	      func = 0.; /* this boundary condition rearranges values already in res and jac,
			    * and does not add anything into the residual */
	      break;

	    case KINEMATIC_COLLOC_BC:
	    case VELO_NORM_COLLOC_BC:
	      /* initialize the general function to zero may have more than 
	       * one entry for vector conditions like capillary */
	      memset(kfunc, 0, DIM*sizeof(double) );
	      memset(d_kfunc,0, DIM*(MAX_VARIABLE_TYPES + MAX_CONC)*MDE*sizeof(double));
//              if (goma_automatic_rotations.rotation_nodes == NULL) {
	      fvelo_normal_bc(kfunc, d_kfunc, 
			      BC_Types[bc_input_id].BC_Data_Float[0], contact_flag = FALSE,
			      x_dot, theta, delta_t,
			      (int) BC_Types[bc_input_id].BC_Name,0,0, 135.0);
//              } else {
//              fvelo_normal_auto_bc(kfunc, d_kfunc,
//                              BC_Types[bc_input_id].BC_Data_Float[0], contact_flag = FALSE,
//                              x_dot, theta, delta_t,
//                              (int) BC_Types[bc_input_id].BC_Name,0,0, 135.0, elem_side_bc->id_side, I);
//              }
              doFullJac = 1;
	      func = kfunc[0];
	      break;

	    case VELO_TANG1_COLLOC_BC:
              fzero_velo_tangent_3d(kfunc, d_kfunc, elem_side_bc->id_side, I);
              doFullJac = 1;
              func = kfunc[1];
              for (int var = 0; var < MAX_VARIABLE_TYPES; var++) {
                for (int j = 0; j < MDE; j++) {
                  d_kfunc[0][var][j] = d_kfunc[1][var][j];
                }
              }
              break;
	    case VELO_TANG2_COLLOC_BC:
              fzero_velo_tangent_3d(kfunc, d_kfunc, elem_side_bc->id_side, I);
              doFullJac = 1;
	      func = kfunc[2];
              for (int var = 0; var < MAX_VARIABLE_TYPES; var++) {
                for (int j = 0; j < MDE; j++) {
                  d_kfunc[0][var][j] = d_kfunc[2][var][j];
                }
              }
	      break;
	      
	    case VELO_NORMAL_LS_COLLOC_BC:
	      /* initialize the general function to zero may have more than 
	       * one entry for vector conditions like capillary */
	      memset(kfunc, 0, DIM*sizeof(double) );
	      memset(d_kfunc,0, DIM*(MAX_VARIABLE_TYPES + MAX_CONC)*MDE*sizeof(double));
              contact_flag = (ls != NULL);
	      fvelo_normal_bc(kfunc, d_kfunc, 
			      BC_Types[bc_input_id].BC_Data_Float[0], contact_flag,
			      x_dot, theta, delta_t,
			      (int) BC_Types[bc_input_id].BC_Name,
                              BC_Types[bc_input_id].BC_Data_Float[1],
                              BC_Types[bc_input_id].BC_Data_Float[2],
                              BC_Types[bc_input_id].BC_Data_Float[3]);
	      doFullJac = 1;
	      func = kfunc[0];
	      break;
	      
	    case KIN_DISPLACEMENT_COLLOC_BC:
	      memset(kfunc, 0, DIM*sizeof(double) );
	      memset(d_kfunc,0, DIM*(MAX_VARIABLE_TYPES + MAX_CONC)*MDE*sizeof(double));
	      f_kinematic_displacement_bc(kfunc, d_kfunc, 
					  BC_Types[bc_input_id].BC_Data_Int[0],
					  BC_Types[bc_input_id].BC_ID,
                                          BC_Types[bc_input_id].u_BC, 
                                          BC_Types[bc_input_id].len_u_BC);
	      func = kfunc[0];
	      doFullJac = 1;
	      break;
	    case TABLE_BC:
	      apply_table_bc(&func, d_func, &BC_Types[bc_input_id], time_value );
	      if(neg_elem_volume) return(status);
	      break;

	    case SH_GAMMA1_DERIV_SYMM_BC:
	      memset(kfunc, 0, DIM*sizeof(double) );
	      memset(d_kfunc,0, DIM*(MAX_VARIABLE_TYPES + MAX_CONC)*MDE*sizeof(double));
	      fgamma1_deriv_bc(kfunc, d_kfunc, BC_Types[bc_input_id].BC_Data_Float[0]);
	      func = kfunc[0];
	      doFullJac = 1;
	      el1 = ei[pg->imtrx]->ielem;
	      nf = num_elem_friends[el1];
	      if (nf == 0) {
		EH(GOMA_ERROR, "no friends");
	      }; 
	      el2 = elem_friends[el1][0];
	      err = load_neighbor_var_data(el1, el2, n_dof, dof_map, n_dofptr, -1, xi, exo); 
	      doMeshMapping = 1;
	      break;

	    case SH_GAMMA2_DERIV_SYMM_BC:
	      memset(kfunc, 0, DIM*sizeof(double) );
	      memset(d_kfunc,0, DIM*(MAX_VARIABLE_TYPES + MAX_CONC)*MDE*sizeof(double));
	      fgamma2_deriv_bc(kfunc, d_kfunc, BC_Types[bc_input_id].BC_Data_Float[0]);
	      func = kfunc[0];
	      doFullJac = 1;
	      el1 = ei[pg->imtrx]->ielem;
	      nf = num_elem_friends[el1];
	      if (nf == 0) {
		EH(GOMA_ERROR, "no friends");
	      }; 	 
	      el2 = elem_friends[el1][0];
	      err = load_neighbor_var_data(el1, el2, n_dof, dof_map, n_dofptr, -1, xi, exo); 
	      doMeshMapping = 1;
	      
	      break;

            case DVZDR_ZERO_BC:
              memset(kfunc, 0, DIM*sizeof(double) );
              memset(d_kfunc,0, DIM*(MAX_VARIABLE_TYPES + MAX_CONC)*MDE*sizeof(double));
          
              nwall[0] = BC_Types[bc_input_id].BC_Data_Float[1];
              nwall[1] = BC_Types[bc_input_id].BC_Data_Float[2];
              nwall[2] = BC_Types[bc_input_id].BC_Data_Float[3];
              dvzdr_zero_deriv_bc(kfunc, d_kfunc, nwall, BC_Types[bc_input_id].BC_Data_Float[0]);
              func = kfunc[0];
              doFullJac = 1;
              break;

	    } /* end of SWITCH statement */

	    /************************************************************************/
	    /*                                                                      */
	    /*         ADD the Boundary condition functions into the Residual       */
	    /*         vector and Jacobian Matrix                                   */
	    /*		                         			            */
	    /************************************************************************/
	    /*
	     * Collocated boundary conditions are always applied on the first 
	     * dof at a node. They are not discontinuous variables friendly
	     */
	    ldof_eqn = ei[pg->imtrx]->ln_to_first_dof[eqn][id];


	    if (eqn == R_MASS) {
	      ieqn = MAX_PROB_EQN + BC_Types[bc_input_id].species_eq;
	    } else {
	      ieqn = upd->ep[pg->imtrx][eqn];
              if (goma_automatic_rotations.automatic_rotations &&
                 (BC_Types[bc_input_id].desc->rotate != NO_ROT)) {
                int offset = offset_from_rotated_equation(BC_Types[bc_input_id].desc->equation);
                EH(offset, "Error translating rotated equation to offset");
                ieqn = equation_index_auto_rotate(elem_side_bc, I, BC_Types[bc_input_id].desc->rotate,
                    offset,
                    ldof_eqn, &(BC_Types[bc_input_id]));
                EH(ieqn, "Could not find index from auto rotate eqn");
              }
            }

	    if (ldof_eqn != -1)   {
              lec->R[LEC_R_INDEX(ieqn,ldof_eqn)] += penalty * func;
              lec->R[LEC_R_INDEX(ieqn,ldof_eqn)] *= f_time;

	      /* 
	       * add sensitivities into matrix
	       *  - find index of sensitivity in matrix
	       *     (if variable is not defined at this node,
	       *      loop over all dofs in element)
	       *  - add into matrix
	       */
	      if (af->Assemble_Jacobian) {

	

		for (var = 0; var < MAX_VARIABLE_TYPES; var++) {
		  pvar = upd->vp[pg->imtrx][var];
		  if (pvar != -1 && (BC_Types[bc_input_id].desc->sens[var] || 1)) {
		    /*
		     * Warning!!!!!!!!!!!!!!!!!!!!!!!
		     * This section of code will need to be revamped
		     * to work for discontinuous variable.
		     */
		    if (var != MASS_FRACTION) {
		      /*
		       * load sensitivity index at this node point 
		       * this routine determines the entry in the jacobian matrix which
		       * corresponds to this BC equation and this unknown - Jac_BC is a 
		       * pointer to this entry *
		       * if it exists, add sens into matrix
		       */
		      if (Dolphin[pg->imtrx][I][var] > 0) {				  
			if (! doFullJac) {
			  ldof_var = ei[pg->imtrx]->ln_to_first_dof[var][id];
			  if (ldof_var != -1) {  
                            lec->J[LEC_J_INDEX(ieqn,pvar,ldof_eqn,ldof_var)] += penalty * d_func[var];
                            lec->J[LEC_J_INDEX(ieqn,pvar,ldof_eqn,ldof_var)] *= f_time;
			  }
			} else {
			  
			  if (doMeshMapping && 
			      (var == MESH_DISPLACEMENT1 || var == MESH_DISPLACEMENT2 || var == MESH_DISPLACEMENT3)) {
			    for (j = 0; j < ei[pg->imtrx]->dof[var]; j++) 
			      {
				jk = dof_map[j];
                                lec->J[LEC_J_INDEX(ieqn,pvar,ldof_eqn,jk)] += penalty * d_kfunc[0][var][j];
                                lec->J[LEC_J_INDEX(ieqn,pvar,ldof_eqn,jk)] *= f_time;
			      }
			  } else {
			    for (j = 0; j < ei[pg->imtrx]->dof[var]; j++) 
			      {
                                lec->J[LEC_J_INDEX(ieqn,pvar,ldof_eqn,j)] += penalty * d_kfunc[0][var][j];
                                lec->J[LEC_J_INDEX(ieqn,pvar,ldof_eqn,j)] *= f_time;
			      }
			  }
			}
		      } else {
			/*
			 *   if variable is not defined at this node, loop
			 *   over all dof for this variable in this element
			 */
			for (j = 0; j < ei[pg->imtrx]->dof[var]; j++) {
			  phi_j = bf[var]->phi[j];
                          lec->J[LEC_J_INDEX(ieqn,pvar,ldof_eqn,j)] += penalty * d_func[var] * phi_j;
                          lec->J[LEC_J_INDEX(ieqn,pvar,ldof_eqn,j)] *= f_time;
			}
		      }
		    } else {
		      for (w = 0; w < pd->Num_Species_Eqn; w++) {
			pvar = MAX_PROB_VAR + w;
			if (Dolphin[pg->imtrx][I][var] > 0) {
			  ldof_var = ei[pg->imtrx]->ln_to_first_dof[var][id];
			  if (ldof_var != -1) {
                            lec->J[LEC_J_INDEX(ieqn,pvar,ldof_eqn,ldof_var)] += penalty * d_func[MAX_VARIABLE_TYPES + w];
                            lec->J[LEC_J_INDEX(ieqn,pvar,ldof_eqn,ldof_var)] *= f_time;
			  }
			}
			/* if variable is not defined at this node,
			 * loop over all dof in this element */
			else {
			  for (j = 0; j < ei[pg->imtrx]->dof[var]; j++) {
			    phi_j = bf[var]->phi[j];
                            lec->J[LEC_J_INDEX(ieqn,pvar,ldof_eqn,j)] += penalty	* d_func[MAX_VARIABLE_TYPES + w] * phi_j;
                            lec->J[LEC_J_INDEX(ieqn,pvar,ldof_eqn,j)] *= f_time;
			  }
			}
		      } /* end of loop over species */   
		    } /* end of if MASS_FRACTION */
		  } /* end of variable exists and condition is sensitive to it */
		} /* end of loop over variable types */
	      } /* end of NEWTON */
	    } /* if (ldof_eqn != -1) */
	  } /* END of if (Res_BC != NULL), i.e. (index_eqn != -1) */
	} /* END of if COLLOCATED BC */
/*****************************************************************************/
      } /* END for (ibc = 0; (int) elem_side_bc->BC_input_id[ibc] != ...*/
/*****************************************************************************/
    } /* END if (I < num_owned_nodes) 				      */
/*****************************************************************************/
  } /* END for (i = 0; i < (int) elem_side_bc->num_nodes_on_side; i++) */
/*****************************************************************************/
  return(status);
} /* end of routine apply_point_colloc_bc() */
/*****************************************************************************/
/*****************************************************************************/
/*****************************************************************************/

void
moving_plane( int ielem_dim,
	      double *func,
	      double d_func[],
	      dbl *aa,
	      double time )
{
  fplane ( ielem_dim, func, d_func, aa );
}
/*****************************************************************************/
/*****************************************************************************/
/*****************************************************************************/

void 
fplane (int ielem_dim,
        double *func,
        double d_func[],	/* dimensioned [MAX_VARIABLE_TYPES+MAX_CONC] */
        dbl *aa)		/*  function parameters from data card  */
{    
/**************************** EXECUTION BEGINS *******************************/
  int  i;

  if(af->Assemble_LSA_Mass_Matrix)
    return;

  *func  = (double) aa[3];  
  for (i=0;i<ielem_dim;i++)
    {
      d_func[MESH_DISPLACEMENT1+i] = aa[i];
      *func +=  (double) aa[i]*fv->x[i];
    }
  
} /* END of routine fplane                                                   */
/*****************************************************************************/

void 
f_fillet (const int ielem_dim,
        double *func,
        double d_func[],	/* dimensioned [MAX_VARIABLE_TYPES+MAX_CONC] */
        const double *p,		/*  function parameters from data card  */
        const int num_const)           /* number of passed parameters   */
{    
/**************************** EXECUTION BEGINS *******************************/
  double pt[DIM], side_th[2], rad, center[DIM], alpha, theta_mid, theta_avg, tmp;
  double theta, siderad=-1., circ[DIM]={0.,0.,0.}, dsign, beta = 0, theta_side[2];
  double cham_ang=-1., cham_rotn=0., gamma=0.;
  int iside=0, chamfer=0, i, dim=2;

  if(af->Assemble_LSA_Mass_Matrix)
    return;

  if(num_const <= 5) {
    EH(GOMA_ERROR,"Need at least 5 parameters for 2D fillet geometry bc!\n");
  }

  pt[0]=p[0];
  pt[1]=p[1];
  side_th[0]=p[2];
  side_th[1]=p[3];
  rad=p[4];
  if(num_const >= 7)
	{
  	  siderad=p[5];
  	  iside = ((int)p[6]);
	}
  if(num_const >= 8)
	{ chamfer = ((int)p[7]); }
  if(num_const >= 9)
	{ cham_ang = p[8]; }
  if(ielem_dim > dim)
       WH(-1,"FILLET_BC: Only z-invariant geometry available for now.\n");

  /**  find center of die face  **/

  alpha = 0.5*(side_th[1]-side_th[0]);
  theta_avg = 0.5*(side_th[1]+side_th[0]);
  if(iside)
          {
	  dsign = ((double)(3-2*iside));
          beta = side_th[2-iside] - dsign*asin((rad-siderad*cos(2.*alpha))/(rad+siderad));
	  for(i=0 ; i<dim ; i++)
		{
		circ[i] = pt[i] + dsign*siderad*sin(side_th[iside-1]-0.5*M_PIE*i);
          	center[i] = circ[i] + (rad+siderad)*cos(beta-0.5*M_PIE*i);
		}
          }    
  else
	  { 
	  for(i=0 ; i<dim ; i++)
		{ center[i] = pt[i] + (rad/sin(alpha))*cos(theta_avg-0.5*M_PIE*i); }
	  }



  /**   compute angle of point on curve from arc center **/

  theta = atan2(fv->x[1]-center[1],fv->x[0]-center[0]);
  theta = theta > side_th[1]-1.5*M_PIE ? theta : theta + 2*M_PIE;
  theta_mid = atan2(center[1] - pt[1],center[0] - pt[0]);
  theta_side[0] = side_th[0]-0.5*M_PIE;
  theta_side[1] = side_th[1];
  if(iside == 1) theta_side[0] = beta - M_PIE; 
  if(iside == 2) theta_side[1] = beta + 0.5*M_PIE;
  if(cham_ang > 0)
	{
          cham_rotn = cham_ang - (theta_mid + 0.5*M_PIE);
          gamma = atan(-2.*cos(alpha)*sin(cham_rotn)/cos(alpha+cham_rotn));
        }

  /**  use different f depending on theta  **/

  if( (theta_side[0]-gamma) <= theta && theta <= theta_avg)
     {
       if( iside == 1)
          {
           *func = SQUARE(fv->x[0]-circ[0])+SQUARE(fv->x[1]-circ[1])-SQUARE(siderad);
           d_func[MESH_DISPLACEMENT1] =  2.*(fv->x[0]-circ[0]);
           d_func[MESH_DISPLACEMENT2] =  2.*(fv->x[1]-circ[1]);
          }
	else
          {
           *func = (fv->x[1]-pt[1])*cos(side_th[0]) - (fv->x[0]-pt[0])*sin(side_th[0]);
           d_func[MESH_DISPLACEMENT1] =  -sin(side_th[0]);
           d_func[MESH_DISPLACEMENT2] =  cos(side_th[0]);
          }

     }
  else if ( theta_avg <= theta && (theta - 0.5*M_PIE) <= (theta_side[1]+0*gamma))
     {
       if( iside == 2)
          {
           *func = SQUARE(fv->x[0]-circ[0])+SQUARE(fv->x[1]-circ[1])-SQUARE(siderad);
           d_func[MESH_DISPLACEMENT1] =  2.*(fv->x[0]-circ[0]);
           d_func[MESH_DISPLACEMENT2] =  2.*(fv->x[1]-circ[1]);
          }
	else
          {
           *func = (fv->x[1]-pt[1])*cos(side_th[1]) - (fv->x[0]-pt[0])*sin(side_th[1]);
           d_func[MESH_DISPLACEMENT1] = -sin(side_th[1]);
           d_func[MESH_DISPLACEMENT2] = cos(side_th[1]);
          }

     }
  else
     {
       if( chamfer)
          {
	   tmp = theta_mid+cham_rotn;
           *func = (fv->x[1]-center[1])*sin(tmp)+(fv->x[0]-center[0])*cos(tmp)
                     +rad*sin(alpha-cham_rotn);
           d_func[MESH_DISPLACEMENT1] = cos(tmp);
           d_func[MESH_DISPLACEMENT2] = sin(tmp);
          }
	else
          {
           *func = SQUARE(fv->x[0]-center[0])+SQUARE(fv->x[1]-center[1])-SQUARE(rad);
           d_func[MESH_DISPLACEMENT1] = 2.*(fv->x[0]-center[0]);
           d_func[MESH_DISPLACEMENT2] = 2.*(fv->x[1]-center[1]);
          }

     }

  if(ielem_dim == 3)
      d_func[MESH_DISPLACEMENT3] = 0.0;

} /* END of routine f_fillet                                                   */
/*****************************************************************************/

void 
f_double_rad (const int ielem_dim,
        double *func,
        double d_func[],	/* dimensioned [MAX_VARIABLE_TYPES+MAX_CONC] */
        const double *p,		/*  function parameters from data card  */
        const int num_const)           /* number of passed parameters   */
{    
/**************************** EXECUTION BEGINS *******************************/
  double xpt1, ypt1, theta1, rad1, xcen1 , ycen1, alpha1;
  double xpt2, ypt2, theta2, rad2, xcen2 , ycen2, alpha2;
  double theta1m, theta2m, th1, th2, th2t, curv_mid, rad_curv;
  double beta=0, xcirc, ycirc, dist1, dist2, dist_mid;
  int is_curved = 0;

  if(af->Assemble_LSA_Mass_Matrix)
    return;

  if(num_const < 8)
       EH(GOMA_ERROR,"Need at least 8 parameters for Double Rad lip geometry bc!\n");

  xpt1=p[0];
  ypt1=p[1];
  theta1=p[2];
  rad1=p[3];
  xpt2=p[4];
  ypt2=p[5];
  theta2=p[6];
  rad2=p[7];
  if(num_const >= 8)
       { curv_mid=p[8];  }
  else
       { curv_mid=0.0;  }

  is_curved = DOUBLE_NONZERO(curv_mid);

  /*  slope of middle line                */

  theta1m = atan2(ypt2-ypt1,xpt2-xpt1);
  theta1m = theta1m > theta1 ? theta1m : theta1m + 2*M_PIE;
  theta2m = atan2(ypt1-ypt2,xpt1-xpt2);
  alpha1 = 0.5*(theta1m-theta1);
  alpha2 = 0.5*(theta2-theta2m);

  xcen1 = xpt1 + (rad1/sin(alpha1))*cos(theta1+alpha1);
  ycen1 = ypt1 + (rad1/sin(alpha1))*sin(theta1+alpha1);
  xcen2 = xpt2 + (rad2/sin(alpha2))*cos(theta2m+alpha2);
  ycen2 = ypt2 + (rad2/sin(alpha2))*sin(theta2m+alpha2);

  if(is_curved)
    {
     rad_curv = 1./curv_mid;
     dist_mid = sqrt(SQUARE(xpt1-xpt2)+SQUARE(ypt1-ypt2));
     beta = asin(0.5*dist_mid*curv_mid);
     xcirc = 0.5*(xpt1+xpt2)+rad_curv*cos(beta)*sin(theta1m);
     ycirc = 0.5*(ypt1+ypt2)-rad_curv*cos(beta)*cos(theta1m);
    /**   Shift fillet centers based on curvature  **/
    /*  Using approximate distance from 90 degree corner for simplicity */

     dist1 = rad1+sqrt((rad_curv-0.5*dist_mid)*(rad_curv+0.5*dist_mid-2*rad1))
                 -sqrt((rad_curv-0.5*dist_mid)*(rad_curv+0.5*dist_mid));
     dist2 = rad2+sqrt((rad_curv-0.5*dist_mid)*(rad_curv+0.5*dist_mid-2*rad2))
                 -sqrt((rad_curv-0.5*dist_mid)*(rad_curv+0.5*dist_mid));
#if 0
     dist1 = 0;  dist2 = 0; 
#endif
     xcen1 -= dist1*cos(theta1);  ycen1 -= dist1*sin(theta1);
     xcen2 -= dist2*cos(theta2);  ycen2 -= dist2*sin(theta2);
#if 0
fprintf(stderr,"arc distances %g %g \n",dist1,dist2);
fprintf(stderr,"rads %g %g %g %g\n",rad1, rad2, rad_curv,beta);
fprintf(stderr,"circle %g %g %g %g\n",xcirc,ycirc,xcen2, ycen2);
#endif
    }

  /**   compute angle of point on curve from arc center **/

  th1 = atan2(fv->x[1]-ycen1,fv->x[0]-xcen1);
  th2 = atan2(fv->x[1]-ycen2,fv->x[0]-xcen2);
  th2t = th2 > 0.0 ? th2 : th2 + 2*M_PIE;

  /**  use different f depending on theta  **/

  if( (theta1-0.5*M_PIE) <= th1 && th1 <= (theta1+alpha1))
    {
     *func = (fv->x[1]-ypt1)*cos(theta1) - (fv->x[0]-xpt1)*sin(theta1);
      d_func[MESH_DISPLACEMENT1] =  -sin(theta1);
      d_func[MESH_DISPLACEMENT2] =  cos(theta1);
/*fprintf(stderr,"DR case 1 %g %g %g %g %g %g\n",*func,fv->x[0],fv->x[1],th1,th2,th2t);*/
    }
  else if ( (theta2-alpha2) <= th2t && (th2t - 0.5*M_PIE) <= theta2)
    {
     *func = (fv->x[1]-ypt2)*cos(theta2) - (fv->x[0]-xpt2)*sin(theta2);
      d_func[MESH_DISPLACEMENT1] = -sin(theta2);
      d_func[MESH_DISPLACEMENT2] = cos(theta2);
/*fprintf(stderr,"DR case 2 %g %g %g %g %g %g\n",*func,fv->x[0],fv->x[1],th1,th2,th2t);*/
    }
  else if ( theta2m <= (th1+0.5*M_PIE-beta) && th1 <= (theta1-0.5*M_PIE))
    {
     *func = SQUARE(fv->x[0]-xcen1)+SQUARE(fv->x[1]-ycen1)-SQUARE(rad1);
      d_func[MESH_DISPLACEMENT1] = 2.*(fv->x[0]-xcen1);
      d_func[MESH_DISPLACEMENT2] = 2.*(fv->x[1]-ycen1);
/*fprintf(stderr,"DR case 3 %g %g %g %g %g %g\n",*func,fv->x[0],fv->x[1],th1,th2,th2t);*/
    }
  else if ( (theta2m-0.5*M_PIE-beta) <= th2 && 
                    ((th1+0.5*M_PIE-beta) <= theta2m || (th1+0.5*M_PIE-beta) <= (theta1m-M_PIE)))
    {
     if(is_curved)
       {
        *func = SQUARE(fv->x[0]-xcirc)+SQUARE(fv->x[1]-ycirc)-SQUARE(rad_curv);
        d_func[MESH_DISPLACEMENT1] = 2.*(fv->x[0]-xcirc);
        d_func[MESH_DISPLACEMENT2] = 2.*(fv->x[1]-ycirc);
       }  
     else
       {
        *func = (fv->x[1]-ypt1)*cos(theta1m) - (fv->x[0]-xpt1)*sin(theta1m);
        d_func[MESH_DISPLACEMENT1] =  -sin(theta1m);
        d_func[MESH_DISPLACEMENT2] =  cos(theta1m);
       }
/*fprintf(stderr,"DR case 4 %g %g %g %g %g %g %g %g\n",*func,fv->x[0],fv->x[1],th1,th2,th2t,theta1m,theta2m);*/
    }
  else if (  (th2t - 0.5*M_PIE) >= theta2 &&  (theta2m-0.5*M_PIE-beta) >= th2 )
    {
     *func = SQUARE(fv->x[0]-xcen2)+SQUARE(fv->x[1]-ycen2)-SQUARE(rad2);
      d_func[MESH_DISPLACEMENT1] = 2.*(fv->x[0]-xcen2);
      d_func[MESH_DISPLACEMENT2] = 2.*(fv->x[1]-ycen2);
/*fprintf(stderr,"DR case 5 %g %g %g %g %g %g\n",*func,fv->x[0],fv->x[1],th1,th2,th2t);*/
    }
  else
    {
       fprintf(stderr,"Double Rad case not found... %g %g %g %g %g\n",fv->x[0],fv->x[1],th1,th2,th2t);
    }

  if(ielem_dim == 3)
      d_func[MESH_DISPLACEMENT3] = 0.0;

} /* END of routine f_double_rad                                             */
/*****************************************************************************/

#ifdef FEATURE_ROLLON_PLEASE
#include "feature_rollon.h"
#endif

void 
f_roll_fluid (int ielem_dim,
        double *func,
        double d_func[],	/* dimensioned [MAX_VARIABLE_TYPES+MAX_CONC] */
        const double *p,		/*  function parameters from data card  */
        const int num_const,           /* number of passed parameters   */
        double *xsurf)           /* number of passed parameters   */
{    
/**************************** EXECUTION BEGINS *******************************/
  double roll_rad; /* roll radius */
  double origin[3];        /* roll axis origin (x,y,z) */
  double dir_angle[3];     /* axis direction angles */
  double coord[3];     /* current coordinates */
  double axis_pt[3], rad_dir[3], d_dist[3], dist, R, factor, t;
  double omega,v_dir[3], v_roll[3];
  double velo_avg = 0.0,  pgrad=0.;
  double v_solid=0., res, jac, delta, flow, eps=1.0e-8, viscinv;
  double jacinv, thick;
  int Pflag = TRUE;
  double pg_factor=1.0, tang_sgn=1.0, v_mag=0.;;

  int j,var;
#if 0
  int jvar,k;
  double dthick_dV, dthick_dP;
#endif

  if(af->Assemble_LSA_Mass_Matrix)
    return;

  if(num_const < 7)
       EH(GOMA_ERROR,"Need at least 7 parameters for Roll geometry bc!\n");


  roll_rad=p[0];
  origin[0] = p[1];    origin[1] = p[2];  origin[2] = p[3];
  dir_angle[0] = p[4];   dir_angle[1] = p[5];   dir_angle[2] = p[6];

/* calculate distance from interface surface to solid surface for repulsion calculations */

      coord[0] = fv->x[0];
      coord[1] = fv->x[1];
      if( ielem_dim == 3)
        { coord[2] = fv->x[2];}
      else
        { coord[2] = 0.0;}

/*  find intersection of axis with normal plane - i.e., locate point on
 *          axis that intersects plane normal to axis that contains local point. */

    factor = SQUARE(dir_angle[0]) + SQUARE(dir_angle[1]) + SQUARE(dir_angle[2]);
    t = (dir_angle[0]*(coord[0]-origin[0]) + dir_angle[1]*(coord[1]-origin[1])
        + dir_angle[2]*(coord[2]-origin[2]))/factor;
    axis_pt[0] = origin[0]+dir_angle[0]*t;
    axis_pt[1] = origin[1]+dir_angle[1]*t;
    axis_pt[2] = origin[2]+dir_angle[2]*t;

/*  compute radius and radial direction */

    R = sqrt( SQUARE(coord[0]-axis_pt[0]) + SQUARE(coord[1]-axis_pt[1]) +
                SQUARE(coord[2]-axis_pt[2]) );
    rad_dir[0] = (coord[0]-axis_pt[0])/R;
    rad_dir[1] = (coord[1]-axis_pt[1])/R;
    rad_dir[2] = (coord[2]-axis_pt[2])/R;
    dist = R - roll_rad;
    d_dist[0] = rad_dir[0]*(1.-SQUARE(dir_angle[0])/factor)
          +rad_dir[1]*(-dir_angle[1]*dir_angle[0]/factor)
          +rad_dir[2]*(-dir_angle[2]*dir_angle[0]/factor);
    d_dist[1] = rad_dir[1]*(1.-SQUARE(dir_angle[1])/factor)
          +rad_dir[0]*(-dir_angle[0]*dir_angle[1]/factor)
          +rad_dir[2]*(-dir_angle[2]*dir_angle[1]/factor);
    d_dist[2] = rad_dir[2]*(1.-SQUARE(dir_angle[2])/factor)
          +rad_dir[0]*(-dir_angle[0]*dir_angle[2]/factor)
          +rad_dir[1]*(-dir_angle[1]*dir_angle[2]/factor);


    if(num_const < 10)
       WH(-1,"ROLL_FLUID: Less than 10 parameters - reverting to roll surface!\n");
  
    omega=p[7];
/* compute velocity direction as perpendicular to both axis and radial
 *         direction.  Positive direction is determined by right hand rule */

     v_dir[0] = dir_angle[1]*rad_dir[2]-dir_angle[2]*rad_dir[1];
     v_dir[1] = dir_angle[2]*rad_dir[0]-dir_angle[0]*rad_dir[2];
     v_dir[2] = dir_angle[0]*rad_dir[1]-dir_angle[1]*rad_dir[0];

     v_roll[0] =  omega*roll_rad*v_dir[0];
     v_roll[1] =  omega*roll_rad*v_dir[1];
     v_roll[2] =  omega*roll_rad*v_dir[2];

     if( TimeIntegration == TRANSIENT && pd->gv[R_MESH1] )
          {
            /* Add the mesh motion to the substrate velocity */
            v_roll[0] += fv_dot->x[0];
            v_roll[1] += fv_dot->x[1];
            v_roll[2] += fv_dot->x[2];
          }

  /* quantities specific to FLUID bcs   */

  if(num_const > 8 && p[9] >= 0.0)
     {
      dist = 0.;
      for(var=0; var < pd->Num_Dim; var ++)
       {
        /* Uses undeformed node position */
         dist += SQUARE(fv->x0[var]-xsurf[var]);
       }
         dist /= SQUARE(p[10]);
/*if(dist < 10)fprintf(stderr,"roll_fl %g %g %g\n",fv->x0[0],xsurf[0],dist);
*/

     Pflag = (int)p[11];
     velo_avg = 0.0;  pgrad=0.;  v_mag = 0.;
     for (j = 0; j < pd->Num_Dim; j++)
        {
          velo_avg += fv->stangent[0][j]*(v_roll[j] + fv->v[j]);
          v_solid += fv->stangent[0][j]*v_roll[j];
          v_mag += SQUARE(v_roll[j]);
          if(Pflag)
              {
                pgrad += fv->stangent[0][j]*fv->grad_P[j];
              }
        }
     v_mag = sqrt(v_mag);
     tang_sgn = v_solid/v_mag;
     tang_sgn = (double)SGN(v_solid/v_mag);
     velo_avg *= 0.5;
   /* sometimes the tangent/normals flip causing havoc....*/
     if(v_solid < 0)
        {
         WH(-1,"fvelo_slip: normals and tangents have flipped! - try CONTACT_LINE model\n");
         velo_avg *= tang_sgn;
         v_solid *= tang_sgn;
         pgrad *= tang_sgn;
        }

     pg_factor = 1.0;
     if(dist < 10.0)
         {pg_factor = 1.0-exp(-dist);  }
     pgrad *= pg_factor;

     flow = MAX(0.,p[9]*v_solid);
     viscinv = 1./p[8];
     thick = flow/velo_avg;
     j=0;
     do {
         res = -CUBE(thick)*viscinv*pgrad/12. + thick*velo_avg - flow;
         jac = -0.25*SQUARE(thick)*viscinv*pgrad + velo_avg;
         jacinv = 1.0/jac;
         delta = -res*jacinv;
         thick += delta;
         j++;
        } while(fabs(delta) > eps && j<20);
#if 0
      dthick_dV = -0.5*jacinv;     /*  1/h*derivative  */
      dthick_dP = CUBE(thick)*viscinv/12.*jacinv;
#endif
#if 0
fprintf(stderr,"slip %d %g %g %g %g\n",Pflag,fv->x[0],thick,flow/v_solid,velo_avg);
fprintf(stderr,"more %g %g %g %g\n",res,jac, dthick_dV,dthick_dP);
#endif
	thick = 0.;
    *func = dist - thick;
    d_func[MESH_DISPLACEMENT1] =  d_dist[0];
    d_func[MESH_DISPLACEMENT2] =  d_dist[1];
    d_func[MESH_DISPLACEMENT3] =  d_dist[2];
#if 0
    for (jvar=0; jvar<pd->Num_Dim; jvar++)
      {
        var = VELOCITY1 + jvar;
        for (k=0; k<pd->Num_Dim; k++)
          {
           d_func[var] += -thick*dthick_dV*fv->stangent[0][k];
          }
       }
#endif
#if 0
/* Mesh motion Jacobian entries   */
        for (jvar=0; jvar<ei->ielem_dim; jvar++)
          {
            var = MESH_DISPLACEMENT1 + jvar;
            if (pd->v[pg->imtrx][var])
              {
                    for (k = 0; k < pd->Num_Dim; k++)
                      {
                        d_func[var] += -thick*dthick_dV*fv->v[k]
                                *fv->stangent[0][k];
                        if(Pflag)
                          {
                          d_func[var] += -dthick_dP*pg_factor*fv->grad_P[k]*fv->stangent[0][k];
                          }
                      }
              }
          }

#endif
#if 0
   var = PRESSURE;
    if (pd->v[pg->imtrx][var])
      {
        if(Pflag )
          {
               for (k = 0; k < pd->Num_Dim; k++)
                  {
                    d_func[var] += -dthick_dP*pg_factor*fv->stangent[0][k];
                  }
          }
      }
#endif
    }	else	{
    *func = dist;
    d_func[MESH_DISPLACEMENT1] =  d_dist[0];
    d_func[MESH_DISPLACEMENT2] =  d_dist[1];
    d_func[MESH_DISPLACEMENT3] =  d_dist[2];
    }



} /* END of routine f_roll_fluid                                                   */
/*****************************************************************************/


/*****************************************************************************/

void 
fvelocity_profile (int var_flag,
        int ielem_dim,
        int velo_condition,
        double *func,
        double d_func[],       /* defined [MAX_VARIABLE_TYPES + MAX_CONC] */
        double p[],            /* p[] are the parameters passed in through the input deck*/
        double time)           /* time at which bc's are evaluated        */
{
  if(af->Assemble_LSA_Mass_Matrix)
    d_func[var_flag] = 0.0;
  else
    d_func[var_flag] = -1.0;
  if( pd->e[pg->imtrx][R_MESH1] )
  {
  d_func[MESH_DISPLACEMENT1] = 
    dvelo_vary_fnc_d1(velo_condition, fv->x[0], fv->x[1], fv->x[2], p, time);
  d_func[MESH_DISPLACEMENT2] = 
    dvelo_vary_fnc_d2(velo_condition, fv->x[0], fv->x[1], fv->x[2], p, time);
  if (ielem_dim == 3) d_func[MESH_DISPLACEMENT3] = 
    dvelo_vary_fnc_d3(velo_condition, fv->x[0], fv->x[1], fv->x[2], p, time);
  }
  *func = velo_vary_fnc(velo_condition, fv->x[0], fv->x[1], fv->x[2], p, time);

  *func -= fv->v[var_flag-VELOCITY1];
  
} /* END of routine fvelocity_profile                                        */
/*****************************************************************************/

void 
fvelocity_parabola (const int var_flag,
        const int ielem_dim,
        const int velo_condition,
        double *func,
        double d_func[],       /* defined [MAX_VARIABLE_TYPES + MAX_CONC] */
        const double p[],      /* parameters passed in from the input deck*/
        const double time,           /* time at which bc's are evaluated   */
        const int num_const)           /* number of passed parameters   */
{
/*    parabolic velocity profile
 *      p[0] = coordinate1
 *      p[1] = coordinate2
 *      p[2] = flow in positive coordinate direction
 */
double coord1, coord2, qflow, gap, pre_factor, temp, expon, time_factor;
double pl_index=1.0;
int i;
	coord1 = MIN(p[0],p[1]);
	coord2 = MAX(p[1],p[0]);
	qflow = p[2];
	gap = fabs(coord2-coord1);
	pre_factor = 6.*qflow/(gap*gap*gap);
        switch (pd->CoordinateSystem) {
          case CARTESIAN:
          case CARTESIAN_2pt5D:
	       pre_factor = 6.*qflow/(gap*gap*gap);
               break;
          case CYLINDRICAL:
          case SWIRLING:
               switch (velo_condition) {
                  case U_PARABOLA_BC:
                      if(coord1 <= DBL_SMALL)
                          { pre_factor = 2.*qflow/M_PIE/SQUARE(SQUARE(coord2));}
                      else
                          { 
                           pre_factor = 2.*qflow/M_PIE/
                                       (SQUARE(coord2)-SQUARE(coord1))/
                                       (SQUARE(coord2)+SQUARE(coord1)
                       -(SQUARE(coord2)-SQUARE(coord1))/log(coord2/coord1));
                          }
                      break;
                  case V_PARABOLA_BC:
	              pre_factor = 3.*qflow/M_PIE/(gap*gap*gap);
                      break;
                  }
               break;
          default:
              EH(GOMA_ERROR,"Velo parabola not ready for that Coordinate System yet!\n");
          }

  if(ielem_dim > 2)
     {
      EH(GOMA_ERROR,"Velo parabola not ready for 3D yet!\n");
      return;
     }
  for(i=0;i<ielem_dim;i++)
     {
      d_func[MESH_DISPLACEMENT1+i] = 0.0;
     }

  if(af->Assemble_LSA_Mass_Matrix)
    d_func[var_flag] = 0.0;
  else
    d_func[var_flag] = -1.0;


  if( gap > DBL_SMALL)
  {
    if(num_const == 3 || p[3] == 1.0)   /*  Newtonian solution   */
      {

       switch (pd->CoordinateSystem) {
          case CARTESIAN:
          case CARTESIAN_2pt5D:
               switch (velo_condition) {
                  case U_PARABOLA_BC:
                      *func = pre_factor*(fv->x[1]-coord1)*(coord2-fv->x[1]);
                      if( pd->e[pg->imtrx][R_MESH1] )
                         {
        d_func[MESH_DISPLACEMENT2] = pre_factor*(coord1+coord2-2.*fv->x[1]);
                         }
                      break;
                  case V_PARABOLA_BC:
	              *func = pre_factor*(fv->x[0]-coord1)*(coord2-fv->x[0]);
                      if( pd->e[pg->imtrx][R_MESH1] )
                         {
       d_func[MESH_DISPLACEMENT1] = pre_factor*(coord1+coord2-2.*fv->x[0]);
                         }
                      break;
                  case W_PARABOLA_BC:
	              *func = pre_factor*(fv->x[0]-coord1)*(coord2-fv->x[0]);
                      if( pd->e[pg->imtrx][R_MESH1] )
                         {
       d_func[MESH_DISPLACEMENT1] = pre_factor*(coord1+coord2-2.*fv->x[0]);
                         }
                      break;
                  default:
                      *func =0.; 
                  }
               break;
          case CYLINDRICAL:
          case SWIRLING:
               switch (velo_condition) {
                  case U_PARABOLA_BC:
                      if(coord1 <= DBL_SMALL)
                          {
                           *func = pre_factor*(SQUARE(coord2)-SQUARE(fv->x[1]));
                           if( pd->e[pg->imtrx][R_MESH1] )
                              { 
                      d_func[MESH_DISPLACEMENT2] = pre_factor*(-2.*fv->x[1]); 
                              }
                          }
                      else
                          {
                           *func = pre_factor*(SQUARE(coord1)-SQUARE(fv->x[1])
                                    +(SQUARE(coord2)-SQUARE(coord1))*
                                    (log(fv->x[1]/coord1)/log(coord2/coord1)));
                           if( pd->e[pg->imtrx][R_MESH1] )
                              { 
                      d_func[MESH_DISPLACEMENT2] = pre_factor*(-2.*fv->x[1]
                +(SQUARE(coord2)-SQUARE(coord1))/log(coord2/coord1)/fv->x[1]);
                              }
                          }
                      break;
                  case V_PARABOLA_BC:
	              *func = pre_factor/fv->x[1]*(fv->x[0]-coord1)*(coord2-fv->x[0]);
                      if( pd->e[pg->imtrx][R_MESH1] )
                         {
       d_func[MESH_DISPLACEMENT1] = pre_factor/fv->x[1]*(coord1+coord2-2.*fv->x[0]);
       d_func[MESH_DISPLACEMENT2] = -(*func)/fv->x[1];
                         }
                      break;
                  default:
                      *func =0.; 
                  }
               break;
          }
     }
    else if(num_const > 3 )   /*  Power-law  solution   */
      {
        if(p[3] < 0.0)
            {pl_index = gn->nexp;}
        else
            {pl_index = p[3];}
       switch (pd->CoordinateSystem) {
          case CARTESIAN:
          case CARTESIAN_2pt5D:
               expon = 1.+1./pl_index;
	       pre_factor = (2.*pl_index+1.)/(pl_index +1.)*qflow/pow(gap,expon+1.);
               switch (velo_condition) {
                  case U_PARABOLA_BC:
                      temp = 2*fv->x[1]-coord1-coord2;
                      *func = pre_factor*(pow(gap,expon) - pow(fabs(temp),expon));
                      if( pd->e[pg->imtrx][R_MESH1] )
                         {
    d_func[MESH_DISPLACEMENT2] = pre_factor*(-2.*SGN(temp)*expon*pow(fabs(temp),1./pl_index));
                         }
                      break;
                  case V_PARABOLA_BC:
                      temp = 2*fv->x[0]-coord1-coord2;
                      *func = pre_factor*(pow(gap,expon) - pow(fabs(temp),expon));
                      if( pd->e[pg->imtrx][R_MESH1] )
                         {
    d_func[MESH_DISPLACEMENT1] = pre_factor*(-2.*SGN(temp)*expon*pow(fabs(temp),1./pl_index));
                         }
                      break;
                  case W_PARABOLA_BC:
                      temp = 2*fv->x[0]-coord1-coord2;
                      *func = pre_factor*(pow(gap,expon) - pow(fabs(temp),expon));
                      if( pd->e[pg->imtrx][R_MESH1] )
                         {
    d_func[MESH_DISPLACEMENT1] = pre_factor*(-2.*SGN(temp)*expon*pow(fabs(temp),1./pl_index));
                         }
                      break;
                  default:
                      *func =0.; 
                  }
               break;
          case CYLINDRICAL:
          case SWIRLING:
               expon = 1.+1./pl_index;
               switch (velo_condition) {
                  case U_PARABOLA_BC:
                      if(coord1 <= DBL_SMALL)
                          {
	                   pre_factor = (3.*pl_index+1.)/(pl_index +1.)
                                         *qflow/M_PIE/pow(gap,expon+2.);
                           *func = pre_factor*(pow(gap,expon) - pow(fv->x[1],expon));
                           if( pd->e[pg->imtrx][R_MESH1] )
                               {
                                d_func[MESH_DISPLACEMENT2] = pre_factor*
                                          (-expon*pow(fv->x[1],expon-1.));
                               }
                          }  else  {
                              EH(GOMA_ERROR,"Power-law annulus not done yet!\n");
                          }
                      break;
                  case V_PARABOLA_BC:
	              pre_factor = (2.*pl_index+1.)/(pl_index +1.)
                                         *qflow/M_PIE/pow(gap,expon+1.);
                      temp = 2*fv->x[0]-coord1-coord2;
                      *func = pre_factor/fv->x[1]*(pow(gap,expon) - pow(fabs(temp),expon));
                      if( pd->e[pg->imtrx][R_MESH1] )
                         {
                           d_func[MESH_DISPLACEMENT1] = pre_factor/fv->x[1]*
                                 (-2.*SGN(temp)*expon*pow(fabs(temp),expon-1.));
                           d_func[MESH_DISPLACEMENT2] = -(*func)/fv->x[1];
                         }
                      break;
                  default:
                      *func =0.; 
                  }
               break;
          }
     }
  }  else   {
       *func = 0.0;
  }
/*  Add sinusoidal time-varying pieces   */
  if(num_const > 3 && num_const % 3 == 1)
     {
      time_factor = 0.;
      for(i=4 ; i<num_const ; i=i+3)
         {
          time_factor += p[i]*sin(p[i+1]*time + p[i+2]);
         }
      *func *= (1.0 + time_factor);
      for(i=0;i<ielem_dim;i++)
         {
          d_func[MESH_DISPLACEMENT1+i] *= (1.0 + time_factor);
         }
     }

  *func -= fv->v[var_flag-VELOCITY1];
  
} /* END of routine fvelocity_parabola                                        */
/*****************************************************************************/
void 
f_vestress_parabola (const int var_flag,
        const int ielem_dim,
        const int velo_condition,
        const int mn,
        double *func,
        double d_func[],       /* defined [MAX_VARIABLE_TYPES + MAX_CONC] */
        const double p[],      /* parameters passed in from the input deck*/
        const double time,           /* time at which bc's are evaluated   */
        const int num_const)           /* number of passed parameters   */
{
/*    parabolic velocity profile
 *      p[0] = coordinate1
 *      p[1] = coordinate2
 *      p[2] = flow in positive coordinate direction
 */
double coord1, coord2, qflow, gap, pre_factor, tmp, expon;
double pl_index=1.0, srate=0.0, temp=25.0, at=1., d_at_dT=0.,wlf_denom;
double alpha=-1., lambda=-1.;
double Ws, A_alpha, Ksqr, f, mup;
double gamma[DIM][DIM];
int i, mode=0, strs=0;

   if ( ! pd->v[pg->imtrx][POLYMER_STRESS11] )
	{ EH(-1,"Polymer Stress needed for VE Stress PARABOLA BC."); }

   if (var_flag >= POLYMER_STRESS11_7)
        {  mode = 7; strs = var_flag-POLYMER_STRESS11_7;}
   else if (var_flag >= POLYMER_STRESS11_6)
        {  mode = 6; strs = var_flag-POLYMER_STRESS11_6;}
   else if (var_flag >= POLYMER_STRESS11_5)
        {  mode = 5; strs = var_flag-POLYMER_STRESS11_5;}
   else if (var_flag >= POLYMER_STRESS11_4)
        {  mode = 4; strs = var_flag-POLYMER_STRESS11_4;}
   else if (var_flag >= POLYMER_STRESS11_3)
        {  mode = 3; strs = var_flag-POLYMER_STRESS11_3;}
   else if (var_flag >= POLYMER_STRESS11_2)
        {  mode = 2; strs = var_flag-POLYMER_STRESS11_2;}
   else if (var_flag >= POLYMER_STRESS11_1)
        {  mode = 1; strs = var_flag-POLYMER_STRESS11_1;}
   else if (var_flag >= POLYMER_STRESS11)
        {  mode = 0; strs = var_flag-POLYMER_STRESS11;}
   else
	{ EH(-1,"Polymer Stress mode not found - VE Stress PARABOLA BC."); }

   if ( pd->gv[TEMPERATURE] )
       {temp = fv->T;}
   else
       {temp = upd->Process_Temperature;}
      /*  shift factor  */
   if(vn->shiftModel == CONSTANT)
      {
       at = vn->shift[0];
       d_at_dT=0.; 
      }
   else if(vn->shiftModel == MODIFIED_WLF)
      {
      wlf_denom = vn->shift[1] + temp - mp->reference[TEMPERATURE];
      if(wlf_denom != 0.)
         {
          at=exp(vn->shift[0]*(mp->reference[TEMPERATURE]-temp)/wlf_denom);
          d_at_dT= -at*vn->shift[0]*vn->shift[1]
                   /(wlf_denom*wlf_denom);
         }
      }

	coord1 = MIN(p[0],p[1]);
	coord2 = MAX(p[1],p[0]);
	qflow = p[2];
	gap = fabs(coord2-coord1);
	pre_factor = 6.*qflow/(gap*gap*gap);
        switch (pd->CoordinateSystem) {
          case CARTESIAN:
          case CARTESIAN_2pt5D:
	       pre_factor = 6.*qflow/(gap*gap*gap);
               break;
          case CYLINDRICAL:
          case SWIRLING:
               switch (velo_condition) {
                  case U_PARABOLA_BC:
                      if(coord1 <= DBL_SMALL)
                          { pre_factor = 2.*qflow/M_PIE/SQUARE(SQUARE(coord2));}
                      else
                          { 
                           pre_factor = 2.*qflow/M_PIE/
                                       (SQUARE(coord2)-SQUARE(coord1))/
                                       (SQUARE(coord2)+SQUARE(coord1)
                       -(SQUARE(coord2)-SQUARE(coord1))/log(coord2/coord1));
                          }
                      break;
                  case V_PARABOLA_BC:
	              pre_factor = 3.*qflow/M_PIE/(gap*gap*gap);
                      break;
                  }
               break;
          default:
              EH(-1,"Stress parabola not ready for that Coordinate System yet!\n");
          }

  if(ielem_dim > 2)
     {
      EH(-1,"Stress parabola not ready for 3D yet!\n");
      return;
     }
  for(i=0;i<ielem_dim;i++)
     {
      d_func[MESH_DISPLACEMENT1+i] = 0.0;
     }

  if(af->Assemble_LSA_Mass_Matrix)
    d_func[var_flag] = 0.0;
  else
    d_func[var_flag] = -1.0;


  if( gap > DBL_SMALL)
  {
    if(num_const == 3 || p[3] == 1.0)   /*  Newtonian solution   */
      {

       switch (pd->CoordinateSystem) {
          case CARTESIAN:
          case CARTESIAN_2pt5D:
               switch (velo_condition) {
                  case U_PARABOLA_BC:
                      srate = pre_factor*(coord1+coord2-2.*fv->x[1]);
                      if( pd->e[pg->imtrx][R_MESH1] )
                         { d_func[MESH_DISPLACEMENT2] = -2.*pre_factor; }
                      break;
                  case V_PARABOLA_BC:
	              srate = pre_factor*(coord1+coord2-2.*fv->x[0]);
                      if( pd->e[pg->imtrx][R_MESH1] )
                         { d_func[MESH_DISPLACEMENT1] = -2.*pre_factor; }
                      break;
                  case W_PARABOLA_BC:
	              srate = pre_factor*(coord1+coord2-2.*fv->x[0]);
                      if( pd->e[pg->imtrx][R_MESH1] )
                         { d_func[MESH_DISPLACEMENT1] = -2.*pre_factor; }
                      break;
                  default:
                      *func =0.; 
                  }
               break;
          case CYLINDRICAL:
          case SWIRLING:
               switch (velo_condition) {
                  case U_PARABOLA_BC:
                      if(coord1 <= DBL_SMALL)
                          {
                           srate = pre_factor*(-2.*fv->x[1]); 
                           if( pd->e[pg->imtrx][R_MESH1] )
                              { d_func[MESH_DISPLACEMENT2] = -2.*pre_factor; }
                          }
                      else
                          {
                           srate = pre_factor*(-2.*fv->x[1]
                +(SQUARE(coord2)-SQUARE(coord1))/log(coord2/coord1)/fv->x[1]);
                           if( pd->e[pg->imtrx][R_MESH1] )
                              { 
                      d_func[MESH_DISPLACEMENT2] = pre_factor*(-2.
                -(SQUARE(coord2)-SQUARE(coord1))/log(coord2/coord1)/SQUARE(fv->x[1]));
                              }
                          }
                      break;
                  case V_PARABOLA_BC:
	              *func = pre_factor/fv->x[1]*(fv->x[0]-coord1)*(coord2-fv->x[0]);
                      if( pd->e[pg->imtrx][R_MESH1] )
                         {
       d_func[MESH_DISPLACEMENT1] = pre_factor/fv->x[1]*(coord1+coord2-2.*fv->x[0]);
       d_func[MESH_DISPLACEMENT2] = -(*func)/fv->x[1];
                         }
                      break;
                  default:
                      *func =0.; 
                  }
               break;
          }
     }
    else if(num_const > 3 )   /*  Power-law  solution   */
      {
        if(p[3] < 0.0)
            {pl_index = gn->nexp;}
        else
            {pl_index = p[3];}
       switch (pd->CoordinateSystem) {
          case CARTESIAN:
          case CARTESIAN_2pt5D:
               expon = 1.+1./pl_index;
	       pre_factor = (2.*pl_index+1.)/(pl_index +1.)*qflow/pow(gap,expon+1.);
               switch (velo_condition) {
                  case U_PARABOLA_BC:
                      tmp = 2*fv->x[1]-coord1-coord2;
                      srate = pre_factor*(-2.*SGN(tmp)*expon*pow(fabs(tmp),1./pl_index));
                      if( pd->e[pg->imtrx][R_MESH1] )
                         {
    			  d_func[MESH_DISPLACEMENT2] = -4.*pre_factor*
				(expon*(expon-1.)*pow(fabs(tmp),1./pl_index-1.));
                         }
                      break;
                  case V_PARABOLA_BC:
                      tmp = 2*fv->x[0]-coord1-coord2;
                      srate = pre_factor*(-2.*SGN(tmp)*expon*pow(fabs(tmp),1./pl_index));
                      if( pd->e[pg->imtrx][R_MESH1] )
                         {
    			  d_func[MESH_DISPLACEMENT1] = -4.*pre_factor*
				(expon*(expon-1.)*pow(fabs(tmp),1./pl_index-1.));
                         }
                      break;
                  case W_PARABOLA_BC:
                      tmp = 2*fv->x[0]-coord1-coord2;
                      srate = pre_factor*(-2.*SGN(tmp)*expon*pow(fabs(tmp),1./pl_index));
                      if( pd->e[pg->imtrx][R_MESH1] )
                         {
    			  d_func[MESH_DISPLACEMENT1] = -4.*pre_factor*
				(expon*(expon-1.)*pow(fabs(tmp),1./pl_index-1.));
                         }
                      break;
                  default:
                      srate =0.; 
                  }
               break;
          case CYLINDRICAL:
          case SWIRLING:
               expon = 1.+1./pl_index;
               switch (velo_condition) {
                  case U_PARABOLA_BC:
                      if(coord1 <= DBL_SMALL)
                          {
	                   pre_factor = (3.*pl_index+1.)/(pl_index +1.)
                                         *qflow/M_PIE/pow(gap,expon+2.);
                           srate = pre_factor*(-expon*pow(fv->x[1],expon-1.));
                           if( pd->e[pg->imtrx][R_MESH1] )
                               {
                                d_func[MESH_DISPLACEMENT2] = pre_factor*
                                          (-expon*(expon-1.)*pow(fv->x[1],expon-2.));
                               }
                          }  else  {
                              EH(-1,"Power-law annulus not done yet!\n");
                          }
                      break;
                  case V_PARABOLA_BC:
	              pre_factor = (2.*pl_index+1.)/(pl_index +1.)
                                         *qflow/M_PIE/pow(gap,expon+1.);
                      tmp = 2*fv->x[0]-coord1-coord2;
                      srate = pre_factor/fv->x[1]*
                                 (-2.*SGN(tmp)*expon*pow(fabs(tmp),expon-1.));
                      if( pd->e[pg->imtrx][R_MESH1] )
                         {
                           d_func[MESH_DISPLACEMENT1] = pre_factor/fv->x[1]*
                                 (-4.*expon*(expon-1.)*pow(fabs(tmp),expon-2.));
                           d_func[MESH_DISPLACEMENT2] = -(srate)/fv->x[1];
                         }
                      break;
                  default:
                      srate =0.; 
                  }
               break;
          }
     }
  }  else   {
       srate = 0.0;
  }

/* Compute stresses from shear rate */
  switch (vn->ConstitutiveEquation) {

     case GIESEKUS:
            alpha = ve_glob[mn][mode]->alpha;
            lambda = ve_glob[mn][mode]->time_const;
            Ws = at*lambda*fabs(srate);
            A_alpha = 8*alpha*(1.-alpha);
            mup = viscosity(ve[mode]->gn, gamma, NULL);
            if(Ws >= 0.1) 
              {Ksqr = (sqrt(1.+2*A_alpha*SQUARE(Ws))-1.)/(A_alpha*SQUARE(Ws));}
            else
              {
               Ksqr = 1.-0.5*A_alpha*SQUARE(Ws)+0.5*SQUARE(A_alpha)*
                        pow(Ws,4)-0.625*pow(A_alpha,3)*pow(Ws,6)
                        +0.875*pow(A_alpha,4)*pow(Ws,8);
              }
            f =(1.-sqrt(Ksqr))/(1.+(1.-2*alpha)*sqrt(Ksqr));

            switch (strs) {
               case 0:   /* S11 */
                  *func = 2*mup*lambda*f*(1.-alpha*f)/(SQUARE(at*lambda)*alpha*(1.-f));
                  *func += -mup*lambda*f/SQUARE(at*lambda);
                  break;
               case 1:   /* S12 */
                  *func = srate*at*mup*SQUARE(1.-f)/(1.+(1.-2.*alpha)*f);
                  d_func[TEMPERATURE] = d_at_dT*srate*mup;
                  break;
               case 2:   /* S22 */
                  *func = -mup*lambda*f/SQUARE(at*lambda);
                  break;
               case 3:   /* S13 */
               case 4:   /* S23 */
               case 5:   /* S33 */
                  *func = 0.0;
                  break;
               }
          break;
     case OLDROYDB:
            lambda = ve_glob[mn][mode]->time_const;
            Ws = at*lambda*fabs(srate);
            mup = viscosity(ve[mode]->gn, gamma, NULL);
            switch (strs) {
               case 0:   /* S11 */
                  *func = 2*mup*lambda*SQUARE(srate);
                  break;
               case 1:   /* S12 */
                  *func = srate*at*mup;
                  d_func[TEMPERATURE] = d_at_dT*srate*mup;
                  break;
               case 2:   /* S22 */
                  *func = 0.0;
                  break;
               case 3:   /* S13 */
               case 4:   /* S23 */
               case 5:   /* S33 */
                  *func = 0.0;
                  break;
               }
          break;
     }

  switch (strs) {
      case 0:   /* S11 */
           *func -= fv->S[mode][0][0];
           break;
      case 1:   /* S12 */
           *func -= fv->S[mode][0][1];
           break;
      case 2:   /* S22 */
           *func -= fv->S[mode][1][1];
           break;
      case 5:   /* S33 */
           *func -= fv->S[mode][2][2];
           break;
      }
  
} /* END of routine f_vestress_parabola                                        */
/*****************************************************************************/

void
fspline (int ielem_dim,
         double *func,
         double d_func[],     /* dimensioned [MAX_VARIABLE_TYPES + MAX_CONC] */
         double p[],          /* parameters to parameterize temperature eqn model*/
         double time)         /* time  at which bc's are evaluated     */
{
  if(af->Assemble_LSA_Mass_Matrix)
    return;

  d_func[MESH_DISPLACEMENT1] =
    dfncd1(fv->x[0], fv->x[1], fv->x[2], p,  time);

  d_func[MESH_DISPLACEMENT2] =
    dfncd2(fv->x[0], fv->x[1], fv->x[2], p, time);

  if (ielem_dim == 3) d_func[MESH_DISPLACEMENT3] =
			dfncd3(fv->x[0], fv->x[1], fv->x[2], p, time);

  *func = fnc(fv->x[0], fv->x[1], fv->x[2], p, time);
  
} /* END of routine fspline                                                  */
/*****************************************************************************/

void
fspline_rs (int ielem_dim,
         double *func, 
         double d_func[],     /* dimensioned [MAX_VARIABLE_TYPES + MAX_CONC] */
         double p[],        /* parameters to parameterize temperature eqn model*/
         double time)         /* time  at which bc's are evaluated     */
{
  if(af->Assemble_LSA_Mass_Matrix)
    return;

  d_func[SOLID_DISPLACEMENT1] =
    dfncd1(fv->x[0], fv->x[1], fv->x[2], p,  time);

  d_func[SOLID_DISPLACEMENT2] =
    dfncd2(fv->x[0], fv->x[1], fv->x[2], p, time);

  if (ielem_dim == 3) d_func[SOLID_DISPLACEMENT3] =
			dfncd3(fv->x[0], fv->x[1], fv->x[2], p, time);

  *func = fnc(fv->x[0], fv->x[1], fv->x[2], p, time);
  
} /* END of routine fspline_rs                                               */
/*****************************************************************************/

void
fTmelting(double *func,
          double d_func[],     /* dimensioned MAX_VARIABLE_TYPES + MAX_CONC */
          double a1)             /*  function parameter from data card     */
{    
  if (af->Assemble_LSA_Mass_Matrix) return;
  d_func[TEMPERATURE] = 1.;
  *func = fv->T - a1;
} /* END of routine fTmelting                                                */
/*****************************************************************************/


/******************************************************************************

 fgeneralized_dirichlet() - simple pointwise collocation contribution for BCs

     Function which adds simple contributions to boundary conditions.
     This is used as a pointwise collocation boundary condition, and has 
     flexibility built in so that the condition can be applied to any equation
     and be sensitive with respect to any unknown

     Author:          Rich Cairncross (1511)
     Date:            22 December 1994
     Revised: 
******************************************************************************/

/*
 * There are inconsistencies in the prototype declaration and how this function
 * is invoked in bc_curve.c (circa line 1170).
 *
 * Based on other boundary conditions, I believe the declaration needs to be
 * more like:
 *
 *	double func[],
 *      double d_func[][MAX_VARIABLE_TYPES+MAX_CONC][MDE],
 *      ...
 * Resolve this at some point. -PAS
 */

int

fgeneralized_dirichlet(double *func,
		       double d_func[],	/* MAX_VARIABLE_TYPES + MAX_CONC */
		       const int gd_condition, /* denoting which condition 
						* applied */
		       const int bc_input_id,
		       const double tt, /* parameter to vary time integration 
					 * from explicit (tt = 1) to 
					 * implicit (tt = 0) */
		       const double dt) /* current time step size          */
{
  int jvar, wspec, vector_sens, b;
  int index_var;                  /* Column index into the global stiffness matrix*/
  dbl x_var;                      /* value of variable at this node */
  dbl d_x_var;                    /* sensitivity of variable to nodal unknown */
  dbl d_vect_var[DIM];            /* sensitivity of vector variable to nodal unknown */
  dbl slope;                      /* slope of interpolated function in table */
  dbl x_var_mp[1];                /* dummy variable for table lookup subroutines */
  
  if(af->Assemble_LSA_Mass_Matrix)
    return 0;

/* ---- Find variable number and species number */

  jvar = BC_Types[bc_input_id].BC_Data_Int[2];
  
  wspec = BC_Types[bc_input_id].BC_Data_Int[3];
  
  /* put value of variable in GD Condition into x_var and put it's sensitivity in d_x_var */
  index_var = load_variable( &x_var, &d_x_var, jvar, wspec, tt, dt, d_vect_var);
  
  if(jvar == SPEED)
      { vector_sens = 1;}
  else
      { vector_sens = 0;}
  /* Now add in contributions to residual vector and jacobian matrix */
  
  switch(gd_condition)
    {
    case(GD_CONST_BC):  /* x - c0 */
      
      *func = (x_var - BC_Types[bc_input_id].BC_Data_Float[0] );
      
      if (af->Assemble_Jacobian) {
          if (vector_sens)
              {
                for(b=0 ; b<DIM  ; b++)	{
	            d_func[index_var+b] = d_vect_var[b];
                    }
              }  else   {
	         d_func[index_var] = d_x_var;
              }
      }
      break;
      
    case(GD_LINEAR_BC):  /* C1 x + c0 */
      
      *func = (x_var* BC_Types[bc_input_id].BC_Data_Float[1] 
	       + BC_Types[bc_input_id].BC_Data_Float[0] );
      
      if (af->Assemble_Jacobian) {
          if (vector_sens)
              {
                for(b=0 ; b<DIM  ; b++)	{
	d_func[index_var+b] = d_vect_var[b] * BC_Types[bc_input_id].BC_Data_Float[1] ;
                    }
              }  else   {
	d_func[index_var] = d_x_var * BC_Types[bc_input_id].BC_Data_Float[1] ;
              }
      }
      break;

    case(GD_INVERSE_BC):  /* C1/x + c0 */
      
      *func = (BC_Types[bc_input_id].BC_Data_Float[1] / x_var 
	       + BC_Types[bc_input_id].BC_Data_Float[0] );
      
      if (af->Assemble_Jacobian) {
          if (vector_sens)
              {
                for(b=0 ; b<DIM  ; b++)	{
	d_func[index_var+b] = -d_vect_var[b] * BC_Types[bc_input_id].BC_Data_Float[1]/(x_var*x_var) ;
                    }
              }  else   {
	d_func[index_var] = -d_x_var * BC_Types[bc_input_id].BC_Data_Float[1]/(x_var*x_var) ;
              }
      }
      break;
      
    case(GD_PARAB_BC):  /* C2 x^2 + C1 x + c0 */
      
      *func = (x_var * x_var * BC_Types[bc_input_id].BC_Data_Float[2] 
	       + x_var * BC_Types[bc_input_id].BC_Data_Float[1] 
	       + BC_Types[bc_input_id].BC_Data_Float[0] );
      
      if (af->Assemble_Jacobian) {
          if (vector_sens)
              {
                for(b=0 ; b<DIM  ; b++)	{
	d_func[index_var+b] = d_vect_var[b] * ( BC_Types[bc_input_id].BC_Data_Float[1] 
					+ 2. * x_var * BC_Types[bc_input_id].BC_Data_Float[2] );
                    }
              }  else   {
	d_func[index_var] = d_x_var * ( BC_Types[bc_input_id].BC_Data_Float[1] 
					+ 2. * x_var * BC_Types[bc_input_id].BC_Data_Float[2] );
              }
      }
      break;
    case(GD_PARAB_OFFSET_BC):  /* C2 (x - C3)^2 + C1 (x - C3) + c0 */
      
      *func = ((x_var - BC_Types[bc_input_id].BC_Data_Float[3])
	       * (x_var - BC_Types[bc_input_id].BC_Data_Float[3])
	       * BC_Types[bc_input_id].BC_Data_Float[2]
	       + (x_var - BC_Types[bc_input_id].BC_Data_Float[3])
	       * BC_Types[bc_input_id].BC_Data_Float[1]
	       + BC_Types[bc_input_id].BC_Data_Float[0] );
      if (af->Assemble_Jacobian) {
          if (vector_sens)
              {
                for(b=0 ; b<DIM  ; b++)	{
	d_func[index_var+b] = d_vect_var[b] * ( BC_Types[bc_input_id].BC_Data_Float[1]
			                + 2. * (x_var - BC_Types[bc_input_id].BC_Data_Float[3]) 
					* BC_Types[bc_input_id].BC_Data_Float[2] );
                    }
              }  else   {
	d_func[index_var] = d_x_var * ( BC_Types[bc_input_id].BC_Data_Float[1]
			                + 2. * (x_var - BC_Types[bc_input_id].BC_Data_Float[3]) 
					* BC_Types[bc_input_id].BC_Data_Float[2] );
              }
      }
      break;
    case(GD_CIRC_BC):  /* C2 ( x - C1 )^2  - c0^2 */
      /* C2 represents ellipticity and C1 represents origin */
      /* C0 is radius and should enter only one of the BC's */
      
      *func = ( BC_Types[bc_input_id].BC_Data_Float[2] * 
	       ( x_var - BC_Types[bc_input_id].BC_Data_Float[1]) * 
	       ( x_var - BC_Types[bc_input_id].BC_Data_Float[1])
	       - BC_Types[bc_input_id].BC_Data_Float[0] * BC_Types[bc_input_id].BC_Data_Float[0]);
      
      if (af->Assemble_Jacobian) {
          if (vector_sens)
              {
                for(b=0 ; b<DIM  ; b++)	{
	d_func[index_var+b] = d_vect_var[b] * ( 2. * BC_Types[bc_input_id].BC_Data_Float[2] * (
			x_var - BC_Types[bc_input_id].BC_Data_Float[1] ) );
                    }
              }  else   {
	d_func[index_var] = d_x_var * ( 2. * BC_Types[bc_input_id].BC_Data_Float[2] * (
			x_var - BC_Types[bc_input_id].BC_Data_Float[1] ) );
              }
      }
      break;

    case(GD_POLYN_BC):  /* up to 6th order polynomial */
                        /* C6 x^6 + C5 x^5 + C4 x^4 + C3 x^3 + C2 x^2 + C1 x + C0 */

      *func = (x_var * x_var * x_var * x_var * x_var * x_var * BC_Types[bc_input_id].BC_Data_Float[6]
	       + x_var * x_var * x_var * x_var * x_var * BC_Types[bc_input_id].BC_Data_Float[5]
	       + x_var * x_var * x_var * x_var * BC_Types[bc_input_id].BC_Data_Float[4]
	       + x_var * x_var * x_var * BC_Types[bc_input_id].BC_Data_Float[3]
               + x_var * x_var * BC_Types[bc_input_id].BC_Data_Float[2] 
	       + x_var * BC_Types[bc_input_id].BC_Data_Float[1] 
	       + BC_Types[bc_input_id].BC_Data_Float[0] );

      /* printf("POLYN fit X,F = %f %f\n", x_var, *func); */

      if (af->Assemble_Jacobian) {
          if (vector_sens)
              {
                for(b=0 ; b<DIM  ; b++)	{
	d_func[index_var+b] = d_vect_var[b] * ( BC_Types[bc_input_id].BC_Data_Float[1] 
				       + 2. * x_var * BC_Types[bc_input_id].BC_Data_Float[2]
			       + 3. * x_var * x_var * BC_Types[bc_input_id].BC_Data_Float[3]
		       + 4. * x_var * x_var * x_var * BC_Types[bc_input_id].BC_Data_Float[4]
	       + 5. * x_var * x_var * x_var * x_var * BC_Types[bc_input_id].BC_Data_Float[5]
       + 6. * x_var * x_var * x_var * x_var * x_var * BC_Types[bc_input_id].BC_Data_Float[6] );
                    }
              }  else   {
	d_func[index_var] = d_x_var * ( BC_Types[bc_input_id].BC_Data_Float[1] 
				       + 2. * x_var * BC_Types[bc_input_id].BC_Data_Float[2]
			       + 3. * x_var * x_var * BC_Types[bc_input_id].BC_Data_Float[3]
		       + 4. * x_var * x_var * x_var * BC_Types[bc_input_id].BC_Data_Float[4]
	       + 5. * x_var * x_var * x_var * x_var * BC_Types[bc_input_id].BC_Data_Float[5]
       + 6. * x_var * x_var * x_var * x_var * x_var * BC_Types[bc_input_id].BC_Data_Float[6] );
              }
      }
      break;

    case(GD_TABLE_BC):

      *func = BC_Types[bc_input_id].BC_Data_Float[0];

      x_var_mp[0]=x_var;
      *func *= interpolate_table( BC_Types[bc_input_id].table, x_var_mp, &slope, NULL );

      if (af->Assemble_Jacobian) 
	{
          if (vector_sens)
              {
                for(b=0 ; b<DIM  ; b++)	{
	  d_func[index_var+b] = BC_Types[bc_input_id].BC_Data_Float[0]*slope*d_vect_var[b];
                    }
              }  else   {
	  d_func[index_var] = BC_Types[bc_input_id].BC_Data_Float[0]*slope*d_x_var;
              }
	}

      break;
                  
    default:
      return(-1);
    }

  return(0);
} /* END of routine fgeneralized_dirichlet                                   */
/*****************************************************************************/

void
fmesh_constraint(double *func,
		 double d_func[],
		 const int bc_input_id)
{
  EH(GOMA_ERROR, "CGM not supported, MESH_CONSTRAINT_BC");
/*#endif  */

} /* END of routine fmesh_constraint                                   */


/*****************************************************************************/
/*****************************************************************************/

int
load_variable (double *x_var,        /* variable value */
               double *d_x_var,      /* sensitivities of variable value */
               int jvar,             /* variable number */
               int wspec,            /* species number */
               double tt,            /* parameter to vary time integration from 
                                        explicit (tt = 1) to implicit (tt = 0) */
               double dt,            /* current time step size */
               double d_vect_var[])	/* vector sensitivities  */

/******************************************************************************

   Function which calculates the value of a chosen variable at the current point
    (using the field variables); available variable names listed in mm_names.h

   Author:          Rich Cairncross (1511)
   Date:            22 MAY 1995
   Revised: 
******************************************************************************/

{
  int var=-1, b;
  *x_var = 0.;
  *d_x_var = 0.;

  memset(d_vect_var, 0, DIM*sizeof(double) );

  if (jvar >= D_VEL1_DT && jvar <= D_P_DT) {
    if ( pd->TimeIntegration == STEADY ) EH(GOMA_ERROR, "Unsteady GD for Steady problem");
  }

  /* ---- Find variable value, sensitivities, and species number */

  switch(jvar)
    {
    case VELOCITY1:
      *x_var = fv->v[0];
      var = VELOCITY1;
      *d_x_var = 1.;
      break;
    case VELOCITY2:
      *x_var = fv->v[1];
      var = VELOCITY2;
      *d_x_var = 1.;
      break;
    case VELOCITY3:
      *x_var = fv->v[2];
      var = VELOCITY3;
      *d_x_var = 1.;
      break;
    case PVELOCITY1:
      *x_var = fv->pv[0];
      var = PVELOCITY1;
      *d_x_var = 1.;
      break;
    case PVELOCITY2:
      *x_var = fv->pv[1];
      var = PVELOCITY2;
      *d_x_var = 1.;
      break;
    case PVELOCITY3:
      *x_var = fv->pv[2];
      var = PVELOCITY3;
      *d_x_var = 1.;
      break;
    case TEMPERATURE:
      *x_var = fv->T;
      var = TEMPERATURE;
      *d_x_var = 1.;
      break;
    case VOLTAGE:
      *x_var = fv->V;
      var = VOLTAGE;
      *d_x_var = 1.;
      break;
    case SURF_CHARGE:
      *x_var = fv->qs;
      var = SURF_CHARGE;
      *d_x_var = 1.;
      break;
   case SHELL_CURVATURE:
      *x_var = fv->sh_K;
      var = SHELL_CURVATURE;
      *d_x_var = 1.;
      break;
   case SHELL_CURVATURE2:
      *x_var = fv->sh_K2;
      var = SHELL_CURVATURE2;
      *d_x_var = 1.;
      break;
    case SHELL_TENSION:
      *x_var = fv->sh_tens;
      var = SHELL_TENSION;
      *d_x_var = 1.;
      break;
    case SHELL_X:
      *x_var = fv->sh_x;
      var = SHELL_X;
      *d_x_var = 1.;
      break;
    case SHELL_Y:
      *x_var = fv->sh_y;
      var = SHELL_Y;
      *d_x_var = 1.;
      break;
    case SHELL_USER:
      *x_var = fv->sh_u;
      var = SHELL_USER;
      *d_x_var = 1.;
      break;
    case SHELL_ANGLE1:
      *x_var = fv->sh_ang[0];
      var = SHELL_ANGLE1;
      *d_x_var = 1.;
      break;
    case SHELL_ANGLE2:
      *x_var = fv->sh_ang[1];
      var = SHELL_ANGLE2;
      *d_x_var = 1.;
      break;
    case SHELL_SURF_DIV_V:
      *x_var = fv->div_s_v;
      var = SHELL_SURF_DIV_V;
      *d_x_var = 1.;
      break;
    case SHELL_SURF_CURV:
      *x_var = fv->curv;
      var = SHELL_SURF_CURV;
      *d_x_var = 1.;
      break;
    case N_DOT_CURL_V:
      *x_var = fv->n_dot_curl_s_v;
      var = N_DOT_CURL_V;
      *d_x_var = 1.;
      break;
    case GRAD_S_V_DOT_N1:
      *x_var = fv->grad_v_dot_n[0];
      var = GRAD_S_V_DOT_N1;
      *d_x_var = 1.;
      break;
    case GRAD_S_V_DOT_N2:
      *x_var = fv->grad_v_dot_n[1];
      var = GRAD_S_V_DOT_N2;
      *d_x_var = 1.;
      break;
    case GRAD_S_V_DOT_N3:
      *x_var = fv->grad_v_dot_n[2];
      var = GRAD_S_V_DOT_N3;
      *d_x_var = 1.;
      break;
    case SHELL_DIFF_FLUX:
      *x_var = fv->sh_J;
      var = SHELL_DIFF_FLUX;
      *d_x_var = 1.;
      break;
    case SHELL_DIFF_CURVATURE:
      *x_var = fv->sh_Kd;
      var = SHELL_DIFF_CURVATURE;
      *d_x_var = 1.;
      break;
    case SHELL_NORMAL1:
      *x_var = fv->n[0];
      var = SHELL_NORMAL1;
      *d_x_var = 1.;
      break;
    case SHELL_NORMAL2:
      *x_var = fv->n[1];
      var = SHELL_NORMAL2;
      *d_x_var = 1.;
      break;
    case SHELL_NORMAL3:
      *x_var = fv->n[2];
      var = SHELL_NORMAL3;
      *d_x_var = 1.;
      break;
    case ACOUS_PREAL:
      *x_var = fv->apr;
      var = ACOUS_PREAL;
      *d_x_var = 1.;
      break;
    case ACOUS_PIMAG:
      *x_var = fv->api;
      var = ACOUS_PIMAG;
      *d_x_var = 1.;
      break;
    case EM_CONT_REAL:
      *x_var = fv->epr;
      var = EM_CONT_REAL;
      *d_x_var = 1.;
      break;
    case EM_CONT_IMAG:
      *x_var = fv->epi;
      var = EM_CONT_IMAG;
      *d_x_var = 1.;
      break;
    case POR_SINK_MASS:
      *x_var = fv->sink_mass;
      var = POR_SINK_MASS;
      *d_x_var = 1.;
      break;
    case ACOUS_REYN_STRESS:
      *x_var = fv->ars;
      var = ACOUS_REYN_STRESS;
      *d_x_var = 1.;
      break;
    case SHELL_BDYVELO:
      *x_var = fv->sh_bv;
      var = SHELL_BDYVELO;
      *d_x_var = 1.;
      break;
    case SHELL_LUBP:
      *x_var = fv->sh_p;
      var = SHELL_LUBP;
      *d_x_var = 1.;
      break;
    case SHELL_FILMP:
      *x_var = fv->sh_fp;
      var = SHELL_FILMP;
      *d_x_var = 1.;
      break;
    case SHELL_FILMH:
      *x_var = fv->sh_fh;
      var = SHELL_FILMH;
      *d_x_var = 1.;
      break;
    case SHELL_PARTC:
      *x_var = fv->sh_pc;
      var = SHELL_PARTC;
      *d_x_var = 1.;
      break;
    case LUBP:
      *x_var = fv->lubp;
      var = LUBP;
      *d_x_var = 1.;
      break;
    case LUBP_2:
      *x_var = fv->lubp_2;
      var = LUBP_2;
      *d_x_var = 1.;
      break;
    case SHELL_SAT_CLOSED:
      *x_var = fv->sh_sat_closed;
      var = SHELL_SAT_CLOSED;
      *d_x_var = 1.;
      break;
    case SHELL_PRESS_OPEN:
      *x_var = fv->sh_p_open;
      var = SHELL_PRESS_OPEN;
      *d_x_var = 1.;
      break;
    case SHELL_PRESS_OPEN_2:
      *x_var = fv->sh_p_open_2;
      var = SHELL_PRESS_OPEN_2;
      *d_x_var = 1.;
      break;
    case SHELL_TEMPERATURE:
      *x_var = fv->sh_t;
      var = SHELL_TEMPERATURE;
      *d_x_var = 1.;
      break;
    case SHELL_DELTAH:
      *x_var = fv->sh_dh;
      var = SHELL_DELTAH;
      *d_x_var = 1.;
      break;
    case SHELL_LUB_CURV:
      *x_var = fv->sh_l_curv;
      var = SHELL_LUB_CURV;
      *d_x_var = 1.;
      break;
    case SHELL_LUB_CURV_2:
      *x_var = fv->sh_l_curv_2;
      var = SHELL_LUB_CURV_2;
      *d_x_var = 1.;
      break;
    case SHELL_SAT_GASN:
      *x_var = fv->sh_sat_gasn;
      var = SHELL_SAT_GASN;
      *d_x_var = 1.;
      break;
    case SHELL_SHEAR_TOP:
      *x_var = fv->sh_shear_top;
      var = SHELL_SHEAR_TOP;
      *d_x_var = 1.;
      break;
    case SHELL_SHEAR_BOT:
      *x_var = fv->sh_shear_bot;
      var = SHELL_SHEAR_BOT;
      *d_x_var = 1.;
      break;
    case SHELL_CROSS_SHEAR:
      *x_var = fv->sh_cross_shear;
      var = SHELL_CROSS_SHEAR;
      *d_x_var = 1.;
      break;
    case TFMP_PRES:
      *x_var = fv->tfmp_pres;
      var = TFMP_PRES;
      *d_x_var = 1;
      break;
    case TFMP_SAT:
      *x_var = fv->tfmp_sat;
      var = TFMP_SAT;
      *d_x_var = 1;
      break;
    case MAX_STRAIN:
      *x_var = fv->max_strain;
      var = MAX_STRAIN;
      *d_x_var = 1.;
      break;
    case CUR_STRAIN:
      *x_var = fv->cur_strain;
      var = CUR_STRAIN;
      *d_x_var = 1.;
      break;
    case LIGHT_INTP:
      *x_var = fv->poynt[0];
      var = LIGHT_INTP;
      *d_x_var = 1.;
      break;
    case LIGHT_INTM:
      *x_var = fv->poynt[1];
      var = LIGHT_INTM;
      *d_x_var = 1.;
      break;
    case LIGHT_INTD:
      *x_var = fv->poynt[2];
      var = LIGHT_INTD;
      *d_x_var = 1.;
      break;
    case RESTIME:
      *x_var = fv->restime;
      var = RESTIME;
      *d_x_var = 1.;
      break;
    case EM_E1_REAL:
      *x_var = fv->em_er[0];
      var = EM_E1_REAL;
      *d_x_var = 1.;
      break;
    case EM_E2_REAL:
      *x_var = fv->em_er[1];
      var = EM_E2_REAL;
      *d_x_var = 1.;
      break;
    case EM_E3_REAL:
      *x_var = fv->em_er[2];
      var = EM_E3_REAL;
      *d_x_var = 1.;
      break;
    case EM_E1_IMAG:
      *x_var = fv->em_ei[0];
      var = EM_E1_IMAG;
      *d_x_var = 1.;
      break;
    case EM_E2_IMAG:
      *x_var = fv->em_ei[1];
      var = EM_E2_IMAG;
      *d_x_var = 1.;
      break;
    case EM_E3_IMAG:
      *x_var = fv->em_ei[2];
      var = EM_E3_IMAG;
      *d_x_var = 1.;
      break;
    case EM_H1_REAL:
      *x_var = fv->em_hr[0];
      var = EM_H1_REAL;
      *d_x_var = 1.;
      break;
    case EM_H2_REAL:
      *x_var = fv->em_hr[1];
      var = EM_H2_REAL;
      *d_x_var = 1.;
      break;
    case EM_H3_REAL:
      *x_var = fv->em_hr[2];
      var = EM_H3_REAL;
      *d_x_var = 1.;
      break;
    case EM_H1_IMAG:
      *x_var = fv->em_hi[0];
      var = EM_H1_IMAG;
      *d_x_var = 1.;
      break;
    case EM_H2_IMAG:
      *x_var = fv->em_hi[1];
      var = EM_H2_IMAG;
      *d_x_var = 1.;
      break;
    case EM_H3_IMAG:
      *x_var = fv->em_hi[2];
      var = EM_H3_IMAG;
      *d_x_var = 1.;
      break;

    case MASS_FRACTION:
      *x_var = fv->c[wspec];
      var = MASS_FRACTION;
      *d_x_var = 1.;
      break;
    case MESH_DISPLACEMENT1:
      *x_var = fv->d[0];
      var = MESH_DISPLACEMENT1;
      *d_x_var = 1.;
      break;
    case MESH_DISPLACEMENT2:
      *x_var = fv->d[1];
      var = MESH_DISPLACEMENT2;
      *d_x_var = 1.;
      break;
    case MESH_DISPLACEMENT3:
      *x_var = fv->d[2];
      var = MESH_DISPLACEMENT3;
      *d_x_var = 1.;
      break;
    case SOLID_DISPLACEMENT1:
      *x_var = fv->d_rs[0];
      var = SOLID_DISPLACEMENT1;
      *d_x_var = 1.;
      break;
    case SOLID_DISPLACEMENT2:
      *x_var = fv->d_rs[1];
      var = SOLID_DISPLACEMENT2;
      *d_x_var = 1.;
      break;
    case SOLID_DISPLACEMENT3:
      *x_var = fv->d_rs[2];
      var = SOLID_DISPLACEMENT3;
      *d_x_var = 1.;
      break;
    case SURFACE:
      EH(GOMA_ERROR,"SURFACE variables not defined yet");
      break;
    case PRESSURE:
      *x_var = fv->P;
      var = PRESSURE;
      *d_x_var = 1.;
      break;
    case SHEAR_RATE:
      *x_var = fv->SH;
      var = SHEAR_RATE;
      *d_x_var = 1.;
      break;

   case EXT_VELOCITY:
      *x_var = fv->ext_v;
      var = EXT_VELOCITY;
      *d_x_var = 1.;
      break;

   case EFIELD1:
      *x_var = fv->E_field[0];
      var = EFIELD1;
      *d_x_var = 1.;
      break;

   case EFIELD2:
      *x_var = fv->E_field[1];
      var = EFIELD2;
      *d_x_var = 1.;
      break;
    case EFIELD3:
      *x_var = fv->E_field[2];
      var = EFIELD3;
      *d_x_var = 1.;
      break;
      
    case ENORM:
      *x_var = fv->Enorm;
      var = ENORM;
      *d_x_var = 1.;
      break;

    case CURVATURE:
      *x_var = fv->H;
      var = CURVATURE;
      *d_x_var = 1.;
      break;

    case NORMAL1:
      *x_var = fv->n[0];
      var = NORMAL1;
      *d_x_var = 1;
      break;

    case NORMAL2:
      *x_var = fv->n[1];
      var = NORMAL2;
      *d_x_var = 1;
      break;

    case NORMAL3:
      *x_var = fv->n[2];
      var = NORMAL3;
      *d_x_var = 1;
      break;
      
    case POLYMER_STRESS11:
      *x_var = fv->S[0][0][0];
      var = POLYMER_STRESS11;
      *d_x_var = 1.;
      break;

    case POLYMER_STRESS12:
      *x_var = fv->S[0][0][1];
      var = POLYMER_STRESS12;
      *d_x_var = 1.;
      break;

    case POLYMER_STRESS22:
      *x_var = fv->S[0][1][1];
      var = POLYMER_STRESS22;
      *d_x_var = 1.;
      break;

    case POLYMER_STRESS13:
      *x_var = fv->S[0][0][2];
      var = POLYMER_STRESS13;
      *d_x_var = 1.;
      break;

    case POLYMER_STRESS23:
      *x_var = fv->S[0][1][2];
      var = POLYMER_STRESS23;
      *d_x_var = 1.;
      break;

    case POLYMER_STRESS33:
      *x_var = fv->S[0][2][2];
      var = POLYMER_STRESS33;
      *d_x_var = 1.;
      break;

    case POLYMER_STRESS11_1:
      *x_var = fv->S[1][0][0];
      var = POLYMER_STRESS11_1;
      *d_x_var = 1.;
      break;

    case POLYMER_STRESS12_1:
      *x_var = fv->S[1][0][1];
      var = POLYMER_STRESS12_1;
      *d_x_var = 1.;
      break;

    case POLYMER_STRESS22_1:
      *x_var = fv->S[1][1][1];
      var = POLYMER_STRESS22_1;
      *d_x_var = 1.;
      break;

    case POLYMER_STRESS13_1:
      *x_var = fv->S[1][0][2];
      var = POLYMER_STRESS13_1;
      *d_x_var = 1.;
      break;

    case POLYMER_STRESS23_1:
      *x_var = fv->S[1][1][2];
      var = POLYMER_STRESS23_1;
      *d_x_var = 1.;
      break;

    case POLYMER_STRESS33_1:
      *x_var = fv->S[1][2][2];
      var = POLYMER_STRESS33_1;
      *d_x_var = 1.;
      break;

    case POLYMER_STRESS11_2:
      *x_var = fv->S[2][0][0];
      var = POLYMER_STRESS11_2;
      *d_x_var = 1.;
      break;

    case POLYMER_STRESS12_2:
      *x_var = fv->S[2][0][1];
      var = POLYMER_STRESS12_2;
      *d_x_var = 1.;
      break;

    case POLYMER_STRESS22_2:
      *x_var = fv->S[2][1][1];
      var = POLYMER_STRESS22_2;
      *d_x_var = 1.;
      break;

    case POLYMER_STRESS13_2:
      *x_var = fv->S[2][0][2];
      var = POLYMER_STRESS13_2;
      *d_x_var = 1.;
      break;

    case POLYMER_STRESS23_2:
      *x_var = fv->S[2][1][2];
      var = POLYMER_STRESS23_2;
      *d_x_var = 1.;
      break;

    case POLYMER_STRESS33_2:
      *x_var = fv->S[2][2][2];
      var = POLYMER_STRESS33_2;
      *d_x_var = 1.;
      break;

    case POLYMER_STRESS11_3:
      *x_var = fv->S[3][0][0];
      var = POLYMER_STRESS11_3;
      *d_x_var = 1.;
      break;

    case POLYMER_STRESS12_3:
      *x_var = fv->S[3][0][1];
      var = POLYMER_STRESS12_3;
      *d_x_var = 1.;
      break;

    case POLYMER_STRESS22_3:
      *x_var = fv->S[3][1][1];
      var = POLYMER_STRESS22_3;
      *d_x_var = 1.;
      break;

    case POLYMER_STRESS13_3:
      *x_var = fv->S[3][0][2];
      var = POLYMER_STRESS13_3;
      *d_x_var = 1.;
      break;

    case POLYMER_STRESS23_3:
      *x_var = fv->S[3][1][2];
      var = POLYMER_STRESS23_3;
      *d_x_var = 1.;
      break;

    case POLYMER_STRESS33_3:
      *x_var = fv->S[3][2][2];
      var = POLYMER_STRESS33_3;
      *d_x_var = 1.;
      break;

    case POLYMER_STRESS11_4:
      *x_var = fv->S[4][0][0];
      var = POLYMER_STRESS11_4;
      *d_x_var = 1.;
      break;

    case POLYMER_STRESS12_4:
      *x_var = fv->S[4][0][1];
      var = POLYMER_STRESS12_4;
      *d_x_var = 1.;
      break;

    case POLYMER_STRESS22_4:
      *x_var = fv->S[4][1][1];
      var = POLYMER_STRESS22_4;
      *d_x_var = 1.;
      break;

    case POLYMER_STRESS13_4:
      *x_var = fv->S[4][0][2];
      var = POLYMER_STRESS13_4;
      *d_x_var = 1.;
      break;

    case POLYMER_STRESS23_4:
      *x_var = fv->S[4][1][2];
      var = POLYMER_STRESS23_4;
      *d_x_var = 1.;
      break;

    case POLYMER_STRESS33_4:
      *x_var = fv->S[4][2][2];
      var = POLYMER_STRESS33_4;
      *d_x_var = 1.;
      break;

    case POLYMER_STRESS11_5:
      *x_var = fv->S[5][0][0];
      var = POLYMER_STRESS11_5;
      *d_x_var = 1.;
      break;

    case POLYMER_STRESS12_5:
      *x_var = fv->S[5][0][1];
      var = POLYMER_STRESS12_5;
      *d_x_var = 1.;
      break;

    case POLYMER_STRESS22_5:
      *x_var = fv->S[5][1][1];
      var = POLYMER_STRESS22_5;
      *d_x_var = 1.;
      break;

    case POLYMER_STRESS13_5:
      *x_var = fv->S[5][0][2];
      var = POLYMER_STRESS13_5;
      *d_x_var = 1.;
      break;

    case POLYMER_STRESS23_5:
      *x_var = fv->S[5][1][2];
      var = POLYMER_STRESS23_5;
      *d_x_var = 1.;
      break;

    case POLYMER_STRESS33_5:
      *x_var = fv->S[5][2][2];
      var = POLYMER_STRESS33_5;
      *d_x_var = 1.;
      break;

    case POLYMER_STRESS11_6:
      *x_var = fv->S[6][0][0];
      var = POLYMER_STRESS11_6;
      *d_x_var = 1.;
      break;

    case POLYMER_STRESS12_6:
      *x_var = fv->S[6][0][1];
      var = POLYMER_STRESS12_6;
      *d_x_var = 1.;
      break;

    case POLYMER_STRESS22_6:
      *x_var = fv->S[6][1][1];
      var = POLYMER_STRESS22_6;
      *d_x_var = 1.;
      break;

    case POLYMER_STRESS13_6:
      *x_var = fv->S[6][0][2];
      var = POLYMER_STRESS13_6;
      *d_x_var = 1.;
      break;

    case POLYMER_STRESS23_6:
      *x_var = fv->S[6][1][2];
      var = POLYMER_STRESS23_6;
      *d_x_var = 1.;
      break;

    case POLYMER_STRESS33_6:
      *x_var = fv->S[6][2][2];
      var = POLYMER_STRESS33_6;
      *d_x_var = 1.;
      break;

    case POLYMER_STRESS11_7:
      *x_var = fv->S[7][0][0];
      var = POLYMER_STRESS11_7;
      *d_x_var = 1.;
      break;

    case POLYMER_STRESS12_7:
      *x_var = fv->S[7][0][1];
      var = POLYMER_STRESS12_7;
      *d_x_var = 1.;
      break;

    case POLYMER_STRESS22_7:
      *x_var = fv->S[7][1][1];
      var = POLYMER_STRESS22_7;
      *d_x_var = 1.;
      break;

    case POLYMER_STRESS13_7:
      *x_var = fv->S[7][0][2];
      var = POLYMER_STRESS13_7;
      *d_x_var = 1.;
      break;

    case POLYMER_STRESS23_7:
      *x_var = fv->S[7][1][2];
      var = POLYMER_STRESS23_7;
      *d_x_var = 1.;
      break;

    case POLYMER_STRESS33_7:
      *x_var = fv->S[7][2][2];
      var = POLYMER_STRESS33_7;
      *d_x_var = 1.;
      break;

    case VELOCITY_GRADIENT11:
      *x_var = fv->G[0][0];
      var = VELOCITY_GRADIENT11;
      *d_x_var = 1.;
      break;

    case VELOCITY_GRADIENT12:
      *x_var = fv->G[0][1];
      var = VELOCITY_GRADIENT12;
      *d_x_var = 1.;
      break;

    case VELOCITY_GRADIENT21:
      *x_var = fv->G[1][0];
      var = VELOCITY_GRADIENT21;
      *d_x_var = 1.;
      break;

    case VELOCITY_GRADIENT22:
      *x_var = fv->G[1][1];
      var = VELOCITY_GRADIENT22;
      *d_x_var = 1.;
      break;

    case VELOCITY_GRADIENT13:
      *x_var = fv->G[0][2];
      var = VELOCITY_GRADIENT13;
      *d_x_var = 1.;
      break;

    case VELOCITY_GRADIENT23:
      *x_var = fv->G[1][2];
      var = VELOCITY_GRADIENT23;
      *d_x_var = 1.;
      break;

    case VELOCITY_GRADIENT31:
      *x_var = fv->G[2][0];
      var = VELOCITY_GRADIENT31;
      *d_x_var = 1.;
      break;

    case VELOCITY_GRADIENT32:
      *x_var = fv->G[2][1];
      var = VELOCITY_GRADIENT32;
      *d_x_var = 1.;
      break;

    case VELOCITY_GRADIENT33:
      *x_var = fv->G[2][2];
      var = VELOCITY_GRADIENT33;
      *d_x_var = 1.;
      break;

    case PHASE1:
    case PHASE2:
    case PHASE3:
    case PHASE4:
    case PHASE5:

      b = jvar - PHASE1;
      *x_var = fv->pF[b];
      var = PHASE1 + b;
      *d_x_var = 1.;
      break;

      /* if variable type is mesh position **not** mesh displacement*/
    case MESH_POSITION1:
      *x_var = fv->x[0];
      var = MESH_DISPLACEMENT1;
      *d_x_var = 1.;
      break;
    case MESH_POSITION2:
      *x_var = fv->x[1];
      var = MESH_DISPLACEMENT2;
      *d_x_var = 1.;
      break;
    case MESH_POSITION3:
      *x_var = fv->x[2];
      var = MESH_DISPLACEMENT3;
      *d_x_var = 1.;
      break;
    case SOLID_POSITION1:
      *x_var = fv->x[0];
      var = SOLID_DISPLACEMENT1;
      *d_x_var = 1.;
      break;
    case SOLID_POSITION2:
      *x_var = fv->x[1];
      var = SOLID_DISPLACEMENT2;
      *d_x_var = 1.;
      break;
    case SOLID_POSITION3:
      *x_var = fv->x[2];
      var = SOLID_DISPLACEMENT3;
      *d_x_var = 1.;
      break;
    case POR_LIQ_PRES:
      *x_var = fv->p_liq;
      var = POR_LIQ_PRES;
      *d_x_var = 1.;
      break;
    case POR_GAS_PRES:
      *x_var = fv->p_gas;
      var = POR_GAS_PRES;
      *d_x_var = 1.;
      break;
    case POR_POROSITY:
      *x_var = fv->porosity;
      var = POR_GAS_PRES;
      *d_x_var = 1.;
      break;
     /* adding velocity magnitude, i.e. SPEED  */
    case SPEED:
      for(b=0 ; b<pd->Num_Dim ; b++)	{
          *x_var += SQUARE(fv->v[b]);
          }
      if(pd->CoordinateSystem == SWIRLING || 
         pd->CoordinateSystem == PROJECTED_CARTESIAN ||
         pd->CoordinateSystem == CARTESIAN_2pt5D)
          { *x_var += SQUARE(fv->v[pd->Num_Dim]);  }
      *x_var = sqrt(*x_var);
      var = VELOCITY1;
      *d_x_var = 1./(*x_var);
      for(b=0 ; b<pd->Num_Dim ; b++)	{
          d_vect_var[b] += fv->v[b]*(*d_x_var);
          }
      if(pd->CoordinateSystem == SWIRLING || 
         pd->CoordinateSystem == PROJECTED_CARTESIAN ||
         pd->CoordinateSystem == CARTESIAN_2pt5D)
          { d_vect_var[pd->Num_Dim] += fv->v[pd->Num_Dim]*(*d_x_var);  }
      break;

      /* if variable type is a time derivative */
    case D_VEL1_DT:
      *x_var = fv_dot->v[0];
      var = VELOCITY1;
      *d_x_var = (1. + 2. * tt) / dt;
      break;
    case D_VEL2_DT:
      *x_var = fv_dot->v[1];
      var = VELOCITY2;
      *d_x_var = (1. + 2. * tt) / dt;
      break;
    case D_VEL3_DT:
      *x_var = fv_dot->v[2];
      var = VELOCITY3;
      *d_x_var = (1. + 2. * tt) / dt;
      break;
    case D_T_DT:
      *x_var = fv_dot->T;
      var = TEMPERATURE;
      *d_x_var = (1. + 2. * tt) / dt;
      break;
    case D_Y_DT:
      *x_var = fv_dot->c[wspec];
      var = MASS_FRACTION;
      *d_x_var = (1. + 2. * tt) / dt;
      break;
    case D_X1_DT:
      *x_var = fv_dot->d[0];
      var = MESH_DISPLACEMENT1;
      *d_x_var = (1. + 2. * tt) / dt;
      break;
    case D_X2_DT:
      *x_var = fv_dot->d[1];
      var = MESH_DISPLACEMENT2;
      *d_x_var = (1. + 2. * tt) / dt;
      break;
    case D_X3_DT:
      *x_var = fv_dot->d[2];
      var = MESH_DISPLACEMENT3;
      *d_x_var = (1. + 2. * tt) / dt;
      break;
    case D_S_DT:
      EH(GOMA_ERROR,"SURFACE variables not defined yet");
      break;
    case D_P_DT:
      *x_var = fv_dot->P;
      var = PRESSURE;
      *d_x_var = (1. + 2. * tt) / dt;
      break;
    default:
      EH(GOMA_ERROR, "Illegal option in load_variable");
    } /* end of switch on jvar */

  if (wspec != 0 && var != MASS_FRACTION && var != POR_GAS_PRES) {
    EH(GOMA_ERROR, "Non-zero species number for wrong variable");
  }
  if (var == MASS_FRACTION) var = MAX_VARIABLE_TYPES + wspec;

  return(var);
} /* END of routine load_variable()                                          */
/*****************************************************************************/
/*****************************************************************************/
/*****************************************************************************/

int
bc_eqn_index(int id,               /* local node number                 */
	     int I,                /* processor node number             */
	     int bc_input_id,      /* boundary condition number         */
	     int curr_matID,       /* Current material ID */
	     int kdir,       /* coordinate index for mesh or velocity
			      * - normally this is zero unless a
			      *   bc is a vector condition                 */
	     int *eqn,       /* eqn to which this condition is applied     */
	     int *matID_retn, /* material ID to apply this eqn on           */
	     VARIABLE_DESCRIPTION_STRUCT **vd_retn)
    
    /*************************************************************************
     *
     * bc_eqn_index():
     *
     * Check to see if this BC on this node is applicable
     *     (i.e. no other overriding Dirichlet conditions),
     * Find the global unknown number for applying this condition.
     *
     * NOTE: This must be called after the element basis functions have
     *       been set up.
     *
     * Input
     * -------
     *
     * id = local node number 
     * I  = processor node number
     * bc_input_id = boundary condition number
     * curr_matID = Current material index of the element that we
     *              calling from
     * BC_desc  = description structure for current boundary condition
     * 
     *
     * Output
     * -------
     *  *eqn = Variable type of the equation to which this boundary condition
     *        is applied.
     *  *matID_retn = Material number of the equation to which this
     *                boundary condition is applied.
     *
     * Return
     * --------
     *   This function returns the index in the solution vector of the
     *   equation to which this boundary condition will be applied.
     *   If the boundary condition is not to be applied, this function
     *   return the value of -1.
     *
     *  *matID_retn = returns the material id corresponding to the unknown
     *                on which this boundary condition is applied. Even if
     *                the underyling variable type has a value of -1, this
     *                variable will not be -1.
     *************************************************************************/
{
  int ieqn,  i_calc,  jeqn, bc_node, offset_j;
  int matID, index_eqn, num, node_offset;
  int  i, index;
  NODAL_VARS_STRUCT *nv;
  struct Boundary_Condition *bc = BC_Types + bc_input_id;
  struct BC_descriptions *bc_desc = bc->desc;
  NODE_INFO_STRUCT *node = Nodes[I];
  VARIABLE_DESCRIPTION_STRUCT *vd, *vd2 = NULL;
  nv = node->Nodal_Vars_Info[pg->imtrx];
    
  /*
   *  Find equation number and species number from the BC description
   *  structure
   */
  ieqn = bc_desc->equation;
  matID = curr_matID;
  
  /* need to change equation index for mesh or velocity */
  if (kdir != 0) {
    if      (ieqn == R_MESH1)     ieqn += kdir;
    else if (ieqn == R_MOMENTUM1) ieqn += kdir;
    else if (ieqn == R_SOLID1)    ieqn += kdir;
    else if (ieqn == R_LAGR_MULT1)ieqn += kdir;
<<<<<<< HEAD
    else EH(GOMA_ERROR,"Can't have a rotated vector BC!");
=======
    else if (ieqn == R_EM_H1_REAL)ieqn += kdir;// AMC: These vector bcs are not rotated..
    else if (ieqn == R_EM_H1_IMAG)ieqn += kdir;
    else if (ieqn == R_EM_E1_REAL)ieqn += kdir;
    else if (ieqn == R_EM_E1_IMAG)ieqn += kdir;
    else EH(-1,"Can't have a rotated vector BC!");
>>>>>>> ae709d92
  }

  /*
   *  Find out the offset under non-conflicting conditions
   *  If a boundary condition isn't to be applied under non-
   *  conflicting conditions, it won't be applied under
   *  conflicting conditions. So exit here if bc is not
   *  to be applied. 
   */
  node_offset = find_bc_unk_offset(bc, curr_matID, I, kdir,
				   &matID, &vd);
  if (node_offset < 0) {
    return -1;
  }

  /*
   * check the processor node number, I, against BC_dup_nodes[]
   * to see if this node is at an intersection of side-sets
   *
   * HKM -> the search below seems like a time-waste. In lieu of
   *        that, we could set up an added  bit field in
   *        Node_Info struct or elsewhere where we could store the
   *        results of this search (or just the need to do the
   *        search).
   */
  if (BC_dup_ptr != NULL) {
    bc_node = in_list(I, 0, BC_dup_ptr[pg->imtrx]+1, BC_dup_nodes[pg->imtrx]);
    if (bc_node != -1) {
      /* 
       * current node is in the BC_duplication list.
       * The current boundary condition may have been deleted.
       * If the current boundary condition is a rotated boundary
       * condition, it may have been moved to another coordinate
       * direction.
       */
      i_calc = -1;
      if (ieqn <= LAST_REAL_EQ) {
        i_calc = search_bc_dup_list(bc_input_id, 
                                    BC_dup_list[pg->imtrx][bc_node][node_offset]);

      } else if ((ieqn >= R_MESH_NORMAL) && (ieqn <= R_MESH_TANG2)) {
        /*
         * If it's a rotated boundary condition, the boundary
         * condition could have been moved to another coordinate
         * within check_for_bc_conflicts2D(). Therefore, we need
         * to check all coordinate directions for the presence of the
         * current boundary condition.
         */
        for (jeqn = R_MESH1; jeqn <= R_MESH3; jeqn++) {
          offset_j = get_nodal_unknown_offset(nv, jeqn, matID, 0, &vd2);
          if (offset_j >= 0) {
            i_calc = search_bc_dup_list(bc_input_id, 
                                        BC_dup_list[pg->imtrx][bc_node][offset_j]);
            if (i_calc != -1) {
              node_offset = offset_j;
              ieqn = jeqn;
              vd = vd2;
              break;
            }
          }
        }

      } else if ((ieqn >= R_MOM_NORMAL) && (ieqn <= R_MOM_TANG2)) {
        for (jeqn = R_MOMENTUM1; jeqn <= R_MOMENTUM3; jeqn++) {
          offset_j = get_nodal_unknown_offset(nv, jeqn, matID, 0, &vd2);
          if (offset_j >= 0) {
            i_calc = search_bc_dup_list(bc_input_id, 
                                        BC_dup_list[pg->imtrx][bc_node][offset_j]);
            if (i_calc != -1) {
              node_offset = offset_j;
              ieqn = jeqn;
              vd = vd2;
              break;
            }
          }
        }
      } else if ((ieqn >= R_SOLID_NORMAL) && (ieqn <= R_SOLID_TANG2)) {
        for (jeqn = R_SOLID1; jeqn <= R_SOLID3; jeqn++) {
          offset_j = get_nodal_unknown_offset(nv, jeqn, matID, 0, &vd2);
          if (offset_j >= 0) {
            i_calc = search_bc_dup_list(bc_input_id, 
                                        BC_dup_list[pg->imtrx][bc_node][offset_j]);
            if (i_calc != -1) {
              node_offset = offset_j;
              ieqn = jeqn;
              vd = vd2;
              break;
            }
          }
        }
      } else {
        EH(GOMA_ERROR,"Equation not in list ");
      }

      /*
       * The current boundary condition has been deleted from application
       * at the current node due to a conflict with another boundary
       * condition. Return a -1.
       */
      if (i_calc == -1) {
        return -1;
      }
    }
  }
  /*
   * Not at an intersection:
   *    For boundary conditions which refer to rotated
   *    coordinates, assign an equation number to them
   *    base upon a (normal, tang1, tang2) = ( x, y, z)
   *    mapping.
   */

  if ((ieqn >= R_MESH_NORMAL) && (ieqn <= R_MESH_TANG2)) {
    ieqn = ieqn - R_MESH_NORMAL + R_MESH1;
  }
  if ((ieqn >= R_SOLID_NORMAL) && (ieqn <= R_SOLID_TANG2)) {
    ieqn = ieqn - R_SOLID_NORMAL + R_SOLID1;
  }
  if ((ieqn >= R_MOM_NORMAL) && (ieqn <= R_MOM_TANG2)) {
    ieqn = ieqn - R_MOM_NORMAL + R_MOMENTUM1;
  }

  /*
   * If the regular unknown equation is replaced by a Dirichlet 
   * condition at this node, return -1
   */
  if (node->DBC[pg->imtrx]) {
    if (((int) node->DBC[pg->imtrx][node_offset]) != -1) {
      return -1;
    }
  } 

  /*
   * Set up the return variables
   */
  *matID_retn = matID;
  *eqn = ieqn;
  index_eqn = node->First_Unknown[pg->imtrx] + node_offset;
  
  /*
   * HKM -> we can put this section into  
   *        a subroutine
   */
  if (vd_retn) {
    *vd_retn = NULL;
    num = nv->Num_Var_Desc_Per_Type[ieqn];
    for (i = 0; i < num; i++) {
      index = nv->Var_Type_Index[ieqn][i];
      vd = nv->Var_Desc_List[index];
      if (matID == vd->MatID ||
	  (! (*vd_retn) && vd->MatID == -1)) {
	*vd_retn = vd;
      }
    }
  }

  return index_eqn;
} /* END of routine bc_eqn_index                                             */

int
bc_eqn_index_stress(int id,               /* local node number                 */
	            int I,                /* processor node number             */
	            int bc_input_id,      /* boundary condition number         */
	            int curr_matID,       /* Current material ID */
	            int kdir,             /* coordinate index for stress components */
                    int mode,       /* Stress mode number */
	            int *eqn,       /* eqn to which this condition is applied     */
	            int *matID_retn, /* material ID to apply this eqn on           */
	            VARIABLE_DESCRIPTION_STRUCT **vd_retn)

    /*************************************************************************
     *
     * bc_eqn_index_stress():
     *
     * Check to see if this BC on this node is applicable
     *     (i.e. no other overriding Dirichlet conditions),
     * Find the global unknown number for applying this condition. This is clone
     * of bc_eqn_index repurposed to handle stress equations
     *
     * NOTE: This must be called after the element basis functions have
     *       been set up.
     *
     * Input
     * -------
     *
     * id = local node number
     * I  = processor node number
     * bc_input_id = boundary condition number
     * curr_matID = Current material index of the element that we
     *              calling from
     * BC_desc  = description structure for current boundary condition
     *
     *
     * Output
     * -------
     *  *eqn = Variable type of the equation to which this boundary condition
     *        is applied.
     *  *matID_retn = Material number of the equation to which this
     *                boundary condition is applied.
     *
     * Return
     * --------
     *   This function returns the index in the solution vector of the
     *   equation to which this boundary condition will be applied.
     *   If the boundary condition is not to be applied, this function
     *   return the value of -1.
     *
     *  *matID_retn = returns the material id corresponding to the unknown
     *                on which this boundary condition is applied. Even if
     *                the underyling variable type has a value of -1, this
     *                variable will not be -1.
     *************************************************************************/
{
  int ieqn,  i_calc,  bc_node;
  int matID, index_eqn, num, node_offset;
  int  i, index;
  int ndofs_ieqn;
  NODAL_VARS_STRUCT *nv;
  struct Boundary_Condition *bc = BC_Types + bc_input_id;
  struct BC_descriptions *bc_desc = bc->desc;
  NODE_INFO_STRUCT *node = Nodes[I];
  VARIABLE_DESCRIPTION_STRUCT *vd;
  nv = node->Nodal_Vars_Info[pg->imtrx];

  /*
   *  Find equation number from the BC description
   *  structure
   */
  ieqn = bc_desc->equation;
  /* Sanity check */
  if (ieqn != R_STRESS11) EH(GOMA_ERROR,"You can't be here");

  matID = curr_matID;

  switch (mode) {

    case 0:
      ieqn = R_STRESS11 + kdir;
      break;

    case 1:
      ieqn = R_STRESS11_1 + kdir;
      break;

    case 2:
      ieqn = R_STRESS11_2 + kdir;
      break;

    case 3:
      ieqn = R_STRESS11_3 + kdir;
      break;


    case 4:
      ieqn = R_STRESS11_4 + kdir;
      break;

    case 5:
      ieqn = R_STRESS11_5 + kdir;
      break;

    case 6:
      ieqn = R_STRESS11_6 + kdir;
      break;

    case 7:
      ieqn = R_STRESS11_7 + kdir;
      break;

    default:
      EH(GOMA_ERROR,"Maximum 8 modes allowed here!");
      break;
  }


  /*
   * If the equation has zero degrees of freedom at this node
   * return. Otherwise, get the number of variable description
   * structures with this variable type. Don't count more
   * than one species unknown per material at this point.
   */
  if ((ndofs_ieqn = get_nv_ndofs_modMF(nv, ieqn)) <= 0) {
    return -1;
  }


  /*
   *  Find out the offset under non-conflicting conditions
   *  If a boundary condition isn't to be applied under non-
   *  conflicting conditions, it won't be applied under
   *  conflicting conditions. So exit here if bc is not
   *  to be applied.
   */
  node_offset = get_nodal_unknown_offset(nv, ieqn, matID, 0, &vd);
  if (node_offset < 0) {
    return -1;
  }

  /*
   * check the processor node number, I, against BC_dup_nodes[]
   * to see if this node is at an intersection of side-sets
   *
   * HKM -> the search below seems like a time-waste. In lieu of
   *        that, we could set up an added  bit field in
   *        Node_Info struct or elsewhere where we could store the
   *        results of this search (or just the need to do the
   *        search).
   */
  bc_node = in_list(I, 0, BC_dup_ptr[pg->imtrx]+1, BC_dup_nodes[pg->imtrx]);
  if (bc_node != -1) {
    /*
     * current node is in the BC_duplication list.
     * The current boundary condition may have been deleted.
     * If the current boundary condition is a rotated boundary
     * condition, it may have been moved to another coordinate
     * direction.
     */
    i_calc = -1;
    if (ieqn <= LAST_REAL_EQ) {
      i_calc = search_bc_dup_list(bc_input_id,
				  BC_dup_list[pg->imtrx][bc_node][node_offset]);
    } else {
      EH(GOMA_ERROR,"Equation not in list ");
    }

    /*
     * The current boundary condition has been deleted from application
     * at the current node due to a conflict with another boundary
     * condition. Return a -1.
     */
    if (i_calc == -1) {
      return -1;
    }
  }

  /*
   * If the regular unknown equation is replaced by a Dirichlet
   * condition at this node, return -1
   */
  if (node->DBC[pg->imtrx]) {
    if (((int) node->DBC[pg->imtrx][node_offset]) != -1) {
      return -1;
    }
  }

  /*
   * Set up the return variables
   */
  *matID_retn = matID;
  *eqn = ieqn;
  index_eqn = node->First_Unknown[pg->imtrx] + node_offset;

  /*
   * HKM -> we can put this section into
   *        a subroutine
   */
  if (vd_retn) {
    *vd_retn = NULL;
    num = nv->Num_Var_Desc_Per_Type[ieqn];
    for (i = 0; i < num; i++) {
      index = nv->Var_Type_Index[ieqn][i];
      vd = nv->Var_Desc_List[index];
      if (matID == vd->MatID ||
	  (! (*vd_retn) && vd->MatID == -1)) {
	*vd_retn = vd;
      }
    }
  }

  return index_eqn;
} /* END of routine bc_eqn_index_stress                                      */
/*****************************************************************************/
/*****************************************************************************/
/*****************************************************************************/


int
evaluate_time_func(const double current_time,
		   double *f_time,      /* computed time function */
		   const int bc_input_id)
    
     /************************************************************************
      *
      * Function which multiplies a time function by previously
      * loaded GD conditions.
      ************************************************************************/
{
  double time = current_time;
  int time_function;
  /* Check if max time was specified and reset time if greater than max time */
  if (BC_Types[bc_input_id].BC_Data_Int[4] == GD_TIME_MAX) {
    if (time > BC_Types[bc_input_id].BC_Data_Float[2]) {
      time = BC_Types[bc_input_id].BC_Data_Float[2];
    }
  }

  /* Check if max time was specified  and reset time if so */
  if (BC_Types[bc_input_id].BC_Data_Int[3] == GD_TIME_MAX) {
    if (time > BC_Types[bc_input_id].BC_Data_Float[2]) {
      time = BC_Types[bc_input_id].BC_Data_Float[2];
    }
  }
  
  /* ---- Find variable number and species number */
  time_function = BC_Types[bc_input_id].BC_Data_Int[2];
  
  /* Now compute time function */
  
  switch(time_function)
    {
    case(GD_TIME_LIN):  /* c0 +c1*t */
      
	*f_time = BC_Types[bc_input_id].BC_Data_Float[0]
	    + BC_Types[bc_input_id].BC_Data_Float[1] * time;
      
      break;
      
    case(GD_TIME_EXP):  /* exp(c0 +c1*t) */
      
	*f_time = exp(BC_Types[bc_input_id].BC_Data_Float[0]
		      + BC_Types[bc_input_id].BC_Data_Float[1] * time);
      
      break;
                  
    case(GD_TIME_SIN):  /* sin(c0 +c1*t) */
      
	*f_time = sin(BC_Types[bc_input_id].BC_Data_Float[0]
		      + BC_Types[bc_input_id].BC_Data_Float[1] * time);
      
      break;
    case (GD_TIME_TABLE):
      {
	double slope, _time[1];
	_time[0] = time;
	*f_time = interpolate_table(BC_Types[bc_input_id].table,
                                    _time, &slope, NULL);
      }
      break;
    default:
      return(-1);
    }
  
  return(0);
} /* END of routine evaluate_time_function                                   */
/*****************************************************************************/

void
apply_table_bc( double *func,
		    double d_func[MAX_VARIABLE_TYPES+MAX_CONC],
		    struct Boundary_Condition *BC_Type,
		    double time_value )
{
  /* 
        Compute the difference between the current value of the 
	field in question and its value obtained by interpolating
	a table of data points.  The abscissa of the table data is
	restricted to one of the three coordinates.  Return the
	the difference and its sensitivity.

	Author : Thomas A. Baer, Org 9111
	Date   : July 16, 1998

    Parameters:
        func = pointer to double that carries back the residual value
	d_func = array of sensitivities of residual wrt to all variables.
	BC_Type = pointer to Boundary Condition structure, i.e. &(BC_Types[bc_input_id]

   */

  int var, basis;
  double slope, interp_val,x_table[2];
  double dfunc_dx[3];

  if(af->Assemble_LSA_Mass_Matrix)
    return;

  basis = BC_Type->table->t_index[0];

  /*  Setup Dummy variable to pass array to interpolation function */
  if( basis != -1 )
    x_table[0] = fv->x[basis];
  else
    x_table[0] = time_value;

  if (BC_Type->table->interp_method == BIQUADRATIC
      || BC_Type->table->interp_method == BILINEAR)
      {
      x_table[1] = fv->x[BC_Type->table->t_index[1]];
      }

  interp_val = interpolate_table( BC_Type->table, x_table, &slope, dfunc_dx );
  interp_val *= BC_Type->table->yscale;
  slope *= BC_Type->table->yscale;
  
  var = BC_Type->table->f_index ;

  switch ( var ) 
    {
    case VELOCITY1:
      *func = fv->v[0] - interp_val;
      d_func[var] = 1.0;
      break;
    case VELOCITY2:
      *func = fv->v[1] - interp_val;
      d_func[var] = 1.0;
      break;
    case VELOCITY3:
      *func = fv->v[2] - interp_val;
      d_func[var] = 1.0;
      break;
    case TEMPERATURE:
      *func = fv->T - interp_val;
      d_func[var] = 1.0;
      break;
    case MESH_DISPLACEMENT1:
      *func = fv->d[0] - interp_val;
      d_func[var] = 1.0;
      break;
    case MESH_DISPLACEMENT2:
      *func = fv->d[1] - interp_val;
      d_func[var] = 1.0;
      break;
    case MESH_DISPLACEMENT3:
      *func = fv->d[2] - interp_val;
      d_func[var] = 1.0;
      break;
    case MESH_POSITION1:
      *func = fv->x[0] - interp_val;
      d_func[MESH_DISPLACEMENT1] = 1.0;
      break;
    case MESH_POSITION2:
      *func = fv->x[1] - interp_val;
      d_func[MESH_DISPLACEMENT2] = 1.0;
      break;
    case MESH_POSITION3:
      *func = fv->x[2] - interp_val;
      d_func[MESH_DISPLACEMENT3] = 1.0;
      break;
    case MASS_FRACTION:
      *func = fv->c[BC_Type->species_eq] - interp_val;
      d_func[MAX_VARIABLE_TYPES + BC_Type->species_eq] = 1.0;
      break;
    case PRESSURE:
      *func = fv->P - interp_val;
      d_func[var] = 1.0;
      break;
    case POLYMER_STRESS11:
      *func = fv->S[0][0][0] - interp_val;
      d_func[var] = 1.0;
      break;
    case POLYMER_STRESS12:
      *func = fv->S[0][0][1] - interp_val;
      d_func[var] = 1.0;
      break;
    case POLYMER_STRESS22:
      *func = fv->S[0][1][1] - interp_val;
      d_func[var] = 1.0;
      break;
    case POLYMER_STRESS13:
      *func = fv->S[0][0][2] - interp_val;
      d_func[var] = 1.0;
      break;
    case POLYMER_STRESS23:
      *func = fv->S[0][1][2] - interp_val;
      d_func[var] = 1.0;
      break;
    case POLYMER_STRESS33:
      *func = fv->S[0][2][2] - interp_val;
      d_func[var] = 1.0;
      break;
    case POLYMER_STRESS11_1:
      *func = fv->S[1][0][0] - interp_val;
      d_func[var] = 1.0;
      break;
    case POLYMER_STRESS12_1:
      *func = fv->S[1][0][1] - interp_val;
      d_func[var] = 1.0;
      break;
    case POLYMER_STRESS22_1:
      *func = fv->S[1][1][1] - interp_val;
      d_func[var] = 1.0;
      break;
    case POLYMER_STRESS13_1:
      *func = fv->S[1][0][2] - interp_val;
      d_func[var] = 1.0;
      break;
    case POLYMER_STRESS23_1:
      *func = fv->S[1][1][2] - interp_val;
      d_func[var] = 1.0;
      break;
    case POLYMER_STRESS33_1:
      *func = fv->S[1][2][2] - interp_val;
      d_func[var] = 1.0;
      break;
    case POLYMER_STRESS11_2:
      *func = fv->S[2][0][0] - interp_val;
      d_func[var] = 1.0;
      break;
    case POLYMER_STRESS12_2:
      *func = fv->S[2][0][1] - interp_val;
      d_func[var] = 1.0;
      break;
    case POLYMER_STRESS22_2:
      *func = fv->S[2][1][1] - interp_val;
      d_func[var] = 1.0;
      break;
    case POLYMER_STRESS13_2:
      *func = fv->S[2][0][2] - interp_val;
      d_func[var] = 1.0;
      break;
    case POLYMER_STRESS23_2:
      *func = fv->S[2][1][2] - interp_val;
      d_func[var] = 1.0;
      break;
    case POLYMER_STRESS33_2:
      *func = fv->S[2][2][2] - interp_val;
      d_func[var] = 1.0;
      break;
    case POLYMER_STRESS11_3:
      *func = fv->S[3][0][0] - interp_val;
      d_func[var] = 1.0;
      break;
    case POLYMER_STRESS12_3:
      *func = fv->S[3][0][1] - interp_val;
      d_func[var] = 1.0;
      break;
    case POLYMER_STRESS22_3:
      *func = fv->S[3][1][1] - interp_val;
      d_func[var] = 1.0;
      break;
    case POLYMER_STRESS13_3:
      *func = fv->S[3][0][2] - interp_val;
      d_func[var] = 1.0;
      break;
    case POLYMER_STRESS23_3:
      *func = fv->S[3][1][2] - interp_val;
      d_func[var] = 1.0;
      break;
    case POLYMER_STRESS33_3:
      *func = fv->S[3][2][2] - interp_val;
      d_func[var] = 1.0;
      break;
    case POLYMER_STRESS11_4:
      *func = fv->S[4][0][0] - interp_val;
      d_func[var] = 1.0;
      break;
    case POLYMER_STRESS12_4:
      *func = fv->S[4][0][1] - interp_val;
      d_func[var] = 1.0;
      break;
    case POLYMER_STRESS22_4:
      *func = fv->S[4][1][1] - interp_val;
      d_func[var] = 1.0;
      break;
    case POLYMER_STRESS13_4:
      *func = fv->S[4][0][2] - interp_val;
      d_func[var] = 1.0;
      break;
    case POLYMER_STRESS23_4:
      *func = fv->S[4][1][2] - interp_val;
      d_func[var] = 1.0;
      break;
    case POLYMER_STRESS33_4:
      *func = fv->S[4][2][2] - interp_val;
      d_func[var] = 1.0;
      break;
    case POLYMER_STRESS11_5:
      *func = fv->S[5][0][0] - interp_val;
      d_func[var] = 1.0;
      break;
    case POLYMER_STRESS12_5:
      *func = fv->S[5][0][1] - interp_val;
      d_func[var] = 1.0;
      break;
    case POLYMER_STRESS22_5:
      *func = fv->S[5][1][1] - interp_val;
      d_func[var] = 1.0;
      break;
    case POLYMER_STRESS13_5:
      *func = fv->S[5][0][2] - interp_val;
      d_func[var] = 1.0;
      break;
    case POLYMER_STRESS23_5:
      *func = fv->S[5][1][2] - interp_val;
      d_func[var] = 1.0;
      break;
    case POLYMER_STRESS33_5:
      *func = fv->S[5][2][2] - interp_val;
      d_func[var] = 1.0;
      break;
    case POLYMER_STRESS11_6:
      *func = fv->S[6][0][0] - interp_val;
      d_func[var] = 1.0;
      break;
    case POLYMER_STRESS12_6:
      *func = fv->S[6][0][1] - interp_val;
      d_func[var] = 1.0;
      break;
    case POLYMER_STRESS22_6:
      *func = fv->S[6][1][1] - interp_val;
      d_func[var] = 1.0;
      break;
    case POLYMER_STRESS13_6:
      *func = fv->S[6][0][2] - interp_val;
      d_func[var] = 1.0;
      break;
    case POLYMER_STRESS23_6:
      *func = fv->S[6][1][2] - interp_val;
      d_func[var] = 1.0;
      break;
    case POLYMER_STRESS33_6:
      *func = fv->S[6][2][2] - interp_val;
      d_func[var] = 1.0;
      break;
    case POLYMER_STRESS11_7:
      *func = fv->S[7][0][0] - interp_val;
      d_func[var] = 1.0;
      break;
    case POLYMER_STRESS12_7:
      *func = fv->S[7][0][1] - interp_val;
      d_func[var] = 1.0;
      break;
    case POLYMER_STRESS22_7:
      *func = fv->S[7][1][1] - interp_val;
      d_func[var] = 1.0;
      break;
    case POLYMER_STRESS13_7:
      *func = fv->S[7][0][2] - interp_val;
      d_func[var] = 1.0;
      break;
    case POLYMER_STRESS23_7:
      *func = fv->S[7][1][2] - interp_val;
      d_func[var] = 1.0;
      break;
    case POLYMER_STRESS33_7:
      *func = fv->S[7][2][2] - interp_val;
      d_func[var] = 1.0;
      break;

    default:
      EH(GOMA_ERROR,"Variable not yet implemented in TABLE_BC");
      break;
      
    }

  /* And, at the last, we account for the dependence of the interpolation
   * on the basis coordinate
   */

  if (BC_Type->table->interp_method == BIQUADRATIC
              || BC_Type->table->interp_method == BILINEAR)
      {
                      d_func[R_MESH1 + BC_Type->table->t_index[0]]
                      -= dfunc_dx[0]*BC_Type->BC_Data_Float[0];
                      d_func[R_MESH1 + BC_Type->table->t_index[1]]
                      -= dfunc_dx[1]*BC_Type->BC_Data_Float[0];
      }
  else
      {
      if(  basis != -1 && pd->e[pg->imtrx][R_MESH1 + basis] )
         {
                      d_func[R_MESH1 + basis ] -= slope;
         }
      }
}
/*****************************************************************************/
/*****************************************************************************/
/*****************************************************************************/<|MERGE_RESOLUTION|>--- conflicted
+++ resolved
@@ -20,15 +20,8 @@
 
 /* Standard include files */
  
-<<<<<<< HEAD
 #include <math.h>
-=======
 #include "rf_fem_const.h"
-#ifdef HAVE_CONFIG_H
-#include <config.h>
-#endif
-
->>>>>>> ae709d92
 #include <stdio.h>
 #include <string.h>
 
@@ -3379,15 +3372,10 @@
     else if (ieqn == R_MOMENTUM1) ieqn += kdir;
     else if (ieqn == R_SOLID1)    ieqn += kdir;
     else if (ieqn == R_LAGR_MULT1)ieqn += kdir;
-<<<<<<< HEAD
-    else EH(GOMA_ERROR,"Can't have a rotated vector BC!");
-=======
     else if (ieqn == R_EM_H1_REAL)ieqn += kdir;// AMC: These vector bcs are not rotated..
     else if (ieqn == R_EM_H1_IMAG)ieqn += kdir;
     else if (ieqn == R_EM_E1_REAL)ieqn += kdir;
     else if (ieqn == R_EM_E1_IMAG)ieqn += kdir;
-    else EH(-1,"Can't have a rotated vector BC!");
->>>>>>> ae709d92
   }
 
   /*
