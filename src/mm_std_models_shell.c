/************************************************************************ *
* Goma - Multiphysics finite element software                             *
* Sandia National Laboratories                                            *
*                                                                         *
* Copyright (c) 2022 Sandia Corporation.                                  *
*                                                                         *
* Under the terms of Contract DE-AC04-94AL85000 with Sandia Corporation,  *
* the U.S. Government retains certain rights in this software.            *
*                                                                         *
* This software is distributed under the GNU General Public License.      *
\************************************************************************/

/*
 *$Id: mm_std_models_shell.c,v 5.31 2010-07-30 20:48:38 prschun Exp $
 */

#include <math.h>
#include <stdio.h>
#include <string.h>

/* GOMA include files */

#include "bc_colloc.h"
#include "el_elm.h"
#include "mm_as.h"
#include "mm_as_structs.h"
#include "mm_eh.h"
#include "mm_mp.h"
#include "mm_mp_const.h"
#include "mm_mp_structs.h"
#include "mm_shell_util.h"
#include "rf_bc_const.h"
#include "rf_fem_const.h"
#include "shell_tfmp_util.h"
#include "std.h"

#define GOMA_MM_STD_MODELS_SHELL_C
#include "mm_std_models_shell.h"

/*********** R O U T I N E S   I N   T H I S   F I L E ************************
 *
 *       NAME            TYPE            CALLED_BY
 *    ------------             ---------               --------------
 * .....
 *
 ******************************************************************************/
/*
 * This file contains most implemented models for material properties and equation sources
 * for SHELL material types.  It is an exact analogy for mm_std_models.c for continuum.
 ******************************************************************************/

/*****************************************************************************/
<<<<<<< HEAD
double height_function_model(double *H_U,
                             double *dH_U_dtime,
                             double *H_L,
                             double *dH_L_dtime,
                             double dH_U_dX[DIM],
                             double dH_L_dX[DIM],
                             double *dH_U_dp,
                             double *dH_U_ddh,
                             double time,    /* present time value           */
                             double delta_t) /* present time step             */
=======
double
height_function_model (double *H_U,
                       double *dH_U_dtime,
                       double *H_L,
                       double *dH_L_dtime,
                       double dH_U_dX[DIM],
                       double dH_L_dX[DIM],
		       double *dH_U_dp, 
		       double *dH_U_ddh,
		       double time,          /* present time value           */
		       double delta_t)      /* present time step             */
>>>>>>> 7830986f

/******************************************************************************
 *
 *  A function which computes the height at the current time and the rate-of-change of
 *  height.  This model is used for the lubrication capability
 *
 *  P. Randall Schunk (March 2009, Somewhere over Texas)
 *
 *
 ******************************************************************************/

{
  double H = 0.;
  double H_dot, H_init, H_delta, H_low, x_0, Length, r;
  double R, origin[3], dir_angle[3], t, axis_pt[3], dist, cos_denom;

  dH_L_dX[0] = 0.0;
  dH_L_dX[1] = 0.0;
  dH_L_dX[2] = 0.0;

  if (pd->TimeIntegration == STEADY)
    time = 0.;

  if (mp->HeightUFunctionModel == CONSTANT_SPEED) {
    H_dot = mp->u_heightU_function_constants[0];
    H_init = mp->u_heightU_function_constants[1];
    *H_U = H_dot * time + H_init;

    /* add on external field height if there is one. The scale factor will be the third user const*/
    if (mp->heightU_ext_field_index >= 0)
      *H_U += mp->u_heightU_function_constants[2] * fv->external_field[mp->heightU_ext_field_index];

    *dH_U_dtime = H_dot;
    dH_U_dX[0] = dH_U_dX[1] = dH_U_dX[2] = 0.;
    *dH_U_dp = 0.;
    *dH_U_ddh = 0.0;
  }

  else if (mp->HeightUFunctionModel == EXTERNAL_FIELD) {
    /* Note that this isthe same model as CONSTANT_SPEED, but allows for more generality on input */
    H_dot = mp->u_heightU_function_constants[0];
    H_init = mp->u_heightU_function_constants[1];
    *H_U = H_dot * time + H_init;

    *H_U += mp->u_heightU_function_constants[2] * fv->external_field[mp->heightU_ext_field_index];

    *dH_U_dtime = H_dot;
    dH_U_dX[0] = dH_U_dX[1] = dH_U_dX[2] = 0.;
    *dH_U_dp = 0.;
    *dH_U_ddh = 0.0;
  }

  else if (mp->HeightUFunctionModel == CONSTANT_SPEED_DEFORM) {
    double E_mod, L_0, Pext;
    H_dot = mp->u_heightU_function_constants[0];
    H_init = mp->u_heightU_function_constants[1];
    E_mod = mp->u_heightU_function_constants[2];
    L_0 = mp->u_heightU_function_constants[3];
    Pext = mp->u_heightU_function_constants[4];

    *H_U = H_dot * time + H_init + (fv->lubp - Pext) / (E_mod / L_0);
    // Right now this isn't complete because we need an augmenting condition
    // to give us a fv_dot->lubp kicker.
    *dH_U_dtime = H_dot + fv_dot->lubp / (E_mod / L_0);
    *dH_U_dp = 1. / (E_mod / L_0);
    *dH_U_ddh = 0.0;
    dH_U_dX[0] = dH_U_dX[1] = dH_U_dX[2] = 0.;
  } else if (mp->HeightUFunctionModel == CONSTANT_SPEED_MELT) {
    H_dot = mp->u_heightU_function_constants[0];
    H_init = mp->u_heightU_function_constants[1];

    *H_U = H_dot * time + H_init + fv->sh_dh; // 0.01*fv->external_field[0];

    // PRS: I'll leave this in here for now
    // because this is where you would add
    // a volume expansion effect upon phase change.
    // otherwise it is 0.*fv_dot->sh_dh

    *dH_U_dtime = H_dot - 0. * fv_dot->sh_dh;
    *dH_U_dp = 0.;
    *dH_U_ddh = 1.0;
    dH_U_dX[0] = dH_U_dX[1] = dH_U_dX[2] = 0.;

    if (*H_U <= 0.00001 * H_init) {
      *H_U = 0.00001 * H_init;
    }

  } else if (mp->HeightUFunctionModel == ROLL_ON) {
    Length = mp->u_heightU_function_constants[4];
    H_dot = mp->u_heightU_function_constants[3];
    H_delta = mp->u_heightU_function_constants[2];
    x_0 = mp->u_heightU_function_constants[0];
    H_low = mp->u_heightU_function_constants[1];

    *H_U = (H_dot * time + H_delta) * ((fv->x[0] - x_0) / Length) + H_low;

    /* add on external field height if there is one. The scale factor will be the third user const*/
    if (mp->heightU_ext_field_index >= 0)
      *H_U += mp->u_heightU_function_constants[5] * fv->external_field[mp->heightU_ext_field_index];

    *dH_U_dtime = H_dot * (fv->x[0] - x_0) / Length;
    dH_U_dX[0] = (H_dot * time + H_delta) / Length;
    dH_U_dX[1] = 0.;
    dH_U_dX[2] = 0.;
    *dH_U_dp = 0.;
    *dH_U_ddh = 0.0;

  } else if (mp->HeightUFunctionModel == ROLL_ON_MELT) {
    Length = mp->u_heightU_function_constants[4];
    H_dot = mp->u_heightU_function_constants[3];
    H_delta = mp->u_heightU_function_constants[2];
    x_0 = mp->u_heightU_function_constants[0];
    H_low = mp->u_heightU_function_constants[1];

    *H_U = (H_dot * time + H_delta) * ((fv->x[0] - x_0) / Length) + H_low + fv->sh_dh;
    *dH_U_dtime = H_dot * (fv->x[0] - x_0) / Length;
    dH_U_dX[0] = (H_dot * time + H_delta) / Length;
    dH_U_dX[1] = 0.;
    dH_U_dX[2] = 0.;
    *dH_U_dp = 0.;
    *dH_U_ddh = 1.0;

  } else if (mp->HeightUFunctionModel == ROLL) {
    R = mp->u_heightU_function_constants[0];
    /*  origin and direction of rotation axis	*/
    origin[0] = mp->u_heightU_function_constants[1];
    origin[1] = mp->u_heightU_function_constants[2];
    origin[2] = mp->u_heightU_function_constants[3];
    dir_angle[0] = mp->u_heightU_function_constants[4];
    dir_angle[1] = mp->u_heightU_function_constants[5];
    dir_angle[2] = mp->u_heightU_function_constants[6];
    H_dot = mp->u_heightU_function_constants[7];
    origin[2] += H_dot * time;
    *dH_U_dp = 0.;
    *dH_U_ddh = 0.0;

    /*  find intersection of axis with normal plane - i.e., locate point on
            axis that intersects plane normal to axis that contains local point. */

    cos_denom = (SQUARE(dir_angle[0]) + SQUARE(dir_angle[1]) + SQUARE(dir_angle[2]));
    t = (dir_angle[0] * (fv->x[0] - origin[0]) + dir_angle[1] * (fv->x[1] - origin[1]) +
         dir_angle[2] * (fv->x[2] - origin[2])) /
        cos_denom;
    axis_pt[0] = origin[0] + dir_angle[0] * t;
    axis_pt[1] = origin[1] + dir_angle[1] * t;
    axis_pt[2] = origin[2] + dir_angle[2] * t;

    /*  compute radial direction	*/

    dist = sqrt(SQUARE(fv->x[0] - axis_pt[0]) + SQUARE(fv->x[1] - axis_pt[1]));
    if (dist > R) {
      *H_U = R;
      dH_U_dX[0] = dH_U_dX[1] = dH_U_dX[2] = 0.0;
    } else {
      *H_U = axis_pt[2] - fv->x[2] - sqrt(SQUARE(R) - SQUARE(dist));
      *dH_U_dtime = 0.; /* finish later  */
      dH_U_dX[0] = ((fv->x[0] - axis_pt[0]) * (1. - SQUARE(dir_angle[0]) / cos_denom) +
                    (fv->x[1] - axis_pt[1]) * (-dir_angle[0] * dir_angle[1] / cos_denom) +
                    (fv->x[2] - axis_pt[2]) * (-dir_angle[0] * dir_angle[2] / cos_denom)) /
                   sqrt(SQUARE(R) - SQUARE(dist));
      dH_U_dX[1] = ((fv->x[0] - axis_pt[0]) * (-dir_angle[1] * dir_angle[0] / cos_denom) +
                    (fv->x[1] - axis_pt[1]) * (1. - SQUARE(dir_angle[1]) / cos_denom) +
                    (fv->x[2] - axis_pt[2]) * (-dir_angle[1] * dir_angle[2] / cos_denom)) /
                   sqrt(SQUARE(R) - SQUARE(dist));

      dH_U_dX[2] = -1. + ((fv->x[0] - axis_pt[0]) * (-dir_angle[2] * dir_angle[0] / cos_denom) +
                          (fv->x[1] - axis_pt[1]) * (-dir_angle[2] * dir_angle[1] / cos_denom) +
                          (fv->x[2] - axis_pt[2]) * (-SQUARE(dir_angle[2]) / cos_denom)) /
                             sqrt(SQUARE(R) - SQUARE(dist));
    }
  }

  else if (mp->HeightUFunctionModel == CAP_SQUEEZE) {
    H_dot = mp->u_heightU_function_constants[0];
    H_low = mp->u_heightU_function_constants[1];
    R = mp->u_heightU_function_constants[2];
    dbl x_0 = mp->u_heightU_function_constants[3];
    dbl z_0 = mp->u_heightU_function_constants[4];

    *H_U = H_dot * time + H_low + R -
           sqrt(R * R - (fv->x[0] - x_0) * (fv->x[0] - x_0) - (fv->x[2] - z_0) * (fv->x[2] - z_0));
    *dH_U_dtime = H_dot;
    dH_U_dX[0] = (fv->x[0] - x_0) / sqrt(R * R - (fv->x[0] - x_0) * (fv->x[0] - x_0) -
                                         (fv->x[2] - z_0) * (fv->x[2] - z_0));
    dH_U_dX[1] = 0.;

    dH_U_dX[2] = (fv->x[2] - z_0) / sqrt(R * R - (fv->x[0] - x_0) * (fv->x[0] - x_0) -
                                         (fv->x[2] - z_0) * (fv->x[2] - z_0));
    *dH_U_ddh = 0.0;
  }

  else if ((mp->HeightUFunctionModel == FLAT_GRAD_FLAT) ||
           (mp->HeightUFunctionModel == FLAT_GRAD_FLAT_MELT)) {

    // Read in parameters
    dbl x1 = mp->u_heightU_function_constants[0];
    dbl h1 = mp->u_heightU_function_constants[1];
    dbl x2 = mp->u_heightU_function_constants[2];
    dbl h2 = mp->u_heightU_function_constants[3];
    dbl p = mp->u_heightU_function_constants[4];
    dbl x = fv->x[0];

    // Shortcuts
    dbl pp = pow(p, 2);
    dbl xx = pow(x, 2);
    dbl xx1 = pow(x1, 2);
    dbl xx2 = pow(x2, 2);

    // Define factors
    dbl n = (h2 - h1) / (x2 - x1);
    dbl f = h1 + n * (x - x1);
    dbl z1 = 0.5 + atan(p * (x - x1)) / PI;
    dbl z2 = 0.5 + atan(p * (x - x2)) / PI;
    dbl z1_x = p / (PI * (pp * xx - 2 * pp * x1 * x + pp * xx1 + 1));
    dbl z2_x = p / (PI * (pp * xx - 2 * pp * x2 * x + pp * xx2 + 1));

    // Assemble
    *H_U = (1 - z1) * h1 + z1 * (1 - z2) * f + z2 * h2;
    dH_U_dX[0] = -h1 * z1_x + z1_x * (1 - z2) * f - z1 * z2_x * f + z1 * (1 - z2) * n + z2_x * h2;
    dH_U_dX[1] = 0.0;
    dH_U_dX[2] = 0.0;
    *dH_U_dtime = 0.0;
    *dH_U_dp = 0.0;
    *dH_U_ddh = 0.0;

    // Add in any melting
    if (mp->HeightUFunctionModel == FLAT_GRAD_FLAT_MELT) {
      *H_U += fv->sh_dh;
    }

  }

  else if (mp->HeightUFunctionModel == POLY_TIME) {

    // Define variables and initialize
    int i;
    dbl np;
    *H_U = *dH_U_dtime = *dH_U_dp = *dH_U_ddh = 0.0;
    dH_U_dX[0] = dH_U_dX[1] = dH_U_dX[2] = 0.0;

    // Read in parameters
    np = mp->len_u_heightU_function_constants;

    // Assemble
    *H_U = mp->u_heightU_function_constants[0];
    for (i = 1; i < np; i++) {
      *H_U += mp->u_heightU_function_constants[i] * pow(time, i);
      *dH_U_dtime += mp->u_heightU_function_constants[i] * pow(time, i - 1) * i;
    }

  }

  else if (mp->HeightUFunctionModel == JOURNAL) {

    // Define variables and initialize
    dbl C, ecc;
    dbl x, y;
    dbl Ri, theta;
    *H_U = *dH_U_dtime = *dH_U_dp = *dH_U_ddh = 0.0;
    dH_U_dX[0] = dH_U_dX[1] = dH_U_dX[2] = 0.0;

    // Read in parameters
    C = mp->u_heightU_function_constants[0];
    ecc = mp->u_heightU_function_constants[1];

    // Read in current point
    x = fv->x[0];
    y = fv->x[1];

    // Calculate cylinder radius
    Ri = sqrt(x * x + y * y);

    // Calculate angle
    if (x > 0) {
      theta = acos(y / Ri);
    } else {
      theta = 2 * PI - acos(y / Ri);
    }

    // Calculate height and slopes
    *H_U = C * (1 + ecc * y / Ri);
    dH_U_dX[0] = -C * ecc / Ri * sin(theta) * cos(theta);
    dH_U_dX[1] = +C * ecc / Ri * sin(theta) * sin(theta);

  } else if (mp->HeightUFunctionModel == CIRCLE_MELT) {
    x_0 = mp->u_heightU_function_constants[0];
    r = mp->u_heightU_function_constants[1];
    H_low = mp->u_heightU_function_constants[2];

    Length = fv->x[0] - x_0;
    if (Length > 0.95 * r)
      GOMA_EH(GOMA_ERROR, "Problem in calculating height function model CIRCLE_MELT");

    *H_U = H_low + r - sqrt(r * r - Length * Length) + fv->sh_dh;
    *dH_U_dtime = Length / sqrt(r * r - Length * Length);
    *dH_U_dtime = 0.0;
    dH_U_dX[1] = 0.;
    dH_U_dX[2] = 0.;
    *dH_U_dp = 0.;
    *dH_U_ddh = 1.0;
  } else if (mp->HeightUFunctionModel == TABLE) {
    struct Data_Table *table_local;
    table_local = MP_Tables[mp->heightU_function_constants_tableid];

    if (!strcmp(table_local->t_name[0], "LINEAR_TIME")) {
      dbl time_local[1];
      time_local[0] = time;

      *H_U = interpolate_table(table_local, time_local, dH_U_dtime, NULL);
      dH_U_dX[0] = dH_U_dX[1] = dH_U_dX[2] = 0.0;
    }
  } else if (mp->HeightUFunctionModel == ROLLER) {
    // implement for bar elements in 2d space for now
    double hmin = mp->u_heightU_function_constants[0];
    double r = mp->u_heightU_function_constants[1];
    double xc = mp->u_heightU_function_constants[2];
    double external_field_multiplier = mp->u_heightU_function_constants[3];
    double x = fv->x[0];

    // we're all efv Sherman! It's likely that gap thickness
    // should be defined radially for this problem
    if (external_field_multiplier == 1.0) {
      *H_U = 0.0;
    } else {
      *H_U = hmin + r - sqrt(SQUARE(r) - SQUARE(x - xc));
    }

    /* add on external field height if there is one. The scale factor will be the fourth user
     * const*/
    if (mp->heightU_ext_field_index >= 0) {
      *H_U += mp->u_heightU_function_constants[3] * fv->external_field[mp->heightU_ext_field_index];
      if (*H_U < 0.0) {
        GOMA_WH(-1, "read in a negative external field in height_function_model()");
      }
    }
    if (external_field_multiplier == 1.0) {
      dH_U_dX[0] = 0.0;
    } else {
      dH_U_dX[0] = (x - xc) / sqrt(SQUARE(r) - SQUARE(x - xc));
    }
    // dH_U_DX[0] = dH_ds for my_normal == primitive_s
    // so handle the external field gradients
    if (mp->heightU_ext_field_index >= 0) {

      // load ds_dcsi, that is det_J here
      double det_J;
      double d_det_J_dmeshkj[DIM][MDE];
      memset(d_det_J_dmeshkj, 0.0, sizeof(double) * DIM * MDE);
      detJ_2d_bar(&det_J, d_det_J_dmeshkj);

      int i;
      double dHext_ds, dHext_dcsi;
      dHext_ds = 0.0;
      dHext_dcsi = 0.0;

      // assume that the height field has the same dof as displacement
      for (i = 0; i < ei[pg->imtrx]->dof[MESH_DISPLACEMENT1]; i++) {
        dHext_dcsi += mp->u_heightU_function_constants[3] *
                      *evp->external_field[mp->heightU_ext_field_index][i] *
                      bf[MESH_DISPLACEMENT1]->dphidxi[i][0];
      }

      dHext_ds = dHext_dcsi / det_J;
      dH_U_dX[0] += dHext_ds;
    } // end handling of the external field gradients
    dH_U_dX[1] = 0.0;
    dH_U_dX[2] = 0.0;

  } else {
    GOMA_EH(GOMA_ERROR, "Not a supported height-function model");
  }

  if (mp->HeightLFunctionModel == CONSTANT_SPEED) {
    H_dot = mp->u_heightL_function_constants[0];
    H_init = mp->u_heightL_function_constants[1];

    *H_L = H_dot * time + H_init;

    /* add on external field height if there is one. The scale factor will be the third user const*/
    if (mp->heightL_ext_field_index >= 0) {
      *H_L += mp->u_heightL_function_constants[2] * fv->external_field[mp->heightL_ext_field_index];
    }

    *dH_L_dtime = H_dot;
    dH_L_dX[0] = dH_L_dX[1] = dH_L_dX[2] = 0.;
  } else if (mp->HeightLFunctionModel == EXTERNAL_FIELD) {
    H_dot = mp->u_heightL_function_constants[0];
    H_init = mp->u_heightL_function_constants[1];

    *H_L = H_dot * time + H_init;

    /* add on external field height if there is one. The scale factor will be the third user const*/
    *H_L += mp->u_heightL_function_constants[2] * fv->external_field[mp->heightL_ext_field_index];
    *dH_L_dtime = H_dot;
    dH_L_dX[0] = dH_L_dX[1] = dH_L_dX[2] = 0.;
  } else if (mp->HeightLFunctionModel == ROLL_ON) {
    Length = mp->u_heightL_function_constants[4];
    H_dot = mp->u_heightL_function_constants[3];
    H_delta = mp->u_heightL_function_constants[2];
    x_0 = mp->u_heightL_function_constants[0];
    H_low = mp->u_heightL_function_constants[1];

    *H_L = (H_dot * time + H_delta) * ((fv->x[0] - x_0) / Length) + H_low;
    *dH_L_dtime = H_dot * (fv->x[0] - x_0) / Length;
    dH_L_dX[0] = (H_dot * time + H_delta) / Length;
    dH_L_dX[1] = 0.;
    dH_U_dX[2] = 0.;
  } else if (mp->HeightLFunctionModel == ROLL) {
    R = mp->u_heightL_function_constants[0];
    /*  origin and direction of rotation axis	*/
    origin[0] = mp->u_heightL_function_constants[1];
    origin[1] = mp->u_heightL_function_constants[2];
    origin[2] = mp->u_heightL_function_constants[3];
    dir_angle[0] = mp->u_heightL_function_constants[4];
    dir_angle[1] = mp->u_heightL_function_constants[5];
    dir_angle[2] = mp->u_heightL_function_constants[6];
    H_dot = mp->u_heightL_function_constants[7];
    origin[2] += H_dot * time;

    /*  find intersection of axis with normal plane - i.e., locate point on
            axis that intersects plane normal to axis that contains local point. */

    cos_denom = (SQUARE(dir_angle[0]) + SQUARE(dir_angle[1]) + SQUARE(dir_angle[2]));
    t = (dir_angle[0] * (fv->x[0] - origin[0]) + dir_angle[1] * (fv->x[1] - origin[1]) +
         dir_angle[2] * (fv->x[2] - origin[2])) /
        cos_denom;
    axis_pt[0] = origin[0] + dir_angle[0] * t;
    axis_pt[1] = origin[1] + dir_angle[1] * t;
    axis_pt[2] = origin[2] + dir_angle[2] * t;

    /*  compute radial direction	*/

    dist = sqrt(SQUARE(fv->x[0] - axis_pt[0]) + SQUARE(fv->x[1] - axis_pt[1]));
    if (dist > R)
      GOMA_EH(GOMA_ERROR, "point outside of roll");
    if (dist > R) {
      *H_L = -R;
      dH_L_dX[0] = dH_L_dX[1] = dH_L_dX[2] = 0.0;
    } else {
      *H_L = axis_pt[2] - fv->x[2] + sqrt(SQUARE(R) - SQUARE(dist));
      *dH_L_dtime = 0.; /* finish later  */
      dH_L_dX[0] = -((fv->x[0] - axis_pt[0]) * (1. - SQUARE(dir_angle[0]) / cos_denom) +
                     (fv->x[1] - axis_pt[1]) * (-dir_angle[0] * dir_angle[1] / cos_denom) +
                     (fv->x[2] - axis_pt[2]) * (-dir_angle[0] * dir_angle[2] / cos_denom)) /
                   sqrt(SQUARE(R) - SQUARE(dist));
      dH_L_dX[1] = -((fv->x[0] - axis_pt[0]) * (-dir_angle[1] * dir_angle[0] / cos_denom) +
                     (fv->x[1] - axis_pt[1]) * (1. - SQUARE(dir_angle[1]) / cos_denom) +
                     (fv->x[2] - axis_pt[2]) * (-dir_angle[1] * dir_angle[2] / cos_denom)) /
                   sqrt(SQUARE(R) - SQUARE(dist));
      dH_L_dX[2] = -1. - ((fv->x[0] - axis_pt[0]) * (-dir_angle[2] * dir_angle[0] / cos_denom) +
                          (fv->x[1] - axis_pt[1]) * (-dir_angle[2] * dir_angle[1] / cos_denom) +
                          (fv->x[2] - axis_pt[2]) * (-SQUARE(dir_angle[2]) / cos_denom)) /
                             sqrt(SQUARE(R) - SQUARE(dist));
    }
  } else if (mp->HeightLFunctionModel == TABLE) {
    struct Data_Table *table_local;
    table_local = MP_Tables[mp->heightL_function_constants_tableid];
    if (!strcmp(table_local->t_name[0], "LOWER_DISTANCE")) {
      /*
       * The LOWER_DISTANCE model looks at the lower velocity function to determine
       * how far the surface has traveled throughout the run.  It then
       * translates that into a position shift in the x direction.  This actual
       * function is a table look-up that has a lower height function model as a
       * function of distance.  However, that distance is shifted by the motion
       * of the lower surface.
       *
       * AUTHOR:    Scott A. Roberts, 1514
       * DATE:      May 2, 2012
       * LOCATION:  Somewhere over the US
       */

      // Calculate amount that the lower surface has shifted.
      int i;
      double np = 0, time_scale = 0, tn, disp = 0.0;
      if (mp->VeloLFunctionModel == SLIDER_POLY_TIME) {
        np = mp->len_u_veloL_function_constants;
        time_scale = mp->u_veloL_function_constants[0];
        tn = time_scale * time;
        for (i = 1; i < np; i++) {
          disp += mp->u_veloL_function_constants[i] / i * pow(tn, i);
        }
      } else {
        GOMA_EH(GOMA_ERROR, "To use LOWER_DISTANCE for Lower Height Function Model, "
                            "SLIDER_POLY_TIME must be used for the Lower Velocity Function.");
      }

      // Get height from table lookup
      double var1[1], slope;
      var1[0] = fv->x[0] - disp;
      *H_L = interpolate_table(table_local, var1, &slope, NULL);

      // Calculate spatial derivatives
      dH_L_dX[0] = -slope;
      dH_L_dX[1] = 0.0;
      dH_L_dX[2] = 0.0;

      // Calculate time derivative
      double H2;
      tn = time_scale * time * 1.0001;
      for (i = 1; i < np; i++) {
        disp += mp->u_veloL_function_constants[i] / i * pow(tn, i);
      }
      var1[0] = fv->x[0] - disp;
      H2 = interpolate_table(table_local, var1, &slope, NULL);
      *dH_L_dtime = (H2 - *H_L) / (time_scale * time * 0.0001);

    } else {
      GOMA_EH(GOMA_ERROR, "Lower Height Function does not know how to handle this type of TABLE.");
    }
  } else {
    GOMA_EH(GOMA_ERROR, "Not a supported height-function model");
  }

  H = *H_U - *H_L;
  return (H);
}

/*****************************************************************************/
double velocity_function_model(double veloU[DIM],
                               double veloL[DIM],
                               double time,    /* present time value           */
                               double delta_t) /* present time step             */

/******************************************************************************
 *
 *  A function which computes the height at the current time and the rate-of-change of
 *  height.  This model is used for the lubrication capability
 *
 *  P. Randall Schunk (March 2009, Somewhere over Texas)
 *
 *
 ******************************************************************************/

{
  double speed;
  double H_dot, hgt;
  double R, origin[3], dir_angle[3], t, axis_pt[3], rad_dir[3], dist;
  double omega, cos_denom, v_dir[3];

  if (mp->VeloUFunctionModel == CONSTANT) {
    veloU[0] = mp->veloU[0];
    veloU[1] = mp->veloU[1];
    veloU[2] = mp->veloU[2];
  } else if (mp->VeloUFunctionModel == LINEAR_TIME) {
    veloU[0] = mp->u_veloU_function_constants[0] + mp->u_veloU_function_constants[3] * time;
    veloU[1] = mp->u_veloU_function_constants[1] + mp->u_veloU_function_constants[4] * time;
    veloU[2] = 0.;
  } else if (mp->VeloUFunctionModel == ROLL) {
    if (mp->HeightUFunctionModel == ROLL) {
      R = mp->u_heightU_function_constants[0];
      /*  origin and direction of rotation axis	*/
      origin[0] = mp->u_heightU_function_constants[1];
      origin[1] = mp->u_heightU_function_constants[2];
      origin[2] = mp->u_heightU_function_constants[3];
      dir_angle[0] = mp->u_heightU_function_constants[4];
      dir_angle[1] = mp->u_heightU_function_constants[5];
      dir_angle[2] = mp->u_heightU_function_constants[6];
      H_dot = mp->u_heightU_function_constants[7];
      origin[2] += H_dot * time;

      /*  find intersection of axis with normal plane - i.e., locate point on
              axis that intersects plane normal to axis that contains local point. */

      cos_denom = (SQUARE(dir_angle[0]) + SQUARE(dir_angle[1]) + SQUARE(dir_angle[2]));
      t = (dir_angle[0] * (fv->x[0] - origin[0]) + dir_angle[1] * (fv->x[1] - origin[1]) +
           dir_angle[2] * (-origin[2])) /
          cos_denom;
      axis_pt[0] = origin[0] + dir_angle[0] * t;
      axis_pt[1] = origin[1] + dir_angle[1] * t;
      axis_pt[2] = origin[2] + dir_angle[2] * t;

      /*  compute radial direction	*/

      dist = sqrt(SQUARE(fv->x[0] - axis_pt[0]) + SQUARE(fv->x[1] - axis_pt[1]));
      if (dist > R) {
        veloU[0] = 0.0;
        veloU[1] = 0.0;
        veloU[2] = 0.0;
      } else {
        hgt = axis_pt[2] - sqrt(SQUARE(R) - SQUARE(dist));
        t = (dir_angle[0] * (fv->x[0] - origin[0]) + dir_angle[1] * (fv->x[1] - origin[1]) +
             dir_angle[2] * (hgt - origin[2])) /
            cos_denom;
        axis_pt[0] = origin[0] + dir_angle[0] * t;
        axis_pt[1] = origin[1] + dir_angle[1] * t;
        axis_pt[2] = origin[2] + dir_angle[2] * t;

        /*  compute radius and radial direction	*/

        rad_dir[0] = (fv->x[0] - axis_pt[0]) / R;
        rad_dir[1] = (fv->x[1] - axis_pt[1]) / R;
        rad_dir[2] = (hgt - axis_pt[2]) / R;

        /* compute velocity direction as perpendicular to both axis and radial
                direction.  Positive direction is determined by right hand rule */

        v_dir[0] = dir_angle[1] * rad_dir[2] - dir_angle[2] * rad_dir[1];
        v_dir[1] = dir_angle[2] * rad_dir[0] - dir_angle[0] * rad_dir[2];
        v_dir[2] = dir_angle[0] * rad_dir[1] - dir_angle[1] * rad_dir[0];

        omega = mp->u_veloU_function_constants[0];
        veloU[0] = omega * R * v_dir[0];
        veloU[1] = omega * R * v_dir[1];
        veloU[2] = omega * R * v_dir[2];
      }
    } else {
      GOMA_WH(-1, "VelocityU and HeightU ROLL functions don't match.");
    }
  } else if (mp->VeloUFunctionModel == TANGENTIAL_ROTATE) {
    dbl n[DIM], v[DIM], t1[DIM], t2[DIM];
    dbl vel1, vel2, t1mag, t2mag;
    int i, j;
    /* dbl H; */
    dbl H_U, H_L, dH_U_dtime, dH_L_dtime, dH_U_dp, dH_U_ddh;
    dbl dH_U_dX[DIM], dH_L_dX[DIM];
    dbl thetax, thetay;
    dbl n2[DIM] = {0.0};
    dbl R[DIM][DIM];

    /* Import material parameters */
    for (i = 0; i < DIM; i++)
      v[i] = mp->u_veloU_function_constants[i];
    for (i = 0; i < DIM; i++)
      n[i] = fv->snormal[i];
    vel1 = mp->u_veloU_function_constants[3];
    vel2 = mp->u_veloU_function_constants[4];

    /* Rotate normal vector according to height function model slope */
    /* NOTE:  This functionality is not quite complete yet.  I'm
     * only confidient that it works when the shell is oriented with
     * the normal pointing in the z or -z direction, i.e. the shell
     * is the x-y plane.  Will have to see if it works in other
     * situations.  Regardless, if dH_U_dX is zero, this function will work
     * in any situation.  If you need dH_U_dX on a curved surface
     * we really need to think about what dH_U_dX really means. --SAR */

    /* H = height_function_model(&H_U, &dH_U_dtime, &H_L, &dH_L_dtime, dH_U_dX, dH_L_dX, &dH_U_dp,
     * &dH_U_ddh, time, delta_t); */

    height_function_model(&H_U, &dH_U_dtime, &H_L, &dH_L_dtime, dH_U_dX, dH_L_dX, &dH_U_dp,
                          &dH_U_ddh, time, delta_t);
    thetax = atan(dH_U_dX[1]);
    thetay = -atan(dH_U_dX[0]);
    R[0][0] = cos(thetay);
    R[0][1] = 0.0;
    R[0][2] = sin(thetay);
    R[1][0] = sin(thetax) * sin(thetay);
    R[1][1] = cos(thetax);
    R[1][2] = -sin(thetax) * cos(thetay);
    R[2][0] = -cos(thetax) * sin(thetay);
    R[2][1] = sin(thetax);
    R[2][2] = cos(thetax) * cos(thetay);
    for (i = 0; i < DIM; i++) {
      for (j = 0; j < DIM; j++) {
        n2[i] += R[i][j] * n[j];
      }
    }
    for (i = 0; i < DIM; i++)
      n[i] = n2[i];

    /* Calculate first tangent vector */
    t1[0] = n[1] * v[2] - n[2] * v[1];
    t1[1] = n[2] * v[0] - n[0] * v[2];
    t1[2] = n[0] * v[1] - n[1] * v[0];
    t1mag = sqrt(pow(t1[0], 2) + pow(t1[1], 2) + pow(t1[2], 2));
    for (i = 0; i < DIM; i++)
      t1[i] = t1[i] / t1mag;

    /* Calculate second tangent vector */
    t2[0] = n[1] * t1[2] - n[2] * t1[1];
    t2[1] = n[2] * t1[0] - n[0] * t1[2];
    t2[2] = n[0] * t1[1] - n[1] * t1[0];
    t2mag = sqrt(pow(t2[0], 2) + pow(t2[1], 2) + pow(t2[2], 2));
    for (i = 0; i < DIM; i++)
      t2[i] = t2[i] / t2mag;

    /* Calculate velocity components */
    for (i = 0; i < DIM; i++)
      veloU[i] = t1[i] * vel1 + t2[i] * vel2;
  } else {
    GOMA_EH(GOMA_ERROR, "Not a supported velocity-function model");
  }

  if (mp->VeloLFunctionModel == CONSTANT) {
    veloL[0] = mp->veloL[0];
    veloL[1] = mp->veloL[1];
    veloL[2] = mp->veloL[2];
  } else if (mp->VeloLFunctionModel == LINEAR_TIME) {
    veloL[0] = mp->u_veloL_function_constants[0] + mp->u_veloL_function_constants[3] * time;
    veloL[1] = mp->u_veloL_function_constants[1] + mp->u_veloL_function_constants[4] * time;
    veloL[2] = 0.;
  } else if (mp->VeloLFunctionModel == USER) {
    GOMA_EH(GOMA_ERROR,
            "USER is no longer a supported lower velocity-function model (see SLIDER_POLY_TIME).");
  } else if (mp->VeloLFunctionModel == SLIDER_POLY_TIME) {
    // Define variables and initialize
    int i;
    dbl np, time_scale, tn;

    // Read in parameters
    np = mp->len_u_veloL_function_constants;
    time_scale = mp->u_veloL_function_constants[0];
    tn = time_scale * time;

    // Assemble Note: This model assumes X-direction ONLY!!!!!!
    veloL[0] = mp->u_veloL_function_constants[1];
    for (i = 2; i < np; i++) {
      veloL[0] += mp->u_veloL_function_constants[i] * pow(tn, i - 1);
    }

    veloL[1] = 0.;
    veloL[2] = 0.;
  } else if (mp->VeloLFunctionModel == ROLL) {
    if (mp->HeightLFunctionModel == ROLL) {
      R = mp->u_heightL_function_constants[0];
      /*  origin and direction of rotation axis	*/
      origin[0] = mp->u_heightL_function_constants[1];
      origin[1] = mp->u_heightL_function_constants[2];
      origin[2] = mp->u_heightL_function_constants[3];
      dir_angle[0] = mp->u_heightL_function_constants[4];
      dir_angle[1] = mp->u_heightL_function_constants[5];
      dir_angle[2] = mp->u_heightL_function_constants[6];
      H_dot = mp->u_heightL_function_constants[7];
      origin[2] += H_dot * time;

      /*  find intersection of axis with normal plane - i.e., locate point on
              axis that intersects plane normal to axis that contains local point. */

      cos_denom = (SQUARE(dir_angle[0]) + SQUARE(dir_angle[1]) + SQUARE(dir_angle[2]));
      t = (dir_angle[0] * (fv->x[0] - origin[0]) + dir_angle[1] * (fv->x[1] - origin[1]) +
           dir_angle[2] * (-origin[2])) /
          cos_denom;
      axis_pt[0] = origin[0] + dir_angle[0] * t;
      axis_pt[1] = origin[1] + dir_angle[1] * t;
      axis_pt[2] = origin[2] + dir_angle[2] * t;

      /*  compute radial direction	*/

      dist = sqrt(SQUARE(fv->x[0] - axis_pt[0]) + SQUARE(fv->x[1] - axis_pt[1]));
      if (dist > R) {
        veloL[0] = 0.0;
        veloL[1] = 0.0;
        veloL[2] = 0.0;
      } else {
        hgt = axis_pt[2] + sqrt(SQUARE(R) - SQUARE(dist));
        t = (dir_angle[0] * (fv->x[0] - origin[0]) + dir_angle[1] * (fv->x[1] - origin[1]) +
             dir_angle[2] * (hgt - origin[2])) /
            cos_denom;
        axis_pt[0] = origin[0] + dir_angle[0] * t;
        axis_pt[1] = origin[1] + dir_angle[1] * t;
        axis_pt[2] = origin[2] + dir_angle[2] * t;

        /*  compute radius and radial direction	*/

        rad_dir[0] = (fv->x[0] - axis_pt[0]) / R;
        rad_dir[1] = (fv->x[1] - axis_pt[1]) / R;
        rad_dir[2] = (hgt - axis_pt[2]) / R;

        /* compute velocity direction as perpendicular to both axis and radial
                direction.  Positive direction is determined by right hand rule */

        v_dir[0] = dir_angle[1] * rad_dir[2] - dir_angle[2] * rad_dir[1];
        v_dir[1] = dir_angle[2] * rad_dir[0] - dir_angle[0] * rad_dir[2];
        v_dir[2] = dir_angle[0] * rad_dir[1] - dir_angle[1] * rad_dir[0];

        omega = mp->u_veloL_function_constants[0];
        veloL[0] = omega * R * v_dir[0];
        veloL[1] = omega * R * v_dir[1];
        veloL[2] = omega * R * v_dir[2];
      }
    } else {
      GOMA_WH(-1, "VelocityL and HeightL ROLL functions don't match.");
    }
  } else if (mp->VeloLFunctionModel == TANGENTIAL_ROTATE) {
    dbl n[DIM], v[DIM], t1[DIM], t2[DIM];
    dbl vel1, vel2, t1mag, t2mag;
    int i, j;
    /* dbl H; */
    dbl H_U, H_L, dH_U_dtime, dH_L_dtime, dH_U_dp, dH_U_ddh;
    dbl dH_U_dX[DIM], dH_L_dX[DIM];
    dbl thetax, thetay;
    dbl n2[DIM] = {0.0};
    dbl R[DIM][DIM];

    /* Import material parameters */
    for (i = 0; i < DIM; i++)
      v[i] = mp->u_veloL_function_constants[i];
    for (i = 0; i < DIM; i++)
      n[i] = fv->snormal[i];
    vel1 = mp->u_veloL_function_constants[3];
    vel2 = mp->u_veloL_function_constants[4];

    /* Rotate normal vector according to height function model slope */
    /* NOTE:  This functionality is not quite complete yet.  I'm
     * only confidient that it works when the shell is oriented with
     * the normal pointing in the z or -z direction, i.e. the shell
     * is the x-y plane.  Will have to see if it works in other
     * situations.  Regardless, if dH_L_dX is zero, this function will work
     * in any situation.  If you need dH_L_dX on a curved surface
     * we really need to think about what dH_L_dX really means. --SAR */

    /* H = height_function_model(&H_U, &dH_U_dtime, &H_L, &dH_L_dtime, dH_U_dX, dH_L_dX, &dH_U_dp,
     * &dH_U_ddh, time, delta_t); */

    height_function_model(&H_U, &dH_U_dtime, &H_L, &dH_L_dtime, dH_U_dX, dH_L_dX, &dH_U_dp,
                          &dH_U_ddh, time, delta_t);
    thetax = atan(dH_L_dX[1]);
    thetay = -atan(dH_L_dX[0]);
    R[0][0] = cos(thetay);
    R[0][1] = 0.0;
    R[0][2] = sin(thetay);
    R[1][0] = sin(thetax) * sin(thetay);
    R[1][1] = cos(thetax);
    R[1][2] = -sin(thetax) * cos(thetay);
    R[2][0] = -cos(thetax) * sin(thetay);
    R[2][1] = sin(thetax);
    R[2][2] = cos(thetax) * cos(thetay);
    for (i = 0; i < DIM; i++) {
      for (j = 0; j < DIM; j++) {
        n2[i] += R[i][j] * n[j];
      }
    }
    for (i = 0; i < DIM; i++)
      n[i] = n2[i];

    /* Calculate first tangent vector */
    t1[0] = n[1] * v[2] - n[2] * v[1];
    t1[1] = n[2] * v[0] - n[0] * v[2];
    t1[2] = n[0] * v[1] - n[1] * v[0];
    t1mag = sqrt(pow(t1[0], 2) + pow(t1[1], 2) + pow(t1[2], 2));
    for (i = 0; i < DIM; i++)
      t1[i] = t1[i] / t1mag;

    /* Calculate second tangent vector */
    t2[0] = n[1] * t1[2] - n[2] * t1[1];
    t2[1] = n[2] * t1[0] - n[0] * t1[2];
    t2[2] = n[0] * t1[1] - n[1] * t1[0];
    t2mag = sqrt(pow(t2[0], 2) + pow(t2[1], 2) + pow(t2[2], 2));
    for (i = 0; i < DIM; i++)
      t2[i] = t2[i] / t2mag;

    /* Calculate velocity components */
    for (i = 0; i < DIM; i++)
      veloL[i] = t1[i] * vel1 + t2[i] * vel2;
  } else {
    GOMA_EH(GOMA_ERROR, "Not a supported velocity-function model");
  }

  /* Note that this is the relative velocity of the upper and lower surfaces */
  speed = sqrt(pow((veloU[0] - veloL[0]), 2) + pow((veloU[1] - veloL[1]), 2) +
               pow((veloU[2] - veloL[2]), 2));

  return (speed);
}

/*****************************************************************************/
double
film_evaporation_model(double C,             /* Suspension concentration */
                       double *dEvapRate_dC, /* Sensitivity of evap rate w.r.t. concentration */
                       double H,             /* Film thickness */
                       double *dEvapRate_dH) /* Sensitivity of evap rate w.r.t. film thickness */
/******************************************************************************
 *
 *  A function which computes the rate of evaporation of solvent inside thin film
 *  This model is used for the lubrication capability
 *
 *  Kris Tjiptowidjojo (January 25 2010)
 *
 *
 ******************************************************************************/

{
  double EvapRate = 0.0;
  double nexp;
  double E_0;
  double CMax;

  double H_star = 0.0;
  double F;
  double width;
  double alpha;
  double step_func = 1.0;
  double dstep_func_dH = 0.0;

  if (mp->FilmEvapModel == CONSTANT) {
    EvapRate = mp->FilmEvap;
    *dEvapRate_dC = 0.;
  }

  else if (mp->FilmEvapModel == CONC_POWER) {
    E_0 = mp->u_FilmEvap_function_constants[0];
    nexp = mp->u_FilmEvap_function_constants[1];
    CMax = mp->u_FilmEvap_function_constants[2];

    /*   Implement a cutoff concentration that caps the evaporation
         Here I have chosen a cutoff value 1% below maximum packing. However,
         this may be too low and I will have to adjust it.
    */

    if (C > 0.0 && C < 0.95 * CMax) {
      EvapRate = E_0 * pow(1.0 - C / CMax, nexp);

      *dEvapRate_dC = -nexp * (E_0 / CMax) * pow(1.0 - C / CMax, nexp - 1.);
    }

    else if (C <= 0.) {
      EvapRate = 0.0;
      *dEvapRate_dC = 0.0;
    }

    else if (C >= 0.95 * CMax) {

      if (C < 0.999 * CMax) {
        EvapRate = E_0 * pow(1.0 - C / CMax, nexp);
      } else {
        EvapRate = 0.0;
      }

      /*       *dEvapRate_dC = -nexp * (E_0/CMax) * pow(1.0 - 0.95, nexp - 1.); */
      *dEvapRate_dC = 0.0;
    }

  } else {
    GOMA_EH(GOMA_ERROR, "Not a supported film evaporation model");
  }

  /* Pre-multiply the evaporation function with heaviside function
     so that the evaporation dies off at H = H_star */

  if (mp->DisjPressModel == TWO_TERM) {
    H_star = mp->u_DisjPress_function_constants[3];
  } else if ((mp->DisjPressModel == TWO_TERM_EXT_CA) || (mp->DisjPressModel == ONE_TERM)) {
    H_star = mp->u_DisjPress_function_constants[2];
  }

  width = 0.2 * H_star;
  alpha = 0.5 * width;

  F = H - (H_star + alpha);

  if (alpha != 0.) {

    if (F < (-1. * alpha)) {
      step_func = 0.0;
      dstep_func_dH = 0.0;
    } else if (F > alpha) {
      step_func = 1.0;
      dstep_func_dH = 0.0;
    } else {
      step_func = 0.5 * (1. + F / alpha + sin(M_PIE * F / alpha) / M_PIE);
      dstep_func_dH = 0.5 * (1. / alpha + cos(M_PIE * F / alpha) / alpha);
    }
  }

  *dEvapRate_dH = EvapRate * dstep_func_dH;
  *dEvapRate_dC *= step_func;
  EvapRate *= step_func;

  return (EvapRate);
}

/*****************************************************************************/
double
disjoining_pressure_model(double H,                   /* Film thickness or interfacial separation */
                          double grad_H[DIM],         /* Film slope */
                          double grad_DisjPress[DIM], /* Disjoining pressure gradient */
                          double dgrad_DisjPress_dH1[DIM][MDE], /* Sensitivity of disjoining
                                                                   pressure w.r.t. film thickness */
                          double dgrad_DisjPress_dH2[DIM][MDE]) /* Second derivative of disjoining
                                                                   pressure w.r.t. film thickness */
/******************************************************************************
 *
 *  A function which computes disjoining pressure inside thin film
 *  This model is used for the lubrication capability
 *
 *  Kris Tjiptowidjojo (January 26 2010)
 *
 *
 ******************************************************************************/

{
  int i, j;
  double DisjPress = 0.0;
  double grad_II_H[DIM];
  double angle;
  double grad_angle[DIM];
  double B = 0;
  double dB_dangle = 0;
  double f = 0;
  double df_dH = 0, d2f_dH2 = 0;
  double nexp;
  double mexp;
  double H_star;
  double factor;

  Inn(grad_H, grad_II_H);

  memset(grad_angle, 0.0, sizeof(double) * DIM);

  memset(grad_DisjPress, 0.0, sizeof(double) * DIM);
  memset(dgrad_DisjPress_dH1, 0.0, sizeof(double) * DIM * MDE);
  memset(dgrad_DisjPress_dH2, 0.0, sizeof(double) * DIM * MDE);

  /************** CALCULATE DISJOINING PRESSURE AND ITS SENSITIVITIES **************/

  if (mp->DisjPressModel == CONSTANT) {
    B = 0.0;
    f = 0.0;
    DisjPress = mp->DisjPress;
    dB_dangle = 0.0;
    df_dH = 0.0;
    d2f_dH2 = 0.0;
  }

  else if (mp->DisjPressModel == TWO_TERM) {
    angle = mp->u_DisjPress_function_constants[0];
    nexp = mp->u_DisjPress_function_constants[1];
    mexp = mp->u_DisjPress_function_constants[2];
    H_star = mp->u_DisjPress_function_constants[3];
    factor = mp->u_DisjPress_function_constants[4];

    B = (mp->surface_tension / H_star) * (nexp - 1.) * (mexp - 1.) *
        (1. - cos(angle * M_PIE / 180.)) / (factor * (nexp - 1.) - (mexp - 1.));

    f = pow(H_star / H, nexp) - factor * pow(H_star / H, mexp);

    DisjPress = B * f;

    dB_dangle = (mp->surface_tension / H_star) * (nexp - 1.) * (mexp - 1.) *
                sin(angle * M_PIE / 180.) * (M_PIE / 180.) / (factor * (nexp - 1.) - (mexp - 1.));

    df_dH = -nexp * pow(H_star, nexp) / pow(H, nexp + 1.) +
            factor * mexp * pow(H_star, mexp) / pow(H, mexp + 1.);

    d2f_dH2 = nexp * (nexp + 1.) * pow(H_star, nexp) / pow(H, nexp + 2.) -
              factor * mexp * (mexp + 1.) * pow(H_star, mexp) / pow(H, mexp + 2.);

  }

  else if (mp->DisjPressModel == TWO_TERM_EXT_CA) {
    if (!(efv->ev)) {
      GOMA_EH(GOMA_ERROR,
              "Model TWO_TERM_EXT_CA requires contact angle input from external file !");
    }

    angle = fv->external_field[0];

    Inn(fv->grad_ext_field[0], grad_angle);

    nexp = mp->u_DisjPress_function_constants[0];
    mexp = mp->u_DisjPress_function_constants[1];
    H_star = mp->u_DisjPress_function_constants[2];
    factor = mp->u_DisjPress_function_constants[3];

    B = (mp->surface_tension / H_star) * (nexp - 1.) * (mexp - 1.) *
        (1. - cos(angle * M_PIE / 180.)) / (factor * (nexp - 1.) - (mexp - 1.));

    f = pow(H_star / H, nexp) - factor * pow(H_star / H, mexp);

    DisjPress = B * f;

    dB_dangle = (mp->surface_tension / H_star) * (nexp - 1.) * (mexp - 1.) *
                sin(angle * M_PIE / 180.) * (M_PIE / 180.) / (factor * (nexp - 1.) - (mexp - 1.));

    df_dH = -nexp * pow(H_star, nexp) / pow(H, nexp + 1.) +
            factor * mexp * pow(H_star, mexp) / pow(H, mexp + 1.);

    d2f_dH2 = nexp * (nexp + 1.) * pow(H_star, nexp) / pow(H, nexp + 2.) -
              factor * mexp * (mexp + 1.) * pow(H_star, mexp) / pow(H, mexp + 2.);

  }

  else if (mp->DisjPressModel == ONE_TERM) {
    B = mp->u_DisjPress_function_constants[0];
    nexp = mp->u_DisjPress_function_constants[1];
    H_star = mp->u_DisjPress_function_constants[2];

    f = pow(H_star / H, nexp);

    DisjPress = B * f;

    dB_dangle = 0.0;

    df_dH = -nexp * pow(H_star, nexp) / pow(H, nexp + 1.);

    d2f_dH2 = nexp * (nexp + 1.) * pow(H_star, nexp) / pow(H, nexp + 2.);
  }

  else {
    GOMA_EH(GOMA_ERROR, "Not a supported disjoining pressure model");
  }

  /************** CALCULATE DISJOINING PRESSURE GRADIENT AND ITS SENSITIVITIES **************/

  for (i = 0; i < DIM; i++) {
    grad_DisjPress[i] = dB_dangle * f * grad_angle[i] + B * df_dH * grad_II_H[i];
  }

  for (i = 0; i < DIM; i++) {
    for (j = 0; j < ei[pg->imtrx]->dof[SHELL_FILMH]; j++) {
      dgrad_DisjPress_dH1[i][j] = B * df_dH;
    }
  }

  for (i = 0; i < DIM; i++) {
    for (j = 0; j < ei[pg->imtrx]->dof[SHELL_FILMH]; j++) {
      dgrad_DisjPress_dH2[i][j] = dB_dangle * df_dH * grad_angle[i] + B * d2f_dH2 * grad_II_H[i];
    }
  }

  return (DisjPress);
}

/******************************************************************************/

double diffusion_coefficient_model(double mu,              /* Viscosity of the liquid medium */
                                   double *dDiffCoeff_dmu) /* diffusion coefficient's sensitivity
                                                               w.r.t. viscosity */

/******************************************************************************
 *
 *  A function which computes particles diffusion of coefficient inside thin film
 *  This model is used for the lubrication capability
 *
 *  Kris Tjiptowidjojo (March 9 2010)
 *
 *
 ******************************************************************************/

{
  double DiffCoeff = 0.0;
  double Boltz;
  double Temp;
  double R_part;

  if (mp->DiffCoeffModel == CONSTANT) {
    DiffCoeff = mp->DiffCoeff;
    *dDiffCoeff_dmu = 0.;
  }

  else if (mp->DiffCoeffModel == STOKES_EINSTEIN) {
    Boltz = mp->u_DiffCoeff_function_constants[0];
    Temp = mp->u_DiffCoeff_function_constants[1];
    R_part = mp->u_DiffCoeff_function_constants[2];

    DiffCoeff = (Boltz * Temp) / (6. * M_PIE * R_part * mu);
    *dDiffCoeff_dmu = -DiffCoeff / mu;

  }

  else {
    GOMA_EH(GOMA_ERROR, "Not a supported diffusion coefficient model");
  }

  return (DiffCoeff);
}
/*****************************************************************************/
double porous_shell_closed_porosity_model(void) {
  /******************************************************************************
   *
   *  This function computes the porosity of a structured porous shell based on
   *  either a constant value or reading data from a file.  This model is
   *  used with the porous shell capability in assemble_porous_shell.
   *
   *  Scott A. Roberts (sarober@sandia.gov) - March 2010
   *
   ******************************************************************************/
  dbl phi = 0.0;

  if (mp->PorousShellClosedPorosityModel == CONSTANT) {
    phi = mp->PorousShellClosedPorosity;

  } else if (mp->PorousShellClosedPorosityModel == EXTERNAL_FIELD) {
    phi = mp->u_PorousShellClosedPorosity_function_constants[0] *
          (fv->external_field[mp->por_shell_closed_porosity_ext_field_index] + 0.01);

  } else if (mp->PorousShellClosedPorosityModel == MULTI_MODE) {
    phi = mp->u_PorousShellClosedPorosity_function_constants[0];

  } else {
    GOMA_EH(GOMA_ERROR, "Not a supported porosity model");
  }
  return (phi);
}
/* END of porous_shell_porosity_model */

/*****************************************************************************/
<<<<<<< HEAD
double porous_shell_closed_radius_model(void) {
  /******************************************************************************
   *
   *  This function computes the radius of a structured porous shell based on
   *  either a constant value or an external field.  Used with the function
   *  assemble_porous_shell.
   *
   *  Scott A. Roberts (sarober@sandia.gov) - March 2010
   *
   ******************************************************************************/
=======
double
porous_shell_porosity_model(int k) {
/******************************************************************************
*
*  This function computes the porosity of a structured porous shell based on 
*  either a constant value or reading data from a file.  This model is 
*  used with the porous shell capability in assemble_porous_shell.
*
*  Scott A. Roberts (sarober@sandia.gov) - March 2010
*
******************************************************************************/
  dbl phi = 0.0;

  if ( mp->PorousShellPorosityModel[k] == CONSTANT ) {
    phi = mp->PorousShellPorosity[k];

  } else if ( mp->PorousShellPorosityModel[k] == EXTERNAL_FIELD ) {
    phi = mp->u_PorousShellPorosity[k][0]*
      (fv->external_field[mp->por_shell_porosity_ext_field_index[k]] + 0.01);
  } else {
    EH(-1,"Not a supported porosity model");
  }
  return(phi);
}
/* END of porous_shell_porosity_model */

/*****************************************************************************/
double
porous_shell_closed_radius_model() {
/******************************************************************************
*
*  This function computes the radius of a structured porous shell based on
*  either a constant value or an external field.  Used with the function
*  assemble_porous_shell.
*
*  Scott A. Roberts (sarober@sandia.gov) - March 2010
*
******************************************************************************/
>>>>>>> 7830986f
  dbl r = 0.0;

  if (mp->PorousShellClosedRadiusModel == CONSTANT) {
    r = mp->PorousShellClosedRadius;

  } else if (mp->PorousShellClosedRadiusModel == EXTERNAL_FIELD) {
    r = mp->u_PorousShellClosedRadius_function_constants[0] *
        fv->external_field[mp->por_shell_closed_radius_ext_field_index];

  } else if (mp->PorousShellClosedRadiusModel == MULTI_MODE) {
    r = 1.0;

  } else {
<<<<<<< HEAD
    GOMA_EH(GOMA_ERROR, "Not a supported radius model");
=======
    EH(-1,"Not a supported radius model");
>>>>>>> 7830986f
  }

  return (r);
}
/* END of porous_shell_radius_model */

/*****************************************************************************/
<<<<<<< HEAD
double porous_shell_closed_height_model(void) {
  /******************************************************************************
   *
   *  This function computes the height of a structured porous shell based on
   *  either a constant value or an external field.  Used with the function
   *  assemble_porous_shell.
   *
   *  Scott A. Roberts (sarober@sandia.gov) - March 2010
   *
   ******************************************************************************/
=======
double
porous_shell_closed_height_model() {
/******************************************************************************
*
*  This function computes the height of a structured porous shell based on
*  either a constant value or an external field.  Used with the function
*  assemble_porous_shell.
*
*  Scott A. Roberts (sarober@sandia.gov) - March 2010
*
******************************************************************************/
>>>>>>> 7830986f
  dbl H = 0.0;
  if (mp->PorousShellClosedHeightModel == CONSTANT) {
    H = mp->PorousShellClosedHeight;
  } else if (mp->PorousShellClosedHeightModel == EXTERNAL_FIELD) {
    H = mp->u_PorousShellClosedHeight_function_constants[0] *
        fv->external_field[mp->por_shell_closed_height_ext_field_index];
  } else {
<<<<<<< HEAD
    GOMA_EH(GOMA_ERROR, "Not a supported height model");
=======
    EH(-1,"Not a supported height model");
>>>>>>> 7830986f
  }
  return (H);
}
/* END of porous_shell_height_model */

/*****************************************************************************/

<<<<<<< HEAD
double porous_shell_cross_perm_model(void) {
  /******************************************************************************
   *
   *  This function computes the cross permeability  of an open porous shell based on
   *  either a constant value or an external field.  Used with the function
   *  assemble_porous_shell_open and assemble_porous_shell_open_2.
   *
   *  Kristianto Tjiptowidjojo (tjiptowi@unm.edu) - April 2017
   *
   ******************************************************************************/
  dbl kappa = 0.0;

  if (mp->PorousShellCrossKappaModel == CONSTANT) {
    kappa = mp->PorousShellCrossKappa;
  } else if (mp->PorousShellCrossKappaModel == EXTERNAL_FIELD) {
    GOMA_EH(mp->Xperm_external_field_index, "Cross Permeability external field not found!");
    kappa = mp->PorousShellCrossKappa = mp->u_PorousShellCrossKappa_function_constants[0] *
                                        fv->external_field[mp->Xperm_external_field_index];
    if (pd->TimeIntegration == TRANSIENT) {
      mp_old->PorousShellCrossKappa = mp->u_PorousShellCrossKappa_function_constants[0] *
                                      fv->external_field[mp->Xperm_external_field_index];
    }
  } else {
    GOMA_EH(GOMA_ERROR, "Unrecognized Porous Shell Cross Permeability  model");
  }

  return (kappa);
=======
double
porous_shell_height_model(int ipore) {
/******************************************************************************
*
*  This function computes the height of a structured porous shell based on
*  either a constant value or an external field.  Used with the function
*  assemble_porous_shell.
*
*  Scott A. Roberts (sarober@sandia.gov) - March 2010
*
******************************************************************************/
  dbl H = 0.0;
  if ( mp->PorousShellHeightModel[ipore] == CONSTANT )
    {
     H = mp->PorousShellHeight[ipore];
    }
  else if ( mp->PorousShellHeightModel[ipore] == EXTERNAL_FIELD )
    {
     H = mp->u_PorousShellHeight[ipore][0]*
         fv->external_field[mp->por_shell_height_ext_field_index[ipore]];
    }
  else
    {
     EH(-1,"Not a supported height model");
    }
  return(H);
}
/* END of porous_shell_height_model */

/*****************************************************************************/

double
porous_shell_cross_perm_model(int ipore) {
/******************************************************************************
*
*  This function computes the cross permeability  of an open porous shell based on
*  either a constant value or an external field.  Used with the function
*  assemble_porous_shell_open and assemble_porous_shell_open_2.
*
*  Kristianto Tjiptowidjojo (tjiptowi@unm.edu) - April 2017
*
*  Updated in December 4 2019 to be used with saturation formulation of porous shell
*
******************************************************************************/
  dbl kappa = 0.0;

  if (pd->e[R_SHELL_SAT_OPEN])  /* Pressure formulation */
    {
     if (mp->PorousShellCrossKappaModel == CONSTANT)
       {
        kappa                 = mp->PorousShellCrossKappa;
       }
     else if (mp->PorousShellCrossKappaModel == EXTERNAL_FIELD)
       {
        EH(mp->Xperm_external_field_index, "Cross Permeability external field not found!");
           kappa = mp->PorousShellCrossKappa = 
           mp->u_PorousShellCrossKappa_function_constants[0]*fv->external_field[mp->Xperm_external_field_index];
        if (pd->TimeIntegration == TRANSIENT)
          {
           mp_old->PorousShellCrossKappa =mp->u_PorousShellCrossKappa_function_constants[0]*fv->external_field[mp->Xperm_external_field_index];
          }
       }
     else
       {
        EH(-1,"Unrecognized Porous Shell Cross Permeability  model");
       }
    }
  else if (pd->e[R_SHELL_SAT_1]) /* Saturation formulation */
    {
     if (mp->PorousShellCrossPermeabilityModel[ipore] == CONSTANT)
       {
        kappa                 = mp->PorousShellCrossPermeability[ipore];
       }
     else if (mp->PorousShellCrossPermeabilityModel[ipore] == EXTERNAL_FIELD)
       {
        EH(mp->por_shell_cross_permeability_ext_field_index[ipore], "Cross Permeability external field not found!");
           kappa = mp->PorousShellCrossPermeability[ipore] =
           mp->u_PorousShellCrossPermeability[ipore][0]*fv->external_field[mp->por_shell_cross_permeability_ext_field_index[ipore]];
       }
     else
       {
        EH(-1,"Unrecognized Porous Shell Cross Permeability  model");
       }
    }
  return(kappa);
}
/* END of porous_shell_cross_perm_model */

/*****************************************************************************/

double
porous_shell_rel_perm_model(int ipore, double saturation) {
/******************************************************************************
*
*  This function computes the relative permeability of an open porous shell.
*  Used with the function assemble_porous_shell_saturation.
*
*  Kristianto Tjiptowidjojo (tjiptowi@unm.edu) - October 2018
*
******************************************************************************/
  double k_rel = 0.0;
  double s_eff, d_s_eff, a1, factor, factor2;
  double expon2, sat_min, sat_max, viscosity, lambda;
  int i_rel_perm_ev;
  double scale;

  switch (mp->PorousShellRelPermModel[ipore])
   {

    case CONSTANT:

      k_rel = mp->PorousShellRelPerm[ipore];
      mp->d_PorousShellRelPerm[ipore][SHELL_SAT_1] = 0.0;
      mp->d_PorousShellRelPerm[ipore][SHELL_SAT_2] = 0.0;
      mp->d_PorousShellRelPerm[ipore][SHELL_SAT_3] = 0.0;

      break;

    case VAN_GENUCHTEN:

    /*
     *
     * FOR VAN_GENUCHTEN EQUATION
     *  mp->u_PorousShellRelPerm[ipore][0] is the irreduceable water saturation
     *  mp->u_PorousShellRelPerm[ipore][1] is the irreduceable air saturation
     *  mp->u_PorousShellRelPerm[ipore][2] is the exponent, 1 - 1/beta
     *  mp->u_PorousShellRelPerm[ipore][3] is the liquid viscosity
     *
     *  Store some temporary variables
     */

      sat_min = mp->u_PorousShellRelPerm[ipore][0];
      sat_max = 1.0 - mp->u_PorousShellRelPerm[ipore][1];
      s_eff = (saturation - sat_min) / (sat_max - sat_min);
      viscosity = mp->u_PorousShellRelPerm[ipore][3];
      lambda = mp->u_PorousShellRelPerm[ipore][2];

    /*
     *  Clip the relative permeability to zero if the effective saturation
     *  is equal to or less than zero. -> there can be no transport
     *  in a liquid phase if there is no continguous pathway in that phase.
     */
      if (s_eff < 0.0)
        {
       	 k_rel = mp->PorousShellRelPerm[ipore] = 0.0;
         mp->d_PorousShellRelPerm[ipore][SHELL_SAT_1] = 0.0;
         mp->d_PorousShellRelPerm[ipore][SHELL_SAT_2] = 0.0;
         mp->d_PorousShellRelPerm[ipore][SHELL_SAT_3] = 0.0;
        }

    /*
     *  Clip the relative permeability at one -> it can never be
     *  greater than one.  Actually, note that if somehow s_eff is
     *  very close to 1.0 and fails this test, then you are dividing
     *  by zero as factor=1.0 below.    Now and then GOMA aborts due
     *  to this.
     */
      else if (s_eff >= 0.99999)
        {
       	 k_rel = mp->PorousShellRelPerm[ipore] = 1.0/viscosity;
         mp->d_PorousShellRelPerm[ipore][SHELL_SAT_1] = 0.0;
         mp->d_PorousShellRelPerm[ipore][SHELL_SAT_2] = 0.0;
         mp->d_PorousShellRelPerm[ipore][SHELL_SAT_3] = 0.0;
        }

    /*
     *  Otherwise, apply Van Genuchten formula
     */
      else
        {
         expon2 = 1.0 / lambda;
         factor  = pow(s_eff, expon2);
         factor2 = pow(1.0 - factor, lambda);
         a1 = 1.0 - factor2;
         k_rel = mp->PorousShellRelPerm[ipore] = sqrt(s_eff) * a1 * a1 / viscosity;

    /*
     *   Calculate Jacobian entries
     */
         if (a1 == 0.0)
           {
            mp->d_PorousShellRelPerm[ipore][SHELL_SAT_1] = 0.0;
            mp->d_PorousShellRelPerm[ipore][SHELL_SAT_2] = 0.0;
            mp->d_PorousShellRelPerm[ipore][SHELL_SAT_3] = 0.0;
           }
         d_s_eff = 1.0 / (sat_max - sat_min);
         switch (ipore)
            {
             case 0:
               mp->d_PorousShellRelPerm[ipore][SHELL_SAT_1] = d_s_eff * k_rel *
                                                              (0.5 / s_eff + 2. * factor2 * factor / ((1.0 - factor) * s_eff * a1)  );
               break;

             case 1:
               mp->d_PorousShellRelPerm[ipore][SHELL_SAT_2] = d_s_eff * k_rel *
                                                              (0.5 / s_eff + 2. * factor2 * factor / ((1.0 - factor) * s_eff * a1)  );
               break;

             case 2:
               mp->d_PorousShellRelPerm[ipore][SHELL_SAT_3] = d_s_eff * k_rel *
                                                              (0.5 / s_eff + 2. * factor2 * factor / ((1.0 - factor) * s_eff * a1)  );
               break;
            }
        }

      break;

    case EXTERNAL_FIELD:

    /*
     *
     * FOR EXTERNAL FIELD
     *  mp->u_PorousShellRelPerm[ipore][0] is the scaling factor for the read-in external field variable
     */

      i_rel_perm_ev = mp->por_shell_rel_perm_ext_field_index[ipore];
      scale = mp->u_rel_liq_perm[0];

      k_rel = mp->PorousShellRelPerm[ipore] = scale * fv->external_field[i_rel_perm_ev];
      mp->d_PorousShellRelPerm[ipore][SHELL_SAT_1] = 0.0;
      mp->d_PorousShellRelPerm[ipore][SHELL_SAT_2] = 0.0;
      mp->d_PorousShellRelPerm[ipore][SHELL_SAT_3] = 0.0;

      break;

    case VAN_GENUCHTEN_EXTERNAL:

    /*
     *
     * FOR VAN_GENUCHTEN_EXTERNAL
     *  mp->u_PorousShellRelPerm[ipore][0] is the irreduceable water saturation
     *  mp->u_PorousShellRelPerm[ipore][1] is the irreduceable air saturation
     *  mp->u_PorousShellRelPerm[ipore][2] is the exponent, 1 - 1/beta for external field value of 0
     *  mp->u_PorousShellRelPerm[ipore][3] is the liquid viscosity
     *  mp->u_PorousShellRelPerm[ipore][4] is the exponent, 1 - 1/beta for external field value of 1
     */

     i_rel_perm_ev = mp->por_shell_rel_perm_ext_field_index[ipore];

     sat_min = mp->u_PorousShellRelPerm[ipore][0];
     sat_max = 1.0 - mp->u_PorousShellRelPerm[ipore][1];
     s_eff = (saturation - sat_min) / (sat_max - sat_min);
     viscosity = mp->u_PorousShellRelPerm[ipore][3];

     /* Here I assume that efv is bounded between 0 and 1 */
     lambda = fv->external_field[i_rel_perm_ev] *
              ( mp->u_PorousShellRelPerm[ipore][4] - mp->u_PorousShellRelPerm[ipore][2])
              + mp->u_PorousShellRelPerm[ipore][2];

    /*
     *  Clip the relative permeability to zero if the effective saturation
     *  is equal to or less than zero. -> there can be no transport
     *  in a liquid phase if there is no continguous pathway in that phase.
     */
      if (s_eff < 0.0)
        {
       	 k_rel = mp->PorousShellRelPerm[ipore] = 0.0;
         mp->d_PorousShellRelPerm[ipore][SHELL_SAT_1] = 0.0;
         mp->d_PorousShellRelPerm[ipore][SHELL_SAT_2] = 0.0;
         mp->d_PorousShellRelPerm[ipore][SHELL_SAT_3] = 0.0;
        }

    /*
     *  Clip the relative permeability at one -> it can never be
     *  greater than one.  Actually, note that if somehow s_eff is
     *  very close to 1.0 and fails this test, then you are dividing
     *  by zero as factor=1.0 below.    Now and then GOMA aborts due
     *  to this.
     */
      else if (s_eff >= 0.99999)
        {
       	 k_rel = mp->PorousShellRelPerm[ipore] = 1.0/viscosity;
         mp->d_PorousShellRelPerm[ipore][SHELL_SAT_1] = 0.0;
         mp->d_PorousShellRelPerm[ipore][SHELL_SAT_2] = 0.0;
         mp->d_PorousShellRelPerm[ipore][SHELL_SAT_3] = 0.0;
        }

    /*
     *  Otherwise, apply Van Genuchten formula
     */
      else
        {
         expon2 = 1.0 / lambda;
         factor  = pow(s_eff, expon2);
         factor2 = pow(1.0 - factor, lambda);
         a1 = 1.0 - factor2;
         k_rel = mp->PorousShellRelPerm[ipore] = sqrt(s_eff) * a1 * a1 / viscosity;

    /*
     *   Calculate Jacobian entries
     */
         if (a1 == 0.0)
           {
            mp->d_PorousShellRelPerm[ipore][SHELL_SAT_1] = 0.0;
            mp->d_PorousShellRelPerm[ipore][SHELL_SAT_2] = 0.0;
            mp->d_PorousShellRelPerm[ipore][SHELL_SAT_3] = 0.0;
           }
         d_s_eff = 1.0 / (sat_max - sat_min);
         switch (ipore)
            {
             case 0:
               mp->d_PorousShellRelPerm[ipore][SHELL_SAT_1] = d_s_eff * k_rel *
                                                              (0.5 / s_eff + 2. * factor2 * factor / ((1.0 - factor) * s_eff * a1)  );
               break;

             case 1:
               mp->d_PorousShellRelPerm[ipore][SHELL_SAT_2] = d_s_eff * k_rel *
                                                              (0.5 / s_eff + 2. * factor2 * factor / ((1.0 - factor) * s_eff * a1)  );
               break;

             case 2:
               mp->d_PorousShellRelPerm[ipore][SHELL_SAT_3] = d_s_eff * k_rel *
                                                              (0.5 / s_eff + 2. * factor2 * factor / ((1.0 - factor) * s_eff * a1)  );
               break;
            }
        }

      break;

    default:
      EH(-1,"Unrecognized Porous Shell Relative Permeability model");
      break;
   }


  return(k_rel);
}
/* END of porous_shell_rel_perm_model */

/*****************************************************************************/

void
porous_shell_permeability_model(int ipore) {
/******************************************************************************
*
*  This function computes the permeability  of an open porous shell
*  Used with the function assemble_porous_shell_saturation.
*
*  Kristianto Tjiptowidjojo (tjiptowi@unm.edu) - November 2018
*
******************************************************************************/
  int iext_field = -1;
  int aa, bb;
  double K11 = 0.0, K22 = 0.0, K33 = 0.0, a[DIM][DIM];

  memset(mp->PorousShellPermTensor[ipore], 0, sizeof(double)*DIM*DIM);

  if (mp->PorousShellPermeabilityModel[ipore] == CONSTANT)
    {
     /* Do nothing */
    }
  else if (mp->PorousShellPermeabilityModel[ipore] == EXTERNAL_FIELD)
    {
      iext_field = mp->por_shell_permeability_ext_field_index[ipore];
      EH(iext_field, "Porous shell permeability external field not found!");
      mp->PorousShellPermeability[ipore] = mp->u_PorousShellPermeability[ipore][0] * fv->external_field[iext_field];
    }
  else if (mp->PorousShellPermeabilityModel[ipore] == ORTHOTROPIC)
    {
      /* preload some things */
      K11 = mp->u_PorousShellPermeability[ipore][0];
      K22 = mp->u_PorousShellPermeability[ipore][1];
      K33 = mp->u_PorousShellPermeability[ipore][2];

      /*  N.B.   there are 3 base vectors at the rest state that define the
       * orientation of the material relative to the orthotropic directions
       * If we have sheet laying on the x-y plane, then this matrix of vectors
       * is the Idemfactor.  This will most likely be the case.
       */

      a[0][0]  = mp->u_PorousShellPermeability[ipore][3];
      a[0][1]  = mp->u_PorousShellPermeability[ipore][4];
      a[0][2]  = mp->u_PorousShellPermeability[ipore][5];

      a[1][0]  = mp->u_PorousShellPermeability[ipore][6];
      a[1][1]  = mp->u_PorousShellPermeability[ipore][7];
      a[1][2]  = mp->u_PorousShellPermeability[ipore][8];

      a[2][0]  = mp->u_PorousShellPermeability[ipore][9];
      a[2][1]  = mp->u_PorousShellPermeability[ipore][10];
      a[2][2]  = mp->u_PorousShellPermeability[ipore][11];

      for(aa = 0; aa < DIM; aa++)
        {
         for(bb = 0; bb < DIM; bb++)
            {
             mp->PorousShellPermTensor[ipore][aa][bb] =  a[0][aa]*a[0][bb] * K11 +
                                                         a[1][aa]*a[1][bb] * K22 +
                                                         a[2][aa]*a[2][bb] * K33 ;
            }
        }
    }
  else
    {
      EH(-1,"Unrecognized Porous Shell Permeability  model");
    }
>>>>>>> 7830986f
}
/* END of porous_shell_permeability_model */

/*****************************************************************************/

/******************************************************************************/
void dynamic_contact_angle_model(double *cos_caU,     // cos(theta) for upper
                                 double *cos_caL,     // cos(theta) for lower
                                 double V,            // wetting line velocity
                                 double *d_cos_caU_V, // sensitivity for upper
                                 double *d_cos_caL_V  // sensitivity for lower
) {
  /*****************************************************************************
   * This function calculates the cosine of the contact angle in the lubrication
   * model and associated shell equations for dynamic contact angles.  Calculates
   * both the lower and upper dynamic contact angles.  Requires the contact
   * line velocity.
   *****************************************************************************/

  /* Parameters */
  dbl theta0, kBT, lambda, vl;
  dbl C1, C2;
  dbl sigma, mu;
  dbl cosU, cosL;
  dbl cosU_V, cosL_V;
  dbl K0;

  /* Load parameters */
  sigma = mp->surface_tension;
  mu = mp->viscosity;

  /* Upper contact angle */
  switch (mp->DcaUFunctionModel) {

  case CONSTANT:
    cosU = cos(mp->dcaU * M_PIE / 180.0);
    cosU_V = 0.0;
    break;

  case DYNAMIC_CA:
    mp->dcaU = mp->u_dcaU_function_constants[0];
    theta0 = mp->u_dcaU_function_constants[0] * M_PIE / 180.0;
    kBT = mp->u_dcaU_function_constants[1];
    lambda = mp->u_dcaU_function_constants[2];
    vl = mp->u_dcaU_function_constants[3];
    K0 = kBT / (mu * vl) * exp(-sigma * pow(lambda, 2) / kBT * (1 + cos(theta0)));
    C1 = 2 * kBT / (sigma * pow(lambda, 2));
    C2 = 1 / (2 * lambda * K0);
    cosU = cos(theta0) - C1 * asinh(C2 * V);
    cosU_V = -C1 * C2 / sqrt(1 + pow(C2 * V, 2));
    break;

  case DYNAMIC_LINEAR_CA:
    mp->dcaU = mp->u_dcaU_function_constants[0];
    theta0 = mp->u_dcaU_function_constants[0] * M_PIE / 180.0;
    kBT = mp->u_dcaU_function_constants[1];
    lambda = mp->u_dcaU_function_constants[2];
    vl = mp->u_dcaU_function_constants[3];
    K0 = kBT / (mu * vl) * exp(-sigma * pow(lambda, 2) / kBT * (1 + cos(theta0)));
    cosU = cos(theta0) - kBT / (K0 * sigma * pow(lambda, 3)) * V;
    cosU_V = -kBT / (K0 * sigma * pow(lambda, 3));
    break;

  default:
    GOMA_EH(GOMA_ERROR, "Wrong upper contact angle model");
    cosU = 0.0;
    cosU_V = 0.0;
    break;
  }
  *cos_caU = cosU;
  *d_cos_caU_V = cosU_V;

  /* Lower contact angle */
  switch (mp->DcaLFunctionModel) {

  case CONSTANT:
    cosL = cos(mp->dcaL * M_PIE / 180.0);
    cosL_V = 0.0;
    break;

  case DYNAMIC_CA:
    mp->dcaL = mp->u_dcaL_function_constants[0];
    theta0 = mp->u_dcaL_function_constants[0] * M_PIE / 180.0;
    kBT = mp->u_dcaL_function_constants[1];
    lambda = mp->u_dcaL_function_constants[2];
    vl = mp->u_dcaL_function_constants[3];
    K0 = kBT / (mu * vl) * exp(-sigma * pow(lambda, 2) / kBT * (1 + cos(theta0)));
    C1 = 2 * kBT / (sigma * pow(lambda, 2));
    C2 = 1 / (2 * lambda * K0);
    cosL = cos(theta0) - C1 * asinh(C2 * V);
    cosL_V = -C1 * C2 / sqrt(1 + pow(C2 * V, 2));
    break;

  case DYNAMIC_LINEAR_CA:
    mp->dcaL = mp->u_dcaL_function_constants[0];
    theta0 = mp->u_dcaL_function_constants[0] * M_PIE / 180.0;
    kBT = mp->u_dcaL_function_constants[1];
    lambda = mp->u_dcaL_function_constants[2];
    vl = mp->u_dcaL_function_constants[3];
    K0 = kBT / (mu * vl) * exp(-sigma * pow(lambda, 2) / kBT * (1 + cos(theta0)));
    cosL = cos(theta0) - kBT / (K0 * sigma * pow(lambda, 3)) * V;
    cosL_V = -kBT / (K0 * sigma * pow(lambda, 3));
    break;

  default:
    GOMA_EH(GOMA_ERROR, "Wrong lower contact angle model");
    cosL = 0.0;
    cosL_V = 0.0;
    break;
  }
  *cos_caL = cosL;
  *d_cos_caL_V = cosL_V;

  return;
}
/*** END OF dynamic_contact_angle_model ***/

<<<<<<< HEAD
int lubrication_fluid_source(double *flux,                          /* Fluid flux */
                             double d_flux[MAX_VARIABLE_TYPES][MDE] /* Fluid flux sensitivities */
) {
  /******************************************************************************
   *
   *  This function computes fluid flux into or out from lubrication shell.
   *  Right now it only supports for flux between continuum and lubrication layers
   *  Used with the function assemble_lubrication.
   *
   *  Kristianto Tjiptowidjojo (tjiptowi@unm.edu) - February 2021
   *
   ******************************************************************************/
=======
/******************************************************************************/
void porous_shell_open_source_model
     (
      double j_1_2[MDE],                  // Flux between porous layers 1 and 2
      double j_2_3[MDE],                  // Flux between porous layers 2 and 3
      double dj_1_2[MAX_POR_SHELL][MDE],  // Sensitivity of the flux between porous layers 1 and 2
      double dj_2_3[MAX_POR_SHELL][MDE]   // Sensitivity of the flux between porous layers 2 and 3
     )
  /*****************************************************************************
  * This function calculates inter-layer fluxes amongst porous shell layers.
  * As of now, each layer is assumed to be stacked on top one another.
  * i.e. Layer 3 on top of layer 2 on top of layer 1.
  *
  *
  * Kristianto Tjiptowidjojo   (tjiptowi@unm.edu)  October 2019
  *
  *****************************************************************************/
{
  int ipore, var, j;

  int porous_shell_var[MAX_POR_SHELL];
  porous_shell_var[0] = SHELL_SAT_1;
  porous_shell_var[1] = SHELL_SAT_2;
  porous_shell_var[2] = SHELL_SAT_3;

  dbl     H[MAX_POR_SHELL] = {0.0};               // Pore height (vertical)
  dbl kappa[MAX_POR_SHELL] = {0.0};               // Cross permeability
  dbl mu = mp->viscosity;                         // Viscosity

  dbl sat_nodes[MAX_POR_SHELL][MDE] = {{0.0}};
  dbl cap_pres_nodes[MAX_POR_SHELL][MDE] = {{0.0}};
  dbl d_cap_pres_nodes_dS[MAX_POR_SHELL][MDE] = {{0.0}};

  dbl Hside_1[MDE] = {0.0};
  dbl dHside_1_dS[MDE] = {0.0};
  dbl Hside_1_square[MDE] = {0.0};
  dbl dHside_1_square_dS[MDE] = {0.0};
  dbl sat_max_1 = 0.99;
  dbl width_1 = 0.24;
  dbl alpha_1 = 0.5 * width_1;
  dbl sat_center_1 = sat_max_1 - alpha_1;
  dbl sat_normalized_1[MDE] = {0.0};

  dbl Hside_2[MDE] = {0.0};
  dbl dHside_2_dS[MDE] = {0.0};
  dbl sat_min_2 = 0.5;
  dbl width_2 = 0.05;
  dbl alpha_2 = 0.5 * width_2;
  dbl sat_center_2 = sat_min_2 - alpha_2;
  dbl sat_normalized_2[MDE] = {0.0};

  dbl Hside_3[MDE] = {0.0};
  dbl dHside_3_dS[MDE] = {0.0};
  dbl Hside_3_square[MDE] = {0.0};
  dbl dHside_3_square_dS[MDE] = {0.0};
  dbl sat_max_3 = 0.99;
  dbl width_3 = 0.24;
  dbl alpha_3 = 0.5 * width_3;
  dbl sat_center_3 = sat_max_3 - alpha_3;
  dbl sat_normalized_3[MDE] = {0.0};

  /* Extract all of the necessary information */
  for (ipore = 0; ipore < pd->Num_Porous_Shell_Eqn; ipore++)
     {
      var = porous_shell_var[ipore];
      if (pd->v[var])
        {
         for ( j = 0; j < ei->dof[var]; j++)
            {
             switch (ipore)
               {
                case 0:
                  sat_nodes[ipore][j] = *esp->sh_sat_1[j];
                  sat_normalized_1[j] = sat_nodes[ipore][j] - sat_center_1;
                  break;
                case 1:
                  sat_nodes[ipore][j] = *esp->sh_sat_2[j];
                  sat_normalized_2[j] = sat_nodes[ipore][j] - sat_center_2;
                  break;
                case 2:
                  sat_nodes[ipore][j] = *esp->sh_sat_3[j];
                  sat_normalized_3[j] = sat_nodes[ipore][j] - sat_center_3;
                  break;
               }
             cap_pres_nodes[ipore][j] = load_cap_pres(ipore, j, -1, sat_nodes[ipore][j]);
             d_cap_pres_nodes_dS[ipore][j] = mp->d_cap_pres[var];
            }
         H[ipore] = porous_shell_height_model(ipore);
         kappa[ipore] = porous_shell_cross_perm_model(ipore);
        }
     }

 /* Apply heaviside function to deactivate flux at S_1 > 0.99*/

 for ( j = 0; j < ei->dof[SHELL_SAT_1]; j++)
    {
     if (sat_nodes[0][j] >= sat_max_1)
       {
        Hside_1[j]            = 0.0;
        dHside_1_dS[j]        = 0.0;
        Hside_1_square[j]     = 0.0;
        dHside_1_square_dS[j] = 0.0;
       }
     else if (sat_nodes[0][j] <= (sat_max_1 - width_1) )
       {
        Hside_1[j]            = 1.0;
        dHside_1_dS[j]        = 0.0;
        Hside_1_square[j]     = 1.0;
        dHside_1_square_dS[j] = 0.0;
       }
     else
       {
        Hside_1[j]            = 1.0 - 0.5 * (1. + sat_normalized_1[j] / alpha_1
                              - sin(M_PIE * sat_normalized_1[j] / alpha_1 ) / M_PIE);
        dHside_1_dS[j]        = - 0.5 * (1.0/alpha_1 + cos(M_PIE * sat_normalized_1[j]/alpha_1)/alpha_1 );
        Hside_1_square[j]     = Hside_1[j] * Hside_1[j];
        dHside_1_square_dS[j] = 2.0 * Hside_1[j] * dHside_1_dS[j];
       }
    }


 /* Apply heaviside function to activate flux at S_2 > S_min*/
 for ( j = 0; j < ei->dof[SHELL_SAT_2]; j++)
    {
     if (sat_nodes[1][j] >= sat_min_2)
       {
        Hside_2[j]     = 1.0;
        dHside_2_dS[j] = 0.0;
       }
     else if (sat_nodes[1][j] <= (sat_min_2 - width_2) )
       {
        Hside_2[j]     = 0.0;
        dHside_2_dS[j] = 0.0;
       }
     else
       {
        Hside_2[j]     = 0.5 * (1. + sat_normalized_2[j] / alpha_2
                       + sin(M_PIE * sat_normalized_2[j] / alpha_2 ) / M_PIE);
        dHside_2_dS[j] = 0.5 * (1.0/alpha_2 + cos(M_PIE * sat_normalized_2[j]/alpha_2)/alpha_2 );
       }
    }

 /* Apply heaviside function to deactivate flux at S_3 > 0.99*/
 if (pd->e[R_SHELL_SAT_3])
   {
    for ( j = 0; j < ei->dof[SHELL_SAT_3]; j++)
       {
        if (sat_nodes[2][j] >= sat_max_3)
          {
           Hside_3[j]            = 0.0;
           dHside_3_dS[j]        = 0.0;
           Hside_3_square[j]     = 0.0;
           dHside_3_square_dS[j] = 0.0;
          }
        else if (sat_nodes[2][j] <= (sat_max_3 - width_3) )
          {
           Hside_3[j]            = 1.0;
           dHside_3_dS[j]        = 0.0;
           Hside_3_square[j]     = 1.0;
           dHside_3_square_dS[j] = 0.0;
          }
        else
          {
           Hside_3[j]            = 1.0 - 0.5 * (1. + sat_normalized_3[j] / alpha_3
                                 - sin(M_PIE * sat_normalized_3[j] / alpha_3 ) / M_PIE);
           dHside_3_dS[j]        = - 0.5 * (1.0/alpha_3 + cos(M_PIE * sat_normalized_3[j]/alpha_3)/alpha_3 );
           Hside_3_square[j]     = Hside_3[j] * Hside_3[j];
           dHside_3_square_dS[j] = 2.0 * Hside_3[j] * dHside_3_dS[j];
          }
       }
   }



 /* Populate the interporous flux */
 for ( j = 0; j < ei->dof[SHELL_SAT_1]; j++)
    {
     j_1_2[j]  = (kappa[0] / mu) * (cap_pres_nodes[0][j] - cap_pres_nodes[1][j]) / (2.0 * H[0]);
     j_1_2[j] += (kappa[1] / mu) * (cap_pres_nodes[0][j] - cap_pres_nodes[1][j]) / (2.0 * H[1]);
     j_1_2[j] *=  Hside_1_square[j] * Hside_2[j];

     if (pd->e[R_SHELL_SAT_3])
       {
        j_2_3[j]  = (kappa[1] / mu) * (cap_pres_nodes[2][j] - cap_pres_nodes[1][j]) / (2.0 * H[1]);
        j_2_3[j] += (kappa[2] / mu) * (cap_pres_nodes[2][j] - cap_pres_nodes[1][j]) / (2.0 * H[2]);
        j_2_3[j] *= Hside_2[j] * Hside_3_square[j];
       }
    }


 /* Populate the interporous flux sensitivity */
 if (dj_1_2 != NULL)
   {
    for ( j = 0; j < ei->dof[SHELL_SAT_1]; j++)
       {
        dj_1_2[0][j]  =   Hside_1_square[j] * Hside_2[j] * (kappa[0] / mu) *   d_cap_pres_nodes_dS[0][j]  / (2.0 * H[0])
                        + dHside_1_square_dS[j] * Hside_2[j] * (kappa[0] / mu) * (cap_pres_nodes[0][j] - cap_pres_nodes[1][j]) / (2.0 * H[0]);
        dj_1_2[0][j] +=   Hside_1_square[j] * Hside_2[j] * (kappa[1] / mu) *   d_cap_pres_nodes_dS[0][j]  / (2.0 * H[1])
                        + dHside_1_square_dS[j] * Hside_2[j] * (kappa[1] / mu) * (cap_pres_nodes[0][j] - cap_pres_nodes[1][j]) / (2.0 * H[1]);

        dj_1_2[1][j]  =   Hside_1_square[j] * Hside_2[j] * (kappa[0] / mu) * (-d_cap_pres_nodes_dS[1][j]) / (2.0 * H[0])
                        + Hside_1_square[j] * dHside_2_dS[j] * (kappa[0] / mu) * (cap_pres_nodes[0][j] - cap_pres_nodes[1][j]) / (2.0 * H[0]);
        dj_1_2[1][j] +=   Hside_1_square[j] * Hside_2[j] * (kappa[1] / mu) * (-d_cap_pres_nodes_dS[1][j]) / (2.0 * H[1])
                        + Hside_1_square[j] * dHside_2_dS[j] * (kappa[1] / mu) * (cap_pres_nodes[0][j] - cap_pres_nodes[1][j]) / (2.0 * H[1]);
       }
   }

 if (pd->e[R_SHELL_SAT_3])
   {
    if (dj_2_3 != NULL)
      {
       for ( j = 0; j < ei->dof[SHELL_SAT_3]; j++)
          {

           dj_2_3[1][j]  =   Hside_2[j] * Hside_3_square[j] * (kappa[1] / mu) * (-d_cap_pres_nodes_dS[1][j])  / (2.0 * H[1])
                           + dHside_2_dS[j] * Hside_3_square[j] * (kappa[1] / mu) * (cap_pres_nodes[2][j] - cap_pres_nodes[1][j]) / (2.0 * H[1]);
           dj_2_3[1][j] +=   Hside_2[j] * Hside_3_square[j] * (kappa[2] / mu) * (-d_cap_pres_nodes_dS[1][j])  / (2.0 * H[2])
                           + dHside_2_dS[j] * Hside_3_square[j] * (kappa[2] / mu) * (cap_pres_nodes[2][j] - cap_pres_nodes[1][j]) / (2.0 * H[2]);

           dj_2_3[2][j]  =   Hside_2[j] * Hside_3_square[j] * (kappa[1] / mu) *   d_cap_pres_nodes_dS[2][j]  / (2.0 * H[1])
                           + Hside_2[j] * dHside_3_square_dS[j] * (kappa[1] / mu) * (cap_pres_nodes[2][j] - cap_pres_nodes[1][j]) / (2.0 * H[1]);
           dj_2_3[2][j] +=   Hside_2[j] * Hside_3_square[j] * (kappa[2] / mu) *   d_cap_pres_nodes_dS[2][j]  / (2.0 * H[2])
                           + Hside_2[j] * dHside_3_square_dS[j] * (kappa[2] / mu) * (cap_pres_nodes[2][j] - cap_pres_nodes[1][j]) / (2.0 * H[2]);
          }
      }
   }
 return;
}

int
lubrication_fluid_source(
                         double *flux,                         /* Fluid flux */
                         double d_flux[MAX_VARIABLE_TYPES][MDE] /* Fluid flux sensitivities */
                        )
{
/******************************************************************************
*
*  This function computes fluid flux into or out from lubrication shell.
*  Right now it only supports for flux between continuum and lubrication layers
*  Used with the function assemble_lubrication.
*
*  Kristianto Tjiptowidjojo (tjiptowi@unm.edu) - February 2021
*
******************************************************************************/
>>>>>>> 7830986f
  double kappa = 0.0;
  double mu = 0.0;
  double L = 0.0;
  int j = 0;
  double phi_j;

  if (mp->LubSourceModel == CONSTANT) {
    *flux = mp->lubsource;
  } else if (mp->LubSourceModel == CONTINUUM_FLUID) {
    kappa = mp->u_lubsource_function_constants[0];
    mu = mp->u_lubsource_function_constants[1];
    L = mp->u_lubsource_function_constants[2];

    *flux = (kappa / mu / L) * (fv->P - fv->lubp);
    if (d_flux != NULL) {
      for (j = 0; j < ei[pg->imtrx]->dof[PRESSURE]; j++) {
        phi_j = bf[PRESSURE]->phi[j];
        d_flux[PRESSURE][j] = (kappa / mu / L) * phi_j;
      }
      for (j = 0; j < ei[pg->imtrx]->dof[LUBP]; j++) {
        phi_j = bf[LUBP]->phi[j];
        d_flux[LUBP][j] = (kappa / mu / L) * (-phi_j);
      }
    }
  } else {
    GOMA_EH(-1, "Unsupported Lubrication Fluid Source Model");
  }

  return (1);
}
/* END of lubrication_fluid_source */
/*****************************************************************************/
/* END of file mm_std_models_shell.c */<|MERGE_RESOLUTION|>--- conflicted
+++ resolved
@@ -35,6 +35,7 @@
 #include "std.h"
 
 #define GOMA_MM_STD_MODELS_SHELL_C
+#include "mm_fill_porous.h"
 #include "mm_std_models_shell.h"
 
 /*********** R O U T I N E S   I N   T H I S   F I L E ************************
@@ -50,7 +51,6 @@
  ******************************************************************************/
 
 /*****************************************************************************/
-<<<<<<< HEAD
 double height_function_model(double *H_U,
                              double *dH_U_dtime,
                              double *H_L,
@@ -61,19 +61,6 @@
                              double *dH_U_ddh,
                              double time,    /* present time value           */
                              double delta_t) /* present time step             */
-=======
-double
-height_function_model (double *H_U,
-                       double *dH_U_dtime,
-                       double *H_L,
-                       double *dH_L_dtime,
-                       double dH_U_dX[DIM],
-                       double dH_L_dX[DIM],
-		       double *dH_U_dp, 
-		       double *dH_U_ddh,
-		       double time,          /* present time value           */
-		       double delta_t)      /* present time step             */
->>>>>>> 7830986f
 
 /******************************************************************************
  *
@@ -1261,7 +1248,32 @@
 /* END of porous_shell_porosity_model */
 
 /*****************************************************************************/
-<<<<<<< HEAD
+double porous_shell_porosity_model(int k) {
+  /******************************************************************************
+   *
+   *  This function computes the porosity of a structured porous shell based on
+   *  either a constant value or reading data from a file.  This model is
+   *  used with the porous shell capability in assemble_porous_shell.
+   *
+   *  Scott A. Roberts (sarober@sandia.gov) - March 2010
+   *
+   ******************************************************************************/
+  dbl phi = 0.0;
+
+  if (mp->PorousShellPorosityModel[k] == CONSTANT) {
+    phi = mp->PorousShellPorosity[k];
+
+  } else if (mp->PorousShellPorosityModel[k] == EXTERNAL_FIELD) {
+    phi = mp->u_PorousShellPorosity[k][0] *
+          (fv->external_field[mp->por_shell_porosity_ext_field_index[k]] + 0.01);
+  } else {
+    GOMA_EH(GOMA_ERROR, "Not a supported porosity model");
+  }
+  return (phi);
+}
+/* END of porous_shell_porosity_model */
+
+/*****************************************************************************/
 double porous_shell_closed_radius_model(void) {
   /******************************************************************************
    *
@@ -1272,46 +1284,6 @@
    *  Scott A. Roberts (sarober@sandia.gov) - March 2010
    *
    ******************************************************************************/
-=======
-double
-porous_shell_porosity_model(int k) {
-/******************************************************************************
-*
-*  This function computes the porosity of a structured porous shell based on 
-*  either a constant value or reading data from a file.  This model is 
-*  used with the porous shell capability in assemble_porous_shell.
-*
-*  Scott A. Roberts (sarober@sandia.gov) - March 2010
-*
-******************************************************************************/
-  dbl phi = 0.0;
-
-  if ( mp->PorousShellPorosityModel[k] == CONSTANT ) {
-    phi = mp->PorousShellPorosity[k];
-
-  } else if ( mp->PorousShellPorosityModel[k] == EXTERNAL_FIELD ) {
-    phi = mp->u_PorousShellPorosity[k][0]*
-      (fv->external_field[mp->por_shell_porosity_ext_field_index[k]] + 0.01);
-  } else {
-    EH(-1,"Not a supported porosity model");
-  }
-  return(phi);
-}
-/* END of porous_shell_porosity_model */
-
-/*****************************************************************************/
-double
-porous_shell_closed_radius_model() {
-/******************************************************************************
-*
-*  This function computes the radius of a structured porous shell based on
-*  either a constant value or an external field.  Used with the function
-*  assemble_porous_shell.
-*
-*  Scott A. Roberts (sarober@sandia.gov) - March 2010
-*
-******************************************************************************/
->>>>>>> 7830986f
   dbl r = 0.0;
 
   if (mp->PorousShellClosedRadiusModel == CONSTANT) {
@@ -1325,11 +1297,7 @@
     r = 1.0;
 
   } else {
-<<<<<<< HEAD
     GOMA_EH(GOMA_ERROR, "Not a supported radius model");
-=======
-    EH(-1,"Not a supported radius model");
->>>>>>> 7830986f
   }
 
   return (r);
@@ -1337,7 +1305,6 @@
 /* END of porous_shell_radius_model */
 
 /*****************************************************************************/
-<<<<<<< HEAD
 double porous_shell_closed_height_model(void) {
   /******************************************************************************
    *
@@ -1348,19 +1315,6 @@
    *  Scott A. Roberts (sarober@sandia.gov) - March 2010
    *
    ******************************************************************************/
-=======
-double
-porous_shell_closed_height_model() {
-/******************************************************************************
-*
-*  This function computes the height of a structured porous shell based on
-*  either a constant value or an external field.  Used with the function
-*  assemble_porous_shell.
-*
-*  Scott A. Roberts (sarober@sandia.gov) - March 2010
-*
-******************************************************************************/
->>>>>>> 7830986f
   dbl H = 0.0;
   if (mp->PorousShellClosedHeightModel == CONSTANT) {
     H = mp->PorousShellClosedHeight;
@@ -1368,11 +1322,7 @@
     H = mp->u_PorousShellClosedHeight_function_constants[0] *
         fv->external_field[mp->por_shell_closed_height_ext_field_index];
   } else {
-<<<<<<< HEAD
     GOMA_EH(GOMA_ERROR, "Not a supported height model");
-=======
-    EH(-1,"Not a supported height model");
->>>>>>> 7830986f
   }
   return (H);
 }
@@ -1380,8 +1330,32 @@
 
 /*****************************************************************************/
 
-<<<<<<< HEAD
-double porous_shell_cross_perm_model(void) {
+double porous_shell_height_model(int ipore) {
+  /******************************************************************************
+   *
+   *  This function computes the height of a structured porous shell based on
+   *  either a constant value or an external field.  Used with the function
+   *  assemble_porous_shell.
+   *
+   *  Scott A. Roberts (sarober@sandia.gov) - March 2010
+   *
+   ******************************************************************************/
+  dbl H = 0.0;
+  if (mp->PorousShellHeightModel[ipore] == CONSTANT) {
+    H = mp->PorousShellHeight[ipore];
+  } else if (mp->PorousShellHeightModel[ipore] == EXTERNAL_FIELD) {
+    H = mp->u_PorousShellHeight[ipore][0] *
+        fv->external_field[mp->por_shell_height_ext_field_index[ipore]];
+  } else {
+    GOMA_EH(GOMA_ERROR, "Not a supported height model");
+  }
+  return (H);
+}
+/* END of porous_shell_height_model */
+
+/*****************************************************************************/
+
+double porous_shell_cross_perm_model(int ipore) {
   /******************************************************************************
    *
    *  This function computes the cross permeability  of an open porous shell based on
@@ -1390,144 +1364,73 @@
    *
    *  Kristianto Tjiptowidjojo (tjiptowi@unm.edu) - April 2017
    *
+   *  Updated in December 4 2019 to be used with saturation formulation of porous shell
+   *
    ******************************************************************************/
   dbl kappa = 0.0;
 
-  if (mp->PorousShellCrossKappaModel == CONSTANT) {
-    kappa = mp->PorousShellCrossKappa;
-  } else if (mp->PorousShellCrossKappaModel == EXTERNAL_FIELD) {
-    GOMA_EH(mp->Xperm_external_field_index, "Cross Permeability external field not found!");
-    kappa = mp->PorousShellCrossKappa = mp->u_PorousShellCrossKappa_function_constants[0] *
+  if (pd->e[pg->imtrx][R_SHELL_SAT_OPEN]) /* Pressure formulation */
+  {
+    if (mp->PorousShellCrossKappaModel == CONSTANT) {
+      kappa = mp->PorousShellCrossKappa;
+    } else if (mp->PorousShellCrossKappaModel == EXTERNAL_FIELD) {
+      GOMA_EH(mp->Xperm_external_field_index, "Cross Permeability external field not found!");
+      kappa = mp->PorousShellCrossKappa = mp->u_PorousShellCrossKappa_function_constants[0] *
+                                          fv->external_field[mp->Xperm_external_field_index];
+      if (pd->TimeIntegration == TRANSIENT) {
+        mp_old->PorousShellCrossKappa = mp->u_PorousShellCrossKappa_function_constants[0] *
                                         fv->external_field[mp->Xperm_external_field_index];
-    if (pd->TimeIntegration == TRANSIENT) {
-      mp_old->PorousShellCrossKappa = mp->u_PorousShellCrossKappa_function_constants[0] *
-                                      fv->external_field[mp->Xperm_external_field_index];
-    }
-  } else {
-    GOMA_EH(GOMA_ERROR, "Unrecognized Porous Shell Cross Permeability  model");
-  }
-
+      }
+    } else {
+      GOMA_EH(GOMA_ERROR, "Unrecognized Porous Shell Cross Permeability  model");
+    }
+  } else if (pd->e[pg->imtrx][R_SHELL_SAT_1]) /* Saturation formulation */
+  {
+    if (mp->PorousShellCrossPermeabilityModel[ipore] == CONSTANT) {
+      kappa = mp->PorousShellCrossPermeability[ipore];
+    } else if (mp->PorousShellCrossPermeabilityModel[ipore] == EXTERNAL_FIELD) {
+      GOMA_EH(mp->por_shell_cross_permeability_ext_field_index[ipore],
+              "Cross Permeability external field not found!");
+      kappa = mp->PorousShellCrossPermeability[ipore] =
+          mp->u_PorousShellCrossPermeability[ipore][0] *
+          fv->external_field[mp->por_shell_cross_permeability_ext_field_index[ipore]];
+    } else {
+      GOMA_EH(GOMA_ERROR, "Unrecognized Porous Shell Cross Permeability  model");
+    }
+  }
   return (kappa);
-=======
-double
-porous_shell_height_model(int ipore) {
-/******************************************************************************
-*
-*  This function computes the height of a structured porous shell based on
-*  either a constant value or an external field.  Used with the function
-*  assemble_porous_shell.
-*
-*  Scott A. Roberts (sarober@sandia.gov) - March 2010
-*
-******************************************************************************/
-  dbl H = 0.0;
-  if ( mp->PorousShellHeightModel[ipore] == CONSTANT )
-    {
-     H = mp->PorousShellHeight[ipore];
-    }
-  else if ( mp->PorousShellHeightModel[ipore] == EXTERNAL_FIELD )
-    {
-     H = mp->u_PorousShellHeight[ipore][0]*
-         fv->external_field[mp->por_shell_height_ext_field_index[ipore]];
-    }
-  else
-    {
-     EH(-1,"Not a supported height model");
-    }
-  return(H);
-}
-/* END of porous_shell_height_model */
-
-/*****************************************************************************/
-
-double
-porous_shell_cross_perm_model(int ipore) {
-/******************************************************************************
-*
-*  This function computes the cross permeability  of an open porous shell based on
-*  either a constant value or an external field.  Used with the function
-*  assemble_porous_shell_open and assemble_porous_shell_open_2.
-*
-*  Kristianto Tjiptowidjojo (tjiptowi@unm.edu) - April 2017
-*
-*  Updated in December 4 2019 to be used with saturation formulation of porous shell
-*
-******************************************************************************/
-  dbl kappa = 0.0;
-
-  if (pd->e[R_SHELL_SAT_OPEN])  /* Pressure formulation */
-    {
-     if (mp->PorousShellCrossKappaModel == CONSTANT)
-       {
-        kappa                 = mp->PorousShellCrossKappa;
-       }
-     else if (mp->PorousShellCrossKappaModel == EXTERNAL_FIELD)
-       {
-        EH(mp->Xperm_external_field_index, "Cross Permeability external field not found!");
-           kappa = mp->PorousShellCrossKappa = 
-           mp->u_PorousShellCrossKappa_function_constants[0]*fv->external_field[mp->Xperm_external_field_index];
-        if (pd->TimeIntegration == TRANSIENT)
-          {
-           mp_old->PorousShellCrossKappa =mp->u_PorousShellCrossKappa_function_constants[0]*fv->external_field[mp->Xperm_external_field_index];
-          }
-       }
-     else
-       {
-        EH(-1,"Unrecognized Porous Shell Cross Permeability  model");
-       }
-    }
-  else if (pd->e[R_SHELL_SAT_1]) /* Saturation formulation */
-    {
-     if (mp->PorousShellCrossPermeabilityModel[ipore] == CONSTANT)
-       {
-        kappa                 = mp->PorousShellCrossPermeability[ipore];
-       }
-     else if (mp->PorousShellCrossPermeabilityModel[ipore] == EXTERNAL_FIELD)
-       {
-        EH(mp->por_shell_cross_permeability_ext_field_index[ipore], "Cross Permeability external field not found!");
-           kappa = mp->PorousShellCrossPermeability[ipore] =
-           mp->u_PorousShellCrossPermeability[ipore][0]*fv->external_field[mp->por_shell_cross_permeability_ext_field_index[ipore]];
-       }
-     else
-       {
-        EH(-1,"Unrecognized Porous Shell Cross Permeability  model");
-       }
-    }
-  return(kappa);
 }
 /* END of porous_shell_cross_perm_model */
 
 /*****************************************************************************/
 
-double
-porous_shell_rel_perm_model(int ipore, double saturation) {
-/******************************************************************************
-*
-*  This function computes the relative permeability of an open porous shell.
-*  Used with the function assemble_porous_shell_saturation.
-*
-*  Kristianto Tjiptowidjojo (tjiptowi@unm.edu) - October 2018
-*
-******************************************************************************/
+double porous_shell_rel_perm_model(int ipore, double saturation) {
+  /******************************************************************************
+   *
+   *  This function computes the relative permeability of an open porous shell.
+   *  Used with the function assemble_porous_shell_saturation.
+   *
+   *  Kristianto Tjiptowidjojo (tjiptowi@unm.edu) - October 2018
+   *
+   ******************************************************************************/
   double k_rel = 0.0;
   double s_eff, d_s_eff, a1, factor, factor2;
   double expon2, sat_min, sat_max, viscosity, lambda;
   int i_rel_perm_ev;
   double scale;
 
-  switch (mp->PorousShellRelPermModel[ipore])
-   {
-
-    case CONSTANT:
-
-      k_rel = mp->PorousShellRelPerm[ipore];
-      mp->d_PorousShellRelPerm[ipore][SHELL_SAT_1] = 0.0;
-      mp->d_PorousShellRelPerm[ipore][SHELL_SAT_2] = 0.0;
-      mp->d_PorousShellRelPerm[ipore][SHELL_SAT_3] = 0.0;
-
-      break;
-
-    case VAN_GENUCHTEN:
+  switch (mp->PorousShellRelPermModel[ipore]) {
+
+  case CONSTANT:
+
+    k_rel = mp->PorousShellRelPerm[ipore];
+    mp->d_PorousShellRelPerm[ipore][SHELL_SAT_1] = 0.0;
+    mp->d_PorousShellRelPerm[ipore][SHELL_SAT_2] = 0.0;
+    mp->d_PorousShellRelPerm[ipore][SHELL_SAT_3] = 0.0;
+
+    break;
+
+  case VAN_GENUCHTEN:
 
     /*
      *
@@ -1540,24 +1443,23 @@
      *  Store some temporary variables
      */
 
-      sat_min = mp->u_PorousShellRelPerm[ipore][0];
-      sat_max = 1.0 - mp->u_PorousShellRelPerm[ipore][1];
-      s_eff = (saturation - sat_min) / (sat_max - sat_min);
-      viscosity = mp->u_PorousShellRelPerm[ipore][3];
-      lambda = mp->u_PorousShellRelPerm[ipore][2];
+    sat_min = mp->u_PorousShellRelPerm[ipore][0];
+    sat_max = 1.0 - mp->u_PorousShellRelPerm[ipore][1];
+    s_eff = (saturation - sat_min) / (sat_max - sat_min);
+    viscosity = mp->u_PorousShellRelPerm[ipore][3];
+    lambda = mp->u_PorousShellRelPerm[ipore][2];
 
     /*
      *  Clip the relative permeability to zero if the effective saturation
      *  is equal to or less than zero. -> there can be no transport
      *  in a liquid phase if there is no continguous pathway in that phase.
      */
-      if (s_eff < 0.0)
-        {
-       	 k_rel = mp->PorousShellRelPerm[ipore] = 0.0;
-         mp->d_PorousShellRelPerm[ipore][SHELL_SAT_1] = 0.0;
-         mp->d_PorousShellRelPerm[ipore][SHELL_SAT_2] = 0.0;
-         mp->d_PorousShellRelPerm[ipore][SHELL_SAT_3] = 0.0;
-        }
+    if (s_eff < 0.0) {
+      k_rel = mp->PorousShellRelPerm[ipore] = 0.0;
+      mp->d_PorousShellRelPerm[ipore][SHELL_SAT_1] = 0.0;
+      mp->d_PorousShellRelPerm[ipore][SHELL_SAT_2] = 0.0;
+      mp->d_PorousShellRelPerm[ipore][SHELL_SAT_3] = 0.0;
+    }
 
     /*
      *  Clip the relative permeability at one -> it can never be
@@ -1566,75 +1468,72 @@
      *  by zero as factor=1.0 below.    Now and then GOMA aborts due
      *  to this.
      */
-      else if (s_eff >= 0.99999)
-        {
-       	 k_rel = mp->PorousShellRelPerm[ipore] = 1.0/viscosity;
-         mp->d_PorousShellRelPerm[ipore][SHELL_SAT_1] = 0.0;
-         mp->d_PorousShellRelPerm[ipore][SHELL_SAT_2] = 0.0;
-         mp->d_PorousShellRelPerm[ipore][SHELL_SAT_3] = 0.0;
-        }
+    else if (s_eff >= 0.99999) {
+      k_rel = mp->PorousShellRelPerm[ipore] = 1.0 / viscosity;
+      mp->d_PorousShellRelPerm[ipore][SHELL_SAT_1] = 0.0;
+      mp->d_PorousShellRelPerm[ipore][SHELL_SAT_2] = 0.0;
+      mp->d_PorousShellRelPerm[ipore][SHELL_SAT_3] = 0.0;
+    }
 
     /*
      *  Otherwise, apply Van Genuchten formula
      */
-      else
-        {
-         expon2 = 1.0 / lambda;
-         factor  = pow(s_eff, expon2);
-         factor2 = pow(1.0 - factor, lambda);
-         a1 = 1.0 - factor2;
-         k_rel = mp->PorousShellRelPerm[ipore] = sqrt(s_eff) * a1 * a1 / viscosity;
-
-    /*
-     *   Calculate Jacobian entries
-     */
-         if (a1 == 0.0)
-           {
-            mp->d_PorousShellRelPerm[ipore][SHELL_SAT_1] = 0.0;
-            mp->d_PorousShellRelPerm[ipore][SHELL_SAT_2] = 0.0;
-            mp->d_PorousShellRelPerm[ipore][SHELL_SAT_3] = 0.0;
-           }
-         d_s_eff = 1.0 / (sat_max - sat_min);
-         switch (ipore)
-            {
-             case 0:
-               mp->d_PorousShellRelPerm[ipore][SHELL_SAT_1] = d_s_eff * k_rel *
-                                                              (0.5 / s_eff + 2. * factor2 * factor / ((1.0 - factor) * s_eff * a1)  );
-               break;
-
-             case 1:
-               mp->d_PorousShellRelPerm[ipore][SHELL_SAT_2] = d_s_eff * k_rel *
-                                                              (0.5 / s_eff + 2. * factor2 * factor / ((1.0 - factor) * s_eff * a1)  );
-               break;
-
-             case 2:
-               mp->d_PorousShellRelPerm[ipore][SHELL_SAT_3] = d_s_eff * k_rel *
-                                                              (0.5 / s_eff + 2. * factor2 * factor / ((1.0 - factor) * s_eff * a1)  );
-               break;
-            }
-        }
-
-      break;
-
-    case EXTERNAL_FIELD:
+    else {
+      expon2 = 1.0 / lambda;
+      factor = pow(s_eff, expon2);
+      factor2 = pow(1.0 - factor, lambda);
+      a1 = 1.0 - factor2;
+      k_rel = mp->PorousShellRelPerm[ipore] = sqrt(s_eff) * a1 * a1 / viscosity;
+
+      /*
+       *   Calculate Jacobian entries
+       */
+      if (a1 == 0.0) {
+        mp->d_PorousShellRelPerm[ipore][SHELL_SAT_1] = 0.0;
+        mp->d_PorousShellRelPerm[ipore][SHELL_SAT_2] = 0.0;
+        mp->d_PorousShellRelPerm[ipore][SHELL_SAT_3] = 0.0;
+      }
+      d_s_eff = 1.0 / (sat_max - sat_min);
+      switch (ipore) {
+      case 0:
+        mp->d_PorousShellRelPerm[ipore][SHELL_SAT_1] =
+            d_s_eff * k_rel * (0.5 / s_eff + 2. * factor2 * factor / ((1.0 - factor) * s_eff * a1));
+        break;
+
+      case 1:
+        mp->d_PorousShellRelPerm[ipore][SHELL_SAT_2] =
+            d_s_eff * k_rel * (0.5 / s_eff + 2. * factor2 * factor / ((1.0 - factor) * s_eff * a1));
+        break;
+
+      case 2:
+        mp->d_PorousShellRelPerm[ipore][SHELL_SAT_3] =
+            d_s_eff * k_rel * (0.5 / s_eff + 2. * factor2 * factor / ((1.0 - factor) * s_eff * a1));
+        break;
+      }
+    }
+
+    break;
+
+  case EXTERNAL_FIELD:
 
     /*
      *
      * FOR EXTERNAL FIELD
-     *  mp->u_PorousShellRelPerm[ipore][0] is the scaling factor for the read-in external field variable
+     *  mp->u_PorousShellRelPerm[ipore][0] is the scaling factor for the read-in external field
+     * variable
      */
 
-      i_rel_perm_ev = mp->por_shell_rel_perm_ext_field_index[ipore];
-      scale = mp->u_rel_liq_perm[0];
-
-      k_rel = mp->PorousShellRelPerm[ipore] = scale * fv->external_field[i_rel_perm_ev];
-      mp->d_PorousShellRelPerm[ipore][SHELL_SAT_1] = 0.0;
-      mp->d_PorousShellRelPerm[ipore][SHELL_SAT_2] = 0.0;
-      mp->d_PorousShellRelPerm[ipore][SHELL_SAT_3] = 0.0;
-
-      break;
-
-    case VAN_GENUCHTEN_EXTERNAL:
+    i_rel_perm_ev = mp->por_shell_rel_perm_ext_field_index[ipore];
+    scale = mp->u_rel_liq_perm[0];
+
+    k_rel = mp->PorousShellRelPerm[ipore] = scale * fv->external_field[i_rel_perm_ev];
+    mp->d_PorousShellRelPerm[ipore][SHELL_SAT_1] = 0.0;
+    mp->d_PorousShellRelPerm[ipore][SHELL_SAT_2] = 0.0;
+    mp->d_PorousShellRelPerm[ipore][SHELL_SAT_3] = 0.0;
+
+    break;
+
+  case VAN_GENUCHTEN_EXTERNAL:
 
     /*
      *
@@ -1646,30 +1545,29 @@
      *  mp->u_PorousShellRelPerm[ipore][4] is the exponent, 1 - 1/beta for external field value of 1
      */
 
-     i_rel_perm_ev = mp->por_shell_rel_perm_ext_field_index[ipore];
-
-     sat_min = mp->u_PorousShellRelPerm[ipore][0];
-     sat_max = 1.0 - mp->u_PorousShellRelPerm[ipore][1];
-     s_eff = (saturation - sat_min) / (sat_max - sat_min);
-     viscosity = mp->u_PorousShellRelPerm[ipore][3];
-
-     /* Here I assume that efv is bounded between 0 and 1 */
-     lambda = fv->external_field[i_rel_perm_ev] *
-              ( mp->u_PorousShellRelPerm[ipore][4] - mp->u_PorousShellRelPerm[ipore][2])
-              + mp->u_PorousShellRelPerm[ipore][2];
+    i_rel_perm_ev = mp->por_shell_rel_perm_ext_field_index[ipore];
+
+    sat_min = mp->u_PorousShellRelPerm[ipore][0];
+    sat_max = 1.0 - mp->u_PorousShellRelPerm[ipore][1];
+    s_eff = (saturation - sat_min) / (sat_max - sat_min);
+    viscosity = mp->u_PorousShellRelPerm[ipore][3];
+
+    /* Here I assume that efv is bounded between 0 and 1 */
+    lambda = fv->external_field[i_rel_perm_ev] *
+                 (mp->u_PorousShellRelPerm[ipore][4] - mp->u_PorousShellRelPerm[ipore][2]) +
+             mp->u_PorousShellRelPerm[ipore][2];
 
     /*
      *  Clip the relative permeability to zero if the effective saturation
      *  is equal to or less than zero. -> there can be no transport
      *  in a liquid phase if there is no continguous pathway in that phase.
      */
-      if (s_eff < 0.0)
-        {
-       	 k_rel = mp->PorousShellRelPerm[ipore] = 0.0;
-         mp->d_PorousShellRelPerm[ipore][SHELL_SAT_1] = 0.0;
-         mp->d_PorousShellRelPerm[ipore][SHELL_SAT_2] = 0.0;
-         mp->d_PorousShellRelPerm[ipore][SHELL_SAT_3] = 0.0;
-        }
+    if (s_eff < 0.0) {
+      k_rel = mp->PorousShellRelPerm[ipore] = 0.0;
+      mp->d_PorousShellRelPerm[ipore][SHELL_SAT_1] = 0.0;
+      mp->d_PorousShellRelPerm[ipore][SHELL_SAT_2] = 0.0;
+      mp->d_PorousShellRelPerm[ipore][SHELL_SAT_3] = 0.0;
+    }
 
     /*
      *  Clip the relative permeability at one -> it can never be
@@ -1678,134 +1576,118 @@
      *  by zero as factor=1.0 below.    Now and then GOMA aborts due
      *  to this.
      */
-      else if (s_eff >= 0.99999)
-        {
-       	 k_rel = mp->PorousShellRelPerm[ipore] = 1.0/viscosity;
-         mp->d_PorousShellRelPerm[ipore][SHELL_SAT_1] = 0.0;
-         mp->d_PorousShellRelPerm[ipore][SHELL_SAT_2] = 0.0;
-         mp->d_PorousShellRelPerm[ipore][SHELL_SAT_3] = 0.0;
-        }
+    else if (s_eff >= 0.99999) {
+      k_rel = mp->PorousShellRelPerm[ipore] = 1.0 / viscosity;
+      mp->d_PorousShellRelPerm[ipore][SHELL_SAT_1] = 0.0;
+      mp->d_PorousShellRelPerm[ipore][SHELL_SAT_2] = 0.0;
+      mp->d_PorousShellRelPerm[ipore][SHELL_SAT_3] = 0.0;
+    }
 
     /*
      *  Otherwise, apply Van Genuchten formula
      */
-      else
-        {
-         expon2 = 1.0 / lambda;
-         factor  = pow(s_eff, expon2);
-         factor2 = pow(1.0 - factor, lambda);
-         a1 = 1.0 - factor2;
-         k_rel = mp->PorousShellRelPerm[ipore] = sqrt(s_eff) * a1 * a1 / viscosity;
-
-    /*
-     *   Calculate Jacobian entries
-     */
-         if (a1 == 0.0)
-           {
-            mp->d_PorousShellRelPerm[ipore][SHELL_SAT_1] = 0.0;
-            mp->d_PorousShellRelPerm[ipore][SHELL_SAT_2] = 0.0;
-            mp->d_PorousShellRelPerm[ipore][SHELL_SAT_3] = 0.0;
-           }
-         d_s_eff = 1.0 / (sat_max - sat_min);
-         switch (ipore)
-            {
-             case 0:
-               mp->d_PorousShellRelPerm[ipore][SHELL_SAT_1] = d_s_eff * k_rel *
-                                                              (0.5 / s_eff + 2. * factor2 * factor / ((1.0 - factor) * s_eff * a1)  );
-               break;
-
-             case 1:
-               mp->d_PorousShellRelPerm[ipore][SHELL_SAT_2] = d_s_eff * k_rel *
-                                                              (0.5 / s_eff + 2. * factor2 * factor / ((1.0 - factor) * s_eff * a1)  );
-               break;
-
-             case 2:
-               mp->d_PorousShellRelPerm[ipore][SHELL_SAT_3] = d_s_eff * k_rel *
-                                                              (0.5 / s_eff + 2. * factor2 * factor / ((1.0 - factor) * s_eff * a1)  );
-               break;
-            }
-        }
-
-      break;
-
-    default:
-      EH(-1,"Unrecognized Porous Shell Relative Permeability model");
-      break;
-   }
-
-
-  return(k_rel);
+    else {
+      expon2 = 1.0 / lambda;
+      factor = pow(s_eff, expon2);
+      factor2 = pow(1.0 - factor, lambda);
+      a1 = 1.0 - factor2;
+      k_rel = mp->PorousShellRelPerm[ipore] = sqrt(s_eff) * a1 * a1 / viscosity;
+
+      /*
+       *   Calculate Jacobian entries
+       */
+      if (a1 == 0.0) {
+        mp->d_PorousShellRelPerm[ipore][SHELL_SAT_1] = 0.0;
+        mp->d_PorousShellRelPerm[ipore][SHELL_SAT_2] = 0.0;
+        mp->d_PorousShellRelPerm[ipore][SHELL_SAT_3] = 0.0;
+      }
+      d_s_eff = 1.0 / (sat_max - sat_min);
+      switch (ipore) {
+      case 0:
+        mp->d_PorousShellRelPerm[ipore][SHELL_SAT_1] =
+            d_s_eff * k_rel * (0.5 / s_eff + 2. * factor2 * factor / ((1.0 - factor) * s_eff * a1));
+        break;
+
+      case 1:
+        mp->d_PorousShellRelPerm[ipore][SHELL_SAT_2] =
+            d_s_eff * k_rel * (0.5 / s_eff + 2. * factor2 * factor / ((1.0 - factor) * s_eff * a1));
+        break;
+
+      case 2:
+        mp->d_PorousShellRelPerm[ipore][SHELL_SAT_3] =
+            d_s_eff * k_rel * (0.5 / s_eff + 2. * factor2 * factor / ((1.0 - factor) * s_eff * a1));
+        break;
+      }
+    }
+
+    break;
+
+  default:
+    GOMA_EH(GOMA_ERROR, "Unrecognized Porous Shell Relative Permeability model");
+    break;
+  }
+
+  return (k_rel);
 }
 /* END of porous_shell_rel_perm_model */
 
 /*****************************************************************************/
 
-void
-porous_shell_permeability_model(int ipore) {
-/******************************************************************************
-*
-*  This function computes the permeability  of an open porous shell
-*  Used with the function assemble_porous_shell_saturation.
-*
-*  Kristianto Tjiptowidjojo (tjiptowi@unm.edu) - November 2018
-*
-******************************************************************************/
+void porous_shell_permeability_model(int ipore) {
+  /******************************************************************************
+   *
+   *  This function computes the permeability  of an open porous shell
+   *  Used with the function assemble_porous_shell_saturation.
+   *
+   *  Kristianto Tjiptowidjojo (tjiptowi@unm.edu) - November 2018
+   *
+   ******************************************************************************/
   int iext_field = -1;
   int aa, bb;
   double K11 = 0.0, K22 = 0.0, K33 = 0.0, a[DIM][DIM];
 
-  memset(mp->PorousShellPermTensor[ipore], 0, sizeof(double)*DIM*DIM);
-
-  if (mp->PorousShellPermeabilityModel[ipore] == CONSTANT)
-    {
-     /* Do nothing */
-    }
-  else if (mp->PorousShellPermeabilityModel[ipore] == EXTERNAL_FIELD)
-    {
-      iext_field = mp->por_shell_permeability_ext_field_index[ipore];
-      EH(iext_field, "Porous shell permeability external field not found!");
-      mp->PorousShellPermeability[ipore] = mp->u_PorousShellPermeability[ipore][0] * fv->external_field[iext_field];
-    }
-  else if (mp->PorousShellPermeabilityModel[ipore] == ORTHOTROPIC)
-    {
-      /* preload some things */
-      K11 = mp->u_PorousShellPermeability[ipore][0];
-      K22 = mp->u_PorousShellPermeability[ipore][1];
-      K33 = mp->u_PorousShellPermeability[ipore][2];
-
-      /*  N.B.   there are 3 base vectors at the rest state that define the
-       * orientation of the material relative to the orthotropic directions
-       * If we have sheet laying on the x-y plane, then this matrix of vectors
-       * is the Idemfactor.  This will most likely be the case.
-       */
-
-      a[0][0]  = mp->u_PorousShellPermeability[ipore][3];
-      a[0][1]  = mp->u_PorousShellPermeability[ipore][4];
-      a[0][2]  = mp->u_PorousShellPermeability[ipore][5];
-
-      a[1][0]  = mp->u_PorousShellPermeability[ipore][6];
-      a[1][1]  = mp->u_PorousShellPermeability[ipore][7];
-      a[1][2]  = mp->u_PorousShellPermeability[ipore][8];
-
-      a[2][0]  = mp->u_PorousShellPermeability[ipore][9];
-      a[2][1]  = mp->u_PorousShellPermeability[ipore][10];
-      a[2][2]  = mp->u_PorousShellPermeability[ipore][11];
-
-      for(aa = 0; aa < DIM; aa++)
-        {
-         for(bb = 0; bb < DIM; bb++)
-            {
-             mp->PorousShellPermTensor[ipore][aa][bb] =  a[0][aa]*a[0][bb] * K11 +
-                                                         a[1][aa]*a[1][bb] * K22 +
-                                                         a[2][aa]*a[2][bb] * K33 ;
-            }
-        }
-    }
-  else
-    {
-      EH(-1,"Unrecognized Porous Shell Permeability  model");
-    }
->>>>>>> 7830986f
+  memset(mp->PorousShellPermTensor[ipore], 0, sizeof(double) * DIM * DIM);
+
+  if (mp->PorousShellPermeabilityModel[ipore] == CONSTANT) {
+    /* Do nothing */
+  } else if (mp->PorousShellPermeabilityModel[ipore] == EXTERNAL_FIELD) {
+    iext_field = mp->por_shell_permeability_ext_field_index[ipore];
+    GOMA_EH(iext_field, "Porous shell permeability external field not found!");
+    mp->PorousShellPermeability[ipore] =
+        mp->u_PorousShellPermeability[ipore][0] * fv->external_field[iext_field];
+  } else if (mp->PorousShellPermeabilityModel[ipore] == ORTHOTROPIC) {
+    /* preload some things */
+    K11 = mp->u_PorousShellPermeability[ipore][0];
+    K22 = mp->u_PorousShellPermeability[ipore][1];
+    K33 = mp->u_PorousShellPermeability[ipore][2];
+
+    /*  N.B.   there are 3 base vectors at the rest state that define the
+     * orientation of the material relative to the orthotropic directions
+     * If we have sheet laying on the x-y plane, then this matrix of vectors
+     * is the Idemfactor.  This will most likely be the case.
+     */
+
+    a[0][0] = mp->u_PorousShellPermeability[ipore][3];
+    a[0][1] = mp->u_PorousShellPermeability[ipore][4];
+    a[0][2] = mp->u_PorousShellPermeability[ipore][5];
+
+    a[1][0] = mp->u_PorousShellPermeability[ipore][6];
+    a[1][1] = mp->u_PorousShellPermeability[ipore][7];
+    a[1][2] = mp->u_PorousShellPermeability[ipore][8];
+
+    a[2][0] = mp->u_PorousShellPermeability[ipore][9];
+    a[2][1] = mp->u_PorousShellPermeability[ipore][10];
+    a[2][2] = mp->u_PorousShellPermeability[ipore][11];
+
+    for (aa = 0; aa < DIM; aa++) {
+      for (bb = 0; bb < DIM; bb++) {
+        mp->PorousShellPermTensor[ipore][aa][bb] =
+            a[0][aa] * a[0][bb] * K11 + a[1][aa] * a[1][bb] * K22 + a[2][aa] * a[2][bb] * K33;
+      }
+    }
+  } else {
+    GOMA_EH(GOMA_ERROR, "Unrecognized Porous Shell Permeability  model");
+  }
 }
 /* END of porous_shell_permeability_model */
 
@@ -1923,37 +1805,22 @@
 }
 /*** END OF dynamic_contact_angle_model ***/
 
-<<<<<<< HEAD
-int lubrication_fluid_source(double *flux,                          /* Fluid flux */
-                             double d_flux[MAX_VARIABLE_TYPES][MDE] /* Fluid flux sensitivities */
-) {
-  /******************************************************************************
-   *
-   *  This function computes fluid flux into or out from lubrication shell.
-   *  Right now it only supports for flux between continuum and lubrication layers
-   *  Used with the function assemble_lubrication.
-   *
-   *  Kristianto Tjiptowidjojo (tjiptowi@unm.edu) - February 2021
-   *
-   ******************************************************************************/
-=======
 /******************************************************************************/
-void porous_shell_open_source_model
-     (
-      double j_1_2[MDE],                  // Flux between porous layers 1 and 2
-      double j_2_3[MDE],                  // Flux between porous layers 2 and 3
-      double dj_1_2[MAX_POR_SHELL][MDE],  // Sensitivity of the flux between porous layers 1 and 2
-      double dj_2_3[MAX_POR_SHELL][MDE]   // Sensitivity of the flux between porous layers 2 and 3
-     )
-  /*****************************************************************************
-  * This function calculates inter-layer fluxes amongst porous shell layers.
-  * As of now, each layer is assumed to be stacked on top one another.
-  * i.e. Layer 3 on top of layer 2 on top of layer 1.
-  *
-  *
-  * Kristianto Tjiptowidjojo   (tjiptowi@unm.edu)  October 2019
-  *
-  *****************************************************************************/
+void porous_shell_open_source_model(
+    double j_1_2[MDE],                 // Flux between porous layers 1 and 2
+    double j_2_3[MDE],                 // Flux between porous layers 2 and 3
+    double dj_1_2[MAX_POR_SHELL][MDE], // Sensitivity of the flux between porous layers 1 and 2
+    double dj_2_3[MAX_POR_SHELL][MDE]  // Sensitivity of the flux between porous layers 2 and 3
+    )
+/*****************************************************************************
+ * This function calculates inter-layer fluxes amongst porous shell layers.
+ * As of now, each layer is assumed to be stacked on top one another.
+ * i.e. Layer 3 on top of layer 2 on top of layer 1.
+ *
+ *
+ * Kristianto Tjiptowidjojo   (tjiptowi@unm.edu)  October 2019
+ *
+ *****************************************************************************/
 {
   int ipore, var, j;
 
@@ -1962,9 +1829,9 @@
   porous_shell_var[1] = SHELL_SAT_2;
   porous_shell_var[2] = SHELL_SAT_3;
 
-  dbl     H[MAX_POR_SHELL] = {0.0};               // Pore height (vertical)
-  dbl kappa[MAX_POR_SHELL] = {0.0};               // Cross permeability
-  dbl mu = mp->viscosity;                         // Viscosity
+  dbl H[MAX_POR_SHELL] = {0.0};     // Pore height (vertical)
+  dbl kappa[MAX_POR_SHELL] = {0.0}; // Cross permeability
+  dbl mu = mp->viscosity;           // Viscosity
 
   dbl sat_nodes[MAX_POR_SHELL][MDE] = {{0.0}};
   dbl cap_pres_nodes[MAX_POR_SHELL][MDE] = {{0.0}};
@@ -1999,189 +1866,169 @@
   dbl sat_normalized_3[MDE] = {0.0};
 
   /* Extract all of the necessary information */
-  for (ipore = 0; ipore < pd->Num_Porous_Shell_Eqn; ipore++)
-     {
-      var = porous_shell_var[ipore];
-      if (pd->v[var])
-        {
-         for ( j = 0; j < ei->dof[var]; j++)
-            {
-             switch (ipore)
-               {
-                case 0:
-                  sat_nodes[ipore][j] = *esp->sh_sat_1[j];
-                  sat_normalized_1[j] = sat_nodes[ipore][j] - sat_center_1;
-                  break;
-                case 1:
-                  sat_nodes[ipore][j] = *esp->sh_sat_2[j];
-                  sat_normalized_2[j] = sat_nodes[ipore][j] - sat_center_2;
-                  break;
-                case 2:
-                  sat_nodes[ipore][j] = *esp->sh_sat_3[j];
-                  sat_normalized_3[j] = sat_nodes[ipore][j] - sat_center_3;
-                  break;
-               }
-             cap_pres_nodes[ipore][j] = load_cap_pres(ipore, j, -1, sat_nodes[ipore][j]);
-             d_cap_pres_nodes_dS[ipore][j] = mp->d_cap_pres[var];
-            }
-         H[ipore] = porous_shell_height_model(ipore);
-         kappa[ipore] = porous_shell_cross_perm_model(ipore);
+  for (ipore = 0; ipore < pd->Num_Porous_Shell_Eqn; ipore++) {
+    var = porous_shell_var[ipore];
+    if (pd->v[pg->imtrx][var]) {
+      for (j = 0; j < ei[pg->imtrx]->dof[var]; j++) {
+        switch (ipore) {
+        case 0:
+          sat_nodes[ipore][j] = *esp->sh_sat_1[j];
+          sat_normalized_1[j] = sat_nodes[ipore][j] - sat_center_1;
+          break;
+        case 1:
+          sat_nodes[ipore][j] = *esp->sh_sat_2[j];
+          sat_normalized_2[j] = sat_nodes[ipore][j] - sat_center_2;
+          break;
+        case 2:
+          sat_nodes[ipore][j] = *esp->sh_sat_3[j];
+          sat_normalized_3[j] = sat_nodes[ipore][j] - sat_center_3;
+          break;
         }
-     }
-
- /* Apply heaviside function to deactivate flux at S_1 > 0.99*/
-
- for ( j = 0; j < ei->dof[SHELL_SAT_1]; j++)
-    {
-     if (sat_nodes[0][j] >= sat_max_1)
-       {
-        Hside_1[j]            = 0.0;
-        dHside_1_dS[j]        = 0.0;
-        Hside_1_square[j]     = 0.0;
-        dHside_1_square_dS[j] = 0.0;
-       }
-     else if (sat_nodes[0][j] <= (sat_max_1 - width_1) )
-       {
-        Hside_1[j]            = 1.0;
-        dHside_1_dS[j]        = 0.0;
-        Hside_1_square[j]     = 1.0;
-        dHside_1_square_dS[j] = 0.0;
-       }
-     else
-       {
-        Hside_1[j]            = 1.0 - 0.5 * (1. + sat_normalized_1[j] / alpha_1
-                              - sin(M_PIE * sat_normalized_1[j] / alpha_1 ) / M_PIE);
-        dHside_1_dS[j]        = - 0.5 * (1.0/alpha_1 + cos(M_PIE * sat_normalized_1[j]/alpha_1)/alpha_1 );
-        Hside_1_square[j]     = Hside_1[j] * Hside_1[j];
-        dHside_1_square_dS[j] = 2.0 * Hside_1[j] * dHside_1_dS[j];
-       }
-    }
-
-
- /* Apply heaviside function to activate flux at S_2 > S_min*/
- for ( j = 0; j < ei->dof[SHELL_SAT_2]; j++)
-    {
-     if (sat_nodes[1][j] >= sat_min_2)
-       {
-        Hside_2[j]     = 1.0;
-        dHside_2_dS[j] = 0.0;
-       }
-     else if (sat_nodes[1][j] <= (sat_min_2 - width_2) )
-       {
-        Hside_2[j]     = 0.0;
-        dHside_2_dS[j] = 0.0;
-       }
-     else
-       {
-        Hside_2[j]     = 0.5 * (1. + sat_normalized_2[j] / alpha_2
-                       + sin(M_PIE * sat_normalized_2[j] / alpha_2 ) / M_PIE);
-        dHside_2_dS[j] = 0.5 * (1.0/alpha_2 + cos(M_PIE * sat_normalized_2[j]/alpha_2)/alpha_2 );
-       }
-    }
-
- /* Apply heaviside function to deactivate flux at S_3 > 0.99*/
- if (pd->e[R_SHELL_SAT_3])
-   {
-    for ( j = 0; j < ei->dof[SHELL_SAT_3]; j++)
-       {
-        if (sat_nodes[2][j] >= sat_max_3)
-          {
-           Hside_3[j]            = 0.0;
-           dHside_3_dS[j]        = 0.0;
-           Hside_3_square[j]     = 0.0;
-           dHside_3_square_dS[j] = 0.0;
-          }
-        else if (sat_nodes[2][j] <= (sat_max_3 - width_3) )
-          {
-           Hside_3[j]            = 1.0;
-           dHside_3_dS[j]        = 0.0;
-           Hside_3_square[j]     = 1.0;
-           dHside_3_square_dS[j] = 0.0;
-          }
-        else
-          {
-           Hside_3[j]            = 1.0 - 0.5 * (1. + sat_normalized_3[j] / alpha_3
-                                 - sin(M_PIE * sat_normalized_3[j] / alpha_3 ) / M_PIE);
-           dHside_3_dS[j]        = - 0.5 * (1.0/alpha_3 + cos(M_PIE * sat_normalized_3[j]/alpha_3)/alpha_3 );
-           Hside_3_square[j]     = Hside_3[j] * Hside_3[j];
-           dHside_3_square_dS[j] = 2.0 * Hside_3[j] * dHside_3_dS[j];
-          }
-       }
-   }
-
-
-
- /* Populate the interporous flux */
- for ( j = 0; j < ei->dof[SHELL_SAT_1]; j++)
-    {
-     j_1_2[j]  = (kappa[0] / mu) * (cap_pres_nodes[0][j] - cap_pres_nodes[1][j]) / (2.0 * H[0]);
-     j_1_2[j] += (kappa[1] / mu) * (cap_pres_nodes[0][j] - cap_pres_nodes[1][j]) / (2.0 * H[1]);
-     j_1_2[j] *=  Hside_1_square[j] * Hside_2[j];
-
-     if (pd->e[R_SHELL_SAT_3])
-       {
-        j_2_3[j]  = (kappa[1] / mu) * (cap_pres_nodes[2][j] - cap_pres_nodes[1][j]) / (2.0 * H[1]);
-        j_2_3[j] += (kappa[2] / mu) * (cap_pres_nodes[2][j] - cap_pres_nodes[1][j]) / (2.0 * H[2]);
-        j_2_3[j] *= Hside_2[j] * Hside_3_square[j];
-       }
-    }
-
-
- /* Populate the interporous flux sensitivity */
- if (dj_1_2 != NULL)
-   {
-    for ( j = 0; j < ei->dof[SHELL_SAT_1]; j++)
-       {
-        dj_1_2[0][j]  =   Hside_1_square[j] * Hside_2[j] * (kappa[0] / mu) *   d_cap_pres_nodes_dS[0][j]  / (2.0 * H[0])
-                        + dHside_1_square_dS[j] * Hside_2[j] * (kappa[0] / mu) * (cap_pres_nodes[0][j] - cap_pres_nodes[1][j]) / (2.0 * H[0]);
-        dj_1_2[0][j] +=   Hside_1_square[j] * Hside_2[j] * (kappa[1] / mu) *   d_cap_pres_nodes_dS[0][j]  / (2.0 * H[1])
-                        + dHside_1_square_dS[j] * Hside_2[j] * (kappa[1] / mu) * (cap_pres_nodes[0][j] - cap_pres_nodes[1][j]) / (2.0 * H[1]);
-
-        dj_1_2[1][j]  =   Hside_1_square[j] * Hside_2[j] * (kappa[0] / mu) * (-d_cap_pres_nodes_dS[1][j]) / (2.0 * H[0])
-                        + Hside_1_square[j] * dHside_2_dS[j] * (kappa[0] / mu) * (cap_pres_nodes[0][j] - cap_pres_nodes[1][j]) / (2.0 * H[0]);
-        dj_1_2[1][j] +=   Hside_1_square[j] * Hside_2[j] * (kappa[1] / mu) * (-d_cap_pres_nodes_dS[1][j]) / (2.0 * H[1])
-                        + Hside_1_square[j] * dHside_2_dS[j] * (kappa[1] / mu) * (cap_pres_nodes[0][j] - cap_pres_nodes[1][j]) / (2.0 * H[1]);
-       }
-   }
-
- if (pd->e[R_SHELL_SAT_3])
-   {
-    if (dj_2_3 != NULL)
-      {
-       for ( j = 0; j < ei->dof[SHELL_SAT_3]; j++)
-          {
-
-           dj_2_3[1][j]  =   Hside_2[j] * Hside_3_square[j] * (kappa[1] / mu) * (-d_cap_pres_nodes_dS[1][j])  / (2.0 * H[1])
-                           + dHside_2_dS[j] * Hside_3_square[j] * (kappa[1] / mu) * (cap_pres_nodes[2][j] - cap_pres_nodes[1][j]) / (2.0 * H[1]);
-           dj_2_3[1][j] +=   Hside_2[j] * Hside_3_square[j] * (kappa[2] / mu) * (-d_cap_pres_nodes_dS[1][j])  / (2.0 * H[2])
-                           + dHside_2_dS[j] * Hside_3_square[j] * (kappa[2] / mu) * (cap_pres_nodes[2][j] - cap_pres_nodes[1][j]) / (2.0 * H[2]);
-
-           dj_2_3[2][j]  =   Hside_2[j] * Hside_3_square[j] * (kappa[1] / mu) *   d_cap_pres_nodes_dS[2][j]  / (2.0 * H[1])
-                           + Hside_2[j] * dHside_3_square_dS[j] * (kappa[1] / mu) * (cap_pres_nodes[2][j] - cap_pres_nodes[1][j]) / (2.0 * H[1]);
-           dj_2_3[2][j] +=   Hside_2[j] * Hside_3_square[j] * (kappa[2] / mu) *   d_cap_pres_nodes_dS[2][j]  / (2.0 * H[2])
-                           + Hside_2[j] * dHside_3_square_dS[j] * (kappa[2] / mu) * (cap_pres_nodes[2][j] - cap_pres_nodes[1][j]) / (2.0 * H[2]);
-          }
+        cap_pres_nodes[ipore][j] = load_cap_pres(ipore, j, -1, sat_nodes[ipore][j]);
+        d_cap_pres_nodes_dS[ipore][j] = mp->d_cap_pres[var];
       }
-   }
- return;
+      H[ipore] = porous_shell_height_model(ipore);
+      kappa[ipore] = porous_shell_cross_perm_model(ipore);
+    }
+  }
+
+  /* Apply heaviside function to deactivate flux at S_1 > 0.99*/
+
+  for (j = 0; j < ei[pg->imtrx]->dof[SHELL_SAT_1]; j++) {
+    if (sat_nodes[0][j] >= sat_max_1) {
+      Hside_1[j] = 0.0;
+      dHside_1_dS[j] = 0.0;
+      Hside_1_square[j] = 0.0;
+      dHside_1_square_dS[j] = 0.0;
+    } else if (sat_nodes[0][j] <= (sat_max_1 - width_1)) {
+      Hside_1[j] = 1.0;
+      dHside_1_dS[j] = 0.0;
+      Hside_1_square[j] = 1.0;
+      dHside_1_square_dS[j] = 0.0;
+    } else {
+      Hside_1[j] = 1.0 - 0.5 * (1. + sat_normalized_1[j] / alpha_1 -
+                                sin(M_PIE * sat_normalized_1[j] / alpha_1) / M_PIE);
+      dHside_1_dS[j] =
+          -0.5 * (1.0 / alpha_1 + cos(M_PIE * sat_normalized_1[j] / alpha_1) / alpha_1);
+      Hside_1_square[j] = Hside_1[j] * Hside_1[j];
+      dHside_1_square_dS[j] = 2.0 * Hside_1[j] * dHside_1_dS[j];
+    }
+  }
+
+  /* Apply heaviside function to activate flux at S_2 > S_min*/
+  for (j = 0; j < ei[pg->imtrx]->dof[SHELL_SAT_2]; j++) {
+    if (sat_nodes[1][j] >= sat_min_2) {
+      Hside_2[j] = 1.0;
+      dHside_2_dS[j] = 0.0;
+    } else if (sat_nodes[1][j] <= (sat_min_2 - width_2)) {
+      Hside_2[j] = 0.0;
+      dHside_2_dS[j] = 0.0;
+    } else {
+      Hside_2[j] = 0.5 * (1. + sat_normalized_2[j] / alpha_2 +
+                          sin(M_PIE * sat_normalized_2[j] / alpha_2) / M_PIE);
+      dHside_2_dS[j] = 0.5 * (1.0 / alpha_2 + cos(M_PIE * sat_normalized_2[j] / alpha_2) / alpha_2);
+    }
+  }
+
+  /* Apply heaviside function to deactivate flux at S_3 > 0.99*/
+  if (pd->e[pg->imtrx][R_SHELL_SAT_3]) {
+    for (j = 0; j < ei[pg->imtrx]->dof[SHELL_SAT_3]; j++) {
+      if (sat_nodes[2][j] >= sat_max_3) {
+        Hside_3[j] = 0.0;
+        dHside_3_dS[j] = 0.0;
+        Hside_3_square[j] = 0.0;
+        dHside_3_square_dS[j] = 0.0;
+      } else if (sat_nodes[2][j] <= (sat_max_3 - width_3)) {
+        Hside_3[j] = 1.0;
+        dHside_3_dS[j] = 0.0;
+        Hside_3_square[j] = 1.0;
+        dHside_3_square_dS[j] = 0.0;
+      } else {
+        Hside_3[j] = 1.0 - 0.5 * (1. + sat_normalized_3[j] / alpha_3 -
+                                  sin(M_PIE * sat_normalized_3[j] / alpha_3) / M_PIE);
+        dHside_3_dS[j] =
+            -0.5 * (1.0 / alpha_3 + cos(M_PIE * sat_normalized_3[j] / alpha_3) / alpha_3);
+        Hside_3_square[j] = Hside_3[j] * Hside_3[j];
+        dHside_3_square_dS[j] = 2.0 * Hside_3[j] * dHside_3_dS[j];
+      }
+    }
+  }
+
+  /* Populate the interporous flux */
+  for (j = 0; j < ei[pg->imtrx]->dof[SHELL_SAT_1]; j++) {
+    j_1_2[j] = (kappa[0] / mu) * (cap_pres_nodes[0][j] - cap_pres_nodes[1][j]) / (2.0 * H[0]);
+    j_1_2[j] += (kappa[1] / mu) * (cap_pres_nodes[0][j] - cap_pres_nodes[1][j]) / (2.0 * H[1]);
+    j_1_2[j] *= Hside_1_square[j] * Hside_2[j];
+
+    if (pd->e[pg->imtrx][R_SHELL_SAT_3]) {
+      j_2_3[j] = (kappa[1] / mu) * (cap_pres_nodes[2][j] - cap_pres_nodes[1][j]) / (2.0 * H[1]);
+      j_2_3[j] += (kappa[2] / mu) * (cap_pres_nodes[2][j] - cap_pres_nodes[1][j]) / (2.0 * H[2]);
+      j_2_3[j] *= Hside_2[j] * Hside_3_square[j];
+    }
+  }
+
+  /* Populate the interporous flux sensitivity */
+  if (dj_1_2 != NULL) {
+    for (j = 0; j < ei[pg->imtrx]->dof[SHELL_SAT_1]; j++) {
+      dj_1_2[0][j] = Hside_1_square[j] * Hside_2[j] * (kappa[0] / mu) * d_cap_pres_nodes_dS[0][j] /
+                         (2.0 * H[0]) +
+                     dHside_1_square_dS[j] * Hside_2[j] * (kappa[0] / mu) *
+                         (cap_pres_nodes[0][j] - cap_pres_nodes[1][j]) / (2.0 * H[0]);
+      dj_1_2[0][j] += Hside_1_square[j] * Hside_2[j] * (kappa[1] / mu) * d_cap_pres_nodes_dS[0][j] /
+                          (2.0 * H[1]) +
+                      dHside_1_square_dS[j] * Hside_2[j] * (kappa[1] / mu) *
+                          (cap_pres_nodes[0][j] - cap_pres_nodes[1][j]) / (2.0 * H[1]);
+
+      dj_1_2[1][j] = Hside_1_square[j] * Hside_2[j] * (kappa[0] / mu) *
+                         (-d_cap_pres_nodes_dS[1][j]) / (2.0 * H[0]) +
+                     Hside_1_square[j] * dHside_2_dS[j] * (kappa[0] / mu) *
+                         (cap_pres_nodes[0][j] - cap_pres_nodes[1][j]) / (2.0 * H[0]);
+      dj_1_2[1][j] += Hside_1_square[j] * Hside_2[j] * (kappa[1] / mu) *
+                          (-d_cap_pres_nodes_dS[1][j]) / (2.0 * H[1]) +
+                      Hside_1_square[j] * dHside_2_dS[j] * (kappa[1] / mu) *
+                          (cap_pres_nodes[0][j] - cap_pres_nodes[1][j]) / (2.0 * H[1]);
+    }
+  }
+
+  if (pd->e[pg->imtrx][R_SHELL_SAT_3]) {
+    if (dj_2_3 != NULL) {
+      for (j = 0; j < ei[pg->imtrx]->dof[SHELL_SAT_3]; j++) {
+
+        dj_2_3[1][j] = Hside_2[j] * Hside_3_square[j] * (kappa[1] / mu) *
+                           (-d_cap_pres_nodes_dS[1][j]) / (2.0 * H[1]) +
+                       dHside_2_dS[j] * Hside_3_square[j] * (kappa[1] / mu) *
+                           (cap_pres_nodes[2][j] - cap_pres_nodes[1][j]) / (2.0 * H[1]);
+        dj_2_3[1][j] += Hside_2[j] * Hside_3_square[j] * (kappa[2] / mu) *
+                            (-d_cap_pres_nodes_dS[1][j]) / (2.0 * H[2]) +
+                        dHside_2_dS[j] * Hside_3_square[j] * (kappa[2] / mu) *
+                            (cap_pres_nodes[2][j] - cap_pres_nodes[1][j]) / (2.0 * H[2]);
+
+        dj_2_3[2][j] = Hside_2[j] * Hside_3_square[j] * (kappa[1] / mu) *
+                           d_cap_pres_nodes_dS[2][j] / (2.0 * H[1]) +
+                       Hside_2[j] * dHside_3_square_dS[j] * (kappa[1] / mu) *
+                           (cap_pres_nodes[2][j] - cap_pres_nodes[1][j]) / (2.0 * H[1]);
+        dj_2_3[2][j] += Hside_2[j] * Hside_3_square[j] * (kappa[2] / mu) *
+                            d_cap_pres_nodes_dS[2][j] / (2.0 * H[2]) +
+                        Hside_2[j] * dHside_3_square_dS[j] * (kappa[2] / mu) *
+                            (cap_pres_nodes[2][j] - cap_pres_nodes[1][j]) / (2.0 * H[2]);
+      }
+    }
+  }
+  return;
 }
 
-int
-lubrication_fluid_source(
-                         double *flux,                         /* Fluid flux */
-                         double d_flux[MAX_VARIABLE_TYPES][MDE] /* Fluid flux sensitivities */
-                        )
-{
-/******************************************************************************
-*
-*  This function computes fluid flux into or out from lubrication shell.
-*  Right now it only supports for flux between continuum and lubrication layers
-*  Used with the function assemble_lubrication.
-*
-*  Kristianto Tjiptowidjojo (tjiptowi@unm.edu) - February 2021
-*
-******************************************************************************/
->>>>>>> 7830986f
+int lubrication_fluid_source(double *flux,                          /* Fluid flux */
+                             double d_flux[MAX_VARIABLE_TYPES][MDE] /* Fluid flux sensitivities */
+) {
+  /******************************************************************************
+   *
+   *  This function computes fluid flux into or out from lubrication shell.
+   *  Right now it only supports for flux between continuum and lubrication layers
+   *  Used with the function assemble_lubrication.
+   *
+   *  Kristianto Tjiptowidjojo (tjiptowi@unm.edu) - February 2021
+   *
+   ******************************************************************************/
   double kappa = 0.0;
   double mu = 0.0;
   double L = 0.0;
@@ -2207,7 +2054,7 @@
       }
     }
   } else {
-    GOMA_EH(-1, "Unsupported Lubrication Fluid Source Model");
+    GOMA_EH(GOMA_ERROR, "Unsupported Lubrication Fluid Source Model");
   }
 
   return (1);
