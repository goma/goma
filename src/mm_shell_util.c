--- conflicted
+++ resolved
@@ -3662,7 +3662,6 @@
     dbl d_grad_lubp_dmesh[DIM][DIM][MDE];
     dbl d_grad_lubp_2_dmesh[DIM][DIM][MDE];
 
-<<<<<<< HEAD
     if (EQN == R_LUBP) {
       memset(d_grad_lubp_dmesh, 0.0, sizeof(double) * DIM * DIM * MDE);
     } else {
@@ -3682,136 +3681,6 @@
                 fv->d_grad_lubp_dmesh[i][j][k]; // PRS: NEED TO DO SOMETHING HERE
           }
         }
-=======
-      /* Rotate and calculate mesh sensitivity */
-      dbl d_grad_Hside_dmx[DIM][DIM][MDE];
-      memset(d_grad_Hside_dmx, 0.0, sizeof(double)*DIM*DIM*MDE);
-      if ( pd->v[VAR] ) {
-	for ( i = 0; i < dim; i++) {
-	  for ( j = 0; j < dim; j++) {
-	    for ( k = 0; k < ei->dof[MESH_DISPLACEMENT1]; k++) {
-	      jk = dof_map[k];
-	      d_grad_Hside_dmx[i][j][jk] = lsi->d_gradHn_dmesh[i][j][k];
-	    }
-	  }
-	}
-	ShellRotate( lsi->gradHn, d_grad_Hside_dmx, GRADH, D_GRADH_DX, n_dof[MESH_DISPLACEMENT1]);
-      }
-
-      /* Calculate F sensitivity */
-      if ( pd->v[VAR] ) {
-	for ( i = 0; i < dim; i++) {
-	  for ( j = 0; j < dim; j++) {
-	    for ( k = 0; k < ei->dof[VAR]; k++) {
-	      D_GRADH_DF[i][k] += lsi->d_gradHn_dF[j][k] * delta(i,j);
-	      D_GRADH_DF[i][k] -= lsi->d_gradHn_dF[j][k] * fv->snormal[i] * fv->snormal[j];
-	    }
-	  }
-	}
-      }
-
-
-      /***** CALCULATE CURVATURE AND SENSITIVITIES *****/
-
-      /* Define variables */
-      dbl CURV = 0.0;
-      dbl D_CURV_DH = 0.0;
-      dbl D_CURV_DK[MDE], D_CURV_DF[MDE], D_CURV_DX[DIM][MDE], D_CURV_DNORMAL[DIM][MDE];
-      memset(D_CURV_DK, 0.0, sizeof(double)*MDE);
-      memset(D_CURV_DF, 0.0, sizeof(double)*MDE);
-      memset(D_CURV_DX, 0.0, sizeof(double)*DIM*MDE);
-      memset(D_CURV_DNORMAL, 0.0, sizeof(double)*DIM*MDE);
-
-      /* Curvature - analytic in the "z" direction  */
-      dbl dcaU, dcaL, slopeU, slopeL;
-      dcaU = dcaL = slopeU = slopeL = 0;
-      if ( pd->v[VAR] ) {
-	load_lsi( ls->Length_Scale );
-	load_lsi_derivs();
-	dcaU = mp->dcaU*M_PIE/180.0;
-	dcaL = mp->dcaL*M_PIE/180.0;
-	slopeU = slopeL = 0.;
-	for ( i = 0; i < dim; i++) {
-	  slopeU += dH_U_dX[i]*lsi->normal[i];
-	  slopeL += dH_L_dX[i]*lsi->normal[i];
-	}
-	CURV += (cos(M_PIE-dcaU-atan(slopeU)) + cos(M_PIE-dcaL-atan(-slopeL)))/H ;
-      }
-
-      /* Curvature - numerical in planview direction */
-      if ( pd->e[SHELL_LUB_CURV] ) {
-	CURV += fv->sh_l_curv;
-      }
-      if ( pd->e[SHELL_LUB_CURV_2] ) {
-	CURV += fv->sh_l_curv_2;
-      }
-
-      /* Sensitivity to height */
-      if ( pd->v[VAR] )  D_CURV_DH = -(cos(M_PIE-dcaU-atan(slopeU)) + cos(M_PIE-dcaL-atan(-slopeL)))/(H*H);
-
-      /* Sensitivity to curvature */
-      if ( pd->e[SHELL_LUB_CURV] ) {
-	for ( i = 0; i < ei->dof[SHELL_LUB_CURV]; i++) {
-	  D_CURV_DK[i] = 1.0;
-	}
-      }
-
-      /* Sensitivity to curvature 2 */
-      if ( pd->e[SHELL_LUB_CURV_2] ) {
-	for ( i = 0; i < ei->dof[SHELL_LUB_CURV_2]; i++) {
-	  D_CURV_DK[i] = 1.0;
-	}
-      }
-
-      /* Sensitivity to level set F */
-      if ( pd->e[VAR] ) {
-	for ( i = 0; i < ei->dof[VAR]; i++) {
-	  for ( j = 0; j < DIM; j++) {
-	    D_CURV_DF[i] += sin(dcaU+atan(slopeU))/(H*(1+slopeU*slopeU))*dH_U_dX[j]**lsi->d_normal_dF[j];
-	    D_CURV_DF[i] += sin(dcaL+atan(slopeL))/(H*(1+slopeL*slopeL))*dH_L_dX[j]**lsi->d_normal_dF[j];
-	  }
-	}
-      }
-
-      /* Sensitivity to mesh */
-      for ( i = 0; i < dim; i++) {
-	for ( j = 0; j < n_dof[MESH_DISPLACEMENT1]; j++) {
-	  D_CURV_DX[i][j] += D_CURV_DH * D_H_DX[i][j];
-	}
-      }
-
-      /* Sensitivity to shell normal */
-      for ( i = 0; i < dim; i++) {
-	for ( j = 0; j < ei->dof[SHELL_NORMAL1]; j++) {
-	  D_CURV_DNORMAL[i][j] += D_CURV_DH * D_H_DNORMAL[i][j];
-	}
-      }
-
-
-      /***** CALCULATE GRAVITY AND LORENTZ (OTHER lubmomsource) / BODY FORCE AND SENSITIVITIES *****/
-
-      /* Define variables */
-      dbl bodf[DIM], GRAV[DIM];
-
-      dbl D_GRAV_DF[DIM][MDE], D_GRAV_DX[DIM][DIM][MDE];
-      memset(bodf,      0.0, sizeof(double)*DIM);
-      memset(GRAV,      0.0, sizeof(double)*DIM);
-      memset(D_GRAV_DF, 0.0, sizeof(double)*DIM*MDE);
-      memset(D_GRAV_DX, 0.0, sizeof(double)*DIM*DIM*MDE);
-
-      /* Calculate and rotate body force, calculate mesh derivatives */
-      dbl Bouss[DIM];
-      memset(Bouss,      0.0, sizeof(double)*DIM);
-      MOMENTUM_SOURCE_DEPENDENCE_STRUCT dBouss_struct;  /* Body force dependence */
-      MOMENTUM_SOURCE_DEPENDENCE_STRUCT *dBouss = &dBouss_struct;
-
-
-      /* Calculate and rotate body force, calculate mesh derivatives */
-      dbl d_bodf_dmx[DIM][DIM][MDE];
-      memset(d_bodf_dmx, 0.0, sizeof(double)*DIM*DIM*MDE);
-      for ( i = 0; i < dim; i++) {
-        bodf[i] = mp->momentum_source[i] * rho;
->>>>>>> bd9a34a1
       }
       ShellRotate(fv->grad_lubp, d_grad_lubp_dmesh, GRADP, D_GRADP_DX, n_dof[MESH_DISPLACEMENT1]);
     } else {
@@ -3828,30 +3697,11 @@
                   n_dof[MESH_DISPLACEMENT1]);
     }
 
-<<<<<<< HEAD
     /* Calculate pressure sensitivity */
     // PRS: NEED TO DO SOMETHING HERE
     for (i = 0; i < dim; i++) {
       for (j = 0; j < ei[pg->imtrx]->dof[EQN]; j++) {
         D_GRADP_DP[i][j] = 1.0;
-=======
-      /* Sensitivity to species if buoyancy force matters */
-      if (mp->MomentumSourceModel == BOUSSINESQ )
-        {
-         err = bouss_momentum_source(Bouss, dBouss, 0, TRUE);
-         EH(err,"Problems in bouss_momentum_source");
-        }
-
-
-      /********** PREPARE VISCOSITY DERIVATIVES **********/
-      dbl D_MU_DX[DIM][MDE];
-      memset(D_MU_DX, 0.0, sizeof(double)*DIM*MDE);
-      for ( i = 0; i < dim; i++) {
-	for ( k = 0; k < ei->dof[MESH_DISPLACEMENT1]; k++) {
-	  jk = dof_map[k];
-	  D_MU_DX[i][jk] = d_mu->X[i][k];
-	}
->>>>>>> bd9a34a1
       }
     }
 
@@ -3869,236 +3719,16 @@
     memset(d_grad_Hside_dmx, 0.0, sizeof(double) * DIM * DIM * MDE);
     if (pd->v[pg->imtrx][VAR]) {
       for (i = 0; i < dim; i++) {
-<<<<<<< HEAD
         for (j = 0; j < dim; j++) {
           for (k = 0; k < ei[pg->imtrx]->dof[MESH_DISPLACEMENT1]; k++) {
             jk = dof_map[k];
             d_grad_Hside_dmx[i][j][jk] = lsi->d_gradHn_dmesh[i][j][k];
-=======
-	q[i] -= pow(H,3)/(k_turb * mu) * ( GRADP[i] - GRAV[i] - Bouss[i] );
-	q[i] += 0.5 * H * (veloL[i] + veloU[i]);
-	if (pd->v[VAR]) q[i] -= pow(H,3)/(k_turb * mu) * GRADH[i] * CURV * mp->surface_tension;
-      }
-      memset(v_avg, 0.0, sizeof(double)*DIM);
-      for (i = 0; i< dim; i++) {
-	v_avg[i] -= pow(H,2)/(k_turb * mu) * ( GRADP[i] - GRAV[i] - Bouss[i]);
-	v_avg[i] += 0.5 * (veloL[i] + veloU[i]);
-	if (pd->v[VAR]) v_avg[i] -= pow(H,2)/(k_turb * mu) * GRADH[i] * CURV * mp->surface_tension;
-      }
-
-      /* Sensitivity w.r.t. height */
-      dbl D_Q_DH[DIM] = {0.0};
-      dbl D_V_DH[DIM] = {0.0};
-      for ( i = 0; i < dim; i++) {
-	D_Q_DH[i] -= 3.0 * pow(H,2)/(k_turb * mu) * ( GRADP[i] - GRAV[i] - Bouss[i]);
-	D_Q_DH[i] -= -pow(H,3)/(k_turb * k_turb * mu)*d_k_turb_dH * ( GRADP[i] - GRAV[i] - Bouss[i]);
-	D_Q_DH[i] += 0.5 * (veloL[i] + veloU[i]);
-	if ( pd->v[VAR] ) {
-	  D_Q_DH[i] -= 3.0 * pow(H,2)/(k_turb * mu) * GRADH[i] * CURV * mp->surface_tension;
-	  D_Q_DH[i] -= -pow(H,3)/(k_turb * k_turb * mu)*d_k_turb_dH * GRADH[i] * CURV * mp->surface_tension;
-	}
-      }
-      for ( i = 0; i < dim; i++) {
-	D_V_DH[i] -= 2.0 * H/(k_turb * mu) * ( GRADP[i] - GRAV[i] - Bouss[i]);
-	D_V_DH[i] -= -pow(H,2)/(k_turb * k_turb * mu)*d_k_turb_dH * ( GRADP[i] - GRAV[i] - Bouss[i]);
-	if ( pd->v[VAR] ) {
-	  D_V_DH[i] -= 2.0 * H/(k_turb * mu) * GRADH[i] * CURV * mp->surface_tension;
-	  D_V_DH[i] -= -pow(H,2)/(k_turb * k_turb * mu)*d_k_turb_dH * GRADH[i] * CURV * mp->surface_tension;
-	}
-      }
-
-      /* Sensitivity w.r.t. pressure */
-      dbl D_Q_DP1[DIM][MDE], D_Q_DP2[DIM][MDE];
-      dbl D_V_DP1[DIM][MDE], D_V_DP2[DIM][MDE];
-      memset(D_Q_DP1, 0.0, sizeof(double)*DIM*MDE);
-      memset(D_Q_DP2, 0.0, sizeof(double)*DIM*MDE);
-      memset(D_V_DP1, 0.0, sizeof(double)*DIM*MDE);
-      memset(D_V_DP2, 0.0, sizeof(double)*DIM*MDE);
-
-      for ( i = 0; i < dim; i++) {
-	for ( j = 0; j < ei->dof[EQN]; j++) {
-	  D_Q_DP1[i][j] -= pow(H,3)/(k_turb * mu) * D_GRADP_DP[i][j];
-	  D_Q_DP2[i][j] += D_Q_DH[i] * D_H_DP[j];
-	}
-      }
-      for ( i = 0; i < dim; i++) {
-	for ( j = 0; j < ei->dof[EQN]; j++) {
-	  D_V_DP1[i][j] -= pow(H,2)/(k_turb * mu) * D_GRADP_DP[i][j];
-	  D_V_DP2[i][j] += D_V_DH[i] * D_H_DP[j];
-	}
-      }
-
-      /* Sensitivity w.r.t. level set */
-      dbl D_Q_DF[DIM][MDE], D_V_DF[DIM][MDE];
-      memset(D_Q_DF, 0.0, sizeof(double)*DIM*MDE);
-      memset(D_V_DF, 0.0, sizeof(double)*DIM*MDE);
-      for ( i = 0; i < dim; i++) {
-	for ( j = 0; j < ei->dof[VAR]; j++) {
-	  D_Q_DF[i][j] -= -pow(H,3)/(k_turb * k_turb * mu) * d_k_turb_dmu * dmu_df[j] * ( GRADP[i] - GRAV[i] - Bouss[i] );
-	  D_Q_DF[i][j] -= -pow(H,3)/(k_turb * mu * mu) * dmu_df[j] * ( GRADP[i] - GRAV[i] - Bouss[i] );
-	  D_Q_DF[i][j] -=  pow(H,3)/(k_turb * mu) * D_GRAV_DF[i][j];
-	  if ( pd->v[VAR] ) {
-	    D_Q_DF[i][j] -= -pow(H,3)/(k_turb * k_turb * mu) * d_k_turb_dmu * dmu_df[j] * GRADH[i] * CURV * mp->surface_tension;
-	    D_Q_DF[i][j] -= -pow(H,3)/(k_turb * mu * mu) * dmu_df[j] * GRADH[i] * CURV * mp->surface_tension;
-	    D_Q_DF[i][j] -=  pow(H,3)/(k_turb * mu) * D_GRADH_DF[i][j] * CURV * mp->surface_tension;
-	    D_Q_DF[i][j] -=  pow(H,3)/(k_turb * mu) * GRADH[i] * D_CURV_DF[j] * mp->surface_tension;
-	  }
-	}
-      }
-      for ( i = 0; i < dim; i++) {
-	for ( j = 0; j < ei->dof[VAR]; j++) {
-	  D_V_DF[i][j] -= -pow(H,2)/(k_turb * k_turb * mu) * d_k_turb_dmu * dmu_df[j] * ( GRADP[i] - GRAV[i] - Bouss[i] );
-	  D_V_DF[i][j] -= -pow(H,2)/(k_turb * mu * mu) * dmu_df[j] * ( GRADP[i] - GRAV[i] - Bouss[i] );
-	  D_V_DF[i][j] -=  pow(H,2)/(k_turb * mu) * D_GRAV_DF[i][j];
-	  if ( pd->v[VAR] ) {
-	    D_V_DF[i][j] -= -pow(H,2)/(k_turb * k_turb * mu) * d_k_turb_dmu * dmu_df[j] * GRADH[i] * CURV * mp->surface_tension;
-	    D_V_DF[i][j] -= -pow(H,2)/(k_turb * mu * mu) * dmu_df[j] * GRADH[i] * CURV * mp->surface_tension;
-	    D_V_DF[i][j] -=  pow(H,2)/(k_turb * mu) * D_GRADH_DF[i][j] * CURV * mp->surface_tension;
-	    D_V_DF[i][j] -=  pow(H,2)/(k_turb * mu) * GRADH[i] * D_CURV_DF[j] * mp->surface_tension;
-	  }
-	}
-      }
-
-      /* Sensitivity w.r.t. curvature */
-      dbl D_Q_DK[DIM][MDE], D_V_DK[DIM][MDE];
-      memset(D_Q_DK, 0.0, sizeof(double)*DIM*MDE);
-      memset(D_V_DK, 0.0, sizeof(double)*DIM*MDE);
-
-      VAR2=SHELL_LUB_CURV;
-      if (EQN == R_LUBP_2) VAR2=SHELL_LUB_CURV_2;
-      for ( i = 0; i < dim; i++) {
-	for ( j = 0; j < ei->dof[VAR2]; j++) {
-	  D_Q_DK[i][j] -= pow(H,3)/(k_turb * mu) * GRADH[i] * D_CURV_DK[j] * mp->surface_tension;
-	}
-      }
-      for ( i = 0; i < dim; i++) {
-	for ( j = 0; j < ei->dof[VAR2]; j++) {
-	  D_V_DK[i][j] -= pow(H,2)/(k_turb * mu) * GRADH[i] * D_CURV_DK[j] * mp->surface_tension;
-	}
-      }
-
-      /* Sensitivity w.r.t. mesh and/or real-solid */
-      dbl D_Q_DX[DIM][DIM][MDE], D_V_DX[DIM][DIM][MDE];
-      dbl D_Q_DRS[DIM][DIM][MDE], D_V_DRS[DIM][DIM][MDE];
-      memset(D_Q_DX, 0.0, sizeof(double)*DIM*DIM*MDE);
-      memset(D_V_DX, 0.0, sizeof(double)*DIM*DIM*MDE);
-      memset(D_Q_DRS, 0.0, sizeof(double)*DIM*DIM*MDE);
-      memset(D_V_DRS, 0.0, sizeof(double)*DIM*DIM*MDE);
-      switch ( mp->FSIModel ) {
-      case FSI_MESH_CONTINUUM:
-      case FSI_MESH_UNDEF:
-      case FSI_SHELL_ONLY_MESH:
-      case FSI_SHELL_ONLY_UNDEF:
-	for ( i = 0; i < dim; i++) {
-	  for ( j = 0; j < dim; j++) {
-	    for ( k = 0; k < n_dof[MESH_DISPLACEMENT1]; k++) {
-	      D_Q_DX[i][j][k] +=  D_Q_DH[i] * D_H_DX[j][k];
-	      D_Q_DX[i][j][k] -= -pow(H,3)/(k_turb * k_turb * mu) * d_k_turb_dmu * D_MU_DX[j][k] * ( GRADP[i] - GRAV[i] - Bouss[i] );
-	      D_Q_DX[i][j][k] -= -pow(H,3)/(k_turb * mu * mu) * D_MU_DX[j][k] * ( GRADP[i] - GRAV[i] - Bouss[i]);
-	      D_Q_DX[i][j][k] -=  pow(H,3)/(k_turb * mu) * ( D_GRADP_DX[i][j][k] - D_GRAV_DX[i][j][k] );
-	      if ( pd->v[VAR] ) {
-		D_Q_DX[i][j][k] -= -pow(H,3)/(k_turb * k_turb * mu) * d_k_turb_dmu * D_MU_DX[j][k] * GRADH[i] * CURV * mp->surface_tension;
-		D_Q_DX[i][j][k] -= -pow(H,3)/(k_turb * mu * mu) * D_MU_DX[j][k] * GRADH[i] * CURV * mp->surface_tension;
-		D_Q_DX[i][j][k] -=  pow(H,3)/(k_turb * mu) * D_GRADH_DX[i][j][k] * CURV * mp->surface_tension;
-		D_Q_DX[i][j][k] -=  pow(H,3)/(k_turb * mu) * GRADH[i] * D_CURV_DX[j][k] * mp->surface_tension;
-	      }
-	    }
-	  }
-	}
-	for ( i = 0; i < dim; i++) {
-	  for ( j = 0; j < dim; j++) {
-	    for ( k = 0; k < n_dof[MESH_DISPLACEMENT1]; k++) {
-	      D_V_DX[i][j][k] +=  D_V_DH[i] * D_H_DX[j][k];
-	      D_V_DX[i][j][k] -= -pow(H,2)/(k_turb * k_turb * mu) * d_k_turb_dmu * D_MU_DX[j][k] * ( GRADP[i] - GRAV[i] - Bouss[i] );
-	      D_V_DX[i][j][k] -= -pow(H,2)/(k_turb * mu * mu) * D_MU_DX[j][k] * ( GRADP[i] - GRAV[i] - Bouss[i] );
-	      D_V_DX[i][j][k] -=  pow(H,2)/(k_turb * mu) * ( D_GRADP_DX[i][j][k] - D_GRAV_DX[i][j][k] );
-	      if ( pd->v[VAR] ) {
-		D_V_DX[i][j][k] -= -pow(H,2)/(k_turb * k_turb * mu) * d_k_turb_dmu * D_MU_DX[j][k] * GRADH[i] * CURV * mp->surface_tension;
-		D_V_DX[i][j][k] -= -pow(H,2)/(k_turb * mu * mu) * D_MU_DX[j][k] * GRADH[i] * CURV * mp->surface_tension;
-		D_V_DX[i][j][k] -=  pow(H,2)/(k_turb * mu) * D_GRADH_DX[i][j][k] * CURV * mp->surface_tension;
-		D_V_DX[i][j][k] -=  pow(H,2)/(k_turb * mu) * GRADH[i] * D_CURV_DX[j][k] * mp->surface_tension;
-	      }
-	    }
-	  }
-	}
-	break;
-
-      case FSI_REALSOLID_CONTINUUM:
-	for ( i = 0; i < dim; i++) {
-	  for ( j = 0; j < dim; j++) {
-	    for ( k = 0; k < n_dof[MESH_DISPLACEMENT1]; k++) {
-	      D_Q_DX[i][j][k] +=  D_Q_DH[i] * D_H_DX[j][k];
-	      D_Q_DX[i][j][k] -= -pow(H,3)/(k_turb * k_turb * mu) * d_k_turb_dmu * D_MU_DX[j][k] * ( GRADP[i] - GRAV[i] - Bouss[i] );
-	      D_Q_DX[i][j][k] -= -pow(H,3)/(k_turb * mu * mu) * D_MU_DX[j][k] * ( GRADP[i] - GRAV[i] - Bouss[i] );
-	      D_Q_DX[i][j][k] -=  pow(H,3)/(k_turb * mu) * ( D_GRADP_DX[i][j][k] - D_GRAV_DX[i][j][k] );
-	      if ( pd->v[VAR] ) {
-		D_Q_DX[i][j][k] -= -pow(H,3)/(k_turb * k_turb * mu) * d_k_turb_dmu * D_MU_DX[j][k] * GRADH[i] * CURV * mp->surface_tension;
-		D_Q_DX[i][j][k] -= -pow(H,3)/(k_turb * mu * mu) * D_MU_DX[j][k] * GRADH[i] * CURV * mp->surface_tension;
-		D_Q_DX[i][j][k] -=  pow(H,3)/(k_turb * mu) * D_GRADH_DX[i][j][k] * CURV * mp->surface_tension;
-		D_Q_DX[i][j][k] -=  pow(H,3)/(k_turb * mu) * GRADH[i] * D_CURV_DX[j][k] * mp->surface_tension;
-	      }
-	    }
-	    for (k = 0; k < n_dof[SOLID_DISPLACEMENT1]; k++) {
-	      D_Q_DRS[i][j][k] +=  D_Q_DH[i] * D_H_DRS[j][k];
-	    }
-	  }
-	}
-	for ( i = 0; i < dim; i++) {
-	  for ( j = 0; j < dim; j++) {
-	    for ( k = 0; k < n_dof[MESH_DISPLACEMENT1]; k++) {
-	      D_V_DX[i][j][k] +=  D_V_DH[i] * D_H_DX[j][k];
-	      D_V_DX[i][j][k] -= -pow(H,2)/(k_turb * k_turb * mu) * d_k_turb_dmu * D_MU_DX[j][k] * ( GRADP[i] - GRAV[i] - Bouss[i] );
-	      D_V_DX[i][j][k] -= -pow(H,2)/(k_turb * mu * mu) * D_MU_DX[j][k] * ( GRADP[i] - GRAV[i] - Bouss[i] );
-	      D_V_DX[i][j][k] -=  pow(H,2)/(k_turb * mu) * ( D_GRADP_DX[i][j][k] - D_GRAV_DX[i][j][k] );
-	      if ( pd->v[VAR] ) {
-		D_V_DX[i][j][k] -= -pow(H,2)/(k_turb * k_turb * mu) * d_k_turb_dmu * D_MU_DX[j][k] * GRADH[i] * CURV * mp->surface_tension;
-		D_V_DX[i][j][k] -= -pow(H,2)/(k_turb * mu * mu) * D_MU_DX[j][k] * GRADH[i] * CURV * mp->surface_tension;
-		D_V_DX[i][j][k] -=  pow(H,2)/(k_turb * mu) * D_GRADH_DX[i][j][k] * CURV * mp->surface_tension;
-		D_V_DX[i][j][k] -=  pow(H,2)/(k_turb * mu) * GRADH[i] * D_CURV_DX[j][k] * mp->surface_tension;
-	      }
-	    }
-	    for (k = 0; k < n_dof[MESH_DISPLACEMENT1]; k++) {
-	      D_V_DRS[i][j][k] +=  D_V_DH[i] * D_H_DRS[j][k];
-	    }
-	  }
-	}
-	break;
-      }
-
-      /* Sensitivity w.r.t. shell normal */
-      dbl D_Q_DNORMAL[DIM][DIM][MDE], D_V_DNORMAL[DIM][DIM][MDE];
-      memset(D_Q_DNORMAL, 0.0, sizeof(double)*DIM*DIM*MDE);
-      memset(D_V_DNORMAL, 0.0, sizeof(double)*DIM*DIM*MDE);
-        if ( (pd->v[SHELL_NORMAL1]) && (pd->v[SHELL_NORMAL1]) && (pd->v[SHELL_NORMAL1]) ) {
-          for ( i = 0; i < dim; i++) {
-            for ( j = 0; j < dim; j++) {
-              for ( k = 0; k < ei->dof[SHELL_NORMAL1]; k++) {
-                D_Q_DNORMAL[i][j][k] +=  D_Q_DH[i] * D_H_DNORMAL[j][k];
-	        if ( pd->v[VAR] )
-                  {
-		   D_Q_DNORMAL[i][j][k] -=  pow(H,3)/(k_turb * mu) * GRADH[i] * D_CURV_DNORMAL[j][k] * mp->surface_tension;
-	          }
-              }
-            }
           }
-          for ( i = 0; i < dim; i++) {
-            for ( j = 0; j < dim; j++) {
-              for ( k = 0; k < ei->dof[SHELL_NORMAL1]; k++) {
-                D_V_DNORMAL[i][j][k] +=  D_V_DH[i] * D_H_DNORMAL[j][k];
-	        if ( pd->v[VAR] )
-                  {
-		   D_V_DNORMAL[i][j][k] -=  pow(H,2)/(k_turb * mu) * GRADH[i] * D_CURV_DNORMAL[j][k] * mp->surface_tension;
-	          }
-              }
-            }
->>>>>>> bd9a34a1
-          }
         }
       }
       ShellRotate(lsi->gradHn, d_grad_Hside_dmx, GRADH, D_GRADH_DX, n_dof[MESH_DISPLACEMENT1]);
     }
 
-<<<<<<< HEAD
     /* Calculate F sensitivity */
     if (pd->v[pg->imtrx][VAR]) {
       for (i = 0; i < dim; i++) {
@@ -4107,23 +3737,6 @@
             D_GRADH_DF[i][k] += lsi->d_gradHn_dF[j][k] * delta(i, j);
             D_GRADH_DF[i][k] -= lsi->d_gradHn_dF[j][k] * fv->snormal[i] * fv->snormal[j];
           }
-=======
-
-      /* Sensitivity w.r.t. sh_pc */
-      dbl D_Q_DC[DIM][MDE], D_V_DC[DIM][MDE];
-      memset(D_Q_DC, 0.0, sizeof(double)*DIM*MDE);
-      memset(D_V_DC, 0.0, sizeof(double)*DIM*MDE);
-      if (pd->v[SHELL_PARTC]) {
-	for ( i = 0; i < dim; i++) {
-	  for ( j = 0; j < ei->dof[SHELL_PARTC]; j++) {
-	    D_Q_DC[i][j] += pow(H,3)/(k_turb * mu * mu) * dmu_dc * ( GRADP[i] - GRAV[i] - Bouss[i] );
-	  }
-	}
-	for ( i = 0; i < DIM; i++) {
-	  for ( j = 0; j < ei->dof[SHELL_PARTC]; j++) {
-	    D_V_DC[i][j] += pow(H,2)/(k_turb * mu * mu) * dmu_dc * ( GRADP[i] - GRAV[i] - Bouss[i] );
-	  }
->>>>>>> bd9a34a1
         }
       }
     }
@@ -4155,7 +3768,6 @@
       CURV += (cos(M_PIE - dcaU - atan(slopeU)) + cos(M_PIE - dcaL - atan(-slopeL))) / H;
     }
 
-<<<<<<< HEAD
     /* Curvature - numerical in planview direction */
     if (pd->e[pg->imtrx][SHELL_LUB_CURV]) {
       CURV += fv->sh_l_curv;
@@ -4163,29 +3775,6 @@
     if (pd->e[pg->imtrx][SHELL_LUB_CURV_2]) {
       CURV += fv->sh_l_curv_2;
     }
-=======
-      /* Sensitivity w.r.t. species for buoyancy force */
-      dbl D_Q_D_CONC[DIM][MAX_CONC][MDE], D_V_D_CONC[DIM][MAX_CONC][MDE];
-      memset(D_Q_D_CONC, 0.0, sizeof(double)*DIM*MAX_CONC*MDE);
-      memset(D_V_D_CONC, 0.0, sizeof(double)*DIM*MAX_CONC*MDE);
-      if (pd->v[MASS_FRACTION]) {
-	for ( i = 0; i < dim; i++) {
-          for(w = 0; w < pd->Num_Species_Eqn; w++) {
-	     for ( j = 0; j < ei->dof[MASS_FRACTION]; j++) {
-	       D_Q_D_CONC[i][w][j] = -pow(H,3)/(k_turb * mu) * ( - dBouss->C[i][w][j] );
-	     }
-          }
-	}
-	for ( i = 0; i < dim; i++) {
-          for(w = 0; w < pd->Num_Species_Eqn; w++) {
-	     for ( j = 0; j < ei->dof[MASS_FRACTION]; j++) {
-	       D_V_D_CONC[i][w][j] = -pow(H,2)/(k_turb * mu) * ( - dBouss->C[i][w][j] );
-	     }
-          }
-        }
-      }
-
->>>>>>> bd9a34a1
 
     /* Sensitivity to height */
     if (pd->v[pg->imtrx][VAR])
@@ -4205,7 +3794,6 @@
       }
     }
 
-<<<<<<< HEAD
     /* Sensitivity to level set F */
     if (pd->e[pg->imtrx][VAR]) {
       for (i = 0; i < ei[pg->imtrx]->dof[VAR]; i++) {
@@ -4214,68 +3802,6 @@
                           *lsi->d_normal_dF[j];
           D_CURV_DF[i] += sin(dcaL + atan(slopeL)) / (H * (1 + slopeL * slopeL)) * dH_L_dX[j] *
                           *lsi->d_normal_dF[j];
-=======
-      LubAux->H = H;
-      LubAux->gradP_mag = 0;
-      for (i = 0; i < dim; i++)
-        {
-	  LubAux->q[i] = q[i];
-	  LubAux->v_avg[i] = v_avg[i];
-	  LubAux->gradP_mag += SQUARE(GRADP[i] - GRAV[i] - Bouss[i] );
-
-	  for ( j = 0; j < ei->dof[EQN]; j++) {
-	    LubAux->dq_dp1[i][j] = D_Q_DP1[i][j];
-	    LubAux->dq_dp2[i][j] = D_Q_DP2[i][j];
-	    LubAux->dv_avg_dp1[i][j] = D_V_DP1[i][j];
-	    LubAux->dv_avg_dp2[i][j] = D_V_DP2[i][j];
-	  }
-	  for ( j = 0; j < ei->dof[VAR]; j++) {
-	    LubAux->dq_df[i][j] = D_Q_DF[i][j];
-	    LubAux->dv_avg_df[i][j] = D_V_DF[i][j];
-	  }
-	  for ( j = 0; j < ei->dof[VAR2]; j++) {
-	    LubAux->dq_dk[i][j] = D_Q_DK[i][j];
-	    LubAux->dv_avg_dk[i][j] = D_V_DK[i][j];
-	  }
-	  for ( j = 0; j < ei->dof[SHELL_DELTAH]; j++) {
-	    LubAux->dq_ddh[i][j] = D_Q_DdH[i][j];
-	    LubAux->dv_avg_ddh[i][j] = D_V_DdH[i][j];
-	  }
-	  for ( j = 0; j < ei->dof[MESH_DISPLACEMENT1]; j++) {
-	    jk = dof_map[j];
-	    for ( k = 0; k < dim; k++) {
-	      LubAux->dq_dx[i][k][j] = D_Q_DX[i][k][jk];
-	      LubAux->dv_avg_dx[i][k][j] = D_V_DX[i][k][jk];
-	    }
-	  }
-          if ( (pd->v[SHELL_NORMAL1]) && (pd->v[SHELL_NORMAL2]) && (pd->v[SHELL_NORMAL3]) ) {
-            for ( j = 0; j < ei->dof[SHELL_NORMAL1]; j++) {
-              for ( k = 0; k < dim; k++) {
-                LubAux->dq_dnormal[i][k][j] = D_Q_DNORMAL[i][k][j];
-                LubAux->dv_avg_dnormal[i][k][j] = D_V_DNORMAL[i][k][j];
-              }
-            }
-          }
-	  for ( j = 0; j < ei->dof[SOLID_DISPLACEMENT1]; j++) {
-	    jk = dof_map[j];
-	    for ( k = 0; k < dim; k++) {
-	      LubAux->dq_drs[i][k][j] = D_Q_DRS[i][k][jk];
-	      LubAux->dv_avg_drs[i][k][j] = D_V_DRS[i][k][jk];
-	    }
-	  }
-	  for ( j = 0; j < ei->dof[SHELL_PARTC]; j++) {
-	    LubAux->dq_dc[i][j] = D_Q_DC[i][j];
-	    LubAux->dv_avg_dc[i][j] = D_V_DC[i][j];
-	  }
-          if ( (pd->v[MASS_FRACTION]) ) {
-            for(w = 0; w < pd->Num_Species_Eqn; w++) {
-               for ( j = 0; j < ei->dof[MASS_FRACTION]; j++) {
-                  LubAux->dq_dconc[i][w][j] = D_Q_D_CONC[i][w][j];
-                  LubAux->dv_avg_dconc[i][w][j] = D_V_D_CONC[i][w][j];
-               }
-            }
-          }
->>>>>>> bd9a34a1
         }
       }
     }
@@ -4298,12 +3824,20 @@
 
     /* Define variables */
     dbl bodf[DIM], GRAV[DIM];
+
     dbl D_GRAV_DF[DIM][MDE], D_GRAV_DX[DIM][DIM][MDE];
     memset(bodf, 0.0, sizeof(double) * DIM);
     memset(GRAV, 0.0, sizeof(double) * DIM);
     memset(D_GRAV_DF, 0.0, sizeof(double) * DIM * MDE);
     memset(D_GRAV_DX, 0.0, sizeof(double) * DIM * DIM * MDE);
 
+      /* Calculate and rotate body force, calculate mesh derivatives */
+      dbl Bouss[DIM];
+      memset(Bouss,      0.0, sizeof(double)*DIM);
+      MOMENTUM_SOURCE_DEPENDENCE_STRUCT dBouss_struct;  /* Body force dependence */
+      MOMENTUM_SOURCE_DEPENDENCE_STRUCT *dBouss = &dBouss_struct;
+
+
     /* Calculate and rotate body force, calculate mesh derivatives */
     dbl d_bodf_dmx[DIM][DIM][MDE];
     memset(d_bodf_dmx, 0.0, sizeof(double) * DIM * DIM * MDE);
@@ -4328,6 +3862,14 @@
         }
       }
     }
+
+      /* Sensitivity to species if buoyancy force matters */
+      if (mp->MomentumSourceModel == BOUSSINESQ )
+        {
+         err = bouss_momentum_source(Bouss, dBouss, 0, TRUE);
+         GOMA_EH(err,"Problems in bouss_momentum_source");
+        }
+
 
     /********** PREPARE VISCOSITY DERIVATIVES **********/
     dbl D_MU_DX[DIM][MDE];
@@ -4348,14 +3890,14 @@
     /* Calculate flow rate and velocity */
     memset(q, 0.0, sizeof(double) * DIM);
     for (i = 0; i < dim; i++) {
-      q[i] -= pow(H, 3) / (k_turb * mu) * (GRADP[i] - GRAV[i]);
+	q[i] -= pow(H,3)/(k_turb * mu) * ( GRADP[i] - GRAV[i] - Bouss[i] );
       q[i] += 0.5 * H * (veloL[i] + veloU[i]);
       if (pd->v[pg->imtrx][VAR])
         q[i] -= pow(H, 3) / (k_turb * mu) * GRADH[i] * CURV * mp->surface_tension;
     }
     memset(v_avg, 0.0, sizeof(double) * DIM);
     for (i = 0; i < dim; i++) {
-      v_avg[i] -= pow(H, 2) / (k_turb * mu) * (GRADP[i] - GRAV[i]);
+	v_avg[i] -= pow(H,2)/(k_turb * mu) * ( GRADP[i] - GRAV[i] - Bouss[i]);
       v_avg[i] += 0.5 * (veloL[i] + veloU[i]);
       if (pd->v[pg->imtrx][VAR])
         v_avg[i] -= pow(H, 2) / (k_turb * mu) * GRADH[i] * CURV * mp->surface_tension;
@@ -4365,8 +3907,8 @@
     dbl D_Q_DH[DIM] = {0.0};
     dbl D_V_DH[DIM] = {0.0};
     for (i = 0; i < dim; i++) {
-      D_Q_DH[i] -= 3.0 * pow(H, 2) / (k_turb * mu) * (GRADP[i] - GRAV[i]);
-      D_Q_DH[i] -= -pow(H, 3) / (k_turb * k_turb * mu) * d_k_turb_dH * (GRADP[i] - GRAV[i]);
+	D_Q_DH[i] -= 3.0 * pow(H,2)/(k_turb * mu) * ( GRADP[i] - GRAV[i] - Bouss[i]);
+	D_Q_DH[i] -= -pow(H,3)/(k_turb * k_turb * mu)*d_k_turb_dH * ( GRADP[i] - GRAV[i] - Bouss[i]);
       D_Q_DH[i] += 0.5 * (veloL[i] + veloU[i]);
       if (pd->v[pg->imtrx][VAR]) {
         D_Q_DH[i] -= 3.0 * pow(H, 2) / (k_turb * mu) * GRADH[i] * CURV * mp->surface_tension;
@@ -4375,8 +3917,8 @@
       }
     }
     for (i = 0; i < dim; i++) {
-      D_V_DH[i] -= 2.0 * H / (k_turb * mu) * (GRADP[i] - GRAV[i]);
-      D_V_DH[i] -= -pow(H, 2) / (k_turb * k_turb * mu) * d_k_turb_dH * (GRADP[i] - GRAV[i]);
+      D_V_DH[i] -= 2.0 * H / (k_turb * mu) * (GRADP[i] - GRAV[i]- Bouss[i]);
+      D_V_DH[i] -= -pow(H, 2) / (k_turb * k_turb * mu) * d_k_turb_dH * (GRADP[i] - GRAV[i]- Bouss[i]);
       if (pd->v[pg->imtrx][VAR]) {
         D_V_DH[i] -= 2.0 * H / (k_turb * mu) * GRADH[i] * CURV * mp->surface_tension;
         D_V_DH[i] -= -pow(H, 2) / (k_turb * k_turb * mu) * d_k_turb_dH * GRADH[i] * CURV *
@@ -4412,8 +3954,8 @@
     for (i = 0; i < dim; i++) {
       for (j = 0; j < ei[pg->imtrx]->dof[VAR]; j++) {
         D_Q_DF[i][j] -=
-            -pow(H, 3) / (k_turb * k_turb * mu) * d_k_turb_dmu * dmu_df[j] * (GRADP[i] - GRAV[i]);
-        D_Q_DF[i][j] -= -pow(H, 3) / (k_turb * mu * mu) * dmu_df[j] * (GRADP[i] - GRAV[i]);
+            -pow(H, 3) / (k_turb * k_turb * mu) * d_k_turb_dmu * dmu_df[j] * (GRADP[i] - GRAV[i]- Bouss[i]);
+        D_Q_DF[i][j] -= -pow(H, 3) / (k_turb * mu * mu) * dmu_df[j] * (GRADP[i] - GRAV[i]- Bouss[i] );
         D_Q_DF[i][j] -= pow(H, 3) / (k_turb * mu) * D_GRAV_DF[i][j];
         if (pd->v[pg->imtrx][VAR]) {
           D_Q_DF[i][j] -= -pow(H, 3) / (k_turb * k_turb * mu) * d_k_turb_dmu * dmu_df[j] *
@@ -4428,8 +3970,8 @@
     for (i = 0; i < dim; i++) {
       for (j = 0; j < ei[pg->imtrx]->dof[VAR]; j++) {
         D_V_DF[i][j] -=
-            -pow(H, 2) / (k_turb * k_turb * mu) * d_k_turb_dmu * dmu_df[j] * (GRADP[i] - GRAV[i]);
-        D_V_DF[i][j] -= -pow(H, 2) / (k_turb * mu * mu) * dmu_df[j] * (GRADP[i] - GRAV[i]);
+            -pow(H, 2) / (k_turb * k_turb * mu) * d_k_turb_dmu * dmu_df[j] * (GRADP[i] - GRAV[i]- Bouss[i]);
+        D_V_DF[i][j] -= -pow(H, 2) / (k_turb * mu * mu) * dmu_df[j] * (GRADP[i] - GRAV[i]- Bouss[i] );
         D_V_DF[i][j] -= pow(H, 2) / (k_turb * mu) * D_GRAV_DF[i][j];
         if (pd->v[pg->imtrx][VAR]) {
           D_V_DF[i][j] -= -pow(H, 2) / (k_turb * k_turb * mu) * d_k_turb_dmu * dmu_df[j] *
@@ -4478,9 +4020,9 @@
           for (k = 0; k < n_dof[MESH_DISPLACEMENT1]; k++) {
             D_Q_DX[i][j][k] += D_Q_DH[i] * D_H_DX[j][k];
             D_Q_DX[i][j][k] -= -pow(H, 3) / (k_turb * k_turb * mu) * d_k_turb_dmu * D_MU_DX[j][k] *
-                               (GRADP[i] - GRAV[i]);
+                               (GRADP[i] - GRAV[i]- Bouss[i]);
             D_Q_DX[i][j][k] -=
-                -pow(H, 3) / (k_turb * mu * mu) * D_MU_DX[j][k] * (GRADP[i] - GRAV[i]);
+                -pow(H, 3) / (k_turb * mu * mu) * D_MU_DX[j][k] * (GRADP[i] - GRAV[i]- Bouss[i]);
             D_Q_DX[i][j][k] -=
                 pow(H, 3) / (k_turb * mu) * (D_GRADP_DX[i][j][k] - D_GRAV_DX[i][j][k]);
             if (pd->v[pg->imtrx][VAR]) {
@@ -4501,9 +4043,9 @@
           for (k = 0; k < n_dof[MESH_DISPLACEMENT1]; k++) {
             D_V_DX[i][j][k] += D_V_DH[i] * D_H_DX[j][k];
             D_V_DX[i][j][k] -= -pow(H, 2) / (k_turb * k_turb * mu) * d_k_turb_dmu * D_MU_DX[j][k] *
-                               (GRADP[i] - GRAV[i]);
+                               (GRADP[i] - GRAV[i]- Bouss[i]);
             D_V_DX[i][j][k] -=
-                -pow(H, 2) / (k_turb * mu * mu) * D_MU_DX[j][k] * (GRADP[i] - GRAV[i]);
+                -pow(H, 2) / (k_turb * mu * mu) * D_MU_DX[j][k] * (GRADP[i] - GRAV[i]- Bouss[i]);
             D_V_DX[i][j][k] -=
                 pow(H, 2) / (k_turb * mu) * (D_GRADP_DX[i][j][k] - D_GRAV_DX[i][j][k]);
             if (pd->v[pg->imtrx][VAR]) {
@@ -4527,9 +4069,9 @@
           for (k = 0; k < n_dof[MESH_DISPLACEMENT1]; k++) {
             D_Q_DX[i][j][k] += D_Q_DH[i] * D_H_DX[j][k];
             D_Q_DX[i][j][k] -= -pow(H, 3) / (k_turb * k_turb * mu) * d_k_turb_dmu * D_MU_DX[j][k] *
-                               (GRADP[i] - GRAV[i]);
+                               (GRADP[i] - GRAV[i]- Bouss[i]);
             D_Q_DX[i][j][k] -=
-                -pow(H, 3) / (k_turb * mu * mu) * D_MU_DX[j][k] * (GRADP[i] - GRAV[i]);
+                -pow(H, 3) / (k_turb * mu * mu) * D_MU_DX[j][k] * (GRADP[i] - GRAV[i]- Bouss[i]);
             D_Q_DX[i][j][k] -=
                 pow(H, 3) / (k_turb * mu) * (D_GRADP_DX[i][j][k] - D_GRAV_DX[i][j][k]);
             if (pd->v[pg->imtrx][VAR]) {
@@ -4553,9 +4095,9 @@
           for (k = 0; k < n_dof[MESH_DISPLACEMENT1]; k++) {
             D_V_DX[i][j][k] += D_V_DH[i] * D_H_DX[j][k];
             D_V_DX[i][j][k] -= -pow(H, 2) / (k_turb * k_turb * mu) * d_k_turb_dmu * D_MU_DX[j][k] *
-                               (GRADP[i] - GRAV[i]);
+                               (GRADP[i] - GRAV[i]- Bouss[i]);
             D_V_DX[i][j][k] -=
-                -pow(H, 2) / (k_turb * mu * mu) * D_MU_DX[j][k] * (GRADP[i] - GRAV[i]);
+                -pow(H, 2) / (k_turb * mu * mu) * D_MU_DX[j][k] * (GRADP[i] - GRAV[i]- Bouss[i]);
             D_V_DX[i][j][k] -=
                 pow(H, 2) / (k_turb * mu) * (D_GRADP_DX[i][j][k] - D_GRAV_DX[i][j][k]);
             if (pd->v[pg->imtrx][VAR]) {
@@ -4635,15 +4177,38 @@
     if (pd->v[pg->imtrx][SHELL_PARTC]) {
       for (i = 0; i < dim; i++) {
         for (j = 0; j < ei[pg->imtrx]->dof[SHELL_PARTC]; j++) {
-          D_Q_DC[i][j] += pow(H, 3) / (k_turb * mu * mu) * dmu_dc * (GRADP[i] - GRAV[i]);
+          D_Q_DC[i][j] += pow(H, 3) / (k_turb * mu * mu) * dmu_dc * (GRADP[i] - GRAV[i]- Bouss[i] );
         }
       }
       for (i = 0; i < DIM; i++) {
         for (j = 0; j < ei[pg->imtrx]->dof[SHELL_PARTC]; j++) {
-          D_V_DC[i][j] += pow(H, 2) / (k_turb * mu * mu) * dmu_dc * (GRADP[i] - GRAV[i]);
-        }
-      }
-    }
+          D_V_DC[i][j] += pow(H, 2) / (k_turb * mu * mu) * dmu_dc * (GRADP[i] - GRAV[i]- Bouss[i] );
+        }
+      }
+    }
+
+
+      /* Sensitivity w.r.t. species for buoyancy force */
+      dbl D_Q_D_CONC[DIM][MAX_CONC][MDE], D_V_D_CONC[DIM][MAX_CONC][MDE];
+      memset(D_Q_D_CONC, 0.0, sizeof(double)*DIM*MAX_CONC*MDE);
+      memset(D_V_D_CONC, 0.0, sizeof(double)*DIM*MAX_CONC*MDE);
+      if (pd->v[pg->imtrx][MASS_FRACTION]) {
+	for ( i = 0; i < dim; i++) {
+          for(w = 0; w < pd->Num_Species_Eqn; w++) {
+	     for ( j = 0; j < ei[pg->imtrx]->dof[MASS_FRACTION]; j++) {
+	       D_Q_D_CONC[i][w][j] = -pow(H,3)/(k_turb * mu) * ( - dBouss->C[i][w][j] );
+	     }
+          }
+	}
+	for ( i = 0; i < dim; i++) {
+          for(w = 0; w < pd->Num_Species_Eqn; w++) {
+	     for ( j = 0; j < ei[pg->imtrx]->dof[MASS_FRACTION]; j++) {
+	       D_V_D_CONC[i][w][j] = -pow(H,2)/(k_turb * mu) * ( - dBouss->C[i][w][j] );
+	     }
+          }
+        }
+      }
+
 
     /******* STORE THE INFORMATION TO LUBRICATION AUXILIARIES STRUCTURE ***********/
 
@@ -4658,7 +4223,7 @@
     for (i = 0; i < dim; i++) {
       LubAux->q[i] = q[i];
       LubAux->v_avg[i] = v_avg[i];
-      LubAux->gradP_mag += SQUARE(GRADP[i] - GRAV[i]);
+	  LubAux->gradP_mag += SQUARE(GRADP[i] - GRAV[i] - Bouss[i] );
 
       for (j = 0; j < ei[pg->imtrx]->dof[EQN]; j++) {
         LubAux->dq_dp1[i][j] = D_Q_DP1[i][j];
@@ -4705,6 +4270,14 @@
         LubAux->dq_dc[i][j] = D_Q_DC[i][j];
         LubAux->dv_avg_dc[i][j] = D_V_DC[i][j];
       }
+          if ( (pd->v[pg->imtrx][MASS_FRACTION]) ) {
+            for(w = 0; w < pd->Num_Species_Eqn; w++) {
+               for ( j = 0; j < ei[pg->imtrx]->dof[MASS_FRACTION]; j++) {
+                  LubAux->dq_dconc[i][w][j] = D_Q_D_CONC[i][w][j];
+                  LubAux->dv_avg_dconc[i][w][j] = D_V_D_CONC[i][w][j];
+               }
+            }
+          }
     }
     LubAux->gradP_mag = sqrt(LubAux->gradP_mag);
 
@@ -4946,27 +4519,15 @@
     memset(GRAD_DISJ_PRESS, 0.0, sizeof(double) * DIM);
     memset(D_GRAD_DISJ_PRESS_DH1, 0.0, sizeof(double) * DIM * MDE);
     memset(D_GRAD_DISJ_PRESS_DH2, 0.0, sizeof(double) * DIM * MDE);
-    memset(D_GRAD_DISJ_PRESS_DH, 0.0, sizeof(double) * DIM * MDE);
-
-<<<<<<< HEAD
+
     /* Evaluate disjoining pressure and its sensitivities */
     disjoining_pressure_model(fv->sh_fh, fv->grad_sh_fh, n_dof, dof_map, GRAD_DISJ_PRESS,
                               D_GRAD_DISJ_PRESS_DH1, D_GRAD_DISJ_PRESS_DH2, D_GRAD_DISJ_PRESS_DH);
-=======
-      dbl GRAD_DISJ_PRESS[DIM];
-      dbl D_GRAD_DISJ_PRESS_DH1[DIM][MDE], D_GRAD_DISJ_PRESS_DH2[DIM][MDE];
-      dbl D_GRAD_DISJ_PRESS_DH[DIM][MDE];
-      memset(GRAD_DISJ_PRESS,          0.0, sizeof(double)*DIM);
-      memset(D_GRAD_DISJ_PRESS_DH1,    0.0, sizeof(double)*DIM*MDE);
-      memset(D_GRAD_DISJ_PRESS_DH2,    0.0, sizeof(double)*DIM*MDE);
->>>>>>> bd9a34a1
-
     /******* CALCULATE FLOW RATE AND AVERAGE VELOCITY ***********/
 
     memset(q, 0.0, sizeof(double) * DIM);
     memset(v_avg, 0.0, sizeof(double) * DIM);
 
-<<<<<<< HEAD
     /* Evaluate flow rate and average velocity */
     for (i = 0; i < dim; i++) {
       q[i] += -pow(H, 3) / (3. * mu) * GRADP[i];
@@ -4987,9 +4548,6 @@
       v_avg[i] += beta_slip * H * GRAV[i];
       v_avg[i] += veloL[i];
     }
-=======
-      /******* CALCULATE FLOW RATE AND AVERAGE VELOCITY ***********/
->>>>>>> bd9a34a1
 
     /******* CALCULATE FLOW RATE SENSITIVITIES ***********/
 
@@ -5006,14 +4564,14 @@
         D_Q_DH1[i][j] += pow(H, 3) / (3. * mu) * D_GRAD_DISJ_PRESS_DH1[i][j] +
                          beta_slip * H * H * D_GRAD_DISJ_PRESS_DH1[i][j];
 
-        D_Q_DH2[i][j] += -pow(H, 2) / mu * GRADP[i] * D_H_DSH_FH[j] -
-                         2.0 * beta_slip * H * GRADP[i] * D_H_DSH_FH[j];
-        D_Q_DH2[i][j] += pow(H, 3) / (3. * mu) * D_GRAD_DISJ_PRESS_DH2[i][j] * D_H_DSH_FH[j] +
-                         beta_slip * H * H * D_GRAD_DISJ_PRESS_DH2[i][j] * D_H_DSH_FH[j] +
-                         pow(H, 2) / mu * GRAD_DISJ_PRESS[i] * D_H_DSH_FH[j] +
-                         2.0 * beta_slip * H * GRAD_DISJ_PRESS[i] * D_H_DSH_FH[j];
-        D_Q_DH2[i][j] += pow(H, 2) / mu * GRAV[i] * D_H_DSH_FH[j] +
-                         2.0 * beta_slip * H * GRAV[i] * D_H_DSH_FH[j];
+	      D_Q_DH2[i][j] += - pow(H,2)/mu * GRADP[i]
+		- 0.5 * beta_slip * H * GRADP[i];
+	      D_Q_DH2[i][j] +=   pow(H,3)/(3. * mu) * D_GRAD_DISJ_PRESS_DH2[i][j]
+		+ beta_slip * H * H * D_GRAD_DISJ_PRESS_DH2[i][j]
+		+ pow(H,2)/mu * GRAD_DISJ_PRESS[i]
+		+ 0.5 * beta_slip * H * GRAD_DISJ_PRESS[i];
+	      D_Q_DH2[i][j] +=   pow(H,2)/mu * GRAV[i]
+		+ 0.5 * beta_slip * H * GRAV[i];
         D_Q_DH2[i][j] += veloL[i];
 
         ShellBF(SHELL_FILMH, j, &phi_j, grad_phi_j, grad_II_phi_j, d_grad_II_phi_j_dmesh,
@@ -5076,51 +4634,8 @@
             D_Q_DX[i][j][k] += -pow(H, 2) / mu * GRADP[i] * D_H_DX[j][k];
             D_Q_DX[i][j][k] += -pow(H, 3) / (3. * mu) * D_GRADP_DX[i][j][k];
 
-<<<<<<< HEAD
             D_Q_DX[i][j][k] += -2.0 * beta_slip * H * GRADP[i] * D_H_DX[j][k];
             D_Q_DX[i][j][k] += -beta_slip * H * H * D_GRADP_DX[i][j][k];
-=======
-      /******* CALCULATE FLOW RATE SENSITIVITIES ***********/
-
-      /*Evaluate flowrate sensitivity w.r.t. height */
-      dbl D_Q_DH1[DIM][MDE];
-      dbl D_Q_DH2[DIM][MDE];
-      dbl D_Q_DH[DIM][MDE];
-      dbl phi_j, grad_phi_j[DIM], grad_II_phi_j[DIM], d_grad_II_phi_j_dmesh[DIM][DIM][MDE];
-      memset(D_Q_DH1, 0.0, sizeof(double)*DIM*MDE);
-      memset(D_Q_DH2, 0.0, sizeof(double)*DIM*MDE);
-      memset(D_Q_DH,  0.0, sizeof(double)*DIM*MDE);
-      for (i = 0; i < dim; i++)
-        {
-	  for (j = 0; j < ei->dof[SHELL_FILMH]; j++)
-            {
-	      D_Q_DH1[i][j] +=   pow(H,3)/(3. * mu) * D_GRAD_DISJ_PRESS_DH1[i][j]
-		+ beta_slip * H * H * D_GRAD_DISJ_PRESS_DH1[i][j];
-
-	      D_Q_DH2[i][j] += - pow(H,2)/mu * GRADP[i]
-		- 0.5 * beta_slip * H * GRADP[i];
-	      D_Q_DH2[i][j] +=   pow(H,3)/(3. * mu) * D_GRAD_DISJ_PRESS_DH2[i][j]
-		+ beta_slip * H * H * D_GRAD_DISJ_PRESS_DH2[i][j]
-		+ pow(H,2)/mu * GRAD_DISJ_PRESS[i]
-		+ 0.5 * beta_slip * H * GRAD_DISJ_PRESS[i];
-	      D_Q_DH2[i][j] +=   pow(H,2)/mu * GRAV[i]
-		+ 0.5 * beta_slip * H * GRAV[i];
-	      D_Q_DH2[i][j] +=   veloL[i];
-
-              ShellBF( SHELL_FILMH, j, &phi_j, grad_phi_j, grad_II_phi_j, d_grad_II_phi_j_dmesh, n_dof[MESH_DISPLACEMENT1], dof_map );
-
-	      D_Q_DH[i][j] += - pow(H,2)/mu * phi_j * GRADP[i]
-		              - 2.0 * beta_slip * H * phi_j * GRADP[i];
-	      D_Q_DH[i][j] +=   pow(H,3)/(3. * mu) * D_GRAD_DISJ_PRESS_DH[i][j]
-		              + beta_slip * H * H * D_GRAD_DISJ_PRESS_DH[i][j];
-	      D_Q_DH[i][j] +=   pow(H,2)/mu * phi_j * GRAD_DISJ_PRESS[i]
-		              + 2.0 * beta_slip * H * phi_j * GRAD_DISJ_PRESS[i];
-	      D_Q_DH[i][j] += - pow(H,2)/mu * phi_j * GRAV[i]
-		              - 2.0 * beta_slip * H * phi_j * GRAV[i];
-              D_Q_DH[i][j] +=   veloL[i] * phi_j;
-            }
-        }
->>>>>>> bd9a34a1
 
             D_Q_DX[i][j][k] += pow(H, 2) / mu * GRAD_DISJ_PRESS[i] * D_H_DX[j][k];
             // Ignore dependency of GRAD_DISJ_PRESS w.r.t. mesh and height for now
@@ -5138,6 +4653,7 @@
       }
       break;
     }
+
     /******* CALCULATE AVERAGE VELOCITY SENSITIVITIES ***********/
 
     /*Evaluate average velocity sensitivity w.r.t. height */
@@ -5207,7 +4723,6 @@
     case FSI_SHELL_ONLY_UNDEF:
       for (i = 0; i < dim; i++) {
 
-<<<<<<< HEAD
         for (j = 0; j < dim; j++) {
           for (k = 0; k < n_dof[MESH_DISPLACEMENT1]; k++) {
             D_V_DX[i][j][k] += -pow(H, 2) / (3. * mu) * D_GRADP_DX[i][j][k];
@@ -5218,67 +4733,6 @@
 
             D_V_DX[i][j][k] += 2.0 * H / (3. * mu) * D_H_DX[j][k] * GRAD_DISJ_PRESS[i];
             // Again ignore dependence of DISJ_PRESS w.r.t. mesh
-=======
-      switch ( mp->FSIModel )
-        {
-         case FSI_MESH_CONTINUUM:
-         case FSI_MESH_UNDEF:
-         case FSI_SHELL_ONLY_MESH:
-         case FSI_SHELL_ONLY_UNDEF:
-           for ( i = 0; i < dim; i++)
-              {
-               for ( j = 0; j < dim; j++)
-                  {
-                   for ( k = 0; k < n_dof[MESH_DISPLACEMENT1]; k++)
-                      {
-                       D_Q_DX[i][j][k] += -pow(H,2)/mu * GRADP[i] * D_H_DX[j][k];
-                       D_Q_DX[i][j][k] += -pow(H,3)/(3. * mu) * D_GRADP_DX[i][j][k];
-
-                       D_Q_DX[i][j][k] += -2.0 * beta_slip * H * GRADP[i] * D_H_DX[j][k];
-                       D_Q_DX[i][j][k] += -beta_slip * H * H * D_GRADP_DX[i][j][k];
-
-                       D_Q_DX[i][j][k] += pow(H,2)/mu * GRAD_DISJ_PRESS[i] * D_H_DX[j][k];
-                       // Ignore dependency of GRAD_DISJ_PRESS w.r.t. mesh and height for now
-
-                       D_Q_DX[i][j][k] += 2.0 * beta_slip * H * GRAD_DISJ_PRESS[i] * D_H_DX[j][k];
-                       // Ignore dependency of GRAD_DISJ_PRESS w.r.t. mesh and height for now
-
-                       D_Q_DX[i][j][k] += -pow(H,2)/mu * GRAV[i] * D_H_DX[j][k];
-
-                       D_Q_DX[i][j][k] += 2.0 * beta_slip * H * GRAV[i] * D_H_DX[j][k];
-
-                       D_Q_DX[i][j][k] += veloL[i] * D_H_DX[j][k];
-                      }
-                  }
-              }
-            break;
-        }
-
-      /******* CALCULATE AVERAGE VELOCITY SENSITIVITIES ***********/
-
-      /*Evaluate average velocity sensitivity w.r.t. height */
-      dbl D_V_DH1[DIM][MDE];
-      dbl D_V_DH2[DIM][MDE];
-      dbl D_V_DH[DIM][MDE];
-      memset(D_V_DH1, 0.0, sizeof(double)*DIM*MDE);
-      memset(D_V_DH2, 0.0, sizeof(double)*DIM*MDE);
-      memset(D_V_DH, 0.0, sizeof(double)*DIM*MDE);
-      for (i = 0; i < dim; i++)
-        {
-	  for (j = 0; j < ei->dof[SHELL_FILMH]; j++)
-            {
-	      D_V_DH1[i][j] +=   pow(H,2) /(3. * mu) * D_GRAD_DISJ_PRESS_DH1[i][j]
-		+ beta_slip * H * D_GRAD_DISJ_PRESS_DH1[i][j];
-
-	      D_V_DH2[i][j] += - 2. * H /(3. * mu) * GRADP[i]
-		- beta_slip * GRADP[i];
-	      D_V_DH2[i][j] +=   pow(H,2) /(3. * mu) * D_GRAD_DISJ_PRESS_DH2[i][j]
-		+ beta_slip * H * D_GRAD_DISJ_PRESS_DH2[i][j]
-		+ 2. * H /(3. * mu) * GRAD_DISJ_PRESS[i]
-		+ beta_slip * GRAD_DISJ_PRESS[i];
-	      D_V_DH2[i][j] +=   2. * H /(3. * mu) * GRAV[i]
-		+ beta_slip * GRAV[i];
->>>>>>> bd9a34a1
 
             D_V_DX[i][j][k] += beta_slip * D_H_DX[j][k] * GRAD_DISJ_PRESS[i];
             // Again ignore dependence of DISJ_PRESS w.r.t. mesh
