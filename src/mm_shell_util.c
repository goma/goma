/************************************************************************ *
* Goma - Multiphysics finite element software                             *
* Sandia National Laboratories                                            *
*                                                                         *
* Copyright (c) 2022 Sandia Corporation.                                  *
*                                                                         *
* Under the terms of Contract DE-AC04-94AL85000 with Sandia Corporation,  *
* the U.S. Government retains certain rights in this software.            *
*                                                                         *
* This software is distributed under the GNU General Public License.      *
\************************************************************************/

#include <limits.h>

#define GOMA_SHELL_TFMP_UTIL_C
#include <math.h>
#include <stdio.h>
#include <string.h>

#include "bc_contact.h"
#include "el_elm.h"
#include "el_elm_info.h"
#include "el_geom.h"
#include "exo_struct.h"
#include "mm_as.h"
#include "mm_as_const.h"
#include "mm_as_structs.h"
#include "mm_eh.h"
#include "mm_fill_aux.h"
#include "mm_fill_fill.h"
#include "mm_fill_ls.h"
#include "mm_fill_ptrs.h"
#include "mm_fill_shell.h"
#include "mm_fill_terms.h"
#include "mm_fill_util.h"
#include "mm_mp.h"
#include "mm_mp_const.h"
#include "mm_mp_structs.h"
#include "mm_shell_util.h"
#include "mm_std_models_shell.h"
#include "mm_viscosity.h"
#include "rd_mesh.h"
#include "rf_allo.h"
#include "rf_fem.h"
#include "rf_fem_const.h"
#include "rf_mp.h"
#include "shell_tfmp_util.h"
#include "std.h"

#define DEBUG_SHELL 0
#define PRINTPROC   0
#define DSPRINTF                          \
  if (DEBUG_SHELL && ProcID == PRINTPROC) \
  printf
#define D2SPRINTF                             \
  if (DEBUG_SHELL > 1 && ProcID == PRINTPROC) \
  printf

/*********** R O U T I N E S   I N   T H I S   F I L E ***********************
 *
 *						-All routines in this
 *				NOTE:		 file are called only by
 *						 mm_fill.c: matrix_fill
 *						 except possibly for static
 *						 functions.
 *
 *       NAME			TYPE			CALLED BY
 *  -----------------------------------------------------------------
 *
 *  init_shell_element_blocks()  void
 *  is_shell_element_type()      int
 *  is_shell_element()           int
 *  is_shell_block()             int
 *  find_stu_from_xyz()          int
 *  solve_2x2()                  int
 *  solve_3x3()                  int
 *  bulk_side_id_and_stu()       int
 *  load_neighbor_var_data()     int
 *  find_stu_on_shell()          int
 *  find_stu_on_bulk()           int
 *  shell_normal_div_s()         int
 *  shell_determinant_and_normal() int
 *  shell_tangents               void
 *  shell_tangents_isoparametric void
 *  shell_tangents_seeded        void
 *  calculate_lub_q_v()          void
 *  calculate_lub_q_v_old()      void
 *  shell_saturation_pressure_curve() dbl
 *
 */

/******************************************************************************
 *
 * init_shell_element_blocks()
 *
 * Synopsis
 * ========
 * This function first checks for the exists of blocks of shell elements.
 * If such blocks are found, this function creates and populates an array
 * of Shell_Block structs.  This function also creates the element arrays
 * mum_elem_friends[elem] and elem_friends[elem][friend_elem].
 *
 * Input
 * =====
 * exo = Pointer to the exodus database struct
 *
 * Output
 * ======
 * None. Creates and populates global 'shell_blocks' if necessary.
 *
 * Returns
 * =======
 * void
 *
 * Revision History
 * ================
 * 7 May 2002 - Patrick Notz - Creation
 *
 ******************************************************************************/
int **elem_friends = NULL;
int *num_elem_friends = NULL;
int num_shell_blocks = 0;

void init_shell_element_blocks(const Exo_DB *exo) {
  int i, elem, n, nbr;
  int bindex, be, bn, bnn, bnpe, bnel, bid, bnoff;
  int sindex, se, sn, snn, snpe, snel, sid, snoff, si;
  int sn_found, all_sn_found;
  int snodes[9];
  int *nbr_elem_ids;
  int *bconn;
  int *friends_count;
  int num_found;
  int bID, mnParent, numMnFound;
  int candidate, id;
  int *mnList = alloc_int_1(MAX_NUMBER_MATLS, -1);
  struct Shell_Block *sb;
  const int num_elems = exo->num_elems;
  /* Global Variables: num_shell_blocks, shell_blocks, bulk_shell_nbrs */

  DSPRINTF("Initializing shell-element handling: ");

  /* Loop over the element blocks and look for shell blocks */
  num_shell_blocks = 0;
  for (i = 0; i < exo->num_elem_blocks; ++i) {
    num_shell_blocks += is_shell_element_type(exo->eb_elem_itype[i]);
  }
  DSPRINTF("%d shell blocks found.\n", num_shell_blocks);

  int *eb_ProcessingOrder = alloc_int_1(exo->num_elem_blocks, -1);
  int *eb_Used = alloc_int_1(exo->num_elem_blocks, 0);

  /*
   *  In order to get a consistent element ordering of friends for mp problems,
   *  we order the element block search algorithm based on the element block
   *  ids instead of the order of the element blocks in the exo object. This has been
   *  shown to fix the surface normal calculation in shells. The reason for this
   *  is that only the first element friend of a shell element is used. That had
   *  better be the correct (and consistent) side of the shell element.
   *
   *  A more consistent treatment of this issue would be to choose the shell side
   *  which is to become the first element friend of shell elements, and move that
   *  choice to the input file. However, this has not been done yet.
   */
  for (i = 0; i < exo->num_elem_blocks; ++i) {
    si = INT_MAX;
    candidate = -1;
    for (bindex = 0; bindex < exo->num_elem_blocks; ++bindex) {
      id = exo->eb_id[bindex];
      if (id < si) {
        if (eb_Used[bindex] == 0) {
          si = id;
          candidate = bindex;
        }
      }
    }
    eb_ProcessingOrder[i] = candidate;
    eb_Used[candidate] = 1;
  }

  /* No shells? Do nothing */
  if (num_shell_blocks == 0) {
    safe_free(mnList);
    safe_free(eb_Used);
    safe_free(eb_ProcessingOrder);
    return;
  }

  /* Allocate some space for the list of Shell_Block structures. */
  /* Also do some basic initialization. */
  shell_blocks = (struct Shell_Block **)smalloc(num_shell_blocks * sizeof(struct Shell_Block *));
  for (bindex = 0, si = -1; bindex < exo->num_elem_blocks; ++bindex) {
    if (is_shell_element_type(exo->eb_elem_itype[bindex])) {
      ++si;
      shell_blocks[si] = (struct Shell_Block *)smalloc(sizeof(struct Shell_Block));
      shell_blocks[si]->elemblock_index = bindex;
      shell_blocks[si]->elemblock_id = exo->eb_id[bindex];
      shell_blocks[si]->num_nbr_blocks = 0;
      shell_blocks[si]->mn = Matilda[bindex];
    }
  }

  /*
   * Find all of the neighboring blocks for each shell block.
   *
   * NB: A shell face is a curve (3D) or a vertex (2D) so you can just
   * compare the faces of neigboring elements.  For example, in 3D, a
   * shell's neighbor has a face which is essentially the whole shell
   * element.  Thus, we're looking for a match between N+1 and N dimensional
   * mesh entities.
   *
   * For each shell element Es with nodes Ns find the list of
   * elements Eb which contain ALL of Ns.
   */
  for (si = 0; si < num_shell_blocks; ++si) {
    sb = shell_blocks[si]; /* A pointer to the current shell block */
    sindex = sb->elemblock_index;
    sid = sb->elemblock_id;
    snel = exo->eb_num_elems[sindex];
    snpe = exo->eb_num_nodes_per_elem[sindex];
    if (snpe > 9)
      GOMA_EH(GOMA_ERROR, "Blecch! Too many nodes in this shell element. Muy malo.\n");

    DSPRINTF("Processing shell block: si=%d, sindex=%d, sid=%d (snel=%d)\n", si, sindex, sid, snel);

    /* Check this shell block against every other block */
    for (candidate = 0; candidate < exo->num_elem_blocks; ++candidate) {
      bindex = eb_ProcessingOrder[candidate];
      /* Don't check against self. */
      if (bindex == sindex)
        continue;

      nbr_elem_ids = (int *)smalloc(snel * sizeof(int));
      bid = exo->eb_id[bindex];
      bnpe = exo->eb_num_nodes_per_elem[bindex];
      bnel = exo->eb_num_elems[bindex];
      bconn = exo->eb_conn[bindex];

      DSPRINTF("Checking against block bid=%d\n", bid);

      /* Try to find a neighbor for each shell element */
      /* NB: we should find 0 or snel matches */
      num_found = -1;
      for (se = 0; se < snel; ++se) {
        DSPRINTF("Searching for neighbors of the shell element %d\n", exo->eb_ptr[sindex] + se + 1);

        /* Form the list of nodes to search for */
        snoff = se * snpe;
        DSPRINTF("\tSearching for nodes: ");
        for (sn = 0; sn < snpe; ++sn) {
          snodes[sn] = exo->eb_conn[sindex][snoff + sn];
          DSPRINTF("%d ", snodes[sn] + 1);
        }
        DSPRINTF("\n");

        /* OK, check against each element in the "other" block */
        for (be = 0; be < bnel; ++be) {
          D2SPRINTF("\tChecking against element %d\n", exo->eb_ptr[bindex] + be + 1);
          /* see if this element has all of the shell nodes */
          all_sn_found = 1;
          for (sn = 0; sn < snpe; ++sn) {
            snn = snodes[sn];
            sn_found = 0;
            bnoff = be * bnpe;
            for (bn = 0; bn < bnpe; ++bn) {
              bnn = bconn[bnoff + bn];
              D2SPRINTF("\t\tsnn=%d, bnn=%d\n", snn + 1, bnn + 1);
              sn_found = bnn == snn;
              if (sn_found)
                break;
            }
            if (sn_found)
              continue;

            /* We'll only get this far if a node wasn't found. */
            all_sn_found = 0;
            break;
          }
          if (all_sn_found) {
            /* Hey, be is a neighbor of se! */
            /* save this element's info */
            elem = exo->eb_ptr[bindex] + be;
            nbr_elem_ids[se] = elem;
            ++num_found;
#if DEBUG_SHELL
            DSPRINTF("\tElement %d is a neighbor, nodes: ", exo->eb_ptr[bindex] + be + 1);
            for (bn = 0; bn < bnpe; ++bn) {
              bnn = bconn[bnoff + bn];
              DSPRINTF("%d", bnn + 1);
              if (bn < bnpe - 1) {
                DSPRINTF(", ");
              }
            }
            DSPRINTF("\n");
#endif
            /*
             * For now, to make the bookkeeping easier,
             * I won't allow for looped meshes (one
             * shell element has two neighbors from the
             * same element block) so I'll break out...
             */
            break;
          }
        } /* be loop: for each element in the other block */

        if (num_found == -1) {
          /*
           * OK, we couldn't find a match for the first 'se' so this
           * must not be a neighboring block.
           */
          break;
        }
        /* Sanity checking */
        /* EDW: This was causing trouble for problems with partially wetted blocks.
           else if(num_found != se)
           {
           fprintf(stderr,"\n\n");
           fprintf(stderr,"What the shell is going on???\n");
           fprintf(stderr,"Shell Element ID  = %d\n",se);
           fprintf(stderr,"Shell Block ID    = %d\n",sid);
           fprintf(stderr,"Shell Block Index = %d\n",sindex);
           fprintf(stderr,"Other Block ID    = %d\n",bid);
           fprintf(stderr,"Other Block Index = %d\n",bindex);
           GOMA_EH(GOMA_ERROR,"Ack. It appears as though this shell's neighbor moved out.\n");
           }
        */

      } /* se loop: for each element in the shell block */

      /* At this point num_found is either 0 or snel */
      if (num_found == (snel - 1)) {
        n = sb->num_nbr_blocks;
        if (n >= MAX_SHELL_NBRS)
          GOMA_EH(GOMA_ERROR, "Ack. MAX_SHELL_NBRS isn't big enough.\n");
        sb->nbr_elem_ids[n] = nbr_elem_ids;
        sb->num_nbr_blocks += 1;
#if DEBUG_SHELL
        DSPRINTF("shell element: neighbor\n");
        for (se = 0; se < snel; ++se) {
          DSPRINTF("%d: %d\n", exo->eb_ptr[sb->elemblock_index] + se + 1, nbr_elem_ids[se] + 1);
        }
#endif
      } else {
        safe_free((void *)nbr_elem_ids);
      }

    } /* bindex loop: other element blocks */

  } /* si loop: shell blocks */

  /*
   * OK, we now have, for each element in each block of shells, a list of
   * that elements neighbors.  These elements will need to share
   * degrees of freedom (DoFs) even though each elements' DoFs may not
   * exist in the others.  We'll call such elements "friends" since we'll
   * have to bloat their lec->, esp->, fv-> etc. structures to make a
   * meta-element so we can handle sensitivies properly.
   *
   * So, next, for each shell element we'll make a list of that element's friends.
   */
  DSPRINTF("\n ***** CONSTRUCTING THE ELEMENT FRIENDS LIST ***** \n");

  /* Allocate some space for the elem_friends arrays. */
  num_elem_friends = alloc_int_1(num_elems, 0);
  friends_count = alloc_int_1(num_elems, 0);
  elem_friends = (int **)alloc_ptr_1(num_elems);

  /* Populate the num_elem_friends[elem] array. */
  DSPRINTF(" -> Generting the num_elem_friends[elem] array...\n");
  for (si = 0; si < num_shell_blocks; ++si) {
    sb = shell_blocks[si]; /* A pointer to the current shell block */
    sindex = sb->elemblock_index;
    sid = sb->elemblock_id;
    snel = exo->eb_num_elems[sindex];

    DSPRINTF("     + Processing shell block %d\n", sid);

    for (bindex = 0; bindex < sb->num_nbr_blocks; ++bindex) {

      DSPRINTF("     + Processing (block) neighbor %d\n", bindex);
      for (se = 0; se < snel; ++se) {
        elem = exo->eb_ptr[sindex] + se;
        nbr = sb->nbr_elem_ids[bindex][se];
        DSPRINTF("     + elem=%d, nbr=%d\n", elem + 1, nbr + 1);

        /* This element's neighbor counts as a friend */
        num_elem_friends[elem]++;

        /* Likewise, this element is a friend of its neighbor. */
        /* However, if the neighbor is a shell, we must not double count. */
        if (!is_shell_element(nbr, exo))
          num_elem_friends[nbr]++;
      }
    }
  }

  /* Now we know how many neighbors each element has so we can alloc */
  for (elem = 0; elem < num_elems; ++elem) {
    /* Only worry about elems with neighbors */
    if (num_elem_friends[elem] == 0)
      continue;

    n = num_elem_friends[elem];

    /* Alloc the space */
    elem_friends[elem] = (int *)smalloc(n * sizeof(int));

    /* Initialize the space */
    for (i = 0; i < n; ++i)
      elem_friends[elem][i] = -1;
  }

  /* Populate the elem_friends[elem][friend] array. */
  DSPRINTF(" -> Generting the elem_frieds[elem][nbr] array...\n");
  for (si = 0; si < num_shell_blocks; ++si) {
    sb = shell_blocks[si]; /* A pointer to the current shell block */
    sindex = sb->elemblock_index;
    sid = sb->elemblock_id;
    snel = exo->eb_num_elems[sindex];

    DSPRINTF("     + Processing shell block %d\n", sid);

    for (bindex = 0; bindex < sb->num_nbr_blocks; ++bindex) {
      DSPRINTF("     + Processing (block) neighbor %d\n", bindex);
      for (se = 0; se < snel; ++se) {
        elem = exo->eb_ptr[sindex] + se;
        nbr = sb->nbr_elem_ids[bindex][se];
        DSPRINTF("     + elem=%d, nbr=%d", elem + 1, nbr + 1);

        /* This shell's neighbor */
        n = friends_count[elem];
        if (n >= num_elem_friends[elem])
          GOMA_EH(GOMA_ERROR, "Ack. I have more neighbors than I thought!\n");
        elem_friends[elem][n] = nbr;
        friends_count[elem]++;
        DSPRINTF(" (elem updated)");

        /* Reverse */
        if (!is_shell_element(nbr, exo)) {
          DSPRINTF(" (nbr updated too)");
          n = friends_count[nbr];
          if (n >= num_elem_friends[nbr])
            GOMA_EH(GOMA_ERROR, "Ack. I have more neighbors than I thought!\n");
          elem_friends[nbr][n] = elem;
          friends_count[nbr]++;
        }
        DSPRINTF("\n");
      } /* se */
    }   /* bindex */
  }     /* si */

  safe_free((void *)friends_count);

#if DEBUG_SHELL
  DSPRINTF("\n ***** THE ELEMENT-FRIENDS RELATIONSHIPS ***** \n");
  for (elem = 0; elem < exo->num_elems; ++elem) {
    DSPRINTF("\tElement %5d has %d friends: ", elem + 1, num_elem_friends[elem]);
    for (n = 0; n < num_elem_friends[elem]; ++n)
      DSPRINTF("%5d ", elem_friends[elem][n] + 1);
    DSPRINTF("\n");
  }

#endif

  /*
   *  SECTION TO HANDLE Shell Element Block on Parent Element Block Logic
   */
  for (si = 0; si < num_shell_blocks; ++si) {
    sb = shell_blocks[si]; /* A pointer to the current shell block */
    sindex = sb->elemblock_index;
    sid = sb->elemblock_id;
    snel = exo->eb_num_elems[sindex];
    numMnFound = 0;

    DSPRINTF("     + Processing shell block %d\n", sid);
    for (bindex = 0; bindex < sb->num_nbr_blocks; ++bindex) {
      for (se = 0; se < snel; ++se) {
        elem = exo->eb_ptr[sindex] + se;
        nbr = sb->nbr_elem_ids[bindex][se];
        bID = find_elemblock_index(nbr, exo);
        mnParent = Matilda[bID];
        int notFound = 1;
        for (i = 0; i < numMnFound; i++) {
          if (mnParent == mnList[i]) {
            notFound = 0;
          }
        }
        if (notFound) {
          mnList[numMnFound] = mnParent;
          numMnFound++;
        }
      }
    }
    /*
     * We now have a list of parent materials adjacent to
     * this element block.
     */
    pd = pd_glob[sb->mn];
    int *pdv = pd->v[pg->imtrx];
    for (i = 0; i < numMnFound; i++) {
      mnParent = mnList[i];
      PROBLEM_DESCRIPTION_STRUCT *PDParent = pd_glob[mnParent];
      int *pdvParent = PDParent->v[pg->imtrx];

      /*
       *   We will now specify that if mesh equations aren't turned on
       *   in the shell, but they are turned on in the parent element,
       *   then the variables are flagged as V_SPECIFIED in the
       *   shell equations.
       *
       *   Note, the intension in some of the documentation is to do
       *   this for all variables. However, let's start with the significant
       *   case of mesh displacements and see where we are.
       *
       *   We should also note that pd->e[pg->imtrx][MESH_DISPLACEMENT1] is not
       *   turned on in this treatment.
       */
      if (pdv[MESH_DISPLACEMENT1] == 0) {
        if (pdvParent[MESH_DISPLACEMENT1] && V_SOLNVECTOR) {
          pdv[MESH_DISPLACEMENT1] = V_SPECIFIED;
          pd->i[pg->imtrx][MESH_DISPLACEMENT1] = PDParent->i[pg->imtrx][MESH_DISPLACEMENT1];
          /*
           * Ok, we turned on the interpolants for the mesh equation
           * We will need to adjust the ShapeVar and the InterpolantType
           * in order to set them back to the mesh equation
           */
          determine_ShapeVar(pd);
          determine_ProjectionVar(pd);
        }
      }
      if (pdv[MESH_DISPLACEMENT2] == 0) {
        if (pdvParent[MESH_DISPLACEMENT2] && V_SOLNVECTOR) {
          pdv[MESH_DISPLACEMENT2] = V_SPECIFIED;
          pd->i[pg->imtrx][MESH_DISPLACEMENT2] = PDParent->i[pg->imtrx][MESH_DISPLACEMENT2];
        }
      }
      if (pdv[MESH_DISPLACEMENT3] == 0) {
        if (pdvParent[MESH_DISPLACEMENT3] && V_SOLNVECTOR) {
          pdv[MESH_DISPLACEMENT3] = V_SPECIFIED;
          pd->i[pg->imtrx][MESH_DISPLACEMENT3] = PDParent->i[pg->imtrx][MESH_DISPLACEMENT3];
        }
      }
    }
  }

  safe_free(mnList);
  safe_free(eb_Used);
  safe_free(eb_ProcessingOrder);

  return;

} /* init_shell_element_blocks() */

/******************************************************************************
 * Check if a given element type is a type of shell element
 ******************************************************************************/
int is_shell_element_type(const int elem_itype) {
  /* These two element types apply to 2D problems and now 3D problems */
  return (elem_itype == LINEAR_BAR || elem_itype == QUAD_BAR || elem_itype == BILINEAR_SHELL ||
          elem_itype == BIQUAD_SHELL || elem_itype == BILINEAR_TRISHELL || elem_itype == P0_SHELL ||
          elem_itype == P1_SHELL);
}

/******************************************************************************
 * Check if a given element is a shell element
 ******************************************************************************/
int is_shell_element(const int elem, const Exo_DB *exo) {
  const int elem_itype = exo->eb_elem_itype[exo->elem_eb[elem]];
  return is_shell_element_type(elem_itype);
}

/******************************************************************************
 * Check if a given element block is a block of shell elements
 ******************************************************************************/
int is_shell_block(const int block_id, const Exo_DB *exo) {
  int eb_index;

  /* Find the block index */
  for (eb_index = 0; eb_index < exo->num_elem_blocks; eb_index++)
    if (exo->eb_id[eb_index] == block_id)
      break;

  /* Sanity check */
  if (eb_index == exo->num_elem_blocks) {
    fprintf(stderr, "While looking for block_id %d\n", block_id);
    GOMA_EH(GOMA_ERROR, "Invalid block id");
  }

  return is_shell_element_type(exo->eb_elem_itype[eb_index]);
}

/******************************************************************************
 *
 * find_stu_from_xyz()
 *
 * Synopsis
 * ========
 * Given coordinates (x,y,z) find the element coordinates (s,t,u) within a
 * given element.  This is solved using Newton's method as follows:
 *
 * xi    = [s,t,u], Elemental coordinates
 * xg    = [x,y,z], Global coordinates
 * X_j   = [x_j, y_j, z_j], Interpolation coefficients for the mesh at node j
 * phi_j = j'th basis function
 *
 * xg = SUM_j X_j phi_j
 *
 * Find xi using Newton's method:
 *
 * R = SUM_j{ X_j phi_j } - xg
 *
 * J = [ @R/@s  @R/@t  @R/@u ] = [ SUM_j{ X_j @phi_j/@s } ... ]
 *
 * J d = -R
 *
 * etc...
 *
 * Input
 * =====
 * elem = Element number to search in.
 * xg[] = [x,y,z], Global coordinates of the point in question.
 * xi[] = [s,t,u], Initial guess for [s,t,u].
 *
 * Output
 * ======
 * xi[] = [s,t,u], Element coordinates corresponding to [x,y,z].
 *
 * Returns
 * =======
 * -1 = No converged solution
 *  0 = Success, (s,t,u) c [-1,1]
 *  1 = Converged, but at least one of (s,t,u) are outide of [-1,1]
 *
 * Revision History
 * ================
 * 8 May 2002 - Patrick Notz - Creation
 *
 ******************************************************************************/
int find_stu_from_xyz(const int elem, const double xg[DIM], double xi[DIM], const Exo_DB *exo) {
  double x[DIM];
  double dxstu[DIM][DIM];
  double dxi[DIM];
  double R[DIM];
  double J[DIM][DIM];
  double dnorm, rnorm;
  int i, j, k, node, index, dofs, iter, var, dof_list_index;
  int sane;
  int dim;
  const double nm_tol = 1.0e-6;
  const int max_iter = 5;
  const int el1 = ei[pg->imtrx]->ielem;

  dim = ei[pg->imtrx]->ielem_dim;

  DSPRINTF("\t        dim = %d\n", dim);
  DSPRINTF("\t        DIM = %d\n", DIM);
  DSPRINTF("\tpd->Num_Dim = %d\n", pd->Num_Dim);

  /* Make the element being searched in the current element */
  load_ei(elem, exo, 0, pg->imtrx);

  /* Top of search iteration loop */
  for (iter = 0; iter < max_iter; iter++) {
    for (i = 0; i < DIM; i++) {
      dxi[i] = 0.0;
      x[i] = 0.0;
      R[i] = 0.0;
      for (j = 0; j < DIM; j++) {
        dxstu[i][j] = 0.0;
        J[i][j] = 0.0;
      }
    }

    DSPRINTF("\tIter %d of %d max iterations:\n", iter, max_iter);
    /* Compute the basis function at xi[] */

    DSPRINTF("\tload basis functions\n");
    if (xi == NULL)
      printf(" LOADING BF WITH NULL xi!\n");
    if (bfd == NULL)
      printf(" LOADING BF WITH NULL bfd!\n");
    load_basis_functions(xi, bfd);

    DSPRINTF("\tget derivs for j\n");
    DSPRINTF("\t\txi  = (%g, %g, %g)\n", xi[0], xi[1], xi[2]);
    /*
     * At this xi[], find x[] and it's derivs w.r.t. xi[] using
     * the finite element basis functions
     */
    for (j = 0; j < pd->Num_Dim; j++) {
      var = MESH_DISPLACEMENT1 + j;
      if (pd->v[pg->imtrx][var]) {
        dof_list_index = R_MESH1;
      } else {
        var = pd->ShapeVar;
        dof_list_index = var;
      }
      dofs = ei[pg->imtrx]->dof[var];
      ;
      for (i = 0; i < dofs; i++) {
        node = ei[pg->imtrx]->dof_list[dof_list_index][i];
        index = Proc_Elem_Connect[Proc_Connect_Ptr[elem] + node];
        x[j] += Coor[j][index] * bf[var]->phi[i];
        for (k = 0; k < pd->Num_Dim; k++) {
          dxstu[j][k] += Coor[j][index] * bf[var]->dphidxi[i][k];
        }
      }
    }

    DSPRINTF("\t\tassemble r and j\n");
    /* Assemble R & J */
    for (j = 0; j < pd->Num_Dim; j++) {
      R[j] = x[j] - xg[j];
      for (k = 0; k < pd->Num_Dim; k++)
        J[j][k] = dxstu[j][k];
    }

    DSPRINTF("R = \n\t[");
    for (j = 0; j < pd->Num_Dim; j++)
      DSPRINTF(" %g ", R[j]);
    DSPRINTF("]\n");

    DSPRINTF("J = \n");
    for (j = 0; j < pd->Num_Dim; j++) {
      DSPRINTF("\t[");
      for (k = 0; k < pd->Num_Dim; k++)
        DSPRINTF(" %g ", J[j][k]);
      DSPRINTF("]\n");
    }

    DSPRINTF("\t\tsolve for dxi\n");
    /* Solve for dxi */
    if (pd->Num_Dim == 2)
      solve_2x2(J, R, dxi);
    else
      solve_3x3(J, R, dxi);
    DSPRINTF("\t\tdxi = (%g, %g, %g)\n", dxi[0], dxi[1], dxi[2]);

    DSPRINTF("\t\tupdate xi\n");
    /* Update xi */
    for (i = 0; i < pd->Num_Dim; i++) {
      xi[i] -= dxi[i];
    }

    /* Compute norms */
    rnorm = 0.0;
    dnorm = 0.0;
    for (i = 0; i < pd->Num_Dim; i++) {
      dnorm += dxi[i] * dxi[i];
      rnorm += R[i] * R[i];
    }
    dnorm = sqrt(dnorm);
    DSPRINTF("\t\tcheck convergence\n");
    /* Check for convergence */
    if (dnorm < nm_tol && rnorm < nm_tol)
      break;
  }
  /* Bottom of search iteration loop */

  if (iter == max_iter) {
    /* didn't converge */
    GOMA_EH(GOMA_ERROR, "Didn't converge on a solution.");
    return -1;
  }

  /* Check for a sensible solution */
  sane = 1;
  for (i = 0; i < dim; i++) {
    if (xi[i] < -1.0 || xi[i] > 1.0)
      sane = 0;
  }

  /* Restore original current element */
  load_ei(el1, exo, 0, pg->imtrx);

  if (sane)
    return 0;
  else
    return 1;
}

/*
 * solve_2x2 - analytical solution of a system of two equations
 * NOTE: The matrix/vectors have dimension DIM
 */
int solve_2x2(double a[DIM][DIM], double b[DIM], double x[DIM]) {
  double det, deti;

  det = a[0][0] * a[1][1] - a[0][1] * a[1][0];
  if (fabs(det) < 1.0e-12)
    return -1;

  deti = 1.0 / det;

  x[0] = deti * (a[1][1] * b[0] - a[0][1] * b[1]);
  x[1] = deti * (-a[1][0] * b[0] + a[0][0] * b[1]);

  return 0;
}

/*
 * solve_3x3 - analytical solution of a system of three equations
 * NOTE: The matrix/vectors have dimension DIM
 */
int solve_3x3(double a[DIM][DIM], double b[DIM], double x[DIM]) {
  double det, deti;

  det = +a[0][0] * (a[1][1] * a[2][2] - a[1][2] * a[2][1]) -
        a[0][1] * (a[1][0] * a[2][2] - a[1][2] * a[2][0]) +
        a[0][2] * (a[1][0] * a[2][1] - a[1][1] * a[2][0]);

  if (fabs(det) < 1.0e-12)
    return -1;

  deti = 1.0 / det;

  /*
   * The solution is the transpose of the conjugate matrix
   * divided by the determinant.
   */

  x[0] = +(a[1][1] * a[2][2] - a[1][2] * a[2][1]) * b[0] -
         (a[0][1] * a[2][2] - a[0][2] * a[2][1]) * b[1] +
         (a[0][1] * a[1][2] - a[0][2] * a[1][1]) * b[2];

  x[1] = -(a[1][0] * a[2][2] - a[1][2] * a[2][0]) * b[0] +
         (a[0][0] * a[2][2] - a[0][2] * a[2][0]) * b[1] -
         (a[0][0] * a[1][2] - a[0][2] * a[1][0]) * b[2];

  x[2] = +(a[1][0] * a[2][1] - a[1][1] * a[2][0]) * b[0] -
         (a[0][0] * a[2][1] - a[0][1] * a[2][0]) * b[1] +
         (a[0][0] * a[1][1] - a[0][1] * a[1][0]) * b[2];

  x[0] *= deti;
  x[1] *= deti;
  x[2] *= deti;

  return 0;
}

int bulk_side_id_and_stu(const int bulk_elem,
                         const int shell_elem,
                         const double xi[DIM],
                         double xi2[DIM],
                         const Exo_DB *exo)
/*
 * Determines which bulk element nodes are shared with the shell element,
 * then deduces the corresponding bulk side ID and converts the shell
 * stu coordinates to those for the same point in the bulk element.
 *
 * Output
 * -------------
 *      xi2[DIM]  stu coordinates in the underlying bulk element
 *      return    side id of the bulk element
 *
 * PRS: as of 11-30-2011 I certify to the best of my ability that this routine
 * is now correct.     Famous last words.  See me if you want to have my model to
 * check it yourself.
 */
{
  int id = -1;
  int i, n, n1, n2, nno;
  double sign, Hsign = 0.0, Lsign = 0.0, r;
  int bulk_dim, shell_dim, nbulk = 0, nshell = 0, nmatch;
  int iH = -1, iL = -1, s_first = 0, bulk_n1, bulk_n2;
  int bulk_type = Elem_Type(exo, bulk_elem);
  int bulk_eptr = Proc_Connect_Ptr[bulk_elem];
  int shell_type = Elem_Type(exo, shell_elem);
  int shell_eptr = Proc_Connect_Ptr[shell_elem];

  /* Initialize */
  nno = 0;

  /* Get element dimensions */
  bulk_dim = elem_info(NDIM, bulk_type);
  shell_dim = elem_info(NDIM, shell_type);

  /* Limited to 2D bulk and 1D shell or 3D bulk and 1D shell for now */
  if (bulk_dim == 3 && shell_dim == 2) {
    switch (shell_type) {
    case BILINEAR_SHELL:
      nbulk = 8;
      nshell = 4;
      break;
    case BILINEAR_TRISHELL:
      nbulk = 4;
      nshell = 3;
      break;
    case BIQUAD_SHELL:
      nbulk = 27;
      nshell = 9;
      break;
    default:
      GOMA_EH(GOMA_ERROR, "Shell element type not supported.");
      break;
    }
  } else if (bulk_dim == 2 && shell_dim == 1) {
    switch (shell_type) {
    case LINEAR_BAR:
      nbulk = 4;
      nshell = 2;
      break;
    case QUAD_BAR:
      nbulk = 9;
      nshell = 3;
      break;
    default:
      GOMA_EH(-1, "Shell element type not supported.");
      break;
    }
  } else
    GOMA_EH(GOMA_ERROR, "Only 2D bulk / 1D shell and 3D bulk / 2D shell are allowed!");

  int bulk_nodes[nbulk], shell_nodes[nshell], matches[nbulk];
  int bulk_node_order[nshell];

  /* Create node lists */
  for (i = 0; i < nbulk; i++) {
    matches[i] = -1;
    bulk_nodes[i] = Proc_Elem_Connect[bulk_eptr + i];
  }
  for (i = 0; i < nshell; i++) {
    shell_nodes[i] = Proc_Elem_Connect[shell_eptr + i];
  }

  /* Find indices of bulk nodes shared with the shell element */
  /* n1 and n2 keep track of the first and last shared nodes */
  nmatch = 0;
  n1 = 9999;
  n2 = -9999;
  for (i = 0; i < nshell; i++) {
    n = in_list(shell_nodes[i], 0, nbulk, &bulk_nodes[0]);
    if (n >= 0) {
      nmatch++;
      matches[i] = n;
      if (n > n2)
        n2 = n;
      if (n < n1)
        n1 = n;
    }
  }

  /* For tet / tri elements, let's also find which global node */
  /* does not lie on the shell (helps identify the bulk side). */
  if (shell_type == BILINEAR_TRISHELL) {
    for (i = 0; i < nbulk; i++) {
      n = in_list(bulk_nodes[i], 0, nshell, &shell_nodes[0]);
      if (n == -1) {
        nno = i;
        break;
      }
    }
  }

  /* Consistency checks */
  if ((nmatch != nshell) || (n1 >= n2)) {
    GOMA_EH(GOMA_ERROR, "Failed bulk/shell node match consistency check!");
  }

  /*
   * First, handle the 2D/1D case (this is the easier one by far).
   *
   * Fall through the local node indices for each possible bulk side:
   * Get id_side from the first and last bulk local node indices matched,
   * Use local node ordering to determine if the relevant xi coordinate
   * runs in the same or opposite direction in the two elements,
   * then use the sign to convert the running xi coordinate to the bulk
   * while assigning the fixed coordinate to +1 or -1, depending on id_side.
   * This is some "bulk"y logic, but it will get the job done!
   */
  if (bulk_dim == 2 && shell_dim == 1) {
    if (shell_type == LINEAR_BAR) {
      if (n1 == 0 && n2 == 1) {
        id = 1;
        if (matches[0] == 1 && matches[1] == 0) {
          sign = -1.0;
        } else {
          sign = 1.0;
        }
        xi2[0] = sign * xi[0];
        xi2[1] = -1.0;
      } else if (n1 == 1 && n2 == 2) {
        id = 2;
        if (matches[0] == 2 && matches[1] == 1) {
          sign = -1.0;
        } else {
          sign = 1.0;
        }
        xi2[0] = 1.0;
        xi2[1] = sign * xi[0];
      } else if (n1 == 2 && n2 == 3) {
        id = 3;
        if (matches[0] == 2 && matches[1] == 3) {
          sign = -1.0;
        } else {
          sign = 1.0;
        }
        xi2[0] = sign * xi[0];
        xi2[1] = 1.0;
      } else if (n1 == 0 && n2 == 3) {
        id = 4;
        if (matches[0] == 3 && matches[1] == 0) {
          sign = -1.0;
        } else {
          sign = 1.0;
        }
        xi2[0] = -1.0;
        xi2[1] = sign * xi[0];
      }
    } else if (shell_type == QUAD_BAR) {
      if (n1 == 0 && n2 == 4) {
        id = 1;
        if (matches[0] == 1 && matches[1] == 0) {
          sign = -1.0;
        } else {
          sign = 1.0;
        }
        xi2[0] = sign * xi[0];
        xi2[1] = -1.0;
      } else if (n1 == 1 && n2 == 5) {
        id = 2;
        if (matches[0] == 2 && matches[1] == 1) {
          sign = -1.0;
        } else {
          sign = 1.0;
        }
        xi2[0] = 1.0;
        xi2[1] = sign * xi[0];
      } else if (n1 == 2 && n2 == 6) {
        id = 3;
        if (matches[0] == 2 && matches[1] == 3) {
          sign = -1.0;
        } else {
          sign = 1.0;
        }
        xi2[0] = sign * xi[0];
        xi2[1] = 1.0;
      } else if (n1 == 0 && n2 == 7) {
        id = 4;
        if (matches[0] == 3 && matches[1] == 0) {
          sign = -1.0;
        } else {
          sign = 1.0;
        }
        xi2[0] = -1.0;
        xi2[1] = sign * xi[0];
      }
    }
  }

  /*
   * Handle the 3D/2D case here as follows:
   *
   * a) Determine the side ID from the high and low local bulk
   *    coordinates (n1, n2) within a case block.
   * b) Determine the indices of the two running xi coordinates (iH, iL),
   *    then set the constant cordinate to +1 or -1 according to side ID.
   * c) Set the base orientation for shared nodes with respect to the
   *    bulk element by placing the local node ID's in order.
   * d) The signs (+1.0, -1.0) for coordinate conversion are determined
   *    by which local bulk node matches the first local shell node.
   * e) The bulk and shell xi coordinates are then matched by determining
   *    the direction from the first local shell element to the second.
   * f) The two running bulk xi coordinates are then filled in using the
   *    results of steps d and e.
   *
   * For this case, there are 48 possible relative orientations of the
   * two elements - this is an attempt to handle all of them as concisely
   * as possible.
   */
  else if ((bulk_dim == 3) && (shell_dim == 2) &&
           ((shell_type == BILINEAR_SHELL) || (shell_type == BIQUAD_SHELL))) {

    /* Quickly determine the side ID from n1 and n2 */

    if (shell_type == BILINEAR_SHELL) {
      if (n1 == 0 && n2 == 5) {
        id = 1;
      } else if (n1 == 1 && n2 == 6) {
        id = 2;
      } else if (n1 == 2 && n2 == 7) {
        id = 3;
      } else if (n1 == 0 && n2 == 7) {
        id = 4;
      } else if (n1 == 0 && n2 == 3) {
        id = 5;
      } else if (n1 == 4 && n2 == 7) {
        id = 6;
      } else {
        GOMA_EH(-1, "Couldn't determine 3D element side ID for HEX8!");
      }
    }

    else if (shell_type == BIQUAD_SHELL) {
      if (n1 == 0 && n2 == 25) {
        id = 1;
      } else if (n1 == 1 && n2 == 24) {
        id = 2;
      } else if (n1 == 2 && n2 == 26) {
        id = 3;
      } else if (n1 == 0 && n2 == 23) {
        id = 4;
      } else if (n1 == 0 && n2 == 21) {
        id = 5;
      } else if (n1 == 4 && n2 == 22) {
        id = 6;
      } else {
        GOMA_EH(GOMA_ERROR, "Couldn't determine 3D element side ID for HEX27!");
      }
    }

    /* Quickly determine the side ID from n1 and n2 */

    /* Set parameters according to side ID */
    switch (id) {
    case 1:
      xi2[1] = -1.0;
      iH = 0;
      iL = 2;
      bulk_node_order[0] = 0;
      bulk_node_order[1] = 1;
      bulk_node_order[2] = 4;
      bulk_node_order[3] = 5;
      break;
    case 2:
      xi2[0] = 1.0;
      iH = 1;
      iL = 2;
      bulk_node_order[0] = 1;
      bulk_node_order[1] = 2;
      bulk_node_order[2] = 5;
      bulk_node_order[3] = 6;
      break;
    case 3:
      xi2[1] = 1.0;
      iH = 0;
      iL = 2;
      bulk_node_order[0] = 3;
      bulk_node_order[1] = 2;
      bulk_node_order[2] = 7;
      bulk_node_order[3] = 6;
      break;
    case 4:
      xi2[0] = -1.0;
      iH = 1;
      iL = 2;
      bulk_node_order[0] = 0;
      bulk_node_order[1] = 3;
      bulk_node_order[2] = 4;
      bulk_node_order[3] = 7;
      break;
    case 5:
      xi2[2] = -1.0;
      iH = 0;
      iL = 1;
      bulk_node_order[0] = 0;
      bulk_node_order[1] = 1;
      bulk_node_order[2] = 3;
      bulk_node_order[3] = 2;
      break;
    case 6:
      xi2[2] = 1.0;
      iH = 0;
      iL = 1;
      bulk_node_order[0] = 4;
      bulk_node_order[1] = 5;
      bulk_node_order[2] = 7;
      bulk_node_order[3] = 6;
      break;
    }

    /* Find ordered bulk nodes which match the first two local shell nodes */
    bulk_n1 = in_list(matches[0], 0, 4, &bulk_node_order[0]);
    GOMA_EH(bulk_n1, "Node matching inconsistency (shell->bulk)!");
    bulk_n2 = in_list(matches[1], 0, 4, &bulk_node_order[0]);
    GOMA_EH(bulk_n2, "Node matching inconsistency (shell->bulk)!");

    /* Assign conversion signs and coordinate pairing */
    switch (bulk_n1) {
    case 0:
      Hsign = 1.0;
      Lsign = 1.0;
      if (bulk_n2 == 1) {
        s_first = TRUE;
      } else if (bulk_n2 == 2) {
        s_first = FALSE;
      } else {
        GOMA_EH(GOMA_ERROR, "SNAFU in bulk_side_id_and_stu!");
      }
      break;
    case 1:
      Hsign = -1.0;
      Lsign = 1.0;
      if (bulk_n2 == 0) {
        s_first = TRUE;
      } else if (bulk_n2 == 3) {
        s_first = FALSE;
      } else {
        GOMA_EH(GOMA_ERROR, "SNAFU in bulk_side_id_and_stu!");
      }
      break;
    case 2:
      Hsign = 1.0;
      Lsign = -1.0;
      if (bulk_n2 == 3) {
        s_first = TRUE;
      } else if (bulk_n2 == 0) {
        s_first = FALSE;
      } else {
        GOMA_EH(GOMA_ERROR, "SNAFU in bulk_side_id_and_stu!");
      }
      break;
    case 3:
      Hsign = -1.0;
      Lsign = -1.0;
      if (bulk_n2 == 2) {
        s_first = TRUE;
      } else if (bulk_n2 == 1) {
        s_first = FALSE;
      } else {
        GOMA_EH(GOMA_ERROR, "SNAFU in bulk_side_id_and_stu!");
      }
      break;
    }

    /* Now set the two running coordinates of xi2 for bulk element */
    if (s_first) {
      xi2[iH] = Hsign * xi[0];
      xi2[iL] = Lsign * xi[1];
    } else {
      xi2[iH] = Hsign * xi[1];
      xi2[iL] = Lsign * xi[0];
    }
  }

  /* This is the case for triangular shell / tetrahedral bulk elements */
  else if (shell_type == BILINEAR_TRISHELL) {

    /* Find bulk side ID */
    switch (nno) {
    case 0:
      id = 2;
      break;
    case 1:
      id = 3;
      break;
    case 2:
      id = 1;
      break;
    case 3:
      id = 4;
      break;
    }

    /* Find bulk node index for shell nodes 1 and 2 */
    n1 = in_list(shell_nodes[1], 0, nbulk, &bulk_nodes[0]);
    n2 = in_list(shell_nodes[2], 0, nbulk, &bulk_nodes[0]);

    /* Calculate the bulk coordinate that is 0.0 (if any) from excluded node */
    if (nno > 0)
      xi2[nno - 1] = 0.0;

    /* Calculate bulk coordinates coorresponding to xi1[0] and xi1[1] */
    if (n1 > 0)
      xi2[n1 - 1] = xi[0];
    if (n2 > 0)
      xi2[n2 - 1] = xi[1];

    /* Calculate which bulk coordinate must be r, if any */
    r = 1.0 - xi[0] - xi[1];
    for (i = 0; i < nshell; i++) {
      if (((n1 - 1) != i) && ((n2 - 1) != i) && ((nno - 1) != i))
        xi2[i] = r;
    }
  }

  /* If ID not found, error (-1) is returned */
  return id;
}

/****************************************************************************************
 * load_neighbor_var_data:
 *
 * Synopsis
 * ========
 * This routine will fill up values in fv and bf structures from the parent element for child
 *elements (or vica-versa).
 *
 * This is called for the local element, el1. The local
 * element may be either the bulk element or the shell element. The Remote element
 * is then the opposite.
 *
 * Ouptut
 * =========
 *  ndofs[]   =  Number of degrees of freedom for each variable in el2
 *  dof_map[i] = Mapping between the local node id and the local node id
 *               of the remote (e.g., parent) element. For example if there are 9 local nodes
 *               in the parent, and 3 in the shell, then this array will be a vector of
 *               length 3, with the values being the three nodes in the parent that
 *               correspond to the local node ids of the shell local nodes.
 *                 eg:   dof_map[0] = 3
 *                       dof_map[1] = 1
 *                       dof_map[2] = 7
 *               The mapping occurs between the shape variables for the shell and the
 *               parent elements.
 *  ndofptr[var,j] Map from (iVartype, j) to the local element degree of freedom in the remote
 *               element.
 *
 *
 * When el1 is the bulk, ddim = 1.
 * When el1 is the shell, ddim = -1.
 *
 ****************************************************************************************/
int load_neighbor_var_data(int el1,    // Element number of the local element
                           int el2,    // element number of the remote element
                           int *ndofs, // Number of degrees of freedom for each variable in el2
                           int *dof_map,
                           int ndofptr[MAX_VARIABLE_TYPES][MDE], // map from (iVartype, j) to local
                                                                 // element degree of freedom
                           const int id,
                           double xi[DIM],
                           const Exo_DB *exo) {
  double xi2[DIM];
  int i, j, node;
  int dim1, dim2, ddim;
  int nodes_per_side;
  int id_side;
  int local_elem_node_id[MAX_NODES_PER_SIDE];
  int svar, svar1, svar2, bulk_gnn[MDE], shell_gnn[MDE];

  /* Load coordinates from current element and initialize xi2 */
  for (i = 0; i < DIM; i++) {
    xi2[i] = 0.0;
  }

  /* Determine element dimensions */
  dim1 = elem_info(NDIM, Elem_Type(exo, el1)); /* Local element */
  dim2 = elem_info(NDIM, Elem_Type(exo, el2)); /* Remote element */
  ddim = dim1 - dim2;

  /*
   * Get stu coordinates for this Gauss point from neighbor element
   * Two cases to handle here:
   *
   * If bulk element is local and shell element is remote, i.e.
   * assembling a bulk element BC using shell variables,
   * then elem_side_bc provides the side id, which can be used
   * to convert the bulk stu coordinates to the shell stu
   * coordinates without iteration. This should work for
   * either 2D or 3D problems.
   */
  if (ddim == 1 && id != -1) {
    find_stu_on_shell(el1, id, el2, dim1, xi[0], xi[1], xi[2], xi2, exo);
    id_side = id;
  }

  /* Otherwise, find remote stu by iteration*/
  else {
    id_side = bulk_side_id_and_stu(el2, el1, xi, xi2, exo);
    if (id_side == -1) {
      printf("Error returned from bulk_side_id_and_stu()\n");
      GOMA_EH(GOMA_ERROR, "load_neighbor_var_data ");
    }
  }

  /* This call will populate the neighbor element fv/bf structures */
  setup_shop_at_point(el2, xi2, exo);

  /* svar2 is the shape variable for the second (i.e., parent) element */
  svar2 = pd->ShapeVar;

  /* Save active DOF counts for variables in the neighbor element */
  for (i = 0; i < MAX_VARIABLE_TYPES; i++) {
    ndofs[i] = ei[pg->imtrx]->dof[i];
    for (j = 0; j < ndofs[i]; j++) {
      ndofptr[i][j] = ei[pg->imtrx]->ieqn_ledof[ei[pg->imtrx]->lvdof_to_ledof[i][j]];
    }
  }

  if (ddim == -1) {
    /* compute surface normal and derivs on bulk elem */
    get_side_info(ei[pg->imtrx]->ielem_type, id_side, &nodes_per_side, local_elem_node_id);
    surface_determinant_and_normal(el2, ei[pg->imtrx]->iconnect_ptr, ei[pg->imtrx]->num_local_nodes,
                                   ei[pg->imtrx]->ielem_dim - 1, id_side, nodes_per_side,
                                   local_elem_node_id);
    if (ei[pg->imtrx]->ielem_dim != 3) {
      calc_surf_tangent(el2, ei[pg->imtrx]->iconnect_ptr, ei[pg->imtrx]->num_local_nodes,
                        ei[pg->imtrx]->ielem_dim - 1, nodes_per_side, local_elem_node_id);
    }
    /* get info for node mapping if needed */
    if (dof_map != NULL) {
      svar = pd->ShapeVar;
      for (i = 0; i < MDE; i++)
        dof_map[i] = -1;
      for (i = 0; i < ei[pg->imtrx]->dof[svar]; i++) {
        bulk_gnn[i] = ei[pg->imtrx]->gnn_list[svar][i];
      }
    }
  }
  if (ddim == 1) {
    /* get info for node mapping if needed */
    if (dof_map != NULL) {
      svar = pd->ShapeVar;
      for (i = 0; i < MDE; i++)
        dof_map[i] = -1;
      for (i = 0; i < ei[pg->imtrx]->dof[svar]; i++) {
        shell_gnn[i] = ei[pg->imtrx]->gnn_list[svar][i];
      }
    }
  }

  /* This call will repopulate the local element fv/bf structures */
  if (ddim == -1) {
    InShellElementWithParentElementCoverage = 1;
    (void)copy_int_1(ShellElementParentElementCoverageForVariable, pd->v, MAX_VARIABLE_TYPES);
  }
  /* Go back to the current element (i.e., the shell element) */
  setup_shop_at_point(el1, xi, exo);

  if (ddim == -1) {
    InShellElementWithParentElementCoverage = 0;
    zero_int_1(ShellElementParentElementCoverageForVariable, MAX_VARIABLE_TYPES);
  }

  svar1 = pd->ShapeVar;
  /* Construct node map if needed */
  if (ddim == -1 && dof_map != NULL) {
    for (i = 0; i < ei[pg->imtrx]->dof[svar1]; i++) {
      node = ei[pg->imtrx]->gnn_list[svar1][i];
      for (j = 0; j < ndofs[svar2]; j++) {
        if (node == bulk_gnn[j])
          dof_map[i] = j;
      }
    }
  }
  if (ddim == 1 && dof_map != NULL) {
    for (i = 0; i < ei[pg->imtrx]->dof[svar1]; i++) {
      node = ei[pg->imtrx]->gnn_list[svar1][i];
      for (j = 0; j < ndofs[svar2]; j++) {
        if (node == shell_gnn[j])
          dof_map[j] = i;
      }
    }
  }
  /* Done */
  return 0;
}

int find_stu_on_shell(const int bulk_elem,
                      const int id_side,
                      const int shell_elem,
                      const int bulk_dim,
                      const double s,
                      const double t,
                      const double u,
                      double xi2[DIM],
                      const Exo_DB *exo)
/*
 * Extracts shell element stu from bulk element stu
 * based on Exo/Patran side ID (no iteration necessary).
 */
{
  int err = 0;
  int bulk_eptr = Proc_Connect_Ptr[bulk_elem];
  int shell_eptr = Proc_Connect_Ptr[shell_elem];
  int bulk_type = Elem_Type(exo, bulk_elem);
  int shell_type = Elem_Type(exo, shell_elem);

  /* 2D bulk element, 1D shell element */
  if (bulk_dim == 2) {
    if (bulk_type == LINEAR_TRI)
      GOMA_EH(GOMA_ERROR, "find_stu_on_shell not fixed for 2d bulk triangles");

    xi2[1] = xi2[2] = 0.0;
    switch (id_side) {
    case 1:
      if (Proc_Elem_Connect[bulk_eptr + 0] == Proc_Elem_Connect[shell_eptr])
        xi2[0] = s;
      else if (Proc_Elem_Connect[bulk_eptr + 1] == Proc_Elem_Connect[shell_eptr])
        xi2[0] = -s;
      else
        GOMA_EH(GOMA_ERROR, "Error in find_stu_on_shell");
      break;
    case 2:
      if (Proc_Elem_Connect[bulk_eptr + 1] == Proc_Elem_Connect[shell_eptr])
        xi2[0] = t;
      else if (Proc_Elem_Connect[bulk_eptr + 2] == Proc_Elem_Connect[shell_eptr])
        xi2[0] = -t;
      else
        GOMA_EH(GOMA_ERROR, "Error in find_stu_on_shell");
      break;
    case 3:
      if (Proc_Elem_Connect[bulk_eptr + 2] == Proc_Elem_Connect[shell_eptr])
        xi2[0] = -s;
      else if (Proc_Elem_Connect[bulk_eptr + 3] == Proc_Elem_Connect[shell_eptr])
        xi2[0] = s;
      else
        GOMA_EH(GOMA_ERROR, "Error in find_stu_on_shell");
      break;
    case 4:
      if (Proc_Elem_Connect[bulk_eptr + 3] == Proc_Elem_Connect[shell_eptr])
        xi2[0] = -t;
      else if (Proc_Elem_Connect[bulk_eptr + 0] == Proc_Elem_Connect[shell_eptr])
        xi2[0] = t;
      else
        GOMA_EH(GOMA_ERROR, "Error in find_stu_on_shell");
      break;
    default:
      err = -1;
      break;
    }
  }

  /* 3D bulk element, 2D shell element */
  else if (bulk_dim == 3 && shell_type == BILINEAR_SHELL) {
    /* GOMA_EH(GOMA_ERROR,"DRN believes that this is too simplified, more tests are needed as done
     * above for 2D"); */
    xi2[2] = 0.0;
    switch (id_side) {
    case 1:
      xi2[0] = s;
      xi2[1] = u;
      break;
    case 2:
      xi2[0] = t;
      xi2[1] = u;
      break;
    case 3:
      xi2[0] = -s;
      xi2[1] = u;
      break;
    case 4:
      xi2[0] = -t;
      xi2[1] = u;
      break;
    case 5:
      xi2[0] = s;
      xi2[1] = -t;
      break;
    case 6:
      xi2[0] = s;
      xi2[1] = t;
      break;
    default:
      err = -1;
      break;
    }
  } else if (bulk_dim == 3 && shell_type == BILINEAR_TRISHELL) {
    /* GOMA_EH(GOMA_ERROR,"DRN believes that this is too simplified, more tests are needed as done
     * above for 2D"); */
    xi2[2] = 0.0;
    switch (id_side) {
    case 1:
      xi2[0] = s;
      xi2[1] = u;
      break;
    case 2:
      xi2[0] = t;
      xi2[1] = u;
      break;
    case 3:
      xi2[0] = u;
      xi2[1] = t;
      break;
    case 4:
      xi2[0] = t;
      xi2[1] = s;
      break;
    default:
      err = -1;
      break;
    }
  }

  /* Only these two cases are handled here */
  else {
    err = -1;
  }

  return err;
} /* End of find_stu_on_shell() */

int find_stu_on_bulk(
    const int id_side, const int bulk_dim, const double s, const double t, double xi2[DIM])
/*
 * Extracts bulk element stu from shell element stu
 * based on Exo/Patran side ID (no iteration necessary).
 */
{
  int err = 0;

  /* 2D bulk element, 1D shell element */
  if (bulk_dim == 2) {
    xi2[2] = 0.0;
    switch (id_side) {
    case 1:
      xi2[0] = s;
      xi2[1] = -1.0;
      break;
    case 2:
      xi2[0] = 1.0;
      xi2[1] = s;
      break;
    case 3:
      xi2[0] = -s;
      xi2[1] = 1.0;
      break;
    case 4:
      xi2[0] = -1.0;
      xi2[1] = -s;
      break;
    default:
      err = -1;
      break;
    }
  }

  /* 3D bulk element, 2D shell element */
  else if (bulk_dim == 3) {
    switch (id_side) {
    case 1:
      xi2[0] = s;
      xi2[1] = 1.0;
      xi2[2] = t;
      break;
    case 2:
      xi2[0] = 1.0;
      xi2[1] = s;
      xi2[2] = t;
      break;
    case 3:
      xi2[0] = -s;
      xi2[1] = 1.0;
      xi2[2] = t;
      break;
    case 4:
      xi2[0] = -1.0;
      xi2[1] = -s;
      xi2[2] = t;
      break;
    case 5:
      xi2[0] = s;
      xi2[1] = -t;
      xi2[2] = -1.0;
      break;
    case 6:
      xi2[0] = s;
      xi2[1] = t;
      xi2[2] = 1.0;
      break;
    default:
      err = -1;
      break;
    }
  }

  /* Only these two cases are handled here */
  else {
    err = -1;
  }

  return err;
} /* End of find_stu_on_bulk() */
/****************************************************************************/
int shell_normal_div_s(dbl *div_s_nv, dbl d_div_s_nv_dnv[DIM][MDE], dbl d_div_s_nv_dmesh[DIM][MDE])

/************************************************************************
*
* shell_normal_div_s
*
*
*
*  Returns:
* ------------
*   div_s_nv,
*   dbl d_div_s_nv_dnv[DIM][MDE],
*   dbl d_div_s_nv_dmesh[DIM][MDE])

***********************************************************************/
{
  int eqn = R_SHELL_NORMAL1;
  int i, j, k, p, q, r, dofs, pdim, node, index;
  int b;
  double phi_j, sJsum;
  // double sJdet;
  double grad_nv[DIM][DIM], d_grad_nv_dnv[DIM][DIM][DIM][MDE];
  double d_grad_nv_dmesh[DIM][DIM][DIM][MDE];
  double gradphi[MDE][DIM], sJ[DIM], sB[DIM], local_x[DIM][MDE];
  double dsB[DIM][DIM][MDE], d_gradphi_dmesh[DIM][DIM][DIM][MDE];
  double f;
  BASIS_FUNCTIONS_STRUCT *bfe = bf[eqn];

  if (!pd->e[pg->imtrx][eqn])
    GOMA_EH(-1, "No normal equations on shell!");
  dofs = ei[pg->imtrx]->dof[eqn];
  pdim = pd->Num_Dim;

  /* Algorithm not tested for 3D yet! */
  if (pdim == 3)
    GOMA_EH(GOMA_ERROR, "Cannot handle shell elements in 3D yet!");

  memset(&(sJ[0]), 0, DIM * sizeof(double));
  memset(&(sB[0]), 0, DIM * sizeof(double));
  memset(&(dsB[0][0][0]), 0, DIM * DIM * MDE * sizeof(double));
  memset(&(gradphi[0][0]), 0, MDE * DIM * sizeof(double));
  memset(&(d_gradphi_dmesh[0][0][0][0]), 0, DIM * DIM * DIM * MDE * sizeof(double));
  memset(&(grad_nv[0][0]), 0, DIM * DIM * sizeof(double));
  memset(&(d_grad_nv_dnv[0][0][0][0]), 0, DIM * DIM * DIM * MDE * sizeof(double));
  memset(&(d_grad_nv_dmesh[0][0][0][0]), 0, DIM * DIM * DIM * MDE * sizeof(double));

  /*
   * Since beer_belly() and load_bf_grad() do not supply all components
   * of the physical coordinate derivatives of basis functions and
   * gradients for shell elements, calculate them locally for now.
   */
  sJsum = 0.0;
  for (j = 0; j < pdim; j++) {
    for (k = 0; k < dofs; k++) {
      node = ei[pg->imtrx]->dof_list[eqn][k];
      index = Proc_Elem_Connect[Proc_Connect_Ptr[ei[pg->imtrx]->ielem] + node];
      local_x[j][k] = Coor[j][index] + *esp->d[j][k];
      sJ[j] += local_x[j][k] * bf[eqn]->dphidxi[k][0];
    }
    sJsum += sJ[j] * sJ[j];
  }
  //  sJdet = sqrt(sJsum);

  /* Inverse Jacobian */
  for (j = 0; j < pdim; j++) {
    // sB[j] = sJ[j] / sJdet;
    //  This is B[j][0] in beer_beely
    sB[j] = 1.0 / sJ[j];
  }

  /* Local gradphi */
  for (p = 0; p < pdim; p++) {
    for (j = 0; j < dofs; j++) {
      gradphi[j][p] = bf[eqn]->dphidxi[j][0] * sB[p] / fv->h[p];
    }
  }

  /* Inverse Jacobian mesh derivatives */
  for (i = 0; i < pdim; i++) {
    for (j = 0; j < pdim; j++) {
      r = ((i == j) ? 1 : -1);
      for (k = 0; k < dofs; k++) {
        // dsB[i][j][k] = r * sJ[1-i] * sJ[1-j] * bf[eqn]->dphidxi[k][0]
        //	/ (sJdet * sJdet * sJdet);
        //
        //  This is dB[j][0][j][k] from beer_belly
        dsB[i][j][k] = -bf[eqn]->dphidxi[k][0] / (sJ[j] * sJ[j]);
      }
    }
  }

  /* Local gradphi mesh derivatives */
  /*
  for (p = 0; p < pdim; p++)
    {
      for (i = 0; i < dofs; i++)
        {
          for (j = 0 ; j < pdim; j++)
            {
              for (k = 0; k < dofs; k++)
                {
                  d_gradphi_dmesh[i][p][j][k] = dsB[p][j][k] * bf[eqn]->dphidxi[i][0] / fv->h[p];
                }
            }
        }
    }
  */
  double g[DIM], g2[DIM];
  for (p = 0; p < VIM; p++) {
    g[p] = 1.0 / fv->h[p];
    g2[p] = g[p] * g[p];
  }

  for (p = 0; p < pdim; p++) {
    for (i = 0; i < dofs; i++) {
      for (b = 0; b < pdim; b++) {
        f = -g2[p] * (fv->hq[p][b]);
        phi_j = bf[eqn]->phi[j];
        for (j = 0; j < dofs; j++) {
          phi_j = bf[eqn]->phi[j];

          d_gradphi_dmesh[i][p][b][j] =
              (f * phi_j * sB[p] + g[p] * bfe->dB[p][0][b][j]) * bf[eqn]->dphidxi[i][0];
        }
      }
    }
  }

  /* Local normal vector gradient, mesh and self sensitivity */
  for (p = 0; p < VIM; p++) {
    for (q = 0; q < VIM; q++) {
      grad_nv[p][q] = 0.0;

      for (b = 0; b < pdim; b++) {
        for (j = 0; j < dofs; j++) {
          grad_nv[p][q] += *(esp->n[b][j]) * bf[eqn]->grad_phi_e[j][b][p][q];
          // grad_nv[p][q] += *(esp->n[q][i]) * gradphi[i][p];

          // d_grad_nv_dnv[p][q][r][i] += (double)delta(q,r) * gradphi[i][p];
          d_grad_nv_dnv[p][q][b][j] += bf[eqn]->grad_phi_e[j][b][p][q];
          for (r = 0; r < pdim; r++) {
            for (i = 0; i < dofs; i++) {
              //  d_grad_nv_dmesh[p][q][b][k] += *esp->n[b][i] * d_gradphi_dmesh[i][p][b][k];
              d_grad_nv_dmesh[p][q][b][j] +=
                  *esp->n[r][i] * bf[eqn]->d_grad_phi_e_dmesh[i][r][p][q][b][j];
            }
          }
        }
      }
    }
  }
  *div_s_nv = 0.0;
  memset(&(d_div_s_nv_dnv[0][0]), 0, DIM * MDE * sizeof(double));
  for (p = 0; p < VIM; p++) {
    for (q = 0; q < VIM; q++) {
      *div_s_nv += ((double)delta(p, q) - fv->n[p] * fv->n[q]) * grad_nv[p][q];

      for (j = 0; j < dofs; j++) {
        phi_j = bf[eqn]->phi[j];
        for (r = 0; r < pdim; r++) {
          d_div_s_nv_dmesh[r][j] +=
              ((double)delta(p, q) - fv->n[q] * fv->n[p]) * d_grad_nv_dmesh[q][p][r][j];
          d_div_s_nv_dnv[r][j] +=
              ((double)delta(p, q) - fv->n[q] * fv->n[p]) * d_grad_nv_dnv[q][p][r][j];
        }
      }
    }
  }

  for (p = 0; p < VIM; p++) {
    for (q = 0; q < VIM; q++) {
      for (j = 0; j < dofs; j++) {
        phi_j = bf[eqn]->phi[j];
        d_div_s_nv_dnv[p][j] -= fv->n[q] * phi_j * grad_nv[q][p];
      }
    }
  }

  for (p = 0; p < VIM; p++) {
    for (q = 0; q < VIM; q++) {
      for (j = 0; j < dofs; j++) {
        phi_j = bf[eqn]->phi[j];
        d_div_s_nv_dnv[q][j] -= fv->n[p] * phi_j * grad_nv[q][p];
      }
    }
  }

  return 0;
}

/* End of file mm_shell_util.c */

/****************************************************************************/

void shell_determinant_and_normal(
    const int ielem,          /* current element number               */
    const int iconnect_ptr,   /* Pointer to beginning of connectivity
                               * list for current element             */
    const int nodes_per_elem, /* number of nodes in the element       */
    const int ielem_surf_dim, /* physical dimension of the element
                               * surface (0, 1, 2)                    */
    const int id_side)        /* shell side (bottom or top) (exo/patran convention)  */

/************************************************************************
 *
 * shell_determinant_and_normal()
 *
 *      Function which calculates the shell surface determinant and shell surface
 *      normal at a local surface quadrature point. The function also
 *      calculates the sensitivities of those quantities to the
 *      mesh positions, if the mesh positions are part of the solution
 *      vector.
 *
 *      Adapted from surface_determinant_and_normal by PR Schunk (9/2/2009)
 *
 *  Returns:
 * ------------
 *   fv->sdet = surface determinant at the quadrature point
 *   fv->snormal[] = surface normal at the quadrature point
 *   fv->dsurfdet_dx[][] = sensitivity of fv->sdet wrt mesh displacements.
 *   fv->dsnormal_dx[][] = sensitivity of fv->snormal[]
 *                         wrt mesh displacements
 ***********************************************************************/
{
  int i, inode, a, b, p, q;
  int ShapeVar, ldof;
  int DeformingMesh;
  double r_det, det_h01, r_det_h01, d_det_h01_x;
  double phi_i;
  int siz;
  double T[DIM - 1][DIM], t[DIM - 1][DIM]; /* t = J . T */
  double dt_x[DIM - 1][DIM][DIM][MDE];     /* d(t) / d(x_j) */
  struct Basis_Functions *map_bf;

  DeformingMesh = pd->e[pg->imtrx][R_MESH1];
  DeformingMesh = (upd->ep[pg->imtrx][R_MESH1] != -1);
  ShapeVar = pd->ShapeVar;

  siz = MAX_PDIM * MDE * sizeof(double);
  memset(fv->dsurfdet_dx, 0, siz);
  siz = MAX_PDIM * MDE * MAX_PDIM * sizeof(double);
  memset(fv->dsnormal_dx, 0, siz);

  map_bf = bf[ShapeVar];

  /* Here ielem_surf_dim is the shell dimension, which is either 1 or 2 */
  /* It is set as ei[pg->imtrx]->ielem_dim (not pd->Num_Dim which is usual 1 dimension more) */

  if (ielem_surf_dim == 0) /* get out quickly */
  {
    fv->sdet = 1.0;
    fv->snormal[0] = 1.0;
    return;
  }

  /* define space of surface */
  switch (ielem_surf_dim) {
  case 1:
    switch (ei[pg->imtrx]->ielem_shape) {
    case LINE_SEGMENT:
      T[0][0] = 1.;
      T[0][1] = 0.;
      break;
    default:
      GOMA_EH(GOMA_ERROR, "Invalid shape");
      break;
    }
    break;

  case 2:
    switch (ei[pg->imtrx]->ielem_shape) {
    case SHELL:
    case TRISHELL:
      /* if (id_side == 5 )
        {
          T[0][0] =  1.; T[0][1] =  0.; T[0][2] =  0.;
          T[1][0] =  0.; T[1][1] = -1.; T[1][2] =  0.;
        }
      else if ( id_side == 6 )
        {
          T[0][0] =  1.; T[0][1] =  0.; T[0][2] =  0.;
          T[1][0] =  0.; T[1][1] =  1.; T[1][2] =  0.;
        }
      else
        {
          GOMA_EH(GOMA_ERROR, "Incorrect side for HEXAHEDRAL");
          } */

      /*Not sure how we want to handle this, viz. compatible with the
        bulk element surf or just define the isoparametric integration.  For
        now we will hardwire to "patran id_side 6" in which Zeta is fixed */

      /* Here we want to load up a 3D Jacobian matrix which we can use the T matrix to
       * for gradient conversion.  beer_belly loads up 2D jacobian for the shell-only case, so
       * we cannot use that.
       */

      T[0][0] = 1.;
      T[0][1] = 0.;
      T[0][2] = 0.;
      T[1][0] = 0.;
      T[1][1] = 1.;
      T[1][2] = 0.;
      break;

    default:
      GOMA_EH(GOMA_ERROR, "Invalid shape. Lubrication capability requires shell elements");
      break;
    }
    break;
  }

  /* Use T matrix which 2x3 and J which is 3x3 to transform grad operator */
  /* This is a load_bf_derivs equivalent for shells */

  /* transform from element to physical coords */
  /* NOTE: This does not work for 2D bars because map_bf->J
     is hardwired in beerbelly to already compute this */

  for (p = 0; p < ielem_surf_dim; p++) {
    for (a = 0; a < pd->Num_Dim; a++) {
      t[p][a] = 0.;
      for (b = 0; b < pd->Num_Dim; b++) {
        t[p][a] += map_bf->J[b][a] * T[p][b] * fv->h[b];
      }
    }
  }

  if (af->Assemble_Jacobian && DeformingMesh) {
    for (p = 0; p < ielem_surf_dim; p++) {
      for (a = 0; a < pd->Num_Dim; a++) {
        for (i = 0; i < ei[pg->imtrx]->num_local_nodes; i++) {
          inode = Proc_Elem_Connect[iconnect_ptr + i];
          ldof = ei[pg->imtrx]->ln_to_dof[ShapeVar][i];
          if (Dolphin[pg->imtrx][inode][MESH_DISPLACEMENT1] > 0) {
            phi_i = map_bf->phi[ldof];

            for (q = 0; q < pd->Num_Dim; q++) {
              dt_x[p][a][q][ldof] = 0.;
              for (b = 0; b < ei[pg->imtrx]->ielem_dim; b++) {
                dt_x[p][a][q][ldof] += T[p][b] * (map_bf->dJ[b][a][q][ldof] * fv->h[b] +
                                                  map_bf->J[b][a] * phi_i * fv->hq[b][q]);
              }
            }
          }
        }
      }
    }
  }

  if (ielem_surf_dim == 1) {

    /* N.B. NEXT Stage of Change: Correct Mapbf->J for 1D case in beer_belly */
    // GOMA_EH(GOMA_ERROR, "you should not be here until mapbf->J in beerbelly is corrected for 1D
    // case");
    /* calculate surface determinant using the coordinate scale factors
     * for orthogonal curvilinear coordinates */
    det_h01 = sqrt(t[0][0] * t[0][0] + t[0][1] * t[0][1]);
    r_det_h01 = 1. / det_h01;

    fv->sdet = fv->h[2] * det_h01;
    r_det = 1. / fv->sdet;

    /* calculate surface normal using the coordinate scale factors
     * for orthogonal curvilinear coordinates */
    fv->snormal[0] = t[0][1] * r_det_h01;
    fv->snormal[1] = -t[0][0] * r_det_h01;
    fv->snormal[2] = 0.;

    /* Calculate sensitivity w.r.t. mesh, if applicable */
    if (af->Assemble_Jacobian && DeformingMesh) {
      for (i = 0; i < ei[pg->imtrx]->num_local_nodes; i++) {
        inode = Proc_Elem_Connect[iconnect_ptr + i];
        ldof = ei[pg->imtrx]->ln_to_dof[ShapeVar][i];
        if (Dolphin[pg->imtrx][inode][MESH_DISPLACEMENT1] > 0) {
          phi_i = map_bf->phi[ldof];

          for (a = 0; a < pd->Num_Dim; a++) {
            d_det_h01_x = 0.;
            for (b = 0; b < pd->Num_Dim; b++) {
              d_det_h01_x += r_det_h01 * t[0][b] * dt_x[0][b][a][ldof];
            }

            /* calculate sensitivity of surface determinant using the coordinate scale factors
             * for orthogonal curvilinear coordinates */
            fv->dsurfdet_dx[a][ldof] = fv->hq[2][a] * phi_i * det_h01 + fv->h[2] * d_det_h01_x;

            /* calculate sensitivity of surface normal using the coordinate scale factors
             * for orthogonal curvilinear coordinates */
            fv->dsnormal_dx[0][a][ldof] =
                r_det_h01 * (dt_x[0][1][a][ldof] - r_det_h01 * t[0][1] * d_det_h01_x);
            fv->dsnormal_dx[1][a][ldof] =
                r_det_h01 * (-dt_x[0][0][a][ldof] + r_det_h01 * t[0][0] * d_det_h01_x);
          }
        }
      }
    }

    if (mp->ehl_integration_kind == SIK_S) {
      double det_J;
      double d_det_J_dmeshkj[DIM][MDE];
      memset(d_det_J_dmeshkj, 0.0, sizeof(double) * DIM * MDE);
      detJ_2d_bar(&det_J, d_det_J_dmeshkj);
      fv->sdet = det_J;
      for (int k = 0; k < DIM; k++) {
        for (int j = 0; j < ei[pg->imtrx]->dof[MESH_DISPLACEMENT1]; j++) {
          fv->dsurfdet_dx[k][j] = d_det_J_dmeshkj[k][j];
        }
      }
    }
  } else if (ielem_surf_dim == 2) {
    double nx = t[0][1] * t[1][2] - t[0][2] * t[1][1];
    double ny = t[0][2] * t[1][0] - t[0][0] * t[1][2];
    double nz = t[0][0] * t[1][1] - t[0][1] * t[1][0];
    double d_nx_x, d_ny_x, d_nz_x;

    /* calculate surface determinant using the coordinate scale factors
     * for orthogonal curvilinear coordinates */
    fv->sdet = sqrt(nx * nx + ny * ny + nz * nz);
    r_det = 1. / fv->sdet;

    /* calculate surface normal using the coordinate scale factors
     * for orthogonal curvilinear coordinates */
    fv->snormal[0] = r_det * nx;
    fv->snormal[1] = r_det * ny;
    fv->snormal[2] = r_det * nz;

    /* Calculate sensitivity w.r.t. mesh, if applicable */
    if (af->Assemble_Jacobian && DeformingMesh) {
      for (i = 0; i < ei[pg->imtrx]->num_local_nodes; i++) {
        inode = Proc_Elem_Connect[iconnect_ptr + i];
        ldof = ei[pg->imtrx]->ln_to_dof[ShapeVar][i];
        if (Dolphin[pg->imtrx][inode][MESH_DISPLACEMENT1] > 0) {
          phi_i = map_bf->phi[ldof];

          for (a = 0; a < pd->Num_Dim; a++) {
            d_nx_x = t[0][1] * dt_x[1][2][a][ldof] + dt_x[0][1][a][ldof] * t[1][2] -
                     t[0][2] * dt_x[1][1][a][ldof] - dt_x[0][2][a][ldof] * t[1][1];
            d_ny_x = t[0][2] * dt_x[1][0][a][ldof] + dt_x[0][2][a][ldof] * t[1][0] -
                     t[0][0] * dt_x[1][2][a][ldof] - dt_x[0][0][a][ldof] * t[1][2];
            d_nz_x = t[0][0] * dt_x[1][1][a][ldof] + dt_x[0][0][a][ldof] * t[1][1] -
                     t[0][1] * dt_x[1][0][a][ldof] - dt_x[0][1][a][ldof] * t[1][0];

            /* calculate sensitivity of surface determinant using the coordinate scale factors
             * for orthogonal curvilinear coordinates */
            fv->dsurfdet_dx[a][ldof] = r_det * (nx * d_nx_x + ny * d_ny_x + nz * d_nz_x);

            /* calculate sensitivity of surface normal using the coordinate scale factors
             * for orthogonal curvilinear coordinates */
            fv->dsnormal_dx[0][a][ldof] = r_det * (d_nx_x - r_det * nx * fv->dsurfdet_dx[a][ldof]);
            fv->dsnormal_dx[1][a][ldof] = r_det * (d_ny_x - r_det * ny * fv->dsurfdet_dx[a][ldof]);
            fv->dsnormal_dx[2][a][ldof] = r_det * (d_nz_x - r_det * nz * fv->dsurfdet_dx[a][ldof]);
          }
        }
      }
    }
  }
}

/****************************************************************************/

void shell_tangents(dbl t0[DIM],
                    dbl t1[DIM],
                    dbl dt0_dx[DIM][DIM][MDE],
                    dbl dt1_dx[DIM][DIM][MDE],
                    dbl dt0_dnormal[DIM][DIM][MDE],
                    dbl dt1_dnormal[DIM][DIM][MDE])
/******************************************************************************
 *
 * shell_tangents()
 *
 *    Wrapper routine to select which function is used to calculate shell
 *    tangents and curvatures and their sensitivities.
 *
 *    t0 = dx/ds normalized
 *    t1 = dx/dt normalized
 *
 * Andrew Cochrane <acochrane@gmail.com>
 *
 ******************************************************************************/
{
  switch (mp->shell_tangent_model) {
  case ISOPARAMETRIC:
    shell_tangents_isoparametric(t0, t1, dt0_dx, dt1_dx);
    break;
  case SEEDED:
    shell_tangents_seeded(t0, t1, dt0_dnormal, dt1_dnormal);
    break;
  default:
    shell_tangents_isoparametric(t0, t1, dt0_dx, dt1_dx);
    break;
  }
  return;
}

void shell_tangents_isoparametric(dbl t0[DIM],
                                  dbl t1[DIM],
                                  dbl dt0_dx[DIM][DIM][MDE],
                                  dbl dt1_dx[DIM][DIM][MDE])
/******************************************************************************
 *
 * shell_tangents_isoparametric()
 *
 *    Routine to calculate shell tangents and curvatures with their sensitivities
 *    Here, we use isoparametric coordinates s and t to form tangent vectors
 *
 *    t0 = dx/ds normalized
 *    t1 = dx/dt normalized
 *
 * Kristianto Tjiptowidjojo tjiptowi@unm.edu
 *
 ******************************************************************************/
{
  /*
   * Integers and indices
   */

  int var, dim, a, b;
  int j;

  /*
   * Local quantities
   */

  dbl t0_norm, t1_norm;
  dbl d_t0_norm_dx[DIM][MDE];
  dbl d_t1_norm_dx[DIM][MDE];

  dim = pd->Num_Dim;

  /******* TANGENT **********/
  for (a = 0; a < dim; a++) {
    t0[a] = bf[MESH_DISPLACEMENT1]->J[0][a];
    t1[a] = bf[MESH_DISPLACEMENT1]->J[1][a];
  }

  t0_norm = sqrt(t0[0] * t0[0] + t0[1] * t0[1] + t0[2] * t0[2]);
  t1_norm = sqrt(t1[0] * t1[0] + t1[1] * t1[1] + t1[2] * t1[2]);

  for (a = 0; a < dim; a++) {
    t0[a] = t0[a] / t0_norm;
    t1[a] = t1[a] / t1_norm;
  }

  if ((dt0_dx != NULL) && (dt1_dx != NULL)) {
    var = MESH_DISPLACEMENT1;
    if (pd->v[pg->imtrx][var]) {
      memset(d_t0_norm_dx, 0.0, sizeof(double) * DIM * MDE);
      memset(d_t1_norm_dx, 0.0, sizeof(double) * DIM * MDE);

      for (b = 0; b < dim; b++) {
        var = MESH_DISPLACEMENT1 + b;

        for (j = 0; j < ei[pg->imtrx]->dof[var]; j++) {
          d_t0_norm_dx[b][j] = (1.0 / t0_norm) * bf[var]->J[0][b] * bf[var]->dphidxi[j][0];
          d_t1_norm_dx[b][j] = (1.0 / t1_norm) * bf[var]->J[1][b] * bf[var]->dphidxi[j][1];
        }
      }

      memset(dt0_dx, 0.0, sizeof(double) * DIM * DIM * MDE);
      memset(dt1_dx, 0.0, sizeof(double) * DIM * DIM * MDE);

      for (b = 0; b < dim; b++) {
        var = MESH_DISPLACEMENT1 + b;

        for (j = 0; j < ei[pg->imtrx]->dof[var]; j++) {
          for (a = 0; a < dim; a++) {
            dt0_dx[a][b][j] = (-1.0 / (t0_norm * t0_norm)) * d_t0_norm_dx[b][j] * bf[var]->J[0][a] +
                              (1.0 / t0_norm) * bf[var]->dphidxi[j][0] * delta(a, b);

            dt1_dx[a][b][j] = (-1.0 / (t1_norm * t1_norm)) * d_t1_norm_dx[b][j] * bf[var]->J[1][a] +
                              (1.0 / t1_norm) * bf[var]->dphidxi[j][1] * delta(a, b);
          }
        }
      }
    }
  }
} /* End of shell_tangents */

/****************************************************************************/

void shell_tangents_seeded(dbl t0[DIM],
                           dbl t1[DIM],
                           dbl dt0_dnormal[DIM][DIM][MDE],
                           dbl dt1_dnormal[DIM][DIM][MDE])
/******************************************************************************
 *
 * shell_tangents_seeded()
 *
 *    Routine to calculate shell tangents and their sensitivities
 *
 *    Here we use a seed vector S to generate first tangent vector: t0 = (I - nn) . s
 *
 *    Second tangent vector t1 = - N x t0
 *
 * Kristianto Tjiptowidjojo tjiptowi@unm.edu
 *
 ******************************************************************************/
{
  /*
   * Integers and indices
   */

  int var, dim, a, b;
  int j;

  /*
   * Local quantities
   */

  dbl seed[DIM];
  dbl n_dot_seed;
  dbl d_n_dot_seed_dnormal[DIM][MDE];

  dbl t0_unscaled[DIM];
  dbl d_t0_unscaled_dnormal[DIM][DIM][MDE];
  dbl t0_norm;
  dbl d_t0_norm_dnormal[DIM][MDE];

  dim = pd->Num_Dim;

  /********* SEED *************/

  seed[0] = mp->shell_tangent_seed_vec_const[0];
  seed[1] = mp->shell_tangent_seed_vec_const[1];
  seed[2] = mp->shell_tangent_seed_vec_const[2];

  /******** NORMAL . SEED ******/
  n_dot_seed = 0.0;
  for (a = 0; a < dim; a++) {
    n_dot_seed += fv->n[a] * seed[a];
  }

  memset(d_n_dot_seed_dnormal, 0.0, sizeof(double) * DIM * MDE);
  for (b = 0; b < dim; b++) {
    var = SHELL_NORMAL1 + b;
    for (j = 0; j < ei[pg->imtrx]->dof[var]; j++) {
      d_n_dot_seed_dnormal[b][j] = bf[var]->phi[j] * seed[b];
    }
  }

  /******* TANGENT 1 *********/
  memset(t0_unscaled, 0.0, sizeof(double) * DIM);
  for (a = 0; a < dim; a++) {
    t0_unscaled[a] = seed[a] - fv->n[a] * n_dot_seed;
  }

  memset(d_t0_unscaled_dnormal, 0.0, sizeof(double) * DIM * DIM * MDE);
  for (b = 0; b < dim; b++) {
    var = SHELL_NORMAL1 + b;
    for (j = 0; j < ei[pg->imtrx]->dof[var]; j++) {
      d_t0_unscaled_dnormal[0][b][j] =
          -delta(0, b) * bf[var]->phi[j] * n_dot_seed - fv->n[0] * d_n_dot_seed_dnormal[b][j];
      d_t0_unscaled_dnormal[1][b][j] =
          -delta(1, b) * bf[var]->phi[j] * n_dot_seed - fv->n[1] * d_n_dot_seed_dnormal[b][j];
      d_t0_unscaled_dnormal[2][b][j] =
          -delta(2, b) * bf[var]->phi[j] * n_dot_seed - fv->n[2] * d_n_dot_seed_dnormal[b][j];
    }
  }

  t0_norm = 0.0;
  for (a = 0; a < dim; a++) {
    t0_norm += t0_unscaled[a] * t0_unscaled[a];
  }
  t0_norm = sqrt(t0_norm);

  memset(d_t0_norm_dnormal, 0.0, sizeof(double) * DIM * MDE);
  for (b = 0; b < dim; b++) {
    var = SHELL_NORMAL1 + b;
    for (j = 0; j < ei[pg->imtrx]->dof[var]; j++) {
      d_t0_norm_dnormal[b][j] = (1.0 / t0_norm) * (t0_unscaled[0] * d_t0_unscaled_dnormal[0][b][j] +
                                                   t0_unscaled[1] * d_t0_unscaled_dnormal[1][b][j] +
                                                   t0_unscaled[2] * d_t0_unscaled_dnormal[2][b][j]);
    }
  }

  memset(t0, 0.0, sizeof(double) * DIM);
  for (a = 0; a < dim; a++) {
    t0[a] = t0_unscaled[a] / t0_norm;
  }

  if (dt0_dnormal != NULL) {
    memset(dt0_dnormal, 0.0, sizeof(double) * DIM * DIM * MDE);
    for (a = 0; a < dim; a++) {
      for (b = 0; b < dim; b++) {
        var = SHELL_NORMAL1 + b;
        for (j = 0; j < ei[pg->imtrx]->dof[var]; j++) {
          dt0_dnormal[a][b][j] = (1.0 / t0_norm) * d_t0_unscaled_dnormal[a][b][j] -
                                 t0_unscaled[a] / (t0_norm * t0_norm) * d_t0_norm_dnormal[b][j];
        }
      }
    }
  }
  /******* TANGENT 2  = -NORMAL X TANGENT 1 *********/

  memset(t1, 0.0, sizeof(double) * DIM);
  t1[0] = -(fv->n[1] * t0[2] - fv->n[2] * t0[1]);
  t1[1] = -(fv->n[2] * t0[0] - fv->n[0] * t0[2]);
  t1[2] = -(fv->n[0] * t0[1] - fv->n[1] * t0[0]);

  if (dt1_dnormal != NULL) {
    memset(dt1_dnormal, 0.0, sizeof(double) * DIM * DIM * MDE);
    for (j = 0; j < ei[pg->imtrx]->dof[SHELL_NORMAL1]; j++) {
      dt1_dnormal[0][0][j] = -(fv->n[1] * dt0_dnormal[2][0][j] - fv->n[2] * dt0_dnormal[1][0][j]);
      dt1_dnormal[0][1][j] = -(bf[SHELL_NORMAL2]->phi[j] * t0[2] + fv->n[1] * dt0_dnormal[2][1][j] -
                               fv->n[2] * dt0_dnormal[1][1][j]);
      dt1_dnormal[0][2][j] = -(fv->n[1] * dt0_dnormal[2][2][j] - bf[SHELL_NORMAL3]->phi[j] * t0[1] -
                               fv->n[2] * dt0_dnormal[1][2][j]);

      dt1_dnormal[1][0][j] = -(fv->n[2] * dt0_dnormal[0][0][j] - bf[SHELL_NORMAL1]->phi[j] * t0[2] -
                               fv->n[0] * dt0_dnormal[2][0][j]);
      dt1_dnormal[1][1][j] = -(fv->n[2] * dt0_dnormal[0][1][j] - fv->n[0] * dt0_dnormal[2][1][j]);
      dt1_dnormal[1][2][j] = -(bf[SHELL_NORMAL3]->phi[j] * t0[0] + fv->n[2] * dt0_dnormal[0][2][j] -
                               fv->n[0] * dt0_dnormal[2][2][j]);

      dt1_dnormal[2][0][j] = -(bf[SHELL_NORMAL1]->phi[j] * t0[1] + fv->n[0] * dt0_dnormal[1][0][j] -
                               fv->n[1] * dt0_dnormal[0][0][j]);
      dt1_dnormal[2][1][j] = -(fv->n[0] * dt0_dnormal[1][1][j] - bf[SHELL_NORMAL2]->phi[j] * t0[0] -
                               fv->n[1] * dt0_dnormal[0][1][j]);
      dt1_dnormal[2][2][j] = -(fv->n[0] * dt0_dnormal[1][2][j] - fv->n[1] * dt0_dnormal[0][2][j]);
    }
  }
} /* End of shell_tangents_seeded */

/****************************************************************************/

void shell_stress_tensor(dbl TT[DIM][DIM],
                         dbl dTT_dx[DIM][DIM][DIM][MDE],
                         dbl dTT_dnormal[DIM][DIM][DIM][MDE])
/******************************************************************************
 *
 * shell_stress_tensor()
 *
 *    Routine to calculate shell stress tensor TT and its sensitivities
 *
 * Kristianto Tjiptowidjojo tjiptowi@unm.edu
 *
 ******************************************************************************/
{
  int var, dim, a, b, p;
  int j;

  dbl K, nu;

  dbl t0[DIM];
  dbl t1[DIM];
  dbl dt0_dx[DIM][DIM][MDE];
  dbl dt1_dx[DIM][DIM][MDE];
  dbl dt0_dnormal[DIM][DIM][MDE];
  dbl dt1_dnormal[DIM][DIM][MDE];

  dbl t0_dot_grad_d[DIM];
  dbl t1_dot_grad_d[DIM];
  dbl d_t0_dot_grad_d_dx[DIM][DIM][MDE];
  dbl d_t1_dot_grad_d_dx[DIM][DIM][MDE];
  dbl d_t0_dot_grad_d_dnormal[DIM][DIM][MDE];
  dbl d_t1_dot_grad_d_dnormal[DIM][DIM][MDE];

  dbl du_ds;
  dbl d_du_ds_dnormal[DIM][MDE];
  dbl d_du_ds_dx[DIM][MDE];

  dbl du_dt;
  dbl d_du_dt_dx[DIM][MDE];
  dbl d_du_dt_dnormal[DIM][MDE];

  dbl dv_ds;
  dbl d_dv_ds_dx[DIM][MDE];
  dbl d_dv_ds_dnormal[DIM][MDE];

  dbl dv_dt;
  dbl d_dv_dt_dnormal[DIM][MDE];
  dbl d_dv_dt_dx[DIM][MDE];

  /* Unpack variables from structures for local convenience... */
  dim = pd->Num_Dim;

  K = elc->exten_stiffness;
  nu = elc->poisson;

  /******* TANGENTS AND CURVATURES **********/

  memset(dt0_dx, 0.0, sizeof(double) * DIM * DIM * MDE);
  memset(dt1_dx, 0.0, sizeof(double) * DIM * DIM * MDE);
  memset(dt0_dnormal, 0.0, sizeof(double) * DIM * DIM * MDE);
  memset(dt1_dnormal, 0.0, sizeof(double) * DIM * DIM * MDE);

  shell_tangents(t0, t1, dt0_dx, dt1_dx, dt0_dnormal, dt1_dnormal);

  /******* SHELL DISPLACEMENTS AND THEIR SENSITIVITIES **********/

  memset(t0_dot_grad_d, 0.0, sizeof(double) * DIM);
  memset(t1_dot_grad_d, 0.0, sizeof(double) * DIM);
  for (a = 0; a < dim; a++) {
    for (b = 0; b < dim; b++) {
      t0_dot_grad_d[a] += t0[b] * fv->grad_d[b][a];
      t1_dot_grad_d[a] += t1[b] * fv->grad_d[b][a];
    }
  }

  du_ds = 0.0;
  du_dt = 0.0;
  dv_ds = 0.0;
  dv_dt = 0.0;
  for (a = 0; a < dim; a++) {
    du_ds += t0[a] * t0_dot_grad_d[a];

    du_dt += t0[a] * t1_dot_grad_d[a];

    dv_ds += t1[a] * t0_dot_grad_d[a];

    dv_dt += t1[a] * t1_dot_grad_d[a];
  }

  memset(d_t0_dot_grad_d_dx, 0.0, sizeof(double) * DIM * DIM * MDE);
  memset(d_t1_dot_grad_d_dx, 0.0, sizeof(double) * DIM * DIM * MDE);
  for (a = 0; a < dim; a++) {
    for (b = 0; b < dim; b++) {
      for (p = 0; p < dim; p++) {
        var = MESH_DISPLACEMENT1 + p;

        for (j = 0; j < ei[pg->imtrx]->dof[var]; j++) {
          d_t0_dot_grad_d_dx[a][p][j] +=
              t0[b] * fv->d_grad_d_dmesh[b][a][p][j] + dt0_dx[b][p][j] * fv->grad_d[b][a];

          d_t1_dot_grad_d_dx[a][p][j] +=
              t1[b] * fv->d_grad_d_dmesh[b][a][p][j] + dt1_dx[b][p][j] * fv->grad_d[b][a];
        }
      }
    }
  }

  memset(d_t0_dot_grad_d_dnormal, 0.0, sizeof(double) * DIM * DIM * MDE);
  memset(d_t1_dot_grad_d_dnormal, 0.0, sizeof(double) * DIM * DIM * MDE);
  for (a = 0; a < dim; a++) {
    for (b = 0; b < dim; b++) {
      for (p = 0; p < dim; p++) {
        var = SHELL_NORMAL1 + p;

        for (j = 0; j < ei[pg->imtrx]->dof[var]; j++) {
          d_t0_dot_grad_d_dnormal[a][p][j] += dt0_dnormal[b][p][j] * fv->grad_d[b][a];

          d_t1_dot_grad_d_dnormal[a][p][j] += dt1_dnormal[b][p][j] * fv->grad_d[b][a];
        }
      }
    }
  }

  memset(d_du_ds_dnormal, 0.0, sizeof(double) * DIM * MDE);
  memset(d_dv_dt_dnormal, 0.0, sizeof(double) * DIM * MDE);
  memset(d_du_dt_dnormal, 0.0, sizeof(double) * DIM * MDE);
  memset(d_dv_ds_dnormal, 0.0, sizeof(double) * DIM * MDE);
  for (b = 0; b < dim; b++) {
    var = SHELL_NORMAL1 + b;

    for (j = 0; j < ei[pg->imtrx]->dof[var]; j++) {

      for (a = 0; a < dim; a++) {
        d_du_ds_dnormal[b][j] +=
            dt0_dnormal[a][b][j] * t0_dot_grad_d[a] + t0[a] * d_t0_dot_grad_d_dnormal[a][b][j];

        d_du_dt_dnormal[b][j] +=
            dt0_dnormal[a][b][j] * t1_dot_grad_d[a] + t0[a] * d_t1_dot_grad_d_dnormal[a][b][j];

        d_dv_ds_dnormal[b][j] +=
            dt1_dnormal[a][b][j] * t0_dot_grad_d[a] + t1[a] * d_t0_dot_grad_d_dnormal[a][b][j];

        d_dv_dt_dnormal[b][j] +=
            dt1_dnormal[a][b][j] * t1_dot_grad_d[a] + t1[a] * d_t1_dot_grad_d_dnormal[a][b][j];
      }
    }
  }

  memset(d_du_ds_dx, 0.0, sizeof(double) * DIM * MDE);
  memset(d_du_dt_dx, 0.0, sizeof(double) * DIM * MDE);
  memset(d_dv_ds_dx, 0.0, sizeof(double) * DIM * MDE);
  memset(d_dv_dt_dx, 0.0, sizeof(double) * DIM * MDE);
  for (b = 0; b < dim; b++) {
    var = MESH_DISPLACEMENT1 + b;

    for (j = 0; j < ei[pg->imtrx]->dof[var]; j++) {
      for (a = 0; a < dim; a++) {
        d_du_ds_dx[b][j] +=
            dt0_dx[a][b][j] * t0_dot_grad_d[a] + t0[a] * d_t0_dot_grad_d_dx[a][b][j];

        d_du_dt_dx[b][j] +=
            dt0_dx[a][b][j] * t1_dot_grad_d[a] + t0[a] * d_t1_dot_grad_d_dx[a][b][j];

        d_dv_ds_dx[b][j] +=
            dt1_dx[a][b][j] * t0_dot_grad_d[a] + t1[a] * d_t0_dot_grad_d_dx[a][b][j];

        d_dv_dt_dx[b][j] +=
            dt1_dx[a][b][j] * t1_dot_grad_d[a] + t1[a] * d_t1_dot_grad_d_dx[a][b][j];
      }
    }
  }

  /******* SHELL STRESS TENSOR AND THEIR SENSITIVITIES **********/

  TT[0][0] = K * (du_ds + nu * dv_dt);
  TT[0][1] = 0.5 * K * (1.0 - nu) * (du_dt + dv_ds);
  TT[1][0] = 0.5 * K * (1.0 - nu) * (du_dt + dv_ds);
  TT[1][1] = K * (nu * du_ds + dv_dt);

  for (b = 0; b < dim; b++) {
    var = MESH_DISPLACEMENT1 + b;

    for (j = 0; j < ei[pg->imtrx]->dof[var]; j++) {
      dTT_dx[0][0][b][j] = K * (d_du_ds_dx[b][j] + nu * d_dv_dt_dx[b][j]);

      dTT_dx[0][1][b][j] = 0.5 * K * (1.0 - nu) * (d_du_dt_dx[b][j] + d_dv_ds_dx[b][j]);

      dTT_dx[1][0][b][j] = 0.5 * K * (1.0 - nu) * (d_du_dt_dx[b][j] + d_dv_ds_dx[b][j]);

      dTT_dx[1][1][b][j] = K * (nu * d_du_ds_dx[b][j] + d_dv_dt_dx[b][j]);
    }
  }

  for (b = 0; b < dim; b++) {
    var = SHELL_NORMAL1 + b;

    for (j = 0; j < ei[pg->imtrx]->dof[var]; j++) {
      dTT_dnormal[0][0][b][j] = K * (d_du_ds_dnormal[b][j] + nu * d_dv_dt_dnormal[b][j]);

      dTT_dnormal[0][1][b][j] =
          0.5 * K * (1.0 - nu) * (d_du_dt_dnormal[b][j] + d_dv_ds_dnormal[b][j]);
      dTT_dnormal[1][0][b][j] =
          0.5 * K * (1.0 - nu) * (d_du_dt_dnormal[b][j] + d_dv_ds_dnormal[b][j]);

      dTT_dnormal[1][1][b][j] = K * (nu * d_du_ds_dnormal[b][j] + d_dv_dt_dnormal[b][j]);
    }
  }
} /* End of shell_stress_tensor */

/****************************************************************************/

void shell_moment_tensor(dbl M[DIM][DIM],
                         dbl dM_dx[DIM][DIM][DIM][MDE],
                         dbl dM_dnormal[DIM][DIM][DIM][MDE],
                         dbl dM_dcurv0[DIM][DIM][MDE],
                         dbl dM_dcurv1[DIM][DIM][MDE])
/******************************************************************************
 *
 * shell_moment_tensor()
 *
 *    Routine to calculate shell moment tensor M and its sensitivities
 *
 * Kristianto Tjiptowidjojo tjiptowi@unm.edu
 *
 ******************************************************************************/
{
  int var, dim, a, b, p;
  int j;

  dbl D, nu;
  dbl K0, K1;

  dbl t0[DIM];
  dbl t1[DIM];
  dbl dt0_dx[DIM][DIM][MDE];
  dbl dt1_dx[DIM][DIM][MDE];
  dbl dt0_dnormal[DIM][DIM][MDE];
  dbl dt1_dnormal[DIM][DIM][MDE];

  dbl t0_dot_grad_d[DIM];
  dbl t1_dot_grad_d[DIM];
  dbl d_t0_dot_grad_d_dx[DIM][DIM][MDE];
  dbl d_t1_dot_grad_d_dx[DIM][DIM][MDE];
  dbl d_t0_dot_grad_d_dnormal[DIM][DIM][MDE];
  dbl d_t1_dot_grad_d_dnormal[DIM][DIM][MDE];

  dbl du_ds;
  dbl d_du_ds_dnormal[DIM][MDE];
  dbl d_du_ds_dx[DIM][MDE];

  dbl du_dt;
  dbl d_du_dt_dx[DIM][MDE];
  dbl d_du_dt_dnormal[DIM][MDE];

  dbl dv_ds;
  dbl d_dv_ds_dx[DIM][MDE];
  dbl d_dv_ds_dnormal[DIM][MDE];

  dbl dv_dt;
  dbl d_dv_dt_dnormal[DIM][MDE];
  dbl d_dv_dt_dx[DIM][MDE];

  dbl u, v;

  dbl d_u_dx[DIM][MDE];
  dbl d_v_dx[DIM][MDE];
  dbl d_u_dnormal[DIM][MDE];
  dbl d_v_dnormal[DIM][MDE];

  dbl dK0_ds;
  dbl dK1_ds;
  dbl dK0_dt;
  dbl dK1_dt;

  dbl d_dK0_ds_dx[DIM][MDE];
  dbl d_dK1_ds_dx[DIM][MDE];
  dbl d_dK0_dt_dx[DIM][MDE];
  dbl d_dK1_dt_dx[DIM][MDE];

  dbl d_dK0_ds_dnormal[DIM][MDE];
  dbl d_dK1_ds_dnormal[DIM][MDE];
  dbl d_dK0_dt_dnormal[DIM][MDE];
  dbl d_dK1_dt_dnormal[DIM][MDE];

  dbl d_dK0_ds_dcurv0[MDE];
  dbl d_dK1_ds_dcurv1[MDE];
  dbl d_dK0_dt_dcurv0[MDE];
  dbl d_dK1_dt_dcurv1[MDE];

  dbl phi_j;

  /* Unpack variables from structures for local convenience... */
  dim = pd->Num_Dim;

  D = elc->bend_stiffness;
  nu = elc->poisson;

  /******* TANGENTS **********/

  memset(dt0_dx, 0.0, sizeof(double) * DIM * DIM * MDE);
  memset(dt1_dx, 0.0, sizeof(double) * DIM * DIM * MDE);
  memset(dt0_dnormal, 0.0, sizeof(double) * DIM * DIM * MDE);
  memset(dt1_dnormal, 0.0, sizeof(double) * DIM * DIM * MDE);

  shell_tangents(t0, t1, dt0_dx, dt1_dx, dt0_dnormal, dt1_dnormal);

  /******* SHELL DISPLACEMENTS AND THEIR SENSITIVITIES **********/

  memset(t0_dot_grad_d, 0.0, sizeof(double) * DIM);
  memset(t1_dot_grad_d, 0.0, sizeof(double) * DIM);
  for (a = 0; a < dim; a++) {
    for (b = 0; b < dim; b++) {
      t0_dot_grad_d[a] += t0[b] * fv->grad_d[b][a];
      t1_dot_grad_d[a] += t1[b] * fv->grad_d[b][a];
    }
  }

  du_ds = 0.0;
  du_dt = 0.0;
  dv_ds = 0.0;
  dv_dt = 0.0;
  for (a = 0; a < dim; a++) {
    du_ds += t0[a] * t0_dot_grad_d[a];

    du_dt += t0[a] * t1_dot_grad_d[a];

    dv_ds += t1[a] * t0_dot_grad_d[a];

    dv_dt += t1[a] * t1_dot_grad_d[a];
  }

  memset(d_t0_dot_grad_d_dx, 0.0, sizeof(double) * DIM * DIM * MDE);
  memset(d_t1_dot_grad_d_dx, 0.0, sizeof(double) * DIM * DIM * MDE);
  for (a = 0; a < dim; a++) {
    for (b = 0; b < dim; b++) {
      for (p = 0; p < dim; p++) {
        var = MESH_DISPLACEMENT1 + p;

        for (j = 0; j < ei[pg->imtrx]->dof[var]; j++) {
          d_t0_dot_grad_d_dx[a][p][j] +=
              t0[b] * fv->d_grad_d_dmesh[b][a][p][j] + dt0_dx[b][p][j] * fv->grad_d[b][a];

          d_t1_dot_grad_d_dx[a][p][j] +=
              t1[b] * fv->d_grad_d_dmesh[b][a][p][j] + dt1_dx[b][p][j] * fv->grad_d[b][a];
        }
      }
    }
  }

  memset(d_t0_dot_grad_d_dnormal, 0.0, sizeof(double) * DIM * DIM * MDE);
  memset(d_t1_dot_grad_d_dnormal, 0.0, sizeof(double) * DIM * DIM * MDE);
  for (a = 0; a < dim; a++) {
    for (b = 0; b < dim; b++) {
      for (p = 0; p < dim; p++) {
        var = SHELL_NORMAL1 + p;

        for (j = 0; j < ei[pg->imtrx]->dof[var]; j++) {
          d_t0_dot_grad_d_dnormal[a][p][j] += dt0_dnormal[b][p][j] * fv->grad_d[b][a];

          d_t1_dot_grad_d_dnormal[a][p][j] += dt1_dnormal[b][p][j] * fv->grad_d[b][a];
        }
      }
    }
  }

  memset(d_du_ds_dnormal, 0.0, sizeof(double) * DIM * MDE);
  memset(d_dv_dt_dnormal, 0.0, sizeof(double) * DIM * MDE);
  memset(d_du_dt_dnormal, 0.0, sizeof(double) * DIM * MDE);
  memset(d_dv_ds_dnormal, 0.0, sizeof(double) * DIM * MDE);
  for (b = 0; b < dim; b++) {
    var = SHELL_NORMAL1 + b;

    for (j = 0; j < ei[pg->imtrx]->dof[var]; j++) {
      phi_j = bf[var]->phi[j];

      for (a = 0; a < dim; a++) {
        d_du_ds_dnormal[b][j] +=
            dt0_dnormal[a][b][j] * t0_dot_grad_d[a] + t0[a] * d_t0_dot_grad_d_dnormal[a][b][j];

        d_du_dt_dnormal[b][j] +=
            dt0_dnormal[a][b][j] * t1_dot_grad_d[a] + t0[a] * d_t1_dot_grad_d_dnormal[a][b][j];

        d_dv_ds_dnormal[b][j] +=
            dt1_dnormal[a][b][j] * t0_dot_grad_d[a] + t1[a] * d_t0_dot_grad_d_dnormal[a][b][j];

        d_dv_dt_dnormal[b][j] +=
            dt1_dnormal[a][b][j] * t1_dot_grad_d[a] + t1[a] * d_t1_dot_grad_d_dnormal[a][b][j];
      }
    }
  }

  memset(d_du_ds_dx, 0.0, sizeof(double) * DIM * MDE);
  memset(d_du_dt_dx, 0.0, sizeof(double) * DIM * MDE);
  memset(d_dv_ds_dx, 0.0, sizeof(double) * DIM * MDE);
  memset(d_dv_dt_dx, 0.0, sizeof(double) * DIM * MDE);
  for (b = 0; b < dim; b++) {
    var = MESH_DISPLACEMENT1 + b;

    for (j = 0; j < ei[pg->imtrx]->dof[var]; j++) {
      phi_j = bf[var]->phi[j];

      for (a = 0; a < dim; a++) {
        d_du_ds_dx[b][j] +=
            dt0_dx[a][b][j] * t0_dot_grad_d[a] + t0[a] * d_t0_dot_grad_d_dx[a][b][j];

        d_du_dt_dx[b][j] +=
            dt0_dx[a][b][j] * t1_dot_grad_d[a] + t0[a] * d_t1_dot_grad_d_dx[a][b][j];

        d_dv_ds_dx[b][j] +=
            dt1_dx[a][b][j] * t0_dot_grad_d[a] + t1[a] * d_t0_dot_grad_d_dx[a][b][j];

        d_dv_dt_dx[b][j] +=
            dt1_dx[a][b][j] * t1_dot_grad_d[a] + t1[a] * d_t1_dot_grad_d_dx[a][b][j];
      }
    }
  }

  u = 0;
  v = 0;

  for (a = 0; a < dim; a++) {
    u += t0[a] * fv->d[a];
    v += t1[a] * fv->d[a];
  }

  memset(d_u_dx, 0.0, sizeof(double) * DIM * MDE);
  memset(d_v_dx, 0.0, sizeof(double) * DIM * MDE);

  for (b = 0; b < dim; b++) {
    var = MESH_DISPLACEMENT1 + b;
    for (a = 0; a < dim; a++) {
      for (j = 0; j < ei[pg->imtrx]->dof[var]; j++) {
        phi_j = bf[var]->phi[j];

        d_u_dx[b][j] += dt0_dx[a][b][j] * fv->d[a] + t0[a] * delta(a, b) * phi_j;
        d_v_dx[b][j] += dt1_dx[a][b][j] * fv->d[a] + t1[a] * delta(a, b) * phi_j;
      }
    }
  }

  memset(d_u_dnormal, 0.0, sizeof(double) * DIM * MDE);
  memset(d_v_dnormal, 0.0, sizeof(double) * DIM * MDE);

  for (b = 0; b < dim; b++) {
    var = SHELL_NORMAL1 + b;
    for (a = 0; a < dim; a++) {
      for (j = 0; j < ei[pg->imtrx]->dof[var]; j++) {
        d_u_dnormal[b][j] += dt0_dnormal[a][b][j] * fv->d[a];
        d_v_dnormal[b][j] += dt1_dnormal[a][b][j] * fv->d[a];
      }
    }
  }

  /******* SHELL CURVATURES AND THEIR SENSITIVITIES **********/

  K0 = fv->sh_K;
  K1 = fv->sh_K2;

  dK0_ds = 0.0;
  dK1_ds = 0.0;
  dK0_dt = 0.0;
  dK1_dt = 0.0;

  for (a = 0; a < dim; a++) {
    dK0_ds += t0[a] * fv->grad_sh_K[a];
    dK1_ds += t0[a] * fv->grad_sh_K2[a];
    dK0_dt += t1[a] * fv->grad_sh_K[a];
    dK1_dt += t1[a] * fv->grad_sh_K2[a];
  }

  memset(d_dK0_ds_dx, 0.0, sizeof(double) * DIM * MDE);
  memset(d_dK1_ds_dx, 0.0, sizeof(double) * DIM * MDE);
  memset(d_dK0_dt_dx, 0.0, sizeof(double) * DIM * MDE);
  memset(d_dK1_dt_dx, 0.0, sizeof(double) * DIM * MDE);

  for (b = 0; b < dim; b++) {
    var = MESH_DISPLACEMENT1 + b;
    for (a = 0; a < dim; a++) {
      for (j = 0; j < ei[pg->imtrx]->dof[var]; j++) {
        d_dK0_ds_dx[b][j] +=
            dt0_dx[a][b][j] * fv->grad_sh_K[a] + t0[a] * fv->d_grad_sh_K_dmesh[a][b][j];
        d_dK1_ds_dx[b][j] +=
            dt0_dx[a][b][j] * fv->grad_sh_K2[a] + t0[a] * fv->d_grad_sh_K2_dmesh[a][b][j];
        d_dK0_dt_dx[b][j] +=
            dt1_dx[a][b][j] * fv->grad_sh_K[a] + t1[a] * fv->d_grad_sh_K_dmesh[a][b][j];
        d_dK1_dt_dx[b][j] +=
            dt1_dx[a][b][j] * fv->grad_sh_K2[a] + t1[a] * fv->d_grad_sh_K2_dmesh[a][b][j];
      }
    }
  }

  memset(d_dK0_ds_dnormal, 0.0, sizeof(double) * DIM * MDE);
  memset(d_dK1_ds_dnormal, 0.0, sizeof(double) * DIM * MDE);
  memset(d_dK0_dt_dnormal, 0.0, sizeof(double) * DIM * MDE);
  memset(d_dK1_dt_dnormal, 0.0, sizeof(double) * DIM * MDE);

  for (b = 0; b < dim; b++) {
    var = SHELL_NORMAL1 + b;
    for (a = 0; a < dim; a++) {
      for (j = 0; j < ei[pg->imtrx]->dof[var]; j++) {
        d_dK0_ds_dnormal[b][j] += dt0_dnormal[a][b][j] * fv->grad_sh_K[a];
        d_dK1_ds_dnormal[b][j] += dt0_dnormal[a][b][j] * fv->grad_sh_K2[a];
        d_dK0_dt_dnormal[b][j] += dt1_dnormal[a][b][j] * fv->grad_sh_K[a];
        d_dK1_dt_dnormal[b][j] += dt1_dnormal[a][b][j] * fv->grad_sh_K2[a];
      }
    }
  }

  memset(d_dK0_ds_dcurv0, 0.0, sizeof(double) * MDE);
  memset(d_dK1_ds_dcurv1, 0.0, sizeof(double) * MDE);
  memset(d_dK0_dt_dcurv0, 0.0, sizeof(double) * MDE);
  memset(d_dK1_dt_dcurv1, 0.0, sizeof(double) * MDE);

  var = SHELL_CURVATURE;
  for (j = 0; j < ei[pg->imtrx]->dof[var]; j++) {
    for (a = 0; a < dim; a++) {
      d_dK0_ds_dcurv0[j] += t0[a] * bf[var]->grad_phi[j][a];
      d_dK0_dt_dcurv0[j] += t1[a] * bf[var]->grad_phi[j][a];
    }
  }

  var = SHELL_CURVATURE2;
  for (j = 0; j < ei[pg->imtrx]->dof[var]; j++) {
    for (a = 0; a < dim; a++) {
      d_dK1_ds_dcurv1[j] += t0[a] * bf[var]->grad_phi[j][a];
      d_dK1_dt_dcurv1[j] += t1[a] * bf[var]->grad_phi[j][a];
    }
  }

  /******* SHELL MOMENT TENSOR AND THEIR SENSITIVITIES **********/

  int my_smt_kind = mp->shell_moment_tensor_model;

  switch (my_smt_kind) {
  case SMT_SIMPLE:
    M[0][0] = -D * (K0 + nu * K1);
    M[0][1] = -0.5 * D * (1.0 - nu) * (K0 + K1);
    M[1][0] = -0.5 * D * (1.0 - nu) * (K0 + K1);
    M[1][1] = -D * (nu * K0 + K1);
    break;
  case SMT_EXPANDED:
    M[0][0] = D * (K0 * du_ds + dK0_ds * u + nu * (K1 * dv_dt + dK1_dt * v));
    M[0][1] = 0.5 * D * (1.0 - nu) * (K0 * du_dt + dK0_dt * u + K1 * dv_ds + dK1_ds * v);
    M[1][0] = 0.5 * D * (1.0 - nu) * (K0 * du_dt + dK0_dt * u + K1 * dv_ds + dK1_ds * v);
    M[1][1] = D * (nu * (K0 * du_ds + dK0_ds * u) + K1 * dv_dt + dK1_dt * v);
    break;
  }

  for (b = 0; b < dim; b++) {
    var = MESH_DISPLACEMENT1 + b;

    for (j = 0; j < ei[pg->imtrx]->dof[var]; j++) {
      switch (my_smt_kind) {
      case SMT_SIMPLE:
        dM_dx[0][0][b][j] = 0.0;
        dM_dx[0][1][b][j] = 0.0;
        dM_dx[1][0][b][j] = 0.0;
        dM_dx[1][1][b][j] = 0.0;
        break;
      case SMT_EXPANDED:
        dM_dx[0][0][b][j] =
            D * (K0 * d_du_ds_dx[b][j] + d_dK0_ds_dx[b][j] * u + dK0_ds * d_u_dx[b][j] +
                 (K1 * d_dv_dt_dx[b][j] + d_dK1_dt_dx[b][j] * v + dK1_dt * d_v_dx[b][j]) * nu);

        dM_dx[0][1][b][j] = 0.5 * D * (1.0 - nu) *
                            (K0 * d_du_dt_dx[b][j] + d_dK0_dt_dx[b][j] * u + dK0_dt * d_u_dx[b][j] +
                             K1 * d_dv_ds_dx[b][j] + d_dK1_ds_dx[b][j] * v + dK1_ds * d_v_dx[b][j]);

        dM_dx[1][0][b][j] = 0.5 * D * (1.0 - nu) *
                            (K0 * d_du_dt_dx[b][j] + d_dK0_dt_dx[b][j] * u + dK0_dt * d_u_dx[b][j] +
                             K1 * d_dv_ds_dx[b][j] + d_dK1_ds_dx[b][j] * v + dK1_ds * d_v_dx[b][j]);

        dM_dx[1][1][b][j] =
            D * ((K0 * d_du_ds_dx[b][j] + d_dK0_ds_dx[b][j] * u + dK0_ds * d_u_dx[b][j]) * nu +
                 K1 * d_dv_dt_dx[b][j] + d_dK1_dt_dx[b][j] * v + dK1_dt * d_v_dx[b][j]);

        break;
      }
    }
  }

  for (b = 0; b < dim; b++) {
    var = SHELL_NORMAL1 + b;
    for (j = 0; j < ei[pg->imtrx]->dof[var]; j++) {
      switch (my_smt_kind) {
      case SMT_SIMPLE:
        dM_dnormal[0][0][b][j] = 0.0;

        dM_dnormal[0][1][b][j] = 0.0;

        dM_dnormal[1][0][b][j] = 0.0;

        dM_dnormal[1][1][b][j] = 0.0;

        break;
      case SMT_EXPANDED:
        dM_dnormal[0][0][b][j] = D * (K0 * d_du_ds_dnormal[b][j] + d_dK0_ds_dnormal[b][j] * u +
                                      dK0_ds * d_u_dnormal[b][j] +
                                      (K1 * d_dv_dt_dnormal[b][j] + d_dK1_dt_dnormal[b][j] * v +
                                       dK1_dt * d_v_dnormal[b][j]) *
                                          nu);

        dM_dnormal[0][1][b][j] =
            0.5 * D * (1.0 - nu) *
            (K0 * d_du_dt_dnormal[b][j] + d_dK0_dt_dnormal[b][j] * u + dK0_dt * d_u_dnormal[b][j] +
             K1 * d_dv_ds_dnormal[b][j] + d_dK1_ds_dnormal[b][j] * v + dK1_ds * d_v_dnormal[b][j]);

        dM_dnormal[1][0][b][j] =
            0.5 * D * (1.0 - nu) *
            (K0 * d_du_dt_dnormal[b][j] + d_dK0_dt_dnormal[b][j] * u + dK0_dt * d_u_dnormal[b][j] +
             K1 * d_dv_ds_dnormal[b][j] + d_dK1_ds_dnormal[b][j] * v + dK1_ds * d_v_dnormal[b][j]);

        dM_dnormal[1][1][b][j] = D * ((K0 * d_du_ds_dnormal[b][j] + d_dK0_ds_dnormal[b][j] * u +
                                       dK0_ds * d_u_dnormal[b][j]) *
                                          nu +
                                      K1 * d_dv_dt_dnormal[b][j] + d_dK1_dt_dnormal[b][j] * v +
                                      dK1_dt * d_v_dnormal[b][j]);
        break;
      }
    }
  }

  var = SHELL_CURVATURE;
  for (j = 0; j < ei[pg->imtrx]->dof[var]; j++) {
    phi_j = bf[var]->phi[j];
    switch (my_smt_kind) {
    case SMT_SIMPLE:
      dM_dcurv0[0][0][j] = -D * (phi_j);
      dM_dcurv0[0][1][j] = -0.5 * D * (1.0 - nu) * (phi_j);
      dM_dcurv0[1][0][j] = -0.5 * D * (1.0 - nu) * (phi_j);
      dM_dcurv0[1][1][j] = -D * (phi_j)*nu;
      break;
    case SMT_EXPANDED:
      dM_dcurv0[0][0][j] = D * (phi_j * du_ds + d_dK0_ds_dcurv0[j] * u);
      dM_dcurv0[0][1][j] = 0.5 * D * (1.0 - nu) * (phi_j * du_dt + d_dK0_dt_dcurv0[j] * u);
      dM_dcurv0[1][0][j] = 0.5 * D * (1.0 - nu) * (phi_j * du_dt + d_dK0_dt_dcurv0[j] * u);
      dM_dcurv0[1][1][j] = D * (phi_j * du_ds + d_dK0_ds_dcurv0[j] * u) * nu;
      break;
    }
  }

  var = SHELL_CURVATURE2;
  for (j = 0; j < ei[pg->imtrx]->dof[var]; j++) {
    phi_j = bf[var]->phi[j];
    switch (my_smt_kind) {
    case SMT_SIMPLE:
      dM_dcurv1[0][0][j] = -D * (phi_j)*nu;
      dM_dcurv1[0][1][j] = -0.5 * D * (1.0 - nu) * (phi_j);
      dM_dcurv1[1][0][j] = -0.5 * D * (1.0 - nu) * (phi_j);
      dM_dcurv1[1][1][j] = -D * (phi_j);
      break;
    case SMT_EXPANDED:
      dM_dcurv1[0][0][j] = D * (phi_j * dv_dt + d_dK1_dt_dcurv1[j] * v) * nu;
      dM_dcurv1[0][1][j] = 0.5 * D * (1.0 - nu) * (phi_j * dv_ds + d_dK1_ds_dcurv1[j] * v);
      dM_dcurv1[1][0][j] = 0.5 * D * (1.0 - nu) * (phi_j * dv_ds + d_dK1_ds_dcurv1[j] * v);
      dM_dcurv1[1][1][j] = D * (phi_j * dv_dt + d_dK1_dt_dcurv1[j] * v);
      break;
    }
  }

} /* End of shell_moment_tensor */

/****************************************************************************/
void lubrication_shell_initialize(int *n_dof,        // Degrees of freedom
                                  int *dof_map,      // Map of DOFs
                                  int id_side,       // Side ID
                                  double xi[DIM],    // Local STU coordinates
                                  const Exo_DB *exo, // Exodus database
                                  int use_def        // Use deformed normal anyway
                                  )
/******************************************************************************
 *
 *
 *
 *
 *    Routine to set up all of the necessary shell normals and heights for
 *    lubrication shells.  Ideally, anything that needs to be done in multiple
 *    locations will be put here.  This will include loading of the heights
 *    and velocities, proper calculations of FSI and any mesh derivatives.
 *
 * Scott A Roberts (1514) sarober@sandia.gov
 *
 ******************************************************************************/
{
  int a, b, i, j, k, p;
  int el1 = -1, el2 = -1, nf;
  int FSIModel = -1;
  int n_dofptr[MAX_VARIABLE_TYPES][MDE];
  dbl wt = fv->wt;

  int ShapeVar = pd->ShapeVar;
  int mdof = ei[pg->imtrx]->dof[ShapeVar];
  int edim = ei[pg->imtrx]->ielem_dim;
  int pdim = pd->Num_Dim;
  int node, index;
  double Jlocal[DIM][DIM], T[2][DIM], t[DIM][DIM];

  double nx, ny, nz;
  double r_det;

  /*** LOOK FOR NEIGHBOR ELEMENTS AND SELECT CORRECT MODEL ********************/

  /* Find friends */
  el1 = ei[pg->imtrx]->ielem;
  nf = num_elem_friends[el1];

  /* Deal with number of friends */
  switch (nf) {
  case 0:
    if ((mp->FSIModel != FSI_SHELL_ONLY) && (mp->FSIModel != FSI_SHELL_ONLY_MESH) &&
        (mp->FSIModel != FSI_SHELL_ONLY_UNDEF))
      GOMA_EH(GOMA_ERROR, "ERROR:  What happened to my little friend?");
    FSIModel = mp->FSIModel;
    break;
  case 1:
    el2 = elem_friends[el1][0];
    if (mp->FSIModel == 0) {
      a = find_elemblock_index(el2, exo);
      b = Matilda[a];
      FSIModel = mp_glob[b]->FSIModel;
    } else {
      FSIModel = mp->FSIModel;
    }
    break;
  default:
    GOMA_EH(GOMA_ERROR, "ERROR: Not set up for more than one element friend!");
    break;
  }

  /* Make sure we have a model */
  if (FSIModel == 0)
    GOMA_EH(GOMA_ERROR, "ERROR: Could not find FSI Model");

  /* Use deformed normal for boundary */
  if ((use_def == 1) && (FSIModel == FSI_MESH_UNDEF))
    FSIModel = FSI_MESH_CONTINUUM;

  /*** CALCULATE SHELL NORMALS AND POPULATE FV AND BF STRUCTURES **************/
  switch (FSIModel) {

    /*** SHELL ONLY ***/
  case FSI_SHELL_ONLY:

    shell_determinant_and_normal(ei[pg->imtrx]->ielem, ei[pg->imtrx]->iconnect_ptr,
                                 ei[pg->imtrx]->num_local_nodes, ei[pg->imtrx]->ielem_dim, 1);
    n_dof[MESH_DISPLACEMENT1] = 0;
    n_dof[MESH_DISPLACEMENT2] = 0;
    n_dof[MESH_DISPLACEMENT3] = 0;

    /* calc_surf_tangent (ei[pg->imtrx]->ielem, ei[pg->imtrx]->iconnect_ptr,
       ei[pg->imtrx]->num_local_nodes, ei[pg->imtrx]->ielem_dim, ei[pg->imtrx]->num_local_nodes,
       &temp);
    */
    break;

  case FSI_SHELL_ONLY_MESH:

    if (!pd->e[pg->imtrx][R_MESH1])
      GOMA_EH(GOMA_ERROR, "ERROR:  FSI_SHELL_ONLY_MESH requires mesh equation turned on!");

    shell_determinant_and_normal(ei[pg->imtrx]->ielem, ei[pg->imtrx]->iconnect_ptr,
                                 ei[pg->imtrx]->num_local_nodes, ei[pg->imtrx]->ielem_dim, 1);

    /* Populate ndof array */
    n_dof[MESH_DISPLACEMENT1] = ei[pg->imtrx]->dof[MESH_DISPLACEMENT1];
    n_dof[MESH_DISPLACEMENT2] = ei[pg->imtrx]->dof[MESH_DISPLACEMENT2];
    n_dof[MESH_DISPLACEMENT3] = ei[pg->imtrx]->dof[MESH_DISPLACEMENT3];
    if (pd->e[pg->imtrx][R_SHELL_NORMAL1]) {
      n_dof[SHELL_NORMAL1] = ei[pg->imtrx]->dof[SHELL_NORMAL1];
      n_dof[SHELL_NORMAL2] = ei[pg->imtrx]->dof[SHELL_NORMAL2];
      n_dof[SHELL_NORMAL3] = ei[pg->imtrx]->dof[SHELL_NORMAL3];
    }

    /* Populate a trivial dof_map array */
    for (i = 0; i < ei[pg->imtrx]->dof[pd->ShapeVar]; i++) {
      dof_map[i] = i;
    }
    break;

  case FSI_SHELL_ONLY_UNDEF:

    if (!pd->e[pg->imtrx][R_MESH1])
      GOMA_EH(GOMA_ERROR, "ERROR:  FSI_SHELL_ONLY_UNDEF requires mesh equation turned on!");

    /* Populate surface determinants (detJ) and its sensitivities first */

    shell_determinant_and_normal(ei[pg->imtrx]->ielem, ei[pg->imtrx]->iconnect_ptr,
                                 ei[pg->imtrx]->num_local_nodes, ei[pg->imtrx]->ielem_dim, 1);

    /* Then calculate normal using the original configuration */

    /* Calculate Jacobian of transformation */
    for (i = 0; i < edim; i++) {
      for (j = 0; j < pdim; j++) {
        Jlocal[i][j] = 0.0;
        for (k = 0; k < mdof; k++) {
          node = ei[pg->imtrx]->dof_list[ShapeVar][k];
          index = Proc_Elem_Connect[Proc_Connect_Ptr[ei[pg->imtrx]->ielem] + node];
          Jlocal[i][j] += Coor[j][index] * bf[ShapeVar]->dphidxi[k][i];
        }
        Jlocal[2][j] = (j + 1) * 1.0;
      }
    }

    /* Big T calculation */
    T[0][0] = 1.;
    T[0][1] = 0.;
    T[0][2] = 0.;
    T[1][0] = 0.;
    T[1][1] = 1.;
    T[1][2] = 0.;

    /* Little t calculation */
    for (p = 0; p < 2; p++) {
      for (a = 0; a < pd->Num_Dim; a++) {
        t[p][a] = 0.;
        for (b = 0; b < pd->Num_Dim; b++) {
          t[p][a] += Jlocal[b][a] * T[p][b] * fv->h[b];
        }
      }
    }

    /* N calculation */
    nx = t[0][1] * t[1][2] - t[0][2] * t[1][1];
    ny = t[0][2] * t[1][0] - t[0][0] * t[1][2];
    nz = t[0][0] * t[1][1] - t[0][1] * t[1][0];

    /* Dets */
    r_det = 1. / sqrt(nx * nx + ny * ny + nz * nz);

    /* Overwrite normals */
    fv->snormal[0] = r_det * nx;
    fv->snormal[1] = r_det * ny;
    fv->snormal[2] = r_det * nz;

    /* Populate ndof array */
    n_dof[MESH_DISPLACEMENT1] = ei[pg->imtrx]->dof[MESH_DISPLACEMENT1];
    n_dof[MESH_DISPLACEMENT2] = ei[pg->imtrx]->dof[MESH_DISPLACEMENT2];
    n_dof[MESH_DISPLACEMENT3] = ei[pg->imtrx]->dof[MESH_DISPLACEMENT3];

    /* Populate a trivial dof_map array */
    for (i = 0; i < ei[pg->imtrx]->dof[pd->ShapeVar]; i++) {
      dof_map[i] = i;
    }

    /* Zero out sensitivities */
    int jk;
    for (a = 0; a < pdim; a++) {
      for (b = 0; b < pdim; b++) {
        for (k = 0; k < ei[pg->imtrx]->dof[MESH_DISPLACEMENT1]; k++) {
          jk = dof_map[k];
          fv->dsnormal_dx[a][b][jk] = 0.0;
        }
      }
    }

    break;

    /*** CONTINUUM DEFORMED MESH ***/
  case FSI_MESH_CONTINUUM:
  case FSI_MESH_ONEWAY:
  case FSI_REALSOLID_CONTINUUM:

    load_neighbor_var_data(el1, el2, n_dof, dof_map, n_dofptr, id_side, xi, exo);

    break;
    /*** CONTINUUM DEFORMED MESH ***/
  case FSI_MESH_UNDEF:

    // Load DOF count and repopulate fv structure from neighbor element
    load_neighbor_var_data(el1, el2, n_dof, dof_map, n_dofptr, id_side, xi, exo);

    // Calculate Jacobian of transformation
    for (i = 0; i < edim; i++) {
      for (j = 0; j < pdim; j++) {
        Jlocal[i][j] = 0.0;
        for (k = 0; k < mdof; k++) {
          node = ei[pg->imtrx]->dof_list[ShapeVar][k];
          index = Proc_Elem_Connect[Proc_Connect_Ptr[ei[pg->imtrx]->ielem] + node];
          Jlocal[i][j] += Coor[j][index] * bf[ShapeVar]->dphidxi[k][i];
        }
        Jlocal[2][j] = (j + 1) * 1.0;
      }
    }

    // Bit T calculation
    T[0][0] = 1.;
    T[0][1] = 0.;
    T[0][2] = 0.;
    T[1][0] = 0.;
    T[1][1] = 1.;
    T[1][2] = 0.;

    // Little t calculation
    for (p = 0; p < 2; p++) {
      for (a = 0; a < pd->Num_Dim; a++) {
        t[p][a] = 0.;
        for (b = 0; b < pd->Num_Dim; b++) {
          t[p][a] += Jlocal[b][a] * T[p][b] * fv->h[b];
        }
      }
    }

    // N calculation
    nx = t[0][1] * t[1][2] - t[0][2] * t[1][1];
    ny = t[0][2] * t[1][0] - t[0][0] * t[1][2];
    nz = t[0][0] * t[1][1] - t[0][1] * t[1][0];

    // Dets
    fv->sdet = sqrt(nx * nx + ny * ny + nz * nz);
    r_det = 1. / fv->sdet;

    // Calculate normals
    fv->snormal[0] = r_det * nx;
    fv->snormal[1] = r_det * ny;
    fv->snormal[2] = r_det * nz;

    // Zero out sensitivities
    int ldof;
    for (i = 0; i < ei[pg->imtrx]->num_local_nodes; i++) {
      ldof = ei[pg->imtrx]->ln_to_dof[ShapeVar][2];
      for (a = 0; a < pdim; a++) {
        fv->dsurfdet_dx[a][ldof] = 0.0;
        for (j = 0; j < 3; j++) {
          fv->dsnormal_dx[j][a][ldof] = 0.0;
        }
      }
    }

    break;
    /*** UNIMPLEMENTED METHODS ***/
  case FSI_MESH_BOTH:
  case FSI_MESH_SHELL:

    GOMA_EH(GOMA_ERROR, "ERROR:  lubrication_shell_initialize() - Error in FSI Model");
    break;
  }

  /*** Reset weight ***/
  fv->wt = wt;
  return;
} /* End of lubrication_shell_initialize */

void Inn(double v[DIM], // Input vector
         double w[DIM]  // Output rotated vector
         )
/******************************************************************************
 *
 * Inn()
 *
 * Function to rotate into shell cordinates by the following transformation:
 *       w = (I-nn)*v
 *
 * Scott A Roberts (1514) sarober@sandia.gov
 *
 ******************************************************************************/
{
  int i, j;
  for (i = 0; i < DIM; i++) {
    w[i] = 0.0;
    for (j = 0; j < DIM; j++) {
      w[i] += (v[j] * delta(i, j) - v[j] * fv->snormal[i] * fv->snormal[j]);
    }
  }
  return;
} /* End of Inn */

void ShellRotate(double v[DIM],                // Input vector
                 double dv_dmx[DIM][DIM][MDE], // Input vector mesh sensitivity
                 double w[DIM],                // Rotated output vector
                 double dw_dmx[DIM][DIM][MDE], // Rotated output vector mesh sensitivity
                 int ndof                      // Number of DOFs for mesh equations
                 )
/******************************************************************************
 *
 * ShellRotate()
 *
 * Function to rotate into shell cordinates by the following transformation:
 *       w = (I-nn)*v
 * Also calculates the mesh sensitivities for the vector.
 *
 * Scott A Roberts (1514) sarober@sandia.gov
 *
 ******************************************************************************/
{

  /* Define variables */
  int i, j, k, l;

  /* Initialize vectors */
  memset(w, 0.0, sizeof(double) * DIM);
  memset(dw_dmx, 0.0, sizeof(double) * DIM * DIM * MDE);
  int ldim = pd->Num_Dim;
  /* Rotate vector and calculate mesh sensitivity */
  for (i = 0; i < ldim; i++) {
    for (j = 0; j < ldim; j++) {
      w[i] += v[j] * delta(i, j);
      w[i] -= v[j] * fv->snormal[i] * fv->snormal[j];
      for (k = 0; k < ldim; k++) {
        for (l = 0; l < ndof; l++) {
          dw_dmx[i][k][l] += dv_dmx[j][k][l] * delta(i, j);
          dw_dmx[i][k][l] -= dv_dmx[j][k][l] * fv->snormal[i] * fv->snormal[j];
          dw_dmx[i][k][l] -= v[j] * fv->dsnormal_dx[i][k][l] * fv->snormal[j];
          dw_dmx[i][k][l] -= v[j] * fv->snormal[i] * fv->dsnormal_dx[j][k][l];
        }
      }
    }
  }

} /* End of ShellRotate() */

<<<<<<< HEAD
void calculate_lub_q_v(const int EQN, double time, double dt, double xi[DIM], const Exo_DB *exo)
=======


void
calculate_lub_q_v (
		   const int EQN,
		   double time,
		   double dt,
		   double xi[DIM],
		   const Exo_DB *exo
                  )
>>>>>>> 9c26b529
/******************************************************************************
 *
 * calculate_lub_q_v()
 *
 * Function to calculate flow rate per unit width (q) and average velocity (v)
 * in lubrication flow
 *
 *
 * Kris Tjiptowidjojo tjiptowi@unm.edu
 *
 * EDITED:
 * 2010-11-30: Scott Roberts - sarober@sandia.gov
 *    Re-wrote the lubrication section to include more key physics.
 *    Added calculation of full Jacobian entries.
 *
 ******************************************************************************/
{
  int i, j, k, jk;
  dbl q[DIM];
  dbl v_avg[DIM];
  dbl H;
  dbl veloL[DIM], veloU[DIM];
  dbl mu, dmu_dc;
  dbl *dmu_df;
  dbl rho;
  VISCOSITY_DEPENDENCE_STRUCT d_mu_struct; /* viscosity dependence */
  VISCOSITY_DEPENDENCE_STRUCT *d_mu = &d_mu_struct;
  DENSITY_DEPENDENCE_STRUCT d_rho_struct;
  DENSITY_DEPENDENCE_STRUCT *d_rho = &d_rho_struct;
  int VAR, VAR2;

  /* Problem dimensions */
  int dim = pd->Num_Dim;

  /* Calculate flow rate and average velocity with their sensitivities
   * depending on the lubrication model employed
   */

  /* Confined lubrication flow - Newtonian */
  /* The next else block is for film flow) */
  if ((EQN == R_LUBP) || (EQN == R_LUBP_2)) {

    /* Set proper fill variable first.   If in lub_p layer, then use FILL,
     * but if in LUBP_2 layer use PHASE1.  This will have to be made more general
     * if you wanted to do both LS phases and R_phaseN fields in same layer.
     * We will leave that to the next sucker to develop
     */

    VAR = FILL;
    dmu_df = d_mu->F;
    if (EQN == R_LUBP_2) {
      VAR = PHASE1;
      dmu_df = d_mu->pf[0];
    }

<<<<<<< HEAD
    /***** INITIALIZE LUBRICATION COMPONENTS AND LOAD IN VARIABLES *****/

    /* Setup lubrication shell constructs */
    dbl wt_old = fv->wt;
    int dof_map[MDE];
    int *n_dof = (int *)array_alloc(1, MAX_VARIABLE_TYPES, sizeof(int));
    lubrication_shell_initialize(n_dof, dof_map, -1, xi, exo, 0);

    /* Load viscosity and density */
    mu = viscosity(gn, NULL, d_mu);
    dmu_dc = mp->d_viscosity[SHELL_PARTC];
    rho = density(d_rho, time);

    /* Extract wall velocities */
    velocity_function_model(veloU, veloL, time, dt);

    /* Extract wall heights */
    dbl H_U, dH_U_dtime, H_L, dH_L_dtime;
    dbl dH_U_dX[DIM], dH_L_dX[DIM], dH_U_dp, dH_U_ddh;
    H = height_function_model(&H_U, &dH_U_dtime, &H_L, &dH_L_dtime, dH_U_dX, dH_L_dX, &dH_U_dp,
                              &dH_U_ddh, time, dt);

    /***** DEFORM HEIGHT AND CALCULATE SENSITIVITIES *****/

    /* Define variables */
    dbl D_H_DX[DIM][MDE], D_H_DP[MDE], D_H_DdH[MDE];
    dbl D_H_DRS[DIM][MDE];
    dbl D_H_DNORMAL[DIM][MDE];
    memset(D_H_DX, 0.0, sizeof(double) * DIM * MDE);
    memset(D_H_DRS, 0.0, sizeof(double) * DIM * MDE);
    memset(D_H_DNORMAL, 0.0, sizeof(double) * DIM * MDE);
    memset(D_H_DP, 0.0, sizeof(double) * MDE);
    memset(D_H_DdH, 0.0, sizeof(double) * MDE);

    /* Deform height */
    switch (mp->FSIModel) {
    case FSI_MESH_CONTINUUM:
    case FSI_MESH_UNDEF:
    case FSI_SHELL_ONLY_UNDEF:
      for (i = 0; i < dim; i++) {
        H -= fv->snormal[i] * fv->d[i];
      }
      break;
    case FSI_SHELL_ONLY_MESH:
      if (pd->e[pg->imtrx][R_SHELL_NORMAL1] && pd->e[pg->imtrx][R_SHELL_NORMAL2] &&
          pd->e[pg->imtrx][R_SHELL_NORMAL3]) {
        for (i = 0; i < dim; i++) {
          H -= fv->n[i] * fv->d[i];
        }
      } else {
        for (i = 0; i < dim; i++) {
          H -= fv->snormal[i] * fv->d[i];
        }
      }
      break;
    case FSI_REALSOLID_CONTINUUM:
      for (i = 0; i < dim; i++) {
        H -= fv->snormal[i] * fv->d_rs[i];
      }
      break;
    }

    /* Set some coefficients */
    dbl k_turb, d_k_turb_dmu, d_k_turb_dH;
    k_turb = 12.;
    d_k_turb_dmu = 0.0;
    d_k_turb_dH = 0.0;

    /* Calculate height sensitivity to mesh */
    switch (mp->FSIModel) {
    case FSI_MESH_CONTINUUM:
    case FSI_MESH_UNDEF:
    case FSI_SHELL_ONLY_UNDEF:
      for (i = 0; i < dim; i++) {
        for (j = 0; j < dim; j++) {
          for (k = 0; k < ei[pg->imtrx]->dof[MESH_DISPLACEMENT1]; k++) {
            jk = dof_map[k];
            D_H_DX[j][jk] +=
                delta(i, j) * (dH_U_dX[i] - dH_L_dX[i]) * bf[MESH_DISPLACEMENT1]->phi[k];
            D_H_DX[j][jk] -= fv->dsnormal_dx[i][j][jk] * fv->d[i];
            D_H_DX[j][jk] -= fv->snormal[i] * delta(i, j) * bf[MESH_DISPLACEMENT1]->phi[k];
          }
        }
      }
      break;
    case FSI_SHELL_ONLY_MESH:
      if ((pd->e[pg->imtrx][R_SHELL_NORMAL1]) && (pd->e[pg->imtrx][R_SHELL_NORMAL2]) &&
          (pd->e[pg->imtrx][R_SHELL_NORMAL3])) {
        for (i = 0; i < dim; i++) {
          for (j = 0; j < dim; j++) {
            for (k = 0; k < ei[pg->imtrx]->dof[MESH_DISPLACEMENT1]; k++) {
              jk = dof_map[k];
              D_H_DX[j][jk] +=
                  delta(i, j) * (dH_U_dX[i] - dH_L_dX[i]) * bf[MESH_DISPLACEMENT1]->phi[k];
              D_H_DX[j][jk] -= fv->n[i] * delta(i, j) * bf[MESH_DISPLACEMENT1]->phi[k];
=======
      /* Set proper fill variable first.   If in lub_p layer, then use FILL,
       * but if in LUBP_2 layer use PHASE1.  This will have to be made more general
       * if you wanted to do both LS phases and R_phaseN fields in same layer.
       * We will leave that to the next sucker to develop
       */

      VAR = FILL;
      dmu_df = d_mu->F;
      if (EQN == R_LUBP_2)
	{
	 VAR = PHASE1;
	 dmu_df = d_mu->pf[0];
	}

      /***** INITIALIZE LUBRICATION COMPONENTS AND LOAD IN VARIABLES *****/

      /* Setup lubrication shell constructs */
      dbl wt_old = fv->wt;
      int dof_map[MDE];
      int *n_dof = (int *) array_alloc (1, MAX_VARIABLE_TYPES, sizeof(int));
      lubrication_shell_initialize(n_dof, dof_map, -1, xi, exo, 0);

      /* Load viscosity and density */
      mu = viscosity(gn, NULL, d_mu);
      dmu_dc = mp->d_viscosity[SHELL_PARTC];
      rho = density(d_rho, time);

      /* Extract wall velocities */
      velocity_function_model(veloU, veloL, time, dt);

      /* Extract wall heights */
      dbl H_U, dH_U_dtime, H_L, dH_L_dtime;
      dbl dH_U_dX[DIM],dH_L_dX[DIM], dH_U_dp, dH_U_ddh;
      H = height_function_model(&H_U, &dH_U_dtime, &H_L, &dH_L_dtime, dH_U_dX, dH_L_dX, &dH_U_dp, &dH_U_ddh, time, dt);

      /***** DEFORM HEIGHT AND CALCULATE SENSITIVITIES *****/

      /* Define variables */
      dbl D_H_DX[DIM][MDE], D_H_DP[MDE], D_H_DdH[MDE];
      dbl D_H_DRS[DIM][MDE];
      dbl D_H_DNORMAL[DIM][MDE];
      memset(D_H_DX,  0.0, sizeof(double)*DIM*MDE);
      memset(D_H_DRS, 0.0, sizeof(double)*DIM*MDE);
      memset(D_H_DNORMAL, 0.0, sizeof(double)*DIM*MDE);
      memset(D_H_DP,  0.0, sizeof(double)*MDE);
      memset(D_H_DdH, 0.0, sizeof(double)*MDE);

      /* Deform height */
      switch ( mp->FSIModel ) {
      case FSI_MESH_CONTINUUM:
      case FSI_MESH_UNDEF:
      case FSI_SHELL_ONLY_UNDEF:
	for ( i = 0; i < dim; i++) {
	  H -= fv->snormal[i] * fv->d[i];
	}
	break;
      case FSI_SHELL_ONLY_MESH:
      if (pd->e[R_SHELL_NORMAL1] && pd->e[R_SHELL_NORMAL2] && pd->e[R_SHELL_NORMAL3] )
        {
         for ( i = 0; i < dim; i++)
            {
             H -= fv->n[i] * fv->d[i];
>>>>>>> 9c26b529
            }
          }
        }
      } else {
        for (i = 0; i < dim; i++) {
          for (j = 0; j < dim; j++) {
            for (k = 0; k < ei[pg->imtrx]->dof[MESH_DISPLACEMENT1]; k++) {
              jk = dof_map[k];
              D_H_DX[j][jk] +=
                  delta(i, j) * (dH_U_dX[i] - dH_L_dX[i]) * bf[MESH_DISPLACEMENT1]->phi[k];
              D_H_DX[j][jk] -= fv->dsnormal_dx[i][j][jk] * fv->d[i];
              D_H_DX[j][jk] -= fv->snormal[i] * delta(i, j) * bf[MESH_DISPLACEMENT1]->phi[k];
            }
          }
        }
      }
<<<<<<< HEAD
      break;
    case FSI_REALSOLID_CONTINUUM:
      for (i = 0; i < dim; i++) {
        for (j = 0; j < dim; j++) {
          for (k = 0; k < ei[pg->imtrx]->dof[MESH_DISPLACEMENT1]; k++) {
            jk = dof_map[k];
            D_H_DX[j][jk] +=
                delta(i, j) * (dH_U_dX[i] - dH_L_dX[i]) * bf[MESH_DISPLACEMENT1]->phi[k];
            D_H_DX[j][jk] -= fv->dsnormal_dx[i][j][jk] * fv->d_rs[i];
=======

      /* Set some coefficients */
      dbl k_turb, d_k_turb_dmu, d_k_turb_dH;
      k_turb = 12.;
      d_k_turb_dmu = 0.0;
      d_k_turb_dH  = 0.0;


      /* Calculate height sensitivity to mesh */
      switch ( mp->FSIModel ) {
      case FSI_MESH_CONTINUUM:
      case FSI_MESH_UNDEF:
      case FSI_SHELL_ONLY_UNDEF:
	for ( i = 0; i < dim; i++) {
	  for ( j = 0; j < dim; j++) {
	    for ( k = 0; k < ei->dof[MESH_DISPLACEMENT1]; k++) {
	      jk = dof_map[k];
	      D_H_DX[j][jk] += delta(i,j)*(dH_U_dX[i]-dH_L_dX[i])*bf[MESH_DISPLACEMENT1]->phi[k];
	      D_H_DX[j][jk] -= fv->dsnormal_dx[i][j][jk] * fv->d[i];
	      D_H_DX[j][jk] -= fv->snormal[i] * delta(i,j) * bf[MESH_DISPLACEMENT1]->phi[k];
	    }
	  }
	}
	break;
      case FSI_SHELL_ONLY_MESH:
        if ( (pd->e[R_SHELL_NORMAL1]) && (pd->e[R_SHELL_NORMAL2]) && (pd->e[R_SHELL_NORMAL3]) )
          {
           for ( i = 0; i < dim; i++)
             {
               for ( j = 0; j < dim; j++)
                  {
                   for ( k = 0; k < ei->dof[MESH_DISPLACEMENT1]; k++)
                      {
                       jk = dof_map[k];
	               D_H_DX[j][jk] += delta(i,j)*(dH_U_dX[i]-dH_L_dX[i])*bf[MESH_DISPLACEMENT1]->phi[k];
                       D_H_DX[j][jk] -= fv->n[i] * delta(i,j) * bf[MESH_DISPLACEMENT1]->phi[k];
                      }
                  }
              }
>>>>>>> 9c26b529
          }
          for (k = 0; k < ei[pg->imtrx]->dof[SOLID_DISPLACEMENT1]; k++) {
            jk = dof_map[k];
            D_H_DRS[j][jk] -= fv->snormal[i] * delta(i, j) * bf[SOLID_DISPLACEMENT1]->phi[jk];
          }
        }
      }
      break;
    }

    /* Calculate height sensitivity to shell normal */
    switch (mp->FSIModel) {

    case FSI_SHELL_ONLY_MESH:
      if ((pd->e[pg->imtrx][R_SHELL_NORMAL1]) && (pd->e[pg->imtrx][R_SHELL_NORMAL2]) &&
          (pd->e[pg->imtrx][R_SHELL_NORMAL3])) {
        for (i = 0; i < dim; i++) {
          for (j = 0; j < dim; j++) {
            for (k = 0; k < ei[pg->imtrx]->dof[SHELL_NORMAL1]; k++) {
              D_H_DNORMAL[j][k] -= delta(i, j) * bf[SHELL_NORMAL1]->phi[k] * fv->d[i];
            }
          }
        }
      }
      break;
    }

<<<<<<< HEAD
    /* Calculate height sensitivity to pressure */
    // PRS: NEED TO DO SOMETHING HERE
    //  for ( i = 0; i < ei[pg->imtrx]->dof[LUBP]; i++) {
    for (i = 0; i < ei[pg->imtrx]->dof[EQN]; i++) {
      D_H_DP[i] = dH_U_dp;
    }

    /* Calculate height sensitivity to melting */
    if (pd->v[pg->imtrx][SHELL_DELTAH] && (mp->HeightUFunctionModel == CONSTANT_SPEED_DEFORM ||
                                           mp->HeightUFunctionModel == CONSTANT_SPEED_MELT ||
                                           mp->HeightUFunctionModel == ROLL_ON_MELT ||
                                           mp->HeightUFunctionModel == FLAT_GRAD_FLAT_MELT ||
                                           mp->HeightUFunctionModel == CIRCLE_MELT)) {
      for (i = 0; i < ei[pg->imtrx]->dof[SHELL_DELTAH]; i++) {
        D_H_DdH[i] = 1.0;
      }
    }

    /*
     * Mesh deformation does not yet affect the slopes, nor is that
     * Jacobian in there.  Maybe it should be.
     */

    /***** CALCULATE PRESSURE GRADIENT AND SENSITIVITIES *****/

    /* Define variables */
    dbl GRADP[DIM];
    dbl D_GRADP_DP[DIM][MDE], D_GRADP_DX[DIM][DIM][MDE];
    dbl d_grad_lubp_dmesh[DIM][DIM][MDE];
    dbl d_grad_lubp_2_dmesh[DIM][DIM][MDE];

    if (EQN == R_LUBP) {
      memset(d_grad_lubp_dmesh, 0.0, sizeof(double) * DIM * DIM * MDE);
    } else {
      memset(d_grad_lubp_2_dmesh, 0.0, sizeof(double) * DIM * DIM * MDE);
    }
    memset(GRADP, 0.0, sizeof(double) * DIM);
    memset(D_GRADP_DP, 0.0, sizeof(double) * DIM * MDE);
    memset(D_GRADP_DX, 0.0, sizeof(double) * DIM * DIM * MDE);

    if (EQN == R_LUBP) {
      /* Rotate and calculate mesh sensitivity */
      for (i = 0; i < dim; i++) {
        for (j = 0; j < dim; j++) {
          for (k = 0; k < ei[pg->imtrx]->dof[MESH_DISPLACEMENT1]; k++) {
            jk = dof_map[k];
            d_grad_lubp_dmesh[i][j][jk] =
                fv->d_grad_lubp_dmesh[i][j][k]; // PRS: NEED TO DO SOMETHING HERE
          }
        }
      }
      ShellRotate(fv->grad_lubp, d_grad_lubp_dmesh, GRADP, D_GRADP_DX, n_dof[MESH_DISPLACEMENT1]);
    } else {
      /* Rotate and calculate mesh sensitivity */
      for (i = 0; i < dim; i++) {
        for (j = 0; j < dim; j++) {
          for (k = 0; k < ei[pg->imtrx]->dof[MESH_DISPLACEMENT1]; k++) {
            jk = dof_map[k];
            d_grad_lubp_2_dmesh[i][j][jk] = fv->d_grad_lubp_2_dmesh[i][j][k];
          }
        }
      }
      ShellRotate(fv->grad_lubp_2, d_grad_lubp_2_dmesh, GRADP, D_GRADP_DX,
                  n_dof[MESH_DISPLACEMENT1]);
    }

    /* Calcualte pressure sensitivity */
    // PRS: NEED TO DO SOMETHING HERE
    for (i = 0; i < dim; i++) {
      for (j = 0; j < ei[pg->imtrx]->dof[EQN]; j++) {
        D_GRADP_DP[i][j] = 1.0;
      }
    }

    /***** CALCULATE HEAVISIDE GRADIENT AND SENSITIVITIES *****/

    /* Define variables */
    dbl GRADH[DIM];
    dbl D_GRADH_DF[DIM][MDE], D_GRADH_DX[DIM][DIM][MDE];
    memset(GRADH, 0.0, sizeof(double) * DIM);
    memset(D_GRADH_DF, 0.0, sizeof(double) * DIM * MDE);
    memset(D_GRADH_DX, 0.0, sizeof(double) * DIM * DIM * MDE);

    /* Rotate and calculate mesh sensitivity */
    dbl d_grad_Hside_dmx[DIM][DIM][MDE];
    memset(d_grad_Hside_dmx, 0.0, sizeof(double) * DIM * DIM * MDE);
    if (pd->v[pg->imtrx][VAR]) {
      for (i = 0; i < dim; i++) {
        for (j = 0; j < dim; j++) {
          for (k = 0; k < ei[pg->imtrx]->dof[MESH_DISPLACEMENT1]; k++) {
            jk = dof_map[k];
            d_grad_Hside_dmx[i][j][jk] = lsi->d_gradHn_dmesh[i][j][k];
          }
        }
      }
      ShellRotate(lsi->gradHn, d_grad_Hside_dmx, GRADH, D_GRADH_DX, n_dof[MESH_DISPLACEMENT1]);
    }

    /* Calculate F sensitivity */
    if (pd->v[pg->imtrx][VAR]) {
      for (i = 0; i < dim; i++) {
        for (j = 0; j < dim; j++) {
          for (k = 0; k < ei[pg->imtrx]->dof[VAR]; k++) {
            D_GRADH_DF[i][k] += lsi->d_gradHn_dF[j][k] * delta(i, j);
            D_GRADH_DF[i][k] -= lsi->d_gradHn_dF[j][k] * fv->snormal[i] * fv->snormal[j];
          }
        }
=======
     /* Calculate height sensitivity to pressure */
     //PRS: NEED TO DO SOMETHING HERE
     // for ( i = 0; i < ei->dof[LUBP]; i++) {
      for ( i = 0; i < ei->dof[EQN]; i++) {
	D_H_DP[i] = dH_U_dp;
      }

      /* Calculate height sensitivity to melting */
      if (pd->v[SHELL_DELTAH] && (mp->HeightUFunctionModel == CONSTANT_SPEED_DEFORM || mp->HeightUFunctionModel == CONSTANT_SPEED_MELT || mp->HeightUFunctionModel == ROLL_ON_MELT || mp->HeightUFunctionModel == FLAT_GRAD_FLAT_MELT || mp->HeightUFunctionModel == CIRCLE_MELT )) {
	for ( i = 0; i < ei->dof[SHELL_DELTAH]; i++) {
	  D_H_DdH[i] = 1.0;
	}
      }

      /*
       * Mesh deformation does not yet affect the slopes, nor is that
       * Jacobian in there.  Maybe it should be.
       */


      /***** CALCULATE PRESSURE GRADIENT AND SENSITIVITIES *****/

      /* Define variables */
      dbl GRADP[DIM];
      dbl D_GRADP_DP[DIM][MDE], D_GRADP_DX[DIM][DIM][MDE];
      dbl d_grad_lubp_dmesh[DIM][DIM][MDE];
      dbl d_grad_lubp_2_dmesh[DIM][DIM][MDE];

      if(EQN == R_LUBP)
	{
	  memset(d_grad_lubp_dmesh, 0.0, sizeof(double)*DIM*DIM*MDE);
	}
      else
	{
	  memset(d_grad_lubp_2_dmesh, 0.0, sizeof(double)*DIM*DIM*MDE);
	}
      memset(GRADP,             0.0, sizeof(double)*DIM);
      memset(D_GRADP_DP,        0.0, sizeof(double)*DIM*MDE);
      memset(D_GRADP_DX,        0.0, sizeof(double)*DIM*DIM*MDE);

      if(EQN == R_LUBP)
	{
	  /* Rotate and calculate mesh sensitivity */
	  for ( i = 0; i < dim; i++) {
	    for ( j = 0; j < dim; j++) {
	      for ( k = 0; k < ei->dof[MESH_DISPLACEMENT1]; k++) {
		jk = dof_map[k];
		d_grad_lubp_dmesh[i][j][jk] = fv->d_grad_lubp_dmesh[i][j][k]; //PRS: NEED TO DO SOMETHING HERE
	      }
	    }
	  }
	  ShellRotate( fv->grad_lubp, d_grad_lubp_dmesh, GRADP, D_GRADP_DX, n_dof[MESH_DISPLACEMENT1]);
	}
      else
	{
	  /* Rotate and calculate mesh sensitivity */
	  for ( i = 0; i < dim; i++) {
	    for ( j = 0; j < dim; j++) {
	      for ( k = 0; k < ei->dof[MESH_DISPLACEMENT1]; k++) {
		jk = dof_map[k];
		d_grad_lubp_2_dmesh[i][j][jk] = fv->d_grad_lubp_2_dmesh[i][j][k]; 
	      }
	    }
	  }
	  ShellRotate( fv->grad_lubp_2, d_grad_lubp_2_dmesh, GRADP, D_GRADP_DX, n_dof[MESH_DISPLACEMENT1]); 
	}

      /* Calculate pressure sensitivity */
      //PRS: NEED TO DO SOMETHING HERE
      for ( i = 0; i < dim; i++) {
	for ( j = 0; j < ei->dof[EQN]; j++) {
	  D_GRADP_DP[i][j] = 1.0;
	}
      }


      /***** CALCULATE HEAVISIDE GRADIENT AND SENSITIVITIES *****/

      /* Define variables */
      dbl GRADH[DIM];
      dbl D_GRADH_DF[DIM][MDE], D_GRADH_DX[DIM][DIM][MDE];
      memset(GRADH,      0.0, sizeof(double)*DIM);
      memset(D_GRADH_DF, 0.0, sizeof(double)*DIM*MDE);
      memset(D_GRADH_DX, 0.0, sizeof(double)*DIM*DIM*MDE);

      /* Rotate and calculate mesh sensitivity */
      dbl d_grad_Hside_dmx[DIM][DIM][MDE];
      memset(d_grad_Hside_dmx, 0.0, sizeof(double)*DIM*DIM*MDE);
      if ( pd->v[VAR] ) {
	for ( i = 0; i < dim; i++) {
	  for ( j = 0; j < dim; j++) {
	    for ( k = 0; k < ei->dof[MESH_DISPLACEMENT1]; k++) {
	      jk = dof_map[k];
	      d_grad_Hside_dmx[i][j][jk] = lsi->d_gradHn_dmesh[i][j][k];
	    }
	  }
	}
	ShellRotate( lsi->gradHn, d_grad_Hside_dmx, GRADH, D_GRADH_DX, n_dof[MESH_DISPLACEMENT1]);
      }

      /* Calculate F sensitivity */
      if ( pd->v[VAR] ) {
	for ( i = 0; i < dim; i++) {
	  for ( j = 0; j < dim; j++) {
	    for ( k = 0; k < ei->dof[VAR]; k++) {
	      D_GRADH_DF[i][k] += lsi->d_gradHn_dF[j][k] * delta(i,j);
	      D_GRADH_DF[i][k] -= lsi->d_gradHn_dF[j][k] * fv->snormal[i] * fv->snormal[j];
	    }
	  }
	}
      }


      /***** CALCULATE CURVATURE AND SENSITIVITIES *****/

      /* Define variables */
      dbl CURV = 0.0;
      dbl D_CURV_DH = 0.0;
      dbl D_CURV_DK[MDE], D_CURV_DF[MDE], D_CURV_DX[DIM][MDE], D_CURV_DNORMAL[DIM][MDE];
      memset(D_CURV_DK, 0.0, sizeof(double)*MDE);
      memset(D_CURV_DF, 0.0, sizeof(double)*MDE);
      memset(D_CURV_DX, 0.0, sizeof(double)*DIM*MDE);
      memset(D_CURV_DNORMAL, 0.0, sizeof(double)*DIM*MDE);

      /* Curvature - analytic in the "z" direction  */
      dbl dcaU, dcaL, slopeU, slopeL;
      dcaU = dcaL = slopeU = slopeL = 0;
      if ( pd->v[VAR] ) {
	load_lsi( ls->Length_Scale );
	load_lsi_derivs();
	dcaU = mp->dcaU*M_PIE/180.0;
	dcaL = mp->dcaL*M_PIE/180.0;
	slopeU = slopeL = 0.;
	for ( i = 0; i < dim; i++) {
	  slopeU += dH_U_dX[i]*lsi->normal[i];
	  slopeL += dH_L_dX[i]*lsi->normal[i];
	}
	CURV += (cos(M_PIE-dcaU-atan(slopeU)) + cos(M_PIE-dcaL-atan(-slopeL)))/H ;
      }

      /* Curvature - numerical in planview direction */
      if ( pd->e[SHELL_LUB_CURV] ) {
	CURV += fv->sh_l_curv;
>>>>>>> 9c26b529
      }
    }

    /***** CALCULATE CURVATURE AND SENSITIVITIES *****/

    /* Define variables */
    dbl CURV = 0.0;
    dbl D_CURV_DH = 0.0;
    dbl D_CURV_DK[MDE], D_CURV_DF[MDE], D_CURV_DX[DIM][MDE], D_CURV_DNORMAL[DIM][MDE];
    memset(D_CURV_DK, 0.0, sizeof(double) * MDE);
    memset(D_CURV_DF, 0.0, sizeof(double) * MDE);
    memset(D_CURV_DX, 0.0, sizeof(double) * DIM * MDE);
    memset(D_CURV_DNORMAL, 0.0, sizeof(double) * DIM * MDE);

    /* Curvature - analytic in the "z" direction  */
    dbl dcaU, dcaL, slopeU, slopeL;
    dcaU = dcaL = slopeU = slopeL = 0;
    if (pd->v[pg->imtrx][VAR]) {
      load_lsi(ls->Length_Scale);
      load_lsi_derivs();
      dcaU = mp->dcaU * M_PIE / 180.0;
      dcaL = mp->dcaL * M_PIE / 180.0;
      slopeU = slopeL = 0.;
      for (i = 0; i < dim; i++) {
        slopeU += dH_U_dX[i] * lsi->normal[i];
        slopeL += dH_L_dX[i] * lsi->normal[i];
      }
<<<<<<< HEAD
      CURV += (cos(M_PIE - dcaU - atan(slopeU)) + cos(M_PIE - dcaL - atan(-slopeL))) / H;
    }

    /* Curvature - numerical in planview direction */
    if (pd->e[pg->imtrx][SHELL_LUB_CURV]) {
      CURV += fv->sh_l_curv;
    }
    if (pd->e[pg->imtrx][SHELL_LUB_CURV_2]) {
      CURV += fv->sh_l_curv_2;
    }

    /* Sensitivity to height */
    if (pd->v[pg->imtrx][VAR])
      D_CURV_DH = -(cos(M_PIE - dcaU - atan(slopeU)) + cos(M_PIE - dcaL - atan(-slopeL))) / (H * H);

    /* Sensitivity to curvature */
    if (pd->e[pg->imtrx][SHELL_LUB_CURV]) {
      for (i = 0; i < ei[pg->imtrx]->dof[SHELL_LUB_CURV]; i++) {
        D_CURV_DK[i] = 1.0;
=======

      /* Sensitivity to height */
      if ( pd->v[VAR] )  D_CURV_DH = -(cos(M_PIE-dcaU-atan(slopeU)) + cos(M_PIE-dcaL-atan(-slopeL)))/(H*H);

      /* Sensitivity to curvature */
      if ( pd->e[SHELL_LUB_CURV] ) {
	for ( i = 0; i < ei->dof[SHELL_LUB_CURV]; i++) {
	  D_CURV_DK[i] = 1.0;
	}
>>>>>>> 9c26b529
      }
    }

    /* Sensitivity to curvature 2 */
    if (pd->e[pg->imtrx][SHELL_LUB_CURV_2]) {
      for (i = 0; i < ei[pg->imtrx]->dof[SHELL_LUB_CURV_2]; i++) {
        D_CURV_DK[i] = 1.0;
      }
<<<<<<< HEAD
    }

    /* Sensitivity to level set F */
    if (pd->e[pg->imtrx][VAR]) {
      for (i = 0; i < ei[pg->imtrx]->dof[VAR]; i++) {
        for (j = 0; j < DIM; j++) {
          D_CURV_DF[i] += sin(dcaU + atan(slopeU)) / (H * (1 + slopeU * slopeU)) * dH_U_dX[j] *
                          *lsi->d_normal_dF[j];
          D_CURV_DF[i] += sin(dcaL + atan(slopeL)) / (H * (1 + slopeL * slopeL)) * dH_L_dX[j] *
                          *lsi->d_normal_dF[j];
        }
      }
    }

    /* Sensitivity to mesh */
    for (i = 0; i < dim; i++) {
      for (j = 0; j < n_dof[MESH_DISPLACEMENT1]; j++) {
        D_CURV_DX[i][j] += D_CURV_DH * D_H_DX[i][j];
      }
    }

    /* Sensitivity to shell normal */
    for (i = 0; i < dim; i++) {
      for (j = 0; j < ei[pg->imtrx]->dof[SHELL_NORMAL1]; j++) {
        D_CURV_DNORMAL[i][j] += D_CURV_DH * D_H_DNORMAL[i][j];
      }
    }

    /***** CALCULATE GRAVITY AND LORENTZ (OTHER lubmomsource) / BODY FORCE AND SENSITIVITIES *****/

    /* Define variables */
    dbl bodf[DIM], GRAV[DIM];
    dbl D_GRAV_DF[DIM][MDE], D_GRAV_DX[DIM][DIM][MDE];
    memset(bodf, 0.0, sizeof(double) * DIM);
    memset(GRAV, 0.0, sizeof(double) * DIM);
    memset(D_GRAV_DF, 0.0, sizeof(double) * DIM * MDE);
    memset(D_GRAV_DX, 0.0, sizeof(double) * DIM * DIM * MDE);

    /* Calculate and rotate body force, calculate mesh derivatives */
    dbl d_bodf_dmx[DIM][DIM][MDE];
    memset(d_bodf_dmx, 0.0, sizeof(double) * DIM * DIM * MDE);
    for (i = 0; i < dim; i++) {
      bodf[i] = mp->momentum_source[i] * rho;
    }

    ShellRotate(bodf, d_bodf_dmx, GRAV, D_GRAV_DX, n_dof[MESH_DISPLACEMENT1]);

    /* Sensitivity to level set F, then rotate */
    dbl d_bodf_df[DIM][MDE];
    for (i = 0; i < dim; i++) {
      for (j = 0; j < ei[pg->imtrx]->dof[VAR]; j++) {
        d_bodf_df[i][j] = mp->momentum_source[i] * d_rho->F[j];
      }
    }
    for (k = 0; k < ei[pg->imtrx]->dof[VAR]; k++) {
      for (i = 0; i < dim; i++) {
        for (j = 0; j < dim; j++) {
          D_GRAV_DF[i][k] += d_bodf_df[j][k] * delta(i, j);
          D_GRAV_DF[i][k] -= d_bodf_df[j][k] * fv->snormal[i] * fv->snormal[j];
        }
      }
    }

    /********** PREPARE VISCOSITY DERIVATIVES **********/
    dbl D_MU_DX[DIM][MDE];
    memset(D_MU_DX, 0.0, sizeof(double) * DIM * MDE);
    for (i = 0; i < dim; i++) {
      for (k = 0; k < ei[pg->imtrx]->dof[MESH_DISPLACEMENT1]; k++) {
        jk = dof_map[k];
        D_MU_DX[i][jk] = d_mu->X[i][k];
      }
    }
    dbl dmu_dc = 0.0;
    if (pd->v[pg->imtrx][SHELL_PARTC]) {
      dmu_dc = mp->d_viscosity[SHELL_PARTC];
    }

    /********** CALCULATE FLOW RATE AND AVERAGE VELOCITY **********/

    /* Calculate flow rate and velocity */
    memset(q, 0.0, sizeof(double) * DIM);
    for (i = 0; i < dim; i++) {
      q[i] -= pow(H, 3) / (k_turb * mu) * (GRADP[i] - GRAV[i]);
      q[i] += 0.5 * H * (veloL[i] + veloU[i]);
      if (pd->v[pg->imtrx][VAR])
        q[i] -= pow(H, 3) / (k_turb * mu) * GRADH[i] * CURV * mp->surface_tension;
    }
    memset(v_avg, 0.0, sizeof(double) * DIM);
    for (i = 0; i < dim; i++) {
      v_avg[i] -= pow(H, 2) / (k_turb * mu) * (GRADP[i] - GRAV[i]);
      v_avg[i] += 0.5 * (veloL[i] + veloU[i]);
      if (pd->v[pg->imtrx][VAR])
        v_avg[i] -= pow(H, 2) / (k_turb * mu) * GRADH[i] * CURV * mp->surface_tension;
    }

    /* Sensitivity w.r.t. height */
    dbl D_Q_DH[DIM] = {0.0};
    dbl D_V_DH[DIM] = {0.0};
    for (i = 0; i < dim; i++) {
      D_Q_DH[i] -= 3.0 * pow(H, 2) / (k_turb * mu) * (GRADP[i] - GRAV[i]);
      D_Q_DH[i] -= -pow(H, 3) / (k_turb * k_turb * mu) * d_k_turb_dH * (GRADP[i] - GRAV[i]);
      D_Q_DH[i] += 0.5 * (veloL[i] + veloU[i]);
      if (pd->v[pg->imtrx][VAR]) {
        D_Q_DH[i] -= 3.0 * pow(H, 2) / (k_turb * mu) * GRADH[i] * CURV * mp->surface_tension;
        D_Q_DH[i] -= -pow(H, 3) / (k_turb * k_turb * mu) * d_k_turb_dH * GRADH[i] * CURV *
                     mp->surface_tension;
      }
    }
    for (i = 0; i < dim; i++) {
      D_V_DH[i] -= 2.0 * H / (k_turb * mu) * (GRADP[i] - GRAV[i]);
      D_V_DH[i] -= -pow(H, 2) / (k_turb * k_turb * mu) * d_k_turb_dH * (GRADP[i] - GRAV[i]);
      if (pd->v[pg->imtrx][VAR]) {
        D_V_DH[i] -= 2.0 * H / (k_turb * mu) * GRADH[i] * CURV * mp->surface_tension;
        D_V_DH[i] -= -pow(H, 2) / (k_turb * k_turb * mu) * d_k_turb_dH * GRADH[i] * CURV *
                     mp->surface_tension;
      }
    }

    /* Sensitivity w.r.t. pressure */
    dbl D_Q_DP1[DIM][MDE], D_Q_DP2[DIM][MDE];
    dbl D_V_DP1[DIM][MDE], D_V_DP2[DIM][MDE];
    memset(D_Q_DP1, 0.0, sizeof(double) * DIM * MDE);
    memset(D_Q_DP2, 0.0, sizeof(double) * DIM * MDE);
    memset(D_V_DP1, 0.0, sizeof(double) * DIM * MDE);
    memset(D_V_DP2, 0.0, sizeof(double) * DIM * MDE);

    for (i = 0; i < dim; i++) {
      for (j = 0; j < ei[pg->imtrx]->dof[EQN]; j++) {
        D_Q_DP1[i][j] -= pow(H, 3) / (k_turb * mu) * D_GRADP_DP[i][j];
        D_Q_DP2[i][j] += D_Q_DH[i] * D_H_DP[j];
      }
    }
    for (i = 0; i < dim; i++) {
      for (j = 0; j < ei[pg->imtrx]->dof[EQN]; j++) {
        D_V_DP1[i][j] -= pow(H, 2) / (k_turb * mu) * D_GRADP_DP[i][j];
        D_V_DP2[i][j] += D_V_DH[i] * D_H_DP[j];
      }
    }

    /* Sensitivity w.r.t. level set */
    dbl D_Q_DF[DIM][MDE], D_V_DF[DIM][MDE];
    memset(D_Q_DF, 0.0, sizeof(double) * DIM * MDE);
    memset(D_V_DF, 0.0, sizeof(double) * DIM * MDE);
    for (i = 0; i < dim; i++) {
      for (j = 0; j < ei[pg->imtrx]->dof[VAR]; j++) {
        D_Q_DF[i][j] -=
            -pow(H, 3) / (k_turb * k_turb * mu) * d_k_turb_dmu * dmu_df[j] * (GRADP[i] - GRAV[i]);
        D_Q_DF[i][j] -= -pow(H, 3) / (k_turb * mu * mu) * dmu_df[j] * (GRADP[i] - GRAV[i]);
        D_Q_DF[i][j] -= pow(H, 3) / (k_turb * mu) * D_GRAV_DF[i][j];
        if (pd->v[pg->imtrx][VAR]) {
          D_Q_DF[i][j] -= -pow(H, 3) / (k_turb * k_turb * mu) * d_k_turb_dmu * dmu_df[j] *
                          GRADH[i] * CURV * mp->surface_tension;
          D_Q_DF[i][j] -=
              -pow(H, 3) / (k_turb * mu * mu) * dmu_df[j] * GRADH[i] * CURV * mp->surface_tension;
          D_Q_DF[i][j] -= pow(H, 3) / (k_turb * mu) * D_GRADH_DF[i][j] * CURV * mp->surface_tension;
          D_Q_DF[i][j] -= pow(H, 3) / (k_turb * mu) * GRADH[i] * D_CURV_DF[j] * mp->surface_tension;
        }
      }
    }
    for (i = 0; i < dim; i++) {
      for (j = 0; j < ei[pg->imtrx]->dof[VAR]; j++) {
        D_V_DF[i][j] -=
            -pow(H, 2) / (k_turb * k_turb * mu) * d_k_turb_dmu * dmu_df[j] * (GRADP[i] - GRAV[i]);
        D_V_DF[i][j] -= -pow(H, 2) / (k_turb * mu * mu) * dmu_df[j] * (GRADP[i] - GRAV[i]);
        D_V_DF[i][j] -= pow(H, 2) / (k_turb * mu) * D_GRAV_DF[i][j];
        if (pd->v[pg->imtrx][VAR]) {
          D_V_DF[i][j] -= -pow(H, 2) / (k_turb * k_turb * mu) * d_k_turb_dmu * dmu_df[j] *
                          GRADH[i] * CURV * mp->surface_tension;
          D_V_DF[i][j] -=
              -pow(H, 2) / (k_turb * mu * mu) * dmu_df[j] * GRADH[i] * CURV * mp->surface_tension;
          D_V_DF[i][j] -= pow(H, 2) / (k_turb * mu) * D_GRADH_DF[i][j] * CURV * mp->surface_tension;
          D_V_DF[i][j] -= pow(H, 2) / (k_turb * mu) * GRADH[i] * D_CURV_DF[j] * mp->surface_tension;
        }
      }
    }

    /* Sensitivity w.r.t. curvature */
    dbl D_Q_DK[DIM][MDE], D_V_DK[DIM][MDE];
    memset(D_Q_DK, 0.0, sizeof(double) * DIM * MDE);
    memset(D_V_DK, 0.0, sizeof(double) * DIM * MDE);

    VAR2 = SHELL_LUB_CURV;
    if (EQN == R_LUBP_2)
      VAR2 = SHELL_LUB_CURV_2;
    for (i = 0; i < dim; i++) {
      for (j = 0; j < ei[pg->imtrx]->dof[VAR2]; j++) {
        D_Q_DK[i][j] -= pow(H, 3) / (k_turb * mu) * GRADH[i] * D_CURV_DK[j] * mp->surface_tension;
      }
    }
    for (i = 0; i < dim; i++) {
      for (j = 0; j < ei[pg->imtrx]->dof[VAR2]; j++) {
        D_V_DK[i][j] -= pow(H, 2) / (k_turb * mu) * GRADH[i] * D_CURV_DK[j] * mp->surface_tension;
      }
    }

    /* Sensitivity w.r.t. mesh and/or real-solid */
    dbl D_Q_DX[DIM][DIM][MDE], D_V_DX[DIM][DIM][MDE];
    dbl D_Q_DRS[DIM][DIM][MDE], D_V_DRS[DIM][DIM][MDE];
    memset(D_Q_DX, 0.0, sizeof(double) * DIM * DIM * MDE);
    memset(D_V_DX, 0.0, sizeof(double) * DIM * DIM * MDE);
    memset(D_Q_DRS, 0.0, sizeof(double) * DIM * DIM * MDE);
    memset(D_V_DRS, 0.0, sizeof(double) * DIM * DIM * MDE);
    switch (mp->FSIModel) {
    case FSI_MESH_CONTINUUM:
    case FSI_MESH_UNDEF:
    case FSI_SHELL_ONLY_MESH:
    case FSI_SHELL_ONLY_UNDEF:
      for (i = 0; i < dim; i++) {
        for (j = 0; j < dim; j++) {
          for (k = 0; k < n_dof[MESH_DISPLACEMENT1]; k++) {
            D_Q_DX[i][j][k] += D_Q_DH[i] * D_H_DX[j][k];
            D_Q_DX[i][j][k] -= -pow(H, 3) / (k_turb * k_turb * mu) * d_k_turb_dmu * D_MU_DX[j][k] *
                               (GRADP[i] - GRAV[i]);
            D_Q_DX[i][j][k] -=
                -pow(H, 3) / (k_turb * mu * mu) * D_MU_DX[j][k] * (GRADP[i] - GRAV[i]);
            D_Q_DX[i][j][k] -=
                pow(H, 3) / (k_turb * mu) * (D_GRADP_DX[i][j][k] - D_GRAV_DX[i][j][k]);
            if (pd->v[pg->imtrx][VAR]) {
              D_Q_DX[i][j][k] -= -pow(H, 3) / (k_turb * k_turb * mu) * d_k_turb_dmu *
                                 D_MU_DX[j][k] * GRADH[i] * CURV * mp->surface_tension;
              D_Q_DX[i][j][k] -= -pow(H, 3) / (k_turb * mu * mu) * D_MU_DX[j][k] * GRADH[i] * CURV *
                                 mp->surface_tension;
              D_Q_DX[i][j][k] -=
                  pow(H, 3) / (k_turb * mu) * D_GRADH_DX[i][j][k] * CURV * mp->surface_tension;
              D_Q_DX[i][j][k] -=
                  pow(H, 3) / (k_turb * mu) * GRADH[i] * D_CURV_DX[j][k] * mp->surface_tension;
            }
          }
        }
      }
      for (i = 0; i < dim; i++) {
        for (j = 0; j < dim; j++) {
          for (k = 0; k < n_dof[MESH_DISPLACEMENT1]; k++) {
            D_V_DX[i][j][k] += D_V_DH[i] * D_H_DX[j][k];
            D_V_DX[i][j][k] -= -pow(H, 2) / (k_turb * k_turb * mu) * d_k_turb_dmu * D_MU_DX[j][k] *
                               (GRADP[i] - GRAV[i]);
            D_V_DX[i][j][k] -=
                -pow(H, 2) / (k_turb * mu * mu) * D_MU_DX[j][k] * (GRADP[i] - GRAV[i]);
            D_V_DX[i][j][k] -=
                pow(H, 2) / (k_turb * mu) * (D_GRADP_DX[i][j][k] - D_GRAV_DX[i][j][k]);
            if (pd->v[pg->imtrx][VAR]) {
              D_V_DX[i][j][k] -= -pow(H, 2) / (k_turb * k_turb * mu) * d_k_turb_dmu *
                                 D_MU_DX[j][k] * GRADH[i] * CURV * mp->surface_tension;
              D_V_DX[i][j][k] -= -pow(H, 2) / (k_turb * mu * mu) * D_MU_DX[j][k] * GRADH[i] * CURV *
                                 mp->surface_tension;
              D_V_DX[i][j][k] -=
                  pow(H, 2) / (k_turb * mu) * D_GRADH_DX[i][j][k] * CURV * mp->surface_tension;
              D_V_DX[i][j][k] -=
                  pow(H, 2) / (k_turb * mu) * GRADH[i] * D_CURV_DX[j][k] * mp->surface_tension;
            }
          }
        }
      }
      break;

    case FSI_REALSOLID_CONTINUUM:
      for (i = 0; i < dim; i++) {
        for (j = 0; j < dim; j++) {
          for (k = 0; k < n_dof[MESH_DISPLACEMENT1]; k++) {
            D_Q_DX[i][j][k] += D_Q_DH[i] * D_H_DX[j][k];
            D_Q_DX[i][j][k] -= -pow(H, 3) / (k_turb * k_turb * mu) * d_k_turb_dmu * D_MU_DX[j][k] *
                               (GRADP[i] - GRAV[i]);
            D_Q_DX[i][j][k] -=
                -pow(H, 3) / (k_turb * mu * mu) * D_MU_DX[j][k] * (GRADP[i] - GRAV[i]);
            D_Q_DX[i][j][k] -=
                pow(H, 3) / (k_turb * mu) * (D_GRADP_DX[i][j][k] - D_GRAV_DX[i][j][k]);
            if (pd->v[pg->imtrx][VAR]) {
              D_Q_DX[i][j][k] -= -pow(H, 3) / (k_turb * k_turb * mu) * d_k_turb_dmu *
                                 D_MU_DX[j][k] * GRADH[i] * CURV * mp->surface_tension;
              D_Q_DX[i][j][k] -= -pow(H, 3) / (k_turb * mu * mu) * D_MU_DX[j][k] * GRADH[i] * CURV *
                                 mp->surface_tension;
              D_Q_DX[i][j][k] -=
                  pow(H, 3) / (k_turb * mu) * D_GRADH_DX[i][j][k] * CURV * mp->surface_tension;
              D_Q_DX[i][j][k] -=
                  pow(H, 3) / (k_turb * mu) * GRADH[i] * D_CURV_DX[j][k] * mp->surface_tension;
            }
          }
          for (k = 0; k < n_dof[SOLID_DISPLACEMENT1]; k++) {
            D_Q_DRS[i][j][k] += D_Q_DH[i] * D_H_DRS[j][k];
          }
        }
      }
      for (i = 0; i < dim; i++) {
        for (j = 0; j < dim; j++) {
          for (k = 0; k < n_dof[MESH_DISPLACEMENT1]; k++) {
            D_V_DX[i][j][k] += D_V_DH[i] * D_H_DX[j][k];
            D_V_DX[i][j][k] -= -pow(H, 2) / (k_turb * k_turb * mu) * d_k_turb_dmu * D_MU_DX[j][k] *
                               (GRADP[i] - GRAV[i]);
            D_V_DX[i][j][k] -=
                -pow(H, 2) / (k_turb * mu * mu) * D_MU_DX[j][k] * (GRADP[i] - GRAV[i]);
            D_V_DX[i][j][k] -=
                pow(H, 2) / (k_turb * mu) * (D_GRADP_DX[i][j][k] - D_GRAV_DX[i][j][k]);
            if (pd->v[pg->imtrx][VAR]) {
              D_V_DX[i][j][k] -= -pow(H, 2) / (k_turb * k_turb * mu) * d_k_turb_dmu *
                                 D_MU_DX[j][k] * GRADH[i] * CURV * mp->surface_tension;
              D_V_DX[i][j][k] -= -pow(H, 2) / (k_turb * mu * mu) * D_MU_DX[j][k] * GRADH[i] * CURV *
                                 mp->surface_tension;
              D_V_DX[i][j][k] -=
                  pow(H, 2) / (k_turb * mu) * D_GRADH_DX[i][j][k] * CURV * mp->surface_tension;
              D_V_DX[i][j][k] -=
                  pow(H, 2) / (k_turb * mu) * GRADH[i] * D_CURV_DX[j][k] * mp->surface_tension;
            }
          }
          for (k = 0; k < n_dof[MESH_DISPLACEMENT1]; k++) {
            D_V_DRS[i][j][k] += D_V_DH[i] * D_H_DRS[j][k];
          }
        }
      }
      break;
    }

    /* Sensitivity w.r.t. shell normal */
    dbl D_Q_DNORMAL[DIM][DIM][MDE], D_V_DNORMAL[DIM][DIM][MDE];
    memset(D_Q_DNORMAL, 0.0, sizeof(double) * DIM * DIM * MDE);
    memset(D_V_DNORMAL, 0.0, sizeof(double) * DIM * DIM * MDE);
    if ((pd->v[pg->imtrx][SHELL_NORMAL1]) && (pd->v[pg->imtrx][SHELL_NORMAL2]) &&
        (pd->v[pg->imtrx][SHELL_NORMAL3])) {
      for (i = 0; i < dim; i++) {
        for (j = 0; j < dim; j++) {
          for (k = 0; k < ei[pg->imtrx]->dof[SHELL_NORMAL1]; k++) {
            D_Q_DNORMAL[i][j][k] += D_Q_DH[i] * D_H_DNORMAL[j][k];
            if (pd->v[pg->imtrx][VAR]) {
              D_Q_DNORMAL[i][j][k] -=
                  pow(H, 3) / (k_turb * mu) * GRADH[i] * D_CURV_DNORMAL[j][k] * mp->surface_tension;
            }
          }
        }
      }
      for (i = 0; i < dim; i++) {
        for (j = 0; j < dim; j++) {
          for (k = 0; k < ei[pg->imtrx]->dof[SHELL_NORMAL1]; k++) {
            D_V_DNORMAL[i][j][k] += D_V_DH[i] * D_H_DNORMAL[j][k];
            if (pd->v[pg->imtrx][VAR]) {
              D_V_DNORMAL[i][j][k] -=
                  pow(H, 2) / (k_turb * mu) * GRADH[i] * D_CURV_DNORMAL[j][k] * mp->surface_tension;
            }
          }
        }
      }
    }

    /* Sensitivity w.r.t. dH */
    dbl D_Q_DdH[DIM][MDE], D_V_DdH[DIM][MDE];
    memset(D_Q_DdH, 0.0, sizeof(double) * DIM * MDE);
    memset(D_V_DdH, 0.0, sizeof(double) * DIM * MDE);
    if (pd->v[pg->imtrx][SHELL_DELTAH] && (mp->HeightUFunctionModel == CONSTANT_SPEED_DEFORM ||
                                           mp->HeightUFunctionModel == CONSTANT_SPEED_MELT ||
                                           mp->HeightUFunctionModel == ROLL_ON_MELT ||
                                           mp->HeightUFunctionModel == FLAT_GRAD_FLAT_MELT ||
                                           mp->HeightUFunctionModel == CIRCLE_MELT)) {
      for (i = 0; i < dim; i++) {
        for (j = 0; j < ei[pg->imtrx]->dof[SHELL_DELTAH]; j++) {
          D_Q_DdH[i][j] += D_Q_DH[i] * D_H_DdH[j];
        }
      }
      for (i = 0; i < dim; i++) {
        for (j = 0; j < ei[pg->imtrx]->dof[SHELL_DELTAH]; j++) {
          D_V_DdH[i][j] += D_V_DH[i] * D_H_DdH[j];
        }
      }
    }

    /* Sensitivity w.r.t. sh_pc */
    dbl D_Q_DC[DIM][MDE], D_V_DC[DIM][MDE];
    memset(D_Q_DC, 0.0, sizeof(double) * DIM * MDE);
    memset(D_V_DC, 0.0, sizeof(double) * DIM * MDE);
    if (pd->v[pg->imtrx][SHELL_PARTC]) {
      for (i = 0; i < dim; i++) {
        for (j = 0; j < ei[pg->imtrx]->dof[SHELL_PARTC]; j++) {
          D_Q_DC[i][j] += pow(H, 3) / (k_turb * mu * mu) * dmu_dc * (GRADP[i] - GRAV[i]);
        }
      }
      for (i = 0; i < DIM; i++) {
        for (j = 0; j < ei[pg->imtrx]->dof[SHELL_PARTC]; j++) {
          D_V_DC[i][j] += pow(H, 2) / (k_turb * mu * mu) * dmu_dc * (GRADP[i] - GRAV[i]);
        }
      }
    }

    /******* STORE THE INFORMATION TO LUBRICATION AUXILIARIES STRUCTURE ***********/

    memset(LubAux->dq_dx, 0.0, sizeof(double) * DIM * DIM * MDE);
    memset(LubAux->dq_dnormal, 0.0, sizeof(double) * DIM * DIM * MDE);
    VAR2 = SHELL_LUB_CURV;
    if (EQN == R_LUBP_2)
      VAR2 = SHELL_LUB_CURV_2;

    LubAux->H = H;
    LubAux->gradP_mag = 0;
    for (i = 0; i < dim; i++) {
      LubAux->q[i] = q[i];
      LubAux->v_avg[i] = v_avg[i];
      LubAux->gradP_mag += SQUARE(GRADP[i] - GRAV[i]);

      for (j = 0; j < ei[pg->imtrx]->dof[EQN]; j++) {
        LubAux->dq_dp1[i][j] = D_Q_DP1[i][j];
        LubAux->dq_dp2[i][j] = D_Q_DP2[i][j];
        LubAux->dv_avg_dp1[i][j] = D_V_DP1[i][j];
        LubAux->dv_avg_dp2[i][j] = D_V_DP2[i][j];
      }
      for (j = 0; j < ei[pg->imtrx]->dof[VAR]; j++) {
        LubAux->dq_df[i][j] = D_Q_DF[i][j];
        LubAux->dv_avg_df[i][j] = D_V_DF[i][j];
      }
      for (j = 0; j < ei[pg->imtrx]->dof[VAR2]; j++) {
        LubAux->dq_dk[i][j] = D_Q_DK[i][j];
        LubAux->dv_avg_dk[i][j] = D_V_DK[i][j];
      }
      for (j = 0; j < ei[pg->imtrx]->dof[SHELL_DELTAH]; j++) {
        LubAux->dq_ddh[i][j] = D_Q_DdH[i][j];
        LubAux->dv_avg_ddh[i][j] = D_V_DdH[i][j];
      }
      for (j = 0; j < ei[pg->imtrx]->dof[MESH_DISPLACEMENT1]; j++) {
        jk = dof_map[j];
        for (k = 0; k < dim; k++) {
          LubAux->dq_dx[i][k][j] = D_Q_DX[i][k][jk];
          LubAux->dv_avg_dx[i][k][j] = D_V_DX[i][k][jk];
        }
      }
      if ((pd->v[pg->imtrx][SHELL_NORMAL1]) && (pd->v[pg->imtrx][SHELL_NORMAL2]) &&
          (pd->v[pg->imtrx][SHELL_NORMAL3])) {
        for (j = 0; j < ei[pg->imtrx]->dof[SHELL_NORMAL1]; j++) {
          for (k = 0; k < dim; k++) {
            LubAux->dq_dnormal[i][k][j] = D_Q_DNORMAL[i][k][j];
            LubAux->dv_avg_dnormal[i][k][j] = D_V_DNORMAL[i][k][j];
          }
        }
=======

      /* Sensitivity to level set F */
      if ( pd->e[VAR] ) {
	for ( i = 0; i < ei->dof[VAR]; i++) {
	  for ( j = 0; j < DIM; j++) {
	    D_CURV_DF[i] += sin(dcaU+atan(slopeU))/(H*(1+slopeU*slopeU))*dH_U_dX[j]**lsi->d_normal_dF[j];
	    D_CURV_DF[i] += sin(dcaL+atan(slopeL))/(H*(1+slopeL*slopeL))*dH_L_dX[j]**lsi->d_normal_dF[j];
	  }
	}
      }

      /* Sensitivity to mesh */
      for ( i = 0; i < dim; i++) {
	for ( j = 0; j < n_dof[MESH_DISPLACEMENT1]; j++) {
	  D_CURV_DX[i][j] += D_CURV_DH * D_H_DX[i][j];
	}
>>>>>>> 9c26b529
      }
      for (j = 0; j < ei[pg->imtrx]->dof[SOLID_DISPLACEMENT1]; j++) {
        jk = dof_map[j];
        for (k = 0; k < dim; k++) {
          LubAux->dq_drs[i][k][j] = D_Q_DRS[i][k][jk];
          LubAux->dv_avg_drs[i][k][j] = D_V_DRS[i][k][jk];
        }
      }
      for (j = 0; j < ei[pg->imtrx]->dof[SHELL_PARTC]; j++) {
        LubAux->dq_dc[i][j] = D_Q_DC[i][j];
        LubAux->dv_avg_dc[i][j] = D_V_DC[i][j];
      }
    }
    LubAux->gradP_mag = sqrt(LubAux->gradP_mag);

    for (j = 0; j < ei[pg->imtrx]->dof[MESH_DISPLACEMENT1]; j++) {
      jk = dof_map[j];
      for (k = 0; k < dim; k++) {
        LubAux->dH_dmesh[k][j] = D_H_DX[k][jk];
        LubAux->dH_drealsolid[k][j] = D_H_DRS[k][jk];
      }
<<<<<<< HEAD
    }

    // Cleanup
    fv->wt = wt_old;
    safe_free((void *)n_dof);

  } /* End of Film flow - Newtonian   */

  /* Film flow - Newtonian */
  else if (EQN == R_SHELL_FILMP) {

    /******* PRECALCULATE ALL NECESSARY COMPONENTS ***********/

    /* Load viscosity */
    mu = viscosity(gn, NULL, d_mu);
    dmu_dc = mp->d_viscosity[SHELL_PARTC];

    /* Extract bottom wall velocity */
    velocity_function_model(veloU, veloL, time, dt);

    /* Get slip coefficient */
    double beta_slip;
    beta_slip = mp->SlipCoeff;

    /***** CALCULATE HEIGHT, SLOPES, AND SENSITIVITIES *****/

    dbl GRADH[DIM];
    dbl D_GRADH_DH[DIM][MDE];
    memset(GRADH, 0.0, sizeof(double) * DIM);
    memset(D_GRADH_DH, 0.0, sizeof(double) * DIM);

    /* Extract film thickness */
    H = fv->sh_fh;

    /* Perfrom I - nn gradient */
    Inn(fv->grad_sh_fh, GRADH);

    /* Calculate height sensitivity */
    for (i = 0; i < DIM; i++) {
      for (j = 0; j < ei[pg->imtrx]->dof[SHELL_FILMH]; j++) {
        D_GRADH_DH[i][j] = 1.0;
      }
    }

    /***** CALCULATE GRAVITY AND LORENTZ (OTHER lubmomsource) / BODY FORCE AND SENSITIVITIES *****/

    dbl GRAV[DIM];
    memset(GRAV, 0.0, sizeof(double) * DIM);

    /* Calculate and rotate body force, calculate mesh derivatives */
    for (i = 0; i < DIM; i++) {
      GRAV[i] = mp->momentum_source[i];
    }

    /***** CALCULATE PRESSURE GRADIENT AND SENSITIVITIES *****/

    /* Define variables */
    dbl GRADP[DIM];
    dbl D_GRADP_DP[DIM][MDE];
    memset(GRADP, 0.0, sizeof(double) * DIM);
    memset(D_GRADP_DP, 0.0, sizeof(double) * DIM * MDE);

    /* Perfrom I - nn gradient */
    Inn(fv->grad_sh_fp, GRADP);

    /* Calculate pressure sensitivity */
    for (i = 0; i < dim; i++) {
      for (j = 0; j < ei[pg->imtrx]->dof[SHELL_FILMP]; j++) {
        D_GRADP_DP[i][j] = 1.0;
      }
    }

    /***** CALCULATE DISJOINING PRESSURE GRADIENT AND SENSITIVITIES *****/

    /* Define variables */

    dbl GRAD_DISJ_PRESS[DIM];
    dbl D_GRAD_DISJ_PRESS_DH1[DIM][MDE], D_GRAD_DISJ_PRESS_DH2[DIM][MDE];
    memset(GRAD_DISJ_PRESS, 0.0, sizeof(double) * DIM);
    memset(D_GRAD_DISJ_PRESS_DH1, 0.0, sizeof(double) * DIM * MDE);
    memset(D_GRAD_DISJ_PRESS_DH2, 0.0, sizeof(double) * DIM * MDE);

    /* Evaluate disjoining pressure and its sensitivities */
    disjoining_pressure_model(fv->sh_fh, fv->grad_sh_fh, GRAD_DISJ_PRESS, D_GRAD_DISJ_PRESS_DH1,
                              D_GRAD_DISJ_PRESS_DH2);

    /******* CALCULATE FLOW RATE AND AVERAGE VELOCITY ***********/

    memset(q, 0.0, sizeof(double) * DIM);
    memset(v_avg, 0.0, sizeof(double) * DIM);

    /* Evaluate flow rate and average velocity */
    for (i = 0; i < dim; i++) {
      q[i] += -pow(H, 3) / (3. * mu) * GRADP[i];
      q[i] += -beta_slip * H * H * GRADP[i];
      q[i] += pow(H, 3) / (3. * mu) * GRAD_DISJ_PRESS[i];
      q[i] += beta_slip * H * H * GRAD_DISJ_PRESS[i];
      q[i] += pow(H, 3) / (3. * mu) * GRAV[i];
      q[i] += beta_slip * H * H * GRAV[i];
      q[i] += H * veloL[i];
    }

    for (i = 0; i < dim; i++) {
      v_avg[i] += -pow(H, 2) / (3. * mu) * GRADP[i];
      v_avg[i] += -beta_slip * H * GRADP[i];
      v_avg[i] += pow(H, 2) / (3. * mu) * GRAD_DISJ_PRESS[i];
      v_avg[i] += beta_slip * H * GRAD_DISJ_PRESS[i];
      v_avg[i] += pow(H, 2) / (3. * mu) * GRAV[i];
      v_avg[i] += beta_slip * H * GRAV[i];
      v_avg[i] += veloL[i];
    }

    /******* CALCULATE FLOW RATE SENSITIVITIES ***********/

    /*Evaluate flowrate sensitivity w.r.t. height */
    dbl D_Q_DH1[DIM][MDE];
    dbl D_Q_DH2[DIM][MDE];
    memset(D_Q_DH1, 0.0, sizeof(double) * DIM * MDE);
    memset(D_Q_DH2, 0.0, sizeof(double) * DIM * MDE);
    for (i = 0; i < dim; i++) {
      for (j = 0; j < ei[pg->imtrx]->dof[SHELL_FILMH]; j++) {
        D_Q_DH1[i][j] += pow(H, 3) / (3. * mu) * D_GRAD_DISJ_PRESS_DH1[i][j] +
                         beta_slip * H * H * D_GRAD_DISJ_PRESS_DH1[i][j];

        D_Q_DH2[i][j] += -pow(H, 2) / mu * GRADP[i] - 0.5 * beta_slip * H * GRADP[i];
        D_Q_DH2[i][j] += pow(H, 3) / (3. * mu) * D_GRAD_DISJ_PRESS_DH2[i][j] +
                         beta_slip * H * H * D_GRAD_DISJ_PRESS_DH2[i][j] +
                         pow(H, 2) / mu * GRAD_DISJ_PRESS[i] +
                         0.5 * beta_slip * H * GRAD_DISJ_PRESS[i];
        D_Q_DH2[i][j] += pow(H, 2) / mu * GRAV[i] + 0.5 * beta_slip * H * GRAV[i];
        D_Q_DH2[i][j] += veloL[i];
      }
    }

    /*Evaluate flowrate sensitivity w.r.t. pressure */
    dbl D_Q_DP1[DIM][MDE];
    memset(D_Q_DP1, 0.0, sizeof(double) * DIM * MDE);
    for (i = 0; i < dim; i++) {
      for (j = 0; j < ei[pg->imtrx]->dof[SHELL_FILMP]; j++) {
        D_Q_DP1[i][j] +=
            -pow(H, 3) / (3. * mu) * D_GRADP_DP[i][j] - beta_slip * H * H * D_GRADP_DP[i][j];
      }
    }

    /*Evaluate flowrate sensitivity w.r.t. particles volume fraction, if applicable */
    dbl D_Q_DC[DIM][MDE];
    memset(D_Q_DC, 0.0, sizeof(double) * DIM * MDE);
    if (pd->v[pg->imtrx][SHELL_PARTC]) {
      for (i = 0; i < dim; i++) {
        for (j = 0; j < ei[pg->imtrx]->dof[SHELL_PARTC]; j++) {
          D_Q_DC[i][j] += pow(H, 3) / (3. * mu * mu) * dmu_dc * GRADP[i];
          D_Q_DC[i][j] += -pow(H, 3) / (3. * mu * mu) * dmu_dc * GRAD_DISJ_PRESS[i];
          D_Q_DC[i][j] += -pow(H, 3) / (3. * mu * mu) * dmu_dc * GRAV[i];
        }
=======


      /***** CALCULATE GRAVITY AND LORENTZ (OTHER lubmomsource) / BODY FORCE AND SENSITIVITIES *****/

      /* Define variables */
      dbl bodf[DIM], GRAV[DIM];
      dbl D_GRAV_DF[DIM][MDE], D_GRAV_DX[DIM][DIM][MDE];
      memset(bodf,      0.0, sizeof(double)*DIM);
      memset(GRAV,      0.0, sizeof(double)*DIM);
      memset(D_GRAV_DF, 0.0, sizeof(double)*DIM*MDE);
      memset(D_GRAV_DX, 0.0, sizeof(double)*DIM*DIM*MDE);

      /* Calculate and rotate body force, calculate mesh derivatives */
      dbl d_bodf_dmx[DIM][DIM][MDE];
      memset(d_bodf_dmx, 0.0, sizeof(double)*DIM*DIM*MDE);
      for ( i = 0; i < dim; i++) {
	bodf[i] = mp->momentum_source[i] * rho;
      }

      ShellRotate( bodf, d_bodf_dmx, GRAV, D_GRAV_DX, n_dof[MESH_DISPLACEMENT1]);

      /* Sensitivity to level set F, then rotate */
      dbl d_bodf_df[DIM][MDE];
      for ( i = 0; i < dim; i++) {
	for ( j = 0; j < ei->dof[VAR]; j++) {
	  d_bodf_df[i][j] = mp->momentum_source[i] * d_rho->F[j];
	}
      }
      for ( k = 0; k < ei->dof[VAR]; k++) {
	for ( i = 0; i < dim; i++) {
	  for ( j = 0; j < dim; j++) {
	    D_GRAV_DF[i][k] += d_bodf_df[j][k] * delta(i,j);
	    D_GRAV_DF[i][k] -= d_bodf_df[j][k] * fv->snormal[i] * fv->snormal[j];
	  }
	}
      }


      /********** PREPARE VISCOSITY DERIVATIVES **********/
      dbl D_MU_DX[DIM][MDE];
      memset(D_MU_DX, 0.0, sizeof(double)*DIM*MDE);
      for ( i = 0; i < dim; i++) {
	for ( k = 0; k < ei->dof[MESH_DISPLACEMENT1]; k++) {
	  jk = dof_map[k];
	  D_MU_DX[i][jk] = d_mu->X[i][k];
	}
      }
      dbl dmu_dc = 0.0;
      if (pd->v[SHELL_PARTC])
	{
	  dmu_dc = mp->d_viscosity[SHELL_PARTC];
	}

      /********** CALCULATE FLOW RATE AND AVERAGE VELOCITY **********/


      /* Calculate flow rate and velocity */
      memset(q, 0.0, sizeof(double)*DIM);
      for (i = 0; i < dim; i++) {
	q[i] -= pow(H,3)/(k_turb * mu) * ( GRADP[i] - GRAV[i] );
	q[i] += 0.5 * H * (veloL[i] + veloU[i]);
	if (pd->v[VAR]) q[i] -= pow(H,3)/(k_turb * mu) * GRADH[i] * CURV * mp->surface_tension;
      }
      memset(v_avg, 0.0, sizeof(double)*DIM);
      for (i = 0; i< dim; i++) {
	v_avg[i] -= pow(H,2)/(k_turb * mu) * ( GRADP[i] - GRAV[i] );
	v_avg[i] += 0.5 * (veloL[i] + veloU[i]);
	if (pd->v[VAR]) v_avg[i] -= pow(H,2)/(k_turb * mu) * GRADH[i] * CURV * mp->surface_tension;
      }

      /* Sensitivity w.r.t. height */
      dbl D_Q_DH[DIM] = {0.0};
      dbl D_V_DH[DIM] = {0.0};
      for ( i = 0; i < dim; i++) {
	D_Q_DH[i] -= 3.0 * pow(H,2)/(k_turb * mu) * ( GRADP[i] - GRAV[i] );
	D_Q_DH[i] -= -pow(H,3)/(k_turb * k_turb * mu)*d_k_turb_dH * ( GRADP[i] - GRAV[i] );
	D_Q_DH[i] += 0.5 * (veloL[i] + veloU[i]);
	if ( pd->v[VAR] ) {
	  D_Q_DH[i] -= 3.0 * pow(H,2)/(k_turb * mu) * GRADH[i] * CURV * mp->surface_tension;
	  D_Q_DH[i] -= -pow(H,3)/(k_turb * k_turb * mu)*d_k_turb_dH * GRADH[i] * CURV * mp->surface_tension;
	}
      }
      for ( i = 0; i < dim; i++) {
	D_V_DH[i] -= 2.0 * H/(k_turb * mu) * ( GRADP[i] - GRAV[i] );
	D_V_DH[i] -= -pow(H,2)/(k_turb * k_turb * mu)*d_k_turb_dH * ( GRADP[i] - GRAV[i] );
	if ( pd->v[VAR] ) {
	  D_V_DH[i] -= 2.0 * H/(k_turb * mu) * GRADH[i] * CURV * mp->surface_tension;
	  D_V_DH[i] -= -pow(H,2)/(k_turb * k_turb * mu)*d_k_turb_dH * GRADH[i] * CURV * mp->surface_tension;
	}
      }

      /* Sensitivity w.r.t. pressure */
      dbl D_Q_DP1[DIM][MDE], D_Q_DP2[DIM][MDE];
      dbl D_V_DP1[DIM][MDE], D_V_DP2[DIM][MDE];
      memset(D_Q_DP1, 0.0, sizeof(double)*DIM*MDE);
      memset(D_Q_DP2, 0.0, sizeof(double)*DIM*MDE);
      memset(D_V_DP1, 0.0, sizeof(double)*DIM*MDE);
      memset(D_V_DP2, 0.0, sizeof(double)*DIM*MDE);

      for ( i = 0; i < dim; i++) {
	for ( j = 0; j < ei->dof[EQN]; j++) {
	  D_Q_DP1[i][j] -= pow(H,3)/(k_turb * mu) * D_GRADP_DP[i][j];
	  D_Q_DP2[i][j] += D_Q_DH[i] * D_H_DP[j];
	}
      }
      for ( i = 0; i < dim; i++) {
	for ( j = 0; j < ei->dof[EQN]; j++) {
	  D_V_DP1[i][j] -= pow(H,2)/(k_turb * mu) * D_GRADP_DP[i][j];
	  D_V_DP2[i][j] += D_V_DH[i] * D_H_DP[j];
	}
      }

      /* Sensitivity w.r.t. level set */
      dbl D_Q_DF[DIM][MDE], D_V_DF[DIM][MDE];
      memset(D_Q_DF, 0.0, sizeof(double)*DIM*MDE);
      memset(D_V_DF, 0.0, sizeof(double)*DIM*MDE);
      for ( i = 0; i < dim; i++) {
	for ( j = 0; j < ei->dof[VAR]; j++) {
	  D_Q_DF[i][j] -= -pow(H,3)/(k_turb * k_turb * mu) * d_k_turb_dmu * dmu_df[j] * ( GRADP[i] - GRAV[i] );
	  D_Q_DF[i][j] -= -pow(H,3)/(k_turb * mu * mu) * dmu_df[j] * ( GRADP[i] - GRAV[i] );
	  D_Q_DF[i][j] -=  pow(H,3)/(k_turb * mu) * D_GRAV_DF[i][j];
	  if ( pd->v[VAR] ) {
	    D_Q_DF[i][j] -= -pow(H,3)/(k_turb * k_turb * mu) * d_k_turb_dmu * dmu_df[j] * GRADH[i] * CURV * mp->surface_tension;
	    D_Q_DF[i][j] -= -pow(H,3)/(k_turb * mu * mu) * dmu_df[j] * GRADH[i] * CURV * mp->surface_tension;
	    D_Q_DF[i][j] -=  pow(H,3)/(k_turb * mu) * D_GRADH_DF[i][j] * CURV * mp->surface_tension;
	    D_Q_DF[i][j] -=  pow(H,3)/(k_turb * mu) * GRADH[i] * D_CURV_DF[j] * mp->surface_tension;
	  }
	}
      }
      for ( i = 0; i < dim; i++) {
	for ( j = 0; j < ei->dof[VAR]; j++) {
	  D_V_DF[i][j] -= -pow(H,2)/(k_turb * k_turb * mu) * d_k_turb_dmu * dmu_df[j] * ( GRADP[i] - GRAV[i] );
	  D_V_DF[i][j] -= -pow(H,2)/(k_turb * mu * mu) * dmu_df[j] * ( GRADP[i] - GRAV[i] );
	  D_V_DF[i][j] -=  pow(H,2)/(k_turb * mu) * D_GRAV_DF[i][j];
	  if ( pd->v[VAR] ) {
	    D_V_DF[i][j] -= -pow(H,2)/(k_turb * k_turb * mu) * d_k_turb_dmu * dmu_df[j] * GRADH[i] * CURV * mp->surface_tension;
	    D_V_DF[i][j] -= -pow(H,2)/(k_turb * mu * mu) * dmu_df[j] * GRADH[i] * CURV * mp->surface_tension;
	    D_V_DF[i][j] -=  pow(H,2)/(k_turb * mu) * D_GRADH_DF[i][j] * CURV * mp->surface_tension;
	    D_V_DF[i][j] -=  pow(H,2)/(k_turb * mu) * GRADH[i] * D_CURV_DF[j] * mp->surface_tension;
	  }
	}
      }

      /* Sensitivity w.r.t. curvature */
      dbl D_Q_DK[DIM][MDE], D_V_DK[DIM][MDE];
      memset(D_Q_DK, 0.0, sizeof(double)*DIM*MDE);
      memset(D_V_DK, 0.0, sizeof(double)*DIM*MDE);

      VAR2=SHELL_LUB_CURV;
      if (EQN == R_LUBP_2) VAR2=SHELL_LUB_CURV_2;
      for ( i = 0; i < dim; i++) {
	for ( j = 0; j < ei->dof[VAR2]; j++) {
	  D_Q_DK[i][j] -= pow(H,3)/(k_turb * mu) * GRADH[i] * D_CURV_DK[j] * mp->surface_tension;
	}
      }
      for ( i = 0; i < dim; i++) {
	for ( j = 0; j < ei->dof[VAR2]; j++) {
	  D_V_DK[i][j] -= pow(H,2)/(k_turb * mu) * GRADH[i] * D_CURV_DK[j] * mp->surface_tension;
	}
      }

      /* Sensitivity w.r.t. mesh and/or real-solid */
      dbl D_Q_DX[DIM][DIM][MDE], D_V_DX[DIM][DIM][MDE];
      dbl D_Q_DRS[DIM][DIM][MDE], D_V_DRS[DIM][DIM][MDE];
      memset(D_Q_DX, 0.0, sizeof(double)*DIM*DIM*MDE);
      memset(D_V_DX, 0.0, sizeof(double)*DIM*DIM*MDE);
      memset(D_Q_DRS, 0.0, sizeof(double)*DIM*DIM*MDE);
      memset(D_V_DRS, 0.0, sizeof(double)*DIM*DIM*MDE);
      switch ( mp->FSIModel ) {
      case FSI_MESH_CONTINUUM:
      case FSI_MESH_UNDEF:
      case FSI_SHELL_ONLY_MESH:
      case FSI_SHELL_ONLY_UNDEF:
	for ( i = 0; i < dim; i++) {
	  for ( j = 0; j < dim; j++) {
	    for ( k = 0; k < n_dof[MESH_DISPLACEMENT1]; k++) {
	      D_Q_DX[i][j][k] +=  D_Q_DH[i] * D_H_DX[j][k];
	      D_Q_DX[i][j][k] -= -pow(H,3)/(k_turb * k_turb * mu) * d_k_turb_dmu * D_MU_DX[j][k] * ( GRADP[i] - GRAV[i] );
	      D_Q_DX[i][j][k] -= -pow(H,3)/(k_turb * mu * mu) * D_MU_DX[j][k] * ( GRADP[i] - GRAV[i] );
	      D_Q_DX[i][j][k] -=  pow(H,3)/(k_turb * mu) * ( D_GRADP_DX[i][j][k] - D_GRAV_DX[i][j][k] );
	      if ( pd->v[VAR] ) {
		D_Q_DX[i][j][k] -= -pow(H,3)/(k_turb * k_turb * mu) * d_k_turb_dmu * D_MU_DX[j][k] * GRADH[i] * CURV * mp->surface_tension;
		D_Q_DX[i][j][k] -= -pow(H,3)/(k_turb * mu * mu) * D_MU_DX[j][k] * GRADH[i] * CURV * mp->surface_tension;
		D_Q_DX[i][j][k] -=  pow(H,3)/(k_turb * mu) * D_GRADH_DX[i][j][k] * CURV * mp->surface_tension;
		D_Q_DX[i][j][k] -=  pow(H,3)/(k_turb * mu) * GRADH[i] * D_CURV_DX[j][k] * mp->surface_tension;
	      }
	    }
	  }
	}
	for ( i = 0; i < dim; i++) {
	  for ( j = 0; j < dim; j++) {
	    for ( k = 0; k < n_dof[MESH_DISPLACEMENT1]; k++) {
	      D_V_DX[i][j][k] +=  D_V_DH[i] * D_H_DX[j][k];
	      D_V_DX[i][j][k] -= -pow(H,2)/(k_turb * k_turb * mu) * d_k_turb_dmu * D_MU_DX[j][k] * ( GRADP[i] - GRAV[i] );
	      D_V_DX[i][j][k] -= -pow(H,2)/(k_turb * mu * mu) * D_MU_DX[j][k] * ( GRADP[i] - GRAV[i] );
	      D_V_DX[i][j][k] -=  pow(H,2)/(k_turb * mu) * ( D_GRADP_DX[i][j][k] - D_GRAV_DX[i][j][k] );
	      if ( pd->v[VAR] ) {
		D_V_DX[i][j][k] -= -pow(H,2)/(k_turb * k_turb * mu) * d_k_turb_dmu * D_MU_DX[j][k] * GRADH[i] * CURV * mp->surface_tension;
		D_V_DX[i][j][k] -= -pow(H,2)/(k_turb * mu * mu) * D_MU_DX[j][k] * GRADH[i] * CURV * mp->surface_tension;
		D_V_DX[i][j][k] -=  pow(H,2)/(k_turb * mu) * D_GRADH_DX[i][j][k] * CURV * mp->surface_tension;
		D_V_DX[i][j][k] -=  pow(H,2)/(k_turb * mu) * GRADH[i] * D_CURV_DX[j][k] * mp->surface_tension;
	      }
	    }
	  }
	}
	break;

      case FSI_REALSOLID_CONTINUUM:
	for ( i = 0; i < dim; i++) {
	  for ( j = 0; j < dim; j++) {
	    for ( k = 0; k < n_dof[MESH_DISPLACEMENT1]; k++) {
	      D_Q_DX[i][j][k] +=  D_Q_DH[i] * D_H_DX[j][k];
	      D_Q_DX[i][j][k] -= -pow(H,3)/(k_turb * k_turb * mu) * d_k_turb_dmu * D_MU_DX[j][k] * ( GRADP[i] - GRAV[i] );
	      D_Q_DX[i][j][k] -= -pow(H,3)/(k_turb * mu * mu) * D_MU_DX[j][k] * ( GRADP[i] - GRAV[i] );
	      D_Q_DX[i][j][k] -=  pow(H,3)/(k_turb * mu) * ( D_GRADP_DX[i][j][k] - D_GRAV_DX[i][j][k] );
	      if ( pd->v[VAR] ) {
		D_Q_DX[i][j][k] -= -pow(H,3)/(k_turb * k_turb * mu) * d_k_turb_dmu * D_MU_DX[j][k] * GRADH[i] * CURV * mp->surface_tension;
		D_Q_DX[i][j][k] -= -pow(H,3)/(k_turb * mu * mu) * D_MU_DX[j][k] * GRADH[i] * CURV * mp->surface_tension;
		D_Q_DX[i][j][k] -=  pow(H,3)/(k_turb * mu) * D_GRADH_DX[i][j][k] * CURV * mp->surface_tension;
		D_Q_DX[i][j][k] -=  pow(H,3)/(k_turb * mu) * GRADH[i] * D_CURV_DX[j][k] * mp->surface_tension;
	      }
	    }
	    for (k = 0; k < n_dof[SOLID_DISPLACEMENT1]; k++) {
	      D_Q_DRS[i][j][k] +=  D_Q_DH[i] * D_H_DRS[j][k];
	    }
	  }
	}
	for ( i = 0; i < dim; i++) {
	  for ( j = 0; j < dim; j++) {
	    for ( k = 0; k < n_dof[MESH_DISPLACEMENT1]; k++) {
	      D_V_DX[i][j][k] +=  D_V_DH[i] * D_H_DX[j][k];
	      D_V_DX[i][j][k] -= -pow(H,2)/(k_turb * k_turb * mu) * d_k_turb_dmu * D_MU_DX[j][k] * ( GRADP[i] - GRAV[i] );
	      D_V_DX[i][j][k] -= -pow(H,2)/(k_turb * mu * mu) * D_MU_DX[j][k] * ( GRADP[i] - GRAV[i] );
	      D_V_DX[i][j][k] -=  pow(H,2)/(k_turb * mu) * ( D_GRADP_DX[i][j][k] - D_GRAV_DX[i][j][k] );
	      if ( pd->v[VAR] ) {
		D_V_DX[i][j][k] -= -pow(H,2)/(k_turb * k_turb * mu) * d_k_turb_dmu * D_MU_DX[j][k] * GRADH[i] * CURV * mp->surface_tension;
		D_V_DX[i][j][k] -= -pow(H,2)/(k_turb * mu * mu) * D_MU_DX[j][k] * GRADH[i] * CURV * mp->surface_tension;
		D_V_DX[i][j][k] -=  pow(H,2)/(k_turb * mu) * D_GRADH_DX[i][j][k] * CURV * mp->surface_tension;
		D_V_DX[i][j][k] -=  pow(H,2)/(k_turb * mu) * GRADH[i] * D_CURV_DX[j][k] * mp->surface_tension;
	      }
	    }
	    for (k = 0; k < n_dof[MESH_DISPLACEMENT1]; k++) {
	      D_V_DRS[i][j][k] +=  D_V_DH[i] * D_H_DRS[j][k];
	    }
	  }
	}
	break;
>>>>>>> 9c26b529
      }
    }

<<<<<<< HEAD
    /******* CALCULATE AVERAGE VELOCITY SENSITIVITIES ***********/

    /*Evaluate average velocity sensitivity w.r.t. height */
    dbl D_V_DH1[DIM][MDE];
    dbl D_V_DH2[DIM][MDE];
    memset(D_V_DH1, 0.0, sizeof(double) * DIM * MDE);
    memset(D_V_DH2, 0.0, sizeof(double) * DIM * MDE);
    for (i = 0; i < dim; i++) {
      for (j = 0; j < ei[pg->imtrx]->dof[SHELL_FILMH]; j++) {
        D_V_DH1[i][j] += pow(H, 2) / (3. * mu) * D_GRAD_DISJ_PRESS_DH1[i][j] +
                         beta_slip * H * D_GRAD_DISJ_PRESS_DH1[i][j];

        D_V_DH2[i][j] += -2. * H / (3. * mu) * GRADP[i] - beta_slip * GRADP[i];
        D_V_DH2[i][j] += pow(H, 2) / (3. * mu) * D_GRAD_DISJ_PRESS_DH2[i][j] +
                         beta_slip * H * D_GRAD_DISJ_PRESS_DH2[i][j] +
                         2. * H / (3. * mu) * GRAD_DISJ_PRESS[i] + beta_slip * GRAD_DISJ_PRESS[i];
        D_V_DH2[i][j] += 2. * H / (3. * mu) * GRAV[i] + beta_slip * GRAV[i];
      }
    }

    /*Evaluate average velocity sensitivity w.r.t. pressure */
    dbl D_V_DP1[DIM][MDE];
    memset(D_V_DP1, 0.0, sizeof(double) * DIM * MDE);
    for (i = 0; i < dim; i++) {
      for (j = 0; j < ei[pg->imtrx]->dof[SHELL_FILMP]; j++) {
        D_V_DP1[i][j] +=
            -pow(H, 2) / (3. * mu) * D_GRADP_DP[i][j] - beta_slip * H * D_GRADP_DP[i][j];
      }
    }

    /*Evaluate average velocity sensitivity w.r.t. particles volume fraction, if applicable */
    dbl D_V_DC[DIM][MDE];
    memset(D_V_DC, 0.0, sizeof(double) * DIM * MDE);
    if (pd->v[pg->imtrx][SHELL_PARTC]) {
      for (i = 0; i < dim; i++) {
        for (j = 0; j < ei[pg->imtrx]->dof[SHELL_PARTC]; j++) {
          D_V_DC[i][j] += pow(H, 2) / (3. * mu * mu) * dmu_dc * GRADP[i];
          D_V_DC[i][j] += -pow(H, 2) / (3. * mu * mu) * dmu_dc * GRAV[i];
        }
=======
      /* Sensitivity w.r.t. shell normal */
      dbl D_Q_DNORMAL[DIM][DIM][MDE], D_V_DNORMAL[DIM][DIM][MDE];
      memset(D_Q_DNORMAL, 0.0, sizeof(double)*DIM*DIM*MDE);
      memset(D_V_DNORMAL, 0.0, sizeof(double)*DIM*DIM*MDE);
        if ( (pd->v[SHELL_NORMAL1]) && (pd->v[SHELL_NORMAL1]) && (pd->v[SHELL_NORMAL1]) ) {
          for ( i = 0; i < dim; i++) {
            for ( j = 0; j < dim; j++) {
              for ( k = 0; k < ei->dof[SHELL_NORMAL1]; k++) {
                D_Q_DNORMAL[i][j][k] +=  D_Q_DH[i] * D_H_DNORMAL[j][k];
	        if ( pd->v[VAR] )
                  {
		   D_Q_DNORMAL[i][j][k] -=  pow(H,3)/(k_turb * mu) * GRADH[i] * D_CURV_DNORMAL[j][k] * mp->surface_tension;
	          }
              }
            }
          }
          for ( i = 0; i < dim; i++) {
            for ( j = 0; j < dim; j++) {
              for ( k = 0; k < ei->dof[SHELL_NORMAL1]; k++) {
                D_V_DNORMAL[i][j][k] +=  D_V_DH[i] * D_H_DNORMAL[j][k];
	        if ( pd->v[VAR] )
                  {
		   D_V_DNORMAL[i][j][k] -=  pow(H,2)/(k_turb * mu) * GRADH[i] * D_CURV_DNORMAL[j][k] * mp->surface_tension;
	          }
              }
            }
          }
	}

      /* Sensitivity w.r.t. dH */
      dbl D_Q_DdH[DIM][MDE], D_V_DdH[DIM][MDE];
      memset(D_Q_DdH, 0.0, sizeof(double)*DIM*MDE);
      memset(D_V_DdH, 0.0, sizeof(double)*DIM*MDE);
      if (pd->v[SHELL_DELTAH] && (mp->HeightUFunctionModel == CONSTANT_SPEED_DEFORM || mp->HeightUFunctionModel == CONSTANT_SPEED_MELT || mp->HeightUFunctionModel == ROLL_ON_MELT || mp->HeightUFunctionModel == FLAT_GRAD_FLAT_MELT || mp->HeightUFunctionModel == CIRCLE_MELT )) {
	for ( i = 0; i < dim; i++) {
	  for ( j = 0; j < ei->dof[SHELL_DELTAH]; j++) {
	    D_Q_DdH[i][j] += D_Q_DH[i] * D_H_DdH[j];
	  }
	}
	for ( i = 0; i < dim; i++) {
	  for ( j = 0; j < ei->dof[SHELL_DELTAH]; j++) {
	    D_V_DdH[i][j] += D_V_DH[i] * D_H_DdH[j];
	  }
        }
      }


      /* Sensitivity w.r.t. sh_pc */
      dbl D_Q_DC[DIM][MDE], D_V_DC[DIM][MDE];
      memset(D_Q_DC, 0.0, sizeof(double)*DIM*MDE);
      memset(D_V_DC, 0.0, sizeof(double)*DIM*MDE);
      if (pd->v[SHELL_PARTC]) {
	for ( i = 0; i < dim; i++) {
	  for ( j = 0; j < ei->dof[SHELL_PARTC]; j++) {
	    D_Q_DC[i][j] += pow(H,3)/(k_turb * mu * mu) * dmu_dc * ( GRADP[i] - GRAV[i] );
	  }
	}
	for ( i = 0; i < DIM; i++) {
	  for ( j = 0; j < ei->dof[SHELL_PARTC]; j++) {
	    D_V_DC[i][j] += pow(H,2)/(k_turb * mu * mu) * dmu_dc * ( GRADP[i] - GRAV[i] );
	  }
        }
      }



      /******* STORE THE INFORMATION TO LUBRICATION AUXILIARIES STRUCTURE ***********/

      memset(LubAux->dq_dx, 0.0, sizeof(double)*DIM*DIM*MDE);
      memset(LubAux->dq_dnormal, 0.0, sizeof(double)*DIM*DIM*MDE);
      VAR2=SHELL_LUB_CURV;
      if (EQN == R_LUBP_2) VAR2=SHELL_LUB_CURV_2;

      LubAux->H = H;
      LubAux->gradP_mag = 0;
      for (i = 0; i < dim; i++)
        {
	  LubAux->q[i] = q[i];
	  LubAux->v_avg[i] = v_avg[i];
	  LubAux->gradP_mag += SQUARE(GRADP[i] - GRAV[i]);

	  for ( j = 0; j < ei->dof[EQN]; j++) {
	    LubAux->dq_dp1[i][j] = D_Q_DP1[i][j];
	    LubAux->dq_dp2[i][j] = D_Q_DP2[i][j];
	    LubAux->dv_avg_dp1[i][j] = D_V_DP1[i][j];
	    LubAux->dv_avg_dp2[i][j] = D_V_DP2[i][j];
	  }
	  for ( j = 0; j < ei->dof[VAR]; j++) {
	    LubAux->dq_df[i][j] = D_Q_DF[i][j];
	    LubAux->dv_avg_df[i][j] = D_V_DF[i][j];
	  }
	  for ( j = 0; j < ei->dof[VAR2]; j++) {
	    LubAux->dq_dk[i][j] = D_Q_DK[i][j];
	    LubAux->dv_avg_dk[i][j] = D_V_DK[i][j];
	  }
	  for ( j = 0; j < ei->dof[SHELL_DELTAH]; j++) {
	    LubAux->dq_ddh[i][j] = D_Q_DdH[i][j];
	    LubAux->dv_avg_ddh[i][j] = D_V_DdH[i][j];
	  }
	  for ( j = 0; j < ei->dof[MESH_DISPLACEMENT1]; j++) {
	    jk = dof_map[j];
	    for ( k = 0; k < dim; k++) {
	      LubAux->dq_dx[i][k][j] = D_Q_DX[i][k][jk];
	      LubAux->dv_avg_dx[i][k][j] = D_V_DX[i][k][jk];
	    }
	  }
          if ( (pd->v[SHELL_NORMAL1]) && (pd->v[SHELL_NORMAL2]) && (pd->v[SHELL_NORMAL3]) ) {
            for ( j = 0; j < ei->dof[SHELL_NORMAL1]; j++) {
              for ( k = 0; k < dim; k++) {
                LubAux->dq_dnormal[i][k][j] = D_Q_DNORMAL[i][k][j];
                LubAux->dv_avg_dnormal[i][k][j] = D_V_DNORMAL[i][k][j];
              }
            }
          }
	  for ( j = 0; j < ei->dof[SOLID_DISPLACEMENT1]; j++) {
	    jk = dof_map[j];
	    for ( k = 0; k < dim; k++) {
	      LubAux->dq_drs[i][k][j] = D_Q_DRS[i][k][jk];
	      LubAux->dv_avg_drs[i][k][j] = D_V_DRS[i][k][jk];
	    }
	  }
	  for ( j = 0; j < ei->dof[SHELL_PARTC]; j++) {
	    LubAux->dq_dc[i][j] = D_Q_DC[i][j];
	    LubAux->dv_avg_dc[i][j] = D_V_DC[i][j];
	  }
        }
      LubAux->gradP_mag = sqrt(LubAux->gradP_mag);

      for ( j = 0; j < ei->dof[MESH_DISPLACEMENT1]; j++) {
	jk = dof_map[j];
	for ( k = 0; k < dim; k++) {
	  LubAux->dH_dmesh[k][j] = D_H_DX[k][jk];
	  LubAux->dH_drealsolid[k][j] = D_H_DRS[k][jk];
	}
>>>>>>> 9c26b529
      }
    }

<<<<<<< HEAD
    /******* STORE THE INFORMATION TO LUBRICATION AUXILIARIES STRUCTURE ***********/

    for (i = 0; i < dim; i++) {
      LubAux->q[i] = q[i];
      LubAux->v_avg[i] = v_avg[i];

      for (j = 0; j < ei[pg->imtrx]->dof[SHELL_FILMH]; j++) {
        LubAux->dq_dh1[i][j] = D_Q_DH1[i][j];
        LubAux->dq_dh2[i][j] = D_Q_DH2[i][j];
        LubAux->dv_avg_dh1[i][j] = D_V_DH1[i][j];
        LubAux->dv_avg_dh2[i][j] = D_V_DH2[i][j];
      }

      for (j = 0; j < ei[pg->imtrx]->dof[SHELL_FILMP]; j++) {
        LubAux->dq_dp1[i][j] = D_Q_DP1[i][j];
        LubAux->dv_avg_dp1[i][j] = D_V_DP1[i][j];
      }

      if (pd->v[pg->imtrx][SHELL_PARTC]) {
        for (j = 0; j < ei[pg->imtrx]->dof[SHELL_PARTC]; j++) {
          LubAux->dq_dc[i][j] = D_Q_DC[i][j];
          LubAux->dv_avg_dc[i][j] = D_V_DC[i][j];
        }
      }
=======
      // Cleanup
      fv->wt = wt_old;
      safe_free((void *) n_dof);

    }   /* End of Film flow - Newtonian   */

  /* Film flow - Newtonian */
  else if (EQN == R_SHELL_FILMP)
    {

      /******* PRECALCULATE ALL NECESSARY COMPONENTS ***********/

      /* Setup lubrication shell constructs */
      dbl wt_old = fv->wt;
      int dof_map[MDE];
      int *n_dof = (int *) array_alloc (1, MAX_VARIABLE_TYPES, sizeof(int));
      lubrication_shell_initialize(n_dof, dof_map, -1, xi, exo, 0);

      /* Load viscosity */
      mu = viscosity(gn, NULL, d_mu);
      dmu_dc = mp->d_viscosity[SHELL_PARTC];

      /* Extract bottom wall velocity */
      velocity_function_model(veloU, veloL, time, dt);


      /* Get slip coefficient */
      double beta_slip;
      beta_slip = mp->SlipCoeff;



      /***** CALCULATE HEIGHT, SLOPES, AND SENSITIVITIES *****/

      /* Get lower height from height function model */
      dbl H_U, dH_U_dtime, H_L, dH_L_dtime;
      dbl dH_U_dX[DIM],dH_L_dX[DIM], dH_U_dp, dH_U_ddh;
      H = height_function_model(&H_U, &dH_U_dtime, &H_L, &dH_L_dtime, dH_U_dX, dH_L_dX, &dH_U_dp, &dH_U_ddh, time, dt);

      /* Get the net film thickness */
      dbl H = fv->sh_fh - H_L;

      /* Define variables */
      dbl D_H_DX[DIM][MDE], D_H_DP[MDE], D_H_DSH_FH[MDE];
      dbl D_H_DRS[DIM][MDE];
      dbl D_H_DNORMAL[DIM][MDE];
      memset(D_H_DX,  0.0, sizeof(double)*DIM*MDE);
      memset(D_H_DRS, 0.0, sizeof(double)*DIM*MDE);
      memset(D_H_DNORMAL, 0.0, sizeof(double)*DIM*MDE);
      memset(D_H_DP,  0.0, sizeof(double)*MDE);
      memset(D_H_DSH_FH,  0.0, sizeof(double)*MDE);

      /* Deform height */
      switch ( mp->FSIModel )
        {
         case FSI_MESH_CONTINUUM:
         case FSI_MESH_UNDEF:
         case FSI_SHELL_ONLY_UNDEF:
          for ( i = 0; i < dim; i++)
             {
              H -= fv->snormal[i] * fv->d[i];
             }
          break;
         case FSI_SHELL_ONLY_MESH:
           if (pd->e[R_SHELL_NORMAL1] && pd->e[R_SHELL_NORMAL2] && pd->e[R_SHELL_NORMAL3] )
             {
              for ( i = 0; i < dim; i++)
                 {
                  H -= fv->n[i] * fv->d[i];
                 }
             }
           else
             {
              for ( i = 0; i < dim; i++)
                 {
                  H -= fv->snormal[i] * fv->d[i];
                 }
             }
           break;
         case FSI_REALSOLID_CONTINUUM:
           for ( i = 0; i < dim; i++)
              {
               H -= fv->snormal[i] * fv->d_rs[i];
              }
           break;
        }

      /* Calculate height sensitivity to mesh */
      switch ( mp->FSIModel )
        {
         case FSI_MESH_CONTINUUM:
         case FSI_MESH_UNDEF:
         case FSI_SHELL_ONLY_UNDEF:
           for ( i = 0; i < dim; i++)
              {
               for ( j = 0; j < dim; j++)
                  {
                   for ( k = 0; k < ei->dof[MESH_DISPLACEMENT1]; k++)
                      {
                       jk = dof_map[k];
                       D_H_DX[j][jk] += delta(i,j)*(-dH_L_dX[i])*bf[MESH_DISPLACEMENT1]->phi[k];
                       D_H_DX[j][jk] -= fv->dsnormal_dx[i][j][jk] * fv->d[i];
                       D_H_DX[j][jk] -= fv->snormal[i] * delta(i,j) * bf[MESH_DISPLACEMENT1]->phi[k];
                      }
                  }
              }
           break;
         case FSI_SHELL_ONLY_MESH:
           if ( (pd->e[R_SHELL_NORMAL1]) && (pd->e[R_SHELL_NORMAL2]) && (pd->e[R_SHELL_NORMAL3]) )
             {
              for ( i = 0; i < dim; i++)
                 {
                  for ( j = 0; j < dim; j++)
                     {
                      for ( k = 0; k < ei->dof[MESH_DISPLACEMENT1]; k++)
                         {
                          jk = dof_map[k];
                          D_H_DX[j][jk] += delta(i,j)*(-dH_L_dX[i])*bf[MESH_DISPLACEMENT1]->phi[k];
                          D_H_DX[j][jk] -= fv->n[i] * delta(i,j) * bf[MESH_DISPLACEMENT1]->phi[k];
                         }
                     }
                 }
             }
           else
             {
              for ( i = 0; i < dim; i++)
                 {
                  for ( j = 0; j < dim; j++)
                     {
                      for ( k = 0; k < ei->dof[MESH_DISPLACEMENT1]; k++)
                         {
                          jk = dof_map[k];
                          D_H_DX[j][jk] += delta(i,j)*(-dH_L_dX[i])*bf[MESH_DISPLACEMENT1]->phi[k];
                          D_H_DX[j][jk] -= fv->dsnormal_dx[i][j][jk] * fv->d[i];
                          D_H_DX[j][jk] -= fv->snormal[i] * delta(i,j) * bf[MESH_DISPLACEMENT1]->phi[k];
                         }
                     }
                 }
             }
           break;
        }

      /* Calculate height sensitivity to shell normal */
      switch ( mp->FSIModel )
         {
          case FSI_SHELL_ONLY_MESH:
             if ( (pd->e[R_SHELL_NORMAL1]) && (pd->e[R_SHELL_NORMAL2]) && (pd->e[R_SHELL_NORMAL3]) )
               {
                for ( i = 0; i < dim; i++)
                   {
                    for ( j = 0; j < dim; j++)
                       {
                        for ( k = 0; k < ei->dof[SHELL_NORMAL1]; k++)
                           {
                            D_H_DNORMAL[j][k] -= delta(i,j) * bf[SHELL_NORMAL1]->phi[k] * fv->d[i];
                           }
                       }
                  }
              }
             break;
         }

      /* Calculate height sensitivity to shell height */

      for ( j = 0; j < ei->dof[SHELL_FILMH]; j++)
         {
          D_H_DSH_FH[j] =  1.0;
         }

      /* Calculate slopes and sensitivities */

      dbl grad_H[DIM];
      dbl GRADH[DIM];
      dbl D_GRADH_DSH_FH[DIM][MDE], D_GRADH_DX[DIM][DIM][MDE];
      dbl d_grad_H_dmesh[DIM][DIM][MDE];

      memset(grad_H,             0.0, sizeof(double)*DIM);
      for ( i = 0; i < dim; i++)
         {
          grad_H[i] = fv->grad_sh_fh - dH_L_dX; /* Net film thickness gradient */
         }

      memset(d_grad_H_dmesh,    0.0, sizeof(double)*DIM*DIM*MDE);
      memset(GRADH,             0.0, sizeof(double)*DIM);
      memset(D_GRADH_DSH_FH,    0.0, sizeof(double)*DIM*MDE);
      memset(D_GRADH_DX,        0.0, sizeof(double)*DIM*DIM*MDE);

      /* Rotate and calculate mesh sensitivity */
      for ( i = 0; i < dim; i++)
         {
          for ( j = 0; j < dim; j++)
             {
              for ( k = 0; k < ei->dof[MESH_DISPLACEMENT1]; k++)
                 {
                  jk = dof_map[k];
                  d_grad_H_dmesh[i][j][jk] = fv->d_grad_sh_fh_dmesh[i][j][k]; //Ignore dH_L_dX dependency on mesh for now
                 }
             }
         }
       ShellRotate( grad_H, d_grad_H_dmesh, GRADH, D_GRADH_DX, n_dof[MESH_DISPLACEMENT1]);

      /* Calculate sensitivity w.r.t. shell height */
      for ( j = 0; j < dim; j++)
         {
          for ( k = 0; k < ei->dof[SHELL_FILMH]; k++)
             {
              D_GRADH_DSH_FH[j][k] = 1.0;
             }
         }

      /***** CALCULATE GRAVITY AND LORENTZ (OTHER lubmomsource) / BODY FORCE AND SENSITIVITIES *****/

      dbl GRAV[DIM];
      memset(GRAV,      0.0, sizeof(double)*DIM);

      /* Calculate and rotate body force, calculate mesh derivatives */
      for ( i = 0; i < DIM; i++) {
	GRAV[i] = mp->momentum_source[i];
      }



      /***** CALCULATE PRESSURE GRADIENT AND SENSITIVITIES *****/

      /* Define variables */
      dbl GRADP[DIM];
      dbl D_GRADP_DP[DIM][MDE];
      dbl d_grad_P_dmesh[DIM][DIM][MDE];
      dbl D_GRADP_DX[DIM][DIM][MDE];

      memset(GRADP,             0.0, sizeof(double)*DIM);
      memset(D_GRADP_DP,        0.0, sizeof(double)*DIM*MDE);

      memset(d_grad_P_dmesh, 0.0, sizeof(double)*DIM*DIM*MDE);

      /* Rotate and calculate mesh sensitivity */
      for ( i = 0; i < dim; i++)
         {
          for ( j = 0; j < dim; j++)
             {
              for ( k = 0; k < ei->dof[MESH_DISPLACEMENT1]; k++)
                 {
                  jk = dof_map[k];
                  d_grad_P_dmesh[i][j][jk] = fv->d_grad_sh_fp_dmesh[i][j][k];
                 }
             }
          }

      ShellRotate( fv->grad_sh_fp, d_grad_P_dmesh, GRADP, D_GRADP_DX, n_dof[MESH_DISPLACEMENT1]);


      /* Calculate pressure sensitivity */
      for ( i = 0; i < dim; i++) {
	for ( j = 0; j < ei->dof[SHELL_FILMP]; j++) {
	  D_GRADP_DP[i][j] = 1.0;
	}
      }


      /***** CALCULATE DISJOINING PRESSURE GRADIENT AND SENSITIVITIES *****/

      /* Define variables */

      dbl GRAD_DISJ_PRESS[DIM];
      dbl D_GRAD_DISJ_PRESS_DH1[DIM][MDE], D_GRAD_DISJ_PRESS_DH2[DIM][MDE];
      dbl D_GRAD_DISJ_PRESS_DH[DIM][MDE];
      memset(GRAD_DISJ_PRESS,          0.0, sizeof(double)*DIM);
      memset(D_GRAD_DISJ_PRESS_DH1,    0.0, sizeof(double)*DIM*MDE);
      memset(D_GRAD_DISJ_PRESS_DH2,    0.0, sizeof(double)*DIM*MDE);
      memset(D_GRAD_DISJ_PRESS_DH,     0.0, sizeof(double)*DIM*MDE);

      /* Evaluate disjoining pressure and its sensitivities */
     disjoining_pressure_model(fv->sh_fh, fv->grad_sh_fh, n_dof, dof_map,
                               GRAD_DISJ_PRESS, D_GRAD_DISJ_PRESS_DH1, D_GRAD_DISJ_PRESS_DH2,
                               D_GRAD_DISJ_PRESS_DH);



      /******* CALCULATE FLOW RATE AND AVERAGE VELOCITY ***********/

      memset(q, 0.0, sizeof(double)*DIM);
      memset(v_avg, 0.0, sizeof(double)*DIM);

      /* Evaluate flow rate and average velocity */
      for (i = 0; i < dim; i++)
        {
	  q[i] += -pow(H,3)/(3. * mu) * GRADP[i];
	  q[i] += -beta_slip * H * H * GRADP[i];
	  q[i] +=  pow(H,3)/(3. * mu) * GRAD_DISJ_PRESS[i];
	  q[i] +=  beta_slip * H * H * GRAD_DISJ_PRESS[i];
	  q[i] +=  pow(H,3)/(3. * mu) * GRAV[i];
	  q[i] +=  beta_slip * H * H * GRAV[i];
	  q[i] +=  H * veloL[i];
        }

      for (i = 0; i< dim; i++)
        {
	  v_avg[i] += -pow(H,2)/(3. * mu) * GRADP[i];
	  v_avg[i] += -beta_slip * H * GRADP[i];
	  v_avg[i] +=  pow(H,2)/(3. * mu) * GRAD_DISJ_PRESS[i];
	  v_avg[i] +=  beta_slip * H * GRAD_DISJ_PRESS[i];
	  v_avg[i] +=  pow(H,2)/(3. * mu) * GRAV[i];
	  v_avg[i] +=  beta_slip * H * GRAV[i];
	  v_avg[i] += veloL[i];
        }


      /******* CALCULATE FLOW RATE SENSITIVITIES ***********/

      /*Evaluate flowrate sensitivity w.r.t. height */
      dbl D_Q_DH1[DIM][MDE];
      dbl D_Q_DH2[DIM][MDE];
      dbl D_Q_DH[DIM][MDE];
      dbl phi_j, grad_phi_j[DIM], grad_II_phi_j[DIM], d_grad_II_phi_j_dmesh[DIM][DIM][MDE];
      memset(D_Q_DH1, 0.0, sizeof(double)*DIM*MDE);
      memset(D_Q_DH2, 0.0, sizeof(double)*DIM*MDE);
      memset(D_Q_DH,  0.0, sizeof(double)*DIM*MDE);
      for (i = 0; i < dim; i++)
        {
	  for (j = 0; j < ei->dof[SHELL_FILMH]; j++)
            {
	      D_Q_DH1[i][j] +=   pow(H,3)/(3. * mu) * D_GRAD_DISJ_PRESS_DH1[i][j]
		+ beta_slip * H * H * D_GRAD_DISJ_PRESS_DH1[i][j];

	      D_Q_DH2[i][j] += - pow(H,2)/mu * GRADP[i] * D_H_DSH_FH[j]
		- 2.0 * beta_slip * H * GRADP[i] * D_H_DSH_FH[j];
	      D_Q_DH2[i][j] +=   pow(H,3)/(3. * mu) * D_GRAD_DISJ_PRESS_DH2[i][j] * D_H_DSH_FH[j]
		+ beta_slip * H * H * D_GRAD_DISJ_PRESS_DH2[i][j] * D_H_DSH_FH[j]
		+ pow(H,2)/mu * GRAD_DISJ_PRESS[i] * D_H_DSH_FH[j]
		+ 2.0 * beta_slip * H * GRAD_DISJ_PRESS[i] * D_H_DSH_FH[j];
	      D_Q_DH2[i][j] +=   pow(H,2)/mu * GRAV[i] * D_H_DSH_FH[j]
		+ 2.0 * beta_slip * H * GRAV[i] * D_H_DSH_FH[j];
	      D_Q_DH2[i][j] +=   veloL[i];

              ShellBF( SHELL_FILMH, j, &phi_j, grad_phi_j, grad_II_phi_j, d_grad_II_phi_j_dmesh, n_dof[MESH_DISPLACEMENT1], dof_map );

	      D_Q_DH[i][j] += - pow(H,2)/mu * phi_j * GRADP[i]
		              - 2.0 * beta_slip * H * phi_j * GRADP[i];
	      D_Q_DH[i][j] +=   pow(H,3)/(3. * mu) * D_GRAD_DISJ_PRESS_DH[i][j]
		              + beta_slip * H * H * D_GRAD_DISJ_PRESS_DH[i][j];
	      D_Q_DH[i][j] +=   pow(H,2)/mu * phi_j * GRAD_DISJ_PRESS[i]
		              + 2.0 * beta_slip * H * phi_j * GRAD_DISJ_PRESS[i];
	      D_Q_DH[i][j] += - pow(H,2)/mu * phi_j * GRAV[i]
		              - 2.0 * beta_slip * H * phi_j * GRAV[i];
              D_Q_DH[i][j] +=   veloL[i] * phi_j;
            }
        }



      /*Evaluate flowrate sensitivity w.r.t. pressure */
      dbl D_Q_DP1[DIM][MDE];
      dbl D_Q_DP[DIM][MDE];
      memset(D_Q_DP1, 0.0, sizeof(double)*DIM*MDE);
      memset(D_Q_DP, 0.0, sizeof(double)*DIM*MDE);
      for (i = 0; i < dim; i++)
        {
	  for (j = 0; j < ei->dof[SHELL_FILMP]; j++)
            {
	      D_Q_DP1[i][j] += -pow(H,3)/(3. * mu) * D_GRADP_DP[i][j]
		-beta_slip * H * H * D_GRADP_DP[i][j];

              ShellBF( SHELL_FILMH, j, &phi_j, grad_phi_j, grad_II_phi_j, d_grad_II_phi_j_dmesh, n_dof[MESH_DISPLACEMENT1], dof_map );
	      D_Q_DP[i][j] += -pow(H,3)/(3. * mu) * grad_II_phi_j[i]
		              -beta_slip * H * H * grad_II_phi_j[i];

            }
        }



      /*Evaluate flowrate sensitivity w.r.t. particles volume fraction, if applicable */
      dbl D_Q_DC[DIM][MDE];
      memset(D_Q_DC, 0.0, sizeof(double)*DIM*MDE);
      if (pd->v[SHELL_PARTC])
	{
	  for (i = 0; i < dim; i++)
	    {
	      for (j = 0; j < ei->dof[SHELL_PARTC]; j++)
		{
		  D_Q_DC[i][j] +=   pow(H,3)/(3. * mu * mu) * dmu_dc * GRADP[i];
		  D_Q_DC[i][j] += - pow(H,3)/(3. * mu * mu) * dmu_dc * GRAD_DISJ_PRESS[i];
		  D_Q_DC[i][j] += - pow(H,3)/(3. * mu * mu) * dmu_dc * GRAV[i];
		}
	    }
	}


      /*Evaluate flowrate sensitivity w.r.t. mesh and/or real-solid */
       dbl D_Q_DX[DIM][DIM][MDE];
       dbl D_Q_DRS[DIM][DIM][MDE];
       memset(D_Q_DX, 0.0, sizeof(double)*DIM*DIM*MDE);
       memset(D_Q_DRS, 0.0, sizeof(double)*DIM*DIM*MDE);

      switch ( mp->FSIModel )
        {
         case FSI_MESH_CONTINUUM:
         case FSI_MESH_UNDEF:
         case FSI_SHELL_ONLY_MESH:
         case FSI_SHELL_ONLY_UNDEF:
           for ( i = 0; i < dim; i++)
              {
               for ( j = 0; j < dim; j++)
                  {
                   for ( k = 0; k < n_dof[MESH_DISPLACEMENT1]; k++)
                      {
                       D_Q_DX[i][j][k] += -pow(H,2)/mu * GRADP[i] * D_H_DX[j][k];
                       D_Q_DX[i][j][k] += -pow(H,3)/(3. * mu) * D_GRADP_DX[i][j][k];

                       D_Q_DX[i][j][k] += -2.0 * beta_slip * H * GRADP[i] * D_H_DX[j][k];
                       D_Q_DX[i][j][k] += -beta_slip * H * H * D_GRADP_DX[i][j][k];

                       D_Q_DX[i][j][k] += pow(H,2)/mu * GRAD_DISJ_PRESS[i] * D_H_DX[j][k];
                       // Ignore dependency of GRAD_DISJ_PRESS w.r.t. mesh and height for now

                       D_Q_DX[i][j][k] += 2.0 * beta_slip * H * GRAD_DISJ_PRESS[i] * D_H_DX[j][k];
                       // Ignore dependency of GRAD_DISJ_PRESS w.r.t. mesh and height for now

                       D_Q_DX[i][j][k] += -pow(H,2)/mu * GRAV[i] * D_H_DX[j][k];

                       D_Q_DX[i][j][k] += 2.0 * beta_slip * H * GRAV[i] * D_H_DX[j][k];

                       D_Q_DX[i][j][k] += veloL[i] * D_H_DX[j][k];
                      }
                  }
              }
            break;
        }
      /******* CALCULATE AVERAGE VELOCITY SENSITIVITIES ***********/

      /*Evaluate average velocity sensitivity w.r.t. height */
      dbl D_V_DH1[DIM][MDE];
      dbl D_V_DH2[DIM][MDE];
      dbl D_V_DH[DIM][MDE];
      memset(D_V_DH1, 0.0, sizeof(double)*DIM*MDE);
      memset(D_V_DH2, 0.0, sizeof(double)*DIM*MDE);
      memset(D_V_DH, 0.0, sizeof(double)*DIM*MDE);
      for (i = 0; i < dim; i++)
        {
	  for (j = 0; j < ei->dof[SHELL_FILMH]; j++)
            {
	      D_V_DH1[i][j] +=   pow(H,2) /(3. * mu) * D_GRAD_DISJ_PRESS_DH1[i][j]
		+ beta_slip * H * D_GRAD_DISJ_PRESS_DH1[i][j];


	      D_V_DH2[i][j] += - 2. * H /(3. * mu) * GRADP[i]
		- beta_slip * GRADP[i];
	      D_V_DH2[i][j] +=   pow(H,2) /(3. * mu) * D_GRAD_DISJ_PRESS_DH2[i][j]
		+ beta_slip * H * D_GRAD_DISJ_PRESS_DH2[i][j]
		+ 2. * H /(3. * mu) * GRAD_DISJ_PRESS[i]
		+ beta_slip * GRAD_DISJ_PRESS[i];
	      D_V_DH2[i][j] +=   2. * H /(3. * mu) * GRAV[i]
		+ beta_slip * GRAV[i];

              ShellBF( SHELL_FILMH, j, &phi_j, grad_phi_j, grad_II_phi_j, d_grad_II_phi_j_dmesh, n_dof[MESH_DISPLACEMENT1], dof_map );

	      D_V_DH[i][j] += - 2. * H /(3. * mu) * GRADP[i] * phi_j
		              - beta_slip * GRADP[i] * phi_j;
	      D_V_DH[i][j] +=   pow(H,2) /(3. * mu) * D_GRAD_DISJ_PRESS_DH[i][j]
		              + beta_slip * H * D_GRAD_DISJ_PRESS_DH[i][j];

            }
        }



      /*Evaluate average velocity sensitivity w.r.t. pressure */
      dbl D_V_DP1[DIM][MDE];
      dbl D_V_DP[DIM][MDE];
      memset(D_V_DP1, 0.0, sizeof(double)*DIM*MDE);
      memset(D_V_DP,  0.0, sizeof(double)*DIM*MDE);
      for (i = 0; i < dim; i++)
        {
	  for (j = 0; j < ei->dof[SHELL_FILMP]; j++)
            {
	      D_V_DP1[i][j] += -pow(H,2)/(3. * mu) * D_GRADP_DP[i][j]
		-beta_slip * H * D_GRADP_DP[i][j];

              ShellBF( SHELL_FILMH, j, &phi_j, grad_phi_j, grad_II_phi_j, d_grad_II_phi_j_dmesh, n_dof[MESH_DISPLACEMENT1], dof_map );
	      D_V_DP[i][j] += -pow(H,2)/(3. * mu) * grad_II_phi_j[i]
		              -beta_slip * H * grad_II_phi_j[i];

            }
        }

      /*Evaluate average velocity sensitivity w.r.t. particles volume fraction, if applicable */
      dbl D_V_DC[DIM][MDE];
      memset(D_V_DC, 0.0, sizeof(double)*DIM*MDE);
      if (pd->v[SHELL_PARTC])
	{
	  for (i = 0; i < dim; i++)
	    {
	      for (j = 0; j < ei->dof[SHELL_PARTC]; j++)
		{
		  D_V_DC[i][j] +=   pow(H,2)/(3. * mu * mu) * dmu_dc * GRADP[i];
		  D_V_DC[i][j] += - pow(H,2)/(3. * mu * mu) * dmu_dc * GRAV[i];
		}
	    }
	}


      /*Evaluate average velocity sensitivity w.r.t. mesh, if applicable */
       dbl D_V_DX[DIM][DIM][MDE];
       memset(D_V_DX, 0.0, sizeof(double)*DIM*DIM*MDE);

      switch ( mp->FSIModel )
        {
         case FSI_MESH_CONTINUUM:
         case FSI_MESH_UNDEF:
         case FSI_SHELL_ONLY_MESH:
         case FSI_SHELL_ONLY_UNDEF:
           for ( i = 0; i < dim; i++)
              {

               for ( j = 0; j < dim; j++)
                  {
                   for ( k = 0; k < n_dof[MESH_DISPLACEMENT1]; k++)
                      {
                       D_V_DX[i][j][k] += -pow(H,2)/(3. * mu) * D_GRADP_DX[i][j][k];
                       D_V_DX[i][j][k] += -2.0 * H/(3. * mu) * D_H_DX[j][k] * GRADP[i];

                       D_V_DX[i][j][k] += -beta_slip  * H * D_GRADP_DX[i][j][k];
                       D_V_DX[i][j][k] += -beta_slip  * D_H_DX[j][k] * GRADP[i];

                       D_V_DX[i][j][k] +=  2.0 * H/(3. * mu) * D_H_DX[j][k] * GRAD_DISJ_PRESS[i];
                       // Again ignore dependence of DISJ_PRESS w.r.t. mesh

                       D_V_DX[i][j][k] +=  beta_slip * D_H_DX[j][k] * GRAD_DISJ_PRESS[i];
                       // Again ignore dependence of DISJ_PRESS w.r.t. mesh

                       D_V_DX[i][j][k] +=  2.0 * H/(3. * mu) * D_H_DX[j][k] * GRAV[i];

                       D_V_DX[i][j][k] +=  beta_slip  * D_H_DX[j][k] * GRAV[i];
                      }
                  }
              }
            break;
        }


      /******* STORE THE INFORMATION TO LUBRICATION AUXILIARIES STRUCTURE ***********/

      for (i = 0; i < dim; i++)
        {
	  LubAux->q[i] = q[i];
	  LubAux->v_avg[i] = v_avg[i];

	  for ( j = 0; j < ei->dof[SHELL_FILMH]; j++)
             {
	      LubAux->dq_dh1[i][j] = D_Q_DH1[i][j];
	      LubAux->dq_dh2[i][j] = D_Q_DH2[i][j];
	      LubAux->dq_dh[i][j]  = D_Q_DH[i][j];

	      LubAux->dv_avg_dh1[i][j] = D_V_DH1[i][j];
	      LubAux->dv_avg_dh2[i][j] = D_V_DH2[i][j];
	      LubAux->dv_avg_dh[i][j]  = D_V_DH[i][j];
	     }

	  for ( j = 0; j < ei->dof[SHELL_FILMP]; j++)
             {
	      LubAux->dq_dp1[i][j] = D_Q_DP1[i][j];
	      LubAux->dq_dp[i][j]  = D_Q_DP[i][j];

	      LubAux->dv_avg_dp1[i][j] = D_V_DP1[i][j];
	      LubAux->dv_avg_dp[i][j]  = D_V_DP[i][j];
	     }

	  if (pd->v[SHELL_PARTC])
	    {
	      for ( j = 0; j < ei->dof[SHELL_PARTC]; j++)
                 {
		  LubAux->dq_dc[i][j] = D_Q_DC[i][j];
		  LubAux->dv_avg_dc[i][j] = D_V_DC[i][j];
                 }
	    }
          for ( j = 0; j < ei->dof[MESH_DISPLACEMENT1]; j++)
             {
              jk = dof_map[j];
              for ( k = 0; k < dim; k++)
                 {
                  LubAux->dq_dx[i][k][j] = D_Q_DX[i][k][jk];
                  LubAux->dv_avg_dx[i][k][j] = D_V_DX[i][k][jk];
                 }
             }
        }

      // Cleanup
      fv->wt = wt_old;
      safe_free((void *) n_dof);

>>>>>>> 9c26b529
    }
  }

  return;

} /* End of calculate_lub_q_v */

void calculate_lub_q_v_old(
    const int EQN, double time_old, double dt_old, double xi[DIM], const Exo_DB *exo)
/******************************************************************************
 *
 * calculate_lub_q_v_old()
 *
 * Function to calculate flow rate per unit width (q) and average velocity (v)
 * in lubrication flow at old time step - for Taylor Galerkin stabilization
 * purpose.
 *
 *
 * Kris Tjiptowidjojo tjiptowi@unm.edu
 *
 * EDITED:
 * 2010-11-30: Scott Roberts - sarober@sandia.gov
 *    Re-wrote the lubrication section to include more key physics.
 *    Added calculation of full Jacobian entries.
 *
 ******************************************************************************/
{
  int i;
  dbl q_old[DIM];
  dbl v_avg_old[DIM];
  dbl H_old;
  dbl veloL_old[DIM], veloU_old[DIM];
  dbl mu_old;
  dbl rho_old;
  VISCOSITY_DEPENDENCE_STRUCT d_mu_struct; /* viscosity dependence */
  VISCOSITY_DEPENDENCE_STRUCT *d_mu = &d_mu_struct;
  DENSITY_DEPENDENCE_STRUCT d_rho_struct;
  DENSITY_DEPENDENCE_STRUCT *d_rho = &d_rho_struct;
  int VAR;

  /* Calculate flow rate and average velocity with their sensitivities
   * depending on the lubrication model employed
   */

  /* Confined lubrication flow - Newtonian */
  if ((EQN == R_LUBP) || (EQN == R_LUBP_2)) {

    /* Set proper fill variable first.   If in lub_p layer, then use FILL,
     * but if in LUBP_2 layer use PHASE1.  This will have to be made more general
     * if you wanted to do both LS phases and R_phaseN fields in same layer.
     * We will leave that to the next sucker to develop
     */

    VAR = FILL;
    if (EQN == R_LUBP_2) {
      VAR = PHASE1;
    }

    /***** INITIALIZE LUBRICATION COMPONENTS AND LOAD IN VARIABLES *****/

    /* Problem dimensions */
    int dim = pd->Num_Dim;

    /* Setup lubrication shell constructs */
    dbl wt_old = fv->wt;
    int dof_map[MDE];
    int *n_dof = (int *)array_alloc(1, MAX_VARIABLE_TYPES, sizeof(int));
    lubrication_shell_initialize(n_dof, dof_map, -1, xi, exo, 0);

    /* Load viscosity and density */
    mu_old = viscosity(gn, NULL, d_mu);
    rho_old = density(d_rho, time_old);

    /* Extract wall velocities */
    velocity_function_model(veloU_old, veloL_old, time_old, dt_old);

    /* Extract wall heights */
    dbl H_U, dH_U_dtime, H_L, dH_L_dtime;
    dbl dH_U_dX[DIM], dH_L_dX[DIM], dH_U_dp, dH_U_ddh;
    H_old = height_function_model(&H_U, &dH_U_dtime, &H_L, &dH_L_dtime, dH_U_dX, dH_L_dX, &dH_U_dp,
                                  &dH_U_ddh, time_old, dt_old);

    /***** DEFORM HEIGHT AND CALCULATE K_TURB VALUE*****/

    /* Deform height */
    switch (mp->FSIModel) {
    case FSI_MESH_CONTINUUM:
    case FSI_MESH_UNDEF:
      for (i = 0; i < dim; i++) {
        H_old -= fv->snormal[i] * fv_old->d[i];
      }
      break;
    case FSI_REALSOLID_CONTINUUM:
      for (i = 0; i < dim; i++) {
        H_old -= fv->snormal[i] * fv_old->d_rs[i];
      }
      break;
    }

    /* Melting wall (Stiffler solution) */
    dbl k_turb;
    k_turb = 12.;

    /***** CALCULATE PRESSURE GRADIENT *****/

    /* Define variables */
    dbl GRADP[DIM];
    memset(GRADP, 0.0, sizeof(double) * DIM);

    Inn(fv_old->grad_lubp, GRADP);

    /***** CALCULATE GRAVITY AND LORENTZ (OTHER lubmomsource) / BODY FORCE AND SENSITIVITIES *****/

    dbl GRAV[DIM];
    memset(GRAV, 0.0, sizeof(double) * DIM);

    /* Calculate and rotate body force, calculate mesh derivatives */
    for (i = 0; i < DIM; i++) {
      GRAV[i] = rho_old * mp->momentum_source[i];
    }

<<<<<<< HEAD
    /***** CALCULATE HEAVISIDE GRADIENT*****/
=======
    /* Film flow - Newtonian */
  else if (pd->e[R_SHELL_FILMP])
    {

     /******* PRECALCULATE ALL NECESSARY COMPONENTS ***********/

     /* Setup lubrication shell constructs */
     dbl wt_old = fv->wt;
     int dof_map[MDE];
     int *n_dof = (int *) array_alloc (1, MAX_VARIABLE_TYPES, sizeof(int));
     lubrication_shell_initialize(n_dof, dof_map, -1, xi, exo, 0);

     /* Load viscosity */
     viscosity(gn, NULL, d_mu);
     mu_old = mp_old->viscosity;

     /* Extract bottom wall velocity */
     velocity_function_model(veloU_old, veloL_old, time_old, dt_old);
>>>>>>> 9c26b529

    dbl GRADH[DIM];
    memset(GRADH, 0.0, sizeof(double) * DIM);

    if (pd->v[pg->imtrx][VAR]) {
      for (i = 0; i < DIM; i++) {
        GRADH[i] = lsi->gradHn_old[i];
      }
    }

    /***** CALCULATE CURVATURE  *****/

    dbl CURV = 0.0;

    /* Curvature - analytic in the "z" direction  */
    dbl dcaU, dcaL, slopeU, slopeL;
    dcaU = dcaL = slopeU = slopeL = 0.0;
    if (pd->v[pg->imtrx][VAR]) {
      dcaU = mp->dcaU * M_PIE / 180.0;
      dcaL = mp->dcaL * M_PIE / 180.0;
      slopeU = slopeL = 0.;
      for (i = 0; i < dim; i++) {
        slopeU += dH_U_dX[i] * lsi->normal[i];
        slopeL += dH_L_dX[i] * lsi->normal[i];
      }
      CURV += (cos(M_PIE - dcaU - atan(slopeU)) + cos(M_PIE - dcaL - atan(-slopeL))) / H_old;
    }

    /* Curvature - numerical in planview direction */
    if (pd->e[pg->imtrx][SHELL_LUB_CURV]) {
      CURV += fv_old->sh_l_curv;
    }
    if (pd->e[pg->imtrx][SHELL_LUB_CURV_2]) {
      CURV += fv_old->sh_l_curv_2;
    }

    /******* CALCULATE FLOW RATE AND AVERAGE VELOCITY ***********/

    memset(q_old, 0.0, sizeof(double) * DIM);
    for (i = 0; i < DIM; i++) {
      q_old[i] -= pow(H_old, 3) / (k_turb * mu_old) * (GRADP[i] - GRAV[i]);
      q_old[i] += 0.5 * H_old * (veloL_old[i] + veloU_old[i]);
      if (pd->v[pg->imtrx][VAR])
        q_old[i] -= pow(H_old, 3) / (k_turb * mu_old) * GRADH[i] * CURV * mp_old->surface_tension;
    }
    memset(v_avg_old, 0.0, sizeof(double) * DIM);
    for (i = 0; i < DIM; i++) {
      v_avg_old[i] -= pow(H_old, 2) / (k_turb * mu_old) * (GRADP[i] - GRAV[i]);
      v_avg_old[i] += 0.5 * (veloL_old[i] + veloU_old[i]);
      if (pd->v[pg->imtrx][VAR])
        v_avg_old[i] -=
            pow(H_old, 2) / (k_turb * mu_old) * GRADH[i] * CURV * mp_old->surface_tension;
    }

    /******* STORE THE INFORMATION TO LUBRICATION AUXILIARIES STRUCTURE ***********/

    for (i = 0; i < DIM; i++) {
      LubAux_old->q[i] = q_old[i];
      LubAux_old->v_avg[i] = v_avg_old[i];
    }

    // Cleanup
    fv->wt = wt_old;
    safe_free((void *)n_dof);

  }

  /* Film flow - Newtonian */
  else if (pd->e[pg->imtrx][R_SHELL_FILMP]) {

    /******* PRECALCULATE ALL NECESSARY COMPONENTS ***********/

    /* Load viscosity */
    viscosity(gn, NULL, d_mu);
    mu_old = mp_old->viscosity;

    /* Extract bottom wall velocity */
    velocity_function_model(veloU_old, veloL_old, time_old, dt_old);

    /***** CALCULATE HEIGHT, SLOPES, AND SENSITIVITIES *****/

    dbl GRADH[DIM];
    memset(GRADH, 0.0, sizeof(double) * DIM);

    /* Extract film thickness */
    H_old = fv_old->sh_fh;

    /* Perfrom I - nn gradient */
    Inn(fv_old->grad_sh_fh, GRADH);

    /***** CALCULATE GRAVITY AND LORENTZ (OTHER lubmomsource) / BODY FORCE AND SENSITIVITIES *****/

<<<<<<< HEAD
    dbl GRAV[DIM];
    memset(GRAV, 0.0, sizeof(double) * DIM);

    /* Calculate and rotate body force, calculate mesh derivatives */
    for (i = 0; i < DIM; i++) {
      GRAV[i] = mp->momentum_source[i];
    }
=======
     dbl GRAD_DISJ_PRESS[DIM];
     dbl D_GRAD_DISJ_PRESS_DH1[DIM][MDE], D_GRAD_DISJ_PRESS_DH2[DIM][MDE];
     dbl D_GRAD_DISJ_PRESS_DH[DIM][MDE];
     memset(GRAD_DISJ_PRESS,          0.0, sizeof(double)*DIM);
     memset(D_GRAD_DISJ_PRESS_DH1,    0.0, sizeof(double)*DIM*MDE);
     memset(D_GRAD_DISJ_PRESS_DH2,    0.0, sizeof(double)*DIM*MDE);
     memset(D_GRAD_DISJ_PRESS_DH,     0.0, sizeof(double)*DIM*MDE);

     /* Evaluate disjoining pressure and its sensitivities */
     disjoining_pressure_model(fv_old->sh_fh, fv_old->grad_sh_fh, n_dof, dof_map,
                                           GRAD_DISJ_PRESS, D_GRAD_DISJ_PRESS_DH1, D_GRAD_DISJ_PRESS_DH2, D_GRAD_DISJ_PRESS_DH );
>>>>>>> 9c26b529

    /***** CALCULATE PRESSURE GRADIENT AND SENSITIVITIES *****/

    /* Define variables */
    dbl GRADP[DIM];
    memset(GRADP, 0.0, sizeof(double) * DIM);

    /* Perfrom I - nn gradient */
    Inn(fv_old->grad_sh_fp, GRADP);

    /***** CALCULATE DISJOINING PRESSURE GRADIENT AND SENSITIVITIES *****/

    /* Define variables */

    dbl GRAD_DISJ_PRESS[DIM];
    dbl D_GRAD_DISJ_PRESS_DH1[DIM][MDE], D_GRAD_DISJ_PRESS_DH2[DIM][MDE];
    memset(GRAD_DISJ_PRESS, 0.0, sizeof(double) * DIM);
    memset(D_GRAD_DISJ_PRESS_DH1, 0.0, sizeof(double) * DIM * MDE);
    memset(D_GRAD_DISJ_PRESS_DH2, 0.0, sizeof(double) * DIM * MDE);

    /* Evaluate disjoining pressure and its sensitivities */
    disjoining_pressure_model(fv_old->sh_fh, fv_old->grad_sh_fh, GRAD_DISJ_PRESS,
                              D_GRAD_DISJ_PRESS_DH1, D_GRAD_DISJ_PRESS_DH2);

    /******* CALCULATE FLOW RATE AND AVERAGE VELOCITY ***********/

    memset(q_old, 0.0, sizeof(double) * DIM);
    memset(v_avg_old, 0.0, sizeof(double) * DIM);

    /* Evaluate flow rate and average velocity */
    for (i = 0; i < DIM; i++) {
      q_old[i] += -pow(H_old, 3) / (3. * mu_old) * GRADP[i];
      q_old[i] += pow(H_old, 3) / (3. * mu_old) * GRAD_DISJ_PRESS[i];
      q_old[i] += pow(H_old, 3) / (3. * mu_old) * GRAV[i];
      q_old[i] += H_old * veloL_old[i];
    }

    for (i = 0; i < DIM; i++) {
      v_avg_old[i] += -pow(H_old, 2) / (3. * mu_old) * GRADP[i];
      v_avg_old[i] += pow(H_old, 2) / (3. * mu_old) * GRAD_DISJ_PRESS[i];
      v_avg_old[i] += pow(H_old, 2) / (3. * mu_old) * GRAV[i];
      v_avg_old[i] += veloL_old[i];
    }

    /******* STORE THE INFORMATION TO LUBRICATION AUXILIARIES STRUCTURE ***********/

<<<<<<< HEAD
    for (i = 0; i < DIM; i++) {
      LubAux_old->q[i] = q_old[i];
      LubAux_old->v_avg[i] = v_avg_old[i];
=======
      // Cleanup
      fv->wt = wt_old;
      safe_free((void *) n_dof);

>>>>>>> 9c26b529
    }
  }

  return;

} /* End of calculate_lub_q_v_old */

double shell_saturation_pressure_curve(double Pliq, double *dSdP, double *dSdP_P)
/******************************************************************************
 *
 * shell_saturation_pressure_curve()
 *
 * Calculates the pore saturation for the shell_sat_open porous shell model
 * from the pore pressure and other necessary parameters.  We will try
 * to load most of these parameters internally.  Assumes a normal distribution
 * centered around Rmean with (Rmean-Rmin) = 2*StdDev.
 *
 * Scott A Roberts (1514) sarober@sandia.gov
 * January 14, 2011
 *
 * REVISED:
 * 2011-01-20:  Added a proper derivation using a normal distribution
 *
 ******************************************************************************/
{

  /* Hard-code physical parameters. */
  /* To scale these for with a 0-1 external field with knuckles and pillows:
   * sigma = fv->external_field[efv->ev_SAT_index] * (mp->u_saturation[0] - mp->u_saturation[4]) -
   * mp->u_saturation[4])
   */
  /* This needs to be pushed out to the input deck. */
  dbl sigma = mp->u_saturation[0]; // Surface tension
  dbl theta = mp->u_saturation[1]; // Contact angle
  dbl Patm = mp->PorousShellPatm;  // Atmospheric pressure
  //  dbl R = porous_shell_closed_radius_model();                                    // Pillar
  //  radius
  dbl Rmin = mp->u_saturation[2]; // Minimum pore radius
  dbl Rmax = mp->u_saturation[3]; // Maximum pore radius
  //  dbl phi = mp->porosity;                                  // Porosity (open phase)

  /* Define variables */
  dbl S;

  /* Calculate various pressures */
  dbl Pcap = Patm - Pliq + DBL_SEMI_SMALL;
  dbl dPdP = -1.0;

  /* Calculate capillary radius */
  dbl Rc = 2 * sigma * cos(theta / 180.0 * PI) / Pcap;
  dbl Rc_P = -2 * sigma * cos(theta / 180.0 * PI) / pow(Pcap, 2) * dPdP;
  dbl Rc_PP = 4 * sigma * cos(theta / 180.0 * PI) / pow(Pcap, 3) * pow(dPdP, 2);

  /* Define limiting values */
  dbl Rmax3 = pow(Rmax, 3);
  dbl Rmin3 = pow(Rmin, 3);
  dbl SatCut = 1 - 0.05;
  // dbl RCut = pow( (Rmax3-Rmin3)*(Rmin3*(SatCut-1)-Rmax3*SatCut)/(Rmin3-Rmax3) , 1.0/3.0);
  dbl RCut = Rmin + (Rmax - Rmin) * SatCut;
  dbl PCut = -2 * sigma * cos(theta / 180.0 * PI) / RCut;

  /* Define modulation function */
  // dbl ModK    = 0.1;
  dbl ModK = 1;
  dbl ModF = (1 + tanh(ModK * (Pliq - PCut))) / 2.0;
  dbl ModF_P = 0.;
  dbl ModF_PP = 0.;
  // guard floating point overflow cosh
  if (fabs(ModK * (Pliq - PCut)) < 710.5) {
    ModF_P = ModK * pow(cosh(ModK * (Pliq - PCut)), -2) / 2.0;
    ModF_PP = -pow(ModK, 2) * pow(cosh(ModK * (Pliq - PCut)), -2) * tanh(ModK * (Pliq - PCut));
  }

  /* Define basic saturation function */
  // dbl BS    = (pow(Rc,3)-Rmin3)/(Rmax3-Rmin3);
  // dbl BS_P  = 3*pow(Rc,2)*Rc_P/(Rmax3-Rmin3);
  // dbl BS_PP = ( 6*Rc*pow(Rc_P,2) + 3*pow(Rc,2)*Rc_PP ) /(Rmax3-Rmin3);
  dbl BS = (Rc - Rmin) / (Rmax - Rmin);
  dbl BS_P = Rc_P / (Rmax - Rmin);
  dbl BS_PP = Rc_PP / (Rmax3 - Rmin3);

  /* Modulate saturation function */
  S = (1 - ModF) * BS + ModF;
  *dSdP = (1 - ModF) * BS_P - ModF_P * BS + ModF_P;
  *dSdP_P = (1 - ModF) * BS_PP - 2 * ModF_P * BS_P - ModF_PP * BS + ModF_PP;

  /* Calculate saturation and derivatives */

  /* Uniform distribution (from SAND1996-2149) */
  /* if ( Rc < Rmin ) { */
  /*   S       = (pow(Rminlim,3)-pow(Rmin,3))/(pow(Rmax,3)-pow(Rmin,3)); */
  /*   *dSdP   = 3*pow(Rminlim,2)*Rc_P/(pow(Rmax,3)-pow(Rmin,3)); */
  /*   *dSdP_P = ( 6*Rminlim*pow(Rc_P,2) + 3*pow(Rminlim,2)*Rc_PP ) /(pow(Rmax,3)-pow(Rmin,3)); */
  /* } else if ( Rc > Rmax ) { */
  /*   S       = (pow(Rmaxlim,3)-pow(Rmin,3))/(pow(Rmax,3)-pow(Rmin,3)); */
  /*   *dSdP   = 3*pow(Rmaxlim,2)*Rc_P/(pow(Rmax,3)-pow(Rmin,3)); */
  /*   *dSdP_P = ( 6*Rmaxlim*pow(Rc_P,2) + 3*pow(Rmaxlim,2)*Rc_PP ) /(pow(Rmax,3)-pow(Rmin,3)); */
  /* } else { */
  /*   S       = (pow(Rc,3)-pow(Rmin,3))/(pow(Rmax,3)-pow(Rmin,3)); */
  /*   *dSdP   = 3*pow(Rc,2)*Rc_P/(pow(Rmax,3)-pow(Rmin,3)); */
  /*   *dSdP_P = ( 6*Rc*pow(Rc_P,2) + 3*pow(Rc,2)*Rc_PP ) /(pow(Rmax,3)-pow(Rmin,3)); */
  /* } */

  /* Calculate extrema radii */
  /* dbl Rmin = -2*R + sqrt(2*PI)*pow(R,2)/(pow(3.0,0.25)*sqrt(pow(R,2)*(1-phi))); */
  /* dbl Rmax = 2*R*(sqrt(3.0)-1) + sqrt(3.0)*Rmin; */
  /* dbl Rmean = (Rmin + Rmax) / 2.0; */
  /* dbl Rstdv = (Rmean - Rmin) / 2.0; */

  /* Calculate saturation and derivatives */

  /* Weighted exponential distribution (from SAND1996-2149) */
  /* S = 4.0/3.0*pow(Rc/Rmean,3) + 2*pow(Rc/Rmean,2) + 2*Rc/Rmean + 1; */
  /* S = 1 - S*exp(-2*Rc/Rmean); */
  /* *dSdP = 8*exp(-2*Rc/Rmean)*pow(Rc,3)*Rc_P/(3*pow(Rmean,4)); */
  /* *dSdP_P  = (3*Rmean-2*Rc)*pow(Rc_P,2) + Rmean*Rc*Rc_PP; */
  /* *dSdP_P *= 8*exp(-2*Rc/Rmean)*pow(Rc,2)/(3*pow(Rmean,5)); */

  /* Self-derived Gaussian distribution */
  /* S  = erf(Rmean/(sqrt(2.0)*Rstdv)) - erf((Rmean-Rc)/(sqrt(2.0)*Rstdv)); */
  /* S *= exp(pow(Rmean,2)/(2.0*pow(Rstdv,2)))*sqrt(2*PI)*(pow(Rmean,2)+pow(Rstdv,2)); */
  /* S += 2.0*Rmean*Rstdv; */
  /* S *= exp(pow(Rmean-Rc,2)/(2.0*pow(Rstdv,2))); */
  /* S -= 2.0*exp(pow(Rmean,2)/(2.0*pow(Rstdv,2)))*Rstdv*(Rmean+Rc); */
  /* S *= exp(-(2.0*pow(Rmean,2)-2*Rmean*Rc+pow(Rc,2))/(2.0*pow(Rstdv,2))); */
  /* S /= 2.0*sqrt(2.0*PI)*( */
  /* 			 exp(-pow(Rmean,2)/(2.0*pow(Rstdv,2)))*Rmean*Rstdv/sqrt(2.0*PI) */
  /* 			 + (pow(Rmean,2)+pow(Rstdv,2))*(1+erf(Rmean/(sqrt(2.0)*Rstdv)))/2.0 */
  /* 			 ); */
  /* *dSdP  = sqrt(2.0)*exp((2*Rmean-Rc)*Rc/(2.0*pow(Rstdv,2)))*pow(Rc,2)*Rc_P; */
  /* *dSdP /= Rstdv*( */
  /* 		  sqrt(2.0)*Rmean*Rstdv +  */
  /* 		  exp(pow(Rmean,2)/(2.0*pow(Rstdv,2)))*sqrt(PI)*(pow(Rmean,2)+pow(Rstdv,2))*(1+erf(Rmean/(sqrt(2.0)*Rstdv)))
   */
  /* 		  ); */
  /* *dSdP_P  = (2.0*pow(Rstdv,2) + (Rmean-Rc)*Rc)*pow(Rc_P,2) + pow(Rstdv,2)*Rc*Rc_PP; */
  /* *dSdP_P *= sqrt(2.0)*exp((2*Rmean-Rc)*Rc/pow(2.0*Rstdv,2))*Rc; */
  /* *dSdP_P /= pow(Rstdv,3)*( */
  /* 			   sqrt(2.0)*Rmean*Rstdv +  */
  /* 			   exp(pow(Rmean,2)/(2.0*pow(Rstdv,2)))*sqrt(PI)*(pow(Rmean,2)+pow(Rstdv,2))*(1+erf(Rmean/(sqrt(2.0)*Rstdv)))
   */
  /* 			   ); */

  /* Finalize */
  return (S);

} /* End of shell_saturation_pressure_curve() */

void ShellBF(int ev, // Equation or variable to fetch basis functions
             int ii, // Integer for which DOF to fetch
             double *phi_i,
             double grad_phi_i[DIM],
             double gradII_phi_i[DIM],
             double d_gradII_phi_i_dx[DIM][DIM][MDE],
             int ndof,
             int *dof_map)
/******************************************************************************
 *
 * ShellBF()
 *
 * Calculate all basis functions and mesh sensitivities for a given equation
 * and DOF.  Returns both the regular gradients and II gradients.
 *
 * Scott A Roberts (1514) sarober@sandia.gov
 *
 ******************************************************************************/
{
  /* Variable definitions */
  int i, j, k, jk;
  double d_grad_phi_i_dx[DIM][DIM][MDE];

  /* Basis function */
  *phi_i = bf[ev]->phi[ii];

  // check if bar2 problem on s_integration
  if (pd->Num_Dim == 2 && mp->ehl_integration_kind == SIK_S) {
    ShellBF_2d_bar(ev, ii, gradII_phi_i, d_gradII_phi_i_dx);
    return;
  }

  /* Grad of basis function */
  for (i = 0; i < pd->Num_Dim; i++) {
    grad_phi_i[i] = bf[ev]->grad_phi[ii][i];
  }

  /* Mesh derivatives of basis function grad */
  memset(d_grad_phi_i_dx, 0.0, sizeof(double) * DIM * DIM * MDE);
  for (i = 0; i < pd->Num_Dim; i++) {
    for (j = 0; j < pd->Num_Dim; j++) {
      for (k = 0; k < ei[pg->imtrx]->dof[MESH_DISPLACEMENT1]; k++) {
        jk = dof_map[k];
        d_grad_phi_i_dx[i][j][jk] = bf[ev]->d_grad_phi_dmesh[ii][i][j][k];
      }
    }
  }

  /* Rotate basis function and calculate mesh */
  ShellRotate(grad_phi_i, d_grad_phi_i_dx, gradII_phi_i, d_gradII_phi_i_dx, ndof);

  return;
} /*** END OF ShellBF ***/

void calculate_lub_q_v_nonnewtonian(double time, double dt)
/******************************************************************************
 *
 * calculate_lub_q_v_nonnewtonian()
 *
 * Function to calculate flow rate per unit width (q) and average velocity (v)
 * in lubrication flow of non Newtonian liquid
 *
 *
 * Kris Tjiptowidjojo tjiptowi@unm.edu
 *
 ******************************************************************************/
{
  int i, j;
  dbl q[DIM];
  dbl v_avg[DIM];
  dbl grad_P[DIM], grad_II_P[DIM];
  dbl veloL[DIM], veloU[DIM];
  dbl mu0, nexp;
  dbl shear_top, shear_bot, cross_shear, gradP_mag;
  dbl H, H_U, dH_U_dtime, H_L, dH_L_dtime, dH_U_ddH;
  dbl dH_U_dX[DIM], dH_L_dX[DIM], dH_U_dp;
  dbl gradP_tangent[DIM], gradP_normal[DIM], gradP_normal_init[DIM];

  dbl epsilon = 1.0e-5;

  /******* PRECALCULATE ALL NECESSARY COMPONENTS ***********/

  /* Extract shear rates */
  shear_top = fv->sh_shear_top;
  shear_bot = fv->sh_shear_bot;
  cross_shear = fv->sh_cross_shear;

  /* Extract pressure gradient magnitude */
  for (i = 0; i < DIM; i++) {
    grad_P[i] = fv->grad_lubp[i];
  }

  /* Perfrom I - nn gradient */
  Inn(grad_P, grad_II_P);

  /* Extract top and bottom walls velocities */
  velocity_function_model(veloU, veloL, time, dt);

  /*Find tangent vector of pressure gradient */

  gradP_mag = 0.0;
  for (i = 0; i < DIM; i++) {
    gradP_mag += grad_II_P[i] * grad_II_P[i];
  }

  gradP_mag = sqrt(gradP_mag);

  if (gradP_mag > epsilon) {
    for (i = 0; i < DIM; i++) {
      gradP_tangent[i] = grad_II_P[i] / (gradP_mag);
    }
  }

  else {
    for (i = 0; i < DIM; i++) {
      gradP_tangent[i] = 0.0;
    }
  }

  /* Find tangent vector perpendicular to pressure gradient */

  gradP_normal_init[0] = -gradP_tangent[1];
  gradP_normal_init[1] = gradP_tangent[0];
  gradP_normal_init[2] = gradP_tangent[2];

  for (i = 0; i < DIM; i++) {
    gradP_normal[i] = 0.0;
    for (j = 0; j < DIM; j++) {
      gradP_normal[i] += (gradP_normal_init[j] * delta(i, j) -
                          gradP_normal_init[j] * fv->snormal[i] * fv->snormal[j] -
                          gradP_normal_init[j] * gradP_tangent[i] * gradP_tangent[j]);
    }
  }

  /* Extract wall heights */
  H = height_function_model(&H_U, &dH_U_dtime, &H_L, &dH_L_dtime, dH_U_dX, dH_L_dX, &dH_U_dp,
                            &dH_U_ddH, time, dt);

  /******* CALCULATE FLOW RATE AND AVERAGE VELOCITY ***********/

  /* Evaluate flow rate and average velocity based on viscosity model */

  if (gn->ConstitutiveEquation == POWER_LAW) {
    mu0 = gn->mu0;
    nexp = gn->nexp;

    for (i = 0; i < DIM; i++) {
      q[i] = 0.0;

      q[i] +=
          (mu0 / (gradP_mag + epsilon)) * (veloU[i] * pow(fabs(shear_top), nexp - 1.) * shear_top -
                                           veloL[i] * pow(fabs(shear_bot), nexp - 1.) * shear_bot);
      q[i] += -(mu0 * mu0) / pow(gradP_mag + epsilon, 2) * gradP_tangent[i] * nexp /
              (2. * nexp + 1.) *
              (pow(fabs(shear_top), 2. * nexp - 2.) * pow(shear_top, 3) -
               pow(fabs(shear_bot), 2. * nexp - 2.) * pow(shear_bot, 3));
      q[i] += (mu0 * cross_shear) / pow(gradP_mag + epsilon, 2) * gradP_normal[i] * nexp /
              (nexp + 1.) *
              (pow(fabs(shear_top), nexp - 1.) * shear_top * shear_top -
               pow(fabs(shear_bot), nexp - 1.) * shear_bot * shear_bot);
    }

    for (i = 0; i < DIM; i++) {
      v_avg[i] = 0.0;
      v_avg[i] +=
          (mu0 / (gradP_mag * H)) * (veloU[i] * pow(fabs(shear_top), nexp - 1.) * shear_top -
                                     veloL[i] * pow(fabs(shear_bot), nexp - 1.) * shear_bot);
      v_avg[i] += -(mu0 * mu0) / (2. * gradP_mag * gradP_mag * H) * gradP_tangent[i] * (2. * nexp) /
                  (2. * nexp + 1.) *
                  (pow(fabs(shear_top), 2. * nexp - 2.) * pow(shear_top, 3) -
                   pow(fabs(shear_bot), 2. * nexp - 2.) * pow(shear_bot, 3));
      v_avg[i] += (mu0 * cross_shear) / (gradP_mag * gradP_mag * H) * gradP_normal[i] * nexp /
                  (nexp + 1.) *
                  (pow(fabs(shear_top), nexp - 1.) * shear_top * shear_top -
                   pow(fabs(shear_bot), nexp - 1.) * shear_bot * shear_bot);
    }
  }

  else {
    GOMA_EH(GOMA_ERROR, "Not a supported constitutive equation ");
  }

  for (i = 0; i < DIM; i++) {
    LubAux->q[i] = q[i];
    LubAux->v_avg[i] = v_avg[i];
    LubAux->gradP_mag = gradP_mag;
    LubAux->gradP_tangent[i] = gradP_tangent[i];
    LubAux->gradP_normal[i] = gradP_normal[i];
  }

  return;

} /* End of calculate_lub_q_v_nonnewtonian */

void calculate_lub_q_v_nonnewtonian_sens(double mu,
                                         double H,
                                         double veloU[DIM],
                                         double veloL[DIM],
                                         double grad_II_P[DIM],
                                         double phi_j,
                                         double grad_phi_j[DIM],
                                         double shear_top_plus,
                                         double shear_top_minus,
                                         double shear_bot_plus,
                                         double shear_bot_minus,
                                         double eps_top,
                                         double eps_bot)
/******************************************************************************
 *
 * calculate_lub_q_v_nonnewtonian_sens()
 *
 * Function to calculate flow rate per unit width (q) and average velocity (v)
 * of non Newtonian liquid's sensitivities w.r.t. pretty much anything you can think of
 *
 *
 * Kris Tjiptowidjojo tjiptowi@unm.edu
 *
 ******************************************************************************/
{
  int i, j;
  dbl shear_top, shear_bot, cross_shear;
  dbl gradP_mag, gradP_tangent[DIM];
  dbl gradP_normal[DIM];
  dbl dq_dP[DIM];
  dbl dq_dshear_top[DIM], dq_dshear_bot[DIM], dq_dcross_shear[DIM];
  dbl dgradP_mag_dP;
  dbl dgradP_tangent_dP[DIM], dgradP_normal_dP[DIM], dgradP_normal_init_dP[DIM];

  dbl q_plus[DIM], q_minus[DIM];

  dbl epsilon = 1.0e-5;

  shear_top = fv->sh_shear_top;     /* Top wall shear rate */
  shear_bot = fv->sh_shear_bot;     /* Bottom wall shear rate */
  cross_shear = fv->sh_cross_shear; /* Cross stream shear stress */

  for (i = 0; i < DIM; i++) {
    gradP_tangent[i] = LubAux->gradP_tangent[i];
    gradP_normal[i] = LubAux->gradP_normal[i];
  }

  gradP_mag = LubAux->gradP_mag;

  /******* CALCULATE PRESSURE GRADIENT AND RELATED VECTORS SENSITIVITIES ***********/

  /*Evaluate pressure gradient magnitude sensitivity w.r.t. pressure */

  dgradP_mag_dP = 0.0;
  for (i = 0; i < DIM; i++) {
    dgradP_mag_dP += grad_II_P[i] * grad_phi_j[i];
  }

  if (gradP_mag > epsilon) {
    dgradP_mag_dP *= 1. / gradP_mag;
  } else {
    dgradP_mag_dP = 0.0;
  }

  /*Evaluate pressure gradient tangent vector sensitivity w.r.t. pressure */

  if (gradP_mag > epsilon) {
    for (i = 0; i < DIM; i++) {
      dgradP_tangent_dP[i] =
          grad_phi_j[i] / (gradP_mag)-grad_II_P[i] * dgradP_mag_dP / pow(gradP_mag, 2);
    }
  } else {
    for (i = 0; i < DIM; i++) {
      dgradP_tangent_dP[i] = 0.0;
    }
  }

  /*Evaluate pressure gradient perpendicular vector sensitivity w.r.t. pressure */

  dgradP_normal_init_dP[0] = -dgradP_tangent_dP[1];
  dgradP_normal_init_dP[1] = dgradP_tangent_dP[0];
  dgradP_normal_init_dP[2] = dgradP_tangent_dP[2];

  if (gradP_mag > epsilon) {
    for (i = 0; i < DIM; i++) {
      dgradP_normal_dP[i] =
          dgradP_normal_init_dP[i] -
          gradP_tangent[i] *
              (2. * grad_II_P[2] * grad_phi_j[2] / pow(gradP_mag, 2) -
               2. * grad_II_P[2] * grad_II_P[2] * dgradP_mag_dP / pow(gradP_mag, 3)) -
          (grad_II_P[2] * grad_II_P[2]) * dgradP_tangent_dP[i];
    }
  }

  else {
    for (i = 0; i < DIM; i++) {
      dgradP_normal_dP[i] = 0.0;
    }
  }

  /******* CALCULATE FLOW RATE SENSITIVITIES ***********/

  /* Power Law */
  if (gn->ConstitutiveEquation == POWER_LAW) {
    dbl mu0 = gn->mu0;
    dbl nexp = gn->nexp;

    /*Evaluate flowrate sensitivity w.r.t. top wall shear rate */

    for (i = 0; i < DIM; i++) {
      q_plus[i] = 0.0;

      q_plus[i] += (mu0 / (gradP_mag + epsilon)) *
                   (veloU[i] * pow(fabs(shear_top_plus), nexp - 1.) * shear_top_plus -
                    veloL[i] * pow(fabs(shear_bot), nexp - 1.) * shear_bot);
      q_plus[i] += -(mu0 * mu0) / pow(gradP_mag + epsilon, 2) * gradP_tangent[i] * nexp /
                   (2. * nexp + 1.) *
                   (pow(fabs(shear_top_plus), 2. * nexp - 2.) * pow(shear_top_plus, 3) -
                    pow(fabs(shear_bot), 2. * nexp - 2.) * pow(shear_bot, 3));
      q_plus[i] += (mu0 * cross_shear) / pow(gradP_mag + epsilon, 2) * gradP_normal[i] * nexp /
                   (nexp + 1.) *
                   (pow(fabs(shear_top_plus), nexp - 1.) * shear_top_plus * shear_top_plus -
                    pow(fabs(shear_bot), nexp - 1.) * shear_bot * shear_bot);
    }

    for (i = 0; i < DIM; i++) {
      q_minus[i] = 0.0;

      q_minus[i] += (mu0 / (gradP_mag + epsilon)) *
                    (veloU[i] * pow(fabs(shear_top_minus), nexp - 1.) * shear_top_minus -
                     veloL[i] * pow(fabs(shear_bot), nexp - 1.) * shear_bot);
      q_minus[i] += -(mu0 * mu0) / pow(gradP_mag + epsilon, 2) * gradP_tangent[i] * nexp /
                    (2. * nexp + 1.) *
                    (pow(fabs(shear_top_minus), 2. * nexp - 2.) * pow(shear_top_minus, 3) -
                     pow(fabs(shear_bot), 2. * nexp - 2.) * pow(shear_bot, 3));
      q_minus[i] += (mu0 * cross_shear) / pow(gradP_mag + epsilon, 2) * gradP_normal[i] * nexp /
                    (nexp + 1.) *
                    (pow(fabs(shear_top_minus), nexp - 1.) * shear_top_minus * shear_top_minus -
                     pow(fabs(shear_bot), nexp - 1.) * shear_bot * shear_bot);
    }

    for (i = 0; i < DIM; i++) {
      dq_dshear_top[i] = (q_plus[i] - q_minus[i]) / eps_top;
    }

    /*Evaluate flowrate sensitivity w.r.t. bottom wall shear rate */

    for (i = 0; i < DIM; i++) {
      q_plus[i] = 0.0;

      q_plus[i] += (mu0 / (gradP_mag + epsilon)) *
                   (veloU[i] * pow(fabs(shear_top), nexp - 1.) * shear_top -
                    veloL[i] * pow(fabs(shear_bot_plus), nexp - 1.) * shear_bot_plus);
      q_plus[i] += -(mu0 * mu0) / pow(gradP_mag + epsilon, 2) * gradP_tangent[i] * nexp /
                   (2. * nexp + 1.) *
                   (pow(fabs(shear_top), 2. * nexp - 2.) * pow(shear_top, 3) -
                    pow(fabs(shear_bot_plus), 2. * nexp - 2.) * pow(shear_bot_plus, 3));
      q_plus[i] += (mu0 * cross_shear) / pow(gradP_mag + epsilon, 2) * gradP_normal[i] * nexp /
                   (nexp + 1.) *
                   (pow(fabs(shear_top), nexp - 1.) * shear_top * shear_top -
                    pow(fabs(shear_bot_plus), nexp - 1.) * shear_bot_plus * shear_bot_plus);
    }

    for (i = 0; i < DIM; i++) {
      q_minus[i] = 0.0;

      q_minus[i] += (mu0 / (gradP_mag + epsilon)) *
                    (veloU[i] * pow(fabs(shear_top), nexp - 1.) * shear_top -
                     veloL[i] * pow(fabs(shear_bot_minus), nexp - 1.) * shear_bot_minus);
      q_minus[i] += -(mu0 * mu0) / pow(gradP_mag + epsilon, 2) * gradP_tangent[i] * nexp /
                    (2. * nexp + 1.) *
                    (pow(fabs(shear_top), 2. * nexp - 2.) * pow(shear_top, 3) -
                     pow(fabs(shear_bot_minus), 2. * nexp - 2.) * pow(shear_bot_minus, 3));
      q_minus[i] += (mu0 * cross_shear) / pow(gradP_mag + epsilon, 2) * gradP_normal[i] * nexp /
                    (nexp + 1.) *
                    (pow(fabs(shear_top), nexp - 1.) * shear_top * shear_top -
                     pow(fabs(shear_bot_minus), nexp - 1.) * shear_bot_minus * shear_bot_minus);
    }

    for (i = 0; i < DIM; i++) {
      dq_dshear_bot[i] = (q_plus[i] - q_minus[i]) / eps_bot;
    }

    /*Evaluate flowrate sensitivity w.r.t. cross stream shear stress */

    for (i = 0; i < DIM; i++) {

      dq_dcross_shear[i] = (mu0 * phi_j) / pow(gradP_mag + epsilon, 2) * gradP_normal[i] * nexp /
                           (nexp + 1.) *
                           (pow(fabs(shear_top), nexp - 1.) * shear_top * shear_top -
                            pow(fabs(shear_bot), nexp - 1.) * shear_bot * shear_bot);
    }

    /*Evaluate flowrate sensitivity w.r.t. pressure */

    for (i = 0; i < DIM; i++) {

      dq_dP[i] = -mu0 / pow(gradP_mag + epsilon, 2) *
                 (veloU[i] * pow(fabs(shear_top), nexp - 1.) * shear_top -
                  veloL[i] * pow(fabs(shear_bot), nexp - 1.) * shear_bot) *
                 dgradP_mag_dP;

      dq_dP[i] += (2. * mu0 * mu0) / pow(gradP_mag + epsilon, 3) * nexp / (2. * nexp + 1.) *
                  (pow(fabs(shear_top), 2. * nexp - 2.) * pow(shear_top, 3) -
                   pow(fabs(shear_bot), 2. * nexp - 2.) * pow(shear_bot, 3)) *
                  dgradP_mag_dP * gradP_tangent[i];

      dq_dP[i] += -(mu0 * mu0) / pow(gradP_mag + epsilon, 2) * nexp / (2. * nexp + 1.) *
                  (pow(fabs(shear_top), 2. * nexp - 2.) * pow(shear_top, 3) -
                   pow(fabs(shear_bot), 2. * nexp - 2.) * pow(shear_bot, 3)) *
                  dgradP_tangent_dP[i];

      dq_dP[i] += -(2. * cross_shear * mu0) / pow(gradP_mag + epsilon, 3) * nexp / (nexp + 1.) *
                  (pow(fabs(shear_top), nexp - 1.) * shear_top * shear_top -
                   pow(fabs(shear_bot), nexp - 1.) * shear_bot * shear_bot) *
                  dgradP_mag_dP * gradP_normal[i];

      dq_dP[i] += (cross_shear * mu0) / pow(gradP_mag + epsilon, 2) * nexp / (nexp + 1.) *
                  (pow(fabs(shear_top), nexp - 1.) * shear_top * shear_top -
                   pow(fabs(shear_bot), nexp - 1.) * shear_bot * shear_bot) *
                  dgradP_normal_dP[i];
    }
  }

  else {
    GOMA_EH(-1, "Not a supported constitutive equation ");
  }

  LubAux->dgradP_mag_dP = dgradP_mag_dP;

  for (i = 0; i < DIM; i++) {
    LubAux->dgradP_tangent_dP[i] = dgradP_tangent_dP[i];
    LubAux->dgradP_normal_dP[i] = dgradP_normal_dP[i];

    for (j = 0; j < ei[pg->imtrx]->dof[SHELL_SHEAR_TOP]; j++) {
      LubAux->dq_dshear_top[i][j] = dq_dshear_top[i];
    }
    for (j = 0; j < ei[pg->imtrx]->dof[SHELL_SHEAR_BOT]; j++) {
      LubAux->dq_dshear_bot[i][j] = dq_dshear_bot[i];
    }
    for (j = 0; j < ei[pg->imtrx]->dof[SHELL_CROSS_SHEAR]; j++) {
      LubAux->dq_dcross_shear[i][j] = dq_dcross_shear[i];
    }
    for (j = 0; j < ei[pg->imtrx]->dof[LUBP]; j++) {
      LubAux->dq_dp1[i][j] = dq_dP[i];
    }
  }

  return;

} /* End of calculate_lub_q_v_nonnewtonian_sens */<|MERGE_RESOLUTION|>--- conflicted
+++ resolved
@@ -2,7 +2,7 @@
 * Goma - Multiphysics finite element software                             *
 * Sandia National Laboratories                                            *
 *                                                                         *
-* Copyright (c) 2022 Sandia Corporation.                                  *
+* Copyright (c) 2014 Sandia Corporation.                                  *
 *                                                                         *
 * Under the terms of Contract DE-AC04-94AL85000 with Sandia Corporation,  *
 * the U.S. Government retains certain rights in this software.            *
@@ -10,42 +10,55 @@
 * This software is distributed under the GNU General Public License.      *
 \************************************************************************/
 
-#include <limits.h>
-
-#define GOMA_SHELL_TFMP_UTIL_C
-#include <math.h>
-#include <stdio.h>
-#include <string.h>
-
-#include "bc_contact.h"
+/*
+ *$Id: mm_shell_util.c,v 5.17 2010-07-21 16:39:27 hkmoffa Exp $
+ */
+
+#ifdef USE_RCSID
+static char rcsid[] = "$Id: mm_shell_util.c,v 5.17 2010-07-21 16:39:27 hkmoffa Exp $";
+#endif
+
+/* Standard include files */
+#define GOMA_MM_SHELL_UTIL_C
+#include "mm_shell_util.h"
+#include "az_aztec.h"
 #include "el_elm.h"
-#include "el_elm_info.h"
 #include "el_geom.h"
-#include "exo_struct.h"
 #include "mm_as.h"
 #include "mm_as_const.h"
 #include "mm_as_structs.h"
 #include "mm_eh.h"
-#include "mm_fill_aux.h"
-#include "mm_fill_fill.h"
-#include "mm_fill_ls.h"
 #include "mm_fill_ptrs.h"
 #include "mm_fill_shell.h"
 #include "mm_fill_terms.h"
-#include "mm_fill_util.h"
 #include "mm_mp.h"
 #include "mm_mp_const.h"
 #include "mm_mp_structs.h"
-#include "mm_shell_util.h"
 #include "mm_std_models_shell.h"
 #include "mm_viscosity.h"
 #include "rd_mesh.h"
 #include "rf_allo.h"
+#include "rf_bc.h"
+#include "rf_bc_const.h"
 #include "rf_fem.h"
 #include "rf_fem_const.h"
+#include "rf_fill_const.h"
+#include "rf_io.h"
+#include "rf_io_const.h"
+#include "rf_masks.h"
 #include "rf_mp.h"
+#include "rf_solver.h"
+#include "rf_solver_const.h"
+#include "rf_vars_const.h"
 #include "shell_tfmp_util.h"
+#include "sl_util.h"
 #include "std.h"
+#include <math.h>
+#include <stdio.h>
+#include <stdlib.h>
+#include <string.h>
+
+#include <limits.h>
 
 #define DEBUG_SHELL 0
 #define PRINTPROC   0
@@ -905,7 +918,7 @@
       nshell = 3;
       break;
     default:
-      GOMA_EH(-1, "Shell element type not supported.");
+      GOMA_EH(GOMA_ERROR, "Shell element type not supported.");
       break;
     }
   } else
@@ -1087,7 +1100,7 @@
       } else if (n1 == 4 && n2 == 7) {
         id = 6;
       } else {
-        GOMA_EH(-1, "Couldn't determine 3D element side ID for HEX8!");
+        GOMA_EH(GOMA_ERROR, "Couldn't determine 3D element side ID for HEX8!");
       }
     }
 
@@ -1691,7 +1704,7 @@
   BASIS_FUNCTIONS_STRUCT *bfe = bf[eqn];
 
   if (!pd->e[pg->imtrx][eqn])
-    GOMA_EH(-1, "No normal equations on shell!");
+    GOMA_EH(GOMA_ERROR, "No normal equations on shell!");
   dofs = ei[pg->imtrx]->dof[eqn];
   pdim = pd->Num_Dim;
 
@@ -1813,6 +1826,17 @@
       }
     }
   }
+#ifdef DEBUG_HKM
+  /*
+    for (p = 0; p < VIM; p++)
+    {
+    for (q = 0; q < VIM; q++)
+    {
+    printf("shell_normal_div_s: grad_nv[%d][%d] = %g\n", p, q, grad_nv[p][q]);
+    }
+    }
+  */
+#endif
   *div_s_nv = 0.0;
   memset(&(d_div_s_nv_dnv[0][0]), 0, DIM * MDE * sizeof(double));
   for (p = 0; p < VIM; p++) {
@@ -1849,6 +1873,9 @@
     }
   }
 
+#ifdef DEBUG_HKM
+  // printf("shell_normal_div_s: *div_s_nv = %g\n", *div_s_nv);
+#endif
   return 0;
 }
 
@@ -3398,20 +3425,7 @@
 
 } /* End of ShellRotate() */
 
-<<<<<<< HEAD
 void calculate_lub_q_v(const int EQN, double time, double dt, double xi[DIM], const Exo_DB *exo)
-=======
-
-
-void
-calculate_lub_q_v (
-		   const int EQN,
-		   double time,
-		   double dt,
-		   double xi[DIM],
-		   const Exo_DB *exo
-                  )
->>>>>>> 9c26b529
 /******************************************************************************
  *
  * calculate_lub_q_v()
@@ -3467,7 +3481,6 @@
       dmu_df = d_mu->pf[0];
     }
 
-<<<<<<< HEAD
     /***** INITIALIZE LUBRICATION COMPONENTS AND LOAD IN VARIABLES *****/
 
     /* Setup lubrication shell constructs */
@@ -3563,70 +3576,6 @@
               D_H_DX[j][jk] +=
                   delta(i, j) * (dH_U_dX[i] - dH_L_dX[i]) * bf[MESH_DISPLACEMENT1]->phi[k];
               D_H_DX[j][jk] -= fv->n[i] * delta(i, j) * bf[MESH_DISPLACEMENT1]->phi[k];
-=======
-      /* Set proper fill variable first.   If in lub_p layer, then use FILL,
-       * but if in LUBP_2 layer use PHASE1.  This will have to be made more general
-       * if you wanted to do both LS phases and R_phaseN fields in same layer.
-       * We will leave that to the next sucker to develop
-       */
-
-      VAR = FILL;
-      dmu_df = d_mu->F;
-      if (EQN == R_LUBP_2)
-	{
-	 VAR = PHASE1;
-	 dmu_df = d_mu->pf[0];
-	}
-
-      /***** INITIALIZE LUBRICATION COMPONENTS AND LOAD IN VARIABLES *****/
-
-      /* Setup lubrication shell constructs */
-      dbl wt_old = fv->wt;
-      int dof_map[MDE];
-      int *n_dof = (int *) array_alloc (1, MAX_VARIABLE_TYPES, sizeof(int));
-      lubrication_shell_initialize(n_dof, dof_map, -1, xi, exo, 0);
-
-      /* Load viscosity and density */
-      mu = viscosity(gn, NULL, d_mu);
-      dmu_dc = mp->d_viscosity[SHELL_PARTC];
-      rho = density(d_rho, time);
-
-      /* Extract wall velocities */
-      velocity_function_model(veloU, veloL, time, dt);
-
-      /* Extract wall heights */
-      dbl H_U, dH_U_dtime, H_L, dH_L_dtime;
-      dbl dH_U_dX[DIM],dH_L_dX[DIM], dH_U_dp, dH_U_ddh;
-      H = height_function_model(&H_U, &dH_U_dtime, &H_L, &dH_L_dtime, dH_U_dX, dH_L_dX, &dH_U_dp, &dH_U_ddh, time, dt);
-
-      /***** DEFORM HEIGHT AND CALCULATE SENSITIVITIES *****/
-
-      /* Define variables */
-      dbl D_H_DX[DIM][MDE], D_H_DP[MDE], D_H_DdH[MDE];
-      dbl D_H_DRS[DIM][MDE];
-      dbl D_H_DNORMAL[DIM][MDE];
-      memset(D_H_DX,  0.0, sizeof(double)*DIM*MDE);
-      memset(D_H_DRS, 0.0, sizeof(double)*DIM*MDE);
-      memset(D_H_DNORMAL, 0.0, sizeof(double)*DIM*MDE);
-      memset(D_H_DP,  0.0, sizeof(double)*MDE);
-      memset(D_H_DdH, 0.0, sizeof(double)*MDE);
-
-      /* Deform height */
-      switch ( mp->FSIModel ) {
-      case FSI_MESH_CONTINUUM:
-      case FSI_MESH_UNDEF:
-      case FSI_SHELL_ONLY_UNDEF:
-	for ( i = 0; i < dim; i++) {
-	  H -= fv->snormal[i] * fv->d[i];
-	}
-	break;
-      case FSI_SHELL_ONLY_MESH:
-      if (pd->e[R_SHELL_NORMAL1] && pd->e[R_SHELL_NORMAL2] && pd->e[R_SHELL_NORMAL3] )
-        {
-         for ( i = 0; i < dim; i++)
-            {
-             H -= fv->n[i] * fv->d[i];
->>>>>>> 9c26b529
             }
           }
         }
@@ -3643,7 +3592,6 @@
           }
         }
       }
-<<<<<<< HEAD
       break;
     case FSI_REALSOLID_CONTINUUM:
       for (i = 0; i < dim; i++) {
@@ -3653,47 +3601,6 @@
             D_H_DX[j][jk] +=
                 delta(i, j) * (dH_U_dX[i] - dH_L_dX[i]) * bf[MESH_DISPLACEMENT1]->phi[k];
             D_H_DX[j][jk] -= fv->dsnormal_dx[i][j][jk] * fv->d_rs[i];
-=======
-
-      /* Set some coefficients */
-      dbl k_turb, d_k_turb_dmu, d_k_turb_dH;
-      k_turb = 12.;
-      d_k_turb_dmu = 0.0;
-      d_k_turb_dH  = 0.0;
-
-
-      /* Calculate height sensitivity to mesh */
-      switch ( mp->FSIModel ) {
-      case FSI_MESH_CONTINUUM:
-      case FSI_MESH_UNDEF:
-      case FSI_SHELL_ONLY_UNDEF:
-	for ( i = 0; i < dim; i++) {
-	  for ( j = 0; j < dim; j++) {
-	    for ( k = 0; k < ei->dof[MESH_DISPLACEMENT1]; k++) {
-	      jk = dof_map[k];
-	      D_H_DX[j][jk] += delta(i,j)*(dH_U_dX[i]-dH_L_dX[i])*bf[MESH_DISPLACEMENT1]->phi[k];
-	      D_H_DX[j][jk] -= fv->dsnormal_dx[i][j][jk] * fv->d[i];
-	      D_H_DX[j][jk] -= fv->snormal[i] * delta(i,j) * bf[MESH_DISPLACEMENT1]->phi[k];
-	    }
-	  }
-	}
-	break;
-      case FSI_SHELL_ONLY_MESH:
-        if ( (pd->e[R_SHELL_NORMAL1]) && (pd->e[R_SHELL_NORMAL2]) && (pd->e[R_SHELL_NORMAL3]) )
-          {
-           for ( i = 0; i < dim; i++)
-             {
-               for ( j = 0; j < dim; j++)
-                  {
-                   for ( k = 0; k < ei->dof[MESH_DISPLACEMENT1]; k++)
-                      {
-                       jk = dof_map[k];
-	               D_H_DX[j][jk] += delta(i,j)*(dH_U_dX[i]-dH_L_dX[i])*bf[MESH_DISPLACEMENT1]->phi[k];
-                       D_H_DX[j][jk] -= fv->n[i] * delta(i,j) * bf[MESH_DISPLACEMENT1]->phi[k];
-                      }
-                  }
-              }
->>>>>>> 9c26b529
           }
           for (k = 0; k < ei[pg->imtrx]->dof[SOLID_DISPLACEMENT1]; k++) {
             jk = dof_map[k];
@@ -3721,7 +3628,6 @@
       break;
     }
 
-<<<<<<< HEAD
     /* Calculate height sensitivity to pressure */
     // PRS: NEED TO DO SOMETHING HERE
     //  for ( i = 0; i < ei[pg->imtrx]->dof[LUBP]; i++) {
@@ -3788,7 +3694,7 @@
                   n_dof[MESH_DISPLACEMENT1]);
     }
 
-    /* Calcualte pressure sensitivity */
+    /* Calculate pressure sensitivity */
     // PRS: NEED TO DO SOMETHING HERE
     for (i = 0; i < dim; i++) {
       for (j = 0; j < ei[pg->imtrx]->dof[EQN]; j++) {
@@ -3829,151 +3735,6 @@
             D_GRADH_DF[i][k] -= lsi->d_gradHn_dF[j][k] * fv->snormal[i] * fv->snormal[j];
           }
         }
-=======
-     /* Calculate height sensitivity to pressure */
-     //PRS: NEED TO DO SOMETHING HERE
-     // for ( i = 0; i < ei->dof[LUBP]; i++) {
-      for ( i = 0; i < ei->dof[EQN]; i++) {
-	D_H_DP[i] = dH_U_dp;
-      }
-
-      /* Calculate height sensitivity to melting */
-      if (pd->v[SHELL_DELTAH] && (mp->HeightUFunctionModel == CONSTANT_SPEED_DEFORM || mp->HeightUFunctionModel == CONSTANT_SPEED_MELT || mp->HeightUFunctionModel == ROLL_ON_MELT || mp->HeightUFunctionModel == FLAT_GRAD_FLAT_MELT || mp->HeightUFunctionModel == CIRCLE_MELT )) {
-	for ( i = 0; i < ei->dof[SHELL_DELTAH]; i++) {
-	  D_H_DdH[i] = 1.0;
-	}
-      }
-
-      /*
-       * Mesh deformation does not yet affect the slopes, nor is that
-       * Jacobian in there.  Maybe it should be.
-       */
-
-
-      /***** CALCULATE PRESSURE GRADIENT AND SENSITIVITIES *****/
-
-      /* Define variables */
-      dbl GRADP[DIM];
-      dbl D_GRADP_DP[DIM][MDE], D_GRADP_DX[DIM][DIM][MDE];
-      dbl d_grad_lubp_dmesh[DIM][DIM][MDE];
-      dbl d_grad_lubp_2_dmesh[DIM][DIM][MDE];
-
-      if(EQN == R_LUBP)
-	{
-	  memset(d_grad_lubp_dmesh, 0.0, sizeof(double)*DIM*DIM*MDE);
-	}
-      else
-	{
-	  memset(d_grad_lubp_2_dmesh, 0.0, sizeof(double)*DIM*DIM*MDE);
-	}
-      memset(GRADP,             0.0, sizeof(double)*DIM);
-      memset(D_GRADP_DP,        0.0, sizeof(double)*DIM*MDE);
-      memset(D_GRADP_DX,        0.0, sizeof(double)*DIM*DIM*MDE);
-
-      if(EQN == R_LUBP)
-	{
-	  /* Rotate and calculate mesh sensitivity */
-	  for ( i = 0; i < dim; i++) {
-	    for ( j = 0; j < dim; j++) {
-	      for ( k = 0; k < ei->dof[MESH_DISPLACEMENT1]; k++) {
-		jk = dof_map[k];
-		d_grad_lubp_dmesh[i][j][jk] = fv->d_grad_lubp_dmesh[i][j][k]; //PRS: NEED TO DO SOMETHING HERE
-	      }
-	    }
-	  }
-	  ShellRotate( fv->grad_lubp, d_grad_lubp_dmesh, GRADP, D_GRADP_DX, n_dof[MESH_DISPLACEMENT1]);
-	}
-      else
-	{
-	  /* Rotate and calculate mesh sensitivity */
-	  for ( i = 0; i < dim; i++) {
-	    for ( j = 0; j < dim; j++) {
-	      for ( k = 0; k < ei->dof[MESH_DISPLACEMENT1]; k++) {
-		jk = dof_map[k];
-		d_grad_lubp_2_dmesh[i][j][jk] = fv->d_grad_lubp_2_dmesh[i][j][k]; 
-	      }
-	    }
-	  }
-	  ShellRotate( fv->grad_lubp_2, d_grad_lubp_2_dmesh, GRADP, D_GRADP_DX, n_dof[MESH_DISPLACEMENT1]); 
-	}
-
-      /* Calculate pressure sensitivity */
-      //PRS: NEED TO DO SOMETHING HERE
-      for ( i = 0; i < dim; i++) {
-	for ( j = 0; j < ei->dof[EQN]; j++) {
-	  D_GRADP_DP[i][j] = 1.0;
-	}
-      }
-
-
-      /***** CALCULATE HEAVISIDE GRADIENT AND SENSITIVITIES *****/
-
-      /* Define variables */
-      dbl GRADH[DIM];
-      dbl D_GRADH_DF[DIM][MDE], D_GRADH_DX[DIM][DIM][MDE];
-      memset(GRADH,      0.0, sizeof(double)*DIM);
-      memset(D_GRADH_DF, 0.0, sizeof(double)*DIM*MDE);
-      memset(D_GRADH_DX, 0.0, sizeof(double)*DIM*DIM*MDE);
-
-      /* Rotate and calculate mesh sensitivity */
-      dbl d_grad_Hside_dmx[DIM][DIM][MDE];
-      memset(d_grad_Hside_dmx, 0.0, sizeof(double)*DIM*DIM*MDE);
-      if ( pd->v[VAR] ) {
-	for ( i = 0; i < dim; i++) {
-	  for ( j = 0; j < dim; j++) {
-	    for ( k = 0; k < ei->dof[MESH_DISPLACEMENT1]; k++) {
-	      jk = dof_map[k];
-	      d_grad_Hside_dmx[i][j][jk] = lsi->d_gradHn_dmesh[i][j][k];
-	    }
-	  }
-	}
-	ShellRotate( lsi->gradHn, d_grad_Hside_dmx, GRADH, D_GRADH_DX, n_dof[MESH_DISPLACEMENT1]);
-      }
-
-      /* Calculate F sensitivity */
-      if ( pd->v[VAR] ) {
-	for ( i = 0; i < dim; i++) {
-	  for ( j = 0; j < dim; j++) {
-	    for ( k = 0; k < ei->dof[VAR]; k++) {
-	      D_GRADH_DF[i][k] += lsi->d_gradHn_dF[j][k] * delta(i,j);
-	      D_GRADH_DF[i][k] -= lsi->d_gradHn_dF[j][k] * fv->snormal[i] * fv->snormal[j];
-	    }
-	  }
-	}
-      }
-
-
-      /***** CALCULATE CURVATURE AND SENSITIVITIES *****/
-
-      /* Define variables */
-      dbl CURV = 0.0;
-      dbl D_CURV_DH = 0.0;
-      dbl D_CURV_DK[MDE], D_CURV_DF[MDE], D_CURV_DX[DIM][MDE], D_CURV_DNORMAL[DIM][MDE];
-      memset(D_CURV_DK, 0.0, sizeof(double)*MDE);
-      memset(D_CURV_DF, 0.0, sizeof(double)*MDE);
-      memset(D_CURV_DX, 0.0, sizeof(double)*DIM*MDE);
-      memset(D_CURV_DNORMAL, 0.0, sizeof(double)*DIM*MDE);
-
-      /* Curvature - analytic in the "z" direction  */
-      dbl dcaU, dcaL, slopeU, slopeL;
-      dcaU = dcaL = slopeU = slopeL = 0;
-      if ( pd->v[VAR] ) {
-	load_lsi( ls->Length_Scale );
-	load_lsi_derivs();
-	dcaU = mp->dcaU*M_PIE/180.0;
-	dcaL = mp->dcaL*M_PIE/180.0;
-	slopeU = slopeL = 0.;
-	for ( i = 0; i < dim; i++) {
-	  slopeU += dH_U_dX[i]*lsi->normal[i];
-	  slopeL += dH_L_dX[i]*lsi->normal[i];
-	}
-	CURV += (cos(M_PIE-dcaU-atan(slopeU)) + cos(M_PIE-dcaL-atan(-slopeL)))/H ;
-      }
-
-      /* Curvature - numerical in planview direction */
-      if ( pd->e[SHELL_LUB_CURV] ) {
-	CURV += fv->sh_l_curv;
->>>>>>> 9c26b529
       }
     }
 
@@ -4001,7 +3762,6 @@
         slopeU += dH_U_dX[i] * lsi->normal[i];
         slopeL += dH_L_dX[i] * lsi->normal[i];
       }
-<<<<<<< HEAD
       CURV += (cos(M_PIE - dcaU - atan(slopeU)) + cos(M_PIE - dcaL - atan(-slopeL))) / H;
     }
 
@@ -4021,17 +3781,6 @@
     if (pd->e[pg->imtrx][SHELL_LUB_CURV]) {
       for (i = 0; i < ei[pg->imtrx]->dof[SHELL_LUB_CURV]; i++) {
         D_CURV_DK[i] = 1.0;
-=======
-
-      /* Sensitivity to height */
-      if ( pd->v[VAR] )  D_CURV_DH = -(cos(M_PIE-dcaU-atan(slopeU)) + cos(M_PIE-dcaL-atan(-slopeL)))/(H*H);
-
-      /* Sensitivity to curvature */
-      if ( pd->e[SHELL_LUB_CURV] ) {
-	for ( i = 0; i < ei->dof[SHELL_LUB_CURV]; i++) {
-	  D_CURV_DK[i] = 1.0;
-	}
->>>>>>> 9c26b529
       }
     }
 
@@ -4040,7 +3789,6 @@
       for (i = 0; i < ei[pg->imtrx]->dof[SHELL_LUB_CURV_2]; i++) {
         D_CURV_DK[i] = 1.0;
       }
-<<<<<<< HEAD
     }
 
     /* Sensitivity to level set F */
@@ -4356,8 +4104,8 @@
     dbl D_Q_DNORMAL[DIM][DIM][MDE], D_V_DNORMAL[DIM][DIM][MDE];
     memset(D_Q_DNORMAL, 0.0, sizeof(double) * DIM * DIM * MDE);
     memset(D_V_DNORMAL, 0.0, sizeof(double) * DIM * DIM * MDE);
-    if ((pd->v[pg->imtrx][SHELL_NORMAL1]) && (pd->v[pg->imtrx][SHELL_NORMAL2]) &&
-        (pd->v[pg->imtrx][SHELL_NORMAL3])) {
+    if ((pd->v[pg->imtrx][SHELL_NORMAL1]) && (pd->v[pg->imtrx][SHELL_NORMAL1]) &&
+        (pd->v[pg->imtrx][SHELL_NORMAL1])) {
       for (i = 0; i < dim; i++) {
         for (j = 0; j < dim; j++) {
           for (k = 0; k < ei[pg->imtrx]->dof[SHELL_NORMAL1]; k++) {
@@ -4468,24 +4216,6 @@
             LubAux->dv_avg_dnormal[i][k][j] = D_V_DNORMAL[i][k][j];
           }
         }
-=======
-
-      /* Sensitivity to level set F */
-      if ( pd->e[VAR] ) {
-	for ( i = 0; i < ei->dof[VAR]; i++) {
-	  for ( j = 0; j < DIM; j++) {
-	    D_CURV_DF[i] += sin(dcaU+atan(slopeU))/(H*(1+slopeU*slopeU))*dH_U_dX[j]**lsi->d_normal_dF[j];
-	    D_CURV_DF[i] += sin(dcaL+atan(slopeL))/(H*(1+slopeL*slopeL))*dH_L_dX[j]**lsi->d_normal_dF[j];
-	  }
-	}
-      }
-
-      /* Sensitivity to mesh */
-      for ( i = 0; i < dim; i++) {
-	for ( j = 0; j < n_dof[MESH_DISPLACEMENT1]; j++) {
-	  D_CURV_DX[i][j] += D_CURV_DH * D_H_DX[i][j];
-	}
->>>>>>> 9c26b529
       }
       for (j = 0; j < ei[pg->imtrx]->dof[SOLID_DISPLACEMENT1]; j++) {
         jk = dof_map[j];
@@ -4507,7 +4237,6 @@
         LubAux->dH_dmesh[k][j] = D_H_DX[k][jk];
         LubAux->dH_drealsolid[k][j] = D_H_DRS[k][jk];
       }
-<<<<<<< HEAD
     }
 
     // Cleanup
@@ -4521,6 +4250,12 @@
 
     /******* PRECALCULATE ALL NECESSARY COMPONENTS ***********/
 
+    /* Setup lubrication shell constructs */
+    dbl wt_old = fv->wt;
+    int dof_map[MDE];
+    int *n_dof = (int *)array_alloc(1, MAX_VARIABLE_TYPES, sizeof(int));
+    lubrication_shell_initialize(n_dof, dof_map, -1, xi, exo, 0);
+
     /* Load viscosity */
     mu = viscosity(gn, NULL, d_mu);
     dmu_dc = mp->d_viscosity[SHELL_PARTC];
@@ -4534,21 +4269,151 @@
 
     /***** CALCULATE HEIGHT, SLOPES, AND SENSITIVITIES *****/
 
+    /* Get lower height from height function model */
+    dbl H_U, dH_U_dtime, H_L, dH_L_dtime;
+    dbl dH_U_dX[DIM], dH_L_dX[DIM], dH_U_dp, dH_U_ddh;
+    H = height_function_model(&H_U, &dH_U_dtime, &H_L, &dH_L_dtime, dH_U_dX, dH_L_dX, &dH_U_dp,
+                              &dH_U_ddh, time, dt);
+
+    /* Get the net film thickness */
+    dbl H = fv->sh_fh - H_L;
+
+    /* Define variables */
+    dbl D_H_DX[DIM][MDE], D_H_DP[MDE], D_H_DSH_FH[MDE];
+    dbl D_H_DRS[DIM][MDE];
+    dbl D_H_DNORMAL[DIM][MDE];
+    memset(D_H_DX, 0.0, sizeof(double) * DIM * MDE);
+    memset(D_H_DRS, 0.0, sizeof(double) * DIM * MDE);
+    memset(D_H_DNORMAL, 0.0, sizeof(double) * DIM * MDE);
+    memset(D_H_DP, 0.0, sizeof(double) * MDE);
+    memset(D_H_DSH_FH, 0.0, sizeof(double) * MDE);
+
+    /* Deform height */
+    switch (mp->FSIModel) {
+    case FSI_MESH_CONTINUUM:
+    case FSI_MESH_UNDEF:
+    case FSI_SHELL_ONLY_UNDEF:
+      for (i = 0; i < dim; i++) {
+        H -= fv->snormal[i] * fv->d[i];
+      }
+      break;
+    case FSI_SHELL_ONLY_MESH:
+      if (pd->e[pg->imtrx][R_SHELL_NORMAL1] && pd->e[pg->imtrx][R_SHELL_NORMAL2] &&
+          pd->e[pg->imtrx][R_SHELL_NORMAL3]) {
+        for (i = 0; i < dim; i++) {
+          H -= fv->n[i] * fv->d[i];
+        }
+      } else {
+        for (i = 0; i < dim; i++) {
+          H -= fv->snormal[i] * fv->d[i];
+        }
+      }
+      break;
+    case FSI_REALSOLID_CONTINUUM:
+      for (i = 0; i < dim; i++) {
+        H -= fv->snormal[i] * fv->d_rs[i];
+      }
+      break;
+    }
+
+    /* Calculate height sensitivity to mesh */
+    switch (mp->FSIModel) {
+    case FSI_MESH_CONTINUUM:
+    case FSI_MESH_UNDEF:
+    case FSI_SHELL_ONLY_UNDEF:
+      for (i = 0; i < dim; i++) {
+        for (j = 0; j < dim; j++) {
+          for (k = 0; k < ei[pg->imtrx]->dof[MESH_DISPLACEMENT1]; k++) {
+            jk = dof_map[k];
+            D_H_DX[j][jk] += delta(i, j) * (-dH_L_dX[i]) * bf[MESH_DISPLACEMENT1]->phi[k];
+            D_H_DX[j][jk] -= fv->dsnormal_dx[i][j][jk] * fv->d[i];
+            D_H_DX[j][jk] -= fv->snormal[i] * delta(i, j) * bf[MESH_DISPLACEMENT1]->phi[k];
+          }
+        }
+      }
+      break;
+    case FSI_SHELL_ONLY_MESH:
+      if ((pd->e[pg->imtrx][R_SHELL_NORMAL1]) && (pd->e[pg->imtrx][R_SHELL_NORMAL2]) &&
+          (pd->e[pg->imtrx][R_SHELL_NORMAL3])) {
+        for (i = 0; i < dim; i++) {
+          for (j = 0; j < dim; j++) {
+            for (k = 0; k < ei[pg->imtrx]->dof[MESH_DISPLACEMENT1]; k++) {
+              jk = dof_map[k];
+              D_H_DX[j][jk] += delta(i, j) * (-dH_L_dX[i]) * bf[MESH_DISPLACEMENT1]->phi[k];
+              D_H_DX[j][jk] -= fv->n[i] * delta(i, j) * bf[MESH_DISPLACEMENT1]->phi[k];
+            }
+          }
+        }
+      } else {
+        for (i = 0; i < dim; i++) {
+          for (j = 0; j < dim; j++) {
+            for (k = 0; k < ei[pg->imtrx]->dof[MESH_DISPLACEMENT1]; k++) {
+              jk = dof_map[k];
+              D_H_DX[j][jk] += delta(i, j) * (-dH_L_dX[i]) * bf[MESH_DISPLACEMENT1]->phi[k];
+              D_H_DX[j][jk] -= fv->dsnormal_dx[i][j][jk] * fv->d[i];
+              D_H_DX[j][jk] -= fv->snormal[i] * delta(i, j) * bf[MESH_DISPLACEMENT1]->phi[k];
+            }
+          }
+        }
+      }
+      break;
+    }
+
+    /* Calculate height sensitivity to shell normal */
+    switch (mp->FSIModel) {
+    case FSI_SHELL_ONLY_MESH:
+      if ((pd->e[pg->imtrx][R_SHELL_NORMAL1]) && (pd->e[pg->imtrx][R_SHELL_NORMAL2]) &&
+          (pd->e[pg->imtrx][R_SHELL_NORMAL3])) {
+        for (i = 0; i < dim; i++) {
+          for (j = 0; j < dim; j++) {
+            for (k = 0; k < ei[pg->imtrx]->dof[SHELL_NORMAL1]; k++) {
+              D_H_DNORMAL[j][k] -= delta(i, j) * bf[SHELL_NORMAL1]->phi[k] * fv->d[i];
+            }
+          }
+        }
+      }
+      break;
+    }
+
+    /* Calculate height sensitivity to shell height */
+
+    for (j = 0; j < ei[pg->imtrx]->dof[SHELL_FILMH]; j++) {
+      D_H_DSH_FH[j] = 1.0;
+    }
+
+    /* Calculate slopes and sensitivities */
+
+    dbl grad_H[DIM];
     dbl GRADH[DIM];
-    dbl D_GRADH_DH[DIM][MDE];
+    dbl D_GRADH_DSH_FH[DIM][MDE], D_GRADH_DX[DIM][DIM][MDE];
+    dbl d_grad_H_dmesh[DIM][DIM][MDE];
+
+    memset(grad_H, 0.0, sizeof(double) * DIM);
+    for (i = 0; i < dim; i++) {
+      grad_H[i] = fv->grad_sh_fh - dH_L_dX; /* Net film thickness gradient */
+    }
+
+    memset(d_grad_H_dmesh, 0.0, sizeof(double) * DIM * DIM * MDE);
     memset(GRADH, 0.0, sizeof(double) * DIM);
-    memset(D_GRADH_DH, 0.0, sizeof(double) * DIM);
-
-    /* Extract film thickness */
-    H = fv->sh_fh;
-
-    /* Perfrom I - nn gradient */
-    Inn(fv->grad_sh_fh, GRADH);
-
-    /* Calculate height sensitivity */
-    for (i = 0; i < DIM; i++) {
-      for (j = 0; j < ei[pg->imtrx]->dof[SHELL_FILMH]; j++) {
-        D_GRADH_DH[i][j] = 1.0;
+    memset(D_GRADH_DSH_FH, 0.0, sizeof(double) * DIM * MDE);
+    memset(D_GRADH_DX, 0.0, sizeof(double) * DIM * DIM * MDE);
+
+    /* Rotate and calculate mesh sensitivity */
+    for (i = 0; i < dim; i++) {
+      for (j = 0; j < dim; j++) {
+        for (k = 0; k < ei[pg->imtrx]->dof[MESH_DISPLACEMENT1]; k++) {
+          jk = dof_map[k];
+          d_grad_H_dmesh[i][j][jk] =
+              fv->d_grad_sh_fh_dmesh[i][j][k]; // Ignore dH_L_dX dependency on mesh for now
+        }
+      }
+    }
+    ShellRotate(grad_H, d_grad_H_dmesh, GRADH, D_GRADH_DX, n_dof[MESH_DISPLACEMENT1]);
+
+    /* Calculate sensitivity w.r.t. shell height */
+    for (j = 0; j < dim; j++) {
+      for (k = 0; k < ei[pg->imtrx]->dof[SHELL_FILMH]; k++) {
+        D_GRADH_DSH_FH[j][k] = 1.0;
       }
     }
 
@@ -4567,11 +4432,25 @@
     /* Define variables */
     dbl GRADP[DIM];
     dbl D_GRADP_DP[DIM][MDE];
+    dbl d_grad_P_dmesh[DIM][DIM][MDE];
+    dbl D_GRADP_DX[DIM][DIM][MDE];
+
     memset(GRADP, 0.0, sizeof(double) * DIM);
     memset(D_GRADP_DP, 0.0, sizeof(double) * DIM * MDE);
 
-    /* Perfrom I - nn gradient */
-    Inn(fv->grad_sh_fp, GRADP);
+    memset(d_grad_P_dmesh, 0.0, sizeof(double) * DIM * DIM * MDE);
+
+    /* Rotate and calculate mesh sensitivity */
+    for (i = 0; i < dim; i++) {
+      for (j = 0; j < dim; j++) {
+        for (k = 0; k < ei[pg->imtrx]->dof[MESH_DISPLACEMENT1]; k++) {
+          jk = dof_map[k];
+          d_grad_P_dmesh[i][j][jk] = fv->d_grad_sh_fp_dmesh[i][j][k];
+        }
+      }
+    }
+
+    ShellRotate(fv->grad_sh_fp, d_grad_P_dmesh, GRADP, D_GRADP_DX, n_dof[MESH_DISPLACEMENT1]);
 
     /* Calculate pressure sensitivity */
     for (i = 0; i < dim; i++) {
@@ -4586,13 +4465,15 @@
 
     dbl GRAD_DISJ_PRESS[DIM];
     dbl D_GRAD_DISJ_PRESS_DH1[DIM][MDE], D_GRAD_DISJ_PRESS_DH2[DIM][MDE];
+    dbl D_GRAD_DISJ_PRESS_DH[DIM][MDE];
     memset(GRAD_DISJ_PRESS, 0.0, sizeof(double) * DIM);
     memset(D_GRAD_DISJ_PRESS_DH1, 0.0, sizeof(double) * DIM * MDE);
     memset(D_GRAD_DISJ_PRESS_DH2, 0.0, sizeof(double) * DIM * MDE);
+    memset(D_GRAD_DISJ_PRESS_DH, 0.0, sizeof(double) * DIM * MDE);
 
     /* Evaluate disjoining pressure and its sensitivities */
-    disjoining_pressure_model(fv->sh_fh, fv->grad_sh_fh, GRAD_DISJ_PRESS, D_GRAD_DISJ_PRESS_DH1,
-                              D_GRAD_DISJ_PRESS_DH2);
+    disjoining_pressure_model(fv->sh_fh, fv->grad_sh_fh, n_dof, dof_map, GRAD_DISJ_PRESS,
+                              D_GRAD_DISJ_PRESS_DH1, D_GRAD_DISJ_PRESS_DH2, D_GRAD_DISJ_PRESS_DH);
 
     /******* CALCULATE FLOW RATE AND AVERAGE VELOCITY ***********/
 
@@ -4625,30 +4506,53 @@
     /*Evaluate flowrate sensitivity w.r.t. height */
     dbl D_Q_DH1[DIM][MDE];
     dbl D_Q_DH2[DIM][MDE];
+    dbl D_Q_DH[DIM][MDE];
+    dbl phi_j, grad_phi_j[DIM], grad_II_phi_j[DIM], d_grad_II_phi_j_dmesh[DIM][DIM][MDE];
     memset(D_Q_DH1, 0.0, sizeof(double) * DIM * MDE);
     memset(D_Q_DH2, 0.0, sizeof(double) * DIM * MDE);
+    memset(D_Q_DH, 0.0, sizeof(double) * DIM * MDE);
     for (i = 0; i < dim; i++) {
       for (j = 0; j < ei[pg->imtrx]->dof[SHELL_FILMH]; j++) {
         D_Q_DH1[i][j] += pow(H, 3) / (3. * mu) * D_GRAD_DISJ_PRESS_DH1[i][j] +
                          beta_slip * H * H * D_GRAD_DISJ_PRESS_DH1[i][j];
 
-        D_Q_DH2[i][j] += -pow(H, 2) / mu * GRADP[i] - 0.5 * beta_slip * H * GRADP[i];
-        D_Q_DH2[i][j] += pow(H, 3) / (3. * mu) * D_GRAD_DISJ_PRESS_DH2[i][j] +
-                         beta_slip * H * H * D_GRAD_DISJ_PRESS_DH2[i][j] +
-                         pow(H, 2) / mu * GRAD_DISJ_PRESS[i] +
-                         0.5 * beta_slip * H * GRAD_DISJ_PRESS[i];
-        D_Q_DH2[i][j] += pow(H, 2) / mu * GRAV[i] + 0.5 * beta_slip * H * GRAV[i];
+        D_Q_DH2[i][j] += -pow(H, 2) / mu * GRADP[i] * D_H_DSH_FH[j] -
+                         2.0 * beta_slip * H * GRADP[i] * D_H_DSH_FH[j];
+        D_Q_DH2[i][j] += pow(H, 3) / (3. * mu) * D_GRAD_DISJ_PRESS_DH2[i][j] * D_H_DSH_FH[j] +
+                         beta_slip * H * H * D_GRAD_DISJ_PRESS_DH2[i][j] * D_H_DSH_FH[j] +
+                         pow(H, 2) / mu * GRAD_DISJ_PRESS[i] * D_H_DSH_FH[j] +
+                         2.0 * beta_slip * H * GRAD_DISJ_PRESS[i] * D_H_DSH_FH[j];
+        D_Q_DH2[i][j] += pow(H, 2) / mu * GRAV[i] * D_H_DSH_FH[j] +
+                         2.0 * beta_slip * H * GRAV[i] * D_H_DSH_FH[j];
         D_Q_DH2[i][j] += veloL[i];
+
+        ShellBF(SHELL_FILMH, j, &phi_j, grad_phi_j, grad_II_phi_j, d_grad_II_phi_j_dmesh,
+                n_dof[MESH_DISPLACEMENT1], dof_map);
+
+        D_Q_DH[i][j] += -pow(H, 2) / mu * phi_j * GRADP[i] - 2.0 * beta_slip * H * phi_j * GRADP[i];
+        D_Q_DH[i][j] += pow(H, 3) / (3. * mu) * D_GRAD_DISJ_PRESS_DH[i][j] +
+                        beta_slip * H * H * D_GRAD_DISJ_PRESS_DH[i][j];
+        D_Q_DH[i][j] += pow(H, 2) / mu * phi_j * GRAD_DISJ_PRESS[i] +
+                        2.0 * beta_slip * H * phi_j * GRAD_DISJ_PRESS[i];
+        D_Q_DH[i][j] += -pow(H, 2) / mu * phi_j * GRAV[i] - 2.0 * beta_slip * H * phi_j * GRAV[i];
+        D_Q_DH[i][j] += veloL[i] * phi_j;
       }
     }
 
     /*Evaluate flowrate sensitivity w.r.t. pressure */
     dbl D_Q_DP1[DIM][MDE];
+    dbl D_Q_DP[DIM][MDE];
     memset(D_Q_DP1, 0.0, sizeof(double) * DIM * MDE);
+    memset(D_Q_DP, 0.0, sizeof(double) * DIM * MDE);
     for (i = 0; i < dim; i++) {
       for (j = 0; j < ei[pg->imtrx]->dof[SHELL_FILMP]; j++) {
         D_Q_DP1[i][j] +=
             -pow(H, 3) / (3. * mu) * D_GRADP_DP[i][j] - beta_slip * H * H * D_GRADP_DP[i][j];
+
+        ShellBF(SHELL_FILMH, j, &phi_j, grad_phi_j, grad_II_phi_j, d_grad_II_phi_j_dmesh,
+                n_dof[MESH_DISPLACEMENT1], dof_map);
+        D_Q_DP[i][j] +=
+            -pow(H, 3) / (3. * mu) * grad_II_phi_j[i] - beta_slip * H * H * grad_II_phi_j[i];
       }
     }
 
@@ -4662,266 +4566,54 @@
           D_Q_DC[i][j] += -pow(H, 3) / (3. * mu * mu) * dmu_dc * GRAD_DISJ_PRESS[i];
           D_Q_DC[i][j] += -pow(H, 3) / (3. * mu * mu) * dmu_dc * GRAV[i];
         }
-=======
-
-
-      /***** CALCULATE GRAVITY AND LORENTZ (OTHER lubmomsource) / BODY FORCE AND SENSITIVITIES *****/
-
-      /* Define variables */
-      dbl bodf[DIM], GRAV[DIM];
-      dbl D_GRAV_DF[DIM][MDE], D_GRAV_DX[DIM][DIM][MDE];
-      memset(bodf,      0.0, sizeof(double)*DIM);
-      memset(GRAV,      0.0, sizeof(double)*DIM);
-      memset(D_GRAV_DF, 0.0, sizeof(double)*DIM*MDE);
-      memset(D_GRAV_DX, 0.0, sizeof(double)*DIM*DIM*MDE);
-
-      /* Calculate and rotate body force, calculate mesh derivatives */
-      dbl d_bodf_dmx[DIM][DIM][MDE];
-      memset(d_bodf_dmx, 0.0, sizeof(double)*DIM*DIM*MDE);
-      for ( i = 0; i < dim; i++) {
-	bodf[i] = mp->momentum_source[i] * rho;
-      }
-
-      ShellRotate( bodf, d_bodf_dmx, GRAV, D_GRAV_DX, n_dof[MESH_DISPLACEMENT1]);
-
-      /* Sensitivity to level set F, then rotate */
-      dbl d_bodf_df[DIM][MDE];
-      for ( i = 0; i < dim; i++) {
-	for ( j = 0; j < ei->dof[VAR]; j++) {
-	  d_bodf_df[i][j] = mp->momentum_source[i] * d_rho->F[j];
-	}
-      }
-      for ( k = 0; k < ei->dof[VAR]; k++) {
-	for ( i = 0; i < dim; i++) {
-	  for ( j = 0; j < dim; j++) {
-	    D_GRAV_DF[i][k] += d_bodf_df[j][k] * delta(i,j);
-	    D_GRAV_DF[i][k] -= d_bodf_df[j][k] * fv->snormal[i] * fv->snormal[j];
-	  }
-	}
-      }
-
-
-      /********** PREPARE VISCOSITY DERIVATIVES **********/
-      dbl D_MU_DX[DIM][MDE];
-      memset(D_MU_DX, 0.0, sizeof(double)*DIM*MDE);
-      for ( i = 0; i < dim; i++) {
-	for ( k = 0; k < ei->dof[MESH_DISPLACEMENT1]; k++) {
-	  jk = dof_map[k];
-	  D_MU_DX[i][jk] = d_mu->X[i][k];
-	}
-      }
-      dbl dmu_dc = 0.0;
-      if (pd->v[SHELL_PARTC])
-	{
-	  dmu_dc = mp->d_viscosity[SHELL_PARTC];
-	}
-
-      /********** CALCULATE FLOW RATE AND AVERAGE VELOCITY **********/
-
-
-      /* Calculate flow rate and velocity */
-      memset(q, 0.0, sizeof(double)*DIM);
+      }
+    }
+
+    /*Evaluate flowrate sensitivity w.r.t. mesh and/or real-solid */
+    dbl D_Q_DX[DIM][DIM][MDE];
+    dbl D_Q_DRS[DIM][DIM][MDE];
+    memset(D_Q_DX, 0.0, sizeof(double) * DIM * DIM * MDE);
+    memset(D_Q_DRS, 0.0, sizeof(double) * DIM * DIM * MDE);
+
+    switch (mp->FSIModel) {
+    case FSI_MESH_CONTINUUM:
+    case FSI_MESH_UNDEF:
+    case FSI_SHELL_ONLY_MESH:
+    case FSI_SHELL_ONLY_UNDEF:
       for (i = 0; i < dim; i++) {
-	q[i] -= pow(H,3)/(k_turb * mu) * ( GRADP[i] - GRAV[i] );
-	q[i] += 0.5 * H * (veloL[i] + veloU[i]);
-	if (pd->v[VAR]) q[i] -= pow(H,3)/(k_turb * mu) * GRADH[i] * CURV * mp->surface_tension;
-      }
-      memset(v_avg, 0.0, sizeof(double)*DIM);
-      for (i = 0; i< dim; i++) {
-	v_avg[i] -= pow(H,2)/(k_turb * mu) * ( GRADP[i] - GRAV[i] );
-	v_avg[i] += 0.5 * (veloL[i] + veloU[i]);
-	if (pd->v[VAR]) v_avg[i] -= pow(H,2)/(k_turb * mu) * GRADH[i] * CURV * mp->surface_tension;
-      }
-
-      /* Sensitivity w.r.t. height */
-      dbl D_Q_DH[DIM] = {0.0};
-      dbl D_V_DH[DIM] = {0.0};
-      for ( i = 0; i < dim; i++) {
-	D_Q_DH[i] -= 3.0 * pow(H,2)/(k_turb * mu) * ( GRADP[i] - GRAV[i] );
-	D_Q_DH[i] -= -pow(H,3)/(k_turb * k_turb * mu)*d_k_turb_dH * ( GRADP[i] - GRAV[i] );
-	D_Q_DH[i] += 0.5 * (veloL[i] + veloU[i]);
-	if ( pd->v[VAR] ) {
-	  D_Q_DH[i] -= 3.0 * pow(H,2)/(k_turb * mu) * GRADH[i] * CURV * mp->surface_tension;
-	  D_Q_DH[i] -= -pow(H,3)/(k_turb * k_turb * mu)*d_k_turb_dH * GRADH[i] * CURV * mp->surface_tension;
-	}
-      }
-      for ( i = 0; i < dim; i++) {
-	D_V_DH[i] -= 2.0 * H/(k_turb * mu) * ( GRADP[i] - GRAV[i] );
-	D_V_DH[i] -= -pow(H,2)/(k_turb * k_turb * mu)*d_k_turb_dH * ( GRADP[i] - GRAV[i] );
-	if ( pd->v[VAR] ) {
-	  D_V_DH[i] -= 2.0 * H/(k_turb * mu) * GRADH[i] * CURV * mp->surface_tension;
-	  D_V_DH[i] -= -pow(H,2)/(k_turb * k_turb * mu)*d_k_turb_dH * GRADH[i] * CURV * mp->surface_tension;
-	}
-      }
-
-      /* Sensitivity w.r.t. pressure */
-      dbl D_Q_DP1[DIM][MDE], D_Q_DP2[DIM][MDE];
-      dbl D_V_DP1[DIM][MDE], D_V_DP2[DIM][MDE];
-      memset(D_Q_DP1, 0.0, sizeof(double)*DIM*MDE);
-      memset(D_Q_DP2, 0.0, sizeof(double)*DIM*MDE);
-      memset(D_V_DP1, 0.0, sizeof(double)*DIM*MDE);
-      memset(D_V_DP2, 0.0, sizeof(double)*DIM*MDE);
-
-      for ( i = 0; i < dim; i++) {
-	for ( j = 0; j < ei->dof[EQN]; j++) {
-	  D_Q_DP1[i][j] -= pow(H,3)/(k_turb * mu) * D_GRADP_DP[i][j];
-	  D_Q_DP2[i][j] += D_Q_DH[i] * D_H_DP[j];
-	}
-      }
-      for ( i = 0; i < dim; i++) {
-	for ( j = 0; j < ei->dof[EQN]; j++) {
-	  D_V_DP1[i][j] -= pow(H,2)/(k_turb * mu) * D_GRADP_DP[i][j];
-	  D_V_DP2[i][j] += D_V_DH[i] * D_H_DP[j];
-	}
-      }
-
-      /* Sensitivity w.r.t. level set */
-      dbl D_Q_DF[DIM][MDE], D_V_DF[DIM][MDE];
-      memset(D_Q_DF, 0.0, sizeof(double)*DIM*MDE);
-      memset(D_V_DF, 0.0, sizeof(double)*DIM*MDE);
-      for ( i = 0; i < dim; i++) {
-	for ( j = 0; j < ei->dof[VAR]; j++) {
-	  D_Q_DF[i][j] -= -pow(H,3)/(k_turb * k_turb * mu) * d_k_turb_dmu * dmu_df[j] * ( GRADP[i] - GRAV[i] );
-	  D_Q_DF[i][j] -= -pow(H,3)/(k_turb * mu * mu) * dmu_df[j] * ( GRADP[i] - GRAV[i] );
-	  D_Q_DF[i][j] -=  pow(H,3)/(k_turb * mu) * D_GRAV_DF[i][j];
-	  if ( pd->v[VAR] ) {
-	    D_Q_DF[i][j] -= -pow(H,3)/(k_turb * k_turb * mu) * d_k_turb_dmu * dmu_df[j] * GRADH[i] * CURV * mp->surface_tension;
-	    D_Q_DF[i][j] -= -pow(H,3)/(k_turb * mu * mu) * dmu_df[j] * GRADH[i] * CURV * mp->surface_tension;
-	    D_Q_DF[i][j] -=  pow(H,3)/(k_turb * mu) * D_GRADH_DF[i][j] * CURV * mp->surface_tension;
-	    D_Q_DF[i][j] -=  pow(H,3)/(k_turb * mu) * GRADH[i] * D_CURV_DF[j] * mp->surface_tension;
-	  }
-	}
-      }
-      for ( i = 0; i < dim; i++) {
-	for ( j = 0; j < ei->dof[VAR]; j++) {
-	  D_V_DF[i][j] -= -pow(H,2)/(k_turb * k_turb * mu) * d_k_turb_dmu * dmu_df[j] * ( GRADP[i] - GRAV[i] );
-	  D_V_DF[i][j] -= -pow(H,2)/(k_turb * mu * mu) * dmu_df[j] * ( GRADP[i] - GRAV[i] );
-	  D_V_DF[i][j] -=  pow(H,2)/(k_turb * mu) * D_GRAV_DF[i][j];
-	  if ( pd->v[VAR] ) {
-	    D_V_DF[i][j] -= -pow(H,2)/(k_turb * k_turb * mu) * d_k_turb_dmu * dmu_df[j] * GRADH[i] * CURV * mp->surface_tension;
-	    D_V_DF[i][j] -= -pow(H,2)/(k_turb * mu * mu) * dmu_df[j] * GRADH[i] * CURV * mp->surface_tension;
-	    D_V_DF[i][j] -=  pow(H,2)/(k_turb * mu) * D_GRADH_DF[i][j] * CURV * mp->surface_tension;
-	    D_V_DF[i][j] -=  pow(H,2)/(k_turb * mu) * GRADH[i] * D_CURV_DF[j] * mp->surface_tension;
-	  }
-	}
-      }
-
-      /* Sensitivity w.r.t. curvature */
-      dbl D_Q_DK[DIM][MDE], D_V_DK[DIM][MDE];
-      memset(D_Q_DK, 0.0, sizeof(double)*DIM*MDE);
-      memset(D_V_DK, 0.0, sizeof(double)*DIM*MDE);
-
-      VAR2=SHELL_LUB_CURV;
-      if (EQN == R_LUBP_2) VAR2=SHELL_LUB_CURV_2;
-      for ( i = 0; i < dim; i++) {
-	for ( j = 0; j < ei->dof[VAR2]; j++) {
-	  D_Q_DK[i][j] -= pow(H,3)/(k_turb * mu) * GRADH[i] * D_CURV_DK[j] * mp->surface_tension;
-	}
-      }
-      for ( i = 0; i < dim; i++) {
-	for ( j = 0; j < ei->dof[VAR2]; j++) {
-	  D_V_DK[i][j] -= pow(H,2)/(k_turb * mu) * GRADH[i] * D_CURV_DK[j] * mp->surface_tension;
-	}
-      }
-
-      /* Sensitivity w.r.t. mesh and/or real-solid */
-      dbl D_Q_DX[DIM][DIM][MDE], D_V_DX[DIM][DIM][MDE];
-      dbl D_Q_DRS[DIM][DIM][MDE], D_V_DRS[DIM][DIM][MDE];
-      memset(D_Q_DX, 0.0, sizeof(double)*DIM*DIM*MDE);
-      memset(D_V_DX, 0.0, sizeof(double)*DIM*DIM*MDE);
-      memset(D_Q_DRS, 0.0, sizeof(double)*DIM*DIM*MDE);
-      memset(D_V_DRS, 0.0, sizeof(double)*DIM*DIM*MDE);
-      switch ( mp->FSIModel ) {
-      case FSI_MESH_CONTINUUM:
-      case FSI_MESH_UNDEF:
-      case FSI_SHELL_ONLY_MESH:
-      case FSI_SHELL_ONLY_UNDEF:
-	for ( i = 0; i < dim; i++) {
-	  for ( j = 0; j < dim; j++) {
-	    for ( k = 0; k < n_dof[MESH_DISPLACEMENT1]; k++) {
-	      D_Q_DX[i][j][k] +=  D_Q_DH[i] * D_H_DX[j][k];
-	      D_Q_DX[i][j][k] -= -pow(H,3)/(k_turb * k_turb * mu) * d_k_turb_dmu * D_MU_DX[j][k] * ( GRADP[i] - GRAV[i] );
-	      D_Q_DX[i][j][k] -= -pow(H,3)/(k_turb * mu * mu) * D_MU_DX[j][k] * ( GRADP[i] - GRAV[i] );
-	      D_Q_DX[i][j][k] -=  pow(H,3)/(k_turb * mu) * ( D_GRADP_DX[i][j][k] - D_GRAV_DX[i][j][k] );
-	      if ( pd->v[VAR] ) {
-		D_Q_DX[i][j][k] -= -pow(H,3)/(k_turb * k_turb * mu) * d_k_turb_dmu * D_MU_DX[j][k] * GRADH[i] * CURV * mp->surface_tension;
-		D_Q_DX[i][j][k] -= -pow(H,3)/(k_turb * mu * mu) * D_MU_DX[j][k] * GRADH[i] * CURV * mp->surface_tension;
-		D_Q_DX[i][j][k] -=  pow(H,3)/(k_turb * mu) * D_GRADH_DX[i][j][k] * CURV * mp->surface_tension;
-		D_Q_DX[i][j][k] -=  pow(H,3)/(k_turb * mu) * GRADH[i] * D_CURV_DX[j][k] * mp->surface_tension;
-	      }
-	    }
-	  }
-	}
-	for ( i = 0; i < dim; i++) {
-	  for ( j = 0; j < dim; j++) {
-	    for ( k = 0; k < n_dof[MESH_DISPLACEMENT1]; k++) {
-	      D_V_DX[i][j][k] +=  D_V_DH[i] * D_H_DX[j][k];
-	      D_V_DX[i][j][k] -= -pow(H,2)/(k_turb * k_turb * mu) * d_k_turb_dmu * D_MU_DX[j][k] * ( GRADP[i] - GRAV[i] );
-	      D_V_DX[i][j][k] -= -pow(H,2)/(k_turb * mu * mu) * D_MU_DX[j][k] * ( GRADP[i] - GRAV[i] );
-	      D_V_DX[i][j][k] -=  pow(H,2)/(k_turb * mu) * ( D_GRADP_DX[i][j][k] - D_GRAV_DX[i][j][k] );
-	      if ( pd->v[VAR] ) {
-		D_V_DX[i][j][k] -= -pow(H,2)/(k_turb * k_turb * mu) * d_k_turb_dmu * D_MU_DX[j][k] * GRADH[i] * CURV * mp->surface_tension;
-		D_V_DX[i][j][k] -= -pow(H,2)/(k_turb * mu * mu) * D_MU_DX[j][k] * GRADH[i] * CURV * mp->surface_tension;
-		D_V_DX[i][j][k] -=  pow(H,2)/(k_turb * mu) * D_GRADH_DX[i][j][k] * CURV * mp->surface_tension;
-		D_V_DX[i][j][k] -=  pow(H,2)/(k_turb * mu) * GRADH[i] * D_CURV_DX[j][k] * mp->surface_tension;
-	      }
-	    }
-	  }
-	}
-	break;
-
-      case FSI_REALSOLID_CONTINUUM:
-	for ( i = 0; i < dim; i++) {
-	  for ( j = 0; j < dim; j++) {
-	    for ( k = 0; k < n_dof[MESH_DISPLACEMENT1]; k++) {
-	      D_Q_DX[i][j][k] +=  D_Q_DH[i] * D_H_DX[j][k];
-	      D_Q_DX[i][j][k] -= -pow(H,3)/(k_turb * k_turb * mu) * d_k_turb_dmu * D_MU_DX[j][k] * ( GRADP[i] - GRAV[i] );
-	      D_Q_DX[i][j][k] -= -pow(H,3)/(k_turb * mu * mu) * D_MU_DX[j][k] * ( GRADP[i] - GRAV[i] );
-	      D_Q_DX[i][j][k] -=  pow(H,3)/(k_turb * mu) * ( D_GRADP_DX[i][j][k] - D_GRAV_DX[i][j][k] );
-	      if ( pd->v[VAR] ) {
-		D_Q_DX[i][j][k] -= -pow(H,3)/(k_turb * k_turb * mu) * d_k_turb_dmu * D_MU_DX[j][k] * GRADH[i] * CURV * mp->surface_tension;
-		D_Q_DX[i][j][k] -= -pow(H,3)/(k_turb * mu * mu) * D_MU_DX[j][k] * GRADH[i] * CURV * mp->surface_tension;
-		D_Q_DX[i][j][k] -=  pow(H,3)/(k_turb * mu) * D_GRADH_DX[i][j][k] * CURV * mp->surface_tension;
-		D_Q_DX[i][j][k] -=  pow(H,3)/(k_turb * mu) * GRADH[i] * D_CURV_DX[j][k] * mp->surface_tension;
-	      }
-	    }
-	    for (k = 0; k < n_dof[SOLID_DISPLACEMENT1]; k++) {
-	      D_Q_DRS[i][j][k] +=  D_Q_DH[i] * D_H_DRS[j][k];
-	    }
-	  }
-	}
-	for ( i = 0; i < dim; i++) {
-	  for ( j = 0; j < dim; j++) {
-	    for ( k = 0; k < n_dof[MESH_DISPLACEMENT1]; k++) {
-	      D_V_DX[i][j][k] +=  D_V_DH[i] * D_H_DX[j][k];
-	      D_V_DX[i][j][k] -= -pow(H,2)/(k_turb * k_turb * mu) * d_k_turb_dmu * D_MU_DX[j][k] * ( GRADP[i] - GRAV[i] );
-	      D_V_DX[i][j][k] -= -pow(H,2)/(k_turb * mu * mu) * D_MU_DX[j][k] * ( GRADP[i] - GRAV[i] );
-	      D_V_DX[i][j][k] -=  pow(H,2)/(k_turb * mu) * ( D_GRADP_DX[i][j][k] - D_GRAV_DX[i][j][k] );
-	      if ( pd->v[VAR] ) {
-		D_V_DX[i][j][k] -= -pow(H,2)/(k_turb * k_turb * mu) * d_k_turb_dmu * D_MU_DX[j][k] * GRADH[i] * CURV * mp->surface_tension;
-		D_V_DX[i][j][k] -= -pow(H,2)/(k_turb * mu * mu) * D_MU_DX[j][k] * GRADH[i] * CURV * mp->surface_tension;
-		D_V_DX[i][j][k] -=  pow(H,2)/(k_turb * mu) * D_GRADH_DX[i][j][k] * CURV * mp->surface_tension;
-		D_V_DX[i][j][k] -=  pow(H,2)/(k_turb * mu) * GRADH[i] * D_CURV_DX[j][k] * mp->surface_tension;
-	      }
-	    }
-	    for (k = 0; k < n_dof[MESH_DISPLACEMENT1]; k++) {
-	      D_V_DRS[i][j][k] +=  D_V_DH[i] * D_H_DRS[j][k];
-	    }
-	  }
-	}
-	break;
->>>>>>> 9c26b529
-      }
-    }
-
-<<<<<<< HEAD
+        for (j = 0; j < dim; j++) {
+          for (k = 0; k < n_dof[MESH_DISPLACEMENT1]; k++) {
+            D_Q_DX[i][j][k] += -pow(H, 2) / mu * GRADP[i] * D_H_DX[j][k];
+            D_Q_DX[i][j][k] += -pow(H, 3) / (3. * mu) * D_GRADP_DX[i][j][k];
+
+            D_Q_DX[i][j][k] += -2.0 * beta_slip * H * GRADP[i] * D_H_DX[j][k];
+            D_Q_DX[i][j][k] += -beta_slip * H * H * D_GRADP_DX[i][j][k];
+
+            D_Q_DX[i][j][k] += pow(H, 2) / mu * GRAD_DISJ_PRESS[i] * D_H_DX[j][k];
+            // Ignore dependency of GRAD_DISJ_PRESS w.r.t. mesh and height for now
+
+            D_Q_DX[i][j][k] += 2.0 * beta_slip * H * GRAD_DISJ_PRESS[i] * D_H_DX[j][k];
+            // Ignore dependency of GRAD_DISJ_PRESS w.r.t. mesh and height for now
+
+            D_Q_DX[i][j][k] += -pow(H, 2) / mu * GRAV[i] * D_H_DX[j][k];
+
+            D_Q_DX[i][j][k] += 2.0 * beta_slip * H * GRAV[i] * D_H_DX[j][k];
+
+            D_Q_DX[i][j][k] += veloL[i] * D_H_DX[j][k];
+          }
+        }
+      }
+      break;
+    }
     /******* CALCULATE AVERAGE VELOCITY SENSITIVITIES ***********/
 
     /*Evaluate average velocity sensitivity w.r.t. height */
     dbl D_V_DH1[DIM][MDE];
     dbl D_V_DH2[DIM][MDE];
+    dbl D_V_DH[DIM][MDE];
     memset(D_V_DH1, 0.0, sizeof(double) * DIM * MDE);
     memset(D_V_DH2, 0.0, sizeof(double) * DIM * MDE);
+    memset(D_V_DH, 0.0, sizeof(double) * DIM * MDE);
     for (i = 0; i < dim; i++) {
       for (j = 0; j < ei[pg->imtrx]->dof[SHELL_FILMH]; j++) {
         D_V_DH1[i][j] += pow(H, 2) / (3. * mu) * D_GRAD_DISJ_PRESS_DH1[i][j] +
@@ -4932,16 +4624,30 @@
                          beta_slip * H * D_GRAD_DISJ_PRESS_DH2[i][j] +
                          2. * H / (3. * mu) * GRAD_DISJ_PRESS[i] + beta_slip * GRAD_DISJ_PRESS[i];
         D_V_DH2[i][j] += 2. * H / (3. * mu) * GRAV[i] + beta_slip * GRAV[i];
+
+        ShellBF(SHELL_FILMH, j, &phi_j, grad_phi_j, grad_II_phi_j, d_grad_II_phi_j_dmesh,
+                n_dof[MESH_DISPLACEMENT1], dof_map);
+
+        D_V_DH[i][j] += -2. * H / (3. * mu) * GRADP[i] * phi_j - beta_slip * GRADP[i] * phi_j;
+        D_V_DH[i][j] += pow(H, 2) / (3. * mu) * D_GRAD_DISJ_PRESS_DH[i][j] +
+                        beta_slip * H * D_GRAD_DISJ_PRESS_DH[i][j];
       }
     }
 
     /*Evaluate average velocity sensitivity w.r.t. pressure */
     dbl D_V_DP1[DIM][MDE];
+    dbl D_V_DP[DIM][MDE];
     memset(D_V_DP1, 0.0, sizeof(double) * DIM * MDE);
+    memset(D_V_DP, 0.0, sizeof(double) * DIM * MDE);
     for (i = 0; i < dim; i++) {
       for (j = 0; j < ei[pg->imtrx]->dof[SHELL_FILMP]; j++) {
         D_V_DP1[i][j] +=
             -pow(H, 2) / (3. * mu) * D_GRADP_DP[i][j] - beta_slip * H * D_GRADP_DP[i][j];
+
+        ShellBF(SHELL_FILMH, j, &phi_j, grad_phi_j, grad_II_phi_j, d_grad_II_phi_j_dmesh,
+                n_dof[MESH_DISPLACEMENT1], dof_map);
+        D_V_DP[i][j] +=
+            -pow(H, 2) / (3. * mu) * grad_II_phi_j[i] - beta_slip * H * grad_II_phi_j[i];
       }
     }
 
@@ -4954,146 +4660,43 @@
           D_V_DC[i][j] += pow(H, 2) / (3. * mu * mu) * dmu_dc * GRADP[i];
           D_V_DC[i][j] += -pow(H, 2) / (3. * mu * mu) * dmu_dc * GRAV[i];
         }
-=======
-      /* Sensitivity w.r.t. shell normal */
-      dbl D_Q_DNORMAL[DIM][DIM][MDE], D_V_DNORMAL[DIM][DIM][MDE];
-      memset(D_Q_DNORMAL, 0.0, sizeof(double)*DIM*DIM*MDE);
-      memset(D_V_DNORMAL, 0.0, sizeof(double)*DIM*DIM*MDE);
-        if ( (pd->v[SHELL_NORMAL1]) && (pd->v[SHELL_NORMAL1]) && (pd->v[SHELL_NORMAL1]) ) {
-          for ( i = 0; i < dim; i++) {
-            for ( j = 0; j < dim; j++) {
-              for ( k = 0; k < ei->dof[SHELL_NORMAL1]; k++) {
-                D_Q_DNORMAL[i][j][k] +=  D_Q_DH[i] * D_H_DNORMAL[j][k];
-	        if ( pd->v[VAR] )
-                  {
-		   D_Q_DNORMAL[i][j][k] -=  pow(H,3)/(k_turb * mu) * GRADH[i] * D_CURV_DNORMAL[j][k] * mp->surface_tension;
-	          }
-              }
-            }
+      }
+    }
+
+    /*Evaluate average velocity sensitivity w.r.t. mesh, if applicable */
+    dbl D_V_DX[DIM][DIM][MDE];
+    memset(D_V_DX, 0.0, sizeof(double) * DIM * DIM * MDE);
+
+    switch (mp->FSIModel) {
+    case FSI_MESH_CONTINUUM:
+    case FSI_MESH_UNDEF:
+    case FSI_SHELL_ONLY_MESH:
+    case FSI_SHELL_ONLY_UNDEF:
+      for (i = 0; i < dim; i++) {
+
+        for (j = 0; j < dim; j++) {
+          for (k = 0; k < n_dof[MESH_DISPLACEMENT1]; k++) {
+            D_V_DX[i][j][k] += -pow(H, 2) / (3. * mu) * D_GRADP_DX[i][j][k];
+            D_V_DX[i][j][k] += -2.0 * H / (3. * mu) * D_H_DX[j][k] * GRADP[i];
+
+            D_V_DX[i][j][k] += -beta_slip * H * D_GRADP_DX[i][j][k];
+            D_V_DX[i][j][k] += -beta_slip * D_H_DX[j][k] * GRADP[i];
+
+            D_V_DX[i][j][k] += 2.0 * H / (3. * mu) * D_H_DX[j][k] * GRAD_DISJ_PRESS[i];
+            // Again ignore dependence of DISJ_PRESS w.r.t. mesh
+
+            D_V_DX[i][j][k] += beta_slip * D_H_DX[j][k] * GRAD_DISJ_PRESS[i];
+            // Again ignore dependence of DISJ_PRESS w.r.t. mesh
+
+            D_V_DX[i][j][k] += 2.0 * H / (3. * mu) * D_H_DX[j][k] * GRAV[i];
+
+            D_V_DX[i][j][k] += beta_slip * D_H_DX[j][k] * GRAV[i];
           }
-          for ( i = 0; i < dim; i++) {
-            for ( j = 0; j < dim; j++) {
-              for ( k = 0; k < ei->dof[SHELL_NORMAL1]; k++) {
-                D_V_DNORMAL[i][j][k] +=  D_V_DH[i] * D_H_DNORMAL[j][k];
-	        if ( pd->v[VAR] )
-                  {
-		   D_V_DNORMAL[i][j][k] -=  pow(H,2)/(k_turb * mu) * GRADH[i] * D_CURV_DNORMAL[j][k] * mp->surface_tension;
-	          }
-              }
-            }
-          }
-	}
-
-      /* Sensitivity w.r.t. dH */
-      dbl D_Q_DdH[DIM][MDE], D_V_DdH[DIM][MDE];
-      memset(D_Q_DdH, 0.0, sizeof(double)*DIM*MDE);
-      memset(D_V_DdH, 0.0, sizeof(double)*DIM*MDE);
-      if (pd->v[SHELL_DELTAH] && (mp->HeightUFunctionModel == CONSTANT_SPEED_DEFORM || mp->HeightUFunctionModel == CONSTANT_SPEED_MELT || mp->HeightUFunctionModel == ROLL_ON_MELT || mp->HeightUFunctionModel == FLAT_GRAD_FLAT_MELT || mp->HeightUFunctionModel == CIRCLE_MELT )) {
-	for ( i = 0; i < dim; i++) {
-	  for ( j = 0; j < ei->dof[SHELL_DELTAH]; j++) {
-	    D_Q_DdH[i][j] += D_Q_DH[i] * D_H_DdH[j];
-	  }
-	}
-	for ( i = 0; i < dim; i++) {
-	  for ( j = 0; j < ei->dof[SHELL_DELTAH]; j++) {
-	    D_V_DdH[i][j] += D_V_DH[i] * D_H_DdH[j];
-	  }
-        }
-      }
-
-
-      /* Sensitivity w.r.t. sh_pc */
-      dbl D_Q_DC[DIM][MDE], D_V_DC[DIM][MDE];
-      memset(D_Q_DC, 0.0, sizeof(double)*DIM*MDE);
-      memset(D_V_DC, 0.0, sizeof(double)*DIM*MDE);
-      if (pd->v[SHELL_PARTC]) {
-	for ( i = 0; i < dim; i++) {
-	  for ( j = 0; j < ei->dof[SHELL_PARTC]; j++) {
-	    D_Q_DC[i][j] += pow(H,3)/(k_turb * mu * mu) * dmu_dc * ( GRADP[i] - GRAV[i] );
-	  }
-	}
-	for ( i = 0; i < DIM; i++) {
-	  for ( j = 0; j < ei->dof[SHELL_PARTC]; j++) {
-	    D_V_DC[i][j] += pow(H,2)/(k_turb * mu * mu) * dmu_dc * ( GRADP[i] - GRAV[i] );
-	  }
-        }
-      }
-
-
-
-      /******* STORE THE INFORMATION TO LUBRICATION AUXILIARIES STRUCTURE ***********/
-
-      memset(LubAux->dq_dx, 0.0, sizeof(double)*DIM*DIM*MDE);
-      memset(LubAux->dq_dnormal, 0.0, sizeof(double)*DIM*DIM*MDE);
-      VAR2=SHELL_LUB_CURV;
-      if (EQN == R_LUBP_2) VAR2=SHELL_LUB_CURV_2;
-
-      LubAux->H = H;
-      LubAux->gradP_mag = 0;
-      for (i = 0; i < dim; i++)
-        {
-	  LubAux->q[i] = q[i];
-	  LubAux->v_avg[i] = v_avg[i];
-	  LubAux->gradP_mag += SQUARE(GRADP[i] - GRAV[i]);
-
-	  for ( j = 0; j < ei->dof[EQN]; j++) {
-	    LubAux->dq_dp1[i][j] = D_Q_DP1[i][j];
-	    LubAux->dq_dp2[i][j] = D_Q_DP2[i][j];
-	    LubAux->dv_avg_dp1[i][j] = D_V_DP1[i][j];
-	    LubAux->dv_avg_dp2[i][j] = D_V_DP2[i][j];
-	  }
-	  for ( j = 0; j < ei->dof[VAR]; j++) {
-	    LubAux->dq_df[i][j] = D_Q_DF[i][j];
-	    LubAux->dv_avg_df[i][j] = D_V_DF[i][j];
-	  }
-	  for ( j = 0; j < ei->dof[VAR2]; j++) {
-	    LubAux->dq_dk[i][j] = D_Q_DK[i][j];
-	    LubAux->dv_avg_dk[i][j] = D_V_DK[i][j];
-	  }
-	  for ( j = 0; j < ei->dof[SHELL_DELTAH]; j++) {
-	    LubAux->dq_ddh[i][j] = D_Q_DdH[i][j];
-	    LubAux->dv_avg_ddh[i][j] = D_V_DdH[i][j];
-	  }
-	  for ( j = 0; j < ei->dof[MESH_DISPLACEMENT1]; j++) {
-	    jk = dof_map[j];
-	    for ( k = 0; k < dim; k++) {
-	      LubAux->dq_dx[i][k][j] = D_Q_DX[i][k][jk];
-	      LubAux->dv_avg_dx[i][k][j] = D_V_DX[i][k][jk];
-	    }
-	  }
-          if ( (pd->v[SHELL_NORMAL1]) && (pd->v[SHELL_NORMAL2]) && (pd->v[SHELL_NORMAL3]) ) {
-            for ( j = 0; j < ei->dof[SHELL_NORMAL1]; j++) {
-              for ( k = 0; k < dim; k++) {
-                LubAux->dq_dnormal[i][k][j] = D_Q_DNORMAL[i][k][j];
-                LubAux->dv_avg_dnormal[i][k][j] = D_V_DNORMAL[i][k][j];
-              }
-            }
-          }
-	  for ( j = 0; j < ei->dof[SOLID_DISPLACEMENT1]; j++) {
-	    jk = dof_map[j];
-	    for ( k = 0; k < dim; k++) {
-	      LubAux->dq_drs[i][k][j] = D_Q_DRS[i][k][jk];
-	      LubAux->dv_avg_drs[i][k][j] = D_V_DRS[i][k][jk];
-	    }
-	  }
-	  for ( j = 0; j < ei->dof[SHELL_PARTC]; j++) {
-	    LubAux->dq_dc[i][j] = D_Q_DC[i][j];
-	    LubAux->dv_avg_dc[i][j] = D_V_DC[i][j];
-	  }
-        }
-      LubAux->gradP_mag = sqrt(LubAux->gradP_mag);
-
-      for ( j = 0; j < ei->dof[MESH_DISPLACEMENT1]; j++) {
-	jk = dof_map[j];
-	for ( k = 0; k < dim; k++) {
-	  LubAux->dH_dmesh[k][j] = D_H_DX[k][jk];
-	  LubAux->dH_drealsolid[k][j] = D_H_DRS[k][jk];
-	}
->>>>>>> 9c26b529
-      }
-    }
-
-<<<<<<< HEAD
+        }
+      }
+      break;
+    }
+
     /******* STORE THE INFORMATION TO LUBRICATION AUXILIARIES STRUCTURE ***********/
 
     for (i = 0; i < dim; i++) {
@@ -5103,13 +4706,19 @@
       for (j = 0; j < ei[pg->imtrx]->dof[SHELL_FILMH]; j++) {
         LubAux->dq_dh1[i][j] = D_Q_DH1[i][j];
         LubAux->dq_dh2[i][j] = D_Q_DH2[i][j];
+        LubAux->dq_dh[i][j] = D_Q_DH[i][j];
+
         LubAux->dv_avg_dh1[i][j] = D_V_DH1[i][j];
         LubAux->dv_avg_dh2[i][j] = D_V_DH2[i][j];
+        LubAux->dv_avg_dh[i][j] = D_V_DH[i][j];
       }
 
       for (j = 0; j < ei[pg->imtrx]->dof[SHELL_FILMP]; j++) {
         LubAux->dq_dp1[i][j] = D_Q_DP1[i][j];
+        LubAux->dq_dp[i][j] = D_Q_DP[i][j];
+
         LubAux->dv_avg_dp1[i][j] = D_V_DP1[i][j];
+        LubAux->dv_avg_dp[i][j] = D_V_DP[i][j];
       }
 
       if (pd->v[pg->imtrx][SHELL_PARTC]) {
@@ -5118,599 +4727,18 @@
           LubAux->dv_avg_dc[i][j] = D_V_DC[i][j];
         }
       }
-=======
-      // Cleanup
-      fv->wt = wt_old;
-      safe_free((void *) n_dof);
-
-    }   /* End of Film flow - Newtonian   */
-
-  /* Film flow - Newtonian */
-  else if (EQN == R_SHELL_FILMP)
-    {
-
-      /******* PRECALCULATE ALL NECESSARY COMPONENTS ***********/
-
-      /* Setup lubrication shell constructs */
-      dbl wt_old = fv->wt;
-      int dof_map[MDE];
-      int *n_dof = (int *) array_alloc (1, MAX_VARIABLE_TYPES, sizeof(int));
-      lubrication_shell_initialize(n_dof, dof_map, -1, xi, exo, 0);
-
-      /* Load viscosity */
-      mu = viscosity(gn, NULL, d_mu);
-      dmu_dc = mp->d_viscosity[SHELL_PARTC];
-
-      /* Extract bottom wall velocity */
-      velocity_function_model(veloU, veloL, time, dt);
-
-
-      /* Get slip coefficient */
-      double beta_slip;
-      beta_slip = mp->SlipCoeff;
-
-
-
-      /***** CALCULATE HEIGHT, SLOPES, AND SENSITIVITIES *****/
-
-      /* Get lower height from height function model */
-      dbl H_U, dH_U_dtime, H_L, dH_L_dtime;
-      dbl dH_U_dX[DIM],dH_L_dX[DIM], dH_U_dp, dH_U_ddh;
-      H = height_function_model(&H_U, &dH_U_dtime, &H_L, &dH_L_dtime, dH_U_dX, dH_L_dX, &dH_U_dp, &dH_U_ddh, time, dt);
-
-      /* Get the net film thickness */
-      dbl H = fv->sh_fh - H_L;
-
-      /* Define variables */
-      dbl D_H_DX[DIM][MDE], D_H_DP[MDE], D_H_DSH_FH[MDE];
-      dbl D_H_DRS[DIM][MDE];
-      dbl D_H_DNORMAL[DIM][MDE];
-      memset(D_H_DX,  0.0, sizeof(double)*DIM*MDE);
-      memset(D_H_DRS, 0.0, sizeof(double)*DIM*MDE);
-      memset(D_H_DNORMAL, 0.0, sizeof(double)*DIM*MDE);
-      memset(D_H_DP,  0.0, sizeof(double)*MDE);
-      memset(D_H_DSH_FH,  0.0, sizeof(double)*MDE);
-
-      /* Deform height */
-      switch ( mp->FSIModel )
-        {
-         case FSI_MESH_CONTINUUM:
-         case FSI_MESH_UNDEF:
-         case FSI_SHELL_ONLY_UNDEF:
-          for ( i = 0; i < dim; i++)
-             {
-              H -= fv->snormal[i] * fv->d[i];
-             }
-          break;
-         case FSI_SHELL_ONLY_MESH:
-           if (pd->e[R_SHELL_NORMAL1] && pd->e[R_SHELL_NORMAL2] && pd->e[R_SHELL_NORMAL3] )
-             {
-              for ( i = 0; i < dim; i++)
-                 {
-                  H -= fv->n[i] * fv->d[i];
-                 }
-             }
-           else
-             {
-              for ( i = 0; i < dim; i++)
-                 {
-                  H -= fv->snormal[i] * fv->d[i];
-                 }
-             }
-           break;
-         case FSI_REALSOLID_CONTINUUM:
-           for ( i = 0; i < dim; i++)
-              {
-               H -= fv->snormal[i] * fv->d_rs[i];
-              }
-           break;
-        }
-
-      /* Calculate height sensitivity to mesh */
-      switch ( mp->FSIModel )
-        {
-         case FSI_MESH_CONTINUUM:
-         case FSI_MESH_UNDEF:
-         case FSI_SHELL_ONLY_UNDEF:
-           for ( i = 0; i < dim; i++)
-              {
-               for ( j = 0; j < dim; j++)
-                  {
-                   for ( k = 0; k < ei->dof[MESH_DISPLACEMENT1]; k++)
-                      {
-                       jk = dof_map[k];
-                       D_H_DX[j][jk] += delta(i,j)*(-dH_L_dX[i])*bf[MESH_DISPLACEMENT1]->phi[k];
-                       D_H_DX[j][jk] -= fv->dsnormal_dx[i][j][jk] * fv->d[i];
-                       D_H_DX[j][jk] -= fv->snormal[i] * delta(i,j) * bf[MESH_DISPLACEMENT1]->phi[k];
-                      }
-                  }
-              }
-           break;
-         case FSI_SHELL_ONLY_MESH:
-           if ( (pd->e[R_SHELL_NORMAL1]) && (pd->e[R_SHELL_NORMAL2]) && (pd->e[R_SHELL_NORMAL3]) )
-             {
-              for ( i = 0; i < dim; i++)
-                 {
-                  for ( j = 0; j < dim; j++)
-                     {
-                      for ( k = 0; k < ei->dof[MESH_DISPLACEMENT1]; k++)
-                         {
-                          jk = dof_map[k];
-                          D_H_DX[j][jk] += delta(i,j)*(-dH_L_dX[i])*bf[MESH_DISPLACEMENT1]->phi[k];
-                          D_H_DX[j][jk] -= fv->n[i] * delta(i,j) * bf[MESH_DISPLACEMENT1]->phi[k];
-                         }
-                     }
-                 }
-             }
-           else
-             {
-              for ( i = 0; i < dim; i++)
-                 {
-                  for ( j = 0; j < dim; j++)
-                     {
-                      for ( k = 0; k < ei->dof[MESH_DISPLACEMENT1]; k++)
-                         {
-                          jk = dof_map[k];
-                          D_H_DX[j][jk] += delta(i,j)*(-dH_L_dX[i])*bf[MESH_DISPLACEMENT1]->phi[k];
-                          D_H_DX[j][jk] -= fv->dsnormal_dx[i][j][jk] * fv->d[i];
-                          D_H_DX[j][jk] -= fv->snormal[i] * delta(i,j) * bf[MESH_DISPLACEMENT1]->phi[k];
-                         }
-                     }
-                 }
-             }
-           break;
-        }
-
-      /* Calculate height sensitivity to shell normal */
-      switch ( mp->FSIModel )
-         {
-          case FSI_SHELL_ONLY_MESH:
-             if ( (pd->e[R_SHELL_NORMAL1]) && (pd->e[R_SHELL_NORMAL2]) && (pd->e[R_SHELL_NORMAL3]) )
-               {
-                for ( i = 0; i < dim; i++)
-                   {
-                    for ( j = 0; j < dim; j++)
-                       {
-                        for ( k = 0; k < ei->dof[SHELL_NORMAL1]; k++)
-                           {
-                            D_H_DNORMAL[j][k] -= delta(i,j) * bf[SHELL_NORMAL1]->phi[k] * fv->d[i];
-                           }
-                       }
-                  }
-              }
-             break;
-         }
-
-      /* Calculate height sensitivity to shell height */
-
-      for ( j = 0; j < ei->dof[SHELL_FILMH]; j++)
-         {
-          D_H_DSH_FH[j] =  1.0;
-         }
-
-      /* Calculate slopes and sensitivities */
-
-      dbl grad_H[DIM];
-      dbl GRADH[DIM];
-      dbl D_GRADH_DSH_FH[DIM][MDE], D_GRADH_DX[DIM][DIM][MDE];
-      dbl d_grad_H_dmesh[DIM][DIM][MDE];
-
-      memset(grad_H,             0.0, sizeof(double)*DIM);
-      for ( i = 0; i < dim; i++)
-         {
-          grad_H[i] = fv->grad_sh_fh - dH_L_dX; /* Net film thickness gradient */
-         }
-
-      memset(d_grad_H_dmesh,    0.0, sizeof(double)*DIM*DIM*MDE);
-      memset(GRADH,             0.0, sizeof(double)*DIM);
-      memset(D_GRADH_DSH_FH,    0.0, sizeof(double)*DIM*MDE);
-      memset(D_GRADH_DX,        0.0, sizeof(double)*DIM*DIM*MDE);
-
-      /* Rotate and calculate mesh sensitivity */
-      for ( i = 0; i < dim; i++)
-         {
-          for ( j = 0; j < dim; j++)
-             {
-              for ( k = 0; k < ei->dof[MESH_DISPLACEMENT1]; k++)
-                 {
-                  jk = dof_map[k];
-                  d_grad_H_dmesh[i][j][jk] = fv->d_grad_sh_fh_dmesh[i][j][k]; //Ignore dH_L_dX dependency on mesh for now
-                 }
-             }
-         }
-       ShellRotate( grad_H, d_grad_H_dmesh, GRADH, D_GRADH_DX, n_dof[MESH_DISPLACEMENT1]);
-
-      /* Calculate sensitivity w.r.t. shell height */
-      for ( j = 0; j < dim; j++)
-         {
-          for ( k = 0; k < ei->dof[SHELL_FILMH]; k++)
-             {
-              D_GRADH_DSH_FH[j][k] = 1.0;
-             }
-         }
-
-      /***** CALCULATE GRAVITY AND LORENTZ (OTHER lubmomsource) / BODY FORCE AND SENSITIVITIES *****/
-
-      dbl GRAV[DIM];
-      memset(GRAV,      0.0, sizeof(double)*DIM);
-
-      /* Calculate and rotate body force, calculate mesh derivatives */
-      for ( i = 0; i < DIM; i++) {
-	GRAV[i] = mp->momentum_source[i];
-      }
-
-
-
-      /***** CALCULATE PRESSURE GRADIENT AND SENSITIVITIES *****/
-
-      /* Define variables */
-      dbl GRADP[DIM];
-      dbl D_GRADP_DP[DIM][MDE];
-      dbl d_grad_P_dmesh[DIM][DIM][MDE];
-      dbl D_GRADP_DX[DIM][DIM][MDE];
-
-      memset(GRADP,             0.0, sizeof(double)*DIM);
-      memset(D_GRADP_DP,        0.0, sizeof(double)*DIM*MDE);
-
-      memset(d_grad_P_dmesh, 0.0, sizeof(double)*DIM*DIM*MDE);
-
-      /* Rotate and calculate mesh sensitivity */
-      for ( i = 0; i < dim; i++)
-         {
-          for ( j = 0; j < dim; j++)
-             {
-              for ( k = 0; k < ei->dof[MESH_DISPLACEMENT1]; k++)
-                 {
-                  jk = dof_map[k];
-                  d_grad_P_dmesh[i][j][jk] = fv->d_grad_sh_fp_dmesh[i][j][k];
-                 }
-             }
-          }
-
-      ShellRotate( fv->grad_sh_fp, d_grad_P_dmesh, GRADP, D_GRADP_DX, n_dof[MESH_DISPLACEMENT1]);
-
-
-      /* Calculate pressure sensitivity */
-      for ( i = 0; i < dim; i++) {
-	for ( j = 0; j < ei->dof[SHELL_FILMP]; j++) {
-	  D_GRADP_DP[i][j] = 1.0;
-	}
-      }
-
-
-      /***** CALCULATE DISJOINING PRESSURE GRADIENT AND SENSITIVITIES *****/
-
-      /* Define variables */
-
-      dbl GRAD_DISJ_PRESS[DIM];
-      dbl D_GRAD_DISJ_PRESS_DH1[DIM][MDE], D_GRAD_DISJ_PRESS_DH2[DIM][MDE];
-      dbl D_GRAD_DISJ_PRESS_DH[DIM][MDE];
-      memset(GRAD_DISJ_PRESS,          0.0, sizeof(double)*DIM);
-      memset(D_GRAD_DISJ_PRESS_DH1,    0.0, sizeof(double)*DIM*MDE);
-      memset(D_GRAD_DISJ_PRESS_DH2,    0.0, sizeof(double)*DIM*MDE);
-      memset(D_GRAD_DISJ_PRESS_DH,     0.0, sizeof(double)*DIM*MDE);
-
-      /* Evaluate disjoining pressure and its sensitivities */
-     disjoining_pressure_model(fv->sh_fh, fv->grad_sh_fh, n_dof, dof_map,
-                               GRAD_DISJ_PRESS, D_GRAD_DISJ_PRESS_DH1, D_GRAD_DISJ_PRESS_DH2,
-                               D_GRAD_DISJ_PRESS_DH);
-
-
-
-      /******* CALCULATE FLOW RATE AND AVERAGE VELOCITY ***********/
-
-      memset(q, 0.0, sizeof(double)*DIM);
-      memset(v_avg, 0.0, sizeof(double)*DIM);
-
-      /* Evaluate flow rate and average velocity */
-      for (i = 0; i < dim; i++)
-        {
-	  q[i] += -pow(H,3)/(3. * mu) * GRADP[i];
-	  q[i] += -beta_slip * H * H * GRADP[i];
-	  q[i] +=  pow(H,3)/(3. * mu) * GRAD_DISJ_PRESS[i];
-	  q[i] +=  beta_slip * H * H * GRAD_DISJ_PRESS[i];
-	  q[i] +=  pow(H,3)/(3. * mu) * GRAV[i];
-	  q[i] +=  beta_slip * H * H * GRAV[i];
-	  q[i] +=  H * veloL[i];
-        }
-
-      for (i = 0; i< dim; i++)
-        {
-	  v_avg[i] += -pow(H,2)/(3. * mu) * GRADP[i];
-	  v_avg[i] += -beta_slip * H * GRADP[i];
-	  v_avg[i] +=  pow(H,2)/(3. * mu) * GRAD_DISJ_PRESS[i];
-	  v_avg[i] +=  beta_slip * H * GRAD_DISJ_PRESS[i];
-	  v_avg[i] +=  pow(H,2)/(3. * mu) * GRAV[i];
-	  v_avg[i] +=  beta_slip * H * GRAV[i];
-	  v_avg[i] += veloL[i];
-        }
-
-
-      /******* CALCULATE FLOW RATE SENSITIVITIES ***********/
-
-      /*Evaluate flowrate sensitivity w.r.t. height */
-      dbl D_Q_DH1[DIM][MDE];
-      dbl D_Q_DH2[DIM][MDE];
-      dbl D_Q_DH[DIM][MDE];
-      dbl phi_j, grad_phi_j[DIM], grad_II_phi_j[DIM], d_grad_II_phi_j_dmesh[DIM][DIM][MDE];
-      memset(D_Q_DH1, 0.0, sizeof(double)*DIM*MDE);
-      memset(D_Q_DH2, 0.0, sizeof(double)*DIM*MDE);
-      memset(D_Q_DH,  0.0, sizeof(double)*DIM*MDE);
-      for (i = 0; i < dim; i++)
-        {
-	  for (j = 0; j < ei->dof[SHELL_FILMH]; j++)
-            {
-	      D_Q_DH1[i][j] +=   pow(H,3)/(3. * mu) * D_GRAD_DISJ_PRESS_DH1[i][j]
-		+ beta_slip * H * H * D_GRAD_DISJ_PRESS_DH1[i][j];
-
-	      D_Q_DH2[i][j] += - pow(H,2)/mu * GRADP[i] * D_H_DSH_FH[j]
-		- 2.0 * beta_slip * H * GRADP[i] * D_H_DSH_FH[j];
-	      D_Q_DH2[i][j] +=   pow(H,3)/(3. * mu) * D_GRAD_DISJ_PRESS_DH2[i][j] * D_H_DSH_FH[j]
-		+ beta_slip * H * H * D_GRAD_DISJ_PRESS_DH2[i][j] * D_H_DSH_FH[j]
-		+ pow(H,2)/mu * GRAD_DISJ_PRESS[i] * D_H_DSH_FH[j]
-		+ 2.0 * beta_slip * H * GRAD_DISJ_PRESS[i] * D_H_DSH_FH[j];
-	      D_Q_DH2[i][j] +=   pow(H,2)/mu * GRAV[i] * D_H_DSH_FH[j]
-		+ 2.0 * beta_slip * H * GRAV[i] * D_H_DSH_FH[j];
-	      D_Q_DH2[i][j] +=   veloL[i];
-
-              ShellBF( SHELL_FILMH, j, &phi_j, grad_phi_j, grad_II_phi_j, d_grad_II_phi_j_dmesh, n_dof[MESH_DISPLACEMENT1], dof_map );
-
-	      D_Q_DH[i][j] += - pow(H,2)/mu * phi_j * GRADP[i]
-		              - 2.0 * beta_slip * H * phi_j * GRADP[i];
-	      D_Q_DH[i][j] +=   pow(H,3)/(3. * mu) * D_GRAD_DISJ_PRESS_DH[i][j]
-		              + beta_slip * H * H * D_GRAD_DISJ_PRESS_DH[i][j];
-	      D_Q_DH[i][j] +=   pow(H,2)/mu * phi_j * GRAD_DISJ_PRESS[i]
-		              + 2.0 * beta_slip * H * phi_j * GRAD_DISJ_PRESS[i];
-	      D_Q_DH[i][j] += - pow(H,2)/mu * phi_j * GRAV[i]
-		              - 2.0 * beta_slip * H * phi_j * GRAV[i];
-              D_Q_DH[i][j] +=   veloL[i] * phi_j;
-            }
-        }
-
-
-
-      /*Evaluate flowrate sensitivity w.r.t. pressure */
-      dbl D_Q_DP1[DIM][MDE];
-      dbl D_Q_DP[DIM][MDE];
-      memset(D_Q_DP1, 0.0, sizeof(double)*DIM*MDE);
-      memset(D_Q_DP, 0.0, sizeof(double)*DIM*MDE);
-      for (i = 0; i < dim; i++)
-        {
-	  for (j = 0; j < ei->dof[SHELL_FILMP]; j++)
-            {
-	      D_Q_DP1[i][j] += -pow(H,3)/(3. * mu) * D_GRADP_DP[i][j]
-		-beta_slip * H * H * D_GRADP_DP[i][j];
-
-              ShellBF( SHELL_FILMH, j, &phi_j, grad_phi_j, grad_II_phi_j, d_grad_II_phi_j_dmesh, n_dof[MESH_DISPLACEMENT1], dof_map );
-	      D_Q_DP[i][j] += -pow(H,3)/(3. * mu) * grad_II_phi_j[i]
-		              -beta_slip * H * H * grad_II_phi_j[i];
-
-            }
-        }
-
-
-
-      /*Evaluate flowrate sensitivity w.r.t. particles volume fraction, if applicable */
-      dbl D_Q_DC[DIM][MDE];
-      memset(D_Q_DC, 0.0, sizeof(double)*DIM*MDE);
-      if (pd->v[SHELL_PARTC])
-	{
-	  for (i = 0; i < dim; i++)
-	    {
-	      for (j = 0; j < ei->dof[SHELL_PARTC]; j++)
-		{
-		  D_Q_DC[i][j] +=   pow(H,3)/(3. * mu * mu) * dmu_dc * GRADP[i];
-		  D_Q_DC[i][j] += - pow(H,3)/(3. * mu * mu) * dmu_dc * GRAD_DISJ_PRESS[i];
-		  D_Q_DC[i][j] += - pow(H,3)/(3. * mu * mu) * dmu_dc * GRAV[i];
-		}
-	    }
-	}
-
-
-      /*Evaluate flowrate sensitivity w.r.t. mesh and/or real-solid */
-       dbl D_Q_DX[DIM][DIM][MDE];
-       dbl D_Q_DRS[DIM][DIM][MDE];
-       memset(D_Q_DX, 0.0, sizeof(double)*DIM*DIM*MDE);
-       memset(D_Q_DRS, 0.0, sizeof(double)*DIM*DIM*MDE);
-
-      switch ( mp->FSIModel )
-        {
-         case FSI_MESH_CONTINUUM:
-         case FSI_MESH_UNDEF:
-         case FSI_SHELL_ONLY_MESH:
-         case FSI_SHELL_ONLY_UNDEF:
-           for ( i = 0; i < dim; i++)
-              {
-               for ( j = 0; j < dim; j++)
-                  {
-                   for ( k = 0; k < n_dof[MESH_DISPLACEMENT1]; k++)
-                      {
-                       D_Q_DX[i][j][k] += -pow(H,2)/mu * GRADP[i] * D_H_DX[j][k];
-                       D_Q_DX[i][j][k] += -pow(H,3)/(3. * mu) * D_GRADP_DX[i][j][k];
-
-                       D_Q_DX[i][j][k] += -2.0 * beta_slip * H * GRADP[i] * D_H_DX[j][k];
-                       D_Q_DX[i][j][k] += -beta_slip * H * H * D_GRADP_DX[i][j][k];
-
-                       D_Q_DX[i][j][k] += pow(H,2)/mu * GRAD_DISJ_PRESS[i] * D_H_DX[j][k];
-                       // Ignore dependency of GRAD_DISJ_PRESS w.r.t. mesh and height for now
-
-                       D_Q_DX[i][j][k] += 2.0 * beta_slip * H * GRAD_DISJ_PRESS[i] * D_H_DX[j][k];
-                       // Ignore dependency of GRAD_DISJ_PRESS w.r.t. mesh and height for now
-
-                       D_Q_DX[i][j][k] += -pow(H,2)/mu * GRAV[i] * D_H_DX[j][k];
-
-                       D_Q_DX[i][j][k] += 2.0 * beta_slip * H * GRAV[i] * D_H_DX[j][k];
-
-                       D_Q_DX[i][j][k] += veloL[i] * D_H_DX[j][k];
-                      }
-                  }
-              }
-            break;
-        }
-      /******* CALCULATE AVERAGE VELOCITY SENSITIVITIES ***********/
-
-      /*Evaluate average velocity sensitivity w.r.t. height */
-      dbl D_V_DH1[DIM][MDE];
-      dbl D_V_DH2[DIM][MDE];
-      dbl D_V_DH[DIM][MDE];
-      memset(D_V_DH1, 0.0, sizeof(double)*DIM*MDE);
-      memset(D_V_DH2, 0.0, sizeof(double)*DIM*MDE);
-      memset(D_V_DH, 0.0, sizeof(double)*DIM*MDE);
-      for (i = 0; i < dim; i++)
-        {
-	  for (j = 0; j < ei->dof[SHELL_FILMH]; j++)
-            {
-	      D_V_DH1[i][j] +=   pow(H,2) /(3. * mu) * D_GRAD_DISJ_PRESS_DH1[i][j]
-		+ beta_slip * H * D_GRAD_DISJ_PRESS_DH1[i][j];
-
-
-	      D_V_DH2[i][j] += - 2. * H /(3. * mu) * GRADP[i]
-		- beta_slip * GRADP[i];
-	      D_V_DH2[i][j] +=   pow(H,2) /(3. * mu) * D_GRAD_DISJ_PRESS_DH2[i][j]
-		+ beta_slip * H * D_GRAD_DISJ_PRESS_DH2[i][j]
-		+ 2. * H /(3. * mu) * GRAD_DISJ_PRESS[i]
-		+ beta_slip * GRAD_DISJ_PRESS[i];
-	      D_V_DH2[i][j] +=   2. * H /(3. * mu) * GRAV[i]
-		+ beta_slip * GRAV[i];
-
-              ShellBF( SHELL_FILMH, j, &phi_j, grad_phi_j, grad_II_phi_j, d_grad_II_phi_j_dmesh, n_dof[MESH_DISPLACEMENT1], dof_map );
-
-	      D_V_DH[i][j] += - 2. * H /(3. * mu) * GRADP[i] * phi_j
-		              - beta_slip * GRADP[i] * phi_j;
-	      D_V_DH[i][j] +=   pow(H,2) /(3. * mu) * D_GRAD_DISJ_PRESS_DH[i][j]
-		              + beta_slip * H * D_GRAD_DISJ_PRESS_DH[i][j];
-
-            }
-        }
-
-
-
-      /*Evaluate average velocity sensitivity w.r.t. pressure */
-      dbl D_V_DP1[DIM][MDE];
-      dbl D_V_DP[DIM][MDE];
-      memset(D_V_DP1, 0.0, sizeof(double)*DIM*MDE);
-      memset(D_V_DP,  0.0, sizeof(double)*DIM*MDE);
-      for (i = 0; i < dim; i++)
-        {
-	  for (j = 0; j < ei->dof[SHELL_FILMP]; j++)
-            {
-	      D_V_DP1[i][j] += -pow(H,2)/(3. * mu) * D_GRADP_DP[i][j]
-		-beta_slip * H * D_GRADP_DP[i][j];
-
-              ShellBF( SHELL_FILMH, j, &phi_j, grad_phi_j, grad_II_phi_j, d_grad_II_phi_j_dmesh, n_dof[MESH_DISPLACEMENT1], dof_map );
-	      D_V_DP[i][j] += -pow(H,2)/(3. * mu) * grad_II_phi_j[i]
-		              -beta_slip * H * grad_II_phi_j[i];
-
-            }
-        }
-
-      /*Evaluate average velocity sensitivity w.r.t. particles volume fraction, if applicable */
-      dbl D_V_DC[DIM][MDE];
-      memset(D_V_DC, 0.0, sizeof(double)*DIM*MDE);
-      if (pd->v[SHELL_PARTC])
-	{
-	  for (i = 0; i < dim; i++)
-	    {
-	      for (j = 0; j < ei->dof[SHELL_PARTC]; j++)
-		{
-		  D_V_DC[i][j] +=   pow(H,2)/(3. * mu * mu) * dmu_dc * GRADP[i];
-		  D_V_DC[i][j] += - pow(H,2)/(3. * mu * mu) * dmu_dc * GRAV[i];
-		}
-	    }
-	}
-
-
-      /*Evaluate average velocity sensitivity w.r.t. mesh, if applicable */
-       dbl D_V_DX[DIM][DIM][MDE];
-       memset(D_V_DX, 0.0, sizeof(double)*DIM*DIM*MDE);
-
-      switch ( mp->FSIModel )
-        {
-         case FSI_MESH_CONTINUUM:
-         case FSI_MESH_UNDEF:
-         case FSI_SHELL_ONLY_MESH:
-         case FSI_SHELL_ONLY_UNDEF:
-           for ( i = 0; i < dim; i++)
-              {
-
-               for ( j = 0; j < dim; j++)
-                  {
-                   for ( k = 0; k < n_dof[MESH_DISPLACEMENT1]; k++)
-                      {
-                       D_V_DX[i][j][k] += -pow(H,2)/(3. * mu) * D_GRADP_DX[i][j][k];
-                       D_V_DX[i][j][k] += -2.0 * H/(3. * mu) * D_H_DX[j][k] * GRADP[i];
-
-                       D_V_DX[i][j][k] += -beta_slip  * H * D_GRADP_DX[i][j][k];
-                       D_V_DX[i][j][k] += -beta_slip  * D_H_DX[j][k] * GRADP[i];
-
-                       D_V_DX[i][j][k] +=  2.0 * H/(3. * mu) * D_H_DX[j][k] * GRAD_DISJ_PRESS[i];
-                       // Again ignore dependence of DISJ_PRESS w.r.t. mesh
-
-                       D_V_DX[i][j][k] +=  beta_slip * D_H_DX[j][k] * GRAD_DISJ_PRESS[i];
-                       // Again ignore dependence of DISJ_PRESS w.r.t. mesh
-
-                       D_V_DX[i][j][k] +=  2.0 * H/(3. * mu) * D_H_DX[j][k] * GRAV[i];
-
-                       D_V_DX[i][j][k] +=  beta_slip  * D_H_DX[j][k] * GRAV[i];
-                      }
-                  }
-              }
-            break;
-        }
-
-
-      /******* STORE THE INFORMATION TO LUBRICATION AUXILIARIES STRUCTURE ***********/
-
-      for (i = 0; i < dim; i++)
-        {
-	  LubAux->q[i] = q[i];
-	  LubAux->v_avg[i] = v_avg[i];
-
-	  for ( j = 0; j < ei->dof[SHELL_FILMH]; j++)
-             {
-	      LubAux->dq_dh1[i][j] = D_Q_DH1[i][j];
-	      LubAux->dq_dh2[i][j] = D_Q_DH2[i][j];
-	      LubAux->dq_dh[i][j]  = D_Q_DH[i][j];
-
-	      LubAux->dv_avg_dh1[i][j] = D_V_DH1[i][j];
-	      LubAux->dv_avg_dh2[i][j] = D_V_DH2[i][j];
-	      LubAux->dv_avg_dh[i][j]  = D_V_DH[i][j];
-	     }
-
-	  for ( j = 0; j < ei->dof[SHELL_FILMP]; j++)
-             {
-	      LubAux->dq_dp1[i][j] = D_Q_DP1[i][j];
-	      LubAux->dq_dp[i][j]  = D_Q_DP[i][j];
-
-	      LubAux->dv_avg_dp1[i][j] = D_V_DP1[i][j];
-	      LubAux->dv_avg_dp[i][j]  = D_V_DP[i][j];
-	     }
-
-	  if (pd->v[SHELL_PARTC])
-	    {
-	      for ( j = 0; j < ei->dof[SHELL_PARTC]; j++)
-                 {
-		  LubAux->dq_dc[i][j] = D_Q_DC[i][j];
-		  LubAux->dv_avg_dc[i][j] = D_V_DC[i][j];
-                 }
-	    }
-          for ( j = 0; j < ei->dof[MESH_DISPLACEMENT1]; j++)
-             {
-              jk = dof_map[j];
-              for ( k = 0; k < dim; k++)
-                 {
-                  LubAux->dq_dx[i][k][j] = D_Q_DX[i][k][jk];
-                  LubAux->dv_avg_dx[i][k][j] = D_V_DX[i][k][jk];
-                 }
-             }
-        }
-
-      // Cleanup
-      fv->wt = wt_old;
-      safe_free((void *) n_dof);
-
->>>>>>> 9c26b529
-    }
+      for (j = 0; j < ei[pg->imtrx]->dof[MESH_DISPLACEMENT1]; j++) {
+        jk = dof_map[j];
+        for (k = 0; k < dim; k++) {
+          LubAux->dq_dx[i][k][j] = D_Q_DX[i][k][jk];
+          LubAux->dv_avg_dx[i][k][j] = D_V_DX[i][k][jk];
+        }
+      }
+    }
+
+    // Cleanup
+    fv->wt = wt_old;
+    safe_free((void *)n_dof);
   }
 
   return;
@@ -5831,28 +4859,7 @@
       GRAV[i] = rho_old * mp->momentum_source[i];
     }
 
-<<<<<<< HEAD
     /***** CALCULATE HEAVISIDE GRADIENT*****/
-=======
-    /* Film flow - Newtonian */
-  else if (pd->e[R_SHELL_FILMP])
-    {
-
-     /******* PRECALCULATE ALL NECESSARY COMPONENTS ***********/
-
-     /* Setup lubrication shell constructs */
-     dbl wt_old = fv->wt;
-     int dof_map[MDE];
-     int *n_dof = (int *) array_alloc (1, MAX_VARIABLE_TYPES, sizeof(int));
-     lubrication_shell_initialize(n_dof, dof_map, -1, xi, exo, 0);
-
-     /* Load viscosity */
-     viscosity(gn, NULL, d_mu);
-     mu_old = mp_old->viscosity;
-
-     /* Extract bottom wall velocity */
-     velocity_function_model(veloU_old, veloL_old, time_old, dt_old);
->>>>>>> 9c26b529
 
     dbl GRADH[DIM];
     memset(GRADH, 0.0, sizeof(double) * DIM);
@@ -5925,6 +4932,12 @@
 
     /******* PRECALCULATE ALL NECESSARY COMPONENTS ***********/
 
+    /* Setup lubrication shell constructs */
+    dbl wt_old = fv->wt;
+    int dof_map[MDE];
+    int *n_dof = (int *)array_alloc(1, MAX_VARIABLE_TYPES, sizeof(int));
+    lubrication_shell_initialize(n_dof, dof_map, -1, xi, exo, 0);
+
     /* Load viscosity */
     viscosity(gn, NULL, d_mu);
     mu_old = mp_old->viscosity;
@@ -5945,7 +4958,6 @@
 
     /***** CALCULATE GRAVITY AND LORENTZ (OTHER lubmomsource) / BODY FORCE AND SENSITIVITIES *****/
 
-<<<<<<< HEAD
     dbl GRAV[DIM];
     memset(GRAV, 0.0, sizeof(double) * DIM);
 
@@ -5953,19 +4965,6 @@
     for (i = 0; i < DIM; i++) {
       GRAV[i] = mp->momentum_source[i];
     }
-=======
-     dbl GRAD_DISJ_PRESS[DIM];
-     dbl D_GRAD_DISJ_PRESS_DH1[DIM][MDE], D_GRAD_DISJ_PRESS_DH2[DIM][MDE];
-     dbl D_GRAD_DISJ_PRESS_DH[DIM][MDE];
-     memset(GRAD_DISJ_PRESS,          0.0, sizeof(double)*DIM);
-     memset(D_GRAD_DISJ_PRESS_DH1,    0.0, sizeof(double)*DIM*MDE);
-     memset(D_GRAD_DISJ_PRESS_DH2,    0.0, sizeof(double)*DIM*MDE);
-     memset(D_GRAD_DISJ_PRESS_DH,     0.0, sizeof(double)*DIM*MDE);
-
-     /* Evaluate disjoining pressure and its sensitivities */
-     disjoining_pressure_model(fv_old->sh_fh, fv_old->grad_sh_fh, n_dof, dof_map,
-                                           GRAD_DISJ_PRESS, D_GRAD_DISJ_PRESS_DH1, D_GRAD_DISJ_PRESS_DH2, D_GRAD_DISJ_PRESS_DH );
->>>>>>> 9c26b529
 
     /***** CALCULATE PRESSURE GRADIENT AND SENSITIVITIES *****/
 
@@ -5982,13 +4981,15 @@
 
     dbl GRAD_DISJ_PRESS[DIM];
     dbl D_GRAD_DISJ_PRESS_DH1[DIM][MDE], D_GRAD_DISJ_PRESS_DH2[DIM][MDE];
+    dbl D_GRAD_DISJ_PRESS_DH[DIM][MDE];
     memset(GRAD_DISJ_PRESS, 0.0, sizeof(double) * DIM);
     memset(D_GRAD_DISJ_PRESS_DH1, 0.0, sizeof(double) * DIM * MDE);
     memset(D_GRAD_DISJ_PRESS_DH2, 0.0, sizeof(double) * DIM * MDE);
+    memset(D_GRAD_DISJ_PRESS_DH, 0.0, sizeof(double) * DIM * MDE);
 
     /* Evaluate disjoining pressure and its sensitivities */
-    disjoining_pressure_model(fv_old->sh_fh, fv_old->grad_sh_fh, GRAD_DISJ_PRESS,
-                              D_GRAD_DISJ_PRESS_DH1, D_GRAD_DISJ_PRESS_DH2);
+    disjoining_pressure_model(fv_old->sh_fh, fv_old->grad_sh_fh, n_dof, dof_map, GRAD_DISJ_PRESS,
+                              D_GRAD_DISJ_PRESS_DH1, D_GRAD_DISJ_PRESS_DH2, D_GRAD_DISJ_PRESS_DH);
 
     /******* CALCULATE FLOW RATE AND AVERAGE VELOCITY ***********/
 
@@ -6012,17 +5013,14 @@
 
     /******* STORE THE INFORMATION TO LUBRICATION AUXILIARIES STRUCTURE ***********/
 
-<<<<<<< HEAD
     for (i = 0; i < DIM; i++) {
       LubAux_old->q[i] = q_old[i];
       LubAux_old->v_avg[i] = v_avg_old[i];
-=======
-      // Cleanup
-      fv->wt = wt_old;
-      safe_free((void *) n_dof);
-
->>>>>>> 9c26b529
-    }
+    }
+
+    // Cleanup
+    fv->wt = wt_old;
+    safe_free((void *)n_dof);
   }
 
   return;
@@ -6067,8 +5065,10 @@
   dbl S;
 
   /* Calculate various pressures */
-  dbl Pcap = Patm - Pliq + DBL_SEMI_SMALL;
+  dbl Pcap = Patm - Pliq;
   dbl dPdP = -1.0;
+
+#define _USE_MATH_DEFINES
 
   /* Calculate capillary radius */
   dbl Rc = 2 * sigma * cos(theta / 180.0 * PI) / Pcap;
@@ -6087,13 +5087,8 @@
   // dbl ModK    = 0.1;
   dbl ModK = 1;
   dbl ModF = (1 + tanh(ModK * (Pliq - PCut))) / 2.0;
-  dbl ModF_P = 0.;
-  dbl ModF_PP = 0.;
-  // guard floating point overflow cosh
-  if (fabs(ModK * (Pliq - PCut)) < 710.5) {
-    ModF_P = ModK * pow(cosh(ModK * (Pliq - PCut)), -2) / 2.0;
-    ModF_PP = -pow(ModK, 2) * pow(cosh(ModK * (Pliq - PCut)), -2) * tanh(ModK * (Pliq - PCut));
-  }
+  dbl ModF_P = ModK * pow(cosh(ModK * (Pliq - PCut)), -2) / 2.0;
+  dbl ModF_PP = -pow(ModK, 2) * pow(cosh(ModK * (Pliq - PCut)), -2) * tanh(ModK * (Pliq - PCut));
 
   /* Define basic saturation function */
   // dbl BS    = (pow(Rc,3)-Rmin3)/(Rmax3-Rmin3);
@@ -6177,7 +5172,7 @@
              double gradII_phi_i[DIM],
              double d_gradII_phi_i_dx[DIM][DIM][MDE],
              int ndof,
-             int *dof_map)
+             int dof_map[MDE])
 /******************************************************************************
  *
  * ShellBF()
@@ -6589,7 +5584,7 @@
   }
 
   else {
-    GOMA_EH(-1, "Not a supported constitutive equation ");
+    GOMA_EH(GOMA_ERROR, "Not a supported constitutive equation ");
   }
 
   LubAux->dgradP_mag_dP = dgradP_mag_dP;
