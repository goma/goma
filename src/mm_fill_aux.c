/************************************************************************ *
* Goma - Multiphysics finite element software                             *
* Sandia National Laboratories                                            *
*                                                                         *
* Copyright (c) 2021 Sandia Corporation.                                  *
*                                                                         *
* Under the terms of Contract DE-AC04-94AL85000 with Sandia Corporation,  *
* the U.S. Government retains certain rights in this software.            *
*                                                                         *
* This software is distributed under the GNU General Public License.      *
\************************************************************************/

#include "mm_fill_aux.h"

#include <math.h>
#include <stdio.h>
#include <string.h>

#include "dpi.h"
#include "el_elm.h"
#include "el_elm_info.h"
#include "el_geom.h"
#include "exo_struct.h"
#include "mm_as.h"
#include "mm_as_const.h"
#include "mm_as_structs.h"
#include "mm_fill_ptrs.h"
#include "mm_fill_util.h"
#include "mm_mp.h"
#include "mm_mp_const.h"
#include "mm_mp_structs.h"
#include "mm_post_def.h"
#include "mm_qtensor_model.h"
#include "mm_unknown_map.h"
#include "mm_viscosity.h"
#include "mpi.h"
#include "rf_fem.h"
#include "rf_fem_const.h"
#include "rf_io.h"
#include "rf_io_const.h"
#include "rf_mp.h"
#include "rf_node_const.h"
#include "rf_vars_const.h"
#include "std.h"

extern dbl *p0; /* Defined in mm_as_alloc.c */

#include "mm_eh.h"

#define GOMA_MM_FILL_AUX_C
/*
 *  flag to use default normal and determinant in CARTESIAN
 *  coordinates - otherwise multiply by coordinate scale factors
 */
#define DEFAULT_CARTESIAN 0

/*
 * load_coordinate_scales -- at given local coordinates q in an orthogonal
 *			     curvilinear coordinate system, fill up the
 *			     scale factors h and the derivatives of the
 *			     scale factors with respect to each coordinate
 *			     for a couple of commonly-recognized coordinate
 *			     systems.  Also, fill up the derivatives of the
 *			     unit vectors with respect to each coordinate.
 *
 * Reference: pp 583-584 of Bird, Armstrong, Hassager,
 *	      Dynamics of Polymeric Liquids, volume 1
 *
 *	Scale factors: h[i] = h
 *			       i
 *
 *	and a differential volume element is
 *			dV = h  h  h  dq  dq  dq
 *			      1  2  3   1   2   3
 *
 *	Quantities loaded here...
 *
 *	h[i]		--	scale factors
 *
 *	h3		--	differential volume element is product
 *				= h h h
 *				   1 2 3
 *
 *	hq[i][j]	--	d h_i
 *				-----
 *				d q_j
 *
 *      dh3dq[i]	--	d h3
 *				----
 *				d q_i
 *
 *				    2
 *	hqq[i][j][k]	--	   d h_i
 *				-----------
 *				d q_j d q_k
 *
 *
 *	grad_e[a][p][q] --	( e_p e_q ) : grad(e_a)
 *
 *
 *	d_grad_e_dq[a][p][q][b]	--	d [ ( e_p e_q ) : grad(e_a) ]
 *					-----------------------------
 *						d q_b
 *
 *
 * Note that the scale factors are generally functions of position,
 * i.e.,
 *
 *	h_i = h_i(q_1, q_2, q_3).
 *
 * input:  f -- pointer to an fv structure to be loaded up...
 *	   f->x is already filled with the physical coordinates (the "q")
 *
 * output: parts of fv structure are filled in properly with scale factors
 *	   and their derivatives at this point in space.
 *
 * Revised: Tue Feb 14 12:39 MST 1995 pasacki@sandia.gov
 *
 * Revised: 9/2/99 MMH Added e_cross_e and curl_e for later computing
 *          vorticity.
 * @param c   Coordinate system
 * @param f   Field_Variable pointer.
 */

int load_coordinate_scales(const int c, struct Field_Variables *f) {
  int a, b;
  int i, j;
  int p, q;
  int status;
  size_t siz;
#ifdef DEBUG_TIME
  int k, l;
#endif

  dbl r, theta, xi, eta, R;
  dbl ceta, seta, sxi, cxi;
  static int i_warning = 0;
  static int i_warning1 = 0;

  status = 0;

  /*
   * Initialize with default Cartesian coordinate system...
   *
   *	q = [ x, y, z ]
   */
#ifdef DEBUG_TIME
  for (i = 0; i < VIM; i++) {
    f->h[i] = 1.;
    f->dh3dq[i] = 0.;
    for (j = 0; j < VIM; j++) {
      f->hq[i][j] = 0.;
      f->curl_e[i][j] = 0.0;
      for (k = 0; k < VIM; k++) {
        f->hqq[i][j][k] = 0.;
        f->grad_e[i][j][k] = 0.;
        for (l = 0; l < VIM; l++) {
          f->d_grad_e_dq[i][j][k][l] = 0.;
        }
      }
    }
  }
#else

  f->h[0] = 1.;
  f->h[1] = 1.;
  f->h[2] = 1.;

  siz = sizeof(double) * DIM;
  memset(f->dh3dq, 0, siz);

  siz *= DIM;
  memset(f->hq, 0, siz);
  memset(f->curl_e, 0, siz);

  siz *= DIM;
  memset(f->hqq, 0, siz);
  memset(f->grad_e, 0, siz);
  memset(f->d_curl_e_dq, 0, siz);

#endif

  f->h3 = 1.;

  /*
   * For Cartesian coordinates we can return now. For non-Cartesian
   * coordinate systems, we simply replace the parts that need
   * replacing. Several examples are done here: adding more coordinate
   * systems is as simple as writing an order for the coordinates
   * and providing scale factors and their derivatives.
   *
   * We can also skip out early for projected Cartesian
   * coordinates... All of the scale factors here are exactly as they
   * would be in regular Cartesian. -MMH
   */

  if (c == CARTESIAN || c == PROJECTED_CARTESIAN || c == CARTESIAN_2pt5D) {
    return (status);
  }

  /*
   * Cylindrical coordinates (this ordering facilitates the solution
   *			      of axisymmetric problems where only
   *			      the first two coordinates are used.)
   *
   *	q = [ z, r, theta]
   */

  if (c == CYLINDRICAL || c == SWIRLING) {
    r = f->x[1];
    if ((r == 0.) && (i_warning == 0) && (Debug_Flag != 0)) {
      i_warning = 1;
      fprintf(stderr, "Bad cylindrical coordinate -- @ r=0!\n");
    }
    f->h[2] = r;
    f->hq[2][1] = 1.0;

    /*
     * kludge to fix up r=0 boundary. Good compilers won't
     * let you divide by zero
     */
    if (r < 1.0E-30) {
      f->h[2] = 1.0;
      f->hq[2][1] = 0.;
    }
  }

  /*
   * Polar coordinates (re-ordered cylindrical, the idea being that
   *			only the first two coordinates are used...)
   *
   *	q = [ r, theta, z]
   *
   */

  if (c == POLAR) {
    r = f->x[0];
    if (r == 0. && i_warning1 == 0) {
      i_warning1 = 1;
      fprintf(stderr, "Bad polar coordinate -- @ r=0!\n");
    }
    f->h[1] = r;
    f->hq[1][0] = 1.;
  }

  /*
   * Spherical coordinates...
   *
   *	q = [ r, theta, phi ]
   */

  if (c == SPHERICAL) {
    r = f->x[0];
    theta = f->x[1];
    if (r == 0.) {
      GOMA_EH(GOMA_ERROR, "Bad spherical coordinate -- @ r=0!");
    }
    if (theta == 0. || theta == M_PIE) {
      GOMA_EH(GOMA_ERROR, "Bad spherical coordinate -- @ theta=0,pi!");
    }
    f->h[1] = r;
    f->h[2] = r * sin(theta);

    f->hq[1][0] = 1.;
    f->hq[2][0] = sin(theta);
    f->hq[2][1] = r * cos(theta);

    f->hqq[2][0][1] = cos(theta);
    f->hqq[2][1][0] = cos(theta);

    f->hqq[2][1][1] = -r * sin(theta);
  }

  /*
   * Elliptic cylinder coordinates, (see Happel&Brenner, p.495)
   *
   * q = [ xi, eta, z ]
   */

  if (c == ELLIPTIC_CYLINDER) {
    xi = f->x[0];
    eta = f->x[1];
    sxi = sinh(xi);
    cxi = cosh(xi);
    seta = sin(eta);
    ceta = cos(eta);
    R = sqrt(SQUARE(sxi) + SQUARE(seta));

    f->h[0] = R;
    f->h[1] = R;

    f->hq[0][0] = sxi * cxi / R;
    f->hq[0][1] = seta * ceta / R;

    f->hq[1][0] = sxi * cxi / R;
    f->hq[1][1] = seta * ceta / R;

    f->hqq[0][0][0] = -sxi * sxi * cxi * cxi / (R * R * R) + (cxi * cxi + sxi * sxi) / R;
    f->hqq[0][0][1] = -sxi * seta * cxi * ceta / (R * R * R);
    f->hqq[0][1][0] = -sxi * seta * cxi * ceta / (R * R * R);
    f->hqq[0][1][1] = -seta * seta * ceta * ceta / (R * R * R) + (ceta * ceta - seta * seta) / R;

    f->hqq[1][0][0] = -sxi * sxi * cxi * cxi / (R * R * R) + (cxi * cxi + sxi * sxi) / R;
    f->hqq[1][0][1] = -sxi * seta * cxi * ceta / (R * R * R);
    f->hqq[1][1][0] = -sxi * seta * cxi * ceta / (R * R * R);
    f->hqq[1][1][1] = -seta * seta * ceta * ceta / (R * R * R) + (ceta * ceta - seta * seta) / R;
  }

  /*
   * For generic orthogonal curvilinear coordinate system we
   * have the differential volume element that will be needed for
   * evaluating integrals...
   */

  f->h3 = 1.;
  for (i = 0; i < VIM; i++) {
    f->h3 *= f->h[i];
  }

  /*
   * For mesh derivatives, we'll need any spatial dependence of the
   * volume element...
   */

  for (i = 0; i < VIM; i++) {
    f->dh3dq[i] = 0.;
    for (j = 0; j < VIM; j++) {
      f->dh3dq[i] += (f->hq[j][i]) / (f->h[j]);
    }
    f->dh3dq[i] *= f->h3;
  }

  /*
   * If all the h, dh/dq are known, then the gradient of the unit
   * vectors can be computed...
   */

#ifndef DO_NO_UNROLL
  for (a = 0; a < VIM; a++) {
    for (p = 0; p < VIM; p++) {
      f->grad_e[a][p][p] = f->hq[p][a] / (f->h[p] * f->h[a]);
    }
  }

  for (a = 0; a < VIM; a++) {
    for (q = 0; q < VIM; q++) {
      f->grad_e[a][a][q] -= f->hq[a][q] / (f->h[a] * f->h[q]);
    }
  }
#else
  f->grad_e[0][0][0] = f->hq[0][0] / (f->h[0] * f->h[0]);
  f->grad_e[1][1][1] = f->hq[1][1] / (f->h[1] * f->h[1]);
  f->grad_e[0][1][1] = f->hq[1][0] / (f->h[1] * f->h[0]);
  f->grad_e[1][0][0] = f->hq[0][1] / (f->h[0] * f->h[1]);

  f->grad_e[0][0][0] -= f->hq[0][0] / (f->h[0] * f->h[0]);
  f->grad_e[1][1][1] -= f->hq[1][1] / (f->h[1] * f->h[1]);
  f->grad_e[0][0][1] -= f->hq[0][1] / (f->h[0] * f->h[1]);
  f->grad_e[1][1][0] -= f->hq[1][0] / (f->h[1] * f->h[0]);

  if (VIM == 3) {
    f->grad_e[2][2][2] = f->hq[2][2] / (f->h[2] * f->h[2]);
    f->grad_e[2][0][0] = f->hq[0][2] / (f->h[0] * f->h[2]);
    f->grad_e[2][1][1] = f->hq[1][2] / (f->h[1] * f->h[2]);
    f->grad_e[1][2][2] = f->hq[2][1] / (f->h[2] * f->h[1]);
    f->grad_e[0][2][2] = f->hq[2][0] / (f->h[2] * f->h[0]);

    f->grad_e[2][2][2] -= f->hq[2][2] / (f->h[2] * f->h[2]);
    f->grad_e[2][2][0] -= f->hq[2][0] / (f->h[2] * f->h[0]);
    f->grad_e[2][2][1] -= f->hq[2][1] / (f->h[2] * f->h[1]);
    f->grad_e[1][1][2] -= f->hq[1][2] / (f->h[1] * f->h[2]);
    f->grad_e[0][0][2] -= f->hq[0][2] / (f->h[0] * f->h[2]);
  }
#endif

  /* MMH: Compute the curl of the basis vectors.
   */
  /* MMH: Always compute all three components of the vorticity vector.
   * If we are really in 2D, then only the third component in the
   * output is of interest.
   */

  if (CURL_V != -1) {

    /* Note d_curl_e_dq isn't computed in the DO_NOT_UNROLL block
     */
#ifdef DO_NOT_UNROLL
    for (a = 0; a < DIM; a++)
      for (p = 0; p < DIM; p++)   /* VIM */
        for (q = 0; q < DIM; q++) /* VIM */
          f->curl_e[a][q] -= permute(a, p, q) / f->h[a] / f->h[p] * f->hq[a][p];
#else
    if (c == CYLINDRICAL || c == SWIRLING) {
      f->curl_e[2][0] = 1.0 / f->h[2];

      f->d_curl_e_dq[2][0][1] = -f->hq[2][1] / (f->h[2] * f->h[2]);
    } else {
      /* f->curl_e[a][q] -= (permute(a,0,q) / f->h[a] / f->h[0] * f->hq[a][0] +
                             permute(a,1,q) / f->h[a] / f->h[1] * f->hq[a][1] +
                             permute(a,2,q) / f->h[a] / f->h[2] * f->hq[a][2];   */

      f->curl_e[0][1] = -(permute(0, 2, 1) / f->h[0] / f->h[2] * f->hq[0][2]);

      f->curl_e[1][0] = -(permute(1, 2, 0) / f->h[1] / f->h[2] * f->hq[1][2]);

      f->curl_e[0][2] = -(permute(0, 1, 2) / f->h[0] / f->h[1] * f->hq[0][1]);

      f->curl_e[1][2] = -(permute(1, 0, 2) / f->h[1] / f->h[0] * f->hq[1][0]);

      f->curl_e[2][0] = -(permute(2, 1, 0) / f->h[2] / f->h[1] * f->hq[2][1]);

      f->curl_e[2][1] = -(permute(2, 0, 1) / f->h[2] / f->h[0] * f->hq[2][0]);

      for (b = 0; b < DIM; b++) {
        f->d_curl_e_dq[0][1][b] =
            (-f->curl_e[0][1] / f->h[0] * f->hq[0][b] - f->curl_e[0][1] / f->h[2] * f->hq[2][b] -
             permute(0, 2, 1) / f->h[0] / f->h[2] * f->hqq[0][2][b]);

        f->d_curl_e_dq[1][0][b] =
            (-f->curl_e[1][0] / f->h[1] * f->hq[1][b] - f->curl_e[1][0] / f->h[2] * f->hq[2][b] -
             permute(1, 2, 0) / f->h[1] / f->h[2] * f->hqq[1][2][b]);

        f->d_curl_e_dq[0][2][b] =
            (-f->curl_e[0][2] / f->h[0] * f->hq[0][b] - f->curl_e[0][2] / f->h[1] * f->hq[1][b] -
             permute(0, 1, 2) / f->h[0] / f->h[1] * f->hqq[0][1][b]);

        f->d_curl_e_dq[1][2][b] =
            (-f->curl_e[1][2] / f->h[1] * f->hq[1][b] - f->curl_e[1][2] / f->h[0] * f->hq[0][b] -
             permute(1, 0, 2) / f->h[1] / f->h[0] * f->hqq[1][0][b]);

        f->d_curl_e_dq[2][0][b] =
            (-f->curl_e[2][0] / f->h[2] * f->hq[2][b] - f->curl_e[2][0] / f->h[1] * f->hq[1][b] -
             permute(2, 1, 0) / f->h[2] / f->h[1] * f->hqq[2][1][b]);

        f->d_curl_e_dq[2][1][b] =
            (-f->curl_e[2][1] / f->h[2] * f->hq[2][b] - f->curl_e[2][1] / f->h[0] * f->hq[0][b] -
             permute(2, 0, 1) / f->h[2] / f->h[0] * f->hqq[2][0][b]);
      }
    }
#endif
  }

  /*
   * Finally, we need to know the physical space gradient of the gradient
   * of the unit vectors...
   */

  /*   for ( a=0; a<VIM; a++)
   *     {
   *       for ( p=0; p<VIM; p++)
   *         {
   *           for (q=0; q<VIM; q++)
   *             {
   *               for ( b=0; b<VIM; b++)
   *                 {
   *                    f->d_grad_e_dq[a][p][q][b] =
   *                               ( delta(p,q) / ( SQUARE(f->h[p]) * SQUARE(f->h[a]) ) )
   *                                 *
   *                                  ( - (f->h[a])*(f->hq[p][b])*(f->hq[p][a])
   *                                    - (f->h[p])*(f->hq[a][b])*(f->hq[p][a])
   *                                    + (f->h[p])*(f->h[a])*(f->hqq[p][a][b]) )
   *                               -
   *                               ( delta(a,p) / ( SQUARE(f->h[p]) * SQUARE(f->h[q]) ) )
   *                                 *
   *                                 ( - (f->h[q])*(f->hq[p][b])*(f->hq[a][q])
   *                                   - (f->h[p])*(f->hq[q][b])*(f->hq[a][q])
   *                                   + (f->h[p])*(f->h[q])*(f->hqq[a][q][b]) );
   *                }
   *            }
   *        }
   *    }
   */

  if (pd->v[pg->imtrx][POLYMER_STRESS11] ||
      ei[pg->imtrx]->deforming_mesh) /* these are the only two cases where d_grad_e_dq is used */
  {
    siz = sizeof(double) * DIM * DIM * DIM * DIM;
    memset(f->d_grad_e_dq, 0, siz);

    for (a = 0; a < VIM; a++) {
#ifndef DO_NO_UNROLL
      for (p = 0; p < VIM; p++) {
        for (b = 0; b < VIM; b++) {
          f->d_grad_e_dq[a][p][p][b] = (1. / ((f->h[p]) * (f->h[p]) * (f->h[a]) * (f->h[a]))) *
                                       (-(f->h[a]) * (f->hq[p][b]) * (f->hq[p][a]) -
                                        (f->h[p]) * (f->hq[a][b]) * (f->hq[p][a]) +
                                        (f->h[p]) * (f->h[a]) * (f->hqq[p][a][b]));
        }
      }
#else

      f->d_grad_e_dq[a][0][0][0] =
          (1. / ((f->h[0]) * (f->h[0]) * (f->h[a]) * (f->h[a]))) *
          (-(f->h[a]) * (f->hq[0][0]) * (f->hq[0][a]) - (f->h[0]) * (f->hq[a][0]) * (f->hq[0][a]) +
           (f->h[0]) * (f->h[a]) * (f->hqq[0][a][0]));

      f->d_grad_e_dq[a][1][1][1] =
          (1. / ((f->h[1]) * (f->h[1]) * (f->h[a]) * (f->h[a]))) *
          (-(f->h[a]) * (f->hq[1][1]) * (f->hq[1][a]) - (f->h[1]) * (f->hq[a][1]) * (f->hq[1][a]) +
           (f->h[1]) * (f->h[a]) * (f->hqq[1][a][1]));

      f->d_grad_e_dq[a][0][0][1] =
          (1. / ((f->h[0]) * (f->h[0]) * (f->h[a]) * (f->h[a]))) *
          (-(f->h[a]) * (f->hq[0][1]) * (f->hq[0][a]) - (f->h[0]) * (f->hq[a][1]) * (f->hq[0][a]) +
           (f->h[0]) * (f->h[a]) * (f->hqq[0][a][1]));

      f->d_grad_e_dq[a][1][1][0] =
          (1. / ((f->h[1]) * (f->h[1]) * (f->h[a]) * (f->h[a]))) *
          (-(f->h[a]) * (f->hq[1][0]) * (f->hq[1][a]) - (f->h[1]) * (f->hq[a][0]) * (f->hq[1][a]) +
           (f->h[1]) * (f->h[a]) * (f->hqq[1][a][0]));

      if (VIM == 3) {
        f->d_grad_e_dq[a][2][2][2] =
            (1. / ((f->h[2]) * (f->h[2]) * (f->h[a]) * (f->h[a]))) *
            (-(f->h[a]) * (f->hq[2][2]) * (f->hq[2][a]) -
             (f->h[2]) * (f->hq[a][2]) * (f->hq[2][a]) + (f->h[2]) * (f->h[a]) * (f->hqq[2][a][2]));

        f->d_grad_e_dq[a][2][2][0] =
            (1. / ((f->h[2]) * (f->h[2]) * (f->h[a]) * (f->h[a]))) *
            (-(f->h[a]) * (f->hq[2][0]) * (f->hq[2][a]) -
             (f->h[2]) * (f->hq[a][0]) * (f->hq[2][a]) + (f->h[2]) * (f->h[a]) * (f->hqq[2][a][0]));

        f->d_grad_e_dq[a][2][2][1] =
            (1. / ((f->h[2]) * (f->h[2]) * (f->h[a]) * (f->h[a]))) *
            (-(f->h[a]) * (f->hq[2][1]) * (f->hq[2][a]) -
             (f->h[2]) * (f->hq[a][1]) * (f->hq[2][a]) + (f->h[2]) * (f->h[a]) * (f->hqq[2][a][1]));

        f->d_grad_e_dq[a][1][1][2] =
            (1. / ((f->h[1]) * (f->h[1]) * (f->h[a]) * (f->h[a]))) *
            (-(f->h[a]) * (f->hq[1][2]) * (f->hq[1][a]) -
             (f->h[1]) * (f->hq[a][2]) * (f->hq[1][a]) + (f->h[1]) * (f->h[a]) * (f->hqq[1][a][2]));

        f->d_grad_e_dq[a][0][0][2] =
            (1. / ((f->h[0]) * (f->h[0]) * (f->h[a]) * (f->h[a]))) *
            (-(f->h[a]) * (f->hq[0][2]) * (f->hq[0][a]) -
             (f->h[0]) * (f->hq[a][2]) * (f->hq[0][a]) + (f->h[0]) * (f->h[a]) * (f->hqq[0][a][2]));
      }
#endif
    }

    for (a = 0; a < VIM; a++) {
#ifndef DO_NO_UNROLL
      for (q = 0; q < VIM; q++) {
        for (b = 0; b < VIM; b++) {
          f->d_grad_e_dq[a][a][q][b] -= (1. / ((f->h[a]) * (f->h[a]) * (f->h[q]) * (f->h[q]))) *
                                        (-(f->h[q]) * (f->hq[a][b]) * (f->hq[a][q]) -
                                         (f->h[a]) * (f->hq[q][b]) * (f->hq[a][q]) +
                                         (f->h[a]) * (f->h[q]) * (f->hqq[a][q][b]));
        }
      }
#else

      f->d_grad_e_dq[a][a][0][0] -=
          (1. / ((f->h[a]) * (f->h[a]) * (f->h[0]) * (f->h[0]))) *
          (-(f->h[0]) * (f->hq[a][0]) * (f->hq[a][0]) - (f->h[a]) * (f->hq[0][0]) * (f->hq[a][0]) +
           (f->h[a]) * (f->h[0]) * (f->hqq[a][0][0]));

      f->d_grad_e_dq[a][a][1][1] -=
          (1. / ((f->h[a]) * (f->h[a]) * (f->h[1]) * (f->h[1]))) *
          (-(f->h[1]) * (f->hq[a][1]) * (f->hq[a][1]) - (f->h[a]) * (f->hq[1][1]) * (f->hq[a][1]) +
           (f->h[a]) * (f->h[1]) * (f->hqq[a][1][1]));

      f->d_grad_e_dq[a][a][0][1] -=
          (1. / ((f->h[a]) * (f->h[a]) * (f->h[0]) * (f->h[0]))) *
          (-(f->h[0]) * (f->hq[a][1]) * (f->hq[a][0]) - (f->h[a]) * (f->hq[0][1]) * (f->hq[a][0]) +
           (f->h[a]) * (f->h[0]) * (f->hqq[a][0][1]));

      f->d_grad_e_dq[a][a][1][0] -=
          (1. / ((f->h[a]) * (f->h[a]) * (f->h[1]) * (f->h[1]))) *
          (-(f->h[1]) * (f->hq[a][0]) * (f->hq[a][1]) - (f->h[a]) * (f->hq[1][0]) * (f->hq[a][1]) +
           (f->h[a]) * (f->h[1]) * (f->hqq[a][1][0]));

      if (VIM == 3) {

        f->d_grad_e_dq[a][a][2][2] -=
            (1. / ((f->h[a]) * (f->h[a]) * (f->h[2]) * (f->h[2]))) *
            (-(f->h[2]) * (f->hq[a][2]) * (f->hq[a][2]) -
             (f->h[a]) * (f->hq[2][2]) * (f->hq[a][2]) + (f->h[a]) * (f->h[2]) * (f->hqq[a][2][2]));

        f->d_grad_e_dq[a][a][2][0] -=
            (1. / ((f->h[a]) * (f->h[a]) * (f->h[2]) * (f->h[2]))) *
            (-(f->h[2]) * (f->hq[a][0]) * (f->hq[a][2]) -
             (f->h[a]) * (f->hq[2][0]) * (f->hq[a][2]) + (f->h[a]) * (f->h[2]) * (f->hqq[a][2][0]));

        f->d_grad_e_dq[a][a][2][1] -=
            (1. / ((f->h[a]) * (f->h[a]) * (f->h[2]) * (f->h[2]))) *
            (-(f->h[2]) * (f->hq[a][1]) * (f->hq[a][2]) -
             (f->h[a]) * (f->hq[2][1]) * (f->hq[a][2]) + (f->h[a]) * (f->h[2]) * (f->hqq[a][2][1]));

        f->d_grad_e_dq[a][a][1][2] -=
            (1. / ((f->h[a]) * (f->h[a]) * (f->h[1]) * (f->h[1]))) *
            (-(f->h[1]) * (f->hq[a][2]) * (f->hq[a][1]) -
             (f->h[a]) * (f->hq[1][2]) * (f->hq[a][1]) + (f->h[a]) * (f->h[1]) * (f->hqq[a][1][2]));

        f->d_grad_e_dq[a][a][0][2] -=
            (1. / ((f->h[a]) * (f->h[a]) * (f->h[0]) * (f->h[0]))) *
            (-(f->h[0]) * (f->hq[a][2]) * (f->hq[a][0]) -
             (f->h[a]) * (f->hq[0][2]) * (f->hq[a][0]) + (f->h[a]) * (f->h[0]) * (f->hqq[a][0][2]));
      }
#endif
    }
  }

  return (status);
}
/************************************************************************/
/************************************************************************/
/************************************************************************/

double global_velocity_norm(const dbl x[],     /* solution vector */
                            const Exo_DB *exo, /* ptr to FE db */
                            const Dpi *dpi)    /* ptr to dist. info */

/*******************************************************************
 *
 * global_velocity_norm():
 *
 *  Obtain some average velocity for the problem
 *  Crudely speaking, e.g., in 3D, provide the square of the
 *  L2 norm of the speed:
 *
 *	<U> = 1/(3*Num_Nodes) * Sum over nodes(Vx^2 + Vy^2 + Vz^2)
 *
 *  that can be used in a PSPG formulation.
 *  Note: which material to gather the velocity is not specified.
 *        Therefore, we take the  "first" velocity specififed at
 *        a node, irrespective of what material it belongs to.
 *        In the future, it may be better to gather an average
 *        velocity for each material in the problem, separately,
 *        for application to PSPG formulation.
 *
 *  Modified to communicate across distributed processors using MPI.
 *
 *  Created: ~1995 rrrao
 *  Revised: 1997/08/25 08:39 MDT pasacki@sandia.gov
 ********************************************************************/
{
  int norm_unknowns = 0; /* norm_unknowns is the actual number of
                            variables used in the norm calculation  */
#ifdef PARALLEL
  int global_norm_unknowns; /* sum over all processors */
  double global_U_norm;     /* average over all processors */
#endif
  int eqn, ie, i;
  double U_norm = 0.0;
  NODE_INFO_STRUCT *node;

  for (eqn = R_MOMENTUM1; eqn <= R_MOMENTUM3; eqn++) {
    if (Num_Var_In_Type[pg->imtrx][eqn]) {
      for (i = 0; i < (dpi->num_internal_nodes + dpi->num_boundary_nodes); i++) {
        node = Nodes[i];
        if (get_nv_ndofs(node->Nodal_Vars_Info[pg->imtrx], eqn)) {
          ie = Index_Solution(i, eqn, 0, 0, -2, pg->imtrx);
          if (ie != -1) {
            U_norm += x[ie] * x[ie];
            norm_unknowns += 1;
          }
        }
      }
    }
  }
#ifdef PARALLEL
  /*
   * Sum up the U_norm contribution from all processors,
   * likewise sum up the actual number of nodal contributions
   * from each processor.
   */
  MPI_Allreduce(&U_norm, &global_U_norm, 1, MPI_DOUBLE, MPI_SUM, MPI_COMM_WORLD);
  MPI_Allreduce(&norm_unknowns, &global_norm_unknowns, 1, MPI_INT, MPI_SUM, MPI_COMM_WORLD);
  U_norm = global_U_norm;
  norm_unknowns = global_norm_unknowns;
#endif
  U_norm /= (double)norm_unknowns;
  return (U_norm);
}
/************************************************************************/
/************************************************************************/
/************************************************************************/

dbl element_viscosity(void)

/*****************************************************************
 *
 *  element_viscosity()
 *
 * For now, this routine only returns the zero
 * shear-rate viscosity. It will need to be
 * enhanced for shear-thinning, pressure dependent
 * fluids etc. That will have complicated derivatives.
 *****************************************************************/
{
  int i, a, b, p, q, mode;
  dbl mu_avg;
  dbl gamma[DIM][DIM]; /* shrearrate tensor based on velocity */

  /*
   * Variables for vicosity and derivative
   */
  VISCOSITY_DEPENDENCE_STRUCT d_mu_struct; /* viscosity dependence */
  VISCOSITY_DEPENDENCE_STRUCT *d_mu = &d_mu_struct;

  /* polymer viscosity and derivatives */

  dbl mup;
  VISCOSITY_DEPENDENCE_STRUCT d_mup_struct; /* viscosity dependence */
  VISCOSITY_DEPENDENCE_STRUCT *d_mup = &d_mup_struct;

  /* load up shearrate tensor based on nonzero initialization */
  for (a = 0; a < VIM; a++) {
    for (b = 0; b < VIM; b++) {
      gamma[a][b] = 1.e-5;
    }
  }

  /* load something into fill variable */
  fv->F = .5;

  if (ls != NULL)
    fv->F = 0.0;

  fv->T = mp->reference[TEMPERATURE];
  for (i = 0; i < pd->Num_Species_Eqn; i++)
    fv->c[i] = mp->reference_concn[i];
  for (i = 0; i < ei[pg->imtrx]->dof[MASS_FRACTION]; i++)
    bf[MASS_FRACTION]->phi[i] = 0.0;

  /* initialize grad_phi_e for shear-thinning models */
  for (i = 0; i < ei[pg->imtrx]->dof[VELOCITY1]; i++) {
    for (p = 0; p < VIM; p++) {
      for (q = 0; q < VIM; q++) {
        for (a = 0; a < VIM; a++) {
          bf[VELOCITY1]->grad_phi_e[i][a][p][q] = 0.;
        }
      }
    }
  }

  mu_avg = viscosity(gn, gamma, d_mu);

  /* get polymer viscosity */
  if (pd->v[pg->imtrx][POLYMER_STRESS11]) {
    for (mode = 0; mode < vn->modes; mode++) {
      mup = viscosity(ve[mode]->gn, gamma, d_mup);
      mu_avg += mup;
    }
  }
  return (mu_avg);
}
/**************************************************************************/
/**************************************************************************/
/**************************************************************************/

void element_velocity(dbl v_avg[DIM], dbl dv_dnode[DIM][MDE], const Exo_DB *exo)

/*
 * this routine is used to calculate an average element velocity
 * for SUPG.  Current apps are for the energy equation.
 */
{
  int i, p, I, dofs, centroid_node, dim;
  dbl ddofs;

  dim = pd->Num_Dim;

  /* parameter variables are initialized in matrix_fill */

  if (pd->i[pg->imtrx][VELOCITY1] == I_Q1) {
    if (cr->MeshMotion == ARBITRARY) {
      for (p = 0; p < dim; p++) {

        dofs = ei[pg->imtrx]->dof[VELOCITY1];
        ddofs = dofs;

        for (i = 0; i < dofs; i++) {
          v_avg[p] += *esp->v[p][i] / ddofs;
          dv_dnode[p][i] = 1.0 / ddofs;
        }
      }
    } else {
      /* use the velocity of the stress-free-state */
      dofs = ei[pg->imtrx]->dof[MESH_DISPLACEMENT1];
      ddofs = dofs;
      for (i = 0; i < dofs; i++) {
        I = exo->node_list[ei[pg->imtrx]->iconnect_ptr + i];

        if ((cr->MeshMotion == LAGRANGIAN || cr->MeshMotion == DYNAMIC_LAGRANGIAN)) {
          if (elc->v_mesh_sfs_model > CONSTANT) {
            (void)V_mesh_sfs_model(elc->u_v_mesh_sfs, elc->v_mesh_sfs, elc->v_mesh_sfs_model, I);
          }
        } else if (cr->MeshMotion == TOTAL_ALE) {
          if (elc->v_mesh_sfs_model > CONSTANT) {
            (void)V_mesh_sfs_model(elc_rs->u_v_mesh_sfs, elc_rs->v_mesh_sfs,
                                   elc_rs->v_mesh_sfs_model, I);
          }
        }
        for (p = 0; p < dim; p++) {
          v_avg[p] += elc->v_mesh_sfs[p] / ddofs;
          dv_dnode[p][i] = 0.0;
        }
      }
    }

  } else if (pd->i[pg->imtrx][VELOCITY1] == I_Q2) {
    if (cr->MeshMotion == ARBITRARY) {
      dofs = ei[pg->imtrx]->dof[VELOCITY1];
      centroid_node = dofs - 1;

      for (p = 0; p < dim; p++) {
        v_avg[p] = *esp->v[p][centroid_node];
        dv_dnode[p][centroid_node] = 1.0;
      }
    } else {
      dofs = ei[pg->imtrx]->dof[MESH_DISPLACEMENT1];
      centroid_node = dofs - 1;

      I = exo->node_list[ei[pg->imtrx]->iconnect_ptr + centroid_node];
      if ((cr->MeshMotion == LAGRANGIAN || cr->MeshMotion == DYNAMIC_LAGRANGIAN)) {
        if (elc->v_mesh_sfs_model > CONSTANT) {
          (void)V_mesh_sfs_model(elc->u_v_mesh_sfs, elc->v_mesh_sfs, elc->v_mesh_sfs_model, I);
        }
      } else if (cr->MeshMotion == TOTAL_ALE) {
        if (elc_rs->v_mesh_sfs_model > CONSTANT) {
          (void)V_mesh_sfs_model(elc_rs->u_v_mesh_sfs, elc_rs->v_mesh_sfs, elc_rs->v_mesh_sfs_model,
                                 I);
        }
      }
      for (p = 0; p < dim; p++) {
        v_avg[p] = elc->v_mesh_sfs[p];
        dv_dnode[p][centroid_node] = 0.0;
      }
    }
  }
} /* end of v_elem_avg */
/*************************************************************************/
/*************************************************************************/
/*************************************************************************/

void h_elem_siz(dbl hsquared[DIM],
                dbl hh[DIM][DIM],
                dbl dhh_dxnode[DIM][MDE],
                const int DeformingMesh)

/*********************************************************************
 * h_elem_siz():
 *
 * This routine calculates the approximate size of the element
 * in the local coordinate directions for use in SUPG stabilization
 * of advection dominated problems. It is
 * also used to determine an overall length scale for an element
 * for PSPG schemes.
 *
 * The heuristics of this function are only
 * designed for quad/hex element types. If other elements
 * are used, a new algorithm must be developed.
 *
 * Output
 * ------------
 *   hsquared[p] = This is the square of the width of the element
 *                 along a local element  coordinate direction,
 *                 measured from the center of the
 *                 appropriate faces of the element.
 *   hh[p][i]    = This is the difference in the ith real coordinate
 *                 values of the face centroids along the pth
 *                 local element direction.
 *                 hh[p] can also be considered to be a vector
 *                 oriented in the pth local coodinate direction.
 *                 When divided by the square root of hsquared[p],
 *                 it provides a unit vector oriented in the pth
 *                 local element coordinate direction.
 *   dhh_dxnode[p][j] = Derivative of the value hh[p][i] due to the
 *                 change in the mesh position of the jth basis
 *                 function along the ith real coordinate direction.
 *
 *********************************************************************/
{
  int i, j, p, idof, dim, index, var;
  dbl xnode[DIM][MDE];
  dbl p1[DIM], p2[DIM], p3[DIM], p4[DIM], p5[DIM], p6[DIM];
  dim = pd->Num_Dim;
  int elem_type = ei[pg->imtrx]->ielem_type;
  int elem_shape = type2shape(elem_type);
  int DeformingMeshShell = 0;

  /* initialize xnode */
  for (i = 0; i < DIM; i++) {
    for (j = 0; j < MDE; j++) {
      xnode[i][j] = 0;
    }
  }

  /*
   * Find the local coodinates of the nodes in the current element
   * -> Can this be pushed to a more generic place ?
   */

  if (mp->FSIModel == FSI_MESH_CONTINUUM || mp->FSIModel == FSI_REALSOLID_CONTINUUM ||
      mp->FSIModel == FSI_SHELL_ONLY_MESH)
    DeformingMeshShell = 1;

  j = Proc_Connect_Ptr[ei[pg->imtrx]->ielem];
  for (p = 0; p < dim; p++) {
    if (DeformingMesh || DeformingMeshShell) {
      var = MESH_DISPLACEMENT1 + p;
      for (i = 0; i < ei[pd->mi[var]]->num_local_nodes; i++) {
        idof = ei[pd->mi[var]]->ln_to_dof[var][i];
        index = Proc_Elem_Connect[j + i];
        if (idof != -1)
          xnode[p][i] = Coor[p][index] + *esp->d[p][idof];
      }
    } else {
      for (i = 0; i < ei[pg->imtrx]->num_local_nodes; i++) {
        index = Proc_Elem_Connect[j + i];
        xnode[p][i] = Coor[p][index];
      }
    }
  }

  if (dim == 2 && (elem_shape == TRIANGLE)) {
    GOMA_WH(-1, "Beware that SUPG for trishells is held constant so you need a uniform, "
                "non-stretchnig grid");

    hsquared[0] = hsquared[1] = hsquared[2] =
        pow((xnode[0][0] - xnode[0][1]), 2) + pow((xnode[1][0] - xnode[1][1]), 2);

    if (af->Assemble_Jacobian) {
      memset((void *)dhh_dxnode, 0, dim * MDE * sizeof(double));
      if (DeformingMesh || DeformingMeshShell) {
        dhh_dxnode[0][0] = -0.0;
        dhh_dxnode[0][1] = 0.0;
        dhh_dxnode[0][2] = 0.0;

        dhh_dxnode[1][0] = 0.0;
        dhh_dxnode[1][1] = 0.0;
        dhh_dxnode[1][2] = -0.0;

        dhh_dxnode[2][0] = 0.0;
        dhh_dxnode[2][1] = 0.0;
        dhh_dxnode[2][2] = -0.0;
      }
    }
  } else if (dim == 2) {
    /*
     * Calculate the midpoint positions on each of the faces
     */
    for (p = 0; p < dim; p++) {
      p1[p] = 0.5 * (xnode[p][0] + xnode[p][3]);
      p2[p] = 0.5 * (xnode[p][1] + xnode[p][2]);
      p3[p] = 0.5 * (xnode[p][0] + xnode[p][1]);
      p4[p] = 0.5 * (xnode[p][2] + xnode[p][3]);
    }

    hh[0][0] = (p2[0] - p1[0]);
    hh[0][1] = (p2[1] - p1[1]);
    hsquared[0] = hh[0][0] * hh[0][0] + hh[0][1] * hh[0][1];

    hh[1][0] = (p3[0] - p4[0]);
    hh[1][1] = (p3[1] - p4[1]);
    hsquared[1] = hh[1][0] * hh[1][0] + hh[1][1] * hh[1][1];
    if (af->Assemble_Jacobian) {
      memset((void *)dhh_dxnode, 0, dim * MDE * sizeof(double));
      if (DeformingMesh) {
        dhh_dxnode[0][0] = -0.5;
        dhh_dxnode[0][1] = 0.5;
        dhh_dxnode[0][2] = 0.5;
        dhh_dxnode[0][3] = -0.5;

        dhh_dxnode[1][0] = 0.5;
        dhh_dxnode[1][1] = 0.5;
        dhh_dxnode[1][2] = -0.5;
        dhh_dxnode[1][3] = -0.5;
      }
    }
  } else if (dim == 3 && (elem_shape == SHELL)) {

    /*Special Case */
    /*
     * Calculate the midpoint positions on each of the faces
     */
    for (p = 0; p < dim; p++) {
      p1[p] = 0.5 * (xnode[p][0] + xnode[p][3]);
      p2[p] = 0.5 * (xnode[p][1] + xnode[p][2]);
      p3[p] = 0.5 * (xnode[p][0] + xnode[p][1]);
      p4[p] = 0.5 * (xnode[p][2] + xnode[p][3]);
    }

    hh[0][0] = (p2[0] - p1[0]);
    hh[0][1] = (p2[1] - p1[1]);
    hh[0][2] = (p2[2] - p1[2]);
    hsquared[0] = hh[0][0] * hh[0][0] + hh[0][1] * hh[0][1] + hh[0][2] * hh[0][2];

    hh[1][0] = (p3[0] - p4[0]);
    hh[1][1] = (p3[1] - p4[1]);
    hh[1][2] = (p3[2] - p4[2]);
    hsquared[1] = hh[1][0] * hh[1][0] + hh[1][1] * hh[1][1] + hh[1][2] * hh[1][2];

    if (af->Assemble_Jacobian) {
      memset((void *)dhh_dxnode, 0, dim * MDE * sizeof(double));
      if (DeformingMesh || DeformingMeshShell) {
        dhh_dxnode[0][0] = -0.5;
        dhh_dxnode[0][1] = 0.5;
        dhh_dxnode[0][2] = 0.5;
        dhh_dxnode[0][3] = -0.5;

        dhh_dxnode[1][0] = 0.5;
        dhh_dxnode[1][1] = 0.5;
        dhh_dxnode[1][2] = -0.5;
        dhh_dxnode[1][3] = -0.5;
      }
    }
  } else if (dim == 3 && (elem_shape == TRISHELL || elem_shape == TETRAHEDRON)) {

    /*
     * Use a constant for now between local nodes 1 and 2
     */
    GOMA_WH(-1, "\nBeware that SUPG for trishells/tetrahedrons is held constant so...\nYou need a "
                "uniform, non-stretching grid\n");

    hsquared[0] = hsquared[1] = hsquared[2] = pow((xnode[0][0] - xnode[0][1]), 2) +
                                              pow((xnode[1][0] - xnode[1][1]), 2) +
                                              pow((xnode[2][0] - xnode[2][1]), 2);

    if (af->Assemble_Jacobian) {
      memset((void *)dhh_dxnode, 0, dim * MDE * sizeof(double));
      if (DeformingMesh || DeformingMeshShell) {
        dhh_dxnode[0][0] = -0.0;
        dhh_dxnode[0][1] = 0.0;
        dhh_dxnode[0][2] = 0.0;

        dhh_dxnode[1][0] = 0.0;
        dhh_dxnode[1][1] = 0.0;
        dhh_dxnode[1][2] = -0.0;

        dhh_dxnode[2][0] = 0.0;
        dhh_dxnode[2][1] = 0.0;
        dhh_dxnode[2][2] = -0.0;
      }
    }
  } else if (dim == 3 && elem_shape != TETRAHEDRON) {

    for (p = 0; p < dim; p++) {
      p1[p] = 0.25 * (xnode[p][0] + xnode[p][1] + xnode[p][2] + xnode[p][3]);
      p2[p] = 0.25 * (xnode[p][1] + xnode[p][2] + xnode[p][5] + xnode[p][6]);
      p3[p] = 0.25 * (xnode[p][2] + xnode[p][3] + xnode[p][6] + xnode[p][7]);
      p4[p] = 0.25 * (xnode[p][0] + xnode[p][1] + xnode[p][4] + xnode[p][5]);
      p5[p] = 0.25 * (xnode[p][0] + xnode[p][3] + xnode[p][4] + xnode[p][7]);
      p6[p] = 0.25 * (xnode[p][4] + xnode[p][5] + xnode[p][6] + xnode[p][7]);
    }
    for (p = 0; p < dim; p++) {
      hh[0][p] = (p2[p] - p5[p]);
      hh[1][p] = (p3[p] - p4[p]);
      hh[2][p] = (p1[p] - p6[p]);
    }
    hsquared[0] = hh[0][0] * hh[0][0] + hh[0][1] * hh[0][1] + hh[0][2] * hh[0][2];
    hsquared[1] = hh[1][0] * hh[1][0] + hh[1][1] * hh[1][1] + hh[1][2] * hh[1][2];
    hsquared[2] = hh[2][0] * hh[2][0] + hh[2][1] * hh[2][1] + hh[2][2] * hh[2][2];
    if (af->Assemble_Jacobian) {
      memset((void *)dhh_dxnode, 0, (dim * MDE * sizeof(double)));
      if (DeformingMesh) {
        dhh_dxnode[0][0] = -0.25;
        dhh_dxnode[0][1] = 0.25;
        dhh_dxnode[0][2] = 0.25;
        dhh_dxnode[0][3] = -0.25;
        dhh_dxnode[0][4] = -0.25;
        dhh_dxnode[0][5] = 0.25;
        dhh_dxnode[0][6] = 0.25;
        dhh_dxnode[0][7] = -0.25;

        dhh_dxnode[1][0] = -0.25;
        dhh_dxnode[1][1] = -0.25;
        dhh_dxnode[1][2] = 0.25;
        dhh_dxnode[1][3] = 0.25;
        dhh_dxnode[1][4] = -0.25;
        dhh_dxnode[1][5] = -0.25;
        dhh_dxnode[1][6] = 0.25;
        dhh_dxnode[1][7] = 0.25;

        dhh_dxnode[2][0] = 0.25;
        dhh_dxnode[2][1] = 0.25;
        dhh_dxnode[2][2] = 0.25;
        dhh_dxnode[2][3] = 0.25;
        dhh_dxnode[2][4] = -0.25;
        dhh_dxnode[2][5] = -0.25;
        dhh_dxnode[2][6] = -0.25;
        dhh_dxnode[2][7] = -0.25;
      }
    }
  } else {
    GOMA_EH(GOMA_ERROR,
            "SUPG not allowed for tetrahedral elements yet, or whatever weird element you have");
  }
}
/*************************************************************************/
/*************************************************************************/
/*************************************************************************/

void const_h_elem_siz(dbl h[DIM], dbl hh[DIM][DIM], dbl dhh_dxnode[DIM][MDE])

/*
 * this routine returns a constant element size of 1 and the
 * PSPG scaling term in the input deck should be used to indicate the
 * average element length. Later, it would be nice to add a routine
 * that calculates the average mesh element size at each iteration.
 */
{
  int p, q, dim = pd->Num_Dim;
  for (p = 0; p < dim; p++) {
    h[p] = 1.;
    for (q = 0; q < dim; q++) {
      hh[p][q] = 1.;
    }
    for (q = 0; q < MDE; q++) {
      dhh_dxnode[p][q] = 0.;
    }
  }
}
/****************************************************************************/
/****************************************************************************/
/****************************************************************************/

dbl global_h_elem_siz(dbl x[], dbl x_old[], dbl xdot[], dbl resid_vector[], Exo_DB *exo, Dpi *dpi)

/* global_h_elem_siz -- calculates  global average element length
 *
 * For the SUPG terms in the EVSS formulation and for the PSPG terms in the
 * GLS stabilized formulation it is necessary to come up with some kind of
 * representative element size. An average over the elements is performed.
 *
 * The distributed processing version does not calculate the precise
 * global average. Rather, it computes contributions from every private element
 * and (1/2) contributions from every shared element. Since some shared
 * elements may be shared by more than two processors, those elements will
 * contribute to the average more than your typical element. The hope is that
 * this will not upset your stabilized scheme all that much.
 *
 * Epilogue: Sam reports that it DOES matter, that observable differences in
 *           residuals, particularly for the continuity equation, result in
 *           parallel simulations that are evidently attributable to using
 *           different values of tau_pspg that, in turn, result from this
 *           h_elem_size being different.
 *
 *           Fortunately, with the need of the discontinuous Galerkin methods
 *           for a unique element decomposition and assigment, the distributed
 *           version of GOMA can make use of that assigment so that the
 *           average element size in parallel should be identical with that
 *           in serial.
 *
 * Written: rrrao
 *
 * Revised: 1997/08/19 09:26 MDT pasacki@sandia.gov
 *
 * Revised: 1999/10/01 07:48 MDT pasacki@sandia.gov
 */
{
  int e, dim, p;
  dbl h, h_elem, hsquared[DIM], hhv[DIM][DIM], dhv_dxnode[DIM][MDE];
  dbl weight;    /* 1 usually, except for multiprocessing */
  dbl smele_mun; /* (1/num_elems) */
#ifdef PARALLEL
  dbl h_global_really_i_mean_it; /* You have any doubt, now? */
#endif

  dim = pd->Num_Dim;
  /*
   * Default values for weighting and number of global elements for serial
   * processing.
   */
  smele_mun = 1.0 / (double)dpi->num_elems_global;

  /*
   * Look through each element block, then at each element in each block.
   *
   * If the element is owned by this processor, then get it's contribution
   * to h_elem_size.
   *
   */
  h = 0.0;
  for (e = 0; e < exo->num_elems; e++) {
    (void)load_elem_dofptr(e, exo, x, x_old, xdot, xdot, 1);
    if (ei[pg->imtrx]->ielem_dim != 1)
      h_elem_siz(hsquared, hhv, dhv_dxnode, 0);
    h_elem = 0.;
    for (p = 0; p < ei[pg->imtrx]->ielem_dim; p++) {
      h_elem += hsquared[p];
    }
    h_elem = sqrt(h_elem / dim);
    weight = 1.;
    if (Num_Proc > 1) {
      if (dpi->elem_owner[e] != ProcID) {
        weight = 0.0;
      }
    }
    h += weight * h_elem * smele_mun;
  }
#ifdef PARALLEL
  MPI_Allreduce(&h, &h_global_really_i_mean_it, 1, MPI_DOUBLE, MPI_SUM, MPI_COMM_WORLD);
  h = h_global_really_i_mean_it;
#endif
  return (h);
}
/****************************************************************************/
/****************************************************************************/
/****************************************************************************/
void

surface_determinant_and_normal(
 const int ielem,		/* current element number               */
 const int iconnect_ptr,	/* Pointer to beginning of connectivity
				 * list for current element             */
 const int nodes_per_elem,	/* number of nodes in the element       */
 const int ielem_surf_dim,	/* physical dimension of the element
				 * surface (0, 1, 2)                    */
 const int id_side,		/* ID of element side (exo/patran convention)  */
 const int num_nodes_on_side,	/* number of nodes on side of element   */
 const int local_elem_node_id [] ) /* vector of local element node numbers
				    * on the side of the element           */

    /************************************************************************
     *
     * surface_determinant_and_normal()
     *
     *      Function which calculates the surface determinant and surface
     *      normal at a local surface quadrature point. The function also
     *      calculates the sensitivities of those quantities to the
     *      mesh positions, if the mesh positions are part of the solution
     *      vector.
     *
     *
     * Insulate for more robust behavior for fixed grid problems - 950306pas
     *
     * Incorporate coordinate scale factors into the surface determinant
     * and combine with normal calculation
     *               Richard Cairncross 9/24/96
     *
     * Add tetrahedral elements and fix hex elements. - SAR 2011-11-03
     *
     *  Returns:
     * ------------
     *   fv->sdet = surface determinant at the quadrature point
     *   fv->snormal[] = surface normal at the quadrature point
     *   fv->dsurfdet_dx[][] = sensitivity of fv->sdet wrt mesh displacements.
     *   fv-.dsnormal_dx[][] = sensitivity of fv->snormal[]
     *                         wrt mesh displacements
     ***********************************************************************/
{
  /* TAB certifies that this function conforms to the exo/patran side
     numbering convention 11/10/98. */

  int i, id, inode, a, b, p, q;
  int ShapeVar, ldof;
  int DeformingMesh;
  double r_det, det_h01, r_det_h01, d_det_h01_x;
  double phi_i;
  int siz;
  double T[DIM - 1][DIM], t[DIM - 1][DIM]; /* t = J . T */
  double dt_x[DIM - 1][DIM][DIM][MDE];     /* d(t) / d(x_j) */
  struct Basis_Functions *map_bf;
  double signID;
  double tmp;
  int dim = pd->Num_Dim;

  DeformingMesh = pd->gv[R_MESH1];
  ShapeVar = pd->ShapeVar;

  siz = MAX_PDIM * MDE * sizeof(double);
  memset(fv->dsurfdet_dx, 0, siz);
  siz = MAX_PDIM * MDE * MAX_PDIM * sizeof(double);
  memset(fv->dsnormal_dx, 0, siz);

  /*
  si = in_list(pd->IntegrationMap, 0, Num_Interpolations, Unique_Interpolations);
  map_bf = bfd[si];
  */

  map_bf = bf[ShapeVar];

  if (ielem_surf_dim == 0) {
    /*
     *  This code should be considered to be untested. It worked for two cases.
     */
    // ok we fill up snormal
    shell_determinant_and_normal(ei[pg->imtrx]->ielem, ei[pg->imtrx]->iconnect_ptr,
                                 ei[pg->imtrx]->num_local_nodes, ei[pg->imtrx]->ielem_dim, 1);
    if (id_side == 1) {
      signID = -1.0;
    } else if (id_side == 2) {
      signID = 1.0;
    } else {
      signID = 0.0;
    }
    /*
     * We turn the normal into a tangent and then assign it back, multiplying by the signID
     *       tangent[0] = -normal[1]
     *       tangent[1] =  normal[0]
     *
     *  In 2D n x t = k, these vectors satisfy the rh rule.
     */

    tmp = fv->snormal[0];
    fv->snormal[0] = -signID * fv->snormal[1];
    fv->snormal[1] = signID * tmp;

    for (i = 0; i < ei[pg->imtrx]->num_local_nodes; i++) {
      inode = Proc_Elem_Connect[iconnect_ptr + i];
      ldof = ei[pg->imtrx]->ln_to_dof[ShapeVar][i];
      if (ldof >= 0) {
        if (Dolphin[pg->imtrx][inode][MESH_DISPLACEMENT1] > 0) {
          for (a = 0; a < dim; a++) {
            tmp = fv->dsnormal_dx[0][a][ldof];
            fv->dsnormal_dx[0][a][ldof] = -signID * fv->dsnormal_dx[1][a][ldof];
            fv->dsnormal_dx[1][a][ldof] = signID * tmp;
          }
        }
      }
    }
    fv->sdet = 1.0;
    memset(fv->dsurfdet_dx, 0.0, sizeof(double) * DIM * MDE);
    return;
  }

  /* define space of surface */
  switch (ielem_surf_dim) {
  case 1:
    switch (ei[pg->imtrx]->ielem_shape) {
    case TRIANGLE:
    case TRISHELL:
      if (id_side == 1) {
        /*
        T[0][0] = -Ref; T[0][1] = Ref;
        */
        T[0][0] = -1.;
        T[0][1] = 1.;
      } else if (id_side == 2) {
        T[0][0] = 0.;
        T[0][1] = -1.;
      } else if (id_side == 3) {
        T[0][0] = 1.;
        T[0][1] = 0.;
      } else {
        GOMA_EH(GOMA_ERROR, "Incorrect side for TRIANGLE");
      }
      break;
    case QUADRILATERAL:
    case SHELL:
      if (id_side == 1) {
        T[0][0] = 1.;
        T[0][1] = 0.;
      } else if (id_side == 2) {
        T[0][0] = 0.;
        T[0][1] = 1.;
      } else if (id_side == 3) {
        T[0][0] = -1.;
        T[0][1] = 0.;
      } else if (id_side == 4) {
        T[0][0] = 0.;
        T[0][1] = -1.;
      } else {
        GOMA_EH(GOMA_ERROR, "Incorrect side for QUADRILATERAL");
      }
      break;
    default:
      GOMA_EH(GOMA_ERROR, "Invalid shape");
    }
    break;

  case 2:
    switch (ei[pg->imtrx]->ielem_shape) {
    case HEXAHEDRON:
      /*
       * In trying to figure out how these T matrices work, I think that
       * this calculation is incorrect for sides 4 and 5.  My modifications
       * are below.  Making this change did not affect the area calculation,
       * normal calculation, and sdet calculation in my test problem,
       * and the test suite passed, so I'll keep it for now.
       * Scott A Roberts, 2011-11-03
       */
      if (id_side == 1) {
        T[0][0] = 1.;
        T[0][1] = 0.;
        T[0][2] = 0.;
        T[1][0] = 0.;
        T[1][1] = 0.;
        T[1][2] = 1.;
      } else if (id_side == 2) {
        T[0][0] = 0.;
        T[0][1] = 1.;
        T[0][2] = 0.;
        T[1][0] = 0.;
        T[1][1] = 0.;
        T[1][2] = 1.;
      } else if (id_side == 3) {
        T[0][0] = -1.;
        T[0][1] = 0.;
        T[0][2] = 0.;
        T[1][0] = 0.;
        T[1][1] = 0.;
        T[1][2] = 1.;
      } else if (id_side == 4) {
        // T[0][0] =  0.; T[0][1] = -1.; T[0][2] =  0.;
        // T[1][0] =  0.; T[1][1] =  0.; T[1][2] =  1.;
        T[0][0] = 0.;
        T[0][1] = 0.;
        T[0][2] = 1.;
        T[1][0] = 0.;
        T[1][1] = 1.;
        T[1][2] = 0.;
      } else if (id_side == 5) {
        // T[0][0] =  1.; T[0][1] =  0.; T[0][2] =  0.;
        // T[1][0] =  0.; T[1][1] = -1.; T[1][2] =  0.;
        T[0][0] = 0.;
        T[0][1] = 1.;
        T[0][2] = 0.;
        T[1][0] = 1.;
        T[1][1] = 0.;
        T[1][2] = 0.;
      } else if (id_side == 6) {
        T[0][0] = 1.;
        T[0][1] = 0.;
        T[0][2] = 0.;
        T[1][0] = 0.;
        T[1][1] = 1.;
        T[1][2] = 0.;
      } else {
        GOMA_EH(GOMA_ERROR, "Incorrect side for HEXAHEDRAL");
      }
      break;

    case TETRAHEDRON:
<<<<<<< HEAD
      if (id_side == 1) {
        T[0][0] = 1.;
        T[0][1] = 0.;
        T[0][2] = 0.;
        T[1][0] = 0.;
        T[1][1] = 0.;
        T[1][2] = 1.;
      } else if (id_side == 2) {
        // T[0][0] = -1.0/sqrt(2.); T[0][1] =  1./sqrt(2.0); T[0][2] =  0.;
        // T[1][0] =  0.; T[1][1] = -1./sqrt(2); T[1][2] =  1./sqrt(2);
        T[0][0] = -1.0;
        T[0][1] = 1.;
        T[0][2] = 0.;
        T[1][0] = 0.;
        T[1][1] = -1.;
        T[1][2] = 1.;
      } else if (id_side == 3) {
        T[0][0] = 0.;
        T[0][1] = 0.;
        T[0][2] = 1.;
        T[1][0] = 0.;
        T[1][1] = 1.;
        T[1][2] = 0.;
      } else if (id_side == 4) {
        T[0][0] = 0.;
        T[0][1] = 1.;
        T[0][2] = 0.;
        T[1][0] = 1.;
        T[1][1] = 0.;
        T[1][2] = 0.;
      } else {
        GOMA_EH(GOMA_ERROR, "Incorrect side for TETRAHEDRON");
      }
=======
      if ( id_side == 1 )
        {
          T[0][0] =  1.; T[0][1] =  0.; T[0][2] =  0.;
          T[1][0] =  0.; T[1][1] =  0.; T[1][2] =  1.;
        }
      else if (id_side == 2)
        {
          T[0][0] = -1.; T[0][1] =  1.; T[0][2] =  0.;
          T[1][0] =  0.; T[1][1] = -1.; T[1][2] =  1.;
        }
      else if (id_side == 3)
        {
          T[0][0] =  0.; T[0][1] =  0.; T[0][2] =  1.;
          T[1][0] =  0.; T[1][1] =  1.; T[1][2] =  0.;
        }
      else if (id_side == 4)
        {
          T[0][0] =  0.; T[0][1] =  1.; T[0][2] =  0.;
          T[1][0] =  1.; T[1][1] =  0.; T[1][2] =  0.;
        }
      else
        {
          EH(-1, "Incorrect side for TETRAHEDRON");
        }
>>>>>>> fa088430
      break;

    default:
      GOMA_EH(GOMA_ERROR, "Invalid shape");
    }
    break;
  }

  /* transform from element to physical coords */
  for (p = 0; p < ielem_surf_dim; p++) {
    for (a = 0; a < ei[pg->imtrx]->ielem_dim; a++) {
      t[p][a] = 0.;
      for (b = 0; b < ei[pg->imtrx]->ielem_dim; b++) {
        t[p][a] += map_bf->J[b][a] * T[p][b] * fv->h[b];
      }
    }
  }

  if (af->Assemble_Jacobian && DeformingMesh) {
    for (p = 0; p < ielem_surf_dim; p++) {
      for (a = 0; a < ei[pg->imtrx]->ielem_dim; a++) {
        for (i = 0; i < num_nodes_on_side; i++) {
          id = local_elem_node_id[i];
          inode = Proc_Elem_Connect[iconnect_ptr + id];
          ldof = ei[pg->imtrx]->ln_to_dof[ShapeVar][id];
          if (Dolphin[pg->imtrx][inode][MESH_DISPLACEMENT1] > 0) {
            phi_i = map_bf->phi[ldof];

            for (q = 0; q < ei[pg->imtrx]->ielem_dim; q++) {
              dt_x[p][a][q][ldof] = 0.0;
              for (b = 0; b < ei[pg->imtrx]->ielem_dim; b++) {
                dt_x[p][a][q][ldof] += T[p][b] * (map_bf->dJ[b][a][q][ldof] * fv->h[b] +
                                                  map_bf->J[b][a] * phi_i * fv->hq[b][q]);
              }
            }
          }
        }
      }
    }
  }

  if (ielem_surf_dim == 1) {
    /* calculate surface determinant using the coordinate scale factors
     * for orthogonal curvilinear coordinates */
    det_h01 = sqrt(t[0][0] * t[0][0] + t[0][1] * t[0][1]);

<<<<<<< HEAD
    /*
     * If the shells are not aligned in the x-y plane, det_h01 is zero
     * When we set up the surface normal/determinant,  we assume the
     * shells are aligned with the x-y plane.  This avoids dividing by
     * zero and giving junk for the surface normal/determinant
     * DSH 03/24/2016
     */
    if (det_h01 == 0) {
      GOMA_EH(GOMA_ERROR,
              "The shell elements need to be aligned in the X-Y plane for this problem to work");
    }
=======
      /*
       * If the shells are not aligned in the x-y plane, det_h01 is zero
       * When we set up the surface normal/determinant,  we assume the 
       * shells are aligned with the x-y plane.  This avoids dividing by 
       * zero and giving junk for the surface normal/determinant
       * DSH 03/24/2016
       */
      if(DOUBLE_ZERO(det_h01))
	{
	  EH(-1, "The shell elements need to be aligned in the X-Y plane for this problem to work");
	}
>>>>>>> fa088430

    r_det_h01 = 1. / det_h01;

    fv->sdet = fv->h[2] * det_h01;
    r_det = 1. / fv->sdet;

    /* calculate surface normal using the coordinate scale factors
     * for orthogonal curvilinear coordinates */
    fv->snormal[0] = t[0][1] * r_det_h01;
    fv->snormal[1] = -t[0][0] * r_det_h01;
    fv->snormal[2] = 0.;

    /* Calculate sensitivity w.r.t. mesh, if applicable */
    if (af->Assemble_Jacobian && DeformingMesh) {
      for (i = 0; i < num_nodes_on_side; i++) {
        id = (int)local_elem_node_id[i];
        inode = Proc_Elem_Connect[iconnect_ptr + id];
        ldof = ei[pg->imtrx]->ln_to_dof[ShapeVar][id];
        if (Dolphin[pg->imtrx][inode][MESH_DISPLACEMENT1] > 0) {
          phi_i = map_bf->phi[ldof];

          for (a = 0; a < ei[pg->imtrx]->ielem_dim; a++) {
            d_det_h01_x = 0.;
            for (b = 0; b < ei[pg->imtrx]->ielem_dim; b++) {
              d_det_h01_x += r_det_h01 * t[0][b] * dt_x[0][b][a][ldof];
            }

            /* calculate sensitivity of surface determinant using the coordinate scale factors
             * for orthogonal curvilinear coordinates */
            fv->dsurfdet_dx[a][ldof] = fv->hq[2][a] * phi_i * det_h01 + fv->h[2] * d_det_h01_x;

            /* calculate sensitivity of surface normal using the coordinate scale factors
             * for orthogonal curvilinear coordinates */
            fv->dsnormal_dx[0][a][ldof] =
                r_det_h01 * (dt_x[0][1][a][ldof] - r_det_h01 * t[0][1] * d_det_h01_x);
            fv->dsnormal_dx[1][a][ldof] =
                r_det_h01 * (-dt_x[0][0][a][ldof] + r_det_h01 * t[0][0] * d_det_h01_x);
          }
        }
      }
    }
  } else if (ielem_surf_dim == 2) {
    // t[0] cross t[1] -> normal
    double nx = t[0][1] * t[1][2] - t[0][2] * t[1][1];
    double ny = t[0][2] * t[1][0] - t[0][0] * t[1][2];
    double nz = t[0][0] * t[1][1] - t[0][1] * t[1][0];
    double d_nx_x, d_ny_x, d_nz_x;

    /* calculate surface determinant using the coordinate scale factors
     * for orthogonal curvilinear coordinates */
    fv->sdet = sqrt(nx * nx + ny * ny + nz * nz);
    r_det = 1. / fv->sdet;

    /* calculate surface normal using the coordinate scale factors
     * for orthogonal curvilinear coordinates */
    fv->snormal[0] = r_det * nx;
    fv->snormal[1] = r_det * ny;
    fv->snormal[2] = r_det * nz;

    /* Calculate sensitivity w.r.t. mesh, if applicable */
    if (af->Assemble_Jacobian && DeformingMesh) {
      for (i = 0; i < num_nodes_on_side; i++) {
        id = (int)local_elem_node_id[i];
        inode = Proc_Elem_Connect[iconnect_ptr + id];
        ldof = ei[pd->mi[MESH_DISPLACEMENT1]]->ln_to_dof[ShapeVar][id];
        if (Dolphin[pg->imtrx][inode][MESH_DISPLACEMENT1] > 0) {
          phi_i = map_bf->phi[ldof];

          for (a = 0; a < ei[pg->imtrx]->ielem_dim; a++) {
            d_nx_x = t[0][1] * dt_x[1][2][a][ldof] + dt_x[0][1][a][ldof] * t[1][2] -
                     t[0][2] * dt_x[1][1][a][ldof] - dt_x[0][2][a][ldof] * t[1][1];
            d_ny_x = t[0][2] * dt_x[1][0][a][ldof] + dt_x[0][2][a][ldof] * t[1][0] -
                     t[0][0] * dt_x[1][2][a][ldof] - dt_x[0][0][a][ldof] * t[1][2];
            d_nz_x = t[0][0] * dt_x[1][1][a][ldof] + dt_x[0][0][a][ldof] * t[1][1] -
                     t[0][1] * dt_x[1][0][a][ldof] - dt_x[0][1][a][ldof] * t[1][0];

            /* calculate sensitivity of surface determinant using the coordinate scale factors
             * for orthogonal curvilinear coordinates */
            fv->dsurfdet_dx[a][ldof] = r_det * (nx * d_nx_x + ny * d_ny_x + nz * d_nz_x);

            /* calculate sensitivity of surface normal using the coordinate scale factors
             * for orthogonal curvilinear coordinates */
            fv->dsnormal_dx[0][a][ldof] = r_det * (d_nx_x - r_det * nx * fv->dsurfdet_dx[a][ldof]);
            fv->dsnormal_dx[1][a][ldof] = r_det * (d_ny_x - r_det * ny * fv->dsurfdet_dx[a][ldof]);
            fv->dsnormal_dx[2][a][ldof] = r_det * (d_nz_x - r_det * nz * fv->dsurfdet_dx[a][ldof]);
          }
        }
      }
    }
  }
}

/****************************************************************************/
/****************************************************************************/
/****************************************************************************/

void edge_determinant_and_vectors(
    const int ielem,                /* current element number                    */
    const int iconnect_ptr,         /* Pointer into the beginning of the
                                     * connectivity list for the current
                                     * element			             */
    const int nodes_per_elem,       /* number of nodes in the element            */
    const int ielem_surf_dim,       /* the physical dimension of the
                                     * surface of the element (0, 1, 2)          */
    const int id_side,              /* ID of the side of the element             */
    const int num_nodes_on_side,    /* number of nodes on the side of the
                                     * element			             */
    const int local_elem_node_id[], /* vector of the local element node
                                     * numbers on the side of the element       */
    const int id_edge,              /* ID of the edge of the element             */
    const int num_nodes_on_edge,    /* number of nodes on the side of the
                                     * element			             */
    const int edge_elem_node_id[],  /* vector of the local element node
                                     * numbers on the side of the element        */
    const int param_dir)            /* local coordinate which parameterizes edge */

/*
 *        Function which calculates the inverse of the Jacobian matrix and
 *	the determinant of the Jacobian.
 *
 *       Author:          Harry Moffat (1421)
 *
 *	Insulate for more robust behavior for fixed grid problems - 950306pas
 *
 *      Incorporate coordinate scale factors into the surface determinant
 *         and combine with normal calculation
 *               Richard Cairncross 9/24/96
 */

{
  /* TAB certifies that this function conforms to the exo/patran side numbering convention 11/10/98.
   */

  int i, id, inode, i_basis, p, dim;
  int ShapeVar, ldof;
  int DeformingMesh;
  double dxdalpha, dydalpha, dzdalpha;
  double det;
  double phi_i, sign;
  int siz;

  /* first step - make sure surface determinant and normal are calculated
   *
   *  The surface determinant and normal are calculated with respect to the primary surface
   *  for this edge (i.e. the first surface listed by the user in defining the edge)
   */
  surface_determinant_and_normal(ielem, iconnect_ptr, nodes_per_elem, ielem_surf_dim, id_side,
                                 num_nodes_on_side, local_elem_node_id);

  dim = ielem_surf_dim + 1;
  DeformingMesh = pd->e[pg->imtrx][R_MESH1];
  ShapeVar = pd->ShapeVar;

  /* initialize variables */
  siz = MAX_PDIM * MDE * sizeof(double);
  memset(fv->dedgedet_dx, 0, siz);
  siz = MAX_PDIM * MDE * MAX_PDIM * sizeof(double);
  memset(fv->dstangent_dx[0], 0, siz);
  memset(fv->dstangent_dx[1], 0, siz);
  det = fv->edge_det = 0.0;
  fv->stangent[0][0] = 0.;
  fv->stangent[0][1] = 0.;
  fv->stangent[0][2] = 0.;
  fv->stangent[1][0] = 0.;
  fv->stangent[1][1] = 0.;
  fv->stangent[1][2] = 0.;

  switch (ielem_surf_dim) {

  case 0:
    GOMA_EH(GOMA_ERROR, "Edges undefined in 1D");
    return;

    /* 2D Problem . . . */
  case 1:
    if (pd->CoordinateSystem == CARTESIAN && DEFAULT_CARTESIAN) {
      det = fv->edge_det = 1.;
    } else {
      det = fv->edge_det = fv->h[2];
      if (af->Assemble_Jacobian && DeformingMesh) {
        for (i = 0; i < num_nodes_on_edge; i++) {
          id = (int)edge_elem_node_id[i];
          inode = Proc_Elem_Connect[iconnect_ptr + id];
          ldof = ei[pg->imtrx]->ln_to_dof[ShapeVar][id];
          if (Dolphin[pg->imtrx][inode][MESH_DISPLACEMENT1] > 0) {
            phi_i = bf[ShapeVar]->phi[ldof];
            fv->dedgedet_dx[0][ldof] = fv->hq[2][0] * phi_i;
            fv->dedgedet_dx[1][ldof] = fv->hq[2][1] * phi_i;
          }
        }
      }
    }

    /* find sign of edge tangent so binormal will be outward pointing */
    sign = 0.;
    switch (id_side) {
    case (1):
      switch (id_edge) {
      case (2):
        sign = 1.;
        break;
      case (1):
        sign = -1.;
        break;
      default:
        GOMA_EH(GOMA_ERROR, "Side not connected to edge");
      }
      break;
    case (2):
      switch (id_edge) {
      case (3):
        sign = 1.;
        break;
      case (2):
        sign = -1.;
        break;
      default:
        GOMA_EH(GOMA_ERROR, "Side not connected to edge");
      }
      break;
    case (3):
      switch (id_edge) {
      case (4):
        sign = 1.;
        break;
      case (3):
        sign = -1.;
        break;
      default:
        GOMA_EH(GOMA_ERROR, "Side not connected to edge");
      }
      break;
    case (4):
      switch (id_edge) {
      case (1):
        sign = 1.;
        break;
      case (4):
        sign = -1.;
        break;
      default:
        GOMA_EH(GOMA_ERROR, "Side not connected to edge");
      }
      break;

    default:
      GOMA_EH(GOMA_ERROR, "Edge not found");
    }

    fv->stangent[1][0] = 0.;
    fv->stangent[1][1] = 0.;
    fv->stangent[1][2] = sign;
    /* find binormal */
    fv->stangent[0][0] = fv->snormal[1] * sign;
    fv->stangent[0][1] = -fv->snormal[0] * sign;
    fv->stangent[0][2] = 0.;

    if (af->Assemble_Jacobian && DeformingMesh) {
      for (i = 0; i < num_nodes_on_edge; i++) {
        id = (int)edge_elem_node_id[i];
        inode = Proc_Elem_Connect[iconnect_ptr + id];
        ldof = ei[pg->imtrx]->ln_to_dof[ShapeVar][id];
        for (p = 0; p < dim; p++) {
          if (Dolphin[pg->imtrx][inode][MESH_DISPLACEMENT1 + p] > 0) {
            fv->dstangent_dx[0][0][p][ldof] = fv->dsnormal_dx[1][p][ldof] * sign;
            fv->dstangent_dx[0][1][p][ldof] = -fv->dsnormal_dx[0][p][ldof] * sign;
          }
        }
      }
    }

    return;

    /* 3D Problem . . .  */
  case 2:
    dxdalpha = 0.;
    dydalpha = 0.;
    dzdalpha = 0.;

    /* find parametric basis along edge and sign of direction */
    i_basis = param_dir;

    for (i = 0; i < num_nodes_on_edge; i++) {
      id = (int)edge_elem_node_id[i];
      inode = Proc_Elem_Connect[iconnect_ptr + id];
      ldof = ei[pg->imtrx]->ln_to_dof[ShapeVar][id];
      if (DeformingMesh) {
        if (Dolphin[pg->imtrx][inode][MESH_DISPLACEMENT1] > 0) {
          dxdalpha += bf[ShapeVar]->dphidxi[ldof][i_basis] * (Coor[0][inode] + *esp->d[0][ldof]);
          dydalpha += bf[ShapeVar]->dphidxi[ldof][i_basis] * (Coor[1][inode] + *esp->d[1][ldof]);
          dzdalpha += bf[ShapeVar]->dphidxi[ldof][i_basis] * (Coor[2][inode] + *esp->d[2][ldof]);
        }
      } /*end of Baby_Dolphin[pg->imtrx] */
      else {
        dxdalpha += bf[ShapeVar]->dphidxi[ldof][i_basis] * Coor[0][inode];
        dydalpha += bf[ShapeVar]->dphidxi[ldof][i_basis] * Coor[1][inode];
        dzdalpha += bf[ShapeVar]->dphidxi[ldof][i_basis] * Coor[2][inode];
      }
    }

    if (pd->CoordinateSystem == CARTESIAN && DEFAULT_CARTESIAN) {
      /* calculate surface determinant in cartesian coords */
      det = fv->edge_det = sqrt(dxdalpha * dxdalpha + dydalpha * dydalpha + dzdalpha * dzdalpha);
    } else {
      /* calculate surface determinant using the coordinate scale factors
       * for orthogonal curvilinear coordinates */
      det = fv->edge_det = sqrt(fv->h[0] * fv->h[0] * dxdalpha * dxdalpha +
                                fv->h[1] * fv->h[1] * dydalpha * dydalpha +
                                fv->h[2] * fv->h[2] * dzdalpha * dzdalpha);
    }

    /* find sign for tangent direction */
    /* determine sign on parametric curve to make Normal, line tangent, and
     * binormal (outward pointing normal to egde) a right-handed basis */
    sign = 0.;
    switch (id_edge) {
    case (1):
      switch (id_side) {
      case (4):
        sign = 1.;
        break;
      case (5):
        sign = -1.;
        break;
      default:
        GOMA_EH(GOMA_ERROR, "Side not connected to edge");
      }
      break;

    case (2):
      switch (id_side) {
      case (5):
        sign = 1.;
        break;
      case (2):
        sign = -1.;
        break;
      default:
        GOMA_EH(GOMA_ERROR, "Side not connected to edge");
      }
      break;

    case (3):
      switch (id_side) {
      case (5):
        sign = 1.;
        break;
      case (1):
        sign = -1.;
        break;
      default:
        GOMA_EH(GOMA_ERROR, "Side not connected to edge");
      }
      break;

    case (4):
      switch (id_side) {
      case (3):
        sign = 1.;
        break;
      case (5):
        sign = -1.;
        break;
      default:
        GOMA_EH(GOMA_ERROR, "Side not connected to edge");
      }
      break;

    case (5):
      switch (id_side) {
      case (6):
        sign = 1.;
        break;
      case (4):
        sign = -1.;
        break;
      default:
        GOMA_EH(GOMA_ERROR, "Side not connected to edge");
      }
      break;

    case (6):
      switch (id_side) {
      case (2):
        sign = 1.;
        break;
      case (6):
        sign = -1.;
        break;
      default:
        GOMA_EH(GOMA_ERROR, "Side not connected to edge");
      }
      break;

    case (7):
      switch (id_side) {
      case (1):
        sign = 1.;
        break;
      case (6):
        sign = -1.;
        break;
      default:
        GOMA_EH(GOMA_ERROR, "Side not connected to edge");
      }
      break;

    case (8):
      switch (id_side) {
      case (6):
        sign = 1.;
        break;
      case (3):
        sign = -1.;
        break;
      default:
        GOMA_EH(GOMA_ERROR, "Side not connected to edge");
      }
      break;

    case (9):
      switch (id_side) {
      case (1):
        sign = 1.;
        break;
      case (4):
        sign = -1.;
        break;
      default:
        GOMA_EH(GOMA_ERROR, "Side not connected to edge");
      }
      break;

    case (10):
      switch (id_side) {
      case (4):
        sign = 1.;
        break;
      case (3):
        sign = -1.;
        break;
      default:
        GOMA_EH(GOMA_ERROR, "Side not connected to edge");
      }
      break;

    case (11):
      switch (id_side) {
      case (2):
        sign = 1.;
        break;
      case (1):
        sign = -1.;
        break;
      default:
        GOMA_EH(GOMA_ERROR, "Side not connected to edge");
      }
      break;

    case (12):
      switch (id_side) {
      case (3):
        sign = 1.;
        break;
      case (2):
        sign = -1.;
        break;
      default:
        GOMA_EH(GOMA_ERROR, "Side not connected to edge");
      }
      break;

    default:
      GOMA_EH(GOMA_ERROR, "Edge not found");
    }

    if (pd->CoordinateSystem == CARTESIAN && DEFAULT_CARTESIAN) {
      /* calculate tangent to surface */
      fv->stangent[1][0] = sign * dxdalpha / det;
      fv->stangent[1][1] = sign * dydalpha / det;
      fv->stangent[1][2] = sign * dzdalpha / det;
    } else {
      /* calculate edge tangent using the coordinate scale factors
       * for orthogonal curvilinear coordinates
       * NOTE that this isn't always the same as the above normal*/
      fv->stangent[1][0] = sign * dxdalpha * fv->h[0] / det;
      fv->stangent[1][1] = sign * dydalpha * fv->h[1] / det;
      fv->stangent[1][2] = sign * dzdalpha * fv->h[2] / det;
    }

    /* Calculate sensitivity w.r.t. mesh, if applicable */
    if (af->Assemble_Jacobian && DeformingMesh) {
      for (i = 0; i < num_nodes_on_edge; i++) {
        id = (int)edge_elem_node_id[i];
        inode = Proc_Elem_Connect[iconnect_ptr + id];
        ldof = ei[pg->imtrx]->ln_to_dof[ShapeVar][id];
        if (Dolphin[pg->imtrx][inode][MESH_DISPLACEMENT1] > 0) {
          phi_i = bf[ShapeVar]->phi[ldof];

          if (pd->CoordinateSystem == CARTESIAN && DEFAULT_CARTESIAN) {
            fv->dedgedet_dx[0][ldof] =
                (1. / det) * (bf[ShapeVar]->dphidxi[ldof][i_basis] * dxdalpha);
            fv->dedgedet_dx[1][ldof] =
                (1. / det) * (bf[ShapeVar]->dphidxi[ldof][i_basis] * dydalpha);
            fv->dedgedet_dx[2][ldof] =
                (1. / det) * (bf[ShapeVar]->dphidxi[ldof][i_basis] * dzdalpha);
          } else {
            /* calculate sensitivity of surface determinant using the coordinate scale factors
             * for orthogonal curvilinear coordinates */
            fv->dedgedet_dx[0][ldof] =
                (1. / det) *
                (fv->h[0] * fv->h[0] * bf[ShapeVar]->dphidxi[ldof][i_basis] * dxdalpha +
                 (fv->h[0] * fv->hq[0][0] * dxdalpha * dxdalpha +
                  fv->h[1] * fv->hq[1][0] * dydalpha * dydalpha +
                  fv->h[2] * fv->hq[2][0] * dzdalpha * dzdalpha) *
                     phi_i);
            fv->dedgedet_dx[1][ldof] =
                (1. / det) *
                (fv->h[1] * fv->h[1] * bf[ShapeVar]->dphidxi[ldof][i_basis] * dydalpha +
                 (fv->h[0] * fv->hq[0][1] * dxdalpha * dxdalpha +
                  fv->h[1] * fv->hq[1][1] * dydalpha * dydalpha +
                  fv->h[2] * fv->hq[2][1] * dzdalpha * dzdalpha) *
                     phi_i);
            fv->dedgedet_dx[2][ldof] =
                (1. / det) *
                (fv->h[2] * fv->h[2] * bf[ShapeVar]->dphidxi[ldof][i_basis] * dzdalpha +
                 (fv->h[0] * fv->hq[0][2] * dxdalpha * dxdalpha +
                  fv->h[1] * fv->hq[1][2] * dydalpha * dydalpha +
                  fv->h[2] * fv->hq[2][2] * dzdalpha * dzdalpha) *
                     phi_i);
          }

          if (pd->CoordinateSystem == CARTESIAN && DEFAULT_CARTESIAN) {

            fv->dstangent_dx[1][0][0][ldof] =
                sign * (bf[ShapeVar]->dphidxi[ldof][i_basis] / det -
                        dxdalpha * fv->dedgedet_dx[0][ldof] / (det * det));

            fv->dstangent_dx[1][0][1][ldof] =
                sign * (0. - dxdalpha * fv->dedgedet_dx[1][ldof] / (det * det));

            fv->dstangent_dx[1][0][2][ldof] =
                sign * (0. - dxdalpha * fv->dedgedet_dx[2][ldof] / (det * det));

            fv->dstangent_dx[1][1][0][ldof] =
                sign * (0. - dydalpha * fv->dedgedet_dx[0][ldof] / (det * det));

            fv->dstangent_dx[1][1][1][ldof] =
                sign * (bf[ShapeVar]->dphidxi[ldof][i_basis] / det -
                        dydalpha * fv->dedgedet_dx[1][ldof] / (det * det));

            fv->dstangent_dx[1][1][2][ldof] =
                sign * (0. - dydalpha * fv->dedgedet_dx[2][ldof] / (det * det));

            fv->dstangent_dx[1][2][0][ldof] =
                sign * (0. - dzdalpha * fv->dedgedet_dx[0][ldof] / (det * det));

            fv->dstangent_dx[1][2][1][ldof] =
                sign * (0. - dzdalpha * fv->dedgedet_dx[1][ldof] / (det * det));

            fv->dstangent_dx[1][2][2][ldof] =
                sign * (bf[ShapeVar]->dphidxi[ldof][i_basis] / det -
                        dzdalpha * fv->dedgedet_dx[2][ldof] / (det * det));

          } else {
            /* calculate sensitivity of edge tangent using the coordinate scale factors
             * for orthogonal curvilinear coordinates
             * NOTE that this isn't always the same as the above normal*/

            fv->dstangent_dx[1][0][0][ldof] =
                sign * (bf[ShapeVar]->dphidxi[ldof][i_basis] * fv->h[0] / det -
                        dxdalpha * fv->dedgedet_dx[0][ldof] * fv->h[0] / (det * det) +
                        dxdalpha * fv->hq[0][0] * phi_i / det);

            fv->dstangent_dx[1][0][1][ldof] =
                sign * (0. - dxdalpha * fv->dedgedet_dx[1][ldof] * fv->h[0] / (det * det) +
                        dxdalpha * fv->hq[0][1] * phi_i / det);

            fv->dstangent_dx[1][0][2][ldof] =
                sign * (0. - dxdalpha * fv->dedgedet_dx[2][ldof] * fv->h[0] / (det * det) +
                        dxdalpha * fv->hq[0][2] * phi_i / det);

            fv->dstangent_dx[1][1][0][ldof] =
                sign * (0. - dydalpha * fv->dedgedet_dx[0][ldof] * fv->h[1] / (det * det) +
                        dydalpha * fv->hq[1][0] * phi_i / det);

            fv->dstangent_dx[1][1][1][ldof] =
                sign * (bf[ShapeVar]->dphidxi[ldof][i_basis] * fv->h[1] / det -
                        dydalpha * fv->dedgedet_dx[1][ldof] * fv->h[1] / (det * det) +
                        dydalpha * fv->hq[1][1] * phi_i / det);

            fv->dstangent_dx[1][1][2][ldof] =
                sign * (0. - dydalpha * fv->dedgedet_dx[2][ldof] * fv->h[1] / (det * det) +
                        dydalpha * fv->hq[1][2] * phi_i / det);

            fv->dstangent_dx[1][2][0][ldof] =
                sign * (0. - dzdalpha * fv->dedgedet_dx[0][ldof] * fv->h[2] / (det * det) +
                        dzdalpha * fv->hq[2][0] * phi_i / det);

            fv->dstangent_dx[1][2][1][ldof] =
                sign * (0. - dzdalpha * fv->dedgedet_dx[1][ldof] * fv->h[2] / (det * det) +
                        dzdalpha * fv->hq[2][1] * phi_i / det);

            fv->dstangent_dx[1][2][2][ldof] =
                sign * (bf[ShapeVar]->dphidxi[ldof][i_basis] * fv->h[2] / det -
                        dzdalpha * fv->dedgedet_dx[2][ldof] * fv->h[2] / (det * det) +
                        dzdalpha * fv->hq[2][2] * phi_i / det);
          }
        } /* end of Baby_Dolphin[pg->imtrx] */
      }
    } /* end of Jacobian calculations */

    /* find binormal */
    fv->stangent[0][0] = fv->snormal[1] * fv->stangent[1][2] - fv->snormal[2] * fv->stangent[1][1];
    fv->stangent[0][1] = fv->snormal[2] * fv->stangent[1][0] - fv->snormal[0] * fv->stangent[1][2];
    fv->stangent[0][2] = fv->snormal[0] * fv->stangent[1][1] - fv->snormal[1] * fv->stangent[1][0];

    /* calculate sensitivities */
    if (af->Assemble_Jacobian && DeformingMesh) {
      for (i = 0; i < num_nodes_on_edge; i++) {
        id = (int)edge_elem_node_id[i];
        inode = Proc_Elem_Connect[iconnect_ptr + id];
        ldof = ei[pg->imtrx]->ln_to_dof[ShapeVar][id];
        for (p = 0; p < dim; p++) {
          if (Dolphin[pg->imtrx][inode][MESH_DISPLACEMENT1 + p] > 0) {
            fv->dstangent_dx[0][0][p][ldof] = fv->dsnormal_dx[1][p][ldof] * fv->stangent[1][2] -
                                              fv->dsnormal_dx[2][p][ldof] * fv->stangent[1][1] +
                                              fv->snormal[1] * fv->dstangent_dx[1][2][p][ldof] -
                                              fv->snormal[2] * fv->dstangent_dx[1][1][p][ldof];
            fv->dstangent_dx[0][1][p][ldof] = fv->dsnormal_dx[2][p][ldof] * fv->stangent[1][0] -
                                              fv->dsnormal_dx[0][p][ldof] * fv->stangent[1][2] +
                                              fv->snormal[2] * fv->dstangent_dx[1][0][p][ldof] -
                                              fv->snormal[0] * fv->dstangent_dx[1][2][p][ldof];
            fv->dstangent_dx[0][2][p][ldof] = fv->dsnormal_dx[0][p][ldof] * fv->stangent[1][1] -
                                              fv->dsnormal_dx[1][p][ldof] * fv->stangent[1][0] +
                                              fv->snormal[0] * fv->dstangent_dx[1][1][p][ldof] -
                                              fv->snormal[1] * fv->dstangent_dx[1][0][p][ldof];
          }
        }
      }
    }
    return;

  default:
    GOMA_EH(GOMA_ERROR, "Bad dimension to calc_edge_det.");
    break;
  }

} /* edge_determinant_and_vectors */

/*
 * Routine determines normal to contact line defined by tangent vector
 * and substrate normal
 */

void calc_CL_normal(double snormal[DIM],
                    double dsnormal_dx[DIM][DIM][MDE],
                    double fsnormal[DIM],
                    double dfsnormal_dx[DIM][DIM][MDE],
                    double tangent[DIM],
                    double dtangent_dx[DIM][DIM][MDE],
                    int elem,
                    int edge_elem_node_id[],
                    int elem_dim,
                    int num_edge_nodes,
                    double clnormal[DIM],
                    double dclnormal_dx[DIM][DIM][MDE],
                    const Exo_DB *exo) {
  double dot;
  double sign = 1.0;
  int dim = elem_dim;
  char err_msg[MAX_CHAR_IN_INPUT];
  if (dim < 3)
    GOMA_EH(GOMA_ERROR, "VAR_CA_EDGE invalid for 2D simulations ");

  clnormal[0] = snormal[1] * tangent[2] - snormal[2] * tangent[1];
  clnormal[1] = snormal[2] * tangent[0] - snormal[0] * tangent[2];
  clnormal[2] = snormal[0] * tangent[1] - snormal[1] * tangent[0];

  memset((void *)dclnormal_dx, 0, sizeof(double) * DIM * DIM * MDE);

  /*
   * Check sense of clnormal by forming dot product with fsnormal
   */

  if ((dot = clnormal[0] * fsnormal[0] + clnormal[1] * fsnormal[1] + clnormal[2] * fsnormal[2]) <
      0.) {
    /* reverse clnormal */
    sign = -1.0;
    clnormal[0] *= sign;
    clnormal[1] *= sign;
    clnormal[2] *= sign;
  } else if (fabs(dot) < 1.e-15) {
    sprintf(err_msg, "Free surface normal and contact line normal orthogonal at elem %d \n", elem);
    GOMA_EH(GOMA_ERROR, err_msg);
  }

  /* calculate sensitivities */
  if (af->Assemble_Jacobian && pd->e[pg->imtrx][R_MESH1]) {
    int i, id, Inode, ldof, p;
    int iconnect_ptr = exo->elem_ptr[elem];

    for (i = 0; i < num_edge_nodes; i++) {
      id = edge_elem_node_id[i];
      Inode = exo->node_list[iconnect_ptr + id];
      ldof = ei[pg->imtrx]->ln_to_dof[pd->ShapeVar][id];

      for (p = 0; p < dim; p++) {
        if (Dolphin[pg->imtrx][Inode][MESH_DISPLACEMENT1 + p] > 0) {
          dclnormal_dx[0][p][ldof] =
              sign * (dsnormal_dx[1][p][ldof] * tangent[2] - dsnormal_dx[2][p][ldof] * tangent[1] +
                      snormal[1] * dtangent_dx[2][p][ldof] - snormal[2] * dtangent_dx[1][p][ldof]);

          dclnormal_dx[1][p][ldof] =
              sign * (dsnormal_dx[2][p][ldof] * tangent[0] - dsnormal_dx[0][p][ldof] * tangent[2] +
                      snormal[2] * dtangent_dx[0][p][ldof] - snormal[0] * dtangent_dx[2][p][ldof]);

          dclnormal_dx[2][p][ldof] =
              sign * (dsnormal_dx[0][p][ldof] * tangent[1] - dsnormal_dx[1][p][ldof] * tangent[0] +
                      snormal[0] * dtangent_dx[1][p][ldof] - snormal[1] * dtangent_dx[0][p][ldof]);
        }
      }
    }
  }
}

/*
 * Routine to compute the necessary terms for SU/PG
 */
void get_supg_stuff(dbl *supg_term,
                    dbl vcent[DIM],
                    dbl d_vcent_du[DIM][MDE][DIM],
                    dbl d_supg_term_du[MDE][DIM],
                    dbl d_supg_term_dx[MDE][DIM],
                    const int DeformingMesh)

/*********************************************************************
 * get_supg_stuff()
 *
 * This routine calculates terms (and derivatives of said terms)
 * for the discontinuous contribution to the SU/PG FEM function.
 *
 * The heuristics of this function are only designed for quad/hex
 * element types. If other elements are used, a new algorithm must
 * be developed.
 *
 * Output
 * ------
 *   supg_term   = This is the discontinuous contribution to the
 *                 SU/PG weight function with the exception of the
 *                 u.grad(w) term:
 *
 *                 w + p = w + SUM { supg_term * u_j * (dw/dx_j) }
 *                              j
 *
 *   vcent[i]    = The i-th component of the centroid velocity.
 *
 *   d_vcent_du[i][j][k] = The derivative of vcent[i] w.r.t. the k-th
 *                 component of the velocity at node j.
 *
 *   d_supg_term_du[i][j] = The derivative of supg_term w.r.t. the
 *                 j-th component of the velocity at node i.
 *
 *   d_supg_term_dx[i][j] = The derivative of supg_term w.r.t. the
 *                 j-th component of the position vector of node i.
 *
 *
 * References
 * ----------
 * (1) A. N. Brooks and T. J. R. Hughes, "Streamline upwint/Petrov-
 *     Galerkin formulations for convection dominated flows with
 *     particular emphasis on the incompressible Navier-Stokes equations.",
 *     Comp. Meth. Appl. Mech., v32, 199--259 (1982).
 *
 *********************************************************************/
{
  int i, j, k, p, q, idof, dim, index, var, velodim, dofs = 0;
  dbl x_coeff[DIM][MDE], v_coeff[MDE];
  dbl xnode[DIM][MDE], d_vect[DIM][DIM], v[DIM][MDE];
  dbl ex, emx, foo, vmag;
  dbl hlen[DIM], alpha[DIM], cotha[DIM], d_alpha_dx[DIM][MDE][DIM];
  dbl d_alpha_du[DIM][MDE][DIM];
  dbl small_number;
  dbl vmag2;

  dim = pd->Num_Dim;

  /**********************************************************************
   *                                                                    *
   *        EXTRACT THE LOCAL COORDINATE AND VELCOITY COMPONENTS        *
   *                                                                    *
   **********************************************************************/
  /*
   * Find the local coodinates of the nodes in the current element
   * -> Can this be pushed to a more generic place ?
   */
  j = Proc_Connect_Ptr[ei[pg->imtrx]->ielem];
  for (p = 0; p < dim; p++) {
    if (DeformingMesh) {
      var = MESH_DISPLACEMENT1 + p;
      for (i = 0; i < ei[pg->imtrx]->num_local_nodes; i++) {
        idof = ei[pg->imtrx]->ln_to_dof[var][i];
        index = Proc_Elem_Connect[j + i];
        xnode[p][i] = Coor[p][index] + *esp->d[p][idof];
      }
    } else {
      for (i = 0; i < ei[pg->imtrx]->num_local_nodes; i++) {
        index = Proc_Elem_Connect[j + i];
        xnode[p][i] = Coor[p][index];
      }
    }
  }

  /*
   * Velocity code pulled from load_fv() and then severly flogged by PKN:
   */

  velodim = dim; /* Later, this might include v_theta... */

  /*
   * MMH: Change here in case the 3rd velocity component is non-zero
   * (non LSA situation).
   */
  if (pd->CoordinateSystem == SWIRLING || pd->CoordinateSystem == PROJECTED_CARTESIAN ||
      pd->CoordinateSystem == CARTESIAN_2pt5D)
    velodim = dim + 1; /* Later is Now!  Woo!!! */

  for (p = 0; p < velodim; p++) {
    j = VELOCITY1 + p;
    if (pd->v[pg->imtrx][j]) {
      dofs = ei[pg->imtrx]->dof[j];
      for (i = 0; i < dofs; i++)
        v[p][i] = *esp->v[p][i];
    } else {
      /*
       * If there isn't a velocity unknown, we shouldn't
       * be using SUPG!
       */
      printf("\nget_supg_stuff(): Hmmm, are we really supposed to be here?\n");
      for (i = 0; i < MDE; i++)
        v[p][i] = 0.;
    }
  }

  /**********************************************************************
   *                                                                    *
   *       BUILD ARRAYS OF COEFFICIENTS -- MAKES JACOBIANS EASIER       *
   *                                                                    *
   **********************************************************************/

  /*
   * Set the velocity coefficients.
   * For now, use the average velocity of all nodes.
   */
  memset(v_coeff, 0, sizeof(double) * MDE);
  if (pd->v[pg->imtrx][VELOCITY1]) {
    foo = 1.0 / ei[pg->imtrx]->dof[VELOCITY1];
    for (i = 0; i < dofs; i++) {
      v_coeff[i] = foo;
    }
  }

  /*
   * Set the coordinate-direction-vector coefficients
   */
  memset(x_coeff, 0, sizeof(double) * MDE * DIM);
  if (dim == 2) {
    /* d[0] = 0.5*(x_1+x_2) - 0.5*(x_0+x_3) */
    x_coeff[0][0] = -0.5;
    x_coeff[0][1] = +0.5;
    x_coeff[0][2] = +0.5;
    x_coeff[0][3] = -0.5;
    /* d[1] = 0.5*(x_0+x_1) - 0.5*(x_2+x_3) */
    x_coeff[1][0] = +0.5;
    x_coeff[1][1] = +0.5;
    x_coeff[1][2] = -0.5;
    x_coeff[1][3] = -0.5;
  } else if (dim == 3) {
    /* d[0] = 0.25*(x_1+x_2+x_5+x_6) - 0.25*(x_0+x_3+x_4+x_7) */
    x_coeff[0][0] = -0.25;
    x_coeff[0][1] = +0.25;
    x_coeff[0][2] = +0.25;
    x_coeff[0][3] = -0.25;
    x_coeff[0][4] = -0.25;
    x_coeff[0][5] = +0.25;
    x_coeff[0][6] = +0.25;
    x_coeff[0][7] = -0.25;
    /* d[1] = 0.25*(x_2+x_3+x_6+x_7) - 0.25*(x_0+x_1+x_4+x_5) */
    x_coeff[1][0] = -0.25;
    x_coeff[1][1] = -0.25;
    x_coeff[1][2] = +0.25;
    x_coeff[1][3] = +0.25;
    x_coeff[1][4] = -0.25;
    x_coeff[1][5] = -0.25;
    x_coeff[1][6] = +0.25;
    x_coeff[1][7] = +0.25;
    /* d[2] = 0.25*(x_4+x_5+x_6+x_7) - 0.25*(x_0+x_1+x_2+x_3) */
    x_coeff[2][0] = -0.25;
    x_coeff[2][1] = -0.25;
    x_coeff[2][2] = -0.25;
    x_coeff[2][3] = -0.25;
    x_coeff[2][4] = +0.25;
    x_coeff[2][5] = +0.25;
    x_coeff[2][6] = +0.25;
    x_coeff[2][7] = +0.25;
  } else {
    GOMA_EH(-99, "get_supg_stuff() is confused.\n");
  }

  /**********************************************************************
   *                                                                    *
   *     BUILD THE NECESSARY TERMS FOR THE SU/PG WEIGHT FUNCTIONS       *
   *                                                                    *
   **********************************************************************/

  /*
   * Form position vectors for the mid points of edges (for 2D)
   * or faces (for 3D).  Only valid for Quads or Hexes.
   *
   */

  /* Centroid velocity */
  memset(vcent, 0, sizeof(double) * DIM);
  vmag = 0.;
  for (p = 0; p < dim; p++) {
    j = VELOCITY1 + p;
    if (pd->v[pg->imtrx][j]) {
      for (i = 0; i < ei[pg->imtrx]->dof[j]; i++) {
        vcent[p] = v_coeff[i] * v[p][i];
      }
    }
    vmag += vcent[p] * vcent[p];
  }
  vmag = sqrt(vmag);

  /* Un-normalized directional vectors */
  /* p=0 -> s-coordinate; p=1 -> t-coordinate; etc */
  /* i=0 -> 1st vector component; s=1 -> 2nd vector component; etc. */
  memset(d_vect, 0, sizeof(double) * DIM * DIM);
  for (p = 0; p < dim; p++) {
    for (i = 0; i < dim; i++) {
      for (j = 0; j < ei[pg->imtrx]->num_local_nodes; j++) {
        d_vect[p][i] += x_coeff[p][j] * xnode[i][j];
      }
    }
  }

  /* direction lengths */
  memset(hlen, 0, sizeof(double) * DIM);
  for (p = 0; p < dim; p++) {
    for (i = 0; i < dim; i++) {
      hlen[p] += d_vect[p][i] * d_vect[p][i];
    }
    hlen[p] = sqrt(hlen[p]);
  }

  /*
   * The alpha's:
   *
   * Take "k" == 1 (see Ref. 1)
   *
   * If alpha[p] is really small, cotha[p] -> oo.
   * But, the final supg_term has alpha*coth(alpha) -> 0
   * so just set cotha[p]=0 if alpha is "small enough".
   *
   * I'm not sure if this is the best choice for small_number.
   */
  small_number = 1.0e-6;

  memset(alpha, 0, sizeof(double) * DIM);
  memset(cotha, 0, sizeof(double) * DIM);
  for (p = 0; p < dim; p++) {
    for (i = 0; i < dim; i++) {
      alpha[p] += d_vect[p][i] * vcent[i];
    }
    alpha[p] *= 0.5;
    if (fabs(alpha[p]) > small_number) {
      ex = exp(alpha[p]);
      emx = exp(-alpha[p]);
      cotha[p] = (ex + emx) / (ex - emx); /* coth(alpha[p]) */
    }
  }

  /* SU/PG diffusivity */
  *supg_term = 0.;
  vmag2 = vmag * vmag;
  if (vmag2 < small_number) {
    *supg_term = 0.;
  } else {
    for (p = 0; p < dim; p++) {
      *supg_term += alpha[p] * cotha[p] - 1.0;
    }
    *supg_term *= 1.0 / vmag2;
  }

  /**********************************************************************
   *                                                                    *
   *         BUILD SOME ARRAYS FOR EASY JACOBIAN CALCULATIONS           *
   *                                                                    *
   **********************************************************************/

  /*
   * d (alpha_i) / d x_(k)q
   */
  /* i: local coordinate direction: i=0: alpha_s; i=1: alpha_t; i=2: alpha_s */
  memset(d_alpha_dx, 0, sizeof(double) * DIM * MDE * DIM);
  if (DeformingMesh) {
    for (i = 0; i < dim; i++) {
      /* k: x_k is the position vector of the kth node */
      for (k = 0; k < ei[pg->imtrx]->num_local_nodes; k++) {
        /* q: x_(k)q is the q-th component of x_k */
        for (q = 0; q < dim; q++) {
          d_alpha_dx[i][k][q] = 0.5 * vcent[q] * x_coeff[i][k];
        }
      }
    }
  }

  /*
   * d (alpha_i) / d v_(k)q
   */
  /* i: local coordinate direction: i=0: alpha_s; i=1: alpha_t; i=2: alpha_s */
  memset(d_alpha_du, 0, sizeof(double) * DIM * MDE * DIM);
  for (i = 0; i < dim; i++) {
    /* k: v_k is the velocity vector at the kth node */
    for (k = 0; k < ei[pg->imtrx]->num_local_nodes; k++) {
      /* q: v_(k)q is the q-th component of v_k */
      for (q = 0; q < dim; q++) {
        d_alpha_du[i][k][q] = 0.5 * d_vect[i][q] * v_coeff[k];
      }
    }
  }

  /*
   * d vmag / d v_(k)q = 2 * u_q * v_coeff[k]
   */

  /*
   * d u_i / d v_(k)q = b_k delta_iq
   */
  memset(d_vcent_du, 0, sizeof(double) * DIM * MDE * DIM);
  for (i = 0; i < dim; i++) {
    for (k = 0; k < ei[pg->imtrx]->num_local_nodes; k++) {
      d_vcent_du[i][k][i] = v_coeff[k];
    }
  }

  /*
   * d_supg_term_du[k][q]
   */
  memset(d_supg_term_du, 0, sizeof(double) * MDE * DIM);
  if (vmag2 > small_number) {
    foo = 1.0 / vmag2;
    for (k = 0; k < ei[pg->imtrx]->num_local_nodes; k++) {
      for (q = 0; q < dim; q++) {
        for (i = 0; i < dim; i++) {
          d_supg_term_du[k][q] +=
              foo * (cotha[i] + alpha[i] * (1 - cotha[i] * cotha[i])) * d_alpha_du[i][k][q];
          d_supg_term_du[k][q] +=
              foo * foo * 2.0 * v_coeff[k] * vcent[q] * (alpha[i] * cotha[i] - 1.0);
        }
      }
    }
  }

  /*
   * d_supg_term_dx[k][q]
   */
  memset(d_supg_term_dx, 0, sizeof(double) * MDE * DIM);
  if (DeformingMesh && vmag2 > small_number) {
    foo = 1.0 / (vmag * vmag);
    for (k = 0; k < ei[pg->imtrx]->num_local_nodes; k++) {
      for (q = 0; q < dim; q++) {
        for (i = 0; i < dim; i++) {
          d_supg_term_dx[k][q] +=
              (cotha[i] + alpha[i] * (1. - cotha[i] * cotha[i])) * d_alpha_dx[i][k][q];
        }
        d_supg_term_dx[k][q] *= foo;
      }
    }
  }

  return;
}

/*****************************************************************************/
/*			END of mm_fill_aux.c				     */
/*****************************************************************************/<|MERGE_RESOLUTION|>--- conflicted
+++ resolved
@@ -1425,7 +1425,6 @@
       break;
 
     case TETRAHEDRON:
-<<<<<<< HEAD
       if (id_side == 1) {
         T[0][0] = 1.;
         T[0][1] = 0.;
@@ -1459,32 +1458,6 @@
       } else {
         GOMA_EH(GOMA_ERROR, "Incorrect side for TETRAHEDRON");
       }
-=======
-      if ( id_side == 1 )
-        {
-          T[0][0] =  1.; T[0][1] =  0.; T[0][2] =  0.;
-          T[1][0] =  0.; T[1][1] =  0.; T[1][2] =  1.;
-        }
-      else if (id_side == 2)
-        {
-          T[0][0] = -1.; T[0][1] =  1.; T[0][2] =  0.;
-          T[1][0] =  0.; T[1][1] = -1.; T[1][2] =  1.;
-        }
-      else if (id_side == 3)
-        {
-          T[0][0] =  0.; T[0][1] =  0.; T[0][2] =  1.;
-          T[1][0] =  0.; T[1][1] =  1.; T[1][2] =  0.;
-        }
-      else if (id_side == 4)
-        {
-          T[0][0] =  0.; T[0][1] =  1.; T[0][2] =  0.;
-          T[1][0] =  1.; T[1][1] =  0.; T[1][2] =  0.;
-        }
-      else
-        {
-          EH(-1, "Incorrect side for TETRAHEDRON");
-        }
->>>>>>> fa088430
       break;
 
     default:
@@ -1531,7 +1504,6 @@
      * for orthogonal curvilinear coordinates */
     det_h01 = sqrt(t[0][0] * t[0][0] + t[0][1] * t[0][1]);
 
-<<<<<<< HEAD
     /*
      * If the shells are not aligned in the x-y plane, det_h01 is zero
      * When we set up the surface normal/determinant,  we assume the
@@ -1539,23 +1511,10 @@
      * zero and giving junk for the surface normal/determinant
      * DSH 03/24/2016
      */
-    if (det_h01 == 0) {
+    if (DOUBLE_ZERO(det_h01)) {
       GOMA_EH(GOMA_ERROR,
               "The shell elements need to be aligned in the X-Y plane for this problem to work");
     }
-=======
-      /*
-       * If the shells are not aligned in the x-y plane, det_h01 is zero
-       * When we set up the surface normal/determinant,  we assume the 
-       * shells are aligned with the x-y plane.  This avoids dividing by 
-       * zero and giving junk for the surface normal/determinant
-       * DSH 03/24/2016
-       */
-      if(DOUBLE_ZERO(det_h01))
-	{
-	  EH(-1, "The shell elements need to be aligned in the X-Y plane for this problem to work");
-	}
->>>>>>> fa088430
 
     r_det_h01 = 1. / det_h01;
 
