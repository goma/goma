--- conflicted
+++ resolved
@@ -665,17 +665,10 @@
 				    if (!af->Assemble_LSA_Mass_Matrix) {
 				      if (af->Assemble_Jacobian) {
 					d_func[p][MESH_DISPLACEMENT1+p][id] = 1.;    
-<<<<<<< HEAD
 					ldof_eqn = ei[pg->imtrx]->ln_to_first_dof[MESH_DISPLACEMENT1+p][id];
-					lec->R[MESH_DISPLACEMENT1 + p][ldof_eqn] = 0.; 
+                                        lec->R[LEC_R_INDEX(MESH_DISPLACEMENT1 + p,ldof_eqn)] = 0.;
 					ldof_eqn = ei[pg->imtrx]->ln_to_first_dof[MESH_DISPLACEMENT1+p][id];
                                         eqn = upd->ep[pg->imtrx][MESH_DISPLACEMENT1 + p];
-=======
-					ldof_eqn = ei->ln_to_first_dof[MESH_DISPLACEMENT1+p][id];
-                                        lec->R[LEC_R_INDEX(MESH_DISPLACEMENT1 + p,ldof_eqn)] = 0.;
-					ldof_eqn = ei->ln_to_first_dof[MESH_DISPLACEMENT1+p][id];
-                                        eqn = upd->ep[MESH_DISPLACEMENT1 + p];
->>>>>>> e33b61bb
 					zero_lec_row(lec->J,eqn	,ldof_eqn);
                                         lec->J[LEC_J_INDEX(eqn,eqn,ldof_eqn,ldof_eqn)]
 					  = DIRICHLET_PENALTY; 
@@ -1151,13 +1144,8 @@
 			} else {
 			  ieqn = upd->ep[pg->imtrx][eqn];
 			}
-<<<<<<< HEAD
 			ldof_eqn = ei[pg->imtrx]->ln_to_first_dof[eqn][id];
-			lec->R[ieqn][ldof_eqn] += weight * func[p];
-=======
-			ldof_eqn = ei->ln_to_first_dof[eqn][id];
                         lec->R[LEC_R_INDEX(ieqn,ldof_eqn)] += weight * func[p];
->>>>>>> e33b61bb
 
 			/* 
 			 * add sensitivities into matrix
@@ -1209,15 +1197,9 @@
 					{
 					  for ( j=0; j<ei[pg->imtrx]->dof[var]; j++)
 					    {
-<<<<<<< HEAD
 					      pvar = upd->vp[pg->imtrx][var];
 					      ldof_eqn = ei[pg->imtrx]->ln_to_first_dof[eqn][id];
-					      lec->J[ieqn][pvar] [ldof_eqn][j] +=
-=======
-					      pvar = upd->vp[var];
-					      ldof_eqn = ei->ln_to_first_dof[eqn][id];
                                               lec->J[LEC_J_INDEX(ieqn,pvar,ldof_eqn,j)] +=
->>>>>>> e33b61bb
 						weight * d_func[p][var][j];
 					    }
 					}
@@ -1254,15 +1236,9 @@
 					{
 					  for ( j=0; j<ei[pg->imtrx]->dof[var]; j++)
 					    {
-<<<<<<< HEAD
 					      pvar = upd->vp[pg->imtrx][var];
 					      ldof_eqn = ei[pg->imtrx]->ln_to_first_dof[eqn][id];
-					      lec->J[ieqn][pvar] [ldof_eqn][j] +=
-=======
-					      pvar = upd->vp[var];
-					      ldof_eqn = ei->ln_to_first_dof[eqn][id];
                                               lec->J[LEC_J_INDEX(ieqn,pvar,ldof_eqn,j)] +=
->>>>>>> e33b61bb
 						weight * d_func_ss[p][var][j]; 
 					    }
 					}
@@ -1279,15 +1255,9 @@
 					{
 					  for ( j=0; j<ei[pg->imtrx]->dof[var]; j++)
 					    {
-<<<<<<< HEAD
 					      //pvar = upd->vp[pg->imtrx][MAX_PROB_VAR + w];
 					      ldof_eqn = ei[pg->imtrx]->ln_to_first_dof[eqn][id];
-					      lec->J[ieqn][MAX_PROB_VAR + w] [ldof_eqn][j] +=
-=======
-					      //pvar = upd->vp[MAX_PROB_VAR + w];
-					      ldof_eqn = ei->ln_to_first_dof[eqn][id];
                                               lec->J[LEC_J_INDEX(ieqn,MAX_PROB_VAR + w,ldof_eqn,j)] +=
->>>>>>> e33b61bb
 						weight * d_func[p][MAX_PROB_VAR + w][j];
 					    }
 					} /* end of loop over species */   
