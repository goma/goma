/************************************************************************ *
* Goma - Multiphysics finite element software                             *
* Sandia National Laboratories                                            *
*                                                                         *
* Copyright (c) 2014 Sandia Corporation.                                  *
*                                                                         *
* Under the terms of Contract DE-AC04-94AL85000 with Sandia Corporation,  *
* the U.S. Government retains certain rights in this software.            *
*                                                                         *
* This software is distributed under the GNU General Public License.      *
\************************************************************************/
 

/*
 *$Id: mm_bc.c,v 5.11 2010-07-21 16:39:26 hkmoffa Exp $
 */


#include <stdlib.h>
#include <stdio.h>
#include <string.h>
#include <math.h>

#include "std.h" 
#include "rf_fem_const.h"
#include "rf_fem.h"
#include "rf_io_const.h"
#include "rf_io.h"
#include "rf_mp.h"
#include "el_elm.h"
#include "el_geom.h"
#include "rf_allo.h"
#include "rf_bc.h"
#include "mm_names.h"
#include "rf_masks.h"
#include "mm_eh.h"

#include "dpi.h"
#include "rf_vars_const.h"
#include "mm_mp_const.h"
#include "mm_as_structs.h"
#include "mm_as.h"
#include "mm_as_const.h"

#define GOMA_MM_BC_C
#include "goma.h"


#ifndef MAX_NODAL_BCS
#define MAX_NODAL_BCS  35
#endif

/*
 * These two workhorse variables help get more specific information out
 * to the generic error handler. They're declared here so they may be used
 * in every routine in this file without worrying about local declaration.
 */

static Spfrtn sr;

/*
 * Variable DEFINITIONS...
 */

int **ROT_list = NULL;

int **SS_list = NULL;

int Use_2D_Rotation_Vectors=FALSE;

int PRESSURE_DATUM = FALSE; /* flag to determine if a pressure datum is set */
int pressure_datum_element = 0; /* element in which the pressure datum is set */
double pressure_datum_value = 0.0; /* value of the pressure datum */



/********** R O U T I N E S   D E F I N E D   I N   T H I S   F I L E **********
 *
 *     NAME OF FUNCTION			TYPE 		CALLED BY
 * ------------------------       ---------------     -------------------
 *   find_and_set_Dirichlet ()		void	      rf_sol_nonlinear
 *       set_nodal_Dirichlet_BC() static void	      find_and_set_Dirichlet
 *   alloc_First_Elem_BC()	 	void	      pre_process
 *   set_up_Surf_BC ()		 	void	      rf_sol_nonlinear
 *       setup_Elem_BC ()	 static void	      set_up_Surf_BC
 *       same_side ()	 	 static  int	      set_up_Surf_BC
 *   print_setup_Surf_BC ()	        void	      rf_sol_nonlinear
 *       print_Elem_Surf_BC ()    static void          print_setup_Surf_BC
 *
 *******************************************************************************/

/** P R O T O   D E F I N I T I O N S   O  F   S T AT I C   F U N C T IO N S **/

static int 
set_nodal_Dirichlet_BC ( 
			       int 		        inode,
			       int                        ibc,
			       struct Boundary_Condition *boundary_condition,
			       double		        x[],
			       double                     xdot[],
			       int
			       );

static void
setup_Elem_BC (  struct elem_side_bc_struct **elem_side_bc, 
    			struct Boundary_Condition  *bc_type, 
    			int ibc, int num_nodes_on_side,  int ielem, int *,
			Exo_DB *exo);

static struct elem_edge_bc_struct *setup_Elem_Edge_BC	/* mm_bc.c */
(struct elem_edge_bc_struct **,			/* elem_edge_bc */
	struct Boundary_Condition  *,			/* bc_type */
	int ,						/* ibc */
	int ,						/* num_nodes_on_edge */
	int ,						/* ipin */
	int ,                                           /* shared */
	int ,						/* ielem */
	int [],						/* local_edge_node_list
							 */
	Exo_DB *);					/* exo */

static int 
same_side     (  int [], int [], int );

static void 
print_Elem_Surf_BC ( int ielem, struct elem_side_bc_struct *elem_side_bc
			    );
static void elem_side_matrl_list(struct elem_side_bc_struct *);
static void vcrr_determination(struct elem_side_bc_struct *,
			       struct Boundary_Condition *, int, int);

/*****************************************************************************/
/*****************************************************************************/
/*****************************************************************************/

void
find_and_set_Dirichlet(double x[],    /* solution vector at this processor */
		       double xdot[], /* time derivative of solution vector */
		       Exo_DB *exo,   /* ptr to EXODUS II FE database */
		       Dpi *dpi)      /* ptr to distrib processing FE database */
     /*
      *      Function which finds the nodes in the node-sets and side-sets which have
      *      Dirichlet boundary conditions set.  It then fills in the values of the
      *      Dirichlet boundary condtions into the solution vector, x[].
      *     
      *      Author:          Scott Hutchinson (1421)
      *      Date:            22 January 1993
      *      Revised:         22 January 1993
      *      
      *      ---------------------------------------------------------------------
      *
      *	Migrating towards the new means of accessing EXODUS II finite element
      *	database information. [1997/08/23 10:53 MDT pasacki@sandia.gov]
      *      
      */
{
  int side_index, I, mn, ielem, e_start, e_end, eb_index, ielem_type,
    num_local_nodes, matID, elem_block_index, offset;
  int *been_there = NULL;
  int lni;			/* local node index on one side of a SS */
 
  static const char yo[] = "find_and_set_Dirichlet";

#ifdef DEBUG_BC
  extern int 			ProcID;
#endif /* DEBUG_BC */
  int apply_pressure_datum;	/* boolean */
  int i, ibc, ins, inode = -1, error_cond = FALSE;
  int num_nodes, n, iconnect_ptr, datum_set, ie, local_elem;
  NODE_INFO_STRUCT *node;
  NODAL_VARS_STRUCT *nv;
  VARIABLE_DESCRIPTION_STRUCT *vd;

  /* Loop over Num_BC, the number of boundary conditions defined in the 
     input file */

  for (ibc = 0; ibc < Num_BC; ibc++) {

    /*****************************************************************************/
    /*                             BLOCK 1                                       */
    /*         DIRICHLET BOUNDARY CONDITIONS SPECIFIED BY NODE SETS              */
    /*****************************************************************************/

    /* First check to see if this boundary condition is a node set */
    if (!strcmp(BC_Types[ibc].Set_Type, "NS")) {

      /*
       *   Next, check to see if this node set boundary condition is a Dirichlet
       *  boundary condition
       */
      if (BC_Types[ibc].desc->method == DIRICHLET ||
	  BC_Types[ibc].BC_Name == SURFTANG_BC ||
	  BC_Types[ibc].BC_Name == SURFTANG_SCALAR_BC ||
	  BC_Types[ibc].BC_Name == CAP_ENDFORCE_BC ||
	  BC_Types[ibc].BC_Name == CAP_ENDFORCE_SCALAR_BC ||
	  BC_Types[ibc].BC_Name == CA_BC ||
	  BC_Types[ibc].BC_Name == CA_MOMENTUM_BC ||
	  BC_Types[ibc].BC_Name == CA_OR_FIX_BC ||
	  BC_Types[ibc].BC_Name == MOVING_CA_BC ||
	  BC_Types[ibc].BC_Name == VELO_THETA_TPL_BC ||
	  BC_Types[ibc].BC_Name == VELO_THETA_HOFFMAN_BC ||
	  BC_Types[ibc].BC_Name == VELO_THETA_COX_BC ||
	  BC_Types[ibc].BC_Name == VELO_THETA_SHIK_BC ||
	  BC_Types[ibc].BC_Name == SH_SLOPE_X_BC ||
	  BC_Types[ibc].BC_Name == SH_SLOPE_Y_BC  ||
	  BC_Types[ibc].BC_Name == SHEET_ENDSLOPE_BC ) {

	/*
	 * Resolve what material's variables this boundary condition will
	 * be applied on. If no specification of element block ID is made,
	 * set matID = -2, so that set_nodal_Dirichlet_BC() will assign the
	 * Dirichlet condition to the first variable of a variable type
	 * found at a node. If the element block ID is specified, then
	 * assign matID to the corresponding material index, so that
	 * only the variable associated with that particular material is
	 * assigned to the Dirichlet condition.  
	 */
	if (BC_Types[ibc].BC_EBID_Apply == -1) {
	  matID = -2;
	} else {
	  matID = map_mat_index(BC_Types[ibc].BC_EBID_Apply);
	}

	/* Loop over the total number of node sets defined for the current processor */
  	for (ins = 0; ins < exo->num_node_sets; ins++) {

	  /* Check for a match between the ID of the current node set and the node set
	     ID specified in the input file - continue if a match is found */
	  if (exo->ns_id[ins] == BC_Types[ibc].BC_ID) {

            /* Loop over all the global nodes in the current node set */
	    for (i = 0; i < exo->ns_num_nodes[ins]; i++) {

              /* Get the ith local node in the current node set */
	      inode = exo->ns_node_list[ exo->ns_node_index[ins] + i ];

	      /* Set the bit field in Variable mask to indicate the presence
	       * of a dirichlet BC and also set the boundary condition in x[],
	       * for the current node, inode, and boundary condition
	       */
	      error_cond = 
		(set_nodal_Dirichlet_BC(inode, ibc, &BC_Types[ibc], x, xdot,
					matID)
		 || error_cond);

	    }  /* END for (i = 0; i < Proc_NS_Count[ins]; i++)               */
	  }  /* END if (Proc_NS_Ids[ins] == BC_Types[ibc].BC_ID)	     */
	}  /* END for (ins = 0; ins < Proc_Num_Node_Sets; ins++) 	     */
      }  /* END if (BC_Types[ibc].BC_Name == U_BC  || ....		     */
    }  /* END if (!strcmp(BC_Types[ibc].Set_Type, "NS")) 		     */

    /*****************************************************************************/
    /*                             BLOCK 2                                       */
    /*         DIRICHLET BOUNDARY CONDITIONS SPECIFIED BY SIDE SETS              */
    /*****************************************************************************/

    /* First check to see if this boundary condition is a side set 	      */
    if (!strcmp(BC_Types[ibc].Set_Type, "SS")) {

      /* Next, check to see if this boundary condition is a Dirichlet
       * boundary condition specified by a side set 
       */
      if (BC_Types[ibc].desc->method == DIRICHLET) {
	fprintf(stderr, 
		"\nWARNING: using side-sets for Dirichlet BC %s", 
		BC_Types[ibc].desc->name1);
	/* Loop over the total number of side sets defined for the current processor */
	for (ins = 0; ins < exo->num_side_sets; ins++) {
	  /*
	   * Check for a match between the ID of the current side set and the side set
	   * ID specified in the input file - continue if a match is found 
	   */
	  if (Proc_SS_Ids[ins] == BC_Types[ibc].BC_ID) {
	    /* 
	     * Loop over all the sides in the current side set 
	     */
	    for (side_index = 0; side_index < exo->ss_num_sides[ins]; side_index++) {
	      /*
	       * Discover what element and what material index this side refers
	       * to. If the boundary condition is restricted to being applied to
	       * a particular element block ID, then check this condition. If
	       * condition fails, go on to the next side set. If it passes, pass
	       * the specific matID to the  set_nodal_Dirichlet_BC() so that
	       * the specific variable corresponding to that material can be
	       * flagged for the Dirichlet condition. If the boundary condition
	       * is unspecific to Element Block ID, pass matID to 
	       * set_nodal_Dirichlet_BC() as well. We know the material that
	       * we are currently in. Therefore, we should use that information
	       * to specify the pertinent variable wherever possible.
	       */
	      ielem = exo->ss_elem_list[exo->ss_elem_index[ins]+side_index];
	      elem_block_index = find_elemblock_index(ielem, exo);
	      matID = Matilda[elem_block_index];
	      if (BC_Types[ibc].BC_EBID_Apply != -1) {
		if (Element_Blocks[elem_block_index].Elem_Blk_Id !=
		    BC_Types[ibc].BC_EBID_Apply) {
		  continue;
		}
	      }
	      /*
	       * Loop over the nodes on the current side
	       */
	      for (lni = exo->ss_node_side_index[ins][side_index];
		   lni < exo->ss_node_side_index[ins][side_index+1]; lni++) {
		inode = exo->ss_node_list[ins][lni];
		/*
		 * Set the bit field in Variable mask to indicate the presence
		 *  of a dirichlet BC and also set the boundary condition in x[],
		 * for the current node, inode, and boundary condition	
		 */
		error_cond |= set_nodal_Dirichlet_BC(inode, ibc, &BC_Types[ibc],
						     x, xdot, matID);
	      }
	    }
	  }  /* END if (Proc_SS_Ids[ins] == BC_Types[ibc].BC_ID)	      */
	}  /* END for (ins = 0; ins < Proc_Num_Side_Sets; ins++) 	      */
      } /* END if (BC_Types[ibc].BC_Name ==USIDE_BC ...			      */
    } /* END if (!strcmp(BC_Types[ibc].Set_Type, "SS")) 		      */

    /*****************************************************************************/
    /*                             BLOCK 3                                       */
    /*         DIRICHLET BOUNDARY CONDITIONS SPECIFIED BY MATERIAL NUMBERS       */
    /*****************************************************************************/
    /*
     * First check to see if this boundary condition is volumetric bc
     * based on material numbers
     */
    if (!strcmp(BC_Types[ibc].Set_Type, "MN")) {
      /*
       *  Malloc a temporary vector of ints, that will be used
       *  to ensure that we vist each node that needs a bc, once
       *  and only once.
       */
      been_there = alloc_int_1(Num_Node, 0);
      /*
       *  Check to see if this is indeed a Dirichlet condition
       */
      if (BC_Types[ibc].desc->method == DIRICHLET) {
        /*
	 * Loop over all of the element blocks in the problem
         */
	for (eb_index = 0; eb_index < exo->num_elem_blocks; eb_index++)  {
	  /*
	   *  Identify the materials id with the element block
	   */
	  mn = Matilda[eb_index];
	  if (mn < 0) {
	    continue;
	  }
	  /* 
	   * Find the beginning and end element number for the elements
	   *  in this element block. Note, they are all numbered consequatively
	   *  on each processor (right ???!)
	   */
	  e_start = exo->eb_ptr[eb_index];
	  e_end   = exo->eb_ptr[eb_index+1];
	  /*
	   *  Look up the element type for the element block
	   */
	  ielem_type = exo->eb_elem_itype[eb_index]; 
	  /*
	   *  based on the element type, get the number of local nodes
	   */
	  num_local_nodes = elem_info(NNODES, ielem_type);
	  /*
	   *  Loop over all elements in the element block
	   */
	  for (ielem = e_start; ielem < e_end; ielem++) {
	    /*
	     *  find ptr to the beginning of this element's connectivity list
	     */
	    iconnect_ptr    = Proc_Connect_Ptr[ielem];
	    for ( i = 0; i < num_local_nodes; i++) {
	      I = Proc_Elem_Connect[iconnect_ptr + i];
	      if (! been_there[I]) {
		been_there[I] = TRUE;
		/*
		 * Set the bit field in Variable mask to indicate the presence
		 * of a Dirichlet BC and also set the boundary condition in x[],
		 * for the current node, inode, and boundary condition
		 */
		error_cond |= 
		  set_nodal_Dirichlet_BC(inode, ibc, &BC_Types[ibc], x, 
					 xdot, mn);
	      }
	    }
	  } /*  for (ielem = e_start; ielem < e_end; ielem++) */
	} /* for (eb_index = 0; eb_index < exo->num_elem_blocks; eb_index++)  */
      } /* if (BC_Types[ibc].desc->method == DIRICHLET) */
      safer_free((void **) &been_there);
    } /* if (!strcmp(BC_Types[ibc].Set_Type, "MN")) */
  }  /* END for (ibc = 0; ibc < Num_BC; ibc++) */

  if (error_cond) {
    printf("find_and_set_Dirichlet WARNING: error condition found\n");
    printf("\t Will continue on anyway against my better judgement\n");
  }

  /*
   * Modify this so that only the processor owning the pressure datum
   * element attempts to set the datum value. Other processors should
   * not attempt to do anything here.
   */

  apply_pressure_datum = FALSE;	/* standard default to begin... */

  if ( PRESSURE_DATUM == 1 )
    {
      if ( pressure_datum_element < 0 || 
	   pressure_datum_element >= dpi->num_elems_global )
	{
	  log_err("Specified pressure datum element %d out of range.",
		  pressure_datum_element);
	}

      local_elem = in_list(pressure_datum_element, 0, dpi->num_elems, 
			   dpi->elem_index_global);

      /*
       * Still need to check whether the element is actually owned by
       * this processor. That's because our nodal dominated decomposition
       * results in some overassembly of elements that are shared by more
       * than one processor. Therefore, we'll check the unique element
       * decomposition information in our copy of the element ownership
       * assignment for all of the elements this processor traverses.
       */

      if ( local_elem > -1 )
	{
	  if ( dpi->elem_owner[local_elem] == ProcID )
	    {
	      apply_pressure_datum   = TRUE;

	      /*
	       * Reset so the index of the pressure datum element is local
	       * instead of global.
	       */

	      pressure_datum_element = local_elem;
	    }
	}
    }

  if (apply_pressure_datum) {
    iconnect_ptr = Proc_Connect_Ptr[pressure_datum_element];
    /*
     * determine the node at which to apply the pressure datum
     * it is always applied to the first pressure unknown in the designated 
     * element
     *
     * HKM -> It would be best to use a new boundary condition here
     *        so that PRESSURE DATUM could be treated the same as
     *        all of the other boundary conditions.
     */
    num_nodes = elem_info(NNODES, Elem_Type(exo, pressure_datum_element));
    datum_set = 1;
    mn = find_mat_number(pressure_datum_element, exo);
    for (n = 0; n < num_nodes; n++) {
      inode = Proc_Elem_Connect[iconnect_ptr + n];
      node = Nodes[inode];
      nv = node->Nodal_Vars_Info[pg->imtrx];
      if (Dolphin[pg->imtrx][inode][PRESSURE] > 0 && datum_set) {
	datum_set = 0;
	if (!node->DBC[pg->imtrx]) {
	  node->DBC[pg->imtrx] = alloc_short_1(nv->Num_Unknowns, -1);
	}
	offset = get_nodal_unknown_offset(nv, PRESSURE, mn, 0, &vd);

	node->DBC[pg->imtrx][offset] = 0;
	ie = Index_Solution(inode, PRESSURE, 0, 0, mn, pg->imtrx);
	x[ie]  = pressure_datum_value;
	xdot[ie]  = 0.0; 
	log_msg("Setting pressure datum");
	log_msg("        pressure datum element (local)  = %d", 
		pressure_datum_element);
	log_msg("        pressure datum element (global) = %d", 
		dpi->elem_index_global[pressure_datum_element]);
	log_msg("        pressure datum node (local)     = %d", 
		inode);
	log_msg("        pressure datum node (global)    = %d", 
		dpi->node_index_global[inode]);
	log_msg("        pressure datum dof (local)      = %d", 
		ie);
	log_msg("        pressure datum value            = %g", 
		pressure_datum_value);
      }
    }
  }
  return;
} /* END of ROUTINE find_and_set_Dirichlet ***********************************/
/*****************************************************************************/
/*****************************************************************************/
/*****************************************************************************/

static int
set_nodal_Dirichlet_BC(int inode, int ibc,
		       struct Boundary_Condition *boundary_condition,
		       double x[], double xdot[], int matID)

     /********************************************************************
      *    set_nodal_Dirichlet_BC: 
      *
      *	This function returns a 0 if the boundary condition is 
      *  set successfully.  It returns a 1, if the dirichlet condition has
      *  already been set before.  In this case, the dirichlet condition is not
      *  set again!
      *
      ********************************************************************/
{
  int eqn, w, ieqn, offset;
  int ndof=0;
  NODE_INFO_STRUCT *node = Nodes[inode];
  NODAL_VARS_STRUCT *nv = node->Nodal_Vars_Info[pg->imtrx];
  VARIABLE_DESCRIPTION_STRUCT *vd;
  /*
   * Fill in the correct bit field in Variable_Mask depending
   * on the name of the current Node set, boundary_condition->BC_Name
   */
  if (boundary_condition->desc->method == DIRICHLET 
      && boundary_condition->BC_Name != FIX_BC
      && boundary_condition->BC_Name != PERIODIC_BC) {
    
    eqn = boundary_condition->desc->equation; 
    if (eqn > V_LAST) {
      EH(-1,"Bad eqn");
    }
    if (eqn != R_MASS) {
      offset = get_nodal_unknown_offset(nv, eqn, matID, 0, &vd);
      if (offset >= 0) {
	if (node->DBC[pg->imtrx] == NULL) {
	  node->DBC[pg->imtrx] = alloc_short_1(nv->Num_Unknowns, -1);
	}
	node->DBC[pg->imtrx][offset] = (short int) ibc;
	ieqn = node->First_Unknown[pg->imtrx] + offset;
        /*
         *  If BC_relax is set to default, set the boundary
         *  condition here without including it in the residual.
         *  We also need to set the time derivative, as it can't
         *  be determined via the normal procedure for this
         *  case.
         *  We will then put a 1 on the diagonal of the
         *  matrix and a zero in the residual corresponding
         *  to this unknown.
         */
	if (boundary_condition->BC_Name == DX_USER_NODE_BC ||
	    boundary_condition->BC_Name == DY_USER_NODE_BC ||
	    boundary_condition->BC_Name == DZ_USER_NODE_BC )
           {
              double epsilon, X1, X2, DX1, DX2;

              X1  = boundary_condition->BC_Data_Float[0];
              DX1 = boundary_condition->BC_Data_Float[1];
              X2  = boundary_condition->BC_Data_Float[2];
              DX2 = boundary_condition->BC_Data_Float[3];

              epsilon=(DX2-DX1)/(X2-X1);
              x[ieqn] = epsilon*(Coor[0][inode]-X1)+DX1;
	      if (boundary_condition->BC_Name == DY_USER_NODE_BC) 
                       {x[ieqn] = epsilon*(Coor[1][inode]-X1)+DX1;}
	      if (boundary_condition->BC_Name == DZ_USER_NODE_BC) 
                       {x[ieqn] = epsilon*(Coor[2][inode]-X1)+DX1;}
              xdot[ieqn] = 0.0;
           }
        else if (boundary_condition->BC_relax == -1.0 ) 
        {
	  if (boundary_condition->BC_Name == F_DIODE_BC)
	    {
	      EH(-1, "F_DIODE_BC has special needs. You need to comment this line out and follow instructions");
	      /*real hack here for diode level-set.  Let liquid out, but not back in.  
	        if you want to use this comment out the EH above and go to bc_dirich.c and uncomment the if{} protection
                clearly marked for this BC */
	      if(x[ieqn] <= 0.0) 
		{
		  x[ieqn] = boundary_condition->BC_Data_Float[0];
		  xdot[ieqn] = 0.0;
		}
	    } 
	  else
	    {
	      x[ieqn] = boundary_condition->BC_Data_Float[0];
	      xdot[ieqn] = 0.0;
	    }
	}
      }
    } else {
      /*
       *  MASS_FRACTION SPECIAL SECTION
       * Obtain the species number from the first integer
       */
      w = boundary_condition->BC_Data_Int[0];
      if (w >= (upd->Max_Num_Species)) {
	EH(-1, "Species number on BC Y card exceeds number of species available");
      }
      offset = get_nodal_unknown_offset(nv, eqn, matID, w, &vd);
      if (offset < 0) {
	WH(-1, "Y BC applied to material without species equation");
      } else {
	if (node->DBC[pg->imtrx] == NULL) {
	  node->DBC[pg->imtrx] = alloc_short_1(nv->Num_Unknowns, -1);
	}
	node->DBC[pg->imtrx][offset] = (short int) ibc;
	ieqn = node->First_Unknown[pg->imtrx] + offset;	   
        /*
         *  If BC_relax is set to default, set the boundary
         *  condition here without including it in the residual
         *  We also need to set the time derivative, as it can't
         *  be determined via the normal procedure for this
         *  case.
         */
	if (boundary_condition->BC_relax == -1.0) {
	  x[ieqn] = boundary_condition->BC_Data_Float[0];
	  xdot[ieqn] = 0.0;
	}
      }
    }
  } else if ((boundary_condition->BC_Name == CA_BC) || 
	     (boundary_condition->BC_Name == CA_MOMENTUM_BC) ||
	     (boundary_condition->BC_Name == MOVING_CA_BC) ||
	     (boundary_condition->BC_Name == VELO_THETA_TPL_BC) ||
	     (boundary_condition->BC_Name == VELO_THETA_HOFFMAN_BC) ||
	     (boundary_condition->BC_Name == VELO_THETA_SHIK_BC) ||
	     (boundary_condition->BC_Name == VELO_THETA_COX_BC)) {
    /*
     *  Here we need to be able to cross reference the node flagged
     *  to have a contact angle condition with the CA BC card to which
     *  it corresponds.  Since the BC_Data_Int field of the 
     *  struct boundary_condition is not used for this card, we can place
     *  the global node number in it.
     */
    boundary_condition->BC_Data_Int[0] = 1000000*inode+1000000;
    node->DBCA = 1;

  } else if (boundary_condition->BC_Name == SURFTANG_SCALAR_BC ||
	     boundary_condition->BC_Name == CAP_ENDFORCE_SCALAR_BC ) {
    /*
     *  Here we need to be able to cross reference the node flagged
     *  to have a surface tangent condition with the SURFTANG card to which
     *  it corresponds.  Since the BC_Data_Int field of the 
     *  struct boundary_condition is not used for this card, we can place
     *  the global node number in it.
     */
    boundary_condition->BC_Data_Int[0] = inode;
    node->DBSTS = 1;

  } else if (boundary_condition->BC_Name == SURFTANG_BC || 
	     boundary_condition->BC_Name == CAP_ENDFORCE_BC ) {
    /*
     *  Here we need to be able to cross reference the node flagged
     *  to have a surface tangent condition with the SURFTANG card to which
     *  it corresponds.  Since the BC_Data_Int field of the 
     *  struct boundary_condition is not used for this card, we can place
     *  the global node number in it.
     */
    boundary_condition->BC_Data_Int[0] = inode;
    node->DBST = 1;

  } else if (boundary_condition->BC_Name == CA_OR_FIX_BC) {	
    /*  This is a special condition which takes one of two paths
     *  on startup:  The first is to apply the specified contact
     *  angle if the contact line position is significantly far from
     *  a sharp location point, the location of which can be entered
     *  on the card. 
     *  The criterion for detachment is the Gibbs inequality condition
     *
     *  Here we need to be able to cross reference the node flagged
     *  to have a contact angle condition with the CA BC card to which
     *  it corresponds.  Since the BC_Data_Int field of the 
     *  struct boundary_condition is not used for this card, we can place
     *  the global node number in it.  This will be BC_Data_Int[0]
     *
     *  We also need to keep track of whether this node has been pinned previously
     *  or is still allowed to satisfy a contact angle condition.  We will use
     *  the variable ipin for this within the routines, but the space for it will be
     *  BC_Data_Int[1].  Initialize it to 0, for the pinned case, so that way if you
     *  are restarting with it pinned, then it will immediately evaluate the gibbs
     *  criterion.  If it fails the pinned test, then it will free the line.
     */  
    boundary_condition->BC_Data_Int[1] = 1;
    /*
     * Here we will not make the decision (or maybe) on the pinned versus
     * moving mode.  See the routine mm_fill.c
     *
     *    default case, free contact line:
     */
    boundary_condition->BC_Data_Int[0] = 1000000*inode+1000000;
    node->DBCA = 1;
    /* 
     * Encode original position for reference, using the last available chunks
     * of the bc input float data
     */
    ieqn = Index_Solution(inode, MESH_DISPLACEMENT1, 0, ndof, matID, pg->imtrx);
    boundary_condition->BC_Data_Float[7] =
      boundary_condition->BC_Data_Float[4] - (Coor[0][inode]);
    if (boundary_condition->BC_Data_Int[0]) {
      xdot[ieqn] = 0.;
    }
    ieqn = Index_Solution(inode, MESH_DISPLACEMENT2, 0, ndof, matID, pg->imtrx);
    boundary_condition->BC_Data_Float[8] =
      boundary_condition->BC_Data_Float[5] - (Coor[1][inode]);
    if (boundary_condition->BC_Data_Int[0]) {
      xdot[ieqn] = 0.;
    }
    boundary_condition->BC_Data_Float[9] = 0.;
    if (pd_glob[0]->Num_Dim == 3) {
      ieqn = Index_Solution(inode, MESH_DISPLACEMENT3, 0, ndof, matID, pg->imtrx);
      boundary_condition->BC_Data_Float[9] =
	boundary_condition->BC_Data_Float[6] - (Coor[2][inode]);
      if (boundary_condition->BC_Data_Int[0]) {
	xdot[ieqn] = 0.;
      }
    }
  } else if (boundary_condition->BC_Name == FIX_BC) {
    /*
     * This boundary condition is like a dirichlet condition in that
     * it replaces the equation with a one on the diagonal and sets
     * the residual to zero, but does not replace the solution vector
     * because the solution vector is considered 'fixed'
     */
    eqn = boundary_condition->BC_Data_Int[0];
    if (eqn <= V_LAST && eqn >= V_FIRST) {
      if (eqn != R_MASS) {
	offset = get_nodal_unknown_offset(nv, eqn, matID, 0, &vd);
	if (offset >= 0) {
	  if (node->DBC[pg->imtrx] == NULL) {
	    node->DBC[pg->imtrx] = alloc_short_1(nv->Num_Unknowns, -1);
	  }
	  node->DBC[pg->imtrx][offset] = (short int) ibc;
	}
      } else {
	/*
	 *  MASS_FRACTION SPECIAL SECTION
	 * Obtain the species number from the first integer
	 */
	w = boundary_condition->BC_Data_Int[1];
	if (w >= (upd->Max_Num_Species)) {
	  EH(-1, "Species number on BC Y card exceeds number of species available");
	}
	offset = get_nodal_unknown_offset(nv, eqn, matID, w, &vd);
	if (offset < 0) {
	  WH(-1, "Y BC applied to material without species equation");
	} else {
	  if (node->DBC[pg->imtrx] == NULL) {
	    node->DBC[pg->imtrx] = alloc_short_1(nv->Num_Unknowns, -1);
	  }
	  node->DBC[pg->imtrx][offset] = (short int) ibc;
	}
      }
    }
  }
  else if(boundary_condition->BC_Name == PERIODIC_BC)
    {
      /* Nothing to do here.  If, one day, we want a more
       * productionized version of periodic BCs, then precomputing
       * matchings nodes, etc., could be done here. */
    }
  else if (boundary_condition->BC_Name == SH_SLOPE_X_BC ) {
    /*
     *  Here we need to be able to cross reference the node flagged
     *  to have a surface tangent condition with the SURFTANG card to which
     *  it corresponds.  Since the BC_Data_Int field of the 
     *  struct boundary_condition is not used for this card, we can place
     *  the global node number in it.
     */
    boundary_condition->BC_Data_Int[0] = inode;
    node->DBSH_SLOPE_X = 1;
  }
  else if (boundary_condition->BC_Name == SH_SLOPE_Y_BC ) {
    /*
     *  Here we need to be able to cross reference the node flagged
     *  to have a surface tangent condition with the SURFTANG card to which
     *  it corresponds.  Since the BC_Data_Int field of the 
     *  struct boundary_condition is not used for this card, we can place
     *  the global node number in it.
     */
    boundary_condition->BC_Data_Int[0] = inode;
    node->DBSH_SLOPE_Y = 1;
  }
  else if ( boundary_condition->BC_Name == SHEET_ENDSLOPE_BC ) {
    boundary_condition->BC_Data_Int[0] = inode;
    node->DBSES = 1;
  }    
  return (0);
}
/*****************************************************************************/
/*****************************************************************************/
/*****************************************************************************/

void 
alloc_First_Elem_BC (struct elem_side_bc_struct ****First_Elem_Side_BC_Array,
		     struct elem_edge_bc_struct ****First_Elem_Edge_BC_Array,
		     const int num_internal_elems)
     /*************************************************************************
      *
      * alloc_First_Elem_BC():
      *
      *    Allocates space for pointers to structures to hold side boundary
      *    conditions for all of the elements on the current processor:
      *    Note: the elements of these arrays are initialized to the NULL
      *          pointer
      *
      *   Input
      * --------
      *  num_internal_elems = Number of elements
      *
      *   Output
      * --------
      *  First_Elem_Side_BC_Array address for the pointer to the array
      *                           of length num_internal_elems containing
      *                           the pointers to structures
      *  First_Elem_Edge_BC_Array address for the pointer to the array
      *                           of length num_internal_elems containing
      *                           the pointers to structures
      ***********************************************************************/
{
  int imtrx;

#ifdef DEBUG
  printf ("alloc_First_Elem_BC: size of (struct elem_side_bc_struct) = %lu\n",
	  sizeof(struct elem_side_bc_struct));
#endif
  size_t sz_side = sizeof (struct elem_side_bc_struct ***);
  size_t sz_edge = sizeof (struct elem_edge_bc_struct ***);
  *First_Elem_Side_BC_Array = malloc(sz_side * (size_t) upd->Total_Num_Matrices);
  *First_Elem_Edge_BC_Array = malloc(sz_edge * (size_t) upd->Total_Num_Matrices);

  for (imtrx = 0; imtrx < upd->Total_Num_Matrices; imtrx++) {
    (*First_Elem_Side_BC_Array)[imtrx] = (struct elem_side_bc_struct **)
      alloc_ptr_1(num_internal_elems);
    (*First_Elem_Edge_BC_Array)[imtrx] = (struct elem_edge_bc_struct **)
      alloc_ptr_1(num_internal_elems);
  }
  return;
}
/**************************************************************************************************************************/

static int
searchEBForNode(int eb_id_target, Exo_DB *exo, int nodeTarget, int *ielemList, int listlength)
/*
 *  searchEBForNode:
 *
 *    Search an element block for a global node number. Return the number of elements containing
 *    that node and the global element numbers.
 *
 *      Input
 *     ------------
 *         eb_id_target   = ID of the element block. (The index is looked up in this routine)
 *         exo            = Exo_DB exodus database structure
 *         nodeTarget     = Global node number of the target node
 *         lstlength      = Length of the ielemList vector. No more will be found that this length
 *
 *      Output
 *     -------------
 *         return         = Returns the nunber of elements found
 *         ielemList[]    = vector of element numbers found that contains this node.
 *         
 */
{
  int bnoff, bn, bnn, ie, i, eid;
  /*
   * Find the target element block index
   */
  int ebindex_target = -1;
  for (i = 0; i < exo->num_elem_blocks; ++i)
    {
      eid = exo->eb_id[i];
      if (eid == eb_id_target)
	{
	  ebindex_target = i;
	  break;
	}
    }
  if (ebindex_target == -1) 
    {
      EH(-1, "searchEBForNode Error: eb_id_target not found");
    }
  int nelems = exo->eb_num_elems[ebindex_target];
  int npe = exo->eb_num_nodes_per_elem[ebindex_target];
  int *bconn = exo->eb_conn[ebindex_target];
  int nfound = 0;
  // Loop over the elements in the element block
  for (ie = 0; ie < nelems; ie++) 
    {
      bnoff = npe * ie;
      for (bn = 0; bn < npe; ++bn)
	{
	  bnn = bconn[bnoff + bn];
	  if (bnn == nodeTarget) 
	    {
	      ielemList[nfound] = exo->eb_ptr[ebindex_target] + ie;
	      nfound++;
	      if (nfound >= listlength)
		{
		  return nfound;
		}
	    }
	}
    }
  return nfound;
}
/************************************************************************************************************************/

void
set_up_Surf_BC(struct elem_side_bc_struct **First_Elem_Side_BC_Array[ ],
	       Exo_DB *exo, Dpi *dpi)

/*****************************************************************
 * This routine takes care of several tasks up front for the application
 * of boundary conditions.  Among other things, 
 * It looks for multiple bc's being applied to the same equation at the 
 * same node, and sets up criteria for deciding which BC has precedence
 * Last revised by Rich Cairncross 12/05/95
 *****************************************************************/
{
  int 	    i, ibc, iss, ielem, num_nodes_on_side;
  int       ibc_id, ibcmp, ibc_compid, ibc_desc, ibc1, ibc2, inode = -1;
  int       poinbc, ins;
  int *local_node_list = 0;
  int nfound, elemList[5], ebid_target;
  int side;
  BOUNDARY_CONDITION_STRUCT *bc, *bc2;
  char err_msg[MAX_CHAR_IN_INPUT];
  static char *yo = "set_up_Surf_BC";
  
#ifdef DEBUG_BC
  extern int ProcID, Dim;
#endif

#ifdef DEBUG_BC
  printf("\nNumber of side sets on Proc %d = %d\n", ProcID, 
	 exo->num_side_sets);
#endif

  /*
   *  Loop over Num_BC, the number of boundary conditions defined in the 
   *  input file 
   */
  for (ibc = 0; ibc < Num_BC; ibc++) {
    /******************************************************************************/
    /*                              BLOCK 1                                       */
    /*      SURFACE INTEGRAL BOUNDARY CONDITIONS SPECIFIED BY NODE SETS           */
    /*  apply integrated conditions to nodesets with set_up_Point_BC()            */
    /*  special case: NS surf integral for 1d elements                            */
    /*  where the surface is the edge node                                        */
    /******************************************************************************/

    /* First check to see if this boundary condition is a node set 	      */
    if (!strcmp(BC_Types[ibc].Set_Type, "NS")) {

      /*
       *  Next, check to see if this boundary condition is a Surface Integral
       *  boundary condition specified by a node set. 
       *  We now have one such boundary condition. This is an edge condition on
       *  a shell equation in 2D problems. This must be specified via a node set
       *  because the boundary condition is specified at a single point. You can't
       *  have a side set as a single point.
       */
     
      // Isolate this case for now
      if (BC_Types[ibc].BC_Name == SH_GAMMA1_DERIV_SYMM_BC ||
          BC_Types[ibc].BC_Name == SH_GAMMA2_DERIV_SYMM_BC )
	{
	  /* 
	   *  Next, check to see if this boundary condition (not necessarily a
	   *  Surface Integral boundary condition) should be specified by  edges of surface shells.
	   *
	   */
	  if (BC_Types[ibc].desc->method == COLLOCATE_SURF ||
	      BC_Types[ibc].desc->method == STRONG_INT_SURF ||
	      BC_Types[ibc].desc->method == WEAK_INT_SURF ||
	      BC_Types[ibc].desc->method == WEAK_SHARP_INT ||	  
	      BC_Types[ibc].desc->method == CONTACT_SURF ||
	      BC_Types[ibc].desc->method == WEAK_SHELL_GRAD ||
	      BC_Types[ibc].desc->method == STRONG_SHELL_GRAD ) 
	    {
	      /*
	       * Resolve what material's variables this boundary condition will
	       * be applied on. If no specification of element block ID is made,
	       * set matID = -2, so that set_nodal_Dirichlet_BC() will assign the
	       * Dirichlet condition to the first variable of a variable type
	       * found at a node. If the element block ID is specified, then
	       * assign matID to the corresponding material index, so that
	       * only the variable associated with that particular material is
	       * assigned to the Dirichlet condition.  
	       */
	      /*
	      if (BC_Types[ibc].BC_EBID_Apply == -1) 
		{
		  matID = -2;
		}
	      else
		{
		  matID = map_mat_index(BC_Types[ibc].BC_EBID_Apply);
		}
	      */
	      /* Loop over the total number of node sets defined for the current processor */
	      for (ins = 0; ins < exo->num_node_sets; ins++) 
		{
		  /* 
		   *Check for a match between the ID of the current node set and the node set
		   *  ID specified in the input file - continue if a match is found 
		   */
		  if (exo->ns_id[ins] == BC_Types[ibc].BC_ID)
		    {
		      /* 
		       * Loop over all the global nodes in the current node set 
		       */
		      if ( exo->ns_num_nodes[ins] != 1)
			{
			  EH(-1,"not 1");
			}
		      for (i = 0; i < exo->ns_num_nodes[ins]; i++)
			{
			  /*
			   *  Get the ith local node in the current node set
			   */
			  inode = exo->ns_node_list[ exo->ns_node_index[ins] + i ];
			  if (BC_Types[ibc].BC_Name == SH_GAMMA1_DERIV_SYMM_BC ||
			      BC_Types[ibc].BC_Name == SH_GAMMA2_DERIV_SYMM_BC) 
			    {
			      
			      ebid_target = BC_Types[ibc].BC_Data_Int[0];
                           
			      nfound = searchEBForNode(ebid_target, exo, inode, elemList, 5);
			      if (nfound != 1) 
				{
				  EH(-1, "nfound != 1");
				}
			      num_nodes_on_side = 1;
			      local_node_list[0] = inode;
			      ielem = elemList[0];
#ifdef DEBUG_SS 
			      fprintf(stderr, "\tside = not determined yet");
			      fprintf(stderr, "\tielem = %d, nodes = ", elemList[0]);
			      for (j = 0; j < num_nodes_on_side; j++) {
				fprintf(stderr, "local_node_list[%d] = %d\n", j, inode);
			      }
#endif
                              if (BC_Types[ibc].matrix >= 0) {
                                setup_Elem_BC(&First_Elem_Side_BC_Array[BC_Types[ibc].matrix][ielem], &BC_Types[ibc],
                                              ibc, num_nodes_on_side, ielem, 
                                              local_node_list, exo);
                              }

			    }
			}  /* END for (i = 0; i < Proc_NS_Count[ins]; i++)           */
		    }  /* END if (Proc_NS_Ids[ins] == BC_Types[ibc].BC_ID)	     */
		}  /* END for (ins = 0; ins < Proc_Num_Node_Sets; ins++) 	     */
	    }
	}



    }  /* END if (!strcmp(BC_Types[ibc].Set_Type, "NS")) 		     */

    /*****************************************************************************/
    /*                              BLOCK 2                                      */
    /*      BOUNDARY CONDITIONS SPECIFIED BY SIDE SETS                           */
    /*****************************************************************************/

    /* First check to see if this boundary condition is a side set 	     */
    if (!strcmp(BC_Types[ibc].Set_Type, "SS")) {

      /* Next, check to see if this boundary condition (not necessarily a
	 Surface Integral boundary condition) should be specified by side-sets */
      if (BC_Types[ibc].desc->method == COLLOCATE_SURF ||
	  BC_Types[ibc].desc->method == STRONG_INT_SURF ||
	  BC_Types[ibc].desc->method == WEAK_INT_SURF ||
	  BC_Types[ibc].desc->method == WEAK_SHARP_INT ||	  
	  BC_Types[ibc].desc->method == CONTACT_SURF ||
          BC_Types[ibc].desc->method == WEAK_SHELL_GRAD ||
          BC_Types[ibc].desc->method == STRONG_SHELL_GRAD ) {

	/* Loop over the total number of side sets defined on the current processor */



	for (iss = 0; iss < exo->num_side_sets; iss++) {

#ifdef DEBUG
          printf ("    Info on local side set number %d:\n", iss);
          printf ("\tID of the side set = %d\n", Proc_SS_Ids[iss]);
	  printf ("\tNumber of elements = %d\n",  Proc_SS_Elem_Count[iss]);
	  printf ("\tNumber of nodes    = %d\n",  Proc_SS_Node_Count[iss]);
          printf ("\tNumber of nodes per element = %d\n",
		  Proc_SS_Node_Count[iss] / Proc_SS_Elem_Count[iss] );
	  printf ("\tValue of the pointer into the Element list = %d\n", 
		  Proc_SS_Elem_Pointers[iss]);
	  printf ("\tValue of the pointer into the Node list = %d\n", 
		  Proc_SS_Node_Pointers[iss]);
#endif

          /* 
	   * Check for a match between the ID of the current side set
	   * and the side set ID specified in the input file 
	   * - continue if a match is found 
	   */
	  if (exo->ss_id[iss] == BC_Types[ibc].BC_ID) {
	    /*
	     * Loop over all the global elements in the current
	     * side set 
	     */
	    for (i = 0; i < exo->ss_num_sides[iss]; i++) {
	      ielem = exo->ss_elem_list[exo->ss_elem_index[iss]+i];
	      side  = exo->ss_side_list[exo->ss_elem_index[iss]+i];
#ifdef DEBUG
	      fprintf(stderr, "Side/elem = %d, %d\n", ielem, side);
#endif
	      /*
		for (i = 0; i < Proc_SS_Elem_Count[iss]; i++) {
	      */

	      /* Get the local element number of the ith element in the 
	       * current side set 
	       * ielem = Proc_SS_Elem_List[Proc_SS_Elem_Pointers[iss] + i];
	       */
	      /* Get the number of nodes on the side of the current element 
	       * NOTE - Currently, this must be the same for all elements 
	       * in the side set, a fairly big limitation	
	       */
	      num_nodes_on_side = ( exo->ss_node_side_index[iss][i+1] -
				    exo->ss_node_side_index[iss][i] );

	      if (num_nodes_on_side < 1) {
		fprintf(stderr, 
			"P_%d: SS[%d]=%d, index=%d, elem=(%d), side=%d has num_nodes_on_side=%d!\n",
			ProcID, iss, exo->ss_id[iss], i, ielem+1, side,
			num_nodes_on_side);
	      }
	      local_node_list = 
		&(exo->ss_node_list[iss][exo->ss_node_side_index[iss][i]]);
#ifdef DEBUG_SS 
	      fprintf(stderr, "\tside = %d", side);
	      fprintf(stderr, "\tielem = %d, nodes = ", ielem);
	      for (j = 0; j < num_nodes_on_side; j++) {
		fprintf(stderr, "local_node_list[%d] = %d\n",
			j, local_node_list[j]);
	      }
#endif
              if (BC_Types[ibc].matrix >= 0) {
                setup_Elem_BC(&First_Elem_Side_BC_Array[BC_Types[ibc].matrix][ielem], &BC_Types[ibc],
                              ibc, num_nodes_on_side, ielem, 
                              local_node_list, exo);
              }

	    }  /* END for (i = 0; i < Proc_SS_Elem_Count[iss]; i++)          */
	  }  /* END if (Proc_SS_Ids[iss] == BC_Types[ibc].BC_ID)	     */
	}  /* END for (iss = 0; iss < Proc_Num_Side_Sets; iss++) 	     */
      }  /* END if (BC_Types[ibc].BC_Name == TNRMLSIDE_BC || ....	     */
    }  /* END if (!strcmp(BC_Types[ibc].Set_Type, "SS")) 		     */
  }  /* END for (ibc = 0; ibc < Num_BC; ibc++)				     */

  /*****************************************************************************/
  /*                              BLOCK 4                                      */
  /*    CHECK FOR LEAKY BOUNDARY CONDITIONS AND CONNECTION TO FLUX CONDITIONS  */
  /*****************************************************************************/

  for (ibc = 0; ibc < Num_BC; ibc++) {
    bc = BC_Types + ibc;
    if (bc->BC_Name == SDC_STEFANFLOW_BC) {
      ibc_id = bc->BC_ID;
      bc->BC_Data_Int[1] = 0;
      ibc1 = 2;
      for (ibc2 = 0; ibc2 < Num_BC; ibc2++) {   
	bc2 = BC_Types + ibc2;
	if ((bc2->BC_ID == ibc_id) &&
	    (bc2->BC_Name == VL_EQUIL_PRXN_BC)) {
	  bc->BC_Data_Int[1]++;
	  bc->BC_Data_Int[ibc1] = ibc2;
	  ibc1++;
	  bc2->BC_Data_Int[3] = ibc;
	}
      }
    }
  }
  
  /* 
   * Loop over Num_BC, the number of boundary conditions defined in 
   * the input file to find any kinematic or velo-normal conditions 
   * and any heat flux conditions that might be linked to mass flux 
   * conditions by latent heat of vaporization etc.   
   */
  DPRINTF(stdout, "\n");
  for (ibc = 0; ibc < Num_BC; ibc++) 
    {
      if (BC_Types[ibc].BC_Name == KIN_LEAK_BC ||
          BC_Types[ibc].BC_Name == KIN_CHEM_BC ||
          BC_Types[ibc].BC_Name == KIN_ELECTRODEPOSITION_BC ||  /*  RSL 5/27/02  */
          BC_Types[ibc].BC_Name == VNORM_ELECTRODEPOSITION_BC ||  /*  RSL 5/30/02  */
          BC_Types[ibc].BC_Name == QRAD_BC ||
          BC_Types[ibc].BC_Name == QCONV_BC ||
          BC_Types[ibc].BC_Name == VNORM_LEAK_BC ||
          BC_Types[ibc].BC_Name == LATENT_HEAT_BC ||
	  BC_Types[ibc].BC_Name == LS_EIK_KIN_LEAK_BC ||
	  BC_Types[ibc].BC_Name == LS_EXTV_KIN_LEAK_BC ||
	  BC_Types[ibc].BC_Name == LS_EXTV_LATENT_BC )

	{
	  /*
	   * IF a LEAK condition is found, loop to find flux 
	   * Conditions that describe the rate of the leak
	   */

          ibc_id=BC_Types[ibc].BC_ID;
	  ibc_compid = BC_Types[ibc].species_eq;
          ibc_desc=BC_Types[ibc].BC_Desc_index;
	  ibc1=-1 ;
	  ibcmp = -1 ;
	  DPRINTF(stdout, "Leaky %s BC found on %2s %d\n",
		  BC_Desc[ibc_desc].name1, 
		  BC_Types[ibc].Set_Type, ibc_id);

          for (ibc2 = 0; ibc2 < Num_BC; ibc2++) 
	    {
	      /*
	       * Assume grouping for either of the 3 cases.
	       */
	      if ( ( BC_Types[ibc2].BC_ID == ibc_id ) && 
		   ( ( BC_Types[ibc2].BC_Name == YFLUX_BC ) ||
		     ( BC_Types[ibc2].BC_Name == LS_YFLUX_BC ) ||
		     ( BC_Types[ibc2].BC_Name == LS_LATENT_HEAT_BC ) ||
                     ( BC_Types[ibc2].BC_Name == YFLUX_BV_BC ) ||
                     ( BC_Types[ibc2].BC_Name == YFLUX_HOR_BC ) ||
                     ( BC_Types[ibc2].BC_Name == YFLUX_ORR_BC ) ||
                     ( BC_Types[ibc2].BC_Name == YFLUX_H2O_ANODE_BC ) ||
                     ( BC_Types[ibc2].BC_Name == YFLUX_H2O_CATHODE_BC ) ||
                     ( BC_Types[ibc2].BC_Name == YFLUX_SULFIDATION_BC ) ||
                     ( BC_Types[ibc2].BC_Name == YFLUX_BV2_BC ) ||  /*  RSL 8/8/01  */
                     ( BC_Types[ibc2].BC_Name == YFLUX_NI_BC ) ||  /*  RSL 8/8/01  */
		     ( BC_Types[ibc2].BC_Name == YFLUX_EQUIL_BC ) ||
		     ( BC_Types[ibc2].BC_Name == YFLUX_USER_BC ) ||
		     ( BC_Types[ibc2].BC_Name == YFLUX_CONST_BC ) ||
		     ( BC_Types[ibc2].BC_Name == POROUS_LIQ_FLUX_CONST_BC ) ||
		     ( BC_Types[ibc2].BC_Name == POROUS_GAS_FLUX_CONST_BC ) ||
		     ( BC_Types[ibc2].BC_Name == POROUS_FLUX_BC ) ) )
		{
		  BC_Types[ibc2].BC_Data_Int[1] = ibc1;
		  ibc1 = ibc2;
		  if ((ibc_compid != -1) && (ibc_compid == BC_Types[ibc2].species_eq)) 
		    ibcmp = ibc2;
		  DPRINTF(stdout, "Leaky BC connection found to flux %d %d\n",
			  ibc, ibc2);
		}
	    }
	  /*
	   * Set integer array for LEAK condition to BC number
	   * of last Flux condition
	   */
	  if (ibcmp != -1)
	    {
	      BC_Types[ibc].BC_Data_Int[1]=ibcmp;
	    }
	  else
	    {
	      BC_Types[ibc].BC_Data_Int[1]=ibc1;
	    }
	}
    }

  /*****************************************************************************/
  /*                              BLOCK 5                                      */
  /*CHECK FOR DYNAMIC CONTACT LINE POINBC NODESET FOR SLIP WITH VELO_TANGENT_BC*/
  /*****************************************************************************/
  /* Loop over Num_BC, the number of boundary conditions defined in the 
     input file to find any velo_tangent conditions that have a nonzero
     poinbc associated with them to give the location of the dynamic contact
     line. Replace the poinbc number in BC_Types[ibc].BC_Data_Int[0] with the
     global node number                                                        */

  for (ibc = 0; ibc < Num_BC; ibc++) {
    if (BC_Types[ibc].BC_Name == VELO_TANGENT_BC ||
 	BC_Types[ibc].BC_Name == VELO_TANGENT_USER_BC ||
	BC_Types[ibc].BC_Name == VELO_SLIP_BC ||
	BC_Types[ibc].BC_Name == VELO_SLIP_ROT_BC ||
	BC_Types[ibc].BC_Name == VELO_SLIP_FILL_BC ||
	BC_Types[ibc].BC_Name == VELO_SLIP_ROT_FILL_BC ||
	BC_Types[ibc].BC_Name == AIR_FILM_BC ||
	BC_Types[ibc].BC_Name == AIR_FILM_ROT_BC ||
	BC_Types[ibc].BC_Name == VELO_SLIP_FLUID_BC ||
	BC_Types[ibc].BC_Name == VELO_SLIP_ROT_FLUID_BC ||
	BC_Types[ibc].BC_Name == VELO_STREAMING_BC ) {
      poinbc = BC_Types[ibc].BC_Data_Int[0];
      if (poinbc != 0 && poinbc != -1) {    /*the -1 case is another new
					      velo_tangent retaining case, 
					      prs 8/98 */
        /* Set to Flag for node not found */
        inode = -2;
        /* Change -1 & DCL nset_id case to positive id  */
        if(poinbc < 0) poinbc = -poinbc;

	for (ins = 0; ins < exo->num_node_sets; ins++) {
	  if (exo->ns_id[ins] == poinbc) {
	    for (i = 0; i < exo->ns_num_nodes[ins]; i++) {
	      inode = exo->ns_node_list[exo->ns_node_index[ins] + i];
	    }
	  }	
	}
	BC_Types[ibc].BC_Data_Int[0] = inode;  
	if (Debug_Flag > 1) {
	  printf("set_up_Surf_BC: point BC= %d corresponds to node= %d\n",
	         poinbc, inode) ;
	}
	  
      }
    }
    if (BC_Types[ibc].BC_Name == VELO_TANGENT_SOLID_BC ||
	BC_Types[ibc].BC_Name == VELO_SLIP_SOLID_BC ) {
      poinbc = BC_Types[ibc].BC_Data_Int[2];
      if (poinbc != 0 && poinbc != -1) { 
	for (ins = 0; ins < exo->num_node_sets; ins++) {
	  if (exo->ns_id[ins] == poinbc) {
	    for (i = 0; i < exo->ns_num_nodes[ins]; i++) {
	      inode = exo->ns_node_list[exo->ns_node_index[ins] + i];
	    }
	  }	
	}
	BC_Types[ibc].BC_Data_Int[2] = inode;  
	if (Debug_Flag > 1) {
	  printf("set_up_Surf_BC: point BC= %d corresponds to node= %d\n",
	         poinbc, inode) ;
	}
	  
      }
    }
  }
  for (ibc = 0; ibc < Num_BC; ibc++) {
    if (BC_Types[ibc].BC_Name == ROLL_FLUID_BC)
    {
      for (ibc2 = 0; ibc2 < Num_BC; ibc2++) {
         if (BC_Types[ibc2].BC_Name == VELO_SLIP_ROT_FLUID_BC)
           {
            BC_Types[ibc].BC_Data_Int[2] = ibc2;
           }
        }
    }
  }

  /*****************************************************************************/
  /*                              BLOCK 6                                      */
  /*   CHECK FOR Q_VELO_SLIP CONDITIONS AND CORRESPONDING VELO_SLIP CONDITION  */
  /*****************************************************************************/
  /* Loop over Num_BC, the number of boundary conditions defined in 
     the input file to find any Q_VELO_SLIP conditions and identify
     the corresponding VELO_SLIP or VELO_SLIP_ROT conditions */

  DPRINTF(stdout, "\n");
  for (ibc = 0; ibc < Num_BC; ibc++) 
    {
      if ( BC_Types[ibc].BC_Name == Q_VELO_SLIP_BC )

	{
	  /*
	   * IF a Q_VELO_SLIP condition is found, loop to find 
	   * corresponding VELO_SLIP or VELO_SLIP_ROT condition
	   */

          ibc_id=BC_Types[ibc].BC_ID;
          ibc_desc=BC_Types[ibc].BC_Desc_index;
          DPRINTF(stdout, "Q_VELO_SLIP BC found on %2s %d\n", BC_Types[ibc].Set_Type, ibc_id);

          /* now search for corresponding slip condition */
          BC_Types[ibc].BC_Data_Int[0] = -1;
          for (ibc2 = 0; ibc2 < Num_BC; ibc2++) 
	    {
	      if ( ( BC_Types[ibc2].BC_ID == ibc_id ) && 
		   ( ( BC_Types[ibc2].BC_Name == VELO_SLIP_BC ) ||
		     ( BC_Types[ibc2].BC_Name == VELO_SLIP_ROT_BC ) ||
		     ( BC_Types[ibc2].BC_Name == VELO_SLIP_FLUID_BC ) ||
		     ( BC_Types[ibc2].BC_Name == VELO_SLIP_ROT_FLUID_BC ) ||
		     ( BC_Types[ibc2].BC_Name == AIR_FILM_BC ) ||
		     ( BC_Types[ibc2].BC_Name == AIR_FILM_ROT_BC ) ) ) 
		{
		  /*
		   * Set integer to BC number of matching SLIP CONDITON
		   */
                  BC_Types[ibc].BC_Data_Int[0] = ibc2;
		  DPRINTF(stdout, "%s BC found for Q_VELO_SLIP BC on %2s %d\n", 
			  BC_Types[ibc2].desc->name2, BC_Types[ibc].Set_Type, ibc_id);
                  
		}
	    }
            
	  if (BC_Types[ibc].BC_Data_Int[0] == -1)
	    {
	      sr = sprintf(err_msg, 
			   "%s: Q_VELO_SLIP specified without corresponding VELO_SLIP condition", yo);
	      EH(-1, err_msg);
	    }
	}
    }


  /* Initialize rotation variables and lists */
  mesh_rotate_node = calloc((size_t) upd->Total_Num_Matrices, sizeof(int *));
  mesh_rotate_ss = calloc((size_t) upd->Total_Num_Matrices, sizeof(int *));
  num_mesh_rotate = calloc((size_t) upd->Total_Num_Matrices, sizeof(int));
  mom_rotate_node = calloc((size_t) upd->Total_Num_Matrices, sizeof(int *));
  mom_rotate_ss = calloc((size_t) upd->Total_Num_Matrices, sizeof(int *));
  num_mom_rotate = calloc((size_t) upd->Total_Num_Matrices, sizeof(int));

  if (Num_ROT == 0) check_for_bc_conflicts2D(exo, dpi);
  if (Num_ROT > 0)  check_for_bc_conflicts3D(exo, dpi);

  return;
} /* End of set_up_Surf_BC */
/*****************************************************************************/
/*****************************************************************************/
/*****************************************************************************/

void
free_Surf_BC(struct elem_side_bc_struct **First_Elem_Side_BC_Array[], Exo_DB *exo)
{
  int e_start, e_end;
  int ielem;
  int imtrx;
  struct elem_side_bc_struct *current_bc;
  struct elem_side_bc_struct *next_bc;
	
  e_start = exo->eb_ptr[0];
  e_end   = exo->eb_ptr[exo->num_elem_blocks];
  for (imtrx = 0; imtrx < upd->Total_Num_Matrices; imtrx++) {
    for( ielem= e_start; ielem < e_end; ielem++)
      {
        if ( First_Elem_Side_BC_Array[imtrx][ ielem ] != NULL )
          {
            current_bc = First_Elem_Side_BC_Array[imtrx][ ielem ];
			
            do {
              safer_free( (void **) &current_bc->local_node_id );
              safer_free( (void **) &current_bc->local_elem_node_id );
              /*				elem_qp_storage_free( current_bc );*/
				
              next_bc = current_bc->next_side_bc;
				
              safer_free( (void **) &current_bc );
				
              current_bc = next_bc;
            }
            while ( current_bc != NULL );
			
          }
      }
  }
	
  safer_free ( (void **) &First_Elem_Side_BC_Array );

}
			
			
void
free_Edge_BC ( struct elem_edge_bc_struct **First_Elem_Edge_BC_Array[ ],
	       Exo_DB *exo, Dpi *dpi)
{
  int e_start, e_end;
  int ielem;
  int imtrx;
  struct elem_edge_bc_struct *current_bc;
  struct elem_edge_bc_struct *next_bc;
	
  e_start = exo->eb_ptr[0];
  e_end   = exo->eb_ptr[exo->num_elem_blocks];
  for (imtrx = 0; imtrx < upd->Total_Num_Matrices; imtrx++) {
    for( ielem= e_start; ielem < e_end; ielem++)
      {
        if ( First_Elem_Edge_BC_Array[imtrx][ ielem ] != NULL )
          {
            current_bc =  First_Elem_Edge_BC_Array[imtrx][ ielem ];
			
            do {
              safer_free( (void **) &current_bc->elem_side_bc_1->local_node_id );
              safer_free( (void **) &current_bc->elem_side_bc_1->local_elem_node_id );
              safer_free( (void **) &current_bc->elem_side_bc_2->local_node_id );
              safer_free( (void **) &current_bc->elem_side_bc_2->local_elem_node_id );
				
              safer_free ( (void **) &current_bc->elem_side_bc_1 );
              safer_free ( (void **) &current_bc->elem_side_bc_2 );
              next_bc = current_bc->next_edge_bc;
				
              safer_free( (void **) &current_bc );
				
              current_bc = next_bc;
            }
            while ( current_bc != NULL );
          }
      }
  }	
  safer_free ( (void **) &First_Elem_Edge_BC_Array );

}
	

void
<<<<<<< HEAD
setup_Point_BC (struct elem_side_bc_struct *First_Elem_Side_BC_Array[ ],
Exo_DB *exo, Dpi *dpi) {
  char err_msg[MAX_CHAR_IN_INPUT];
  //int i;
  int ibc, ielem, ns_id, ins;
  int is_ns_g, found_ns_local, found_ns_global;
  int num_nodes_on_side = 1; // This is the edge of a 1D element
  //int ipin = 0;
  int node_list[MDE]; /* Even though exodus is spec'd for up to 3 nodes
  *                      on a 1d element.
  * * * * * * * * * * * * * * * * * * */
  //struct elem_side_bc_struct *this_side_bc = NULL;

  for (ibc = 0; ibc < Num_BC; ibc++) {
    /* First check to see if this boundary condition is a nodeset         */
    if (!strcmp(BC_Types[ibc].Set_Type, "NS")) {
      /* Make sure the condition is Neumann type (necessary?) */
      //struct Boundary_Condition thisBC;
      //thisBC = BC_Types[ibc];
      if (BC_Types[ibc].desc->method == WEAK_INT_SURF ||
          BC_Types[ibc].desc->method == STRONG_INT_SURF) {

        // This is a Neumann condition that gets applied to a node set
        // What if the nodeset has more than one node?
        // Get the NS_ID for this condition
        ns_id = BC_Types[ibc].BC_ID;
        // see if I (in the mpi processors sense) have this nodeset
        ins = in_list(ns_id, 0, exo->num_node_sets,exo->ns_id);
        // record truth value of having the nodeset in the mesh
        found_ns_local = (ins > -1);

	      /*
	       * Take advantage of some limited global information that has
	       * been cached in dpi to check if some sideset complies. This
	       * beats doing the MPI_Allreduce(...Logical OR) with the associated
	       * communications overhead.
	       */

        #ifdef PARALLEL
          // check for nodeset in global nodeset list
	        is_ns_g  = in_list(ns_id, 0, dpi->num_node_sets_global,
          dpi->ns_id_global);

          if ( is_ns_g > -1) {
			      found_ns_global = TRUE;
          } else {
            found_ns_global = FALSE;
          }

        #endif
        #ifndef PARALLEL
          // if not parallel, local is global
	        found_ns_global = found_ns_local;
        #endif

        if ( !found_ns_global ) {
          sr = sprintf(err_msg, "NS_ID %d for BC (%d) not found",
          ns_id, ibc+1);
          EH(-1, err_msg);
        }

        // Here we need to use setup_Elem_Edge_BC to attach this
        // BC to all its elements on this processor.
        // Shouldn't there be only 1 element attached to an 
        // edge-node BC?
        if ( found_ns_local ) {
          node_list[0] = exo->ns_node_list[ins];
          ielem = exo->node_elem_list[
                  exo->node_elem_pntr[
                  exo->ns_node_list[ins]]];

          setup_Elem_BC (&First_Elem_Side_BC_Array[ielem],
				    &BC_Types[ibc],
				    ibc, num_nodes_on_side,
				    ielem,
				    node_list, exo);
        }
      }
    }
  }
  return;
}

void
set_up_Edge_BC (struct elem_edge_bc_struct *First_Elem_Edge_BC_Array[ ],
=======
set_up_Edge_BC (struct elem_edge_bc_struct **First_Elem_Edge_BC_Array[ ],
>>>>>>> 48a67847
		Exo_DB *exo, Dpi *dpi)
{
  int num_nodes_on_side2;	/* of the 2nd side set, when checking for
				 * edge intersections of two SS's */
  int j;
  int ss_id1;
  int ss_id2;
  int kdex;
  int k2_start;
  char err_msg[MAX_CHAR_IN_INPUT];
  /*****************************************************************
   * this routine takes care of several tasks up front for the application
   * of boundary conditions.  Among other things, 
   * It looks for multiple bc's being applied to the same equation at the 
   * same node, and sets up criteria for deciding which BC has precedence
   * Last revised by Rich Cairncross 12/05/95
   *****************************************************************/

  /* Local variables */

  int i, ibc, iss1, iss2, ielem, num_nodes_on_side, num_nodes_on_edge, ipin;
  int found_ss_primary_local;
  int found_ss_primary_global;
  int found_ss_secondary_local;
  int found_ss_secondary_global;
  int l, k, k_node;
  int node_list[MDE];
  int node_ctr = -1;
#ifdef DEBUG
  int side;
#endif
#ifdef PARALLEL
  int iss1g, iss2g;
#endif
  struct elem_edge_bc_struct *this_edge_bc = NULL;

  /***************************** EXECUTION BEGINS ******************************/

  /*****************************************************************************/
  /*                              BLOCK 1                                      */
  /*      BOUNDARY CONDITIONS SPECIFIED AS THE INTERSECTION OF TWO SS          */
  /*****************************************************************************/
  /* Loop over Num_BC, the number of boundary conditions defined in the 
     input file */

  for (ibc = 0; ibc < Num_BC; ibc++) {

    /* First check to see if this boundary condition is a side set 	      */
    if (!strcmp(BC_Types[ibc].Set_Type, "SS")) {
      
      /* Next, check to see if this boundary condition (not necessarily a
	 Surface Integral boundary condition) should be specified by side-sets */
      if (BC_Types[ibc].desc->method == COLLOCATE_EDGE ||
	  BC_Types[ibc].desc->method == WEAK_INT_EDGE ||
	  BC_Types[ibc].desc->method == STRONG_INT_EDGE ) 
	{

	  num_nodes_on_edge = -1;
	  ipin = 1;  /*Assume these nodes are pinned on startup if CA_EDGE_OR_FIX
		       BC is used.  */

	  /*
	   * This cross check needs to be generalized for parallel usage.
	   * That is, it must be OK for this processor to NOT have the
	   * requisite primary and secondary sidesets that make up each and
	   * every BC. All that is required is that *some* processor be
	   * able to successfully fulfill these requirements.
	   */


	  /* Load list of elements along this EDGE */
	  /* get list along primary SS */

	  ss_id1 = BC_Types[ibc].BC_ID;
	  iss1   = in_list(ss_id1, 0, exo->num_side_sets, exo->ss_id);

	  found_ss_primary_local  = ( iss1 > -1 );

	  /*
	   * Take advantage of some limited global information that has
	   * been cached in dpi to check if some sideset complies. This
	   * beats doing the MPI_Allreduce(...Logical OR) with the associated
	   * communications overhead.
	   */

#ifdef PARALLEL
	  iss1g  = in_list(ss_id1, 0, dpi->num_side_sets_global, 
			   dpi->ss_id_global);
	  found_ss_primary_global = ( iss1g > -1);
#endif
#ifndef PARALLEL
	  found_ss_primary_global = found_ss_primary_local;
#endif
	  if ( ! found_ss_primary_global ) /* OK, there really is a problem! */
	    {
	      sr = sprintf(err_msg, "Primary SS_ID %d for BC (%d) not found",
			   ss_id1, ibc+1);
	      EH(-1, err_msg);
	    }


	  /* get list along secondary SS */
	  ss_id2 = BC_Types[ibc].BC_ID2;
	  iss2   = in_list(ss_id2, 0, exo->num_side_sets, exo->ss_id);

	  found_ss_secondary_local = ( iss2 > -1 );

#ifdef PARALLEL
	  iss2g  = in_list(ss_id2, 0, dpi->num_side_sets_global, 
			   dpi->ss_id_global);
	  found_ss_secondary_global = ( iss2g > -1);
#endif
#ifndef PARALLEL
	  found_ss_secondary_global = found_ss_secondary_local;
#endif

	  if ( ! found_ss_secondary_global ) /* OK, there really is a problem! */
	    {
	      sr = sprintf(err_msg, "Secondary SS_ID %d for BC (%d) not found",
			   ss_id2, ibc+1);
	      EH(-1, err_msg);
	    }


	  /* 
	   * If any of these elements exist on this processor, then....
	   *
	   *
	   * Loop over all the global elements in the primary side set 
	   *
	   * NOTE: currently assuming both side-sets are in the same element 
	   * (i.e. no neclacing) 
	   */

	  if ( found_ss_primary_local && found_ss_secondary_local )
	    {
	      for ( i=0; i<exo->ss_num_sides[iss1]; i++)
		{
		  ielem = exo->ss_elem_list[exo->ss_elem_index[iss1]+i];
#ifdef DEBUG
		  side  = exo->ss_side_list[exo->ss_elem_index[iss1]+i];
		  fprintf(stderr, "Side/elem = %d, %d\n", ielem, side);
#endif
		  num_nodes_on_side = ( exo->ss_node_side_index[iss1][i+1] -
					exo->ss_node_side_index[iss1][i] );

		  /*
		   * find out if this element exists on the secondary SS and
		   * if so, then where
		   */

		  j = in_list(ielem, 0, exo->ss_num_sides[iss2], 
			      &(exo->ss_elem_list[exo->ss_elem_index[iss2]]));
	   
		  /* j is the element number of element in SS2 */
	  
		  if ( j != -1 )
		    {
		      /*
		       * Found that ielem is part of SS2, too!
		       *
		       * Now count up the nodes that are common to both 
		       * SS1 side i and SS2 side j 
		       * and build a list to contain their names.
		       */

		      node_ctr = 0;

		    
		      k2_start = exo->ss_node_side_index[iss2][j];

		      num_nodes_on_side2 = 
			( exo->ss_node_side_index[iss2][j+1] -
			  exo->ss_node_side_index[iss2][j] );

		      for (k=0; k<num_nodes_on_side; k++)
			{

			  kdex   = exo->ss_node_side_index[iss1][i] + k;
			  k_node = exo->ss_node_list[iss1][kdex];

			  l = in_list(k_node, 0, num_nodes_on_side2, 
				      &(exo->ss_node_list[iss2][k2_start]));
	      

			  if ( l != -1 )
			    {
			      node_list[node_ctr] = k_node;
			      node_ctr++;
			    }
			}

		      if (node_ctr == 0) EH(-1, "No nodes on edge");

		      if (num_nodes_on_edge != -1) 
			{ 
			  /* check to make sure the number of edge nodes
			   * doesn't change 
			   */
			  if (num_nodes_on_edge != node_ctr) 
			    {
			      EH(-1, "Number of edge nodes varies w/ element!");
			    }
			  num_nodes_on_edge = node_ctr;
			} 
		      else 
			{
			  num_nodes_on_edge = node_ctr;
			}
		    
                      if (BC_Types[ibc].matrix >= 0) {
                        this_edge_bc = setup_Elem_Edge_BC (&First_Elem_Edge_BC_Array[BC_Types[ibc].matrix][ielem],
                                                           &BC_Types[ibc],
                                                           ibc, num_nodes_on_edge, ipin, FALSE,
                                                           ielem, 
                                                           node_list, exo);

#ifdef DEBUG		    /* create elem_side_bc's for SS1 and SS2 */
                        printf("ielem %d, ibc %d, ss_1 %d, ss_2 %d\n", ielem, ibc, ss_id1, ss_id2);
#endif
                        setup_Elem_BC (&(this_edge_bc->elem_side_bc_1), 
                                       &BC_Types[ibc],
                                       ibc, num_nodes_on_side, ielem, 
                                       &(exo->ss_node_list[iss1][exo->ss_node_side_index[iss1][i]]), exo);


                        setup_Elem_BC (&(this_edge_bc->elem_side_bc_2), 
                                       &BC_Types[ibc],
                                       ibc, num_nodes_on_side, ielem, 
                                       &(exo->ss_node_list[iss2][exo->ss_node_side_index[iss2][j]]), exo);	
                      }
   
		    }
		  else
		    {
		      /*
		       * Handle the case when the edge in question is shared by two elements
		       * That is, the "necklaced" cases
		       */

		      /*  First, look through all neighbor elements for the one that 
		       *  belongs to ss2.  If more than one neighbor belongs give up for 
		       *  now
		       */
		    
		      int ielem2 = -1;
		      int found;

		      for( l = exo->elem_elem_pntr[ielem], found = FALSE; 
			   found == FALSE && l < exo->elem_elem_pntr[ielem+1]; 
			   l++)
			{

			  j = in_list(exo->elem_elem_list[l], 0, exo->ss_num_sides[iss2], 
				      &(exo->ss_elem_list[exo->ss_elem_index[iss2]]));

			  /* j is the side number of the neighbor whose side is on ss2 */

			  if ( j != -1 )
			    {
			      /* 
			       * One of neighbor elements has a side on sideset two
			       *
			       * Does this side share any nodes with the side on the primary side ?
			       */

			      ielem2 =  exo->elem_elem_list[l];

			      node_ctr = 0;
			    
			      k2_start = exo->ss_node_side_index[iss2][j];

			      num_nodes_on_side2 =  ( exo->ss_node_side_index[iss2][j+1] -
						      exo->ss_node_side_index[iss2][j] );
			    
			      /*
			       * Next we search for nodes on sideset 1 which also appear in sideset2 at side 
			       * indices i and j respectively
			       * 
			       * This set is the global nodes on the edge.  
			       *
			       */

			      for ( k = exo->ss_node_side_index[iss1][i]; k<exo->ss_node_side_index[iss1][i+1];  k++)
				{
				
				  k_node = exo->ss_node_list[iss1][ k ];

				  if( in_list(k_node, 0, num_nodes_on_side2, 
					      &(exo->ss_node_list[iss2][k2_start])) != -1 )
				    {
				      node_list[node_ctr++] = k_node;
				    }
				}

			    
			      found = node_ctr > 1 ? TRUE : FALSE;

 
			    } /* end of j != -1 */
			} /* end of for(l = ... */

		      if ( found == TRUE )
			{


			  if (num_nodes_on_edge != -1) 
			    { 
			      /* check to make sure the number of edge nodes
			       * doesn't change 
			       */
			      if (num_nodes_on_edge != node_ctr) 
				{
				  EH(-1, "Number of edge nodes varies w/ element!");
				}
			      num_nodes_on_edge = node_ctr;
			    } 
			  else 
			    {
			      num_nodes_on_edge = node_ctr;
			    }

			  /*
			   * Set up elem_edge_bc structure for this edge */

                          if (BC_Types[ibc].matrix >= 0) {			
                            this_edge_bc = setup_Elem_Edge_BC (&First_Elem_Edge_BC_Array[BC_Types[ibc].matrix][ielem],
                                                               &BC_Types[ibc],
                                                               ibc, num_nodes_on_edge, ipin, TRUE,
                                                               ielem, 
                                                               node_list, exo);

                            /* create elem_side_bc's for SS1 and SS2 */


                            setup_Elem_BC (&(this_edge_bc->elem_side_bc_1), 
                                           &BC_Types[ibc],
                                           ibc, num_nodes_on_side, ielem, 
                                           &(exo->ss_node_list[iss1][exo->ss_node_side_index[iss1][i]]), exo);


                            setup_Elem_BC (&(this_edge_bc->elem_side_bc_2), 
                                           &BC_Types[ibc],
                                           ibc, num_nodes_on_side, ielem2, 
                                           &(exo->ss_node_list[iss2][exo->ss_node_side_index[iss2][j]]), exo);
                          }
			} /* end of if (found ) */	


		    } /* end of if ( j!= -1)	*/

		    
		}  /* END for (i = 0; i < Proc_SS_Elem_Count[iss]; i++)        */

	    } /* END if ( found_ss_primary_local && found_ss_secondary_local ) */

	}  /* END if (BC_Types[ibc].BC_Name == TNRMLSIDE_BC || ....      */

    } /* END if (!strcmp(BC_Types[ibc].Set_Type, "SS")) 	      */

  }  /* END for (ibc = 0; ibc < Num_BC; ibc++)			      */

  return;
}
/*****************************************************************************/
/*****************************************************************************/
/*****************************************************************************/
void
set_up_Embedded_BC ()

     /*****************************************************************
      * this routine creates a list of bc's applied on level
      * set surfaces
      *****************************************************************/
{
  int 	                ibc;
  struct LS_Embedded_BC *bc;
  /* int                   found_capillary=FALSE; */
  int                   pf;

  /*****************************************************************************/
  /*      "BOUNDARY" CONDITIONS SPECIFIED BY LEVEL SET                         */
  /*****************************************************************************/

  /*
   *  Loop over Num_BC, the number of boundary conditions defined in the 
   *  input file and make list of those applied on level set surfaces
   */
  
  if (ls == NULL && pfd == NULL) return;
  
  if ( ls != NULL ) ls->embedded_bc = NULL;
  if ( pfd != NULL )
    {
      for(pf=0; pf<pfd->num_phase_funcs; pf++)
        {
          pfd->ls[pf]->embedded_bc = NULL;
        }
    }
  
  for (ibc = 0; ibc < Num_BC; ibc++) {
  
    if (!strcmp(BC_Types[ibc].Set_Type, "LS")) {
      
      bc = (struct LS_Embedded_BC *) smalloc( sizeof( struct LS_Embedded_BC ) );
      
      if ( ls == NULL)
        {
          EH(-1,"Attempt to apply bc on LS but level set is not active, did you intend PF?\n");
        }
        
      bc->next = ls->embedded_bc;
      ls->embedded_bc = bc;
      
      bc->bc_input_id = ibc;
      
      /* if ( BC_Types[ibc].BC_Name == LS_CAPILLARY_BC ) found_capillary = TRUE; */

    } else if (!strcmp(BC_Types[ibc].Set_Type, "PF")) {
      
      bc = (struct LS_Embedded_BC *) smalloc( sizeof( struct LS_Embedded_BC ) );
      pf = abs(BC_Types[ibc].BC_ID) - 1;
      
      if ( pfd == NULL )
        {
          EH(-1,"Attempt to apply bc on PF but phase functions are not active.\n");
        }
        
      if ( pf >= pfd->num_phase_funcs )
        {
          EH(-1,"Attempt to apply bc to invalid phase function.\n");
        }
        
      bc->next = pfd->ls[pf]->embedded_bc;
      pfd->ls[pf]->embedded_bc = bc;
      
      bc->bc_input_id = ibc;
      
      /* if ( BC_Types[ibc].BC_Name == PF_CAPILLARY_BC ) found_capillary = TRUE; */

    }
  }  /* END for (ibc = 0; ibc < Num_BC; ibc++)			     */

  /*   if (!found_capillary) { */
  /*     WH(-1,"No LS_CAPILLARY condition specified on the level set surface.\n"); */
  /*     WH(-1,"To add surface tension add 'BC = LS_CAPILLARY LS 0' in the input file.\n"); */
  /*   } */
}
/*****************************************************************************/

#if 0
static int **alloc_bc_list_node(void)
    
     /**************************************************************************
      *
      * alloc_bc_list_node():
      *
      *  This function allocates a vector of pointers to ints of
      *  length (MAX_VARIABLE_TYPES +  MAX_CONC) and then populates
      *  those pointers by allocating a vector of ints of length
      *  MAX_NODAL_BCS. The resulting array looks like an integer
      *  array of size:
      *
      * bc_list_node[MAX_VARIABLE_TYPES +  MAX_CONC][MAX_NODAL_BCS]
      *
      *  The elements of the array are initialized to the value of -1.
      *************************************************************************/
{
  int eqn;
  int **bc_list_node = (int **) alloc_ptr_1(MAX_VARIABLE_TYPES +  MAX_CONC);
  for (eqn = 0; eqn < (MAX_VARIABLE_TYPES + MAX_CONC); eqn++) {
    bc_list_node[eqn] = alloc_int_1(MAX_NODAL_BCS, -1);
  }
  return bc_list_node;
}
#endif
/*****************************************************************************/
/*****************************************************************************/
/*****************************************************************************/

int
find_bc_unk_offset(struct Boundary_Condition *bc, int curr_mat,
		   int inode, int p, int *retn_matIndex,
		   VARIABLE_DESCRIPTION_STRUCT **vd_ptr)

     /*********************************************************
      *
      * find_bc_unk_offset():
      *
      *   Finds the offset (and therefore the unknown id )
      *   for applying a boundary condition at a node
      *
      *  Input
      *    bc -> boundary condition structure
      *    curr_mat -> current material ID of the material that
      *                will receive the boundary conditon
      *                If this field is -2, then the  
      *                boundary condition is applied to the
      *                unknown in the first material containing
      *                the requesite variable type.
      *    inode -> current node number
      *    p     -> Current value of the vector, if this is a
      *             vector boundary condition
      *  
      * Return
      *
      *  Offset of the unknown in the solution vector.
      *  -1, if this boundary condition is not to be applied
      *  at this node.
      *  
      * Output            
      *
      *  retn_matIndex = Returns the material index of the
      *                  the unknown on which this boundary
      *                  condition will be applied. (can not 
      *                  be equal to -1, even if the underlying
      *                  variable type has a matID value of -1.
      *  vd_ptr -> pointer to the variable descriptions struct
      *            corresponding to the unknown on which this
      *            boundary condition is applied
      *********************************************************/
{
  int matIndex = -1, ndofs_ieqn, offset, imat;
  struct BC_descriptions *bc_desc = bc->desc;
  int ieqn = bc_desc->equation + p;
  NODE_INFO_STRUCT *node = Nodes[inode];
  NODAL_VARS_STRUCT *nv = node->Nodal_Vars_Info[pg->imtrx];
  PROBLEM_DESCRIPTION_STRUCT *pd_curr = 0;
  int bc_name = bc_desc->BC_Name;
  /*
   * Not at an intersection:
   *    For boundary conditions which refer to rotated
   *    coordinates, assign an equation number to them
   *    base upon a (normal, tang1, tang2) = ( x, y, z)
   *    mapping.
   */
  if ((ieqn >= R_MESH_NORMAL) && (ieqn <= R_MESH_TANG2)) {
    ieqn = ieqn - R_MESH_NORMAL + R_MESH1;
  }
  if ((ieqn >= R_SOLID_NORMAL) && (ieqn <= R_SOLID_TANG2)) {
    ieqn = ieqn - R_SOLID_NORMAL + R_SOLID1;
  }
  if ((ieqn >= R_MOM_NORMAL) && (ieqn <= R_MOM_TANG2)) {
    ieqn = ieqn - R_MOM_NORMAL + R_MOMENTUM1;
  }
  /*
   * If we haven't assigned ieqn by this point for rotated bc's
   * we have made an error
   */
#ifdef DEBUG_HKM
  if (ieqn >= MAX_VARIABLE_TYPES) {
    EH(-1, "ERROR");
  }
#endif
  /*
   * If the equation has zero degrees of freedom at this node
   * return. Otherwise, get the number of variable description
   * structures with this variable type. Don't count more
   * than one species unknown per material at this point.
   */
  if ((ndofs_ieqn = get_nv_ndofs_modMF(nv, ieqn)) <= 0) {
    return -1;
  }
  /*
   *  Nominally, you apply the boundary condition on the equation
   *  for the degree of freedom corresponding to the current
   *  material of the element.
   *  (if there is more than one dof for the specified varType at
   *   the current node).
   *  An input material index of -2 means the first material at the node
   *  while -1 matid is not allowed as input to this function.
   *  Thus, below if the input material id is -2, we find the
   *  first material at the current node that contains the
   *  ieqn variable type. In any case, we set matIndex and
   *  pd_curr appropriately duing this section.
   */
  if (curr_mat == -2) {
    for (imat = 0; imat <  node->Mat_List.Length; imat++) {
      matIndex = node->Mat_List.List[imat];
      pd_curr = pd_glob[matIndex];
      if (pd_curr->e[pg->imtrx][ieqn]) break;
    }
  } else {
    matIndex = curr_mat;
    pd_curr = pd_glob[matIndex];
  }
 
  /*
   * Now, let's handle the case where the current boundary
   * condition is applied on an equation type for which there
   * isn't a valid interpolation within the current material.
   *
   * If this condition should be applied only from the side of
   * the interface where the variable is defined, return -1.
   * For SINGLE_PHASE boundary conditions, this is not an error.
   * It is a feature. We will just not collect a contribution
   * from this side of the boundary.
   *
   * Note, there are some single phase boundary
   * conditions, such as CAPILLARY, which collect contributions
   * from both sides of an internal boundary. However, 
   * the corresponding equation, in this case velocity, 
   * exists on both sides of the boundary.
   */
  if (!pd_curr->e[pg->imtrx][ieqn]) {
    /*
     *  Return here if we are on part of the interface contained
     *  in a material that doesn't have a valid volumetric
     *  interpolation for the pertinent variable. Note, at
     *  this point we have determined that the variable exists
     *  at the node. However, for SINGLE_PHASE boundary 
     *  conditions, we wish to discard these cases.
     */
    if (bc_desc->i_apply == SINGLE_PHASE) {
      return -1;
    }
    /*
     * If the boundary condition is a cross-phase boundary
     * condition and the equation isn't in the material,
     * then we look for the equation in the material
     * across the interface from the current material.
     * We do this by looking up what materials are on
     * the other side of the interface. This was previously
     * calculated and storred in the BC structure.
     */
    else {
      matIndex = bc->BC_matrl_index_1;
      if (matIndex == curr_mat) {
	matIndex = bc->BC_matrl_index_2;
      }
      /*
       * Just to dot the eyes, make sure that the selected matIndex
       * is present at this node
       */
      if (in_list(matIndex, 0, node->Mat_List.Length, 
		  node->Mat_List.List) == -1) {
	EH(-1,"TROUBLE");
      }
    }
  }

  /*
   * Next handle DIVTIE boundary conditions where the
   * boundary condition is applied as a strong boundary condition
   * on the material with the high material index
   */
  if (ndofs_ieqn > 1) {
 
    /*
     *  For TIE boundary conditions involving interfaces
     *  with discontinuous variables, choose to replace the
     *  normal continuity equation in the material having
     *  the larger material index with the strongly integrated
     *  TIE Dirichlet condition.
     */
    if (bc_name == CONT_TANG_VEL_BC ||
	bc_name == CONT_NORM_VEL_BC ||
	bc_name == DISCONTINUOUS_VELO_BC ||
	bc_name == VL_EQUIL_BC ||
	bc_name == VL_POLY_BC ||
	bc_name == SDC_STEFANFLOW_BC) {
      matIndex = MAX(bc->BC_matrl_index_1, bc->BC_matrl_index_2);
    }
    /*
     * For DVVSIG (Discontinuous Variable Volumetric Surface
     * Integral Galerkin) boundary conditions applied to
     * interfaces with discontinuous variables, choose to
     * add the surface integral boundary condition to
     * the dofs from the material with lowest number material id,
     * irrespective of what material we are currently in.
     */
    else if (bc_name == KINEMATIC_SPECIES_BC ||
	     bc_name == CAPILLARY_BC ||
	     bc_name == CAP_REPULSE_BC ||
	     bc_name == CAP_REPULSE_ROLL_BC ||
	     bc_name == CAP_REPULSE_USER_BC ||
	     bc_name == CAP_REPULSE_TABLE_BC ||
	     bc_name == CAPILLARY_TABLE_BC ||
	     bc_name == CAP_RECOIL_PRESS_BC) {
      matIndex = MIN(bc->BC_matrl_index_1, bc->BC_matrl_index_2);
    }
  }
  *retn_matIndex = matIndex;
  /*
   * OK, now that we know the matIndex of the equation
   * let's find the offset
   */

  if (ieqn == MASS_FRACTION) {
    offset = get_nodal_unknown_offset(nv, ieqn, matIndex, bc->species_eq,
				      vd_ptr);
  } else {
    offset = get_nodal_unknown_offset(nv, ieqn, matIndex, 0, vd_ptr);
  }
  if (offset < 0) {
    return -1;
  }
  return offset;
}
/*****************************************************************************/
/*****************************************************************************/
/*****************************************************************************/

static void
setup_Elem_BC(struct elem_side_bc_struct **elem_side_bc,
	      struct Boundary_Condition  *bc_type,
	      int ibc, int num_nodes_on_side, int ielem,
	      int local_ss_node_list[], Exo_DB *exo)

     /*********************************************************************
      *
      * setup_Elem_BC()
      *
      *  This routine adds a boundary condition to an element side_bc_struct
      *  It fills in all pertinent fields in the  elem_side_bc_struct
      *  structure. It is called recursively, because elem_side_bc_struct
      *  is formulated as a linked list.
      *********************************************************************/
{
  int 		id_local_elem_coord[num_nodes_on_side];
  struct elem_side_bc_struct *side = *elem_side_bc;
  char err_msg[MAX_CHAR_IN_INPUT];
  /* Check to see if we are on a new side of the element that doesn't have
   * a boundary condition specified on it */

  if (side == NULL) {
    side = alloc_struct_1(struct elem_side_bc_struct, 1);
    side->ielem = ielem;
    *elem_side_bc = side;
    side->id_side = find_id_side_BC(ielem, num_nodes_on_side,
				    local_ss_node_list, ibc, id_local_elem_coord, exo);
    side->num_nodes_on_side = num_nodes_on_side;
    side->BC_applied = bc_type->BC_Name;
    side->local_node_id = alloc_int_1(num_nodes_on_side, INT_NOINIT);
    side->local_elem_node_id = alloc_int_1(num_nodes_on_side, INT_NOINIT);
    for (int i = 0; i < num_nodes_on_side ; i++) {
      side->local_node_id[i] = local_ss_node_list[i];
      side->local_elem_node_id[i] = id_local_elem_coord[i];
    }
    side->BC_input_id = alloc_int_1(2, -1);
    side->BC_input_id[0] = ibc;
    side->Num_BC = 1;
    side->next_side_bc = NULL;
    /*
     * Determine how many materials comprise this side.
     */
    elem_side_matrl_list(side);
    vcrr_determination(side, bc_type, ielem, ibc);
  } else {
    if (same_side(local_ss_node_list, side->local_node_id, 
		  num_nodes_on_side)) {
      /* More than one surface integral BC on the side of the element -
       * Add to the existing structure 
       */
      side->BC_applied += bc_type->BC_Name;
      realloc_int_1(&(side->BC_input_id), side->Num_BC + 2,
		    side->Num_BC + 1);
      side->BC_input_id[side->Num_BC] = ibc;
      side->Num_BC++;
      side->BC_input_id[side->Num_BC] = -1;
      if (side->Num_BC > MAX_BC_PER_SIDE) {
	sprintf(err_msg, 
		"MAX_BC_PER_SIDE(%d) exceeded - elem [%d], BC %d",
		MAX_BC_PER_SIDE, ielem, ibc);
	EH(-1, err_msg);
      }
      vcrr_determination(side, bc_type, ielem, ibc);
    } else {
      /*
       * Go to the next link for the current element in a
       * recursive loop
       */  
      setup_Elem_BC(&(side->next_side_bc), bc_type, ibc, num_nodes_on_side, 
		    ielem, local_ss_node_list, exo);
    }
  }
}
/*****************************************************************************/
/*****************************************************************************/
/*****************************************************************************/

static struct elem_edge_bc_struct *
setup_Elem_Edge_BC (struct elem_edge_bc_struct **elem_edge_bc,
		    struct Boundary_Condition  *bc_type,
		    int ibc, 
		    int num_nodes_on_edge,
                    int ipin,
		    int shared,
		    int ielem, 
		    int local_edge_node_list[],
		    Exo_DB *exo)
{
  int 		i;
  int 		id_local_elem_coord[MAX_NODES_PER_SIDE];
  int           param_dir;
  struct elem_edge_bc_struct *this_edge_bc = *elem_edge_bc;
  /* Check to see if we are on a new edge of the element that doesn't have
     a boundary condition specified on it */

  if (*elem_edge_bc == NULL) 
    {

      *elem_edge_bc = alloc_struct_1(struct elem_edge_bc_struct, 1);

      /* Initialize the structure */
      (*elem_edge_bc)->ielem = ielem;
      (*elem_edge_bc)->id_edge = find_id_edge(ielem, num_nodes_on_edge,
					      local_edge_node_list,
					      id_local_elem_coord, 
					      &param_dir, exo);
      (*elem_edge_bc)->num_nodes_on_edge = num_nodes_on_edge;
      (*elem_edge_bc)->ipin = ipin;
      (*elem_edge_bc)->shared = shared;
      (*elem_edge_bc)->BC_applied = bc_type->BC_Name;
      for (i = 0; i < num_nodes_on_edge ; i++) {
	(*elem_edge_bc)->local_node_id[i] = local_edge_node_list[i];
	(*elem_edge_bc)->edge_elem_node_id[i] = id_local_elem_coord[i];
      }
      (*elem_edge_bc)->BC_input_id[0] = ibc;
      for (i = 1; i < MAX_BC_PER_SIDE ; i++)
	(*elem_edge_bc)->BC_input_id[i] = -1;
      (*elem_edge_bc)->next_edge_bc = NULL;
	
      (*elem_edge_bc)->elem_side_bc_1 = NULL;
      (*elem_edge_bc)->elem_side_bc_2 = NULL;
      this_edge_bc = *elem_edge_bc;
    } 
  else 
    {

      /* Go to the next link for the current element in a recursive loop */

      this_edge_bc = setup_Elem_Edge_BC(&((*elem_edge_bc)->next_edge_bc), 
					bc_type, ibc, num_nodes_on_edge, 
					ipin, shared, ielem,
					local_edge_node_list, exo);
    }

  return this_edge_bc;
}
/*****************************************************************************/
/*****************************************************************************/
/*****************************************************************************/

static int
same_side (int ilist1[], int ilist2[], int list_length)

     /* 
      *  BOOLEAN function that returns 0 if the two integer lists don't 
      *  contain the same values and 1 if they do.
      *
      *  Currently, it is assumed that the two lists are ordered in the same way.
      */
{
  int i;
  for (i = 0; i< list_length; i++) {
    if (ilist1[i] != (int) ilist2[i]) return (0);
  }
  return (1);
}
/*****************************************************************************/
/*****************************************************************************/
/*****************************************************************************/

void
initialize_Boundary_Condition (struct Boundary_Condition *bc_ptr)

     /************************************************************************
      *
      * initialize_Boundary_Condition():
      *
      *    Sets the initial conditions for the Boundary_COndition structure
      *  before being filled in rd_bc_specs().
      *
      *************************************************************************/
{
  if (bc_ptr == NULL) {
    EH(-1, "initialize_Boundary_Condition FATAL ERROR");
  }
  
  /*
   * set all ints to zero and pointers to NULL
   */
  (void) memset(bc_ptr, 0, sizeof(struct Boundary_Condition));

  bc_ptr->BC_Data_Int[0] = -1;

  /*
   *  The default is to assume no relaxation with this dirichlet condition
   */
  bc_ptr->BC_relax = -1.0;

  /*
   * Initially there are no user constants for this bc.
   * If, through a read_constants() call you allocate space for
   * the "double *u_BC" member, then update len_u_BC to assist
   * transporting this list across processors.
   */
  bc_ptr->len_u_BC = 0;
  bc_ptr->max_DFlt = 0;

  /*
   * Also, the majority of boundary conditions may rely upon
   * one of Rich's statically declared BC_Descriptions. However,
   * some new fancy BCs seem to want to make their own description.
   * These new dynamically allocated versions contain information that
   * may be required on other processors where the BC will actually
   * be applied.
   *  Higher values of index_dad mean this BC
   * points to a dynamically-allocated 
   * BC_Description... 
   */
  bc_ptr->index_dad = -1;

  /*
   * Set some quantities to -1 to indicate that they are unspecificed
   */
  bc_ptr->BC_ID = -1;
  bc_ptr->BC_ID2 = -1; 
  bc_ptr->BC_ID3 = -1;
  bc_ptr->BC_matrl_index_1 = -1;
  bc_ptr->BC_matrl_index_2 = -1;
  bc_ptr->BC_matrl_index_3 = -1;
  bc_ptr->BC_matrl_index_4 = -1;
  bc_ptr->BC_EBID_Apply = -1;
  bc_ptr->species_eq = -1;
  bc_ptr->equation = -1;
  bc_ptr->matrix = 0;
  
  /*
   *  Since the table structs are dynamically allocated. This index is used
   *  to record  which of the table structs goes  with this BC.
   *  Used when reconstructing the BC on another processor.
   *  The value of negative one indicates that there is no corresponding
   *  table to go with this boundary condition. The Table pointer
   *  has also been set to NULL.
   */
  bc_ptr->table_index = -1;
}
/*****************************************************************************/
/*****************************************************************************/
/*****************************************************************************/

int
find_id_side(const int ielem,			/* element index number */
	     const int num_nodes_on_side,	/* guess what?          (in) */
	     const int local_ss_node_list[],	/* nodes, ordered	(in) */
	     int id_local_elem_coord[],	/* Local node numbers of the side (out) */
	     const Exo_DB *exo)		/* ptr to FE db         (in) */
{

  /* TAB certifies that this function conforms to the exo/patran side numbering convention
   * 11/9/98.  The return value is exo/patran side number ! */

  int ielem_type;
  int num_local_nodes;
  int ielem_dim;
  int iconnect_ptr;
  int i;
  double sum;
  
  char err_msg[MAX_CHAR_ERR_MSG];  

  static char *yo = "find_id_side";

  /*----------------------------Start Execution----------------------------*/

  /* Find out what type of element this is */   

  ielem_type = Elem_Type(exo, ielem);
    
  /* Find out how many local basis functions there are */ 

  num_local_nodes = elem_info(NNODES, ielem_type);
    
  /* Find out the physical dimension of the element */  

  ielem_dim = elem_info(NDIM, ielem_type);

  /* find the pointer the beginning of this element's connectivity list */

  iconnect_ptr = exo->elem_node_pntr[ielem];

  /* Find the local element coordinates - note, this algorithm keeps the 
   * ordering in local_ss_node_list - might be necessary 
   */

  for (i = 0; i < num_nodes_on_side; i++)
    {
      if ( ( id_local_elem_coord[i] = 
	     in_list (local_ss_node_list[i], 0, num_local_nodes, 
		      &exo->elem_node_list[iconnect_ptr]) ) == -1)
	{
	  sr = sprintf(err_msg, "%s: lost SS node [%d] = %d  %d  %d",
		       yo, i, local_ss_node_list[i], num_nodes_on_side, ielem );
 	  EH(-1, err_msg); 
	}
    }

  switch (ielem_dim) 
    {
    case 3:
      for (i = 0, sum = 0.0; i < num_nodes_on_side; i++)
	sum += shape( 0.0, 0.0, 1.0, ielem_type, PSI, id_local_elem_coord[i]);
      if (sum > 0.999) return (6);
      for (i = 0, sum = 0.0; i < num_nodes_on_side; i++)
	sum += shape( 0.0, 0.0,-1.0, ielem_type, PSI, id_local_elem_coord[i]);
      if (sum > 0.999) return (5);
      /* fall through */
    case 2:
      /* newly added for triangles */
      for (i = 0, sum = 0.0; i < num_nodes_on_side; i++)
	sum += shape( 0.5, 0.0, 0.0, ielem_type, PSI, id_local_elem_coord[i]);
      if (sum > 0.999) return (3);
	   
      for (i = 0, sum = 0.0; i < num_nodes_on_side; i++)
	sum += shape( 0.5, 0.5, 0.0, ielem_type, PSI, id_local_elem_coord[i]);
      if (sum > 0.999) return (1);

      for (i = 0, sum = 0.0; i < num_nodes_on_side; i++)
	sum += shape( 0.0, 0.5, 0.0, ielem_type, PSI, id_local_elem_coord[i]);
      if (sum > 0.999) return (2);

      for (i = 0, sum = 0.0; i < num_nodes_on_side; i++)
	sum += shape( -1.0, 0.0, 0.0, ielem_type, PSI, id_local_elem_coord[i]);
      if (sum > 0.999) return (4);
      for (i = 0, sum = 0.0; i < num_nodes_on_side; i++)
	sum += shape( 0.0,1.0, 0.0, ielem_type, PSI, id_local_elem_coord[i]);
      if (sum > 0.999) return (3);

      for (i = 0, sum = 0.0; i < num_nodes_on_side; i++)
	sum += shape( 1.0, 0.0, 0.0, ielem_type, PSI, id_local_elem_coord[i]);
      if (sum > 0.999) return (2);
      for (i = 0, sum = 0.0; i < num_nodes_on_side; i++)
	sum += shape(0.0, -1.0, 0.0, ielem_type, PSI, id_local_elem_coord[i]);
      if (sum > 0.999) return (1);
      break;
    case 1:
      //  Side 1 is next to node number 0 at s = -1 on the left side.
      //  Side 2 is next to node number 1 at s = +1 on the right side. 
      for (i = 0, sum = 0.0; i < num_nodes_on_side; i++)
	sum += shape( 1.0, 0.0, 0.0, ielem_type, PSI, id_local_elem_coord[i]);
      if (sum > 0.999) return (2);
      for (i = 0, sum = 0.0; i < num_nodes_on_side; i++)
	sum += shape(-1.0, 0.0, 0.0, ielem_type, PSI, id_local_elem_coord[i]);
      if (sum > 0.999) return (1);
      break;
    } /* END switch ielem_dim */

  /* An error condition has occurred, if here */

  sr = sprintf(err_msg, 
	       "%s: problem for elem (%d), dimension %d, %d nodes on side.", 
	       yo, ielem+1, ielem_dim, num_nodes_on_side);

  EH(-1, err_msg);

  return (-1);
}
/*****************************************************************************/
/*****************************************************************************/
/*****************************************************************************/

int
find_id_side_BC(const int ielem,		/* element index number */
		const int num_nodes_on_side,	/* guess what?          (in) */
		const int local_ss_node_list[],	/* nodes, ordered	(in) */
		const int ibc,                  /* BC index             (in) */
		int id_local_elem_coord[],	/* Local node numbers of the side (out) */
		const Exo_DB *exo)		/* ptr to FE db         (in) */
{
  int sideid, iss, ielem_type;

  /* Run the usual routine */
  sideid = find_id_side(ielem, num_nodes_on_side,
			local_ss_node_list, id_local_elem_coord, exo);

  /* Find out what type of element this is */   
  ielem_type = Elem_Type(exo, ielem);

  /* If we're working with tetrahedral elements, re-work the side id */
  if ( ielem_type == LINEAR_TET ) {
    iss = BC_Types[ibc].Set_Index;
    sideid = find_id_side_SS(ielem, iss, exo);
  }

  return(sideid);    
}

/*****************************************************************************/
/*****************************************************************************/
/*****************************************************************************/

int 
find_id_side_SS(const int ielem,    /* ielem - element index number     (in) */
		const int iss,      /* iss - sideset index number       (in) */
		const Exo_DB *exo)  /* exo - pointer to FE db           (in) */
/* 
 * Finds the side id based on a side set number and element number 
 * Author:  Scott A. Roberts, 1514   November 2, 2011
 */
{
  int i;
  int nsides = exo->ss_num_sides[iss];   // Number of sides in sideset
  int eindx = exo->ss_elem_index[iss];   // Index to begnning of sideset
  for ( i = 0; i < nsides; i++) {
    if ( ielem == exo->ss_elem_list[eindx+i] ) {
      return(exo->ss_side_list[eindx+i]);
    }
  }
  return(-1);
}  /* End of find_id_side_SS  */

/*****************************************************************************/
/*****************************************************************************/
/*****************************************************************************/


/* print_setup_Surf_BC() - dump out bc data
 *
 */

void
print_setup_Surf_BC(struct elem_side_bc_struct *First_Elem_Side_BC_Array[ ])
{
  int			ielem;

  if (ProcID == 0) {
    (void) printf(
		  "\t\t PRINTOUT OF SURFACE BOUNDARY INTEGRAL SET-UP\n");
  }
  (void) printf ("\n\nSurface Integrals on Processor %d:\n", ProcID);
  (void) printf("Global_Elem_Num ID_side Num_Nodes_On_Side BC_applied  ");
  (void) printf(" BC_input_id   |  Global_node_id\'s ");
  (void) printf("       |  Local_Elem_node_ID\'s\n");

  for (ielem = 0; ielem < Num_Internal_Elems; ielem++) {
    if (First_Elem_Side_BC_Array[ielem] != NULL)
      print_Elem_Surf_BC (ielem, First_Elem_Side_BC_Array[ielem]);
  }

  return;
}

/*****************************************************************************/
/*****************************************************************************/
/*****************************************************************************/

static void
print_Elem_Surf_BC (int ielem,
		    struct elem_side_bc_struct *elem_side_bc)
{
  int i, ibc = 0;

  while (elem_side_bc->BC_input_id[ibc] != -1) {
    (void) printf (
		   "   %5d       %5d        %5d         %9d     %5d        |    ", 
		   ielem,
		   (int) elem_side_bc->id_side,
		   (int) elem_side_bc->num_nodes_on_side,
		   elem_side_bc->BC_applied,
		   (int) elem_side_bc->BC_input_id[ibc]);
    for (i = 0; i < (int) elem_side_bc->num_nodes_on_side ; i++)
      (void) printf (" %d  ",  (int)elem_side_bc->local_node_id[i]);
    (void) printf ("   |  ");
    for (i = 0; i < (int) elem_side_bc->num_nodes_on_side ; i++)
      (void) printf (" %2d ", (int)elem_side_bc->local_elem_node_id[i]);
    (void) printf ("\n");
    ibc++;
  }
  if (elem_side_bc->next_side_bc != NULL)
    print_Elem_Surf_BC (ielem, elem_side_bc->next_side_bc);
}
/*************************************************************************/
/*************************************************************************/
/*************************************************************************/

struct BC_descriptions *
alloc_BC_description (struct BC_descriptions *old_ptr)

     /********************************************************************
      *
      * alloc_BD_description():
      *
      * Function to allocate space for a new BC_description structure 
      * and then initialize it to the values of a previously created
      * BC_description structure, old_ptr.
      *
      * Return
      * --------
      *   This funtion returns the address of the newly malloced
      *   structure.
      ********************************************************************/
{
  struct BC_descriptions *tmp_ptr;
  tmp_ptr = alloc_struct_1(struct BC_descriptions, 1);
  (void) memcpy((void *) tmp_ptr, (void *) old_ptr,
		sizeof(struct BC_descriptions));
  return tmp_ptr;
}
/*************************************************************************/
/*************************************************************************/
/*************************************************************************/
/*
 * Convert the integer flag for rotation condition equation type into a string
 * for more informative diagnostics.
 *
 * Created: 1999/01/28 08:06 MST pasacki@sandia.gov
 */

char *
rot_eq_type2string(const int eq_type)
{
  static char *values[] = { "MOM", "MESH", "(bad)" };

  if ( eq_type == R_MESH1 )
    {
      return(values[1]);
    }
  else if ( eq_type == R_MOMENTUM1 )
    {
      return(values[0]);
    }

  /*
   * Ought not to get here.
   */

  return(values[2]);
}
/*************************************************************************/
/*************************************************************************/
/*************************************************************************/
/*
 * Convert the integer flag for rotation condition topology type into a string
 * for more informative diagnostics.
 *
 * Created: 1999/01/28 09:01 MST pasacki@sandia.gov
 */

char *
rotopology_type2string(const int type)
{
  static char *values[] = { "SURFACE", "EDGE", "VERTEX", "VOLUME", "(bad)" };

  if ( type == FACE )
    {
      return(values[0]);
    }
  else if ( type == CURVE )
    {
      return(values[1]);
    }
  else if ( type == VERTEX )
    {
      return(values[2]);
    }
  else if ( type == BODY )
    {
      return(values[3]);
    }
  
  return(values[4]);
}
/*************************************************************************/
/*************************************************************************/
/*************************************************************************/

static void
elem_side_matrl_list(struct elem_side_bc_struct *side)

     /*********************************************************************
      *
      *  elem_side_matrl_list()
      *
      *  This routine develops the list of materials that are adjacent
      *  to an element side. It does this by looking at all of the nodes
      *  that comprise a side. Then, a material is deemed part of the
      *  side if it is included in all nodes that are part of the side.
      *********************************************************************/
{
  int i, j, *matrl_list, num_nodes, *node_list;
  UMI_LIST_STRUCT *mlist;
  NODE_INFO_STRUCT *node;
  num_nodes = side->num_nodes_on_side;
  node_list = side->local_node_id;
  matrl_list = alloc_int_1(upd->Num_Mat, 0);
  for (i = 0; i < num_nodes; i++) {
    node = Nodes[node_list[i]];
    mlist = &(node->Mat_List);
    for (j = 0; j < mlist->Length; j++) {
#ifdef DEBUG_IGNORE_ELEMENT_BLOCK_CAPABILITY
      if (mlist->List[j] < 0) {
        fprintf(stderr,"node list contains negative mn number\n");
        EH(-1, "logic error with ignored element block");
      }
#endif
      matrl_list[mlist->List[j]]++;
    }
  }
  for (i = 0, j = 0; i < upd->Num_Mat; i++) {
    if (matrl_list[i] == num_nodes) {
      side->MatID_List[j] = i;
      j++;
    }
  }
  side ->Num_MatID = j;
  safer_free((void **) &matrl_list);
}
/*************************************************************************/
/*************************************************************************/
/*************************************************************************/

static void
vcrr_determination(struct elem_side_bc_struct *side,
		   struct Boundary_Condition *bc, int ielem, int ibc)

     /*********************************************************************
      *
      * vcrr_determination()
      *
      ********************************************************************/
{
  int i, node_num, lnn, mn, p, ebn, mn_low, nf, index_eq, matID_apply;
  int eqn;
  struct BC_descriptions *bc_desc = bc->desc;
  NODE_INFO_STRUCT *node_info;
  VARIABLE_DESCRIPTION_STRUCT *vd;
  NODAL_RESID_WKSP_STRUCT *wksp;


  /*
   * First determine if this boundary condition requires the addition
   * of an entry into this list
   */
  if (bc->DV_Indexing_Type == DVI_DVVSIG) {
    if (side->Num_MatID > 1) {
      /*
       * Find the current material
       */
      ebn = find_elemblock_index(ielem, EXO_ptr);
      mn  = Matilda[ebn];
      mn_low = MIN(bc->BC_matrl_index_1, bc->BC_matrl_index_2);
      if (mn_low != mn) {
        for (i = 0, nf = TRUE; i < side->Num_MatID && nf ; i++) {
          if (side->MatID_List[i] == mn_low) {
            nf = FALSE;
	  }
	}
	if (nf) {
	  EH(-1,"Problems with material mappings");
	}
        /*
	 * If we are here, then we need to add an entry for
	 * every node on the surface
	 */
	for (i = 0; i < side->num_nodes_on_side; i++) {
	  node_num =  side->local_node_id[i];
	  lnn = side->local_elem_node_id[i];
	  node_info = Nodes[node_num];
          if (!(node_info->Resid_Wksp)) {
            node_info->Resid_Wksp = nodal_resid_wksp_alloc();
	  }
	  wksp = node_info->Resid_Wksp;
	  for (p = 0; p < bc_desc->vector; p++) {
	    index_eq = bc_eqn_index(lnn, node_num, ibc, mn,
				    p, &eqn, &matID_apply, &vd);
            if (index_eq >= 0) {
	      vcrr_add(&(wksp->Vcrr), eqn, mn, mn_low);
	    }
	  }
	}
      }
    }
  }
}
/*************************************************************************/
/*************************************************************************/
/*************************************************************************/

void
set_up_BC_connectivity(void)

     /************************************************************
      *
      * set_up_BC_connectivity()
      *
      *  This routine consists of a loop over the boundary conditions.
      *  In this loop boundary conditions get information that they
      *  need from other boundary conditions and other information
      *  in the problem set.
      *
      *  SDC_KIN_SF_BC:
      *      These stefan flow boundary conditions get the bc_id 
      *  number for the associated bc that handles the determination
      *  of the surface reaction rate on the surface.
      ************************************************************/
{
  int ibc, jbc, ifound = TRUE;
  BOUNDARY_CONDITION_STRUCT *bc, *bc2;
  struct BC_descriptions *bc_desc, *bc_desc2;
  for (ibc = 0; ibc < Num_BC; ibc++) {
    bc = BC_Types + ibc;
    bc_desc = bc->desc;
    switch (bc_desc->BC_Name) {
    case SDC_KIN_SF_BC:
      for (jbc = 0, ifound = FALSE; jbc < Num_BC && !ifound; jbc++) {
	bc2 = BC_Types + jbc;
	bc_desc2 = bc2->desc;
	if (bc2->BC_ID == bc->BC_ID) {
	  if (bc_desc2->BC_Name == bc->BC_Data_Int[1]) {
	    ifound = TRUE;
	    bc->BC_Data_Int[2] = jbc;
	  }
	}
      }
      if (!ifound) {
	EH(-1,"set_up_BC_connectivity failure");
      }
      break;
    default:
      break;
    }
  }
}

/*************************************************************************/
/*************************************************************************/
/*************************************************************************/

/**
 * Exchange needed boundary condition information that is only
 * present on one processor but needed on all or some of the other
 * processors.
 *
 * Runs in serial as well so calculations that are shared can be moved
 * to this exchange
 *
 * Called from setup_problem(), only called before solve
 * Returns 0 if success
 *
 * Return -1 if error
 */
int exchange_bc_info(void)
{
  int ibc;
  int error = 0;

  /* loop over boundary conditions */
  for (ibc = 0; ibc < Num_BC; ibc++) {
    /* check if BC needs special exchange information */
    switch (BC_Types[ibc].BC_Name) {
    case VELO_SLIP_BC:
    case VELO_SLIP_ROT_BC:
    case VELO_SLIP_FLUID_BC:
    case VELO_SLIP_ROT_FLUID_BC:
    case ROLL_FLUID_BC:
    case AIR_FILM_BC:
    case AIR_FILM_ROT_BC:
      exchange_fvelo_slip_bc_info(ibc);
      break;
    default:
      break;
    }

  } /* end loop over BC_Types */

  return error;
}
/************************************************************************/
/*			END of mm_bc.c			                */
/************************************************************************/<|MERGE_RESOLUTION|>--- conflicted
+++ resolved
@@ -1489,7 +1489,6 @@
 	
 
 void
-<<<<<<< HEAD
 setup_Point_BC (struct elem_side_bc_struct *First_Elem_Side_BC_Array[ ],
 Exo_DB *exo, Dpi *dpi) {
   char err_msg[MAX_CHAR_IN_INPUT];
@@ -1574,10 +1573,7 @@
 }
 
 void
-set_up_Edge_BC (struct elem_edge_bc_struct *First_Elem_Edge_BC_Array[ ],
-=======
 set_up_Edge_BC (struct elem_edge_bc_struct **First_Elem_Edge_BC_Array[ ],
->>>>>>> 48a67847
 		Exo_DB *exo, Dpi *dpi)
 {
   int num_nodes_on_side2;	/* of the 2nd side set, when checking for
