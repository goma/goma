--- conflicted
+++ resolved
@@ -188,11 +188,6 @@
 static int total_boundary_dofweight = 0;
 static int total_external_dofweight = 0;
 
-<<<<<<< HEAD
-const char program_description[] = "GOMA distributed problem decomposition tool";
-
-=======
->>>>>>> 976981d2
 const char copyright[]="Copyright (c) 1999-2000 Sandia National Laboratories. All rights reserved.";
 
 #define LAST_LEGAL_STRING "Last Legal String"
@@ -280,7 +275,6 @@
        long);			/* seed - for random graph mutations */ 
 #endif
 
-<<<<<<< HEAD
 extern int wr_mesh_exo		/* wr_exo.c */
       (Exo_DB *,		/* exo - ptr to full ripe EXODUS II fe db */
        char *,			/* filename - where to write */
@@ -297,8 +291,6 @@
        int );			/* verbosity - how much to talk */
 
 
-=======
->>>>>>> 976981d2
 static int integer_compare	/* used internally by qsort() brk.c */
 ( const void *, 
   const void *);
@@ -4380,13 +4372,8 @@
 	      /*
 	       * Write out results.
 	       */
-<<<<<<< HEAD
 	      
 	      wr_result_exo(E, E->path, 0, 1, 0);
-=======
-
-            wr_result_exo(E, E->path);
->>>>>>> 976981d2
 	    }
 
 	  free_exo_nv(E);
@@ -4472,13 +4459,8 @@
 	      /*
 	       * Write out results.
 	       */
-<<<<<<< HEAD
 	      
 	      wr_result_exo(E, E->path, 0, 0, 1);
-=======
-
-            wr_result_exo(E, E->path);
->>>>>>> 976981d2
 	    }
 
 	  free_exo_ev(E);
@@ -4906,11 +4888,7 @@
       one_base(mono);
       wr_mesh_exo(mono, out_augplot_file_name, 0);
       wr_resetup_exo(mono, out_augplot_file_name, 0);
-<<<<<<< HEAD
       wr_result_exo(mono, out_augplot_file_name, 0, 1, 1);
-=======
-      wr_result_exo(mono, out_augplot_file_name);
->>>>>>> 976981d2
       zero_base(mono);
 
       free_exo_ev(mono);
