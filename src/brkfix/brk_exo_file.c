/************************************************************************ *
* Goma - Multiphysics finite element software                             *
* Sandia National Laboratories                                            *
*                                                                         *
* Copyright (c) 2014 Sandia Corporation.                                  *
*                                                                         *
* Under the terms of Contract DE-AC04-94AL85000 with Sandia Corporation,  *
* the U.S. Government retains certain rights in this software.            *
*                                                                         *
* This software is distributed under the GNU General Public License.      *
\************************************************************************/

/* brk/fix -- problem de/re-composition of EXODUS II database + goma probdesc
 *
 *
 *	brk -- examines a brk input file describing multiphysics interaction
 *             and a monolithic EXODUS II file. A problem graph is constructed,
 *             sent to Chaco to be properly fragmented and the resulting
 *             pieces are used to build the proper EXODUS II files, augmented
 *             with distributed processing information stored as additional
 *             netCDF variables.
 *
 *	fix -- examine a polylithic set of EXODUS II files and reconstruct
 *	       a monolithic EXODUS II file.
 *
 * Output:
 *		Create n little EXODUS IIv2 files. 
 *
 *		These little EXODUS IIv2 files have a new, local
 *		numbering of elements and nodes and also a map to the unique
 *		element and node names used for the global problem.
 *
 *		The little EXODUS IIv2 files will be AUGMENTED with
 *		communication variables stored using the netCDF format.
 *		These indicate which processors to send messages to, 
 *		to receive from, the global and local names of the dofs
 *		that are being sent and received.
 *		
 *		All of the dofs at any finite element node will belong to 
 *		a single processor. However, every processor will have some
 *		"external" nodes that are the primary responsibility of another
 *		processor.
 *		
 *		In order to properly assemble all contributions at a node that
 *		are needed, processors will need to loop over every element
 *		that contains each node for which it is responsible. That
 *		means that elements near the interprocessor boundary
 *		will appear in the element lists for more than one processor.
 *
 *		Lists of global degree of freedom names will be built on 
 *		each processor, including the corresponding local dof names.
 *		Each list will correspond to a recv or dest list and the
 *		name of the processor that will send or recv.
 *
 *		Assume that degrees of freedom either exist or not based solely
 *		upon the variable id. Consequences of this assumption are that
 *		if two element blocks adjoin, that the velocity has the same
 *		number of vector components and is interpolated so that the
 *		number of nodal degrees of freedom for each component is the
 *		same in each element block.
 *		
 *		Likewise, there are either zero or N concentrations in any
 *		element block.
 *
 * To Do:
 *		After bulk element block assignments of eqnvars and 
 *		interactivity between equations and variables, need to
 *		sweep over specified boundaries for lower dimensional
 *		specifications, like Randy's nodal dof jump for specified
 *		discontinous variables and like Rich's subparametric trick.
 *
 *		Also, the interactions of the boundary conditions themselves
 *		need to be expressed for the most accuracy in load balancing.
 *
 *		Provisions for dynamic balancing. How to perform an exchange
 *		and how does the application code do it? That's the crux of
 *		the matter - how does the application adapt to changes in
 *		the mesh ? Any initial mesh should do fine, but the code and
 *		the data structures should lend themselves to change.
 *             
 * 
 * Created:  1997/04/12 08:14 MDT pasacki@sandia.gov
 *
 * Revised:  1998/01/20 15:06 MST pasacki@sandia.gov
 */

#define GOMA_BRK_C

#ifdef HAVE_CONFIG_H
#include "config.h"
#endif

#include <stdio.h>

#include <sys/types.h>
#include <sys/stat.h>
#include <sys/errno.h>		/* needed on HP-UX */

#ifdef HAVE_FCNTL_H
#include <fcntl.h>
#endif

#ifdef STDC_HEADERS
#include <stdlib.h>
#endif
#include <unistd.h>

#include <string.h>

#include "goma.h"

#include "brkfix/brkfix.h"		/* useful general stuff */
#include "mm_eh.h"			/* error handling */
#include "rf_allo.h"		/* multi-dim array allocation */
#include "exo_struct.h"		/* some definitions for EXODUS II */
#include "dpi.h"		/* distributed processing information */
#include "brkfix/nodesc.h"		/* node descriptions */
#include "brkfix/brkfix_types.h"
#include "brkfix/wr_graph_file.h"
#include "brkfix/rd_in.h"
#include "brkfix/wr_coords.h"
#include "brkfix/ppi.h"
#include "brkfix/mk_dm.h"
#include "brkfix/sam_perea.h"
#include "brkfix/utils.h"
#include "brkfix/exo_utils.h"
#include "exo_conn.h"
#include "brkfix/emuck.h"
#include "rd_dpi.h"
#include "rd_exo.h"
#include "brkfix/brk.h"

/*
 * The general dependency matrix exists for each element block.
 * It tells how the Basic constraint equations depend on corresponding
 * Basic variables.
 *
 *	evd[element_block][equation][variable]
 *
 *	   [NUM_ELEM_BLOCKS][EQNS_EB][EQNS_EB]
 *
 * For the interaction between equations and variables at nodes through
 * any element that is a member of element_block, this array tells the
 * strength of the interaction.
 *
 *  e.g., evd[0][TEMPERATURE][MESH_DISPLACEMENT] = 1
 *        evd[0][CONTINUITY][PRESSURE]           = 0
 *
 * While entries like "0" and "1" can denote the absence or existence
 * of a dependence, larger integer values may be used to ascribe greater
 * weight to the dependence. These larger values should translate
 * into greater weights for the edges and verteces according to the
 * magnitude of the dependence.
 */

int	***evd;

/*
 * Lucky -- the local node dof existence profile.
 * 
 * For the typical element, as we look at each node, different variables
 * can be active (-1 if no vbls active).
 *
 *	Lucky[element_block][local_node_number][eqnvar_index] = 0 or 1
 *
 * Note that these are PROVISIONAL! From the global perspective, 
 * nodes at the boundary between eb's will have different existence 
 * profiles. Expect that a careful search of nodes on inter-elementblock 
 * boundaries will reveal the need for different profiles than are in
 * either bounding block.
 *
 */

int ***Lucky;

static int add_decomp_plot_vars		= FALSE;
static int preprocess_input_file	= TRUE;
static int rescale_edge_weights		= FALSE;
static int rescale_vertex_weights	= TRUE;
static int one_neighbor_per_line	= FALSE;
static int write_monolith_graph		= FALSE;
static int write_monolith_coords	= TRUE;

/*
 * Used to compute Sam's heuristic...
 */

static int total_internal_dofweight = 0;
static int total_boundary_dofweight = 0;
static int total_external_dofweight = 0;

char *program_name;		/* name this program was run with */

const char program_description[] = "GOMA distributed problem decomposition tool";

const char copyright[]="Copyright (c) 1999-2000 Sandia National Laboratories. All rights reserved.";

#define LAST_LEGAL_STRING "Last Legal String"

static char user_params_filename[] = "User_Params";

static char *chaco_user_params_file[] =
{
  "% Chaco 2.0 input file ",
  "%",
  "% This \"User_Params\" file was created by brk for decomposing a GOMA",
  "% finite element problem. If \"User_Params\" already exists, then brk",
  "% will not overwrite it.",
  "%",
  "% Chaco has MANY options. For a description of those options and",
  "% how they can be tailored to your problem, cf SAND95-2344, pp. 24--38",
  "%",
  "%",
  "check_input     = false",
  "echo            = 0",
  "output_metrics  = 1",
  "output_time     = 0",
  "output_assign   = true",
  "out_assign_inv  = true",
  "in_assign_inv   = false",
  "prompt          = false",
  "print_headers   = false",
  "architecture    = 1",
  LAST_LEGAL_STRING
};

/*
 * Make an array of pointers to structures like this. 
 * First index for the element block,
 * second index for the eqnvar we're dealing with. Note that the eqnvar
 * index is not the same as the eqnvar ID.
 */

Bevm ***mult; 

int *ep;			/* element pointers into node list */
int *np;			/* node pointers into element list */

int *nl;			/* node list */
int *el;			/* element list */

int *ebl;			/* element block list */

/*
 * Each node can be associated with one of a handful of prototypes.
 * Each prototype is extensively described by the number and names of
 * the active eqnvars at the node, as well as the cumulative weights
 * that apply to each eqnvar.
 */

Node_Description **pnd;	/* main list of prototype node descriptions */
Node_Description *tnd;	/* temporary pointer */
Node_Description *end;	/* for the eqnnode d'jour */
Node_Description *vnd;	/* for the varnode d'jour */

#define CHACO
#ifdef CHACO
extern int interface
(int,			/* nvtxs - number of vertices in full graph */
       int *,			/* start - start of edge list for ea vertex */
       int *,			/* adjacency - edge list data */
       int *,			/* vwgts - weights for all vertices */
       flt *,			/* ewgts - weights for all edges */
       flt *,			/* x coordinates for inertial method */
       flt *,			/* y coordinates for inertial method */
       flt *,			/* z coordinates for inertial method */
       char *,			/* outassignname - assignment out filename */
       char *,			/* outfilename - output file name */
       int *,			/* assignment - set num each vtx (length n) */
       int,			/* architecture - (0=hypercube, d=dim mesh) */
       int,			/* ndims_tot - number cube dims to divide */
       int [],			/* mesh_dims[3] - dims of mesh of processors */
       dbl *,			/* goal - desired set sizes for each set */
       int,			/* global_method - global partition alg */
       int,			/* local_method - local partition algorithm */
       int,                     /* rqi_flag - use RQI/Symmlq eigensolver? */
       int,			/* vmax - if so, coarsen down to ? vertices */
       int,			/* ndims - number of eigenvectors (2^d sets) */
       dbl,			/* eigtol - tolerance on eigenvectors */
       long);			/* seed - for random graph mutations */ 
#endif

extern int wr_mesh_exo		/* wr_exo.c */
(Exo_DB *,		/* exo - ptr to full ripe EXODUS II fe db */
       char *,			/* filename - where to write */
       int);			/* verbosity - talk while writing */

extern void wr_resetup_exo	/* wr_exo.c */
(Exo_DB *,		/* exo - ptr to full ripe EXODUS II fe db */
       char *,			/* filename - where to write */
       int );			/* verbosity - 0 for quiet, more to talk */

extern void wr_result_exo    /* wr_exo.c */
        (Exo_DB *exo, char *filename);			/* verbosity - 0 for quiet, more to talk */

extern int wr_dpi		/* wr_dpi.c */
(Dpi *,			/* fantastic structure defd in "dpi.h" */
       char *,			/* filename */
       int );			/* verbosity - how much to talk */


static int integer_compare	/* used internally by qsort() brk.c */
(const void *, 
       const void *);

int 
brk_exo_file(int num_pieces, char *Brk_File, char *Exo_File)
{
  int a;
  int at_least_one;

  int blk_index;
  int begin;
  int begin_df;
  int *boundary_nodes;
  int internal_dofweight, boundary_dofweight, external_dofweight;

  int *ccs_contribute;		/* contribution to communication */
  int count;

  int *dragon;

  int numerator;
  int denominator;

  int e;
  int e_name;
  int eb;			/* element block counter */
  int eb_id;
  int eb_index;
  int *ebi;
  int edge_weight;
  int elem;
  int *element_procs;		/* list unique procs that assemble an elem */
  int *element_owner;
  int *element_owner_dist;
  int *element_bnd_stat;
  int enode;
  int *eqn_node_names;		/* for each node-node interaction */
  int err = 0;
  int *external_nodes;

  int g_ns_index;
  int g_ss_index;
  int g_eb_index;
  int gbeg;
  int ge;
  int glob_eb_index;
  int global_node_index;
  int gnattr;
  int gndfpn;
  int gnnns;

  int I;
  int i;
  int ieb;
  int index;
  int index_boundary_node;
  int index_ccs;
  int index_dofs;
  int index_eoa;
  int index_eown;
  int index_external_node;
  int index_internal_node;
  int index_max_private_elems;
  int index_nat;
  int index_nknd;
  int index_nnz;
  int index_nown;
  int index_ns;
  int index_nscn;
  int index_priv;
  int index_proc_elems;
  int index_save;
  int index_shar;
  int index_ss;
  int inn;
  int ins;
  int *internal_nodes;
  int iss;

  int j;
  int jeb;

  int k;
  int keep_going;

  int l;
  int len;
  int len_sm;
  int length;
  int length_node_node;
  int lnattr;
  int local_elem;
  
  int m;
  int max_basic_eqnvars;
  int max_eweight;
  int max_private_elems;
  int max_vweight;
  int min_eweight;		/* of graph edges; rescale with this! */
  int min_vweight;		/* of graph verteces; rescale with this! */
  int my_set;
  
  int n;			/* node counter */
  /*   int nargs;		 number of nonoption arguments leftover */
  int *nat_contribute;		/* number of assembled terms for nn interact. */
  int ne;			/* number of elements */
  int neb;			/* number of element blocks */
  int nev;			/* number of element variables */
  int neighbor_set_name;
  int *new_proc_elems;
  int *new_proc_eb_ptr;
  int new_start;
  int *new_truth_table;		/* element variables get expanded for plotting
				 * of distribution */
  int new_weight;
  int nn;			/* number of nodes */
  int nns;			/* number of node sets */
  int nnv;			/* number of nodal variables */
  int *nnz_contribute;		/* to nonsparsity for a node-node interact. */
  int node;
  int *node_kind;
  int *node_dof0;
  int ns_touch;
  int nss;			/* number of side sets */
  int nsets;
  int *num_basic_eqnvars;	/* how many basic equation/variable pairs
				 * for each element block, indexed using the
				 * element block index, not the element block
				 * ID, which are not necessarily contiguous
				 * integers.
				 */

  int num_edges;		/* of the graph */
  int num_boundary_nodes;
  int num_element_procs;	/* count procs assembling an element */
  int num_external_nodes;
  int num_internal_nodes;
  int num_universe_nodes;
  int num_kinds_nodes;		/* which classic prototype */
  int num_sets=0;
  int num_recv_procs;
  int num_send_procs;
  int num_verteces;		/* of the graph */

  int old_start;
  int owner;			/* proc/set id of an element */

  int p;
  int *pnn;			/* pointer into node-node connectivity list */
  int private_elem;
  int *private_elem_count;
  int *proc_eb_id;
  int proc_eb_index;

  int *proc_eb_ptr;		/* frequency or offset */

  int *proc_elem_priv;
  int *proc_elem_shar;

  int *proc_elems;
  int proc_neb;
  int *proc_nodes;
  int *proc_ns_id;
  int *proc_ns_num_nodes;
  int *proc_ns_num_distfacts;
  int *proc_ns_node_index;
  int *proc_ns_distfact_index;
  int *proc_ns_node_list;
  int *proc_ns_node_list_index_global; /* New! */
  int proc_ne;
  int proc_num_node_sets;
  int proc_num_side_sets;
  int proc_ns_node_len;
  int proc_ns_distfact_len;
  int *proc_ns_distfact_list_index_global;
  int *proc_psm;		/* per proc version of ptr to set membership */
  int *proc_sm;			/* set membership list (of me & my neighbors) */
  int *proc_ss_id;
  int *proc_ss_num_sides;
  int *proc_ss_num_distfacts;
  int *proc_ss_elem_index;
  int *proc_ss_elem_list_index_global;
  int *proc_ss_distfact_index;
  int *proc_ss_distfact_list_index_global;
  int *proc_ss_elem_list;
  int proc_ss_elem_len;
  int proc_ss_distfact_len;
  int *proc_ss_side_list;
  int *node_set_membership;			/* ptrs to set memberships */

  int *recv_proc_names;		/* from the standpoint of a proc */

  int s;
  int scale_eweight;
  int scale_vweight;
  int *send_proc_names;
  int setalogue[MAX_ADJOINING_SETS];
  int set_name;
  int side;
  int size_proc_num_ns;
  int size_proc_ns_node_list;
  int size_proc_ns_distfact_list;
  int size_proc_num_ss;
  int size_proc_ss_elem_list;
  int size_proc_ss_distfact_list;
  int *set_membership;			/* set membership */
  int start_nd;			/* start of nodes in the ns_nodelist */
  int start_el;			/* start of elements in the ss_elemlist */
  int start_df;			/* start of distfacts in the ns_distfactlist */
  int sum_ccs;
  int sum_nat;
  int sum_nnz;
  
  int t;
  int tnnz;
  int tnat;
  int total_dofs;
  int touch;

  int *var_node_names;		/* for each node-node interaction */
  int vertex_weight;
  int vnode;

  int weight_e_v;
  int weight_v_e = 0;
  int where;

  int *assignment;

  dbl *proc_ns_distfact_list;
  dbl *proc_ss_distfact_list;

  Dpi *D;			/* distributed processing information */

  Exo_DB *mono;			/* monolithic EXODUS IIv2 database */

  Exo_DB *E;			/* for each polylithic piece */

  char **ptmp;

  struct stat stat_buf_struct;

  char  in_file_name[FILENAME_MAX_ACK];	/* to read in specifications */

  char  in_exodus_file_name[FILENAME_MAX_ACK]; /* input monolith EXODUS II file */

  char  out_coord_file_name[FILENAME_MAX_ACK]; /* coordinate file name */
  
  char  out_graph_file_name[FILENAME_MAX_ACK]; /* graph file name */

  char  out_augplot_file_name[FILENAME_MAX_ACK]; /* decomposition plot file name */

  char  err_msg[MAX_CHAR_ERR_MSG];

  char *tmp;			/* char pointer junkyard of no interest */

  Spfrtn sr=0;

#ifdef CHACO
  int nvtxs;
  int *start;
  int *adjacency;
  int *vwgts;
  flt *ewgts;
  flt *x = NULL;
  flt *y = NULL;
  flt *z = NULL;

  char *outassignname = NULL;
  char *outfilename = NULL;


  int architecture;
  int ndims_tot;
  int mesh_dims[3];
  
  dbl *goal = NULL;

  int global_method;
  int local_method;

  int rqi_flag;

  int user_params_file_exists;

  FILE *fs_up;			/* file stream for User_Params */

  int vmax;
  int ndims;

  dbl eigtol;
  long seed;

  ELEM_BLK_STRUCT *element_blocks_save = Element_Blocks;

#endif /* CHACO */

  tmp = strcpy(in_file_name, Brk_File);
  
  tmp = strcpy(in_exodus_file_name, Exo_File);

  tmp = strcpy(out_coord_file_name, "coords");

  tmp = strcpy(out_graph_file_name, "graph");

  tmp = strcpy(out_augplot_file_name, "brk.exoII");

  if ( num_pieces < 1 )
    {
      EH(-1, 
         "For number of pieces, specify one positive nonzero integer.");
    }

  /*
   * Save a default User_Params file for Chaco if the user has not already
   * created one.
   */

  user_params_file_exists = FALSE;
  err = stat(user_params_filename, &stat_buf_struct);

  /*
   * A normal return suggests the file already exists.
   */

  user_params_file_exists = ( err == 0 );

  /*
   * An abnormal return could be caused by many things. The file not existing
   * is what we're concerned with.
   */

  if ( err == -1 )
    {
      user_params_file_exists = ! ( errno == ENOENT );
    }

  if ( ! user_params_file_exists )
    {
      fs_up = fopen(user_params_filename, "w");
      if ( fs_up == NULL )
	{
	  sr = sprintf(err_msg, 
	  "Problem opening \"%s\" [Chaco input] for create/append.",
		       user_params_filename);
	  EH(-1, err_msg);
	}
      ptmp  = chaco_user_params_file;
      while ( strcmp(*ptmp, LAST_LEGAL_STRING) != 0 )
	{
	  fprintf(fs_up, "%s\n", *ptmp++);
	}
      fclose(fs_up);
    }

  if ( num_pieces < 2 )
    {
      sr = sprintf(err_msg, "Divide into more pieces than %d", num_pieces);
      EH(-1, err_msg);
    }

  /*
   * Filter the input file into a temporary file whose name replaces the 
   * original.
   */

  if ( preprocess_input_file )
    {
      brk_pre_process(in_file_name);
    }

#ifdef DEBUG
  /*  err = sscanf(line, "%s", in_exodus_file_name); */
  fprintf(stderr, "monolith EXODUSII file = \"%s\"\n", in_exodus_file_name);
#endif

  /*
   * Turn off annoying error reporting from within the EXODUS II API...
   */

  ex_opts(EX_VERBOSE); 

  /*
   * Make preliminary space for the monolithic database.
   */

  mono = (Exo_DB *) smalloc(sizeof(Exo_DB));
  memset(mono, 0, sizeof(Exo_DB));
  init_exo_struct(mono);

  /*
   * Read everything except any results data. Do, however, read any
   * results metadata (that describes what it is and how much of it there is).
   *
   * WARNING! The RES0 means that nv_time_indeces[] etc will be allocated
   * and set.
   */

  rd_exo(mono, in_exodus_file_name, 0, (EXODB_ACTION_RD_INIT +
					EXODB_ACTION_RD_MESH +
					EXODB_ACTION_RD_RES0 + 
					EXODB_ACTION_RD_RESG));
		  
  /*
   * Convenience variables...
   */

  ne  = mono->num_elems;
  nn  = mono->num_nodes;
  neb = mono->num_elem_blocks;
  nns = mono->num_node_sets;
  nss = mono->num_side_sets;

  /*
   * Push down the element names and node names by one so that C zero-based
   * arrays work more naturally. Fix up when outputting.
   */

  zero_base(mono);

  setup_old_exo(mono, NULL, 1);


  /*
   *  Allocate and set up the element block to Material ID mapping array,
   *  Matilda. Also, set up an equivalent entry in the Element Block
   *  structure.
   */
  Matilda = alloc_int_1(mono->num_elem_blocks, 0);
  setup_matilda(mono, Matilda);


  /*
   * The physical space coordinates of the finite element nodes corresponding
   * to each of the graph verteces are useful for inertial partitions that
   * are inexpensive, albeit of less quality than other partition algorithms.
   *
   * Write out those coordinates.
   */

  if ( write_monolith_coords )
    {
      write_coords(out_coord_file_name, mono);
    }

  /*
   * Read the input file for a better description of eqnvars etc than
   * is available in the EXODUS II file.
   */

  rd_input(in_file_name,	/* name of main input file           (in) */
	   mono,		/* EXODUS II fe database             (in) */
	   &mult,		/* multiplicity                     (out) */
	   &evd,		/* eqnvar dependencies              (out) */
	   &Lucky,		/* local nodedof existences         (out) */
	   &num_basic_eqnvars);	/* number of basic eqnvars in ea eb (out) */

  /*
   * Determine maximum number of basic eqns/vars in any element block.
   */

  max_basic_eqnvars = -999;

  for ( eb=0; eb<neb; eb++)
    {
      if ( num_basic_eqnvars[eb] > max_basic_eqnvars )
	{
	  max_basic_eqnvars = num_basic_eqnvars[eb];
	}
    }

  if ( max_basic_eqnvars > MAX_EQNVARS )
    {
      sr = sprintf(err_msg, "Try MAX_EQNVARS = %d\n", max_basic_eqnvars);
      EH(-1, err_msg);
    }

#ifdef DEBUG
  fprintf(stderr, "Maximum number of basic eqnvars in any block = %d\n",
	  max_basic_eqnvars);
#endif

  /*
   * Now these connectivities are created in the mono structure.
   */

  build_elem_node(mono);
  build_node_elem(mono);
  build_elem_elem(mono);
  brk_build_node_node(mono);

  ep = mono->elem_node_pntr;
  nl = mono->elem_node_list;
  ebl = mono->eb_ptr;
  np = mono->node_elem_pntr;
  el = mono->node_elem_list;

  /*
   * Build the goma-like degree of freedom map for this problem.
   */

  node_kind = (int *) smalloc(nn*SZ_INT);
  INIT_IVEC(node_kind, -1, nn);

  node_dof0 = (int *) smalloc((nn+1)*SZ_INT);
  INIT_IVEC(node_dof0, -1, nn+1);

  pnd = (Node_Description **) smalloc(MAX_NODE_KINDS*
				      sizeof(Node_Description *));

  for ( i=0; i<MAX_NODE_KINDS; i++)
    {
      pnd[i] = (Node_Description *) smalloc(SZ_ND);
    }

  make_goma_dofmap(mono, mult, evd, Lucky, num_basic_eqnvars,	     /* (in) */
		   node_kind, node_dof0, pnd, &num_kinds_nodes);    /* (out) */


  total_dofs       = node_dof0[nn];	/* right after the last node */

  length_node_node = mono->node_node_pntr[mono->num_nodes];

  /*  length_node_node = count_node_node_interactions(nn, np, el, ep, nl);*/

#ifdef DEBUG
  fprintf(stderr, "Length node-node connectivity = %d\n", length_node_node);
#endif

  /*
   * Now allocate space for the 5 big arrays that will be used to assess
   * weights of graph verteces and graph edges for the problem. These are
   * filled in assess_weights().
   */

  eqn_node_names = (int *) smalloc(length_node_node*SZ_INT);
  var_node_names = (int *) smalloc(length_node_node*SZ_INT);
  nnz_contribute = (int *) smalloc(length_node_node*SZ_INT);
  nat_contribute = (int *) smalloc(length_node_node*SZ_INT);
  ccs_contribute = (int *) smalloc(length_node_node*SZ_INT);

  INIT_IVEC(eqn_node_names, UNDEFINED_EQNVARID, length_node_node);
  INIT_IVEC(var_node_names, UNDEFINED_EQNVARID, length_node_node);
  INIT_IVEC(nnz_contribute, 0,                  length_node_node);
  INIT_IVEC(nat_contribute, 0,                  length_node_node);
  INIT_IVEC(ccs_contribute, 0,                  length_node_node);
  
  /*
   * Number of nonzero matrix entries in the global matrix resulting
   * from this node-node interaction.
   *
   * Number of assembled terms resulting from this node-node interaction.
   *
   * Communication chunk size for this node-node interaction.
   */  

  assess_weights(mono, mult, evd, ebl, np, el, ep, nl, node_kind, /* (in) */
		 pnd, num_basic_eqnvars,			     /* (in) */
		 eqn_node_names, var_node_names, nnz_contribute,    /* (out) */
		 nat_contribute, ccs_contribute );                  /* (out) */

  /*
   * Create quick handy pointer into the node-node connectivity arrays.
   */

  pnn = (int *)smalloc((nn+1)*SZ_INT);

  index  = 0;
  for ( i=0; i<nn; i++)
    {
      pnn[i] = index;
      /*
       * Contortions to avoid any possible reference to eqn_node_names[dim+1].
       */
      keep_going = (index < length_node_node);
      if ( keep_going )
	{
	  keep_going &= ( eqn_node_names[index] == i );
	}
      while ( keep_going )
	{
	  index++;
	  keep_going = (index < length_node_node);
	  if ( keep_going )
	    {
	      keep_going &= ( eqn_node_names[index] == i );
	    }
	}
    }

  pnn[nn] = length_node_node;

  /*
   * The graph partitioner likes undirected graphs. Symmetrize the
   * communication cost vector to the maximum of each of the two cost estimates
   */

  for ( i=0; i<length_node_node; i++)
    {
      enode = eqn_node_names[i];
      vnode = var_node_names[i];
      weight_e_v = ccs_contribute[i];
#ifdef DEBUG      
      fprintf(stderr, "%d -> %d weighs %d\n", enode+1, vnode+1, weight_e_v);
#endif

      /*
       * Find the reciprocal interaction...
       */

      index_save = -1;
      for ( j=pnn[vnode]; j<pnn[vnode+1]; j++)
	{
	  if ( var_node_names[j] == enode )
	    {
	      weight_v_e = ccs_contribute[j];
	      index_save = j;
	    }
	}

#ifdef DEBUG      
      fprintf(stderr, "recipprocal: %d -> %d weighs %d\n", vnode+1, enode+1, weight_v_e);
#endif
      EH(index_save, "Could not find reciprocal edge..");

      new_weight = MAX(weight_e_v, weight_v_e);

      ccs_contribute[i]          = new_weight;
      ccs_contribute[index_save] = new_weight;
    }

#ifdef DEBUG
  fprintf(stderr, "Testing pnn:\n");
  for ( i=0; i<nn; i++)
    {
      fprintf(stderr, "Node (%d) -> ", i+1);
      for ( j=pnn[i]; j<pnn[i+1]; j++)
	{
	  fprintf(stderr, "%d ", var_node_names[j]+1);
	}
      fprintf(stderr, "\n");
    }
#endif

  tnnz = 0;
  tnat = 0;

#ifdef DEBUG
  fprintf(stderr, "Counting contributions to savings bonds and ECP...\n");
  fprintf(stderr, "tnnz starts at %d\n", tnnz);
  fprintf(stderr, "tnat starts at %d\n", tnat);
#endif

  for ( i=0; i<length_node_node; i++)
    {
      tnnz += nnz_contribute[i];
      tnat += nat_contribute[i];

#ifdef DEBUG
      fprintf(stderr, "%3d-%3d interaction contributes: %d %d -> %d <-\n",
	      eqn_node_names[i]+1, var_node_names[i]+1, nnz_contribute[i], 
	      nat_contribute[i], ccs_contribute[i]);
#endif
    }

#ifdef DEBUG
  err = fprintf(stdout, "nonzeroes = %d\n", tnnz);

  err = fprintf(stdout, "assembled terms = %d\n", tnat);
#endif


  /*
   * The graph itself is written out. The format is described on pp. 20-21
   * in SAND95-2344, "The Chaco User's Guide Version 2.0" by Hendrickson &
   * Leland. The format is very similar to the graph file formats accepted
   * by both Chaco and Metis.
   *
   * The number of verteces is likely the same as the number of nodes. 
   * However, sometimes we might have some lazy finite element nodes with
   * no connections to them.
   *
   * Lazy nodes with zero dofs are not handled well currently. While 
   * brk will zap out interactions where the edge weight is zero, if a node
   * has *no* eqns or dofs associated with it, then it can cause problems here.
   *
   *
   *    for ( i=0; i<length_node_node; i++)
   *   {
   *    index stuff...
   *   num_verteces += ( ) ? 1 : 0;
   *   }
   *
   *
   */

  num_verteces = nn;		/* i.e., the number of finite element nodes */

  /*
   * Count up the actual number of edges in the graph. Edges count
   * if they involve nontrival communication cost. Self interactions have
   * zero communication cost by assumption.
   */

  num_edges = 0;

  for ( i=0; i<length_node_node; i++)
    {
      num_edges += (ccs_contribute[i] != 0) ? 1 : 0;
    }

  /*  num_edges    = length_node_node - nn;  certainly fast. always right? */

  /*
   * Some heavily coupled problems have big vertex weights. Find the
   * lowest and highest vertex weights and, if desired, rescale weights 
   * so they are more reasonably sized.
   */

  max_vweight = -HUGE_INT;
  min_vweight = HUGE_INT;

  index = 0;
  for ( n=0; n<nn; n++)
    {
      vertex_weight = 0;
      for ( j=pnn[n]; j<pnn[n+1]; j++)
	{
	  vertex_weight += nat_contribute[j];
	}
      min_vweight = MIN(min_vweight, vertex_weight);
      max_vweight = MAX(max_vweight, vertex_weight);
    }

  if ( min_vweight < 1 )
    {
      fprintf(stderr, "Warning: Lazy nodes pulling no weight.\n");
      fprintf(stderr, "\n");
      fprintf(stderr, "         Consider remeshing with fewer nodes to\n");
      fprintf(stderr, "         avoid problems with effective noncontiguous\n");
      fprintf(stderr, "         vertex numbering choking graph partitioner.\n");
    }

  scale_vweight = gcf(MAX(1,min_vweight), max_vweight);

  if ( ! rescale_vertex_weights )
    {
      scale_vweight = 1;	/* despite all that work! */
    }


  /*
   * Likewise, some strongly coupled problems have large edge weights. Find
   * the lowest nontrival edge weight to represent the unit edge weight and 
   * rescale accordingly.
   */

  max_eweight = -HUGE_INT;
  min_eweight = HUGE_INT;

  for ( inn=0; inn<length_node_node; inn++)
    {
      edge_weight = ccs_contribute[inn];
      if ( edge_weight != 0 )
	{
	  min_eweight = MIN(min_eweight, edge_weight);
	}
      max_eweight = MAX(max_eweight, edge_weight);
    }

  /*
   * Use the greatest common factor of the min and max edge weights
   * as a scaling to make lowest meaningful integers. Intermediate
   * values could suffer some granularity due to integer division. Tough.
   */

  scale_eweight = gcf(min_eweight, max_eweight);

  if ( ! rescale_edge_weights )
    {
      scale_eweight = 1;	/* despite all that work! */
    }

  dragon = (int *) smalloc(LEN_DRAGON*SZ_INT);

  dragon[0] = num_verteces;
  dragon[1] = num_edges/2;

  dragon[2] = min_vweight;
  dragon[3] = scale_vweight;
  dragon[4] = max_vweight;

  dragon[5] = min_eweight;
  dragon[6] = scale_eweight;
  dragon[7] = max_eweight;

  if ( write_monolith_graph )
    {
      wr_graph_file(out_graph_file_name, in_file_name, in_exodus_file_name, 
		    ne, nn, total_dofs, tnnz, tnat, one_neighbor_per_line, pnn,
		    dragon, var_node_names, nat_contribute, ccs_contribute);
    }

#ifdef CHACO

  nvtxs        = num_verteces;

  start        = (int *) smalloc((nvtxs+1)*SZ_INT);

  adjacency    = (int *) smalloc(num_edges*SZ_INT);

  vwgts        = (int *) smalloc(nn*SZ_INT);

  ewgts        = (flt *) smalloc(num_edges*SZ_FLT);

  assignment   = (int *) smalloc(nvtxs*SZ_INT);

  /*
   * Some of these parameters will need to be read in from the inputfile.
   */

  architecture  = 1;		/* generic 1D mesh */

  ndims_tot     = 1;

  mesh_dims[0]  = num_pieces;
    
  global_method = 3;		/* tmp hardwire -- inertial */

  local_method  = 1;		/* tmp hardwire -- Kernighan-Lin */

  rqi_flag      = 1;

  vmax          = 0;

  ndims         = 1;

  eigtol        = 1e-3;

  seed          = 1234;

  /*
   * Fill in the coordinates of the graph verteces.
   */
  if ( mono->num_dim > 0 )
    {
      x = (flt *) smalloc(nn*SZ_FLT);
      for ( i=0; i<nn; i++)
	{
	  x[i] = mono->x_coord[i];
	}
    }
  if ( mono->num_dim > 1 )
    {
      y = (flt *) smalloc(nn*SZ_FLT);
      for ( i=0; i<nn; i++)
	{
	  y[i] = mono->y_coord[i];
	}
    }
  if ( mono->num_dim > 2 )
    {
      z = (flt *) smalloc(nn*SZ_FLT);
      for ( i=0; i<nn; i++)
	{
	  z[i] = mono->z_coord[i];
	}
    }


  /*
   * Fill in start pointer and vertex adjacency list.
   */

  index    = 0;
  start[0] = index;

  for ( n=0; n<nn; n++)
    {
      vwgts[n] = 0;

      for ( j=pnn[n]; j<pnn[n+1]; j++)
	{
	  vwgts[n] += nat_contribute[j];
	  if ( ccs_contribute[j] != 0 &&
	       var_node_names[j] != n ) 
	    {
	      adjacency[index] = var_node_names[j] + 1;
	      ewgts[index]     = (flt)ccs_contribute[j];
	      index++;
	      start[n+1] = index;
	    }
	}
    }

#ifdef DEBUG
  fprintf(stderr, "Verify start, nontrivial adjacency lists:\n");

  for ( i=0; i<nn; i++)
    {
      fprintf(stderr, "Node (%d) connects to: ", i+1);
      for ( j=start[i]; j<start[i+1]; j++)
	{
	  fprintf(stderr, "%d(%g) ", adjacency[j], ewgts[j]);
	}
      fprintf(stderr, "\n");
    }

#endif

  /*
   * This is the reference to the main routine for Chaco 2.0 usage.
   */

  if ( num_pieces > 1 )
    {
#ifdef DEBUG
      fprintf(stderr, "interface() called with:\n");
      fprintf(stderr, "nvtxs          = %d\n", nvtxs);
      fprintf(stderr, "start[0]       = %d\n", start[0]);
      fprintf(stderr, "architecture   = %d\n", architecture);
      fprintf(stderr, "ndims_tot      = %d\n", ndims_tot);
      fprintf(stderr, "mesh_dims[0]   = %d\n", mesh_dims[0]);
      fprintf(stderr, "ndims          = %d\n", ndims);
#endif
      err = interface(nvtxs, start, adjacency, vwgts, ewgts, x, y, z,
		      outassignname, outfilename, assignment, architecture,
		      ndims_tot, mesh_dims, goal, global_method, local_method,
		      rqi_flag, vmax, ndims, eigtol, seed);
    }
  else if ( num_pieces == 1 )
    {
      /*
       * The trivial partition...
       */
      for ( i=0; i<nvtxs; i++)
	{
	  assignment[i] = 1;
	}
    }
  else
    {
      sr = sprintf(err_msg, "? number of pieces = %d", num_pieces);
      EH(-1, err_msg);
    }

      
  if ( err != 0 )
    {
      EH(-1, "Problem return from Chaco interface().");
    }

#ifdef DEBUG
  fprintf(stderr, "Chaco interface() returns %d\n", err);
  fprintf(stderr, "assignments:\n");
  for ( i=0; i<nn; i++)
    {
      fprintf(stderr, "Node (%2d) in Set %2d\n", i+1, assignment[i]);
    }
#endif

#endif /* CHACO */



#ifdef POTATO_CHIP_DIET
  
  /* Comment:  Scott A Roberts, 2010-08-24
   * I really don't like doing this, but I'm going to muck around with
   * the nodal assignments for the special case where there are shells
   * with friends.  I want to ensure that the node that is "behind" 
   * a given shell node is owned by the same processor as the shell
   * node.  So if I find a disparity here, I will change the owner of the 
   * shell element to match that of the friend (as a shell node affects
   * many less other nodes than a friend does).  This is done to combat
   * the "potato chip" problem that we've seen.  Currently, it will only
   * work with SHELL4-HEX8 interactions, and only when there is only
   * one element friend.  If this screws up your problem, just undefine
   * "POTATO_CHIP_DIET" in the Makefile.
   */
  /* Loop through through all elements, investigating those shells with a friend */
  int fe, ei, ele, match, gnn;
  int shn, shnl;
  int num_friends;
  int *friend_list;
  friend_list = smalloc(30*sizeof(int));
  int num_unique_nodes, num_shared_nodes;
  int *unique_nodes, *shared_nodes;
  unique_nodes = smalloc(30*sizeof(int));
  shared_nodes = smalloc(30*sizeof(int));
  int *lcn;
  lcn = smalloc(3*sizeof(int));
  for ( e = 0; e < mono->num_elems; e++ ) {
    if (is_shell_element(mono,e)) {
      num_friends = find_element_friends(mono,e,friend_list);
      if (num_friends == 1) {
	fe = friend_list[0];
	
	/* Now that I have a friend element, figure out which nodes are not shared */
	num_unique_nodes = num_shared_nodes = 0;
	for ( n = mono->elem_node_pntr[fe]; n < mono->elem_node_pntr[fe+1]; n++ ) {
	  node = mono->elem_node_list[n];
	  match = 0;
	  for ( ei = mono->node_elem_pntr[node]; ei < mono->node_elem_pntr[node+1]; ei++) {
	    ele = mono->node_elem_list[ei];
	    if (ele == e) match = 1;
	  }
	  if (!match) BULL(node,unique_nodes,num_unique_nodes);
	  if ( match) BULL(node,shared_nodes,num_shared_nodes);
	}
	
	/* I now have the unique nodes, find which shared node is connected */
	for ( n = 0; n < num_shared_nodes; n++) {
	  shn = shared_nodes[n];
	  shnl = find_local_node_number( mono, fe, shn );
	  find_edge_connected_nodes(shnl,lcn);
	  for ( i = 0; i < 3; i++) {
	    gnn = mono->elem_node_list[mono->elem_node_pntr[fe]+lcn[i]];
	    if (!is_node_in_element(mono,gnn,e)) break;
	  }
	  
	  /* Let's set the shared assignment equal to the unique assignment */
	  if ( assignment[shn] != assignment[gnn] ) {
#ifdef DEBUG
	    printf("Moved assignment of node %d from proc %d to %d\n",shn,assignment[shn],assignment[gnn]);
#endif /* DEBUG */
	    assignment[shn] = assignment[gnn];
	  }
	  
	}
      } 
    }
  }


#endif /* POTATO_CHIP_DIET */



  /*
   * Just for convenience below, make an array that quickly tells
   * if a node is a boundary node or an internal node.
   *
   *       Internal nodes only connect to nodes in the same set.
   *
   *       Boundary nodes connect to nodes in more than one set.
   *
   *	   External nodes are in the "other" set and connect to more than 
   *       one set.
   *
   * (node_set_membership[node+1] -node_set_membership[node]) =
   *    number of distinct sets to which me and my neighboring nodes belong
   *
   * node_set_membership[node] = first spot in sm where this nodes neighbor set
   *             membership begins
   *
   * if ( node_set_membership[node+1] - node_set_membership[node] ) > 1, then this is more than an internal
   *                                     node, it's part of a boundary/external
   *                                     interaction.
   *
   * sm[i] - set membership list for all nodes in the global mesh
   */


  node_set_membership = (int *) smalloc((nn+1)*SZ_INT);

  node_set_membership[0] = 0;

  for ( i=0; i<nn; i++)
    {
      my_set = assignment[i];

      /*
       * For this node, clean out the list of distinct neighbor sets.
       */

      INIT_IVEC(setalogue, UNDEFINED_SET_NAME, MAX_ADJOINING_SETS)

      num_sets = 0;

      setalogue[num_sets] = my_set;

      num_sets++;

      /*
       * Look through all the neighbors. If they belong to a different
       * set, then add it to the list.
       */

#ifdef DEBUG
      fprintf(stderr, "At node (%d):", i+1);
#endif

      for ( j=pnn[i]; j<pnn[i+1]; j++ )
	{
#ifdef DEBUG
	  fprintf(stderr, " (%d)", var_node_names[j]+1);
#endif
	  neighbor_set_name = assignment[var_node_names[j]];

	  BULL(neighbor_set_name, setalogue, num_sets);

	}
#ifdef DEBUG
      fprintf(stderr, "\n");
#endif      
      node_set_membership[i+1] = num_sets;
    }


  /*
   * Convert occurrence count into a pointer list.
   */
  
  for ( i=0; i<nn; i++)
    {
      node_set_membership[i+1] += node_set_membership[i];
    }

  len_sm = node_set_membership[nn];

  set_membership = (int *) smalloc(len_sm*SZ_INT);

  INIT_IVEC(set_membership, UNDEFINED_SET_NAME, len_sm);

  for ( i=0; i<nn; i++)
    {
      my_set = assignment[i];

      /*
       * Clean out this node's list of distinct neighbor sets.
       */

      INIT_IVEC(setalogue, UNDEFINED_SET_NAME, MAX_ADJOINING_SETS)

      num_sets = 0;

      setalogue[num_sets] = my_set; /* It appears first! */

      num_sets++;

      /*
       * Look through all the neighbors. If they belong to a different
       * set, then add it to the list.
       */

      for ( j=pnn[i]; j<pnn[i+1]; j++ )
	{
	  neighbor_set_name = assignment[var_node_names[j]];

	  BULL(neighbor_set_name, setalogue, num_sets);
	}

      /*
       * Transcribe this node's setalogue into the global one.
       */

      for ( k=0; k<num_sets; k++)
	{
	  set_membership[node_set_membership[i]+k] = setalogue[k];
	}

    }

#ifdef DEBUG
  fprintf(stderr, "Set memberships...\n");

  for ( node=0; node<nn; node++)
    {
      fprintf(stderr, "Sets associated with node (%d): ", node+1);
      
      for ( j=node_set_membership[node]; j<node_set_membership[node+1]; j++)
	{
	  fprintf(stderr, "%d ", sm[j]);
	}
      fprintf(stderr, "\n");
    }
#endif

  /*
   * Element ownership determination.
   */

  assign_elem_ownership(mono, num_pieces, node_set_membership, set_membership, &element_owner,
			&element_owner_dist, &element_bnd_stat);

#ifdef DEBUG
  fprintf(stderr, "Element ownership assigned.\n");
  for ( i=0; i<mono->num_elems; i++)
    {
      fprintf(stderr, "\tElement [%d] owned by set/proc %d (%s)\n", i+1, 
	      element_owner[i], (element_bnd_stat[i] ?"b":"i"));
    }

  fprintf(stderr, "Element owner distribution\n");
  for ( i=0; i<num_pieces; i++)
    {
      fprintf(stderr, "Set/proc [%d] owns %d elements.\n", i, 
	      element_owner_dist[i]);
    }

#endif

  /*
   * For the monolith, build the extra information about orientation and which
   * neighbor face is connected to this element.
   */

  build_elem_elem_xtra(mono);

  /*
   * Later, once dpi is under full construction, put together parts
   * to identify this set/proc's portion of the global info, plus
   * build the dpi->proc neighbor elem owner[] as well as, say, the
   * number and names of all procs to talk with about element data.
   */



  /*
   * Stalk through each set, counting the number of internal nodes
   * the number of boundary nodes and the external nodes.
   *
   * When we're done, make up little EXODUS II databases *and* extra
   * distributed information about:
   *
   *	(i)   who do I need to communicate with for send/recv?
   *		A: Make up a list of Sets to send to
   *                             and Sets to recv fr
   *
   *	(ii)  what nodes are sending/receiving from where?
   *
   *		A: Make up lists for ea sendset and recvset
   *		   listing the global node names I will send or recv.
   *
   *
   *	(iii) maps from local elem, node, dof to global elem, node, dof.
   *		A: For ea
   *
   *
   * Make little EXODUS II files with correct eb ids in the right places
   * correct ss's and ns's, as well as elem_maps, node_maps, and dof_maps
   * to the global problem.
   *
   * Can we do each set one by one? Yes, I think so...
   */

  E                        = (Exo_DB *) smalloc(sizeof(Exo_DB));
  memset(E, 0, sizeof(Exo_DB));
  
  D                        = (Dpi *) smalloc(sizeof(Dpi));

  send_proc_names = (int *) smalloc(MAX_SEND_PROCS*SZ_INT);
  recv_proc_names = (int *) smalloc(MAX_RECV_PROCS*SZ_INT);

  /*
   * There will be no more locally than appeared globally; probably much less.
   */

  proc_eb_id      = (int *) smalloc(neb*SZ_INT);

  proc_eb_ptr      = (int *) smalloc((neb+1)*SZ_INT);

  ebi              = (int *) smalloc(neb*SZ_INT);

  new_proc_eb_ptr  = (int *) smalloc((neb+1)*SZ_INT);

  int * ss_internal = find_ss_internal_boundary(mono);

  for ( s=0; s<num_pieces; s++)
    {

      init_exo_struct(E);

      init_dpi_struct(D);

      D->num_global_node_descriptions = num_kinds_nodes;
  
      D->global_node_description      = (int **) smalloc(num_kinds_nodes*
							 SZPINT);

      D->global_node_description[0]   = (int *) smalloc(num_kinds_nodes*
							LEN_NODE_DESCRIPTION*
							SZ_INT);
      for ( i=1; i<num_kinds_nodes; i++)
	{
	  D->global_node_description[i] = ( D->global_node_description[i-1] +
					    LEN_NODE_DESCRIPTION );
	  
	}

      /*
       * Initialize...
       */

      for ( i=0; i<num_kinds_nodes; i++)
	{
	  for ( j=0; j<LEN_NODE_DESCRIPTION; j++)
	    {
	      D->global_node_description[i][j] = -7;
	    }
	}

      /*
       * Set to meaningful values...
       */
      
      for ( k=0; k<num_kinds_nodes; k++)
	{
	  D->global_node_description[k][0] = pnd[k]->num_basic_eqnvars;
	  for ( i=0; i<MAX_EQNVARS; i++)
	    {
	      D->global_node_description[k][1+i] = pnd[k]->eqnvar_ids[i];
	    }
	  for ( i=0; i<MAX_EQNVARS; i++)
	    {
	      D->global_node_description[k][1+MAX_EQNVARS+3*i]   = 
		pnd[k]->eqnvar_wts[i][0];
	      D->global_node_description[k][1+MAX_EQNVARS+3*i+1] = 
		pnd[k]->eqnvar_wts[i][1];
	      D->global_node_description[k][1+MAX_EQNVARS+3*i+2] = 
		pnd[k]->eqnvar_wts[i][2];
	    }
	}

      D->num_dofs_global          = node_dof0[nn];

      /*
       * Much of the monoliths information needs to be reproduced in the
       * child.
       */

      exo_dpi_clone(mono, D);


#ifdef DEBUG
      fprintf(stderr, "Set %d\n", s);
#endif
      /*
       * How many nodes from the monolith problem belong to Set s?
       *
       * There are:
       *
       *	internal nodes -- Set S has primary responsibility for
       *			  these nodes and equations, none of them
       *			  are needed by adjoining processors(sets)
       *
       *			  These nodes connect only to nodes that
       *                          are primarily in the same set.
       *
       *	boundary nodes -- Set S has primary responsibility for
       *			  these nodes and equations, each of which
       *			  is needed by one or more adjoining sets
       *
       *			  These nodes are primarily in this set
       *			  and secondarily in another set.
       *
       *
       *        external nodes -- Set S needs variables from these nodes
       *			  that are the primary responsibility of
       *			  other sets.
       *
       *			  These nodes are primarily in "other set"
       *			  and connect secondarily with "this set".
       *
       *
       * Count up each kind, then allocate space for lists of each kind.
       *
       * For the boundary nodes, make up a list of the other sets that will
       * need information from my boundary nodes. Each set will have a pointer
       * into a big list of boundary nodes. Note that some boundary nodes could
       * well be listed more than once, since more than one processor may need
       * that information.
       *
       * 
       */

      num_internal_nodes = 0;
      num_boundary_nodes = 0;
      num_external_nodes = 0;

      for ( n=0; n<nn; n++ )
	{
	  nsets = node_set_membership[n+1]-node_set_membership[n];

	  if ( nsets == 1 )
	    {
	      if ( assignment[n] == s )
		{
		  num_internal_nodes++;
		}
	    }
	  else if ( nsets > 1 )
	    {
	      if ( assignment[n] == s )
		{
		  num_boundary_nodes++;
		}
	      else
		{
		  /*
		   * Check - maybe this multi-set node whose primary assignment
		   * is a different set might have Set s as one of its 
		   * secondaries?
		   *
		   * No need to check the primary set again; we already 
		   * know that it is not s. Therefore the "+1" below.
		   */
		  
		  where = in_list(s, 0, nsets, set_membership+node_set_membership[n]);
		  
		  if (  where != -1 ) 
		    {
		      num_external_nodes++;
		    }
		}
	    }
	  else
	    {
	      EH(-1, "Every node needs to belong to at least one set.");
	    }
	}

#ifdef DEBUG
      fprintf(stderr, "Set %d:\n", s);
      fprintf(stderr, "        num_internal_nodes = %d\n", num_internal_nodes);
      fprintf(stderr, "        num_boundary_nodes = %d\n", num_boundary_nodes);
      fprintf(stderr, "        num_external_nodes = %d\n", num_external_nodes);
#endif      

      internal_nodes = (int *) smalloc(num_internal_nodes*SZ_INT);

      boundary_nodes = (int *) smalloc(num_boundary_nodes*SZ_INT);

      external_nodes = (int *) smalloc(num_external_nodes*SZ_INT);

      INIT_IVEC(internal_nodes, -1, num_internal_nodes);

      INIT_IVEC(boundary_nodes, -1, num_boundary_nodes);

      INIT_IVEC(external_nodes, -1, num_external_nodes);

      /*
       * The universe from this set/proc's perspective...
       */

      num_universe_nodes = ( num_internal_nodes + 
			     num_boundary_nodes + 
			     num_external_nodes );

      /*
       * Re-scan all nodes, this time collecting the 3 kinds for this set.
       */

      index_internal_node = 0;
      index_boundary_node = 0;
      index_external_node = 0;

      for ( n=0; n<nn; n++ )
	{
	  nsets = node_set_membership[n+1]-node_set_membership[n];

	  if ( nsets == 1 )
	    {
	      if ( assignment[n] == s )
		{
		  internal_nodes[index_internal_node++] = n;
		}
	    }
	  else if ( nsets > 1 )
	    {
	      if ( assignment[n] == s )
		{
		  boundary_nodes[index_boundary_node++] = n;
		}
	      else
		{
		  /*
		   * Check - maybe this multi-set node whose primary assignment
		   * is a different set might have Set s as one of its 
		   * secondaries?
		   *
		   * No need to check the primary set again; we already 
		   * know that it is not s. Therefore the "+1" below.
		   */
		  
		  where = in_list(s, 0, nsets, set_membership+node_set_membership[n]);
		  
		  if (  where != -1 ) 
		    {
		      external_nodes[index_external_node++] = n;
		    }
		}
	    }
	  else
	    {
	      EH(-1, "Every node needs to belong to at least one set.");
	    }
	}

      if ( index_internal_node != num_internal_nodes )
	{
	  fprintf(stderr, 
		  "Inconsistent count of internal nodes, set %d (%d != %d)\n",
		  s, index_internal_node, num_internal_nodes);
	  exit(0);
	}

      if ( index_boundary_node != num_boundary_nodes )
	{
	  fprintf(stderr, 
		  "Inconsistent count of boundary nodes, set %d (%d != %d)\n",
		  s, index_boundary_node, num_boundary_nodes);
	  exit(0);
	}

      if ( index_external_node != num_external_nodes )
	{
	  fprintf(stderr, 
		  "Inconsistent count of external nodes, set %d (%d != %d)\n",
		  s, index_external_node, num_external_nodes);
	  exit(0);
	}

#ifdef DEBUG
      printf("\nSET %d",s);
      printf("\n   Internal nodes:");
      for (i=0;i<num_internal_nodes;i++) printf("%4d",internal_nodes[i]+1);
      printf("\n   Boundary nodes:");
      for (i=0;i<num_boundary_nodes;i++) printf("%4d",boundary_nodes[i]+1);
      printf("\n   External nodes:");
      for (i=0;i<num_external_nodes;i++) printf("%4d",external_nodes[i]+1);
      printf("\n");
#endif

      /*
       * New - some up the dof weight for internal, boundary, and external
       * nodes for this set/proc.
       */

      internal_dofweight = 0;
      boundary_dofweight = 0;
      external_dofweight = 0;

      for ( i=0; i<num_internal_nodes; i++)
	{
	  global_node_index   = internal_nodes[i];
	  internal_dofweight += ( node_dof0[global_node_index+1] -
				  node_dof0[global_node_index] ); 
	}

      for ( i=0; i<num_boundary_nodes; i++)
	{
	  global_node_index   = boundary_nodes[i];
	  boundary_dofweight += ( node_dof0[global_node_index+1] -
				  node_dof0[global_node_index] ); 
	}

      for ( i=0; i<num_external_nodes; i++)
	{
	  global_node_index   = external_nodes[i];
	  external_dofweight += ( node_dof0[global_node_index+1] -
				  node_dof0[global_node_index] ); 
	}

      /*
       * Add to running sum accumulated over all processors.
       */

      total_internal_dofweight += internal_dofweight;
      total_boundary_dofweight += boundary_dofweight;
      total_external_dofweight += external_dofweight;

      /*
       * Sort external nodes so that, if more than one neighbor processor
       * owns external nodes, the nodes for each processor fall into a
       * contiguous numbering as far as this processor is concerned.
       *
       * Also, the clumps of external nodes are ordered so that lowest
       * processor ID's occur first.
       */

#ifdef DEBUG
      fprintf(stderr, "Before sorting external nodes for proc %d...\n", s);
      /*
      for ( i=0; i<num_external_nodes; i++)
	{
	  fprintf(stderr, "external_nodes[%d] = %d (owned by %d)\n",
		  i, external_nodes[i], assignment[external_nodes[i]]);
	}

      */
      fprintf(stderr, "num_external_nodes = %d\n", num_external_nodes);
#endif
      proc_sort(external_nodes, num_external_nodes, nvtxs, 
		assignment);
#ifdef DEBUG
      fprintf(stderr, "After sorting external nodes for proc %d...\n", s);
      /*
      for ( i=0; i<num_external_nodes; i++)
	{
	  fprintf(stderr, "external_nodes[%d] = %d (owned by %d)\n",
		  i, external_nodes[i], assignment[external_nodes[i]]);
	}
      */
#endif

#ifdef DEBUG
      /*
       * Verify that within each set of nodes (internal, boundary, external)
       * that monotonicity of the global node names is obeyed.
       */

      for ( i=1; i<num_internal_nodes; i++)
	{
	  if ( internal_nodes[i] < internal_nodes[i-1] )
	    {
	      sr = sprintf(err_msg, "internal_nodes[] nonmonotone in Set %d",
			   s);
	      EH(-1, err_msg);
	    }
	}

      for ( i=1; i<num_boundary_nodes; i++)
	{
	  if ( boundary_nodes[i] < boundary_nodes[i-1] )
	    {
	      sr = sprintf(err_msg, "boundary_nodes[] nonmonotone in Set %d",
			   s);
	      EH(-1, err_msg);
	    }
	}

      /*
       * The check below is now too rigorous. For ease of use with
       * Aztec, we'll reorder the external nodes so that each neighbor
       * processor's nodes appear contiguously.
       */

#if 0
      for ( i=1; i<num_external_nodes; i++)
	{
	  if ( external_nodes[i] < external_nodes[i-1] )
	    {
	      sr = sprintf(err_msg, "external_nodes[] nonmonotone in Set %d",
			   s);
	      EH(-1, err_msg);
	    }
	}
#endif /* 0 */

#endif

      /*
       * For convenience, make one big array of all nodes known to this
       * set/proc.
       */
      
      proc_nodes = (int *) smalloc(num_universe_nodes*SZ_INT);

      for ( i=0; i<num_internal_nodes; i++)
	{
	  proc_nodes[i] = internal_nodes[i];
	}

      for ( i=0; i<num_boundary_nodes; i++)
	{
	  proc_nodes[num_internal_nodes+i] = boundary_nodes[i];
	}

      for ( i=0; i<num_external_nodes; i++)
	{
	  proc_nodes[num_internal_nodes+num_boundary_nodes+i] = 
	    external_nodes[i];
	}

#ifdef DEBUG
      for ( i=0; i<num_universe_nodes; i++)
	{
	  fprintf(stderr, "proc_nodes[%d] = %d (%d)\n", i, 
		  proc_nodes[i], proc_nodes[i]+1);
	}
#endif

      /*
       * Figure out communication needs.
       *
       * Boundary nodes will need to be sent to other processors, in some
       * cases to more than one other processor.
       *
       * External nodes will need to be received from other processors, but
       * will only be originating from a distinct processor.
       *
       * First, count & catalog the names of the processors/sets that this set
       * will be sending to:
       */
      
      num_send_procs = 0;
      
      INIT_IVEC(send_proc_names, -1, MAX_SEND_PROCS);

      num_recv_procs = 0;
      
      INIT_IVEC(recv_proc_names, -1, MAX_RECV_PROCS);

      for ( i=0; i<num_boundary_nodes; i++)
	{
	  node = boundary_nodes[i];
	  for ( t=node_set_membership[node]+1; t<node_set_membership[node+1]; t++)
	    {
	      set_name = set_membership[t];

	      BULL(set_name, send_proc_names, num_send_procs);
	    }
	}

      /*
       * Since the external nodes and dofs are not only clumped by
       * processor, but ordered so lowest numbered processor appears
       * first, it is important to sequence the processor names properly
       * for GOMA -- lowest processors appear first.
       */

      qsort(send_proc_names, num_send_procs, sizeof(int), integer_compare);

#ifdef DEBUG
      fprintf(stderr, "Proc/Set %d has %d b nodes to send to:",
	      s, num_boundary_nodes);
      for ( i=0; i<num_send_procs; i++)
	{
	  fprintf(stderr, " %d", send_proc_names[i]);
	}
      fprintf(stderr, "\n");
#endif

      for ( i=0; i<num_external_nodes; i++)
	{
	  node = external_nodes[i];
	  
	  set_name = assignment[node];

	  BULL(set_name, recv_proc_names, num_recv_procs);
	}

#ifdef DEBUG
      fprintf(stderr, "Proc/Set %d has %d e nodes living on:",
	      s, num_external_nodes);
      for ( i=0; i<num_recv_procs; i++)
	{
	  fprintf(stderr, " %d", recv_proc_names[i]);
	}
      fprintf(stderr, "\n");
#endif

      /*
       * Gather together a list of the global element numbers that
       * will be traversed by this set.
       *
       * Any element that contains either an internal or boundary node
       * will be traversed.
       *
       * Count, allocate space for, and gather the list of elements for 
       * this set.
       */

      proc_ne = 0;

      for ( ge=0; ge<ne; ge++)
	{
	  /*
	   * Without contrary evidence, assume this element does not touch
	   * any of this set's nodes. Indeed, most elements do not.
	   */

	  touch = FALSE;

	  for ( n=ep[ge]; n<ep[ge+1]; n++ )
	    {
	      node   = nl[n];
	      touch |= IOL(node, internal_nodes, num_internal_nodes);
	      touch |= IOL(node, boundary_nodes, num_boundary_nodes);
	    }

	  if ( touch )
	    {
	      proc_ne++;
	    }
	}
      
#ifdef DEBUG      
      fprintf(stderr, "Set %d will traverse %d elems\n", s, proc_ne);
#endif

      if ( proc_ne < 1 || proc_ne > ne )
	{
	  sr = sprintf(err_msg, "Bad element count of %d in Set %d",
		       proc_ne, s);
	  EH(-1, err_msg);
	}

      proc_elems     = (int *) smalloc(proc_ne*SZ_INT);

      new_proc_elems = (int *) smalloc(proc_ne*SZ_INT);

      /*
       * Now collect those elements that will be traversed.
       */

      index_proc_elems = 0;
      for ( ge=0; ge<ne; ge++)
	{
	  touch = FALSE;

	  for ( n=ep[ge]; n<ep[ge+1]; n++ )
	    {
	      node   = nl[n];
	      touch |= IOL(node, internal_nodes, num_internal_nodes);
	      touch |= IOL(node, boundary_nodes, num_boundary_nodes);
	    }

	  if ( touch )
	    {
	      proc_elems[index_proc_elems] = ge;
	      index_proc_elems++;
	    }
	}
#ifdef DEBUG      
      fprintf(stderr, "Set %d has %d elems:\n", s, proc_ne);
      fprintf(stderr, "The global names, before ordering, are:\n");
      for ( i=0; i<proc_ne; i++)
	{
	  fprintf(stderr, "\tproc_elems[%d]=(%d)\n", i, proc_elems[i]+1);
	}
      fprintf(stderr, "\n");
#endif

      /*
       * Count up the number of distinct element blocks that this
       * set/proc will visit.
       */

      proc_neb = 0;

      /*
       * Initially, no valid eb ids have been found in this setprocs
       * element collection. They start nowhere
       */

      INIT_IVEC(proc_eb_id,    -1, neb);

      INIT_IVEC(proc_eb_ptr,     0, neb+1);

      INIT_IVEC(new_proc_eb_ptr, 0, neb+1);

      for ( e=0; e<proc_ne; e++)
	{
	  elem     = proc_elems[e];

	  eb_index = fence_post(elem, ebl, neb+1);

	  eb_id    = mono->eb_id[eb_index];

#ifdef DEBUG	  
	  fprintf(stderr, "Element (%d) belongs to EB[%d]=%d\n",
		  elem+1, eb_index, eb_id);
#endif

	  where    = in_list(eb_id, 0, proc_neb, proc_eb_id);

	  if ( where == -1 )
	    {
	      /*
	       * A new eb id has been encountered for this proc/set.
	       */
	      proc_eb_id[proc_neb]    = eb_id;
	      where                    = proc_neb;
	      proc_neb++;
	    }
	  proc_eb_ptr[where]++;
	}

      /*
       * The beginning of each element blocks elements may be found by
       * summing up how many are in each part...
       */


#ifdef DEBUG
      /*
       * Consistency checking.
       */
      count = 0;
      for ( ieb=0; ieb<proc_neb; ieb++)
	{
	  count += proc_eb_ptr[ieb];
	  fprintf(stderr, "In Setproc %d, proc_eb_ptr[%d] for (ebid=%d) = %d\n",
		  s, ieb, proc_eb_id[ieb], proc_eb_ptr[ieb]);
	}

      if ( count != proc_ne )
	{
	  EH(-1, "Mismatch!");
	}
#endif      

      /*
       * Transform frequency of occurrence into pointers into proc_elem[].
       *
       * Shift each entry up by one to make space, then accumulate a 
       * running sum.
       */
      
      for ( i=proc_neb; i>0; i--)
	{
	  proc_eb_ptr[i] = proc_eb_ptr[i-1];
	}
      proc_eb_ptr[0] = 0;
      for ( i=0; i<proc_neb; i++)
	{
	  proc_eb_ptr[i+1] += proc_eb_ptr[i];
	}

      /*
       * Node numbering: internal, boundary, external.
       *
       * If there are no other constraints, then why not
       * order nodes so that the global node number increases
       * monotonically with local node number? This might
       * speed up searches as well as coordinating memory access
       * somewhat(?). Actually, given the way that the arrays
       * internal_nodes[], boundary_nodes[], and external_nodes[] 
       * were constructed, they should automatically be monotonically
       * ordered.
       *
       * Note, now that external_nodes are locally monotone on a per-processor
       * basis!
       */

      /*
       * Element numbering: renumber the elements and element block indeces
       * so that the element block with the greatest internal computational 
       * load appears first. Within that element block, the elements must,
       * of course, be numbered consecutively. However, do attempt to 
       * have low number elements require only internal information, then
       * proceeding to higher numbered elements that may contain external
       * nodes. 
       */

      /*
       * The true computational load count is complicated, requiring a
       * check against the active eqnvars at this node in each element
       * block. Use a quicker heuristic for the time being:
       *
       *     The element block with the greatest number of elements that
       *     strictly contain only internal and boundary nodes will become
       *     the element block with the lowest element block index.
       *
       *     Furthermore, the local element numbering scheme will be
       *     such that external nodes are avoided as long as possible.
       *
       * While we're counting, count up the total number of elements that
       * belongs to each element block this set/proc contains.
       */


      private_elem_count = (int *) smalloc(neb*SZ_INT);

      INIT_IVEC(private_elem_count, 0, neb);

      for ( e=0; e<proc_ne; e++)
	{
	  elem = proc_elems[e];	/* global element name */
		  
	  private_elem = TRUE;

	  for ( l=ep[elem]; l<ep[elem+1]; l++ )
	    {
	      node = nl[l];

	      /*
	       * If this global node appears in the list of external nodes,
	       * then clearly it's *NOT* a private element.
	       */ 

#ifdef DEBUG
	      if ( s == 0 )
		{
		  fprintf(stderr, "Looking for node %d in list of length %d\n",
			  node, num_external_nodes);
		  fprintf(stderr, "external_nodes[] = ");
		  for ( k=0; k<num_external_nodes; k++)
		    {
		      fprintf(stderr, "%d ", external_nodes[k]);
		    }
		  fprintf(stderr, "\n");
		}
#endif

	      if ( IUL(node, external_nodes, num_external_nodes) )
		{
		  private_elem = FALSE;
		}
	    }

	  glob_eb_index = fence_post(elem, ebl, neb+1);

	  eb_id         = mono->eb_id[glob_eb_index];

	  proc_eb_index = in_list(eb_id, 0, proc_neb, proc_eb_id);

	  /* proc_eb_elem_count[proc_eb_index]++; */

#ifdef DEBUG
	  fprintf(stderr, "Set %d elem[%d](=(%d)) is %s in local EB[%d]=%d\n",
		  s, e, elem+1, (private_elem?("priv"):("shar")),
		  proc_eb_index, eb_id);
#endif

	  if ( private_elem )
	    {
	      private_elem_count[proc_eb_index]++;
	    }
	}

      /*
       * Within each element block, re-order the elements so that private
       * elements appear first, then shared elements.
       */

      /*
       * Build lists of private and shared elements for elements within
       * each element block index for this set/proc.
       */

      proc_elem_priv = (int *) smalloc(proc_ne*SZ_INT);
      proc_elem_shar = (int *) smalloc(proc_ne*SZ_INT);

      begin = 0;

      for ( ieb=0; ieb<proc_neb; ieb++)
	{
	  eb_id = proc_eb_id[ieb];
	  
	  INIT_IVEC(proc_elem_priv, -1, proc_ne);
	  
	  INIT_IVEC(proc_elem_shar, -1, proc_ne);
	  
	  index_priv = 0;
	  
	  index_shar = 0;

#ifdef DEBUG
	  fprintf(stderr, "proc_eb_id[%d] = %d\n", ieb, proc_eb_id[ieb]);
	  fprintf(stderr, "proc_eb_ptr[%d] = %d\n", ieb, proc_eb_ptr[ieb]);
#endif

	  for ( e=proc_eb_ptr[ieb]; e<proc_eb_ptr[ieb+1]; e++)
	    {
	      elem = proc_elems[e];

	      private_elem = TRUE;

	      for ( l=ep[elem]; l<ep[elem+1]; l++ )
		{
		  node = nl[l];

		  /*
		   * Private elements have no external nodes.
		   */

		  private_elem &= !(IUL(node, external_nodes, 
				       num_external_nodes));
		}

	      if ( private_elem )
		{
		  proc_elem_priv[index_priv] = elem;
		  index_priv++;
		}
	      else
		{
		  proc_elem_shar[index_shar] = elem;
		  index_shar++;
		}
#ifdef DEBUG
	      fprintf(stderr, "proc_elems[%d] = (%d) is %s.\n", e,
		      elem+1, (private_elem?"private":"shared"));
#endif
	    }

	  if ( index_priv != private_elem_count[ieb] )
	    {
	      sr = sprintf(err_msg, 
			   "index_priv=%d != private_elem_count[%d]=%d EBID %d",
			   index_priv, ieb, private_elem_count[ieb], eb_id);
	      EH(-1, err_msg);
	    }

	  if ( index_priv+index_shar != proc_eb_ptr[ieb+1]-proc_eb_ptr[ieb] )
	    {
	      sr = sprintf(err_msg, 
			   "#priv elems(%d)+#shar elems(%d) != total(%d)",
			   index_priv, index_shar, 
			   proc_eb_ptr[ieb+1]-proc_eb_ptr[ieb]);
	      EH(-1, err_msg);
	    }

	  /*
	   * Resequence the global element names for this element block
	   * in this set/proc.
	   */

	  begin = proc_eb_ptr[ieb];

	  for ( e=0; e<index_priv; e++)
	    {
	      proc_elems[begin+e] = proc_elem_priv[e];
	    }

	  begin = proc_eb_ptr[ieb] + index_priv;

	  for ( e=0; e<index_shar; e++)
	    {
	      proc_elems[begin+e] = proc_elem_shar[e];
	    }
	}

      /*
       * Re-order the element blocks for this set/proc so that the
       * element block with the greatest number of private elems appears
       * first, followed by the element blocks with successively fewer
       * quantities of private elements.
       */

#ifdef DEBUG
      fprintf(stderr, "BEFORE: Element block ordering for Set %d\n", s);
      for ( ieb=0; ieb<proc_neb; ieb++)
	{
	  fprintf(stderr, "EB[%d] = %d has %d/%d (private/total) elems.\n",
		  ieb, 
		  proc_eb_id[ieb], 
		  private_elem_count[ieb],
		  proc_eb_ptr[ieb+1]-proc_eb_ptr[ieb]);
	}
      fprintf(stderr, "\n");
#endif

      /*
       * Save the baby whale pointers!
       */

      for ( i=0; i<proc_neb; i++)
	{
	  ebi[i] = i;
	}

      
      for ( ieb=0; ieb<proc_neb; ieb++)
	{
	  index_max_private_elems = ieb;
	  max_private_elems = private_elem_count[ieb];

	  /*
	   * Search subsequent element blocks for more privacy.
	   */

	  for ( jeb=ieb; jeb<proc_neb; jeb++)
	    {
	      if ( private_elem_count[jeb] > max_private_elems )
		{
		  max_private_elems       = private_elem_count[jeb];
		  index_max_private_elems = jeb;
		}
	    }
	  
	  /*
	   * If the subsequent list had the max, then exchange each
	   * array element that depends on the local element block index.
	   */

	  if ( index_max_private_elems != ieb )
	    {
	      ISWAP(private_elem_count[ieb], 
		    private_elem_count[index_max_private_elems]);

	      ISWAP(proc_eb_id[ieb], 
		    proc_eb_id[index_max_private_elems]);

	      ISWAP(ebi[ieb],
		    ebi[index_max_private_elems]);
	    }
	}


#ifdef DEBUG      
      for ( i=0; i<=proc_neb; i++)
	{
	  fprintf(stderr, "\tproc_eb_ptr[%d]=%d\n", i, proc_eb_ptr[i]);
	}
#endif

      new_start = 0;

      for (ieb=0; ieb<proc_neb; ieb++)
	{
	  old_start            = proc_eb_ptr[ebi[ieb]];
	  
	  len                  = proc_eb_ptr[ebi[ieb]+1] - old_start;

	  new_proc_eb_ptr[ieb] = new_start;

	  for ( i=0; i<len ; i++)
	    {
	      new_proc_elems[new_start+i] = proc_elems[old_start+i];

#ifdef DEBUG
	      fprintf(stderr, "new_proc_elems[%d+%d] = %d (proc_elem[%d+%d])\n",
		      new_start,i, new_proc_elems[new_start+i],
		      old_start,i);
#endif	      
	    }

	  new_start += len;
	}

      new_proc_eb_ptr[proc_neb] = new_start;


      /*
       * Done. Now, overwrite the originals for convenience down below.
       */

      for ( i=0; i<proc_ne; i++)
	{
	  proc_elems[i] = new_proc_elems[i];
	}

      free(new_proc_elems);
      new_proc_elems = NULL;

      for ( i=0; i<=proc_neb; i++)
	{
	  proc_eb_ptr[i] = new_proc_eb_ptr[i];
	}

#ifdef DEBUG
      fprintf(stderr, "AFTER: Element block ordering for Set %d\n", s);
      for ( ieb=0; ieb<proc_neb; ieb++)
	{
	  fprintf(stderr, "EB[%d] = %d has %d/%d (private/total) elems.\n",
		  ieb, 
		  proc_eb_id[ieb], 
		  private_elem_count[ieb],
		  (proc_eb_ptr[ieb+1]-proc_eb_ptr[ieb]));
	}
#endif

      /*
       * This proc's element list should already be contiguous from the
       * global perspective. That is, the same element block ID will not
       * appear sandwiched by other element block ids.
       *
       * Now do a further refinement of the proc_elem[] array to order
       * the internal/private elements first, followed by those elements
       * that are not internal/private.
       */

#ifdef DEBUG
      for ( i=0; i<proc_neb; i++)
	{
	  fprintf(stderr, "proc_eb_start[%d]      = %d\n", 
		  i, proc_eb_ptr[i]);
	  fprintf(stderr, "private_elem_count[%d] = %d\n", 
		  i, private_elem_count[i]);
	  fprintf(stderr, "prob_eb_length[%d]     = %d\n",
		  i, proc_eb_ptr[i+1]-proc_eb_ptr[i]);
	}
      
      fprintf(stderr, "proc_elems after ordering...\n");
      
      for ( e=0; e<proc_ne; e++)
	{
	  fprintf(stderr, "\tproc_elems[%d] -> (%d)\n", e, proc_elems[e] + 1);
	}



      fprintf(stderr, "Starting nodesets...\n");
#endif

      /*
       * Node Sets:
       *
       * Look at every node in every global node set and check to see
       * if it is one of this set/proc's nodes.
       *
       * If it is, then increment the number of required to store this
       * proc's nodesets and add the global ns id to the unique list.
       * Count the number of global node sets and global nodes in nodesets
       * that appear in this set/proc's nodes...
       *
       * To avoid two passes, make a provisional list of those nodes and
       * of those nodes set ids.
       */


      proc_ns_id             = (int *) smalloc(INIT_PROC_NUM_NS*SZ_INT);

      proc_ns_num_nodes      = (int *) smalloc(INIT_PROC_NUM_NS*SZ_INT);

      proc_ns_num_distfacts  = (int *) smalloc(INIT_PROC_NUM_NS*SZ_INT);

      proc_ns_node_index     = (int *) smalloc(INIT_PROC_NUM_NS*SZ_INT);

      proc_ns_distfact_index = (int *) smalloc(INIT_PROC_NUM_NS*SZ_INT);

      size_proc_num_ns       = INIT_PROC_NUM_NS;

      INIT_IVEC(proc_ns_id,             -1, INIT_PROC_NUM_NS);

      INIT_IVEC(proc_ns_num_nodes,       0, INIT_PROC_NUM_NS);

      INIT_IVEC(proc_ns_num_distfacts,   0, INIT_PROC_NUM_NS);

      INIT_IVEC(proc_ns_node_index,     -1, INIT_PROC_NUM_NS);

      INIT_IVEC(proc_ns_distfact_index, -1, INIT_PROC_NUM_NS);


      proc_ns_node_list      = (int *) smalloc(INIT_PROC_NS_NODE_LIST_LENGTH*					 SZ_INT);

      proc_ns_node_list_index_global
	= (int *) smalloc(INIT_PROC_NS_NODE_LIST_LENGTH*
			  SZ_INT);

      size_proc_ns_node_list = INIT_PROC_NS_NODE_LIST_LENGTH;

      INIT_IVEC(proc_ns_node_list, -1, INIT_PROC_NS_NODE_LIST_LENGTH);


      proc_ns_distfact_list  = (dbl *) 
	smalloc(INIT_PROC_NS_DISTFACT_LIST_LENGTH*SZ_DBL);

      proc_ns_distfact_list_index_global = (int *)
	smalloc(INIT_PROC_NS_DISTFACT_LIST_LENGTH*SZ_INT);

      size_proc_ns_distfact_list = INIT_PROC_NS_DISTFACT_LIST_LENGTH;

      /*
       * Counters...
       */

      proc_num_node_sets   = 0;

      proc_ns_node_len     = 0;

      proc_ns_distfact_len = 0;

      for ( index_ns=0; index_ns<mono->num_node_sets; index_ns++)
	{
	  /*
	   * If *any* node in this nodeset belongs to this set/proc's nodes,
	   * then log the name of the nodeset and appropriate counters.
	   *
	   * Look over only the internal and boundary nodes. Don't worry
	   * about incomplete ideas of nodesets for nodes that some other
	   * processor is responsible for.
	   *
	   * Every node in this nodeset that belongs to this set/proc's nodes
	   * will be recorded in appropriate arrays and counters incremented.
	   *
	   * Now, too, the index location in the global concatenated list
	   * will be recorded, too, to make it easier to put it back later
	   * down the road.
	   */

	  begin    = mono->ns_node_index[index_ns];

	  begin_df = mono->ns_distfact_index[index_ns];

	  ns_touch = FALSE;

	  start_nd    = proc_ns_node_len;

	  start_df = proc_ns_distfact_len;

	  /*
	   * Number of nodes in this global nodeset.
	   */

	  gnnns    = mono->ns_num_nodes[index_ns];
	  if ( gnnns < 1 ) 
	    {
	      sr = sprintf(err_msg, "nodeset %d has %d nodes - punting!",
			   mono->ns_id[index_ns], 
			   mono->ns_num_nodes[index_ns]);
	      EH(-1, err_msg);
	    }

	  /*
	   * Number of distribution factors in this global nodeset PER NODE.
	   * Should be 0, 1, 2, ...
	   */

	  gndfpn    = mono->ns_num_distfacts[index_ns]/gnnns;

	  for ( j=0; j<gnnns; j++)
	    {
	      node = mono->ns_node_list[begin+j];
#ifdef DEBUG
	      fprintf(stderr, "NS[%d]=%d, Looking for gn[%d]=%d\n",
		      index_ns, mono->ns_id[index_ns], j, node+1);
#endif
	      n    = get_internal_boundary_index(node, proc_nodes,
						 num_internal_nodes,
						 num_boundary_nodes);
	      if ( n != -1 )
		{
		  proc_ns_node_list[proc_ns_node_len] = n;

		  proc_ns_node_list_index_global[proc_ns_node_len] = begin+j;

		  proc_ns_node_len++;



		  /*
		   * Segmentation fault next time unless we reallocate more
		   * space for the node list.
		   */

		  if ( proc_ns_node_len > size_proc_ns_node_list - 1 )
		    {
		      size_proc_ns_node_list += INIT_PROC_NS_NODE_LIST_LENGTH;
		      proc_ns_node_list = (int *) 
			realloc(proc_ns_node_list, 
				SZ_INT * size_proc_ns_node_list);
		      proc_ns_node_list_index_global = (int *) 
			realloc(proc_ns_node_list_index_global, 
				SZ_INT * size_proc_ns_node_list);
		    }

		  ns_touch = TRUE;

		  /*
		   * Are there any distribution factors to do here?
		   *
		   * All nodes in this nodeset assumed to have gndfpn
		   * number of distribution factors.
		   */

		  if ( gndfpn > 0 )
		    {
		      where = begin_df + j*gndfpn;
		      for ( m=0; m<gndfpn; m++)
			{
			  proc_ns_distfact_list[proc_ns_distfact_len] = 
			    mono->ns_distfact_list[where+m];

			  /*
			   * Mom: "Where did you get this, Johnny?"
			   *
			   * Johnny: "Aw shucks, ma, can't I keep `em?"
			   */

			  proc_ns_distfact_list_index_global
			    [proc_ns_distfact_len] = where + m;

			  proc_ns_distfact_len++;

			  if ( proc_ns_distfact_len > 
			       size_proc_ns_distfact_list - 1 )
			    {
			      size_proc_ns_distfact_list += 
				INIT_PROC_NS_DISTFACT_LIST_LENGTH;
			      proc_ns_distfact_list = (dbl *)
				realloc(proc_ns_distfact_list,
					SZ_DBL* size_proc_ns_distfact_list);
			      proc_ns_distfact_list_index_global = (int *)
				realloc(proc_ns_distfact_list_index_global,
					SZ_INT* size_proc_ns_distfact_list);
			    }
			}
		    }
		}
	    }

	  if ( ns_touch )
	    {
	      /*
	       * This "I" is just for convenience and brevity.
	       */

	      I                         = proc_num_node_sets;

	      proc_ns_id[I]             = mono->ns_id[index_ns];

	      proc_ns_num_nodes[I]      = proc_ns_node_len - start_nd;

	      proc_ns_num_distfacts[I]  = proc_ns_distfact_len - start_df;

	      proc_ns_node_index[I]     = start_nd;

	      proc_ns_distfact_index[I] = start_df;

	      proc_num_node_sets++;

	      if ( proc_num_node_sets > size_proc_num_ns - 1 )
		{
		  size_proc_num_ns      += INIT_PROC_NUM_NS;

		  proc_ns_id             = ( (int *) 
					     realloc(proc_ns_id, SZ_INT *
						     size_proc_num_ns));

		  proc_ns_num_nodes      = ( (int *) 
					     realloc(proc_ns_num_nodes, 
						     SZ_INT * 
						     size_proc_num_ns));

		  proc_ns_num_distfacts  = ( (int *) 
					     realloc(proc_ns_num_distfacts,
						     size_proc_num_ns *SZ_INT));

		  proc_ns_node_index     = ( (int *) 
					     realloc(proc_ns_node_index, SZ_INT*
						     size_proc_num_ns));

		  proc_ns_distfact_index = ( (int *) 
					     realloc(proc_ns_distfact_index,
						     SZ_INT *
						     size_proc_num_ns));
		}

	    }
	}

#ifdef DEBUG
      fprintf(stderr, "Assigning nodesets info to E...\n");
#endif

      E->num_node_sets     = proc_num_node_sets;

      E->ns_node_len       = proc_ns_node_len;

      E->ns_distfact_len   = proc_ns_distfact_len;

      if ( E->num_node_sets > 0 )
	{
	  E->ns_id             = (int *) smalloc(E->num_node_sets*SZ_INT);

	  E->ns_num_nodes      = (int *) smalloc(E->num_node_sets*SZ_INT);

	  E->ns_num_distfacts  = (int *) smalloc(E->num_node_sets*SZ_INT);

	  E->ns_node_index     = (int *) smalloc(E->num_node_sets*SZ_INT);

	  E->ns_distfact_index = (int *) smalloc(E->num_node_sets*SZ_INT);
	}

      if ( E->ns_node_len > 0 )
	{
	  E->ns_node_list      = (int *) smalloc(E->ns_node_len*SZ_INT);
	}

      if ( E->ns_distfact_len > 0 )
	{
	  E->ns_distfact_list  = (dbl *) smalloc(E->ns_distfact_len*SZ_DBL);
	}

      for ( i=0; i<E->num_node_sets; i++)
	{
	  E->ns_id[i]             = proc_ns_id[i];

	  E->ns_num_nodes[i]      = proc_ns_num_nodes[i];

	  E->ns_num_distfacts[i]  = proc_ns_num_distfacts[i];

	  E->ns_node_index[i]     = proc_ns_node_index[i];

	  E->ns_distfact_index[i] = proc_ns_distfact_index[i];
	}

      for ( i=0; i<E->ns_node_len; i++)
	{
	  E->ns_node_list[i] = proc_ns_node_list[i];
	}

      for ( i=0; i<E->ns_distfact_len; i++)
	{
	  E->ns_distfact_list[i] = proc_ns_distfact_list[i];
	}

#ifdef DEBUG
      fprintf(stderr, "Computing sidesets info to E...\n");
#endif

      /*
       * Side Sets:
       *
       * Look at every elem in every global side set and check to see
       * if it is one of this set/proc's elems (private or shared).
       *
       * If it is, and this element/side part of the sideset includes any
       * internal or boundary nodes, then add this side to the list of
       * sides for this set/proc. 
       *
       * Also, add the global ss id to the this proc's list of ssids.
       */

      proc_ss_id             = (int *) smalloc(INIT_PROC_NUM_SS*SZ_INT);
      proc_ss_num_sides      = (int *) smalloc(INIT_PROC_NUM_SS*SZ_INT);
      proc_ss_num_distfacts  = (int *) smalloc(INIT_PROC_NUM_SS*SZ_INT);
      proc_ss_elem_index     = (int *) smalloc(INIT_PROC_NUM_SS*SZ_INT);
      proc_ss_distfact_index = (int *) smalloc(INIT_PROC_NUM_SS*SZ_INT);

      size_proc_num_ss       = INIT_PROC_NUM_SS;


      proc_ss_elem_list      = (int *) smalloc(INIT_PROC_SS_SIDE_LIST_LENGTH*
					       SZ_INT);
      proc_ss_side_list      = (int *) smalloc(INIT_PROC_SS_SIDE_LIST_LENGTH*
					       SZ_INT);
      proc_ss_elem_list_index_global 
	                     = (int *) smalloc(INIT_PROC_SS_SIDE_LIST_LENGTH*
					       SZ_INT);


      size_proc_ss_elem_list = INIT_PROC_SS_SIDE_LIST_LENGTH;

      proc_ss_distfact_list      = (dbl *) 
	smalloc(INIT_PROC_SS_DISTFACT_LIST_LENGTH*SZ_DBL);

      proc_ss_distfact_list_index_global = (int *) 
	smalloc(INIT_PROC_SS_DISTFACT_LIST_LENGTH*SZ_INT);

      size_proc_ss_distfact_list = INIT_PROC_SS_DISTFACT_LIST_LENGTH;

      /*
       * Distribution factors: for each side set there are either
       *			(i)  0 distribution factors
       *			(ii) n distribution factors
       * where (n) is the number of nodes in the node list. Note that
       * nodes will often be replicated for elements along a side that
       * share nodes. You'll need to convert sides to nodes and count
       * all nodes up to the current element in the global side set
       * in order to find out which distribution factors apply to this
       * element.
       */



      /*
       * Loop through every elem/side in every global sideset. If that
       * element appears anywhere in this set/proc's list of elements, 
       * private or shared, then that sideset will become one that this
       * set/proc could see. The determination will finally be based on
       * whether the particular sideset elem/side combination includes
       * any internal or boundary nodes. If so, it will be included. If
       * the elem/side touches only external nodes, then it will *not*
       * be included in this set/proc's list.
       *
       * News flash!!! All elem/sides that have all nodes in this processors
       *               node list, including external nodes will be included.
       * 
       *
       * And, this particular element and side will
       * be added to this setproc's list for this sideset id. Also,
       * any associated distribution factors are added for this element.
       * (We need to find out where in the global scheme this elements
       *  distribution factors are located - just use the ss_cnt_nodes[].)
       */

      proc_num_side_sets   = 0;

      proc_ss_elem_len     = 0;	/* and the side length, too. */

      proc_ss_distfact_len = 0;

#ifdef DEBUG
      fprintf(stderr, "\n\nSet/proc = %d checking sidesets.......\n\n", s);
#endif      

      for ( index_ss=0; index_ss<mono->num_side_sets; index_ss++)
	{
	  begin              = mono->ss_elem_index[index_ss];

	  start_el           = proc_ss_elem_len;

	  begin_df           = mono->ss_distfact_index[index_ss];

	  start_df	     = proc_ss_distfact_len;


	  

	  at_least_one       = FALSE; /* assume this ssid is not here 
				       * unless contraindicated
				       */
#ifdef DEBUG
	  fprintf(stderr, 
		  "Checking %d elem/sides for global sideset SS[%d] = %d\n\n",
		  mono->ss_num_sides[index_ss], index_ss, 
		  mono->ss_id[index_ss]);
#endif
	  /*
	   * New quick paradigm:  if the element is in the processor's
	   * list of elements then we want it.
	   */

	  for ( j=0; j<mono->ss_num_sides[index_ss]; j++)
	    {
	      elem                 = mono->ss_elem_list[begin+j];
	      side                 = mono->ss_side_list[begin+j];
#ifdef DEBUG
	      fprintf(stderr, "Checking: elem=(%d) side=%d j=%d ",
		      elem+1, side, j);
#endif

	      local_elem = in_list(elem, 0, proc_ne, proc_elems);

	      if ( local_elem > -1 )
		{
#ifdef DEBUG
		  fprintf(stderr, 
			  "Adding. global SS[%d]=%d, elem=(%d), sd=%d !\n",
			  index_ss, mono->ss_id[index_ss], elem+1,
			  mono->ss_side_list[begin+j]);
		  fprintf(stderr,
			  "Local element index = %d\n", local_elem);
#endif
		  at_least_one = TRUE;

		  /*
		   * Now, don't forget where you found this!
		   */
		  
		  proc_ss_elem_list_index_global[proc_ss_elem_len] = 
		    begin+j;

		  proc_ss_elem_list[proc_ss_elem_len] = local_elem;
		  proc_ss_side_list[proc_ss_elem_len] = side;

		  proc_ss_elem_len++;

		  if ( proc_ss_elem_len > size_proc_ss_elem_list - 1 )
		    {
		      size_proc_ss_elem_list += 
			INIT_PROC_SS_SIDE_LIST_LENGTH;
		      
		      proc_ss_elem_list = 
			(int *) realloc(proc_ss_elem_list, 
					SZ_INT*size_proc_ss_elem_list);
		      
		      proc_ss_elem_list_index_global = 
			(int *) realloc(proc_ss_elem_list_index_global,
					SZ_INT*size_proc_ss_elem_list);
		      
		      proc_ss_side_list = 
			(int *) realloc(proc_ss_side_list, 
					SZ_INT*size_proc_ss_elem_list);
		    }

		  /*
		   * If this global side set has distribution factors
		   * then tack their values into an accumulating local
		   * side set distribution factor list...
		   */
		  if ( mono->ss_num_distfacts[index_ss] > 0 )
		    {
		      for ( l=mono->ss_node_side_index[index_ss][j]; 
			    l<mono->ss_node_side_index[index_ss][j+1]; l++)
			{
			  proc_ss_distfact_list[proc_ss_distfact_len] =
			    mono->ss_distfact_list[ begin_df + l ];

			  /*
			   * And now record where we got it, too!
			   */
			  
			  proc_ss_distfact_list_index_global
			    [proc_ss_distfact_len] = begin_df + l;

			  proc_ss_distfact_len++;

			  if ( proc_ss_distfact_len > 
			       size_proc_ss_distfact_list - 1 )
			    {
			      size_proc_ss_distfact_list +=
				INIT_PROC_SS_DISTFACT_LIST_LENGTH;
			      
			      proc_ss_distfact_list = (dbl *)
				realloc(proc_ss_distfact_list, SZ_DBL * 
					size_proc_ss_distfact_list);
			      
			      proc_ss_distfact_list_index_global = (int *) 
				realloc(proc_ss_distfact_list_index_global,
					SZ_INT*size_proc_ss_distfact_list);
			    }
			}
		    }
		}
	    }

	  if ( at_least_one )	/* mark this ssid  */
	    {
	      /*
	       * This "I" is purely a brief convenience.
	       */
	      I                         = proc_num_side_sets;
	      
	      proc_ss_id[I]             = mono->ss_id[index_ss];

	      proc_ss_num_sides[I]      = proc_ss_elem_len     - start_el;

	      proc_ss_num_distfacts[I]  = proc_ss_distfact_len - start_df;

	      proc_ss_elem_index[I]     = start_el;

	      proc_ss_distfact_index[I] = start_df;

#ifdef DEBUG
	      fprintf(stderr, "At least one elem/side from SSID=%d was\n",
		      mono->ss_id[index_ss]);
	      fprintf(stderr, "found for this set/proc. Looks like:\n");
	      fprintf(stderr, "\tnum_sides = %d (vs %d globally)\n",
		      proc_ss_num_sides[I], mono->ss_num_sides[index_ss]);
	      fprintf(stderr, "\tnum_distfacts = %d (vs %d globally)\n",
		      proc_ss_num_distfacts[I], 
		      mono->ss_num_distfacts[index_ss]);
	      fprintf(stderr, "\telement, distfact indeces at %d, %d\n",
		      proc_ss_elem_index[I], proc_ss_distfact_index[I]);
#endif

	      proc_num_side_sets++;

	      if ( proc_num_side_sets > size_proc_num_ss - 1 )
		{
		  size_proc_num_ss      += INIT_PROC_NUM_SS;

		  proc_ss_id             = ( (int *)
					     realloc(proc_ss_id, SZ_INT*
						     size_proc_num_ss));

		  proc_ss_num_sides      = ( (int *)
					     realloc(proc_ss_num_sides, SZ_INT*
						     size_proc_num_ss));

		  proc_ss_num_distfacts  = ( (int *)
					     realloc(proc_ss_num_distfacts,
						     SZ_INT *
						     size_proc_num_ss));

		  proc_ss_elem_index     = ( (int *)
					     realloc(proc_ss_elem_index, SZ_INT*
						     size_proc_num_ss));

		  proc_ss_distfact_index = ( (int *)
					     realloc(proc_ss_distfact_index,
						     SZ_INT *
						     size_proc_num_ss));
		}
	    }

	}

#ifdef DEBUG
      fprintf(stderr, "Assigning this set/proc's sideset concepts to E...\n");
#endif


      E->num_side_sets     = proc_num_side_sets;

      E->ss_elem_len       = proc_ss_elem_len;

      E->ss_distfact_len   = proc_ss_distfact_len;

      if ( E->num_side_sets > 0 )
	{
	  E->ss_id             = (int *) smalloc(E->num_side_sets*SZ_INT);

	  E->ss_num_sides      = (int *) smalloc(E->num_side_sets*SZ_INT);

	  E->ss_num_distfacts  = (int *) smalloc(E->num_side_sets*SZ_INT);

	  E->ss_elem_index     = (int *) smalloc(E->num_side_sets*SZ_INT);

	  E->ss_distfact_index = (int *) smalloc(E->num_side_sets*SZ_INT);
	}

      if ( E->ss_elem_len > 0 )
	{
	  E->ss_elem_list      = (int *) smalloc(E->ss_elem_len*SZ_INT);

	  E->ss_side_list      = (int *) smalloc(E->ss_elem_len*SZ_INT);
	}

      if ( E->ss_distfact_len > 0 )
	{
	  E->ss_distfact_list = (dbl *) smalloc(E->ss_distfact_len*SZ_DBL);
	}

      for( i=0; i<E->num_side_sets; i++)
	{
	  E->ss_id[i]             = proc_ss_id[i];

	  E->ss_num_sides[i]      = proc_ss_num_sides[i];

	  E->ss_num_distfacts[i]  = proc_ss_num_distfacts[i];

	  E->ss_elem_index[i]     = proc_ss_elem_index[i];

	  E->ss_distfact_index[i] = proc_ss_distfact_index[i];
	}
      
      for ( i=0; i<E->ss_elem_len; i++)
	{
	  E->ss_elem_list[i] = proc_ss_elem_list[i];

	  E->ss_side_list[i] = proc_ss_side_list[i];
	}

      for ( i=0; i<E->ss_distfact_len; i++)
	{
	  E->ss_distfact_list[i] = proc_ss_distfact_list[i];
	}

      /*
       * Now, we can put together the elem_maps, node_maps, (dof_maps)
       *
       * proc_elem[] *is* the elem_map.
       *
       * The node map is internal,boundary,external.
       */

      /*
       * Element Blocks:
       */

      /*
       * New name of part: file.exoII becomes file.exoII.6.2...
       */
      

      E->path            = (char *) smalloc(FILENAME_MAX_ACK*SZ_CHR);

      sr                 = sprintf(E->path, "%s.%d.%d", in_exodus_file_name, num_pieces, s);

      E->title           = (char *) smalloc(MAX_LINE_LENGTH*SZ_CHR);

      tmp                = strcpy(E->title, mono->title);
      
      E->comp_wordsize   = SZ_DBL;

      E->io_wordsize     = SZ_DBL;

      E->num_dim         = mono->num_dim;

      E->num_nodes       = num_universe_nodes;

      E->num_elems       = proc_ne;
      
      E->elem_eb = NULL;

      E->num_elem_blocks = proc_neb;

      E->num_times       = mono->num_times;

      E->api_version     = mono->api_version;

      E->db_version      = mono->db_version;

      E->version         = mono->version;

      E->num_info        = mono->num_info;

      if ( E->num_info > 0 )
	{
	  E->info            = (INFO_Record *) smalloc(E->num_info*
						       sizeof(INFO_Record));

	  for ( i=0; i<E->num_info; i++)
	    {
	      E->info[i]     = (char *) smalloc((MAX_LINE_LENGTH+1)*SZ_CHR);
	      tmp            = strcpy(E->info[i], mono->info[i]);
	    }
	}

      E->num_qa_rec = mono->num_qa_rec;
      
      if ( E->num_qa_rec > 0 )
	{
	  E->qa_record = (QA_Record *)smalloc(E->num_qa_rec*sizeof(QA_Record));
	  for ( i=0; i<E->num_qa_rec; i++)
	    {
	      for ( j=0; j<4; j++)
		{
		  E->qa_record[i][j] = (char *)smalloc(MAX_STR_LENGTH*SZ_CHR);
		  tmp = strcpy(E->qa_record[i][j], mono->qa_record[i][j]);
		}
	    }
	}


      /*
       * Coordinate names.
       */

      E->coord_names = (char **)smalloc(E->num_dim*SZPCHR);

      for ( i=0; i<E->num_dim; i++ )
	{
	  E->coord_names[i] = (char *) smalloc(MAX_STR_LENGTH*SZ_CHR);
	  tmp = strcpy(E->coord_names[i], mono->coord_names[i]);
	}

      /*
       * Node coordinates.
       */

      if ( E->num_dim > 0 )
	{
	  E->x_coord = (dbl *) smalloc(num_universe_nodes*SZ_DBL);
	  for ( i=0; i<num_universe_nodes; i++)
	    {
	      node          = proc_nodes[i];
	      E->x_coord[i] = mono->x_coord[node];
	    }
	}

      if ( E->num_dim > 1 )
	{
	  E->y_coord = (dbl *) smalloc(num_universe_nodes*SZ_DBL);
	  for ( i=0; i<num_universe_nodes; i++)
	    {
	      node          = proc_nodes[i];
	      E->y_coord[i] = mono->y_coord[node];
	    }
	}
      
      if ( E->num_dim > 2 )
	{
	  E->z_coord = (dbl *) smalloc(num_universe_nodes*SZ_DBL);
	  for ( i=0; i<num_universe_nodes; i++)
	    {
	      node          = proc_nodes[i];
	      E->z_coord[i] = mono->z_coord[node];
	    }
	}
      
      /*
       * Element Block data.
       */

      E->eb_id                 = (int *) smalloc(proc_neb*SZ_INT);

      E->eb_elem_type          = (char **) smalloc(proc_neb*SZPCHR);

      E->eb_num_elems          = (int *) smalloc(proc_neb*SZ_INT);

      E->eb_num_nodes_per_elem = (int *) smalloc(proc_neb*SZ_INT);

      E->eb_num_attr           = (int *) smalloc(proc_neb*SZ_INT);

      E->eb_conn               = (int **) smalloc(proc_neb*SZPINT);

      E->eb_attr               = (dbl **) smalloc(proc_neb*SZPDBL);

      E->eb_ptr                = (int *) smalloc((proc_neb+1)*SZ_INT);

      for ( i=0; i<proc_neb; i++)
	{
	  E->eb_elem_type[i]   = (char *) smalloc((MAX_STR_LENGTH+1)*SZ_CHR);
	}
      

      for ( i=0; i<proc_neb+1; i++)
	{
	  E->eb_ptr[i] = proc_eb_ptr[i];
	}

      for ( ieb=0; ieb<proc_neb; ieb++)
	{
	  E->eb_id[ieb]                 = proc_eb_id[ieb];

	  eb_index = in_list(E->eb_id[ieb], 0, mono->num_elem_blocks, mono->eb_id);

	  strcpy(E->eb_elem_type[ieb], mono->eb_elem_type[eb_index]);

	  E->eb_num_nodes_per_elem[ieb] = mono->eb_num_nodes_per_elem[eb_index];

	  E->eb_num_attr[ieb]           = mono->eb_num_attr[eb_index];

	  E->eb_num_elems[ieb]          = proc_eb_ptr[ieb+1] - proc_eb_ptr[ieb];
	}

      for ( i=0; i<proc_neb; i++)
	{
	  if ( (E->eb_num_elems[i] * E->eb_num_nodes_per_elem[i]) > 0 )
	    {
	      E->eb_conn[i] = (int *) smalloc(E->eb_num_elems[i]*
					      E->eb_num_nodes_per_elem[i]*
					      SZ_INT);
	    }

	  if ( (E->eb_num_elems[i]*E->eb_num_attr[i]) > 0 )
	    {
	      E->eb_attr[i] = (dbl *) smalloc(E->eb_num_elems[i]* 
					      E->eb_num_attr[i]*
					      SZ_DBL);
	    }
	}


      /*
       * Construct connectivity and attributes.
       */

      for ( ieb=0; ieb<proc_neb; ieb++)
	{
	  eb_index = in_list(E->eb_id[ieb], 0, mono->num_elem_blocks, mono->eb_id);

	  begin  = proc_eb_ptr[ieb];

	  length = proc_eb_ptr[ieb+1] - begin;

	  /*
	   * The number of element attributes should be the same from the
	   * global and local perspective...
	   */

	  gnattr = mono->eb_num_attr[eb_index];

	  lnattr = E->eb_num_attr[ieb];

	  count  = 0;

	  gbeg   = ebl[eb_index];

	  for ( e=0; e<length; e++)
	    {
	      elem   = proc_elems[begin+e]; /* global elem name */
	      e_name = elem - gbeg; /* from the global eb perspective */
	      for ( l=ep[elem]; l<ep[elem+1]; l++)
		{
		  node = nl[l];
		  /*
		   * Look for this node in the 3 parts of the proc_node list
		   * each of which is monotonic - the entirety is not 
		   * necessarily...
		   */

		  n = get_node_index(node, proc_nodes, num_internal_nodes,
				     num_boundary_nodes, num_external_nodes);
#ifdef DEBUG
		  fprintf(stderr, 
			  "gieb=%d, gelem=%d, (eb:%d), gnode=(%d)\n, n=[%d]\n",
			  eb_index, elem, e_name, node+1, n);
#endif
		  E->eb_conn[ieb][count] = n;		  
		  count++;
		}
	      
	      for ( a=0; a<lnattr; a++)
		{
		  E->eb_attr[ieb][e*lnattr+a] = 
		    mono->eb_attr[eb_index][e_name*gnattr+a];
		}
	    }
	}
      
      
      /*
       * Properties...
       *
       * Hmmm... Looks like the ID property might be hardwired into the
       * EXODUS II API and not need to be explicitly copied.
       *
       * The number of nodeset properties for the set/proc will be
       * equal to the number of nodeset properties in the global problem
       * for nodesets whose id's are in this set/procs' inventory.
       *
       * Similar principles govern the presence and ordering of
       * properties for sidesets and elementblocks.
       */

      E->ns_num_props  = mono->ns_num_props;

      if ( E->ns_num_props > 1 && 
	   E->num_node_sets > 0 &&
	   strcmp(mono->ns_prop_name[0], mono->ns_prop_name[1]) != 0 ) {
        E->ns_prop_name  = (char **) smalloc(E->ns_num_props*SZPCHR);

        for ( i=0; i<E->ns_num_props; i++) {
          E->ns_prop_name[i] = (char *) smalloc(MAX_STR_LENGTH*SZ_CHR);
          tmp = strcpy(E->ns_prop_name[i], mono->ns_prop_name[i]);
        }

        E->ns_prop = (int **) smalloc(E->ns_num_props*SZPINT);

        for ( i=0; i<E->ns_num_props; i++) {
          E->ns_prop[i] = (int *)smalloc(E->num_node_sets*SZ_INT);
        }

        for ( ins=0; ins<E->num_node_sets; ins++) {
          g_ns_index = in_list(E->ns_id[ins], 0, 
                               mono->num_node_sets, mono->ns_id);

          for ( p=0; p<E->ns_num_props; p++) {
            E->ns_prop[p][ins] = mono->ns_prop[p][g_ns_index];
          }
        }
      } else {
        E->ns_prop_name = NULL;
        E->ns_prop = NULL;
      }

      E->ss_num_props = mono->ss_num_props;

      if ( E->ss_num_props > 1 && 
	   E->num_side_sets > 0 &&
	   strcmp(mono->ss_prop_name[0], mono->ss_prop_name[1]) != 0 ) {
        E->ss_prop_name = (char **) smalloc(E->ss_num_props*SZPCHR);

        for ( i=0; i<E->ss_num_props; i++) {
          E->ss_prop_name[i] = (char *) smalloc(MAX_STR_LENGTH*SZ_CHR);
          tmp = strcpy(E->ss_prop_name[i], mono->ss_prop_name[i]);
        }
	  
        E->ss_prop = (int **) smalloc(E->ss_num_props*SZPINT);

        for ( i=0; i<E->ss_num_props; i++) {
          E->ss_prop[i] = (int *)smalloc(E->num_side_sets*SZ_INT);
        }
	  
        for ( iss=0; iss<E->num_side_sets; iss++) {
          g_ss_index = in_list(E->ss_id[iss], 0,
                               mono->num_side_sets, mono->ss_id);
          for ( p=0; p<E->ss_num_props; p++) {
            E->ss_prop[p][iss] = mono->ss_prop[p][g_ss_index];
          }
        }
      } else {
        E->ss_prop_name = NULL;
        E->ss_prop = NULL;
      }


      /*
       * The number of properties in for EXODUS II entities is very
       * slippery. The API will often fabricate one property anyway.
       * That's the "ID" property. Since it does this automatically
       * we have to be very careful not to replicate that one property.
       */


      E->eb_num_props = mono->eb_num_props;

      if ( E->eb_num_props > 1 && 
	   E->num_elem_blocks > 0 &&
	   strcmp(mono->eb_prop_name[0], mono->eb_prop_name[1]) != 0 ) {
        E->eb_prop_name = (char **) smalloc(E->eb_num_props*SZPCHR);

        for ( i=0; i<E->eb_num_props; i++) {
          E->eb_prop_name[i] = (char *) smalloc(MAX_STR_LENGTH*SZ_CHR);
          tmp = strcpy(E->eb_prop_name[i], mono->eb_prop_name[i]); 
        }

        E->eb_prop = (int **) smalloc(E->eb_num_props*SZPINT);
        for ( i=0; i<E->eb_num_props; i++) {
          E->eb_prop[i] = (int *)smalloc(E->num_elem_blocks*SZ_INT);
        }

        for ( ieb=0; ieb<E->num_elem_blocks; ieb++) {
          g_eb_index = in_list(E->eb_id[ieb], 0, 
                               mono->num_elem_blocks, mono->eb_id);

          for ( p=0; p<E->eb_num_props; p++) {
            E->eb_prop[p][ieb] = mono->eb_prop[p][g_eb_index];
          }
	      
        }

      } else {
        E->eb_prop_name = NULL;
        E->eb_prop = NULL;
      }


      E->eb_elem_itype     = (int *) smalloc(E->num_elem_blocks * sizeof(int));

      for ( i=0; i<E->num_elem_blocks; i++) {
        E->eb_elem_itype[i] = get_type(E->eb_elem_type[i], 
                                       E->eb_num_nodes_per_elem[i],
                                       E->eb_num_attr[i]);
      }

      /*
       * Build up auxiliary connectivity information for the little EXODUS II
       * piece that will be useful in construction of dpi->elem_elem_...
       */

        build_elem_node(E);
	build_node_elem(E);
	build_elem_elem(E);
	brk_build_node_node(E);

      /*
       * Write the EXODUS II finite element MESH database information for this
       * set/proc piece of the global problem.
       */

      one_base(E);
      wr_mesh_exo(E, E->path, 0);
      zero_base(E);



      /*
       * Maybe we ought to wr_dpi() here, before the unlimited records start.
       */




      /*
       * Setup Distributed Processing Information...
       */

      /*
       * First, create a local version of the set membership stuff...
       */

      proc_psm = (int *) smalloc((num_universe_nodes+1)*SZ_INT);
      count    = 0;
      for ( n=0; n<num_universe_nodes; n++)
	{
	  proc_psm[n] = count;
	  node        = proc_nodes[n];
	  count      += (node_set_membership[node+1]-node_set_membership[node]);
	}
      proc_psm[num_universe_nodes] = count;


      proc_sm  = (int *) smalloc(count*SZ_INT);

      for ( n=0; n<num_universe_nodes; n++)
	{
	  node = proc_nodes[n];
	  len  = proc_psm[n+1]-proc_psm[n];
	  for ( i=0; i<len; i++)
	    {
	      proc_sm[proc_psm[n]+i] = set_membership[node_set_membership[node]+i];
	    }
	}

      /*
       * (Don't look at membership lists of the external nodes and their
       *  neighbors, except for the first one that indicates the primary
       *  owner of the node. Any remaining entries can indicate who owns
       *  nodes that this processor knows nothing about.
       */

      D->my_name               = s+1;

      if ( num_send_procs != num_recv_procs )
	{
	  sr = sprintf(err_msg, "! num_send_procs = %d, num_recv_procs = %d.",
		       num_send_procs, num_recv_procs);
	  EH(-1, err_msg);
	}

      D->num_neighbors                = num_send_procs;

      D->neighbor                     = (int *) 
	smalloc(D->num_neighbors*sizeof(int));
      memcpy(D->neighbor, send_proc_names, num_send_procs*sizeof(int));


      D->len_set_membership           = proc_psm[num_universe_nodes];

      D->set_membership               = (int *) 
	smalloc(D->len_set_membership*sizeof(int));

      for ( i=0; i<D->len_set_membership; i++)
	{
	  D->set_membership[i] = proc_sm[i];
	}

      D->len_ptr_set_membership       = num_universe_nodes+1;
      
      D->ptr_set_membership           = (int *) 
	smalloc(D->len_ptr_set_membership*sizeof(int));

      for ( i=0; i<num_universe_nodes+1; i++)
	{
	  D->ptr_set_membership[i]           = proc_psm[i];
	}
      
      D->elem_index_global = (int *) smalloc(proc_ne*SZ_INT);
      for ( i=0; i<proc_ne; i++)
	{
	  D->elem_index_global[i] = proc_elems[i];
	}

      D->len_eb_num_private_elems = proc_neb;

      D->eb_num_private_elems     = (int *) smalloc(proc_neb*SZ_INT);

      for ( i=0; i<E->num_elem_blocks; i++)
	{
	  D->eb_num_private_elems[i] = private_elem_count[i];
	}

      D->num_internal_nodes       = num_internal_nodes;

      D->num_boundary_nodes       = num_boundary_nodes;

      D->num_external_nodes       = num_external_nodes;
      
      D->num_universe_nodes       = num_universe_nodes;

      /*
       * These are handy quick maps. NOTE these {eb,ns,ss}_index_global[]
       * arrays are dimensioned according to how many {eb,ns,ss} there are
       * on this set/processor. The other global arrays are dimensioned
       * according to the global number of {eb,ns,ss} entities that exist.
       *
       * Changes: While not a problem so much for element blocks, there
       * is definitely the possibility that a given processor will have
       * zero nodesets and/or zero sidesets. This has implications for
       * memory allocation, etc.
       */

      D->num_elem_blocks = proc_neb;

      if ( D->num_elem_blocks > 0 )
	{
	  D->eb_index_global = (int *) smalloc(D->num_elem_blocks*SZ_INT);
	  for ( i=0; i<D->num_elem_blocks; i++)
	    {
	      D->eb_index_global[i] = in_list(proc_eb_id[i], 0, neb, mono->eb_id);
	    }
	}

      D->num_node_sets   = proc_num_node_sets;

      if ( D->num_node_sets > 0 )
	{
	  D->ns_index_global = (int *) smalloc(D->num_node_sets*SZ_INT);
	  for ( i=0; i<D->num_node_sets; i++)
	    {
	      D->ns_index_global[i] = in_list(proc_ns_id[i], 0, nns, mono->ns_id);
	    }
	}
	  
      D->num_side_sets   = proc_num_side_sets;

      if ( D->num_side_sets > 0 )
	{
	  D->ss_index_global = (int *) smalloc(D->num_side_sets*SZ_INT);
	  for ( i=0; i<D->num_side_sets; i++)
	    {
	      D->ss_index_global[i] = in_list(proc_ss_id[i], 0, nss, mono->ss_id);
	    }
	}

      /*
       * Setup some additional information helpful for fix, etc...
       */

      D->len_elem_var_tab_global = mono->num_elem_vars * mono->num_elem_blocks;

      D->len_ns_node_list        = E->ns_node_len;

      D->len_ns_distfact_list    = E->ns_distfact_len;

      D->len_ss_elem_list        = E->ss_elem_len;

      D->len_ss_distfact_list    = E->ss_distfact_len;

      D->len_string              = MAX_STR_LENGTH + 1; /* same overage that
							* EXODUS II likes to
							* claim! */
      D->num_elems               = proc_ne;

      D->num_nodes               = num_universe_nodes;

      D->num_props_eb            = mono->eb_num_props;

      D->num_props_ns            = mono->ns_num_props;

      D->num_props_ss            = mono->ss_num_props;

      /*
       * New stuff for discontinous Galerkin methods requiring element
       * to element connectivity information...
       */

      

      D->len_elem_elem_list      = E->elem_elem_pntr[E->num_elems];


      /*
       * xyzzy
       * Look here! for beginning of allocation...so that you may properly
       * free!
       *
       * char **eb_elem_type_global [num_elem_blocks_global] [MAX_STR_LENGTH]
       */

      D->eb_elem_type_global = (char **) smalloc(D->num_elem_blocks_global*
						 sizeof(char *));

      D->eb_num_attr_global  = (int *) smalloc(D->num_elem_blocks_global*
					       sizeof(char *));

      D->eb_num_nodes_per_elem_global = 
	(int *) smalloc(D->num_elem_blocks_global*sizeof(char *));


      /*
       * Ease the transport of 2D arrays down into the bowels of netCDF
       * by allocating a contiguous chunk. Then, set the pointers
       * accordingly...
       */

      D->eb_elem_type_global[0] = (char *) smalloc((D->num_elem_blocks_global)*
						   (D->len_string)*
						   sizeof(char));

      for ( i=0; i<(D->num_elem_blocks_global)*(D->len_string); i++)
	{
	  D->eb_elem_type_global[0][i] = '\0';
	}

      for ( i=1; i<D->num_elem_blocks_global; i++)
	{
	  D->eb_elem_type_global[i] = D->eb_elem_type_global[i-1] +
				      D->len_string;
	}

      for ( i=0; i<mono->num_elem_blocks; i++)
	{
	  /*
	   * D->eb_elem_type_global[i] = (char *) smalloc((MAX_STR_LENGTH+1)*
	   *				       sizeof(char));
	   *
	   *	  for ( j=0; j<MAX_STR_LENGTH+1; j++)
	   *	    {
	   *	      D->eb_elem_type_global[i][j] = '\0';
	   *	    }
	   */

	  strcpy(D->eb_elem_type_global[i], mono->eb_elem_type[i]);

#ifdef DEBUG
  fprintf(stderr, "elem type is now ...%s\n", mono->eb_elem_type[i]);
#endif

	  D->eb_num_attr_global[i]           = mono->eb_num_attr[i];

	  D->eb_num_nodes_per_elem_global[i] = mono->eb_num_nodes_per_elem[i];
	}

      
      if ( mono->eb_num_props > 1 )
	{
	  D->eb_prop_global 
	    = (int **) smalloc(mono->eb_num_props*sizeof(int *));

	  D->eb_prop_global[0] = (int *) smalloc(mono->eb_num_props*
						 mono->num_elem_blocks*
						 sizeof(int));

	  for ( i=1; i<mono->eb_num_props; i++)	  
	    {
	      D->eb_prop_global[i] = ( D->eb_prop_global[i-1] + 
				       mono->num_elem_blocks );
	    }

	  for ( i=0; i<mono->eb_num_props; i++)
	    {
	      for ( j=0; j<mono->num_elem_blocks; j++)
		{
		  D->eb_prop_global[i][j] = mono->eb_prop[i][j];
		}
	    }
	}

      if ( D->len_elem_var_tab_global > 0 )
	{
	  D->elem_var_tab_global = (int *) smalloc(D->len_elem_var_tab_global*
						   sizeof(int));
	}

      for ( i=0; i<D->len_elem_var_tab_global; i++)
	{
	  D->elem_var_tab_global[i] = mono->elem_var_tab[i];
	}

      /* Hey! It's flat anyway !
      for ( eb=0; eb<mono->num_elem_blocks; eb++)
	{
	  for ( ev=0; ev<mono->num_elem_vars; ev++)
	    {
	      D->elem_var_tab_global[eb*mono->num_elem_vars+ev] =
		mono->elem_var_tab[eb*mono->num_elem_vars+ev];
	    }
	}
	*/


      /*
       * Node number map.
       */

      if ( num_universe_nodes > 0 )
	{
	  D->node_index_global = (int *) smalloc(num_universe_nodes*SZ_INT);
	  for ( i=0; i<num_universe_nodes; i++)
	    {
	      D->node_index_global[i] = proc_nodes[i];
	    }
	}
      
      D->ns_distfact_len_global = mono->ns_distfact_len;

      D->ns_node_len_global     = mono->ns_node_len;

      D->ns_node_index_global   = (int *) smalloc(mono->num_node_sets*
						  sizeof(int));
      for ( i=0; i<mono->num_node_sets; i++)
	{
	  D->ns_node_index_global[i] = mono->ns_node_index[i];
	}

      D->ns_distfact_index_global   = (int *) smalloc(mono->num_node_sets*
						  sizeof(int));
      for ( i=0; i<mono->num_node_sets; i++)
	{
	  D->ns_distfact_index_global[i] = mono->ns_distfact_index[i];
	}

      
      if ( mono->ns_num_props > 1 )
	{
	  D->ns_prop_global = 
	    (int **) smalloc(mono->ns_num_props*sizeof(int *));

	  D->ns_prop_global[0] = (int *) smalloc(mono->ns_num_props*
						 mono->num_node_sets*
						 sizeof(int));
	  for ( i=1; i<mono->ns_num_props; i++)
	    {
	      D->ns_prop_global[i] = ( D->ns_prop_global[i-1] +
				       mono->num_node_sets );
	    }

	  for ( i=0; i<mono->ns_num_props; i++)
	    {
	      for ( j=0; j<mono->num_node_sets; j++)
		{
		  D->ns_prop_global[i][j] = mono->ns_prop[i][j];
		}
	    }
	}

      /*
       * OK, here's a tricky one. For each node in the concatenated node
       * list of nodesets for this little set/proc, we want to record the
       * index in the global concatenated node list.
       */

      D->ns_node_list_index_global = (int *) smalloc(E->ns_node_len*
						     sizeof(int));

      for ( i=0; i<E->ns_node_len; i++)
	{
	  D->ns_node_list_index_global[i] = proc_ns_node_list_index_global[i];
	}
      
      /*
       * Record the global indeces for the nodeset distribution factors that
       * were collected as well...
       */

      D->ns_distfact_list_index_global = (int *) smalloc(E->ns_distfact_len*
							 sizeof(int));
      for ( i=0; i<E->ns_distfact_len; i++)
	{
	  D->ns_distfact_list_index_global[i] = 
	    proc_ns_distfact_list_index_global[i];
	}


      /*
       * Side set information from the global problem that is indispensible
       * for later reconstruction...
       */

      D->ss_distfact_len_global = mono->ss_distfact_len;

      D->ss_elem_len_global     = mono->ss_elem_len;

      D->ss_distfact_index_global = (int *) smalloc(mono->num_side_sets*
						    sizeof(int));
      D->ss_elem_index_global = (int *) smalloc(mono->num_side_sets*
						    sizeof(int));
      for ( i=0; i<mono->num_side_sets; i++)
	{
	  D->ss_distfact_index_global[i] = mono->ss_distfact_index[i];
	  D->ss_elem_index_global[i]     = mono->ss_elem_index[i];
	}

      D->ss_elem_list_index_global = (int *) smalloc(E->ss_elem_len*
						     sizeof(int));
      D->ss_distfact_list_index_global = (int *) smalloc(E->ss_distfact_len*
							 sizeof(int));

      for ( i=0; i<E->ss_distfact_len; i++)
	{
	  D->ss_distfact_list_index_global[i] = 
	    proc_ss_distfact_list_index_global[i];
	}

      for ( i=0; i<E->ss_elem_len; i++)
	{
	  D->ss_elem_list_index_global[i] = 
	    proc_ss_elem_list_index_global[i];
	}

      if ( mono->ss_num_props > 1 )
	{
	  D->ss_prop_global = 
	    (int **) smalloc(mono->ss_num_props*sizeof(int *));

	  D->ss_prop_global[0] = (int *) smalloc(mono->ss_num_props*
						 mono->num_side_sets*
						 sizeof(int));
	  for ( i=1; i<mono->ss_num_props; i++)
	    {
	      D->ss_prop_global[i] = ( D->ss_prop_global[i-1] +
				       mono->num_side_sets );
	    }

	  for ( i=0; i<mono->ss_num_props; i++)
	    {
	      for ( j=0; j<mono->num_side_sets; j++)
		{
		  D->ss_prop_global[i][j] = mono->ss_prop[i][j];
		}
	    }
	}

<<<<<<< HEAD
      D->ss_block_index_global = NULL;
      D->ss_block_list_global = NULL;
      if (mono->num_side_sets > 0)
        {
          D->ss_block_index_global =
              calloc(mono->num_side_sets + 1, sizeof(int));
          D->ss_block_list_global =
              calloc(MAX_MAT_PER_SS * mono->num_side_sets, sizeof(int));

          // populate list of blocks associated to side sets

          int ss_block_index = 0;
          int ss_id;
          for (ss_id = 0; ss_id < mono->num_side_sets; ss_id++)
            {
              int ss_start = ss_block_index;
              int elem_index;
              for (elem_index = mono->ss_elem_index[ss_id];
                   elem_index <
                   (mono->ss_elem_index[ss_id] + mono->ss_num_sides[ss_id]);
                   elem_index++)
                {
                  int elem = mono->ss_elem_list[elem_index];
                  int block = find_elemblock_index(elem, mono);
                  if (block == -1)
                    {
                      EH(-1, "Element block not found");
                    }

                  // check if block is in array for ss already
                  int known = 0;
                  int i;
                  for (i = ss_start; i < ss_block_index; i++)
                    {
                      if (D->ss_block_list_global[i] == block)
                        {
                          known = 1;
                        }
                    }

                  if (!known)
                    {
                      D->ss_block_list_global[ss_block_index] = block;
                      ss_block_index++;
                    }
                }

              D->ss_block_index_global[ss_id] = ss_start;
              D->ss_block_index_global[ss_id + 1] = ss_block_index;
            }
        }

      D->ss_internal_global = ss_internal;
=======


    D->ss_block_index_global = NULL;
    D->ss_block_list_global = NULL;
    if (mono->num_side_sets > 0) {
        D->ss_block_index_global = calloc(mono->num_side_sets+1, sizeof(int));
        D->ss_block_list_global = calloc(MAX_MAT_PER_SS * mono->num_side_sets, sizeof(int));

        // populate list of blocks associated to side sets

        int ss_block_index = 0;
        for (int ss_id = 0; ss_id < mono->num_side_sets; ss_id++) {
            int ss_start = ss_block_index;
            for (int elem_index = mono->ss_elem_index[ss_id];
                 elem_index < (mono->ss_elem_index[ss_id] + mono->ss_num_sides[ss_id]);
                 elem_index++) {
                int elem = mono->ss_elem_list[elem_index];
                int block = find_elemblock_index(elem, mono);
                if (block == -1)
                  {
                    EH(-1, "Element block not found");
                  }

                // check if block is in array for ss already
                int known = 0;
                for (int i = ss_start; i < ss_block_index; i++) {
                    if (D->ss_block_list_global[i] == block) {
                        known = 1;
                    }
                }

                if (!known) {
                    D->ss_block_list_global[ss_block_index] = block;
                    ss_block_index++;
                }

            }

            D->ss_block_index_global[ss_id] = ss_start;
            D->ss_block_index_global[ss_id+1] = ss_block_index;
        }
    }


    D->ss_internal_global = ss_internal;
>>>>>>> 48a67847

#ifdef DEBUG
      for ( i=0; i<mono->eb_num_props; i++)
	{
	  for ( j=0; j<mono->num_elem_blocks; j++)
	    {
	      fprintf(stderr, "monolith eb props[%d][%d] = %d\n", i, j, 
		      mono->eb_prop[i][j]);
	    }
	}
      for ( i=0; i<mono->ns_num_props; i++)
	{
	  for ( j=0; j<mono->num_node_sets; j++)
	    {
	      fprintf(stderr, "monolith ns props[%d][%d] = %d\n", i, j, 
		      mono->ns_prop[i][j]);
	    }
	}
      for ( i=0; i<mono->ss_num_props; i++)
	{
	  for ( j=0; j<mono->num_side_sets; j++)
	    {
	      fprintf(stderr, "monolith ss props[%d][%d] = %d\n", i, j, 
		      mono->ss_prop[i][j]);
	    }
	}
#endif

      /*
       * Wait til now to build the dpi->elem_elem stuff since it depends
       * on having dpi->elem_index_global[] for example.
       */

      build_elem_elem_dpi(mono, element_owner, E, D);

      build_elem_elem_xtra(E);

      wr_dpi(D, E->path, 0);

      /*
       * Back to our regularly schedule transcription of E->results data
       * into the polyliths...
       */

      /*
       * Results data. This includes both the preliminary descriptions
       * such as nodal variable names as well as the vectors of data per se.
       *
       * Nodal variables are presumed to exist at every node by EXODUS II,
       * thus they will exist in a subset for each set/proc. Element variables
       * are more problematic, depending on the element truth table and which
       * element blocks are present for this processor, etc.
       *
       * Thus, for now, any element variables that exist in the monolithic
       * database are NOT transcribed into the polyliths.
       */

      E->num_glob_vars = mono->num_glob_vars;
      E->num_node_vars = mono->num_node_vars;
      E->num_elem_vars = mono->num_elem_vars;
      
      if ( E->num_glob_vars > 0 )
	{
	  E->glob_var_names = (char **) smalloc(E->num_glob_vars*SZPCHR);
	  for ( i=0; i<E->num_glob_vars; i++)
	    {
	      E->glob_var_names[i] = (char *) smalloc(MAX_STR_LENGTH*SZ_CHR);
	      tmp = strcpy(E->glob_var_names[i], mono->glob_var_names[i]);
	    }

	}

      if ( E->num_node_vars > 0 )
	{
	  E->node_var_names = (char **) smalloc(E->num_node_vars*SZPCHR);
	  for ( i=0; i<E->num_node_vars; i++)
	    {
	      E->node_var_names[i] = (char *) smalloc(MAX_STR_LENGTH*SZ_CHR);
	      tmp = strcpy(E->node_var_names[i], mono->node_var_names[i]);
	    }
	}

      if ( E->num_elem_vars > 0 )
	{
	  E->elem_var_names = (char **) smalloc(E->num_elem_vars*SZPCHR);
	  for ( i=0; i<E->num_elem_vars; i++)
	    {
	      E->elem_var_names[i] = (char *) smalloc(MAX_STR_LENGTH*SZ_CHR);
	      tmp = strcpy(E->elem_var_names[i], mono->elem_var_names[i]);
	    }


	  E->elem_var_tab = (int *) smalloc(E->num_elem_vars*
					    E->num_elem_blocks*
					    sizeof(int));
	  /*
	   * Transcribe the element variable truth table from the monolith
	   * to the polylith for the element blocks that this polylith contains.
	   *
	   * Why even bother, we're not going to write it out!
	   */

	  nev = E->num_elem_vars; /* shorthand. Global monolith is same. */

	  for ( ieb=0; ieb<E->num_elem_blocks; ieb++)
	    {
	      g_eb_index = in_list(E->eb_id[ieb], 0, 
				   mono->num_elem_blocks, mono->eb_id);
	      EH(g_eb_index, "Problem finding corresponding global eb index.");
	      for ( i=0; i<nev; i++)
		{
		  E->elem_var_tab[ieb*nev+i] = 
		    mono->elem_var_tab[g_eb_index*nev+i];
		}
	    }

	}

      /*
       * If there are multiple time planes of monolithic results, then
       * transcribe them into the polylith version, too.
       */

      if ( E->num_times > 0 )
	{
	  E->time_vals = (dbl *) smalloc(E->num_times*sizeof(dbl));

	  for ( i=0; i<E->num_times; i++)
	    {
	      E->time_vals[i] = mono->time_vals[i];
	    }
	}

      one_base(E);
      wr_resetup_exo(E, E->path, 0);
      zero_base(E);


      if ( E->num_glob_vars > 0 ) {
	int status;
	E->cmode = EX_WRITE;


	E->io_wordsize   = 0;	/* i.e., query */
	E->comp_wordsize = sizeof(dbl);
	E->exoid         = ex_open(E->path, 
				   E->cmode, 
				   &E->comp_wordsize, 
				   &E->io_wordsize, 
				   &E->version);

	mono->cmode = EX_READ;


	mono->io_wordsize   = 0;	/* i.e., query */
	mono->comp_wordsize = sizeof(dbl);
	mono->exoid         = ex_open(mono->path, 
				   mono->cmode, 
				   &mono->comp_wordsize, 
				   &mono->io_wordsize, 
				   &mono->version);

	status = ex_put_variable_names(E->exoid, EX_GLOBAL, mono->num_glob_vars,
				       mono->glob_var_names);
	EH(status, "ex_put_variable_names global");

	alloc_exo_gv(mono, 1);


	for (i = 0; i < mono->num_gv_time_indeces; i++) {
	  status = ex_get_var(mono->exoid, i+1, EX_GLOBAL,
			      1, 1, mono->num_glob_vars,
			      mono->gv[0]);
	  EH(status, "ex_get_var global");

	  
	  status = ex_put_var(E->exoid, i+1, EX_GLOBAL,
			      1, 0, mono->num_glob_vars,
				    mono->gv[0]);
	  EH(status, "ex_put_var glob_vars");
	}

	
	status = ex_close(E->exoid);
	EH(status, "ex_close()");

	status = ex_close(mono->exoid);
	EH(status, "ex_close()");

	free_exo_gv(mono);

      }
      /*
       * If there are any nodal variables, then read their values from
       * each "timestep" and transcribe them into the right place
       * in this set/proc's repertoire.
       *
       * Now, we want to use "nv" instead, but still just do one step
       * at a time.
       *
       * Note! Element variables have not been done, only nodal results
       *       variables. To do element variables would be straightforward,
       *       but you do need to exercise caution when writing an augmented
       *       plot file with added element variables. Similar precautions
       *       were taken for nodal variables as you'll see below looking
       *       for how "nnv" and "len" are used...
       */

      if ( E->num_node_vars > 0 )
	{
	  E->state              |= EXODB_STATE_NDIA;

	  alloc_exo_nv(E, 1, E->num_node_vars);

	  /*
	   * This sweep through all the monolith's nodal results for each
	   * set/proc might be inefficient. Alternatives would require 
	   * having available the global node map for all the set/procs at the
	   * same time.
	   */

	  if ( mono->num_node_vars < 1 )
	    {
	      EH(-1, "Inconsistent nodal variable count?");
	    }

	  /* 
	   * These helper variables were set up for mono-> in the rd_exo
	   * module. The E-> memory representation was not read in, but
	   * synthesized from scratch, so it needs the rigmarole above...
	   */


	  if ( ! ( mono->state & EXODB_STATE_NDIA ) )
          {
	      mono->state              |= EXODB_STATE_NDIA;
          }

	  alloc_exo_nv(mono, 1, mono->num_node_vars);

	  for ( i=0; i<mono->num_node_vars; i++)      
	    {
	      mono->nv_indeces[i]   = i+1;
	      E->nv_indeces[i]      = i+1;
	    }

	  for ( t=0; t<E->num_times; t++ )
	    {
	      /*
	       * Grab one monolith time plane for each nodal var...
	       */

	      mono->nv_time_indeces[0]  = t+1;
	      E->nv_time_indeces[0]     = t+1;

	      rd_exo(mono, in_exodus_file_name, 0, 
                     EXODB_ACTION_RD_RESN);

	      /*
	       * Pick out pieces for this set/proc...
	       */

	      for ( n=0; n<E->num_nodes; n++)
		{
		  node = proc_nodes[n];
		  if ( node < 0 || node > mono->num_nodes-1 )
		    {
		      EH(-1, "Bad map.");
		    }
		  for ( i=0; i<E->num_nv_indeces; i++)
		    {
		      E->nv[0][i][n] = mono->nv[0][i][node];
		    }
		}

	      /*
	       * Write out results.
	       */

            wr_result_exo(E, E->path);
	    }

	  free_exo_nv(E);
	  free_exo_nv(mono);
	}
	
      if ( E->num_elem_vars > 0 )  /* Save me baby Jesus ! Imma try to clone the nv section and hope for the best */
	{
	  E->num_ev_time_indeces = 1;

	  /*
	   * Even though there may be more than one time plane, we'll just
	   * walk through one at a time.
	   */


	  E->state               |= EXODB_STATE_ELIA;

	  alloc_exo_ev (E,1);


	  if ( ! ( mono->state & EXODB_STATE_ELIA ) )
	    {
	      mono->num_ev_time_indeces = 1;
	      mono->state              |= EXODB_STATE_ELIA;

	    }
      
	  alloc_exo_ev(mono,1);
      
	  if ( mono->num_elem_vars < 1 )
	    {
	      EH(-1, "Inconsistent element variable count?");
	    }

	  for ( t=0; t<E->num_times; t++ )
	    {
	      /*
	       * Grab one monolith time plane for each element var...
	       */

	      mono->ev_time_indeces[0]  = t+1;
	      E->ev_time_indeces[0]     = t+1;

	      rd_exo(mono, in_exodus_file_name, 0, EXODB_ACTION_RD_RESE);

	      /*
	       * Pick out pieces for this set/proc...
	       */

	      for ( ieb=0; ieb<E->num_elem_blocks; ieb++)
		{
		  eb_index = in_list(E->eb_id[ieb], 0, mono->num_elem_blocks, mono->eb_id);
		  
		  gbeg = ebl[eb_index];

		  begin = E->eb_ptr[ieb];
		  
		  for( e=0; e<E->eb_num_elems[ieb]; e++)
		    {
		      elem = proc_elems[e + begin];
		  
		      if ( elem < 0 || elem > mono->num_elems-1 )
			{
			  EH(-1, "Bad map.");
			}

		      ge = elem - gbeg;

		      for ( i=0; i<E->num_elem_vars; i++)
			{
			  index = ieb*E->num_elem_vars + i;
			  g_eb_index = eb_index*mono->num_elem_vars + i;

			  if( E->elem_var_tab[index] != -1 )
			    {
			      E->ev[0][index][e] = mono->ev[0][g_eb_index][ge];
			    }
			}
		    }
		}

	      /*
	       * Write out results.
	       */

            wr_result_exo(E, E->path);
	    }

	  free_exo_ev(E);
	  free_exo_ev(mono);
	}
	

      /*
       * Free up some arrays allocated during this set/proc loop...
       */

      free(internal_nodes);
      free(boundary_nodes);
      free(external_nodes);

      free(proc_nodes);
      free(proc_elems);

      free(proc_sm);
      free(proc_psm);

      free(private_elem_count);
      free(proc_elem_priv);
      free(proc_elem_shar);

      if ( D->num_node_sets > 0 )
	{
	  free(proc_ns_id);
	  free(proc_ns_num_nodes);
	  free(proc_ns_num_distfacts);
	  free(proc_ns_node_index);
	  free(proc_ns_distfact_index);
	  free(proc_ns_node_list);
	  free(proc_ns_node_list_index_global);
	  free(proc_ns_distfact_list);
	  free(proc_ns_distfact_list_index_global);
	}

      free(proc_ss_id);
      free(proc_ss_num_sides);
      free(proc_ss_num_distfacts);
      free(proc_ss_elem_index);
      free(proc_ss_distfact_index);
      free(proc_ss_elem_list);
      free(proc_ss_elem_list_index_global);
      free(proc_ss_side_list);
      free(proc_ss_distfact_list);
      free(proc_ss_distfact_list_index_global);

      /*
       * Build little versions of ep, nl, np, el, mult, bevm and output
       * node_descriptions with node_dof0 maps for this set/proc. 
       *
       * Then, on a node-by-node basis
       * compare the set/proc local node with the global perspective, which
       * might include additional unknowns at the node for external nodes. 
       *
       * Needed information for distributed processing:
       *
       *
       * num_proc_node_descriptions (int)
       *	proc_num_node_descriptions = number of distinct kinds of
       *				     nodes from the set/proc's
       *				     perspective.
       *
       *	proc_node_descriptions[]   = the descriptions themselves
       *
       *        proc_node_kind[pni=0,...,numnodes] = index into nodescriptions
       *					     for each node.
       *
       *	proc_node_dof0[proc_node_index=0...proc_num_nodes]
       *
       *		proc_node_dof0[local_node_number]
       *		global_node_name[local_node_number]
       *		proc_node_kinds[]
       *
       * Obtain a map of the
       * global dof names corresponding to each local dof name. There can
       * be gaps at externalnodes. That is, the global perspective include
       * more dofs at the node than the setproc believes are appropriate.
       *
       * Also, write primary responsible set/proc for each global node.
       *
       */
      free(E->eb_elem_itype);
      free_exo(E);

      free(D->global_node_description[0]);
      free(D->eb_elem_type_global[0]);

      D->ss_internal_global = NULL; // skip freeing ss_internal
      free_dpi(D);

    } /* set loop */


  free(proc_eb_id);
  free(proc_eb_ptr);
  free(ebi);
  free(new_proc_eb_ptr);
  free(ss_internal);

  if ( mono->num_dim > 0 )
    {
      free(x);
    }
  if ( mono->num_dim > 1 )
    {
      free(y);
    }
  if ( mono->num_dim > 2 )
    {
      free(z);
    }

  free(D);

  /*
   * Replicate the monolithic EXODUS II file and augment the output
   * with information about the decomposition that was performed.
   */

  if ( add_decomp_plot_vars )
    {
      /*
       * Create a nodal variables that express for each node:
       *	(1) the number of nonzero matrix entries in the row
       *	(2) the number of assembled terms in the row
       *	(3) the communication cost with other nodes
       *	(4) the number of degrees of freedom or equations that
       *	    are associated with the node
       *	(5) the global node kind index
       *	(6) how many processors are interested in this node
       *	(7) the name of the processor that owns this node
       *
       * Allocate sufficient space for the new names, as well as any old
       * nodal variable names and set this up.
       */
      
      /*
       * These are the indeces for each of the new nodal post processing
       * variables.
       */

#ifdef DEBUG
      fprintf(stderr, "Adding decomposition plot vbls to %d already there.\n",
	      mono->num_node_vars);
#endif

      nnv        = mono->num_node_vars;

      index_nnz  = nnv + 0;
      index_nat  = nnv + 1;
      index_ccs  = nnv + 2;
      index_dofs = nnv + 3;
      index_nknd = nnv + 4;
      index_nscn = nnv + 5;
      index_nown = nnv + 6;

      len        = nnv + 7;

      /*
       * Allocate space for and read in old nodal results at the last timeplane
       * if they exist, then tack on our new results.
       */

      if ( mono->num_nv_time_indeces > 1 )
	{
	  EH(-1, 
	  "Reconcile new nodal results with multiple time previous results.");
	}

      /*
       * We want to boost the amount of allocated space for nodal variables
       * beyond what the meta data indicates from the original EXODUS II file.
       * After reading the existing nodal variables, we'll load in some new
       * results into the extra space we've allocated.
       */

      free_exo_nv(mono);

      alloc_exo_nv(mono, 1, nnv + 7);

      /*
       * Temporary retrograde values while we read in the existing nodal
       * results variables...
       */

      mono->num_nv_indeces = nnv; 

      rd_exo(mono, in_exodus_file_name, 0, EXODB_ACTION_RD_RESN);

      mono->num_nv_indeces = len; 
      mono->num_node_vars  = len;

      if ( nnv > 0 )
	{
	  mono->node_var_names = (char **) realloc(mono->node_var_names, 
						   len * sizeof(char *));
	}
      else
	{
	  mono->node_var_names = (char **) smalloc(len * sizeof(char *));
	}

      for ( i=nnv; i<len; i++)
	{
	  mono->node_var_names[i] = (char *) smalloc(MAX_STR_LENGTH*SZ_CHR);
	}

      strcpy(mono->node_var_names[index_nnz],  "NNZ");
      strcpy(mono->node_var_names[index_nat],  "NAT");
      strcpy(mono->node_var_names[index_ccs],  "CCS");
      strcpy(mono->node_var_names[index_dofs], "DOFS");
      strcpy(mono->node_var_names[index_nknd], "GNKND");
      strcpy(mono->node_var_names[index_nscn], "NSCN");
      strcpy(mono->node_var_names[index_nown], "NOWN");

      /*
       * Now fill in the arrays of nodal values.
       */

      for ( i=0; i<nn; i++)
	{
	  sum_nnz = 0;
	  sum_nat = 0;
	  sum_ccs = 0;
	  for ( j=pnn[i]; j<pnn[i+1]; j++)
	    {
	      sum_nnz += nnz_contribute[j];
	      sum_nat += nat_contribute[j];
	      sum_ccs += ccs_contribute[j];
	    }
	  mono->nv[0][index_nnz][i]  = sum_nnz;
	  mono->nv[0][index_nat][i]  = sum_nat;
	  mono->nv[0][index_ccs][i]  = sum_ccs;
	  mono->nv[0][index_dofs][i] = node_dof0[i+1]-node_dof0[i];
	  mono->nv[0][index_nknd][i] = node_kind[i];
	  mono->nv[0][index_nscn][i] = node_set_membership[i+1]-node_set_membership[i];
	  mono->nv[0][index_nown][i] = set_membership[node_set_membership[i]];
	}
      
      /*
       * Create element variables that indicate:
       *	(1) element overassembly due to sharing of elements
       *	    across processors. index=1 means private, 2=shared
       *	    between 2 processors, 3...
       *
       *	(3) private elements get name of owning processor, shared
       *	    elements get a -1
       *
       * Note: With the new unambiguous element assignment needed for 
       *       discontinuous Galerkin methods, etc, we will assign the
       *       eown variable precisely to the correct processor.
       *
       * EXODUS II likes a truth table indicating which element variables
       * are active in which blocks. The element variables, too, are dispensed
       * on a per element block basis, so make provisions for doing so.
       *
       * elem_var_vals[ev_index][blk_index][elem_number]
       */

      nev       = mono->num_elem_vars;

      index_eoa = nev + 0;
      index_eown= nev + 1;

      len       = nev + 2;	

      if ( mono->num_ev_time_indeces > 1 )
	{
	  EH(-1, 
  "Reconcile new elemvar results with multiple time previous results.");
	}

      /*
       * Allocate or realloc, depending on whether the database already
       * had some element variables...
       */

      if ( nev > 0 )
	{
	  mono->elem_var_names = (char **) realloc(mono->elem_var_names, 
						   len * sizeof(char *));
	  mono->ev[0]          = (dbl **) realloc(mono->ev[0],
						  (len*neb) * sizeof(dbl *));
	}
      else
	{
	  mono->elem_var_names = (char **) smalloc(len * sizeof(char *));
	  mono->num_ev_time_indeces = 1;
	  mono->ev_time_indeces = (int *) smalloc(mono->num_ev_time_indeces*
						  sizeof(int));
	  mono->ev = (dbl ***) smalloc(mono->num_ev_time_indeces*
				       sizeof(dbl **));
	  for ( i=0; i<mono->num_ev_time_indeces; i++)
	    {
	      mono->ev[i] = (dbl **) smalloc(len*neb*sizeof(dbl *));
	      mono->ev_time_indeces[i] = i+1; /* Streetgang: "Fortran Rulz!" */
	    }

	  mono->state |= EXODB_STATE_ELIA; /* Keep accurate state info... */
	  mono->state |= EXODB_STATE_ELVA; /* Keep accurate state info... */
	}

      new_truth_table = (int *) smalloc(len*neb*sizeof(int));

      /*
       * Transcribe the old to the new.
       */

      if ( nev > 0 )
	{
	  for ( i=0; i<neb; i++)
	    {
	      for ( j=0; j<nev; j++)
		{
		  new_truth_table[i*len+j] = mono->elem_var_tab[i*nev+j];
		}
	    }
	}

      /*
       * Indicate the new element variables are to be active in every
       * element block.
       */

      for ( i=0; i<neb; i++)
	{
	  for ( j=nev; j<len; j++)
	    {
	      new_truth_table[i*len+j] = 1;
	    }
	}

      if ( nev > 0 )
	{
	  free(mono->elem_var_tab);
	}

      mono->elem_var_tab = new_truth_table;

      for ( i=nev; i<len; i++)
	{
	  mono->elem_var_names[i] = (char *) smalloc(MAX_STR_LENGTH*SZ_CHR);
	}

      for ( i=nev; i<len; i++)
	{
	  for ( j=0; j<neb; j++)
	    {
	      index = j * len + i;	      
	      mono->ev[0][index] = (dbl *) smalloc(mono->eb_num_elems[j]*
						       sizeof(dbl));
	    }
	}

      strcpy(mono->elem_var_names[index_eoa], "EOA");
      strcpy(mono->elem_var_names[index_eown], "EOWN");

      /*
       * Now fill in the arrays of element values.
       */

      element_procs = (int *) smalloc(MAX_ELEMENT_PROCS*SZ_INT);

      i=0;			/* overall element counter */
      for ( blk_index=0; blk_index<neb; blk_index++)
	{
	  for ( e=0; e<mono->eb_num_elems[blk_index]; e++, i++)
	    {

	      /*
	       * Look at every node this element touches and make a list
	       * of the processors that own nodes in this element.
	       * The length of that list is num_element_procs.
	       */
	      
	      num_element_procs = 0;
	      INIT_IVEC(element_procs, -1, MAX_ELEMENT_PROCS);	  

	      for ( l=ep[i]; l<ep[i+1]; l++)
		{
		  node = nl[l];
		  owner = set_membership[node_set_membership[node]];
		  BULL(owner, element_procs, num_element_procs);
		}

	      mono->ev[0][blk_index * len + index_eoa][e] = 
		(double) num_element_procs;

	      /*
	       * Ownership...
	       */
	      
	      mono->ev[0][blk_index*len+index_eown][e] = (double) 
		element_owner[i];

	    }
	}	  

      free(element_procs);

      mono->num_elem_vars = len;

      /*
       * Finally, let's pretend we have a time value. This is kind of
       * dirty and dangerous due to the potential for side effects on
       * memory management of the monolith and the polylithic time_vals[]...
       */

      if ( mono->num_times == 0 )
	{
	  mono->num_times    = 1;
	  mono->time_vals    = (dbl *) smalloc(mono->num_times*sizeof(dbl));
	  mono->time_vals[0] = 0.;
	}

      /*
       * Write out the modified monolith EXODUS II file.
       * REMEMBER that "mono" has been modified to include these
       * extra results variables!!!!
       */

      one_base(mono);
      wr_mesh_exo(mono, out_augplot_file_name, 0);
      wr_resetup_exo(mono, out_augplot_file_name, 0);
      wr_result_exo(mono, out_augplot_file_name);
      zero_base(mono);

      free_exo_ev(mono);
    }

  free(Proc_SS_Node_Count);
  free(Proc_SS_Node_Pointers);
  free(mono->eb_elem_itype);

  free(Coor);
  Coor = NULL;
  free(Matilda);
  Matilda = NULL;

  free_element_blocks(mono);

  free_exo(mono);
  free(mono);

  free(E);

  for ( i=0; i<MAX_NODE_KINDS; i++)
    {
      free(pnd[i]);
    }

  free(pnd);

  free(nnz_contribute);

  free(eqn_node_names);
  free(var_node_names);

  free(nat_contribute);
  free(ccs_contribute);

  free(pnn);

  free(node_dof0);
  free(node_kind);

  free(set_membership);
  free(node_set_membership);

  for ( i=0; i<neb; i++)
    {
      free(Lucky[i][0]);
      free(Lucky[i]);
      free(evd[i][0]);
      free(evd[i]);
    }
  free(Lucky);
  free(evd);

  free(dragon);
  free(assignment);

  for ( i=0; i<neb; i++)
    {
      for ( j=0; j<num_basic_eqnvars[i]; j++)
	{
	  free(mult[i][j]);
	}
      free(mult[i]);
    }
  free(mult);

  free(num_basic_eqnvars);

  free(send_proc_names);
  free(recv_proc_names);

  free(element_owner);
  free(element_owner_dist);
  free(element_bnd_stat);

  /*
   * Print Sam's heuristic...
   */

  numerator   = total_boundary_dofweight + total_external_dofweight;
  denominator = total_internal_dofweight + total_boundary_dofweight;

  if ( denominator != 0 )
    {
      fprintf(stdout, 
	      "Sam's dof weight figure of merit: (b+e)/(i+b) = %g\n",
	      ((double)(numerator))/((double)(denominator)));
    }

  fprintf(stdout, "-done.\n");

  if ( tmp == NULL || sr < 0 ) exit(2);

  /* restore Element_Blocks */
  Element_Blocks = element_blocks_save;

  return(0);
} /* end of main */


/* integer_compare() -- comparison function used by qsort. which is greater?
 *
 *
 * Created: 1998/02/26 07:27 MST pasacki@sandia.gov
 *
 * Revised:
 */

static int 
integer_compare(const void *arg1, 
                const void *arg2)
{
  int *a;
  int *b;
  
  a = (int *)arg1;
  b = (int *)arg2;

  /*
   * Primarily, sort according to the integer name of the owning processor.
   * Once that's done, then according to the global node number.
   */

  if ( *a < *b )
     {
        return(-1);
     }
  else if ( *a > *b )
     {
       return(1);
     }
  else
     {
       return(0);		/* should not normally happen! */
     }

}<|MERGE_RESOLUTION|>--- conflicted
+++ resolved
@@ -4056,61 +4056,6 @@
 	    }
 	}
 
-<<<<<<< HEAD
-      D->ss_block_index_global = NULL;
-      D->ss_block_list_global = NULL;
-      if (mono->num_side_sets > 0)
-        {
-          D->ss_block_index_global =
-              calloc(mono->num_side_sets + 1, sizeof(int));
-          D->ss_block_list_global =
-              calloc(MAX_MAT_PER_SS * mono->num_side_sets, sizeof(int));
-
-          // populate list of blocks associated to side sets
-
-          int ss_block_index = 0;
-          int ss_id;
-          for (ss_id = 0; ss_id < mono->num_side_sets; ss_id++)
-            {
-              int ss_start = ss_block_index;
-              int elem_index;
-              for (elem_index = mono->ss_elem_index[ss_id];
-                   elem_index <
-                   (mono->ss_elem_index[ss_id] + mono->ss_num_sides[ss_id]);
-                   elem_index++)
-                {
-                  int elem = mono->ss_elem_list[elem_index];
-                  int block = find_elemblock_index(elem, mono);
-                  if (block == -1)
-                    {
-                      EH(-1, "Element block not found");
-                    }
-
-                  // check if block is in array for ss already
-                  int known = 0;
-                  int i;
-                  for (i = ss_start; i < ss_block_index; i++)
-                    {
-                      if (D->ss_block_list_global[i] == block)
-                        {
-                          known = 1;
-                        }
-                    }
-
-                  if (!known)
-                    {
-                      D->ss_block_list_global[ss_block_index] = block;
-                      ss_block_index++;
-                    }
-                }
-
-              D->ss_block_index_global[ss_id] = ss_start;
-              D->ss_block_index_global[ss_id + 1] = ss_block_index;
-            }
-        }
-
-      D->ss_internal_global = ss_internal;
-=======
 
 
     D->ss_block_index_global = NULL;
@@ -4156,7 +4101,7 @@
 
 
     D->ss_internal_global = ss_internal;
->>>>>>> 48a67847
+
 
 #ifdef DEBUG
       for ( i=0; i<mono->eb_num_props; i++)
