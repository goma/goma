/************************************************************************ *
* Goma - Multiphysics finite element software                             *
* Sandia National Laboratories                                            *
*                                                                         *
* Copyright (c) 2014 Sandia Corporation.                                  *
*                                                                         *
* Under the terms of Contract DE-AC04-94AL85000 with Sandia Corporation,  *
* the U.S. Government retains certain rights in this software.            *
*                                                                         *
* This software is distributed under the GNU General Public License.      *
\************************************************************************/

/* bbb -- build_big_bones, construct monolith skeleton from polylith dpi
 *
 * For symmetry with the other chunks, lets only allocate the space and 
 * fill in what is known unambiguously about the global problem.
 *
 * The largest bulk of information will be incorporated in a 2nd phase
 * as we traverse the polyliths. This may be done more than once, depending
 * on the number of timeplanes of data that must be reconstituted.
 *
 * While the first polylith is used in this routine for some purposes, that
 * part of the information that we also want from OTHER polyliths is deferred
 * so that the 1st polylith may be treated just like any other during the
 * 2nd phase.
 *
 *
 * Created: 1998/08/07 09:29 MDT pasacki@sandia.gov
 *
 * Revised: 1998/08/11 06:49 MDT pasacki@sandia.gov
 */

#define _BBB_C

#include <stdio.h>

#include <sys/types.h>
#include <sys/stat.h>

#ifdef HAVE_FCNTL_H
#include <fcntl.h>
#endif

#include <stdlib.h>
#include <string.h>

#include "goma.h"
#include "brkfix/brkfix.h"		/* useful general stuff */
#include "mm_eh.h"			/* error handling */
#include "rf_allo.h"		/* multi-dim array allocation */
#include "exo_struct.h"		/* some definitions for EXODUS II */
#include "dpi.h"		/* distributed processing information */
#include "brkfix/nodesc.h"		/* node descriptions */
#include "brkfix/bbb.h"

static const int sc  = sizeof(char);
static const int si  = sizeof(int);
static const int sd  = sizeof(dbl);
static const int spc = sizeof(char *);
static const int spi = sizeof(int *);
static const int spd = sizeof(dbl *);

static Spfrtn sr=0;		/* sprintf() return type */
static char err_msg[MAX_CHAR_ERR_MSG];

/*
 * Function definitions.
 */

void
build_big_bones(Exo_DB *p,	/* EXODUS info from representative polylith */
		Dpi    *d,	/* distributed processing info from polylith */
		Exo_DB *m)	/* ptr to monolithic EXODUS II database */
{
  int i;
  int j;
  int len;
  int len_conn_i;		/* Length of connectivity data for a block */

  /*
   * Check for reasonable state of polylith...
   */

  if ( p->state == EXODB_STATE_GRND )
    {
      EH(-1, "Polylith only in ground state.");
    }

  m->state = EXODB_STATE_GRND;

  /*
   * All the ex_open() type of information...
   */

  m->path  = (char *) smalloc(FILENAME_MAX_ACK*sizeof(char));

  for ( i=0; i<FILENAME_MAX_ACK; i++)
    {
      m->path[i] = '\0';
    }

  /*
   * Output monolith filename may well be overriden, but fill in a likely
   * placeholder name until such time.
   */

  mononame(p->path, m->path);

  m->mode          = EX_WRITE;
  m->comp_wordsize = p->comp_wordsize;
  m->io_wordsize   = 0;		/* for now...anyway */
  m->version       = p->version;

  /*
   * Basic ex_get_init() quantitites...
   */

  m->title = (char *) smalloc(MAX_LINE_LENGTH*sc);

  strcpy(m->title, p->title);

  m->num_dim         = p->num_dim;
  m->num_nodes       = d->num_nodes_global;
  m->num_elems       = d->num_elems_global;
  m->num_elem_blocks = d->num_elem_blocks_global;
  m->num_node_sets   = d->num_node_sets_global;
  m->num_side_sets   = d->num_side_sets_global;
  
  /*
   * Miscellaneous information from ex_inquire()...
   */

  /*
   * QA Records...
   */

  m->num_qa_rec      = p->num_qa_rec;

  if ( m->num_qa_rec > 0 )
    {
      m->qa_record = (QA_Record *) smalloc(m->num_qa_rec*sizeof(QA_Record));
      for ( i=0; i<m->num_qa_rec; i++)
	{
	  for ( j=0; j<4; j++)
	    {
	      m->qa_record[i][j] = (char *) smalloc(MAX_STR_LENGTH*sc);
	      strcpy(m->qa_record[i][j], p->qa_record[i][j]);
	    }
	}
    }

  /*
   * Info Records...
   */

  m->num_info = p->num_info;

  if ( m->num_info > 0 )
    {
      m->info = (INFO_Record *) smalloc(m->num_info*sizeof(INFO_Record));
      for ( i=0; i<m->num_info; i++)
	{
	  m->info[i] = (char *) smalloc(MAX_LINE_LENGTH * sc);
	  strcpy(m->info[i], p->info[i]);
	}
    }

  m->api_version     = p->api_version;
  m->db_version      = p->db_version;

  m->ns_node_len     = d->ns_node_len_global;
  m->ns_distfact_len = d->ns_distfact_len_global;
  m->ss_elem_len     = d->ss_elem_len_global;
  m->ss_distfact_len = d->ss_distfact_len_global;

  /*
   * m->ss_node_len  = d->ss_node_len_global;
   */

  /*
   * Protective measures against rampant replications of the EXODUS II
   * "ID" property virus in old versions of GOMA...
   */

  m->eb_num_props    = MIN(p->eb_num_props, d->num_props_eb);
  m->ns_num_props    = MIN(p->ns_num_props, d->num_props_ns);
  m->ss_num_props    = MIN(p->ss_num_props, d->num_props_ss);
  
  m->num_times       = p->num_times;

  /*
   * Make space for spatial coordinates...
   */

  if ( m->num_dim > 0 )
    {
      m->x_coord = (dbl *) smalloc(m->num_nodes * sd);
      for ( i=0; i<m->num_nodes; i++)
	{
	  m->x_coord[i] = -9e12;
	}
    }
      
  if ( m->num_dim > 1 )
    {
      m->y_coord = (dbl *) smalloc(m->num_nodes * sd);
      for ( i=0; i<m->num_nodes; i++)
	{
	  m->y_coord[i] = -9e12;
	}
    }
      
  if ( m->num_dim > 2 )
    {
      m->z_coord = (dbl *) smalloc(m->num_nodes * sd);
      for ( i=0; i<m->num_nodes; i++)
	{
	  m->z_coord[i] = -9e12;
	}
    }
      
  if ( m->num_dim > 0 )
    {
      m->coord_names = (char **) smalloc(m->num_dim * spc);
      for ( i=0; i<m->num_dim; i++ )
	{
	  m->coord_names[i] = (char *) smalloc(MAX_STR_LENGTH*sc);
	  strcpy(m->coord_names[i], p->coord_names[i]);
	}
    }

  /*
   * Node map...PASS!
   */

  /*
   * Element map...PASS!
   */

  /*
   * Element order map...PASS!
   */

  /*
   * Element blocks...
   */

  if ( m->num_elem_blocks > 0 )
    {
      m->eb_id                 = (int *) smalloc(m->num_elem_blocks*si);
      m->eb_elem_type          = (char **) smalloc(m->num_elem_blocks*spc);
      m->eb_num_elems          = (int *) smalloc(m->num_elem_blocks*si);
      m->eb_num_nodes_per_elem = (int *) smalloc(m->num_elem_blocks*si);
      m->eb_num_attr           = (int *) smalloc(m->num_elem_blocks*si);
      m->eb_conn               = (int **) smalloc(m->num_elem_blocks*spi);
      m->eb_attr               = (dbl **) smalloc((m->num_elem_blocks)*spd);
      m->eb_ptr                = (int *) smalloc((m->num_elem_blocks+1)*si);
      m->eb_ptr[0]             = 0;

      for ( i = 0; i < m->num_elem_blocks; i++)
	{
	  m->eb_id[i]                 = d->eb_id_global[i];
	  m->eb_elem_type[i]          = smalloc((MAX_STR_LENGTH+1)*sc);
	  strcpy(m->eb_elem_type[i], d->eb_elem_type_global[i]);
	  m->eb_num_elems[i]          = d->eb_num_elems_global[i];
	  m->eb_num_nodes_per_elem[i] = d->eb_num_nodes_per_elem_global[i];
	  m->eb_num_attr[i]           = d->eb_num_attr_global[i];
	  m->eb_ptr[i+1]              = m->eb_ptr[i] + m->eb_num_elems[i];

	  len_conn_i                  = ( m->eb_num_elems[i] * 
					  m->eb_num_nodes_per_elem[i] );

	  if ( len_conn_i > 0 )
	    {
	      m->eb_conn[i] = (int *) smalloc(len_conn_i * si);
	      for ( j=0; j<len_conn_i; j++)
		{
		  m->eb_conn[i][j] = -1; /* Initialize as "undefined". */
		}
	    }

	  len = m->eb_num_attr[i] * m->eb_num_elems[i];
	  if ( len > 0 )
	    {
	      m->eb_attr[i] = (dbl *) smalloc(len * sd);
	      for ( j=0; j<len; j++)
		{
		  m->eb_attr[i][j] = -9.0e12; /* Initialize as "undefined". */
		}
	    }
	}
    }

  /*
   * Node sets...
   */

  if ( m->num_node_sets > 0 )
    {
      m->ns_id             = (int *) smalloc(m->num_node_sets* si);
      m->ns_num_nodes      = (int *) smalloc(m->num_node_sets* si);
      m->ns_num_distfacts  = (int *) smalloc(m->num_node_sets* si);
      m->ns_node_index     = (int *) smalloc(m->num_node_sets* si);
      m->ns_distfact_index = (int *) smalloc(m->num_node_sets* si);
      
      if ( m->ns_node_len > 0 )
	{
	  m->ns_node_list = (int *) smalloc(m->ns_node_len* si);
	  for ( j=0; j<m->ns_node_len; j++)
	    {
	      m->ns_node_list[j] = -1; /* Initialize as "undefined". */
	    }
	}
      
      if ( m->ns_distfact_len > 0 )
	{
	  m->ns_distfact_list = (dbl *) smalloc(m->ns_distfact_len* sd);
	  for ( j=0; j<m->ns_distfact_len; j++)
	    {
	      m->ns_distfact_list[j] = -9e12; /* Initialize as "undefined". */
	    }
	}

      for ( i=0; i<m->num_node_sets; i++)
	{
	  m->ns_id[i]             = d->ns_id_global[i];
	  m->ns_num_nodes[i]      = d->ns_num_nodes_global[i];
	  m->ns_num_distfacts[i]  = d->ns_num_distfacts_global[i];
	  m->ns_node_index[i]     = d->ns_node_index_global[i];
	  m->ns_distfact_index[i] = d->ns_distfact_index_global[i];
	}

      /*
       * The m->ns_..._list[] arrays will be populated as the individual
       * polyliths are traversed...
       */
    }

  /*
   * Side sets...
   */

  if ( m->num_side_sets > 0 ) 
    {
      m->ss_id             = (int *) smalloc(m->num_side_sets* si);
      m->ss_num_sides      = (int *) smalloc(m->num_side_sets* si);
      m->ss_num_distfacts  = (int *) smalloc(m->num_side_sets* si);
      m->ss_elem_index     = (int *) smalloc(m->num_side_sets* si);
      m->ss_distfact_index = (int *) smalloc(m->num_side_sets* si);
      
      /*
      m->ss_node_cnt_list  = (int **) smalloc(m->num_side_sets* spi);
      m->ss_node_list      = (int **) smalloc(m->num_side_sets* spi);
      m->ss_node_side_index  = (int **) smalloc(m->num_side_sets* spi);
      */
	  
      if ( m->ss_elem_len > 0 )
	{
	  m->ss_elem_list = (int *) smalloc(m->ss_elem_len* si);
	  m->ss_side_list = (int *) smalloc(m->ss_elem_len* si);

	  for ( j=0; j<m->ss_elem_len; j++)
	    {
	      m->ss_elem_list[j] = -1; /* Initialize as "undefined". */
	      m->ss_side_list[j] = -1; /* Initialize as "undefined". */
	    }
	}

      if ( m->ss_distfact_len > 0 )
	{
	  m->ss_distfact_list = (dbl *) smalloc(m->ss_distfact_len* sd);
	  for ( j=0; j<m->ss_distfact_len; j++)
	    {
	      m->ss_distfact_list[j] = -9e12; /* Initialize as "undefined". */
	    }
	}	    
      
      for ( i=0; i<m->num_side_sets; i++)
	{
	  m->ss_id[i]             = d->ss_id_global[i];
	  m->ss_num_sides[i]      = d->ss_num_sides_global[i];
	  m->ss_num_distfacts[i]  = d->ss_num_distfacts_global[i];
	  m->ss_elem_index[i]     = d->ss_elem_index_global[i];
	  m->ss_distfact_index[i] = d->ss_distfact_index_global[i];
	}

      /*
       * Forget about the ss_node_cnt_list[], etc. for now. They're
       * not required for ex_put_concat_side_set(), so don't bother
       * reconstructing them, at least for now...
       */

      m->ss_node_list_exists = FALSE;
    }

  /*
   * Properties of node sets...
   */

  if ( m->ns_num_props > 1 ) {

    m->ns_prop_name = (char **) smalloc(m->ns_num_props* spc);
    for ( i=0; i<m->ns_num_props; i++) {
      m->ns_prop_name[i] = (char *) smalloc(MAX_STR_LENGTH* sc);
      strcpy(m->ns_prop_name[i], p->ns_prop_name[i]);
    }
	  
    m->ns_prop = (int **) smalloc(m->ns_num_props* spi);
    for ( i=0; i<m->ns_num_props; i++) {
      m->ns_prop[i] = (int *)smalloc(m->num_node_sets* si);
      for ( j=0; j<m->num_node_sets; j++) {
        m->ns_prop[i][j] = d->ns_prop_global[i][j];
      }
    }
  } else {
    m->ns_prop_name = NULL;
    m->ns_prop = NULL;
  }
    

  /*
   * Properties of side sets...
   */

  if ( m->ss_num_props > 1 ) {

    m->ss_prop_name = (char **) smalloc(m->ss_num_props* spc);
    for ( i=0; i<m->ss_num_props; i++) {
      m->ss_prop_name[i] = (char *) smalloc(MAX_STR_LENGTH* sc);
      strcpy(m->ss_prop_name[i], p->ss_prop_name[i]);
    }
      
    m->ss_prop = (int **) smalloc(m->ss_num_props* spi);
    for ( i=0; i<m->ss_num_props; i++) {
      m->ss_prop[i] = (int *)smalloc(m->num_side_sets* si);
      for ( j=0; j<m->num_side_sets; j++) {
        m->ss_prop[i][j] = d->ss_prop_global[i][j];
      }
    }
  } else {
    m->ss_prop_name = NULL;
    m->ss_prop = NULL;
  }


  /*
   * Properties of element blocks...
   */
  
  if ( m->eb_num_props > 1 ) {
      
    m->eb_prop_name = (char **) smalloc(m->eb_num_props* spc);
    for ( i=0; i<m->eb_num_props; i++) {
      m->eb_prop_name[i] = (char *) smalloc(MAX_STR_LENGTH* sc);
      strcpy(m->eb_prop_name[i], p->eb_prop_name[i]);
    }
      
    m->eb_prop = (int **) smalloc(m->eb_num_props* spi);
    for ( i=0; i<m->eb_num_props; i++) {
      m->eb_prop[i] = (int *)smalloc(m->num_elem_blocks* si);
      for ( j=0; j<m->num_elem_blocks; j++) {
        m->eb_prop[i][j] = d->eb_prop_global[i][j];
      }
    }
  } else {
    m->eb_prop_name = NULL;
    m->eb_prop = NULL;
  }
      
  /*
   * Results data...how many of each kind.
   */

  m->num_glob_vars = p->num_glob_vars;
  m->num_elem_vars = p->num_elem_vars;
  m->num_node_vars = p->num_node_vars;

  /*
   * Results data...their names...
   */

  if ( m->num_glob_vars > 0 )
    {
      m->glob_var_names = (char **) smalloc(m->num_glob_vars* spc);
      for ( i=0; i<m->num_glob_vars; i++)
	{
	  m->glob_var_names[i] = (char *) smalloc(MAX_STR_LENGTH* sc);
	  strcpy(m->glob_var_names[i], p->glob_var_names[i]);
	}
      
    }

  if ( m->num_elem_vars > 0 )
    {
      m->elem_var_names = (char **) smalloc(m->num_elem_vars* spc);
      for ( i=0; i<m->num_elem_vars; i++)
	{
	  m->elem_var_names[i] = (char *) smalloc(MAX_STR_LENGTH* sc);
	  strcpy(m->elem_var_names[i], p->elem_var_names[i]);
	}
    }

  if ( m->num_node_vars > 0 )
    {
      m->node_var_names = (char **) smalloc(m->num_node_vars* spc);
      for ( i=0; i<m->num_node_vars; i++)
	{
	  m->node_var_names[i] = (char *) smalloc(MAX_STR_LENGTH* sc);
	  strcpy(m->node_var_names[i], p->node_var_names[i]);
	}
    }

  /*
   * Time values...polyliths are assumed to simulate synchronously...
   */
  
  if ( m->num_times > 0 )
    {
      m->time_vals = (dbl *) smalloc(m->num_times* sizeof(dbl));
      for ( i=0; i<m->num_times; i++)
	{
	  m->time_vals[i] = p->time_vals[i];
	}
    }

  /*
   * Element variable truth table.
   *
   * Implicit in the definition of the element variable truth table
   * is an indexing of the element blocks that are known, whether they
   * are the full set of element blocks in the global problem or whether
   * they are some subset in which this processor participates.
   *
   * For now, take the easy route out for distributed problems. That is,
   * assume that each processor will be able to know what the global
   * problem's element_var_tab will be. Store that information in
   * the Dpi...
   */

<<<<<<< HEAD
  if ( m->num_elem_vars > 0 )
    {
      m->elem_var_tab = (int *) smalloc(m->num_elem_vars *
					m->num_elem_blocks * si);
      for ( i=0; i<(m->num_elem_vars*m->num_elem_blocks); i++)
	{
         /*
          *As of now DPI struct does not contain
          *elem_var_tab_global for some reason.
          *Comment and turn on all elem_var_tab in monolith file for now
          */
//        m->elem_var_tab[i] = d->elem_var_tab_global[i];
          m->elem_var_tab[i] = 1; // The easy hack
	}
    }
=======
    m->elem_var_tab = NULL;
>>>>>>> a7875697

    m->state |= EXODB_STATE_MESH;
    m->state |= EXODB_STATE_RES0;

    return;
}

/*
 * build_global_conn() - contribute to monolithic connectivity from a polylith
 *
 *	- Assumes polylith mesh, monolith mesh and Dpi are in good shape.
 *
 * Created: 1998/08/11 08:13 MDT pasacki@sandia.gov
 *
 * Revised:
 */

void
build_global_conn(Exo_DB *p,	/* EXODUS info from representative polylith */
		  Dpi    *d,	/* distributed processing info from polylith */
		  Exo_DB *m)	/* ptr to monolithic EXODUS II database */
{
  int e;			/* element index */
  int ebi;			/* element block index */
  int ebi_global;		/* element block index in global problem */
  int elem_global;
  int elem_global_this_block;

  int l;

  int nd;			/* node name (local) */
  int nd_global;		/* node name (global) */

  int node;
  int node_global;
  int npe;			/* number of Nodes Per Element this block */

  /*
   * A few checks to throw out nonsense...
   */

  if ( p->state <= EXODB_STATE_GRND )
    {
      EH(-1, "Polylith needs to be constructed.");
    }

  if ( m->state <= EXODB_STATE_GRND )
    {
      EH(-1, "Basic monolith needs to be constructed.");
    }

  if ( d == NULL )
    {
      EH(-1, "Need to pass in a reasonable set of distributed proc info.");
    }

  /*
   * Now comes less serious cases that ought not to happen too frequently...
   */

  if ( p->num_elems == 0 )
    {
      return;
    }

  if ( m->num_elems == 0 )
    {
      return;
    }

  for ( ebi=0; ebi<p->num_elem_blocks; ebi++)
    {
      ebi_global = d->eb_index_global[ebi];
      npe        = p->eb_num_nodes_per_elem[ebi]; /* local & global ! */
      for ( e=0; e<p->eb_num_elems[ebi]; e++)
	{
	  /*
	   * The global element number is not enough. The connectivity
	   * arrays are based on the number of elements in a block, so
	   * subtract off the number of elements in all of the preceding
	   * blocks to get the element index within this block from the
	   * global perspective.
	   */

	  elem_global            = d->elem_index_global[p->eb_ptr[ebi]+e];
	  elem_global_this_block = elem_global - m->eb_ptr[ebi_global];
	  nd_global              = npe*(elem_global_this_block);
	  nd                     = npe*e;
	  for ( l=0; l<npe; l++)
	    {
	      node                                = p->eb_conn[ebi][nd+l];
	      node_global                         = d->node_index_global[node];
	      m->eb_conn[ebi_global][nd_global+l] = node_global;
	    }
	}
    }

  return;
}

/*
 * build_global_attr() - contribute to monolithic eb attributes from a polylith
 *
 *	- Assumes polylith mesh, monolith mesh and Dpi are in good shape.
 *
 * Created: 1998/08/12 14:40 MDT pasacki@sandia.gov
 *
 * Revised:
 */

void
build_global_attr(Exo_DB *p,	/* EXODUS info from representative polylith */
		  Dpi    *d,	/* distributed processing info from polylith */
		  Exo_DB *m)	/* ptr to monolithic EXODUS II database */
{
  int e;
  int ebi;
  int ebi_global;
  int l;
  int nattr;			/* num element block attributes this block */
  int na;			/* attribute index locally */

  /*
   * A few checks to throw out nonsense...
   */

  if ( p->state <= EXODB_STATE_GRND )
    {
      EH(-1, "Polylith needs to be constructed.");
    }

  if ( m->state <= EXODB_STATE_GRND )
    {
      EH(-1, "Basic monolith needs to be constructed.");
    }

  if ( d == NULL )
    {
      EH(-1, "Need to pass in a reasonable set of distributed proc info.");
    }

  /*
   * Now comes less serious cases that ought not to happen too frequently...
   */

  if ( p->num_elems == 0 )
    {
      return;
    }

  if ( m->num_elems == 0 )
    {
      return;
    }

  for ( ebi=0; ebi<p->num_elem_blocks; ebi++)
    {
      ebi_global = d->eb_index_global[ebi];
      nattr      = p->eb_num_attr[ebi];		/* same for local & global */
      for ( e=0; e<p->eb_num_elems[ebi]; e++)
	{

	  /*
	   * The global element number is not enough. The attributes
	   * arrays are based on the number of elements in a block, so
	   * subtract off the number of elements in all of the preceding
	   * blocks to get the element index within this block from the
	   * global perspective.
	   */

	  na                     = nattr * e;
	  for ( l=0; l<nattr; l++)
	    {
	      m->eb_attr[ebi_global][l] = 
		p->eb_attr[ebi][na+l];
	    }
	}
    }

  return;
}

/*
 * build_global_coords() - contribute to monolith coordinates from a polylith
 *
 *	- Assumes polylith mesh, monolith mesh and Dpi are in good shape.
 *
 * Created: 1998/08/12 08:04 MDT pasacki@sandia.gov
 *
 * Revised:
 */

void
build_global_coords(Exo_DB *p,	/* EXODUS info from representative polylith */
		    Dpi    *d,	/* distributed processing info from polylith */
		    Exo_DB *m)	/* ptr to monolithic EXODUS II database */
{
  int dim;
  int n;
  int n_global;			/* node number in global problem */

  /*
   * A few checks to throw out nonsense...
   */

  if ( p->state <= EXODB_STATE_GRND )
    {
      EH(-1, "Polylith needs to be constructed.");
    }

  if ( m->state <= EXODB_STATE_GRND )
    {
      EH(-1, "Basic monolith needs to be constructed.");
    }

  if ( d == NULL )
    {
      EH(-1, "Need to pass in a reasonable set of distributed proc info.");
    }

  if ( m->num_dim != p->num_dim )
    {
      EH(-1, "Monolith and polylith with mismatched spatial dimensions.");
    }

  if ( m->num_dim > 0 )
    {
      if ( m->x_coord == NULL )
	{
	  EH(-1, "Memory for coordinates must be allocated.");
	}
      if ( p->x_coord == NULL )
	{
	  EH(-1, "Transcribing coordinates from a null polylith!");
	}
    }

  if ( m->num_dim > 1 )
    {
      if ( m->y_coord == NULL )
	{
	  EH(-1, "Memory for coordinates must be allocated.");
	}
      if ( p->y_coord == NULL )
	{
	  EH(-1, "Transcribing coordinates from a null polylith!");
	}
    }

  if ( m->num_dim > 2 )
    {
      if ( m->z_coord == NULL )
	{
	  EH(-1, "Memory for coordinates must be allocated.");
	}
      if ( p->z_coord == NULL )
	{
	  EH(-1, "Transcribing coordinates from a null polylith!");
	}
    }


  dim = m->num_dim;

  for ( n=0; n<p->num_nodes; n++)
    {
      n_global = d->node_index_global[n];
      if ( dim > 0 )
	{
	  m->x_coord[n_global] = p->x_coord[n];
	}
      if ( dim > 1 )
	{
	  m->y_coord[n_global] = p->y_coord[n];	  
	}
      if ( dim > 2 )
	{
	  m->z_coord[n_global] = p->z_coord[n];	  
	}
    }

  return;
}


/*
 * build_global_ns() - contribute to monolith node sets from a polylith
 *
 *	- Assumes polylith mesh, monolith mesh and Dpi are in good shape.
 *
 * Created: 1998/08/12 16:03 MDT pasacki@sandia.gov
 *
 * Revised:
 */

void
build_global_ns(Exo_DB *p,	/* EXODUS info from representative polylith */
		Dpi    *d,	/* distributed processing info from polylith */
		Exo_DB *m)	/* ptr to monolithic EXODUS II database */
{
  int i;

  /*
   * A few checks to throw out nonsense...
   */

  if ( p->state <= EXODB_STATE_GRND )
    {
      EH(-1, "Polylith needs to be constructed.");
    }

  if ( m->state <= EXODB_STATE_GRND )
    {
      EH(-1, "Basic monolith needs to be constructed.");
    }

  if ( d == NULL )
    {
      EH(-1, "Need to pass in a reasonable set of distributed proc info.");
    }

  if ( m->num_node_sets == 0 )
    {
      return;
    }

  if ( p->num_node_sets == 0 )
    {
      return;
    }

  for ( i=0; i<p->ns_node_len; i++)
    {
      m->ns_node_list[ d->ns_node_list_index_global[i] ] = 
	d->node_index_global[ p->ns_node_list[i] ];
    }

  for ( i=0; i<p->ns_distfact_len; i++)
    {
      m->ns_distfact_list[ d->ns_distfact_list_index_global[i] ] =
	p->ns_distfact_list[i];
    }

  return;
}


/*
 * build_global_ss() - contribute to monolith side sets from a polylith
 *
 *	- Assumes polylith mesh, monolith mesh and Dpi are in good shape.
 *
 * Created: 1998/08/12 17:15 MDT pasacki@sandia.gov
 *
 * Revised:
 */

void
build_global_ss(Exo_DB *p,	/* EXODUS info from representative polylith */
		Dpi    *d,	/* distributed processing info from polylith */
		Exo_DB *m)	/* ptr to monolithic EXODUS II database */
{
  int i;

  /*
   * A few checks to throw out nonsense...
   */

  if ( p->state <= EXODB_STATE_GRND )
    {
      EH(-1, "Polylith needs to be constructed.");
    }

  if ( m->state <= EXODB_STATE_GRND )
    {
      EH(-1, "Basic monolith needs to be constructed.");
    }

  if ( d == NULL )
    {
      EH(-1, "Need to pass in a reasonable set of distributed proc info.");
    }

  if ( m->num_side_sets == 0 )
    {
      return;
    }

  if ( p->num_side_sets == 0 )
    {
      return;
    }

  for ( i=0; i<p->ss_elem_len; i++)
    {
      m->ss_elem_list[ d->ss_elem_list_index_global[i] ] = 
	d->elem_index_global[ p->ss_elem_list[i] ];
      m->ss_side_list[ d->ss_elem_list_index_global[i] ] = 
	p->ss_side_list[i];	/* Sides are the same. */
    }

  for ( i=0; i<p->ss_distfact_len; i++)
    {
      m->ss_distfact_list[ d->ss_distfact_list_index_global[i] ] =
	p->ss_distfact_list[i];	/* Same, local or global. */
    }

  return;
}

/*
 * build_global_res() - contribute to monolith results from a polylith
 *
 *	- Assumes polylith mesh, monolith mesh and Dpi are in good shape.
 *
 *	- Any global variables are directly overwritten - the last one
 *        is what you get.
 *
 *	- Also, transcribe the results descriptions in ev_time_indeces[], etc.
 *
 * Created: 1998/08/14 12:21 MDT pasacki@sandia.gov
 *
 * Revised:
 */

void
build_global_res(Exo_DB *p,	/* EXODUS info from representative polylith */
		 Dpi    *d,	/* distributed processing info from polylith */
		 Exo_DB *m)	/* ptr to monolithic EXODUS II database */
{
  int b;			/* element block index - local */
  int b_global;			/* element block index - global */
  int e;
  int eg;
  int elem_local;
  int elem_global;
  int index;
  int index_global;
  int n;
  int node_global;
  int t;			/* time plane counter */
  int v;			/* variable counter */
  int m_var;
  char *m_name = 0;
  char *p_name = 0;

  /*
   * A few checks to throw out nonsense...
   */

  if ( p->state <= EXODB_STATE_GRND )
    {
      EH(-1, "Polylith needs to be constructed.");
    }

  if ( m->state <= EXODB_STATE_GRND )
    {
      EH(-1, "Basic monolith needs to be constructed.");
    }

  if ( d == NULL )
    {
      EH(-1, "Need to pass in a reasonable set of distributed proc info.");
    }

  /*
   * Global variables...
   */

  if ( p->num_glob_vars > 0 )
    {
      for ( t = 0; t < p->num_gv_time_indeces; t++)
	{
	  m->gv_time_indeces[t] = p->gv_time_indeces[t];

	  for (m_var = 0; m_var < m->num_glob_vars; m_var++) 
	    {
	      m_name = (m->glob_var_names)[m_var];
	      for ( v = 0; v < p->num_glob_vars; v++)
		{
		  p_name = (p->glob_var_names)[v];
		  if (!strcmp(m_name, p_name)) 
		    {
		      m->gv[t][m_var] = p->gv[t][v];
		    }
		}

	    }
	}
    }

  /*
   * Nodal variables...
   */

  if ( p->num_node_vars > 0 )
    {
      for ( t = 0; t < p->num_nv_time_indeces; t++)
	{
	  m->nv_time_indeces[t] = p->nv_time_indeces[t];

          for (m_var = 0; m_var < m->num_nv_indeces; m_var++) 
	    {
	      m_name = (m->node_var_names)[m_var];
	      for ( v = 0; v < p->num_nv_indeces; v++)
		{
		  p_name = (p->node_var_names)[v];
		  if (!strcmp(m_name, p_name)) 
		    {
		      
		      //m->nv_indeces[m_var] = p->nv_indeces[v];
		      m->nv_indeces[m_var] = m_var + 1;

		      /*
		       * Should really only look at internal and boundary
		       * nodes and reject the external nodes' results.
		       */
		      for ( n = 0; n < (d->num_internal_nodes+d->num_boundary_nodes); n++)
			{
			  node_global = d->node_index_global[n];
			  m->nv[t][m_var][node_global] = p->nv[t][v][n];
#ifdef DEBUG
			  fprintf(stderr, 
				  "Monolith nv[time=%d][var=%d][node=%d] = %g (poly[%d][%d][node=%d])\n",
				  t, m_var, node_global, p->nv[t][v][n], t, v, n);
#endif
			}
		    }
		}
	    }
	}
    }

  /*
   * Element variables...
   */

  if ( p->num_elem_vars > 0 )
    {
      for ( t=0; t<p->num_ev_time_indeces; t++)
	{
	  m->ev_time_indeces[t] = p->ev_time_indeces[t];
	  
	  for ( b = 0; b < p->num_elem_blocks; b++)
	    {
	      b_global = d->eb_index_global[b];
	      for ( v = 0; v < p->num_elem_vars; v++)
		{
		  index        = b * p->num_elem_vars + v;
		  index_global = b_global * p->num_elem_vars + v;

                  if (p->elem_var_tab[index] != 0) {
                    if (m->elem_var_tab != NULL && m->elem_var_tab[index_global] == 0) {
                      sr =
                          sprintf(err_msg, "Inconsistency in element variable truth tables EBID %d",
                                  p->eb_id[b]);
                      EH(-1, err_msg);
                      EH(sr, err_msg);
                    }

                    for (e = 0; e < p->eb_num_elems[b]; e++) {
                      elem_local = p->eb_ptr[b] + e;
                      elem_global = d->elem_index_global[elem_local];
                      eg = elem_global - m->eb_ptr[b_global];
                      m->ev[t][index_global][eg] = p->ev[t][index][e];
                    }
                  }
              }
            }
	}
    }

  return;
}

/* mononame() -- translate filename string from parallel to monolithic version
 *
 * Synopsis:  "a_b.c" -> "a.c"
 *
 *
 * Many data file names will be unique to a given processor. Construct that
 * name for the monolith. The names will be translate like this
 *
 * in string  = "basename_43of2187.suffix"
 *
 * out string = "basename.suffix"
 *
 *
 * Notes: 1. The input string is assumed to have sufficient space allocated to
 *           contain the revised name.
 *
 *	  2. The input string is assumed to have the underscore and period
 *	     characters as flags as to what will be transformed. If not,
 *	     results will be unpredictable.
 *
 * Created: 1998/08/07 10:18 MDT pasacki@sandia.gov
 *
 * Revised:
 */

void
mononame(char *in,
	 char *out)
{
  int i;
  char in_sans_suffix[FILENAME_MAX_ACK];
  char *p;

  /*
   * Initialize...
   */

  for ( i=0; i<FILENAME_MAX_ACK; i++)
    {
      in_sans_suffix[i] = '\0';
    }

  /*
   * Look backwards from the end for the first period you find. Save the suffix
   * and the leading chunk separately.
   */

  p = strrchr(in, '.');
  strncpy(in_sans_suffix, in, (p-in));
  p = strrchr(in_sans_suffix, '.');
  strncpy(out, in_sans_suffix, (p-in_sans_suffix));

  return;
}

<|MERGE_RESOLUTION|>--- conflicted
+++ resolved
@@ -537,25 +537,7 @@
    * the Dpi...
    */
 
-<<<<<<< HEAD
-  if ( m->num_elem_vars > 0 )
-    {
-      m->elem_var_tab = (int *) smalloc(m->num_elem_vars *
-					m->num_elem_blocks * si);
-      for ( i=0; i<(m->num_elem_vars*m->num_elem_blocks); i++)
-	{
-         /*
-          *As of now DPI struct does not contain
-          *elem_var_tab_global for some reason.
-          *Comment and turn on all elem_var_tab in monolith file for now
-          */
-//        m->elem_var_tab[i] = d->elem_var_tab_global[i];
-          m->elem_var_tab[i] = 1; // The easy hack
-	}
-    }
-=======
     m->elem_var_tab = NULL;
->>>>>>> a7875697
 
     m->state |= EXODB_STATE_MESH;
     m->state |= EXODB_STATE_RES0;
