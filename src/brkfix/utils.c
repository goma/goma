--- conflicted
+++ resolved
@@ -18,13 +18,9 @@
  * Revised: 1997/04/10 13:26 MDT pasacki@sandia.gov
  */
 
-<<<<<<< HEAD
+#define GOMA_UTILS_C
 #define _XOPEN_SOURCE 500 /* POSIX mkstemp */
 
-#define _UTILS_C
-=======
-#define GOMA_UTILS_C
->>>>>>> 48a67847
 
 #include <stdio.h>
 #include <stdlib.h>
@@ -543,14 +539,8 @@
    *  Ok, delete the temporary file
    */
   sprintf(string_system_command, "/bin/rm -f %s", fixXXXXXX );
-<<<<<<< HEAD
   err = system(string_system_command);
   EH(err, "Error running /bin/rm -f ");
-
-=======
-  int err = system(string_system_command);
-  EH(err, "Error running /bin/rm -f ");
->>>>>>> 48a67847
 
   return val;
 }
