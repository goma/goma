/************************************************************************ *
* Goma - Multiphysics finite element software                             *
* Sandia National Laboratories                                            *
*                                                                         *
* Copyright (c) 2014 Sandia Corporation.                                  *
*                                                                         *
* Under the terms of Contract DE-AC04-94AL85000 with Sandia Corporation,  *
* the U.S. Government retains certain rights in this software.            *
*                                                                         *
* This software is distributed under the GNU General Public License.      *
\************************************************************************/

/* fix -- GOMA monolith problem recomposition from polylithic EXODUS II data
 *
 * Copyright (c) 1999-2000 Sandia National Laboratories.  All rights reserved.
 *
 *	fix - using n augmented EXODUS II files with results, reconstruct a 
 *            monolithic EXODUS II file for the global problem that includes
 *            both mesh and results.
 *
 * Created:  1997/11/12 12:55 MST pasacki@sandia.gov
 *
 * Revised:  1998/08/29 07:22 MDT pasacki@sandia.gov
 */


#ifdef HAVE_CONFIG_H
#include <config.h>
#endif

#include <stdio.h>
#include <stdlib.h>
#include <sys/types.h>
#include <sys/stat.h>

#ifdef HAVE_FCNTL_H
#include <fcntl.h>
#endif

#include <stdlib.h>
#include <unistd.h>
#include <string.h>

#include "goma.h"

#include "brkfix/brkfix.h"		/* useful general stuff */
#include "mm_eh.h"			/* error handling */
#include "rf_allo.h"		/* multi-dim array allocation */
#include "exo_struct.h"		/* some definitions for EXODUS II */
#include "brkfix/bbb.h"
#include "dpi.h"		/* distributed processing information */
#include "brkfix/nodesc.h"		/* node descriptions */
#include "rd_dpi.h"

#include "brkfix/fix.h"

/*
 * Prototypes of functions defined in this file.
 */

static void setup_exo_res_desc	/* fix.c */
(Exo_DB *);		/* exo - ptr to database */


int
fix_exo_file(int num_procs, char* exo_mono_name)
{
  int i;
  int p, pmax = 0, num_node_var_max=0;
  int t;

  Exo_DB *mono;			/* monolith mesh */
  Exo_DB *poly;			/* polylith mesh+dpi+results in */

  Dpi *dpin;			/* polylith dpi in */

  char  monolith_file_name  [FILENAME_MAX_ACK]; /* original mesh */

  char  polylith_name       [FILENAME_MAX_ACK]; /* "basename_1of2.exoII" */

  char  err_msg[MAX_CHAR_ERR_MSG];
  char *tmp;			/* char pointer junkyard of no interest */

  Spfrtn sr=0;

  ELEM_BLK_STRUCT *element_blocks_save = Element_Blocks;
  /*
   * Defaults
   */

  for ( i=0; i<FILENAME_MAX_ACK; i++)
    {
      monolith_file_name[i] = '\0';
      polylith_name[i] = '\0';
    }

  tmp = strcpy(monolith_file_name, exo_mono_name);

  if ( num_procs < 1 ) {
    sr = sprintf(err_msg, "Bad number of processors specified: %d.",
                 num_procs);
    EH(-1, err_msg);
  } else if (num_procs == 1) {
    sprintf(err_msg, "fix_exo_file(), %s, called with %d processors", exo_mono_name, num_procs);
    WH(-1, err_msg);
    return -1;
  }


  /*
   * Turn off annoying error reporting from within the EXODUS II API...
   */

  ex_opts(EX_VERBOSE); 

  /* Here we will loop through the pieces and find that which represents the most
   * nodal variables to help with sizing of the monolith.  PRS-6/1/2010 
   */

  for ( p=0; p<num_procs; p++)
    { 
      strcpy(polylith_name, exo_mono_name);

      strcpy(monolith_file_name, polylith_name);

      multiname(polylith_name, p, num_procs);

#ifdef DEBUG
      /*  err = sscanf(line, "%s", in_exodus_file_name); */
      fprintf(stderr, "monolith EXODUSII file = \"%s\"\n", monolith_file_name);
#endif

      /*
       * Make preliminary space for the monolithic database and the
       * polylithic pieces.
       *
       * The strategy will be to look closely at the first polylithic piece
       * in order to ascribe basic sizing information to the monolith.
       *
       * Then, the polyliths are traversed to slowly build the mesh and the
       * results of the monolith. Several passes may be necessary...
       */

      poly = (Exo_DB *) smalloc(sizeof(Exo_DB));
      dpin = (Dpi *) smalloc(sizeof(Dpi));

      /*
       * Open the first polylith to determine if there are many timeplanes
       * of data.
       *
       * Assume that the first polylith is representative, that the number
       * of nodal variables, the number of timeplanes, etc will be the same
       * for each and every polylith encountered hereafter.
       *
       * The first polylith is important, too, in that much of the sizing
       * information for the global problem will be derived from it.
       */

      init_exo_struct(poly);

      init_dpi_struct(dpin);

      /*
       * Some defaults are different for polylithic pieces - they have use these
       * maps to relate themselves to the monolith...
       *
       * Now, these maps are part of the Dpi information and no longer piggybacked
       * inside EXODUS II. Thus, don't attempt to read them if they aren't there.
       */

#ifdef DEBUG  
      fprintf(stderr, "Fix: attempting to build a %d piece %s\n",
	      num_procs, monolith_file_name);
#endif

      /*
       * Read everything in the 1st polylith's EXODUS information except for
       * the results data per se...
       *
       * Set to zero the variables that get used for allocating and writing...
       */

      rd_exo(poly, polylith_name, 0, ( EXODB_ACTION_RD_INIT + 
				       EXODB_ACTION_RD_MESH + 
				       EXODB_ACTION_RD_RES0 ));

      if (poly->num_node_vars > num_node_var_max) 
	{
	  num_node_var_max = poly->num_node_vars;
	  pmax = p; 
	}

      zero_base(poly);

      rd_dpi(dpin, polylith_name, 0);
      free_dpi(dpin);
      free(dpin);

      free_element_blocks(poly);

      free_exo(poly);
      free(poly);
   
    }

  /*
   * Now that we know which piece to use, Build the monolithic skeleton...
   */
  strcpy(polylith_name, exo_mono_name);

  strcpy(monolith_file_name, polylith_name);

  multiname(polylith_name, pmax, num_procs);

  poly = (Exo_DB *) smalloc(sizeof(Exo_DB));
  dpin = (Dpi *) smalloc(sizeof(Dpi));

  init_exo_struct(poly);

  init_dpi_struct(dpin);

  rd_exo(poly, polylith_name, 0, ( EXODB_ACTION_RD_INIT + 
				       EXODB_ACTION_RD_MESH + 
				       EXODB_ACTION_RD_RES0 ));
  zero_base(poly);
  rd_dpi(dpin, polylith_name, 0);


  mono = (Exo_DB *) smalloc(sizeof(Exo_DB));
  memset(mono, 0, sizeof(Exo_DB));

  init_exo_struct(mono);

  /*
   * This fills in sketchy material like ex_get_init(), as well as
   * various array allocations and initializations in preparation for
   * the polylith sweep...
   */

  build_big_bones(poly, dpin, mono);

  free_dpi(dpin);
  free(dpin);

  free_element_blocks(poly);

  free_exo(poly);
  free(poly);

  for ( p=0; p<num_procs; p++)
    {
      poly = (Exo_DB *) smalloc(sizeof(Exo_DB));
      dpin = (Dpi *) smalloc(sizeof(Dpi));

      init_dpi_struct(dpin);
      init_exo_struct(poly);

      for ( i=0; i<FILENAME_MAX_ACK; i++)
	{
	  polylith_name[i] = '\0';
	}

      strcpy(polylith_name, exo_mono_name);
      multiname(polylith_name, p, num_procs);

      /*
       * Set actions...
       */

      rd_exo(poly, polylith_name, 0, ( EXODB_ACTION_RD_INIT + 
				       EXODB_ACTION_RD_MESH ) );
      zero_base(poly);

      rd_dpi(dpin, polylith_name, 0);

      build_global_coords(poly, dpin, mono);

      /*
       * Contribute to the element block data...
       */

      build_global_conn(poly, dpin, mono);
      build_global_attr(poly, dpin, mono);

      /*
       * Contribute to the node set node list and distribution factor list...
       */

      build_global_ns(poly, dpin, mono);

      /*
       * Contribute to the side set side, elem, and dist fact lists...
       */

      build_global_ss(poly, dpin, mono);

      free_element_blocks(poly);

      free_exo(poly);
      free(poly);

      free_dpi(dpin);
      free(dpin);
    }

  one_base(mono);
  wr_mesh_exo(mono, monolith_file_name, 0);
  wr_resetup_exo(mono, monolith_file_name, 0);
  zero_base(mono);

  /*
   * Now sweep through polyliths while there are timeplanes of results
   * and map those results into the monolith, then write them out one
   * at a time.
   */

  /* PRS Note (5/31/2010): this is where the memory for p->nv gets allocated
   * and it is based on the num_nod_vars set above */

  setup_exo_res_desc(mono);

#ifdef DEBUG
  fprintf(stderr, "mono->num_times = %d\n", mono->num_times);
#endif

  for ( t=0; t<mono->num_times; t++)
    {
      for ( p=0; p<num_procs; p++)
	{
	  poly = (Exo_DB *) smalloc(sizeof(Exo_DB));
	  dpin = (Dpi *) smalloc(sizeof(Dpi));

	  /*
	   * Initialize to semisanity...
	   */

	  init_dpi_struct(dpin);
	  init_exo_struct(poly);

	  for ( i=0; i<FILENAME_MAX_ACK; i++)
	    {
	      polylith_name[i] = '\0';
	    }
	  
	  strcpy(polylith_name, exo_mono_name);
	  multiname(polylith_name, p, num_procs);

	  /*
	   * Set actions - what to fetch from the polylith databases.
	   */
	  
	  rd_exo(poly, polylith_name, 0, ( EXODB_ACTION_RD_INIT +
					   EXODB_ACTION_RD_MESH +
					   EXODB_ACTION_RD_RES0 ));
	  zero_base(poly);
	  rd_dpi(dpin, polylith_name, 0);
	  
	  /*
	   * Now indicate what variables and time planes to read from the
	   * individual polyliths...
	   */

#ifdef DEBUG
	  fprintf(stderr, "\nBuilding results for proc=%d, time=%d\n", p, t);
#endif
	  setup_exo_res_desc(poly);

#ifdef DEBUG
	  fprintf(stderr, "A mono->nv_time_indeces[0] = %d\n", 
		  mono->nv_time_indeces[0]);
	  fprintf(stderr, "A poly->nv_time_indeces[0] = %d\n", 
		  poly->nv_time_indeces[0]);
#endif	  

	  /*
	   * Pick one timeplane to pick - this one!
	   */

	  if ( mono->num_glob_vars > 0 )
	    {
	      mono->gv_time_indeces[0] = t+1;
	    }

	  if ( mono->num_elem_vars > 0 )
	    {
	      mono->ev_time_indeces[0] = t+1;
	    }

	  if ( mono->num_node_vars > 0 )
	    {
	      mono->nv_time_indeces[0] = t+1;
	    }

	  if ( poly->num_glob_vars > 0 )
	    {
	      poly->gv_time_indeces[0] = t+1;
	    }

	  if ( poly->num_node_vars > 0 )
	    {
	      poly->nv_time_indeces[0] = t+1;
	    }

	  if ( poly->num_elem_vars > 0 )
	    {
	      poly->ev_time_indeces[0] = t+1;
	    }

#ifdef DEBUG
	  fprintf(stderr, "B mono->nv_time_indeces[0] = %d\n", 
		  mono->nv_time_indeces[0]);
	  fprintf(stderr, "B poly->nv_time_indeces[0] = %d\n", 
		  poly->nv_time_indeces[0]);
#endif
	  
	  /*
	   * This assignment will help rd_exo() figure out to allocate
	   * enough space to read in one timeplane with ALL the nodal
	   * variables that are in the database.
	   */

	  poly->num_nv_indeces = poly->num_node_vars;

	  rd_exo(poly, polylith_name, 0, ( EXODB_ACTION_RD_RESN +
					   EXODB_ACTION_RD_RESE +
					   EXODB_ACTION_RD_RESG ) );

#ifdef DEBUG
	  fprintf(stderr, "C mono->nv_time_indeces[0] = %d\n", 
		  mono->nv_time_indeces[0]);
	  fprintf(stderr, "C poly->nv_time_indeces[0] = %d\n", 
		  poly->nv_time_indeces[0]);
#endif	  

	  /*
	   * Map the polylith's results into the monolith...
	   */

	  build_global_res(poly, dpin, mono);

#ifdef DEBUG
	  fprintf(stderr, "D mono->nv_time_indeces[0] = %d\n", 
		  mono->nv_time_indeces[0]);
	  fprintf(stderr, "D poly->nv_time_indeces[0] = %d\n", 
		  poly->nv_time_indeces[0]);
#endif

	  free_dpi(dpin);
	  free(dpin);

          free_element_blocks(poly);

          free_exo_gv(poly);
          free_exo_nv(poly);
          free_exo_ev(poly);
	  free_exo(poly);
	  free(poly);
	}

      /*
       * Now, write out the global results at this particular timeplane.
       */

      one_base(mono);
#ifdef DEBUG
      fprintf(stderr, 
	      "About to wr_results at t=%d, mono->nv_time_indeces[0]=%d\n", 
	      t, mono->nv_time_indeces[0]);
#endif
<<<<<<< HEAD
      wr_result_exo(mono, monolith_file_name);
=======
      wr_result_exo(mono, monolith_file_name, 0, 1, 1);
>>>>>>> 941a707b
      
      if ( mono->num_glob_vars > 0 ) {
	int status;
	
	mono->cmode = EX_WRITE;


	mono->io_wordsize   = 0;	/* i.e., query */
	mono->comp_wordsize = sizeof(dbl);
	mono->exoid         = ex_open(mono->path, 
				   mono->cmode, 
				   &mono->comp_wordsize, 
				   &mono->io_wordsize, 
				   &mono->version);

	/*status = ex_put_var_param(mono->exoid, "g", mono->num_glob_vars);
	EH(status, "ex_put_var_param(g)");
	*/
	status = ex_put_variable_names(mono->exoid, EX_GLOBAL, mono->num_glob_vars,
				       mono->glob_var_names);
	EH(status, "ex_put_variable_names global");



	for (i = 0; i < mono->num_gv_time_indeces; i++) {
	  status = ex_put_var(mono->exoid, mono->gv_time_indeces[i], EX_GLOBAL,
			      1, 0, mono->num_glob_vars,
			      mono->gv[i]);
	  EH(status, "ex_put_var global vars");
	}

	status = ex_close(mono->exoid);
	EH(status, "ex_close()");

      }
      
      zero_base(mono);
    }

  free_exo_gv(mono);
  free_exo_nv(mono);
  free_exo_ev(mono);
  free_exo(mono);
  free(mono);

  if ( tmp == NULL ) exit(2);
  if ( sr < 0 ) exit(2);

  /* Restore Element_Blocks */

  Element_Blocks = element_blocks_save;

  return(0);
}

/* setup_exo_res_desc() -- allocate, set arrays to rd/wr all results, 1 time
 *
 * Allocate and setup arrays for reading and writing EXODUS II results
 * variables (nodal, global, element).
 *
 * Default values for some quantities are inserted after allocation. It is
 * the user's responsibility to fill them in later. I.e, things like
 * ev_time_indeces[], etc.
 *
 * These auxiliary arrays in the Exo_DB structure give instructions to
 * rd_exo and wr_exo as to what to read and write, without the need to
 * explicitly interact with the EXODUS II API.
 *
 *
 * Created: 1998/08/14 06:04 MDT pasacki@sandia.gov
 *
 * Revised: 1998/08/15 12:43 MDT pasacki@sandia.gov
 */

static void 
setup_exo_res_desc(Exo_DB *exo)
{
  if ( ! ( exo->state & EXODB_STATE_RES0 ) )
    {
      EH(-1, "Setup to read bulk results requires preliminary info.");
    }

  /*
   * Global variables...
   */

  if ( ! ( exo->state & EXODB_STATE_GBIA ) )
    {
      alloc_exo_gv(exo, 1);
    }

  /*
   * Nodal variables...
   */

  if ( ! ( exo->state & EXODB_STATE_NDVA ) )
    {
      /*
       * Read only one timeplane's worth of nodal variables at 
       * a time, but read all of the nodal variables that are 
       * available. To do so, allocate enough space. Note that
       * allocation of x->nv[][][] will use info in
       * x->num_nv_time_indeces, etc.
       */

      if ( exo->num_node_vars > 0 )
	{
	  if ( exo->state & EXODB_STATE_NDIA )
	    {
	      free(exo->nv_time_indeces);
	      free(exo->nv_indeces);
	      exo->state &= ~EXODB_STATE_NDIA;
	    }

	  exo->num_nv_time_indeces = 1;
	  exo->num_nv_indeces      = exo->num_node_vars;
	  /*
	   * Flag indicates we've allocated this memory...
	   */
	  
	  exo->state |= EXODB_STATE_NDIA;
      
	  if ( exo->num_nv_time_indeces > 0 &&
	       exo->num_nv_indeces      > 0 &&
	       exo->num_nodes           > 0 )
	    {
	      alloc_exo_nv(exo, exo->num_nv_time_indeces, exo->num_nv_indeces);
	    }
	}
    }

  /*
   * Element variables...
   */

  if ( ! ( exo->state & EXODB_STATE_ELVA ) )
    {
      alloc_exo_ev(exo, 1);
    }

  return;
}<|MERGE_RESOLUTION|>--- conflicted
+++ resolved
@@ -467,11 +467,7 @@
 	      "About to wr_results at t=%d, mono->nv_time_indeces[0]=%d\n", 
 	      t, mono->nv_time_indeces[0]);
 #endif
-<<<<<<< HEAD
-      wr_result_exo(mono, monolith_file_name);
-=======
       wr_result_exo(mono, monolith_file_name, 0, 1, 1);
->>>>>>> 941a707b
       
       if ( mono->num_glob_vars > 0 ) {
 	int status;
