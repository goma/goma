--- conflicted
+++ resolved
@@ -477,8 +477,7 @@
 	      "About to wr_results at t=%d, mono->nv_time_indeces[0]=%d\n", 
 	      t, mono->nv_time_indeces[0]);
 #endif
-<<<<<<< HEAD
-      wr_result_exo(mono, monolith_file_name, 0);
+      wr_result_exo(mono, monolith_file_name);
       
       if ( mono->num_glob_vars > 0 ) {
 	int status;
@@ -515,9 +514,6 @@
 
       }
       
-=======
-      wr_result_exo(mono, monolith_file_name);
->>>>>>> 48a67847
       zero_base(mono);
     }
 
