/************************************************************************ *
* Goma - Multiphysics finite element software                             *
* Sandia National Laboratories                                            *
*                                                                         *
* Copyright (c) 2014 Sandia Corporation.                                  *
*                                                                         *
* Under the terms of Contract DE-AC04-94AL85000 with Sandia Corporation,  *
* the U.S. Government retains certain rights in this software.            *
*                                                                         *
* This software is distributed under the GNU General Public License.      *
\************************************************************************/

/* This routine contains all the viscosity models along with the routine 
 * that calls them. If you add a new viscosity model, it would go in here.
 */

/* Standard include files */

#include <stdlib.h>
#include <stdio.h>
#include <string.h>
#include <math.h>

/* GOMA include files */

#include "std.h"
#include "rf_fem_const.h"
#include "rf_fem.h"
#include "rf_masks.h"
#include "rf_io_const.h"
#include "rf_io_structs.h"
#include "rf_io.h"
#include "rf_mp.h"
#include "el_elm.h"
#include "el_geom.h"
#include "rf_bc_const.h"
#include "rf_solver.h"
#include "rf_solver_const.h"
#include "rf_fill_const.h"
#include "rf_vars_const.h"
#include "mm_mp_const.h"
#include "mm_as_const.h"
#include "mm_as_structs.h"
#include "mm_as.h"

#include "mm_mp_structs.h"
#include "mm_mp.h"

#include "mm_eh.h"

#define GOMA_MM_VISCOSITY_C
#include "goma.h"

/*********** R O U T I N E S   I N   T H I S   F I L E ***********************
 * 
 *
 *     viscosity()
 *      (then submodels for viscosity called by viscosity:)
 *        power_law_viscosity()
 *        herschel_buckley_viscosity()
 *        carreau_viscosity()
 *        bingham_viscosity()
 *        bingham_wlf_viscosity()
 *        carreau_wlf_viscosity()
 *        fill_viscosity()
 *        suspension_viscosity()
 *        carreau_suspension_viscosity(()
 *        powerlaw_suspension_viscosity()
 *        epoxy_viscosity()
 *        sylgard_viscosity(()
 *        filled_epoxy_viscosity()
 *        foam_epoxy_viscosity()
 *        thermal_viscosity()
 *        cure_viscosity()
 *        bond_viscosity()
 *        carreau_wlf_conc_viscosity()
 *        ls_modulate_viscosity()
 *     copy_pF_to_F()
 */
/*******************************************************************************
 * viscosity(): Calculate the viscosity and derivatives of viscosity
 *              with respect to solution unknowns at the Gauss point. Most 
 *              non-Newtonian purely viscous models depend on the shear rate
 *              invariant and may also depend on temperature and pressure.
 *
 * Input
 *----------
 *   gn_local	= the Generalized_Newtonian structure for solvent or polymer
 *   gamma_dot	= Strain rate tensor
 *
 * Output
 * -----
 *
 *   mu		= viscosity
 *   d_mu       = dependence of viscosity on the indendent unknowns in the
 *                local element stiffness matrix, where:
 *
 *   d_mu->gd	= derivative of viscosity wrt to strain rate invariant variables 
 *                (which one?)
 *   d_mu->v	= derivative of viscosity wrt to velocity variables
 *   d_mu->X	= derivative of viscosity wrt to mesh variables
 *   d_mu->T	= derivative of viscosity wrt to temperature variables
 *   d_mu->P	= derivative of viscosity wrt to pressure variables
 *   d_mu->C	= derivative of viscosity wrt to concentration/species variables
 *   d_mu->F	= derivative of viscosity wrt to FILL (Level Set / VoF) variables
 *   d_mu->nn	= derivative of viscosity wrt to bond concentration variables
 *
 *
 *******************************************************************************/
double
viscosity(struct Generalized_Newtonian *gn_local,
	  dbl gamma_dot[DIM][DIM],
          VISCOSITY_DEPENDENCE_STRUCT *d_mu)
{
  int err;
  int a;

  int var, var_offset;
  int v,w, w1;

  int vdofs;

  int i, j;

  int species;			/* Species number of particle phase. */
  dbl p_vol_frac;		/* local particle volume fraction. */
  dbl mu = 0.;
  int dim = ei[pg->imtrx]->ielem_dim;

  struct Level_Set_Data *ls_old;

  /* Zero out sensitivities */
  zeroStructures(d_mu, 1);
 
  /* this section is for all Newtonian models */

  if (gn_local->ConstitutiveEquation == NEWTONIAN) 
    {
      if (mp->ViscosityModel == USER )
	{
	  err = usr_viscosity(mp->u_viscosity);
	  mu = mp->viscosity;
	  
	  var = TEMPERATURE;
	  if (d_mu != NULL && pd->v[pg->imtrx][var])
	    {
	      for (j=0; j<ei[pg->imtrx]->dof[var]; j++)
		{
		  d_mu->T[j]= mp->d_viscosity[var]*bf[var]->phi[j];
		}
	    }
	  
#ifdef COUPLED_FILL
	  var = FILL;
	  if (d_mu != NULL && pd->v[pg->imtrx][var])
	    {
	      for (j = 0; j < ei[pg->imtrx]->dof[var]; j++)
		{
		  d_mu->F[j]= mp->d_viscosity[var] * bf[var]->phi[j];
		}
	    }
#endif /* COUPLED_FILL */

	  if ( d_mu != NULL && pd->v[pg->imtrx][MESH_DISPLACEMENT1] )
	    {
	      for ( a=0; a<dim; a++)
		{
		  var = MESH_DISPLACEMENT1 + a;
		  for ( j=0; j<ei[pg->imtrx]->dof[var]; j++)
		    {
		      d_mu->X[a][j] =mp->d_viscosity[var]*bf[var]->phi[j];
		    }
		}
	    }

	  if ( d_mu != NULL && pd->v[pg->imtrx][MASS_FRACTION] )
	    {
	      for ( w=0; w<pd->Num_Species_Eqn; w++)
		{
		  var	     = MASS_FRACTION;
		  var_offset = MAX_VARIABLE_TYPES + w;
		  for ( j=0; j<ei[pg->imtrx]->dof[var]; j++)
		    {
		      d_mu->C[w][j] =mp->d_viscosity[var_offset]*bf[var]->phi[j];
		    }
		}
	    }
	    
	  v	= VELOCITY1;
	  vdofs	= ei[pg->imtrx]->dof[v];
	  if ( d_mu != NULL && pd->v[pg->imtrx][v] )
	    {
	      for ( a=0; a<dim; a++)
		{
		  for ( j=0; j<vdofs; j++)
		    {
		      d_mu->v[a][j] = mp->d_viscosity[v+a]*bf[v]->phi[j];
		    }
		}
	    }

	  v	= PRESSURE;
	  vdofs	= ei[pg->imtrx]->dof[v];
	  if ( d_mu != NULL && pd->v[pg->imtrx][v] )
	    {
	      for ( j=0; j<vdofs; j++)
		{
		  d_mu->P[j] = mp->d_viscosity[v]*bf[v]->phi[j];
		}
	    }
	}
      else if(mp->ViscosityModel == USER_GEN)
	{
	  err = usr_viscosity_gen(&mu, gamma_dot,
				  &d_mu->gd, d_mu->v, d_mu->X,
				  d_mu->T, d_mu->P, d_mu->C,
				  mp->u_viscosity);
	}
      else if (mp->ViscosityModel == FILL )
	{
	  /* let d_mu->F be zero here since mu is discontinuous */
	  err = fill_viscosity(mp->u_viscosity);
	  mu =  mp->viscosity;
	}
      else if (mp->ViscosityModel == LEVEL_SET )
	{
	  double mu0   = mp->u_viscosity[0];
	  double mu1   = mp->u_viscosity[1];
	  double width = mp->u_viscosity[2];
	  if ( d_mu != NULL )
            err = level_set_property(mu0, mu1, width, &mu, d_mu->F);
          else
            err = level_set_property(mu0, mu1, width, &mu, NULL);
	  EH(err, "level_set_property() failed for viscosity.");
	}
      else if (mp->ViscosityModel == LS_QUADRATIC )
	{
	  double mu0   = mp->u_viscosity[0];
	  double mu1   = mp->u_viscosity[1];
	  double width = mp->u_viscosity[2];
	  double rho0  = mp->u_density[0];
	  double rho1  = mp->u_density[1];
	  double nu0 = mu0/rho0;
	  double nu1 = mu1/rho1;

	  load_lsi(width);
	  
	  mu = 0.0;

	  mu += mu0;

	  mu += ( rho0*nu1 + nu0*rho1 - 2.0*mu0)*lsi->H;

	  mu += ( nu1 - nu0 ) * ( rho1 - rho0) * lsi->H * lsi->H;
	}
      else if (mp->ViscosityModel == CONST_PHASE_FUNCTION)
	{
	  // PRS: this is fubar'd    Needs fixing and documentation. This is cludged.  
	  double mu1, mu2, tmp_mu;
	  double width;
	  int a, num;
	  struct Level_Set_Data *ls_save = ls;
	  
	  num = pfd->num_phase_funcs;

	  width = mp->u_viscosity[num];

	  for (a = 0; a < num; a++)
	    {
	      mu1 = mp->u_viscosity[a]; 
	      mu2 = mp->u_viscosity[a+2];
	      ls = pfd->ls[a];
	      if( d_mu != NULL )
		err = level_set_property ( mu1, mu2, width, &tmp_mu, d_mu->pf[a] );
	      else
		err = level_set_property ( mu1, mu2, width, &tmp_mu, NULL );

	      mu += tmp_mu;
	    }
		
	 if ( fabs(mu) < DBL_SMALL) mu = mp->u_viscosity[num + 1 ];
	 ls = ls_save;
	}
	  
      /* MMH
       * Remember, this is only called for the fluid phase.
       */
      else if (mp->ViscosityModel == SUSPENSION_PM )
	{
	  species    = (int) mp->u_density[0];
	  p_vol_frac = fv->c[species];
	  mu	     = mp->viscosity* pow(1.0-p_vol_frac,-2.5);

          if ( d_mu != NULL )
            {
              for (j = 0; j < ei[pg->imtrx]->dof[MASS_FRACTION]; j++) {
                d_mu->C[species][j] = (mu*2.5/(1.0 - p_vol_frac)) *
                  bf[MASS_FRACTION]->phi[j];
	      }
            }
	}
      else if (mp->ViscosityModel == CONSTANT )
	{
	  /*  mu   = gn_local->mu0; corrected for auto continuation 3/01 */
	  if(gn_local->ConstitutiveEquation == CONSTANT)
	    {
	      mu = gn_local->mu0;
	    }
	  else
	    {
	      mu = mp->viscosity;
	    }
          mp_old->viscosity = mu;
	  /*Sensitivities were already set to zero */
	}
      else if (mp->ViscosityModel == TABLE)
	{
          struct  Data_Table *table_local;
          table_local = MP_Tables[mp->viscosity_tableid];
          apply_table_mp(&mp->viscosity, table_local);
	  mu = mp->viscosity;

          if ( d_mu != NULL )
            {
              for(i=0;i<table_local->columns-1;i++)
	        {
                  var = table_local->t_index[i];

	          switch (var)
		    {
		    case TEMPERATURE:
		      for (j = 0; j < ei[pg->imtrx]->dof[var]; j++)
		        {
                          d_mu->T[j] = table_local->slope[i];

		        }
		      break;
		    case MASS_FRACTION:
		      if (pd->v[pg->imtrx][MASS_FRACTION] )
		        {
		          for ( w=0; w<pd->Num_Species_Eqn; w++)
			    {
			      var	     = MASS_FRACTION;
			      var_offset = MAX_VARIABLE_TYPES + w;
			      for ( j=0; j<ei[pg->imtrx]->dof[var]; j++)
			        {
                                  d_mu->C[w][j] =table_local->slope[i];
			        }
			    }
		            }
		      break;
		    default:
		      EH(-1, "Variable function not yet implemented in material property table");
		    }
	        }
            }
	}
       else
	{
	  EH(-1,"Unrecognized viscosity model for Newtonian fluid");
	}

    } /* end Newtonian section */

  else if (gn_local->ConstitutiveEquation == CONSTANT)
    {
      mu   = gn_local->mu0;
      mp_old->viscosity = mu;
      /*Sensitivities were already set to zero */

    }
  /* this section is for all non-Newtonian models */
  else if (gn_local->ConstitutiveEquation == SUSPENSION)
    {
      if ( pd->v[pg->imtrx][SHELL_PARTC] )
        {
	  err = suspension_viscosity(gn_local->sus_species_no, gn_local->mu0,
				     gn_local->maxpack, gn_local->nexp, fv->sh_pc);
	  EH(err, "suspension_viscosity");
	  mu = mp->viscosity;
        }
      else
	{
	  err = suspension_viscosity(gn_local->sus_species_no, gn_local->mu0,
				     gn_local->maxpack, gn_local->nexp, fv->c[gn_local->sus_species_no]);
	
	  EH(err, "suspension_viscosity");
	  mu = mp->viscosity;
	}
      
      if ( d_mu != NULL && pd->v[pg->imtrx][MASS_FRACTION] )
	{
	  var	     = MASS_FRACTION;
	  var_offset = MAX_VARIABLE_TYPES + gn_local->sus_species_no;
	  for ( j=0; j<ei[pg->imtrx]->dof[var]; j++)
	    {
	      d_mu->C[gn_local->sus_species_no][j] =mp->d_viscosity[var_offset]*bf[var]->phi[j];
	    }
	}
    }
  else if (gn_local->ConstitutiveEquation == CURE)
    {
      err = cure_viscosity(gn_local->cure_species_no, gn_local->mu0,
			   gn_local->gelpoint, gn_local->cureaexp, gn_local->curebexp);
      EH(err, "cure_viscosity");
      
      mu = mp->viscosity;
      
      var = MASS_FRACTION;
      if (d_mu != NULL && pd->v[pg->imtrx][var] )
	{
	  w = gn_local->cure_species_no;
	  var_offset = MAX_VARIABLE_TYPES + w;
	  for ( j=0; j<ei[pg->imtrx]->dof[var]; j++)
	    {
	      d_mu->C[w][j] = mp->d_viscosity[var_offset]*bf[var]->phi[j];
	    }
	}
    }
  else if (gn_local->ConstitutiveEquation == THERMAL)
    {
      double mu0 = gn_local->mu0;
      double atexp = gn_local->atexp;
      if(gn_local->mu0Model == LEVEL_SET)
	{
	  if(d_mu != NULL)
	    {
	      err = level_set_property(gn_local->u_mu0[0], gn_local->u_mu0[1], 
				       gn_local->u_mu0[2], &mu0, d_mu->F);
	    }
	  else
	    {
	      err = level_set_property(gn_local->u_mu0[0], gn_local->u_mu0[1], 
				       gn_local->u_mu0[2], &mu0, NULL);
	    }
	}
	  
      if(gn_local->atexpModel == LEVEL_SET)
	{
	  if(d_mu != NULL)
	    {
	      err = level_set_property(gn_local->u_atexp[0], gn_local->u_atexp[1], 
				       gn_local->u_atexp[2], &atexp, d_mu->F);
	    }
	  else
	    {
	      err = level_set_property(gn_local->u_atexp[0], gn_local->u_atexp[1], 
				       gn_local->u_atexp[2], &atexp, NULL);
	    }
	}
	    
      err = thermal_viscosity(mu0, atexp);
      EH(err, "thermal_viscosity");
      
      mu = mp->viscosity;
      
      var = TEMPERATURE;
      if ( d_mu != NULL && pd->v[pg->imtrx][TEMPERATURE] )
	
	{
	  for ( j=0; j<ei[pg->imtrx]->dof[var]; j++)
	    {
	      d_mu->T[j]= mp->d_viscosity[var]*bf[var]->phi[j];
	    }
	}
    }
  else if (gn_local->ConstitutiveEquation == BOND)
    {
      mu = bond_viscosity(gn_local, gamma_dot, d_mu);
    }
  else if (gn_local->ConstitutiveEquation == BOND_SH)
    {
      err = bond_viscosity_sh(gn_local->sus_species_no,gn_local->mu0, gn_local->muinf, gn_local->aexp);
      EH(err, "bond_viscosity_sh");
      
      mu = mp->viscosity;
      
      var = MASS_FRACTION;
      if ( d_mu != NULL && pd->v[pg->imtrx][var] )
	{
	  w = gn_local->sus_species_no;
	  var_offset = MAX_VARIABLE_TYPES + w;
	  for ( j=0; j<ei[pg->imtrx]->dof[var]; j++)
	    {
	      d_mu->C[w][j] =mp->d_viscosity[var_offset]*bf[var]->phi[j];
	    }
	}
  
      var = BOND_EVOLUTION;
      if ( d_mu != NULL && pd->v[pg->imtrx][var] )
	
	{
	  for ( j=0; j<ei[pg->imtrx]->dof[var]; j++)
	    {
	      d_mu->nn[j]= mp->d_viscosity[var]*bf[var]->phi[j];
	    }
	}
    }
  else if (gn_local->ConstitutiveEquation == EPOXY)
    {
      err = epoxy_viscosity(gn_local->cure_species_no, gn_local->mu0,
			    gn_local->gelpoint, gn_local->cureaexp, 
			    gn_local->curebexp, gn_local->atexp);
      EH(err, "epoxy_viscosity");
      
      mu = mp->viscosity;
      
      var = TEMPERATURE;
      if ( d_mu != NULL && pd->v[pg->imtrx][TEMPERATURE] )
	{
	  for ( j=0; j<ei[pg->imtrx]->dof[var]; j++)
	    {
	      d_mu->T[j]= mp->d_viscosity[var]*bf[var]->phi[j];
	    }
	}
      
      var = MASS_FRACTION;
      if ( d_mu != NULL && pd->v[pg->imtrx][var] )
	{
	  w = gn_local->cure_species_no;
	  var_offset = MAX_VARIABLE_TYPES + w;
	  for ( j=0; j<ei[pg->imtrx]->dof[var]; j++)
	    {
	      d_mu->C[w][j] =mp->d_viscosity[var_offset]*bf[var]->phi[j];
	    }
	}
    }
   else if (gn_local->ConstitutiveEquation == FOAM_PMDI_10)
    {
      err = foam_pmdi10_viscosity(gn_local->cure_species_no, gn_local->mu0,
                            gn_local->gelpoint, gn_local->cureaexp,
                            gn_local->curebexp, gn_local->atexp);
      EH(err, "foam_pmdi10_viscosity");

      mu = mp->viscosity;

      var = TEMPERATURE;
      if ( d_mu != NULL && pd->v[pg->imtrx][TEMPERATURE] )
        {
          for ( j=0; j<ei[pg->imtrx]->dof[var]; j++)
            {
              d_mu->T[j]= mp->d_viscosity[var]*bf[var]->phi[j];
            }
        }

      var = MASS_FRACTION;
      if ( d_mu != NULL && pd->v[pg->imtrx][var] )
        {
          w = gn_local->cure_species_no;
          var_offset = MAX_VARIABLE_TYPES + w;
          for ( j=0; j<ei[pg->imtrx]->dof[var]; j++)
            {
              d_mu->C[w][j] =mp->d_viscosity[var_offset]*bf[var]->phi[j];
            }
        }
    }
  else if (gn_local->ConstitutiveEquation == SYLGARD)
    {
      err = sylgard_viscosity(gn_local->cure_species_no, gn_local->mu0,
			      gn_local->gelpoint, gn_local->cureaexp, 
			      gn_local->atexp);
      EH(err, "sylgard_viscosity");
      
      mu = mp->viscosity;
      
      var = TEMPERATURE;
      if ( d_mu != NULL && pd->v[pg->imtrx][TEMPERATURE] )
	{
	  for ( j=0; j<ei[pg->imtrx]->dof[var]; j++)
	    {
	      d_mu->T[j]= mp->d_viscosity[var]*bf[var]->phi[j];
	    }
	}
      
      var = MASS_FRACTION;
      if ( d_mu != NULL && pd->v[pg->imtrx][var] )
	{
	  w = gn_local->cure_species_no;
	  var_offset = MAX_VARIABLE_TYPES + w;
	  for ( j=0; j<ei[pg->imtrx]->dof[var]; j++)
	    {
	      d_mu->C[w][j] =mp->d_viscosity[var_offset]*bf[var]->phi[j];
	    }
	}
    }
  else if (gn_local->ConstitutiveEquation == FILLED_EPOXY )
    {
      err = filled_epoxy_viscosity(gn_local->sus_species_no, gn_local->cure_species_no, 
				   gn_local->mu0, gn_local->maxpack,
				   gn_local->nexp, gn_local->gelpoint, gn_local->cureaexp, 
				   gn_local->curebexp, gn_local->tgel0, gn_local->atexp);
      
      mu = mp->viscosity;
      if (d_mu != NULL) 
	{
	  if (pd->v[pg->imtrx][TEMPERATURE])
	    {
	      for (j = 0; j < ei[pg->imtrx]->dof[TEMPERATURE]; j++)
		{
		  d_mu->T[j] = mp->d_viscosity[TEMPERATURE] * bf[TEMPERATURE]->phi[j];
		}
	    }
      
	  var = MASS_FRACTION;
	  var_offset = MAX_VARIABLE_TYPES;
	  if (pd->v[pg->imtrx][var])
	    {
	      w  = gn_local->cure_species_no;
	      w1 = gn_local->sus_species_no;
	      for ( j=0; j<ei[pg->imtrx]->dof[var]; j++)
		{
		  d_mu->C[w][j]  = mp->d_viscosity[var_offset + w ]*bf[var]->phi[j];
		  d_mu->C[w1][j] = mp->d_viscosity[var_offset + w1]*bf[var]->phi[j];
		}
	    }
	}
    }
  else if (gn_local->ConstitutiveEquation == FOAM_EPOXY )
    {
      err = foam_epoxy_viscosity(gn_local->sus_species_no, gn_local->cure_species_no,
				 gn_local->mu0, gn_local->gelpoint, gn_local->atexp);
      mu = mp->viscosity;
      if (d_mu != NULL)
	{
	  if (pd->v[pg->imtrx][TEMPERATURE])
	    {
	      for (j = 0; j < ei[pg->imtrx]->dof[TEMPERATURE]; j++)
		{
		  d_mu->T[j] = mp->d_viscosity[TEMPERATURE] * bf[TEMPERATURE]->phi[j];
		}
	    }
	  if (pd->v[pg->imtrx][MASS_FRACTION])
	    {
	      for (w = 0; w < pd->Num_Species_Eqn; w++) 
		{
		  dbl tmp = mp->d_viscosity[MAX_VARIABLE_TYPES + w];
		  if (DOUBLE_NONZERO(tmp))
		    {
		      for (j = 0; j < ei[pg->imtrx]->dof[MASS_FRACTION]; j++)
			{
			  d_mu->C[w][j] = tmp * bf[MASS_FRACTION]->phi[j];
			}
		    }
		}
	    }
	}
    }
  else if (gn_local->ConstitutiveEquation == POWER_LAW) 
    {
      mu = power_law_viscosity(gn_local, gamma_dot, d_mu);
    }
  else if (gn_local->ConstitutiveEquation == CARREAU)
    {
      mu = carreau_viscosity(gn_local, gamma_dot, d_mu);
    }
  else if (gn_local->ConstitutiveEquation == BINGHAM)
    {
      mu = bingham_viscosity(gn_local, gamma_dot, d_mu);
    }
  else if (gn_local->ConstitutiveEquation == BINGHAM_WLF)
    {
      mu = bingham_wlf_viscosity(gn_local, gamma_dot, d_mu);
    }
  else if (gn_local->ConstitutiveEquation == CARREAU_WLF)
    {
      mu = carreau_wlf_viscosity(gn_local, gamma_dot, d_mu);
    }
  else if (gn_local->ConstitutiveEquation == CARREAU_SUSPENSION)
    {
      mu = carreau_suspension_viscosity(gn_local, gamma_dot, d_mu);
    }
  else if (gn_local->ConstitutiveEquation == POWERLAW_SUSPENSION)
    {
      mu = powerlaw_suspension_viscosity(gn_local, gamma_dot, d_mu);
    }

  else if (gn_local->ConstitutiveEquation == HERSCHEL_BULKLEY)
    {
      mu = herschel_buckley_viscosity(gn_local, gamma_dot, d_mu);
    }
  else if (gn_local->ConstitutiveEquation == CARREAU_WLF_CONC_PL ||
	   gn_local->ConstitutiveEquation == CARREAU_WLF_CONC_EXP)
    {
      mu = carreau_wlf_conc_viscosity(gn_local, gamma_dot, d_mu,
				      gn_local->ConstitutiveEquation);
    }
  else if (ls != NULL && gn_local->ConstitutiveEquation == VE_LEVEL_SET )
    {
      double pos_mup   = gn_local->pos_ls_mup;
      double neg_mup   = gn_local->mu0;
      double width     = ls->Length_Scale;
      if ( d_mu != NULL )
        err = level_set_property(neg_mup, pos_mup, width, &mu, d_mu->F);
      else
        err = level_set_property(neg_mup, pos_mup, width, &mu, NULL);
      EH(err, "level_set_property() failed for polymer viscosity.");
    }
  else
    {
      EH(-1,"Unrecognized viscosity model for non-Newtonian fluid");
    }
  
  if (ls != NULL && gn_local->ConstitutiveEquation != VE_LEVEL_SET &&
      mp->ViscosityModel != LEVEL_SET &&
      mp->ViscosityModel != LS_QUADRATIC &&
      mp->mp2nd != NULL &&
      (mp->mp2nd->ViscosityModel == CONSTANT || mp->mp2nd->ViscosityModel == RATIO)
    )
    {
      /* kludge for solidification tracking with phase function 0 */
      if (pfd != NULL && pd->e[pg->imtrx][R_EXT_VELOCITY])
	{
	  ls_old = ls;
	  ls = pfd->ls[0];
	  err = ls_modulate_viscosity(&mu, mp->mp2nd->viscosity_phase[0],
				      ls->Length_Scale,
				      (double) mp->mp2nd->viscositymask[0],
                                      (double) mp->mp2nd->viscositymask[1],
                                      d_mu, mp->mp2nd->ViscosityModel );
	  ls = ls_old;
	}
      err= ls_modulate_viscosity(&mu, mp->mp2nd->viscosity, ls->Length_Scale,
				 (double) mp->mp2nd->viscositymask[0],
                                 (double) mp->mp2nd->viscositymask[1],
                                 d_mu, mp->mp2nd->ViscosityModel );
      EH(err, "ls_modulate_viscosity");
    }
  if(DOUBLE_NONZERO(gn_local->thixo_factor))
    { 
     dbl thixotropic = 1;
     dbl thixo_time = 0;
     if(fv->restime > 0.)
	{ thixotropic += gn_local->thixo_factor*fv->restime; }
     if(tran->time_value > 0.)
	{ thixotropic += thixo_time*tran->time_value; }
     if ( d_mu != NULL )
       {
       d_mu->gd *= thixotropic;
       if ( pd->v[pg->imtrx][var=BOND_EVOLUTION] )
         {
          for( i=0 ; i<ei[pg->imtrx]->dof[var]; i++)
	    {
	     d_mu->nn[i] *= thixotropic;
	    }
         }
       var = RESTIME;
       if (pd->v[pg->imtrx][var] && fv->restime>0.)
        {
         for ( j=0; j<ei[pg->imtrx]->dof[var]; j++)
	   {
	     d_mu->degrade[j] = mu*gn_local->thixo_factor*bf[var]->phi[j];
	   }
        }
       var = TEMPERATURE;
       if (pd->v[pg->imtrx][var] )
        {
         for ( j=0; j<ei[pg->imtrx]->dof[var]; j++)
	   {
	     d_mu->T[j] *= thixotropic;
	   }
        }
       if (pd->e[pg->imtrx][R_MESH1] )
        {
         for ( i=0; i<VIM; i++)
	   {
	    for ( j=0; j< ei[pg->imtrx]->dof[R_MESH1]; j++)
	       {
		  d_mu->X [i][j] *= thixotropic;
	       }
	   }
        }
       if (pd->e[pg->imtrx][R_MOMENTUM1] )
        {
         for ( a=0; a<VIM; a++)
           {
            for ( i=0; i < ei[pg->imtrx]->dof[VELOCITY1]; i++)
	      {
	          d_mu->v[a][i] *= thixotropic;
	      }
	   }
	}
       if ( pd->v[pg->imtrx][var=MASS_FRACTION ] )
        {
         for ( w=0; w<pd->Num_Species_Eqn; w++)
	   {
	    for( i=0; i<ei[pg->imtrx]->dof[var]; i++) 
	      {
	       d_mu->C[w][i] *= thixotropic;
	      }
	   }
        }
       if( pd->v[pg->imtrx][var=PRESSURE] )
       {
        for( i=0; i<ei[pg->imtrx]->dof[var]; i++ )
	  {
	   d_mu->P[i] *= thixotropic;
	  }
       }
      }
     mu *= thixotropic;
    }
  return(mu);
}



double
power_law_viscosity(struct Generalized_Newtonian *gn_local,
		    dbl gamma_dot[DIM][DIM], /* strain rate tensor */
                    VISCOSITY_DEPENDENCE_STRUCT *d_mu )
{

  int a, b;
  int mdofs=0,vdofs;

  int i, j;

  dbl gammadot;	                /* strain rate invariant */

  dbl d_gd_dv[DIM][MDE];        /* derivative of strain rate invariant
				   wrt velocity */
  dbl d_gd_dmesh[DIM][MDE];     /* derivative of strain rate invariant
				   wrt mesh */

  dbl val;
  dbl mu0;
  dbl nexp;
  dbl offset;
  dbl mu = 0.;

  vdofs = ei[pg->imtrx]->dof[VELOCITY1];

  if ( pd->e[pg->imtrx][R_MESH1] )
    {
      mdofs = ei[pg->imtrx]->dof[R_MESH1];
    }


  calc_shearrate(&gammadot, gamma_dot, d_gd_dv, d_gd_dmesh);

  /* calculate power law viscosity
     mu = mu0 * (offset + gammadot)**(nexp-1))                 */
  mu0 = gn_local->mu0;
  nexp = gn_local->nexp;
  offset = 0.00001;

  val = pow( gammadot + offset, nexp-1.);
  mu = mu0 * val;
  /*
   * d( mu )/dmesh
   */

  val = pow( gammadot+offset, nexp-2.);


  if (d_mu != NULL)
    {
     d_mu->gd = mu0*(nexp - 1.0)*val;
    }

  if ( d_mu != NULL && pd->e[pg->imtrx][R_MESH1] )
    {
      for ( b=0; b<VIM; b++)
	{
	  for ( j=0; j<mdofs; j++)
	    {
	      if(DOUBLE_NONZERO(gammadot) && Include_Visc_Sens )
		{

		  d_mu->X [b][j] =
		    d_mu->gd * d_gd_dmesh [b][j] ;

		}
	      else
		{
		  /* printf("\ngammadot is zero in viscosity function");*/
		  d_mu->X [b][j] = 0.0;
		}
	    }
	}
    }
  
  /*
   * d( mu )/dv
   */
  if ( d_mu != NULL && pd->e[pg->imtrx][R_MOMENTUM1] )
    {
      for ( a=0; a<VIM; a++)
        {
          for ( i=0; i<vdofs; i++)
	    {
	      if(DOUBLE_NONZERO(gammadot) && Include_Visc_Sens )
	        {
	          d_mu->v[a][i] =
		    d_mu->gd * d_gd_dv[a][i] ;
	        }
	      else
	        {
	          d_mu->v[a][i] = 0.0 ;
	        }
	    }
        }
    }

  return(mu);
}

double
herschel_buckley_viscosity(struct Generalized_Newtonian *gn_local,
			   dbl gamma_dot[DIM][DIM], /* strain rate tensor */
			   VISCOSITY_DEPENDENCE_STRUCT *d_mu)
{
  int a, b;
  int mdofs=0,vdofs;

  int i, j;

  dbl gammadot;	                /* strain rate invariant */ 

  dbl d_gd_dv[DIM][MDE];        /* derivative of strain rate invariant 
				   wrt velocity */ 
  dbl d_gd_dmesh[DIM][MDE];     /* derivative of strain rate invariant 
				   wrt mesh */ 

  dbl val;
  dbl mu = 0.;
  dbl mu0;
  dbl nexp;
  dbl tau_y;
  dbl offset;

  vdofs = ei[pg->imtrx]->dof[VELOCITY1];
  
  if ( pd->e[pg->imtrx][R_MESH1] )
    {
      mdofs = ei[pg->imtrx]->dof[R_MESH1];
    }
  

  calc_shearrate(&gammadot, gamma_dot, d_gd_dv, d_gd_dmesh);

  /* calculate power law viscosity
     power law constants - make this migrate to input deck asap
     mu = mu0 * (offset + gammadot)**(nexp-1))                 */
  mu0 = gn_local->mu0;
  nexp = gn_local->nexp;
  tau_y = gn_local->tau_y;
  offset = 0.00001;
  
  val = pow( gammadot + offset, nexp-1.);
  mu = mu0 * val;
  mu += tau_y/(gammadot+offset);

  /*
   * d( mu )/dmesh
   */
  
  val = pow( gammadot+offset, nexp-2.);
  
  if ( d_mu != NULL ) d_mu->gd = mu0*(nexp - 1.0)*val;
/*   *d_mu_dgd -= tau_y/pow(gammadot+offset, 2.0); Disabling the sensitivities on this term
*  otherwise converges not 
*/
  
  if ( d_mu != NULL && pd->e[pg->imtrx][R_MESH1] )
    {
      for ( b=0; b<VIM; b++)
	{
	  for ( j=0; j<mdofs; j++)
	    {
	      if(DOUBLE_NONZERO(gammadot) && Include_Visc_Sens )
		{
		  
		  d_mu->X [b][j] =
		    d_mu->gd * d_gd_dmesh [b][j] ;
		  
		}
	      else
		{
		  /* printf("\ngammadot is zero in viscosity function");*/
		  d_mu->X [b][j] = 0.0;
		}
	    }
	}
    }
  
  /*
   * d( mu )/dv
   */
  /*
   * d( mu )/dv
   */
  if ( d_mu != NULL && pd->e[pg->imtrx][R_MOMENTUM1] )
    {
      for ( a=0; a<VIM; a++)
        {
          for ( i=0; i<vdofs; i++)
	    {
	      if(DOUBLE_NONZERO(gammadot) && Include_Visc_Sens )
	        {
	          d_mu->v[a][i] =
		    d_mu->gd * d_gd_dv[a][i] ;
	        }
	      else
	        {
	          d_mu->v[a][i] = 0.0 ;
	        }
	    }
        }
    }

  return(mu);
}


double
carreau_viscosity(struct Generalized_Newtonian *gn_local,
		  dbl gamma_dot[DIM][DIM], /* strain rate tensor */
		  VISCOSITY_DEPENDENCE_STRUCT *d_mu)
{

    int a, b;
  int mdofs=0,vdofs;


  int i, j;

  dbl gammadot;	                /* strain rate invariant */ 

  dbl d_gd_dv[DIM][MDE];        /* derivative of strain rate invariant 
				   wrt velocity */ 
  dbl d_gd_dmesh[DIM][MDE];     /* derivative of strain rate invariant 
				   wrt mesh */ 

  dbl val, val1, val2;
  dbl mu = 0.;
  dbl mu0;
  dbl muinf;
  dbl nexp;
  dbl aexp;
  dbl lambda;

  vdofs = ei[pg->imtrx]->dof[VELOCITY1];
  
  if ( pd->e[pg->imtrx][R_MESH1] )
    {
      mdofs = ei[pg->imtrx]->dof[R_MESH1];
    }
  
  calc_shearrate(&gammadot, gamma_dot, d_gd_dv, d_gd_dmesh);

  mu0 = gn_local->mu0;
  nexp = gn_local->nexp;
  muinf = gn_local->muinf;
  aexp = gn_local->aexp;
  lambda = gn_local->lam;

 if(gn_local->mu0Model == LEVEL_SET)
   {
     if(d_mu != NULL)
       {
	 level_set_property(gn_local->u_mu0[0], gn_local->u_mu0[1], 
			    gn_local->u_mu0[2], &mu0, d_mu->F);
       }
     else
       {
	 level_set_property(gn_local->u_mu0[0], gn_local->u_mu0[1], 
			    gn_local->u_mu0[2], &mu0, NULL);
       }
   }

 if(gn_local->nexpModel == LEVEL_SET)
   {
     if(d_mu != NULL)
       {
	 level_set_property(gn_local->u_nexp[0], gn_local->u_nexp[1], 
			    gn_local->u_nexp[2], &nexp, d_mu->F);
       }
     else
       {
	 level_set_property(gn_local->u_nexp[0], gn_local->u_nexp[1], 
			    gn_local->u_nexp[2], &nexp, NULL);
       }
   }

 if(gn_local->muinfModel == LEVEL_SET)
   {
     if(d_mu != NULL)
       {
	 level_set_property(gn_local->u_muinf[0], gn_local->u_muinf[1], 
			    gn_local->u_muinf[2], &muinf, d_mu->F);
       }
     else
       {
	 level_set_property(gn_local->u_muinf[0], gn_local->u_muinf[1], 
			    gn_local->u_muinf[2], &muinf, NULL);
       }
   }

 if(gn_local->aexpModel == LEVEL_SET)
   {
     if(d_mu != NULL)
       {
	 level_set_property(gn_local->u_aexp[0], gn_local->u_aexp[1], 
			    gn_local->u_aexp[2], &aexp, d_mu->F);
       }
     else
       {
	 level_set_property(gn_local->u_aexp[0], gn_local->u_aexp[1], 
			    gn_local->u_aexp[2], &aexp, NULL);
       }
   }
	  

 if(gn_local->lamModel == LEVEL_SET)
   {
     if(d_mu != NULL)
       {
	 level_set_property(gn_local->u_lam[0], gn_local->u_lam[1], 
			    gn_local->u_lam[2], &lambda, d_mu->F);
       }
     else
       {
	 level_set_property(gn_local->u_lam[0], gn_local->u_lam[1], 
			    gn_local->u_lam[2], &lambda, NULL);
       }
   }  

  
  if(DOUBLE_NONZERO(gammadot))
    {
      val2 = pow( lambda*gammadot, aexp);
    }
  else
    {
      val2 = 0.;
    }
  val = pow(1. + val2,(nexp-1.)/aexp);
  mu = muinf + (mu0 - muinf)* val;
  
  /* gammadot = 0.0; */
  /* this effectively turns off the viscosity Jac terms */
  
  if(DOUBLE_NONZERO(gammadot))
    {
      val = pow( lambda*gammadot, aexp-1.);
    }
  else
    {
      val = 0.;
    }
  val1 = pow(1. + val2,(nexp-1.-aexp)/aexp);
  
  if ( d_mu != NULL ) d_mu->gd = (mu0 - muinf)* (nexp-1.) * lambda * val * val1 ;
  
  /*
   * d( mu )/dmesh
   */
  if ( d_mu != NULL && pd->e[pg->imtrx][R_MESH1] )
    {
      for ( b=0; b<VIM; b++)
	{
	  for ( j=0; j<mdofs; j++)
	    {
	      if(DOUBLE_NONZERO(gammadot) && Include_Visc_Sens )
		{
		  d_mu->X [b][j] =
		    d_mu->gd * d_gd_dmesh [b][j] ;
		}
	      else
		{
		  /* printf("\ngammadot is zero in viscosity function");*/
		  d_mu->X [b][j] = 0.0;
		}
	    }
	}
    }
  
  /*
   * d( mu )/dv
   */
  if ( d_mu != NULL && pd->e[pg->imtrx][R_MOMENTUM1] )
    {
      for ( a=0; a<VIM; a++)
        {
          for ( i=0; i<vdofs; i++)
	    {
	      if(DOUBLE_NONZERO(gammadot) && Include_Visc_Sens )
	        {
	          d_mu->v[a][i] =
		    d_mu->gd * d_gd_dv[a][i] ;
	        }
	      else
	        {
	          d_mu->v[a][i] = 0.0 ;
	        }
	    }
        }
    }
  return(mu);
}

#define MELTING_BINGHAM FALSE

double
bingham_viscosity(struct Generalized_Newtonian *gn_local,
		  dbl gamma_dot[DIM][DIM], /* strain rate tensor */
		  VISCOSITY_DEPENDENCE_STRUCT *d_mu)
{

  int a, b;
  int var;
  int mdofs=0,vdofs;
  int i, j;

  dbl gammadot;	                /* strain rate invariant */ 

  dbl d_gd_dv[DIM][MDE];        /* derivative of strain rate invariant 
				   wrt velocity */ 
  dbl d_gd_dmesh[DIM][MDE];     /* derivative of strain rate invariant 
				   wrt mesh */ 

  dbl val1;
  dbl yield, shear, visc_cy;
  dbl d_yield = 0.0, d_shear, d_visc_cy, d_shear_d_at, d_yield_d_at = 0.0;
  dbl mu = 0.;
  dbl mu0;
  dbl muinf;
  dbl dmudT;
  dbl nexp;
  dbl atexp;
  dbl aexp;
  dbl at_shift;
  dbl lambda;
  dbl tau_y = 0.0;
  dbl fexp;
  dbl d_at_s;
  dbl temp;
#if MELTING_BINGHAM
  dbl tmelt;
#endif

  calc_shearrate(&gammadot, gamma_dot, d_gd_dv, d_gd_dmesh);

  mu0 = gn_local->mu0;
  nexp = gn_local->nexp;
  muinf = gn_local->muinf;
  aexp = gn_local->aexp;
  atexp = gn_local->atexp;
  lambda = gn_local->lam;
   if( gn_local->tau_yModel == CONSTANT )
	{
   	 tau_y = gn_local->tau_y;
 	}
   else if (gn_local->tau_yModel == USER )
 	{
 	  usr_yield_stress(gn_local->u_tau_y, tran->time_value);
 	  tau_y = gn_local->tau_y;
 	}
   else
 	{
 	EH(-1,"Invalid Yield Stress Model");
 	}
  fexp = gn_local->fexp;

  if ( pd->gv[TEMPERATURE] )
       {temp = fv->T;}
  else
       {temp = upd->Process_Temperature;}

#if MELTING_BINGHAM
  tmelt = mp->melting_point_liquidus;
#endif

  vdofs = ei[pg->imtrx]->dof[VELOCITY1];
  
  if ( pd->e[pg->imtrx][R_MESH1] )
    {
      mdofs = ei[pg->imtrx]->dof[R_MESH1];
    }

  var = TEMPERATURE;
<<<<<<< HEAD
  if ( pd->e[pg->imtrx][var] && (temp != 0.) &&  (mp->reference[TEMPERATURE] != 0.))
=======
  if ( pd->e[var] && DOUBLE_NONZERO(temp) &&  DOUBLE_NONZERO(mp->reference[TEMPERATURE]))
>>>>>>> 0d692872
    {
#if MELTING_BINGHAM
      /* melting version */
      if(temp <= tmelt)
        {
          at_shift = exp(-atexp*(mp->reference[TEMPERATURE]-temp)/
                 (tmelt-temp)/(mp->reference[TEMPERATURE]-tmelt));
	  if(!isfinite(at_shift)) { at_shift = DBL_MAX; }
                 
          d_at_s = - at_shift*atexp /(tmelt-temp)/(tmelt-temp);
        }
      else
        {
          at_shift = 1.;
          d_at_s = 0.;
        }
#else
      /* normal, non-melting version */
      at_shift = exp(atexp * (1./temp - 1./mp->reference[TEMPERATURE]));
      if(!isfinite(at_shift)) { at_shift = DBL_MAX; }
      d_at_s = -at_shift *atexp /(temp*temp) ;
#endif
    }
  else
    {
      at_shift = 1.;
      d_at_s = 0. ;
    }
  
  if(DOUBLE_NONZERO(at_shift * lambda * gammadot))
    {
      shear = pow( at_shift* lambda * gammadot, aexp);
      val1 = pow(at_shift * lambda * gammadot, aexp-1.);
      d_shear = aexp * at_shift * lambda * val1;
      d_shear_d_at = aexp * gammadot * lambda * val1; 
    }
  else
    {
      shear = 0.;
      d_shear = 0.;
      d_shear_d_at = 0.;
    }
  
  if(DOUBLE_NONZERO(gammadot) && DOUBLE_NONZERO(at_shift))
    {
      yield = tau_y * (1. - exp(-at_shift*fexp*gammadot))/(at_shift*gammadot);
      d_yield = (-yield + tau_y*fexp * exp(-at_shift*fexp*gammadot) )/gammadot;
      d_yield_d_at = d_yield*gammadot/at_shift ;
    }
  else
    {
      yield = tau_y * fexp;
      d_yield = 0.;
    }
  
  visc_cy = pow(1. + shear,(nexp-1.)/aexp);
  d_visc_cy = (nexp-1.)/aexp * pow(1. + shear,(nexp-1.-aexp)/aexp);
  
  mu = at_shift * (muinf + (mu0 - muinf + yield) * visc_cy);
  
  
  if ( d_mu != NULL ) d_mu->gd =  at_shift * ( d_yield * visc_cy
			    + (mu0 - muinf + yield) * d_visc_cy *d_shear);
			   
#if MELTING_BINGHAM
  /* melting version */

  mu = at_shift * (muinf + (mu0 - muinf + yield*at_shift) * visc_cy);
  
  
  if ( d_mu != NULL ) d_mu->gd =  at_shift * ( d_yield*at_shift * visc_cy
		 + (mu0 - muinf + yield*at_shift) * d_visc_cy *d_shear);
			    
if(mu <= 1.)
    {
      mu = 1.;
      d_at_s = 0.;
      d_mu->gd = 0.;
      at_shift = 1.;
    }  			   
#endif		   
  
  /*
   * d( mu )/dT
   */
  
  var = TEMPERATURE;
  if ( d_mu != NULL && pd->e[pg->imtrx][var] )
    {
      if (DOUBLE_NONZERO(temp) && DOUBLE_NONZERO(mp->reference[TEMPERATURE]) && DOUBLE_NONZERO(gammadot))
	{
#if MELTING_BINGHAM
          /* melting version */
	  dmudT = mu/at_shift -
	     at_shift*tau_y *fexp *exp(-at_shift*fexp*gammadot)* visc_cy  +
	     at_shift * (mu0 - muinf + yield*at_shift) * d_visc_cy * d_shear_d_at;
          dmudT *= d_at_s;
	  if(!isfinite(dmudT)) { dmudT = DBL_MAX; }
#else
 	  /* normal, non-melting version */
          dmudT = mu/at_shift +
	    at_shift* d_yield_d_at * visc_cy +
	    at_shift * (mu0 - muinf + yield) * d_visc_cy * d_shear_d_at;
 	  dmudT *= d_at_s;
	  if(!isfinite(dmudT)) { dmudT = DBL_MAX; }
#endif	
	}
      else
	{
	  dmudT = 0.;
	}
      
	   
      for ( j=0; j<ei[pg->imtrx]->dof[var]; j++)
	{
	  d_mu->T[j]= dmudT * bf[var]->phi[j];
	}
    }
  
  /*
   * d( mu )/dmesh
   */
  if ( d_mu != NULL && pd->e[pg->imtrx][R_MESH1] )
    {
      for ( b=0; b<VIM; b++)
	{
	  for ( j=0; j<mdofs; j++)
	    {
	      if(DOUBLE_NONZERO(gammadot) && Include_Visc_Sens )
		{
		  d_mu->X [b][j] =
		    d_mu->gd * d_gd_dmesh [b][j] ;
		}
	      else
		{
		  /* printf("\ngammadot is zero in viscosity function");*/
		  d_mu->X [b][j] = 0.0;
		}
	    }
	}
    }
  
  /*
   * d( mu )/dv
   */
  if ( d_mu != NULL && pd->e[pg->imtrx][R_MOMENTUM1] )
    {
      for ( a=0; a<VIM; a++)
        {
          for ( i=0; i<vdofs; i++)
	    {
	      if(DOUBLE_NONZERO(gammadot) && Include_Visc_Sens )
	        {
	          d_mu->v[a][i] =
		    d_mu->gd * d_gd_dv[a][i] ;
	        }
	      else
	        {
	          d_mu->v[a][i] = 0.0 ;
	        }
	    }
        }
    }

  return(mu);
}
double
bingham_wlf_viscosity(struct Generalized_Newtonian *gn_local,
		      dbl gamma_dot[DIM][DIM], /* strain rate tensor */
		      VISCOSITY_DEPENDENCE_STRUCT *d_mu)
{

  int a, b;
  int var;
  int mdofs=0,vdofs;
  int i, j;

  dbl gammadot;	                /* strain rate invariant */ 

  dbl d_gd_dv[DIM][MDE];        /* derivative of strain rate invariant 
				   wrt velocity */ 
  dbl d_gd_dmesh[DIM][MDE];     /* derivative of strain rate invariant 
				   wrt mesh */ 

  dbl val1;
  dbl yield, shear, visc_cy;
  dbl d_yield, d_shear, d_visc_cy, d_shear_d_at, d_yield_d_at;
  dbl mu = 0.;
  dbl mu0;
  dbl muinf;
  dbl dmudT;
  dbl nexp;
  dbl atexp;
  dbl aexp;
  dbl at_shift, d_at_dT = 0.0;
  dbl lambda;
  dbl tau_y = 0.0;
  dbl fexp;
  dbl Tref;
  dbl wlfc2, wlf_denom;
  dbl temp;

  calc_shearrate(&gammadot, gamma_dot, d_gd_dv, d_gd_dmesh);

  mu0 = gn_local->mu0;
  nexp = gn_local->nexp;
  muinf = gn_local->muinf;
  aexp = gn_local->aexp;
  atexp = gn_local->atexp;
  lambda = gn_local->lam;
  wlfc2 = gn_local->wlfc2;

  if ( pd->gv[TEMPERATURE] )
       {temp = fv->T;}
  else
       {temp = upd->Process_Temperature;}

  if( gn_local->tau_yModel == CONSTANT )
    {
      tau_y = gn_local->tau_y;
    }
  else if (gn_local->tau_yModel == USER )
    {
      usr_yield_stress(gn_local->u_tau_y, tran->time_value);
      tau_y = gn_local->tau_y;
    }
  else
    {
      EH(-1,"Invalid Yield Stress Model");
    }
  fexp = gn_local->fexp;
  
  vdofs = ei[pg->imtrx]->dof[VELOCITY1];
  
  if ( pd->e[pg->imtrx][R_MESH1] )
    {
      mdofs = ei[pg->imtrx]->dof[R_MESH1];
    }

  var = TEMPERATURE;
  at_shift = 1.;
      Tref = mp->reference[TEMPERATURE];
      wlf_denom = wlfc2 + temp - Tref;
      if(DOUBLE_NONZERO(wlf_denom))
	{
	  at_shift=exp(atexp*(Tref-temp)/wlf_denom);
          if(!isfinite(at_shift)) { at_shift = DBL_MAX; }
	  d_at_dT = at_shift*atexp/wlf_denom*(-1.-(Tref-temp)/wlf_denom);
	}
  
  if(DOUBLE_NONZERO(at_shift * lambda * gammadot))
    {
      shear = pow( at_shift* lambda * gammadot, aexp);
      val1 = pow(at_shift * lambda * gammadot, aexp-1.);
      d_shear = aexp * at_shift * lambda * val1;
      d_shear_d_at = aexp * gammadot * lambda * val1; 
    }
  else
    {
      shear = 0.;
      d_shear = 0.;
      d_shear_d_at = 0.;
    }
  
  if(DOUBLE_NONZERO(gammadot) && DOUBLE_NONZERO(at_shift))
    {
      yield = tau_y * (1. - exp(-at_shift*fexp*gammadot))/(at_shift*gammadot);
      d_yield = (-yield + tau_y*fexp * exp(-at_shift*fexp*gammadot) )/gammadot;
      d_yield_d_at = d_yield*gammadot/at_shift ;
   }
  else
    {
      yield = tau_y * fexp;
      d_yield = 0.;
      d_yield_d_at = 0.;
    }
  
  visc_cy = pow(1. + shear,(nexp-1.)/aexp);
  d_visc_cy = (nexp-1.)/aexp * pow(1. + shear,(nexp-1.-aexp)/aexp);
  
  mu = at_shift * (muinf + (mu0 - muinf + yield) * visc_cy);
  
  
  if ( d_mu != NULL ) d_mu->gd =  at_shift * ( d_yield * visc_cy
			    + (mu0 - muinf + yield) * d_visc_cy *d_shear);
  
  /*
   * d( mu )/dT
   */
  
  var = TEMPERATURE;
  if ( d_mu != NULL && pd->e[pg->imtrx][var] )
    {
      if (DOUBLE_NONZERO(temp) && DOUBLE_NONZERO(mp->reference[TEMPERATURE]) && DOUBLE_NONZERO(gammadot))
	{
          dmudT = mu/at_shift +
	    at_shift* d_yield_d_at * visc_cy +
	    at_shift * (mu0 - muinf + yield) * d_visc_cy * d_shear_d_at;
 	  dmudT *= d_at_dT;
	  if(!isfinite(dmudT)) { dmudT = DBL_MAX; }
	}
      else
	{
	  dmudT = 0.;
	}
      
	   
      for ( j=0; j<ei[pg->imtrx]->dof[var]; j++)
	{
	  d_mu->T[j]= dmudT * bf[var]->phi[j];
	}
    }
  
  /*
   * d( mu )/dmesh
   */
  if ( d_mu != NULL && pd->e[pg->imtrx][R_MESH1] )
    {
      for ( b=0; b<VIM; b++)
	{
	  for ( j=0; j<mdofs; j++)
	    {
	      if(DOUBLE_NONZERO(gammadot) && Include_Visc_Sens )
		{
		  d_mu->X [b][j] =
		    d_mu->gd * d_gd_dmesh [b][j] ;
		}
	      else
		{
		  /* printf("\ngammadot is zero in viscosity function");*/
		  d_mu->X [b][j] = 0.0;
		}
	    }
	}
    }
  
  /*
   * d( mu )/dv
   */
  if ( d_mu != NULL && pd->e[pg->imtrx][R_MOMENTUM1] )
    {
      for ( a=0; a<VIM; a++)
        {
          for ( i=0; i<vdofs; i++)
	    {
	      if(DOUBLE_NONZERO(gammadot) && Include_Visc_Sens )
	        {
	          d_mu->v[a][i] =
		    d_mu->gd * d_gd_dv[a][i] ;
	        }
	      else
	        {
	          d_mu->v[a][i] = 0.0 ;
	        }
	    }
        }
    }

  return(mu);
}





double
carreau_wlf_viscosity(struct Generalized_Newtonian *gn_local,
		  dbl gamma_dot[DIM][DIM], /* strain rate tensor */
		  VISCOSITY_DEPENDENCE_STRUCT *d_mu)
{

  int a, b;

  int var;
  int mdofs=0,vdofs;

  int i, j;

  dbl gammadot;	                /* strain rate invariant */ 

  dbl d_gd_dv[DIM][MDE];        /* derivative of strain rate invariant 
				   wrt velocity */ 
  dbl d_gd_dmesh[DIM][MDE];     /* derivative of strain rate invariant 
				   wrt mesh */ 

  dbl val1;
  dbl shear, visc_cy;
  dbl d_shear, d_visc_cy, d_shear_d_at;
  dbl mu = 0.;
  dbl mu0;
  dbl muinf;
  dbl dmudT;
  dbl nexp;
  dbl atexp;
  dbl aexp;
  dbl at_shift;
  dbl lambda;
  dbl wlf_denom = 0.0;
  dbl wlfc2;
  dbl temp;

  calc_shearrate(&gammadot, gamma_dot, d_gd_dv, d_gd_dmesh);

  mu0 = gn_local->mu0;
  nexp = gn_local->nexp;
  muinf = gn_local->muinf;
  aexp = gn_local->aexp;
  atexp = gn_local->atexp;
  wlfc2 = gn_local->wlfc2;
  lambda = gn_local->lam;

  if ( pd->gv[TEMPERATURE] )
       {temp = fv->T;}
  else
       {temp = upd->Process_Temperature;}

 if(gn_local->mu0Model == LEVEL_SET)
   {
     if(d_mu != NULL)
       {
	 level_set_property(gn_local->u_mu0[0], gn_local->u_mu0[1], 
			    gn_local->u_mu0[2], &mu0, d_mu->F);
       }
     else
       {
	 level_set_property(gn_local->u_mu0[0], gn_local->u_mu0[1], 
			    gn_local->u_mu0[2], &mu0, NULL);
       }
   }

 if(gn_local->nexpModel == LEVEL_SET)
   {
     if(d_mu != NULL)
       {
	 level_set_property(gn_local->u_nexp[0], gn_local->u_nexp[1], 
			    gn_local->u_nexp[2], &nexp, d_mu->F);
       }
     else
       {
	 level_set_property(gn_local->u_nexp[0], gn_local->u_nexp[1], 
			    gn_local->u_nexp[2], &nexp, NULL);
       }
   }

 if(gn_local->muinfModel == LEVEL_SET)
   {
     if(d_mu != NULL)
       {
	 level_set_property(gn_local->u_muinf[0], gn_local->u_muinf[1], 
			    gn_local->u_muinf[2], &muinf, d_mu->F);
       }
     else
       {
	 level_set_property(gn_local->u_muinf[0], gn_local->u_muinf[1], 
			    gn_local->u_muinf[2], &muinf, NULL);
       }
   }

 if(gn_local->aexpModel == LEVEL_SET)
   {
     if(d_mu != NULL)
       {
	 level_set_property(gn_local->u_aexp[0], gn_local->u_aexp[1], 
			    gn_local->u_aexp[2], &aexp, d_mu->F);
       }
     else
       {
	 level_set_property(gn_local->u_aexp[0], gn_local->u_aexp[1], 
			    gn_local->u_aexp[2], &aexp, NULL);
       }
   }
	  
 if(gn_local->atexpModel == LEVEL_SET)
   {
     if(d_mu != NULL)
       {
	 level_set_property(gn_local->u_atexp[0], gn_local->u_atexp[1], 
			    gn_local->u_atexp[2], &atexp, d_mu->F);
       }
     else
       {
	 level_set_property(gn_local->u_atexp[0], gn_local->u_atexp[1], 
			    gn_local->u_atexp[2], &atexp, NULL);
       }
   }

 if(gn_local->wlfc2Model == LEVEL_SET)
   {
     if(d_mu != NULL)
       {
	 level_set_property(gn_local->u_wlfc2[0], gn_local->u_wlfc2[1], 
			    gn_local->u_wlfc2[2], &wlfc2, d_mu->F);
       }
     else
       {
	 level_set_property(gn_local->u_wlfc2[0], gn_local->u_wlfc2[1], 
			    gn_local->u_wlfc2[2], &wlfc2, NULL);
       }
   }

 if(gn_local->lamModel == LEVEL_SET)
   {
     if(d_mu != NULL)
       {
	 level_set_property(gn_local->u_lam[0], gn_local->u_lam[1], 
			    gn_local->u_lam[2], &lambda, d_mu->F);
       }
     else
       {
	 level_set_property(gn_local->u_lam[0], gn_local->u_lam[1], 
			    gn_local->u_lam[2], &lambda, NULL);
       }
   }  

  vdofs = ei[pg->imtrx]->dof[VELOCITY1];
  
  if ( pd->e[pg->imtrx][R_MESH1] )
    {
      mdofs = ei[pg->imtrx]->dof[R_MESH1];
    }

  at_shift = 1.;
      wlf_denom = wlfc2 + temp - mp->reference[TEMPERATURE];
      if(DOUBLE_NONZERO(wlf_denom))
	{
	  at_shift=exp(atexp*(mp->reference[TEMPERATURE]-temp)/wlf_denom);
	  if(!isfinite(at_shift)) { at_shift = DBL_MAX; }
	}
  
  if(DOUBLE_NONZERO(gammadot))
    {
      shear = pow( at_shift* lambda * gammadot, aexp);
      val1 = pow(at_shift * lambda * gammadot, aexp-1.);
      d_shear = aexp * at_shift * lambda * val1;
      d_shear_d_at = aexp * gammadot * lambda * val1; 
    }
  else
    {
      shear = 0.;
      d_shear = 0.;
      d_shear_d_at = 0.;
    }
  
  
  visc_cy = pow(1. + shear,(nexp-1.)/aexp);
  d_visc_cy = (nexp-1.)/aexp * pow(1. + shear,(nexp-1.-aexp)/aexp);
  
  mu = at_shift * (muinf + (mu0 - muinf) * visc_cy);
  
  if ( d_mu != NULL ) d_mu->gd =  at_shift * ((mu0 - muinf) * d_visc_cy *d_shear);
  
  /*
   * d( mu )/dT
   */
  
  var = TEMPERATURE;
  if ( d_mu != NULL && pd->e[pg->imtrx][var] )
    {
      if(DOUBLE_NONZERO(wlf_denom))
	{
	  dmudT = mu +
	  at_shift * at_shift * (mu0 - muinf) * d_visc_cy * d_shear_d_at;
	  dmudT *= - atexp*wlfc2/(wlf_denom*wlf_denom);
	  if(!isfinite(dmudT)) { dmudT = DBL_MAX; }
	}
      else
	{
	  dmudT = 0.;
	}
      
      for ( j=0; j<ei[pg->imtrx]->dof[var]; j++)
	{
	  d_mu->T[j]= dmudT * bf[var]->phi[j];
	}
    }
  
  /*
   * d( mu )/dmesh
   */
  if ( d_mu != NULL && pd->e[pg->imtrx][R_MESH1] )
    {
      for ( b=0; b<VIM; b++)
	{
	  for ( j=0; j<mdofs; j++)
	    {
	      if(DOUBLE_NONZERO(gammadot) && Include_Visc_Sens )
		{
		  d_mu->X [b][j] =
		    d_mu->gd * d_gd_dmesh [b][j] ;
		}
	      else
		{
		  /* printf("\ngammadot is zero in viscosity function");*/
		  d_mu->X [b][j] = 0.0;
		}
	    }
	}
    }
  
  /*
   * d( mu )/dv
   */
  if ( d_mu != NULL && pd->e[pg->imtrx][R_MOMENTUM1] )
    {
      for ( a=0; a<VIM; a++)
        {
          for ( i=0; i<vdofs; i++)
	    {
	      if(DOUBLE_NONZERO(gammadot) && Include_Visc_Sens )
	        {
	          d_mu->v[a][i] =
		    d_mu->gd * d_gd_dv[a][i] ;
	        }
	      else
	        {
	          d_mu->v[a][i] = 0.0 ;
	        }
	    }
        }
    }

  return(mu);
}









/* 
 * Viscosity model for FILL equation with a
 * fluid of one viscosity displacing a fluid
 * of a different viscosity
 */


/*
 * int fill_viscosity ()
 *
 * ----------------------------------------------------------------------------
 * This routine is responsible for filling up the following portions of the mp structures
 * at the current gauss point:
 *     intput:  param - array of constants input on the property card.  
 *
 *     output:  mu       => mp->viscosity - viscosity
 */

int 
fill_viscosity(dbl *param)	/* ptr to the user-defined parameter list    */
{
  dbl mu; /* Newtonian viscosity*/
  dbl F; /* Convenient local variables */


 /***********Load up convenient local variables*************/
  F = fv->F;

 /**********************************************************/
  if ( ls != NULL )
    {
      EH(-1, "Use LEVEL_SET instead of FILL viscosity model.");
      return(0);
    }

   mu = (1.- F)*param[1] + F*param[0];
   if(mu <= 0. )
     {
       mu = param[1];
     }
   else if(mu > param[0] )
     {
       mu = param[0];
     }

   mp->viscosity = mu;
   return(0);
}

/*
 *
 *  Suspension viscosity model
 *
 */

/******************************************************************************
 *     Function that computes the viscosity of a solid suspension
 *     via the relation
 *                     mu = mu0*(1. - C/Cmaxpack)^nexp
 *       where
 *                      mu0 = solvent viscosity
 *                      Cmaxpack  = binding solid fraction, i.e. solid fraction for infinite viscosity
 *                      nexp   = exponent
 *
 *     Function sets the viscosity members of mp.
 *
 *    Author: Tom Baer
 *      Date: 11/26/96
 *   Revised: 3/24/97 RRR
 *            1/21/2010 KT -> Add capability for dealing with shell particle concentration
 *
 *
 *****************************************************************************/
int
suspension_viscosity(int species, /* species for solid volume fraction track */
		     dbl mu0,	/* carrier fluid viscosity                   */
		     dbl maxpack, /* maximum solid volume fraction           */
		     dbl nexp, 	/* exponent for constitutive equation        */
		     dbl C )   /* Concentration  */
{
  int a;
  int w;

  dbl mu;   /* viscosity */

  /* Concentration at previous time step */
  dbl C_old = fv_old->sh_pc;

  /* Viscosity at previous time step */
  dbl mu_old;
  
  int status = 1;

  /* initialize everything */

  mp->d_viscosity[TEMPERATURE]	= 0.0;
  mp->d2_viscosity[TEMPERATURE]	= 0.0;
  mp->d_viscosity[PRESSURE]	= 0.0;
  mp->d2_viscosity[PRESSURE]	= 0.0;
  mp->d_viscosity[SHEAR_RATE]	= 0.0;
  mp->d2_viscosity[SHEAR_RATE]	= 0.0;
  mp->d_viscosity[SHELL_PARTC] = 0.0;


  for ( a=0; a<DIM; a++)
    {
      mp->d_viscosity[VELOCITY1+a] = 0.0;
      mp->d2_viscosity[VELOCITY1+a] = 0.0;
      mp->d_viscosity[MESH_DISPLACEMENT1+a] = 0.0;
      mp->d2_viscosity[MESH_DISPLACEMENT1+a] = 0.0;
    }
  for(w=0; w<pd->Num_Species_Eqn; w++)
    {
      mp->d_viscosity[MAX_VARIABLE_TYPES + w] = 0.0;
      mp->d2_viscosity[MAX_VARIABLE_TYPES + w] = 0.0;
    }
  /* Implement a cutoff concentration that caps the viscosity at a lower
     value. This should make the viscosity more stable and allow the
     solidification Brinkman porous source term to slow the flow appropriately.
     Here I have chosen a cutoff value 10% below maximum packing. However,
     this may be too low and I will have to adjust it.
     */

  if ( nexp > 0.0 || ( C > 0.0 && C < 0.98 * maxpack)  )
    {    

      mu = mu0*pow( 1.0 - C/maxpack, nexp );
      mu_old = mu0*pow( 1.0 - C_old/maxpack, nexp );

      mp->viscosity = mu;
      mp_old->viscosity = mu_old;

      if (pd->v[pg->imtrx][SHELL_PARTC]  )
         {

           /* dmu/dc */
           mp->d_viscosity[SHELL_PARTC] = -mu*nexp/( maxpack - C) ;

           /* d2mu/dc2 .... */
           mp->d2_viscosity[SHELL_PARTC] = mu0*nexp*(nexp-1.0)*pow( 1.0 
                                           - C/maxpack,nexp-2. )/maxpack/maxpack;
         }

      else
         {

           /* dmu/dc */
           mp->d_viscosity[MAX_VARIABLE_TYPES+species] = -mu*nexp/( maxpack - C) ;

          /* d2mu/dc2 .... */
           mp->d2_viscosity[MAX_VARIABLE_TYPES+species]= mu0*nexp*(nexp-1.0)*pow( 1.0 
                                                         - C/maxpack,nexp-2. )/maxpack/maxpack;
         }
 
    }
  else if ( C <= 0. )
    {
      mu = mu0;
      mu_old = mu;
      mp->viscosity = mu;
      mp_old->viscosity = mu_old;
    }

  else if ( C >=  0.98 *maxpack )
    {
      mu = mu0*pow( 0.02, nexp );
      mu_old = mu;
      mp->viscosity = mu;
      mp_old->viscosity = mu_old;

      /* setting the derivatives to zero for this range seems to improve convergence. Odd.*/
    }

  return(status);
} /* end of suspension_viscosity */

/*
 *
 *  Carreau_suspension viscosity model
 *
 */

double
carreau_suspension_viscosity(struct Generalized_Newtonian *gn_local,
			     dbl gamma_dot[DIM][DIM], /* strain rate tensor  */
			     VISCOSITY_DEPENDENCE_STRUCT *d_mu)
{
  int a, b;
  int var, var_offset;
  int w;

  int mdofs=0,vdofs;

  dbl C[MAX_CONC]; /* Convenient local variables */
  dbl mu = 0.;
  dbl mu_car, mu_sus=0;

  dbl val, val1, val2;
  dbl muinf;
  dbl aexp;
  dbl lambda;
  dbl nexp;       

  dbl gammadot;	                /* strain rate invariant */ 

  dbl d_gd_dv[DIM][MDE];        /* derivative of strain rate invariant 
				   wrt velocity */ 
  dbl d_gd_dmesh[DIM][MDE];     /* derivative of strain rate invariant 
				   wrt mesh */ 

  /* parameters for suspension model */
  dbl maxpack;    /* maximum solid volume fraction */
  dbl nexp_species;  /* exponent for constitutive equation */
  dbl mu0;        /* zero shear-rate viscosity */

  int species;    /* species number for solid volume fraction tracking */

  int i, j;
  
  calc_shearrate(&gammadot, gamma_dot, d_gd_dv, d_gd_dmesh);

  vdofs = ei[pg->imtrx]->dof[VELOCITY1];
  if(fabs(gammadot) <= 1.0e-7)
    {
     gammadot = .0001 ;
    }
 
  if ( pd->e[pg->imtrx][R_MESH1] )
    {
      mdofs = ei[pg->imtrx]->dof[R_MESH1];
    }

  /* initialize everything */
                                       
  mp->d_viscosity[TEMPERATURE] = 0.0; 
  mp->d2_viscosity[TEMPERATURE] = 0.0;
  mp->d_viscosity[PRESSURE]    = 0.0;	
  mp->d2_viscosity[PRESSURE]    = 0.0;

  for ( a=0; a<DIM; a++)                                
    {							
      mp->d_viscosity[VELOCITY1+a] = 0.0;      
      mp->d2_viscosity[VELOCITY1+a] = 0.0;
      mp->d_viscosity[MESH_DISPLACEMENT1+a] = 0.0;    
      mp->d2_viscosity[MESH_DISPLACEMENT1+a] = 0.0; 		
    }                                                    
  for(w=0; w<pd->Num_Species_Eqn; w++)
    {					
      mp->d_viscosity[MAX_VARIABLE_TYPES + w] = 0.0;
      mp->d2_viscosity[MAX_VARIABLE_TYPES + w] = 0.0;
      C[w] = fv->c[w];
    }

  nexp = gn_local->nexp;
  muinf = gn_local->muinf;
  mu0 = gn_local->mu0;
  aexp = gn_local->aexp;
  lambda = gn_local->lam;
  maxpack = gn_local->maxpack;   
  nexp_species = gn_local->atexp;      
  species = gn_local->sus_species_no;    
  
  if(DOUBLE_NONZERO(gammadot))
    {
      val2 = pow( lambda*gammadot, aexp);
    }
  else
    {
      val2 = 0.;
    }
  val = pow(1. + val2,(nexp-1.)/aexp);
  mu_car = muinf + (mu0 - muinf)* val;


  if ( nexp_species > 0.0 || (C[species] > 0.0 
			      && C[species] < (maxpack - .01))  )
    {
      mu_sus = pow( 1.0 - C[species]/maxpack, nexp_species );
      /* dmu/dc */
      mp->d_viscosity[MAX_VARIABLE_TYPES+species] 
	= -mu_car * mu_sus * nexp_species/( maxpack - C[species]);

      /* d2mu/dc2 .... */

      mp->d2_viscosity[MAX_VARIABLE_TYPES+species] 
	= mu_car*nexp_species*(nexp_species-1.0)
	*pow( 1.0 - C[species]/maxpack,nexp_species-2. )/maxpack/maxpack; 
    }
  else if ( C[species] <= 0. )
    {    
      mu_sus = 1.;
    }

  else if ( C[species] >=  (maxpack - .01) ) 
    {      
      mu_sus = pow( 0.01/maxpack, nexp_species);
    }

  mu = mu_car * mu_sus;
  mp->viscosity = mu;
							 

  if(DOUBLE_NONZERO(gammadot))
    {
      val = pow( lambda*gammadot, aexp-1.);
    }
  else
    {
      val = 0.;
    }
  val1 = pow(1. + val2,(nexp-1.-aexp)/aexp);
  val1 = pow(1. + val2,(nexp-1.-aexp)/aexp);
  
  if ( d_mu != NULL )
    {
      d_mu->gd = (mu0 - muinf)* (nexp-1.) * lambda * val * val1 * mu_sus;

      if(C[species] < maxpack)
        {
          mp->d2_viscosity[MAX_VARIABLE_TYPES + MAX_CONC] =
            -d_mu->gd * nexp_species/( maxpack - C[species]);
        }

      mp->d2_viscosity[SHEAR_RATE]  = d_mu->gd *
        ((aexp-1)/(lambda*gammadot) + lambda*(nexp-1.-aexp)/(1+val2));
    }
  
  /*
   * d( mu )/dmesh
   */
  if ( d_mu != NULL && pd->e[pg->imtrx][R_MESH1] )
    {
      for ( b=0; b<VIM; b++)
	{
	  for ( j=0; j<mdofs; j++)
	    {
	      if(DOUBLE_NONZERO(gammadot) && Include_Visc_Sens )
		{
		  d_mu->X [b][j] =
		    d_mu->gd * d_gd_dmesh [b][j] ;
		}
	      else
		{
		  /* printf("\ngammadot is zero in viscosity function");*/
		  d_mu->X [b][j] = 0.0;
		}
	    }
	}
    }
  
  /*
   * d( mu )/dv
   */
  if ( d_mu != NULL && pd->e[pg->imtrx][R_MOMENTUM1] )
    {
      for ( a=0; a<VIM; a++)
        {
          for ( i=0; i<vdofs; i++)
	    {
	      if(DOUBLE_NONZERO(gammadot) && Include_Visc_Sens )
	        {
	          d_mu->v[a][i] =
		    d_mu->gd * d_gd_dv[a][i] ;
	        }
	      else
	        {
	          d_mu->v[a][i] = 0.0 ;
	        }
	    }
        }
    }
  
  /*
   * d( mu )/dc
   */
  var = MASS_FRACTION;
  if ( d_mu != NULL && pd->v[pg->imtrx][var] )
    {
      var_offset = MAX_VARIABLE_TYPES + species;
      for ( j=0; j<ei[pg->imtrx]->dof[var]; j++)
	{
	  d_mu->C[species][j] =mp->d_viscosity[var_offset]*bf[var]->phi[j];
	}
    }
  

  return(mu);
} /* end of carreau_suspension_viscosity */


/* powerlaw_suspension viscosity model */

double
powerlaw_suspension_viscosity(struct Generalized_Newtonian *gn_local,
			      dbl gamma_dot[DIM][DIM], /* strain rate tensor */
			      VISCOSITY_DEPENDENCE_STRUCT *d_mu)
{
  int a, b;
  int var, var_offset;
  int w;
  int mdofs=0,vdofs;

  dbl C[MAX_CONC];		/* Convenient local variables */
  dbl mu = 0.;
  dbl mu_car, mu_sus=0;

  dbl val;
  dbl offset;
  dbl nexp;       

  dbl gammadot;	                /* strain rate invariant */ 

  dbl d_gd_dv[DIM][MDE];        /* derivative of strain rate invariant 
				   wrt velocity */ 
  dbl d_gd_dmesh[DIM][MDE];     /* derivative of strain rate invariant 
				   wrt mesh */ 

  /* parameters for suspension model */
  dbl maxpack;    /* maximum solid volume fraction */
  dbl nexp_species;  /* exponent for constitutive equation */
  dbl mu0;        /* zero shear-rate viscosity */

  int species;    /* species number for solid volume fraction tracking */

  int i, j;

  calc_shearrate(&gammadot, gamma_dot, d_gd_dv, d_gd_dmesh);

  vdofs = ei[pg->imtrx]->dof[VELOCITY1];
  
  if ( pd->e[pg->imtrx][R_MESH1] )
    {
      mdofs = ei[pg->imtrx]->dof[R_MESH1];
    }

  /* initialize everything */
                                       
  mp->d_viscosity[TEMPERATURE] = 0.0;	
  mp->d2_viscosity[TEMPERATURE] = 0.0;
  mp->d_viscosity[PRESSURE]    = 0.0;	
  mp->d2_viscosity[PRESSURE]    = 0.0;

  for ( a=0; a<DIM; a++)                                
    {							
      mp->d_viscosity[VELOCITY1+a] = 0.0;      
      mp->d2_viscosity[VELOCITY1+a] = 0.0;
      mp->d_viscosity[MESH_DISPLACEMENT1+a] = 0.0;    
      mp->d2_viscosity[MESH_DISPLACEMENT1+a] = 0.0; 		
    }                                                    
  for(w=0; w<pd->Num_Species_Eqn; w++)
    {					
      mp->d_viscosity[MAX_VARIABLE_TYPES + w] = 0.0;
      mp->d2_viscosity[MAX_VARIABLE_TYPES + w] = 0.0;
      C[w] = fv->c[w];
    }

  nexp = gn_local->nexp;
  mu0 = gn_local->mu0;
  maxpack = gn_local->maxpack;   
  nexp_species = gn_local->atexp;      
  species = gn_local->sus_species_no;    
  offset = 0.00001;
  

  val = pow( gammadot + offset, nexp-1.);
  mu_car = mu0 * val;


  if ( nexp_species > 0.0 || (C[species] > 0.0 
			      && C[species] < (maxpack - .01))  )
    {
      mu_sus = pow( 1.0 - C[species]/maxpack, nexp_species );
      /* dmu/dc */
      mp->d_viscosity[MAX_VARIABLE_TYPES+species] 
	= -mu_car * mu_sus * nexp_species/( maxpack - C[species]);

      /* d2mu/dc2 .... */

      mp->d2_viscosity[MAX_VARIABLE_TYPES+species] 
	= mu_car*nexp_species*(nexp_species-1.0)
	*pow( 1.0 - C[species]/maxpack,nexp_species-2. )/maxpack/maxpack; 
    }
  else if ( C[species] <= 0. )
    {    
      mu_sus = 1.;
    }

  else if ( C[species] >=  (maxpack - .01) ) 
    {      
      mu_sus = pow( 0.01/maxpack, nexp_species);
    }

  mu = mu_car * mu_sus;
  mp->viscosity = mu;

  if ( d_mu != NULL ) d_mu->gd = mu *(nexp - 1.0)/(gammadot + offset);

  mp->d2_viscosity[SHEAR_RATE]  = mu *(nexp - 1.0)
    *(nexp - 2.0)/SQUARE(gammadot + offset);
  
  /*
   * d( mu )/dmesh
   */
  if ( d_mu != NULL && pd->e[pg->imtrx][R_MESH1] )
    {
      for ( b=0; b<VIM; b++)
	{
	  for ( j=0; j<mdofs; j++)
	    {
	      if(DOUBLE_NONZERO(gammadot) && Include_Visc_Sens )
		{
		  d_mu->X [b][j] =
		    d_mu->gd * d_gd_dmesh [b][j] ;
		}
	      else
		{
		  /* printf("\ngammadot is zero in viscosity function");*/
		  d_mu->X [b][j] = 0.0;
		}
	    }
	}
    }
  
  /*
   * d( mu )/dv
   */
  if ( d_mu != NULL && pd->e[pg->imtrx][R_MOMENTUM1] )
    {
      for ( a=0; a<VIM; a++)
        {
          for ( i=0; i<vdofs; i++)
	    {
	      if(DOUBLE_NONZERO(gammadot) && Include_Visc_Sens )
	        {
	          d_mu->v[a][i] =
		    d_mu->gd * d_gd_dv[a][i] ;
	        }
	      else
	        {
	          d_mu->v[a][i] = 0.0 ;
	        }
	    }
        }
    }
  
  /*
   * d( mu )/dc
   */
  var = MASS_FRACTION;
  if ( d_mu != NULL && pd->v[pg->imtrx][var] )
    {
      var_offset = MAX_VARIABLE_TYPES + species;
      for ( j=0; j<ei[pg->imtrx]->dof[var]; j++)
	{
	  d_mu->C[species][j] =mp->d_viscosity[var_offset]*bf[var]->phi[j];
	}
    }
  

  return(mu);
} /* end of powerlaw_suspension_viscosity */



/*
 *
 *  epoxy  viscosity model
 *
 */

/******************************************************************************
 *     Function that computes the viscosity of an epoxy that is polymerizing
 *     and whose behavior depends on the extent of reaction and the
 *     temperature of the system via the relation:
 *
 *                     mu = mu0* alpha_g/(alpha-alpha_g)^(A+ B*alpha)
 *                          * exp(Aexp/T)
 *       where
 *                      mu0       = solvent viscosity
 *                      alpha     = extent of reaction
 *                      alpha_g   = extent of reaction at the gel point
 *                      A, B      = exponent for cure behavior
 *                      Aexp      = exponent for temperature dependence of viscosity
 *
 *     Function sets the viscosity members of mp.
 *
 *    Author: RRR
 *      Date: 3/24/97
 *
 *
 *****************************************************************************/



int
epoxy_viscosity(int species,    /* species number for cure equation */
		dbl mu0,        /* monomer reference temperature viscosity */
		dbl alpha_g,    /* extent of reaction at the gel point */
		dbl A,          /* exponent for constitutive equation */
		dbl B,          /* exponent for constitutive equation */
		dbl Aexp)       /* exponent for thermal viscosity dependence */
{
  /* Local Variables */
  dbl mu;   /* viscosity */
  dbl alpha;  /* extent of reaction */
  dbl exponent;
  dbl ratio;
  dbl deriv;  /* stuff for the first derivative */
  dbl d_deriv; 
  dbl T;      /* Convenient local variables */
  int var;
  int status = 1;
  
  alpha = fv->c[species]; /* extent of reaction */
  
  if(alpha < alpha_g)
    {
      ratio = (alpha_g)/(alpha_g - alpha);
      exponent = A + B * alpha;
    }
  else /* do something special at the gel point */
    {
      ratio = 100000;
      exponent = A + B*alpha_g;
    }
    
  
  if ( pd->gv[TEMPERATURE] )
       {T = fv->T;}
  else
       {T = upd->Process_Temperature;}

  if(T <= 0.)
    {
      mu = mu0  * pow ( ratio, exponent );
    }
  else
    {
      mu = mu0 * exp (Aexp/T) * pow ( ratio, exponent );
    }
    
  mp->viscosity = mu;
  
  /* dmu_dT */
  var = TEMPERATURE;
  if(pd->v[pg->imtrx][var])
    {
      if( T <= 0.)
	{
	  mp->d_viscosity[var] 	= 0.; 
	  mp->d2_viscosity[var] = 0.; 
	}
      else
	{
	  mp->d_viscosity[var] = -mu * Aexp/(T*T) ;
	  mp->d2_viscosity[var] 	= -mu* SQUARE( Aexp/(T*T))
	    +2.* mu * Aexp/(T*T*T);
	}
    }
  
  /* dmu/dc */
  var  = MASS_FRACTION;
  if(pd->v[pg->imtrx][var])
    {
      if(alpha < alpha_g)
	{
	  deriv = exponent/(alpha_g - alpha) + B*log(ratio);
	  d_deriv = 2.*B/(alpha_g - alpha) + exponent/SQUARE(alpha_g - alpha);
	  mp->d_viscosity[MAX_VARIABLE_TYPES+species] = mu * deriv;
	  mp->d2_viscosity[MAX_VARIABLE_TYPES+species] =  mu * deriv * deriv
	    + mu * d_deriv;
	}
      else
	{
	  mp->d_viscosity[MAX_VARIABLE_TYPES+species] = 0.;
	  mp->d2_viscosity[MAX_VARIABLE_TYPES+species] = 0.;
	}
	
    }

  return(status);
} /* end of epoxy_viscosity */


/******************************************************************************
 *     Function that computes the viscosity of foam pmdi10 model
 *
 *                     mu = mu0 * exp(E/RT) * ((alpha_g^A - alpha^A)/alpha^A)^(-B)
 *       where
 *                      mu0       = solvent viscosity
 *                      alpha     = extent of reaction
 *                      alpha_g   = extent of reaction at the gel point
 *                      A, B      = exponent for cure behavior
 *                      E/R       = Normalized activation energy
 *
 *     Function sets the viscosity members of mp.
 *
 *
 *****************************************************************************/



int
foam_pmdi10_viscosity(int species,    /* species number for cure equation */
		      dbl mu0,        /* monomer reference temperature viscosity */
		      dbl alpha_g,    /* extent of reaction at the gel point */
		      dbl A,          /* exponent for constitutive equation */
		      dbl B,          /* exponent for constitutive equation */
		      dbl norm_E)     /* Normalized activation energy */
{
  /* Local Variables */
  dbl mu;   /* viscosity */
  double muL;
  dbl alpha;  /* extent of reaction */
  dbl ratio;
  dbl deriv;  /* stuff for the first derivative */
  dbl T;      /* Convenient local variables */
  int var;
  int status = 1;
  double volF;
  int w;

  alpha = fv->c[species]; /* extent of reaction */

  double alpha_g_pow = pow(alpha_g, A);

  if(alpha < alpha_g)
    {
      if (fabs(alpha) > 1e-8)
	{
	  ratio = (alpha_g_pow - pow(alpha, A))/alpha_g_pow;
	}
      else
	{
	  ratio = 1.0;
	}
    }
  else /* do something special at the gel point */
    {
      ratio = 1e8;
    }

  T = upd->Process_Temperature;
  if ( pd->gv[TEMPERATURE] )
    {
      T = fv->T;
    }


  if(T <= 0.)
    {
      muL = mu0  * pow (ratio, -B );
    }
  else
    {
      muL = mu0 * exp(-norm_E/T) * pow(ratio, -B);
    }

  volF = mp->volumeFractionGas;

  if (volF > 0.98) {
    volF = 0.98;
  }

  mu = muL * exp(volF / (1- volF));
  mp->viscosity = mu;
  mp->FlowingLiquid_viscosity = muL;

  double partial = (1 / ((1-volF)*(1-volF))) * exp(volF / (1 - volF));

  /* dmu_dT */
  var = TEMPERATURE;
  if (T <= 0) {
    mp->d_viscosity[var] = 0;
    mp->d_FlowingLiquid_viscosity[var] = 0;
  } else {
    mp->d_FlowingLiquid_viscosity[var] = muL * norm_E/(T*T);
    mp->d_viscosity[var] = mu * norm_E/(T*T) +
      muL * mp->d_volumeFractionGas[var] * partial;
  }
  mp->d2_viscosity[var] = 0.0; // This doesn't seem to be used ever

  if(pd->gv[var])
    {
      if( T <= 0.)
	{
	  mp->d_viscosity[var] 	= 0.;
	  mp->d2_viscosity[var] = 0.;
	}
    }


  /* dmu/dc */
  var  = MASS_FRACTION;
  mp->d_viscosity[MAX_VARIABLE_TYPES+species] = 0.;
  mp->d2_viscosity[MAX_VARIABLE_TYPES+species] = 0.;
  for (w = 0; w < pd->Num_Species; w++) {
    mp->d_FlowingLiquid_viscosity[MAX_VARIABLE_TYPES+w] = 0;
  }
  if(pd->gv[var])
    {
      if(alpha < alpha_g && alpha > 1e-8)
	{
	  deriv = (-A*pow(alpha, A-1)/alpha_g_pow)*(-B)*(1/ratio) ;
	  for (w = 0; w < pd->Num_Species; w++) {
	    mp->d_viscosity[MAX_VARIABLE_TYPES+species] = mu * deriv +
	      muL * mp->d_volumeFractionGas[MAX_VARIABLE_TYPES+w] * partial;
	  }
	  mp->d_FlowingLiquid_viscosity[MAX_VARIABLE_TYPES+species] = muL * deriv;
	}
    }

  return(status);
}


int
sylgard_viscosity(int species,    /* species number for cure equation */
		dbl mu0,        /* monomer reference temperature viscosity */
		dbl alpha_g,    /* extent of reaction at the gel point */
		dbl A,          /* exponent for constitutive equation */
		dbl Aexp)       /* exponent for thermal viscosity dependence */
{
  /* Local Variables */
  dbl mu;   /* viscosity */
  dbl alpha;  /* extent of reaction */
  dbl exponent;
  dbl ratio;
  dbl deriv;  /* stuff for the first derivative */
  dbl d_deriv; 
  dbl T;      /* Convenient local variables */
  int var;
  int status = 1;
  
  alpha = fv->c[species]; /* extent of reaction */
  exponent = A;

  if(alpha < alpha_g )
    {
      if(alpha > 0.0)
	{
	  ratio = (alpha_g)/(alpha_g - alpha);
	}
      else 
	{
	  ratio = 1.;
	}
    }
  else /* do something special at the gel point */
    {
      ratio = 100000;
    }
    
  
  if ( pd->gv[TEMPERATURE] )
       {T = fv->T;}
  else
       {T = upd->Process_Temperature;}

  if(T <= 0.)
    {
      mu = mu0  * pow ( ratio, exponent );
    }
  else
    {
      mu = mu0 * exp (Aexp/T) * pow ( ratio, exponent );
    }
    
  mp->viscosity = mu;
  
  /* dmu_dT */
  var = TEMPERATURE;
  if(pd->v[pg->imtrx][var])
    {
      if( T <= 0.)
	{
	  mp->d_viscosity[var] 	= 0.; 
	  mp->d2_viscosity[var] = 0.; 
	}
      else
	{
	  mp->d_viscosity[var] = -mu * Aexp/(T*T) ;
	  mp->d2_viscosity[var] 	= -mu* SQUARE( Aexp/(T*T))
	    +2.* mu * Aexp/(T*T*T);
	}
    }
  
  /* dmu/dc */
  var  = MASS_FRACTION;
  if(pd->v[pg->imtrx][var])
    {
      if(alpha < alpha_g && alpha > 0.)
	{
	  deriv = exponent/(alpha_g - alpha);
	  d_deriv = exponent/SQUARE(alpha_g - alpha);
	  mp->d_viscosity[MAX_VARIABLE_TYPES+species] = mu * deriv;
	  mp->d2_viscosity[MAX_VARIABLE_TYPES+species] =  mu * deriv * deriv
	    + mu * d_deriv;
	}
      else
	{
	  mp->d_viscosity[MAX_VARIABLE_TYPES+species] = 0.;
	  mp->d2_viscosity[MAX_VARIABLE_TYPES+species] = 0.;
	}
	
    }

  return(status);
} /* end of sylgard_viscosity */


/*
 *
 *  filled_epoxy_viscosity model
 *
 */

/******************************************************************************
 *     Function that computes the viscosity of a filled epoxy that is a solid suspension
 *     whose behavior depends on the solid volume fraction, the extent of reaction and the
 *     temperature of the system via the relation: 
 *     
 *                     mu = mu0*(1. - C/Cmaxpack)^nexp
 *                          * alpha_g/(alpha-alpha_g)^(A+ B*alpha)
 *                          * exp(Aexp/T)
 *       where
 *                      mu0       = solvent viscosity
 *                      Cmaxpack  = binding solid fraction, i.e. solid fraction for infinite viscosity
 *                      nexp      = exponent
 *                      alpha     = extent of reaction
 *                      alpha_g   = extent of reaction at the gel point
 *                      A, B      = exponent for cure behavior
 *                      Aexp      = exponent for temperature dependence of viscosity
 *
 *     Function sets the viscosity members of mp.
 *
 *    Author: RRR
 *      Date: 3/24/97 
 *
 *
 *****************************************************************************/

int 
filled_epoxy_viscosity(int species_sus,	/* species num, solid volume fraction*/
		       int species_cur,	/* species num, extent of rxn        */
		       dbl mu0,	/* monomer reference viscosity               */
		       dbl maxpack, /* maximum solid volume fraction         */
		       dbl nexp, /* exponent for constitutive equation       */
		       dbl alpha_g, /* extent of reaction at the gel point   */
		       dbl A,	/* exponent for cure constitutive equation   */
		       dbl B,	/* exponent for cure constitutive equation   */
		       dbl T_g0, /* gelation temp unreacted filled_epoxy     */
		       dbl Atexp) /* exponent for thermal viscosity function */
{
  /* Local Variables */
  dbl mu=0;			/* viscosity */
  dbl mu0_local;
  dbl T;			/* temperature */
  dbl vf;			/* volume fraction solid */
  dbl ratio;
  dbl exponent, exponent_t;
  dbl alpha, alpha2, alpha_g2;
  dbl deriv, d_deriv, deriv_t;
  dbl uu, duu_dT=0, d2uu_dT2, deriv2_t2 ;
  dbl c1, c2, T_g, ln_10;
  int var;
  int status = 1;
  static int gelled=FALSE;

  /* initialize everything */
                                       
  mp->d_viscosity[TEMPERATURE] = 0.0;	
  mp->d2_viscosity[TEMPERATURE] = 0.0;

  mp->d_viscosity[MAX_VARIABLE_TYPES + species_sus] = 0.0;
  mp->d2_viscosity[MAX_VARIABLE_TYPES + species_sus] = 0.0;  
  mp->d_viscosity[MAX_VARIABLE_TYPES + species_cur] = 0.0;
  mp->d2_viscosity[MAX_VARIABLE_TYPES + species_cur] = 0.0;  

  vf = fv->c[species_sus]; /* volume fraction solid */

  alpha = fv->c[species_cur]; /* extent of reaction */
  alpha2 = alpha * alpha ;   /* extent of reaction squared */
  alpha_g2 = alpha_g * alpha_g;

  if(alpha < alpha_g)
    {
      ratio = 1./(1. - alpha2/alpha_g2);
      exponent = 4./3.;
    }
  else /* do something special at the gel point */
    {
      ratio = 100000;
      exponent = 4./3.;
      if (!gelled)
        {
          fprintf(stderr, "Viscosity has gelled: Now divergent");
          fprintf(stderr," The viscosity has reached gel-point and diverged.  Calculation stopped.");
          gelled = TRUE;
        }
      exit(-1);
    }
                                       
  if ( pd->gv[TEMPERATURE] )
       {T = fv->T;}
  else
       {T = upd->Process_Temperature;}

  c1 = Atexp;
  c2 = B;
  T_g = T_g0/(1.- A * alpha);
  ln_10 = log(10.0);


  if(T <= 0.)
    {
      mu0_local = mu0 * pow ( ratio, exponent ); /*  mu0 should be mu(0,Tg) here*/
    }
  else
    {
      exponent_t = -c1*(T-T_g)/(c2+T-T_g);  /*CAR*/
      if(exponent_t > 20.) exponent_t=20.;
      mu0_local = mu0 * pow(10.0, exponent_t) * pow ( ratio, exponent );
      /*in above should use mu(0,Tg) rather than mu0 CAR */
    }

  if ( nexp > 0.0 || ( vf > 0.0 && vf <= (maxpack - .01) ) )
    {
      mu = mu0_local*pow( 1.0 - vf/maxpack, nexp );
      mp->viscosity = mu;
      mp->d_viscosity[MAX_VARIABLE_TYPES+species_sus] 
	= -mu*nexp/( maxpack - vf );
      mp->d2_viscosity[MAX_VARIABLE_TYPES+species_sus] 
	= mu0_local*nexp*(nexp-1.0)*pow( 1.0 - vf/maxpack,nexp-2.0 )/maxpack/maxpack ;
    }
  else if ( vf >=  (maxpack - .01) )
    {
      mu = mu0_local*pow( 0.01/maxpack, nexp );
      mp->viscosity = mu;
      mp->d_viscosity[MAX_VARIABLE_TYPES+species_sus] = 0.;
      mp->d2_viscosity[MAX_VARIABLE_TYPES+species_sus] = 0.;

    }
  else if ( vf <= 0. )
    {      
      mu = mu0_local;
      mp->viscosity = mu;
      mp->d_viscosity[MAX_VARIABLE_TYPES+species_sus] = 0.;
      mp->d2_viscosity[MAX_VARIABLE_TYPES+species_sus] = 0.;
    }

  /* dmu_dT */
  var = TEMPERATURE;
  if(Num_Var_In_Type[pg->imtrx][var])
    {
      if( T <= 0.)
	{
	  mp->d_viscosity[var] 	= 0. ;
	  deriv_t = 0.;
	  mp->d2_viscosity[TEMPERATURE] = 0.;
	}
      else
	{
	  uu = -c1*c2/pow(c2+T-T_g,2.0) ;
          duu_dT = ln_10*uu ;
          d2uu_dT2 = ln_10*(2*c1*c2*pow(c2+T-T_g,-3.0) + duu_dT*uu) ;
          deriv_t = duu_dT*mu ;
          deriv2_t2 = d2uu_dT2*mu ;
          mp->d_viscosity[var] = deriv_t ;
          mp->d2_viscosity[var] =  deriv2_t2 ;
	}
    }

  /* dmu/dc */
  var = MASS_FRACTION;
  if(Num_Var_In_Type[pg->imtrx][var])
    {
      if(alpha < alpha_g)
	{
	  deriv = 8./3.* alpha /(alpha_g2 - alpha2) 
	    - duu_dT * (A* T_g/(1.-A*alpha)) ;

	  d_deriv = 8./3.*(1./(alpha_g2 - alpha2) -2.*alpha2 /SQUARE(alpha_g2 - alpha2)) 
	    - duu_dT * A*A* T_g/SQUARE(1.-A*alpha);

	  mp->d_viscosity[MAX_VARIABLE_TYPES+species_cur] = mu * deriv;
	  mp->d2_viscosity[MAX_VARIABLE_TYPES+species_cur] = mu * deriv * deriv
	    + mu * d_deriv;
	}
      else
	{
	  mp->d_viscosity[MAX_VARIABLE_TYPES+species_cur] = 0.;
	  mp->d2_viscosity[MAX_VARIABLE_TYPES+species_cur] = 0.;
	}
    }

  return(status);
} /* end of filled_epoxy_viscosity */



/******************************************************************************************
 *     Function that computes the viscosity of a filling epoxy that is a solid suspension
 *     whose behavior depends on the solid volume fraction, the extent of reaction, and the
 *     temperature of the system via the relation: 
 *     
 *                     mu_L = mu0  alpha_g2/(alpha2-alpha_g2)^(4/3)  exp(Emu / RT)
 *       where
 *                      mu0       = solvent viscosity
 *                      alpha     = extent of reaction
 *                      alpha2    = alpha * alpha
 *                      alpha_g   = extent of reaction at the gel point
 *                      alpha_g2  = alpha_g * alpha_g
 *                      Emu       = exponent for thermal viscosity function
 *
 *       and
 *                      mu        = mu_L * exp(volFract/(1 - volFract))
 * 
 *
 *     Function sets the viscosity members of mp. It also calculates the jacobian
 *     contributions and sticks them in mp->d_viscosity
 *
 *    Author: RRR
 *      Date: 3/24/97 
 *
 * Args:
 *    int species_fluor;    species number for fluorinert tracking 
 *    int species_cur;      species number for extent of reaction tracking 
 *    dbl mu0;              monomer reference viscosity 
 *    dbl alpha_g;          extent of reaction at the gel point 
 *    dbl Emu;              exponent for thermal viscosity function
 *    dbl volFract          volume fraction
 *    dbl *volFract         dependence of volume fraction on independent unknowns
 *
 ******************************************************************************************/
int 
foam_epoxy_viscosity(int species_fluor, int species_cur, dbl mu0, 
		     dbl alpha_g, dbl Aexp)
{
  dbl mu;   /* viscosity */
  dbl T;    /* temperature */
  dbl ratio;
  dbl volFac = 1.0;
  dbl muL;
  dbl exponent;
  dbl alpha, alpha2, alpha_g2;
  dbl deriv;
  int j;
  int status = 1;
  dbl cVolFrac = 0.0;

  /* initialize everything */
                                       
  mp->d_viscosity[TEMPERATURE] = 0.0;	
  mp->d2_viscosity[TEMPERATURE] = 0.0;
  mp->d_FlowingLiquid_viscosity[TEMPERATURE] = 0.0;

  mp->d_viscosity[MAX_VARIABLE_TYPES + species_fluor] = 0.0;
  mp->d2_viscosity[MAX_VARIABLE_TYPES + species_fluor] = 0.0;  
  mp->d_viscosity[MAX_VARIABLE_TYPES + species_cur] = 0.0;
  mp->d2_viscosity[MAX_VARIABLE_TYPES + species_cur] = 0.0;  


  alpha = fv->c[species_cur]; /* extent of reaction */
  alpha2 = alpha*alpha;
  alpha_g2 = alpha_g*alpha_g;

  if (alpha < alpha_g)
    {
      ratio = 1./(1. - (alpha2/alpha_g2));
      exponent = 4./.3;
    }
  else /* do something special after the gel point */
    {
      ratio = 100000;
      exponent = 4./.3;
    }

  if (pd->gv[TEMPERATURE]) {
    T = fv->T;
  } else {
    T = upd->Process_Temperature;
  }

  // Calculate the pure liquid-phase viscosity
  muL = mu0 * pow ( ratio, exponent )* exp(Aexp/T);

  if (mp->volumeFractionGas >= 0.0) 
    {
      cVolFrac = mp->volumeFractionGas;
      if (cVolFrac > 0.99) cVolFrac = 0.99;
      volFac = exp(cVolFrac / (1.0 - cVolFrac));
    }

  mu = muL * volFac;

  /* dmu/dc */
  if (Num_Var_In_Type[pg->imtrx][MASS_FRACTION])
    {
      mp->d_viscosity[MAX_VARIABLE_TYPES+species_fluor] = 0.0;
      mp->d_FlowingLiquid_viscosity[MAX_VARIABLE_TYPES+species_fluor] = 0.0;
    }
    

  /* dmu_dT */
  if (Num_Var_In_Type[pg->imtrx][TEMPERATURE])
    {
      mp->d_viscosity[TEMPERATURE]  = -mu * Aexp/(T*T);
      mp->d_FlowingLiquid_viscosity[TEMPERATURE] = -muL * Aexp/(T*T);
    }

  /* dmu/dc */
  if (Num_Var_In_Type[pg->imtrx][MASS_FRACTION])
    {
      if (alpha < alpha_g)
	{
	  deriv = 2.*exponent*alpha/(alpha_g2 - alpha*alpha);
	  mp->d_viscosity[MAX_VARIABLE_TYPES+species_cur] = mu * deriv;
	  mp->d_FlowingLiquid_viscosity[MAX_VARIABLE_TYPES+species_cur]
	    = muL * deriv;
	}
      else
	{
	  mp->d_viscosity[MAX_VARIABLE_TYPES+species_cur] = 0.0;
	  mp->d_FlowingLiquid_viscosity[MAX_VARIABLE_TYPES+species_cur] = 0.0;
	}

      if (mp->d_volumeFractionGas      && 
	  mp->volumeFractionGas >= 0.0 && 
	  mp->volumeFractionGas <= 0.99 ) 
	{
	  dbl volFacDeriv = mu / ((1-cVolFrac) * (1-cVolFrac));
	  for (j = 0; j < Num_Var_In_Type[pg->imtrx][MASS_FRACTION]; j++) 
	    {
	      mp->d_viscosity[MAX_VARIABLE_TYPES + j]
		+= volFacDeriv * mp->d_volumeFractionGas[MAX_VARIABLE_TYPES + j];
	    }
	}
    }

  mp->FlowingLiquid_viscosity = muL;
  mp->viscosity = mu;

  return(status);
} /* end of foam_epoxy_viscosity */

/******************************************************************************
 *     Function that computes the viscosity of a solution  whose behavior depends on the 
 *     temperature of the system via the relation: 
 *     
 *                     mu = mu0*exp(Aexp/T)
 *       where
 *                      mu0       = reference temperature viscosity
 *                      Aexp      = exponent for temperature dependence of viscosity
 *
 *     Function sets the viscosity members of mp.
 *
 *    Author: RRR
 *      Date: 3/24/97
 *
 *
 *****************************************************************************/
int
thermal_viscosity(dbl mu0,	/* reference temperature fluid viscosity */
		  dbl Aexp)	/* exponent for constitutive equation */
{
  /* Local Variables */
  dbl mu;   /* viscosity */

  dbl T; /* Convenient local variables */
  int status = 1;

  if (! pd->v[pg->imtrx][TEMPERATURE] )
    {
      return(0);
    }

                                       
  if ( pd->gv[TEMPERATURE] )
       {T = fv->T;}
  else
       {T = upd->Process_Temperature;}

  if( T <= 0.3)
    {
      mu = mu0*exp(Aexp/0.3);
      mp->viscosity = mu;
      mp->d_viscosity[TEMPERATURE] 	= 0. ;
    }
  else
    {
      mu = mu0 * exp (Aexp/T);
      mp->viscosity = mu;
      mp->d_viscosity[TEMPERATURE] = -mu0 * Aexp/(T*T) ;
    }

  return(status);
} /* end of thermal_viscosity */


/*
 *
 *  cure viscosity model
 *
 */

/******************************************************************************
 *     Function that computes the viscosity as a function of the extent of reaction 
 *     system via the relation: 
 *     
 *                     mu = mu0 * alpha_g/(alpha-alpha_g)^(A+ B*alpha)
 *       where
 *                      mu0       = monomer viscosity
 *                      alpha     = extent of reaction
 *                      alpha_g   = extent of reaction at the gel point
 *                      A, B      = exponent for cure behavior
 *
 *     Function sets the viscosity members of mp.
 *
 *    Author: RRR
 *      Date: 3/24/97
 *
 *
 *****************************************************************************/



int
cure_viscosity(int species,	/* species num, solid volume fraction        */
	       dbl mu0,		/* carrier fluid viscosity                   */
	       dbl alpha_g,     /* extent of reaction at the gel point       */
	       dbl A,		/* exponent for constitutive equation        */
	       dbl B)		/* exponent for constitutive equation        */
{
  dbl mu;     /* viscosity */
  dbl alpha;  /* extent of reaction */
  dbl exponent;
  dbl ratio;
  dbl deriv;  /* stuff for the first derivative */
  int status = 1;

  if (! pd->v[pg->imtrx][MASS_FRACTION] )
    {
      return(0);
    }

  alpha = fv->c[species]; /* extent of reaction */
  if(alpha < alpha_g)
    {
      ratio = (alpha_g)/(alpha_g - alpha);
      exponent = A + B * alpha;
    }
  else /* do something special at the gel point */
    {
      ratio = 100000;
      exponent = A + B*alpha_g;
    }

  mu = mu0 * pow ( ratio, exponent );

  mp->viscosity = mu;
  
  /* dmu/dc */

  if(alpha < alpha_g)
    {
      deriv = exponent/(alpha_g - alpha) + B*log(ratio);
      mp->d_viscosity[MAX_VARIABLE_TYPES+species] = mu * deriv;
    }
  else
    {
      mp->d_viscosity[MAX_VARIABLE_TYPES+species] = 0.;
    }
  
  return(status);
} /* end of cure_viscosity */

/******************************************************************************************
 *     Function that computes the viscosity of a solution  whose behavior depends on the 
 *     structure formation of of the system via the relation: 
 *     
 *                     mu = mu_inf + mu0*nn**x
 *       where
 *                      mu_inf    = plateau viscosity at high shear
 *                      mu0       = reference  viscosity when x is zero
 *                      Aexp      = exponent for bond dependence of viscosity
 *
 *     Function sets the viscosity members of mp.
 *
 *    Author: RRR
 *      Date: 3/24/97
 *
 *
 ******************************************************************************************/

double
bond_viscosity(struct Generalized_Newtonian *gn_local,
		  dbl gamma_dot[DIM][DIM], /* strain rate tensor */
		  VISCOSITY_DEPENDENCE_STRUCT *d_mu)
{
  /* Local Variables */
  dbl mu;   /* viscosity */
  dbl temp;	/*  Temperature*/
  dbl gammadot;                 /* strain rate invariant */

  dbl d_gd_dv[DIM][MDE];        /* derivative of strain rate invariant 
                                   wrt velocity */
  dbl d_gd_dmesh[DIM][MDE];     /* derivative of strain rate invariant 
                                   wrt mesh */

  dbl d_yield=0, d_yield_d_at=0;
  dbl mu0;
  dbl mu_inf;
  dbl atexp;
  dbl Aexp;
  dbl wlf_denom = 0.0;
  dbl wlfc2;
  dbl at_shift, d_at_dT = 0.0;
  dbl tau_y = 0.0;
  dbl fexp, yield, exp_term;
  dbl Tref;

  dbl nn; /* Convenient local variables */
  int a, b, i, j, vdofs, mdofs=0, var;

  if (! pd->v[pg->imtrx][BOND_EVOLUTION] )
    {
      return(0);
    }

  if ( pd->gv[TEMPERATURE] )
       {temp = fv->T;}
  else
       {temp = upd->Process_Temperature;}
                                       
  calc_shearrate(&gammadot, gamma_dot, d_gd_dv, d_gd_dmesh);

  mu0 = gn_local->mu0;
  mu_inf = gn_local->muinf;
  Aexp = gn_local->aexp;
  atexp = gn_local->atexp;
  wlfc2 = gn_local->wlfc2;
  if( gn_local->tau_yModel == CONSTANT )
    {
      tau_y = gn_local->tau_y;
    }
  else if (gn_local->tau_yModel == USER )
    {
      usr_yield_stress(gn_local->u_tau_y, tran->time_value);
      tau_y = gn_local->tau_y;
    }
  else
    {
      EH(-1,"Invalid Yield Stress Model");
    }
  fexp = gn_local->fexp;

  vdofs = ei[pg->imtrx]->dof[VELOCITY1];

  if ( pd->e[pg->imtrx][R_MESH1] )
    {
      mdofs = ei[pg->imtrx]->dof[R_MESH1];
    }

  var = TEMPERATURE;
  at_shift = 1.;
  if (DOUBLE_NONZERO(temp) && DOUBLE_NONZERO(mp->reference[TEMPERATURE]) )
     { 
      Tref = mp->reference[TEMPERATURE];
      wlf_denom = wlfc2 + temp - Tref;
      if(DOUBLE_NONZERO(wlf_denom))
        {
          at_shift=exp(atexp*(Tref-temp)/wlf_denom);
          if(!isfinite(at_shift)) { at_shift = DBL_MAX; }
          d_at_dT = at_shift*atexp/wlf_denom*(-1.-(Tref-temp)/wlf_denom);
        }
     }


  nn= fv->nn;
  if( nn <= 0.0)
    {
      mu = at_shift * mu_inf;
      mp->viscosity = mu;
      mp->d_viscosity[BOND_EVOLUTION] 	= 0. ;
      mp->d_viscosity[TEMPERATURE] 	= d_at_dT * mu_inf;
    }
  else
    {
      mu = at_shift * (mu_inf + (mu0-mu_inf) * pow(nn, Aexp));
      mp->viscosity = mu;
      mp->d_viscosity[BOND_EVOLUTION] = at_shift*(mu0-mu_inf) *Aexp*pow(nn, Aexp-1.);
      mp->d_viscosity[TEMPERATURE] 	= d_at_dT * (mu_inf + (mu0-mu_inf) * pow(nn, Aexp));
      if(DOUBLE_NONZERO(gammadot) && DOUBLE_NONZERO(at_shift))
        {
      exp_term = exp(-at_shift*fexp*gammadot);
      yield = tau_y * (1. - exp_term)/(at_shift*gammadot);
      d_yield = tau_y * ((1.+at_shift*fexp*gammadot)*exp_term )/at_shift/SQUARE(gammadot);
      d_yield_d_at = d_yield*gammadot/at_shift ;
        }
      else
        {
         yield = tau_y * fexp;
         d_yield = 0.;
         d_yield_d_at = 0.;
        }
      mp->viscosity += nn*yield;
      mp->d_viscosity[BOND_EVOLUTION] += yield;
      mp->d_viscosity[TEMPERATURE] += nn * (at_shift*d_yield_d_at + d_at_dT*yield);

    }

      mu = mp->viscosity;
      
  var = BOND_EVOLUTION;
  if ( d_mu != NULL && pd->v[pg->imtrx][var] )
	{
	  for ( j=0; j<ei[pg->imtrx]->dof[var]; j++)
	    {
	      d_mu->nn[j]= mp->d_viscosity[var]*bf[var]->phi[j];
	    }
	}
  if ( d_mu != NULL ) d_mu->gd =  at_shift * d_yield * nn;

  /*
 *    * d( mu )/dT
 *       */

  var = TEMPERATURE;
  if ( d_mu != NULL && pd->e[pg->imtrx][var] )
    {
      for ( j=0; j<ei[pg->imtrx]->dof[var]; j++)
        {
          d_mu->T[j]= mp->d_viscosity[var] * bf[var]->phi[j];
        }
    }

  /*
   * d( mu )/dmesh
   */
  if ( d_mu != NULL && pd->e[pg->imtrx][R_MESH1] )
    {
      for ( b=0; b<VIM; b++)
	{
	  for ( j=0; j<mdofs; j++)
	    {
	      if(DOUBLE_NONZERO(gammadot) && Include_Visc_Sens )
		{
		  d_mu->X [b][j] =
		    d_mu->gd * d_gd_dmesh [b][j] ;
		}
	      else
		{
		  /* printf("\ngammadot is zero in viscosity function");*/
		  d_mu->X [b][j] = 0.0;
		}
	    }
	}
    }
  
  /*
   * d( mu )/dv
   */
  if ( d_mu != NULL && pd->e[pg->imtrx][R_MOMENTUM1] )
    {
      for ( a=0; a<VIM; a++)
        {
          for ( i=0; i<vdofs; i++)
	    {
	      if(DOUBLE_NONZERO(gammadot) && Include_Visc_Sens )
	        {
	          d_mu->v[a][i] =
		    d_mu->gd * d_gd_dv[a][i] ;
	        }
	      else
	        {
	          d_mu->v[a][i] = 0.0 ;
	        }
	    }
        }
    }

  return(mu);
} /* end of bond_viscosity */

/******************************************************************************************
 *     Function that computes the viscosity of a solution  whose behavior depends on the 
 *     structure formation of of the system via the relation: 
 *     
 *                     mu = mu_inf + (mu0-mu_inf)*c[bond_species]**Aexp
 *       where
 *                      mu_inf    = plateau viscosity at high shear
 *                      mu0       = reference  viscosity when x is zero
 *                      Aexp      = exponent for bond dependence of viscosity
 *                      c(bond_species_no) = concentration tracking structure-factor with a source *                                           term using shear-rate invariant variable
 *
 *     Function sets the viscosity members of mp.
 *
 *    Author: RRR
 *      Date: 4/14/20
 *
 *
 ******************************************************************************************/


int bond_viscosity_sh(int bond_species, /* integer associated with conc eqn for bond */
		      dbl mu0,         /* reference zero shear rate fluid viscosity */
		      dbl mu_inf,     /* reference high shear rate fluid viscosity */
		      dbl Aexp)        /* exponent for constitutive equation */
{
  /* Local Variables */

  dbl nn; /* Convenient local variables */
  int status = 1;

  if (! pd->gv[MASS_FRACTION] )
    {
      return(0);
    }

                                       
  nn= fv->c[bond_species]; /* structure-factor variable */
  if( nn <= 0.0)
    {
      mp->viscosity = mu_inf;
      mp->d_viscosity[MAX_VARIABLE_TYPES+bond_species] 	= 0. ;
    }
  else if( nn > 0 && nn <= 1.0)
    {
      mp->viscosity = mu_inf + ( mu0- mu_inf ) * pow(nn, Aexp);
      mp->d_viscosity[MAX_VARIABLE_TYPES+bond_species] = ( mu0- mu_inf ) *Aexp*pow(nn, Aexp-1.);
    }
  else
    {
      mp->viscosity =  mu0;
      mp->d_viscosity[MAX_VARIABLE_TYPES+bond_species] = 0.;
    }
    

  return(status);
} /* end of bond_viscosity_sh */


double
carreau_wlf_conc_viscosity(struct Generalized_Newtonian *gn_local,
 		  dbl gamma_dot[DIM][DIM], /* strain rate tensor */
 		  VISCOSITY_DEPENDENCE_STRUCT *d_mu,
		  const int const_eqn)
{
 
  int a, b;
 
  int var;
  int mdofs=0,vdofs;
 
  int i, j, w;
 
  dbl gammadot;	                /* strain rate invariant */ 
 
  dbl d_gd_dv[DIM][MDE];        /* derivative of strain rate invariant 
 				   wrt velocity */ 
  dbl d_gd_dmesh[DIM][MDE];     /* derivative of strain rate invariant 
 				   wrt mesh */ 
 
  dbl val1;
  dbl shear, visc_cy;
  dbl d_shear, d_visc_cy, d_shear_d_at,d_shear_d_ac;
  dbl mu = 0.;
  dbl mu0;
  dbl muinf;
  dbl dmudT = 0.0, dmudC = 0.0;
  dbl nexp;
  dbl atexp;
  dbl aexp;
  dbl at_shift,at_conc = 0.0;
  dbl lambda;
  dbl wlf_denom;
  dbl wlfc2;
  dbl ref_conc;
  int conc_exp;
  dbl nonvol_conc = 0.0;
  dbl temp;
 
  calc_shearrate(&gammadot, gamma_dot, d_gd_dv, d_gd_dmesh);
 
  mu0 = gn_local->mu0;
  nexp = gn_local->nexp;
  muinf = gn_local->muinf;
  aexp = gn_local->aexp;
  atexp = gn_local->atexp;
  wlfc2 = gn_local->wlfc2;
  lambda = gn_local->lam;
  ref_conc = gn_local->maxpack;
  conc_exp = gn_local->fexp;
   
 
  vdofs = ei[pg->imtrx]->dof[VELOCITY1];
   
  if ( pd->e[pg->imtrx][R_MESH1] )
     {
       mdofs = ei[pg->imtrx]->dof[R_MESH1];
     }
 
 /*  temperature shift factor  */
 
  if ( pd->gv[TEMPERATURE] )
       {temp = fv->T;}
  else
       {temp = upd->Process_Temperature;}

   wlf_denom = wlfc2 + temp - mp->reference[TEMPERATURE];
   if(DOUBLE_NONZERO(wlf_denom))
 	{
       at_shift=exp(atexp*(mp->reference[TEMPERATURE]-temp)/wlf_denom);
       if(!isfinite(at_shift)) { at_shift = DBL_MAX; }
 	}
   else
     {
       at_shift = 1.;
     }
 
 /*  concentration shift factor  */
 
	switch (mp->Species_Var_Type)
 		{
 		case SPECIES_MASS_FRACTION:
    			nonvol_conc = 1.;
    			for(w=0 ; w<pd->Num_Species_Eqn ; w++)
  				{ nonvol_conc -= fv->c[w]; }
 			break;
 		case SPECIES_DENSITY:
    			nonvol_conc = 1.;
    			for(w=0 ; w<pd->Num_Species_Eqn ; w++)
  				{ nonvol_conc -= fv->c[w]*mp->specific_volume[w]; }
 			nonvol_conc /= mp->u_density[0];
 			break;
 		default:
 			EH(-1,"That species type not completed yet.");
 			break;
 		}
   if( nonvol_conc < 0)
 	{
	fprintf(stderr,"nonvolatile conc %g %g \n",nonvol_conc,fv->c[0]);
 	if(const_eqn == CARREAU_WLF_CONC_PL) nonvol_conc = 0.;
  	WH(-1,"negative nonvolatile concentration");
 	}
   if(const_eqn == CARREAU_WLF_CONC_PL)
	{
    	at_conc = pow(nonvol_conc/ref_conc,conc_exp);
 	}
   else if( const_eqn == CARREAU_WLF_CONC_EXP)
	{
   	at_conc = exp(conc_exp*(nonvol_conc-ref_conc));
	}
   else
	{
  	EH(-1,"invalid constitutive model for WLF_CONC");
	}
   
   if(DOUBLE_NONZERO(gammadot))
     {
       shear = pow( at_conc*at_shift*lambda*gammadot, aexp);
       val1 = pow( at_conc*at_shift*lambda*gammadot, aexp-1.);
       d_shear = aexp * at_conc * at_shift * lambda * val1;
       d_shear_d_at = aexp * at_conc * gammadot * lambda * val1; 
       d_shear_d_ac = aexp * at_shift * gammadot * lambda * val1; 
     }
   else
     {
       shear = 0.;
       d_shear = 0.;
       d_shear_d_at = 0.;
       d_shear_d_ac = 0.;
     }
   
   
   visc_cy = pow(1. + shear,(nexp-1.)/aexp);
   d_visc_cy = (nexp-1.)/aexp * pow(1. + shear,(nexp-1.-aexp)/aexp);
   
   mu = at_conc * at_shift * (muinf + (mu0 - muinf) * visc_cy);
   
   if ( d_mu != NULL ) d_mu->gd =  at_conc * at_shift * ((mu0 - muinf) * d_visc_cy *d_shear);
   
   /*
    * d( mu )/dT
    */
   
   var = TEMPERATURE;
   if ( d_mu != NULL && pd->e[pg->imtrx][var] )
     {
       if(DOUBLE_NONZERO(wlf_denom))
 	{
 	  dmudT = mu +
 	  at_conc*at_conc*at_shift*at_shift*(mu0 - muinf)*d_visc_cy*d_shear_d_at;
 	  dmudT *= - atexp*wlfc2/(wlf_denom*wlf_denom);
	  if(!isfinite(dmudT)) { dmudT = DBL_MAX; }
 	}
       else
 	{
 	  dmudT = 0.;
 	}
       
       for ( j=0; j<ei[pg->imtrx]->dof[var]; j++)
 	{
 	  d_mu->T[j]= dmudT * bf[var]->phi[j];
 	}
     }
   /*
    * d( mu )/dC
    */
   
   var = MASS_FRACTION;
   if ( d_mu != NULL && pd->v[pg->imtrx][var] )
     {
   	if(const_eqn == CARREAU_WLF_CONC_PL)
		{
       		if(nonvol_conc > 0.)
 			{
 	  		dmudC = mu +
 	  			at_conc*at_conc*at_shift*at_shift*(mu0 - muinf)
				*d_visc_cy*d_shear_d_ac;
 	  		dmudC *= conc_exp/nonvol_conc;
 			}
       		else
 			{ dmudC = 0.; }
		}
   	else if( const_eqn == CARREAU_WLF_CONC_EXP)
		{
 	  	dmudC = mu +
 	  		at_conc*at_conc*at_shift*at_shift*(mu0 - muinf)
			*d_visc_cy*d_shear_d_ac;
 	  	dmudC *= conc_exp;
		}
   	else
		{
  		EH(-1,"invalid constitutive model for WLF_CONC");
		}
       
       for(w=0 ; w<pd->Num_Species_Eqn ; w++)
 	{
       	   for ( j=0; j<ei[pg->imtrx]->dof[var]; j++)
 		{
 	  	d_mu->C[w][j]= -dmudC * bf[var]->phi[j];
 		}
 	}
     }
   
   
   /*
    * d( mu )/dmesh
    */
   if ( d_mu != NULL && pd->e[pg->imtrx][R_MESH1] )
     {
       for ( b=0; b<VIM; b++)
 	{
 	  for ( j=0; j<mdofs; j++)
 	    {
 	      if(DOUBLE_NONZERO(gammadot) && Include_Visc_Sens )
 		{
 		  d_mu->X [b][j] =
 		    d_mu->gd * d_gd_dmesh [b][j] ;
 		}
 	      else
 		{
 		  /* printf("\ngammadot is zero in viscosity function");*/
 		  d_mu->X [b][j] = 0.0;
 		}
 	    }
 	}
     }
   
  /*
   * d( mu )/dv
   */
  if ( d_mu != NULL && pd->e[pg->imtrx][R_MOMENTUM1] )
    {
      for ( a=0; a<VIM; a++)
        {
          for ( i=0; i<vdofs; i++)
	    {
	      if(DOUBLE_NONZERO(gammadot) && Include_Visc_Sens )
	        {
	          d_mu->v[a][i] =
		    d_mu->gd * d_gd_dv[a][i] ;
	        }
	      else
	        {
	          d_mu->v[a][i] = 0.0 ;
	        }
	    }
        }
    }
 
   return(mu);
 }

int
ls_modulate_viscosity ( double *mu1,
			double  mu2,
			double width,
			double pm_minus,
			double pm_plus,
                        VISCOSITY_DEPENDENCE_STRUCT *d_mu,
                        const int model )
{
  double factor, ratio=0.0;
  int i,a, w, var;

  if (model == RATIO)
      {
      ratio = mu2;
      mu2 = *mu1*ratio;
      }
  if ( d_mu == NULL )
    {
      *mu1 = ls_modulate_property( *mu1, mu2, width, pm_minus, pm_plus, NULL, &factor);
      return(1);
    }

  *mu1 = ls_modulate_property( *mu1, mu2, width, pm_minus, pm_plus, d_mu->F, &factor);

  if (model == RATIO)
      {
      factor *= (1.-ratio);
      factor += ratio;
      }

  d_mu->gd *= factor;

  if ( pd->v[pg->imtrx][var=TEMPERATURE ] )
    {
      for(i=0; i<ei[pg->imtrx]->dof[var]; i++)
	{
	  d_mu->T[i] *= factor;
	}
    }
      
  if ( pd->v[pg->imtrx][var=MASS_FRACTION ] )
    {
      for ( w=0; w<pd->Num_Species_Eqn; w++)
	{
	  for( i=0; i<ei[pg->imtrx]->dof[var]; i++) 
	    {
	      d_mu->C[w][i] *= factor;
	    }
	}
    }

  if( pd->v[pg->imtrx][var=VELOCITY1] )
    {
      for( a=0; a<pd->Num_Dim; a++ )
	{
	  for( i=0; i<ei[pg->imtrx]->dof[var]; i++ )
	    {
	      d_mu->v[a][i] *= factor;
	    }
	}
    }

  if( pd->v[pg->imtrx][var=MESH_DISPLACEMENT1] )
    {
      for( a=0; a<pd->Num_Dim; a++ )
	{
	  for( i=0; i<ei[pg->imtrx]->dof[var]; i++ )
	    {
	      d_mu->X [a][i] *= factor;
	    }
	}
    }

  if( pd->v[pg->imtrx][var=PRESSURE] )
    {
      for( i=0; i<ei[pg->imtrx]->dof[var]; i++ )
	{
	  d_mu->P[i] *= factor;
	}
    }

  if ( pd->v[pg->imtrx][var=BOND_EVOLUTION] )
    {
      for( i=0 ; i<ei[pg->imtrx]->dof[var]; i++)
	{
	  d_mu->nn[i] *= factor;
	}
    }
  return ( 1 );
  
}
      

void
copy_pF_to_F ( int phase )
{
  int a;

  fv->F = fv->pF[phase];

  for( a=0; a<pd->Num_Dim; a++ ) fv->grad_F[a] = fv->grad_pF[phase][a];

}

/*******************************************************************************
 * flowing_liquid_viscosity(): Calculate the flowing liquid viscosity used in
 *                             Brinkman term of momentum equation together with
 *                             its sensitivities with respect to solution unknowns
 *                             at the Gauss point. It typically depends on species
 *                             concentration, temperature, etc
 *
 * Input
 *----------
 *
 * Output
 * -----
 *
 *   flow_vis    = flowing liquid viscosity
 *   d_flow_vis  = dependence of flowing liquid viscosity on the independent unknowns
 *                 in the local element stiffness matrix.
 *
 *
 *
 *******************************************************************************/
double
flowing_liquid_viscosity(VISCOSITY_DEPENDENCE_STRUCT *d_flow_vis)
{

  int err;
  int var, var_offset, vdofs;
  int j, a, w;
  int dim = ei[pg->imtrx]->ielem_dim;

  double flow_vis = 0.;

  /* Zero out sensitivities */
  if (d_flow_vis != NULL)
    {
     zeroStructures(d_flow_vis, 1);
    }
  if (mp->PorousMediaType != POROUS_BRINKMAN)
        WH(-1, "Set Porous term multiplier in continuous medium");


  /***** Evaluate FlowingLiquid Viscosity based on the specified model ****/

  if (mp->FlowingLiquidViscosityModel == CONSTANT)
     {
      flow_vis = mp->FlowingLiquid_viscosity;
      mp_old->FlowingLiquid_viscosity = flow_vis;
     }

  else if (mp->FlowingLiquidViscosityModel == MOLTEN_GLASS)
     {
      (void) molten_glass_viscosity(&flow_vis,
                                    d_flow_vis->T, mp->u_FlowingLiquid_viscosity);
     }

  else if (mp->FlowingLiquidViscosityModel == EPOXY)
     {
      (void) epoxy_flowing_liquid_viscosity(&flow_vis, d_flow_vis, mp->u_FlowingLiquid_viscosity);
     }

  else if (mp->FlowingLiquidViscosityModel == USER)
     {
      (void) usr_FlowingLiquidViscosity(mp->u_FlowingLiquid_viscosity);
      flow_vis = mp->FlowingLiquid_viscosity;
      mp_old->FlowingLiquid_viscosity = flow_vis;

      if (d_flow_vis != NULL)
        {
	 if (pd->v[pg->imtrx][TEMPERATURE] )
          {
           var = TEMPERATURE;
           for ( j=0; j<ei[pg->imtrx]->dof[var]; j++)
            {
             d_flow_vis->T[j]= mp->d_FlowingLiquid_viscosity[var]*bf[var]->phi[j];
            }
          }
	 if (pd->v[pg->imtrx][VELOCITY1] )
	   {
	    var = VELOCITY1;
	    vdofs = ei[pg->imtrx]->dof[var];
	    for ( a=0; a<dim; a++)
	      {
	       for ( j=0; j<vdofs; j++)
		  {
		   d_flow_vis->v[a][j] = mp->d_FlowingLiquid_viscosity[var+a]*bf[var]->phi[j];
		  }
	      }
	   }
         if (pd->v[pg->imtrx][MESH_DISPLACEMENT1])
          {
	   var = MESH_DISPLACEMENT1;
	   for ( a=0; a<dim; a++)
	      {
               for ( j=0; j<ei[pg->imtrx]->dof[var]; j++)
                {
                d_flow_vis->X[a][j]= mp->d_FlowingLiquid_viscosity[var+a]*bf[var]->phi[j];
                }
              }
          }
	 if (pd->v[pg->imtrx][MASS_FRACTION] )
	    {
	     for ( w=0; w<pd->Num_Species_Eqn; w++)
	       {
		var	     = MASS_FRACTION;
		var_offset = MAX_VARIABLE_TYPES + w;
		for ( j=0; j<ei[pg->imtrx]->dof[var]; j++)
		  {
		   d_flow_vis->C[w][j] =mp->d_FlowingLiquid_viscosity[var_offset]*bf[var]->phi[j];
		  }
	       }
	    }
	}
     }

  else
     {
      EH(-1,"Don't recognize your FlowingLiquidViscosity model");
     }


  if (ls != NULL && 
      mp->mp2nd != NULL &&
      (mp->mp2nd->FlowingLiquidViscosityModel == CONSTANT )
    )
    {
      err= ls_modulate_viscosity(&flow_vis, mp->mp2nd->FlowingLiquid_viscosity, ls->Length_Scale,
                                 (double) mp->mp2nd->FlowingLiquid_viscositymask[0],
                                 (double) mp->mp2nd->FlowingLiquid_viscositymask[1],
                                 d_flow_vis, mp->mp2nd->FlowingLiquidViscosityModel );
      EH(err, "ls_modulate_viscosity");
    }


  return(flow_vis);

} /* End of flowing_liquid_viscosity*/

/* end of file mm_viscosity.c */<|MERGE_RESOLUTION|>--- conflicted
+++ resolved
@@ -1280,11 +1280,7 @@
     }
 
   var = TEMPERATURE;
-<<<<<<< HEAD
-  if ( pd->e[pg->imtrx][var] && (temp != 0.) &&  (mp->reference[TEMPERATURE] != 0.))
-=======
-  if ( pd->e[var] && DOUBLE_NONZERO(temp) &&  DOUBLE_NONZERO(mp->reference[TEMPERATURE]))
->>>>>>> 0d692872
+  if ( pd->gv[var] && DOUBLE_NONZERO(temp) &&  DOUBLE_NONZERO(mp->reference[TEMPERATURE]))
     {
 #if MELTING_BINGHAM
       /* melting version */
