/************************************************************************ *
* Goma - Multiphysics finite element software                             *
* Sandia National Laboratories                                            *
*                                                                         *
* Copyright (c) 2014 Sandia Corporation.                                  *
*                                                                         *
* Under the terms of Contract DE-AC04-94AL85000 with Sandia Corporation,  *
* the U.S. Government retains certain rights in this software.            *
*                                                                         *
* This software is distributed under the GNU General Public License.      *
\************************************************************************/

/* This routine contains all the viscosity models along with the routine 
 * that calls them. If you add a new viscosity model, it would go in here.
 */

/* Standard include files */

#include <stdlib.h>
#include <stdio.h>
#include <string.h>
#include <math.h>

/* GOMA include files */

#include "std.h"
#include "rf_fem_const.h"
#include "rf_fem.h"
#include "rf_masks.h"
#include "rf_io_const.h"
#include "rf_io_structs.h"
#include "rf_io.h"
#include "rf_mp.h"
#include "el_elm.h"
#include "el_geom.h"
#include "rf_bc_const.h"
#include "rf_solver.h"
#include "rf_solver_const.h"
#include "rf_fill_const.h"
#include "rf_vars_const.h"
#include "mm_mp_const.h"
#include "mm_as_const.h"
#include "mm_as_structs.h"
#include "mm_as.h"

#include "mm_mp_structs.h"
#include "mm_mp.h"

#include "mm_eh.h"

#define GOMA_MM_VISCOSITY_C
#include "goma.h"

/*********** R O U T I N E S   I N   T H I S   F I L E ***********************
 * 
 *
 *     viscosity()
 *      (then submodels for viscosity called by viscosity:)
 *        power_law_viscosity()
 *        herschel_buckley_viscosity()
 *        carreau_viscosity()
 *        bingham_viscosity()
 *        bingham_wlf_viscosity()
 *        carreau_wlf_viscosity()
 *        fill_viscosity()
 *        suspension_viscosity()
 *        carreau_suspension_viscosity(()
 *        powerlaw_suspension_viscosity()
 *        epoxy_viscosity()
 *        sylgard_viscosity(()
 *        filled_epoxy_viscosity()
 *        foam_epoxy_viscosity()
 *        thermal_viscosity()
 *        cure_viscosity()
 *        bond_viscosity()
 *        carreau_wlf_conc_viscosity()
 *        ls_modulate_viscosity()
 *     copy_pF_to_F()
 */
/*******************************************************************************
 * viscosity(): Calculate the viscosity and derivatives of viscosity
 *              with respect to solution unknowns at the Gauss point. Most 
 *              non-Newtonian purely viscous models depend on the shear rate
 *              invariant and may also depend on temperature and pressure.
 *
 * Input
 *----------
 *   gn_local	= the Generalized_Newtonian structure for solvent or polymer
 *   gamma_dot	= Strain rate tensor
 *
 * Output
 * -----
 *
 *   mu		= viscosity
 *   d_mu       = dependence of viscosity on the indendent unknowns in the
 *                local element stiffness matrix, where:
 *
 *   d_mu->gd	= derivative of viscosity wrt to strain rate invariant variables 
 *                (which one?)
 *   d_mu->v	= derivative of viscosity wrt to velocity variables
 *   d_mu->X	= derivative of viscosity wrt to mesh variables
 *   d_mu->T	= derivative of viscosity wrt to temperature variables
 *   d_mu->P	= derivative of viscosity wrt to pressure variables
 *   d_mu->C	= derivative of viscosity wrt to concentration/species variables
 *   d_mu->F	= derivative of viscosity wrt to FILL (Level Set / VoF) variables
 *   d_mu->nn	= derivative of viscosity wrt to bond concentration variables
 *
 *
 *******************************************************************************/
double
viscosity(struct Generalized_Newtonian *gn_local,
	  dbl gamma_dot[DIM][DIM],
          VISCOSITY_DEPENDENCE_STRUCT *d_mu)
{
  int err;
  int a;

  int var, var_offset;
  int v,w, w1;

  int vdofs = 0;

  int i, j, imtrx;

  int species;			/* Species number of particle phase. */
  dbl p_vol_frac;		/* local particle volume fraction. */
  dbl mu = 0.;
  int dim = ei[pg->imtrx]->ielem_dim;

  struct Level_Set_Data *ls_old;

  /* Zero out sensitivities */
  zeroStructures(d_mu, 1);
 
  /* this section is for all Newtonian models */

  if (gn_local->ConstitutiveEquation == NEWTONIAN) 
    {
      if (mp->ViscosityModel == USER )
	{
	  err = usr_viscosity(mp->u_viscosity);
	  mu = mp->viscosity;
	  
	  var = TEMPERATURE;
	  if (d_mu != NULL && pd->v[pg->imtrx][var])
	    {
	      for (j=0; j<ei[pg->imtrx]->dof[var]; j++)
		{
		  d_mu->T[j]= mp->d_viscosity[var]*bf[var]->phi[j];
		}
	    }
	  
#ifdef COUPLED_FILL
	  var = FILL;
	  if (d_mu != NULL && pd->v[pg->imtrx][var])
	    {
	      for (j = 0; j < ei[pg->imtrx]->dof[var]; j++)
		{
		  d_mu->F[j]= mp->d_viscosity[var] * bf[var]->phi[j];
		}
	    }
#endif /* COUPLED_FILL */

	  if ( d_mu != NULL && pd->v[pg->imtrx][MESH_DISPLACEMENT1] )
	    {
	      for ( a=0; a<dim; a++)
		{
		  var = MESH_DISPLACEMENT1 + a;
		  for ( j=0; j<ei[pg->imtrx]->dof[var]; j++)
		    {
		      d_mu->X[a][j] =mp->d_viscosity[var]*bf[var]->phi[j];
		    }
		}
	    }

	  if ( d_mu != NULL && pd->v[pg->imtrx][MASS_FRACTION] )
	    {
	      for ( w=0; w<pd->Num_Species_Eqn; w++)
		{
		  var	     = MASS_FRACTION;
		  var_offset = MAX_VARIABLE_TYPES + w;
		  for ( j=0; j<ei[pg->imtrx]->dof[var]; j++)
		    {
		      d_mu->C[w][j] =mp->d_viscosity[var_offset]*bf[var]->phi[j];
		    }
		}
	    }
	    
	  v	= VELOCITY1;
	  vdofs	= ei[pg->imtrx]->dof[v];
	  if ( d_mu != NULL && pd->v[pg->imtrx][v] )
	    {
	      for ( a=0; a<dim; a++)
		{
		  for ( j=0; j<vdofs; j++)
		    {
		      d_mu->v[a][j] = mp->d_viscosity[v+a]*bf[v]->phi[j];
		    }
		}
	    }

	  v	= PRESSURE;
	  vdofs	= ei[pg->imtrx]->dof[v];
	  if ( d_mu != NULL && pd->v[pg->imtrx][v] )
	    {
	      for ( j=0; j<vdofs; j++)
		{
		  d_mu->P[j] = mp->d_viscosity[v]*bf[v]->phi[j];
		}
	    }
	}
      else if(mp->ViscosityModel == USER_GEN)
	{
	  err = usr_viscosity_gen(&mu, gamma_dot,
				  &d_mu->gd, d_mu->v, d_mu->X,
				  d_mu->T, d_mu->P, d_mu->C,
				  mp->u_viscosity);
	}
      else if (mp->ViscosityModel == FILL )
	{
	  /* let d_mu->F be zero here since mu is discontinuous */
	  err = fill_viscosity(mp->u_viscosity);
	  mu =  mp->viscosity;
	}
      else if (mp->ViscosityModel == LEVEL_SET )
	{
	  double mu0   = mp->u_viscosity[0];
	  double mu1   = mp->u_viscosity[1];
	  double width = mp->u_viscosity[2];
	  if ( d_mu != NULL )
            err = level_set_property(mu0, mu1, width, &mu, d_mu->F);
          else
            err = level_set_property(mu0, mu1, width, &mu, NULL);
	  EH(err, "level_set_property() failed for viscosity.");
	}
      else if (mp->ViscosityModel == LS_QUADRATIC )
	{
	  double mu0   = mp->u_viscosity[0];
	  double mu1   = mp->u_viscosity[1];
	  double width = mp->u_viscosity[2];
	  double rho0  = mp->u_density[0];
	  double rho1  = mp->u_density[1];
	  double nu0 = mu0/rho0;
	  double nu1 = mu1/rho1;

	  load_lsi(width);
	  
	  mu = 0.0;

	  mu += mu0;

	  mu += ( rho0*nu1 + nu0*rho1 - 2.0*mu0)*lsi->H;

	  mu += ( nu1 - nu0 ) * ( rho1 - rho0) * lsi->H * lsi->H;
	}
      else if (mp->ViscosityModel == CONST_PHASE_FUNCTION)
	{
	  // PRS: this is fubar'd    Needs fixing and documentation. This is cludged.  
	  double mu1, mu2, tmp_mu;
	  double width;
	  int a, num;
	  struct Level_Set_Data *ls_save = ls;
	  
	  num = pfd->num_phase_funcs;

	  width = mp->u_viscosity[num];

	  for (a = 0; a < num; a++)
	    {
	      mu1 = mp->u_viscosity[a]; 
	      mu2 = mp->u_viscosity[a+2];
	      ls = pfd->ls[a];
	      if( d_mu != NULL )
		err = level_set_property ( mu1, mu2, width, &tmp_mu, d_mu->pf[a] );
	      else
		err = level_set_property ( mu1, mu2, width, &tmp_mu, NULL );

	      mu += tmp_mu;
	    }
		
	 if ( fabs(mu) < DBL_SMALL) mu = mp->u_viscosity[num + 1 ];
	 ls = ls_save;
	}
	  
      /* MMH
       * Remember, this is only called for the fluid phase.
       */
      else if (mp->ViscosityModel == SUSPENSION_PM )
	{
	  species    = (int) mp->u_density[0];
	  p_vol_frac = fv->c[species];
	  mu	     = mp->viscosity* pow(1.0-p_vol_frac,-2.5);

          if ( d_mu != NULL )
            {
              for (j = 0; j < ei[pg->imtrx]->dof[MASS_FRACTION]; j++) {
                d_mu->C[species][j] = (mu*2.5/(1.0 - p_vol_frac)) *
                  bf[MASS_FRACTION]->phi[j];
	      }
            }
	}
      else if (mp->ViscosityModel == CONSTANT )
	{
	  /*  mu   = gn_local->mu0; corrected for auto continuation 3/01 */
	  if(gn_local->ConstitutiveEquation == CONSTANT)
	    {
	      mu = gn_local->mu0;
	    }
	  else
	    {
	      mu = mp->viscosity;
	    }
          mp_old->viscosity = mu;
	  /*Sensitivities were already set to zero */
	}
      else if (mp->ViscosityModel == TABLE)
	{
          struct  Data_Table *table_local;
          table_local = MP_Tables[mp->viscosity_tableid];
          apply_table_mp(&mp->viscosity, table_local);
	  mu = mp->viscosity;

          if ( d_mu != NULL )
            {
              for(i=0;i<table_local->columns-1;i++)
	        {
                  var = table_local->t_index[i];

	          switch (var)
		    {
		    case TEMPERATURE:
		      for (j = 0; j < ei[pg->imtrx]->dof[var]; j++)
		        {
                          d_mu->T[j] = table_local->slope[i];

		        }
		      break;
		    case MASS_FRACTION:
		      if (pd->v[pg->imtrx][MASS_FRACTION] )
		        {
		          for ( w=0; w<pd->Num_Species_Eqn; w++)
			    {
			      var	     = MASS_FRACTION;
			      var_offset = MAX_VARIABLE_TYPES + w;
			      for ( j=0; j<ei[pg->imtrx]->dof[var]; j++)
			        {
                                  d_mu->C[w][j] =table_local->slope[i];
			        }
			    }
		            }
		      break;
		    default:
		      EH(-1, "Variable function not yet implemented in material property table");
		    }
	        }
            }
	}
       else
	{
	  EH(-1,"Unrecognized viscosity model for Newtonian fluid");
	}

    } /* end Newtonian section */

  else if (gn_local->ConstitutiveEquation == CONSTANT)
    {
      mu   = gn_local->mu0;
      mp_old->viscosity = mu;
      /*Sensitivities were already set to zero */

    }
  /* this section is for all non-Newtonian models */
  else if (gn_local->ConstitutiveEquation == SUSPENSION)
    {
      err = suspension_viscosity(gn_local->sus_species_no, gn_local->mu0,
				 gn_local->maxpack, gn_local->nexp, fv->c[gn_local->sus_species_no]);
      
      EH(err, "suspension_viscosity");
      mu = mp->viscosity;
      for (imtrx = 0; imtrx < upd->Total_Num_Matrices; imtrx++) 
	{
	  if ( pd->v[imtrx][SHELL_PARTC] )
	    {
	      err = suspension_viscosity(gn_local->sus_species_no, gn_local->mu0,
					 gn_local->maxpack, gn_local->nexp, fv->sh_pc);
	      EH(err, "suspension_viscosity");
	      mu = mp->viscosity;
	    }
	}
      
      if ( d_mu != NULL && pd->v[pg->imtrx][MASS_FRACTION] )
	{
	  var	     = MASS_FRACTION;
	  var_offset = MAX_VARIABLE_TYPES + gn_local->sus_species_no;
	  for ( j=0; j<ei[pg->imtrx]->dof[var]; j++)
	    {
	      d_mu->C[gn_local->sus_species_no][j] =mp->d_viscosity[var_offset]*bf[var]->phi[j];
	    }
	}
    }
  else if (gn_local->ConstitutiveEquation == CURE)
    {
      err = cure_viscosity(gn_local->cure_species_no, gn_local->mu0,
			   gn_local->gelpoint, gn_local->cureaexp, gn_local->curebexp);
      EH(err, "cure_viscosity");
      
      mu = mp->viscosity;
      
      var = MASS_FRACTION;
      if (d_mu != NULL && pd->v[pg->imtrx][var] )
	{
	  w = gn_local->cure_species_no;
	  var_offset = MAX_VARIABLE_TYPES + w;
	  for ( j=0; j<ei[pg->imtrx]->dof[var]; j++)
	    {
	      d_mu->C[w][j] = mp->d_viscosity[var_offset]*bf[var]->phi[j];
	    }
	}
    }
  else if (gn_local->ConstitutiveEquation == THERMAL)
    {
      double mu0, atexp;
      mu0=gn_local->mu0; atexp= gn_local->atexp;
      if(gn_local->mu0Model == LEVEL_SET)
	{
	  if(d_mu != NULL)
	    {
	      err = level_set_property(gn_local->u_mu0[0], gn_local->u_mu0[1], 
				       gn_local->u_mu0[2], &mu0, d_mu->F);
	    }
	  else
	    {
	      err = level_set_property(gn_local->u_mu0[0], gn_local->u_mu0[1], 
				       gn_local->u_mu0[2], &mu0, NULL);
	    }
	}
	  
      if(gn_local->atexpModel == LEVEL_SET)
	{
	  if(d_mu != NULL)
	    {
	      err = level_set_property(gn_local->u_atexp[0], gn_local->u_atexp[1], 
				       gn_local->u_atexp[2], &atexp, d_mu->F);
	    }
	  else
	    {
	      err = level_set_property(gn_local->u_atexp[0], gn_local->u_atexp[1], 
				       gn_local->u_atexp[2], &atexp, NULL);
	    }
	}
	    
      err = thermal_viscosity(mu0, atexp);
      EH(err, "thermal_viscosity");
      
      mu = mp->viscosity;
      
      var = TEMPERATURE;
      if ( d_mu != NULL && pd->v[pg->imtrx][TEMPERATURE] )
	
	{
	  for ( j=0; j<ei[pg->imtrx]->dof[var]; j++)
	    {
	      d_mu->T[j]= mp->d_viscosity[var]*bf[var]->phi[j];
	    }
	}
    }
  else if (gn_local->ConstitutiveEquation == BOND)
    {
      err = bond_viscosity(gn_local->mu0, gn_local->muinf, gn_local->aexp);
      EH(err, "bond_viscosity");
      
      mu = mp->viscosity;
      
      var = BOND_EVOLUTION;
      if ( d_mu != NULL && pd->v[pg->imtrx][var] )
	
	{
	  for ( j=0; j<ei[pg->imtrx]->dof[var]; j++)
	    {
	      d_mu->nn[j]= mp->d_viscosity[var]*bf[var]->phi[j];
	    }
	}
    }
  else if (gn_local->ConstitutiveEquation == EPOXY)
    {
      err = epoxy_viscosity(gn_local->cure_species_no, gn_local->mu0,
			    gn_local->gelpoint, gn_local->cureaexp, 
			    gn_local->curebexp, gn_local->atexp);
      EH(err, "epoxy_viscosity");
      
      mu = mp->viscosity;
      
      var = TEMPERATURE;
      if ( d_mu != NULL && pd->v[pg->imtrx][TEMPERATURE] )
	{
	  for ( j=0; j<ei[pg->imtrx]->dof[var]; j++)
	    {
	      d_mu->T[j]= mp->d_viscosity[var]*bf[var]->phi[j];
	    }
	}
      
      var = MASS_FRACTION;
      if ( d_mu != NULL && pd->v[pg->imtrx][var] )
	{
	  w = gn_local->cure_species_no;
	  var_offset = MAX_VARIABLE_TYPES + w;
	  for ( j=0; j<ei[pg->imtrx]->dof[var]; j++)
	    {
	      d_mu->C[w][j] =mp->d_viscosity[var_offset]*bf[var]->phi[j];
	    }
	}
    }
  else if (gn_local->ConstitutiveEquation == FOAM_PMDI_10)
    {
      err = foam_pmdi10_viscosity(gn_local->cure_species_no, gn_local->mu0,
			    gn_local->gelpoint, gn_local->cureaexp,
			    gn_local->curebexp, gn_local->atexp);
      EH(err, "foam_pmdi10_viscosity");

      mu = mp->viscosity;

      var = TEMPERATURE;
      if ( d_mu != NULL && pd->v[pg->imtrx][TEMPERATURE] )
	{
	  for ( j=0; j<ei[pg->imtrx]->dof[var]; j++)
	    {
	      d_mu->T[j]= mp->d_viscosity[var]*bf[var]->phi[j];
	    }
	}

      var = MASS_FRACTION;
      if ( d_mu != NULL && pd->v[pg->imtrx][var] )
	{
	  w = gn_local->cure_species_no;
	  var_offset = MAX_VARIABLE_TYPES + w;
	  for ( j=0; j<ei[pg->imtrx]->dof[var]; j++)
	    {
	      d_mu->C[w][j] =mp->d_viscosity[var_offset]*bf[var]->phi[j];
	    }
	}
    }
  else if (gn_local->ConstitutiveEquation == SYLGARD)
    {
      err = sylgard_viscosity(gn_local->cure_species_no, gn_local->mu0,
			      gn_local->gelpoint, gn_local->cureaexp, 
			      gn_local->atexp);
      EH(err, "sylgard_viscosity");
      
      mu = mp->viscosity;
      
      var = TEMPERATURE;
      if ( d_mu != NULL && pd->v[pg->imtrx][TEMPERATURE] )
	{
	  for ( j=0; j<ei[pg->imtrx]->dof[var]; j++)
	    {
	      d_mu->T[j]= mp->d_viscosity[var]*bf[var]->phi[j];
	    }
	}
      
      var = MASS_FRACTION;
      if ( d_mu != NULL && pd->v[pg->imtrx][var] )
	{
	  w = gn_local->cure_species_no;
	  var_offset = MAX_VARIABLE_TYPES + w;
	  for ( j=0; j<ei[pg->imtrx]->dof[var]; j++)
	    {
	      d_mu->C[w][j] =mp->d_viscosity[var_offset]*bf[var]->phi[j];
	    }
	}
    }
  else if (gn_local->ConstitutiveEquation == FILLED_EPOXY )
    {
      err = filled_epoxy_viscosity(gn_local->sus_species_no, gn_local->cure_species_no, 
				   gn_local->mu0, gn_local->maxpack,
				   gn_local->nexp, gn_local->gelpoint, gn_local->cureaexp, 
				   gn_local->curebexp, gn_local->tgel0, gn_local->atexp);
      
      mu = mp->viscosity;
      if (d_mu != NULL) 
	{
	  if (pd->v[pg->imtrx][TEMPERATURE])
	    {
	      for (j = 0; j < ei[pg->imtrx]->dof[TEMPERATURE]; j++)
		{
		  d_mu->T[j] = mp->d_viscosity[TEMPERATURE] * bf[TEMPERATURE]->phi[j];
		}
	    }
      
	  var = MASS_FRACTION;
	  var_offset = MAX_VARIABLE_TYPES;
	  if (pd->v[pg->imtrx][var])
	    {
	      w  = gn_local->cure_species_no;
	      w1 = gn_local->sus_species_no;
	      for ( j=0; j<ei[pg->imtrx]->dof[var]; j++)
		{
		  d_mu->C[w][j]  = mp->d_viscosity[var_offset + w ]*bf[var]->phi[j];
		  d_mu->C[w1][j] = mp->d_viscosity[var_offset + w1]*bf[var]->phi[j];
		}
	    }
	}
    }
  else if (gn_local->ConstitutiveEquation == FOAM_EPOXY )
    {
      err = foam_epoxy_viscosity(gn_local->sus_species_no, gn_local->cure_species_no,
				 gn_local->mu0, gn_local->gelpoint, gn_local->atexp);
      mu = mp->viscosity;
      if (d_mu != NULL)
	{
	  if (pd->v[pg->imtrx][TEMPERATURE])
	    {
	      for (j = 0; j < ei[pg->imtrx]->dof[TEMPERATURE]; j++)
		{
		  d_mu->T[j] = mp->d_viscosity[TEMPERATURE] * bf[TEMPERATURE]->phi[j];
		}
	    }
	  if (pd->v[pg->imtrx][MASS_FRACTION])
	    {
	      for (w = 0; w < pd->Num_Species_Eqn; w++) 
		{
		  dbl tmp = mp->d_viscosity[MAX_VARIABLE_TYPES + w];
		  if (tmp != 0.0)
		    {
		      for (j = 0; j < ei[pg->imtrx]->dof[MASS_FRACTION]; j++)
			{
			  d_mu->C[w][j] = tmp * bf[MASS_FRACTION]->phi[j];
			}
		    }
		}
	    }
	}
    }
  else if (gn_local->ConstitutiveEquation == POWER_LAW) 
    {
      mu = power_law_viscosity(gn_local, gamma_dot, d_mu);
    }
  else if (gn_local->ConstitutiveEquation == CARREAU)
    {
      mu = carreau_viscosity(gn_local, gamma_dot, d_mu);
    }
  else if (gn_local->ConstitutiveEquation == BINGHAM)
    {
      mu = bingham_viscosity(gn_local, gamma_dot, d_mu);
    }
  else if (gn_local->ConstitutiveEquation == BINGHAM_WLF)
    {
      mu = bingham_wlf_viscosity(gn_local, gamma_dot, d_mu);
    }
  else if (gn_local->ConstitutiveEquation == CARREAU_WLF)
    {
      mu = carreau_wlf_viscosity(gn_local, gamma_dot, d_mu);
    }
  else if (gn_local->ConstitutiveEquation == CARREAU_SUSPENSION)
    {
      mu = carreau_suspension_viscosity(gn_local, gamma_dot, d_mu);
    }
  else if (gn_local->ConstitutiveEquation == POWERLAW_SUSPENSION)
    {
      mu = powerlaw_suspension_viscosity(gn_local, gamma_dot, d_mu);
    }

  else if (gn_local->ConstitutiveEquation == HERSCHEL_BULKLEY)
    {
      mu = herschel_buckley_viscosity(gn_local, gamma_dot, d_mu);
    }
  else if (gn_local->ConstitutiveEquation == CARREAU_WLF_CONC_PL ||
	   gn_local->ConstitutiveEquation == CARREAU_WLF_CONC_EXP)
    {
      mu = carreau_wlf_conc_viscosity(gn_local, gamma_dot, d_mu,
				      gn_local->ConstitutiveEquation);
    }
  else if (ls != NULL && gn_local->ConstitutiveEquation == VE_LEVEL_SET )
    {
      double pos_mup   = gn_local->pos_ls_mup;
      double neg_mup   = gn_local->mu0;
      double width     = ls->Length_Scale;
      if ( d_mu != NULL )
	err = level_set_property(neg_mup, pos_mup, width, &mu, d_mu->F);
      else
	err = level_set_property(neg_mup, pos_mup, width, &mu, NULL);
      EH(err, "level_set_property() failed for polymer viscosity.");
    }
  else
    {
      EH(-1,"Unrecognized viscosity model for non-Newtonian fluid");
    }
  
  if (ls != NULL && gn_local->ConstitutiveEquation != VE_LEVEL_SET && 
      mp->ViscosityModel != LEVEL_SET &&
      mp->ViscosityModel != LS_QUADRATIC &&
      mp->mp2nd != NULL &&
      (mp->mp2nd->ViscosityModel == CONSTANT || mp->mp2nd->ViscosityModel == RATIO)
    )
    {
      /* kludge for solidification tracking with phase function 0 */
      for (imtrx = 0; imtrx < upd->Total_Num_Matrices; imtrx++) 
	{
	  if (pfd != NULL && pd->e[imtrx][R_EXT_VELOCITY])
	    {
	      ls_old = ls;
	      ls = pfd->ls[0];
	      err = ls_modulate_viscosity(&mu, mp->mp2nd->viscosity_phase[0],
					  ls->Length_Scale,
					  (double) mp->mp2nd->viscositymask[0],
					  (double) mp->mp2nd->viscositymask[1],
					  d_mu, mp->mp2nd->ViscosityModel );
	      ls = ls_old;
	    }
	}
      err= ls_modulate_viscosity(&mu, mp->mp2nd->viscosity, ls->Length_Scale,
				 (double) mp->mp2nd->viscositymask[0],
                                 (double) mp->mp2nd->viscositymask[1],
                                 d_mu, mp->mp2nd->ViscosityModel );
      EH(err, "ls_modulate_viscosity");
    }
  if(DOUBLE_NONZERO(gn_local->thixo_factor))
    { 
     dbl thixotropic = 1;
     dbl thixo_time = 0;
     if(fv->restime > 0.)
	{ thixotropic += gn_local->thixo_factor*fv->restime; }
     if(tran->time_value > 0.)
	{ thixotropic += thixo_time*tran->time_value; }
     if ( d_mu != NULL )
       {
       d_mu->gd *= thixotropic;
       if ( pd->v[var=BOND_EVOLUTION] )
         {
          for( i=0 ; i<ei->dof[var]; i++)
	    {
	     d_mu->nn[i] *= thixotropic;
	    }
         }
       var = RESTIME;
       if (pd->v[var] && fv->restime>0.)
        {
         for ( j=0; j<ei->dof[var]; j++)
	   {
	     d_mu->degrade[j] = mu*gn_local->thixo_factor*bf[var]->phi[j];
	   }
        }
       var = TEMPERATURE;
       if (pd->v[var] )
        {
         for ( j=0; j<ei->dof[var]; j++)
	   {
	     d_mu->T[j] *= thixotropic;
	   }
        }
       if (pd->e[R_MESH1] )
        {
         for ( i=0; i<VIM; i++)
	   {
	    for ( j=0; j< ei->dof[R_MESH1]; j++)
	       {
		  d_mu->X [i][j] *= thixotropic;
	       }
	   }
        }
       if (pd->e[R_MOMENTUM1] )
        {
         for ( a=0; a<VIM; a++)
           {
            for ( i=0; i < ei->dof[VELOCITY1]; i++)
	      {
	          d_mu->v[a][i] *= thixotropic;
	      }
	   }
	}
       if ( pd->v[var=MASS_FRACTION ] )
        {
         for ( w=0; w<pd->Num_Species_Eqn; w++)
	   {
	    for( i=0; i<ei->dof[var]; i++) 
	      {
	       d_mu->C[w][i] *= thixotropic;
	      }
	   }
        }
       if( pd->v[var=PRESSURE] )
       {
        for( i=0; i<ei->dof[var]; i++ )
	  {
	   d_mu->P[i] *= thixotropic;
	  }
       }
      }
     mu *= thixotropic;
    }
  return(mu);
}



double
power_law_viscosity(struct Generalized_Newtonian *gn_local,
		    dbl gamma_dot[DIM][DIM], /* strain rate tensor */
                    VISCOSITY_DEPENDENCE_STRUCT *d_mu )
{

  int a, b;
  int mdofs=0,vdofs=0;

  int i, j, imtrx;

  dbl gammadot;	                /* strain rate invariant */

  dbl d_gd_dv[DIM][MDE];        /* derivative of strain rate invariant
				   wrt velocity */
  dbl d_gd_dmesh[DIM][MDE];     /* derivative of strain rate invariant
				   wrt mesh */

  dbl val;
  dbl mu0;
  dbl nexp;
  dbl offset;
  dbl mu = 0.;
  
    for (imtrx = 0; imtrx < upd->Total_Num_Matrices; imtrx++) 
      {
	vdofs = ei[imtrx]->dof[VELOCITY1];
	
	if ( pd->e[imtrx][R_MESH1] )
	  {
	    mdofs = ei[imtrx]->dof[R_MESH1];
	  }
      }


  calc_shearrate(&gammadot, gamma_dot, d_gd_dv, d_gd_dmesh);

  /* calculate power law viscosity
     mu = mu0 * (offset + gammadot)**(nexp-1))                 */
  mu0 = gn_local->mu0;
  nexp = gn_local->nexp;
  offset = 0.00001;

  val = pow( gammadot + offset, nexp-1.);
  mu = mu0 * val;
  /*
   * d( mu )/dmesh
   */

  val = pow( gammadot+offset, nexp-2.);


  if (d_mu != NULL)
    {
     d_mu->gd = mu0*(nexp - 1.0)*val;
    }

  if ( d_mu != NULL && pd->e[pg->imtrx][R_MESH1] )
    {
      for ( b=0; b<VIM; b++)
	{
	  for ( j=0; j<mdofs; j++)
	    {
	      if(gammadot != 0.0 && Include_Visc_Sens )
		{

		  d_mu->X [b][j] =
		    d_mu->gd * d_gd_dmesh [b][j] ;

		}
	      else
		{
		  /* printf("\ngammadot is zero in viscosity function");*/
		  d_mu->X [b][j] = 0.0;
		}
	    }
	}
    }
  
  /*
   * d( mu )/dv
   */
  if ( d_mu != NULL && pd->e[pg->imtrx][R_MOMENTUM1] )
    {
      for ( a=0; a<VIM; a++)
        {
          for ( i=0; i<vdofs; i++)
	    {
	      if(gammadot != 0.0 && Include_Visc_Sens )
	        {
	          d_mu->v[a][i] =
		    d_mu->gd * d_gd_dv[a][i] ;
	        }
	      else
	        {
	          d_mu->v[a][i] = 0.0 ;
	        }
	    }
        }
    }

  return(mu);
}

double
herschel_buckley_viscosity(struct Generalized_Newtonian *gn_local,
			   dbl gamma_dot[DIM][DIM], /* strain rate tensor */
			   VISCOSITY_DEPENDENCE_STRUCT *d_mu)
{
  int a, b;
  int mdofs=0,vdofs=0;

  int i, j, imtrx;

  dbl gammadot;	                /* strain rate invariant */ 

  dbl d_gd_dv[DIM][MDE];        /* derivative of strain rate invariant 
				   wrt velocity */ 
  dbl d_gd_dmesh[DIM][MDE];     /* derivative of strain rate invariant 
				   wrt mesh */ 

  dbl val;
  dbl mu = 0.;
  dbl mu0;
  dbl nexp;
  dbl tau_y;
  dbl offset;

  for (imtrx = 0; imtrx < upd->Total_Num_Matrices; imtrx++) 
    {
      vdofs = ei[imtrx]->dof[VELOCITY1];
      
      if ( pd->e[imtrx][R_MESH1] )
	{
	  mdofs = ei[imtrx]->dof[R_MESH1];
	}
    }

  calc_shearrate(&gammadot, gamma_dot, d_gd_dv, d_gd_dmesh);

  /* calculate power law viscosity
     power law constants - make this migrate to input deck asap
     mu = mu0 * (offset + gammadot)**(nexp-1))                 */
  mu0 = gn_local->mu0;
  nexp = gn_local->nexp;
  tau_y = gn_local->tau_y;
  offset = 0.00001;
  
  val = pow( gammadot + offset, nexp-1.);
  mu = mu0 * val;
  mu += tau_y/(gammadot+offset);

  /*
   * d( mu )/dmesh
   */
  
  val = pow( gammadot+offset, nexp-2.);
  
  if ( d_mu != NULL ) d_mu->gd = mu0*(nexp - 1.0)*val;
/*   *d_mu_dgd -= tau_y/pow(gammadot+offset, 2.0); Disabling the sensitivities on this term
*  otherwise converges not 
*/
  
  if ( d_mu != NULL && pd->e[pg->imtrx][R_MESH1] )
    {
      for ( b=0; b<VIM; b++)
	{
	  for ( j=0; j<mdofs; j++)
	    {
	      if(gammadot != 0.0 && Include_Visc_Sens )
		{
		  
		  d_mu->X [b][j] =
		    d_mu->gd * d_gd_dmesh [b][j] ;
		  
		}
	      else
		{
		  /* printf("\ngammadot is zero in viscosity function");*/
		  d_mu->X [b][j] = 0.0;
		}
	    }
	}
    }
  
  /*
   * d( mu )/dv
   */
  /*
   * d( mu )/dv
   */
  if ( d_mu != NULL && pd->e[pg->imtrx][R_MOMENTUM1] )
    {
      for ( a=0; a<VIM; a++)
        {
          for ( i=0; i<vdofs; i++)
	    {
	      if(gammadot != 0.0 && Include_Visc_Sens )
	        {
	          d_mu->v[a][i] =
		    d_mu->gd * d_gd_dv[a][i] ;
	        }
	      else
	        {
	          d_mu->v[a][i] = 0.0 ;
	        }
	    }
        }
    }

  return(mu);
}


double
carreau_viscosity(struct Generalized_Newtonian *gn_local,
		  dbl gamma_dot[DIM][DIM], /* strain rate tensor */
		  VISCOSITY_DEPENDENCE_STRUCT *d_mu)
{

    int a, b;
  int mdofs=0,vdofs=0;


  int i, j, imtrx;

  dbl gammadot;	                /* strain rate invariant */ 

  dbl d_gd_dv[DIM][MDE];        /* derivative of strain rate invariant 
				   wrt velocity */ 
  dbl d_gd_dmesh[DIM][MDE];     /* derivative of strain rate invariant 
				   wrt mesh */ 

  dbl val, val1, val2;
  dbl mu = 0.;
  dbl mu0;
  dbl muinf;
  dbl nexp;
  dbl aexp;
  dbl lambda;

  for (imtrx = 0; imtrx < upd->Total_Num_Matrices; imtrx++) 
    {
      vdofs = ei[imtrx]->dof[VELOCITY1];
      
      if ( pd->e[imtrx][R_MESH1] )
	{
	  mdofs = ei[imtrx]->dof[R_MESH1];
	}
    }
  
  calc_shearrate(&gammadot, gamma_dot, d_gd_dv, d_gd_dmesh);

  mu0 = gn_local->mu0;
  nexp = gn_local->nexp;
  muinf = gn_local->muinf;
  aexp = gn_local->aexp;
  lambda = gn_local->lam;

 if(gn_local->mu0Model == LEVEL_SET)
   {
     if(d_mu != NULL)
       {
	 level_set_property(gn_local->u_mu0[0], gn_local->u_mu0[1], 
			    gn_local->u_mu0[2], &mu0, d_mu->F);
       }
     else
       {
	 level_set_property(gn_local->u_mu0[0], gn_local->u_mu0[1], 
			    gn_local->u_mu0[2], &mu0, NULL);
       }
   }

 if(gn_local->nexpModel == LEVEL_SET)
   {
     if(d_mu != NULL)
       {
	 level_set_property(gn_local->u_nexp[0], gn_local->u_nexp[1], 
			    gn_local->u_nexp[2], &nexp, d_mu->F);
       }
     else
       {
	 level_set_property(gn_local->u_nexp[0], gn_local->u_nexp[1], 
			    gn_local->u_nexp[2], &nexp, NULL);
       }
   }

 if(gn_local->muinfModel == LEVEL_SET)
   {
     if(d_mu != NULL)
       {
	 level_set_property(gn_local->u_muinf[0], gn_local->u_muinf[1], 
			    gn_local->u_muinf[2], &muinf, d_mu->F);
       }
     else
       {
	 level_set_property(gn_local->u_muinf[0], gn_local->u_muinf[1], 
			    gn_local->u_muinf[2], &muinf, NULL);
       }
   }

 if(gn_local->aexpModel == LEVEL_SET)
   {
     if(d_mu != NULL)
       {
	 level_set_property(gn_local->u_aexp[0], gn_local->u_aexp[1], 
			    gn_local->u_aexp[2], &aexp, d_mu->F);
       }
     else
       {
	 level_set_property(gn_local->u_aexp[0], gn_local->u_aexp[1], 
			    gn_local->u_aexp[2], &aexp, NULL);
       }
   }
	  

 if(gn_local->lamModel == LEVEL_SET)
   {
     if(d_mu != NULL)
       {
	 level_set_property(gn_local->u_lam[0], gn_local->u_lam[1], 
			    gn_local->u_lam[2], &lambda, d_mu->F);
       }
     else
       {
	 level_set_property(gn_local->u_lam[0], gn_local->u_lam[1], 
			    gn_local->u_lam[2], &lambda, NULL);
       }
   }  

  
  if(gammadot != 0.)
    {
      val2 = pow( lambda*gammadot, aexp);
    }
  else
    {
      val2 = 0.;
    }
  val = pow(1. + val2,(nexp-1.)/aexp);
  mu = muinf + (mu0 - muinf)* val;
  
  /* gammadot = 0.0; */
  /* this effectively turns off the viscosity Jac terms */
  
  if(gammadot != 0.)
    {
      val = pow( lambda*gammadot, aexp-1.);
    }
  else
    {
      val = 0.;
    }
  val1 = pow(1. + val2,(nexp-1.-aexp)/aexp);
  
  if ( d_mu != NULL ) d_mu->gd = (mu0 - muinf)* (nexp-1.) * lambda * val * val1 ;
  
  /*
   * d( mu )/dmesh
   */
  if ( d_mu != NULL && pd->e[pg->imtrx][R_MESH1] )
    {
      for ( b=0; b<VIM; b++)
	{
	  for ( j=0; j<mdofs; j++)
	    {
	      if(gammadot != 0.0 && Include_Visc_Sens )
		{
		  d_mu->X [b][j] =
		    d_mu->gd * d_gd_dmesh [b][j] ;
		}
	      else
		{
		  /* printf("\ngammadot is zero in viscosity function");*/
		  d_mu->X [b][j] = 0.0;
		}
	    }
	}
    }
  
  /*
   * d( mu )/dv
   */
  if ( d_mu != NULL && pd->e[pg->imtrx][R_MOMENTUM1] )
    {
      for ( a=0; a<VIM; a++)
        {
          for ( i=0; i<vdofs; i++)
	    {
	      if(gammadot != 0.0 && Include_Visc_Sens )
	        {
	          d_mu->v[a][i] =
		    d_mu->gd * d_gd_dv[a][i] ;
	        }
	      else
	        {
	          d_mu->v[a][i] = 0.0 ;
	        }
	    }
        }
    }
  return(mu);
}

#define MELTING_BINGHAM FALSE

double
bingham_viscosity(struct Generalized_Newtonian *gn_local,
		  dbl gamma_dot[DIM][DIM], /* strain rate tensor */
		  VISCOSITY_DEPENDENCE_STRUCT *d_mu)
{

  int a, b;
  int var;
  int mdofs=0,vdofs=0;
  int i, j, imtrx;

  dbl gammadot;	                /* strain rate invariant */ 

  dbl d_gd_dv[DIM][MDE];        /* derivative of strain rate invariant 
				   wrt velocity */ 
  dbl d_gd_dmesh[DIM][MDE];     /* derivative of strain rate invariant 
				   wrt mesh */ 

  dbl val1;
  dbl yield, shear, visc_cy;
  dbl d_yield = 0.0, d_shear, d_visc_cy, d_shear_d_at, d_yield_d_at = 0.0;
  dbl mu = 0.;
  dbl mu0;
  dbl muinf;
  dbl dmudT;
  dbl nexp;
  dbl atexp;
  dbl aexp;
  dbl at_shift;
  dbl lambda;
  dbl tau_y = 0.0;
  dbl fexp;
  dbl d_at_s;
  dbl temp;
#if MELTING_BINGHAM
  dbl tmelt;
#endif

  calc_shearrate(&gammadot, gamma_dot, d_gd_dv, d_gd_dmesh);

  mu0 = gn_local->mu0;
  nexp = gn_local->nexp;
  muinf = gn_local->muinf;
  aexp = gn_local->aexp;
  atexp = gn_local->atexp;
  lambda = gn_local->lam;
   if( gn_local->tau_yModel == CONSTANT )
	{
   	 tau_y = gn_local->tau_y;
 	}
   else if (gn_local->tau_yModel == USER )
 	{
 	  usr_yield_stress(gn_local->u_tau_y, tran->time_value);
 	  tau_y = gn_local->tau_y;
 	}
   else
 	{
 	EH(-1,"Invalid Yield Stress Model");
 	}
  fexp = gn_local->fexp;

  temp = upd->Process_Temperature;
  for (imtrx = 0; imtrx < upd->Total_Num_Matrices; imtrx++) 
    {
      if ( pd->e[imtrx][TEMPERATURE] )
	{
	  temp = fv->T;
	}
    }

#if MELTING_BINGHAM
  tmelt = mp->melting_point_liquidus;
#endif

  for (imtrx = 0; imtrx < upd->Total_Num_Matrices; imtrx++)
    {
      vdofs = ei[imtrx]->dof[VELOCITY1];
      
      if ( pd->e[imtrx][R_MESH1] )
	{
	  mdofs = ei[imtrx]->dof[R_MESH1];
	}
    }

  at_shift = 1.0;
  d_at_s = 0.0;
  var = TEMPERATURE;
  for (imtrx = 0; imtrx < upd->Total_Num_Matrices; imtrx++)
    {
      if ( pd->e[imtrx][var] && (temp != 0.) &&  (mp->reference[TEMPERATURE] != 0.))
	{
#if MELTING_BINGHAM
<<<<<<< HEAD
      /* melting version */
      if(temp <= tmelt)
        {
          at_shift = exp(-atexp*(mp->reference[TEMPERATURE]-temp)/
                 (tmelt-temp)/(mp->reference[TEMPERATURE]-tmelt));
	  if(!isfinite(at_shift)) { at_shift = DBL_MAX; }
                 
          d_at_s = - at_shift*atexp /(tmelt-temp)/(tmelt-temp);
        }
      else
        {
          at_shift = 1.;
          d_at_s = 0.;
        }
#else
      /* normal, non-melting version */
      at_shift = exp(atexp * (1./temp - 1./mp->reference[TEMPERATURE]));
      if(!isfinite(at_shift)) { at_shift = DBL_MAX; }
      d_at_s = -at_shift *atexp /(temp*temp) ;
=======
	  /* melting version */
	  if(temp <= tmelt)
	    {
	      at_shift = exp(-atexp*(mp->reference[TEMPERATURE]-temp)/
			     (tmelt-temp)/(mp->reference[TEMPERATURE]-tmelt));
	      if(!finite(at_shift)) { at_shift = DBL_MAX; }
	      
	      d_at_s = - at_shift*atexp /(tmelt-temp)/(tmelt-temp);
	    }
	  else
	    {
	      at_shift = 1.;
	      d_at_s = 0.;
	    }
#else
	  /* normal, non-melting version */
	  at_shift = exp(atexp * (1./temp - 1./mp->reference[TEMPERATURE]));
	  if(!finite(at_shift)) { at_shift = DBL_MAX; }
	  d_at_s = -at_shift *atexp /(temp*temp) ;
>>>>>>> 48a67847
#endif
	}
    }
  
  if((at_shift * lambda * gammadot) != 0.)
    {
      shear = pow( at_shift* lambda * gammadot, aexp);
      val1 = pow(at_shift * lambda * gammadot, aexp-1.);
      d_shear = aexp * at_shift * lambda * val1;
      d_shear_d_at = aexp * gammadot * lambda * val1; 
    }
  else
    {
      shear = 0.;
      d_shear = 0.;
      d_shear_d_at = 0.;
    }
  
  if((gammadot != 0.) && (at_shift != 0.))
    {
      yield = tau_y * (1. - exp(-at_shift*fexp*gammadot))/(at_shift*gammadot);
      d_yield = (-yield + tau_y*fexp * exp(-at_shift*fexp*gammadot) )/gammadot;
      d_yield_d_at = d_yield*gammadot/at_shift ;
    }
  else
    {
      yield = tau_y * fexp;
      d_yield = 0.;
    }
  
  visc_cy = pow(1. + shear,(nexp-1.)/aexp);
  d_visc_cy = (nexp-1.)/aexp * pow(1. + shear,(nexp-1.-aexp)/aexp);
  
  mu = at_shift * (muinf + (mu0 - muinf + yield) * visc_cy);
  
  
  if ( d_mu != NULL ) d_mu->gd =  at_shift * ( d_yield * visc_cy
			    + (mu0 - muinf + yield) * d_visc_cy *d_shear);
			   
#if MELTING_BINGHAM
  /* melting version */

  mu = at_shift * (muinf + (mu0 - muinf + yield*at_shift) * visc_cy);
  
  
  if ( d_mu != NULL ) d_mu->gd =  at_shift * ( d_yield*at_shift * visc_cy
		 + (mu0 - muinf + yield*at_shift) * d_visc_cy *d_shear);
			    
if(mu <= 1.)
    {
      mu = 1.;
      d_at_s = 0.;
      d_mu->gd = 0.;
      at_shift = 1.;
    }  			   
#endif		   
  
  /*
   * d( mu )/dT
   */
  
  var = TEMPERATURE;
  if ( d_mu != NULL && pd->e[pg->imtrx][var] )
    {
      if ( (temp != 0.) &&  (mp->reference[TEMPERATURE] != 0.) && (gammadot != 0.))
	{
#if MELTING_BINGHAM
          /* melting version */
	  dmudT = mu/at_shift -
	     at_shift*tau_y *fexp *exp(-at_shift*fexp*gammadot)* visc_cy  +
	     at_shift * (mu0 - muinf + yield*at_shift) * d_visc_cy * d_shear_d_at;
          dmudT *= d_at_s;
	  if(!isfinite(dmudT)) { dmudT = DBL_MAX; }
#else
 	  /* normal, non-melting version */
          dmudT = mu/at_shift +
	    at_shift* d_yield_d_at * visc_cy +
	    at_shift * (mu0 - muinf + yield) * d_visc_cy * d_shear_d_at;
 	  dmudT *= d_at_s;
	  if(!isfinite(dmudT)) { dmudT = DBL_MAX; }
#endif	
	}
      else
	{
	  dmudT = 0.;
	}
      
	   
      for ( j=0; j<ei[pg->imtrx]->dof[var]; j++)
	{
	  d_mu->T[j]= dmudT * bf[var]->phi[j];
	}
    }
  
  /*
   * d( mu )/dmesh
   */
  if ( d_mu != NULL && pd->e[pg->imtrx][R_MESH1] )
    {
      for ( b=0; b<VIM; b++)
	{
	  for ( j=0; j<mdofs; j++)
	    {
	      if(gammadot != 0.0 && Include_Visc_Sens )
		{
		  d_mu->X [b][j] =
		    d_mu->gd * d_gd_dmesh [b][j] ;
		}
	      else
		{
		  /* printf("\ngammadot is zero in viscosity function");*/
		  d_mu->X [b][j] = 0.0;
		}
	    }
	}
    }
  
  /*
   * d( mu )/dv
   */
  if ( d_mu != NULL && pd->e[pg->imtrx][R_MOMENTUM1] )
    {
      for ( a=0; a<VIM; a++)
        {
          for ( i=0; i<vdofs; i++)
	    {
	      if(gammadot != 0.0 && Include_Visc_Sens )
	        {
	          d_mu->v[a][i] =
		    d_mu->gd * d_gd_dv[a][i] ;
	        }
	      else
	        {
	          d_mu->v[a][i] = 0.0 ;
	        }
	    }
        }
    }

  return(mu);
}
double
bingham_wlf_viscosity(struct Generalized_Newtonian *gn_local,
		      dbl gamma_dot[DIM][DIM], /* strain rate tensor */
		      VISCOSITY_DEPENDENCE_STRUCT *d_mu)
{

  int a, b;
  int var;
  int mdofs=0,vdofs=0;
  int i, j, imtrx;

  dbl gammadot;	                /* strain rate invariant */ 

  dbl d_gd_dv[DIM][MDE];        /* derivative of strain rate invariant 
				   wrt velocity */ 
  dbl d_gd_dmesh[DIM][MDE];     /* derivative of strain rate invariant 
				   wrt mesh */ 

  dbl val1;
  dbl yield, shear, visc_cy;
  dbl d_yield, d_shear, d_visc_cy, d_shear_d_at, d_yield_d_at;
  dbl mu = 0.;
  dbl mu0;
  dbl muinf;
  dbl dmudT;
  dbl nexp;
  dbl atexp;
  dbl aexp;
  dbl at_shift, d_at_dT = 0.0;
  dbl lambda;
  dbl tau_y = 0.0;
  dbl fexp;
  dbl Tref;
  dbl wlfc2, wlf_denom;
  dbl temp;

  calc_shearrate(&gammadot, gamma_dot, d_gd_dv, d_gd_dmesh);

  mu0 = gn_local->mu0;
  nexp = gn_local->nexp;
  muinf = gn_local->muinf;
  aexp = gn_local->aexp;
  atexp = gn_local->atexp;
  lambda = gn_local->lam;
  wlfc2 = gn_local->wlfc2;

  temp = upd->Process_Temperature;
  for (imtrx = 0; imtrx < upd->Total_Num_Matrices; imtrx++) 
    {
      if ( pd->e[imtrx][TEMPERATURE] )
	{
	  temp = fv->T;
	}
    }

  if( gn_local->tau_yModel == CONSTANT )
    {
      tau_y = gn_local->tau_y;
    }
  else if (gn_local->tau_yModel == USER )
    {
      usr_yield_stress(gn_local->u_tau_y, tran->time_value);
      tau_y = gn_local->tau_y;
    }
  else
    {
      EH(-1,"Invalid Yield Stress Model");
    }
  fexp = gn_local->fexp;
  
  for (imtrx = 0; imtrx < upd->Total_Num_Matrices; imtrx++)
    {
      vdofs = ei[imtrx]->dof[VELOCITY1];
      
      if ( pd->e[imtrx][R_MESH1] )
	{
	  mdofs = ei[imtrx]->dof[R_MESH1];
	}
    }

  var = TEMPERATURE;
  at_shift = 1.;
      Tref = mp->reference[TEMPERATURE];
      wlf_denom = wlfc2 + temp - Tref;
      if(wlf_denom != 0.)
	{
	  at_shift=exp(atexp*(Tref-temp)/wlf_denom);
          if(!isfinite(at_shift)) { at_shift = DBL_MAX; }
	  d_at_dT = at_shift*atexp/wlf_denom*(-1.-(Tref-temp)/wlf_denom);
	}
  
  if((at_shift * lambda * gammadot) != 0.)
    {
      shear = pow( at_shift* lambda * gammadot, aexp);
      val1 = pow(at_shift * lambda * gammadot, aexp-1.);
      d_shear = aexp * at_shift * lambda * val1;
      d_shear_d_at = aexp * gammadot * lambda * val1; 
    }
  else
    {
      shear = 0.;
      d_shear = 0.;
      d_shear_d_at = 0.;
    }
  
  if((gammadot != 0.) && (at_shift != 0.))
    {
      yield = tau_y * (1. - exp(-at_shift*fexp*gammadot))/(at_shift*gammadot);
      d_yield = (-yield + tau_y*fexp * exp(-at_shift*fexp*gammadot) )/gammadot;
      d_yield_d_at = d_yield*gammadot/at_shift ;
   }
  else
    {
      yield = tau_y * fexp;
      d_yield = 0.;
      d_yield_d_at = 0.;
    }
  
  visc_cy = pow(1. + shear,(nexp-1.)/aexp);
  d_visc_cy = (nexp-1.)/aexp * pow(1. + shear,(nexp-1.-aexp)/aexp);
  
  mu = at_shift * (muinf + (mu0 - muinf + yield) * visc_cy);
  
  
  if ( d_mu != NULL ) d_mu->gd =  at_shift * ( d_yield * visc_cy
			    + (mu0 - muinf + yield) * d_visc_cy *d_shear);
  
  /*
   * d( mu )/dT
   */
  
  var = TEMPERATURE;
  if ( d_mu != NULL && pd->e[pg->imtrx][var] )
    {
      if ( (temp != 0.) &&  (mp->reference[TEMPERATURE] != 0.) && (gammadot != 0.))
	{
          dmudT = mu/at_shift +
	    at_shift* d_yield_d_at * visc_cy +
	    at_shift * (mu0 - muinf + yield) * d_visc_cy * d_shear_d_at;
 	  dmudT *= d_at_dT;
	  if(!isfinite(dmudT)) { dmudT = DBL_MAX; }
	}
      else
	{
	  dmudT = 0.;
	}
      
	   
      for ( j=0; j<ei[pg->imtrx]->dof[var]; j++)
	{
	  d_mu->T[j]= dmudT * bf[var]->phi[j];
	}
    }
  
  /*
   * d( mu )/dmesh
   */
  if ( d_mu != NULL && pd->e[pg->imtrx][R_MESH1] )
    {
      for ( b=0; b<VIM; b++)
	{
	  for ( j=0; j<mdofs; j++)
	    {
	      if(gammadot != 0.0 && Include_Visc_Sens )
		{
		  d_mu->X [b][j] =
		    d_mu->gd * d_gd_dmesh [b][j] ;
		}
	      else
		{
		  /* printf("\ngammadot is zero in viscosity function");*/
		  d_mu->X [b][j] = 0.0;
		}
	    }
	}
    }
  
  /*
   * d( mu )/dv
   */
  if ( d_mu != NULL && pd->e[pg->imtrx][R_MOMENTUM1] )
    {
      for ( a=0; a<VIM; a++)
        {
          for ( i=0; i<vdofs; i++)
	    {
	      if(gammadot != 0.0 && Include_Visc_Sens )
	        {
	          d_mu->v[a][i] =
		    d_mu->gd * d_gd_dv[a][i] ;
	        }
	      else
	        {
	          d_mu->v[a][i] = 0.0 ;
	        }
	    }
        }
    }

  return(mu);
}





double
carreau_wlf_viscosity(struct Generalized_Newtonian *gn_local,
		  dbl gamma_dot[DIM][DIM], /* strain rate tensor */
		  VISCOSITY_DEPENDENCE_STRUCT *d_mu)
{

  int a, b;

  int var;
  int mdofs=0,vdofs=0;

  int i, j, imtrx;

  dbl gammadot;	                /* strain rate invariant */ 

  dbl d_gd_dv[DIM][MDE];        /* derivative of strain rate invariant 
				   wrt velocity */ 
  dbl d_gd_dmesh[DIM][MDE];     /* derivative of strain rate invariant 
				   wrt mesh */ 

  dbl val1;
  dbl shear, visc_cy;
  dbl d_shear, d_visc_cy, d_shear_d_at;
  dbl mu = 0.;
  dbl mu0;
  dbl muinf;
  dbl dmudT;
  dbl nexp;
  dbl atexp;
  dbl aexp;
  dbl at_shift;
  dbl lambda;
  dbl wlf_denom = 0.0;
  dbl wlfc2;
  dbl temp;

  calc_shearrate(&gammadot, gamma_dot, d_gd_dv, d_gd_dmesh);

  mu0 = gn_local->mu0;
  nexp = gn_local->nexp;
  muinf = gn_local->muinf;
  aexp = gn_local->aexp;
  atexp = gn_local->atexp;
  wlfc2 = gn_local->wlfc2;
  lambda = gn_local->lam;

  temp = upd->Process_Temperature;
  for (imtrx = 0; imtrx < upd->Total_Num_Matrices; imtrx++) 
    {
      if ( pd->e[imtrx][TEMPERATURE] )
	{
	  temp = fv->T;
	}
    }

 if(gn_local->mu0Model == LEVEL_SET)
   {
     if(d_mu != NULL)
       {
	 level_set_property(gn_local->u_mu0[0], gn_local->u_mu0[1], 
			    gn_local->u_mu0[2], &mu0, d_mu->F);
       }
     else
       {
	 level_set_property(gn_local->u_mu0[0], gn_local->u_mu0[1], 
			    gn_local->u_mu0[2], &mu0, NULL);
       }
   }

 if(gn_local->nexpModel == LEVEL_SET)
   {
     if(d_mu != NULL)
       {
	 level_set_property(gn_local->u_nexp[0], gn_local->u_nexp[1], 
			    gn_local->u_nexp[2], &nexp, d_mu->F);
       }
     else
       {
	 level_set_property(gn_local->u_nexp[0], gn_local->u_nexp[1], 
			    gn_local->u_nexp[2], &nexp, NULL);
       }
   }

 if(gn_local->muinfModel == LEVEL_SET)
   {
     if(d_mu != NULL)
       {
	 level_set_property(gn_local->u_muinf[0], gn_local->u_muinf[1], 
			    gn_local->u_muinf[2], &muinf, d_mu->F);
       }
     else
       {
	 level_set_property(gn_local->u_muinf[0], gn_local->u_muinf[1], 
			    gn_local->u_muinf[2], &muinf, NULL);
       }
   }

 if(gn_local->aexpModel == LEVEL_SET)
   {
     if(d_mu != NULL)
       {
	 level_set_property(gn_local->u_aexp[0], gn_local->u_aexp[1], 
			    gn_local->u_aexp[2], &aexp, d_mu->F);
       }
     else
       {
	 level_set_property(gn_local->u_aexp[0], gn_local->u_aexp[1], 
			    gn_local->u_aexp[2], &aexp, NULL);
       }
   }
	  
 if(gn_local->atexpModel == LEVEL_SET)
   {
     if(d_mu != NULL)
       {
	 level_set_property(gn_local->u_atexp[0], gn_local->u_atexp[1], 
			    gn_local->u_atexp[2], &atexp, d_mu->F);
       }
     else
       {
	 level_set_property(gn_local->u_atexp[0], gn_local->u_atexp[1], 
			    gn_local->u_atexp[2], &atexp, NULL);
       }
   }

 if(gn_local->wlfc2Model == LEVEL_SET)
   {
     if(d_mu != NULL)
       {
	 level_set_property(gn_local->u_wlfc2[0], gn_local->u_wlfc2[1], 
			    gn_local->u_wlfc2[2], &wlfc2, d_mu->F);
       }
     else
       {
	 level_set_property(gn_local->u_wlfc2[0], gn_local->u_wlfc2[1], 
			    gn_local->u_wlfc2[2], &wlfc2, NULL);
       }
   }

 if(gn_local->lamModel == LEVEL_SET)
   {
     if(d_mu != NULL)
       {
	 level_set_property(gn_local->u_lam[0], gn_local->u_lam[1], 
			    gn_local->u_lam[2], &lambda, d_mu->F);
       }
     else
       {
	 level_set_property(gn_local->u_lam[0], gn_local->u_lam[1], 
			    gn_local->u_lam[2], &lambda, NULL);
       }
   }  

 for (imtrx = 0; imtrx < upd->Total_Num_Matrices; imtrx++)
   {
     vdofs = ei[imtrx]->dof[VELOCITY1];
     
     if ( pd->e[imtrx][R_MESH1] )
       {
	 mdofs = ei[imtrx]->dof[R_MESH1];
       }
   }

  at_shift = 1.;
      wlf_denom = wlfc2 + temp - mp->reference[TEMPERATURE];
      if(wlf_denom != 0.)
	{
	  at_shift=exp(atexp*(mp->reference[TEMPERATURE]-temp)/wlf_denom);
	  if(!isfinite(at_shift)) { at_shift = DBL_MAX; }
	}
  
  if(gammadot != 0.)
    {
      shear = pow( at_shift* lambda * gammadot, aexp);
      val1 = pow(at_shift * lambda * gammadot, aexp-1.);
      d_shear = aexp * at_shift * lambda * val1;
      d_shear_d_at = aexp * gammadot * lambda * val1; 
    }
  else
    {
      shear = 0.;
      d_shear = 0.;
      d_shear_d_at = 0.;
    }
  
  
  visc_cy = pow(1. + shear,(nexp-1.)/aexp);
  d_visc_cy = (nexp-1.)/aexp * pow(1. + shear,(nexp-1.-aexp)/aexp);
  
  mu = at_shift * (muinf + (mu0 - muinf) * visc_cy);
  
  if ( d_mu != NULL ) d_mu->gd =  at_shift * ((mu0 - muinf) * d_visc_cy *d_shear);
  
  /*
   * d( mu )/dT
   */
  
  var = TEMPERATURE;
  if ( d_mu != NULL && pd->e[pg->imtrx][var] )
    {
      if(wlf_denom != 0.)
	{
	  dmudT = mu +
	  at_shift * at_shift * (mu0 - muinf) * d_visc_cy * d_shear_d_at;
	  dmudT *= - atexp*wlfc2/(wlf_denom*wlf_denom);
	  if(!isfinite(dmudT)) { dmudT = DBL_MAX; }
	}
      else
	{
	  dmudT = 0.;
	}
      
      for ( j=0; j<ei[pg->imtrx]->dof[var]; j++)
	{
	  d_mu->T[j]= dmudT * bf[var]->phi[j];
	}
    }
  
  /*
   * d( mu )/dmesh
   */
  if ( d_mu != NULL && pd->e[pg->imtrx][R_MESH1] )
    {
      for ( b=0; b<VIM; b++)
	{
	  for ( j=0; j<mdofs; j++)
	    {
	      if(gammadot != 0.0 && Include_Visc_Sens )
		{
		  d_mu->X [b][j] =
		    d_mu->gd * d_gd_dmesh [b][j] ;
		}
	      else
		{
		  /* printf("\ngammadot is zero in viscosity function");*/
		  d_mu->X [b][j] = 0.0;
		}
	    }
	}
    }
  
  /*
   * d( mu )/dv
   */
  if ( d_mu != NULL && pd->e[pg->imtrx][R_MOMENTUM1] )
    {
      for ( a=0; a<VIM; a++)
        {
          for ( i=0; i<vdofs; i++)
	    {
	      if(gammadot != 0.0 && Include_Visc_Sens )
	        {
	          d_mu->v[a][i] =
		    d_mu->gd * d_gd_dv[a][i] ;
	        }
	      else
	        {
	          d_mu->v[a][i] = 0.0 ;
	        }
	    }
        }
    }

  return(mu);
}









/* 
 * Viscosity model for FILL equation with a
 * fluid of one viscosity displacing a fluid
 * of a different viscosity
 */


/*
 * int fill_viscosity ()
 *
 * ----------------------------------------------------------------------------
 * This routine is responsible for filling up the following portions of the mp structures
 * at the current gauss point:
 *     intput:  param - array of constants input on the property card.  
 *
 *     output:  mu       => mp->viscosity - viscosity
 */

int 
fill_viscosity(dbl *param)	/* ptr to the user-defined parameter list    */
{
  dbl mu; /* Newtonian viscosity*/
  dbl F; /* Convenient local variables */


 /***********Load up convenient local variables*************/
  F = fv->F;

 /**********************************************************/
  if ( ls != NULL )
    {
      EH(-1, "Use LEVEL_SET instead of FILL viscosity model.");
      return(0);
    }

   mu = (1.- F)*param[1] + F*param[0];
   if(mu <= 0. )
     {
       mu = param[1];
     }
   else if(mu > param[0] )
     {
       mu = param[0];
     }

   mp->viscosity = mu;
   return(0);
}

/*
 *
 *  Suspension viscosity model
 *
 */

/******************************************************************************
 *     Function that computes the viscosity of a solid suspension
 *     via the relation
 *                     mu = mu0*(1. - C/Cmaxpack)^nexp
 *       where
 *                      mu0 = solvent viscosity
 *                      Cmaxpack  = binding solid fraction, i.e. solid fraction for infinite viscosity
 *                      nexp   = exponent
 *
 *     Function sets the viscosity members of mp.
 *
 *    Author: Tom Baer
 *      Date: 11/26/96
 *   Revised: 3/24/97 RRR
 *            1/21/2010 KT -> Add capability for dealing with shell particle concentration
 *
 *
 *****************************************************************************/
int
suspension_viscosity(int species, /* species for solid volume fraction track */
		     dbl mu0,	/* carrier fluid viscosity                   */
		     dbl maxpack, /* maximum solid volume fraction           */
		     dbl nexp, 	/* exponent for constitutive equation        */
		     dbl C )   /* Concentration  */
{
  int a;
  int w, imtrx;

  dbl mu;   /* viscosity */

  /* Concentration at previous time step */
  dbl C_old = fv_old->sh_pc;

  /* Viscosity at previous time step */
  dbl mu_old;
  
  int status = 1;

  /* initialize everything */

  mp->d_viscosity[TEMPERATURE]	= 0.0;
  mp->d2_viscosity[TEMPERATURE]	= 0.0;
  mp->d_viscosity[PRESSURE]	= 0.0;
  mp->d2_viscosity[PRESSURE]	= 0.0;
  mp->d_viscosity[SHEAR_RATE]	= 0.0;
  mp->d2_viscosity[SHEAR_RATE]	= 0.0;
  mp->d_viscosity[SHELL_PARTC] = 0.0;


  for ( a=0; a<DIM; a++)
    {
      mp->d_viscosity[VELOCITY1+a] = 0.0;
      mp->d2_viscosity[VELOCITY1+a] = 0.0;
      mp->d_viscosity[MESH_DISPLACEMENT1+a] = 0.0;
      mp->d2_viscosity[MESH_DISPLACEMENT1+a] = 0.0;
    }
  for(w=0; w<pd->Num_Species_Eqn; w++)
    {
      mp->d_viscosity[MAX_VARIABLE_TYPES + w] = 0.0;
      mp->d2_viscosity[MAX_VARIABLE_TYPES + w] = 0.0;
    }
  /* Implement a cutoff concentration that caps the viscosity at a lower
     value. This should make the viscosity more stable and allow the
     solidification Brinkman porous source term to slow the flow appropriately.
     Here I have chosen a cutoff value 10% below maximum packing. However,
     this may be too low and I will have to adjust it.
     */

  if ( nexp > 0.0 || ( C > 0.0 && C < 0.98 * maxpack)  )
    {    

      mu = mu0*pow( 1.0 - C/maxpack, nexp );
      mu_old = mu0*pow( 1.0 - C_old/maxpack, nexp );

      mp->viscosity = mu;
      mp_old->viscosity = mu_old;

      /* dmu/dc */
      mp->d_viscosity[MAX_VARIABLE_TYPES+species] = -mu*nexp/( maxpack - C) ;
      
      /* d2mu/dc2 .... */
      mp->d2_viscosity[MAX_VARIABLE_TYPES+species]= mu0*nexp*(nexp-1.0)*pow( 1.0 
						    - C/maxpack,nexp-2. )/maxpack/maxpack;
      for (imtrx = 0; imtrx < upd->Total_Num_Matrices; imtrx++) 
	{
	  if (pd->v[imtrx][SHELL_PARTC]  )
	    {
	      
	      /* dmu/dc */
	      mp->d_viscosity[SHELL_PARTC] = -mu*nexp/( maxpack - C) ;
	      
	      /* d2mu/dc2 .... */
	      mp->d2_viscosity[SHELL_PARTC] = mu0*nexp*(nexp-1.0)*pow( 1.0 
					      - C/maxpack,nexp-2. )/maxpack/maxpack;
	    }
	}
 
    }
  else if ( C <= 0. )
    {
      mu = mu0;
      mu_old = mu;
      mp->viscosity = mu;
      mp_old->viscosity = mu_old;
    }

  else if ( C >=  0.98 *maxpack )
    {
      mu = mu0*pow( 0.02, nexp );
      mu_old = mu;
      mp->viscosity = mu;
      mp_old->viscosity = mu_old;

      /* setting the derivatives to zero for this range seems to improve convergence. Odd.*/
    }

  return(status);
} /* end of suspension_viscosity */

/*
 *
 *  Carreau_suspension viscosity model
 *
 */

double
carreau_suspension_viscosity(struct Generalized_Newtonian *gn_local,
			     dbl gamma_dot[DIM][DIM], /* strain rate tensor  */
			     VISCOSITY_DEPENDENCE_STRUCT *d_mu)
{
  int a, b;
  int var, var_offset;
  int w, imtrx;

  int mdofs=0,vdofs=0;

  dbl C[MAX_CONC]; /* Convenient local variables */
  dbl mu = 0.;
  dbl mu_car, mu_sus=0;

  dbl val, val1, val2;
  dbl muinf;
  dbl aexp;
  dbl lambda;
  dbl nexp;       

  dbl gammadot;	                /* strain rate invariant */ 

  dbl d_gd_dv[DIM][MDE];        /* derivative of strain rate invariant 
				   wrt velocity */ 
  dbl d_gd_dmesh[DIM][MDE];     /* derivative of strain rate invariant 
				   wrt mesh */ 

  /* parameters for suspension model */
  dbl maxpack;    /* maximum solid volume fraction */
  dbl nexp_species;  /* exponent for constitutive equation */
  dbl mu0;        /* zero shear-rate viscosity */

  int species;    /* species number for solid volume fraction tracking */

  int i, j;
  
  calc_shearrate(&gammadot, gamma_dot, d_gd_dv, d_gd_dmesh);

  for (imtrx = 0; imtrx < upd->Total_Num_Matrices; imtrx++)
    {
      vdofs = ei[imtrx]->dof[VELOCITY1];
      
      if ( pd->e[imtrx][R_MESH1] )
	{
	  mdofs = ei[imtrx]->dof[R_MESH1];
	}
    }

  /* initialize everything */
                                       
  mp->d_viscosity[TEMPERATURE] = 0.0; 
  mp->d2_viscosity[TEMPERATURE] = 0.0;
  mp->d_viscosity[PRESSURE]    = 0.0;	
  mp->d2_viscosity[PRESSURE]    = 0.0;

  for ( a=0; a<DIM; a++)                                
    {							
      mp->d_viscosity[VELOCITY1+a] = 0.0;      
      mp->d2_viscosity[VELOCITY1+a] = 0.0;
      mp->d_viscosity[MESH_DISPLACEMENT1+a] = 0.0;    
      mp->d2_viscosity[MESH_DISPLACEMENT1+a] = 0.0; 		
    }                                                    
  for(w=0; w<pd->Num_Species_Eqn; w++)
    {					
      mp->d_viscosity[MAX_VARIABLE_TYPES + w] = 0.0;
      mp->d2_viscosity[MAX_VARIABLE_TYPES + w] = 0.0;
      C[w] = fv->c[w];
    }

  nexp = gn_local->nexp;
  muinf = gn_local->muinf;
  mu0 = gn_local->mu0;
  aexp = gn_local->aexp;
  lambda = gn_local->lam;
  maxpack = gn_local->maxpack;   
  nexp_species = gn_local->atexp;      
  species = gn_local->sus_species_no;    
  
  if(gammadot != 0.)
    {
      val2 = pow( lambda*gammadot, aexp);
    }
  else
    {
      val2 = 0.;
    }
  val = pow(1. + val2,(nexp-1.)/aexp);
  mu_car = muinf + (mu0 - muinf)* val;


  if ( nexp_species > 0.0 || (C[species] > 0.0 
			      && C[species] < (maxpack - .01))  )
    {
      mu_sus = pow( 1.0 - C[species]/maxpack, nexp_species );
      /* dmu/dc */
      mp->d_viscosity[MAX_VARIABLE_TYPES+species] 
	= -mu_car * mu_sus * nexp_species/( maxpack - C[species]);

      /* d2mu/dc2 .... */

      mp->d2_viscosity[MAX_VARIABLE_TYPES+species] 
	= mu_car*nexp_species*(nexp_species-1.0)
	*pow( 1.0 - C[species]/maxpack,nexp_species-2. )/maxpack/maxpack; 
    }
  else if ( C[species] <= 0. )
    {    
      mu_sus = 1.;
    }

  else if ( C[species] >=  (maxpack - .01) ) 
    {      
      mu_sus = pow( 0.01/maxpack, nexp_species);
    }

  mu = mu_car * mu_sus;
  mp->viscosity = mu;
							 

  if(gammadot != 0.)
    {
      val = pow( lambda*gammadot, aexp-1.);
    }
  else
    {
      val = 0.;
    }
  val1 = pow(1. + val2,(nexp-1.-aexp)/aexp);
  val1 = pow(1. + val2,(nexp-1.-aexp)/aexp);
  
  if ( d_mu != NULL )
    {
      d_mu->gd = (mu0 - muinf)* (nexp-1.) * lambda * val * val1 * mu_sus;

      if(C[species] < maxpack)
        {
          mp->d2_viscosity[MAX_VARIABLE_TYPES + MAX_CONC] =
            -d_mu->gd * nexp_species/( maxpack - C[species]);
        }

      mp->d2_viscosity[SHEAR_RATE]  = d_mu->gd *
        ((aexp-1)/(lambda*gammadot) + lambda*(nexp-1.-aexp)/(1+val2));
    }
  
  /*
   * d( mu )/dmesh
   */
  if ( d_mu != NULL && pd->e[pg->imtrx][R_MESH1] )
    {
      for ( b=0; b<VIM; b++)
	{
	  for ( j=0; j<mdofs; j++)
	    {
	      if(gammadot != 0.0 && Include_Visc_Sens )
		{
		  d_mu->X [b][j] =
		    d_mu->gd * d_gd_dmesh [b][j] ;
		}
	      else
		{
		  /* printf("\ngammadot is zero in viscosity function");*/
		  d_mu->X [b][j] = 0.0;
		}
	    }
	}
    }
  
  /*
   * d( mu )/dv
   */
  if ( d_mu != NULL && pd->e[pg->imtrx][R_MOMENTUM1] )
    {
      for ( a=0; a<VIM; a++)
        {
          for ( i=0; i<vdofs; i++)
	    {
	      if(gammadot != 0.0 && Include_Visc_Sens )
	        {
	          d_mu->v[a][i] =
		    d_mu->gd * d_gd_dv[a][i] ;
	        }
	      else
	        {
	          d_mu->v[a][i] = 0.0 ;
	        }
	    }
        }
    }
  
  /*
   * d( mu )/dc
   */
  var = MASS_FRACTION;
  if ( d_mu != NULL && pd->v[pg->imtrx][var] )
    {
      var_offset = MAX_VARIABLE_TYPES + species;
      for ( j=0; j<ei[pg->imtrx]->dof[var]; j++)
	{
	  d_mu->C[species][j] =mp->d_viscosity[var_offset]*bf[var]->phi[j];
	}
    }
  

  return(mu);
} /* end of carreau_suspension_viscosity */


/* powerlaw_suspension viscosity model */

double
powerlaw_suspension_viscosity(struct Generalized_Newtonian *gn_local,
			      dbl gamma_dot[DIM][DIM], /* strain rate tensor */
			      VISCOSITY_DEPENDENCE_STRUCT *d_mu)
{
  int a, b;
  int var, var_offset;
  int w, imtrx;
  int mdofs=0,vdofs=0;

  dbl C[MAX_CONC];		/* Convenient local variables */
  dbl mu = 0.;
  dbl mu_car, mu_sus=0;

  dbl val;
  dbl offset;
  dbl nexp;       

  dbl gammadot;	                /* strain rate invariant */ 

  dbl d_gd_dv[DIM][MDE];        /* derivative of strain rate invariant 
				   wrt velocity */ 
  dbl d_gd_dmesh[DIM][MDE];     /* derivative of strain rate invariant 
				   wrt mesh */ 

  /* parameters for suspension model */
  dbl maxpack;    /* maximum solid volume fraction */
  dbl nexp_species;  /* exponent for constitutive equation */
  dbl mu0;        /* zero shear-rate viscosity */

  int species;    /* species number for solid volume fraction tracking */

  int i, j;

  calc_shearrate(&gammadot, gamma_dot, d_gd_dv, d_gd_dmesh);

  for (imtrx = 0; imtrx < upd->Total_Num_Matrices; imtrx++)
    {
      vdofs = ei[imtrx]->dof[VELOCITY1];
      
      if ( pd->e[imtrx][R_MESH1] )
	{
	  mdofs = ei[imtrx]->dof[R_MESH1];
	}
    }

  /* initialize everything */
                                       
  mp->d_viscosity[TEMPERATURE] = 0.0;	
  mp->d2_viscosity[TEMPERATURE] = 0.0;
  mp->d_viscosity[PRESSURE]    = 0.0;	
  mp->d2_viscosity[PRESSURE]    = 0.0;

  for ( a=0; a<DIM; a++)                                
    {							
      mp->d_viscosity[VELOCITY1+a] = 0.0;      
      mp->d2_viscosity[VELOCITY1+a] = 0.0;
      mp->d_viscosity[MESH_DISPLACEMENT1+a] = 0.0;    
      mp->d2_viscosity[MESH_DISPLACEMENT1+a] = 0.0; 		
    }                                                    
  for(w=0; w<pd->Num_Species_Eqn; w++)
    {					
      mp->d_viscosity[MAX_VARIABLE_TYPES + w] = 0.0;
      mp->d2_viscosity[MAX_VARIABLE_TYPES + w] = 0.0;
      C[w] = fv->c[w];
    }

  nexp = gn_local->nexp;
  mu0 = gn_local->mu0;
  maxpack = gn_local->maxpack;   
  nexp_species = gn_local->atexp;      
  species = gn_local->sus_species_no;    
  offset = 0.00001;
  

  val = pow( gammadot + offset, nexp-1.);
  mu_car = mu0 * val;


  if ( nexp_species > 0.0 || (C[species] > 0.0 
			      && C[species] < (maxpack - .01))  )
    {
      mu_sus = pow( 1.0 - C[species]/maxpack, nexp_species );
      /* dmu/dc */
      mp->d_viscosity[MAX_VARIABLE_TYPES+species] 
	= -mu_car * mu_sus * nexp_species/( maxpack - C[species]);

      /* d2mu/dc2 .... */

      mp->d2_viscosity[MAX_VARIABLE_TYPES+species] 
	= mu_car*nexp_species*(nexp_species-1.0)
	*pow( 1.0 - C[species]/maxpack,nexp_species-2. )/maxpack/maxpack; 
    }
  else if ( C[species] <= 0. )
    {    
      mu_sus = 1.;
    }

  else if ( C[species] >=  (maxpack - .01) ) 
    {      
      mu_sus = pow( 0.01/maxpack, nexp_species);
    }

  mu = mu_car * mu_sus;
  mp->viscosity = mu;

  if ( d_mu != NULL ) d_mu->gd = mu *(nexp - 1.0)/(gammadot + offset);

  mp->d2_viscosity[SHEAR_RATE]  = mu *(nexp - 1.0)
    *(nexp - 2.0)/SQUARE(gammadot + offset);
  
  /*
   * d( mu )/dmesh
   */
  if ( d_mu != NULL && pd->e[pg->imtrx][R_MESH1] )
    {
      for ( b=0; b<VIM; b++)
	{
	  for ( j=0; j<mdofs; j++)
	    {
	      if(gammadot != 0.0 && Include_Visc_Sens )
		{
		  d_mu->X [b][j] =
		    d_mu->gd * d_gd_dmesh [b][j] ;
		}
	      else
		{
		  /* printf("\ngammadot is zero in viscosity function");*/
		  d_mu->X [b][j] = 0.0;
		}
	    }
	}
    }
  
  /*
   * d( mu )/dv
   */
  if ( d_mu != NULL && pd->e[pg->imtrx][R_MOMENTUM1] )
    {
      for ( a=0; a<VIM; a++)
        {
          for ( i=0; i<vdofs; i++)
	    {
	      if(gammadot != 0.0 && Include_Visc_Sens )
	        {
	          d_mu->v[a][i] =
		    d_mu->gd * d_gd_dv[a][i] ;
	        }
	      else
	        {
	          d_mu->v[a][i] = 0.0 ;
	        }
	    }
        }
    }
  
  /*
   * d( mu )/dc
   */
  var = MASS_FRACTION;
  if ( d_mu != NULL && pd->v[pg->imtrx][var] )
    {
      var_offset = MAX_VARIABLE_TYPES + species;
      for ( j=0; j<ei[pg->imtrx]->dof[var]; j++)
	{
	  d_mu->C[species][j] =mp->d_viscosity[var_offset]*bf[var]->phi[j];
	}
    }
  

  return(mu);
} /* end of powerlaw_suspension_viscosity */



/*
 *
 *  epoxy  viscosity model
 *
 */

/******************************************************************************
 *     Function that computes the viscosity of an epoxy that is polymerizing
 *     and whose behavior depends on the extent of reaction and the
 *     temperature of the system via the relation:
 *
 *                     mu = mu0* alpha_g/(alpha-alpha_g)^(A+ B*alpha)
 *                          * exp(Aexp/T)
 *       where
 *                      mu0       = solvent viscosity
 *                      alpha     = extent of reaction
 *                      alpha_g   = extent of reaction at the gel point
 *                      A, B      = exponent for cure behavior
 *                      Aexp      = exponent for temperature dependence of viscosity
 *
 *     Function sets the viscosity members of mp.
 *
 *    Author: RRR
 *      Date: 3/24/97
 *
 *
 *****************************************************************************/



int
epoxy_viscosity(int species,    /* species number for cure equation */
		dbl mu0,        /* monomer reference temperature viscosity */
		dbl alpha_g,    /* extent of reaction at the gel point */
		dbl A,          /* exponent for constitutive equation */
		dbl B,          /* exponent for constitutive equation */
		dbl Aexp)       /* exponent for thermal viscosity dependence */
{
  /* Local Variables */
  dbl mu;   /* viscosity */
  dbl alpha;  /* extent of reaction */
  dbl exponent;
  dbl ratio;
  dbl deriv;  /* stuff for the first derivative */
  dbl d_deriv; 
  dbl T;      /* Convenient local variables */
  int var, imtrx;
  int status = 1;
  
  alpha = fv->c[species]; /* extent of reaction */
  
  if(alpha < alpha_g)
    {
      ratio = (alpha_g)/(alpha_g - alpha);
      exponent = A + B * alpha;
    }
  else /* do something special at the gel point */
    {
      ratio = 100000;
      exponent = A + B*alpha_g;
    }
    
  
  T = upd->Process_Temperature;
  for (imtrx = 0; imtrx < upd->Total_Num_Matrices; imtrx++) 
    {
      if ( pd->e[imtrx][TEMPERATURE] )
	{
	  T = fv->T;
	}
    }

  if(T <= 0.)
    {
      mu = mu0  * pow ( ratio, exponent );
    }
  else
    {
      mu = mu0 * exp (Aexp/T) * pow ( ratio, exponent );
    }
    
  mp->viscosity = mu;
  
  /* dmu_dT */
  var = TEMPERATURE;
  mp->d_viscosity[var] = -mu * Aexp/(T*T) ;
  mp->d2_viscosity[var] 	= -mu* SQUARE( Aexp/(T*T))
    +2.* mu * Aexp/(T*T*T);
  for (imtrx = 0; imtrx < upd->Total_Num_Matrices; imtrx++) 
    {
      if(pd->v[imtrx][var])
	{
	  if( T <= 0.)
	    {
	      mp->d_viscosity[var] 	= 0.; 
	      mp->d2_viscosity[var] = 0.; 
	    }
	}
    }
  
  /* dmu/dc */
  var  = MASS_FRACTION;
  mp->d_viscosity[MAX_VARIABLE_TYPES+species] = 0.;
  mp->d2_viscosity[MAX_VARIABLE_TYPES+species] = 0.;
  for (imtrx = 0; imtrx < upd->Total_Num_Matrices; imtrx++) 
    {
      if(pd->v[imtrx][var])
	{
	  if(alpha < alpha_g)
	    {
	      deriv = exponent/(alpha_g - alpha) + B*log(ratio);
	      d_deriv = 2.*B/(alpha_g - alpha) + exponent/SQUARE(alpha_g - alpha);
	      mp->d_viscosity[MAX_VARIABLE_TYPES+species] = mu * deriv;
	      mp->d2_viscosity[MAX_VARIABLE_TYPES+species] =  mu * deriv * deriv
		+ mu * d_deriv;
	    }	
	}
    }

  return(status);
} /* end of epoxy_viscosity */


/******************************************************************************
 *     Function that computes the viscosity of foam pmdi10 model
 *
 *                     mu = mu0 * exp(E/RT) * ((alpha_g^A - alpha^A)/alpha^A)^(-B)
 *       where
 *                      mu0       = solvent viscosity
 *                      alpha     = extent of reaction
 *                      alpha_g   = extent of reaction at the gel point
 *                      A, B      = exponent for cure behavior
 *                      E/R       = Normalized activation energy
 *
 *     Function sets the viscosity members of mp.
 *
 *
 *****************************************************************************/



int
foam_pmdi10_viscosity(int species,    /* species number for cure equation */
		      dbl mu0,        /* monomer reference temperature viscosity */
		      dbl alpha_g,    /* extent of reaction at the gel point */
		      dbl A,          /* exponent for constitutive equation */
		      dbl B,          /* exponent for constitutive equation */
		      dbl norm_E)     /* Normalized activation energy */
{
  /* Local Variables */
  dbl mu;   /* viscosity */
  double muL;
  dbl alpha;  /* extent of reaction */
  dbl ratio;
  dbl deriv;  /* stuff for the first derivative */
  dbl T;      /* Convenient local variables */
  int var;
  int status = 1;
  double volF;
  int w;

  alpha = fv->c[species]; /* extent of reaction */

  double alpha_g_pow = pow(alpha_g, A);

  if(alpha < alpha_g)
    {
      if (fabs(alpha) > 1e-8)
	{
	  ratio = (alpha_g_pow - pow(alpha, A))/alpha_g_pow;
	}
      else
	{
	  ratio = 1.0;
	}
    }
  else /* do something special at the gel point */
    {
      ratio = 1e8;
    }

  T = upd->Process_Temperature;
  if ( pd->gv[TEMPERATURE] )
    {
      T = fv->T;
    }


  if(T <= 0.)
    {
      muL = mu0  * pow (ratio, -B );
    }
  else
    {
      muL = mu0 * exp(-norm_E/T) * pow(ratio, -B);
    }

  volF = mp->volumeFractionGas;

  if (volF > 0.98) {
    volF = 0.98;
  }

  mu = muL * exp(volF / (1- volF));
  mp->viscosity = mu;
  mp->FlowingLiquid_viscosity = muL;

  double partial = (1 / ((1-volF)*(1-volF))) * exp(volF / (1 - volF));

  /* dmu_dT */
  var = TEMPERATURE;
  if (T <= 0) {
    mp->d_viscosity[var] = 0;
    mp->d_FlowingLiquid_viscosity[var] = 0;
  } else {
    mp->d_FlowingLiquid_viscosity[var] = muL * norm_E/(T*T);
    mp->d_viscosity[var] = mu * norm_E/(T*T) +
      muL * mp->d_volumeFractionGas[var] * partial;
  }
  mp->d2_viscosity[var] = 0.0; // This doesn't seem to be used ever

  if(pd->gv[var])
    {
      if( T <= 0.)
	{
	  mp->d_viscosity[var] 	= 0.;
	  mp->d2_viscosity[var] = 0.;
	}
    }


  /* dmu/dc */
  var  = MASS_FRACTION;
  mp->d_viscosity[MAX_VARIABLE_TYPES+species] = 0.;
  mp->d2_viscosity[MAX_VARIABLE_TYPES+species] = 0.;
  for (w = 0; w < pd->Num_Species; w++) {
    mp->d_FlowingLiquid_viscosity[MAX_VARIABLE_TYPES+w] = 0;
  }
  if(pd->gv[var])
    {
      if(alpha < alpha_g && alpha > 1e-8)
	{
	  deriv = (-A*pow(alpha, A-1)/alpha_g_pow)*(-B)*(1/ratio) ;
	  for (w = 0; w < pd->Num_Species; w++) {
	    mp->d_viscosity[MAX_VARIABLE_TYPES+species] = mu * deriv +
	      muL * mp->d_volumeFractionGas[MAX_VARIABLE_TYPES+w] * partial;
	  }
	  mp->d_FlowingLiquid_viscosity[MAX_VARIABLE_TYPES+species] = muL * deriv;
	}
    }

  return(status);
}

int
sylgard_viscosity(int species,    /* species number for cure equation */
		dbl mu0,        /* monomer reference temperature viscosity */
		dbl alpha_g,    /* extent of reaction at the gel point */
		dbl A,          /* exponent for constitutive equation */
		dbl Aexp)       /* exponent for thermal viscosity dependence */
{
  /* Local Variables */
  dbl mu;   /* viscosity */
  dbl alpha;  /* extent of reaction */
  dbl exponent;
  dbl ratio;
  dbl deriv;  /* stuff for the first derivative */
  dbl d_deriv; 
  dbl T;      /* Convenient local variables */
  int var, imtrx;
  int status = 1;
  
  alpha = fv->c[species]; /* extent of reaction */
  exponent = A;

  if(alpha < alpha_g )
    {
      if(alpha > 0.0)
	{
	  ratio = (alpha_g)/(alpha_g - alpha);
	}
      else 
	{
	  ratio = 1.;
	}
    }
  else /* do something special at the gel point */
    {
      ratio = 100000;
    }
    
  
  T = upd->Process_Temperature;
  for (imtrx = 0; imtrx < upd->Total_Num_Matrices; imtrx++) 
    {
      if ( pd->e[imtrx][TEMPERATURE] )
	{
	  T = fv->T;
	}
    }

  if(T <= 0.)
    {
      mu = mu0  * pow ( ratio, exponent );
    }
  else
    {
      mu = mu0 * exp (Aexp/T) * pow ( ratio, exponent );
    }
    
  mp->viscosity = mu;
  
  /* dmu_dT */
  var = TEMPERATURE;
  mp->d_viscosity[var] = -mu * Aexp/(T*T) ;
  mp->d2_viscosity[var] 	= -mu* SQUARE( Aexp/(T*T))
	    +2.* mu * Aexp/(T*T*T);
  for (imtrx = 0; imtrx < upd->Total_Num_Matrices; imtrx++) 
    {
      if(pd->v[imtrx][var])
	{
	  if( T <= 0.)
	    {
	      mp->d_viscosity[var] 	= 0.; 
	      mp->d2_viscosity[var] = 0.; 
	    }
	}
    }
  
  /* dmu/dc */
  var  = MASS_FRACTION;
  mp->d_viscosity[MAX_VARIABLE_TYPES+species] = 0.;
  mp->d2_viscosity[MAX_VARIABLE_TYPES+species] = 0.;
  for (imtrx = 0; imtrx < upd->Total_Num_Matrices; imtrx++) 
    {
      if(pd->v[imtrx][var])
	{
	  if(alpha < alpha_g && alpha > 0.)
	    {
	      deriv = exponent/(alpha_g - alpha);
	      d_deriv = exponent/SQUARE(alpha_g - alpha);
	      mp->d_viscosity[MAX_VARIABLE_TYPES+species] = mu * deriv;
	      mp->d2_viscosity[MAX_VARIABLE_TYPES+species] =  mu * deriv * deriv
		+ mu * d_deriv;
	    }
	}
    }

  return(status);
} /* end of sylgard_viscosity */


/*
 *
 *  filled_epoxy_viscosity model
 *
 */

/******************************************************************************
 *     Function that computes the viscosity of a filled epoxy that is a solid suspension
 *     whose behavior depends on the solid volume fraction, the extent of reaction and the
 *     temperature of the system via the relation: 
 *     
 *                     mu = mu0*(1. - C/Cmaxpack)^nexp
 *                          * alpha_g/(alpha-alpha_g)^(A+ B*alpha)
 *                          * exp(Aexp/T)
 *       where
 *                      mu0       = solvent viscosity
 *                      Cmaxpack  = binding solid fraction, i.e. solid fraction for infinite viscosity
 *                      nexp      = exponent
 *                      alpha     = extent of reaction
 *                      alpha_g   = extent of reaction at the gel point
 *                      A, B      = exponent for cure behavior
 *                      Aexp      = exponent for temperature dependence of viscosity
 *
 *     Function sets the viscosity members of mp.
 *
 *    Author: RRR
 *      Date: 3/24/97 
 *
 *
 *****************************************************************************/

int 
filled_epoxy_viscosity(int species_sus,	/* species num, solid volume fraction*/
		       int species_cur,	/* species num, extent of rxn        */
		       dbl mu0,	/* monomer reference viscosity               */
		       dbl maxpack, /* maximum solid volume fraction         */
		       dbl nexp, /* exponent for constitutive equation       */
		       dbl alpha_g, /* extent of reaction at the gel point   */
		       dbl A,	/* exponent for cure constitutive equation   */
		       dbl B,	/* exponent for cure constitutive equation   */
		       dbl T_g0, /* gelation temp unreacted filled_epoxy     */
		       dbl Atexp) /* exponent for thermal viscosity function */
{
  /* Local Variables */
  dbl mu=0;			/* viscosity */
  dbl mu0_local;
  dbl T;			/* temperature */
  dbl vf;			/* volume fraction solid */
  dbl ratio;
  dbl exponent, exponent_t;
  dbl alpha, alpha2, alpha_g2;
  dbl deriv, d_deriv, deriv_t;
  dbl uu, duu_dT=0, d2uu_dT2, deriv2_t2 ;
  dbl c1, c2, T_g, ln_10;
  int var, imtrx;
  int status = 1;
  static int gelled=FALSE;

  /* initialize everything */
                                       
  mp->d_viscosity[TEMPERATURE] = 0.0;	
  mp->d2_viscosity[TEMPERATURE] = 0.0;

  mp->d_viscosity[MAX_VARIABLE_TYPES + species_sus] = 0.0;
  mp->d2_viscosity[MAX_VARIABLE_TYPES + species_sus] = 0.0;  
  mp->d_viscosity[MAX_VARIABLE_TYPES + species_cur] = 0.0;
  mp->d2_viscosity[MAX_VARIABLE_TYPES + species_cur] = 0.0;  

  vf = fv->c[species_sus]; /* volume fraction solid */

  alpha = fv->c[species_cur]; /* extent of reaction */
  alpha2 = alpha * alpha ;   /* extent of reaction squared */
  alpha_g2 = alpha_g * alpha_g;

  if(alpha < alpha_g)
    {
      ratio = 1./(1. - alpha2/alpha_g2);
      exponent = 4./3.;
    }
  else /* do something special at the gel point */
    {
      ratio = 100000;
      exponent = 4./3.;
      if (!gelled)
        {
          fprintf(stderr, "Viscosity has gelled: Now divergent");
          fprintf(stderr," The viscosity has reached gel-point and diverged.  Calculation stopped.");
          gelled = TRUE;
        }
      exit(-1);
    }
                                       
  T = upd->Process_Temperature;
  for (imtrx = 0; imtrx < upd->Total_Num_Matrices; imtrx++) 
    {
      if ( pd->e[imtrx][TEMPERATURE] )
	{
	  T = fv->T;
	}
    }

  c1 = Atexp;
  c2 = B;
  T_g = T_g0/(1.- A * alpha);
  ln_10 = log(10.0);


  if(T <= 0.)
    {
      mu0_local = mu0 * pow ( ratio, exponent ); /*  mu0 should be mu(0,Tg) here*/
    }
  else
    {
      exponent_t = -c1*(T-T_g)/(c2+T-T_g);  /*CAR*/
      if(exponent_t > 20.) exponent_t=20.;
      mu0_local = mu0 * pow(10.0, exponent_t) * pow ( ratio, exponent );
      /*in above should use mu(0,Tg) rather than mu0 CAR */
    }

  if ( nexp > 0.0 || ( vf > 0.0 && vf <= (maxpack - .01) ) )
    {
      mu = mu0_local*pow( 1.0 - vf/maxpack, nexp );
      mp->viscosity = mu;
      mp->d_viscosity[MAX_VARIABLE_TYPES+species_sus] 
	= -mu*nexp/( maxpack - vf );
      mp->d2_viscosity[MAX_VARIABLE_TYPES+species_sus] 
	= mu0_local*nexp*(nexp-1.0)*pow( 1.0 - vf/maxpack,nexp-2.0 )/maxpack/maxpack ;
    }
  else if ( vf >=  (maxpack - .01) )
    {
      mu = mu0_local*pow( 0.01/maxpack, nexp );
      mp->viscosity = mu;
      mp->d_viscosity[MAX_VARIABLE_TYPES+species_sus] = 0.;
      mp->d2_viscosity[MAX_VARIABLE_TYPES+species_sus] = 0.;

    }
  else if ( vf <= 0. )
    {      
      mu = mu0_local;
      mp->viscosity = mu;
      mp->d_viscosity[MAX_VARIABLE_TYPES+species_sus] = 0.;
      mp->d2_viscosity[MAX_VARIABLE_TYPES+species_sus] = 0.;
    }

  /* dmu_dT */
  var = TEMPERATURE;
  if(Num_Var_In_Type[pg->imtrx][var])
    {
      if( T <= 0.)
	{
	  mp->d_viscosity[var] 	= 0. ;
	  deriv_t = 0.;
	  mp->d2_viscosity[TEMPERATURE] = 0.;
	}
      else
	{
	  uu = -c1*c2/pow(c2+T-T_g,2.0) ;
          duu_dT = ln_10*uu ;
          d2uu_dT2 = ln_10*(2*c1*c2*pow(c2+T-T_g,-3.0) + duu_dT*uu) ;
          deriv_t = duu_dT*mu ;
          deriv2_t2 = d2uu_dT2*mu ;
          mp->d_viscosity[var] = deriv_t ;
          mp->d2_viscosity[var] =  deriv2_t2 ;
	}
    }

  /* dmu/dc */
  var = MASS_FRACTION;
  if(Num_Var_In_Type[pg->imtrx][var])
    {
      if(alpha < alpha_g)
	{
	  deriv = 8./3.* alpha /(alpha_g2 - alpha2) 
	    - duu_dT * (A* T_g/(1.-A*alpha)) ;

	  d_deriv = 8./3.*(1./(alpha_g2 - alpha2) -2.*alpha2 /SQUARE(alpha_g2 - alpha2)) 
	    - duu_dT * A*A* T_g/SQUARE(1.-A*alpha);

	  mp->d_viscosity[MAX_VARIABLE_TYPES+species_cur] = mu * deriv;
	  mp->d2_viscosity[MAX_VARIABLE_TYPES+species_cur] = mu * deriv * deriv
	    + mu * d_deriv;
	}
      else
	{
	  mp->d_viscosity[MAX_VARIABLE_TYPES+species_cur] = 0.;
	  mp->d2_viscosity[MAX_VARIABLE_TYPES+species_cur] = 0.;
	}
    }

  return(status);
} /* end of filled_epoxy_viscosity */



/******************************************************************************************
 *     Function that computes the viscosity of a filling epoxy that is a solid suspension
 *     whose behavior depends on the solid volume fraction, the extent of reaction, and the
 *     temperature of the system via the relation: 
 *     
 *                     mu_L = mu0  alpha_g2/(alpha2-alpha_g2)^(4/3)  exp(Emu / RT)
 *       where
 *                      mu0       = solvent viscosity
 *                      alpha     = extent of reaction
 *                      alpha2    = alpha * alpha
 *                      alpha_g   = extent of reaction at the gel point
 *                      alpha_g2  = alpha_g * alpha_g
 *                      Emu       = exponent for thermal viscosity function
 *
 *       and
 *                      mu        = mu_L * exp(volFract/(1 - volFract))
 * 
 *
 *     Function sets the viscosity members of mp. It also calculates the jacobian
 *     contributions and sticks them in mp->d_viscosity
 *
 *    Author: RRR
 *      Date: 3/24/97 
 *
 * Args:
 *    int species_fluor;    species number for fluorinert tracking 
 *    int species_cur;      species number for extent of reaction tracking 
 *    dbl mu0;              monomer reference viscosity 
 *    dbl alpha_g;          extent of reaction at the gel point 
 *    dbl Emu;              exponent for thermal viscosity function
 *    dbl volFract          volume fraction
 *    dbl *volFract         dependence of volume fraction on independent unknowns
 *
 ******************************************************************************************/
int 
foam_epoxy_viscosity(int species_fluor, int species_cur, dbl mu0, 
		     dbl alpha_g, dbl Aexp)
{
  dbl mu;   /* viscosity */
  dbl T;    /* temperature */
  dbl ratio;
  dbl volFac = 1.0;
  dbl muL;
  dbl exponent;
  dbl alpha, alpha2, alpha_g2;
  dbl deriv;
  int j, imtrx;
  int status = 1;
  dbl cVolFrac = 0.0;

  /* initialize everything */
                                       
  mp->d_viscosity[TEMPERATURE] = 0.0;	
  mp->d2_viscosity[TEMPERATURE] = 0.0;
  mp->d_FlowingLiquid_viscosity[TEMPERATURE] = 0.0;

  mp->d_viscosity[MAX_VARIABLE_TYPES + species_fluor] = 0.0;
  mp->d2_viscosity[MAX_VARIABLE_TYPES + species_fluor] = 0.0;  
  mp->d_viscosity[MAX_VARIABLE_TYPES + species_cur] = 0.0;
  mp->d2_viscosity[MAX_VARIABLE_TYPES + species_cur] = 0.0;  


  alpha = fv->c[species_cur]; /* extent of reaction */
  alpha2 = alpha*alpha;
  alpha_g2 = alpha_g*alpha_g;

  if (alpha < alpha_g)
    {
      ratio = 1./(1. - (alpha2/alpha_g2));
      exponent = 4./.3;
    }
  else /* do something special after the gel point */
    {
      ratio = 100000;
      exponent = 4./.3;
    }
  
  T = upd->Process_Temperature;
  for (imtrx = 0; imtrx < upd->Total_Num_Matrices; imtrx++) 
    {
      if ( pd->e[imtrx][TEMPERATURE] )
	{
	  T = fv->T;
	}
    }

  // Calculate the pure liquid-phase viscosity
  muL = mu0 * pow ( ratio, exponent )* exp(Aexp/T);

  if (mp->volumeFractionGas >= 0.0) 
    {
      cVolFrac = mp->volumeFractionGas;
      if (cVolFrac > 0.99) cVolFrac = 0.99;
      volFac = exp(cVolFrac / (1.0 - cVolFrac));
    }

  mu = muL * volFac;

  /* dmu/dc */
  if (Num_Var_In_Type[pg->imtrx][MASS_FRACTION])
    {
      mp->d_viscosity[MAX_VARIABLE_TYPES+species_fluor] = 0.0;
      mp->d_FlowingLiquid_viscosity[MAX_VARIABLE_TYPES+species_fluor] = 0.0;
    }
    

  /* dmu_dT */
  if (Num_Var_In_Type[pg->imtrx][TEMPERATURE])
    {
      mp->d_viscosity[TEMPERATURE]  = -mu * Aexp/(T*T);
      mp->d_FlowingLiquid_viscosity[TEMPERATURE] = -muL * Aexp/(T*T);
    }

  /* dmu/dc */
  if (Num_Var_In_Type[pg->imtrx][MASS_FRACTION])
    {
      if (alpha < alpha_g)
	{
	  deriv = 2.*exponent*alpha/(alpha_g2 - alpha*alpha);
	  mp->d_viscosity[MAX_VARIABLE_TYPES+species_cur] = mu * deriv;
	  mp->d_FlowingLiquid_viscosity[MAX_VARIABLE_TYPES+species_cur]
	    = muL * deriv;
	}
      else
	{
	  mp->d_viscosity[MAX_VARIABLE_TYPES+species_cur] = 0.0;
	  mp->d_FlowingLiquid_viscosity[MAX_VARIABLE_TYPES+species_cur] = 0.0;
	}

      if (mp->volumeFractionGas >= 0.0 && 
	  mp->volumeFractionGas <= 0.99 ) 
	{
	  dbl volFacDeriv = mu / ((1-cVolFrac) * (1-cVolFrac));
	  for (j = 0; j < Num_Var_In_Type[pg->imtrx][MASS_FRACTION]; j++) 
	    {
	      mp->d_viscosity[MAX_VARIABLE_TYPES + j]
		+= volFacDeriv * mp->d_volumeFractionGas[MAX_VARIABLE_TYPES + j];
	    }
	}
    }

  mp->FlowingLiquid_viscosity = muL;
  mp->viscosity = mu;

  return(status);
} /* end of foam_epoxy_viscosity */

/******************************************************************************
 *     Function that computes the viscosity of a solution  whose behavior depends on the 
 *     temperature of the system via the relation: 
 *     
 *                     mu = mu0*exp(Aexp/T)
 *       where
 *                      mu0       = reference temperature viscosity
 *                      Aexp      = exponent for temperature dependence of viscosity
 *
 *     Function sets the viscosity members of mp.
 *
 *    Author: RRR
 *      Date: 3/24/97
 *
 *
 *****************************************************************************/
int
thermal_viscosity(dbl mu0,	/* reference temperature fluid viscosity */
		  dbl Aexp)	/* exponent for constitutive equation */
{
  /* Local Variables */
  dbl mu;   /* viscosity */

  dbl T; /* Convenient local variables */
  int status = 0, imtrx;

                                       
  T = upd->Process_Temperature;
  for (imtrx = 0; imtrx < upd->Total_Num_Matrices; imtrx++) 
    {
      if ( pd->e[imtrx][TEMPERATURE] )
	{
	  T = fv->T;
	}
      if ( pd->v[imtrx][TEMPERATURE] )
	{
	  status = 1;
	}
    }

  if(status==0)
    {
      return(status);
    }

  if( T <= 0.3)
    {
      mu = mu0*exp(Aexp/0.3);
      mp->viscosity = mu;
      mp->d_viscosity[TEMPERATURE] 	= 0. ;
    }
  else
    {
      mu = mu0 * exp (Aexp/T);
      mp->viscosity = mu;
      mp->d_viscosity[TEMPERATURE] = -mu0 * Aexp/(T*T) ;
    }

  return(status);
} /* end of thermal_viscosity */


/*
 *
 *  cure viscosity model
 *
 */

/******************************************************************************
 *     Function that computes the viscosity as a function of the extent of reaction 
 *     system via the relation: 
 *     
 *                     mu = mu0 * alpha_g/(alpha-alpha_g)^(A+ B*alpha)
 *       where
 *                      mu0       = monomer viscosity
 *                      alpha     = extent of reaction
 *                      alpha_g   = extent of reaction at the gel point
 *                      A, B      = exponent for cure behavior
 *
 *     Function sets the viscosity members of mp.
 *
 *    Author: RRR
 *      Date: 3/24/97
 *
 *
 *****************************************************************************/



int
cure_viscosity(int species,	/* species num, solid volume fraction        */
	       dbl mu0,		/* carrier fluid viscosity                   */
	       dbl alpha_g,     /* extent of reaction at the gel point       */
	       dbl A,		/* exponent for constitutive equation        */
	       dbl B)		/* exponent for constitutive equation        */
{
  dbl mu;     /* viscosity */
  dbl alpha;  /* extent of reaction */
  dbl exponent;
  dbl ratio;
  dbl deriv;  /* stuff for the first derivative */
  int status = 0, imtrx;

  for (imtrx = 0; imtrx < upd->Total_Num_Matrices; imtrx++) 
    {
      if (pd->v[imtrx][MASS_FRACTION] )
	{
	  status = 1;
	}
    }

  if(status==0)
    {
      return(status);
    }

  alpha = fv->c[species]; /* extent of reaction */
  if(alpha < alpha_g)
    {
      ratio = (alpha_g)/(alpha_g - alpha);
      exponent = A + B * alpha;
    }
  else /* do something special at the gel point */
    {
      ratio = 100000;
      exponent = A + B*alpha_g;
    }

  mu = mu0 * pow ( ratio, exponent );

  mp->viscosity = mu;
  
  /* dmu/dc */

  if(alpha < alpha_g)
    {
      deriv = exponent/(alpha_g - alpha) + B*log(ratio);
      mp->d_viscosity[MAX_VARIABLE_TYPES+species] = mu * deriv;
    }
  else
    {
      mp->d_viscosity[MAX_VARIABLE_TYPES+species] = 0.;
    }
  
  return(status);
} /* end of cure_viscosity */

/******************************************************************************************
 *     Function that computes the viscosity of a solution  whose behavior depends on the 
 *     structure formation of of the system via the relation: 
 *     
 *                     mu = mu_inf + mu0*nn**x
 *       where
 *                      mu_inf    = plateau viscosity at high shear
 *                      mu0       = reference  viscosity when x is zero
 *                      Aexp      = exponent for bond dependence of viscosity
 *
 *     Function sets the viscosity members of mp.
 *
 *    Author: RRR
 *      Date: 3/24/97
 *
 *
 ******************************************************************************************/


int bond_viscosity(dbl mu0,         /* reference zero shear rate fluid viscosity */
		   dbl mu_inf,     /* reference high shear rate fluid viscosity */
		   dbl Aexp)        /* exponent for constitutive equation */
{
  /* Local Variables */
  dbl mu;   /* viscosity */

  dbl nn; /* Convenient local variables */
  int status = 0, imtrx;

  for (imtrx = 0; imtrx < upd->Total_Num_Matrices; imtrx++) 
    {
      if (pd->v[imtrx][BOND_EVOLUTION] )
	{
	  status = 1;
	}
    }

  if(status==0)
    {
      return(status);
    }

                                       
  nn= fv->nn;
  if( nn <= 0.0)
    {
      mu = mu_inf;
      mp->viscosity = mu;
      mp->d_viscosity[BOND_EVOLUTION] 	= 0. ;
    }
  else
    {
      mu = mu_inf + mu0 * pow(nn, Aexp);
      mp->viscosity = mu;
      mp->d_viscosity[BOND_EVOLUTION] = mu0 *Aexp*pow(nn, Aexp-1.);
    }

  return(status);
} /* end of bond_viscosity */


double
carreau_wlf_conc_viscosity(struct Generalized_Newtonian *gn_local,
 		  dbl gamma_dot[DIM][DIM], /* strain rate tensor */
 		  VISCOSITY_DEPENDENCE_STRUCT *d_mu,
		  const int const_eqn)
{
 
  int a, b;
 
  int var;
  int mdofs=0,vdofs=0;
 
  int i, j, w, imtrx;
 
  dbl gammadot;	                /* strain rate invariant */ 
 
  dbl d_gd_dv[DIM][MDE];        /* derivative of strain rate invariant 
 				   wrt velocity */ 
  dbl d_gd_dmesh[DIM][MDE];     /* derivative of strain rate invariant 
 				   wrt mesh */ 
 
  dbl val1;
  dbl shear, visc_cy;
  dbl d_shear, d_visc_cy, d_shear_d_at,d_shear_d_ac;
  dbl mu = 0.;
  dbl mu0;
  dbl muinf;
  dbl dmudT = 0.0, dmudC = 0.0;
  dbl nexp;
  dbl atexp;
  dbl aexp;
  dbl at_shift,at_conc = 0.0;
  dbl lambda;
  dbl wlf_denom;
  dbl wlfc2;
  dbl ref_conc;
  int conc_exp;
  dbl nonvol_conc = 0.0;
  dbl temp;
 
  calc_shearrate(&gammadot, gamma_dot, d_gd_dv, d_gd_dmesh);
 
  mu0 = gn_local->mu0;
  nexp = gn_local->nexp;
  muinf = gn_local->muinf;
  aexp = gn_local->aexp;
  atexp = gn_local->atexp;
  wlfc2 = gn_local->wlfc2;
  lambda = gn_local->lam;
  ref_conc = gn_local->maxpack;
  conc_exp = gn_local->fexp;
   
  for (imtrx = 0; imtrx < upd->Total_Num_Matrices; imtrx++)
    {
      vdofs = ei[pg->imtrx]->dof[VELOCITY1];
      
      if ( pd->e[pg->imtrx][R_MESH1] )
	{
	  mdofs = ei[pg->imtrx]->dof[R_MESH1];
	}
    }
 
 /*  temperature shift factor  */
 
  temp = upd->Process_Temperature;
  for (imtrx = 0; imtrx < upd->Total_Num_Matrices; imtrx++) 
    {
      if ( pd->e[imtrx][TEMPERATURE] )
	{
	  temp = fv->T;
	}
    }

   wlf_denom = wlfc2 + temp - mp->reference[TEMPERATURE];
   if(wlf_denom != 0.)
 	{
       at_shift=exp(atexp*(mp->reference[TEMPERATURE]-temp)/wlf_denom);
       if(!isfinite(at_shift)) { at_shift = DBL_MAX; }
 	}
   else
     {
       at_shift = 1.;
     }
 
 /*  concentration shift factor  */
 
	switch (mp->Species_Var_Type)
 		{
 		case SPECIES_MASS_FRACTION:
    			nonvol_conc = 1.;
    			for(w=0 ; w<pd->Num_Species_Eqn ; w++)
  				{ nonvol_conc -= fv->c[w]; }
 			break;
 		case SPECIES_DENSITY:
    			nonvol_conc = 1.;
    			for(w=0 ; w<pd->Num_Species_Eqn ; w++)
  				{ nonvol_conc -= fv->c[w]*mp->specific_volume[w]; }
 			nonvol_conc /= mp->u_density[0];
 			break;
 		default:
 			EH(-1,"That species type not completed yet.");
 			break;
 		}
   if( nonvol_conc < 0)
 	{
	fprintf(stderr,"nonvolatile conc %g %g \n",nonvol_conc,fv->c[0]);
 	if(const_eqn == CARREAU_WLF_CONC_PL) nonvol_conc = 0.;
  	WH(-1,"negative nonvolatile concentration");
 	}
   if(const_eqn == CARREAU_WLF_CONC_PL)
	{
    	at_conc = pow(nonvol_conc/ref_conc,conc_exp);
 	}
   else if( const_eqn == CARREAU_WLF_CONC_EXP)
	{
   	at_conc = exp(conc_exp*(nonvol_conc-ref_conc));
	}
   else
	{
  	EH(-1,"invalid constitutive model for WLF_CONC");
	}
   
   if(gammadot != 0.)
     {
       shear = pow( at_conc*at_shift*lambda*gammadot, aexp);
       val1 = pow( at_conc*at_shift*lambda*gammadot, aexp-1.);
       d_shear = aexp * at_conc * at_shift * lambda * val1;
       d_shear_d_at = aexp * at_conc * gammadot * lambda * val1; 
       d_shear_d_ac = aexp * at_shift * gammadot * lambda * val1; 
     }
   else
     {
       shear = 0.;
       d_shear = 0.;
       d_shear_d_at = 0.;
       d_shear_d_ac = 0.;
     }
   
   
   visc_cy = pow(1. + shear,(nexp-1.)/aexp);
   d_visc_cy = (nexp-1.)/aexp * pow(1. + shear,(nexp-1.-aexp)/aexp);
   
   mu = at_conc * at_shift * (muinf + (mu0 - muinf) * visc_cy);
   
   if ( d_mu != NULL ) d_mu->gd =  at_conc * at_shift * ((mu0 - muinf) * d_visc_cy *d_shear);
   
   /*
    * d( mu )/dT
    */
   
   var = TEMPERATURE;
   if ( d_mu != NULL && pd->e[pg->imtrx][var] )
     {
       if(wlf_denom != 0.)
 	{
 	  dmudT = mu +
 	  at_conc*at_conc*at_shift*at_shift*(mu0 - muinf)*d_visc_cy*d_shear_d_at;
 	  dmudT *= - atexp*wlfc2/(wlf_denom*wlf_denom);
	  if(!isfinite(dmudT)) { dmudT = DBL_MAX; }
 	}
       else
 	{
 	  dmudT = 0.;
 	}
       
       for ( j=0; j<ei[pg->imtrx]->dof[var]; j++)
 	{
 	  d_mu->T[j]= dmudT * bf[var]->phi[j];
 	}
     }
   /*
    * d( mu )/dC
    */
   
   var = MASS_FRACTION;
   if ( d_mu != NULL && pd->v[pg->imtrx][var] )
     {
   	if(const_eqn == CARREAU_WLF_CONC_PL)
		{
       		if(nonvol_conc > 0.)
 			{
 	  		dmudC = mu +
 	  			at_conc*at_conc*at_shift*at_shift*(mu0 - muinf)
				*d_visc_cy*d_shear_d_ac;
 	  		dmudC *= conc_exp/nonvol_conc;
 			}
       		else
 			{ dmudC = 0.; }
		}
   	else if( const_eqn == CARREAU_WLF_CONC_EXP)
		{
 	  	dmudC = mu +
 	  		at_conc*at_conc*at_shift*at_shift*(mu0 - muinf)
			*d_visc_cy*d_shear_d_ac;
 	  	dmudC *= conc_exp;
		}
   	else
		{
  		EH(-1,"invalid constitutive model for WLF_CONC");
		}
       
       for(w=0 ; w<pd->Num_Species_Eqn ; w++)
 	{
       	   for ( j=0; j<ei[pg->imtrx]->dof[var]; j++)
 		{
 	  	d_mu->C[w][j]= -dmudC * bf[var]->phi[j];
 		}
 	}
     }
   
   
   /*
    * d( mu )/dmesh
    */
   if ( d_mu != NULL && pd->e[pg->imtrx][R_MESH1] )
     {
       for ( b=0; b<VIM; b++)
 	{
 	  for ( j=0; j<mdofs; j++)
 	    {
 	      if(gammadot != 0.0 && Include_Visc_Sens )
 		{
 		  d_mu->X [b][j] =
 		    d_mu->gd * d_gd_dmesh [b][j] ;
 		}
 	      else
 		{
 		  /* printf("\ngammadot is zero in viscosity function");*/
 		  d_mu->X [b][j] = 0.0;
 		}
 	    }
 	}
     }
   
  /*
   * d( mu )/dv
   */
  if ( d_mu != NULL && pd->e[pg->imtrx][R_MOMENTUM1] )
    {
      for ( a=0; a<VIM; a++)
        {
          for ( i=0; i<vdofs; i++)
	    {
	      if(gammadot != 0.0 && Include_Visc_Sens )
	        {
	          d_mu->v[a][i] =
		    d_mu->gd * d_gd_dv[a][i] ;
	        }
	      else
	        {
	          d_mu->v[a][i] = 0.0 ;
	        }
	    }
        }
    }
 
   return(mu);
 }

int
ls_modulate_viscosity ( double *mu1,
			double  mu2,
			double width,
			double pm_minus,
			double pm_plus,
                        VISCOSITY_DEPENDENCE_STRUCT *d_mu,
                        const int model )
{
  double factor, ratio=0.0;
  int i,a, w, var;

  if (model == RATIO)
      {
      ratio = mu2;
      mu2 = *mu1*ratio;
      }
  if ( d_mu == NULL )
    {
      *mu1 = ls_modulate_property( *mu1, mu2, width, pm_minus, pm_plus, NULL, &factor);
      return(1);
    }

  *mu1 = ls_modulate_property( *mu1, mu2, width, pm_minus, pm_plus, d_mu->F, &factor);

  if (model == RATIO)
      {
      factor *= (1.-ratio);
      factor += ratio;
      }

  d_mu->gd *= factor;

  if ( pd->v[pg->imtrx][var=TEMPERATURE ] )
    {
      for(i=0; i<ei[pg->imtrx]->dof[var]; i++)
	{
	  d_mu->T[i] *= factor;
	}
    }
      
  if ( pd->v[pg->imtrx][var=MASS_FRACTION ] )
    {
      for ( w=0; w<pd->Num_Species_Eqn; w++)
	{
	  for( i=0; i<ei[pg->imtrx]->dof[var]; i++) 
	    {
	      d_mu->C[w][i] *= factor;
	    }
	}
    }

  if( pd->v[pg->imtrx][var=VELOCITY1] )
    {
      for( a=0; a<pd->Num_Dim; a++ )
	{
	  for( i=0; i<ei[pg->imtrx]->dof[var]; i++ )
	    {
	      d_mu->v[a][i] *= factor;
	    }
	}
    }

  if( pd->v[pg->imtrx][var=MESH_DISPLACEMENT1] )
    {
      for( a=0; a<pd->Num_Dim; a++ )
	{
	  for( i=0; i<ei[pg->imtrx]->dof[var]; i++ )
	    {
	      d_mu->X [a][i] *= factor;
	    }
	}
    }

  if( pd->v[pg->imtrx][var=PRESSURE] )
    {
      for( i=0; i<ei[pg->imtrx]->dof[var]; i++ )
	{
	  d_mu->P[i] *= factor;
	}
    }

  if ( pd->v[pg->imtrx][var=BOND_EVOLUTION] )
    {
      for( i=0 ; i<ei[pg->imtrx]->dof[var]; i++)
	{
	  d_mu->nn[i] *= factor;
	}
    }
  return ( 1 );
  
}
      

void
copy_pF_to_F ( int phase )
{
  int a;

  fv->F = fv->pF[phase];

  for( a=0; a<pd->Num_Dim; a++ ) fv->grad_F[a] = fv->grad_pF[phase][a];

}

/*******************************************************************************
 * flowing_liquid_viscosity(): Calculate the flowing liquid viscosity used in
 *                             Brinkman term of momentum equation together with
 *                             its sensitivities with respect to solution unknowns
 *                             at the Gauss point. It typically depends on species
 *                             concentration, temperature, etc
 *
 * Input
 *----------
 *
 * Output
 * -----
 *
 *   flow_vis    = flowing liquid viscosity
 *   d_flow_vis  = dependence of flowing liquid viscosity on the independent unknowns
 *                 in the local element stiffness matrix.
 *
 *
 *
 *******************************************************************************/
double
flowing_liquid_viscosity(VISCOSITY_DEPENDENCE_STRUCT *d_flow_vis)
{

  int err;
  int var, var_offset, vdofs;
  int j, a, w;
  int dim = ei->ielem_dim;

  double flow_vis = 0.;

  /* Zero out sensitivities */
  if (d_flow_vis != NULL)
    {
     zeroStructures(d_flow_vis, 1);
    }
  if (mp->PorousMediaType != POROUS_BRINKMAN)
        WH(-1, "Set Porous term multiplier in continuous medium");


  /***** Evaluate FlowingLiquid Viscosity based on the specified model ****/

  if (mp->FlowingLiquidViscosityModel == CONSTANT)
     {
      flow_vis = mp->FlowingLiquid_viscosity;
      mp_old->FlowingLiquid_viscosity = flow_vis;
     }

  else if (mp->FlowingLiquidViscosityModel == MOLTEN_GLASS)
     {
      (void) molten_glass_viscosity(&flow_vis,
                                    d_flow_vis->T, mp->u_FlowingLiquid_viscosity);
     }

  else if (mp->FlowingLiquidViscosityModel == EPOXY)
     {
      (void) epoxy_flowing_liquid_viscosity(&flow_vis, d_flow_vis, mp->u_FlowingLiquid_viscosity);
     }

  else if (mp->FlowingLiquidViscosityModel == USER)
     {
      (void) usr_FlowingLiquidViscosity(mp->u_FlowingLiquid_viscosity);
      flow_vis = mp->FlowingLiquid_viscosity;
      mp_old->FlowingLiquid_viscosity = flow_vis;

      if (d_flow_vis != NULL)
        {
	 if (pd->v[TEMPERATURE] )
          {
           var = TEMPERATURE;
           for ( j=0; j<ei->dof[var]; j++)
            {
             d_flow_vis->T[j]= mp->d_FlowingLiquid_viscosity[var]*bf[var]->phi[j];
            }
          }
	 if (pd->v[VELOCITY1] )
	   {
	    var = VELOCITY1;
	    vdofs = ei->dof[var];
	    for ( a=0; a<dim; a++)
	      {
	       for ( j=0; j<vdofs; j++)
		  {
		   d_flow_vis->v[a][j] = mp->d_FlowingLiquid_viscosity[var+a]*bf[var]->phi[j];
		  }
	      }
	   }
         if (pd->v[MESH_DISPLACEMENT1])
          {
	   var = MESH_DISPLACEMENT1;
	   for ( a=0; a<dim; a++)
	      {
               for ( j=0; j<ei->dof[var]; j++)
                {
                d_flow_vis->X[a][j]= mp->d_FlowingLiquid_viscosity[var+a]*bf[var]->phi[j];
                }
              }
          }
	 if (pd->v[MASS_FRACTION] )
	    {
	     for ( w=0; w<pd->Num_Species_Eqn; w++)
	       {
		var	     = MASS_FRACTION;
		var_offset = MAX_VARIABLE_TYPES + w;
		for ( j=0; j<ei->dof[var]; j++)
		  {
		   d_flow_vis->C[w][j] =mp->d_FlowingLiquid_viscosity[var_offset]*bf[var]->phi[j];
		  }
	       }
	    }
	}
     }

  else
     {
      EH(-1,"Don't recognize your FlowingLiquidViscosity model");
     }


  if (ls != NULL && 
      mp->mp2nd != NULL &&
      (mp->mp2nd->FlowingLiquidViscosityModel == CONSTANT )
    )
    {
      err= ls_modulate_viscosity(&flow_vis, mp->mp2nd->FlowingLiquid_viscosity, ls->Length_Scale,
                                 (double) mp->mp2nd->FlowingLiquid_viscositymask[0],
                                 (double) mp->mp2nd->FlowingLiquid_viscositymask[1],
                                 d_flow_vis, mp->mp2nd->FlowingLiquidViscosityModel );
      EH(err, "ls_modulate_viscosity");
    }


  return(flow_vis);

} /* End of flowing_liquid_viscosity*/

/* end of file mm_viscosity.c */<|MERGE_RESOLUTION|>--- conflicted
+++ resolved
@@ -48,7 +48,7 @@
 
 #include "mm_eh.h"
 
-#define GOMA_MM_VISCOSITY_C
+#define _MM_VISCOSITY_C
 #include "goma.h"
 
 /*********** R O U T I N E S   I N   T H I S   F I L E ***********************
@@ -118,9 +118,9 @@
   int var, var_offset;
   int v,w, w1;
 
-  int vdofs = 0;
-
-  int i, j, imtrx;
+  int vdofs;
+
+  int i, j;
 
   int species;			/* Species number of particle phase. */
   dbl p_vol_frac;		/* local particle volume fraction. */
@@ -372,20 +372,20 @@
   /* this section is for all non-Newtonian models */
   else if (gn_local->ConstitutiveEquation == SUSPENSION)
     {
-      err = suspension_viscosity(gn_local->sus_species_no, gn_local->mu0,
-				 gn_local->maxpack, gn_local->nexp, fv->c[gn_local->sus_species_no]);
-      
-      EH(err, "suspension_viscosity");
-      mu = mp->viscosity;
-      for (imtrx = 0; imtrx < upd->Total_Num_Matrices; imtrx++) 
-	{
-	  if ( pd->v[imtrx][SHELL_PARTC] )
-	    {
-	      err = suspension_viscosity(gn_local->sus_species_no, gn_local->mu0,
-					 gn_local->maxpack, gn_local->nexp, fv->sh_pc);
-	      EH(err, "suspension_viscosity");
-	      mu = mp->viscosity;
-	    }
+      if ( pd->v[pg->imtrx][SHELL_PARTC] )
+        {
+	  err = suspension_viscosity(gn_local->sus_species_no, gn_local->mu0,
+				     gn_local->maxpack, gn_local->nexp, fv->sh_pc);
+	  EH(err, "suspension_viscosity");
+	  mu = mp->viscosity;
+        }
+      else
+	{
+	  err = suspension_viscosity(gn_local->sus_species_no, gn_local->mu0,
+				     gn_local->maxpack, gn_local->nexp, fv->c[gn_local->sus_species_no]);
+	
+	  EH(err, "suspension_viscosity");
+	  mu = mp->viscosity;
 	}
       
       if ( d_mu != NULL && pd->v[pg->imtrx][MASS_FRACTION] )
@@ -510,34 +510,34 @@
 	    }
 	}
     }
-  else if (gn_local->ConstitutiveEquation == FOAM_PMDI_10)
+   else if (gn_local->ConstitutiveEquation == FOAM_PMDI_10)
     {
       err = foam_pmdi10_viscosity(gn_local->cure_species_no, gn_local->mu0,
-			    gn_local->gelpoint, gn_local->cureaexp,
-			    gn_local->curebexp, gn_local->atexp);
+                            gn_local->gelpoint, gn_local->cureaexp,
+                            gn_local->curebexp, gn_local->atexp);
       EH(err, "foam_pmdi10_viscosity");
 
       mu = mp->viscosity;
 
       var = TEMPERATURE;
       if ( d_mu != NULL && pd->v[pg->imtrx][TEMPERATURE] )
-	{
-	  for ( j=0; j<ei[pg->imtrx]->dof[var]; j++)
-	    {
-	      d_mu->T[j]= mp->d_viscosity[var]*bf[var]->phi[j];
-	    }
-	}
+        {
+          for ( j=0; j<ei[pg->imtrx]->dof[var]; j++)
+            {
+              d_mu->T[j]= mp->d_viscosity[var]*bf[var]->phi[j];
+            }
+        }
 
       var = MASS_FRACTION;
       if ( d_mu != NULL && pd->v[pg->imtrx][var] )
-	{
-	  w = gn_local->cure_species_no;
-	  var_offset = MAX_VARIABLE_TYPES + w;
-	  for ( j=0; j<ei[pg->imtrx]->dof[var]; j++)
-	    {
-	      d_mu->C[w][j] =mp->d_viscosity[var_offset]*bf[var]->phi[j];
-	    }
-	}
+        {
+          w = gn_local->cure_species_no;
+          var_offset = MAX_VARIABLE_TYPES + w;
+          for ( j=0; j<ei[pg->imtrx]->dof[var]; j++)
+            {
+              d_mu->C[w][j] =mp->d_viscosity[var_offset]*bf[var]->phi[j];
+            }
+        }
     }
   else if (gn_local->ConstitutiveEquation == SYLGARD)
     {
@@ -675,9 +675,9 @@
       double neg_mup   = gn_local->mu0;
       double width     = ls->Length_Scale;
       if ( d_mu != NULL )
-	err = level_set_property(neg_mup, pos_mup, width, &mu, d_mu->F);
+        err = level_set_property(neg_mup, pos_mup, width, &mu, d_mu->F);
       else
-	err = level_set_property(neg_mup, pos_mup, width, &mu, NULL);
+        err = level_set_property(neg_mup, pos_mup, width, &mu, NULL);
       EH(err, "level_set_property() failed for polymer viscosity.");
     }
   else
@@ -685,7 +685,7 @@
       EH(-1,"Unrecognized viscosity model for non-Newtonian fluid");
     }
   
-  if (ls != NULL && gn_local->ConstitutiveEquation != VE_LEVEL_SET && 
+  if (ls != NULL && gn_local->ConstitutiveEquation != VE_LEVEL_SET &&
       mp->ViscosityModel != LEVEL_SET &&
       mp->ViscosityModel != LS_QUADRATIC &&
       mp->mp2nd != NULL &&
@@ -693,19 +693,16 @@
     )
     {
       /* kludge for solidification tracking with phase function 0 */
-      for (imtrx = 0; imtrx < upd->Total_Num_Matrices; imtrx++) 
-	{
-	  if (pfd != NULL && pd->e[imtrx][R_EXT_VELOCITY])
-	    {
-	      ls_old = ls;
-	      ls = pfd->ls[0];
-	      err = ls_modulate_viscosity(&mu, mp->mp2nd->viscosity_phase[0],
-					  ls->Length_Scale,
-					  (double) mp->mp2nd->viscositymask[0],
-					  (double) mp->mp2nd->viscositymask[1],
-					  d_mu, mp->mp2nd->ViscosityModel );
-	      ls = ls_old;
-	    }
+      if (pfd != NULL && pd->e[pg->imtrx][R_EXT_VELOCITY])
+	{
+	  ls_old = ls;
+	  ls = pfd->ls[0];
+	  err = ls_modulate_viscosity(&mu, mp->mp2nd->viscosity_phase[0],
+				      ls->Length_Scale,
+				      (double) mp->mp2nd->viscositymask[0],
+                                      (double) mp->mp2nd->viscositymask[1],
+                                      d_mu, mp->mp2nd->ViscosityModel );
+	  ls = ls_old;
 	}
       err= ls_modulate_viscosity(&mu, mp->mp2nd->viscosity, ls->Length_Scale,
 				 (double) mp->mp2nd->viscositymask[0],
@@ -724,62 +721,62 @@
      if ( d_mu != NULL )
        {
        d_mu->gd *= thixotropic;
-       if ( pd->v[var=BOND_EVOLUTION] )
+       if ( pd->v[pg->imtrx][var=BOND_EVOLUTION] )
          {
-          for( i=0 ; i<ei->dof[var]; i++)
+          for( i=0 ; i<ei[pg->imtrx]->dof[var]; i++)
 	    {
 	     d_mu->nn[i] *= thixotropic;
 	    }
          }
        var = RESTIME;
-       if (pd->v[var] && fv->restime>0.)
+       if (pd->v[pg->imtrx][var] && fv->restime>0.)
         {
-         for ( j=0; j<ei->dof[var]; j++)
+         for ( j=0; j<ei[pg->imtrx]->dof[var]; j++)
 	   {
 	     d_mu->degrade[j] = mu*gn_local->thixo_factor*bf[var]->phi[j];
 	   }
         }
        var = TEMPERATURE;
-       if (pd->v[var] )
+       if (pd->v[pg->imtrx][var] )
         {
-         for ( j=0; j<ei->dof[var]; j++)
+         for ( j=0; j<ei[pg->imtrx]->dof[var]; j++)
 	   {
 	     d_mu->T[j] *= thixotropic;
 	   }
         }
-       if (pd->e[R_MESH1] )
+       if (pd->e[pg->imtrx][R_MESH1] )
         {
          for ( i=0; i<VIM; i++)
 	   {
-	    for ( j=0; j< ei->dof[R_MESH1]; j++)
+	    for ( j=0; j< ei[pg->imtrx]->dof[R_MESH1]; j++)
 	       {
 		  d_mu->X [i][j] *= thixotropic;
 	       }
 	   }
         }
-       if (pd->e[R_MOMENTUM1] )
+       if (pd->e[pg->imtrx][R_MOMENTUM1] )
         {
          for ( a=0; a<VIM; a++)
            {
-            for ( i=0; i < ei->dof[VELOCITY1]; i++)
+            for ( i=0; i < ei[pg->imtrx]->dof[VELOCITY1]; i++)
 	      {
 	          d_mu->v[a][i] *= thixotropic;
 	      }
 	   }
 	}
-       if ( pd->v[var=MASS_FRACTION ] )
+       if ( pd->v[pg->imtrx][var=MASS_FRACTION ] )
         {
          for ( w=0; w<pd->Num_Species_Eqn; w++)
 	   {
-	    for( i=0; i<ei->dof[var]; i++) 
+	    for( i=0; i<ei[pg->imtrx]->dof[var]; i++) 
 	      {
 	       d_mu->C[w][i] *= thixotropic;
 	      }
 	   }
         }
-       if( pd->v[var=PRESSURE] )
+       if( pd->v[pg->imtrx][var=PRESSURE] )
        {
-        for( i=0; i<ei->dof[var]; i++ )
+        for( i=0; i<ei[pg->imtrx]->dof[var]; i++ )
 	  {
 	   d_mu->P[i] *= thixotropic;
 	  }
@@ -799,9 +796,9 @@
 {
 
   int a, b;
-  int mdofs=0,vdofs=0;
-
-  int i, j, imtrx;
+  int mdofs=0,vdofs;
+
+  int i, j;
 
   dbl gammadot;	                /* strain rate invariant */
 
@@ -815,16 +812,13 @@
   dbl nexp;
   dbl offset;
   dbl mu = 0.;
-  
-    for (imtrx = 0; imtrx < upd->Total_Num_Matrices; imtrx++) 
-      {
-	vdofs = ei[imtrx]->dof[VELOCITY1];
-	
-	if ( pd->e[imtrx][R_MESH1] )
-	  {
-	    mdofs = ei[imtrx]->dof[R_MESH1];
-	  }
-      }
+
+  vdofs = ei[pg->imtrx]->dof[VELOCITY1];
+
+  if ( pd->e[pg->imtrx][R_MESH1] )
+    {
+      mdofs = ei[pg->imtrx]->dof[R_MESH1];
+    }
 
 
   calc_shearrate(&gammadot, gamma_dot, d_gd_dv, d_gd_dmesh);
@@ -902,9 +896,9 @@
 			   VISCOSITY_DEPENDENCE_STRUCT *d_mu)
 {
   int a, b;
-  int mdofs=0,vdofs=0;
-
-  int i, j, imtrx;
+  int mdofs=0,vdofs;
+
+  int i, j;
 
   dbl gammadot;	                /* strain rate invariant */ 
 
@@ -920,15 +914,13 @@
   dbl tau_y;
   dbl offset;
 
-  for (imtrx = 0; imtrx < upd->Total_Num_Matrices; imtrx++) 
-    {
-      vdofs = ei[imtrx]->dof[VELOCITY1];
-      
-      if ( pd->e[imtrx][R_MESH1] )
-	{
-	  mdofs = ei[imtrx]->dof[R_MESH1];
-	}
-    }
+  vdofs = ei[pg->imtrx]->dof[VELOCITY1];
+  
+  if ( pd->e[pg->imtrx][R_MESH1] )
+    {
+      mdofs = ei[pg->imtrx]->dof[R_MESH1];
+    }
+  
 
   calc_shearrate(&gammadot, gamma_dot, d_gd_dv, d_gd_dmesh);
 
@@ -1013,10 +1005,10 @@
 {
 
     int a, b;
-  int mdofs=0,vdofs=0;
-
-
-  int i, j, imtrx;
+  int mdofs=0,vdofs;
+
+
+  int i, j;
 
   dbl gammadot;	                /* strain rate invariant */ 
 
@@ -1033,14 +1025,11 @@
   dbl aexp;
   dbl lambda;
 
-  for (imtrx = 0; imtrx < upd->Total_Num_Matrices; imtrx++) 
-    {
-      vdofs = ei[imtrx]->dof[VELOCITY1];
-      
-      if ( pd->e[imtrx][R_MESH1] )
-	{
-	  mdofs = ei[imtrx]->dof[R_MESH1];
-	}
+  vdofs = ei[pg->imtrx]->dof[VELOCITY1];
+  
+  if ( pd->e[pg->imtrx][R_MESH1] )
+    {
+      mdofs = ei[pg->imtrx]->dof[R_MESH1];
     }
   
   calc_shearrate(&gammadot, gamma_dot, d_gd_dv, d_gd_dmesh);
@@ -1206,8 +1195,8 @@
 
   int a, b;
   int var;
-  int mdofs=0,vdofs=0;
-  int i, j, imtrx;
+  int mdofs=0,vdofs;
+  int i, j;
 
   dbl gammadot;	                /* strain rate invariant */ 
 
@@ -1259,38 +1248,26 @@
  	}
   fexp = gn_local->fexp;
 
-  temp = upd->Process_Temperature;
-  for (imtrx = 0; imtrx < upd->Total_Num_Matrices; imtrx++) 
-    {
-      if ( pd->e[imtrx][TEMPERATURE] )
-	{
-	  temp = fv->T;
-	}
-    }
+  if ( pd->e[pg->imtrx][TEMPERATURE] )
+       {temp = fv->T;}
+  else
+       {temp = upd->Process_Temperature;}
 
 #if MELTING_BINGHAM
   tmelt = mp->melting_point_liquidus;
 #endif
 
-  for (imtrx = 0; imtrx < upd->Total_Num_Matrices; imtrx++)
-    {
-      vdofs = ei[imtrx]->dof[VELOCITY1];
-      
-      if ( pd->e[imtrx][R_MESH1] )
-	{
-	  mdofs = ei[imtrx]->dof[R_MESH1];
-	}
-    }
-
-  at_shift = 1.0;
-  d_at_s = 0.0;
+  vdofs = ei[pg->imtrx]->dof[VELOCITY1];
+  
+  if ( pd->e[pg->imtrx][R_MESH1] )
+    {
+      mdofs = ei[pg->imtrx]->dof[R_MESH1];
+    }
+
   var = TEMPERATURE;
-  for (imtrx = 0; imtrx < upd->Total_Num_Matrices; imtrx++)
-    {
-      if ( pd->e[imtrx][var] && (temp != 0.) &&  (mp->reference[TEMPERATURE] != 0.))
-	{
+  if ( pd->e[pg->imtrx][var] && (temp != 0.) &&  (mp->reference[TEMPERATURE] != 0.))
+    {
 #if MELTING_BINGHAM
-<<<<<<< HEAD
       /* melting version */
       if(temp <= tmelt)
         {
@@ -1310,29 +1287,12 @@
       at_shift = exp(atexp * (1./temp - 1./mp->reference[TEMPERATURE]));
       if(!isfinite(at_shift)) { at_shift = DBL_MAX; }
       d_at_s = -at_shift *atexp /(temp*temp) ;
-=======
-	  /* melting version */
-	  if(temp <= tmelt)
-	    {
-	      at_shift = exp(-atexp*(mp->reference[TEMPERATURE]-temp)/
-			     (tmelt-temp)/(mp->reference[TEMPERATURE]-tmelt));
-	      if(!finite(at_shift)) { at_shift = DBL_MAX; }
-	      
-	      d_at_s = - at_shift*atexp /(tmelt-temp)/(tmelt-temp);
-	    }
-	  else
-	    {
-	      at_shift = 1.;
-	      d_at_s = 0.;
-	    }
-#else
-	  /* normal, non-melting version */
-	  at_shift = exp(atexp * (1./temp - 1./mp->reference[TEMPERATURE]));
-	  if(!finite(at_shift)) { at_shift = DBL_MAX; }
-	  d_at_s = -at_shift *atexp /(temp*temp) ;
->>>>>>> 48a67847
 #endif
-	}
+    }
+  else
+    {
+      at_shift = 1.;
+      d_at_s = 0. ;
     }
   
   if((at_shift * lambda * gammadot) != 0.)
@@ -1480,8 +1440,8 @@
 
   int a, b;
   int var;
-  int mdofs=0,vdofs=0;
-  int i, j, imtrx;
+  int mdofs=0,vdofs;
+  int i, j;
 
   dbl gammadot;	                /* strain rate invariant */ 
 
@@ -1518,14 +1478,10 @@
   lambda = gn_local->lam;
   wlfc2 = gn_local->wlfc2;
 
-  temp = upd->Process_Temperature;
-  for (imtrx = 0; imtrx < upd->Total_Num_Matrices; imtrx++) 
-    {
-      if ( pd->e[imtrx][TEMPERATURE] )
-	{
-	  temp = fv->T;
-	}
-    }
+  if ( pd->e[pg->imtrx][TEMPERATURE] )
+       {temp = fv->T;}
+  else
+       {temp = upd->Process_Temperature;}
 
   if( gn_local->tau_yModel == CONSTANT )
     {
@@ -1542,14 +1498,11 @@
     }
   fexp = gn_local->fexp;
   
-  for (imtrx = 0; imtrx < upd->Total_Num_Matrices; imtrx++)
-    {
-      vdofs = ei[imtrx]->dof[VELOCITY1];
-      
-      if ( pd->e[imtrx][R_MESH1] )
-	{
-	  mdofs = ei[imtrx]->dof[R_MESH1];
-	}
+  vdofs = ei[pg->imtrx]->dof[VELOCITY1];
+  
+  if ( pd->e[pg->imtrx][R_MESH1] )
+    {
+      mdofs = ei[pg->imtrx]->dof[R_MESH1];
     }
 
   var = TEMPERATURE;
@@ -1687,9 +1640,9 @@
   int a, b;
 
   int var;
-  int mdofs=0,vdofs=0;
-
-  int i, j, imtrx;
+  int mdofs=0,vdofs;
+
+  int i, j;
 
   dbl gammadot;	                /* strain rate invariant */ 
 
@@ -1724,14 +1677,10 @@
   wlfc2 = gn_local->wlfc2;
   lambda = gn_local->lam;
 
-  temp = upd->Process_Temperature;
-  for (imtrx = 0; imtrx < upd->Total_Num_Matrices; imtrx++) 
-    {
-      if ( pd->e[imtrx][TEMPERATURE] )
-	{
-	  temp = fv->T;
-	}
-    }
+  if ( pd->e[pg->imtrx][TEMPERATURE] )
+       {temp = fv->T;}
+  else
+       {temp = upd->Process_Temperature;}
 
  if(gn_local->mu0Model == LEVEL_SET)
    {
@@ -1831,15 +1780,12 @@
        }
    }  
 
- for (imtrx = 0; imtrx < upd->Total_Num_Matrices; imtrx++)
-   {
-     vdofs = ei[imtrx]->dof[VELOCITY1];
-     
-     if ( pd->e[imtrx][R_MESH1] )
-       {
-	 mdofs = ei[imtrx]->dof[R_MESH1];
-       }
-   }
+  vdofs = ei[pg->imtrx]->dof[VELOCITY1];
+  
+  if ( pd->e[pg->imtrx][R_MESH1] )
+    {
+      mdofs = ei[pg->imtrx]->dof[R_MESH1];
+    }
 
   at_shift = 1.;
       wlf_denom = wlfc2 + temp - mp->reference[TEMPERATURE];
@@ -2033,7 +1979,7 @@
 		     dbl C )   /* Concentration  */
 {
   int a;
-  int w, imtrx;
+  int w;
 
   dbl mu;   /* viscosity */
 
@@ -2084,25 +2030,27 @@
       mp->viscosity = mu;
       mp_old->viscosity = mu_old;
 
-      /* dmu/dc */
-      mp->d_viscosity[MAX_VARIABLE_TYPES+species] = -mu*nexp/( maxpack - C) ;
-      
-      /* d2mu/dc2 .... */
-      mp->d2_viscosity[MAX_VARIABLE_TYPES+species]= mu0*nexp*(nexp-1.0)*pow( 1.0 
-						    - C/maxpack,nexp-2. )/maxpack/maxpack;
-      for (imtrx = 0; imtrx < upd->Total_Num_Matrices; imtrx++) 
-	{
-	  if (pd->v[imtrx][SHELL_PARTC]  )
-	    {
-	      
-	      /* dmu/dc */
-	      mp->d_viscosity[SHELL_PARTC] = -mu*nexp/( maxpack - C) ;
-	      
-	      /* d2mu/dc2 .... */
-	      mp->d2_viscosity[SHELL_PARTC] = mu0*nexp*(nexp-1.0)*pow( 1.0 
-					      - C/maxpack,nexp-2. )/maxpack/maxpack;
-	    }
-	}
+      if (pd->v[pg->imtrx][SHELL_PARTC]  )
+         {
+
+           /* dmu/dc */
+           mp->d_viscosity[SHELL_PARTC] = -mu*nexp/( maxpack - C) ;
+
+           /* d2mu/dc2 .... */
+           mp->d2_viscosity[SHELL_PARTC] = mu0*nexp*(nexp-1.0)*pow( 1.0 
+                                           - C/maxpack,nexp-2. )/maxpack/maxpack;
+         }
+
+      else
+         {
+
+           /* dmu/dc */
+           mp->d_viscosity[MAX_VARIABLE_TYPES+species] = -mu*nexp/( maxpack - C) ;
+
+          /* d2mu/dc2 .... */
+           mp->d2_viscosity[MAX_VARIABLE_TYPES+species]= mu0*nexp*(nexp-1.0)*pow( 1.0 
+                                                         - C/maxpack,nexp-2. )/maxpack/maxpack;
+         }
  
     }
   else if ( C <= 0. )
@@ -2139,9 +2087,9 @@
 {
   int a, b;
   int var, var_offset;
-  int w, imtrx;
-
-  int mdofs=0,vdofs=0;
+  int w;
+
+  int mdofs=0,vdofs;
 
   dbl C[MAX_CONC]; /* Convenient local variables */
   dbl mu = 0.;
@@ -2171,14 +2119,11 @@
   
   calc_shearrate(&gammadot, gamma_dot, d_gd_dv, d_gd_dmesh);
 
-  for (imtrx = 0; imtrx < upd->Total_Num_Matrices; imtrx++)
-    {
-      vdofs = ei[imtrx]->dof[VELOCITY1];
-      
-      if ( pd->e[imtrx][R_MESH1] )
-	{
-	  mdofs = ei[imtrx]->dof[R_MESH1];
-	}
+  vdofs = ei[pg->imtrx]->dof[VELOCITY1];
+  
+  if ( pd->e[pg->imtrx][R_MESH1] )
+    {
+      mdofs = ei[pg->imtrx]->dof[R_MESH1];
     }
 
   /* initialize everything */
@@ -2348,8 +2293,8 @@
 {
   int a, b;
   int var, var_offset;
-  int w, imtrx;
-  int mdofs=0,vdofs=0;
+  int w;
+  int mdofs=0,vdofs;
 
   dbl C[MAX_CONC];		/* Convenient local variables */
   dbl mu = 0.;
@@ -2377,14 +2322,11 @@
 
   calc_shearrate(&gammadot, gamma_dot, d_gd_dv, d_gd_dmesh);
 
-  for (imtrx = 0; imtrx < upd->Total_Num_Matrices; imtrx++)
-    {
-      vdofs = ei[imtrx]->dof[VELOCITY1];
-      
-      if ( pd->e[imtrx][R_MESH1] )
-	{
-	  mdofs = ei[imtrx]->dof[R_MESH1];
-	}
+  vdofs = ei[pg->imtrx]->dof[VELOCITY1];
+  
+  if ( pd->e[pg->imtrx][R_MESH1] )
+    {
+      mdofs = ei[pg->imtrx]->dof[R_MESH1];
     }
 
   /* initialize everything */
@@ -2562,7 +2504,7 @@
   dbl deriv;  /* stuff for the first derivative */
   dbl d_deriv; 
   dbl T;      /* Convenient local variables */
-  int var, imtrx;
+  int var;
   int status = 1;
   
   alpha = fv->c[species]; /* extent of reaction */
@@ -2579,14 +2521,10 @@
     }
     
   
-  T = upd->Process_Temperature;
-  for (imtrx = 0; imtrx < upd->Total_Num_Matrices; imtrx++) 
-    {
-      if ( pd->e[imtrx][TEMPERATURE] )
-	{
-	  T = fv->T;
-	}
-    }
+  if ( pd->e[pg->imtrx][TEMPERATURE] )
+       {T = fv->T;}
+  else
+       {T = upd->Process_Temperature;}
 
   if(T <= 0.)
     {
@@ -2601,38 +2539,39 @@
   
   /* dmu_dT */
   var = TEMPERATURE;
-  mp->d_viscosity[var] = -mu * Aexp/(T*T) ;
-  mp->d2_viscosity[var] 	= -mu* SQUARE( Aexp/(T*T))
-    +2.* mu * Aexp/(T*T*T);
-  for (imtrx = 0; imtrx < upd->Total_Num_Matrices; imtrx++) 
-    {
-      if(pd->v[imtrx][var])
-	{
-	  if( T <= 0.)
-	    {
-	      mp->d_viscosity[var] 	= 0.; 
-	      mp->d2_viscosity[var] = 0.; 
-	    }
+  if(pd->v[pg->imtrx][var])
+    {
+      if( T <= 0.)
+	{
+	  mp->d_viscosity[var] 	= 0.; 
+	  mp->d2_viscosity[var] = 0.; 
+	}
+      else
+	{
+	  mp->d_viscosity[var] = -mu * Aexp/(T*T) ;
+	  mp->d2_viscosity[var] 	= -mu* SQUARE( Aexp/(T*T))
+	    +2.* mu * Aexp/(T*T*T);
 	}
     }
   
   /* dmu/dc */
   var  = MASS_FRACTION;
-  mp->d_viscosity[MAX_VARIABLE_TYPES+species] = 0.;
-  mp->d2_viscosity[MAX_VARIABLE_TYPES+species] = 0.;
-  for (imtrx = 0; imtrx < upd->Total_Num_Matrices; imtrx++) 
-    {
-      if(pd->v[imtrx][var])
-	{
-	  if(alpha < alpha_g)
-	    {
-	      deriv = exponent/(alpha_g - alpha) + B*log(ratio);
-	      d_deriv = 2.*B/(alpha_g - alpha) + exponent/SQUARE(alpha_g - alpha);
-	      mp->d_viscosity[MAX_VARIABLE_TYPES+species] = mu * deriv;
-	      mp->d2_viscosity[MAX_VARIABLE_TYPES+species] =  mu * deriv * deriv
-		+ mu * d_deriv;
-	    }	
-	}
+  if(pd->v[pg->imtrx][var])
+    {
+      if(alpha < alpha_g)
+	{
+	  deriv = exponent/(alpha_g - alpha) + B*log(ratio);
+	  d_deriv = 2.*B/(alpha_g - alpha) + exponent/SQUARE(alpha_g - alpha);
+	  mp->d_viscosity[MAX_VARIABLE_TYPES+species] = mu * deriv;
+	  mp->d2_viscosity[MAX_VARIABLE_TYPES+species] =  mu * deriv * deriv
+	    + mu * d_deriv;
+	}
+      else
+	{
+	  mp->d_viscosity[MAX_VARIABLE_TYPES+species] = 0.;
+	  mp->d2_viscosity[MAX_VARIABLE_TYPES+species] = 0.;
+	}
+	
     }
 
   return(status);
@@ -2770,6 +2709,7 @@
   return(status);
 }
 
+
 int
 sylgard_viscosity(int species,    /* species number for cure equation */
 		dbl mu0,        /* monomer reference temperature viscosity */
@@ -2785,7 +2725,7 @@
   dbl deriv;  /* stuff for the first derivative */
   dbl d_deriv; 
   dbl T;      /* Convenient local variables */
-  int var, imtrx;
+  int var;
   int status = 1;
   
   alpha = fv->c[species]; /* extent of reaction */
@@ -2808,14 +2748,10 @@
     }
     
   
-  T = upd->Process_Temperature;
-  for (imtrx = 0; imtrx < upd->Total_Num_Matrices; imtrx++) 
-    {
-      if ( pd->e[imtrx][TEMPERATURE] )
-	{
-	  T = fv->T;
-	}
-    }
+  if ( pd->e[pg->imtrx][TEMPERATURE] )
+       {T = fv->T;}
+  else
+       {T = upd->Process_Temperature;}
 
   if(T <= 0.)
     {
@@ -2830,38 +2766,39 @@
   
   /* dmu_dT */
   var = TEMPERATURE;
-  mp->d_viscosity[var] = -mu * Aexp/(T*T) ;
-  mp->d2_viscosity[var] 	= -mu* SQUARE( Aexp/(T*T))
+  if(pd->v[pg->imtrx][var])
+    {
+      if( T <= 0.)
+	{
+	  mp->d_viscosity[var] 	= 0.; 
+	  mp->d2_viscosity[var] = 0.; 
+	}
+      else
+	{
+	  mp->d_viscosity[var] = -mu * Aexp/(T*T) ;
+	  mp->d2_viscosity[var] 	= -mu* SQUARE( Aexp/(T*T))
 	    +2.* mu * Aexp/(T*T*T);
-  for (imtrx = 0; imtrx < upd->Total_Num_Matrices; imtrx++) 
-    {
-      if(pd->v[imtrx][var])
-	{
-	  if( T <= 0.)
-	    {
-	      mp->d_viscosity[var] 	= 0.; 
-	      mp->d2_viscosity[var] = 0.; 
-	    }
 	}
     }
   
   /* dmu/dc */
   var  = MASS_FRACTION;
-  mp->d_viscosity[MAX_VARIABLE_TYPES+species] = 0.;
-  mp->d2_viscosity[MAX_VARIABLE_TYPES+species] = 0.;
-  for (imtrx = 0; imtrx < upd->Total_Num_Matrices; imtrx++) 
-    {
-      if(pd->v[imtrx][var])
-	{
-	  if(alpha < alpha_g && alpha > 0.)
-	    {
-	      deriv = exponent/(alpha_g - alpha);
-	      d_deriv = exponent/SQUARE(alpha_g - alpha);
-	      mp->d_viscosity[MAX_VARIABLE_TYPES+species] = mu * deriv;
-	      mp->d2_viscosity[MAX_VARIABLE_TYPES+species] =  mu * deriv * deriv
-		+ mu * d_deriv;
-	    }
-	}
+  if(pd->v[pg->imtrx][var])
+    {
+      if(alpha < alpha_g && alpha > 0.)
+	{
+	  deriv = exponent/(alpha_g - alpha);
+	  d_deriv = exponent/SQUARE(alpha_g - alpha);
+	  mp->d_viscosity[MAX_VARIABLE_TYPES+species] = mu * deriv;
+	  mp->d2_viscosity[MAX_VARIABLE_TYPES+species] =  mu * deriv * deriv
+	    + mu * d_deriv;
+	}
+      else
+	{
+	  mp->d_viscosity[MAX_VARIABLE_TYPES+species] = 0.;
+	  mp->d2_viscosity[MAX_VARIABLE_TYPES+species] = 0.;
+	}
+	
     }
 
   return(status);
@@ -2922,7 +2859,7 @@
   dbl deriv, d_deriv, deriv_t;
   dbl uu, duu_dT=0, d2uu_dT2, deriv2_t2 ;
   dbl c1, c2, T_g, ln_10;
-  int var, imtrx;
+  int var;
   int status = 1;
   static int gelled=FALSE;
 
@@ -2960,14 +2897,10 @@
       exit(-1);
     }
                                        
-  T = upd->Process_Temperature;
-  for (imtrx = 0; imtrx < upd->Total_Num_Matrices; imtrx++) 
-    {
-      if ( pd->e[imtrx][TEMPERATURE] )
-	{
-	  T = fv->T;
-	}
-    }
+  if ( pd->e[pg->imtrx][TEMPERATURE] )
+       {T = fv->T;}
+  else
+       {T = upd->Process_Temperature;}
 
   c1 = Atexp;
   c2 = B;
@@ -3108,7 +3041,7 @@
   dbl exponent;
   dbl alpha, alpha2, alpha_g2;
   dbl deriv;
-  int j, imtrx;
+  int j;
   int status = 1;
   dbl cVolFrac = 0.0;
 
@@ -3138,15 +3071,12 @@
       ratio = 100000;
       exponent = 4./.3;
     }
-  
-  T = upd->Process_Temperature;
-  for (imtrx = 0; imtrx < upd->Total_Num_Matrices; imtrx++) 
-    {
-      if ( pd->e[imtrx][TEMPERATURE] )
-	{
-	  T = fv->T;
-	}
-    }
+
+  if (pd->e[pg->imtrx][TEMPERATURE]) {
+    T = fv->T;
+  } else {
+    T = upd->Process_Temperature;
+  }
 
   // Calculate the pure liquid-phase viscosity
   muL = mu0 * pow ( ratio, exponent )* exp(Aexp/T);
@@ -3191,7 +3121,8 @@
 	  mp->d_FlowingLiquid_viscosity[MAX_VARIABLE_TYPES+species_cur] = 0.0;
 	}
 
-      if (mp->volumeFractionGas >= 0.0 && 
+      if (mp->d_volumeFractionGas      && 
+	  mp->volumeFractionGas >= 0.0 && 
 	  mp->volumeFractionGas <= 0.99 ) 
 	{
 	  dbl volFacDeriv = mu / ((1-cVolFrac) * (1-cVolFrac));
@@ -3233,26 +3164,18 @@
   dbl mu;   /* viscosity */
 
   dbl T; /* Convenient local variables */
-  int status = 0, imtrx;
+  int status = 1;
+
+  if (! pd->v[pg->imtrx][TEMPERATURE] )
+    {
+      return(0);
+    }
 
                                        
-  T = upd->Process_Temperature;
-  for (imtrx = 0; imtrx < upd->Total_Num_Matrices; imtrx++) 
-    {
-      if ( pd->e[imtrx][TEMPERATURE] )
-	{
-	  T = fv->T;
-	}
-      if ( pd->v[imtrx][TEMPERATURE] )
-	{
-	  status = 1;
-	}
-    }
-
-  if(status==0)
-    {
-      return(status);
-    }
+  if ( pd->e[pg->imtrx][TEMPERATURE] )
+       {T = fv->T;}
+  else
+       {T = upd->Process_Temperature;}
 
   if( T <= 0.3)
     {
@@ -3310,19 +3233,11 @@
   dbl exponent;
   dbl ratio;
   dbl deriv;  /* stuff for the first derivative */
-  int status = 0, imtrx;
-
-  for (imtrx = 0; imtrx < upd->Total_Num_Matrices; imtrx++) 
-    {
-      if (pd->v[imtrx][MASS_FRACTION] )
-	{
-	  status = 1;
-	}
-    }
-
-  if(status==0)
-    {
-      return(status);
+  int status = 1;
+
+  if (! pd->v[pg->imtrx][MASS_FRACTION] )
+    {
+      return(0);
     }
 
   alpha = fv->c[species]; /* extent of reaction */
@@ -3383,19 +3298,11 @@
   dbl mu;   /* viscosity */
 
   dbl nn; /* Convenient local variables */
-  int status = 0, imtrx;
-
-  for (imtrx = 0; imtrx < upd->Total_Num_Matrices; imtrx++) 
-    {
-      if (pd->v[imtrx][BOND_EVOLUTION] )
-	{
-	  status = 1;
-	}
-    }
-
-  if(status==0)
-    {
-      return(status);
+  int status = 1;
+
+  if (! pd->v[pg->imtrx][BOND_EVOLUTION] )
+    {
+      return(0);
     }
 
                                        
@@ -3427,9 +3334,9 @@
   int a, b;
  
   int var;
-  int mdofs=0,vdofs=0;
+  int mdofs=0,vdofs;
  
-  int i, j, w, imtrx;
+  int i, j, w;
  
   dbl gammadot;	                /* strain rate invariant */ 
  
@@ -3469,26 +3376,20 @@
   ref_conc = gn_local->maxpack;
   conc_exp = gn_local->fexp;
    
-  for (imtrx = 0; imtrx < upd->Total_Num_Matrices; imtrx++)
-    {
-      vdofs = ei[pg->imtrx]->dof[VELOCITY1];
-      
-      if ( pd->e[pg->imtrx][R_MESH1] )
-	{
-	  mdofs = ei[pg->imtrx]->dof[R_MESH1];
-	}
-    }
+ 
+  vdofs = ei[pg->imtrx]->dof[VELOCITY1];
+   
+  if ( pd->e[pg->imtrx][R_MESH1] )
+     {
+       mdofs = ei[pg->imtrx]->dof[R_MESH1];
+     }
  
  /*  temperature shift factor  */
  
-  temp = upd->Process_Temperature;
-  for (imtrx = 0; imtrx < upd->Total_Num_Matrices; imtrx++) 
-    {
-      if ( pd->e[imtrx][TEMPERATURE] )
-	{
-	  temp = fv->T;
-	}
-    }
+  if ( pd->e[pg->imtrx][TEMPERATURE] )
+       {temp = fv->T;}
+  else
+       {temp = upd->Process_Temperature;}
 
    wlf_denom = wlfc2 + temp - mp->reference[TEMPERATURE];
    if(wlf_denom != 0.)
@@ -3808,7 +3709,7 @@
   int err;
   int var, var_offset, vdofs;
   int j, a, w;
-  int dim = ei->ielem_dim;
+  int dim = ei[pg->imtrx]->ielem_dim;
 
   double flow_vis = 0.;
 
@@ -3848,18 +3749,18 @@
 
       if (d_flow_vis != NULL)
         {
-	 if (pd->v[TEMPERATURE] )
+	 if (pd->v[pg->imtrx][TEMPERATURE] )
           {
            var = TEMPERATURE;
-           for ( j=0; j<ei->dof[var]; j++)
+           for ( j=0; j<ei[pg->imtrx]->dof[var]; j++)
             {
              d_flow_vis->T[j]= mp->d_FlowingLiquid_viscosity[var]*bf[var]->phi[j];
             }
           }
-	 if (pd->v[VELOCITY1] )
+	 if (pd->v[pg->imtrx][VELOCITY1] )
 	   {
 	    var = VELOCITY1;
-	    vdofs = ei->dof[var];
+	    vdofs = ei[pg->imtrx]->dof[var];
 	    for ( a=0; a<dim; a++)
 	      {
 	       for ( j=0; j<vdofs; j++)
@@ -3868,24 +3769,24 @@
 		  }
 	      }
 	   }
-         if (pd->v[MESH_DISPLACEMENT1])
+         if (pd->v[pg->imtrx][MESH_DISPLACEMENT1])
           {
 	   var = MESH_DISPLACEMENT1;
 	   for ( a=0; a<dim; a++)
 	      {
-               for ( j=0; j<ei->dof[var]; j++)
+               for ( j=0; j<ei[pg->imtrx]->dof[var]; j++)
                 {
                 d_flow_vis->X[a][j]= mp->d_FlowingLiquid_viscosity[var+a]*bf[var]->phi[j];
                 }
               }
           }
-	 if (pd->v[MASS_FRACTION] )
+	 if (pd->v[pg->imtrx][MASS_FRACTION] )
 	    {
 	     for ( w=0; w<pd->Num_Species_Eqn; w++)
 	       {
 		var	     = MASS_FRACTION;
 		var_offset = MAX_VARIABLE_TYPES + w;
-		for ( j=0; j<ei->dof[var]; j++)
+		for ( j=0; j<ei[pg->imtrx]->dof[var]; j++)
 		  {
 		   d_flow_vis->C[w][j] =mp->d_FlowingLiquid_viscosity[var_offset]*bf[var]->phi[j];
 		  }
