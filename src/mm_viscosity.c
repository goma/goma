--- conflicted
+++ resolved
@@ -323,37 +323,6 @@
 
       GOMA_EH(err, "suspension_viscosity");
       mu = mp->viscosity;
-<<<<<<< HEAD
-=======
-      if (d_mu != NULL)
-	{
-	  if (pd->v[pg->imtrx][TEMPERATURE])
-	    {
-	      for (j = 0; j < ei[pg->imtrx]->dof[TEMPERATURE]; j++)
-		{
-		  d_mu->T[j] = mp->d_viscosity[TEMPERATURE] * bf[TEMPERATURE]->phi[j];
-		}
-	    }
-	  if (pd->v[pg->imtrx][MASS_FRACTION])
-	    {
-	      for (w = 0; w < pd->Num_Species_Eqn; w++) 
-		{
-		  dbl tmp = mp->d_viscosity[MAX_VARIABLE_TYPES + w];
-		  if (DOUBLE_NONZERO(tmp))
-		    {
-		      for (j = 0; j < ei[pg->imtrx]->dof[MASS_FRACTION]; j++)
-			{
-			  d_mu->C[w][j] = tmp * bf[MASS_FRACTION]->phi[j];
-			}
-		    }
-		}
-	    }
-	}
-    }
-  else if (gn_local->ConstitutiveEquation == POWER_LAW) 
-    {
-      mu = power_law_viscosity(gn_local, gamma_dot, d_mu);
->>>>>>> fa088430
     }
 
     if (d_mu != NULL && pd->v[pg->imtrx][MASS_FRACTION]) {
@@ -544,7 +513,7 @@
       if (pd->v[pg->imtrx][MASS_FRACTION]) {
         for (w = 0; w < pd->Num_Species_Eqn; w++) {
           dbl tmp = mp->d_viscosity[MAX_VARIABLE_TYPES + w];
-          if (tmp != 0.0) {
+          if (DOUBLE_NONZERO(tmp)) {
             for (j = 0; j < ei[pg->imtrx]->dof[MASS_FRACTION]; j++) {
               d_mu->C[w][j] = tmp * bf[MASS_FRACTION]->phi[j];
             }
@@ -716,7 +685,7 @@
   if (d_mu != NULL && pd->e[pg->imtrx][R_MESH1]) {
     for (b = 0; b < VIM; b++) {
       for (j = 0; j < mdofs; j++) {
-        if (gammadot != 0.0 && Include_Visc_Sens) {
+        if (DOUBLE_NONZERO(gammadot) && Include_Visc_Sens) {
 
           d_mu->X[b][j] = d_mu->gd * d_gd_dmesh[b][j];
 
@@ -728,60 +697,16 @@
     }
   }
 
-<<<<<<< HEAD
   /*
    * d( mu )/dv
    */
   if (d_mu != NULL && pd->e[pg->imtrx][R_MOMENTUM1]) {
     for (a = 0; a < VIM; a++) {
       for (i = 0; i < vdofs; i++) {
-        if (gammadot != 0.0 && Include_Visc_Sens) {
+        if (DOUBLE_NONZERO(gammadot) && Include_Visc_Sens) {
           d_mu->v[a][i] = d_mu->gd * d_gd_dv[a][i];
         } else {
           d_mu->v[a][i] = 0.0;
-=======
-  if ( d_mu != NULL && pd->e[pg->imtrx][R_MESH1] )
-    {
-      for ( b=0; b<VIM; b++)
-	{
-	  for ( j=0; j<mdofs; j++)
-	    {
-	      if(DOUBLE_NONZERO(gammadot) && Include_Visc_Sens )
-		{
-
-		  d_mu->X [b][j] =
-		    d_mu->gd * d_gd_dmesh [b][j] ;
-
-		}
-	      else
-		{
-		  /* printf("\ngammadot is zero in viscosity function");*/
-		  d_mu->X [b][j] = 0.0;
-		}
-	    }
-	}
-    }
-  
-  /*
-   * d( mu )/dv
-   */
-  if ( d_mu != NULL && pd->e[pg->imtrx][R_MOMENTUM1] )
-    {
-      for ( a=0; a<VIM; a++)
-        {
-          for ( i=0; i<vdofs; i++)
-	    {
-	      if(DOUBLE_NONZERO(gammadot) && Include_Visc_Sens )
-	        {
-	          d_mu->v[a][i] =
-		    d_mu->gd * d_gd_dv[a][i] ;
-	        }
-	      else
-	        {
-	          d_mu->v[a][i] = 0.0 ;
-	        }
-	    }
->>>>>>> fa088430
         }
       }
     }
@@ -835,7 +760,6 @@
   /*
    * d( mu )/dmesh
    */
-<<<<<<< HEAD
 
   val = pow(gammadot + offset, nexp - 2.);
 
@@ -848,7 +772,7 @@
   if (d_mu != NULL && pd->e[pg->imtrx][R_MESH1]) {
     for (b = 0; b < VIM; b++) {
       for (j = 0; j < mdofs; j++) {
-        if (gammadot != 0.0 && Include_Visc_Sens) {
+        if (DOUBLE_NONZERO(gammadot) && Include_Visc_Sens) {
 
           d_mu->X[b][j] = d_mu->gd * d_gd_dmesh[b][j];
 
@@ -860,70 +784,19 @@
     }
   }
 
-=======
-  
-  val = pow( gammadot+offset, nexp-2.);
-  
-  if ( d_mu != NULL ) d_mu->gd = mu0*(nexp - 1.0)*val;
-/*   *d_mu_dgd -= tau_y/pow(gammadot+offset, 2.0); Disabling the sensitivities on this term
-*  otherwise converges not 
-*/
-  
-  if ( d_mu != NULL && pd->e[pg->imtrx][R_MESH1] )
-    {
-      for ( b=0; b<VIM; b++)
-	{
-	  for ( j=0; j<mdofs; j++)
-	    {
-	      if(DOUBLE_NONZERO(gammadot) && Include_Visc_Sens )
-		{
-		  
-		  d_mu->X [b][j] =
-		    d_mu->gd * d_gd_dmesh [b][j] ;
-		  
-		}
-	      else
-		{
-		  /* printf("\ngammadot is zero in viscosity function");*/
-		  d_mu->X [b][j] = 0.0;
-		}
-	    }
-	}
-    }
-  
->>>>>>> fa088430
   /*
    * d( mu )/dv
    */
   /*
    * d( mu )/dv
    */
-<<<<<<< HEAD
   if (d_mu != NULL && pd->e[pg->imtrx][R_MOMENTUM1]) {
     for (a = 0; a < VIM; a++) {
       for (i = 0; i < vdofs; i++) {
-        if (gammadot != 0.0 && Include_Visc_Sens) {
+        if (DOUBLE_NONZERO(gammadot) && Include_Visc_Sens) {
           d_mu->v[a][i] = d_mu->gd * d_gd_dv[a][i];
         } else {
           d_mu->v[a][i] = 0.0;
-=======
-  if ( d_mu != NULL && pd->e[pg->imtrx][R_MOMENTUM1] )
-    {
-      for ( a=0; a<VIM; a++)
-        {
-          for ( i=0; i<vdofs; i++)
-	    {
-	      if(DOUBLE_NONZERO(gammadot) && Include_Visc_Sens )
-	        {
-	          d_mu->v[a][i] =
-		    d_mu->gd * d_gd_dv[a][i] ;
-	        }
-	      else
-	        {
-	          d_mu->v[a][i] = 0.0 ;
-	        }
-	    }
->>>>>>> fa088430
         }
       }
     }
@@ -970,89 +843,11 @@
   aexp = gn_local->aexp;
   lambda = gn_local->lam;
 
-<<<<<<< HEAD
   if (gn_local->mu0Model == LEVEL_SET) {
     if (d_mu != NULL) {
       level_set_property(gn_local->u_mu0[0], gn_local->u_mu0[1], gn_local->u_mu0[2], &mu0, d_mu->F);
     } else {
       level_set_property(gn_local->u_mu0[0], gn_local->u_mu0[1], gn_local->u_mu0[2], &mu0, NULL);
-=======
- if(gn_local->mu0Model == LEVEL_SET)
-   {
-     if(d_mu != NULL)
-       {
-	 level_set_property(gn_local->u_mu0[0], gn_local->u_mu0[1], 
-			    gn_local->u_mu0[2], &mu0, d_mu->F);
-       }
-     else
-       {
-	 level_set_property(gn_local->u_mu0[0], gn_local->u_mu0[1], 
-			    gn_local->u_mu0[2], &mu0, NULL);
-       }
-   }
-
- if(gn_local->nexpModel == LEVEL_SET)
-   {
-     if(d_mu != NULL)
-       {
-	 level_set_property(gn_local->u_nexp[0], gn_local->u_nexp[1], 
-			    gn_local->u_nexp[2], &nexp, d_mu->F);
-       }
-     else
-       {
-	 level_set_property(gn_local->u_nexp[0], gn_local->u_nexp[1], 
-			    gn_local->u_nexp[2], &nexp, NULL);
-       }
-   }
-
- if(gn_local->muinfModel == LEVEL_SET)
-   {
-     if(d_mu != NULL)
-       {
-	 level_set_property(gn_local->u_muinf[0], gn_local->u_muinf[1], 
-			    gn_local->u_muinf[2], &muinf, d_mu->F);
-       }
-     else
-       {
-	 level_set_property(gn_local->u_muinf[0], gn_local->u_muinf[1], 
-			    gn_local->u_muinf[2], &muinf, NULL);
-       }
-   }
-
- if(gn_local->aexpModel == LEVEL_SET)
-   {
-     if(d_mu != NULL)
-       {
-	 level_set_property(gn_local->u_aexp[0], gn_local->u_aexp[1], 
-			    gn_local->u_aexp[2], &aexp, d_mu->F);
-       }
-     else
-       {
-	 level_set_property(gn_local->u_aexp[0], gn_local->u_aexp[1], 
-			    gn_local->u_aexp[2], &aexp, NULL);
-       }
-   }
-	  
-
- if(gn_local->lamModel == LEVEL_SET)
-   {
-     if(d_mu != NULL)
-       {
-	 level_set_property(gn_local->u_lam[0], gn_local->u_lam[1], 
-			    gn_local->u_lam[2], &lambda, d_mu->F);
-       }
-     else
-       {
-	 level_set_property(gn_local->u_lam[0], gn_local->u_lam[1], 
-			    gn_local->u_lam[2], &lambda, NULL);
-       }
-   }  
-
-  
-  if(DOUBLE_NONZERO(gammadot))
-    {
-      val2 = pow( lambda*gammadot, aexp);
->>>>>>> fa088430
     }
   }
 
@@ -1064,7 +859,6 @@
       level_set_property(gn_local->u_nexp[0], gn_local->u_nexp[1], gn_local->u_nexp[2], &nexp,
                          NULL);
     }
-<<<<<<< HEAD
   }
 
   if (gn_local->muinfModel == LEVEL_SET) {
@@ -1074,17 +868,6 @@
     } else {
       level_set_property(gn_local->u_muinf[0], gn_local->u_muinf[1], gn_local->u_muinf[2], &muinf,
                          NULL);
-=======
-  val = pow(1. + val2,(nexp-1.)/aexp);
-  mu = muinf + (mu0 - muinf)* val;
-  
-  /* gammadot = 0.0; */
-  /* this effectively turns off the viscosity Jac terms */
-  
-  if(DOUBLE_NONZERO(gammadot))
-    {
-      val = pow( lambda*gammadot, aexp-1.);
->>>>>>> fa088430
     }
   }
 
@@ -1107,7 +890,7 @@
     }
   }
 
-  if (gammadot != 0.) {
+  if (DOUBLE_NONZERO(gammadot)) {
     val2 = pow(lambda * gammadot, aexp);
   } else {
     val2 = 0.;
@@ -1118,7 +901,7 @@
   /* gammadot = 0.0; */
   /* this effectively turns off the viscosity Jac terms */
 
-  if (gammadot != 0.) {
+  if (DOUBLE_NONZERO(gammadot)) {
     val = pow(lambda * gammadot, aexp - 1.);
   } else {
     val = 0.;
@@ -1131,11 +914,10 @@
   /*
    * d( mu )/dmesh
    */
-<<<<<<< HEAD
   if (d_mu != NULL && pd->e[pg->imtrx][R_MESH1]) {
     for (b = 0; b < VIM; b++) {
       for (j = 0; j < mdofs; j++) {
-        if (gammadot != 0.0 && Include_Visc_Sens) {
+        if (DOUBLE_NONZERO(gammadot) && Include_Visc_Sens) {
           d_mu->X[b][j] = d_mu->gd * d_gd_dmesh[b][j];
         } else {
           /* printf("\ngammadot is zero in viscosity function");*/
@@ -1151,51 +933,10 @@
   if (d_mu != NULL && pd->e[pg->imtrx][R_MOMENTUM1]) {
     for (a = 0; a < VIM; a++) {
       for (i = 0; i < vdofs; i++) {
-        if (gammadot != 0.0 && Include_Visc_Sens) {
+        if (DOUBLE_NONZERO(gammadot) && Include_Visc_Sens) {
           d_mu->v[a][i] = d_mu->gd * d_gd_dv[a][i];
         } else {
           d_mu->v[a][i] = 0.0;
-=======
-  if ( d_mu != NULL && pd->e[pg->imtrx][R_MESH1] )
-    {
-      for ( b=0; b<VIM; b++)
-	{
-	  for ( j=0; j<mdofs; j++)
-	    {
-	      if(DOUBLE_NONZERO(gammadot) && Include_Visc_Sens )
-		{
-		  d_mu->X [b][j] =
-		    d_mu->gd * d_gd_dmesh [b][j] ;
-		}
-	      else
-		{
-		  /* printf("\ngammadot is zero in viscosity function");*/
-		  d_mu->X [b][j] = 0.0;
-		}
-	    }
-	}
-    }
-  
-  /*
-   * d( mu )/dv
-   */
-  if ( d_mu != NULL && pd->e[pg->imtrx][R_MOMENTUM1] )
-    {
-      for ( a=0; a<VIM; a++)
-        {
-          for ( i=0; i<vdofs; i++)
-	    {
-	      if(DOUBLE_NONZERO(gammadot) && Include_Visc_Sens )
-	        {
-	          d_mu->v[a][i] =
-		    d_mu->gd * d_gd_dv[a][i] ;
-	        }
-	      else
-	        {
-	          d_mu->v[a][i] = 0.0 ;
-	        }
-	    }
->>>>>>> fa088430
         }
       }
     }
@@ -1276,12 +1017,7 @@
   }
 
   var = TEMPERATURE;
-<<<<<<< HEAD
-  if (pd->e[pg->imtrx][var] && (temp != 0.) && (mp->reference[TEMPERATURE] != 0.)) {
-=======
-  if ( pd->gv[var] && DOUBLE_NONZERO(temp) &&  DOUBLE_NONZERO(mp->reference[TEMPERATURE]))
-    {
->>>>>>> fa088430
+  if (pd->gv[var] && DOUBLE_NONZERO(temp) && DOUBLE_NONZERO(mp->reference[TEMPERATURE])) {
 #if MELTING_BINGHAM
     /* melting version */
     if (temp <= tmelt) {
@@ -1294,32 +1030,7 @@
       d_at_s = -at_shift * atexp / (tmelt - temp) / (tmelt - temp);
     } else {
       at_shift = 1.;
-<<<<<<< HEAD
       d_at_s = 0.;
-=======
-      d_at_s = 0. ;
-    }
-  
-  if(DOUBLE_NONZERO(at_shift * lambda * gammadot))
-    {
-      shear = pow( at_shift* lambda * gammadot, aexp);
-      val1 = pow(at_shift * lambda * gammadot, aexp-1.);
-      d_shear = aexp * at_shift * lambda * val1;
-      d_shear_d_at = aexp * gammadot * lambda * val1; 
-    }
-  else
-    {
-      shear = 0.;
-      d_shear = 0.;
-      d_shear_d_at = 0.;
-    }
-  
-  if(DOUBLE_NONZERO(gammadot) && DOUBLE_NONZERO(at_shift))
-    {
-      yield = tau_y * (1. - exp(-at_shift*fexp*gammadot))/(at_shift*gammadot);
-      d_yield = (-yield + tau_y*fexp * exp(-at_shift*fexp*gammadot) )/gammadot;
-      d_yield_d_at = d_yield*gammadot/at_shift ;
->>>>>>> fa088430
     }
 #else
     /* normal, non-melting version */
@@ -1334,7 +1045,7 @@
     d_at_s = 0.;
   }
 
-  if ((at_shift * lambda * gammadot) != 0.) {
+  if (DOUBLE_NONZERO(at_shift * lambda * gammadot)) {
     shear = pow(at_shift * lambda * gammadot, aexp);
     val1 = pow(at_shift * lambda * gammadot, aexp - 1.);
     d_shear = aexp * at_shift * lambda * val1;
@@ -1345,7 +1056,7 @@
     d_shear_d_at = 0.;
   }
 
-  if ((gammadot != 0.) && (at_shift != 0.)) {
+  if (DOUBLE_NONZERO(gammadot) && DOUBLE_NONZERO(at_shift)) {
     yield = tau_y * (1. - exp(-at_shift * fexp * gammadot)) / (at_shift * gammadot);
     d_yield = (-yield + tau_y * fexp * exp(-at_shift * fexp * gammadot)) / gammadot;
     d_yield_d_at = d_yield * gammadot / at_shift;
@@ -1384,15 +1095,9 @@
    */
 
   var = TEMPERATURE;
-<<<<<<< HEAD
   if (d_mu != NULL && pd->e[pg->imtrx][var]) {
-    if ((temp != 0.) && (mp->reference[TEMPERATURE] != 0.) && (gammadot != 0.)) {
-=======
-  if ( d_mu != NULL && pd->e[pg->imtrx][var] )
-    {
-      if (DOUBLE_NONZERO(temp) && DOUBLE_NONZERO(mp->reference[TEMPERATURE]) && DOUBLE_NONZERO(gammadot))
-	{
->>>>>>> fa088430
+    if (DOUBLE_NONZERO(temp) && DOUBLE_NONZERO(mp->reference[TEMPERATURE]) &&
+        DOUBLE_NONZERO(gammadot)) {
 #if MELTING_BINGHAM
       /* melting version */
       dmudT = mu / at_shift - at_shift * tau_y * fexp * exp(-at_shift * fexp * gammadot) * visc_cy +
@@ -1422,11 +1127,10 @@
   /*
    * d( mu )/dmesh
    */
-<<<<<<< HEAD
   if (d_mu != NULL && pd->e[pg->imtrx][R_MESH1]) {
     for (b = 0; b < VIM; b++) {
       for (j = 0; j < mdofs; j++) {
-        if (gammadot != 0.0 && Include_Visc_Sens) {
+        if (DOUBLE_NONZERO(gammadot) && Include_Visc_Sens) {
           d_mu->X[b][j] = d_mu->gd * d_gd_dmesh[b][j];
         } else {
           /* printf("\ngammadot is zero in viscosity function");*/
@@ -1442,51 +1146,10 @@
   if (d_mu != NULL && pd->e[pg->imtrx][R_MOMENTUM1]) {
     for (a = 0; a < VIM; a++) {
       for (i = 0; i < vdofs; i++) {
-        if (gammadot != 0.0 && Include_Visc_Sens) {
+        if (DOUBLE_NONZERO(gammadot) && Include_Visc_Sens) {
           d_mu->v[a][i] = d_mu->gd * d_gd_dv[a][i];
         } else {
           d_mu->v[a][i] = 0.0;
-=======
-  if ( d_mu != NULL && pd->e[pg->imtrx][R_MESH1] )
-    {
-      for ( b=0; b<VIM; b++)
-	{
-	  for ( j=0; j<mdofs; j++)
-	    {
-	      if(DOUBLE_NONZERO(gammadot) && Include_Visc_Sens )
-		{
-		  d_mu->X [b][j] =
-		    d_mu->gd * d_gd_dmesh [b][j] ;
-		}
-	      else
-		{
-		  /* printf("\ngammadot is zero in viscosity function");*/
-		  d_mu->X [b][j] = 0.0;
-		}
-	    }
-	}
-    }
-  
-  /*
-   * d( mu )/dv
-   */
-  if ( d_mu != NULL && pd->e[pg->imtrx][R_MOMENTUM1] )
-    {
-      for ( a=0; a<VIM; a++)
-        {
-          for ( i=0; i<vdofs; i++)
-	    {
-	      if(DOUBLE_NONZERO(gammadot) && Include_Visc_Sens )
-	        {
-	          d_mu->v[a][i] =
-		    d_mu->gd * d_gd_dv[a][i] ;
-	        }
-	      else
-	        {
-	          d_mu->v[a][i] = 0.0 ;
-	        }
-	    }
->>>>>>> fa088430
         }
       }
     }
@@ -1563,10 +1226,9 @@
 
   var = TEMPERATURE;
   at_shift = 1.;
-<<<<<<< HEAD
   Tref = mp->reference[TEMPERATURE];
   wlf_denom = wlfc2 + temp - Tref;
-  if (wlf_denom != 0.) {
+  if (DOUBLE_NONZERO(wlf_denom)) {
     at_shift = exp(atexp * (Tref - temp) / wlf_denom);
     if (!isfinite(at_shift)) {
       at_shift = DBL_MAX;
@@ -1574,7 +1236,7 @@
     d_at_dT = at_shift * atexp / wlf_denom * (-1. - (Tref - temp) / wlf_denom);
   }
 
-  if ((at_shift * lambda * gammadot) != 0.) {
+  if (DOUBLE_NONZERO(at_shift * lambda * gammadot)) {
     shear = pow(at_shift * lambda * gammadot, aexp);
     val1 = pow(at_shift * lambda * gammadot, aexp - 1.);
     d_shear = aexp * at_shift * lambda * val1;
@@ -1585,7 +1247,7 @@
     d_shear_d_at = 0.;
   }
 
-  if ((gammadot != 0.) && (at_shift != 0.)) {
+  if (DOUBLE_NONZERO(gammadot) && DOUBLE_NONZERO(at_shift)) {
     yield = tau_y * (1. - exp(-at_shift * fexp * gammadot)) / (at_shift * gammadot);
     d_yield = (-yield + tau_y * fexp * exp(-at_shift * fexp * gammadot)) / gammadot;
     d_yield_d_at = d_yield * gammadot / at_shift;
@@ -1598,47 +1260,6 @@
   visc_cy = pow(1. + shear, (nexp - 1.) / aexp);
   d_visc_cy = (nexp - 1.) / aexp * pow(1. + shear, (nexp - 1. - aexp) / aexp);
 
-=======
-      Tref = mp->reference[TEMPERATURE];
-      wlf_denom = wlfc2 + temp - Tref;
-      if(DOUBLE_NONZERO(wlf_denom))
-	{
-	  at_shift=exp(atexp*(Tref-temp)/wlf_denom);
-          if(!isfinite(at_shift)) { at_shift = DBL_MAX; }
-	  d_at_dT = at_shift*atexp/wlf_denom*(-1.-(Tref-temp)/wlf_denom);
-	}
-  
-  if(DOUBLE_NONZERO(at_shift * lambda * gammadot))
-    {
-      shear = pow( at_shift* lambda * gammadot, aexp);
-      val1 = pow(at_shift * lambda * gammadot, aexp-1.);
-      d_shear = aexp * at_shift * lambda * val1;
-      d_shear_d_at = aexp * gammadot * lambda * val1; 
-    }
-  else
-    {
-      shear = 0.;
-      d_shear = 0.;
-      d_shear_d_at = 0.;
-    }
-  
-  if(DOUBLE_NONZERO(gammadot) && DOUBLE_NONZERO(at_shift))
-    {
-      yield = tau_y * (1. - exp(-at_shift*fexp*gammadot))/(at_shift*gammadot);
-      d_yield = (-yield + tau_y*fexp * exp(-at_shift*fexp*gammadot) )/gammadot;
-      d_yield_d_at = d_yield*gammadot/at_shift ;
-   }
-  else
-    {
-      yield = tau_y * fexp;
-      d_yield = 0.;
-      d_yield_d_at = 0.;
-    }
-  
-  visc_cy = pow(1. + shear,(nexp-1.)/aexp);
-  d_visc_cy = (nexp-1.)/aexp * pow(1. + shear,(nexp-1.-aexp)/aexp);
-  
->>>>>>> fa088430
   mu = at_shift * (muinf + (mu0 - muinf + yield) * visc_cy);
 
   if (d_mu != NULL)
@@ -1649,9 +1270,9 @@
    */
 
   var = TEMPERATURE;
-<<<<<<< HEAD
   if (d_mu != NULL && pd->e[pg->imtrx][var]) {
-    if ((temp != 0.) && (mp->reference[TEMPERATURE] != 0.) && (gammadot != 0.)) {
+    if (DOUBLE_NONZERO(temp) && DOUBLE_NONZERO(mp->reference[TEMPERATURE]) &&
+        DOUBLE_NONZERO(gammadot)) {
       dmudT = mu / at_shift + at_shift * d_yield_d_at * visc_cy +
               at_shift * (mu0 - muinf + yield) * d_visc_cy * d_shear_d_at;
       dmudT *= d_at_dT;
@@ -1673,7 +1294,7 @@
   if (d_mu != NULL && pd->e[pg->imtrx][R_MESH1]) {
     for (b = 0; b < VIM; b++) {
       for (j = 0; j < mdofs; j++) {
-        if (gammadot != 0.0 && Include_Visc_Sens) {
+        if (DOUBLE_NONZERO(gammadot) && Include_Visc_Sens) {
           d_mu->X[b][j] = d_mu->gd * d_gd_dmesh[b][j];
         } else {
           /* printf("\ngammadot is zero in viscosity function");*/
@@ -1689,76 +1310,10 @@
   if (d_mu != NULL && pd->e[pg->imtrx][R_MOMENTUM1]) {
     for (a = 0; a < VIM; a++) {
       for (i = 0; i < vdofs; i++) {
-        if (gammadot != 0.0 && Include_Visc_Sens) {
+        if (DOUBLE_NONZERO(gammadot) && Include_Visc_Sens) {
           d_mu->v[a][i] = d_mu->gd * d_gd_dv[a][i];
         } else {
           d_mu->v[a][i] = 0.0;
-=======
-  if ( d_mu != NULL && pd->e[pg->imtrx][var] )
-    {
-      if (DOUBLE_NONZERO(temp) && DOUBLE_NONZERO(mp->reference[TEMPERATURE]) && DOUBLE_NONZERO(gammadot))
-	{
-          dmudT = mu/at_shift +
-	    at_shift* d_yield_d_at * visc_cy +
-	    at_shift * (mu0 - muinf + yield) * d_visc_cy * d_shear_d_at;
- 	  dmudT *= d_at_dT;
-	  if(!isfinite(dmudT)) { dmudT = DBL_MAX; }
-	}
-      else
-	{
-	  dmudT = 0.;
-	}
-      
-	   
-      for ( j=0; j<ei[pg->imtrx]->dof[var]; j++)
-	{
-	  d_mu->T[j]= dmudT * bf[var]->phi[j];
-	}
-    }
-  
-  /*
-   * d( mu )/dmesh
-   */
-  if ( d_mu != NULL && pd->e[pg->imtrx][R_MESH1] )
-    {
-      for ( b=0; b<VIM; b++)
-	{
-	  for ( j=0; j<mdofs; j++)
-	    {
-	      if(DOUBLE_NONZERO(gammadot) && Include_Visc_Sens )
-		{
-		  d_mu->X [b][j] =
-		    d_mu->gd * d_gd_dmesh [b][j] ;
-		}
-	      else
-		{
-		  /* printf("\ngammadot is zero in viscosity function");*/
-		  d_mu->X [b][j] = 0.0;
-		}
-	    }
-	}
-    }
-  
-  /*
-   * d( mu )/dv
-   */
-  if ( d_mu != NULL && pd->e[pg->imtrx][R_MOMENTUM1] )
-    {
-      for ( a=0; a<VIM; a++)
-        {
-          for ( i=0; i<vdofs; i++)
-	    {
-	      if(DOUBLE_NONZERO(gammadot) && Include_Visc_Sens )
-	        {
-	          d_mu->v[a][i] =
-		    d_mu->gd * d_gd_dv[a][i] ;
-	        }
-	      else
-	        {
-	          d_mu->v[a][i] = 0.0 ;
-	        }
-	    }
->>>>>>> fa088430
         }
       }
     }
@@ -1891,31 +1446,15 @@
   }
 
   at_shift = 1.;
-<<<<<<< HEAD
   wlf_denom = wlfc2 + temp - mp->reference[TEMPERATURE];
-  if (wlf_denom != 0.) {
+  if (DOUBLE_NONZERO(wlf_denom)) {
     at_shift = exp(atexp * (mp->reference[TEMPERATURE] - temp) / wlf_denom);
     if (!isfinite(at_shift)) {
       at_shift = DBL_MAX;
-=======
-      wlf_denom = wlfc2 + temp - mp->reference[TEMPERATURE];
-      if(DOUBLE_NONZERO(wlf_denom))
-	{
-	  at_shift=exp(atexp*(mp->reference[TEMPERATURE]-temp)/wlf_denom);
-	  if(!isfinite(at_shift)) { at_shift = DBL_MAX; }
-	}
-  
-  if(DOUBLE_NONZERO(gammadot))
-    {
-      shear = pow( at_shift* lambda * gammadot, aexp);
-      val1 = pow(at_shift * lambda * gammadot, aexp-1.);
-      d_shear = aexp * at_shift * lambda * val1;
-      d_shear_d_at = aexp * gammadot * lambda * val1; 
->>>>>>> fa088430
-    }
-  }
-
-  if (gammadot != 0.) {
+    }
+  }
+
+  if (DOUBLE_NONZERO(gammadot)) {
     shear = pow(at_shift * lambda * gammadot, aexp);
     val1 = pow(at_shift * lambda * gammadot, aexp - 1.);
     d_shear = aexp * at_shift * lambda * val1;
@@ -1939,9 +1478,8 @@
    */
 
   var = TEMPERATURE;
-<<<<<<< HEAD
   if (d_mu != NULL && pd->e[pg->imtrx][var]) {
-    if (wlf_denom != 0.) {
+    if (DOUBLE_NONZERO(wlf_denom)) {
       dmudT = mu + at_shift * at_shift * (mu0 - muinf) * d_visc_cy * d_shear_d_at;
       dmudT *= -atexp * wlfc2 / (wlf_denom * wlf_denom);
       if (!isfinite(dmudT)) {
@@ -1962,7 +1500,7 @@
   if (d_mu != NULL && pd->e[pg->imtrx][R_MESH1]) {
     for (b = 0; b < VIM; b++) {
       for (j = 0; j < mdofs; j++) {
-        if (gammadot != 0.0 && Include_Visc_Sens) {
+        if (DOUBLE_NONZERO(gammadot) && Include_Visc_Sens) {
           d_mu->X[b][j] = d_mu->gd * d_gd_dmesh[b][j];
         } else {
           /* printf("\ngammadot is zero in viscosity function");*/
@@ -1978,74 +1516,10 @@
   if (d_mu != NULL && pd->e[pg->imtrx][R_MOMENTUM1]) {
     for (a = 0; a < VIM; a++) {
       for (i = 0; i < vdofs; i++) {
-        if (gammadot != 0.0 && Include_Visc_Sens) {
+        if (DOUBLE_NONZERO(gammadot) && Include_Visc_Sens) {
           d_mu->v[a][i] = d_mu->gd * d_gd_dv[a][i];
         } else {
           d_mu->v[a][i] = 0.0;
-=======
-  if ( d_mu != NULL && pd->e[pg->imtrx][var] )
-    {
-      if(DOUBLE_NONZERO(wlf_denom))
-	{
-	  dmudT = mu +
-	  at_shift * at_shift * (mu0 - muinf) * d_visc_cy * d_shear_d_at;
-	  dmudT *= - atexp*wlfc2/(wlf_denom*wlf_denom);
-	  if(!isfinite(dmudT)) { dmudT = DBL_MAX; }
-	}
-      else
-	{
-	  dmudT = 0.;
-	}
-      
-      for ( j=0; j<ei[pg->imtrx]->dof[var]; j++)
-	{
-	  d_mu->T[j]= dmudT * bf[var]->phi[j];
-	}
-    }
-  
-  /*
-   * d( mu )/dmesh
-   */
-  if ( d_mu != NULL && pd->e[pg->imtrx][R_MESH1] )
-    {
-      for ( b=0; b<VIM; b++)
-	{
-	  for ( j=0; j<mdofs; j++)
-	    {
-	      if(DOUBLE_NONZERO(gammadot) && Include_Visc_Sens )
-		{
-		  d_mu->X [b][j] =
-		    d_mu->gd * d_gd_dmesh [b][j] ;
-		}
-	      else
-		{
-		  /* printf("\ngammadot is zero in viscosity function");*/
-		  d_mu->X [b][j] = 0.0;
-		}
-	    }
-	}
-    }
-  
-  /*
-   * d( mu )/dv
-   */
-  if ( d_mu != NULL && pd->e[pg->imtrx][R_MOMENTUM1] )
-    {
-      for ( a=0; a<VIM; a++)
-        {
-          for ( i=0; i<vdofs; i++)
-	    {
-	      if(DOUBLE_NONZERO(gammadot) && Include_Visc_Sens )
-	        {
-	          d_mu->v[a][i] =
-		    d_mu->gd * d_gd_dv[a][i] ;
-	        }
-	      else
-	        {
-	          d_mu->v[a][i] = 0.0 ;
-	        }
-	    }
->>>>>>> fa088430
         }
       }
     }
@@ -2289,39 +1763,11 @@
   mu0 = gn_local->mu0;
   aexp = gn_local->aexp;
   lambda = gn_local->lam;
-<<<<<<< HEAD
   maxpack = gn_local->maxpack;
   nexp_species = gn_local->atexp;
   species = gn_local->sus_species_no;
-=======
-  maxpack = gn_local->maxpack;   
-  nexp_species = gn_local->atexp;      
-  species = gn_local->sus_species_no;    
-  
-  if(DOUBLE_NONZERO(gammadot))
-    {
-      val2 = pow( lambda*gammadot, aexp);
-    }
-  else
-    {
-      val2 = 0.;
-    }
-  val = pow(1. + val2,(nexp-1.)/aexp);
-  mu_car = muinf + (mu0 - muinf)* val;
-
-
-  if ( nexp_species > 0.0 || (C[species] > 0.0 
-			      && C[species] < (maxpack - .01))  )
-    {
-      mu_sus = pow( 1.0 - C[species]/maxpack, nexp_species );
-      /* dmu/dc */
-      mp->d_viscosity[MAX_VARIABLE_TYPES+species] 
-	= -mu_car * mu_sus * nexp_species/( maxpack - C[species]);
-
-      /* d2mu/dc2 .... */
->>>>>>> fa088430
-
-  if (gammadot != 0.) {
+
+  if (DOUBLE_NONZERO(gammadot)) {
     val2 = pow(lambda * gammadot, aexp);
   } else {
     val2 = 0.;
@@ -2351,30 +1797,13 @@
   mu = mu_car * mu_sus;
   mp->viscosity = mu;
 
-<<<<<<< HEAD
-  if (gammadot != 0.) {
+  if (DOUBLE_NONZERO(gammadot)) {
     val = pow(lambda * gammadot, aexp - 1.);
   } else {
     val = 0.;
   }
   val1 = pow(1. + val2, (nexp - 1. - aexp) / aexp);
   val1 = pow(1. + val2, (nexp - 1. - aexp) / aexp);
-=======
-  if(DOUBLE_NONZERO(gammadot))
-    {
-      val = pow( lambda*gammadot, aexp-1.);
-    }
-  else
-    {
-      val = 0.;
-    }
-  val1 = pow(1. + val2,(nexp-1.-aexp)/aexp);
-  val1 = pow(1. + val2,(nexp-1.-aexp)/aexp);
-  
-  if ( d_mu != NULL )
-    {
-      d_mu->gd = (mu0 - muinf)* (nexp-1.) * lambda * val * val1 * mu_sus;
->>>>>>> fa088430
 
   if (d_mu != NULL) {
     d_mu->gd = (mu0 - muinf) * (nexp - 1.) * lambda * val * val1 * mu_sus;
@@ -2391,11 +1820,10 @@
   /*
    * d( mu )/dmesh
    */
-<<<<<<< HEAD
   if (d_mu != NULL && pd->e[pg->imtrx][R_MESH1]) {
     for (b = 0; b < VIM; b++) {
       for (j = 0; j < mdofs; j++) {
-        if (gammadot != 0.0 && Include_Visc_Sens) {
+        if (DOUBLE_NONZERO(gammadot) && Include_Visc_Sens) {
           d_mu->X[b][j] = d_mu->gd * d_gd_dmesh[b][j];
         } else {
           /* printf("\ngammadot is zero in viscosity function");*/
@@ -2411,51 +1839,10 @@
   if (d_mu != NULL && pd->e[pg->imtrx][R_MOMENTUM1]) {
     for (a = 0; a < VIM; a++) {
       for (i = 0; i < vdofs; i++) {
-        if (gammadot != 0.0 && Include_Visc_Sens) {
+        if (DOUBLE_NONZERO(gammadot) && Include_Visc_Sens) {
           d_mu->v[a][i] = d_mu->gd * d_gd_dv[a][i];
         } else {
           d_mu->v[a][i] = 0.0;
-=======
-  if ( d_mu != NULL && pd->e[pg->imtrx][R_MESH1] )
-    {
-      for ( b=0; b<VIM; b++)
-	{
-	  for ( j=0; j<mdofs; j++)
-	    {
-	      if(DOUBLE_NONZERO(gammadot) && Include_Visc_Sens )
-		{
-		  d_mu->X [b][j] =
-		    d_mu->gd * d_gd_dmesh [b][j] ;
-		}
-	      else
-		{
-		  /* printf("\ngammadot is zero in viscosity function");*/
-		  d_mu->X [b][j] = 0.0;
-		}
-	    }
-	}
-    }
-  
-  /*
-   * d( mu )/dv
-   */
-  if ( d_mu != NULL && pd->e[pg->imtrx][R_MOMENTUM1] )
-    {
-      for ( a=0; a<VIM; a++)
-        {
-          for ( i=0; i<vdofs; i++)
-	    {
-	      if(DOUBLE_NONZERO(gammadot) && Include_Visc_Sens )
-	        {
-	          d_mu->v[a][i] =
-		    d_mu->gd * d_gd_dv[a][i] ;
-	        }
-	      else
-	        {
-	          d_mu->v[a][i] = 0.0 ;
-	        }
-	    }
->>>>>>> fa088430
         }
       }
     }
@@ -2576,11 +1963,10 @@
   /*
    * d( mu )/dmesh
    */
-<<<<<<< HEAD
   if (d_mu != NULL && pd->e[pg->imtrx][R_MESH1]) {
     for (b = 0; b < VIM; b++) {
       for (j = 0; j < mdofs; j++) {
-        if (gammadot != 0.0 && Include_Visc_Sens) {
+        if (DOUBLE_NONZERO(gammadot) && Include_Visc_Sens) {
           d_mu->X[b][j] = d_mu->gd * d_gd_dmesh[b][j];
         } else {
           /* printf("\ngammadot is zero in viscosity function");*/
@@ -2596,51 +1982,10 @@
   if (d_mu != NULL && pd->e[pg->imtrx][R_MOMENTUM1]) {
     for (a = 0; a < VIM; a++) {
       for (i = 0; i < vdofs; i++) {
-        if (gammadot != 0.0 && Include_Visc_Sens) {
+        if (DOUBLE_NONZERO(gammadot) && Include_Visc_Sens) {
           d_mu->v[a][i] = d_mu->gd * d_gd_dv[a][i];
         } else {
           d_mu->v[a][i] = 0.0;
-=======
-  if ( d_mu != NULL && pd->e[pg->imtrx][R_MESH1] )
-    {
-      for ( b=0; b<VIM; b++)
-	{
-	  for ( j=0; j<mdofs; j++)
-	    {
-	      if(DOUBLE_NONZERO(gammadot) && Include_Visc_Sens )
-		{
-		  d_mu->X [b][j] =
-		    d_mu->gd * d_gd_dmesh [b][j] ;
-		}
-	      else
-		{
-		  /* printf("\ngammadot is zero in viscosity function");*/
-		  d_mu->X [b][j] = 0.0;
-		}
-	    }
-	}
-    }
-  
-  /*
-   * d( mu )/dv
-   */
-  if ( d_mu != NULL && pd->e[pg->imtrx][R_MOMENTUM1] )
-    {
-      for ( a=0; a<VIM; a++)
-        {
-          for ( i=0; i<vdofs; i++)
-	    {
-	      if(DOUBLE_NONZERO(gammadot) && Include_Visc_Sens )
-	        {
-	          d_mu->v[a][i] =
-		    d_mu->gd * d_gd_dv[a][i] ;
-	        }
-	      else
-	        {
-	          d_mu->v[a][i] = 0.0 ;
-	        }
-	    }
->>>>>>> fa088430
         }
       }
     }
@@ -3434,11 +2779,10 @@
 
   var = TEMPERATURE;
   at_shift = 1.;
-<<<<<<< HEAD
-  if ((temp != 0.) && (mp->reference[TEMPERATURE] != 0.)) {
+  if (DOUBLE_NONZERO(temp) && DOUBLE_NONZERO(mp->reference[TEMPERATURE])) {
     Tref = mp->reference[TEMPERATURE];
     wlf_denom = wlfc2 + temp - Tref;
-    if (wlf_denom != 0.) {
+    if (DOUBLE_NONZERO(wlf_denom)) {
       at_shift = exp(atexp * (Tref - temp) / wlf_denom);
       if (!isfinite(at_shift)) {
         at_shift = DBL_MAX;
@@ -3446,51 +2790,6 @@
       d_at_dT = at_shift * atexp / wlf_denom * (-1. - (Tref - temp) / wlf_denom);
     }
   }
-=======
-  if (DOUBLE_NONZERO(temp) && DOUBLE_NONZERO(mp->reference[TEMPERATURE]) )
-     { 
-      Tref = mp->reference[TEMPERATURE];
-      wlf_denom = wlfc2 + temp - Tref;
-      if(DOUBLE_NONZERO(wlf_denom))
-        {
-          at_shift=exp(atexp*(Tref-temp)/wlf_denom);
-          if(!isfinite(at_shift)) { at_shift = DBL_MAX; }
-          d_at_dT = at_shift*atexp/wlf_denom*(-1.-(Tref-temp)/wlf_denom);
-        }
-     }
-
-
-  nn= fv->nn;
-  if( nn <= 0.0)
-    {
-      mu = at_shift * mu_inf;
-      mp->viscosity = mu;
-      mp->d_viscosity[BOND_EVOLUTION] 	= 0. ;
-      mp->d_viscosity[TEMPERATURE] 	= d_at_dT * mu_inf;
-    }
-  else
-    {
-      mu = at_shift * (mu_inf + (mu0-mu_inf) * pow(nn, Aexp));
-      mp->viscosity = mu;
-      mp->d_viscosity[BOND_EVOLUTION] = at_shift*(mu0-mu_inf) *Aexp*pow(nn, Aexp-1.);
-      mp->d_viscosity[TEMPERATURE] 	= d_at_dT * (mu_inf + (mu0-mu_inf) * pow(nn, Aexp));
-      if(DOUBLE_NONZERO(gammadot) && DOUBLE_NONZERO(at_shift))
-        {
-      exp_term = exp(-at_shift*fexp*gammadot);
-      yield = tau_y * (1. - exp_term)/(at_shift*gammadot);
-      d_yield = tau_y * ((1.+at_shift*fexp*gammadot)*exp_term )/at_shift/SQUARE(gammadot);
-      d_yield_d_at = d_yield*gammadot/at_shift ;
-        }
-      else
-        {
-         yield = tau_y * fexp;
-         d_yield = 0.;
-         d_yield_d_at = 0.;
-        }
-      mp->viscosity += nn*yield;
-      mp->d_viscosity[BOND_EVOLUTION] += yield;
-      mp->d_viscosity[TEMPERATURE] += nn * (at_shift*d_yield_d_at + d_at_dT*yield);
->>>>>>> fa088430
 
   nn = fv->nn;
   if (nn <= 0.0) {
@@ -3503,7 +2802,7 @@
     mp->viscosity = mu;
     mp->d_viscosity[BOND_EVOLUTION] = at_shift * (mu0 - mu_inf) * Aexp * pow(nn, Aexp - 1.);
     mp->d_viscosity[TEMPERATURE] = d_at_dT * (mu_inf + (mu0 - mu_inf) * pow(nn, Aexp));
-    if ((gammadot != 0.) && (at_shift != 0.)) {
+    if (DOUBLE_NONZERO(gammadot) && DOUBLE_NONZERO(at_shift)) {
       exp_term = exp(-at_shift * fexp * gammadot);
       yield = tau_y * (1. - exp_term) / (at_shift * gammadot);
       d_yield =
@@ -3544,11 +2843,10 @@
   /*
    * d( mu )/dmesh
    */
-<<<<<<< HEAD
   if (d_mu != NULL && pd->e[pg->imtrx][R_MESH1]) {
     for (b = 0; b < VIM; b++) {
       for (j = 0; j < mdofs; j++) {
-        if (gammadot != 0.0 && Include_Visc_Sens) {
+        if (DOUBLE_NONZERO(gammadot) && Include_Visc_Sens) {
           d_mu->X[b][j] = d_mu->gd * d_gd_dmesh[b][j];
         } else {
           /* printf("\ngammadot is zero in viscosity function");*/
@@ -3564,51 +2862,10 @@
   if (d_mu != NULL && pd->e[pg->imtrx][R_MOMENTUM1]) {
     for (a = 0; a < VIM; a++) {
       for (i = 0; i < vdofs; i++) {
-        if (gammadot != 0.0 && Include_Visc_Sens) {
+        if (DOUBLE_NONZERO(gammadot) && Include_Visc_Sens) {
           d_mu->v[a][i] = d_mu->gd * d_gd_dv[a][i];
         } else {
           d_mu->v[a][i] = 0.0;
-=======
-  if ( d_mu != NULL && pd->e[pg->imtrx][R_MESH1] )
-    {
-      for ( b=0; b<VIM; b++)
-	{
-	  for ( j=0; j<mdofs; j++)
-	    {
-	      if(DOUBLE_NONZERO(gammadot) && Include_Visc_Sens )
-		{
-		  d_mu->X [b][j] =
-		    d_mu->gd * d_gd_dmesh [b][j] ;
-		}
-	      else
-		{
-		  /* printf("\ngammadot is zero in viscosity function");*/
-		  d_mu->X [b][j] = 0.0;
-		}
-	    }
-	}
-    }
-  
-  /*
-   * d( mu )/dv
-   */
-  if ( d_mu != NULL && pd->e[pg->imtrx][R_MOMENTUM1] )
-    {
-      for ( a=0; a<VIM; a++)
-        {
-          for ( i=0; i<vdofs; i++)
-	    {
-	      if(DOUBLE_NONZERO(gammadot) && Include_Visc_Sens )
-	        {
-	          d_mu->v[a][i] =
-		    d_mu->gd * d_gd_dv[a][i] ;
-	        }
-	      else
-	        {
-	          d_mu->v[a][i] = 0.0 ;
-	        }
-	    }
->>>>>>> fa088430
         }
       }
     }
@@ -3717,7 +2974,6 @@
   conc_exp = gn_local->fexp;
 
   vdofs = ei[pg->imtrx]->dof[VELOCITY1];
-<<<<<<< HEAD
 
   if (pd->e[pg->imtrx][R_MESH1]) {
     mdofs = ei[pg->imtrx]->dof[R_MESH1];
@@ -3732,7 +2988,7 @@
   }
 
   wlf_denom = wlfc2 + temp - mp->reference[TEMPERATURE];
-  if (wlf_denom != 0.) {
+  if (DOUBLE_NONZERO(wlf_denom)) {
     at_shift = exp(atexp * (mp->reference[TEMPERATURE] - temp) / wlf_denom);
     if (!isfinite(at_shift)) {
       at_shift = DBL_MAX;
@@ -3775,7 +3031,7 @@
     GOMA_EH(GOMA_ERROR, "invalid constitutive model for WLF_CONC");
   }
 
-  if (gammadot != 0.) {
+  if (DOUBLE_NONZERO(gammadot)) {
     shear = pow(at_conc * at_shift * lambda * gammadot, aexp);
     val1 = pow(at_conc * at_shift * lambda * gammadot, aexp - 1.);
     d_shear = aexp * at_conc * at_shift * lambda * val1;
@@ -3796,190 +3052,13 @@
   if (d_mu != NULL)
     d_mu->gd = at_conc * at_shift * ((mu0 - muinf) * d_visc_cy * d_shear);
 
-=======
-   
-  if ( pd->e[pg->imtrx][R_MESH1] )
-     {
-       mdofs = ei[pg->imtrx]->dof[R_MESH1];
-     }
- 
- /*  temperature shift factor  */
- 
-  if ( pd->gv[TEMPERATURE] )
-       {temp = fv->T;}
-  else
-       {temp = upd->Process_Temperature;}
-
-   wlf_denom = wlfc2 + temp - mp->reference[TEMPERATURE];
-   if(DOUBLE_NONZERO(wlf_denom))
- 	{
-       at_shift=exp(atexp*(mp->reference[TEMPERATURE]-temp)/wlf_denom);
-       if(!isfinite(at_shift)) { at_shift = DBL_MAX; }
- 	}
-   else
-     {
-       at_shift = 1.;
-     }
- 
- /*  concentration shift factor  */
- 
-	switch (mp->Species_Var_Type)
- 		{
- 		case SPECIES_MASS_FRACTION:
-    			nonvol_conc = 1.;
-    			for(w=0 ; w<pd->Num_Species_Eqn ; w++)
-  				{ nonvol_conc -= fv->c[w]; }
- 			break;
- 		case SPECIES_DENSITY:
-    			nonvol_conc = 1.;
-    			for(w=0 ; w<pd->Num_Species_Eqn ; w++)
-  				{ nonvol_conc -= fv->c[w]*mp->specific_volume[w]; }
- 			nonvol_conc /= mp->u_density[0];
- 			break;
- 		default:
- 			EH(-1,"That species type not completed yet.");
- 			break;
- 		}
-   if( nonvol_conc < 0)
- 	{
-	fprintf(stderr,"nonvolatile conc %g %g \n",nonvol_conc,fv->c[0]);
- 	if(const_eqn == CARREAU_WLF_CONC_PL) nonvol_conc = 0.;
-  	WH(-1,"negative nonvolatile concentration");
- 	}
-   if(const_eqn == CARREAU_WLF_CONC_PL)
-	{
-    	at_conc = pow(nonvol_conc/ref_conc,conc_exp);
- 	}
-   else if( const_eqn == CARREAU_WLF_CONC_EXP)
-	{
-   	at_conc = exp(conc_exp*(nonvol_conc-ref_conc));
-	}
-   else
-	{
-  	EH(-1,"invalid constitutive model for WLF_CONC");
-	}
-   
-   if(DOUBLE_NONZERO(gammadot))
-     {
-       shear = pow( at_conc*at_shift*lambda*gammadot, aexp);
-       val1 = pow( at_conc*at_shift*lambda*gammadot, aexp-1.);
-       d_shear = aexp * at_conc * at_shift * lambda * val1;
-       d_shear_d_at = aexp * at_conc * gammadot * lambda * val1; 
-       d_shear_d_ac = aexp * at_shift * gammadot * lambda * val1; 
-     }
-   else
-     {
-       shear = 0.;
-       d_shear = 0.;
-       d_shear_d_at = 0.;
-       d_shear_d_ac = 0.;
-     }
-   
-   
-   visc_cy = pow(1. + shear,(nexp-1.)/aexp);
-   d_visc_cy = (nexp-1.)/aexp * pow(1. + shear,(nexp-1.-aexp)/aexp);
-   
-   mu = at_conc * at_shift * (muinf + (mu0 - muinf) * visc_cy);
-   
-   if ( d_mu != NULL ) d_mu->gd =  at_conc * at_shift * ((mu0 - muinf) * d_visc_cy *d_shear);
-   
-   /*
-    * d( mu )/dT
-    */
-   
-   var = TEMPERATURE;
-   if ( d_mu != NULL && pd->e[pg->imtrx][var] )
-     {
-       if(DOUBLE_NONZERO(wlf_denom))
- 	{
- 	  dmudT = mu +
- 	  at_conc*at_conc*at_shift*at_shift*(mu0 - muinf)*d_visc_cy*d_shear_d_at;
- 	  dmudT *= - atexp*wlfc2/(wlf_denom*wlf_denom);
-	  if(!isfinite(dmudT)) { dmudT = DBL_MAX; }
- 	}
-       else
- 	{
- 	  dmudT = 0.;
- 	}
-       
-       for ( j=0; j<ei[pg->imtrx]->dof[var]; j++)
- 	{
- 	  d_mu->T[j]= dmudT * bf[var]->phi[j];
- 	}
-     }
-   /*
-    * d( mu )/dC
-    */
-   
-   var = MASS_FRACTION;
-   if ( d_mu != NULL && pd->v[pg->imtrx][var] )
-     {
-   	if(const_eqn == CARREAU_WLF_CONC_PL)
-		{
-       		if(nonvol_conc > 0.)
- 			{
- 	  		dmudC = mu +
- 	  			at_conc*at_conc*at_shift*at_shift*(mu0 - muinf)
-				*d_visc_cy*d_shear_d_ac;
- 	  		dmudC *= conc_exp/nonvol_conc;
- 			}
-       		else
- 			{ dmudC = 0.; }
-		}
-   	else if( const_eqn == CARREAU_WLF_CONC_EXP)
-		{
- 	  	dmudC = mu +
- 	  		at_conc*at_conc*at_shift*at_shift*(mu0 - muinf)
-			*d_visc_cy*d_shear_d_ac;
- 	  	dmudC *= conc_exp;
-		}
-   	else
-		{
-  		EH(-1,"invalid constitutive model for WLF_CONC");
-		}
-       
-       for(w=0 ; w<pd->Num_Species_Eqn ; w++)
- 	{
-       	   for ( j=0; j<ei[pg->imtrx]->dof[var]; j++)
- 		{
- 	  	d_mu->C[w][j]= -dmudC * bf[var]->phi[j];
- 		}
- 	}
-     }
-   
-   
-   /*
-    * d( mu )/dmesh
-    */
-   if ( d_mu != NULL && pd->e[pg->imtrx][R_MESH1] )
-     {
-       for ( b=0; b<VIM; b++)
- 	{
- 	  for ( j=0; j<mdofs; j++)
- 	    {
- 	      if(DOUBLE_NONZERO(gammadot) && Include_Visc_Sens )
- 		{
- 		  d_mu->X [b][j] =
- 		    d_mu->gd * d_gd_dmesh [b][j] ;
- 		}
- 	      else
- 		{
- 		  /* printf("\ngammadot is zero in viscosity function");*/
- 		  d_mu->X [b][j] = 0.0;
- 		}
- 	    }
- 	}
-     }
-   
->>>>>>> fa088430
   /*
    * d( mu )/dT
    */
-<<<<<<< HEAD
 
   var = TEMPERATURE;
   if (d_mu != NULL && pd->e[pg->imtrx][var]) {
-    if (wlf_denom != 0.) {
+    if (DOUBLE_NONZERO(wlf_denom)) {
       dmudT =
           mu + at_conc * at_conc * at_shift * at_shift * (mu0 - muinf) * d_visc_cy * d_shear_d_at;
       dmudT *= -atexp * wlfc2 / (wlf_denom * wlf_denom);
@@ -3988,25 +3067,6 @@
       }
     } else {
       dmudT = 0.;
-=======
-  if ( d_mu != NULL && pd->e[pg->imtrx][R_MOMENTUM1] )
-    {
-      for ( a=0; a<VIM; a++)
-        {
-          for ( i=0; i<vdofs; i++)
-	    {
-	      if(DOUBLE_NONZERO(gammadot) && Include_Visc_Sens )
-	        {
-	          d_mu->v[a][i] =
-		    d_mu->gd * d_gd_dv[a][i] ;
-	        }
-	      else
-	        {
-	          d_mu->v[a][i] = 0.0 ;
-	        }
-	    }
-        }
->>>>>>> fa088430
     }
 
     for (j = 0; j < ei[pg->imtrx]->dof[var]; j++) {
@@ -4048,7 +3108,7 @@
   if (d_mu != NULL && pd->e[pg->imtrx][R_MESH1]) {
     for (b = 0; b < VIM; b++) {
       for (j = 0; j < mdofs; j++) {
-        if (gammadot != 0.0 && Include_Visc_Sens) {
+        if (DOUBLE_NONZERO(gammadot) && Include_Visc_Sens) {
           d_mu->X[b][j] = d_mu->gd * d_gd_dmesh[b][j];
         } else {
           /* printf("\ngammadot is zero in viscosity function");*/
@@ -4064,7 +3124,7 @@
   if (d_mu != NULL && pd->e[pg->imtrx][R_MOMENTUM1]) {
     for (a = 0; a < VIM; a++) {
       for (i = 0; i < vdofs; i++) {
-        if (gammadot != 0.0 && Include_Visc_Sens) {
+        if (DOUBLE_NONZERO(gammadot) && Include_Visc_Sens) {
           d_mu->v[a][i] = d_mu->gd * d_gd_dv[a][i];
         } else {
           d_mu->v[a][i] = 0.0;
