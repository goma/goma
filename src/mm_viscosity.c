/************************************************************************ *
* Goma - Multiphysics finite element software                             *
* Sandia National Laboratories                                            *
*                                                                         *
* Copyright (c) 2014 Sandia Corporation.                                  *
*                                                                         *
* Under the terms of Contract DE-AC04-94AL85000 with Sandia Corporation,  *
* the U.S. Government retains certain rights in this software.            *
*                                                                         *
* This software is distributed under the GNU General Public License.      *
\************************************************************************/

/* This routine contains all the viscosity models along with the routine 
 * that calls them. If you add a new viscosity model, it would go in here.
 */

/* Standard include files */

#include <stdlib.h>
#include <stdio.h>
#include <string.h>
#include <math.h>

/* GOMA include files */

#include "std.h"
#include "rf_fem_const.h"
#include "rf_fem.h"
#include "rf_masks.h"
#include "rf_io_const.h"
#include "rf_io_structs.h"
#include "rf_io.h"
#include "rf_mp.h"
#include "el_elm.h"
#include "el_geom.h"
#include "rf_bc_const.h"
#include "rf_solver.h"
#include "rf_solver_const.h"
#include "rf_fill_const.h"
#include "rf_vars_const.h"
#include "mm_mp_const.h"
#include "mm_as_const.h"
#include "mm_as_structs.h"
#include "mm_as.h"

#include "mm_mp_structs.h"
#include "mm_mp.h"

#include "mm_eh.h"

#define GOMA_MM_VISCOSITY_C
#include "goma.h"

/*********** R O U T I N E S   I N   T H I S   F I L E ***********************
 * 
 *
 *     viscosity()
 *      (then submodels for viscosity called by viscosity:)
 *        power_law_viscosity()
 *        herschel_buckley_viscosity()
 *        carreau_viscosity()
 *        bingham_viscosity()
 *        bingham_wlf_viscosity()
 *        carreau_wlf_viscosity()
 *        fill_viscosity()
 *        suspension_viscosity()
 *        carreau_suspension_viscosity(()
 *        powerlaw_suspension_viscosity()
 *        epoxy_viscosity()
 *        sylgard_viscosity(()
 *        filled_epoxy_viscosity()
 *        foam_epoxy_viscosity()
 *        thermal_viscosity()
 *        cure_viscosity()
 *        bond_viscosity()
 *        carreau_wlf_conc_viscosity()
 *        ls_modulate_viscosity()
 *     copy_pF_to_F()
 */
/*******************************************************************************
 * viscosity(): Calculate the viscosity and derivatives of viscosity
 *              with respect to solution unknowns at the Gauss point. Most 
 *              non-Newtonian purely viscous models depend on the shear rate
 *              invariant and may also depend on temperature and pressure.
 *
 * Input
 *----------
 *   gn_local	= the Generalized_Newtonian structure for solvent or polymer
 *   gamma_dot	= Strain rate tensor
 *
 * Output
 * -----
 *
 *   mu		= viscosity
 *   d_mu       = dependence of viscosity on the indendent unknowns in the
 *                local element stiffness matrix, where:
 *
 *   d_mu->gd	= derivative of viscosity wrt to strain rate invariant variables 
 *                (which one?)
 *   d_mu->v	= derivative of viscosity wrt to velocity variables
 *   d_mu->X	= derivative of viscosity wrt to mesh variables
 *   d_mu->T	= derivative of viscosity wrt to temperature variables
 *   d_mu->P	= derivative of viscosity wrt to pressure variables
 *   d_mu->C	= derivative of viscosity wrt to concentration/species variables
 *   d_mu->F	= derivative of viscosity wrt to FILL (Level Set / VoF) variables
 *   d_mu->nn	= derivative of viscosity wrt to bond concentration variables
 *
 *
 *******************************************************************************/
double
viscosity(struct Generalized_Newtonian *gn_local,
	  dbl gamma_dot[DIM][DIM],
          VISCOSITY_DEPENDENCE_STRUCT *d_mu)
{
  int err;
  int a;

  int var, var_offset;
  int v,w, w1;

  int vdofs;

  int i, j;

  int species;			/* Species number of particle phase. */
  dbl p_vol_frac;		/* local particle volume fraction. */
  dbl mu = 0.;
  int dim = ei[pg->imtrx]->ielem_dim;

  struct Level_Set_Data *ls_old;

  /* Zero out sensitivities */
  zeroStructures(d_mu, 1);
 
  /* this section is for all Newtonian models */

  if (gn_local->ConstitutiveEquation == NEWTONIAN) 
    {
      if (mp->ViscosityModel == USER )
	{
	  err = usr_viscosity(mp->u_viscosity);
	  mu = mp->viscosity;
	  
	  var = TEMPERATURE;
	  if (d_mu != NULL && pd->v[pg->imtrx][var])
	    {
	      for (j=0; j<ei[pg->imtrx]->dof[var]; j++)
		{
		  d_mu->T[j]= mp->d_viscosity[var]*bf[var]->phi[j];
		}
	    }
	  
#ifdef COUPLED_FILL
	  var = FILL;
	  if (d_mu != NULL && pd->v[pg->imtrx][var])
	    {
	      for (j = 0; j < ei[pg->imtrx]->dof[var]; j++)
		{
		  d_mu->F[j]= mp->d_viscosity[var] * bf[var]->phi[j];
		}
	    }
#endif /* COUPLED_FILL */

	  if ( d_mu != NULL && pd->v[pg->imtrx][MESH_DISPLACEMENT1] )
	    {
	      for ( a=0; a<dim; a++)
		{
		  var = MESH_DISPLACEMENT1 + a;
		  for ( j=0; j<ei[pg->imtrx]->dof[var]; j++)
		    {
		      d_mu->X[a][j] =mp->d_viscosity[var]*bf[var]->phi[j];
		    }
		}
	    }

	  if ( d_mu != NULL && pd->v[pg->imtrx][MASS_FRACTION] )
	    {
	      for ( w=0; w<pd->Num_Species_Eqn; w++)
		{
		  var	     = MASS_FRACTION;
		  var_offset = MAX_VARIABLE_TYPES + w;
		  for ( j=0; j<ei[pg->imtrx]->dof[var]; j++)
		    {
		      d_mu->C[w][j] =mp->d_viscosity[var_offset]*bf[var]->phi[j];
		    }
		}
	    }
	    
	  v	= VELOCITY1;
	  vdofs	= ei[pg->imtrx]->dof[v];
	  if ( d_mu != NULL && pd->v[pg->imtrx][v] )
	    {
	      for ( a=0; a<dim; a++)
		{
		  for ( j=0; j<vdofs; j++)
		    {
		      d_mu->v[a][j] = mp->d_viscosity[v+a]*bf[v]->phi[j];
		    }
		}
	    }

	  v	= PRESSURE;
	  vdofs	= ei[pg->imtrx]->dof[v];
	  if ( d_mu != NULL && pd->v[pg->imtrx][v] )
	    {
	      for ( j=0; j<vdofs; j++)
		{
		  d_mu->P[j] = mp->d_viscosity[v]*bf[v]->phi[j];
		}
	    }
	}
      else if(mp->ViscosityModel == USER_GEN)
	{
	  err = usr_viscosity_gen(&mu, gamma_dot,
				  &d_mu->gd, d_mu->v, d_mu->X,
				  d_mu->T, d_mu->P, d_mu->C,
				  mp->u_viscosity);
	}
      else if (mp->ViscosityModel == FILL )
	{
	  /* let d_mu->F be zero here since mu is discontinuous */
	  err = fill_viscosity(mp->u_viscosity);
	  mu =  mp->viscosity;
	}
      else if (mp->ViscosityModel == LEVEL_SET )
	{
	  double mu0   = mp->u_viscosity[0];
	  double mu1   = mp->u_viscosity[1];
	  double width = mp->u_viscosity[2];
	  if ( d_mu != NULL )
            err = level_set_property(mu0, mu1, width, &mu, d_mu->F);
          else
            err = level_set_property(mu0, mu1, width, &mu, NULL);
	  EH(err, "level_set_property() failed for viscosity.");
	}
      else if (mp->ViscosityModel == LS_QUADRATIC )
	{
	  double mu0   = mp->u_viscosity[0];
	  double mu1   = mp->u_viscosity[1];
	  double width = mp->u_viscosity[2];
	  double rho0  = mp->u_density[0];
	  double rho1  = mp->u_density[1];
	  double nu0 = mu0/rho0;
	  double nu1 = mu1/rho1;

	  load_lsi(width);
	  
	  mu = 0.0;

	  mu += mu0;

	  mu += ( rho0*nu1 + nu0*rho1 - 2.0*mu0)*lsi->H;

	  mu += ( nu1 - nu0 ) * ( rho1 - rho0) * lsi->H * lsi->H;
	}
      else if (mp->ViscosityModel == CONST_PHASE_FUNCTION)
	{
	  // PRS: this is fubar'd    Needs fixing and documentation. This is cludged.  
	  double mu1, mu2, tmp_mu;
	  double width;
	  int a, num;
	  struct Level_Set_Data *ls_save = ls;
	  
	  num = pfd->num_phase_funcs;

	  width = mp->u_viscosity[num];

	  for (a = 0; a < num; a++)
	    {
	      mu1 = mp->u_viscosity[a]; 
	      mu2 = mp->u_viscosity[a+2];
	      ls = pfd->ls[a];
	      if( d_mu != NULL )
		err = level_set_property ( mu1, mu2, width, &tmp_mu, d_mu->pf[a] );
	      else
		err = level_set_property ( mu1, mu2, width, &tmp_mu, NULL );

	      mu += tmp_mu;
	    }
		
	 if ( fabs(mu) < DBL_SMALL) mu = mp->u_viscosity[num + 1 ];
	 ls = ls_save;
	}
	  
      /* MMH
       * Remember, this is only called for the fluid phase.
       */
      else if (mp->ViscosityModel == SUSPENSION_PM )
	{
	  species    = (int) mp->u_density[0];
	  p_vol_frac = fv->c[species];
	  mu	     = mp->viscosity* pow(1.0-p_vol_frac,-2.5);

          if ( d_mu != NULL )
            {
              for (j = 0; j < ei[pg->imtrx]->dof[MASS_FRACTION]; j++) {
                d_mu->C[species][j] = (mu*2.5/(1.0 - p_vol_frac)) *
                  bf[MASS_FRACTION]->phi[j];
	      }
            }
	}
      else if (mp->ViscosityModel == CONSTANT )
	{
	  /*  mu   = gn_local->mu0; corrected for auto continuation 3/01 */
	  if(gn_local->ConstitutiveEquation == CONSTANT)
	    {
	      mu = gn_local->mu0;
	    }
	  else
	    {
	      mu = mp->viscosity;
	    }
          mp_old->viscosity = mu;
	  /*Sensitivities were already set to zero */
	}
      else if (mp->ViscosityModel == TABLE)
	{
          struct  Data_Table *table_local;
          table_local = MP_Tables[mp->viscosity_tableid];
          apply_table_mp(&mp->viscosity, table_local);
	  mu = mp->viscosity;

          if ( d_mu != NULL )
            {
              for(i=0;i<table_local->columns-1;i++)
	        {
                  var = table_local->t_index[i];

	          switch (var)
		    {
		    case TEMPERATURE:
		      for (j = 0; j < ei[pg->imtrx]->dof[var]; j++)
		        {
                          d_mu->T[j] = table_local->slope[i];

		        }
		      break;
		    case MASS_FRACTION:
		      if (pd->v[pg->imtrx][MASS_FRACTION] )
		        {
		          for ( w=0; w<pd->Num_Species_Eqn; w++)
			    {
			      var	     = MASS_FRACTION;
			      var_offset = MAX_VARIABLE_TYPES + w;
			      for ( j=0; j<ei[pg->imtrx]->dof[var]; j++)
			        {
                                  d_mu->C[w][j] =table_local->slope[i];
			        }
			    }
		            }
		      break;
		    default:
		      EH(-1, "Variable function not yet implemented in material property table");
		    }
	        }
            }
	}
       else
	{
	  EH(-1,"Unrecognized viscosity model for Newtonian fluid");
	}

    } /* end Newtonian section */

  else if (gn_local->ConstitutiveEquation == CONSTANT)
    {
      mu   = gn_local->mu0;
      mp_old->viscosity = mu;
      /*Sensitivities were already set to zero */

    }
  /* this section is for all non-Newtonian models */
  else if (gn_local->ConstitutiveEquation == SUSPENSION)
    {
      if ( pd->v[pg->imtrx][SHELL_PARTC] )
        {
	  err = suspension_viscosity(gn_local->sus_species_no, gn_local->mu0,
				     gn_local->maxpack, gn_local->nexp, fv->sh_pc);
	  EH(err, "suspension_viscosity");
	  mu = mp->viscosity;
        }
      else
	{
	  err = suspension_viscosity(gn_local->sus_species_no, gn_local->mu0,
				     gn_local->maxpack, gn_local->nexp, fv->c[gn_local->sus_species_no]);
	
	  EH(err, "suspension_viscosity");
	  mu = mp->viscosity;
	}
      
      if ( d_mu != NULL && pd->v[pg->imtrx][MASS_FRACTION] )
	{
	  var	     = MASS_FRACTION;
	  var_offset = MAX_VARIABLE_TYPES + gn_local->sus_species_no;
	  for ( j=0; j<ei[pg->imtrx]->dof[var]; j++)
	    {
	      d_mu->C[gn_local->sus_species_no][j] =mp->d_viscosity[var_offset]*bf[var]->phi[j];
	    }
	}
    }
  else if (gn_local->ConstitutiveEquation == CURE)
    {
      err = cure_viscosity(gn_local->cure_species_no, gn_local->mu0,
			   gn_local->gelpoint, gn_local->cureaexp, gn_local->curebexp);
      EH(err, "cure_viscosity");
      
      mu = mp->viscosity;
      
      var = MASS_FRACTION;
      if (d_mu != NULL && pd->v[pg->imtrx][var] )
	{
	  w = gn_local->cure_species_no;
	  var_offset = MAX_VARIABLE_TYPES + w;
	  for ( j=0; j<ei[pg->imtrx]->dof[var]; j++)
	    {
	      d_mu->C[w][j] = mp->d_viscosity[var_offset]*bf[var]->phi[j];
	    }
	}
    }
  else if (gn_local->ConstitutiveEquation == THERMAL)
    {
      double mu0, atexp;
      mu0=gn_local->mu0; atexp= gn_local->atexp;
      if(gn_local->mu0Model == LEVEL_SET)
	{
	  if(d_mu != NULL)
	    {
	      err = level_set_property(gn_local->u_mu0[0], gn_local->u_mu0[1], 
				       gn_local->u_mu0[2], &mu0, d_mu->F);
	    }
	  else
	    {
	      err = level_set_property(gn_local->u_mu0[0], gn_local->u_mu0[1], 
				       gn_local->u_mu0[2], &mu0, NULL);
	    }
	}
	  
      if(gn_local->atexpModel == LEVEL_SET)
	{
	  if(d_mu != NULL)
	    {
	      err = level_set_property(gn_local->u_atexp[0], gn_local->u_atexp[1], 
				       gn_local->u_atexp[2], &atexp, d_mu->F);
	    }
	  else
	    {
	      err = level_set_property(gn_local->u_atexp[0], gn_local->u_atexp[1], 
				       gn_local->u_atexp[2], &atexp, NULL);
	    }
	}
	    
      err = thermal_viscosity(mu0, atexp);
      EH(err, "thermal_viscosity");
      
      mu = mp->viscosity;
      
      var = TEMPERATURE;
      if ( d_mu != NULL && pd->v[pg->imtrx][TEMPERATURE] )
	
	{
	  for ( j=0; j<ei[pg->imtrx]->dof[var]; j++)
	    {
	      d_mu->T[j]= mp->d_viscosity[var]*bf[var]->phi[j];
	    }
	}
    }
  else if (gn_local->ConstitutiveEquation == BOND)
    {
      mu = bond_viscosity(gn_local, gamma_dot, d_mu);
    }
  else if (gn_local->ConstitutiveEquation == BOND_SH)
    {
      err = bond_viscosity_sh(gn_local->sus_species_no,gn_local->mu0, gn_local->muinf, gn_local->aexp);
      EH(err, "bond_viscosity_sh");
      
      mu = mp->viscosity;
      
<<<<<<< HEAD
      var = BOND_EVOLUTION;
      if ( d_mu != NULL && pd->v[pg->imtrx][var] )
=======
       var = MASS_FRACTION;
      if ( d_mu != NULL && pd->v[var] )
	{
	  w = gn_local->sus_species_no;
	  var_offset = MAX_VARIABLE_TYPES + w;
	  for ( j=0; j<ei->dof[var]; j++)
	    {
	      d_mu->C[w][j] =mp->d_viscosity[var_offset]*bf[var]->phi[j];
	    }
	}
  
     var = BOND_EVOLUTION;
      if ( d_mu != NULL && pd->v[var] )
>>>>>>> 5a085485
	
	{
	  for ( j=0; j<ei[pg->imtrx]->dof[var]; j++)
	    {
	      d_mu->nn[j]= mp->d_viscosity[var]*bf[var]->phi[j];
	    }
	}
    }
  else if (gn_local->ConstitutiveEquation == EPOXY)
    {
      err = epoxy_viscosity(gn_local->cure_species_no, gn_local->mu0,
			    gn_local->gelpoint, gn_local->cureaexp, 
			    gn_local->curebexp, gn_local->atexp);
      EH(err, "epoxy_viscosity");
      
      mu = mp->viscosity;
      
      var = TEMPERATURE;
      if ( d_mu != NULL && pd->v[pg->imtrx][TEMPERATURE] )
	{
	  for ( j=0; j<ei[pg->imtrx]->dof[var]; j++)
	    {
	      d_mu->T[j]= mp->d_viscosity[var]*bf[var]->phi[j];
	    }
	}
      
      var = MASS_FRACTION;
      if ( d_mu != NULL && pd->v[pg->imtrx][var] )
	{
	  w = gn_local->cure_species_no;
	  var_offset = MAX_VARIABLE_TYPES + w;
	  for ( j=0; j<ei[pg->imtrx]->dof[var]; j++)
	    {
	      d_mu->C[w][j] =mp->d_viscosity[var_offset]*bf[var]->phi[j];
	    }
	}
    }
   else if (gn_local->ConstitutiveEquation == FOAM_PMDI_10)
    {
      err = foam_pmdi10_viscosity(gn_local->cure_species_no, gn_local->mu0,
                            gn_local->gelpoint, gn_local->cureaexp,
                            gn_local->curebexp, gn_local->atexp);
      EH(err, "foam_pmdi10_viscosity");

      mu = mp->viscosity;

      var = TEMPERATURE;
      if ( d_mu != NULL && pd->v[pg->imtrx][TEMPERATURE] )
        {
          for ( j=0; j<ei[pg->imtrx]->dof[var]; j++)
            {
              d_mu->T[j]= mp->d_viscosity[var]*bf[var]->phi[j];
            }
        }

      var = MASS_FRACTION;
      if ( d_mu != NULL && pd->v[pg->imtrx][var] )
        {
          w = gn_local->cure_species_no;
          var_offset = MAX_VARIABLE_TYPES + w;
          for ( j=0; j<ei[pg->imtrx]->dof[var]; j++)
            {
              d_mu->C[w][j] =mp->d_viscosity[var_offset]*bf[var]->phi[j];
            }
        }
    }
  else if (gn_local->ConstitutiveEquation == SYLGARD)
    {
      err = sylgard_viscosity(gn_local->cure_species_no, gn_local->mu0,
			      gn_local->gelpoint, gn_local->cureaexp, 
			      gn_local->atexp);
      EH(err, "sylgard_viscosity");
      
      mu = mp->viscosity;
      
      var = TEMPERATURE;
      if ( d_mu != NULL && pd->v[pg->imtrx][TEMPERATURE] )
	{
	  for ( j=0; j<ei[pg->imtrx]->dof[var]; j++)
	    {
	      d_mu->T[j]= mp->d_viscosity[var]*bf[var]->phi[j];
	    }
	}
      
      var = MASS_FRACTION;
      if ( d_mu != NULL && pd->v[pg->imtrx][var] )
	{
	  w = gn_local->cure_species_no;
	  var_offset = MAX_VARIABLE_TYPES + w;
	  for ( j=0; j<ei[pg->imtrx]->dof[var]; j++)
	    {
	      d_mu->C[w][j] =mp->d_viscosity[var_offset]*bf[var]->phi[j];
	    }
	}
    }
  else if (gn_local->ConstitutiveEquation == FILLED_EPOXY )
    {
      err = filled_epoxy_viscosity(gn_local->sus_species_no, gn_local->cure_species_no, 
				   gn_local->mu0, gn_local->maxpack,
				   gn_local->nexp, gn_local->gelpoint, gn_local->cureaexp, 
				   gn_local->curebexp, gn_local->tgel0, gn_local->atexp);
      
      mu = mp->viscosity;
      if (d_mu != NULL) 
	{
	  if (pd->v[pg->imtrx][TEMPERATURE])
	    {
	      for (j = 0; j < ei[pg->imtrx]->dof[TEMPERATURE]; j++)
		{
		  d_mu->T[j] = mp->d_viscosity[TEMPERATURE] * bf[TEMPERATURE]->phi[j];
		}
	    }
      
	  var = MASS_FRACTION;
	  var_offset = MAX_VARIABLE_TYPES;
	  if (pd->v[pg->imtrx][var])
	    {
	      w  = gn_local->cure_species_no;
	      w1 = gn_local->sus_species_no;
	      for ( j=0; j<ei[pg->imtrx]->dof[var]; j++)
		{
		  d_mu->C[w][j]  = mp->d_viscosity[var_offset + w ]*bf[var]->phi[j];
		  d_mu->C[w1][j] = mp->d_viscosity[var_offset + w1]*bf[var]->phi[j];
		}
	    }
	}
    }
  else if (gn_local->ConstitutiveEquation == FOAM_EPOXY )
    {
      err = foam_epoxy_viscosity(gn_local->sus_species_no, gn_local->cure_species_no,
				 gn_local->mu0, gn_local->gelpoint, gn_local->atexp);
      mu = mp->viscosity;
      if (d_mu != NULL)
	{
	  if (pd->v[pg->imtrx][TEMPERATURE])
	    {
	      for (j = 0; j < ei[pg->imtrx]->dof[TEMPERATURE]; j++)
		{
		  d_mu->T[j] = mp->d_viscosity[TEMPERATURE] * bf[TEMPERATURE]->phi[j];
		}
	    }
	  if (pd->v[pg->imtrx][MASS_FRACTION])
	    {
	      for (w = 0; w < pd->Num_Species_Eqn; w++) 
		{
		  dbl tmp = mp->d_viscosity[MAX_VARIABLE_TYPES + w];
		  if (tmp != 0.0)
		    {
		      for (j = 0; j < ei[pg->imtrx]->dof[MASS_FRACTION]; j++)
			{
			  d_mu->C[w][j] = tmp * bf[MASS_FRACTION]->phi[j];
			}
		    }
		}
	    }
	}
    }
  else if (gn_local->ConstitutiveEquation == POWER_LAW) 
    {
      mu = power_law_viscosity(gn_local, gamma_dot, d_mu);
    }
  else if (gn_local->ConstitutiveEquation == CARREAU)
    {
      mu = carreau_viscosity(gn_local, gamma_dot, d_mu);
    }
  else if (gn_local->ConstitutiveEquation == BINGHAM)
    {
      mu = bingham_viscosity(gn_local, gamma_dot, d_mu);
    }
  else if (gn_local->ConstitutiveEquation == BINGHAM_WLF)
    {
      mu = bingham_wlf_viscosity(gn_local, gamma_dot, d_mu);
    }
  else if (gn_local->ConstitutiveEquation == CARREAU_WLF)
    {
      mu = carreau_wlf_viscosity(gn_local, gamma_dot, d_mu);
    }
  else if (gn_local->ConstitutiveEquation == CARREAU_SUSPENSION)
    {
      mu = carreau_suspension_viscosity(gn_local, gamma_dot, d_mu);
    }
  else if (gn_local->ConstitutiveEquation == POWERLAW_SUSPENSION)
    {
      mu = powerlaw_suspension_viscosity(gn_local, gamma_dot, d_mu);
    }

  else if (gn_local->ConstitutiveEquation == HERSCHEL_BULKLEY)
    {
      mu = herschel_buckley_viscosity(gn_local, gamma_dot, d_mu);
    }
  else if (gn_local->ConstitutiveEquation == CARREAU_WLF_CONC_PL ||
	   gn_local->ConstitutiveEquation == CARREAU_WLF_CONC_EXP)
    {
      mu = carreau_wlf_conc_viscosity(gn_local, gamma_dot, d_mu,
				      gn_local->ConstitutiveEquation);
    }
  else if (ls != NULL && gn_local->ConstitutiveEquation == VE_LEVEL_SET )
    {
      double pos_mup   = gn_local->pos_ls_mup;
      double neg_mup   = gn_local->mu0;
      double width     = ls->Length_Scale;
      if ( d_mu != NULL )
        err = level_set_property(neg_mup, pos_mup, width, &mu, d_mu->F);
      else
        err = level_set_property(neg_mup, pos_mup, width, &mu, NULL);
      EH(err, "level_set_property() failed for polymer viscosity.");
    }
  else
    {
      EH(-1,"Unrecognized viscosity model for non-Newtonian fluid");
    }
  
  if (ls != NULL && gn_local->ConstitutiveEquation != VE_LEVEL_SET &&
      mp->ViscosityModel != LEVEL_SET &&
      mp->ViscosityModel != LS_QUADRATIC &&
      mp->mp2nd != NULL &&
      (mp->mp2nd->ViscosityModel == CONSTANT || mp->mp2nd->ViscosityModel == RATIO)
    )
    {
      /* kludge for solidification tracking with phase function 0 */
      if (pfd != NULL && pd->e[pg->imtrx][R_EXT_VELOCITY])
	{
	  ls_old = ls;
	  ls = pfd->ls[0];
	  err = ls_modulate_viscosity(&mu, mp->mp2nd->viscosity_phase[0],
				      ls->Length_Scale,
				      (double) mp->mp2nd->viscositymask[0],
                                      (double) mp->mp2nd->viscositymask[1],
                                      d_mu, mp->mp2nd->ViscosityModel );
	  ls = ls_old;
	}
      err= ls_modulate_viscosity(&mu, mp->mp2nd->viscosity, ls->Length_Scale,
				 (double) mp->mp2nd->viscositymask[0],
                                 (double) mp->mp2nd->viscositymask[1],
                                 d_mu, mp->mp2nd->ViscosityModel );
      EH(err, "ls_modulate_viscosity");
    }
  if(DOUBLE_NONZERO(gn_local->thixo_factor))
    { 
     dbl thixotropic = 1;
     dbl thixo_time = 0;
     if(fv->restime > 0.)
	{ thixotropic += gn_local->thixo_factor*fv->restime; }
     if(tran->time_value > 0.)
	{ thixotropic += thixo_time*tran->time_value; }
     if ( d_mu != NULL )
       {
       d_mu->gd *= thixotropic;
       if ( pd->v[pg->imtrx][var=BOND_EVOLUTION] )
         {
          for( i=0 ; i<ei[pg->imtrx]->dof[var]; i++)
	    {
	     d_mu->nn[i] *= thixotropic;
	    }
         }
       var = RESTIME;
       if (pd->v[pg->imtrx][var] && fv->restime>0.)
        {
         for ( j=0; j<ei[pg->imtrx]->dof[var]; j++)
	   {
	     d_mu->degrade[j] = mu*gn_local->thixo_factor*bf[var]->phi[j];
	   }
        }
       var = TEMPERATURE;
       if (pd->v[pg->imtrx][var] )
        {
         for ( j=0; j<ei[pg->imtrx]->dof[var]; j++)
	   {
	     d_mu->T[j] *= thixotropic;
	   }
        }
       if (pd->e[pg->imtrx][R_MESH1] )
        {
         for ( i=0; i<VIM; i++)
	   {
	    for ( j=0; j< ei[pg->imtrx]->dof[R_MESH1]; j++)
	       {
		  d_mu->X [i][j] *= thixotropic;
	       }
	   }
        }
       if (pd->e[pg->imtrx][R_MOMENTUM1] )
        {
         for ( a=0; a<VIM; a++)
           {
            for ( i=0; i < ei[pg->imtrx]->dof[VELOCITY1]; i++)
	      {
	          d_mu->v[a][i] *= thixotropic;
	      }
	   }
	}
       if ( pd->v[pg->imtrx][var=MASS_FRACTION ] )
        {
         for ( w=0; w<pd->Num_Species_Eqn; w++)
	   {
	    for( i=0; i<ei[pg->imtrx]->dof[var]; i++) 
	      {
	       d_mu->C[w][i] *= thixotropic;
	      }
	   }
        }
       if( pd->v[pg->imtrx][var=PRESSURE] )
       {
        for( i=0; i<ei[pg->imtrx]->dof[var]; i++ )
	  {
	   d_mu->P[i] *= thixotropic;
	  }
       }
      }
     mu *= thixotropic;
    }
  return(mu);
}



double
power_law_viscosity(struct Generalized_Newtonian *gn_local,
		    dbl gamma_dot[DIM][DIM], /* strain rate tensor */
                    VISCOSITY_DEPENDENCE_STRUCT *d_mu )
{

  int a, b;
  int mdofs=0,vdofs;

  int i, j;

  dbl gammadot;	                /* strain rate invariant */

  dbl d_gd_dv[DIM][MDE];        /* derivative of strain rate invariant
				   wrt velocity */
  dbl d_gd_dmesh[DIM][MDE];     /* derivative of strain rate invariant
				   wrt mesh */

  dbl val;
  dbl mu0;
  dbl nexp;
  dbl offset;
  dbl mu = 0.;

  vdofs = ei[pg->imtrx]->dof[VELOCITY1];

  if ( pd->e[pg->imtrx][R_MESH1] )
    {
      mdofs = ei[pg->imtrx]->dof[R_MESH1];
    }


  calc_shearrate(&gammadot, gamma_dot, d_gd_dv, d_gd_dmesh);

  /* calculate power law viscosity
     mu = mu0 * (offset + gammadot)**(nexp-1))                 */
  mu0 = gn_local->mu0;
  nexp = gn_local->nexp;
  offset = 0.00001;

  val = pow( gammadot + offset, nexp-1.);
  mu = mu0 * val;
  /*
   * d( mu )/dmesh
   */

  val = pow( gammadot+offset, nexp-2.);


  if (d_mu != NULL)
    {
     d_mu->gd = mu0*(nexp - 1.0)*val;
    }

  if ( d_mu != NULL && pd->e[pg->imtrx][R_MESH1] )
    {
      for ( b=0; b<VIM; b++)
	{
	  for ( j=0; j<mdofs; j++)
	    {
	      if(gammadot != 0.0 && Include_Visc_Sens )
		{

		  d_mu->X [b][j] =
		    d_mu->gd * d_gd_dmesh [b][j] ;

		}
	      else
		{
		  /* printf("\ngammadot is zero in viscosity function");*/
		  d_mu->X [b][j] = 0.0;
		}
	    }
	}
    }
  
  /*
   * d( mu )/dv
   */
  if ( d_mu != NULL && pd->e[pg->imtrx][R_MOMENTUM1] )
    {
      for ( a=0; a<VIM; a++)
        {
          for ( i=0; i<vdofs; i++)
	    {
	      if(gammadot != 0.0 && Include_Visc_Sens )
	        {
	          d_mu->v[a][i] =
		    d_mu->gd * d_gd_dv[a][i] ;
	        }
	      else
	        {
	          d_mu->v[a][i] = 0.0 ;
	        }
	    }
        }
    }

  return(mu);
}

double
herschel_buckley_viscosity(struct Generalized_Newtonian *gn_local,
			   dbl gamma_dot[DIM][DIM], /* strain rate tensor */
			   VISCOSITY_DEPENDENCE_STRUCT *d_mu)
{
  int a, b;
  int mdofs=0,vdofs;

  int i, j;

  dbl gammadot;	                /* strain rate invariant */ 

  dbl d_gd_dv[DIM][MDE];        /* derivative of strain rate invariant 
				   wrt velocity */ 
  dbl d_gd_dmesh[DIM][MDE];     /* derivative of strain rate invariant 
				   wrt mesh */ 

  dbl val;
  dbl mu = 0.;
  dbl mu0;
  dbl nexp;
  dbl tau_y;
  dbl offset;

  vdofs = ei[pg->imtrx]->dof[VELOCITY1];
  
  if ( pd->e[pg->imtrx][R_MESH1] )
    {
      mdofs = ei[pg->imtrx]->dof[R_MESH1];
    }
  

  calc_shearrate(&gammadot, gamma_dot, d_gd_dv, d_gd_dmesh);

  /* calculate power law viscosity
     power law constants - make this migrate to input deck asap
     mu = mu0 * (offset + gammadot)**(nexp-1))                 */
  mu0 = gn_local->mu0;
  nexp = gn_local->nexp;
  tau_y = gn_local->tau_y;
  offset = 0.00001;
  
  val = pow( gammadot + offset, nexp-1.);
  mu = mu0 * val;
  mu += tau_y/(gammadot+offset);

  /*
   * d( mu )/dmesh
   */
  
  val = pow( gammadot+offset, nexp-2.);
  
  if ( d_mu != NULL ) d_mu->gd = mu0*(nexp - 1.0)*val;
/*   *d_mu_dgd -= tau_y/pow(gammadot+offset, 2.0); Disabling the sensitivities on this term
*  otherwise converges not 
*/
  
  if ( d_mu != NULL && pd->e[pg->imtrx][R_MESH1] )
    {
      for ( b=0; b<VIM; b++)
	{
	  for ( j=0; j<mdofs; j++)
	    {
	      if(gammadot != 0.0 && Include_Visc_Sens )
		{
		  
		  d_mu->X [b][j] =
		    d_mu->gd * d_gd_dmesh [b][j] ;
		  
		}
	      else
		{
		  /* printf("\ngammadot is zero in viscosity function");*/
		  d_mu->X [b][j] = 0.0;
		}
	    }
	}
    }
  
  /*
   * d( mu )/dv
   */
  /*
   * d( mu )/dv
   */
  if ( d_mu != NULL && pd->e[pg->imtrx][R_MOMENTUM1] )
    {
      for ( a=0; a<VIM; a++)
        {
          for ( i=0; i<vdofs; i++)
	    {
	      if(gammadot != 0.0 && Include_Visc_Sens )
	        {
	          d_mu->v[a][i] =
		    d_mu->gd * d_gd_dv[a][i] ;
	        }
	      else
	        {
	          d_mu->v[a][i] = 0.0 ;
	        }
	    }
        }
    }

  return(mu);
}


double
carreau_viscosity(struct Generalized_Newtonian *gn_local,
		  dbl gamma_dot[DIM][DIM], /* strain rate tensor */
		  VISCOSITY_DEPENDENCE_STRUCT *d_mu)
{

    int a, b;
  int mdofs=0,vdofs;


  int i, j;

  dbl gammadot;	                /* strain rate invariant */ 

  dbl d_gd_dv[DIM][MDE];        /* derivative of strain rate invariant 
				   wrt velocity */ 
  dbl d_gd_dmesh[DIM][MDE];     /* derivative of strain rate invariant 
				   wrt mesh */ 

  dbl val, val1, val2;
  dbl mu = 0.;
  dbl mu0;
  dbl muinf;
  dbl nexp;
  dbl aexp;
  dbl lambda;

  vdofs = ei[pg->imtrx]->dof[VELOCITY1];
  
  if ( pd->e[pg->imtrx][R_MESH1] )
    {
      mdofs = ei[pg->imtrx]->dof[R_MESH1];
    }
  
  calc_shearrate(&gammadot, gamma_dot, d_gd_dv, d_gd_dmesh);

  mu0 = gn_local->mu0;
  nexp = gn_local->nexp;
  muinf = gn_local->muinf;
  aexp = gn_local->aexp;
  lambda = gn_local->lam;

 if(gn_local->mu0Model == LEVEL_SET)
   {
     if(d_mu != NULL)
       {
	 level_set_property(gn_local->u_mu0[0], gn_local->u_mu0[1], 
			    gn_local->u_mu0[2], &mu0, d_mu->F);
       }
     else
       {
	 level_set_property(gn_local->u_mu0[0], gn_local->u_mu0[1], 
			    gn_local->u_mu0[2], &mu0, NULL);
       }
   }

 if(gn_local->nexpModel == LEVEL_SET)
   {
     if(d_mu != NULL)
       {
	 level_set_property(gn_local->u_nexp[0], gn_local->u_nexp[1], 
			    gn_local->u_nexp[2], &nexp, d_mu->F);
       }
     else
       {
	 level_set_property(gn_local->u_nexp[0], gn_local->u_nexp[1], 
			    gn_local->u_nexp[2], &nexp, NULL);
       }
   }

 if(gn_local->muinfModel == LEVEL_SET)
   {
     if(d_mu != NULL)
       {
	 level_set_property(gn_local->u_muinf[0], gn_local->u_muinf[1], 
			    gn_local->u_muinf[2], &muinf, d_mu->F);
       }
     else
       {
	 level_set_property(gn_local->u_muinf[0], gn_local->u_muinf[1], 
			    gn_local->u_muinf[2], &muinf, NULL);
       }
   }

 if(gn_local->aexpModel == LEVEL_SET)
   {
     if(d_mu != NULL)
       {
	 level_set_property(gn_local->u_aexp[0], gn_local->u_aexp[1], 
			    gn_local->u_aexp[2], &aexp, d_mu->F);
       }
     else
       {
	 level_set_property(gn_local->u_aexp[0], gn_local->u_aexp[1], 
			    gn_local->u_aexp[2], &aexp, NULL);
       }
   }
	  

 if(gn_local->lamModel == LEVEL_SET)
   {
     if(d_mu != NULL)
       {
	 level_set_property(gn_local->u_lam[0], gn_local->u_lam[1], 
			    gn_local->u_lam[2], &lambda, d_mu->F);
       }
     else
       {
	 level_set_property(gn_local->u_lam[0], gn_local->u_lam[1], 
			    gn_local->u_lam[2], &lambda, NULL);
       }
   }  

  
  if(gammadot != 0.)
    {
      val2 = pow( lambda*gammadot, aexp);
    }
  else
    {
      val2 = 0.;
    }
  val = pow(1. + val2,(nexp-1.)/aexp);
  mu = muinf + (mu0 - muinf)* val;
  
  /* gammadot = 0.0; */
  /* this effectively turns off the viscosity Jac terms */
  
  if(gammadot != 0.)
    {
      val = pow( lambda*gammadot, aexp-1.);
    }
  else
    {
      val = 0.;
    }
  val1 = pow(1. + val2,(nexp-1.-aexp)/aexp);
  
  if ( d_mu != NULL ) d_mu->gd = (mu0 - muinf)* (nexp-1.) * lambda * val * val1 ;
  
  /*
   * d( mu )/dmesh
   */
  if ( d_mu != NULL && pd->e[pg->imtrx][R_MESH1] )
    {
      for ( b=0; b<VIM; b++)
	{
	  for ( j=0; j<mdofs; j++)
	    {
	      if(gammadot != 0.0 && Include_Visc_Sens )
		{
		  d_mu->X [b][j] =
		    d_mu->gd * d_gd_dmesh [b][j] ;
		}
	      else
		{
		  /* printf("\ngammadot is zero in viscosity function");*/
		  d_mu->X [b][j] = 0.0;
		}
	    }
	}
    }
  
  /*
   * d( mu )/dv
   */
  if ( d_mu != NULL && pd->e[pg->imtrx][R_MOMENTUM1] )
    {
      for ( a=0; a<VIM; a++)
        {
          for ( i=0; i<vdofs; i++)
	    {
	      if(gammadot != 0.0 && Include_Visc_Sens )
	        {
	          d_mu->v[a][i] =
		    d_mu->gd * d_gd_dv[a][i] ;
	        }
	      else
	        {
	          d_mu->v[a][i] = 0.0 ;
	        }
	    }
        }
    }
  return(mu);
}

#define MELTING_BINGHAM FALSE

double
bingham_viscosity(struct Generalized_Newtonian *gn_local,
		  dbl gamma_dot[DIM][DIM], /* strain rate tensor */
		  VISCOSITY_DEPENDENCE_STRUCT *d_mu)
{

  int a, b;
  int var;
  int mdofs=0,vdofs;
  int i, j;

  dbl gammadot;	                /* strain rate invariant */ 

  dbl d_gd_dv[DIM][MDE];        /* derivative of strain rate invariant 
				   wrt velocity */ 
  dbl d_gd_dmesh[DIM][MDE];     /* derivative of strain rate invariant 
				   wrt mesh */ 

  dbl val1;
  dbl yield, shear, visc_cy;
  dbl d_yield = 0.0, d_shear, d_visc_cy, d_shear_d_at, d_yield_d_at = 0.0;
  dbl mu = 0.;
  dbl mu0;
  dbl muinf;
  dbl dmudT;
  dbl nexp;
  dbl atexp;
  dbl aexp;
  dbl at_shift;
  dbl lambda;
  dbl tau_y = 0.0;
  dbl fexp;
  dbl d_at_s;
  dbl temp;
#if MELTING_BINGHAM
  dbl tmelt;
#endif

  calc_shearrate(&gammadot, gamma_dot, d_gd_dv, d_gd_dmesh);

  mu0 = gn_local->mu0;
  nexp = gn_local->nexp;
  muinf = gn_local->muinf;
  aexp = gn_local->aexp;
  atexp = gn_local->atexp;
  lambda = gn_local->lam;
   if( gn_local->tau_yModel == CONSTANT )
	{
   	 tau_y = gn_local->tau_y;
 	}
   else if (gn_local->tau_yModel == USER )
 	{
 	  usr_yield_stress(gn_local->u_tau_y, tran->time_value);
 	  tau_y = gn_local->tau_y;
 	}
   else
 	{
 	EH(-1,"Invalid Yield Stress Model");
 	}
  fexp = gn_local->fexp;

  if ( pd->e[pg->imtrx][TEMPERATURE] )
       {temp = fv->T;}
  else
       {temp = upd->Process_Temperature;}

#if MELTING_BINGHAM
  tmelt = mp->melting_point_liquidus;
#endif

  vdofs = ei[pg->imtrx]->dof[VELOCITY1];
  
  if ( pd->e[pg->imtrx][R_MESH1] )
    {
      mdofs = ei[pg->imtrx]->dof[R_MESH1];
    }

  var = TEMPERATURE;
  if ( pd->e[pg->imtrx][var] && (temp != 0.) &&  (mp->reference[TEMPERATURE] != 0.))
    {
#if MELTING_BINGHAM
      /* melting version */
      if(temp <= tmelt)
        {
          at_shift = exp(-atexp*(mp->reference[TEMPERATURE]-temp)/
                 (tmelt-temp)/(mp->reference[TEMPERATURE]-tmelt));
	  if(!isfinite(at_shift)) { at_shift = DBL_MAX; }
                 
          d_at_s = - at_shift*atexp /(tmelt-temp)/(tmelt-temp);
        }
      else
        {
          at_shift = 1.;
          d_at_s = 0.;
        }
#else
      /* normal, non-melting version */
      at_shift = exp(atexp * (1./temp - 1./mp->reference[TEMPERATURE]));
      if(!isfinite(at_shift)) { at_shift = DBL_MAX; }
      d_at_s = -at_shift *atexp /(temp*temp) ;
#endif
    }
  else
    {
      at_shift = 1.;
      d_at_s = 0. ;
    }
  
  if((at_shift * lambda * gammadot) != 0.)
    {
      shear = pow( at_shift* lambda * gammadot, aexp);
      val1 = pow(at_shift * lambda * gammadot, aexp-1.);
      d_shear = aexp * at_shift * lambda * val1;
      d_shear_d_at = aexp * gammadot * lambda * val1; 
    }
  else
    {
      shear = 0.;
      d_shear = 0.;
      d_shear_d_at = 0.;
    }
  
  if((gammadot != 0.) && (at_shift != 0.))
    {
      yield = tau_y * (1. - exp(-at_shift*fexp*gammadot))/(at_shift*gammadot);
      d_yield = (-yield + tau_y*fexp * exp(-at_shift*fexp*gammadot) )/gammadot;
      d_yield_d_at = d_yield*gammadot/at_shift ;
    }
  else
    {
      yield = tau_y * fexp;
      d_yield = 0.;
    }
  
  visc_cy = pow(1. + shear,(nexp-1.)/aexp);
  d_visc_cy = (nexp-1.)/aexp * pow(1. + shear,(nexp-1.-aexp)/aexp);
  
  mu = at_shift * (muinf + (mu0 - muinf + yield) * visc_cy);
  
  
  if ( d_mu != NULL ) d_mu->gd =  at_shift * ( d_yield * visc_cy
			    + (mu0 - muinf + yield) * d_visc_cy *d_shear);
			   
#if MELTING_BINGHAM
  /* melting version */

  mu = at_shift * (muinf + (mu0 - muinf + yield*at_shift) * visc_cy);
  
  
  if ( d_mu != NULL ) d_mu->gd =  at_shift * ( d_yield*at_shift * visc_cy
		 + (mu0 - muinf + yield*at_shift) * d_visc_cy *d_shear);
			    
if(mu <= 1.)
    {
      mu = 1.;
      d_at_s = 0.;
      d_mu->gd = 0.;
      at_shift = 1.;
    }  			   
#endif		   
  
  /*
   * d( mu )/dT
   */
  
  var = TEMPERATURE;
  if ( d_mu != NULL && pd->e[pg->imtrx][var] )
    {
      if ( (temp != 0.) &&  (mp->reference[TEMPERATURE] != 0.) && (gammadot != 0.))
	{
#if MELTING_BINGHAM
          /* melting version */
	  dmudT = mu/at_shift -
	     at_shift*tau_y *fexp *exp(-at_shift*fexp*gammadot)* visc_cy  +
	     at_shift * (mu0 - muinf + yield*at_shift) * d_visc_cy * d_shear_d_at;
          dmudT *= d_at_s;
	  if(!isfinite(dmudT)) { dmudT = DBL_MAX; }
#else
 	  /* normal, non-melting version */
          dmudT = mu/at_shift +
	    at_shift* d_yield_d_at * visc_cy +
	    at_shift * (mu0 - muinf + yield) * d_visc_cy * d_shear_d_at;
 	  dmudT *= d_at_s;
	  if(!isfinite(dmudT)) { dmudT = DBL_MAX; }
#endif	
	}
      else
	{
	  dmudT = 0.;
	}
      
	   
      for ( j=0; j<ei[pg->imtrx]->dof[var]; j++)
	{
	  d_mu->T[j]= dmudT * bf[var]->phi[j];
	}
    }
  
  /*
   * d( mu )/dmesh
   */
  if ( d_mu != NULL && pd->e[pg->imtrx][R_MESH1] )
    {
      for ( b=0; b<VIM; b++)
	{
	  for ( j=0; j<mdofs; j++)
	    {
	      if(gammadot != 0.0 && Include_Visc_Sens )
		{
		  d_mu->X [b][j] =
		    d_mu->gd * d_gd_dmesh [b][j] ;
		}
	      else
		{
		  /* printf("\ngammadot is zero in viscosity function");*/
		  d_mu->X [b][j] = 0.0;
		}
	    }
	}
    }
  
  /*
   * d( mu )/dv
   */
  if ( d_mu != NULL && pd->e[pg->imtrx][R_MOMENTUM1] )
    {
      for ( a=0; a<VIM; a++)
        {
          for ( i=0; i<vdofs; i++)
	    {
	      if(gammadot != 0.0 && Include_Visc_Sens )
	        {
	          d_mu->v[a][i] =
		    d_mu->gd * d_gd_dv[a][i] ;
	        }
	      else
	        {
	          d_mu->v[a][i] = 0.0 ;
	        }
	    }
        }
    }

  return(mu);
}
double
bingham_wlf_viscosity(struct Generalized_Newtonian *gn_local,
		      dbl gamma_dot[DIM][DIM], /* strain rate tensor */
		      VISCOSITY_DEPENDENCE_STRUCT *d_mu)
{

  int a, b;
  int var;
  int mdofs=0,vdofs;
  int i, j;

  dbl gammadot;	                /* strain rate invariant */ 

  dbl d_gd_dv[DIM][MDE];        /* derivative of strain rate invariant 
				   wrt velocity */ 
  dbl d_gd_dmesh[DIM][MDE];     /* derivative of strain rate invariant 
				   wrt mesh */ 

  dbl val1;
  dbl yield, shear, visc_cy;
  dbl d_yield, d_shear, d_visc_cy, d_shear_d_at, d_yield_d_at;
  dbl mu = 0.;
  dbl mu0;
  dbl muinf;
  dbl dmudT;
  dbl nexp;
  dbl atexp;
  dbl aexp;
  dbl at_shift, d_at_dT = 0.0;
  dbl lambda;
  dbl tau_y = 0.0;
  dbl fexp;
  dbl Tref;
  dbl wlfc2, wlf_denom;
  dbl temp;

  calc_shearrate(&gammadot, gamma_dot, d_gd_dv, d_gd_dmesh);

  mu0 = gn_local->mu0;
  nexp = gn_local->nexp;
  muinf = gn_local->muinf;
  aexp = gn_local->aexp;
  atexp = gn_local->atexp;
  lambda = gn_local->lam;
  wlfc2 = gn_local->wlfc2;

  if ( pd->e[pg->imtrx][TEMPERATURE] )
       {temp = fv->T;}
  else
       {temp = upd->Process_Temperature;}

  if( gn_local->tau_yModel == CONSTANT )
    {
      tau_y = gn_local->tau_y;
    }
  else if (gn_local->tau_yModel == USER )
    {
      usr_yield_stress(gn_local->u_tau_y, tran->time_value);
      tau_y = gn_local->tau_y;
    }
  else
    {
      EH(-1,"Invalid Yield Stress Model");
    }
  fexp = gn_local->fexp;
  
  vdofs = ei[pg->imtrx]->dof[VELOCITY1];
  
  if ( pd->e[pg->imtrx][R_MESH1] )
    {
      mdofs = ei[pg->imtrx]->dof[R_MESH1];
    }

  var = TEMPERATURE;
  at_shift = 1.;
      Tref = mp->reference[TEMPERATURE];
      wlf_denom = wlfc2 + temp - Tref;
      if(wlf_denom != 0.)
	{
	  at_shift=exp(atexp*(Tref-temp)/wlf_denom);
          if(!isfinite(at_shift)) { at_shift = DBL_MAX; }
	  d_at_dT = at_shift*atexp/wlf_denom*(-1.-(Tref-temp)/wlf_denom);
	}
  
  if((at_shift * lambda * gammadot) != 0.)
    {
      shear = pow( at_shift* lambda * gammadot, aexp);
      val1 = pow(at_shift * lambda * gammadot, aexp-1.);
      d_shear = aexp * at_shift * lambda * val1;
      d_shear_d_at = aexp * gammadot * lambda * val1; 
    }
  else
    {
      shear = 0.;
      d_shear = 0.;
      d_shear_d_at = 0.;
    }
  
  if((gammadot != 0.) && (at_shift != 0.))
    {
      yield = tau_y * (1. - exp(-at_shift*fexp*gammadot))/(at_shift*gammadot);
      d_yield = (-yield + tau_y*fexp * exp(-at_shift*fexp*gammadot) )/gammadot;
      d_yield_d_at = d_yield*gammadot/at_shift ;
   }
  else
    {
      yield = tau_y * fexp;
      d_yield = 0.;
      d_yield_d_at = 0.;
    }
  
  visc_cy = pow(1. + shear,(nexp-1.)/aexp);
  d_visc_cy = (nexp-1.)/aexp * pow(1. + shear,(nexp-1.-aexp)/aexp);
  
  mu = at_shift * (muinf + (mu0 - muinf + yield) * visc_cy);
  
  
  if ( d_mu != NULL ) d_mu->gd =  at_shift * ( d_yield * visc_cy
			    + (mu0 - muinf + yield) * d_visc_cy *d_shear);
  
  /*
   * d( mu )/dT
   */
  
  var = TEMPERATURE;
  if ( d_mu != NULL && pd->e[pg->imtrx][var] )
    {
      if ( (temp != 0.) &&  (mp->reference[TEMPERATURE] != 0.) && (gammadot != 0.))
	{
          dmudT = mu/at_shift +
	    at_shift* d_yield_d_at * visc_cy +
	    at_shift * (mu0 - muinf + yield) * d_visc_cy * d_shear_d_at;
 	  dmudT *= d_at_dT;
	  if(!isfinite(dmudT)) { dmudT = DBL_MAX; }
	}
      else
	{
	  dmudT = 0.;
	}
      
	   
      for ( j=0; j<ei[pg->imtrx]->dof[var]; j++)
	{
	  d_mu->T[j]= dmudT * bf[var]->phi[j];
	}
    }
  
  /*
   * d( mu )/dmesh
   */
  if ( d_mu != NULL && pd->e[pg->imtrx][R_MESH1] )
    {
      for ( b=0; b<VIM; b++)
	{
	  for ( j=0; j<mdofs; j++)
	    {
	      if(gammadot != 0.0 && Include_Visc_Sens )
		{
		  d_mu->X [b][j] =
		    d_mu->gd * d_gd_dmesh [b][j] ;
		}
	      else
		{
		  /* printf("\ngammadot is zero in viscosity function");*/
		  d_mu->X [b][j] = 0.0;
		}
	    }
	}
    }
  
  /*
   * d( mu )/dv
   */
  if ( d_mu != NULL && pd->e[pg->imtrx][R_MOMENTUM1] )
    {
      for ( a=0; a<VIM; a++)
        {
          for ( i=0; i<vdofs; i++)
	    {
	      if(gammadot != 0.0 && Include_Visc_Sens )
	        {
	          d_mu->v[a][i] =
		    d_mu->gd * d_gd_dv[a][i] ;
	        }
	      else
	        {
	          d_mu->v[a][i] = 0.0 ;
	        }
	    }
        }
    }

  return(mu);
}





double
carreau_wlf_viscosity(struct Generalized_Newtonian *gn_local,
		  dbl gamma_dot[DIM][DIM], /* strain rate tensor */
		  VISCOSITY_DEPENDENCE_STRUCT *d_mu)
{

  int a, b;

  int var;
  int mdofs=0,vdofs;

  int i, j;

  dbl gammadot;	                /* strain rate invariant */ 

  dbl d_gd_dv[DIM][MDE];        /* derivative of strain rate invariant 
				   wrt velocity */ 
  dbl d_gd_dmesh[DIM][MDE];     /* derivative of strain rate invariant 
				   wrt mesh */ 

  dbl val1;
  dbl shear, visc_cy;
  dbl d_shear, d_visc_cy, d_shear_d_at;
  dbl mu = 0.;
  dbl mu0;
  dbl muinf;
  dbl dmudT;
  dbl nexp;
  dbl atexp;
  dbl aexp;
  dbl at_shift;
  dbl lambda;
  dbl wlf_denom = 0.0;
  dbl wlfc2;
  dbl temp;

  calc_shearrate(&gammadot, gamma_dot, d_gd_dv, d_gd_dmesh);

  mu0 = gn_local->mu0;
  nexp = gn_local->nexp;
  muinf = gn_local->muinf;
  aexp = gn_local->aexp;
  atexp = gn_local->atexp;
  wlfc2 = gn_local->wlfc2;
  lambda = gn_local->lam;

  if ( pd->e[pg->imtrx][TEMPERATURE] )
       {temp = fv->T;}
  else
       {temp = upd->Process_Temperature;}

 if(gn_local->mu0Model == LEVEL_SET)
   {
     if(d_mu != NULL)
       {
	 level_set_property(gn_local->u_mu0[0], gn_local->u_mu0[1], 
			    gn_local->u_mu0[2], &mu0, d_mu->F);
       }
     else
       {
	 level_set_property(gn_local->u_mu0[0], gn_local->u_mu0[1], 
			    gn_local->u_mu0[2], &mu0, NULL);
       }
   }

 if(gn_local->nexpModel == LEVEL_SET)
   {
     if(d_mu != NULL)
       {
	 level_set_property(gn_local->u_nexp[0], gn_local->u_nexp[1], 
			    gn_local->u_nexp[2], &nexp, d_mu->F);
       }
     else
       {
	 level_set_property(gn_local->u_nexp[0], gn_local->u_nexp[1], 
			    gn_local->u_nexp[2], &nexp, NULL);
       }
   }

 if(gn_local->muinfModel == LEVEL_SET)
   {
     if(d_mu != NULL)
       {
	 level_set_property(gn_local->u_muinf[0], gn_local->u_muinf[1], 
			    gn_local->u_muinf[2], &muinf, d_mu->F);
       }
     else
       {
	 level_set_property(gn_local->u_muinf[0], gn_local->u_muinf[1], 
			    gn_local->u_muinf[2], &muinf, NULL);
       }
   }

 if(gn_local->aexpModel == LEVEL_SET)
   {
     if(d_mu != NULL)
       {
	 level_set_property(gn_local->u_aexp[0], gn_local->u_aexp[1], 
			    gn_local->u_aexp[2], &aexp, d_mu->F);
       }
     else
       {
	 level_set_property(gn_local->u_aexp[0], gn_local->u_aexp[1], 
			    gn_local->u_aexp[2], &aexp, NULL);
       }
   }
	  
 if(gn_local->atexpModel == LEVEL_SET)
   {
     if(d_mu != NULL)
       {
	 level_set_property(gn_local->u_atexp[0], gn_local->u_atexp[1], 
			    gn_local->u_atexp[2], &atexp, d_mu->F);
       }
     else
       {
	 level_set_property(gn_local->u_atexp[0], gn_local->u_atexp[1], 
			    gn_local->u_atexp[2], &atexp, NULL);
       }
   }

 if(gn_local->wlfc2Model == LEVEL_SET)
   {
     if(d_mu != NULL)
       {
	 level_set_property(gn_local->u_wlfc2[0], gn_local->u_wlfc2[1], 
			    gn_local->u_wlfc2[2], &wlfc2, d_mu->F);
       }
     else
       {
	 level_set_property(gn_local->u_wlfc2[0], gn_local->u_wlfc2[1], 
			    gn_local->u_wlfc2[2], &wlfc2, NULL);
       }
   }

 if(gn_local->lamModel == LEVEL_SET)
   {
     if(d_mu != NULL)
       {
	 level_set_property(gn_local->u_lam[0], gn_local->u_lam[1], 
			    gn_local->u_lam[2], &lambda, d_mu->F);
       }
     else
       {
	 level_set_property(gn_local->u_lam[0], gn_local->u_lam[1], 
			    gn_local->u_lam[2], &lambda, NULL);
       }
   }  

  vdofs = ei[pg->imtrx]->dof[VELOCITY1];
  
  if ( pd->e[pg->imtrx][R_MESH1] )
    {
      mdofs = ei[pg->imtrx]->dof[R_MESH1];
    }

  at_shift = 1.;
      wlf_denom = wlfc2 + temp - mp->reference[TEMPERATURE];
      if(wlf_denom != 0.)
	{
	  at_shift=exp(atexp*(mp->reference[TEMPERATURE]-temp)/wlf_denom);
	  if(!isfinite(at_shift)) { at_shift = DBL_MAX; }
	}
  
  if(gammadot != 0.)
    {
      shear = pow( at_shift* lambda * gammadot, aexp);
      val1 = pow(at_shift * lambda * gammadot, aexp-1.);
      d_shear = aexp * at_shift * lambda * val1;
      d_shear_d_at = aexp * gammadot * lambda * val1; 
    }
  else
    {
      shear = 0.;
      d_shear = 0.;
      d_shear_d_at = 0.;
    }
  
  
  visc_cy = pow(1. + shear,(nexp-1.)/aexp);
  d_visc_cy = (nexp-1.)/aexp * pow(1. + shear,(nexp-1.-aexp)/aexp);
  
  mu = at_shift * (muinf + (mu0 - muinf) * visc_cy);
  
  if ( d_mu != NULL ) d_mu->gd =  at_shift * ((mu0 - muinf) * d_visc_cy *d_shear);
  
  /*
   * d( mu )/dT
   */
  
  var = TEMPERATURE;
  if ( d_mu != NULL && pd->e[pg->imtrx][var] )
    {
      if(wlf_denom != 0.)
	{
	  dmudT = mu +
	  at_shift * at_shift * (mu0 - muinf) * d_visc_cy * d_shear_d_at;
	  dmudT *= - atexp*wlfc2/(wlf_denom*wlf_denom);
	  if(!isfinite(dmudT)) { dmudT = DBL_MAX; }
	}
      else
	{
	  dmudT = 0.;
	}
      
      for ( j=0; j<ei[pg->imtrx]->dof[var]; j++)
	{
	  d_mu->T[j]= dmudT * bf[var]->phi[j];
	}
    }
  
  /*
   * d( mu )/dmesh
   */
  if ( d_mu != NULL && pd->e[pg->imtrx][R_MESH1] )
    {
      for ( b=0; b<VIM; b++)
	{
	  for ( j=0; j<mdofs; j++)
	    {
	      if(gammadot != 0.0 && Include_Visc_Sens )
		{
		  d_mu->X [b][j] =
		    d_mu->gd * d_gd_dmesh [b][j] ;
		}
	      else
		{
		  /* printf("\ngammadot is zero in viscosity function");*/
		  d_mu->X [b][j] = 0.0;
		}
	    }
	}
    }
  
  /*
   * d( mu )/dv
   */
  if ( d_mu != NULL && pd->e[pg->imtrx][R_MOMENTUM1] )
    {
      for ( a=0; a<VIM; a++)
        {
          for ( i=0; i<vdofs; i++)
	    {
	      if(gammadot != 0.0 && Include_Visc_Sens )
	        {
	          d_mu->v[a][i] =
		    d_mu->gd * d_gd_dv[a][i] ;
	        }
	      else
	        {
	          d_mu->v[a][i] = 0.0 ;
	        }
	    }
        }
    }

  return(mu);
}









/* 
 * Viscosity model for FILL equation with a
 * fluid of one viscosity displacing a fluid
 * of a different viscosity
 */


/*
 * int fill_viscosity ()
 *
 * ----------------------------------------------------------------------------
 * This routine is responsible for filling up the following portions of the mp structures
 * at the current gauss point:
 *     intput:  param - array of constants input on the property card.  
 *
 *     output:  mu       => mp->viscosity - viscosity
 */

int 
fill_viscosity(dbl *param)	/* ptr to the user-defined parameter list    */
{
  dbl mu; /* Newtonian viscosity*/
  dbl F; /* Convenient local variables */


 /***********Load up convenient local variables*************/
  F = fv->F;

 /**********************************************************/
  if ( ls != NULL )
    {
      EH(-1, "Use LEVEL_SET instead of FILL viscosity model.");
      return(0);
    }

   mu = (1.- F)*param[1] + F*param[0];
   if(mu <= 0. )
     {
       mu = param[1];
     }
   else if(mu > param[0] )
     {
       mu = param[0];
     }

   mp->viscosity = mu;
   return(0);
}

/*
 *
 *  Suspension viscosity model
 *
 */

/******************************************************************************
 *     Function that computes the viscosity of a solid suspension
 *     via the relation
 *                     mu = mu0*(1. - C/Cmaxpack)^nexp
 *       where
 *                      mu0 = solvent viscosity
 *                      Cmaxpack  = binding solid fraction, i.e. solid fraction for infinite viscosity
 *                      nexp   = exponent
 *
 *     Function sets the viscosity members of mp.
 *
 *    Author: Tom Baer
 *      Date: 11/26/96
 *   Revised: 3/24/97 RRR
 *            1/21/2010 KT -> Add capability for dealing with shell particle concentration
 *
 *
 *****************************************************************************/
int
suspension_viscosity(int species, /* species for solid volume fraction track */
		     dbl mu0,	/* carrier fluid viscosity                   */
		     dbl maxpack, /* maximum solid volume fraction           */
		     dbl nexp, 	/* exponent for constitutive equation        */
		     dbl C )   /* Concentration  */
{
  int a;
  int w;

  dbl mu;   /* viscosity */

  /* Concentration at previous time step */
  dbl C_old = fv_old->sh_pc;

  /* Viscosity at previous time step */
  dbl mu_old;
  
  int status = 1;

  /* initialize everything */

  mp->d_viscosity[TEMPERATURE]	= 0.0;
  mp->d2_viscosity[TEMPERATURE]	= 0.0;
  mp->d_viscosity[PRESSURE]	= 0.0;
  mp->d2_viscosity[PRESSURE]	= 0.0;
  mp->d_viscosity[SHEAR_RATE]	= 0.0;
  mp->d2_viscosity[SHEAR_RATE]	= 0.0;
  mp->d_viscosity[SHELL_PARTC] = 0.0;


  for ( a=0; a<DIM; a++)
    {
      mp->d_viscosity[VELOCITY1+a] = 0.0;
      mp->d2_viscosity[VELOCITY1+a] = 0.0;
      mp->d_viscosity[MESH_DISPLACEMENT1+a] = 0.0;
      mp->d2_viscosity[MESH_DISPLACEMENT1+a] = 0.0;
    }
  for(w=0; w<pd->Num_Species_Eqn; w++)
    {
      mp->d_viscosity[MAX_VARIABLE_TYPES + w] = 0.0;
      mp->d2_viscosity[MAX_VARIABLE_TYPES + w] = 0.0;
    }
  /* Implement a cutoff concentration that caps the viscosity at a lower
     value. This should make the viscosity more stable and allow the
     solidification Brinkman porous source term to slow the flow appropriately.
     Here I have chosen a cutoff value 10% below maximum packing. However,
     this may be too low and I will have to adjust it.
     */

  if ( nexp > 0.0 || ( C > 0.0 && C < 0.98 * maxpack)  )
    {    

      mu = mu0*pow( 1.0 - C/maxpack, nexp );
      mu_old = mu0*pow( 1.0 - C_old/maxpack, nexp );

      mp->viscosity = mu;
      mp_old->viscosity = mu_old;

      if (pd->v[pg->imtrx][SHELL_PARTC]  )
         {

           /* dmu/dc */
           mp->d_viscosity[SHELL_PARTC] = -mu*nexp/( maxpack - C) ;

           /* d2mu/dc2 .... */
           mp->d2_viscosity[SHELL_PARTC] = mu0*nexp*(nexp-1.0)*pow( 1.0 
                                           - C/maxpack,nexp-2. )/maxpack/maxpack;
         }

      else
         {

           /* dmu/dc */
           mp->d_viscosity[MAX_VARIABLE_TYPES+species] = -mu*nexp/( maxpack - C) ;

          /* d2mu/dc2 .... */
           mp->d2_viscosity[MAX_VARIABLE_TYPES+species]= mu0*nexp*(nexp-1.0)*pow( 1.0 
                                                         - C/maxpack,nexp-2. )/maxpack/maxpack;
         }
 
    }
  else if ( C <= 0. )
    {
      mu = mu0;
      mu_old = mu;
      mp->viscosity = mu;
      mp_old->viscosity = mu_old;
    }

  else if ( C >=  0.98 *maxpack )
    {
      mu = mu0*pow( 0.02, nexp );
      mu_old = mu;
      mp->viscosity = mu;
      mp_old->viscosity = mu_old;

      /* setting the derivatives to zero for this range seems to improve convergence. Odd.*/
    }

  return(status);
} /* end of suspension_viscosity */

/*
 *
 *  Carreau_suspension viscosity model
 *
 */

double
carreau_suspension_viscosity(struct Generalized_Newtonian *gn_local,
			     dbl gamma_dot[DIM][DIM], /* strain rate tensor  */
			     VISCOSITY_DEPENDENCE_STRUCT *d_mu)
{
  int a, b;
  int var, var_offset;
  int w;

  int mdofs=0,vdofs;

  dbl C[MAX_CONC]; /* Convenient local variables */
  dbl mu = 0.;
  dbl mu_car, mu_sus=0;

  dbl val, val1, val2;
  dbl muinf;
  dbl aexp;
  dbl lambda;
  dbl nexp;       

  dbl gammadot;	                /* strain rate invariant */ 

  dbl d_gd_dv[DIM][MDE];        /* derivative of strain rate invariant 
				   wrt velocity */ 
  dbl d_gd_dmesh[DIM][MDE];     /* derivative of strain rate invariant 
				   wrt mesh */ 

  /* parameters for suspension model */
  dbl maxpack;    /* maximum solid volume fraction */
  dbl nexp_species;  /* exponent for constitutive equation */
  dbl mu0;        /* zero shear-rate viscosity */

  int species;    /* species number for solid volume fraction tracking */

  int i, j;
  
  calc_shearrate(&gammadot, gamma_dot, d_gd_dv, d_gd_dmesh);

<<<<<<< HEAD
  vdofs = ei[pg->imtrx]->dof[VELOCITY1];
=======
  if(fabs(gammadot) <= 1.0e-7)
    {
     gammadot = .0001 ;
    }
 
 
  vdofs = ei->dof[VELOCITY1];
>>>>>>> 5a085485
  
  if ( pd->e[pg->imtrx][R_MESH1] )
    {
      mdofs = ei[pg->imtrx]->dof[R_MESH1];
    }

  /* initialize everything */
                                       
  mp->d_viscosity[TEMPERATURE] = 0.0; 
  mp->d2_viscosity[TEMPERATURE] = 0.0;
  mp->d_viscosity[PRESSURE]    = 0.0;	
  mp->d2_viscosity[PRESSURE]    = 0.0;

  for ( a=0; a<DIM; a++)                                
    {							
      mp->d_viscosity[VELOCITY1+a] = 0.0;      
      mp->d2_viscosity[VELOCITY1+a] = 0.0;
      mp->d_viscosity[MESH_DISPLACEMENT1+a] = 0.0;    
      mp->d2_viscosity[MESH_DISPLACEMENT1+a] = 0.0; 		
    }                                                    
  for(w=0; w<pd->Num_Species_Eqn; w++)
    {					
      mp->d_viscosity[MAX_VARIABLE_TYPES + w] = 0.0;
      mp->d2_viscosity[MAX_VARIABLE_TYPES + w] = 0.0;
      C[w] = fv->c[w];
    }

  nexp = gn_local->nexp;
  muinf = gn_local->muinf;
  mu0 = gn_local->mu0;
  aexp = gn_local->aexp;
  lambda = gn_local->lam;
  maxpack = gn_local->maxpack;   
  nexp_species = gn_local->atexp;      
  species = gn_local->sus_species_no;    
  
  if(gammadot != 0.)
    {
      val2 = pow( lambda*gammadot, aexp);
    }
  else
    {
      val2 = 0.;
    }
  val = pow(1. + val2,(nexp-1.)/aexp);
  mu_car = muinf + (mu0 - muinf)* val;


  if ( nexp_species > 0.0 || (C[species] > 0.0 
			      && C[species] < (maxpack - .01))  )
    {
      mu_sus = pow( 1.0 - C[species]/maxpack, nexp_species );
      /* dmu/dc */
      mp->d_viscosity[MAX_VARIABLE_TYPES+species] 
	= -mu_car * mu_sus * nexp_species/( maxpack - C[species]);

      /* d2mu/dc2 .... */

      mp->d2_viscosity[MAX_VARIABLE_TYPES+species] 
	= mu_car*nexp_species*(nexp_species-1.0)
	*pow( 1.0 - C[species]/maxpack,nexp_species-2. )/maxpack/maxpack; 
    }
  else if ( C[species] <= 0. )
    {    
      mu_sus = 1.;
    }

  else if ( C[species] >=  (maxpack - .01) ) 
    {      
      mu_sus = pow( 0.01/maxpack, nexp_species);
    }

  mu = mu_car * mu_sus;
  mp->viscosity = mu;
							 

  if(gammadot != 0.)
    {
      val = pow( lambda*gammadot, aexp-1.);
    }
  else
    {
      val = 0.;
    }
  val1 = pow(1. + val2,(nexp-1.-aexp)/aexp);
  val1 = pow(1. + val2,(nexp-1.-aexp)/aexp);
  
  if ( d_mu != NULL )
    {
      d_mu->gd = (mu0 - muinf)* (nexp-1.) * lambda * val * val1 * mu_sus;

      if(C[species] < maxpack)
        {
          mp->d2_viscosity[MAX_VARIABLE_TYPES + MAX_CONC] =
            -d_mu->gd * nexp_species/( maxpack - C[species]);
        }

      mp->d2_viscosity[SHEAR_RATE]  = d_mu->gd *
        ((aexp-1)/(lambda*gammadot) + lambda*(nexp-1.-aexp)/(1+val2));
    }
  
  /*
   * d( mu )/dmesh
   */
  if ( d_mu != NULL && pd->e[pg->imtrx][R_MESH1] )
    {
      for ( b=0; b<VIM; b++)
	{
	  for ( j=0; j<mdofs; j++)
	    {
	      if(gammadot != 0.0 && Include_Visc_Sens )
		{
		  d_mu->X [b][j] =
		    d_mu->gd * d_gd_dmesh [b][j] ;
		}
	      else
		{
		  /* printf("\ngammadot is zero in viscosity function");*/
		  d_mu->X [b][j] = 0.0;
		}
	    }
	}
    }
  
  /*
   * d( mu )/dv
   */
  if ( d_mu != NULL && pd->e[pg->imtrx][R_MOMENTUM1] )
    {
      for ( a=0; a<VIM; a++)
        {
          for ( i=0; i<vdofs; i++)
	    {
	      if(gammadot != 0.0 && Include_Visc_Sens )
	        {
	          d_mu->v[a][i] =
		    d_mu->gd * d_gd_dv[a][i] ;
	        }
	      else
	        {
	          d_mu->v[a][i] = 0.0 ;
	        }
	    }
        }
    }
  
  /*
   * d( mu )/dc
   */
  var = MASS_FRACTION;
  if ( d_mu != NULL && pd->v[pg->imtrx][var] )
    {
      var_offset = MAX_VARIABLE_TYPES + species;
      for ( j=0; j<ei[pg->imtrx]->dof[var]; j++)
	{
	  d_mu->C[species][j] =mp->d_viscosity[var_offset]*bf[var]->phi[j];
	}
    }
  

  return(mu);
} /* end of carreau_suspension_viscosity */


/* powerlaw_suspension viscosity model */

double
powerlaw_suspension_viscosity(struct Generalized_Newtonian *gn_local,
			      dbl gamma_dot[DIM][DIM], /* strain rate tensor */
			      VISCOSITY_DEPENDENCE_STRUCT *d_mu)
{
  int a, b;
  int var, var_offset;
  int w;
  int mdofs=0,vdofs;

  dbl C[MAX_CONC];		/* Convenient local variables */
  dbl mu = 0.;
  dbl mu_car, mu_sus=0;

  dbl val;
  dbl offset;
  dbl nexp;       

  dbl gammadot;	                /* strain rate invariant */ 

  dbl d_gd_dv[DIM][MDE];        /* derivative of strain rate invariant 
				   wrt velocity */ 
  dbl d_gd_dmesh[DIM][MDE];     /* derivative of strain rate invariant 
				   wrt mesh */ 

  /* parameters for suspension model */
  dbl maxpack;    /* maximum solid volume fraction */
  dbl nexp_species;  /* exponent for constitutive equation */
  dbl mu0;        /* zero shear-rate viscosity */

  int species;    /* species number for solid volume fraction tracking */

  int i, j;

  calc_shearrate(&gammadot, gamma_dot, d_gd_dv, d_gd_dmesh);

  vdofs = ei[pg->imtrx]->dof[VELOCITY1];
  
  if ( pd->e[pg->imtrx][R_MESH1] )
    {
      mdofs = ei[pg->imtrx]->dof[R_MESH1];
    }

  /* initialize everything */
                                       
  mp->d_viscosity[TEMPERATURE] = 0.0;	
  mp->d2_viscosity[TEMPERATURE] = 0.0;
  mp->d_viscosity[PRESSURE]    = 0.0;	
  mp->d2_viscosity[PRESSURE]    = 0.0;

  for ( a=0; a<DIM; a++)                                
    {							
      mp->d_viscosity[VELOCITY1+a] = 0.0;      
      mp->d2_viscosity[VELOCITY1+a] = 0.0;
      mp->d_viscosity[MESH_DISPLACEMENT1+a] = 0.0;    
      mp->d2_viscosity[MESH_DISPLACEMENT1+a] = 0.0; 		
    }                                                    
  for(w=0; w<pd->Num_Species_Eqn; w++)
    {					
      mp->d_viscosity[MAX_VARIABLE_TYPES + w] = 0.0;
      mp->d2_viscosity[MAX_VARIABLE_TYPES + w] = 0.0;
      C[w] = fv->c[w];
    }

  nexp = gn_local->nexp;
  mu0 = gn_local->mu0;
  maxpack = gn_local->maxpack;   
  nexp_species = gn_local->atexp;      
  species = gn_local->sus_species_no;    
  offset = 0.00001;
  

  val = pow( gammadot + offset, nexp-1.);
  mu_car = mu0 * val;


  if ( nexp_species > 0.0 || (C[species] > 0.0 
			      && C[species] < (maxpack - .01))  )
    {
      mu_sus = pow( 1.0 - C[species]/maxpack, nexp_species );
      /* dmu/dc */
      mp->d_viscosity[MAX_VARIABLE_TYPES+species] 
	= -mu_car * mu_sus * nexp_species/( maxpack - C[species]);

      /* d2mu/dc2 .... */

      mp->d2_viscosity[MAX_VARIABLE_TYPES+species] 
	= mu_car*nexp_species*(nexp_species-1.0)
	*pow( 1.0 - C[species]/maxpack,nexp_species-2. )/maxpack/maxpack; 
    }
  else if ( C[species] <= 0. )
    {    
      mu_sus = 1.;
    }

  else if ( C[species] >=  (maxpack - .01) ) 
    {      
      mu_sus = pow( 0.01/maxpack, nexp_species);
    }

  mu = mu_car * mu_sus;
  mp->viscosity = mu;

  if ( d_mu != NULL ) d_mu->gd = mu *(nexp - 1.0)/(gammadot + offset);

  mp->d2_viscosity[SHEAR_RATE]  = mu *(nexp - 1.0)
    *(nexp - 2.0)/SQUARE(gammadot + offset);
  
  /*
   * d( mu )/dmesh
   */
  if ( d_mu != NULL && pd->e[pg->imtrx][R_MESH1] )
    {
      for ( b=0; b<VIM; b++)
	{
	  for ( j=0; j<mdofs; j++)
	    {
	      if(gammadot != 0.0 && Include_Visc_Sens )
		{
		  d_mu->X [b][j] =
		    d_mu->gd * d_gd_dmesh [b][j] ;
		}
	      else
		{
		  /* printf("\ngammadot is zero in viscosity function");*/
		  d_mu->X [b][j] = 0.0;
		}
	    }
	}
    }
  
  /*
   * d( mu )/dv
   */
  if ( d_mu != NULL && pd->e[pg->imtrx][R_MOMENTUM1] )
    {
      for ( a=0; a<VIM; a++)
        {
          for ( i=0; i<vdofs; i++)
	    {
	      if(gammadot != 0.0 && Include_Visc_Sens )
	        {
	          d_mu->v[a][i] =
		    d_mu->gd * d_gd_dv[a][i] ;
	        }
	      else
	        {
	          d_mu->v[a][i] = 0.0 ;
	        }
	    }
        }
    }
  
  /*
   * d( mu )/dc
   */
  var = MASS_FRACTION;
  if ( d_mu != NULL && pd->v[pg->imtrx][var] )
    {
      var_offset = MAX_VARIABLE_TYPES + species;
      for ( j=0; j<ei[pg->imtrx]->dof[var]; j++)
	{
	  d_mu->C[species][j] =mp->d_viscosity[var_offset]*bf[var]->phi[j];
	}
    }
  

  return(mu);
} /* end of powerlaw_suspension_viscosity */



/*
 *
 *  epoxy  viscosity model
 *
 */

/******************************************************************************
 *     Function that computes the viscosity of an epoxy that is polymerizing
 *     and whose behavior depends on the extent of reaction and the
 *     temperature of the system via the relation:
 *
 *                     mu = mu0* alpha_g/(alpha-alpha_g)^(A+ B*alpha)
 *                          * exp(Aexp/T)
 *       where
 *                      mu0       = solvent viscosity
 *                      alpha     = extent of reaction
 *                      alpha_g   = extent of reaction at the gel point
 *                      A, B      = exponent for cure behavior
 *                      Aexp      = exponent for temperature dependence of viscosity
 *
 *     Function sets the viscosity members of mp.
 *
 *    Author: RRR
 *      Date: 3/24/97
 *
 *
 *****************************************************************************/



int
epoxy_viscosity(int species,    /* species number for cure equation */
		dbl mu0,        /* monomer reference temperature viscosity */
		dbl alpha_g,    /* extent of reaction at the gel point */
		dbl A,          /* exponent for constitutive equation */
		dbl B,          /* exponent for constitutive equation */
		dbl Aexp)       /* exponent for thermal viscosity dependence */
{
  /* Local Variables */
  dbl mu;   /* viscosity */
  dbl alpha;  /* extent of reaction */
  dbl exponent;
  dbl ratio;
  dbl deriv;  /* stuff for the first derivative */
  dbl d_deriv; 
  dbl T;      /* Convenient local variables */
  int var;
  int status = 1;
  
  alpha = fv->c[species]; /* extent of reaction */
  
  if(alpha < alpha_g)
    {
      ratio = (alpha_g)/(alpha_g - alpha);
      exponent = A + B * alpha;
    }
  else /* do something special at the gel point */
    {
      ratio = 100000;
      exponent = A + B*alpha_g;
    }
    
  
  if ( pd->e[pg->imtrx][TEMPERATURE] )
       {T = fv->T;}
  else
       {T = upd->Process_Temperature;}

  if(T <= 0.)
    {
      mu = mu0  * pow ( ratio, exponent );
    }
  else
    {
      mu = mu0 * exp (Aexp/T) * pow ( ratio, exponent );
    }
    
  mp->viscosity = mu;
  
  /* dmu_dT */
  var = TEMPERATURE;
  if(pd->v[pg->imtrx][var])
    {
      if( T <= 0.)
	{
	  mp->d_viscosity[var] 	= 0.; 
	  mp->d2_viscosity[var] = 0.; 
	}
      else
	{
	  mp->d_viscosity[var] = -mu * Aexp/(T*T) ;
	  mp->d2_viscosity[var] 	= -mu* SQUARE( Aexp/(T*T))
	    +2.* mu * Aexp/(T*T*T);
	}
    }
  
  /* dmu/dc */
  var  = MASS_FRACTION;
  if(pd->v[pg->imtrx][var])
    {
      if(alpha < alpha_g)
	{
	  deriv = exponent/(alpha_g - alpha) + B*log(ratio);
	  d_deriv = 2.*B/(alpha_g - alpha) + exponent/SQUARE(alpha_g - alpha);
	  mp->d_viscosity[MAX_VARIABLE_TYPES+species] = mu * deriv;
	  mp->d2_viscosity[MAX_VARIABLE_TYPES+species] =  mu * deriv * deriv
	    + mu * d_deriv;
	}
      else
	{
	  mp->d_viscosity[MAX_VARIABLE_TYPES+species] = 0.;
	  mp->d2_viscosity[MAX_VARIABLE_TYPES+species] = 0.;
	}
	
    }

  return(status);
} /* end of epoxy_viscosity */


/******************************************************************************
 *     Function that computes the viscosity of foam pmdi10 model
 *
 *                     mu = mu0 * exp(E/RT) * ((alpha_g^A - alpha^A)/alpha^A)^(-B)
 *       where
 *                      mu0       = solvent viscosity
 *                      alpha     = extent of reaction
 *                      alpha_g   = extent of reaction at the gel point
 *                      A, B      = exponent for cure behavior
 *                      E/R       = Normalized activation energy
 *
 *     Function sets the viscosity members of mp.
 *
 *
 *****************************************************************************/



int
foam_pmdi10_viscosity(int species,    /* species number for cure equation */
		      dbl mu0,        /* monomer reference temperature viscosity */
		      dbl alpha_g,    /* extent of reaction at the gel point */
		      dbl A,          /* exponent for constitutive equation */
		      dbl B,          /* exponent for constitutive equation */
		      dbl norm_E)     /* Normalized activation energy */
{
  /* Local Variables */
  dbl mu;   /* viscosity */
  double muL;
  dbl alpha;  /* extent of reaction */
  dbl ratio;
  dbl deriv;  /* stuff for the first derivative */
  dbl T;      /* Convenient local variables */
  int var;
  int status = 1;
  double volF;
  int w;

  alpha = fv->c[species]; /* extent of reaction */

  double alpha_g_pow = pow(alpha_g, A);

  if(alpha < alpha_g)
    {
      if (fabs(alpha) > 1e-8)
	{
	  ratio = (alpha_g_pow - pow(alpha, A))/alpha_g_pow;
	}
      else
	{
	  ratio = 1.0;
	}
    }
  else /* do something special at the gel point */
    {
      ratio = 1e8;
    }

  T = upd->Process_Temperature;
  if ( pd->gv[TEMPERATURE] )
    {
      T = fv->T;
    }


  if(T <= 0.)
    {
      muL = mu0  * pow (ratio, -B );
    }
  else
    {
      muL = mu0 * exp(-norm_E/T) * pow(ratio, -B);
    }

  volF = mp->volumeFractionGas;

  if (volF > 0.98) {
    volF = 0.98;
  }

  mu = muL * exp(volF / (1- volF));
  mp->viscosity = mu;
  mp->FlowingLiquid_viscosity = muL;

  double partial = (1 / ((1-volF)*(1-volF))) * exp(volF / (1 - volF));

  /* dmu_dT */
  var = TEMPERATURE;
  if (T <= 0) {
    mp->d_viscosity[var] = 0;
    mp->d_FlowingLiquid_viscosity[var] = 0;
  } else {
    mp->d_FlowingLiquid_viscosity[var] = muL * norm_E/(T*T);
    mp->d_viscosity[var] = mu * norm_E/(T*T) +
      muL * mp->d_volumeFractionGas[var] * partial;
  }
  mp->d2_viscosity[var] = 0.0; // This doesn't seem to be used ever

  if(pd->gv[var])
    {
      if( T <= 0.)
	{
	  mp->d_viscosity[var] 	= 0.;
	  mp->d2_viscosity[var] = 0.;
	}
    }


  /* dmu/dc */
  var  = MASS_FRACTION;
  mp->d_viscosity[MAX_VARIABLE_TYPES+species] = 0.;
  mp->d2_viscosity[MAX_VARIABLE_TYPES+species] = 0.;
  for (w = 0; w < pd->Num_Species; w++) {
    mp->d_FlowingLiquid_viscosity[MAX_VARIABLE_TYPES+w] = 0;
  }
  if(pd->gv[var])
    {
      if(alpha < alpha_g && alpha > 1e-8)
	{
	  deriv = (-A*pow(alpha, A-1)/alpha_g_pow)*(-B)*(1/ratio) ;
	  for (w = 0; w < pd->Num_Species; w++) {
	    mp->d_viscosity[MAX_VARIABLE_TYPES+species] = mu * deriv +
	      muL * mp->d_volumeFractionGas[MAX_VARIABLE_TYPES+w] * partial;
	  }
	  mp->d_FlowingLiquid_viscosity[MAX_VARIABLE_TYPES+species] = muL * deriv;
	}
    }

  return(status);
}


int
sylgard_viscosity(int species,    /* species number for cure equation */
		dbl mu0,        /* monomer reference temperature viscosity */
		dbl alpha_g,    /* extent of reaction at the gel point */
		dbl A,          /* exponent for constitutive equation */
		dbl Aexp)       /* exponent for thermal viscosity dependence */
{
  /* Local Variables */
  dbl mu;   /* viscosity */
  dbl alpha;  /* extent of reaction */
  dbl exponent;
  dbl ratio;
  dbl deriv;  /* stuff for the first derivative */
  dbl d_deriv; 
  dbl T;      /* Convenient local variables */
  int var;
  int status = 1;
  
  alpha = fv->c[species]; /* extent of reaction */
  exponent = A;

  if(alpha < alpha_g )
    {
      if(alpha > 0.0)
	{
	  ratio = (alpha_g)/(alpha_g - alpha);
	}
      else 
	{
	  ratio = 1.;
	}
    }
  else /* do something special at the gel point */
    {
      ratio = 100000;
    }
    
  
  if ( pd->e[pg->imtrx][TEMPERATURE] )
       {T = fv->T;}
  else
       {T = upd->Process_Temperature;}

  if(T <= 0.)
    {
      mu = mu0  * pow ( ratio, exponent );
    }
  else
    {
      mu = mu0 * exp (Aexp/T) * pow ( ratio, exponent );
    }
    
  mp->viscosity = mu;
  
  /* dmu_dT */
  var = TEMPERATURE;
  if(pd->v[pg->imtrx][var])
    {
      if( T <= 0.)
	{
	  mp->d_viscosity[var] 	= 0.; 
	  mp->d2_viscosity[var] = 0.; 
	}
      else
	{
	  mp->d_viscosity[var] = -mu * Aexp/(T*T) ;
	  mp->d2_viscosity[var] 	= -mu* SQUARE( Aexp/(T*T))
	    +2.* mu * Aexp/(T*T*T);
	}
    }
  
  /* dmu/dc */
  var  = MASS_FRACTION;
  if(pd->v[pg->imtrx][var])
    {
      if(alpha < alpha_g && alpha > 0.)
	{
	  deriv = exponent/(alpha_g - alpha);
	  d_deriv = exponent/SQUARE(alpha_g - alpha);
	  mp->d_viscosity[MAX_VARIABLE_TYPES+species] = mu * deriv;
	  mp->d2_viscosity[MAX_VARIABLE_TYPES+species] =  mu * deriv * deriv
	    + mu * d_deriv;
	}
      else
	{
	  mp->d_viscosity[MAX_VARIABLE_TYPES+species] = 0.;
	  mp->d2_viscosity[MAX_VARIABLE_TYPES+species] = 0.;
	}
	
    }

  return(status);
} /* end of sylgard_viscosity */


/*
 *
 *  filled_epoxy_viscosity model
 *
 */

/******************************************************************************
 *     Function that computes the viscosity of a filled epoxy that is a solid suspension
 *     whose behavior depends on the solid volume fraction, the extent of reaction and the
 *     temperature of the system via the relation: 
 *     
 *                     mu = mu0*(1. - C/Cmaxpack)^nexp
 *                          * alpha_g/(alpha-alpha_g)^(A+ B*alpha)
 *                          * exp(Aexp/T)
 *       where
 *                      mu0       = solvent viscosity
 *                      Cmaxpack  = binding solid fraction, i.e. solid fraction for infinite viscosity
 *                      nexp      = exponent
 *                      alpha     = extent of reaction
 *                      alpha_g   = extent of reaction at the gel point
 *                      A, B      = exponent for cure behavior
 *                      Aexp      = exponent for temperature dependence of viscosity
 *
 *     Function sets the viscosity members of mp.
 *
 *    Author: RRR
 *      Date: 3/24/97 
 *
 *
 *****************************************************************************/

int 
filled_epoxy_viscosity(int species_sus,	/* species num, solid volume fraction*/
		       int species_cur,	/* species num, extent of rxn        */
		       dbl mu0,	/* monomer reference viscosity               */
		       dbl maxpack, /* maximum solid volume fraction         */
		       dbl nexp, /* exponent for constitutive equation       */
		       dbl alpha_g, /* extent of reaction at the gel point   */
		       dbl A,	/* exponent for cure constitutive equation   */
		       dbl B,	/* exponent for cure constitutive equation   */
		       dbl T_g0, /* gelation temp unreacted filled_epoxy     */
		       dbl Atexp) /* exponent for thermal viscosity function */
{
  /* Local Variables */
  dbl mu=0;			/* viscosity */
  dbl mu0_local;
  dbl T;			/* temperature */
  dbl vf;			/* volume fraction solid */
  dbl ratio;
  dbl exponent, exponent_t;
  dbl alpha, alpha2, alpha_g2;
  dbl deriv, d_deriv, deriv_t;
  dbl uu, duu_dT=0, d2uu_dT2, deriv2_t2 ;
  dbl c1, c2, T_g, ln_10;
  int var;
  int status = 1;
  static int gelled=FALSE;

  /* initialize everything */
                                       
  mp->d_viscosity[TEMPERATURE] = 0.0;	
  mp->d2_viscosity[TEMPERATURE] = 0.0;

  mp->d_viscosity[MAX_VARIABLE_TYPES + species_sus] = 0.0;
  mp->d2_viscosity[MAX_VARIABLE_TYPES + species_sus] = 0.0;  
  mp->d_viscosity[MAX_VARIABLE_TYPES + species_cur] = 0.0;
  mp->d2_viscosity[MAX_VARIABLE_TYPES + species_cur] = 0.0;  

  vf = fv->c[species_sus]; /* volume fraction solid */

  alpha = fv->c[species_cur]; /* extent of reaction */
  alpha2 = alpha * alpha ;   /* extent of reaction squared */
  alpha_g2 = alpha_g * alpha_g;

  if(alpha < alpha_g)
    {
      ratio = 1./(1. - alpha2/alpha_g2);
      exponent = 4./3.;
    }
  else /* do something special at the gel point */
    {
      ratio = 100000;
      exponent = 4./3.;
      if (!gelled)
        {
          fprintf(stderr, "Viscosity has gelled: Now divergent");
          fprintf(stderr," The viscosity has reached gel-point and diverged.  Calculation stopped.");
          gelled = TRUE;
        }
      exit(-1);
    }
                                       
  if ( pd->e[pg->imtrx][TEMPERATURE] )
       {T = fv->T;}
  else
       {T = upd->Process_Temperature;}

  c1 = Atexp;
  c2 = B;
  T_g = T_g0/(1.- A * alpha);
  ln_10 = log(10.0);


  if(T <= 0.)
    {
      mu0_local = mu0 * pow ( ratio, exponent ); /*  mu0 should be mu(0,Tg) here*/
    }
  else
    {
      exponent_t = -c1*(T-T_g)/(c2+T-T_g);  /*CAR*/
      if(exponent_t > 20.) exponent_t=20.;
      mu0_local = mu0 * pow(10.0, exponent_t) * pow ( ratio, exponent );
      /*in above should use mu(0,Tg) rather than mu0 CAR */
    }

  if ( nexp > 0.0 || ( vf > 0.0 && vf <= (maxpack - .01) ) )
    {
      mu = mu0_local*pow( 1.0 - vf/maxpack, nexp );
      mp->viscosity = mu;
      mp->d_viscosity[MAX_VARIABLE_TYPES+species_sus] 
	= -mu*nexp/( maxpack - vf );
      mp->d2_viscosity[MAX_VARIABLE_TYPES+species_sus] 
	= mu0_local*nexp*(nexp-1.0)*pow( 1.0 - vf/maxpack,nexp-2.0 )/maxpack/maxpack ;
    }
  else if ( vf >=  (maxpack - .01) )
    {
      mu = mu0_local*pow( 0.01/maxpack, nexp );
      mp->viscosity = mu;
      mp->d_viscosity[MAX_VARIABLE_TYPES+species_sus] = 0.;
      mp->d2_viscosity[MAX_VARIABLE_TYPES+species_sus] = 0.;

    }
  else if ( vf <= 0. )
    {      
      mu = mu0_local;
      mp->viscosity = mu;
      mp->d_viscosity[MAX_VARIABLE_TYPES+species_sus] = 0.;
      mp->d2_viscosity[MAX_VARIABLE_TYPES+species_sus] = 0.;
    }

  /* dmu_dT */
  var = TEMPERATURE;
  if(Num_Var_In_Type[pg->imtrx][var])
    {
      if( T <= 0.)
	{
	  mp->d_viscosity[var] 	= 0. ;
	  deriv_t = 0.;
	  mp->d2_viscosity[TEMPERATURE] = 0.;
	}
      else
	{
	  uu = -c1*c2/pow(c2+T-T_g,2.0) ;
          duu_dT = ln_10*uu ;
          d2uu_dT2 = ln_10*(2*c1*c2*pow(c2+T-T_g,-3.0) + duu_dT*uu) ;
          deriv_t = duu_dT*mu ;
          deriv2_t2 = d2uu_dT2*mu ;
          mp->d_viscosity[var] = deriv_t ;
          mp->d2_viscosity[var] =  deriv2_t2 ;
	}
    }

  /* dmu/dc */
  var = MASS_FRACTION;
  if(Num_Var_In_Type[pg->imtrx][var])
    {
      if(alpha < alpha_g)
	{
	  deriv = 8./3.* alpha /(alpha_g2 - alpha2) 
	    - duu_dT * (A* T_g/(1.-A*alpha)) ;

	  d_deriv = 8./3.*(1./(alpha_g2 - alpha2) -2.*alpha2 /SQUARE(alpha_g2 - alpha2)) 
	    - duu_dT * A*A* T_g/SQUARE(1.-A*alpha);

	  mp->d_viscosity[MAX_VARIABLE_TYPES+species_cur] = mu * deriv;
	  mp->d2_viscosity[MAX_VARIABLE_TYPES+species_cur] = mu * deriv * deriv
	    + mu * d_deriv;
	}
      else
	{
	  mp->d_viscosity[MAX_VARIABLE_TYPES+species_cur] = 0.;
	  mp->d2_viscosity[MAX_VARIABLE_TYPES+species_cur] = 0.;
	}
    }

  return(status);
} /* end of filled_epoxy_viscosity */



/******************************************************************************************
 *     Function that computes the viscosity of a filling epoxy that is a solid suspension
 *     whose behavior depends on the solid volume fraction, the extent of reaction, and the
 *     temperature of the system via the relation: 
 *     
 *                     mu_L = mu0  alpha_g2/(alpha2-alpha_g2)^(4/3)  exp(Emu / RT)
 *       where
 *                      mu0       = solvent viscosity
 *                      alpha     = extent of reaction
 *                      alpha2    = alpha * alpha
 *                      alpha_g   = extent of reaction at the gel point
 *                      alpha_g2  = alpha_g * alpha_g
 *                      Emu       = exponent for thermal viscosity function
 *
 *       and
 *                      mu        = mu_L * exp(volFract/(1 - volFract))
 * 
 *
 *     Function sets the viscosity members of mp. It also calculates the jacobian
 *     contributions and sticks them in mp->d_viscosity
 *
 *    Author: RRR
 *      Date: 3/24/97 
 *
 * Args:
 *    int species_fluor;    species number for fluorinert tracking 
 *    int species_cur;      species number for extent of reaction tracking 
 *    dbl mu0;              monomer reference viscosity 
 *    dbl alpha_g;          extent of reaction at the gel point 
 *    dbl Emu;              exponent for thermal viscosity function
 *    dbl volFract          volume fraction
 *    dbl *volFract         dependence of volume fraction on independent unknowns
 *
 ******************************************************************************************/
int 
foam_epoxy_viscosity(int species_fluor, int species_cur, dbl mu0, 
		     dbl alpha_g, dbl Aexp)
{
  dbl mu;   /* viscosity */
  dbl T;    /* temperature */
  dbl ratio;
  dbl volFac = 1.0;
  dbl muL;
  dbl exponent;
  dbl alpha, alpha2, alpha_g2;
  dbl deriv;
  int j;
  int status = 1;
  dbl cVolFrac = 0.0;

  /* initialize everything */
                                       
  mp->d_viscosity[TEMPERATURE] = 0.0;	
  mp->d2_viscosity[TEMPERATURE] = 0.0;
  mp->d_FlowingLiquid_viscosity[TEMPERATURE] = 0.0;

  mp->d_viscosity[MAX_VARIABLE_TYPES + species_fluor] = 0.0;
  mp->d2_viscosity[MAX_VARIABLE_TYPES + species_fluor] = 0.0;  
  mp->d_viscosity[MAX_VARIABLE_TYPES + species_cur] = 0.0;
  mp->d2_viscosity[MAX_VARIABLE_TYPES + species_cur] = 0.0;  


  alpha = fv->c[species_cur]; /* extent of reaction */
  alpha2 = alpha*alpha;
  alpha_g2 = alpha_g*alpha_g;

  if (alpha < alpha_g)
    {
      ratio = 1./(1. - (alpha2/alpha_g2));
      exponent = 4./.3;
    }
  else /* do something special after the gel point */
    {
      ratio = 100000;
      exponent = 4./.3;
    }

  if (pd->e[pg->imtrx][TEMPERATURE]) {
    T = fv->T;
  } else {
    T = upd->Process_Temperature;
  }

  // Calculate the pure liquid-phase viscosity
  muL = mu0 * pow ( ratio, exponent )* exp(Aexp/T);

  if (mp->volumeFractionGas >= 0.0) 
    {
      cVolFrac = mp->volumeFractionGas;
      if (cVolFrac > 0.99) cVolFrac = 0.99;
      volFac = exp(cVolFrac / (1.0 - cVolFrac));
    }

  mu = muL * volFac;

  /* dmu/dc */
  if (Num_Var_In_Type[pg->imtrx][MASS_FRACTION])
    {
      mp->d_viscosity[MAX_VARIABLE_TYPES+species_fluor] = 0.0;
      mp->d_FlowingLiquid_viscosity[MAX_VARIABLE_TYPES+species_fluor] = 0.0;
    }
    

  /* dmu_dT */
  if (Num_Var_In_Type[pg->imtrx][TEMPERATURE])
    {
      mp->d_viscosity[TEMPERATURE]  = -mu * Aexp/(T*T);
      mp->d_FlowingLiquid_viscosity[TEMPERATURE] = -muL * Aexp/(T*T);
    }

  /* dmu/dc */
  if (Num_Var_In_Type[pg->imtrx][MASS_FRACTION])
    {
      if (alpha < alpha_g)
	{
	  deriv = 2.*exponent*alpha/(alpha_g2 - alpha*alpha);
	  mp->d_viscosity[MAX_VARIABLE_TYPES+species_cur] = mu * deriv;
	  mp->d_FlowingLiquid_viscosity[MAX_VARIABLE_TYPES+species_cur]
	    = muL * deriv;
	}
      else
	{
	  mp->d_viscosity[MAX_VARIABLE_TYPES+species_cur] = 0.0;
	  mp->d_FlowingLiquid_viscosity[MAX_VARIABLE_TYPES+species_cur] = 0.0;
	}

      if (mp->d_volumeFractionGas      && 
	  mp->volumeFractionGas >= 0.0 && 
	  mp->volumeFractionGas <= 0.99 ) 
	{
	  dbl volFacDeriv = mu / ((1-cVolFrac) * (1-cVolFrac));
	  for (j = 0; j < Num_Var_In_Type[pg->imtrx][MASS_FRACTION]; j++) 
	    {
	      mp->d_viscosity[MAX_VARIABLE_TYPES + j]
		+= volFacDeriv * mp->d_volumeFractionGas[MAX_VARIABLE_TYPES + j];
	    }
	}
    }

  mp->FlowingLiquid_viscosity = muL;
  mp->viscosity = mu;

  return(status);
} /* end of foam_epoxy_viscosity */

/******************************************************************************
 *     Function that computes the viscosity of a solution  whose behavior depends on the 
 *     temperature of the system via the relation: 
 *     
 *                     mu = mu0*exp(Aexp/T)
 *       where
 *                      mu0       = reference temperature viscosity
 *                      Aexp      = exponent for temperature dependence of viscosity
 *
 *     Function sets the viscosity members of mp.
 *
 *    Author: RRR
 *      Date: 3/24/97
 *
 *
 *****************************************************************************/
int
thermal_viscosity(dbl mu0,	/* reference temperature fluid viscosity */
		  dbl Aexp)	/* exponent for constitutive equation */
{
  /* Local Variables */
  dbl mu;   /* viscosity */

  dbl T; /* Convenient local variables */
  int status = 1;

  if (! pd->v[pg->imtrx][TEMPERATURE] )
    {
      return(0);
    }

                                       
  if ( pd->e[pg->imtrx][TEMPERATURE] )
       {T = fv->T;}
  else
       {T = upd->Process_Temperature;}

  if( T <= 0.3)
    {
      mu = mu0*exp(Aexp/0.3);
      mp->viscosity = mu;
      mp->d_viscosity[TEMPERATURE] 	= 0. ;
    }
  else
    {
      mu = mu0 * exp (Aexp/T);
      mp->viscosity = mu;
      mp->d_viscosity[TEMPERATURE] = -mu0 * Aexp/(T*T) ;
    }

  return(status);
} /* end of thermal_viscosity */


/*
 *
 *  cure viscosity model
 *
 */

/******************************************************************************
 *     Function that computes the viscosity as a function of the extent of reaction 
 *     system via the relation: 
 *     
 *                     mu = mu0 * alpha_g/(alpha-alpha_g)^(A+ B*alpha)
 *       where
 *                      mu0       = monomer viscosity
 *                      alpha     = extent of reaction
 *                      alpha_g   = extent of reaction at the gel point
 *                      A, B      = exponent for cure behavior
 *
 *     Function sets the viscosity members of mp.
 *
 *    Author: RRR
 *      Date: 3/24/97
 *
 *
 *****************************************************************************/



int
cure_viscosity(int species,	/* species num, solid volume fraction        */
	       dbl mu0,		/* carrier fluid viscosity                   */
	       dbl alpha_g,     /* extent of reaction at the gel point       */
	       dbl A,		/* exponent for constitutive equation        */
	       dbl B)		/* exponent for constitutive equation        */
{
  dbl mu;     /* viscosity */
  dbl alpha;  /* extent of reaction */
  dbl exponent;
  dbl ratio;
  dbl deriv;  /* stuff for the first derivative */
  int status = 1;

  if (! pd->v[pg->imtrx][MASS_FRACTION] )
    {
      return(0);
    }

  alpha = fv->c[species]; /* extent of reaction */
  if(alpha < alpha_g)
    {
      ratio = (alpha_g)/(alpha_g - alpha);
      exponent = A + B * alpha;
    }
  else /* do something special at the gel point */
    {
      ratio = 100000;
      exponent = A + B*alpha_g;
    }

  mu = mu0 * pow ( ratio, exponent );

  mp->viscosity = mu;
  
  /* dmu/dc */

  if(alpha < alpha_g)
    {
      deriv = exponent/(alpha_g - alpha) + B*log(ratio);
      mp->d_viscosity[MAX_VARIABLE_TYPES+species] = mu * deriv;
    }
  else
    {
      mp->d_viscosity[MAX_VARIABLE_TYPES+species] = 0.;
    }
  
  return(status);
} /* end of cure_viscosity */

/******************************************************************************************
 *     Function that computes the viscosity of a solution  whose behavior depends on the 
 *     structure formation of of the system via the relation: 
 *     
 *                     mu = mu_inf + mu0*nn**x
 *       where
 *                      mu_inf    = plateau viscosity at high shear
 *                      mu0       = reference  viscosity when x is zero
 *                      Aexp      = exponent for bond dependence of viscosity
 *
 *     Function sets the viscosity members of mp.
 *
 *    Author: RRR
 *      Date: 3/24/97
 *
 *
 ******************************************************************************************/

double
bond_viscosity(struct Generalized_Newtonian *gn_local,
		  dbl gamma_dot[DIM][DIM], /* strain rate tensor */
		  VISCOSITY_DEPENDENCE_STRUCT *d_mu)
{
  /* Local Variables */
  dbl mu;   /* viscosity */
  dbl temp;	/*  Temperature*/
  dbl gammadot;                 /* strain rate invariant */

  dbl d_gd_dv[DIM][MDE];        /* derivative of strain rate invariant 
                                   wrt velocity */
  dbl d_gd_dmesh[DIM][MDE];     /* derivative of strain rate invariant 
                                   wrt mesh */

  dbl d_yield=0, d_yield_d_at=0;
  dbl mu0;
  dbl mu_inf;
  dbl atexp;
  dbl Aexp;
  dbl wlf_denom = 0.0;
  dbl wlfc2;
  dbl at_shift, d_at_dT = 0.0;
  dbl tau_y = 0.0;
  dbl fexp, yield, exp_term;
  dbl Tref;

  dbl nn; /* Convenient local variables */
  int a, b, i, j, vdofs, mdofs=0, var;

  if (! pd->v[pg->imtrx][BOND_EVOLUTION] )
    {
      return(0);
    }

  if ( pd->e[TEMPERATURE] )
       {temp = fv->T;}
  else
       {temp = upd->Process_Temperature;}
                                       
  calc_shearrate(&gammadot, gamma_dot, d_gd_dv, d_gd_dmesh);

  mu0 = gn_local->mu0;
  mu_inf = gn_local->muinf;
  Aexp = gn_local->aexp;
  atexp = gn_local->atexp;
  wlfc2 = gn_local->wlfc2;
  if( gn_local->tau_yModel == CONSTANT )
    {
      tau_y = gn_local->tau_y;
    }
  else if (gn_local->tau_yModel == USER )
    {
      usr_yield_stress(gn_local->u_tau_y, tran->time_value);
      tau_y = gn_local->tau_y;
    }
  else
    {
      EH(-1,"Invalid Yield Stress Model");
    }
  fexp = gn_local->fexp;

  vdofs = ei->dof[VELOCITY1];

  if ( pd->e[R_MESH1] )
    {
      mdofs = ei->dof[R_MESH1];
    }

  var = TEMPERATURE;
  at_shift = 1.;
  if ((temp != 0.) && (mp->reference[TEMPERATURE] != 0.) )
     { 
      Tref = mp->reference[TEMPERATURE];
      wlf_denom = wlfc2 + temp - Tref;
      if(wlf_denom != 0.)
        {
          at_shift=exp(atexp*(Tref-temp)/wlf_denom);
          if(!isfinite(at_shift)) { at_shift = DBL_MAX; }
          d_at_dT = at_shift*atexp/wlf_denom*(-1.-(Tref-temp)/wlf_denom);
        }
     }


  nn= fv->nn;
  if( nn <= 0.0)
    {
      mu = at_shift * mu_inf;
      mp->viscosity = mu;
      mp->d_viscosity[BOND_EVOLUTION] 	= 0. ;
      mp->d_viscosity[TEMPERATURE] 	= d_at_dT * mu_inf;
    }
  else
    {
      mu = at_shift * (mu_inf + (mu0-mu_inf) * pow(nn, Aexp));
      mp->viscosity = mu;
      mp->d_viscosity[BOND_EVOLUTION] = at_shift*(mu0-mu_inf) *Aexp*pow(nn, Aexp-1.);
      mp->d_viscosity[TEMPERATURE] 	= d_at_dT * (mu_inf + (mu0-mu_inf) * pow(nn, Aexp));
      if((gammadot != 0.) && (at_shift != 0.))
        {
      exp_term = exp(-at_shift*fexp*gammadot);
      yield = tau_y * (1. - exp_term)/(at_shift*gammadot);
      d_yield = tau_y * ((1.+at_shift*fexp*gammadot)*exp_term )/at_shift/SQUARE(gammadot);
      d_yield_d_at = d_yield*gammadot/at_shift ;
        }
      else
        {
         yield = tau_y * fexp;
         d_yield = 0.;
         d_yield_d_at = 0.;
        }
      mp->viscosity += nn*yield;
      mp->d_viscosity[BOND_EVOLUTION] += yield;
      mp->d_viscosity[TEMPERATURE] += nn * (at_shift*d_yield_d_at + d_at_dT*yield);

    }

      mu = mp->viscosity;
      
  var = BOND_EVOLUTION;
  if ( d_mu != NULL && pd->v[var] )
	{
	  for ( j=0; j<ei->dof[var]; j++)
	    {
	      d_mu->nn[j]= mp->d_viscosity[var]*bf[var]->phi[j];
	    }
	}
  if ( d_mu != NULL ) d_mu->gd =  at_shift * d_yield * nn;

  /*
 *    * d( mu )/dT
 *       */

  var = TEMPERATURE;
  if ( d_mu != NULL && pd->e[var] )
    {
      for ( j=0; j<ei->dof[var]; j++)
        {
          d_mu->T[j]= mp->d_viscosity[var] * bf[var]->phi[j];
        }
    }

  /*
   * d( mu )/dmesh
   */
  if ( d_mu != NULL && pd->e[R_MESH1] )
    {
      for ( b=0; b<VIM; b++)
	{
	  for ( j=0; j<mdofs; j++)
	    {
	      if(gammadot != 0.0 && Include_Visc_Sens )
		{
		  d_mu->X [b][j] =
		    d_mu->gd * d_gd_dmesh [b][j] ;
		}
	      else
		{
		  /* printf("\ngammadot is zero in viscosity function");*/
		  d_mu->X [b][j] = 0.0;
		}
	    }
	}
    }
  
  /*
   * d( mu )/dv
   */
  if ( d_mu != NULL && pd->e[R_MOMENTUM1] )
    {
      for ( a=0; a<VIM; a++)
        {
          for ( i=0; i<vdofs; i++)
	    {
	      if(gammadot != 0.0 && Include_Visc_Sens )
	        {
	          d_mu->v[a][i] =
		    d_mu->gd * d_gd_dv[a][i] ;
	        }
	      else
	        {
	          d_mu->v[a][i] = 0.0 ;
	        }
	    }
        }
    }

  return(mu);
} /* end of bond_viscosity */

/******************************************************************************************
 *     Function that computes the viscosity of a solution  whose behavior depends on the 
 *     structure formation of of the system via the relation: 
 *     
 *                     mu = mu_inf + (mu0-mu_inf)*c[bond_species]**Aexp
 *       where
 *                      mu_inf    = plateau viscosity at high shear
 *                      mu0       = reference  viscosity when x is zero
 *                      Aexp      = exponent for bond dependence of viscosity
 *                      c(bond_species_no) = concentration tracking structure-factor with a source *                                           term using shear-rate invariant variable
 *
 *     Function sets the viscosity members of mp.
 *
 *    Author: RRR
 *      Date: 4/14/20
 *
 *
 ******************************************************************************************/


int bond_viscosity_sh(int bond_species, /* integer associated with conc eqn for bond */
		      dbl mu0,         /* reference zero shear rate fluid viscosity */
		      dbl mu_inf,     /* reference high shear rate fluid viscosity */
		      dbl Aexp)        /* exponent for constitutive equation */
{
  /* Local Variables */

  dbl nn; /* Convenient local variables */
  int status = 1;

  if (! pd->v[MASS_FRACTION] )
    {
      return(0);
    }

                                       
  nn= fv->c[bond_species]; /* structure-factor variable */
  if( nn <= 0.0)
    {
      mp->viscosity = mu_inf;
      mp->d_viscosity[MAX_VARIABLE_TYPES+bond_species] 	= 0. ;
    }
  else if( nn > 0 && nn <= 1.0)
    {
      mp->viscosity = mu_inf + ( mu0- mu_inf ) * pow(nn, Aexp);
      mp->d_viscosity[MAX_VARIABLE_TYPES+bond_species] = ( mu0- mu_inf ) *Aexp*pow(nn, Aexp-1.);
    }
  else
    {
      mp->viscosity =  mu0;
      mp->d_viscosity[MAX_VARIABLE_TYPES+bond_species] = 0.;
    }
    

  return(status);
} /* end of bond_viscosity_sh */


double
carreau_wlf_conc_viscosity(struct Generalized_Newtonian *gn_local,
 		  dbl gamma_dot[DIM][DIM], /* strain rate tensor */
 		  VISCOSITY_DEPENDENCE_STRUCT *d_mu,
		  const int const_eqn)
{
 
  int a, b;
 
  int var;
  int mdofs=0,vdofs;
 
  int i, j, w;
 
  dbl gammadot;	                /* strain rate invariant */ 
 
  dbl d_gd_dv[DIM][MDE];        /* derivative of strain rate invariant 
 				   wrt velocity */ 
  dbl d_gd_dmesh[DIM][MDE];     /* derivative of strain rate invariant 
 				   wrt mesh */ 
 
  dbl val1;
  dbl shear, visc_cy;
  dbl d_shear, d_visc_cy, d_shear_d_at,d_shear_d_ac;
  dbl mu = 0.;
  dbl mu0;
  dbl muinf;
  dbl dmudT = 0.0, dmudC = 0.0;
  dbl nexp;
  dbl atexp;
  dbl aexp;
  dbl at_shift,at_conc = 0.0;
  dbl lambda;
  dbl wlf_denom;
  dbl wlfc2;
  dbl ref_conc;
  int conc_exp;
  dbl nonvol_conc = 0.0;
  dbl temp;
 
  calc_shearrate(&gammadot, gamma_dot, d_gd_dv, d_gd_dmesh);
 
  mu0 = gn_local->mu0;
  nexp = gn_local->nexp;
  muinf = gn_local->muinf;
  aexp = gn_local->aexp;
  atexp = gn_local->atexp;
  wlfc2 = gn_local->wlfc2;
  lambda = gn_local->lam;
  ref_conc = gn_local->maxpack;
  conc_exp = gn_local->fexp;
   
 
  vdofs = ei[pg->imtrx]->dof[VELOCITY1];
   
  if ( pd->e[pg->imtrx][R_MESH1] )
     {
       mdofs = ei[pg->imtrx]->dof[R_MESH1];
     }
 
 /*  temperature shift factor  */
 
  if ( pd->e[pg->imtrx][TEMPERATURE] )
       {temp = fv->T;}
  else
       {temp = upd->Process_Temperature;}

   wlf_denom = wlfc2 + temp - mp->reference[TEMPERATURE];
   if(wlf_denom != 0.)
 	{
       at_shift=exp(atexp*(mp->reference[TEMPERATURE]-temp)/wlf_denom);
       if(!isfinite(at_shift)) { at_shift = DBL_MAX; }
 	}
   else
     {
       at_shift = 1.;
     }
 
 /*  concentration shift factor  */
 
	switch (mp->Species_Var_Type)
 		{
 		case SPECIES_MASS_FRACTION:
    			nonvol_conc = 1.;
    			for(w=0 ; w<pd->Num_Species_Eqn ; w++)
  				{ nonvol_conc -= fv->c[w]; }
 			break;
 		case SPECIES_DENSITY:
    			nonvol_conc = 1.;
    			for(w=0 ; w<pd->Num_Species_Eqn ; w++)
  				{ nonvol_conc -= fv->c[w]*mp->specific_volume[w]; }
 			nonvol_conc /= mp->u_density[0];
 			break;
 		default:
 			EH(-1,"That species type not completed yet.");
 			break;
 		}
   if( nonvol_conc < 0)
 	{
	fprintf(stderr,"nonvolatile conc %g %g \n",nonvol_conc,fv->c[0]);
 	if(const_eqn == CARREAU_WLF_CONC_PL) nonvol_conc = 0.;
  	WH(-1,"negative nonvolatile concentration");
 	}
   if(const_eqn == CARREAU_WLF_CONC_PL)
	{
    	at_conc = pow(nonvol_conc/ref_conc,conc_exp);
 	}
   else if( const_eqn == CARREAU_WLF_CONC_EXP)
	{
   	at_conc = exp(conc_exp*(nonvol_conc-ref_conc));
	}
   else
	{
  	EH(-1,"invalid constitutive model for WLF_CONC");
	}
   
   if(gammadot != 0.)
     {
       shear = pow( at_conc*at_shift*lambda*gammadot, aexp);
       val1 = pow( at_conc*at_shift*lambda*gammadot, aexp-1.);
       d_shear = aexp * at_conc * at_shift * lambda * val1;
       d_shear_d_at = aexp * at_conc * gammadot * lambda * val1; 
       d_shear_d_ac = aexp * at_shift * gammadot * lambda * val1; 
     }
   else
     {
       shear = 0.;
       d_shear = 0.;
       d_shear_d_at = 0.;
       d_shear_d_ac = 0.;
     }
   
   
   visc_cy = pow(1. + shear,(nexp-1.)/aexp);
   d_visc_cy = (nexp-1.)/aexp * pow(1. + shear,(nexp-1.-aexp)/aexp);
   
   mu = at_conc * at_shift * (muinf + (mu0 - muinf) * visc_cy);
   
   if ( d_mu != NULL ) d_mu->gd =  at_conc * at_shift * ((mu0 - muinf) * d_visc_cy *d_shear);
   
   /*
    * d( mu )/dT
    */
   
   var = TEMPERATURE;
   if ( d_mu != NULL && pd->e[pg->imtrx][var] )
     {
       if(wlf_denom != 0.)
 	{
 	  dmudT = mu +
 	  at_conc*at_conc*at_shift*at_shift*(mu0 - muinf)*d_visc_cy*d_shear_d_at;
 	  dmudT *= - atexp*wlfc2/(wlf_denom*wlf_denom);
	  if(!isfinite(dmudT)) { dmudT = DBL_MAX; }
 	}
       else
 	{
 	  dmudT = 0.;
 	}
       
       for ( j=0; j<ei[pg->imtrx]->dof[var]; j++)
 	{
 	  d_mu->T[j]= dmudT * bf[var]->phi[j];
 	}
     }
   /*
    * d( mu )/dC
    */
   
   var = MASS_FRACTION;
   if ( d_mu != NULL && pd->v[pg->imtrx][var] )
     {
   	if(const_eqn == CARREAU_WLF_CONC_PL)
		{
       		if(nonvol_conc > 0.)
 			{
 	  		dmudC = mu +
 	  			at_conc*at_conc*at_shift*at_shift*(mu0 - muinf)
				*d_visc_cy*d_shear_d_ac;
 	  		dmudC *= conc_exp/nonvol_conc;
 			}
       		else
 			{ dmudC = 0.; }
		}
   	else if( const_eqn == CARREAU_WLF_CONC_EXP)
		{
 	  	dmudC = mu +
 	  		at_conc*at_conc*at_shift*at_shift*(mu0 - muinf)
			*d_visc_cy*d_shear_d_ac;
 	  	dmudC *= conc_exp;
		}
   	else
		{
  		EH(-1,"invalid constitutive model for WLF_CONC");
		}
       
       for(w=0 ; w<pd->Num_Species_Eqn ; w++)
 	{
       	   for ( j=0; j<ei[pg->imtrx]->dof[var]; j++)
 		{
 	  	d_mu->C[w][j]= -dmudC * bf[var]->phi[j];
 		}
 	}
     }
   
   
   /*
    * d( mu )/dmesh
    */
   if ( d_mu != NULL && pd->e[pg->imtrx][R_MESH1] )
     {
       for ( b=0; b<VIM; b++)
 	{
 	  for ( j=0; j<mdofs; j++)
 	    {
 	      if(gammadot != 0.0 && Include_Visc_Sens )
 		{
 		  d_mu->X [b][j] =
 		    d_mu->gd * d_gd_dmesh [b][j] ;
 		}
 	      else
 		{
 		  /* printf("\ngammadot is zero in viscosity function");*/
 		  d_mu->X [b][j] = 0.0;
 		}
 	    }
 	}
     }
   
  /*
   * d( mu )/dv
   */
  if ( d_mu != NULL && pd->e[pg->imtrx][R_MOMENTUM1] )
    {
      for ( a=0; a<VIM; a++)
        {
          for ( i=0; i<vdofs; i++)
	    {
	      if(gammadot != 0.0 && Include_Visc_Sens )
	        {
	          d_mu->v[a][i] =
		    d_mu->gd * d_gd_dv[a][i] ;
	        }
	      else
	        {
	          d_mu->v[a][i] = 0.0 ;
	        }
	    }
        }
    }
 
   return(mu);
 }

int
ls_modulate_viscosity ( double *mu1,
			double  mu2,
			double width,
			double pm_minus,
			double pm_plus,
                        VISCOSITY_DEPENDENCE_STRUCT *d_mu,
                        const int model )
{
  double factor, ratio=0.0;
  int i,a, w, var;

  if (model == RATIO)
      {
      ratio = mu2;
      mu2 = *mu1*ratio;
      }
  if ( d_mu == NULL )
    {
      *mu1 = ls_modulate_property( *mu1, mu2, width, pm_minus, pm_plus, NULL, &factor);
      return(1);
    }

  *mu1 = ls_modulate_property( *mu1, mu2, width, pm_minus, pm_plus, d_mu->F, &factor);

  if (model == RATIO)
      {
      factor *= (1.-ratio);
      factor += ratio;
      }

  d_mu->gd *= factor;

  if ( pd->v[pg->imtrx][var=TEMPERATURE ] )
    {
      for(i=0; i<ei[pg->imtrx]->dof[var]; i++)
	{
	  d_mu->T[i] *= factor;
	}
    }
      
  if ( pd->v[pg->imtrx][var=MASS_FRACTION ] )
    {
      for ( w=0; w<pd->Num_Species_Eqn; w++)
	{
	  for( i=0; i<ei[pg->imtrx]->dof[var]; i++) 
	    {
	      d_mu->C[w][i] *= factor;
	    }
	}
    }

  if( pd->v[pg->imtrx][var=VELOCITY1] )
    {
      for( a=0; a<pd->Num_Dim; a++ )
	{
	  for( i=0; i<ei[pg->imtrx]->dof[var]; i++ )
	    {
	      d_mu->v[a][i] *= factor;
	    }
	}
    }

  if( pd->v[pg->imtrx][var=MESH_DISPLACEMENT1] )
    {
      for( a=0; a<pd->Num_Dim; a++ )
	{
	  for( i=0; i<ei[pg->imtrx]->dof[var]; i++ )
	    {
	      d_mu->X [a][i] *= factor;
	    }
	}
    }

  if( pd->v[pg->imtrx][var=PRESSURE] )
    {
      for( i=0; i<ei[pg->imtrx]->dof[var]; i++ )
	{
	  d_mu->P[i] *= factor;
	}
    }

  if ( pd->v[pg->imtrx][var=BOND_EVOLUTION] )
    {
      for( i=0 ; i<ei[pg->imtrx]->dof[var]; i++)
	{
	  d_mu->nn[i] *= factor;
	}
    }
  return ( 1 );
  
}
      

void
copy_pF_to_F ( int phase )
{
  int a;

  fv->F = fv->pF[phase];

  for( a=0; a<pd->Num_Dim; a++ ) fv->grad_F[a] = fv->grad_pF[phase][a];

}

/*******************************************************************************
 * flowing_liquid_viscosity(): Calculate the flowing liquid viscosity used in
 *                             Brinkman term of momentum equation together with
 *                             its sensitivities with respect to solution unknowns
 *                             at the Gauss point. It typically depends on species
 *                             concentration, temperature, etc
 *
 * Input
 *----------
 *
 * Output
 * -----
 *
 *   flow_vis    = flowing liquid viscosity
 *   d_flow_vis  = dependence of flowing liquid viscosity on the independent unknowns
 *                 in the local element stiffness matrix.
 *
 *
 *
 *******************************************************************************/
double
flowing_liquid_viscosity(VISCOSITY_DEPENDENCE_STRUCT *d_flow_vis)
{

  int err;
  int var, var_offset, vdofs;
  int j, a, w;
  int dim = ei[pg->imtrx]->ielem_dim;

  double flow_vis = 0.;

  /* Zero out sensitivities */
  if (d_flow_vis != NULL)
    {
     zeroStructures(d_flow_vis, 1);
    }
  if (mp->PorousMediaType != POROUS_BRINKMAN)
        WH(-1, "Set Porous term multiplier in continuous medium");


  /***** Evaluate FlowingLiquid Viscosity based on the specified model ****/

  if (mp->FlowingLiquidViscosityModel == CONSTANT)
     {
      flow_vis = mp->FlowingLiquid_viscosity;
      mp_old->FlowingLiquid_viscosity = flow_vis;
     }

  else if (mp->FlowingLiquidViscosityModel == MOLTEN_GLASS)
     {
      (void) molten_glass_viscosity(&flow_vis,
                                    d_flow_vis->T, mp->u_FlowingLiquid_viscosity);
     }

  else if (mp->FlowingLiquidViscosityModel == EPOXY)
     {
      (void) epoxy_flowing_liquid_viscosity(&flow_vis, d_flow_vis, mp->u_FlowingLiquid_viscosity);
     }

  else if (mp->FlowingLiquidViscosityModel == USER)
     {
      (void) usr_FlowingLiquidViscosity(mp->u_FlowingLiquid_viscosity);
      flow_vis = mp->FlowingLiquid_viscosity;
      mp_old->FlowingLiquid_viscosity = flow_vis;

      if (d_flow_vis != NULL)
        {
	 if (pd->v[pg->imtrx][TEMPERATURE] )
          {
           var = TEMPERATURE;
           for ( j=0; j<ei[pg->imtrx]->dof[var]; j++)
            {
             d_flow_vis->T[j]= mp->d_FlowingLiquid_viscosity[var]*bf[var]->phi[j];
            }
          }
	 if (pd->v[pg->imtrx][VELOCITY1] )
	   {
	    var = VELOCITY1;
	    vdofs = ei[pg->imtrx]->dof[var];
	    for ( a=0; a<dim; a++)
	      {
	       for ( j=0; j<vdofs; j++)
		  {
		   d_flow_vis->v[a][j] = mp->d_FlowingLiquid_viscosity[var+a]*bf[var]->phi[j];
		  }
	      }
	   }
         if (pd->v[pg->imtrx][MESH_DISPLACEMENT1])
          {
	   var = MESH_DISPLACEMENT1;
	   for ( a=0; a<dim; a++)
	      {
               for ( j=0; j<ei[pg->imtrx]->dof[var]; j++)
                {
                d_flow_vis->X[a][j]= mp->d_FlowingLiquid_viscosity[var+a]*bf[var]->phi[j];
                }
              }
          }
	 if (pd->v[pg->imtrx][MASS_FRACTION] )
	    {
	     for ( w=0; w<pd->Num_Species_Eqn; w++)
	       {
		var	     = MASS_FRACTION;
		var_offset = MAX_VARIABLE_TYPES + w;
		for ( j=0; j<ei[pg->imtrx]->dof[var]; j++)
		  {
		   d_flow_vis->C[w][j] =mp->d_FlowingLiquid_viscosity[var_offset]*bf[var]->phi[j];
		  }
	       }
	    }
	}
     }

  else
     {
      EH(-1,"Don't recognize your FlowingLiquidViscosity model");
     }


  if (ls != NULL && 
      mp->mp2nd != NULL &&
      (mp->mp2nd->FlowingLiquidViscosityModel == CONSTANT )
    )
    {
      err= ls_modulate_viscosity(&flow_vis, mp->mp2nd->FlowingLiquid_viscosity, ls->Length_Scale,
                                 (double) mp->mp2nd->FlowingLiquid_viscositymask[0],
                                 (double) mp->mp2nd->FlowingLiquid_viscositymask[1],
                                 d_flow_vis, mp->mp2nd->FlowingLiquidViscosityModel );
      EH(err, "ls_modulate_viscosity");
    }


  return(flow_vis);

} /* End of flowing_liquid_viscosity*/

/* end of file mm_viscosity.c */<|MERGE_RESOLUTION|>--- conflicted
+++ resolved
@@ -475,12 +475,8 @@
       
       mu = mp->viscosity;
       
-<<<<<<< HEAD
-      var = BOND_EVOLUTION;
+      var = MASS_FRACTION;
       if ( d_mu != NULL && pd->v[pg->imtrx][var] )
-=======
-       var = MASS_FRACTION;
-      if ( d_mu != NULL && pd->v[var] )
 	{
 	  w = gn_local->sus_species_no;
 	  var_offset = MAX_VARIABLE_TYPES + w;
@@ -490,9 +486,8 @@
 	    }
 	}
   
-     var = BOND_EVOLUTION;
-      if ( d_mu != NULL && pd->v[var] )
->>>>>>> 5a085485
+      var = BOND_EVOLUTION;
+      if ( d_mu != NULL && pd->v[pg->imtrx][var] )
 	
 	{
 	  for ( j=0; j<ei[pg->imtrx]->dof[var]; j++)
@@ -2139,18 +2134,12 @@
   
   calc_shearrate(&gammadot, gamma_dot, d_gd_dv, d_gd_dmesh);
 
-<<<<<<< HEAD
   vdofs = ei[pg->imtrx]->dof[VELOCITY1];
-=======
   if(fabs(gammadot) <= 1.0e-7)
     {
      gammadot = .0001 ;
     }
  
- 
-  vdofs = ei->dof[VELOCITY1];
->>>>>>> 5a085485
-  
   if ( pd->e[pg->imtrx][R_MESH1] )
     {
       mdofs = ei[pg->imtrx]->dof[R_MESH1];
