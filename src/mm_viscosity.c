/************************************************************************ *
* Goma - Multiphysics finite element software                             *
* Sandia National Laboratories                                            *
*                                                                         *
* Copyright (c) 2014 Sandia Corporation.                                  *
*                                                                         *
* Under the terms of Contract DE-AC04-94AL85000 with Sandia Corporation,  *
* the U.S. Government retains certain rights in this software.            *
*                                                                         *
* This software is distributed under the GNU General Public License.      *
\************************************************************************/

/* This routine contains all the viscosity models along with the routine 
 * that calls them. If you add a new viscosity model, it would go in here.
 */

/* Standard include files */

#include <stdlib.h>
#include <stdio.h>
#include <string.h>
#include <math.h>

/* GOMA include files */

#include "std.h"
#include "rf_fem_const.h"
#include "rf_fem.h"
#include "rf_masks.h"
#include "rf_io_const.h"
#include "rf_io_structs.h"
#include "rf_io.h"
#include "rf_mp.h"
#include "el_elm.h"
#include "el_geom.h"
#include "rf_bc_const.h"
#include "rf_solver.h"
#include "rf_solver_const.h"
#include "rf_fill_const.h"
#include "rf_vars_const.h"
#include "mm_mp_const.h"
#include "mm_as_const.h"
#include "mm_as_structs.h"
#include "mm_as.h"

#include "mm_mp_structs.h"
#include "mm_mp.h"

#include "mm_eh.h"

#define GOMA_MM_VISCOSITY_C
#include "goma.h"

/*********** R O U T I N E S   I N   T H I S   F I L E ***********************
 * 
 *
 *     viscosity()
 *      (then submodels for viscosity called by viscosity:)
 *        power_law_viscosity()
 *        herschel_buckley_viscosity()
 *        carreau_viscosity()
 *        bingham_viscosity()
 *        bingham_wlf_viscosity()
 *        carreau_wlf_viscosity()
 *        fill_viscosity()
 *        suspension_viscosity()
 *        carreau_suspension_viscosity(()
 *        powerlaw_suspension_viscosity()
 *        epoxy_viscosity()
 *        sylgard_viscosity(()
 *        filled_epoxy_viscosity()
 *        foam_epoxy_viscosity()
 *        thermal_viscosity()
 *        cure_viscosity()
 *        bond_viscosity()
 *        carreau_wlf_conc_viscosity()
 *        ls_modulate_viscosity()
 *     copy_pF_to_F()
 */
/*******************************************************************************
 * viscosity(): Calculate the viscosity and derivatives of viscosity
 *              with respect to solution unknowns at the Gauss point. Most 
 *              non-Newtonian purely viscous models depend on the shear rate
 *              invariant and may also depend on temperature and pressure.
 *
 * Input
 *----------
 *   gn_local	= the Generalized_Newtonian structure for solvent or polymer
 *   gamma_dot	= Strain rate tensor
 *
 * Output
 * -----
 *
 *   mu		= viscosity
 *   d_mu       = dependence of viscosity on the indendent unknowns in the
 *                local element stiffness matrix, where:
 *
 *   d_mu->gd	= derivative of viscosity wrt to strain rate invariant variables 
 *                (which one?)
 *   d_mu->v	= derivative of viscosity wrt to velocity variables
 *   d_mu->X	= derivative of viscosity wrt to mesh variables
 *   d_mu->T	= derivative of viscosity wrt to temperature variables
 *   d_mu->P	= derivative of viscosity wrt to pressure variables
 *   d_mu->C	= derivative of viscosity wrt to concentration/species variables
 *   d_mu->F	= derivative of viscosity wrt to FILL (Level Set / VoF) variables
 *   d_mu->nn	= derivative of viscosity wrt to bond concentration variables
 *
 *
 *******************************************************************************/
double
viscosity(struct Generalized_Newtonian *gn_local,
	  dbl gamma_dot[DIM][DIM],
          VISCOSITY_DEPENDENCE_STRUCT *d_mu)
{
  int err;
  int a;

  int var, var_offset;
  int v,w, w1;

  int vdofs;

  int i, j;

  int species;			/* Species number of particle phase. */
  dbl p_vol_frac;		/* local particle volume fraction. */
  dbl mu = 0.;
  int dim = ei[pg->imtrx]->ielem_dim;

  struct Level_Set_Data *ls_old;

  /* Zero out sensitivities */
  zeroStructures(d_mu, 1);
 
  /* this section is for all Newtonian models */

  if (gn_local->ConstitutiveEquation == NEWTONIAN) 
    {
      if (mp->ViscosityModel == USER )
	{
	  err = usr_viscosity(mp->u_viscosity);
	  mu = mp->viscosity;
	  
	  var = TEMPERATURE;
	  if (d_mu != NULL && pd->v[pg->imtrx][var])
	    {
	      for (j=0; j<ei[pg->imtrx]->dof[var]; j++)
		{
		  d_mu->T[j]= mp->d_viscosity[var]*bf[var]->phi[j];
		}
	    }
	  
#ifdef COUPLED_FILL
	  var = FILL;
	  if (d_mu != NULL && pd->v[pg->imtrx][var])
	    {
	      for (j = 0; j < ei[pg->imtrx]->dof[var]; j++)
		{
		  d_mu->F[j]= mp->d_viscosity[var] * bf[var]->phi[j];
		}
	    }
#endif /* COUPLED_FILL */

	  if ( d_mu != NULL && pd->v[pg->imtrx][MESH_DISPLACEMENT1] )
	    {
	      for ( a=0; a<dim; a++)
		{
		  var = MESH_DISPLACEMENT1 + a;
		  for ( j=0; j<ei[pg->imtrx]->dof[var]; j++)
		    {
		      d_mu->X[a][j] =mp->d_viscosity[var]*bf[var]->phi[j];
		    }
		}
	    }

	  if ( d_mu != NULL && pd->v[pg->imtrx][MASS_FRACTION] )
	    {
	      for ( w=0; w<pd->Num_Species_Eqn; w++)
		{
		  var	     = MASS_FRACTION;
		  var_offset = MAX_VARIABLE_TYPES + w;
		  for ( j=0; j<ei[pg->imtrx]->dof[var]; j++)
		    {
		      d_mu->C[w][j] =mp->d_viscosity[var_offset]*bf[var]->phi[j];
		    }
		}
	    }
	    
	  v	= VELOCITY1;
	  vdofs	= ei[pg->imtrx]->dof[v];
	  if ( d_mu != NULL && pd->v[pg->imtrx][v] )
	    {
	      for ( a=0; a<dim; a++)
		{
		  for ( j=0; j<vdofs; j++)
		    {
		      d_mu->v[a][j] = mp->d_viscosity[v+a]*bf[v]->phi[j];
		    }
		}
	    }

	  v	= PRESSURE;
	  vdofs	= ei[pg->imtrx]->dof[v];
	  if ( d_mu != NULL && pd->v[pg->imtrx][v] )
	    {
	      for ( j=0; j<vdofs; j++)
		{
		  d_mu->P[j] = mp->d_viscosity[v]*bf[v]->phi[j];
		}
	    }
	}
      else if(mp->ViscosityModel == USER_GEN)
	{
	  err = usr_viscosity_gen(&mu, gamma_dot,
				  &d_mu->gd, d_mu->v, d_mu->X,
				  d_mu->T, d_mu->P, d_mu->C,
				  mp->u_viscosity);
	}
      else if (mp->ViscosityModel == FILL )
	{
	  /* let d_mu->F be zero here since mu is discontinuous */
	  err = fill_viscosity(mp->u_viscosity);
	  mu =  mp->viscosity;
	}
      else if (mp->ViscosityModel == LEVEL_SET )
	{
	  double mu0   = mp->u_viscosity[0];
	  double mu1   = mp->u_viscosity[1];
	  double width = mp->u_viscosity[2];
	  if ( d_mu != NULL )
            err = level_set_property(mu0, mu1, width, &mu, d_mu->F);
          else
            err = level_set_property(mu0, mu1, width, &mu, NULL);
	  EH(err, "level_set_property() failed for viscosity.");
	}
      else if (mp->ViscosityModel == LS_QUADRATIC )
	{
	  double mu0   = mp->u_viscosity[0];
	  double mu1   = mp->u_viscosity[1];
	  double width = mp->u_viscosity[2];
	  double rho0  = mp->u_density[0];
	  double rho1  = mp->u_density[1];
	  double nu0 = mu0/rho0;
	  double nu1 = mu1/rho1;

	  load_lsi(width);
	  
	  mu = 0.0;

	  mu += mu0;

	  mu += ( rho0*nu1 + nu0*rho1 - 2.0*mu0)*lsi->H;

	  mu += ( nu1 - nu0 ) * ( rho1 - rho0) * lsi->H * lsi->H;
	}
      else if (mp->ViscosityModel == CONST_PHASE_FUNCTION)
	{
	  // PRS: this is fubar'd    Needs fixing and documentation. This is cludged.  
	  double mu1, mu2, tmp_mu;
	  double width;
	  int a, num;
	  struct Level_Set_Data *ls_save = ls;
	  
	  num = pfd->num_phase_funcs;

	  width = mp->u_viscosity[num];

	  for (a = 0; a < num; a++)
	    {
	      mu1 = mp->u_viscosity[a]; 
	      mu2 = mp->u_viscosity[a+2];
	      ls = pfd->ls[a];
	      if( d_mu != NULL )
		err = level_set_property ( mu1, mu2, width, &tmp_mu, d_mu->pf[a] );
	      else
		err = level_set_property ( mu1, mu2, width, &tmp_mu, NULL );

	      mu += tmp_mu;
	    }
		
	 if ( fabs(mu) < DBL_SMALL) mu = mp->u_viscosity[num + 1 ];
	 ls = ls_save;
	}
	  
      /* MMH
       * Remember, this is only called for the fluid phase.
       */
      else if (mp->ViscosityModel == SUSPENSION_PM )
	{
	  species    = (int) mp->u_density[0];
	  p_vol_frac = fv->c[species];
	  mu	     = mp->viscosity* pow(1.0-p_vol_frac,-2.5);

          if ( d_mu != NULL )
            {
              for (j = 0; j < ei[pg->imtrx]->dof[MASS_FRACTION]; j++) {
                d_mu->C[species][j] = (mu*2.5/(1.0 - p_vol_frac)) *
                  bf[MASS_FRACTION]->phi[j];
	      }
            }
	}
      else if (mp->ViscosityModel == CONSTANT )
	{
	  /*  mu   = gn_local->mu0; corrected for auto continuation 3/01 */
	  if(gn_local->ConstitutiveEquation == CONSTANT)
	    {
	      mu = gn_local->mu0;
	    }
	  else
	    {
	      mu = mp->viscosity;
	    }
          mp_old->viscosity = mu;
	  /*Sensitivities were already set to zero */
	}
      else if (mp->ViscosityModel == TABLE)
	{
          struct  Data_Table *table_local;
          table_local = MP_Tables[mp->viscosity_tableid];
          apply_table_mp(&mp->viscosity, table_local);
	  mu = mp->viscosity;

          if ( d_mu != NULL )
            {
              for(i=0;i<table_local->columns-1;i++)
	        {
                  var = table_local->t_index[i];

	          switch (var)
		    {
		    case TEMPERATURE:
		      for (j = 0; j < ei[pg->imtrx]->dof[var]; j++)
		        {
                          d_mu->T[j] = table_local->slope[i];

		        }
		      break;
		    case MASS_FRACTION:
		      if (pd->v[pg->imtrx][MASS_FRACTION] )
		        {
		          for ( w=0; w<pd->Num_Species_Eqn; w++)
			    {
			      var	     = MASS_FRACTION;
			      var_offset = MAX_VARIABLE_TYPES + w;
			      for ( j=0; j<ei[pg->imtrx]->dof[var]; j++)
			        {
                                  d_mu->C[w][j] =table_local->slope[i];
			        }
			    }
		            }
		      break;
		    default:
		      EH(-1, "Variable function not yet implemented in material property table");
		    }
	        }
            }
	}
       else
	{
	  EH(-1,"Unrecognized viscosity model for Newtonian fluid");
	}

    } /* end Newtonian section */

  else if (gn_local->ConstitutiveEquation == CONSTANT)
    {
      mu   = gn_local->mu0;
      mp_old->viscosity = mu;
      /*Sensitivities were already set to zero */

    }
  /* this section is for all non-Newtonian models */
  else if (gn_local->ConstitutiveEquation == SUSPENSION)
    {
      if ( pd->v[pg->imtrx][SHELL_PARTC] )
        {
	  err = suspension_viscosity(gn_local->sus_species_no, gn_local->mu0,
				     gn_local->maxpack, gn_local->nexp, fv->sh_pc);
	  EH(err, "suspension_viscosity");
	  mu = mp->viscosity;
        }
      else
	{
	  err = suspension_viscosity(gn_local->sus_species_no, gn_local->mu0,
				     gn_local->maxpack, gn_local->nexp, fv->c[gn_local->sus_species_no]);
	
	  EH(err, "suspension_viscosity");
	  mu = mp->viscosity;
	}
      
      if ( d_mu != NULL && pd->v[pg->imtrx][MASS_FRACTION] )
	{
	  var	     = MASS_FRACTION;
	  var_offset = MAX_VARIABLE_TYPES + gn_local->sus_species_no;
	  for ( j=0; j<ei[pg->imtrx]->dof[var]; j++)
	    {
	      d_mu->C[gn_local->sus_species_no][j] =mp->d_viscosity[var_offset]*bf[var]->phi[j];
	    }
	}
    }
  else if (gn_local->ConstitutiveEquation == CURE)
    {
      err = cure_viscosity(gn_local->cure_species_no, gn_local->mu0,
			   gn_local->gelpoint, gn_local->cureaexp, gn_local->curebexp);
      EH(err, "cure_viscosity");
      
      mu = mp->viscosity;
      
      var = MASS_FRACTION;
      if (d_mu != NULL && pd->v[pg->imtrx][var] )
	{
	  w = gn_local->cure_species_no;
	  var_offset = MAX_VARIABLE_TYPES + w;
	  for ( j=0; j<ei[pg->imtrx]->dof[var]; j++)
	    {
	      d_mu->C[w][j] = mp->d_viscosity[var_offset]*bf[var]->phi[j];
	    }
	}
    }
  else if (gn_local->ConstitutiveEquation == THERMAL)
    {
      double mu0, atexp;
      mu0=gn_local->mu0; atexp= gn_local->atexp;
      if(gn_local->mu0Model == LEVEL_SET)
	{
	  if(d_mu != NULL)
	    {
	      err = level_set_property(gn_local->u_mu0[0], gn_local->u_mu0[1], 
				       gn_local->u_mu0[2], &mu0, d_mu->F);
	    }
	  else
	    {
	      err = level_set_property(gn_local->u_mu0[0], gn_local->u_mu0[1], 
				       gn_local->u_mu0[2], &mu0, NULL);
	    }
	}
	  
      if(gn_local->atexpModel == LEVEL_SET)
	{
	  if(d_mu != NULL)
	    {
	      err = level_set_property(gn_local->u_atexp[0], gn_local->u_atexp[1], 
				       gn_local->u_atexp[2], &atexp, d_mu->F);
	    }
	  else
	    {
	      err = level_set_property(gn_local->u_atexp[0], gn_local->u_atexp[1], 
				       gn_local->u_atexp[2], &atexp, NULL);
	    }
	}
	    
      err = thermal_viscosity(mu0, atexp);
      EH(err, "thermal_viscosity");
      
      mu = mp->viscosity;
      
      var = TEMPERATURE;
      if ( d_mu != NULL && pd->v[pg->imtrx][TEMPERATURE] )
	
	{
	  for ( j=0; j<ei[pg->imtrx]->dof[var]; j++)
	    {
	      d_mu->T[j]= mp->d_viscosity[var]*bf[var]->phi[j];
	    }
	}
    }
  else if (gn_local->ConstitutiveEquation == BOND)
    {
      mu = bond_viscosity(gn_local, gamma_dot, d_mu);
    }
  else if (gn_local->ConstitutiveEquation == BOND_SH)
    {
      err = bond_viscosity_sh(gn_local->sus_species_no,gn_local->mu0, gn_local->muinf, gn_local->aexp);
      EH(err, "bond_viscosity_sh");
      
      mu = mp->viscosity;
      
<<<<<<< HEAD
       var = MASS_FRACTION;
=======
      var = MASS_FRACTION;
>>>>>>> 976981d2
      if ( d_mu != NULL && pd->v[pg->imtrx][var] )
	{
	  w = gn_local->sus_species_no;
	  var_offset = MAX_VARIABLE_TYPES + w;
	  for ( j=0; j<ei[pg->imtrx]->dof[var]; j++)
	    {
	      d_mu->C[w][j] =mp->d_viscosity[var_offset]*bf[var]->phi[j];
	    }
	}
  
<<<<<<< HEAD
     var = BOND_EVOLUTION;
=======
      var = BOND_EVOLUTION;
>>>>>>> 976981d2
      if ( d_mu != NULL && pd->v[pg->imtrx][var] )
	
	{
	  for ( j=0; j<ei[pg->imtrx]->dof[var]; j++)
	    {
	      d_mu->nn[j]= mp->d_viscosity[var]*bf[var]->phi[j];
	    }
	}
    }
  else if (gn_local->ConstitutiveEquation == EPOXY)
    {
      err = epoxy_viscosity(gn_local->cure_species_no, gn_local->mu0,
			    gn_local->gelpoint, gn_local->cureaexp, 
			    gn_local->curebexp, gn_local->atexp);
      EH(err, "epoxy_viscosity");
      
      mu = mp->viscosity;
      
      var = TEMPERATURE;
      if ( d_mu != NULL && pd->v[pg->imtrx][TEMPERATURE] )
	{
	  for ( j=0; j<ei[pg->imtrx]->dof[var]; j++)
	    {
	      d_mu->T[j]= mp->d_viscosity[var]*bf[var]->phi[j];
	    }
	}
      
      var = MASS_FRACTION;
      if ( d_mu != NULL && pd->v[pg->imtrx][var] )
	{
	  w = gn_local->cure_species_no;
	  var_offset = MAX_VARIABLE_TYPES + w;
	  for ( j=0; j<ei[pg->imtrx]->dof[var]; j++)
	    {
	      d_mu->C[w][j] =mp->d_viscosity[var_offset]*bf[var]->phi[j];
	    }
	}
    }
   else if (gn_local->ConstitutiveEquation == FOAM_PMDI_10)
    {
      err = foam_pmdi10_viscosity(gn_local->cure_species_no, gn_local->mu0,
                            gn_local->gelpoint, gn_local->cureaexp,
                            gn_local->curebexp, gn_local->atexp);
      EH(err, "foam_pmdi10_viscosity");

      mu = mp->viscosity;

      var = TEMPERATURE;
      if ( d_mu != NULL && pd->v[pg->imtrx][TEMPERATURE] )
        {
          for ( j=0; j<ei[pg->imtrx]->dof[var]; j++)
            {
              d_mu->T[j]= mp->d_viscosity[var]*bf[var]->phi[j];
            }
        }

      var = MASS_FRACTION;
      if ( d_mu != NULL && pd->v[pg->imtrx][var] )
        {
          w = gn_local->cure_species_no;
          var_offset = MAX_VARIABLE_TYPES + w;
          for ( j=0; j<ei[pg->imtrx]->dof[var]; j++)
            {
              d_mu->C[w][j] =mp->d_viscosity[var_offset]*bf[var]->phi[j];
            }
        }
    }
  else if (gn_local->ConstitutiveEquation == SYLGARD)
    {
      err = sylgard_viscosity(gn_local->cure_species_no, gn_local->mu0,
			      gn_local->gelpoint, gn_local->cureaexp, 
			      gn_local->atexp);
      EH(err, "sylgard_viscosity");
      
      mu = mp->viscosity;
      
      var = TEMPERATURE;
      if ( d_mu != NULL && pd->v[pg->imtrx][TEMPERATURE] )
	{
	  for ( j=0; j<ei[pg->imtrx]->dof[var]; j++)
	    {
	      d_mu->T[j]= mp->d_viscosity[var]*bf[var]->phi[j];
	    }
	}
      
      var = MASS_FRACTION;
      if ( d_mu != NULL && pd->v[pg->imtrx][var] )
	{
	  w = gn_local->cure_species_no;
	  var_offset = MAX_VARIABLE_TYPES + w;
	  for ( j=0; j<ei[pg->imtrx]->dof[var]; j++)
	    {
	      d_mu->C[w][j] =mp->d_viscosity[var_offset]*bf[var]->phi[j];
	    }
	}
    }
  else if (gn_local->ConstitutiveEquation == FILLED_EPOXY )
    {
      err = filled_epoxy_viscosity(gn_local->sus_species_no, gn_local->cure_species_no, 
				   gn_local->mu0, gn_local->maxpack,
				   gn_local->nexp, gn_local->gelpoint, gn_local->cureaexp, 
				   gn_local->curebexp, gn_local->tgel0, gn_local->atexp);
      
      mu = mp->viscosity;
      if (d_mu != NULL) 
	{
	  if (pd->v[pg->imtrx][TEMPERATURE])
	    {
	      for (j = 0; j < ei[pg->imtrx]->dof[TEMPERATURE]; j++)
		{
		  d_mu->T[j] = mp->d_viscosity[TEMPERATURE] * bf[TEMPERATURE]->phi[j];
		}
	    }
      
	  var = MASS_FRACTION;
	  var_offset = MAX_VARIABLE_TYPES;
	  if (pd->v[pg->imtrx][var])
	    {
	      w  = gn_local->cure_species_no;
	      w1 = gn_local->sus_species_no;
	      for ( j=0; j<ei[pg->imtrx]->dof[var]; j++)
		{
		  d_mu->C[w][j]  = mp->d_viscosity[var_offset + w ]*bf[var]->phi[j];
		  d_mu->C[w1][j] = mp->d_viscosity[var_offset + w1]*bf[var]->phi[j];
		}
	    }
	}
    }
  else if (gn_local->ConstitutiveEquation == FOAM_EPOXY )
    {
      err = foam_epoxy_viscosity(gn_local->sus_species_no, gn_local->cure_species_no,
				 gn_local->mu0, gn_local->gelpoint, gn_local->atexp);
      mu = mp->viscosity;
      if (d_mu != NULL)
	{
	  if (pd->v[pg->imtrx][TEMPERATURE])
	    {
	      for (j = 0; j < ei[pg->imtrx]->dof[TEMPERATURE]; j++)
		{
		  d_mu->T[j] = mp->d_viscosity[TEMPERATURE] * bf[TEMPERATURE]->phi[j];
		}
	    }
	  if (pd->v[pg->imtrx][MASS_FRACTION])
	    {
	      for (w = 0; w < pd->Num_Species_Eqn; w++) 
		{
		  dbl tmp = mp->d_viscosity[MAX_VARIABLE_TYPES + w];
		  if (tmp != 0.0)
		    {
		      for (j = 0; j < ei[pg->imtrx]->dof[MASS_FRACTION]; j++)
			{
			  d_mu->C[w][j] = tmp * bf[MASS_FRACTION]->phi[j];
			}
		    }
		}
	    }
	}
    }
  else if (gn_local->ConstitutiveEquation == POWER_LAW) 
    {
      mu = power_law_viscosity(gn_local, gamma_dot, d_mu);
    }
  else if (gn_local->ConstitutiveEquation == CARREAU)
    {
      mu = carreau_viscosity(gn_local, gamma_dot, d_mu);
    }
  else if (gn_local->ConstitutiveEquation == BINGHAM)
    {
      mu = bingham_viscosity(gn_local, gamma_dot, d_mu);
    }
  else if (gn_local->ConstitutiveEquation == BINGHAM_WLF)
    {
      mu = bingham_wlf_viscosity(gn_local, gamma_dot, d_mu);
    }
  else if (gn_local->ConstitutiveEquation == CARREAU_WLF)
    {
      mu = carreau_wlf_viscosity(gn_local, gamma_dot, d_mu);
    }
  else if (gn_local->ConstitutiveEquation == CARREAU_SUSPENSION)
    {
      mu = carreau_suspension_viscosity(gn_local, gamma_dot, d_mu);
    }
  else if (gn_local->ConstitutiveEquation == POWERLAW_SUSPENSION)
    {
      mu = powerlaw_suspension_viscosity(gn_local, gamma_dot, d_mu);
    }

  else if (gn_local->ConstitutiveEquation == HERSCHEL_BULKLEY)
    {
      mu = herschel_buckley_viscosity(gn_local, gamma_dot, d_mu);
    }
  else if (gn_local->ConstitutiveEquation == CARREAU_WLF_CONC_PL ||
	   gn_local->ConstitutiveEquation == CARREAU_WLF_CONC_EXP)
    {
      mu = carreau_wlf_conc_viscosity(gn_local, gamma_dot, d_mu,
				      gn_local->ConstitutiveEquation);
    }
  else if (ls != NULL && gn_local->ConstitutiveEquation == VE_LEVEL_SET )
    {
      double pos_mup   = gn_local->pos_ls_mup;
      double neg_mup   = gn_local->mu0;
      double width     = ls->Length_Scale;
      if ( d_mu != NULL )
        err = level_set_property(neg_mup, pos_mup, width, &mu, d_mu->F);
      else
        err = level_set_property(neg_mup, pos_mup, width, &mu, NULL);
      EH(err, "level_set_property() failed for polymer viscosity.");
    }
  else
    {
      EH(-1,"Unrecognized viscosity model for non-Newtonian fluid");
    }
  
  if (ls != NULL && gn_local->ConstitutiveEquation != VE_LEVEL_SET &&
      mp->ViscosityModel != LEVEL_SET &&
      mp->ViscosityModel != LS_QUADRATIC &&
      mp->mp2nd != NULL &&
      (mp->mp2nd->ViscosityModel == CONSTANT || mp->mp2nd->ViscosityModel == RATIO)
    )
    {
      /* kludge for solidification tracking with phase function 0 */
      if (pfd != NULL && pd->e[pg->imtrx][R_EXT_VELOCITY])
	{
	  ls_old = ls;
	  ls = pfd->ls[0];
	  err = ls_modulate_viscosity(&mu, mp->mp2nd->viscosity_phase[0],
				      ls->Length_Scale,
				      (double) mp->mp2nd->viscositymask[0],
                                      (double) mp->mp2nd->viscositymask[1],
                                      d_mu, mp->mp2nd->ViscosityModel );
	  ls = ls_old;
	}
      err= ls_modulate_viscosity(&mu, mp->mp2nd->viscosity, ls->Length_Scale,
				 (double) mp->mp2nd->viscositymask[0],
                                 (double) mp->mp2nd->viscositymask[1],
                                 d_mu, mp->mp2nd->ViscosityModel );
      EH(err, "ls_modulate_viscosity");
    }
  if(DOUBLE_NONZERO(gn_local->thixo_factor))
    { 
     dbl thixotropic = 1;
     dbl thixo_time = 0;
     if(fv->restime > 0.)
	{ thixotropic += gn_local->thixo_factor*fv->restime; }
     if(tran->time_value > 0.)
	{ thixotropic += thixo_time*tran->time_value; }
     if ( d_mu != NULL )
       {
       d_mu->gd *= thixotropic;
       if ( pd->v[pg->imtrx][var=BOND_EVOLUTION] )
         {
          for( i=0 ; i<ei[pg->imtrx]->dof[var]; i++)
	    {
	     d_mu->nn[i] *= thixotropic;
	    }
         }
       var = RESTIME;
       if (pd->v[pg->imtrx][var] && fv->restime>0.)
        {
         for ( j=0; j<ei[pg->imtrx]->dof[var]; j++)
	   {
	     d_mu->degrade[j] = mu*gn_local->thixo_factor*bf[var]->phi[j];
	   }
        }
       var = TEMPERATURE;
       if (pd->v[pg->imtrx][var] )
        {
         for ( j=0; j<ei[pg->imtrx]->dof[var]; j++)
	   {
	     d_mu->T[j] *= thixotropic;
	   }
        }
       if (pd->e[pg->imtrx][R_MESH1] )
        {
         for ( i=0; i<VIM; i++)
	   {
	    for ( j=0; j< ei[pg->imtrx]->dof[R_MESH1]; j++)
	       {
		  d_mu->X [i][j] *= thixotropic;
	       }
	   }
        }
       if (pd->e[pg->imtrx][R_MOMENTUM1] )
        {
         for ( a=0; a<VIM; a++)
           {
            for ( i=0; i < ei[pg->imtrx]->dof[VELOCITY1]; i++)
	      {
	          d_mu->v[a][i] *= thixotropic;
	      }
	   }
	}
       if ( pd->v[pg->imtrx][var=MASS_FRACTION ] )
        {
         for ( w=0; w<pd->Num_Species_Eqn; w++)
	   {
	    for( i=0; i<ei[pg->imtrx]->dof[var]; i++) 
	      {
	       d_mu->C[w][i] *= thixotropic;
	      }
	   }
        }
       if( pd->v[pg->imtrx][var=PRESSURE] )
       {
        for( i=0; i<ei[pg->imtrx]->dof[var]; i++ )
	  {
	   d_mu->P[i] *= thixotropic;
	  }
       }
      }
     mu *= thixotropic;
    }
  return(mu);
}



double
power_law_viscosity(struct Generalized_Newtonian *gn_local,
		    dbl gamma_dot[DIM][DIM], /* strain rate tensor */
                    VISCOSITY_DEPENDENCE_STRUCT *d_mu )
{

  int a, b;
  int mdofs=0,vdofs;

  int i, j;

  dbl gammadot;	                /* strain rate invariant */

  dbl d_gd_dv[DIM][MDE];        /* derivative of strain rate invariant
				   wrt velocity */
  dbl d_gd_dmesh[DIM][MDE];     /* derivative of strain rate invariant
				   wrt mesh */

  dbl val;
  dbl mu0;
  dbl nexp;
  dbl offset;
  dbl mu = 0.;

  vdofs = ei[pg->imtrx]->dof[VELOCITY1];

  if ( pd->e[pg->imtrx][R_MESH1] )
    {
      mdofs = ei[pg->imtrx]->dof[R_MESH1];
    }


  calc_shearrate(&gammadot, gamma_dot, d_gd_dv, d_gd_dmesh);

  /* calculate power law viscosity
     mu = mu0 * (offset + gammadot)**(nexp-1))                 */
  mu0 = gn_local->mu0;
  nexp = gn_local->nexp;
  offset = 0.00001;

  val = pow( gammadot + offset, nexp-1.);
  mu = mu0 * val;
  /*
   * d( mu )/dmesh
   */

  val = pow( gammadot+offset, nexp-2.);


  if (d_mu != NULL)
    {
     d_mu->gd = mu0*(nexp - 1.0)*val;
    }

  if ( d_mu != NULL && pd->e[pg->imtrx][R_MESH1] )
    {
      for ( b=0; b<VIM; b++)
	{
	  for ( j=0; j<mdofs; j++)
	    {
	      if(gammadot != 0.0 && Include_Visc_Sens )
		{

		  d_mu->X [b][j] =
		    d_mu->gd * d_gd_dmesh [b][j] ;

		}
	      else
		{
		  /* printf("\ngammadot is zero in viscosity function");*/
		  d_mu->X [b][j] = 0.0;
		}
	    }
	}
    }
  
  /*
   * d( mu )/dv
   */
  if ( d_mu != NULL && pd->e[pg->imtrx][R_MOMENTUM1] )
    {
      for ( a=0; a<VIM; a++)
        {
          for ( i=0; i<vdofs; i++)
	    {
	      if(gammadot != 0.0 && Include_Visc_Sens )
	        {
	          d_mu->v[a][i] =
		    d_mu->gd * d_gd_dv[a][i] ;
	        }
	      else
	        {
	          d_mu->v[a][i] = 0.0 ;
	        }
	    }
        }
    }

  return(mu);
}

double
herschel_buckley_viscosity(struct Generalized_Newtonian *gn_local,
			   dbl gamma_dot[DIM][DIM], /* strain rate tensor */
			   VISCOSITY_DEPENDENCE_STRUCT *d_mu)
{
  int a, b;
  int mdofs=0,vdofs;

  int i, j;

  dbl gammadot;	                /* strain rate invariant */ 

  dbl d_gd_dv[DIM][MDE];        /* derivative of strain rate invariant 
				   wrt velocity */ 
  dbl d_gd_dmesh[DIM][MDE];     /* derivative of strain rate invariant 
				   wrt mesh */ 

  dbl val;
  dbl mu = 0.;
  dbl mu0;
  dbl nexp;
  dbl tau_y;
  dbl offset;

  vdofs = ei[pg->imtrx]->dof[VELOCITY1];
  
  if ( pd->e[pg->imtrx][R_MESH1] )
    {
      mdofs = ei[pg->imtrx]->dof[R_MESH1];
    }
  

  calc_shearrate(&gammadot, gamma_dot, d_gd_dv, d_gd_dmesh);

  /* calculate power law viscosity
     power law constants - make this migrate to input deck asap
     mu = mu0 * (offset + gammadot)**(nexp-1))                 */
  mu0 = gn_local->mu0;
  nexp = gn_local->nexp;
  tau_y = gn_local->tau_y;
  offset = 0.00001;
  
  val = pow( gammadot + offset, nexp-1.);
  mu = mu0 * val;
  mu += tau_y/(gammadot+offset);

  /*
   * d( mu )/dmesh
   */
  
  val = pow( gammadot+offset, nexp-2.);
  
  if ( d_mu != NULL ) d_mu->gd = mu0*(nexp - 1.0)*val;
/*   *d_mu_dgd -= tau_y/pow(gammadot+offset, 2.0); Disabling the sensitivities on this term
*  otherwise converges not 
*/
  
  if ( d_mu != NULL && pd->e[pg->imtrx][R_MESH1] )
    {
      for ( b=0; b<VIM; b++)
	{
	  for ( j=0; j<mdofs; j++)
	    {
	      if(gammadot != 0.0 && Include_Visc_Sens )
		{
		  
		  d_mu->X [b][j] =
		    d_mu->gd * d_gd_dmesh [b][j] ;
		  
		}
	      else
		{
		  /* printf("\ngammadot is zero in viscosity function");*/
		  d_mu->X [b][j] = 0.0;
		}
	    }
	}
    }
  
  /*
   * d( mu )/dv
   */
  /*
   * d( mu )/dv
   */
  if ( d_mu != NULL && pd->e[pg->imtrx][R_MOMENTUM1] )
    {
      for ( a=0; a<VIM; a++)
        {
          for ( i=0; i<vdofs; i++)
	    {
	      if(gammadot != 0.0 && Include_Visc_Sens )
	        {
	          d_mu->v[a][i] =
		    d_mu->gd * d_gd_dv[a][i] ;
	        }
	      else
	        {
	          d_mu->v[a][i] = 0.0 ;
	        }
	    }
        }
    }

  return(mu);
}


double
carreau_viscosity(struct Generalized_Newtonian *gn_local,
		  dbl gamma_dot[DIM][DIM], /* strain rate tensor */
		  VISCOSITY_DEPENDENCE_STRUCT *d_mu)
{

    int a, b;
  int mdofs=0,vdofs;


  int i, j;

  dbl gammadot;	                /* strain rate invariant */ 

  dbl d_gd_dv[DIM][MDE];        /* derivative of strain rate invariant 
				   wrt velocity */ 
  dbl d_gd_dmesh[DIM][MDE];     /* derivative of strain rate invariant 
				   wrt mesh */ 

  dbl val, val1, val2;
  dbl mu = 0.;
  dbl mu0;
  dbl muinf;
  dbl nexp;
  dbl aexp;
  dbl lambda;

  vdofs = ei[pg->imtrx]->dof[VELOCITY1];
  
  if ( pd->e[pg->imtrx][R_MESH1] )
    {
      mdofs = ei[pg->imtrx]->dof[R_MESH1];
    }
  
  calc_shearrate(&gammadot, gamma_dot, d_gd_dv, d_gd_dmesh);

  mu0 = gn_local->mu0;
  nexp = gn_local->nexp;
  muinf = gn_local->muinf;
  aexp = gn_local->aexp;
  lambda = gn_local->lam;

 if(gn_local->mu0Model == LEVEL_SET)
   {
     if(d_mu != NULL)
       {
	 level_set_property(gn_local->u_mu0[0], gn_local->u_mu0[1], 
			    gn_local->u_mu0[2], &mu0, d_mu->F);
       }
     else
       {
	 level_set_property(gn_local->u_mu0[0], gn_local->u_mu0[1], 
			    gn_local->u_mu0[2], &mu0, NULL);
       }
   }

 if(gn_local->nexpModel == LEVEL_SET)
   {
     if(d_mu != NULL)
       {
	 level_set_property(gn_local->u_nexp[0], gn_local->u_nexp[1], 
			    gn_local->u_nexp[2], &nexp, d_mu->F);
       }
     else
       {
	 level_set_property(gn_local->u_nexp[0], gn_local->u_nexp[1], 
			    gn_local->u_nexp[2], &nexp, NULL);
       }
   }

 if(gn_local->muinfModel == LEVEL_SET)
   {
     if(d_mu != NULL)
       {
	 level_set_property(gn_local->u_muinf[0], gn_local->u_muinf[1], 
			    gn_local->u_muinf[2], &muinf, d_mu->F);
       }
     else
       {
	 level_set_property(gn_local->u_muinf[0], gn_local->u_muinf[1], 
			    gn_local->u_muinf[2], &muinf, NULL);
       }
   }

 if(gn_local->aexpModel == LEVEL_SET)
   {
     if(d_mu != NULL)
       {
	 level_set_property(gn_local->u_aexp[0], gn_local->u_aexp[1], 
			    gn_local->u_aexp[2], &aexp, d_mu->F);
       }
     else
       {
	 level_set_property(gn_local->u_aexp[0], gn_local->u_aexp[1], 
			    gn_local->u_aexp[2], &aexp, NULL);
       }
   }
	  

 if(gn_local->lamModel == LEVEL_SET)
   {
     if(d_mu != NULL)
       {
	 level_set_property(gn_local->u_lam[0], gn_local->u_lam[1], 
			    gn_local->u_lam[2], &lambda, d_mu->F);
       }
     else
       {
	 level_set_property(gn_local->u_lam[0], gn_local->u_lam[1], 
			    gn_local->u_lam[2], &lambda, NULL);
       }
   }  

  
  if(gammadot != 0.)
    {
      val2 = pow( lambda*gammadot, aexp);
    }
  else
    {
      val2 = 0.;
    }
  val = pow(1. + val2,(nexp-1.)/aexp);
  mu = muinf + (mu0 - muinf)* val;
  
  /* gammadot = 0.0; */
  /* this effectively turns off the viscosity Jac terms */
  
  if(gammadot != 0.)
    {
      val = pow( lambda*gammadot, aexp-1.);
    }
  else
    {
      val = 0.;
    }
  val1 = pow(1. + val2,(nexp-1.-aexp)/aexp);
  
  if ( d_mu != NULL ) d_mu->gd = (mu0 - muinf)* (nexp-1.) * lambda * val * val1 ;
  
  /*
   * d( mu )/dmesh
   */
  if ( d_mu != NULL && pd->e[pg->imtrx][R_MESH1] )
    {
      for ( b=0; b<VIM; b++)
	{
	  for ( j=0; j<mdofs; j++)
	    {
	      if(gammadot != 0.0 && Include_Visc_Sens )
		{
		  d_mu->X [b][j] =
		    d_mu->gd * d_gd_dmesh [b][j] ;
		}
	      else
		{
		  /* printf("\ngammadot is zero in viscosity function");*/
		  d_mu->X [b][j] = 0.0;
		}
	    }
	}
    }
  
  /*
   * d( mu )/dv
   */
  if ( d_mu != NULL && pd->e[pg->imtrx][R_MOMENTUM1] )
    {
      for ( a=0; a<VIM; a++)
        {
          for ( i=0; i<vdofs; i++)
	    {
	      if(gammadot != 0.0 && Include_Visc_Sens )
	        {
	          d_mu->v[a][i] =
		    d_mu->gd * d_gd_dv[a][i] ;
	        }
	      else
	        {
	          d_mu->v[a][i] = 0.0 ;
	        }
	    }
        }
    }
  return(mu);
}

#define MELTING_BINGHAM FALSE

double
bingham_viscosity(struct Generalized_Newtonian *gn_local,
		  dbl gamma_dot[DIM][DIM], /* strain rate tensor */
		  VISCOSITY_DEPENDENCE_STRUCT *d_mu)
{

  int a, b;
  int var;
  int mdofs=0,vdofs;
  int i, j;

  dbl gammadot;	                /* strain rate invariant */ 

  dbl d_gd_dv[DIM][MDE];        /* derivative of strain rate invariant 
				   wrt velocity */ 
  dbl d_gd_dmesh[DIM][MDE];     /* derivative of strain rate invariant 
				   wrt mesh */ 

  dbl val1;
  dbl yield, shear, visc_cy;
  dbl d_yield = 0.0, d_shear, d_visc_cy, d_shear_d_at, d_yield_d_at = 0.0;
  dbl mu = 0.;
  dbl mu0;
  dbl muinf;
  dbl dmudT;
  dbl nexp;
  dbl atexp;
  dbl aexp;
  dbl at_shift;
  dbl lambda;
  dbl tau_y = 0.0;
  dbl fexp;
  dbl d_at_s;
  dbl temp;
#if MELTING_BINGHAM
  dbl tmelt;
#endif

  calc_shearrate(&gammadot, gamma_dot, d_gd_dv, d_gd_dmesh);

  mu0 = gn_local->mu0;
  nexp = gn_local->nexp;
  muinf = gn_local->muinf;
  aexp = gn_local->aexp;
  atexp = gn_local->atexp;
  lambda = gn_local->lam;
   if( gn_local->tau_yModel == CONSTANT )
	{
   	 tau_y = gn_local->tau_y;
 	}
   else if (gn_local->tau_yModel == USER )
 	{
 	  usr_yield_stress(gn_local->u_tau_y, tran->time_value);
 	  tau_y = gn_local->tau_y;
 	}
   else
 	{
 	EH(-1,"Invalid Yield Stress Model");
 	}
  fexp = gn_local->fexp;

<<<<<<< HEAD
  if ( pd->gv[TEMPERATURE] )
=======
  if ( pd->e[pg->imtrx][TEMPERATURE] )
>>>>>>> 976981d2
       {temp = fv->T;}
  else
       {temp = upd->Process_Temperature;}

#if MELTING_BINGHAM
  tmelt = mp->melting_point_liquidus;
#endif

  vdofs = ei[pg->imtrx]->dof[VELOCITY1];
  
  if ( pd->e[pg->imtrx][R_MESH1] )
    {
      mdofs = ei[pg->imtrx]->dof[R_MESH1];
    }

  var = TEMPERATURE;
  if ( pd->e[pg->imtrx][var] && (temp != 0.) &&  (mp->reference[TEMPERATURE] != 0.))
    {
#if MELTING_BINGHAM
      /* melting version */
      if(temp <= tmelt)
        {
          at_shift = exp(-atexp*(mp->reference[TEMPERATURE]-temp)/
                 (tmelt-temp)/(mp->reference[TEMPERATURE]-tmelt));
	  if(!isfinite(at_shift)) { at_shift = DBL_MAX; }
                 
          d_at_s = - at_shift*atexp /(tmelt-temp)/(tmelt-temp);
        }
      else
        {
          at_shift = 1.;
          d_at_s = 0.;
        }
#else
      /* normal, non-melting version */
      at_shift = exp(atexp * (1./temp - 1./mp->reference[TEMPERATURE]));
      if(!isfinite(at_shift)) { at_shift = DBL_MAX; }
      d_at_s = -at_shift *atexp /(temp*temp) ;
#endif
    }
  else
    {
      at_shift = 1.;
      d_at_s = 0. ;
    }
  
  if((at_shift * lambda * gammadot) != 0.)
    {
      shear = pow( at_shift* lambda * gammadot, aexp);
      val1 = pow(at_shift * lambda * gammadot, aexp-1.);
      d_shear = aexp * at_shift * lambda * val1;
      d_shear_d_at = aexp * gammadot * lambda * val1; 
    }
  else
    {
      shear = 0.;
      d_shear = 0.;
      d_shear_d_at = 0.;
    }
  
  if((gammadot != 0.) && (at_shift != 0.))
    {
      yield = tau_y * (1. - exp(-at_shift*fexp*gammadot))/(at_shift*gammadot);
      d_yield = (-yield + tau_y*fexp * exp(-at_shift*fexp*gammadot) )/gammadot;
      d_yield_d_at = d_yield*gammadot/at_shift ;
    }
  else
    {
      yield = tau_y * fexp;
      d_yield = 0.;
    }
  
  visc_cy = pow(1. + shear,(nexp-1.)/aexp);
  d_visc_cy = (nexp-1.)/aexp * pow(1. + shear,(nexp-1.-aexp)/aexp);
  
  mu = at_shift * (muinf + (mu0 - muinf + yield) * visc_cy);
  
  
  if ( d_mu != NULL ) d_mu->gd =  at_shift * ( d_yield * visc_cy
			    + (mu0 - muinf + yield) * d_visc_cy *d_shear);
			   
#if MELTING_BINGHAM
  /* melting version */

  mu = at_shift * (muinf + (mu0 - muinf + yield*at_shift) * visc_cy);
  
  
  if ( d_mu != NULL ) d_mu->gd =  at_shift * ( d_yield*at_shift * visc_cy
		 + (mu0 - muinf + yield*at_shift) * d_visc_cy *d_shear);
			    
if(mu <= 1.)
    {
      mu = 1.;
      d_at_s = 0.;
      d_mu->gd = 0.;
      at_shift = 1.;
    }  			   
#endif		   
  
  /*
   * d( mu )/dT
   */
  
  var = TEMPERATURE;
  if ( d_mu != NULL && pd->e[pg->imtrx][var] )
    {
      if ( (temp != 0.) &&  (mp->reference[TEMPERATURE] != 0.) && (gammadot != 0.))
	{
#if MELTING_BINGHAM
          /* melting version */
	  dmudT = mu/at_shift -
	     at_shift*tau_y *fexp *exp(-at_shift*fexp*gammadot)* visc_cy  +
	     at_shift * (mu0 - muinf + yield*at_shift) * d_visc_cy * d_shear_d_at;
          dmudT *= d_at_s;
	  if(!isfinite(dmudT)) { dmudT = DBL_MAX; }
#else
 	  /* normal, non-melting version */
          dmudT = mu/at_shift +
	    at_shift* d_yield_d_at * visc_cy +
	    at_shift * (mu0 - muinf + yield) * d_visc_cy * d_shear_d_at;
 	  dmudT *= d_at_s;
	  if(!isfinite(dmudT)) { dmudT = DBL_MAX; }
#endif	
	}
      else
	{
	  dmudT = 0.;
	}
      
	   
      for ( j=0; j<ei[pg->imtrx]->dof[var]; j++)
	{
	  d_mu->T[j]= dmudT * bf[var]->phi[j];
	}
    }
  
  /*
   * d( mu )/dmesh
   */
  if ( d_mu != NULL && pd->e[pg->imtrx][R_MESH1] )
    {
      for ( b=0; b<VIM; b++)
	{
	  for ( j=0; j<mdofs; j++)
	    {
	      if(gammadot != 0.0 && Include_Visc_Sens )
		{
		  d_mu->X [b][j] =
		    d_mu->gd * d_gd_dmesh [b][j] ;
		}
	      else
		{
		  /* printf("\ngammadot is zero in viscosity function");*/
		  d_mu->X [b][j] = 0.0;
		}
	    }
	}
    }
  
  /*
   * d( mu )/dv
   */
  if ( d_mu != NULL && pd->e[pg->imtrx][R_MOMENTUM1] )
    {
      for ( a=0; a<VIM; a++)
        {
          for ( i=0; i<vdofs; i++)
	    {
	      if(gammadot != 0.0 && Include_Visc_Sens )
	        {
	          d_mu->v[a][i] =
		    d_mu->gd * d_gd_dv[a][i] ;
	        }
	      else
	        {
	          d_mu->v[a][i] = 0.0 ;
	        }
	    }
        }
    }

  return(mu);
}
double
bingham_wlf_viscosity(struct Generalized_Newtonian *gn_local,
		      dbl gamma_dot[DIM][DIM], /* strain rate tensor */
		      VISCOSITY_DEPENDENCE_STRUCT *d_mu)
{

  int a, b;
  int var;
  int mdofs=0,vdofs;
  int i, j;

  dbl gammadot;	                /* strain rate invariant */ 

  dbl d_gd_dv[DIM][MDE];        /* derivative of strain rate invariant 
				   wrt velocity */ 
  dbl d_gd_dmesh[DIM][MDE];     /* derivative of strain rate invariant 
				   wrt mesh */ 

  dbl val1;
  dbl yield, shear, visc_cy;
  dbl d_yield, d_shear, d_visc_cy, d_shear_d_at, d_yield_d_at;
  dbl mu = 0.;
  dbl mu0;
  dbl muinf;
  dbl dmudT;
  dbl nexp;
  dbl atexp;
  dbl aexp;
  dbl at_shift, d_at_dT = 0.0;
  dbl lambda;
  dbl tau_y = 0.0;
  dbl fexp;
  dbl Tref;
  dbl wlfc2, wlf_denom;
  dbl temp;

  calc_shearrate(&gammadot, gamma_dot, d_gd_dv, d_gd_dmesh);

  mu0 = gn_local->mu0;
  nexp = gn_local->nexp;
  muinf = gn_local->muinf;
  aexp = gn_local->aexp;
  atexp = gn_local->atexp;
  lambda = gn_local->lam;
  wlfc2 = gn_local->wlfc2;

<<<<<<< HEAD
  if ( pd->gv[TEMPERATURE] )
=======
  if ( pd->e[pg->imtrx][TEMPERATURE] )
>>>>>>> 976981d2
       {temp = fv->T;}
  else
       {temp = upd->Process_Temperature;}

  if( gn_local->tau_yModel == CONSTANT )
    {
      tau_y = gn_local->tau_y;
    }
  else if (gn_local->tau_yModel == USER )
    {
      usr_yield_stress(gn_local->u_tau_y, tran->time_value);
      tau_y = gn_local->tau_y;
    }
  else
    {
      EH(-1,"Invalid Yield Stress Model");
    }
  fexp = gn_local->fexp;
  
  vdofs = ei[pg->imtrx]->dof[VELOCITY1];
  
  if ( pd->e[pg->imtrx][R_MESH1] )
    {
      mdofs = ei[pg->imtrx]->dof[R_MESH1];
    }

  var = TEMPERATURE;
  at_shift = 1.;
      Tref = mp->reference[TEMPERATURE];
      wlf_denom = wlfc2 + temp - Tref;
      if(wlf_denom != 0.)
	{
	  at_shift=exp(atexp*(Tref-temp)/wlf_denom);
          if(!isfinite(at_shift)) { at_shift = DBL_MAX; }
	  d_at_dT = at_shift*atexp/wlf_denom*(-1.-(Tref-temp)/wlf_denom);
	}
  
  if((at_shift * lambda * gammadot) != 0.)
    {
      shear = pow( at_shift* lambda * gammadot, aexp);
      val1 = pow(at_shift * lambda * gammadot, aexp-1.);
      d_shear = aexp * at_shift * lambda * val1;
      d_shear_d_at = aexp * gammadot * lambda * val1; 
    }
  else
    {
      shear = 0.;
      d_shear = 0.;
      d_shear_d_at = 0.;
    }
  
  if((gammadot != 0.) && (at_shift != 0.))
    {
      yield = tau_y * (1. - exp(-at_shift*fexp*gammadot))/(at_shift*gammadot);
      d_yield = (-yield + tau_y*fexp * exp(-at_shift*fexp*gammadot) )/gammadot;
      d_yield_d_at = d_yield*gammadot/at_shift ;
   }
  else
    {
      yield = tau_y * fexp;
      d_yield = 0.;
      d_yield_d_at = 0.;
    }
  
  visc_cy = pow(1. + shear,(nexp-1.)/aexp);
  d_visc_cy = (nexp-1.)/aexp * pow(1. + shear,(nexp-1.-aexp)/aexp);
  
  mu = at_shift * (muinf + (mu0 - muinf + yield) * visc_cy);
  
  
  if ( d_mu != NULL ) d_mu->gd =  at_shift * ( d_yield * visc_cy
			    + (mu0 - muinf + yield) * d_visc_cy *d_shear);
  
  /*
   * d( mu )/dT
   */
  
  var = TEMPERATURE;
  if ( d_mu != NULL && pd->e[pg->imtrx][var] )
    {
      if ( (temp != 0.) &&  (mp->reference[TEMPERATURE] != 0.) && (gammadot != 0.))
	{
          dmudT = mu/at_shift +
	    at_shift* d_yield_d_at * visc_cy +
	    at_shift * (mu0 - muinf + yield) * d_visc_cy * d_shear_d_at;
 	  dmudT *= d_at_dT;
	  if(!isfinite(dmudT)) { dmudT = DBL_MAX; }
	}
      else
	{
	  dmudT = 0.;
	}
      
	   
      for ( j=0; j<ei[pg->imtrx]->dof[var]; j++)
	{
	  d_mu->T[j]= dmudT * bf[var]->phi[j];
	}
    }
  
  /*
   * d( mu )/dmesh
   */
  if ( d_mu != NULL && pd->e[pg->imtrx][R_MESH1] )
    {
      for ( b=0; b<VIM; b++)
	{
	  for ( j=0; j<mdofs; j++)
	    {
	      if(gammadot != 0.0 && Include_Visc_Sens )
		{
		  d_mu->X [b][j] =
		    d_mu->gd * d_gd_dmesh [b][j] ;
		}
	      else
		{
		  /* printf("\ngammadot is zero in viscosity function");*/
		  d_mu->X [b][j] = 0.0;
		}
	    }
	}
    }
  
  /*
   * d( mu )/dv
   */
  if ( d_mu != NULL && pd->e[pg->imtrx][R_MOMENTUM1] )
    {
      for ( a=0; a<VIM; a++)
        {
          for ( i=0; i<vdofs; i++)
	    {
	      if(gammadot != 0.0 && Include_Visc_Sens )
	        {
	          d_mu->v[a][i] =
		    d_mu->gd * d_gd_dv[a][i] ;
	        }
	      else
	        {
	          d_mu->v[a][i] = 0.0 ;
	        }
	    }
        }
    }

  return(mu);
}





double
carreau_wlf_viscosity(struct Generalized_Newtonian *gn_local,
		  dbl gamma_dot[DIM][DIM], /* strain rate tensor */
		  VISCOSITY_DEPENDENCE_STRUCT *d_mu)
{

  int a, b;

  int var;
  int mdofs=0,vdofs;

  int i, j;

  dbl gammadot;	                /* strain rate invariant */ 

  dbl d_gd_dv[DIM][MDE];        /* derivative of strain rate invariant 
				   wrt velocity */ 
  dbl d_gd_dmesh[DIM][MDE];     /* derivative of strain rate invariant 
				   wrt mesh */ 

  dbl val1;
  dbl shear, visc_cy;
  dbl d_shear, d_visc_cy, d_shear_d_at;
  dbl mu = 0.;
  dbl mu0;
  dbl muinf;
  dbl dmudT;
  dbl nexp;
  dbl atexp;
  dbl aexp;
  dbl at_shift;
  dbl lambda;
  dbl wlf_denom = 0.0;
  dbl wlfc2;
  dbl temp;

  calc_shearrate(&gammadot, gamma_dot, d_gd_dv, d_gd_dmesh);

  mu0 = gn_local->mu0;
  nexp = gn_local->nexp;
  muinf = gn_local->muinf;
  aexp = gn_local->aexp;
  atexp = gn_local->atexp;
  wlfc2 = gn_local->wlfc2;
  lambda = gn_local->lam;

<<<<<<< HEAD
  if ( pd->gv[TEMPERATURE] )
=======
  if ( pd->e[pg->imtrx][TEMPERATURE] )
>>>>>>> 976981d2
       {temp = fv->T;}
  else
       {temp = upd->Process_Temperature;}

 if(gn_local->mu0Model == LEVEL_SET)
   {
     if(d_mu != NULL)
       {
	 level_set_property(gn_local->u_mu0[0], gn_local->u_mu0[1], 
			    gn_local->u_mu0[2], &mu0, d_mu->F);
       }
     else
       {
	 level_set_property(gn_local->u_mu0[0], gn_local->u_mu0[1], 
			    gn_local->u_mu0[2], &mu0, NULL);
       }
   }

 if(gn_local->nexpModel == LEVEL_SET)
   {
     if(d_mu != NULL)
       {
	 level_set_property(gn_local->u_nexp[0], gn_local->u_nexp[1], 
			    gn_local->u_nexp[2], &nexp, d_mu->F);
       }
     else
       {
	 level_set_property(gn_local->u_nexp[0], gn_local->u_nexp[1], 
			    gn_local->u_nexp[2], &nexp, NULL);
       }
   }

 if(gn_local->muinfModel == LEVEL_SET)
   {
     if(d_mu != NULL)
       {
	 level_set_property(gn_local->u_muinf[0], gn_local->u_muinf[1], 
			    gn_local->u_muinf[2], &muinf, d_mu->F);
       }
     else
       {
	 level_set_property(gn_local->u_muinf[0], gn_local->u_muinf[1], 
			    gn_local->u_muinf[2], &muinf, NULL);
       }
   }

 if(gn_local->aexpModel == LEVEL_SET)
   {
     if(d_mu != NULL)
       {
	 level_set_property(gn_local->u_aexp[0], gn_local->u_aexp[1], 
			    gn_local->u_aexp[2], &aexp, d_mu->F);
       }
     else
       {
	 level_set_property(gn_local->u_aexp[0], gn_local->u_aexp[1], 
			    gn_local->u_aexp[2], &aexp, NULL);
       }
   }
	  
 if(gn_local->atexpModel == LEVEL_SET)
   {
     if(d_mu != NULL)
       {
	 level_set_property(gn_local->u_atexp[0], gn_local->u_atexp[1], 
			    gn_local->u_atexp[2], &atexp, d_mu->F);
       }
     else
       {
	 level_set_property(gn_local->u_atexp[0], gn_local->u_atexp[1], 
			    gn_local->u_atexp[2], &atexp, NULL);
       }
   }

 if(gn_local->wlfc2Model == LEVEL_SET)
   {
     if(d_mu != NULL)
       {
	 level_set_property(gn_local->u_wlfc2[0], gn_local->u_wlfc2[1], 
			    gn_local->u_wlfc2[2], &wlfc2, d_mu->F);
       }
     else
       {
	 level_set_property(gn_local->u_wlfc2[0], gn_local->u_wlfc2[1], 
			    gn_local->u_wlfc2[2], &wlfc2, NULL);
       }
   }

 if(gn_local->lamModel == LEVEL_SET)
   {
     if(d_mu != NULL)
       {
	 level_set_property(gn_local->u_lam[0], gn_local->u_lam[1], 
			    gn_local->u_lam[2], &lambda, d_mu->F);
       }
     else
       {
	 level_set_property(gn_local->u_lam[0], gn_local->u_lam[1], 
			    gn_local->u_lam[2], &lambda, NULL);
       }
   }  

  vdofs = ei[pg->imtrx]->dof[VELOCITY1];
  
  if ( pd->e[pg->imtrx][R_MESH1] )
    {
      mdofs = ei[pg->imtrx]->dof[R_MESH1];
    }

  at_shift = 1.;
      wlf_denom = wlfc2 + temp - mp->reference[TEMPERATURE];
      if(wlf_denom != 0.)
	{
	  at_shift=exp(atexp*(mp->reference[TEMPERATURE]-temp)/wlf_denom);
	  if(!isfinite(at_shift)) { at_shift = DBL_MAX; }
	}
  
  if(gammadot != 0.)
    {
      shear = pow( at_shift* lambda * gammadot, aexp);
      val1 = pow(at_shift * lambda * gammadot, aexp-1.);
      d_shear = aexp * at_shift * lambda * val1;
      d_shear_d_at = aexp * gammadot * lambda * val1; 
    }
  else
    {
      shear = 0.;
      d_shear = 0.;
      d_shear_d_at = 0.;
    }
  
  
  visc_cy = pow(1. + shear,(nexp-1.)/aexp);
  d_visc_cy = (nexp-1.)/aexp * pow(1. + shear,(nexp-1.-aexp)/aexp);
  
  mu = at_shift * (muinf + (mu0 - muinf) * visc_cy);
  
  if ( d_mu != NULL ) d_mu->gd =  at_shift * ((mu0 - muinf) * d_visc_cy *d_shear);
  
  /*
   * d( mu )/dT
   */
  
  var = TEMPERATURE;
  if ( d_mu != NULL && pd->e[pg->imtrx][var] )
    {
      if(wlf_denom != 0.)
	{
	  dmudT = mu +
	  at_shift * at_shift * (mu0 - muinf) * d_visc_cy * d_shear_d_at;
	  dmudT *= - atexp*wlfc2/(wlf_denom*wlf_denom);
	  if(!isfinite(dmudT)) { dmudT = DBL_MAX; }
	}
      else
	{
	  dmudT = 0.;
	}
      
      for ( j=0; j<ei[pg->imtrx]->dof[var]; j++)
	{
	  d_mu->T[j]= dmudT * bf[var]->phi[j];
	}
    }
  
  /*
   * d( mu )/dmesh
   */
  if ( d_mu != NULL && pd->e[pg->imtrx][R_MESH1] )
    {
      for ( b=0; b<VIM; b++)
	{
	  for ( j=0; j<mdofs; j++)
	    {
	      if(gammadot != 0.0 && Include_Visc_Sens )
		{
		  d_mu->X [b][j] =
		    d_mu->gd * d_gd_dmesh [b][j] ;
		}
	      else
		{
		  /* printf("\ngammadot is zero in viscosity function");*/
		  d_mu->X [b][j] = 0.0;
		}
	    }
	}
    }
  
  /*
   * d( mu )/dv
   */
  if ( d_mu != NULL && pd->e[pg->imtrx][R_MOMENTUM1] )
    {
      for ( a=0; a<VIM; a++)
        {
          for ( i=0; i<vdofs; i++)
	    {
	      if(gammadot != 0.0 && Include_Visc_Sens )
	        {
	          d_mu->v[a][i] =
		    d_mu->gd * d_gd_dv[a][i] ;
	        }
	      else
	        {
	          d_mu->v[a][i] = 0.0 ;
	        }
	    }
        }
    }

  return(mu);
}









/* 
 * Viscosity model for FILL equation with a
 * fluid of one viscosity displacing a fluid
 * of a different viscosity
 */


/*
 * int fill_viscosity ()
 *
 * ----------------------------------------------------------------------------
 * This routine is responsible for filling up the following portions of the mp structures
 * at the current gauss point:
 *     intput:  param - array of constants input on the property card.  
 *
 *     output:  mu       => mp->viscosity - viscosity
 */

int 
fill_viscosity(dbl *param)	/* ptr to the user-defined parameter list    */
{
  dbl mu; /* Newtonian viscosity*/
  dbl F; /* Convenient local variables */


 /***********Load up convenient local variables*************/
  F = fv->F;

 /**********************************************************/
  if ( ls != NULL )
    {
      EH(-1, "Use LEVEL_SET instead of FILL viscosity model.");
      return(0);
    }

   mu = (1.- F)*param[1] + F*param[0];
   if(mu <= 0. )
     {
       mu = param[1];
     }
   else if(mu > param[0] )
     {
       mu = param[0];
     }

   mp->viscosity = mu;
   return(0);
}

/*
 *
 *  Suspension viscosity model
 *
 */

/******************************************************************************
 *     Function that computes the viscosity of a solid suspension
 *     via the relation
 *                     mu = mu0*(1. - C/Cmaxpack)^nexp
 *       where
 *                      mu0 = solvent viscosity
 *                      Cmaxpack  = binding solid fraction, i.e. solid fraction for infinite viscosity
 *                      nexp   = exponent
 *
 *     Function sets the viscosity members of mp.
 *
 *    Author: Tom Baer
 *      Date: 11/26/96
 *   Revised: 3/24/97 RRR
 *            1/21/2010 KT -> Add capability for dealing with shell particle concentration
 *
 *
 *****************************************************************************/
int
suspension_viscosity(int species, /* species for solid volume fraction track */
		     dbl mu0,	/* carrier fluid viscosity                   */
		     dbl maxpack, /* maximum solid volume fraction           */
		     dbl nexp, 	/* exponent for constitutive equation        */
		     dbl C )   /* Concentration  */
{
  int a;
  int w;

  dbl mu;   /* viscosity */

  /* Concentration at previous time step */
  dbl C_old = fv_old->sh_pc;

  /* Viscosity at previous time step */
  dbl mu_old;
  
  int status = 1;

  /* initialize everything */

  mp->d_viscosity[TEMPERATURE]	= 0.0;
  mp->d2_viscosity[TEMPERATURE]	= 0.0;
  mp->d_viscosity[PRESSURE]	= 0.0;
  mp->d2_viscosity[PRESSURE]	= 0.0;
  mp->d_viscosity[SHEAR_RATE]	= 0.0;
  mp->d2_viscosity[SHEAR_RATE]	= 0.0;
  mp->d_viscosity[SHELL_PARTC] = 0.0;


  for ( a=0; a<DIM; a++)
    {
      mp->d_viscosity[VELOCITY1+a] = 0.0;
      mp->d2_viscosity[VELOCITY1+a] = 0.0;
      mp->d_viscosity[MESH_DISPLACEMENT1+a] = 0.0;
      mp->d2_viscosity[MESH_DISPLACEMENT1+a] = 0.0;
    }
  for(w=0; w<pd->Num_Species_Eqn; w++)
    {
      mp->d_viscosity[MAX_VARIABLE_TYPES + w] = 0.0;
      mp->d2_viscosity[MAX_VARIABLE_TYPES + w] = 0.0;
    }
  /* Implement a cutoff concentration that caps the viscosity at a lower
     value. This should make the viscosity more stable and allow the
     solidification Brinkman porous source term to slow the flow appropriately.
     Here I have chosen a cutoff value 10% below maximum packing. However,
     this may be too low and I will have to adjust it.
     */

  if ( nexp > 0.0 || ( C > 0.0 && C < 0.98 * maxpack)  )
    {    

      mu = mu0*pow( 1.0 - C/maxpack, nexp );
      mu_old = mu0*pow( 1.0 - C_old/maxpack, nexp );

      mp->viscosity = mu;
      mp_old->viscosity = mu_old;

      if (pd->v[pg->imtrx][SHELL_PARTC]  )
         {

           /* dmu/dc */
           mp->d_viscosity[SHELL_PARTC] = -mu*nexp/( maxpack - C) ;

           /* d2mu/dc2 .... */
           mp->d2_viscosity[SHELL_PARTC] = mu0*nexp*(nexp-1.0)*pow( 1.0 
                                           - C/maxpack,nexp-2. )/maxpack/maxpack;
         }

      else
         {

           /* dmu/dc */
           mp->d_viscosity[MAX_VARIABLE_TYPES+species] = -mu*nexp/( maxpack - C) ;

          /* d2mu/dc2 .... */
           mp->d2_viscosity[MAX_VARIABLE_TYPES+species]= mu0*nexp*(nexp-1.0)*pow( 1.0 
                                                         - C/maxpack,nexp-2. )/maxpack/maxpack;
         }
 
    }
  else if ( C <= 0. )
    {
      mu = mu0;
      mu_old = mu;
      mp->viscosity = mu;
      mp_old->viscosity = mu_old;
    }

  else if ( C >=  0.98 *maxpack )
    {
      mu = mu0*pow( 0.02, nexp );
      mu_old = mu;
      mp->viscosity = mu;
      mp_old->viscosity = mu_old;

      /* setting the derivatives to zero for this range seems to improve convergence. Odd.*/
    }

  return(status);
} /* end of suspension_viscosity */

/*
 *
 *  Carreau_suspension viscosity model
 *
 */

double
carreau_suspension_viscosity(struct Generalized_Newtonian *gn_local,
			     dbl gamma_dot[DIM][DIM], /* strain rate tensor  */
			     VISCOSITY_DEPENDENCE_STRUCT *d_mu)
{
  int a, b;
  int var, var_offset;
  int w;

  int mdofs=0,vdofs;

  dbl C[MAX_CONC]; /* Convenient local variables */
  dbl mu = 0.;
  dbl mu_car, mu_sus=0;

  dbl val, val1, val2;
  dbl muinf;
  dbl aexp;
  dbl lambda;
  dbl nexp;       

  dbl gammadot;	                /* strain rate invariant */ 

  dbl d_gd_dv[DIM][MDE];        /* derivative of strain rate invariant 
				   wrt velocity */ 
  dbl d_gd_dmesh[DIM][MDE];     /* derivative of strain rate invariant 
				   wrt mesh */ 

  /* parameters for suspension model */
  dbl maxpack;    /* maximum solid volume fraction */
  dbl nexp_species;  /* exponent for constitutive equation */
  dbl mu0;        /* zero shear-rate viscosity */

  int species;    /* species number for solid volume fraction tracking */

  int i, j;
  
  calc_shearrate(&gammadot, gamma_dot, d_gd_dv, d_gd_dmesh);

  vdofs = ei[pg->imtrx]->dof[VELOCITY1];
  if(fabs(gammadot) <= 1.0e-7)
    {
     gammadot = .0001 ;
    }
 
<<<<<<< HEAD
 
  
=======
>>>>>>> 976981d2
  if ( pd->e[pg->imtrx][R_MESH1] )
    {
      mdofs = ei[pg->imtrx]->dof[R_MESH1];
    }

  /* initialize everything */
                                       
  mp->d_viscosity[TEMPERATURE] = 0.0; 
  mp->d2_viscosity[TEMPERATURE] = 0.0;
  mp->d_viscosity[PRESSURE]    = 0.0;	
  mp->d2_viscosity[PRESSURE]    = 0.0;

  for ( a=0; a<DIM; a++)                                
    {							
      mp->d_viscosity[VELOCITY1+a] = 0.0;      
      mp->d2_viscosity[VELOCITY1+a] = 0.0;
      mp->d_viscosity[MESH_DISPLACEMENT1+a] = 0.0;    
      mp->d2_viscosity[MESH_DISPLACEMENT1+a] = 0.0; 		
    }                                                    
  for(w=0; w<pd->Num_Species_Eqn; w++)
    {					
      mp->d_viscosity[MAX_VARIABLE_TYPES + w] = 0.0;
      mp->d2_viscosity[MAX_VARIABLE_TYPES + w] = 0.0;
      C[w] = fv->c[w];
    }

  nexp = gn_local->nexp;
  muinf = gn_local->muinf;
  mu0 = gn_local->mu0;
  aexp = gn_local->aexp;
  lambda = gn_local->lam;
  maxpack = gn_local->maxpack;   
  nexp_species = gn_local->atexp;      
  species = gn_local->sus_species_no;    
  
  if(gammadot != 0.)
    {
      val2 = pow( lambda*gammadot, aexp);
    }
  else
    {
      val2 = 0.;
    }
  val = pow(1. + val2,(nexp-1.)/aexp);
  mu_car = muinf + (mu0 - muinf)* val;


  if ( nexp_species > 0.0 || (C[species] > 0.0 
			      && C[species] < (maxpack - .01))  )
    {
      mu_sus = pow( 1.0 - C[species]/maxpack, nexp_species );
      /* dmu/dc */
      mp->d_viscosity[MAX_VARIABLE_TYPES+species] 
	= -mu_car * mu_sus * nexp_species/( maxpack - C[species]);

      /* d2mu/dc2 .... */

      mp->d2_viscosity[MAX_VARIABLE_TYPES+species] 
	= mu_car*nexp_species*(nexp_species-1.0)
	*pow( 1.0 - C[species]/maxpack,nexp_species-2. )/maxpack/maxpack; 
    }
  else if ( C[species] <= 0. )
    {    
      mu_sus = 1.;
    }

  else if ( C[species] >=  (maxpack - .01) ) 
    {      
      mu_sus = pow( 0.01/maxpack, nexp_species);
    }

  mu = mu_car * mu_sus;
  mp->viscosity = mu;
							 

  if(gammadot != 0.)
    {
      val = pow( lambda*gammadot, aexp-1.);
    }
  else
    {
      val = 0.;
    }
  val1 = pow(1. + val2,(nexp-1.-aexp)/aexp);
  val1 = pow(1. + val2,(nexp-1.-aexp)/aexp);
  
  if ( d_mu != NULL )
    {
      d_mu->gd = (mu0 - muinf)* (nexp-1.) * lambda * val * val1 * mu_sus;

      if(C[species] < maxpack)
        {
          mp->d2_viscosity[MAX_VARIABLE_TYPES + MAX_CONC] =
            -d_mu->gd * nexp_species/( maxpack - C[species]);
        }

      mp->d2_viscosity[SHEAR_RATE]  = d_mu->gd *
        ((aexp-1)/(lambda*gammadot) + lambda*(nexp-1.-aexp)/(1+val2));
    }
  
  /*
   * d( mu )/dmesh
   */
  if ( d_mu != NULL && pd->e[pg->imtrx][R_MESH1] )
    {
      for ( b=0; b<VIM; b++)
	{
	  for ( j=0; j<mdofs; j++)
	    {
	      if(gammadot != 0.0 && Include_Visc_Sens )
		{
		  d_mu->X [b][j] =
		    d_mu->gd * d_gd_dmesh [b][j] ;
		}
	      else
		{
		  /* printf("\ngammadot is zero in viscosity function");*/
		  d_mu->X [b][j] = 0.0;
		}
	    }
	}
    }
  
  /*
   * d( mu )/dv
   */
  if ( d_mu != NULL && pd->e[pg->imtrx][R_MOMENTUM1] )
    {
      for ( a=0; a<VIM; a++)
        {
          for ( i=0; i<vdofs; i++)
	    {
	      if(gammadot != 0.0 && Include_Visc_Sens )
	        {
	          d_mu->v[a][i] =
		    d_mu->gd * d_gd_dv[a][i] ;
	        }
	      else
	        {
	          d_mu->v[a][i] = 0.0 ;
	        }
	    }
        }
    }
  
  /*
   * d( mu )/dc
   */
  var = MASS_FRACTION;
  if ( d_mu != NULL && pd->v[pg->imtrx][var] )
    {
      var_offset = MAX_VARIABLE_TYPES + species;
      for ( j=0; j<ei[pg->imtrx]->dof[var]; j++)
	{
	  d_mu->C[species][j] =mp->d_viscosity[var_offset]*bf[var]->phi[j];
	}
    }
  

  return(mu);
} /* end of carreau_suspension_viscosity */


/* powerlaw_suspension viscosity model */

double
powerlaw_suspension_viscosity(struct Generalized_Newtonian *gn_local,
			      dbl gamma_dot[DIM][DIM], /* strain rate tensor */
			      VISCOSITY_DEPENDENCE_STRUCT *d_mu)
{
  int a, b;
  int var, var_offset;
  int w;
  int mdofs=0,vdofs;

  dbl C[MAX_CONC];		/* Convenient local variables */
  dbl mu = 0.;
  dbl mu_car, mu_sus=0;

  dbl val;
  dbl offset;
  dbl nexp;       

  dbl gammadot;	                /* strain rate invariant */ 

  dbl d_gd_dv[DIM][MDE];        /* derivative of strain rate invariant 
				   wrt velocity */ 
  dbl d_gd_dmesh[DIM][MDE];     /* derivative of strain rate invariant 
				   wrt mesh */ 

  /* parameters for suspension model */
  dbl maxpack;    /* maximum solid volume fraction */
  dbl nexp_species;  /* exponent for constitutive equation */
  dbl mu0;        /* zero shear-rate viscosity */

  int species;    /* species number for solid volume fraction tracking */

  int i, j;

  calc_shearrate(&gammadot, gamma_dot, d_gd_dv, d_gd_dmesh);

  vdofs = ei[pg->imtrx]->dof[VELOCITY1];
  
  if ( pd->e[pg->imtrx][R_MESH1] )
    {
      mdofs = ei[pg->imtrx]->dof[R_MESH1];
    }

  /* initialize everything */
                                       
  mp->d_viscosity[TEMPERATURE] = 0.0;	
  mp->d2_viscosity[TEMPERATURE] = 0.0;
  mp->d_viscosity[PRESSURE]    = 0.0;	
  mp->d2_viscosity[PRESSURE]    = 0.0;

  for ( a=0; a<DIM; a++)                                
    {							
      mp->d_viscosity[VELOCITY1+a] = 0.0;      
      mp->d2_viscosity[VELOCITY1+a] = 0.0;
      mp->d_viscosity[MESH_DISPLACEMENT1+a] = 0.0;    
      mp->d2_viscosity[MESH_DISPLACEMENT1+a] = 0.0; 		
    }                                                    
  for(w=0; w<pd->Num_Species_Eqn; w++)
    {					
      mp->d_viscosity[MAX_VARIABLE_TYPES + w] = 0.0;
      mp->d2_viscosity[MAX_VARIABLE_TYPES + w] = 0.0;
      C[w] = fv->c[w];
    }

  nexp = gn_local->nexp;
  mu0 = gn_local->mu0;
  maxpack = gn_local->maxpack;   
  nexp_species = gn_local->atexp;      
  species = gn_local->sus_species_no;    
  offset = 0.00001;
  

  val = pow( gammadot + offset, nexp-1.);
  mu_car = mu0 * val;


  if ( nexp_species > 0.0 || (C[species] > 0.0 
			      && C[species] < (maxpack - .01))  )
    {
      mu_sus = pow( 1.0 - C[species]/maxpack, nexp_species );
      /* dmu/dc */
      mp->d_viscosity[MAX_VARIABLE_TYPES+species] 
	= -mu_car * mu_sus * nexp_species/( maxpack - C[species]);

      /* d2mu/dc2 .... */

      mp->d2_viscosity[MAX_VARIABLE_TYPES+species] 
	= mu_car*nexp_species*(nexp_species-1.0)
	*pow( 1.0 - C[species]/maxpack,nexp_species-2. )/maxpack/maxpack; 
    }
  else if ( C[species] <= 0. )
    {    
      mu_sus = 1.;
    }

  else if ( C[species] >=  (maxpack - .01) ) 
    {      
      mu_sus = pow( 0.01/maxpack, nexp_species);
    }

  mu = mu_car * mu_sus;
  mp->viscosity = mu;

  if ( d_mu != NULL ) d_mu->gd = mu *(nexp - 1.0)/(gammadot + offset);

  mp->d2_viscosity[SHEAR_RATE]  = mu *(nexp - 1.0)
    *(nexp - 2.0)/SQUARE(gammadot + offset);
  
  /*
   * d( mu )/dmesh
   */
  if ( d_mu != NULL && pd->e[pg->imtrx][R_MESH1] )
    {
      for ( b=0; b<VIM; b++)
	{
	  for ( j=0; j<mdofs; j++)
	    {
	      if(gammadot != 0.0 && Include_Visc_Sens )
		{
		  d_mu->X [b][j] =
		    d_mu->gd * d_gd_dmesh [b][j] ;
		}
	      else
		{
		  /* printf("\ngammadot is zero in viscosity function");*/
		  d_mu->X [b][j] = 0.0;
		}
	    }
	}
    }
  
  /*
   * d( mu )/dv
   */
  if ( d_mu != NULL && pd->e[pg->imtrx][R_MOMENTUM1] )
    {
      for ( a=0; a<VIM; a++)
        {
          for ( i=0; i<vdofs; i++)
	    {
	      if(gammadot != 0.0 && Include_Visc_Sens )
	        {
	          d_mu->v[a][i] =
		    d_mu->gd * d_gd_dv[a][i] ;
	        }
	      else
	        {
	          d_mu->v[a][i] = 0.0 ;
	        }
	    }
        }
    }
  
  /*
   * d( mu )/dc
   */
  var = MASS_FRACTION;
  if ( d_mu != NULL && pd->v[pg->imtrx][var] )
    {
      var_offset = MAX_VARIABLE_TYPES + species;
      for ( j=0; j<ei[pg->imtrx]->dof[var]; j++)
	{
	  d_mu->C[species][j] =mp->d_viscosity[var_offset]*bf[var]->phi[j];
	}
    }
  

  return(mu);
} /* end of powerlaw_suspension_viscosity */



/*
 *
 *  epoxy  viscosity model
 *
 */

/******************************************************************************
 *     Function that computes the viscosity of an epoxy that is polymerizing
 *     and whose behavior depends on the extent of reaction and the
 *     temperature of the system via the relation:
 *
 *                     mu = mu0* alpha_g/(alpha-alpha_g)^(A+ B*alpha)
 *                          * exp(Aexp/T)
 *       where
 *                      mu0       = solvent viscosity
 *                      alpha     = extent of reaction
 *                      alpha_g   = extent of reaction at the gel point
 *                      A, B      = exponent for cure behavior
 *                      Aexp      = exponent for temperature dependence of viscosity
 *
 *     Function sets the viscosity members of mp.
 *
 *    Author: RRR
 *      Date: 3/24/97
 *
 *
 *****************************************************************************/



int
epoxy_viscosity(int species,    /* species number for cure equation */
		dbl mu0,        /* monomer reference temperature viscosity */
		dbl alpha_g,    /* extent of reaction at the gel point */
		dbl A,          /* exponent for constitutive equation */
		dbl B,          /* exponent for constitutive equation */
		dbl Aexp)       /* exponent for thermal viscosity dependence */
{
  /* Local Variables */
  dbl mu;   /* viscosity */
  dbl alpha;  /* extent of reaction */
  dbl exponent;
  dbl ratio;
  dbl deriv;  /* stuff for the first derivative */
  dbl d_deriv; 
  dbl T;      /* Convenient local variables */
  int var;
  int status = 1;
  
  alpha = fv->c[species]; /* extent of reaction */
  
  if(alpha < alpha_g)
    {
      ratio = (alpha_g)/(alpha_g - alpha);
      exponent = A + B * alpha;
    }
  else /* do something special at the gel point */
    {
      ratio = 100000;
      exponent = A + B*alpha_g;
    }
    
  
<<<<<<< HEAD
  if ( pd->gv[TEMPERATURE] )
=======
  if ( pd->e[pg->imtrx][TEMPERATURE] )
>>>>>>> 976981d2
       {T = fv->T;}
  else
       {T = upd->Process_Temperature;}

  if(T <= 0.)
    {
      mu = mu0  * pow ( ratio, exponent );
    }
  else
    {
      mu = mu0 * exp (Aexp/T) * pow ( ratio, exponent );
    }
    
  mp->viscosity = mu;
  
  /* dmu_dT */
  var = TEMPERATURE;
  if(pd->v[pg->imtrx][var])
    {
      if( T <= 0.)
	{
	  mp->d_viscosity[var] 	= 0.; 
	  mp->d2_viscosity[var] = 0.; 
	}
      else
	{
	  mp->d_viscosity[var] = -mu * Aexp/(T*T) ;
	  mp->d2_viscosity[var] 	= -mu* SQUARE( Aexp/(T*T))
	    +2.* mu * Aexp/(T*T*T);
	}
    }
  
  /* dmu/dc */
  var  = MASS_FRACTION;
  if(pd->v[pg->imtrx][var])
    {
      if(alpha < alpha_g)
	{
	  deriv = exponent/(alpha_g - alpha) + B*log(ratio);
	  d_deriv = 2.*B/(alpha_g - alpha) + exponent/SQUARE(alpha_g - alpha);
	  mp->d_viscosity[MAX_VARIABLE_TYPES+species] = mu * deriv;
	  mp->d2_viscosity[MAX_VARIABLE_TYPES+species] =  mu * deriv * deriv
	    + mu * d_deriv;
	}
      else
	{
	  mp->d_viscosity[MAX_VARIABLE_TYPES+species] = 0.;
	  mp->d2_viscosity[MAX_VARIABLE_TYPES+species] = 0.;
	}
	
    }

  return(status);
} /* end of epoxy_viscosity */


/******************************************************************************
 *     Function that computes the viscosity of foam pmdi10 model
 *
 *                     mu = mu0 * exp(E/RT) * ((alpha_g^A - alpha^A)/alpha^A)^(-B)
 *       where
 *                      mu0       = solvent viscosity
 *                      alpha     = extent of reaction
 *                      alpha_g   = extent of reaction at the gel point
 *                      A, B      = exponent for cure behavior
 *                      E/R       = Normalized activation energy
 *
 *     Function sets the viscosity members of mp.
 *
 *
 *****************************************************************************/



int
foam_pmdi10_viscosity(int species,    /* species number for cure equation */
		      dbl mu0,        /* monomer reference temperature viscosity */
		      dbl alpha_g,    /* extent of reaction at the gel point */
		      dbl A,          /* exponent for constitutive equation */
		      dbl B,          /* exponent for constitutive equation */
		      dbl norm_E)     /* Normalized activation energy */
{
  /* Local Variables */
  dbl mu;   /* viscosity */
  double muL;
  dbl alpha;  /* extent of reaction */
  dbl ratio;
  dbl deriv;  /* stuff for the first derivative */
  dbl T;      /* Convenient local variables */
  int var;
  int status = 1;
  double volF;
  int w;

  alpha = fv->c[species]; /* extent of reaction */

  double alpha_g_pow = pow(alpha_g, A);

  if(alpha < alpha_g)
    {
      if (fabs(alpha) > 1e-8)
	{
	  ratio = (alpha_g_pow - pow(alpha, A))/alpha_g_pow;
	}
      else
	{
	  ratio = 1.0;
	}
    }
  else /* do something special at the gel point */
    {
      ratio = 1e8;
    }

  T = upd->Process_Temperature;
  if ( pd->gv[TEMPERATURE] )
    {
      T = fv->T;
    }


  if(T <= 0.)
    {
      muL = mu0  * pow (ratio, -B );
    }
  else
    {
      muL = mu0 * exp(-norm_E/T) * pow(ratio, -B);
    }

  volF = mp->volumeFractionGas;

  if (volF > 0.98) {
    volF = 0.98;
  }

  mu = muL * exp(volF / (1- volF));
  mp->viscosity = mu;
  mp->FlowingLiquid_viscosity = muL;

  double partial = (1 / ((1-volF)*(1-volF))) * exp(volF / (1 - volF));

  /* dmu_dT */
  var = TEMPERATURE;
  if (T <= 0) {
    mp->d_viscosity[var] = 0;
    mp->d_FlowingLiquid_viscosity[var] = 0;
  } else {
    mp->d_FlowingLiquid_viscosity[var] = muL * norm_E/(T*T);
    mp->d_viscosity[var] = mu * norm_E/(T*T) +
      muL * mp->d_volumeFractionGas[var] * partial;
  }
  mp->d2_viscosity[var] = 0.0; // This doesn't seem to be used ever

  if(pd->gv[var])
    {
      if( T <= 0.)
	{
	  mp->d_viscosity[var] 	= 0.;
	  mp->d2_viscosity[var] = 0.;
	}
    }


  /* dmu/dc */
  var  = MASS_FRACTION;
  mp->d_viscosity[MAX_VARIABLE_TYPES+species] = 0.;
  mp->d2_viscosity[MAX_VARIABLE_TYPES+species] = 0.;
  for (w = 0; w < pd->Num_Species; w++) {
    mp->d_FlowingLiquid_viscosity[MAX_VARIABLE_TYPES+w] = 0;
  }
  if(pd->gv[var])
    {
      if(alpha < alpha_g && alpha > 1e-8)
	{
	  deriv = (-A*pow(alpha, A-1)/alpha_g_pow)*(-B)*(1/ratio) ;
	  for (w = 0; w < pd->Num_Species; w++) {
	    mp->d_viscosity[MAX_VARIABLE_TYPES+species] = mu * deriv +
	      muL * mp->d_volumeFractionGas[MAX_VARIABLE_TYPES+w] * partial;
	  }
	  mp->d_FlowingLiquid_viscosity[MAX_VARIABLE_TYPES+species] = muL * deriv;
	}
    }

  return(status);
}


int
sylgard_viscosity(int species,    /* species number for cure equation */
		dbl mu0,        /* monomer reference temperature viscosity */
		dbl alpha_g,    /* extent of reaction at the gel point */
		dbl A,          /* exponent for constitutive equation */
		dbl Aexp)       /* exponent for thermal viscosity dependence */
{
  /* Local Variables */
  dbl mu;   /* viscosity */
  dbl alpha;  /* extent of reaction */
  dbl exponent;
  dbl ratio;
  dbl deriv;  /* stuff for the first derivative */
  dbl d_deriv; 
  dbl T;      /* Convenient local variables */
  int var;
  int status = 1;
  
  alpha = fv->c[species]; /* extent of reaction */
  exponent = A;

  if(alpha < alpha_g )
    {
      if(alpha > 0.0)
	{
	  ratio = (alpha_g)/(alpha_g - alpha);
	}
      else 
	{
	  ratio = 1.;
	}
    }
  else /* do something special at the gel point */
    {
      ratio = 100000;
    }
    
  
<<<<<<< HEAD
  if ( pd->gv[TEMPERATURE] )
=======
  if ( pd->e[pg->imtrx][TEMPERATURE] )
>>>>>>> 976981d2
       {T = fv->T;}
  else
       {T = upd->Process_Temperature;}

  if(T <= 0.)
    {
      mu = mu0  * pow ( ratio, exponent );
    }
  else
    {
      mu = mu0 * exp (Aexp/T) * pow ( ratio, exponent );
    }
    
  mp->viscosity = mu;
  
  /* dmu_dT */
  var = TEMPERATURE;
  if(pd->v[pg->imtrx][var])
    {
      if( T <= 0.)
	{
	  mp->d_viscosity[var] 	= 0.; 
	  mp->d2_viscosity[var] = 0.; 
	}
      else
	{
	  mp->d_viscosity[var] = -mu * Aexp/(T*T) ;
	  mp->d2_viscosity[var] 	= -mu* SQUARE( Aexp/(T*T))
	    +2.* mu * Aexp/(T*T*T);
	}
    }
  
  /* dmu/dc */
  var  = MASS_FRACTION;
  if(pd->v[pg->imtrx][var])
    {
      if(alpha < alpha_g && alpha > 0.)
	{
	  deriv = exponent/(alpha_g - alpha);
	  d_deriv = exponent/SQUARE(alpha_g - alpha);
	  mp->d_viscosity[MAX_VARIABLE_TYPES+species] = mu * deriv;
	  mp->d2_viscosity[MAX_VARIABLE_TYPES+species] =  mu * deriv * deriv
	    + mu * d_deriv;
	}
      else
	{
	  mp->d_viscosity[MAX_VARIABLE_TYPES+species] = 0.;
	  mp->d2_viscosity[MAX_VARIABLE_TYPES+species] = 0.;
	}
	
    }

  return(status);
} /* end of sylgard_viscosity */


/*
 *
 *  filled_epoxy_viscosity model
 *
 */

/******************************************************************************
 *     Function that computes the viscosity of a filled epoxy that is a solid suspension
 *     whose behavior depends on the solid volume fraction, the extent of reaction and the
 *     temperature of the system via the relation: 
 *     
 *                     mu = mu0*(1. - C/Cmaxpack)^nexp
 *                          * alpha_g/(alpha-alpha_g)^(A+ B*alpha)
 *                          * exp(Aexp/T)
 *       where
 *                      mu0       = solvent viscosity
 *                      Cmaxpack  = binding solid fraction, i.e. solid fraction for infinite viscosity
 *                      nexp      = exponent
 *                      alpha     = extent of reaction
 *                      alpha_g   = extent of reaction at the gel point
 *                      A, B      = exponent for cure behavior
 *                      Aexp      = exponent for temperature dependence of viscosity
 *
 *     Function sets the viscosity members of mp.
 *
 *    Author: RRR
 *      Date: 3/24/97 
 *
 *
 *****************************************************************************/

int 
filled_epoxy_viscosity(int species_sus,	/* species num, solid volume fraction*/
		       int species_cur,	/* species num, extent of rxn        */
		       dbl mu0,	/* monomer reference viscosity               */
		       dbl maxpack, /* maximum solid volume fraction         */
		       dbl nexp, /* exponent for constitutive equation       */
		       dbl alpha_g, /* extent of reaction at the gel point   */
		       dbl A,	/* exponent for cure constitutive equation   */
		       dbl B,	/* exponent for cure constitutive equation   */
		       dbl T_g0, /* gelation temp unreacted filled_epoxy     */
		       dbl Atexp) /* exponent for thermal viscosity function */
{
  /* Local Variables */
  dbl mu=0;			/* viscosity */
  dbl mu0_local;
  dbl T;			/* temperature */
  dbl vf;			/* volume fraction solid */
  dbl ratio;
  dbl exponent, exponent_t;
  dbl alpha, alpha2, alpha_g2;
  dbl deriv, d_deriv, deriv_t;
  dbl uu, duu_dT=0, d2uu_dT2, deriv2_t2 ;
  dbl c1, c2, T_g, ln_10;
  int var;
  int status = 1;
  static int gelled=FALSE;

  /* initialize everything */
                                       
  mp->d_viscosity[TEMPERATURE] = 0.0;	
  mp->d2_viscosity[TEMPERATURE] = 0.0;

  mp->d_viscosity[MAX_VARIABLE_TYPES + species_sus] = 0.0;
  mp->d2_viscosity[MAX_VARIABLE_TYPES + species_sus] = 0.0;  
  mp->d_viscosity[MAX_VARIABLE_TYPES + species_cur] = 0.0;
  mp->d2_viscosity[MAX_VARIABLE_TYPES + species_cur] = 0.0;  

  vf = fv->c[species_sus]; /* volume fraction solid */

  alpha = fv->c[species_cur]; /* extent of reaction */
  alpha2 = alpha * alpha ;   /* extent of reaction squared */
  alpha_g2 = alpha_g * alpha_g;

  if(alpha < alpha_g)
    {
      ratio = 1./(1. - alpha2/alpha_g2);
      exponent = 4./3.;
    }
  else /* do something special at the gel point */
    {
      ratio = 100000;
      exponent = 4./3.;
      if (!gelled)
        {
          fprintf(stderr, "Viscosity has gelled: Now divergent");
          fprintf(stderr," The viscosity has reached gel-point and diverged.  Calculation stopped.");
          gelled = TRUE;
        }
      exit(-1);
    }
                                       
<<<<<<< HEAD
  if ( pd->gv[TEMPERATURE] )
=======
  if ( pd->e[pg->imtrx][TEMPERATURE] )
>>>>>>> 976981d2
       {T = fv->T;}
  else
       {T = upd->Process_Temperature;}

  c1 = Atexp;
  c2 = B;
  T_g = T_g0/(1.- A * alpha);
  ln_10 = log(10.0);


  if(T <= 0.)
    {
      mu0_local = mu0 * pow ( ratio, exponent ); /*  mu0 should be mu(0,Tg) here*/
    }
  else
    {
      exponent_t = -c1*(T-T_g)/(c2+T-T_g);  /*CAR*/
      if(exponent_t > 20.) exponent_t=20.;
      mu0_local = mu0 * pow(10.0, exponent_t) * pow ( ratio, exponent );
      /*in above should use mu(0,Tg) rather than mu0 CAR */
    }

  if ( nexp > 0.0 || ( vf > 0.0 && vf <= (maxpack - .01) ) )
    {
      mu = mu0_local*pow( 1.0 - vf/maxpack, nexp );
      mp->viscosity = mu;
      mp->d_viscosity[MAX_VARIABLE_TYPES+species_sus] 
	= -mu*nexp/( maxpack - vf );
      mp->d2_viscosity[MAX_VARIABLE_TYPES+species_sus] 
	= mu0_local*nexp*(nexp-1.0)*pow( 1.0 - vf/maxpack,nexp-2.0 )/maxpack/maxpack ;
    }
  else if ( vf >=  (maxpack - .01) )
    {
      mu = mu0_local*pow( 0.01/maxpack, nexp );
      mp->viscosity = mu;
      mp->d_viscosity[MAX_VARIABLE_TYPES+species_sus] = 0.;
      mp->d2_viscosity[MAX_VARIABLE_TYPES+species_sus] = 0.;

    }
  else if ( vf <= 0. )
    {      
      mu = mu0_local;
      mp->viscosity = mu;
      mp->d_viscosity[MAX_VARIABLE_TYPES+species_sus] = 0.;
      mp->d2_viscosity[MAX_VARIABLE_TYPES+species_sus] = 0.;
    }

  /* dmu_dT */
  var = TEMPERATURE;
  if(Num_Var_In_Type[pg->imtrx][var])
    {
      if( T <= 0.)
	{
	  mp->d_viscosity[var] 	= 0. ;
	  deriv_t = 0.;
	  mp->d2_viscosity[TEMPERATURE] = 0.;
	}
      else
	{
	  uu = -c1*c2/pow(c2+T-T_g,2.0) ;
          duu_dT = ln_10*uu ;
          d2uu_dT2 = ln_10*(2*c1*c2*pow(c2+T-T_g,-3.0) + duu_dT*uu) ;
          deriv_t = duu_dT*mu ;
          deriv2_t2 = d2uu_dT2*mu ;
          mp->d_viscosity[var] = deriv_t ;
          mp->d2_viscosity[var] =  deriv2_t2 ;
	}
    }

  /* dmu/dc */
  var = MASS_FRACTION;
  if(Num_Var_In_Type[pg->imtrx][var])
    {
      if(alpha < alpha_g)
	{
	  deriv = 8./3.* alpha /(alpha_g2 - alpha2) 
	    - duu_dT * (A* T_g/(1.-A*alpha)) ;

	  d_deriv = 8./3.*(1./(alpha_g2 - alpha2) -2.*alpha2 /SQUARE(alpha_g2 - alpha2)) 
	    - duu_dT * A*A* T_g/SQUARE(1.-A*alpha);

	  mp->d_viscosity[MAX_VARIABLE_TYPES+species_cur] = mu * deriv;
	  mp->d2_viscosity[MAX_VARIABLE_TYPES+species_cur] = mu * deriv * deriv
	    + mu * d_deriv;
	}
      else
	{
	  mp->d_viscosity[MAX_VARIABLE_TYPES+species_cur] = 0.;
	  mp->d2_viscosity[MAX_VARIABLE_TYPES+species_cur] = 0.;
	}
    }

  return(status);
} /* end of filled_epoxy_viscosity */



/******************************************************************************************
 *     Function that computes the viscosity of a filling epoxy that is a solid suspension
 *     whose behavior depends on the solid volume fraction, the extent of reaction, and the
 *     temperature of the system via the relation: 
 *     
 *                     mu_L = mu0  alpha_g2/(alpha2-alpha_g2)^(4/3)  exp(Emu / RT)
 *       where
 *                      mu0       = solvent viscosity
 *                      alpha     = extent of reaction
 *                      alpha2    = alpha * alpha
 *                      alpha_g   = extent of reaction at the gel point
 *                      alpha_g2  = alpha_g * alpha_g
 *                      Emu       = exponent for thermal viscosity function
 *
 *       and
 *                      mu        = mu_L * exp(volFract/(1 - volFract))
 * 
 *
 *     Function sets the viscosity members of mp. It also calculates the jacobian
 *     contributions and sticks them in mp->d_viscosity
 *
 *    Author: RRR
 *      Date: 3/24/97 
 *
 * Args:
 *    int species_fluor;    species number for fluorinert tracking 
 *    int species_cur;      species number for extent of reaction tracking 
 *    dbl mu0;              monomer reference viscosity 
 *    dbl alpha_g;          extent of reaction at the gel point 
 *    dbl Emu;              exponent for thermal viscosity function
 *    dbl volFract          volume fraction
 *    dbl *volFract         dependence of volume fraction on independent unknowns
 *
 ******************************************************************************************/
int 
foam_epoxy_viscosity(int species_fluor, int species_cur, dbl mu0, 
		     dbl alpha_g, dbl Aexp)
{
  dbl mu;   /* viscosity */
  dbl T;    /* temperature */
  dbl ratio;
  dbl volFac = 1.0;
  dbl muL;
  dbl exponent;
  dbl alpha, alpha2, alpha_g2;
  dbl deriv;
  int j;
  int status = 1;
  dbl cVolFrac = 0.0;

  /* initialize everything */
                                       
  mp->d_viscosity[TEMPERATURE] = 0.0;	
  mp->d2_viscosity[TEMPERATURE] = 0.0;
  mp->d_FlowingLiquid_viscosity[TEMPERATURE] = 0.0;

  mp->d_viscosity[MAX_VARIABLE_TYPES + species_fluor] = 0.0;
  mp->d2_viscosity[MAX_VARIABLE_TYPES + species_fluor] = 0.0;  
  mp->d_viscosity[MAX_VARIABLE_TYPES + species_cur] = 0.0;
  mp->d2_viscosity[MAX_VARIABLE_TYPES + species_cur] = 0.0;  


  alpha = fv->c[species_cur]; /* extent of reaction */
  alpha2 = alpha*alpha;
  alpha_g2 = alpha_g*alpha_g;

  if (alpha < alpha_g)
    {
      ratio = 1./(1. - (alpha2/alpha_g2));
      exponent = 4./.3;
    }
  else /* do something special after the gel point */
    {
      ratio = 100000;
      exponent = 4./.3;
    }

<<<<<<< HEAD
  if (pd->gv[TEMPERATURE]) {
=======
  if (pd->e[pg->imtrx][TEMPERATURE]) {
>>>>>>> 976981d2
    T = fv->T;
  } else {
    T = upd->Process_Temperature;
  }

  // Calculate the pure liquid-phase viscosity
  muL = mu0 * pow ( ratio, exponent )* exp(Aexp/T);

  if (mp->volumeFractionGas >= 0.0) 
    {
      cVolFrac = mp->volumeFractionGas;
      if (cVolFrac > 0.99) cVolFrac = 0.99;
      volFac = exp(cVolFrac / (1.0 - cVolFrac));
    }

  mu = muL * volFac;

  /* dmu/dc */
  if (Num_Var_In_Type[pg->imtrx][MASS_FRACTION])
    {
      mp->d_viscosity[MAX_VARIABLE_TYPES+species_fluor] = 0.0;
      mp->d_FlowingLiquid_viscosity[MAX_VARIABLE_TYPES+species_fluor] = 0.0;
    }
    

  /* dmu_dT */
  if (Num_Var_In_Type[pg->imtrx][TEMPERATURE])
    {
      mp->d_viscosity[TEMPERATURE]  = -mu * Aexp/(T*T);
      mp->d_FlowingLiquid_viscosity[TEMPERATURE] = -muL * Aexp/(T*T);
    }

  /* dmu/dc */
  if (Num_Var_In_Type[pg->imtrx][MASS_FRACTION])
    {
      if (alpha < alpha_g)
	{
	  deriv = 2.*exponent*alpha/(alpha_g2 - alpha*alpha);
	  mp->d_viscosity[MAX_VARIABLE_TYPES+species_cur] = mu * deriv;
	  mp->d_FlowingLiquid_viscosity[MAX_VARIABLE_TYPES+species_cur]
	    = muL * deriv;
	}
      else
	{
	  mp->d_viscosity[MAX_VARIABLE_TYPES+species_cur] = 0.0;
	  mp->d_FlowingLiquid_viscosity[MAX_VARIABLE_TYPES+species_cur] = 0.0;
	}

      if (mp->d_volumeFractionGas      && 
	  mp->volumeFractionGas >= 0.0 && 
	  mp->volumeFractionGas <= 0.99 ) 
	{
	  dbl volFacDeriv = mu / ((1-cVolFrac) * (1-cVolFrac));
	  for (j = 0; j < Num_Var_In_Type[pg->imtrx][MASS_FRACTION]; j++) 
	    {
	      mp->d_viscosity[MAX_VARIABLE_TYPES + j]
		+= volFacDeriv * mp->d_volumeFractionGas[MAX_VARIABLE_TYPES + j];
	    }
	}
    }

  mp->FlowingLiquid_viscosity = muL;
  mp->viscosity = mu;

  return(status);
} /* end of foam_epoxy_viscosity */

/******************************************************************************
 *     Function that computes the viscosity of a solution  whose behavior depends on the 
 *     temperature of the system via the relation: 
 *     
 *                     mu = mu0*exp(Aexp/T)
 *       where
 *                      mu0       = reference temperature viscosity
 *                      Aexp      = exponent for temperature dependence of viscosity
 *
 *     Function sets the viscosity members of mp.
 *
 *    Author: RRR
 *      Date: 3/24/97
 *
 *
 *****************************************************************************/
int
thermal_viscosity(dbl mu0,	/* reference temperature fluid viscosity */
		  dbl Aexp)	/* exponent for constitutive equation */
{
  /* Local Variables */
  dbl mu;   /* viscosity */

  dbl T; /* Convenient local variables */
  int status = 1;

  if (! pd->v[pg->imtrx][TEMPERATURE] )
    {
      return(0);
    }

                                       
<<<<<<< HEAD
  if ( pd->gv[TEMPERATURE] )
=======
  if ( pd->e[pg->imtrx][TEMPERATURE] )
>>>>>>> 976981d2
       {T = fv->T;}
  else
       {T = upd->Process_Temperature;}

  if( T <= 0.3)
    {
      mu = mu0*exp(Aexp/0.3);
      mp->viscosity = mu;
      mp->d_viscosity[TEMPERATURE] 	= 0. ;
    }
  else
    {
      mu = mu0 * exp (Aexp/T);
      mp->viscosity = mu;
      mp->d_viscosity[TEMPERATURE] = -mu0 * Aexp/(T*T) ;
    }

  return(status);
} /* end of thermal_viscosity */


/*
 *
 *  cure viscosity model
 *
 */

/******************************************************************************
 *     Function that computes the viscosity as a function of the extent of reaction 
 *     system via the relation: 
 *     
 *                     mu = mu0 * alpha_g/(alpha-alpha_g)^(A+ B*alpha)
 *       where
 *                      mu0       = monomer viscosity
 *                      alpha     = extent of reaction
 *                      alpha_g   = extent of reaction at the gel point
 *                      A, B      = exponent for cure behavior
 *
 *     Function sets the viscosity members of mp.
 *
 *    Author: RRR
 *      Date: 3/24/97
 *
 *
 *****************************************************************************/



int
cure_viscosity(int species,	/* species num, solid volume fraction        */
	       dbl mu0,		/* carrier fluid viscosity                   */
	       dbl alpha_g,     /* extent of reaction at the gel point       */
	       dbl A,		/* exponent for constitutive equation        */
	       dbl B)		/* exponent for constitutive equation        */
{
  dbl mu;     /* viscosity */
  dbl alpha;  /* extent of reaction */
  dbl exponent;
  dbl ratio;
  dbl deriv;  /* stuff for the first derivative */
  int status = 1;

  if (! pd->v[pg->imtrx][MASS_FRACTION] )
    {
      return(0);
    }

  alpha = fv->c[species]; /* extent of reaction */
  if(alpha < alpha_g)
    {
      ratio = (alpha_g)/(alpha_g - alpha);
      exponent = A + B * alpha;
    }
  else /* do something special at the gel point */
    {
      ratio = 100000;
      exponent = A + B*alpha_g;
    }

  mu = mu0 * pow ( ratio, exponent );

  mp->viscosity = mu;
  
  /* dmu/dc */

  if(alpha < alpha_g)
    {
      deriv = exponent/(alpha_g - alpha) + B*log(ratio);
      mp->d_viscosity[MAX_VARIABLE_TYPES+species] = mu * deriv;
    }
  else
    {
      mp->d_viscosity[MAX_VARIABLE_TYPES+species] = 0.;
    }
  
  return(status);
} /* end of cure_viscosity */

/******************************************************************************************
 *     Function that computes the viscosity of a solution  whose behavior depends on the 
 *     structure formation of of the system via the relation: 
 *     
 *                     mu = mu_inf + mu0*nn**x
 *       where
 *                      mu_inf    = plateau viscosity at high shear
 *                      mu0       = reference  viscosity when x is zero
 *                      Aexp      = exponent for bond dependence of viscosity
 *
 *     Function sets the viscosity members of mp.
 *
 *    Author: RRR
 *      Date: 3/24/97
 *
 *
 ******************************************************************************************/

double
bond_viscosity(struct Generalized_Newtonian *gn_local,
		  dbl gamma_dot[DIM][DIM], /* strain rate tensor */
		  VISCOSITY_DEPENDENCE_STRUCT *d_mu)
{
  /* Local Variables */
  dbl mu;   /* viscosity */
  dbl temp;	/*  Temperature*/
  dbl gammadot;                 /* strain rate invariant */

  dbl d_gd_dv[DIM][MDE];        /* derivative of strain rate invariant 
                                   wrt velocity */
  dbl d_gd_dmesh[DIM][MDE];     /* derivative of strain rate invariant 
                                   wrt mesh */

  dbl d_yield=0, d_yield_d_at=0;
  dbl mu0;
  dbl mu_inf;
  dbl atexp;
  dbl Aexp;
  dbl wlf_denom = 0.0;
  dbl wlfc2;
  dbl at_shift, d_at_dT = 0.0;
  dbl tau_y = 0.0;
  dbl fexp, yield, exp_term;
  dbl Tref;

  dbl nn; /* Convenient local variables */
  int a, b, i, j, vdofs, mdofs=0, var;

  if (! pd->v[pg->imtrx][BOND_EVOLUTION] )
    {
      return(0);
    }

  if ( pd->gv[TEMPERATURE] )
       {temp = fv->T;}
  else
       {temp = upd->Process_Temperature;}
                                       
  calc_shearrate(&gammadot, gamma_dot, d_gd_dv, d_gd_dmesh);

  mu0 = gn_local->mu0;
  mu_inf = gn_local->muinf;
  Aexp = gn_local->aexp;
  atexp = gn_local->atexp;
  wlfc2 = gn_local->wlfc2;
  if( gn_local->tau_yModel == CONSTANT )
    {
      tau_y = gn_local->tau_y;
    }
  else if (gn_local->tau_yModel == USER )
    {
      usr_yield_stress(gn_local->u_tau_y, tran->time_value);
      tau_y = gn_local->tau_y;
    }
  else
    {
      EH(-1,"Invalid Yield Stress Model");
    }
  fexp = gn_local->fexp;

  vdofs = ei[pg->imtrx]->dof[VELOCITY1];

  if ( pd->e[pg->imtrx][R_MESH1] )
    {
      mdofs = ei[pg->imtrx]->dof[R_MESH1];
    }

  var = TEMPERATURE;
  at_shift = 1.;
  if ((temp != 0.) && (mp->reference[TEMPERATURE] != 0.) )
     { 
      Tref = mp->reference[TEMPERATURE];
      wlf_denom = wlfc2 + temp - Tref;
      if(wlf_denom != 0.)
        {
          at_shift=exp(atexp*(Tref-temp)/wlf_denom);
          if(!isfinite(at_shift)) { at_shift = DBL_MAX; }
          d_at_dT = at_shift*atexp/wlf_denom*(-1.-(Tref-temp)/wlf_denom);
        }
     }


  nn= fv->nn;
  if( nn <= 0.0)
    {
      mu = at_shift * mu_inf;
      mp->viscosity = mu;
      mp->d_viscosity[BOND_EVOLUTION] 	= 0. ;
      mp->d_viscosity[TEMPERATURE] 	= d_at_dT * mu_inf;
    }
  else
    {
      mu = at_shift * (mu_inf + (mu0-mu_inf) * pow(nn, Aexp));
      mp->viscosity = mu;
      mp->d_viscosity[BOND_EVOLUTION] = at_shift*(mu0-mu_inf) *Aexp*pow(nn, Aexp-1.);
      mp->d_viscosity[TEMPERATURE] 	= d_at_dT * (mu_inf + (mu0-mu_inf) * pow(nn, Aexp));
      if((gammadot != 0.) && (at_shift != 0.))
        {
      exp_term = exp(-at_shift*fexp*gammadot);
      yield = tau_y * (1. - exp_term)/(at_shift*gammadot);
      d_yield = tau_y * ((1.+at_shift*fexp*gammadot)*exp_term )/at_shift/SQUARE(gammadot);
      d_yield_d_at = d_yield*gammadot/at_shift ;
        }
      else
        {
         yield = tau_y * fexp;
         d_yield = 0.;
         d_yield_d_at = 0.;
        }
      mp->viscosity += nn*yield;
      mp->d_viscosity[BOND_EVOLUTION] += yield;
      mp->d_viscosity[TEMPERATURE] += nn * (at_shift*d_yield_d_at + d_at_dT*yield);

    }

      mu = mp->viscosity;
      
  var = BOND_EVOLUTION;
  if ( d_mu != NULL && pd->v[pg->imtrx][var] )
	{
	  for ( j=0; j<ei[pg->imtrx]->dof[var]; j++)
	    {
	      d_mu->nn[j]= mp->d_viscosity[var]*bf[var]->phi[j];
	    }
	}
  if ( d_mu != NULL ) d_mu->gd =  at_shift * d_yield * nn;

  /*
 *    * d( mu )/dT
 *       */

  var = TEMPERATURE;
  if ( d_mu != NULL && pd->e[pg->imtrx][var] )
    {
      for ( j=0; j<ei[pg->imtrx]->dof[var]; j++)
        {
          d_mu->T[j]= mp->d_viscosity[var] * bf[var]->phi[j];
        }
    }

  /*
   * d( mu )/dmesh
   */
  if ( d_mu != NULL && pd->e[pg->imtrx][R_MESH1] )
    {
      for ( b=0; b<VIM; b++)
	{
	  for ( j=0; j<mdofs; j++)
	    {
	      if(gammadot != 0.0 && Include_Visc_Sens )
		{
		  d_mu->X [b][j] =
		    d_mu->gd * d_gd_dmesh [b][j] ;
		}
	      else
		{
		  /* printf("\ngammadot is zero in viscosity function");*/
		  d_mu->X [b][j] = 0.0;
		}
	    }
	}
    }
  
  /*
   * d( mu )/dv
   */
  if ( d_mu != NULL && pd->e[pg->imtrx][R_MOMENTUM1] )
    {
      for ( a=0; a<VIM; a++)
        {
          for ( i=0; i<vdofs; i++)
	    {
	      if(gammadot != 0.0 && Include_Visc_Sens )
	        {
	          d_mu->v[a][i] =
		    d_mu->gd * d_gd_dv[a][i] ;
	        }
	      else
	        {
	          d_mu->v[a][i] = 0.0 ;
	        }
	    }
        }
    }

  return(mu);
} /* end of bond_viscosity */

/******************************************************************************************
 *     Function that computes the viscosity of a solution  whose behavior depends on the 
 *     structure formation of of the system via the relation: 
 *     
 *                     mu = mu_inf + (mu0-mu_inf)*c[bond_species]**Aexp
 *       where
 *                      mu_inf    = plateau viscosity at high shear
 *                      mu0       = reference  viscosity when x is zero
 *                      Aexp      = exponent for bond dependence of viscosity
 *                      c(bond_species_no) = concentration tracking structure-factor with a source *                                           term using shear-rate invariant variable
 *
 *     Function sets the viscosity members of mp.
 *
 *    Author: RRR
 *      Date: 4/14/20
 *
 *
 ******************************************************************************************/


int bond_viscosity_sh(int bond_species, /* integer associated with conc eqn for bond */
		      dbl mu0,         /* reference zero shear rate fluid viscosity */
		      dbl mu_inf,     /* reference high shear rate fluid viscosity */
		      dbl Aexp)        /* exponent for constitutive equation */
{
  /* Local Variables */

  dbl nn; /* Convenient local variables */
  int status = 1;

  if (! pd->gv[MASS_FRACTION] )
    {
      return(0);
    }

                                       
  nn= fv->c[bond_species]; /* structure-factor variable */
  if( nn <= 0.0)
    {
      mp->viscosity = mu_inf;
      mp->d_viscosity[MAX_VARIABLE_TYPES+bond_species] 	= 0. ;
    }
  else if( nn > 0 && nn <= 1.0)
    {
      mp->viscosity = mu_inf + ( mu0- mu_inf ) * pow(nn, Aexp);
      mp->d_viscosity[MAX_VARIABLE_TYPES+bond_species] = ( mu0- mu_inf ) *Aexp*pow(nn, Aexp-1.);
    }
  else
    {
      mp->viscosity =  mu0;
      mp->d_viscosity[MAX_VARIABLE_TYPES+bond_species] = 0.;
    }
    

  return(status);
} /* end of bond_viscosity_sh */


double
carreau_wlf_conc_viscosity(struct Generalized_Newtonian *gn_local,
 		  dbl gamma_dot[DIM][DIM], /* strain rate tensor */
 		  VISCOSITY_DEPENDENCE_STRUCT *d_mu,
		  const int const_eqn)
{
 
  int a, b;
 
  int var;
  int mdofs=0,vdofs;
 
  int i, j, w;
 
  dbl gammadot;	                /* strain rate invariant */ 
 
  dbl d_gd_dv[DIM][MDE];        /* derivative of strain rate invariant 
 				   wrt velocity */ 
  dbl d_gd_dmesh[DIM][MDE];     /* derivative of strain rate invariant 
 				   wrt mesh */ 
 
  dbl val1;
  dbl shear, visc_cy;
  dbl d_shear, d_visc_cy, d_shear_d_at,d_shear_d_ac;
  dbl mu = 0.;
  dbl mu0;
  dbl muinf;
  dbl dmudT = 0.0, dmudC = 0.0;
  dbl nexp;
  dbl atexp;
  dbl aexp;
  dbl at_shift,at_conc = 0.0;
  dbl lambda;
  dbl wlf_denom;
  dbl wlfc2;
  dbl ref_conc;
  int conc_exp;
  dbl nonvol_conc = 0.0;
  dbl temp;
 
  calc_shearrate(&gammadot, gamma_dot, d_gd_dv, d_gd_dmesh);
 
  mu0 = gn_local->mu0;
  nexp = gn_local->nexp;
  muinf = gn_local->muinf;
  aexp = gn_local->aexp;
  atexp = gn_local->atexp;
  wlfc2 = gn_local->wlfc2;
  lambda = gn_local->lam;
  ref_conc = gn_local->maxpack;
  conc_exp = gn_local->fexp;
   
 
  vdofs = ei[pg->imtrx]->dof[VELOCITY1];
   
  if ( pd->e[pg->imtrx][R_MESH1] )
     {
       mdofs = ei[pg->imtrx]->dof[R_MESH1];
     }
 
 /*  temperature shift factor  */
 
<<<<<<< HEAD
  if ( pd->gv[TEMPERATURE] )
=======
  if ( pd->e[pg->imtrx][TEMPERATURE] )
>>>>>>> 976981d2
       {temp = fv->T;}
  else
       {temp = upd->Process_Temperature;}

   wlf_denom = wlfc2 + temp - mp->reference[TEMPERATURE];
   if(wlf_denom != 0.)
 	{
       at_shift=exp(atexp*(mp->reference[TEMPERATURE]-temp)/wlf_denom);
       if(!isfinite(at_shift)) { at_shift = DBL_MAX; }
 	}
   else
     {
       at_shift = 1.;
     }
 
 /*  concentration shift factor  */
 
	switch (mp->Species_Var_Type)
 		{
 		case SPECIES_MASS_FRACTION:
    			nonvol_conc = 1.;
    			for(w=0 ; w<pd->Num_Species_Eqn ; w++)
  				{ nonvol_conc -= fv->c[w]; }
 			break;
 		case SPECIES_DENSITY:
    			nonvol_conc = 1.;
    			for(w=0 ; w<pd->Num_Species_Eqn ; w++)
  				{ nonvol_conc -= fv->c[w]*mp->specific_volume[w]; }
 			nonvol_conc /= mp->u_density[0];
 			break;
 		default:
 			EH(-1,"That species type not completed yet.");
 			break;
 		}
   if( nonvol_conc < 0)
 	{
	fprintf(stderr,"nonvolatile conc %g %g \n",nonvol_conc,fv->c[0]);
 	if(const_eqn == CARREAU_WLF_CONC_PL) nonvol_conc = 0.;
  	WH(-1,"negative nonvolatile concentration");
 	}
   if(const_eqn == CARREAU_WLF_CONC_PL)
	{
    	at_conc = pow(nonvol_conc/ref_conc,conc_exp);
 	}
   else if( const_eqn == CARREAU_WLF_CONC_EXP)
	{
   	at_conc = exp(conc_exp*(nonvol_conc-ref_conc));
	}
   else
	{
  	EH(-1,"invalid constitutive model for WLF_CONC");
	}
   
   if(gammadot != 0.)
     {
       shear = pow( at_conc*at_shift*lambda*gammadot, aexp);
       val1 = pow( at_conc*at_shift*lambda*gammadot, aexp-1.);
       d_shear = aexp * at_conc * at_shift * lambda * val1;
       d_shear_d_at = aexp * at_conc * gammadot * lambda * val1; 
       d_shear_d_ac = aexp * at_shift * gammadot * lambda * val1; 
     }
   else
     {
       shear = 0.;
       d_shear = 0.;
       d_shear_d_at = 0.;
       d_shear_d_ac = 0.;
     }
   
   
   visc_cy = pow(1. + shear,(nexp-1.)/aexp);
   d_visc_cy = (nexp-1.)/aexp * pow(1. + shear,(nexp-1.-aexp)/aexp);
   
   mu = at_conc * at_shift * (muinf + (mu0 - muinf) * visc_cy);
   
   if ( d_mu != NULL ) d_mu->gd =  at_conc * at_shift * ((mu0 - muinf) * d_visc_cy *d_shear);
   
   /*
    * d( mu )/dT
    */
   
   var = TEMPERATURE;
   if ( d_mu != NULL && pd->e[pg->imtrx][var] )
     {
       if(wlf_denom != 0.)
 	{
 	  dmudT = mu +
 	  at_conc*at_conc*at_shift*at_shift*(mu0 - muinf)*d_visc_cy*d_shear_d_at;
 	  dmudT *= - atexp*wlfc2/(wlf_denom*wlf_denom);
	  if(!isfinite(dmudT)) { dmudT = DBL_MAX; }
 	}
       else
 	{
 	  dmudT = 0.;
 	}
       
       for ( j=0; j<ei[pg->imtrx]->dof[var]; j++)
 	{
 	  d_mu->T[j]= dmudT * bf[var]->phi[j];
 	}
     }
   /*
    * d( mu )/dC
    */
   
   var = MASS_FRACTION;
   if ( d_mu != NULL && pd->v[pg->imtrx][var] )
     {
   	if(const_eqn == CARREAU_WLF_CONC_PL)
		{
       		if(nonvol_conc > 0.)
 			{
 	  		dmudC = mu +
 	  			at_conc*at_conc*at_shift*at_shift*(mu0 - muinf)
				*d_visc_cy*d_shear_d_ac;
 	  		dmudC *= conc_exp/nonvol_conc;
 			}
       		else
 			{ dmudC = 0.; }
		}
   	else if( const_eqn == CARREAU_WLF_CONC_EXP)
		{
 	  	dmudC = mu +
 	  		at_conc*at_conc*at_shift*at_shift*(mu0 - muinf)
			*d_visc_cy*d_shear_d_ac;
 	  	dmudC *= conc_exp;
		}
   	else
		{
  		EH(-1,"invalid constitutive model for WLF_CONC");
		}
       
       for(w=0 ; w<pd->Num_Species_Eqn ; w++)
 	{
       	   for ( j=0; j<ei[pg->imtrx]->dof[var]; j++)
 		{
 	  	d_mu->C[w][j]= -dmudC * bf[var]->phi[j];
 		}
 	}
     }
   
   
   /*
    * d( mu )/dmesh
    */
   if ( d_mu != NULL && pd->e[pg->imtrx][R_MESH1] )
     {
       for ( b=0; b<VIM; b++)
 	{
 	  for ( j=0; j<mdofs; j++)
 	    {
 	      if(gammadot != 0.0 && Include_Visc_Sens )
 		{
 		  d_mu->X [b][j] =
 		    d_mu->gd * d_gd_dmesh [b][j] ;
 		}
 	      else
 		{
 		  /* printf("\ngammadot is zero in viscosity function");*/
 		  d_mu->X [b][j] = 0.0;
 		}
 	    }
 	}
     }
   
  /*
   * d( mu )/dv
   */
  if ( d_mu != NULL && pd->e[pg->imtrx][R_MOMENTUM1] )
    {
      for ( a=0; a<VIM; a++)
        {
          for ( i=0; i<vdofs; i++)
	    {
	      if(gammadot != 0.0 && Include_Visc_Sens )
	        {
	          d_mu->v[a][i] =
		    d_mu->gd * d_gd_dv[a][i] ;
	        }
	      else
	        {
	          d_mu->v[a][i] = 0.0 ;
	        }
	    }
        }
    }
 
   return(mu);
 }

int
ls_modulate_viscosity ( double *mu1,
			double  mu2,
			double width,
			double pm_minus,
			double pm_plus,
                        VISCOSITY_DEPENDENCE_STRUCT *d_mu,
                        const int model )
{
  double factor, ratio=0.0;
  int i,a, w, var;

  if (model == RATIO)
      {
      ratio = mu2;
      mu2 = *mu1*ratio;
      }
  if ( d_mu == NULL )
    {
      *mu1 = ls_modulate_property( *mu1, mu2, width, pm_minus, pm_plus, NULL, &factor);
      return(1);
    }

  *mu1 = ls_modulate_property( *mu1, mu2, width, pm_minus, pm_plus, d_mu->F, &factor);

  if (model == RATIO)
      {
      factor *= (1.-ratio);
      factor += ratio;
      }

  d_mu->gd *= factor;

  if ( pd->v[pg->imtrx][var=TEMPERATURE ] )
    {
      for(i=0; i<ei[pg->imtrx]->dof[var]; i++)
	{
	  d_mu->T[i] *= factor;
	}
    }
      
  if ( pd->v[pg->imtrx][var=MASS_FRACTION ] )
    {
      for ( w=0; w<pd->Num_Species_Eqn; w++)
	{
	  for( i=0; i<ei[pg->imtrx]->dof[var]; i++) 
	    {
	      d_mu->C[w][i] *= factor;
	    }
	}
    }

  if( pd->v[pg->imtrx][var=VELOCITY1] )
    {
      for( a=0; a<pd->Num_Dim; a++ )
	{
	  for( i=0; i<ei[pg->imtrx]->dof[var]; i++ )
	    {
	      d_mu->v[a][i] *= factor;
	    }
	}
    }

  if( pd->v[pg->imtrx][var=MESH_DISPLACEMENT1] )
    {
      for( a=0; a<pd->Num_Dim; a++ )
	{
	  for( i=0; i<ei[pg->imtrx]->dof[var]; i++ )
	    {
	      d_mu->X [a][i] *= factor;
	    }
	}
    }

  if( pd->v[pg->imtrx][var=PRESSURE] )
    {
      for( i=0; i<ei[pg->imtrx]->dof[var]; i++ )
	{
	  d_mu->P[i] *= factor;
	}
    }

  if ( pd->v[pg->imtrx][var=BOND_EVOLUTION] )
    {
      for( i=0 ; i<ei[pg->imtrx]->dof[var]; i++)
	{
	  d_mu->nn[i] *= factor;
	}
    }
  return ( 1 );
  
}
      

void
copy_pF_to_F ( int phase )
{
  int a;

  fv->F = fv->pF[phase];

  for( a=0; a<pd->Num_Dim; a++ ) fv->grad_F[a] = fv->grad_pF[phase][a];

}

/*******************************************************************************
 * flowing_liquid_viscosity(): Calculate the flowing liquid viscosity used in
 *                             Brinkman term of momentum equation together with
 *                             its sensitivities with respect to solution unknowns
 *                             at the Gauss point. It typically depends on species
 *                             concentration, temperature, etc
 *
 * Input
 *----------
 *
 * Output
 * -----
 *
 *   flow_vis    = flowing liquid viscosity
 *   d_flow_vis  = dependence of flowing liquid viscosity on the independent unknowns
 *                 in the local element stiffness matrix.
 *
 *
 *
 *******************************************************************************/
double
flowing_liquid_viscosity(VISCOSITY_DEPENDENCE_STRUCT *d_flow_vis)
{

  int err;
  int var, var_offset, vdofs;
  int j, a, w;
  int dim = ei[pg->imtrx]->ielem_dim;

  double flow_vis = 0.;

  /* Zero out sensitivities */
  if (d_flow_vis != NULL)
    {
     zeroStructures(d_flow_vis, 1);
    }
  if (mp->PorousMediaType != POROUS_BRINKMAN)
        WH(-1, "Set Porous term multiplier in continuous medium");


  /***** Evaluate FlowingLiquid Viscosity based on the specified model ****/

  if (mp->FlowingLiquidViscosityModel == CONSTANT)
     {
      flow_vis = mp->FlowingLiquid_viscosity;
      mp_old->FlowingLiquid_viscosity = flow_vis;
     }

  else if (mp->FlowingLiquidViscosityModel == MOLTEN_GLASS)
     {
      (void) molten_glass_viscosity(&flow_vis,
                                    d_flow_vis->T, mp->u_FlowingLiquid_viscosity);
     }

  else if (mp->FlowingLiquidViscosityModel == EPOXY)
     {
      (void) epoxy_flowing_liquid_viscosity(&flow_vis, d_flow_vis, mp->u_FlowingLiquid_viscosity);
     }

  else if (mp->FlowingLiquidViscosityModel == USER)
     {
      (void) usr_FlowingLiquidViscosity(mp->u_FlowingLiquid_viscosity);
      flow_vis = mp->FlowingLiquid_viscosity;
      mp_old->FlowingLiquid_viscosity = flow_vis;

      if (d_flow_vis != NULL)
        {
	 if (pd->v[pg->imtrx][TEMPERATURE] )
          {
           var = TEMPERATURE;
           for ( j=0; j<ei[pg->imtrx]->dof[var]; j++)
            {
             d_flow_vis->T[j]= mp->d_FlowingLiquid_viscosity[var]*bf[var]->phi[j];
            }
          }
	 if (pd->v[pg->imtrx][VELOCITY1] )
	   {
	    var = VELOCITY1;
	    vdofs = ei[pg->imtrx]->dof[var];
	    for ( a=0; a<dim; a++)
	      {
	       for ( j=0; j<vdofs; j++)
		  {
		   d_flow_vis->v[a][j] = mp->d_FlowingLiquid_viscosity[var+a]*bf[var]->phi[j];
		  }
	      }
	   }
         if (pd->v[pg->imtrx][MESH_DISPLACEMENT1])
          {
	   var = MESH_DISPLACEMENT1;
	   for ( a=0; a<dim; a++)
	      {
               for ( j=0; j<ei[pg->imtrx]->dof[var]; j++)
                {
                d_flow_vis->X[a][j]= mp->d_FlowingLiquid_viscosity[var+a]*bf[var]->phi[j];
                }
              }
          }
	 if (pd->v[pg->imtrx][MASS_FRACTION] )
	    {
	     for ( w=0; w<pd->Num_Species_Eqn; w++)
	       {
		var	     = MASS_FRACTION;
		var_offset = MAX_VARIABLE_TYPES + w;
		for ( j=0; j<ei[pg->imtrx]->dof[var]; j++)
		  {
		   d_flow_vis->C[w][j] =mp->d_FlowingLiquid_viscosity[var_offset]*bf[var]->phi[j];
		  }
	       }
	    }
	}
     }

  else
     {
      EH(-1,"Don't recognize your FlowingLiquidViscosity model");
     }


  if (ls != NULL && 
      mp->mp2nd != NULL &&
      (mp->mp2nd->FlowingLiquidViscosityModel == CONSTANT )
    )
    {
      err= ls_modulate_viscosity(&flow_vis, mp->mp2nd->FlowingLiquid_viscosity, ls->Length_Scale,
                                 (double) mp->mp2nd->FlowingLiquid_viscositymask[0],
                                 (double) mp->mp2nd->FlowingLiquid_viscositymask[1],
                                 d_flow_vis, mp->mp2nd->FlowingLiquidViscosityModel );
      EH(err, "ls_modulate_viscosity");
    }


  return(flow_vis);

} /* End of flowing_liquid_viscosity*/

/* end of file mm_viscosity.c */<|MERGE_RESOLUTION|>--- conflicted
+++ resolved
@@ -475,11 +475,7 @@
       
       mu = mp->viscosity;
       
-<<<<<<< HEAD
-       var = MASS_FRACTION;
-=======
       var = MASS_FRACTION;
->>>>>>> 976981d2
       if ( d_mu != NULL && pd->v[pg->imtrx][var] )
 	{
 	  w = gn_local->sus_species_no;
@@ -490,11 +486,7 @@
 	    }
 	}
   
-<<<<<<< HEAD
-     var = BOND_EVOLUTION;
-=======
       var = BOND_EVOLUTION;
->>>>>>> 976981d2
       if ( d_mu != NULL && pd->v[pg->imtrx][var] )
 	
 	{
@@ -1271,11 +1263,7 @@
  	}
   fexp = gn_local->fexp;
 
-<<<<<<< HEAD
   if ( pd->gv[TEMPERATURE] )
-=======
-  if ( pd->e[pg->imtrx][TEMPERATURE] )
->>>>>>> 976981d2
        {temp = fv->T;}
   else
        {temp = upd->Process_Temperature;}
@@ -1505,11 +1493,7 @@
   lambda = gn_local->lam;
   wlfc2 = gn_local->wlfc2;
 
-<<<<<<< HEAD
   if ( pd->gv[TEMPERATURE] )
-=======
-  if ( pd->e[pg->imtrx][TEMPERATURE] )
->>>>>>> 976981d2
        {temp = fv->T;}
   else
        {temp = upd->Process_Temperature;}
@@ -1708,11 +1692,7 @@
   wlfc2 = gn_local->wlfc2;
   lambda = gn_local->lam;
 
-<<<<<<< HEAD
   if ( pd->gv[TEMPERATURE] )
-=======
-  if ( pd->e[pg->imtrx][TEMPERATURE] )
->>>>>>> 976981d2
        {temp = fv->T;}
   else
        {temp = upd->Process_Temperature;}
@@ -2160,11 +2140,6 @@
      gammadot = .0001 ;
     }
  
-<<<<<<< HEAD
- 
-  
-=======
->>>>>>> 976981d2
   if ( pd->e[pg->imtrx][R_MESH1] )
     {
       mdofs = ei[pg->imtrx]->dof[R_MESH1];
@@ -2565,11 +2540,7 @@
     }
     
   
-<<<<<<< HEAD
   if ( pd->gv[TEMPERATURE] )
-=======
-  if ( pd->e[pg->imtrx][TEMPERATURE] )
->>>>>>> 976981d2
        {T = fv->T;}
   else
        {T = upd->Process_Temperature;}
@@ -2796,11 +2767,7 @@
     }
     
   
-<<<<<<< HEAD
   if ( pd->gv[TEMPERATURE] )
-=======
-  if ( pd->e[pg->imtrx][TEMPERATURE] )
->>>>>>> 976981d2
        {T = fv->T;}
   else
        {T = upd->Process_Temperature;}
@@ -2949,11 +2916,7 @@
       exit(-1);
     }
                                        
-<<<<<<< HEAD
   if ( pd->gv[TEMPERATURE] )
-=======
-  if ( pd->e[pg->imtrx][TEMPERATURE] )
->>>>>>> 976981d2
        {T = fv->T;}
   else
        {T = upd->Process_Temperature;}
@@ -3128,11 +3091,7 @@
       exponent = 4./.3;
     }
 
-<<<<<<< HEAD
   if (pd->gv[TEMPERATURE]) {
-=======
-  if (pd->e[pg->imtrx][TEMPERATURE]) {
->>>>>>> 976981d2
     T = fv->T;
   } else {
     T = upd->Process_Temperature;
@@ -3232,11 +3191,7 @@
     }
 
                                        
-<<<<<<< HEAD
   if ( pd->gv[TEMPERATURE] )
-=======
-  if ( pd->e[pg->imtrx][TEMPERATURE] )
->>>>>>> 976981d2
        {T = fv->T;}
   else
        {T = upd->Process_Temperature;}
@@ -3663,11 +3618,7 @@
  
  /*  temperature shift factor  */
  
-<<<<<<< HEAD
   if ( pd->gv[TEMPERATURE] )
-=======
-  if ( pd->e[pg->imtrx][TEMPERATURE] )
->>>>>>> 976981d2
        {temp = fv->T;}
   else
        {temp = upd->Process_Temperature;}
