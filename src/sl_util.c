--- conflicted
+++ resolved
@@ -766,17 +766,10 @@
       Linear_Solver = AMESOS;
       options[AZ_solver] = -1;
   }
-<<<<<<< HEAD
-  else if ( strcmp(Matrix_Solver, "stratimikos") == 0)
-  {
-    Linear_Solver = STRATIMIKOS;
-    options[AZ_solver] = -1;
-=======
   else if ( strcmp(Matrix_Solver, "stratimikos") == 0 )
   {
       Linear_Solver = STRATIMIKOS;
       options[AZ_solver] = -1;
->>>>>>> 48a67847
   }
   else if ( strcmp(Matrix_Solver, "aztecoo") == 0 )
   {
