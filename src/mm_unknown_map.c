/************************************************************************ *
* Goma - Multiphysics finite element software                             *
* Sandia National Laboratories                                            *
*                                                                         *
* Copyright (c) 2014 Sandia Corporation.                                  *
*                                                                         *
* Under the terms of Contract DE-AC04-94AL85000 with Sandia Corporation,  *
* the U.S. Government retains certain rights in this software.            *
*                                                                         *
* This software is distributed under the GNU General Public License.      *
\************************************************************************/
 

/*
 *$Id: mm_unknown_map.c,v 5.13 2010-04-07 22:27:00 prschun Exp $
 */

#ifdef USE_RCSID
static char rcsid[] =
"$Id: mm_unknown_map.c,v 5.13 2010-04-07 22:27:00 prschun Exp $";
#endif

/*
 * Notes:
 * ------
 *	[1] Modifications made to handle variables with different degrees of
 *	    freedom per element. Added Local_Offset arrays to help find the
 *	    global unknown number for variables in these kinds of elements.
 *	    This was done so that (v,P) = (Q2,P1) would be easily implemented,
 *	    etc.
 *
 * Modified:  Wed Feb 16 06:20:52 MST 1994 pasacki@sandia.gov
 */

#include <stdlib.h>
#include <stdio.h>
#include <string.h>
#include <strings.h>

#include "std.h"
#include "rf_bc.h"
#include "rf_fem_const.h"
#include "rf_fem.h"
#include "rf_io_const.h"
#include "rf_io.h"
#include "rf_masks.h"
#include "el_geom.h"
#include "el_elm.h"
#include "rf_mp.h"
#include "rf_allo.h"
#include "rf_solver.h"

#include "rf_masks.h"
#include "rf_vars_const.h"
#include "mm_mp_const.h"
#include "mm_as_const.h"
#include "mm_as_structs.h"
#include "mm_as.h"
#include "mm_mp.h"
#include "mm_mp_structs.h"


#include "sl_util_structs.h"

#include "mm_eh.h"
#include "exo_struct.h"

#include "goma.h"

#ifdef PARALLEL
#include "mpi.h"
#endif

/*****************************************************************************/
/*****************************************************************************/
/*****************************************************************************/

/*
 * Definitions. These variables are used many other places via the
 * extern declarations in rf_fem.h
 */

int *num_internal_dofs;
int *num_boundary_dofs;
int *num_external_dofs;
int *num_universe_dofs;
int num_personal_elems = 0;

/*
 * Local_Offset:
 *
 *	This array of pointers gets set to lists of integers that, for every 
 *	node, indicates how much offset from the first unknown of the node
 *	you need to get to the variable of interest...
 *
 *	For example, if we're solving just the energy equation and temperature
 *	is interpolated at every node, then 
 *
 *		Local_Offset[node][TEMPERATURE] = 0; (the first unknown is T)
 *	and
 *		Local_Offset[node][VELOCITY1] = -1; (undefined offset)
 *	
 *	Yes, this does duplicate some functionality of First_Y, First_MeshD,
 *	etc. Also, Index_P, will not really be needed anymore, since pressure
 *	is getting lumped together with other unknowns at a node.
 *	
 */
int	***Local_Offset = NULL;

/*
 * Dolphin:  The scheme above is fine except for cases that occur when
 *	     neighboring elements that share a node have different ideas
 *	     about which variables and degrees of freedom need to be solved
 *	     at the node.
 *
 *	     In order to get the true accounting of offsets for each type of
 *	     variable at a node, we need to know what every element expects
 *	     of the node.
 *
 *
 *	     Thus, poll every element and save the largest estimate for
 *	     the degrees of freedom required to represent each variable...
 *
 *	     Dolphin[matrix][node][variable] = dof
 *
 * where:
 *		node  == node number
 *
 *		var   == variable index
 *
 *		dof   == number of degrees of freedom for this type of
 *			 variable at this node.
 *
 *			 Note that variables with multiple k types must all
 *			 have the same representation in terms of dof/node.
 *			 Thus, the number of degrees of freedom for each
 *			 species concentrations must be multiplied by the 
 * 			 total number of concentrations that are active, too!
 */
int ***Dolphin = NULL;

/*
 * Other Globally Defined Variables
 */
int *NumUnknowns;    /* Number of unknown variables updated by this   */
		     /* processor (internal plus boundary)            */
int *NumExtUnknowns; /* Number of external variables which are        */
	             /* copied and stored on the local processor      */
int MaxVarPerNode = 0;  /* Global Maximum number of unknowns at any      */
			/* node on any processor                         */
int Num_Var_In_Type[MAX_NUM_MATRICES][MAX_VARIABLE_TYPES];
/*
 * First_Unknown:
 *     Index to start of the first unknown in the processor
 *     solution vector at each node at each matrix.
 *        Dimension = [upd->Total_Num_Matrices][total_num_nodes];
 */
int **First_Unknown = NULL;

/*
 * dofname -- holds strings telling the name of the variable (u1, T, P, etc)
 *            and the global node number associated with a particular gdof.
 *            This should aid in debugging, etc. Allocation and setup in
 *	      mm_unknown_map.c.
 *
 * Now, idv[matrix][dof][0] = VELOCITY1, etc.
 *      idv[dof][1] = local nodal dof (0, except pressure& conc., for example)
 *	idv[dof][2] = associated global node number (0-based)
 */
int ***idv = NULL;		/* Integer variable name, nodal dof, node. */
char ***dofname = NULL;		/* Names of variables. */
char ***resname = NULL;		/* Names of residual equations. */

/*
 * Definitions of variables which are declared in
 * rf_mask.h
 */
int Inter_Mask[MAX_NUM_MATRICES][MAX_VARIABLE_TYPES][MAX_VARIABLE_TYPES] = { { {0} } };
int Ignore_Deps[MAX_NUM_MATRICES][MAX_VARIABLE_TYPES][MAX_VARIABLE_TYPES];
struct Frontal_Solver_System *fss = NULL;

/*
 * Prototypes declarations of static functions defined in this file.
 */
static void set_interaction_masks 
(Exo_DB *);

extern void setup_front
(Exo_DB *);

/*****************************************************************************/
/*****************************************************************************/
/*****************************************************************************/

void
setup_local_nodal_vars(Exo_DB *exo, Dpi *dpi)
  
 /********************************************************************
  *								 
  * Routine to produce the map of the (node,variable) -> solution
  * vector. This routine is to produce the expanded solution vector 
  * and the necessary arrays of pointers into this vector.
  *
  * Output: 
  *
  * Variable array mask: (see rf_masks.h)
  *
  * Variable_Mask[global_node]     --	integer structure. Which contains 
  * 					information on which variables are 
  *   				        defined at a given node. In this 
  *					routine the unknown info is set. 
  *					The structure also contains info on 
  *					the boundary conditiones which are 
  *					set in find_and_set_Dirichlet.
  *  
  *  Equation                      --   is a structure of integers defined in 
  * 					"rf_masks.h" which indicates which 
  *					equations are being set up and 
  *					solved for.
  *
  *  Num_Unknowns_Node[global_node] --	entry is the total number of unknowns 
  *  					which are defined at this node.
  *
  *  NumUnknowns                   -- 	total number of unknowns solved for 
  *					by this Proc.
  *
  *  NumExtUnknowns                --	total number of unknowns which are 
  *					stored on this processor and 
  *					communicated from neighboring processors
  *  
  *  MaxVarPerNode 		  --	value is equal to the maximum number 
  *					of variables defined at any node on
  *                                      any processor.
  *  First_Unknown[matrix][global_node]     --	index into solution vector for which
  *  					        the first unknown at local node i
  *
  * Local_Offset[matrix][global_node][variable] -- how much offset from the first 
  *					unknown to the variable of interest
  *
  ******************************************************************************/
{
  int	nun[MAX_NUM_MATRICES][MAX_VARIABLE_TYPES]; /* Number of unknowns per node for each */
				                   /* variable. Note that if there are any */
			  	                   /* concentration variables, that they are */
				                   /* all represented with the same ndof/node. */

  int 	e, e_start, e_end, i, j, n, index, num_nodes, ebi, elementType;
  int   total_nodes, var_type;
  int   mn;
  int   imtrx;
  NODAL_VARS_STRUCT **tmp_nodal_vars = NULL, *nv, *nv_match;
  VARIABLE_DESCRIPTION_STRUCT *var_ptr;
#ifdef DEBUG_HKM
  int inun;
#endif

  /*
   * Calculate the total number of nodes on this processor
   */

  total_nodes = Num_Internal_Nodes + Num_Border_Nodes + Num_External_Nodes;
  
#ifdef DEBUG
  fprintf(stderr, "%s: Num_Internal_Nodes = %d\n", yo, Num_Internal_Nodes);
  fprintf(stderr, "%s: Num_Border_Nodes   = %d\n", yo, Num_Border_Nodes);
  fprintf(stderr, "%s: Num_External_Nodes = %d\n", yo, Num_External_Nodes);
  fprintf(stderr, "%s: total_nodes        = %d\n", yo, total_nodes);
#endif
  
  /*
   *  Allocate memory for the variable mask array of structures and
   *  other pointer arrays into the solution vector. The Variable_Mask
   *  structure is an array of bit fields.
   */
  First_Unknown = (int **) malloc( (upd->Total_Num_Matrices) * sizeof(int *) );
  for (imtrx = 0; imtrx < upd->Total_Num_Matrices; imtrx++)
     {
      First_Unknown[imtrx] = (int *) malloc( total_nodes * sizeof(int) );
     }
  for (imtrx = 0; imtrx < upd->Total_Num_Matrices; imtrx++)
     {
      for (i = 0; i < total_nodes; i++)
         {    
          First_Unknown[imtrx][i] = -1;
         }
     }
  /*
   *  Allocate temporary memory for holding the Nodal vars information
   *  for this processor. It will be released at the end of the routine.
   */
  tmp_nodal_vars =  (NODAL_VARS_STRUCT **) alloc_ptr_1(upd->Total_Num_Matrices);
  for (imtrx = 0; imtrx < upd->Total_Num_Matrices; imtrx++)
     {
      tmp_nodal_vars[imtrx] = alloc_struct_1(NODAL_VARS_STRUCT, total_nodes);
      for (i = 0; i < total_nodes; i++) 
         {
          tmp_nodal_vars[imtrx][i].list_index = i;
         }
     }
  /*
   * Introducing some new arrays for your programming pleasure...
   *
   * Difference between a Dolphin and a Local_Offset?
   *
   * The Dolphin keeps track of the true count of how many dof's for each kind
   * of variable are at each node. Dolphin does *not* account for
   * multiplicity of species concentrations or any other variable.
   *
   * The Local_Offset is an *accumulation* that helps to point to any
   * particular kind of variable. Local_Offset *is* adjusted to account for
   * multiplicity of species concentrations.
   *
   */

  Dolphin = (int ***) malloc( (upd->Total_Num_Matrices) * sizeof(int **) );
  Local_Offset = (int ***) malloc( (upd->Total_Num_Matrices) * sizeof(int **));
  for (imtrx = 0; imtrx < upd->Total_Num_Matrices; imtrx++)
     {
      Dolphin[imtrx] = (int **) malloc(total_nodes * sizeof(int*));
      Local_Offset[imtrx] = (int **) malloc(total_nodes * sizeof(int*));
      for (i = 0; i < total_nodes; i++)
         {
          Dolphin[imtrx][i] = (int *) malloc(MAX_VARIABLE_TYPES * sizeof(int));
          Local_Offset[imtrx][i] = (int *) malloc(MAX_VARIABLE_TYPES * sizeof(int));
         }
     }
  for (imtrx = 0; imtrx < upd->Total_Num_Matrices; imtrx++)
     {
      for (i = 0; i < total_nodes; i++)
         {
          for (var_type = V_FIRST; var_type < V_LAST; var_type++)
             {
              Dolphin[imtrx][i][var_type] = -1;
              Local_Offset[imtrx][i][var_type] = -1;
             }
         }
     }

  /*
   * During this first loop over all elements we try to get
   * the overall picture accurate in terms of how many unknowns need
   * to be represented at each node. We need to do this for the benefit
   * of nodes shared by different elements with different variables 
   * represented within the neighboring elements...
   */

  /*
   * For the distributed processing version, note that this step will
   * accumulate some representation of the number and kinds of active
   * variables at external nodes that are actually owned by other processors.
   *
   * That's OK, as long as we understand that the owning processor may
   * well have a different idea of the number and kinds of variables that
   * are active at that node. This processor's idea of the number of active
   * variables at that node will be a subset of the actual list of active
   * variables. Only in the optimistic case will this processor's concept
   * of the active variables at an external node be identical with the
   * nodes true count of dofs in a global context. That true count will
   * only be met with certainty on the processor that owns that node
   * during this initial step. In subsequent steps, the owning node will
   * tell ghost nodes exactly what unknowns exist at the node.
   */

  /*
   * Loop through element blocks on this processor - there may well be
   * fewer than the number of materials globally.
   */
  for (ebi = 0; ebi < exo->num_elem_blocks; ebi++) {
    e_start = exo->eb_ptr[ebi];
    e_end   = exo->eb_ptr[ebi+1];

    /*
     * Determine the material index for this particular element block
     * (if Matilda[ebi] is negative, then the element block is not in the goma problem)
     */
    mn = Matilda[ebi];
    if (mn < 0) {
      continue;
    }
    pd = pd_glob[mn];
    mp = mp_glob[mn];
    
#ifdef DEBUG
    fprintf(stderr, "Looking in EBID %d, for elements %d thru %d\n",
	    exo->eb_id[ebi], e_start, e_end);
#endif

    for (e = e_start; e < e_end; e++) {

      /*
       * Store the element type for this element
       */
      elementType = Elem_Type(exo, e);
      /*
       * Find out how many local nodes are in this element type
       */
      num_nodes = elem_info(NNODES, elementType); 
	  
      /*
       * For this particular element, e, find the offset into the
       * connectivity matrix, index. Index will be used to find the value
       * of the processor node number.
       */
      index = Proc_Connect_Ptr[e];

#ifdef DEBUG
      fprintf(stderr, "Element %d has %d nodes.\n", e, num_nodes);
#endif
      /*
       *  Loop over the local element nodes in the current element
       */
      for (n = 0; n < num_nodes; n++) {

	/*
	 *  Find the processor node number, i, corresponding to the local
	 *  node number, n, by indexing into the processor element
	 *  connectivity array, Proc_Elem_Connect[].
	 *  (note: i may or may not be owned by this processor)
	 */
	i = Proc_Elem_Connect[index++];
	
#ifdef DEBUG
	fprintf(stderr, "P_%d, At elem %d, node %d = %d\n", ProcID, e, n, i);
#endif

	/*
	 * For each kind of variable type in the problem, depending on its
	 * interpolation, decide how many, if any, degrees of freedom
	 * it has at this node...
	 */
        for (imtrx = 0; imtrx < upd->Total_Num_Matrices; imtrx++)
           {
	    for (var_type = V_FIRST; var_type < V_LAST; var_type++) 
               {

	        /*
	         *  Find the number of degrees of freedom at the local node
	         *  corresponding to the current element for the current
	         *  variable type given the problem description corresponding
	         *  to the current material index.
	         */
	         nun[imtrx][var_type] = dof_lnode_var_type(n, elementType, i, var_type,
					                   pd_glob[mn], imtrx);
	         if (nun[imtrx][var_type] > 0) 
                   {
	            /*
	             * Find a variable structure that matches this one 
	             */
	            var_ptr = find_or_create_vd(var_type, nun[imtrx][var_type], mn, 0, imtrx);
	    
	            /*
	             * Add this variable to the temporary list of variables
	             * defined at this node
	             */
	            add_var_to_nv_struct(var_ptr, tmp_nodal_vars[imtrx] + i);
	    
	            /*
	             * special case section for MASS_FRACTION variable type
	             * Add a variable description structure for each of the
	             * subvariables specified for the current material.
	             * -> HKM: this will go away eventually
	             */
	             if (var_type == MASS_FRACTION) 
                       {
	                for (j = 1; j < mp->Num_Species_Eqn; j++) 
                           {
		            var_ptr = find_or_create_vd(var_type, nun[imtrx][var_type], mn, j, imtrx);
		            add_var_to_nv_struct(var_ptr, tmp_nodal_vars[imtrx] + i);	
	                   }
	               }
	           }

	         /*
	          * Calculate the old way:
	          *  the calculation depends on pd for its interpolation type
	          *  Also, discontinuous variables are treated here as well.
	          *  sometimes leading to a doubling of the dofs at a node.
	          *  The new way also gets to a doubling of the dof at the node.
	          *  However, it's done by looping through different elements
	          *  and then comparing the MatID fields to determine uniqueness.
	          *  This is done in the loop below. Therefore, a printout from
	          *  below is just informational.
	          */
#ifdef DEBUG_HKM
                 inun = node_info(n, Elem_Type(exo, e), var_type, i);
	         EH(inun, "node_info");
	         if (inun != nun[imtrx][var_type]) 
                   {
                    fprintf(stderr,
		    "setup_local_nodal_vars NOTE P_%d, Node %d: old vs new node_info:",
		    ProcID, i);
	            fprintf(stderr," %d %d var = %d\n", inun, nun[var_type], var_type);
	           }
	  
	         /*
	          * Save this estimate only if it is higher than all
	          * previous estimates for ndof/node for all of this particular
	          * kind of variable...
	          *
	          * At the last, Dolphin should be full of at least some
	          * zeroes, but all the "-1" entries should have been
	          * superseded by some estimate from nun...
	          */

	         if (Dolphin[imtrx][i][var_type] < inun) 
                   {
	            Dolphin[imtrx][i][var_type] = inun;
	           }
#endif
	       } /* Loop over variables list */
           } /* Loop over matrices */
         } /* Loop over local nodes in an element */
       } /* loop over elements in element blocks */
  } /* loop over materials */

  /*
   *  Loop though nodes this time calculating the real nodal_vars
   *  structures for each node.
   */
  for (imtrx = 0; imtrx < upd->Total_Num_Matrices; imtrx++)
     {
      for (i = 0; i < total_nodes; i++) 
         {
          nv = copy_and_rearrange_nv(tmp_nodal_vars[imtrx] + i);

          /*
           * Decide whether this nodal variable structure is new.
           * Destroy it if it isn't. If it unique, it gets added to
           * a list of unique nodal variable structures.
           */
          if (MatchAdd_Node_Vars_List(nv, &nv_match)) 
            {
             nodal_vars_destroy(&nv);
            }
    
         /*
          * Copy the pointer to the node vars structure into the node_info
          * structure for the current node.
          */
          Nodes[i]->Nodal_Vars_Info[imtrx] = nv_match;

         /*
          * Do a consistency check between the new and old way of
          * calculating the degrees of freedom at a node
          */
          for (var_type = V_FIRST; var_type < V_LAST; var_type++) 
             {
              ebi = get_nv_ndofs_modMF(nv_match, var_type);
#ifdef DEBUG_HKM
              if ((Dolphin[imtrx][i][var_type] != -1) || (ebi != 0)) 
                { 
	         if (ebi != Dolphin[imtrx][i][var_type]) 
                   {
	            fprintf(stderr,"ERROR in old vs new, Proc %d\n", ProcID);
	            fprintf(stderr,"\tnew dofs [i=%d][var = %d] = %d\n",
		            i, var_type, ebi);
	            fprintf(stderr,"\told dofs [i=%d][var = %d] = %d\n",
		            i, var_type, Dolphin[imtrx][i][var_type]);
	           }
                }
#endif
              /*
               * Now populate the Dolphin array with the new way
               * -> The DEBUG block above has proved that old vs new
               *    is the same.
               */
              if (ebi > 0) Dolphin[imtrx][i][var_type] = ebi;
             }
         }
     }
  /*
   *  Unmalloc the tmp_nodal_vars variable and all of the underlying
   *  malloced structures
   */
  for (imtrx = 0; imtrx < upd->Total_Num_Matrices; imtrx++)
     {
      for (i = 0; i < total_nodes; i++) 
         {
          nodal_vars_free(tmp_nodal_vars[imtrx] + i);
         }
      safer_free((void **) &(tmp_nodal_vars[imtrx]));
     }
  free(tmp_nodal_vars);

  /*
   *  When in debug mode, print out a complete listing of variables at
   *  every node
   */
#ifdef DEBUG_HKM
  print_vars_at_nodes();
#endif
}
/****************************************************************************/
/****************************************************************************/
/****************************************************************************/

void
print_vars_at_nodes(void)

    /************************************************************************
     *
     * print_vars_at_nodes();
     *
     *  
     *************************************************************************/
{
  int i, j, total_nodes, maxLength;
  int imtrx;
  NODE_INFO_STRUCT  *node_ptr;
  NODAL_VARS_STRUCT *nv;
  VARIABLE_DESCRIPTION_STRUCT *vd;
  UMI_LIST_STRUCT *list;
  /*
   * Calculate the total number of nodes on this processor
   */
  total_nodes = Num_Internal_Nodes + Num_Border_Nodes + Num_External_Nodes;

  maxLength = -1;
  for (i = 0; i <  total_nodes; i++) {
    node_ptr = Nodes[i];
    list = &(node_ptr->Mat_List);
    maxLength = MAX(maxLength, list->Length);
  }
  maxLength = MAX(maxLength, 2);
  
  print_sync_start(TRUE);
  printf("\n\n  Processor %d: Table of Variables at nodes:\n\n", ProcID);
  printf("Local  Global|   MatIDs |  Node   Num    |   VARIABLES:\n");
  printf("Node#  Node# |   Present|  Type  Unknowns|             \n ");
  fprint_line(stdout,"-", 80);
  for (imtrx = 0; imtrx < upd->Total_Num_Matrices; imtrx++)
     {
      for (i = 0; i <  total_nodes; i++) 
         {
          node_ptr = Nodes[i];
          nv = node_ptr->Nodal_Vars_Info[imtrx];
          printf("%-6d %-6d|", i, node_ptr->Global_Node_Num);
          list = &(node_ptr->Mat_List);
          for (j = 0; j < list->Length; j++) 
             {
              printf("%3d ", list->List[j]);
             }
          for (j = list->Length; j < maxLength; j++) 
             {
              printf("    ");
             }
          printf("|");
          if (i < Num_Internal_Nodes) 
            {
             printf(" internal ");
            } 
          else if (i < Num_Internal_Nodes + Num_Border_Nodes) 
            {
             printf(" border   ");
            } 
          else 
            {
             printf(" ext(%3d) ", node_ptr->Proc);
            }
          printf(" %-5d  |", nv->Num_Unknowns);
          for (j = 0; j < nv->Num_Var_Desc; j++) 
             {
              vd = nv->Var_Desc_List[j];
              printf(" %d", vd->Variable_Type);
              if (vd->Variable_Type == MASS_FRACTION) 
                {
                 printf("_sub%d", vd->Subvar_Index);
                }
              if (vd->MatID != -1) 
                {
                 printf("_mat%d", vd->MatID);
                }
              if (vd->Ndof > 1) 
                {
                 printf("*%d", vd->Ndof);
                }
             }
          printf("\n");
         }
     }
  fprint_line(stdout,"-", 80);
  print_sync_end(TRUE);
}
/****************************************************************************/
/****************************************************************************/
/****************************************************************************/

void
setup_external_nodal_vars(Exo_DB *exo, Dpi *dpi, Comm_Ex **cx)

    /************************************************************************
     *
     * setup_external_nodal_vars():
     *
     *   This routine exchanges information about the solution vector
     * from each owned node to each ghost node. We first pack the information
     * about the solution vector on each owned node on this current
     * processor into a compact form. Then, we use the normal exchange
     * node information routine to exchange this information with the
     * neighboring processors.
     *   Then, we unpack the information obtained from neighboring
     * processors into nodal variable structures. And, then we use
     * the same procedure that we used in setup_local_nodal_vars() to
     * assign nodal var structures to external nodes.
     *   At the end of this procedure, we are assured that ghost nodes will
     * have the same picture of the solution vector as owned nodes.
     *
     ************************************************************************/
{
  int i, p, node_num, var_type;
  int imtrx;
  struct nv_packed **nvp = NULL, **nvp_send = NULL, **nvp_recv = NULL;
  NODAL_VARS_STRUCT *nv, *nv_match;
  COMM_NP_STRUCT *np_ptr, **np_base = NULL;
  /*
   *  Pack information for sending
   */


  if (dpi->num_neighbors > 0) 
    {

     nvp_send =  (struct nv_packed **) alloc_ptr_1(upd->Total_Num_Matrices);
     nvp_recv =  (struct nv_packed **) alloc_ptr_1(upd->Total_Num_Matrices);
     nvp =  (struct nv_packed **) alloc_ptr_1(upd->Total_Num_Matrices);

     for (imtrx = 0; imtrx < upd->Total_Num_Matrices; imtrx++)
        {
         nvp_send[imtrx] = alloc_struct_1(struct nv_packed,
			                  ptr_node_send[dpi->num_neighbors] * MaxVarPerNode);

         nvp_recv[imtrx] = alloc_struct_1(struct nv_packed,
			                  ptr_node_recv[dpi->num_neighbors] * MaxVarPerNode);
         nvp[imtrx] = alloc_struct_1(struct nv_packed,
			             ptr_node_recv[dpi->num_neighbors] * MaxVarPerNode);
        }

  np_base =  (COMM_NP_STRUCT **) alloc_ptr_1(upd->Total_Num_Matrices);
  for (imtrx = 0; imtrx < upd->Total_Num_Matrices; imtrx++)
     {
      np_base[imtrx] = alloc_struct_1(COMM_NP_STRUCT, dpi->num_neighbors);
     }


  for (imtrx = 0; imtrx < upd->Total_Num_Matrices; imtrx++)
    {
      for (i = 0; i < ptr_node_send[dpi->num_neighbors]; i++) 
        {
          node_num = list_node_send[i]; 
          nvp[imtrx] = nvp_send[imtrx] + i*MaxVarPerNode;
          pack_nv(nvp[imtrx], Nodes[node_num]->Nodal_Vars_Info[imtrx]);
        }


      np_ptr = np_base[imtrx];
      for (p = 0; p < dpi->num_neighbors; p++) 
        {
          np_ptr->neighbor_ProcID = cx[imtrx][p].neighbor_name;
          np_ptr->send_message_buf =
            (void *) (nvp_send[imtrx] + ptr_node_send[p] * MaxVarPerNode);
          np_ptr->send_message_length =
            sizeof(struct nv_packed) * cx[imtrx][p].num_nodes_send * MaxVarPerNode;
          np_ptr->recv_message_buf =
            (void *) (nvp_recv[imtrx] + ptr_node_recv[p] * MaxVarPerNode);
          np_ptr->recv_message_length =
            sizeof(struct nv_packed) * cx[imtrx][p].num_nodes_recv * MaxVarPerNode;
          np_ptr++;
        }     
      exchange_neighbor_proc_info(dpi->num_neighbors, np_base[imtrx]);
  
#ifdef DEBUG_HKM
      printf("P_%d at barrier after exchange in setup_external_nodal_vars\n",
             ProcID); fflush(stdout);
#ifdef PARALLEL
      MPI_Barrier(MPI_COMM_WORLD);
#endif
#endif

      for (i = 0; i < dpi->num_external_nodes; i++) 
        {
          node_num = dpi->num_internal_nodes + dpi->num_boundary_nodes + i; 
          nvp[imtrx] = nvp_recv[imtrx] + i*MaxVarPerNode;

          /*
           * Unpack the nodal variable structure into a new structure
           */
          nv = unpack_nv(nvp[imtrx], imtrx);
    
          /*
           * Decide whether this nodal variable structure is new.
           * Destroy it if it isn't. If it unique, it gets added to
           * a list of unique nodal variable structures.
           */
          if (MatchAdd_Node_Vars_List(nv, &nv_match)) 
            {
              nodal_vars_destroy(&nv);
            }
    
          /*
           * Copy the pointer to the node vars structure into the node_info
           * structure for the current node.
           */
          Nodes[node_num]->Nodal_Vars_Info[imtrx] = nv_match;

          /*
           * Fill in other node structure information
           */
          Nodes[node_num]->Proc_Node_Num = node_num;

          /*
           *  Fill in the correct results for the number of degrees of freedom
           *  for external nodes into Dolphin[][]
           */
          for (var_type = V_FIRST; var_type < V_LAST; var_type++) 
            {
              p = get_nv_ndofs_modMF(nv_match, var_type);
              if (p > 0) 
                {
                  Dolphin[imtrx][node_num][var_type] = p;
                }
            }
        }
    }
  /*
   *  Free memory allocated in this routine
   */
  safer_free((void **) &np_base);
  safer_free((void **) &nvp_send);
  safer_free((void **) &nvp_recv);
    }
  /*
   *  When in debug mode, print out a complete listing of variables at
   *  every node
   */
#ifdef DEBUG_HKM
  print_vars_at_nodes();
#endif
  
#ifdef DEBUG_HKM
  printf("P_%d at barrier at end of setup_external_nodal_vars\n",
	 ProcID); fflush(stdout);
#ifdef PARALLEL
  MPI_Barrier(MPI_COMM_WORLD);
#endif
#endif
}
/****************************************************************************/
/****************************************************************************/
/****************************************************************************/

int
find_MaxUnknownNode(void)
    
    /************************************************************************
     *
     * find_MaxUnknownNode():
     *
     *  Find the maximum number of unknowns at any one node.
     *
     * Return
     * --------
     *    Returns the maximum number of unknowns located at any one node.
     *
     ************************************************************************/
{
  int i, retn;
  int maxUnknowns = -1, gmax = 0;
  NODAL_VARS_STRUCT *nv;
  
  for (i = 0; i < Nodal_Vars_List_Length; i++) {
    nv = Nodal_Vars_List[i]; 
    if (nv->Num_Unknowns > maxUnknowns) {
      maxUnknowns = nv->Num_Unknowns;
    }
  }

#ifdef DEBUG_HKM
  printf("P_%d: Maxunknowns at a node = %d\n", ProcID, maxUnknowns);
  fflush(stdout);
#endif
 
#ifdef PARALLEL
  if (Num_Proc > 1) {
#ifdef DEBUG_HKM
  printf("P_%d: Calling MPI_Allreduce\n", ProcID);
  fflush(stdout);
#endif
    retn = MPI_Allreduce(&maxUnknowns, &gmax, 1, MPI_INT,
			 MPI_MAX, MPI_COMM_WORLD);
#ifdef DEBUG_HKM
  printf("P_%d: Returning from MPI_Allreduce\n", ProcID);
  fflush(stdout);
#endif
    if (retn != MPI_SUCCESS) {
      fprintf(stderr, "find_MaxUnknownNode MPI error, P_%d, error = %d\n",
	      ProcID, retn);
    }
  } else {
    gmax = maxUnknowns;
  }
#else
  gmax = maxUnknowns;
#endif

#ifdef DEBUG_HKM
  printf("P_%d: Maxunknowns at all gnode = %d\n", ProcID, gmax);
  fflush(stdout);
#endif
  return gmax;
}
/****************************************************************************/
/****************************************************************************/
/****************************************************************************/

void
set_unknown_map(Exo_DB *exo, Dpi *dpi)

    /************************************************************************
     *
     * set_unknown_map():
     *
     *
     *
     ************************************************************************/
{
  int e, gcount, i, var_type, total_nodes, liver, count, i1, ii;
  int index, kspec, dofkspec, num;
  int imtrx;
  NODAL_VARS_STRUCT *nv;
  char  position_label[MAX_DOFNAME];
  int gdof=0;

  
  /*
   * Calculate the total number of nodes on this processor
   */
  total_nodes = Num_Internal_Nodes + Num_Border_Nodes + Num_External_Nodes;

  /*
   * Again loop through all of the nodes, this time figuring out how many
   * unknowns are really there, and how to set the Local_Offsets from the
   * First Unknown...
   */

  gcount = 0;
  for (imtrx = 0; imtrx < upd->Total_Num_Matrices; imtrx++)
     {
      for (i = 0; i < total_nodes; i++) 
         {

          /*
           * Store the pointer to the nodal variables info at the
           * current node
           */
           nv = Nodes[i]->Nodal_Vars_Info[imtrx];

           count = 0;
           for (var_type = V_FIRST; var_type < V_LAST; var_type++) 
              {
               if (Dolphin[imtrx][i][var_type] > 0) 
                 {
	          /*
	           * Notice how if you want any concentration unknowns you get
	           * space for *all* concentration unknowns!
	           *
	           * Just consider it a bonus in the Sandia tradition...
	           */
	          if (var_type == MASS_FRACTION) 
                    {
	             Local_Offset[imtrx][i][var_type] = count;
	             liver = Dolphin[imtrx][i][var_type] * upd->Max_Num_Species_Eqn;
	             count += liver;
	            }  
                  else   
                    {
	             Local_Offset[imtrx][i][var_type] = count;
	             liver = Dolphin[imtrx][i][var_type];
	             count += liver;
	            }
#ifdef DEBUG_HKM
	          nv = Nodes[i]->Nodal_Vars_Info[imtrx];
	          i1 = find_var_type_index_in_nv(var_type, nv);
	          if (Local_Offset[imtrx][i][var_type] != nv->Nodal_Offset[i1]) 
                    {
	             printf("Local offsets at node %d and var_type %d  differ: %d %d\n",
		             i, var_type, Local_Offset[i][var_type], nv->Nodal_Offset[i1]);
	             EH(-1, "ERROR in new vs old");
	            }
#endif
                 }
              }
           if (count != nv->Num_Unknowns) 
             {
              fprintf(stderr, "P_%d: at node %d, Num_Unknowns_Node = %d, count = %d\n",
	              ProcID, i, nv->Num_Unknowns, count);
              fprintf(stderr, "nv->Num_Unknowns lost count.\n");
              EH( -1, "Num_Unknowns_Node incompatibility");
             }
         }
     }
  /*
   * Should verify that all nodes have been assigned something other
   * than "-1" as a number of unknowns...
   */
  for (imtrx = 0; imtrx < upd->Total_Num_Matrices; imtrx++)
     {
      for (i = 0; i < total_nodes; i++) 
         {
          nv = Nodes[i]->Nodal_Vars_Info[imtrx];
          if (nv->Num_Unknowns == -1 ) 
            {
             fprintf(stderr, "P_%d: local node index (%d) at matrix %d lost track.\n",
	             ProcID, i+1, imtrx+1);
             EH( -1, "Num_Unknowns_Node incompatibility");     
            }
         }
     }
#ifdef DEBUG
  for (imtrx = 0; imtrx < upd->Total_Num_Matrices; imtrx++)
     {
      for (i = 0; i < Num_Internal_Nodes; i++) 
         {
          for (var_type = V_FIRST; var_type < V_LAST; var_type++) 
             {
              fprintf(stderr, "Local_Offset[%d][%d][%s]\t= %d\tDolphin[%d][%d][%s]\t=%d\n", 
	              imtrx, i, Var_Name[var_type].name2, Local_Offset[imtrx][i][var_type], 
	              imtrx, i, Var_Name[var_type].name2, Dolphin[imtrx][i][var_type]);
             }
         }
     }
#endif

  /* 
   * Determine total number of Unknowns to be solved for in this Proc 
   * and the number that will be communicated from other Procs 
   */


  num_internal_dofs = (int *) malloc ( upd->Total_Num_Matrices * sizeof(int));
  num_boundary_dofs = (int *) malloc ( upd->Total_Num_Matrices * sizeof(int));
  num_external_dofs = (int *) malloc ( upd->Total_Num_Matrices * sizeof(int));
  num_universe_dofs = (int *) malloc ( upd->Total_Num_Matrices * sizeof(int));

  /*
   * How many degrees of freedom I own that I do not have to communicate to
   * any other processor.
   */
  for (imtrx = 0; imtrx < upd->Total_Num_Matrices; imtrx++)
     {
      num_internal_dofs[imtrx] = 0;
      for (i = 0; i < Num_Internal_Nodes; i++) 
         {
          nv = Nodes[i]->Nodal_Vars_Info[imtrx];
          num_internal_dofs[imtrx] += nv->Num_Unknowns;
         }
     }
  /*
   * How many degrees of freedom I own from which I will have to communicate
   * some to neighboring processors.
   */
  for (imtrx = 0; imtrx < upd->Total_Num_Matrices; imtrx++)
     {
      num_boundary_dofs[imtrx] = 0;
      for (i = Num_Internal_Nodes; i < Num_Internal_Nodes+Num_Border_Nodes; i++) 
         {
          nv = Nodes[i]->Nodal_Vars_Info[imtrx];
          num_boundary_dofs[imtrx] += nv->Num_Unknowns;
         }
     }

  /*
   * How many degrees of freedom at nodes I do not own that I expect to receive
   * from other processors.
   */
  for (imtrx = 0; imtrx < upd->Total_Num_Matrices; imtrx++)
     {
      num_external_dofs[imtrx] = 0;
      for (i = Num_Internal_Nodes+Num_Border_Nodes; 
	   i < Num_Internal_Nodes+Num_Border_Nodes+Num_External_Nodes; i++) 
         {
          nv = Nodes[i]->Nodal_Vars_Info[imtrx];
          num_external_dofs[imtrx] += nv->Num_Unknowns;
         }
     }

  /*
   * Count up the total number of degrees of freedom.
   */
  for (imtrx = 0; imtrx < upd->Total_Num_Matrices; imtrx++)
     {
      num_universe_dofs[imtrx] =   num_internal_dofs[imtrx] + num_boundary_dofs[imtrx] 
                                 + num_external_dofs[imtrx];
     }
  /*
   * Some element based quantities...
   */
  num_personal_elems = 0;

  if (Num_Proc == 1) {
    /*
     * In serial, they're all mine!
     */
    num_personal_elems = exo->num_elems;
  } else {

    /*
     * Not in parallel, though. We must check them all.
     */

    for (e = 0; e < exo->num_elems; e++) {
      if ( dpi->elem_owner[e] == ProcID ) {
	num_personal_elems++;
      }
    }
#if ( DEBUG_LEVEL > 1 )
    log_dbg("num_personal_elems = %d", num_personal_elems);
#endif
  }

  /*
   * Setup legacy variables...
   */

  NumUnknowns = (int *) malloc ( upd->Total_Num_Matrices * sizeof(int));
  NumExtUnknowns = (int *) malloc ( upd->Total_Num_Matrices * sizeof(int));

  for (imtrx = 0; imtrx < upd->Total_Num_Matrices; imtrx++)
     {
      NumUnknowns[imtrx]    = num_internal_dofs[imtrx] + num_boundary_dofs[imtrx];
      NumExtUnknowns[imtrx] = num_external_dofs[imtrx];
     }
#ifdef DEBUG  
  for (imtrx = 0; imtrx < upd->Total_Num_Matrices; imtrx++)
     {
      printf("%s:\t Matrix %d has %d NumUnknowns \n", yo, imtrx+1, NumUnknowns[imtrx]);
      printf("%s:\t Matrix %d has %d NumExtUnknowns \n", yo, imtrx+1, NumExtUnknowns[imtrx]);
     }
#endif

  /* 
   * Produce the equation - variable interaction mask array (rf_masks.h) 
   * This array is used durring fill process to determine the interation
   * between variables in a specific equation.
   *
   * This needs to be updated to use the pd->e[MATRIX_NUMBER][EQUATION_NAME] structure 
   * instead of the many innumerable Booleans like "FluidMechanics"...
   */
  set_interaction_masks(exo);

  /* 
   * Pointers into the solution vector...
   */

  /* 
   * Define pointers into the solution vector on this Proc. 
   * This solution vector is localy numbered so that all internal+
   * border variables (including pressure) come first. 
   *
   * After all internal+border node unknowns
   * are numbered the external unknowns updated on other processors are
   * numbered. In this section of the vector each external nodes unknowns
   * are numbered (including pressure). To produce this vector the internal+
   * border nodes are first considered followed by the external nodes.
   */
   
  /* 
   * Define pointer to first unknown, first mass fraction, and the pressure
   * unknown at each local node. This vector is first defined only for the 
   * internal+border nodes. Also determine an upper bound on number of 
   * unknowns at each node. 
   */
  
  for (imtrx = 0; imtrx < upd->Total_Num_Matrices; imtrx++)
     {
      index = 0;
      for (i = 0; i < total_nodes; i++) 
         {
          First_Unknown[imtrx][i] = index;
          Nodes[i]->First_Unknown[imtrx] = index;
          nv = Nodes[i]->Nodal_Vars_Info[imtrx];
          index += nv->Num_Unknowns;
         }
     }
  /* 
   * Assign descriptive variable dof and residual equation names for
   * every degree of freedom and constraint residual equation.
   * The node numbers used in this description will be 1-based, in
   * compliance with BLOT, etc.
   */
  
  /*
   *   Only allocate dofname if doing numerical jacobian checking or writing 
   *   intermediate solution or Debug_Flag > 1
   */
  if (dofname == NULL ) 
    {
     if (Debug_Flag < 0 || Debug_Flag > 1 || Write_Intermediate_Solutions || (Iout == 1)) 
       {
        dofname = (char ***) malloc (upd->Total_Num_Matrices * sizeof(int **));
        for (imtrx = 0; imtrx < upd->Total_Num_Matrices; imtrx++)
           { 
            dofname[imtrx] = alloc_VecFixedStrings(NumUnknowns[imtrx] + NumExtUnknowns[imtrx], 80);
           }
       }
    }
  
  /*
   *  Only allocate resname if doing numerical jacobian checking
   */
  if (resname == NULL) 
    {
     if (Debug_Flag < 0 || Iout == 1) 
       {
        resname = (char ***) malloc (upd->Total_Num_Matrices * sizeof(int **));
        for (imtrx = 0; imtrx < upd->Total_Num_Matrices; imtrx++)
           {
            resname[imtrx] = alloc_VecFixedStrings(NumUnknowns[imtrx] + NumExtUnknowns[imtrx], 80);
           }
       }
    }
  
  /*
   * Allocate only if unallocated...
   */
  if (idv == NULL) 
    {
     idv = (int ***) malloc (upd->Total_Num_Matrices * sizeof(int **)); 
     for (imtrx = 0; imtrx < upd->Total_Num_Matrices; imtrx++)
        {
         idv[imtrx] = alloc_int_2(NumUnknowns[imtrx] + NumExtUnknowns[imtrx], 3, -1);       
        }
    }
  
  /* Here this is a worst-case approach, used mainly for the post processing
   * We will have to revisit this if we want to go on with parallel processing
   */
  for (imtrx = 0; imtrx < upd->Total_Num_Matrices; imtrx++)
     {
      for (i = 0; i < total_nodes; i++) 
         {
          nv = Nodes[i]->Nodal_Vars_Info[imtrx];
          gcount = First_Unknown[imtrx][i];

          if (Num_Proc > 1) 
            {
             gdof = gcount;
             i1 = dpi->node_index_global[i] + 1;   /* convert 0-based to 1-based */
            } 
          else 
            {
             gdof = gcount;
             i1= i+1;		/* convert 0-based internal node numbering */
            }                   /* to 1-based node numbering of BLOT, etc. */
    
          /*
           * Load up the coordinates of the node into a handy label
           * to help find errant dofs...
           */
          switch (Num_Dim) {
          case 1:
	    sprintf(position_label, "x=%-10.6g", 
		    Coor[0][i]);
	    break;
          case 2:
	    sprintf(position_label, "x=%-10.6g y=%-10.6g", 
		    Coor[0][i], Coor[1][i] );	      
	    break;
          case 3:
	    sprintf(position_label, "x=%-9.6g y=%-9.6g z=%-9.6g",
		    Coor[0][i], Coor[1][i], Coor[2][i] );	      
	    break;
         }

          count = 0;

          for (var_type = V_FIRST; var_type < V_LAST; var_type++) 
             {
              if (Dolphin[imtrx][i][var_type] > 0) 
                {
	         /*
	          * Notice how if there are concentration unknowns at the
	          * node, then we assign a  fixed number of
	          * upd->Max_Num_Species_Eqn of them. If there are no
	          * concentration unknowns, then Dolphin[matrix][i][MASS_FRACTION]
	          * will be zero, so no space will be assigned for them
	          */
	      
	         if (var_type == MASS_FRACTION) 
                   {
	            num = upd->Max_Num_Species_Eqn;
	           } 
                 else 
                   {
	            num = 1;
	           }
	         liver = Dolphin[imtrx][i][var_type] * num;
	         for (ii = 0; ii < liver; ii++) 
                    {
	             idv[imtrx][gcount+count+ii][0] = var_type;
	             idv[imtrx][gcount+count+ii][1] = ii;
	             idv[imtrx][gcount+count+ii][2] = i;
	             if (dofname != NULL) 
                       {
	                if (var_type == MASS_FRACTION) 
                          {
	                   kspec = ii / Dolphin[imtrx][i][var_type];
	                   dofkspec = ii - kspec * Dolphin[imtrx][i][var_type];
	                   sprintf( dofname[imtrx][gcount+count+ii], 
		                    "dof=%-5d %s%d_%d n=%-5d %s",
  		                    gdof+count+ii, Var_Name[var_type].name2,
		                    kspec, dofkspec, i1, position_label);
	                  } 
                        else 
                          {
	                   sprintf( dofname[imtrx][gcount+count+ii], 
		                    "dof=%-5d %2s_%d n=%-5d",
  	                            gdof+count+ii, Var_Name[var_type].name2,
		                    ii, i1);
	                  }
	               }
	             if (resname != NULL) 
                       {
	                if (var_type == MASS_FRACTION) 
                          {
	                   kspec = ii / Dolphin[imtrx][i][var_type];
	                   dofkspec = ii - kspec * Dolphin[imtrx][i][var_type];
	                   sprintf( resname[imtrx][gcount+count+ii], 
		                    "dof=%-5d %s%d_%d n=%-5d %s",
		                    gcount+count+ii, EQ_Name[var_type].name2,
		                    kspec, dofkspec, i1, position_label);
	                  }  
                        else 
                          {
	                   sprintf( resname[imtrx][gcount+count+ii], 
		                    "dof=%-5d %2s_%d n=%-5d",
		                    gcount+count+ii, EQ_Name[var_type].name2,
		                    ii, i1);
	                  }
	               }
	            } /* for: ii */
	         count += liver;
                }
             }

          if (count != nv->Num_Unknowns) 
            {
             fprintf(stderr, 
	             "P_%d: at node %d, Num_Unknowns_Node = %d, count = %d\n",
	             ProcID, i, nv->Num_Unknowns, count);
             fprintf(stderr, "nv->Num_Unknowns lost count.");
              EH( -1, "Sorry, Charlie.");
            }
         }
     }
  /*
   *    Debug_Flag > 2 output
   *      -> print out a mapping of what variables are active at
   *         each node.
   */
  if (Debug_Flag > 2) {
    print_vars_at_nodes();
  }

  /* Now that the dust has settled, let us translate these quantities
   * into Hoodian frontal solver form if the front method has been requested.
   * While you are at it, run prefront and also load up the element sweep map
   * regardless of solver.  
   */
  if (Linear_Solver == FRONT) {    
    fss = (struct Frontal_Solver_System *) 
	array_alloc(1, 1, sizeof(struct Frontal_Solver_System));
    setup_front(exo);
  }

  return;
}
/*****************************************************************************/
/*****************************************************************************/
/*****************************************************************************/

static void 
set_interaction_masks(Exo_DB *exo)

  /* 
   *	Set interaction mask for the equation level interactions of 
   *	the defined variables.
   *
   *	Author: 	John Shadid (SNL, 1421)
   *	Date: 		1/13/93
   *	Revised:	Tue Feb 15 07:20:14 MST 1994 pasacki@sandia.gov
   *
   *   Example:  Inter_Mask[matrix][equation][variable]
   *
   *   _______________________V A R I A B L E S  ( U N K N O W N S )____________
   *
   *                 U    U    U    T    Y    D    D    D    S    P
   *                  1    2    3         i    1    2    3    i
   *                 --   --   --   --   --   --   --   --   --   --
   * EQUATIONS
   * ---------
   *
   * MOM_1            1    1         1    1    1    1              1
   *
   * MOM_2            1    1         1    1    1    1              1
   *
   * MOM_3                      1              1    1
   *
   * ENERGY           1    1         1    1    1    1              1
   *
   * SPECIES_i        1    1         1    1    1    1              1
   *
   * MESH_1           1    1         1    1    1    1              1
   *
   * MESH_2           1    1         1    1    1    1              1
   *
   * MESH_3                                              1
   *
   * POLYMER_STRESS                                           1
   *
   * CONTINUITY       1    1         1    1    1    1              1
   *
   *
   *        U1      U2      U3      T       Y       S       P
   *      |-----|-------|-------|------|--------|-------|------|
   *   U1 |  1  |   1   |   1   |   1  |    1   |   1   |   1  |
   *      |-----|-------|-------|------|--------|-------|------|
   *   U2 |  1  |   1   |   1   |   1  |    1   |   1   |   1  |
   *      |-----|-------|-------|------|--------|-------|------|
   *   U3 |  1  |   1   |   1   |   1  |    1   |   1   |   1  |
   *      |-----|-------|-------|------|--------|-------|------|
   *   T  |  1  |   1   |   0   |   1  |    1   |   0   |   1  |
   *      |-----|-------|-------|------|--------|-------|------|
   *   Y  |  1  |   1   |   0   |   1  |    1   |   0   |   1  |
   *      |-----|-------|-------|------|--------|-------|------|
   *   S  |  1  |   1   |   1   |   1  |    1   |   1   |   1  |
   *      |-----|-------|-------|------|--------|-------|------|
   *   P  |  1  |   1   |   1   |   1  |    1   |   1   |   1  |
   *      |-----|-------|-------|------|--------|-------|------|
   *
   *	 1 - Implies this type of variable (row) interacts with this type of
   *	     variable (column)
   *	 0 - Implies no interaction
   *
   *	Variable Types:
   *		U1, U2, U3 - Three components of velocity
   *		T          - Temperature
   *		Y          - Mass fractions   (there can be more than one)
   *		D1, D2, D3 - Three components of mesh displacement...
   *		S          - Surface unknowns (there can be more than one)
   *		P          - Pressure
   *            S11,S12,
   *            S13,S22,   - Polymer Stress Tensor
   *            S23,S33
   *            G11,G12,G13,
   *            G21,G22,G23,- Velocity Gradient Tensor
   *            G31,G32,G33   
   *            V           - Voltage potential
   *            F           - Fill   
   *            PU1,PU2,PU3 - Three components of particle velocity
   *            P_LIQ, P_GAS, P_POR - Porous media variables
   */
{
  int ebi;			/* element block indeces... */
  int e, i, n, v, mn;
  int imtrx;
  int eqn_var_mask[MAX_NUM_MATRICES][MAX_VARIABLE_TYPES][MAX_VARIABLE_TYPES];
  /* Default: Set the matrix Inter_Mask[][][] to all 0s*/

  for (imtrx = 0; imtrx < MAX_NUM_MATRICES; imtrx++)
     {
      for ( n=0; n<MAX_VARIABLE_TYPES; n++)
         {
          for ( i=0;  i<MAX_VARIABLE_TYPES; i++)
	     {
	      Inter_Mask[imtrx][n][i] = 0;
	      eqn_var_mask[imtrx][n][i] = 0;
	     }
         }
     }
  /* try setting up Inter_Mask based on variables actually used
   *   in the equations
   */
  for (imtrx = 0; imtrx < upd->Total_Num_Matrices; imtrx++) {
  for( e=0; e<MAX_EQNS; e++)
    {
      switch(e)
	{
	case R_MOMENTUM1:
	case R_MOMENTUM2:
	case R_MOMENTUM3:
	  v = VELOCITY1;
	  if(Num_Var_In_Type[imtrx][v])  eqn_var_mask[imtrx][e][v] = 1;
	  v = VELOCITY2;
	  if(Num_Var_In_Type[imtrx][v])  eqn_var_mask[imtrx][e][v] = 1;
	  v = VELOCITY3;
	  if(Num_Var_In_Type[imtrx][v])  eqn_var_mask[imtrx][e][v] = 1;
	  v = TEMPERATURE;
	  if(Num_Var_In_Type[imtrx][v])  eqn_var_mask[imtrx][e][v] = 1;
	  v = MASS_FRACTION;
	  if(Num_Var_In_Type[imtrx][v])  eqn_var_mask[imtrx][e][v] = 1;
	  v = MESH_DISPLACEMENT1;
	  if(Num_Var_In_Type[imtrx][v])  eqn_var_mask[imtrx][e][v] = 1;
	  v = MESH_DISPLACEMENT2;
	  if(Num_Var_In_Type[imtrx][v])  eqn_var_mask[imtrx][e][v] = 1;
	  v = MESH_DISPLACEMENT3;
	  if(Num_Var_In_Type[imtrx][v])  eqn_var_mask[imtrx][e][v] = 1;
	  v = SOLID_DISPLACEMENT1;
	  if(Num_Var_In_Type[imtrx][v])  eqn_var_mask[imtrx][e][v] = 1;
	  v = SOLID_DISPLACEMENT2;
	  if(Num_Var_In_Type[imtrx][v])  eqn_var_mask[imtrx][e][v] = 1;
	  v = SOLID_DISPLACEMENT3;
	  if(Num_Var_In_Type[imtrx][v])  eqn_var_mask[imtrx][e][v] = 1;
	  v = PRESSURE;
	  if(Num_Var_In_Type[imtrx][v])  eqn_var_mask[imtrx][e][v] = 1;
	  v = FILL;
<<<<<<< HEAD
	  if(Num_Var_In_Type[imtrx][v])  eqn_var_mask[imtrx][e][v] = 1;
		  
=======
	  if(Num_Var_In_Type[v])  eqn_var_mask[e][v] = 1;

>>>>>>> ffea811c
	  v=PHASE1;
 	  if(Num_Var_In_Type[imtrx][v])  eqn_var_mask[imtrx][e][v] = 1;
		v=PHASE2;
	  if(Num_Var_In_Type[imtrx][v])  eqn_var_mask[imtrx][e][v] = 1;
		v=PHASE3;
	  if(Num_Var_In_Type[imtrx][v])  eqn_var_mask[imtrx][e][v] = 1;
		v=PHASE4;
	  if(Num_Var_In_Type[imtrx][v])  eqn_var_mask[imtrx][e][v] = 1;
		v=PHASE5;
	  if(Num_Var_In_Type[imtrx][v])  eqn_var_mask[imtrx][e][v] = 1;

	  v = VORT_DIR1;
	  if(Num_Var_In_Type[imtrx][v])  eqn_var_mask[imtrx][e][v] = 1;
	  v = VORT_DIR2;
	  if(Num_Var_In_Type[imtrx][v])  eqn_var_mask[imtrx][e][v] = 1;
	  v = VORT_DIR3;
	  if(Num_Var_In_Type[imtrx][v])  eqn_var_mask[imtrx][e][v] = 1;

	  v = POLYMER_STRESS11;
	  if(Num_Var_In_Type[imtrx][v])  eqn_var_mask[imtrx][e][v] = 1;
	  v = POLYMER_STRESS12;
	  if(Num_Var_In_Type[imtrx][v])  eqn_var_mask[imtrx][e][v] = 1;
	  v = POLYMER_STRESS13;
	  if(Num_Var_In_Type[imtrx][v])  eqn_var_mask[imtrx][e][v] = 1;
	  v = POLYMER_STRESS22;
	  if(Num_Var_In_Type[imtrx][v])  eqn_var_mask[imtrx][e][v] = 1;
	  v = POLYMER_STRESS23;
	  if(Num_Var_In_Type[imtrx][v])  eqn_var_mask[imtrx][e][v] = 1;
	  v = POLYMER_STRESS33;
	  if(Num_Var_In_Type[imtrx][v])  eqn_var_mask[imtrx][e][v] = 1;

	  v = POLYMER_STRESS11_1;
	  if(Num_Var_In_Type[imtrx][v])  eqn_var_mask[imtrx][e][v] = 1;
	  v = POLYMER_STRESS12_1;
	  if(Num_Var_In_Type[imtrx][v])  eqn_var_mask[imtrx][e][v] = 1;
	  v = POLYMER_STRESS13_1;
	  if(Num_Var_In_Type[imtrx][v])  eqn_var_mask[imtrx][e][v] = 1;
	  v = POLYMER_STRESS22_1;
	  if(Num_Var_In_Type[imtrx][v])  eqn_var_mask[imtrx][e][v] = 1;
	  v = POLYMER_STRESS23_1;
	  if(Num_Var_In_Type[imtrx][v])  eqn_var_mask[imtrx][e][v] = 1;
	  v = POLYMER_STRESS33_1;
	  if(Num_Var_In_Type[imtrx][v])  eqn_var_mask[imtrx][e][v] = 1;
	  v = POLYMER_STRESS11_2;
	  if(Num_Var_In_Type[imtrx][v])  eqn_var_mask[imtrx][e][v] = 1;
	  v = POLYMER_STRESS12_2;
	  if(Num_Var_In_Type[imtrx][v])  eqn_var_mask[imtrx][e][v] = 1;
	  v = POLYMER_STRESS13_2;
	  if(Num_Var_In_Type[imtrx][v])  eqn_var_mask[imtrx][e][v] = 1;
	  v = POLYMER_STRESS22_2;
	  if(Num_Var_In_Type[imtrx][v])  eqn_var_mask[imtrx][e][v] = 1;
	  v = POLYMER_STRESS23_2;
	  if(Num_Var_In_Type[imtrx][v])  eqn_var_mask[imtrx][e][v] = 1;
	  v = POLYMER_STRESS33_2;
	  if(Num_Var_In_Type[imtrx][v])  eqn_var_mask[imtrx][e][v] = 1;
	  v = POLYMER_STRESS11_3;
	  if(Num_Var_In_Type[imtrx][v])  eqn_var_mask[imtrx][e][v] = 1;
	  v = POLYMER_STRESS12_3;
	  if(Num_Var_In_Type[imtrx][v])  eqn_var_mask[imtrx][e][v] = 1;
	  v = POLYMER_STRESS13_3;
	  if(Num_Var_In_Type[imtrx][v])  eqn_var_mask[imtrx][e][v] = 1;
	  v = POLYMER_STRESS22_3;
	  if(Num_Var_In_Type[imtrx][v])  eqn_var_mask[imtrx][e][v] = 1;
	  v = POLYMER_STRESS23_3;
	  if(Num_Var_In_Type[imtrx][v])  eqn_var_mask[imtrx][e][v] = 1;
	  v = POLYMER_STRESS33_3;
	  if(Num_Var_In_Type[imtrx][v])  eqn_var_mask[imtrx][e][v] = 1;
	  v = POLYMER_STRESS11_4;
	  if(Num_Var_In_Type[imtrx][v])  eqn_var_mask[imtrx][e][v] = 1;
	  v = POLYMER_STRESS12_4;
	  if(Num_Var_In_Type[imtrx][v])  eqn_var_mask[imtrx][e][v] = 1;
	  v = POLYMER_STRESS13_4;
	  if(Num_Var_In_Type[imtrx][v])  eqn_var_mask[imtrx][e][v] = 1;
	  v = POLYMER_STRESS22_4;
	  if(Num_Var_In_Type[imtrx][v])  eqn_var_mask[imtrx][e][v] = 1;
	  v = POLYMER_STRESS23_4;
	  if(Num_Var_In_Type[imtrx][v])  eqn_var_mask[imtrx][e][v] = 1;
	  v = POLYMER_STRESS33_4;
	  if(Num_Var_In_Type[imtrx][v])  eqn_var_mask[imtrx][e][v] = 1;
	  v = POLYMER_STRESS11_5;
	  if(Num_Var_In_Type[imtrx][v])  eqn_var_mask[imtrx][e][v] = 1;
	  v = POLYMER_STRESS12_5;
	  if(Num_Var_In_Type[imtrx][v])  eqn_var_mask[imtrx][e][v] = 1;
	  v = POLYMER_STRESS13_5;
	  if(Num_Var_In_Type[imtrx][v])  eqn_var_mask[imtrx][e][v] = 1;
	  v = POLYMER_STRESS22_5;
	  if(Num_Var_In_Type[imtrx][v])  eqn_var_mask[imtrx][e][v] = 1;
	  v = POLYMER_STRESS23_5;
	  if(Num_Var_In_Type[imtrx][v])  eqn_var_mask[imtrx][e][v] = 1;
	  v = POLYMER_STRESS33_5;
	  if(Num_Var_In_Type[imtrx][v])  eqn_var_mask[imtrx][e][v] = 1;
	  v = POLYMER_STRESS11_6;
	  if(Num_Var_In_Type[imtrx][v])  eqn_var_mask[imtrx][e][v] = 1;
	  v = POLYMER_STRESS12_6;
	  if(Num_Var_In_Type[imtrx][v])  eqn_var_mask[imtrx][e][v] = 1;
	  v = POLYMER_STRESS13_6;
	  if(Num_Var_In_Type[imtrx][v])  eqn_var_mask[imtrx][e][v] = 1;
	  v = POLYMER_STRESS22_6;
	  if(Num_Var_In_Type[imtrx][v])  eqn_var_mask[imtrx][e][v] = 1;
	  v = POLYMER_STRESS23_6;
	  if(Num_Var_In_Type[imtrx][v])  eqn_var_mask[imtrx][e][v] = 1;
	  v = POLYMER_STRESS33_6;
	  if(Num_Var_In_Type[imtrx][v])  eqn_var_mask[imtrx][e][v] = 1;
	  v = POLYMER_STRESS11_7;
	  if(Num_Var_In_Type[imtrx][v])  eqn_var_mask[imtrx][e][v] = 1;
	  v = POLYMER_STRESS12_7;
	  if(Num_Var_In_Type[imtrx][v])  eqn_var_mask[imtrx][e][v] = 1;
	  v = POLYMER_STRESS13_7;
	  if(Num_Var_In_Type[imtrx][v])  eqn_var_mask[imtrx][e][v] = 1;
	  v = POLYMER_STRESS22_7;
	  if(Num_Var_In_Type[imtrx][v])  eqn_var_mask[imtrx][e][v] = 1;
	  v = POLYMER_STRESS23_7;
	  if(Num_Var_In_Type[imtrx][v])  eqn_var_mask[imtrx][e][v] = 1;
	  v = POLYMER_STRESS33_7;
	  if(Num_Var_In_Type[imtrx][v])  eqn_var_mask[imtrx][e][v] = 1;

	  v = VELOCITY_GRADIENT11;
	  if(Num_Var_In_Type[imtrx][v])  eqn_var_mask[imtrx][e][v] = 1;
	  v = VELOCITY_GRADIENT12;
	  if(Num_Var_In_Type[imtrx][v])  eqn_var_mask[imtrx][e][v] = 1;
	  v = VELOCITY_GRADIENT13;
	  if(Num_Var_In_Type[imtrx][v])  eqn_var_mask[imtrx][e][v] = 1;
	  v = VELOCITY_GRADIENT21;
	  if(Num_Var_In_Type[imtrx][v])  eqn_var_mask[imtrx][e][v] = 1;
	  v = VELOCITY_GRADIENT22;
	  if(Num_Var_In_Type[imtrx][v])  eqn_var_mask[imtrx][e][v] = 1;
	  v = VELOCITY_GRADIENT23;
	  if(Num_Var_In_Type[imtrx][v])  eqn_var_mask[imtrx][e][v] = 1;
	  v = VELOCITY_GRADIENT31;
	  if(Num_Var_In_Type[imtrx][v])  eqn_var_mask[imtrx][e][v] = 1;
	  v = VELOCITY_GRADIENT32;
	  if(Num_Var_In_Type[imtrx][v])  eqn_var_mask[imtrx][e][v] = 1;
	  v = VELOCITY_GRADIENT33;
	  if(Num_Var_In_Type[imtrx][v])  eqn_var_mask[imtrx][e][v] = 1;

	  v = VOLTAGE;
	  if(Num_Var_In_Type[imtrx][v])  eqn_var_mask[imtrx][e][v] = 1;
	  v = POR_LIQ_PRES;
	  if(Num_Var_In_Type[imtrx][v])  eqn_var_mask[imtrx][e][v] = 1;
	  v = POR_GAS_PRES;
	  if(Num_Var_In_Type[imtrx][v])  eqn_var_mask[imtrx][e][v] = 1;
	  v = POR_POROSITY;
	  if(Num_Var_In_Type[imtrx][v])  eqn_var_mask[imtrx][e][v] = 1;
	  v = POR_TEMP;
	  if(Num_Var_In_Type[imtrx][v])  eqn_var_mask[imtrx][e][v] = 1;
	  v = POR_SATURATION;
	  v = BOND_EVOLUTION;
	  if(Num_Var_In_Type[imtrx][v])  eqn_var_mask[imtrx][e][v] = 1;

          v = LAGR_MULT1;
	  if(Num_Var_In_Type[imtrx][v])  eqn_var_mask[imtrx][e][v] = 1;
          v = LAGR_MULT2;
	  if(Num_Var_In_Type[imtrx][v])  eqn_var_mask[imtrx][e][v] = 1;
          v = LAGR_MULT3;
	  if(Num_Var_In_Type[imtrx][v])  eqn_var_mask[imtrx][e][v] = 1;

          v = CURVATURE;
	  if(Num_Var_In_Type[imtrx][v])  eqn_var_mask[imtrx][e][v] = 1;

	  v = EFIELD1;
	  if(Num_Var_In_Type[imtrx][v])  eqn_var_mask[imtrx][e][v] = 1;
	  v = EFIELD2;
	  if(Num_Var_In_Type[imtrx][v])  eqn_var_mask[imtrx][e][v] = 1;
	  v = EFIELD3;
	  if(Num_Var_In_Type[imtrx][v])  eqn_var_mask[imtrx][e][v] = 1;

	  v = NORMAL1;
	  if(Num_Var_In_Type[imtrx][v]) eqn_var_mask[imtrx][e][v] = 1;
	  v = NORMAL2;
	  if(Num_Var_In_Type[imtrx][v]) eqn_var_mask[imtrx][e][v] = 1;
          v = NORMAL3;
	  if(Num_Var_In_Type[imtrx][v])   eqn_var_mask[imtrx][e][v] = 1;
	  v = SHELL_SURF_DIV_V;
	  if(Num_Var_In_Type[imtrx][v])  eqn_var_mask[imtrx][e][v] = 1;
	  v = SHELL_SURF_CURV;
	  if(Num_Var_In_Type[imtrx][v])  eqn_var_mask[imtrx][e][v] = 1;
          v = SHELL_NORMAL1;
          if(Num_Var_In_Type[imtrx][v])  eqn_var_mask[imtrx][e][v] = 1;
          v = SHELL_NORMAL2;
          if(Num_Var_In_Type[imtrx][v])  eqn_var_mask[imtrx][e][v] = 1;
          v = SHELL_NORMAL3;
          if(Num_Var_In_Type[imtrx][v])  eqn_var_mask[imtrx][e][v] = 1;

	  v = N_DOT_CURL_V;
	  if(Num_Var_In_Type[imtrx][v])  eqn_var_mask[imtrx][e][v] = 1;
	  v = GRAD_S_V_DOT_N1;
	  if(Num_Var_In_Type[imtrx][v])  eqn_var_mask[imtrx][e][v] = 1;
	  v = GRAD_S_V_DOT_N2;
	  if(Num_Var_In_Type[imtrx][v])  eqn_var_mask[imtrx][e][v] = 1;
	  v = GRAD_S_V_DOT_N3;
	  if(Num_Var_In_Type[imtrx][v])  eqn_var_mask[imtrx][e][v] = 1;
	  v = SHELL_BDYVELO;
	  if(Num_Var_In_Type[imtrx][v])  eqn_var_mask[imtrx][e][v] = 1;
	  v = LUBP;
	  if(Num_Var_In_Type[imtrx][v])  eqn_var_mask[imtrx][e][v] = 1;
	  v = SHELL_DELTAH;
	  if(Num_Var_In_Type[imtrx][v])  eqn_var_mask[imtrx][e][v] = 1;
	  v = SHELL_LUB_CURV;
	  if(Num_Var_In_Type[imtrx][v])  eqn_var_mask[imtrx][e][v] = 1;
	  v = SHELL_LUB_CURV_2;
	  if(Num_Var_In_Type[imtrx][v])  eqn_var_mask[imtrx][e][v] = 1;
	  v = SHELL_FILMP;
	  if(Num_Var_In_Type[imtrx][v])  eqn_var_mask[imtrx][e][v] = 1;
	  v = SHELL_FILMH;
	  if(Num_Var_In_Type[imtrx][v])  eqn_var_mask[imtrx][e][v] = 1;

	  v = MOMENT0;
	  if(Num_Var_In_Type[imtrx][v])  eqn_var_mask[imtrx][e][v] = 1;
	  v = MOMENT1;
	  if(Num_Var_In_Type[imtrx][v])  eqn_var_mask[imtrx][e][v] = 1;
	  v = MOMENT2;
	  if(Num_Var_In_Type[imtrx][v])  eqn_var_mask[imtrx][e][v] = 1;
	  v = MOMENT3;
	  if(Num_Var_In_Type[imtrx][v])  eqn_var_mask[imtrx][e][v] = 1;
	  v = DENSITY_EQN;
	  if(Num_Var_In_Type[imtrx][v])  eqn_var_mask[imtrx][e][v] = 1;
          break;
<<<<<<< HEAD
=======

>>>>>>> ffea811c
	case R_PMOMENTUM1:
	case R_PMOMENTUM2:
	case R_PMOMENTUM3:
	  v = PVELOCITY1;
	  if(Num_Var_In_Type[imtrx][v])  eqn_var_mask[imtrx][e][v] = 1;
	  v = PVELOCITY2;
	  if(Num_Var_In_Type[imtrx][v])  eqn_var_mask[imtrx][e][v] = 1;
	  v = PVELOCITY3;
	  if(Num_Var_In_Type[imtrx][v])  eqn_var_mask[imtrx][e][v] = 1;
	  v =SHEAR_RATE;
	  if(Num_Var_In_Type[imtrx][v])  eqn_var_mask[imtrx][e][v] = 1;
	  v = TEMPERATURE;
	  if(Num_Var_In_Type[imtrx][v])  eqn_var_mask[imtrx][e][v] = 1;
	  v = MASS_FRACTION;
	  if(Num_Var_In_Type[imtrx][v])  eqn_var_mask[imtrx][e][v] = 1;
	  v = MESH_DISPLACEMENT1;
	  if(Num_Var_In_Type[imtrx][v])  eqn_var_mask[imtrx][e][v] = 1;
	  v = MESH_DISPLACEMENT2;
	  if(Num_Var_In_Type[imtrx][v])  eqn_var_mask[imtrx][e][v] = 1;
	  v = MESH_DISPLACEMENT3;
	  if(Num_Var_In_Type[imtrx][v])  eqn_var_mask[imtrx][e][v] = 1;
	  v = SOLID_DISPLACEMENT1;
	  if(Num_Var_In_Type[imtrx][v])  eqn_var_mask[imtrx][e][v] = 1;
	  v = SOLID_DISPLACEMENT2;
	  if(Num_Var_In_Type[imtrx][v])  eqn_var_mask[imtrx][e][v] = 1;
	  v = SOLID_DISPLACEMENT3;
	  if(Num_Var_In_Type[imtrx][v])  eqn_var_mask[imtrx][e][v] = 1;
	  v = PRESSURE;
	  if(Num_Var_In_Type[imtrx][v])  eqn_var_mask[imtrx][e][v] = 1;

	  break;
	  
	case R_EXT_VELOCITY:
	  v = EXT_VELOCITY;
	  if(Num_Var_In_Type[imtrx][v])  eqn_var_mask[imtrx][e][v] = 1;
	  v = VELOCITY1;
	  if(Num_Var_In_Type[imtrx][v])  eqn_var_mask[imtrx][e][v] = 1;
	  v = VELOCITY2;
	  if(Num_Var_In_Type[imtrx][v])  eqn_var_mask[imtrx][e][v] = 1;
	  v = VELOCITY3;
	  if(Num_Var_In_Type[imtrx][v])  eqn_var_mask[imtrx][e][v] = 1;

	  v = MASS_FRACTION;
<<<<<<< HEAD
	  if(Num_Var_In_Type[imtrx][v])  eqn_var_mask[imtrx][e][v] = 1;
	  
=======
	  if(Num_Var_In_Type[v])  eqn_var_mask[e][v] = 1;

>>>>>>> ffea811c
	  v = MESH_DISPLACEMENT1;
	  if(Num_Var_In_Type[imtrx][v])  eqn_var_mask[imtrx][e][v] = 1;
	  v = MESH_DISPLACEMENT2;
	  if(Num_Var_In_Type[imtrx][v])  eqn_var_mask[imtrx][e][v] = 1;
	  v = MESH_DISPLACEMENT3;
	  if(Num_Var_In_Type[imtrx][v])  eqn_var_mask[imtrx][e][v] = 1;
	  v = FILL;
	  if(Num_Var_In_Type[imtrx][v])  eqn_var_mask[imtrx][e][v] = 1;

	  break;

	case R_ENERGY:
	  v = VELOCITY1;
	  if(Num_Var_In_Type[imtrx][v])  eqn_var_mask[imtrx][e][v] = 1;
	  v = VELOCITY2;
	  if(Num_Var_In_Type[imtrx][v])  eqn_var_mask[imtrx][e][v] = 1;
	  v = VELOCITY3;
	  if(Num_Var_In_Type[imtrx][v])  eqn_var_mask[imtrx][e][v] = 1;
	  v = TEMPERATURE;
	  if(Num_Var_In_Type[imtrx][v])  eqn_var_mask[imtrx][e][v] = 1;
	  v = MASS_FRACTION;
	  if(Num_Var_In_Type[imtrx][v])  eqn_var_mask[imtrx][e][v] = 1;
	  v = MESH_DISPLACEMENT1;
	  if(Num_Var_In_Type[imtrx][v])  eqn_var_mask[imtrx][e][v] = 1;
	  v = MESH_DISPLACEMENT2;
	  if(Num_Var_In_Type[imtrx][v])  eqn_var_mask[imtrx][e][v] = 1;
	  v = MESH_DISPLACEMENT3;
	  if(Num_Var_In_Type[imtrx][v])  eqn_var_mask[imtrx][e][v] = 1;
          v = FILL;
	  if(Num_Var_In_Type[imtrx][v])  eqn_var_mask[imtrx][e][v] = 1;

	  v = VOLTAGE;
	  if(Num_Var_In_Type[imtrx][v])  eqn_var_mask[imtrx][e][v] = 1;
          v = POR_LIQ_PRES;
          if(Num_Var_In_Type[imtrx][v])  eqn_var_mask[imtrx][e][v] = 1;
          v = POR_GAS_PRES;
          if(Num_Var_In_Type[imtrx][v])  eqn_var_mask[imtrx][e][v] = 1;
          v = POR_POROSITY;
          if(Num_Var_In_Type[imtrx][v])  eqn_var_mask[imtrx][e][v] = 1;
          v = POR_TEMP;
          if(Num_Var_In_Type[imtrx][v])  eqn_var_mask[imtrx][e][v] = 1;
          v = POR_SATURATION;
          if(Num_Var_In_Type[imtrx][v])  eqn_var_mask[imtrx][e][v] = 1;

	  v = MOMENT0;
	  if(Num_Var_In_Type[imtrx][v])  eqn_var_mask[imtrx][e][v] = 1;
	  v = MOMENT1;
	  if(Num_Var_In_Type[imtrx][v])  eqn_var_mask[imtrx][e][v] = 1;
	  v = MOMENT2;
	  if(Num_Var_In_Type[imtrx][v])  eqn_var_mask[imtrx][e][v] = 1;
	  v = MOMENT3;
	  if(Num_Var_In_Type[imtrx][v])  eqn_var_mask[imtrx][e][v] = 1;
	  v = DENSITY_EQN;
	  if(Num_Var_In_Type[imtrx][v])  eqn_var_mask[imtrx][e][v] = 1;
	  break;

	case R_MASS:
	  v = VELOCITY1;
	  if(Num_Var_In_Type[imtrx][v])  eqn_var_mask[imtrx][e][v] = 1;
	  v = VELOCITY2;
	  if(Num_Var_In_Type[imtrx][v])  eqn_var_mask[imtrx][e][v] = 1;
	  v = VELOCITY3;
	  if(Num_Var_In_Type[imtrx][v])  eqn_var_mask[imtrx][e][v] = 1;
	  v = PVELOCITY1;
	  if(Num_Var_In_Type[imtrx][v])  eqn_var_mask[imtrx][e][v] = 1;
	  v = PVELOCITY2;
	  if(Num_Var_In_Type[imtrx][v])  eqn_var_mask[imtrx][e][v] = 1;
	  v = PVELOCITY3;
	  if(Num_Var_In_Type[imtrx][v])  eqn_var_mask[imtrx][e][v] = 1;
	  v = TEMPERATURE;
	  if(Num_Var_In_Type[imtrx][v])  eqn_var_mask[imtrx][e][v] = 1;
	  v = MASS_FRACTION;
	  if(Num_Var_In_Type[imtrx][v])  eqn_var_mask[imtrx][e][v] = 1;
	  v = MESH_DISPLACEMENT1;
	  if(Num_Var_In_Type[imtrx][v])  eqn_var_mask[imtrx][e][v] = 1;
	  v = MESH_DISPLACEMENT2;
	  if(Num_Var_In_Type[imtrx][v])  eqn_var_mask[imtrx][e][v] = 1;
	  v = MESH_DISPLACEMENT3;
	  if(Num_Var_In_Type[imtrx][v])  eqn_var_mask[imtrx][e][v] = 1;
	  v = PRESSURE;
	  if(Num_Var_In_Type[imtrx][v])  eqn_var_mask[imtrx][e][v] = 1;
          v = FILL;
	  if(Num_Var_In_Type[imtrx][v])  eqn_var_mask[imtrx][e][v] = 1;

	  v = VORT_DIR1;
	  if(Num_Var_In_Type[imtrx][v])  eqn_var_mask[imtrx][e][v] = 1;
	  v = VORT_DIR2;
	  if(Num_Var_In_Type[imtrx][v])  eqn_var_mask[imtrx][e][v] = 1;
	  v = VORT_DIR3;
	  if(Num_Var_In_Type[imtrx][v])  eqn_var_mask[imtrx][e][v] = 1;

	  v =SHEAR_RATE;
	  if(Num_Var_In_Type[imtrx][v])  eqn_var_mask[imtrx][e][v] = 1;
	  v = VOLTAGE;
	  if(Num_Var_In_Type[imtrx][v])  eqn_var_mask[imtrx][e][v] = 1;
          v = POR_LIQ_PRES;
          if(Num_Var_In_Type[imtrx][v])  eqn_var_mask[imtrx][e][v] = 1;
          v = POR_GAS_PRES;
          if(Num_Var_In_Type[imtrx][v])  eqn_var_mask[imtrx][e][v] = 1;
          v = POR_POROSITY;
          if(Num_Var_In_Type[imtrx][v])  eqn_var_mask[imtrx][e][v] = 1;
          v = POR_TEMP;
          if(Num_Var_In_Type[imtrx][v])  eqn_var_mask[imtrx][e][v] = 1;
          v = POR_SATURATION;
          if(Num_Var_In_Type[imtrx][v])  eqn_var_mask[imtrx][e][v] = 1;

	  v = VELOCITY_GRADIENT11;
	  if(Num_Var_In_Type[imtrx][v])  eqn_var_mask[imtrx][e][v] = 1;
	  v = VELOCITY_GRADIENT12;
	  if(Num_Var_In_Type[imtrx][v])  eqn_var_mask[imtrx][e][v] = 1;
	  v = VELOCITY_GRADIENT13;
	  if(Num_Var_In_Type[imtrx][v])  eqn_var_mask[imtrx][e][v] = 1;
	  v = VELOCITY_GRADIENT21;
	  if(Num_Var_In_Type[imtrx][v])  eqn_var_mask[imtrx][e][v] = 1;
	  v = VELOCITY_GRADIENT22;
	  if(Num_Var_In_Type[imtrx][v])  eqn_var_mask[imtrx][e][v] = 1;
	  v = VELOCITY_GRADIENT23;
	  if(Num_Var_In_Type[imtrx][v])  eqn_var_mask[imtrx][e][v] = 1;
	  v = VELOCITY_GRADIENT31;
	  if(Num_Var_In_Type[imtrx][v])  eqn_var_mask[imtrx][e][v] = 1;
	  v = VELOCITY_GRADIENT32;
	  if(Num_Var_In_Type[imtrx][v])  eqn_var_mask[imtrx][e][v] = 1;
	  v = VELOCITY_GRADIENT33;
	  if(Num_Var_In_Type[imtrx][v])  eqn_var_mask[imtrx][e][v] = 1;

	  break;

	case R_MESH1:
	case R_MESH2:
	case R_MESH3:
	  v = VELOCITY1;
	  if(Num_Var_In_Type[imtrx][v])  eqn_var_mask[imtrx][e][v] = 1;
	  v = VELOCITY2;
	  if(Num_Var_In_Type[imtrx][v])  eqn_var_mask[imtrx][e][v] = 1;
	  v = VELOCITY3;
	  if(Num_Var_In_Type[imtrx][v])  eqn_var_mask[imtrx][e][v] = 1;
	  v = PVELOCITY1;
	  if(Num_Var_In_Type[imtrx][v])  eqn_var_mask[imtrx][e][v] = 1;
	  v = PVELOCITY2;
	  if(Num_Var_In_Type[imtrx][v])  eqn_var_mask[imtrx][e][v] = 1;
	  v = PVELOCITY3;
	  if(Num_Var_In_Type[imtrx][v])  eqn_var_mask[imtrx][e][v] = 1;
	  v = TEMPERATURE;
	  if(Num_Var_In_Type[imtrx][v])  eqn_var_mask[imtrx][e][v] = 1;
	  v = MASS_FRACTION;
	  if(Num_Var_In_Type[imtrx][v])  eqn_var_mask[imtrx][e][v] = 1;
	  v = MESH_DISPLACEMENT1;
	  if(Num_Var_In_Type[imtrx][v])  eqn_var_mask[imtrx][e][v] = 1;
	  v = MESH_DISPLACEMENT2;
	  if(Num_Var_In_Type[imtrx][v])  eqn_var_mask[imtrx][e][v] = 1;
	  v = MESH_DISPLACEMENT3;
	  if(Num_Var_In_Type[imtrx][v])  eqn_var_mask[imtrx][e][v] = 1;
	  v = SOLID_DISPLACEMENT1;
	  if(Num_Var_In_Type[imtrx][v])  eqn_var_mask[imtrx][e][v] = 1;
	  v = SOLID_DISPLACEMENT2;
	  if(Num_Var_In_Type[imtrx][v])  eqn_var_mask[imtrx][e][v] = 1;
	  v = SOLID_DISPLACEMENT3;
	  if(Num_Var_In_Type[imtrx][v])  eqn_var_mask[imtrx][e][v] = 1;
	  v = SHELL_CURVATURE;
	  if(Num_Var_In_Type[imtrx][v])  eqn_var_mask[imtrx][e][v] = 1;
	  v = SHELL_CURVATURE2;
	  if(Num_Var_In_Type[imtrx][v])  eqn_var_mask[imtrx][e][v] = 1;
	  v = PRESSURE;
	  if(Num_Var_In_Type[imtrx][v])  eqn_var_mask[imtrx][e][v] = 1;
          v = POR_LIQ_PRES;
          if(Num_Var_In_Type[imtrx][v])  eqn_var_mask[imtrx][e][v] = 1;
          v = POR_GAS_PRES;
          if(Num_Var_In_Type[imtrx][v])  eqn_var_mask[imtrx][e][v] = 1;
          v = POR_POROSITY;
          if(Num_Var_In_Type[imtrx][v])  eqn_var_mask[imtrx][e][v] = 1;
          v = POR_TEMP;
          if(Num_Var_In_Type[imtrx][v])  eqn_var_mask[imtrx][e][v] = 1;
          v = POR_SATURATION;
          if(Num_Var_In_Type[imtrx][v])  eqn_var_mask[imtrx][e][v] = 1;
	  v = POR_SINK_MASS;
          if(Num_Var_In_Type[imtrx][v])  eqn_var_mask[imtrx][e][v] = 1;
          v = SHELL_DIFF_FLUX;
          if(Num_Var_In_Type[imtrx][v])  eqn_var_mask[imtrx][e][v] = 1;
	  v = VELOCITY_GRADIENT11;
	  if(Num_Var_In_Type[imtrx][v])  eqn_var_mask[imtrx][e][v] = 1;
	  v = VELOCITY_GRADIENT12;
	  if(Num_Var_In_Type[imtrx][v])  eqn_var_mask[imtrx][e][v] = 1;
	  v = VELOCITY_GRADIENT13;
	  if(Num_Var_In_Type[imtrx][v])  eqn_var_mask[imtrx][e][v] = 1;
	  v = VELOCITY_GRADIENT21;
	  if(Num_Var_In_Type[imtrx][v])  eqn_var_mask[imtrx][e][v] = 1;
	  v = VELOCITY_GRADIENT22;
	  if(Num_Var_In_Type[imtrx][v])  eqn_var_mask[imtrx][e][v] = 1;
	  v = VELOCITY_GRADIENT23;
	  if(Num_Var_In_Type[imtrx][v])  eqn_var_mask[imtrx][e][v] = 1;
	  v = VELOCITY_GRADIENT31;
	  if(Num_Var_In_Type[imtrx][v])  eqn_var_mask[imtrx][e][v] = 1;
	  v = VELOCITY_GRADIENT32;
	  if(Num_Var_In_Type[imtrx][v])  eqn_var_mask[imtrx][e][v] = 1;
	  v = VELOCITY_GRADIENT33;
	  if(Num_Var_In_Type[imtrx][v])  eqn_var_mask[imtrx][e][v] = 1;
	  v = POLYMER_STRESS11;
	  if(Num_Var_In_Type[imtrx][v])  eqn_var_mask[imtrx][e][v] = 1;
	  v = POLYMER_STRESS12;
	  if(Num_Var_In_Type[imtrx][v])  eqn_var_mask[imtrx][e][v] = 1;
	  v = POLYMER_STRESS13;
	  if(Num_Var_In_Type[imtrx][v])  eqn_var_mask[imtrx][e][v] = 1;
	  v = POLYMER_STRESS22;
	  if(Num_Var_In_Type[imtrx][v])  eqn_var_mask[imtrx][e][v] = 1;
	  v = POLYMER_STRESS23;
	  if(Num_Var_In_Type[imtrx][v])  eqn_var_mask[imtrx][e][v] = 1;
	  v = POLYMER_STRESS33;
	  if(Num_Var_In_Type[imtrx][v])  eqn_var_mask[imtrx][e][v] = 1;

	  v = POLYMER_STRESS11_1;
	  if(Num_Var_In_Type[imtrx][v])  eqn_var_mask[imtrx][e][v] = 1;
	  v = POLYMER_STRESS12_1;
	  if(Num_Var_In_Type[imtrx][v])  eqn_var_mask[imtrx][e][v] = 1;
	  v = POLYMER_STRESS13_1;
	  if(Num_Var_In_Type[imtrx][v])  eqn_var_mask[imtrx][e][v] = 1;
	  v = POLYMER_STRESS22_1;
	  if(Num_Var_In_Type[imtrx][v])  eqn_var_mask[imtrx][e][v] = 1;
	  v = POLYMER_STRESS23_1;
	  if(Num_Var_In_Type[imtrx][v])  eqn_var_mask[imtrx][e][v] = 1;
	  v = POLYMER_STRESS33_1;
	  if(Num_Var_In_Type[imtrx][v])  eqn_var_mask[imtrx][e][v] = 1;
	  v = POLYMER_STRESS11_2;
	  if(Num_Var_In_Type[imtrx][v])  eqn_var_mask[imtrx][e][v] = 1;
	  v = POLYMER_STRESS12_2;
	  if(Num_Var_In_Type[imtrx][v])  eqn_var_mask[imtrx][e][v] = 1;
	  v = POLYMER_STRESS13_2;
	  if(Num_Var_In_Type[imtrx][v])  eqn_var_mask[imtrx][e][v] = 1;
	  v = POLYMER_STRESS22_2;
	  if(Num_Var_In_Type[imtrx][v])  eqn_var_mask[imtrx][e][v] = 1;
	  v = POLYMER_STRESS23_2;
	  if(Num_Var_In_Type[imtrx][v])  eqn_var_mask[imtrx][e][v] = 1;
	  v = POLYMER_STRESS33_2;
	  if(Num_Var_In_Type[imtrx][v])  eqn_var_mask[imtrx][e][v] = 1;
	  v = POLYMER_STRESS11_3;
	  if(Num_Var_In_Type[imtrx][v])  eqn_var_mask[imtrx][e][v] = 1;
	  v = POLYMER_STRESS12_3;
	  if(Num_Var_In_Type[imtrx][v])  eqn_var_mask[imtrx][e][v] = 1;
	  v = POLYMER_STRESS13_3;
	  if(Num_Var_In_Type[imtrx][v])  eqn_var_mask[imtrx][e][v] = 1;
	  v = POLYMER_STRESS22_3;
	  if(Num_Var_In_Type[imtrx][v])  eqn_var_mask[imtrx][e][v] = 1;
	  v = POLYMER_STRESS23_3;
	  if(Num_Var_In_Type[imtrx][v])  eqn_var_mask[imtrx][e][v] = 1;
	  v = POLYMER_STRESS33_3;
	  if(Num_Var_In_Type[imtrx][v])  eqn_var_mask[imtrx][e][v] = 1;
	  v = POLYMER_STRESS11_4;
	  if(Num_Var_In_Type[imtrx][v])  eqn_var_mask[imtrx][e][v] = 1;
	  v = POLYMER_STRESS12_4;
	  if(Num_Var_In_Type[imtrx][v])  eqn_var_mask[imtrx][e][v] = 1;
	  v = POLYMER_STRESS13_4;
	  if(Num_Var_In_Type[imtrx][v])  eqn_var_mask[imtrx][e][v] = 1;
	  v = POLYMER_STRESS22_4;
	  if(Num_Var_In_Type[imtrx][v])  eqn_var_mask[imtrx][e][v] = 1;
	  v = POLYMER_STRESS23_4;
	  if(Num_Var_In_Type[imtrx][v])  eqn_var_mask[imtrx][e][v] = 1;
	  v = POLYMER_STRESS33_4;
	  if(Num_Var_In_Type[imtrx][v])  eqn_var_mask[imtrx][e][v] = 1;
	  v = POLYMER_STRESS11_5;
	  if(Num_Var_In_Type[imtrx][v])  eqn_var_mask[imtrx][e][v] = 1;
	  v = POLYMER_STRESS12_5;
	  if(Num_Var_In_Type[imtrx][v])  eqn_var_mask[imtrx][e][v] = 1;
	  v = POLYMER_STRESS13_5;
	  if(Num_Var_In_Type[imtrx][v])  eqn_var_mask[imtrx][e][v] = 1;
	  v = POLYMER_STRESS22_5;
	  if(Num_Var_In_Type[imtrx][v])  eqn_var_mask[imtrx][e][v] = 1;
	  v = POLYMER_STRESS23_5;
	  if(Num_Var_In_Type[imtrx][v])  eqn_var_mask[imtrx][e][v] = 1;
	  v = POLYMER_STRESS33_5;
	  if(Num_Var_In_Type[imtrx][v])  eqn_var_mask[imtrx][e][v] = 1;
	  v = POLYMER_STRESS11_6;
	  if(Num_Var_In_Type[imtrx][v])  eqn_var_mask[imtrx][e][v] = 1;
	  v = POLYMER_STRESS12_6;
	  if(Num_Var_In_Type[imtrx][v])  eqn_var_mask[imtrx][e][v] = 1;
	  v = POLYMER_STRESS13_6;
	  if(Num_Var_In_Type[imtrx][v])  eqn_var_mask[imtrx][e][v] = 1;
	  v = POLYMER_STRESS22_6;
	  if(Num_Var_In_Type[imtrx][v])  eqn_var_mask[imtrx][e][v] = 1;
	  v = POLYMER_STRESS23_6;
	  if(Num_Var_In_Type[imtrx][v])  eqn_var_mask[imtrx][e][v] = 1;
	  v = POLYMER_STRESS33_6;
	  if(Num_Var_In_Type[imtrx][v])  eqn_var_mask[imtrx][e][v] = 1;
	  v = POLYMER_STRESS11_7;
	  if(Num_Var_In_Type[imtrx][v])  eqn_var_mask[imtrx][e][v] = 1;
	  v = POLYMER_STRESS12_7;
	  if(Num_Var_In_Type[imtrx][v])  eqn_var_mask[imtrx][e][v] = 1;
	  v = POLYMER_STRESS13_7;
	  if(Num_Var_In_Type[imtrx][v])  eqn_var_mask[imtrx][e][v] = 1;
	  v = POLYMER_STRESS22_7;
	  if(Num_Var_In_Type[imtrx][v])  eqn_var_mask[imtrx][e][v] = 1;
	  v = POLYMER_STRESS23_7;
	  if(Num_Var_In_Type[imtrx][v])  eqn_var_mask[imtrx][e][v] = 1;
	  v = POLYMER_STRESS33_7;
	  if(Num_Var_In_Type[imtrx][v])  eqn_var_mask[imtrx][e][v] = 1;
	  v = SHELL_TENSION ;
<<<<<<< HEAD
	  if(Num_Var_In_Type[imtrx][v])  eqn_var_mask[imtrx][e][v] = 1;	  
=======
	  if(Num_Var_In_Type[v])  eqn_var_mask[e][v] = 1;
>>>>>>> ffea811c
          v = SHELL_USER ;
          if(Num_Var_In_Type[imtrx][v])  eqn_var_mask[imtrx][e][v] = 1;
          v = SHELL_LUBP;
          if(Num_Var_In_Type[imtrx][v])  eqn_var_mask[imtrx][e][v] = 1;
          v = ACOUS_PREAL;
          if(Num_Var_In_Type[imtrx][v])  eqn_var_mask[imtrx][e][v] = 1;
          v = ACOUS_PIMAG;
          if(Num_Var_In_Type[imtrx][v])  eqn_var_mask[imtrx][e][v] = 1;
          v = ACOUS_REYN_STRESS;
          if(Num_Var_In_Type[imtrx][v])  eqn_var_mask[imtrx][e][v] = 1;
          v = SHELL_BDYVELO;
          if(Num_Var_In_Type[imtrx][v])  eqn_var_mask[imtrx][e][v] = 1;
          v = LUBP;
          if(Num_Var_In_Type[imtrx][v])  eqn_var_mask[imtrx][e][v] = 1;
	  v = SHELL_DELTAH;
	  if(Num_Var_In_Type[imtrx][v])  eqn_var_mask[imtrx][e][v] = 1;
	  v = MAX_STRAIN;
	  if(Num_Var_In_Type[imtrx][v])  eqn_var_mask[imtrx][e][v] = 1;
	  v = CUR_STRAIN;
	  if(Num_Var_In_Type[imtrx][v])  eqn_var_mask[imtrx][e][v] = 1;
          v = SHELL_NORMAL1;
          if(Num_Var_In_Type[imtrx][v])  eqn_var_mask[imtrx][e][v] = 1;
          v = SHELL_NORMAL2;
          if(Num_Var_In_Type[imtrx][v])  eqn_var_mask[imtrx][e][v] = 1;
          v = SHELL_NORMAL3;
          if(Num_Var_In_Type[imtrx][v])  eqn_var_mask[imtrx][e][v] = 1;
          break;
	  v = TFMP_PRES;
          if(Num_Var_In_Type[imtrx][v])  eqn_var_mask[imtrx][e][v] = 1;
	  v = TFMP_SAT;
          if(Num_Var_In_Type[imtrx][v])  eqn_var_mask[imtrx][e][v] = 1;
	  break;

	case R_MASS_SURF:
	  v = VELOCITY1;
	  if(Num_Var_In_Type[imtrx][v])  eqn_var_mask[imtrx][e][v] = 1;
	  v = VELOCITY2;
	  if(Num_Var_In_Type[imtrx][v])  eqn_var_mask[imtrx][e][v] = 1;
	  v = VELOCITY3;
	  if(Num_Var_In_Type[imtrx][v])  eqn_var_mask[imtrx][e][v] = 1;
	  v = PVELOCITY1;
	  if(Num_Var_In_Type[imtrx][v])  eqn_var_mask[imtrx][e][v] = 1;
	  v = PVELOCITY2;
	  if(Num_Var_In_Type[imtrx][v])  eqn_var_mask[imtrx][e][v] = 1;
	  v = PVELOCITY3;
	  if(Num_Var_In_Type[imtrx][v])  eqn_var_mask[imtrx][e][v] = 1;
	  v = TEMPERATURE;
	  if(Num_Var_In_Type[imtrx][v])  eqn_var_mask[imtrx][e][v] = 1;
	  v = MASS_FRACTION;
	  if(Num_Var_In_Type[imtrx][v])  eqn_var_mask[imtrx][e][v] = 1;
	  v = MESH_DISPLACEMENT1;
	  if(Num_Var_In_Type[imtrx][v])  eqn_var_mask[imtrx][e][v] = 1;
	  v = MESH_DISPLACEMENT2;
	  if(Num_Var_In_Type[imtrx][v])  eqn_var_mask[imtrx][e][v] = 1;
	  v = MESH_DISPLACEMENT3;
	  if(Num_Var_In_Type[imtrx][v])  eqn_var_mask[imtrx][e][v] = 1;
	  v = PRESSURE;
	  if(Num_Var_In_Type[imtrx][v])  eqn_var_mask[imtrx][e][v] = 1;
	  break;

	case R_SOLID1:
	case R_SOLID2:
	case R_SOLID3:
	  v = VELOCITY1;
	  if(Num_Var_In_Type[imtrx][v])  eqn_var_mask[imtrx][e][v] = 1;
	  v = VELOCITY2;
	  if(Num_Var_In_Type[imtrx][v])  eqn_var_mask[imtrx][e][v] = 1;
	  v = VELOCITY3;
	  if(Num_Var_In_Type[imtrx][v])  eqn_var_mask[imtrx][e][v] = 1;
	  v = TEMPERATURE;
	  if(Num_Var_In_Type[imtrx][v])  eqn_var_mask[imtrx][e][v] = 1;
	  v = MASS_FRACTION;
	  if(Num_Var_In_Type[imtrx][v])  eqn_var_mask[imtrx][e][v] = 1;
	  v = MESH_DISPLACEMENT1;
	  if(Num_Var_In_Type[imtrx][v])  eqn_var_mask[imtrx][e][v] = 1;
	  v = MESH_DISPLACEMENT2;
	  if(Num_Var_In_Type[imtrx][v])  eqn_var_mask[imtrx][e][v] = 1;
	  v = MESH_DISPLACEMENT3;
	  if(Num_Var_In_Type[imtrx][v])  eqn_var_mask[imtrx][e][v] = 1;
	  v = SOLID_DISPLACEMENT1;
	  if(Num_Var_In_Type[imtrx][v])  eqn_var_mask[imtrx][e][v] = 1;
	  v = SOLID_DISPLACEMENT2;
	  if(Num_Var_In_Type[imtrx][v])  eqn_var_mask[imtrx][e][v] = 1;
	  v = SOLID_DISPLACEMENT3;
	  if(Num_Var_In_Type[imtrx][v])  eqn_var_mask[imtrx][e][v] = 1;
	  v = PRESSURE;
	  if(Num_Var_In_Type[imtrx][v])  eqn_var_mask[imtrx][e][v] = 1;
          v = SHELL_LUBP;
          if(Num_Var_In_Type[imtrx][v])  eqn_var_mask[imtrx][e][v] = 1;
          v = ACOUS_PREAL;
          if(Num_Var_In_Type[imtrx][v])  eqn_var_mask[imtrx][e][v] = 1;
          v = ACOUS_PIMAG;
          if(Num_Var_In_Type[imtrx][v])  eqn_var_mask[imtrx][e][v] = 1;
          v = ACOUS_REYN_STRESS;
          if(Num_Var_In_Type[imtrx][v])  eqn_var_mask[imtrx][e][v] = 1;
          v = SHELL_BDYVELO;
          if(Num_Var_In_Type[imtrx][v])  eqn_var_mask[imtrx][e][v] = 1;
	  v = LUBP;
          if(Num_Var_In_Type[imtrx][v])  eqn_var_mask[imtrx][e][v] = 1;
	  v = SHELL_DELTAH;
	  if(Num_Var_In_Type[imtrx][v])  eqn_var_mask[imtrx][e][v] = 1;
	  v = MAX_STRAIN;
	  if(Num_Var_In_Type[imtrx][v])  eqn_var_mask[imtrx][e][v] = 1;
	  v = CUR_STRAIN;
	  if(Num_Var_In_Type[imtrx][v])  eqn_var_mask[imtrx][e][v] = 1;
	  break;

	case R_PRESSURE:
	  v = VELOCITY1;
	  if(Num_Var_In_Type[imtrx][v])  eqn_var_mask[imtrx][e][v] = 1;
	  v = VELOCITY2;
	  if(Num_Var_In_Type[imtrx][v])  eqn_var_mask[imtrx][e][v] = 1;
	  v = VELOCITY3;
	  if(Num_Var_In_Type[imtrx][v])  eqn_var_mask[imtrx][e][v] = 1;
	  v = TEMPERATURE;
	  if(Num_Var_In_Type[imtrx][v])  eqn_var_mask[imtrx][e][v] = 1;
	  v = MASS_FRACTION;
	  if(Num_Var_In_Type[imtrx][v])  eqn_var_mask[imtrx][e][v] = 1;
	  v = MESH_DISPLACEMENT1;
	  if(Num_Var_In_Type[imtrx][v])  eqn_var_mask[imtrx][e][v] = 1;
	  v = MESH_DISPLACEMENT2;
	  if(Num_Var_In_Type[imtrx][v])  eqn_var_mask[imtrx][e][v] = 1;
	  v = MESH_DISPLACEMENT3;
	  if(Num_Var_In_Type[imtrx][v])  eqn_var_mask[imtrx][e][v] = 1;
          v = SOLID_DISPLACEMENT1;
	  if(Num_Var_In_Type[imtrx][v])  eqn_var_mask[imtrx][e][v] = 1;
	  v = SOLID_DISPLACEMENT2;
	  if(Num_Var_In_Type[imtrx][v])  eqn_var_mask[imtrx][e][v] = 1;
	  v = SOLID_DISPLACEMENT3;
	  if(Num_Var_In_Type[imtrx][v])  eqn_var_mask[imtrx][e][v] = 1;
	  v = PRESSURE;
	  if(Num_Var_In_Type[imtrx][v])  eqn_var_mask[imtrx][e][v] = 1;
	  v = POLYMER_STRESS11;
	  if(Num_Var_In_Type[imtrx][v])  eqn_var_mask[imtrx][e][v] = 1;
	  v = POLYMER_STRESS12;
	  if(Num_Var_In_Type[imtrx][v])  eqn_var_mask[imtrx][e][v] = 1;
	  v = POLYMER_STRESS13;
	  if(Num_Var_In_Type[imtrx][v])  eqn_var_mask[imtrx][e][v] = 1;
	  v = POLYMER_STRESS22;
	  if(Num_Var_In_Type[imtrx][v])  eqn_var_mask[imtrx][e][v] = 1;
	  v = POLYMER_STRESS23;
	  if(Num_Var_In_Type[imtrx][v])  eqn_var_mask[imtrx][e][v] = 1;
	  v = POLYMER_STRESS33;
	  if(Num_Var_In_Type[imtrx][v])  eqn_var_mask[imtrx][e][v] = 1;

	  v = POLYMER_STRESS11_1;
	  if(Num_Var_In_Type[imtrx][v])  eqn_var_mask[imtrx][e][v] = 1;
	  v = POLYMER_STRESS12_1;
	  if(Num_Var_In_Type[imtrx][v])  eqn_var_mask[imtrx][e][v] = 1;
	  v = POLYMER_STRESS13_1;
	  if(Num_Var_In_Type[imtrx][v])  eqn_var_mask[imtrx][e][v] = 1;
	  v = POLYMER_STRESS22_1;
	  if(Num_Var_In_Type[imtrx][v])  eqn_var_mask[imtrx][e][v] = 1;
	  v = POLYMER_STRESS23_1;
	  if(Num_Var_In_Type[imtrx][v])  eqn_var_mask[imtrx][e][v] = 1;
	  v = POLYMER_STRESS33_1;
	  if(Num_Var_In_Type[imtrx][v])  eqn_var_mask[imtrx][e][v] = 1;
	  v = POLYMER_STRESS11_2;
	  if(Num_Var_In_Type[imtrx][v])  eqn_var_mask[imtrx][e][v] = 1;
	  v = POLYMER_STRESS12_2;
	  if(Num_Var_In_Type[imtrx][v])  eqn_var_mask[imtrx][e][v] = 1;
	  v = POLYMER_STRESS13_2;
	  if(Num_Var_In_Type[imtrx][v])  eqn_var_mask[imtrx][e][v] = 1;
	  v = POLYMER_STRESS22_2;
	  if(Num_Var_In_Type[imtrx][v])  eqn_var_mask[imtrx][e][v] = 1;
	  v = POLYMER_STRESS23_2;
	  if(Num_Var_In_Type[imtrx][v])  eqn_var_mask[imtrx][e][v] = 1;
	  v = POLYMER_STRESS33_2;
	  if(Num_Var_In_Type[imtrx][v])  eqn_var_mask[imtrx][e][v] = 1;
	  v = POLYMER_STRESS11_3;
	  if(Num_Var_In_Type[imtrx][v])  eqn_var_mask[imtrx][e][v] = 1;
	  v = POLYMER_STRESS12_3;
	  if(Num_Var_In_Type[imtrx][v])  eqn_var_mask[imtrx][e][v] = 1;
	  v = POLYMER_STRESS13_3;
	  if(Num_Var_In_Type[imtrx][v])  eqn_var_mask[imtrx][e][v] = 1;
	  v = POLYMER_STRESS22_3;
	  if(Num_Var_In_Type[imtrx][v])  eqn_var_mask[imtrx][e][v] = 1;
	  v = POLYMER_STRESS23_3;
	  if(Num_Var_In_Type[imtrx][v])  eqn_var_mask[imtrx][e][v] = 1;
	  v = POLYMER_STRESS33_3;
	  if(Num_Var_In_Type[imtrx][v])  eqn_var_mask[imtrx][e][v] = 1;
	  v = POLYMER_STRESS11_4;
	  if(Num_Var_In_Type[imtrx][v])  eqn_var_mask[imtrx][e][v] = 1;
	  v = POLYMER_STRESS12_4;
	  if(Num_Var_In_Type[imtrx][v])  eqn_var_mask[imtrx][e][v] = 1;
	  v = POLYMER_STRESS13_4;
	  if(Num_Var_In_Type[imtrx][v])  eqn_var_mask[imtrx][e][v] = 1;
	  v = POLYMER_STRESS22_4;
	  if(Num_Var_In_Type[imtrx][v])  eqn_var_mask[imtrx][e][v] = 1;
	  v = POLYMER_STRESS23_4;
	  if(Num_Var_In_Type[imtrx][v])  eqn_var_mask[imtrx][e][v] = 1;
	  v = POLYMER_STRESS33_4;
	  if(Num_Var_In_Type[imtrx][v])  eqn_var_mask[imtrx][e][v] = 1;
	  v = POLYMER_STRESS11_5;
	  if(Num_Var_In_Type[imtrx][v])  eqn_var_mask[imtrx][e][v] = 1;
	  v = POLYMER_STRESS12_5;
	  if(Num_Var_In_Type[imtrx][v])  eqn_var_mask[imtrx][e][v] = 1;
	  v = POLYMER_STRESS13_5;
	  if(Num_Var_In_Type[imtrx][v])  eqn_var_mask[imtrx][e][v] = 1;
	  v = POLYMER_STRESS22_5;
	  if(Num_Var_In_Type[imtrx][v])  eqn_var_mask[imtrx][e][v] = 1;
	  v = POLYMER_STRESS23_5;
	  if(Num_Var_In_Type[imtrx][v])  eqn_var_mask[imtrx][e][v] = 1;
	  v = POLYMER_STRESS33_5;
	  if(Num_Var_In_Type[imtrx][v])  eqn_var_mask[imtrx][e][v] = 1;
	  v = POLYMER_STRESS11_6;
	  if(Num_Var_In_Type[imtrx][v])  eqn_var_mask[imtrx][e][v] = 1;
	  v = POLYMER_STRESS12_6;
	  if(Num_Var_In_Type[imtrx][v])  eqn_var_mask[imtrx][e][v] = 1;
	  v = POLYMER_STRESS13_6;
	  if(Num_Var_In_Type[imtrx][v])  eqn_var_mask[imtrx][e][v] = 1;
	  v = POLYMER_STRESS22_6;
	  if(Num_Var_In_Type[imtrx][v])  eqn_var_mask[imtrx][e][v] = 1;
	  v = POLYMER_STRESS23_6;
	  if(Num_Var_In_Type[imtrx][v])  eqn_var_mask[imtrx][e][v] = 1;
	  v = POLYMER_STRESS33_6;
	  if(Num_Var_In_Type[imtrx][v])  eqn_var_mask[imtrx][e][v] = 1;
	  v = POLYMER_STRESS11_7;
	  if(Num_Var_In_Type[imtrx][v])  eqn_var_mask[imtrx][e][v] = 1;
	  v = POLYMER_STRESS12_7;
	  if(Num_Var_In_Type[imtrx][v])  eqn_var_mask[imtrx][e][v] = 1;
	  v = POLYMER_STRESS13_7;
	  if(Num_Var_In_Type[imtrx][v])  eqn_var_mask[imtrx][e][v] = 1;
	  v = POLYMER_STRESS22_7;
	  if(Num_Var_In_Type[imtrx][v])  eqn_var_mask[imtrx][e][v] = 1;
	  v = POLYMER_STRESS23_7;
	  if(Num_Var_In_Type[imtrx][v])  eqn_var_mask[imtrx][e][v] = 1;
	  v = POLYMER_STRESS33_7;
	  if(Num_Var_In_Type[imtrx][v])  eqn_var_mask[imtrx][e][v] = 1;


	  v = VELOCITY_GRADIENT11;
	  if(Num_Var_In_Type[imtrx][v])  eqn_var_mask[imtrx][e][v] = 1;
	  v = VELOCITY_GRADIENT12;
	  if(Num_Var_In_Type[imtrx][v])  eqn_var_mask[imtrx][e][v] = 1;
	  v = VELOCITY_GRADIENT13;
	  if(Num_Var_In_Type[imtrx][v])  eqn_var_mask[imtrx][e][v] = 1;
	  v = VELOCITY_GRADIENT21;
	  if(Num_Var_In_Type[imtrx][v])  eqn_var_mask[imtrx][e][v] = 1;
	  v = VELOCITY_GRADIENT22;
	  if(Num_Var_In_Type[imtrx][v])  eqn_var_mask[imtrx][e][v] = 1;
	  v = VELOCITY_GRADIENT23;
	  if(Num_Var_In_Type[imtrx][v])  eqn_var_mask[imtrx][e][v] = 1;
	  v = VELOCITY_GRADIENT31;
	  if(Num_Var_In_Type[imtrx][v])  eqn_var_mask[imtrx][e][v] = 1;
	  v = VELOCITY_GRADIENT32;
	  if(Num_Var_In_Type[imtrx][v])  eqn_var_mask[imtrx][e][v] = 1;
	  v = VELOCITY_GRADIENT33;
	  if(Num_Var_In_Type[imtrx][v])  eqn_var_mask[imtrx][e][v] = 1;
	  v = SHEAR_RATE;
	  if(Num_Var_In_Type[imtrx][v])  eqn_var_mask[imtrx][e][v] = 1;
	  v = FILL;
	  if(Num_Var_In_Type[imtrx][v])  eqn_var_mask[imtrx][e][v] = 1;

	  v = MOMENT0;
	  if(Num_Var_In_Type[imtrx][v])  eqn_var_mask[imtrx][e][v] = 1;
	  v = MOMENT1;
	  if(Num_Var_In_Type[imtrx][v])  eqn_var_mask[imtrx][e][v] = 1;
	  v = MOMENT2;
	  if(Num_Var_In_Type[imtrx][v])  eqn_var_mask[imtrx][e][v] = 1;
	  v = MOMENT3;
	  if(Num_Var_In_Type[imtrx][v])  eqn_var_mask[imtrx][e][v] = 1;
	  v = DENSITY_EQN;
	  if(Num_Var_In_Type[imtrx][v])  eqn_var_mask[imtrx][e][v] = 1;
	  break;

	case R_STRESS11:
	case R_STRESS12:
	case R_STRESS13:
	case R_STRESS22:
	case R_STRESS23:
	case R_STRESS33:
	  v = VELOCITY1;
	  if(Num_Var_In_Type[imtrx][v])  eqn_var_mask[imtrx][e][v] = 1;
	  v = VELOCITY2;
	  if(Num_Var_In_Type[imtrx][v])  eqn_var_mask[imtrx][e][v] = 1;
	  v = VELOCITY3;
	  if(Num_Var_In_Type[imtrx][v])  eqn_var_mask[imtrx][e][v] = 1;
	  v = TEMPERATURE;
	  if(Num_Var_In_Type[imtrx][v])  eqn_var_mask[imtrx][e][v] = 1;
	  v = MASS_FRACTION;
	  if(Num_Var_In_Type[imtrx][v])  eqn_var_mask[imtrx][e][v] = 1;
	  v = MESH_DISPLACEMENT1;
	  if(Num_Var_In_Type[imtrx][v])  eqn_var_mask[imtrx][e][v] = 1;
	  v = MESH_DISPLACEMENT2;
	  if(Num_Var_In_Type[imtrx][v])  eqn_var_mask[imtrx][e][v] = 1;
	  v = MESH_DISPLACEMENT3;
	  if(Num_Var_In_Type[imtrx][v])  eqn_var_mask[imtrx][e][v] = 1;
	  v = PRESSURE;
	  if(Num_Var_In_Type[imtrx][v])  eqn_var_mask[imtrx][e][v] = 1;
	  v = POLYMER_STRESS11;
	  if(Num_Var_In_Type[imtrx][v])  eqn_var_mask[imtrx][e][v] = 1;
	  v = POLYMER_STRESS12;
	  if(Num_Var_In_Type[imtrx][v])  eqn_var_mask[imtrx][e][v] = 1;
	  v = POLYMER_STRESS13;
	  if(Num_Var_In_Type[imtrx][v])  eqn_var_mask[imtrx][e][v] = 1;
	  v = POLYMER_STRESS22;
	  if(Num_Var_In_Type[imtrx][v])  eqn_var_mask[imtrx][e][v] = 1;
	  v = POLYMER_STRESS23;
	  if(Num_Var_In_Type[imtrx][v])  eqn_var_mask[imtrx][e][v] = 1;
	  v = POLYMER_STRESS33;
	  if(Num_Var_In_Type[imtrx][v])  eqn_var_mask[imtrx][e][v] = 1;


	  v = VELOCITY_GRADIENT11;
	  if(Num_Var_In_Type[imtrx][v])  eqn_var_mask[imtrx][e][v] = 1;
	  v = VELOCITY_GRADIENT12;
	  if(Num_Var_In_Type[imtrx][v])  eqn_var_mask[imtrx][e][v] = 1;
	  v = VELOCITY_GRADIENT13;
	  if(Num_Var_In_Type[imtrx][v])  eqn_var_mask[imtrx][e][v] = 1;
	  v = VELOCITY_GRADIENT21;
	  if(Num_Var_In_Type[imtrx][v])  eqn_var_mask[imtrx][e][v] = 1;
	  v = VELOCITY_GRADIENT22;
	  if(Num_Var_In_Type[imtrx][v])  eqn_var_mask[imtrx][e][v] = 1;
	  v = VELOCITY_GRADIENT23;
	  if(Num_Var_In_Type[imtrx][v])  eqn_var_mask[imtrx][e][v] = 1;
	  v = VELOCITY_GRADIENT31;
	  if(Num_Var_In_Type[imtrx][v])  eqn_var_mask[imtrx][e][v] = 1;
	  v = VELOCITY_GRADIENT32;
	  if(Num_Var_In_Type[imtrx][v])  eqn_var_mask[imtrx][e][v] = 1;
	  v = VELOCITY_GRADIENT33;
	  if(Num_Var_In_Type[imtrx][v])  eqn_var_mask[imtrx][e][v] = 1;

	  v = SHEAR_RATE;
	  if(Num_Var_In_Type[imtrx][v])  eqn_var_mask[imtrx][e][v] = 1;
	  v = FILL;
	  if(Num_Var_In_Type[imtrx][v])  eqn_var_mask[imtrx][e][v] = 1;
	  break;

	case R_GRADIENT11:
	case R_GRADIENT12:
	case R_GRADIENT13:
	case R_GRADIENT21:
	case R_GRADIENT22:
	case R_GRADIENT23:
	case R_GRADIENT31:
	case R_GRADIENT32:
	case R_GRADIENT33:
	  v = VELOCITY1;
	  if(Num_Var_In_Type[imtrx][v])  eqn_var_mask[imtrx][e][v] = 1;
	  v = VELOCITY2;
	  if(Num_Var_In_Type[imtrx][v])  eqn_var_mask[imtrx][e][v] = 1;
	  v = VELOCITY3;
	  if(Num_Var_In_Type[imtrx][v])  eqn_var_mask[imtrx][e][v] = 1;
	  v = MESH_DISPLACEMENT1;
	  if(Num_Var_In_Type[imtrx][v])  eqn_var_mask[imtrx][e][v] = 1;
	  v = MESH_DISPLACEMENT2;
	  if(Num_Var_In_Type[imtrx][v])  eqn_var_mask[imtrx][e][v] = 1;
	  v = MESH_DISPLACEMENT3;
	  if(Num_Var_In_Type[imtrx][v])  eqn_var_mask[imtrx][e][v] = 1;
	  v = VELOCITY_GRADIENT11;
	  if(Num_Var_In_Type[imtrx][v])  eqn_var_mask[imtrx][e][v] = 1;
	  v = VELOCITY_GRADIENT12;
	  if(Num_Var_In_Type[imtrx][v])  eqn_var_mask[imtrx][e][v] = 1;
	  v = VELOCITY_GRADIENT13;
	  if(Num_Var_In_Type[imtrx][v])  eqn_var_mask[imtrx][e][v] = 1;
	  v = VELOCITY_GRADIENT21;
	  if(Num_Var_In_Type[imtrx][v])  eqn_var_mask[imtrx][e][v] = 1;
	  v = VELOCITY_GRADIENT22;
	  if(Num_Var_In_Type[imtrx][v])  eqn_var_mask[imtrx][e][v] = 1;
	  v = VELOCITY_GRADIENT23;
	  if(Num_Var_In_Type[imtrx][v])  eqn_var_mask[imtrx][e][v] = 1;
	  v = VELOCITY_GRADIENT31;
	  if(Num_Var_In_Type[imtrx][v])  eqn_var_mask[imtrx][e][v] = 1;
	  v = VELOCITY_GRADIENT32;
	  if(Num_Var_In_Type[imtrx][v])  eqn_var_mask[imtrx][e][v] = 1;
	  v = VELOCITY_GRADIENT33;
	  if(Num_Var_In_Type[imtrx][v])  eqn_var_mask[imtrx][e][v] = 1;
	  break;


	case R_EFIELD1:
	case R_EFIELD2:
	case R_EFIELD3:
	  v = R_EFIELD1;
	  if(Num_Var_In_Type[imtrx][v])  eqn_var_mask[imtrx][e][v] = 1;
	  v = R_EFIELD2;
	  if(Num_Var_In_Type[imtrx][v])  eqn_var_mask[imtrx][e][v] = 1;
	  v = R_EFIELD3;
	  if(Num_Var_In_Type[imtrx][v])  eqn_var_mask[imtrx][e][v] = 1;
	  v = MESH_DISPLACEMENT1;
	  if(Num_Var_In_Type[imtrx][v])  eqn_var_mask[imtrx][e][v] = 1;
	  v = MESH_DISPLACEMENT2;
	  if(Num_Var_In_Type[imtrx][v])  eqn_var_mask[imtrx][e][v] = 1;
	  v = MESH_DISPLACEMENT3;
	  if(Num_Var_In_Type[imtrx][v])  eqn_var_mask[imtrx][e][v] = 1;
	  v = VOLTAGE;
	  if(Num_Var_In_Type[imtrx][v])  eqn_var_mask[imtrx][e][v] = 1;
	  break;

	case R_POTENTIAL:
	  v = VELOCITY1;
	  if(Num_Var_In_Type[imtrx][v])  eqn_var_mask[imtrx][e][v] = 1;
	  v = VELOCITY2;
	  if(Num_Var_In_Type[imtrx][v])  eqn_var_mask[imtrx][e][v] = 1;
	  v = VELOCITY3;
	  if(Num_Var_In_Type[imtrx][v])  eqn_var_mask[imtrx][e][v] = 1;
	  v = TEMPERATURE;
	  if(Num_Var_In_Type[imtrx][v])  eqn_var_mask[imtrx][e][v] = 1;
	  v = MASS_FRACTION;
	  if(Num_Var_In_Type[imtrx][v])  eqn_var_mask[imtrx][e][v] = 1;
	  v = MESH_DISPLACEMENT1;
	  if(Num_Var_In_Type[imtrx][v])  eqn_var_mask[imtrx][e][v] = 1;
	  v = MESH_DISPLACEMENT2;
	  if(Num_Var_In_Type[imtrx][v])  eqn_var_mask[imtrx][e][v] = 1;
	  v = MESH_DISPLACEMENT3;
	  if(Num_Var_In_Type[imtrx][v])  eqn_var_mask[imtrx][e][v] = 1;
	  v = PRESSURE;
	  if(Num_Var_In_Type[imtrx][v])  eqn_var_mask[imtrx][e][v] = 1;
	  v = VOLTAGE;
	  if(Num_Var_In_Type[imtrx][v])  eqn_var_mask[imtrx][e][v] = 1;
	  v = SURF_CHARGE;
	  if(Num_Var_In_Type[imtrx][v])  eqn_var_mask[imtrx][e][v] = 1;
          break;

        case R_SURF_CHARGE:
 	  v = VELOCITY1;
 	  if(Num_Var_In_Type[imtrx][v])  eqn_var_mask[imtrx][e][v] = 1;
 	  v = VELOCITY2;
 	  if(Num_Var_In_Type[imtrx][v])  eqn_var_mask[imtrx][e][v] = 1;
 	  v = VELOCITY3;
 	  if(Num_Var_In_Type[imtrx][v])  eqn_var_mask[imtrx][e][v] = 1;
 	  v = MESH_DISPLACEMENT1;
 	  if(Num_Var_In_Type[imtrx][v])  eqn_var_mask[imtrx][e][v] = 1;
 	  v = MESH_DISPLACEMENT2;
 	  if(Num_Var_In_Type[imtrx][v])  eqn_var_mask[imtrx][e][v] = 1;
 	  v = MESH_DISPLACEMENT3;
 	  if(Num_Var_In_Type[imtrx][v])  eqn_var_mask[imtrx][e][v] = 1;
          v = VOLTAGE;
          if(Num_Var_In_Type[imtrx][v])  eqn_var_mask[imtrx][e][v] = 1;
          v = SURF_CHARGE;
          if(Num_Var_In_Type[imtrx][v])  eqn_var_mask[imtrx][e][v] = 1;
          break;

	case R_SHELL_CURVATURE:
          v = SHELL_TENSION;
          if(Num_Var_In_Type[imtrx][v])  eqn_var_mask[imtrx][e][v] = 1;
          v = SHELL_CURVATURE;
          if(Num_Var_In_Type[imtrx][v])  eqn_var_mask[imtrx][e][v] = 1;
          v = MESH_DISPLACEMENT1;
          if(Num_Var_In_Type[imtrx][v])  eqn_var_mask[imtrx][e][v] = 1;
          v = MESH_DISPLACEMENT2;
          if(Num_Var_In_Type[imtrx][v])  eqn_var_mask[imtrx][e][v] = 1;
          v = MESH_DISPLACEMENT3;
          if(Num_Var_In_Type[imtrx][v])  eqn_var_mask[imtrx][e][v] = 1;
	  v = VELOCITY1;
          if(Num_Var_In_Type[imtrx][v])  eqn_var_mask[imtrx][e][v] = 1;
	  v = VELOCITY2;
          if(Num_Var_In_Type[imtrx][v])  eqn_var_mask[imtrx][e][v] = 1;
	  v = VELOCITY3;
          if(Num_Var_In_Type[imtrx][v])  eqn_var_mask[imtrx][e][v] = 1;
	  v = PRESSURE;
	  if(Num_Var_In_Type[imtrx][v])  eqn_var_mask[imtrx][e][v] = 1;

          v = SHELL_NORMAL1;
          if(Num_Var_In_Type[imtrx][v])  eqn_var_mask[imtrx][e][v] = 1;
          v = SHELL_NORMAL2;
          if(Num_Var_In_Type[imtrx][v])  eqn_var_mask[imtrx][e][v] = 1;
          v = SHELL_NORMAL3;
          if(Num_Var_In_Type[imtrx][v])  eqn_var_mask[imtrx][e][v] = 1;
          v = TFMP_PRES;
          if(Num_Var_In_Type[imtrx][v])  eqn_var_mask[imtrx][e][v] = 1;
          break;

        case R_SHELL_CURVATURE2:
          v = SHELL_CURVATURE2;
          if(Num_Var_In_Type[imtrx][v])  eqn_var_mask[imtrx][e][v] = 1;
          v = MESH_DISPLACEMENT1;
          if(Num_Var_In_Type[imtrx][v])  eqn_var_mask[imtrx][e][v] = 1;
          v = MESH_DISPLACEMENT2;
          if(Num_Var_In_Type[imtrx][v])  eqn_var_mask[imtrx][e][v] = 1;
          v = MESH_DISPLACEMENT3;
          if(Num_Var_In_Type[imtrx][v])  eqn_var_mask[imtrx][e][v] = 1;

          v = SHELL_NORMAL1;
          if(Num_Var_In_Type[imtrx][v])  eqn_var_mask[imtrx][e][v] = 1;
          v = SHELL_NORMAL2;
          if(Num_Var_In_Type[imtrx][v])  eqn_var_mask[imtrx][e][v] = 1;
          v = SHELL_NORMAL3;
          if(Num_Var_In_Type[imtrx][v])  eqn_var_mask[imtrx][e][v] = 1;

          break;

	case R_SHELL_ANGLE1:
          v = SHELL_ANGLE1;
          if(Num_Var_In_Type[imtrx][v])  eqn_var_mask[imtrx][e][v] = 1;
          v = SHELL_ANGLE2;
          if(Num_Var_In_Type[imtrx][v])  eqn_var_mask[imtrx][e][v] = 1;
          v = MESH_DISPLACEMENT1;
          if(Num_Var_In_Type[imtrx][v])  eqn_var_mask[imtrx][e][v] = 1;
          v = MESH_DISPLACEMENT2;
          if(Num_Var_In_Type[imtrx][v])  eqn_var_mask[imtrx][e][v] = 1;
          v = MESH_DISPLACEMENT3;
          if(Num_Var_In_Type[imtrx][v])  eqn_var_mask[imtrx][e][v] = 1;

          break;

	case R_SHELL_ANGLE2:
          v = SHELL_ANGLE1;
          if(Num_Var_In_Type[imtrx][v])  eqn_var_mask[imtrx][e][v] = 1;
          v = SHELL_ANGLE2;
          if(Num_Var_In_Type[imtrx][v])  eqn_var_mask[imtrx][e][v] = 1;
          v = MESH_DISPLACEMENT1;
          if(Num_Var_In_Type[imtrx][v])  eqn_var_mask[imtrx][e][v] = 1;
          v = MESH_DISPLACEMENT2;
          if(Num_Var_In_Type[imtrx][v])  eqn_var_mask[imtrx][e][v] = 1;
          v = MESH_DISPLACEMENT3;
          if(Num_Var_In_Type[imtrx][v])  eqn_var_mask[imtrx][e][v] = 1;

          break;

	case R_SHELL_TENSION:
          v = SHELL_TENSION;
          if(Num_Var_In_Type[imtrx][v])  eqn_var_mask[imtrx][e][v] = 1;
          v = SHELL_CURVATURE;
          if(Num_Var_In_Type[imtrx][v])  eqn_var_mask[imtrx][e][v] = 1;
          v = MESH_DISPLACEMENT1;
          if(Num_Var_In_Type[imtrx][v])  eqn_var_mask[imtrx][e][v] = 1;
          v = MESH_DISPLACEMENT2;
          if(Num_Var_In_Type[imtrx][v])  eqn_var_mask[imtrx][e][v] = 1;
          v = MESH_DISPLACEMENT3;
          if(Num_Var_In_Type[imtrx][v])  eqn_var_mask[imtrx][e][v] = 1;
                  v = VELOCITY1;
          if(Num_Var_In_Type[imtrx][v])  eqn_var_mask[imtrx][e][v] = 1;
              v = VELOCITY2;
          if(Num_Var_In_Type[imtrx][v])  eqn_var_mask[imtrx][e][v] = 1;
              v = VELOCITY3;
          if(Num_Var_In_Type[imtrx][v])  eqn_var_mask[imtrx][e][v] = 1;
	      v = PRESSURE;
	      if(Num_Var_In_Type[imtrx][v])  eqn_var_mask[imtrx][e][v] = 1;
          break;

	case R_SHELL_X:
          v = SHELL_CURVATURE;
          if(Num_Var_In_Type[imtrx][v])  eqn_var_mask[imtrx][e][v] = 1;
          v = SHELL_X;
          if(Num_Var_In_Type[imtrx][v])  eqn_var_mask[imtrx][e][v] = 1;
          v = SHELL_Y;
          if(Num_Var_In_Type[imtrx][v])  eqn_var_mask[imtrx][e][v] = 1;
          v = MESH_DISPLACEMENT1;
          if(Num_Var_In_Type[imtrx][v])  eqn_var_mask[imtrx][e][v] = 1;
          v = MESH_DISPLACEMENT2;
          if(Num_Var_In_Type[imtrx][v])  eqn_var_mask[imtrx][e][v] = 1;
          break;

	case R_SHELL_Y:
          v = SHELL_CURVATURE;
          if(Num_Var_In_Type[imtrx][v])  eqn_var_mask[imtrx][e][v] = 1;
          v = SHELL_X;
          if(Num_Var_In_Type[imtrx][v])  eqn_var_mask[imtrx][e][v] = 1;
          v = SHELL_Y;
          if(Num_Var_In_Type[imtrx][v])  eqn_var_mask[imtrx][e][v] = 1;
          v = MESH_DISPLACEMENT1;
          if(Num_Var_In_Type[imtrx][v])  eqn_var_mask[imtrx][e][v] = 1;
          v = MESH_DISPLACEMENT2;
          if(Num_Var_In_Type[imtrx][v])  eqn_var_mask[imtrx][e][v] = 1;
          break;

 	case R_SHELL_USER:
          v = SHELL_USER;
          if(Num_Var_In_Type[imtrx][v])  eqn_var_mask[imtrx][e][v] = 1;
 	  v = VELOCITY1;
 	  if(Num_Var_In_Type[imtrx][v])  eqn_var_mask[imtrx][e][v] = 1;
 	  v = VELOCITY2;
 	  if(Num_Var_In_Type[imtrx][v])  eqn_var_mask[imtrx][e][v] = 1;
 	  v = VELOCITY3;
 	  if(Num_Var_In_Type[imtrx][v])  eqn_var_mask[imtrx][e][v] = 1;
 	  v = TEMPERATURE;
 	  if(Num_Var_In_Type[imtrx][v])  eqn_var_mask[imtrx][e][v] = 1;
 	  v = MASS_FRACTION;
 	  if(Num_Var_In_Type[imtrx][v])  eqn_var_mask[imtrx][e][v] = 1;
 	  v = MESH_DISPLACEMENT1;
 	  if(Num_Var_In_Type[imtrx][v])  eqn_var_mask[imtrx][e][v] = 1;
 	  v = MESH_DISPLACEMENT2;
 	  if(Num_Var_In_Type[imtrx][v])  eqn_var_mask[imtrx][e][v] = 1;
 	  v = MESH_DISPLACEMENT3;
 	  if(Num_Var_In_Type[imtrx][v])  eqn_var_mask[imtrx][e][v] = 1;
 	  v = SOLID_DISPLACEMENT1;
 	  if(Num_Var_In_Type[imtrx][v])  eqn_var_mask[imtrx][e][v] = 1;
 	  v = SOLID_DISPLACEMENT2;
 	  if(Num_Var_In_Type[imtrx][v])  eqn_var_mask[imtrx][e][v] = 1;
 	  v = SOLID_DISPLACEMENT3;
 	  if(Num_Var_In_Type[imtrx][v])  eqn_var_mask[imtrx][e][v] = 1;
 	  v = PRESSURE;
 	  if(Num_Var_In_Type[imtrx][v])  eqn_var_mask[imtrx][e][v] = 1;
 	  v = VOLTAGE;
 	  if(Num_Var_In_Type[imtrx][v])  eqn_var_mask[imtrx][e][v] = 1;
          break;

	case R_SHELL_SURF_DIV_V:
          v = SHELL_SURF_DIV_V;
          if(Num_Var_In_Type[imtrx][v])  eqn_var_mask[imtrx][e][v] = 1;
          v = MESH_DISPLACEMENT1;
          if(Num_Var_In_Type[imtrx][v])  eqn_var_mask[imtrx][e][v] = 1;
          v = MESH_DISPLACEMENT2;
          if(Num_Var_In_Type[imtrx][v])  eqn_var_mask[imtrx][e][v] = 1;
          v = MESH_DISPLACEMENT3;
          if(Num_Var_In_Type[imtrx][v])  eqn_var_mask[imtrx][e][v] = 1;
	  v = VELOCITY1;
	  if(Num_Var_In_Type[imtrx][v])  eqn_var_mask[imtrx][e][v] = 1;
	  v = VELOCITY2;
	  if(Num_Var_In_Type[imtrx][v])  eqn_var_mask[imtrx][e][v] = 1;
	  v = VELOCITY3;
	  if(Num_Var_In_Type[imtrx][v])  eqn_var_mask[imtrx][e][v] = 1;
          v = SHELL_NORMAL1;
          if(Num_Var_In_Type[imtrx][v])  eqn_var_mask[imtrx][e][v] = 1;
          v = SHELL_NORMAL2;
          if(Num_Var_In_Type[imtrx][v])  eqn_var_mask[imtrx][e][v] = 1;
          v = SHELL_SURF_CURV;
          if(Num_Var_In_Type[imtrx][v])  eqn_var_mask[imtrx][e][v] = 1;

          break;

	case R_SHELL_SURF_CURV:
          v = SHELL_SURF_CURV;
          if(Num_Var_In_Type[imtrx][v])  eqn_var_mask[imtrx][e][v] = 1;
          v = MESH_DISPLACEMENT1;
          if(Num_Var_In_Type[imtrx][v])  eqn_var_mask[imtrx][e][v] = 1;
          v = MESH_DISPLACEMENT2;
          if(Num_Var_In_Type[imtrx][v])  eqn_var_mask[imtrx][e][v] = 1;
          v = MESH_DISPLACEMENT3;
          if(Num_Var_In_Type[imtrx][v])  eqn_var_mask[imtrx][e][v] = 1;
          v = SHELL_NORMAL1;
          if(Num_Var_In_Type[imtrx][v])  eqn_var_mask[imtrx][e][v] = 1;
          v = SHELL_NORMAL2;
          if(Num_Var_In_Type[imtrx][v])  eqn_var_mask[imtrx][e][v] = 1;
          break;

	case R_N_DOT_CURL_V:
          v = N_DOT_CURL_V;
          if(Num_Var_In_Type[imtrx][v])  eqn_var_mask[imtrx][e][v] = 1;
          v = MESH_DISPLACEMENT1;
          if(Num_Var_In_Type[imtrx][v])  eqn_var_mask[imtrx][e][v] = 1;
          v = MESH_DISPLACEMENT2;
          if(Num_Var_In_Type[imtrx][v])  eqn_var_mask[imtrx][e][v] = 1;
          v = MESH_DISPLACEMENT3;
          if(Num_Var_In_Type[imtrx][v])  eqn_var_mask[imtrx][e][v] = 1;
	  v = VELOCITY1;
	  if(Num_Var_In_Type[imtrx][v])  eqn_var_mask[imtrx][e][v] = 1;
	  v = VELOCITY2;
	  if(Num_Var_In_Type[imtrx][v])  eqn_var_mask[imtrx][e][v] = 1;
	  v = VELOCITY3;
	  if(Num_Var_In_Type[imtrx][v])  eqn_var_mask[imtrx][e][v] = 1;
          break;

	case R_GRAD_S_V_DOT_N1:
	case R_GRAD_S_V_DOT_N2:
	case R_GRAD_S_V_DOT_N3:
          v = GRAD_S_V_DOT_N1;
          if(Num_Var_In_Type[imtrx][v])  eqn_var_mask[imtrx][e][v] = 1;
          v = GRAD_S_V_DOT_N2;
          if(Num_Var_In_Type[imtrx][v])  eqn_var_mask[imtrx][e][v] = 1;
          v = GRAD_S_V_DOT_N3;
          if(Num_Var_In_Type[imtrx][v])  eqn_var_mask[imtrx][e][v] = 1;
          v = MESH_DISPLACEMENT1;
          if(Num_Var_In_Type[imtrx][v])  eqn_var_mask[imtrx][e][v] = 1;
          v = MESH_DISPLACEMENT2;
          if(Num_Var_In_Type[imtrx][v])  eqn_var_mask[imtrx][e][v] = 1;
          v = MESH_DISPLACEMENT3;
          if(Num_Var_In_Type[imtrx][v])  eqn_var_mask[imtrx][e][v] = 1;
	  v = VELOCITY1;
	  if(Num_Var_In_Type[imtrx][v])  eqn_var_mask[imtrx][e][v] = 1;
	  v = VELOCITY2;
	  if(Num_Var_In_Type[imtrx][v])  eqn_var_mask[imtrx][e][v] = 1;
	  v = VELOCITY3;
	  if(Num_Var_In_Type[imtrx][v])  eqn_var_mask[imtrx][e][v] = 1;
          v = SHELL_NORMAL1;
          if(Num_Var_In_Type[imtrx][v])  eqn_var_mask[imtrx][e][v] = 1;
          v = SHELL_NORMAL2;
          if(Num_Var_In_Type[imtrx][v])  eqn_var_mask[imtrx][e][v] = 1;
          break;
 
       /*
        * EDW Note: For the following 4 shell equation entries,
        * all three mesh components are included, even though
        * the equations are not yet 3D-compatible!
        */
        case R_SHELL_DIFF_FLUX:
          v = SHELL_DIFF_FLUX;
          if(Num_Var_In_Type[imtrx][v])  eqn_var_mask[imtrx][e][v] = 1;
          v = SHELL_DIFF_CURVATURE;
          if(Num_Var_In_Type[imtrx][v])  eqn_var_mask[imtrx][e][v] = 1;
          v = MESH_DISPLACEMENT1;
          if(Num_Var_In_Type[imtrx][v])  eqn_var_mask[imtrx][e][v] = 1;
          v = MESH_DISPLACEMENT2;
          if(Num_Var_In_Type[imtrx][v])  eqn_var_mask[imtrx][e][v] = 1;
          v = MESH_DISPLACEMENT3;
          if(Num_Var_In_Type[imtrx][v])  eqn_var_mask[imtrx][e][v] = 1;
          break;

        case R_SHELL_DIFF_CURVATURE:
          v = SHELL_DIFF_CURVATURE;
          if(Num_Var_In_Type[imtrx][v])  eqn_var_mask[imtrx][e][v] = 1;
          v = SHELL_NORMAL1;
          if(Num_Var_In_Type[imtrx][v])  eqn_var_mask[imtrx][e][v] = 1;
          v = SHELL_NORMAL2;
          if(Num_Var_In_Type[imtrx][v])  eqn_var_mask[imtrx][e][v] = 1;
          v = MESH_DISPLACEMENT1;
          if(Num_Var_In_Type[imtrx][v])  eqn_var_mask[imtrx][e][v] = 1;
          v = MESH_DISPLACEMENT2;
          if(Num_Var_In_Type[imtrx][v])  eqn_var_mask[imtrx][e][v] = 1;
          v = MESH_DISPLACEMENT3;
          if(Num_Var_In_Type[imtrx][v])  eqn_var_mask[imtrx][e][v] = 1;
          break;

        case R_SHELL_NORMAL1:
          v = SHELL_NORMAL1;
          if(Num_Var_In_Type[imtrx][v])  eqn_var_mask[imtrx][e][v] = 1;
          v = MESH_DISPLACEMENT1;
          if(Num_Var_In_Type[imtrx][v])  eqn_var_mask[imtrx][e][v] = 1;
          v = MESH_DISPLACEMENT2;
          if(Num_Var_In_Type[imtrx][v])  eqn_var_mask[imtrx][e][v] = 1;
          v = MESH_DISPLACEMENT3;
          if(Num_Var_In_Type[imtrx][v])  eqn_var_mask[imtrx][e][v] = 1;
          break;

        case R_SHELL_NORMAL2:
          v = SHELL_NORMAL2;
          if(Num_Var_In_Type[imtrx][v])  eqn_var_mask[imtrx][e][v] = 1;
          v = MESH_DISPLACEMENT1;
          if(Num_Var_In_Type[imtrx][v])  eqn_var_mask[imtrx][e][v] = 1;
          v = MESH_DISPLACEMENT2;
          if(Num_Var_In_Type[imtrx][v])  eqn_var_mask[imtrx][e][v] = 1;
          v = MESH_DISPLACEMENT3;
          if(Num_Var_In_Type[imtrx][v])  eqn_var_mask[imtrx][e][v] = 1;
          break;

        case R_SHELL_NORMAL3:
          v = SHELL_NORMAL3;
          if(Num_Var_In_Type[imtrx][v])  eqn_var_mask[imtrx][e][v] = 1;
          v = MESH_DISPLACEMENT1;
          if(Num_Var_In_Type[imtrx][v])  eqn_var_mask[imtrx][e][v] = 1;
          v = MESH_DISPLACEMENT2;
          if(Num_Var_In_Type[imtrx][v])  eqn_var_mask[imtrx][e][v] = 1;
          v = MESH_DISPLACEMENT3;
          if(Num_Var_In_Type[imtrx][v])  eqn_var_mask[imtrx][e][v] = 1;
          break;

	case R_ACOUS_PREAL:
	case R_ACOUS_PIMAG:
	case R_ACOUS_REYN_STRESS:
 	case R_SHELL_BDYVELO:
	  v = ACOUS_PREAL;
	  if(Num_Var_In_Type[imtrx][v])  eqn_var_mask[imtrx][e][v] = 1;
	  v = ACOUS_PIMAG;
	  if(Num_Var_In_Type[imtrx][v])  eqn_var_mask[imtrx][e][v] = 1;
	  v = ACOUS_REYN_STRESS;
	  if(Num_Var_In_Type[imtrx][v])  eqn_var_mask[imtrx][e][v] = 1;
	  v = SHELL_BDYVELO;
	  if(Num_Var_In_Type[imtrx][v])  eqn_var_mask[imtrx][e][v] = 1;
	  v = MASS_FRACTION;
	  if(Num_Var_In_Type[imtrx][v])  eqn_var_mask[imtrx][e][v] = 1;
	  v = MESH_DISPLACEMENT1;
	  if(Num_Var_In_Type[imtrx][v])  eqn_var_mask[imtrx][e][v] = 1;
	  v = MESH_DISPLACEMENT2;
	  if(Num_Var_In_Type[imtrx][v])  eqn_var_mask[imtrx][e][v] = 1;
	  v = MESH_DISPLACEMENT3;
	  if(Num_Var_In_Type[imtrx][v])  eqn_var_mask[imtrx][e][v] = 1;
          v = FILL;
	  if(Num_Var_In_Type[imtrx][v])  eqn_var_mask[imtrx][e][v] = 1;
	  break;

	case R_LIGHT_INTP:
	case R_LIGHT_INTM:
	case R_LIGHT_INTD:
	  v = LIGHT_INTP;
	  if(Num_Var_In_Type[imtrx][v])  eqn_var_mask[imtrx][e][v] = 1;
	  v = LIGHT_INTM;
	  if(Num_Var_In_Type[imtrx][v])  eqn_var_mask[imtrx][e][v] = 1;
	  v = LIGHT_INTD;
	  if(Num_Var_In_Type[imtrx][v])  eqn_var_mask[imtrx][e][v] = 1;
	  v = MESH_DISPLACEMENT1;
	  if(Num_Var_In_Type[imtrx][v])  eqn_var_mask[imtrx][e][v] = 1;
	  v = MESH_DISPLACEMENT2;
	  if(Num_Var_In_Type[imtrx][v])  eqn_var_mask[imtrx][e][v] = 1;
	  v = MESH_DISPLACEMENT3;
	  if(Num_Var_In_Type[imtrx][v])  eqn_var_mask[imtrx][e][v] = 1;
          v = FILL;
	  if(Num_Var_In_Type[imtrx][v])  eqn_var_mask[imtrx][e][v] = 1;
	  break;

	case R_RESTIME:
	  v = RESTIME;
	  if(Num_Var_In_Type[imtrx][v])  eqn_var_mask[imtrx][e][v] = 1;
	  v = TEMPERATURE;
	  if(Num_Var_In_Type[imtrx][v])  eqn_var_mask[imtrx][e][v] = 1;
	  v = VELOCITY1;
	  if(Num_Var_In_Type[imtrx][v])  eqn_var_mask[imtrx][e][v] = 1;
	  v = VELOCITY2;
	  if(Num_Var_In_Type[imtrx][v])  eqn_var_mask[imtrx][e][v] = 1;
	  v = VELOCITY3;
	  if(Num_Var_In_Type[imtrx][v])  eqn_var_mask[imtrx][e][v] = 1;
          v = MASS_FRACTION;
          if(Num_Var_In_Type[imtrx][v])  eqn_var_mask[imtrx][e][v] = 1;
	  v = MESH_DISPLACEMENT1;
	  if(Num_Var_In_Type[imtrx][v])  eqn_var_mask[imtrx][e][v] = 1;
	  v = MESH_DISPLACEMENT2;
	  if(Num_Var_In_Type[imtrx][v])  eqn_var_mask[imtrx][e][v] = 1;
	  v = MESH_DISPLACEMENT3;
	  if(Num_Var_In_Type[imtrx][v])  eqn_var_mask[imtrx][e][v] = 1;
          v = FILL;
	  if(Num_Var_In_Type[imtrx][v])  eqn_var_mask[imtrx][e][v] = 1;
	  break;  

        case R_SHELL_LUBP:
          v = SHELL_LUBP;
          if(Num_Var_In_Type[imtrx][v])  eqn_var_mask[imtrx][e][v] = 1;
          v = SHELL_BDYVELO;
          if(Num_Var_In_Type[imtrx][v])  eqn_var_mask[imtrx][e][v] = 1;
          v = MASS_FRACTION;
          if(Num_Var_In_Type[imtrx][v])  eqn_var_mask[imtrx][e][v] = 1;
          v = MESH_DISPLACEMENT1;
          if(Num_Var_In_Type[imtrx][v])  eqn_var_mask[imtrx][e][v] = 1;
          v = MESH_DISPLACEMENT2;
          if(Num_Var_In_Type[imtrx][v])  eqn_var_mask[imtrx][e][v] = 1;
          v = MESH_DISPLACEMENT3;
          if(Num_Var_In_Type[imtrx][v])  eqn_var_mask[imtrx][e][v] = 1;
	  v = FILL;
          if(Num_Var_In_Type[imtrx][v])  eqn_var_mask[imtrx][e][v] = 1;
          break;

	case R_LUBP:
          v = LUBP;
          if(Num_Var_In_Type[imtrx][v])  eqn_var_mask[imtrx][e][v] = 1;
          v = MESH_DISPLACEMENT1;
          if(Num_Var_In_Type[imtrx][v])  eqn_var_mask[imtrx][e][v] = 1;
          v = MESH_DISPLACEMENT2;
          if(Num_Var_In_Type[imtrx][v])  eqn_var_mask[imtrx][e][v] = 1;
          v = MESH_DISPLACEMENT3;
          if(Num_Var_In_Type[imtrx][v])  eqn_var_mask[imtrx][e][v] = 1;
	  v = FILL;
          if(Num_Var_In_Type[imtrx][v])  eqn_var_mask[imtrx][e][v] = 1;
	  v = SHELL_SAT_CLOSED;
          if(Num_Var_In_Type[imtrx][v])  eqn_var_mask[imtrx][e][v] = 1;
	  v = SHELL_PRESS_OPEN;
          if(Num_Var_In_Type[imtrx][v])  eqn_var_mask[imtrx][e][v] = 1;
	  v = SHELL_TEMPERATURE;
          if(Num_Var_In_Type[imtrx][v])  eqn_var_mask[imtrx][e][v] = 1;
	  v = SHELL_DELTAH;
          if(Num_Var_In_Type[imtrx][v])  eqn_var_mask[imtrx][e][v] = 1;
	  v = SHELL_LUB_CURV;
          if(Num_Var_In_Type[imtrx][v])  eqn_var_mask[imtrx][e][v] = 1;
	  v = SHELL_SAT_GASN;
          if(Num_Var_In_Type[imtrx][v])  eqn_var_mask[imtrx][e][v] = 1;
	  v = SHELL_FILMP;
          if(Num_Var_In_Type[imtrx][v])  eqn_var_mask[imtrx][e][v] = 1;
          v = SHELL_PARTC;
          if(Num_Var_In_Type[imtrx][v])  eqn_var_mask[imtrx][e][v] = 1;
	  v = SOLID_DISPLACEMENT1;
	  if(Num_Var_In_Type[imtrx][v])  eqn_var_mask[imtrx][e][v] = 1;
	  v = SOLID_DISPLACEMENT2;
	  if(Num_Var_In_Type[imtrx][v])  eqn_var_mask[imtrx][e][v] = 1;
	  v = SOLID_DISPLACEMENT3;
	  if(Num_Var_In_Type[imtrx][v])  eqn_var_mask[imtrx][e][v] = 1;
          v = SHELL_SHEAR_TOP;
          if(Num_Var_In_Type[imtrx][v])  eqn_var_mask[imtrx][e][v] = 1;
          v = SHELL_SHEAR_BOT;
          if(Num_Var_In_Type[imtrx][v])  eqn_var_mask[imtrx][e][v] = 1;
          v = SHELL_CROSS_SHEAR;
          if(Num_Var_In_Type[imtrx][v])  eqn_var_mask[imtrx][e][v] = 1;

          v = SHELL_NORMAL1;
          if(Num_Var_In_Type[imtrx][v])  eqn_var_mask[imtrx][e][v] = 1;
          v = SHELL_NORMAL2;
          if(Num_Var_In_Type[imtrx][v])  eqn_var_mask[imtrx][e][v] = 1;
          v = SHELL_NORMAL3;
          if(Num_Var_In_Type[imtrx][v])  eqn_var_mask[imtrx][e][v] = 1;

          v = VELOCITY1;
          if(Num_Var_In_Type[v])  eqn_var_mask[e][v] = 1;
          v = VELOCITY2;
          if(Num_Var_In_Type[v])  eqn_var_mask[e][v] = 1;
          v = VELOCITY3;
          if(Num_Var_In_Type[v])  eqn_var_mask[e][v] = 1;
          v = PRESSURE;
          if(Num_Var_In_Type[v])  eqn_var_mask[e][v] = 1;


          /* Need to add the height-var here and velocity var here */
          break;

	case R_LUBP_2:
          v = LUBP_2;
          if(Num_Var_In_Type[imtrx][v])  eqn_var_mask[imtrx][e][v] = 1;
          v = MESH_DISPLACEMENT1;
          if(Num_Var_In_Type[imtrx][v])  eqn_var_mask[imtrx][e][v] = 1;
          v = MESH_DISPLACEMENT2;
          if(Num_Var_In_Type[imtrx][v])  eqn_var_mask[imtrx][e][v] = 1;
          v = MESH_DISPLACEMENT3;
          if(Num_Var_In_Type[imtrx][v])  eqn_var_mask[imtrx][e][v] = 1;
	  v = FILL;
          if(Num_Var_In_Type[imtrx][v])  eqn_var_mask[imtrx][e][v] = 1;
	  v = PHASE1;
          if(Num_Var_In_Type[imtrx][v])  eqn_var_mask[imtrx][e][v] = 1;
	  v = SHELL_SAT_CLOSED;
          if(Num_Var_In_Type[imtrx][v])  eqn_var_mask[imtrx][e][v] = 1;
	  v = SHELL_PRESS_OPEN;
          if(Num_Var_In_Type[imtrx][v])  eqn_var_mask[imtrx][e][v] = 1;
	  v = SHELL_PRESS_OPEN_2;
          if(Num_Var_In_Type[imtrx][v])  eqn_var_mask[imtrx][e][v] = 1;
	  v = SHELL_TEMPERATURE;
          if(Num_Var_In_Type[imtrx][v])  eqn_var_mask[imtrx][e][v] = 1;
	  v = SHELL_DELTAH;
          if(Num_Var_In_Type[imtrx][v])  eqn_var_mask[imtrx][e][v] = 1;
	  v = SHELL_LUB_CURV_2;
          if(Num_Var_In_Type[imtrx][v])  eqn_var_mask[imtrx][e][v] = 1;
	  v = SHELL_SAT_GASN;
          if(Num_Var_In_Type[imtrx][v])  eqn_var_mask[imtrx][e][v] = 1;
	  v = SHELL_FILMP;
          if(Num_Var_In_Type[imtrx][v])  eqn_var_mask[imtrx][e][v] = 1;
          v = SHELL_PARTC;
          if(Num_Var_In_Type[imtrx][v])  eqn_var_mask[imtrx][e][v] = 1;
	  v = SOLID_DISPLACEMENT1;
	  if(Num_Var_In_Type[imtrx][v])  eqn_var_mask[imtrx][e][v] = 1;
	  v = SOLID_DISPLACEMENT2;
	  if(Num_Var_In_Type[imtrx][v])  eqn_var_mask[imtrx][e][v] = 1;
	  v = SOLID_DISPLACEMENT3;
	  if(Num_Var_In_Type[imtrx][v])  eqn_var_mask[imtrx][e][v] = 1;
          v = SHELL_SHEAR_TOP;
          if(Num_Var_In_Type[imtrx][v])  eqn_var_mask[imtrx][e][v] = 1;
          v = SHELL_SHEAR_BOT;
          if(Num_Var_In_Type[imtrx][v])  eqn_var_mask[imtrx][e][v] = 1;
          v = SHELL_CROSS_SHEAR;
          if(Num_Var_In_Type[imtrx][v])  eqn_var_mask[imtrx][e][v] = 1;

          v = SHELL_NORMAL1;
          if(Num_Var_In_Type[imtrx][v])  eqn_var_mask[imtrx][e][v] = 1;
          v = SHELL_NORMAL2;
          if(Num_Var_In_Type[imtrx][v])  eqn_var_mask[imtrx][e][v] = 1;
          v = SHELL_NORMAL3;
          if(Num_Var_In_Type[imtrx][v])  eqn_var_mask[imtrx][e][v] = 1;

          /* Need to add the height-var here and velocity var here */
          break;

	case R_SHELL_FILMP:
          v = SHELL_FILMP;
          if(Num_Var_In_Type[imtrx][v])  eqn_var_mask[imtrx][e][v] = 1;
          v = MESH_DISPLACEMENT1;
          if(Num_Var_In_Type[imtrx][v])  eqn_var_mask[imtrx][e][v] = 1;
          v = MESH_DISPLACEMENT2;
          if(Num_Var_In_Type[imtrx][v])  eqn_var_mask[imtrx][e][v] = 1;
          v = MESH_DISPLACEMENT3;
          if(Num_Var_In_Type[imtrx][v])  eqn_var_mask[imtrx][e][v] = 1;
          v = SHELL_FILMH;
          if(Num_Var_In_Type[imtrx][v])  eqn_var_mask[imtrx][e][v] = 1;
          v = SHELL_PARTC;
          if(Num_Var_In_Type[imtrx][v])  eqn_var_mask[imtrx][e][v] = 1;      
	  v = LUBP;
          if(Num_Var_In_Type[imtrx][v])  eqn_var_mask[imtrx][e][v] = 1;

          break;

	case R_SHELL_FILMH:
          v = SHELL_FILMH;
          if(Num_Var_In_Type[imtrx][v])  eqn_var_mask[imtrx][e][v] = 1;
          v = MESH_DISPLACEMENT1;
          if(Num_Var_In_Type[imtrx][v])  eqn_var_mask[imtrx][e][v] = 1;
          v = MESH_DISPLACEMENT2;
          if(Num_Var_In_Type[imtrx][v])  eqn_var_mask[imtrx][e][v] = 1;
          v = MESH_DISPLACEMENT3;
          if(Num_Var_In_Type[imtrx][v])  eqn_var_mask[imtrx][e][v] = 1;
          v = SHELL_FILMP;
          if(Num_Var_In_Type[imtrx][v])  eqn_var_mask[imtrx][e][v] = 1;
          v = SHELL_PARTC;
          if(Num_Var_In_Type[imtrx][v])  eqn_var_mask[imtrx][e][v] = 1;
          break;

	case R_SHELL_PARTC:
          v = SHELL_PARTC;
          if(Num_Var_In_Type[imtrx][v])  eqn_var_mask[imtrx][e][v] = 1;
          v = MESH_DISPLACEMENT1;
          if(Num_Var_In_Type[imtrx][v])  eqn_var_mask[imtrx][e][v] = 1;
          v = MESH_DISPLACEMENT2;
          if(Num_Var_In_Type[imtrx][v])  eqn_var_mask[imtrx][e][v] = 1;
          v = MESH_DISPLACEMENT3;
          if(Num_Var_In_Type[imtrx][v])  eqn_var_mask[imtrx][e][v] = 1;
          v = SHELL_FILMP;
          if(Num_Var_In_Type[imtrx][v])  eqn_var_mask[imtrx][e][v] = 1;
          v = SHELL_FILMH;
          if(Num_Var_In_Type[imtrx][v])  eqn_var_mask[imtrx][e][v] = 1;
	  v = LUBP;
          if(Num_Var_In_Type[imtrx][v])  eqn_var_mask[imtrx][e][v] = 1;
          break;

	case R_SHELL_SAT_CLOSED:
          v = SHELL_SAT_CLOSED;
          if(Num_Var_In_Type[imtrx][v])  eqn_var_mask[imtrx][e][v] = 1;
          v = MESH_DISPLACEMENT1;
          if(Num_Var_In_Type[imtrx][v])  eqn_var_mask[imtrx][e][v] = 1;
          v = MESH_DISPLACEMENT2;
          if(Num_Var_In_Type[imtrx][v])  eqn_var_mask[imtrx][e][v] = 1;
          v = MESH_DISPLACEMENT3;
          if(Num_Var_In_Type[imtrx][v])  eqn_var_mask[imtrx][e][v] = 1;
          v = LUBP;
          if(Num_Var_In_Type[imtrx][v])  eqn_var_mask[imtrx][e][v] = 1;
	  v = FILL;
          if(Num_Var_In_Type[imtrx][v])  eqn_var_mask[imtrx][e][v] = 1;
	  v = SHELL_LUB_CURV;
          if(Num_Var_In_Type[imtrx][v])  eqn_var_mask[imtrx][e][v] = 1;
	  v = SHELL_LUB_CURV_2;
          if(Num_Var_In_Type[imtrx][v])  eqn_var_mask[imtrx][e][v] = 1;
	  v = SHELL_SAT_GASN;
          if(Num_Var_In_Type[imtrx][v])  eqn_var_mask[imtrx][e][v] = 1;
          break;

	case R_SHELL_SAT_OPEN:
          v = SHELL_PRESS_OPEN;
          if(Num_Var_In_Type[imtrx][v])  eqn_var_mask[imtrx][e][v] = 1;
          v = LUBP;
          if(Num_Var_In_Type[imtrx][v])  eqn_var_mask[imtrx][e][v] = 1;
	  v = LUBP_2;
          if(Num_Var_In_Type[imtrx][v])  eqn_var_mask[imtrx][e][v] = 1;
          v = FILL;
          if(Num_Var_In_Type[imtrx][v])  eqn_var_mask[imtrx][e][v] = 1;
	  v=PHASE1;
	  if(Num_Var_In_Type[imtrx][v])  eqn_var_mask[imtrx][e][v] = 1;
	  v = SHELL_PRESS_OPEN_2;
	  if(Num_Var_In_Type[imtrx][v])  eqn_var_mask[imtrx][e][v] = 1;
          break;

	case R_SHELL_SAT_OPEN_2:
	  v=PHASE1;
	  if(Num_Var_In_Type[imtrx][v])  eqn_var_mask[imtrx][e][v] = 1;
          v = LUBP_2;
          if(Num_Var_In_Type[imtrx][v])  eqn_var_mask[imtrx][e][v] = 1;
          v = FILL;
          if(Num_Var_In_Type[imtrx][v])  eqn_var_mask[imtrx][e][v] = 1;
	  v = SHELL_PRESS_OPEN_2;
	  if(Num_Var_In_Type[imtrx][v])  eqn_var_mask[imtrx][e][v] = 1;
          break;

	case R_SHELL_ENERGY:
	  v = SHELL_TEMPERATURE;
          if(Num_Var_In_Type[imtrx][v])  eqn_var_mask[imtrx][e][v] = 1;
          v = SHELL_FILMH;
          if(Num_Var_In_Type[imtrx][v])  eqn_var_mask[imtrx][e][v] = 1;
          v = MESH_DISPLACEMENT1;
          if(Num_Var_In_Type[imtrx][v])  eqn_var_mask[imtrx][e][v] = 1;
          v = MESH_DISPLACEMENT2;
          if(Num_Var_In_Type[imtrx][v])  eqn_var_mask[imtrx][e][v] = 1;
          v = MESH_DISPLACEMENT3;
          if(Num_Var_In_Type[imtrx][v])  eqn_var_mask[imtrx][e][v] = 1;
	  v = VELOCITY1;
          if(Num_Var_In_Type[imtrx][v])  eqn_var_mask[imtrx][e][v] = 1;
          v = VELOCITY2;
          if(Num_Var_In_Type[imtrx][v])  eqn_var_mask[imtrx][e][v] = 1;
          v = VELOCITY3;
          if(Num_Var_In_Type[imtrx][v])  eqn_var_mask[imtrx][e][v] = 1;
          v = LUBP;
          if(Num_Var_In_Type[imtrx][v])  eqn_var_mask[imtrx][e][v] = 1;
          v = FILL;
          if(Num_Var_In_Type[imtrx][v])  eqn_var_mask[imtrx][e][v] = 1;
	  v = SHELL_DELTAH;
          if(Num_Var_In_Type[imtrx][v])  eqn_var_mask[imtrx][e][v] = 1;
	  v = SOLID_DISPLACEMENT1;
	  if(Num_Var_In_Type[imtrx][v])  eqn_var_mask[imtrx][e][v] = 1;
	  v = SOLID_DISPLACEMENT2;
	  if(Num_Var_In_Type[imtrx][v])  eqn_var_mask[imtrx][e][v] = 1;
	  v = SOLID_DISPLACEMENT3;
	  if(Num_Var_In_Type[imtrx][v])  eqn_var_mask[imtrx][e][v] = 1;


          break;

	case R_SHELL_DELTAH:
	  v = SHELL_DELTAH;
          if(Num_Var_In_Type[imtrx][v])  eqn_var_mask[imtrx][e][v] = 1;
          v = SHELL_TEMPERATURE;
          if(Num_Var_In_Type[imtrx][v])  eqn_var_mask[imtrx][e][v] = 1;
          v = MESH_DISPLACEMENT1;
          if(Num_Var_In_Type[imtrx][v])  eqn_var_mask[imtrx][e][v] = 1;
          v = MESH_DISPLACEMENT2;
          if(Num_Var_In_Type[imtrx][v])  eqn_var_mask[imtrx][e][v] = 1;
          v = MESH_DISPLACEMENT3;
          if(Num_Var_In_Type[imtrx][v])  eqn_var_mask[imtrx][e][v] = 1;
          v = LUBP;
          if(Num_Var_In_Type[imtrx][v])  eqn_var_mask[imtrx][e][v] = 1;
	  v = SOLID_DISPLACEMENT1;
	  if(Num_Var_In_Type[imtrx][v])  eqn_var_mask[imtrx][e][v] = 1;
	  v = SOLID_DISPLACEMENT2;
	  if(Num_Var_In_Type[imtrx][v])  eqn_var_mask[imtrx][e][v] = 1;
	  v = SOLID_DISPLACEMENT3;
	  if(Num_Var_In_Type[imtrx][v])  eqn_var_mask[imtrx][e][v] = 1;
          break;

	case R_SHELL_LUB_CURV:
	  v = SHELL_LUB_CURV;
          if(Num_Var_In_Type[imtrx][v])  eqn_var_mask[imtrx][e][v] = 1;
          v = MESH_DISPLACEMENT1;
          if(Num_Var_In_Type[imtrx][v])  eqn_var_mask[imtrx][e][v] = 1;
          v = MESH_DISPLACEMENT2;
          if(Num_Var_In_Type[imtrx][v])  eqn_var_mask[imtrx][e][v] = 1;
          v = MESH_DISPLACEMENT3;
          if(Num_Var_In_Type[imtrx][v])  eqn_var_mask[imtrx][e][v] = 1;
          v = FILL;
          if(Num_Var_In_Type[imtrx][v])  eqn_var_mask[imtrx][e][v] = 1;
          break;

	case R_SHELL_LUB_CURV_2:
	  v = SHELL_LUB_CURV_2;
          if(Num_Var_In_Type[imtrx][v])  eqn_var_mask[imtrx][e][v] = 1;
          v = MESH_DISPLACEMENT1;
          if(Num_Var_In_Type[imtrx][v])  eqn_var_mask[imtrx][e][v] = 1;
          v = MESH_DISPLACEMENT2;
          if(Num_Var_In_Type[imtrx][v])  eqn_var_mask[imtrx][e][v] = 1;
          v = MESH_DISPLACEMENT3;
          if(Num_Var_In_Type[imtrx][v])  eqn_var_mask[imtrx][e][v] = 1;
          v = PHASE1;
          if(Num_Var_In_Type[imtrx][v])  eqn_var_mask[imtrx][e][v] = 1;
          break;

	case R_SHELL_SAT_GASN:
          v = SHELL_SAT_GASN;
          if(Num_Var_In_Type[imtrx][v])  eqn_var_mask[imtrx][e][v] = 1;
          v = SHELL_SAT_CLOSED;
          if(Num_Var_In_Type[imtrx][v])  eqn_var_mask[imtrx][e][v] = 1;
          v = FILL;
          if(Num_Var_In_Type[imtrx][v])  eqn_var_mask[imtrx][e][v] = 1;
          v = MESH_DISPLACEMENT1;
          if(Num_Var_In_Type[imtrx][v])  eqn_var_mask[imtrx][e][v] = 1;
          v = MESH_DISPLACEMENT2;
          if(Num_Var_In_Type[imtrx][v])  eqn_var_mask[imtrx][e][v] = 1;
          v = MESH_DISPLACEMENT3;
          if(Num_Var_In_Type[imtrx][v])  eqn_var_mask[imtrx][e][v] = 1;
          break;

	case R_POR_SINK_MASS:
	  v = POR_SINK_MASS;
	  if(Num_Var_In_Type[imtrx][v])  eqn_var_mask[imtrx][e][v] = 1;
	  v = MESH_DISPLACEMENT1;
	  if(Num_Var_In_Type[imtrx][v])  eqn_var_mask[imtrx][e][v] = 1;
	  v = MESH_DISPLACEMENT2;
	  if(Num_Var_In_Type[imtrx][v])  eqn_var_mask[imtrx][e][v] = 1;
	  v = MESH_DISPLACEMENT3;
	  if(Num_Var_In_Type[imtrx][v])  eqn_var_mask[imtrx][e][v] = 1;
          v = POR_POROSITY;
	  if(Num_Var_In_Type[imtrx][v])  eqn_var_mask[imtrx][e][v] = 1;
          v = POR_LIQ_PRES;
          if(Num_Var_In_Type[imtrx][v])  eqn_var_mask[imtrx][e][v] = 1;
          v = POR_GAS_PRES;
          if(Num_Var_In_Type[imtrx][v])  eqn_var_mask[imtrx][e][v] = 1;

	  break;

        case R_SHELL_SHEAR_TOP:
          v = LUBP;
          if(Num_Var_In_Type[imtrx][v])  eqn_var_mask[imtrx][e][v] = 1;
          v = SHELL_SHEAR_TOP;
          if(Num_Var_In_Type[imtrx][v])  eqn_var_mask[imtrx][e][v] = 1;
          v = SHELL_SHEAR_BOT;
          if(Num_Var_In_Type[imtrx][v])  eqn_var_mask[imtrx][e][v] = 1;
          v = SHELL_CROSS_SHEAR;
          if(Num_Var_In_Type[imtrx][v])  eqn_var_mask[imtrx][e][v] = 1;
          v = MESH_DISPLACEMENT1;
          if(Num_Var_In_Type[imtrx][v])  eqn_var_mask[imtrx][e][v] = 1;
          v = MESH_DISPLACEMENT2;
          if(Num_Var_In_Type[imtrx][v])  eqn_var_mask[imtrx][e][v] = 1;
          v = MESH_DISPLACEMENT3;
          if(Num_Var_In_Type[imtrx][v])  eqn_var_mask[imtrx][e][v] = 1;

          break;

        case R_SHELL_SHEAR_BOT:
          v = LUBP;
          if(Num_Var_In_Type[imtrx][v])  eqn_var_mask[imtrx][e][v] = 1;
          v = SHELL_SHEAR_TOP;
          if(Num_Var_In_Type[imtrx][v])  eqn_var_mask[imtrx][e][v] = 1;
          v = SHELL_SHEAR_BOT;
          if(Num_Var_In_Type[imtrx][v])  eqn_var_mask[imtrx][e][v] = 1;
          v = SHELL_CROSS_SHEAR;
          if(Num_Var_In_Type[imtrx][v])  eqn_var_mask[imtrx][e][v] = 1;
          v = MESH_DISPLACEMENT1;
          if(Num_Var_In_Type[imtrx][v])  eqn_var_mask[imtrx][e][v] = 1;
          v = MESH_DISPLACEMENT2;
          if(Num_Var_In_Type[imtrx][v])  eqn_var_mask[imtrx][e][v] = 1;
          v = MESH_DISPLACEMENT3;
          if(Num_Var_In_Type[imtrx][v])  eqn_var_mask[imtrx][e][v] = 1;

          break;

        case R_SHELL_CROSS_SHEAR:
          v = LUBP;
          if(Num_Var_In_Type[imtrx][v])  eqn_var_mask[imtrx][e][v] = 1;
          v = SHELL_SHEAR_TOP;
          if(Num_Var_In_Type[imtrx][v])  eqn_var_mask[imtrx][e][v] = 1;
          v = SHELL_SHEAR_BOT;
          if(Num_Var_In_Type[imtrx][v])  eqn_var_mask[imtrx][e][v] = 1;
          v = MESH_DISPLACEMENT1;
          if(Num_Var_In_Type[imtrx][v])  eqn_var_mask[imtrx][e][v] = 1;
          v = MESH_DISPLACEMENT2;
          if(Num_Var_In_Type[imtrx][v])  eqn_var_mask[imtrx][e][v] = 1;
          v = MESH_DISPLACEMENT3;
          if(Num_Var_In_Type[imtrx][v])  eqn_var_mask[imtrx][e][v] = 1;

          break;

        case R_MAX_STRAIN:
          v = MAX_STRAIN;
          if(Num_Var_In_Type[imtrx][v])  eqn_var_mask[imtrx][e][v] = 1;
          v = MESH_DISPLACEMENT1;
          if(Num_Var_In_Type[imtrx][v])  eqn_var_mask[imtrx][e][v] = 1;
          v = MESH_DISPLACEMENT2;
          if(Num_Var_In_Type[imtrx][v])  eqn_var_mask[imtrx][e][v] = 1;
          v = MESH_DISPLACEMENT3;
          if(Num_Var_In_Type[imtrx][v])  eqn_var_mask[imtrx][e][v] = 1;

          break;

        case R_CUR_STRAIN:
          v = CUR_STRAIN;
          if(Num_Var_In_Type[imtrx][v])  eqn_var_mask[imtrx][e][v] = 1;
          v = MESH_DISPLACEMENT1;
          if(Num_Var_In_Type[imtrx][v])  eqn_var_mask[imtrx][e][v] = 1;
          v = MESH_DISPLACEMENT2;
          if(Num_Var_In_Type[imtrx][v])  eqn_var_mask[imtrx][e][v] = 1;
          v = MESH_DISPLACEMENT3;
          if(Num_Var_In_Type[imtrx][v])  eqn_var_mask[imtrx][e][v] = 1;

          break;

	case R_FILL:
	  v = FILL;
	  if(Num_Var_In_Type[imtrx][v])  eqn_var_mask[imtrx][e][v] = 1;
	  v = VELOCITY1;
	  if(Num_Var_In_Type[imtrx][v])  eqn_var_mask[imtrx][e][v] = 1;
	  v = VELOCITY2;
	  if(Num_Var_In_Type[imtrx][v])  eqn_var_mask[imtrx][e][v] = 1;
	  v = VELOCITY3;
	  if(Num_Var_In_Type[imtrx][v])  eqn_var_mask[imtrx][e][v] = 1;
	  v = MESH_DISPLACEMENT1;
	  if(Num_Var_In_Type[imtrx][v])  eqn_var_mask[imtrx][e][v] = 1;
	  v = MESH_DISPLACEMENT2;
	  if(Num_Var_In_Type[imtrx][v])  eqn_var_mask[imtrx][e][v] = 1;
	  v = MESH_DISPLACEMENT3;
	  if(Num_Var_In_Type[imtrx][v])  eqn_var_mask[imtrx][e][v] = 1;
	  v = SOLID_DISPLACEMENT1;
	  if(Num_Var_In_Type[imtrx][v])  eqn_var_mask[imtrx][e][v] = 1;
	  v = SOLID_DISPLACEMENT2;
	  if(Num_Var_In_Type[imtrx][v])  eqn_var_mask[imtrx][e][v] = 1;
	  v = SOLID_DISPLACEMENT3;
	  if(Num_Var_In_Type[imtrx][v])  eqn_var_mask[imtrx][e][v] = 1;
	  v = EXT_VELOCITY;
	  if(Num_Var_In_Type[imtrx][v])  eqn_var_mask[imtrx][e][v] = 1;
	  /* for eikonal methods, R_FILL can depend on anything the 
	     various kinematic conditions can depend on
	   */
          v = MASS_FRACTION;
	  if(Num_Var_In_Type[imtrx][v])  eqn_var_mask[imtrx][e][v] = 1;
          v = LUBP;
	  if(Num_Var_In_Type[imtrx][v])  eqn_var_mask[imtrx][e][v] = 1;
          v = SHELL_LUB_CURV;
	  if(Num_Var_In_Type[imtrx][v])  eqn_var_mask[imtrx][e][v] = 1;
          v = SHELL_DELTAH;
	  if(Num_Var_In_Type[imtrx][v])  eqn_var_mask[imtrx][e][v] = 1;
	  v = SHELL_NORMAL1;
	  if(Num_Var_In_Type[imtrx][v])  eqn_var_mask[imtrx][e][v] = 1;
	  v = SHELL_NORMAL2;
	  if(Num_Var_In_Type[imtrx][v])  eqn_var_mask[imtrx][e][v] = 1;
	  v = SHELL_NORMAL3;
	  if(Num_Var_In_Type[imtrx][v])  eqn_var_mask[imtrx][e][v] = 1;
	  break;

        case R_SHEAR_RATE:
	  v = VELOCITY1;
	  if(Num_Var_In_Type[imtrx][v])  eqn_var_mask[imtrx][e][v] = 1;
	  v = VELOCITY2;
	  if(Num_Var_In_Type[imtrx][v])  eqn_var_mask[imtrx][e][v] = 1;
	  v = VELOCITY3;
	  if(Num_Var_In_Type[imtrx][v])  eqn_var_mask[imtrx][e][v] = 1;
	  v = MESH_DISPLACEMENT1;
	  if(Num_Var_In_Type[imtrx][v])  eqn_var_mask[imtrx][e][v] = 1;
	  v = MESH_DISPLACEMENT2;
	  if(Num_Var_In_Type[imtrx][v])  eqn_var_mask[imtrx][e][v] = 1;
	  v = MESH_DISPLACEMENT3;
	  if(Num_Var_In_Type[imtrx][v])  eqn_var_mask[imtrx][e][v] = 1;
          v = SHEAR_RATE;
	  if(Num_Var_In_Type[imtrx][v])  eqn_var_mask[imtrx][e][v] = 1;
	  break;

        case R_ENORM:
	  v = VOLTAGE;
	  if(Num_Var_In_Type[imtrx][v])  eqn_var_mask[imtrx][e][v] = 1;
          v = ENORM;
	  if(Num_Var_In_Type[imtrx][v])  eqn_var_mask[imtrx][e][v] = 1;
	  break;

        case R_BOND_EVOLUTION:
	  v = VELOCITY1;
	  if(Num_Var_In_Type[imtrx][v])  eqn_var_mask[imtrx][e][v] = 1;
	  v = VELOCITY2;
	  if(Num_Var_In_Type[imtrx][v])  eqn_var_mask[imtrx][e][v] = 1;
	  v = VELOCITY3;
	  if(Num_Var_In_Type[imtrx][v])  eqn_var_mask[imtrx][e][v] = 1;
	  v = MESH_DISPLACEMENT1;
	  if(Num_Var_In_Type[imtrx][v])  eqn_var_mask[imtrx][e][v] = 1;
	  v = MESH_DISPLACEMENT2;
	  if(Num_Var_In_Type[imtrx][v])  eqn_var_mask[imtrx][e][v] = 1;
	  v = MESH_DISPLACEMENT3;
	  if(Num_Var_In_Type[imtrx][v])  eqn_var_mask[imtrx][e][v] = 1;
          v = SHEAR_RATE;
	  if(Num_Var_In_Type[imtrx][v])  eqn_var_mask[imtrx][e][v] = 1;
          v = BOND_EVOLUTION;
	  if(Num_Var_In_Type[imtrx][v])  eqn_var_mask[imtrx][e][v] = 1;
	  break;

	case R_CURVATURE:
	  v = CURVATURE;
	  if(Num_Var_In_Type[imtrx][v])  eqn_var_mask[imtrx][e][v] = 1;
	  v = FILL;
	  if(Num_Var_In_Type[imtrx][v])  eqn_var_mask[imtrx][e][v] = 1;
	  v = MESH_DISPLACEMENT1;
	  if(Num_Var_In_Type[imtrx][v])  eqn_var_mask[imtrx][e][v] = 1;
	  v = MESH_DISPLACEMENT2;
	  if(Num_Var_In_Type[imtrx][v])  eqn_var_mask[imtrx][e][v] = 1;
	  v = MESH_DISPLACEMENT3;
	  if(Num_Var_In_Type[imtrx][v])  eqn_var_mask[imtrx][e][v] = 1;
	  v = NORMAL1;
	  if(Num_Var_In_Type[imtrx][v])  eqn_var_mask[imtrx][e][v] = 1;
	  v = NORMAL2;
	  if(Num_Var_In_Type[imtrx][v])  eqn_var_mask[imtrx][e][v] = 1;
	  v = NORMAL3;
	  if(Num_Var_In_Type[imtrx][v])  eqn_var_mask[imtrx][e][v] = 1;
	  break;

	case R_PHASE1:
	case R_PHASE2:
	case R_PHASE3:
	case R_PHASE4:
	case R_PHASE5:
	  v = VELOCITY1;
	  if(Num_Var_In_Type[imtrx][v])  eqn_var_mask[imtrx][e][v] = 1;
	  v = VELOCITY2;
	  if(Num_Var_In_Type[imtrx][v])  eqn_var_mask[imtrx][e][v] = 1;
	  v = VELOCITY3;
	  if(Num_Var_In_Type[imtrx][v])  eqn_var_mask[imtrx][e][v] = 1;

	  v = MESH_DISPLACEMENT1;
	  if(Num_Var_In_Type[imtrx][v])  eqn_var_mask[imtrx][e][v] = 1;
	  v = MESH_DISPLACEMENT2;
	  if(Num_Var_In_Type[imtrx][v])  eqn_var_mask[imtrx][e][v] = 1;
	  v = MESH_DISPLACEMENT3;
	  if(Num_Var_In_Type[imtrx][v])  eqn_var_mask[imtrx][e][v] = 1;
	  
	  v=PHASE1;
	  if(Num_Var_In_Type[imtrx][v])  eqn_var_mask[imtrx][e][v] = 1;
	  v=PHASE2;
	  if(Num_Var_In_Type[imtrx][v])  eqn_var_mask[imtrx][e][v] = 1;
	  v=PHASE3;
	  if(Num_Var_In_Type[imtrx][v])  eqn_var_mask[imtrx][e][v] = 1;
	  v=PHASE4;
	  if(Num_Var_In_Type[imtrx][v])  eqn_var_mask[imtrx][e][v] = 1;
	  v=PHASE5;
	  if(Num_Var_In_Type[imtrx][v])  eqn_var_mask[imtrx][e][v] = 1;

	  v=LUBP_2;
	  if(Num_Var_In_Type[imtrx][v])  eqn_var_mask[imtrx][e][v] = 1;

	  v=SHELL_LUB_CURV_2;
	  if(Num_Var_In_Type[imtrx][v])  eqn_var_mask[imtrx][e][v] = 1;
	  break;


	case R_NORMAL1:
	case R_NORMAL2:
	case R_NORMAL3:
	  v =  ( e == R_NORMAL1  ? NORMAL1 :
	       ( e == R_NORMAL2  ? NORMAL2 :
	       ( e == R_NORMAL3  ? NORMAL3 : -1 ) ) );

	  if(Num_Var_In_Type[imtrx][v]) eqn_var_mask[imtrx][e][v] = 1;
	  v = FILL;
	  if(Num_Var_In_Type[imtrx][v]) eqn_var_mask[imtrx][e][v] = 1;
	  v=MESH_DISPLACEMENT1;
	  if(Num_Var_In_Type[imtrx][v]) eqn_var_mask[imtrx][e][v] = 1;
	  v=MESH_DISPLACEMENT2;
	  if(Num_Var_In_Type[imtrx][v]) eqn_var_mask[imtrx][e][v] = 1;
	  v=MESH_DISPLACEMENT3;
	  if(Num_Var_In_Type[imtrx][v]) eqn_var_mask[imtrx][e][v] = 1;
	  break;

        case R_VORT_DIR1:
        case R_VORT_DIR2:
        case R_VORT_DIR3:
        case R_VORT_LAMBDA:
	  v = VELOCITY1;
	  if(Num_Var_In_Type[imtrx][v])  eqn_var_mask[imtrx][e][v] = 1;
	  v = VELOCITY2;
	  if(Num_Var_In_Type[imtrx][v])  eqn_var_mask[imtrx][e][v] = 1;
	  v = VELOCITY3;
	  if(Num_Var_In_Type[imtrx][v])  eqn_var_mask[imtrx][e][v] = 1;
	  v = VORT_DIR1;
	  if(Num_Var_In_Type[imtrx][v])  eqn_var_mask[imtrx][e][v] = 1;
	  v = VORT_DIR2;
	  if(Num_Var_In_Type[imtrx][v])  eqn_var_mask[imtrx][e][v] = 1;
	  v = VORT_DIR3;
	  if(Num_Var_In_Type[imtrx][v])  eqn_var_mask[imtrx][e][v] = 1;
          v = SHEAR_RATE;
	  if(Num_Var_In_Type[imtrx][v])  eqn_var_mask[imtrx][e][v] = 1;
	  v = MASS_FRACTION;
	  if(Num_Var_In_Type[imtrx][v])  eqn_var_mask[imtrx][e][v] = 1;
	  v = PRESSURE;
	  if(Num_Var_In_Type[imtrx][v])  eqn_var_mask[imtrx][e][v] = 1;
	  v = MESH_DISPLACEMENT1;
	  if(Num_Var_In_Type[imtrx][v])  eqn_var_mask[imtrx][e][v] = 1;
	  v = MESH_DISPLACEMENT2;
	  if(Num_Var_In_Type[imtrx][v])  eqn_var_mask[imtrx][e][v] = 1;
	  v = MESH_DISPLACEMENT3;
	  if(Num_Var_In_Type[imtrx][v])  eqn_var_mask[imtrx][e][v] = 1;
	  break;

	case R_LAGR_MULT1:
	case R_LAGR_MULT2:
	case R_LAGR_MULT3:
	  v = VELOCITY1;
	  if(Num_Var_In_Type[imtrx][v])  eqn_var_mask[imtrx][e][v] = 1;
	  v = VELOCITY2;
	  if(Num_Var_In_Type[imtrx][v])  eqn_var_mask[imtrx][e][v] = 1;
	  v = VELOCITY3;
	  if(Num_Var_In_Type[imtrx][v])  eqn_var_mask[imtrx][e][v] = 1;
	  v = TEMPERATURE;
	  if(Num_Var_In_Type[imtrx][v])  eqn_var_mask[imtrx][e][v] = 1;
	  v = MASS_FRACTION;
	  if(Num_Var_In_Type[imtrx][v])  eqn_var_mask[imtrx][e][v] = 1;
	  v = MESH_DISPLACEMENT1;
	  if(Num_Var_In_Type[imtrx][v])  eqn_var_mask[imtrx][e][v] = 1;
	  v = MESH_DISPLACEMENT2;
	  if(Num_Var_In_Type[imtrx][v])  eqn_var_mask[imtrx][e][v] = 1;
	  v = MESH_DISPLACEMENT3;
	  if(Num_Var_In_Type[imtrx][v])  eqn_var_mask[imtrx][e][v] = 1;
	  v = SOLID_DISPLACEMENT1;
	  if(Num_Var_In_Type[imtrx][v])  eqn_var_mask[imtrx][e][v] = 1;
	  v = SOLID_DISPLACEMENT2;
	  if(Num_Var_In_Type[imtrx][v])  eqn_var_mask[imtrx][e][v] = 1;
	  v = SOLID_DISPLACEMENT3;
	  if(Num_Var_In_Type[imtrx][v])  eqn_var_mask[imtrx][e][v] = 1;
	  v = PRESSURE;
	  if(Num_Var_In_Type[imtrx][v])  eqn_var_mask[imtrx][e][v] = 1;
	  v = VOLTAGE;
	  if(Num_Var_In_Type[imtrx][v])  eqn_var_mask[imtrx][e][v] = 1;
          v = POR_LIQ_PRES;
          if(Num_Var_In_Type[imtrx][v])  eqn_var_mask[imtrx][e][v] = 1;
          v = POR_GAS_PRES;
          if(Num_Var_In_Type[imtrx][v])  eqn_var_mask[imtrx][e][v] = 1;
          v = POR_POROSITY;
          if(Num_Var_In_Type[imtrx][v])  eqn_var_mask[imtrx][e][v] = 1;
	  v = POR_TEMP;
	  if(Num_Var_In_Type[imtrx][v])  eqn_var_mask[imtrx][e][v] = 1;
          v = POR_SATURATION;
          if(Num_Var_In_Type[imtrx][v])  eqn_var_mask[imtrx][e][v] = 1;
	  v = FILL;
	  if(Num_Var_In_Type[imtrx][v])  eqn_var_mask[imtrx][e][v] = 1;
          v = SHEAR_RATE;
	  if(Num_Var_In_Type[imtrx][v])  eqn_var_mask[imtrx][e][v] = 1;
          v = LAGR_MULT1;
	  if(Num_Var_In_Type[imtrx][v])  eqn_var_mask[imtrx][e][v] = 1;
          v = LAGR_MULT2;
	  if(Num_Var_In_Type[imtrx][v])  eqn_var_mask[imtrx][e][v] = 1;
          v = LAGR_MULT3;
	  if(Num_Var_In_Type[imtrx][v])  eqn_var_mask[imtrx][e][v] = 1;
          break;

	case R_STRESS11_1:
	case R_STRESS12_1:
	case R_STRESS13_1:
	case R_STRESS22_1:
	case R_STRESS23_1:
	case R_STRESS33_1:
	  v = VELOCITY1;
	  if(Num_Var_In_Type[imtrx][v])  eqn_var_mask[imtrx][e][v] = 1;
	  v = VELOCITY2;
	  if(Num_Var_In_Type[imtrx][v])  eqn_var_mask[imtrx][e][v] = 1;
	  v = VELOCITY3;
	  if(Num_Var_In_Type[imtrx][v])  eqn_var_mask[imtrx][e][v] = 1;
	  v = MESH_DISPLACEMENT1;
	  if(Num_Var_In_Type[imtrx][v])  eqn_var_mask[imtrx][e][v] = 1;
	  v = MESH_DISPLACEMENT2;
	  if(Num_Var_In_Type[imtrx][v])  eqn_var_mask[imtrx][e][v] = 1;
	  v = MESH_DISPLACEMENT3;
	  if(Num_Var_In_Type[imtrx][v])  eqn_var_mask[imtrx][e][v] = 1;
	  v = POLYMER_STRESS11_1;
	  if(Num_Var_In_Type[imtrx][v])  eqn_var_mask[imtrx][e][v] = 1;
	  v = POLYMER_STRESS12_1;
	  if(Num_Var_In_Type[imtrx][v])  eqn_var_mask[imtrx][e][v] = 1;
	  v = POLYMER_STRESS13_1;
	  if(Num_Var_In_Type[imtrx][v])  eqn_var_mask[imtrx][e][v] = 1;
	  v = POLYMER_STRESS22_1;
	  if(Num_Var_In_Type[imtrx][v])  eqn_var_mask[imtrx][e][v] = 1;
	  v = POLYMER_STRESS23_1;
	  if(Num_Var_In_Type[imtrx][v])  eqn_var_mask[imtrx][e][v] = 1;
	  v = POLYMER_STRESS33_1;
	  if(Num_Var_In_Type[imtrx][v])  eqn_var_mask[imtrx][e][v] = 1;
	  v = PRESSURE;
	  if(Num_Var_In_Type[imtrx][v])  eqn_var_mask[imtrx][e][v] = 1;
	  v = VELOCITY_GRADIENT11;
	  if(Num_Var_In_Type[imtrx][v])  eqn_var_mask[imtrx][e][v] = 1;
	  v = VELOCITY_GRADIENT12;
	  if(Num_Var_In_Type[imtrx][v])  eqn_var_mask[imtrx][e][v] = 1;
	  v = VELOCITY_GRADIENT13;
	  if(Num_Var_In_Type[imtrx][v])  eqn_var_mask[imtrx][e][v] = 1;
	  v = VELOCITY_GRADIENT21;
	  if(Num_Var_In_Type[imtrx][v])  eqn_var_mask[imtrx][e][v] = 1;
	  v = VELOCITY_GRADIENT22;
	  if(Num_Var_In_Type[imtrx][v])  eqn_var_mask[imtrx][e][v] = 1;
	  v = VELOCITY_GRADIENT23;
	  if(Num_Var_In_Type[imtrx][v])  eqn_var_mask[imtrx][e][v] = 1;
	  v = VELOCITY_GRADIENT31;
	  if(Num_Var_In_Type[imtrx][v])  eqn_var_mask[imtrx][e][v] = 1;
	  v = VELOCITY_GRADIENT32;
	  if(Num_Var_In_Type[imtrx][v])  eqn_var_mask[imtrx][e][v] = 1;
	  v = VELOCITY_GRADIENT33;
	  if(Num_Var_In_Type[imtrx][v])  eqn_var_mask[imtrx][e][v] = 1;
	  v = FILL;
	  if(Num_Var_In_Type[imtrx][v])  eqn_var_mask[imtrx][e][v] = 1;
	  break;

	case R_STRESS11_2:
	case R_STRESS12_2:
	case R_STRESS13_2:
	case R_STRESS22_2:
	case R_STRESS23_2:
	case R_STRESS33_2:
	  v = VELOCITY1;
	  if(Num_Var_In_Type[imtrx][v])  eqn_var_mask[imtrx][e][v] = 1;
	  v = VELOCITY2;
	  if(Num_Var_In_Type[imtrx][v])  eqn_var_mask[imtrx][e][v] = 1;
	  v = VELOCITY3;
	  if(Num_Var_In_Type[imtrx][v])  eqn_var_mask[imtrx][e][v] = 1;
	  v = MESH_DISPLACEMENT1;
	  if(Num_Var_In_Type[imtrx][v])  eqn_var_mask[imtrx][e][v] = 1;
	  v = MESH_DISPLACEMENT2;
	  if(Num_Var_In_Type[imtrx][v])  eqn_var_mask[imtrx][e][v] = 1;
	  v = MESH_DISPLACEMENT3;
	  if(Num_Var_In_Type[imtrx][v])  eqn_var_mask[imtrx][e][v] = 1;

	  v = POLYMER_STRESS11_2;
	  if(Num_Var_In_Type[imtrx][v])  eqn_var_mask[imtrx][e][v] = 1;
	  v = POLYMER_STRESS12_2;
	  if(Num_Var_In_Type[imtrx][v])  eqn_var_mask[imtrx][e][v] = 1;
	  v = POLYMER_STRESS13_2;
	  if(Num_Var_In_Type[imtrx][v])  eqn_var_mask[imtrx][e][v] = 1;
	  v = POLYMER_STRESS22_2;
	  if(Num_Var_In_Type[imtrx][v])  eqn_var_mask[imtrx][e][v] = 1;
	  v = POLYMER_STRESS23_2;
	  if(Num_Var_In_Type[imtrx][v])  eqn_var_mask[imtrx][e][v] = 1;
	  v = POLYMER_STRESS33_2;
	  if(Num_Var_In_Type[imtrx][v])  eqn_var_mask[imtrx][e][v] = 1;
	  v = PRESSURE;
	  if(Num_Var_In_Type[imtrx][v])  eqn_var_mask[imtrx][e][v] = 1;
	  v = VELOCITY_GRADIENT11;
	  if(Num_Var_In_Type[imtrx][v])  eqn_var_mask[imtrx][e][v] = 1;
	  v = VELOCITY_GRADIENT12;
	  if(Num_Var_In_Type[imtrx][v])  eqn_var_mask[imtrx][e][v] = 1;
	  v = VELOCITY_GRADIENT13;
	  if(Num_Var_In_Type[imtrx][v])  eqn_var_mask[imtrx][e][v] = 1;
	  v = VELOCITY_GRADIENT21;
	  if(Num_Var_In_Type[imtrx][v])  eqn_var_mask[imtrx][e][v] = 1;
	  v = VELOCITY_GRADIENT22;
	  if(Num_Var_In_Type[imtrx][v])  eqn_var_mask[imtrx][e][v] = 1;
	  v = VELOCITY_GRADIENT23;
	  if(Num_Var_In_Type[imtrx][v])  eqn_var_mask[imtrx][e][v] = 1;
	  v = VELOCITY_GRADIENT31;
	  if(Num_Var_In_Type[imtrx][v])  eqn_var_mask[imtrx][e][v] = 1;
	  v = VELOCITY_GRADIENT32;
	  if(Num_Var_In_Type[imtrx][v])  eqn_var_mask[imtrx][e][v] = 1;
	  v = VELOCITY_GRADIENT33;
	  if(Num_Var_In_Type[imtrx][v])  eqn_var_mask[imtrx][e][v] = 1;
	  v = FILL;
	  if(Num_Var_In_Type[imtrx][v])  eqn_var_mask[imtrx][e][v] = 1;
	  break;

	case R_STRESS11_3:
	case R_STRESS12_3:
	case R_STRESS13_3:
	case R_STRESS22_3:
	case R_STRESS23_3:
	case R_STRESS33_3:
	  v = VELOCITY1;
	  if(Num_Var_In_Type[imtrx][v])  eqn_var_mask[imtrx][e][v] = 1;
	  v = VELOCITY2;
	  if(Num_Var_In_Type[imtrx][v])  eqn_var_mask[imtrx][e][v] = 1;
	  v = VELOCITY3;
	  if(Num_Var_In_Type[imtrx][v])  eqn_var_mask[imtrx][e][v] = 1;
	  v = MESH_DISPLACEMENT1;
	  if(Num_Var_In_Type[imtrx][v])  eqn_var_mask[imtrx][e][v] = 1;
	  v = MESH_DISPLACEMENT2;
	  if(Num_Var_In_Type[imtrx][v])  eqn_var_mask[imtrx][e][v] = 1;
	  v = MESH_DISPLACEMENT3;
	  if(Num_Var_In_Type[imtrx][v])  eqn_var_mask[imtrx][e][v] = 1;
	  v = POLYMER_STRESS11_3;
	  if(Num_Var_In_Type[imtrx][v])  eqn_var_mask[imtrx][e][v] = 1;
	  v = POLYMER_STRESS12_3;
	  if(Num_Var_In_Type[imtrx][v])  eqn_var_mask[imtrx][e][v] = 1;
	  v = POLYMER_STRESS13_3;
	  if(Num_Var_In_Type[imtrx][v])  eqn_var_mask[imtrx][e][v] = 1;
	  v = POLYMER_STRESS22_3;
	  if(Num_Var_In_Type[imtrx][v])  eqn_var_mask[imtrx][e][v] = 1;
	  v = POLYMER_STRESS23_3;
	  if(Num_Var_In_Type[imtrx][v])  eqn_var_mask[imtrx][e][v] = 1;
	  v = POLYMER_STRESS33_3;
	  if(Num_Var_In_Type[imtrx][v])  eqn_var_mask[imtrx][e][v] = 1;
	  v = PRESSURE;
	  if(Num_Var_In_Type[imtrx][v])  eqn_var_mask[imtrx][e][v] = 1;
	  v = VELOCITY_GRADIENT11;
	  if(Num_Var_In_Type[imtrx][v])  eqn_var_mask[imtrx][e][v] = 1;
	  v = VELOCITY_GRADIENT12;
	  if(Num_Var_In_Type[imtrx][v])  eqn_var_mask[imtrx][e][v] = 1;
	  v = VELOCITY_GRADIENT13;
	  if(Num_Var_In_Type[imtrx][v])  eqn_var_mask[imtrx][e][v] = 1;
	  v = VELOCITY_GRADIENT21;
	  if(Num_Var_In_Type[imtrx][v])  eqn_var_mask[imtrx][e][v] = 1;
	  v = VELOCITY_GRADIENT22;
	  if(Num_Var_In_Type[imtrx][v])  eqn_var_mask[imtrx][e][v] = 1;
	  v = VELOCITY_GRADIENT23;
	  if(Num_Var_In_Type[imtrx][v])  eqn_var_mask[imtrx][e][v] = 1;
	  v = VELOCITY_GRADIENT31;
	  if(Num_Var_In_Type[imtrx][v])  eqn_var_mask[imtrx][e][v] = 1;
	  v = VELOCITY_GRADIENT32;
	  if(Num_Var_In_Type[imtrx][v])  eqn_var_mask[imtrx][e][v] = 1;
	  v = VELOCITY_GRADIENT33;
	  if(Num_Var_In_Type[imtrx][v])  eqn_var_mask[imtrx][e][v] = 1;
	  v = FILL;
	  if(Num_Var_In_Type[imtrx][v])  eqn_var_mask[imtrx][e][v] = 1;
	  break;

	case R_STRESS11_4:
	case R_STRESS12_4:
	case R_STRESS13_4:
	case R_STRESS22_4:
	case R_STRESS23_4:
	case R_STRESS33_4:
	  v = VELOCITY1;
	  if(Num_Var_In_Type[imtrx][v])  eqn_var_mask[imtrx][e][v] = 1;
	  v = VELOCITY2;
	  if(Num_Var_In_Type[imtrx][v])  eqn_var_mask[imtrx][e][v] = 1;
	  v = VELOCITY3;
	  if(Num_Var_In_Type[imtrx][v])  eqn_var_mask[imtrx][e][v] = 1;
	  v = MESH_DISPLACEMENT1;
	  if(Num_Var_In_Type[imtrx][v])  eqn_var_mask[imtrx][e][v] = 1;
	  v = MESH_DISPLACEMENT2;
	  if(Num_Var_In_Type[imtrx][v])  eqn_var_mask[imtrx][e][v] = 1;
	  v = MESH_DISPLACEMENT3;
	  if(Num_Var_In_Type[imtrx][v])  eqn_var_mask[imtrx][e][v] = 1;
	  v = POLYMER_STRESS11_4;
	  if(Num_Var_In_Type[imtrx][v])  eqn_var_mask[imtrx][e][v] = 1;
	  v = POLYMER_STRESS12_4;
	  if(Num_Var_In_Type[imtrx][v])  eqn_var_mask[imtrx][e][v] = 1;
	  v = POLYMER_STRESS13_4;
	  if(Num_Var_In_Type[imtrx][v])  eqn_var_mask[imtrx][e][v] = 1;
	  v = POLYMER_STRESS22_4;
	  if(Num_Var_In_Type[imtrx][v])  eqn_var_mask[imtrx][e][v] = 1;
	  v = POLYMER_STRESS23_4;
	  if(Num_Var_In_Type[imtrx][v])  eqn_var_mask[imtrx][e][v] = 1;
	  v = POLYMER_STRESS33_4;
	  if(Num_Var_In_Type[imtrx][v])  eqn_var_mask[imtrx][e][v] = 1;
	  v = PRESSURE;
	  if(Num_Var_In_Type[imtrx][v])  eqn_var_mask[imtrx][e][v] = 1;
	  v = VELOCITY_GRADIENT11;
	  if(Num_Var_In_Type[imtrx][v])  eqn_var_mask[imtrx][e][v] = 1;
	  v = VELOCITY_GRADIENT12;
	  if(Num_Var_In_Type[imtrx][v])  eqn_var_mask[imtrx][e][v] = 1;
	  v = VELOCITY_GRADIENT13;
	  if(Num_Var_In_Type[imtrx][v])  eqn_var_mask[imtrx][e][v] = 1;
	  v = VELOCITY_GRADIENT21;
	  if(Num_Var_In_Type[imtrx][v])  eqn_var_mask[imtrx][e][v] = 1;
	  v = VELOCITY_GRADIENT22;
	  if(Num_Var_In_Type[imtrx][v])  eqn_var_mask[imtrx][e][v] = 1;
	  v = VELOCITY_GRADIENT23;
	  if(Num_Var_In_Type[imtrx][v])  eqn_var_mask[imtrx][e][v] = 1;
	  v = VELOCITY_GRADIENT31;
	  if(Num_Var_In_Type[imtrx][v])  eqn_var_mask[imtrx][e][v] = 1;
	  v = VELOCITY_GRADIENT32;
	  if(Num_Var_In_Type[imtrx][v])  eqn_var_mask[imtrx][e][v] = 1;
	  v = VELOCITY_GRADIENT33;
	  if(Num_Var_In_Type[imtrx][v])  eqn_var_mask[imtrx][e][v] = 1;
	  v = FILL;
	  if(Num_Var_In_Type[imtrx][v])  eqn_var_mask[imtrx][e][v] = 1;
	  break;

	case R_STRESS11_5:
	case R_STRESS12_5:
	case R_STRESS13_5:
	case R_STRESS22_5:
	case R_STRESS23_5:
	case R_STRESS33_5:
	  v = VELOCITY1;
	  if(Num_Var_In_Type[imtrx][v])  eqn_var_mask[imtrx][e][v] = 1;
	  v = VELOCITY2;
	  if(Num_Var_In_Type[imtrx][v])  eqn_var_mask[imtrx][e][v] = 1;
	  v = VELOCITY3;
	  if(Num_Var_In_Type[imtrx][v])  eqn_var_mask[imtrx][e][v] = 1;
	  v = MESH_DISPLACEMENT1;
	  if(Num_Var_In_Type[imtrx][v])  eqn_var_mask[imtrx][e][v] = 1;
	  v = MESH_DISPLACEMENT2;
	  if(Num_Var_In_Type[imtrx][v])  eqn_var_mask[imtrx][e][v] = 1;
	  v = MESH_DISPLACEMENT3;
	  if(Num_Var_In_Type[imtrx][v])  eqn_var_mask[imtrx][e][v] = 1;
	  v = POLYMER_STRESS11_5;
	  if(Num_Var_In_Type[imtrx][v])  eqn_var_mask[imtrx][e][v] = 1;
	  v = POLYMER_STRESS12_5;
	  if(Num_Var_In_Type[imtrx][v])  eqn_var_mask[imtrx][e][v] = 1;
	  v = POLYMER_STRESS13_5;
	  if(Num_Var_In_Type[imtrx][v])  eqn_var_mask[imtrx][e][v] = 1;
	  v = POLYMER_STRESS22_5;
	  if(Num_Var_In_Type[imtrx][v])  eqn_var_mask[imtrx][e][v] = 1;
	  v = POLYMER_STRESS23_5;
	  if(Num_Var_In_Type[imtrx][v])  eqn_var_mask[imtrx][e][v] = 1;
	  v = POLYMER_STRESS33_5;
	  if(Num_Var_In_Type[imtrx][v])  eqn_var_mask[imtrx][e][v] = 1;
	  v = PRESSURE;
	  if(Num_Var_In_Type[imtrx][v])  eqn_var_mask[imtrx][e][v] = 1;
	  v = VELOCITY_GRADIENT11;
	  if(Num_Var_In_Type[imtrx][v])  eqn_var_mask[imtrx][e][v] = 1;
	  v = VELOCITY_GRADIENT12;
	  if(Num_Var_In_Type[imtrx][v])  eqn_var_mask[imtrx][e][v] = 1;
	  v = VELOCITY_GRADIENT13;
	  if(Num_Var_In_Type[imtrx][v])  eqn_var_mask[imtrx][e][v] = 1;
	  v = VELOCITY_GRADIENT21;
	  if(Num_Var_In_Type[imtrx][v])  eqn_var_mask[imtrx][e][v] = 1;
	  v = VELOCITY_GRADIENT22;
	  if(Num_Var_In_Type[imtrx][v])  eqn_var_mask[imtrx][e][v] = 1;
	  v = VELOCITY_GRADIENT23;
	  if(Num_Var_In_Type[imtrx][v])  eqn_var_mask[imtrx][e][v] = 1;
	  v = VELOCITY_GRADIENT31;
	  if(Num_Var_In_Type[imtrx][v])  eqn_var_mask[imtrx][e][v] = 1;
	  v = VELOCITY_GRADIENT32;
	  if(Num_Var_In_Type[imtrx][v])  eqn_var_mask[imtrx][e][v] = 1;
	  v = VELOCITY_GRADIENT33;
	  if(Num_Var_In_Type[imtrx][v])  eqn_var_mask[imtrx][e][v] = 1;
	  v = FILL;
	  if(Num_Var_In_Type[imtrx][v])  eqn_var_mask[imtrx][e][v] = 1;
	  break;

	case R_STRESS11_6:
	case R_STRESS12_6:
	case R_STRESS13_6:
	case R_STRESS22_6:
	case R_STRESS23_6:
	case R_STRESS33_6:
	  v = VELOCITY1;
	  if(Num_Var_In_Type[imtrx][v])  eqn_var_mask[imtrx][e][v] = 1;
	  v = VELOCITY2;
	  if(Num_Var_In_Type[imtrx][v])  eqn_var_mask[imtrx][e][v] = 1;
	  v = VELOCITY3;
	  if(Num_Var_In_Type[imtrx][v])  eqn_var_mask[imtrx][e][v] = 1;
	  v = MESH_DISPLACEMENT1;
	  if(Num_Var_In_Type[imtrx][v])  eqn_var_mask[imtrx][e][v] = 1;
	  v = MESH_DISPLACEMENT2;
	  if(Num_Var_In_Type[imtrx][v])  eqn_var_mask[imtrx][e][v] = 1;
	  v = MESH_DISPLACEMENT3;
	  if(Num_Var_In_Type[imtrx][v])  eqn_var_mask[imtrx][e][v] = 1;
	  v = POLYMER_STRESS11_6;
	  if(Num_Var_In_Type[imtrx][v])  eqn_var_mask[imtrx][e][v] = 1;
	  v = POLYMER_STRESS12_6;
	  if(Num_Var_In_Type[imtrx][v])  eqn_var_mask[imtrx][e][v] = 1;
	  v = POLYMER_STRESS13_6;
	  if(Num_Var_In_Type[imtrx][v])  eqn_var_mask[imtrx][e][v] = 1;
	  v = POLYMER_STRESS22_6;
	  if(Num_Var_In_Type[imtrx][v])  eqn_var_mask[imtrx][e][v] = 1;
	  v = POLYMER_STRESS23_6;
	  if(Num_Var_In_Type[imtrx][v])  eqn_var_mask[imtrx][e][v] = 1;
	  v = POLYMER_STRESS33_6;
	  if(Num_Var_In_Type[imtrx][v])  eqn_var_mask[imtrx][e][v] = 1;
	  v = PRESSURE;
	  if(Num_Var_In_Type[imtrx][v])  eqn_var_mask[imtrx][e][v] = 1;
	  v = VELOCITY_GRADIENT11;
	  if(Num_Var_In_Type[imtrx][v])  eqn_var_mask[imtrx][e][v] = 1;
	  v = VELOCITY_GRADIENT12;
	  if(Num_Var_In_Type[imtrx][v])  eqn_var_mask[imtrx][e][v] = 1;
	  v = VELOCITY_GRADIENT13;
	  if(Num_Var_In_Type[imtrx][v])  eqn_var_mask[imtrx][e][v] = 1;
	  v = VELOCITY_GRADIENT21;
	  if(Num_Var_In_Type[imtrx][v])  eqn_var_mask[imtrx][e][v] = 1;
	  v = VELOCITY_GRADIENT22;
	  if(Num_Var_In_Type[imtrx][v])  eqn_var_mask[imtrx][e][v] = 1;
	  v = VELOCITY_GRADIENT23;
	  if(Num_Var_In_Type[imtrx][v])  eqn_var_mask[imtrx][e][v] = 1;
	  v = VELOCITY_GRADIENT31;
	  if(Num_Var_In_Type[imtrx][v])  eqn_var_mask[imtrx][e][v] = 1;
	  v = VELOCITY_GRADIENT32;
	  if(Num_Var_In_Type[imtrx][v])  eqn_var_mask[imtrx][e][v] = 1;
	  v = VELOCITY_GRADIENT33;
	  if(Num_Var_In_Type[imtrx][v])  eqn_var_mask[imtrx][e][v] = 1;
	  v = FILL;
	  if(Num_Var_In_Type[imtrx][v])  eqn_var_mask[imtrx][e][v] = 1;
	  break;

	case R_STRESS11_7:
	case R_STRESS12_7:
	case R_STRESS13_7:
	case R_STRESS22_7:
	case R_STRESS23_7:
	case R_STRESS33_7:
	  v = VELOCITY1;
	  if(Num_Var_In_Type[imtrx][v])  eqn_var_mask[imtrx][e][v] = 1;
	  v = VELOCITY2;
	  if(Num_Var_In_Type[imtrx][v])  eqn_var_mask[imtrx][e][v] = 1;
	  v = VELOCITY3;
	  if(Num_Var_In_Type[imtrx][v])  eqn_var_mask[imtrx][e][v] = 1;
	  v = MESH_DISPLACEMENT1;
	  if(Num_Var_In_Type[imtrx][v])  eqn_var_mask[imtrx][e][v] = 1;
	  v = MESH_DISPLACEMENT2;
	  if(Num_Var_In_Type[imtrx][v])  eqn_var_mask[imtrx][e][v] = 1;
	  v = MESH_DISPLACEMENT3;
	  if(Num_Var_In_Type[imtrx][v])  eqn_var_mask[imtrx][e][v] = 1;
	  v = POLYMER_STRESS11_7;
	  if(Num_Var_In_Type[imtrx][v])  eqn_var_mask[imtrx][e][v] = 1;
	  v = POLYMER_STRESS12_7;
	  if(Num_Var_In_Type[imtrx][v])  eqn_var_mask[imtrx][e][v] = 1;
	  v = POLYMER_STRESS13_7;
	  if(Num_Var_In_Type[imtrx][v])  eqn_var_mask[imtrx][e][v] = 1;
	  v = POLYMER_STRESS22_7;
	  if(Num_Var_In_Type[imtrx][v])  eqn_var_mask[imtrx][e][v] = 1;
	  v = POLYMER_STRESS23_7;
	  if(Num_Var_In_Type[imtrx][v])  eqn_var_mask[imtrx][e][v] = 1;
	  v = POLYMER_STRESS33_7;
	  if(Num_Var_In_Type[imtrx][v])  eqn_var_mask[imtrx][e][v] = 1;
	  v = PRESSURE;
	  if(Num_Var_In_Type[imtrx][v])  eqn_var_mask[imtrx][e][v] = 1;
	  v = VELOCITY_GRADIENT11;
	  if(Num_Var_In_Type[imtrx][v])  eqn_var_mask[imtrx][e][v] = 1;
	  v = VELOCITY_GRADIENT12;
	  if(Num_Var_In_Type[imtrx][v])  eqn_var_mask[imtrx][e][v] = 1;
	  v = VELOCITY_GRADIENT13;
	  if(Num_Var_In_Type[imtrx][v])  eqn_var_mask[imtrx][e][v] = 1;
	  v = VELOCITY_GRADIENT21;
	  if(Num_Var_In_Type[imtrx][v])  eqn_var_mask[imtrx][e][v] = 1;
	  v = VELOCITY_GRADIENT22;
	  if(Num_Var_In_Type[imtrx][v])  eqn_var_mask[imtrx][e][v] = 1;
	  v = VELOCITY_GRADIENT23;
	  if(Num_Var_In_Type[imtrx][v])  eqn_var_mask[imtrx][e][v] = 1;
	  v = VELOCITY_GRADIENT31;
	  if(Num_Var_In_Type[imtrx][v])  eqn_var_mask[imtrx][e][v] = 1;
	  v = VELOCITY_GRADIENT32;
	  if(Num_Var_In_Type[imtrx][v])  eqn_var_mask[imtrx][e][v] = 1;
	  v = VELOCITY_GRADIENT33;
	  if(Num_Var_In_Type[imtrx][v])  eqn_var_mask[imtrx][e][v] = 1;
	  v = FILL;
	  if(Num_Var_In_Type[imtrx][v])  eqn_var_mask[imtrx][e][v] = 1;
	  break;
	  
	case R_POR_LIQ_PRES:
	case R_POR_GAS_PRES:
	case R_POR_POROSITY:
	case R_POR_SATURATION:
	  v = VELOCITY1;
	  if(Num_Var_In_Type[imtrx][v])  eqn_var_mask[imtrx][e][v] = 1;
	  v = VELOCITY2;
	  if(Num_Var_In_Type[imtrx][v])  eqn_var_mask[imtrx][e][v] = 1;
	  v = VELOCITY3;
	  if(Num_Var_In_Type[imtrx][v])  eqn_var_mask[imtrx][e][v] = 1;
	  v = TEMPERATURE;
	  if(Num_Var_In_Type[imtrx][v])  eqn_var_mask[imtrx][e][v] = 1;
	  v = PRESSURE;
	  if(Num_Var_In_Type[imtrx][v])  eqn_var_mask[imtrx][e][v] = 1;
	  v = MASS_FRACTION;
	  if(Num_Var_In_Type[imtrx][v])  eqn_var_mask[imtrx][e][v] = 1;
	  v = MESH_DISPLACEMENT1;
	  if(Num_Var_In_Type[imtrx][v])  eqn_var_mask[imtrx][e][v] = 1;
	  v = MESH_DISPLACEMENT2;
	  if(Num_Var_In_Type[imtrx][v])  eqn_var_mask[imtrx][e][v] = 1;
	  v = MESH_DISPLACEMENT3;
	  if(Num_Var_In_Type[imtrx][v])  eqn_var_mask[imtrx][e][v] = 1;
          v = POR_LIQ_PRES;
	  if(Num_Var_In_Type[imtrx][v])  eqn_var_mask[imtrx][e][v] = 1;
          v = POR_GAS_PRES;
	  if(Num_Var_In_Type[imtrx][v])  eqn_var_mask[imtrx][e][v] = 1;
          v = POR_POROSITY;
	  if(Num_Var_In_Type[imtrx][v])  eqn_var_mask[imtrx][e][v] = 1;
	  v = POR_TEMP;
	  if(Num_Var_In_Type[imtrx][v])  eqn_var_mask[imtrx][e][v] = 1;
          v = POR_SATURATION;
	  if(Num_Var_In_Type[imtrx][v])  eqn_var_mask[imtrx][e][v] = 1;
          v = POR_SINK_MASS;
	  if(Num_Var_In_Type[imtrx][v])  eqn_var_mask[imtrx][e][v] = 1;
          v = LS;
	  if(Num_Var_In_Type[imtrx][v])  eqn_var_mask[imtrx][e][v] = 1;
	  break;

	case R_MOMENT0:
	case R_MOMENT1:
	case R_MOMENT2:
	case R_MOMENT3:
	  v = VELOCITY1;
	  if(Num_Var_In_Type[imtrx][v])  eqn_var_mask[imtrx][e][v] = 1;
	  v = VELOCITY2;
	  if(Num_Var_In_Type[imtrx][v])  eqn_var_mask[imtrx][e][v] = 1;
	  v = VELOCITY3;
	  if(Num_Var_In_Type[imtrx][v])  eqn_var_mask[imtrx][e][v] = 1;
	  v = MOMENT0;
	  if(Num_Var_In_Type[imtrx][v])  eqn_var_mask[imtrx][e][v] = 1;
	  v = MOMENT1;
	  if(Num_Var_In_Type[imtrx][v])  eqn_var_mask[imtrx][e][v] = 1;
	  v = MOMENT2;
	  if(Num_Var_In_Type[imtrx][v])  eqn_var_mask[imtrx][e][v] = 1;
	  v = MOMENT3;
	  if(Num_Var_In_Type[imtrx][v])  eqn_var_mask[imtrx][e][v] = 1;
	  v = TEMPERATURE;
	  if(Num_Var_In_Type[imtrx][v])  eqn_var_mask[imtrx][e][v] = 1;
	  v = MASS_FRACTION;
	  if(Num_Var_In_Type[imtrx][v])  eqn_var_mask[imtrx][e][v] = 1;
          break;
	case R_DENSITY_EQN:
	  v = DENSITY_EQN;
	  if(Num_Var_In_Type[imtrx][v])  eqn_var_mask[imtrx][e][v] = 1;
	  v = VELOCITY1;
	  if(Num_Var_In_Type[imtrx][v])  eqn_var_mask[imtrx][e][v] = 1;
	  v = VELOCITY2;
	  if(Num_Var_In_Type[imtrx][v])  eqn_var_mask[imtrx][e][v] = 1;
	  v = VELOCITY3;
	  if(Num_Var_In_Type[imtrx][v])  eqn_var_mask[imtrx][e][v] = 1;
	  v = MOMENT0;
	  if(Num_Var_In_Type[imtrx][v])  eqn_var_mask[imtrx][e][v] = 1;
	  v = MOMENT1;
	  if(Num_Var_In_Type[imtrx][v])  eqn_var_mask[imtrx][e][v] = 1;
	  v = MOMENT2;
	  if(Num_Var_In_Type[imtrx][v])  eqn_var_mask[imtrx][e][v] = 1;
	  v = MOMENT3;
	  if(Num_Var_In_Type[imtrx][v])  eqn_var_mask[imtrx][e][v] = 1;
	  v = TEMPERATURE;
	  if(Num_Var_In_Type[imtrx][v])  eqn_var_mask[imtrx][e][v] = 1;
	  v = MASS_FRACTION;
	  if(Num_Var_In_Type[imtrx][v])  eqn_var_mask[imtrx][e][v] = 1;
          break;

	case R_TFMP_MASS:
	case R_TFMP_BOUND:
	  v = TFMP_PRES;
	  if(Num_Var_In_Type[imtrx][v])  eqn_var_mask[imtrx][e][v] = 1;
	  v = TFMP_SAT;
	  if(Num_Var_In_Type[imtrx][v])  eqn_var_mask[imtrx][e][v] = 1;
	  v = MESH_DISPLACEMENT1;
	  if(Num_Var_In_Type[imtrx][v])  eqn_var_mask[imtrx][e][v] = 1;
 	  v = MESH_DISPLACEMENT2;
	  if(Num_Var_In_Type[imtrx][v])  eqn_var_mask[imtrx][e][v] = 1;
	  v = MESH_DISPLACEMENT3;
	  if(Num_Var_In_Type[imtrx][v])  eqn_var_mask[imtrx][e][v] = 1;
	  v = SHELL_NORMAL1;
	  if(Num_Var_In_Type[imtrx][v])  eqn_var_mask[imtrx][e][v] = 1;
	  v = SHELL_NORMAL2;
	  if(Num_Var_In_Type[imtrx][v])  eqn_var_mask[imtrx][e][v] = 1;
	  v = SHELL_NORMAL3;
	  if(Num_Var_In_Type[imtrx][v])  eqn_var_mask[imtrx][e][v] = 1;
          v = SHELL_CURVATURE;
          if(Num_Var_In_Type[imtrx][v])  eqn_var_mask[imtrx][e][v] = 1;
          v = SHELL_TENSION;
          if(Num_Var_In_Type[imtrx][v])  eqn_var_mask[imtrx][e][v] = 1;
          break;

	case R_SPECIES_UNK_0:
	case R_SPECIES_UNK_1:
	case R_SPECIES_UNK_2:
	case R_SPECIES_UNK_3:
	case R_SPECIES_UNK_4:
	case R_SPECIES_UNK_5:
	case R_SPECIES_UNK_6:
	case R_SPECIES_UNK_7:
	case R_SPECIES_UNK_8:
	case R_SPECIES_UNK_9:
	case R_SPECIES_UNK_10:
	case R_SPECIES_UNK_11:
	case R_SPECIES_UNK_12:
	case R_SPECIES_UNK_13:
	case R_SPECIES_UNK_14:
	case R_SPECIES_UNK_15:
	case R_SPECIES_UNK_16:
	case R_SPECIES_UNK_17:
	case R_SPECIES_UNK_18:
	case R_SPECIES_UNK_19:
	case R_SPECIES_UNK_20:
	case R_SPECIES_UNK_21:
	case R_SPECIES_UNK_22:
	case R_SPECIES_UNK_23:
	case R_SPECIES_UNK_24:
	case R_SPECIES_UNK_25:
	case R_SPECIES_UNK_26:
	case R_SPECIES_UNK_27:
	case R_SPECIES_UNK_28:
	case R_SPECIES_UNK_29:

	  v = VELOCITY1;
	  if(Num_Var_In_Type[imtrx][v])  eqn_var_mask[imtrx][e][v] = 1;
	  v = VELOCITY2;
	  if(Num_Var_In_Type[imtrx][v])  eqn_var_mask[imtrx][e][v] = 1;
	  v = VELOCITY3;
	  if(Num_Var_In_Type[imtrx][v])  eqn_var_mask[imtrx][e][v] = 1;
	  v = MESH_DISPLACEMENT1;
	  if(Num_Var_In_Type[imtrx][v])  eqn_var_mask[imtrx][e][v] = 1;
	  v = MESH_DISPLACEMENT2;
	  if(Num_Var_In_Type[imtrx][v])  eqn_var_mask[imtrx][e][v] = 1;
          v = MESH_DISPLACEMENT3;
          if(Num_Var_In_Type[imtrx][v])  eqn_var_mask[imtrx][e][v] = 1;
          v = POR_LIQ_PRES;
	  if(Num_Var_In_Type[imtrx][v])  eqn_var_mask[imtrx][e][v] = 1;
          v = POR_GAS_PRES;
	  if(Num_Var_In_Type[imtrx][v])  eqn_var_mask[imtrx][e][v] = 1;
          v = POR_POROSITY;
	  if(Num_Var_In_Type[imtrx][v])  eqn_var_mask[imtrx][e][v] = 1;
	  v = POR_TEMP;
	  if(Num_Var_In_Type[imtrx][v])  eqn_var_mask[imtrx][e][v] = 1;
          v = POR_SATURATION;
	  if(Num_Var_In_Type[imtrx][v])  eqn_var_mask[imtrx][e][v] = 1;  
	  break;
 
        case R_EM_E1_REAL:
        case R_EM_E2_REAL:
        case R_EM_E3_REAL:
        case R_EM_E1_IMAG:
        case R_EM_E2_IMAG:
        case R_EM_E3_IMAG:
        case R_EM_H1_REAL:
        case R_EM_H2_REAL:
        case R_EM_H3_REAL:
        case R_EM_H1_IMAG:
        case R_EM_H2_IMAG:
        case R_EM_H3_IMAG:
          v=EM_E1_REAL;
          if(Num_Var_In_Type[imtrx][v])  eqn_var_mask[imtrx][e][v] = 1;
          v=EM_E2_REAL;
          if(Num_Var_In_Type[imtrx][v])  eqn_var_mask[imtrx][e][v] = 1;
          v=EM_E3_REAL;
          if(Num_Var_In_Type[imtrx][v])  eqn_var_mask[imtrx][e][v] = 1;
          v=EM_E1_IMAG;
          if(Num_Var_In_Type[imtrx][v])  eqn_var_mask[imtrx][e][v] = 1;
          v=EM_E2_IMAG;
          if(Num_Var_In_Type[imtrx][v])  eqn_var_mask[imtrx][e][v] = 1;
          v=EM_E3_IMAG;
          if(Num_Var_In_Type[imtrx][v])  eqn_var_mask[imtrx][e][v] = 1;
          v=EM_H1_REAL;
          if(Num_Var_In_Type[imtrx][v])  eqn_var_mask[imtrx][e][v] = 1;
          v=EM_H2_REAL;
          if(Num_Var_In_Type[imtrx][v])  eqn_var_mask[imtrx][e][v] = 1;
          v=EM_H3_REAL;
          if(Num_Var_In_Type[imtrx][v])  eqn_var_mask[imtrx][e][v] = 1;
          v=EM_H1_IMAG;
          if(Num_Var_In_Type[imtrx][v])  eqn_var_mask[imtrx][e][v] = 1;
          v=EM_H2_IMAG;
          if(Num_Var_In_Type[imtrx][v])  eqn_var_mask[imtrx][e][v] = 1;
          v=EM_H3_IMAG;
          if(Num_Var_In_Type[imtrx][v])  eqn_var_mask[imtrx][e][v] = 1;
          v=EM_CONT_REAL;
          if(Num_Var_In_Type[imtrx][v])  eqn_var_mask[imtrx][e][v] = 1;
          v=EM_CONT_IMAG;
          if(Num_Var_In_Type[imtrx][v])  eqn_var_mask[imtrx][e][v] = 1;
          break;
        case R_EM_CONT_REAL:
        case R_EM_CONT_IMAG:
          v=EM_E1_REAL;
          if(Num_Var_In_Type[imtrx][v])  eqn_var_mask[imtrx][e][v] = 1;
          v=EM_E2_REAL;
          if(Num_Var_In_Type[imtrx][v])  eqn_var_mask[imtrx][e][v] = 1;
          v=EM_E3_REAL;
          if(Num_Var_In_Type[imtrx][v])  eqn_var_mask[imtrx][e][v] = 1;
          v=EM_E1_IMAG;
          if(Num_Var_In_Type[imtrx][v])  eqn_var_mask[imtrx][e][v] = 1;
          v=EM_E2_IMAG;
          if(Num_Var_In_Type[imtrx][v])  eqn_var_mask[imtrx][e][v] = 1;
          v=EM_E3_IMAG;
          if(Num_Var_In_Type[imtrx][v])  eqn_var_mask[imtrx][e][v] = 1;
          break;
	}
    } 

  } /* End of loop over matrices */
  
 /* DRN: This attempts to shrink the matrix if we are using
    explicit fill function and are choosing to ignore the 
    dependencies on fill
  */
  if ( ls != NULL && ls->Ignore_F_deps ) 
    {
     for (imtrx = 0; imtrx < upd->Total_Num_Matrices; imtrx++)
        {
         for (e = 0; e < MAX_EQNS; e++) 
            {
             for (v = 0; v < MAX_VARIABLE_TYPES; v++)
                {
                 if ( ( e == R_FILL && v != FILL ) ||
                      ( e != R_FILL && v == FILL ) ) eqn_var_mask[imtrx][e][v] = 0;
                }
            }
        }
    }
  
  for (imtrx = 0; imtrx < upd->Total_Num_Matrices; imtrx++)
     {
      for (e = 0; e < MAX_EQNS; e++) 
         {
          for (v = 0; v < MAX_VARIABLE_TYPES; v++)
             {
              if ( Ignore_Deps[imtrx][e][v] ) eqn_var_mask[imtrx][e][v] = 0;
             }
         }
     }
     
 /* Here we are simply looking for the worst-case scenario, so
    that the boundaries are handled correctly.  The individual
    pieces of the domain will not have extraneous memory allocated
    at them for variables not defined at the nodes.  This is
    automatically taken care of, I believe.  */

  for (ebi = 0; ebi < exo->num_elem_blocks; ebi++) 
     {
      mn = Matilda[ebi];
      if (mn < 0) 
        {
         continue;
        }
      for (imtrx = 0; imtrx < upd->Total_Num_Matrices; imtrx++)
         {
          for (e = 0; e < MAX_EQNS; e++) 
             {
              for (v = 0; v < MAX_VARIABLE_TYPES; v++)
                 {
	          Inter_Mask[imtrx][e][v] |=
	          ( pd_glob[mn]->e[imtrx][e] & eqn_var_mask[imtrx][e][v] ) ? 1 : 0;
                 }
             }
         }
     }

  if(Debug_Flag > 2)
    {
      printf("\n\nProc: %d\n",ProcID);
      for (imtrx = 0; imtrx < upd->Total_Num_Matrices; imtrx++)
         {
          for (n =0; n < MAX_VARIABLE_TYPES; n++)
	     {
	      printf("\n");
	      for (i = 0; i < MAX_VARIABLE_TYPES; i++)
	         {
	          printf(" %d ",Inter_Mask[imtrx][n][i]);
	         }
	     }
         }
      printf("\n\n");
    }
}
/**************************************************************************/
/**************************************************************************/
/**************************************************************************/

int
Index_Solution (const int nodeNum, const int varType, const int subvarIndex,
	        const int iNdof, const int matID, const int imtrx)

    /********************************************************************
     *
     * Index_Solution():
     *
     * Routine to return the index in the solution vector for the 
     * iNunk'th variable of type iVarType at the node iGlobNum
     * corresponding to the material, matID.
     * Return -1 if undefined.
     *
     * Input
     * --------
     *  nodeNum     = processor Node Number 
     *  varType     = Variable Type
     *  subvarIndex = Subvariable index -> only for MASS_FRACTION
     *                variable types is this active. Will go
     *                away.
     *  iNdof       = Local nodal degree of freedom. This is  
     *                equal to zero, except for centroid  
     *                pressures, and hermite cubic interpolated 
     *                variables.
     *                    (HKM -> see backwards compatibility section
     *                            below)
     *  matID       = material id -> or -1 if the specification
     *                of the material doesn't matter in this  
     *                instance. It would matter if the soln  
     *                number at this node varied depending on 
     *                the material id.  That is, if this variable has 
     *                potentially more than one value at a given node.
     *              = -2: For this special input value, a match
     *                    will be returned for the first variable
     *                    description structure found that
     *                    matches the varType, subvartype pair.
     *
     * imtrx        = Matrix ID, goes from 0 < imtrx < upd->Total_Num_Matrices
     *
     * Output
     * --------
     * This function returns the processor index into the solution
     * vector for this degree of freedom.
     * If this degree of freedom doesn't exist, this function returns
     * a value of -1.
     *
     * NOTES:
     *   This function should execute as fast as possible, because
     *   it is unfortunately called during low levels of the jacobian
     *   and residual fills.
     **********************************************************************/
{
  int dofp, index, i_match = -1, i, ifound;
  /*
   * Pointer to the node info struct for this node
   */
  NODE_INFO_STRUCT *node_ptr = Nodes[nodeNum];
  NODAL_VARS_STRUCT *nv = node_ptr->Nodal_Vars_Info[imtrx];
  VARIABLE_DESCRIPTION_STRUCT *vd_match = NULL, *vd;
  /*
   * Do extra debugging of argument list when in debug mode
   */
#ifdef DEBUG_HKM
  /*
   * Check the bounds on varType
   */
  if (varType < V_FIRST || varType > V_LAST) {
    EH( -1, "Unknown variable type.");
  }
  
  if (nodeNum < 0) {
    EH( -1, "negative node number");
  }
  if (iNdof < 0) {
    EH( -1, "negative nunk number");
  }
  if (matID < -2) {
   EH( -1, "bad MATID");
  }
#endif

  /*
   * Quick return for var types not present at this node
   */
  if (nv->Num_Var_Desc_Per_Type[varType] == 0) return -1;

  if (varType == MASS_FRACTION) {
    ifound = 0;
    if (subvarIndex >= upd->Max_Num_Species_Eqn) {
	printf("ERROR Index_Solution: subvarIndex is bad: %d\n", 
	       subvarIndex);
	EH(-1,"ERROR Index_Solution: subvarIndex is bad");
    }
    index = nv->Num_Var_Desc_Per_Type[varType] / upd->Max_Num_Species_Eqn;
    for (i = 0; i < nv->Num_Var_Desc; i++) {
      vd = nv->Var_Desc_List[i];
      if ((vd->Variable_Type == MASS_FRACTION) &&
	  (vd->Subvar_Index  == subvarIndex)) {
	if (vd->MatID == matID || matID == -2) {
	  vd_match = vd;
	  i_match = i;
	  break;
	} else if (vd->MatID == -1) {
	  vd_match = vd;
	  i_match = i;
	}
	ifound++;
	if (ifound == index) break;
      }
    }
  } else {
    ifound = 0;
    for (i = 0; i < nv->Num_Var_Desc; i++) {
      vd = nv->Var_Desc_List[i];
      if (vd->Variable_Type == varType) {
	if (vd->MatID == matID || matID == -2) {
	  vd_match = vd;
	  i_match = i;
	  break;
	} else if (vd->MatID == -1) {
	  vd_match = vd;
	  i_match = i;
	}
	ifound++;
	if (ifound == (int) nv->Num_Var_Desc_Per_Type[varType]) break;
      }
    }
  }
  
  if (vd_match == NULL) {
    return -1;
  }
  
  /*
   * Gather the local number of degrees of this variable type at this
   * node into a local variable, dofp.
   */
  dofp = vd_match->Ndof;
  
  /*
   * Check to see whether this variable type is defined to exist at
   * this global node number. If it doesn't exist, return immediately.
   */
  if (dofp < 1) return (-1);

#ifdef DEBUG_HKM
  if (iNdof >= dofp) {
    /*
     * HKM -> Special backwards compatibility check to prevent this
     *        error checking, because it will be violated for the
     *        old treatment of discontinuous variables.
     */
    if (vd_match->Ndof != 1) {
      printf("ERROR Index_Solution: iNunk >= dofp: %d %d\n", iNdof, dofp);
      EH( -1, "bad iNunk");
    }
  }
#endif
  /*
   *  The index is determined by several arrays:
   *    First_Unknown[matrix number][nodeNum] -> index into the processor node list for
   *              the first unknown pertaining to the node number
   *    Local_offset[][][] -> offset for the particular processor node
   *              var type from the First_Unknown.
   *        -> note this can be redefined to be a short int array
   *           if space is needed.
   *    iNdof -> offset from Local_Offset! -> they are necessary 
   *             defined as continguous within the solution vector.
   *
   * NOTE -> Local_Offset will break under the new treatment with
   *         mat_id. Will have to do away with it, or surplant it
   *         for cases where discontinuous vars occur.
   */

  /*
   * HKM -> Special backwards compatibility section that will go away
   *
   *  Under the old method, iNdof was used as an index into the solution
   *  vector for the case of discontinuous variables. Below we will protect
   *  against this functionality grandfathered into Index_Solution()'s
   *  API. It's actually already taken into account in the Nodal_Offsets
   *  in the new method. However, it's needed by the old method to get
   *  the right index and we check old vs. new in the DEBUG_HKM section
   *  below. Therefore, we will add a section of code to discard iNdof
   *  for almost all variable types, except pressure.
   *  
   */
  if (vd_match->Ndof > 1) {
    index = node_ptr->First_Unknown[imtrx] + nv->Nodal_Offset[i_match] + iNdof;
  } else {
    index = node_ptr->First_Unknown[imtrx] + nv->Nodal_Offset[i_match];
  }

  return index;
}
/***************************************************************************/
/***************************************************************************/
/***************************************************************************/

int
variable_type_nodalInterp(int var)

    /***********************************************************************
     *
     * variable_type_nodalInterp()
     *
     *   This code checks loops over all materials checking to see if a
     *   variable type exists in the problem, and is either part of the
     *   solution vector or is part of an interpolation using the finite
     *   element basis function structure.  It does this (currently) by
     *   checking to see if the variable has a non-zero interpolation defined
     *   in any of the Problem_Description structures pertaining to different
     *   materials.
     *   I don't know if this is the most straightforward way to accomplish
     *   this goal. However, it is what is used currently.
     *   The constants pertaining to the types of interpolations
     *   are located in mm_as_const.h.
     *
     *   Only certain types of variable interpolations are considered, those
     *   that basically consist of continuous interpolation using one
     *   value at each node.
     *
     *   The vector, Num_Var_In_Type[][], is checked for non-null too. Again,
     *   I am not sure why both checks are needed.
     *
     *   Implementation note -> I do not know why just some of the
     *      interpolations are included in the list and not other. For
     *      example, why aren't hermite cubics in the list below?
     *
     *   Input
     *   -------
     *    var => Variable type (defined in rf_fem_const.h)
     *
     *   Return
     *   ---------
     *    TRUE -> unknowns corresponding to Variable types exist somewhere
     *            in the domain.
     *    FALSE -> Variable type doesn't exist in the problem.
     **********************************************************************/
{
  int i, post_flag, i_type;
  struct Problem_Description *pd_local;
  post_flag = 0;
  if (Num_Var_In_Type[pg->imtrx][var]) {
    for (i = 0; i < upd->Num_Mat; i++)  {
      pd_local = pd_glob[i];
      i_type = pd_local->i[pg->imtrx][var];
      if (i_type == I_Q1       ||
	  i_type == I_Q2       ||
          i_type == I_Q1_G     ||
          i_type == I_Q2_G     ||
	  i_type == I_Q1_GP     ||
          i_type == I_Q2_GP     ||
	  i_type == I_Q1_GN     ||
          i_type == I_Q2_GN     ||
          i_type == I_Q1_XV     ||
          i_type == I_Q2_XV     ||
          i_type == I_Q1_XG     ||
          i_type == I_Q2_XG     ||
          i_type == I_Q1_HV     ||
          i_type == I_Q1_HG     ||
          i_type == I_Q1_HVG    ||
          i_type == I_Q2_HV     ||
          i_type == I_Q2_HG     ||
          i_type == I_Q2_HVG    ||
	  i_type == I_Q2_D     ||
	  i_type == I_Q2_LSA   ||
	  i_type == I_Q2_D_LSA ||
	  i_type == I_Q1_D     ||
	  i_type == I_H3       ||
	  i_type == I_S2       ||
	  i_type == I_SP      ) post_flag = 1;
    }
  }
  return post_flag;
}
/***************************************************************************/
/***************************************************************************/
/***************************************************************************/

VARIABLE_DESCRIPTION_STRUCT *
Index_Solution_Inv(const int gindex, int *inode, int *i_Var_Desc,
		   int *i_offset, int *idof, int imtrx)

  /************************************************************************
   *				     
   * Index_Solution_Inv():
   *
   * Routine to return the node number and variable description for
   * a given processor unknown index.
   *
   *   Input
   *       gindex =  Processor value of the unknown number, i.e., the
   *                 index into the processor solution vector.
   *       *inode =  User supplied guess as to the node number pertaining
   *                 to gindex. Setting it to zero when in doubt
   *                 is a good choice. 
   *       imtrx  =  Matrix ID: 0 <= imtrx < upd->Total_Num_Matrices 
   *   Output
   *      *inode = local node number
   *      *i_offset = offset from the first degree of freedom at the node
   *                  in the solution vector
   *      vd = pointer to the corresponding variable description struct
   *      *i_Var_Desc = The index of this variable description structure
   *                    in the list of variable description structures
   *                    for this node.
   *      *idof  = ID of the degree of freedom if there are more than
   *               one degree of freedom contained in this variable
   *               description structure (usually there is not).
   *   Return 
   *    nonNULL = pointer to the corresponding variable description
   *              struct
   *     NULL   = Global degree of freedom doesn't exist
   *
   *   NOTES:
   *      Any or all of the output variables, except for vd, may be set
   *      to NULL on input. In this case, nothing is returned in that
   *      particular location.
   ************************************************************************/
{
  int val_mid, val_top, diff, middle, top, bottom;
  int ivd, Inode, I_offset;
  NODAL_VARS_STRUCT *nv;
  VARIABLE_DESCRIPTION_STRUCT *vd;
  if (gindex < 0) return NULL;

  /*
   * Do a modified binary search to find the global node number
   * This assumes that First_Unknown is a unique, monotonically,
   * increasing function of the processor node number.
   *  Note: log(N) cost so this is well worth it.
   */
  top = DPI_ptr->num_owned_nodes + DPI_ptr->num_external_nodes - 1;
  val_top = Nodes[top]->First_Unknown[imtrx];
  if (gindex >= val_top) {
    Inode = top;
    goto found_node;
  }
  /*
   * First check to see if user supplied a good guess for inode,
   * based on a previous call to this routine, ie., we are
   * monotomically increasing gindex as we call this routine.
   */

  if (inode) {
    middle = (int)(*inode);
    if (middle >= 0 && middle < top) {
      if (gindex < Nodes[middle+1]->First_Unknown[imtrx]) {
        if (gindex >= Nodes[middle]->First_Unknown[imtrx]) {
          Inode = middle;
	  goto found_node;
	}
      } else {
        if (gindex < Nodes[middle+2]->First_Unknown[imtrx]) {
          Inode = middle + 1;
	  goto found_node;
	}
      }
    }
  }
  /*
   * Ok, that didn't work. Do an arbitrary binary search
   */
  bottom = 0;
  while ( (diff = top - bottom) > 1) {
    middle = bottom + diff/2;
    val_mid = Nodes[middle]->First_Unknown[imtrx];
    if (gindex > val_mid) {
      bottom = middle;
    } else if (gindex < val_mid) {
      top = middle;
    } else {
      Inode = middle;
      goto found_node;
    }
  }
  Inode = bottom;
   
 found_node: ;

  /*
   * Handle the problematic case of zero unknowns at the 
   * node just found. The way First_Unknown field is
   * set up currently when the node has zero unknowns
   * associated with it is that it is equal to the value
   * of the next valid First_Unknown field counting
   * upwards. Therefore, we just increase Inode by 1
   * until we hit a node with unknowns.
   */
  
  nv = Nodes[Inode]->Nodal_Vars_Info[imtrx];
  while (nv->Num_Unknowns == 0) {
    Inode++;
    nv = Nodes[Inode]->Nodal_Vars_Info[imtrx];
  }
  /*
   * OK, we found the global node number, Inode.
   */
  if (inode) *inode = Inode;
  I_offset = gindex - Nodes[Inode]->First_Unknown[imtrx];
  if (i_offset) *i_offset = I_offset;
  bottom = 0;
  for (ivd = 0; ivd < nv->Num_Var_Desc; ivd++) {
    vd = nv->Var_Desc_List[ivd];
    if (I_offset < (bottom + vd->Ndof)) {
      if (i_Var_Desc) *i_Var_Desc = ivd;
      if (idof) *idof = I_offset - bottom; 
      return vd;
    }
    bottom += vd->Ndof;
  }
  EH(-1, "Index_Solution_Inv ERROR");
  return NULL;
}
/*****************************************************************************/
/*****************************************************************************/
/*****************************************************************************/


void 
dofname40(const int unknown, char *str)

    /*********************************************************************
     *
     * dofname40: 
     *
     *  This routine creates a descriptive string describing a variable
     *  The length of the string will not exceed 40 characters
     *
     * Input
     * ---------
     *  unknown -> processor unknown number
     *
     *  Output
     * ---------
     *  str -> return string (must have been previously allocated with
     *         space for 40 characters);
     *********************************************************************/
{
  VARIABLE_DESCRIPTION_STRUCT *vd=NULL;
  char position_label[40], *str_pos = str;
  int inode=0, i_Var_Desc, i_offset, idof, var_type, kspec, matID, len = 0;
  if (str == NULL) return;
  *str = '\0';
  if (unknown < 0) return;

  vd = Index_Solution_Inv(unknown, &inode, &i_Var_Desc, &i_offset, &idof, pg->imtrx);
  if (vd == NULL) return;
  var_type = vd->Variable_Type;
  matID = vd->MatID;

  /*
   *  Add the name of the processor if we are doing a multiprocessor run
   */
  if (Num_Proc > 1) {
    sprintf(str, "P_%d, ", ProcID);
    len += strlen(str);
    str += strlen(str);
  }
  if (var_type == MASS_FRACTION) {
    kspec = vd->Subvar_Index;
    sprintf(str, "%d %s_%d n=%d", unknown, Var_Name[var_type].name2,
	    kspec, inode+1);
  } else {
    sprintf(str, "%d %s n=%d", unknown, Var_Name[var_type].name2,
	    inode+1);
  }
  len += strlen(str);
  str += strlen(str);
  if (matID != -1) {
    sprintf(str, "Mn = %d", matID);
    len += strlen(str);
    str += strlen(str);
  }
  switch (Num_Dim) {
  case 1:
      sprintf(position_label, " (x=%.3g)", Coor[0][inode]);
      break;
  case 2:
      sprintf(position_label, " (x=%.3g y=%.3g)", 
	      Coor[0][inode], Coor[1][inode]);	      
      break;
  case 3:
      sprintf(position_label, " (x=%.3g y=%.3g z=%.3g)",
	      Coor[0][inode], Coor[1][inode], Coor[2][inode] );	      
      break;
  }
  if (len < 39) {
    strncat(str_pos, position_label, 39 - len);
  }  
  str_pos[39] = '\0';
}
/*****************************************************************************/
/*****************************************************************************/
/*****************************************************************************/<|MERGE_RESOLUTION|>--- conflicted
+++ resolved
@@ -1513,13 +1513,7 @@
 	  v = PRESSURE;
 	  if(Num_Var_In_Type[imtrx][v])  eqn_var_mask[imtrx][e][v] = 1;
 	  v = FILL;
-<<<<<<< HEAD
-	  if(Num_Var_In_Type[imtrx][v])  eqn_var_mask[imtrx][e][v] = 1;
-		  
-=======
-	  if(Num_Var_In_Type[v])  eqn_var_mask[e][v] = 1;
-
->>>>>>> ffea811c
+	  if(Num_Var_In_Type[imtrx][v])  eqn_var_mask[imtrx][e][v] = 1;
 	  v=PHASE1;
  	  if(Num_Var_In_Type[imtrx][v])  eqn_var_mask[imtrx][e][v] = 1;
 		v=PHASE2;
@@ -1737,10 +1731,6 @@
 	  v = DENSITY_EQN;
 	  if(Num_Var_In_Type[imtrx][v])  eqn_var_mask[imtrx][e][v] = 1;
           break;
-<<<<<<< HEAD
-=======
-
->>>>>>> ffea811c
 	case R_PMOMENTUM1:
 	case R_PMOMENTUM2:
 	case R_PMOMENTUM3:
@@ -1782,15 +1772,8 @@
 	  if(Num_Var_In_Type[imtrx][v])  eqn_var_mask[imtrx][e][v] = 1;
 	  v = VELOCITY3;
 	  if(Num_Var_In_Type[imtrx][v])  eqn_var_mask[imtrx][e][v] = 1;
-
 	  v = MASS_FRACTION;
-<<<<<<< HEAD
-	  if(Num_Var_In_Type[imtrx][v])  eqn_var_mask[imtrx][e][v] = 1;
-	  
-=======
-	  if(Num_Var_In_Type[v])  eqn_var_mask[e][v] = 1;
-
->>>>>>> ffea811c
+	  if(Num_Var_In_Type[imtrx][v])  eqn_var_mask[imtrx][e][v] = 1;
 	  v = MESH_DISPLACEMENT1;
 	  if(Num_Var_In_Type[imtrx][v])  eqn_var_mask[imtrx][e][v] = 1;
 	  v = MESH_DISPLACEMENT2;
@@ -2085,11 +2068,7 @@
 	  v = POLYMER_STRESS33_7;
 	  if(Num_Var_In_Type[imtrx][v])  eqn_var_mask[imtrx][e][v] = 1;
 	  v = SHELL_TENSION ;
-<<<<<<< HEAD
-	  if(Num_Var_In_Type[imtrx][v])  eqn_var_mask[imtrx][e][v] = 1;	  
-=======
-	  if(Num_Var_In_Type[v])  eqn_var_mask[e][v] = 1;
->>>>>>> ffea811c
+	  if(Num_Var_In_Type[imtrx][v])  eqn_var_mask[imtrx][e][v] = 1;
           v = SHELL_USER ;
           if(Num_Var_In_Type[imtrx][v])  eqn_var_mask[imtrx][e][v] = 1;
           v = SHELL_LUBP;
@@ -2959,13 +2938,13 @@
           if(Num_Var_In_Type[imtrx][v])  eqn_var_mask[imtrx][e][v] = 1;
 
           v = VELOCITY1;
-          if(Num_Var_In_Type[v])  eqn_var_mask[e][v] = 1;
+          if(Num_Var_In_Type[imtrx][v])  eqn_var_mask[imtrx][e][v] = 1;
           v = VELOCITY2;
-          if(Num_Var_In_Type[v])  eqn_var_mask[e][v] = 1;
+          if(Num_Var_In_Type[imtrx][v])  eqn_var_mask[imtrx][e][v] = 1;
           v = VELOCITY3;
-          if(Num_Var_In_Type[v])  eqn_var_mask[e][v] = 1;
+          if(Num_Var_In_Type[imtrx][v])  eqn_var_mask[imtrx][e][v] = 1;
           v = PRESSURE;
-          if(Num_Var_In_Type[v])  eqn_var_mask[e][v] = 1;
+          if(Num_Var_In_Type[imtrx][v])  eqn_var_mask[imtrx][e][v] = 1;
 
 
           /* Need to add the height-var here and velocity var here */
