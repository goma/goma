--- conflicted
+++ resolved
@@ -4051,15 +4051,9 @@
 	  v = MESH_DISPLACEMENT1;
 	  if(Num_Var_In_Type[imtrx][v])  eqn_var_mask[imtrx][e][v] = 1;
 	  v = MESH_DISPLACEMENT2;
-<<<<<<< HEAD
 	  if(Num_Var_In_Type[imtrx][v])  eqn_var_mask[imtrx][e][v] = 1;
           v = MESH_DISPLACEMENT3;
           if(Num_Var_In_Type[imtrx][v])  eqn_var_mask[imtrx][e][v] = 1;
-=======
-	  if(Num_Var_In_Type[v])  eqn_var_mask[e][v] = 1;
-	  v = MESH_DISPLACEMENT3;	 
-	  if(Num_Var_In_Type[v])  eqn_var_mask[e][v] = 1;
->>>>>>> e33b61bb
           v = POR_LIQ_PRES;
 	  if(Num_Var_In_Type[imtrx][v])  eqn_var_mask[imtrx][e][v] = 1;
           v = POR_GAS_PRES;
@@ -4073,28 +4067,6 @@
 	  break;
  
         case R_EM_E1_REAL:
-<<<<<<< HEAD
-          v=EM_H2_REAL;
-          if(Num_Var_In_Type[imtrx][v])  eqn_var_mask[imtrx][e][v] = 1;
-          v=EM_H3_REAL;
-          if(Num_Var_In_Type[imtrx][v])  eqn_var_mask[imtrx][e][v] = 1;
-          v=EM_E1_REAL;
-          if(Num_Var_In_Type[imtrx][v])  eqn_var_mask[imtrx][e][v] = 1;
-          v=EM_E1_IMAG;
-          if(Num_Var_In_Type[imtrx][v])  eqn_var_mask[imtrx][e][v] = 1;
-          break;
-        case R_EM_E2_REAL:
-          v=EM_H1_REAL;
-          if(Num_Var_In_Type[imtrx][v])  eqn_var_mask[imtrx][e][v] = 1;
-          v=EM_H3_REAL;
-          if(Num_Var_In_Type[imtrx][v])  eqn_var_mask[imtrx][e][v] = 1;
-          v=EM_E2_REAL;
-          if(Num_Var_In_Type[imtrx][v])  eqn_var_mask[imtrx][e][v] = 1;
-          v=EM_E2_IMAG;
-          if(Num_Var_In_Type[imtrx][v])  eqn_var_mask[imtrx][e][v] = 1;
-          break;
-        case R_EM_E3_REAL:
-=======
         case R_EM_E2_REAL:
         case R_EM_E3_REAL:
         case R_EM_E1_IMAG:
@@ -4107,140 +4079,48 @@
         case R_EM_H2_IMAG:
         case R_EM_H3_IMAG:
           v=EM_E1_REAL;
-          if(Num_Var_In_Type[v])  eqn_var_mask[e][v] = 1;
+          if(Num_Var_In_Type[imtrx][v])  eqn_var_mask[e][v] = 1;
           v=EM_E2_REAL;
-          if(Num_Var_In_Type[v])  eqn_var_mask[e][v] = 1;
+          if(Num_Var_In_Type[imtrx][v])  eqn_var_mask[e][v] = 1;
           v=EM_E3_REAL;
-          if(Num_Var_In_Type[v])  eqn_var_mask[e][v] = 1;
+          if(Num_Var_In_Type[imtrx][v])  eqn_var_mask[e][v] = 1;
           v=EM_E1_IMAG;
-          if(Num_Var_In_Type[v])  eqn_var_mask[e][v] = 1;
+          if(Num_Var_In_Type[imtrx][v])  eqn_var_mask[e][v] = 1;
           v=EM_E2_IMAG;
-          if(Num_Var_In_Type[v])  eqn_var_mask[e][v] = 1;
+          if(Num_Var_In_Type[imtrx][v])  eqn_var_mask[e][v] = 1;
           v=EM_E3_IMAG;
-          if(Num_Var_In_Type[v])  eqn_var_mask[e][v] = 1;
->>>>>>> e33b61bb
+          if(Num_Var_In_Type[imtrx][v])  eqn_var_mask[e][v] = 1;
           v=EM_H1_REAL;
           if(Num_Var_In_Type[imtrx][v])  eqn_var_mask[imtrx][e][v] = 1;
           v=EM_H2_REAL;
-<<<<<<< HEAD
-          if(Num_Var_In_Type[imtrx][v])  eqn_var_mask[imtrx][e][v] = 1;
-          v=EM_E3_REAL;
-          if(Num_Var_In_Type[imtrx][v])  eqn_var_mask[imtrx][e][v] = 1;
-          v=EM_E3_IMAG;
-          if(Num_Var_In_Type[imtrx][v])  eqn_var_mask[imtrx][e][v] = 1;
-          break;
-        case R_EM_E1_IMAG:
-=======
-          if(Num_Var_In_Type[v])  eqn_var_mask[e][v] = 1;
+          if(Num_Var_In_Type[imtrx][v])  eqn_var_mask[e][v] = 1;
           v=EM_H3_REAL;
-          if(Num_Var_In_Type[v])  eqn_var_mask[e][v] = 1;
+          if(Num_Var_In_Type[imtrx][v])  eqn_var_mask[e][v] = 1;
           v=EM_H1_IMAG;
-          if(Num_Var_In_Type[v])  eqn_var_mask[e][v] = 1;
->>>>>>> e33b61bb
+          if(Num_Var_In_Type[imtrx][v])  eqn_var_mask[e][v] = 1;
           v=EM_H2_IMAG;
           if(Num_Var_In_Type[imtrx][v])  eqn_var_mask[imtrx][e][v] = 1;
           v=EM_H3_IMAG;
-<<<<<<< HEAD
-          if(Num_Var_In_Type[imtrx][v])  eqn_var_mask[imtrx][e][v] = 1;
-          v=EM_E1_REAL;
-          if(Num_Var_In_Type[imtrx][v])  eqn_var_mask[imtrx][e][v] = 1;
-          v=EM_E1_IMAG;
-          if(Num_Var_In_Type[imtrx][v])  eqn_var_mask[imtrx][e][v] = 1;
-          break;
-        case R_EM_E2_IMAG:
-          v=EM_H1_IMAG;
-          if(Num_Var_In_Type[imtrx][v])  eqn_var_mask[imtrx][e][v] = 1;
-          v=EM_H3_IMAG;
-          if(Num_Var_In_Type[imtrx][v])  eqn_var_mask[imtrx][e][v] = 1;
-          v=EM_E2_REAL;
-          if(Num_Var_In_Type[imtrx][v])  eqn_var_mask[imtrx][e][v] = 1;
-          v=EM_E2_IMAG;
-          if(Num_Var_In_Type[imtrx][v])  eqn_var_mask[imtrx][e][v] = 1;
-          break;
-        case R_EM_E3_IMAG:
-          v=EM_H1_IMAG;
-          if(Num_Var_In_Type[imtrx][v])  eqn_var_mask[imtrx][e][v] = 1;
-          v=EM_H2_IMAG;
-          if(Num_Var_In_Type[imtrx][v])  eqn_var_mask[imtrx][e][v] = 1;
-          v=EM_E3_REAL;
-          if(Num_Var_In_Type[imtrx][v])  eqn_var_mask[imtrx][e][v] = 1;
-          v=EM_E3_IMAG;
-          if(Num_Var_In_Type[imtrx][v])  eqn_var_mask[imtrx][e][v] = 1;
-          break;
-
-        case R_EM_H1_REAL:
-=======
-          if(Num_Var_In_Type[v])  eqn_var_mask[e][v] = 1;
+          if(Num_Var_In_Type[imtrx][v])  eqn_var_mask[e][v] = 1;
           v=EM_CONT_REAL;
-          if(Num_Var_In_Type[v])  eqn_var_mask[e][v] = 1;
+          if(Num_Var_In_Type[imtrx][v])  eqn_var_mask[e][v] = 1;
           v=EM_CONT_IMAG;
-          if(Num_Var_In_Type[v])  eqn_var_mask[e][v] = 1;
+          if(Num_Var_In_Type[imtrx][v])  eqn_var_mask[e][v] = 1;
           break;
         case EM_CONT_REAL:
         case EM_CONT_IMAG:
           v=EM_E1_REAL;
-          if(Num_Var_In_Type[v])  eqn_var_mask[e][v] = 1;
->>>>>>> e33b61bb
+          if(Num_Var_In_Type[imtrx][v])  eqn_var_mask[e][v] = 1;
           v=EM_E2_REAL;
           if(Num_Var_In_Type[imtrx][v])  eqn_var_mask[imtrx][e][v] = 1;
           v=EM_E3_REAL;
-<<<<<<< HEAD
-          if(Num_Var_In_Type[imtrx][v])  eqn_var_mask[imtrx][e][v] = 1;
-          v=EM_H1_IMAG;
-          if(Num_Var_In_Type[imtrx][v])  eqn_var_mask[imtrx][e][v] = 1;
-          break;
-        case R_EM_H2_REAL:
-          v=EM_E1_REAL;
-          if(Num_Var_In_Type[imtrx][v])  eqn_var_mask[imtrx][e][v] = 1;
-          v=EM_E3_REAL;
-          if(Num_Var_In_Type[imtrx][v])  eqn_var_mask[imtrx][e][v] = 1;
-          v=EM_H2_IMAG;
-          if(Num_Var_In_Type[imtrx][v])  eqn_var_mask[imtrx][e][v] = 1;
-          break;
-        case R_EM_H3_REAL:
-          v=EM_E1_REAL;
-          if(Num_Var_In_Type[imtrx][v])  eqn_var_mask[imtrx][e][v] = 1;
-          v=EM_E2_REAL;
-          if(Num_Var_In_Type[imtrx][v])  eqn_var_mask[imtrx][e][v] = 1;
-          v=EM_H3_IMAG;
-          if(Num_Var_In_Type[imtrx][v])  eqn_var_mask[imtrx][e][v] = 1;
-          break;
-        case R_EM_H1_IMAG:
-=======
-          if(Num_Var_In_Type[v])  eqn_var_mask[e][v] = 1;
+          if(Num_Var_In_Type[imtrx][v])  eqn_var_mask[e][v] = 1;
           v=EM_E1_IMAG;
-          if(Num_Var_In_Type[v])  eqn_var_mask[e][v] = 1;
->>>>>>> e33b61bb
+          if(Num_Var_In_Type[imtrx][v])  eqn_var_mask[imtrx][e][v] = 1;
           v=EM_E2_IMAG;
           if(Num_Var_In_Type[imtrx][v])  eqn_var_mask[imtrx][e][v] = 1;
           v=EM_E3_IMAG;
-<<<<<<< HEAD
-          if(Num_Var_In_Type[imtrx][v])  eqn_var_mask[imtrx][e][v] = 1;
-          v=EM_H1_REAL;
-          if(Num_Var_In_Type[imtrx][v])  eqn_var_mask[imtrx][e][v] = 1;
-          break;
-        case R_EM_H2_IMAG:
-          v=EM_E1_IMAG;
-          if(Num_Var_In_Type[imtrx][v])  eqn_var_mask[imtrx][e][v] = 1;
-          v=EM_E3_IMAG;
-          if(Num_Var_In_Type[imtrx][v])  eqn_var_mask[imtrx][e][v] = 1;
-          v=EM_H2_REAL;
-          if(Num_Var_In_Type[imtrx][v])  eqn_var_mask[imtrx][e][v] = 1;
-          break;
-        case R_EM_H3_IMAG:
-          v=EM_E1_IMAG;
-          if(Num_Var_In_Type[imtrx][v])  eqn_var_mask[imtrx][e][v] = 1;
-          v=EM_E2_IMAG;
-          if(Num_Var_In_Type[imtrx][v])  eqn_var_mask[imtrx][e][v] = 1;
-          v=EM_H3_REAL;
-          if(Num_Var_In_Type[imtrx][v])  eqn_var_mask[imtrx][e][v] = 1;
-=======
-          if(Num_Var_In_Type[v])  eqn_var_mask[e][v] = 1;
-          v=EM_CONT_REAL;
-          if(Num_Var_In_Type[v])  eqn_var_mask[e][v] = 1;
-          v=EM_CONT_IMAG;
-          if(Num_Var_In_Type[v])  eqn_var_mask[e][v] = 1;
->>>>>>> e33b61bb
+          if(Num_Var_In_Type[imtrx][v])  eqn_var_mask[imtrx][e][v] = 1;
           break;
 	}
     } 
@@ -4324,7 +4204,6 @@
 /**************************************************************************/
 /**************************************************************************/
 
-<<<<<<< HEAD
 int
 Index_Solution (const int nodeNum, const int varType, const int subvarIndex,
 	        const int iNdof, const int matID, const int imtrx)
@@ -4376,56 +4255,6 @@
      *   it is unfortunately called during low levels of the jacobian
      *   and residual fills.
      **********************************************************************/
-=======
-int Index_Solution(
-    const int nodeNum, const int varType, const int subvarIndex, const int iNdof, const int matID)
-
-/********************************************************************
- *
- * Index_Solution():
- *
- * Routine to return the index in the solution vector for the
- * iNunk'th variable of type iVarType at the node iGlobNum
- * corresponding to the material, matID.
- * Return -1 if undefined.
- *
- * Input
- * --------
- *  nodeNum     = processor Node Number
- *  varType     = Variable Type
- *  subvarIndex = Subvariable index -> only for MASS_FRACTION
- *                variable types is this active. Will go
- *                away.
- *  iNdof       = Local nodal degree of freedom. This is
- *                equal to zero, except for centroid
- *                pressures, and hermite cubic interpolated
- *                variables.
- *                    (HKM -> see backwards compatibility section
- *                            below)
- *  matID       = material id -> or -1 if the specification
- *                of the material doesn't matter in this
- *                instance. It would matter if the soln
- *                number at this node varied depending on
- *                the material id.  That is, if this variable has
- *                potentially more than one value at a given node.
- *              = -2: For this special input value, a match
- *                    will be returned for the first variable
- *                    description structure found that
- *                    matches the varType, subvartype pair.
- *
- * Output
- * --------
- * This function returns the processor index into the solution
- * vector for this degree of freedom.
- * If this degree of freedom doesn't exist, this function returns
- * a value of -1.
- *
- * NOTES:
- *   This function should execute as fast as possible, because
- *   it is unfortunately called during low levels of the jacobian
- *   and residual fills.
- **********************************************************************/
->>>>>>> e33b61bb
 {
   int dofp, index, i_match = -1, i, ifound;
   /*
