/************************************************************************ *
* Goma - Multiphysics finite element software                             *
* Sandia National Laboratories                                            *
*                                                                         *
* Copyright (c) 2022 Goma Developers, National Technology & Engineering   *
*               Solutions of Sandia, LLC (NTESS)                          *
*                                                                         *
* Under the terms of Contract DE-NA0003525, the U.S. Government retains   *
* certain rights in this software.                                        *
*                                                                         *
* This software is distributed under the GNU General Public License.      *
* See LICENSE file.                                                       *
\************************************************************************/

/*
 *$Id: mm_unknown_map.c,v 5.13 2010-04-07 22:27:00 prschun Exp $
 */

/*
 * Notes:
 * ------
 *	[1] Modifications made to handle variables with different degrees of
 *	    freedom per element. Added Local_Offset arrays to help find the
 *	    global unknown number for variables in these kinds of elements.
 *	    This was done so that (v,P) = (Q2,P1) would be easily implemented,
 *	    etc.
 *
 * Modified:  Wed Feb 16 06:20:52 MST 1994 pasacki@sandia.gov
 */

#include <stdio.h>
#include <stdlib.h>
#include <string.h>

#include "dp_map_comm_vec.h"
#include "dp_types.h"
#include "dp_utils.h"
#include "dpi.h"
#include "el_elm.h"
#include "el_elm_info.h"
#include "el_geom.h"
#include "exo_struct.h"
#include "mm_as.h"
#include "mm_as_const.h"
#include "mm_as_structs.h"
#include "mm_eh.h"
#include "mm_mp.h"
#include "mm_mp_structs.h"
#include "mm_unknown_map.h"
#include "rd_mesh.h"
#include "rf_allo.h"
#include "rf_bc_const.h"
#include "rf_fem.h"
#include "rf_fem_const.h"
#include "rf_io.h"
#include "rf_mp.h"
#include "rf_node_const.h"
#include "rf_util.h"
#include "rf_vars_const.h"
#include "std.h"

#ifdef PARALLEL
#include "mpi.h"
#endif

/*****************************************************************************/
/*****************************************************************************/
/*****************************************************************************/

/*
 * Definitions. These variables are used many other places via the
 * extern declarations in rf_fem.h
 */

int *num_internal_dofs;
int *num_boundary_dofs;
int *num_external_dofs;
int *num_universe_dofs;
int num_personal_elems = 0;

/*
 * Local_Offset:
 *
 *	This array of pointers gets set to lists of integers that, for every
 *	node, indicates how much offset from the first unknown of the node
 *	you need to get to the variable of interest...
 *
 *	For example, if we're solving just the energy equation and temperature
 *	is interpolated at every node, then
 *
 *		Local_Offset[node][TEMPERATURE] = 0; (the first unknown is T)
 *	and
 *		Local_Offset[node][VELOCITY1] = -1; (undefined offset)
 *
 *	Yes, this does duplicate some functionality of First_Y, First_MeshD,
 *	etc. Also, Index_P, will not really be needed anymore, since pressure
 *	is getting lumped together with other unknowns at a node.
 *
 */
int ***Local_Offset = NULL;

/*
 * Dolphin:  The scheme above is fine except for cases that occur when
 *	     neighboring elements that share a node have different ideas
 *	     about which variables and degrees of freedom need to be solved
 *	     at the node.
 *
 *	     In order to get the true accounting of offsets for each type of
 *	     variable at a node, we need to know what every element expects
 *	     of the node.
 *
 *
 *	     Thus, poll every element and save the largest estimate for
 *	     the degrees of freedom required to represent each variable...
 *
 *	     Dolphin[matrix][node][variable] = dof
 *
 * where:
 *		node  == node number
 *
 *		var   == variable index
 *
 *		dof   == number of degrees of freedom for this type of
 *			 variable at this node.
 *
 *			 Note that variables with multiple k types must all
 *			 have the same representation in terms of dof/node.
 *			 Thus, the number of degrees of freedom for each
 *			 species concentrations must be multiplied by the
 * 			 total number of concentrations that are active, too!
 */
int ***Dolphin = NULL;

/*
 * Other Globally Defined Variables
 */
int *NumUnknowns;      /* Number of unknown variables updated by this   */
                       /* processor (internal plus boundary)            */
int *NumExtUnknowns;   /* Number of external variables which are        */
                       /* copied and stored on the local processor      */
int MaxVarPerNode = 0; /* Global Maximum number of unknowns at any      */
                       /* node on any processor                         */
int Num_Var_In_Type[MAX_NUM_MATRICES][MAX_VARIABLE_TYPES];
/*
 * First_Unknown:
 *     Index to start of the first unknown in the processor
 *     solution vector at each node at each matrix.
 *        Dimension = [upd->Total_Num_Matrices][total_num_nodes];
 */
int **First_Unknown = NULL;

/*
 * dofname -- holds strings telling the name of the variable (u1, T, P, etc)
 *            and the global node number associated with a particular gdof.
 *            This should aid in debugging, etc. Allocation and setup in
 *	      mm_unknown_map.c.
 *
 * Now, idv[matrix][dof][0] = VELOCITY1, etc.
 *      idv[dof][1] = local nodal dof (0, except pressure& conc., for example)
 *	idv[dof][2] = associated global node number (0-based)
 */
int ***idv = NULL;      /* Integer variable name, nodal dof, node. */
char ***dofname = NULL; /* Names of variables. */
char ***resname = NULL; /* Names of residual equations. */

/*
 * Definitions of variables which are declared in
 * rf_mask.h
 */
int Inter_Mask[MAX_NUM_MATRICES][MAX_VARIABLE_TYPES][MAX_VARIABLE_TYPES] = {{{0}}};
int Ignore_Deps[MAX_NUM_MATRICES][MAX_VARIABLE_TYPES][MAX_VARIABLE_TYPES];

/*
 * Prototypes declarations of static functions defined in this file.
 */
static void set_interaction_masks(Exo_DB *);

/*****************************************************************************/
/*****************************************************************************/
/*****************************************************************************/

void setup_local_nodal_vars(Exo_DB *exo, Dpi *dpi)

/********************************************************************
 *
 * Routine to produce the map of the (node,variable) -> solution
 * vector. This routine is to produce the expanded solution vector
 * and the necessary arrays of pointers into this vector.
 *
 * Output:
 *
 * Variable array mask: (see rf_masks.h)
 *
 * Variable_Mask[global_node]     --	integer structure. Which contains
 * 					information on which variables are
 *   				        defined at a given node. In this
 *					routine the unknown info is set.
 *					The structure also contains info on
 *					the boundary conditiones which are
 *					set in find_and_set_Dirichlet.
 *
 *  Equation                      --   is a structure of integers defined in
 * 					"rf_masks.h" which indicates which
 *					equations are being set up and
 *					solved for.
 *
 *  Num_Unknowns_Node[global_node] --	entry is the total number of unknowns
 *  					which are defined at this node.
 *
 *  NumUnknowns                   -- 	total number of unknowns solved for
 *					by this Proc.
 *
 *  NumExtUnknowns                --	total number of unknowns which are
 *					stored on this processor and
 *					communicated from neighboring processors
 *
 *  MaxVarPerNode 		  --	value is equal to the maximum number
 *					of variables defined at any node on
 *                                      any processor.
 *  First_Unknown[matrix][global_node]     --	index into solution vector for which
 *  					        the first unknown at local node i
 *
 * Local_Offset[matrix][global_node][variable] -- how much offset from the first
 *					unknown to the variable of interest
 *
 ******************************************************************************/
{
  int nun[MAX_NUM_MATRICES][MAX_VARIABLE_TYPES]; /* Number of unknowns per node for each */
                                                 /* variable. Note that if there are any */
                                                 /* concentration variables, that they are */
                                                 /* all represented with the same ndof/node. */

  int e, e_start, e_end, i, j, n, index, num_nodes, ebi, elementType;
  int total_nodes, var_type;
  int mn;
  int imtrx;
  NODAL_VARS_STRUCT **tmp_nodal_vars = NULL, *nv, *nv_match;
  VARIABLE_DESCRIPTION_STRUCT *var_ptr;

  /*
   * Calculate the total number of nodes on this processor
   */

  total_nodes = Num_Internal_Nodes + Num_Border_Nodes + Num_External_Nodes;

  /*
   *  Allocate memory for the variable mask array of structures and
   *  other pointer arrays into the solution vector. The Variable_Mask
   *  structure is an array of bit fields.
   */
  First_Unknown = (int **)malloc((upd->Total_Num_Matrices) * sizeof(int *));
  for (imtrx = 0; imtrx < upd->Total_Num_Matrices; imtrx++) {
    First_Unknown[imtrx] = (int *)malloc(total_nodes * sizeof(int));
  }
  for (imtrx = 0; imtrx < upd->Total_Num_Matrices; imtrx++) {
    for (i = 0; i < total_nodes; i++) {
      First_Unknown[imtrx][i] = -1;
    }
  }
  /*
   *  Allocate temporary memory for holding the Nodal vars information
   *  for this processor. It will be released at the end of the routine.
   */
  tmp_nodal_vars = (NODAL_VARS_STRUCT **)alloc_ptr_1(upd->Total_Num_Matrices);
  for (imtrx = 0; imtrx < upd->Total_Num_Matrices; imtrx++) {
    tmp_nodal_vars[imtrx] = alloc_struct_1(NODAL_VARS_STRUCT, total_nodes);
    for (i = 0; i < total_nodes; i++) {
      tmp_nodal_vars[imtrx][i].list_index = i;
    }
  }
  /*
   * Introducing some new arrays for your programming pleasure...
   *
   * Difference between a Dolphin and a Local_Offset?
   *
   * The Dolphin keeps track of the true count of how many dof's for each kind
   * of variable are at each node. Dolphin does *not* account for
   * multiplicity of species concentrations or any other variable.
   *
   * The Local_Offset is an *accumulation* that helps to point to any
   * particular kind of variable. Local_Offset *is* adjusted to account for
   * multiplicity of species concentrations.
   *
   */

  Dolphin = (int ***)malloc((upd->Total_Num_Matrices) * sizeof(int **));
  Local_Offset = (int ***)malloc((upd->Total_Num_Matrices) * sizeof(int **));
  for (imtrx = 0; imtrx < upd->Total_Num_Matrices; imtrx++) {
    Dolphin[imtrx] = (int **)malloc(total_nodes * sizeof(int *));
    Local_Offset[imtrx] = (int **)malloc(total_nodes * sizeof(int *));
    for (i = 0; i < total_nodes; i++) {
      Dolphin[imtrx][i] = (int *)malloc(MAX_VARIABLE_TYPES * sizeof(int));
      Local_Offset[imtrx][i] = (int *)malloc(MAX_VARIABLE_TYPES * sizeof(int));
    }
  }
  for (imtrx = 0; imtrx < upd->Total_Num_Matrices; imtrx++) {
    for (i = 0; i < total_nodes; i++) {
      for (var_type = V_FIRST; var_type < V_LAST; var_type++) {
        Dolphin[imtrx][i][var_type] = -1;
        Local_Offset[imtrx][i][var_type] = -1;
      }
    }
  }

  /*
   * During this first loop over all elements we try to get
   * the overall picture accurate in terms of how many unknowns need
   * to be represented at each node. We need to do this for the benefit
   * of nodes shared by different elements with different variables
   * represented within the neighboring elements...
   */

  /*
   * For the distributed processing version, note that this step will
   * accumulate some representation of the number and kinds of active
   * variables at external nodes that are actually owned by other processors.
   *
   * That's OK, as long as we understand that the owning processor may
   * well have a different idea of the number and kinds of variables that
   * are active at that node. This processor's idea of the number of active
   * variables at that node will be a subset of the actual list of active
   * variables. Only in the optimistic case will this processor's concept
   * of the active variables at an external node be identical with the
   * nodes true count of dofs in a global context. That true count will
   * only be met with certainty on the processor that owns that node
   * during this initial step. In subsequent steps, the owning node will
   * tell ghost nodes exactly what unknowns exist at the node.
   */

  /*
   * Loop through element blocks on this processor - there may well be
   * fewer than the number of materials globally.
   */
  for (ebi = 0; ebi < exo->num_elem_blocks; ebi++) {
    e_start = exo->eb_ptr[ebi];
    e_end = exo->eb_ptr[ebi + 1];

    /*
     * Determine the material index for this particular element block
     * (if Matilda[ebi] is negative, then the element block is not in the goma problem)
     */
    mn = Matilda[ebi];
    if (mn < 0) {
      continue;
    }
    pd = pd_glob[mn];
    mp = mp_glob[mn];

    for (e = e_start; e < e_end; e++) {

      /*
       * Store the element type for this element
       */
      elementType = Elem_Type(exo, e);
      /*
       * Find out how many local nodes are in this element type
       */
      num_nodes = elem_info(NNODES, elementType);

      /*
       * For this particular element, e, find the offset into the
       * connectivity matrix, index. Index will be used to find the value
       * of the processor node number.
       */
      index = Proc_Connect_Ptr[e];

      /*
       *  Loop over the local element nodes in the current element
       */
      for (n = 0; n < num_nodes; n++) {

        /*
         *  Find the processor node number, i, corresponding to the local
         *  node number, n, by indexing into the processor element
         *  connectivity array, Proc_Elem_Connect[].
         *  (note: i may or may not be owned by this processor)
         */
        i = Proc_Elem_Connect[index++];

        /*
         * For each kind of variable type in the problem, depending on its
         * interpolation, decide how many, if any, degrees of freedom
         * it has at this node...
         */
        for (imtrx = 0; imtrx < upd->Total_Num_Matrices; imtrx++) {
          for (var_type = V_FIRST; var_type < V_LAST; var_type++) {

            /*
             *  Find the number of degrees of freedom at the local node
             *  corresponding to the current element for the current
             *  variable type given the problem description corresponding
             *  to the current material index.
             */
            nun[imtrx][var_type] =
                dof_lnode_var_type(n, elementType, i, var_type, pd_glob[mn], imtrx);
            if (nun[imtrx][var_type] > 0) {
              /*
               * Find a variable structure that matches this one
               */
              var_ptr = find_or_create_vd(var_type, nun[imtrx][var_type], mn, 0, imtrx);

              /*
               * Add this variable to the temporary list of variables
               * defined at this node
               */
              add_var_to_nv_struct(var_ptr, tmp_nodal_vars[imtrx] + i);

              /*
               * special case section for MASS_FRACTION variable type
               * Add a variable description structure for each of the
               * subvariables specified for the current material.
               * -> HKM: this will go away eventually
               */
              if (var_type == MASS_FRACTION) {
                for (j = 1; j < mp->Num_Species_Eqn; j++) {
                  var_ptr = find_or_create_vd(var_type, nun[imtrx][var_type], mn, j, imtrx);
                  add_var_to_nv_struct(var_ptr, tmp_nodal_vars[imtrx] + i);
                }
              }
            }

            /*
             * Calculate the old way:
             *  the calculation depends on pd for its interpolation type
             *  Also, discontinuous variables are treated here as well.
             *  sometimes leading to a doubling of the dofs at a node.
             *  The new way also gets to a doubling of the dof at the node.
             *  However, it's done by looping through different elements
             *  and then comparing the MatID fields to determine uniqueness.
             *  This is done in the loop below. Therefore, a printout from
             *  below is just informational.
             */
          } /* Loop over variables list */
        }   /* Loop over matrices */
      }     /* Loop over local nodes in an element */
    }       /* loop over elements in element blocks */
  }         /* loop over materials */

  /*
   *  Loop though nodes this time calculating the real nodal_vars
   *  structures for each node.
   */
  for (imtrx = 0; imtrx < upd->Total_Num_Matrices; imtrx++) {
    for (i = 0; i < total_nodes; i++) {
      nv = copy_and_rearrange_nv(tmp_nodal_vars[imtrx] + i);

      /*
       * Decide whether this nodal variable structure is new.
       * Destroy it if it isn't. If it unique, it gets added to
       * a list of unique nodal variable structures.
       */
      if (MatchAdd_Node_Vars_List(nv, &nv_match)) {
        nodal_vars_destroy(&nv);
      }

      /*
       * Copy the pointer to the node vars structure into the node_info
       * structure for the current node.
       */
      Nodes[i]->Nodal_Vars_Info[imtrx] = nv_match;

      /*
       * Do a consistency check between the new and old way of
       * calculating the degrees of freedom at a node
       */
      for (var_type = V_FIRST; var_type < V_LAST; var_type++) {
        ebi = get_nv_ndofs_modMF(nv_match, var_type);
        /*
         * Now populate the Dolphin array with the new way
         * -> The DEBUG block above has proved that old vs new
         *    is the same.
         */
        if (ebi > 0)
          Dolphin[imtrx][i][var_type] = ebi;
      }
    }
  }
  /*
   *  Unmalloc the tmp_nodal_vars variable and all of the underlying
   *  malloced structures
   */
  for (imtrx = 0; imtrx < upd->Total_Num_Matrices; imtrx++) {
    for (i = 0; i < total_nodes; i++) {
      nodal_vars_free(tmp_nodal_vars[imtrx] + i);
    }
    safer_free((void **)&(tmp_nodal_vars[imtrx]));
  }
  free(tmp_nodal_vars);

  /*
   *  When in debug mode, print out a complete listing of variables at
   *  every node
   */
}
/****************************************************************************/
/****************************************************************************/
/****************************************************************************/

void print_vars_at_nodes(void)

/************************************************************************
 *
 * print_vars_at_nodes();
 *
 *
 *************************************************************************/
{
  int i, j, total_nodes, maxLength;
  int imtrx;
  NODE_INFO_STRUCT *node_ptr;
  NODAL_VARS_STRUCT *nv;
  VARIABLE_DESCRIPTION_STRUCT *vd;
  UMI_LIST_STRUCT *list;
  /*
   * Calculate the total number of nodes on this processor
   */
  total_nodes = Num_Internal_Nodes + Num_Border_Nodes + Num_External_Nodes;

  maxLength = -1;
  for (i = 0; i < total_nodes; i++) {
    node_ptr = Nodes[i];
    list = &(node_ptr->Mat_List);
    maxLength = MAX(maxLength, list->Length);
  }
  maxLength = MAX(maxLength, 2);

  print_sync_start(TRUE);
  printf("\n\n  Processor %d: Table of Variables at nodes:\n\n", ProcID);
  printf("Local  Global|   MatIDs |  Node   Num    |   VARIABLES:\n");
  printf("Node#  Node# |   Present|  Type  Unknowns|             \n ");
  fprint_line(stdout, "-", 80);
  for (imtrx = 0; imtrx < upd->Total_Num_Matrices; imtrx++) {
    for (i = 0; i < total_nodes; i++) {
      node_ptr = Nodes[i];
      nv = node_ptr->Nodal_Vars_Info[imtrx];
      printf("%-6d %-6d|", i, node_ptr->Global_Node_Num);
      list = &(node_ptr->Mat_List);
      for (j = 0; j < list->Length; j++) {
        printf("%3d ", list->List[j]);
      }
      for (j = list->Length; j < maxLength; j++) {
        printf("    ");
      }
      printf("|");
      if (i < Num_Internal_Nodes) {
        printf(" internal ");
      } else if (i < Num_Internal_Nodes + Num_Border_Nodes) {
        printf(" border   ");
      } else {
        printf(" ext(%3d) ", node_ptr->Proc);
      }
      printf(" %-5d  |", nv->Num_Unknowns);
      for (j = 0; j < nv->Num_Var_Desc; j++) {
        vd = nv->Var_Desc_List[j];
        printf(" %d", vd->Variable_Type);
        if (vd->Variable_Type == MASS_FRACTION) {
          printf("_sub%d", vd->Subvar_Index);
        }
        if (vd->MatID != -1) {
          printf("_mat%d", vd->MatID);
        }
        if (vd->Ndof > 1) {
          printf("*%d", vd->Ndof);
        }
      }
      printf("\n");
    }
  }
  fprint_line(stdout, "-", 80);
  print_sync_end(TRUE);
}
/****************************************************************************/
/****************************************************************************/
/****************************************************************************/

void setup_external_nodal_vars(Exo_DB *exo, Dpi *dpi, Comm_Ex **cx)

/************************************************************************
 *
 * setup_external_nodal_vars():
 *
 *   This routine exchanges information about the solution vector
 * from each owned node to each ghost node. We first pack the information
 * about the solution vector on each owned node on this current
 * processor into a compact form. Then, we use the normal exchange
 * node information routine to exchange this information with the
 * neighboring processors.
 *   Then, we unpack the information obtained from neighboring
 * processors into nodal variable structures. And, then we use
 * the same procedure that we used in setup_local_nodal_vars() to
 * assign nodal var structures to external nodes.
 *   At the end of this procedure, we are assured that ghost nodes will
 * have the same picture of the solution vector as owned nodes.
 *
 ************************************************************************/
{
  int i, p, node_num, var_type;
  int imtrx;
  struct nv_packed **nvp = NULL, **nvp_send = NULL, **nvp_recv = NULL;
  NODAL_VARS_STRUCT *nv, *nv_match;
  COMM_NP_STRUCT *np_ptr, **np_base = NULL;
  /*
   *  Pack information for sending
   */

  if (dpi->num_neighbors > 0) {

    nvp_send = (struct nv_packed **)alloc_ptr_1(upd->Total_Num_Matrices);
    nvp_recv = (struct nv_packed **)alloc_ptr_1(upd->Total_Num_Matrices);
    nvp = (struct nv_packed **)alloc_ptr_1(upd->Total_Num_Matrices);

    for (imtrx = 0; imtrx < upd->Total_Num_Matrices; imtrx++) {
      nvp_send[imtrx] =
          alloc_struct_1(struct nv_packed, ptr_node_send[dpi->num_neighbors] * MaxVarPerNode);

      nvp_recv[imtrx] =
          alloc_struct_1(struct nv_packed, ptr_node_recv[dpi->num_neighbors] * MaxVarPerNode);
      //         nvp[imtrx] = alloc_struct_1(struct nv_packed,
      //			             ptr_node_recv[dpi->num_neighbors] * MaxVarPerNode);
    }

    np_base = (COMM_NP_STRUCT **)alloc_ptr_1(upd->Total_Num_Matrices);
    for (imtrx = 0; imtrx < upd->Total_Num_Matrices; imtrx++) {
      np_base[imtrx] = alloc_struct_1(COMM_NP_STRUCT, dpi->num_neighbors);
    }

    for (imtrx = 0; imtrx < upd->Total_Num_Matrices; imtrx++) {
      for (i = 0; i < ptr_node_send[dpi->num_neighbors]; i++) {
        node_num = list_node_send[i];
        nvp[imtrx] = nvp_send[imtrx] + i * MaxVarPerNode;
        pack_nv(nvp[imtrx], Nodes[node_num]->Nodal_Vars_Info[imtrx]);
      }

      np_ptr = np_base[imtrx];
      for (p = 0; p < dpi->num_neighbors; p++) {
        np_ptr->neighbor_ProcID = cx[imtrx][p].neighbor_name;
        np_ptr->send_message_buf = (void *)(nvp_send[imtrx] + ptr_node_send[p] * MaxVarPerNode);
        np_ptr->send_message_length =
            sizeof(struct nv_packed) * cx[imtrx][p].num_nodes_send * MaxVarPerNode;
        np_ptr->recv_message_buf = (void *)(nvp_recv[imtrx] + ptr_node_recv[p] * MaxVarPerNode);
        np_ptr->recv_message_length =
            sizeof(struct nv_packed) * cx[imtrx][p].num_nodes_recv * MaxVarPerNode;
        np_ptr++;
      }
      exchange_neighbor_proc_info(dpi->num_neighbors, np_base[imtrx]);

      for (i = 0; i < dpi->num_external_nodes; i++) {
        node_num = dpi->num_internal_nodes + dpi->num_boundary_nodes + i;
        nvp[imtrx] = nvp_recv[imtrx] + i * MaxVarPerNode;

        /*
         * Unpack the nodal variable structure into a new structure
         */
        nv = unpack_nv(nvp[imtrx], imtrx);

        /*
         * Decide whether this nodal variable structure is new.
         * Destroy it if it isn't. If it unique, it gets added to
         * a list of unique nodal variable structures.
         */
        if (MatchAdd_Node_Vars_List(nv, &nv_match)) {
          nodal_vars_destroy(&nv);
        }

        /*
         * Copy the pointer to the node vars structure into the node_info
         * structure for the current node.
         */
        Nodes[node_num]->Nodal_Vars_Info[imtrx] = nv_match;

        /*
         * Fill in other node structure information
         */
        Nodes[node_num]->Proc_Node_Num = node_num;

        /*
         *  Fill in the correct results for the number of degrees of freedom
         *  for external nodes into Dolphin[][]
         */
        for (var_type = V_FIRST; var_type < V_LAST; var_type++) {
          p = get_nv_ndofs_modMF(nv_match, var_type);
          if (p > 0) {
            Dolphin[imtrx][node_num][var_type] = p;
          }
        }
      }
    }
    /*
     *  Free memory allocated in this routine
     */

    if (dpi->num_neighbors > 0) {
      for (int i = 0; i < upd->Total_Num_Matrices; i++) {
        free(np_base[i]);
        //        free(nvp_save[i]);
        free(nvp_send[i]);
        free(nvp_recv[i]);
      }
    }
    safer_free((void **)&np_base);
    safer_free((void **)&nvp_send);
    safer_free((void **)&nvp_recv);
    safer_free((void **)&nvp);
  }
  /*
   *  When in debug mode, print out a complete listing of variables at
   *  every node
   */
}
/****************************************************************************/
/****************************************************************************/
/****************************************************************************/

int find_MaxUnknownNode(void)

/************************************************************************
 *
 * find_MaxUnknownNode():
 *
 *  Find the maximum number of unknowns at any one node.
 *
 * Return
 * --------
 *    Returns the maximum number of unknowns located at any one node.
 *
 ************************************************************************/
{
  int i, retn;
  int maxUnknowns = -1, gmax = 0;
  NODAL_VARS_STRUCT *nv;

  for (i = 0; i < Nodal_Vars_List_Length; i++) {
    nv = Nodal_Vars_List[i];
    if (nv->Num_Unknowns > maxUnknowns) {
      maxUnknowns = nv->Num_Unknowns;
    }
  }

#ifdef PARALLEL
  if (Num_Proc > 1) {
    retn = MPI_Allreduce(&maxUnknowns, &gmax, 1, MPI_INT, MPI_MAX, MPI_COMM_WORLD);
    if (retn != MPI_SUCCESS) {
      fprintf(stderr, "find_MaxUnknownNode MPI error, P_%d, error = %d\n", ProcID, retn);
    }
  } else {
    gmax = maxUnknowns;
  }
#else
  gmax = maxUnknowns;
#endif

  return gmax;
}
/****************************************************************************/
/****************************************************************************/
/****************************************************************************/

void set_unknown_map(Exo_DB *exo, Dpi *dpi)

/************************************************************************
 *
 * set_unknown_map():
 *
 *
 *
 ************************************************************************/
{
  int e, gcount, i, var_type, total_nodes, liver, count, i1, ii;
  int index, kspec, dofkspec, num;
  int imtrx;
  NODAL_VARS_STRUCT *nv;
  char position_label[MAX_DOFNAME];
  int gdof = 0;

  /*
   * Calculate the total number of nodes on this processor
   */
  total_nodes = Num_Internal_Nodes + Num_Border_Nodes + Num_External_Nodes;

  /*
   * Again loop through all of the nodes, this time figuring out how many
   * unknowns are really there, and how to set the Local_Offsets from the
   * First Unknown...
   */

  gcount = 0;
  for (imtrx = 0; imtrx < upd->Total_Num_Matrices; imtrx++) {
    for (i = 0; i < total_nodes; i++) {

      /*
       * Store the pointer to the nodal variables info at the
       * current node
       */
      nv = Nodes[i]->Nodal_Vars_Info[imtrx];

      count = 0;
      for (var_type = V_FIRST; var_type < V_LAST; var_type++) {
        if (Dolphin[imtrx][i][var_type] > 0) {
          /*
           * Notice how if you want any concentration unknowns you get
           * space for *all* concentration unknowns!
           *
           * Just consider it a bonus in the Sandia tradition...
           */
          if (var_type == MASS_FRACTION) {
            Local_Offset[imtrx][i][var_type] = count;
            liver = Dolphin[imtrx][i][var_type] * upd->Max_Num_Species_Eqn;
            count += liver;
          } else {
            Local_Offset[imtrx][i][var_type] = count;
            liver = Dolphin[imtrx][i][var_type];
            count += liver;
          }
        }
      }
      if (count != nv->Num_Unknowns) {
        fprintf(stderr, "P_%d: at node %d, Num_Unknowns_Node = %d, count = %d\n", ProcID, i,
                nv->Num_Unknowns, count);
        fprintf(stderr, "nv->Num_Unknowns lost count.\n");
        GOMA_EH(-1, "Num_Unknowns_Node incompatibility");
      }
    }
  }
  /*
   * Should verify that all nodes have been assigned something other
   * than "-1" as a number of unknowns...
   */
  for (imtrx = 0; imtrx < upd->Total_Num_Matrices; imtrx++) {
    for (i = 0; i < total_nodes; i++) {
      nv = Nodes[i]->Nodal_Vars_Info[imtrx];
      if (nv->Num_Unknowns == -1) {
        fprintf(stderr, "P_%d: local node index (%d) at matrix %d lost track.\n", ProcID, i + 1,
                imtrx + 1);
        GOMA_EH(-1, "Num_Unknowns_Node incompatibility");
      }
    }
  }

  /*
   * Determine total number of Unknowns to be solved for in this Proc
   * and the number that will be communicated from other Procs
   */

  num_internal_dofs = (int *)malloc(upd->Total_Num_Matrices * sizeof(int));
  num_boundary_dofs = (int *)malloc(upd->Total_Num_Matrices * sizeof(int));
  num_external_dofs = (int *)malloc(upd->Total_Num_Matrices * sizeof(int));
  num_universe_dofs = (int *)malloc(upd->Total_Num_Matrices * sizeof(int));

  /*
   * How many degrees of freedom I own that I do not have to communicate to
   * any other processor.
   */
  for (imtrx = 0; imtrx < upd->Total_Num_Matrices; imtrx++) {
    num_internal_dofs[imtrx] = 0;
    for (i = 0; i < Num_Internal_Nodes; i++) {
      nv = Nodes[i]->Nodal_Vars_Info[imtrx];
      num_internal_dofs[imtrx] += nv->Num_Unknowns;
    }
  }
  /*
   * How many degrees of freedom I own from which I will have to communicate
   * some to neighboring processors.
   */
  for (imtrx = 0; imtrx < upd->Total_Num_Matrices; imtrx++) {
    num_boundary_dofs[imtrx] = 0;
    for (i = Num_Internal_Nodes; i < Num_Internal_Nodes + Num_Border_Nodes; i++) {
      nv = Nodes[i]->Nodal_Vars_Info[imtrx];
      num_boundary_dofs[imtrx] += nv->Num_Unknowns;
    }
  }

  /*
   * How many degrees of freedom at nodes I do not own that I expect to receive
   * from other processors.
   */
  for (imtrx = 0; imtrx < upd->Total_Num_Matrices; imtrx++) {
    num_external_dofs[imtrx] = 0;
    for (i = Num_Internal_Nodes + Num_Border_Nodes;
         i < Num_Internal_Nodes + Num_Border_Nodes + Num_External_Nodes; i++) {
      nv = Nodes[i]->Nodal_Vars_Info[imtrx];
      num_external_dofs[imtrx] += nv->Num_Unknowns;
    }
  }

  /*
   * Count up the total number of degrees of freedom.
   */
  for (imtrx = 0; imtrx < upd->Total_Num_Matrices; imtrx++) {
    num_universe_dofs[imtrx] =
        num_internal_dofs[imtrx] + num_boundary_dofs[imtrx] + num_external_dofs[imtrx];
  }
  /*
   * Some element based quantities...
   */
  num_personal_elems = 0;

  if (Num_Proc == 1) {
    /*
     * In serial, they're all mine!
     */
    num_personal_elems = exo->num_elems;
  } else {

    /*
     * Not in parallel, though. We must check them all.
     */

    for (e = 0; e < exo->num_elems; e++) {
      if (dpi->elem_owner[e] == ProcID) {
        num_personal_elems++;
      }
    }
#if (DEBUG_LEVEL > 1)
    log_dbg("num_personal_elems = %d", num_personal_elems);
#endif
  }

  /*
   * Setup legacy variables...
   */

  NumUnknowns = (int *)malloc(upd->Total_Num_Matrices * sizeof(int));
  NumExtUnknowns = (int *)malloc(upd->Total_Num_Matrices * sizeof(int));

  for (imtrx = 0; imtrx < upd->Total_Num_Matrices; imtrx++) {
    NumUnknowns[imtrx] = num_internal_dofs[imtrx] + num_boundary_dofs[imtrx];
    NumExtUnknowns[imtrx] = num_external_dofs[imtrx];
  }

  /*
   * Produce the equation - variable interaction mask array (rf_masks.h)
   * This array is used durring fill process to determine the interation
   * between variables in a specific equation.
   *
   * This needs to be updated to use the pd->e[MATRIX_NUMBER][EQUATION_NAME] structure
   * instead of the many innumerable Booleans like "FluidMechanics"...
   */
  set_interaction_masks(exo);

  /*
   * Pointers into the solution vector...
   */

  /*
   * Define pointers into the solution vector on this Proc.
   * This solution vector is localy numbered so that all internal+
   * border variables (including pressure) come first.
   *
   * After all internal+border node unknowns
   * are numbered the external unknowns updated on other processors are
   * numbered. In this section of the vector each external nodes unknowns
   * are numbered (including pressure). To produce this vector the internal+
   * border nodes are first considered followed by the external nodes.
   */

  /*
   * Define pointer to first unknown, first mass fraction, and the pressure
   * unknown at each local node. This vector is first defined only for the
   * internal+border nodes. Also determine an upper bound on number of
   * unknowns at each node.
   */

  for (imtrx = 0; imtrx < upd->Total_Num_Matrices; imtrx++) {
    index = 0;
    for (i = 0; i < total_nodes; i++) {
      First_Unknown[imtrx][i] = index;
      Nodes[i]->First_Unknown[imtrx] = index;
      nv = Nodes[i]->Nodal_Vars_Info[imtrx];
      index += nv->Num_Unknowns;
    }
  }
  /*
   * Assign descriptive variable dof and residual equation names for
   * every degree of freedom and constraint residual equation.
   * The node numbers used in this description will be 1-based, in
   * compliance with BLOT, etc.
   */

  /*
   *   Only allocate dofname if doing numerical jacobian checking or writing
   *   intermediate solution or Debug_Flag > 1
   */
  if (dofname == NULL) {
    if (Debug_Flag < 0 || Debug_Flag > 1 || Write_Intermediate_Solutions || (Iout == 1)) {
      dofname = (char ***)malloc(upd->Total_Num_Matrices * sizeof(int **));
      for (imtrx = 0; imtrx < upd->Total_Num_Matrices; imtrx++) {
        dofname[imtrx] = alloc_VecFixedStrings(NumUnknowns[imtrx] + NumExtUnknowns[imtrx], 80);
      }
    }
  }

  /*
   *  Only allocate resname if doing numerical jacobian checking
   */
  if (resname == NULL) {
    if (Debug_Flag < 0 || Iout == 1) {
      resname = (char ***)malloc(upd->Total_Num_Matrices * sizeof(int **));
      for (imtrx = 0; imtrx < upd->Total_Num_Matrices; imtrx++) {
        resname[imtrx] = alloc_VecFixedStrings(NumUnknowns[imtrx] + NumExtUnknowns[imtrx], 80);
      }
    }
  }

  /*
   * Allocate only if unallocated...
   */
  if (idv == NULL) {
    idv = (int ***)malloc(upd->Total_Num_Matrices * sizeof(int **));
    for (imtrx = 0; imtrx < upd->Total_Num_Matrices; imtrx++) {
      idv[imtrx] = alloc_int_2(NumUnknowns[imtrx] + NumExtUnknowns[imtrx], 3, -1);
    }
  }

  /* Here this is a worst-case approach, used mainly for the post processing
   * We will have to revisit this if we want to go on with parallel processing
   */
  for (imtrx = 0; imtrx < upd->Total_Num_Matrices; imtrx++) {
    for (i = 0; i < total_nodes; i++) {
      nv = Nodes[i]->Nodal_Vars_Info[imtrx];
      gcount = First_Unknown[imtrx][i];

      if (Num_Proc > 1) {
        gdof = gcount;
        i1 = dpi->node_index_global[i] + 1; /* convert 0-based to 1-based */
      } else {
        gdof = gcount;
        i1 = i + 1; /* convert 0-based internal node numbering */
      }             /* to 1-based node numbering of BLOT, etc. */

      /*
       * Load up the coordinates of the node into a handy label
       * to help find errant dofs...
       */
      switch (Num_Dim) {
      case 1:
        sprintf(position_label, "x=%-10.6g", Coor[0][i]);
        break;
      case 2:
        sprintf(position_label, "x=%-10.6g y=%-10.6g", Coor[0][i], Coor[1][i]);
        break;
      case 3:
        sprintf(position_label, "x=%-9.6g y=%-9.6g z=%-9.6g", Coor[0][i], Coor[1][i], Coor[2][i]);
        break;
      }

      count = 0;

      for (var_type = V_FIRST; var_type < V_LAST; var_type++) {
        if (Dolphin[imtrx][i][var_type] > 0) {
          /*
           * Notice how if there are concentration unknowns at the
           * node, then we assign a  fixed number of
           * upd->Max_Num_Species_Eqn of them. If there are no
           * concentration unknowns, then Dolphin[matrix][i][MASS_FRACTION]
           * will be zero, so no space will be assigned for them
           */

          if (var_type == MASS_FRACTION) {
            num = upd->Max_Num_Species_Eqn;
          } else {
            num = 1;
          }
          liver = Dolphin[imtrx][i][var_type] * num;
          for (ii = 0; ii < liver; ii++) {
            idv[imtrx][gcount + count + ii][0] = var_type;
            idv[imtrx][gcount + count + ii][1] = ii;
            idv[imtrx][gcount + count + ii][2] = i;
            if (dofname != NULL) {
              if (var_type == MASS_FRACTION) {
                kspec = ii / Dolphin[imtrx][i][var_type];
                dofkspec = ii - kspec * Dolphin[imtrx][i][var_type];
                sprintf(dofname[imtrx][gcount + count + ii], "dof=%-5d %s%d_%d n=%05d %s",
                        gdof + count + ii, Var_Name[var_type].name2, kspec, dofkspec, i1,
                        position_label);
              } else {
                sprintf(dofname[imtrx][gcount + count + ii], "dof=%-5d %2s_%d n=%05d",
                        gdof + count + ii, Var_Name[var_type].name2, ii, i1);
              }
            }
            if (resname != NULL) {
              if (var_type == MASS_FRACTION) {
                kspec = ii / Dolphin[imtrx][i][var_type];
                dofkspec = ii - kspec * Dolphin[imtrx][i][var_type];
                sprintf(resname[imtrx][gcount + count + ii], "dof=%-5d %s%d_%d n=%05d %s",
                        gcount + count + ii, EQ_Name[var_type].name2, kspec, dofkspec, i1,
                        position_label);
              } else {
                sprintf(resname[imtrx][gcount + count + ii], "dof=%-5d %2s_%d n=%05d",
                        gcount + count + ii, EQ_Name[var_type].name2, ii, i1);
              }
            }
          } /* for: ii */
          count += liver;
        }
      }

      if (count != nv->Num_Unknowns) {
        fprintf(stderr, "P_%d: at node %d, Num_Unknowns_Node = %d, count = %d\n", ProcID, i,
                nv->Num_Unknowns, count);
        fprintf(stderr, "nv->Num_Unknowns lost count.");
        GOMA_EH(-1, "Sorry, Charlie.");
      }
    }
  }
  /*
   *    Debug_Flag > 2 output
   *      -> print out a mapping of what variables are active at
   *         each node.
   */
  if (Debug_Flag > 2) {
    print_vars_at_nodes();
  }

  /* Now that the dust has settled, let us translate these quantities
   * into Hoodian frontal solver form if the front method has been requested.
   * While you are at it, run prefront and also load up the element sweep map
   * regardless of solver.
   */
  return;
}
/*****************************************************************************/
/*****************************************************************************/
/*****************************************************************************/

static void set_interaction_masks(Exo_DB *exo)

/*
 *	Set interaction mask for the equation level interactions of
 *	the defined variables.
 *
 *	Author: 	John Shadid (SNL, 1421)
 *	Date: 		1/13/93
 *	Revised:	Tue Feb 15 07:20:14 MST 1994 pasacki@sandia.gov
 *
 *   Example:  Inter_Mask[matrix][equation][variable]
 *
 *   _______________________V A R I A B L E S  ( U N K N O W N S )____________
 *
 *                 U    U    U    T    Y    D    D    D    S    P
 *                  1    2    3         i    1    2    3    i
 *                 --   --   --   --   --   --   --   --   --   --
 * EQUATIONS
 * ---------
 *
 * MOM_1            1    1         1    1    1    1              1
 *
 * MOM_2            1    1         1    1    1    1              1
 *
 * MOM_3                      1              1    1
 *
 * ENERGY           1    1         1    1    1    1              1
 *
 * SPECIES_i        1    1         1    1    1    1              1
 *
 * MESH_1           1    1         1    1    1    1              1
 *
 * MESH_2           1    1         1    1    1    1              1
 *
 * MESH_3                                              1
 *
 * POLYMER_STRESS                                           1
 *
 * CONTINUITY       1    1         1    1    1    1              1
 *
 *
 *        U1      U2      U3      T       Y       S       P
 *      |-----|-------|-------|------|--------|-------|------|
 *   U1 |  1  |   1   |   1   |   1  |    1   |   1   |   1  |
 *      |-----|-------|-------|------|--------|-------|------|
 *   U2 |  1  |   1   |   1   |   1  |    1   |   1   |   1  |
 *      |-----|-------|-------|------|--------|-------|------|
 *   U3 |  1  |   1   |   1   |   1  |    1   |   1   |   1  |
 *      |-----|-------|-------|------|--------|-------|------|
 *   T  |  1  |   1   |   0   |   1  |    1   |   0   |   1  |
 *      |-----|-------|-------|------|--------|-------|------|
 *   Y  |  1  |   1   |   0   |   1  |    1   |   0   |   1  |
 *      |-----|-------|-------|------|--------|-------|------|
 *   S  |  1  |   1   |   1   |   1  |    1   |   1   |   1  |
 *      |-----|-------|-------|------|--------|-------|------|
 *   P  |  1  |   1   |   1   |   1  |    1   |   1   |   1  |
 *      |-----|-------|-------|------|--------|-------|------|
 *
 *	 1 - Implies this type of variable (row) interacts with this type of
 *	     variable (column)
 *	 0 - Implies no interaction
 *
 *	Variable Types:
 *		U1, U2, U3 - Three components of velocity
 *		T          - Temperature
 *		Y          - Mass fractions   (there can be more than one)
 *		D1, D2, D3 - Three components of mesh displacement...
 *		S          - Surface unknowns (there can be more than one)
 *		P          - Pressure
 *            S11,S12,
 *            S13,S22,   - Polymer Stress Tensor
 *            S23,S33
 *            G11,G12,G13,
 *            G21,G22,G23,- Velocity Gradient Tensor
 *            G31,G32,G33
 *            V           - Voltage potential
 *            F           - Fill
 *            PU1,PU2,PU3 - Three components of particle velocity
 *            P_LIQ, P_GAS, P_POR - Porous media variables
 */
{
  int ebi; /* element block indeces... */
  int e, i, n, v, mn;
  int imtrx;
  int eqn_var_mask[MAX_NUM_MATRICES][MAX_VARIABLE_TYPES][MAX_VARIABLE_TYPES];
  /* Default: Set the matrix Inter_Mask[][][] to all 0s*/

  for (imtrx = 0; imtrx < MAX_NUM_MATRICES; imtrx++) {
    for (n = 0; n < MAX_VARIABLE_TYPES; n++) {
      for (i = 0; i < MAX_VARIABLE_TYPES; i++) {
        Inter_Mask[imtrx][n][i] = 0;
        eqn_var_mask[imtrx][n][i] = 0;
      }
    }
  }
  /* try setting up Inter_Mask based on variables actually used
   *   in the equations
   */
<<<<<<< HEAD
  for (imtrx = 0; imtrx < upd->Total_Num_Matrices; imtrx++) {
    for (e = 0; e < MAX_EQNS; e++) {
      switch (e) {
      case R_MOMENTUM1:
      case R_MOMENTUM2:
      case R_MOMENTUM3:
        v = VELOCITY1;
        if (Num_Var_In_Type[imtrx][v])
          eqn_var_mask[imtrx][e][v] = 1;
        v = VELOCITY2;
        if (Num_Var_In_Type[imtrx][v])
          eqn_var_mask[imtrx][e][v] = 1;
        v = VELOCITY3;
        if (Num_Var_In_Type[imtrx][v])
          eqn_var_mask[imtrx][e][v] = 1;
        v = TEMPERATURE;
        if (Num_Var_In_Type[imtrx][v])
          eqn_var_mask[imtrx][e][v] = 1;
        v = MASS_FRACTION;
        if (Num_Var_In_Type[imtrx][v])
          eqn_var_mask[imtrx][e][v] = 1;
        v = MESH_DISPLACEMENT1;
        if (Num_Var_In_Type[imtrx][v])
          eqn_var_mask[imtrx][e][v] = 1;
        v = MESH_DISPLACEMENT2;
        if (Num_Var_In_Type[imtrx][v])
          eqn_var_mask[imtrx][e][v] = 1;
        v = MESH_DISPLACEMENT3;
        if (Num_Var_In_Type[imtrx][v])
          eqn_var_mask[imtrx][e][v] = 1;
        v = SOLID_DISPLACEMENT1;
        if (Num_Var_In_Type[imtrx][v])
          eqn_var_mask[imtrx][e][v] = 1;
        v = SOLID_DISPLACEMENT2;
        if (Num_Var_In_Type[imtrx][v])
          eqn_var_mask[imtrx][e][v] = 1;
        v = SOLID_DISPLACEMENT3;
        if (Num_Var_In_Type[imtrx][v])
          eqn_var_mask[imtrx][e][v] = 1;
        v = PRESSURE;
        if (Num_Var_In_Type[imtrx][v])
          eqn_var_mask[imtrx][e][v] = 1;
        v = FILL;
        if (Num_Var_In_Type[imtrx][v])
          eqn_var_mask[imtrx][e][v] = 1;
        v = PHASE1;
        if (Num_Var_In_Type[imtrx][v])
          eqn_var_mask[imtrx][e][v] = 1;
        v = PHASE2;
        if (Num_Var_In_Type[imtrx][v])
          eqn_var_mask[imtrx][e][v] = 1;
        v = PHASE3;
        if (Num_Var_In_Type[imtrx][v])
          eqn_var_mask[imtrx][e][v] = 1;
        v = PHASE4;
        if (Num_Var_In_Type[imtrx][v])
          eqn_var_mask[imtrx][e][v] = 1;
        v = PHASE5;
        if (Num_Var_In_Type[imtrx][v])
          eqn_var_mask[imtrx][e][v] = 1;

        v = VORT_DIR1;
        if (Num_Var_In_Type[imtrx][v])
          eqn_var_mask[imtrx][e][v] = 1;
        v = VORT_DIR2;
        if (Num_Var_In_Type[imtrx][v])
          eqn_var_mask[imtrx][e][v] = 1;
        v = VORT_DIR3;
        if (Num_Var_In_Type[imtrx][v])
          eqn_var_mask[imtrx][e][v] = 1;

        v = POLYMER_STRESS11;
        if (Num_Var_In_Type[imtrx][v])
          eqn_var_mask[imtrx][e][v] = 1;
        v = POLYMER_STRESS12;
        if (Num_Var_In_Type[imtrx][v])
          eqn_var_mask[imtrx][e][v] = 1;
        v = POLYMER_STRESS13;
        if (Num_Var_In_Type[imtrx][v])
          eqn_var_mask[imtrx][e][v] = 1;
        v = POLYMER_STRESS22;
        if (Num_Var_In_Type[imtrx][v])
          eqn_var_mask[imtrx][e][v] = 1;
        v = POLYMER_STRESS23;
        if (Num_Var_In_Type[imtrx][v])
          eqn_var_mask[imtrx][e][v] = 1;
        v = POLYMER_STRESS33;
        if (Num_Var_In_Type[imtrx][v])
          eqn_var_mask[imtrx][e][v] = 1;

        v = POLYMER_STRESS11_1;
        if (Num_Var_In_Type[imtrx][v])
          eqn_var_mask[imtrx][e][v] = 1;
        v = POLYMER_STRESS12_1;
        if (Num_Var_In_Type[imtrx][v])
          eqn_var_mask[imtrx][e][v] = 1;
        v = POLYMER_STRESS13_1;
        if (Num_Var_In_Type[imtrx][v])
          eqn_var_mask[imtrx][e][v] = 1;
        v = POLYMER_STRESS22_1;
        if (Num_Var_In_Type[imtrx][v])
          eqn_var_mask[imtrx][e][v] = 1;
        v = POLYMER_STRESS23_1;
        if (Num_Var_In_Type[imtrx][v])
          eqn_var_mask[imtrx][e][v] = 1;
        v = POLYMER_STRESS33_1;
        if (Num_Var_In_Type[imtrx][v])
          eqn_var_mask[imtrx][e][v] = 1;
        v = POLYMER_STRESS11_2;
        if (Num_Var_In_Type[imtrx][v])
          eqn_var_mask[imtrx][e][v] = 1;
        v = POLYMER_STRESS12_2;
        if (Num_Var_In_Type[imtrx][v])
          eqn_var_mask[imtrx][e][v] = 1;
        v = POLYMER_STRESS13_2;
        if (Num_Var_In_Type[imtrx][v])
          eqn_var_mask[imtrx][e][v] = 1;
        v = POLYMER_STRESS22_2;
        if (Num_Var_In_Type[imtrx][v])
          eqn_var_mask[imtrx][e][v] = 1;
        v = POLYMER_STRESS23_2;
        if (Num_Var_In_Type[imtrx][v])
          eqn_var_mask[imtrx][e][v] = 1;
        v = POLYMER_STRESS33_2;
        if (Num_Var_In_Type[imtrx][v])
          eqn_var_mask[imtrx][e][v] = 1;
        v = POLYMER_STRESS11_3;
        if (Num_Var_In_Type[imtrx][v])
          eqn_var_mask[imtrx][e][v] = 1;
        v = POLYMER_STRESS12_3;
        if (Num_Var_In_Type[imtrx][v])
          eqn_var_mask[imtrx][e][v] = 1;
        v = POLYMER_STRESS13_3;
        if (Num_Var_In_Type[imtrx][v])
          eqn_var_mask[imtrx][e][v] = 1;
        v = POLYMER_STRESS22_3;
        if (Num_Var_In_Type[imtrx][v])
          eqn_var_mask[imtrx][e][v] = 1;
        v = POLYMER_STRESS23_3;
        if (Num_Var_In_Type[imtrx][v])
          eqn_var_mask[imtrx][e][v] = 1;
        v = POLYMER_STRESS33_3;
        if (Num_Var_In_Type[imtrx][v])
          eqn_var_mask[imtrx][e][v] = 1;
        v = POLYMER_STRESS11_4;
        if (Num_Var_In_Type[imtrx][v])
          eqn_var_mask[imtrx][e][v] = 1;
        v = POLYMER_STRESS12_4;
        if (Num_Var_In_Type[imtrx][v])
          eqn_var_mask[imtrx][e][v] = 1;
        v = POLYMER_STRESS13_4;
        if (Num_Var_In_Type[imtrx][v])
          eqn_var_mask[imtrx][e][v] = 1;
        v = POLYMER_STRESS22_4;
        if (Num_Var_In_Type[imtrx][v])
          eqn_var_mask[imtrx][e][v] = 1;
        v = POLYMER_STRESS23_4;
        if (Num_Var_In_Type[imtrx][v])
          eqn_var_mask[imtrx][e][v] = 1;
        v = POLYMER_STRESS33_4;
        if (Num_Var_In_Type[imtrx][v])
          eqn_var_mask[imtrx][e][v] = 1;
        v = POLYMER_STRESS11_5;
        if (Num_Var_In_Type[imtrx][v])
          eqn_var_mask[imtrx][e][v] = 1;
        v = POLYMER_STRESS12_5;
        if (Num_Var_In_Type[imtrx][v])
          eqn_var_mask[imtrx][e][v] = 1;
        v = POLYMER_STRESS13_5;
        if (Num_Var_In_Type[imtrx][v])
          eqn_var_mask[imtrx][e][v] = 1;
        v = POLYMER_STRESS22_5;
        if (Num_Var_In_Type[imtrx][v])
          eqn_var_mask[imtrx][e][v] = 1;
        v = POLYMER_STRESS23_5;
        if (Num_Var_In_Type[imtrx][v])
          eqn_var_mask[imtrx][e][v] = 1;
        v = POLYMER_STRESS33_5;
        if (Num_Var_In_Type[imtrx][v])
          eqn_var_mask[imtrx][e][v] = 1;
        v = POLYMER_STRESS11_6;
        if (Num_Var_In_Type[imtrx][v])
          eqn_var_mask[imtrx][e][v] = 1;
        v = POLYMER_STRESS12_6;
        if (Num_Var_In_Type[imtrx][v])
          eqn_var_mask[imtrx][e][v] = 1;
        v = POLYMER_STRESS13_6;
        if (Num_Var_In_Type[imtrx][v])
          eqn_var_mask[imtrx][e][v] = 1;
        v = POLYMER_STRESS22_6;
        if (Num_Var_In_Type[imtrx][v])
          eqn_var_mask[imtrx][e][v] = 1;
        v = POLYMER_STRESS23_6;
        if (Num_Var_In_Type[imtrx][v])
          eqn_var_mask[imtrx][e][v] = 1;
        v = POLYMER_STRESS33_6;
        if (Num_Var_In_Type[imtrx][v])
          eqn_var_mask[imtrx][e][v] = 1;
        v = POLYMER_STRESS11_7;
        if (Num_Var_In_Type[imtrx][v])
          eqn_var_mask[imtrx][e][v] = 1;
        v = POLYMER_STRESS12_7;
        if (Num_Var_In_Type[imtrx][v])
          eqn_var_mask[imtrx][e][v] = 1;
        v = POLYMER_STRESS13_7;
        if (Num_Var_In_Type[imtrx][v])
          eqn_var_mask[imtrx][e][v] = 1;
        v = POLYMER_STRESS22_7;
        if (Num_Var_In_Type[imtrx][v])
          eqn_var_mask[imtrx][e][v] = 1;
        v = POLYMER_STRESS23_7;
        if (Num_Var_In_Type[imtrx][v])
          eqn_var_mask[imtrx][e][v] = 1;
        v = POLYMER_STRESS33_7;
        if (Num_Var_In_Type[imtrx][v])
          eqn_var_mask[imtrx][e][v] = 1;

        v = VELOCITY_GRADIENT11;
        if (Num_Var_In_Type[imtrx][v])
          eqn_var_mask[imtrx][e][v] = 1;
        v = VELOCITY_GRADIENT12;
        if (Num_Var_In_Type[imtrx][v])
          eqn_var_mask[imtrx][e][v] = 1;
        v = VELOCITY_GRADIENT13;
        if (Num_Var_In_Type[imtrx][v])
          eqn_var_mask[imtrx][e][v] = 1;
        v = VELOCITY_GRADIENT21;
        if (Num_Var_In_Type[imtrx][v])
          eqn_var_mask[imtrx][e][v] = 1;
        v = VELOCITY_GRADIENT22;
        if (Num_Var_In_Type[imtrx][v])
          eqn_var_mask[imtrx][e][v] = 1;
        v = VELOCITY_GRADIENT23;
        if (Num_Var_In_Type[imtrx][v])
          eqn_var_mask[imtrx][e][v] = 1;
        v = VELOCITY_GRADIENT31;
        if (Num_Var_In_Type[imtrx][v])
          eqn_var_mask[imtrx][e][v] = 1;
        v = VELOCITY_GRADIENT32;
        if (Num_Var_In_Type[imtrx][v])
          eqn_var_mask[imtrx][e][v] = 1;
        v = VELOCITY_GRADIENT33;
        if (Num_Var_In_Type[imtrx][v])
          eqn_var_mask[imtrx][e][v] = 1;

        v = VOLTAGE;
        if (Num_Var_In_Type[imtrx][v])
          eqn_var_mask[imtrx][e][v] = 1;
        v = POR_LIQ_PRES;
        if (Num_Var_In_Type[imtrx][v])
          eqn_var_mask[imtrx][e][v] = 1;
        v = POR_GAS_PRES;
        if (Num_Var_In_Type[imtrx][v])
          eqn_var_mask[imtrx][e][v] = 1;
        v = POR_POROSITY;
        if (Num_Var_In_Type[imtrx][v])
          eqn_var_mask[imtrx][e][v] = 1;
        v = POR_TEMP;
        if (Num_Var_In_Type[imtrx][v])
          eqn_var_mask[imtrx][e][v] = 1;
        v = POR_SATURATION;
        v = BOND_EVOLUTION;
        if (Num_Var_In_Type[imtrx][v])
          eqn_var_mask[imtrx][e][v] = 1;

        v = LAGR_MULT1;
        if (Num_Var_In_Type[imtrx][v])
          eqn_var_mask[imtrx][e][v] = 1;
        v = LAGR_MULT2;
        if (Num_Var_In_Type[imtrx][v])
          eqn_var_mask[imtrx][e][v] = 1;
        v = LAGR_MULT3;
        if (Num_Var_In_Type[imtrx][v])
          eqn_var_mask[imtrx][e][v] = 1;

        v = CURVATURE;
        if (Num_Var_In_Type[imtrx][v])
          eqn_var_mask[imtrx][e][v] = 1;

        v = EFIELD1;
        if (Num_Var_In_Type[imtrx][v])
          eqn_var_mask[imtrx][e][v] = 1;
        v = EFIELD2;
        if (Num_Var_In_Type[imtrx][v])
          eqn_var_mask[imtrx][e][v] = 1;
        v = EFIELD3;
        if (Num_Var_In_Type[imtrx][v])
          eqn_var_mask[imtrx][e][v] = 1;

        v = NORMAL1;
        if (Num_Var_In_Type[imtrx][v])
          eqn_var_mask[imtrx][e][v] = 1;
        v = NORMAL2;
        if (Num_Var_In_Type[imtrx][v])
          eqn_var_mask[imtrx][e][v] = 1;
        v = NORMAL3;
        if (Num_Var_In_Type[imtrx][v])
          eqn_var_mask[imtrx][e][v] = 1;
        v = SHELL_SURF_DIV_V;
        if (Num_Var_In_Type[imtrx][v])
          eqn_var_mask[imtrx][e][v] = 1;
        v = SHELL_SURF_CURV;
        if (Num_Var_In_Type[imtrx][v])
          eqn_var_mask[imtrx][e][v] = 1;
        v = SHELL_NORMAL1;
        if (Num_Var_In_Type[imtrx][v])
          eqn_var_mask[imtrx][e][v] = 1;
        v = SHELL_NORMAL2;
        if (Num_Var_In_Type[imtrx][v])
          eqn_var_mask[imtrx][e][v] = 1;
        v = SHELL_NORMAL3;
        if (Num_Var_In_Type[imtrx][v])
          eqn_var_mask[imtrx][e][v] = 1;

        v = N_DOT_CURL_V;
        if (Num_Var_In_Type[imtrx][v])
          eqn_var_mask[imtrx][e][v] = 1;
        v = GRAD_S_V_DOT_N1;
        if (Num_Var_In_Type[imtrx][v])
          eqn_var_mask[imtrx][e][v] = 1;
        v = GRAD_S_V_DOT_N2;
        if (Num_Var_In_Type[imtrx][v])
          eqn_var_mask[imtrx][e][v] = 1;
        v = GRAD_S_V_DOT_N3;
        if (Num_Var_In_Type[imtrx][v])
          eqn_var_mask[imtrx][e][v] = 1;
        v = SHELL_BDYVELO;
        if (Num_Var_In_Type[imtrx][v])
          eqn_var_mask[imtrx][e][v] = 1;
        v = LUBP;
        if (Num_Var_In_Type[imtrx][v])
          eqn_var_mask[imtrx][e][v] = 1;
        v = SHELL_DELTAH;
        if (Num_Var_In_Type[imtrx][v])
          eqn_var_mask[imtrx][e][v] = 1;
        v = SHELL_LUB_CURV;
        if (Num_Var_In_Type[imtrx][v])
          eqn_var_mask[imtrx][e][v] = 1;
        v = SHELL_LUB_CURV_2;
        if (Num_Var_In_Type[imtrx][v])
          eqn_var_mask[imtrx][e][v] = 1;
        v = SHELL_FILMP;
        if (Num_Var_In_Type[imtrx][v])
          eqn_var_mask[imtrx][e][v] = 1;
        v = SHELL_FILMH;
        if (Num_Var_In_Type[imtrx][v])
          eqn_var_mask[imtrx][e][v] = 1;

        v = MOMENT0;
        if (Num_Var_In_Type[imtrx][v])
          eqn_var_mask[imtrx][e][v] = 1;
        v = MOMENT1;
        if (Num_Var_In_Type[imtrx][v])
          eqn_var_mask[imtrx][e][v] = 1;
        v = MOMENT2;
        if (Num_Var_In_Type[imtrx][v])
          eqn_var_mask[imtrx][e][v] = 1;
        v = MOMENT3;
        if (Num_Var_In_Type[imtrx][v])
          eqn_var_mask[imtrx][e][v] = 1;
        v = DENSITY_EQN;
        if (Num_Var_In_Type[imtrx][v])
          eqn_var_mask[imtrx][e][v] = 1;
        break;
      case R_USTAR:
      case R_VSTAR:
      case R_WSTAR:
        v = USTAR;
        if (Num_Var_In_Type[imtrx][v])
          eqn_var_mask[imtrx][e][v] = 1;
        v = VSTAR;
        if (Num_Var_In_Type[imtrx][v])
          eqn_var_mask[imtrx][e][v] = 1;
        v = WSTAR;
        if (Num_Var_In_Type[imtrx][v])
          eqn_var_mask[imtrx][e][v] = 1;
        break;
      case R_PSTAR:
        v = PSTAR;
        if (Num_Var_In_Type[imtrx][v])
          eqn_var_mask[imtrx][e][v] = 1;
        break;
      case R_PMOMENTUM1:
      case R_PMOMENTUM2:
      case R_PMOMENTUM3:
        v = PVELOCITY1;
        if (Num_Var_In_Type[imtrx][v])
          eqn_var_mask[imtrx][e][v] = 1;
        v = PVELOCITY2;
        if (Num_Var_In_Type[imtrx][v])
          eqn_var_mask[imtrx][e][v] = 1;
        v = PVELOCITY3;
        if (Num_Var_In_Type[imtrx][v])
          eqn_var_mask[imtrx][e][v] = 1;
        v = SHEAR_RATE;
        if (Num_Var_In_Type[imtrx][v])
          eqn_var_mask[imtrx][e][v] = 1;
        v = TEMPERATURE;
        if (Num_Var_In_Type[imtrx][v])
          eqn_var_mask[imtrx][e][v] = 1;
        v = MASS_FRACTION;
        if (Num_Var_In_Type[imtrx][v])
          eqn_var_mask[imtrx][e][v] = 1;
        v = MESH_DISPLACEMENT1;
        if (Num_Var_In_Type[imtrx][v])
          eqn_var_mask[imtrx][e][v] = 1;
        v = MESH_DISPLACEMENT2;
        if (Num_Var_In_Type[imtrx][v])
          eqn_var_mask[imtrx][e][v] = 1;
        v = MESH_DISPLACEMENT3;
        if (Num_Var_In_Type[imtrx][v])
          eqn_var_mask[imtrx][e][v] = 1;
        v = SOLID_DISPLACEMENT1;
        if (Num_Var_In_Type[imtrx][v])
          eqn_var_mask[imtrx][e][v] = 1;
        v = SOLID_DISPLACEMENT2;
        if (Num_Var_In_Type[imtrx][v])
          eqn_var_mask[imtrx][e][v] = 1;
        v = SOLID_DISPLACEMENT3;
        if (Num_Var_In_Type[imtrx][v])
          eqn_var_mask[imtrx][e][v] = 1;
        v = PRESSURE;
        if (Num_Var_In_Type[imtrx][v])
          eqn_var_mask[imtrx][e][v] = 1;

        break;

      case R_EXT_VELOCITY:
        v = EXT_VELOCITY;
        if (Num_Var_In_Type[imtrx][v])
          eqn_var_mask[imtrx][e][v] = 1;
        v = VELOCITY1;
        if (Num_Var_In_Type[imtrx][v])
          eqn_var_mask[imtrx][e][v] = 1;
        v = VELOCITY2;
        if (Num_Var_In_Type[imtrx][v])
          eqn_var_mask[imtrx][e][v] = 1;
        v = VELOCITY3;
        if (Num_Var_In_Type[imtrx][v])
          eqn_var_mask[imtrx][e][v] = 1;
        v = MASS_FRACTION;
        if (Num_Var_In_Type[imtrx][v])
          eqn_var_mask[imtrx][e][v] = 1;
        v = MESH_DISPLACEMENT1;
        if (Num_Var_In_Type[imtrx][v])
          eqn_var_mask[imtrx][e][v] = 1;
        v = MESH_DISPLACEMENT2;
        if (Num_Var_In_Type[imtrx][v])
          eqn_var_mask[imtrx][e][v] = 1;
        v = MESH_DISPLACEMENT3;
        if (Num_Var_In_Type[imtrx][v])
          eqn_var_mask[imtrx][e][v] = 1;
        v = FILL;
        if (Num_Var_In_Type[imtrx][v])
          eqn_var_mask[imtrx][e][v] = 1;

        break;

      case R_ENERGY:
        v = VELOCITY1;
        if (Num_Var_In_Type[imtrx][v])
          eqn_var_mask[imtrx][e][v] = 1;
        v = VELOCITY2;
        if (Num_Var_In_Type[imtrx][v])
          eqn_var_mask[imtrx][e][v] = 1;
        v = VELOCITY3;
        if (Num_Var_In_Type[imtrx][v])
          eqn_var_mask[imtrx][e][v] = 1;
        v = TEMPERATURE;
        if (Num_Var_In_Type[imtrx][v])
          eqn_var_mask[imtrx][e][v] = 1;
        v = MASS_FRACTION;
        if (Num_Var_In_Type[imtrx][v])
          eqn_var_mask[imtrx][e][v] = 1;
        v = MESH_DISPLACEMENT1;
        if (Num_Var_In_Type[imtrx][v])
          eqn_var_mask[imtrx][e][v] = 1;
        v = MESH_DISPLACEMENT2;
        if (Num_Var_In_Type[imtrx][v])
          eqn_var_mask[imtrx][e][v] = 1;
        v = MESH_DISPLACEMENT3;
        if (Num_Var_In_Type[imtrx][v])
          eqn_var_mask[imtrx][e][v] = 1;
        v = FILL;
        if (Num_Var_In_Type[imtrx][v])
          eqn_var_mask[imtrx][e][v] = 1;

        v = VOLTAGE;
        if (Num_Var_In_Type[imtrx][v])
          eqn_var_mask[imtrx][e][v] = 1;
        v = POR_LIQ_PRES;
        if (Num_Var_In_Type[imtrx][v])
          eqn_var_mask[imtrx][e][v] = 1;
        v = POR_GAS_PRES;
        if (Num_Var_In_Type[imtrx][v])
          eqn_var_mask[imtrx][e][v] = 1;
        v = POR_POROSITY;
        if (Num_Var_In_Type[imtrx][v])
          eqn_var_mask[imtrx][e][v] = 1;
        v = POR_TEMP;
        if (Num_Var_In_Type[imtrx][v])
          eqn_var_mask[imtrx][e][v] = 1;
        v = POR_SATURATION;
        if (Num_Var_In_Type[imtrx][v])
          eqn_var_mask[imtrx][e][v] = 1;

        v = MOMENT0;
        if (Num_Var_In_Type[imtrx][v])
          eqn_var_mask[imtrx][e][v] = 1;
        v = MOMENT1;
        if (Num_Var_In_Type[imtrx][v])
          eqn_var_mask[imtrx][e][v] = 1;
        v = MOMENT2;
        if (Num_Var_In_Type[imtrx][v])
          eqn_var_mask[imtrx][e][v] = 1;
        v = MOMENT3;
        if (Num_Var_In_Type[imtrx][v])
          eqn_var_mask[imtrx][e][v] = 1;
        v = DENSITY_EQN;
        if (Num_Var_In_Type[imtrx][v])
          eqn_var_mask[imtrx][e][v] = 1;
        break;

      case R_MASS:
        v = VELOCITY1;
        if (Num_Var_In_Type[imtrx][v])
          eqn_var_mask[imtrx][e][v] = 1;
        v = VELOCITY2;
        if (Num_Var_In_Type[imtrx][v])
          eqn_var_mask[imtrx][e][v] = 1;
        v = VELOCITY3;
        if (Num_Var_In_Type[imtrx][v])
          eqn_var_mask[imtrx][e][v] = 1;
        v = PVELOCITY1;
        if (Num_Var_In_Type[imtrx][v])
          eqn_var_mask[imtrx][e][v] = 1;
        v = PVELOCITY2;
        if (Num_Var_In_Type[imtrx][v])
          eqn_var_mask[imtrx][e][v] = 1;
        v = PVELOCITY3;
        if (Num_Var_In_Type[imtrx][v])
          eqn_var_mask[imtrx][e][v] = 1;
        v = TEMPERATURE;
        if (Num_Var_In_Type[imtrx][v])
          eqn_var_mask[imtrx][e][v] = 1;
        v = MASS_FRACTION;
        if (Num_Var_In_Type[imtrx][v])
          eqn_var_mask[imtrx][e][v] = 1;
        v = MESH_DISPLACEMENT1;
        if (Num_Var_In_Type[imtrx][v])
          eqn_var_mask[imtrx][e][v] = 1;
        v = MESH_DISPLACEMENT2;
        if (Num_Var_In_Type[imtrx][v])
          eqn_var_mask[imtrx][e][v] = 1;
        v = MESH_DISPLACEMENT3;
        if (Num_Var_In_Type[imtrx][v])
          eqn_var_mask[imtrx][e][v] = 1;
        v = PRESSURE;
        if (Num_Var_In_Type[imtrx][v])
          eqn_var_mask[imtrx][e][v] = 1;
        v = FILL;
        if (Num_Var_In_Type[imtrx][v])
          eqn_var_mask[imtrx][e][v] = 1;

        v = VORT_DIR1;
        if (Num_Var_In_Type[imtrx][v])
          eqn_var_mask[imtrx][e][v] = 1;
        v = VORT_DIR2;
        if (Num_Var_In_Type[imtrx][v])
          eqn_var_mask[imtrx][e][v] = 1;
        v = VORT_DIR3;
        if (Num_Var_In_Type[imtrx][v])
          eqn_var_mask[imtrx][e][v] = 1;

        v = SHEAR_RATE;
        if (Num_Var_In_Type[imtrx][v])
          eqn_var_mask[imtrx][e][v] = 1;
        v = VOLTAGE;
        if (Num_Var_In_Type[imtrx][v])
          eqn_var_mask[imtrx][e][v] = 1;
        v = POR_LIQ_PRES;
        if (Num_Var_In_Type[imtrx][v])
          eqn_var_mask[imtrx][e][v] = 1;
        v = POR_GAS_PRES;
        if (Num_Var_In_Type[imtrx][v])
          eqn_var_mask[imtrx][e][v] = 1;
        v = POR_POROSITY;
        if (Num_Var_In_Type[imtrx][v])
          eqn_var_mask[imtrx][e][v] = 1;
        v = POR_TEMP;
        if (Num_Var_In_Type[imtrx][v])
          eqn_var_mask[imtrx][e][v] = 1;
        v = POR_SATURATION;
        if (Num_Var_In_Type[imtrx][v])
          eqn_var_mask[imtrx][e][v] = 1;

        v = VELOCITY_GRADIENT11;
        if (Num_Var_In_Type[imtrx][v])
          eqn_var_mask[imtrx][e][v] = 1;
        v = VELOCITY_GRADIENT12;
        if (Num_Var_In_Type[imtrx][v])
          eqn_var_mask[imtrx][e][v] = 1;
        v = VELOCITY_GRADIENT13;
        if (Num_Var_In_Type[imtrx][v])
          eqn_var_mask[imtrx][e][v] = 1;
        v = VELOCITY_GRADIENT21;
        if (Num_Var_In_Type[imtrx][v])
          eqn_var_mask[imtrx][e][v] = 1;
        v = VELOCITY_GRADIENT22;
        if (Num_Var_In_Type[imtrx][v])
          eqn_var_mask[imtrx][e][v] = 1;
        v = VELOCITY_GRADIENT23;
        if (Num_Var_In_Type[imtrx][v])
          eqn_var_mask[imtrx][e][v] = 1;
        v = VELOCITY_GRADIENT31;
        if (Num_Var_In_Type[imtrx][v])
          eqn_var_mask[imtrx][e][v] = 1;
        v = VELOCITY_GRADIENT32;
        if (Num_Var_In_Type[imtrx][v])
          eqn_var_mask[imtrx][e][v] = 1;
        v = VELOCITY_GRADIENT33;
        if (Num_Var_In_Type[imtrx][v])
          eqn_var_mask[imtrx][e][v] = 1;

        break;

      case R_MESH1:
      case R_MESH2:
      case R_MESH3:
        v = VELOCITY1;
        if (Num_Var_In_Type[imtrx][v])
          eqn_var_mask[imtrx][e][v] = 1;
        v = VELOCITY2;
        if (Num_Var_In_Type[imtrx][v])
          eqn_var_mask[imtrx][e][v] = 1;
        v = VELOCITY3;
        if (Num_Var_In_Type[imtrx][v])
          eqn_var_mask[imtrx][e][v] = 1;
        v = PVELOCITY1;
        if (Num_Var_In_Type[imtrx][v])
          eqn_var_mask[imtrx][e][v] = 1;
        v = PVELOCITY2;
        if (Num_Var_In_Type[imtrx][v])
          eqn_var_mask[imtrx][e][v] = 1;
        v = PVELOCITY3;
        if (Num_Var_In_Type[imtrx][v])
          eqn_var_mask[imtrx][e][v] = 1;
        v = TEMPERATURE;
        if (Num_Var_In_Type[imtrx][v])
          eqn_var_mask[imtrx][e][v] = 1;
        v = MASS_FRACTION;
        if (Num_Var_In_Type[imtrx][v])
          eqn_var_mask[imtrx][e][v] = 1;
        v = MESH_DISPLACEMENT1;
        if (Num_Var_In_Type[imtrx][v])
          eqn_var_mask[imtrx][e][v] = 1;
        v = MESH_DISPLACEMENT2;
        if (Num_Var_In_Type[imtrx][v])
          eqn_var_mask[imtrx][e][v] = 1;
        v = MESH_DISPLACEMENT3;
        if (Num_Var_In_Type[imtrx][v])
          eqn_var_mask[imtrx][e][v] = 1;
        v = SOLID_DISPLACEMENT1;
        if (Num_Var_In_Type[imtrx][v])
          eqn_var_mask[imtrx][e][v] = 1;
        v = SOLID_DISPLACEMENT2;
        if (Num_Var_In_Type[imtrx][v])
          eqn_var_mask[imtrx][e][v] = 1;
        v = SOLID_DISPLACEMENT3;
        if (Num_Var_In_Type[imtrx][v])
          eqn_var_mask[imtrx][e][v] = 1;
        v = SHELL_CURVATURE;
        if (Num_Var_In_Type[imtrx][v])
          eqn_var_mask[imtrx][e][v] = 1;
        v = SHELL_CURVATURE2;
        if (Num_Var_In_Type[imtrx][v])
          eqn_var_mask[imtrx][e][v] = 1;
        v = PRESSURE;
        if (Num_Var_In_Type[imtrx][v])
          eqn_var_mask[imtrx][e][v] = 1;
        v = POR_LIQ_PRES;
        if (Num_Var_In_Type[imtrx][v])
          eqn_var_mask[imtrx][e][v] = 1;
        v = POR_GAS_PRES;
        if (Num_Var_In_Type[imtrx][v])
          eqn_var_mask[imtrx][e][v] = 1;
        v = POR_POROSITY;
        if (Num_Var_In_Type[imtrx][v])
          eqn_var_mask[imtrx][e][v] = 1;
        v = POR_TEMP;
        if (Num_Var_In_Type[imtrx][v])
          eqn_var_mask[imtrx][e][v] = 1;
        v = POR_SATURATION;
        if (Num_Var_In_Type[imtrx][v])
          eqn_var_mask[imtrx][e][v] = 1;
        v = POR_SINK_MASS;
        if (Num_Var_In_Type[imtrx][v])
          eqn_var_mask[imtrx][e][v] = 1;
        v = SHELL_DIFF_FLUX;
        if (Num_Var_In_Type[imtrx][v])
          eqn_var_mask[imtrx][e][v] = 1;
        v = VELOCITY_GRADIENT11;
        if (Num_Var_In_Type[imtrx][v])
          eqn_var_mask[imtrx][e][v] = 1;
        v = VELOCITY_GRADIENT12;
        if (Num_Var_In_Type[imtrx][v])
          eqn_var_mask[imtrx][e][v] = 1;
        v = VELOCITY_GRADIENT13;
        if (Num_Var_In_Type[imtrx][v])
          eqn_var_mask[imtrx][e][v] = 1;
        v = VELOCITY_GRADIENT21;
        if (Num_Var_In_Type[imtrx][v])
          eqn_var_mask[imtrx][e][v] = 1;
        v = VELOCITY_GRADIENT22;
        if (Num_Var_In_Type[imtrx][v])
          eqn_var_mask[imtrx][e][v] = 1;
        v = VELOCITY_GRADIENT23;
        if (Num_Var_In_Type[imtrx][v])
          eqn_var_mask[imtrx][e][v] = 1;
        v = VELOCITY_GRADIENT31;
        if (Num_Var_In_Type[imtrx][v])
          eqn_var_mask[imtrx][e][v] = 1;
        v = VELOCITY_GRADIENT32;
        if (Num_Var_In_Type[imtrx][v])
          eqn_var_mask[imtrx][e][v] = 1;
        v = VELOCITY_GRADIENT33;
        if (Num_Var_In_Type[imtrx][v])
          eqn_var_mask[imtrx][e][v] = 1;
        v = POLYMER_STRESS11;
        if (Num_Var_In_Type[imtrx][v])
          eqn_var_mask[imtrx][e][v] = 1;
        v = POLYMER_STRESS12;
        if (Num_Var_In_Type[imtrx][v])
          eqn_var_mask[imtrx][e][v] = 1;
        v = POLYMER_STRESS13;
        if (Num_Var_In_Type[imtrx][v])
          eqn_var_mask[imtrx][e][v] = 1;
        v = POLYMER_STRESS22;
        if (Num_Var_In_Type[imtrx][v])
          eqn_var_mask[imtrx][e][v] = 1;
        v = POLYMER_STRESS23;
        if (Num_Var_In_Type[imtrx][v])
          eqn_var_mask[imtrx][e][v] = 1;
        v = POLYMER_STRESS33;
        if (Num_Var_In_Type[imtrx][v])
          eqn_var_mask[imtrx][e][v] = 1;

        v = POLYMER_STRESS11_1;
        if (Num_Var_In_Type[imtrx][v])
          eqn_var_mask[imtrx][e][v] = 1;
        v = POLYMER_STRESS12_1;
        if (Num_Var_In_Type[imtrx][v])
          eqn_var_mask[imtrx][e][v] = 1;
        v = POLYMER_STRESS13_1;
        if (Num_Var_In_Type[imtrx][v])
          eqn_var_mask[imtrx][e][v] = 1;
        v = POLYMER_STRESS22_1;
        if (Num_Var_In_Type[imtrx][v])
          eqn_var_mask[imtrx][e][v] = 1;
        v = POLYMER_STRESS23_1;
        if (Num_Var_In_Type[imtrx][v])
          eqn_var_mask[imtrx][e][v] = 1;
        v = POLYMER_STRESS33_1;
        if (Num_Var_In_Type[imtrx][v])
          eqn_var_mask[imtrx][e][v] = 1;
        v = POLYMER_STRESS11_2;
        if (Num_Var_In_Type[imtrx][v])
          eqn_var_mask[imtrx][e][v] = 1;
        v = POLYMER_STRESS12_2;
        if (Num_Var_In_Type[imtrx][v])
          eqn_var_mask[imtrx][e][v] = 1;
        v = POLYMER_STRESS13_2;
        if (Num_Var_In_Type[imtrx][v])
          eqn_var_mask[imtrx][e][v] = 1;
        v = POLYMER_STRESS22_2;
        if (Num_Var_In_Type[imtrx][v])
          eqn_var_mask[imtrx][e][v] = 1;
        v = POLYMER_STRESS23_2;
        if (Num_Var_In_Type[imtrx][v])
          eqn_var_mask[imtrx][e][v] = 1;
        v = POLYMER_STRESS33_2;
        if (Num_Var_In_Type[imtrx][v])
          eqn_var_mask[imtrx][e][v] = 1;
        v = POLYMER_STRESS11_3;
        if (Num_Var_In_Type[imtrx][v])
          eqn_var_mask[imtrx][e][v] = 1;
        v = POLYMER_STRESS12_3;
        if (Num_Var_In_Type[imtrx][v])
          eqn_var_mask[imtrx][e][v] = 1;
        v = POLYMER_STRESS13_3;
        if (Num_Var_In_Type[imtrx][v])
          eqn_var_mask[imtrx][e][v] = 1;
        v = POLYMER_STRESS22_3;
        if (Num_Var_In_Type[imtrx][v])
          eqn_var_mask[imtrx][e][v] = 1;
        v = POLYMER_STRESS23_3;
        if (Num_Var_In_Type[imtrx][v])
          eqn_var_mask[imtrx][e][v] = 1;
        v = POLYMER_STRESS33_3;
        if (Num_Var_In_Type[imtrx][v])
          eqn_var_mask[imtrx][e][v] = 1;
        v = POLYMER_STRESS11_4;
        if (Num_Var_In_Type[imtrx][v])
          eqn_var_mask[imtrx][e][v] = 1;
        v = POLYMER_STRESS12_4;
        if (Num_Var_In_Type[imtrx][v])
          eqn_var_mask[imtrx][e][v] = 1;
        v = POLYMER_STRESS13_4;
        if (Num_Var_In_Type[imtrx][v])
          eqn_var_mask[imtrx][e][v] = 1;
        v = POLYMER_STRESS22_4;
        if (Num_Var_In_Type[imtrx][v])
          eqn_var_mask[imtrx][e][v] = 1;
        v = POLYMER_STRESS23_4;
        if (Num_Var_In_Type[imtrx][v])
          eqn_var_mask[imtrx][e][v] = 1;
        v = POLYMER_STRESS33_4;
        if (Num_Var_In_Type[imtrx][v])
          eqn_var_mask[imtrx][e][v] = 1;
        v = POLYMER_STRESS11_5;
        if (Num_Var_In_Type[imtrx][v])
          eqn_var_mask[imtrx][e][v] = 1;
        v = POLYMER_STRESS12_5;
        if (Num_Var_In_Type[imtrx][v])
          eqn_var_mask[imtrx][e][v] = 1;
        v = POLYMER_STRESS13_5;
        if (Num_Var_In_Type[imtrx][v])
          eqn_var_mask[imtrx][e][v] = 1;
        v = POLYMER_STRESS22_5;
        if (Num_Var_In_Type[imtrx][v])
          eqn_var_mask[imtrx][e][v] = 1;
        v = POLYMER_STRESS23_5;
        if (Num_Var_In_Type[imtrx][v])
          eqn_var_mask[imtrx][e][v] = 1;
        v = POLYMER_STRESS33_5;
        if (Num_Var_In_Type[imtrx][v])
          eqn_var_mask[imtrx][e][v] = 1;
        v = POLYMER_STRESS11_6;
        if (Num_Var_In_Type[imtrx][v])
          eqn_var_mask[imtrx][e][v] = 1;
        v = POLYMER_STRESS12_6;
        if (Num_Var_In_Type[imtrx][v])
          eqn_var_mask[imtrx][e][v] = 1;
        v = POLYMER_STRESS13_6;
        if (Num_Var_In_Type[imtrx][v])
          eqn_var_mask[imtrx][e][v] = 1;
        v = POLYMER_STRESS22_6;
        if (Num_Var_In_Type[imtrx][v])
          eqn_var_mask[imtrx][e][v] = 1;
        v = POLYMER_STRESS23_6;
        if (Num_Var_In_Type[imtrx][v])
          eqn_var_mask[imtrx][e][v] = 1;
        v = POLYMER_STRESS33_6;
        if (Num_Var_In_Type[imtrx][v])
          eqn_var_mask[imtrx][e][v] = 1;
        v = POLYMER_STRESS11_7;
        if (Num_Var_In_Type[imtrx][v])
          eqn_var_mask[imtrx][e][v] = 1;
        v = POLYMER_STRESS12_7;
        if (Num_Var_In_Type[imtrx][v])
          eqn_var_mask[imtrx][e][v] = 1;
        v = POLYMER_STRESS13_7;
        if (Num_Var_In_Type[imtrx][v])
          eqn_var_mask[imtrx][e][v] = 1;
        v = POLYMER_STRESS22_7;
        if (Num_Var_In_Type[imtrx][v])
          eqn_var_mask[imtrx][e][v] = 1;
        v = POLYMER_STRESS23_7;
        if (Num_Var_In_Type[imtrx][v])
          eqn_var_mask[imtrx][e][v] = 1;
        v = POLYMER_STRESS33_7;
        if (Num_Var_In_Type[imtrx][v])
          eqn_var_mask[imtrx][e][v] = 1;
        v = SHELL_TENSION;
        if (Num_Var_In_Type[imtrx][v])
          eqn_var_mask[imtrx][e][v] = 1;
        v = SHELL_USER;
        if (Num_Var_In_Type[imtrx][v])
          eqn_var_mask[imtrx][e][v] = 1;
        v = SHELL_LUBP;
        if (Num_Var_In_Type[imtrx][v])
          eqn_var_mask[imtrx][e][v] = 1;
        v = ACOUS_PREAL;
        if (Num_Var_In_Type[imtrx][v])
          eqn_var_mask[imtrx][e][v] = 1;
        v = ACOUS_PIMAG;
        if (Num_Var_In_Type[imtrx][v])
          eqn_var_mask[imtrx][e][v] = 1;
        v = ACOUS_REYN_STRESS;
        if (Num_Var_In_Type[imtrx][v])
          eqn_var_mask[imtrx][e][v] = 1;
        v = SHELL_BDYVELO;
        if (Num_Var_In_Type[imtrx][v])
          eqn_var_mask[imtrx][e][v] = 1;
        v = LUBP;
        if (Num_Var_In_Type[imtrx][v])
          eqn_var_mask[imtrx][e][v] = 1;
        v = SHELL_DELTAH;
        if (Num_Var_In_Type[imtrx][v])
          eqn_var_mask[imtrx][e][v] = 1;
        v = MAX_STRAIN;
        if (Num_Var_In_Type[imtrx][v])
          eqn_var_mask[imtrx][e][v] = 1;
        v = CUR_STRAIN;
        if (Num_Var_In_Type[imtrx][v])
          eqn_var_mask[imtrx][e][v] = 1;
        v = SHELL_NORMAL1;
        if (Num_Var_In_Type[imtrx][v])
          eqn_var_mask[imtrx][e][v] = 1;
        v = SHELL_NORMAL2;
        if (Num_Var_In_Type[imtrx][v])
          eqn_var_mask[imtrx][e][v] = 1;
        v = SHELL_NORMAL3;
        if (Num_Var_In_Type[imtrx][v])
          eqn_var_mask[imtrx][e][v] = 1;
        break;
        v = TFMP_PRES;
        if (Num_Var_In_Type[imtrx][v])
          eqn_var_mask[imtrx][e][v] = 1;
        v = TFMP_SAT;
        if (Num_Var_In_Type[imtrx][v])
          eqn_var_mask[imtrx][e][v] = 1;
        break;

      case R_MASS_SURF:
        v = VELOCITY1;
        if (Num_Var_In_Type[imtrx][v])
          eqn_var_mask[imtrx][e][v] = 1;
        v = VELOCITY2;
        if (Num_Var_In_Type[imtrx][v])
          eqn_var_mask[imtrx][e][v] = 1;
        v = VELOCITY3;
        if (Num_Var_In_Type[imtrx][v])
          eqn_var_mask[imtrx][e][v] = 1;
        v = PVELOCITY1;
        if (Num_Var_In_Type[imtrx][v])
          eqn_var_mask[imtrx][e][v] = 1;
        v = PVELOCITY2;
        if (Num_Var_In_Type[imtrx][v])
          eqn_var_mask[imtrx][e][v] = 1;
        v = PVELOCITY3;
        if (Num_Var_In_Type[imtrx][v])
          eqn_var_mask[imtrx][e][v] = 1;
        v = TEMPERATURE;
        if (Num_Var_In_Type[imtrx][v])
          eqn_var_mask[imtrx][e][v] = 1;
        v = MASS_FRACTION;
        if (Num_Var_In_Type[imtrx][v])
          eqn_var_mask[imtrx][e][v] = 1;
        v = MESH_DISPLACEMENT1;
        if (Num_Var_In_Type[imtrx][v])
          eqn_var_mask[imtrx][e][v] = 1;
        v = MESH_DISPLACEMENT2;
        if (Num_Var_In_Type[imtrx][v])
          eqn_var_mask[imtrx][e][v] = 1;
        v = MESH_DISPLACEMENT3;
        if (Num_Var_In_Type[imtrx][v])
          eqn_var_mask[imtrx][e][v] = 1;
        v = PRESSURE;
        if (Num_Var_In_Type[imtrx][v])
          eqn_var_mask[imtrx][e][v] = 1;
        break;

      case R_SOLID1:
      case R_SOLID2:
      case R_SOLID3:
        v = VELOCITY1;
        if (Num_Var_In_Type[imtrx][v])
          eqn_var_mask[imtrx][e][v] = 1;
        v = VELOCITY2;
        if (Num_Var_In_Type[imtrx][v])
          eqn_var_mask[imtrx][e][v] = 1;
        v = VELOCITY3;
        if (Num_Var_In_Type[imtrx][v])
          eqn_var_mask[imtrx][e][v] = 1;
        v = TEMPERATURE;
        if (Num_Var_In_Type[imtrx][v])
          eqn_var_mask[imtrx][e][v] = 1;
        v = MASS_FRACTION;
        if (Num_Var_In_Type[imtrx][v])
          eqn_var_mask[imtrx][e][v] = 1;
        v = MESH_DISPLACEMENT1;
        if (Num_Var_In_Type[imtrx][v])
          eqn_var_mask[imtrx][e][v] = 1;
        v = MESH_DISPLACEMENT2;
        if (Num_Var_In_Type[imtrx][v])
          eqn_var_mask[imtrx][e][v] = 1;
        v = MESH_DISPLACEMENT3;
        if (Num_Var_In_Type[imtrx][v])
          eqn_var_mask[imtrx][e][v] = 1;
        v = SOLID_DISPLACEMENT1;
        if (Num_Var_In_Type[imtrx][v])
          eqn_var_mask[imtrx][e][v] = 1;
        v = SOLID_DISPLACEMENT2;
        if (Num_Var_In_Type[imtrx][v])
          eqn_var_mask[imtrx][e][v] = 1;
        v = SOLID_DISPLACEMENT3;
        if (Num_Var_In_Type[imtrx][v])
          eqn_var_mask[imtrx][e][v] = 1;
        v = PRESSURE;
        if (Num_Var_In_Type[imtrx][v])
          eqn_var_mask[imtrx][e][v] = 1;
        v = SHELL_LUBP;
        if (Num_Var_In_Type[imtrx][v])
          eqn_var_mask[imtrx][e][v] = 1;
        v = ACOUS_PREAL;
        if (Num_Var_In_Type[imtrx][v])
          eqn_var_mask[imtrx][e][v] = 1;
        v = ACOUS_PIMAG;
        if (Num_Var_In_Type[imtrx][v])
          eqn_var_mask[imtrx][e][v] = 1;
        v = ACOUS_REYN_STRESS;
        if (Num_Var_In_Type[imtrx][v])
          eqn_var_mask[imtrx][e][v] = 1;
        v = SHELL_BDYVELO;
        if (Num_Var_In_Type[imtrx][v])
          eqn_var_mask[imtrx][e][v] = 1;
        v = LUBP;
        if (Num_Var_In_Type[imtrx][v])
          eqn_var_mask[imtrx][e][v] = 1;
        v = SHELL_DELTAH;
        if (Num_Var_In_Type[imtrx][v])
          eqn_var_mask[imtrx][e][v] = 1;
        v = MAX_STRAIN;
        if (Num_Var_In_Type[imtrx][v])
          eqn_var_mask[imtrx][e][v] = 1;
        v = CUR_STRAIN;
        if (Num_Var_In_Type[imtrx][v])
          eqn_var_mask[imtrx][e][v] = 1;
        break;

      case R_PRESSURE:
        v = VELOCITY1;
        if (Num_Var_In_Type[imtrx][v])
          eqn_var_mask[imtrx][e][v] = 1;
        v = VELOCITY2;
        if (Num_Var_In_Type[imtrx][v])
          eqn_var_mask[imtrx][e][v] = 1;
        v = VELOCITY3;
        if (Num_Var_In_Type[imtrx][v])
          eqn_var_mask[imtrx][e][v] = 1;
        v = TEMPERATURE;
        if (Num_Var_In_Type[imtrx][v])
          eqn_var_mask[imtrx][e][v] = 1;
        v = MASS_FRACTION;
        if (Num_Var_In_Type[imtrx][v])
          eqn_var_mask[imtrx][e][v] = 1;
        v = MESH_DISPLACEMENT1;
        if (Num_Var_In_Type[imtrx][v])
          eqn_var_mask[imtrx][e][v] = 1;
        v = MESH_DISPLACEMENT2;
        if (Num_Var_In_Type[imtrx][v])
          eqn_var_mask[imtrx][e][v] = 1;
        v = MESH_DISPLACEMENT3;
        if (Num_Var_In_Type[imtrx][v])
          eqn_var_mask[imtrx][e][v] = 1;
        v = SOLID_DISPLACEMENT1;
        if (Num_Var_In_Type[imtrx][v])
          eqn_var_mask[imtrx][e][v] = 1;
        v = SOLID_DISPLACEMENT2;
        if (Num_Var_In_Type[imtrx][v])
          eqn_var_mask[imtrx][e][v] = 1;
        v = SOLID_DISPLACEMENT3;
        if (Num_Var_In_Type[imtrx][v])
          eqn_var_mask[imtrx][e][v] = 1;
        v = PRESSURE;
        if (Num_Var_In_Type[imtrx][v])
          eqn_var_mask[imtrx][e][v] = 1;
        v = POLYMER_STRESS11;
        if (Num_Var_In_Type[imtrx][v])
          eqn_var_mask[imtrx][e][v] = 1;
        v = POLYMER_STRESS12;
        if (Num_Var_In_Type[imtrx][v])
          eqn_var_mask[imtrx][e][v] = 1;
        v = POLYMER_STRESS13;
        if (Num_Var_In_Type[imtrx][v])
          eqn_var_mask[imtrx][e][v] = 1;
        v = POLYMER_STRESS22;
        if (Num_Var_In_Type[imtrx][v])
          eqn_var_mask[imtrx][e][v] = 1;
        v = POLYMER_STRESS23;
        if (Num_Var_In_Type[imtrx][v])
          eqn_var_mask[imtrx][e][v] = 1;
        v = POLYMER_STRESS33;
        if (Num_Var_In_Type[imtrx][v])
          eqn_var_mask[imtrx][e][v] = 1;

        v = POLYMER_STRESS11_1;
        if (Num_Var_In_Type[imtrx][v])
          eqn_var_mask[imtrx][e][v] = 1;
        v = POLYMER_STRESS12_1;
        if (Num_Var_In_Type[imtrx][v])
          eqn_var_mask[imtrx][e][v] = 1;
        v = POLYMER_STRESS13_1;
        if (Num_Var_In_Type[imtrx][v])
          eqn_var_mask[imtrx][e][v] = 1;
        v = POLYMER_STRESS22_1;
        if (Num_Var_In_Type[imtrx][v])
          eqn_var_mask[imtrx][e][v] = 1;
        v = POLYMER_STRESS23_1;
        if (Num_Var_In_Type[imtrx][v])
          eqn_var_mask[imtrx][e][v] = 1;
        v = POLYMER_STRESS33_1;
        if (Num_Var_In_Type[imtrx][v])
          eqn_var_mask[imtrx][e][v] = 1;
        v = POLYMER_STRESS11_2;
        if (Num_Var_In_Type[imtrx][v])
          eqn_var_mask[imtrx][e][v] = 1;
        v = POLYMER_STRESS12_2;
        if (Num_Var_In_Type[imtrx][v])
          eqn_var_mask[imtrx][e][v] = 1;
        v = POLYMER_STRESS13_2;
        if (Num_Var_In_Type[imtrx][v])
          eqn_var_mask[imtrx][e][v] = 1;
        v = POLYMER_STRESS22_2;
        if (Num_Var_In_Type[imtrx][v])
          eqn_var_mask[imtrx][e][v] = 1;
        v = POLYMER_STRESS23_2;
        if (Num_Var_In_Type[imtrx][v])
          eqn_var_mask[imtrx][e][v] = 1;
        v = POLYMER_STRESS33_2;
        if (Num_Var_In_Type[imtrx][v])
          eqn_var_mask[imtrx][e][v] = 1;
        v = POLYMER_STRESS11_3;
        if (Num_Var_In_Type[imtrx][v])
          eqn_var_mask[imtrx][e][v] = 1;
        v = POLYMER_STRESS12_3;
        if (Num_Var_In_Type[imtrx][v])
          eqn_var_mask[imtrx][e][v] = 1;
        v = POLYMER_STRESS13_3;
        if (Num_Var_In_Type[imtrx][v])
          eqn_var_mask[imtrx][e][v] = 1;
        v = POLYMER_STRESS22_3;
        if (Num_Var_In_Type[imtrx][v])
          eqn_var_mask[imtrx][e][v] = 1;
        v = POLYMER_STRESS23_3;
        if (Num_Var_In_Type[imtrx][v])
          eqn_var_mask[imtrx][e][v] = 1;
        v = POLYMER_STRESS33_3;
        if (Num_Var_In_Type[imtrx][v])
          eqn_var_mask[imtrx][e][v] = 1;
        v = POLYMER_STRESS11_4;
        if (Num_Var_In_Type[imtrx][v])
          eqn_var_mask[imtrx][e][v] = 1;
        v = POLYMER_STRESS12_4;
        if (Num_Var_In_Type[imtrx][v])
          eqn_var_mask[imtrx][e][v] = 1;
        v = POLYMER_STRESS13_4;
        if (Num_Var_In_Type[imtrx][v])
          eqn_var_mask[imtrx][e][v] = 1;
        v = POLYMER_STRESS22_4;
        if (Num_Var_In_Type[imtrx][v])
          eqn_var_mask[imtrx][e][v] = 1;
        v = POLYMER_STRESS23_4;
        if (Num_Var_In_Type[imtrx][v])
          eqn_var_mask[imtrx][e][v] = 1;
        v = POLYMER_STRESS33_4;
        if (Num_Var_In_Type[imtrx][v])
          eqn_var_mask[imtrx][e][v] = 1;
        v = POLYMER_STRESS11_5;
        if (Num_Var_In_Type[imtrx][v])
          eqn_var_mask[imtrx][e][v] = 1;
        v = POLYMER_STRESS12_5;
        if (Num_Var_In_Type[imtrx][v])
          eqn_var_mask[imtrx][e][v] = 1;
        v = POLYMER_STRESS13_5;
        if (Num_Var_In_Type[imtrx][v])
          eqn_var_mask[imtrx][e][v] = 1;
        v = POLYMER_STRESS22_5;
        if (Num_Var_In_Type[imtrx][v])
          eqn_var_mask[imtrx][e][v] = 1;
        v = POLYMER_STRESS23_5;
        if (Num_Var_In_Type[imtrx][v])
          eqn_var_mask[imtrx][e][v] = 1;
        v = POLYMER_STRESS33_5;
        if (Num_Var_In_Type[imtrx][v])
          eqn_var_mask[imtrx][e][v] = 1;
        v = POLYMER_STRESS11_6;
        if (Num_Var_In_Type[imtrx][v])
          eqn_var_mask[imtrx][e][v] = 1;
        v = POLYMER_STRESS12_6;
        if (Num_Var_In_Type[imtrx][v])
          eqn_var_mask[imtrx][e][v] = 1;
        v = POLYMER_STRESS13_6;
        if (Num_Var_In_Type[imtrx][v])
          eqn_var_mask[imtrx][e][v] = 1;
        v = POLYMER_STRESS22_6;
        if (Num_Var_In_Type[imtrx][v])
          eqn_var_mask[imtrx][e][v] = 1;
        v = POLYMER_STRESS23_6;
        if (Num_Var_In_Type[imtrx][v])
          eqn_var_mask[imtrx][e][v] = 1;
        v = POLYMER_STRESS33_6;
        if (Num_Var_In_Type[imtrx][v])
          eqn_var_mask[imtrx][e][v] = 1;
        v = POLYMER_STRESS11_7;
        if (Num_Var_In_Type[imtrx][v])
          eqn_var_mask[imtrx][e][v] = 1;
        v = POLYMER_STRESS12_7;
        if (Num_Var_In_Type[imtrx][v])
          eqn_var_mask[imtrx][e][v] = 1;
        v = POLYMER_STRESS13_7;
        if (Num_Var_In_Type[imtrx][v])
          eqn_var_mask[imtrx][e][v] = 1;
        v = POLYMER_STRESS22_7;
        if (Num_Var_In_Type[imtrx][v])
          eqn_var_mask[imtrx][e][v] = 1;
        v = POLYMER_STRESS23_7;
        if (Num_Var_In_Type[imtrx][v])
          eqn_var_mask[imtrx][e][v] = 1;
        v = POLYMER_STRESS33_7;
        if (Num_Var_In_Type[imtrx][v])
          eqn_var_mask[imtrx][e][v] = 1;

        v = VELOCITY_GRADIENT11;
        if (Num_Var_In_Type[imtrx][v])
          eqn_var_mask[imtrx][e][v] = 1;
        v = VELOCITY_GRADIENT12;
        if (Num_Var_In_Type[imtrx][v])
          eqn_var_mask[imtrx][e][v] = 1;
        v = VELOCITY_GRADIENT13;
        if (Num_Var_In_Type[imtrx][v])
          eqn_var_mask[imtrx][e][v] = 1;
        v = VELOCITY_GRADIENT21;
        if (Num_Var_In_Type[imtrx][v])
          eqn_var_mask[imtrx][e][v] = 1;
        v = VELOCITY_GRADIENT22;
        if (Num_Var_In_Type[imtrx][v])
          eqn_var_mask[imtrx][e][v] = 1;
        v = VELOCITY_GRADIENT23;
        if (Num_Var_In_Type[imtrx][v])
          eqn_var_mask[imtrx][e][v] = 1;
        v = VELOCITY_GRADIENT31;
        if (Num_Var_In_Type[imtrx][v])
          eqn_var_mask[imtrx][e][v] = 1;
        v = VELOCITY_GRADIENT32;
        if (Num_Var_In_Type[imtrx][v])
          eqn_var_mask[imtrx][e][v] = 1;
        v = VELOCITY_GRADIENT33;
        if (Num_Var_In_Type[imtrx][v])
          eqn_var_mask[imtrx][e][v] = 1;
        v = SHEAR_RATE;
        if (Num_Var_In_Type[imtrx][v])
          eqn_var_mask[imtrx][e][v] = 1;
        v = FILL;
        if (Num_Var_In_Type[imtrx][v])
          eqn_var_mask[imtrx][e][v] = 1;

        v = MOMENT0;
        if (Num_Var_In_Type[imtrx][v])
          eqn_var_mask[imtrx][e][v] = 1;
        v = MOMENT1;
        if (Num_Var_In_Type[imtrx][v])
          eqn_var_mask[imtrx][e][v] = 1;
        v = MOMENT2;
        if (Num_Var_In_Type[imtrx][v])
          eqn_var_mask[imtrx][e][v] = 1;
        v = MOMENT3;
        if (Num_Var_In_Type[imtrx][v])
          eqn_var_mask[imtrx][e][v] = 1;
        v = DENSITY_EQN;
        if (Num_Var_In_Type[imtrx][v])
          eqn_var_mask[imtrx][e][v] = 1;
        break;

      case R_STRESS11:
      case R_STRESS12:
      case R_STRESS13:
      case R_STRESS22:
      case R_STRESS23:
      case R_STRESS33:
        v = VELOCITY1;
        if (Num_Var_In_Type[imtrx][v])
          eqn_var_mask[imtrx][e][v] = 1;
        v = VELOCITY2;
        if (Num_Var_In_Type[imtrx][v])
          eqn_var_mask[imtrx][e][v] = 1;
        v = VELOCITY3;
        if (Num_Var_In_Type[imtrx][v])
          eqn_var_mask[imtrx][e][v] = 1;
        v = TEMPERATURE;
        if (Num_Var_In_Type[imtrx][v])
          eqn_var_mask[imtrx][e][v] = 1;
        v = MASS_FRACTION;
        if (Num_Var_In_Type[imtrx][v])
          eqn_var_mask[imtrx][e][v] = 1;
        v = MESH_DISPLACEMENT1;
        if (Num_Var_In_Type[imtrx][v])
          eqn_var_mask[imtrx][e][v] = 1;
        v = MESH_DISPLACEMENT2;
        if (Num_Var_In_Type[imtrx][v])
          eqn_var_mask[imtrx][e][v] = 1;
        v = MESH_DISPLACEMENT3;
        if (Num_Var_In_Type[imtrx][v])
          eqn_var_mask[imtrx][e][v] = 1;
        v = PRESSURE;
        if (Num_Var_In_Type[imtrx][v])
          eqn_var_mask[imtrx][e][v] = 1;
        v = POLYMER_STRESS11;
        if (Num_Var_In_Type[imtrx][v])
          eqn_var_mask[imtrx][e][v] = 1;
        v = POLYMER_STRESS12;
        if (Num_Var_In_Type[imtrx][v])
          eqn_var_mask[imtrx][e][v] = 1;
        v = POLYMER_STRESS13;
        if (Num_Var_In_Type[imtrx][v])
          eqn_var_mask[imtrx][e][v] = 1;
        v = POLYMER_STRESS22;
        if (Num_Var_In_Type[imtrx][v])
          eqn_var_mask[imtrx][e][v] = 1;
        v = POLYMER_STRESS23;
        if (Num_Var_In_Type[imtrx][v])
          eqn_var_mask[imtrx][e][v] = 1;
        v = POLYMER_STRESS33;
        if (Num_Var_In_Type[imtrx][v])
          eqn_var_mask[imtrx][e][v] = 1;

        v = VELOCITY_GRADIENT11;
        if (Num_Var_In_Type[imtrx][v])
          eqn_var_mask[imtrx][e][v] = 1;
        v = VELOCITY_GRADIENT12;
        if (Num_Var_In_Type[imtrx][v])
          eqn_var_mask[imtrx][e][v] = 1;
        v = VELOCITY_GRADIENT13;
        if (Num_Var_In_Type[imtrx][v])
          eqn_var_mask[imtrx][e][v] = 1;
        v = VELOCITY_GRADIENT21;
        if (Num_Var_In_Type[imtrx][v])
          eqn_var_mask[imtrx][e][v] = 1;
        v = VELOCITY_GRADIENT22;
        if (Num_Var_In_Type[imtrx][v])
          eqn_var_mask[imtrx][e][v] = 1;
        v = VELOCITY_GRADIENT23;
        if (Num_Var_In_Type[imtrx][v])
          eqn_var_mask[imtrx][e][v] = 1;
        v = VELOCITY_GRADIENT31;
        if (Num_Var_In_Type[imtrx][v])
          eqn_var_mask[imtrx][e][v] = 1;
        v = VELOCITY_GRADIENT32;
        if (Num_Var_In_Type[imtrx][v])
          eqn_var_mask[imtrx][e][v] = 1;
        v = VELOCITY_GRADIENT33;
        if (Num_Var_In_Type[imtrx][v])
          eqn_var_mask[imtrx][e][v] = 1;

        v = SHEAR_RATE;
        if (Num_Var_In_Type[imtrx][v])
          eqn_var_mask[imtrx][e][v] = 1;
        v = FILL;
        if (Num_Var_In_Type[imtrx][v])
          eqn_var_mask[imtrx][e][v] = 1;
        break;

      case R_GRADIENT11:
      case R_GRADIENT12:
      case R_GRADIENT13:
      case R_GRADIENT21:
      case R_GRADIENT22:
      case R_GRADIENT23:
      case R_GRADIENT31:
      case R_GRADIENT32:
      case R_GRADIENT33:
        v = VELOCITY1;
        if (Num_Var_In_Type[imtrx][v])
          eqn_var_mask[imtrx][e][v] = 1;
        v = VELOCITY2;
        if (Num_Var_In_Type[imtrx][v])
          eqn_var_mask[imtrx][e][v] = 1;
        v = VELOCITY3;
        if (Num_Var_In_Type[imtrx][v])
          eqn_var_mask[imtrx][e][v] = 1;
        v = MESH_DISPLACEMENT1;
        if (Num_Var_In_Type[imtrx][v])
          eqn_var_mask[imtrx][e][v] = 1;
        v = MESH_DISPLACEMENT2;
        if (Num_Var_In_Type[imtrx][v])
          eqn_var_mask[imtrx][e][v] = 1;
        v = MESH_DISPLACEMENT3;
        if (Num_Var_In_Type[imtrx][v])
          eqn_var_mask[imtrx][e][v] = 1;
        v = VELOCITY_GRADIENT11;
        if (Num_Var_In_Type[imtrx][v])
          eqn_var_mask[imtrx][e][v] = 1;
        v = VELOCITY_GRADIENT12;
        if (Num_Var_In_Type[imtrx][v])
          eqn_var_mask[imtrx][e][v] = 1;
        v = VELOCITY_GRADIENT13;
        if (Num_Var_In_Type[imtrx][v])
          eqn_var_mask[imtrx][e][v] = 1;
        v = VELOCITY_GRADIENT21;
        if (Num_Var_In_Type[imtrx][v])
          eqn_var_mask[imtrx][e][v] = 1;
        v = VELOCITY_GRADIENT22;
        if (Num_Var_In_Type[imtrx][v])
          eqn_var_mask[imtrx][e][v] = 1;
        v = VELOCITY_GRADIENT23;
        if (Num_Var_In_Type[imtrx][v])
          eqn_var_mask[imtrx][e][v] = 1;
        v = VELOCITY_GRADIENT31;
        if (Num_Var_In_Type[imtrx][v])
          eqn_var_mask[imtrx][e][v] = 1;
        v = VELOCITY_GRADIENT32;
        if (Num_Var_In_Type[imtrx][v])
          eqn_var_mask[imtrx][e][v] = 1;
        v = VELOCITY_GRADIENT33;
        if (Num_Var_In_Type[imtrx][v])
          eqn_var_mask[imtrx][e][v] = 1;
        break;

      case R_EFIELD1:
      case R_EFIELD2:
      case R_EFIELD3:
        v = R_EFIELD1;
        if (Num_Var_In_Type[imtrx][v])
          eqn_var_mask[imtrx][e][v] = 1;
        v = R_EFIELD2;
        if (Num_Var_In_Type[imtrx][v])
          eqn_var_mask[imtrx][e][v] = 1;
        v = R_EFIELD3;
        if (Num_Var_In_Type[imtrx][v])
          eqn_var_mask[imtrx][e][v] = 1;
        v = MESH_DISPLACEMENT1;
        if (Num_Var_In_Type[imtrx][v])
          eqn_var_mask[imtrx][e][v] = 1;
        v = MESH_DISPLACEMENT2;
        if (Num_Var_In_Type[imtrx][v])
          eqn_var_mask[imtrx][e][v] = 1;
        v = MESH_DISPLACEMENT3;
        if (Num_Var_In_Type[imtrx][v])
          eqn_var_mask[imtrx][e][v] = 1;
        v = VOLTAGE;
        if (Num_Var_In_Type[imtrx][v])
          eqn_var_mask[imtrx][e][v] = 1;
        break;

      case R_POTENTIAL:
        v = VELOCITY1;
        if (Num_Var_In_Type[imtrx][v])
          eqn_var_mask[imtrx][e][v] = 1;
        v = VELOCITY2;
        if (Num_Var_In_Type[imtrx][v])
          eqn_var_mask[imtrx][e][v] = 1;
        v = VELOCITY3;
        if (Num_Var_In_Type[imtrx][v])
          eqn_var_mask[imtrx][e][v] = 1;
        v = TEMPERATURE;
        if (Num_Var_In_Type[imtrx][v])
          eqn_var_mask[imtrx][e][v] = 1;
        v = MASS_FRACTION;
        if (Num_Var_In_Type[imtrx][v])
          eqn_var_mask[imtrx][e][v] = 1;
        v = MESH_DISPLACEMENT1;
        if (Num_Var_In_Type[imtrx][v])
          eqn_var_mask[imtrx][e][v] = 1;
        v = MESH_DISPLACEMENT2;
        if (Num_Var_In_Type[imtrx][v])
          eqn_var_mask[imtrx][e][v] = 1;
        v = MESH_DISPLACEMENT3;
        if (Num_Var_In_Type[imtrx][v])
          eqn_var_mask[imtrx][e][v] = 1;
        v = PRESSURE;
        if (Num_Var_In_Type[imtrx][v])
          eqn_var_mask[imtrx][e][v] = 1;
        v = VOLTAGE;
        if (Num_Var_In_Type[imtrx][v])
          eqn_var_mask[imtrx][e][v] = 1;
        v = SURF_CHARGE;
        if (Num_Var_In_Type[imtrx][v])
          eqn_var_mask[imtrx][e][v] = 1;
        break;

      case R_SURF_CHARGE:
        v = VELOCITY1;
        if (Num_Var_In_Type[imtrx][v])
          eqn_var_mask[imtrx][e][v] = 1;
        v = VELOCITY2;
        if (Num_Var_In_Type[imtrx][v])
          eqn_var_mask[imtrx][e][v] = 1;
        v = VELOCITY3;
        if (Num_Var_In_Type[imtrx][v])
          eqn_var_mask[imtrx][e][v] = 1;
        v = MESH_DISPLACEMENT1;
        if (Num_Var_In_Type[imtrx][v])
          eqn_var_mask[imtrx][e][v] = 1;
        v = MESH_DISPLACEMENT2;
        if (Num_Var_In_Type[imtrx][v])
          eqn_var_mask[imtrx][e][v] = 1;
        v = MESH_DISPLACEMENT3;
        if (Num_Var_In_Type[imtrx][v])
          eqn_var_mask[imtrx][e][v] = 1;
        v = VOLTAGE;
        if (Num_Var_In_Type[imtrx][v])
          eqn_var_mask[imtrx][e][v] = 1;
        v = SURF_CHARGE;
        if (Num_Var_In_Type[imtrx][v])
          eqn_var_mask[imtrx][e][v] = 1;
        break;

      case R_SHELL_CURVATURE:
        v = SHELL_TENSION;
        if (Num_Var_In_Type[imtrx][v])
          eqn_var_mask[imtrx][e][v] = 1;
        v = SHELL_CURVATURE;
        if (Num_Var_In_Type[imtrx][v])
          eqn_var_mask[imtrx][e][v] = 1;
        v = MESH_DISPLACEMENT1;
        if (Num_Var_In_Type[imtrx][v])
          eqn_var_mask[imtrx][e][v] = 1;
        v = MESH_DISPLACEMENT2;
        if (Num_Var_In_Type[imtrx][v])
          eqn_var_mask[imtrx][e][v] = 1;
        v = MESH_DISPLACEMENT3;
        if (Num_Var_In_Type[imtrx][v])
          eqn_var_mask[imtrx][e][v] = 1;
        v = VELOCITY1;
        if (Num_Var_In_Type[imtrx][v])
          eqn_var_mask[imtrx][e][v] = 1;
        v = VELOCITY2;
        if (Num_Var_In_Type[imtrx][v])
          eqn_var_mask[imtrx][e][v] = 1;
        v = VELOCITY3;
        if (Num_Var_In_Type[imtrx][v])
          eqn_var_mask[imtrx][e][v] = 1;
        v = PRESSURE;
        if (Num_Var_In_Type[imtrx][v])
          eqn_var_mask[imtrx][e][v] = 1;

        v = LUBP;
        if (Num_Var_In_Type[imtrx][v])
          eqn_var_mask[imtrx][e][v] = 1;
        v = SHELL_FILMP;
        if (Num_Var_In_Type[imtrx][v])
          eqn_var_mask[imtrx][e][v] = 1;

        v = SHELL_NORMAL1;
        if (Num_Var_In_Type[imtrx][v])
          eqn_var_mask[imtrx][e][v] = 1;
        v = SHELL_NORMAL2;
        if (Num_Var_In_Type[imtrx][v])
          eqn_var_mask[imtrx][e][v] = 1;
        v = SHELL_NORMAL3;
        if (Num_Var_In_Type[imtrx][v])
          eqn_var_mask[imtrx][e][v] = 1;
        v = TFMP_PRES;
        if (Num_Var_In_Type[imtrx][v])
          eqn_var_mask[imtrx][e][v] = 1;
        break;

      case R_SHELL_CURVATURE2:
        v = SHELL_CURVATURE2;
        if (Num_Var_In_Type[imtrx][v])
          eqn_var_mask[imtrx][e][v] = 1;
        v = MESH_DISPLACEMENT1;
        if (Num_Var_In_Type[imtrx][v])
          eqn_var_mask[imtrx][e][v] = 1;
        v = MESH_DISPLACEMENT2;
        if (Num_Var_In_Type[imtrx][v])
          eqn_var_mask[imtrx][e][v] = 1;
        v = MESH_DISPLACEMENT3;
        if (Num_Var_In_Type[imtrx][v])
          eqn_var_mask[imtrx][e][v] = 1;

        v = SHELL_NORMAL1;
        if (Num_Var_In_Type[imtrx][v])
          eqn_var_mask[imtrx][e][v] = 1;
        v = SHELL_NORMAL2;
        if (Num_Var_In_Type[imtrx][v])
          eqn_var_mask[imtrx][e][v] = 1;
        v = SHELL_NORMAL3;
        if (Num_Var_In_Type[imtrx][v])
          eqn_var_mask[imtrx][e][v] = 1;

        break;

      case R_SHELL_ANGLE1:
        v = SHELL_ANGLE1;
        if (Num_Var_In_Type[imtrx][v])
          eqn_var_mask[imtrx][e][v] = 1;
        v = SHELL_ANGLE2;
        if (Num_Var_In_Type[imtrx][v])
          eqn_var_mask[imtrx][e][v] = 1;
        v = MESH_DISPLACEMENT1;
        if (Num_Var_In_Type[imtrx][v])
          eqn_var_mask[imtrx][e][v] = 1;
        v = MESH_DISPLACEMENT2;
        if (Num_Var_In_Type[imtrx][v])
          eqn_var_mask[imtrx][e][v] = 1;
        v = MESH_DISPLACEMENT3;
        if (Num_Var_In_Type[imtrx][v])
          eqn_var_mask[imtrx][e][v] = 1;

        break;

      case R_SHELL_ANGLE2:
        v = SHELL_ANGLE1;
        if (Num_Var_In_Type[imtrx][v])
          eqn_var_mask[imtrx][e][v] = 1;
        v = SHELL_ANGLE2;
        if (Num_Var_In_Type[imtrx][v])
          eqn_var_mask[imtrx][e][v] = 1;
        v = MESH_DISPLACEMENT1;
        if (Num_Var_In_Type[imtrx][v])
          eqn_var_mask[imtrx][e][v] = 1;
        v = MESH_DISPLACEMENT2;
        if (Num_Var_In_Type[imtrx][v])
          eqn_var_mask[imtrx][e][v] = 1;
        v = MESH_DISPLACEMENT3;
        if (Num_Var_In_Type[imtrx][v])
          eqn_var_mask[imtrx][e][v] = 1;

        break;

      case R_SHELL_TENSION:
        v = SHELL_TENSION;
        if (Num_Var_In_Type[imtrx][v])
          eqn_var_mask[imtrx][e][v] = 1;
        v = SHELL_CURVATURE;
        if (Num_Var_In_Type[imtrx][v])
          eqn_var_mask[imtrx][e][v] = 1;
        v = MESH_DISPLACEMENT1;
        if (Num_Var_In_Type[imtrx][v])
          eqn_var_mask[imtrx][e][v] = 1;
        v = MESH_DISPLACEMENT2;
        if (Num_Var_In_Type[imtrx][v])
          eqn_var_mask[imtrx][e][v] = 1;
        v = MESH_DISPLACEMENT3;
        if (Num_Var_In_Type[imtrx][v])
          eqn_var_mask[imtrx][e][v] = 1;
        v = VELOCITY1;
        if (Num_Var_In_Type[imtrx][v])
          eqn_var_mask[imtrx][e][v] = 1;
        v = VELOCITY2;
        if (Num_Var_In_Type[imtrx][v])
          eqn_var_mask[imtrx][e][v] = 1;
        v = VELOCITY3;
        if (Num_Var_In_Type[imtrx][v])
          eqn_var_mask[imtrx][e][v] = 1;
        v = PRESSURE;
        if (Num_Var_In_Type[imtrx][v])
          eqn_var_mask[imtrx][e][v] = 1;
        v = LUBP;
        if (Num_Var_In_Type[imtrx][v])
          eqn_var_mask[imtrx][e][v] = 1;
        v = SHELL_FILMP;
        if (Num_Var_In_Type[imtrx][v])
          eqn_var_mask[imtrx][e][v] = 1;
        break;

      case R_SHELL_X:
        v = SHELL_CURVATURE;
        if (Num_Var_In_Type[imtrx][v])
          eqn_var_mask[imtrx][e][v] = 1;
        v = SHELL_X;
        if (Num_Var_In_Type[imtrx][v])
          eqn_var_mask[imtrx][e][v] = 1;
        v = SHELL_Y;
        if (Num_Var_In_Type[imtrx][v])
          eqn_var_mask[imtrx][e][v] = 1;
        v = MESH_DISPLACEMENT1;
        if (Num_Var_In_Type[imtrx][v])
          eqn_var_mask[imtrx][e][v] = 1;
        v = MESH_DISPLACEMENT2;
        if (Num_Var_In_Type[imtrx][v])
          eqn_var_mask[imtrx][e][v] = 1;
        break;

      case R_SHELL_Y:
        v = SHELL_CURVATURE;
        if (Num_Var_In_Type[imtrx][v])
          eqn_var_mask[imtrx][e][v] = 1;
        v = SHELL_X;
        if (Num_Var_In_Type[imtrx][v])
          eqn_var_mask[imtrx][e][v] = 1;
        v = SHELL_Y;
        if (Num_Var_In_Type[imtrx][v])
          eqn_var_mask[imtrx][e][v] = 1;
        v = MESH_DISPLACEMENT1;
        if (Num_Var_In_Type[imtrx][v])
          eqn_var_mask[imtrx][e][v] = 1;
        v = MESH_DISPLACEMENT2;
        if (Num_Var_In_Type[imtrx][v])
          eqn_var_mask[imtrx][e][v] = 1;
        break;

      case R_SHELL_USER:
        v = SHELL_USER;
        if (Num_Var_In_Type[imtrx][v])
          eqn_var_mask[imtrx][e][v] = 1;
        v = VELOCITY1;
        if (Num_Var_In_Type[imtrx][v])
          eqn_var_mask[imtrx][e][v] = 1;
        v = VELOCITY2;
        if (Num_Var_In_Type[imtrx][v])
          eqn_var_mask[imtrx][e][v] = 1;
        v = VELOCITY3;
        if (Num_Var_In_Type[imtrx][v])
          eqn_var_mask[imtrx][e][v] = 1;
        v = TEMPERATURE;
        if (Num_Var_In_Type[imtrx][v])
          eqn_var_mask[imtrx][e][v] = 1;
        v = MASS_FRACTION;
        if (Num_Var_In_Type[imtrx][v])
          eqn_var_mask[imtrx][e][v] = 1;
        v = MESH_DISPLACEMENT1;
        if (Num_Var_In_Type[imtrx][v])
          eqn_var_mask[imtrx][e][v] = 1;
        v = MESH_DISPLACEMENT2;
        if (Num_Var_In_Type[imtrx][v])
          eqn_var_mask[imtrx][e][v] = 1;
        v = MESH_DISPLACEMENT3;
        if (Num_Var_In_Type[imtrx][v])
          eqn_var_mask[imtrx][e][v] = 1;
        v = SOLID_DISPLACEMENT1;
        if (Num_Var_In_Type[imtrx][v])
          eqn_var_mask[imtrx][e][v] = 1;
        v = SOLID_DISPLACEMENT2;
        if (Num_Var_In_Type[imtrx][v])
          eqn_var_mask[imtrx][e][v] = 1;
        v = SOLID_DISPLACEMENT3;
        if (Num_Var_In_Type[imtrx][v])
          eqn_var_mask[imtrx][e][v] = 1;
        v = PRESSURE;
        if (Num_Var_In_Type[imtrx][v])
          eqn_var_mask[imtrx][e][v] = 1;
        v = VOLTAGE;
        if (Num_Var_In_Type[imtrx][v])
          eqn_var_mask[imtrx][e][v] = 1;
        break;

      case R_SHELL_SURF_DIV_V:
        v = SHELL_SURF_DIV_V;
        if (Num_Var_In_Type[imtrx][v])
          eqn_var_mask[imtrx][e][v] = 1;
        v = MESH_DISPLACEMENT1;
        if (Num_Var_In_Type[imtrx][v])
          eqn_var_mask[imtrx][e][v] = 1;
        v = MESH_DISPLACEMENT2;
        if (Num_Var_In_Type[imtrx][v])
          eqn_var_mask[imtrx][e][v] = 1;
        v = MESH_DISPLACEMENT3;
        if (Num_Var_In_Type[imtrx][v])
          eqn_var_mask[imtrx][e][v] = 1;
        v = VELOCITY1;
        if (Num_Var_In_Type[imtrx][v])
          eqn_var_mask[imtrx][e][v] = 1;
        v = VELOCITY2;
        if (Num_Var_In_Type[imtrx][v])
          eqn_var_mask[imtrx][e][v] = 1;
        v = VELOCITY3;
        if (Num_Var_In_Type[imtrx][v])
          eqn_var_mask[imtrx][e][v] = 1;
        v = SHELL_NORMAL1;
        if (Num_Var_In_Type[imtrx][v])
          eqn_var_mask[imtrx][e][v] = 1;
        v = SHELL_NORMAL2;
        if (Num_Var_In_Type[imtrx][v])
          eqn_var_mask[imtrx][e][v] = 1;
        v = SHELL_SURF_CURV;
        if (Num_Var_In_Type[imtrx][v])
          eqn_var_mask[imtrx][e][v] = 1;

        break;

      case R_SHELL_SURF_CURV:
        v = SHELL_SURF_CURV;
        if (Num_Var_In_Type[imtrx][v])
          eqn_var_mask[imtrx][e][v] = 1;
        v = MESH_DISPLACEMENT1;
        if (Num_Var_In_Type[imtrx][v])
          eqn_var_mask[imtrx][e][v] = 1;
        v = MESH_DISPLACEMENT2;
        if (Num_Var_In_Type[imtrx][v])
          eqn_var_mask[imtrx][e][v] = 1;
        v = MESH_DISPLACEMENT3;
        if (Num_Var_In_Type[imtrx][v])
          eqn_var_mask[imtrx][e][v] = 1;
        v = SHELL_NORMAL1;
        if (Num_Var_In_Type[imtrx][v])
          eqn_var_mask[imtrx][e][v] = 1;
        v = SHELL_NORMAL2;
        if (Num_Var_In_Type[imtrx][v])
          eqn_var_mask[imtrx][e][v] = 1;
        break;

      case R_N_DOT_CURL_V:
        v = N_DOT_CURL_V;
        if (Num_Var_In_Type[imtrx][v])
          eqn_var_mask[imtrx][e][v] = 1;
        v = MESH_DISPLACEMENT1;
        if (Num_Var_In_Type[imtrx][v])
          eqn_var_mask[imtrx][e][v] = 1;
        v = MESH_DISPLACEMENT2;
        if (Num_Var_In_Type[imtrx][v])
          eqn_var_mask[imtrx][e][v] = 1;
        v = MESH_DISPLACEMENT3;
        if (Num_Var_In_Type[imtrx][v])
          eqn_var_mask[imtrx][e][v] = 1;
        v = VELOCITY1;
        if (Num_Var_In_Type[imtrx][v])
          eqn_var_mask[imtrx][e][v] = 1;
        v = VELOCITY2;
        if (Num_Var_In_Type[imtrx][v])
          eqn_var_mask[imtrx][e][v] = 1;
        v = VELOCITY3;
        if (Num_Var_In_Type[imtrx][v])
          eqn_var_mask[imtrx][e][v] = 1;
        break;

      case R_GRAD_S_V_DOT_N1:
      case R_GRAD_S_V_DOT_N2:
      case R_GRAD_S_V_DOT_N3:
        v = GRAD_S_V_DOT_N1;
        if (Num_Var_In_Type[imtrx][v])
          eqn_var_mask[imtrx][e][v] = 1;
        v = GRAD_S_V_DOT_N2;
        if (Num_Var_In_Type[imtrx][v])
          eqn_var_mask[imtrx][e][v] = 1;
        v = GRAD_S_V_DOT_N3;
        if (Num_Var_In_Type[imtrx][v])
          eqn_var_mask[imtrx][e][v] = 1;
        v = MESH_DISPLACEMENT1;
        if (Num_Var_In_Type[imtrx][v])
          eqn_var_mask[imtrx][e][v] = 1;
        v = MESH_DISPLACEMENT2;
        if (Num_Var_In_Type[imtrx][v])
          eqn_var_mask[imtrx][e][v] = 1;
        v = MESH_DISPLACEMENT3;
        if (Num_Var_In_Type[imtrx][v])
          eqn_var_mask[imtrx][e][v] = 1;
        v = VELOCITY1;
        if (Num_Var_In_Type[imtrx][v])
          eqn_var_mask[imtrx][e][v] = 1;
        v = VELOCITY2;
        if (Num_Var_In_Type[imtrx][v])
          eqn_var_mask[imtrx][e][v] = 1;
        v = VELOCITY3;
        if (Num_Var_In_Type[imtrx][v])
          eqn_var_mask[imtrx][e][v] = 1;
        v = SHELL_NORMAL1;
        if (Num_Var_In_Type[imtrx][v])
          eqn_var_mask[imtrx][e][v] = 1;
        v = SHELL_NORMAL2;
        if (Num_Var_In_Type[imtrx][v])
          eqn_var_mask[imtrx][e][v] = 1;
        break;

        /*
         * EDW Note: For the following 4 shell equation entries,
         * all three mesh components are included, even though
         * the equations are not yet 3D-compatible!
         */
      case R_SHELL_DIFF_FLUX:
        v = SHELL_DIFF_FLUX;
        if (Num_Var_In_Type[imtrx][v])
          eqn_var_mask[imtrx][e][v] = 1;
        v = SHELL_DIFF_CURVATURE;
        if (Num_Var_In_Type[imtrx][v])
          eqn_var_mask[imtrx][e][v] = 1;
        v = MESH_DISPLACEMENT1;
        if (Num_Var_In_Type[imtrx][v])
          eqn_var_mask[imtrx][e][v] = 1;
        v = MESH_DISPLACEMENT2;
        if (Num_Var_In_Type[imtrx][v])
          eqn_var_mask[imtrx][e][v] = 1;
        v = MESH_DISPLACEMENT3;
        if (Num_Var_In_Type[imtrx][v])
          eqn_var_mask[imtrx][e][v] = 1;
        break;

      case R_SHELL_DIFF_CURVATURE:
        v = SHELL_DIFF_CURVATURE;
        if (Num_Var_In_Type[imtrx][v])
          eqn_var_mask[imtrx][e][v] = 1;
        v = SHELL_NORMAL1;
        if (Num_Var_In_Type[imtrx][v])
          eqn_var_mask[imtrx][e][v] = 1;
        v = SHELL_NORMAL2;
        if (Num_Var_In_Type[imtrx][v])
          eqn_var_mask[imtrx][e][v] = 1;
        v = MESH_DISPLACEMENT1;
        if (Num_Var_In_Type[imtrx][v])
          eqn_var_mask[imtrx][e][v] = 1;
        v = MESH_DISPLACEMENT2;
        if (Num_Var_In_Type[imtrx][v])
          eqn_var_mask[imtrx][e][v] = 1;
        v = MESH_DISPLACEMENT3;
        if (Num_Var_In_Type[imtrx][v])
          eqn_var_mask[imtrx][e][v] = 1;
        break;

      case R_SHELL_NORMAL1:
        v = SHELL_NORMAL1;
        if (Num_Var_In_Type[imtrx][v])
          eqn_var_mask[imtrx][e][v] = 1;
        v = MESH_DISPLACEMENT1;
        if (Num_Var_In_Type[imtrx][v])
          eqn_var_mask[imtrx][e][v] = 1;
        v = MESH_DISPLACEMENT2;
        if (Num_Var_In_Type[imtrx][v])
          eqn_var_mask[imtrx][e][v] = 1;
        v = MESH_DISPLACEMENT3;
        if (Num_Var_In_Type[imtrx][v])
          eqn_var_mask[imtrx][e][v] = 1;
        break;

      case R_SHELL_NORMAL2:
        v = SHELL_NORMAL2;
        if (Num_Var_In_Type[imtrx][v])
          eqn_var_mask[imtrx][e][v] = 1;
        v = MESH_DISPLACEMENT1;
        if (Num_Var_In_Type[imtrx][v])
          eqn_var_mask[imtrx][e][v] = 1;
        v = MESH_DISPLACEMENT2;
        if (Num_Var_In_Type[imtrx][v])
          eqn_var_mask[imtrx][e][v] = 1;
        v = MESH_DISPLACEMENT3;
        if (Num_Var_In_Type[imtrx][v])
          eqn_var_mask[imtrx][e][v] = 1;
        break;

      case R_SHELL_NORMAL3:
        v = SHELL_NORMAL3;
        if (Num_Var_In_Type[imtrx][v])
          eqn_var_mask[imtrx][e][v] = 1;
        v = MESH_DISPLACEMENT1;
        if (Num_Var_In_Type[imtrx][v])
          eqn_var_mask[imtrx][e][v] = 1;
        v = MESH_DISPLACEMENT2;
        if (Num_Var_In_Type[imtrx][v])
          eqn_var_mask[imtrx][e][v] = 1;
        v = MESH_DISPLACEMENT3;
        if (Num_Var_In_Type[imtrx][v])
          eqn_var_mask[imtrx][e][v] = 1;
        break;

      case R_ACOUS_PREAL:
      case R_ACOUS_PIMAG:
      case R_ACOUS_REYN_STRESS:
      case R_SHELL_BDYVELO:
        v = ACOUS_PREAL;
        if (Num_Var_In_Type[imtrx][v])
          eqn_var_mask[imtrx][e][v] = 1;
        v = ACOUS_PIMAG;
        if (Num_Var_In_Type[imtrx][v])
          eqn_var_mask[imtrx][e][v] = 1;
        v = ACOUS_REYN_STRESS;
        if (Num_Var_In_Type[imtrx][v])
          eqn_var_mask[imtrx][e][v] = 1;
        v = SHELL_BDYVELO;
        if (Num_Var_In_Type[imtrx][v])
          eqn_var_mask[imtrx][e][v] = 1;
        v = MASS_FRACTION;
        if (Num_Var_In_Type[imtrx][v])
          eqn_var_mask[imtrx][e][v] = 1;
        v = MESH_DISPLACEMENT1;
        if (Num_Var_In_Type[imtrx][v])
          eqn_var_mask[imtrx][e][v] = 1;
        v = MESH_DISPLACEMENT2;
        if (Num_Var_In_Type[imtrx][v])
          eqn_var_mask[imtrx][e][v] = 1;
        v = MESH_DISPLACEMENT3;
        if (Num_Var_In_Type[imtrx][v])
          eqn_var_mask[imtrx][e][v] = 1;
        v = FILL;
        if (Num_Var_In_Type[imtrx][v])
          eqn_var_mask[imtrx][e][v] = 1;
        break;

      case R_LIGHT_INTP:
      case R_LIGHT_INTM:
      case R_LIGHT_INTD:
        v = LIGHT_INTP;
        if (Num_Var_In_Type[imtrx][v])
          eqn_var_mask[imtrx][e][v] = 1;
        v = LIGHT_INTM;
        if (Num_Var_In_Type[imtrx][v])
          eqn_var_mask[imtrx][e][v] = 1;
        v = LIGHT_INTD;
        if (Num_Var_In_Type[imtrx][v])
          eqn_var_mask[imtrx][e][v] = 1;
        v = MESH_DISPLACEMENT1;
        if (Num_Var_In_Type[imtrx][v])
          eqn_var_mask[imtrx][e][v] = 1;
        v = MESH_DISPLACEMENT2;
        if (Num_Var_In_Type[imtrx][v])
          eqn_var_mask[imtrx][e][v] = 1;
        v = MESH_DISPLACEMENT3;
        if (Num_Var_In_Type[imtrx][v])
          eqn_var_mask[imtrx][e][v] = 1;
        v = FILL;
        if (Num_Var_In_Type[imtrx][v])
          eqn_var_mask[imtrx][e][v] = 1;
        break;

      case R_RESTIME:
        v = RESTIME;
        if (Num_Var_In_Type[imtrx][v])
          eqn_var_mask[imtrx][e][v] = 1;
        v = TEMPERATURE;
        if (Num_Var_In_Type[imtrx][v])
          eqn_var_mask[imtrx][e][v] = 1;
        v = VELOCITY1;
        if (Num_Var_In_Type[imtrx][v])
          eqn_var_mask[imtrx][e][v] = 1;
        v = VELOCITY2;
        if (Num_Var_In_Type[imtrx][v])
          eqn_var_mask[imtrx][e][v] = 1;
        v = VELOCITY3;
        if (Num_Var_In_Type[imtrx][v])
          eqn_var_mask[imtrx][e][v] = 1;
        v = MASS_FRACTION;
        if (Num_Var_In_Type[imtrx][v])
          eqn_var_mask[imtrx][e][v] = 1;
        v = MESH_DISPLACEMENT1;
        if (Num_Var_In_Type[imtrx][v])
          eqn_var_mask[imtrx][e][v] = 1;
        v = MESH_DISPLACEMENT2;
        if (Num_Var_In_Type[imtrx][v])
          eqn_var_mask[imtrx][e][v] = 1;
        v = MESH_DISPLACEMENT3;
        if (Num_Var_In_Type[imtrx][v])
          eqn_var_mask[imtrx][e][v] = 1;
        v = FILL;
        if (Num_Var_In_Type[imtrx][v])
          eqn_var_mask[imtrx][e][v] = 1;
        break;

      case R_SHELL_LUBP:
        v = SHELL_LUBP;
        if (Num_Var_In_Type[imtrx][v])
          eqn_var_mask[imtrx][e][v] = 1;
        v = SHELL_BDYVELO;
        if (Num_Var_In_Type[imtrx][v])
          eqn_var_mask[imtrx][e][v] = 1;
        v = MASS_FRACTION;
        if (Num_Var_In_Type[imtrx][v])
          eqn_var_mask[imtrx][e][v] = 1;
        v = MESH_DISPLACEMENT1;
        if (Num_Var_In_Type[imtrx][v])
          eqn_var_mask[imtrx][e][v] = 1;
        v = MESH_DISPLACEMENT2;
        if (Num_Var_In_Type[imtrx][v])
          eqn_var_mask[imtrx][e][v] = 1;
        v = MESH_DISPLACEMENT3;
        if (Num_Var_In_Type[imtrx][v])
          eqn_var_mask[imtrx][e][v] = 1;
        v = FILL;
        if (Num_Var_In_Type[imtrx][v])
          eqn_var_mask[imtrx][e][v] = 1;
        break;

      case R_LUBP:
        v = LUBP;
        if (Num_Var_In_Type[imtrx][v])
          eqn_var_mask[imtrx][e][v] = 1;
        v = MESH_DISPLACEMENT1;
        if (Num_Var_In_Type[imtrx][v])
          eqn_var_mask[imtrx][e][v] = 1;
        v = MESH_DISPLACEMENT2;
        if (Num_Var_In_Type[imtrx][v])
          eqn_var_mask[imtrx][e][v] = 1;
        v = MESH_DISPLACEMENT3;
        if (Num_Var_In_Type[imtrx][v])
          eqn_var_mask[imtrx][e][v] = 1;
        v = FILL;
        if (Num_Var_In_Type[imtrx][v])
          eqn_var_mask[imtrx][e][v] = 1;
        v = SHELL_SAT_CLOSED;
        if (Num_Var_In_Type[imtrx][v])
          eqn_var_mask[imtrx][e][v] = 1;
        v = SHELL_PRESS_OPEN;
        if (Num_Var_In_Type[imtrx][v])
          eqn_var_mask[imtrx][e][v] = 1;
        v = SHELL_TEMPERATURE;
        if (Num_Var_In_Type[imtrx][v])
          eqn_var_mask[imtrx][e][v] = 1;
        v = SHELL_DELTAH;
        if (Num_Var_In_Type[imtrx][v])
          eqn_var_mask[imtrx][e][v] = 1;
        v = SHELL_LUB_CURV;
        if (Num_Var_In_Type[imtrx][v])
          eqn_var_mask[imtrx][e][v] = 1;
        v = SHELL_SAT_GASN;
        if (Num_Var_In_Type[imtrx][v])
          eqn_var_mask[imtrx][e][v] = 1;
        v = SHELL_FILMP;
        if (Num_Var_In_Type[imtrx][v])
          eqn_var_mask[imtrx][e][v] = 1;
        v = SHELL_PARTC;
        if (Num_Var_In_Type[imtrx][v])
          eqn_var_mask[imtrx][e][v] = 1;
        v = SOLID_DISPLACEMENT1;
        if (Num_Var_In_Type[imtrx][v])
          eqn_var_mask[imtrx][e][v] = 1;
        v = SOLID_DISPLACEMENT2;
        if (Num_Var_In_Type[imtrx][v])
          eqn_var_mask[imtrx][e][v] = 1;
        v = SOLID_DISPLACEMENT3;
        if (Num_Var_In_Type[imtrx][v])
          eqn_var_mask[imtrx][e][v] = 1;
        v = SHELL_SHEAR_TOP;
        if (Num_Var_In_Type[imtrx][v])
          eqn_var_mask[imtrx][e][v] = 1;
        v = SHELL_SHEAR_BOT;
        if (Num_Var_In_Type[imtrx][v])
          eqn_var_mask[imtrx][e][v] = 1;
        v = SHELL_CROSS_SHEAR;
        if (Num_Var_In_Type[imtrx][v])
          eqn_var_mask[imtrx][e][v] = 1;

        v = SHELL_NORMAL1;
        if (Num_Var_In_Type[imtrx][v])
          eqn_var_mask[imtrx][e][v] = 1;
        v = SHELL_NORMAL2;
        if (Num_Var_In_Type[imtrx][v])
          eqn_var_mask[imtrx][e][v] = 1;
        v = SHELL_NORMAL3;
        if (Num_Var_In_Type[imtrx][v])
          eqn_var_mask[imtrx][e][v] = 1;

        v = VELOCITY1;
        if (Num_Var_In_Type[imtrx][v])
          eqn_var_mask[imtrx][e][v] = 1;
        v = VELOCITY2;
        if (Num_Var_In_Type[imtrx][v])
          eqn_var_mask[imtrx][e][v] = 1;
        v = VELOCITY3;
        if (Num_Var_In_Type[imtrx][v])
          eqn_var_mask[imtrx][e][v] = 1;
        v = PRESSURE;
        if (Num_Var_In_Type[imtrx][v])
          eqn_var_mask[imtrx][e][v] = 1;

        /* Need to add the height-var here and velocity var here */
        break;

      case R_LUBP_2:
        v = LUBP_2;
        if (Num_Var_In_Type[imtrx][v])
          eqn_var_mask[imtrx][e][v] = 1;
        v = MESH_DISPLACEMENT1;
        if (Num_Var_In_Type[imtrx][v])
          eqn_var_mask[imtrx][e][v] = 1;
        v = MESH_DISPLACEMENT2;
        if (Num_Var_In_Type[imtrx][v])
          eqn_var_mask[imtrx][e][v] = 1;
        v = MESH_DISPLACEMENT3;
        if (Num_Var_In_Type[imtrx][v])
          eqn_var_mask[imtrx][e][v] = 1;
        v = FILL;
        if (Num_Var_In_Type[imtrx][v])
          eqn_var_mask[imtrx][e][v] = 1;
        v = PHASE1;
        if (Num_Var_In_Type[imtrx][v])
          eqn_var_mask[imtrx][e][v] = 1;
        v = SHELL_SAT_CLOSED;
        if (Num_Var_In_Type[imtrx][v])
          eqn_var_mask[imtrx][e][v] = 1;
        v = SHELL_PRESS_OPEN;
        if (Num_Var_In_Type[imtrx][v])
          eqn_var_mask[imtrx][e][v] = 1;
        v = SHELL_PRESS_OPEN_2;
        if (Num_Var_In_Type[imtrx][v])
          eqn_var_mask[imtrx][e][v] = 1;
        v = SHELL_TEMPERATURE;
        if (Num_Var_In_Type[imtrx][v])
          eqn_var_mask[imtrx][e][v] = 1;
        v = SHELL_DELTAH;
        if (Num_Var_In_Type[imtrx][v])
          eqn_var_mask[imtrx][e][v] = 1;
        v = SHELL_LUB_CURV_2;
        if (Num_Var_In_Type[imtrx][v])
          eqn_var_mask[imtrx][e][v] = 1;
        v = SHELL_SAT_GASN;
        if (Num_Var_In_Type[imtrx][v])
          eqn_var_mask[imtrx][e][v] = 1;
        v = SHELL_FILMP;
        if (Num_Var_In_Type[imtrx][v])
          eqn_var_mask[imtrx][e][v] = 1;
        v = SHELL_PARTC;
        if (Num_Var_In_Type[imtrx][v])
          eqn_var_mask[imtrx][e][v] = 1;
        v = SOLID_DISPLACEMENT1;
        if (Num_Var_In_Type[imtrx][v])
          eqn_var_mask[imtrx][e][v] = 1;
        v = SOLID_DISPLACEMENT2;
        if (Num_Var_In_Type[imtrx][v])
          eqn_var_mask[imtrx][e][v] = 1;
        v = SOLID_DISPLACEMENT3;
        if (Num_Var_In_Type[imtrx][v])
          eqn_var_mask[imtrx][e][v] = 1;
        v = SHELL_SHEAR_TOP;
        if (Num_Var_In_Type[imtrx][v])
          eqn_var_mask[imtrx][e][v] = 1;
        v = SHELL_SHEAR_BOT;
        if (Num_Var_In_Type[imtrx][v])
          eqn_var_mask[imtrx][e][v] = 1;
        v = SHELL_CROSS_SHEAR;
        if (Num_Var_In_Type[imtrx][v])
          eqn_var_mask[imtrx][e][v] = 1;

        v = SHELL_NORMAL1;
        if (Num_Var_In_Type[imtrx][v])
          eqn_var_mask[imtrx][e][v] = 1;
        v = SHELL_NORMAL2;
        if (Num_Var_In_Type[imtrx][v])
          eqn_var_mask[imtrx][e][v] = 1;
        v = SHELL_NORMAL3;
        if (Num_Var_In_Type[imtrx][v])
          eqn_var_mask[imtrx][e][v] = 1;

        /* Need to add the height-var here and velocity var here */
        break;

      case R_SHELL_FILMP:
        v = SHELL_FILMP;
        if (Num_Var_In_Type[imtrx][v])
          eqn_var_mask[imtrx][e][v] = 1;
        v = MESH_DISPLACEMENT1;
        if (Num_Var_In_Type[imtrx][v])
          eqn_var_mask[imtrx][e][v] = 1;
        v = MESH_DISPLACEMENT2;
        if (Num_Var_In_Type[imtrx][v])
          eqn_var_mask[imtrx][e][v] = 1;
        v = MESH_DISPLACEMENT3;
        if (Num_Var_In_Type[imtrx][v])
          eqn_var_mask[imtrx][e][v] = 1;
        v = SHELL_FILMH;
        if (Num_Var_In_Type[imtrx][v])
          eqn_var_mask[imtrx][e][v] = 1;
        v = SHELL_PARTC;
        if (Num_Var_In_Type[imtrx][v])
          eqn_var_mask[imtrx][e][v] = 1;
        v = LUBP;
        if (Num_Var_In_Type[imtrx][v])
          eqn_var_mask[imtrx][e][v] = 1;
        v = PRESSURE;
        if (Num_Var_In_Type[imtrx][v])
          eqn_var_mask[imtrx][e][v] = 1;
        v = SHELL_NORMAL1;
        if (Num_Var_In_Type[imtrx][v])
          eqn_var_mask[imtrx][e][v] = 1;
        v = SHELL_NORMAL2;
        if (Num_Var_In_Type[imtrx][v])
          eqn_var_mask[imtrx][e][v] = 1;
        v = SHELL_NORMAL3;
        if (Num_Var_In_Type[imtrx][v])
          eqn_var_mask[imtrx][e][v] = 1;

        break;

      case R_SHELL_FILMH:
        v = SHELL_FILMH;
        if (Num_Var_In_Type[imtrx][v])
          eqn_var_mask[imtrx][e][v] = 1;
        v = MESH_DISPLACEMENT1;
        if (Num_Var_In_Type[imtrx][v])
          eqn_var_mask[imtrx][e][v] = 1;
        v = MESH_DISPLACEMENT2;
        if (Num_Var_In_Type[imtrx][v])
          eqn_var_mask[imtrx][e][v] = 1;
        v = MESH_DISPLACEMENT3;
        if (Num_Var_In_Type[imtrx][v])
          eqn_var_mask[imtrx][e][v] = 1;
        v = SHELL_FILMP;
        if (Num_Var_In_Type[imtrx][v])
          eqn_var_mask[imtrx][e][v] = 1;
        v = SHELL_PARTC;
        if (Num_Var_In_Type[imtrx][v])
          eqn_var_mask[imtrx][e][v] = 1;
        v = SHELL_NORMAL1;
        if (Num_Var_In_Type[imtrx][v])
          eqn_var_mask[imtrx][e][v] = 1;
        v = SHELL_NORMAL2;
        if (Num_Var_In_Type[imtrx][v])
          eqn_var_mask[imtrx][e][v] = 1;
        v = SHELL_NORMAL3;
        if (Num_Var_In_Type[imtrx][v])
          eqn_var_mask[imtrx][e][v] = 1;
        break;

      case R_SHELL_PARTC:
        v = SHELL_PARTC;
        if (Num_Var_In_Type[imtrx][v])
          eqn_var_mask[imtrx][e][v] = 1;
        v = MESH_DISPLACEMENT1;
        if (Num_Var_In_Type[imtrx][v])
          eqn_var_mask[imtrx][e][v] = 1;
        v = MESH_DISPLACEMENT2;
        if (Num_Var_In_Type[imtrx][v])
          eqn_var_mask[imtrx][e][v] = 1;
        v = MESH_DISPLACEMENT3;
        if (Num_Var_In_Type[imtrx][v])
          eqn_var_mask[imtrx][e][v] = 1;
        v = SHELL_FILMP;
        if (Num_Var_In_Type[imtrx][v])
          eqn_var_mask[imtrx][e][v] = 1;
        v = SHELL_FILMH;
        if (Num_Var_In_Type[imtrx][v])
          eqn_var_mask[imtrx][e][v] = 1;
        v = LUBP;
        if (Num_Var_In_Type[imtrx][v])
          eqn_var_mask[imtrx][e][v] = 1;
        break;

      case R_SHELL_SAT_CLOSED:
        v = SHELL_SAT_CLOSED;
        if (Num_Var_In_Type[imtrx][v])
          eqn_var_mask[imtrx][e][v] = 1;
        v = MESH_DISPLACEMENT1;
        if (Num_Var_In_Type[imtrx][v])
          eqn_var_mask[imtrx][e][v] = 1;
        v = MESH_DISPLACEMENT2;
        if (Num_Var_In_Type[imtrx][v])
          eqn_var_mask[imtrx][e][v] = 1;
        v = MESH_DISPLACEMENT3;
        if (Num_Var_In_Type[imtrx][v])
          eqn_var_mask[imtrx][e][v] = 1;
        v = LUBP;
        if (Num_Var_In_Type[imtrx][v])
          eqn_var_mask[imtrx][e][v] = 1;
        v = FILL;
        if (Num_Var_In_Type[imtrx][v])
          eqn_var_mask[imtrx][e][v] = 1;
        v = SHELL_LUB_CURV;
        if (Num_Var_In_Type[imtrx][v])
          eqn_var_mask[imtrx][e][v] = 1;
        v = SHELL_LUB_CURV_2;
        if (Num_Var_In_Type[imtrx][v])
          eqn_var_mask[imtrx][e][v] = 1;
        v = SHELL_SAT_GASN;
        if (Num_Var_In_Type[imtrx][v])
          eqn_var_mask[imtrx][e][v] = 1;
        break;

      case R_SHELL_SAT_OPEN:
        v = SHELL_PRESS_OPEN;
        if (Num_Var_In_Type[imtrx][v])
          eqn_var_mask[imtrx][e][v] = 1;
        v = LUBP;
        if (Num_Var_In_Type[imtrx][v])
          eqn_var_mask[imtrx][e][v] = 1;
        v = LUBP_2;
        if (Num_Var_In_Type[imtrx][v])
          eqn_var_mask[imtrx][e][v] = 1;
        v = FILL;
        if (Num_Var_In_Type[imtrx][v])
          eqn_var_mask[imtrx][e][v] = 1;
        v = PHASE1;
        if (Num_Var_In_Type[imtrx][v])
          eqn_var_mask[imtrx][e][v] = 1;
        v = SHELL_PRESS_OPEN_2;
        if (Num_Var_In_Type[imtrx][v])
          eqn_var_mask[imtrx][e][v] = 1;
        v = POR_SINK_MASS;
        if (Num_Var_In_Type[imtrx][v])
          eqn_var_mask[imtrx][e][v] = 1;
        break;

      case R_SHELL_SAT_OPEN_2:
        v = PHASE1;
        if (Num_Var_In_Type[imtrx][v])
          eqn_var_mask[imtrx][e][v] = 1;
        v = LUBP_2;
        if (Num_Var_In_Type[imtrx][v])
          eqn_var_mask[imtrx][e][v] = 1;
        v = FILL;
        if (Num_Var_In_Type[imtrx][v])
          eqn_var_mask[imtrx][e][v] = 1;
        v = SHELL_PRESS_OPEN_2;
        if (Num_Var_In_Type[imtrx][v])
          eqn_var_mask[imtrx][e][v] = 1;
        break;

      case R_SHELL_SAT_1:
        v = SHELL_SAT_1;
        if (Num_Var_In_Type[imtrx][v])
          eqn_var_mask[imtrx][e][v] = 1;
        v = SHELL_SAT_2;
        if (Num_Var_In_Type[imtrx][v])
          eqn_var_mask[imtrx][e][v] = 1;
        v = SHELL_SAT_3;
        if (Num_Var_In_Type[imtrx][v])
          eqn_var_mask[imtrx][e][v] = 1;
        v = POR_SINK_MASS;
        if (Num_Var_In_Type[imtrx][v])
          eqn_var_mask[imtrx][e][v] = 1;
        break;

      case R_SHELL_SAT_2:
        v = SHELL_SAT_1;
        if (Num_Var_In_Type[imtrx][v])
          eqn_var_mask[imtrx][e][v] = 1;
        v = SHELL_SAT_2;
        if (Num_Var_In_Type[imtrx][v])
          eqn_var_mask[imtrx][e][v] = 1;
        v = SHELL_SAT_3;
        if (Num_Var_In_Type[imtrx][v])
          eqn_var_mask[imtrx][e][v] = 1;
        break;

      case R_SHELL_SAT_3:
        v = SHELL_SAT_1;
        if (Num_Var_In_Type[imtrx][v])
          eqn_var_mask[imtrx][e][v] = 1;
        v = SHELL_SAT_2;
        if (Num_Var_In_Type[imtrx][v])
          eqn_var_mask[imtrx][e][v] = 1;
        v = SHELL_SAT_3;
        if (Num_Var_In_Type[imtrx][v])
          eqn_var_mask[imtrx][e][v] = 1;
        break;

      case R_SHELL_ENERGY:
        v = SHELL_TEMPERATURE;
        if (Num_Var_In_Type[imtrx][v])
          eqn_var_mask[imtrx][e][v] = 1;
        v = SHELL_FILMH;
        if (Num_Var_In_Type[imtrx][v])
          eqn_var_mask[imtrx][e][v] = 1;
        v = MESH_DISPLACEMENT1;
        if (Num_Var_In_Type[imtrx][v])
          eqn_var_mask[imtrx][e][v] = 1;
        v = MESH_DISPLACEMENT2;
        if (Num_Var_In_Type[imtrx][v])
          eqn_var_mask[imtrx][e][v] = 1;
        v = MESH_DISPLACEMENT3;
        if (Num_Var_In_Type[imtrx][v])
          eqn_var_mask[imtrx][e][v] = 1;
        v = VELOCITY1;
        if (Num_Var_In_Type[imtrx][v])
          eqn_var_mask[imtrx][e][v] = 1;
        v = VELOCITY2;
        if (Num_Var_In_Type[imtrx][v])
          eqn_var_mask[imtrx][e][v] = 1;
        v = VELOCITY3;
        if (Num_Var_In_Type[imtrx][v])
          eqn_var_mask[imtrx][e][v] = 1;
        v = LUBP;
        if (Num_Var_In_Type[imtrx][v])
          eqn_var_mask[imtrx][e][v] = 1;
        v = FILL;
        if (Num_Var_In_Type[imtrx][v])
          eqn_var_mask[imtrx][e][v] = 1;
        v = SHELL_DELTAH;
        if (Num_Var_In_Type[imtrx][v])
          eqn_var_mask[imtrx][e][v] = 1;
        v = SOLID_DISPLACEMENT1;
        if (Num_Var_In_Type[imtrx][v])
          eqn_var_mask[imtrx][e][v] = 1;
        v = SOLID_DISPLACEMENT2;
        if (Num_Var_In_Type[imtrx][v])
          eqn_var_mask[imtrx][e][v] = 1;
        v = SOLID_DISPLACEMENT3;
        if (Num_Var_In_Type[imtrx][v])
          eqn_var_mask[imtrx][e][v] = 1;

        break;

      case R_SHELL_DELTAH:
        v = SHELL_DELTAH;
        if (Num_Var_In_Type[imtrx][v])
          eqn_var_mask[imtrx][e][v] = 1;
        v = SHELL_TEMPERATURE;
        if (Num_Var_In_Type[imtrx][v])
          eqn_var_mask[imtrx][e][v] = 1;
        v = MESH_DISPLACEMENT1;
        if (Num_Var_In_Type[imtrx][v])
          eqn_var_mask[imtrx][e][v] = 1;
        v = MESH_DISPLACEMENT2;
        if (Num_Var_In_Type[imtrx][v])
          eqn_var_mask[imtrx][e][v] = 1;
        v = MESH_DISPLACEMENT3;
        if (Num_Var_In_Type[imtrx][v])
          eqn_var_mask[imtrx][e][v] = 1;
        v = LUBP;
        if (Num_Var_In_Type[imtrx][v])
          eqn_var_mask[imtrx][e][v] = 1;
        v = SOLID_DISPLACEMENT1;
        if (Num_Var_In_Type[imtrx][v])
          eqn_var_mask[imtrx][e][v] = 1;
        v = SOLID_DISPLACEMENT2;
        if (Num_Var_In_Type[imtrx][v])
          eqn_var_mask[imtrx][e][v] = 1;
        v = SOLID_DISPLACEMENT3;
        if (Num_Var_In_Type[imtrx][v])
          eqn_var_mask[imtrx][e][v] = 1;
        break;

      case R_SHELL_LUB_CURV:
        v = SHELL_LUB_CURV;
        if (Num_Var_In_Type[imtrx][v])
          eqn_var_mask[imtrx][e][v] = 1;
        v = MESH_DISPLACEMENT1;
        if (Num_Var_In_Type[imtrx][v])
          eqn_var_mask[imtrx][e][v] = 1;
        v = MESH_DISPLACEMENT2;
        if (Num_Var_In_Type[imtrx][v])
          eqn_var_mask[imtrx][e][v] = 1;
        v = MESH_DISPLACEMENT3;
        if (Num_Var_In_Type[imtrx][v])
          eqn_var_mask[imtrx][e][v] = 1;
        v = FILL;
        if (Num_Var_In_Type[imtrx][v])
          eqn_var_mask[imtrx][e][v] = 1;
        break;

      case R_SHELL_LUB_CURV_2:
        v = SHELL_LUB_CURV_2;
        if (Num_Var_In_Type[imtrx][v])
          eqn_var_mask[imtrx][e][v] = 1;
        v = MESH_DISPLACEMENT1;
        if (Num_Var_In_Type[imtrx][v])
          eqn_var_mask[imtrx][e][v] = 1;
        v = MESH_DISPLACEMENT2;
        if (Num_Var_In_Type[imtrx][v])
          eqn_var_mask[imtrx][e][v] = 1;
        v = MESH_DISPLACEMENT3;
        if (Num_Var_In_Type[imtrx][v])
          eqn_var_mask[imtrx][e][v] = 1;
        v = PHASE1;
        if (Num_Var_In_Type[imtrx][v])
          eqn_var_mask[imtrx][e][v] = 1;
        break;

      case R_SHELL_SAT_GASN:
        v = SHELL_SAT_GASN;
        if (Num_Var_In_Type[imtrx][v])
          eqn_var_mask[imtrx][e][v] = 1;
        v = SHELL_SAT_CLOSED;
        if (Num_Var_In_Type[imtrx][v])
          eqn_var_mask[imtrx][e][v] = 1;
        v = FILL;
        if (Num_Var_In_Type[imtrx][v])
          eqn_var_mask[imtrx][e][v] = 1;
        v = MESH_DISPLACEMENT1;
        if (Num_Var_In_Type[imtrx][v])
          eqn_var_mask[imtrx][e][v] = 1;
        v = MESH_DISPLACEMENT2;
        if (Num_Var_In_Type[imtrx][v])
          eqn_var_mask[imtrx][e][v] = 1;
        v = MESH_DISPLACEMENT3;
        if (Num_Var_In_Type[imtrx][v])
          eqn_var_mask[imtrx][e][v] = 1;
        break;

      case R_POR_SINK_MASS:
        v = POR_SINK_MASS;
        if (Num_Var_In_Type[imtrx][v])
          eqn_var_mask[imtrx][e][v] = 1;
        v = MESH_DISPLACEMENT1;
        if (Num_Var_In_Type[imtrx][v])
          eqn_var_mask[imtrx][e][v] = 1;
        v = MESH_DISPLACEMENT2;
        if (Num_Var_In_Type[imtrx][v])
          eqn_var_mask[imtrx][e][v] = 1;
        v = MESH_DISPLACEMENT3;
        if (Num_Var_In_Type[imtrx][v])
          eqn_var_mask[imtrx][e][v] = 1;
        v = POR_POROSITY;
        if (Num_Var_In_Type[imtrx][v])
          eqn_var_mask[imtrx][e][v] = 1;
        v = POR_LIQ_PRES;
        if (Num_Var_In_Type[imtrx][v])
          eqn_var_mask[imtrx][e][v] = 1;
        v = POR_GAS_PRES;
        if (Num_Var_In_Type[imtrx][v])
          eqn_var_mask[imtrx][e][v] = 1;
        v = SHELL_PRESS_OPEN;
        if (Num_Var_In_Type[imtrx][v])
          eqn_var_mask[imtrx][e][v] = 1;
        v = SHELL_SAT_1;
        if (Num_Var_In_Type[imtrx][v])
          eqn_var_mask[imtrx][e][v] = 1;

        break;

      case R_SHELL_SHEAR_TOP:
        v = LUBP;
        if (Num_Var_In_Type[imtrx][v])
          eqn_var_mask[imtrx][e][v] = 1;
        v = SHELL_SHEAR_TOP;
        if (Num_Var_In_Type[imtrx][v])
          eqn_var_mask[imtrx][e][v] = 1;
        v = SHELL_SHEAR_BOT;
        if (Num_Var_In_Type[imtrx][v])
          eqn_var_mask[imtrx][e][v] = 1;
        v = SHELL_CROSS_SHEAR;
        if (Num_Var_In_Type[imtrx][v])
          eqn_var_mask[imtrx][e][v] = 1;
        v = MESH_DISPLACEMENT1;
        if (Num_Var_In_Type[imtrx][v])
          eqn_var_mask[imtrx][e][v] = 1;
        v = MESH_DISPLACEMENT2;
        if (Num_Var_In_Type[imtrx][v])
          eqn_var_mask[imtrx][e][v] = 1;
        v = MESH_DISPLACEMENT3;
        if (Num_Var_In_Type[imtrx][v])
          eqn_var_mask[imtrx][e][v] = 1;

        break;

      case R_SHELL_SHEAR_BOT:
        v = LUBP;
        if (Num_Var_In_Type[imtrx][v])
          eqn_var_mask[imtrx][e][v] = 1;
        v = SHELL_SHEAR_TOP;
        if (Num_Var_In_Type[imtrx][v])
          eqn_var_mask[imtrx][e][v] = 1;
        v = SHELL_SHEAR_BOT;
        if (Num_Var_In_Type[imtrx][v])
          eqn_var_mask[imtrx][e][v] = 1;
        v = SHELL_CROSS_SHEAR;
        if (Num_Var_In_Type[imtrx][v])
          eqn_var_mask[imtrx][e][v] = 1;
        v = MESH_DISPLACEMENT1;
        if (Num_Var_In_Type[imtrx][v])
          eqn_var_mask[imtrx][e][v] = 1;
        v = MESH_DISPLACEMENT2;
        if (Num_Var_In_Type[imtrx][v])
          eqn_var_mask[imtrx][e][v] = 1;
        v = MESH_DISPLACEMENT3;
        if (Num_Var_In_Type[imtrx][v])
          eqn_var_mask[imtrx][e][v] = 1;

        break;

      case R_SHELL_CROSS_SHEAR:
        v = LUBP;
        if (Num_Var_In_Type[imtrx][v])
          eqn_var_mask[imtrx][e][v] = 1;
        v = SHELL_SHEAR_TOP;
        if (Num_Var_In_Type[imtrx][v])
          eqn_var_mask[imtrx][e][v] = 1;
        v = SHELL_SHEAR_BOT;
        if (Num_Var_In_Type[imtrx][v])
          eqn_var_mask[imtrx][e][v] = 1;
        v = MESH_DISPLACEMENT1;
        if (Num_Var_In_Type[imtrx][v])
          eqn_var_mask[imtrx][e][v] = 1;
        v = MESH_DISPLACEMENT2;
        if (Num_Var_In_Type[imtrx][v])
          eqn_var_mask[imtrx][e][v] = 1;
        v = MESH_DISPLACEMENT3;
        if (Num_Var_In_Type[imtrx][v])
          eqn_var_mask[imtrx][e][v] = 1;

        break;

      case R_MAX_STRAIN:
        v = MAX_STRAIN;
        if (Num_Var_In_Type[imtrx][v])
          eqn_var_mask[imtrx][e][v] = 1;
        v = MESH_DISPLACEMENT1;
        if (Num_Var_In_Type[imtrx][v])
          eqn_var_mask[imtrx][e][v] = 1;
        v = MESH_DISPLACEMENT2;
        if (Num_Var_In_Type[imtrx][v])
          eqn_var_mask[imtrx][e][v] = 1;
        v = MESH_DISPLACEMENT3;
        if (Num_Var_In_Type[imtrx][v])
          eqn_var_mask[imtrx][e][v] = 1;

        break;

      case R_CUR_STRAIN:
        v = CUR_STRAIN;
        if (Num_Var_In_Type[imtrx][v])
          eqn_var_mask[imtrx][e][v] = 1;
        v = MESH_DISPLACEMENT1;
        if (Num_Var_In_Type[imtrx][v])
          eqn_var_mask[imtrx][e][v] = 1;
        v = MESH_DISPLACEMENT2;
        if (Num_Var_In_Type[imtrx][v])
          eqn_var_mask[imtrx][e][v] = 1;
        v = MESH_DISPLACEMENT3;
        if (Num_Var_In_Type[imtrx][v])
          eqn_var_mask[imtrx][e][v] = 1;

        break;

      case R_FILL:
        v = FILL;
        if (Num_Var_In_Type[imtrx][v])
          eqn_var_mask[imtrx][e][v] = 1;
        v = VELOCITY1;
        if (Num_Var_In_Type[imtrx][v])
          eqn_var_mask[imtrx][e][v] = 1;
        v = VELOCITY2;
        if (Num_Var_In_Type[imtrx][v])
          eqn_var_mask[imtrx][e][v] = 1;
        v = VELOCITY3;
        if (Num_Var_In_Type[imtrx][v])
          eqn_var_mask[imtrx][e][v] = 1;
        v = MESH_DISPLACEMENT1;
        if (Num_Var_In_Type[imtrx][v])
          eqn_var_mask[imtrx][e][v] = 1;
        v = MESH_DISPLACEMENT2;
        if (Num_Var_In_Type[imtrx][v])
          eqn_var_mask[imtrx][e][v] = 1;
        v = MESH_DISPLACEMENT3;
        if (Num_Var_In_Type[imtrx][v])
          eqn_var_mask[imtrx][e][v] = 1;
        v = SOLID_DISPLACEMENT1;
        if (Num_Var_In_Type[imtrx][v])
          eqn_var_mask[imtrx][e][v] = 1;
        v = SOLID_DISPLACEMENT2;
        if (Num_Var_In_Type[imtrx][v])
          eqn_var_mask[imtrx][e][v] = 1;
        v = SOLID_DISPLACEMENT3;
        if (Num_Var_In_Type[imtrx][v])
          eqn_var_mask[imtrx][e][v] = 1;
        v = EXT_VELOCITY;
        if (Num_Var_In_Type[imtrx][v])
          eqn_var_mask[imtrx][e][v] = 1;
        /* for eikonal methods, R_FILL can depend on anything the
           various kinematic conditions can depend on
         */
        v = MASS_FRACTION;
        if (Num_Var_In_Type[imtrx][v])
          eqn_var_mask[imtrx][e][v] = 1;
        v = LUBP;
        if (Num_Var_In_Type[imtrx][v])
          eqn_var_mask[imtrx][e][v] = 1;
        v = SHELL_LUB_CURV;
        if (Num_Var_In_Type[imtrx][v])
          eqn_var_mask[imtrx][e][v] = 1;
        v = SHELL_DELTAH;
        if (Num_Var_In_Type[imtrx][v])
          eqn_var_mask[imtrx][e][v] = 1;
        v = SHELL_NORMAL1;
        if (Num_Var_In_Type[imtrx][v])
          eqn_var_mask[imtrx][e][v] = 1;
        v = SHELL_NORMAL2;
        if (Num_Var_In_Type[imtrx][v])
          eqn_var_mask[imtrx][e][v] = 1;
        v = SHELL_NORMAL3;
        if (Num_Var_In_Type[imtrx][v])
          eqn_var_mask[imtrx][e][v] = 1;
        break;

      case R_SHEAR_RATE:
        v = VELOCITY1;
        if (Num_Var_In_Type[imtrx][v])
          eqn_var_mask[imtrx][e][v] = 1;
        v = VELOCITY2;
        if (Num_Var_In_Type[imtrx][v])
          eqn_var_mask[imtrx][e][v] = 1;
        v = VELOCITY3;
        if (Num_Var_In_Type[imtrx][v])
          eqn_var_mask[imtrx][e][v] = 1;
        v = MESH_DISPLACEMENT1;
        if (Num_Var_In_Type[imtrx][v])
          eqn_var_mask[imtrx][e][v] = 1;
        v = MESH_DISPLACEMENT2;
        if (Num_Var_In_Type[imtrx][v])
          eqn_var_mask[imtrx][e][v] = 1;
        v = MESH_DISPLACEMENT3;
        if (Num_Var_In_Type[imtrx][v])
          eqn_var_mask[imtrx][e][v] = 1;
        v = SHEAR_RATE;
        if (Num_Var_In_Type[imtrx][v])
          eqn_var_mask[imtrx][e][v] = 1;
        break;

      case R_ENORM:
        v = VOLTAGE;
        if (Num_Var_In_Type[imtrx][v])
          eqn_var_mask[imtrx][e][v] = 1;
        v = ENORM;
        if (Num_Var_In_Type[imtrx][v])
          eqn_var_mask[imtrx][e][v] = 1;
        break;

      case R_BOND_EVOLUTION:
        v = VELOCITY1;
        if (Num_Var_In_Type[imtrx][v])
          eqn_var_mask[imtrx][e][v] = 1;
        v = VELOCITY2;
        if (Num_Var_In_Type[imtrx][v])
          eqn_var_mask[imtrx][e][v] = 1;
        v = VELOCITY3;
        if (Num_Var_In_Type[imtrx][v])
          eqn_var_mask[imtrx][e][v] = 1;
        v = MESH_DISPLACEMENT1;
        if (Num_Var_In_Type[imtrx][v])
          eqn_var_mask[imtrx][e][v] = 1;
        v = MESH_DISPLACEMENT2;
        if (Num_Var_In_Type[imtrx][v])
          eqn_var_mask[imtrx][e][v] = 1;
        v = MESH_DISPLACEMENT3;
        if (Num_Var_In_Type[imtrx][v])
          eqn_var_mask[imtrx][e][v] = 1;
        v = SHEAR_RATE;
        if (Num_Var_In_Type[imtrx][v])
          eqn_var_mask[imtrx][e][v] = 1;
        v = BOND_EVOLUTION;
        if (Num_Var_In_Type[imtrx][v])
          eqn_var_mask[imtrx][e][v] = 1;
        break;

      case R_CURVATURE:
        v = CURVATURE;
        if (Num_Var_In_Type[imtrx][v])
          eqn_var_mask[imtrx][e][v] = 1;
        v = FILL;
        if (Num_Var_In_Type[imtrx][v])
          eqn_var_mask[imtrx][e][v] = 1;
        v = MESH_DISPLACEMENT1;
        if (Num_Var_In_Type[imtrx][v])
          eqn_var_mask[imtrx][e][v] = 1;
        v = MESH_DISPLACEMENT2;
        if (Num_Var_In_Type[imtrx][v])
          eqn_var_mask[imtrx][e][v] = 1;
        v = MESH_DISPLACEMENT3;
        if (Num_Var_In_Type[imtrx][v])
          eqn_var_mask[imtrx][e][v] = 1;
        v = NORMAL1;
        if (Num_Var_In_Type[imtrx][v])
          eqn_var_mask[imtrx][e][v] = 1;
        v = NORMAL2;
        if (Num_Var_In_Type[imtrx][v])
          eqn_var_mask[imtrx][e][v] = 1;
        v = NORMAL3;
        if (Num_Var_In_Type[imtrx][v])
          eqn_var_mask[imtrx][e][v] = 1;
        break;

      case R_PHASE1:
      case R_PHASE2:
      case R_PHASE3:
      case R_PHASE4:
      case R_PHASE5:
        v = VELOCITY1;
        if (Num_Var_In_Type[imtrx][v])
          eqn_var_mask[imtrx][e][v] = 1;
        v = VELOCITY2;
        if (Num_Var_In_Type[imtrx][v])
          eqn_var_mask[imtrx][e][v] = 1;
        v = VELOCITY3;
        if (Num_Var_In_Type[imtrx][v])
          eqn_var_mask[imtrx][e][v] = 1;

        v = MESH_DISPLACEMENT1;
        if (Num_Var_In_Type[imtrx][v])
          eqn_var_mask[imtrx][e][v] = 1;
        v = MESH_DISPLACEMENT2;
        if (Num_Var_In_Type[imtrx][v])
          eqn_var_mask[imtrx][e][v] = 1;
        v = MESH_DISPLACEMENT3;
        if (Num_Var_In_Type[imtrx][v])
          eqn_var_mask[imtrx][e][v] = 1;

        v = PHASE1;
        if (Num_Var_In_Type[imtrx][v])
          eqn_var_mask[imtrx][e][v] = 1;
        v = PHASE2;
        if (Num_Var_In_Type[imtrx][v])
          eqn_var_mask[imtrx][e][v] = 1;
        v = PHASE3;
        if (Num_Var_In_Type[imtrx][v])
          eqn_var_mask[imtrx][e][v] = 1;
        v = PHASE4;
        if (Num_Var_In_Type[imtrx][v])
          eqn_var_mask[imtrx][e][v] = 1;
        v = PHASE5;
        if (Num_Var_In_Type[imtrx][v])
          eqn_var_mask[imtrx][e][v] = 1;

        v = LUBP_2;
        if (Num_Var_In_Type[imtrx][v])
          eqn_var_mask[imtrx][e][v] = 1;

        v = SHELL_LUB_CURV_2;
        if (Num_Var_In_Type[imtrx][v])
          eqn_var_mask[imtrx][e][v] = 1;
        break;

      case R_NORMAL1:
      case R_NORMAL2:
      case R_NORMAL3:
        v = (e == R_NORMAL1 ? NORMAL1
                            : (e == R_NORMAL2 ? NORMAL2 : (e == R_NORMAL3 ? NORMAL3 : -1)));

        if (Num_Var_In_Type[imtrx][v])
          eqn_var_mask[imtrx][e][v] = 1;
        v = FILL;
        if (Num_Var_In_Type[imtrx][v])
          eqn_var_mask[imtrx][e][v] = 1;
        v = MESH_DISPLACEMENT1;
        if (Num_Var_In_Type[imtrx][v])
          eqn_var_mask[imtrx][e][v] = 1;
        v = MESH_DISPLACEMENT2;
        if (Num_Var_In_Type[imtrx][v])
          eqn_var_mask[imtrx][e][v] = 1;
        v = MESH_DISPLACEMENT3;
        if (Num_Var_In_Type[imtrx][v])
          eqn_var_mask[imtrx][e][v] = 1;
        break;

      case R_VORT_DIR1:
      case R_VORT_DIR2:
      case R_VORT_DIR3:
      case R_VORT_LAMBDA:
        v = VELOCITY1;
        if (Num_Var_In_Type[imtrx][v])
          eqn_var_mask[imtrx][e][v] = 1;
        v = VELOCITY2;
        if (Num_Var_In_Type[imtrx][v])
          eqn_var_mask[imtrx][e][v] = 1;
        v = VELOCITY3;
        if (Num_Var_In_Type[imtrx][v])
          eqn_var_mask[imtrx][e][v] = 1;
        v = VORT_DIR1;
        if (Num_Var_In_Type[imtrx][v])
          eqn_var_mask[imtrx][e][v] = 1;
        v = VORT_DIR2;
        if (Num_Var_In_Type[imtrx][v])
          eqn_var_mask[imtrx][e][v] = 1;
        v = VORT_DIR3;
        if (Num_Var_In_Type[imtrx][v])
          eqn_var_mask[imtrx][e][v] = 1;
        v = SHEAR_RATE;
        if (Num_Var_In_Type[imtrx][v])
          eqn_var_mask[imtrx][e][v] = 1;
        v = MASS_FRACTION;
        if (Num_Var_In_Type[imtrx][v])
          eqn_var_mask[imtrx][e][v] = 1;
        v = PRESSURE;
        if (Num_Var_In_Type[imtrx][v])
          eqn_var_mask[imtrx][e][v] = 1;
        v = MESH_DISPLACEMENT1;
        if (Num_Var_In_Type[imtrx][v])
          eqn_var_mask[imtrx][e][v] = 1;
        v = MESH_DISPLACEMENT2;
        if (Num_Var_In_Type[imtrx][v])
          eqn_var_mask[imtrx][e][v] = 1;
        v = MESH_DISPLACEMENT3;
        if (Num_Var_In_Type[imtrx][v])
          eqn_var_mask[imtrx][e][v] = 1;
        break;

      case R_LAGR_MULT1:
      case R_LAGR_MULT2:
      case R_LAGR_MULT3:
        v = VELOCITY1;
        if (Num_Var_In_Type[imtrx][v])
          eqn_var_mask[imtrx][e][v] = 1;
        v = VELOCITY2;
        if (Num_Var_In_Type[imtrx][v])
          eqn_var_mask[imtrx][e][v] = 1;
        v = VELOCITY3;
        if (Num_Var_In_Type[imtrx][v])
          eqn_var_mask[imtrx][e][v] = 1;
        v = TEMPERATURE;
        if (Num_Var_In_Type[imtrx][v])
          eqn_var_mask[imtrx][e][v] = 1;
        v = MASS_FRACTION;
        if (Num_Var_In_Type[imtrx][v])
          eqn_var_mask[imtrx][e][v] = 1;
        v = MESH_DISPLACEMENT1;
        if (Num_Var_In_Type[imtrx][v])
          eqn_var_mask[imtrx][e][v] = 1;
        v = MESH_DISPLACEMENT2;
        if (Num_Var_In_Type[imtrx][v])
          eqn_var_mask[imtrx][e][v] = 1;
        v = MESH_DISPLACEMENT3;
        if (Num_Var_In_Type[imtrx][v])
          eqn_var_mask[imtrx][e][v] = 1;
        v = SOLID_DISPLACEMENT1;
        if (Num_Var_In_Type[imtrx][v])
          eqn_var_mask[imtrx][e][v] = 1;
        v = SOLID_DISPLACEMENT2;
        if (Num_Var_In_Type[imtrx][v])
          eqn_var_mask[imtrx][e][v] = 1;
        v = SOLID_DISPLACEMENT3;
        if (Num_Var_In_Type[imtrx][v])
          eqn_var_mask[imtrx][e][v] = 1;
        v = PRESSURE;
        if (Num_Var_In_Type[imtrx][v])
          eqn_var_mask[imtrx][e][v] = 1;
        v = VOLTAGE;
        if (Num_Var_In_Type[imtrx][v])
          eqn_var_mask[imtrx][e][v] = 1;
        v = POR_LIQ_PRES;
        if (Num_Var_In_Type[imtrx][v])
          eqn_var_mask[imtrx][e][v] = 1;
        v = POR_GAS_PRES;
        if (Num_Var_In_Type[imtrx][v])
          eqn_var_mask[imtrx][e][v] = 1;
        v = POR_POROSITY;
        if (Num_Var_In_Type[imtrx][v])
          eqn_var_mask[imtrx][e][v] = 1;
        v = POR_TEMP;
        if (Num_Var_In_Type[imtrx][v])
          eqn_var_mask[imtrx][e][v] = 1;
        v = POR_SATURATION;
        if (Num_Var_In_Type[imtrx][v])
          eqn_var_mask[imtrx][e][v] = 1;
        v = FILL;
        if (Num_Var_In_Type[imtrx][v])
          eqn_var_mask[imtrx][e][v] = 1;
        v = SHEAR_RATE;
        if (Num_Var_In_Type[imtrx][v])
          eqn_var_mask[imtrx][e][v] = 1;
        v = LAGR_MULT1;
        if (Num_Var_In_Type[imtrx][v])
          eqn_var_mask[imtrx][e][v] = 1;
        v = LAGR_MULT2;
        if (Num_Var_In_Type[imtrx][v])
          eqn_var_mask[imtrx][e][v] = 1;
        v = LAGR_MULT3;
        if (Num_Var_In_Type[imtrx][v])
          eqn_var_mask[imtrx][e][v] = 1;
        break;

      case R_STRESS11_1:
      case R_STRESS12_1:
      case R_STRESS13_1:
      case R_STRESS22_1:
      case R_STRESS23_1:
      case R_STRESS33_1:
        v = VELOCITY1;
        if (Num_Var_In_Type[imtrx][v])
          eqn_var_mask[imtrx][e][v] = 1;
        v = VELOCITY2;
        if (Num_Var_In_Type[imtrx][v])
          eqn_var_mask[imtrx][e][v] = 1;
        v = VELOCITY3;
        if (Num_Var_In_Type[imtrx][v])
          eqn_var_mask[imtrx][e][v] = 1;
        v = MESH_DISPLACEMENT1;
        if (Num_Var_In_Type[imtrx][v])
          eqn_var_mask[imtrx][e][v] = 1;
        v = MESH_DISPLACEMENT2;
        if (Num_Var_In_Type[imtrx][v])
          eqn_var_mask[imtrx][e][v] = 1;
        v = MESH_DISPLACEMENT3;
        if (Num_Var_In_Type[imtrx][v])
          eqn_var_mask[imtrx][e][v] = 1;
        v = POLYMER_STRESS11_1;
        if (Num_Var_In_Type[imtrx][v])
          eqn_var_mask[imtrx][e][v] = 1;
        v = POLYMER_STRESS12_1;
        if (Num_Var_In_Type[imtrx][v])
          eqn_var_mask[imtrx][e][v] = 1;
        v = POLYMER_STRESS13_1;
        if (Num_Var_In_Type[imtrx][v])
          eqn_var_mask[imtrx][e][v] = 1;
        v = POLYMER_STRESS22_1;
        if (Num_Var_In_Type[imtrx][v])
          eqn_var_mask[imtrx][e][v] = 1;
        v = POLYMER_STRESS23_1;
        if (Num_Var_In_Type[imtrx][v])
          eqn_var_mask[imtrx][e][v] = 1;
        v = POLYMER_STRESS33_1;
        if (Num_Var_In_Type[imtrx][v])
          eqn_var_mask[imtrx][e][v] = 1;
        v = PRESSURE;
        if (Num_Var_In_Type[imtrx][v])
          eqn_var_mask[imtrx][e][v] = 1;
        v = VELOCITY_GRADIENT11;
        if (Num_Var_In_Type[imtrx][v])
          eqn_var_mask[imtrx][e][v] = 1;
        v = VELOCITY_GRADIENT12;
        if (Num_Var_In_Type[imtrx][v])
          eqn_var_mask[imtrx][e][v] = 1;
        v = VELOCITY_GRADIENT13;
        if (Num_Var_In_Type[imtrx][v])
          eqn_var_mask[imtrx][e][v] = 1;
        v = VELOCITY_GRADIENT21;
        if (Num_Var_In_Type[imtrx][v])
          eqn_var_mask[imtrx][e][v] = 1;
        v = VELOCITY_GRADIENT22;
        if (Num_Var_In_Type[imtrx][v])
          eqn_var_mask[imtrx][e][v] = 1;
        v = VELOCITY_GRADIENT23;
        if (Num_Var_In_Type[imtrx][v])
          eqn_var_mask[imtrx][e][v] = 1;
        v = VELOCITY_GRADIENT31;
        if (Num_Var_In_Type[imtrx][v])
          eqn_var_mask[imtrx][e][v] = 1;
        v = VELOCITY_GRADIENT32;
        if (Num_Var_In_Type[imtrx][v])
          eqn_var_mask[imtrx][e][v] = 1;
        v = VELOCITY_GRADIENT33;
        if (Num_Var_In_Type[imtrx][v])
          eqn_var_mask[imtrx][e][v] = 1;
        v = FILL;
        if (Num_Var_In_Type[imtrx][v])
          eqn_var_mask[imtrx][e][v] = 1;
        break;

      case R_STRESS11_2:
      case R_STRESS12_2:
      case R_STRESS13_2:
      case R_STRESS22_2:
      case R_STRESS23_2:
      case R_STRESS33_2:
        v = VELOCITY1;
        if (Num_Var_In_Type[imtrx][v])
          eqn_var_mask[imtrx][e][v] = 1;
        v = VELOCITY2;
        if (Num_Var_In_Type[imtrx][v])
          eqn_var_mask[imtrx][e][v] = 1;
        v = VELOCITY3;
        if (Num_Var_In_Type[imtrx][v])
          eqn_var_mask[imtrx][e][v] = 1;
        v = MESH_DISPLACEMENT1;
        if (Num_Var_In_Type[imtrx][v])
          eqn_var_mask[imtrx][e][v] = 1;
        v = MESH_DISPLACEMENT2;
        if (Num_Var_In_Type[imtrx][v])
          eqn_var_mask[imtrx][e][v] = 1;
        v = MESH_DISPLACEMENT3;
        if (Num_Var_In_Type[imtrx][v])
          eqn_var_mask[imtrx][e][v] = 1;

        v = POLYMER_STRESS11_2;
        if (Num_Var_In_Type[imtrx][v])
          eqn_var_mask[imtrx][e][v] = 1;
        v = POLYMER_STRESS12_2;
        if (Num_Var_In_Type[imtrx][v])
          eqn_var_mask[imtrx][e][v] = 1;
        v = POLYMER_STRESS13_2;
        if (Num_Var_In_Type[imtrx][v])
          eqn_var_mask[imtrx][e][v] = 1;
        v = POLYMER_STRESS22_2;
        if (Num_Var_In_Type[imtrx][v])
          eqn_var_mask[imtrx][e][v] = 1;
        v = POLYMER_STRESS23_2;
        if (Num_Var_In_Type[imtrx][v])
          eqn_var_mask[imtrx][e][v] = 1;
        v = POLYMER_STRESS33_2;
        if (Num_Var_In_Type[imtrx][v])
          eqn_var_mask[imtrx][e][v] = 1;
        v = PRESSURE;
        if (Num_Var_In_Type[imtrx][v])
          eqn_var_mask[imtrx][e][v] = 1;
        v = VELOCITY_GRADIENT11;
        if (Num_Var_In_Type[imtrx][v])
          eqn_var_mask[imtrx][e][v] = 1;
        v = VELOCITY_GRADIENT12;
        if (Num_Var_In_Type[imtrx][v])
          eqn_var_mask[imtrx][e][v] = 1;
        v = VELOCITY_GRADIENT13;
        if (Num_Var_In_Type[imtrx][v])
          eqn_var_mask[imtrx][e][v] = 1;
        v = VELOCITY_GRADIENT21;
        if (Num_Var_In_Type[imtrx][v])
          eqn_var_mask[imtrx][e][v] = 1;
        v = VELOCITY_GRADIENT22;
        if (Num_Var_In_Type[imtrx][v])
          eqn_var_mask[imtrx][e][v] = 1;
        v = VELOCITY_GRADIENT23;
        if (Num_Var_In_Type[imtrx][v])
          eqn_var_mask[imtrx][e][v] = 1;
        v = VELOCITY_GRADIENT31;
        if (Num_Var_In_Type[imtrx][v])
          eqn_var_mask[imtrx][e][v] = 1;
        v = VELOCITY_GRADIENT32;
        if (Num_Var_In_Type[imtrx][v])
          eqn_var_mask[imtrx][e][v] = 1;
        v = VELOCITY_GRADIENT33;
        if (Num_Var_In_Type[imtrx][v])
          eqn_var_mask[imtrx][e][v] = 1;
        v = FILL;
        if (Num_Var_In_Type[imtrx][v])
          eqn_var_mask[imtrx][e][v] = 1;
        break;

      case R_STRESS11_3:
      case R_STRESS12_3:
      case R_STRESS13_3:
      case R_STRESS22_3:
      case R_STRESS23_3:
      case R_STRESS33_3:
        v = VELOCITY1;
        if (Num_Var_In_Type[imtrx][v])
          eqn_var_mask[imtrx][e][v] = 1;
        v = VELOCITY2;
        if (Num_Var_In_Type[imtrx][v])
          eqn_var_mask[imtrx][e][v] = 1;
        v = VELOCITY3;
        if (Num_Var_In_Type[imtrx][v])
          eqn_var_mask[imtrx][e][v] = 1;
        v = MESH_DISPLACEMENT1;
        if (Num_Var_In_Type[imtrx][v])
          eqn_var_mask[imtrx][e][v] = 1;
        v = MESH_DISPLACEMENT2;
        if (Num_Var_In_Type[imtrx][v])
          eqn_var_mask[imtrx][e][v] = 1;
        v = MESH_DISPLACEMENT3;
        if (Num_Var_In_Type[imtrx][v])
          eqn_var_mask[imtrx][e][v] = 1;
        v = POLYMER_STRESS11_3;
        if (Num_Var_In_Type[imtrx][v])
          eqn_var_mask[imtrx][e][v] = 1;
        v = POLYMER_STRESS12_3;
        if (Num_Var_In_Type[imtrx][v])
          eqn_var_mask[imtrx][e][v] = 1;
        v = POLYMER_STRESS13_3;
        if (Num_Var_In_Type[imtrx][v])
          eqn_var_mask[imtrx][e][v] = 1;
        v = POLYMER_STRESS22_3;
        if (Num_Var_In_Type[imtrx][v])
          eqn_var_mask[imtrx][e][v] = 1;
        v = POLYMER_STRESS23_3;
        if (Num_Var_In_Type[imtrx][v])
          eqn_var_mask[imtrx][e][v] = 1;
        v = POLYMER_STRESS33_3;
        if (Num_Var_In_Type[imtrx][v])
          eqn_var_mask[imtrx][e][v] = 1;
        v = PRESSURE;
        if (Num_Var_In_Type[imtrx][v])
          eqn_var_mask[imtrx][e][v] = 1;
        v = VELOCITY_GRADIENT11;
        if (Num_Var_In_Type[imtrx][v])
          eqn_var_mask[imtrx][e][v] = 1;
        v = VELOCITY_GRADIENT12;
        if (Num_Var_In_Type[imtrx][v])
          eqn_var_mask[imtrx][e][v] = 1;
        v = VELOCITY_GRADIENT13;
        if (Num_Var_In_Type[imtrx][v])
          eqn_var_mask[imtrx][e][v] = 1;
        v = VELOCITY_GRADIENT21;
        if (Num_Var_In_Type[imtrx][v])
          eqn_var_mask[imtrx][e][v] = 1;
        v = VELOCITY_GRADIENT22;
        if (Num_Var_In_Type[imtrx][v])
          eqn_var_mask[imtrx][e][v] = 1;
        v = VELOCITY_GRADIENT23;
        if (Num_Var_In_Type[imtrx][v])
          eqn_var_mask[imtrx][e][v] = 1;
        v = VELOCITY_GRADIENT31;
        if (Num_Var_In_Type[imtrx][v])
          eqn_var_mask[imtrx][e][v] = 1;
        v = VELOCITY_GRADIENT32;
        if (Num_Var_In_Type[imtrx][v])
          eqn_var_mask[imtrx][e][v] = 1;
        v = VELOCITY_GRADIENT33;
        if (Num_Var_In_Type[imtrx][v])
          eqn_var_mask[imtrx][e][v] = 1;
        v = FILL;
        if (Num_Var_In_Type[imtrx][v])
          eqn_var_mask[imtrx][e][v] = 1;
        break;

      case R_STRESS11_4:
      case R_STRESS12_4:
      case R_STRESS13_4:
      case R_STRESS22_4:
      case R_STRESS23_4:
      case R_STRESS33_4:
        v = VELOCITY1;
        if (Num_Var_In_Type[imtrx][v])
          eqn_var_mask[imtrx][e][v] = 1;
        v = VELOCITY2;
        if (Num_Var_In_Type[imtrx][v])
          eqn_var_mask[imtrx][e][v] = 1;
        v = VELOCITY3;
        if (Num_Var_In_Type[imtrx][v])
          eqn_var_mask[imtrx][e][v] = 1;
        v = MESH_DISPLACEMENT1;
        if (Num_Var_In_Type[imtrx][v])
          eqn_var_mask[imtrx][e][v] = 1;
        v = MESH_DISPLACEMENT2;
        if (Num_Var_In_Type[imtrx][v])
          eqn_var_mask[imtrx][e][v] = 1;
        v = MESH_DISPLACEMENT3;
        if (Num_Var_In_Type[imtrx][v])
          eqn_var_mask[imtrx][e][v] = 1;
        v = POLYMER_STRESS11_4;
        if (Num_Var_In_Type[imtrx][v])
          eqn_var_mask[imtrx][e][v] = 1;
        v = POLYMER_STRESS12_4;
        if (Num_Var_In_Type[imtrx][v])
          eqn_var_mask[imtrx][e][v] = 1;
        v = POLYMER_STRESS13_4;
        if (Num_Var_In_Type[imtrx][v])
          eqn_var_mask[imtrx][e][v] = 1;
        v = POLYMER_STRESS22_4;
        if (Num_Var_In_Type[imtrx][v])
          eqn_var_mask[imtrx][e][v] = 1;
        v = POLYMER_STRESS23_4;
        if (Num_Var_In_Type[imtrx][v])
          eqn_var_mask[imtrx][e][v] = 1;
        v = POLYMER_STRESS33_4;
        if (Num_Var_In_Type[imtrx][v])
          eqn_var_mask[imtrx][e][v] = 1;
        v = PRESSURE;
        if (Num_Var_In_Type[imtrx][v])
          eqn_var_mask[imtrx][e][v] = 1;
        v = VELOCITY_GRADIENT11;
        if (Num_Var_In_Type[imtrx][v])
          eqn_var_mask[imtrx][e][v] = 1;
        v = VELOCITY_GRADIENT12;
        if (Num_Var_In_Type[imtrx][v])
          eqn_var_mask[imtrx][e][v] = 1;
        v = VELOCITY_GRADIENT13;
        if (Num_Var_In_Type[imtrx][v])
          eqn_var_mask[imtrx][e][v] = 1;
        v = VELOCITY_GRADIENT21;
        if (Num_Var_In_Type[imtrx][v])
          eqn_var_mask[imtrx][e][v] = 1;
        v = VELOCITY_GRADIENT22;
        if (Num_Var_In_Type[imtrx][v])
          eqn_var_mask[imtrx][e][v] = 1;
        v = VELOCITY_GRADIENT23;
        if (Num_Var_In_Type[imtrx][v])
          eqn_var_mask[imtrx][e][v] = 1;
        v = VELOCITY_GRADIENT31;
        if (Num_Var_In_Type[imtrx][v])
          eqn_var_mask[imtrx][e][v] = 1;
        v = VELOCITY_GRADIENT32;
        if (Num_Var_In_Type[imtrx][v])
          eqn_var_mask[imtrx][e][v] = 1;
        v = VELOCITY_GRADIENT33;
        if (Num_Var_In_Type[imtrx][v])
          eqn_var_mask[imtrx][e][v] = 1;
        v = FILL;
        if (Num_Var_In_Type[imtrx][v])
          eqn_var_mask[imtrx][e][v] = 1;
        break;

      case R_STRESS11_5:
      case R_STRESS12_5:
      case R_STRESS13_5:
      case R_STRESS22_5:
      case R_STRESS23_5:
      case R_STRESS33_5:
        v = VELOCITY1;
        if (Num_Var_In_Type[imtrx][v])
          eqn_var_mask[imtrx][e][v] = 1;
        v = VELOCITY2;
        if (Num_Var_In_Type[imtrx][v])
          eqn_var_mask[imtrx][e][v] = 1;
        v = VELOCITY3;
        if (Num_Var_In_Type[imtrx][v])
          eqn_var_mask[imtrx][e][v] = 1;
        v = MESH_DISPLACEMENT1;
        if (Num_Var_In_Type[imtrx][v])
          eqn_var_mask[imtrx][e][v] = 1;
        v = MESH_DISPLACEMENT2;
        if (Num_Var_In_Type[imtrx][v])
          eqn_var_mask[imtrx][e][v] = 1;
        v = MESH_DISPLACEMENT3;
        if (Num_Var_In_Type[imtrx][v])
          eqn_var_mask[imtrx][e][v] = 1;
        v = POLYMER_STRESS11_5;
        if (Num_Var_In_Type[imtrx][v])
          eqn_var_mask[imtrx][e][v] = 1;
        v = POLYMER_STRESS12_5;
        if (Num_Var_In_Type[imtrx][v])
          eqn_var_mask[imtrx][e][v] = 1;
        v = POLYMER_STRESS13_5;
        if (Num_Var_In_Type[imtrx][v])
          eqn_var_mask[imtrx][e][v] = 1;
        v = POLYMER_STRESS22_5;
        if (Num_Var_In_Type[imtrx][v])
          eqn_var_mask[imtrx][e][v] = 1;
        v = POLYMER_STRESS23_5;
        if (Num_Var_In_Type[imtrx][v])
          eqn_var_mask[imtrx][e][v] = 1;
        v = POLYMER_STRESS33_5;
        if (Num_Var_In_Type[imtrx][v])
          eqn_var_mask[imtrx][e][v] = 1;
        v = PRESSURE;
        if (Num_Var_In_Type[imtrx][v])
          eqn_var_mask[imtrx][e][v] = 1;
        v = VELOCITY_GRADIENT11;
        if (Num_Var_In_Type[imtrx][v])
          eqn_var_mask[imtrx][e][v] = 1;
        v = VELOCITY_GRADIENT12;
        if (Num_Var_In_Type[imtrx][v])
          eqn_var_mask[imtrx][e][v] = 1;
        v = VELOCITY_GRADIENT13;
        if (Num_Var_In_Type[imtrx][v])
          eqn_var_mask[imtrx][e][v] = 1;
        v = VELOCITY_GRADIENT21;
        if (Num_Var_In_Type[imtrx][v])
          eqn_var_mask[imtrx][e][v] = 1;
        v = VELOCITY_GRADIENT22;
        if (Num_Var_In_Type[imtrx][v])
          eqn_var_mask[imtrx][e][v] = 1;
        v = VELOCITY_GRADIENT23;
        if (Num_Var_In_Type[imtrx][v])
          eqn_var_mask[imtrx][e][v] = 1;
        v = VELOCITY_GRADIENT31;
        if (Num_Var_In_Type[imtrx][v])
          eqn_var_mask[imtrx][e][v] = 1;
        v = VELOCITY_GRADIENT32;
        if (Num_Var_In_Type[imtrx][v])
          eqn_var_mask[imtrx][e][v] = 1;
        v = VELOCITY_GRADIENT33;
        if (Num_Var_In_Type[imtrx][v])
          eqn_var_mask[imtrx][e][v] = 1;
        v = FILL;
        if (Num_Var_In_Type[imtrx][v])
          eqn_var_mask[imtrx][e][v] = 1;
        break;

      case R_STRESS11_6:
      case R_STRESS12_6:
      case R_STRESS13_6:
      case R_STRESS22_6:
      case R_STRESS23_6:
      case R_STRESS33_6:
        v = VELOCITY1;
        if (Num_Var_In_Type[imtrx][v])
          eqn_var_mask[imtrx][e][v] = 1;
        v = VELOCITY2;
        if (Num_Var_In_Type[imtrx][v])
          eqn_var_mask[imtrx][e][v] = 1;
        v = VELOCITY3;
        if (Num_Var_In_Type[imtrx][v])
          eqn_var_mask[imtrx][e][v] = 1;
        v = MESH_DISPLACEMENT1;
        if (Num_Var_In_Type[imtrx][v])
          eqn_var_mask[imtrx][e][v] = 1;
        v = MESH_DISPLACEMENT2;
        if (Num_Var_In_Type[imtrx][v])
          eqn_var_mask[imtrx][e][v] = 1;
        v = MESH_DISPLACEMENT3;
        if (Num_Var_In_Type[imtrx][v])
          eqn_var_mask[imtrx][e][v] = 1;
        v = POLYMER_STRESS11_6;
        if (Num_Var_In_Type[imtrx][v])
          eqn_var_mask[imtrx][e][v] = 1;
        v = POLYMER_STRESS12_6;
        if (Num_Var_In_Type[imtrx][v])
          eqn_var_mask[imtrx][e][v] = 1;
        v = POLYMER_STRESS13_6;
        if (Num_Var_In_Type[imtrx][v])
          eqn_var_mask[imtrx][e][v] = 1;
        v = POLYMER_STRESS22_6;
        if (Num_Var_In_Type[imtrx][v])
          eqn_var_mask[imtrx][e][v] = 1;
        v = POLYMER_STRESS23_6;
        if (Num_Var_In_Type[imtrx][v])
          eqn_var_mask[imtrx][e][v] = 1;
        v = POLYMER_STRESS33_6;
        if (Num_Var_In_Type[imtrx][v])
          eqn_var_mask[imtrx][e][v] = 1;
        v = PRESSURE;
        if (Num_Var_In_Type[imtrx][v])
          eqn_var_mask[imtrx][e][v] = 1;
        v = VELOCITY_GRADIENT11;
        if (Num_Var_In_Type[imtrx][v])
          eqn_var_mask[imtrx][e][v] = 1;
        v = VELOCITY_GRADIENT12;
        if (Num_Var_In_Type[imtrx][v])
          eqn_var_mask[imtrx][e][v] = 1;
        v = VELOCITY_GRADIENT13;
        if (Num_Var_In_Type[imtrx][v])
          eqn_var_mask[imtrx][e][v] = 1;
        v = VELOCITY_GRADIENT21;
        if (Num_Var_In_Type[imtrx][v])
          eqn_var_mask[imtrx][e][v] = 1;
        v = VELOCITY_GRADIENT22;
        if (Num_Var_In_Type[imtrx][v])
          eqn_var_mask[imtrx][e][v] = 1;
        v = VELOCITY_GRADIENT23;
        if (Num_Var_In_Type[imtrx][v])
          eqn_var_mask[imtrx][e][v] = 1;
        v = VELOCITY_GRADIENT31;
        if (Num_Var_In_Type[imtrx][v])
          eqn_var_mask[imtrx][e][v] = 1;
        v = VELOCITY_GRADIENT32;
        if (Num_Var_In_Type[imtrx][v])
          eqn_var_mask[imtrx][e][v] = 1;
        v = VELOCITY_GRADIENT33;
        if (Num_Var_In_Type[imtrx][v])
          eqn_var_mask[imtrx][e][v] = 1;
        v = FILL;
        if (Num_Var_In_Type[imtrx][v])
          eqn_var_mask[imtrx][e][v] = 1;
        break;

      case R_STRESS11_7:
      case R_STRESS12_7:
      case R_STRESS13_7:
      case R_STRESS22_7:
      case R_STRESS23_7:
      case R_STRESS33_7:
        v = VELOCITY1;
        if (Num_Var_In_Type[imtrx][v])
          eqn_var_mask[imtrx][e][v] = 1;
        v = VELOCITY2;
        if (Num_Var_In_Type[imtrx][v])
          eqn_var_mask[imtrx][e][v] = 1;
        v = VELOCITY3;
        if (Num_Var_In_Type[imtrx][v])
          eqn_var_mask[imtrx][e][v] = 1;
        v = MESH_DISPLACEMENT1;
        if (Num_Var_In_Type[imtrx][v])
          eqn_var_mask[imtrx][e][v] = 1;
        v = MESH_DISPLACEMENT2;
        if (Num_Var_In_Type[imtrx][v])
          eqn_var_mask[imtrx][e][v] = 1;
        v = MESH_DISPLACEMENT3;
        if (Num_Var_In_Type[imtrx][v])
          eqn_var_mask[imtrx][e][v] = 1;
        v = POLYMER_STRESS11_7;
        if (Num_Var_In_Type[imtrx][v])
          eqn_var_mask[imtrx][e][v] = 1;
        v = POLYMER_STRESS12_7;
        if (Num_Var_In_Type[imtrx][v])
          eqn_var_mask[imtrx][e][v] = 1;
        v = POLYMER_STRESS13_7;
        if (Num_Var_In_Type[imtrx][v])
          eqn_var_mask[imtrx][e][v] = 1;
        v = POLYMER_STRESS22_7;
        if (Num_Var_In_Type[imtrx][v])
          eqn_var_mask[imtrx][e][v] = 1;
        v = POLYMER_STRESS23_7;
        if (Num_Var_In_Type[imtrx][v])
          eqn_var_mask[imtrx][e][v] = 1;
        v = POLYMER_STRESS33_7;
        if (Num_Var_In_Type[imtrx][v])
          eqn_var_mask[imtrx][e][v] = 1;
        v = PRESSURE;
        if (Num_Var_In_Type[imtrx][v])
          eqn_var_mask[imtrx][e][v] = 1;
        v = VELOCITY_GRADIENT11;
        if (Num_Var_In_Type[imtrx][v])
          eqn_var_mask[imtrx][e][v] = 1;
        v = VELOCITY_GRADIENT12;
        if (Num_Var_In_Type[imtrx][v])
          eqn_var_mask[imtrx][e][v] = 1;
        v = VELOCITY_GRADIENT13;
        if (Num_Var_In_Type[imtrx][v])
          eqn_var_mask[imtrx][e][v] = 1;
        v = VELOCITY_GRADIENT21;
        if (Num_Var_In_Type[imtrx][v])
          eqn_var_mask[imtrx][e][v] = 1;
        v = VELOCITY_GRADIENT22;
        if (Num_Var_In_Type[imtrx][v])
          eqn_var_mask[imtrx][e][v] = 1;
        v = VELOCITY_GRADIENT23;
        if (Num_Var_In_Type[imtrx][v])
          eqn_var_mask[imtrx][e][v] = 1;
        v = VELOCITY_GRADIENT31;
        if (Num_Var_In_Type[imtrx][v])
          eqn_var_mask[imtrx][e][v] = 1;
        v = VELOCITY_GRADIENT32;
        if (Num_Var_In_Type[imtrx][v])
          eqn_var_mask[imtrx][e][v] = 1;
        v = VELOCITY_GRADIENT33;
        if (Num_Var_In_Type[imtrx][v])
          eqn_var_mask[imtrx][e][v] = 1;
        v = FILL;
        if (Num_Var_In_Type[imtrx][v])
          eqn_var_mask[imtrx][e][v] = 1;
        break;

      case R_POR_LIQ_PRES:
      case R_POR_GAS_PRES:
      case R_POR_POROSITY:
      case R_POR_SATURATION:
        v = VELOCITY1;
        if (Num_Var_In_Type[imtrx][v])
          eqn_var_mask[imtrx][e][v] = 1;
        v = VELOCITY2;
        if (Num_Var_In_Type[imtrx][v])
          eqn_var_mask[imtrx][e][v] = 1;
        v = VELOCITY3;
        if (Num_Var_In_Type[imtrx][v])
          eqn_var_mask[imtrx][e][v] = 1;
        v = TEMPERATURE;
        if (Num_Var_In_Type[imtrx][v])
          eqn_var_mask[imtrx][e][v] = 1;
        v = PRESSURE;
        if (Num_Var_In_Type[imtrx][v])
          eqn_var_mask[imtrx][e][v] = 1;
        v = MASS_FRACTION;
        if (Num_Var_In_Type[imtrx][v])
          eqn_var_mask[imtrx][e][v] = 1;
        v = MESH_DISPLACEMENT1;
        if (Num_Var_In_Type[imtrx][v])
          eqn_var_mask[imtrx][e][v] = 1;
        v = MESH_DISPLACEMENT2;
        if (Num_Var_In_Type[imtrx][v])
          eqn_var_mask[imtrx][e][v] = 1;
        v = MESH_DISPLACEMENT3;
        if (Num_Var_In_Type[imtrx][v])
          eqn_var_mask[imtrx][e][v] = 1;
        v = POR_LIQ_PRES;
        if (Num_Var_In_Type[imtrx][v])
          eqn_var_mask[imtrx][e][v] = 1;
        v = POR_GAS_PRES;
        if (Num_Var_In_Type[imtrx][v])
          eqn_var_mask[imtrx][e][v] = 1;
        v = POR_POROSITY;
        if (Num_Var_In_Type[imtrx][v])
          eqn_var_mask[imtrx][e][v] = 1;
        v = POR_TEMP;
        if (Num_Var_In_Type[imtrx][v])
          eqn_var_mask[imtrx][e][v] = 1;
        v = POR_SATURATION;
        if (Num_Var_In_Type[imtrx][v])
          eqn_var_mask[imtrx][e][v] = 1;
        v = POR_SINK_MASS;
        if (Num_Var_In_Type[imtrx][v])
          eqn_var_mask[imtrx][e][v] = 1;
        v = LS;
        if (Num_Var_In_Type[imtrx][v])
          eqn_var_mask[imtrx][e][v] = 1;
        break;

      case R_MOMENT0:
      case R_MOMENT1:
      case R_MOMENT2:
      case R_MOMENT3:
        v = VELOCITY1;
        if (Num_Var_In_Type[imtrx][v])
          eqn_var_mask[imtrx][e][v] = 1;
        v = VELOCITY2;
        if (Num_Var_In_Type[imtrx][v])
          eqn_var_mask[imtrx][e][v] = 1;
        v = VELOCITY3;
        if (Num_Var_In_Type[imtrx][v])
          eqn_var_mask[imtrx][e][v] = 1;
        v = MOMENT0;
        if (Num_Var_In_Type[imtrx][v])
          eqn_var_mask[imtrx][e][v] = 1;
        v = MOMENT1;
        if (Num_Var_In_Type[imtrx][v])
          eqn_var_mask[imtrx][e][v] = 1;
        v = MOMENT2;
        if (Num_Var_In_Type[imtrx][v])
          eqn_var_mask[imtrx][e][v] = 1;
        v = MOMENT3;
        if (Num_Var_In_Type[imtrx][v])
          eqn_var_mask[imtrx][e][v] = 1;
        v = TEMPERATURE;
        if (Num_Var_In_Type[imtrx][v])
          eqn_var_mask[imtrx][e][v] = 1;
        v = MASS_FRACTION;
        if (Num_Var_In_Type[imtrx][v])
          eqn_var_mask[imtrx][e][v] = 1;
        break;
      case R_DENSITY_EQN:
        v = DENSITY_EQN;
        if (Num_Var_In_Type[imtrx][v])
          eqn_var_mask[imtrx][e][v] = 1;
        v = VELOCITY1;
        if (Num_Var_In_Type[imtrx][v])
          eqn_var_mask[imtrx][e][v] = 1;
        v = VELOCITY2;
        if (Num_Var_In_Type[imtrx][v])
          eqn_var_mask[imtrx][e][v] = 1;
        v = VELOCITY3;
        if (Num_Var_In_Type[imtrx][v])
          eqn_var_mask[imtrx][e][v] = 1;
        v = MOMENT0;
        if (Num_Var_In_Type[imtrx][v])
          eqn_var_mask[imtrx][e][v] = 1;
        v = MOMENT1;
        if (Num_Var_In_Type[imtrx][v])
          eqn_var_mask[imtrx][e][v] = 1;
        v = MOMENT2;
        if (Num_Var_In_Type[imtrx][v])
          eqn_var_mask[imtrx][e][v] = 1;
        v = MOMENT3;
        if (Num_Var_In_Type[imtrx][v])
          eqn_var_mask[imtrx][e][v] = 1;
        v = TEMPERATURE;
        if (Num_Var_In_Type[imtrx][v])
          eqn_var_mask[imtrx][e][v] = 1;
        v = MASS_FRACTION;
        if (Num_Var_In_Type[imtrx][v])
          eqn_var_mask[imtrx][e][v] = 1;
        break;

      case R_TFMP_MASS:
      case R_TFMP_BOUND:
        v = TFMP_PRES;
        if (Num_Var_In_Type[imtrx][v])
          eqn_var_mask[imtrx][e][v] = 1;
        v = TFMP_SAT;
        if (Num_Var_In_Type[imtrx][v])
          eqn_var_mask[imtrx][e][v] = 1;
        v = MESH_DISPLACEMENT1;
        if (Num_Var_In_Type[imtrx][v])
          eqn_var_mask[imtrx][e][v] = 1;
        v = MESH_DISPLACEMENT2;
        if (Num_Var_In_Type[imtrx][v])
          eqn_var_mask[imtrx][e][v] = 1;
        v = MESH_DISPLACEMENT3;
        if (Num_Var_In_Type[imtrx][v])
          eqn_var_mask[imtrx][e][v] = 1;
        v = SHELL_NORMAL1;
        if (Num_Var_In_Type[imtrx][v])
          eqn_var_mask[imtrx][e][v] = 1;
        v = SHELL_NORMAL2;
        if (Num_Var_In_Type[imtrx][v])
          eqn_var_mask[imtrx][e][v] = 1;
        v = SHELL_NORMAL3;
        if (Num_Var_In_Type[imtrx][v])
          eqn_var_mask[imtrx][e][v] = 1;
        v = SHELL_CURVATURE;
        if (Num_Var_In_Type[imtrx][v])
          eqn_var_mask[imtrx][e][v] = 1;
        v = SHELL_TENSION;
        if (Num_Var_In_Type[imtrx][v])
          eqn_var_mask[imtrx][e][v] = 1;
        break;

      case R_SPECIES_UNK_0:
      case R_SPECIES_UNK_1:
      case R_SPECIES_UNK_2:
      case R_SPECIES_UNK_3:
      case R_SPECIES_UNK_4:
      case R_SPECIES_UNK_5:
      case R_SPECIES_UNK_6:
      case R_SPECIES_UNK_7:
      case R_SPECIES_UNK_8:
      case R_SPECIES_UNK_9:
      case R_SPECIES_UNK_10:
      case R_SPECIES_UNK_11:
      case R_SPECIES_UNK_12:
      case R_SPECIES_UNK_13:
      case R_SPECIES_UNK_14:
      case R_SPECIES_UNK_15:
      case R_SPECIES_UNK_16:
      case R_SPECIES_UNK_17:
      case R_SPECIES_UNK_18:
      case R_SPECIES_UNK_19:
      case R_SPECIES_UNK_20:
      case R_SPECIES_UNK_21:
      case R_SPECIES_UNK_22:
      case R_SPECIES_UNK_23:
      case R_SPECIES_UNK_24:
      case R_SPECIES_UNK_25:
      case R_SPECIES_UNK_26:
      case R_SPECIES_UNK_27:
      case R_SPECIES_UNK_28:
      case R_SPECIES_UNK_29:

        v = VELOCITY1;
        if (Num_Var_In_Type[imtrx][v])
          eqn_var_mask[imtrx][e][v] = 1;
        v = VELOCITY2;
        if (Num_Var_In_Type[imtrx][v])
          eqn_var_mask[imtrx][e][v] = 1;
        v = VELOCITY3;
        if (Num_Var_In_Type[imtrx][v])
          eqn_var_mask[imtrx][e][v] = 1;
        v = MESH_DISPLACEMENT1;
        if (Num_Var_In_Type[imtrx][v])
          eqn_var_mask[imtrx][e][v] = 1;
        v = MESH_DISPLACEMENT2;
        if (Num_Var_In_Type[imtrx][v])
          eqn_var_mask[imtrx][e][v] = 1;
        v = MESH_DISPLACEMENT3;
        if (Num_Var_In_Type[imtrx][v])
          eqn_var_mask[imtrx][e][v] = 1;
        v = POR_LIQ_PRES;
        if (Num_Var_In_Type[imtrx][v])
          eqn_var_mask[imtrx][e][v] = 1;
        v = POR_GAS_PRES;
        if (Num_Var_In_Type[imtrx][v])
          eqn_var_mask[imtrx][e][v] = 1;
        v = POR_POROSITY;
        if (Num_Var_In_Type[imtrx][v])
          eqn_var_mask[imtrx][e][v] = 1;
        v = POR_TEMP;
        if (Num_Var_In_Type[imtrx][v])
          eqn_var_mask[imtrx][e][v] = 1;
        v = POR_SATURATION;
        if (Num_Var_In_Type[imtrx][v])
          eqn_var_mask[imtrx][e][v] = 1;
        break;

      case R_EM_E1_REAL:
      case R_EM_E2_REAL:
      case R_EM_E3_REAL:
      case R_EM_E1_IMAG:
      case R_EM_E2_IMAG:
      case R_EM_E3_IMAG:
      case R_EM_H1_REAL:
      case R_EM_H2_REAL:
      case R_EM_H3_REAL:
      case R_EM_H1_IMAG:
      case R_EM_H2_IMAG:
      case R_EM_H3_IMAG:
        v = EM_E1_REAL;
        if (Num_Var_In_Type[imtrx][v])
          eqn_var_mask[imtrx][e][v] = 1;
        v = EM_E2_REAL;
        if (Num_Var_In_Type[imtrx][v])
          eqn_var_mask[imtrx][e][v] = 1;
        v = EM_E3_REAL;
        if (Num_Var_In_Type[imtrx][v])
          eqn_var_mask[imtrx][e][v] = 1;
        v = EM_E1_IMAG;
        if (Num_Var_In_Type[imtrx][v])
          eqn_var_mask[imtrx][e][v] = 1;
        v = EM_E2_IMAG;
        if (Num_Var_In_Type[imtrx][v])
          eqn_var_mask[imtrx][e][v] = 1;
        v = EM_E3_IMAG;
        if (Num_Var_In_Type[imtrx][v])
          eqn_var_mask[imtrx][e][v] = 1;
        v = EM_H1_REAL;
        if (Num_Var_In_Type[imtrx][v])
          eqn_var_mask[imtrx][e][v] = 1;
        v = EM_H2_REAL;
        if (Num_Var_In_Type[imtrx][v])
          eqn_var_mask[imtrx][e][v] = 1;
        v = EM_H3_REAL;
        if (Num_Var_In_Type[imtrx][v])
          eqn_var_mask[imtrx][e][v] = 1;
        v = EM_H1_IMAG;
        if (Num_Var_In_Type[imtrx][v])
          eqn_var_mask[imtrx][e][v] = 1;
        v = EM_H2_IMAG;
        if (Num_Var_In_Type[imtrx][v])
          eqn_var_mask[imtrx][e][v] = 1;
        v = EM_H3_IMAG;
        if (Num_Var_In_Type[imtrx][v])
          eqn_var_mask[imtrx][e][v] = 1;
        v = EM_CONT_REAL;
        if (Num_Var_In_Type[imtrx][v])
          eqn_var_mask[imtrx][e][v] = 1;
        v = EM_CONT_IMAG;
        if (Num_Var_In_Type[imtrx][v])
          eqn_var_mask[imtrx][e][v] = 1;
        break;
      case R_EM_CONT_REAL:
      case R_EM_CONT_IMAG:
        v = EM_E1_REAL;
        if (Num_Var_In_Type[imtrx][v])
          eqn_var_mask[imtrx][e][v] = 1;
        v = EM_E2_REAL;
        if (Num_Var_In_Type[imtrx][v])
          eqn_var_mask[imtrx][e][v] = 1;
        v = EM_E3_REAL;
        if (Num_Var_In_Type[imtrx][v])
          eqn_var_mask[imtrx][e][v] = 1;
        v = EM_E1_IMAG;
        if (Num_Var_In_Type[imtrx][v])
          eqn_var_mask[imtrx][e][v] = 1;
        v = EM_E2_IMAG;
        if (Num_Var_In_Type[imtrx][v])
          eqn_var_mask[imtrx][e][v] = 1;
        v = EM_E3_IMAG;
        if (Num_Var_In_Type[imtrx][v])
          eqn_var_mask[imtrx][e][v] = 1;
        break;
      }
    }
=======
  for( e=0; e<MAX_EQNS; e++)
    {
      switch(e)
	{
	case R_MOMENTUM1:
	case R_MOMENTUM2:
	case R_MOMENTUM3:
	  v = VELOCITY1;
	  if(Num_Var_In_Type[v])  eqn_var_mask[e][v] = 1;
	  v = VELOCITY2;
	  if(Num_Var_In_Type[v])  eqn_var_mask[e][v] = 1;
	  v = VELOCITY3;
	  if(Num_Var_In_Type[v])  eqn_var_mask[e][v] = 1;
	  v = TEMPERATURE;
	  if(Num_Var_In_Type[v])  eqn_var_mask[e][v] = 1;
	  v = MASS_FRACTION;
	  if(Num_Var_In_Type[v])  eqn_var_mask[e][v] = 1;
	  v = MESH_DISPLACEMENT1;
	  if(Num_Var_In_Type[v])  eqn_var_mask[e][v] = 1;
	  v = MESH_DISPLACEMENT2;
	  if(Num_Var_In_Type[v])  eqn_var_mask[e][v] = 1;
	  v = MESH_DISPLACEMENT3;
	  if(Num_Var_In_Type[v])  eqn_var_mask[e][v] = 1;
	  v = SOLID_DISPLACEMENT1;
	  if(Num_Var_In_Type[v])  eqn_var_mask[e][v] = 1;
	  v = SOLID_DISPLACEMENT2;
	  if(Num_Var_In_Type[v])  eqn_var_mask[e][v] = 1;
	  v = SOLID_DISPLACEMENT3;
	  if(Num_Var_In_Type[v])  eqn_var_mask[e][v] = 1;
	  v = PRESSURE;
	  if(Num_Var_In_Type[v])  eqn_var_mask[e][v] = 1;
	  v = FILL;
	  if(Num_Var_In_Type[v])  eqn_var_mask[e][v] = 1;

	  v=PHASE1;
 	  if(Num_Var_In_Type[v])  eqn_var_mask[e][v] = 1;
		v=PHASE2;
	  if(Num_Var_In_Type[v])  eqn_var_mask[e][v] = 1;
		v=PHASE3;
	  if(Num_Var_In_Type[v])  eqn_var_mask[e][v] = 1;
		v=PHASE4;
	  if(Num_Var_In_Type[v])  eqn_var_mask[e][v] = 1;
		v=PHASE5;
	  if(Num_Var_In_Type[v])  eqn_var_mask[e][v] = 1;

	  v = VORT_DIR1;
	  if(Num_Var_In_Type[v])  eqn_var_mask[e][v] = 1;
	  v = VORT_DIR2;
	  if(Num_Var_In_Type[v])  eqn_var_mask[e][v] = 1;
	  v = VORT_DIR3;
	  if(Num_Var_In_Type[v])  eqn_var_mask[e][v] = 1;

	  v = POLYMER_STRESS11;
	  if(Num_Var_In_Type[v])  eqn_var_mask[e][v] = 1;
	  v = POLYMER_STRESS12;
	  if(Num_Var_In_Type[v])  eqn_var_mask[e][v] = 1;
	  v = POLYMER_STRESS13;
	  if(Num_Var_In_Type[v])  eqn_var_mask[e][v] = 1;
	  v = POLYMER_STRESS22;
	  if(Num_Var_In_Type[v])  eqn_var_mask[e][v] = 1;
	  v = POLYMER_STRESS23;
	  if(Num_Var_In_Type[v])  eqn_var_mask[e][v] = 1;
	  v = POLYMER_STRESS33;
	  if(Num_Var_In_Type[v])  eqn_var_mask[e][v] = 1;

	  v = POLYMER_STRESS11_1;
	  if(Num_Var_In_Type[v])  eqn_var_mask[e][v] = 1;
	  v = POLYMER_STRESS12_1;
	  if(Num_Var_In_Type[v])  eqn_var_mask[e][v] = 1;
	  v = POLYMER_STRESS13_1;
	  if(Num_Var_In_Type[v])  eqn_var_mask[e][v] = 1;
	  v = POLYMER_STRESS22_1;
	  if(Num_Var_In_Type[v])  eqn_var_mask[e][v] = 1;
	  v = POLYMER_STRESS23_1;
	  if(Num_Var_In_Type[v])  eqn_var_mask[e][v] = 1;
	  v = POLYMER_STRESS33_1;
	  if(Num_Var_In_Type[v])  eqn_var_mask[e][v] = 1;
	  v = POLYMER_STRESS11_2;
	  if(Num_Var_In_Type[v])  eqn_var_mask[e][v] = 1;
	  v = POLYMER_STRESS12_2;
	  if(Num_Var_In_Type[v])  eqn_var_mask[e][v] = 1;
	  v = POLYMER_STRESS13_2;
	  if(Num_Var_In_Type[v])  eqn_var_mask[e][v] = 1;
	  v = POLYMER_STRESS22_2;
	  if(Num_Var_In_Type[v])  eqn_var_mask[e][v] = 1;
	  v = POLYMER_STRESS23_2;
	  if(Num_Var_In_Type[v])  eqn_var_mask[e][v] = 1;
	  v = POLYMER_STRESS33_2;
	  if(Num_Var_In_Type[v])  eqn_var_mask[e][v] = 1;
	  v = POLYMER_STRESS11_3;
	  if(Num_Var_In_Type[v])  eqn_var_mask[e][v] = 1;
	  v = POLYMER_STRESS12_3;
	  if(Num_Var_In_Type[v])  eqn_var_mask[e][v] = 1;
	  v = POLYMER_STRESS13_3;
	  if(Num_Var_In_Type[v])  eqn_var_mask[e][v] = 1;
	  v = POLYMER_STRESS22_3;
	  if(Num_Var_In_Type[v])  eqn_var_mask[e][v] = 1;
	  v = POLYMER_STRESS23_3;
	  if(Num_Var_In_Type[v])  eqn_var_mask[e][v] = 1;
	  v = POLYMER_STRESS33_3;
	  if(Num_Var_In_Type[v])  eqn_var_mask[e][v] = 1;
	  v = POLYMER_STRESS11_4;
	  if(Num_Var_In_Type[v])  eqn_var_mask[e][v] = 1;
	  v = POLYMER_STRESS12_4;
	  if(Num_Var_In_Type[v])  eqn_var_mask[e][v] = 1;
	  v = POLYMER_STRESS13_4;
	  if(Num_Var_In_Type[v])  eqn_var_mask[e][v] = 1;
	  v = POLYMER_STRESS22_4;
	  if(Num_Var_In_Type[v])  eqn_var_mask[e][v] = 1;
	  v = POLYMER_STRESS23_4;
	  if(Num_Var_In_Type[v])  eqn_var_mask[e][v] = 1;
	  v = POLYMER_STRESS33_4;
	  if(Num_Var_In_Type[v])  eqn_var_mask[e][v] = 1;
	  v = POLYMER_STRESS11_5;
	  if(Num_Var_In_Type[v])  eqn_var_mask[e][v] = 1;
	  v = POLYMER_STRESS12_5;
	  if(Num_Var_In_Type[v])  eqn_var_mask[e][v] = 1;
	  v = POLYMER_STRESS13_5;
	  if(Num_Var_In_Type[v])  eqn_var_mask[e][v] = 1;
	  v = POLYMER_STRESS22_5;
	  if(Num_Var_In_Type[v])  eqn_var_mask[e][v] = 1;
	  v = POLYMER_STRESS23_5;
	  if(Num_Var_In_Type[v])  eqn_var_mask[e][v] = 1;
	  v = POLYMER_STRESS33_5;
	  if(Num_Var_In_Type[v])  eqn_var_mask[e][v] = 1;
	  v = POLYMER_STRESS11_6;
	  if(Num_Var_In_Type[v])  eqn_var_mask[e][v] = 1;
	  v = POLYMER_STRESS12_6;
	  if(Num_Var_In_Type[v])  eqn_var_mask[e][v] = 1;
	  v = POLYMER_STRESS13_6;
	  if(Num_Var_In_Type[v])  eqn_var_mask[e][v] = 1;
	  v = POLYMER_STRESS22_6;
	  if(Num_Var_In_Type[v])  eqn_var_mask[e][v] = 1;
	  v = POLYMER_STRESS23_6;
	  if(Num_Var_In_Type[v])  eqn_var_mask[e][v] = 1;
	  v = POLYMER_STRESS33_6;
	  if(Num_Var_In_Type[v])  eqn_var_mask[e][v] = 1;
	  v = POLYMER_STRESS11_7;
	  if(Num_Var_In_Type[v])  eqn_var_mask[e][v] = 1;
	  v = POLYMER_STRESS12_7;
	  if(Num_Var_In_Type[v])  eqn_var_mask[e][v] = 1;
	  v = POLYMER_STRESS13_7;
	  if(Num_Var_In_Type[v])  eqn_var_mask[e][v] = 1;
	  v = POLYMER_STRESS22_7;
	  if(Num_Var_In_Type[v])  eqn_var_mask[e][v] = 1;
	  v = POLYMER_STRESS23_7;
	  if(Num_Var_In_Type[v])  eqn_var_mask[e][v] = 1;
	  v = POLYMER_STRESS33_7;
	  if(Num_Var_In_Type[v])  eqn_var_mask[e][v] = 1;

	  v = VELOCITY_GRADIENT11;
	  if(Num_Var_In_Type[v])  eqn_var_mask[e][v] = 1;
	  v = VELOCITY_GRADIENT12;
	  if(Num_Var_In_Type[v])  eqn_var_mask[e][v] = 1;
	  v = VELOCITY_GRADIENT13;
	  if(Num_Var_In_Type[v])  eqn_var_mask[e][v] = 1;
	  v = VELOCITY_GRADIENT21;
	  if(Num_Var_In_Type[v])  eqn_var_mask[e][v] = 1;
	  v = VELOCITY_GRADIENT22;
	  if(Num_Var_In_Type[v])  eqn_var_mask[e][v] = 1;
	  v = VELOCITY_GRADIENT23;
	  if(Num_Var_In_Type[v])  eqn_var_mask[e][v] = 1;
	  v = VELOCITY_GRADIENT31;
	  if(Num_Var_In_Type[v])  eqn_var_mask[e][v] = 1;
	  v = VELOCITY_GRADIENT32;
	  if(Num_Var_In_Type[v])  eqn_var_mask[e][v] = 1;
	  v = VELOCITY_GRADIENT33;
	  if(Num_Var_In_Type[v])  eqn_var_mask[e][v] = 1;

	  v = VOLTAGE;
	  if(Num_Var_In_Type[v])  eqn_var_mask[e][v] = 1;
	  v = POR_LIQ_PRES;
	  if(Num_Var_In_Type[v])  eqn_var_mask[e][v] = 1;
	  v = POR_GAS_PRES;
	  if(Num_Var_In_Type[v])  eqn_var_mask[e][v] = 1;
	  v = POR_POROSITY;
	  if(Num_Var_In_Type[v])  eqn_var_mask[e][v] = 1;
	  v = POR_TEMP;
	  if(Num_Var_In_Type[v])  eqn_var_mask[e][v] = 1;
	  v = POR_SATURATION;
	  v = BOND_EVOLUTION;
	  if(Num_Var_In_Type[v])  eqn_var_mask[e][v] = 1;

          v = LAGR_MULT1;
	  if(Num_Var_In_Type[v])  eqn_var_mask[e][v] = 1;
          v = LAGR_MULT2;
	  if(Num_Var_In_Type[v])  eqn_var_mask[e][v] = 1;
          v = LAGR_MULT3;
	  if(Num_Var_In_Type[v])  eqn_var_mask[e][v] = 1;

          v = CURVATURE;
	  if(Num_Var_In_Type[v])  eqn_var_mask[e][v] = 1;

	  v = EFIELD1;
	  if(Num_Var_In_Type[v])  eqn_var_mask[e][v] = 1;
	  v = EFIELD2;
	  if(Num_Var_In_Type[v])  eqn_var_mask[e][v] = 1;
	  v = EFIELD3;
	  if(Num_Var_In_Type[v])  eqn_var_mask[e][v] = 1;

	  v = NORMAL1;
	  if(Num_Var_In_Type[v]) eqn_var_mask[e][v] = 1;
	  v = NORMAL2;
	  if(Num_Var_In_Type[v]) eqn_var_mask[e][v] = 1;
          v = NORMAL3;
	  if(Num_Var_In_Type[v])   eqn_var_mask[e][v] = 1;
	  v = SHELL_SURF_DIV_V;
	  if(Num_Var_In_Type[v])  eqn_var_mask[e][v] = 1;
	  v = SHELL_SURF_CURV;
	  if(Num_Var_In_Type[v])  eqn_var_mask[e][v] = 1;
          v = SHELL_NORMAL1;
          if(Num_Var_In_Type[v])  eqn_var_mask[e][v] = 1;
          v = SHELL_NORMAL2;
          if(Num_Var_In_Type[v])  eqn_var_mask[e][v] = 1;
          v = SHELL_NORMAL3;
          if(Num_Var_In_Type[v])  eqn_var_mask[e][v] = 1;

	  v = N_DOT_CURL_V;
	  if(Num_Var_In_Type[v])  eqn_var_mask[e][v] = 1;
	  v = GRAD_S_V_DOT_N1;
	  if(Num_Var_In_Type[v])  eqn_var_mask[e][v] = 1;
	  v = GRAD_S_V_DOT_N2;
	  if(Num_Var_In_Type[v])  eqn_var_mask[e][v] = 1;
	  v = GRAD_S_V_DOT_N3;
	  if(Num_Var_In_Type[v])  eqn_var_mask[e][v] = 1;
	  v = SHELL_BDYVELO;
	  if(Num_Var_In_Type[v])  eqn_var_mask[e][v] = 1;
	  v = LUBP;
	  if(Num_Var_In_Type[v])  eqn_var_mask[e][v] = 1;
	  v = SHELL_DELTAH;
	  if(Num_Var_In_Type[v])  eqn_var_mask[e][v] = 1;
	  v = SHELL_LUB_CURV;
	  if(Num_Var_In_Type[v])  eqn_var_mask[e][v] = 1;
	  v = SHELL_LUB_CURV_2;
	  if(Num_Var_In_Type[v])  eqn_var_mask[e][v] = 1;
	  v = SHELL_FILMP;
	  if(Num_Var_In_Type[v])  eqn_var_mask[e][v] = 1;
	  v = SHELL_FILMH;
	  if(Num_Var_In_Type[v])  eqn_var_mask[e][v] = 1;

          break;

	case R_PMOMENTUM1:
	case R_PMOMENTUM2:
	case R_PMOMENTUM3:
	  v = PVELOCITY1;
	  if(Num_Var_In_Type[v])  eqn_var_mask[e][v] = 1;
	  v = PVELOCITY2;
	  if(Num_Var_In_Type[v])  eqn_var_mask[e][v] = 1;
	  v = PVELOCITY3;
	  if(Num_Var_In_Type[v])  eqn_var_mask[e][v] = 1;
	  v =SHEAR_RATE;
	  if(Num_Var_In_Type[v])  eqn_var_mask[e][v] = 1;
	  v = TEMPERATURE;
	  if(Num_Var_In_Type[v])  eqn_var_mask[e][v] = 1;
	  v = MASS_FRACTION;
	  if(Num_Var_In_Type[v])  eqn_var_mask[e][v] = 1;
	  v = MESH_DISPLACEMENT1;
	  if(Num_Var_In_Type[v])  eqn_var_mask[e][v] = 1;
	  v = MESH_DISPLACEMENT2;
	  if(Num_Var_In_Type[v])  eqn_var_mask[e][v] = 1;
	  v = MESH_DISPLACEMENT3;
	  if(Num_Var_In_Type[v])  eqn_var_mask[e][v] = 1;
	  v = SOLID_DISPLACEMENT1;
	  if(Num_Var_In_Type[v])  eqn_var_mask[e][v] = 1;
	  v = SOLID_DISPLACEMENT2;
	  if(Num_Var_In_Type[v])  eqn_var_mask[e][v] = 1;
	  v = SOLID_DISPLACEMENT3;
	  if(Num_Var_In_Type[v])  eqn_var_mask[e][v] = 1;
	  v = PRESSURE;
	  if(Num_Var_In_Type[v])  eqn_var_mask[e][v] = 1;

	  break;
	  
	case R_EXT_VELOCITY:
	  v = EXT_VELOCITY;
	  if(Num_Var_In_Type[v])  eqn_var_mask[e][v] = 1;
	  v = VELOCITY1;
	  if(Num_Var_In_Type[v])  eqn_var_mask[e][v] = 1;
	  v = VELOCITY2;
	  if(Num_Var_In_Type[v])  eqn_var_mask[e][v] = 1;
	  v = VELOCITY3;
	  if(Num_Var_In_Type[v])  eqn_var_mask[e][v] = 1;

	  v = MASS_FRACTION;
	  if(Num_Var_In_Type[v])  eqn_var_mask[e][v] = 1;

	  v = MESH_DISPLACEMENT1;
	  if(Num_Var_In_Type[v])  eqn_var_mask[e][v] = 1;
	  v = MESH_DISPLACEMENT2;
	  if(Num_Var_In_Type[v])  eqn_var_mask[e][v] = 1;
	  v = MESH_DISPLACEMENT3;
	  if(Num_Var_In_Type[v])  eqn_var_mask[e][v] = 1;
	  v = FILL;
	  if(Num_Var_In_Type[v])  eqn_var_mask[e][v] = 1;

	  break;

	case R_ENERGY:
	  v = VELOCITY1;
	  if(Num_Var_In_Type[v])  eqn_var_mask[e][v] = 1;
	  v = VELOCITY2;
	  if(Num_Var_In_Type[v])  eqn_var_mask[e][v] = 1;
	  v = VELOCITY3;
	  if(Num_Var_In_Type[v])  eqn_var_mask[e][v] = 1;
	  v = TEMPERATURE;
	  if(Num_Var_In_Type[v])  eqn_var_mask[e][v] = 1;
	  v = MASS_FRACTION;
	  if(Num_Var_In_Type[v])  eqn_var_mask[e][v] = 1;
	  v = MESH_DISPLACEMENT1;
	  if(Num_Var_In_Type[v])  eqn_var_mask[e][v] = 1;
	  v = MESH_DISPLACEMENT2;
	  if(Num_Var_In_Type[v])  eqn_var_mask[e][v] = 1;
	  v = MESH_DISPLACEMENT3;
	  if(Num_Var_In_Type[v])  eqn_var_mask[e][v] = 1;
          v = FILL;
	  if(Num_Var_In_Type[v])  eqn_var_mask[e][v] = 1;

	  v = VOLTAGE;
	  if(Num_Var_In_Type[v])  eqn_var_mask[e][v] = 1;
          v = POR_LIQ_PRES;
          if(Num_Var_In_Type[v])  eqn_var_mask[e][v] = 1;
          v = POR_GAS_PRES;
          if(Num_Var_In_Type[v])  eqn_var_mask[e][v] = 1;
          v = POR_POROSITY;
          if(Num_Var_In_Type[v])  eqn_var_mask[e][v] = 1;
          v = POR_TEMP;
          if(Num_Var_In_Type[v])  eqn_var_mask[e][v] = 1;
          v = POR_SATURATION;
          if(Num_Var_In_Type[v])  eqn_var_mask[e][v] = 1;

	  break;

	case R_MASS:
	  v = VELOCITY1;
	  if(Num_Var_In_Type[v])  eqn_var_mask[e][v] = 1;
	  v = VELOCITY2;
	  if(Num_Var_In_Type[v])  eqn_var_mask[e][v] = 1;
	  v = VELOCITY3;
	  if(Num_Var_In_Type[v])  eqn_var_mask[e][v] = 1;
	  v = PVELOCITY1;
	  if(Num_Var_In_Type[v])  eqn_var_mask[e][v] = 1;
	  v = PVELOCITY2;
	  if(Num_Var_In_Type[v])  eqn_var_mask[e][v] = 1;
	  v = PVELOCITY3;
	  if(Num_Var_In_Type[v])  eqn_var_mask[e][v] = 1;
	  v = TEMPERATURE;
	  if(Num_Var_In_Type[v])  eqn_var_mask[e][v] = 1;
	  v = MASS_FRACTION;
	  if(Num_Var_In_Type[v])  eqn_var_mask[e][v] = 1;
	  v = MESH_DISPLACEMENT1;
	  if(Num_Var_In_Type[v])  eqn_var_mask[e][v] = 1;
	  v = MESH_DISPLACEMENT2;
	  if(Num_Var_In_Type[v])  eqn_var_mask[e][v] = 1;
	  v = MESH_DISPLACEMENT3;
	  if(Num_Var_In_Type[v])  eqn_var_mask[e][v] = 1;
	  v = PRESSURE;
	  if(Num_Var_In_Type[v])  eqn_var_mask[e][v] = 1;
          v = FILL;
	  if(Num_Var_In_Type[v])  eqn_var_mask[e][v] = 1;

	  v = VORT_DIR1;
	  if(Num_Var_In_Type[v])  eqn_var_mask[e][v] = 1;
	  v = VORT_DIR2;
	  if(Num_Var_In_Type[v])  eqn_var_mask[e][v] = 1;
	  v = VORT_DIR3;
	  if(Num_Var_In_Type[v])  eqn_var_mask[e][v] = 1;

	  v =SHEAR_RATE;
	  if(Num_Var_In_Type[v])  eqn_var_mask[e][v] = 1;
	  v = VOLTAGE;
	  if(Num_Var_In_Type[v])  eqn_var_mask[e][v] = 1;
          v = POR_LIQ_PRES;
          if(Num_Var_In_Type[v])  eqn_var_mask[e][v] = 1;
          v = POR_GAS_PRES;
          if(Num_Var_In_Type[v])  eqn_var_mask[e][v] = 1;
          v = POR_POROSITY;
          if(Num_Var_In_Type[v])  eqn_var_mask[e][v] = 1;
          v = POR_TEMP;
          if(Num_Var_In_Type[v])  eqn_var_mask[e][v] = 1;
          v = POR_SATURATION;
          if(Num_Var_In_Type[v])  eqn_var_mask[e][v] = 1;

	  v = VELOCITY_GRADIENT11;
	  if(Num_Var_In_Type[v])  eqn_var_mask[e][v] = 1;
	  v = VELOCITY_GRADIENT12;
	  if(Num_Var_In_Type[v])  eqn_var_mask[e][v] = 1;
	  v = VELOCITY_GRADIENT13;
	  if(Num_Var_In_Type[v])  eqn_var_mask[e][v] = 1;
	  v = VELOCITY_GRADIENT21;
	  if(Num_Var_In_Type[v])  eqn_var_mask[e][v] = 1;
	  v = VELOCITY_GRADIENT22;
	  if(Num_Var_In_Type[v])  eqn_var_mask[e][v] = 1;
	  v = VELOCITY_GRADIENT23;
	  if(Num_Var_In_Type[v])  eqn_var_mask[e][v] = 1;
	  v = VELOCITY_GRADIENT31;
	  if(Num_Var_In_Type[v])  eqn_var_mask[e][v] = 1;
	  v = VELOCITY_GRADIENT32;
	  if(Num_Var_In_Type[v])  eqn_var_mask[e][v] = 1;
	  v = VELOCITY_GRADIENT33;
	  if(Num_Var_In_Type[v])  eqn_var_mask[e][v] = 1;

	  v = LUBP;
	  if(Num_Var_In_Type[v])  eqn_var_mask[e][v] = 1;

	  break;

	case R_MESH1:
	case R_MESH2:
	case R_MESH3:
	  v = VELOCITY1;
	  if(Num_Var_In_Type[v])  eqn_var_mask[e][v] = 1;
	  v = VELOCITY2;
	  if(Num_Var_In_Type[v])  eqn_var_mask[e][v] = 1;
	  v = VELOCITY3;
	  if(Num_Var_In_Type[v])  eqn_var_mask[e][v] = 1;
	  v = PVELOCITY1;
	  if(Num_Var_In_Type[v])  eqn_var_mask[e][v] = 1;
	  v = PVELOCITY2;
	  if(Num_Var_In_Type[v])  eqn_var_mask[e][v] = 1;
	  v = PVELOCITY3;
	  if(Num_Var_In_Type[v])  eqn_var_mask[e][v] = 1;
	  v = TEMPERATURE;
	  if(Num_Var_In_Type[v])  eqn_var_mask[e][v] = 1;
	  v = MASS_FRACTION;
	  if(Num_Var_In_Type[v])  eqn_var_mask[e][v] = 1;
	  v = MESH_DISPLACEMENT1;
	  if(Num_Var_In_Type[v])  eqn_var_mask[e][v] = 1;
	  v = MESH_DISPLACEMENT2;
	  if(Num_Var_In_Type[v])  eqn_var_mask[e][v] = 1;
	  v = MESH_DISPLACEMENT3;
	  if(Num_Var_In_Type[v])  eqn_var_mask[e][v] = 1;
	  v = SOLID_DISPLACEMENT1;
	  if(Num_Var_In_Type[v])  eqn_var_mask[e][v] = 1;
	  v = SOLID_DISPLACEMENT2;
	  if(Num_Var_In_Type[v])  eqn_var_mask[e][v] = 1;
	  v = SOLID_DISPLACEMENT3;
	  if(Num_Var_In_Type[v])  eqn_var_mask[e][v] = 1;
	  v = SHELL_CURVATURE;
	  if(Num_Var_In_Type[v])  eqn_var_mask[e][v] = 1;
	  v = SHELL_CURVATURE2;
	  if(Num_Var_In_Type[v])  eqn_var_mask[e][v] = 1;
	  v = PRESSURE;
	  if(Num_Var_In_Type[v])  eqn_var_mask[e][v] = 1;
          v = POR_LIQ_PRES;
          if(Num_Var_In_Type[v])  eqn_var_mask[e][v] = 1;
          v = POR_GAS_PRES;
          if(Num_Var_In_Type[v])  eqn_var_mask[e][v] = 1;
          v = POR_POROSITY;
          if(Num_Var_In_Type[v])  eqn_var_mask[e][v] = 1;
          v = POR_TEMP;
          if(Num_Var_In_Type[v])  eqn_var_mask[e][v] = 1;
          v = POR_SATURATION;
          if(Num_Var_In_Type[v])  eqn_var_mask[e][v] = 1;
	  v = POR_SINK_MASS;
          if(Num_Var_In_Type[v])  eqn_var_mask[e][v] = 1;
          v = SHELL_DIFF_FLUX;
          if(Num_Var_In_Type[v])  eqn_var_mask[e][v] = 1;
	  v = VELOCITY_GRADIENT11;
	  if(Num_Var_In_Type[v])  eqn_var_mask[e][v] = 1;
	  v = VELOCITY_GRADIENT12;
	  if(Num_Var_In_Type[v])  eqn_var_mask[e][v] = 1;
	  v = VELOCITY_GRADIENT13;
	  if(Num_Var_In_Type[v])  eqn_var_mask[e][v] = 1;
	  v = VELOCITY_GRADIENT21;
	  if(Num_Var_In_Type[v])  eqn_var_mask[e][v] = 1;
	  v = VELOCITY_GRADIENT22;
	  if(Num_Var_In_Type[v])  eqn_var_mask[e][v] = 1;
	  v = VELOCITY_GRADIENT23;
	  if(Num_Var_In_Type[v])  eqn_var_mask[e][v] = 1;
	  v = VELOCITY_GRADIENT31;
	  if(Num_Var_In_Type[v])  eqn_var_mask[e][v] = 1;
	  v = VELOCITY_GRADIENT32;
	  if(Num_Var_In_Type[v])  eqn_var_mask[e][v] = 1;
	  v = VELOCITY_GRADIENT33;
	  if(Num_Var_In_Type[v])  eqn_var_mask[e][v] = 1;
	  v = POLYMER_STRESS11;
	  if(Num_Var_In_Type[v])  eqn_var_mask[e][v] = 1;
	  v = POLYMER_STRESS12;
	  if(Num_Var_In_Type[v])  eqn_var_mask[e][v] = 1;
	  v = POLYMER_STRESS13;
	  if(Num_Var_In_Type[v])  eqn_var_mask[e][v] = 1;
	  v = POLYMER_STRESS22;
	  if(Num_Var_In_Type[v])  eqn_var_mask[e][v] = 1;
	  v = POLYMER_STRESS23;
	  if(Num_Var_In_Type[v])  eqn_var_mask[e][v] = 1;
	  v = POLYMER_STRESS33;
	  if(Num_Var_In_Type[v])  eqn_var_mask[e][v] = 1;

	  v = POLYMER_STRESS11_1;
	  if(Num_Var_In_Type[v])  eqn_var_mask[e][v] = 1;
	  v = POLYMER_STRESS12_1;
	  if(Num_Var_In_Type[v])  eqn_var_mask[e][v] = 1;
	  v = POLYMER_STRESS13_1;
	  if(Num_Var_In_Type[v])  eqn_var_mask[e][v] = 1;
	  v = POLYMER_STRESS22_1;
	  if(Num_Var_In_Type[v])  eqn_var_mask[e][v] = 1;
	  v = POLYMER_STRESS23_1;
	  if(Num_Var_In_Type[v])  eqn_var_mask[e][v] = 1;
	  v = POLYMER_STRESS33_1;
	  if(Num_Var_In_Type[v])  eqn_var_mask[e][v] = 1;
	  v = POLYMER_STRESS11_2;
	  if(Num_Var_In_Type[v])  eqn_var_mask[e][v] = 1;
	  v = POLYMER_STRESS12_2;
	  if(Num_Var_In_Type[v])  eqn_var_mask[e][v] = 1;
	  v = POLYMER_STRESS13_2;
	  if(Num_Var_In_Type[v])  eqn_var_mask[e][v] = 1;
	  v = POLYMER_STRESS22_2;
	  if(Num_Var_In_Type[v])  eqn_var_mask[e][v] = 1;
	  v = POLYMER_STRESS23_2;
	  if(Num_Var_In_Type[v])  eqn_var_mask[e][v] = 1;
	  v = POLYMER_STRESS33_2;
	  if(Num_Var_In_Type[v])  eqn_var_mask[e][v] = 1;
	  v = POLYMER_STRESS11_3;
	  if(Num_Var_In_Type[v])  eqn_var_mask[e][v] = 1;
	  v = POLYMER_STRESS12_3;
	  if(Num_Var_In_Type[v])  eqn_var_mask[e][v] = 1;
	  v = POLYMER_STRESS13_3;
	  if(Num_Var_In_Type[v])  eqn_var_mask[e][v] = 1;
	  v = POLYMER_STRESS22_3;
	  if(Num_Var_In_Type[v])  eqn_var_mask[e][v] = 1;
	  v = POLYMER_STRESS23_3;
	  if(Num_Var_In_Type[v])  eqn_var_mask[e][v] = 1;
	  v = POLYMER_STRESS33_3;
	  if(Num_Var_In_Type[v])  eqn_var_mask[e][v] = 1;
	  v = POLYMER_STRESS11_4;
	  if(Num_Var_In_Type[v])  eqn_var_mask[e][v] = 1;
	  v = POLYMER_STRESS12_4;
	  if(Num_Var_In_Type[v])  eqn_var_mask[e][v] = 1;
	  v = POLYMER_STRESS13_4;
	  if(Num_Var_In_Type[v])  eqn_var_mask[e][v] = 1;
	  v = POLYMER_STRESS22_4;
	  if(Num_Var_In_Type[v])  eqn_var_mask[e][v] = 1;
	  v = POLYMER_STRESS23_4;
	  if(Num_Var_In_Type[v])  eqn_var_mask[e][v] = 1;
	  v = POLYMER_STRESS33_4;
	  if(Num_Var_In_Type[v])  eqn_var_mask[e][v] = 1;
	  v = POLYMER_STRESS11_5;
	  if(Num_Var_In_Type[v])  eqn_var_mask[e][v] = 1;
	  v = POLYMER_STRESS12_5;
	  if(Num_Var_In_Type[v])  eqn_var_mask[e][v] = 1;
	  v = POLYMER_STRESS13_5;
	  if(Num_Var_In_Type[v])  eqn_var_mask[e][v] = 1;
	  v = POLYMER_STRESS22_5;
	  if(Num_Var_In_Type[v])  eqn_var_mask[e][v] = 1;
	  v = POLYMER_STRESS23_5;
	  if(Num_Var_In_Type[v])  eqn_var_mask[e][v] = 1;
	  v = POLYMER_STRESS33_5;
	  if(Num_Var_In_Type[v])  eqn_var_mask[e][v] = 1;
	  v = POLYMER_STRESS11_6;
	  if(Num_Var_In_Type[v])  eqn_var_mask[e][v] = 1;
	  v = POLYMER_STRESS12_6;
	  if(Num_Var_In_Type[v])  eqn_var_mask[e][v] = 1;
	  v = POLYMER_STRESS13_6;
	  if(Num_Var_In_Type[v])  eqn_var_mask[e][v] = 1;
	  v = POLYMER_STRESS22_6;
	  if(Num_Var_In_Type[v])  eqn_var_mask[e][v] = 1;
	  v = POLYMER_STRESS23_6;
	  if(Num_Var_In_Type[v])  eqn_var_mask[e][v] = 1;
	  v = POLYMER_STRESS33_6;
	  if(Num_Var_In_Type[v])  eqn_var_mask[e][v] = 1;
	  v = POLYMER_STRESS11_7;
	  if(Num_Var_In_Type[v])  eqn_var_mask[e][v] = 1;
	  v = POLYMER_STRESS12_7;
	  if(Num_Var_In_Type[v])  eqn_var_mask[e][v] = 1;
	  v = POLYMER_STRESS13_7;
	  if(Num_Var_In_Type[v])  eqn_var_mask[e][v] = 1;
	  v = POLYMER_STRESS22_7;
	  if(Num_Var_In_Type[v])  eqn_var_mask[e][v] = 1;
	  v = POLYMER_STRESS23_7;
	  if(Num_Var_In_Type[v])  eqn_var_mask[e][v] = 1;
	  v = POLYMER_STRESS33_7;
	  if(Num_Var_In_Type[v])  eqn_var_mask[e][v] = 1;
	  v = SHELL_TENSION ;
	  if(Num_Var_In_Type[v])  eqn_var_mask[e][v] = 1;
          v = SHELL_USER ;
          if(Num_Var_In_Type[v])  eqn_var_mask[e][v] = 1;
          v = SHELL_LUBP;
          if(Num_Var_In_Type[v])  eqn_var_mask[e][v] = 1;
          v = ACOUS_PREAL;
          if(Num_Var_In_Type[v])  eqn_var_mask[e][v] = 1;
          v = ACOUS_PIMAG;
          if(Num_Var_In_Type[v])  eqn_var_mask[e][v] = 1;
          v = ACOUS_REYN_STRESS;
          if(Num_Var_In_Type[v])  eqn_var_mask[e][v] = 1;
          v = SHELL_BDYVELO;
          if(Num_Var_In_Type[v])  eqn_var_mask[e][v] = 1;
          v = LUBP;
          if(Num_Var_In_Type[v])  eqn_var_mask[e][v] = 1;
	  v = SHELL_DELTAH;
	  if(Num_Var_In_Type[v])  eqn_var_mask[e][v] = 1;
	  v = MAX_STRAIN;
	  if(Num_Var_In_Type[v])  eqn_var_mask[e][v] = 1;
	  v = CUR_STRAIN;
	  if(Num_Var_In_Type[v])  eqn_var_mask[e][v] = 1;


          v = SHELL_NORMAL1;
          if(Num_Var_In_Type[v])  eqn_var_mask[e][v] = 1;
          v = SHELL_NORMAL2;
          if(Num_Var_In_Type[v])  eqn_var_mask[e][v] = 1;
          v = SHELL_NORMAL3;
          if(Num_Var_In_Type[v])  eqn_var_mask[e][v] = 1;
          break;

	  v = TFMP_PRES;
          if(Num_Var_In_Type[v])  eqn_var_mask[e][v] = 1;
	  v = TFMP_SAT;
          if(Num_Var_In_Type[v])  eqn_var_mask[e][v] = 1;
	  break;

	case R_MASS_SURF:
	  v = VELOCITY1;
	  if(Num_Var_In_Type[v])  eqn_var_mask[e][v] = 1;
	  v = VELOCITY2;
	  if(Num_Var_In_Type[v])  eqn_var_mask[e][v] = 1;
	  v = VELOCITY3;
	  if(Num_Var_In_Type[v])  eqn_var_mask[e][v] = 1;
	  v = PVELOCITY1;
	  if(Num_Var_In_Type[v])  eqn_var_mask[e][v] = 1;
	  v = PVELOCITY2;
	  if(Num_Var_In_Type[v])  eqn_var_mask[e][v] = 1;
	  v = PVELOCITY3;
	  if(Num_Var_In_Type[v])  eqn_var_mask[e][v] = 1;
	  v = TEMPERATURE;
	  if(Num_Var_In_Type[v])  eqn_var_mask[e][v] = 1;
	  v = MASS_FRACTION;
	  if(Num_Var_In_Type[v])  eqn_var_mask[e][v] = 1;
	  v = MESH_DISPLACEMENT1;
	  if(Num_Var_In_Type[v])  eqn_var_mask[e][v] = 1;
	  v = MESH_DISPLACEMENT2;
	  if(Num_Var_In_Type[v])  eqn_var_mask[e][v] = 1;
	  v = MESH_DISPLACEMENT3;
	  if(Num_Var_In_Type[v])  eqn_var_mask[e][v] = 1;
	  v = PRESSURE;
	  if(Num_Var_In_Type[v])  eqn_var_mask[e][v] = 1;
	  break;

	case R_SOLID1:
	case R_SOLID2:
	case R_SOLID3:
	  v = VELOCITY1;
	  if(Num_Var_In_Type[v])  eqn_var_mask[e][v] = 1;
	  v = VELOCITY2;
	  if(Num_Var_In_Type[v])  eqn_var_mask[e][v] = 1;
	  v = VELOCITY3;
	  if(Num_Var_In_Type[v])  eqn_var_mask[e][v] = 1;
	  v = TEMPERATURE;
	  if(Num_Var_In_Type[v])  eqn_var_mask[e][v] = 1;
	  v = MASS_FRACTION;
	  if(Num_Var_In_Type[v])  eqn_var_mask[e][v] = 1;
	  v = MESH_DISPLACEMENT1;
	  if(Num_Var_In_Type[v])  eqn_var_mask[e][v] = 1;
	  v = MESH_DISPLACEMENT2;
	  if(Num_Var_In_Type[v])  eqn_var_mask[e][v] = 1;
	  v = MESH_DISPLACEMENT3;
	  if(Num_Var_In_Type[v])  eqn_var_mask[e][v] = 1;
	  v = SOLID_DISPLACEMENT1;
	  if(Num_Var_In_Type[v])  eqn_var_mask[e][v] = 1;
	  v = SOLID_DISPLACEMENT2;
	  if(Num_Var_In_Type[v])  eqn_var_mask[e][v] = 1;
	  v = SOLID_DISPLACEMENT3;
	  if(Num_Var_In_Type[v])  eqn_var_mask[e][v] = 1;
	  v = PRESSURE;
	  if(Num_Var_In_Type[v])  eqn_var_mask[e][v] = 1;
          v = SHELL_LUBP;
          if(Num_Var_In_Type[v])  eqn_var_mask[e][v] = 1;
          v = ACOUS_PREAL;
          if(Num_Var_In_Type[v])  eqn_var_mask[e][v] = 1;
          v = ACOUS_PIMAG;
          if(Num_Var_In_Type[v])  eqn_var_mask[e][v] = 1;
          v = ACOUS_REYN_STRESS;
          if(Num_Var_In_Type[v])  eqn_var_mask[e][v] = 1;
          v = SHELL_BDYVELO;
          if(Num_Var_In_Type[v])  eqn_var_mask[e][v] = 1;
	  v = LUBP;
          if(Num_Var_In_Type[v])  eqn_var_mask[e][v] = 1;
	  v = SHELL_DELTAH;
	  if(Num_Var_In_Type[v])  eqn_var_mask[e][v] = 1;
	  v = MAX_STRAIN;
	  if(Num_Var_In_Type[v])  eqn_var_mask[e][v] = 1;
	  v = CUR_STRAIN;
	  if(Num_Var_In_Type[v])  eqn_var_mask[e][v] = 1;
	  break;

	case R_PRESSURE:
	  v = VELOCITY1;
	  if(Num_Var_In_Type[v])  eqn_var_mask[e][v] = 1;
	  v = VELOCITY2;
	  if(Num_Var_In_Type[v])  eqn_var_mask[e][v] = 1;
	  v = VELOCITY3;
	  if(Num_Var_In_Type[v])  eqn_var_mask[e][v] = 1;
	  v = TEMPERATURE;
	  if(Num_Var_In_Type[v])  eqn_var_mask[e][v] = 1;
	  v = MASS_FRACTION;
	  if(Num_Var_In_Type[v])  eqn_var_mask[e][v] = 1;
	  v = MESH_DISPLACEMENT1;
	  if(Num_Var_In_Type[v])  eqn_var_mask[e][v] = 1;
	  v = MESH_DISPLACEMENT2;
	  if(Num_Var_In_Type[v])  eqn_var_mask[e][v] = 1;
	  v = MESH_DISPLACEMENT3;
	  if(Num_Var_In_Type[v])  eqn_var_mask[e][v] = 1;
          v = SOLID_DISPLACEMENT1;
	  if(Num_Var_In_Type[v])  eqn_var_mask[e][v] = 1;
	  v = SOLID_DISPLACEMENT2;
	  if(Num_Var_In_Type[v])  eqn_var_mask[e][v] = 1;
	  v = SOLID_DISPLACEMENT3;
	  if(Num_Var_In_Type[v])  eqn_var_mask[e][v] = 1;
	  v = PRESSURE;
	  if(Num_Var_In_Type[v])  eqn_var_mask[e][v] = 1;
	  v = POLYMER_STRESS11;
	  if(Num_Var_In_Type[v])  eqn_var_mask[e][v] = 1;
	  v = POLYMER_STRESS12;
	  if(Num_Var_In_Type[v])  eqn_var_mask[e][v] = 1;
	  v = POLYMER_STRESS13;
	  if(Num_Var_In_Type[v])  eqn_var_mask[e][v] = 1;
	  v = POLYMER_STRESS22;
	  if(Num_Var_In_Type[v])  eqn_var_mask[e][v] = 1;
	  v = POLYMER_STRESS23;
	  if(Num_Var_In_Type[v])  eqn_var_mask[e][v] = 1;
	  v = POLYMER_STRESS33;
	  if(Num_Var_In_Type[v])  eqn_var_mask[e][v] = 1;

	  v = POLYMER_STRESS11_1;
	  if(Num_Var_In_Type[v])  eqn_var_mask[e][v] = 1;
	  v = POLYMER_STRESS12_1;
	  if(Num_Var_In_Type[v])  eqn_var_mask[e][v] = 1;
	  v = POLYMER_STRESS13_1;
	  if(Num_Var_In_Type[v])  eqn_var_mask[e][v] = 1;
	  v = POLYMER_STRESS22_1;
	  if(Num_Var_In_Type[v])  eqn_var_mask[e][v] = 1;
	  v = POLYMER_STRESS23_1;
	  if(Num_Var_In_Type[v])  eqn_var_mask[e][v] = 1;
	  v = POLYMER_STRESS33_1;
	  if(Num_Var_In_Type[v])  eqn_var_mask[e][v] = 1;
	  v = POLYMER_STRESS11_2;
	  if(Num_Var_In_Type[v])  eqn_var_mask[e][v] = 1;
	  v = POLYMER_STRESS12_2;
	  if(Num_Var_In_Type[v])  eqn_var_mask[e][v] = 1;
	  v = POLYMER_STRESS13_2;
	  if(Num_Var_In_Type[v])  eqn_var_mask[e][v] = 1;
	  v = POLYMER_STRESS22_2;
	  if(Num_Var_In_Type[v])  eqn_var_mask[e][v] = 1;
	  v = POLYMER_STRESS23_2;
	  if(Num_Var_In_Type[v])  eqn_var_mask[e][v] = 1;
	  v = POLYMER_STRESS33_2;
	  if(Num_Var_In_Type[v])  eqn_var_mask[e][v] = 1;
	  v = POLYMER_STRESS11_3;
	  if(Num_Var_In_Type[v])  eqn_var_mask[e][v] = 1;
	  v = POLYMER_STRESS12_3;
	  if(Num_Var_In_Type[v])  eqn_var_mask[e][v] = 1;
	  v = POLYMER_STRESS13_3;
	  if(Num_Var_In_Type[v])  eqn_var_mask[e][v] = 1;
	  v = POLYMER_STRESS22_3;
	  if(Num_Var_In_Type[v])  eqn_var_mask[e][v] = 1;
	  v = POLYMER_STRESS23_3;
	  if(Num_Var_In_Type[v])  eqn_var_mask[e][v] = 1;
	  v = POLYMER_STRESS33_3;
	  if(Num_Var_In_Type[v])  eqn_var_mask[e][v] = 1;
	  v = POLYMER_STRESS11_4;
	  if(Num_Var_In_Type[v])  eqn_var_mask[e][v] = 1;
	  v = POLYMER_STRESS12_4;
	  if(Num_Var_In_Type[v])  eqn_var_mask[e][v] = 1;
	  v = POLYMER_STRESS13_4;
	  if(Num_Var_In_Type[v])  eqn_var_mask[e][v] = 1;
	  v = POLYMER_STRESS22_4;
	  if(Num_Var_In_Type[v])  eqn_var_mask[e][v] = 1;
	  v = POLYMER_STRESS23_4;
	  if(Num_Var_In_Type[v])  eqn_var_mask[e][v] = 1;
	  v = POLYMER_STRESS33_4;
	  if(Num_Var_In_Type[v])  eqn_var_mask[e][v] = 1;
	  v = POLYMER_STRESS11_5;
	  if(Num_Var_In_Type[v])  eqn_var_mask[e][v] = 1;
	  v = POLYMER_STRESS12_5;
	  if(Num_Var_In_Type[v])  eqn_var_mask[e][v] = 1;
	  v = POLYMER_STRESS13_5;
	  if(Num_Var_In_Type[v])  eqn_var_mask[e][v] = 1;
	  v = POLYMER_STRESS22_5;
	  if(Num_Var_In_Type[v])  eqn_var_mask[e][v] = 1;
	  v = POLYMER_STRESS23_5;
	  if(Num_Var_In_Type[v])  eqn_var_mask[e][v] = 1;
	  v = POLYMER_STRESS33_5;
	  if(Num_Var_In_Type[v])  eqn_var_mask[e][v] = 1;
	  v = POLYMER_STRESS11_6;
	  if(Num_Var_In_Type[v])  eqn_var_mask[e][v] = 1;
	  v = POLYMER_STRESS12_6;
	  if(Num_Var_In_Type[v])  eqn_var_mask[e][v] = 1;
	  v = POLYMER_STRESS13_6;
	  if(Num_Var_In_Type[v])  eqn_var_mask[e][v] = 1;
	  v = POLYMER_STRESS22_6;
	  if(Num_Var_In_Type[v])  eqn_var_mask[e][v] = 1;
	  v = POLYMER_STRESS23_6;
	  if(Num_Var_In_Type[v])  eqn_var_mask[e][v] = 1;
	  v = POLYMER_STRESS33_6;
	  if(Num_Var_In_Type[v])  eqn_var_mask[e][v] = 1;
	  v = POLYMER_STRESS11_7;
	  if(Num_Var_In_Type[v])  eqn_var_mask[e][v] = 1;
	  v = POLYMER_STRESS12_7;
	  if(Num_Var_In_Type[v])  eqn_var_mask[e][v] = 1;
	  v = POLYMER_STRESS13_7;
	  if(Num_Var_In_Type[v])  eqn_var_mask[e][v] = 1;
	  v = POLYMER_STRESS22_7;
	  if(Num_Var_In_Type[v])  eqn_var_mask[e][v] = 1;
	  v = POLYMER_STRESS23_7;
	  if(Num_Var_In_Type[v])  eqn_var_mask[e][v] = 1;
	  v = POLYMER_STRESS33_7;
	  if(Num_Var_In_Type[v])  eqn_var_mask[e][v] = 1;


	  v = VELOCITY_GRADIENT11;
	  if(Num_Var_In_Type[v])  eqn_var_mask[e][v] = 1;
	  v = VELOCITY_GRADIENT12;
	  if(Num_Var_In_Type[v])  eqn_var_mask[e][v] = 1;
	  v = VELOCITY_GRADIENT13;
	  if(Num_Var_In_Type[v])  eqn_var_mask[e][v] = 1;
	  v = VELOCITY_GRADIENT21;
	  if(Num_Var_In_Type[v])  eqn_var_mask[e][v] = 1;
	  v = VELOCITY_GRADIENT22;
	  if(Num_Var_In_Type[v])  eqn_var_mask[e][v] = 1;
	  v = VELOCITY_GRADIENT23;
	  if(Num_Var_In_Type[v])  eqn_var_mask[e][v] = 1;
	  v = VELOCITY_GRADIENT31;
	  if(Num_Var_In_Type[v])  eqn_var_mask[e][v] = 1;
	  v = VELOCITY_GRADIENT32;
	  if(Num_Var_In_Type[v])  eqn_var_mask[e][v] = 1;
	  v = VELOCITY_GRADIENT33;
	  if(Num_Var_In_Type[v])  eqn_var_mask[e][v] = 1;
	  v = SHEAR_RATE;
	  if(Num_Var_In_Type[v])  eqn_var_mask[e][v] = 1;
	  v = FILL;
	  if(Num_Var_In_Type[v])  eqn_var_mask[e][v] = 1;

	  break;

	case R_STRESS11:
	case R_STRESS12:
	case R_STRESS13:
	case R_STRESS22:
	case R_STRESS23:
	case R_STRESS33:
	  v = VELOCITY1;
	  if(Num_Var_In_Type[v])  eqn_var_mask[e][v] = 1;
	  v = VELOCITY2;
	  if(Num_Var_In_Type[v])  eqn_var_mask[e][v] = 1;
	  v = VELOCITY3;
	  if(Num_Var_In_Type[v])  eqn_var_mask[e][v] = 1;
	  v = TEMPERATURE;
	  if(Num_Var_In_Type[v])  eqn_var_mask[e][v] = 1;
	  v = MASS_FRACTION;
	  if(Num_Var_In_Type[v])  eqn_var_mask[e][v] = 1;
	  v = MESH_DISPLACEMENT1;
	  if(Num_Var_In_Type[v])  eqn_var_mask[e][v] = 1;
	  v = MESH_DISPLACEMENT2;
	  if(Num_Var_In_Type[v])  eqn_var_mask[e][v] = 1;
	  v = MESH_DISPLACEMENT3;
	  if(Num_Var_In_Type[v])  eqn_var_mask[e][v] = 1;
	  v = PRESSURE;
	  if(Num_Var_In_Type[v])  eqn_var_mask[e][v] = 1;
	  v = POLYMER_STRESS11;
	  if(Num_Var_In_Type[v])  eqn_var_mask[e][v] = 1;
	  v = POLYMER_STRESS12;
	  if(Num_Var_In_Type[v])  eqn_var_mask[e][v] = 1;
	  v = POLYMER_STRESS13;
	  if(Num_Var_In_Type[v])  eqn_var_mask[e][v] = 1;
	  v = POLYMER_STRESS22;
	  if(Num_Var_In_Type[v])  eqn_var_mask[e][v] = 1;
	  v = POLYMER_STRESS23;
	  if(Num_Var_In_Type[v])  eqn_var_mask[e][v] = 1;
	  v = POLYMER_STRESS33;
	  if(Num_Var_In_Type[v])  eqn_var_mask[e][v] = 1;


	  v = VELOCITY_GRADIENT11;
	  if(Num_Var_In_Type[v])  eqn_var_mask[e][v] = 1;
	  v = VELOCITY_GRADIENT12;
	  if(Num_Var_In_Type[v])  eqn_var_mask[e][v] = 1;
	  v = VELOCITY_GRADIENT13;
	  if(Num_Var_In_Type[v])  eqn_var_mask[e][v] = 1;
	  v = VELOCITY_GRADIENT21;
	  if(Num_Var_In_Type[v])  eqn_var_mask[e][v] = 1;
	  v = VELOCITY_GRADIENT22;
	  if(Num_Var_In_Type[v])  eqn_var_mask[e][v] = 1;
	  v = VELOCITY_GRADIENT23;
	  if(Num_Var_In_Type[v])  eqn_var_mask[e][v] = 1;
	  v = VELOCITY_GRADIENT31;
	  if(Num_Var_In_Type[v])  eqn_var_mask[e][v] = 1;
	  v = VELOCITY_GRADIENT32;
	  if(Num_Var_In_Type[v])  eqn_var_mask[e][v] = 1;
	  v = VELOCITY_GRADIENT33;
	  if(Num_Var_In_Type[v])  eqn_var_mask[e][v] = 1;

	  v = SHEAR_RATE;
	  if(Num_Var_In_Type[v])  eqn_var_mask[e][v] = 1;
	  v = FILL;
	  if(Num_Var_In_Type[v])  eqn_var_mask[e][v] = 1;
	  break;

	case R_GRADIENT11:
	case R_GRADIENT12:
	case R_GRADIENT13:
	case R_GRADIENT21:
	case R_GRADIENT22:
	case R_GRADIENT23:
	case R_GRADIENT31:
	case R_GRADIENT32:
	case R_GRADIENT33:
	  v = VELOCITY1;
	  if(Num_Var_In_Type[v])  eqn_var_mask[e][v] = 1;
	  v = VELOCITY2;
	  if(Num_Var_In_Type[v])  eqn_var_mask[e][v] = 1;
	  v = VELOCITY3;
	  if(Num_Var_In_Type[v])  eqn_var_mask[e][v] = 1;
	  v = MESH_DISPLACEMENT1;
	  if(Num_Var_In_Type[v])  eqn_var_mask[e][v] = 1;
	  v = MESH_DISPLACEMENT2;
	  if(Num_Var_In_Type[v])  eqn_var_mask[e][v] = 1;
	  v = MESH_DISPLACEMENT3;
	  if(Num_Var_In_Type[v])  eqn_var_mask[e][v] = 1;
	  v = VELOCITY_GRADIENT11;
	  if(Num_Var_In_Type[v])  eqn_var_mask[e][v] = 1;
	  v = VELOCITY_GRADIENT12;
	  if(Num_Var_In_Type[v])  eqn_var_mask[e][v] = 1;
	  v = VELOCITY_GRADIENT13;
	  if(Num_Var_In_Type[v])  eqn_var_mask[e][v] = 1;
	  v = VELOCITY_GRADIENT21;
	  if(Num_Var_In_Type[v])  eqn_var_mask[e][v] = 1;
	  v = VELOCITY_GRADIENT22;
	  if(Num_Var_In_Type[v])  eqn_var_mask[e][v] = 1;
	  v = VELOCITY_GRADIENT23;
	  if(Num_Var_In_Type[v])  eqn_var_mask[e][v] = 1;
	  v = VELOCITY_GRADIENT31;
	  if(Num_Var_In_Type[v])  eqn_var_mask[e][v] = 1;
	  v = VELOCITY_GRADIENT32;
	  if(Num_Var_In_Type[v])  eqn_var_mask[e][v] = 1;
	  v = VELOCITY_GRADIENT33;
	  if(Num_Var_In_Type[v])  eqn_var_mask[e][v] = 1;
	  break;


	case R_EFIELD1:
	case R_EFIELD2:
	case R_EFIELD3:
	  v = R_EFIELD1;
	  if(Num_Var_In_Type[v])  eqn_var_mask[e][v] = 1;
	  v = R_EFIELD2;
	  if(Num_Var_In_Type[v])  eqn_var_mask[e][v] = 1;
	  v = R_EFIELD3;
	  if(Num_Var_In_Type[v])  eqn_var_mask[e][v] = 1;
	  v = MESH_DISPLACEMENT1;
	  if(Num_Var_In_Type[v])  eqn_var_mask[e][v] = 1;
	  v = MESH_DISPLACEMENT2;
	  if(Num_Var_In_Type[v])  eqn_var_mask[e][v] = 1;
	  v = MESH_DISPLACEMENT3;
	  if(Num_Var_In_Type[v])  eqn_var_mask[e][v] = 1;
	  v = VOLTAGE;
	  if(Num_Var_In_Type[v])  eqn_var_mask[e][v] = 1;
	  break;

	case R_POTENTIAL:
	  v = VELOCITY1;
	  if(Num_Var_In_Type[v])  eqn_var_mask[e][v] = 1;
	  v = VELOCITY2;
	  if(Num_Var_In_Type[v])  eqn_var_mask[e][v] = 1;
	  v = VELOCITY3;
	  if(Num_Var_In_Type[v])  eqn_var_mask[e][v] = 1;
	  v = TEMPERATURE;
	  if(Num_Var_In_Type[v])  eqn_var_mask[e][v] = 1;
	  v = MASS_FRACTION;
	  if(Num_Var_In_Type[v])  eqn_var_mask[e][v] = 1;
	  v = MESH_DISPLACEMENT1;
	  if(Num_Var_In_Type[v])  eqn_var_mask[e][v] = 1;
	  v = MESH_DISPLACEMENT2;
	  if(Num_Var_In_Type[v])  eqn_var_mask[e][v] = 1;
	  v = MESH_DISPLACEMENT3;
	  if(Num_Var_In_Type[v])  eqn_var_mask[e][v] = 1;
	  v = PRESSURE;
	  if(Num_Var_In_Type[v])  eqn_var_mask[e][v] = 1;
	  v = VOLTAGE;
	  if(Num_Var_In_Type[v])  eqn_var_mask[e][v] = 1;
	  v = SURF_CHARGE;
	  if(Num_Var_In_Type[v])  eqn_var_mask[e][v] = 1;
          break;

        case R_SURF_CHARGE:
 	  v = VELOCITY1;
 	  if(Num_Var_In_Type[v])  eqn_var_mask[e][v] = 1;
 	  v = VELOCITY2;
 	  if(Num_Var_In_Type[v])  eqn_var_mask[e][v] = 1;
 	  v = VELOCITY3;
 	  if(Num_Var_In_Type[v])  eqn_var_mask[e][v] = 1;
 	  v = MESH_DISPLACEMENT1;
 	  if(Num_Var_In_Type[v])  eqn_var_mask[e][v] = 1;
 	  v = MESH_DISPLACEMENT2;
 	  if(Num_Var_In_Type[v])  eqn_var_mask[e][v] = 1;
 	  v = MESH_DISPLACEMENT3;
 	  if(Num_Var_In_Type[v])  eqn_var_mask[e][v] = 1;
          v = VOLTAGE;
          if(Num_Var_In_Type[v])  eqn_var_mask[e][v] = 1;
          v = SURF_CHARGE;
          if(Num_Var_In_Type[v])  eqn_var_mask[e][v] = 1;
          break;

	case R_SHELL_CURVATURE:
          v = SHELL_TENSION;
          if(Num_Var_In_Type[v])  eqn_var_mask[e][v] = 1;
          v = SHELL_CURVATURE;
          if(Num_Var_In_Type[v])  eqn_var_mask[e][v] = 1;
          v = MESH_DISPLACEMENT1;
          if(Num_Var_In_Type[v])  eqn_var_mask[e][v] = 1;
          v = MESH_DISPLACEMENT2;
          if(Num_Var_In_Type[v])  eqn_var_mask[e][v] = 1;
          v = MESH_DISPLACEMENT3;
          if(Num_Var_In_Type[v])  eqn_var_mask[e][v] = 1;
	  v = VELOCITY1;
          if(Num_Var_In_Type[v])  eqn_var_mask[e][v] = 1;
	  v = VELOCITY2;
          if(Num_Var_In_Type[v])  eqn_var_mask[e][v] = 1;
	  v = VELOCITY3;
          if(Num_Var_In_Type[v])  eqn_var_mask[e][v] = 1;
	  v = PRESSURE;
	  if(Num_Var_In_Type[v])  eqn_var_mask[e][v] = 1;

          v = LUBP;
          if(Num_Var_In_Type[v])  eqn_var_mask[e][v] = 1;
          v = SHELL_FILMP;
          if(Num_Var_In_Type[v])  eqn_var_mask[e][v] = 1;

          v = SHELL_NORMAL1;
          if(Num_Var_In_Type[v])  eqn_var_mask[e][v] = 1;
          v = SHELL_NORMAL2;
          if(Num_Var_In_Type[v])  eqn_var_mask[e][v] = 1;
          v = SHELL_NORMAL3;
          if(Num_Var_In_Type[v])  eqn_var_mask[e][v] = 1;
          v = TFMP_PRES;
          if(Num_Var_In_Type[v])  eqn_var_mask[e][v] = 1;
          break;

        case R_SHELL_CURVATURE2:
          v = SHELL_CURVATURE2;
          if(Num_Var_In_Type[v])  eqn_var_mask[e][v] = 1;
          v = MESH_DISPLACEMENT1;
          if(Num_Var_In_Type[v])  eqn_var_mask[e][v] = 1;
          v = MESH_DISPLACEMENT2;
          if(Num_Var_In_Type[v])  eqn_var_mask[e][v] = 1;
          v = MESH_DISPLACEMENT3;
          if(Num_Var_In_Type[v])  eqn_var_mask[e][v] = 1;

          v = SHELL_NORMAL1;
          if(Num_Var_In_Type[v])  eqn_var_mask[e][v] = 1;
          v = SHELL_NORMAL2;
          if(Num_Var_In_Type[v])  eqn_var_mask[e][v] = 1;
          v = SHELL_NORMAL3;
          if(Num_Var_In_Type[v])  eqn_var_mask[e][v] = 1;

          break;

	case R_SHELL_ANGLE1:
          v = SHELL_ANGLE1;
          if(Num_Var_In_Type[v])  eqn_var_mask[e][v] = 1;
          v = SHELL_ANGLE2;
          if(Num_Var_In_Type[v])  eqn_var_mask[e][v] = 1;
          v = MESH_DISPLACEMENT1;
          if(Num_Var_In_Type[v])  eqn_var_mask[e][v] = 1;
          v = MESH_DISPLACEMENT2;
          if(Num_Var_In_Type[v])  eqn_var_mask[e][v] = 1;
          v = MESH_DISPLACEMENT3;
          if(Num_Var_In_Type[v])  eqn_var_mask[e][v] = 1;

          break;

	case R_SHELL_ANGLE2:
          v = SHELL_ANGLE1;
          if(Num_Var_In_Type[v])  eqn_var_mask[e][v] = 1;
          v = SHELL_ANGLE2;
          if(Num_Var_In_Type[v])  eqn_var_mask[e][v] = 1;
          v = MESH_DISPLACEMENT1;
          if(Num_Var_In_Type[v])  eqn_var_mask[e][v] = 1;
          v = MESH_DISPLACEMENT2;
          if(Num_Var_In_Type[v])  eqn_var_mask[e][v] = 1;
          v = MESH_DISPLACEMENT3;
          if(Num_Var_In_Type[v])  eqn_var_mask[e][v] = 1;

          break;

	case R_SHELL_TENSION:
          v = SHELL_TENSION;
          if(Num_Var_In_Type[v])  eqn_var_mask[e][v] = 1;
          v = SHELL_CURVATURE;
          if(Num_Var_In_Type[v])  eqn_var_mask[e][v] = 1;
          v = MESH_DISPLACEMENT1;
          if(Num_Var_In_Type[v])  eqn_var_mask[e][v] = 1;
          v = MESH_DISPLACEMENT2;
          if(Num_Var_In_Type[v])  eqn_var_mask[e][v] = 1;
          v = MESH_DISPLACEMENT3;
          if(Num_Var_In_Type[v])  eqn_var_mask[e][v] = 1;
          v = VELOCITY1;
          if(Num_Var_In_Type[v])  eqn_var_mask[e][v] = 1;
          v = VELOCITY2;
          if(Num_Var_In_Type[v])  eqn_var_mask[e][v] = 1;
          v = VELOCITY3;
          if(Num_Var_In_Type[v])  eqn_var_mask[e][v] = 1;
	  v = PRESSURE;
	  if(Num_Var_In_Type[v])  eqn_var_mask[e][v] = 1;
          v = LUBP;
          if(Num_Var_In_Type[v])  eqn_var_mask[e][v] = 1;
          v = SHELL_FILMP;
          if(Num_Var_In_Type[v])  eqn_var_mask[e][v] = 1;
          break;

	case R_SHELL_X:
          v = SHELL_CURVATURE;
          if(Num_Var_In_Type[v])  eqn_var_mask[e][v] = 1;
          v = SHELL_X;
          if(Num_Var_In_Type[v])  eqn_var_mask[e][v] = 1;
          v = SHELL_Y;
          if(Num_Var_In_Type[v])  eqn_var_mask[e][v] = 1;
          v = MESH_DISPLACEMENT1;
          if(Num_Var_In_Type[v])  eqn_var_mask[e][v] = 1;
          v = MESH_DISPLACEMENT2;
          if(Num_Var_In_Type[v])  eqn_var_mask[e][v] = 1;
          break;

	case R_SHELL_Y:
          v = SHELL_CURVATURE;
          if(Num_Var_In_Type[v])  eqn_var_mask[e][v] = 1;
          v = SHELL_X;
          if(Num_Var_In_Type[v])  eqn_var_mask[e][v] = 1;
          v = SHELL_Y;
          if(Num_Var_In_Type[v])  eqn_var_mask[e][v] = 1;
          v = MESH_DISPLACEMENT1;
          if(Num_Var_In_Type[v])  eqn_var_mask[e][v] = 1;
          v = MESH_DISPLACEMENT2;
          if(Num_Var_In_Type[v])  eqn_var_mask[e][v] = 1;
          break;

 	case R_SHELL_USER:
          v = SHELL_USER;
          if(Num_Var_In_Type[v])  eqn_var_mask[e][v] = 1;
 	  v = VELOCITY1;
 	  if(Num_Var_In_Type[v])  eqn_var_mask[e][v] = 1;
 	  v = VELOCITY2;
 	  if(Num_Var_In_Type[v])  eqn_var_mask[e][v] = 1;
 	  v = VELOCITY3;
 	  if(Num_Var_In_Type[v])  eqn_var_mask[e][v] = 1;
 	  v = TEMPERATURE;
 	  if(Num_Var_In_Type[v])  eqn_var_mask[e][v] = 1;
 	  v = MASS_FRACTION;
 	  if(Num_Var_In_Type[v])  eqn_var_mask[e][v] = 1;
 	  v = MESH_DISPLACEMENT1;
 	  if(Num_Var_In_Type[v])  eqn_var_mask[e][v] = 1;
 	  v = MESH_DISPLACEMENT2;
 	  if(Num_Var_In_Type[v])  eqn_var_mask[e][v] = 1;
 	  v = MESH_DISPLACEMENT3;
 	  if(Num_Var_In_Type[v])  eqn_var_mask[e][v] = 1;
 	  v = SOLID_DISPLACEMENT1;
 	  if(Num_Var_In_Type[v])  eqn_var_mask[e][v] = 1;
 	  v = SOLID_DISPLACEMENT2;
 	  if(Num_Var_In_Type[v])  eqn_var_mask[e][v] = 1;
 	  v = SOLID_DISPLACEMENT3;
 	  if(Num_Var_In_Type[v])  eqn_var_mask[e][v] = 1;
 	  v = PRESSURE;
 	  if(Num_Var_In_Type[v])  eqn_var_mask[e][v] = 1;
 	  v = VOLTAGE;
 	  if(Num_Var_In_Type[v])  eqn_var_mask[e][v] = 1;
          break;

	case R_SHELL_SURF_DIV_V:
          v = SHELL_SURF_DIV_V;
          if(Num_Var_In_Type[v])  eqn_var_mask[e][v] = 1;
          v = MESH_DISPLACEMENT1;
          if(Num_Var_In_Type[v])  eqn_var_mask[e][v] = 1;
          v = MESH_DISPLACEMENT2;
          if(Num_Var_In_Type[v])  eqn_var_mask[e][v] = 1;
          v = MESH_DISPLACEMENT3;
          if(Num_Var_In_Type[v])  eqn_var_mask[e][v] = 1;
	  v = VELOCITY1;
	  if(Num_Var_In_Type[v])  eqn_var_mask[e][v] = 1;
	  v = VELOCITY2;
	  if(Num_Var_In_Type[v])  eqn_var_mask[e][v] = 1;
	  v = VELOCITY3;
	  if(Num_Var_In_Type[v])  eqn_var_mask[e][v] = 1;
          v = SHELL_NORMAL1;
          if(Num_Var_In_Type[v])  eqn_var_mask[e][v] = 1;
          v = SHELL_NORMAL2;
          if(Num_Var_In_Type[v])  eqn_var_mask[e][v] = 1;
          v = SHELL_SURF_CURV;
          if(Num_Var_In_Type[v])  eqn_var_mask[e][v] = 1;

          break;

	case R_SHELL_SURF_CURV:
          v = SHELL_SURF_CURV;
          if(Num_Var_In_Type[v])  eqn_var_mask[e][v] = 1;
          v = MESH_DISPLACEMENT1;
          if(Num_Var_In_Type[v])  eqn_var_mask[e][v] = 1;
          v = MESH_DISPLACEMENT2;
          if(Num_Var_In_Type[v])  eqn_var_mask[e][v] = 1;
          v = MESH_DISPLACEMENT3;
          if(Num_Var_In_Type[v])  eqn_var_mask[e][v] = 1;
          v = SHELL_NORMAL1;
          if(Num_Var_In_Type[v])  eqn_var_mask[e][v] = 1;
          v = SHELL_NORMAL2;
          if(Num_Var_In_Type[v])  eqn_var_mask[e][v] = 1;
          break;

	case R_N_DOT_CURL_V:
          v = N_DOT_CURL_V;
          if(Num_Var_In_Type[v])  eqn_var_mask[e][v] = 1;
          v = MESH_DISPLACEMENT1;
          if(Num_Var_In_Type[v])  eqn_var_mask[e][v] = 1;
          v = MESH_DISPLACEMENT2;
          if(Num_Var_In_Type[v])  eqn_var_mask[e][v] = 1;
          v = MESH_DISPLACEMENT3;
          if(Num_Var_In_Type[v])  eqn_var_mask[e][v] = 1;
	  v = VELOCITY1;
	  if(Num_Var_In_Type[v])  eqn_var_mask[e][v] = 1;
	  v = VELOCITY2;
	  if(Num_Var_In_Type[v])  eqn_var_mask[e][v] = 1;
	  v = VELOCITY3;
	  if(Num_Var_In_Type[v])  eqn_var_mask[e][v] = 1;
          break;

	case R_GRAD_S_V_DOT_N1:
	case R_GRAD_S_V_DOT_N2:
	case R_GRAD_S_V_DOT_N3:
          v = GRAD_S_V_DOT_N1;
          if(Num_Var_In_Type[v])  eqn_var_mask[e][v] = 1;
          v = GRAD_S_V_DOT_N2;
          if(Num_Var_In_Type[v])  eqn_var_mask[e][v] = 1;
          v = GRAD_S_V_DOT_N3;
          if(Num_Var_In_Type[v])  eqn_var_mask[e][v] = 1;
          v = MESH_DISPLACEMENT1;
          if(Num_Var_In_Type[v])  eqn_var_mask[e][v] = 1;
          v = MESH_DISPLACEMENT2;
          if(Num_Var_In_Type[v])  eqn_var_mask[e][v] = 1;
          v = MESH_DISPLACEMENT3;
          if(Num_Var_In_Type[v])  eqn_var_mask[e][v] = 1;
	  v = VELOCITY1;
	  if(Num_Var_In_Type[v])  eqn_var_mask[e][v] = 1;
	  v = VELOCITY2;
	  if(Num_Var_In_Type[v])  eqn_var_mask[e][v] = 1;
	  v = VELOCITY3;
	  if(Num_Var_In_Type[v])  eqn_var_mask[e][v] = 1;
          v = SHELL_NORMAL1;
          if(Num_Var_In_Type[v])  eqn_var_mask[e][v] = 1;
          v = SHELL_NORMAL2;
          if(Num_Var_In_Type[v])  eqn_var_mask[e][v] = 1;
          break;
 
       /*
        * EDW Note: For the following 4 shell equation entries,
        * all three mesh components are included, even though
        * the equations are not yet 3D-compatible!
        */
        case R_SHELL_DIFF_FLUX:
          v = SHELL_DIFF_FLUX;
          if(Num_Var_In_Type[v])  eqn_var_mask[e][v] = 1;
          v = SHELL_DIFF_CURVATURE;
          if(Num_Var_In_Type[v])  eqn_var_mask[e][v] = 1;
          v = MESH_DISPLACEMENT1;
          if(Num_Var_In_Type[v])  eqn_var_mask[e][v] = 1;
          v = MESH_DISPLACEMENT2;
          if(Num_Var_In_Type[v])  eqn_var_mask[e][v] = 1;
          v = MESH_DISPLACEMENT3;
          if(Num_Var_In_Type[v])  eqn_var_mask[e][v] = 1;
          break;

        case R_SHELL_DIFF_CURVATURE:
          v = SHELL_DIFF_CURVATURE;
          if(Num_Var_In_Type[v])  eqn_var_mask[e][v] = 1;
          v = SHELL_NORMAL1;
          if(Num_Var_In_Type[v])  eqn_var_mask[e][v] = 1;
          v = SHELL_NORMAL2;
          if(Num_Var_In_Type[v])  eqn_var_mask[e][v] = 1;
          v = MESH_DISPLACEMENT1;
          if(Num_Var_In_Type[v])  eqn_var_mask[e][v] = 1;
          v = MESH_DISPLACEMENT2;
          if(Num_Var_In_Type[v])  eqn_var_mask[e][v] = 1;
          v = MESH_DISPLACEMENT3;
          if(Num_Var_In_Type[v])  eqn_var_mask[e][v] = 1;
          break;

        case R_SHELL_NORMAL1:
          v = SHELL_NORMAL1;
          if(Num_Var_In_Type[v])  eqn_var_mask[e][v] = 1;
          v = MESH_DISPLACEMENT1;
          if(Num_Var_In_Type[v])  eqn_var_mask[e][v] = 1;
          v = MESH_DISPLACEMENT2;
          if(Num_Var_In_Type[v])  eqn_var_mask[e][v] = 1;
          v = MESH_DISPLACEMENT3;
          if(Num_Var_In_Type[v])  eqn_var_mask[e][v] = 1;
          break;

        case R_SHELL_NORMAL2:
          v = SHELL_NORMAL2;
          if(Num_Var_In_Type[v])  eqn_var_mask[e][v] = 1;
          v = MESH_DISPLACEMENT1;
          if(Num_Var_In_Type[v])  eqn_var_mask[e][v] = 1;
          v = MESH_DISPLACEMENT2;
          if(Num_Var_In_Type[v])  eqn_var_mask[e][v] = 1;
          v = MESH_DISPLACEMENT3;
          if(Num_Var_In_Type[v])  eqn_var_mask[e][v] = 1;
          break;

        case R_SHELL_NORMAL3:
          v = SHELL_NORMAL3;
          if(Num_Var_In_Type[v])  eqn_var_mask[e][v] = 1;
          v = MESH_DISPLACEMENT1;
          if(Num_Var_In_Type[v])  eqn_var_mask[e][v] = 1;
          v = MESH_DISPLACEMENT2;
          if(Num_Var_In_Type[v])  eqn_var_mask[e][v] = 1;
          v = MESH_DISPLACEMENT3;
          if(Num_Var_In_Type[v])  eqn_var_mask[e][v] = 1;
          break;

	case R_ACOUS_PREAL:
	case R_ACOUS_PIMAG:
	case R_ACOUS_REYN_STRESS:
 	case R_SHELL_BDYVELO:
	  v = ACOUS_PREAL;
	  if(Num_Var_In_Type[v])  eqn_var_mask[e][v] = 1;
	  v = ACOUS_PIMAG;
	  if(Num_Var_In_Type[v])  eqn_var_mask[e][v] = 1;
	  v = ACOUS_REYN_STRESS;
	  if(Num_Var_In_Type[v])  eqn_var_mask[e][v] = 1;
	  v = SHELL_BDYVELO;
	  if(Num_Var_In_Type[v])  eqn_var_mask[e][v] = 1;
	  v = MASS_FRACTION;
	  if(Num_Var_In_Type[v])  eqn_var_mask[e][v] = 1;
	  v = MESH_DISPLACEMENT1;
	  if(Num_Var_In_Type[v])  eqn_var_mask[e][v] = 1;
	  v = MESH_DISPLACEMENT2;
	  if(Num_Var_In_Type[v])  eqn_var_mask[e][v] = 1;
	  v = MESH_DISPLACEMENT3;
	  if(Num_Var_In_Type[v])  eqn_var_mask[e][v] = 1;
          v = FILL;
	  if(Num_Var_In_Type[v])  eqn_var_mask[e][v] = 1;
	  break;

	case R_LIGHT_INTP:
	case R_LIGHT_INTM:
	case R_LIGHT_INTD:
	  v = LIGHT_INTP;
	  if(Num_Var_In_Type[v])  eqn_var_mask[e][v] = 1;
	  v = LIGHT_INTM;
	  if(Num_Var_In_Type[v])  eqn_var_mask[e][v] = 1;
	  v = LIGHT_INTD;
	  if(Num_Var_In_Type[v])  eqn_var_mask[e][v] = 1;
	  v = MESH_DISPLACEMENT1;
	  if(Num_Var_In_Type[v])  eqn_var_mask[e][v] = 1;
	  v = MESH_DISPLACEMENT2;
	  if(Num_Var_In_Type[v])  eqn_var_mask[e][v] = 1;
	  v = MESH_DISPLACEMENT3;
	  if(Num_Var_In_Type[v])  eqn_var_mask[e][v] = 1;
          v = FILL;
	  if(Num_Var_In_Type[v])  eqn_var_mask[e][v] = 1;
	  break;

	case R_RESTIME:
	  v = RESTIME;
	  if(Num_Var_In_Type[v])  eqn_var_mask[e][v] = 1;
	  v = TEMPERATURE;
	  if(Num_Var_In_Type[v])  eqn_var_mask[e][v] = 1;
	  v = VELOCITY1;
	  if(Num_Var_In_Type[v])  eqn_var_mask[e][v] = 1;
	  v = VELOCITY2;
	  if(Num_Var_In_Type[v])  eqn_var_mask[e][v] = 1;
	  v = VELOCITY3;
	  if(Num_Var_In_Type[v])  eqn_var_mask[e][v] = 1;
          v = MASS_FRACTION;
          if(Num_Var_In_Type[v])  eqn_var_mask[e][v] = 1;
	  v = MESH_DISPLACEMENT1;
	  if(Num_Var_In_Type[v])  eqn_var_mask[e][v] = 1;
	  v = MESH_DISPLACEMENT2;
	  if(Num_Var_In_Type[v])  eqn_var_mask[e][v] = 1;
	  v = MESH_DISPLACEMENT3;
	  if(Num_Var_In_Type[v])  eqn_var_mask[e][v] = 1;
          v = FILL;
	  if(Num_Var_In_Type[v])  eqn_var_mask[e][v] = 1;
	  break;  

        case R_SHELL_LUBP:
          v = SHELL_LUBP;
          if(Num_Var_In_Type[v])  eqn_var_mask[e][v] = 1;
          v = SHELL_BDYVELO;
          if(Num_Var_In_Type[v])  eqn_var_mask[e][v] = 1;
          v = MASS_FRACTION;
          if(Num_Var_In_Type[v])  eqn_var_mask[e][v] = 1;
          v = MESH_DISPLACEMENT1;
          if(Num_Var_In_Type[v])  eqn_var_mask[e][v] = 1;
          v = MESH_DISPLACEMENT2;
          if(Num_Var_In_Type[v])  eqn_var_mask[e][v] = 1;
          v = MESH_DISPLACEMENT3;
          if(Num_Var_In_Type[v])  eqn_var_mask[e][v] = 1;
	  v = FILL;
          if(Num_Var_In_Type[v])  eqn_var_mask[e][v] = 1;
          break;

	case R_LUBP:
          v = LUBP;
          if(Num_Var_In_Type[v])  eqn_var_mask[e][v] = 1;
          v = MESH_DISPLACEMENT1;
          if(Num_Var_In_Type[v])  eqn_var_mask[e][v] = 1;
          v = MESH_DISPLACEMENT2;
          if(Num_Var_In_Type[v])  eqn_var_mask[e][v] = 1;
          v = MESH_DISPLACEMENT3;
          if(Num_Var_In_Type[v])  eqn_var_mask[e][v] = 1;
	  v = FILL;
          if(Num_Var_In_Type[v])  eqn_var_mask[e][v] = 1;
	  v = SHELL_SAT_CLOSED;
          if(Num_Var_In_Type[v])  eqn_var_mask[e][v] = 1;
	  v = SHELL_PRESS_OPEN;
          if(Num_Var_In_Type[v])  eqn_var_mask[e][v] = 1;
	  v = SHELL_TEMPERATURE;
          if(Num_Var_In_Type[v])  eqn_var_mask[e][v] = 1;
	  v = SHELL_DELTAH;
          if(Num_Var_In_Type[v])  eqn_var_mask[e][v] = 1;
	  v = SHELL_LUB_CURV;
          if(Num_Var_In_Type[v])  eqn_var_mask[e][v] = 1;
	  v = SHELL_SAT_GASN;
          if(Num_Var_In_Type[v])  eqn_var_mask[e][v] = 1;
	  v = SHELL_FILMP;
          if(Num_Var_In_Type[v])  eqn_var_mask[e][v] = 1;
          v = SHELL_PARTC;
          if(Num_Var_In_Type[v])  eqn_var_mask[e][v] = 1;
	  v = SOLID_DISPLACEMENT1;
	  if(Num_Var_In_Type[v])  eqn_var_mask[e][v] = 1;
	  v = SOLID_DISPLACEMENT2;
	  if(Num_Var_In_Type[v])  eqn_var_mask[e][v] = 1;
	  v = SOLID_DISPLACEMENT3;
	  if(Num_Var_In_Type[v])  eqn_var_mask[e][v] = 1;
          v = SHELL_SHEAR_TOP;
          if(Num_Var_In_Type[v])  eqn_var_mask[e][v] = 1;
          v = SHELL_SHEAR_BOT;
          if(Num_Var_In_Type[v])  eqn_var_mask[e][v] = 1;
          v = SHELL_CROSS_SHEAR;
          if(Num_Var_In_Type[v])  eqn_var_mask[e][v] = 1;

          v = SHELL_NORMAL1;
          if(Num_Var_In_Type[v])  eqn_var_mask[e][v] = 1;
          v = SHELL_NORMAL2;
          if(Num_Var_In_Type[v])  eqn_var_mask[e][v] = 1;
          v = SHELL_NORMAL3;
          if(Num_Var_In_Type[v])  eqn_var_mask[e][v] = 1;

          v = VELOCITY1;
          if(Num_Var_In_Type[v])  eqn_var_mask[e][v] = 1;
          v = VELOCITY2;
          if(Num_Var_In_Type[v])  eqn_var_mask[e][v] = 1;
          v = VELOCITY3;
          if(Num_Var_In_Type[v])  eqn_var_mask[e][v] = 1;
          v = PRESSURE;
          if(Num_Var_In_Type[v])  eqn_var_mask[e][v] = 1;

	  v = MASS_FRACTION;
	  if(Num_Var_In_Type[v])  eqn_var_mask[e][v] = 1;

          /* Need to add the height-var here and velocity var here */
          break;

	case R_LUBP_2:
          v = LUBP_2;
          if(Num_Var_In_Type[v])  eqn_var_mask[e][v] = 1;
          v = MESH_DISPLACEMENT1;
          if(Num_Var_In_Type[v])  eqn_var_mask[e][v] = 1;
          v = MESH_DISPLACEMENT2;
          if(Num_Var_In_Type[v])  eqn_var_mask[e][v] = 1;
          v = MESH_DISPLACEMENT3;
          if(Num_Var_In_Type[v])  eqn_var_mask[e][v] = 1;
	  v = FILL;
          if(Num_Var_In_Type[v])  eqn_var_mask[e][v] = 1;
	  v = PHASE1;
          if(Num_Var_In_Type[v])  eqn_var_mask[e][v] = 1;
	  v = SHELL_SAT_CLOSED;
          if(Num_Var_In_Type[v])  eqn_var_mask[e][v] = 1;
	  v = SHELL_PRESS_OPEN;
          if(Num_Var_In_Type[v])  eqn_var_mask[e][v] = 1;
	  v = SHELL_PRESS_OPEN_2;
          if(Num_Var_In_Type[v])  eqn_var_mask[e][v] = 1;
	  v = SHELL_TEMPERATURE;
          if(Num_Var_In_Type[v])  eqn_var_mask[e][v] = 1;
	  v = SHELL_DELTAH;
          if(Num_Var_In_Type[v])  eqn_var_mask[e][v] = 1;
	  v = SHELL_LUB_CURV_2;
          if(Num_Var_In_Type[v])  eqn_var_mask[e][v] = 1;
	  v = SHELL_SAT_GASN;
          if(Num_Var_In_Type[v])  eqn_var_mask[e][v] = 1;
	  v = SHELL_FILMP;
          if(Num_Var_In_Type[v])  eqn_var_mask[e][v] = 1;
          v = SHELL_PARTC;
          if(Num_Var_In_Type[v])  eqn_var_mask[e][v] = 1;
	  v = SOLID_DISPLACEMENT1;
	  if(Num_Var_In_Type[v])  eqn_var_mask[e][v] = 1;
	  v = SOLID_DISPLACEMENT2;
	  if(Num_Var_In_Type[v])  eqn_var_mask[e][v] = 1;
	  v = SOLID_DISPLACEMENT3;
	  if(Num_Var_In_Type[v])  eqn_var_mask[e][v] = 1;
          v = SHELL_SHEAR_TOP;
          if(Num_Var_In_Type[v])  eqn_var_mask[e][v] = 1;
          v = SHELL_SHEAR_BOT;
          if(Num_Var_In_Type[v])  eqn_var_mask[e][v] = 1;
          v = SHELL_CROSS_SHEAR;
          if(Num_Var_In_Type[v])  eqn_var_mask[e][v] = 1;

          v = SHELL_NORMAL1;
          if(Num_Var_In_Type[v])  eqn_var_mask[e][v] = 1;
          v = SHELL_NORMAL2;
          if(Num_Var_In_Type[v])  eqn_var_mask[e][v] = 1;
          v = SHELL_NORMAL3;
          if(Num_Var_In_Type[v])  eqn_var_mask[e][v] = 1;

          /* Need to add the height-var here and velocity var here */
          break;

	case R_SHELL_FILMP:
          v = SHELL_FILMP;
          if(Num_Var_In_Type[v])  eqn_var_mask[e][v] = 1;
          v = MESH_DISPLACEMENT1;
          if(Num_Var_In_Type[v])  eqn_var_mask[e][v] = 1;
          v = MESH_DISPLACEMENT2;
          if(Num_Var_In_Type[v])  eqn_var_mask[e][v] = 1;
          v = MESH_DISPLACEMENT3;
          if(Num_Var_In_Type[v])  eqn_var_mask[e][v] = 1;
          v = SHELL_FILMH;
          if(Num_Var_In_Type[v])  eqn_var_mask[e][v] = 1;
          v = SHELL_PARTC;
          if(Num_Var_In_Type[v])  eqn_var_mask[e][v] = 1;
	  v = LUBP;
          if(Num_Var_In_Type[v])  eqn_var_mask[e][v] = 1;
          v = PRESSURE;
          if(Num_Var_In_Type[v])  eqn_var_mask[e][v] = 1;
          v = SHELL_NORMAL1;
          if(Num_Var_In_Type[v])  eqn_var_mask[e][v] = 1;
          v = SHELL_NORMAL2;
          if(Num_Var_In_Type[v])  eqn_var_mask[e][v] = 1;
          v = SHELL_NORMAL3;
          if(Num_Var_In_Type[v])  eqn_var_mask[e][v] = 1;


          break;

	case R_SHELL_FILMH:
          v = SHELL_FILMH;
          if(Num_Var_In_Type[v])  eqn_var_mask[e][v] = 1;
          v = MESH_DISPLACEMENT1;
          if(Num_Var_In_Type[v])  eqn_var_mask[e][v] = 1;
          v = MESH_DISPLACEMENT2;
          if(Num_Var_In_Type[v])  eqn_var_mask[e][v] = 1;
          v = MESH_DISPLACEMENT3;
          if(Num_Var_In_Type[v])  eqn_var_mask[e][v] = 1;
          v = SHELL_FILMP;
          if(Num_Var_In_Type[v])  eqn_var_mask[e][v] = 1;
          v = SHELL_PARTC;
          if(Num_Var_In_Type[v])  eqn_var_mask[e][v] = 1;
          v = SHELL_NORMAL1;
          if(Num_Var_In_Type[v])  eqn_var_mask[e][v] = 1;
          v = SHELL_NORMAL2;
          if(Num_Var_In_Type[v])  eqn_var_mask[e][v] = 1;
          v = SHELL_NORMAL3;
          if(Num_Var_In_Type[v])  eqn_var_mask[e][v] = 1;

          break;

	case R_SHELL_PARTC:
          v = SHELL_PARTC;
          if(Num_Var_In_Type[v])  eqn_var_mask[e][v] = 1;
          v = MESH_DISPLACEMENT1;
          if(Num_Var_In_Type[v])  eqn_var_mask[e][v] = 1;
          v = MESH_DISPLACEMENT2;
          if(Num_Var_In_Type[v])  eqn_var_mask[e][v] = 1;
          v = MESH_DISPLACEMENT3;
          if(Num_Var_In_Type[v])  eqn_var_mask[e][v] = 1;
          v = SHELL_FILMP;
          if(Num_Var_In_Type[v])  eqn_var_mask[e][v] = 1;
          v = SHELL_FILMH;
          if(Num_Var_In_Type[v])  eqn_var_mask[e][v] = 1;
	  v = LUBP;
          if(Num_Var_In_Type[v])  eqn_var_mask[e][v] = 1;
          break;

	case R_SHELL_SAT_CLOSED:
          v = SHELL_SAT_CLOSED;
          if(Num_Var_In_Type[v])  eqn_var_mask[e][v] = 1;
          v = MESH_DISPLACEMENT1;
          if(Num_Var_In_Type[v])  eqn_var_mask[e][v] = 1;
          v = MESH_DISPLACEMENT2;
          if(Num_Var_In_Type[v])  eqn_var_mask[e][v] = 1;
          v = MESH_DISPLACEMENT3;
          if(Num_Var_In_Type[v])  eqn_var_mask[e][v] = 1;
          v = LUBP;
          if(Num_Var_In_Type[v])  eqn_var_mask[e][v] = 1;
	  v = FILL;
          if(Num_Var_In_Type[v])  eqn_var_mask[e][v] = 1;
	  v = SHELL_LUB_CURV;
          if(Num_Var_In_Type[v])  eqn_var_mask[e][v] = 1;
	  v = SHELL_LUB_CURV_2;
          if(Num_Var_In_Type[v])  eqn_var_mask[e][v] = 1;
	  v = SHELL_SAT_GASN;
          if(Num_Var_In_Type[v])  eqn_var_mask[e][v] = 1;
          break;

	case R_SHELL_SAT_OPEN:
          v = SHELL_PRESS_OPEN;
          if(Num_Var_In_Type[v])  eqn_var_mask[e][v] = 1;
          v = LUBP;
          if(Num_Var_In_Type[v])  eqn_var_mask[e][v] = 1;
	  v = LUBP_2;
          if(Num_Var_In_Type[v])  eqn_var_mask[e][v] = 1;
          v = FILL;
          if(Num_Var_In_Type[v])  eqn_var_mask[e][v] = 1;
	  v=PHASE1;
	  if(Num_Var_In_Type[v])  eqn_var_mask[e][v] = 1;
	  v = SHELL_PRESS_OPEN_2;
	  if(Num_Var_In_Type[v])  eqn_var_mask[e][v] = 1;
	  v = POR_SINK_MASS;
	  if(Num_Var_In_Type[v])  eqn_var_mask[e][v] = 1;
          break;

	case R_SHELL_SAT_OPEN_2:
	  v=PHASE1;
	  if(Num_Var_In_Type[v])  eqn_var_mask[e][v] = 1;
          v = LUBP_2;
          if(Num_Var_In_Type[v])  eqn_var_mask[e][v] = 1;
          v = FILL;
          if(Num_Var_In_Type[v])  eqn_var_mask[e][v] = 1;
	  v = SHELL_PRESS_OPEN_2;
	  if(Num_Var_In_Type[v])  eqn_var_mask[e][v] = 1;
          break;

	case R_SHELL_SAT_1:
          v = SHELL_SAT_1;
          if(Num_Var_In_Type[v])  eqn_var_mask[e][v] = 1;
          v = SHELL_SAT_2;
          if(Num_Var_In_Type[v])  eqn_var_mask[e][v] = 1;
	  v = SHELL_SAT_3;
          if(Num_Var_In_Type[v])  eqn_var_mask[e][v] = 1;
	  v = POR_SINK_MASS;
	  if(Num_Var_In_Type[v])  eqn_var_mask[e][v] = 1;
          break;

	case R_SHELL_SAT_2:
          v = SHELL_SAT_1;
          if(Num_Var_In_Type[v])  eqn_var_mask[e][v] = 1;
          v = SHELL_SAT_2;
          if(Num_Var_In_Type[v])  eqn_var_mask[e][v] = 1;
	  v = SHELL_SAT_3;
          if(Num_Var_In_Type[v])  eqn_var_mask[e][v] = 1;
          break;

	case R_SHELL_SAT_3:
          v = SHELL_SAT_1;
          if(Num_Var_In_Type[v])  eqn_var_mask[e][v] = 1;
          v = SHELL_SAT_2;
          if(Num_Var_In_Type[v])  eqn_var_mask[e][v] = 1;
	  v = SHELL_SAT_3;
          if(Num_Var_In_Type[v])  eqn_var_mask[e][v] = 1;
          break;

	case R_SHELL_ENERGY:
	  v = SHELL_TEMPERATURE;
          if(Num_Var_In_Type[v])  eqn_var_mask[e][v] = 1;
          v = SHELL_FILMH;
          if(Num_Var_In_Type[v])  eqn_var_mask[e][v] = 1;
          v = MESH_DISPLACEMENT1;
          if(Num_Var_In_Type[v])  eqn_var_mask[e][v] = 1;
          v = MESH_DISPLACEMENT2;
          if(Num_Var_In_Type[v])  eqn_var_mask[e][v] = 1;
          v = MESH_DISPLACEMENT3;
          if(Num_Var_In_Type[v])  eqn_var_mask[e][v] = 1;
	  v = VELOCITY1;
          if(Num_Var_In_Type[v])  eqn_var_mask[e][v] = 1;
          v = VELOCITY2;
          if(Num_Var_In_Type[v])  eqn_var_mask[e][v] = 1;
          v = VELOCITY3;
          if(Num_Var_In_Type[v])  eqn_var_mask[e][v] = 1;
          v = LUBP;
          if(Num_Var_In_Type[v])  eqn_var_mask[e][v] = 1;
          v = FILL;
          if(Num_Var_In_Type[v])  eqn_var_mask[e][v] = 1;
	  v = SHELL_DELTAH;
          if(Num_Var_In_Type[v])  eqn_var_mask[e][v] = 1;
	  v = SOLID_DISPLACEMENT1;
	  if(Num_Var_In_Type[v])  eqn_var_mask[e][v] = 1;
	  v = SOLID_DISPLACEMENT2;
	  if(Num_Var_In_Type[v])  eqn_var_mask[e][v] = 1;
	  v = SOLID_DISPLACEMENT3;
	  if(Num_Var_In_Type[v])  eqn_var_mask[e][v] = 1;


          break;

	case R_SHELL_DELTAH:
	  v = SHELL_DELTAH;
          if(Num_Var_In_Type[v])  eqn_var_mask[e][v] = 1;
          v = SHELL_TEMPERATURE;
          if(Num_Var_In_Type[v])  eqn_var_mask[e][v] = 1;
          v = MESH_DISPLACEMENT1;
          if(Num_Var_In_Type[v])  eqn_var_mask[e][v] = 1;
          v = MESH_DISPLACEMENT2;
          if(Num_Var_In_Type[v])  eqn_var_mask[e][v] = 1;
          v = MESH_DISPLACEMENT3;
          if(Num_Var_In_Type[v])  eqn_var_mask[e][v] = 1;
          v = LUBP;
          if(Num_Var_In_Type[v])  eqn_var_mask[e][v] = 1;
	  v = SOLID_DISPLACEMENT1;
	  if(Num_Var_In_Type[v])  eqn_var_mask[e][v] = 1;
	  v = SOLID_DISPLACEMENT2;
	  if(Num_Var_In_Type[v])  eqn_var_mask[e][v] = 1;
	  v = SOLID_DISPLACEMENT3;
	  if(Num_Var_In_Type[v])  eqn_var_mask[e][v] = 1;
          break;

	case R_SHELL_LUB_CURV:
	  v = SHELL_LUB_CURV;
          if(Num_Var_In_Type[v])  eqn_var_mask[e][v] = 1;
          v = MESH_DISPLACEMENT1;
          if(Num_Var_In_Type[v])  eqn_var_mask[e][v] = 1;
          v = MESH_DISPLACEMENT2;
          if(Num_Var_In_Type[v])  eqn_var_mask[e][v] = 1;
          v = MESH_DISPLACEMENT3;
          if(Num_Var_In_Type[v])  eqn_var_mask[e][v] = 1;
          v = FILL;
          if(Num_Var_In_Type[v])  eqn_var_mask[e][v] = 1;
          break;

	case R_SHELL_LUB_CURV_2:
	  v = SHELL_LUB_CURV_2;
          if(Num_Var_In_Type[v])  eqn_var_mask[e][v] = 1;
          v = MESH_DISPLACEMENT1;
          if(Num_Var_In_Type[v])  eqn_var_mask[e][v] = 1;
          v = MESH_DISPLACEMENT2;
          if(Num_Var_In_Type[v])  eqn_var_mask[e][v] = 1;
          v = MESH_DISPLACEMENT3;
          if(Num_Var_In_Type[v])  eqn_var_mask[e][v] = 1;
          v = PHASE1;
          if(Num_Var_In_Type[v])  eqn_var_mask[e][v] = 1;
          break;

	case R_SHELL_SAT_GASN:
          v = SHELL_SAT_GASN;
          if(Num_Var_In_Type[v])  eqn_var_mask[e][v] = 1;
          v = SHELL_SAT_CLOSED;
          if(Num_Var_In_Type[v])  eqn_var_mask[e][v] = 1;
          v = FILL;
          if(Num_Var_In_Type[v])  eqn_var_mask[e][v] = 1;
          v = MESH_DISPLACEMENT1;
          if(Num_Var_In_Type[v])  eqn_var_mask[e][v] = 1;
          v = MESH_DISPLACEMENT2;
          if(Num_Var_In_Type[v])  eqn_var_mask[e][v] = 1;
          v = MESH_DISPLACEMENT3;
          if(Num_Var_In_Type[v])  eqn_var_mask[e][v] = 1;
          break;

	case R_POR_SINK_MASS:
	  v = POR_SINK_MASS;
	  if(Num_Var_In_Type[v])  eqn_var_mask[e][v] = 1;
	  v = MESH_DISPLACEMENT1;
	  if(Num_Var_In_Type[v])  eqn_var_mask[e][v] = 1;
	  v = MESH_DISPLACEMENT2;
	  if(Num_Var_In_Type[v])  eqn_var_mask[e][v] = 1;
	  v = MESH_DISPLACEMENT3;
	  if(Num_Var_In_Type[v])  eqn_var_mask[e][v] = 1;
          v = POR_POROSITY;
	  if(Num_Var_In_Type[v])  eqn_var_mask[e][v] = 1;
          v = POR_LIQ_PRES;
          if(Num_Var_In_Type[v])  eqn_var_mask[e][v] = 1;
          v = POR_GAS_PRES;
          if(Num_Var_In_Type[v])  eqn_var_mask[e][v] = 1;
          v =SHELL_PRESS_OPEN;
          if(Num_Var_In_Type[v])  eqn_var_mask[e][v] = 1;
          v =SHELL_SAT_1;
          if(Num_Var_In_Type[v])  eqn_var_mask[e][v] = 1;

	  break;

        case R_SHELL_SHEAR_TOP:
          v = LUBP;
          if(Num_Var_In_Type[v])  eqn_var_mask[e][v] = 1;
          v = SHELL_SHEAR_TOP;
          if(Num_Var_In_Type[v])  eqn_var_mask[e][v] = 1;
          v = SHELL_SHEAR_BOT;
          if(Num_Var_In_Type[v])  eqn_var_mask[e][v] = 1;
          v = SHELL_CROSS_SHEAR;
          if(Num_Var_In_Type[v])  eqn_var_mask[e][v] = 1;
          v = MESH_DISPLACEMENT1;
          if(Num_Var_In_Type[v])  eqn_var_mask[e][v] = 1;
          v = MESH_DISPLACEMENT2;
          if(Num_Var_In_Type[v])  eqn_var_mask[e][v] = 1;
          v = MESH_DISPLACEMENT3;
          if(Num_Var_In_Type[v])  eqn_var_mask[e][v] = 1;

          break;

        case R_SHELL_SHEAR_BOT:
          v = LUBP;
          if(Num_Var_In_Type[v])  eqn_var_mask[e][v] = 1;
          v = SHELL_SHEAR_TOP;
          if(Num_Var_In_Type[v])  eqn_var_mask[e][v] = 1;
          v = SHELL_SHEAR_BOT;
          if(Num_Var_In_Type[v])  eqn_var_mask[e][v] = 1;
          v = SHELL_CROSS_SHEAR;
          if(Num_Var_In_Type[v])  eqn_var_mask[e][v] = 1;
          v = MESH_DISPLACEMENT1;
          if(Num_Var_In_Type[v])  eqn_var_mask[e][v] = 1;
          v = MESH_DISPLACEMENT2;
          if(Num_Var_In_Type[v])  eqn_var_mask[e][v] = 1;
          v = MESH_DISPLACEMENT3;
          if(Num_Var_In_Type[v])  eqn_var_mask[e][v] = 1;

          break;

        case R_SHELL_CROSS_SHEAR:
          v = LUBP;
          if(Num_Var_In_Type[v])  eqn_var_mask[e][v] = 1;
          v = SHELL_SHEAR_TOP;
          if(Num_Var_In_Type[v])  eqn_var_mask[e][v] = 1;
          v = SHELL_SHEAR_BOT;
          if(Num_Var_In_Type[v])  eqn_var_mask[e][v] = 1;
          v = MESH_DISPLACEMENT1;
          if(Num_Var_In_Type[v])  eqn_var_mask[e][v] = 1;
          v = MESH_DISPLACEMENT2;
          if(Num_Var_In_Type[v])  eqn_var_mask[e][v] = 1;
          v = MESH_DISPLACEMENT3;
          if(Num_Var_In_Type[v])  eqn_var_mask[e][v] = 1;

          break;

        case R_MAX_STRAIN:
          v = MAX_STRAIN;
          if(Num_Var_In_Type[v])  eqn_var_mask[e][v] = 1;
          v = MESH_DISPLACEMENT1;
          if(Num_Var_In_Type[v])  eqn_var_mask[e][v] = 1;
          v = MESH_DISPLACEMENT2;
          if(Num_Var_In_Type[v])  eqn_var_mask[e][v] = 1;
          v = MESH_DISPLACEMENT3;
          if(Num_Var_In_Type[v])  eqn_var_mask[e][v] = 1;

          break;

        case R_CUR_STRAIN:
          v = CUR_STRAIN;
          if(Num_Var_In_Type[v])  eqn_var_mask[e][v] = 1;
          v = MESH_DISPLACEMENT1;
          if(Num_Var_In_Type[v])  eqn_var_mask[e][v] = 1;
          v = MESH_DISPLACEMENT2;
          if(Num_Var_In_Type[v])  eqn_var_mask[e][v] = 1;
          v = MESH_DISPLACEMENT3;
          if(Num_Var_In_Type[v])  eqn_var_mask[e][v] = 1;

          break;

	case R_FILL:
	  v = FILL;
	  if(Num_Var_In_Type[v])  eqn_var_mask[e][v] = 1;
	  v = VELOCITY1;
	  if(Num_Var_In_Type[v])  eqn_var_mask[e][v] = 1;
	  v = VELOCITY2;
	  if(Num_Var_In_Type[v])  eqn_var_mask[e][v] = 1;
	  v = VELOCITY3;
	  if(Num_Var_In_Type[v])  eqn_var_mask[e][v] = 1;
	  v = MESH_DISPLACEMENT1;
	  if(Num_Var_In_Type[v])  eqn_var_mask[e][v] = 1;
	  v = MESH_DISPLACEMENT2;
	  if(Num_Var_In_Type[v])  eqn_var_mask[e][v] = 1;
	  v = MESH_DISPLACEMENT3;
	  if(Num_Var_In_Type[v])  eqn_var_mask[e][v] = 1;
	  v = SOLID_DISPLACEMENT1;
	  if(Num_Var_In_Type[v])  eqn_var_mask[e][v] = 1;
	  v = SOLID_DISPLACEMENT2;
	  if(Num_Var_In_Type[v])  eqn_var_mask[e][v] = 1;
	  v = SOLID_DISPLACEMENT3;
	  if(Num_Var_In_Type[v])  eqn_var_mask[e][v] = 1;
	  v = EXT_VELOCITY;
	  if(Num_Var_In_Type[v])  eqn_var_mask[e][v] = 1;
	  /* for eikonal methods, R_FILL can depend on anything the 
	     various kinematic conditions can depend on
	   */
          v = MASS_FRACTION;
	  if(Num_Var_In_Type[v])  eqn_var_mask[e][v] = 1;
          v = LUBP;
	  if(Num_Var_In_Type[v])  eqn_var_mask[e][v] = 1;
          v = SHELL_LUB_CURV;
	  if(Num_Var_In_Type[v])  eqn_var_mask[e][v] = 1;
          v = SHELL_DELTAH;
	  if(Num_Var_In_Type[v])  eqn_var_mask[e][v] = 1;

	  v = SHELL_NORMAL1;
	  if(Num_Var_In_Type[v])  eqn_var_mask[e][v] = 1;
	  v = SHELL_NORMAL2;
	  if(Num_Var_In_Type[v])  eqn_var_mask[e][v] = 1;
	  v = SHELL_NORMAL3;
	  if(Num_Var_In_Type[v])  eqn_var_mask[e][v] = 1;


	  break;

        case R_SHEAR_RATE:
	  v = VELOCITY1;
	  if(Num_Var_In_Type[v])  eqn_var_mask[e][v] = 1;
	  v = VELOCITY2;
	  if(Num_Var_In_Type[v])  eqn_var_mask[e][v] = 1;
	  v = VELOCITY3;
	  if(Num_Var_In_Type[v])  eqn_var_mask[e][v] = 1;
	  v = MESH_DISPLACEMENT1;
	  if(Num_Var_In_Type[v])  eqn_var_mask[e][v] = 1;
	  v = MESH_DISPLACEMENT2;
	  if(Num_Var_In_Type[v])  eqn_var_mask[e][v] = 1;
	  v = MESH_DISPLACEMENT3;
	  if(Num_Var_In_Type[v])  eqn_var_mask[e][v] = 1;
          v = SHEAR_RATE;
	  if(Num_Var_In_Type[v])  eqn_var_mask[e][v] = 1;
	  break;

        case R_ENORM:
	  v = VOLTAGE;
	  if(Num_Var_In_Type[v])  eqn_var_mask[e][v] = 1;
          v = ENORM;
	  if(Num_Var_In_Type[v])  eqn_var_mask[e][v] = 1;
	  break;

        case R_BOND_EVOLUTION:
	  v = VELOCITY1;
	  if(Num_Var_In_Type[v])  eqn_var_mask[e][v] = 1;
	  v = VELOCITY2;
	  if(Num_Var_In_Type[v])  eqn_var_mask[e][v] = 1;
	  v = VELOCITY3;
	  if(Num_Var_In_Type[v])  eqn_var_mask[e][v] = 1;
	  v = MESH_DISPLACEMENT1;
	  if(Num_Var_In_Type[v])  eqn_var_mask[e][v] = 1;
	  v = MESH_DISPLACEMENT2;
	  if(Num_Var_In_Type[v])  eqn_var_mask[e][v] = 1;
	  v = MESH_DISPLACEMENT3;
	  if(Num_Var_In_Type[v])  eqn_var_mask[e][v] = 1;
          v = SHEAR_RATE;
	  if(Num_Var_In_Type[v])  eqn_var_mask[e][v] = 1;
          v = BOND_EVOLUTION;
	  if(Num_Var_In_Type[v])  eqn_var_mask[e][v] = 1;
	  break;

	case R_CURVATURE:
	  v = CURVATURE;
	  if(Num_Var_In_Type[v])  eqn_var_mask[e][v] = 1;
	  v = FILL;
	  if(Num_Var_In_Type[v])  eqn_var_mask[e][v] = 1;
	  v = MESH_DISPLACEMENT1;
	  if(Num_Var_In_Type[v])  eqn_var_mask[e][v] = 1;
	  v = MESH_DISPLACEMENT2;
	  if(Num_Var_In_Type[v])  eqn_var_mask[e][v] = 1;
	  v = MESH_DISPLACEMENT3;
	  if(Num_Var_In_Type[v])  eqn_var_mask[e][v] = 1;
	  v = NORMAL1;
	  if(Num_Var_In_Type[v])  eqn_var_mask[e][v] = 1;
	  v = NORMAL2;
	  if(Num_Var_In_Type[v])  eqn_var_mask[e][v] = 1;
	  v = NORMAL3;
	  if(Num_Var_In_Type[v])  eqn_var_mask[e][v] = 1;
	  break;

	case R_PHASE1:
	case R_PHASE2:
	case R_PHASE3:
	case R_PHASE4:
	case R_PHASE5:
	  v = VELOCITY1;
	  if(Num_Var_In_Type[v])  eqn_var_mask[e][v] = 1;
	  v = VELOCITY2;
	  if(Num_Var_In_Type[v])  eqn_var_mask[e][v] = 1;
	  v = VELOCITY3;
	  if(Num_Var_In_Type[v])  eqn_var_mask[e][v] = 1;

	  v = MESH_DISPLACEMENT1;
	  if(Num_Var_In_Type[v])  eqn_var_mask[e][v] = 1;
	  v = MESH_DISPLACEMENT2;
	  if(Num_Var_In_Type[v])  eqn_var_mask[e][v] = 1;
	  v = MESH_DISPLACEMENT3;
	  if(Num_Var_In_Type[v])  eqn_var_mask[e][v] = 1;
	  
	  v=PHASE1;
	  if(Num_Var_In_Type[v])  eqn_var_mask[e][v] = 1;
	  v=PHASE2;
	  if(Num_Var_In_Type[v])  eqn_var_mask[e][v] = 1;
	  v=PHASE3;
	  if(Num_Var_In_Type[v])  eqn_var_mask[e][v] = 1;
	  v=PHASE4;
	  if(Num_Var_In_Type[v])  eqn_var_mask[e][v] = 1;
	  v=PHASE5;
	  if(Num_Var_In_Type[v])  eqn_var_mask[e][v] = 1;

	  v=LUBP_2;
	  if(Num_Var_In_Type[v])  eqn_var_mask[e][v] = 1;

	  v=SHELL_LUB_CURV_2;
	  if(Num_Var_In_Type[v])  eqn_var_mask[e][v] = 1;
	  break;


	case R_NORMAL1:
	case R_NORMAL2:
	case R_NORMAL3:
	  v =  ( e == R_NORMAL1  ? NORMAL1 :
	       ( e == R_NORMAL2  ? NORMAL2 :
	       ( e == R_NORMAL3  ? NORMAL3 : -1 ) ) );

	  if(Num_Var_In_Type[v]) eqn_var_mask[e][v] = 1;
	  v = FILL;
	  if(Num_Var_In_Type[v]) eqn_var_mask[e][v] = 1;
	  v=MESH_DISPLACEMENT1;
	  if(Num_Var_In_Type[v]) eqn_var_mask[e][v] = 1;
	  v=MESH_DISPLACEMENT2;
	  if(Num_Var_In_Type[v]) eqn_var_mask[e][v] = 1;
	  v=MESH_DISPLACEMENT3;
	  if(Num_Var_In_Type[v]) eqn_var_mask[e][v] = 1;
	  break;

        case R_VORT_DIR1:
        case R_VORT_DIR2:
        case R_VORT_DIR3:
        case R_VORT_LAMBDA:
	  v = VELOCITY1;
	  if(Num_Var_In_Type[v])  eqn_var_mask[e][v] = 1;
	  v = VELOCITY2;
	  if(Num_Var_In_Type[v])  eqn_var_mask[e][v] = 1;
	  v = VELOCITY3;
	  if(Num_Var_In_Type[v])  eqn_var_mask[e][v] = 1;
	  v = VORT_DIR1;
	  if(Num_Var_In_Type[v])  eqn_var_mask[e][v] = 1;
	  v = VORT_DIR2;
	  if(Num_Var_In_Type[v])  eqn_var_mask[e][v] = 1;
	  v = VORT_DIR3;
	  if(Num_Var_In_Type[v])  eqn_var_mask[e][v] = 1;
          v = SHEAR_RATE;
	  if(Num_Var_In_Type[v])  eqn_var_mask[e][v] = 1;
	  v = MASS_FRACTION;
	  if(Num_Var_In_Type[v])  eqn_var_mask[e][v] = 1;
	  v = PRESSURE;
	  if(Num_Var_In_Type[v])  eqn_var_mask[e][v] = 1;
	  v = MESH_DISPLACEMENT1;
	  if(Num_Var_In_Type[v])  eqn_var_mask[e][v] = 1;
	  v = MESH_DISPLACEMENT2;
	  if(Num_Var_In_Type[v])  eqn_var_mask[e][v] = 1;
	  v = MESH_DISPLACEMENT3;
	  if(Num_Var_In_Type[v])  eqn_var_mask[e][v] = 1;
	  break;

	case R_LAGR_MULT1:
	case R_LAGR_MULT2:
	case R_LAGR_MULT3:
	  v = VELOCITY1;
	  if(Num_Var_In_Type[v])  eqn_var_mask[e][v] = 1;
	  v = VELOCITY2;
	  if(Num_Var_In_Type[v])  eqn_var_mask[e][v] = 1;
	  v = VELOCITY3;
	  if(Num_Var_In_Type[v])  eqn_var_mask[e][v] = 1;
	  v = TEMPERATURE;
	  if(Num_Var_In_Type[v])  eqn_var_mask[e][v] = 1;
	  v = MASS_FRACTION;
	  if(Num_Var_In_Type[v])  eqn_var_mask[e][v] = 1;
	  v = MESH_DISPLACEMENT1;
	  if(Num_Var_In_Type[v])  eqn_var_mask[e][v] = 1;
	  v = MESH_DISPLACEMENT2;
	  if(Num_Var_In_Type[v])  eqn_var_mask[e][v] = 1;
	  v = MESH_DISPLACEMENT3;
	  if(Num_Var_In_Type[v])  eqn_var_mask[e][v] = 1;
	  v = SOLID_DISPLACEMENT1;
	  if(Num_Var_In_Type[v])  eqn_var_mask[e][v] = 1;
	  v = SOLID_DISPLACEMENT2;
	  if(Num_Var_In_Type[v])  eqn_var_mask[e][v] = 1;
	  v = SOLID_DISPLACEMENT3;
	  if(Num_Var_In_Type[v])  eqn_var_mask[e][v] = 1;
	  v = PRESSURE;
	  if(Num_Var_In_Type[v])  eqn_var_mask[e][v] = 1;
	  v = VOLTAGE;
	  if(Num_Var_In_Type[v])  eqn_var_mask[e][v] = 1;
          v = POR_LIQ_PRES;
          if(Num_Var_In_Type[v])  eqn_var_mask[e][v] = 1;
          v = POR_GAS_PRES;
          if(Num_Var_In_Type[v])  eqn_var_mask[e][v] = 1;
          v = POR_POROSITY;
          if(Num_Var_In_Type[v])  eqn_var_mask[e][v] = 1;
	  v = POR_TEMP;
	  if(Num_Var_In_Type[v])  eqn_var_mask[e][v] = 1;
          v = POR_SATURATION;
          if(Num_Var_In_Type[v])  eqn_var_mask[e][v] = 1;
	  v = FILL;
	  if(Num_Var_In_Type[v])  eqn_var_mask[e][v] = 1;
          v = SHEAR_RATE;
	  if(Num_Var_In_Type[v])  eqn_var_mask[e][v] = 1;
          v = LAGR_MULT1;
	  if(Num_Var_In_Type[v])  eqn_var_mask[e][v] = 1;
          v = LAGR_MULT2;
	  if(Num_Var_In_Type[v])  eqn_var_mask[e][v] = 1;
          v = LAGR_MULT3;
	  if(Num_Var_In_Type[v])  eqn_var_mask[e][v] = 1;
          break;
>>>>>>> bd9a34a1

  } /* End of loop over matrices */

  /* DRN: This attempts to shrink the matrix if we are using
     explicit fill function and are choosing to ignore the
     dependencies on fill
   */
  if (ls != NULL && ls->Ignore_F_deps) {
    for (imtrx = 0; imtrx < upd->Total_Num_Matrices; imtrx++) {
      for (e = 0; e < MAX_EQNS; e++) {
        for (v = 0; v < MAX_VARIABLE_TYPES; v++) {
          if ((e == R_FILL && v != FILL) || (e != R_FILL && v == FILL))
            eqn_var_mask[imtrx][e][v] = 0;
        }
      }
    }
  }

  for (imtrx = 0; imtrx < upd->Total_Num_Matrices; imtrx++) {
    for (e = 0; e < MAX_EQNS; e++) {
      for (v = 0; v < MAX_VARIABLE_TYPES; v++) {
        if (Ignore_Deps[imtrx][e][v])
          eqn_var_mask[imtrx][e][v] = 0;
      }
    }
  }

  /* Here we are simply looking for the worst-case scenario, so
     that the boundaries are handled correctly.  The individual
     pieces of the domain will not have extraneous memory allocated
     at them for variables not defined at the nodes.  This is
     automatically taken care of, I believe.  */

  for (ebi = 0; ebi < exo->num_elem_blocks; ebi++) {
    mn = Matilda[ebi];
    if (mn < 0) {
      continue;
    }
    for (imtrx = 0; imtrx < upd->Total_Num_Matrices; imtrx++) {
      for (e = 0; e < MAX_EQNS; e++) {
        for (v = 0; v < MAX_VARIABLE_TYPES; v++) {
          Inter_Mask[imtrx][e][v] |= (pd_glob[mn]->e[imtrx][e] & eqn_var_mask[imtrx][e][v]) ? 1 : 0;
        }
      }
    }
  }

  if (Debug_Flag > 2) {
    printf("\n\nProc: %d\n", ProcID);
    for (imtrx = 0; imtrx < upd->Total_Num_Matrices; imtrx++) {
      for (n = 0; n < MAX_VARIABLE_TYPES; n++) {
        printf("\n");
        for (i = 0; i < MAX_VARIABLE_TYPES; i++) {
          printf(" %d ", Inter_Mask[imtrx][n][i]);
        }
      }
    }
    printf("\n\n");
  }
}
/**************************************************************************/
/**************************************************************************/
/**************************************************************************/

int Index_Solution(const int nodeNum,
                   const int varType,
                   const int subvarIndex,
                   const int iNdof,
                   const int matID,
                   const int imtrx)

/********************************************************************
 *
 * Index_Solution():
 *
 * Routine to return the index in the solution vector for the
 * iNunk'th variable of type iVarType at the node iGlobNum
 * corresponding to the material, matID.
 * Return -1 if undefined.
 *
 * Input
 * --------
 *  nodeNum     = processor Node Number
 *  varType     = Variable Type
 *  subvarIndex = Subvariable index -> only for MASS_FRACTION
 *                variable types is this active. Will go
 *                away.
 *  iNdof       = Local nodal degree of freedom. This is
 *                equal to zero, except for centroid
 *                pressures, and hermite cubic interpolated
 *                variables.
 *                    (HKM -> see backwards compatibility section
 *                            below)
 *  matID       = material id -> or -1 if the specification
 *                of the material doesn't matter in this
 *                instance. It would matter if the soln
 *                number at this node varied depending on
 *                the material id.  That is, if this variable has
 *                potentially more than one value at a given node.
 *              = -2: For this special input value, a match
 *                    will be returned for the first variable
 *                    description structure found that
 *                    matches the varType, subvartype pair.
 *
 * imtrx        = Matrix ID, goes from 0 < imtrx < upd->Total_Num_Matrices
 *
 * Output
 * --------
 * This function returns the processor index into the solution
 * vector for this degree of freedom.
 * If this degree of freedom doesn't exist, this function returns
 * a value of -1.
 *
 * NOTES:
 *   This function should execute as fast as possible, because
 *   it is unfortunately called during low levels of the jacobian
 *   and residual fills.
 **********************************************************************/
{
  int dofp, index, i_match = -1, i, ifound;
  /*
   * Pointer to the node info struct for this node
   */
  NODE_INFO_STRUCT *node_ptr = Nodes[nodeNum];
  NODAL_VARS_STRUCT *nv = node_ptr->Nodal_Vars_Info[imtrx];
  VARIABLE_DESCRIPTION_STRUCT *vd_match = NULL, *vd;
  /*
   * Do extra debugging of argument list when in debug mode
   */

  /*
   * Quick return for var types not present at this node
   */
  if (nv->Num_Var_Desc_Per_Type[varType] == 0)
    return -1;

  if (varType == MASS_FRACTION) {
    ifound = 0;
    if (subvarIndex >= upd->Max_Num_Species_Eqn) {
      printf("ERROR Index_Solution: subvarIndex is bad: %d\n", subvarIndex);
      GOMA_EH(GOMA_ERROR, "ERROR Index_Solution: subvarIndex is bad");
    }
    index = nv->Num_Var_Desc_Per_Type[varType] / upd->Max_Num_Species_Eqn;
    for (i = 0; i < nv->Num_Var_Desc; i++) {
      vd = nv->Var_Desc_List[i];
      if ((vd->Variable_Type == MASS_FRACTION) && (vd->Subvar_Index == subvarIndex)) {
        if (vd->MatID == matID || matID == -2) {
          vd_match = vd;
          i_match = i;
          break;
        } else if (vd->MatID == -1) {
          vd_match = vd;
          i_match = i;
        }
        ifound++;
        if (ifound == index)
          break;
      }
    }
  } else {
    ifound = 0;
    for (i = 0; i < nv->Num_Var_Desc; i++) {
      vd = nv->Var_Desc_List[i];
      if (vd->Variable_Type == varType) {
        if (vd->MatID == matID || matID == -2) {
          vd_match = vd;
          i_match = i;
          break;
        } else if (vd->MatID == -1) {
          vd_match = vd;
          i_match = i;
        }
        ifound++;
        if (ifound == (int)nv->Num_Var_Desc_Per_Type[varType])
          break;
      }
    }
  }

  if (vd_match == NULL) {
    return -1;
  }

  /*
   * Gather the local number of degrees of this variable type at this
   * node into a local variable, dofp.
   */
  dofp = vd_match->Ndof;

  /*
   * Check to see whether this variable type is defined to exist at
   * this global node number. If it doesn't exist, return immediately.
   */
  if (dofp < 1)
    return (-1);

  /*
   *  The index is determined by several arrays:
   *    First_Unknown[matrix number][nodeNum] -> index into the processor node list for
   *              the first unknown pertaining to the node number
   *    Local_offset[][][] -> offset for the particular processor node
   *              var type from the First_Unknown.
   *        -> note this can be redefined to be a short int array
   *           if space is needed.
   *    iNdof -> offset from Local_Offset! -> they are necessary
   *             defined as continguous within the solution vector.
   *
   * NOTE -> Local_Offset will break under the new treatment with
   *         mat_id. Will have to do away with it, or surplant it
   *         for cases where discontinuous vars occur.
   */

  /*
   * HKM -> Special backwards compatibility section that will go away
   *
   *  Under the old method, iNdof was used as an index into the solution
   *  vector for the case of discontinuous variables. Below we will protect
   *  against this functionality grandfathered into Index_Solution()'s
   *  API. It's actually already taken into account in the Nodal_Offsets
   *  in the new method. However, it's needed by the old method to get
   *  the right index and we check old vs. new in the DEBUG_HKM section
   *  below. Therefore, we will add a section of code to discard iNdof
   *  for almost all variable types, except pressure.
   *
   */
  if (vd_match->Ndof > 1) {
    index = node_ptr->First_Unknown[imtrx] + nv->Nodal_Offset[i_match] + iNdof;
  } else {
    index = node_ptr->First_Unknown[imtrx] + nv->Nodal_Offset[i_match];
  }

  return index;
}
/***************************************************************************/
/***************************************************************************/
/***************************************************************************/

int variable_type_nodalInterp(int var)

/***********************************************************************
 *
 * variable_type_nodalInterp()
 *
 *   This code checks loops over all materials checking to see if a
 *   variable type exists in the problem, and is either part of the
 *   solution vector or is part of an interpolation using the finite
 *   element basis function structure.  It does this (currently) by
 *   checking to see if the variable has a non-zero interpolation defined
 *   in any of the Problem_Description structures pertaining to different
 *   materials.
 *   I don't know if this is the most straightforward way to accomplish
 *   this goal. However, it is what is used currently.
 *   The constants pertaining to the types of interpolations
 *   are located in mm_as_const.h.
 *
 *   Only certain types of variable interpolations are considered, those
 *   that basically consist of continuous interpolation using one
 *   value at each node.
 *
 *   The vector, Num_Var_In_Type[][], is checked for non-null too. Again,
 *   I am not sure why both checks are needed.
 *
 *   Implementation note -> I do not know why just some of the
 *      interpolations are included in the list and not other. For
 *      example, why aren't hermite cubics in the list below?
 *
 *   Input
 *   -------
 *    var => Variable type (defined in rf_fem_const.h)
 *
 *   Return
 *   ---------
 *    TRUE -> unknowns corresponding to Variable types exist somewhere
 *            in the domain.
 *    FALSE -> Variable type doesn't exist in the problem.
 **********************************************************************/
{
  int i, post_flag, i_type;
  struct Problem_Description *pd_local;
  post_flag = 0;
  if (Num_Var_In_Type[pg->imtrx][var]) {
    for (i = 0; i < upd->Num_Mat; i++) {
      pd_local = pd_glob[i];
      i_type = pd_local->i[pg->imtrx][var];
      if (i_type == I_Q1 || i_type == I_Q2 || i_type == I_Q1_G || i_type == I_Q2_G ||
          i_type == I_Q1_GP || i_type == I_Q2_GP || i_type == I_Q1_GN || i_type == I_Q2_GN ||
          i_type == I_Q1_XV || i_type == I_Q2_XV || i_type == I_Q1_XG || i_type == I_Q2_XG ||
          i_type == I_Q1_HV || i_type == I_Q1_HG || i_type == I_Q1_HVG || i_type == I_Q2_HV ||
          i_type == I_Q2_HG || i_type == I_Q2_HVG || i_type == I_Q2_D || i_type == I_Q2_LSA ||
          i_type == I_Q2_D_LSA || i_type == I_Q1_D || i_type == I_H3 || i_type == I_S2 ||
          i_type == I_SP)
        post_flag = 1;
    }
  }
  return post_flag;
}
/***************************************************************************/
/***************************************************************************/
/***************************************************************************/

VARIABLE_DESCRIPTION_STRUCT *Index_Solution_Inv(
    const int gindex, int *inode, int *i_Var_Desc, int *i_offset, int *idof, int imtrx)

/************************************************************************
 *
 * Index_Solution_Inv():
 *
 * Routine to return the node number and variable description for
 * a given processor unknown index.
 *
 *   Input
 *       gindex =  Processor value of the unknown number, i.e., the
 *                 index into the processor solution vector.
 *       *inode =  User supplied guess as to the node number pertaining
 *                 to gindex. Setting it to zero when in doubt
 *                 is a good choice.
 *       imtrx  =  Matrix ID: 0 <= imtrx < upd->Total_Num_Matrices
 *   Output
 *      *inode = local node number
 *      *i_offset = offset from the first degree of freedom at the node
 *                  in the solution vector
 *      vd = pointer to the corresponding variable description struct
 *      *i_Var_Desc = The index of this variable description structure
 *                    in the list of variable description structures
 *                    for this node.
 *      *idof  = ID of the degree of freedom if there are more than
 *               one degree of freedom contained in this variable
 *               description structure (usually there is not).
 *   Return
 *    nonNULL = pointer to the corresponding variable description
 *              struct
 *     NULL   = Global degree of freedom doesn't exist
 *
 *   NOTES:
 *      Any or all of the output variables, except for vd, may be set
 *      to NULL on input. In this case, nothing is returned in that
 *      particular location.
 ************************************************************************/
{
  int val_mid, val_top, diff, middle, top, bottom;
  int ivd, Inode, I_offset;
  NODAL_VARS_STRUCT *nv;
  VARIABLE_DESCRIPTION_STRUCT *vd;
  if (gindex < 0)
    return NULL;

  /*
   * Do a modified binary search to find the global node number
   * This assumes that First_Unknown is a unique, monotonically,
   * increasing function of the processor node number.
   *  Note: log(N) cost so this is well worth it.
   */
  top = DPI_ptr->num_owned_nodes + DPI_ptr->num_external_nodes - 1;
  val_top = Nodes[top]->First_Unknown[imtrx];
  if (gindex >= val_top) {
    Inode = top;
    goto found_node;
  }
  /*
   * First check to see if user supplied a good guess for inode,
   * based on a previous call to this routine, ie., we are
   * monotomically increasing gindex as we call this routine.
   */

  if (inode) {
    middle = (int)(*inode);
    if (middle >= 0 && middle < top) {
      if (gindex < Nodes[middle + 1]->First_Unknown[imtrx]) {
        if (gindex >= Nodes[middle]->First_Unknown[imtrx]) {
          Inode = middle;
          goto found_node;
        }
      } else {
        if (gindex < Nodes[middle + 2]->First_Unknown[imtrx]) {
          Inode = middle + 1;
          goto found_node;
        }
      }
    }
  }
  /*
   * Ok, that didn't work. Do an arbitrary binary search
   */
  bottom = 0;
  while ((diff = top - bottom) > 1) {
    middle = bottom + diff / 2;
    val_mid = Nodes[middle]->First_Unknown[imtrx];
    if (gindex > val_mid) {
      bottom = middle;
    } else if (gindex < val_mid) {
      top = middle;
    } else {
      Inode = middle;
      goto found_node;
    }
  }
  Inode = bottom;

found_node:;

  /*
   * Handle the problematic case of zero unknowns at the
   * node just found. The way First_Unknown field is
   * set up currently when the node has zero unknowns
   * associated with it is that it is equal to the value
   * of the next valid First_Unknown field counting
   * upwards. Therefore, we just increase Inode by 1
   * until we hit a node with unknowns.
   */

  nv = Nodes[Inode]->Nodal_Vars_Info[imtrx];
  while (nv->Num_Unknowns == 0) {
    Inode++;
    nv = Nodes[Inode]->Nodal_Vars_Info[imtrx];
  }
  /*
   * OK, we found the global node number, Inode.
   */
  if (inode)
    *inode = Inode;
  I_offset = gindex - Nodes[Inode]->First_Unknown[imtrx];
  if (i_offset)
    *i_offset = I_offset;
  bottom = 0;
  for (ivd = 0; ivd < nv->Num_Var_Desc; ivd++) {
    vd = nv->Var_Desc_List[ivd];
    if (I_offset < (bottom + vd->Ndof)) {
      if (i_Var_Desc)
        *i_Var_Desc = ivd;
      if (idof)
        *idof = I_offset - bottom;
      return vd;
    }
    bottom += vd->Ndof;
  }
  GOMA_EH(GOMA_ERROR, "Index_Solution_Inv ERROR");
  return NULL;
}
/*****************************************************************************/
/*****************************************************************************/
/*****************************************************************************/

void dofname40(const int unknown, char *str)

/*********************************************************************
 *
 * dofname40:
 *
 *  This routine creates a descriptive string describing a variable
 *  The length of the string will not exceed 40 characters
 *
 * Input
 * ---------
 *  unknown -> processor unknown number
 *
 *  Output
 * ---------
 *  str -> return string (must have been previously allocated with
 *         space for 40 characters);
 *********************************************************************/
{
  VARIABLE_DESCRIPTION_STRUCT *vd = NULL;
  char position_label[40], *str_pos = str;
  int inode = 0, i_Var_Desc, i_offset, idof, var_type, kspec, matID, len = 0;
  if (str == NULL)
    return;
  *str = '\0';
  if (unknown < 0)
    return;

  vd = Index_Solution_Inv(unknown, &inode, &i_Var_Desc, &i_offset, &idof, pg->imtrx);
  if (vd == NULL)
    return;
  var_type = vd->Variable_Type;
  matID = vd->MatID;

  /*
   *  Add the name of the processor if we are doing a multiprocessor run
   */
  if (Num_Proc > 1) {
    sprintf(str, "P_%d, ", ProcID);
    len += strlen(str);
    str += strlen(str);
  }
  if (var_type == MASS_FRACTION) {
    kspec = vd->Subvar_Index;
    sprintf(str, "%d %s_%d n=%d", unknown, Var_Name[var_type].name2, kspec, inode + 1);
  } else {
    sprintf(str, "%d %s n=%d", unknown, Var_Name[var_type].name2, inode + 1);
  }
  len += strlen(str);
  str += strlen(str);
  if (matID != -1) {
    sprintf(str, "Mn = %d", matID);
    len += strlen(str);
    str += strlen(str);
  }
  switch (Num_Dim) {
  case 1:
    sprintf(position_label, " (x=%.3g)", Coor[0][inode]);
    break;
  case 2:
    sprintf(position_label, " (x=%.3g y=%.3g)", Coor[0][inode], Coor[1][inode]);
    break;
  case 3:
    sprintf(position_label, " (x=%.3g y=%.3g z=%.3g)", Coor[0][inode], Coor[1][inode],
            Coor[2][inode]);
    break;
  }
  if (len < 39) {
    strncat(str_pos, position_label, 39 - len);
  }
  str_pos[39] = '\0';
}
/*****************************************************************************/
/*****************************************************************************/
/*****************************************************************************/<|MERGE_RESOLUTION|>--- conflicted
+++ resolved
@@ -1220,7 +1220,6 @@
   /* try setting up Inter_Mask based on variables actually used
    *   in the equations
    */
-<<<<<<< HEAD
   for (imtrx = 0; imtrx < upd->Total_Num_Matrices; imtrx++) {
     for (e = 0; e < MAX_EQNS; e++) {
       switch (e) {
@@ -1844,6 +1843,9 @@
         v = VELOCITY_GRADIENT33;
         if (Num_Var_In_Type[imtrx][v])
           eqn_var_mask[imtrx][e][v] = 1;
+
+	  v = LUBP;
+	  if(Num_Var_In_Type[imtrx][v])  eqn_var_mask[imtrx][e][v] = 1;
 
         break;
 
@@ -3353,6 +3355,8 @@
         v = PRESSURE;
         if (Num_Var_In_Type[imtrx][v])
           eqn_var_mask[imtrx][e][v] = 1;
+        v = MASS_FRACTION;
+	  if(Num_Var_In_Type[imtrx][v])  eqn_var_mask[imtrx][e][v] = 1;
 
         /* Need to add the height-var here and velocity var here */
         break;
@@ -5074,2102 +5078,6 @@
         break;
       }
     }
-=======
-  for( e=0; e<MAX_EQNS; e++)
-    {
-      switch(e)
-	{
-	case R_MOMENTUM1:
-	case R_MOMENTUM2:
-	case R_MOMENTUM3:
-	  v = VELOCITY1;
-	  if(Num_Var_In_Type[v])  eqn_var_mask[e][v] = 1;
-	  v = VELOCITY2;
-	  if(Num_Var_In_Type[v])  eqn_var_mask[e][v] = 1;
-	  v = VELOCITY3;
-	  if(Num_Var_In_Type[v])  eqn_var_mask[e][v] = 1;
-	  v = TEMPERATURE;
-	  if(Num_Var_In_Type[v])  eqn_var_mask[e][v] = 1;
-	  v = MASS_FRACTION;
-	  if(Num_Var_In_Type[v])  eqn_var_mask[e][v] = 1;
-	  v = MESH_DISPLACEMENT1;
-	  if(Num_Var_In_Type[v])  eqn_var_mask[e][v] = 1;
-	  v = MESH_DISPLACEMENT2;
-	  if(Num_Var_In_Type[v])  eqn_var_mask[e][v] = 1;
-	  v = MESH_DISPLACEMENT3;
-	  if(Num_Var_In_Type[v])  eqn_var_mask[e][v] = 1;
-	  v = SOLID_DISPLACEMENT1;
-	  if(Num_Var_In_Type[v])  eqn_var_mask[e][v] = 1;
-	  v = SOLID_DISPLACEMENT2;
-	  if(Num_Var_In_Type[v])  eqn_var_mask[e][v] = 1;
-	  v = SOLID_DISPLACEMENT3;
-	  if(Num_Var_In_Type[v])  eqn_var_mask[e][v] = 1;
-	  v = PRESSURE;
-	  if(Num_Var_In_Type[v])  eqn_var_mask[e][v] = 1;
-	  v = FILL;
-	  if(Num_Var_In_Type[v])  eqn_var_mask[e][v] = 1;
-
-	  v=PHASE1;
- 	  if(Num_Var_In_Type[v])  eqn_var_mask[e][v] = 1;
-		v=PHASE2;
-	  if(Num_Var_In_Type[v])  eqn_var_mask[e][v] = 1;
-		v=PHASE3;
-	  if(Num_Var_In_Type[v])  eqn_var_mask[e][v] = 1;
-		v=PHASE4;
-	  if(Num_Var_In_Type[v])  eqn_var_mask[e][v] = 1;
-		v=PHASE5;
-	  if(Num_Var_In_Type[v])  eqn_var_mask[e][v] = 1;
-
-	  v = VORT_DIR1;
-	  if(Num_Var_In_Type[v])  eqn_var_mask[e][v] = 1;
-	  v = VORT_DIR2;
-	  if(Num_Var_In_Type[v])  eqn_var_mask[e][v] = 1;
-	  v = VORT_DIR3;
-	  if(Num_Var_In_Type[v])  eqn_var_mask[e][v] = 1;
-
-	  v = POLYMER_STRESS11;
-	  if(Num_Var_In_Type[v])  eqn_var_mask[e][v] = 1;
-	  v = POLYMER_STRESS12;
-	  if(Num_Var_In_Type[v])  eqn_var_mask[e][v] = 1;
-	  v = POLYMER_STRESS13;
-	  if(Num_Var_In_Type[v])  eqn_var_mask[e][v] = 1;
-	  v = POLYMER_STRESS22;
-	  if(Num_Var_In_Type[v])  eqn_var_mask[e][v] = 1;
-	  v = POLYMER_STRESS23;
-	  if(Num_Var_In_Type[v])  eqn_var_mask[e][v] = 1;
-	  v = POLYMER_STRESS33;
-	  if(Num_Var_In_Type[v])  eqn_var_mask[e][v] = 1;
-
-	  v = POLYMER_STRESS11_1;
-	  if(Num_Var_In_Type[v])  eqn_var_mask[e][v] = 1;
-	  v = POLYMER_STRESS12_1;
-	  if(Num_Var_In_Type[v])  eqn_var_mask[e][v] = 1;
-	  v = POLYMER_STRESS13_1;
-	  if(Num_Var_In_Type[v])  eqn_var_mask[e][v] = 1;
-	  v = POLYMER_STRESS22_1;
-	  if(Num_Var_In_Type[v])  eqn_var_mask[e][v] = 1;
-	  v = POLYMER_STRESS23_1;
-	  if(Num_Var_In_Type[v])  eqn_var_mask[e][v] = 1;
-	  v = POLYMER_STRESS33_1;
-	  if(Num_Var_In_Type[v])  eqn_var_mask[e][v] = 1;
-	  v = POLYMER_STRESS11_2;
-	  if(Num_Var_In_Type[v])  eqn_var_mask[e][v] = 1;
-	  v = POLYMER_STRESS12_2;
-	  if(Num_Var_In_Type[v])  eqn_var_mask[e][v] = 1;
-	  v = POLYMER_STRESS13_2;
-	  if(Num_Var_In_Type[v])  eqn_var_mask[e][v] = 1;
-	  v = POLYMER_STRESS22_2;
-	  if(Num_Var_In_Type[v])  eqn_var_mask[e][v] = 1;
-	  v = POLYMER_STRESS23_2;
-	  if(Num_Var_In_Type[v])  eqn_var_mask[e][v] = 1;
-	  v = POLYMER_STRESS33_2;
-	  if(Num_Var_In_Type[v])  eqn_var_mask[e][v] = 1;
-	  v = POLYMER_STRESS11_3;
-	  if(Num_Var_In_Type[v])  eqn_var_mask[e][v] = 1;
-	  v = POLYMER_STRESS12_3;
-	  if(Num_Var_In_Type[v])  eqn_var_mask[e][v] = 1;
-	  v = POLYMER_STRESS13_3;
-	  if(Num_Var_In_Type[v])  eqn_var_mask[e][v] = 1;
-	  v = POLYMER_STRESS22_3;
-	  if(Num_Var_In_Type[v])  eqn_var_mask[e][v] = 1;
-	  v = POLYMER_STRESS23_3;
-	  if(Num_Var_In_Type[v])  eqn_var_mask[e][v] = 1;
-	  v = POLYMER_STRESS33_3;
-	  if(Num_Var_In_Type[v])  eqn_var_mask[e][v] = 1;
-	  v = POLYMER_STRESS11_4;
-	  if(Num_Var_In_Type[v])  eqn_var_mask[e][v] = 1;
-	  v = POLYMER_STRESS12_4;
-	  if(Num_Var_In_Type[v])  eqn_var_mask[e][v] = 1;
-	  v = POLYMER_STRESS13_4;
-	  if(Num_Var_In_Type[v])  eqn_var_mask[e][v] = 1;
-	  v = POLYMER_STRESS22_4;
-	  if(Num_Var_In_Type[v])  eqn_var_mask[e][v] = 1;
-	  v = POLYMER_STRESS23_4;
-	  if(Num_Var_In_Type[v])  eqn_var_mask[e][v] = 1;
-	  v = POLYMER_STRESS33_4;
-	  if(Num_Var_In_Type[v])  eqn_var_mask[e][v] = 1;
-	  v = POLYMER_STRESS11_5;
-	  if(Num_Var_In_Type[v])  eqn_var_mask[e][v] = 1;
-	  v = POLYMER_STRESS12_5;
-	  if(Num_Var_In_Type[v])  eqn_var_mask[e][v] = 1;
-	  v = POLYMER_STRESS13_5;
-	  if(Num_Var_In_Type[v])  eqn_var_mask[e][v] = 1;
-	  v = POLYMER_STRESS22_5;
-	  if(Num_Var_In_Type[v])  eqn_var_mask[e][v] = 1;
-	  v = POLYMER_STRESS23_5;
-	  if(Num_Var_In_Type[v])  eqn_var_mask[e][v] = 1;
-	  v = POLYMER_STRESS33_5;
-	  if(Num_Var_In_Type[v])  eqn_var_mask[e][v] = 1;
-	  v = POLYMER_STRESS11_6;
-	  if(Num_Var_In_Type[v])  eqn_var_mask[e][v] = 1;
-	  v = POLYMER_STRESS12_6;
-	  if(Num_Var_In_Type[v])  eqn_var_mask[e][v] = 1;
-	  v = POLYMER_STRESS13_6;
-	  if(Num_Var_In_Type[v])  eqn_var_mask[e][v] = 1;
-	  v = POLYMER_STRESS22_6;
-	  if(Num_Var_In_Type[v])  eqn_var_mask[e][v] = 1;
-	  v = POLYMER_STRESS23_6;
-	  if(Num_Var_In_Type[v])  eqn_var_mask[e][v] = 1;
-	  v = POLYMER_STRESS33_6;
-	  if(Num_Var_In_Type[v])  eqn_var_mask[e][v] = 1;
-	  v = POLYMER_STRESS11_7;
-	  if(Num_Var_In_Type[v])  eqn_var_mask[e][v] = 1;
-	  v = POLYMER_STRESS12_7;
-	  if(Num_Var_In_Type[v])  eqn_var_mask[e][v] = 1;
-	  v = POLYMER_STRESS13_7;
-	  if(Num_Var_In_Type[v])  eqn_var_mask[e][v] = 1;
-	  v = POLYMER_STRESS22_7;
-	  if(Num_Var_In_Type[v])  eqn_var_mask[e][v] = 1;
-	  v = POLYMER_STRESS23_7;
-	  if(Num_Var_In_Type[v])  eqn_var_mask[e][v] = 1;
-	  v = POLYMER_STRESS33_7;
-	  if(Num_Var_In_Type[v])  eqn_var_mask[e][v] = 1;
-
-	  v = VELOCITY_GRADIENT11;
-	  if(Num_Var_In_Type[v])  eqn_var_mask[e][v] = 1;
-	  v = VELOCITY_GRADIENT12;
-	  if(Num_Var_In_Type[v])  eqn_var_mask[e][v] = 1;
-	  v = VELOCITY_GRADIENT13;
-	  if(Num_Var_In_Type[v])  eqn_var_mask[e][v] = 1;
-	  v = VELOCITY_GRADIENT21;
-	  if(Num_Var_In_Type[v])  eqn_var_mask[e][v] = 1;
-	  v = VELOCITY_GRADIENT22;
-	  if(Num_Var_In_Type[v])  eqn_var_mask[e][v] = 1;
-	  v = VELOCITY_GRADIENT23;
-	  if(Num_Var_In_Type[v])  eqn_var_mask[e][v] = 1;
-	  v = VELOCITY_GRADIENT31;
-	  if(Num_Var_In_Type[v])  eqn_var_mask[e][v] = 1;
-	  v = VELOCITY_GRADIENT32;
-	  if(Num_Var_In_Type[v])  eqn_var_mask[e][v] = 1;
-	  v = VELOCITY_GRADIENT33;
-	  if(Num_Var_In_Type[v])  eqn_var_mask[e][v] = 1;
-
-	  v = VOLTAGE;
-	  if(Num_Var_In_Type[v])  eqn_var_mask[e][v] = 1;
-	  v = POR_LIQ_PRES;
-	  if(Num_Var_In_Type[v])  eqn_var_mask[e][v] = 1;
-	  v = POR_GAS_PRES;
-	  if(Num_Var_In_Type[v])  eqn_var_mask[e][v] = 1;
-	  v = POR_POROSITY;
-	  if(Num_Var_In_Type[v])  eqn_var_mask[e][v] = 1;
-	  v = POR_TEMP;
-	  if(Num_Var_In_Type[v])  eqn_var_mask[e][v] = 1;
-	  v = POR_SATURATION;
-	  v = BOND_EVOLUTION;
-	  if(Num_Var_In_Type[v])  eqn_var_mask[e][v] = 1;
-
-          v = LAGR_MULT1;
-	  if(Num_Var_In_Type[v])  eqn_var_mask[e][v] = 1;
-          v = LAGR_MULT2;
-	  if(Num_Var_In_Type[v])  eqn_var_mask[e][v] = 1;
-          v = LAGR_MULT3;
-	  if(Num_Var_In_Type[v])  eqn_var_mask[e][v] = 1;
-
-          v = CURVATURE;
-	  if(Num_Var_In_Type[v])  eqn_var_mask[e][v] = 1;
-
-	  v = EFIELD1;
-	  if(Num_Var_In_Type[v])  eqn_var_mask[e][v] = 1;
-	  v = EFIELD2;
-	  if(Num_Var_In_Type[v])  eqn_var_mask[e][v] = 1;
-	  v = EFIELD3;
-	  if(Num_Var_In_Type[v])  eqn_var_mask[e][v] = 1;
-
-	  v = NORMAL1;
-	  if(Num_Var_In_Type[v]) eqn_var_mask[e][v] = 1;
-	  v = NORMAL2;
-	  if(Num_Var_In_Type[v]) eqn_var_mask[e][v] = 1;
-          v = NORMAL3;
-	  if(Num_Var_In_Type[v])   eqn_var_mask[e][v] = 1;
-	  v = SHELL_SURF_DIV_V;
-	  if(Num_Var_In_Type[v])  eqn_var_mask[e][v] = 1;
-	  v = SHELL_SURF_CURV;
-	  if(Num_Var_In_Type[v])  eqn_var_mask[e][v] = 1;
-          v = SHELL_NORMAL1;
-          if(Num_Var_In_Type[v])  eqn_var_mask[e][v] = 1;
-          v = SHELL_NORMAL2;
-          if(Num_Var_In_Type[v])  eqn_var_mask[e][v] = 1;
-          v = SHELL_NORMAL3;
-          if(Num_Var_In_Type[v])  eqn_var_mask[e][v] = 1;
-
-	  v = N_DOT_CURL_V;
-	  if(Num_Var_In_Type[v])  eqn_var_mask[e][v] = 1;
-	  v = GRAD_S_V_DOT_N1;
-	  if(Num_Var_In_Type[v])  eqn_var_mask[e][v] = 1;
-	  v = GRAD_S_V_DOT_N2;
-	  if(Num_Var_In_Type[v])  eqn_var_mask[e][v] = 1;
-	  v = GRAD_S_V_DOT_N3;
-	  if(Num_Var_In_Type[v])  eqn_var_mask[e][v] = 1;
-	  v = SHELL_BDYVELO;
-	  if(Num_Var_In_Type[v])  eqn_var_mask[e][v] = 1;
-	  v = LUBP;
-	  if(Num_Var_In_Type[v])  eqn_var_mask[e][v] = 1;
-	  v = SHELL_DELTAH;
-	  if(Num_Var_In_Type[v])  eqn_var_mask[e][v] = 1;
-	  v = SHELL_LUB_CURV;
-	  if(Num_Var_In_Type[v])  eqn_var_mask[e][v] = 1;
-	  v = SHELL_LUB_CURV_2;
-	  if(Num_Var_In_Type[v])  eqn_var_mask[e][v] = 1;
-	  v = SHELL_FILMP;
-	  if(Num_Var_In_Type[v])  eqn_var_mask[e][v] = 1;
-	  v = SHELL_FILMH;
-	  if(Num_Var_In_Type[v])  eqn_var_mask[e][v] = 1;
-
-          break;
-
-	case R_PMOMENTUM1:
-	case R_PMOMENTUM2:
-	case R_PMOMENTUM3:
-	  v = PVELOCITY1;
-	  if(Num_Var_In_Type[v])  eqn_var_mask[e][v] = 1;
-	  v = PVELOCITY2;
-	  if(Num_Var_In_Type[v])  eqn_var_mask[e][v] = 1;
-	  v = PVELOCITY3;
-	  if(Num_Var_In_Type[v])  eqn_var_mask[e][v] = 1;
-	  v =SHEAR_RATE;
-	  if(Num_Var_In_Type[v])  eqn_var_mask[e][v] = 1;
-	  v = TEMPERATURE;
-	  if(Num_Var_In_Type[v])  eqn_var_mask[e][v] = 1;
-	  v = MASS_FRACTION;
-	  if(Num_Var_In_Type[v])  eqn_var_mask[e][v] = 1;
-	  v = MESH_DISPLACEMENT1;
-	  if(Num_Var_In_Type[v])  eqn_var_mask[e][v] = 1;
-	  v = MESH_DISPLACEMENT2;
-	  if(Num_Var_In_Type[v])  eqn_var_mask[e][v] = 1;
-	  v = MESH_DISPLACEMENT3;
-	  if(Num_Var_In_Type[v])  eqn_var_mask[e][v] = 1;
-	  v = SOLID_DISPLACEMENT1;
-	  if(Num_Var_In_Type[v])  eqn_var_mask[e][v] = 1;
-	  v = SOLID_DISPLACEMENT2;
-	  if(Num_Var_In_Type[v])  eqn_var_mask[e][v] = 1;
-	  v = SOLID_DISPLACEMENT3;
-	  if(Num_Var_In_Type[v])  eqn_var_mask[e][v] = 1;
-	  v = PRESSURE;
-	  if(Num_Var_In_Type[v])  eqn_var_mask[e][v] = 1;
-
-	  break;
-	  
-	case R_EXT_VELOCITY:
-	  v = EXT_VELOCITY;
-	  if(Num_Var_In_Type[v])  eqn_var_mask[e][v] = 1;
-	  v = VELOCITY1;
-	  if(Num_Var_In_Type[v])  eqn_var_mask[e][v] = 1;
-	  v = VELOCITY2;
-	  if(Num_Var_In_Type[v])  eqn_var_mask[e][v] = 1;
-	  v = VELOCITY3;
-	  if(Num_Var_In_Type[v])  eqn_var_mask[e][v] = 1;
-
-	  v = MASS_FRACTION;
-	  if(Num_Var_In_Type[v])  eqn_var_mask[e][v] = 1;
-
-	  v = MESH_DISPLACEMENT1;
-	  if(Num_Var_In_Type[v])  eqn_var_mask[e][v] = 1;
-	  v = MESH_DISPLACEMENT2;
-	  if(Num_Var_In_Type[v])  eqn_var_mask[e][v] = 1;
-	  v = MESH_DISPLACEMENT3;
-	  if(Num_Var_In_Type[v])  eqn_var_mask[e][v] = 1;
-	  v = FILL;
-	  if(Num_Var_In_Type[v])  eqn_var_mask[e][v] = 1;
-
-	  break;
-
-	case R_ENERGY:
-	  v = VELOCITY1;
-	  if(Num_Var_In_Type[v])  eqn_var_mask[e][v] = 1;
-	  v = VELOCITY2;
-	  if(Num_Var_In_Type[v])  eqn_var_mask[e][v] = 1;
-	  v = VELOCITY3;
-	  if(Num_Var_In_Type[v])  eqn_var_mask[e][v] = 1;
-	  v = TEMPERATURE;
-	  if(Num_Var_In_Type[v])  eqn_var_mask[e][v] = 1;
-	  v = MASS_FRACTION;
-	  if(Num_Var_In_Type[v])  eqn_var_mask[e][v] = 1;
-	  v = MESH_DISPLACEMENT1;
-	  if(Num_Var_In_Type[v])  eqn_var_mask[e][v] = 1;
-	  v = MESH_DISPLACEMENT2;
-	  if(Num_Var_In_Type[v])  eqn_var_mask[e][v] = 1;
-	  v = MESH_DISPLACEMENT3;
-	  if(Num_Var_In_Type[v])  eqn_var_mask[e][v] = 1;
-          v = FILL;
-	  if(Num_Var_In_Type[v])  eqn_var_mask[e][v] = 1;
-
-	  v = VOLTAGE;
-	  if(Num_Var_In_Type[v])  eqn_var_mask[e][v] = 1;
-          v = POR_LIQ_PRES;
-          if(Num_Var_In_Type[v])  eqn_var_mask[e][v] = 1;
-          v = POR_GAS_PRES;
-          if(Num_Var_In_Type[v])  eqn_var_mask[e][v] = 1;
-          v = POR_POROSITY;
-          if(Num_Var_In_Type[v])  eqn_var_mask[e][v] = 1;
-          v = POR_TEMP;
-          if(Num_Var_In_Type[v])  eqn_var_mask[e][v] = 1;
-          v = POR_SATURATION;
-          if(Num_Var_In_Type[v])  eqn_var_mask[e][v] = 1;
-
-	  break;
-
-	case R_MASS:
-	  v = VELOCITY1;
-	  if(Num_Var_In_Type[v])  eqn_var_mask[e][v] = 1;
-	  v = VELOCITY2;
-	  if(Num_Var_In_Type[v])  eqn_var_mask[e][v] = 1;
-	  v = VELOCITY3;
-	  if(Num_Var_In_Type[v])  eqn_var_mask[e][v] = 1;
-	  v = PVELOCITY1;
-	  if(Num_Var_In_Type[v])  eqn_var_mask[e][v] = 1;
-	  v = PVELOCITY2;
-	  if(Num_Var_In_Type[v])  eqn_var_mask[e][v] = 1;
-	  v = PVELOCITY3;
-	  if(Num_Var_In_Type[v])  eqn_var_mask[e][v] = 1;
-	  v = TEMPERATURE;
-	  if(Num_Var_In_Type[v])  eqn_var_mask[e][v] = 1;
-	  v = MASS_FRACTION;
-	  if(Num_Var_In_Type[v])  eqn_var_mask[e][v] = 1;
-	  v = MESH_DISPLACEMENT1;
-	  if(Num_Var_In_Type[v])  eqn_var_mask[e][v] = 1;
-	  v = MESH_DISPLACEMENT2;
-	  if(Num_Var_In_Type[v])  eqn_var_mask[e][v] = 1;
-	  v = MESH_DISPLACEMENT3;
-	  if(Num_Var_In_Type[v])  eqn_var_mask[e][v] = 1;
-	  v = PRESSURE;
-	  if(Num_Var_In_Type[v])  eqn_var_mask[e][v] = 1;
-          v = FILL;
-	  if(Num_Var_In_Type[v])  eqn_var_mask[e][v] = 1;
-
-	  v = VORT_DIR1;
-	  if(Num_Var_In_Type[v])  eqn_var_mask[e][v] = 1;
-	  v = VORT_DIR2;
-	  if(Num_Var_In_Type[v])  eqn_var_mask[e][v] = 1;
-	  v = VORT_DIR3;
-	  if(Num_Var_In_Type[v])  eqn_var_mask[e][v] = 1;
-
-	  v =SHEAR_RATE;
-	  if(Num_Var_In_Type[v])  eqn_var_mask[e][v] = 1;
-	  v = VOLTAGE;
-	  if(Num_Var_In_Type[v])  eqn_var_mask[e][v] = 1;
-          v = POR_LIQ_PRES;
-          if(Num_Var_In_Type[v])  eqn_var_mask[e][v] = 1;
-          v = POR_GAS_PRES;
-          if(Num_Var_In_Type[v])  eqn_var_mask[e][v] = 1;
-          v = POR_POROSITY;
-          if(Num_Var_In_Type[v])  eqn_var_mask[e][v] = 1;
-          v = POR_TEMP;
-          if(Num_Var_In_Type[v])  eqn_var_mask[e][v] = 1;
-          v = POR_SATURATION;
-          if(Num_Var_In_Type[v])  eqn_var_mask[e][v] = 1;
-
-	  v = VELOCITY_GRADIENT11;
-	  if(Num_Var_In_Type[v])  eqn_var_mask[e][v] = 1;
-	  v = VELOCITY_GRADIENT12;
-	  if(Num_Var_In_Type[v])  eqn_var_mask[e][v] = 1;
-	  v = VELOCITY_GRADIENT13;
-	  if(Num_Var_In_Type[v])  eqn_var_mask[e][v] = 1;
-	  v = VELOCITY_GRADIENT21;
-	  if(Num_Var_In_Type[v])  eqn_var_mask[e][v] = 1;
-	  v = VELOCITY_GRADIENT22;
-	  if(Num_Var_In_Type[v])  eqn_var_mask[e][v] = 1;
-	  v = VELOCITY_GRADIENT23;
-	  if(Num_Var_In_Type[v])  eqn_var_mask[e][v] = 1;
-	  v = VELOCITY_GRADIENT31;
-	  if(Num_Var_In_Type[v])  eqn_var_mask[e][v] = 1;
-	  v = VELOCITY_GRADIENT32;
-	  if(Num_Var_In_Type[v])  eqn_var_mask[e][v] = 1;
-	  v = VELOCITY_GRADIENT33;
-	  if(Num_Var_In_Type[v])  eqn_var_mask[e][v] = 1;
-
-	  v = LUBP;
-	  if(Num_Var_In_Type[v])  eqn_var_mask[e][v] = 1;
-
-	  break;
-
-	case R_MESH1:
-	case R_MESH2:
-	case R_MESH3:
-	  v = VELOCITY1;
-	  if(Num_Var_In_Type[v])  eqn_var_mask[e][v] = 1;
-	  v = VELOCITY2;
-	  if(Num_Var_In_Type[v])  eqn_var_mask[e][v] = 1;
-	  v = VELOCITY3;
-	  if(Num_Var_In_Type[v])  eqn_var_mask[e][v] = 1;
-	  v = PVELOCITY1;
-	  if(Num_Var_In_Type[v])  eqn_var_mask[e][v] = 1;
-	  v = PVELOCITY2;
-	  if(Num_Var_In_Type[v])  eqn_var_mask[e][v] = 1;
-	  v = PVELOCITY3;
-	  if(Num_Var_In_Type[v])  eqn_var_mask[e][v] = 1;
-	  v = TEMPERATURE;
-	  if(Num_Var_In_Type[v])  eqn_var_mask[e][v] = 1;
-	  v = MASS_FRACTION;
-	  if(Num_Var_In_Type[v])  eqn_var_mask[e][v] = 1;
-	  v = MESH_DISPLACEMENT1;
-	  if(Num_Var_In_Type[v])  eqn_var_mask[e][v] = 1;
-	  v = MESH_DISPLACEMENT2;
-	  if(Num_Var_In_Type[v])  eqn_var_mask[e][v] = 1;
-	  v = MESH_DISPLACEMENT3;
-	  if(Num_Var_In_Type[v])  eqn_var_mask[e][v] = 1;
-	  v = SOLID_DISPLACEMENT1;
-	  if(Num_Var_In_Type[v])  eqn_var_mask[e][v] = 1;
-	  v = SOLID_DISPLACEMENT2;
-	  if(Num_Var_In_Type[v])  eqn_var_mask[e][v] = 1;
-	  v = SOLID_DISPLACEMENT3;
-	  if(Num_Var_In_Type[v])  eqn_var_mask[e][v] = 1;
-	  v = SHELL_CURVATURE;
-	  if(Num_Var_In_Type[v])  eqn_var_mask[e][v] = 1;
-	  v = SHELL_CURVATURE2;
-	  if(Num_Var_In_Type[v])  eqn_var_mask[e][v] = 1;
-	  v = PRESSURE;
-	  if(Num_Var_In_Type[v])  eqn_var_mask[e][v] = 1;
-          v = POR_LIQ_PRES;
-          if(Num_Var_In_Type[v])  eqn_var_mask[e][v] = 1;
-          v = POR_GAS_PRES;
-          if(Num_Var_In_Type[v])  eqn_var_mask[e][v] = 1;
-          v = POR_POROSITY;
-          if(Num_Var_In_Type[v])  eqn_var_mask[e][v] = 1;
-          v = POR_TEMP;
-          if(Num_Var_In_Type[v])  eqn_var_mask[e][v] = 1;
-          v = POR_SATURATION;
-          if(Num_Var_In_Type[v])  eqn_var_mask[e][v] = 1;
-	  v = POR_SINK_MASS;
-          if(Num_Var_In_Type[v])  eqn_var_mask[e][v] = 1;
-          v = SHELL_DIFF_FLUX;
-          if(Num_Var_In_Type[v])  eqn_var_mask[e][v] = 1;
-	  v = VELOCITY_GRADIENT11;
-	  if(Num_Var_In_Type[v])  eqn_var_mask[e][v] = 1;
-	  v = VELOCITY_GRADIENT12;
-	  if(Num_Var_In_Type[v])  eqn_var_mask[e][v] = 1;
-	  v = VELOCITY_GRADIENT13;
-	  if(Num_Var_In_Type[v])  eqn_var_mask[e][v] = 1;
-	  v = VELOCITY_GRADIENT21;
-	  if(Num_Var_In_Type[v])  eqn_var_mask[e][v] = 1;
-	  v = VELOCITY_GRADIENT22;
-	  if(Num_Var_In_Type[v])  eqn_var_mask[e][v] = 1;
-	  v = VELOCITY_GRADIENT23;
-	  if(Num_Var_In_Type[v])  eqn_var_mask[e][v] = 1;
-	  v = VELOCITY_GRADIENT31;
-	  if(Num_Var_In_Type[v])  eqn_var_mask[e][v] = 1;
-	  v = VELOCITY_GRADIENT32;
-	  if(Num_Var_In_Type[v])  eqn_var_mask[e][v] = 1;
-	  v = VELOCITY_GRADIENT33;
-	  if(Num_Var_In_Type[v])  eqn_var_mask[e][v] = 1;
-	  v = POLYMER_STRESS11;
-	  if(Num_Var_In_Type[v])  eqn_var_mask[e][v] = 1;
-	  v = POLYMER_STRESS12;
-	  if(Num_Var_In_Type[v])  eqn_var_mask[e][v] = 1;
-	  v = POLYMER_STRESS13;
-	  if(Num_Var_In_Type[v])  eqn_var_mask[e][v] = 1;
-	  v = POLYMER_STRESS22;
-	  if(Num_Var_In_Type[v])  eqn_var_mask[e][v] = 1;
-	  v = POLYMER_STRESS23;
-	  if(Num_Var_In_Type[v])  eqn_var_mask[e][v] = 1;
-	  v = POLYMER_STRESS33;
-	  if(Num_Var_In_Type[v])  eqn_var_mask[e][v] = 1;
-
-	  v = POLYMER_STRESS11_1;
-	  if(Num_Var_In_Type[v])  eqn_var_mask[e][v] = 1;
-	  v = POLYMER_STRESS12_1;
-	  if(Num_Var_In_Type[v])  eqn_var_mask[e][v] = 1;
-	  v = POLYMER_STRESS13_1;
-	  if(Num_Var_In_Type[v])  eqn_var_mask[e][v] = 1;
-	  v = POLYMER_STRESS22_1;
-	  if(Num_Var_In_Type[v])  eqn_var_mask[e][v] = 1;
-	  v = POLYMER_STRESS23_1;
-	  if(Num_Var_In_Type[v])  eqn_var_mask[e][v] = 1;
-	  v = POLYMER_STRESS33_1;
-	  if(Num_Var_In_Type[v])  eqn_var_mask[e][v] = 1;
-	  v = POLYMER_STRESS11_2;
-	  if(Num_Var_In_Type[v])  eqn_var_mask[e][v] = 1;
-	  v = POLYMER_STRESS12_2;
-	  if(Num_Var_In_Type[v])  eqn_var_mask[e][v] = 1;
-	  v = POLYMER_STRESS13_2;
-	  if(Num_Var_In_Type[v])  eqn_var_mask[e][v] = 1;
-	  v = POLYMER_STRESS22_2;
-	  if(Num_Var_In_Type[v])  eqn_var_mask[e][v] = 1;
-	  v = POLYMER_STRESS23_2;
-	  if(Num_Var_In_Type[v])  eqn_var_mask[e][v] = 1;
-	  v = POLYMER_STRESS33_2;
-	  if(Num_Var_In_Type[v])  eqn_var_mask[e][v] = 1;
-	  v = POLYMER_STRESS11_3;
-	  if(Num_Var_In_Type[v])  eqn_var_mask[e][v] = 1;
-	  v = POLYMER_STRESS12_3;
-	  if(Num_Var_In_Type[v])  eqn_var_mask[e][v] = 1;
-	  v = POLYMER_STRESS13_3;
-	  if(Num_Var_In_Type[v])  eqn_var_mask[e][v] = 1;
-	  v = POLYMER_STRESS22_3;
-	  if(Num_Var_In_Type[v])  eqn_var_mask[e][v] = 1;
-	  v = POLYMER_STRESS23_3;
-	  if(Num_Var_In_Type[v])  eqn_var_mask[e][v] = 1;
-	  v = POLYMER_STRESS33_3;
-	  if(Num_Var_In_Type[v])  eqn_var_mask[e][v] = 1;
-	  v = POLYMER_STRESS11_4;
-	  if(Num_Var_In_Type[v])  eqn_var_mask[e][v] = 1;
-	  v = POLYMER_STRESS12_4;
-	  if(Num_Var_In_Type[v])  eqn_var_mask[e][v] = 1;
-	  v = POLYMER_STRESS13_4;
-	  if(Num_Var_In_Type[v])  eqn_var_mask[e][v] = 1;
-	  v = POLYMER_STRESS22_4;
-	  if(Num_Var_In_Type[v])  eqn_var_mask[e][v] = 1;
-	  v = POLYMER_STRESS23_4;
-	  if(Num_Var_In_Type[v])  eqn_var_mask[e][v] = 1;
-	  v = POLYMER_STRESS33_4;
-	  if(Num_Var_In_Type[v])  eqn_var_mask[e][v] = 1;
-	  v = POLYMER_STRESS11_5;
-	  if(Num_Var_In_Type[v])  eqn_var_mask[e][v] = 1;
-	  v = POLYMER_STRESS12_5;
-	  if(Num_Var_In_Type[v])  eqn_var_mask[e][v] = 1;
-	  v = POLYMER_STRESS13_5;
-	  if(Num_Var_In_Type[v])  eqn_var_mask[e][v] = 1;
-	  v = POLYMER_STRESS22_5;
-	  if(Num_Var_In_Type[v])  eqn_var_mask[e][v] = 1;
-	  v = POLYMER_STRESS23_5;
-	  if(Num_Var_In_Type[v])  eqn_var_mask[e][v] = 1;
-	  v = POLYMER_STRESS33_5;
-	  if(Num_Var_In_Type[v])  eqn_var_mask[e][v] = 1;
-	  v = POLYMER_STRESS11_6;
-	  if(Num_Var_In_Type[v])  eqn_var_mask[e][v] = 1;
-	  v = POLYMER_STRESS12_6;
-	  if(Num_Var_In_Type[v])  eqn_var_mask[e][v] = 1;
-	  v = POLYMER_STRESS13_6;
-	  if(Num_Var_In_Type[v])  eqn_var_mask[e][v] = 1;
-	  v = POLYMER_STRESS22_6;
-	  if(Num_Var_In_Type[v])  eqn_var_mask[e][v] = 1;
-	  v = POLYMER_STRESS23_6;
-	  if(Num_Var_In_Type[v])  eqn_var_mask[e][v] = 1;
-	  v = POLYMER_STRESS33_6;
-	  if(Num_Var_In_Type[v])  eqn_var_mask[e][v] = 1;
-	  v = POLYMER_STRESS11_7;
-	  if(Num_Var_In_Type[v])  eqn_var_mask[e][v] = 1;
-	  v = POLYMER_STRESS12_7;
-	  if(Num_Var_In_Type[v])  eqn_var_mask[e][v] = 1;
-	  v = POLYMER_STRESS13_7;
-	  if(Num_Var_In_Type[v])  eqn_var_mask[e][v] = 1;
-	  v = POLYMER_STRESS22_7;
-	  if(Num_Var_In_Type[v])  eqn_var_mask[e][v] = 1;
-	  v = POLYMER_STRESS23_7;
-	  if(Num_Var_In_Type[v])  eqn_var_mask[e][v] = 1;
-	  v = POLYMER_STRESS33_7;
-	  if(Num_Var_In_Type[v])  eqn_var_mask[e][v] = 1;
-	  v = SHELL_TENSION ;
-	  if(Num_Var_In_Type[v])  eqn_var_mask[e][v] = 1;
-          v = SHELL_USER ;
-          if(Num_Var_In_Type[v])  eqn_var_mask[e][v] = 1;
-          v = SHELL_LUBP;
-          if(Num_Var_In_Type[v])  eqn_var_mask[e][v] = 1;
-          v = ACOUS_PREAL;
-          if(Num_Var_In_Type[v])  eqn_var_mask[e][v] = 1;
-          v = ACOUS_PIMAG;
-          if(Num_Var_In_Type[v])  eqn_var_mask[e][v] = 1;
-          v = ACOUS_REYN_STRESS;
-          if(Num_Var_In_Type[v])  eqn_var_mask[e][v] = 1;
-          v = SHELL_BDYVELO;
-          if(Num_Var_In_Type[v])  eqn_var_mask[e][v] = 1;
-          v = LUBP;
-          if(Num_Var_In_Type[v])  eqn_var_mask[e][v] = 1;
-	  v = SHELL_DELTAH;
-	  if(Num_Var_In_Type[v])  eqn_var_mask[e][v] = 1;
-	  v = MAX_STRAIN;
-	  if(Num_Var_In_Type[v])  eqn_var_mask[e][v] = 1;
-	  v = CUR_STRAIN;
-	  if(Num_Var_In_Type[v])  eqn_var_mask[e][v] = 1;
-
-
-          v = SHELL_NORMAL1;
-          if(Num_Var_In_Type[v])  eqn_var_mask[e][v] = 1;
-          v = SHELL_NORMAL2;
-          if(Num_Var_In_Type[v])  eqn_var_mask[e][v] = 1;
-          v = SHELL_NORMAL3;
-          if(Num_Var_In_Type[v])  eqn_var_mask[e][v] = 1;
-          break;
-
-	  v = TFMP_PRES;
-          if(Num_Var_In_Type[v])  eqn_var_mask[e][v] = 1;
-	  v = TFMP_SAT;
-          if(Num_Var_In_Type[v])  eqn_var_mask[e][v] = 1;
-	  break;
-
-	case R_MASS_SURF:
-	  v = VELOCITY1;
-	  if(Num_Var_In_Type[v])  eqn_var_mask[e][v] = 1;
-	  v = VELOCITY2;
-	  if(Num_Var_In_Type[v])  eqn_var_mask[e][v] = 1;
-	  v = VELOCITY3;
-	  if(Num_Var_In_Type[v])  eqn_var_mask[e][v] = 1;
-	  v = PVELOCITY1;
-	  if(Num_Var_In_Type[v])  eqn_var_mask[e][v] = 1;
-	  v = PVELOCITY2;
-	  if(Num_Var_In_Type[v])  eqn_var_mask[e][v] = 1;
-	  v = PVELOCITY3;
-	  if(Num_Var_In_Type[v])  eqn_var_mask[e][v] = 1;
-	  v = TEMPERATURE;
-	  if(Num_Var_In_Type[v])  eqn_var_mask[e][v] = 1;
-	  v = MASS_FRACTION;
-	  if(Num_Var_In_Type[v])  eqn_var_mask[e][v] = 1;
-	  v = MESH_DISPLACEMENT1;
-	  if(Num_Var_In_Type[v])  eqn_var_mask[e][v] = 1;
-	  v = MESH_DISPLACEMENT2;
-	  if(Num_Var_In_Type[v])  eqn_var_mask[e][v] = 1;
-	  v = MESH_DISPLACEMENT3;
-	  if(Num_Var_In_Type[v])  eqn_var_mask[e][v] = 1;
-	  v = PRESSURE;
-	  if(Num_Var_In_Type[v])  eqn_var_mask[e][v] = 1;
-	  break;
-
-	case R_SOLID1:
-	case R_SOLID2:
-	case R_SOLID3:
-	  v = VELOCITY1;
-	  if(Num_Var_In_Type[v])  eqn_var_mask[e][v] = 1;
-	  v = VELOCITY2;
-	  if(Num_Var_In_Type[v])  eqn_var_mask[e][v] = 1;
-	  v = VELOCITY3;
-	  if(Num_Var_In_Type[v])  eqn_var_mask[e][v] = 1;
-	  v = TEMPERATURE;
-	  if(Num_Var_In_Type[v])  eqn_var_mask[e][v] = 1;
-	  v = MASS_FRACTION;
-	  if(Num_Var_In_Type[v])  eqn_var_mask[e][v] = 1;
-	  v = MESH_DISPLACEMENT1;
-	  if(Num_Var_In_Type[v])  eqn_var_mask[e][v] = 1;
-	  v = MESH_DISPLACEMENT2;
-	  if(Num_Var_In_Type[v])  eqn_var_mask[e][v] = 1;
-	  v = MESH_DISPLACEMENT3;
-	  if(Num_Var_In_Type[v])  eqn_var_mask[e][v] = 1;
-	  v = SOLID_DISPLACEMENT1;
-	  if(Num_Var_In_Type[v])  eqn_var_mask[e][v] = 1;
-	  v = SOLID_DISPLACEMENT2;
-	  if(Num_Var_In_Type[v])  eqn_var_mask[e][v] = 1;
-	  v = SOLID_DISPLACEMENT3;
-	  if(Num_Var_In_Type[v])  eqn_var_mask[e][v] = 1;
-	  v = PRESSURE;
-	  if(Num_Var_In_Type[v])  eqn_var_mask[e][v] = 1;
-          v = SHELL_LUBP;
-          if(Num_Var_In_Type[v])  eqn_var_mask[e][v] = 1;
-          v = ACOUS_PREAL;
-          if(Num_Var_In_Type[v])  eqn_var_mask[e][v] = 1;
-          v = ACOUS_PIMAG;
-          if(Num_Var_In_Type[v])  eqn_var_mask[e][v] = 1;
-          v = ACOUS_REYN_STRESS;
-          if(Num_Var_In_Type[v])  eqn_var_mask[e][v] = 1;
-          v = SHELL_BDYVELO;
-          if(Num_Var_In_Type[v])  eqn_var_mask[e][v] = 1;
-	  v = LUBP;
-          if(Num_Var_In_Type[v])  eqn_var_mask[e][v] = 1;
-	  v = SHELL_DELTAH;
-	  if(Num_Var_In_Type[v])  eqn_var_mask[e][v] = 1;
-	  v = MAX_STRAIN;
-	  if(Num_Var_In_Type[v])  eqn_var_mask[e][v] = 1;
-	  v = CUR_STRAIN;
-	  if(Num_Var_In_Type[v])  eqn_var_mask[e][v] = 1;
-	  break;
-
-	case R_PRESSURE:
-	  v = VELOCITY1;
-	  if(Num_Var_In_Type[v])  eqn_var_mask[e][v] = 1;
-	  v = VELOCITY2;
-	  if(Num_Var_In_Type[v])  eqn_var_mask[e][v] = 1;
-	  v = VELOCITY3;
-	  if(Num_Var_In_Type[v])  eqn_var_mask[e][v] = 1;
-	  v = TEMPERATURE;
-	  if(Num_Var_In_Type[v])  eqn_var_mask[e][v] = 1;
-	  v = MASS_FRACTION;
-	  if(Num_Var_In_Type[v])  eqn_var_mask[e][v] = 1;
-	  v = MESH_DISPLACEMENT1;
-	  if(Num_Var_In_Type[v])  eqn_var_mask[e][v] = 1;
-	  v = MESH_DISPLACEMENT2;
-	  if(Num_Var_In_Type[v])  eqn_var_mask[e][v] = 1;
-	  v = MESH_DISPLACEMENT3;
-	  if(Num_Var_In_Type[v])  eqn_var_mask[e][v] = 1;
-          v = SOLID_DISPLACEMENT1;
-	  if(Num_Var_In_Type[v])  eqn_var_mask[e][v] = 1;
-	  v = SOLID_DISPLACEMENT2;
-	  if(Num_Var_In_Type[v])  eqn_var_mask[e][v] = 1;
-	  v = SOLID_DISPLACEMENT3;
-	  if(Num_Var_In_Type[v])  eqn_var_mask[e][v] = 1;
-	  v = PRESSURE;
-	  if(Num_Var_In_Type[v])  eqn_var_mask[e][v] = 1;
-	  v = POLYMER_STRESS11;
-	  if(Num_Var_In_Type[v])  eqn_var_mask[e][v] = 1;
-	  v = POLYMER_STRESS12;
-	  if(Num_Var_In_Type[v])  eqn_var_mask[e][v] = 1;
-	  v = POLYMER_STRESS13;
-	  if(Num_Var_In_Type[v])  eqn_var_mask[e][v] = 1;
-	  v = POLYMER_STRESS22;
-	  if(Num_Var_In_Type[v])  eqn_var_mask[e][v] = 1;
-	  v = POLYMER_STRESS23;
-	  if(Num_Var_In_Type[v])  eqn_var_mask[e][v] = 1;
-	  v = POLYMER_STRESS33;
-	  if(Num_Var_In_Type[v])  eqn_var_mask[e][v] = 1;
-
-	  v = POLYMER_STRESS11_1;
-	  if(Num_Var_In_Type[v])  eqn_var_mask[e][v] = 1;
-	  v = POLYMER_STRESS12_1;
-	  if(Num_Var_In_Type[v])  eqn_var_mask[e][v] = 1;
-	  v = POLYMER_STRESS13_1;
-	  if(Num_Var_In_Type[v])  eqn_var_mask[e][v] = 1;
-	  v = POLYMER_STRESS22_1;
-	  if(Num_Var_In_Type[v])  eqn_var_mask[e][v] = 1;
-	  v = POLYMER_STRESS23_1;
-	  if(Num_Var_In_Type[v])  eqn_var_mask[e][v] = 1;
-	  v = POLYMER_STRESS33_1;
-	  if(Num_Var_In_Type[v])  eqn_var_mask[e][v] = 1;
-	  v = POLYMER_STRESS11_2;
-	  if(Num_Var_In_Type[v])  eqn_var_mask[e][v] = 1;
-	  v = POLYMER_STRESS12_2;
-	  if(Num_Var_In_Type[v])  eqn_var_mask[e][v] = 1;
-	  v = POLYMER_STRESS13_2;
-	  if(Num_Var_In_Type[v])  eqn_var_mask[e][v] = 1;
-	  v = POLYMER_STRESS22_2;
-	  if(Num_Var_In_Type[v])  eqn_var_mask[e][v] = 1;
-	  v = POLYMER_STRESS23_2;
-	  if(Num_Var_In_Type[v])  eqn_var_mask[e][v] = 1;
-	  v = POLYMER_STRESS33_2;
-	  if(Num_Var_In_Type[v])  eqn_var_mask[e][v] = 1;
-	  v = POLYMER_STRESS11_3;
-	  if(Num_Var_In_Type[v])  eqn_var_mask[e][v] = 1;
-	  v = POLYMER_STRESS12_3;
-	  if(Num_Var_In_Type[v])  eqn_var_mask[e][v] = 1;
-	  v = POLYMER_STRESS13_3;
-	  if(Num_Var_In_Type[v])  eqn_var_mask[e][v] = 1;
-	  v = POLYMER_STRESS22_3;
-	  if(Num_Var_In_Type[v])  eqn_var_mask[e][v] = 1;
-	  v = POLYMER_STRESS23_3;
-	  if(Num_Var_In_Type[v])  eqn_var_mask[e][v] = 1;
-	  v = POLYMER_STRESS33_3;
-	  if(Num_Var_In_Type[v])  eqn_var_mask[e][v] = 1;
-	  v = POLYMER_STRESS11_4;
-	  if(Num_Var_In_Type[v])  eqn_var_mask[e][v] = 1;
-	  v = POLYMER_STRESS12_4;
-	  if(Num_Var_In_Type[v])  eqn_var_mask[e][v] = 1;
-	  v = POLYMER_STRESS13_4;
-	  if(Num_Var_In_Type[v])  eqn_var_mask[e][v] = 1;
-	  v = POLYMER_STRESS22_4;
-	  if(Num_Var_In_Type[v])  eqn_var_mask[e][v] = 1;
-	  v = POLYMER_STRESS23_4;
-	  if(Num_Var_In_Type[v])  eqn_var_mask[e][v] = 1;
-	  v = POLYMER_STRESS33_4;
-	  if(Num_Var_In_Type[v])  eqn_var_mask[e][v] = 1;
-	  v = POLYMER_STRESS11_5;
-	  if(Num_Var_In_Type[v])  eqn_var_mask[e][v] = 1;
-	  v = POLYMER_STRESS12_5;
-	  if(Num_Var_In_Type[v])  eqn_var_mask[e][v] = 1;
-	  v = POLYMER_STRESS13_5;
-	  if(Num_Var_In_Type[v])  eqn_var_mask[e][v] = 1;
-	  v = POLYMER_STRESS22_5;
-	  if(Num_Var_In_Type[v])  eqn_var_mask[e][v] = 1;
-	  v = POLYMER_STRESS23_5;
-	  if(Num_Var_In_Type[v])  eqn_var_mask[e][v] = 1;
-	  v = POLYMER_STRESS33_5;
-	  if(Num_Var_In_Type[v])  eqn_var_mask[e][v] = 1;
-	  v = POLYMER_STRESS11_6;
-	  if(Num_Var_In_Type[v])  eqn_var_mask[e][v] = 1;
-	  v = POLYMER_STRESS12_6;
-	  if(Num_Var_In_Type[v])  eqn_var_mask[e][v] = 1;
-	  v = POLYMER_STRESS13_6;
-	  if(Num_Var_In_Type[v])  eqn_var_mask[e][v] = 1;
-	  v = POLYMER_STRESS22_6;
-	  if(Num_Var_In_Type[v])  eqn_var_mask[e][v] = 1;
-	  v = POLYMER_STRESS23_6;
-	  if(Num_Var_In_Type[v])  eqn_var_mask[e][v] = 1;
-	  v = POLYMER_STRESS33_6;
-	  if(Num_Var_In_Type[v])  eqn_var_mask[e][v] = 1;
-	  v = POLYMER_STRESS11_7;
-	  if(Num_Var_In_Type[v])  eqn_var_mask[e][v] = 1;
-	  v = POLYMER_STRESS12_7;
-	  if(Num_Var_In_Type[v])  eqn_var_mask[e][v] = 1;
-	  v = POLYMER_STRESS13_7;
-	  if(Num_Var_In_Type[v])  eqn_var_mask[e][v] = 1;
-	  v = POLYMER_STRESS22_7;
-	  if(Num_Var_In_Type[v])  eqn_var_mask[e][v] = 1;
-	  v = POLYMER_STRESS23_7;
-	  if(Num_Var_In_Type[v])  eqn_var_mask[e][v] = 1;
-	  v = POLYMER_STRESS33_7;
-	  if(Num_Var_In_Type[v])  eqn_var_mask[e][v] = 1;
-
-
-	  v = VELOCITY_GRADIENT11;
-	  if(Num_Var_In_Type[v])  eqn_var_mask[e][v] = 1;
-	  v = VELOCITY_GRADIENT12;
-	  if(Num_Var_In_Type[v])  eqn_var_mask[e][v] = 1;
-	  v = VELOCITY_GRADIENT13;
-	  if(Num_Var_In_Type[v])  eqn_var_mask[e][v] = 1;
-	  v = VELOCITY_GRADIENT21;
-	  if(Num_Var_In_Type[v])  eqn_var_mask[e][v] = 1;
-	  v = VELOCITY_GRADIENT22;
-	  if(Num_Var_In_Type[v])  eqn_var_mask[e][v] = 1;
-	  v = VELOCITY_GRADIENT23;
-	  if(Num_Var_In_Type[v])  eqn_var_mask[e][v] = 1;
-	  v = VELOCITY_GRADIENT31;
-	  if(Num_Var_In_Type[v])  eqn_var_mask[e][v] = 1;
-	  v = VELOCITY_GRADIENT32;
-	  if(Num_Var_In_Type[v])  eqn_var_mask[e][v] = 1;
-	  v = VELOCITY_GRADIENT33;
-	  if(Num_Var_In_Type[v])  eqn_var_mask[e][v] = 1;
-	  v = SHEAR_RATE;
-	  if(Num_Var_In_Type[v])  eqn_var_mask[e][v] = 1;
-	  v = FILL;
-	  if(Num_Var_In_Type[v])  eqn_var_mask[e][v] = 1;
-
-	  break;
-
-	case R_STRESS11:
-	case R_STRESS12:
-	case R_STRESS13:
-	case R_STRESS22:
-	case R_STRESS23:
-	case R_STRESS33:
-	  v = VELOCITY1;
-	  if(Num_Var_In_Type[v])  eqn_var_mask[e][v] = 1;
-	  v = VELOCITY2;
-	  if(Num_Var_In_Type[v])  eqn_var_mask[e][v] = 1;
-	  v = VELOCITY3;
-	  if(Num_Var_In_Type[v])  eqn_var_mask[e][v] = 1;
-	  v = TEMPERATURE;
-	  if(Num_Var_In_Type[v])  eqn_var_mask[e][v] = 1;
-	  v = MASS_FRACTION;
-	  if(Num_Var_In_Type[v])  eqn_var_mask[e][v] = 1;
-	  v = MESH_DISPLACEMENT1;
-	  if(Num_Var_In_Type[v])  eqn_var_mask[e][v] = 1;
-	  v = MESH_DISPLACEMENT2;
-	  if(Num_Var_In_Type[v])  eqn_var_mask[e][v] = 1;
-	  v = MESH_DISPLACEMENT3;
-	  if(Num_Var_In_Type[v])  eqn_var_mask[e][v] = 1;
-	  v = PRESSURE;
-	  if(Num_Var_In_Type[v])  eqn_var_mask[e][v] = 1;
-	  v = POLYMER_STRESS11;
-	  if(Num_Var_In_Type[v])  eqn_var_mask[e][v] = 1;
-	  v = POLYMER_STRESS12;
-	  if(Num_Var_In_Type[v])  eqn_var_mask[e][v] = 1;
-	  v = POLYMER_STRESS13;
-	  if(Num_Var_In_Type[v])  eqn_var_mask[e][v] = 1;
-	  v = POLYMER_STRESS22;
-	  if(Num_Var_In_Type[v])  eqn_var_mask[e][v] = 1;
-	  v = POLYMER_STRESS23;
-	  if(Num_Var_In_Type[v])  eqn_var_mask[e][v] = 1;
-	  v = POLYMER_STRESS33;
-	  if(Num_Var_In_Type[v])  eqn_var_mask[e][v] = 1;
-
-
-	  v = VELOCITY_GRADIENT11;
-	  if(Num_Var_In_Type[v])  eqn_var_mask[e][v] = 1;
-	  v = VELOCITY_GRADIENT12;
-	  if(Num_Var_In_Type[v])  eqn_var_mask[e][v] = 1;
-	  v = VELOCITY_GRADIENT13;
-	  if(Num_Var_In_Type[v])  eqn_var_mask[e][v] = 1;
-	  v = VELOCITY_GRADIENT21;
-	  if(Num_Var_In_Type[v])  eqn_var_mask[e][v] = 1;
-	  v = VELOCITY_GRADIENT22;
-	  if(Num_Var_In_Type[v])  eqn_var_mask[e][v] = 1;
-	  v = VELOCITY_GRADIENT23;
-	  if(Num_Var_In_Type[v])  eqn_var_mask[e][v] = 1;
-	  v = VELOCITY_GRADIENT31;
-	  if(Num_Var_In_Type[v])  eqn_var_mask[e][v] = 1;
-	  v = VELOCITY_GRADIENT32;
-	  if(Num_Var_In_Type[v])  eqn_var_mask[e][v] = 1;
-	  v = VELOCITY_GRADIENT33;
-	  if(Num_Var_In_Type[v])  eqn_var_mask[e][v] = 1;
-
-	  v = SHEAR_RATE;
-	  if(Num_Var_In_Type[v])  eqn_var_mask[e][v] = 1;
-	  v = FILL;
-	  if(Num_Var_In_Type[v])  eqn_var_mask[e][v] = 1;
-	  break;
-
-	case R_GRADIENT11:
-	case R_GRADIENT12:
-	case R_GRADIENT13:
-	case R_GRADIENT21:
-	case R_GRADIENT22:
-	case R_GRADIENT23:
-	case R_GRADIENT31:
-	case R_GRADIENT32:
-	case R_GRADIENT33:
-	  v = VELOCITY1;
-	  if(Num_Var_In_Type[v])  eqn_var_mask[e][v] = 1;
-	  v = VELOCITY2;
-	  if(Num_Var_In_Type[v])  eqn_var_mask[e][v] = 1;
-	  v = VELOCITY3;
-	  if(Num_Var_In_Type[v])  eqn_var_mask[e][v] = 1;
-	  v = MESH_DISPLACEMENT1;
-	  if(Num_Var_In_Type[v])  eqn_var_mask[e][v] = 1;
-	  v = MESH_DISPLACEMENT2;
-	  if(Num_Var_In_Type[v])  eqn_var_mask[e][v] = 1;
-	  v = MESH_DISPLACEMENT3;
-	  if(Num_Var_In_Type[v])  eqn_var_mask[e][v] = 1;
-	  v = VELOCITY_GRADIENT11;
-	  if(Num_Var_In_Type[v])  eqn_var_mask[e][v] = 1;
-	  v = VELOCITY_GRADIENT12;
-	  if(Num_Var_In_Type[v])  eqn_var_mask[e][v] = 1;
-	  v = VELOCITY_GRADIENT13;
-	  if(Num_Var_In_Type[v])  eqn_var_mask[e][v] = 1;
-	  v = VELOCITY_GRADIENT21;
-	  if(Num_Var_In_Type[v])  eqn_var_mask[e][v] = 1;
-	  v = VELOCITY_GRADIENT22;
-	  if(Num_Var_In_Type[v])  eqn_var_mask[e][v] = 1;
-	  v = VELOCITY_GRADIENT23;
-	  if(Num_Var_In_Type[v])  eqn_var_mask[e][v] = 1;
-	  v = VELOCITY_GRADIENT31;
-	  if(Num_Var_In_Type[v])  eqn_var_mask[e][v] = 1;
-	  v = VELOCITY_GRADIENT32;
-	  if(Num_Var_In_Type[v])  eqn_var_mask[e][v] = 1;
-	  v = VELOCITY_GRADIENT33;
-	  if(Num_Var_In_Type[v])  eqn_var_mask[e][v] = 1;
-	  break;
-
-
-	case R_EFIELD1:
-	case R_EFIELD2:
-	case R_EFIELD3:
-	  v = R_EFIELD1;
-	  if(Num_Var_In_Type[v])  eqn_var_mask[e][v] = 1;
-	  v = R_EFIELD2;
-	  if(Num_Var_In_Type[v])  eqn_var_mask[e][v] = 1;
-	  v = R_EFIELD3;
-	  if(Num_Var_In_Type[v])  eqn_var_mask[e][v] = 1;
-	  v = MESH_DISPLACEMENT1;
-	  if(Num_Var_In_Type[v])  eqn_var_mask[e][v] = 1;
-	  v = MESH_DISPLACEMENT2;
-	  if(Num_Var_In_Type[v])  eqn_var_mask[e][v] = 1;
-	  v = MESH_DISPLACEMENT3;
-	  if(Num_Var_In_Type[v])  eqn_var_mask[e][v] = 1;
-	  v = VOLTAGE;
-	  if(Num_Var_In_Type[v])  eqn_var_mask[e][v] = 1;
-	  break;
-
-	case R_POTENTIAL:
-	  v = VELOCITY1;
-	  if(Num_Var_In_Type[v])  eqn_var_mask[e][v] = 1;
-	  v = VELOCITY2;
-	  if(Num_Var_In_Type[v])  eqn_var_mask[e][v] = 1;
-	  v = VELOCITY3;
-	  if(Num_Var_In_Type[v])  eqn_var_mask[e][v] = 1;
-	  v = TEMPERATURE;
-	  if(Num_Var_In_Type[v])  eqn_var_mask[e][v] = 1;
-	  v = MASS_FRACTION;
-	  if(Num_Var_In_Type[v])  eqn_var_mask[e][v] = 1;
-	  v = MESH_DISPLACEMENT1;
-	  if(Num_Var_In_Type[v])  eqn_var_mask[e][v] = 1;
-	  v = MESH_DISPLACEMENT2;
-	  if(Num_Var_In_Type[v])  eqn_var_mask[e][v] = 1;
-	  v = MESH_DISPLACEMENT3;
-	  if(Num_Var_In_Type[v])  eqn_var_mask[e][v] = 1;
-	  v = PRESSURE;
-	  if(Num_Var_In_Type[v])  eqn_var_mask[e][v] = 1;
-	  v = VOLTAGE;
-	  if(Num_Var_In_Type[v])  eqn_var_mask[e][v] = 1;
-	  v = SURF_CHARGE;
-	  if(Num_Var_In_Type[v])  eqn_var_mask[e][v] = 1;
-          break;
-
-        case R_SURF_CHARGE:
- 	  v = VELOCITY1;
- 	  if(Num_Var_In_Type[v])  eqn_var_mask[e][v] = 1;
- 	  v = VELOCITY2;
- 	  if(Num_Var_In_Type[v])  eqn_var_mask[e][v] = 1;
- 	  v = VELOCITY3;
- 	  if(Num_Var_In_Type[v])  eqn_var_mask[e][v] = 1;
- 	  v = MESH_DISPLACEMENT1;
- 	  if(Num_Var_In_Type[v])  eqn_var_mask[e][v] = 1;
- 	  v = MESH_DISPLACEMENT2;
- 	  if(Num_Var_In_Type[v])  eqn_var_mask[e][v] = 1;
- 	  v = MESH_DISPLACEMENT3;
- 	  if(Num_Var_In_Type[v])  eqn_var_mask[e][v] = 1;
-          v = VOLTAGE;
-          if(Num_Var_In_Type[v])  eqn_var_mask[e][v] = 1;
-          v = SURF_CHARGE;
-          if(Num_Var_In_Type[v])  eqn_var_mask[e][v] = 1;
-          break;
-
-	case R_SHELL_CURVATURE:
-          v = SHELL_TENSION;
-          if(Num_Var_In_Type[v])  eqn_var_mask[e][v] = 1;
-          v = SHELL_CURVATURE;
-          if(Num_Var_In_Type[v])  eqn_var_mask[e][v] = 1;
-          v = MESH_DISPLACEMENT1;
-          if(Num_Var_In_Type[v])  eqn_var_mask[e][v] = 1;
-          v = MESH_DISPLACEMENT2;
-          if(Num_Var_In_Type[v])  eqn_var_mask[e][v] = 1;
-          v = MESH_DISPLACEMENT3;
-          if(Num_Var_In_Type[v])  eqn_var_mask[e][v] = 1;
-	  v = VELOCITY1;
-          if(Num_Var_In_Type[v])  eqn_var_mask[e][v] = 1;
-	  v = VELOCITY2;
-          if(Num_Var_In_Type[v])  eqn_var_mask[e][v] = 1;
-	  v = VELOCITY3;
-          if(Num_Var_In_Type[v])  eqn_var_mask[e][v] = 1;
-	  v = PRESSURE;
-	  if(Num_Var_In_Type[v])  eqn_var_mask[e][v] = 1;
-
-          v = LUBP;
-          if(Num_Var_In_Type[v])  eqn_var_mask[e][v] = 1;
-          v = SHELL_FILMP;
-          if(Num_Var_In_Type[v])  eqn_var_mask[e][v] = 1;
-
-          v = SHELL_NORMAL1;
-          if(Num_Var_In_Type[v])  eqn_var_mask[e][v] = 1;
-          v = SHELL_NORMAL2;
-          if(Num_Var_In_Type[v])  eqn_var_mask[e][v] = 1;
-          v = SHELL_NORMAL3;
-          if(Num_Var_In_Type[v])  eqn_var_mask[e][v] = 1;
-          v = TFMP_PRES;
-          if(Num_Var_In_Type[v])  eqn_var_mask[e][v] = 1;
-          break;
-
-        case R_SHELL_CURVATURE2:
-          v = SHELL_CURVATURE2;
-          if(Num_Var_In_Type[v])  eqn_var_mask[e][v] = 1;
-          v = MESH_DISPLACEMENT1;
-          if(Num_Var_In_Type[v])  eqn_var_mask[e][v] = 1;
-          v = MESH_DISPLACEMENT2;
-          if(Num_Var_In_Type[v])  eqn_var_mask[e][v] = 1;
-          v = MESH_DISPLACEMENT3;
-          if(Num_Var_In_Type[v])  eqn_var_mask[e][v] = 1;
-
-          v = SHELL_NORMAL1;
-          if(Num_Var_In_Type[v])  eqn_var_mask[e][v] = 1;
-          v = SHELL_NORMAL2;
-          if(Num_Var_In_Type[v])  eqn_var_mask[e][v] = 1;
-          v = SHELL_NORMAL3;
-          if(Num_Var_In_Type[v])  eqn_var_mask[e][v] = 1;
-
-          break;
-
-	case R_SHELL_ANGLE1:
-          v = SHELL_ANGLE1;
-          if(Num_Var_In_Type[v])  eqn_var_mask[e][v] = 1;
-          v = SHELL_ANGLE2;
-          if(Num_Var_In_Type[v])  eqn_var_mask[e][v] = 1;
-          v = MESH_DISPLACEMENT1;
-          if(Num_Var_In_Type[v])  eqn_var_mask[e][v] = 1;
-          v = MESH_DISPLACEMENT2;
-          if(Num_Var_In_Type[v])  eqn_var_mask[e][v] = 1;
-          v = MESH_DISPLACEMENT3;
-          if(Num_Var_In_Type[v])  eqn_var_mask[e][v] = 1;
-
-          break;
-
-	case R_SHELL_ANGLE2:
-          v = SHELL_ANGLE1;
-          if(Num_Var_In_Type[v])  eqn_var_mask[e][v] = 1;
-          v = SHELL_ANGLE2;
-          if(Num_Var_In_Type[v])  eqn_var_mask[e][v] = 1;
-          v = MESH_DISPLACEMENT1;
-          if(Num_Var_In_Type[v])  eqn_var_mask[e][v] = 1;
-          v = MESH_DISPLACEMENT2;
-          if(Num_Var_In_Type[v])  eqn_var_mask[e][v] = 1;
-          v = MESH_DISPLACEMENT3;
-          if(Num_Var_In_Type[v])  eqn_var_mask[e][v] = 1;
-
-          break;
-
-	case R_SHELL_TENSION:
-          v = SHELL_TENSION;
-          if(Num_Var_In_Type[v])  eqn_var_mask[e][v] = 1;
-          v = SHELL_CURVATURE;
-          if(Num_Var_In_Type[v])  eqn_var_mask[e][v] = 1;
-          v = MESH_DISPLACEMENT1;
-          if(Num_Var_In_Type[v])  eqn_var_mask[e][v] = 1;
-          v = MESH_DISPLACEMENT2;
-          if(Num_Var_In_Type[v])  eqn_var_mask[e][v] = 1;
-          v = MESH_DISPLACEMENT3;
-          if(Num_Var_In_Type[v])  eqn_var_mask[e][v] = 1;
-          v = VELOCITY1;
-          if(Num_Var_In_Type[v])  eqn_var_mask[e][v] = 1;
-          v = VELOCITY2;
-          if(Num_Var_In_Type[v])  eqn_var_mask[e][v] = 1;
-          v = VELOCITY3;
-          if(Num_Var_In_Type[v])  eqn_var_mask[e][v] = 1;
-	  v = PRESSURE;
-	  if(Num_Var_In_Type[v])  eqn_var_mask[e][v] = 1;
-          v = LUBP;
-          if(Num_Var_In_Type[v])  eqn_var_mask[e][v] = 1;
-          v = SHELL_FILMP;
-          if(Num_Var_In_Type[v])  eqn_var_mask[e][v] = 1;
-          break;
-
-	case R_SHELL_X:
-          v = SHELL_CURVATURE;
-          if(Num_Var_In_Type[v])  eqn_var_mask[e][v] = 1;
-          v = SHELL_X;
-          if(Num_Var_In_Type[v])  eqn_var_mask[e][v] = 1;
-          v = SHELL_Y;
-          if(Num_Var_In_Type[v])  eqn_var_mask[e][v] = 1;
-          v = MESH_DISPLACEMENT1;
-          if(Num_Var_In_Type[v])  eqn_var_mask[e][v] = 1;
-          v = MESH_DISPLACEMENT2;
-          if(Num_Var_In_Type[v])  eqn_var_mask[e][v] = 1;
-          break;
-
-	case R_SHELL_Y:
-          v = SHELL_CURVATURE;
-          if(Num_Var_In_Type[v])  eqn_var_mask[e][v] = 1;
-          v = SHELL_X;
-          if(Num_Var_In_Type[v])  eqn_var_mask[e][v] = 1;
-          v = SHELL_Y;
-          if(Num_Var_In_Type[v])  eqn_var_mask[e][v] = 1;
-          v = MESH_DISPLACEMENT1;
-          if(Num_Var_In_Type[v])  eqn_var_mask[e][v] = 1;
-          v = MESH_DISPLACEMENT2;
-          if(Num_Var_In_Type[v])  eqn_var_mask[e][v] = 1;
-          break;
-
- 	case R_SHELL_USER:
-          v = SHELL_USER;
-          if(Num_Var_In_Type[v])  eqn_var_mask[e][v] = 1;
- 	  v = VELOCITY1;
- 	  if(Num_Var_In_Type[v])  eqn_var_mask[e][v] = 1;
- 	  v = VELOCITY2;
- 	  if(Num_Var_In_Type[v])  eqn_var_mask[e][v] = 1;
- 	  v = VELOCITY3;
- 	  if(Num_Var_In_Type[v])  eqn_var_mask[e][v] = 1;
- 	  v = TEMPERATURE;
- 	  if(Num_Var_In_Type[v])  eqn_var_mask[e][v] = 1;
- 	  v = MASS_FRACTION;
- 	  if(Num_Var_In_Type[v])  eqn_var_mask[e][v] = 1;
- 	  v = MESH_DISPLACEMENT1;
- 	  if(Num_Var_In_Type[v])  eqn_var_mask[e][v] = 1;
- 	  v = MESH_DISPLACEMENT2;
- 	  if(Num_Var_In_Type[v])  eqn_var_mask[e][v] = 1;
- 	  v = MESH_DISPLACEMENT3;
- 	  if(Num_Var_In_Type[v])  eqn_var_mask[e][v] = 1;
- 	  v = SOLID_DISPLACEMENT1;
- 	  if(Num_Var_In_Type[v])  eqn_var_mask[e][v] = 1;
- 	  v = SOLID_DISPLACEMENT2;
- 	  if(Num_Var_In_Type[v])  eqn_var_mask[e][v] = 1;
- 	  v = SOLID_DISPLACEMENT3;
- 	  if(Num_Var_In_Type[v])  eqn_var_mask[e][v] = 1;
- 	  v = PRESSURE;
- 	  if(Num_Var_In_Type[v])  eqn_var_mask[e][v] = 1;
- 	  v = VOLTAGE;
- 	  if(Num_Var_In_Type[v])  eqn_var_mask[e][v] = 1;
-          break;
-
-	case R_SHELL_SURF_DIV_V:
-          v = SHELL_SURF_DIV_V;
-          if(Num_Var_In_Type[v])  eqn_var_mask[e][v] = 1;
-          v = MESH_DISPLACEMENT1;
-          if(Num_Var_In_Type[v])  eqn_var_mask[e][v] = 1;
-          v = MESH_DISPLACEMENT2;
-          if(Num_Var_In_Type[v])  eqn_var_mask[e][v] = 1;
-          v = MESH_DISPLACEMENT3;
-          if(Num_Var_In_Type[v])  eqn_var_mask[e][v] = 1;
-	  v = VELOCITY1;
-	  if(Num_Var_In_Type[v])  eqn_var_mask[e][v] = 1;
-	  v = VELOCITY2;
-	  if(Num_Var_In_Type[v])  eqn_var_mask[e][v] = 1;
-	  v = VELOCITY3;
-	  if(Num_Var_In_Type[v])  eqn_var_mask[e][v] = 1;
-          v = SHELL_NORMAL1;
-          if(Num_Var_In_Type[v])  eqn_var_mask[e][v] = 1;
-          v = SHELL_NORMAL2;
-          if(Num_Var_In_Type[v])  eqn_var_mask[e][v] = 1;
-          v = SHELL_SURF_CURV;
-          if(Num_Var_In_Type[v])  eqn_var_mask[e][v] = 1;
-
-          break;
-
-	case R_SHELL_SURF_CURV:
-          v = SHELL_SURF_CURV;
-          if(Num_Var_In_Type[v])  eqn_var_mask[e][v] = 1;
-          v = MESH_DISPLACEMENT1;
-          if(Num_Var_In_Type[v])  eqn_var_mask[e][v] = 1;
-          v = MESH_DISPLACEMENT2;
-          if(Num_Var_In_Type[v])  eqn_var_mask[e][v] = 1;
-          v = MESH_DISPLACEMENT3;
-          if(Num_Var_In_Type[v])  eqn_var_mask[e][v] = 1;
-          v = SHELL_NORMAL1;
-          if(Num_Var_In_Type[v])  eqn_var_mask[e][v] = 1;
-          v = SHELL_NORMAL2;
-          if(Num_Var_In_Type[v])  eqn_var_mask[e][v] = 1;
-          break;
-
-	case R_N_DOT_CURL_V:
-          v = N_DOT_CURL_V;
-          if(Num_Var_In_Type[v])  eqn_var_mask[e][v] = 1;
-          v = MESH_DISPLACEMENT1;
-          if(Num_Var_In_Type[v])  eqn_var_mask[e][v] = 1;
-          v = MESH_DISPLACEMENT2;
-          if(Num_Var_In_Type[v])  eqn_var_mask[e][v] = 1;
-          v = MESH_DISPLACEMENT3;
-          if(Num_Var_In_Type[v])  eqn_var_mask[e][v] = 1;
-	  v = VELOCITY1;
-	  if(Num_Var_In_Type[v])  eqn_var_mask[e][v] = 1;
-	  v = VELOCITY2;
-	  if(Num_Var_In_Type[v])  eqn_var_mask[e][v] = 1;
-	  v = VELOCITY3;
-	  if(Num_Var_In_Type[v])  eqn_var_mask[e][v] = 1;
-          break;
-
-	case R_GRAD_S_V_DOT_N1:
-	case R_GRAD_S_V_DOT_N2:
-	case R_GRAD_S_V_DOT_N3:
-          v = GRAD_S_V_DOT_N1;
-          if(Num_Var_In_Type[v])  eqn_var_mask[e][v] = 1;
-          v = GRAD_S_V_DOT_N2;
-          if(Num_Var_In_Type[v])  eqn_var_mask[e][v] = 1;
-          v = GRAD_S_V_DOT_N3;
-          if(Num_Var_In_Type[v])  eqn_var_mask[e][v] = 1;
-          v = MESH_DISPLACEMENT1;
-          if(Num_Var_In_Type[v])  eqn_var_mask[e][v] = 1;
-          v = MESH_DISPLACEMENT2;
-          if(Num_Var_In_Type[v])  eqn_var_mask[e][v] = 1;
-          v = MESH_DISPLACEMENT3;
-          if(Num_Var_In_Type[v])  eqn_var_mask[e][v] = 1;
-	  v = VELOCITY1;
-	  if(Num_Var_In_Type[v])  eqn_var_mask[e][v] = 1;
-	  v = VELOCITY2;
-	  if(Num_Var_In_Type[v])  eqn_var_mask[e][v] = 1;
-	  v = VELOCITY3;
-	  if(Num_Var_In_Type[v])  eqn_var_mask[e][v] = 1;
-          v = SHELL_NORMAL1;
-          if(Num_Var_In_Type[v])  eqn_var_mask[e][v] = 1;
-          v = SHELL_NORMAL2;
-          if(Num_Var_In_Type[v])  eqn_var_mask[e][v] = 1;
-          break;
- 
-       /*
-        * EDW Note: For the following 4 shell equation entries,
-        * all three mesh components are included, even though
-        * the equations are not yet 3D-compatible!
-        */
-        case R_SHELL_DIFF_FLUX:
-          v = SHELL_DIFF_FLUX;
-          if(Num_Var_In_Type[v])  eqn_var_mask[e][v] = 1;
-          v = SHELL_DIFF_CURVATURE;
-          if(Num_Var_In_Type[v])  eqn_var_mask[e][v] = 1;
-          v = MESH_DISPLACEMENT1;
-          if(Num_Var_In_Type[v])  eqn_var_mask[e][v] = 1;
-          v = MESH_DISPLACEMENT2;
-          if(Num_Var_In_Type[v])  eqn_var_mask[e][v] = 1;
-          v = MESH_DISPLACEMENT3;
-          if(Num_Var_In_Type[v])  eqn_var_mask[e][v] = 1;
-          break;
-
-        case R_SHELL_DIFF_CURVATURE:
-          v = SHELL_DIFF_CURVATURE;
-          if(Num_Var_In_Type[v])  eqn_var_mask[e][v] = 1;
-          v = SHELL_NORMAL1;
-          if(Num_Var_In_Type[v])  eqn_var_mask[e][v] = 1;
-          v = SHELL_NORMAL2;
-          if(Num_Var_In_Type[v])  eqn_var_mask[e][v] = 1;
-          v = MESH_DISPLACEMENT1;
-          if(Num_Var_In_Type[v])  eqn_var_mask[e][v] = 1;
-          v = MESH_DISPLACEMENT2;
-          if(Num_Var_In_Type[v])  eqn_var_mask[e][v] = 1;
-          v = MESH_DISPLACEMENT3;
-          if(Num_Var_In_Type[v])  eqn_var_mask[e][v] = 1;
-          break;
-
-        case R_SHELL_NORMAL1:
-          v = SHELL_NORMAL1;
-          if(Num_Var_In_Type[v])  eqn_var_mask[e][v] = 1;
-          v = MESH_DISPLACEMENT1;
-          if(Num_Var_In_Type[v])  eqn_var_mask[e][v] = 1;
-          v = MESH_DISPLACEMENT2;
-          if(Num_Var_In_Type[v])  eqn_var_mask[e][v] = 1;
-          v = MESH_DISPLACEMENT3;
-          if(Num_Var_In_Type[v])  eqn_var_mask[e][v] = 1;
-          break;
-
-        case R_SHELL_NORMAL2:
-          v = SHELL_NORMAL2;
-          if(Num_Var_In_Type[v])  eqn_var_mask[e][v] = 1;
-          v = MESH_DISPLACEMENT1;
-          if(Num_Var_In_Type[v])  eqn_var_mask[e][v] = 1;
-          v = MESH_DISPLACEMENT2;
-          if(Num_Var_In_Type[v])  eqn_var_mask[e][v] = 1;
-          v = MESH_DISPLACEMENT3;
-          if(Num_Var_In_Type[v])  eqn_var_mask[e][v] = 1;
-          break;
-
-        case R_SHELL_NORMAL3:
-          v = SHELL_NORMAL3;
-          if(Num_Var_In_Type[v])  eqn_var_mask[e][v] = 1;
-          v = MESH_DISPLACEMENT1;
-          if(Num_Var_In_Type[v])  eqn_var_mask[e][v] = 1;
-          v = MESH_DISPLACEMENT2;
-          if(Num_Var_In_Type[v])  eqn_var_mask[e][v] = 1;
-          v = MESH_DISPLACEMENT3;
-          if(Num_Var_In_Type[v])  eqn_var_mask[e][v] = 1;
-          break;
-
-	case R_ACOUS_PREAL:
-	case R_ACOUS_PIMAG:
-	case R_ACOUS_REYN_STRESS:
- 	case R_SHELL_BDYVELO:
-	  v = ACOUS_PREAL;
-	  if(Num_Var_In_Type[v])  eqn_var_mask[e][v] = 1;
-	  v = ACOUS_PIMAG;
-	  if(Num_Var_In_Type[v])  eqn_var_mask[e][v] = 1;
-	  v = ACOUS_REYN_STRESS;
-	  if(Num_Var_In_Type[v])  eqn_var_mask[e][v] = 1;
-	  v = SHELL_BDYVELO;
-	  if(Num_Var_In_Type[v])  eqn_var_mask[e][v] = 1;
-	  v = MASS_FRACTION;
-	  if(Num_Var_In_Type[v])  eqn_var_mask[e][v] = 1;
-	  v = MESH_DISPLACEMENT1;
-	  if(Num_Var_In_Type[v])  eqn_var_mask[e][v] = 1;
-	  v = MESH_DISPLACEMENT2;
-	  if(Num_Var_In_Type[v])  eqn_var_mask[e][v] = 1;
-	  v = MESH_DISPLACEMENT3;
-	  if(Num_Var_In_Type[v])  eqn_var_mask[e][v] = 1;
-          v = FILL;
-	  if(Num_Var_In_Type[v])  eqn_var_mask[e][v] = 1;
-	  break;
-
-	case R_LIGHT_INTP:
-	case R_LIGHT_INTM:
-	case R_LIGHT_INTD:
-	  v = LIGHT_INTP;
-	  if(Num_Var_In_Type[v])  eqn_var_mask[e][v] = 1;
-	  v = LIGHT_INTM;
-	  if(Num_Var_In_Type[v])  eqn_var_mask[e][v] = 1;
-	  v = LIGHT_INTD;
-	  if(Num_Var_In_Type[v])  eqn_var_mask[e][v] = 1;
-	  v = MESH_DISPLACEMENT1;
-	  if(Num_Var_In_Type[v])  eqn_var_mask[e][v] = 1;
-	  v = MESH_DISPLACEMENT2;
-	  if(Num_Var_In_Type[v])  eqn_var_mask[e][v] = 1;
-	  v = MESH_DISPLACEMENT3;
-	  if(Num_Var_In_Type[v])  eqn_var_mask[e][v] = 1;
-          v = FILL;
-	  if(Num_Var_In_Type[v])  eqn_var_mask[e][v] = 1;
-	  break;
-
-	case R_RESTIME:
-	  v = RESTIME;
-	  if(Num_Var_In_Type[v])  eqn_var_mask[e][v] = 1;
-	  v = TEMPERATURE;
-	  if(Num_Var_In_Type[v])  eqn_var_mask[e][v] = 1;
-	  v = VELOCITY1;
-	  if(Num_Var_In_Type[v])  eqn_var_mask[e][v] = 1;
-	  v = VELOCITY2;
-	  if(Num_Var_In_Type[v])  eqn_var_mask[e][v] = 1;
-	  v = VELOCITY3;
-	  if(Num_Var_In_Type[v])  eqn_var_mask[e][v] = 1;
-          v = MASS_FRACTION;
-          if(Num_Var_In_Type[v])  eqn_var_mask[e][v] = 1;
-	  v = MESH_DISPLACEMENT1;
-	  if(Num_Var_In_Type[v])  eqn_var_mask[e][v] = 1;
-	  v = MESH_DISPLACEMENT2;
-	  if(Num_Var_In_Type[v])  eqn_var_mask[e][v] = 1;
-	  v = MESH_DISPLACEMENT3;
-	  if(Num_Var_In_Type[v])  eqn_var_mask[e][v] = 1;
-          v = FILL;
-	  if(Num_Var_In_Type[v])  eqn_var_mask[e][v] = 1;
-	  break;  
-
-        case R_SHELL_LUBP:
-          v = SHELL_LUBP;
-          if(Num_Var_In_Type[v])  eqn_var_mask[e][v] = 1;
-          v = SHELL_BDYVELO;
-          if(Num_Var_In_Type[v])  eqn_var_mask[e][v] = 1;
-          v = MASS_FRACTION;
-          if(Num_Var_In_Type[v])  eqn_var_mask[e][v] = 1;
-          v = MESH_DISPLACEMENT1;
-          if(Num_Var_In_Type[v])  eqn_var_mask[e][v] = 1;
-          v = MESH_DISPLACEMENT2;
-          if(Num_Var_In_Type[v])  eqn_var_mask[e][v] = 1;
-          v = MESH_DISPLACEMENT3;
-          if(Num_Var_In_Type[v])  eqn_var_mask[e][v] = 1;
-	  v = FILL;
-          if(Num_Var_In_Type[v])  eqn_var_mask[e][v] = 1;
-          break;
-
-	case R_LUBP:
-          v = LUBP;
-          if(Num_Var_In_Type[v])  eqn_var_mask[e][v] = 1;
-          v = MESH_DISPLACEMENT1;
-          if(Num_Var_In_Type[v])  eqn_var_mask[e][v] = 1;
-          v = MESH_DISPLACEMENT2;
-          if(Num_Var_In_Type[v])  eqn_var_mask[e][v] = 1;
-          v = MESH_DISPLACEMENT3;
-          if(Num_Var_In_Type[v])  eqn_var_mask[e][v] = 1;
-	  v = FILL;
-          if(Num_Var_In_Type[v])  eqn_var_mask[e][v] = 1;
-	  v = SHELL_SAT_CLOSED;
-          if(Num_Var_In_Type[v])  eqn_var_mask[e][v] = 1;
-	  v = SHELL_PRESS_OPEN;
-          if(Num_Var_In_Type[v])  eqn_var_mask[e][v] = 1;
-	  v = SHELL_TEMPERATURE;
-          if(Num_Var_In_Type[v])  eqn_var_mask[e][v] = 1;
-	  v = SHELL_DELTAH;
-          if(Num_Var_In_Type[v])  eqn_var_mask[e][v] = 1;
-	  v = SHELL_LUB_CURV;
-          if(Num_Var_In_Type[v])  eqn_var_mask[e][v] = 1;
-	  v = SHELL_SAT_GASN;
-          if(Num_Var_In_Type[v])  eqn_var_mask[e][v] = 1;
-	  v = SHELL_FILMP;
-          if(Num_Var_In_Type[v])  eqn_var_mask[e][v] = 1;
-          v = SHELL_PARTC;
-          if(Num_Var_In_Type[v])  eqn_var_mask[e][v] = 1;
-	  v = SOLID_DISPLACEMENT1;
-	  if(Num_Var_In_Type[v])  eqn_var_mask[e][v] = 1;
-	  v = SOLID_DISPLACEMENT2;
-	  if(Num_Var_In_Type[v])  eqn_var_mask[e][v] = 1;
-	  v = SOLID_DISPLACEMENT3;
-	  if(Num_Var_In_Type[v])  eqn_var_mask[e][v] = 1;
-          v = SHELL_SHEAR_TOP;
-          if(Num_Var_In_Type[v])  eqn_var_mask[e][v] = 1;
-          v = SHELL_SHEAR_BOT;
-          if(Num_Var_In_Type[v])  eqn_var_mask[e][v] = 1;
-          v = SHELL_CROSS_SHEAR;
-          if(Num_Var_In_Type[v])  eqn_var_mask[e][v] = 1;
-
-          v = SHELL_NORMAL1;
-          if(Num_Var_In_Type[v])  eqn_var_mask[e][v] = 1;
-          v = SHELL_NORMAL2;
-          if(Num_Var_In_Type[v])  eqn_var_mask[e][v] = 1;
-          v = SHELL_NORMAL3;
-          if(Num_Var_In_Type[v])  eqn_var_mask[e][v] = 1;
-
-          v = VELOCITY1;
-          if(Num_Var_In_Type[v])  eqn_var_mask[e][v] = 1;
-          v = VELOCITY2;
-          if(Num_Var_In_Type[v])  eqn_var_mask[e][v] = 1;
-          v = VELOCITY3;
-          if(Num_Var_In_Type[v])  eqn_var_mask[e][v] = 1;
-          v = PRESSURE;
-          if(Num_Var_In_Type[v])  eqn_var_mask[e][v] = 1;
-
-	  v = MASS_FRACTION;
-	  if(Num_Var_In_Type[v])  eqn_var_mask[e][v] = 1;
-
-          /* Need to add the height-var here and velocity var here */
-          break;
-
-	case R_LUBP_2:
-          v = LUBP_2;
-          if(Num_Var_In_Type[v])  eqn_var_mask[e][v] = 1;
-          v = MESH_DISPLACEMENT1;
-          if(Num_Var_In_Type[v])  eqn_var_mask[e][v] = 1;
-          v = MESH_DISPLACEMENT2;
-          if(Num_Var_In_Type[v])  eqn_var_mask[e][v] = 1;
-          v = MESH_DISPLACEMENT3;
-          if(Num_Var_In_Type[v])  eqn_var_mask[e][v] = 1;
-	  v = FILL;
-          if(Num_Var_In_Type[v])  eqn_var_mask[e][v] = 1;
-	  v = PHASE1;
-          if(Num_Var_In_Type[v])  eqn_var_mask[e][v] = 1;
-	  v = SHELL_SAT_CLOSED;
-          if(Num_Var_In_Type[v])  eqn_var_mask[e][v] = 1;
-	  v = SHELL_PRESS_OPEN;
-          if(Num_Var_In_Type[v])  eqn_var_mask[e][v] = 1;
-	  v = SHELL_PRESS_OPEN_2;
-          if(Num_Var_In_Type[v])  eqn_var_mask[e][v] = 1;
-	  v = SHELL_TEMPERATURE;
-          if(Num_Var_In_Type[v])  eqn_var_mask[e][v] = 1;
-	  v = SHELL_DELTAH;
-          if(Num_Var_In_Type[v])  eqn_var_mask[e][v] = 1;
-	  v = SHELL_LUB_CURV_2;
-          if(Num_Var_In_Type[v])  eqn_var_mask[e][v] = 1;
-	  v = SHELL_SAT_GASN;
-          if(Num_Var_In_Type[v])  eqn_var_mask[e][v] = 1;
-	  v = SHELL_FILMP;
-          if(Num_Var_In_Type[v])  eqn_var_mask[e][v] = 1;
-          v = SHELL_PARTC;
-          if(Num_Var_In_Type[v])  eqn_var_mask[e][v] = 1;
-	  v = SOLID_DISPLACEMENT1;
-	  if(Num_Var_In_Type[v])  eqn_var_mask[e][v] = 1;
-	  v = SOLID_DISPLACEMENT2;
-	  if(Num_Var_In_Type[v])  eqn_var_mask[e][v] = 1;
-	  v = SOLID_DISPLACEMENT3;
-	  if(Num_Var_In_Type[v])  eqn_var_mask[e][v] = 1;
-          v = SHELL_SHEAR_TOP;
-          if(Num_Var_In_Type[v])  eqn_var_mask[e][v] = 1;
-          v = SHELL_SHEAR_BOT;
-          if(Num_Var_In_Type[v])  eqn_var_mask[e][v] = 1;
-          v = SHELL_CROSS_SHEAR;
-          if(Num_Var_In_Type[v])  eqn_var_mask[e][v] = 1;
-
-          v = SHELL_NORMAL1;
-          if(Num_Var_In_Type[v])  eqn_var_mask[e][v] = 1;
-          v = SHELL_NORMAL2;
-          if(Num_Var_In_Type[v])  eqn_var_mask[e][v] = 1;
-          v = SHELL_NORMAL3;
-          if(Num_Var_In_Type[v])  eqn_var_mask[e][v] = 1;
-
-          /* Need to add the height-var here and velocity var here */
-          break;
-
-	case R_SHELL_FILMP:
-          v = SHELL_FILMP;
-          if(Num_Var_In_Type[v])  eqn_var_mask[e][v] = 1;
-          v = MESH_DISPLACEMENT1;
-          if(Num_Var_In_Type[v])  eqn_var_mask[e][v] = 1;
-          v = MESH_DISPLACEMENT2;
-          if(Num_Var_In_Type[v])  eqn_var_mask[e][v] = 1;
-          v = MESH_DISPLACEMENT3;
-          if(Num_Var_In_Type[v])  eqn_var_mask[e][v] = 1;
-          v = SHELL_FILMH;
-          if(Num_Var_In_Type[v])  eqn_var_mask[e][v] = 1;
-          v = SHELL_PARTC;
-          if(Num_Var_In_Type[v])  eqn_var_mask[e][v] = 1;
-	  v = LUBP;
-          if(Num_Var_In_Type[v])  eqn_var_mask[e][v] = 1;
-          v = PRESSURE;
-          if(Num_Var_In_Type[v])  eqn_var_mask[e][v] = 1;
-          v = SHELL_NORMAL1;
-          if(Num_Var_In_Type[v])  eqn_var_mask[e][v] = 1;
-          v = SHELL_NORMAL2;
-          if(Num_Var_In_Type[v])  eqn_var_mask[e][v] = 1;
-          v = SHELL_NORMAL3;
-          if(Num_Var_In_Type[v])  eqn_var_mask[e][v] = 1;
-
-
-          break;
-
-	case R_SHELL_FILMH:
-          v = SHELL_FILMH;
-          if(Num_Var_In_Type[v])  eqn_var_mask[e][v] = 1;
-          v = MESH_DISPLACEMENT1;
-          if(Num_Var_In_Type[v])  eqn_var_mask[e][v] = 1;
-          v = MESH_DISPLACEMENT2;
-          if(Num_Var_In_Type[v])  eqn_var_mask[e][v] = 1;
-          v = MESH_DISPLACEMENT3;
-          if(Num_Var_In_Type[v])  eqn_var_mask[e][v] = 1;
-          v = SHELL_FILMP;
-          if(Num_Var_In_Type[v])  eqn_var_mask[e][v] = 1;
-          v = SHELL_PARTC;
-          if(Num_Var_In_Type[v])  eqn_var_mask[e][v] = 1;
-          v = SHELL_NORMAL1;
-          if(Num_Var_In_Type[v])  eqn_var_mask[e][v] = 1;
-          v = SHELL_NORMAL2;
-          if(Num_Var_In_Type[v])  eqn_var_mask[e][v] = 1;
-          v = SHELL_NORMAL3;
-          if(Num_Var_In_Type[v])  eqn_var_mask[e][v] = 1;
-
-          break;
-
-	case R_SHELL_PARTC:
-          v = SHELL_PARTC;
-          if(Num_Var_In_Type[v])  eqn_var_mask[e][v] = 1;
-          v = MESH_DISPLACEMENT1;
-          if(Num_Var_In_Type[v])  eqn_var_mask[e][v] = 1;
-          v = MESH_DISPLACEMENT2;
-          if(Num_Var_In_Type[v])  eqn_var_mask[e][v] = 1;
-          v = MESH_DISPLACEMENT3;
-          if(Num_Var_In_Type[v])  eqn_var_mask[e][v] = 1;
-          v = SHELL_FILMP;
-          if(Num_Var_In_Type[v])  eqn_var_mask[e][v] = 1;
-          v = SHELL_FILMH;
-          if(Num_Var_In_Type[v])  eqn_var_mask[e][v] = 1;
-	  v = LUBP;
-          if(Num_Var_In_Type[v])  eqn_var_mask[e][v] = 1;
-          break;
-
-	case R_SHELL_SAT_CLOSED:
-          v = SHELL_SAT_CLOSED;
-          if(Num_Var_In_Type[v])  eqn_var_mask[e][v] = 1;
-          v = MESH_DISPLACEMENT1;
-          if(Num_Var_In_Type[v])  eqn_var_mask[e][v] = 1;
-          v = MESH_DISPLACEMENT2;
-          if(Num_Var_In_Type[v])  eqn_var_mask[e][v] = 1;
-          v = MESH_DISPLACEMENT3;
-          if(Num_Var_In_Type[v])  eqn_var_mask[e][v] = 1;
-          v = LUBP;
-          if(Num_Var_In_Type[v])  eqn_var_mask[e][v] = 1;
-	  v = FILL;
-          if(Num_Var_In_Type[v])  eqn_var_mask[e][v] = 1;
-	  v = SHELL_LUB_CURV;
-          if(Num_Var_In_Type[v])  eqn_var_mask[e][v] = 1;
-	  v = SHELL_LUB_CURV_2;
-          if(Num_Var_In_Type[v])  eqn_var_mask[e][v] = 1;
-	  v = SHELL_SAT_GASN;
-          if(Num_Var_In_Type[v])  eqn_var_mask[e][v] = 1;
-          break;
-
-	case R_SHELL_SAT_OPEN:
-          v = SHELL_PRESS_OPEN;
-          if(Num_Var_In_Type[v])  eqn_var_mask[e][v] = 1;
-          v = LUBP;
-          if(Num_Var_In_Type[v])  eqn_var_mask[e][v] = 1;
-	  v = LUBP_2;
-          if(Num_Var_In_Type[v])  eqn_var_mask[e][v] = 1;
-          v = FILL;
-          if(Num_Var_In_Type[v])  eqn_var_mask[e][v] = 1;
-	  v=PHASE1;
-	  if(Num_Var_In_Type[v])  eqn_var_mask[e][v] = 1;
-	  v = SHELL_PRESS_OPEN_2;
-	  if(Num_Var_In_Type[v])  eqn_var_mask[e][v] = 1;
-	  v = POR_SINK_MASS;
-	  if(Num_Var_In_Type[v])  eqn_var_mask[e][v] = 1;
-          break;
-
-	case R_SHELL_SAT_OPEN_2:
-	  v=PHASE1;
-	  if(Num_Var_In_Type[v])  eqn_var_mask[e][v] = 1;
-          v = LUBP_2;
-          if(Num_Var_In_Type[v])  eqn_var_mask[e][v] = 1;
-          v = FILL;
-          if(Num_Var_In_Type[v])  eqn_var_mask[e][v] = 1;
-	  v = SHELL_PRESS_OPEN_2;
-	  if(Num_Var_In_Type[v])  eqn_var_mask[e][v] = 1;
-          break;
-
-	case R_SHELL_SAT_1:
-          v = SHELL_SAT_1;
-          if(Num_Var_In_Type[v])  eqn_var_mask[e][v] = 1;
-          v = SHELL_SAT_2;
-          if(Num_Var_In_Type[v])  eqn_var_mask[e][v] = 1;
-	  v = SHELL_SAT_3;
-          if(Num_Var_In_Type[v])  eqn_var_mask[e][v] = 1;
-	  v = POR_SINK_MASS;
-	  if(Num_Var_In_Type[v])  eqn_var_mask[e][v] = 1;
-          break;
-
-	case R_SHELL_SAT_2:
-          v = SHELL_SAT_1;
-          if(Num_Var_In_Type[v])  eqn_var_mask[e][v] = 1;
-          v = SHELL_SAT_2;
-          if(Num_Var_In_Type[v])  eqn_var_mask[e][v] = 1;
-	  v = SHELL_SAT_3;
-          if(Num_Var_In_Type[v])  eqn_var_mask[e][v] = 1;
-          break;
-
-	case R_SHELL_SAT_3:
-          v = SHELL_SAT_1;
-          if(Num_Var_In_Type[v])  eqn_var_mask[e][v] = 1;
-          v = SHELL_SAT_2;
-          if(Num_Var_In_Type[v])  eqn_var_mask[e][v] = 1;
-	  v = SHELL_SAT_3;
-          if(Num_Var_In_Type[v])  eqn_var_mask[e][v] = 1;
-          break;
-
-	case R_SHELL_ENERGY:
-	  v = SHELL_TEMPERATURE;
-          if(Num_Var_In_Type[v])  eqn_var_mask[e][v] = 1;
-          v = SHELL_FILMH;
-          if(Num_Var_In_Type[v])  eqn_var_mask[e][v] = 1;
-          v = MESH_DISPLACEMENT1;
-          if(Num_Var_In_Type[v])  eqn_var_mask[e][v] = 1;
-          v = MESH_DISPLACEMENT2;
-          if(Num_Var_In_Type[v])  eqn_var_mask[e][v] = 1;
-          v = MESH_DISPLACEMENT3;
-          if(Num_Var_In_Type[v])  eqn_var_mask[e][v] = 1;
-	  v = VELOCITY1;
-          if(Num_Var_In_Type[v])  eqn_var_mask[e][v] = 1;
-          v = VELOCITY2;
-          if(Num_Var_In_Type[v])  eqn_var_mask[e][v] = 1;
-          v = VELOCITY3;
-          if(Num_Var_In_Type[v])  eqn_var_mask[e][v] = 1;
-          v = LUBP;
-          if(Num_Var_In_Type[v])  eqn_var_mask[e][v] = 1;
-          v = FILL;
-          if(Num_Var_In_Type[v])  eqn_var_mask[e][v] = 1;
-	  v = SHELL_DELTAH;
-          if(Num_Var_In_Type[v])  eqn_var_mask[e][v] = 1;
-	  v = SOLID_DISPLACEMENT1;
-	  if(Num_Var_In_Type[v])  eqn_var_mask[e][v] = 1;
-	  v = SOLID_DISPLACEMENT2;
-	  if(Num_Var_In_Type[v])  eqn_var_mask[e][v] = 1;
-	  v = SOLID_DISPLACEMENT3;
-	  if(Num_Var_In_Type[v])  eqn_var_mask[e][v] = 1;
-
-
-          break;
-
-	case R_SHELL_DELTAH:
-	  v = SHELL_DELTAH;
-          if(Num_Var_In_Type[v])  eqn_var_mask[e][v] = 1;
-          v = SHELL_TEMPERATURE;
-          if(Num_Var_In_Type[v])  eqn_var_mask[e][v] = 1;
-          v = MESH_DISPLACEMENT1;
-          if(Num_Var_In_Type[v])  eqn_var_mask[e][v] = 1;
-          v = MESH_DISPLACEMENT2;
-          if(Num_Var_In_Type[v])  eqn_var_mask[e][v] = 1;
-          v = MESH_DISPLACEMENT3;
-          if(Num_Var_In_Type[v])  eqn_var_mask[e][v] = 1;
-          v = LUBP;
-          if(Num_Var_In_Type[v])  eqn_var_mask[e][v] = 1;
-	  v = SOLID_DISPLACEMENT1;
-	  if(Num_Var_In_Type[v])  eqn_var_mask[e][v] = 1;
-	  v = SOLID_DISPLACEMENT2;
-	  if(Num_Var_In_Type[v])  eqn_var_mask[e][v] = 1;
-	  v = SOLID_DISPLACEMENT3;
-	  if(Num_Var_In_Type[v])  eqn_var_mask[e][v] = 1;
-          break;
-
-	case R_SHELL_LUB_CURV:
-	  v = SHELL_LUB_CURV;
-          if(Num_Var_In_Type[v])  eqn_var_mask[e][v] = 1;
-          v = MESH_DISPLACEMENT1;
-          if(Num_Var_In_Type[v])  eqn_var_mask[e][v] = 1;
-          v = MESH_DISPLACEMENT2;
-          if(Num_Var_In_Type[v])  eqn_var_mask[e][v] = 1;
-          v = MESH_DISPLACEMENT3;
-          if(Num_Var_In_Type[v])  eqn_var_mask[e][v] = 1;
-          v = FILL;
-          if(Num_Var_In_Type[v])  eqn_var_mask[e][v] = 1;
-          break;
-
-	case R_SHELL_LUB_CURV_2:
-	  v = SHELL_LUB_CURV_2;
-          if(Num_Var_In_Type[v])  eqn_var_mask[e][v] = 1;
-          v = MESH_DISPLACEMENT1;
-          if(Num_Var_In_Type[v])  eqn_var_mask[e][v] = 1;
-          v = MESH_DISPLACEMENT2;
-          if(Num_Var_In_Type[v])  eqn_var_mask[e][v] = 1;
-          v = MESH_DISPLACEMENT3;
-          if(Num_Var_In_Type[v])  eqn_var_mask[e][v] = 1;
-          v = PHASE1;
-          if(Num_Var_In_Type[v])  eqn_var_mask[e][v] = 1;
-          break;
-
-	case R_SHELL_SAT_GASN:
-          v = SHELL_SAT_GASN;
-          if(Num_Var_In_Type[v])  eqn_var_mask[e][v] = 1;
-          v = SHELL_SAT_CLOSED;
-          if(Num_Var_In_Type[v])  eqn_var_mask[e][v] = 1;
-          v = FILL;
-          if(Num_Var_In_Type[v])  eqn_var_mask[e][v] = 1;
-          v = MESH_DISPLACEMENT1;
-          if(Num_Var_In_Type[v])  eqn_var_mask[e][v] = 1;
-          v = MESH_DISPLACEMENT2;
-          if(Num_Var_In_Type[v])  eqn_var_mask[e][v] = 1;
-          v = MESH_DISPLACEMENT3;
-          if(Num_Var_In_Type[v])  eqn_var_mask[e][v] = 1;
-          break;
-
-	case R_POR_SINK_MASS:
-	  v = POR_SINK_MASS;
-	  if(Num_Var_In_Type[v])  eqn_var_mask[e][v] = 1;
-	  v = MESH_DISPLACEMENT1;
-	  if(Num_Var_In_Type[v])  eqn_var_mask[e][v] = 1;
-	  v = MESH_DISPLACEMENT2;
-	  if(Num_Var_In_Type[v])  eqn_var_mask[e][v] = 1;
-	  v = MESH_DISPLACEMENT3;
-	  if(Num_Var_In_Type[v])  eqn_var_mask[e][v] = 1;
-          v = POR_POROSITY;
-	  if(Num_Var_In_Type[v])  eqn_var_mask[e][v] = 1;
-          v = POR_LIQ_PRES;
-          if(Num_Var_In_Type[v])  eqn_var_mask[e][v] = 1;
-          v = POR_GAS_PRES;
-          if(Num_Var_In_Type[v])  eqn_var_mask[e][v] = 1;
-          v =SHELL_PRESS_OPEN;
-          if(Num_Var_In_Type[v])  eqn_var_mask[e][v] = 1;
-          v =SHELL_SAT_1;
-          if(Num_Var_In_Type[v])  eqn_var_mask[e][v] = 1;
-
-	  break;
-
-        case R_SHELL_SHEAR_TOP:
-          v = LUBP;
-          if(Num_Var_In_Type[v])  eqn_var_mask[e][v] = 1;
-          v = SHELL_SHEAR_TOP;
-          if(Num_Var_In_Type[v])  eqn_var_mask[e][v] = 1;
-          v = SHELL_SHEAR_BOT;
-          if(Num_Var_In_Type[v])  eqn_var_mask[e][v] = 1;
-          v = SHELL_CROSS_SHEAR;
-          if(Num_Var_In_Type[v])  eqn_var_mask[e][v] = 1;
-          v = MESH_DISPLACEMENT1;
-          if(Num_Var_In_Type[v])  eqn_var_mask[e][v] = 1;
-          v = MESH_DISPLACEMENT2;
-          if(Num_Var_In_Type[v])  eqn_var_mask[e][v] = 1;
-          v = MESH_DISPLACEMENT3;
-          if(Num_Var_In_Type[v])  eqn_var_mask[e][v] = 1;
-
-          break;
-
-        case R_SHELL_SHEAR_BOT:
-          v = LUBP;
-          if(Num_Var_In_Type[v])  eqn_var_mask[e][v] = 1;
-          v = SHELL_SHEAR_TOP;
-          if(Num_Var_In_Type[v])  eqn_var_mask[e][v] = 1;
-          v = SHELL_SHEAR_BOT;
-          if(Num_Var_In_Type[v])  eqn_var_mask[e][v] = 1;
-          v = SHELL_CROSS_SHEAR;
-          if(Num_Var_In_Type[v])  eqn_var_mask[e][v] = 1;
-          v = MESH_DISPLACEMENT1;
-          if(Num_Var_In_Type[v])  eqn_var_mask[e][v] = 1;
-          v = MESH_DISPLACEMENT2;
-          if(Num_Var_In_Type[v])  eqn_var_mask[e][v] = 1;
-          v = MESH_DISPLACEMENT3;
-          if(Num_Var_In_Type[v])  eqn_var_mask[e][v] = 1;
-
-          break;
-
-        case R_SHELL_CROSS_SHEAR:
-          v = LUBP;
-          if(Num_Var_In_Type[v])  eqn_var_mask[e][v] = 1;
-          v = SHELL_SHEAR_TOP;
-          if(Num_Var_In_Type[v])  eqn_var_mask[e][v] = 1;
-          v = SHELL_SHEAR_BOT;
-          if(Num_Var_In_Type[v])  eqn_var_mask[e][v] = 1;
-          v = MESH_DISPLACEMENT1;
-          if(Num_Var_In_Type[v])  eqn_var_mask[e][v] = 1;
-          v = MESH_DISPLACEMENT2;
-          if(Num_Var_In_Type[v])  eqn_var_mask[e][v] = 1;
-          v = MESH_DISPLACEMENT3;
-          if(Num_Var_In_Type[v])  eqn_var_mask[e][v] = 1;
-
-          break;
-
-        case R_MAX_STRAIN:
-          v = MAX_STRAIN;
-          if(Num_Var_In_Type[v])  eqn_var_mask[e][v] = 1;
-          v = MESH_DISPLACEMENT1;
-          if(Num_Var_In_Type[v])  eqn_var_mask[e][v] = 1;
-          v = MESH_DISPLACEMENT2;
-          if(Num_Var_In_Type[v])  eqn_var_mask[e][v] = 1;
-          v = MESH_DISPLACEMENT3;
-          if(Num_Var_In_Type[v])  eqn_var_mask[e][v] = 1;
-
-          break;
-
-        case R_CUR_STRAIN:
-          v = CUR_STRAIN;
-          if(Num_Var_In_Type[v])  eqn_var_mask[e][v] = 1;
-          v = MESH_DISPLACEMENT1;
-          if(Num_Var_In_Type[v])  eqn_var_mask[e][v] = 1;
-          v = MESH_DISPLACEMENT2;
-          if(Num_Var_In_Type[v])  eqn_var_mask[e][v] = 1;
-          v = MESH_DISPLACEMENT3;
-          if(Num_Var_In_Type[v])  eqn_var_mask[e][v] = 1;
-
-          break;
-
-	case R_FILL:
-	  v = FILL;
-	  if(Num_Var_In_Type[v])  eqn_var_mask[e][v] = 1;
-	  v = VELOCITY1;
-	  if(Num_Var_In_Type[v])  eqn_var_mask[e][v] = 1;
-	  v = VELOCITY2;
-	  if(Num_Var_In_Type[v])  eqn_var_mask[e][v] = 1;
-	  v = VELOCITY3;
-	  if(Num_Var_In_Type[v])  eqn_var_mask[e][v] = 1;
-	  v = MESH_DISPLACEMENT1;
-	  if(Num_Var_In_Type[v])  eqn_var_mask[e][v] = 1;
-	  v = MESH_DISPLACEMENT2;
-	  if(Num_Var_In_Type[v])  eqn_var_mask[e][v] = 1;
-	  v = MESH_DISPLACEMENT3;
-	  if(Num_Var_In_Type[v])  eqn_var_mask[e][v] = 1;
-	  v = SOLID_DISPLACEMENT1;
-	  if(Num_Var_In_Type[v])  eqn_var_mask[e][v] = 1;
-	  v = SOLID_DISPLACEMENT2;
-	  if(Num_Var_In_Type[v])  eqn_var_mask[e][v] = 1;
-	  v = SOLID_DISPLACEMENT3;
-	  if(Num_Var_In_Type[v])  eqn_var_mask[e][v] = 1;
-	  v = EXT_VELOCITY;
-	  if(Num_Var_In_Type[v])  eqn_var_mask[e][v] = 1;
-	  /* for eikonal methods, R_FILL can depend on anything the 
-	     various kinematic conditions can depend on
-	   */
-          v = MASS_FRACTION;
-	  if(Num_Var_In_Type[v])  eqn_var_mask[e][v] = 1;
-          v = LUBP;
-	  if(Num_Var_In_Type[v])  eqn_var_mask[e][v] = 1;
-          v = SHELL_LUB_CURV;
-	  if(Num_Var_In_Type[v])  eqn_var_mask[e][v] = 1;
-          v = SHELL_DELTAH;
-	  if(Num_Var_In_Type[v])  eqn_var_mask[e][v] = 1;
-
-	  v = SHELL_NORMAL1;
-	  if(Num_Var_In_Type[v])  eqn_var_mask[e][v] = 1;
-	  v = SHELL_NORMAL2;
-	  if(Num_Var_In_Type[v])  eqn_var_mask[e][v] = 1;
-	  v = SHELL_NORMAL3;
-	  if(Num_Var_In_Type[v])  eqn_var_mask[e][v] = 1;
-
-
-	  break;
-
-        case R_SHEAR_RATE:
-	  v = VELOCITY1;
-	  if(Num_Var_In_Type[v])  eqn_var_mask[e][v] = 1;
-	  v = VELOCITY2;
-	  if(Num_Var_In_Type[v])  eqn_var_mask[e][v] = 1;
-	  v = VELOCITY3;
-	  if(Num_Var_In_Type[v])  eqn_var_mask[e][v] = 1;
-	  v = MESH_DISPLACEMENT1;
-	  if(Num_Var_In_Type[v])  eqn_var_mask[e][v] = 1;
-	  v = MESH_DISPLACEMENT2;
-	  if(Num_Var_In_Type[v])  eqn_var_mask[e][v] = 1;
-	  v = MESH_DISPLACEMENT3;
-	  if(Num_Var_In_Type[v])  eqn_var_mask[e][v] = 1;
-          v = SHEAR_RATE;
-	  if(Num_Var_In_Type[v])  eqn_var_mask[e][v] = 1;
-	  break;
-
-        case R_ENORM:
-	  v = VOLTAGE;
-	  if(Num_Var_In_Type[v])  eqn_var_mask[e][v] = 1;
-          v = ENORM;
-	  if(Num_Var_In_Type[v])  eqn_var_mask[e][v] = 1;
-	  break;
-
-        case R_BOND_EVOLUTION:
-	  v = VELOCITY1;
-	  if(Num_Var_In_Type[v])  eqn_var_mask[e][v] = 1;
-	  v = VELOCITY2;
-	  if(Num_Var_In_Type[v])  eqn_var_mask[e][v] = 1;
-	  v = VELOCITY3;
-	  if(Num_Var_In_Type[v])  eqn_var_mask[e][v] = 1;
-	  v = MESH_DISPLACEMENT1;
-	  if(Num_Var_In_Type[v])  eqn_var_mask[e][v] = 1;
-	  v = MESH_DISPLACEMENT2;
-	  if(Num_Var_In_Type[v])  eqn_var_mask[e][v] = 1;
-	  v = MESH_DISPLACEMENT3;
-	  if(Num_Var_In_Type[v])  eqn_var_mask[e][v] = 1;
-          v = SHEAR_RATE;
-	  if(Num_Var_In_Type[v])  eqn_var_mask[e][v] = 1;
-          v = BOND_EVOLUTION;
-	  if(Num_Var_In_Type[v])  eqn_var_mask[e][v] = 1;
-	  break;
-
-	case R_CURVATURE:
-	  v = CURVATURE;
-	  if(Num_Var_In_Type[v])  eqn_var_mask[e][v] = 1;
-	  v = FILL;
-	  if(Num_Var_In_Type[v])  eqn_var_mask[e][v] = 1;
-	  v = MESH_DISPLACEMENT1;
-	  if(Num_Var_In_Type[v])  eqn_var_mask[e][v] = 1;
-	  v = MESH_DISPLACEMENT2;
-	  if(Num_Var_In_Type[v])  eqn_var_mask[e][v] = 1;
-	  v = MESH_DISPLACEMENT3;
-	  if(Num_Var_In_Type[v])  eqn_var_mask[e][v] = 1;
-	  v = NORMAL1;
-	  if(Num_Var_In_Type[v])  eqn_var_mask[e][v] = 1;
-	  v = NORMAL2;
-	  if(Num_Var_In_Type[v])  eqn_var_mask[e][v] = 1;
-	  v = NORMAL3;
-	  if(Num_Var_In_Type[v])  eqn_var_mask[e][v] = 1;
-	  break;
-
-	case R_PHASE1:
-	case R_PHASE2:
-	case R_PHASE3:
-	case R_PHASE4:
-	case R_PHASE5:
-	  v = VELOCITY1;
-	  if(Num_Var_In_Type[v])  eqn_var_mask[e][v] = 1;
-	  v = VELOCITY2;
-	  if(Num_Var_In_Type[v])  eqn_var_mask[e][v] = 1;
-	  v = VELOCITY3;
-	  if(Num_Var_In_Type[v])  eqn_var_mask[e][v] = 1;
-
-	  v = MESH_DISPLACEMENT1;
-	  if(Num_Var_In_Type[v])  eqn_var_mask[e][v] = 1;
-	  v = MESH_DISPLACEMENT2;
-	  if(Num_Var_In_Type[v])  eqn_var_mask[e][v] = 1;
-	  v = MESH_DISPLACEMENT3;
-	  if(Num_Var_In_Type[v])  eqn_var_mask[e][v] = 1;
-	  
-	  v=PHASE1;
-	  if(Num_Var_In_Type[v])  eqn_var_mask[e][v] = 1;
-	  v=PHASE2;
-	  if(Num_Var_In_Type[v])  eqn_var_mask[e][v] = 1;
-	  v=PHASE3;
-	  if(Num_Var_In_Type[v])  eqn_var_mask[e][v] = 1;
-	  v=PHASE4;
-	  if(Num_Var_In_Type[v])  eqn_var_mask[e][v] = 1;
-	  v=PHASE5;
-	  if(Num_Var_In_Type[v])  eqn_var_mask[e][v] = 1;
-
-	  v=LUBP_2;
-	  if(Num_Var_In_Type[v])  eqn_var_mask[e][v] = 1;
-
-	  v=SHELL_LUB_CURV_2;
-	  if(Num_Var_In_Type[v])  eqn_var_mask[e][v] = 1;
-	  break;
-
-
-	case R_NORMAL1:
-	case R_NORMAL2:
-	case R_NORMAL3:
-	  v =  ( e == R_NORMAL1  ? NORMAL1 :
-	       ( e == R_NORMAL2  ? NORMAL2 :
-	       ( e == R_NORMAL3  ? NORMAL3 : -1 ) ) );
-
-	  if(Num_Var_In_Type[v]) eqn_var_mask[e][v] = 1;
-	  v = FILL;
-	  if(Num_Var_In_Type[v]) eqn_var_mask[e][v] = 1;
-	  v=MESH_DISPLACEMENT1;
-	  if(Num_Var_In_Type[v]) eqn_var_mask[e][v] = 1;
-	  v=MESH_DISPLACEMENT2;
-	  if(Num_Var_In_Type[v]) eqn_var_mask[e][v] = 1;
-	  v=MESH_DISPLACEMENT3;
-	  if(Num_Var_In_Type[v]) eqn_var_mask[e][v] = 1;
-	  break;
-
-        case R_VORT_DIR1:
-        case R_VORT_DIR2:
-        case R_VORT_DIR3:
-        case R_VORT_LAMBDA:
-	  v = VELOCITY1;
-	  if(Num_Var_In_Type[v])  eqn_var_mask[e][v] = 1;
-	  v = VELOCITY2;
-	  if(Num_Var_In_Type[v])  eqn_var_mask[e][v] = 1;
-	  v = VELOCITY3;
-	  if(Num_Var_In_Type[v])  eqn_var_mask[e][v] = 1;
-	  v = VORT_DIR1;
-	  if(Num_Var_In_Type[v])  eqn_var_mask[e][v] = 1;
-	  v = VORT_DIR2;
-	  if(Num_Var_In_Type[v])  eqn_var_mask[e][v] = 1;
-	  v = VORT_DIR3;
-	  if(Num_Var_In_Type[v])  eqn_var_mask[e][v] = 1;
-          v = SHEAR_RATE;
-	  if(Num_Var_In_Type[v])  eqn_var_mask[e][v] = 1;
-	  v = MASS_FRACTION;
-	  if(Num_Var_In_Type[v])  eqn_var_mask[e][v] = 1;
-	  v = PRESSURE;
-	  if(Num_Var_In_Type[v])  eqn_var_mask[e][v] = 1;
-	  v = MESH_DISPLACEMENT1;
-	  if(Num_Var_In_Type[v])  eqn_var_mask[e][v] = 1;
-	  v = MESH_DISPLACEMENT2;
-	  if(Num_Var_In_Type[v])  eqn_var_mask[e][v] = 1;
-	  v = MESH_DISPLACEMENT3;
-	  if(Num_Var_In_Type[v])  eqn_var_mask[e][v] = 1;
-	  break;
-
-	case R_LAGR_MULT1:
-	case R_LAGR_MULT2:
-	case R_LAGR_MULT3:
-	  v = VELOCITY1;
-	  if(Num_Var_In_Type[v])  eqn_var_mask[e][v] = 1;
-	  v = VELOCITY2;
-	  if(Num_Var_In_Type[v])  eqn_var_mask[e][v] = 1;
-	  v = VELOCITY3;
-	  if(Num_Var_In_Type[v])  eqn_var_mask[e][v] = 1;
-	  v = TEMPERATURE;
-	  if(Num_Var_In_Type[v])  eqn_var_mask[e][v] = 1;
-	  v = MASS_FRACTION;
-	  if(Num_Var_In_Type[v])  eqn_var_mask[e][v] = 1;
-	  v = MESH_DISPLACEMENT1;
-	  if(Num_Var_In_Type[v])  eqn_var_mask[e][v] = 1;
-	  v = MESH_DISPLACEMENT2;
-	  if(Num_Var_In_Type[v])  eqn_var_mask[e][v] = 1;
-	  v = MESH_DISPLACEMENT3;
-	  if(Num_Var_In_Type[v])  eqn_var_mask[e][v] = 1;
-	  v = SOLID_DISPLACEMENT1;
-	  if(Num_Var_In_Type[v])  eqn_var_mask[e][v] = 1;
-	  v = SOLID_DISPLACEMENT2;
-	  if(Num_Var_In_Type[v])  eqn_var_mask[e][v] = 1;
-	  v = SOLID_DISPLACEMENT3;
-	  if(Num_Var_In_Type[v])  eqn_var_mask[e][v] = 1;
-	  v = PRESSURE;
-	  if(Num_Var_In_Type[v])  eqn_var_mask[e][v] = 1;
-	  v = VOLTAGE;
-	  if(Num_Var_In_Type[v])  eqn_var_mask[e][v] = 1;
-          v = POR_LIQ_PRES;
-          if(Num_Var_In_Type[v])  eqn_var_mask[e][v] = 1;
-          v = POR_GAS_PRES;
-          if(Num_Var_In_Type[v])  eqn_var_mask[e][v] = 1;
-          v = POR_POROSITY;
-          if(Num_Var_In_Type[v])  eqn_var_mask[e][v] = 1;
-	  v = POR_TEMP;
-	  if(Num_Var_In_Type[v])  eqn_var_mask[e][v] = 1;
-          v = POR_SATURATION;
-          if(Num_Var_In_Type[v])  eqn_var_mask[e][v] = 1;
-	  v = FILL;
-	  if(Num_Var_In_Type[v])  eqn_var_mask[e][v] = 1;
-          v = SHEAR_RATE;
-	  if(Num_Var_In_Type[v])  eqn_var_mask[e][v] = 1;
-          v = LAGR_MULT1;
-	  if(Num_Var_In_Type[v])  eqn_var_mask[e][v] = 1;
-          v = LAGR_MULT2;
-	  if(Num_Var_In_Type[v])  eqn_var_mask[e][v] = 1;
-          v = LAGR_MULT3;
-	  if(Num_Var_In_Type[v])  eqn_var_mask[e][v] = 1;
-          break;
->>>>>>> bd9a34a1
 
   } /* End of loop over matrices */
 
