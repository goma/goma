/************************************************************************ *
* Goma - Multiphysics finite element software                             *
* Sandia National Laboratories                                            *
*                                                                         *
* Copyright (c) 2014 Sandia Corporation.                                  *
*                                                                         *
* Under the terms of Contract DE-AC04-94AL85000 with Sandia Corporation,  *
* the U.S. Government retains certain rights in this software.            *
*                                                                         *
* This software is distributed under the GNU General Public License.      *
\************************************************************************/
 

/*
 *$Id: mm_unknown_map.c,v 5.13 2010-04-07 22:27:00 prschun Exp $
 */

#ifdef USE_RCSID
static char rcsid[] =
"$Id: mm_unknown_map.c,v 5.13 2010-04-07 22:27:00 prschun Exp $";
#endif

/*
 * Notes:
 * ------
 *	[1] Modifications made to handle variables with different degrees of
 *	    freedom per element. Added Local_Offset arrays to help find the
 *	    global unknown number for variables in these kinds of elements.
 *	    This was done so that (v,P) = (Q2,P1) would be easily implemented,
 *	    etc.
 *
 * Modified:  Wed Feb 16 06:20:52 MST 1994 pasacki@sandia.gov
 */

#include <stdlib.h>
#include <stdio.h>
#include <string.h>
#include <strings.h>

#include "std.h"
#include "rf_bc.h"
#include "rf_fem_const.h"
#include "rf_fem.h"
#include "rf_io_const.h"
#include "rf_io.h"
#include "rf_masks.h"
#include "el_geom.h"
#include "el_elm.h"
#include "rf_mp.h"
#include "rf_allo.h"
#include "rf_solver.h"

#include "rf_masks.h"
#include "rf_vars_const.h"
#include "mm_mp_const.h"
#include "mm_as_const.h"
#include "mm_as_structs.h"
#include "mm_as.h"
#include "mm_mp.h"
#include "mm_mp_structs.h"


#include "sl_util_structs.h"

#include "mm_eh.h"
#include "exo_struct.h"

#define _MM_UNKNOWN_MAP_C
#include "goma.h"

#ifdef PARALLEL
#include "mpi.h"
#endif

/*****************************************************************************/
/*****************************************************************************/
/*****************************************************************************/

/*
 * Definitions. These variables are used many other places via the
 * extern declarations in rf_fem.h
 */

int num_internal_dofs = 0;
int num_boundary_dofs = 0;
int num_external_dofs = 0;
int num_universe_dofs = 0;
int num_personal_elems = 0;

/*
 * Local_Offset:
 *
 *	This array of pointers gets set to lists of integers that, for every 
 *	node, indicates how much offset from the first unknown of the node
 *	you need to get to the variable of interest...
 *
 *	For example, if we're solving just the energy equation and temperature
 *	is interpolated at every node, then 
 *
 *		Local_Offset[node][TEMPERATURE] = 0; (the first unknown is T)
 *	and
 *		Local_Offset[node][VELOCITY1] = -1; (undefined offset)
 *	
 *	Yes, this does duplicate some functionality of First_Y, First_MeshD,
 *	etc. Also, Index_P, will not really be needed anymore, since pressure
 *	is getting lumped together with other unknowns at a node.
 *	
 */
int	**Local_Offset = NULL;

/*
 * Dolphin:  The scheme above is fine except for cases that occur when
 *	     neighboring elements that share a node have different ideas
 *	     about which variables and degrees of freedom need to be solved
 *	     at the node.
 *
 *	     In order to get the true accounting of offsets for each type of
 *	     variable at a node, we need to know what every element expects
 *	     of the node.
 *
 *
 *	     Thus, poll every element and save the largest estimate for
 *	     the degrees of freedom required to represent each variable...
 *
 *	     Dolphin[node][variable] = dof
 *
 * where:
 *		node  == node number
 *
 *		var   == variable index
 *
 *		dof   == number of degrees of freedom for this type of
 *			 variable at this node.
 *
 *			 Note that variables with multiple k types must all
 *			 have the same representation in terms of dof/node.
 *			 Thus, the number of degrees of freedom for each
 *			 species concentrations must be multiplied by the 
 * 			 total number of concentrations that are active, too!
 */
int **Dolphin = NULL;

/*
 * Other Globally Defined Variables
 */
int NumUnknowns = 0;    /* Number of unknown variables updated by this   */
		        /* processor (internal plus boundary)            */
int NumExtUnknowns = 0; /* Number of external variables which are        */
			/* copied and stored on the local processor      */
int MaxVarPerNode = 0;  /* Global Maximum number of unknowns at any      */
			/* node on any processor                         */
int Num_Var_In_Type[MAX_VARIABLE_TYPES] = { 0 };
/*
 * First_Unknown:
 *     Index to start of the first unknown in the processor
 *     solution vector at each node.
 *        Length = total_num_nodes;
 */
int *First_Unknown = NULL;

/*
 * dofname -- holds strings telling the name of the variable (u1, T, P, etc)
 *            and the global node number associated with a particular gdof.
 *            This should aid in debugging, etc. Allocation and setup in
 *	      mm_unknown_map.c.
 *
 * Now, idv[dof][0] = VELOCITY1, etc.
 *      idv[dof][1] = local nodal dof (0, except pressure& conc., for example)
 *	idv[dof][2] = associated global node number (0-based)
 */
int **idv = NULL;		/* Integer variable name, nodal dof, node. */
char **dofname = NULL;		/* Names of variables. */
char **resname = NULL;		/* Names of residual equations. */

/*
 * Definitions of variables which are declared in
 * rf_mask.h
 */
int Inter_Mask[MAX_VARIABLE_TYPES][MAX_VARIABLE_TYPES] = { {0} };
int Ignore_Deps[MAX_VARIABLE_TYPES][MAX_VARIABLE_TYPES];
struct Frontal_Solver_System *fss = NULL;

/*
 * Prototypes declarations of static functions defined in this file.
 */
static void set_interaction_masks 
PROTO((Exo_DB *));

extern void setup_front
PROTO((Exo_DB *));

/*****************************************************************************/
/*****************************************************************************/
/*****************************************************************************/

void
setup_local_nodal_vars(Exo_DB *exo, Dpi *dpi)
  
 /********************************************************************
  *								 
  * Routine to produce the map of the (node,variable) -> solution
  * vector. This routine is to produce the expanded solution vector 
  * and the necessary arrays of pointers into this vector.
  *
  * Output: 
  *
  * Variable array mask: (see rf_masks.h)
  *
  * Variable_Mask[global_node]     --	integer structure. Which contains 
  * 					information on which variables are 
  *   				        defined at a given node. In this 
  *					routine the unknown info is set. 
  *					The structure also contains info on 
  *					the boundary conditiones which are 
  *					set in find_and_set_Dirichlet.
  *  
  *  Equation                      --   is a structure of integers defined in 
  * 					"rf_masks.h" which indicates which 
  *					equations are being set up and 
  *					solved for.
  *
  *  Num_Unknowns_Node[global_node] --	entry is the total number of unknowns 
  *  					which are defined at this node.
  *
  *  NumUnknowns                   -- 	total number of unknowns solved for 
  *					by this Proc.
  *
  *  NumExtUnknowns                --	total number of unknowns which are 
  *					stored on this processor and 
  *					communicated from neighboring processors
  *  
  *  MaxVarPerNode 		  --	value is equal to the maximum number 
  *					of variables defined at any node on
  *                                      any processor.
  *  First_Unknown[global_node]     --	index into solution vector for which
  *  					the first unknown at local node i
  *
  * Local_Offset[global_node][variable] -- how much offset from the first 
  *					unknown to the variable of interest
  *
  ******************************************************************************/
{
  int	nun[MAX_VARIABLE_TYPES]; /* Number of unknowns per node for each */
				 /* variable. Note that if there are any */
			  	 /* concentration variables, that they are */
				 /* all represented with the same ndof/node. */

  int 	e, e_start, e_end, i, j, n, index, num_nodes, ebi, elementType;
  int   total_nodes, var_type;
  int   mn;
  NODAL_VARS_STRUCT *tmp_nodal_vars = NULL, *nv, *nv_match;
  VARIABLE_DESCRIPTION_STRUCT *var_ptr;
#ifdef DEBUG_HKM
  int inun;
#endif

  /*
   * Calculate the total number of nodes on this processor
   */

  total_nodes = Num_Internal_Nodes + Num_Border_Nodes + Num_External_Nodes;
  
#ifdef DEBUG
  fprintf(stderr, "%s: Num_Internal_Nodes = %d\n", yo, Num_Internal_Nodes);
  fprintf(stderr, "%s: Num_Border_Nodes   = %d\n", yo, Num_Border_Nodes);
  fprintf(stderr, "%s: Num_External_Nodes = %d\n", yo, Num_External_Nodes);
  fprintf(stderr, "%s: total_nodes        = %d\n", yo, total_nodes);
#endif
  
  /*
   *  Allocate memory for the variable mask array of structures and
   *  other pointer arrays into the solution vector. The Variable_Mask
   *  structure is an array of bit fields.
   */
  First_Unknown     = alloc_int_1(total_nodes, -1);

  /*
   *  Allocate temporary memory for holding the Nodal vars information
   *  for this processor. It will be released at the end of the routine.
   */
  tmp_nodal_vars = alloc_struct_1(NODAL_VARS_STRUCT, total_nodes);
  for (i = 0; i < total_nodes; i++) {
    tmp_nodal_vars[i].list_index = i;
  }

  /*
   * Introducing some new arrays for your programming pleasure...
   *
   * Difference between a Dolphin and a Local_Offset?
   *
   * The Dolphin keeps track of the true count of how many dof's for each kind
   * of variable are at each node. Dolphin does *not* account for
   * multiplicity of species concentrations or any other variable.
   *
   * The Local_Offset is an *accumulation* that helps to point to any
   * particular kind of variable. Local_Offset *is* adjusted to account for
   * multiplicity of species concentrations.
   *
   */
  Dolphin      = alloc_int_2(total_nodes, MAX_VARIABLE_TYPES, -1);
  Local_Offset = alloc_int_2(total_nodes, MAX_VARIABLE_TYPES, -1);

  /*
   * During this first loop over all elements we try to get
   * the overall picture accurate in terms of how many unknowns need
   * to be represented at each node. We need to do this for the benefit
   * of nodes shared by different elements with different variables 
   * represented within the neighboring elements...
   */

  /*
   * For the distributed processing version, note that this step will
   * accumulate some representation of the number and kinds of active
   * variables at external nodes that are actually owned by other processors.
   *
   * That's OK, as long as we understand that the owning processor may
   * well have a different idea of the number and kinds of variables that
   * are active at that node. This processor's idea of the number of active
   * variables at that node will be a subset of the actual list of active
   * variables. Only in the optimistic case will this processor's concept
   * of the active variables at an external node be identical with the
   * nodes true count of dofs in a global context. That true count will
   * only be met with certainty on the processor that owns that node
   * during this initial step. In subsequent steps, the owning node will
   * tell ghost nodes exactly what unknowns exist at the node.
   */

  /*
   * Loop through element blocks on this processor - there may well be
   * fewer than the number of materials globally.
   */
  for (ebi = 0; ebi < exo->num_elem_blocks; ebi++) {
    e_start = exo->eb_ptr[ebi];
    e_end   = exo->eb_ptr[ebi+1];

    /*
     * Determine the material index for this particular element block
     * (if Matilda[ebi] is negative, then the element block is not in the goma problem)
     */
    mn = Matilda[ebi];
    if (mn < 0) {
      continue;
    }
    pd = pd_glob[mn];
    mp = mp_glob[mn];
    
#ifdef DEBUG
    fprintf(stderr, "Looking in EBID %d, for elements %d thru %d\n",
	    exo->eb_id[ebi], e_start, e_end);
#endif

    for (e = e_start; e < e_end; e++) {

      /*
       * Store the element type for this element
       */
      elementType = Elem_Type(exo, e);
      /*
       * Find out how many local nodes are in this element type
       */
      num_nodes = elem_info(NNODES, elementType); 
	  
      /*
       * For this particular element, e, find the offset into the
       * connectivity matrix, index. Index will be used to find the value
       * of the processor node number.
       */
      index = Proc_Connect_Ptr[e];

#ifdef DEBUG
      fprintf(stderr, "Element %d has %d nodes.\n", e, num_nodes);
#endif
      /*
       *  Loop over the local element nodes in the current element
       */
      for (n = 0; n < num_nodes; n++) {

	/*
	 *  Find the processor node number, i, corresponding to the local
	 *  node number, n, by indexing into the processor element
	 *  connectivity array, Proc_Elem_Connect[].
	 *  (note: i may or may not be owned by this processor)
	 */
	i = Proc_Elem_Connect[index++];
	
#ifdef DEBUG
	fprintf(stderr, "P_%d, At elem %d, node %d = %d\n", ProcID, e, n, i);
#endif

	/*
	 * For each kind of variable type in the problem, depending on its
	 * interpolation, decide how many, if any, degrees of freedom
	 * it has at this node...
	 */
	for (var_type = V_FIRST; var_type < V_LAST; var_type++) {

	  /*
	   *  Find the number of degrees of freedom at the local node
	   *  corresponding to the current element for the current
	   *  variable type given the problem description corresponding
	   *  to the current material index.
	   */
	  nun[var_type] = dof_lnode_var_type(n, elementType, i, var_type,
					     pd_glob[mn]);
	  if (nun[var_type] > 0) {
	    /*
	     * Find a variable structure that matches this one 
	     */
	    var_ptr = find_or_create_vd(var_type, nun[var_type], mn, 0);
	    
	    /*
	     * Add this variable to the temporary list of variables
	     * defined at this node
	     */
	    add_var_to_nv_struct(var_ptr, tmp_nodal_vars + i);
	    
	    /*
	     * special case section for MASS_FRACTION variable type
	     * Add a variable description structure for each of the
	     * subvariables specified for the current material.
	     * -> HKM: this will go away eventually
	     */
	    if (var_type == MASS_FRACTION) {
	      for (j = 1; j < mp->Num_Species_Eqn; j++) {
		var_ptr = find_or_create_vd(var_type, nun[var_type], mn, j);
		add_var_to_nv_struct(var_ptr, tmp_nodal_vars + i);	
	      }
	    }
	  }

	  /*
	   * Calculate the old way:
	   *  the calculation depends on pd for its interpolation type
	   *  Also, discontinuous variables are treated here as well.
	   *  sometimes leading to a doubling of the dofs at a node.
	   *  The new way also gets to a doubling of the dof at the node.
	   *  However, it's done by looping through different elements
	   *  and then comparing the MatID fields to determine uniqueness.
	   *  This is done in the loop below. Therefore, a printout from
	   *  below is just informational.
	   */
#ifdef DEBUG_HKM
          inun = node_info(n, Elem_Type(exo, e), var_type, i);
	  EH(inun, "node_info");
	  if (inun != nun[var_type]) {
            fprintf(stderr,
		    "setup_local_nodal_vars NOTE P_%d, Node %d: old vs new node_info:",
		    ProcID, i);
	    fprintf(stderr," %d %d var = %d\n", inun, nun[var_type], var_type);
	  }
	  
	  /*
	   * Save this estimate only if it is higher than all
	   * previous estimates for ndof/node for all of this particular
	   * kind of variable...
	   *
	   * At the last, Dolphin should be full of at least some
	   * zeroes, but all the "-1" entries should have been
	   * superseded by some estimate from nun...
	   */

	  if (Dolphin[i][var_type] < inun) {
	    Dolphin[i][var_type] = inun;
	  }
#endif
	}
      }
    }
  } /* loop over materials */

  /*
   *  Loop though nodes this time calculating the real nodal_vars
   *  structures for each node.
   */
  for (i = 0; i < total_nodes; i++) {
    nv = copy_and_rearrange_nv(tmp_nodal_vars + i);

    /*
     * Decide whether this nodal variable structure is new.
     * Destroy it if it isn't. If it unique, it gets added to
     * a list of unique nodal variable structures.
     */
    if (MatchAdd_Node_Vars_List(nv, &nv_match)) {
      nodal_vars_destroy(&nv);
    }
    
    /*
     * Copy the pointer to the node vars structure into the node_info
     * structure for the current node.
     */
    Nodes[i]->Nodal_Vars_Info = nv_match;

    /*
     * Do a consistency check between the new and old way of
     * calculating the degrees of freedom at a node
     */
    for (var_type = V_FIRST; var_type < V_LAST; var_type++) {
      ebi = get_nv_ndofs_modMF(nv_match, var_type);
#ifdef DEBUG_HKM
      if ((Dolphin[i][var_type] != -1) || (ebi != 0)) { 
	if (ebi != Dolphin[i][var_type]) {
	  fprintf(stderr,"ERROR in old vs new, Proc %d\n", ProcID);
	  fprintf(stderr,"\tnew dofs [i=%d][var = %d] = %d\n",
		  i, var_type, ebi);
	  fprintf(stderr,"\told dofs [i=%d][var = %d] = %d\n",
		  i, var_type, Dolphin[i][var_type]);
	}
      }
#endif
      /*
       * Now populate the Dolphin array with the new way
       * -> The DEBUG block above has proved that old vs new
       *    is the same.
       */
      if (ebi > 0) Dolphin[i][var_type] = ebi;
    }
  }
  /*
   *  Unmalloc the tmp_nodal_vars variable and all of the underlying
   *  malloced structures
   */
  for (i = 0; i < total_nodes; i++) {
      nodal_vars_free(tmp_nodal_vars + i);
  }
  safer_free((void **) &tmp_nodal_vars);

  /*
   *  When in debug mode, print out a complete listing of variables at
   *  every node
   */
#ifdef DEBUG_HKM
  print_vars_at_nodes();
#endif
}
/****************************************************************************/
/****************************************************************************/
/****************************************************************************/

void
print_vars_at_nodes(void)

    /************************************************************************
     *
     * print_vars_at_nodes();
     *
     *  
     *************************************************************************/
{
  int i, j, total_nodes, maxLength;
  NODE_INFO_STRUCT  *node_ptr;
  NODAL_VARS_STRUCT *nv;
  VARIABLE_DESCRIPTION_STRUCT *vd;
  UMI_LIST_STRUCT *list;
  /*
   * Calculate the total number of nodes on this processor
   */
  total_nodes = Num_Internal_Nodes + Num_Border_Nodes + Num_External_Nodes;

  maxLength = -1;
  for (i = 0; i <  total_nodes; i++) {
    node_ptr = Nodes[i];
    list = &(node_ptr->Mat_List);
    maxLength = MAX(maxLength, list->Length);
  }
  maxLength = MAX(maxLength, 2);
  
  print_sync_start(TRUE);
  printf("\n\n  Processor %d: Table of Variables at nodes:\n\n", ProcID);
  printf("Local  Global|   MatIDs |  Node   Num    |   VARIABLES:\n");
  printf("Node#  Node# |   Present|  Type  Unknowns|             \n ");
  fprint_line(stdout,"-", 80);
  for (i = 0; i <  total_nodes; i++) {
    node_ptr = Nodes[i];
    nv = node_ptr->Nodal_Vars_Info;
    printf("%-6d %-6d|", i, node_ptr->Global_Node_Num);
    list = &(node_ptr->Mat_List);
    for (j = 0; j < list->Length; j++) {
      printf("%3d ", list->List[j]);
    }
    for (j = list->Length; j < maxLength; j++) {
      printf("    ");
    }
    printf("|");
    if (i < Num_Internal_Nodes) {
      printf(" internal ");
    } else if (i < Num_Internal_Nodes + Num_Border_Nodes) {
      printf(" border   ");
    } else {
      printf(" ext(%3d) ", node_ptr->Proc);
    }
    printf(" %-5d  |", nv->Num_Unknowns);
    for (j = 0; j < nv->Num_Var_Desc; j++) {
      vd = nv->Var_Desc_List[j];
      printf(" %d", vd->Variable_Type);
      if (vd->Variable_Type == MASS_FRACTION) {
        printf("_sub%d", vd->Subvar_Index);
      }
      if (vd->MatID != -1) {
        printf("_mat%d", vd->MatID);
      }
      if (vd->Ndof > 1) {
        printf("*%d", vd->Ndof);
      }
    }
    printf("\n");
  }
  fprint_line(stdout,"-", 80);
  print_sync_end(TRUE);
}
/****************************************************************************/
/****************************************************************************/
/****************************************************************************/

void
setup_external_nodal_vars(Exo_DB *exo, Dpi *dpi, Comm_Ex *cx)

    /************************************************************************
     *
     * setup_external_nodal_vars():
     *
     *   This routine exchanges information about the solution vector
     * from each owned node to each ghost node. We first pack the information
     * about the solution vector on each owned node on this current
     * processor into a compact form. Then, we use the normal exchange
     * node information routine to exchange this information with the
     * neighboring processors.
     *   Then, we unpack the information obtained from neighboring
     * processors into nodal variable structures. And, then we use
     * the same procedure that we used in setup_local_nodal_vars() to
     * assign nodal var structures to external nodes.
     *   At the end of this procedure, we are assured that ghost nodes will
     * have the same picture of the solution vector as owned nodes.
     *
     ************************************************************************/
{
  int i, p, node_num, var_type;
  struct nv_packed *nvp, *nvp_send = NULL, *nvp_recv = NULL;
  NODAL_VARS_STRUCT *nv, *nv_match;
  COMM_NP_STRUCT *np_ptr, *np_base = NULL;
  /*
   *  Pack information for sending
   */

  if (dpi->num_neighbors > 0) {
    nvp_send = alloc_struct_1(struct nv_packed,
			      ptr_node_send[dpi->num_neighbors] * MaxVarPerNode);

    nvp_recv = alloc_struct_1(struct nv_packed,
			      ptr_node_recv[dpi->num_neighbors] * MaxVarPerNode);

    for (i = 0; i < ptr_node_send[dpi->num_neighbors]; i++) {
      node_num = list_node_send[i]; 
      nvp = nvp_send + i*MaxVarPerNode;
      pack_nv(nvp, Nodes[node_num]->Nodal_Vars_Info);
    }

    np_base = alloc_struct_1(COMM_NP_STRUCT, dpi->num_neighbors);
  }
  
  np_ptr = np_base;
  for (p = 0; p < dpi->num_neighbors; p++) {
    np_ptr->neighbor_ProcID = cx[p].neighbor_name;
    np_ptr->send_message_buf =
	(void *) (nvp_send + ptr_node_send[p] * MaxVarPerNode);
    np_ptr->send_message_length =
	sizeof(struct nv_packed) * cx[p].num_nodes_send * MaxVarPerNode;
    np_ptr->recv_message_buf =
	(void *) (nvp_recv + ptr_node_recv[p] * MaxVarPerNode);
    np_ptr->recv_message_length =
	sizeof(struct nv_packed) * cx[p].num_nodes_recv * MaxVarPerNode;
    np_ptr++;
  }
  exchange_neighbor_proc_info(dpi->num_neighbors, np_base);
  
#ifdef DEBUG_HKM
  printf("P_%d at barrier after exchange in setup_external_nodal_vars\n",
	  ProcID); fflush(stdout);
#ifdef PARALLEL
  MPI_Barrier(MPI_COMM_WORLD);
#endif
#endif

  for (i = 0; i < dpi->num_external_nodes; i++) {
    node_num = dpi->num_internal_nodes + dpi->num_boundary_nodes + i; 
    nvp = nvp_recv + i*MaxVarPerNode;

    /*
     * Unpack the nodal variable structure into a new structure
     */
    nv = unpack_nv(nvp);
    
    /*
     * Decide whether this nodal variable structure is new.
     * Destroy it if it isn't. If it unique, it gets added to
     * a list of unique nodal variable structures.
     */
    if (MatchAdd_Node_Vars_List(nv, &nv_match)) {
      nodal_vars_destroy(&nv);
    }
    
    /*
     * Copy the pointer to the node vars structure into the node_info
     * structure for the current node.
     */
    Nodes[node_num]->Nodal_Vars_Info = nv_match;

    /*
     * Fill in other node structure information
     */
    Nodes[node_num]->Proc_Node_Num = node_num;

    /*
     *  Fill in the correct results for the number of degrees of freedom
     *  for external nodes into Dolphin[][]
     */
    for (var_type = V_FIRST; var_type < V_LAST; var_type++) {
      p = get_nv_ndofs_modMF(nv_match, var_type);
      if (p > 0) {
        Dolphin[node_num][var_type] = p;
      }
    }
  }

  /*
   *  Free memory allocated in this routine
   */
  safer_free((void **) &np_base);
  safer_free((void **) &nvp_send);
  safer_free((void **) &nvp_recv);

  /*
   *  When in debug mode, print out a complete listing of variables at
   *  every node
   */
#ifdef DEBUG_HKM
  print_vars_at_nodes();
#endif
  
#ifdef DEBUG_HKM
  printf("P_%d at barrier at end of setup_external_nodal_vars\n",
	 ProcID); fflush(stdout);
#ifdef PARALLEL
  MPI_Barrier(MPI_COMM_WORLD);
#endif
#endif
}
/****************************************************************************/
/****************************************************************************/
/****************************************************************************/

int
find_MaxUnknownNode(void)
    
    /************************************************************************
     *
     * find_MaxUnknownNode():
     *
     *  Find the maximum number of unknowns at any one node.
     *
     * Return
     * --------
     *    Returns the maximum number of unknowns located at any one node.
     *
     ************************************************************************/
{
  int i, retn;
  int maxUnknowns = -1, gmax = 0;
  NODAL_VARS_STRUCT *nv;
  
  for (i = 0; i < Nodal_Vars_List_Length; i++) {
    nv = Nodal_Vars_List[i]; 
    if (nv->Num_Unknowns > maxUnknowns) {
      maxUnknowns = nv->Num_Unknowns;
    }
  }

#ifdef DEBUG_HKM
  printf("P_%d: Maxunknowns at a node = %d\n", ProcID, maxUnknowns);
  fflush(stdout);
#endif
 
#ifdef PARALLEL
  if (Num_Proc > 1) {
#ifdef DEBUG_HKM
  printf("P_%d: Calling MPI_Allreduce\n", ProcID);
  fflush(stdout);
#endif
    retn = MPI_Allreduce(&maxUnknowns, &gmax, 1, MPI_INT,
			 MPI_MAX, MPI_COMM_WORLD);
#ifdef DEBUG_HKM
  printf("P_%d: Returning from MPI_Allreduce\n", ProcID);
  fflush(stdout);
#endif
    if (retn != MPI_SUCCESS) {
      fprintf(stderr, "find_MaxUnknownNode MPI error, P_%d, error = %d\n",
	      ProcID, retn);
    }
  } else {
    gmax = maxUnknowns;
  }
#else
  gmax = maxUnknowns;
#endif

#ifdef DEBUG_HKM
  printf("P_%d: Maxunknowns at all gnode = %d\n", ProcID, gmax);
  fflush(stdout);
#endif
  return gmax;
}
/****************************************************************************/
/****************************************************************************/
/****************************************************************************/

void
set_unknown_map(Exo_DB *exo, Dpi *dpi)

    /************************************************************************
     *
     * set_unknown_map():
     *
     *
     *
     ************************************************************************/
{
  int e, gcount, i, var_type, total_nodes, liver, count, i1, ii;
  int index, kspec, dofkspec, num;
  NODAL_VARS_STRUCT *nv;
  char  position_label[MAX_DOFNAME];
  int gdof=0;
  
  /*
   * Calculate the total number of nodes on this processor
   */
  total_nodes = Num_Internal_Nodes + Num_Border_Nodes + Num_External_Nodes;

  /*
   * Again loop through all of the nodes, this time figuring out how many
   * unknowns are really there, and how to set the Local_Offsets from the
   * First Unknown...
   */

  gcount = 0;
  for (i = 0; i < total_nodes; i++) {

    /*
     * Store the pointer to the nodal variables info at the
     * current node
     */
    nv = Nodes[i]->Nodal_Vars_Info;

    count = 0;
    for (var_type = V_FIRST; var_type < V_LAST; var_type++) {
      if (Dolphin[i][var_type] > 0) {
	/*
	 * Notice how if you want any concentration unknowns you get
	 * space for *all* concentration unknowns!
	 *
	 * Just consider it a bonus in the Sandia tradition...
	 */
	if (var_type == MASS_FRACTION) {
	  Local_Offset[i][var_type] = count;
	  liver = Dolphin[i][var_type] * upd->Max_Num_Species_Eqn;
	  count += liver;
	}  else   {
	  Local_Offset[i][var_type] = count;
	  liver = Dolphin[i][var_type];
	  count += liver;
	}
#ifdef DEBUG_HKM
	nv = Nodes[i]->Nodal_Vars_Info;
	i1 = find_var_type_index_in_nv(var_type, nv);
	if (Local_Offset[i][var_type] != nv->Nodal_Offset[i1]) {
	  printf("Local offsets at node %d and var_type %d  differ: %d %d\n",
		 i, var_type, Local_Offset[i][var_type], nv->Nodal_Offset[i1]);
	  EH(-1, "ERROR in new vs old");
	}
#endif
      }
    }
    if (count != nv->Num_Unknowns) {
      fprintf(stderr,
	      "P_%d: at node %d, Num_Unknowns_Node = %d, count = %d\n",
	      ProcID, i, nv->Num_Unknowns, count);
      fprintf(stderr, "nv->Num_Unknowns lost count.\n");
      EH( -1, "Num_Unknowns_Node incompatibility");
    }
  }

  /*
   * Should verify that all nodes have been assigned something other
   * than "-1" as a number of unknowns...
   */
  for (i = 0; i < total_nodes; i++) {
    nv = Nodes[i]->Nodal_Vars_Info;
    if (nv->Num_Unknowns == -1 ) {
      fprintf(stderr, "P_%d: local node index (%d) lost track.\n",
	      ProcID, i+1);
      EH( -1, "Num_Unknowns_Node incompatibility");     
    }
  }

#ifdef DEBUG
  for (i = 0; i < Num_Internal_Nodes; i++) {
    for (var_type = V_FIRST; var_type < V_LAST; var_type++) {
      fprintf(stderr, 
	      "Local_Offset[%d][%s]\t= %d\tDolphin[%d][%s]\t=%d\n", 
	      i, Var_Name[var_type].name2, Local_Offset[i][var_type], 
	      i, Var_Name[var_type].name2, Dolphin[i][var_type]);
    }
  }
#endif

  /* 
   * Determine total number of Unknowns to be solved for in this Proc 
   * and the number that will be communicated from other Procs 
   */

  /*
   * How many degrees of freedom I own that I do not have to communicate to
   * any other processor.
   */
  num_internal_dofs = 0;
  for (i = 0; i < Num_Internal_Nodes; i++) {
    nv = Nodes[i]->Nodal_Vars_Info;
    num_internal_dofs += nv->Num_Unknowns;
  }

  /*
   * How many degrees of freedom I own from which I will have to communicate
   * some to neighboring processors.
   */
  num_boundary_dofs = 0;
  for (i = Num_Internal_Nodes; i < Num_Internal_Nodes+Num_Border_Nodes; i++) {
    nv = Nodes[i]->Nodal_Vars_Info;
    num_boundary_dofs += nv->Num_Unknowns;
  }

  /*
   * How many degrees of freedom at nodes I do not own that I expect to receive
   * from other processors.
   */
  num_external_dofs = 0;
  for (i = Num_Internal_Nodes+Num_Border_Nodes; 
	i < Num_Internal_Nodes+Num_Border_Nodes+Num_External_Nodes; i++) {
    nv = Nodes[i]->Nodal_Vars_Info;
    num_external_dofs += nv->Num_Unknowns;
  }

  /*
   * Count up the total number of degrees of freedom.
   */
  num_universe_dofs = num_internal_dofs + num_boundary_dofs + num_external_dofs;

  /*
   * Some element based quantities...
   */
  num_personal_elems = 0;

  if (Num_Proc == 1) {
    /*
     * In serial, they're all mine!
     */
    num_personal_elems = exo->num_elems;
  } else {

    /*
     * Not in parallel, though. We must check them all.
     */

    for (e = 0; e < exo->num_elems; e++) {
      if ( dpi->elem_owner[e] == ProcID ) {
	num_personal_elems++;
      }
    }
#if ( DEBUG_LEVEL > 1 )
    log_dbg("num_personal_elems = %d", num_personal_elems);
#endif
  }

  /*
   * Setup legacy variables...
   */
  NumUnknowns    = num_internal_dofs + num_boundary_dofs;
  NumExtUnknowns = num_external_dofs;
 
#ifdef DEBUG  
  printf("%s:\tNumUnknowns = %d\n", yo, NumUnknowns);
  printf("%s:\tNumExtUnknowns = %d\n", yo, NumExtUnknowns);
#endif

  /* 
   * Produce the equation - variable interaction mask array (rf_masks.h) 
   * This array is used durring fill process to determine the interation
   * between variables in a specific equation.
   *
   * This needs to be updated to use the pd->e[EQUATION_NAME] structure 
   * instead of the many innumerable Booleans like "FluidMechanics"...
   */
  set_interaction_masks(exo);

  /* 
   * Pointers into the solution vector...
   */

  /* 
   * Define pointers into the solution vector on this Proc. 
   * This solution vector is localy numbered so that all internal+
   * border variables (including pressure) come first. 
   *
   * After all internal+border node unknowns
   * are numbered the external unknowns updated on other processors are
   * numbered. In this section of the vector each external nodes unknowns
   * are numbered (including pressure). To produce this vector the internal+
   * border nodes are first considered followed by the external nodes.
   */
   
  /* 
   * Define pointer to first unknown, first mass fraction, and the pressure
   * unknown at each local node. This vector is first defined only for the 
   * internal+border nodes. Also determine an upper bound on number of 
   * unknowns at each node. 
   */
  
  index = 0;
  for(i = 0; i < total_nodes; i++) {
    First_Unknown[i] = index;
    Nodes[i]->First_Unknown = index;
    nv = Nodes[i]->Nodal_Vars_Info;
    index += nv->Num_Unknowns;
  }

  /* 
   * Assign descriptive variable dof and residual equation names for
   * every degree of freedom and constraint residual equation.
   * The node numbers used in this description will be 1-based, in
   * compliance with BLOT, etc.
   */
  
  /*
   *   Only allocate dofname if doing numerical jacobian checking or writing 
   *   intermediate solution or Debug_Flag > 1
   */
  if (dofname == NULL ) {
    if (Debug_Flag < 0 || 
	Debug_Flag > 1 ||
	Write_Intermediate_Solutions || 
	(Iout == 1)) {
      dofname = alloc_VecFixedStrings(NumUnknowns + NumExtUnknowns, 80);
    }
  }
  
  /*
   *  Only allocate resname if doing numerical jacobian checking
   */
  if (resname == NULL) {
    if (Debug_Flag < 0 || 
	Iout == 1) {
      resname = 
	  alloc_VecFixedStrings(NumUnknowns + NumExtUnknowns, 80);
    }
  }
  
  /*
   * Allocate only if unallocated...
   */
  if (idv == NULL) {
    idv = alloc_int_2(NumUnknowns + NumExtUnknowns, 3, -1);
  }
  
  /* Here this is a worst-case approach, used mainly for the post processing
   * We will have to revisit this if we want to go on with parallel processing
   */
  for (i = 0; i < total_nodes; i++) {
    nv = Nodes[i]->Nodal_Vars_Info;
    gcount = First_Unknown[i];

    if (Num_Proc > 1) {
      gdof = gcount;
      i1 = dpi->node_index_global[i] + 1;   /* convert 0-based to 1-based */
    } else {
      gdof = gcount;
      i1= i+1;		/* convert 0-based internal node numbering */
    }

    /* to 1-based node numbering of BLOT, etc. */
    
    /*
     * Load up the coordinates of the node into a handy label
     * to help find errant dofs...
     */
    switch (Num_Dim) {
    case 1:
	sprintf(position_label, "x=%-10.6g", 
		Coor[0][i]);
	break;
    case 2:
	sprintf(position_label, "x=%-10.6g y=%-10.6g", 
		Coor[0][i], Coor[1][i] );	      
	break;
    case 3:
	sprintf(position_label, "x=%-9.6g y=%-9.6g z=%-9.6g",
		Coor[0][i], Coor[1][i], Coor[2][i] );	      
	break;
    }

    count = 0;

    for (var_type = V_FIRST; var_type < V_LAST; var_type++) {
      if (Dolphin[i][var_type] > 0) {
	/*
	 * Notice how if there are concentration unknowns at the
	 * node, then we assign a  fixed number of
	 * upd->Max_Num_Species_Eqn of them. If there are no
	 * concentration unknowns, then Dolphin[i][MASS_FRACTION]
	 * will be zero, so no space will be assigned for them
	 */
	      
	if (var_type == MASS_FRACTION) {
	  num = upd->Max_Num_Species_Eqn;
	} else {
	  num = 1;
	}
	liver = Dolphin[i][var_type] * num;
	for (ii = 0; ii < liver; ii++) {
	  idv[gcount+count+ii][0] = var_type;
	  idv[gcount+count+ii][1] = ii;
	  idv[gcount+count+ii][2] = i;
	  if (dofname != NULL) {
	    if (var_type == MASS_FRACTION) {
	      kspec = ii / Dolphin[i][var_type];
	      dofkspec = ii - kspec * Dolphin[i][var_type];
	      sprintf( dofname[gcount+count+ii], 
		       "dof=%-5d %s%d_%d n=%-5d %s",
  		       gdof+count+ii, Var_Name[var_type].name2,
		       kspec, dofkspec, i1, position_label);
	    } else {
	      sprintf( dofname[gcount+count+ii], 
		       "dof=%-5d %2s_%d n=%-5d",
  	               gdof+count+ii, Var_Name[var_type].name2,
		       ii, i1);
	    }
	  }
	  if (resname != NULL) {
	    if (var_type == MASS_FRACTION) {
	      kspec = ii / Dolphin[i][var_type];
	      dofkspec = ii - kspec * Dolphin[i][var_type];
	      sprintf( resname[gcount+count+ii], 
		       "dof=%-5d %s%d_%d n=%-5d %s",
		       gcount+count+ii, EQ_Name[var_type].name2,
		       kspec, dofkspec, i1, position_label);
	    } else {
	      sprintf( resname[gcount+count+ii], 
		       "dof=%-5d %2s_%d n=%-5d",
		       gcount+count+ii, EQ_Name[var_type].name2,
		       ii, i1);
	    }
	  }
	} /* for: ii */
	count += liver;
      }
    }

    if (count != nv->Num_Unknowns) {
      fprintf(stderr, 
	      "P_%d: at node %d, Num_Unknowns_Node = %d, count = %d\n",
	      ProcID, i, nv->Num_Unknowns, count);
      fprintf(stderr, "nv->Num_Unknowns lost count.");
      EH( -1, "Sorry, Charlie.");
    }
  }

  /*
   *    Debug_Flag > 2 output
   *      -> print out a mapping of what variables are active at
   *         each node.
   */
  if (Debug_Flag > 2) {
    print_vars_at_nodes();
  }

  /* Now that the dust has settled, let us translate these quantities
   * into Hoodian frontal solver form if the front method has been requested.
   * While you are at it, run prefront and also load up the element sweep map
   * regardless of solver.  
   */
  if (Linear_Solver == FRONT) {    
    fss = (struct Frontal_Solver_System *) 
	array_alloc(1, 1, sizeof(struct Frontal_Solver_System));
    setup_front(exo);
  }

  return;
}
/*****************************************************************************/
/*****************************************************************************/
/*****************************************************************************/

static void 
set_interaction_masks(Exo_DB *exo)

  /* 
   *	Set interaction mask for the equation level interactions of 
   *	the defined variables.
   *
   *	Author: 	John Shadid (SNL, 1421)
   *	Date: 		1/13/93
   *	Revised:	Tue Feb 15 07:20:14 MST 1994 pasacki@sandia.gov
   *
   *   Example:  Inter_Mask[equation][variable]
   *
   *   _______________________V A R I A B L E S  ( U N K N O W N S )____________
   *
   *                 U    U    U    T    Y    D    D    D    S    P
   *                  1    2    3         i    1    2    3    i
   *                 --   --   --   --   --   --   --   --   --   --
   * EQUATIONS
   * ---------
   *
   * MOM_1            1    1         1    1    1    1              1
   *
   * MOM_2            1    1         1    1    1    1              1
   *
   * MOM_3                      1              1    1
   *
   * ENERGY           1    1         1    1    1    1              1
   *
   * SPECIES_i        1    1         1    1    1    1              1
   *
   * MESH_1           1    1         1    1    1    1              1
   *
   * MESH_2           1    1         1    1    1    1              1
   *
   * MESH_3                                              1
   *
   * POLYMER_STRESS                                           1
   *
   * CONTINUITY       1    1         1    1    1    1              1
   *
   *
   *        U1      U2      U3      T       Y       S       P
   *      |-----|-------|-------|------|--------|-------|------|
   *   U1 |  1  |   1   |   1   |   1  |    1   |   1   |   1  |
   *      |-----|-------|-------|------|--------|-------|------|
   *   U2 |  1  |   1   |   1   |   1  |    1   |   1   |   1  |
   *      |-----|-------|-------|------|--------|-------|------|
   *   U3 |  1  |   1   |   1   |   1  |    1   |   1   |   1  |
   *      |-----|-------|-------|------|--------|-------|------|
   *   T  |  1  |   1   |   0   |   1  |    1   |   0   |   1  |
   *      |-----|-------|-------|------|--------|-------|------|
   *   Y  |  1  |   1   |   0   |   1  |    1   |   0   |   1  |
   *      |-----|-------|-------|------|--------|-------|------|
   *   S  |  1  |   1   |   1   |   1  |    1   |   1   |   1  |
   *      |-----|-------|-------|------|--------|-------|------|
   *   P  |  1  |   1   |   1   |   1  |    1   |   1   |   1  |
   *      |-----|-------|-------|------|--------|-------|------|
   *
   *	 1 - Implies this type of variable (row) interacts with this type of
   *	     variable (column)
   *	 0 - Implies no interaction
   *
   *	Variable Types:
   *		U1, U2, U3 - Three components of velocity
   *		T          - Temperature
   *		Y          - Mass fractions   (there can be more than one)
   *		D1, D2, D3 - Three components of mesh displacement...
   *		S          - Surface unknowns (there can be more than one)
   *		P          - Pressure
   *            S11,S12,
   *            S13,S22,   - Polymer Stress Tensor
   *            S23,S33
   *            G11,G12,G13,
   *            G21,G22,G23,- Velocity Gradient Tensor
   *            G31,G32,G33   
   *            V           - Voltage potential
   *            F           - Fill   
   *            PU1,PU2,PU3 - Three components of particle velocity
   *            P_LIQ, P_GAS, P_POR - Porous media variables
   */
{
  int ebi;			/* element block indeces... */
  int e, i, n, v, mn;
  int eqn_var_mask[MAX_VARIABLE_TYPES][MAX_VARIABLE_TYPES];
  /* Default: Set the matrix Inter_Mask[][] to all 0s*/

  for( n=0; n<MAX_VARIABLE_TYPES; n++)
    {
      for( i=0;  i<MAX_VARIABLE_TYPES; i++)
	{
	  Inter_Mask[n][i] = 0;
	  eqn_var_mask[n][i] = 0;
	}
    }

  /* try setting up Inter_Mask based on variables actually used
   *   in the equations
   */
  for( e=0; e<MAX_EQNS; e++)
    {
      switch(e)
	{
	case R_MOMENTUM1:
	case R_MOMENTUM2:
	case R_MOMENTUM3:
	  v = VELOCITY1;
	  if(Num_Var_In_Type[v])  eqn_var_mask[e][v] = 1;
	  v = VELOCITY2;
	  if(Num_Var_In_Type[v])  eqn_var_mask[e][v] = 1;
	  v = VELOCITY3;
	  if(Num_Var_In_Type[v])  eqn_var_mask[e][v] = 1;
	  v = TEMPERATURE;
	  if(Num_Var_In_Type[v])  eqn_var_mask[e][v] = 1;
	  v = MASS_FRACTION;
	  if(Num_Var_In_Type[v])  eqn_var_mask[e][v] = 1;
	  v = MESH_DISPLACEMENT1;
	  if(Num_Var_In_Type[v])  eqn_var_mask[e][v] = 1;
	  v = MESH_DISPLACEMENT2;
	  if(Num_Var_In_Type[v])  eqn_var_mask[e][v] = 1;
	  v = MESH_DISPLACEMENT3;
	  if(Num_Var_In_Type[v])  eqn_var_mask[e][v] = 1;
	  v = SOLID_DISPLACEMENT1;
	  if(Num_Var_In_Type[v])  eqn_var_mask[e][v] = 1;
	  v = SOLID_DISPLACEMENT2;
	  if(Num_Var_In_Type[v])  eqn_var_mask[e][v] = 1;
	  v = SOLID_DISPLACEMENT3;
	  if(Num_Var_In_Type[v])  eqn_var_mask[e][v] = 1;
	  v = PRESSURE;
	  if(Num_Var_In_Type[v])  eqn_var_mask[e][v] = 1;
	  v = FILL;
	  if(Num_Var_In_Type[v])  eqn_var_mask[e][v] = 1;
		  
	  v=PHASE1;
 	  if(Num_Var_In_Type[v])  eqn_var_mask[e][v] = 1;
		v=PHASE2;
	  if(Num_Var_In_Type[v])  eqn_var_mask[e][v] = 1;
		v=PHASE3;
	  if(Num_Var_In_Type[v])  eqn_var_mask[e][v] = 1;
		v=PHASE4;
	  if(Num_Var_In_Type[v])  eqn_var_mask[e][v] = 1;
		v=PHASE5;
	  if(Num_Var_In_Type[v])  eqn_var_mask[e][v] = 1;

	  v = VORT_DIR1;
	  if(Num_Var_In_Type[v])  eqn_var_mask[e][v] = 1;
	  v = VORT_DIR2;
	  if(Num_Var_In_Type[v])  eqn_var_mask[e][v] = 1;
	  v = VORT_DIR3;
	  if(Num_Var_In_Type[v])  eqn_var_mask[e][v] = 1;

	  v = POLYMER_STRESS11;
	  if(Num_Var_In_Type[v])  eqn_var_mask[e][v] = 1;
	  v = POLYMER_STRESS12;
	  if(Num_Var_In_Type[v])  eqn_var_mask[e][v] = 1;
	  v = POLYMER_STRESS13;
	  if(Num_Var_In_Type[v])  eqn_var_mask[e][v] = 1;
	  v = POLYMER_STRESS22;
	  if(Num_Var_In_Type[v])  eqn_var_mask[e][v] = 1;
	  v = POLYMER_STRESS23;
	  if(Num_Var_In_Type[v])  eqn_var_mask[e][v] = 1;
	  v = POLYMER_STRESS33;
	  if(Num_Var_In_Type[v])  eqn_var_mask[e][v] = 1;

	  v = POLYMER_STRESS11_1;
	  if(Num_Var_In_Type[v])  eqn_var_mask[e][v] = 1;
	  v = POLYMER_STRESS12_1;
	  if(Num_Var_In_Type[v])  eqn_var_mask[e][v] = 1;
	  v = POLYMER_STRESS13_1;
	  if(Num_Var_In_Type[v])  eqn_var_mask[e][v] = 1;
	  v = POLYMER_STRESS22_1;
	  if(Num_Var_In_Type[v])  eqn_var_mask[e][v] = 1;
	  v = POLYMER_STRESS23_1;
	  if(Num_Var_In_Type[v])  eqn_var_mask[e][v] = 1;
	  v = POLYMER_STRESS33_1;
	  if(Num_Var_In_Type[v])  eqn_var_mask[e][v] = 1;
	  v = POLYMER_STRESS11_2;
	  if(Num_Var_In_Type[v])  eqn_var_mask[e][v] = 1;
	  v = POLYMER_STRESS12_2;
	  if(Num_Var_In_Type[v])  eqn_var_mask[e][v] = 1;
	  v = POLYMER_STRESS13_2;
	  if(Num_Var_In_Type[v])  eqn_var_mask[e][v] = 1;
	  v = POLYMER_STRESS22_2;
	  if(Num_Var_In_Type[v])  eqn_var_mask[e][v] = 1;
	  v = POLYMER_STRESS23_2;
	  if(Num_Var_In_Type[v])  eqn_var_mask[e][v] = 1;
	  v = POLYMER_STRESS33_2;
	  if(Num_Var_In_Type[v])  eqn_var_mask[e][v] = 1;
	  v = POLYMER_STRESS11_3;
	  if(Num_Var_In_Type[v])  eqn_var_mask[e][v] = 1;
	  v = POLYMER_STRESS12_3;
	  if(Num_Var_In_Type[v])  eqn_var_mask[e][v] = 1;
	  v = POLYMER_STRESS13_3;
	  if(Num_Var_In_Type[v])  eqn_var_mask[e][v] = 1;
	  v = POLYMER_STRESS22_3;
	  if(Num_Var_In_Type[v])  eqn_var_mask[e][v] = 1;
	  v = POLYMER_STRESS23_3;
	  if(Num_Var_In_Type[v])  eqn_var_mask[e][v] = 1;
	  v = POLYMER_STRESS33_3;
	  if(Num_Var_In_Type[v])  eqn_var_mask[e][v] = 1;
	  v = POLYMER_STRESS11_4;
	  if(Num_Var_In_Type[v])  eqn_var_mask[e][v] = 1;
	  v = POLYMER_STRESS12_4;
	  if(Num_Var_In_Type[v])  eqn_var_mask[e][v] = 1;
	  v = POLYMER_STRESS13_4;
	  if(Num_Var_In_Type[v])  eqn_var_mask[e][v] = 1;
	  v = POLYMER_STRESS22_4;
	  if(Num_Var_In_Type[v])  eqn_var_mask[e][v] = 1;
	  v = POLYMER_STRESS23_4;
	  if(Num_Var_In_Type[v])  eqn_var_mask[e][v] = 1;
	  v = POLYMER_STRESS33_4;
	  if(Num_Var_In_Type[v])  eqn_var_mask[e][v] = 1;
	  v = POLYMER_STRESS11_5;
	  if(Num_Var_In_Type[v])  eqn_var_mask[e][v] = 1;
	  v = POLYMER_STRESS12_5;
	  if(Num_Var_In_Type[v])  eqn_var_mask[e][v] = 1;
	  v = POLYMER_STRESS13_5;
	  if(Num_Var_In_Type[v])  eqn_var_mask[e][v] = 1;
	  v = POLYMER_STRESS22_5;
	  if(Num_Var_In_Type[v])  eqn_var_mask[e][v] = 1;
	  v = POLYMER_STRESS23_5;
	  if(Num_Var_In_Type[v])  eqn_var_mask[e][v] = 1;
	  v = POLYMER_STRESS33_5;
	  if(Num_Var_In_Type[v])  eqn_var_mask[e][v] = 1;
	  v = POLYMER_STRESS11_6;
	  if(Num_Var_In_Type[v])  eqn_var_mask[e][v] = 1;
	  v = POLYMER_STRESS12_6;
	  if(Num_Var_In_Type[v])  eqn_var_mask[e][v] = 1;
	  v = POLYMER_STRESS13_6;
	  if(Num_Var_In_Type[v])  eqn_var_mask[e][v] = 1;
	  v = POLYMER_STRESS22_6;
	  if(Num_Var_In_Type[v])  eqn_var_mask[e][v] = 1;
	  v = POLYMER_STRESS23_6;
	  if(Num_Var_In_Type[v])  eqn_var_mask[e][v] = 1;
	  v = POLYMER_STRESS33_6;
	  if(Num_Var_In_Type[v])  eqn_var_mask[e][v] = 1;
	  v = POLYMER_STRESS11_7;
	  if(Num_Var_In_Type[v])  eqn_var_mask[e][v] = 1;
	  v = POLYMER_STRESS12_7;
	  if(Num_Var_In_Type[v])  eqn_var_mask[e][v] = 1;
	  v = POLYMER_STRESS13_7;
	  if(Num_Var_In_Type[v])  eqn_var_mask[e][v] = 1;
	  v = POLYMER_STRESS22_7;
	  if(Num_Var_In_Type[v])  eqn_var_mask[e][v] = 1;
	  v = POLYMER_STRESS23_7;
	  if(Num_Var_In_Type[v])  eqn_var_mask[e][v] = 1;
	  v = POLYMER_STRESS33_7;
	  if(Num_Var_In_Type[v])  eqn_var_mask[e][v] = 1;

	  v = VELOCITY_GRADIENT11;
	  if(Num_Var_In_Type[v])  eqn_var_mask[e][v] = 1;
	  v = VELOCITY_GRADIENT12;
	  if(Num_Var_In_Type[v])  eqn_var_mask[e][v] = 1;
	  v = VELOCITY_GRADIENT13;
	  if(Num_Var_In_Type[v])  eqn_var_mask[e][v] = 1;
	  v = VELOCITY_GRADIENT21;
	  if(Num_Var_In_Type[v])  eqn_var_mask[e][v] = 1;
	  v = VELOCITY_GRADIENT22;
	  if(Num_Var_In_Type[v])  eqn_var_mask[e][v] = 1;
	  v = VELOCITY_GRADIENT23;
	  if(Num_Var_In_Type[v])  eqn_var_mask[e][v] = 1;
	  v = VELOCITY_GRADIENT31;
	  if(Num_Var_In_Type[v])  eqn_var_mask[e][v] = 1;
	  v = VELOCITY_GRADIENT32;
	  if(Num_Var_In_Type[v])  eqn_var_mask[e][v] = 1;
	  v = VELOCITY_GRADIENT33;
	  if(Num_Var_In_Type[v])  eqn_var_mask[e][v] = 1;

	  v = VOLTAGE;
	  if(Num_Var_In_Type[v])  eqn_var_mask[e][v] = 1;
	  v = POR_LIQ_PRES;
	  if(Num_Var_In_Type[v])  eqn_var_mask[e][v] = 1;
	  v = POR_GAS_PRES;
	  if(Num_Var_In_Type[v])  eqn_var_mask[e][v] = 1;
	  v = POR_POROSITY;
	  if(Num_Var_In_Type[v])  eqn_var_mask[e][v] = 1;
	  v = POR_TEMP;
	  if(Num_Var_In_Type[v])  eqn_var_mask[e][v] = 1;
	  v = POR_SATURATION;
	  v = BOND_EVOLUTION;
	  if(Num_Var_In_Type[v])  eqn_var_mask[e][v] = 1;

          v = LAGR_MULT1;
	  if(Num_Var_In_Type[v])  eqn_var_mask[e][v] = 1;
          v = LAGR_MULT2;
	  if(Num_Var_In_Type[v])  eqn_var_mask[e][v] = 1;
          v = LAGR_MULT3;
	  if(Num_Var_In_Type[v])  eqn_var_mask[e][v] = 1;

          v = CURVATURE;
	  if(Num_Var_In_Type[v])  eqn_var_mask[e][v] = 1;

	  v = EFIELD1;
	  if(Num_Var_In_Type[v])  eqn_var_mask[e][v] = 1;
	  v = EFIELD2;
	  if(Num_Var_In_Type[v])  eqn_var_mask[e][v] = 1;
	  v = EFIELD3;
	  if(Num_Var_In_Type[v])  eqn_var_mask[e][v] = 1;

	  v = NORMAL1;
	  if(Num_Var_In_Type[v]) eqn_var_mask[e][v] = 1;
	  v = NORMAL2;
	  if(Num_Var_In_Type[v]) eqn_var_mask[e][v] = 1;
          v = NORMAL3;
	  if(Num_Var_In_Type[v])   eqn_var_mask[e][v] = 1;
	  v = SHELL_SURF_DIV_V;
	  if(Num_Var_In_Type[v])  eqn_var_mask[e][v] = 1;
	  v = SHELL_SURF_CURV;
	  if(Num_Var_In_Type[v])  eqn_var_mask[e][v] = 1;
          v = SHELL_NORMAL1;
          if(Num_Var_In_Type[v])  eqn_var_mask[e][v] = 1;
          v = SHELL_NORMAL2;
          if(Num_Var_In_Type[v])  eqn_var_mask[e][v] = 1;
          v = SHELL_NORMAL3;
          if(Num_Var_In_Type[v])  eqn_var_mask[e][v] = 1;

	  v = N_DOT_CURL_V;
	  if(Num_Var_In_Type[v])  eqn_var_mask[e][v] = 1;
	  v = GRAD_S_V_DOT_N1;
	  if(Num_Var_In_Type[v])  eqn_var_mask[e][v] = 1;
	  v = GRAD_S_V_DOT_N2;
	  if(Num_Var_In_Type[v])  eqn_var_mask[e][v] = 1;
	  v = GRAD_S_V_DOT_N3;
	  if(Num_Var_In_Type[v])  eqn_var_mask[e][v] = 1;
	  v = SHELL_BDYVELO;
	  if(Num_Var_In_Type[v])  eqn_var_mask[e][v] = 1;
	  v = LUBP;
	  if(Num_Var_In_Type[v])  eqn_var_mask[e][v] = 1;
	  v = SHELL_DELTAH;
	  if(Num_Var_In_Type[v])  eqn_var_mask[e][v] = 1;
	  v = SHELL_LUB_CURV;
	  if(Num_Var_In_Type[v])  eqn_var_mask[e][v] = 1;
	  v = SHELL_LUB_CURV_2;
	  if(Num_Var_In_Type[v])  eqn_var_mask[e][v] = 1;
	  v = SHELL_FILMP;
	  if(Num_Var_In_Type[v])  eqn_var_mask[e][v] = 1;
	  v = SHELL_FILMH;
	  if(Num_Var_In_Type[v])  eqn_var_mask[e][v] = 1;

          break;
	  
	case R_PMOMENTUM1:
	case R_PMOMENTUM2:
	case R_PMOMENTUM3:
	  v = PVELOCITY1;
	  if(Num_Var_In_Type[v])  eqn_var_mask[e][v] = 1;
	  v = PVELOCITY2;
	  if(Num_Var_In_Type[v])  eqn_var_mask[e][v] = 1;
	  v = PVELOCITY3;
	  if(Num_Var_In_Type[v])  eqn_var_mask[e][v] = 1;
	  v =SHEAR_RATE;
	  if(Num_Var_In_Type[v])  eqn_var_mask[e][v] = 1;
	  v = TEMPERATURE;
	  if(Num_Var_In_Type[v])  eqn_var_mask[e][v] = 1;
	  v = MASS_FRACTION;
	  if(Num_Var_In_Type[v])  eqn_var_mask[e][v] = 1;
	  v = MESH_DISPLACEMENT1;
	  if(Num_Var_In_Type[v])  eqn_var_mask[e][v] = 1;
	  v = MESH_DISPLACEMENT2;
	  if(Num_Var_In_Type[v])  eqn_var_mask[e][v] = 1;
	  v = MESH_DISPLACEMENT3;
	  if(Num_Var_In_Type[v])  eqn_var_mask[e][v] = 1;
	  v = SOLID_DISPLACEMENT1;
	  if(Num_Var_In_Type[v])  eqn_var_mask[e][v] = 1;
	  v = SOLID_DISPLACEMENT2;
	  if(Num_Var_In_Type[v])  eqn_var_mask[e][v] = 1;
	  v = SOLID_DISPLACEMENT3;
	  if(Num_Var_In_Type[v])  eqn_var_mask[e][v] = 1;
	  v = PRESSURE;
	  if(Num_Var_In_Type[v])  eqn_var_mask[e][v] = 1;

	  break;
	  
	case R_EXT_VELOCITY:
	  v = EXT_VELOCITY;
	  if(Num_Var_In_Type[v])  eqn_var_mask[e][v] = 1;
	  v = VELOCITY1;
	  if(Num_Var_In_Type[v])  eqn_var_mask[e][v] = 1;
	  v = VELOCITY2;
	  if(Num_Var_In_Type[v])  eqn_var_mask[e][v] = 1;
	  v = VELOCITY3;
	  if(Num_Var_In_Type[v])  eqn_var_mask[e][v] = 1;

	  v = MASS_FRACTION;
	  if(Num_Var_In_Type[v])  eqn_var_mask[e][v] = 1;
	  
	  v = MESH_DISPLACEMENT1;
	  if(Num_Var_In_Type[v])  eqn_var_mask[e][v] = 1;
	  v = MESH_DISPLACEMENT2;
	  if(Num_Var_In_Type[v])  eqn_var_mask[e][v] = 1;
	  v = MESH_DISPLACEMENT3;
	  if(Num_Var_In_Type[v])  eqn_var_mask[e][v] = 1;
	  v = FILL;
	  if(Num_Var_In_Type[v])  eqn_var_mask[e][v] = 1;

	  break;

	case R_ENERGY:
	  v = VELOCITY1;
	  if(Num_Var_In_Type[v])  eqn_var_mask[e][v] = 1;
	  v = VELOCITY2;
	  if(Num_Var_In_Type[v])  eqn_var_mask[e][v] = 1;
	  v = VELOCITY3;
	  if(Num_Var_In_Type[v])  eqn_var_mask[e][v] = 1;
	  v = TEMPERATURE;
	  if(Num_Var_In_Type[v])  eqn_var_mask[e][v] = 1;
	  v = MASS_FRACTION;
	  if(Num_Var_In_Type[v])  eqn_var_mask[e][v] = 1;
	  v = MESH_DISPLACEMENT1;
	  if(Num_Var_In_Type[v])  eqn_var_mask[e][v] = 1;
	  v = MESH_DISPLACEMENT2;
	  if(Num_Var_In_Type[v])  eqn_var_mask[e][v] = 1;
	  v = MESH_DISPLACEMENT3;
	  if(Num_Var_In_Type[v])  eqn_var_mask[e][v] = 1;
          v = FILL;
	  if(Num_Var_In_Type[v])  eqn_var_mask[e][v] = 1;

	  v = VOLTAGE;
	  if(Num_Var_In_Type[v])  eqn_var_mask[e][v] = 1;
          v = POR_LIQ_PRES;
          if(Num_Var_In_Type[v])  eqn_var_mask[e][v] = 1;
          v = POR_GAS_PRES;
          if(Num_Var_In_Type[v])  eqn_var_mask[e][v] = 1;
          v = POR_POROSITY;
          if(Num_Var_In_Type[v])  eqn_var_mask[e][v] = 1;
          v = POR_TEMP;
          if(Num_Var_In_Type[v])  eqn_var_mask[e][v] = 1;
          v = POR_SATURATION;
          if(Num_Var_In_Type[v])  eqn_var_mask[e][v] = 1;

	  break;
	  
	case R_MASS:
	  v = VELOCITY1;
	  if(Num_Var_In_Type[v])  eqn_var_mask[e][v] = 1;
	  v = VELOCITY2;
	  if(Num_Var_In_Type[v])  eqn_var_mask[e][v] = 1;
	  v = VELOCITY3;
	  if(Num_Var_In_Type[v])  eqn_var_mask[e][v] = 1;
	  v = PVELOCITY1;
	  if(Num_Var_In_Type[v])  eqn_var_mask[e][v] = 1;
	  v = PVELOCITY2;
	  if(Num_Var_In_Type[v])  eqn_var_mask[e][v] = 1;
	  v = PVELOCITY3;
	  if(Num_Var_In_Type[v])  eqn_var_mask[e][v] = 1;
	  v = TEMPERATURE;
	  if(Num_Var_In_Type[v])  eqn_var_mask[e][v] = 1;
	  v = MASS_FRACTION;
	  if(Num_Var_In_Type[v])  eqn_var_mask[e][v] = 1;
	  v = MESH_DISPLACEMENT1;
	  if(Num_Var_In_Type[v])  eqn_var_mask[e][v] = 1;
	  v = MESH_DISPLACEMENT2;
	  if(Num_Var_In_Type[v])  eqn_var_mask[e][v] = 1;
	  v = MESH_DISPLACEMENT3;
	  if(Num_Var_In_Type[v])  eqn_var_mask[e][v] = 1;
	  v = PRESSURE;
	  if(Num_Var_In_Type[v])  eqn_var_mask[e][v] = 1;
          v = FILL;
	  if(Num_Var_In_Type[v])  eqn_var_mask[e][v] = 1;

	  v = VORT_DIR1;
	  if(Num_Var_In_Type[v])  eqn_var_mask[e][v] = 1;
	  v = VORT_DIR2;
	  if(Num_Var_In_Type[v])  eqn_var_mask[e][v] = 1;
	  v = VORT_DIR3;
	  if(Num_Var_In_Type[v])  eqn_var_mask[e][v] = 1;

	  v =SHEAR_RATE;
	  if(Num_Var_In_Type[v])  eqn_var_mask[e][v] = 1;
	  v = VOLTAGE;
	  if(Num_Var_In_Type[v])  eqn_var_mask[e][v] = 1;
          v = POR_LIQ_PRES;
          if(Num_Var_In_Type[v])  eqn_var_mask[e][v] = 1;
          v = POR_GAS_PRES;
          if(Num_Var_In_Type[v])  eqn_var_mask[e][v] = 1;
          v = POR_POROSITY;
          if(Num_Var_In_Type[v])  eqn_var_mask[e][v] = 1;
          v = POR_TEMP;
          if(Num_Var_In_Type[v])  eqn_var_mask[e][v] = 1;
          v = POR_SATURATION;
          if(Num_Var_In_Type[v])  eqn_var_mask[e][v] = 1;

	  v = VELOCITY_GRADIENT11;
	  if(Num_Var_In_Type[v])  eqn_var_mask[e][v] = 1;
	  v = VELOCITY_GRADIENT12;
	  if(Num_Var_In_Type[v])  eqn_var_mask[e][v] = 1;
	  v = VELOCITY_GRADIENT13;
	  if(Num_Var_In_Type[v])  eqn_var_mask[e][v] = 1;
	  v = VELOCITY_GRADIENT21;
	  if(Num_Var_In_Type[v])  eqn_var_mask[e][v] = 1;
	  v = VELOCITY_GRADIENT22;
	  if(Num_Var_In_Type[v])  eqn_var_mask[e][v] = 1;
	  v = VELOCITY_GRADIENT23;
	  if(Num_Var_In_Type[v])  eqn_var_mask[e][v] = 1;
	  v = VELOCITY_GRADIENT31;
	  if(Num_Var_In_Type[v])  eqn_var_mask[e][v] = 1;
	  v = VELOCITY_GRADIENT32;
	  if(Num_Var_In_Type[v])  eqn_var_mask[e][v] = 1;
	  v = VELOCITY_GRADIENT33;
	  if(Num_Var_In_Type[v])  eqn_var_mask[e][v] = 1;

	  break;

	case R_MESH1:
	case R_MESH2:
	case R_MESH3:
	  v = VELOCITY1;
	  if(Num_Var_In_Type[v])  eqn_var_mask[e][v] = 1;
	  v = VELOCITY2;
	  if(Num_Var_In_Type[v])  eqn_var_mask[e][v] = 1;
	  v = VELOCITY3;
	  if(Num_Var_In_Type[v])  eqn_var_mask[e][v] = 1;
	  v = PVELOCITY1;
	  if(Num_Var_In_Type[v])  eqn_var_mask[e][v] = 1;
	  v = PVELOCITY2;
	  if(Num_Var_In_Type[v])  eqn_var_mask[e][v] = 1;
	  v = PVELOCITY3;
	  if(Num_Var_In_Type[v])  eqn_var_mask[e][v] = 1;
	  v = TEMPERATURE;
	  if(Num_Var_In_Type[v])  eqn_var_mask[e][v] = 1;
	  v = MASS_FRACTION;
	  if(Num_Var_In_Type[v])  eqn_var_mask[e][v] = 1;
	  v = MESH_DISPLACEMENT1;
	  if(Num_Var_In_Type[v])  eqn_var_mask[e][v] = 1;
	  v = MESH_DISPLACEMENT2;
	  if(Num_Var_In_Type[v])  eqn_var_mask[e][v] = 1;
	  v = MESH_DISPLACEMENT3;
	  if(Num_Var_In_Type[v])  eqn_var_mask[e][v] = 1;
	  v = SOLID_DISPLACEMENT1;
	  if(Num_Var_In_Type[v])  eqn_var_mask[e][v] = 1;
	  v = SOLID_DISPLACEMENT2;
	  if(Num_Var_In_Type[v])  eqn_var_mask[e][v] = 1;
	  v = SOLID_DISPLACEMENT3;
	  if(Num_Var_In_Type[v])  eqn_var_mask[e][v] = 1;
	  v = SHELL_CURVATURE;
	  if(Num_Var_In_Type[v])  eqn_var_mask[e][v] = 1;
	  v = SHELL_CURVATURE2;
	  if(Num_Var_In_Type[v])  eqn_var_mask[e][v] = 1;
	  v = PRESSURE;
	  if(Num_Var_In_Type[v])  eqn_var_mask[e][v] = 1;
          v = POR_LIQ_PRES;
          if(Num_Var_In_Type[v])  eqn_var_mask[e][v] = 1;
          v = POR_GAS_PRES;
          if(Num_Var_In_Type[v])  eqn_var_mask[e][v] = 1;
          v = POR_POROSITY;
          if(Num_Var_In_Type[v])  eqn_var_mask[e][v] = 1;
          v = POR_TEMP;
          if(Num_Var_In_Type[v])  eqn_var_mask[e][v] = 1;
          v = POR_SATURATION;
          if(Num_Var_In_Type[v])  eqn_var_mask[e][v] = 1;
	  v = POR_SINK_MASS;
          if(Num_Var_In_Type[v])  eqn_var_mask[e][v] = 1;
          v = SHELL_DIFF_FLUX;
          if(Num_Var_In_Type[v])  eqn_var_mask[e][v] = 1;
	  v = VELOCITY_GRADIENT11;
	  if(Num_Var_In_Type[v])  eqn_var_mask[e][v] = 1;
	  v = VELOCITY_GRADIENT12;
	  if(Num_Var_In_Type[v])  eqn_var_mask[e][v] = 1;
	  v = VELOCITY_GRADIENT13;
	  if(Num_Var_In_Type[v])  eqn_var_mask[e][v] = 1;
	  v = VELOCITY_GRADIENT21;
	  if(Num_Var_In_Type[v])  eqn_var_mask[e][v] = 1;
	  v = VELOCITY_GRADIENT22;
	  if(Num_Var_In_Type[v])  eqn_var_mask[e][v] = 1;
	  v = VELOCITY_GRADIENT23;
	  if(Num_Var_In_Type[v])  eqn_var_mask[e][v] = 1;
	  v = VELOCITY_GRADIENT31;
	  if(Num_Var_In_Type[v])  eqn_var_mask[e][v] = 1;
	  v = VELOCITY_GRADIENT32;
	  if(Num_Var_In_Type[v])  eqn_var_mask[e][v] = 1;
	  v = VELOCITY_GRADIENT33;
	  if(Num_Var_In_Type[v])  eqn_var_mask[e][v] = 1;
	  v = POLYMER_STRESS11;
	  if(Num_Var_In_Type[v])  eqn_var_mask[e][v] = 1;
	  v = POLYMER_STRESS12;
	  if(Num_Var_In_Type[v])  eqn_var_mask[e][v] = 1;
	  v = POLYMER_STRESS13;
	  if(Num_Var_In_Type[v])  eqn_var_mask[e][v] = 1;
	  v = POLYMER_STRESS22;
	  if(Num_Var_In_Type[v])  eqn_var_mask[e][v] = 1;
	  v = POLYMER_STRESS23;
	  if(Num_Var_In_Type[v])  eqn_var_mask[e][v] = 1;
	  v = POLYMER_STRESS33;
	  if(Num_Var_In_Type[v])  eqn_var_mask[e][v] = 1;

	  v = POLYMER_STRESS11_1;
	  if(Num_Var_In_Type[v])  eqn_var_mask[e][v] = 1;
	  v = POLYMER_STRESS12_1;
	  if(Num_Var_In_Type[v])  eqn_var_mask[e][v] = 1;
	  v = POLYMER_STRESS13_1;
	  if(Num_Var_In_Type[v])  eqn_var_mask[e][v] = 1;
	  v = POLYMER_STRESS22_1;
	  if(Num_Var_In_Type[v])  eqn_var_mask[e][v] = 1;
	  v = POLYMER_STRESS23_1;
	  if(Num_Var_In_Type[v])  eqn_var_mask[e][v] = 1;
	  v = POLYMER_STRESS33_1;
	  if(Num_Var_In_Type[v])  eqn_var_mask[e][v] = 1;
	  v = POLYMER_STRESS11_2;
	  if(Num_Var_In_Type[v])  eqn_var_mask[e][v] = 1;
	  v = POLYMER_STRESS12_2;
	  if(Num_Var_In_Type[v])  eqn_var_mask[e][v] = 1;
	  v = POLYMER_STRESS13_2;
	  if(Num_Var_In_Type[v])  eqn_var_mask[e][v] = 1;
	  v = POLYMER_STRESS22_2;
	  if(Num_Var_In_Type[v])  eqn_var_mask[e][v] = 1;
	  v = POLYMER_STRESS23_2;
	  if(Num_Var_In_Type[v])  eqn_var_mask[e][v] = 1;
	  v = POLYMER_STRESS33_2;
	  if(Num_Var_In_Type[v])  eqn_var_mask[e][v] = 1;
	  v = POLYMER_STRESS11_3;
	  if(Num_Var_In_Type[v])  eqn_var_mask[e][v] = 1;
	  v = POLYMER_STRESS12_3;
	  if(Num_Var_In_Type[v])  eqn_var_mask[e][v] = 1;
	  v = POLYMER_STRESS13_3;
	  if(Num_Var_In_Type[v])  eqn_var_mask[e][v] = 1;
	  v = POLYMER_STRESS22_3;
	  if(Num_Var_In_Type[v])  eqn_var_mask[e][v] = 1;
	  v = POLYMER_STRESS23_3;
	  if(Num_Var_In_Type[v])  eqn_var_mask[e][v] = 1;
	  v = POLYMER_STRESS33_3;
	  if(Num_Var_In_Type[v])  eqn_var_mask[e][v] = 1;
	  v = POLYMER_STRESS11_4;
	  if(Num_Var_In_Type[v])  eqn_var_mask[e][v] = 1;
	  v = POLYMER_STRESS12_4;
	  if(Num_Var_In_Type[v])  eqn_var_mask[e][v] = 1;
	  v = POLYMER_STRESS13_4;
	  if(Num_Var_In_Type[v])  eqn_var_mask[e][v] = 1;
	  v = POLYMER_STRESS22_4;
	  if(Num_Var_In_Type[v])  eqn_var_mask[e][v] = 1;
	  v = POLYMER_STRESS23_4;
	  if(Num_Var_In_Type[v])  eqn_var_mask[e][v] = 1;
	  v = POLYMER_STRESS33_4;
	  if(Num_Var_In_Type[v])  eqn_var_mask[e][v] = 1;
	  v = POLYMER_STRESS11_5;
	  if(Num_Var_In_Type[v])  eqn_var_mask[e][v] = 1;
	  v = POLYMER_STRESS12_5;
	  if(Num_Var_In_Type[v])  eqn_var_mask[e][v] = 1;
	  v = POLYMER_STRESS13_5;
	  if(Num_Var_In_Type[v])  eqn_var_mask[e][v] = 1;
	  v = POLYMER_STRESS22_5;
	  if(Num_Var_In_Type[v])  eqn_var_mask[e][v] = 1;
	  v = POLYMER_STRESS23_5;
	  if(Num_Var_In_Type[v])  eqn_var_mask[e][v] = 1;
	  v = POLYMER_STRESS33_5;
	  if(Num_Var_In_Type[v])  eqn_var_mask[e][v] = 1;
	  v = POLYMER_STRESS11_6;
	  if(Num_Var_In_Type[v])  eqn_var_mask[e][v] = 1;
	  v = POLYMER_STRESS12_6;
	  if(Num_Var_In_Type[v])  eqn_var_mask[e][v] = 1;
	  v = POLYMER_STRESS13_6;
	  if(Num_Var_In_Type[v])  eqn_var_mask[e][v] = 1;
	  v = POLYMER_STRESS22_6;
	  if(Num_Var_In_Type[v])  eqn_var_mask[e][v] = 1;
	  v = POLYMER_STRESS23_6;
	  if(Num_Var_In_Type[v])  eqn_var_mask[e][v] = 1;
	  v = POLYMER_STRESS33_6;
	  if(Num_Var_In_Type[v])  eqn_var_mask[e][v] = 1;
	  v = POLYMER_STRESS11_7;
	  if(Num_Var_In_Type[v])  eqn_var_mask[e][v] = 1;
	  v = POLYMER_STRESS12_7;
	  if(Num_Var_In_Type[v])  eqn_var_mask[e][v] = 1;
	  v = POLYMER_STRESS13_7;
	  if(Num_Var_In_Type[v])  eqn_var_mask[e][v] = 1;
	  v = POLYMER_STRESS22_7;
	  if(Num_Var_In_Type[v])  eqn_var_mask[e][v] = 1;
	  v = POLYMER_STRESS23_7;
	  if(Num_Var_In_Type[v])  eqn_var_mask[e][v] = 1;
	  v = POLYMER_STRESS33_7;
	  if(Num_Var_In_Type[v])  eqn_var_mask[e][v] = 1;
	  v = SHELL_TENSION ;
	  if(Num_Var_In_Type[v])  eqn_var_mask[e][v] = 1;	  
          v = SHELL_USER ;
          if(Num_Var_In_Type[v])  eqn_var_mask[e][v] = 1;
          v = SHELL_LUBP;
          if(Num_Var_In_Type[v])  eqn_var_mask[e][v] = 1;
          v = ACOUS_PREAL;
          if(Num_Var_In_Type[v])  eqn_var_mask[e][v] = 1;
          v = ACOUS_PIMAG;
          if(Num_Var_In_Type[v])  eqn_var_mask[e][v] = 1;
          v = ACOUS_REYN_STRESS;
          if(Num_Var_In_Type[v])  eqn_var_mask[e][v] = 1;
          v = SHELL_BDYVELO;
          if(Num_Var_In_Type[v])  eqn_var_mask[e][v] = 1;
          v = LUBP;
          if(Num_Var_In_Type[v])  eqn_var_mask[e][v] = 1;
	  v = SHELL_DELTAH;
	  if(Num_Var_In_Type[v])  eqn_var_mask[e][v] = 1;
	  v = MAX_STRAIN;
	  if(Num_Var_In_Type[v])  eqn_var_mask[e][v] = 1;
	  v = CUR_STRAIN;
	  if(Num_Var_In_Type[v])  eqn_var_mask[e][v] = 1;


          v = SHELL_NORMAL1;
          if(Num_Var_In_Type[v])  eqn_var_mask[e][v] = 1;
          v = SHELL_NORMAL2;
          if(Num_Var_In_Type[v])  eqn_var_mask[e][v] = 1;
          v = SHELL_NORMAL3;
          if(Num_Var_In_Type[v])  eqn_var_mask[e][v] = 1;
          break;

	  v = TFMP_PRES;
          if(Num_Var_In_Type[v])  eqn_var_mask[e][v] = 1;
	  v = TFMP_SAT;
          if(Num_Var_In_Type[v])  eqn_var_mask[e][v] = 1;
	  break;
	  
	case R_MASS_SURF:
	  v = VELOCITY1;
	  if(Num_Var_In_Type[v])  eqn_var_mask[e][v] = 1;
	  v = VELOCITY2;
	  if(Num_Var_In_Type[v])  eqn_var_mask[e][v] = 1;
	  v = VELOCITY3;
	  if(Num_Var_In_Type[v])  eqn_var_mask[e][v] = 1;
	  v = PVELOCITY1;
	  if(Num_Var_In_Type[v])  eqn_var_mask[e][v] = 1;
	  v = PVELOCITY2;
	  if(Num_Var_In_Type[v])  eqn_var_mask[e][v] = 1;
	  v = PVELOCITY3;
	  if(Num_Var_In_Type[v])  eqn_var_mask[e][v] = 1;
	  v = TEMPERATURE;
	  if(Num_Var_In_Type[v])  eqn_var_mask[e][v] = 1;
	  v = MASS_FRACTION;
	  if(Num_Var_In_Type[v])  eqn_var_mask[e][v] = 1;
	  v = MESH_DISPLACEMENT1;
	  if(Num_Var_In_Type[v])  eqn_var_mask[e][v] = 1;
	  v = MESH_DISPLACEMENT2;
	  if(Num_Var_In_Type[v])  eqn_var_mask[e][v] = 1;
	  v = MESH_DISPLACEMENT3;
	  if(Num_Var_In_Type[v])  eqn_var_mask[e][v] = 1;
	  v = PRESSURE;
	  if(Num_Var_In_Type[v])  eqn_var_mask[e][v] = 1;
	  break;

	case R_SOLID1:
	case R_SOLID2:
	case R_SOLID3:
	  v = VELOCITY1;
	  if(Num_Var_In_Type[v])  eqn_var_mask[e][v] = 1;
	  v = VELOCITY2;
	  if(Num_Var_In_Type[v])  eqn_var_mask[e][v] = 1;
	  v = VELOCITY3;
	  if(Num_Var_In_Type[v])  eqn_var_mask[e][v] = 1;
	  v = TEMPERATURE;
	  if(Num_Var_In_Type[v])  eqn_var_mask[e][v] = 1;
	  v = MASS_FRACTION;
	  if(Num_Var_In_Type[v])  eqn_var_mask[e][v] = 1;
	  v = MESH_DISPLACEMENT1;
	  if(Num_Var_In_Type[v])  eqn_var_mask[e][v] = 1;
	  v = MESH_DISPLACEMENT2;
	  if(Num_Var_In_Type[v])  eqn_var_mask[e][v] = 1;
	  v = MESH_DISPLACEMENT3;
	  if(Num_Var_In_Type[v])  eqn_var_mask[e][v] = 1;
	  v = SOLID_DISPLACEMENT1;
	  if(Num_Var_In_Type[v])  eqn_var_mask[e][v] = 1;
	  v = SOLID_DISPLACEMENT2;
	  if(Num_Var_In_Type[v])  eqn_var_mask[e][v] = 1;
	  v = SOLID_DISPLACEMENT3;
	  if(Num_Var_In_Type[v])  eqn_var_mask[e][v] = 1;
	  v = PRESSURE;
	  if(Num_Var_In_Type[v])  eqn_var_mask[e][v] = 1;
          v = SHELL_LUBP;
          if(Num_Var_In_Type[v])  eqn_var_mask[e][v] = 1;
          v = ACOUS_PREAL;
          if(Num_Var_In_Type[v])  eqn_var_mask[e][v] = 1;
          v = ACOUS_PIMAG;
          if(Num_Var_In_Type[v])  eqn_var_mask[e][v] = 1;
          v = ACOUS_REYN_STRESS;
          if(Num_Var_In_Type[v])  eqn_var_mask[e][v] = 1;
          v = SHELL_BDYVELO;
          if(Num_Var_In_Type[v])  eqn_var_mask[e][v] = 1;
	  v = LUBP;
          if(Num_Var_In_Type[v])  eqn_var_mask[e][v] = 1;
	  v = SHELL_DELTAH;
	  if(Num_Var_In_Type[v])  eqn_var_mask[e][v] = 1;
	  v = MAX_STRAIN;
	  if(Num_Var_In_Type[v])  eqn_var_mask[e][v] = 1;
	  v = CUR_STRAIN;
	  if(Num_Var_In_Type[v])  eqn_var_mask[e][v] = 1;
	  break;

	case R_PRESSURE:
	  v = VELOCITY1;
	  if(Num_Var_In_Type[v])  eqn_var_mask[e][v] = 1;
	  v = VELOCITY2;
	  if(Num_Var_In_Type[v])  eqn_var_mask[e][v] = 1;
	  v = VELOCITY3;
	  if(Num_Var_In_Type[v])  eqn_var_mask[e][v] = 1;
	  v = TEMPERATURE;
	  if(Num_Var_In_Type[v])  eqn_var_mask[e][v] = 1;
	  v = MASS_FRACTION;
	  if(Num_Var_In_Type[v])  eqn_var_mask[e][v] = 1;
	  v = MESH_DISPLACEMENT1;
	  if(Num_Var_In_Type[v])  eqn_var_mask[e][v] = 1;
	  v = MESH_DISPLACEMENT2;
	  if(Num_Var_In_Type[v])  eqn_var_mask[e][v] = 1;
	  v = MESH_DISPLACEMENT3;
	  if(Num_Var_In_Type[v])  eqn_var_mask[e][v] = 1;
          v = SOLID_DISPLACEMENT1;
	  if(Num_Var_In_Type[v])  eqn_var_mask[e][v] = 1;
	  v = SOLID_DISPLACEMENT2;
	  if(Num_Var_In_Type[v])  eqn_var_mask[e][v] = 1;
	  v = SOLID_DISPLACEMENT3;
	  if(Num_Var_In_Type[v])  eqn_var_mask[e][v] = 1;
	  v = PRESSURE;
	  if(Num_Var_In_Type[v])  eqn_var_mask[e][v] = 1;
	  v = POLYMER_STRESS11;
	  if(Num_Var_In_Type[v])  eqn_var_mask[e][v] = 1;
	  v = POLYMER_STRESS12;
	  if(Num_Var_In_Type[v])  eqn_var_mask[e][v] = 1;
	  v = POLYMER_STRESS13;
	  if(Num_Var_In_Type[v])  eqn_var_mask[e][v] = 1;
	  v = POLYMER_STRESS22;
	  if(Num_Var_In_Type[v])  eqn_var_mask[e][v] = 1;
	  v = POLYMER_STRESS23;
	  if(Num_Var_In_Type[v])  eqn_var_mask[e][v] = 1;
	  v = POLYMER_STRESS33;
	  if(Num_Var_In_Type[v])  eqn_var_mask[e][v] = 1;

	  v = POLYMER_STRESS11_1;
	  if(Num_Var_In_Type[v])  eqn_var_mask[e][v] = 1;
	  v = POLYMER_STRESS12_1;
	  if(Num_Var_In_Type[v])  eqn_var_mask[e][v] = 1;
	  v = POLYMER_STRESS13_1;
	  if(Num_Var_In_Type[v])  eqn_var_mask[e][v] = 1;
	  v = POLYMER_STRESS22_1;
	  if(Num_Var_In_Type[v])  eqn_var_mask[e][v] = 1;
	  v = POLYMER_STRESS23_1;
	  if(Num_Var_In_Type[v])  eqn_var_mask[e][v] = 1;
	  v = POLYMER_STRESS33_1;
	  if(Num_Var_In_Type[v])  eqn_var_mask[e][v] = 1;
	  v = POLYMER_STRESS11_2;
	  if(Num_Var_In_Type[v])  eqn_var_mask[e][v] = 1;
	  v = POLYMER_STRESS12_2;
	  if(Num_Var_In_Type[v])  eqn_var_mask[e][v] = 1;
	  v = POLYMER_STRESS13_2;
	  if(Num_Var_In_Type[v])  eqn_var_mask[e][v] = 1;
	  v = POLYMER_STRESS22_2;
	  if(Num_Var_In_Type[v])  eqn_var_mask[e][v] = 1;
	  v = POLYMER_STRESS23_2;
	  if(Num_Var_In_Type[v])  eqn_var_mask[e][v] = 1;
	  v = POLYMER_STRESS33_2;
	  if(Num_Var_In_Type[v])  eqn_var_mask[e][v] = 1;
	  v = POLYMER_STRESS11_3;
	  if(Num_Var_In_Type[v])  eqn_var_mask[e][v] = 1;
	  v = POLYMER_STRESS12_3;
	  if(Num_Var_In_Type[v])  eqn_var_mask[e][v] = 1;
	  v = POLYMER_STRESS13_3;
	  if(Num_Var_In_Type[v])  eqn_var_mask[e][v] = 1;
	  v = POLYMER_STRESS22_3;
	  if(Num_Var_In_Type[v])  eqn_var_mask[e][v] = 1;
	  v = POLYMER_STRESS23_3;
	  if(Num_Var_In_Type[v])  eqn_var_mask[e][v] = 1;
	  v = POLYMER_STRESS33_3;
	  if(Num_Var_In_Type[v])  eqn_var_mask[e][v] = 1;
	  v = POLYMER_STRESS11_4;
	  if(Num_Var_In_Type[v])  eqn_var_mask[e][v] = 1;
	  v = POLYMER_STRESS12_4;
	  if(Num_Var_In_Type[v])  eqn_var_mask[e][v] = 1;
	  v = POLYMER_STRESS13_4;
	  if(Num_Var_In_Type[v])  eqn_var_mask[e][v] = 1;
	  v = POLYMER_STRESS22_4;
	  if(Num_Var_In_Type[v])  eqn_var_mask[e][v] = 1;
	  v = POLYMER_STRESS23_4;
	  if(Num_Var_In_Type[v])  eqn_var_mask[e][v] = 1;
	  v = POLYMER_STRESS33_4;
	  if(Num_Var_In_Type[v])  eqn_var_mask[e][v] = 1;
	  v = POLYMER_STRESS11_5;
	  if(Num_Var_In_Type[v])  eqn_var_mask[e][v] = 1;
	  v = POLYMER_STRESS12_5;
	  if(Num_Var_In_Type[v])  eqn_var_mask[e][v] = 1;
	  v = POLYMER_STRESS13_5;
	  if(Num_Var_In_Type[v])  eqn_var_mask[e][v] = 1;
	  v = POLYMER_STRESS22_5;
	  if(Num_Var_In_Type[v])  eqn_var_mask[e][v] = 1;
	  v = POLYMER_STRESS23_5;
	  if(Num_Var_In_Type[v])  eqn_var_mask[e][v] = 1;
	  v = POLYMER_STRESS33_5;
	  if(Num_Var_In_Type[v])  eqn_var_mask[e][v] = 1;
	  v = POLYMER_STRESS11_6;
	  if(Num_Var_In_Type[v])  eqn_var_mask[e][v] = 1;
	  v = POLYMER_STRESS12_6;
	  if(Num_Var_In_Type[v])  eqn_var_mask[e][v] = 1;
	  v = POLYMER_STRESS13_6;
	  if(Num_Var_In_Type[v])  eqn_var_mask[e][v] = 1;
	  v = POLYMER_STRESS22_6;
	  if(Num_Var_In_Type[v])  eqn_var_mask[e][v] = 1;
	  v = POLYMER_STRESS23_6;
	  if(Num_Var_In_Type[v])  eqn_var_mask[e][v] = 1;
	  v = POLYMER_STRESS33_6;
	  if(Num_Var_In_Type[v])  eqn_var_mask[e][v] = 1;
	  v = POLYMER_STRESS11_7;
	  if(Num_Var_In_Type[v])  eqn_var_mask[e][v] = 1;
	  v = POLYMER_STRESS12_7;
	  if(Num_Var_In_Type[v])  eqn_var_mask[e][v] = 1;
	  v = POLYMER_STRESS13_7;
	  if(Num_Var_In_Type[v])  eqn_var_mask[e][v] = 1;
	  v = POLYMER_STRESS22_7;
	  if(Num_Var_In_Type[v])  eqn_var_mask[e][v] = 1;
	  v = POLYMER_STRESS23_7;
	  if(Num_Var_In_Type[v])  eqn_var_mask[e][v] = 1;
	  v = POLYMER_STRESS33_7;
	  if(Num_Var_In_Type[v])  eqn_var_mask[e][v] = 1;


	  v = VELOCITY_GRADIENT11;
	  if(Num_Var_In_Type[v])  eqn_var_mask[e][v] = 1;
	  v = VELOCITY_GRADIENT12;
	  if(Num_Var_In_Type[v])  eqn_var_mask[e][v] = 1;
	  v = VELOCITY_GRADIENT13;
	  if(Num_Var_In_Type[v])  eqn_var_mask[e][v] = 1;
	  v = VELOCITY_GRADIENT21;
	  if(Num_Var_In_Type[v])  eqn_var_mask[e][v] = 1;
	  v = VELOCITY_GRADIENT22;
	  if(Num_Var_In_Type[v])  eqn_var_mask[e][v] = 1;
	  v = VELOCITY_GRADIENT23;
	  if(Num_Var_In_Type[v])  eqn_var_mask[e][v] = 1;
	  v = VELOCITY_GRADIENT31;
	  if(Num_Var_In_Type[v])  eqn_var_mask[e][v] = 1;
	  v = VELOCITY_GRADIENT32;
	  if(Num_Var_In_Type[v])  eqn_var_mask[e][v] = 1;
	  v = VELOCITY_GRADIENT33;
	  if(Num_Var_In_Type[v])  eqn_var_mask[e][v] = 1;
	  v = SHEAR_RATE;
	  if(Num_Var_In_Type[v])  eqn_var_mask[e][v] = 1;
	  v = FILL;
	  if(Num_Var_In_Type[v])  eqn_var_mask[e][v] = 1;

	  break;

	case R_STRESS11:
	case R_STRESS12:
	case R_STRESS13:
	case R_STRESS22:
	case R_STRESS23:
	case R_STRESS33:
	  v = VELOCITY1;
	  if(Num_Var_In_Type[v])  eqn_var_mask[e][v] = 1;
	  v = VELOCITY2;
	  if(Num_Var_In_Type[v])  eqn_var_mask[e][v] = 1;
	  v = VELOCITY3;
	  if(Num_Var_In_Type[v])  eqn_var_mask[e][v] = 1;
	  v = TEMPERATURE;
	  if(Num_Var_In_Type[v])  eqn_var_mask[e][v] = 1;
	  v = MASS_FRACTION;
	  if(Num_Var_In_Type[v])  eqn_var_mask[e][v] = 1;
	  v = MESH_DISPLACEMENT1;
	  if(Num_Var_In_Type[v])  eqn_var_mask[e][v] = 1;
	  v = MESH_DISPLACEMENT2;
	  if(Num_Var_In_Type[v])  eqn_var_mask[e][v] = 1;
	  v = MESH_DISPLACEMENT3;
	  if(Num_Var_In_Type[v])  eqn_var_mask[e][v] = 1;
	  v = PRESSURE;
	  if(Num_Var_In_Type[v])  eqn_var_mask[e][v] = 1;
	  v = POLYMER_STRESS11;
	  if(Num_Var_In_Type[v])  eqn_var_mask[e][v] = 1;
	  v = POLYMER_STRESS12;
	  if(Num_Var_In_Type[v])  eqn_var_mask[e][v] = 1;
	  v = POLYMER_STRESS13;
	  if(Num_Var_In_Type[v])  eqn_var_mask[e][v] = 1;
	  v = POLYMER_STRESS22;
	  if(Num_Var_In_Type[v])  eqn_var_mask[e][v] = 1;
	  v = POLYMER_STRESS23;
	  if(Num_Var_In_Type[v])  eqn_var_mask[e][v] = 1;
	  v = POLYMER_STRESS33;
	  if(Num_Var_In_Type[v])  eqn_var_mask[e][v] = 1;


	  v = VELOCITY_GRADIENT11;
	  if(Num_Var_In_Type[v])  eqn_var_mask[e][v] = 1;
	  v = VELOCITY_GRADIENT12;
	  if(Num_Var_In_Type[v])  eqn_var_mask[e][v] = 1;
	  v = VELOCITY_GRADIENT13;
	  if(Num_Var_In_Type[v])  eqn_var_mask[e][v] = 1;
	  v = VELOCITY_GRADIENT21;
	  if(Num_Var_In_Type[v])  eqn_var_mask[e][v] = 1;
	  v = VELOCITY_GRADIENT22;
	  if(Num_Var_In_Type[v])  eqn_var_mask[e][v] = 1;
	  v = VELOCITY_GRADIENT23;
	  if(Num_Var_In_Type[v])  eqn_var_mask[e][v] = 1;
	  v = VELOCITY_GRADIENT31;
	  if(Num_Var_In_Type[v])  eqn_var_mask[e][v] = 1;
	  v = VELOCITY_GRADIENT32;
	  if(Num_Var_In_Type[v])  eqn_var_mask[e][v] = 1;
	  v = VELOCITY_GRADIENT33;
	  if(Num_Var_In_Type[v])  eqn_var_mask[e][v] = 1;

	  v = SHEAR_RATE;
	  if(Num_Var_In_Type[v])  eqn_var_mask[e][v] = 1;
	  v = FILL;
	  if(Num_Var_In_Type[v])  eqn_var_mask[e][v] = 1;
	  break;

	case R_GRADIENT11:
	case R_GRADIENT12:
	case R_GRADIENT13:
	case R_GRADIENT21:
	case R_GRADIENT22:
	case R_GRADIENT23:
	case R_GRADIENT31:
	case R_GRADIENT32:
	case R_GRADIENT33:
	  v = VELOCITY1;
	  if(Num_Var_In_Type[v])  eqn_var_mask[e][v] = 1;
	  v = VELOCITY2;
	  if(Num_Var_In_Type[v])  eqn_var_mask[e][v] = 1;
	  v = VELOCITY3;
	  if(Num_Var_In_Type[v])  eqn_var_mask[e][v] = 1;
	  v = MESH_DISPLACEMENT1;
	  if(Num_Var_In_Type[v])  eqn_var_mask[e][v] = 1;
	  v = MESH_DISPLACEMENT2;
	  if(Num_Var_In_Type[v])  eqn_var_mask[e][v] = 1;
	  v = MESH_DISPLACEMENT3;
	  if(Num_Var_In_Type[v])  eqn_var_mask[e][v] = 1;
	  v = VELOCITY_GRADIENT11;
	  if(Num_Var_In_Type[v])  eqn_var_mask[e][v] = 1;
	  v = VELOCITY_GRADIENT12;
	  if(Num_Var_In_Type[v])  eqn_var_mask[e][v] = 1;
	  v = VELOCITY_GRADIENT13;
	  if(Num_Var_In_Type[v])  eqn_var_mask[e][v] = 1;
	  v = VELOCITY_GRADIENT21;
	  if(Num_Var_In_Type[v])  eqn_var_mask[e][v] = 1;
	  v = VELOCITY_GRADIENT22;
	  if(Num_Var_In_Type[v])  eqn_var_mask[e][v] = 1;
	  v = VELOCITY_GRADIENT23;
	  if(Num_Var_In_Type[v])  eqn_var_mask[e][v] = 1;
	  v = VELOCITY_GRADIENT31;
	  if(Num_Var_In_Type[v])  eqn_var_mask[e][v] = 1;
	  v = VELOCITY_GRADIENT32;
	  if(Num_Var_In_Type[v])  eqn_var_mask[e][v] = 1;
	  v = VELOCITY_GRADIENT33;
	  if(Num_Var_In_Type[v])  eqn_var_mask[e][v] = 1;
	  break;


	case R_EFIELD1:
	case R_EFIELD2:
	case R_EFIELD3:
	  v = R_EFIELD1;
	  if(Num_Var_In_Type[v])  eqn_var_mask[e][v] = 1;
	  v = R_EFIELD2;
	  if(Num_Var_In_Type[v])  eqn_var_mask[e][v] = 1;
	  v = R_EFIELD3;
	  if(Num_Var_In_Type[v])  eqn_var_mask[e][v] = 1;
	  v = MESH_DISPLACEMENT1;
	  if(Num_Var_In_Type[v])  eqn_var_mask[e][v] = 1;
	  v = MESH_DISPLACEMENT2;
	  if(Num_Var_In_Type[v])  eqn_var_mask[e][v] = 1;
	  v = MESH_DISPLACEMENT3;
	  if(Num_Var_In_Type[v])  eqn_var_mask[e][v] = 1;
	  v = VOLTAGE;
	  if(Num_Var_In_Type[v])  eqn_var_mask[e][v] = 1;
	  break;

	case R_POTENTIAL:
	  v = VELOCITY1;
	  if(Num_Var_In_Type[v])  eqn_var_mask[e][v] = 1;
	  v = VELOCITY2;
	  if(Num_Var_In_Type[v])  eqn_var_mask[e][v] = 1;
	  v = VELOCITY3;
	  if(Num_Var_In_Type[v])  eqn_var_mask[e][v] = 1;
	  v = TEMPERATURE;
	  if(Num_Var_In_Type[v])  eqn_var_mask[e][v] = 1;
	  v = MASS_FRACTION;
	  if(Num_Var_In_Type[v])  eqn_var_mask[e][v] = 1;
	  v = MESH_DISPLACEMENT1;
	  if(Num_Var_In_Type[v])  eqn_var_mask[e][v] = 1;
	  v = MESH_DISPLACEMENT2;
	  if(Num_Var_In_Type[v])  eqn_var_mask[e][v] = 1;
	  v = MESH_DISPLACEMENT3;
	  if(Num_Var_In_Type[v])  eqn_var_mask[e][v] = 1;
	  v = PRESSURE;
	  if(Num_Var_In_Type[v])  eqn_var_mask[e][v] = 1;
	  v = VOLTAGE;
	  if(Num_Var_In_Type[v])  eqn_var_mask[e][v] = 1;
	  v = SURF_CHARGE;
	  if(Num_Var_In_Type[v])  eqn_var_mask[e][v] = 1;
          break;

        case R_SURF_CHARGE:
 	  v = VELOCITY1;
 	  if(Num_Var_In_Type[v])  eqn_var_mask[e][v] = 1;
 	  v = VELOCITY2;
 	  if(Num_Var_In_Type[v])  eqn_var_mask[e][v] = 1;
 	  v = VELOCITY3;
 	  if(Num_Var_In_Type[v])  eqn_var_mask[e][v] = 1;
 	  v = MESH_DISPLACEMENT1;
 	  if(Num_Var_In_Type[v])  eqn_var_mask[e][v] = 1;
 	  v = MESH_DISPLACEMENT2;
 	  if(Num_Var_In_Type[v])  eqn_var_mask[e][v] = 1;
 	  v = MESH_DISPLACEMENT3;
 	  if(Num_Var_In_Type[v])  eqn_var_mask[e][v] = 1;
          v = VOLTAGE;
          if(Num_Var_In_Type[v])  eqn_var_mask[e][v] = 1;
          v = SURF_CHARGE;
          if(Num_Var_In_Type[v])  eqn_var_mask[e][v] = 1;
          break;

	case R_SHELL_CURVATURE:
          v = SHELL_TENSION;
          if(Num_Var_In_Type[v])  eqn_var_mask[e][v] = 1;
          v = SHELL_CURVATURE;
          if(Num_Var_In_Type[v])  eqn_var_mask[e][v] = 1;
          v = MESH_DISPLACEMENT1;
          if(Num_Var_In_Type[v])  eqn_var_mask[e][v] = 1;
          v = MESH_DISPLACEMENT2;
          if(Num_Var_In_Type[v])  eqn_var_mask[e][v] = 1;
          v = MESH_DISPLACEMENT3;
          if(Num_Var_In_Type[v])  eqn_var_mask[e][v] = 1;
	  v = VELOCITY1;
          if(Num_Var_In_Type[v])  eqn_var_mask[e][v] = 1;
	  v = VELOCITY2;
          if(Num_Var_In_Type[v])  eqn_var_mask[e][v] = 1;
	  v = VELOCITY3;
          if(Num_Var_In_Type[v])  eqn_var_mask[e][v] = 1;
	  v = PRESSURE;
	  if(Num_Var_In_Type[v])  eqn_var_mask[e][v] = 1;

          v = SHELL_NORMAL1;
          if(Num_Var_In_Type[v])  eqn_var_mask[e][v] = 1;
          v = SHELL_NORMAL2;
          if(Num_Var_In_Type[v])  eqn_var_mask[e][v] = 1;
          v = SHELL_NORMAL3;
          if(Num_Var_In_Type[v])  eqn_var_mask[e][v] = 1;
          v = TFMP_PRES;
          if(Num_Var_In_Type[v])  eqn_var_mask[e][v] = 1;
          break;
	  
        case R_SHELL_CURVATURE2:
          v = SHELL_CURVATURE2;
          if(Num_Var_In_Type[v])  eqn_var_mask[e][v] = 1;
          v = MESH_DISPLACEMENT1;
          if(Num_Var_In_Type[v])  eqn_var_mask[e][v] = 1;
          v = MESH_DISPLACEMENT2;
          if(Num_Var_In_Type[v])  eqn_var_mask[e][v] = 1;
          v = MESH_DISPLACEMENT3;
          if(Num_Var_In_Type[v])  eqn_var_mask[e][v] = 1;

          v = SHELL_NORMAL1;
          if(Num_Var_In_Type[v])  eqn_var_mask[e][v] = 1;
          v = SHELL_NORMAL2;
          if(Num_Var_In_Type[v])  eqn_var_mask[e][v] = 1;
          v = SHELL_NORMAL3;
          if(Num_Var_In_Type[v])  eqn_var_mask[e][v] = 1;

          break;

	case R_SHELL_ANGLE1:
          v = SHELL_ANGLE1;
          if(Num_Var_In_Type[v])  eqn_var_mask[e][v] = 1;
          v = SHELL_ANGLE2;
          if(Num_Var_In_Type[v])  eqn_var_mask[e][v] = 1;
          v = MESH_DISPLACEMENT1;
          if(Num_Var_In_Type[v])  eqn_var_mask[e][v] = 1;
          v = MESH_DISPLACEMENT2;
          if(Num_Var_In_Type[v])  eqn_var_mask[e][v] = 1;
          v = MESH_DISPLACEMENT3;
          if(Num_Var_In_Type[v])  eqn_var_mask[e][v] = 1;

          break;
	  
	case R_SHELL_ANGLE2:
          v = SHELL_ANGLE1;
          if(Num_Var_In_Type[v])  eqn_var_mask[e][v] = 1;
          v = SHELL_ANGLE2;
          if(Num_Var_In_Type[v])  eqn_var_mask[e][v] = 1;
          v = MESH_DISPLACEMENT1;
          if(Num_Var_In_Type[v])  eqn_var_mask[e][v] = 1;
          v = MESH_DISPLACEMENT2;
          if(Num_Var_In_Type[v])  eqn_var_mask[e][v] = 1;
          v = MESH_DISPLACEMENT3;
          if(Num_Var_In_Type[v])  eqn_var_mask[e][v] = 1;

          break;

	case R_SHELL_TENSION:
          v = SHELL_TENSION;
          if(Num_Var_In_Type[v])  eqn_var_mask[e][v] = 1;
          v = SHELL_CURVATURE;
          if(Num_Var_In_Type[v])  eqn_var_mask[e][v] = 1;
          v = MESH_DISPLACEMENT1;
          if(Num_Var_In_Type[v])  eqn_var_mask[e][v] = 1;
          v = MESH_DISPLACEMENT2;
          if(Num_Var_In_Type[v])  eqn_var_mask[e][v] = 1;
          v = MESH_DISPLACEMENT3;
          if(Num_Var_In_Type[v])  eqn_var_mask[e][v] = 1;
                  v = VELOCITY1;
          if(Num_Var_In_Type[v])  eqn_var_mask[e][v] = 1;
              v = VELOCITY2;
          if(Num_Var_In_Type[v])  eqn_var_mask[e][v] = 1;
              v = VELOCITY3;
          if(Num_Var_In_Type[v])  eqn_var_mask[e][v] = 1;
	      v = PRESSURE;
	      if(Num_Var_In_Type[v])  eqn_var_mask[e][v] = 1;
          break;

	case R_SHELL_X:
          v = SHELL_CURVATURE;
          if(Num_Var_In_Type[v])  eqn_var_mask[e][v] = 1;
          v = SHELL_X;
          if(Num_Var_In_Type[v])  eqn_var_mask[e][v] = 1;
          v = SHELL_Y;
          if(Num_Var_In_Type[v])  eqn_var_mask[e][v] = 1;
          v = MESH_DISPLACEMENT1;
          if(Num_Var_In_Type[v])  eqn_var_mask[e][v] = 1;
          v = MESH_DISPLACEMENT2;
          if(Num_Var_In_Type[v])  eqn_var_mask[e][v] = 1;
          break;

	case R_SHELL_Y:
          v = SHELL_CURVATURE;
          if(Num_Var_In_Type[v])  eqn_var_mask[e][v] = 1;
          v = SHELL_X;
          if(Num_Var_In_Type[v])  eqn_var_mask[e][v] = 1;
          v = SHELL_Y;
          if(Num_Var_In_Type[v])  eqn_var_mask[e][v] = 1;
          v = MESH_DISPLACEMENT1;
          if(Num_Var_In_Type[v])  eqn_var_mask[e][v] = 1;
          v = MESH_DISPLACEMENT2;
          if(Num_Var_In_Type[v])  eqn_var_mask[e][v] = 1;
          break;

 	case R_SHELL_USER:
          v = SHELL_USER;
          if(Num_Var_In_Type[v])  eqn_var_mask[e][v] = 1;
 	  v = VELOCITY1;
 	  if(Num_Var_In_Type[v])  eqn_var_mask[e][v] = 1;
 	  v = VELOCITY2;
 	  if(Num_Var_In_Type[v])  eqn_var_mask[e][v] = 1;
 	  v = VELOCITY3;
 	  if(Num_Var_In_Type[v])  eqn_var_mask[e][v] = 1;
 	  v = TEMPERATURE;
 	  if(Num_Var_In_Type[v])  eqn_var_mask[e][v] = 1;
 	  v = MASS_FRACTION;
 	  if(Num_Var_In_Type[v])  eqn_var_mask[e][v] = 1;
 	  v = MESH_DISPLACEMENT1;
 	  if(Num_Var_In_Type[v])  eqn_var_mask[e][v] = 1;
 	  v = MESH_DISPLACEMENT2;
 	  if(Num_Var_In_Type[v])  eqn_var_mask[e][v] = 1;
 	  v = MESH_DISPLACEMENT3;
 	  if(Num_Var_In_Type[v])  eqn_var_mask[e][v] = 1;
 	  v = SOLID_DISPLACEMENT1;
 	  if(Num_Var_In_Type[v])  eqn_var_mask[e][v] = 1;
 	  v = SOLID_DISPLACEMENT2;
 	  if(Num_Var_In_Type[v])  eqn_var_mask[e][v] = 1;
 	  v = SOLID_DISPLACEMENT3;
 	  if(Num_Var_In_Type[v])  eqn_var_mask[e][v] = 1;
 	  v = PRESSURE;
 	  if(Num_Var_In_Type[v])  eqn_var_mask[e][v] = 1;
 	  v = VOLTAGE;
 	  if(Num_Var_In_Type[v])  eqn_var_mask[e][v] = 1;
          break;

	case R_SHELL_SURF_DIV_V:
          v = SHELL_SURF_DIV_V;
          if(Num_Var_In_Type[v])  eqn_var_mask[e][v] = 1;
          v = MESH_DISPLACEMENT1;
          if(Num_Var_In_Type[v])  eqn_var_mask[e][v] = 1;
          v = MESH_DISPLACEMENT2;
          if(Num_Var_In_Type[v])  eqn_var_mask[e][v] = 1;
          v = MESH_DISPLACEMENT3;
          if(Num_Var_In_Type[v])  eqn_var_mask[e][v] = 1;
	  v = VELOCITY1;
	  if(Num_Var_In_Type[v])  eqn_var_mask[e][v] = 1;
	  v = VELOCITY2;
	  if(Num_Var_In_Type[v])  eqn_var_mask[e][v] = 1;
	  v = VELOCITY3;
	  if(Num_Var_In_Type[v])  eqn_var_mask[e][v] = 1;
          v = SHELL_NORMAL1;
          if(Num_Var_In_Type[v])  eqn_var_mask[e][v] = 1;
          v = SHELL_NORMAL2;
          if(Num_Var_In_Type[v])  eqn_var_mask[e][v] = 1;
          v = SHELL_SURF_CURV;
          if(Num_Var_In_Type[v])  eqn_var_mask[e][v] = 1;

          break;

	case R_SHELL_SURF_CURV:
          v = SHELL_SURF_CURV;
          if(Num_Var_In_Type[v])  eqn_var_mask[e][v] = 1;
          v = MESH_DISPLACEMENT1;
          if(Num_Var_In_Type[v])  eqn_var_mask[e][v] = 1;
          v = MESH_DISPLACEMENT2;
          if(Num_Var_In_Type[v])  eqn_var_mask[e][v] = 1;
          v = MESH_DISPLACEMENT3;
          if(Num_Var_In_Type[v])  eqn_var_mask[e][v] = 1;
          v = SHELL_NORMAL1;
          if(Num_Var_In_Type[v])  eqn_var_mask[e][v] = 1;
          v = SHELL_NORMAL2;
          if(Num_Var_In_Type[v])  eqn_var_mask[e][v] = 1;
          break;

	case R_N_DOT_CURL_V:
          v = N_DOT_CURL_V;
          if(Num_Var_In_Type[v])  eqn_var_mask[e][v] = 1;
          v = MESH_DISPLACEMENT1;
          if(Num_Var_In_Type[v])  eqn_var_mask[e][v] = 1;
          v = MESH_DISPLACEMENT2;
          if(Num_Var_In_Type[v])  eqn_var_mask[e][v] = 1;
          v = MESH_DISPLACEMENT3;
          if(Num_Var_In_Type[v])  eqn_var_mask[e][v] = 1;
	  v = VELOCITY1;
	  if(Num_Var_In_Type[v])  eqn_var_mask[e][v] = 1;
	  v = VELOCITY2;
	  if(Num_Var_In_Type[v])  eqn_var_mask[e][v] = 1;
	  v = VELOCITY3;
	  if(Num_Var_In_Type[v])  eqn_var_mask[e][v] = 1;
          break;

	case R_GRAD_S_V_DOT_N1:
	case R_GRAD_S_V_DOT_N2:
	case R_GRAD_S_V_DOT_N3:
          v = GRAD_S_V_DOT_N1;
          if(Num_Var_In_Type[v])  eqn_var_mask[e][v] = 1;
          v = GRAD_S_V_DOT_N2;
          if(Num_Var_In_Type[v])  eqn_var_mask[e][v] = 1;
          v = GRAD_S_V_DOT_N3;
          if(Num_Var_In_Type[v])  eqn_var_mask[e][v] = 1;
          v = MESH_DISPLACEMENT1;
          if(Num_Var_In_Type[v])  eqn_var_mask[e][v] = 1;
          v = MESH_DISPLACEMENT2;
          if(Num_Var_In_Type[v])  eqn_var_mask[e][v] = 1;
          v = MESH_DISPLACEMENT3;
          if(Num_Var_In_Type[v])  eqn_var_mask[e][v] = 1;
	  v = VELOCITY1;
	  if(Num_Var_In_Type[v])  eqn_var_mask[e][v] = 1;
	  v = VELOCITY2;
	  if(Num_Var_In_Type[v])  eqn_var_mask[e][v] = 1;
	  v = VELOCITY3;
	  if(Num_Var_In_Type[v])  eqn_var_mask[e][v] = 1;
          v = SHELL_NORMAL1;
          if(Num_Var_In_Type[v])  eqn_var_mask[e][v] = 1;
          v = SHELL_NORMAL2;
          if(Num_Var_In_Type[v])  eqn_var_mask[e][v] = 1;
          break;
 
       /*
        * EDW Note: For the following 4 shell equation entries,
        * all three mesh components are included, even though
        * the equations are not yet 3D-compatible!
        */
        case R_SHELL_DIFF_FLUX:
          v = SHELL_DIFF_FLUX;
          if(Num_Var_In_Type[v])  eqn_var_mask[e][v] = 1;
          v = SHELL_DIFF_CURVATURE;
          if(Num_Var_In_Type[v])  eqn_var_mask[e][v] = 1;
          v = MESH_DISPLACEMENT1;
          if(Num_Var_In_Type[v])  eqn_var_mask[e][v] = 1;
          v = MESH_DISPLACEMENT2;
          if(Num_Var_In_Type[v])  eqn_var_mask[e][v] = 1;
          v = MESH_DISPLACEMENT3;
          if(Num_Var_In_Type[v])  eqn_var_mask[e][v] = 1;
          break;

        case R_SHELL_DIFF_CURVATURE:
          v = SHELL_DIFF_CURVATURE;
          if(Num_Var_In_Type[v])  eqn_var_mask[e][v] = 1;
          v = SHELL_NORMAL1;
          if(Num_Var_In_Type[v])  eqn_var_mask[e][v] = 1;
          v = SHELL_NORMAL2;
          if(Num_Var_In_Type[v])  eqn_var_mask[e][v] = 1;
          v = MESH_DISPLACEMENT1;
          if(Num_Var_In_Type[v])  eqn_var_mask[e][v] = 1;
          v = MESH_DISPLACEMENT2;
          if(Num_Var_In_Type[v])  eqn_var_mask[e][v] = 1;
          v = MESH_DISPLACEMENT3;
          if(Num_Var_In_Type[v])  eqn_var_mask[e][v] = 1;
          break;

        case R_SHELL_NORMAL1:
          v = SHELL_NORMAL1;
          if(Num_Var_In_Type[v])  eqn_var_mask[e][v] = 1;
          v = MESH_DISPLACEMENT1;
          if(Num_Var_In_Type[v])  eqn_var_mask[e][v] = 1;
          v = MESH_DISPLACEMENT2;
          if(Num_Var_In_Type[v])  eqn_var_mask[e][v] = 1;
          v = MESH_DISPLACEMENT3;
          if(Num_Var_In_Type[v])  eqn_var_mask[e][v] = 1;
          break;

        case R_SHELL_NORMAL2:
          v = SHELL_NORMAL2;
          if(Num_Var_In_Type[v])  eqn_var_mask[e][v] = 1;
          v = MESH_DISPLACEMENT1;
          if(Num_Var_In_Type[v])  eqn_var_mask[e][v] = 1;
          v = MESH_DISPLACEMENT2;
          if(Num_Var_In_Type[v])  eqn_var_mask[e][v] = 1;
          v = MESH_DISPLACEMENT3;
          if(Num_Var_In_Type[v])  eqn_var_mask[e][v] = 1;
          break;

        case R_SHELL_NORMAL3:
          v = SHELL_NORMAL3;
          if(Num_Var_In_Type[v])  eqn_var_mask[e][v] = 1;
          v = MESH_DISPLACEMENT1;
          if(Num_Var_In_Type[v])  eqn_var_mask[e][v] = 1;
          v = MESH_DISPLACEMENT2;
          if(Num_Var_In_Type[v])  eqn_var_mask[e][v] = 1;
          v = MESH_DISPLACEMENT3;
          if(Num_Var_In_Type[v])  eqn_var_mask[e][v] = 1;
          break;

	case R_ACOUS_PREAL:
	case R_ACOUS_PIMAG:
	case R_ACOUS_REYN_STRESS:
 	case R_SHELL_BDYVELO:
	  v = ACOUS_PREAL;
	  if(Num_Var_In_Type[v])  eqn_var_mask[e][v] = 1;
	  v = ACOUS_PIMAG;
	  if(Num_Var_In_Type[v])  eqn_var_mask[e][v] = 1;
	  v = ACOUS_REYN_STRESS;
	  if(Num_Var_In_Type[v])  eqn_var_mask[e][v] = 1;
	  v = SHELL_BDYVELO;
	  if(Num_Var_In_Type[v])  eqn_var_mask[e][v] = 1;
	  v = MASS_FRACTION;
	  if(Num_Var_In_Type[v])  eqn_var_mask[e][v] = 1;
	  v = MESH_DISPLACEMENT1;
	  if(Num_Var_In_Type[v])  eqn_var_mask[e][v] = 1;
	  v = MESH_DISPLACEMENT2;
	  if(Num_Var_In_Type[v])  eqn_var_mask[e][v] = 1;
	  v = MESH_DISPLACEMENT3;
	  if(Num_Var_In_Type[v])  eqn_var_mask[e][v] = 1;
          v = FILL;
	  if(Num_Var_In_Type[v])  eqn_var_mask[e][v] = 1;
	  break;

	case R_LIGHT_INTP:
	case R_LIGHT_INTM:
	case R_LIGHT_INTD:
	  v = LIGHT_INTP;
	  if(Num_Var_In_Type[v])  eqn_var_mask[e][v] = 1;
	  v = LIGHT_INTM;
	  if(Num_Var_In_Type[v])  eqn_var_mask[e][v] = 1;
	  v = LIGHT_INTD;
	  if(Num_Var_In_Type[v])  eqn_var_mask[e][v] = 1;
	  v = MESH_DISPLACEMENT1;
	  if(Num_Var_In_Type[v])  eqn_var_mask[e][v] = 1;
	  v = MESH_DISPLACEMENT2;
	  if(Num_Var_In_Type[v])  eqn_var_mask[e][v] = 1;
	  v = MESH_DISPLACEMENT3;
	  if(Num_Var_In_Type[v])  eqn_var_mask[e][v] = 1;
          v = FILL;
	  if(Num_Var_In_Type[v])  eqn_var_mask[e][v] = 1;
	  break;

	case R_RESTIME:
	  v = RESTIME;
	  if(Num_Var_In_Type[v])  eqn_var_mask[e][v] = 1;
	  v = TEMPERATURE;
	  if(Num_Var_In_Type[v])  eqn_var_mask[e][v] = 1;
	  v = VELOCITY1;
	  if(Num_Var_In_Type[v])  eqn_var_mask[e][v] = 1;
	  v = VELOCITY2;
	  if(Num_Var_In_Type[v])  eqn_var_mask[e][v] = 1;
	  v = VELOCITY3;
	  if(Num_Var_In_Type[v])  eqn_var_mask[e][v] = 1;
          v = MASS_FRACTION;
          if(Num_Var_In_Type[v])  eqn_var_mask[e][v] = 1;
	  v = MESH_DISPLACEMENT1;
	  if(Num_Var_In_Type[v])  eqn_var_mask[e][v] = 1;
	  v = MESH_DISPLACEMENT2;
	  if(Num_Var_In_Type[v])  eqn_var_mask[e][v] = 1;
	  v = MESH_DISPLACEMENT3;
	  if(Num_Var_In_Type[v])  eqn_var_mask[e][v] = 1;
          v = FILL;
	  if(Num_Var_In_Type[v])  eqn_var_mask[e][v] = 1;
	  break;  

        case R_SHELL_LUBP:
          v = SHELL_LUBP;
          if(Num_Var_In_Type[v])  eqn_var_mask[e][v] = 1;
          v = SHELL_BDYVELO;
          if(Num_Var_In_Type[v])  eqn_var_mask[e][v] = 1;
          v = MASS_FRACTION;
          if(Num_Var_In_Type[v])  eqn_var_mask[e][v] = 1;
          v = MESH_DISPLACEMENT1;
          if(Num_Var_In_Type[v])  eqn_var_mask[e][v] = 1;
          v = MESH_DISPLACEMENT2;
          if(Num_Var_In_Type[v])  eqn_var_mask[e][v] = 1;
          v = MESH_DISPLACEMENT3;
          if(Num_Var_In_Type[v])  eqn_var_mask[e][v] = 1;
	  v = FILL;
          if(Num_Var_In_Type[v])  eqn_var_mask[e][v] = 1;
          break;

	case R_LUBP:
          v = LUBP;
          if(Num_Var_In_Type[v])  eqn_var_mask[e][v] = 1;
          v = MESH_DISPLACEMENT1;
          if(Num_Var_In_Type[v])  eqn_var_mask[e][v] = 1;
          v = MESH_DISPLACEMENT2;
          if(Num_Var_In_Type[v])  eqn_var_mask[e][v] = 1;
          v = MESH_DISPLACEMENT3;
          if(Num_Var_In_Type[v])  eqn_var_mask[e][v] = 1;
	  v = FILL;
          if(Num_Var_In_Type[v])  eqn_var_mask[e][v] = 1;
	  v = SHELL_SAT_CLOSED;
          if(Num_Var_In_Type[v])  eqn_var_mask[e][v] = 1;
	  v = SHELL_PRESS_OPEN;
          if(Num_Var_In_Type[v])  eqn_var_mask[e][v] = 1;
	  v = SHELL_TEMPERATURE;
          if(Num_Var_In_Type[v])  eqn_var_mask[e][v] = 1;
	  v = SHELL_DELTAH;
          if(Num_Var_In_Type[v])  eqn_var_mask[e][v] = 1;
	  v = SHELL_LUB_CURV;
          if(Num_Var_In_Type[v])  eqn_var_mask[e][v] = 1;
	  v = SHELL_SAT_GASN;
          if(Num_Var_In_Type[v])  eqn_var_mask[e][v] = 1;
	  v = SHELL_FILMP;
          if(Num_Var_In_Type[v])  eqn_var_mask[e][v] = 1;
          v = SHELL_PARTC;
          if(Num_Var_In_Type[v])  eqn_var_mask[e][v] = 1;
	  v = SOLID_DISPLACEMENT1;
	  if(Num_Var_In_Type[v])  eqn_var_mask[e][v] = 1;
	  v = SOLID_DISPLACEMENT2;
	  if(Num_Var_In_Type[v])  eqn_var_mask[e][v] = 1;
	  v = SOLID_DISPLACEMENT3;
	  if(Num_Var_In_Type[v])  eqn_var_mask[e][v] = 1;
          v = SHELL_SHEAR_TOP;
          if(Num_Var_In_Type[v])  eqn_var_mask[e][v] = 1;
          v = SHELL_SHEAR_BOT;
          if(Num_Var_In_Type[v])  eqn_var_mask[e][v] = 1;
          v = SHELL_CROSS_SHEAR;
          if(Num_Var_In_Type[v])  eqn_var_mask[e][v] = 1;

          v = SHELL_NORMAL1;
          if(Num_Var_In_Type[v])  eqn_var_mask[e][v] = 1;
          v = SHELL_NORMAL2;
          if(Num_Var_In_Type[v])  eqn_var_mask[e][v] = 1;
          v = SHELL_NORMAL3;
          if(Num_Var_In_Type[v])  eqn_var_mask[e][v] = 1;

          /* Need to add the height-var here and velocity var here */
          break;

	case R_LUBP_2:
          v = LUBP_2;
          if(Num_Var_In_Type[v])  eqn_var_mask[e][v] = 1;
          v = MESH_DISPLACEMENT1;
          if(Num_Var_In_Type[v])  eqn_var_mask[e][v] = 1;
          v = MESH_DISPLACEMENT2;
          if(Num_Var_In_Type[v])  eqn_var_mask[e][v] = 1;
          v = MESH_DISPLACEMENT3;
          if(Num_Var_In_Type[v])  eqn_var_mask[e][v] = 1;
	  v = FILL;
          if(Num_Var_In_Type[v])  eqn_var_mask[e][v] = 1;
	  v = PHASE1;
          if(Num_Var_In_Type[v])  eqn_var_mask[e][v] = 1;
	  v = SHELL_SAT_CLOSED;
          if(Num_Var_In_Type[v])  eqn_var_mask[e][v] = 1;
	  v = SHELL_PRESS_OPEN;
          if(Num_Var_In_Type[v])  eqn_var_mask[e][v] = 1;
	  v = SHELL_PRESS_OPEN_2;
          if(Num_Var_In_Type[v])  eqn_var_mask[e][v] = 1;
	  v = SHELL_TEMPERATURE;
          if(Num_Var_In_Type[v])  eqn_var_mask[e][v] = 1;
	  v = SHELL_DELTAH;
          if(Num_Var_In_Type[v])  eqn_var_mask[e][v] = 1;
	  v = SHELL_LUB_CURV_2;
          if(Num_Var_In_Type[v])  eqn_var_mask[e][v] = 1;
	  v = SHELL_SAT_GASN;
          if(Num_Var_In_Type[v])  eqn_var_mask[e][v] = 1;
	  v = SHELL_FILMP;
          if(Num_Var_In_Type[v])  eqn_var_mask[e][v] = 1;
          v = SHELL_PARTC;
          if(Num_Var_In_Type[v])  eqn_var_mask[e][v] = 1;
	  v = SOLID_DISPLACEMENT1;
	  if(Num_Var_In_Type[v])  eqn_var_mask[e][v] = 1;
	  v = SOLID_DISPLACEMENT2;
	  if(Num_Var_In_Type[v])  eqn_var_mask[e][v] = 1;
	  v = SOLID_DISPLACEMENT3;
	  if(Num_Var_In_Type[v])  eqn_var_mask[e][v] = 1;
          v = SHELL_SHEAR_TOP;
          if(Num_Var_In_Type[v])  eqn_var_mask[e][v] = 1;
          v = SHELL_SHEAR_BOT;
          if(Num_Var_In_Type[v])  eqn_var_mask[e][v] = 1;
          v = SHELL_CROSS_SHEAR;
          if(Num_Var_In_Type[v])  eqn_var_mask[e][v] = 1;

          v = SHELL_NORMAL1;
          if(Num_Var_In_Type[v])  eqn_var_mask[e][v] = 1;
          v = SHELL_NORMAL2;
          if(Num_Var_In_Type[v])  eqn_var_mask[e][v] = 1;
          v = SHELL_NORMAL3;
          if(Num_Var_In_Type[v])  eqn_var_mask[e][v] = 1;

          /* Need to add the height-var here and velocity var here */
          break;

	case R_SHELL_FILMP:
          v = SHELL_FILMP;
          if(Num_Var_In_Type[v])  eqn_var_mask[e][v] = 1;
          v = MESH_DISPLACEMENT1;
          if(Num_Var_In_Type[v])  eqn_var_mask[e][v] = 1;
          v = MESH_DISPLACEMENT2;
          if(Num_Var_In_Type[v])  eqn_var_mask[e][v] = 1;
          v = MESH_DISPLACEMENT3;
          if(Num_Var_In_Type[v])  eqn_var_mask[e][v] = 1;
          v = SHELL_FILMH;
          if(Num_Var_In_Type[v])  eqn_var_mask[e][v] = 1;
          v = SHELL_PARTC;
          if(Num_Var_In_Type[v])  eqn_var_mask[e][v] = 1;      
	  v = LUBP;
          if(Num_Var_In_Type[v])  eqn_var_mask[e][v] = 1;

          break;

	case R_SHELL_FILMH:
          v = SHELL_FILMH;
          if(Num_Var_In_Type[v])  eqn_var_mask[e][v] = 1;
          v = MESH_DISPLACEMENT1;
          if(Num_Var_In_Type[v])  eqn_var_mask[e][v] = 1;
          v = MESH_DISPLACEMENT2;
          if(Num_Var_In_Type[v])  eqn_var_mask[e][v] = 1;
          v = MESH_DISPLACEMENT3;
          if(Num_Var_In_Type[v])  eqn_var_mask[e][v] = 1;
          v = SHELL_FILMP;
          if(Num_Var_In_Type[v])  eqn_var_mask[e][v] = 1;
          v = SHELL_PARTC;
          if(Num_Var_In_Type[v])  eqn_var_mask[e][v] = 1;
          break;

	case R_SHELL_PARTC:
          v = SHELL_PARTC;
          if(Num_Var_In_Type[v])  eqn_var_mask[e][v] = 1;
          v = MESH_DISPLACEMENT1;
          if(Num_Var_In_Type[v])  eqn_var_mask[e][v] = 1;
          v = MESH_DISPLACEMENT2;
          if(Num_Var_In_Type[v])  eqn_var_mask[e][v] = 1;
          v = MESH_DISPLACEMENT3;
          if(Num_Var_In_Type[v])  eqn_var_mask[e][v] = 1;
          v = SHELL_FILMP;
          if(Num_Var_In_Type[v])  eqn_var_mask[e][v] = 1;
          v = SHELL_FILMH;
          if(Num_Var_In_Type[v])  eqn_var_mask[e][v] = 1;
	  v = LUBP;
          if(Num_Var_In_Type[v])  eqn_var_mask[e][v] = 1;
          break;

	case R_SHELL_SAT_CLOSED:
          v = SHELL_SAT_CLOSED;
          if(Num_Var_In_Type[v])  eqn_var_mask[e][v] = 1;
          v = MESH_DISPLACEMENT1;
          if(Num_Var_In_Type[v])  eqn_var_mask[e][v] = 1;
          v = MESH_DISPLACEMENT2;
          if(Num_Var_In_Type[v])  eqn_var_mask[e][v] = 1;
          v = MESH_DISPLACEMENT3;
          if(Num_Var_In_Type[v])  eqn_var_mask[e][v] = 1;
          v = LUBP;
          if(Num_Var_In_Type[v])  eqn_var_mask[e][v] = 1;
	  v = FILL;
          if(Num_Var_In_Type[v])  eqn_var_mask[e][v] = 1;
	  v = SHELL_LUB_CURV;
          if(Num_Var_In_Type[v])  eqn_var_mask[e][v] = 1;
	  v = SHELL_LUB_CURV_2;
          if(Num_Var_In_Type[v])  eqn_var_mask[e][v] = 1;
	  v = SHELL_SAT_GASN;
          if(Num_Var_In_Type[v])  eqn_var_mask[e][v] = 1;
          break;

	case R_SHELL_SAT_OPEN:
          v = SHELL_PRESS_OPEN;
          if(Num_Var_In_Type[v])  eqn_var_mask[e][v] = 1;
          v = LUBP;
          if(Num_Var_In_Type[v])  eqn_var_mask[e][v] = 1;
	  v = LUBP_2;
          if(Num_Var_In_Type[v])  eqn_var_mask[e][v] = 1;
          v = FILL;
          if(Num_Var_In_Type[v])  eqn_var_mask[e][v] = 1;
	  v=PHASE1;
	  if(Num_Var_In_Type[v])  eqn_var_mask[e][v] = 1;
	  v = SHELL_PRESS_OPEN_2;
	  if(Num_Var_In_Type[v])  eqn_var_mask[e][v] = 1;
          break;

	case R_SHELL_SAT_OPEN_2:
	  v=PHASE1;
	  if(Num_Var_In_Type[v])  eqn_var_mask[e][v] = 1;
          v = LUBP_2;
          if(Num_Var_In_Type[v])  eqn_var_mask[e][v] = 1;
          v = FILL;
          if(Num_Var_In_Type[v])  eqn_var_mask[e][v] = 1;
	  v = SHELL_PRESS_OPEN_2;
	  if(Num_Var_In_Type[v])  eqn_var_mask[e][v] = 1;
          break;

	case R_SHELL_ENERGY:
	  v = SHELL_TEMPERATURE;
          if(Num_Var_In_Type[v])  eqn_var_mask[e][v] = 1;
          v = SHELL_FILMH;
          if(Num_Var_In_Type[v])  eqn_var_mask[e][v] = 1;
          v = MESH_DISPLACEMENT1;
          if(Num_Var_In_Type[v])  eqn_var_mask[e][v] = 1;
          v = MESH_DISPLACEMENT2;
          if(Num_Var_In_Type[v])  eqn_var_mask[e][v] = 1;
          v = MESH_DISPLACEMENT3;
          if(Num_Var_In_Type[v])  eqn_var_mask[e][v] = 1;
	  v = VELOCITY1;
          if(Num_Var_In_Type[v])  eqn_var_mask[e][v] = 1;
          v = VELOCITY2;
          if(Num_Var_In_Type[v])  eqn_var_mask[e][v] = 1;
          v = VELOCITY3;
          if(Num_Var_In_Type[v])  eqn_var_mask[e][v] = 1;
          v = LUBP;
          if(Num_Var_In_Type[v])  eqn_var_mask[e][v] = 1;
          v = FILL;
          if(Num_Var_In_Type[v])  eqn_var_mask[e][v] = 1;
	  v = SHELL_DELTAH;
          if(Num_Var_In_Type[v])  eqn_var_mask[e][v] = 1;
	  v = SOLID_DISPLACEMENT1;
	  if(Num_Var_In_Type[v])  eqn_var_mask[e][v] = 1;
	  v = SOLID_DISPLACEMENT2;
	  if(Num_Var_In_Type[v])  eqn_var_mask[e][v] = 1;
	  v = SOLID_DISPLACEMENT3;
	  if(Num_Var_In_Type[v])  eqn_var_mask[e][v] = 1;


          break;

	case R_SHELL_DELTAH:
	  v = SHELL_DELTAH;
          if(Num_Var_In_Type[v])  eqn_var_mask[e][v] = 1;
          v = SHELL_TEMPERATURE;
          if(Num_Var_In_Type[v])  eqn_var_mask[e][v] = 1;
          v = MESH_DISPLACEMENT1;
          if(Num_Var_In_Type[v])  eqn_var_mask[e][v] = 1;
          v = MESH_DISPLACEMENT2;
          if(Num_Var_In_Type[v])  eqn_var_mask[e][v] = 1;
          v = MESH_DISPLACEMENT3;
          if(Num_Var_In_Type[v])  eqn_var_mask[e][v] = 1;
          v = LUBP;
          if(Num_Var_In_Type[v])  eqn_var_mask[e][v] = 1;
	  v = SOLID_DISPLACEMENT1;
	  if(Num_Var_In_Type[v])  eqn_var_mask[e][v] = 1;
	  v = SOLID_DISPLACEMENT2;
	  if(Num_Var_In_Type[v])  eqn_var_mask[e][v] = 1;
	  v = SOLID_DISPLACEMENT3;
	  if(Num_Var_In_Type[v])  eqn_var_mask[e][v] = 1;
          break;

	case R_SHELL_LUB_CURV:
	  v = SHELL_LUB_CURV;
          if(Num_Var_In_Type[v])  eqn_var_mask[e][v] = 1;
          v = MESH_DISPLACEMENT1;
          if(Num_Var_In_Type[v])  eqn_var_mask[e][v] = 1;
          v = MESH_DISPLACEMENT2;
          if(Num_Var_In_Type[v])  eqn_var_mask[e][v] = 1;
          v = MESH_DISPLACEMENT3;
          if(Num_Var_In_Type[v])  eqn_var_mask[e][v] = 1;
          v = FILL;
          if(Num_Var_In_Type[v])  eqn_var_mask[e][v] = 1;
          break;

	case R_SHELL_LUB_CURV_2:
	  v = SHELL_LUB_CURV_2;
          if(Num_Var_In_Type[v])  eqn_var_mask[e][v] = 1;
          v = MESH_DISPLACEMENT1;
          if(Num_Var_In_Type[v])  eqn_var_mask[e][v] = 1;
          v = MESH_DISPLACEMENT2;
          if(Num_Var_In_Type[v])  eqn_var_mask[e][v] = 1;
          v = MESH_DISPLACEMENT3;
          if(Num_Var_In_Type[v])  eqn_var_mask[e][v] = 1;
          v = PHASE1;
          if(Num_Var_In_Type[v])  eqn_var_mask[e][v] = 1;
          break;

	case R_SHELL_SAT_GASN:
          v = SHELL_SAT_GASN;
          if(Num_Var_In_Type[v])  eqn_var_mask[e][v] = 1;
          v = SHELL_SAT_CLOSED;
          if(Num_Var_In_Type[v])  eqn_var_mask[e][v] = 1;
          v = FILL;
          if(Num_Var_In_Type[v])  eqn_var_mask[e][v] = 1;
          v = MESH_DISPLACEMENT1;
          if(Num_Var_In_Type[v])  eqn_var_mask[e][v] = 1;
          v = MESH_DISPLACEMENT2;
          if(Num_Var_In_Type[v])  eqn_var_mask[e][v] = 1;
          v = MESH_DISPLACEMENT3;
          if(Num_Var_In_Type[v])  eqn_var_mask[e][v] = 1;
          break;

	case R_POR_SINK_MASS:
	  v = POR_SINK_MASS;
	  if(Num_Var_In_Type[v])  eqn_var_mask[e][v] = 1;
	  v = MESH_DISPLACEMENT1;
	  if(Num_Var_In_Type[v])  eqn_var_mask[e][v] = 1;
	  v = MESH_DISPLACEMENT2;
	  if(Num_Var_In_Type[v])  eqn_var_mask[e][v] = 1;
	  v = MESH_DISPLACEMENT3;
	  if(Num_Var_In_Type[v])  eqn_var_mask[e][v] = 1;
          v = POR_POROSITY;
	  if(Num_Var_In_Type[v])  eqn_var_mask[e][v] = 1;
          v = POR_LIQ_PRES;
          if(Num_Var_In_Type[v])  eqn_var_mask[e][v] = 1;
          v = POR_GAS_PRES;
          if(Num_Var_In_Type[v])  eqn_var_mask[e][v] = 1;

	  break;

        case R_SHELL_SHEAR_TOP:
          v = LUBP;
          if(Num_Var_In_Type[v])  eqn_var_mask[e][v] = 1;
          v = SHELL_SHEAR_TOP;
          if(Num_Var_In_Type[v])  eqn_var_mask[e][v] = 1;
          v = SHELL_SHEAR_BOT;
          if(Num_Var_In_Type[v])  eqn_var_mask[e][v] = 1;
          v = SHELL_CROSS_SHEAR;
          if(Num_Var_In_Type[v])  eqn_var_mask[e][v] = 1;
          v = MESH_DISPLACEMENT1;
          if(Num_Var_In_Type[v])  eqn_var_mask[e][v] = 1;
          v = MESH_DISPLACEMENT2;
          if(Num_Var_In_Type[v])  eqn_var_mask[e][v] = 1;
          v = MESH_DISPLACEMENT3;
          if(Num_Var_In_Type[v])  eqn_var_mask[e][v] = 1;

          break;

        case R_SHELL_SHEAR_BOT:
          v = LUBP;
          if(Num_Var_In_Type[v])  eqn_var_mask[e][v] = 1;
          v = SHELL_SHEAR_TOP;
          if(Num_Var_In_Type[v])  eqn_var_mask[e][v] = 1;
          v = SHELL_SHEAR_BOT;
          if(Num_Var_In_Type[v])  eqn_var_mask[e][v] = 1;
          v = SHELL_CROSS_SHEAR;
          if(Num_Var_In_Type[v])  eqn_var_mask[e][v] = 1;
          v = MESH_DISPLACEMENT1;
          if(Num_Var_In_Type[v])  eqn_var_mask[e][v] = 1;
          v = MESH_DISPLACEMENT2;
          if(Num_Var_In_Type[v])  eqn_var_mask[e][v] = 1;
          v = MESH_DISPLACEMENT3;
          if(Num_Var_In_Type[v])  eqn_var_mask[e][v] = 1;

          break;

        case R_SHELL_CROSS_SHEAR:
          v = LUBP;
          if(Num_Var_In_Type[v])  eqn_var_mask[e][v] = 1;
          v = SHELL_SHEAR_TOP;
          if(Num_Var_In_Type[v])  eqn_var_mask[e][v] = 1;
          v = SHELL_SHEAR_BOT;
          if(Num_Var_In_Type[v])  eqn_var_mask[e][v] = 1;
          v = MESH_DISPLACEMENT1;
          if(Num_Var_In_Type[v])  eqn_var_mask[e][v] = 1;
          v = MESH_DISPLACEMENT2;
          if(Num_Var_In_Type[v])  eqn_var_mask[e][v] = 1;
          v = MESH_DISPLACEMENT3;
          if(Num_Var_In_Type[v])  eqn_var_mask[e][v] = 1;

          break;

        case R_MAX_STRAIN:
          v = MAX_STRAIN;
          if(Num_Var_In_Type[v])  eqn_var_mask[e][v] = 1;
          v = MESH_DISPLACEMENT1;
          if(Num_Var_In_Type[v])  eqn_var_mask[e][v] = 1;
          v = MESH_DISPLACEMENT2;
          if(Num_Var_In_Type[v])  eqn_var_mask[e][v] = 1;
          v = MESH_DISPLACEMENT3;
          if(Num_Var_In_Type[v])  eqn_var_mask[e][v] = 1;

          break;

        case R_CUR_STRAIN:
          v = CUR_STRAIN;
          if(Num_Var_In_Type[v])  eqn_var_mask[e][v] = 1;
          v = MESH_DISPLACEMENT1;
          if(Num_Var_In_Type[v])  eqn_var_mask[e][v] = 1;
          v = MESH_DISPLACEMENT2;
          if(Num_Var_In_Type[v])  eqn_var_mask[e][v] = 1;
          v = MESH_DISPLACEMENT3;
          if(Num_Var_In_Type[v])  eqn_var_mask[e][v] = 1;

          break;

	case R_FILL:
	  v = FILL;
	  if(Num_Var_In_Type[v])  eqn_var_mask[e][v] = 1;
	  v = VELOCITY1;
	  if(Num_Var_In_Type[v])  eqn_var_mask[e][v] = 1;
	  v = VELOCITY2;
	  if(Num_Var_In_Type[v])  eqn_var_mask[e][v] = 1;
	  v = VELOCITY3;
	  if(Num_Var_In_Type[v])  eqn_var_mask[e][v] = 1;
	  v = MESH_DISPLACEMENT1;
	  if(Num_Var_In_Type[v])  eqn_var_mask[e][v] = 1;
	  v = MESH_DISPLACEMENT2;
	  if(Num_Var_In_Type[v])  eqn_var_mask[e][v] = 1;
	  v = MESH_DISPLACEMENT3;
	  if(Num_Var_In_Type[v])  eqn_var_mask[e][v] = 1;
	  v = SOLID_DISPLACEMENT1;
	  if(Num_Var_In_Type[v])  eqn_var_mask[e][v] = 1;
	  v = SOLID_DISPLACEMENT2;
	  if(Num_Var_In_Type[v])  eqn_var_mask[e][v] = 1;
	  v = SOLID_DISPLACEMENT3;
	  if(Num_Var_In_Type[v])  eqn_var_mask[e][v] = 1;
	  v = EXT_VELOCITY;
	  if(Num_Var_In_Type[v])  eqn_var_mask[e][v] = 1;
	  /* for eikonal methods, R_FILL can depend on anything the 
	     various kinematic conditions can depend on
	   */
          v = MASS_FRACTION;
	  if(Num_Var_In_Type[v])  eqn_var_mask[e][v] = 1;
          v = LUBP;
	  if(Num_Var_In_Type[v])  eqn_var_mask[e][v] = 1;
          v = SHELL_LUB_CURV;
	  if(Num_Var_In_Type[v])  eqn_var_mask[e][v] = 1;
          v = SHELL_DELTAH;
	  if(Num_Var_In_Type[v])  eqn_var_mask[e][v] = 1;

	  v = SHELL_NORMAL1;
	  if(Num_Var_In_Type[v])  eqn_var_mask[e][v] = 1;
	  v = SHELL_NORMAL2;
	  if(Num_Var_In_Type[v])  eqn_var_mask[e][v] = 1;
	  v = SHELL_NORMAL3;
	  if(Num_Var_In_Type[v])  eqn_var_mask[e][v] = 1;


	  break;

        case R_SHEAR_RATE:
	  v = VELOCITY1;
	  if(Num_Var_In_Type[v])  eqn_var_mask[e][v] = 1;
	  v = VELOCITY2;
	  if(Num_Var_In_Type[v])  eqn_var_mask[e][v] = 1;
	  v = VELOCITY3;
	  if(Num_Var_In_Type[v])  eqn_var_mask[e][v] = 1;
	  v = MESH_DISPLACEMENT1;
	  if(Num_Var_In_Type[v])  eqn_var_mask[e][v] = 1;
	  v = MESH_DISPLACEMENT2;
	  if(Num_Var_In_Type[v])  eqn_var_mask[e][v] = 1;
	  v = MESH_DISPLACEMENT3;
	  if(Num_Var_In_Type[v])  eqn_var_mask[e][v] = 1;
          v = SHEAR_RATE;
	  if(Num_Var_In_Type[v])  eqn_var_mask[e][v] = 1;
	  break;

        case R_ENORM:
	  v = VOLTAGE;
	  if(Num_Var_In_Type[v])  eqn_var_mask[e][v] = 1;
          v = ENORM;
	  if(Num_Var_In_Type[v])  eqn_var_mask[e][v] = 1;
	  break;

        case R_BOND_EVOLUTION:
	  v = VELOCITY1;
	  if(Num_Var_In_Type[v])  eqn_var_mask[e][v] = 1;
	  v = VELOCITY2;
	  if(Num_Var_In_Type[v])  eqn_var_mask[e][v] = 1;
	  v = VELOCITY3;
	  if(Num_Var_In_Type[v])  eqn_var_mask[e][v] = 1;
	  v = MESH_DISPLACEMENT1;
	  if(Num_Var_In_Type[v])  eqn_var_mask[e][v] = 1;
	  v = MESH_DISPLACEMENT2;
	  if(Num_Var_In_Type[v])  eqn_var_mask[e][v] = 1;
	  v = MESH_DISPLACEMENT3;
	  if(Num_Var_In_Type[v])  eqn_var_mask[e][v] = 1;
          v = SHEAR_RATE;
	  if(Num_Var_In_Type[v])  eqn_var_mask[e][v] = 1;
          v = BOND_EVOLUTION;
	  if(Num_Var_In_Type[v])  eqn_var_mask[e][v] = 1;
	  break;

	case R_CURVATURE:
	  v = CURVATURE;
	  if(Num_Var_In_Type[v])  eqn_var_mask[e][v] = 1;
	  v = FILL;
	  if(Num_Var_In_Type[v])  eqn_var_mask[e][v] = 1;
	  v = MESH_DISPLACEMENT1;
	  if(Num_Var_In_Type[v])  eqn_var_mask[e][v] = 1;
	  v = MESH_DISPLACEMENT2;
	  if(Num_Var_In_Type[v])  eqn_var_mask[e][v] = 1;
	  v = MESH_DISPLACEMENT3;
	  if(Num_Var_In_Type[v])  eqn_var_mask[e][v] = 1;
	  v = NORMAL1;
	  if(Num_Var_In_Type[v])  eqn_var_mask[e][v] = 1;
	  v = NORMAL2;
	  if(Num_Var_In_Type[v])  eqn_var_mask[e][v] = 1;
	  v = NORMAL3;
	  if(Num_Var_In_Type[v])  eqn_var_mask[e][v] = 1;
	  break;

	case R_PHASE1:
	case R_PHASE2:
	case R_PHASE3:
	case R_PHASE4:
	case R_PHASE5:
	  v = VELOCITY1;
	  if(Num_Var_In_Type[v])  eqn_var_mask[e][v] = 1;
	  v = VELOCITY2;
	  if(Num_Var_In_Type[v])  eqn_var_mask[e][v] = 1;
	  v = VELOCITY3;
	  if(Num_Var_In_Type[v])  eqn_var_mask[e][v] = 1;

	  v = MESH_DISPLACEMENT1;
	  if(Num_Var_In_Type[v])  eqn_var_mask[e][v] = 1;
	  v = MESH_DISPLACEMENT2;
	  if(Num_Var_In_Type[v])  eqn_var_mask[e][v] = 1;
	  v = MESH_DISPLACEMENT3;
	  if(Num_Var_In_Type[v])  eqn_var_mask[e][v] = 1;
	  
	  v=PHASE1;
	  if(Num_Var_In_Type[v])  eqn_var_mask[e][v] = 1;
	  v=PHASE2;
	  if(Num_Var_In_Type[v])  eqn_var_mask[e][v] = 1;
	  v=PHASE3;
	  if(Num_Var_In_Type[v])  eqn_var_mask[e][v] = 1;
	  v=PHASE4;
	  if(Num_Var_In_Type[v])  eqn_var_mask[e][v] = 1;
	  v=PHASE5;
	  if(Num_Var_In_Type[v])  eqn_var_mask[e][v] = 1;

	  v=LUBP_2;
	  if(Num_Var_In_Type[v])  eqn_var_mask[e][v] = 1;

	  v=SHELL_LUB_CURV_2;
	  if(Num_Var_In_Type[v])  eqn_var_mask[e][v] = 1;
	  break;


	case R_NORMAL1:
	case R_NORMAL2:
	case R_NORMAL3:
	  v =  ( e == R_NORMAL1  ? NORMAL1 :
	       ( e == R_NORMAL2  ? NORMAL2 :
	       ( e == R_NORMAL3  ? NORMAL3 : -1 ) ) );

	  if(Num_Var_In_Type[v]) eqn_var_mask[e][v] = 1;
	  v = FILL;
	  if(Num_Var_In_Type[v]) eqn_var_mask[e][v] = 1;
	  v=MESH_DISPLACEMENT1;
	  if(Num_Var_In_Type[v]) eqn_var_mask[e][v] = 1;
	  v=MESH_DISPLACEMENT2;
	  if(Num_Var_In_Type[v]) eqn_var_mask[e][v] = 1;
	  v=MESH_DISPLACEMENT3;
	  if(Num_Var_In_Type[v]) eqn_var_mask[e][v] = 1;
	  break;

        case R_VORT_DIR1:
        case R_VORT_DIR2:
        case R_VORT_DIR3:
        case R_VORT_LAMBDA:
	  v = VELOCITY1;
	  if(Num_Var_In_Type[v])  eqn_var_mask[e][v] = 1;
	  v = VELOCITY2;
	  if(Num_Var_In_Type[v])  eqn_var_mask[e][v] = 1;
	  v = VELOCITY3;
	  if(Num_Var_In_Type[v])  eqn_var_mask[e][v] = 1;
	  v = VORT_DIR1;
	  if(Num_Var_In_Type[v])  eqn_var_mask[e][v] = 1;
	  v = VORT_DIR2;
	  if(Num_Var_In_Type[v])  eqn_var_mask[e][v] = 1;
	  v = VORT_DIR3;
	  if(Num_Var_In_Type[v])  eqn_var_mask[e][v] = 1;
          v = SHEAR_RATE;
	  if(Num_Var_In_Type[v])  eqn_var_mask[e][v] = 1;
	  v = MASS_FRACTION;
	  if(Num_Var_In_Type[v])  eqn_var_mask[e][v] = 1;
	  v = PRESSURE;
	  if(Num_Var_In_Type[v])  eqn_var_mask[e][v] = 1;
	  v = MESH_DISPLACEMENT1;
	  if(Num_Var_In_Type[v])  eqn_var_mask[e][v] = 1;
	  v = MESH_DISPLACEMENT2;
	  if(Num_Var_In_Type[v])  eqn_var_mask[e][v] = 1;
	  v = MESH_DISPLACEMENT3;
	  if(Num_Var_In_Type[v])  eqn_var_mask[e][v] = 1;
	  break;

	case R_LAGR_MULT1:
	case R_LAGR_MULT2:
	case R_LAGR_MULT3:
	  v = VELOCITY1;
	  if(Num_Var_In_Type[v])  eqn_var_mask[e][v] = 1;
	  v = VELOCITY2;
	  if(Num_Var_In_Type[v])  eqn_var_mask[e][v] = 1;
	  v = VELOCITY3;
	  if(Num_Var_In_Type[v])  eqn_var_mask[e][v] = 1;
	  v = TEMPERATURE;
	  if(Num_Var_In_Type[v])  eqn_var_mask[e][v] = 1;
	  v = MASS_FRACTION;
	  if(Num_Var_In_Type[v])  eqn_var_mask[e][v] = 1;
	  v = MESH_DISPLACEMENT1;
	  if(Num_Var_In_Type[v])  eqn_var_mask[e][v] = 1;
	  v = MESH_DISPLACEMENT2;
	  if(Num_Var_In_Type[v])  eqn_var_mask[e][v] = 1;
	  v = MESH_DISPLACEMENT3;
	  if(Num_Var_In_Type[v])  eqn_var_mask[e][v] = 1;
	  v = SOLID_DISPLACEMENT1;
	  if(Num_Var_In_Type[v])  eqn_var_mask[e][v] = 1;
	  v = SOLID_DISPLACEMENT2;
	  if(Num_Var_In_Type[v])  eqn_var_mask[e][v] = 1;
	  v = SOLID_DISPLACEMENT3;
	  if(Num_Var_In_Type[v])  eqn_var_mask[e][v] = 1;
	  v = PRESSURE;
	  if(Num_Var_In_Type[v])  eqn_var_mask[e][v] = 1;
	  v = VOLTAGE;
	  if(Num_Var_In_Type[v])  eqn_var_mask[e][v] = 1;
          v = POR_LIQ_PRES;
          if(Num_Var_In_Type[v])  eqn_var_mask[e][v] = 1;
          v = POR_GAS_PRES;
          if(Num_Var_In_Type[v])  eqn_var_mask[e][v] = 1;
          v = POR_POROSITY;
          if(Num_Var_In_Type[v])  eqn_var_mask[e][v] = 1;
	  v = POR_TEMP;
	  if(Num_Var_In_Type[v])  eqn_var_mask[e][v] = 1;
          v = POR_SATURATION;
          if(Num_Var_In_Type[v])  eqn_var_mask[e][v] = 1;
	  v = FILL;
	  if(Num_Var_In_Type[v])  eqn_var_mask[e][v] = 1;
          v = SHEAR_RATE;
	  if(Num_Var_In_Type[v])  eqn_var_mask[e][v] = 1;
          v = LAGR_MULT1;
	  if(Num_Var_In_Type[v])  eqn_var_mask[e][v] = 1;
          v = LAGR_MULT2;
	  if(Num_Var_In_Type[v])  eqn_var_mask[e][v] = 1;
          v = LAGR_MULT3;
	  if(Num_Var_In_Type[v])  eqn_var_mask[e][v] = 1;
          break;

	case R_STRESS11_1:
	case R_STRESS12_1:
	case R_STRESS13_1:
	case R_STRESS22_1:
	case R_STRESS23_1:
	case R_STRESS33_1:
	  v = VELOCITY1;
	  if(Num_Var_In_Type[v])  eqn_var_mask[e][v] = 1;
	  v = VELOCITY2;
	  if(Num_Var_In_Type[v])  eqn_var_mask[e][v] = 1;
	  v = VELOCITY3;
	  if(Num_Var_In_Type[v])  eqn_var_mask[e][v] = 1;
	  v = MESH_DISPLACEMENT1;
	  if(Num_Var_In_Type[v])  eqn_var_mask[e][v] = 1;
	  v = MESH_DISPLACEMENT2;
	  if(Num_Var_In_Type[v])  eqn_var_mask[e][v] = 1;
	  v = MESH_DISPLACEMENT3;
	  if(Num_Var_In_Type[v])  eqn_var_mask[e][v] = 1;
	  v = POLYMER_STRESS11_1;
	  if(Num_Var_In_Type[v])  eqn_var_mask[e][v] = 1;
	  v = POLYMER_STRESS12_1;
	  if(Num_Var_In_Type[v])  eqn_var_mask[e][v] = 1;
	  v = POLYMER_STRESS13_1;
	  if(Num_Var_In_Type[v])  eqn_var_mask[e][v] = 1;
	  v = POLYMER_STRESS22_1;
	  if(Num_Var_In_Type[v])  eqn_var_mask[e][v] = 1;
	  v = POLYMER_STRESS23_1;
	  if(Num_Var_In_Type[v])  eqn_var_mask[e][v] = 1;
	  v = POLYMER_STRESS33_1;
	  if(Num_Var_In_Type[v])  eqn_var_mask[e][v] = 1;
	  v = PRESSURE;
	  if(Num_Var_In_Type[v])  eqn_var_mask[e][v] = 1;
	  v = VELOCITY_GRADIENT11;
	  if(Num_Var_In_Type[v])  eqn_var_mask[e][v] = 1;
	  v = VELOCITY_GRADIENT12;
	  if(Num_Var_In_Type[v])  eqn_var_mask[e][v] = 1;
	  v = VELOCITY_GRADIENT13;
	  if(Num_Var_In_Type[v])  eqn_var_mask[e][v] = 1;
	  v = VELOCITY_GRADIENT21;
	  if(Num_Var_In_Type[v])  eqn_var_mask[e][v] = 1;
	  v = VELOCITY_GRADIENT22;
	  if(Num_Var_In_Type[v])  eqn_var_mask[e][v] = 1;
	  v = VELOCITY_GRADIENT23;
	  if(Num_Var_In_Type[v])  eqn_var_mask[e][v] = 1;
	  v = VELOCITY_GRADIENT31;
	  if(Num_Var_In_Type[v])  eqn_var_mask[e][v] = 1;
	  v = VELOCITY_GRADIENT32;
	  if(Num_Var_In_Type[v])  eqn_var_mask[e][v] = 1;
	  v = VELOCITY_GRADIENT33;
	  if(Num_Var_In_Type[v])  eqn_var_mask[e][v] = 1;
	  v = FILL;
	  if(Num_Var_In_Type[v])  eqn_var_mask[e][v] = 1;
	  break;

	case R_STRESS11_2:
	case R_STRESS12_2:
	case R_STRESS13_2:
	case R_STRESS22_2:
	case R_STRESS23_2:
	case R_STRESS33_2:
	  v = VELOCITY1;
	  if(Num_Var_In_Type[v])  eqn_var_mask[e][v] = 1;
	  v = VELOCITY2;
	  if(Num_Var_In_Type[v])  eqn_var_mask[e][v] = 1;
	  v = VELOCITY3;
	  if(Num_Var_In_Type[v])  eqn_var_mask[e][v] = 1;
	  v = MESH_DISPLACEMENT1;
	  if(Num_Var_In_Type[v])  eqn_var_mask[e][v] = 1;
	  v = MESH_DISPLACEMENT2;
	  if(Num_Var_In_Type[v])  eqn_var_mask[e][v] = 1;
	  v = MESH_DISPLACEMENT3;
	  if(Num_Var_In_Type[v])  eqn_var_mask[e][v] = 1;

	  v = POLYMER_STRESS11_2;
	  if(Num_Var_In_Type[v])  eqn_var_mask[e][v] = 1;
	  v = POLYMER_STRESS12_2;
	  if(Num_Var_In_Type[v])  eqn_var_mask[e][v] = 1;
	  v = POLYMER_STRESS13_2;
	  if(Num_Var_In_Type[v])  eqn_var_mask[e][v] = 1;
	  v = POLYMER_STRESS22_2;
	  if(Num_Var_In_Type[v])  eqn_var_mask[e][v] = 1;
	  v = POLYMER_STRESS23_2;
	  if(Num_Var_In_Type[v])  eqn_var_mask[e][v] = 1;
	  v = POLYMER_STRESS33_2;
	  if(Num_Var_In_Type[v])  eqn_var_mask[e][v] = 1;
	  v = PRESSURE;
	  if(Num_Var_In_Type[v])  eqn_var_mask[e][v] = 1;
	  v = VELOCITY_GRADIENT11;
	  if(Num_Var_In_Type[v])  eqn_var_mask[e][v] = 1;
	  v = VELOCITY_GRADIENT12;
	  if(Num_Var_In_Type[v])  eqn_var_mask[e][v] = 1;
	  v = VELOCITY_GRADIENT13;
	  if(Num_Var_In_Type[v])  eqn_var_mask[e][v] = 1;
	  v = VELOCITY_GRADIENT21;
	  if(Num_Var_In_Type[v])  eqn_var_mask[e][v] = 1;
	  v = VELOCITY_GRADIENT22;
	  if(Num_Var_In_Type[v])  eqn_var_mask[e][v] = 1;
	  v = VELOCITY_GRADIENT23;
	  if(Num_Var_In_Type[v])  eqn_var_mask[e][v] = 1;
	  v = VELOCITY_GRADIENT31;
	  if(Num_Var_In_Type[v])  eqn_var_mask[e][v] = 1;
	  v = VELOCITY_GRADIENT32;
	  if(Num_Var_In_Type[v])  eqn_var_mask[e][v] = 1;
	  v = VELOCITY_GRADIENT33;
	  if(Num_Var_In_Type[v])  eqn_var_mask[e][v] = 1;
	  v = FILL;
	  if(Num_Var_In_Type[v])  eqn_var_mask[e][v] = 1;
	  break;

	case R_STRESS11_3:
	case R_STRESS12_3:
	case R_STRESS13_3:
	case R_STRESS22_3:
	case R_STRESS23_3:
	case R_STRESS33_3:
	  v = VELOCITY1;
	  if(Num_Var_In_Type[v])  eqn_var_mask[e][v] = 1;
	  v = VELOCITY2;
	  if(Num_Var_In_Type[v])  eqn_var_mask[e][v] = 1;
	  v = VELOCITY3;
	  if(Num_Var_In_Type[v])  eqn_var_mask[e][v] = 1;
	  v = MESH_DISPLACEMENT1;
	  if(Num_Var_In_Type[v])  eqn_var_mask[e][v] = 1;
	  v = MESH_DISPLACEMENT2;
	  if(Num_Var_In_Type[v])  eqn_var_mask[e][v] = 1;
	  v = MESH_DISPLACEMENT3;
	  if(Num_Var_In_Type[v])  eqn_var_mask[e][v] = 1;
	  v = POLYMER_STRESS11_3;
	  if(Num_Var_In_Type[v])  eqn_var_mask[e][v] = 1;
	  v = POLYMER_STRESS12_3;
	  if(Num_Var_In_Type[v])  eqn_var_mask[e][v] = 1;
	  v = POLYMER_STRESS13_3;
	  if(Num_Var_In_Type[v])  eqn_var_mask[e][v] = 1;
	  v = POLYMER_STRESS22_3;
	  if(Num_Var_In_Type[v])  eqn_var_mask[e][v] = 1;
	  v = POLYMER_STRESS23_3;
	  if(Num_Var_In_Type[v])  eqn_var_mask[e][v] = 1;
	  v = POLYMER_STRESS33_3;
	  if(Num_Var_In_Type[v])  eqn_var_mask[e][v] = 1;
	  v = PRESSURE;
	  if(Num_Var_In_Type[v])  eqn_var_mask[e][v] = 1;
	  v = VELOCITY_GRADIENT11;
	  if(Num_Var_In_Type[v])  eqn_var_mask[e][v] = 1;
	  v = VELOCITY_GRADIENT12;
	  if(Num_Var_In_Type[v])  eqn_var_mask[e][v] = 1;
	  v = VELOCITY_GRADIENT13;
	  if(Num_Var_In_Type[v])  eqn_var_mask[e][v] = 1;
	  v = VELOCITY_GRADIENT21;
	  if(Num_Var_In_Type[v])  eqn_var_mask[e][v] = 1;
	  v = VELOCITY_GRADIENT22;
	  if(Num_Var_In_Type[v])  eqn_var_mask[e][v] = 1;
	  v = VELOCITY_GRADIENT23;
	  if(Num_Var_In_Type[v])  eqn_var_mask[e][v] = 1;
	  v = VELOCITY_GRADIENT31;
	  if(Num_Var_In_Type[v])  eqn_var_mask[e][v] = 1;
	  v = VELOCITY_GRADIENT32;
	  if(Num_Var_In_Type[v])  eqn_var_mask[e][v] = 1;
	  v = VELOCITY_GRADIENT33;
	  if(Num_Var_In_Type[v])  eqn_var_mask[e][v] = 1;
	  v = FILL;
	  if(Num_Var_In_Type[v])  eqn_var_mask[e][v] = 1;
	  break;

	case R_STRESS11_4:
	case R_STRESS12_4:
	case R_STRESS13_4:
	case R_STRESS22_4:
	case R_STRESS23_4:
	case R_STRESS33_4:
	  v = VELOCITY1;
	  if(Num_Var_In_Type[v])  eqn_var_mask[e][v] = 1;
	  v = VELOCITY2;
	  if(Num_Var_In_Type[v])  eqn_var_mask[e][v] = 1;
	  v = VELOCITY3;
	  if(Num_Var_In_Type[v])  eqn_var_mask[e][v] = 1;
	  v = MESH_DISPLACEMENT1;
	  if(Num_Var_In_Type[v])  eqn_var_mask[e][v] = 1;
	  v = MESH_DISPLACEMENT2;
	  if(Num_Var_In_Type[v])  eqn_var_mask[e][v] = 1;
	  v = MESH_DISPLACEMENT3;
	  if(Num_Var_In_Type[v])  eqn_var_mask[e][v] = 1;
	  v = POLYMER_STRESS11_4;
	  if(Num_Var_In_Type[v])  eqn_var_mask[e][v] = 1;
	  v = POLYMER_STRESS12_4;
	  if(Num_Var_In_Type[v])  eqn_var_mask[e][v] = 1;
	  v = POLYMER_STRESS13_4;
	  if(Num_Var_In_Type[v])  eqn_var_mask[e][v] = 1;
	  v = POLYMER_STRESS22_4;
	  if(Num_Var_In_Type[v])  eqn_var_mask[e][v] = 1;
	  v = POLYMER_STRESS23_4;
	  if(Num_Var_In_Type[v])  eqn_var_mask[e][v] = 1;
	  v = POLYMER_STRESS33_4;
	  if(Num_Var_In_Type[v])  eqn_var_mask[e][v] = 1;
	  v = PRESSURE;
	  if(Num_Var_In_Type[v])  eqn_var_mask[e][v] = 1;
	  v = VELOCITY_GRADIENT11;
	  if(Num_Var_In_Type[v])  eqn_var_mask[e][v] = 1;
	  v = VELOCITY_GRADIENT12;
	  if(Num_Var_In_Type[v])  eqn_var_mask[e][v] = 1;
	  v = VELOCITY_GRADIENT13;
	  if(Num_Var_In_Type[v])  eqn_var_mask[e][v] = 1;
	  v = VELOCITY_GRADIENT21;
	  if(Num_Var_In_Type[v])  eqn_var_mask[e][v] = 1;
	  v = VELOCITY_GRADIENT22;
	  if(Num_Var_In_Type[v])  eqn_var_mask[e][v] = 1;
	  v = VELOCITY_GRADIENT23;
	  if(Num_Var_In_Type[v])  eqn_var_mask[e][v] = 1;
	  v = VELOCITY_GRADIENT31;
	  if(Num_Var_In_Type[v])  eqn_var_mask[e][v] = 1;
	  v = VELOCITY_GRADIENT32;
	  if(Num_Var_In_Type[v])  eqn_var_mask[e][v] = 1;
	  v = VELOCITY_GRADIENT33;
	  if(Num_Var_In_Type[v])  eqn_var_mask[e][v] = 1;
	  v = FILL;
	  if(Num_Var_In_Type[v])  eqn_var_mask[e][v] = 1;
	  break;

	case R_STRESS11_5:
	case R_STRESS12_5:
	case R_STRESS13_5:
	case R_STRESS22_5:
	case R_STRESS23_5:
	case R_STRESS33_5:
	  v = VELOCITY1;
	  if(Num_Var_In_Type[v])  eqn_var_mask[e][v] = 1;
	  v = VELOCITY2;
	  if(Num_Var_In_Type[v])  eqn_var_mask[e][v] = 1;
	  v = VELOCITY3;
	  if(Num_Var_In_Type[v])  eqn_var_mask[e][v] = 1;
	  v = MESH_DISPLACEMENT1;
	  if(Num_Var_In_Type[v])  eqn_var_mask[e][v] = 1;
	  v = MESH_DISPLACEMENT2;
	  if(Num_Var_In_Type[v])  eqn_var_mask[e][v] = 1;
	  v = MESH_DISPLACEMENT3;
	  if(Num_Var_In_Type[v])  eqn_var_mask[e][v] = 1;
	  v = POLYMER_STRESS11_5;
	  if(Num_Var_In_Type[v])  eqn_var_mask[e][v] = 1;
	  v = POLYMER_STRESS12_5;
	  if(Num_Var_In_Type[v])  eqn_var_mask[e][v] = 1;
	  v = POLYMER_STRESS13_5;
	  if(Num_Var_In_Type[v])  eqn_var_mask[e][v] = 1;
	  v = POLYMER_STRESS22_5;
	  if(Num_Var_In_Type[v])  eqn_var_mask[e][v] = 1;
	  v = POLYMER_STRESS23_5;
	  if(Num_Var_In_Type[v])  eqn_var_mask[e][v] = 1;
	  v = POLYMER_STRESS33_5;
	  if(Num_Var_In_Type[v])  eqn_var_mask[e][v] = 1;
	  v = PRESSURE;
	  if(Num_Var_In_Type[v])  eqn_var_mask[e][v] = 1;
	  v = VELOCITY_GRADIENT11;
	  if(Num_Var_In_Type[v])  eqn_var_mask[e][v] = 1;
	  v = VELOCITY_GRADIENT12;
	  if(Num_Var_In_Type[v])  eqn_var_mask[e][v] = 1;
	  v = VELOCITY_GRADIENT13;
	  if(Num_Var_In_Type[v])  eqn_var_mask[e][v] = 1;
	  v = VELOCITY_GRADIENT21;
	  if(Num_Var_In_Type[v])  eqn_var_mask[e][v] = 1;
	  v = VELOCITY_GRADIENT22;
	  if(Num_Var_In_Type[v])  eqn_var_mask[e][v] = 1;
	  v = VELOCITY_GRADIENT23;
	  if(Num_Var_In_Type[v])  eqn_var_mask[e][v] = 1;
	  v = VELOCITY_GRADIENT31;
	  if(Num_Var_In_Type[v])  eqn_var_mask[e][v] = 1;
	  v = VELOCITY_GRADIENT32;
	  if(Num_Var_In_Type[v])  eqn_var_mask[e][v] = 1;
	  v = VELOCITY_GRADIENT33;
	  if(Num_Var_In_Type[v])  eqn_var_mask[e][v] = 1;
	  v = FILL;
	  if(Num_Var_In_Type[v])  eqn_var_mask[e][v] = 1;
	  break;

	case R_STRESS11_6:
	case R_STRESS12_6:
	case R_STRESS13_6:
	case R_STRESS22_6:
	case R_STRESS23_6:
	case R_STRESS33_6:
	  v = VELOCITY1;
	  if(Num_Var_In_Type[v])  eqn_var_mask[e][v] = 1;
	  v = VELOCITY2;
	  if(Num_Var_In_Type[v])  eqn_var_mask[e][v] = 1;
	  v = VELOCITY3;
	  if(Num_Var_In_Type[v])  eqn_var_mask[e][v] = 1;
	  v = MESH_DISPLACEMENT1;
	  if(Num_Var_In_Type[v])  eqn_var_mask[e][v] = 1;
	  v = MESH_DISPLACEMENT2;
	  if(Num_Var_In_Type[v])  eqn_var_mask[e][v] = 1;
	  v = MESH_DISPLACEMENT3;
	  if(Num_Var_In_Type[v])  eqn_var_mask[e][v] = 1;
	  v = POLYMER_STRESS11_6;
	  if(Num_Var_In_Type[v])  eqn_var_mask[e][v] = 1;
	  v = POLYMER_STRESS12_6;
	  if(Num_Var_In_Type[v])  eqn_var_mask[e][v] = 1;
	  v = POLYMER_STRESS13_6;
	  if(Num_Var_In_Type[v])  eqn_var_mask[e][v] = 1;
	  v = POLYMER_STRESS22_6;
	  if(Num_Var_In_Type[v])  eqn_var_mask[e][v] = 1;
	  v = POLYMER_STRESS23_6;
	  if(Num_Var_In_Type[v])  eqn_var_mask[e][v] = 1;
	  v = POLYMER_STRESS33_6;
	  if(Num_Var_In_Type[v])  eqn_var_mask[e][v] = 1;
	  v = PRESSURE;
	  if(Num_Var_In_Type[v])  eqn_var_mask[e][v] = 1;
	  v = VELOCITY_GRADIENT11;
	  if(Num_Var_In_Type[v])  eqn_var_mask[e][v] = 1;
	  v = VELOCITY_GRADIENT12;
	  if(Num_Var_In_Type[v])  eqn_var_mask[e][v] = 1;
	  v = VELOCITY_GRADIENT13;
	  if(Num_Var_In_Type[v])  eqn_var_mask[e][v] = 1;
	  v = VELOCITY_GRADIENT21;
	  if(Num_Var_In_Type[v])  eqn_var_mask[e][v] = 1;
	  v = VELOCITY_GRADIENT22;
	  if(Num_Var_In_Type[v])  eqn_var_mask[e][v] = 1;
	  v = VELOCITY_GRADIENT23;
	  if(Num_Var_In_Type[v])  eqn_var_mask[e][v] = 1;
	  v = VELOCITY_GRADIENT31;
	  if(Num_Var_In_Type[v])  eqn_var_mask[e][v] = 1;
	  v = VELOCITY_GRADIENT32;
	  if(Num_Var_In_Type[v])  eqn_var_mask[e][v] = 1;
	  v = VELOCITY_GRADIENT33;
	  if(Num_Var_In_Type[v])  eqn_var_mask[e][v] = 1;
	  v = FILL;
	  if(Num_Var_In_Type[v])  eqn_var_mask[e][v] = 1;
	  break;

	case R_STRESS11_7:
	case R_STRESS12_7:
	case R_STRESS13_7:
	case R_STRESS22_7:
	case R_STRESS23_7:
	case R_STRESS33_7:
	  v = VELOCITY1;
	  if(Num_Var_In_Type[v])  eqn_var_mask[e][v] = 1;
	  v = VELOCITY2;
	  if(Num_Var_In_Type[v])  eqn_var_mask[e][v] = 1;
	  v = VELOCITY3;
	  if(Num_Var_In_Type[v])  eqn_var_mask[e][v] = 1;
	  v = MESH_DISPLACEMENT1;
	  if(Num_Var_In_Type[v])  eqn_var_mask[e][v] = 1;
	  v = MESH_DISPLACEMENT2;
	  if(Num_Var_In_Type[v])  eqn_var_mask[e][v] = 1;
	  v = MESH_DISPLACEMENT3;
	  if(Num_Var_In_Type[v])  eqn_var_mask[e][v] = 1;
	  v = POLYMER_STRESS11_7;
	  if(Num_Var_In_Type[v])  eqn_var_mask[e][v] = 1;
	  v = POLYMER_STRESS12_7;
	  if(Num_Var_In_Type[v])  eqn_var_mask[e][v] = 1;
	  v = POLYMER_STRESS13_7;
	  if(Num_Var_In_Type[v])  eqn_var_mask[e][v] = 1;
	  v = POLYMER_STRESS22_7;
	  if(Num_Var_In_Type[v])  eqn_var_mask[e][v] = 1;
	  v = POLYMER_STRESS23_7;
	  if(Num_Var_In_Type[v])  eqn_var_mask[e][v] = 1;
	  v = POLYMER_STRESS33_7;
	  if(Num_Var_In_Type[v])  eqn_var_mask[e][v] = 1;
	  v = PRESSURE;
	  if(Num_Var_In_Type[v])  eqn_var_mask[e][v] = 1;
	  v = VELOCITY_GRADIENT11;
	  if(Num_Var_In_Type[v])  eqn_var_mask[e][v] = 1;
	  v = VELOCITY_GRADIENT12;
	  if(Num_Var_In_Type[v])  eqn_var_mask[e][v] = 1;
	  v = VELOCITY_GRADIENT13;
	  if(Num_Var_In_Type[v])  eqn_var_mask[e][v] = 1;
	  v = VELOCITY_GRADIENT21;
	  if(Num_Var_In_Type[v])  eqn_var_mask[e][v] = 1;
	  v = VELOCITY_GRADIENT22;
	  if(Num_Var_In_Type[v])  eqn_var_mask[e][v] = 1;
	  v = VELOCITY_GRADIENT23;
	  if(Num_Var_In_Type[v])  eqn_var_mask[e][v] = 1;
	  v = VELOCITY_GRADIENT31;
	  if(Num_Var_In_Type[v])  eqn_var_mask[e][v] = 1;
	  v = VELOCITY_GRADIENT32;
	  if(Num_Var_In_Type[v])  eqn_var_mask[e][v] = 1;
	  v = VELOCITY_GRADIENT33;
	  if(Num_Var_In_Type[v])  eqn_var_mask[e][v] = 1;
	  v = FILL;
	  if(Num_Var_In_Type[v])  eqn_var_mask[e][v] = 1;
	  break;
	  
	case R_POR_LIQ_PRES:
	case R_POR_GAS_PRES:
	case R_POR_POROSITY:
	case R_POR_SATURATION:
	  v = VELOCITY1;
	  if(Num_Var_In_Type[v])  eqn_var_mask[e][v] = 1;
	  v = VELOCITY2;
	  if(Num_Var_In_Type[v])  eqn_var_mask[e][v] = 1;
	  v = VELOCITY3;
	  if(Num_Var_In_Type[v])  eqn_var_mask[e][v] = 1;
	  v = TEMPERATURE;
	  if(Num_Var_In_Type[v])  eqn_var_mask[e][v] = 1;
	  v = PRESSURE;
	  if(Num_Var_In_Type[v])  eqn_var_mask[e][v] = 1;
	  v = MASS_FRACTION;
	  if(Num_Var_In_Type[v])  eqn_var_mask[e][v] = 1;
	  v = MESH_DISPLACEMENT1;
	  if(Num_Var_In_Type[v])  eqn_var_mask[e][v] = 1;
	  v = MESH_DISPLACEMENT2;
	  if(Num_Var_In_Type[v])  eqn_var_mask[e][v] = 1;
	  v = MESH_DISPLACEMENT3;
	  if(Num_Var_In_Type[v])  eqn_var_mask[e][v] = 1;
          v = POR_LIQ_PRES;
	  if(Num_Var_In_Type[v])  eqn_var_mask[e][v] = 1;
          v = POR_GAS_PRES;
	  if(Num_Var_In_Type[v])  eqn_var_mask[e][v] = 1;
          v = POR_POROSITY;
	  if(Num_Var_In_Type[v])  eqn_var_mask[e][v] = 1;
	  v = POR_TEMP;
	  if(Num_Var_In_Type[v])  eqn_var_mask[e][v] = 1;
          v = POR_SATURATION;
	  if(Num_Var_In_Type[v])  eqn_var_mask[e][v] = 1;
          v = POR_SINK_MASS;
	  if(Num_Var_In_Type[v])  eqn_var_mask[e][v] = 1;
          v = LS;
	  if(Num_Var_In_Type[v])  eqn_var_mask[e][v] = 1;
	  break;

	case R_TFMP_MASS:
	case R_TFMP_BOUND:
	  v = TFMP_PRES;
	  if(Num_Var_In_Type[v])  eqn_var_mask[e][v] = 1;
	  v = TFMP_SAT;
	  if(Num_Var_In_Type[v])  eqn_var_mask[e][v] = 1;
	  v = MESH_DISPLACEMENT1;
	  if(Num_Var_In_Type[v])  eqn_var_mask[e][v] = 1;
 	  v = MESH_DISPLACEMENT2;
	  if(Num_Var_In_Type[v])  eqn_var_mask[e][v] = 1;
	  v = MESH_DISPLACEMENT3;
	  if(Num_Var_In_Type[v])  eqn_var_mask[e][v] = 1;
	  v = SHELL_NORMAL1;
	  if(Num_Var_In_Type[v])  eqn_var_mask[e][v] = 1;
	  v = SHELL_NORMAL2;
	  if(Num_Var_In_Type[v])  eqn_var_mask[e][v] = 1;
	  v = SHELL_NORMAL3;
	  if(Num_Var_In_Type[v])  eqn_var_mask[e][v] = 1;
          v = SHELL_CURVATURE;
          if(Num_Var_In_Type[v])  eqn_var_mask[e][v] = 1;
          v = SHELL_TENSION;
          if(Num_Var_In_Type[v])  eqn_var_mask[e][v] = 1;
          break;

	case R_SPECIES_UNK_0:
	case R_SPECIES_UNK_1:
	case R_SPECIES_UNK_2:
	case R_SPECIES_UNK_3:
	case R_SPECIES_UNK_4:
	case R_SPECIES_UNK_5:
	case R_SPECIES_UNK_6:
	case R_SPECIES_UNK_7:
	case R_SPECIES_UNK_8:
	case R_SPECIES_UNK_9:
	case R_SPECIES_UNK_10:
	case R_SPECIES_UNK_11:
	case R_SPECIES_UNK_12:
	case R_SPECIES_UNK_13:
	case R_SPECIES_UNK_14:
	case R_SPECIES_UNK_15:
	case R_SPECIES_UNK_16:
	case R_SPECIES_UNK_17:
	case R_SPECIES_UNK_18:
	case R_SPECIES_UNK_19:
	case R_SPECIES_UNK_20:
	case R_SPECIES_UNK_21:
	case R_SPECIES_UNK_22:
	case R_SPECIES_UNK_23:
	case R_SPECIES_UNK_24:
	case R_SPECIES_UNK_25:
	case R_SPECIES_UNK_26:
	case R_SPECIES_UNK_27:
	case R_SPECIES_UNK_28:
	case R_SPECIES_UNK_29:

	  v = VELOCITY1;
	  if(Num_Var_In_Type[v])  eqn_var_mask[e][v] = 1;
	  v = VELOCITY2;
	  if(Num_Var_In_Type[v])  eqn_var_mask[e][v] = 1;
	  v = VELOCITY3;
	  if(Num_Var_In_Type[v])  eqn_var_mask[e][v] = 1;
	  v = MESH_DISPLACEMENT1;
	  if(Num_Var_In_Type[v])  eqn_var_mask[e][v] = 1;
	  v = MESH_DISPLACEMENT2;
	  if(Num_Var_In_Type[v])  eqn_var_mask[e][v] = 1;
	  v = MESH_DISPLACEMENT3;	 
          v = POR_LIQ_PRES;
	  if(Num_Var_In_Type[v])  eqn_var_mask[e][v] = 1;
          v = POR_GAS_PRES;
	  if(Num_Var_In_Type[v])  eqn_var_mask[e][v] = 1;
          v = POR_POROSITY;
	  if(Num_Var_In_Type[v])  eqn_var_mask[e][v] = 1;
	  v = POR_TEMP;
	  if(Num_Var_In_Type[v])  eqn_var_mask[e][v] = 1;
          v = POR_SATURATION;
	  if(Num_Var_In_Type[v])  eqn_var_mask[e][v] = 1;  
	  break;
 
        case R_EM_E1_REAL:
          v=EM_H2_REAL;
          if(Num_Var_In_Type[v])  eqn_var_mask[e][v] = 1;
          v=EM_H3_REAL;
          if(Num_Var_In_Type[v])  eqn_var_mask[e][v] = 1;
          v=EM_E1_REAL;
          if(Num_Var_In_Type[v])  eqn_var_mask[e][v] = 1;
          v=EM_E1_IMAG;
          if(Num_Var_In_Type[v])  eqn_var_mask[e][v] = 1;
          break;
        case R_EM_E2_REAL:
          v=EM_H1_REAL;
          if(Num_Var_In_Type[v])  eqn_var_mask[e][v] = 1;
          v=EM_H3_REAL;
          if(Num_Var_In_Type[v])  eqn_var_mask[e][v] = 1;
          v=EM_E2_REAL;
          if(Num_Var_In_Type[v])  eqn_var_mask[e][v] = 1;
          v=EM_E2_IMAG;
          if(Num_Var_In_Type[v])  eqn_var_mask[e][v] = 1;
          break;
        case R_EM_E3_REAL:
          v=EM_H1_REAL;
          if(Num_Var_In_Type[v])  eqn_var_mask[e][v] = 1;
          v=EM_H2_REAL;
          if(Num_Var_In_Type[v])  eqn_var_mask[e][v] = 1;
          v=EM_E3_REAL;
          if(Num_Var_In_Type[v])  eqn_var_mask[e][v] = 1;
          v=EM_E3_IMAG;
          if(Num_Var_In_Type[v])  eqn_var_mask[e][v] = 1;
          break;
        case R_EM_E1_IMAG:
          v=EM_H2_IMAG;
          if(Num_Var_In_Type[v])  eqn_var_mask[e][v] = 1;
          v=EM_H3_IMAG;
          if(Num_Var_In_Type[v])  eqn_var_mask[e][v] = 1;
          v=EM_E1_REAL;
          if(Num_Var_In_Type[v])  eqn_var_mask[e][v] = 1;
          v=EM_E1_IMAG;
          if(Num_Var_In_Type[v])  eqn_var_mask[e][v] = 1;
          break;
        case R_EM_E2_IMAG:
          v=EM_H1_IMAG;
          if(Num_Var_In_Type[v])  eqn_var_mask[e][v] = 1;
          v=EM_H3_IMAG;
          if(Num_Var_In_Type[v])  eqn_var_mask[e][v] = 1;
          v=EM_E2_REAL;
          if(Num_Var_In_Type[v])  eqn_var_mask[e][v] = 1;
          v=EM_E2_IMAG;
          if(Num_Var_In_Type[v])  eqn_var_mask[e][v] = 1;
          break;
        case R_EM_E3_IMAG:
          v=EM_H1_IMAG;
          if(Num_Var_In_Type[v])  eqn_var_mask[e][v] = 1;
          v=EM_H2_IMAG;
          if(Num_Var_In_Type[v])  eqn_var_mask[e][v] = 1;
          v=EM_E3_REAL;
          if(Num_Var_In_Type[v])  eqn_var_mask[e][v] = 1;
          v=EM_E3_IMAG;
          if(Num_Var_In_Type[v])  eqn_var_mask[e][v] = 1;
          break;

        case R_EM_H1_REAL:
          v=EM_E2_REAL;
          if(Num_Var_In_Type[v])  eqn_var_mask[e][v] = 1;
          v=EM_E3_REAL;
          if(Num_Var_In_Type[v])  eqn_var_mask[e][v] = 1;
          v=EM_H1_IMAG;
          if(Num_Var_In_Type[v])  eqn_var_mask[e][v] = 1;
          break;
        case R_EM_H2_REAL:
          v=EM_E1_REAL;
          if(Num_Var_In_Type[v])  eqn_var_mask[e][v] = 1;
          v=EM_E3_REAL;
          if(Num_Var_In_Type[v])  eqn_var_mask[e][v] = 1;
          v=EM_H2_IMAG;
          if(Num_Var_In_Type[v])  eqn_var_mask[e][v] = 1;
          break;
        case R_EM_H3_REAL:
          v=EM_E1_REAL;
          if(Num_Var_In_Type[v])  eqn_var_mask[e][v] = 1;
          v=EM_E2_REAL;
          if(Num_Var_In_Type[v])  eqn_var_mask[e][v] = 1;
          v=EM_H3_IMAG;
          if(Num_Var_In_Type[v])  eqn_var_mask[e][v] = 1;
          break;
        case R_EM_H1_IMAG:
          v=EM_E2_IMAG;
          if(Num_Var_In_Type[v])  eqn_var_mask[e][v] = 1;
          v=EM_E3_IMAG;
          if(Num_Var_In_Type[v])  eqn_var_mask[e][v] = 1;
          v=EM_H1_REAL;
          if(Num_Var_In_Type[v])  eqn_var_mask[e][v] = 1;
          break;
        case R_EM_H2_IMAG:
          v=EM_E1_IMAG;
          if(Num_Var_In_Type[v])  eqn_var_mask[e][v] = 1;
          v=EM_E3_IMAG;
          if(Num_Var_In_Type[v])  eqn_var_mask[e][v] = 1;
          v=EM_H2_REAL;
          if(Num_Var_In_Type[v])  eqn_var_mask[e][v] = 1;
          break;
        case R_EM_H3_IMAG:
          v=EM_E1_IMAG;
          if(Num_Var_In_Type[v])  eqn_var_mask[e][v] = 1;
          v=EM_E2_IMAG;
          if(Num_Var_In_Type[v])  eqn_var_mask[e][v] = 1;
          v=EM_H3_REAL;
          if(Num_Var_In_Type[v])  eqn_var_mask[e][v] = 1;
          break;
	}
    } 
  
 /* DRN: This attempts to shrink the matrix if we are using
    explicit fill function and are choosing to ignore the 
    dependencies on fill
  */
  if ( ls != NULL && ls->Ignore_F_deps ) {
    for (e = 0; e < MAX_EQNS; e++) {
      for (v = 0; v < MAX_VARIABLE_TYPES; v++){
        if ( ( e == R_FILL && v != FILL ) ||
             ( e != R_FILL && v == FILL ) ) eqn_var_mask[e][v] = 0;
      }
    }
  }
  
  for (e = 0; e < MAX_EQNS; e++) {
    for (v = 0; v < MAX_VARIABLE_TYPES; v++){
      if ( Ignore_Deps[e][v] ) eqn_var_mask[e][v] = 0;
    }
  }
  
     
 /* Here we are simply looking for the worst-case scenario, so
    that the boundaries are handled correctly.  The individual
    pieces of the domain will not have extraneous memory allocated
    at them for variables not defined at the nodes.  This is
    automatically taken care of, I believe.  */

  for (ebi = 0; ebi < exo->num_elem_blocks; ebi++) {
    mn = Matilda[ebi];
    if (mn < 0) {
      continue;
    }
    for (e = 0; e < MAX_EQNS; e++) {
      for (v = 0; v < MAX_VARIABLE_TYPES; v++){
	Inter_Mask[e][v] |=
	   ( pd_glob[mn]->e[e] & eqn_var_mask[e][v] ) ? 1 : 0;
      }
    }
  }

  if(Debug_Flag > 2)
    {
      printf("\n\nProc: %d\n",ProcID);
      for(n =0; n < MAX_VARIABLE_TYPES; n++)
	{
	  printf("\n");
	  for(i = 0; i < MAX_VARIABLE_TYPES; i++)
	    {
	      printf(" %d ",Inter_Mask[n][i]);
	    }
	}
      printf("\n\n");
    }
}
/**************************************************************************/
/**************************************************************************/
/**************************************************************************/

<<<<<<< HEAD
int
Index_Solution (const int nodeNum, const int varType, const int subvarIndex,
                const int iNdof, const int matID)
=======
int Index_Solution(
    const int nodeNum, const int varType, const int subvarIndex, const int iNdof, const int matID)
>>>>>>> 6a4659b3

/********************************************************************
 *
 * Index_Solution():
 *
 * Routine to return the index in the solution vector for the
 * iNunk'th variable of type iVarType at the node iGlobNum
 * corresponding to the material, matID.
 * Return -1 if undefined.
 *
 * Input
 * --------
 *  nodeNum     = processor Node Number
 *  varType     = Variable Type
 *  subvarIndex = Subvariable index -> only for MASS_FRACTION
 *                variable types is this active. Will go
 *                away.
 *  iNdof       = Local nodal degree of freedom. This is
 *                equal to zero, except for centroid
 *                pressures, and hermite cubic interpolated
 *                variables.
 *                    (HKM -> see backwards compatibility section
 *                            below)
 *  matID       = material id -> or -1 if the specification
 *                of the material doesn't matter in this
 *                instance. It would matter if the soln
 *                number at this node varied depending on
 *                the material id.  That is, if this variable has
 *                potentially more than one value at a given node.
 *              = -2: For this special input value, a match
 *                    will be returned for the first variable
 *                    description structure found that
 *                    matches the varType, subvartype pair.
 *
 * Output
 * --------
 * This function returns the processor index into the solution
 * vector for this degree of freedom.
 * If this degree of freedom doesn't exist, this function returns
 * a value of -1.
 *
 * NOTES:
 *   This function should execute as fast as possible, because
 *   it is unfortunately called during low levels of the jacobian
 *   and residual fills.
 **********************************************************************/
{
  int dofp, index, i_match = -1, i, ifound;
  /*
   * Pointer to the node info struct for this node
   */
  NODE_INFO_STRUCT *node_ptr = Nodes[nodeNum];
  NODAL_VARS_STRUCT *nv = node_ptr->Nodal_Vars_Info;
  VARIABLE_DESCRIPTION_STRUCT *vd_match = NULL, *vd;
  /*
   * Do extra debugging of argument list when in debug mode
   */
#ifdef DEBUG_HKM
  /*
   * Check the bounds on varType
   */
  if (varType < V_FIRST || varType > V_LAST) {
    EH( -1, "Unknown variable type.");
  }
  
  if (nodeNum < 0) {
    EH( -1, "negative node number");
  }
  if (iNdof < 0) {
    EH( -1, "negative nunk number");
  }
  if (matID < -2) {
   EH( -1, "bad MATID");
  }
#endif

  /*
   * Quick return for var types not present at this node
   */
  if (nv->Num_Var_Desc_Per_Type[varType] == 0) return -1;

  if (varType == MASS_FRACTION) {
    ifound = 0;
    if (subvarIndex >= upd->Max_Num_Species_Eqn) {
	printf("ERROR Index_Solution: subvarIndex is bad: %d\n", 
	       subvarIndex);
	EH(-1,"ERROR Index_Solution: subvarIndex is bad");
    }
    index = nv->Num_Var_Desc_Per_Type[varType] / upd->Max_Num_Species_Eqn;
    for (i = 0; i < nv->Num_Var_Desc; i++) {
      vd = nv->Var_Desc_List[i];
      if ((vd->Variable_Type == MASS_FRACTION) &&
	  (vd->Subvar_Index  == subvarIndex)) {
	if (vd->MatID == matID || matID == -2) {
	  vd_match = vd;
	  i_match = i;
	  break;
	} else if (vd->MatID == -1) {
	  vd_match = vd;
	  i_match = i;
	}
	ifound++;
	if (ifound == index) break;
      }
    }
  } else {
    ifound = 0;
    for (i = 0; i < nv->Num_Var_Desc; i++) {
      vd = nv->Var_Desc_List[i];
      if (vd->Variable_Type == varType) {
	if (vd->MatID == matID || matID == -2) {
	  vd_match = vd;
	  i_match = i;
	  break;
	} else if (vd->MatID == -1) {
	  vd_match = vd;
	  i_match = i;
	}
	ifound++;
	if (ifound == (int) nv->Num_Var_Desc_Per_Type[varType]) break;
      }
    }
  }
  
  if (vd_match == NULL) {
    return -1;
  }
  
  /*
   * Gather the local number of degrees of this variable type at this
   * node into a local variable, dofp.
   */
  dofp = vd_match->Ndof;
  
  /*
   * Check to see whether this variable type is defined to exist at
   * this global node number. If it doesn't exist, return immediately.
   */
  if (dofp < 1) return (-1);

#ifdef DEBUG_HKM
  if (iNdof >= dofp) {
    /*
     * HKM -> Special backwards compatibility check to prevent this
     *        error checking, because it will be violated for the
     *        old treatment of discontinuous variables.
     */
    if (vd_match->Ndof != 1) {
      printf("ERROR Index_Solution: iNunk >= dofp: %d %d\n", iNdof, dofp);
      EH( -1, "bad iNunk");
    }
  }
#endif
  /*
   *  The index is determined by several arrays:
   *    First_Unknown[nodeNum] -> index into the processor node list for
   *              the first unknown pertaining to the node number
   *    Local_offset[][] -> offset for the particular processor node
   *              var type from the First_Unknown.
   *        -> note this can be redefined to be a short int array
   *           if space is needed.
   *    iNdof -> offset from Local_Offset! -> they are necessary 
   *             defined as continguous within the solution vector.
   *
   * NOTE -> Local_Offset will break under the new treatment with
   *         mat_id. Will have to do away with it, or surplant it
   *         for cases where discontinuous vars occur.
   */

  /*
   * HKM -> Special backwards compatibility section that will go away
   *
   *  Under the old method, iNdof was used as an index into the solution
   *  vector for the case of discontinuous variables. Below we will protect
   *  against this functionality grandfathered into Index_Solution()'s
   *  API. It's actually already taken into account in the Nodal_Offsets
   *  in the new method. However, it's needed by the old method to get
   *  the right index and we check old vs. new in the DEBUG_HKM section
   *  below. Therefore, we will add a section of code to discard iNdof
   *  for almost all variable types, except pressure.
   *  
   */
  if (vd_match->Ndof > 1) {
    index = node_ptr->First_Unknown + nv->Nodal_Offset[i_match] + iNdof;
  } else {
    index = node_ptr->First_Unknown + nv->Nodal_Offset[i_match];
  }

  return index;
}
/***************************************************************************/
/***************************************************************************/
/***************************************************************************/

int
variable_type_nodalInterp(int var)

    /***********************************************************************
     *
     * variable_type_nodalInterp()
     *
     *   This code checks loops over all materials checking to see if a
     *   variable type exists in the problem, and is either part of the
     *   solution vector or is part of an interpolation using the finite
     *   element basis function structure.  It does this (currently) by
     *   checking to see if the variable has a non-zero interpolation defined
     *   in any of the Problem_Description structures pertaining to different
     *   materials.
     *   I don't know if this is the most straightforward way to accomplish
     *   this goal. However, it is what is used currently.
     *   The constants pertaining to the types of interpolations
     *   are located in mm_as_const.h.
     *
     *   Only certain types of variable interpolations are considered, those
     *   that basically consist of continuous interpolation using one
     *   value at each node.
     *
     *   The vector, Num_Var_In_Type[], is checked for non-null too. Again,
     *   I am not sure why both checks are needed.
     *
     *   Implementation note -> I do not know why just some of the
     *      interpolations are included in the list and not other. For
     *      example, why aren't hermite cubics in the list below?
     *
     *   Input
     *   -------
     *    var => Variable type (defined in rf_fem_const.h)
     *
     *   Return
     *   ---------
     *    TRUE -> unknowns corresponding to Variable types exist somewhere
     *            in the domain.
     *    FALSE -> Variable type doesn't exist in the problem.
     **********************************************************************/
{
  int i, post_flag, i_type;
  struct Problem_Description *pd_local;
  post_flag = 0;
  if (Num_Var_In_Type[var]) {
    for (i = 0; i < upd->Num_Mat; i++)  {
      pd_local = pd_glob[i];
      i_type = pd_local->i[var];
      if (i_type == I_Q1       ||
	  i_type == I_Q2       ||
          i_type == I_Q1_G     ||
          i_type == I_Q2_G     ||
	  i_type == I_Q1_GP     ||
          i_type == I_Q2_GP     ||
	  i_type == I_Q1_GN     ||
          i_type == I_Q2_GN     ||
          i_type == I_Q1_XV     ||
          i_type == I_Q2_XV     ||
          i_type == I_Q1_XG     ||
          i_type == I_Q2_XG     ||
          i_type == I_Q1_HV     ||
          i_type == I_Q1_HG     ||
          i_type == I_Q1_HVG    ||
          i_type == I_Q2_HV     ||
          i_type == I_Q2_HG     ||
          i_type == I_Q2_HVG    ||
	  i_type == I_Q2_D     ||
	  i_type == I_Q2_LSA   ||
	  i_type == I_Q2_D_LSA ||
	  i_type == I_Q1_D     ||
	  i_type == I_H3       ||
	  i_type == I_S2       ||
	  i_type == I_SP      ) post_flag = 1;
    }
  }
  return post_flag;
}
/***************************************************************************/
/***************************************************************************/
/***************************************************************************/

VARIABLE_DESCRIPTION_STRUCT *
Index_Solution_Inv(const int gindex, int *inode, int *i_Var_Desc,
		   int *i_offset, int *idof)

  /************************************************************************
   *				     
   * Index_Solution_Inv():
   *
   * Routine to return the node number and variable description for
   * a given processor unknown index.
   *
   *   Input
   *       gindex =  Processor value of the unknown number, i.e., the
   *                 index into the processor solution vector.
   *       *inode =  User supplied guess as to the node number pertaining
   *                 to gindex. Setting it to zero when in doubt
   *                 is a good choice. 
   *   Output
   *      *inode = local node number
   *      *i_offset = offset from the first degree of freedom at the node
   *                  in the solution vector
   *      vd = pointer to the corresponding variable description struct
   *      *i_Var_Desc = The index of this variable description structure
   *                    in the list of variable description structures
   *                    for this node.
   *      *idof  = ID of the degree of freedom if there are more than
   *               one degree of freedom contained in this variable
   *               description structure (usually there is not).
   *   Return 
   *    nonNULL = pointer to the corresponding variable description
   *              struct
   *     NULL   = Global degree of freedom doesn't exist
   *
   *   NOTES:
   *      Any or all of the output variables, except for vd, may be set
   *      to NULL on input. In this case, nothing is returned in that
   *      particular location.
   ************************************************************************/
{
  int val_mid, val_top, diff, middle, top, bottom;
  int ivd, Inode, I_offset;
  NODAL_VARS_STRUCT *nv;
  VARIABLE_DESCRIPTION_STRUCT *vd;
  if (gindex < 0) return NULL;

  /*
   * Do a modified binary search to find the global node number
   * This assumes that First_Unknown is a unique, monotonically,
   * increasing function of the processor node number.
   *  Note: log(N) cost so this is well worth it.
   */
  top = DPI_ptr->num_owned_nodes + DPI_ptr->num_external_nodes - 1;
  val_top = Nodes[top]->First_Unknown;
  if (gindex >= val_top) {
    Inode = top;
    goto found_node;
  }
  /*
   * First check to see if user supplied a good guess for inode,
   * based on a previous call to this routine, ie., we are
   * monotomically increasing gindex as we call this routine.
   */

  if (inode) {
    middle = (int)(*inode);
    if (middle >= 0 && middle < top) {
      if (gindex < Nodes[middle+1]->First_Unknown) {
        if (gindex >= Nodes[middle]->First_Unknown) {
          Inode = middle;
	  goto found_node;
	}
      } else {
        if (gindex < Nodes[middle+2]->First_Unknown) {
          Inode = middle + 1;
	  goto found_node;
	}
      }
    }
  }
  /*
   * Ok, that didn't work. Do an arbitrary binary search
   */
  bottom = 0;
  while ( (diff = top - bottom) > 1) {
    middle = bottom + diff/2;
    val_mid = Nodes[middle]->First_Unknown;
    if (gindex > val_mid) {
      bottom = middle;
    } else if (gindex < val_mid) {
      top = middle;
    } else {
      Inode = middle;
      goto found_node;
    }
  }
  Inode = bottom;
   
 found_node: ;

  /*
   * Handle the problematic case of zero unknowns at the 
   * node just found. The way First_Unknown field is
   * set up currently when the node has zero unknowns
   * associated with it is that it is equal to the value
   * of the next valid First_Unknown field counting
   * upwards. Therefore, we just increase Inode by 1
   * until we hit a node with unknowns.
   */
  
  nv = Nodes[Inode]->Nodal_Vars_Info;
  while (nv->Num_Unknowns == 0) {
    Inode++;
    nv = Nodes[Inode]->Nodal_Vars_Info;
  }
  /*
   * OK, we found the global node number, Inode.
   */
  if (inode) *inode = Inode;
  I_offset = gindex - Nodes[Inode]->First_Unknown;
  if (i_offset) *i_offset = I_offset;
  bottom = 0;
  for (ivd = 0; ivd < nv->Num_Var_Desc; ivd++) {
    vd = nv->Var_Desc_List[ivd];
    if (I_offset < (bottom + vd->Ndof)) {
      if (i_Var_Desc) *i_Var_Desc = ivd;
      if (idof) *idof = I_offset - bottom; 
      return vd;
    }
    bottom += vd->Ndof;
  }
  EH(-1, "Index_Solution_Inv ERROR");
  return NULL;
}
/*****************************************************************************/
/*****************************************************************************/
/*****************************************************************************/


void 
dofname40(const int unknown, char *str)

    /*********************************************************************
     *
     * dofname40: 
     *
     *  This routine creates a descriptive string describing a variable
     *  The length of the string will not exceed 40 characters
     *
     * Input
     * ---------
     *  unknown -> processor unknown number
     *
     *  Output
     * ---------
     *  str -> return string (must have been previously allocated with
     *         space for 40 characters);
     *********************************************************************/
{
  VARIABLE_DESCRIPTION_STRUCT *vd=NULL;
  char position_label[40], *str_pos = str;
  int inode=0, i_Var_Desc, i_offset, idof, var_type, kspec, matID, len = 0;
  if (str == NULL) return;
  *str = '\0';
  if (unknown < 0) return;

  vd = Index_Solution_Inv(unknown, &inode, &i_Var_Desc, &i_offset, &idof);
  if (vd == NULL) return;
  var_type = vd->Variable_Type;
  matID = vd->MatID;

  /*
   *  Add the name of the processor if we are doing a multiprocessor run
   */
  if (Num_Proc > 1) {
    sprintf(str, "P_%d, ", ProcID);
    len += strlen(str);
    str += strlen(str);
  }
  if (var_type == MASS_FRACTION) {
    kspec = vd->Subvar_Index;
    sprintf(str, "%d %s_%d n=%d", unknown, Var_Name[var_type].name2,
	    kspec, inode+1);
  } else {
    sprintf(str, "%d %s n=%d", unknown, Var_Name[var_type].name2,
	    inode+1);
  }
  len += strlen(str);
  str += strlen(str);
  if (matID != -1) {
    sprintf(str, "Mn = %d", matID);
    len += strlen(str);
    str += strlen(str);
  }
  switch (Num_Dim) {
  case 1:
      sprintf(position_label, " (x=%.3g)", Coor[0][inode]);
      break;
  case 2:
      sprintf(position_label, " (x=%.3g y=%.3g)", 
	      Coor[0][inode], Coor[1][inode]);	      
      break;
  case 3:
      sprintf(position_label, " (x=%.3g y=%.3g z=%.3g)",
	      Coor[0][inode], Coor[1][inode], Coor[2][inode] );	      
      break;
  }
  if (len < 39) {
    strncat(str_pos, position_label, 39 - len);
  }  
  str_pos[39] = '\0';
}
/*****************************************************************************/
/*****************************************************************************/
/*****************************************************************************/<|MERGE_RESOLUTION|>--- conflicted
+++ resolved
@@ -3979,14 +3979,8 @@
 /**************************************************************************/
 /**************************************************************************/
 
-<<<<<<< HEAD
-int
-Index_Solution (const int nodeNum, const int varType, const int subvarIndex,
-                const int iNdof, const int matID)
-=======
 int Index_Solution(
     const int nodeNum, const int varType, const int subvarIndex, const int iNdof, const int matID)
->>>>>>> 6a4659b3
 
 /********************************************************************
  *
