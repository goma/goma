/************************************************************************ *
* Goma - Multiphysics finite element software                             *
* Sandia National Laboratories                                            *
*                                                                         *
* Copyright (c) 2014 Sandia Corporation.                                  *
*                                                                         *
* Under the terms of Contract DE-AC04-94AL85000 with Sandia Corporation,  *
* the U.S. Government retains certain rights in this software.            *
*                                                                         *
* This software is distributed under the GNU General Public License.      *
\************************************************************************/
 
/* wr_side_data -- print user-specified information at ea time step to file
 * 
 * Typically, this is for pulling nodal point data out into a convenient
 * "x,y" data file format.
 *
 * Created: 1998.12.12 16:39 MST prschun
 *
 */

#ifdef USE_RCSID
static char rcsid[] =
"$Id: wr_side_data.c,v 5.9 2010-07-01 17:28:20 ebenner Exp $";
#endif

/* Needed to declare POSIX function drand48 */
#define _XOPEN_SOURCE

#include <stdio.h>
#include <math.h>
#include <time.h>
#include <strings.h>

#include "std.h"

#include "rf_allo.h"
#include "rf_fem_const.h"
#include "rf_fem.h"
#include "rf_io_const.h"
#include "rf_io_structs.h"
#include "rf_io.h"
#include "rf_mp.h"
#include "rf_solver.h"

#include "rf_masks.h"
#include "el_geom.h"

#include "rf_bc_const.h"
#include "rf_bc.h"
#include "rf_vars_const.h"
#include "mm_mp_const.h"
#include "mm_as_const.h"
#include "mm_as_structs.h"
#include "mm_as.h"
#include "mm_eh.h"

#include "mm_mp_structs.h"

#include "mm_post_def.h"
#include "mm_post_proc.h"
#include "mm_std_models_shell.h"

#include "goma.h"
 
extern double time_goma_started; /* def'd and set in main.c */

char err_msg[MAX_CHAR_IN_INPUT];

FILE	*uf;			/* file pointer for this user data */

int
ns_data_print(pp_Data * p, 
	      double x[], 
	      const Exo_DB * exo, 
	      const double time_value,
	      const double time_step_size)
{
  const int quantity       = p->data_type;
  int mat_num        = p->mat_num;
  const int elemBlock_id   = p->elem_blk_id;
  const int node_set_id    = p->ns_id;
  const int species_id     = p->species_number;
  const char * filenm      = p->data_filenm;
  const char * qtity_str   = p->data_type_name;
  const char * format_flag = p->format_flag;
  int * first_time         = &(p->first_time);

  static int err=0;
  int num_nodes_on_side;
  int ebIndex_first = -1;
  int local_side[2];
  int side_nodes[3];		/* Assume quad has no more than 3 per side. */
  int elem_list[4], elem_ct=0, face, ielem, node2;
  int local_node[4];
  int node = -1;
  int idx, idy, idz, id_var;
  int iprint;
  int nsp;			/* node set pointer for this node set */
  dbl x_pos, y_pos, z_pos;
  int j, wspec;
  int doPressure = 0;

#ifdef PARALLEL
  double some_time=0.0;
#endif
  double abscissa=0;
  double ordinate=0;
  double n1[DIM], n2[DIM];
  double xi[DIM];

  /*
   * Find an element block that has the desired material id.
   */
  if (elemBlock_id != -1) {
    for (j = 0; j < exo->num_elem_blocks; j++) {
      if (elemBlock_id == exo->eb_id[j]) {
	ebIndex_first = j;
	break;
      }
    }
    if (ebIndex_first == -1) {
      sprintf(err_msg, "Can't find an element block with the elem Block id %d\n", elemBlock_id);
    if (Num_Proc == 1) {
      EH(-1, err_msg);
    }
    }
    mat_num = Matilda[ebIndex_first];
    p->mat_num = mat_num;
    pd = pd_glob[mat_num];
  } else {
    mat_num = -1;
    p->mat_num = -1;
    pd = pd_glob[0];
  }

  nsp = match_nsid(node_set_id);  

  if( nsp != -1 )
    {
      node = Proc_NS_List[Proc_NS_Pointers[nsp]];
    }
  else
    {
      sprintf(err_msg, "Node set ID %d not found.", node_set_id);
      if( Num_Proc == 1 ) EH(-1,err_msg);
    }

  /* first right time stamp or run stamp to separate the sets */

  print_sync_start(FALSE);

  if (*first_time)
    {
      if ( format_flag[0] != '\0' ) 
	{
	  if (ProcID == 0)
	    {
	      uf = fopen(filenm,"a");
	      if (uf != NULL)
		{
		  fprintf(uf,"# %s %s @ nsid %d node (%d) \n", 
			  format_flag, qtity_str, node_set_id, node );
		  *first_time = FALSE;
		  fclose(uf);
		}
	    }
	}
    }

  if (format_flag[0] == '\0')
    {
      if (ProcID == 0)
	{
	  if ((uf = fopen(filenm,"a")) != NULL)
	    {
	      fprintf(uf,"Time/iteration = %e \n", time_value);
	      fprintf(uf,"  %s   Node_Set  %d Species %d\n", qtity_str,node_set_id,species_id);
	      fflush(uf);
	      fclose(uf);
	    }
	}
    }

  if (nsp != -1 ) {

    for (j = 0; j < Proc_NS_Count[nsp]; j++) {
      node = Proc_NS_List[Proc_NS_Pointers[nsp]+j];
      if (node < num_internal_dofs[pg->imtrx] + num_boundary_dofs[pg->imtrx] ) {
        idx = Index_Solution(node, MESH_DISPLACEMENT1, 0, 0, -1, pg->imtrx);
        if (idx == -1) {
          x_pos = Coor[0][node];
          WH(idx, "Mesh variable not found.  May get undeformed coords.");
        } else {
          x_pos = Coor[0][node] + x[idx];
        }
        idy = Index_Solution(node, MESH_DISPLACEMENT2, 0, 0, -1, pg->imtrx);
        if (idy == -1) {
          y_pos = Coor[1][node];
        } else {
          y_pos = Coor[1][node] + x[idy];
        }
        z_pos = 0.;
        if(pd->Num_Dim == 3) {
          idz = Index_Solution(node, MESH_DISPLACEMENT3, 0, 0, -1, pg->imtrx);
          if (idz == -1) {
	    z_pos = Coor[2][node];
          }  else{
	    z_pos = Coor[2][node] + x[idz];
          }
        }
        if (quantity == MASS_FRACTION) {
          id_var = Index_Solution(node, quantity, species_id, 0, mat_num, pg->imtrx);
        } else if (quantity < 0) {
          id_var = -1;
        } else {
          id_var = Index_Solution(node, quantity, 0, 0, mat_num, pg->imtrx);
        }

	/*
	 * In the easy case, the variable can be found somewhere in the
	 * big vector of unknowns. But sometimes we want a derived quantity
	 * that requires a little more work than an array reference.
	 *
	 * For now, save the good result if we have it.
	 */

	if ( id_var != -1 )
	  {
	    ordinate = x[id_var];
	    iprint = 1;
	  }
	else
	  {
	    /*
	     *  If we have an element based interpolation, let's calculate the interpolated value
	     */
	    if (quantity == PRESSURE) {
	      if ((pd->i[pg->imtrx][PRESSURE] == I_P1) || ( (pd->i[pg->imtrx][PRESSURE] > I_PQ1) && (pd->i[pg->imtrx][PRESSURE] < I_Q2_HVG) )) {
		doPressure = 1;
	      }
	    }
	    iprint = 0;
	  }

	/*
	 * If the quantity is "theta", an interior angle that only
	 * makes sense at a point, in 2D, we'll need to compute it.
	 */

	if ( strncasecmp(qtity_str, "theta", 5 ) == 0 || doPressure)
	  {
	    /*
	     * Look for the two sides connected to this node...?
	     *
	     * Premise:
	     *	1. The node appears in only one element(removed-RBS,6/14/06)
	     *          2. Exactly two sides emanate from the node.
	     *          3. Quadrilateral.
	     *
	     * Apologies to people who wish to relax premise 1. I know
	     * there are some obtuse angles out there that benefit from
	     * having more than one element at a vertex. With care, this
	     * procedure could be extended to cover that case as well.
	     */
	    
	    elem_list[0]=elem_list[1]=elem_list[2]=elem_list[3]=-1;
	    local_node[0]=local_node[1]=local_node[2]=local_node[3]=-1;
	    if ( ! exo->node_elem_conn_exists )
	      {
		EH(-1, "Cannot compute angle without node_elem_conn.");
	      }
	    
	    elem_list[0] = exo->node_elem_list[exo->node_elem_pntr[node]];

	    /*
	     * Find out where this node appears in the elements local
	     * node ordering scheme...
	     */

	    local_node[0] = in_list(node, exo->elem_node_pntr[elem_list[0]], 
				    exo->elem_node_pntr[elem_list[0]+1],
				    exo->elem_node_list);

	    EH(local_node[0], "Can not find node in elem node connectivity!?! ");
	    local_node[0] -= exo->elem_node_pntr[elem_list[0]];
	    /* check for neighbors*/
	    if( mat_num == find_mat_number(elem_list[0], exo))
	      {elem_ct = 1;}
	    else
	      {WH(-1,"block id doesn't match first element");}
<<<<<<< HEAD
	    for (face=0 ; face<ei[pg->imtrx]->num_sides ; face++)
=======
	    load_ei(elem_list[0], exo, 0);
	    for (face=0 ; face<ei->num_sides ; face++)
>>>>>>> 0d692872
	      {
		ielem = exo->elem_elem_list[exo->elem_elem_pntr[elem_list[0]]+face];
		if (ielem != -1)
		  {
		    node2 = in_list(node, exo->elem_node_pntr[ielem], 
				    exo->elem_node_pntr[ielem+1],
				    exo->elem_node_list);
		    if (node2 != -1 && (mat_num == find_mat_number(ielem, exo)))
		      {
			elem_list[elem_ct] = ielem;
			local_node[elem_ct] = node2;
			local_node[elem_ct] -= exo->elem_node_pntr[ielem];
			elem_ct++;
		      }
		  }
	      }

	    /*
	     * Note that indeces are zero based!
	     */

	    ordinate = 0.0;
	    for (ielem = 0 ; ielem < elem_ct ; ielem++)
	      {
		if ( local_node[ielem] < 0 || local_node[ielem] > 3 ) 
		  {
		    if (strncasecmp(qtity_str, "theta", 5 ) == 0) {
		      EH(-1, "Node out of bounds.");
		    }
		  }

		/*
		 * Now, determine the local name of the sides adjacent to this
		 * node...this works for the exo patran convention for quads...
		 *
		 * Again, local_node and local_side are zero based...
		 */

		local_side[0] = (local_node[ielem]+3)%4;
		local_side[1] = local_node[ielem];

		/*
		 * With the side names, we can find the normal vector.
		 * Again, assume the sides live on the same element.
		 */
		load_ei(elem_list[ielem], exo, 0, pg->imtrx);

		/*
		 * We abuse the argument list under the conditions that
		 * we're going to do read-only operations and that
		 * we're not interested in old time steps, time derivatives
		 * etc.
		 */
<<<<<<< HEAD
		if (x == x_static) /* be the least disruptive possible */
		  {
		    err = load_elem_dofptr(elem_list[ielem], exo, x_static, x_old_static,
                                           xdot_static, xdot_old_static, 1);
		  }
		else
		  {
                    err = load_elem_dofptr(elem_list[ielem], exo, x, x, x, x, 1);
		  }
=======
	  	err = load_elem_dofptr( elem_list[ielem], exo, x, x, x, x, x, 0);
	  	EH(err, "load_elem_dofptr");

          	err = bf_mp_init(pd);
          	EH(err, "bf_mp_init");
>>>>>>> 0d692872

		/*
		 * What are the local coordinates of the nodes in a quadrilateral?
		 */

<<<<<<< HEAD
		find_nodal_stu(local_node[ielem], ei[pg->imtrx]->ielem_type, xi, xi+1, xi+2);
=======
		find_nodal_stu(local_node[ielem], ei->ielem_type, &xi[0], &xi[1], &xi[2]);
>>>>>>> 0d692872

		err = load_basis_functions(xi, bfd);
		EH( err, "problem from load_basis_functions");
	    
		err = beer_belly();
		EH( err, "beer_belly");
	    
		err = load_fv();
		EH( err, "load_fv");
	    
		if (doPressure) {
		  ordinate = fv->P;
		  iprint = 1;
		} else {

		/* First, one side... */

		get_side_info(ei[pg->imtrx]->ielem_type, local_side[0]+1, &num_nodes_on_side, 
			      side_nodes);

		surface_determinant_and_normal(elem_list[ielem], 
					       exo->elem_node_pntr[elem_list[ielem]],
					       ei[pg->imtrx]->num_local_nodes,  
					       ei[pg->imtrx]->ielem_dim-1, 
					       local_side[0]+1, 
					       num_nodes_on_side,
					       side_nodes);

		n1[0] = fv->snormal[0];
		n1[1] = fv->snormal[1];

		/* Second, the adjacent side of the quad... */

		get_side_info(ei[pg->imtrx]->ielem_type, local_side[1]+1, &num_nodes_on_side, 
			      side_nodes);

		surface_determinant_and_normal(elem_list[ielem], 
					       exo->elem_node_pntr[elem_list[ielem]],
					       ei[pg->imtrx]->num_local_nodes,  
					       ei[pg->imtrx]->ielem_dim-1, 
					       local_side[1]+1, 
					       num_nodes_on_side,
					       side_nodes);

		n2[0] = fv->snormal[0];
		n2[1] = fv->snormal[1];

		/* cos (theta) = n1.n2 / ||n1|| ||n2|| */

		ordinate += 180. - (180./M_PI)*acos((n1[0]*n2[0] + n1[1]*n2[1])/
						    (sqrt(n1[0]*n1[0]+n1[1]*n1[1])*
						     sqrt(n2[0]*n2[0]+n2[1]*n2[1])));
		}
		iprint = 1;
	      }	/*ielem loop	*/
	  }
	else if ( strncasecmp(qtity_str, "timestepsize", 12 ) == 0 )
	  {
	    ordinate = time_step_size;
	    iprint = 1;
	  }
	else if ( strncasecmp(qtity_str, "cputime", 7 ) == 0 )
	  {
	    ordinate = ut();
	    iprint = 1;
	  }
	else if ( strncasecmp(qtity_str, "wallclocktime", 13 ) == 0 )
	  {
	    /* Get these from extern via main...*/
#ifdef PARALLEL
	    some_time = MPI_Wtime();
	    ordinate = some_time - time_goma_started;
#endif
#ifndef PARALLEL
            time_t now=0;
	    (void)time(&now);
	    ordinate = (double)(now) - time_goma_started;
#endif
	    iprint = 1;
	  }
	else if ( strncasecmp(qtity_str, "speed", 5 ) == 0 )
	  {
            id_var = Index_Solution(node, VELOCITY1, 0, 0, mat_num, pg->imtrx);
	    ordinate = SQUARE(x[id_var]);
            id_var = Index_Solution(node, VELOCITY2, 0, 0, mat_num, pg->imtrx);
	    ordinate += SQUARE(x[id_var]);
            id_var = Index_Solution(node, VELOCITY3, 0, 0, mat_num, pg->imtrx);
	    ordinate += SQUARE(x[id_var]);
	    ordinate = sqrt(ordinate);
	    iprint = 1;
	  }
        else if ( strncasecmp(qtity_str, "ac_pres", 7 ) == 0 )
          {
            id_var = Index_Solution(node, ACOUS_PREAL, 0, 0, mat_num, pg->imtrx);
            ordinate = SQUARE(x[id_var]);
            id_var = Index_Solution(node, ACOUS_PIMAG, 0, 0, mat_num, pg->imtrx);
            ordinate += SQUARE(x[id_var]);
            ordinate = sqrt(ordinate);
            iprint = 1;
          }
        else if ( strncasecmp(qtity_str, "light_comp", 10 ) == 0 )
          {
            id_var = Index_Solution(node, LIGHT_INTP, 0, 0, mat_num, pg->imtrx);
            ordinate = x[id_var];
            id_var = Index_Solution(node, LIGHT_INTM, 0, 0, mat_num, pg->imtrx);
            ordinate += x[id_var];
            iprint = 1;
          }
        else if ( strncasecmp(qtity_str, "lub_height", 10 ) == 0 )
          {
             dbl H, H_U, dH_U_dtime, H_L, dH_L_dtime;
             dbl dH_U_dX[DIM],dH_L_dX[DIM], dH_U_dp, dH_U_ddh;
             int *n_dof = NULL;
             int dof_map[MDE];
	    if ( ! exo->node_elem_conn_exists )
	      {
		EH(-1, "Cannot compute angle without node_elem_conn.");
	      }
	    
	    elem_list[0] = exo->node_elem_list[exo->node_elem_pntr[node]];

	    /*
	     * Find out where this node appears in the elements local
	     * node ordering scheme...
	     */

	    local_node[0] = in_list(node, exo->elem_node_pntr[elem_list[0]], 
				    exo->elem_node_pntr[elem_list[0]+1],
				    exo->elem_node_list);

	    EH(local_node[0], "Can not find node in elem node connectivity!?! ");
	    local_node[0] -= exo->elem_node_pntr[elem_list[0]];

		load_ei(elem_list[0], exo, 0, pg->imtrx);

		find_nodal_stu(local_node[0], ei[pg->imtrx]->ielem_type, xi, xi+1, xi+2);
		err = load_basis_functions(xi, bfd);

		EH( err, "problem from load_basis_functions");
	    
		err = beer_belly();
		EH( err, "beer_belly");
	    
		err = load_fv();
		EH( err, "load_fv");
	    
            n_dof = (int *)array_alloc (1, MAX_VARIABLE_TYPES, sizeof(int));
            lubrication_shell_initialize(n_dof, dof_map, -1, xi, exo, 0);
                                                                 

             /* Lubrication height from model */
                H = height_function_model(&H_U, &dH_U_dtime, &H_L, &dH_L_dtime, 
                     dH_U_dX, dH_L_dX, &dH_U_dp, &dH_U_ddh, time_value, time_step_size); 
            ordinate = H;
            iprint = 1;
          }
        else if ( strncasecmp(qtity_str, "external_field", 14 ) == 0 )
          {
            id_var = Index_Solution(node, MASS_FRACTION, species_id, 0, mat_num, pg->imtrx);
            ordinate = efv->ext_fld_ndl_val[species_id][node];
            iprint = 1;
          }
        else if ( strncasecmp(qtity_str, "untracked", 11 ) == 0 )
          {
            double density_tot=0.;
            switch(mp_glob[mat_num]->Species_Var_Type)   {
               case SPECIES_CONCENTRATION:
                    density_tot = calc_density(mp_glob[mat_num], FALSE, NULL, 0.0);
                    ordinate = density_tot;
	            for(wspec = 0 ; wspec < pd->Num_Species_Eqn ; wspec++)
		        {
            	          id_var = Index_Solution(node, MASS_FRACTION, wspec, 0, mat_num, pg->imtrx);
            	          ordinate -= x[id_var]*mp_glob[mat_num]->molecular_weight[wspec];
		        }
            	     ordinate /= mp_glob[mat_num]->molecular_weight[pd->Num_Species_Eqn];
               break;
               case SPECIES_DENSITY:
                    density_tot = calc_density(mp_glob[mat_num], FALSE, NULL, 0.0);
                    ordinate = density_tot;
	            for(wspec = 0 ; wspec < pd->Num_Species_Eqn ; wspec++)
		        {
            	          id_var = Index_Solution(node, MASS_FRACTION, wspec, 0, mat_num, pg->imtrx);
            	          ordinate -= x[id_var];
		        }
               break;
               case SPECIES_MASS_FRACTION:
               case SPECIES_UNDEFINED_FORM:
                    ordinate = 1.0;
	            for(wspec = 0 ; wspec < pd->Num_Species_Eqn ; wspec++)
		        {
            	          id_var = Index_Solution(node, MASS_FRACTION, wspec, 0, mat_num, pg->imtrx);
            	          ordinate -= x[id_var];
		        }
               break;
               default:
                    WH(-1,"Undefined Species Type in untracked species\n");
               }
            iprint = 1;
          }
	else
	  {
	    WH(id_var,
	       "Requested print variable is not defined at all nodes. May get 0.");
	    if(id_var == -1) iprint = 0;
	  }

        if ((uf=fopen(filenm,"a")) != NULL)
	  {
	    if ( format_flag[0] == '\0' )
	      {
		if (iprint)
		  {
		    fprintf(uf,"  %e %e %e %e \n", x_pos, y_pos, z_pos, ordinate);
		  }
	      }
	    else
	      {
		if ( strncasecmp(format_flag, "t", 1) == 0 )
		  {
		    abscissa = time_value;
		  }
		else if (  strncasecmp(format_flag, "x", 1) == 0 )
		  {
		    abscissa = x_pos;		      
		  }
		else if (  strncasecmp(format_flag, "y", 1) == 0 )
		  {
		    abscissa = y_pos;		      
		  }
		else if (  strncasecmp(format_flag, "z", 1) == 0 )
		  {
		    abscissa = z_pos;		      
		  }
		else
		  {
		    abscissa = 0;
		  }
		if (iprint)
		  {
		    fprintf(uf, "%.16g\t%.16g\n", abscissa, ordinate);
		  }
	      }
	    fclose(uf);
	  }
      }
    }
  }
  print_sync_end(FALSE);

  return(1);
} /* END of routine ns_data_print */
/******************************************************************************/

int
ns_data_sens_print(const struct Post_Processing_Data_Sens *p,
		   const double x[], /* solution vector */
		   double **x_sens,  /* solution sensitivity vector */
		   const double time_value) /* current time */
{
  const int node_set_id = p->ns_id;
  const int quantity    = p->data_type;
  const int mat_id      = p->mat_id;
  const int species_id  = p->species_number;
  const int sens_type   = p->sens_type;
  const int sens_id     = p->sens_id;
  const int sens_flt    = p->sens_flt;
  const int sens_flt2   = p->sens_flt2;
  const char *filenm    = p->data_filenm;
  const char *qtity_str = p->data_type_name;
  const int sens_ct     = p->vector_id;

  int node;
  int idx, idy, idz, id_var;
  int nsp;                      /* node set pointer for this node set */
  dbl x_pos, y_pos, z_pos;
  int j;

  nsp            = match_nsid(node_set_id);
  if( nsp != -1 ) {
     node           = Proc_NS_List[Proc_NS_Pointers[nsp]];
  }
  else
  {
    sprintf(err_msg, "Node set ID %d not found.", node_set_id);
    if( Num_Proc == 1 ) EH(-1,err_msg);
  }

  /* first right time stamp or run stamp to separate the sets */

  print_sync_start(TRUE);

  if (ProcID == 0 && (uf=fopen(filenm,"a")) != NULL)
    {
      fprintf(uf,"Time/iteration = %e \n", time_value);
      fprintf(uf,"  %s   Node_Set  %d \n", qtity_str,node_set_id);
	if(sens_type == 1)
	{
      fprintf(uf,"Sensitivity_type BC  ID  %d  Float  %d\n",sens_id,sens_flt);
	}
	else
	if(sens_type == 2)
	{
      fprintf(uf,"Sensitivity_type MT  NO  %d  Prop.  %d\n",sens_id,sens_flt);
	}
	else
	if(sens_type == 3)
	{
      fprintf(uf,"Sensitivity_type AC  ID  %d  Float  %d\n",sens_id,sens_flt);
	}
	else
	if(sens_type == 4)
	{
      fprintf(uf,"Sensitivity_type UM  NO  %d  Prop.  %d %d\n",sens_id,sens_flt,sens_flt2);
	}
	else
	if(sens_type == 5)
	{
      fprintf(uf,"Sensitivity_type UF  ID  %d  Float  %d\n",sens_id,sens_flt);
	}
	else
	if(sens_type == 6)
	{
      fprintf(uf,"Sensitivity_type AN  ID  %d  Float  %d\n",sens_id,sens_flt);
	}
      fflush(uf);
      fclose(uf);
    }

  if( nsp != -1 ) {

    for (j = 0; j < Proc_NS_Count[nsp]; j++) {
      node = Proc_NS_List[Proc_NS_Pointers[nsp]+j];
      if( node < num_internal_dofs[pg->imtrx] + num_boundary_dofs[pg->imtrx] ) {
        idx = Index_Solution (node, MESH_DISPLACEMENT1, 0, 0, -1, pg->imtrx);
        if (idx == -1) {
	  x_pos = Coor[0][node];
          WH(idx, "Mesh variable not found.  May get undeformed coords.");
        } else {
	  x_pos = Coor[0][node] + x[idx];
        }
        idy = Index_Solution (node, MESH_DISPLACEMENT2, 0, 0, -1, pg->imtrx);
        if (idy == -1) {
	  y_pos = Coor[1][node];
        } else {
	  y_pos = Coor[1][node] + x[idy];
        }
        z_pos = 0.;
        if (pd->Num_Dim == 3) {
	  idz = Index_Solution(node, MESH_DISPLACEMENT3, 0, 0, -1, pg->imtrx);
	  if (idz == -1) {
	    z_pos = Coor[2][node];
	  } else {
	    z_pos = Coor[2][node] + x[idz];
	  }
        }
        if(quantity == MASS_FRACTION) {
	  id_var = Index_Solution(node, quantity, species_id, 0, mat_id, pg->imtrx);
        } else {
	  id_var = Index_Solution(node, quantity, 0, 0, mat_id, pg->imtrx);
        }
        WH(id_var,
	   "Requested print variable is not defined at all nodes. May get 0.");

        if ((uf=fopen(filenm,"a")) != NULL) {
	  if (id_var != -1) {
	    fprintf(uf, "  %e %e %e %e \n",
		    x_pos, y_pos, z_pos, x_sens[sens_ct][id_var]);
	  }
	  fclose(uf);
        }
      }
    }
  }

  print_sync_end(TRUE);

  return(1);
} /* END of routine ns_data_sens_print */
/*****************************************************************************/

/*
 * match_nsid() -- find index of nodesets possessing given NS_ID
 */

int
match_nsid ( int id )

{
  int i;
  
  for ( i=0; i<Proc_Num_Node_Sets; i++)
    {
      if (Proc_NS_Ids[i] == id )
	{
	  return(i);
	}
    }
  return(-1);
} /* END of routine match_nsid */
/******************************************************************************/

/*
 * psid2nn() -- find global node number given a point node set id, 
 */

int
psid2nn ( int psid )

{
  int nsp;			/* node set pointer for this pointset */

  nsp     = match_nsid(psid);	/* node set pointer this node set */

  if( nsp == -1 )
    {
      if( Num_Proc == 1 )
       {
        EH(nsp, "Failed to match nodeset.");
       }
      else
        return(-1);
    }

  return( Proc_NS_List[ Proc_NS_Pointers[nsp] ] ); /* global node num */

}/* END of routine psid2nn */
/******************************************************************************/


/*
 * nsid2nn() -- find global node numbers given a generalized node set id, 
 */

int
nsid2nn ( int psid )

{
  int nsp;			/* node set pointer for this pointset */

  nsp     = match_nsid(psid);	/* node set pointer this node set */

  if( nsp == -1 )
    {
      if( Num_Proc == 1 )
       {
        EH(nsp, "Failed to match nodeset.");
       }
      else
        return(-1);
    }

  return( Proc_NS_List[ Proc_NS_Pointers[nsp] ] ); /* global node num */

}/* END of routine nsid2nn */
/******************************************************************************/
/* END of file wr_side_data */
/******************************************************************************/<|MERGE_RESOLUTION|>--- conflicted
+++ resolved
@@ -289,12 +289,8 @@
 	      {elem_ct = 1;}
 	    else
 	      {WH(-1,"block id doesn't match first element");}
-<<<<<<< HEAD
-	    for (face=0 ; face<ei[pg->imtrx]->num_sides ; face++)
-=======
-	    load_ei(elem_list[0], exo, 0);
+	    load_ei(elem_list[0], exo, 0, pg->imtrx);
 	    for (face=0 ; face<ei->num_sides ; face++)
->>>>>>> 0d692872
 	      {
 		ielem = exo->elem_elem_list[exo->elem_elem_pntr[elem_list[0]]+face];
 		if (ielem != -1)
@@ -348,33 +344,17 @@
 		 * we're not interested in old time steps, time derivatives
 		 * etc.
 		 */
-<<<<<<< HEAD
-		if (x == x_static) /* be the least disruptive possible */
-		  {
-		    err = load_elem_dofptr(elem_list[ielem], exo, x_static, x_old_static,
-                                           xdot_static, xdot_old_static, 1);
-		  }
-		else
-		  {
-                    err = load_elem_dofptr(elem_list[ielem], exo, x, x, x, x, 1);
-		  }
-=======
 	  	err = load_elem_dofptr( elem_list[ielem], exo, x, x, x, x, x, 0);
 	  	EH(err, "load_elem_dofptr");
 
           	err = bf_mp_init(pd);
           	EH(err, "bf_mp_init");
->>>>>>> 0d692872
 
 		/*
 		 * What are the local coordinates of the nodes in a quadrilateral?
 		 */
 
-<<<<<<< HEAD
-		find_nodal_stu(local_node[ielem], ei[pg->imtrx]->ielem_type, xi, xi+1, xi+2);
-=======
-		find_nodal_stu(local_node[ielem], ei->ielem_type, &xi[0], &xi[1], &xi[2]);
->>>>>>> 0d692872
+		find_nodal_stu(local_node[ielem], ei[pg->imtrx]->ielem_type, &xi[0], &xi[1], &xi[2]);
 
 		err = load_basis_functions(xi, bfd);
 		EH( err, "problem from load_basis_functions");
