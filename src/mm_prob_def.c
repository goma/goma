--- conflicted
+++ resolved
@@ -217,23 +217,6 @@
 		  (ce == R_SHELL_SAT_OPEN) ||
 		  (ce == R_SHELL_SAT_OPEN_2)
 		  )
-<<<<<<< HEAD
-	    {
-	      if ( pd_glob[mn]->etm[ce][(LOG2_MASS)] != 0. )
-		{
-		  pd_glob[mn]->e[ce] |= T_MASS;
-		}
-	      if ( pd_glob[mn]->etm[ce][(LOG2_DIFFUSION)] != 0. )
-		{
-		  pd_glob[mn]->e[ce] |= T_DIFFUSION;
-		}
-	      if ( pd_glob[mn]->etm[ce][(LOG2_SOURCE)] != 0. )
-		{
-		  pd_glob[mn]->e[ce] |= T_SOURCE;
-		}
-	    }
-	  else if ((ce == R_FILL) ||
-=======
 	        {
 	         if ( pd_glob[mn]->etm[imtrx][ce][(LOG2_MASS)] != 0. )
 		   {
@@ -250,197 +233,103 @@
 	        }
 	      else if (
                    (ce == R_FILL) || 
->>>>>>> 48a67847
 		   (ce == R_PHASE1) ||
 		   (ce == R_PHASE2) ||
 		   (ce == R_PHASE3) ||
 		   (ce == R_PHASE4) ||
 		   (ce == R_PHASE5) ||
-<<<<<<< HEAD
 		   (ce == R_ACOUS_REYN_STRESS) ||
 		   (ce == R_POR_SINK_MASS) ||
                    (ce == R_SHELL_LUBP))
 	    {
-	      if ( pd_glob[mn]->etm[ce][(LOG2_MASS)] != 0. )
-		{
-		  pd_glob[mn]->e[ce] |= T_MASS;
-		}
-	      if ( pd_glob[mn]->etm[ce][(LOG2_ADVECTION)] != 0. )
-		{
-		  pd_glob[mn]->e[ce] |= T_ADVECTION;
-		}
-	      if ( pd_glob[mn]->etm[ce][(LOG2_SOURCE)] != 0. )
-		{
-		  pd_glob[mn]->e[ce] |= T_SOURCE;
+	      if ( pd_glob[mn]->etm[imtrx][ce][(LOG2_MASS)] != 0. )
+		{
+		  pd_glob[mn]->e[imtrx][ce] |= T_MASS;
+		}
+	      if ( pd_glob[mn]->etm[imtrx][ce][(LOG2_ADVECTION)] != 0. )
+		{
+		  pd_glob[mn]->e[imtrx][ce] |= T_ADVECTION;
+		}
+	      if ( pd_glob[mn]->etm[imtrx][ce][(LOG2_SOURCE)] != 0. )
+		{
+		  pd_glob[mn]->e[imtrx][ce] |= T_SOURCE;
 		}
 	    }
 	  else if (ce == R_BOND_EVOLUTION)
 	    {
-	      if ( pd_glob[mn]->etm[ce][(LOG2_MASS)] != 0. )
-		{
-		  pd_glob[mn]->e[ce] |= T_MASS;
-		}
-	      if ( pd_glob[mn]->etm[ce][(LOG2_ADVECTION)] != 0. )
-		{
-		  pd_glob[mn]->e[ce] |= T_ADVECTION;
-		}
-	      if ( pd_glob[mn]->etm[ce][(LOG2_DIFFUSION)] != 0. )
-		{
-		  pd_glob[mn]->e[ce] |= T_DIFFUSION;
-		}
-	      if ( pd_glob[mn]->etm[ce][(LOG2_SOURCE)] != 0. )
-		{
-		  pd_glob[mn]->e[ce] |= T_SOURCE;
+	      if ( pd_glob[mn]->etm[imtrx][ce][(LOG2_MASS)] != 0. )
+		{
+		  pd_glob[mn]->e[imtrx][ce] |= T_MASS;
+		}
+	      if ( pd_glob[mn]->etm[imtrx][ce][(LOG2_ADVECTION)] != 0. )
+		{
+		  pd_glob[mn]->e[imtrx][ce] |= T_ADVECTION;
+		}
+	      if ( pd_glob[mn]->etm[imtrx][ce][(LOG2_DIFFUSION)] != 0. )
+		{
+		  pd_glob[mn]->e[imtrx][ce] |= T_DIFFUSION;
+		}
+	      if ( pd_glob[mn]->etm[imtrx][ce][(LOG2_SOURCE)] != 0. )
+		{
+		  pd_glob[mn]->e[imtrx][ce] |= T_SOURCE;
 		}
 	    }
 	  else if(ce == R_POTENTIAL)
 	    {
-	      if ( pd_glob[mn]->etm[ce][(LOG2_MASS)] != 0. )   /* mass term added by KSC: 2/4/99 */
-		{
-		  pd_glob[mn]->e[ce] |= T_MASS;
-		}
-	      if ( pd_glob[mn]->etm[ce][(LOG2_BOUNDARY)] != 0. )
-		{
-		  pd_glob[mn]->e[ce] |= T_BOUNDARY;
-		}
-	      if ( pd_glob[mn]->etm[ce][(LOG2_DIFFUSION)] != 0. )
-		{
-		  pd_glob[mn]->e[ce] |= T_DIFFUSION;
-		}
-	      if ( pd_glob[mn]->etm[ce][(LOG2_SOURCE)] != 0. )
-		{
-		  pd_glob[mn]->e[ce] |= T_SOURCE;
+	      if ( pd_glob[mn]->etm[imtrx][ce][(LOG2_MASS)] != 0. )   /* mass term added by KSC: 2/4/99 */
+		{
+		  pd_glob[mn]->e[imtrx][ce] |= T_MASS;
+		}
+	      if ( pd_glob[mn]->etm[imtrx][ce][(LOG2_BOUNDARY)] != 0. )
+		{
+		  pd_glob[mn]->e[imtrx][ce] |= T_BOUNDARY;
+		}
+	      if ( pd_glob[mn]->etm[imtrx][ce][(LOG2_DIFFUSION)] != 0. )
+		{
+		  pd_glob[mn]->e[imtrx][ce] |= T_DIFFUSION;
+		}
+	      if ( pd_glob[mn]->etm[imtrx][ce][(LOG2_SOURCE)] != 0. )
+		{
+		  pd_glob[mn]->e[imtrx][ce] |= T_SOURCE;
 		}
 	    }
 	  else if(ce == R_SHELL_CURVATURE)
 	    {
-	      if ( pd_glob[mn]->etm[ce][(LOG2_DIFFUSION)] != 0. )
-		{
-		  pd_glob[mn]->e[ce] |= T_DIFFUSION;
+	      if ( pd_glob[mn]->etm[imtrx][ce][(LOG2_DIFFUSION)] != 0. )
+		{
+		  pd_glob[mn]->e[imtrx][ce] |= T_DIFFUSION;
 		}
 	    }
 	  else if(ce == R_SHELL_CURVATURE2)
 	    {
-	      if ( pd_glob[mn]->etm[ce][(LOG2_DIFFUSION)] != 0. )
-		{
-		  pd_glob[mn]->e[ce] |= T_DIFFUSION;
+	      if ( pd_glob[mn]->etm[imtrx][ce][(LOG2_DIFFUSION)] != 0. )
+		{
+		  pd_glob[mn]->e[imtrx][ce] |= T_DIFFUSION;
 		}
 	    }
 	  else if(ce == R_SHELL_TENSION)
 	    {
-	      if ( pd_glob[mn]->etm[ce][(LOG2_DIFFUSION)] != 0. )
-		{
-		  pd_glob[mn]->e[ce] |= T_DIFFUSION;
+	      if ( pd_glob[mn]->etm[imtrx][ce][(LOG2_DIFFUSION)] != 0. )
+		{
+		  pd_glob[mn]->e[imtrx][ce] |= T_DIFFUSION;
 		}
 	    }
 	  else if(ce == R_SHELL_X)
 	    {
-	      if ( pd_glob[mn]->etm[ce][(LOG2_DIFFUSION)] != 0. )
-		{
-		  pd_glob[mn]->e[ce] |= T_DIFFUSION;
+	      if ( pd_glob[mn]->etm[imtrx][ce][(LOG2_DIFFUSION)] != 0. )
+		{
+		  pd_glob[mn]->e[imtrx][ce] |= T_DIFFUSION;
 		}
 	    }
 	  else if(ce == R_SHELL_Y)
 	    {
-	      if ( pd_glob[mn]->etm[ce][(LOG2_DIFFUSION)] != 0. )
-		{
-		  pd_glob[mn]->e[ce] |= T_DIFFUSION;
+	      if ( pd_glob[mn]->etm[imtrx][ce][(LOG2_DIFFUSION)] != 0. )
+		{
+		  pd_glob[mn]->e[imtrx][ce] |= T_DIFFUSION;
 		}
 	    }
           else if(ce == R_SHELL_DIFF_FLUX)
             {
-              if ( pd_glob[mn]->etm[ce][(LOG2_DIFFUSION)] != 0. )
-=======
-		   (ce == R_ACOUS_REYN_STRESS) ||  
-                   (ce == R_SHELL_LUBP) ||
-		   (ce == R_POR_SINK_MASS))
-	        {
-	         if ( pd_glob[mn]->etm[imtrx][ce][(LOG2_MASS)] != 0. )
-		   {
-		    pd_glob[mn]->e[imtrx][ce] |= T_MASS;
-		   }
-	         if ( pd_glob[mn]->etm[imtrx][ce][(LOG2_ADVECTION)] != 0. )
-		   {
-		    pd_glob[mn]->e[imtrx][ce] |= T_ADVECTION;
-		   }
-	         if ( pd_glob[mn]->etm[imtrx][ce][(LOG2_SOURCE)] != 0. )
-		   {
-		    pd_glob[mn]->e[imtrx][ce] |= T_SOURCE;
-		   }
-	        }
-	      else if ((ce == R_MOMENT0) ||
-		       (ce == R_MOMENT1) ||
-		       (ce == R_MOMENT2) ||
-		       (ce == R_MOMENT3) ||
-		       (ce == R_BOND_EVOLUTION))
-	        {
-	         if ( pd_glob[mn]->etm[imtrx][ce][(LOG2_MASS)] != 0. )
-		   {
-		    pd_glob[mn]->e[imtrx][ce] |= T_MASS;
-		   }
-	         if ( pd_glob[mn]->etm[imtrx][ce][(LOG2_ADVECTION)] != 0. )
-		   {
-		    pd_glob[mn]->e[imtrx][ce] |= T_ADVECTION;
-		   }
-	         if ( pd_glob[mn]->etm[imtrx][ce][(LOG2_DIFFUSION)] != 0. )
-		   {
-		    pd_glob[mn]->e[imtrx][ce] |= T_DIFFUSION;
-		   }
-	         if ( pd_glob[mn]->etm[imtrx][ce][(LOG2_SOURCE)] != 0. )
-		   {
-		    pd_glob[mn]->e[imtrx][ce] |= T_SOURCE;
-		   }
-	        }
-	      else if(ce == R_POTENTIAL)
-	        {
-	         if ( pd_glob[mn]->etm[imtrx][ce][(LOG2_MASS)] != 0. )   /* mass term added by KSC: 2/4/99 */
-		   {
-		    pd_glob[mn]->e[imtrx][ce] |= T_MASS;
-		   }
-	         if ( pd_glob[mn]->etm[imtrx][ce][(LOG2_BOUNDARY)] != 0. )
-		   {
-		    pd_glob[mn]->e[imtrx][ce] |= T_BOUNDARY;
-		   }
-	         if ( pd_glob[mn]->etm[imtrx][ce][(LOG2_DIFFUSION)] != 0. )
-		   {
-		    pd_glob[mn]->e[imtrx][ce] |= T_DIFFUSION;
-		   }
-	         if ( pd_glob[mn]->etm[imtrx][ce][(LOG2_SOURCE)] != 0. )
-		   {
-		    pd_glob[mn]->e[imtrx][ce] |= T_SOURCE;
-		   }
-	        }
-	      else if(ce == R_SHELL_CURVATURE)
-	        {
-	         if ( pd_glob[mn]->etm[imtrx][ce][(LOG2_DIFFUSION)] != 0. )
-		   {
-		    pd_glob[mn]->e[imtrx][ce] |= T_DIFFUSION;
-		   }
-	        }
-	      else if(ce == R_SHELL_TENSION)
-	        {
-	         if ( pd_glob[mn]->etm[imtrx][ce][(LOG2_DIFFUSION)] != 0. )
-		   {
-		    pd_glob[mn]->e[imtrx][ce] |= T_DIFFUSION;
-		   }
-	        }
-	      else if(ce == R_SHELL_X)
-	        {
-	         if ( pd_glob[mn]->etm[imtrx][ce][(LOG2_DIFFUSION)] != 0. )
-		   {
-		    pd_glob[mn]->e[imtrx][ce] |= T_DIFFUSION;
-		   }
-	        }
-	      else if(ce == R_SHELL_Y)
-	        {
-	         if ( pd_glob[mn]->etm[imtrx][ce][(LOG2_DIFFUSION)] != 0. )
-		   {
-		    pd_glob[mn]->e[imtrx][ce] |= T_DIFFUSION;
-		   }
-	        }
-              else if(ce == R_SHELL_DIFF_FLUX)
->>>>>>> 48a67847
-                {
                  if ( pd_glob[mn]->etm[imtrx][ce][(LOG2_DIFFUSION)] != 0. )
                    {
                     pd_glob[mn]->e[imtrx][ce] |= T_DIFFUSION;
@@ -467,66 +356,6 @@
                     pd_glob[mn]->e[imtrx][ce] |= T_DIFFUSION;
                    }
                 }
-<<<<<<< HEAD
-            }
-          else if(ce == R_SHELL_NORMAL3)
-            {
-              if ( pd_glob[mn]->etm[ce][(LOG2_DIFFUSION)] != 0. )
-                {
-                  pd_glob[mn]->e[ce] |= T_DIFFUSION;
-                }
-            }
-	  else if(ce == R_SHEAR_RATE )
-	    {
-	      if ( pd_glob[mn]->etm[ce][(LOG2_ADVECTION)] != 0. )
-		{
-		  pd_glob[mn]->e[ce] |= T_ADVECTION;
-		}
-	      if ( pd_glob[mn]->etm[ce][(LOG2_DIFFUSION)] != 0. )
-		{
-		  pd_glob[mn]->e[ce] |= T_DIFFUSION;
-		}
-	      if ( pd_glob[mn]->etm[ce][(LOG2_SOURCE)] != 0. )
-		{
-		  pd_glob[mn]->e[ce] |= T_SOURCE;
-		}
-	    }
-	  else if((ce == R_CURVATURE ) ||
-		  (ce == R_LUBP) ||
-		  (ce == R_LUBP_2))
-	    {
-	      if ( pd_glob[mn]->etm[ce][(LOG2_BOUNDARY)] != 0. )
-		{
-		  pd_glob[mn]->e[ce] |= T_BOUNDARY;
-		}
-	      if ( pd_glob[mn]->etm[ce][(LOG2_DIFFUSION)] != 0. )
-		{
-		  pd_glob[mn]->e[ce] |= T_DIFFUSION;
-		}
-	      if ( pd_glob[mn]->etm[ce][(LOG2_SOURCE)] != 0. )
-		{
-		  pd_glob[mn]->e[ce] |= T_SOURCE;
-		}
-	    }
-
-	  else if ((ce == R_TFMP_MASS) ||
-	           (ce == R_TFMP_BOUND)) {
-	    if ( pd_glob[mn]->etm[ce][(LOG2_MASS)] != 0. ) {
-	      pd_glob[mn]->e[ce] |= T_MASS;
-	    }
-	    if ( pd_glob[mn]->etm[ce][(LOG2_ADVECTION)] != 0. ) {
-	      pd_glob[mn]->e[ce] |= T_ADVECTION;
-	    }
-	    if ( pd_glob[mn]->etm[ce][(LOG2_DIFFUSION)] != 0. ) {
-	      pd_glob[mn]->e[ce] |= T_DIFFUSION;
-	    }
-	    if ( pd_glob[mn]->etm[ce][(LOG2_SOURCE)] != 0. ) {
-	      pd_glob[mn]->e[ce] |= T_SOURCE;
-	    }
-	  }
-
-	  else if((ce == R_ENERGY )||
-=======
 	      else if(ce == R_SHEAR_RATE )
 	        {
 	         if ( pd_glob[mn]->etm[imtrx][ce][(LOG2_ADVECTION)] != 0. )
@@ -562,7 +391,6 @@
 	        }
 	      else if(
                   (ce == R_ENERGY )||
->>>>>>> 48a67847
 		  (ce == R_MASS)||
 		  (ce == R_MESH1)||
 		  (ce == R_MESH2)||
