/************************************************************************ *
* Goma - Multiphysics finite element software                             *
* Sandia National Laboratories                                            *
*                                                                         *
* Copyright (c) 2014 Sandia Corporation.                                  *
*                                                                         *
* Under the terms of Contract DE-AC04-94AL85000 with Sandia Corporation,  *
* the U.S. Government retains certain rights in this software.            *
*                                                                         *
* This software is distributed under the GNU General Public License.      *
\************************************************************************/
 

#include <stdio.h>

#include "std.h"
#include "rf_fem_const.h"
#include "rf_fem.h"
#include "rf_io_const.h"
#include "rf_io.h"
#include "rf_mp.h"

#ifndef lint
#ifdef USE_RCSID
static char rcsid[] = "$Id: mm_prob_def.c,v 5.7 2010-04-07 22:27:00 prschun Exp $";
#endif
#endif

#include "el_geom.h"		/* Has info I'd like to replicate into the */
				/* Problem_Description structure... */

/*
 * Some new parts to set up for use during assembly...
 */
#include "rf_vars_const.h"
#include "mm_as_const.h"
#include "mm_as_structs.h"
#include "mm_as.h"
#include "dpi.h"
#include "mm_mp_structs.h"
#include "rf_io_structs.h"
#include "mm_post_proc.h"
#include "mm_eh.h"

#define GOMA_MM_PROB_DEF_C
#include "goma.h"

/* 
 * The following routine sets up parts of the Problem_Description structure
 * that are used during assembly. This structure is meant to contain information
 * similar to the numerous flags above, but in a handier format that can easily
 * be examined during assembly for a variety of equations and problem types.
 * Assume "pd" defined in one of the include files and allocated earlier....
 * 
 * in:
 * 	(none)
 *
 * out:
 * 	(none)
 * 
 * 
 * Return values: 0 == everything went OK fine
 *               -1 == something went wrong
 * 
 * Notes:	Remember that this routine is after mm_input.
 *
 */

int 
setup_pd(void)
{
  int	i;
  int   mn;                     /* Current material number */
  int   imtrx;                  /* Current matrix number */
  int	ce;			/* Current equation. */
  int   v;			/* Current variable. */
  int status;

  int kkSurf=10000;		/* Legacy variables made ridiculously large */
  int kkBulk=10000;		/* so you'll know if you attempt to use them.
				 * i.e., you should be implementing a better
				 * solution */
  int CoordinateSystem;		/* Used to test for single coordinate
				 * system over multiple materials. */


  static const char yo[] = "setup_pd";

  /*
   * WARNING: This hardwired coordinate flag is not general. - pas 94/03/22
   */
  status = 0.;

  CoordinateSystem = pd_glob[0]->CoordinateSystem;

  for(mn = 0; mn < upd->Num_Mat; mn++)
    {
      pd_glob[mn]->Num_Dim          = Num_Dim; 		/* from "el_geom.h" */
      pd_glob[mn]->TimeIntegration  = TimeIntegration; 	/* from "rf_fem.h" */
      if(pd_glob[mn]->CoordinateSystem != CoordinateSystem)
	EH(-1, "Not all materials have the same coordinate system!");
    }

  if(CoordinateSystem == CYLINDRICAL || CoordinateSystem == SWIRLING)
    {
      if (pd_glob[0]->Num_Dim == 3)
         EH(-1,"Whoa, Whoa.  3D mesh but CYLINDRICAL COORDINATE SYSTEM???");
      VIM = 3;
    }
  else if(CoordinateSystem == PROJECTED_CARTESIAN)
    {
      if(pd_glob[0]->Num_Dim == 3)
	EH(-1, "Achtung!  You cannot combine the PROJECTED_CARTESIAN coordinate system with a 3D mesh.");
      VIM = 3;
    }
  else if(CoordinateSystem == CARTESIAN_2pt5D)
    {
      if(pd_glob[0]->Num_Dim == 3)
	EH(-1, "Whoa!  3D mesh for 2-1/2D Calculation.");
      VIM = 3;
    }
  else
    {
      VIM = Num_Dim;
    }


   /*
    * Make one to one correspondence of each material in input file with each
    * block id in exodusII file, in numerical order.
    *
    * Too restrictive for distributed processing. See routine
    * check_elemblocks in rd_mesh.c for improved version of this intent.
    */

  /*
   * This section of code tries to "OR" together all the Booleans describing
   * the active terms in each equation. It does the ORing based on the floating
   * point values specified for the term multipliers. Those term multipliers
   * that are nonzero cause a flip in the appropriate Boolean variable for
   * this equation...
   */

  for (mn = 0; mn < upd->Num_Mat; mn++)    
    {
<<<<<<< HEAD
      for (imtrx = 0; imtrx < upd->Total_Num_Matrices; imtrx++)
         {
          for ( i=0; i<pd_glob[mn]->Num_EQ[imtrx]; i++)
	     {
	      ce = pd_glob[mn]->m[imtrx][i];
	      if((ce == R_PRESSURE)   ||
	         (ce == R_GRADIENT11) ||
	         (ce == R_GRADIENT12) ||
	         (ce == R_GRADIENT13) ||
	         (ce == R_GRADIENT21) ||
	         (ce == R_GRADIENT22) ||
	         (ce == R_GRADIENT23) ||
	         (ce == R_GRADIENT31) ||
	         (ce == R_GRADIENT32) ||
	         (ce == R_GRADIENT33) ||
	         (ce == R_EFIELD1)    ||
	         (ce == R_EFIELD2)    ||
	         (ce == R_EFIELD3)    ||
	         (ce == R_ENORM)      ||
	         (ce == R_EXT_VELOCITY)||
	         (ce == R_VORT_DIR1) ||
	         (ce == R_VORT_DIR2) ||
	         (ce == R_VORT_DIR3) ||
	         (ce == R_NORMAL1)    ||
	         (ce == R_NORMAL2)    ||
	         (ce == R_NORMAL3)    ||
                 (ce == R_SHELL_SHEAR_TOP) ||
                 (ce == R_SHELL_SHEAR_BOT) ||
                 (ce == R_SHELL_CROSS_SHEAR))  
	        {
	         if ( pd_glob[mn]->etm[imtrx][ce][(LOG2_ADVECTION)] != 0. )
		   {
		    pd_glob[mn]->e[imtrx][ce] |= T_ADVECTION;
		   }
	         if ( pd_glob[mn]->etm[imtrx][ce][(LOG2_SOURCE)] != 0. )
		   {
		    pd_glob[mn]->e[imtrx][ce] |= T_SOURCE;
		   }
	        }
	      else if(
=======
      for ( i=0; i<pd_glob[mn]->Num_EQ; i++)
	{
	  ce = pd_glob[mn]->m[i];
	  if((ce == R_PRESSURE)   ||
	     (ce == R_GRADIENT11) ||
	     (ce == R_GRADIENT12) ||
	     (ce == R_GRADIENT13) ||
	     (ce == R_GRADIENT21) ||
	     (ce == R_GRADIENT22) ||
	     (ce == R_GRADIENT23) ||
	     (ce == R_GRADIENT31) ||
	     (ce == R_GRADIENT32) ||
	     (ce == R_GRADIENT33) ||
	     (ce == R_EFIELD1)    ||
	     (ce == R_EFIELD2)    ||
	     (ce == R_EFIELD3)    ||
	     (ce == R_ENORM)      ||
	     (ce == R_EXT_VELOCITY)||
	     (ce == R_VORT_DIR1) ||
	     (ce == R_VORT_DIR2) ||
	     (ce == R_VORT_DIR3) ||
	     (ce == R_NORMAL1)    ||
	     (ce == R_NORMAL2)    ||
	     (ce == R_NORMAL3)    ||
             (ce == R_SHELL_SHEAR_TOP) ||
             (ce == R_SHELL_SHEAR_BOT) ||
             (ce == R_EM_CONT_REAL) ||
             (ce == R_EM_CONT_IMAG) ||
             (ce == R_SHELL_CROSS_SHEAR))  
	    {
	      if ( pd_glob[mn]->etm[ce][(LOG2_ADVECTION)] != 0. )
		{
		  pd_glob[mn]->e[ce] |= T_ADVECTION;
		}
	      if ( pd_glob[mn]->etm[ce][(LOG2_SOURCE)] != 0. )
		{
		  pd_glob[mn]->e[ce] |= T_SOURCE;
		}
	    }
	  else if(
>>>>>>> e33b61bb
		  (ce == R_SHELL_SAT_CLOSED) ||
		  (ce == R_SHELL_DELTAH) ||
		  (ce == R_SHELL_LUB_CURV) ||
		  (ce == R_SHELL_LUB_CURV_2)
		  )
	        {
	         if ( pd_glob[mn]->etm[imtrx][ce][(LOG2_MASS)] != 0. )
		   {
		    pd_glob[mn]->e[imtrx][ce] |= T_MASS;
		   }
	         if ( pd_glob[mn]->etm[imtrx][ce][(LOG2_DIVERGENCE)] != 0. )
		   {
		    pd_glob[mn]->e[imtrx][ce] |= T_DIVERGENCE;
		   }
	        }
	      else if(
		  (ce == R_SHELL_SAT_GASN ||
		   ce == R_MAX_STRAIN ||
                   ce == R_CUR_STRAIN)
		  )
	        {
	         if ( pd_glob[mn]->etm[imtrx][ce][(LOG2_MASS)] != 0. )
		   {
		    pd_glob[mn]->e[imtrx][ce] |= T_MASS;
		   }
	         if ( pd_glob[mn]->etm[imtrx][ce][(LOG2_SOURCE)] != 0. )
		   {
		    pd_glob[mn]->e[imtrx][ce] |= T_SOURCE;
		   }
	        }
	      else if(
		  (ce == R_SHELL_SAT_OPEN) ||
		  (ce == R_SHELL_SAT_OPEN_2)
		  )
	        {
	         if ( pd_glob[mn]->etm[imtrx][ce][(LOG2_MASS)] != 0. )
		   {
		    pd_glob[mn]->e[imtrx][ce] |= T_MASS;
		   }
	         if ( pd_glob[mn]->etm[imtrx][ce][(LOG2_DIFFUSION)] != 0. )
		   {
		    pd_glob[mn]->e[imtrx][ce] |= T_DIFFUSION;
		   }
	         if ( pd_glob[mn]->etm[imtrx][ce][(LOG2_SOURCE)] != 0. )
		   {
		    pd_glob[mn]->e[imtrx][ce] |= T_SOURCE;
		   }
	        }
	      else if (
                   (ce == R_FILL) || 
		   (ce == R_PHASE1) ||
		   (ce == R_PHASE2) ||
		   (ce == R_PHASE3) ||
		   (ce == R_PHASE4) ||
		   (ce == R_PHASE5) ||
		   (ce == R_ACOUS_REYN_STRESS) ||
		   (ce == R_POR_SINK_MASS) ||
                   (ce == R_SHELL_LUBP))
	    {
	      if ( pd_glob[mn]->etm[imtrx][ce][(LOG2_MASS)] != 0. )
		{
		  pd_glob[mn]->e[imtrx][ce] |= T_MASS;
		}
	      if ( pd_glob[mn]->etm[imtrx][ce][(LOG2_ADVECTION)] != 0. )
		{
		  pd_glob[mn]->e[imtrx][ce] |= T_ADVECTION;
		}
	      if ( pd_glob[mn]->etm[imtrx][ce][(LOG2_SOURCE)] != 0. )
		{
		  pd_glob[mn]->e[imtrx][ce] |= T_SOURCE;
		}
	    }
          else if (ce == R_BOND_EVOLUTION ||
                         (ce == R_TFMP_MASS) ||
                         (ce == R_TFMP_BOUND))
	    {
	      if ( pd_glob[mn]->etm[imtrx][ce][(LOG2_MASS)] != 0. )
		{
		  pd_glob[mn]->e[imtrx][ce] |= T_MASS;
		}
	      if ( pd_glob[mn]->etm[imtrx][ce][(LOG2_ADVECTION)] != 0. )
		{
		  pd_glob[mn]->e[imtrx][ce] |= T_ADVECTION;
		}
	      if ( pd_glob[mn]->etm[imtrx][ce][(LOG2_DIFFUSION)] != 0. )
		{
		  pd_glob[mn]->e[imtrx][ce] |= T_DIFFUSION;
		}
	      if ( pd_glob[mn]->etm[imtrx][ce][(LOG2_SOURCE)] != 0. )
		{
		  pd_glob[mn]->e[imtrx][ce] |= T_SOURCE;
		}
	    }
	  else if(ce == R_POTENTIAL)
	    {
	      if ( pd_glob[mn]->etm[imtrx][ce][(LOG2_MASS)] != 0. )   /* mass term added by KSC: 2/4/99 */
		{
		  pd_glob[mn]->e[imtrx][ce] |= T_MASS;
		}
	      if ( pd_glob[mn]->etm[imtrx][ce][(LOG2_BOUNDARY)] != 0. )
		{
		  pd_glob[mn]->e[imtrx][ce] |= T_BOUNDARY;
		}
	      if ( pd_glob[mn]->etm[imtrx][ce][(LOG2_DIFFUSION)] != 0. )
		{
		  pd_glob[mn]->e[imtrx][ce] |= T_DIFFUSION;
		}
	      if ( pd_glob[mn]->etm[imtrx][ce][(LOG2_SOURCE)] != 0. )
		{
		  pd_glob[mn]->e[imtrx][ce] |= T_SOURCE;
		}
	    }
	  else if(ce == R_SHELL_CURVATURE)
	    {
	      if ( pd_glob[mn]->etm[imtrx][ce][(LOG2_DIFFUSION)] != 0. )
		{
		  pd_glob[mn]->e[imtrx][ce] |= T_DIFFUSION;
		}
	    }
	  else if(ce == R_SHELL_CURVATURE2)
	    {
	      if ( pd_glob[mn]->etm[imtrx][ce][(LOG2_DIFFUSION)] != 0. )
		{
		  pd_glob[mn]->e[imtrx][ce] |= T_DIFFUSION;
		}
	    }
	  else if(ce == R_SHELL_TENSION)
	    {
	      if ( pd_glob[mn]->etm[imtrx][ce][(LOG2_DIFFUSION)] != 0. )
		{
		  pd_glob[mn]->e[imtrx][ce] |= T_DIFFUSION;
		}
	    }
	  else if(ce == R_SHELL_X)
	    {
	      if ( pd_glob[mn]->etm[imtrx][ce][(LOG2_DIFFUSION)] != 0. )
		{
		  pd_glob[mn]->e[imtrx][ce] |= T_DIFFUSION;
		}
	    }
	  else if(ce == R_SHELL_Y)
	    {
	      if ( pd_glob[mn]->etm[imtrx][ce][(LOG2_DIFFUSION)] != 0. )
		{
		  pd_glob[mn]->e[imtrx][ce] |= T_DIFFUSION;
		}
	    }
          else if(ce == R_SHELL_DIFF_FLUX)
            {
                 if ( pd_glob[mn]->etm[imtrx][ce][(LOG2_DIFFUSION)] != 0. )
                   {
                    pd_glob[mn]->e[imtrx][ce] |= T_DIFFUSION;
                   }
                }
              else if(ce == R_SHELL_DIFF_CURVATURE)
                {
                 if ( pd_glob[mn]->etm[imtrx][ce][(LOG2_DIFFUSION)] != 0. )
                   {
                    pd_glob[mn]->e[imtrx][ce] |= T_DIFFUSION;
                   }
                }
              else if(ce == R_SHELL_NORMAL1)
                {
                 if ( pd_glob[mn]->etm[imtrx][ce][(LOG2_DIFFUSION)] != 0. )
                   {
                    pd_glob[mn]->e[imtrx][ce] |= T_DIFFUSION;
                   }
                }
              else if(ce == R_SHELL_NORMAL2)
                {
                 if ( pd_glob[mn]->etm[imtrx][ce][(LOG2_DIFFUSION)] != 0. )
                   {
                    pd_glob[mn]->e[imtrx][ce] |= T_DIFFUSION;
                   }
                }
                else if(ce == R_SHELL_NORMAL3)
                {
                  if ( pd_glob[mn]->etm[imtrx][ce][(LOG2_DIFFUSION)] != 0. )
                  {
                    pd_glob[mn]->e[imtrx][ce] |= T_DIFFUSION;
                  }
                }
	      else if(ce == R_SHEAR_RATE )
	        {
	         if ( pd_glob[mn]->etm[imtrx][ce][(LOG2_ADVECTION)] != 0. )
		   {
		    pd_glob[mn]->e[imtrx][ce] |= T_ADVECTION;
		   }
	         if ( pd_glob[mn]->etm[imtrx][ce][(LOG2_DIFFUSION)] != 0. )
		   {
		    pd_glob[mn]->e[imtrx][ce] |= T_DIFFUSION;
		   }
	         if ( pd_glob[mn]->etm[imtrx][ce][(LOG2_SOURCE)] != 0. )
		   {
		    pd_glob[mn]->e[imtrx][ce] |= T_SOURCE;
		   }
	        }
	      else if(
                  (ce == R_CURVATURE ) ||
		  (ce == R_LUBP) ||
		  (ce == R_LUBP_2))
	        {
	         if ( pd_glob[mn]->etm[imtrx][ce][(LOG2_BOUNDARY)] != 0. )
		   {
		    pd_glob[mn]->e[imtrx][ce] |= T_BOUNDARY;
		   }
	         if ( pd_glob[mn]->etm[imtrx][ce][(LOG2_DIFFUSION)] != 0. )
		   {
		    pd_glob[mn]->e[imtrx][ce] |= T_DIFFUSION;
		   }
	         if ( pd_glob[mn]->etm[imtrx][ce][(LOG2_SOURCE)] != 0. )
		   {
		    pd_glob[mn]->e[imtrx][ce] |= T_SOURCE;
		   }
	        }
	      else if(
                  (ce == R_ENERGY )||
		  (ce == R_MASS)||
		  (ce == R_MESH1)||
		  (ce == R_MESH2)||
		  (ce == R_MESH3)||
		  (ce == R_SOLID1)||
		  (ce == R_SOLID2)||
		  (ce == R_SOLID3)||
		  (ce == R_POR_LIQ_PRES)||
		  (ce == R_POR_GAS_PRES)||
		  (ce == R_POR_POROSITY)||
		  (ce == R_POR_ENERGY)||
		  (ce == R_POR_SATURATION) ||
                  (ce == R_SURF_CHARGE)  ||
 		  (ce == R_SHELL_BDYVELO)    ||
 		  (ce == R_SHELL_USER)    ||
		  (ce == R_ACOUS_PREAL)  ||
		  (ce == R_ACOUS_PIMAG)   ||
		  (ce == R_LIGHT_INTP)   ||
		  (ce == R_LIGHT_INTM)   ||
		  (ce == R_LIGHT_INTD)   ||
		  (ce == R_RESTIME)   ||  
		  (ce == R_EM_E1_REAL)  ||
		  (ce == R_EM_E2_REAL)  ||
		  (ce == R_EM_E3_REAL)  ||
		  (ce == R_EM_E1_IMAG)  ||
		  (ce == R_EM_E2_IMAG)  ||
		  (ce == R_EM_E3_IMAG)  ||
		  (ce == R_EM_H1_REAL)  ||
		  (ce == R_EM_H2_REAL)  ||
		  (ce == R_EM_H3_REAL)  ||
		  (ce == R_EM_H1_IMAG)  ||
		  (ce == R_EM_H2_IMAG)  ||
		  (ce == R_EM_H3_IMAG)  ||
		  (ce == R_SHELL_FILMP) ||
                  (ce == R_SHELL_FILMH) ||
                  (ce == R_SHELL_PARTC) || 
		  (ce == R_SHELL_ENERGY))
	        {
	         if ( pd_glob[mn]->etm[imtrx][ce][(LOG2_MASS)] != 0. )
		   {
		    pd_glob[mn]->e[imtrx][ce] |= T_MASS;
		   }
	         if ( pd_glob[mn]->etm[imtrx][ce][(LOG2_ADVECTION)] != 0. )
		   {
		    pd_glob[mn]->e[imtrx][ce] |= T_ADVECTION;
		   }
	         if ( pd_glob[mn]->etm[imtrx][ce][(LOG2_BOUNDARY)] != 0. )
		   {
		    pd_glob[mn]->e[imtrx][ce] |= T_BOUNDARY;
		   }
	         if ( pd_glob[mn]->etm[imtrx][ce][(LOG2_DIFFUSION)] != 0. )
		   {
		    pd_glob[mn]->e[imtrx][ce] |= T_DIFFUSION;
		   }
	         if ( pd_glob[mn]->etm[imtrx][ce][(LOG2_SOURCE)] != 0. )
		   {
		    pd_glob[mn]->e[imtrx][ce] |= T_SOURCE;
		   }
	        }
	      else if(
                  (ce == R_MOMENTUM1)||
		  (ce == R_MOMENTUM2)||
		  (ce == R_MOMENTUM3)||
		  (ce == R_PMOMENTUM1)||
		  (ce == R_PMOMENTUM2)||
		  (ce == R_PMOMENTUM3)||
		  (ce == R_STRESS11)||
		  (ce == R_STRESS12)||
		  (ce == R_STRESS13)||
		  (ce == R_STRESS22)||
		  (ce == R_STRESS23)||
		  (ce == R_STRESS33)||

		  (ce == R_STRESS11_1)||
		  (ce == R_STRESS12_1)||
		  (ce == R_STRESS13_1)||
		  (ce == R_STRESS22_1)||
		  (ce == R_STRESS23_1)||
		  (ce == R_STRESS33_1)||		  

		  (ce == R_STRESS11_2)||
		  (ce == R_STRESS12_2)||
		  (ce == R_STRESS13_2)||
		  (ce == R_STRESS22_2)||
		  (ce == R_STRESS23_2)||
		  (ce == R_STRESS33_2)||

		  (ce == R_STRESS11_3)||
		  (ce == R_STRESS12_3)||
		  (ce == R_STRESS13_3)||
		  (ce == R_STRESS22_3)||
		  (ce == R_STRESS23_3)||
		  (ce == R_STRESS33_3)||

		  (ce == R_STRESS11_4)||
		  (ce == R_STRESS12_4)||
		  (ce == R_STRESS13_4)||
		  (ce == R_STRESS22_4)||
		  (ce == R_STRESS23_4)||
		  (ce == R_STRESS33_4)||

		  (ce == R_STRESS11_5)||
		  (ce == R_STRESS12_5)||
		  (ce == R_STRESS13_5)||
		  (ce == R_STRESS22_5)||
		  (ce == R_STRESS23_5)||
		  (ce == R_STRESS33_5)||

		  (ce == R_STRESS11_6)||
		  (ce == R_STRESS12_6)||
		  (ce == R_STRESS13_6)||
		  (ce == R_STRESS22_6)||
		  (ce == R_STRESS23_6)||
		  (ce == R_STRESS33_6)||

		  (ce == R_STRESS11_7)||
		  (ce == R_STRESS12_7)||
		  (ce == R_STRESS13_7)||
		  (ce == R_STRESS22_7)||
		  (ce == R_STRESS23_7)||
		  (ce == R_STRESS33_7))
	        {
	         if ( pd_glob[mn]->etm[imtrx][ce][(LOG2_MASS)] != 0. )
		   {
		    pd_glob[mn]->e[imtrx][ce] |= T_MASS;
		   }
	         if ( pd_glob[mn]->etm[imtrx][ce][(LOG2_ADVECTION)] != 0. )
		   {
		    pd_glob[mn]->e[imtrx][ce] |= T_ADVECTION;
		   }
                 if ( pd_glob[mn]->etm[imtrx][ce][(LOG2_BOUNDARY)] != 0. )
		   {
		    pd_glob[mn]->e[imtrx][ce] |= T_BOUNDARY;
		   }
	         if ( pd_glob[mn]->etm[imtrx][ce][(LOG2_DIFFUSION)] != 0. )
		   {
		    pd_glob[mn]->e[imtrx][ce] |= T_DIFFUSION;
		   }
	         if ( pd_glob[mn]->etm[imtrx][ce][(LOG2_SOURCE)] != 0. )
		   {
		    pd_glob[mn]->e[imtrx][ce] |= T_SOURCE;
		   }
	         if ( pd_glob[mn]->etm[imtrx][ce][(LOG2_POROUS_BRINK)] != 0. )
		   {
		    pd_glob[mn]->e[imtrx][ce] |= T_POROUS_BRINK;
		   }
	        }
	      else if(
                  (ce == R_VORT_LAMBDA) ||
		  (ce == R_LAGR_MULT1)  ||
		  (ce == R_LAGR_MULT2)  ||
 		  (ce == R_LAGR_MULT3)  ||
		  (ce == R_SHELL_ANGLE1)  ||
		  (ce == R_SHELL_ANGLE2)  ||
		  (ce == R_SHELL_SURF_DIV_V) ||
		  (ce == R_SHELL_SURF_CURV) ||
		  (ce == R_N_DOT_CURL_V) ||
		  (ce == R_GRAD_S_V_DOT_N1) ||
		  (ce == R_GRAD_S_V_DOT_N2) ||
		  (ce == R_GRAD_S_V_DOT_N3) ||
		  (ce == R_DENSITY_EQN))
	        {
	      /* These equations have no term multipliers, but
	       * something needs to be set to make the equation
	       * "active". */
	         pd_glob[mn]->e[imtrx][ce] |= T_MASS;
	        }
	      else
	        {
	         fprintf(stderr, "%s: problem with unknown equation\n", yo);
	         status=-1;
	        }
             }

          if(pd_glob[mn]->e[imtrx][R_MOMENTUM3])
            {
	     if(CoordinateSystem == CARTESIAN && Num_Dim == 2)
	     EH(-1, "You have 3 velocity components, but only a 2D CARTESIAN mesh.\nDid you mean to use the PROJECTED_CARTESIAN coordinate system?");
            }
         }
    }
  /* 
   * Now define the number of variables of each type in the problem
   * (i.e. the number of species of Y and S. along with U1,U2,U3,T,P 
   *
   * Here this is a worst-case approach, used mainly for the post processing
   * We will have to revist this if we want to go on with parallel processing
   */

  for (imtrx = 0; imtrx < upd->Total_Num_Matrices; imtrx++)
     {
      for (v=V_FIRST; v<V_LAST; v++)
         {
          Num_Var_In_Type[imtrx][v] = 0;
         }
     }
  for( mn = 0; mn < upd->Num_Mat; mn++)
     {
    
      /* 
       * Assign local pointer pd to appropriate material
       */
      pd = pd_glob[mn];

      for (imtrx = 0; imtrx < upd->Total_Num_Matrices; imtrx++)
         {

          for (v=V_FIRST; v<V_LAST; v++)
	     {
	      if(v == MASS_FRACTION)
	        {
	         Num_Var_In_Type[imtrx][MASS_FRACTION]      |= ( pd->e[imtrx][R_MASS] )      ? upd->Max_Num_Species_Eqn: 0;
	        }
	      else if (v == SURFACE )
	        {
	         Num_Var_In_Type[imtrx][SURFACE]            |= ( pd->e[imtrx][R_MASS_SURF])  ?  (kkSurf + kkBulk): 0;
	        }
	      else
	        {
	         Num_Var_In_Type[imtrx][v]          |= ( pd->e[imtrx][v] ) ?         1         : 0;
	        }
	     }

         }
     }


  return(status);

} /* end of routine setup_pd() */

/* end of file mm_prob_def.c */<|MERGE_RESOLUTION|>--- conflicted
+++ resolved
@@ -143,7 +143,6 @@
 
   for (mn = 0; mn < upd->Num_Mat; mn++)    
     {
-<<<<<<< HEAD
       for (imtrx = 0; imtrx < upd->Total_Num_Matrices; imtrx++)
          {
           for ( i=0; i<pd_glob[mn]->Num_EQ[imtrx]; i++)
@@ -172,60 +171,20 @@
 	         (ce == R_NORMAL3)    ||
                  (ce == R_SHELL_SHEAR_TOP) ||
                  (ce == R_SHELL_SHEAR_BOT) ||
-                 (ce == R_SHELL_CROSS_SHEAR))  
-	        {
-	         if ( pd_glob[mn]->etm[imtrx][ce][(LOG2_ADVECTION)] != 0. )
-		   {
-		    pd_glob[mn]->e[imtrx][ce] |= T_ADVECTION;
-		   }
-	         if ( pd_glob[mn]->etm[imtrx][ce][(LOG2_SOURCE)] != 0. )
-		   {
-		    pd_glob[mn]->e[imtrx][ce] |= T_SOURCE;
-		   }
-	        }
-	      else if(
-=======
-      for ( i=0; i<pd_glob[mn]->Num_EQ; i++)
-	{
-	  ce = pd_glob[mn]->m[i];
-	  if((ce == R_PRESSURE)   ||
-	     (ce == R_GRADIENT11) ||
-	     (ce == R_GRADIENT12) ||
-	     (ce == R_GRADIENT13) ||
-	     (ce == R_GRADIENT21) ||
-	     (ce == R_GRADIENT22) ||
-	     (ce == R_GRADIENT23) ||
-	     (ce == R_GRADIENT31) ||
-	     (ce == R_GRADIENT32) ||
-	     (ce == R_GRADIENT33) ||
-	     (ce == R_EFIELD1)    ||
-	     (ce == R_EFIELD2)    ||
-	     (ce == R_EFIELD3)    ||
-	     (ce == R_ENORM)      ||
-	     (ce == R_EXT_VELOCITY)||
-	     (ce == R_VORT_DIR1) ||
-	     (ce == R_VORT_DIR2) ||
-	     (ce == R_VORT_DIR3) ||
-	     (ce == R_NORMAL1)    ||
-	     (ce == R_NORMAL2)    ||
-	     (ce == R_NORMAL3)    ||
-             (ce == R_SHELL_SHEAR_TOP) ||
-             (ce == R_SHELL_SHEAR_BOT) ||
              (ce == R_EM_CONT_REAL) ||
              (ce == R_EM_CONT_IMAG) ||
-             (ce == R_SHELL_CROSS_SHEAR))  
-	    {
-	      if ( pd_glob[mn]->etm[ce][(LOG2_ADVECTION)] != 0. )
-		{
-		  pd_glob[mn]->e[ce] |= T_ADVECTION;
-		}
-	      if ( pd_glob[mn]->etm[ce][(LOG2_SOURCE)] != 0. )
-		{
-		  pd_glob[mn]->e[ce] |= T_SOURCE;
-		}
-	    }
-	  else if(
->>>>>>> e33b61bb
+                 (ce == R_SHELL_CROSS_SHEAR))  
+	        {
+	         if ( pd_glob[mn]->etm[imtrx][ce][(LOG2_ADVECTION)] != 0. )
+		   {
+		    pd_glob[mn]->e[imtrx][ce] |= T_ADVECTION;
+		   }
+	         if ( pd_glob[mn]->etm[imtrx][ce][(LOG2_SOURCE)] != 0. )
+		   {
+		    pd_glob[mn]->e[imtrx][ce] |= T_SOURCE;
+		   }
+	        }
+	      else if(
 		  (ce == R_SHELL_SAT_CLOSED) ||
 		  (ce == R_SHELL_DELTAH) ||
 		  (ce == R_SHELL_LUB_CURV) ||
