--- conflicted
+++ resolved
@@ -88,36 +88,15 @@
 	GOMA_EH(GOMA_ERROR, "Not all materials have the same coordinate system!");
     }
 
-<<<<<<< HEAD
-  if(CoordinateSystem == CYLINDRICAL || CoordinateSystem == SWIRLING)
-    {
-      if (pd_glob[0]->Num_Dim == 3)
-         GOMA_EH(GOMA_ERROR,"Whoa, Whoa.  3D mesh but CYLINDRICAL COORDINATE SYSTEM???");
-      VIM = 3;
-    }
-  else if(CoordinateSystem == PROJECTED_CARTESIAN)
-    {
-      if(pd_glob[0]->Num_Dim == 3)
-	GOMA_EH(GOMA_ERROR, "Achtung!  You cannot combine the PROJECTED_CARTESIAN coordinate system with a 3D mesh.");
-=======
-  /*  VIM is for non-Cartesian coordinate loops(stress) ; WIM is for Velocity loops  
-      WIM is the length of the velocity vector
-   */
 
   if(CoordinateSystem == CYLINDRICAL)
     {
->>>>>>> 8d8bb9d1
       VIM = 3;
       WIM = Num_Dim;
     }
   else if(CoordinateSystem == SWIRLING || CoordinateSystem == PROJECTED_CARTESIAN
 		|| CoordinateSystem == CARTESIAN_2pt5D)
     {
-<<<<<<< HEAD
-      if(pd_glob[0]->Num_Dim == 3)
-	GOMA_EH(GOMA_ERROR, "Whoa!  3D mesh for 2-1/2D Calculation.");
-=======
->>>>>>> 8d8bb9d1
       VIM = 3;
       WIM = 3;
     }
@@ -129,8 +108,9 @@
   if (pd_glob[0]->Num_Dim == 3 && 
 	(CoordinateSystem == CYLINDRICAL || 
 	 CoordinateSystem == SWIRLING || 
-	 CoordinateSystem == CARTESIAN_2pt5D) )
-         EH(-1,"Whoa, Whoa.  3D mesh but 2D-plus COORDINATE SYSTEM???");
+	 CoordinateSystem == CARTESIAN_2pt5D) ) {
+    GOMA_EH(GOMA_ERROR, "Whoa, Whoa.  3D mesh but 2D-plus COORDINATE SYSTEM???");
+  }
 
 
    /*
