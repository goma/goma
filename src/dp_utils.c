/************************************************************************ *
* Goma - Multiphysics finite element software                             *
* Sandia National Laboratories                                            *
*                                                                         *
* Copyright (c) 2014 Sandia Corporation.                                  *
*                                                                         *
* Under the terms of Contract DE-AC04-94AL85000 with Sandia Corporation,  *
* the U.S. Government retains certain rights in this software.            *
*                                                                         *
* This software is distributed under the GNU General Public License.      *
\************************************************************************/
 
/* dp_utils.c -- distributed processing utility routines
 *
 * These routines are meant as a convenience for using MPI with goma. We
 * make extensive use of MPI derived datatypes in goma. To do this easily,
 * the following data structures and routines have been created.
 *
 * Created: 1997/06/17 06:51 MDT pasacki@sandia.gov  
 *
 * Revised:
 */

#ifdef USE_RCSID
static char rcsid[] = "$Id: dp_utils.c,v 5.1 2007-09-18 18:53:41 prschun Exp $";
#endif

#include <stdio.h>
#include <stdlib.h>
#include <string.h>

#include "std.h"
#include "el_elm.h"
#include "rf_vars_const.h"
#include "mm_as_const.h"
#include "mm_as_structs.h"
#include "mm_as.h"
#include "rf_masks.h"
#include "rf_bc_const.h"

#include "mm_eh.h"

#include "exo_struct.h"
#include "dpi.h"
#include "dp_types.h"

#include "rf_mp.h"
#include "rf_io_const.h"

#define GOMA_DP_UTILS_C
#include "goma.h"

static char mpistringbuffer[80];

static Spfrtn sr;

#include "az_aztec.h"
int Proc_Config[AZ_PROC_SIZE];

/************************************************************************/
/************************************************************************/
/************************************************************************/

#ifdef DEBUG_HKM
#ifdef USE_CHEMKIN
static int ddd_size = 0;
void
binMPI(int blocksize, MPI_Datatype type)
    
    /*******************************************************************
     *
     * binMPI():
     *
     *  Routine to debug nasty MPI problems.
     *
     ********************************************************************/
{
  static int bins[400];
  static int firsttime= TRUE;
  int i, index, sum;
  if (firsttime || blocksize == -2) {
    firsttime = FALSE;
    for (i = 0; i < 400; i++) {
      bins[i] = 0;
    }
  }
  if (blocksize == -2) return;
  if (blocksize == -1) {
    sum = 0;
    cpc_mp_init(Num_Proc, 0, ProcID, NULL);    
    cpc_print_sync_start(TRUE);
    printf(" Proc %d  Type      Blocks of type\n", ProcID);
    printf("-------------------------------------------------------------\n");
    for (i = 0; i < 400; i++) {
      if (bins[i] > 0) {
         printf("%12d     %12d\n", i, bins[i]);
         sum += bins[i];
      }     
    }
    printf("-------------------------------------------------------------\n");
    printf("            %12d\n", sum);
    cpc_print_sync_end(TRUE);
  } else {
    index = (int)  type;
    if (index <= 0 || index >= 400) {
        printf("binMPI error, index = %d\n", index);
        exit(-1);
    }
    if (blocksize <= 0) {
        printf("binMPI error, blocksize = %d\n", blocksize);
        exit(-1);
    }
    bins[index] += blocksize;
  }
  return;
}
#endif
#endif
/************************************************************************/
/************************************************************************/
/************************************************************************/

DDD 
ddd_alloc(void)
{
  int n=SZ_DDD_INIT_MAX_MEMBERS;
  DDD p;
  p              = (DDD) calloc(1, sizeof(struct Derived_Datatype_Description));
  p->num_members = 0;
  p->max_members = n;
  p->block_count = (int *) calloc(n, sizeof(int));
  p->data_type   = (MPI_Datatype *) calloc(n, sizeof(MPI_Datatype));
  p->address     = (MPI_Aint *) calloc(n, sizeof(MPI_Aint));
#ifdef DEBUG
  fprintf(stderr, "P_%d in ddd_alloc()\n", ProcID);
#endif  
  return(p);
}


void 
ddd_free(DDD p)
{
  MPI_Type_free(&p->new_type);
  free(p->block_count);
  free(p->data_type);
  free(p->address);
  free(p);
  return;
}
/**********************************************************************/
/**********************************************************************/
/**********************************************************************/

#ifdef PARALLEL
static int ddd_internal_count = 0;
#endif

/**********************************************************************/
/**********************************************************************/
/**********************************************************************/

void
ddd_add_member2(void *address, int blockcount, size_t byte_size)

    /*****************************************************************
     *
     * ddd_add_member2:
     *
     *   Buffered broadcast routine. This routine will force an
     *   immediate exchange when the buffer gets larger than a fixed
     *   size (currently 8000 bytes). At this point, its worthwhile
     *   to exchange immediately, because further buffering won't yield
     *   speed improvements. Also, memory requirements for reallocs()
     *   in AZ_broadcast() are kept to a minimum.
     *
     *   This routine uses two static variables (listed below)
     *   and must be used in combination with the routine
     *   ddd_set_commit2() listed below. ddd_set_commit2() does
     *   the final broadcast, if needed.
     *
     *   Inbetween the calls to ddd_add_commit2() and
     *   ddd_set_commit2(), no other mp communication should be
     *   carried out that involves syncing processors.
     *   This is due to the fact that the send is carried out in
     *   Proc 0 in the ddd_set_commit2() routine, while the
     *   read is carried out on all other processors in the
     *   ddd_add_commit2() routine.
     *
     *   Note: Errors in the broadcast lead to immediate error exits.
     *
     *  Input
     * -------
     *   address    : base address of the item to be broadcast  
     *   blockcount : Number of items in the object to be sent
     *   byte_size  : Number of bytes per item in the object to be
     *                sent.
     *
     *  Static Variables
     * ------------------
     *   dd_internal_count : Internal count of the buffer length
     *   Proc_Config[3] : MP configuration information, in a form
     *                    needed by Aztec.
     *****************************************************************/
{
#ifdef PARALLEL
  int length;

  if (byte_size <= 0) {
    fprintf(stderr," ddd_add_member2 ERROR: byte_size = %ld\n", (long int)byte_size);
    EH(-1,"ddd_add_member2 parameter error");
  }
  length = blockcount * byte_size;
  if (length > 0) {
    AZ_broadcast(address, length, Proc_Config, AZ_PACK);
    ddd_internal_count += length;
    if (ddd_internal_count > 8000) {
      AZ_broadcast(NULL, 0, Proc_Config, AZ_SEND);    
      ddd_internal_count = 0;
    }
  }
#endif
}
/**********************************************************************/
/**********************************************************************/
/**********************************************************************/

void 
ddd_set_commit2(void)
    
    /******************************************************************
     *
     * ddd_set_member2:
     *
     *   See description for ddd_add_member2 above().
     ******************************************************************/    
{
#ifdef PARALLEL
  if (ddd_internal_count > 0) { 
    AZ_broadcast(NULL, 0, Proc_Config, AZ_SEND);
    ddd_internal_count = 0;
  }
#endif
}
/**********************************************************************/
/**********************************************************************/
/**********************************************************************/
void 
ddd_add_member(DDD p,
	       void *address, 
	       int blockcount, 
	       MPI_Datatype type)
{
  char err_msg[MAX_CHAR_IN_INPUT];
  int i;
  int n;

  i = p->num_members;
  
  if ( blockcount == 0 )
    {
      sr = sprintf(err_msg, "Attempt to add member %d type %s w/ 0 length!",
		   i, type2string(type));
      EH(-1, err_msg);
    }

  if ( address == NULL )
    {
      sprintf(err_msg, 
	      "attempt to add member %d type %s blockcount %d with a NULL address!",
	      i, type2string(type), blockcount);
#ifdef DEBUG_HKM
      printf("%s\n", err_msg); fflush(stdout);
#endif
      EH(-1, err_msg);
    }

  if ( i > p->max_members-1 )
    {
      p->max_members += SZ_DDD_INIT_MAX_MEMBERS;
      n = p->max_members;

      p->block_count = (int *) realloc(p->block_count, n*sizeof(int));
      p->data_type   = (MPI_Datatype *) realloc(p->data_type, 
						n*sizeof(MPI_Datatype));
      p->address     = (MPI_Aint *) realloc(p->address, n*sizeof(MPI_Aint));
    }

  p->block_count[i] = blockcount;
  p->data_type[i]   = type;
#ifdef PARALLEL
  /*
   *  This is just the identity operator on most systems
   */
  MPI_Get_address(address, &p->address[i]);
#ifdef DEBUG
   /* the check below does not work on dec or tflop */
  if ((int) address != p->address[i]) {
    printf("MPI_ADDRESS DOES SOMETHING WHOOHOO\n");
    printf("address = %d  p->address[i] = %d\n",
	   (int) address, p->address[i]);
  }
#endif

#endif
  p->num_members++;

#ifdef DEBUG_HKM
#ifdef USE_CHEMKIN
  ddd_size += blockcount;
  binMPI(blockcount, type);
#endif
#endif
  return;
}
/************************************************************************/
/************************************************************************/
/************************************************************************/

void 
ddd_set_commit(DDD p)
{
#ifdef PARALLEL
  MPI_Type_create_struct(p->num_members, p->block_count, p->address,
<<<<<<< HEAD
		  p->data_type, &p->new_type);
=======
                         p->data_type, &p->new_type);
>>>>>>> 48a67847
  MPI_Type_commit(&p->new_type);
  MPI_Type_get_extent(p->new_type, &p->lb, &p->extent);
  MPI_Type_size(p->new_type, &p->size);
  /*  rtn = MPI_Type_count(p->new_type, &p->count); */
#endif

  return;
}
/************************************************************************/
/************************************************************************/
/************************************************************************/

char *
type2string(MPI_Datatype type)
{
  if( type == MPI_INT )
    {
      strcpy(mpistringbuffer, "MPI_INT");
    }
  else if( type == MPI_CHAR )
    {
      strcpy(mpistringbuffer, "MPI_CHAR");
    }
  else if( type == MPI_FLOAT )
    {
      strcpy(mpistringbuffer, "MPI_FLOAT");
    }
  else if( type == MPI_DOUBLE )
    {
      strcpy(mpistringbuffer, "MPI_DOUBLE");
    }
  else
    {
      strcpy(mpistringbuffer, "MPI_WHAT?");
    }

  return(mpistringbuffer);
}
/************************************************************************/
/************************************************************************/
/************************************************************************/

int
ProcWithMaxInt(const int value, int *maxval)

    /********************************************************************
     *
     * ProcWithMaxInt():
     *
     *   This routine will find the maximum integer value input from
     *   all processors. In case of ties, it will return the lowest
     *   numbered processor ID with the max value.
     *
     *  Output
     *  -------
     *  *maxval = Maximum int found on all processors
     *
     *  Return
     *  -------
     *  Routine returns the processor ID that had the max value. In case
     *  of ties, it will return the lowest numbered Processer ID.
     ********************************************************************/
{
  int in_buf[2], out_buf[2];
#ifdef PARALLEL
  in_buf[0] = value;
  in_buf[1] = ProcID;
  MPI_Allreduce((void *)in_buf, (void *) out_buf, 1, MPI_2INT,
		MPI_MAXLOC, MPI_COMM_WORLD);
  *maxval = out_buf[0];
  return out_buf[1];
#else
  *maxval = value;
  return 0;
#endif
}
/************************************************************************/
/************************************************************************/
/************************************************************************/

void
check_parallel_error_FL(char *errstring, char *file_name, int lineno)

    /********************************************************************
     *
     * check_parallel_error_FL
     * check_parallel_error(string):
     *
     *   Checks the global variable parallel_error to see if a
     *   parallel error condition has been posted. If it has then
     *   this routine posts an error message and terminates GOMA.
     ********************************************************************/
{
  extern int parallel_err, parallel_err_global;
#ifdef PARALLEL

  MPI_Allreduce(&parallel_err, &parallel_err_global, 1,
                 MPI_INT, MPI_LOR, MPI_COMM_WORLD);
  if (parallel_err_global) { 
    DPRINTF(stderr, "PARALLEL ERROR: ");
    if (errstring) DPRINTF(stderr, "%s", errstring);
    DPRINTF(stderr,
	    " check previous output for cause of error: %s line %d",
	    file_name, lineno);
    fflush(stderr);
    if (parallel_err) {
      fprintf(stderr,"\tP_%d had a flagged error\n", ProcID);
    }
    (void) MPI_Finalize();
    exit(-1);
  }
#else
  if (parallel_err || parallel_err_global) {
    DPRINTF(stderr, "SERIAL PROG ERROR: ");
    DPRINTF(stderr,
	    " check previous output for cause of error: %s line %d",
	    file_name, lineno);
    fflush(stderr);
    if (parallel_err) {
      fprintf(stderr,"\tP_%d had a flagged error\n", ProcID);
    }
    exit(-1); 
  }
#endif
}
/************************************************************************/
/************************************************************************/
/************************************************************************/

void
ReduceBcast_BOR(int *ivec, int length)

   /********************************************************************
    *
    * ReduceBcast_BOR()
    *
    *  Does a logical bitwize OR operation on a vector of ints
    *  distibuted across different processors.
    ********************************************************************/
{
#ifdef PARALLEL
  int k, err, *ivec_recv;
  if (length <= 0) {
    printf(" ReduceBcast_BOR Warning, length = %d\n", length);
    return;
  }
  if (ivec == NULL) {
    EH(-1, " ReduceBcast_BOR fatal Interface error");
  }
  ivec_recv = alloc_int_1(length, INT_NOINIT);
  err = MPI_Reduce(ivec, ivec_recv, length, MPI_INT, MPI_BOR, 0,
	           MPI_COMM_WORLD);
  if (err != MPI_SUCCESS) {
    EH(-1, " ReduceBcast_BOR fatal MPI Error");
  }
  err = MPI_Bcast(ivec_recv, V_LAST, MPI_INT, 0, MPI_COMM_WORLD);
  if (err != MPI_SUCCESS) {
    EH(-1, " ReduceBcast_BOR fatal MPI Error");
  }  
  for (k = 0; k < V_LAST; k++) {
    ivec[k] = ivec_recv[k];
  }
  safer_free((void **) &ivec_recv);
#endif
}
/************************************************************************/
/************************************************************************/
/************************************************************************/

int
gmaxloc_int(const int value, const int local_loc, int *global_maxloc)

    /********************************************************************
     *
     * gmaxloc_int():
     *
     *   This routine will find the maximum integer value input from
     *   all processors. It will also return the location from which
     *   the maximum occurred. In case of ties, it will return the
     *   location from the lowest numbered processor ID with the
     *   max value.
     *
     *  Output
     *  -------
     *  *global_maxloc = Returns the value of local_loc from the
     *                   processor containing the max value.
     *
     *  Return
     *  -------
     *  Routine returns the maximum value of "value" input from
     *  any of the processors.
     ********************************************************************/
{
#ifdef PARALLEL
  int in_buf[2], out_buf[2], err;
  in_buf[0] = value;
  in_buf[1] = local_loc;
  err = MPI_Allreduce((void *)in_buf, (void *) out_buf, 1, MPI_2INT,
	   	      MPI_MAXLOC, MPI_COMM_WORLD);
  if (err != MPI_SUCCESS) {
    EH(-1, "gmaxloc_int: MPI_Allreduce returned an error");
  }
  *global_maxloc = out_buf[1];
  return out_buf[0];
#else
  *global_maxloc = 0;
  return value;
#endif
}
/************************************************************************/
/************************************************************************/
/************************************************************************/

int
gminloc_int(const int value, const int local_loc, int *global_minloc)

    /********************************************************************
     *
     * gminloc_int():
     *
     *   This routine will find the minimum integer value input from
     *   all processors. It will also return the location from which
     *   the minimum occurred. In case of ties, it will return the
     *   location from the lowest numbered processor ID with the
     *   min value.
     *
     *  Output
     *  -------
     *  *global_minloc = Returns the value of local_loc from the
     *                   processor containing the min value.
     *
     *  Return
     *  -------
     *  Routine returns the minimum value of "value" input from
     *  any of the processors.
     ********************************************************************/
{
#ifdef PARALLEL
  int  in_buf[2], out_buf[2], err;
  in_buf[0] = value;
  in_buf[1] = local_loc;
  err = MPI_Allreduce((void *)in_buf, (void *) out_buf, 1, MPI_2INT,
		      MPI_MINLOC, MPI_COMM_WORLD);
  if (err != MPI_SUCCESS) {
    EH(-1, "gminloc_int: MPI_Allreduce returned an error");
  }
  *global_minloc = out_buf[1];
  return out_buf[0];
#else
  *global_minloc = 0;
  return value;
#endif
}
/************************************************************************/
/************************************************************************/
/************************************************************************/

int
gmin_int(const int value)
    
    /********************************************************************
     *
     * gmin_int
     *
     *   This routine will return the minimum of a single integer
     *   distributed across the processors.
     *
     *
     *  Return
     *  -------
     *  Routine returns the minimum value.
     ********************************************************************/
{
#ifdef PARALLEL
  int out_buf, err;
  err = MPI_Allreduce((void *) &value, (void *) &out_buf, 1, MPI_INT,
		      MPI_MIN, MPI_COMM_WORLD);
  if (err != MPI_SUCCESS) {
    EH(-1, "gmin_int: MPI_Allreduce returned an error");
  }
  return out_buf;
#else
  return value;
#endif
}
/************************************************************************/
/************************************************************************/
/************************************************************************/

int
gmax_int(const int value)
    
    /********************************************************************
     *
     * gmax_int
     *
     *   This routine will return the maximum of a single integer
     *   distributed across the processors.
     *
     *
     *  Return
     *  -------
     *  Routine returns the maximum value.
     ********************************************************************/
{
#ifdef PARALLEL
  int out_buf, err;
  err = MPI_Allreduce((void *) &value, (void *) &out_buf, 1, MPI_INT,
		      MPI_MAX, MPI_COMM_WORLD);
  if (err != MPI_SUCCESS) {
    EH(-1, "gmax_int: MPI_Allreduce returned an error");
  }
  return out_buf;
#else
  return value;
#endif
}
/************************************************************************/
/************************************************************************/
/************************************************************************/

int
gsum_Int(const int value)
    
    /********************************************************************
     *
     * gsum_Int
     *
     *   This routine will return the sum of a single integer
     *   distributed across the processors.
     *
     *
     *  Return
     *  -------
     *  Routine returns the sum.
     ********************************************************************/
{
#ifdef PARALLEL
  int out_buf, err;
  err = MPI_Allreduce((void *) &value, (void *) &out_buf, 1, MPI_INT,
		      MPI_SUM, MPI_COMM_WORLD);
  if (err != MPI_SUCCESS) {
    EH(-1, "gsum_Int: MPI_Allreduce returned an error");
  }
  return out_buf;
#else
  return value;
#endif
}
/************************************************************************/
/************************************************************************/
/************************************************************************/

double
gavg_double(const double value)

    /********************************************************************
     *
     * gavg_double
     *
     *   This routine will find the average value of an input
     *   across all of the processors
     *
     *
     *  Return
     *  -------
     *  Routine returns the average value
     ********************************************************************/
{
#ifdef PARALLEL
  int err;
  double out_buf;
  err = MPI_Allreduce((void *) &value, (void *) &out_buf, 1, MPI_DOUBLE,
	     	      MPI_SUM, MPI_COMM_WORLD);
  if (err != MPI_SUCCESS) {
    EH(-1, "gavg_double: MPI_Allreduce returned an error");
  }
  return out_buf / Num_Proc;
#else
  return value;
#endif
}
/************************************************************************/
/************************************************************************/
/************************************************************************/

void
print_sync_start(int do_print)

   /*********************************************************************
    *
    * print_sync_start:
    *
    *  Wrapper around AZ_print_sync_start() 
    *********************************************************************/
{
  if (Num_Proc > 1)
    {
      AZ_print_sync_start(ProcID, do_print, Proc_Config);
    }
}
/************************************************************************/
/************************************************************************/
/************************************************************************/

void
print_sync_end(int do_print)

   /*********************************************************************
    *
    * print_sync_end:
    *
    *  Wrapper around AZ_print_sync_end()   
    *********************************************************************/
{
  if (Num_Proc > 1)
    {
      AZ_print_sync_end(Proc_Config, do_print);
    }
}
/************************************************************************/
/************************************************************************/
/************************************************************************/

void
sync_processors(void)

   /*********************************************************************
    *
    * sync_processors:
    *
    * This function will synchronize all processors
    * it is a wrapper around AZ_sync(). Also, since sync is primarily
    * used for printing applications, we flush both the standard out and
    * standard error here as well.   
    *********************************************************************/
{
  fflush(stdout);
  fflush(stderr);
  if (Num_Proc > 1)
    {
      AZ_sync(Proc_Config);
    }
}
/************************************************************************/
/************************************************************************/
/************************************************************************/<|MERGE_RESOLUTION|>--- conflicted
+++ resolved
@@ -322,11 +322,7 @@
 {
 #ifdef PARALLEL
   MPI_Type_create_struct(p->num_members, p->block_count, p->address,
-<<<<<<< HEAD
-		  p->data_type, &p->new_type);
-=======
                          p->data_type, &p->new_type);
->>>>>>> 48a67847
   MPI_Type_commit(&p->new_type);
   MPI_Type_get_extent(p->new_type, &p->lb, &p->extent);
   MPI_Type_size(p->new_type, &p->size);
