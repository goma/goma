/************************************************************************ *
* Goma - Multiphysics finite element software                             *
* Sandia National Laboratories                                            *
*                                                                         *
* Copyright (c) 2014 Sandia Corporation.                                  *
*                                                                         *
* Under the terms of Contract DE-AC04-94AL85000 with Sandia Corporation,  *
* the U.S. Government retains certain rights in this software.            *
*                                                                         *
* This software is distributed under the GNU General Public License.      *
\************************************************************************/

/* ac_particles -- calculations involving discrete particles. 
 */
/*
 * $Id: ac_particles.c,v 5.6 2009-04-24 23:42:32 hkmoffa Exp $
 */

/* Needed to declare POSIX function drand48 */
#define _XOPEN_SOURCE

/* Standard include files */
#include <stdio.h>
#include <stdlib.h>
#include <string.h>
#include <math.h>

/* GOMA include files */
#define GOMA_AC_PARTICLES_C
#include "goma.h"


/* Global variables extern declared in ac_particles.h. */
int Particle_Dynamics;		/* global toggle indicating particles are present. */
enum Particle_Model_t Particle_Model; /* What flavor of particle<->continuum stuff... */
dbl Particle_Model_Data[MAX_PARTICLE_MODEL_DATA_VALUES]; /* Real values for this model. */
int Particle_Number;		/* number of discrete particles. */
particle_filename_s Particle_Restart_Filename; /* restart filename */
int Particle_Output_Stride;	/* How often to output particle information. */
dbl Particle_Output_Time_Step;	/* Output every these units. */
int Particle_Max_Time_Steps;	/* max number of particle time steps if steady solution. */
enum Particle_Output_Format_t Particle_Output_Format; /* What kind of output file? */
int Particle_Full_Output_Stride;         /* > 0 => full output every that many steps. */
particle_filename_s Particle_Full_Output_Filename; /* where to put them. */
int Particle_Number_Sample_Types; /* How many datasets to output? */
int *Particle_Number_Samples_Existing; /* How many are tagged for each sample type?*/
int *Particle_Number_Samples;	/* How many particles to output for dataset #n? */
int *Particle_Number_Output_Variables; /* How many output vars for each sample. */
particle_variable_s **Particle_Output_Variables; /* List of variable indices to output for dataset #n */
particle_filename_s *Particle_Filename_Template; /* Template of where to put the data... */

dbl Particle_Density;		/* Density of particle in problem units */
dbl Particle_Radius;		/* Radius of particle in problem units. */
dbl Particle_Ratio;		/* Real/computational particle ratio. */
int Particle_Show_Debug_Info;	/* Show particle debug info. */
enum Particle_Domain_t Particle_Creation_Domain;
enum Particle_Domain_t Particle_Move_Domain;
particle_filename_s Particle_Creation_Domain_Filename;
particle_s Particle_Creation_Domain_Name;
particle_filename_s Particle_Move_Domain_Filename;
particle_s Particle_Move_Domain_Name;
dbl Particle_Creation_Domain_Reals[MAX_DOMAIN_REAL_VALUES];
dbl Particle_Move_Domain_Reals[MAX_DOMAIN_REAL_VALUES];
dbl xi_boundary_tolerances[3] = { XI_BOUNDARY_TOLERANCE0, XI_BOUNDARY_TOLERANCE1, XI_BOUNDARY_TOLERANCE2 };

int Particle_Number_PBCs;		/* Number of particle-related sideset BC's. */
PBC_t *PBCs;			/* Particle boundary condition structures. */

/* Global variables that reside entirely within this file. */
static particle_t *particles_to_do, *particles_to_send;
static particle_t **element_particle_list_head;
static particle_t **backup_element_particle_list_head;
static int num_particles;
static int last_element_loaded;
static int velo_interp;
static int last_elements_nodes_loaded;
static int last_elements_fv_loaded;
static dbl last_fvs_xi_loaded[DIM];
static my_fv_old_t *my_fv_old;

static int max_newton_iterations, max_particle_iterations;
static dbl total_accum_ust, output_accum_ust, particle_accum_ust;
#ifdef PARALLEL
static int total_num_particle_ghosts;
static dbl communication_accum_ust;
#endif

static int nodes_per_element;
static int sides_per_element;
static dbl **node_coord;

static const Exo_DB * static_exo;
static dbl * static_x;
static dbl * static_x_old;
static dbl * static_xdot;
static dbl * static_xdot_old;
static dbl * static_resid_vector;

element_particle_info_t *element_particle_info;

static dbl my_volume;
static dbl *el_volume;
static FILE **pa_fp;
static FILE *pa_full_fp;

static int pdim;		/* particle dimension (coordinate, velocities, etc.) */
static int mdim;		/* mesh dimension */

static int Num_Impermeable_PBCs;	/* Number of IMPERMEABLE particle boundary conditions. */

/* Function Prototypes */
static void find_exit_wound(const int, particle_t *, const dbl [3], const dbl [3], const dbl [3], const int, const int);

static dbl fill_element_volumes(const int, const int);

static int position_particle_uniformly(const int, particle_t *);

static char * construct_filename(const char *);

static void get_boundary_xi_newton(const dbl * const, const int, dbl *, const int, const dbl);

static particle_t * obtain_particle_space(const int);

static particle_t * create_a_particle(particle_t *, const int);

static int rejection_sample_a_particle(void);

static void initialize_and_create_new_particle(particle_t *, const int);

static void create_element_particle_info_maps(void);

static void handle_surface_interaction(particle_t *, dbl *, dbl *, int );

static void generate_source_particles(const dbl, const dbl, const dbl);

static void zero_a_particle(particle_t *);

static void initialize_surface_interactions(void);

static void load_element_information(const int);

static void load_element_node_coordinates(const int);

static void fill_hex_side_indices(const int, int[4]);

static void select_random_side_location(const int , const int, dbl *, dbl *);

static dbl get_side_area(const int, const int);

static void load_field_variables_at_xi(const int, dbl * const);

static int get_element_xi_newton(const int, const dbl * const, dbl *);

static dbl get_element_minimum_side_length(const int);

static void output_TECPLOT_zone_info(const dbl, const int, const int);

static void output_a_particle(particle_t * const, const dbl, const dbl, const int, const int, const int);

static void store_particle_data(particle_t * const);

static dbl compute_particle_dt(particle_t * const, const dbl);

static int move_particle(particle_t * const, dbl *, const dbl, const dbl);

static dbl my_distance(const dbl *, const dbl *, const int);

static void enforce_impermeable_PBCs(particle_t * const, dbl *, const dbl);

static dbl drand_standard_normal(void);

static dbl drand_truncated_normal(const dbl, const dbl);

static void dump_fcn(const char * const, const int, const int, particle_t *, ...);

static void fill_my_fv_old(void);

static void advance_a_particle(particle_t *, const dbl, const dbl, const int);

static void remove_from_element_particle_list(particle_t *, const int);

static void add_to_send_list(particle_t *);

static void add_to_do_list(particle_t *);

static void couple_to_continuum(void);

static void load_restart_file(void);

static void test_map_integrity(void);



/* Initialize the particles' positions and angular distributions.
 * Currently, only a uniform distribution is available.  This was a
 * pain in the ass to do...
 *
 * Unfortunately, this code assumes e_begin = 0... Oh well.
 */
void
initialize_particles(const Exo_DB * exo,
		     dbl * const x,
		     dbl * const x_old,
		     dbl * const xdot,
		     dbl * const xdot_old,
		     dbl * const resid_vector)
{
  dbl r, total_volume = 0.0;
  int  rejection, rejection_count, creation_count;
  int i, j, el_index_begin, el_index_end, num_els, elem_id;
  char time_of_day[80];
  particle_t p;

#ifdef PARALLEL
  int proc_index, left_over;
  int *number_to_create = 0, *local_number_created = 0, *number_created = 0;
  dbl *proc_volume_local = 0, *proc_volume = 0;
#endif

  DPRINTF(stdout, "\nParticle initialization:\n"); fflush(stdout);

  if((Particle_Model == SWIMMER_EXPLICIT || Particle_Model == SWIMMER_IMPLICIT) &&
     pd_glob[0]->CoordinateSystem != CARTESIAN)
    EH(-1, "You probably need to fix something first...");

  /* Allocate one of these.  I like the -> references instead of the
   * . references... */
  my_fv_old = (my_fv_old_t *)malloc(sizeof(my_fv_old_t));

  /* Set these at the two entries into particle stuff so I don't have
   * to pass them around EVERYWHERE. */
  static_exo = exo;
  static_x = x;
  static_x_old = x_old;
  static_xdot = xdot;
  static_xdot_old = xdot_old;
  static_resid_vector = resid_vector;

  /* Get the appropriate dimension for the coordinate, velocity loops... */
  pdim = pd_glob[0]->Num_Dim;
  if(pd_glob[0]->CoordinateSystem == SWIRLING ||
     pd_glob[0]->CoordinateSystem == PROJECTED_CARTESIAN ||
     pd_glob[0]->CoordinateSystem == CARTESIAN_2pt5D)
    pdim = pdim + 1;
  
  /* Get mesh dimension */
  mdim = static_exo->num_dim;

  if(pd_glob[0]->e[pg->imtrx][R_MESH1])
    EH(-1, "Cannot couple particles and deformable mesh, yet.");
  if(mdim == 2)
    {
      if(static_exo->eb_elem_itype[0] != BIQUAD_QUAD &&
	 static_exo->eb_elem_itype[0] != BILINEAR_QUAD)
	EH(-1, "Can only have 9-node and 4-node quadrilateral elements in 2D.");
      sides_per_element = 4;
    }
  else /* static_exo->num_dim == mdim == 3 */
    {
      if(static_exo->eb_elem_itype[0] != TRIQUAD_HEX &&
	 static_exo->eb_elem_itype[0] != TRILINEAR_HEX)
	EH(-1, "Can only handly 27-node and 8-node hex elements in 3D.");
      sides_per_element = 6;
    }

  nodes_per_element = elem_info(NNODES, static_exo->eb_elem_itype[0]);
  node_coord = (dbl **)malloc(nodes_per_element * sizeof(dbl *));
  for(i = 0; i < nodes_per_element; i++)
    node_coord[i] = (dbl *)malloc(DIM * sizeof(dbl));

  element_particle_list_head = (particle_t **)malloc(static_exo->num_elems * sizeof(particle_t *));
  backup_element_particle_list_head = (particle_t **)malloc(static_exo->num_elems * sizeof(particle_t *));
  particles_to_send = NULL;

  DPRINTF(stdout, "  elements: "); fflush(stdout);
  /* We will always allocate this element-sized space even though we
   * might not always use it.  There are too many use cases (some
   * delayed) that complicate this... */
  element_particle_info = (element_particle_info_t *)malloc(static_exo->num_elems * sizeof(element_particle_info_t));
  for(i = 0; i < static_exo->num_elems; i++)
    {
      element_particle_info[i].PBC_side_id = (int *)malloc(sides_per_element * sizeof(int));
#ifdef PARALLEL
      element_particle_info[i].owner_local_element_id = (int *)calloc((unsigned)sides_per_element, sizeof(int));
      element_particle_info[i].num_ghost_target_elems = 0; /* number of times each particle needs to be ghosted. */
      element_particle_info[i].ghost_proc = NULL; /* what proc do they ghost to? */
      element_particle_info[i].ghost_local_elem_id = NULL; /* what's the local element id there? */
#endif
      for(j = 0; j < sides_per_element; j++)
	{
	  element_particle_info[i].PBC_side_id[j] = -1;
#ifdef PARALLEL
	  element_particle_info[i].owner_local_element_id[j] = -1;
#endif
	}
      if(Particle_Model == SWIMMER_IMPLICIT || Particle_Model == SWIMMER_EXPLICIT)
	element_particle_info[i].source_term = (dbl *)calloc(MDE, sizeof(dbl));
      else
	element_particle_info[i].source_term = NULL;
      element_particle_info[i].list_PBC_IMPERMEABLE = NULL;
      element_particle_list_head[i] = NULL;
      backup_element_particle_list_head[i] = NULL;
    }
  get_time(time_of_day);
  DPRINTF(stdout, "done at %s\n", time_of_day); fflush(stdout);

  DPRINTF(stdout, "  output: "); fflush(stdout);
  /* Open the output file for full output/restart if we've selected one. */
  if(Particle_Full_Output_Stride)
    {
      if(!(pa_full_fp = fopen(construct_filename(Particle_Full_Output_Filename), "w")))
	EH(-1, "Could not open Particle_Full_Output_Filename for zeroing.");
      DPRINTF(stdout, "%s, ", Particle_Full_Output_Filename); fflush(stdout);
    }
  else
    pa_full_fp = NULL;

  if(Particle_Number_Sample_Types)
    {
      pa_fp = (FILE **)array_alloc(1, Particle_Number_Sample_Types, sizeof(FILE *));
      for(i = 0; i < Particle_Number_Sample_Types; i++)
	{
	  if(!(pa_fp[i] = fopen(construct_filename(Particle_Filename_Template[i]), "w")))
	    EH(-1, "Could not open a particle file for zeroing.");
	  DPRINTF(stdout, "%s, ", Particle_Filename_Template[i]); fflush(stdout);
	  Particle_Number_Samples_Existing[i] = 0;
	  if(Particle_Output_Format == TECPLOT)
	    {
	      fprintf(pa_fp[i], "TITLE = \"Goma Particles\"\n");
#ifdef PARALLEL
	      if(pdim == 2)
		fprintf(pa_fp[i], "VARIABLES = \"X\", \"Y\", \"PROCID\", \"TIME\"");
	      else
		fprintf(pa_fp[i], "VARIABLES = \"X\", \"Y\", \"Z\", \"PROCID\", \"TIME\"");
#else
	      if(pdim == 2)
		fprintf(pa_fp[i], "VARIABLES = \"X\", \"Y\", \"TIME\"");
	      else
		fprintf(pa_fp[i], "VARIABLES = \"X\", \"Y\", \"Z\", \"TIME\"");
#endif
	      for(j = 0; j < Particle_Number_Output_Variables[i]; j++)
		fprintf(pa_fp[i], ", \"%s\"", Particle_Output_Variables[i][j]);
	      fprintf(pa_fp[i], "\n");
	    }
	}
    }
  else
    pa_fp = NULL;
  if(Particle_Output_Format == TECPLOT &&
     Particle_Number > 0)
    output_TECPLOT_zone_info(0.0, 0, 1);
  get_time(time_of_day);
  DPRINTF(stdout, "done at %s\n", time_of_day); fflush(stdout);

  last_element_loaded = -1;
  last_elements_nodes_loaded = -1;
  last_elements_fv_loaded = -1;
  for(i = 0; i < DIM; i++)
    last_fvs_xi_loaded[i] = -1.0e+10;

  num_particles = 0;

  DPRINTF(stdout, "  volumes: "); fflush(stdout);
  /* Position initial particles. */
  if(Particle_Number > 0)
    {
      el_index_begin = static_exo->eb_ptr[0];
      el_index_end = static_exo->eb_ptr[static_exo->num_elem_blocks];
      num_els = el_index_end - el_index_begin;
      el_volume = (dbl *)malloc(num_els * sizeof(dbl));
  
      /* First get total element "volume" */
      total_volume = my_volume =  fill_element_volumes(el_index_begin, el_index_end);
#ifdef PARALLEL
      proc_volume = (dbl *)calloc((unsigned)Num_Proc, sizeof(dbl));
      proc_volume_local = (dbl *)calloc((unsigned)Num_Proc, sizeof(dbl));
      proc_volume_local[ProcID] = my_volume;
      MPI_Reduce(proc_volume_local, proc_volume, Num_Proc, MPI_DOUBLE, MPI_SUM, 0, MPI_COMM_WORLD);
  
      /* Get total volume. */
      total_volume = 0.0;
      for(i = 0; i < Num_Proc; i++)
	total_volume += proc_volume[i];

      /*
	DPRINTF(stderr, "Total volume = %g\n", total_volume); fflush(stderr);
      */
#endif
    }
  get_time(time_of_day);
  DPRINTF(stdout, "done at %s\n", time_of_day); fflush(stdout);

  DPRINTF(stdout, "  domains: "); fflush(stdout);
  if(Particle_Number > 0)
    {
      /* This is really the only check we can make unless I want to
       * implement some pretty serious probabilistic sampling and
       * in/out comparisons for ACIS objects. */
      if(Particle_Creation_Domain == BRICK && Particle_Move_Domain == BRICK)
	{
	  for(i = 0; i < 3; i++)
	    if(Particle_Move_Domain_Reals[2*i] > Particle_Creation_Domain_Reals[2*i] ||
	       Particle_Move_Domain_Reals[2*i+1] < Particle_Creation_Domain_Reals[2*i+1])
	      EH(-1, "Mismatch in BRICK bounds for Creation/Move.");
	}
    }
  
  get_time(time_of_day);
  DPRINTF(stdout, "done at %s\n", time_of_day); fflush(stdout);

  DPRINTF(stdout, "  particles: "); fflush(stdout);

  /* If Particle_Number == -1, then we're performing the "particle
   * mass test".  One particle is placed on each element, and the
   * total particle mass is interpolated by shape functions.  The
   * global value should sum to be, of course, (# particles) x (# real
   * particles per computational particle) x (mass per real particle).
   * Note that in this situation # particles = # elements. */
  if(Particle_Number == -1)
    {
      el_index_begin = static_exo->eb_ptr[0];
      el_index_end = static_exo->eb_ptr[static_exo->num_elem_blocks];
      num_els = el_index_end - el_index_begin;
      for(elem_id = el_index_begin; elem_id < el_index_end; elem_id++)
	{
#ifdef PARALLEL
	  if(DPI_ptr->elem_owner[elem_id] != ProcID)
	    continue;
#endif

	  /* Place the particles at the arithmetic mean of the node
	   * coordinates.  This will place the particle in the middle
	   * of the element as long as the element is non-concave. */
	  load_element_node_coordinates(elem_id);
	  zero_a_particle(&p);
	  for(i = 0; i < mdim; i++)
	    {
	      for(j = 0; j < nodes_per_element; j++)
		p.x[i] += node_coord[j][i];
	      p.x[i] /= (dbl)nodes_per_element;
	    }
	  
	  initialize_and_create_new_particle(&p, elem_id);
	}
    }

  if(Particle_Number > 0)
    {
      rejection_count = 0;
      creation_count = 0;
#ifdef PARALLEL
      DPRINTF(stdout, "\n"); fflush(stdout);
      /* Processor zero controls the global random sampling procedure.
       * This is pretty trivial in single-processor. */
      number_to_create = (int *)calloc((unsigned)Num_Proc, sizeof(int));
      number_created = (int *)calloc((unsigned)Num_Proc, sizeof(int));
      local_number_created = (int *)calloc((unsigned)Num_Proc, sizeof(int));
      if(ProcID == 0)
	{
	  while(creation_count < Particle_Number)
	    {
	      DPRINTF(stdout, "    %d=", Particle_Number - creation_count); fflush(stdout);
	      /* First figure out how much each processor should generate, rounded down. */
	      left_over = Particle_Number - creation_count;
	      for(proc_index = 0; proc_index < Num_Proc; proc_index++)
		{
		  number_to_create[proc_index] = (int)floor(proc_volume[proc_index]/total_volume * (Particle_Number - creation_count));
		  left_over -= number_to_create[proc_index];
		}

	      /* Now we need to assign the leftovers. */
	      for(i = 0; i < left_over; i++)
		{
		  /* This random number determines which processor we're going
		   * to try to create a particle on. */
		  r = drand48() * total_volume;
		  proc_index = 0;
		  while(proc_index < Num_Proc &&
			r > proc_volume[proc_index])
		    {
		      r -= proc_volume[proc_index];
		      proc_index++;
		    }
		  if(proc_index == Num_Proc)
		    EH(-1, "proc_index == Num_Proc");
		  number_to_create[proc_index]++;
		}

	      for(i = 0; i < Num_Proc - 1; i++)
		DPRINTF(stdout, "%d+", number_to_create[i]);
	      DPRINTF(stdout, "%d", number_to_create[Num_Proc - 1]); fflush(stdout);
		
	      /* Now broadcast the vector containing how many particles each processor should create. */
	      MPI_Barrier(MPI_COMM_WORLD);
	      MPI_Bcast(number_to_create, Num_Proc, MPI_INT, 0, MPI_COMM_WORLD);

	      /* Create our particles while everyone else is creating theirs. */
	      rejection = 0;
	      for(i = 0; i < number_to_create[0]; i++)
		rejection += rejection_sample_a_particle();

	      /* Now receive how many particles were created by everyone. */
	      memset(local_number_created, 0, Num_Proc * sizeof(int));
	      local_number_created[0] = number_to_create[0] - rejection;
	      MPI_Barrier(MPI_COMM_WORLD);
	      MPI_Reduce(local_number_created, number_created, Num_Proc, MPI_INT, MPI_SUM, 0, MPI_COMM_WORLD);

	      for(i = 0; i < Num_Proc; i++)
		{
		  creation_count += number_created[i];
		  rejection_count += number_to_create[i] - number_created[i];
		}
	      DPRINTF(stdout, " -> ");
	      for(i = 0; i < Num_Proc - 1; i++)
		DPRINTF(stdout, "%d+", number_created[i]);
	      DPRINTF(stdout, "%d", number_created[Num_Proc - 1]); fflush(stderr);
	      DPRINTF(stdout, ", total C/R=%d/%d\n", creation_count, rejection_count);
	    }
	  number_to_create[0] = -1;
	  MPI_Barrier(MPI_COMM_WORLD);
	  MPI_Bcast(number_to_create, Num_Proc, MPI_INT, 0, MPI_COMM_WORLD);
	}
      else
	{
	  while(number_to_create[0] != -1)
	    {
	      MPI_Barrier(MPI_COMM_WORLD);
	      MPI_Bcast(number_to_create, Num_Proc, MPI_INT, 0, MPI_COMM_WORLD);
	      if(number_to_create[0] == -1)
		continue;
	      rejection = 0;
	      for(i = 0; i < number_to_create[ProcID]; i++)
		rejection += rejection_sample_a_particle();
	      memset(local_number_created, 0, Num_Proc * sizeof(int));
	      local_number_created[ProcID] = number_to_create[ProcID] - rejection;
	      MPI_Barrier(MPI_COMM_WORLD);
	      MPI_Reduce(local_number_created, number_created, Num_Proc, MPI_INT, MPI_SUM, 0, MPI_COMM_WORLD);
	    }
	}
      DPRINTF(stdout, "    total R = %d, ", rejection_count); fflush(stdout);
#else
      /* Single processor version. */      
      while(creation_count < Particle_Number)
	{
	  rejection = rejection_sample_a_particle();
	  rejection_count += rejection;
	  creation_count += (1 - rejection);
	}
      DPRINTF(stdout, "total R=%d, ", creation_count); fflush(stdout);
#endif
    }
  get_time(time_of_day);
  DPRINTF(stdout, "done at %s\n", time_of_day); fflush(stdout);

  DPRINTF(stdout, "  restart: "); fflush(stdout);
  if(strncmp(Particle_Restart_Filename, "<not active>", 12))
    {
      load_restart_file();
      DPRINTF(stdout, "%s, ", Particle_Restart_Filename);
    }
  get_time(time_of_day);
  DPRINTF(stdout, "done at %s\n", time_of_day); fflush(stdout);
  
  DPRINTF(stdout, "  surfaces: "); fflush(stdout);
  initialize_surface_interactions();
  get_time(time_of_day);
  DPRINTF(stdout, "done at %s\n", time_of_day); fflush(stdout);
  
  DPRINTF(stdout, "  maps: "); fflush(stdout);
  create_element_particle_info_maps();
  get_time(time_of_day);
  DPRINTF(stdout, "done at %s\n", time_of_day); fflush(stdout);
  
  DPRINTF(stdout, "  coupling: "); fflush(stdout);
  couple_to_continuum();
#ifdef PARALLEL
  DPRINTF(stdout, "%d ghosts, ", total_num_particle_ghosts);
#endif
  get_time(time_of_day);
  DPRINTF(stdout, "done at %s\n", time_of_day); fflush(stdout);

#ifdef PARALLEL
  if(Particle_Number > 0)
    {
      free(proc_volume);
      free(proc_volume_local);
      free(number_to_create);
      free(number_created);
      free(local_number_created);
    }
#endif
}


/* This routine should be called to find out what side a particle
 * intersected as it left the problem domain.  It handles cases where
 * the particle intersected exactly one extended side on its way out,
 * as well as the case of the particle intersecting two extended sides
 * on its way out.  In either case, it computes the point of
 * intersection on the boundary by using Newton's method.
 *
 * All calls to get_boundary_xi_newton also modify fv->x, etc.
 *
 * Upon entering, p is a pointer to the particle in question, and
 * old_el_id is the element it was in before it exited the domain.
 *
 * This is where the final particle location is computed, especially
 * with respect to particle boundary conditions. */
static void
find_exit_wound(const int elem_id,
		particle_t * p,
		const dbl x_start[DIM],
		const dbl x_end[DIM],
		const dbl xi[DIM],
		const int stack_count,
		const int tolerance_level)
{
  dbl xi_tmp[DIM], x_intersect[DIM], first_xi_tmp[DIM], second_xi_tmp[DIM] = {0.0, 0.0, 0.0};
  dbl coeff[6];
  /* dbl len; */
  int exit_id1, exit_id2, exit_id3, PBC_id;
  int bdry_crossed[3], num_crossed;
  int i;
  /* initialize first_xi_tmp */
  for (i = 0; i < DIM; i++) {
    first_xi_tmp[i] = 0;
  }

  if(stack_count == 100)
    dump1(EXIT, p, "Hit 100 recursive calls to find_exit_wound(), something must be wrong...");

  exit_id1 = exit_id2 = exit_id3 = -1;

  /* Not necessary except for debugging. */
  load_element_node_coordinates(elem_id);

  if(mdim == 2)
    {
      /* For 2D, these are always 0.0. */
      xi_tmp[2] = x_intersect[2] = 0.0;
      memcpy(xi_tmp, xi, 2 * sizeof(dbl));

      /* Write the physical coordinate line segment as a line, ax + by + c = 0 */
      coeff[0] = x_start[1] - x_end[1];
      coeff[1] = x_end[0] - x_start[0];
      coeff[2] = -(coeff[0] * x_start[0] + coeff[1] * x_start[1]);
      
      bdry_crossed[0] = (fabs(xi[0]) > 1.0) ? 1 : 0;
      bdry_crossed[1] = (fabs(xi[1]) > 1.0) ? 1 : 0;
      bdry_crossed[2] = 0;
      num_crossed = bdry_crossed[0] + bdry_crossed[1];

      if(num_crossed == 2)
	{
	  /* Find the two intersecting sides (0-based). */
	  exit_id1 = (xi[0] < -1.0) ? 3 : 1;
	  exit_id2 = (xi[1] < -1.0) ? 0 : 2;
      
	  /* First, check the intersection corresponding to exit_id1. */
	  xi_tmp[0] = (exit_id1 == 3 ? -1.0 : 1.0);
	  get_boundary_xi_newton(coeff, elem_id, xi_tmp, 0, 1.0e-12);

	  if(fabs(xi_tmp[1]) > 1.0) /* Not this intersection!  Do exit_id2... */
	    {
	      xi_tmp[0] = xi[0]; /* reset initial guess for Newton's method. */
	      xi_tmp[1] = (exit_id2 == 0 ? -1.0 : 1.0);
	      get_boundary_xi_newton(coeff, elem_id, xi_tmp, 1, 1.0e-12);

	      if(fabs(xi_tmp[0]) > 1.0)
		dump20(EXIT, p, "  x_start = (%g,%g,%g), x_end = (%g,%g,%g)\n  bdry_crossed = (%d,%d,%d), exit_ids = (%d,%d,%d)\n  xi = (%g,%g,%g), xi_tmp = (%g,%g,%g)\n  stack_count = %d\nOh no!  I couldn't find any good intersections!  Bye-bye!\n",
		       x_start[0], x_start[1], x_start[2], x_end[0], x_end[1], x_end[2],
		       bdry_crossed[0], bdry_crossed[1], bdry_crossed[2], exit_id1, exit_id2, exit_id3,
		       xi[0], xi[1], xi[2], xi_tmp[0], xi_tmp[1], xi_tmp[2], stack_count);

	      exit_id1 = exit_id2; /* so exit_side has the right value. */
	    }
	}
      else
	{
	  /* At this point only one of xi_tmp[*] is < -1.0 or > 1.0. */
	  if(bdry_crossed[0])
	    {
	      if(xi[0] > 1.0) /* to side 1 (0-based) */
		{
		  xi_tmp[0] = 1.0;
		  get_boundary_xi_newton(coeff, elem_id, xi_tmp, 0, 1.0e-12);
		  exit_id1 = 1;
		}
	      else /* xi[0] < -1.0, to side 3 (0-based) */
		{
		  xi_tmp[0] = -1.0;
		  get_boundary_xi_newton(coeff, elem_id, xi_tmp, 0, 1.0e-12);
		  exit_id1 = 3;
		}
	    }
	  else /* fabs(xi[1]) > 1.0 */
	    {
	      if(xi[1] > 1.0) /* to side 2 (0-based) */
		{
		  xi_tmp[1] = 1.0;
		  get_boundary_xi_newton(coeff, elem_id, xi_tmp, 1, 1.0e-12);
		  exit_id1 = 2;
		}
	      else /* xi[1] < -1.0, to side 0 (0-based) */
		{
		  xi_tmp[1] = -1.0;
		  get_boundary_xi_newton(coeff, elem_id, xi_tmp, 1, 1.0e-12);
		  exit_id1 = 0;
		}
	    }
	}
    }
  else
    {  /* 3D crossings */
      /* Write the physical coordinate line segment as a line, x_start + t * (x_end - x_start) = 0 */
      for(i = 0; i < 3; i++)
	{
	  coeff[i] = x_start[i];
	  coeff[i+3] = x_end[i] - x_start[i];
	}
      /* len = nnorm(3, &(coeff[3])); */

      /* We know len > 0.0 b/c we crossed a boundary to get into this
       * routine; hence, we must have moved. */
      /*
      for(i = 3; i < 6; i++)
	coeff[i] /= len;
      */
      
      /* Initialize ... */
      memcpy(xi_tmp, xi, 3 * sizeof(dbl));

      /* Calculate which xi[0,1,2] faces we crossed */
      num_crossed = 0;
      for(i = 0; i < 3; i++)
	{
	  bdry_crossed[i] = (fabs(xi[i]) > 1.0) ? 1 : 0;
	  num_crossed += bdry_crossed[i];
	}
      
      /*
      fprintf(stderr, "Crossed %d boundaries: %d %d %d\n", num_crossed,
	      bdry_crossed[0], bdry_crossed[1], bdry_crossed[2]);
      fprintf(stderr, "  xi = (%g,%g,%g)\n", xi[0], xi[1], xi[2]);
      dump_fcn(__FILE__, __LINE__, NO_EXIT, p, "");
      */
      
      if(num_crossed == 3)
	{
	  /* We are in one of the eight "triple" crossings. */

	  /* Find the three intersecting faces (0-based). */
	  exit_id1 = (xi[0] < -1.0) ? 3 : 1;
	  exit_id2 = (xi[1] < -1.0) ? 0 : 2; /* possibly needs to be switched */
	  exit_id3 = (xi[2] < -1.0) ? 4 : 5;
      
	  /* First, check the intersection corresponding to exit_id1. */
	  xi_tmp[0] = (exit_id1 == 3 ? -1.0 : 1.0);
	  get_boundary_xi_newton(coeff, elem_id, xi_tmp, 0, xi_boundary_tolerances[tolerance_level]);

	  if(fabs(xi_tmp[1]) > 1.0 || fabs(xi_tmp[2]) > 1.0) /* Not this intersection!  Do exit_id2... */
	    {
	      xi_tmp[0] = xi[0]; /* reset initial guess for Newton's method. */
	      xi_tmp[2] = xi[2];
	      xi_tmp[1] = (exit_id2 == 0 ? -1.0 : 1.0);
	      get_boundary_xi_newton(coeff, elem_id, xi_tmp, 1, xi_boundary_tolerances[tolerance_level]);

	      if(fabs(xi_tmp[0]) > 1.0 || fabs(xi_tmp[2]) > 1.0) /* Ok,third one's a charm, right? */
		{
		  xi_tmp[0] = xi[0]; /* reset initial guess for Newton's method. */
		  xi_tmp[1] = xi[1];
		  xi_tmp[2] = (exit_id3 == 4 ? -1.0 : 1.0);
		  get_boundary_xi_newton(coeff, elem_id, xi_tmp, 2, xi_boundary_tolerances[tolerance_level]);
		  if(fabs(xi_tmp[0]) > 1.0 || fabs(xi_tmp[1]) > 1.0)
		    {
		      if(tolerance_level < 2)
			{
			  if(Num_Proc > 1)
			    fprintf(stderr, "WARNING: Proc%d: Going to tolerance level %d in find_exit_wound().\n",
				    ProcID, tolerance_level + 1);
			  else
			    fprintf(stderr, "WARNING: Going to tolerance level %d in find_exit_wound().\n",
				    tolerance_level + 1);
			  fprintf(stderr, "first xi_tmp = (%g,%g,%g)\n", first_xi_tmp[0], first_xi_tmp[1], first_xi_tmp[2]);
			  fprintf(stderr, "second xi_tmp = (%g,%g,%g)\n", second_xi_tmp[0], second_xi_tmp[1], second_xi_tmp[2]);
			  dump20(NO_EXIT, p, "  x_start = (%g,%g,%g), x_end = (%g,%g,%g)\n  bdry_crossed = (%d,%d,%d), exit_ids = (%d,%d,%d)\n  xi = (%g,%g,%g), xi_tmp = (%g,%g,%g)\n  stack_count = %d\nOh no!  I couldn't find any good intersections!  Trying again...\n",
				 x_start[0], x_start[1], x_start[2], x_end[0], x_end[1], x_end[2],
				 bdry_crossed[0], bdry_crossed[1], bdry_crossed[2], exit_id1, exit_id2, exit_id3,
				 xi[0], xi[1], xi[2], xi_tmp[0], xi_tmp[1], xi_tmp[2], stack_count);
			  find_exit_wound(elem_id, p, x_start, x_end, xi, stack_count+1, tolerance_level+1);
			  return;
			}
		      else
			{
			  fprintf(stderr, "first xi_tmp = (%g,%g,%g)\n", first_xi_tmp[0], first_xi_tmp[1], first_xi_tmp[2]);
			  fprintf(stderr, "second xi_tmp = (%g,%g,%g)\n", second_xi_tmp[0], second_xi_tmp[1], second_xi_tmp[2]);
			  dump20(EXIT, p, "  x_start = (%g,%g,%g), x_end = (%g,%g,%g)\n  bdry_crossed = (%d,%d,%d), exit_ids = (%d,%d,%d)\n  xi = (%g,%g,%g), xi_tmp = (%g,%g,%g)\n  stack_count = %d\nOh no!  I couldn't find any good intersections!  Bye-bye!\n",
				 x_start[0], x_start[1], x_start[2], x_end[0], x_end[1], x_end[2],
				 bdry_crossed[0], bdry_crossed[1], bdry_crossed[2], exit_id1, exit_id2, exit_id3,
				 xi[0], xi[1], xi[2], xi_tmp[0], xi_tmp[1], xi_tmp[2], stack_count);
			}
		    }
		  exit_id1 = exit_id3; /* exit_id1 should have the intersecting face. */
		}
	      else
		exit_id1 = exit_id2; /* exit_id1 should have the final intersecting face. */
	    }
	}
      else if(num_crossed == 2)
	{
	  if(!bdry_crossed[0]) /* crossed xi[1] and xi[2] */
	    {
	      exit_id1 = (xi[1] < -1.0) ? 0 : 2;
	      exit_id2 = (xi[2] < -1.0) ? 4 : 5;

	      /* Check exit_id1 first. */
	      xi_tmp[1] = (exit_id1 == 0) ? -1.0 : 1.0;
	      get_boundary_xi_newton(coeff, elem_id, xi_tmp, 1, xi_boundary_tolerances[tolerance_level]);
	      /*
	      fprintf(stderr, "xi_tmp = (%g,%g,%g)\n", xi_tmp[0], xi_tmp[1], xi_tmp[2]);
	      */
	      if(fabs(xi_tmp[0]) > 1.0 || fabs(xi_tmp[2]) > 1.0) /* Not this intersction!  Do exit_id2... */
		{
		  memcpy(first_xi_tmp, xi_tmp, DIM*sizeof(dbl));
		  xi_tmp[1] = xi[1]; /* reset initial guess for Newton's method. */
		  xi_tmp[2] = (exit_id2 == 4) ? -1.0 : 1.0;
		  get_boundary_xi_newton(coeff, elem_id, xi_tmp, 2, xi_boundary_tolerances[tolerance_level]);

		  if(fabs(xi_tmp[0]) > 1.0 || fabs(xi_tmp[1]) > 1.0)
		    {
		      if(tolerance_level < 2)
			{
			  if(Num_Proc > 1)
			    fprintf(stderr, "WARNING: Proc%d: Going to tolerance level %d in find_exit_wound().\n",
				    ProcID, tolerance_level + 1);
			  else
			    fprintf(stderr, "WARNING: Going to tolerance level %d in find_exit_wound().\n",
				    tolerance_level + 1);
			  fprintf(stderr, "first xi_tmp = (%g,%g,%g)\n", first_xi_tmp[0], first_xi_tmp[1], first_xi_tmp[2]);
			  dump20(NO_EXIT, p, "  x_start = (%g,%g,%g), x_end = (%g,%g,%g)\n  bdry_crossed = (%d,%d,%d), exit_ids = (%d,%d,%d)\n  xi = (%g,%g,%g), xi_tmp = (%g,%g,%g)\n  stack_count = %d\nOh no!  I couldn't find any good intersections!  Trying again...\n",
				 x_start[0], x_start[1], x_start[2], x_end[0], x_end[1], x_end[2],
				 bdry_crossed[0], bdry_crossed[1], bdry_crossed[2], exit_id1, exit_id2, exit_id3,
				 xi[0], xi[1], xi[2], xi_tmp[0], xi_tmp[1], xi_tmp[2], stack_count);
			  find_exit_wound(elem_id, p, x_start, x_end, xi, stack_count+1, tolerance_level+1);
			  return;
			}
		      else
			{
			  fprintf(stderr, "first xi_tmp = (%g,%g,%g)\n", first_xi_tmp[0], first_xi_tmp[1], first_xi_tmp[2]);
			  dump20(EXIT, p, "  x_start = (%g,%g,%g), x_end = (%g,%g,%g)\n  bdry_crossed = (%d,%d,%d), exit_ids = (%d,%d,%d)\n  xi = (%g,%g,%g), xi_tmp = (%g,%g,%g)\n  stack_count = %d\nOh no!  I couldn't find any good intersections!  Bye-bye!\n",
				 x_start[0], x_start[1], x_start[2], x_end[0], x_end[1], x_end[2],
				 bdry_crossed[0], bdry_crossed[1], bdry_crossed[2], exit_id1, exit_id2, exit_id3,
				 xi[0], xi[1], xi[2], xi_tmp[0], xi_tmp[1], xi_tmp[2], stack_count);
			}
		    }
		  else
		    exit_id1 = exit_id2; /* exit_id1 should have the intersecting face. */
		}
	    }
	  else if(!bdry_crossed[1]) /* crossed xi[0] and xi[2] */
	    {
	      exit_id1 = (xi[0] < -1.0) ? 3 : 1;
	      exit_id2 = (xi[2] < -1.0) ? 4 : 5;

	      /* Check exit_id1 first. */
	      xi_tmp[0] = (exit_id1 == 3) ? -1.0 : 1.0;
	      get_boundary_xi_newton(coeff, elem_id, xi_tmp, 0, xi_boundary_tolerances[tolerance_level]);
	      
	      if(fabs(xi_tmp[1]) > 1.0 || fabs(xi_tmp[2]) > 1.0) /* Not this intersction!  Do exit_id2... */
		{
		  memcpy(first_xi_tmp, xi_tmp, DIM*sizeof(dbl));
		  xi_tmp[0] = xi[0]; /* reset initial guess for Newton's method. */
		  xi_tmp[2] = (exit_id2 == 4) ? -1.0 : 1.0;
		  get_boundary_xi_newton(coeff, elem_id, xi_tmp, 2, xi_boundary_tolerances[tolerance_level]);

		  if(fabs(xi_tmp[0]) > 1.0 || fabs(xi_tmp[1]) > 1.0)
		    {
		      if(tolerance_level < 2)
			{
			  if(Num_Proc > 1)
			    fprintf(stderr, "WARNING: Proc%d: Going to tolerance level %d in find_exit_wound().\n",
				    ProcID, tolerance_level + 1);
			  else
			    fprintf(stderr, "WARNING: Going to tolerance level %d in find_exit_wound().\n",
				    tolerance_level + 1);
			  fprintf(stderr, "first xi_tmp = (%g,%g,%g)\n", first_xi_tmp[0], first_xi_tmp[1], first_xi_tmp[2]);
			  dump20(NO_EXIT, p, "  x_start = (%g,%g,%g), x_end = (%g,%g,%g)\n  bdry_crossed = (%d,%d,%d), exit_ids = (%d,%d,%d)\n  xi = (%g,%g,%g), xi_tmp = (%g,%g,%g)\n  stack_count = %d\nOh no!  I couldn't find any good intersections!  Trying again...\n",
				 x_start[0], x_start[1], x_start[2], x_end[0], x_end[1], x_end[2],
				 bdry_crossed[0], bdry_crossed[1], bdry_crossed[2], exit_id1, exit_id2, exit_id3,
				 xi[0], xi[1], xi[2], xi_tmp[0], xi_tmp[1], xi_tmp[2], stack_count);
			  find_exit_wound(elem_id, p, x_start, x_end, xi, stack_count+1, tolerance_level+1);
			  return;
			}
		      else
			{
			  fprintf(stderr, "first xi_tmp = (%g,%g,%g)\n", first_xi_tmp[0], first_xi_tmp[1], first_xi_tmp[2]);
			  dump20(EXIT, p, "  x_start = (%g,%g,%g), x_end = (%g,%g,%g)\n  bdry_crossed = (%d,%d,%d), exit_ids = (%d,%d,%d)\n  xi = (%g,%g,%g), xi_tmp = (%g,%g,%g)\n  stack_count = %d\nOh no!  I couldn't find any good intersections!  Bye-bye!\n",
				 x_start[0], x_start[1], x_start[2], x_end[0], x_end[1], x_end[2],
				 bdry_crossed[0], bdry_crossed[1], bdry_crossed[2], exit_id1, exit_id2, exit_id3,
				 xi[0], xi[1], xi[2], xi_tmp[0], xi_tmp[1], xi_tmp[2], stack_count);
			}
		    }
		  else
		    exit_id1 = exit_id2; /* exit_id1 should have the intersecting face. */
		}
	    }
	  else /* crossed xi[0] and xi[1] */
	    {
	      exit_id1 = (xi[0] < -1.0) ? 3 : 1;
	      exit_id2 = (xi[1] < -1.0) ? 0 : 2;

	      /* Check exit_id1 first. */
	      xi_tmp[0] = (exit_id1 == 3) ? -1.0 : 1.0;
	      get_boundary_xi_newton(coeff, elem_id, xi_tmp, 0, xi_boundary_tolerances[tolerance_level]);
	      
	      if(fabs(xi_tmp[1]) > 1.0 || fabs(xi_tmp[2]) > 1.0) /* Not this intersction!  Do exit_id2... */
		{
		  memcpy(first_xi_tmp, xi_tmp, DIM*sizeof(dbl));
		  xi_tmp[0] = xi[0]; /* reset initial guess for Newton's method. */
		  xi_tmp[1] = (exit_id2 == 0) ? -1.0 : 1.0;
		  get_boundary_xi_newton(coeff, elem_id, xi_tmp, 1, xi_boundary_tolerances[tolerance_level]);

		  if(fabs(xi_tmp[0]) > 1.0 || fabs(xi_tmp[2]) > 1.0)
		    {
		      if(tolerance_level < 2)
			{
			  if(Num_Proc > 1)
			    fprintf(stderr, "WARNING: Proc%d: Going to tolerance level %d in find_exit_wound().\n",
				    ProcID, tolerance_level + 1);
			  else
			    fprintf(stderr, "WARNING: Going to tolerance level %d in find_exit_wound().\n",
				    tolerance_level + 1);
			  fprintf(stderr, "first xi_tmp = (%g,%g,%g)\n", first_xi_tmp[0], first_xi_tmp[1], first_xi_tmp[2]);
			  dump20(NO_EXIT, p, "  x_start = (%g,%g,%g), x_end = (%g,%g,%g)\n  bdry_crossed = (%d,%d,%d), exit_ids = (%d,%d,%d)\n  xi = (%g,%g,%g), xi_tmp = (%g,%g,%g)\n  stack_count = %d\nOh no!  I couldn't find any good intersections!  Trying again...\n",
				 x_start[0], x_start[1], x_start[2], x_end[0], x_end[1], x_end[2],
				 bdry_crossed[0], bdry_crossed[1], bdry_crossed[2], exit_id1, exit_id2, exit_id3,
				 xi[0], xi[1], xi[2], xi_tmp[0], xi_tmp[1], xi_tmp[2], stack_count);
			  find_exit_wound(elem_id, p, x_start, x_end, xi, stack_count+1, tolerance_level+1);
			  return;
			}
		      else
			{
			  fprintf(stderr, "first xi_tmp = (%g,%g,%g)\n", first_xi_tmp[0], first_xi_tmp[1], first_xi_tmp[2]);
			  dump20(EXIT, p, "  x_start = (%g,%g,%g), x_end = (%g,%g,%g)\n  bdry_crossed = (%d,%d,%d), exit_ids = (%d,%d,%d)\n  xi = (%g,%g,%g), xi_tmp = (%g,%g,%g)\n  stack_count = %d\nOh no!  I couldn't find any good intersections!  Bye-bye!\n",
				 x_start[0], x_start[1], x_start[2], x_end[0], x_end[1], x_end[2],
				 bdry_crossed[0], bdry_crossed[1], bdry_crossed[2], exit_id1, exit_id2, exit_id3,
				 xi[0], xi[1], xi[2], xi_tmp[0], xi_tmp[1], xi_tmp[2], stack_count);
			}
		    }
		  else
		    exit_id1 = exit_id2; /* exit_id1 should have the intersecting face. */
		}
	    }
	}
      else /* one coordinate crossing. */
	{
	  if(bdry_crossed[0]) /* crossed a xi[0] face */
	    {
	      if(xi[0] <= -1.0) /* xi[0] = -1 */
		{
		  xi_tmp[0] = -1.0;
		  get_boundary_xi_newton(coeff, elem_id, xi_tmp, 0, xi_boundary_tolerances[tolerance_level]);
		  if(fabs(xi_tmp[1]) > 1.0 || fabs(xi_tmp[2]) > 1.0)
		    {
		      if(tolerance_level < 2)
			{
			  if(Num_Proc > 1)
			    fprintf(stderr, "WARNING: Proc%d: Going to tolerance level %d in find_exit_wound().\n",
				    ProcID, tolerance_level + 1);
			  else
			    fprintf(stderr, "WARNING: Going to tolerance level %d in find_exit_wound().\n",
				    tolerance_level + 1);
			  dump20(NO_EXIT, p, "  x_start = (%g,%g,%g), x_end = (%g,%g,%g)\n  bdry_crossed = (%d,%d,%d), exit_ids = (%d,%d,%d)\n  xi = (%g,%g,%g), xi_tmp = (%g,%g,%g)\n  stack_count = %d\nOh no!  I couldn't find any good intersections!  Trying again...\n",
				 x_start[0], x_start[1], x_start[2], x_end[0], x_end[1], x_end[2],
				 bdry_crossed[0], bdry_crossed[1], bdry_crossed[2], exit_id1, exit_id2, exit_id3,
				 xi[0], xi[1], xi[2], xi_tmp[0], xi_tmp[1], xi_tmp[2], stack_count);
			  find_exit_wound(elem_id, p, x_start, x_end, xi, stack_count+1, tolerance_level+1);
			  return;
			}
		      else
			{
			  dump20(EXIT, p, "  x_start = (%g,%g,%g), x_end = (%g,%g,%g)\n  bdry_crossed = (%d,%d,%d), exit_ids = (%d,%d,%d)\n  xi = (%g,%g,%g), xi_tmp = (%g,%g,%g)\n  stack_count = %d\nOh no!  I couldn't find any good intersections!  Bye-bye!\n",
				 x_start[0], x_start[1], x_start[2], x_end[0], x_end[1], x_end[2],
				 bdry_crossed[0], bdry_crossed[1], bdry_crossed[2], exit_id1, exit_id2, exit_id3,
				 xi[0], xi[1], xi[2], xi_tmp[0], xi_tmp[1], xi_tmp[2], stack_count);
			}
		    }
		  exit_id1 = 3;
		}
	      else /* xi[0] = +1 */
		{
		  xi_tmp[0] = 1.0;
		  get_boundary_xi_newton(coeff, elem_id, xi_tmp, 0, xi_boundary_tolerances[tolerance_level]);
		  if(fabs(xi_tmp[1]) > 1.0 || fabs(xi_tmp[2]) > 1.0)
		    {
		      if(tolerance_level < 2)
			{
			  if(Num_Proc > 1)
			    fprintf(stderr, "WARNING: Proc%d: Going to tolerance level %d in find_exit_wound().\n",
				    ProcID, tolerance_level + 1);
			  else
			    fprintf(stderr, "WARNING: Going to tolerance level %d in find_exit_wound().\n",
				    tolerance_level + 1);
			  dump20(NO_EXIT, p, "  x_start = (%g,%g,%g), x_end = (%g,%g,%g)\n  bdry_crossed = (%d,%d,%d), exit_ids = (%d,%d,%d)\n  xi = (%g,%g,%g), xi_tmp = (%g,%g,%g)\n  stack_count = %d\nOh no!  I couldn't find any good intersections!  Bye-bye!\n",
				 x_start[0], x_start[1], x_start[2], x_end[0], x_end[1], x_end[2],
				 bdry_crossed[0], bdry_crossed[1], bdry_crossed[2], exit_id1, exit_id2, exit_id3,
				 xi[0], xi[1], xi[2], xi_tmp[0], xi_tmp[1], xi_tmp[2], stack_count);
			  find_exit_wound(elem_id, p, x_start, x_end, xi, stack_count+1, tolerance_level+1);
			  return;
			}
		      else
			{
			  dump20(EXIT, p, "  x_start = (%g,%g,%g), x_end = (%g,%g,%g)\n  bdry_crossed = (%d,%d,%d), exit_ids = (%d,%d,%d)\n  xi = (%g,%g,%g), xi_tmp = (%g,%g,%g)\n  stack_count = %d\nOh no!  I couldn't find any good intersections!  Bye-bye!\n",
				 x_start[0], x_start[1], x_start[2], x_end[0], x_end[1], x_end[2],
				 bdry_crossed[0], bdry_crossed[1], bdry_crossed[2], exit_id1, exit_id2, exit_id3,
				 xi[0], xi[1], xi[2], xi_tmp[0], xi_tmp[1], xi_tmp[2], stack_count);
			}
		    }
		  exit_id1 = 1;
		}
	    }
	  else if(bdry_crossed[1]) /* crossed a xi[1] face */
	    {
	      if(xi[1] <= -1.0) /* xi[1] = -1 */
		{
		  xi_tmp[1] = -1.0;
		  get_boundary_xi_newton(coeff, elem_id, xi_tmp, 1, xi_boundary_tolerances[tolerance_level]);
		  if(fabs(xi_tmp[0]) > 1.0 || fabs(xi_tmp[2]) > 1.0)
		    {
		      if(tolerance_level < 2)
			{
			  if(Num_Proc > 1)
			    fprintf(stderr, "WARNING: Proc%d: Going to tolerance level %d in find_exit_wound().\n",
				    ProcID, tolerance_level + 1);
			  else
			    fprintf(stderr, "WARNING: Going to tolerance level %d in find_exit_wound().\n",
				    tolerance_level + 1);
			  dump20(NO_EXIT, p, "  x_start = (%g,%g,%g), x_end = (%g,%g,%g)\n  bdry_crossed = (%d,%d,%d), exit_ids = (%d,%d,%d)\n  xi = (%g,%g,%g), xi_tmp = (%g,%g,%g)\n  stack_count = %d\nOh no!  I couldn't find any good intersections!  Bye-bye!\n",
				 x_start[0], x_start[1], x_start[2], x_end[0], x_end[1], x_end[2],
				 bdry_crossed[0], bdry_crossed[1], bdry_crossed[2], exit_id1, exit_id2, exit_id3,
				 xi[0], xi[1], xi[2], xi_tmp[0], xi_tmp[1], xi_tmp[2], stack_count);
			  find_exit_wound(elem_id, p, x_start, x_end, xi, stack_count+1, tolerance_level+1);
			  return;
			}
		      else
			{
			  dump20(EXIT, p, "  x_start = (%g,%g,%g), x_end = (%g,%g,%g)\n  bdry_crossed = (%d,%d,%d), exit_ids = (%d,%d,%d)\n  xi = (%g,%g,%g), xi_tmp = (%g,%g,%g)\n  stack_count = %d\nOh no!  I couldn't find any good intersections!  Bye-bye!\n",
				 x_start[0], x_start[1], x_start[2], x_end[0], x_end[1], x_end[2],
				 bdry_crossed[0], bdry_crossed[1], bdry_crossed[2], exit_id1, exit_id2, exit_id3,
				 xi[0], xi[1], xi[2], xi_tmp[0], xi_tmp[1], xi_tmp[2], stack_count);
			}
		    }
		  exit_id1 = 0;
		}
	      else /* xi[1] = +1 */
		{
		  xi_tmp[1] = 1.0;
		  get_boundary_xi_newton(coeff, elem_id, xi_tmp, 1, xi_boundary_tolerances[tolerance_level]);
		  if(fabs(xi_tmp[0]) > 1.0 || fabs(xi_tmp[2]) > 1.0)
		    {
		      if(tolerance_level < 2)
			{
			  if(Num_Proc > 1)
			    fprintf(stderr, "WARNING: Proc%d: Going to tolerance level %d in find_exit_wound().\n",
				    ProcID, tolerance_level + 1);
			  else
			    fprintf(stderr, "WARNING: Going to tolerance level %d in find_exit_wound().\n",
				    tolerance_level + 1);
			  dump20(NO_EXIT, p, "  x_start = (%g,%g,%g), x_end = (%g,%g,%g)\n  bdry_crossed = (%d,%d,%d), exit_ids = (%d,%d,%d)\n  xi = (%g,%g,%g), xi_tmp = (%g,%g,%g)\n  stack_count = %d\nOh no!  I couldn't find any good intersections!  Bye-bye!\n",
				 x_start[0], x_start[1], x_start[2], x_end[0], x_end[1], x_end[2],
				 bdry_crossed[0], bdry_crossed[1], bdry_crossed[2], exit_id1, exit_id2, exit_id3,
				 xi[0], xi[1], xi[2], xi_tmp[0], xi_tmp[1], xi_tmp[2], stack_count);
			  find_exit_wound(elem_id, p, x_start, x_end, xi, stack_count+1, tolerance_level+1);
			  return;
			}
		      else
			{
			  dump20(EXIT, p, "  x_start = (%g,%g,%g), x_end = (%g,%g,%g)\n  bdry_crossed = (%d,%d,%d), exit_ids = (%d,%d,%d)\n  xi = (%g,%g,%g), xi_tmp = (%g,%g,%g)\n  stack_count = %d\nOh no!  I couldn't find any good intersections!  Bye-bye!\n",
				 x_start[0], x_start[1], x_start[2], x_end[0], x_end[1], x_end[2],
				 bdry_crossed[0], bdry_crossed[1], bdry_crossed[2], exit_id1, exit_id2, exit_id3,
				 xi[0], xi[1], xi[2], xi_tmp[0], xi_tmp[1], xi_tmp[2], stack_count);
			}
		    }
		  exit_id1 = 2;
		}
	    }
	  else /* crossed a xi[2] face */
	    {
	      if(xi[2] <= -1.0) /* xi[2] = -1 */
		{
		  xi_tmp[2] = -1.0;
		  get_boundary_xi_newton(coeff, elem_id, xi_tmp, 2, xi_boundary_tolerances[tolerance_level]);
		  if(fabs(xi_tmp[0]) > 1.0 || fabs(xi_tmp[1]) > 1.0)
		    {
		      if(tolerance_level < 2)
			{
			  if(Num_Proc > 1)
			    fprintf(stderr, "WARNING: Proc%d: Going to tolerance level %d in find_exit_wound().\n",
				    ProcID, tolerance_level + 1);
			  else
			    fprintf(stderr, "WARNING: Going to tolerance level %d in find_exit_wound().\n",
				    tolerance_level + 1);
			  dump20(NO_EXIT, p, "  x_start = (%g,%g,%g), x_end = (%g,%g,%g)\n  bdry_crossed = (%d,%d,%d), exit_ids = (%d,%d,%d)\n  xi = (%g,%g,%g), xi_tmp = (%g,%g,%g)\n  stack_count = %d\nOh no!  I couldn't find any good intersections!  Bye-bye!\n",
				 x_start[0], x_start[1], x_start[2], x_end[0], x_end[1], x_end[2],
				 bdry_crossed[0], bdry_crossed[1], bdry_crossed[2], exit_id1, exit_id2, exit_id3,
				 xi[0], xi[1], xi[2], xi_tmp[0], xi_tmp[1], xi_tmp[2], stack_count);
			  find_exit_wound(elem_id, p, x_start, x_end, xi, stack_count+1, tolerance_level+1);
			  return;
			}
		      else
			{
			  dump20(EXIT, p, "  x_start = (%g,%g,%g), x_end = (%g,%g,%g)\n  bdry_crossed = (%d,%d,%d), exit_ids = (%d,%d,%d)\n  xi = (%g,%g,%g), xi_tmp = (%g,%g,%g)\n  stack_count = %d\nOh no!  I couldn't find any good intersections!  Bye-bye!\n",
				 x_start[0], x_start[1], x_start[2], x_end[0], x_end[1], x_end[2],
				 bdry_crossed[0], bdry_crossed[1], bdry_crossed[2], exit_id1, exit_id2, exit_id3,
				 xi[0], xi[1], xi[2], xi_tmp[0], xi_tmp[1], xi_tmp[2], stack_count);
			}
		    }
		  exit_id1 = 4;
		}
	      else /* xi[2] = +1 */
		{
		  xi_tmp[2] = 1.0;
		  get_boundary_xi_newton(coeff, elem_id, xi_tmp, 2, xi_boundary_tolerances[tolerance_level]);
		  if(fabs(xi_tmp[0]) > 1.0 || fabs(xi_tmp[1]) > 1.0)
		    {
		      if(tolerance_level < 2)
			{
			  if(Num_Proc > 1)
			    fprintf(stderr, "WARNING: Proc%d: Going to tolerance level %d in find_exit_wound().\n",
				    ProcID, tolerance_level + 1);
			  else
			    fprintf(stderr, "WARNING: Going to tolerance level %d in find_exit_wound().\n",
				    tolerance_level + 1);
			  dump20(NO_EXIT, p, "  x_start = (%g,%g,%g), x_end = (%g,%g,%g)\n  bdry_crossed = (%d,%d,%d), exit_ids = (%d,%d,%d)\n  xi = (%g,%g,%g), xi_tmp = (%g,%g,%g)\n  stack_count = %d\nOh no!  I couldn't find any good intersections!  Bye-bye!\n",
				 x_start[0], x_start[1], x_start[2], x_end[0], x_end[1], x_end[2],
				 bdry_crossed[0], bdry_crossed[1], bdry_crossed[2], exit_id1, exit_id2, exit_id3,
				 xi[0], xi[1], xi[2], xi_tmp[0], xi_tmp[1], xi_tmp[2], stack_count);
			  find_exit_wound(elem_id, p, x_start, x_end, xi, stack_count+1, tolerance_level+1);
			  return;
			}
		      else
			{
			  dump20(EXIT, p, "  x_start = (%g,%g,%g), x_end = (%g,%g,%g)\n  bdry_crossed = (%d,%d,%d), exit_ids = (%d,%d,%d)\n  xi = (%g,%g,%g), xi_tmp = (%g,%g,%g)\n  stack_count = %d\nOh no!  I couldn't find any good intersections!  Bye-bye!\n",
				 x_start[0], x_start[1], x_start[2], x_end[0], x_end[1], x_end[2],
				 bdry_crossed[0], bdry_crossed[1], bdry_crossed[2], exit_id1, exit_id2, exit_id3,
				 xi[0], xi[1], xi[2], xi_tmp[0], xi_tmp[1], xi_tmp[2], stack_count);
			}
		    }
		  exit_id1 = 5;
		}
	    }
	}
    }
  
  PBC_id = element_particle_info[elem_id].PBC_side_id[exit_id1];
  
  memcpy(x_intersect, fv->x, DIM * sizeof(dbl));

  /*
  fprintf(stderr, "  Intersection occured at x = (%g,%g,%g) and xi = (%g,%g,%g)\n",
	  fv->x[0], fv->x[1], fv->x[2], xi_tmp[0], xi_tmp[1], xi_tmp[2]);
  fprintf(stderr, "  PBC index for this intersection is %d (elem = %d, side = %d)\n",
	  PBC_id, elem_id, exit_id1);
  */
  
  if(PBC_id == -1)		/* must be another local element on the other side! */
    {
      /* Most of these PBC_id == -1 cases are merely particles moving
       * from one element to another.  If that's the case, update the
       * particle's element, and recalculate xi according to that
       * element.  If we're still out-of-element, then hit the next
       * part. */
      p->owning_elem_id = static_exo->elem_elem_list[static_exo->elem_elem_pntr[elem_id] + exit_id1];

      if(p->owning_elem_id == -1)
	{
	  fprintf(stderr, "\nelem_id = %d, global_elem_id = %d\n", elem_id, DPI_ptr->elem_index_global[elem_id]);
	  fprintf(stderr, "elem_elem_list for this element is: %d %d %d %d %d %d\n",
		  static_exo->elem_elem_list[static_exo->elem_elem_pntr[elem_id] + 0],
		  static_exo->elem_elem_list[static_exo->elem_elem_pntr[elem_id] + 1],
		  static_exo->elem_elem_list[static_exo->elem_elem_pntr[elem_id] + 2],
		  static_exo->elem_elem_list[static_exo->elem_elem_pntr[elem_id] + 3],
		  static_exo->elem_elem_list[static_exo->elem_elem_pntr[elem_id] + 4],
		  static_exo->elem_elem_list[static_exo->elem_elem_pntr[elem_id] + 5]);
	  dump3(EXIT, p, "elem_id = %d, exit_id1 = %d\nEnded up in element -1!", elem_id, exit_id1);
	}

      if(get_element_xi_newton(p->owning_elem_id, x_end, xi_tmp) == -1)
	dump10(EXIT, p, "  exit_ids = (%d,%d,%d)\n  bdry_crossed = (%d,%d,%d)\n  xi_tmp = (%g,%g,%g)\nOh no!  I couldn't find element coordinates!  Bye-bye!\n",
	     exit_id1, exit_id2, exit_id3,
	     bdry_crossed[0], bdry_crossed[1], bdry_crossed[2],
	     xi_tmp[0], xi_tmp[1], xi_tmp[2]);

#ifdef SHOW_PARTICLE_MOVEMENT
      fprintf(stderr, "%d(%d)->", elem_id, exit_id1);
#endif

      /*
	fprintf(stderr, "  Side %d of element %d has no particle boundary condition (PBC)!\n",
	exit_id1, elem_id);
	fprintf(stderr, "  Checking (recursively) from element %d.\n", p->owning_elem_id);
      */

      /* Now this gets a little tricky, er, recursive.  Since we've
       * apparently jumped out of the domain by skipping over an
       * element (or possibly more than one), we pretend that we're
       * really in the adjacent element, with the same exit location,
       * and call this routine again.  It will make a recursive call
       * for each element we've "jumped" until we acutally look from
       * the boundary element, in which case this routine should
       * terminate just fine.  I could use this same logic to catch
       * "corner clippings" if I like.  Just something to keep in
       * mind... */
      if(fabs(xi_tmp[0]) > 1.0 || fabs(xi_tmp[1]) > 1.0 || fabs(xi_tmp[2]) > 1.0)
	{
	  last_element_loaded = -1;
	  last_elements_fv_loaded = -1;
	  find_exit_wound(p->owning_elem_id, p, x_start, x_end, xi_tmp, stack_count + 1, 0);
	  /*
	    find_exit_wound(p->owning_elem_id, p, x_intersect, x_end, xi_tmp);
	  */
	}
      else
	{
#ifdef SHOW_PARTICLE_MOVEMENT
	  fprintf(stderr, "%d\n", p->owning_elem_id);
#endif
          if (p->x != x_end) {
            memcpy(p->x, x_end, DIM * sizeof(dbl));
          }
	  memcpy(p->xi, xi_tmp, DIM * sizeof(dbl));
	}
    }
#ifdef PARALLEL    
  else if(PBC_id < -1)
      {
	/* Pack and ship this particle to another processor */
	memcpy(p->x_start, x_start, DIM * sizeof(dbl));
	memcpy(p->x_end, x_end, DIM * sizeof(dbl));
	p->owning_elem_id = element_particle_info[elem_id].owner_local_element_id[exit_id1];
	p->owning_proc_id = -(PBC_id+2);
	p->state = PROC_TRANSFER;
#ifdef SHOW_PARTICLE_MOVEMENT
	fprintf(stderr, "%d(%d) to P%d/%d\n", elem_id, exit_id1, -(PBC_id+2), p->owning_elem_id);
#endif
      }
#endif
  else
    {
      handle_surface_interaction(p, x_intersect, xi_tmp, PBC_id);
#ifdef SHOW_PARTICLE_MOVEMENT
      fprintf(stderr, "%d(%d) PBC/%d\n", elem_id, exit_id1, PBC_id);
#endif
    }
}


/* This function is equivalent in a general way to the assemble_*
 * functions for the regular FEM variables.  This routine moves the
 * particles by advection with a simple Weiner process for random
 * components.
 */
int
compute_particles(const Exo_DB *exo,	/* mesh */
		  dbl * const x,	/* solution vector */
		  dbl * const x_old,	/* old solution vector */
		  dbl * const xdot,	/* solution time derivative */
		  dbl * const xdot_old, /* old time derivative */
		  dbl * const resid_vector, /* residual vector */
		  const dbl global_end_time,	/* end of Goma's timestep */
                  const dbl goma_dt,	/* time step size */
		  const int n)	/* time step number */
{
  double start_ust, temp_ust, global_start_time;
  particle_t *p, *p_tmp;
  int i, el_index;
#ifdef PARALLEL
  int mpi_byte_count, mpi_retval;
  particle_t termination_p, send_p, recv_p;
  int j, done, local_max_particle_iterations, local_max_newton_iterations;
  int local_num_particles, local_particle_transfers, particle_transfers;
  dbl local_total_accum_ust, local_particle_accum_ust, local_output_accum_ust, local_communication_accum_ust;
  int local_num_to_send, num_to_send;
  MPI_Status mpi_status;
#endif
  
  total_accum_ust = 0.0;
  particle_accum_ust = 0.0;
  output_accum_ust = 0.0;
#ifdef PARALLEL
  local_particle_transfers = 0;
  communication_accum_ust = 0.0;
  num_to_send = 0;
  MPI_Barrier(MPI_COMM_WORLD);
#endif
  start_ust = ust();
  
  /* Set these at the two entries into particle stuff so I don't have
   * to pass them around EVERYWHERE. */
  static_exo = exo;
  static_x = x;
  static_x_old = x_old;
  static_xdot = xdot;
  static_xdot_old = xdot_old;
  static_resid_vector = resid_vector;

  if(Particle_Output_Format == TECPLOT)
    output_TECPLOT_zone_info(global_end_time, n, 0);
  output_accum_ust = MAX(ust() - start_ust, 0.0);

  /* Initialize where we most recently looked up values. */
  last_element_loaded = -1;
  last_elements_nodes_loaded = -1;
  last_elements_fv_loaded = -1;
  for(i = 0; i < DIM; i++)
    last_fvs_xi_loaded[i] = 1.0e+10;

  /* Model-specific initializations. */
  if(Particle_Model == SWIMMER_EXPLICIT ||
     Particle_Model == SWIMMER_IMPLICIT)
    for(i = 0; i < static_exo->num_elems; i++)
      memset(element_particle_info[i].source_term, 0, MDE * sizeof(dbl));

  global_start_time = global_end_time - goma_dt;
  max_particle_iterations = 0;
  max_newton_iterations = 0;
#ifdef PARALLEL
  local_num_to_send = 0;
#endif
  
  /* Doing this at the begining of the time step.  Could be done at
   * the end, too. */
  generate_source_particles(global_end_time, goma_dt, global_start_time);

  /* First move all the particles that we already have. */
  for(el_index = 0; el_index < static_exo->num_elems; el_index++)
    {
#ifdef PARALLEL
      /* This shouldn't affect anything unless I was holding on to
       * ghosted particles somehow... */
      if(DPI_ptr->elem_owner[el_index] != ProcID)
	continue;
#endif
      
      p = element_particle_list_head[el_index];

      while(p)
	{
	  if(get_element_xi_newton(el_index, p->x, p->xi) == -1)
	    dump1(EXIT, p, "Sanity check.");
	  
	  if(Particle_Show_Debug_Info)
	    {
	      if(fabs(p->xi[0]) > 1.0 || fabs(p->xi[1]) > 1.0 || fabs(p->xi[2]) > 1.0)
		dump1(NO_EXIT, p, "PARTICLE NOT LOCATED ON PROPER ELEMENT");

	      if(p->owning_elem_id != el_index)
		dump1(NO_EXIT, p, "PARTICLE NOT LOCATED ON ITS OWNING ELEMENT");
	    }

	  p_tmp = p->next;	/* Save in case p gets deleted */
	  /*
	  p->time = global_start_time;
	  */
	  advance_a_particle(p, global_start_time, global_end_time, n);

	  if(p->state == PROC_TRANSFER) /* I need to go to another processor. */
	    {
	      remove_from_element_particle_list(p, el_index);
	      add_to_send_list(p);
	      num_particles--;
#ifdef PARALLEL
	      local_num_to_send++;
#endif
	      /*
	      fprintf(stderr, "Proc %d is adding a processor to its send list\n", ProcID);
	      fflush(stderr);
	      */
	    }
	  else if(p->state == DEAD) /* Delete me */
	    {
	      num_particles--;
	      remove_from_element_particle_list(p, el_index);
	      free(p);	/* Bye bye */
	      fprintf(stderr, "REMOVING A PARTICLE\n");
	    }
	  else if(p->state == ACTIVE && el_index != p->owning_elem_id) /* I moved elements on the same processor. */
	    {
	      /* This particle won't get redone because it's p->time is used. */
	      remove_from_element_particle_list(p, el_index);
	      create_a_particle(p, p->owning_elem_id);
	      num_particles--; /* This isn't really a new particle... */
	    }

	  if(p->state == ACTIVE)
	    {
	      /*
	      output_start_ust = ust();
	      if(TimeIntegration == STEADY)
		{
		  if(p->time == global_end_time)
		    output_a_particle(p, p->time_old, p->time, n, 1, 0);
		}
	      else
		output_a_particle(p, p->time_old, p->time, n, (int)(p->time == global_end_time), 0);
	      output_accum_ust += max(ust() - output_start_ust, 0.0);
	      */
	    }

	  p = p_tmp;
	}
    }

#ifdef PARALLEL
  if(Num_Proc > 0)
    {
      /*
	fprintf(stderr, "Proc %d wants to send %d particles.\n", ProcID, local_num_to_send);  fflush(stderr);
      */
      /* Now perform send/receives and advance_a_particle()'s for the
       * particles that are moving across processors. */
      MPI_Barrier(MPI_COMM_WORLD);
      num_to_send = 0;
      MPI_Allreduce(&local_num_to_send, &num_to_send, 1, MPI_INT, MPI_SUM, MPI_COMM_WORLD);
      local_particle_transfers += local_num_to_send;
      if(!num_to_send)
	done = 1;
      else
	done = 0;

      zero_a_particle(&termination_p);
      termination_p.state = TERMINATION_MARKER;
      while(!done)
	{
	  /* This next loop does a full all processor to all processor
	   * exchange of particles.  This is done before any other moves are
	   * completed. */
	  for(i = 0; i < Num_Proc; i++)
	    {
	      if(i == ProcID) /* I'm the sender! */
		{
		  p = particles_to_send;
		  particles_to_send = NULL;
		  while(p)
		    {
		      p_tmp = p->next;
		      /*
			fprintf(stderr, "Proc %d is sending a particle to proc %d\n", i, p->owning_proc_id); fflush(stderr);
		      */
		      memcpy(&send_p, p, sizeof(particle_t));
		      mpi_retval = MPI_Send(&send_p, sizeof(particle_t), MPI_BYTE, p->owning_proc_id, 0, MPI_COMM_WORLD);
		      if(mpi_retval != MPI_SUCCESS)
			{
			  fprintf(stderr, "Proc %d failed on particle send (%d).\n", ProcID, mpi_retval);
			  exit(-1);
			}
		      free(p);
		      p = p_tmp;
		    }
		  for(j = 0; j < Num_Proc; j++)
		    if(i == j)
		      continue;
		    else
		      {
			/*
			  fprintf(stderr, "Proc %d is sending the TERMINATION_MARKER to proc %d\n", i, j); fflush(stderr);
			*/
			mpi_retval = MPI_Send(&termination_p, sizeof(particle_t), MPI_BYTE, j, 0, MPI_COMM_WORLD);
			if(mpi_retval != MPI_SUCCESS)
			  {
			    fprintf(stderr, "Proc %d failed on TERMINATION_MARKER send (%d).\n", ProcID, mpi_retval);
			    exit(-1);
			  }
		      }
		}
	      else
		{
		  recv_p.state = ACTIVE;
		  while(recv_p.state != TERMINATION_MARKER)
		    {
		      mpi_retval = MPI_Recv(&recv_p, sizeof(particle_t), MPI_BYTE, i, 0, MPI_COMM_WORLD, &mpi_status);
		      if(mpi_retval != MPI_SUCCESS)
			{
			  fprintf(stderr, "Proc %d failed on particle receive (%d).\n", ProcID, mpi_retval);
			  exit(-1);
			}
		      MPI_Get_count(&mpi_status, MPI_BYTE, &mpi_byte_count);
		  
		      /*
			fprintf(stderr, "Proc %d received a particle from proc %d with state = %d\n   MPI_SOURCE/TAG/ERROR = %d/%d/%d, MPI_Count = %d.\n", ProcID, i, recv_p.state, mpi_status.MPI_SOURCE, mpi_status.MPI_TAG, mpi_status.MPI_ERROR, mpi_byte_count);
			fflush(stderr);
		      */
		      if(mpi_byte_count != sizeof(particle_t))
			{
			  fprintf(stderr, "Proc %d did not have proper incoming byte count!\n", ProcID); fflush(stderr);
			  MPI_Finalize();
			  exit(-1);
			}

		      if(recv_p.state != TERMINATION_MARKER)
			{
			  add_to_do_list(&recv_p);
			  /*
			    fprintf(stderr, "Proc %d is adding a particle to its to do list.\n", ProcID); fflush(stderr);
			  */
			  /*
			    dump(NO_EXIT, &termination_p, "Rcvd by proc %d.\n", ProcID);
			  */
			}
		    }
		}
	      mpi_retval = MPI_Barrier(MPI_COMM_WORLD);
	      /*
		fprintf(stderr, "Proc %d BARRIER\n", ProcID);
	      */
	      if(mpi_retval != MPI_SUCCESS)
		{
		  fprintf(stderr, "Proc %d failed on MPI_BARRIER (%d).\n", ProcID, mpi_retval);
		  exit(-1);
		}
	    }

	  /* Now we move the new particles. */
	  local_num_to_send = 0;
	  p = particles_to_do;
	  particles_to_do = NULL;
	  while(p)
	    {
	      /*
		fprintf(stderr, "Proc %d is moving a particle.\n", ProcID); fflush(stderr);
	      */
	  
	      p_tmp = p->next;

	      /* This gets complicated as we need to simulate finishing
	       * one of the particle's little timesteps... */
	      if(get_element_xi_newton(p->owning_elem_id, p->x, p->xi) == -1)
		dump1(EXIT, p, "New particle from other processor.");
	      /*
		dump(NO_EXIT, p, "Particle to be moved with new p->xi values.");
	      */
	  
	      /* Find the particles that have moved out of their element.
	       * Some of these have moved completely out of the computational
	       * domain. */
	      if(fabs(p->xi[0]) > 1.0 || fabs(p->xi[1]) > 1.0 || fabs(p->xi[2]) > 1.0)
		{
#ifdef SHOW_PARTICLE_MOVEMENT
		  fprintf(stderr, "PA");
#endif
		  find_exit_wound(p->owning_elem_id, p, p->x_old, p->x, p->xi, 0, 0);
		}

	      if(p->state == ACTIVE) /* <= 0 -> it left our processor or hit a wall. */
		{
		  /* Save the requested data for output later. */
		  if(p->output_sample_number != -1)
		    store_particle_data(p);
	  
		  /*
		    POSSIBLY NOT USED ANYMORE -- FROM CVS DIFF
		  output_start_ust = ust();
		  if(TimeIntegration == STEADY)
		    {
		      if(p->time == global_end_time)
			output_a_particle(p, p->old_time, p->time, n, 1, 0);
		    }
		  else
		    output_a_particle(p, p->old_time, p->time, n, (int)(p->time == global_end_time), 0);
		  output_accum_ust += MAX(ust() - output_start_ust, 0.0);
		  */
		  
		  advance_a_particle(p, global_start_time, global_end_time, n);
		}

	      if(p->state == PROC_TRANSFER) /* I need to go to yet another processor. */
		{
		  add_to_send_list(p);
		  local_num_to_send++;
		}
	      else if(p->state == DEAD) /* Delete me */
		free(p);	/* Bye bye */
	      else
		{
		  create_a_particle(p, p->owning_elem_id); /* This num_particles++ already */
		  free(p);
		}
	  
	      p = p_tmp;
	    }

	  num_to_send = 0;
	  MPI_Allreduce(&local_num_to_send, &num_to_send, 1, MPI_INT, MPI_SUM, MPI_COMM_WORLD);
	  local_particle_transfers += local_num_to_send;
	  if(!num_to_send)
	    done = 1;
	}
    }
#endif
  
  /* Call the routine that couples terms back to the continuum.  E.g.,
   * terms to be picked up in the momentum equation or a viscosity
   * value, etc... */ 
  couple_to_continuum();

  /* HERE , fix my timings, they are messed up somehow...  I might need
   * to send ust()'s between all the processors... An MPI_BARRIER
   * should do it, though. */
#ifdef PARALLEL
  MPI_Barrier(MPI_COMM_WORLD);
#endif

  total_accum_ust = ust() - start_ust;
  particle_accum_ust = total_accum_ust - output_accum_ust;
#ifdef PARALLEL
  particle_accum_ust -= communication_accum_ust;
  local_num_particles = num_particles;
  num_particles = 0;
  particle_transfers = 0;
  local_max_particle_iterations = max_particle_iterations;
  /* OK to collect even if we ignore it... */
  local_max_newton_iterations = max_newton_iterations;
  local_particle_accum_ust = particle_accum_ust;
  local_output_accum_ust = output_accum_ust;
  temp_ust = ust();
  MPI_Reduce(&local_num_particles, &num_particles, 1, MPI_INT, MPI_SUM, 0, MPI_COMM_WORLD);
  MPI_Reduce(&local_max_particle_iterations, &max_particle_iterations, 1, MPI_INT, MPI_MAX, 0, MPI_COMM_WORLD);
  MPI_Reduce(&local_max_newton_iterations, &max_newton_iterations, 1, MPI_INT, MPI_MAX, 0, MPI_COMM_WORLD);
  MPI_Reduce(&local_particle_transfers, &particle_transfers, 1, MPI_INT, MPI_SUM, 0, MPI_COMM_WORLD);
  MPI_Reduce(&local_particle_accum_ust, &particle_accum_ust, 1, MPI_DOUBLE, MPI_MAX, 0, MPI_COMM_WORLD);
  MPI_Reduce(&local_output_accum_ust, &output_accum_ust, 1, MPI_DOUBLE, MPI_MAX, 0, MPI_COMM_WORLD);
  communication_accum_ust += MAX((dbl)ust() - (dbl)temp_ust, 0.0);
  local_communication_accum_ust = communication_accum_ust;
  MPI_Reduce(&local_communication_accum_ust, &communication_accum_ust, 1, MPI_DOUBLE, MPI_MAX, 0, MPI_COMM_WORLD);
  local_total_accum_ust = ust() - start_ust;
  MPI_Reduce(&local_total_accum_ust, &total_accum_ust, 1, MPI_DOUBLE, MPI_MAX, 0, MPI_COMM_WORLD);
#endif
	  
  DPRINTF(stderr, "           Number of particles = %d\n", num_particles);
  DPRINTF(stderr, "       Max particle time steps = %d\n", max_particle_iterations);
  if(Particle_Model == INERTIAL_TRACER_IMPLICIT ||
     Particle_Model == SWIMMER_IMPLICIT ||
     Particle_Model == TRACER_IMPLICIT ||
     Particle_Model == CHARGED_TRACER_IMPLICIT ||
     Particle_Model == DIELECTROPHORETIC_TRACER_IMPLICIT)
    DPRINTF(stderr, "Max particle Newton iterations = %d\n", max_newton_iterations);
#ifdef PARALLEL
  DPRINTF(stderr, "            Particle transfers = %d\n", particle_transfers);
  DPRINTF(stderr, "               Particle ghosts = %d\n", total_num_particle_ghosts);
  DPRINTF(stderr, "            Communication time = %g seconds\n", communication_accum_ust);
#endif
  DPRINTF(stderr, "                 Particle time = %g seconds\n", particle_accum_ust);
  DPRINTF(stderr, "                   Output time = %g seconds\n", output_accum_ust);
  DPRINTF(stderr, "                    Total time = %g seconds\n", total_accum_ust);

  for(i = 0; i < Particle_Number_Sample_Types; i++)
    fflush(pa_fp[i]);
  if(Particle_Full_Output_Stride)
    fflush(pa_full_fp);

  return 0;
}


/* Fill the element_volume array with the volumes of each elements.
 * This can be called repeatedly (as in it doesn't allocate anything
 * internally).
 */
static dbl
fill_element_volumes(const int e_begin,
		     const int e_end)
{
  int i, ip, ip_total;
  dbl this_volume, total_volume, wt, det, xi[DIM];

  total_volume = 0.0;

  /* First get total element "volume" */
  for(i = e_begin; i < e_end; i++)
    {
#ifdef PARALLEL
      if(DPI_ptr->elem_owner[i] != ProcID)
	{
	  el_volume[i] = 0.0;
	  continue;
	}
#endif
      this_volume = 0.0;
      load_element_information(i);
      ip_total = elem_info(NQUAD, ei[pg->imtrx]->ielem_type);
      for(ip = 0; ip < ip_total; ip++)
	{
	  wt = Gq_weight(ip, ei[pg->imtrx]->ielem_type);
	  if(pd_glob[0]->CoordinateSystem == CYLINDRICAL ||
	     pd_glob[0]->CoordinateSystem == SWIRLING)
	    wt *= 2.0*M_PIE;

	  find_stu(ip, ei[pg->imtrx]->ielem_type, &(xi[0]), &(xi[1]), &(xi[2]));

	  /* Although I don't need to actually load_fv, and only need
	   * to load_basis_function() (I think), this routine is
	   * called once so I don't care about the cost.  Furthermore,
	   * I might need to do this (and more) when I put in
	   * deformable mesh. */
	  load_field_variables_at_xi(i, xi);

	  det = bf[pd->ShapeVar]->detJ * fv->h3;

	  this_volume += det * wt;
	}
      el_volume[i] = this_volume;
      total_volume += this_volume;
    }
  return total_volume;
}


/* Fills x with a uniformly distributed location in element el_index.
 * It does this in a possibly inefficient way, but it is only done
 * once, so who cares?  It uses a rejection sampling method.
 */
static int
position_particle_uniformly(const int elem_id,
			    particle_t * p)
{
  int i, j, done, counter;
  dbl min_x[DIM], max_x[DIM];

  memset(min_x, 0, DIM * sizeof(dbl));
  memset(max_x, 0, DIM * sizeof(dbl));
  load_element_node_coordinates(elem_id);
  for(i = 0; i < mdim; i++)
    {
      min_x[i] = node_coord[0][i];
      max_x[i] = node_coord[0][i];
    }
  for(i = 1; i < nodes_per_element; i++)
    for(j = 0; j < mdim; j++)
      {
	min_x[j] = MIN(min_x[j], node_coord[i][j]);
	max_x[j] = MAX(max_x[j], node_coord[i][j]);
      }
  
  done = 0;
  counter = 0;
  while(!done)
    {
      for(i = 0; i < mdim; i++)
	p->x[i] = min_x[i] + drand48() * (max_x[i] - min_x[i]);

      if(get_element_xi_newton(elem_id, p->x, p->xi) == -1)
	{
	  /* We cheat here and just call it a rejection if we cannot
	   * place the particle. */
#ifdef PARALLEL
	  fprintf(stderr, "Proc %d could not converge on element xi coordinates -- everything is OK\n", ProcID);
#else	
	  fprintf(stderr, "Could not converge on element xi coordinates -- everything is OK.\n");
#endif
	  return -1;
	}

      done = 1;
      for(i = 0; i < mdim; i++)
	if(fabs(p->xi[i]) >= 1.0)
	  done = 0;
      counter++;
      if(counter == 100 && !done)
	EH(-1, "Local element rejection sampling counter reached 100.");
    }
  return counter;
}


/* Just reminding myself that this will probably be very intersting
 * one day with output categorized by timestep or sample or
 * whatever...
 */
static char *
construct_filename(const char *template)
{
  static char result[256];

  strcpy(result, template);
#ifdef PARALLEL
  multiname(result, ProcID, Num_Proc);
#endif
  return result;
}


/* This routine solves for the location of intersection between a line
 * in physical coordinates and a boundary in element coordinates.  It
 * is a nonlinear Newton solve.
 *
 * Upon entrance xi_tmp contains the initial guess for Newton's method
 * in element coordinates, and fixed_index is coordinate index that is
 * fixed (and represents the edge/surface boundary).  The coeff array
 * is used in two different ways, dependent on a 2D or 3D usage.  In
 * 2D, coeff[0], coeff[1], and coeff[2] are the coefficients of the
 * line, coeff[0] * x + coeff[1] * y + coeff[2] = 0, and components 3,
 * 4, and 5 are ignored.  In 3D, the 0, 1, and 2 coefficients are
 * really the components of the "start" vector, x_start, and the 3, 4,
 * and 5 coefficents are the "direction" vector from x_start to x_end.
 * It's not much pre-calculation, but there you go...
 *
 * Upon exit, xi_tmp has the point of intersection.  It may have an
 * abs. value > 1.0, which indicates that the point of intersection
 * lies outside the element, and is probably not the intersection you
 * were looking for.
 * 
 * There is an obvious improvement to be done here, which is not to
 * fill all basis functions, but only the geometry interpolation
 * variables.  Similarly, don't go through load_fv, but just load the
 * spatial coordinates.  Also, if the dfdxi values are already
 * precomputed in the Jacobian, use them!
 *
 * Although it handles both 2D and 3D, it isn't done in a
 * "dimension-free" way.  This is used at a low level so I want it to
 * be fast. */
static void
get_boundary_xi_newton(const dbl * const coeff,
		       const int elem_id,
		       dbl * xi_tmp,
		       const int fixed_index,
		       const dbl error_tolerance)
{
  dbl update;
  dbl f_initial = 0.0, f, dfdxi1 = 0.0, t = 0.0, xi_norm = 0.0, f_scale = 0.0;
  dbl resid_initial = 0.0, resid_scale = 0.0;
  dbl pt[DIM], pt_xi[DIM];
  dbl tmp[DIM], tmp2[DIM];
  int i, si, iter, index1;
  struct Basis_Functions *map_bf;

  si = in_list(pd->IntegrationMap, 0, Num_Interpolations, Unique_Interpolations);
  map_bf = bfd[si];
  if(mdim == 2)
    {
      index1 = 1 - fixed_index;
    }
  else
    {
      index1 = (fixed_index + 1) % 3;
    }

  load_field_variables_at_xi(elem_id, xi_tmp);
  
  if(mdim == 2)
    {
      f = coeff[0] * fv->x[0] + coeff[1] * fv->x[1] + coeff[2];
      f_initial = fabs(f);
      f_scale = f_initial;
      xi_norm = fabs(xi_tmp[index1]);
      f_scale *= MAX(1.0, xi_norm);

      iter = 0;
      while(fabs(f) >= error_tolerance * f_scale &&
	    iter < 100)
	{
	  /*
	    fprintf(stderr, "  Candidate point is x = (%g,%g) and xi = (%g,%g), elem_id = %d, f = %g\n",
	    fv->x[0], fv->x[1], xi_tmp[0], xi_tmp[1], elem_id, f);
	  */

	  /* I think dfdxi might be available in another form, like
	   * bf[pd->ShapeVar]->J, but I need to check carefully.
	   * Checked (with Tom's help), and map_bf->J[a][b] =
	   * d_x[b]_d_xi[a].  Yay (it caused "no" speedup on the
	   * problem I happened to be playing with at the time, though
	   * it was not move-intensive...)
	   */
	  dfdxi1 = coeff[0] * map_bf->J[index1][0] + coeff[1] * map_bf->J[index1][1];
	  xi_tmp[index1] -= f/dfdxi1;
	  load_field_variables_at_xi(elem_id, xi_tmp);
	  
	  f = coeff[0] * fv->x[0] + coeff[1] * fv->x[1] + coeff[2];
	  f_scale = f_initial;
	  xi_norm = fabs(xi_tmp[index1]);
	  f_scale *= MAX(1.0, xi_norm);
	  
	  iter++;
	}
    }
  else
    {
      /*
      fprintf(stderr, "In _boundary_\n");
      */
      /*
      fprintf(stderr, "elem_id = %d\n", elem_id);
      fprintf(stderr, "coeff = (%g,%g,%g,%g,%g,%g)\n",
	      coeff[0], coeff[1], coeff[2], coeff[3], coeff[4], coeff[5]);
      */
      memset(tmp, 0, DIM * sizeof(dbl));
      memcpy(tmp2, coeff, DIM * sizeof(dbl));
      if(get_element_xi_newton(elem_id, tmp2, tmp) == -1)
	EH(-1, "BAD");
      t = 1.0;
      for(i = 0; i < DIM; i++)
	pt[i] = coeff[i] + t * coeff[i+3];
      memset(pt_xi, 0, DIM * sizeof(dbl));
      if(get_element_xi_newton(elem_id, pt, pt_xi) == -1)
	{
	  fprintf(stderr, "Bad gexn(), pt = (%.10g,%.10g,%.10g), pt_xi = (%.10g,%.10g,%.10g)\n",
		  pt[0], pt[1], pt[2], pt_xi[0], pt_xi[1], pt_xi[2]);
	}
      /*
      fprintf(stderr, "tmp(0.0) = (%.10g,%.10g,%.10g), pt_xi(1.0) = (%.10g,%.10g,%.10g)\n",
	      tmp[0], tmp[1], tmp[2], pt_xi[0], pt_xi[1], pt_xi[2]);
      fprintf(stderr, "t = (%.10g-%.10g)/(%.10g-%.10g) = %g\n",
	      xi_tmp[fixed_index], tmp[fixed_index], pt_xi[fixed_index], tmp[fixed_index],
	      (xi_tmp[fixed_index] - tmp[fixed_index]) / (pt_xi[fixed_index] - tmp[fixed_index]));
      */
      t = (xi_tmp[fixed_index] - tmp[fixed_index]) / (pt_xi[fixed_index] - tmp[fixed_index]);
      for(i = 0; i < DIM; i++)
	pt[i] = coeff[i] + t * coeff[i+3];
      memset(pt_xi, 0, DIM * sizeof(dbl));
      if(get_element_xi_newton(elem_id, pt, pt_xi) == -1)
	EH(-1, "ALSO BAD");
      /*
      fprintf(stderr, "t = %g, pt = (%.10g,%.10g,%.10g), pt_xi = (%.10g,%.10g,%.10g)\n",
	      t, pt[0], pt[1], pt[2], pt_xi[0], pt_xi[1], pt_xi[2]);
      */
      f = pt_xi[fixed_index] - xi_tmp[fixed_index];
      resid_scale = resid_initial = MAX(fabs(f), 1.0);
      xi_norm = nnorm(3, pt_xi);
      resid_scale *= MAX(1.0, xi_norm);

      /*
      fprintf(stderr, "STARTING\n");
      fprintf(stderr, "fv->x = (%.10g,%.10g,%.10g)\npt = (%.10g,%.10g,%.10g)\npt_xi = (%.10g,%.10g,%.10g)\ncoeff = (%.10g,%.10g,%.10g,%.10g,%.10g,%.10g)\nt = %.10g\nresid = %.10g\n",
	      fv->x[0], fv->x[1], fv->x[2],
	      pt[0], pt[1], pt[2],
	      pt_xi[0], pt_xi[1], pt_xi[2],
	      coeff[0], coeff[1], coeff[2], coeff[3], coeff[4], coeff[5],
	      t, f);
      fprintf(stderr, "Termination value = %.10g\n", 1.0e-8 * resid_scale);
      */
      
      iter = 0;
      while(fabs(f) >= error_tolerance * resid_scale &&
	    iter < 100)
	{
	  /*
	  fprintf(stderr, "iter = %d\n", iter);
	  fprintf(stderr, "  starting t = %.10g, starting f = %.10g\n", t, f);
	  */
	  dfdxi1 = 0.0;
	  for(i = 0; i < DIM; i++)
	    dfdxi1 += map_bf->B[i][fixed_index] * coeff[i+3];
	  update = f/dfdxi1;
	  t -= update;

	  for(i = 0; i < DIM; i++)
	    pt[i] = coeff[i] + t * coeff[i+3];
	  memset(pt_xi, 0, DIM * sizeof(dbl));
	  if(get_element_xi_newton(elem_id, pt, pt_xi) == -1)
	    {
	      fprintf(stderr, "  dfdxi1 = %.10g, update = %.10g\n",
		      dfdxi1, update);
	      fprintf(stderr, "  pt = (%.10g,%.10g,%.10g), pt_xi = (%.10g,%.10g,%.10g)\n",
		      pt[0], pt[1], pt[2], pt_xi[0], pt_xi[1], pt_xi[2]);
	      fprintf(stderr, "  resid_scale = %.10g, resid_initial = %.10g\n",
		      resid_scale, resid_initial);
	      fprintf(stderr, "  coeff = (%.10g,%.10g,%.10g,%.10g,%.10g,%.10g)\n",
		      coeff[0], coeff[1], coeff[2], coeff[3], coeff[4], coeff[5]);
	    }
	  f = pt_xi[fixed_index] - xi_tmp[fixed_index];
	  xi_norm = nnorm(3, pt_xi);
	  resid_scale = resid_initial;
	  resid_scale *= MAX(1.0, xi_norm);

	  /*
	  fprintf(stderr, "  dfdxi1 = %.10g, update = %.10g\n",
		  dfdxi1, update);
	  fprintf(stderr, "  pt = (%.10g,%.10g,%.10g), pt_xi = (%.10g,%.10g,%.10g)\n",
		  pt[0], pt[1], pt[2], pt_xi[0], pt_xi[1], pt_xi[2]);
	  fprintf(stderr, "  resid_scale = %.10g, resid_initial = %.10g\n",
		  resid_scale, resid_initial);
	  fprintf(stderr, "  coeff = (%.10g,%.10g,%.10g,%.10g,%.10g,%.10g)\n",
		  coeff[0], coeff[1], coeff[2], coeff[3], coeff[4], coeff[5]);
	  */
	  
	  iter++;
	}
      memcpy(xi_tmp, pt_xi, DIM * sizeof(dbl));
    }

  if(iter == 100 && fabs(f) > error_tolerance)
    {
      fprintf(stderr, "last dfdxi = %g, t = %g, f = %g, resid_scale = %g, resid_initial = %g, xi_norm = %g, pt = (%g,%g,%g), pt_xi = (%g,%g,%g)\n",
	      dfdxi1, t, f, resid_scale, resid_initial, xi_norm, pt[0], pt[1], pt[2], pt_xi[0], pt_xi[1], pt_xi[2]);
      EH(-1, "Exceeded 100 Newton iterations in get_boundary_xi_newton()");
    }
     
  /*
  fprintf(stderr, "Exiting at x = (%g,%g,%g), xi = (%g,%g,%g), resid/f = %g\n",
	 fv->x[0], fv->x[1], fv->x[2], xi_tmp[0], xi_tmp[1], xi_tmp[2], (mdim==2?f:resid_norm));
  */
}


/* Create a new particle_t item in the current particle_head headed
 * link list.  This routine needs an elem_id to properly insert the
 * new particle.  It sets the p->owning_elem_id to this in case you
 * forgot. It returns a pointer to the new particle, with the next and
 * last fields filled.
 */
static particle_t *
obtain_particle_space(const int elem_id)
{
  particle_t * p;
  char s[128];
  
  if(!element_particle_list_head[elem_id])
    {
      element_particle_list_head[elem_id] = (particle_t *)malloc(sizeof(particle_t));
      if(!element_particle_list_head[elem_id])
	{
	  sprintf(s, "Could not allocate %ld bytes of space for particle.\n", sizeof(particle_t));
	  EH(-1, s);
	}
      p = element_particle_list_head[elem_id];
      p->last = NULL;
      p->next = NULL;
    }
  else
    {
      p = (particle_t *)malloc(sizeof(particle_t));
      if(!p)
	EH(-1, "Could not allocate space for particle.");
      p->next = element_particle_list_head[elem_id];
      p->last = NULL;
      element_particle_list_head[elem_id]->last = p;
      element_particle_list_head[elem_id] = p;
    }
  p->owning_elem_id = elem_id;
  
  return p;
}


/* This routine creates a particle.  It seeds this new particle with
 * the passed one.  It returns the new particle.
 *
 * It also enforces any Particle_Move_Domain data.  It should also enforce
 * PBC_IMPERMEABLE's, too...
 */
static particle_t *
create_a_particle(particle_t * seed_p,
		  const int elem_id)
{
  particle_t * p, *p_last_keep, *p_next_keep;
  int i;

  if(DPI_ptr->elem_owner[elem_id] != ProcID &&
     seed_p->state != GHOST)
    dump4(EXIT, seed_p, "Proc %d tried to create a particle on element %d(%d), which it doesn't own.\n", ProcID, elem_id, DPI_ptr->elem_index_global[elem_id]);
  
  p = obtain_particle_space(elem_id);
  p_last_keep = p->last;
  p_next_keep = p->next;
  memcpy(p, seed_p, sizeof(particle_t));
  p->last = p_last_keep;
  p->next = p_next_keep;
  
  /* Enforce particle bounds.  Heavy-handed, but effective...  This
   * should be "OK" because the bounds should be "very close" to the
   * actual boundaries so we're cutting off a "negligable" amount of
   * volume.  In fact, this shouldn't be hit anymore since I modified
   * the rejection sampling method to handle this.  Leaving it here
   * "just in case". */
  if(Particle_Move_Domain == BRICK)
    for(i = 0; i < pdim; i++)
      {
	p->x[i] = MAX(p->x[i], Particle_Move_Domain_Reals[2*i]);
	p->x[i] = MIN(p->x[i], Particle_Move_Domain_Reals[2*i+1]);
      }
  
  num_particles++;
  return p;
}


/* This routine performs a rejection sampling method to create a
 * particle at the initialization step.  It is possible to specify
 * particle creation bounds in such a way that *all* particles are
 * rejected, to be careful.  An "always rejected" processor domain
 * problem in parallel is avoided by controlling the creation of
 * particles at the globla (processor 0) level.
 *
 * There are two ways the particle can be rejected.  If the local
 * element is non-rectilinear and the local sampling creates a
 * particle outside the element (fabs(xi[i])>1.0), then the particle
 * is rejected, even though its position might lie in an adjacent
 * element just fine.  This occurs in position_particle_uniformly, and
 * we don't need to worry about it here.  The particle may also be
 * rejected on a global basis depending on it's location and the
 * enforced particle bounds.
 */
static int
rejection_sample_a_particle(void)
{
  particle_t p;
  int i, el_index, rejection, num_element_samples;
  dbl r, current_volume;

  r = drand48() * my_volume;

  /* This method of selecting an element to introduce a particle is
   * very sensitive to the DPI_ptr->elem_owner[i] array.  el_volume[i]
   * = 0 if that element is not owned by this processor, so don't try
   * to create a particle there! */
  el_index = 0;
  current_volume = 0.0;
  while(current_volume < r)
    current_volume += el_volume[el_index++];
  el_index--;
  
  /* return value is currently ignored... */
  zero_a_particle(&p);
  num_element_samples = position_particle_uniformly(el_index, &p);
  if(num_element_samples == -1)
    rejection = 1;
  else
    {
      rejection = 0;
      if(Particle_Creation_Domain == BRICK)
	{
	  for(i = 0; i < pdim; i++)
	    if(p.x[i] < Particle_Creation_Domain_Reals[2*i] || p.x[i] > Particle_Creation_Domain_Reals[2*i+1])
	      rejection = 1;
	}
    }

  if(!rejection)
    initialize_and_create_new_particle(&p, el_index);

  return rejection;
}


/* Assuming you just created a new particle (not ghosted, and
 * generally not from the boundary inflow condition), this is the
 * routine that will initialize the particle's data (e.g., velocity),
 * and call the create_a_particle function to place it in the element
 * lists.  The particle's p.x value must be filled in and correct.  */
static void
initialize_and_create_new_particle(particle_t *p,
				   const int elem_id)
{
  memcpy(p->x_old, p->x, DIM * sizeof(dbl));
  memset(p->xi, 0, DIM * sizeof(dbl));
  if(get_element_xi_newton(elem_id, p->x, p->xi) == -1)
    dump1(EXIT, p, "Could not find element coordinates.");
  p->owning_elem_id = elem_id;
  p = create_a_particle(p, elem_id);
  load_field_variables_at_xi(p->owning_elem_id, p->xi);
  if(TimeIntegration == STEADY)
    p->time = 0.0;
  else
    p->time = tran->init_time;
  
  switch(Particle_Model)
    {
    case INERTIAL_TRACER_EXPLICIT:
    case INERTIAL_TRACER_IMPLICIT:
    case TRACER_EXPLICIT:
    case TRACER_IMPLICIT:
    case CHARGED_TRACER_EXPLICIT:
    case CHARGED_TRACER_IMPLICIT:
    case DIELECTROPHORETIC_TRACER_IMPLICIT:
      memcpy(p->v, fv->v, DIM * sizeof(dbl));
      break;
    case SWIMMER_IMPLICIT:
    case SWIMMER_EXPLICIT:
      p->theta = p->theta_old = drand48()*2.0*M_PIE; /* theta=pi => pointing up! */
      if(pdim == 3)
	p->phi = p->phi_old = 0.0;
      memcpy(p->v, fv->v, DIM * sizeof(dbl));
      break;
    default:
      dump1(EXIT, p, "Unknown Particle_Model.  You shouldn't be here.");
    }
  if(p->output_sample_number > -1)
    store_particle_data(p);
  output_a_particle(p, 0.0, 0.0, 0, 1, 1);
}


/* This routine will create a (possible large) structure that reverse
 * maps element sides to PBC's in the input.  We need to do this for
 * fast particle <-> surface interaction, sorry.
 *
 * This now includes a value for an off-processor element.  The value
 * is -2 + owning processor ID (results <= -2).  -1 still indicates an
 * actual domain boundary.
 */
static void
create_element_particle_info_maps(void)
{
  int i, j;
  int SS_id, PBC_id, elem_id, side_id;
#ifdef PARALLEL
  int proc_id, neighbor_elem_id, global_elem_id;
  int node_id, local_node_id, global_node_id, ghost_id;
  int indices[4], node_compares[4], elem_ptr_start, nodes_per_side, match_found;
  int msg_tag, msg_size, *msg, tmp;
  MPI_Status mpi_status;

  int output = 0;
  char fp2name[80];
  FILE *fp, *fp2;
  /*  static void test_map_integrity(void); */

  /* initialize indices */
  for (i = 0; i < 4; i++) {
    indices[i] = 0;
  }
#endif

  /* Assuming that you will not apply more than one PBC to a sideset! */
  for(i = 0; i < static_exo->num_side_sets; i++)
    {
      /* Get this sidesets name (id) */
      SS_id = static_exo->ss_id[i];

      /* Is that one we're using?  If so, save the PBC index
       * corresponding to it. */
      PBC_id = -1;
      for(j = 0; j < Particle_Number_PBCs && PBC_id == -1; j++)
	if(PBCs[j].SS_id == SS_id)
	  PBC_id = j;
      if(PBC_id == -1)
	continue;

      for(j = 0; j < static_exo->ss_num_sides[i]; j++)
	{
	  elem_id = static_exo->ss_elem_list[static_exo->ss_elem_index[i] + j];
	  side_id = static_exo->ss_side_list[static_exo->ss_elem_index[i] + j];
	  /* To get 0-based side id's */
	  side_id--;
	  /*
	  fprintf(stderr, "Setting element %d side %d to %d\n",
		 elem_id, side_id, PBC_id);
	  */
	  element_particle_info[elem_id].PBC_side_id[side_id] = PBC_id;
	}
    }

#ifdef PARALLEL
  /* This part gets tricky.  For the boundary elements, there are
   * possibly > 1 processors that have a copy of them.  We need to
   * indicate to everyone who has copies and correlate the elem <->
   * elem mapping.  Furthermore, ghost particles need to exist on the
   * other processors so the proper nodal contributions due to
   * particles are calculated.  Great.
   *
   * Outgoing broadcasts:
   * -1 global_elem_id local_elem_id => I'm a ghost and need to tell someone.
   * global_elem_id global_node_id_1 ... global_node_id_N I need a
   *              matching element on the other side from another proc.
   * -2 => I'm done, go to next proc.
   */
  if(Num_Proc == 1)
    return; /* Nothing to do, right? */

  nodes_per_side = (mdim == 2 ? 2 : 4);
  msg_size = nodes_per_side + 1; /* num side nodes + 1 */
  msg = (int *)calloc((unsigned)msg_size, sizeof(int));
  msg_tag = 0;
  if(output)
    {
      sprintf(fp2name, "map%d_response.txt", ProcID);
      fp2 = fopen(fp2name, "w");
    }
  for(proc_id = 0; proc_id < Num_Proc; proc_id++)
    {
      DPRINTF(stderr, "%d, ", proc_id); fflush(stderr);
      if(proc_id == ProcID)
	{
	  if(output)
	    {
	      fp = fopen("map_creation.txt", proc_id?"a":"w");
	      if(!fp)
		EH(-1, "Could not open map_creation.txt");
	    }

	  for(elem_id = 0; elem_id < static_exo->num_elems; elem_id++)
	    {	    
	      global_elem_id = DPI_ptr->elem_index_global[elem_id];

	      /* If we're a ghosted element, broadcast so someone
	       * knows they should send us ghost information. */
	      if(DPI_ptr->elem_owner[elem_id] != proc_id)
		{
		  msg[0] = -1;
		  msg[1] = global_elem_id;
		  msg[2] = elem_id;
		  if(output)
		    {
		      fprintf(fp, "Proc %d Elem %4d(%3d) not owned, sending ghost message.\n", ProcID, global_elem_id, elem_id);
		      fflush(fp);
		    }
		  MPI_Barrier(MPI_COMM_WORLD);
		  MPI_Bcast(msg, msg_size, MPI_INT, proc_id, MPI_COMM_WORLD);
		}
	      /* Otherwise we're looking for matched global node ids
	       * on unmatched surfaces. */
	      else
		for(side_id = 0; side_id < sides_per_element; side_id++)
		  {
		    neighbor_elem_id = static_exo->elem_elem_list[static_exo->elem_elem_pntr[elem_id] + side_id];
		    if(element_particle_info[elem_id].PBC_side_id[side_id] == -1 &&
		       (neighbor_elem_id == -1 || DPI_ptr->elem_owner[neighbor_elem_id] != ProcID))
		      {
			msg[0] = global_elem_id;
			if(mdim == 2)
			  {
			    indices[0] = side_id;
			    indices[1] = (side_id + 1) % 4;
			  }
			else
			  fill_hex_side_indices(side_id, indices);
			
			/* I want global node id's, not node numbers here! */
			elem_ptr_start = Proc_Connect_Ptr[elem_id];
			for(node_id = 0; node_id < nodes_per_side; node_id++)
			  {
			    local_node_id = Proc_Elem_Connect[elem_ptr_start + indices[node_id]];
			    global_node_id = DPI_ptr->node_index_global[local_node_id];
			    msg[node_id+1] = global_node_id;
			  }
			
			/* I thought about sorting the node ids for
			 * some sort of faster calculation but I
			 * didn't think there was nothing to gain as
			 * long as sender/receiver generate the list
			 * in the exact same way.  Now I think I need
			 * to sort them because elements on different
			 * procs might order them differently... */
			/* Bubble sort.  Ugh. */
			for(i = 0; i < nodes_per_side - 1; i++)
			  for(j = i + 1; j < nodes_per_side; j++)
			    if(msg[i+1] > msg[j+1])
			      {
				tmp = msg[i+1];
				msg[i+1] = msg[j+1];
				msg[j+1] = tmp;
			      }

			if(output)
			  {
			    fprintf(fp, "Proc %d Elem %4d(%3d) Side %d not linked nodes =", ProcID, global_elem_id, elem_id, side_id);
			    for(i = 0; i < nodes_per_side; i++)
			      fprintf(fp, " %5d", msg[i+1]);
			    fprintf(fp, "\n");
			    fflush(fp);
			  }


			MPI_Barrier(MPI_COMM_WORLD);
			MPI_Bcast(msg, msg_size, MPI_INT, proc_id, MPI_COMM_WORLD);
			MPI_Recv(msg, 2, MPI_INT, MPI_ANY_SOURCE, msg_tag, MPI_COMM_WORLD, &mpi_status);
			if(output)
			  {
			    fprintf(fp, "\tproc %d claimed the other side as its local element %3d\n", msg[0], msg[1]);
			    fflush(fp);
			  }
			element_particle_info[elem_id].PBC_side_id[side_id] = -(2 + msg[0]);
			element_particle_info[elem_id].owner_local_element_id[side_id] = msg[1];
			msg_tag++;
		      } /* if unknown reference ... */
		  } /* for side_id ... */
	    } /* for elem_id ... */
	  if(output)
	    {
	      fprintf(fp, "Proc %d sending termination ticket.\n", ProcID);
	      fclose(fp);
	    }
	  MPI_Barrier(MPI_COMM_WORLD);
	  msg[0] = -2;		/* Send termination */
	  MPI_Bcast(msg, msg_size, MPI_INT, proc_id, MPI_COMM_WORLD);
	} /* if proc_id == ProcID */
      else
	{
	  msg[0] = 0;
	  while(msg[0] != -2)
	    {
	      MPI_Barrier(MPI_COMM_WORLD);
	      MPI_Bcast(msg, msg_size, MPI_INT, proc_id, MPI_COMM_WORLD);
	      if(output)
		{
		  fprintf(fp2, "Received ");
		  for(i = 0; i < msg_size; i++)
		    fprintf(fp2, " %5d", msg[i]);
		  fprintf(fp2, "\n");
		  fflush(fp2);
		}
	      if(msg[0] == -2)
		{
		  if(output)
		    {
		      fprintf(fp2, "\tTerminating loop for proc %d\n", proc_id);
		      fflush(fp2);
		    }
		  break;
		}
	      if(msg[0] == -1)
		{
		  global_elem_id = msg[1];
		  if(output)
		    {
		      fprintf(fp2, "\tLooking for ghosting elem %4d ... ", global_elem_id);
		      fflush(fp2);
		    }
		  elem_id = in_list(global_elem_id, 0, static_exo->num_elems, DPI_ptr->elem_index_global);
		  if(elem_id > -1 && DPI_ptr->elem_owner[elem_id] == ProcID)
		    {
		      ghost_id = element_particle_info[elem_id].num_ghost_target_elems++;
		      element_particle_info[elem_id].ghost_proc = (int *)realloc(element_particle_info[elem_id].ghost_proc, (ghost_id + 1) * sizeof(int));
		      element_particle_info[elem_id].ghost_local_elem_id = (int *)realloc(element_particle_info[elem_id].ghost_local_elem_id, (ghost_id + 1) * sizeof(int));
		      element_particle_info[elem_id].ghost_proc[ghost_id] = proc_id;
		      element_particle_info[elem_id].ghost_local_elem_id[ghost_id] = msg[2];
		      if(output)
			{
			  fprintf(fp2, "from local elem %3d to proc=%d local_elem=%3d\n", elem_id, proc_id, msg[2]);
			  fflush(fp2);
			}
		    }
		  else
		    {
		      if(output)
			{
			  fprintf(fp2, "don't own it.\n");
			  fflush(fp2);
			}
		    }
		}
	      else
		{
		  global_elem_id = msg[0];
		  if(output && 0)
		    {
		      fprintf(fp2, "\tSearching for nodes");
		      for(i = 0; i < nodes_per_side; i++)
			fprintf(fp2, " %5d", msg[i+1]);
		      fprintf(fp2, " ... ");
		      fflush(fp2);
		    }
		  match_found = 0;
		  for(elem_id = 0; elem_id < static_exo->num_elems && !match_found; elem_id++)
		    {
		      if(DPI_ptr->elem_owner[elem_id] != ProcID)
			continue;
		      elem_ptr_start = Proc_Connect_Ptr[elem_id];
		      for(side_id = 0; side_id < sides_per_element && !match_found; side_id++)
			{
			  /* If the element on the other side is owned by us, skip this side. */
			  neighbor_elem_id = static_exo->elem_elem_list[static_exo->elem_elem_pntr[elem_id] + side_id];
			  if(DPI_ptr->elem_owner[neighbor_elem_id] == ProcID)
			    continue;
			  
			  if(mdim == 2)
			    {
			      indices[0] = side_id;
			      indices[1] = (side_id + 1) % 4;
			    }
			  else
			    fill_hex_side_indices(side_id, indices);

			  for(node_id = 0; node_id < nodes_per_side; node_id++)
			    {
			      local_node_id = Proc_Elem_Connect[elem_ptr_start + indices[node_id]];
			      global_node_id = DPI_ptr->node_index_global[local_node_id];
			      node_compares[node_id] = global_node_id;
			    }

			  /* Bubble sort.  Ugh. */
			  for(i = 0; i < nodes_per_side - 1; i++)
			    for(j = i + 1; j < nodes_per_side; j++)
			      if(node_compares[i] > node_compares[j])
				{
				  tmp = node_compares[i];
				  node_compares[i] = node_compares[j];
				  node_compares[j] = tmp;
				}
			  
			  if(output && 0)
			    {
			      fprintf(fp2, "\tComparing to %d %d %d %d\n", node_compares[0], node_compares[1], node_compares[2], node_compares[3]);
			      fflush(fp2);
			    }
			  
			  /* If they share *any* nodes */
			  /*
			  match_found = 0;
			  for(node_id = 0; node_id < nodes_per_side && !match_found; node_id++)
			    for(i = 0; i < nodes_per_side && !match_found; i++)
			      if(node_compares[node_id] == msg[i+1])
			      match_found = 1;
			  */
			  
			  /* If they share a face */

			  match_found = 1;
			  for(node_id = 0; node_id < nodes_per_side && match_found; node_id++)
			    if(node_compares[node_id] != msg[node_id + 1])
			      match_found = 0;
			} /* for side_id ... */
		    } /* for elem_id ... */
		  if(match_found)
		    {
		      elem_id--;
		      if(output)
			{
			  fprintf(fp2, "matching elem_id = %d\n", elem_id);
			  fflush(fp2);
			  fprintf(fp2, " found at elem %4d(%3d)\n", DPI_ptr->elem_index_global[elem_id], elem_id);
			  fflush(fp2);
			}
		      msg[0] = ProcID;
		      msg[1] = elem_id;
		      MPI_Send(msg, 2, MPI_INT, proc_id, msg_tag, MPI_COMM_WORLD);
		    }
		  else
		    {
		      if(output)
			{
			  fprintf(fp2, " not found.\n");
			  fflush(fp2);
			}
		    }
		  msg_tag++;
		} /* msg[0] indicates node matching */
	    } /* while(not terminated) */
	} /* proc_id != ProcID */
    } /* for i = 0 ... Num_Proc-1 */
  free(msg);
  if(output)
    fclose(fp2);

  test_map_integrity();
#endif
}


/* This routine determines what happens when a particle intersects a
 * surface on its way out of the domain.  The intersection was already
 * determined earlier. */
static void
handle_surface_interaction(particle_t * p,
			   dbl * x,
			   dbl * xi,
			   int PBC_id)
{
  int i;
  PBC_t *PBC;
  FILE *fp;

  PBC = &(PBCs[PBC_id]);

  switch(PBC->type)
    {
    case PBC_IMPERMEABLE:
      fprintf(stderr, "PARTICLE ACTUALLY REACHED IMPERMEABLE BOUNDARY\n");
<<<<<<< HEAD
      /* And follow through to be deleted "normally". */
      /* fall through */
=======
      /* fall through */ /* And follow through to be deleted "normally". */
>>>>>>> 48a67847
    case PBC_OUTFLOW:
    case PBC_SOURCE:		/* this is not quite right, but oh well... */
    case PBC_FREESTREAM_SOURCE:	/* this is not quite right, but oh well... */
      /*
      fprintf(stderr, "Proc %d killed particle (1)\n", ProcID); fflush(stderr);
      */
      p->state = DEAD;
      break;
    case PBC_TARGET:
      /*
      fprintf(stderr, "Proc %d killed particle (2)\n", ProcID); fflush(stderr);
      */
      fp = fopen(construct_filename(PBC->string_data), "a");
      for(i = 0; i < pdim; i++)
	fprintf(fp, "%g ", x[i]);
      fprintf(fp, "\n");
      fclose(fp);
      p->state = DEAD;
      break;
    default:
      dump3(EXIT, p, "Unknown PBC type (%d) found on PBC_id %d.\n", PBC->type, PBC_id);
    }
}


/* This routine introduces new particles due to SOURCE particle
 * boundary conditions (PBC's).  It does so assuming the source SS's
 * side is linear.  Shouldn't be too big a deal to assume that, but
 * one day I need to fix it (for quadratic deformable mesh and
 * CYLINDRICAL, too).
 */
static void
generate_source_particles(const dbl tt,	/* parameter to vary time integration */
			  const dbl dt, /* time step size */
			  const dbl creation_time) /* time when particle was created. */
{
  PBC_t *PBC;
  particle_t p;
  int SS_id, elem_id, side_id, ip_id;
  int i, j, k, m, ip_total, num_nodes_on_side;
  int *local_ss_node_list, local_elem_node_id[MAX_NODES_PER_SIDE];
  dbl inflow_volume, expected_particles, particle_volume, xi[DIM], s, t, u, wt;

  for(i = 0; i < Particle_Number_PBCs; i++)
    {
      PBC = &(PBCs[i]);
      if(PBC->type == PBC_SOURCE ||
	 PBC->type == PBC_FREESTREAM_SOURCE)
	{
	  SS_id = PBC->SS_id;
	  for(j = 0; j < static_exo->num_side_sets; j++)
	    if(SS_id == static_exo->ss_id[j])
	      {
		for(k = 0; k < static_exo->ss_num_sides[j]; k++)
		  {

		    elem_id = static_exo->ss_elem_list[static_exo->ss_elem_index[j] + k];
		    side_id = static_exo->ss_side_list[static_exo->ss_elem_index[j] + k];
		    side_id--;	/* make it 0-based */

#ifdef PARALLEL
		    /* Don't try to create particles for elements that
		     * don't belong on this processor!. */
		    if(DPI_ptr->elem_owner[elem_id] != ProcID)
		      continue;
#endif
		    
		    if(pd->CoordinateSystem != CARTESIAN &&
		       pd->CoordinateSystem != CYLINDRICAL &&
		       pd->CoordinateSystem != SWIRLING)
		      EH(-1, "Cannot apply volumetric source particles on this coordinate system.");

		    load_element_information(elem_id);
		    num_nodes_on_side = static_exo->ss_node_side_index[j][k+1] - static_exo->ss_node_side_index[j][k];
		    local_ss_node_list = &(static_exo->ss_node_list[j][static_exo->ss_node_side_index[j][k]]);
		    for(m = 0; m < num_nodes_on_side; m++)
		      {
			if((local_elem_node_id[m] = in_list(local_ss_node_list[m], 0, nodes_per_element, &(static_exo->elem_node_list[ei[pg->imtrx]->iconnect_ptr]))) == -1)
			  EH(-1, "Bad id_local_elem_coord lookup");
		      }

		    /* For Q1 elements, the node list I get from above is the same as:
		       fill_hex_side_indices(side_id, tmp_indices);
		    * I expect it would be different for Q2...
		    */
		    
		    /* First we want to get the inflow volume. */
		    inflow_volume = 0.0;
		    ip_total = elem_info(NQUAD_SURF, ei[pg->imtrx]->ielem_type);
		    for(ip_id = 0; ip_id < ip_total; ip_id++)
		      {
			/* I don't think I want it zero-based according to the comment in rf_bc_const.h */
			find_surf_st(ip_id, ei[pg->imtrx]->ielem_type, side_id + 1, pd->Num_Dim, xi, &s, &t, &u);
			wt = Gq_surf_weight(ip_id, ei[pg->imtrx]->ielem_type);
			if(pd->CoordinateSystem == CYLINDRICAL ||
			   pd->CoordinateSystem == SWIRLING)
			  wt *= 2.0*M_PIE;
			load_field_variables_at_xi(elem_id, xi);
			surface_determinant_and_normal(elem_id, ei[pg->imtrx]->iconnect_ptr, ei[pg->imtrx]->num_local_nodes, 
						       ei[pg->imtrx]->ielem_dim - 1, side_id + 1,
						       num_nodes_on_side, local_elem_node_id);
			for(m = 0; m < mdim; m++)
			  inflow_volume += -(fv->v[m] * fv->snormal[m]) * wt * fv->sdet; /* Normal is outward pointing. */
		      }
		    inflow_volume *= dt;
		    particle_volume = 4.0/3.0 * M_PIE * pow(Particle_Radius, 3.0);
		    expected_particles = inflow_volume * PBC->real_data[0] / particle_volume;
		    
		    if(expected_particles < 0.0)
		      {
			fprintf(stderr, "# expected particles = %g on elem %d side %d with inflow volume = %g\n",
				expected_particles, elem_id, side_id, inflow_volume);
			EH(-1, "Negative number of expected particles.");
		      }

		    for(m = 0; m < floor(expected_particles); m++)
		      {
			zero_a_particle(&p);
			select_random_side_location(elem_id, side_id, p.x, p.xi);
			memcpy(p.xi_old, p.xi, DIM*sizeof(dbl));
			memcpy(p.x_old, p.x, DIM*sizeof(dbl));
			p.owning_elem_id = elem_id;
			if(PBC->type == PBC_FREESTREAM_SOURCE)
			  {
			    load_field_variables_at_xi(elem_id, p.xi);
			    memcpy(p.v, fv->v, DIM * sizeof(dbl));
			    memcpy(p.v_old, p.v, DIM * sizeof(dbl));
			  }
			p.time = creation_time;
			create_a_particle(&p, elem_id);
		      }
		    if(drand48() < (expected_particles - floor(expected_particles)))
		      {
			zero_a_particle(&p);
			select_random_side_location(elem_id, side_id, p.x, p.xi);
			memcpy(p.xi_old, p.xi, DIM*sizeof(dbl));
			memcpy(p.x_old, p.x, DIM*sizeof(dbl));
			p.owning_elem_id = elem_id;
			if(PBC->type == PBC_FREESTREAM_SOURCE)
			  {
			    load_field_variables_at_xi(elem_id, p.xi);
			    memcpy(p.v, fv->v, DIM * sizeof(dbl));
			    memcpy(p.v_old, p.v, DIM * sizeof(dbl));
			  }
			p.time = creation_time;
			create_a_particle(&p, elem_id);
		      }
		  } /* for k ... static_exo->ss_num_sides[j] */
	      } /* SS_id == static_exo->ss_id[j] */
	} /* PBC_Type == PBC_SOURCE || PBC_FREESTREAM_SOURCE */
    } /* i = ... Particle_Number_PBCs */
}


/* This routine will initialize the parameters in a sane way to the
 * passed particle.*/
static void
zero_a_particle(particle_t *p)
{
  p->state = ACTIVE;
  p->theta = M_PIE;
  p->theta_old = M_PIE;
  p->output_sample_number = -1;
  p->owning_elem_id = -1;
  p->time = 0.0;
  p->time_old = 0.0;
  p->next = NULL;
  p->last = NULL;
  memset(p->real_data, 0, MAX_DATA_REAL_VALUES * sizeof(dbl));
  memset(p->real_data_old, 0, MAX_DATA_REAL_VALUES * sizeof(dbl));
  memset(p->int_data, 0, MAX_DATA_INT_VALUES * sizeof(int));
  memset(p->int_data_old, 0, MAX_DATA_INT_VALUES * sizeof(int));
  memset(p->x, 0, DIM * sizeof(dbl));
  memset(p->x_old, 0, DIM * sizeof(dbl));
  memset(p->xi, 0, DIM * sizeof(dbl));
  memset(p->xi_old, 0, DIM * sizeof(dbl));
  memset(p->v, 0, DIM * sizeof(dbl));
  memset(p->v_old, 0, DIM * sizeof(dbl));
#ifdef PARALLEL
  memset(p->x_start, 0, DIM * sizeof(dbl));
  memset(p->x_end, 0, DIM * sizeof(dbl));
  p->owning_proc_id = ProcID;
#endif

}



/* This routine is called from the main particle initialization
 * routine.  It's job currently is just to initialize a file to log
 * particle intersection locations. */
static void
initialize_surface_interactions(void)
{
  PBC_t *PBC;
  FILE *fp;
  int i;
  char err_msg[128];

  Num_Impermeable_PBCs = 0;
  for(i = 0; i < Particle_Number_PBCs; i++)
    {
      PBC = &(PBCs[i]);
      switch(PBC->type)
	{
	case PBC_TARGET:
	  fp = fopen(construct_filename(PBC->string_data), "w");
	  fclose(fp);
	  break;
	case PBC_IMPERMEABLE:
	  /* This is is sort of done "in reverse", so we just note it
	   * and catch it later. */
	  EH(-1, "CGM not supported, IMPERMEABLE PBC.");
	  /*
	  fprintf(stderr, "PBC %d is IMPERMEABLE, Num_Impermeable_PBCs = %d\n", i, Num_Impermeable_PBCs);
	  */
	  break;
	case PBC_OUTFLOW:
	case PBC_SOURCE:
	case PBC_FREESTREAM_SOURCE:
	  /* Nothing to do... */
	  break;
	default:
	  sprintf(err_msg, "Unknown PBC type (%d).", PBC->type);
	  EH(-1, err_msg);
	}
    }

}


/* The set of routines:
 *   load_element_information()
 *   load_element_node_coordinates()
 *   load_field_variables_at_xi()
 *
 * form a hierarchy of calls that depend on each other.  Through one
 * call, to the function that you "mean", you should get all of the
 * other structures properly filled in. */

/* See comment above.  The static global variables associated with
 * this routine are last_element_loaded and velo_interp. */
static void
load_element_information(const int elem_id)
{
  int err;
  int i;

  if(last_element_loaded == elem_id)
    return;
  err = load_elem_dofptr(elem_id, static_exo, static_x, static_x_old,
			 static_xdot, static_xdot_old, static_resid_vector, 0);
  EH(err, "Error from load_elem_dof_ptr()");
  
  /* Not sure if this call is necessary ... I don't know exactly what
   * element information I use laster on. */
  ei[pg->imtrx]->ielem = elem_id;
  load_ei(ei[pg->imtrx]->ielem, static_exo, 0, pg->imtrx);

  velo_interp = -1;
  for(i = 0; i < Num_Basis_Functions; i++)
    if(pd_glob[ei[pg->imtrx]->mn]->i[pg->imtrx][VELOCITY1] == bfd[i]->interpolation) velo_interp = i;
  if(velo_interp == -1)
    EH(-1, "Could not find velocity interpolation function.");

  last_element_loaded = elem_id;
}


/* See comment above.  This routine loads the corner point coordinates
 * for the requested element.  The static global variables associated
 * with this routine are last_elements_nodes_loaded and
 * node_coord[][]. */
static void
load_element_node_coordinates(const int elem_id)
{
  int i, j, k;
  int idof, node_index, var;

  if(elem_id == last_elements_nodes_loaded)
    return;
  load_element_information(elem_id);

  i = Proc_Connect_Ptr[elem_id];
  for(j = 0; j < mdim; j++)
    {
      if(pd->e[pg->imtrx][R_MESH1])
	{
	  var = MESH_DISPLACEMENT1 + j;
	  for(k = 0; k < nodes_per_element; k++)
	    {
	      idof = ei[pg->imtrx]->ln_to_dof[var][k];
	      node_index = Proc_Elem_Connect[i + k];
	      node_coord[k][j] = Coor[j][node_index] + *esp->d[j][idof];
	    }
	}
      else
	for(k = 0; k < nodes_per_element; k++)
	  {
	    node_index = Proc_Elem_Connect[i + k];
	    node_coord[k][j] = Coor[j][node_index];
	  }
    }
  last_elements_nodes_loaded = elem_id;
}


/* This routine filles an array of node indices for a particular side
 * of a hex element.  It does *not* guarantee a particular
 * orientation(counter-/clockwise), but it has one of them.  It also
 * guarantees that nodes 0 and 2 are opposite, as are 1 and 3, which
 * is all I needed for stuff here... */ 
static void
fill_hex_side_indices(const int side_id,
		      int indices[4])
{
  switch(side_id)
    {
    case 0: indices[0] = 0; indices[1] = 1; indices[2] = 5; indices[3] = 4;
      break;
    case 1: indices[0] = 1; indices[1] = 2; indices[2] = 6; indices[3] = 5;
      break;
    case 2: indices[0] = 2; indices[1] = 3; indices[2] = 7; indices[3] = 6;
      break;
    case 3: indices[0] = 0; indices[1] = 3; indices[2] = 7; indices[3] = 4;
      break;
    case 4: indices[0] = 0; indices[1] = 1; indices[2] = 2; indices[3] = 3;
      break;
    case 5: indices[0] = 4; indices[1] = 5; indices[2] = 6; indices[3] = 7;
      break;
    default:
      EH(-1, "Bad side_id.");
      break;
    }
}

/* See comment above.  This routine will pick a uniformly distributed
 * location from the requested element and side.
 *
 * NOTE: this routine assumes the side/face is linear.  It would be a
 * big pain to do this for actual curved elements, etc...
 */
static void
select_random_side_location(const int elem_id,
			    const int side_id,
			    dbl * x,
			    dbl * xi)
{
  int i, j, indices[4];
  dbl r, r2, x_edge[2][DIM];

  /* initialize indices */
  for (i = 0; i < 4; i++) {
    indices[i] = 0;
  }

  load_element_node_coordinates(elem_id);
  
  if(mdim == 2)
    {
      r = drand48();
      for(i = 0; i < mdim; i++)
	{
	  x[i] = node_coord[side_id][i];
	  x[i] += r * (node_coord[(side_id+1)%4][i] - x[i]);
	}
    }
  else
    {
      fill_hex_side_indices(side_id, indices);
      r = drand48();
      r2 = drand48();
      for(j = 0; j < DIM; j++)
	{
	  x_edge[0][j] = node_coord[indices[0]][j];
	  x_edge[1][j] = node_coord[indices[2]][j];
	  x_edge[0][j] += r * (node_coord[indices[1]][j] - x_edge[0][j]);
	  x_edge[1][j] += (1.0 - r) * (node_coord[indices[3]][j] - x_edge[1][j]);
	  x[j] = x_edge[0][j];
	  x[j] += r2 * (x_edge[1][j] - x[j]);
	}
      /*
      fprintf(stderr, "CREATED particle at (%g,%g,%g)\n",
	      x[0], x[1], x[2]);
      */
    }

  /* Fill in the element coordinates. */
  get_element_xi_newton(elem_id, x, xi);
}


/* This routine returns the area (3D) or length (2D) of an element's
 * side.
 *
 * NOTE: although it returns the side length for CYLINDRICAL, one
 * should modify any random selection routines to account for changes
 * in radii.  I haven't done this, yet. */
static dbl
get_side_area(const int elem_id,
	      const int side_id)
{
  int i, indices[4];
  dbl d1[DIM], d2[DIM], dcross[DIM], dnorm;

  /* initialize indices */
  for (i = 0; i < 4; i++) {
    indices[i] = 0;
  }

  load_element_node_coordinates(elem_id);
  if(mdim == 2)
    return my_distance(&(node_coord[side_id][0]),
		       &(node_coord[(side_id+1)%4][0]),
		       mdim);
  else
    {
      fill_hex_side_indices(side_id, indices);
      /* Get diagonals... */
      for(i = 0; i < 3; i++)
	{
	  d1[i] = node_coord[indices[2]][i] - node_coord[indices[0]][i];
	  d2[i] = node_coord[indices[3]][i] - node_coord[indices[1]][i];
	}
      cross_really_simple_vectors(d1, d2, dcross);
      dnorm = nnorm(DIM, dcross);

      /*
      printf("element %d, side %d, has area = %g\n",
	     elem_id, side_id, 0.5*dnorm);
      */
      
      return 0.5 * dnorm;
    }
}


/* See comment above.  This routine will load the field variables at a
 * passed element/xi location.  The static global variable(s)
 * associated with this routine are last_elements_fv_loaded and
 * last_fvs_xi_loaded.
 *
 * This routine, or one below it, will one day have reference to
 * Particle_Model to determine which field variables we really need to
 * load... */
static void
load_field_variables_at_xi(const int elem_id,
			   dbl * const xi)
{
  int err;
  int i, xis_equal;

  xis_equal = 1;
  for(i = 0; i < mdim; i++)
    if(xi[i] != last_fvs_xi_loaded[i])
      xis_equal = 0;
  if(last_elements_fv_loaded == elem_id && xis_equal)
    return;

  if(last_elements_fv_loaded != elem_id)
    load_element_information(elem_id);

  err = load_basis_functions(xi, bfd);
  EH(err, "Error from load_basis_functions()");

  err = beer_belly();
  EH(err, "Error from beer_belly()");

  err = load_fv();
  EH(err, "Error from load_fv()");
  if(TimeIntegration == STEADY)
    {
      /* The fv_old structures don't even get filled if we're a STEADY run. */
      if(pd->v[pg->imtrx][VELOCITY1])
	memcpy(fv_old->v, fv->v, DIM * sizeof(dbl));
      if(pd->v[pg->imtrx][ENORM])
	fv_old->Enorm = fv->Enorm;
    }

  /* When I put in deformable meshes, I need to include these two
   * calls, too. */

  err = load_bf_grad();
  EH(err, "Error from load_bf_grad()");

  err = load_fv_grads();
  EH(err, "Error from load_fv_grads()");

  last_elements_fv_loaded = elem_id;
  for(i = 0; i < mdim; i++)
    last_fvs_xi_loaded[i] = xi[i];
}


/* This routine finds the element coordinates (xi) for a specified
 * user coordinate (x).  It works for both 2D and 3D.  If the
 * coordinate does not lie on this element, then xi will reflect that
 * (some xi coordinate will be < -1 or > 1.  This is similar to a
 * routine that Randy wrote invert_isoparametric_map(), and I need to
 * ask him what the rotational tensor is.  If convergence cannot occur
 * then a value of -1 is returned (and a bunch of status data is
 * printed), otherwise 0 is returned.
 */
static int
get_element_xi_newton(const int elem_id,
		      const dbl * const x,
		      dbl * xi)
{
  dbl update[DIM], resid[DIM], resid_norm, xi_norm;
  dbl termination_residual;
  const dbl tol = 1.0e-12;
  int i, j, si, iter;
  struct Basis_Functions *map_bf;
  
  si = in_list(pd->IntegrationMap, 0, Num_Interpolations, Unique_Interpolations);
  map_bf = bfd[si];

  load_field_variables_at_xi(elem_id, xi);
  memset(resid, 0, DIM * sizeof(dbl));
  for(i = 0; i < mdim; i++)
    resid[i] = fv->x[i] - x[i];
  resid_norm = nnorm(mdim, resid);

  xi_norm = nnorm(mdim, xi);
  termination_residual = MAX(tol, tol * xi_norm*xi_norm);


  /*
  fprintf(stderr, "  GEXN Initial values: ");
#ifdef PARALLEL
  fprintf(stderr, " Proc %d ", ProcID);
#endif
  fprintf(stderr, "x = (%g,%g,%g), xi = (%g,%g,%g), fv->x = (%g,%g,%g), resid = %g (%g,%g,%g)\n",
	  x[0], x[1], x[2], xi[0], xi[1], xi[2], fv->x[0], fv->x[1], fv->x[2], resid_norm, resid[0], resid[1], resid[2]);
  fflush(stderr);
  */
  
  iter = 0;
  while(resid_norm > termination_residual &&
	iter < 100)
    {
      memset(update, 0, DIM * sizeof(dbl));
      for(i = 0; i < mdim; i++)
	for(j = 0; j < mdim; j++)
	  update[i] += map_bf->B[j][i] * resid[j];

      for(i = 0; i < mdim; i++)
	xi[i] -= update[i];

      load_field_variables_at_xi(elem_id, xi);
      for(i = 0; i < mdim; i++)
	resid[i] = fv->x[i] - x[i];
      resid_norm = nnorm(mdim, resid);

      /* If we're looking at a particle that's definitely out of this
       * element, account for the noise in locating it... */
      xi_norm = nnorm(mdim, xi);
      termination_residual = MAX(tol, tol * xi_norm*xi_norm);
      iter++;
      /*
      fprintf(stderr, "  GEXN update = (%g,%g,%g), xi = (%g,%g,%g), resid = (%g,%g,%g), resid norm = %g\n",
	     update[0], update[1], update[2], xi[0], xi[1], xi[2], resid[0], resid[1], resid[2], resid_norm);
      fprintf(stderr, "  GEXN fv->x = (%g,%g,%g)\n", fv->x[0], fv->x[1], fv->x[2]);
      fprintf(stderr, "  GEXN termination_residual = %g\n", termination_residual);
*/
    }

  if(iter == 100 && resid_norm > termination_residual)
    {
      fprintf(stderr, "\nget_element_xi_newton() says:\n");
      fprintf(stderr, "Searching from element %d for point (%g,%g,%g).\n", elem_id, x[0], x[1], x[2]);
      fprintf(stderr, "last update = (%g,%g,%g), xi = (%g,%g,%g)\nresid = (%g,%g,%g), resid norm = %g\n",
	     update[0], update[1], update[2], xi[0], xi[1], xi[2], resid[0], resid[1], resid[2], resid_norm);
      fprintf(stderr, "fv->x = (%g,%g,%g), fv->v = (%g,%g,%g)\n", fv->x[0], fv->x[1], fv->x[2], fv->v[0], fv->v[1], fv->v[2]);
      return -1;
    }

  /*
  fprintf(stderr, "  Leaving gexn() with x = (%g,%g,%g), xi = (%g,%g,%g)\n", fv->x[0], fv->x[1], fv->x[2], xi[0], xi[1], xi[2]);
  fprintf(stderr, "  GEXN terminated with resid = %g, steps = %d\n\n",
	 resid_norm, iter);
  */

  return 0;
}


/* This routine returns the minimum side length for the requested
 * element.  Currently used for particle CFL conditions.  There is an
 * obvious speed up for static meshes where we don't recompute these
 * values every time we're called, just pre-compute on a per-element
 * basis.
 */
static dbl
get_element_minimum_side_length(const int elem_id)
{
  int edge_id;
  dbl len = 1.0e+10;

  load_element_node_coordinates(elem_id);
  if(mdim == 2)
    {
      for(edge_id = 0; edge_id < 4; edge_id++)
	len = MIN(len, get_side_area(elem_id, edge_id));
    }
  else
    {
      len = MIN(len, my_distance(&(node_coord[0][0]), &(node_coord[1][0]), mdim));
      len = MIN(len, my_distance(&(node_coord[0][0]), &(node_coord[3][0]), mdim));
      len = MIN(len, my_distance(&(node_coord[0][0]), &(node_coord[4][0]), mdim));
      len = MIN(len, my_distance(&(node_coord[1][0]), &(node_coord[2][0]), mdim));
      len = MIN(len, my_distance(&(node_coord[1][0]), &(node_coord[5][0]), mdim));
      len = MIN(len, my_distance(&(node_coord[2][0]), &(node_coord[3][0]), mdim));
      len = MIN(len, my_distance(&(node_coord[2][0]), &(node_coord[6][0]), mdim));
      len = MIN(len, my_distance(&(node_coord[3][0]), &(node_coord[7][0]), mdim));
      len = MIN(len, my_distance(&(node_coord[4][0]), &(node_coord[5][0]), mdim));
      len = MIN(len, my_distance(&(node_coord[4][0]), &(node_coord[7][0]), mdim));
      len = MIN(len, my_distance(&(node_coord[5][0]), &(node_coord[6][0]), mdim));
      len = MIN(len, my_distance(&(node_coord[6][0]), &(node_coord[7][0]), mdim));
    }
  return len;
}
			    


/* This routine writes TECPLOT zone info.  This gets called at the
 * beginning of every compute_particle() step if we're using the
 * TECPLOT output format.  The intention here is that the user is
 * either (1) outputting particles at the same output times as the
 * regular Goma output (i.e., Output stride = 1), or (2) Still
 * essentially streaming the particles to file, but they are in
 * separate zones (and may have multiple particle time steps within a
 * single zone).  If we're computing after a steady-state calculation,
 * then the Output Time Step is used.
 *
 * The logic for when we compute this is confusing.  I'm worrying
 * primarly about the Output Stride = 1 case and the post-steady-state
 * Output Time Step case.
 */
static void
output_TECPLOT_zone_info(const dbl end_time,
			 const int goma_time_step,
			 const int force)
{
  int i, particles_exist;

  /* This isn't exactly right, but we cannot predict if we'll have
   * particles at the end of this step or not.  So assume we'll generally
   * always have them, or always *not* have them.
   */
#ifdef PARALLEL
  particles_exist = num_particles > 0;
  /*
  particles_exist = local_num_particles > 0;
  */
#else
  particles_exist = num_particles;
#endif

  if(!Particle_Number_Sample_Types)
    return;

  if(!particles_exist && !force)
    return;

  if((TimeIntegration == TRANSIENT && Particle_Output_Stride > 0 && (!((goma_time_step+1) % Particle_Output_Stride))) ||
     (TimeIntegration == STEADY && Particle_Output_Time_Step > 0.0))
    for(i = 0; i < Particle_Number_Sample_Types; i++)
      fprintf(pa_fp[i], "ZONE T=\"%g\"\n", end_time);
}


/* This routine handles quite a lot.  There are two basic kinds of
 * output to be performed: stride-based, and time-based.  For
 * stride-based, the Goma successful timestep needs to be known.  For
 * time-based the current particle time and last particle time need to
 * be known.  Furthermore, there are two kinds of outputs to be
 * considered.  The first is a sample type, which possibly has
 * associated primitive variables.  The second is a global type which
 * should just be a full location output for all particles.  Whew.
 *
 * You may be asking yourself why we do this much work for every
 * particle?  Well, for low-particle-high-work systems the particles
 * will have their own variable timestepping, etc., and this is the
 * better way to do it.  I probably should implement another whole
 * output method where the particle loop is the internal one for more
 * "DSMC"-ish simulations with many many particles.
 */
static void
output_a_particle(particle_t * const p,
		const dbl last_particle_time,
		const dbl particle_time,
		const int goma_time_step,
		const int last_step,
		const int force_output)
{
  int i, output_sample_number;
  int output_n, start_n, end_n;
  int strided_output, last_goma_step;
  dbl time_fraction, output_time;
  dbl x_time[DIM], real_data_time;

  
  /* The nice thing about strided output is that there is no
   * linearization by time fractions required... */
  if(Particle_Output_Stride > 0)
    {
      if((!((goma_time_step+1) % Particle_Output_Stride) ||
	  force_output)
	 && last_step)
	{
	  if((output_sample_number = p->output_sample_number) != -1)
	    {
	      for(i = 0; i < pdim; i++)
		fprintf(pa_fp[output_sample_number], " %12g ", p->x_old[i]);
	      fprintf(pa_fp[output_sample_number], " %12g", particle_time);
	      for(i = 0; i < Particle_Number_Output_Variables[output_sample_number]; i++)
		fprintf(pa_fp[output_sample_number], " %12g", p->real_data[i]);
#ifdef PARALLEL
	      fprintf(pa_fp[output_sample_number], " %d", p->owning_proc_id);
#endif
	      fprintf(pa_fp[output_sample_number], "\n");
	    }
	}
    }
  else if((output_sample_number = p->output_sample_number) != -1 ||
	  force_output)
    {
      start_n = (int)floor(last_particle_time/Particle_Output_Time_Step);
      end_n = (int)floor(particle_time/Particle_Output_Time_Step);
      if(TimeIntegration == STEADY) /* Need to take care of the "off by one" errors that can happen with the
				       floating point operations directly above, for post-steady calculations. */
	end_n = start_n = goma_time_step;
      if(end_n == start_n && force_output) end_n++;
      for(output_n = start_n; output_n < end_n; output_n++)
	{
	  if(particle_time == 0.0)
	    {
	      output_time = 0.0;
	      time_fraction = 1.0;
	    }
	  else
	    {
	      output_time = (output_n + 1) * Particle_Output_Time_Step;
	      time_fraction = (output_time - last_particle_time)/
		(particle_time - last_particle_time);
	    }
	  for(i = 0; i < pdim; i++)
	    x_time[i] = (1.0-time_fraction) * p->x_old[i] + time_fraction * p->x[i]; 
	  if(output_sample_number != -1)
	    {
	      for(i = 0; i < pdim; i++)
		fprintf(pa_fp[output_sample_number], " %12g", x_time[i]);
	      fprintf(pa_fp[output_sample_number], " %12g", output_time);
	      for(i = 0; i < Particle_Number_Output_Variables[output_sample_number]; i++)
		{
		  real_data_time = (1.0-time_fraction) * p->real_data_old[i] + time_fraction * p->real_data[i];
		  fprintf(pa_fp[output_sample_number], " %12g", real_data_time);
		}
#ifdef PARALLEL
	      fprintf(pa_fp[output_sample_number], " %d", p->owning_proc_id);
#endif
	      fprintf(pa_fp[output_sample_number], "\n");
	    }
	}
    }

  /* This is for the full output, which is always strided in terms of
   * either the post steady-state timesteps or the (transient) Goma
   * time step. */
  if(Particle_Full_Output_Stride > 0)
    {
      strided_output = !( (goma_time_step + 1) % Particle_Full_Output_Stride );
      last_goma_step = ((TimeIntegration == STEADY) && (goma_time_step  == Particle_Max_Time_Steps - 1)) ||
        ((TimeIntegration == TRANSIENT) && ((goma_time_step == tran->MaxTimeSteps - 1) || (particle_time == tran->TimeMax)));

      /*
      fprintf(stderr, "Proc%d: In oap/full, strided_output = %d, last_step = %d, last_goma_step = %d, force_output=%d\n", ProcID, strided_output, last_step, last_goma_step, force_output);
      */
      
      if((strided_output && last_step) ||
	 (last_goma_step && last_step) ||
	 force_output)
	{
	  for(i = 0; i < pdim; i++)
	    fprintf(pa_full_fp, " %12g", p->x[i]);
	  fprintf(pa_full_fp, " %12g", particle_time);
	  if(Particle_Model == SWIMMER_EXPLICIT || Particle_Model == SWIMMER_IMPLICIT)
	    {
	      fprintf(pa_full_fp, " %g", p->theta);
	      if(pdim == 3)
		fprintf(pa_full_fp, " %g", p->phi);
	    }
	  fprintf(pa_full_fp, " %d", p->owning_elem_id);
#ifdef PARALLEL
	  fprintf(pa_full_fp, " %d", p->owning_proc_id);
#endif
	  fprintf(pa_full_fp, "\n");
	}
    }
}


/* This routine stores the field variables (or other output
 * quantities) we're interested in on the particle.  It assumes that
 * load_fv, etc., as already been run.  I will change this when I
 * change the "load_fv" calls to just compute velocity. */
static void
store_particle_data(particle_t * const p)
{
  char *output_var;
  int i, j, output_sample_number;

  output_sample_number = p->output_sample_number;
  j = 0;
  for(i = 0; i < Particle_Number_Output_Variables[output_sample_number]; i++)
    {
      if(j == MAX_DATA_REAL_VALUES)
	dump1(EXIT, p, "Uh-oh, was about to overwrite the p->real_data array!");
      output_var = Particle_Output_Variables[output_sample_number][i];

      /* The reason I do this in such a speed-poor way
       * (because of all the strncmp's) is because I may want
       * to have totally user-defined output "values" at some
       * point.  And searching through the variable lists to
       * match the variables string name (i.e., "VX") would be
       * just as slow as this.  Ah well.*/

      /* Beware hiding longer-lengthed variables names. */
      /* Look into bc_colloc.c:load_variable() */
      if(!strncmp("T", output_var, 1))
	p->real_data[j++] = fv->T;
      else if(!strncmp("VX", output_var, 2))
	p->real_data[j++] = fv->v[0];
      else if(!strncmp("VY", output_var, 2))
	p->real_data[j++] = fv->v[1];
      else if(!strncmp("VZ", output_var, 2))
	p->real_data[j++] = fv->v[2];
      else
	dump2(EXIT, p, "Unknown particle output variable: %s.\n", output_var);
    }
}


/* This routine will compute a particle timestep size for this
 * particle.  It is bound above by the full Goma timestep.  The means
 * for determining this timestep size is entirely model dependent.
 * You better know what you're doing here... */
static dbl
compute_particle_dt(particle_t * const p,
		    const dbl max_dt)
{
  dbl dt = 0, tmp_dt = 0, particle_speed, fluid_speed, max_speed, min_side_length, mass, volume;
  /*  dbl fluid_mass; */
  dbl stokes_force_coeff, coulombic_force_coeff, gravity_force_coeff;
  dbl Re_p, Re_p_correction;
  dbl vel_diff, vel_rel[DIM];
  dbl forces[DIM], max_force;
  dbl coeff_a, coeff_b, coeff_c, coeff_d, CM_fact, dielectrophoretic_force_coeff;
  dbl force;
  int i, gravity_index;
  const dbl Particle_CFL_Maximum = 0.2;

  memset(forces, 0, sizeof(double)*DIM);

  /* Get the index into acceleration vectors for gravity. */
  if(pd->CoordinateSystem == CARTESIAN)
    gravity_index = 2*pdim - 1; /* y or z depending on 2D or 3D */
  else
    gravity_index = pdim; /* z in (z,r) */

  min_side_length = get_element_minimum_side_length(p->owning_elem_id);
  particle_speed = nnorm(DIM, p->v);
  fluid_speed = nnorm(DIM, fv->v);
  max_speed = MAX(particle_speed, fluid_speed);
  switch(Particle_Model)
    {
    case TRACER_EXPLICIT:
    case TRACER_IMPLICIT:
    case SWIMMER_EXPLICIT:
    case SWIMMER_IMPLICIT:
      if(max_speed == 0.0)
	dt = max_dt;
      else
	dt = Particle_CFL_Maximum * min_side_length / max_speed;
      dt = MIN(dt, max_dt);

      break;

    case INERTIAL_TRACER_EXPLICIT:
      EH(-1, "INERTIAL_TRACER_EXPLICIT offline -- need a better mover.");
      break;

    case INERTIAL_TRACER_IMPLICIT:
      /* These need to match the same values used in move_particle(). */
      volume = 4.0/3.0 * M_PIE * Particle_Radius * Particle_Radius * Particle_Radius;
      mass = Particle_Density * volume;
      /*      fluid_mass = mp->density * volume; */
      stokes_force_coeff = 6.0 * M_PIE * mp->viscosity * Particle_Radius;
      gravity_force_coeff = Particle_Model_Data[1];

      for(i = 0; i < pdim; i++)
	vel_rel[i] = fv->v[i] - p->v[i];
      vel_diff = nnorm(pdim, vel_rel);
      Re_p = Particle_Density * vel_diff * 2.0 * Particle_Radius / mp->density;
      if(Re_p <= 0.1)
	Re_p_correction = 1.0 + 3.0/16.0 * Re_p;
      else
	Re_p_correction = 1.0 + 0.0565 * pow(Re_p, 0.525);

      if(Re_p > 500.0)
	fprintf(stderr, "Applying possibly improper Re_p_correction, Re_p = %g\n", Re_p);
      stokes_force_coeff *= Re_p_correction;

      /* Starting timestep based on particle info. */
      if(max_speed == 0.0)
	dt = 1.0e+10;
      else
	dt = Particle_CFL_Maximum * min_side_length / max_speed;

      /* Get the acceleration values and from that adjust timestep if necessary.  We assume that the fluid velocity
	 doesn't change appreciably over the timestep for CFL purposes. */
      for(i = 0; i < pdim; i++)
	forces[i] = stokes_force_coeff * (fv->v[i] - p->v[i])
	  - fv->grad_P[i] * volume;
      forces[gravity_index] += gravity_force_coeff * mass;

      max_force = fabs(forces[0]);
      for(i = 1; i < pdim; i++)
	if(fabs(forces[i]) > max_force)
	  max_force = fabs(forces[i]);

      if(max_force > 0.0)
	tmp_dt = sqrt(Particle_CFL_Maximum * min_side_length / max_force);
      else
	tmp_dt = dt;

      if(tmp_dt < dt / 10.0)
	fprintf(stderr, "Forces were dominant in choosing dt (old=%g, new=%g)\n", dt, tmp_dt);
      dt = MIN(dt, tmp_dt);

      /* Check for large forces due to fluid/particle velocity differences. */
/*       max_vel_diff =  0.0; */
/*       for(i = 0; i < pdim; i++) */
/* 	max_vel_diff = MAX(max_vel_diff, MAX(fabs(fv->v[i] - p->v[i]), fabs(fv_old->v[i] - p->v[i]))); */
/*       if(max_vel_diff > 0.0) */
/* 	tmp_dt = sqrt(Particle_CFL_Maximum * min_side_length / (stokes_force_coeff / mass * max_vel_diff)); */
/*       else */
/* 	tmp_dt = 1.0e+10; */
/*       dt = MIN(dt, tmp_dt); */

      /* Check for large gravity forces. */
/*       if(gravity_force_coeff != 0.0) */
/* 	{ */
/* 	  relative_mass = MAX(0.0, (mass - fluid_mass) / mass); */
/* 	  if(relative_mass != 0.0) */
/* 	    tmp_dt = sqrt(Particle_CFL_Maximum * min_side_length / (gravity_force_coeff * relative_mass)); */
/* 	  else */
/* 	    tmp_dt = 1.0e+10; */
/* 	} */
/*       else */
/* 	tmp_dt = 1.0e+10; */
/*       if(tmp_dt < dt / 10.0) */
/* 	fprintf(stderr, "Gravity was dominant in choosing dt (old=%g, new=%g)\n", dt, tmp_dt); */
/*       dt = MIN(dt, tmp_dt); */

      break;

    case CHARGED_TRACER_EXPLICIT:
      EH(-1, "CHARGED_TRACER_EXPLICIT offline -- need a better mover.");
      break;

    case CHARGED_TRACER_IMPLICIT:
      /* These need to match the same values used in move_particle(). */
      mass = 4.0/3.0 * M_PIE * Particle_Density * Particle_Radius * Particle_Radius * Particle_Radius;
      stokes_force_coeff = 6.0 * M_PIE * mp->viscosity * Particle_Radius;
      coulombic_force_coeff = -Particle_Model_Data[1];

      /* Starting timestep based on particle info. */
      if(max_speed == 0.0)
	dt = 1.0e+10;
      else
	dt = Particle_CFL_Maximum * min_side_length / max_speed;

      /* Get the current grad_V value. */
      /*
      fill_my_fv_old();
      */
      
      /* Check for large forces due to fluid/particle velocity differences. */
      /* This needs to be modified to use old values of v and V, too. */
      max_force = 0.0;
      for(i = 0; i < pdim; i++)
	{
	  force = fabs(stokes_force_coeff/mass * (fv->v[i] - p->v[i]) +
		       coulombic_force_coeff/mass * fv->grad_V[i]);
	  max_force = MAX(max_force, force);
	}
      if(max_force > 0.0)
	tmp_dt = sqrt(Particle_CFL_Maximum * min_side_length / max_force);
      dt = MIN(dt, tmp_dt);

      break;

    case DIELECTROPHORETIC_TRACER_IMPLICIT:

      /* The 6 coefficients for DIELECTROPHORETIC_TRACER_IMPLICIT are:
       * 1) Brownian motion (currently neglected, and should be zero)
       * 2) Electrical permittivity of the particle.
       * 3) Electrical permittivity of the medium (fluid).
       * 4) Electrical conductivity of the particle.
       * 5) Electrical conductivity of the medium (fluid).
       * 6) Frequency of the AC field.
       * 7) Volt conversion factor.
       */

      /* These need to match the same values used in move_particle(). */
      mass = 4.0/3.0 * M_PIE * Particle_Density * Particle_Radius * Particle_Radius * Particle_Radius;
      stokes_force_coeff = 6.0 * M_PIE * mp->viscosity * Particle_Radius;
      /* Compute the Clausius-Mossoti factor, Re(K(omega)) */
      coeff_a = Particle_Model_Data[1] - Particle_Model_Data[2];
      coeff_b = (Particle_Model_Data[4] - Particle_Model_Data[3]) / Particle_Model_Data[5];
      coeff_c = Particle_Model_Data[1] + 2.0 * Particle_Model_Data[2];
      coeff_d = (Particle_Model_Data[3] + 2.0 * Particle_Model_Data[4]) / Particle_Model_Data[5];
      CM_fact = (coeff_a * coeff_c - coeff_b * coeff_d) / (coeff_c * coeff_c + coeff_d * coeff_d);
      dielectrophoretic_force_coeff = 2.0 * M_PIE * Particle_Radius * Particle_Radius * Particle_Radius	*
	Particle_Model_Data[2] * CM_fact * Particle_Model_Data[6] * Particle_Model_Data[6];

      /*
      fprintf(stderr, "New dt calculation\n");
      fprintf(stderr, "\tCM_fact = %g, dfc=%g\n", CM_fact, dielectrophoretic_force_coeff);
      */
      
      /* Starting timestep based on particle info. */
      if(max_speed == 0.0)
	dt = 1.0e+10;
      else
	dt = Particle_CFL_Maximum * min_side_length / max_speed;

      /*
      fprintf(stderr, "\tloc = (%g,%g,%g)\n", fv->x[0], fv->x[1], fv->x[2]);
      fprintf(stderr, "\tCFL dt = %g\n", dt);
      */      

      /* Get the current grad_V value. */
      /*
      fill_my_fv_old();
      */
      
      /* Check for large forces due to fluid/particle velocity differences. */
      /* This needs to be modified to use old values of v and V, too. */
      max_force = 0.0;
      for(i = 0; i < pdim; i++)
	{
	  force = fabs(stokes_force_coeff/mass * (fv->v[i] - p->v[i]) +
		       dielectrophoretic_force_coeff/mass * 2.0 * fv->Enorm * fv->grad_Enorm[i]);

	  /*
	  fprintf(stderr, "\ti=%d sfc/m=%g sfc/m(%g)=%g\n", i, stokes_force_coeff/mass, fv->v[i] - p->v[i], stokes_force_coeff/mass*(fv->v[i]-p->v[i]));
	  fprintf(stderr, "\ti=%d dfc/m=%g dfc/m(2)(%g) = dfc/m(2)(%g)(%g)=%g\n", i, dielectrophoretic_force_coeff/mass, fv->Enorm * fv->grad_Enorm[i], fv->Enorm, fv->grad_Enorm[i], dielectrophoretic_force_coeff/mass * 2.0 * fv->Enorm * fv->grad_Enorm[i]);
	  */
	  
	  max_force = MAX(max_force, force);

	  /*
	  fprintf(stderr, "\ti=%d: f=%g, sf=%g, df=%g\n", i, force, stokes_force_coeff/mass*(fv->v[i]-p->v[i]), dielectrophoretic_force_coeff/mass * 2.0 * fv->Enorm * fv->grad_Enorm[i]);
	  */
	}
      if(max_force > 0.0)
	{
	  tmp_dt = sqrt(Particle_CFL_Maximum * min_side_length / max_force);
	  /*
	  fprintf(stderr, "\tDielectrophoretic dt = %g\n", tmp_dt);
	  */
	}
      else
	tmp_dt = dt;
      dt = MIN(dt, tmp_dt);
      /*
      fprintf(stderr, "\tFinal dt = %g\n", dt);
      */
      break;

    default:
      dump1(EXIT, p, "Unknown Particle_Model.");
    }

  dt = MIN(dt, max_dt);
  return dt;
}


/* This routine computes the particle trajectory for the current
 * particle timestep.  There are explicit moves, implicit moves,
 * different forces to consider, etc.  The routine returns the number
 * of newton iterations required. */
static int
move_particle(particle_t * const p,
	      dbl * max_particle_dt,
	      dbl global_start_time,
	      dbl global_time_step)
{
  int i, j, return_value = -1;
  int gravity_index;
  dbl ext_velocity[DIM];	/* Additional velocity applied to particle. */
  dbl total_velocity[DIM];	/* total velocity at particle. */
  dbl time_fraction;
  dbl current_v[DIM];		/* For implicit methods, this is current velocity. */
  dbl vel_rel[DIM];		/* Relative velocity. */
  dbl current_grad_V[DIM];	/* For voltage field-based forces. */
  dbl current_Enorm;            /* Time-accurate |E| for dielectrophoresis. */
  dbl current_grad_Enorm[DIM];	/* Time-accurate grad(|E|) for dielectrophoresis. */
  int newton_iterations, newton_iterations_2;
  dbl J[6][6], b[6], x_sol[6], b_norm, relax_factor, update_norm;
  dbl rcubed;
  dbl volume, mass;
  /* dbl fluid_mass; */
  dbl weiner_angle, weiner_speed, beta;
  dbl Re_p, Re_p_correction, vel_diff;
  dbl stokes_force_coeff, coulombic_force_coeff, gravity_force_coeff;
  dbl coeff_a, coeff_b, coeff_c, coeff_d, CM_fact, dielectrophoretic_force_coeff;
  dbl J_2x2[2][2];
  
  dbl particle_dt, min_particle_dt;
  dbl xi_max_n, xi_max_np1, xi_target, dt_update = 0.0, d_xi_d_dt, xi_tolerance;;

  particle_dt = *max_particle_dt;
  min_particle_dt = MIN(1.0e-2, particle_dt);
  time_fraction = particle_dt / global_time_step;
  xi_tolerance = 1.0e-3;
  xi_target = 1.0 + xi_tolerance;

  load_field_variables_at_xi(p->owning_elem_id, p->xi);

  /* Everything needs the fluid velocity, so I can do this here.  This
   * only works for nondeformable meshes... */
  for(i = 0; i < DIM; i++)
    current_v[i] = (1.0 - time_fraction) * fv_old->v[i] + time_fraction * fv->v[i];

  rcubed = Particle_Radius * Particle_Radius * Particle_Radius;
  volume = 4.0/3.0 * M_PIE * rcubed;
  mass = volume * Particle_Density;

  /* Get the index into Newton RHS's for gravity. */
  if(pd->CoordinateSystem == CARTESIAN)
    gravity_index = 2*pdim - 1; /* y or z depending on 2D or 3D */
  else
    gravity_index = pdim; /* z in (z,r) */

  switch(Particle_Model)
    {
    case TRACER_EXPLICIT:
    case SWIMMER_EXPLICIT:
      memset(ext_velocity, 0, DIM * sizeof(dbl));
      /* Currently only SWIMMER_EXPLICIT has a real stochastic component... */
      if(Particle_Model == SWIMMER_EXPLICIT)
	{
	  /* 0th parameter is sigma for orientation angle in radians/second.
	   * 1st parameter is sigma (in fractions of swimming speed) for swimming speed in L/second.
	   * 2nd parameter is the swimming speed.
	   */
	  beta = 8.0 * M_PIE * mp->viscosity * rcubed;
	  /* Including moment of inertia => */
	  beta *= 2.0 / 5.0 * mass * Particle_Radius * Particle_Radius;
	  
	  weiner_angle = drand_truncated_normal(0.0, Particle_Model_Data[0] * sqrt(particle_dt));
	  weiner_speed = drand_truncated_normal(Particle_Model_Data[2],
						Particle_Model_Data[1] * Particle_Model_Data[2] * sqrt(particle_dt));

	  /*
	  fprintf(stderr, "Proc%d: beta = %g, mass = %g\n", ProcID, beta, mass);
	  fprintf(stderr, "Proc%d: torque = %g\n", ProcID, 980.0 * Particle_Radius * 0.05 * mass * sin(p->theta_old) / beta);
	  */
	  
	  if(mdim == 2)
	    {
	      /* For 2D, only one angle, theta.  theta = pi is up. */
	      p->theta_old = p->theta;
	      p->theta += particle_dt * (980.0 * Particle_Radius * 0.05 * mass * sin(p->theta_old) / beta) /* gravity-induced torque */
		+ weiner_angle; /* stochastic component */
	      /* Drop that ODE crap, just set it ... */
	      p->theta = M_PIE + weiner_angle;
	      p->theta = fmod(p->theta, 2.0 * M_PIE);
	      if(p->theta < 0.0) p->theta += 2.0 * M_PIE;
	      
	      ext_velocity[0] = weiner_speed * cos(p->theta - 0.5 * M_PIE);
	      ext_velocity[1] = weiner_speed * sin(p->theta - 0.5 * M_PIE);
	    }
	  else
	    {
	      p->theta_old = p->theta;
	      p->phi_old = p->phi;
	      
	      p->theta = drand48() * 2.0 * M_PIE;
	      p->phi = weiner_angle;

	      /* While I'm just setting it to (0, 0, 1) + stochastic,
	       * I don't care about the actual orientation for
	       * theta/phi, but I need to fix this when I actually go
	       * to a ODE form... */
	      ext_velocity[0] = weiner_speed * sin(p->phi) * cos(p->theta);
	      ext_velocity[1] = weiner_speed * sin(p->phi) * sin(p->theta);
	      ext_velocity[2] = weiner_speed * cos(p->phi);
	    }
	}
      else
	if(Particle_Model_Data[0] != 0.0)
	  EH(-1, "Set up random components!");

      memcpy(total_velocity, current_v, DIM * sizeof(dbl));
      for(i = 0; i < DIM; i++)
	total_velocity[i] += ext_velocity[i];

      if(Num_Impermeable_PBCs)
	enforce_impermeable_PBCs(p, total_velocity, particle_dt);

      for(i = 0; i < pdim; i++)
	{
	  p->x[i] += total_velocity[i] * particle_dt;
	  p->v[i] = total_velocity[i];
	}

      return_value = 0;
      break;

    case CHARGED_TRACER_EXPLICIT: /* This is *always* INERTIAL!! */
      /* Get the current grad_V value. */
      fill_my_fv_old();
      for(i = 0; i < pdim; i++)
	current_grad_V[i] = (1.0 - time_fraction) * (my_fv_old->grad_V[i]) + time_fraction * (fv->grad_V[i]);

      /* Fill the coefficients. */
      stokes_force_coeff = 6.0 * M_PIE * mp->viscosity * Particle_Radius;
      coulombic_force_coeff = - Particle_Model_Data[1];
      
      for(i = 0; i < pd->Num_Dim; i++)
	total_velocity[i] = p->v[i] + particle_dt *
	  (stokes_force_coeff/mass * (current_v[i] - p->v[i]) +
	   coulombic_force_coeff/mass * current_grad_V[i]);

      if(Num_Impermeable_PBCs)
	enforce_impermeable_PBCs(p, total_velocity, particle_dt);

      for(i = 0; i < pd->Num_Dim; i++)
	{
	  p->x[i] += total_velocity[i] * particle_dt;
	  p->v[i] = total_velocity[i];
	}

      return_value = 0;
      break;

    case CHARGED_TRACER_IMPLICIT:
      /* Get the current grad_V value. */
      fill_my_fv_old();
      for(i = 0; i < pdim; i++)
	current_grad_V[i] = (1.0 - time_fraction) * (my_fv_old->grad_V[i]) + time_fraction * (fv->grad_V[i]);

      /* These need to match the same values used in compute_particle_dt(). */
      stokes_force_coeff = 6.0 * M_PIE * mp->viscosity * Particle_Radius;
      coulombic_force_coeff = - Particle_Model_Data[1];

      for(i = 0; i < pdim; i++)
	{
	  b[i] = p->x[i] - p->x_old[i] - particle_dt * p->v[i];
	  b[pdim+i] = p->v[i] - p->v_old[i] - particle_dt *
	    (stokes_force_coeff/mass * (current_v[i] - p->v[i]) +
	     coulombic_force_coeff/mass * current_grad_V[i]);
	}
      b_norm = nnorm(2*pdim, b);

      /*
      b[0] = p->x[0] - p->x_old[0] - particle_dt * p->v[0];
      b[1] = p->x[1] - p->x_old[1] - particle_dt * p->v[1];
      b[2] = p->v[0] - p->v_old[0] - particle_dt *
	(stokes_force_coeff/mass * (current_v[0] - p->v[0]) +
	 coulombic_force_coeff/mass * current_grad_V[0]);
      b[3] = p->v[1] - p->v_old[1] - particle_dt *
	(stokes_force_coeff/mass * (current_v[1] - p->v[1]) +
	 coulombic_force_coeff/mass * current_grad_V[1]);
      b_norm = nnorm(4, b);
      */
      
      update_norm = 1.0e+10;
      newton_iterations = 0;
      while(b_norm > 1.0e-8 &&
	    update_norm > 1.0e-8 &&
	    newton_iterations < 100)
	{
	  memset(J, 0, 36 * sizeof(dbl));
	      
	  /* ACK!  I need d(grad_V[i])/d(x[j]) !!  V = voltage
	   * Soooooooo, since the fv->grad_v only shows up in the
	   * Jacobian, do I really need to get current_grad_v (and
	   * thus create a my_fv_old->grad_v?), or will this still
	   * converge just fine?  I'll assume it converges just fine,
	   * but if there are problems, then replace the fv->grad_v
	   * values with current_grad_v values...
	   */
	  for(i = 0; i < pdim; i++)
	    {
	      J[i][i] = 1.0;
	      J[i][pdim+i] = -particle_dt;
	      J[pdim+i][pdim+i] = 1.0 + particle_dt * stokes_force_coeff/mass;
	      for(j = 0; j < pdim; j++)
		J[pdim+i][j] = -particle_dt * stokes_force_coeff/mass * fv->grad_v[j][i];
	    }

	  /*
	  fprintf(stderr, "J | b = % 12.6g % 12.6g % 12.6g % 12.6g | % 12.6g\n",
		  J[0][0], J[0][1], J[0][2], J[0][3], b[0]);
	  for(i = 1; i < 4; i++)
	    fprintf(stderr, "        % 12.6g % 12.6g % 12.6g % 12.6g | % 12.6g\n",
		    J[i][0], J[i][1], J[i][2], J[i][3], b[i]);
	  */
	  
	  solve_NxN_system(&J[0][0], b, x_sol, 2*pdim, 6);

	  /*
	  fprintf(stderr, "update = (%g,%g,%g,%g)\n",
		  -x_sol[0], -x_sol[1], -x_sol[2], -x_sol[3]);
	  */
	  
	  update_norm = nnorm(2*pdim, x_sol);
	  /* include min_side_length, too? */
	  relax_factor = 1.0 - (update_norm / (update_norm + nnorm(pdim, p->v)));
	  if(relax_factor < 0.1 && relax_factor != 0.0)
	    fprintf(stderr, "NEWTON Relax factor = %g\n", relax_factor);
	  if(relax_factor == 0.0)
	    relax_factor = 1.0;

	  for(i = 0; i < 2*pdim; i++)
	    x_sol[i] *= relax_factor;
	  for(i = 0; i < pdim; i++)
	    {
	      p->x[i] -= x_sol[i];
	      p->v[i] -= x_sol[pdim+i];
	    }

	  if(get_element_xi_newton(p->owning_elem_id, p->x, p->xi) == -1)
	    dump1(EXIT, p, "Could not find element coordinates.");
	  /*
	  if(fabs(p->xi[0]) > 1.0 || fabs(p->xi[1]) > 1.0)
	    {
	      find_exit_wound(p->owning_elem_id, p, p->x_old, p->x, p->xi);
	    }
	  */

	  load_field_variables_at_xi(p->owning_elem_id, p->xi);
	  for(i = 0; i < pdim; i++)
	    current_v[i] = (1.0 - time_fraction) * (fv_old->v[i]) + time_fraction * (fv->v[i]);
	  fill_my_fv_old();
	  for(i = 0; i < pdim; i++)
	    current_grad_V[i] = (1.0 - time_fraction) * (my_fv_old->grad_V[i]) + time_fraction * (fv->grad_V[i]);

	  for(i = 0; i < pdim; i++)
	    {
	      b[i] = p->x[i] - p->x_old[i] - particle_dt * p->v[i];
	      b[pdim+i] = p->v[i] - p->v_old[i] - particle_dt *
		(stokes_force_coeff/mass * (current_v[i] - p->v[i]) +
		 coulombic_force_coeff/mass * current_grad_V[i]);
	    }
	  b_norm = nnorm(2*pdim, b);

	  newton_iterations++;
	}

      if(newton_iterations == 100 &&
	 b_norm > 1.0e-8 &&
	 update_norm > 1.0e-8)
	{
	  fprintf(stderr, "\nmove_particle() says:\n");
	  fprintf(stderr, "fv->x = (%g,%g,%g)\n",
		  fv->x[0], fv->x[1], fv->x[2]);
	  fprintf(stderr, "update = (%g,%g,%g,%g,%g,%g)\n", -x_sol[0], -x_sol[1], -x_sol[2], -x_sol[3], -x_sol[4], -x_sol[5]);
	  fprintf(stderr, "resid = (%g,%g,%g,%g,%g,%g), resid_norm = %g\n",
		  b[0], b[1], b[2], b[3], b[4], b[5], b_norm);
	  fprintf(stderr, "particle_dt = %g\n", particle_dt);
	  dump1(EXIT, p, "Failed to converge in 100 Newton iterations.");
	}

      return_value = newton_iterations;
      break;

    case DIELECTROPHORETIC_TRACER_IMPLICIT:
      /* Get the current grad_V value. */
      fill_my_fv_old();
      current_Enorm = (1.0 - time_fraction) * (fv_old->Enorm) + time_fraction * (fv->Enorm);
      for(i = 0; i < pdim; i++)
	current_grad_Enorm[i] = (1.0 - time_fraction) * (my_fv_old->grad_Enorm[i]) + time_fraction * (fv->grad_Enorm[i]);

      /* These need to match the same values used in compute_particle_dt(). */
      stokes_force_coeff = 6.0 * M_PIE * mp->viscosity * Particle_Radius;

      /* Compute the Clausius-Mossoti factor, Re(K(omega)) */
      coeff_a = Particle_Model_Data[1] - Particle_Model_Data[2];
      coeff_b = (Particle_Model_Data[4] - Particle_Model_Data[3]) / Particle_Model_Data[5];
      coeff_c = Particle_Model_Data[1] + 2.0 * Particle_Model_Data[2];
      coeff_d = (Particle_Model_Data[3] + 2.0 * Particle_Model_Data[4]) / Particle_Model_Data[5];
      CM_fact = (coeff_a * coeff_c - coeff_b * coeff_d) / (coeff_c * coeff_c + coeff_d * coeff_d);
      dielectrophoretic_force_coeff = 2.0 * M_PIE * Particle_Radius * Particle_Radius * Particle_Radius	*
	Particle_Model_Data[2] * CM_fact * Particle_Model_Data[6] * Particle_Model_Data[6];

      for(i = 0; i < pdim; i++)
	{
	  b[i] = p->x[i] - p->x_old[i] - particle_dt * p->v[i];
	  b[pdim+i] = mass * (p->v[i] - p->v_old[i]) - particle_dt *
	    (stokes_force_coeff * (current_v[i] - p->v[i]) +
	     dielectrophoretic_force_coeff * 2.0 * current_Enorm * current_grad_Enorm[i]);

	  /*
	    fprintf(stderr, "b[%d] = %g * (%g) - %g * ( %g * (%g) + %g * %g * %g)\n",
		  i, mass, p->v[i]-p->v_old[i], particle_dt, stokes_force_coeff, current_v[i] - p->v[i],
		  dielectrophoretic_force_coeff*2.0, current_Enorm, current_grad_Enorm[i]);
	  */
	}

      /* Force at least 1 iteration... */
      b_norm = 1.0e+10;
      xi_max_n = MAX(fabs(p->xi[0]), MAX(fabs(p->xi[1]), fabs(p->xi[2])));
      /*
      fprintf(stderr, "Initial xi_max = %.16g\n", xi_max_n);
      */
      
      /* vel is O(1e-3), dx is O(1e-6) */
      update_norm = 1.0e+10;
      newton_iterations = 0;
      while(b_norm > 1.0e-8 &&
	    update_norm > 1.0e-8 &&
	    newton_iterations < 100)
	{
	  /*
	  fprintf(stderr, "Beginning of newton iteration %d,\n", newton_iterations);
	  fprintf(stderr, "\tb_norm = %g (vs. 1.0e-8)\n", b_norm);
	  fprintf(stderr, "\tupdate_norm = %g (vs. 1.0e-8)\n", update_norm);
	  */
	  memset(J, 0, 36 * sizeof(dbl));

	  /* ACK!  I need d(grad_V[i])/d(x[j]) !!  V = voltage
	   * Soooooooo, since the fv->grad_v only shows up in the
	   * Jacobian, do I really need to get current_grad_v (and
	   * thus create a my_fv_old->grad_v?), or will this still
	   * converge just fine?  I'll assume it converges just fine,
	   * but if there are problems, then replace the fv->grad_v
	   * values with current_grad_v values...
	   */
	  for(i = 0; i < pdim; i++)
	    {
	      J[i][i] = 1.0;
	      J[i][pdim+i] = -particle_dt;
	      J[pdim+i][pdim+i] = mass + particle_dt * stokes_force_coeff;
	      for(j = 0; j < pdim; j++)
		J[pdim+i][j] = -particle_dt *
		  (stokes_force_coeff * fv->grad_v[j][i] +
		   dielectrophoretic_force_coeff * 2.0 * current_grad_Enorm[j] * current_grad_Enorm[i]);
	    }
	  /*
	  fprintf(stderr, "Going into solver, J=\n");
	  for(i = 0; i < 6; i++)
	    fprintf(stderr, "%12g %12g %12g %12g %12g %12g\n",
		    J[i][0], J[i][1], J[i][2], J[i][3], J[i][4], J[i][5]);
	  fprintf(stderr, "                   b=\n");
	  for(i = 0; i < 6; i++)
	    fprintf(stderr, "%12g\n", b[i]);
	  */
	  
	  solve_NxN_system(&J[0][0], b, x_sol, 2*pdim, 6);

	  update_norm = nnorm(2*pdim, x_sol);
	  /* include min_side_length, too? */
	  /* This doesn't work quite right when p->v -> 0, perhaps faster than update_norm... */

	  /*
	  relax_factor = 1.0 - (update_norm / (update_norm + nnorm(pdim, p->v)));
	  if(1)
	    fprintf(stderr, "NEWTON Relax factor = %g\n", relax_factor);
	  if(relax_factor == 0.0)
	    relax_factor = 1.0e-10;
	  */
	  relax_factor = 1.0;

	  /*
	  fprintf(stderr, "update before relaxation = (%g,%g,%g,%g,%g,%g)\n",
		  x_sol[0], x_sol[1], x_sol[2], x_sol[3], x_sol[4], x_sol[5]);
	  */
	  
	  for(i = 0; i < 2*pdim; i++)
	    x_sol[i] *= relax_factor;

	  /*
	  fprintf(stderr, "update after relaxation = (%g,%g,%g,%g,%g,%g)\n",
		  x_sol[0], x_sol[1], x_sol[2], x_sol[3], x_sol[4], x_sol[5]);
	  */
	  
	  for(i = 0; i < pdim; i++)
	    {
	      p->x[i] -= x_sol[i];
	      p->v[i] -= x_sol[pdim+i];
	    }

	  /*
	  fprintf(stderr, "new solution = (%g,%g,%g,%g,%g,%g)\n",
		  p->x[0], p->x[1], p->x[2], p->v[0], p->v[1], p->v[2]);
	  */
	  
	  if(get_element_xi_newton(p->owning_elem_id, p->x, p->xi) == -1)
	    dump1(EXIT, p, "Could not find element coordinates.");

	  /*
	  fprintf(stderr, "new solution xi = (%g,%g,%g)\n",
		  p->xi[0], p->xi[1], p->xi[2]);
	  */
	  
	  load_field_variables_at_xi(p->owning_elem_id, p->xi);
	  for(i = 0; i < pdim; i++)
	    current_v[i] = (1.0 - time_fraction) * (fv_old->v[i]) + time_fraction * (fv->v[i]);
	  current_Enorm = (1.0 - time_fraction) * (fv_old->Enorm) + time_fraction * (fv->Enorm);
	  fill_my_fv_old();
	  for(i = 0; i < pdim; i++)
	    current_grad_Enorm[i] = (1.0 - time_fraction) * (my_fv_old->grad_Enorm[i]) + time_fraction * (fv->grad_Enorm[i]);

	  for(i = 0; i < pdim; i++)
	    {
	      b[i] = p->x[i] - p->x_old[i] - particle_dt * p->v[i];
	      b[pdim+i] = mass * (p->v[i] - p->v_old[i]) - particle_dt *
		(stokes_force_coeff * (current_v[i] - p->v[i]) +
		 dielectrophoretic_force_coeff * 2.0 * current_Enorm * current_grad_Enorm[i]);
	      /*
	      fprintf(stderr, "b[%d] = %g * (%g) - %g * ( %g * (%g) + %g * %g * %g\n",
		      i, mass, p->v[i]-p->v_old[i], particle_dt, stokes_force_coeff, current_v[i] - p->v[i],
		      dielectrophoretic_force_coeff*2.0, current_Enorm, current_grad_Enorm[i]);
	      */
	    }
	  b_norm = nnorm(2*pdim, b);

	  newton_iterations++;
	}
      /*
      fprintf(stderr, "Out of newton iteration %d,\n", newton_iterations);
      fprintf(stderr, "\tb_norm = %g (vs. 1.0e-8)\n", b_norm);
      fprintf(stderr, "\tupdate_norm = %g (vs. 1.0e-8)\n", update_norm);
      */
      
      xi_max_np1 = MAX(fabs(p->xi[0]), MAX(fabs(p->xi[1]), fabs(p->xi[2])));

      /* If we went out of the element, then solve the problem for the
       * proper dt so xi_max = 1.0 */
      newton_iterations_2 = 0;
      if(xi_max_np1 > xi_target)
	{
	  /*
	  fprintf(stderr, "XI_MAX xi_max_np1 = %.16g = ||(%12g,%12g,%12g)||_1\n", 
		  xi_max_np1, p->xi[0], p->xi[1], p->xi[2]);
	  */
	  b_norm = 1.0e+10;
	  update_norm = 1.0e+10;
	  while(((fabs(xi_max_np1 - xi_target) > xi_tolerance && /* not near the target */
		  particle_dt != min_particle_dt && /* used min step size twice in a row */
		  fabs(xi_max_np1 - xi_max_n) > xi_tolerance) || /* dt made no difference */
		 (b_norm >= 1.0e-8 &&
		  update_norm > 1.0e-8)) &&
		newton_iterations_2 < 100)
	    {
	      /*
	      fprintf(stderr, "XI_MAX xi_max_n = %.16g, xi_max_np1 = %.16g\n",
		      xi_max_n, xi_max_np1);
	      fprintf(stderr, "XI_MAX Changing PARTICLE_DT from %g to ", particle_dt);
	      */
	      if(newton_iterations_2 == 0)
		{
		  dt_update = particle_dt * (xi_target - xi_max_np1) / (xi_max_np1 - xi_max_n);
		}
	      else
		{
		  d_xi_d_dt = (xi_max_np1 - xi_max_n) / dt_update;
		  dt_update = (xi_target - xi_max_np1) / d_xi_d_dt;
		}
	      particle_dt += dt_update;
	      particle_dt = MAX(particle_dt, min_particle_dt);
	      time_fraction = particle_dt / global_time_step;

	      /*
	      fprintf(stderr, "%g (delta=%g), |xi_max_np1-xi_target| was %.16g\n",
		      particle_dt, dt_update, fabs(xi_target-xi_max_np1));
	      if(newton_iterations > 0)
		fprintf(stderr, "XI_MAX dt_update = %.16g, d_xi_d_dt = %.16g\n",
			dt_update, d_xi_d_dt);
	      */
	      
	      xi_max_n = xi_max_np1;

	      for(i = 0; i < pdim; i++)
		{
		  b[i] = p->x[i] - p->x_old[i] - particle_dt * p->v[i];
		  b[pdim+i] = mass * (p->v[i] - p->v_old[i]) - particle_dt *
		    (stokes_force_coeff * (current_v[i] - p->v[i]) +
		     dielectrophoretic_force_coeff * 2.0 * current_Enorm * current_grad_Enorm[i]);
		  /*		  
		  fprintf(stderr, "XI_MAX b[%d] = %g * (%g) - %g * ( %g * (%g) + %g * %g * %g)\n",
			  i, mass, p->v[i]-p->v_old[i], particle_dt, stokes_force_coeff, current_v[i] - p->v[i],
			  dielectrophoretic_force_coeff*2.0, current_Enorm, current_grad_Enorm[i]);
		  */
		}
	      memset(J, 0, 36 * sizeof(dbl));
	      for(i = 0; i < pdim; i++)
		{
		  J[i][i] = 1.0;
		  J[i][pdim+i] = -particle_dt;
		  J[pdim+i][pdim+i] = mass + particle_dt * stokes_force_coeff;
		  for(j = 0; j < pdim; j++)
		    J[pdim+i][j] = -particle_dt *
		      (stokes_force_coeff * fv->grad_v[j][i] +
		       dielectrophoretic_force_coeff * 2.0 * current_grad_Enorm[j] * current_grad_Enorm[i]);
		}
	      /*
	      fprintf(stderr, "XI_MAX Going into solver, J=\n");
	      for(i = 0; i < 6; i++)
		fprintf(stderr, "XI_MAX %12g %12g %12g %12g %12g %12g\n",
			J[i][0], J[i][1], J[i][2], J[i][3], J[i][4], J[i][5]);
	      fprintf(stderr, "XI_MAX                    b=\n");
	      for(i = 0; i < 6; i++)
		fprintf(stderr, "XI_MAX %12g\n", b[i]);
	      */	  
	      solve_NxN_system(&J[0][0], b, x_sol, 2*pdim, 6);

	      update_norm = nnorm(2*pdim, x_sol);

	      /* include min_side_length, too? */
	      /* This doesn't work quite right when p->v -> 0, perhaps faster than update_norm... */
	      /*
	      relax_factor = 1.0 - (update_norm / (update_norm + norm(pdim, p->v)));
	      if(1)
		fprintf(stderr, "XI_MAX NEWTON Relax factor = %g\n", relax_factor);
	      if(relax_factor == 0.0)
		relax_factor = 1.0e-10;
	      */
	      relax_factor = 1.0;

	      /*
		fprintf(stderr, "update before relaxation = (%g,%g,%g,%g,%g,%g)\n",
		x_sol[0], x_sol[1], x_sol[2], x_sol[3], x_sol[4], x_sol[5]);
	      */
	  
	      for(i = 0; i < 2*pdim; i++)
		x_sol[i] *= relax_factor;

	      /*
	      fprintf(stderr, "XI_MAX update after relaxation = (%g,%g,%g,%g,%g,%g)\n",
	      		      x_sol[0], x_sol[1], x_sol[2], x_sol[3], x_sol[4], x_sol[5]);
	      */
	      
	      for(i = 0; i < pdim; i++)
		{
		  p->x[i] -= x_sol[i];
		  p->v[i] -= x_sol[pdim+i];
		}

	      /*
	      fprintf(stderr, "XI_MAX new solution = (%g,%g,%g,%g,%g,%g)\n",
		      p->x[0], p->x[1], p->x[2], p->v[0], p->v[1], p->v[2]);
	      */
	      if(get_element_xi_newton(p->owning_elem_id, p->x, p->xi) == -1)
		dump1(EXIT, p, "XI_MAX Could not find element coordinates.");

	      xi_max_np1 = MAX(fabs(p->xi[0]), MAX(fabs(p->xi[1]), fabs(p->xi[2])));
	      /*
	      fprintf(stderr, "XI_MAX new solution |xi_max_np1-xi_target| = %.16g <= ||(%.16g,%.16g,%.16g)||_1\n",
		      fabs(xi_max_np1 - xi_target), p->xi[0], p->xi[1], p->xi[2]);
	      */
	      
	      load_field_variables_at_xi(p->owning_elem_id, p->xi);
	      for(i = 0; i < pdim; i++)
		current_v[i] = (1.0 - time_fraction) * (fv_old->v[i]) + time_fraction * (fv->v[i]);
	      current_Enorm = (1.0 - time_fraction) * (fv_old->Enorm) + time_fraction * (fv->Enorm);
	      fill_my_fv_old();
	      for(i = 0; i < pdim; i++)
		current_grad_Enorm[i] = (1.0 - time_fraction) * (my_fv_old->grad_Enorm[i]) + time_fraction * (fv->grad_Enorm[i]);

	      for(i = 0; i < pdim; i++)
		{
		  b[i] = p->x[i] - p->x_old[i] - particle_dt * p->v[i];
		  b[pdim+i] = mass * (p->v[i] - p->v_old[i]) - particle_dt *
		    (stokes_force_coeff * (current_v[i] - p->v[i]) +
		     dielectrophoretic_force_coeff * 2.0 * current_Enorm * current_grad_Enorm[i]);
		  /*
		  fprintf(stderr, "XI_MAX b[%d] = %g * (%g) - %g * ( %g * (%g) + %g * %g * %g\n",
			  i, mass, p->v[i]-p->v_old[i], particle_dt, stokes_force_coeff, current_v[i] - p->v[i],
			  dielectrophoretic_force_coeff*2.0, current_Enorm, current_grad_Enorm[i]);
		  */
		}
	      b_norm = nnorm(2*pdim, b);

	      newton_iterations_2++;
	    }
	  
	  if(newton_iterations_2 == 100 &&
	     b_norm > 1.0e-8 &&
	     update_norm > 1.0e-8)
	    {
	      fprintf(stderr, "\nXI_MAX move_particle() says:\n");
	      fprintf(stderr, "XI_MAX fv->x = (%g,%g,%g)\n",
		      fv->x[0], fv->x[1], fv->x[2]);
	      fprintf(stderr, "XI_MAX update = (%g,%g,%g,%g,%g,%g)\n", -x_sol[0], -x_sol[1], -x_sol[2], -x_sol[3], -x_sol[4], -x_sol[5]);
	      fprintf(stderr, "XI_MAX resid = (%g,%g,%g,%g,%g,%g), resid_norm = %g\n",
		      b[0], b[1], b[2], b[3], b[4], b[5], b_norm);
	      fprintf(stderr, "XI_MAX particle_dt = %g\n", particle_dt);
	      dump1(EXIT, p, "XI_MAX Failed to converge in 100 Newton iterations.");
	    }
	}

      return_value = newton_iterations + newton_iterations_2;
      break;

    case INERTIAL_TRACER_EXPLICIT:
      stokes_force_coeff = 6.0 * M_PIE * mp->viscosity * Particle_Radius;
      
      for(i = 0; i < pd->Num_Dim; i++)
	{
	  total_velocity[i] = p->v[i] + particle_dt *
	    stokes_force_coeff/mass * (current_v[i] - p->v[i]);
	}
      
      if(Num_Impermeable_PBCs)
	enforce_impermeable_PBCs(p, total_velocity, particle_dt);

      for(i = 0; i < pd->Num_Dim; i++)
	{
	  p->x[i] += total_velocity[i] * particle_dt;
	  p->v[i] = total_velocity[i];
	}

      return_value = 0;
      break;

    case TRACER_IMPLICIT:
      /* Implicitly move particles at the fluid velocity. */
      memset(b, 0, 4 * sizeof(dbl));
      memset(x_sol, 0, 4 * sizeof(dbl));
      b[0] = p->x[0] - p->x_old[0] - particle_dt * current_v[0];
      b[1] = p->x[1] - p->x_old[1] - particle_dt * current_v[1];
      b_norm = nnorm(2, b);

      update_norm = 1.0e+10;
      newton_iterations = 0;
      while(b_norm > 1.0e-8 &&
	    update_norm > 1.0e-8 &&
	    newton_iterations < 100)
	{
	  memset(J_2x2, 0, 4 * sizeof(dbl));
	  /* See comments about fv->grad_v on
	   * CHARGED_TRACER_IMPLICIT. */
	  J_2x2[0][0] = 1.0 - particle_dt * fv->grad_v[0][0];
          J_2x2[0][1] = -particle_dt * fv->grad_v[1][0];
	  J_2x2[1][0] = -particle_dt * fv->grad_v[0][1];
	  J_2x2[1][1] = 1.0 - particle_dt * fv->grad_v[1][1];

	  solve_NxN_system(&J_2x2[0][0], b, x_sol, 2, 2);

	  update_norm = nnorm(2, x_sol);
	  /* include min_side_length, too? */
	  relax_factor = 1.0 - (update_norm / (update_norm + nnorm(2, current_v)));
	  if(relax_factor < 0.1 && relax_factor != 0.0)
	    fprintf(stderr, "NEWTON Relax factor = %g\n", relax_factor);
	  if(relax_factor == 0.0)
	    relax_factor = 1.0;
	  for(i = 0; i < 2; i++)
	    x_sol[i] *= relax_factor;
	  p->x[0] -= x_sol[0];
	  p->x[1] -= x_sol[1];

	  if(get_element_xi_newton(p->owning_elem_id, p->x, p->xi) == -1)
	    {
	      fprintf(stderr, "\nmove_particle() says:\n");
	      fprintf(stderr, "last update = (%g,%g), resid = (%g,%g)\nresid_norm = %g\n",
		      -x_sol[0], -x_sol[1], b[0], b[1], b_norm);
	      fprintf(stderr, "particle_dt = %g\n", particle_dt);
	      dump1(EXIT, p, "Could not find element coordinates.");;
	    }
	  load_field_variables_at_xi(p->owning_elem_id, p->xi);
	  for(i = 0; i < DIM; i++)
	    current_v[i] = (1.0 - time_fraction) * (fv_old->v[i]) + time_fraction * (fv->v[i]);

	  b[0] = p->x[0] - p->x_old[0] - particle_dt * current_v[0];
	  b[1] = p->x[1] - p->x_old[1] - particle_dt * current_v[1];
	  b_norm = nnorm(2, b);

	  newton_iterations++;
	}

      if(newton_iterations == 100 &&
	 b_norm > 1.0e-8 &&
	 update_norm > 1.0e-8)
	dump1(EXIT, p, "Too many Newton iterations.");

      memcpy(p->v, current_v, DIM * sizeof(dbl));
      return_value = newton_iterations;
      break;

    case INERTIAL_TRACER_IMPLICIT:
      /* These need to match the same values used in compute_particle_dt(). */
      /* fluid_mass = 4.0/3.0 * M_PIE * mp->density * rcubed; */
      stokes_force_coeff = 6.0 * M_PIE * mp->viscosity * Particle_Radius;
      gravity_force_coeff = Particle_Model_Data[1];

      for(i = 0; i < pdim; i++)
	vel_rel[i] = fv->v[i] - p->v[i];
      vel_diff = nnorm(pdim, vel_rel);
      Re_p = Particle_Density * vel_diff * 2.0 * Particle_Radius / mp->density;
      if(Re_p <= 0.1)
	Re_p_correction = 1.0 + 3.0/16.0 * Re_p;
      else
	Re_p_correction = 1.0 + 0.0565 * pow(Re_p, 0.525);

      if(Re_p > 500.0)
	fprintf(stderr, "Applying possibly improper Re_p_correction, Re_p = %g\n", Re_p);
      stokes_force_coeff *= Re_p_correction;

      /*
      for(i = 0; i < pdim; i++)
	{
	  b[i] = p->x[i] - p->x_old[i] - particle_dt * p->v[i];
	  b[pdim+i] = mass * (p->v[i] - p->v_old[i]) - particle_dt *
	    (stokes_force_coeff * (current_v[i] - p->v[i]));
	}
      b[2*pdim-1] -= particle_dt * gravity_force_coeff * (mass - fluid_mass);
      b_norm = nnorm(2*pdim, b);
      */

      /* Forces are Stokes, gravity, and pressure gradient.  The latter two are often combined (for vertical flow) as
	 "buoyancy".

	 Gravity force = (bubble volume) * (bubble density) * g, where g is a vector, e.g., -980(0,1).

	 Pressure force = - (bubble volume) * grad(p).

	 If p = - (fluid density) * g * h, then grad(p) = - (fluid density) * g.
	 Thus, pressure force = - (bubble volume) * (fluid density) * g.
	 Also, gravity force = (bubble volume) * (bubble density) * g.
	 And so if fluid density = bubble density, total force = 0.

	 Note that the interesting cases happen when grad(p) is not parallel to (0,1).
      */

      for(i = 0; i < pdim; i++)
	{
	  b[i] = p->x[i] - p->x_old[i] - particle_dt * p->v[i];
	  b[pdim+i] = p->v[i] - p->v_old[i] - particle_dt / mass *
	    (stokes_force_coeff * (current_v[i] - p->v[i]) +
	     -fv->grad_P[i] * volume);
	}
      b[gravity_index] -= particle_dt * gravity_force_coeff;

      b_norm = nnorm(2*pdim, b);

      update_norm = 1.0e+10;
      newton_iterations = 0;
      while(b_norm > 1.0e-8 &&
	    update_norm > 1.0e-8 &&
	    newton_iterations < 100)
	{
	  memset(J, 0, 36 * sizeof(dbl));
	  /* See comments about fv->grad_v on
	   * CHARGED_TRACER_IMPLICIT. */
	  for(i = 0; i < pdim; i++)
	    {
	      J[i][i] = 1.0;
	      J[i][pdim+i] = -particle_dt;
	      J[pdim+i][pdim+i] = 1.0 + particle_dt * stokes_force_coeff/mass;
	      for(j = 0; j < pdim; j++)
		J[pdim+i][j] = -particle_dt * stokes_force_coeff/mass * fv->grad_v[j][i];
	    }

	  solve_NxN_system(&J[0][0], b, x_sol, 2*pdim, 6);
	  
	  update_norm = nnorm(2*pdim, x_sol);

	  /* include min_side_length, too? */
	  relax_factor = 1.0 - (update_norm / (update_norm + nnorm(pdim, p->v)));
	  if(nnorm(pdim, p->v) <= 1.0e-8)
	    relax_factor = 1.0;
	  if(relax_factor < 0.1 && relax_factor != 0.0)
	    fprintf(stderr, "NEWTON Relax factor = %g\n", relax_factor);
	  
	  for(i = 0; i < 2*pdim; i++)
	    x_sol[i] *= relax_factor;

	  for(i = 0; i < pdim; i++)
	    {
	      p->x[i] -= x_sol[i];
	      p->v[i] -= x_sol[pdim+i];
	    }

	  if(get_element_xi_newton(p->owning_elem_id, p->x, p->xi) == -1)
	    dump1(EXIT, p, "Could not find element coordinates.");

	  if(p->xi[0] < -1.5) p->xi[0] = -1.5;
	  if(p->xi[1] < -1.5) p->xi[1] = -1.5;
	  if(p->xi[2] < -1.5) p->xi[2] = -1.5;
	  if(p->xi[0] > 1.5)  p->xi[0] = 1.5;
	  if(p->xi[1] > 1.5)  p->xi[1] = 1.5;
	  if(p->xi[2] > 1.5)  p->xi[2] = 1.5;

	  load_field_variables_at_xi(p->owning_elem_id, p->xi);

	  for(i = 0; i < pdim; i++)
	    current_v[i] = (1.0 - time_fraction) * fv_old->v[i] + time_fraction * fv->v[i];

	  for(i = 0; i < pdim; i++)
	    {
	      b[i] = p->x[i] - p->x_old[i] - particle_dt * p->v[i];
	      b[pdim+i] = p->v[i] - p->v_old[i] - particle_dt / mass *
		(stokes_force_coeff * (current_v[i] - p->v[i]) +
		 -fv->grad_P[i] * volume);
	    }
	  b[gravity_index] -= particle_dt * gravity_force_coeff;

	  b_norm = nnorm(2*pdim, b);
	  
	  newton_iterations++;
	}

      if(newton_iterations == 100 &&
	 b_norm > 1.0e-8 &&
	 update_norm > 1.0e-8)
	{
	  fprintf(stderr, "\nmove_particle() says:\n");
	  fprintf(stderr, "fv->x = (%g,%g,%g)\n", fv->x[0], fv->x[1], fv->x[2]);
	  fprintf(stderr, "fv->current_v = (%g,%g,%g)\n", current_v[0], current_v[1], current_v[2]);
	  fprintf(stderr, "update = (%g,%g,%g,%g,%g,%g)\n", -x_sol[0], -x_sol[1], -x_sol[2], -x_sol[3], -x_sol[4], -x_sol[5]);
	  fprintf(stderr, "resid = (%g,%g,%g,%g,%g,%g), resid_norm = %g\n",
		  b[0], b[1], b[2], b[3], b[4], b[5], b_norm);
	  fprintf(stderr, "p->v[i] -  p->v_old[i] - particle_dt/mass * (stokes * (current_v[i] - p->v[i]) - fv->grad_P[i] * volume) =\n");
	  fprintf(stderr, "  i=0: %g -  %g - %g / %g * (%g * (%g - %g) - %g * %g)\n", p->v[0], p->v_old[0], particle_dt, mass, stokes_force_coeff, current_v[0], p->v[0], fv->grad_P[0], volume);
	  fprintf(stderr, "  i=1: %g -  %g - %g / %g * (%g * (%g - %g) - %g * %g)\n", p->v[1], p->v_old[1], particle_dt, mass, stokes_force_coeff, current_v[1], p->v[1], fv->grad_P[1], volume);
	  fprintf(stderr, "  i=2: %g -  %g - %g / %g * (%g * (%g - %g) - %g * %g)\n", p->v[2], p->v_old[2], particle_dt, mass, stokes_force_coeff, current_v[2], p->v[2], fv->grad_P[2], volume);
	  fprintf(stderr, "b[%d] -= particle_dt * gravity =\n", gravity_index);
	  fprintf(stderr, "  b[%d] -= %g * %g\n", gravity_index, particle_dt, gravity_force_coeff);
	  fprintf(stderr, "fv->v = (%g,%g,%g), fv_old->v = (%g,%g,%g)\n",
		  fv->v[0], fv->v[1], fv->v[2], fv_old->v[0], fv_old->v[1], fv_old->v[2]);
	  fprintf(stderr, "particle_dt = %g\n", particle_dt);
	  dump1(EXIT, p, "Failed to converge in 100 Newton iterations.");
	}
      return_value = newton_iterations;
      break;

    default:
      dump1(EXIT, p, "Unknown Particle_Model.");
    }

  if(Particle_Move_Domain == BRICK)
    for(i = 0; i < pdim; i++)
      {
	p->x[i] = MAX(p->x[i], Particle_Move_Domain_Reals[2*i]);
	p->x[i] = MIN(p->x[i], Particle_Move_Domain_Reals[2*i+1]);
      }

  *max_particle_dt = particle_dt;
  return return_value;
}


/* Return distance between two points, assuming dimension of points is
 * my_dim. */
static dbl
my_distance(const dbl *x,
	    const dbl *y,
	    int my_dim)
{
  int i;
  dbl tmp, tmp2;

  tmp = 0.0;
  for(i = 0; i < my_dim; i++)
    {
      tmp2 = x[i] - y[i];
      tmp += tmp2 * tmp2;
    }
  return sqrt(tmp);
}


/* This routine modifies the particles' pre-existing total_velocity
 * vector if the particle is within the appropriate distance from an
 * impermeable particle boundary condition. */
static void
enforce_impermeable_PBCs(particle_t * const p,
			 dbl * total_velocity,
			 dbl particle_dt)
{
}


/* This routine returns a random number from a standard normal
 * distribution.  Since the basic algoritm actually computes two
 * random numbers each time, we use some static data to save us half
 * the work.  From Numerical Recipes (ugh).
 *
 * This is *not* a truncated normal distribution. */
static dbl
drand_standard_normal(void)
{
  static int have_spare = 0;
  static dbl x_save = 0.0;
  dbl pt[2], pt_norm, factor;
  pt[0] = 0;
  pt[1] = 0;

  if(have_spare)
    {
      have_spare = 0;
      return x_save;
    }
  else
    {
      pt_norm = 0.0;
      while(pt_norm >= 1.0 || pt_norm == 0.0)
	{
	  pt[0] = 2.0 * drand48() - 1.0;
	  pt[1] = 2.0 * drand48() - 1.0;
	  pt_norm = pt[0]*pt[0] + pt[1]*pt[1];
	}
      factor = sqrt(-2.0 * log(pt_norm) / pt_norm);
      x_save = pt[1] * factor;
      have_spare = 1;
      return pt[0] * factor;
    }
}


/* This is a truncated normal distribution where the result is
 * restricted to be within +/- 3 standard deviations.  The > 3*sigma
 * results should not be significant in the overall numerical coupling
 * (or you're probably doing something very unstable/stiff/etc.)  So
 * our "stochastic noise" won't cause particles to (eventually) exceed
 * the speed of light, etc... */
static dbl
drand_truncated_normal(const dbl mean,
		       const dbl stddev)
{
  dbl x = 3.1;

  while(fabs(x) > 3.0)
    x = drand_standard_normal();
  return mean + stddev * x;
}


/* This is the main dump and-possibly-exit routine.  It spits out all
 * the particle information we have, as well as the current static
 * values (for element coordinates loaded, etc.).  It allows the
 * calling code to include special information in the variable
 * argument list that varies from call to call.
 *
 * Unfortunately, there is no way to do a count of the arguments in
 * the variable argument list, so the minimum call looks like
 * dump(EXIT, p, ""); -- that last "" cannot be left off.
 *
 * Furthermore, to make this compatible with the macro definition and
 * the problem with including/excluding the variable argument list,
 * the first "variable arugment" will always be the format line...
 */
static void
dump_fcn(const char * const file_name,
	 const int line_number,
	 const int exit_too,
	 particle_t * p,
	 ...)
{
  va_list args;
  char *fmt, state_string[80];
  int i;

  switch(p->state)
    {
    case ACTIVE: strcpy(state_string, "ACTIVE"); break;
    case DEAD: strcpy(state_string, "DEAD"); break;
    case PROC_TRANSFER: strcpy(state_string, "PROC_TRANSFER"); break;
    case TERMINATION_MARKER: strcpy(state_string, "TERMINATION_MARKER"); break;
    case GHOST: strcpy(state_string, "GHOST"); break;
    default: strcpy(state_string, "<UNKNOWN>"); break;
    }

  fprintf(stderr, "\n=== DUMP BEGINS ===\n");
#ifdef PARALLEL
  fprintf(stderr, "Called from %s:%d on Proc %d\n", file_name, line_number, ProcID);
#else
  fprintf(stderr, "Called from %s:%d\n", file_name, line_number);
#endif

  fprintf(stderr, "\nParticle information\n--------------------\n");
  fprintf(stderr, "  p->x = (%g,%g,%g), p->x_old = (%g,%g,%g)\n",
	  p->x[0], p->x[1], p->x[2], p->x_old[0], p->x_old[1], p->x_old[2]);
  fprintf(stderr, "  p->xi = (%g,%g,%g), p->xi_old = (%g,%g,%g)\n",
	  p->xi[0], p->xi[1], p->xi[2], p->xi_old[0], p->xi_old[1],p->xi_old[2]);
  fprintf(stderr, "  p->v = (%g,%g,%g), p->v_old = (%g,%g,%g)\n",
	  p->v[0],p->v[1], p->v[2], p->v_old[0], p->v_old[1], p->v_old[2]);
  fprintf(stderr, "  p->time = %g, p->time_old = %g\n",
	  p->time, p->time_old);
  fprintf(stderr, "  p->state = %s, p->owning_elem_id = %d, p->output_sample_number = %d\n",
	  state_string, p->owning_elem_id, p->output_sample_number);

  fprintf(stderr, "\nStatic information\n------------------\n");
  fprintf(stderr, "  last_element_loaded = %d\n",
	  last_element_loaded);
  fprintf(stderr, "  last_elements_nodes_loaded = %d\n",
	  last_elements_nodes_loaded);
  fprintf(stderr, "  node coordinates =\n");
  for(i = 0; i < nodes_per_element; i++)
    fprintf(stderr, "    [%d] = (%g,%g,%g)\n",
	    i, node_coord[i][0], node_coord[i][1], node_coord[i][2]);
  fprintf(stderr, "  last_elements_fv_loaded = %d\n",
	  last_elements_fv_loaded);
  fprintf(stderr, "  last_fvs_xi_loaded = (%g,%g,%g)\n",
	  last_fvs_xi_loaded[0], last_fvs_xi_loaded[1], last_fvs_xi_loaded[2]);

  va_start(args, p);
  fmt = (char *) va_arg(args, char *);
  if(strlen(fmt))
    {
      fprintf(stderr, "\nAdditional information\n----------------------\n");
      vfprintf(stderr, fmt, args);
      fprintf(stderr, "\n");
    }
  va_end(args);
  fflush(stderr);

  if(exit_too)
    {
#ifdef PARALLEL
      MPI_Finalize();
#endif
      exit(-1);
    }
}


/* I need some unknown values at the old timestep.  Some of these
 * aren't available in the fv_old structure.  Instead of adding them
 * to the Diet_Field_Variables structure (which is on a diet), I'll
 * just cook up local copies here.  NOTE: these derivatives are *not*
 * correct for a deforming mesh.  They would need to be corrected with
 * the xdot value, re: fv_old->v = fv->v - xdot . fv->grad_v.  This
 * assumes the proper element has already been loaded.
 */
static void
fill_my_fv_old()
{
  int i, j, dofs;
  
  if(pd->v[pg->imtrx][VOLTAGE])
    {
      dofs  = ei[pg->imtrx]->dof[VOLTAGE];
      for(i = 0; i < VIM; i++)
	{
	  my_fv_old->grad_V[i] = 0.0;
	  for(j = 0; j < dofs; j++)
	    my_fv_old->grad_V[i] += *esp_old->V[j] * bf[VOLTAGE]->grad_phi[j][i];
	}
    }

  if(pd->v[pg->imtrx][ENORM])
    {
      dofs  = ei[pg->imtrx]->dof[ENORM];
      for(i = 0; i < VIM; i++)
	{
	  my_fv_old->grad_Enorm[i] = 0.0;
	  for(j = 0; j < dofs; j++)
	    my_fv_old->grad_Enorm[i] += *esp_old->Enorm[j] * bf[ENORM]->grad_phi[j][i];
	}
    }
}


/* This is the main driver for advancing a particle from time time
 * step N to goma time step N+1.  It and its children increment the
 * time accumulators (currently output, particle (move), and
 * communication).  It also increments the max_newton_iterations and
 * max_particle_iterations if necessary.  It is possible for
 * find_exit_wound to remove this particle from consideration, so !p
 * may become true "prematurely".
 *
 * I've set it up so that the caller is responsible for add/removing
 * particles from elements lists and processor lists...  Don't do that
 * here or things will break.
 */
static void
advance_a_particle(particle_t * p,
		   const dbl global_start_time,
		   const dbl global_end_time,
		   const int n)
{
  dbl particle_dt, output_start_ust;
  int newton_iterations, particle_iterations;
  /*  int original_owning_elem_id; */
  int done;
  
  load_element_information(p->owning_elem_id);

  max_newton_iterations = 0;
  particle_iterations = 0;

  done = 0;

  if(p->time >= global_end_time)
    {
      /* I probably got here b/c I was a new particle that finished
       * its last timestep in the transfer work... */
      done = 1;
    }

  while(!done)
    {
      memcpy(p->v_old, p->v, DIM * sizeof(dbl));
      memcpy(p->x_old, p->x, DIM * sizeof(dbl));
      memcpy(p->real_data_old, p->real_data, MAX_DATA_REAL_VALUES * sizeof(dbl));
      memcpy(p->int_data_old, p->int_data, MAX_DATA_INT_VALUES * sizeof(int));

      /* What is the velocity (and other unknowns) at our particle's
       * location?  We computed xi at the end of the last timestep. */
      load_field_variables_at_xi(p->owning_elem_id, p->xi);

      /* Get the time-step size. */
      p->time_old = p->time;
      particle_dt = compute_particle_dt(p, global_end_time - p->time);

      /* Move the particle.  Lots of different methods under the
       * hood here, depending on the Particle_Model. */
      newton_iterations = move_particle(p, &particle_dt, global_start_time, global_end_time - global_start_time);
      p->time += particle_dt;

      /*
      fprintf(stderr, "NEW XI = (%g,%g,%g)\n", p->xi[0], p->xi[1], p->xi[2]);
      */
      
      max_newton_iterations = MAX(max_newton_iterations, newton_iterations);

      /* Update the element coordinates and owning elements for this particle */
      memcpy(p->xi_old, p->xi, DIM * sizeof(dbl));
	  
      if(get_element_xi_newton(p->owning_elem_id, p->x, p->xi) == -1)
	dump2(EXIT, p, "particle_dt = %g\nCould not get particle coordinates.", particle_dt);

      /* Find the particles that have moved out of their element.
       * Some of these have moved completely out of the computational
       * domain. */
      /* original_owning_elem_id = p->owning_elem_id; */
      if(fabs(p->xi[0]) >= 1.0 || fabs(p->xi[1]) >= 1.0 || fabs(p->xi[2]) >= 1.0)
	{
#ifdef SHOW_PARTICLE_MOVEMENT
	  fprintf(stderr, "PA");
#endif
	  /*
	  fprintf(stderr, "Proc%d: Calling few() from 2.\n", ProcID);
	  */
	  find_exit_wound(p->owning_elem_id, p, p->x_old, p->x, p->xi, 0, 0);
	  /*
	  fprintf(stderr, "Proc%d: that particle is state %d\n", ProcID, p->state);
	  */
	}

      /* Save the requested data for output later. */
      if(p->output_sample_number != -1)
	store_particle_data(p);
      
      /*
      fprintf(stderr, "Proc%d: outputting for particle at (%g,%g), p->time = %g, p->time_old = %g\n",
	      ProcID, p->x[0], p->x[1], p->time, p->time_old);
      */
      
      output_start_ust = ust();
      if(TimeIntegration == STEADY)
	{
	  if(p->time == global_end_time) /* because end_time is an output time in this case. */
	    output_a_particle(p, p->time_old, p->time, n, 1, 0);
	}
      else
	output_a_particle(p, p->time_old, p->time, n, (int)(p->time == global_end_time), 0);
      output_accum_ust += MAX(ust() - output_start_ust, 0.0);

      /*
      if(p->state == ACTIVE &&
	 p->owning_elem_id == original_owning_elem_id)
	{
	  if(p->output_sample_number != -1)
	    store_particle_data(p);
	  
	  output_start_ust = ust();
	  if(TimeIntegration == STEADY)
	    {
	      if(p->time == global_end_time)
		output_a_particle(p, p->time_old, p->time, n, 1, 0);
	    }
	  else
	    output_a_particle(p, p->time_old, p->time, n, (int)(p->time == global_end_time), 0);
	  output_accum_ust += max(ust() - output_start_ust, 0.0);
	}
      else
	done = 1;
      */
      
      if(p->time == global_end_time ||
	 p->state != ACTIVE)
	done = 1;

      particle_iterations++;
    }

  max_particle_iterations = MAX(max_particle_iterations, particle_iterations);
}


/* This routine removes a particle from the element_particle_list_head
 * headed list.  It fixes the pointers to keep things consistent. */
static void
remove_from_element_particle_list(particle_t * p,
				  const int elem_id)
{
  if(!(p->last))	/* If I'm the head */
    element_particle_list_head[elem_id] = p->next;
  else		/* Fix my previous neighbor */
    p->last->next = p->next;
  
  if(p->next)	/* Fix my next neighbor */
    p->next->last = p->last;
}
				 

/* This routine moves a particle to the outgoing send list.  Once it
 * is actually sent its space will be free()'ed. */
static void
add_to_send_list(particle_t * p)
{

  if(!particles_to_send)
    {
      particles_to_send = p;
      p->last = NULL;
      p->next = NULL;
    }
  else
    {
      particles_to_send->last = p;
      p->next = particles_to_send;
      particles_to_send = p;
      p->last = NULL;
    }
}


/* This routine moves a particle to the incoming list.  Space needs to
 * be allocated, too. */
static void
add_to_do_list(particle_t * p)
{
  particle_t * p_recv;

  if(!particles_to_do)
    {
      particles_to_do = (particle_t *)malloc(sizeof(particle_t));
      if(!particles_to_do)
	EH(-1, "Could not malloc particle space.");
      p_recv = particles_to_do;
      memcpy(p_recv, p, sizeof(particle_t));
      p_recv->last = NULL;
      p_recv->next = NULL;
    }
  else
    {
      p_recv = (particle_t *)malloc(sizeof(particle_t));
      if(!p_recv)
	EH(-1, "Could not malloc particle space.");
      memcpy(p_recv, p, sizeof(particle_t));
      particles_to_do->last = p_recv;
      p_recv->next = particles_to_do;
      particles_to_do = p_recv;
      p_recv->last = NULL;
    }
  p_recv->state = ACTIVE;
}


/* This routine handles whatever needs to be saved off, etc., to
 * influence the continuum solution with repsect to the particles'
 * presence.  It assumes that all particles contribute (irresepective
 * of possible p->state settings). */
static void
couple_to_continuum()
{
  dbl source_mass = 0.0, total_particles = 0.0;
  int source_eqn = -1;
  int i, j;
  particle_t *p;

#ifdef PARALLEL
  double temp_ust, local_total_particles;
  int recipient_proc, recipient_local_elem_id, local_num_particle_ghosts, use_ghost_particles;
  int *num_particles_in_elem, *num_ghost_particles_to_send, *num_ghost_particles_to_recv, *num_ghost_particles_copied;
  particle_t *p_tmp, **ghost_particles_to_send, *ghost_particles_to_recv;
  MPI_Status mpi_status;

  use_ghost_particles = (Particle_Model == SWIMMER_EXPLICIT ||
			 Particle_Model == SWIMMER_IMPLICIT);

  /* Testing to see if we really do need to ghost particles, or if
   * they already get summed properly in the source terms now,
   * anyways.  After thinking about it I think that they might
   * actually get summed properly, already!. */
  use_ghost_particles = 1;

  local_num_particle_ghosts = 0;

  if(use_ghost_particles)
    {
      /* Exchange ghost particles first! */
      num_ghost_particles_to_send = (int *)calloc((unsigned)Num_Proc, sizeof(int));
      num_ghost_particles_to_recv = (int *)calloc((unsigned)Num_Proc, sizeof(int));
      ghost_particles_to_send = (particle_t **)calloc((unsigned)Num_Proc, sizeof(particle_t *));
      num_particles_in_elem = (int *)calloc((unsigned)(static_exo->num_elems), sizeof(int));
      num_ghost_particles_copied = (int *)calloc((unsigned)Num_Proc, sizeof(int));
 
      /* I should introduce a level of indirection into
       * element_particle_info[i].ghost_proc[] if I want to speed things
       * up.  I think it doesn't matter, really... */

      /* First count the number of particles currently in each of the
       * to-be-ghosted elements. */
      for(i = 0; i < static_exo->num_elems; i++)
	if(element_particle_info[i].num_ghost_target_elems)
	  for(p = element_particle_list_head[i]; p; p = p->next)
	    num_particles_in_elem[i]++;

      /* Now count the number of particles going to each of the other
       * processors. */
      for(i = 0; i < static_exo->num_elems; i++)
	for(j = 0; j < element_particle_info[i].num_ghost_target_elems; j++)
	  num_ghost_particles_to_send[element_particle_info[i].ghost_proc[j]] += num_particles_in_elem[i];
      for(i = 0; i < Num_Proc; i++)
	local_num_particle_ghosts += num_ghost_particles_to_send[i];

      /* Allocate the space for the outgoing particles. */
      for(i = 0; i < Num_Proc; i++)
	if(num_ghost_particles_to_send[i])
	  ghost_particles_to_send[i] = (particle_t *)calloc((unsigned)num_ghost_particles_to_send[i], sizeof(particle_t));
	else
	  ghost_particles_to_send[i] = NULL;
      
      /* Now memcpy the particle info into the send buffer.  Set the
       * owning element id, too! */
      for(i = 0; i < static_exo->num_elems; i++)
	if(element_particle_info[i].num_ghost_target_elems)
	  for(p = element_particle_list_head[i]; p; p = p->next)
	    for(j = 0; j < element_particle_info[i].num_ghost_target_elems; j++)
	      {
		recipient_proc = element_particle_info[i].ghost_proc[j];
		recipient_local_elem_id = element_particle_info[i].ghost_local_elem_id[j];
		memcpy(&ghost_particles_to_send[recipient_proc][num_ghost_particles_copied[recipient_proc]], p, sizeof(particle_t));
		ghost_particles_to_send[recipient_proc][num_ghost_particles_copied[recipient_proc]].owning_elem_id = recipient_local_elem_id;
		num_ghost_particles_copied[recipient_proc]++;
	      }

      /* Now we round-robin the information about... */
      for(i = 0; i < Num_Proc; i++)
	{
	  if(i == ProcID)
	    {
	      temp_ust = ust();
	      MPI_Bcast(num_ghost_particles_to_send, Num_Proc, MPI_INT, i, MPI_COMM_WORLD);
	      for(j = 0; j < Num_Proc; j++)
		if(i != j && num_ghost_particles_to_send[j])
		  MPI_Send(&ghost_particles_to_send[j][0], num_ghost_particles_to_send[j] * sizeof(particle_t), MPI_BYTE, j, 0, MPI_COMM_WORLD);
	
	      communication_accum_ust += MAX(ust() - temp_ust, 0.0);
	    }
	  else
	    {
	      temp_ust = ust();
	      MPI_Bcast(num_ghost_particles_to_recv, Num_Proc, MPI_INT, i, MPI_COMM_WORLD);
	      communication_accum_ust += MAX(ust() - temp_ust, 0.0);
	      if(num_ghost_particles_to_recv[ProcID])
		{
		  ghost_particles_to_recv = (particle_t *)calloc((unsigned)num_ghost_particles_to_recv[ProcID], sizeof(particle_t));
		  temp_ust = ust();
		  MPI_Recv(ghost_particles_to_recv, num_ghost_particles_to_recv[ProcID] * sizeof(particle_t), MPI_BYTE, i, 0, MPI_COMM_WORLD, &mpi_status);
		  communication_accum_ust += MAX(ust() - temp_ust, 0.0);
		  for(j = 0; j < num_ghost_particles_to_recv[ProcID]; j++)
		    {
		      ghost_particles_to_recv[j].state = GHOST;
		      p = create_a_particle(&ghost_particles_to_recv[j], ghost_particles_to_recv[j].owning_elem_id);
		      num_particles--; /* Don't count these as new particles, they are counted as ghosts. */
		    }
		  free(ghost_particles_to_recv);
		}
	    }
	  MPI_Barrier(MPI_COMM_WORLD);
	}
    }
  
  total_num_particle_ghosts = 0;
  MPI_Reduce(&local_num_particle_ghosts, &total_num_particle_ghosts, 1, MPI_INT, MPI_SUM, 0, MPI_COMM_WORLD);
#endif
  
  /* Model-specific initializations. */
  if(Particle_Model == SWIMMER_EXPLICIT ||
     Particle_Model == SWIMMER_IMPLICIT)
    {
      source_eqn = R_MOMENTUM1 + pdim - 1;
      if(mp->DensityModel != CONSTANT)
	EH(-1, "Sorry, only handling CONSTANT density models right now.  Check back later.");
      source_mass = 4.0/3.0 * M_PIE  * (Particle_Density - mp->density) * Particle_Radius * Particle_Radius * Particle_Radius * Particle_Ratio;
    }

  for(i = 0; i < static_exo->num_elems; i++)
    {
      for(p = element_particle_list_head[i]; p; p = p->next)
	{
	  if(Particle_Model == SWIMMER_EXPLICIT ||
	     Particle_Model == SWIMMER_IMPLICIT)
	    {
	      load_field_variables_at_xi(i, p->xi);
		  
	      if(p->owning_elem_id != i)
		{
		  fprintf(stderr, "PROC%d: UH-OH, THEY ARE NOT EQUAL!\n", ProcID);
		  fprintf(stderr, "PROC%d: \t\ti = %d, particle->owning_elem_id = %d\n", ProcID, i, p->owning_elem_id);
		  fprintf(stderr, "PROC%d: \t\tstate = %d\n", ProcID, p->state);
		}

	      for(j = 0; j < ei[pg->imtrx]->dof[source_eqn]; j++)
		{
		  element_particle_info[p->owning_elem_id].source_term[j] += source_mass * bf[source_eqn]->phi[j];
		  total_particles += bf[source_eqn]->phi[j];
		}
	    }
	}
    }

#ifdef PARALLEL
  local_total_particles = total_particles;
  MPI_Reduce(&local_total_particles, &total_particles, 1, MPI_DOUBLE, MPI_SUM, 0, MPI_COMM_WORLD);
#endif

#ifdef PARALLEL
  /*
  if(ProcID == 0)
    fprintf(stderr, "    (TOTAL PARTICLES (+GHOSTS) = %g)\n", total_particles);
  */
    
  if(use_ghost_particles)
    {
      /* Currently there is no need to keep the ghost particles around,
       * but there might be one day... */
      for(i = 0; i < static_exo->num_elems; i++)
	{
	  p = element_particle_list_head[i];
	  while(p)
	    {
	      p_tmp = p->next;
	      if(p->state == GHOST)
		{
		  remove_from_element_particle_list(p, i);
		  free(p);
		}
	      p = p_tmp;
	    }
	}
      for(i = 0; i < Num_Proc; i++)
	if(ghost_particles_to_send[i])
	  free(ghost_particles_to_send[i]);
      free(num_ghost_particles_to_send);
      free(num_ghost_particles_to_recv);
      free(num_ghost_particles_copied);
      free(ghost_particles_to_send);
    }
#endif
}

/*
 * This routine is used to test the integrity of the element<->element
 * map.  It pretends to move a particle from the centroid of the
 * element through the centriod of each of the 6 sides.  This assumes
 * that (1) we're in 3D and (2) that the elements are not too
 * distorted so the set of exit vectors are useful.
 *
 * I'm an idiot.  I don't really need all that vector stuff, but I'm
 * leaving it in here in case it is useful later...
 */
static void
test_map_integrity(void)
{
  int elem_id, neighbor_elem_id, neighbor_elem_proc_id, face_id, PBC_id, proc_id;
  FILE *fp;

#ifdef PARALLEL
  for(proc_id = 0; proc_id < Num_Proc; proc_id++)
    {
      if(proc_id == ProcID)
	{
	  if(proc_id == 0)
	    fp = fopen("map.txt", "w");
	  else
	    fp = fopen("map.txt", "a");
	  for(elem_id = 0; elem_id < static_exo->num_elems; elem_id++)
	    {
	      if(DPI_ptr->elem_owner[elem_id] != ProcID)
		{
		  fprintf(fp, "Proc %2d Elem %4d(%3d) <not owned>\n", ProcID, DPI_ptr->elem_index_global[elem_id], elem_id);
		  continue;
		}
	      else
		fprintf(fp, "Proc %2d Elem %4d(%3d)\n", ProcID, DPI_ptr->elem_index_global[elem_id], elem_id);
	      for(face_id = 0; face_id < sides_per_element; face_id++)
		{
		  PBC_id = element_particle_info[elem_id].PBC_side_id[face_id];
		  fprintf(fp, "\t\tFace %d PBC=%2d ", face_id, PBC_id);
		  if(PBC_id >= 0)
		    fprintf(fp, "boundary condition                 OK\n");
		  else
		    {
		      if(PBC_id == -1)
			{
			  neighbor_elem_id = static_exo->elem_elem_list[static_exo->elem_elem_pntr[elem_id] + face_id];
			  if(neighbor_elem_id == -1)
			    fprintf(fp, "missing local neighbor            FAIL\n");
			  else
			    fprintf(fp, "local neighbor=%4d(%3d) (%5s)   OK\n", DPI_ptr->elem_index_global[neighbor_elem_id],
				    neighbor_elem_id, (DPI_ptr->elem_owner[neighbor_elem_id] == ProcID ? "owned" : "ghost"));
			}
		      else
			{
			  neighbor_elem_proc_id = -(PBC_id+2);
			  neighbor_elem_id = element_particle_info[elem_id].owner_local_element_id[face_id];
			  fprintf(fp, "remote proc=%d neighbor=%3d        ????\n", neighbor_elem_proc_id, neighbor_elem_id);
			}
		    }
		}
	    }
	  fclose(fp);
	}
      fflush(stderr);
      MPI_Barrier(MPI_COMM_WORLD);
    }
#else
  fprintf(stderr, "No integrity may for serial.");
  exit(-1);
#endif
}

/* This routine loads particles from the specified input file.  It
 * should be in a format that is identical to the "Full output stride"
 * specified file.  Note that *all* particles are loaded from this
 * file, so if your output file contains multiple output times you
 * will want to used a modified version. */
static void
load_restart_file(void)
{
  int i;
  particle_t p, *p_ptr;
  char garbage[255];
  FILE *fp;

  if(!(fp = fopen(construct_filename(Particle_Restart_Filename), "r")))
    {
      fprintf(stderr, "trying to open %s.\n", construct_filename(Particle_Restart_Filename));
      EH(-1, "Could not open restart file");
    }
  zero_a_particle(&p);
  while(!feof(fp))
    {
      char *fgetserr;
      for(i = 0; i < pdim; i++)
	if(fscanf(fp, "%lf ", &p.x[i]) != 1)
	  continue;		/* probable EOF */
      if(fscanf(fp, "%lf %d", &p.time, &p.owning_elem_id) != 2)
	continue;		/* probable EOF */
<<<<<<< HEAD
      fgetserr = fgets(garbage, 254, fp);
      if (fgetserr == NULL) {
	EH(-1, "Error reading line in particle restart file");
=======
      char * fgetsret = fgets(garbage, 254, fp);
      if (fgetsret == NULL) {
        EH(-1, "Error reading line in particle restart file");
>>>>>>> 48a67847
      }
      if(get_element_xi_newton(p.owning_elem_id, p.x, p.xi) == -1)
	EH(-1, "Could not place particle from restart.");
      load_field_variables_at_xi(p.owning_elem_id, p.xi);
      for(i = 0; i < pdim; i++)
	if(fabs(fv->x[i] - p.x[i]) > 1.0e-6)
	  EH(-1, "Did not match particle location on restart.");
      p_ptr = create_a_particle(&p, p.owning_elem_id);
      switch(Particle_Model)
	{
	case INERTIAL_TRACER_EXPLICIT:
	case INERTIAL_TRACER_IMPLICIT:
	case TRACER_EXPLICIT:
	case TRACER_IMPLICIT:
	case SWIMMER_IMPLICIT:
	case SWIMMER_EXPLICIT:
	case CHARGED_TRACER_EXPLICIT:
	case CHARGED_TRACER_IMPLICIT:
	case DIELECTROPHORETIC_TRACER_IMPLICIT:
	  memcpy(p_ptr->v, fv->v, DIM * sizeof(dbl));
	  break;
	default:
	  dump1(EXIT, p_ptr, "Unknown Particle_Model.  You shouldn't be here.");
	}
      if(p_ptr->output_sample_number > -1)
	store_particle_data(p_ptr);
      output_a_particle(p_ptr, 0.0, 0.0, 0, 1, 1);
    }
}<|MERGE_RESOLUTION|>--- conflicted
+++ resolved
@@ -2565,12 +2565,8 @@
     {
     case PBC_IMPERMEABLE:
       fprintf(stderr, "PARTICLE ACTUALLY REACHED IMPERMEABLE BOUNDARY\n");
-<<<<<<< HEAD
-      /* And follow through to be deleted "normally". */
+      /* fall through */ /* And follow through to be deleted "normally". */
       /* fall through */
-=======
-      /* fall through */ /* And follow through to be deleted "normally". */
->>>>>>> 48a67847
     case PBC_OUTFLOW:
     case PBC_SOURCE:		/* this is not quite right, but oh well... */
     case PBC_FREESTREAM_SOURCE:	/* this is not quite right, but oh well... */
@@ -5245,15 +5241,9 @@
 	  continue;		/* probable EOF */
       if(fscanf(fp, "%lf %d", &p.time, &p.owning_elem_id) != 2)
 	continue;		/* probable EOF */
-<<<<<<< HEAD
       fgetserr = fgets(garbage, 254, fp);
       if (fgetserr == NULL) {
 	EH(-1, "Error reading line in particle restart file");
-=======
-      char * fgetsret = fgets(garbage, 254, fp);
-      if (fgetsret == NULL) {
-        EH(-1, "Error reading line in particle restart file");
->>>>>>> 48a67847
       }
       if(get_element_xi_newton(p.owning_elem_id, p.x, p.xi) == -1)
 	EH(-1, "Could not place particle from restart.");
