--- conflicted
+++ resolved
@@ -1617,46 +1617,13 @@
     }
   /* end Petrov-Galerkin addition */
 
-<<<<<<< HEAD
-      /*  shift factor  */
-   if( pd->e[pg->imtrx][TEMPERATURE])
-      {
+  /*  shift factor  */
+  if( pd->e[pg->imtrx][TEMPERATURE])
+    {
       if(vn->shiftModel == CONSTANT)
 	{
 	  at = vn->shift[0];
 	  for( j=0 ; j<ei[pg->imtrx]->dof[TEMPERATURE] ; j++)
-		{
-		d_at_dT[j]=0.;
-		}
-	}
-      else if(vn->shiftModel == MODIFIED_WLF)
-	{
-  	wlf_denom = vn->shift[1] + fv->T - mp->reference[TEMPERATURE];
-  	if(wlf_denom != 0.)
-        	{
-      		at=exp(vn->shift[0]*(mp->reference[TEMPERATURE]-fv->T)/wlf_denom);
-	  	for( j=0 ; j<ei[pg->imtrx]->dof[TEMPERATURE] ; j++)
-			{
-			d_at_dT[j]= -at*vn->shift[0]*vn->shift[1]
-				/(wlf_denom*wlf_denom)*bf[TEMPERATURE]->phi[j];
-			}
-        	}
-  	else
-    		{ 
-      		at = 1.;
-    		} 
-	  	for( j=0 ; j<ei[pg->imtrx]->dof[TEMPERATURE] ; j++)
-			{
-			d_at_dT[j]=0.;
-			}
-=======
-  /*  shift factor  */
-  if( pd->e[TEMPERATURE])
-    {
-      if(vn->shiftModel == CONSTANT)
-	{
-	  at = vn->shift[0];
-	  for( j=0 ; j<ei->dof[TEMPERATURE] ; j++)
 	    {
 	      d_at_dT[j]=0.;
 	    }
@@ -1667,7 +1634,7 @@
 	  if(wlf_denom != 0.)
 	    {
 	      at=exp(vn->shift[0]*(mp->reference[TEMPERATURE]-fv->T)/wlf_denom);
-	      for( j=0 ; j<ei->dof[TEMPERATURE] ; j++)
+              for( j=0 ; j<ei[pg->imtrx]->dof[TEMPERATURE] ; j++)
 		{
 		  d_at_dT[j]= -at*vn->shift[0]*vn->shift[1]
 		    /(wlf_denom*wlf_denom)*bf[TEMPERATURE]->phi[j];
@@ -1677,11 +1644,10 @@
 	    { 
 	      at = 1.;
 	    } 
-	  for( j=0 ; j<ei->dof[TEMPERATURE] ; j++)
+          for( j=0 ; j<ei[pg->imtrx]->dof[TEMPERATURE] ; j++)
 	    {
 	      d_at_dT[j]=0.;
 	    }
->>>>>>> 5a085485
 	}
     }
   else
@@ -1721,9 +1687,7 @@
       /* get polymer viscosity */
       mup = viscosity(ve[mode]->gn, gamma, d_mup);
 
-<<<<<<< HEAD
       double d_alpha_dF[MDE];
-=======
       if(saramitoEnabled == TRUE)
 	{
 	  saramitoCoeff = compute_saramito_model_terms(s, ve[mode]->gn->tau_y, d_saramito);
@@ -1740,7 +1704,6 @@
 	  }
 	}
 
->>>>>>> 5a085485
       /* get Geisekus mobility parameter */
       if (ve[mode]->alphaModel == CONSTANT) {
 	alpha = ve[mode]->alpha;
@@ -1984,37 +1947,20 @@
 				  
 				  mass = 0.;
 			  
-<<<<<<< HEAD
-			  	   if ( pd->TimeIntegration != STEADY )
-			    	     {
-			      	       if ( pd->e[pg->imtrx][eqn] & T_MASS )
-					 {
+				  if ( pd->TimeIntegration != STEADY )
+				    {
+			      	      if ( pd->e[pg->imtrx][eqn] & T_MASS )
+					{
 				  	  mass = s_dot[a][b];
 				  	  mass *= wt_func * d_at_dT[j] * lambda * det_J * wt;
 				  	  mass *= h3;
 				  	  mass *= pd->etm[pg->imtrx][eqn][(LOG2_MASS)];
-					 }
-			    	     }
-			  
-			  	   advection = 0.;
-			  	   if ( pd->e[pg->imtrx][eqn] & T_ADVECTION )
- 			    	     {
-=======
-				  if ( pd->TimeIntegration != STEADY )
-				    {
-				      if ( pd->e[eqn] & T_MASS )
-					{
-				  	  mass = s_dot[a][b];
-				  	  mass *= wt_func * d_at_dT[j] * lambda * det_J * wt;
-				  	  mass *= h3;
-				  	  mass *= pd->etm[eqn][(LOG2_MASS)];
 					}
 				    }
 			  
 				  advection = 0.;
-				  if ( pd->e[eqn] & T_ADVECTION )
+			  	  if ( pd->e[pg->imtrx][eqn] & T_ADVECTION )
 				    {
->>>>>>> 5a085485
 			      	      if(lambda != 0.)
 					{
 				  
@@ -2022,13 +1968,8 @@
 					  if( ucwt != 0.) advection -= ucwt*(gt_dot_s[a][b] + s_dot_g[a][b]);
 					  if( lcwt != 0.) advection += lcwt*(s_dot_gt[a][b] + g_dot_s[a][b]);
 
-<<<<<<< HEAD
-				  	advection *= wt_func * d_at_dT[j] * lambda *det_J * wt * h3;
-				  	advection *= pd->etm[pg->imtrx][eqn][(LOG2_ADVECTION)];
-=======
 					  advection *= wt_func * d_at_dT[j] * lambda *det_J * wt * h3;
-					  advection *= pd->etm[eqn][(LOG2_ADVECTION)];
->>>>>>> 5a085485
+					  advection *= pd->etm[pg->imtrx][eqn][(LOG2_ADVECTION)];
 					}     
 				    }
 			  
@@ -2710,13 +2651,7 @@
 						}
 					      
 					      source  = source_a + source_b;
-					      
-<<<<<<< HEAD
-					      source *= det_J * h3 * wt_func * wt * pd->etm[pg->imtrx][eqn][(LOG2_SOURCE)];
-=======
-					      source *= phi_j * det_J * h3 * wt_func * wt * pd->etm[eqn][(LOG2_SOURCE)];
->>>>>>> 5a085485
-					      
+					      source *= phi_j * det_J * h3 * wt_func * wt * pd->etm[pg->imtrx][eqn][(LOG2_SOURCE)];
 					    }
 					  
 					  lec->J[peqn][pvar][i][j] +=
@@ -6309,11 +6244,6 @@
 #endif
 
 }
-<<<<<<< HEAD
-/*****************************************************************************/
-/* END OF FILE mm_fill_stress.c */
-/*****************************************************************************/
-=======
 
 dbl
 compute_saramito_model_terms(dbl stress[DIM][DIM],
@@ -6421,4 +6351,7 @@
   */
   return sCoeff;
 }
->>>>>>> 5a085485
+
+/*****************************************************************************/
+/* END OF FILE mm_fill_stress.c */
+/*****************************************************************************/