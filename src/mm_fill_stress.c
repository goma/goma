/************************************************************************ *
* Goma - Multiphysics finite element software                             *
* Sandia National Laboratories                                            *
*                                                                         *
* Copyright (c) 2022 Sandia Corporation.                                  *
*                                                                         *
* Under the terms of Contract DE-AC04-94AL85000 with Sandia Corporation,  *
* the U.S. Government retains certain rights in this software.            *
*                                                                         *
* This software is distributed under the GNU General Public License.      *
\************************************************************************/

/* mm_fill_stress -- auxiliary routines helpful in matrix & residual assembly
 * for polymer stress equations
 *
 *   Copyright (C) 1993, 1994  Sandia National Laboratories
 */

/* Standard include files */

#include <math.h>
#include <stdbool.h>
#include <stdio.h>
#include <string.h>

/* GOMA include files */
#include "ac_stability.h"
#include "ac_stability_util.h"
#include "az_aztec.h"
#include "bc_colloc.h"
#include "el_elm.h"
#include "el_elm_info.h"
#include "el_geom.h"
#include "exo_struct.h"
#include "mm_as.h"
#include "mm_as_const.h"
#include "mm_as_structs.h"
#include "mm_bc.h"
#include "mm_eh.h"
#include "mm_fill_aux.h"
#include "mm_fill_fill.h"
#include "mm_fill_ls.h"
#include "mm_fill_stabilization.h"
#include "mm_fill_terms.h"
#include "mm_fill_util.h"
#include "mm_mp.h"
#include "mm_mp_const.h"
#include "mm_mp_structs.h"
#include "mm_unknown_map.h"
#include "mm_viscosity.h"
#include "rf_allo.h"
#include "rf_bc.h"
#include "rf_bc_const.h"
#include "rf_fem.h"
#include "rf_fem_const.h"
#include "rf_node_const.h"
#include "rf_solver.h"
#include "rf_solver_const.h"
#include "rf_vars_const.h"
#include "sl_util_structs.h"
#include "std.h"

#define GOMA_MM_FILL_STRESS_C
#include "mm_fill_stress.h"

extern struct Boundary_Condition *inlet_BC[MAX_VARIABLE_TYPES + MAX_CONC];

// direct call to a fortran LAPACK eigenvalue routine
extern FSUB_TYPE dsyev_(char *JOBZ,
                        char *UPLO,
                        int *N,
                        double *A,
                        int *LDA,
                        double *W,
                        double *WORK,
                        int *LWORK,
                        int *INFO,
                        int len_jobz,
                        int len_uplo);

/*  _______________________________________________________________________  */

/* assemble_stress -- assemble terms (Residual &| Jacobian) for polymer stress eqns
 *
 * in:
 * 	ei -- pointer to Element Indeces	structure
 *	pd -- pointer to Problem Description	structure
 *	af -- pointer to Action Flag		structure
 *	bf -- pointer to Basis Function		structure
 *	fv -- pointer to Field Variable		structure
 *	cr -- pointer to Constitutive Relation	structure
 *	md -- pointer to Mesh Derivative	structure
 *	me -- pointer to Material Entity	structure
 * 	ija -- vector of pointers into the a matrix
 * 	a  -- global Jacobian matrix
 * 	R  -- global residual vector
 *
 * out:
 *	a   -- gets loaded up with proper contribution
 *	lec -- gets loaded up with local contributions to resid, Jacobian
 * 	r  -- residual RHS vector
 *
 * Created:	Wed Dec  8 14:03:06 MST 1993 pasacki@sandia.gov
 *
 * Revised:	Sun Feb 27 06:53:12 MST 1994 pasacki@sandia.gov
 *
 *
 * Note: currently we do a "double load" into the addresses in the global
 *       "a" matrix and resid vector held in "esp", as well as into the
 *       local accumulators in "lec".
 *
 */

int assemble_stress(dbl tt, /* parameter to vary time integration from
                               explicit (tt = 1) to implicit (tt = 0) */
                    dbl dt, /* current time step size */
                    dbl h[DIM],
                    dbl hh[DIM][DIM],
                    dbl dh_dxnode[DIM][MDE],
                    dbl vcent[DIM], /* average element velocity, which is the
                                     * centroid velocity for Q2 and the average of
                                     * the vertices for Q1. It comes from the
                                     * routine "element_velocity."               */
                    dbl dvc_dnode[DIM][MDE]) {
  int dim, p, q, r, a, b, w = -1;

  int mode; /*counter for viscoelastic modes */

  int eqn, var;
  int peqn, pvar;

  int i, j, status, imtrx;

  dbl v[DIM];      /* Velocity field. */
  dbl x_dot[DIM];  /* current position field derivative wrt time. */
  dbl h3;          /* Volume element (scale factors). */
  dbl dh3dmesh_pj; /* Sensitivity to (p,j) mesh dof. */

  dbl grad_v[DIM][DIM];
  dbl gamma[DIM][DIM]; /* Shear-rate tensor based on velocity */
  dbl det_J;           /* determinant of element Jacobian */

  dbl d_det_J_dmesh_pj; /* for specific (p,j) mesh dof */

  dbl mass; /* For terms and their derivatives */
  dbl mass_a, mass_b, mass_c;
  dbl advection;
  dbl advection_a, advection_b, advection_c, advection_d;
  dbl diffusion;
  dbl source;
  dbl source1;
  dbl source_a, source_b, source_c;

  /*
   *
   * Note how carefully we avoid refering to d(phi[i])/dx[j] and refer instead
   * to the j-th component of grad_phi[j][i] so that this vector can be loaded
   * up with components that may be different in non Cartesian coordinate
   * systems.
   *
   * We will, however, insist on *orthogonal* coordinate systems, even if we
   * might permit them to be curvilinear.
   *
   * Assume all components of velocity are interpolated with the same kind
   * of basis function.
   */

  /*
   * Petrov-Galerkin weighting functions for i-th and ab-th stress residuals
   * and some of their derivatives...
   */

  dbl wt_func;

  /*
   * Interpolation functions for variables and some of their derivatives.
   */

  dbl phi_j;
  dbl wt;

  /* Variables for stress */

  int R_s[MAX_MODES][DIM][DIM];
  int v_s[MAX_MODES][DIM][DIM];
  int v_g[DIM][DIM];

  dbl s[DIM][DIM];     /* stress tensor */
  dbl s_dot[DIM][DIM]; /* stress tensor from last time step */
  dbl grad_s[DIM][DIM][DIM];
  dbl d_grad_s_dmesh[DIM][DIM][DIM][DIM]
                    [MDE]; /* derivative of grad of stress tensor for mode ve_mode */

  dbl g[DIM][DIM];      /* velocity gradient tensor */
  dbl gt[DIM][DIM];     /* transpose of velocity gradient tensor */
  dbl g_dot[DIM][DIM];  /* velocity gradient tensor time derivative */
  dbl gt_dot[DIM][DIM]; /* transpose of velocity gradient tensor time derivative */

  /* dot product tensors */

  dbl g_dot_g[DIM][DIM];
  dbl g_dot_gt[DIM][DIM];
  dbl gt_dot_g[DIM][DIM];
  dbl gt_dot_gt[DIM][DIM];
  dbl s_dot_s[DIM][DIM];
  dbl s_dot_g[DIM][DIM];
  dbl s_dot_gt[DIM][DIM];
  dbl g_dot_s[DIM][DIM];
  dbl gt_dot_s[DIM][DIM];

  /* polymer viscosity and derivatives */
  dbl mup;
  VISCOSITY_DEPENDENCE_STRUCT d_mup_struct;
  VISCOSITY_DEPENDENCE_STRUCT *d_mup = &d_mup_struct;

  dbl d_mup_dv_pj;
  dbl d_mup_dmesh_pj;

  /* constitutive equation parameters */
  dbl alpha;      /* This is the Geisekus mobility parameter */
  dbl lambda = 0; /* polymer relaxation constant */

  /* advective terms are precalculated */
  dbl v_dot_del_g[DIM][DIM];
  dbl x_dot_del_g[DIM][DIM];
  dbl v_dot_del_s[DIM][DIM];
  dbl x_dot_del_s[DIM][DIM];

  dbl d_xdotdelg_dm;
  dbl d_xdotdelgt_dm;
  dbl d_xdotdels_dm;

  dbl d_vdotdelg_dm;
  dbl d_vdotdelgt_dm;
  dbl d_vdotdels_dm;

  /* SUPG variables */
  dbl h_elem = 0, h_elem_inv = 0, h_elem_deriv = 0;
  dbl supg = 0;

  status = 0;

  eqn = R_STRESS11;

  /*
   * Bail out fast if there's nothing to do...
   */

  if (!pd->e[pg->imtrx][eqn]) {
    return (status);
  }

  /*
   * Unpack variables from structures for local convenience...
   */

  dim = pd->Num_Dim;

  wt = fv->wt;

  det_J = bf[eqn]->detJ; /* Really, ought to be mesh eqn. */

  h3 = fv->h3; /* Differential volume element (scales). */

  v_g[0][0] = VELOCITY_GRADIENT11;
  v_g[0][1] = VELOCITY_GRADIENT12;
  v_g[1][0] = VELOCITY_GRADIENT21;
  v_g[1][1] = VELOCITY_GRADIENT22;
  v_g[0][2] = VELOCITY_GRADIENT13;
  v_g[1][2] = VELOCITY_GRADIENT23;
  v_g[2][0] = VELOCITY_GRADIENT31;
  v_g[2][1] = VELOCITY_GRADIENT32;
  v_g[2][2] = VELOCITY_GRADIENT33;

  /*
   * Field variables...
   */

  for (a = 0; a < WIM; a++) {
    v[a] = fv->v[a];

    /* note, these are zero for steady calculations */
    x_dot[a] = 0.0;
    for (imtrx = 0; imtrx < upd->Total_Num_Matrices; imtrx++) {
      if (pd->TimeIntegration != STEADY && pd->v[imtrx][MESH_DISPLACEMENT1 + a]) {
        x_dot[a] = fv_dot->x[a];
      }
    }
  }

  /*
   * In Cartesian coordinates, this velocity gradient tensor will
   * have components that are...
   *
   * 			grad_v[a][b] = d v_b
   *				       -----
   *				       d x_a
   */

  for (a = 0; a < VIM; a++) {
    for (b = 0; b < VIM; b++) {
      grad_v[a][b] = fv->grad_v[a][b];
    }
  }

  /* load up shearrate tensor based on velocity */
  for (a = 0; a < VIM; a++) {
    for (b = 0; b < VIM; b++) {
      gamma[a][b] = grad_v[a][b] + grad_v[b][a];
    }
  }

  for (a = 0; a < VIM; a++) {
    for (b = 0; b < VIM; b++) {
      g[a][b] = fv->G[a][b];
      gt[b][a] = g[a][b];
      if (pd->TimeIntegration != STEADY) {
        g_dot[a][b] = fv_dot->G[a][b];
        gt_dot[b][a] = g_dot[a][b];
      } else {
        g_dot[a][b] = 0.0;
        gt_dot[a][b] = 0.0;
      }
    }
  }

  if (vn->wt_funcModel == GALERKIN) {
    supg = 0.;
  } else if (vn->wt_funcModel == SUPG) {
    supg = vn->wt_func;
  }

  if (supg != 0.) {
    h_elem = 0.;
    for (p = 0; p < dim; p++) {
      h_elem += vcent[p] * vcent[p] * h[p];
    }
    h_elem = sqrt(h_elem) / 2.;
    if (h_elem == 0.) {
      h_elem_inv = 1.;
    } else {
      h_elem_inv = 1. / h_elem;
    }
  }
  /* end Petrov-Galerkin addition */

  /* get tensor dot products for future use */

  (void)tensor_dot(g, g, g_dot_g, VIM);
  (void)tensor_dot(g, gt, g_dot_gt, VIM);
  (void)tensor_dot(gt, g, gt_dot_g, VIM);
  (void)tensor_dot(gt, gt, gt_dot_gt, VIM);

  (void)stress_eqn_pointer(v_s);
  (void)stress_eqn_pointer(R_s);

  /* Begin loop over modes */
  for (mode = 0; mode < vn->modes; mode++) {

    load_modal_pointers(mode, tt, dt, s, s_dot, grad_s, d_grad_s_dmesh);

    /* precalculate advective terms of form (v dot del tensor)*/

    for (a = 0; a < VIM; a++) {
      for (b = 0; b < VIM; b++) {
        v_dot_del_g[a][b] = 0.;
        x_dot_del_g[a][b] = 0.;
        v_dot_del_s[a][b] = 0.;
        x_dot_del_s[a][b] = 0.;
        for (q = 0; q < WIM; q++) {
          v_dot_del_g[a][b] += v[q] * fv->grad_G[q][a][b];
          x_dot_del_g[a][b] += x_dot[q] * fv->grad_G[q][a][b];
          v_dot_del_s[a][b] += v[q] * grad_s[q][a][b];
          x_dot_del_s[a][b] += x_dot[q] * grad_s[q][a][b];
        }
      }
    }

    /*
     * Stress tensor...(Note "anti-BSL" sign convention on deviatoric stress)
     */

    /* get polymer viscosity */
    mup = viscosity(ve[mode]->gn, gamma, d_mup);

    /* get Geisekus mobility parameter */
    alpha = ve[mode]->alpha;

    /* get time constant */
    if (ve[mode]->time_constModel == CONSTANT) {
      lambda = ve[mode]->time_const;
    } else if (ve[mode]->time_constModel == CARREAU || ve[mode]->time_constModel == POWER_LAW) {
      lambda = mup / ve[mode]->time_const;
    }

    /* get tensor dot products for future use */

    (void)tensor_dot(s, s, s_dot_s, VIM);
    (void)tensor_dot(s, g, s_dot_g, VIM);
    (void)tensor_dot(s, gt, s_dot_gt, VIM);
    (void)tensor_dot(gt, s, gt_dot_s, VIM);
    (void)tensor_dot(g, s, g_dot_s, VIM);

    /*
     * Residuals_________________________________________________________________
     */

    if (af->Assemble_Residual) {
      /*
       * Assemble each component "ab" of the polymer stress equation...
       */
      for (a = 0; a < VIM; a++) {
        for (b = 0; b < VIM; b++) {

          if (a <= b) /* since the stress tensor is symmetric, only assemble the upper half */
          {
            eqn = R_s[mode][a][b];

            peqn = upd->ep[pg->imtrx][eqn];

            /*
             * In the element, there will be contributions to this many equations
             * based on the number of degrees of freedom...
             */

            for (i = 0; i < ei[pg->imtrx]->dof[eqn]; i++) {
              wt_func = bf[eqn]->phi[i];
              /* add Petrov-Galerkin terms as necessary */
              if (supg != 0.) {
                for (w = 0; w < dim; w++) {
                  wt_func += supg * h_elem * v[w] * bf[eqn]->grad_phi[i][w];
                }
              }

              mass = 0.;

              if (pd->TimeIntegration != STEADY) {
                if (pd->e[pg->imtrx][eqn] & T_MASS) {
                  mass = s_dot[a][b] + mup * (g_dot[a][b] + gt_dot[a][b]);
                  mass *= wt_func * lambda * det_J * wt;
                  mass *= h3;
                  mass *= pd->etm[pg->imtrx][eqn][(LOG2_MASS)];
                }
              }

              advection = 0.;
              if (pd->e[pg->imtrx][eqn] & T_ADVECTION) {
                if (DOUBLE_NONZERO(lambda)) {

                  advection += (v_dot_del_s[a][b] - x_dot_del_s[a][b] +
                                mup * (v_dot_del_g[a][b] - x_dot_del_g[a][b] + v_dot_del_g[b][a] -
                                       x_dot_del_g[b][a]));
                  advection -= (mup * (2. * gt_dot_g[a][b] + gt_dot_gt[a][b] + g_dot_g[a][b]) +
                                gt_dot_s[a][b] + s_dot_g[a][b]);

                  advection *= wt_func * lambda * det_J * wt * h3;
                  advection *= pd->etm[pg->imtrx][eqn][(LOG2_ADVECTION)];
                }
              }

              diffusion = 0.;
              if (pd->e[pg->imtrx][eqn] & T_DIFFUSION) {
                /* add SU term in here when appropriate */
                diffusion += 0.;
                diffusion *= -wt_func * det_J * wt * h3;
                diffusion *= pd->etm[pg->imtrx][eqn][(LOG2_DIFFUSION)];
              }

              /*
               * Source term...
               */

              source = 0.;
              source1 = 0.;

              if (pd->e[pg->imtrx][eqn] & T_SOURCE) {
                source += s[a][b];
                if (DOUBLE_NONZERO(alpha)) {
                  source1 +=
                      (s_dot_g[a][b] + s_dot_gt[a][b] + g_dot_s[a][b] + gt_dot_s[a][b] +
                       s_dot_s[a][b] / mup +
                       mup * (g_dot_g[a][b] + gt_dot_gt[a][b] + gt_dot_g[a][b] + g_dot_gt[a][b]));

                  source1 *= alpha * lambda;
                  source += source1;
                }

                source *= wt_func * det_J * h3 * wt;

                source *= pd->etm[pg->imtrx][eqn][(LOG2_SOURCE)];
              }

              /*
               * Add contributions to this residual (globally into Resid, and
               * locally into an accumulator)
               */

              lec->R[LEC_R_INDEX(peqn, i)] += mass + advection + diffusion + source;
            }
          }
        }
      }
    }

    /*
     * Jacobian terms...
     */

    if (af->Assemble_Jacobian) {
      for (a = 0; a < VIM; a++) {
        for (b = 0; b < VIM; b++) {
          if (a <= b) /* since the stress tensor is symmetric, only assemble the upper half */
          {

            eqn = R_s[mode][a][b];
            peqn = upd->ep[pg->imtrx][eqn];

            for (i = 0; i < ei[pg->imtrx]->dof[eqn]; i++) {

              wt_func = bf[eqn]->phi[i];
              /* add Petrov-Galerkin terms as necessary */
              if (supg != 0.) {
                for (w = 0; w < dim; w++) {
                  wt_func += supg * h_elem * v[w] * bf[eqn]->grad_phi[i][w];
                }
              }

              /*
               * Set up some preliminaries that are needed for the (a,i)
               * equation for bunches of (b,j) column variables...
               */

              /*
               * J_S_T
               */

              var = TEMPERATURE;
              if (pd->v[pg->imtrx][var]) {
                pvar = upd->vp[pg->imtrx][var];
                for (j = 0; j < ei[pg->imtrx]->dof[var]; j++) {
                  phi_j = bf[var]->phi[j];

                  mass = 0.;

                  if (pd->TimeIntegration != STEADY) {
                    if (pd->e[pg->imtrx][eqn] & T_MASS) {
                      mass = d_mup->T[j] * (g_dot[a][b] + gt_dot[a][b]);
                      mass *= wt_func;
                      mass *= h3 * lambda * det_J * wt;
                      mass *= pd->etm[pg->imtrx][eqn][(LOG2_MASS)];
                    }
                  }

                  advection = 0.;
                  if (pd->e[pg->imtrx][eqn] & T_ADVECTION) {
                    if (DOUBLE_NONZERO(lambda)) {
                      advection += (v_dot_del_g[a][b] - x_dot_del_g[a][b] + v_dot_del_g[b][a] -
                                    x_dot_del_g[b][a]) -
                                   2. * gt_dot_g[a][b] - gt_dot_gt[a][b] - g_dot_g[a][b];
                      advection *= wt_func * d_mup->T[j] * lambda * det_J * wt * h3;
                      advection *= pd->etm[pg->imtrx][eqn][(LOG2_ADVECTION)];
                    }
                  }

                  diffusion = 0.;
                  if (pd->e[pg->imtrx][eqn] & T_DIFFUSION) {
                    diffusion *= pd->etm[pg->imtrx][eqn][(LOG2_DIFFUSION)];
                  }

                  source = 0.;
                  source1 = 0.;
                  if (pd->e[pg->imtrx][eqn] & T_SOURCE) {
                    if (DOUBLE_NONZERO(alpha)) {
                      source1 += (-s_dot_s[a][b] / (mup * mup) + (g_dot_g[a][b] + gt_dot_gt[a][b] +
                                                                  gt_dot_g[a][b] + g_dot_gt[a][b]));
                      source1 *= lambda * alpha * d_mup->T[j];
                      source += source1;
                    }
                    source *= wt_func * det_J * wt * h3;
                    source *= pd->etm[pg->imtrx][eqn][(LOG2_SOURCE)];
                  }

                  lec->J[LEC_J_INDEX(peqn, pvar, i, j)] += mass + advection + diffusion + source;
                }
              }

              /*
               * J_S_v
               */
              for (p = 0; p < WIM; p++) {
                var = VELOCITY1 + p;
                if (pd->v[pg->imtrx][var]) {
                  pvar = upd->vp[pg->imtrx][var];
                  for (j = 0; j < ei[pg->imtrx]->dof[var]; j++) {
                    phi_j = bf[var]->phi[j];
                    d_mup_dv_pj = d_mup->v[p][j];

                    mass = 0.;

                    if (pd->TimeIntegration != STEADY) {
                      if (pd->e[pg->imtrx][eqn] & T_MASS) {
                        mass = d_mup_dv_pj * (g_dot[a][b] + gt_dot[a][b]) * wt_func;

                        if (supg != 0.) {
                          mass_a = supg * h_elem * phi_j * bf[eqn]->grad_phi[i][p];

                          for (w = 0; w < dim; w++) {
                            mass_a += supg * vcent[p] * dvc_dnode[p][j] * h[p] * h_elem_inv / 4. *
                                      v[w] * bf[eqn]->grad_phi[i][w];
                          }

                          mass_a *= s_dot[a][b] + mup * (g_dot[a][b] + gt_dot[a][b]);
                          mass += mass_a;
                        }

                        mass *= pd->etm[pg->imtrx][eqn][(LOG2_MASS)] * lambda * det_J * wt * h3;
                      }
                    }

                    advection = 0.;

                    if (pd->e[pg->imtrx][eqn] & T_ADVECTION) {
                      if (DOUBLE_NONZERO(lambda)) {
                        advection_a = phi_j * (grad_s[p][a][b] +
                                               mup * (fv->grad_G[p][a][b] + fv->grad_G[p][b][a]));

                        advection_a *= wt_func;
                        advection_b = (v_dot_del_g[a][b] - x_dot_del_g[a][b] + v_dot_del_g[b][a] -
                                       x_dot_del_g[b][a]);

                        advection_b -= 2. * gt_dot_g[a][b] + gt_dot_gt[a][b] + g_dot_g[a][b];

                        advection_b *= wt_func * d_mup_dv_pj;

                        advection_c = 0.;
                        /* Petrov-Galerkin term */
                        if (supg != 0.) {
                          advection_c = supg * h_elem * phi_j * bf[eqn]->grad_phi[i][p];
                          for (w = 0; w < dim; w++) {
                            advection_c += supg * vcent[p] * h[p] * dvc_dnode[p][j] * h_elem_inv /
                                           4. * v[w] * bf[eqn]->grad_phi[i][w];
                          }

                          advection_c *=
                              (v_dot_del_s[a][b] - x_dot_del_s[a][b] +
                               mup * (v_dot_del_g[a][b] - x_dot_del_g[a][b] + v_dot_del_g[b][a] -
                                      x_dot_del_g[b][a]) -
                               mup * (2. * gt_dot_g[a][b] + gt_dot_gt[a][b] + g_dot_g[a][b]) -
                               gt_dot_s[a][b] - s_dot_g[a][b]);
                        }

                        advection = advection_a + advection_b + advection_c;
                        advection *= lambda * det_J * wt * h3;
                        advection *= pd->etm[pg->imtrx][eqn][(LOG2_ADVECTION)];
                      }
                    }

                    diffusion = 0.;

                    if (pd->e[pg->imtrx][eqn] & T_DIFFUSION) {
                      /* add SU term in here when appropriate */

                      diffusion *= pd->etm[pg->imtrx][eqn][(LOG2_DIFFUSION)];
                    }

                    source = 0.;

                    if (pd->e[pg->imtrx][eqn] & T_SOURCE) {
                      source_a = 0.;
                      if (DOUBLE_NONZERO(alpha)) {
                        source_a = -s_dot_s[a][b] / (mup * mup) + g_dot_g[a][b] + gt_dot_gt[a][b] +
                                   gt_dot_g[a][b] + g_dot_gt[a][b];
                        source_a *= wt_func * alpha * lambda * d_mup_dv_pj;
                      }

                      source_b = 0.;
                      if (supg != 0.) {
                        source_b = supg * h_elem * phi_j * bf[eqn]->grad_phi[i][p];

                        for (w = 0; w < dim; w++) {
                          source_b += supg * vcent[p] * dvc_dnode[p][j] * h[p] * h_elem_inv / 4. *
                                      v[w] * bf[eqn]->grad_phi[i][w];
                        }

                        source_b *= s[a][b] + (s_dot_g[a][b] + s_dot_gt[a][b] + g_dot_s[a][b] +
                                               gt_dot_s[a][b] + s_dot_s[a][b] / mup +
                                               mup * (g_dot_g[a][b] + gt_dot_gt[a][b] +
                                                      gt_dot_g[a][b] + g_dot_gt[a][b])) *
                                                  alpha * lambda;
                      }

                      source = source_a + source_b;
                      source *= det_J * wt * h3;
                      source *= pd->etm[pg->imtrx][eqn][(LOG2_SOURCE)];
                    }

                    lec->J[LEC_J_INDEX(peqn, pvar, i, j)] += mass + advection + diffusion + source;
                  }
                }
              }

              /*
               * J_S_c
               */
              var = MASS_FRACTION;
              if (pd->v[pg->imtrx][var]) {
                pvar = MAX_PROB_VAR + w;
                for (j = 0; j < ei[pg->imtrx]->dof[var]; j++) {
                  phi_j = bf[var]->phi[j];

                  for (w = 0; w < pd->Num_Species_Eqn; w++) {

                    mass = 0.;

                    if (pd->TimeIntegration != STEADY) {
                      if (pd->e[pg->imtrx][eqn] & T_MASS) {
                        mass = d_mup->C[w][j] * (g_dot[a][b] + gt_dot[a][b]);
                        mass *= wt_func * lambda * det_J * wt;
                        mass *= h3;
                        mass *= pd->etm[pg->imtrx][eqn][(LOG2_MASS)];
                      }
                    }

                    advection = 0.;
                    if (pd->e[pg->imtrx][eqn] & T_ADVECTION) {
                      if (DOUBLE_NONZERO(lambda)) {
                        advection += (v_dot_del_g[a][b] - x_dot_del_g[a][b] + v_dot_del_g[b][a] -
                                      x_dot_del_g[b][a]) -
                                     2. * gt_dot_g[a][b] - gt_dot_gt[a][b] - g_dot_g[a][b];
                        advection *= d_mup->C[w][j] * wt_func * lambda * det_J * wt * h3;
                        advection *= pd->etm[pg->imtrx][eqn][(LOG2_ADVECTION)];
                      }
                    }

                    diffusion = 0.;
                    if (pd->e[pg->imtrx][eqn] & T_DIFFUSION) {
                      diffusion *= pd->etm[pg->imtrx][eqn][(LOG2_DIFFUSION)];
                    }

                    source = 0.;

                    if (pd->e[pg->imtrx][eqn] & T_SOURCE) {

                      if (DOUBLE_NONZERO(alpha)) {
                        source += -s_dot_s[a][b] / (mup * mup) + g_dot_g[a][b] + gt_dot_gt[a][b] +
                                  gt_dot_g[a][b] + g_dot_gt[a][b];
                        source *= alpha * lambda * d_mup->C[w][j];
                      }

                      source *= wt_func * det_J * wt * h3;
                      source *= pd->etm[pg->imtrx][eqn][(LOG2_SOURCE)];
                    }

                    if (w > 1) {
                      GOMA_EH(GOMA_ERROR, "Need more arrays for each species.");
                    }

                    lec->J[LEC_J_INDEX(peqn, pvar, i, j)] += mass + advection + diffusion + source;
                  }
                }
              }

              /*
               * J_S_P
               */
              var = PRESSURE;
              if (pd->v[pg->imtrx][var]) {
                pvar = upd->vp[pg->imtrx][var];
                for (j = 0; j < ei[pg->imtrx]->dof[var]; j++) {
                  phi_j = bf[var]->phi[j];

                  mass = 0.;
                  if (pd->TimeIntegration != STEADY) {
                    if (pd->e[pg->imtrx][eqn] & T_MASS) {
                      mass = d_mup->P[j] * (g_dot[a][b] + gt_dot[a][b]);
                      mass *= wt_func * lambda * det_J * wt;
                      mass *= h3;
                      mass *= pd->etm[pg->imtrx][eqn][(LOG2_MASS)];
                    }
                  }

                  advection = 0.;
                  if (pd->e[pg->imtrx][eqn] & T_ADVECTION) {
                    if (DOUBLE_NONZERO(lambda)) {

                      advection += (v_dot_del_g[a][b] - x_dot_del_g[a][b] + v_dot_del_g[b][a] -
                                    x_dot_del_g[b][a]) -
                                   2. * gt_dot_g[a][b] - gt_dot_gt[a][b] - g_dot_g[a][b];
                      advection *= wt_func * lambda * det_J * wt * h3 * d_mup->P[j];
                      advection *= pd->etm[pg->imtrx][eqn][(LOG2_ADVECTION)];
                    }
                  }

                  diffusion = 0.;

                  if (pd->e[pg->imtrx][eqn] & T_DIFFUSION) {
                    diffusion *= pd->etm[pg->imtrx][eqn][(LOG2_DIFFUSION)];
                  }

                  source = 0.;

                  if (pd->e[pg->imtrx][eqn] & T_SOURCE) {
                    if (DOUBLE_NONZERO(alpha)) {
                      source += (-s_dot_s[a][b] / (mup * mup) + (g_dot_g[a][b] + gt_dot_gt[a][b] +
                                                                 gt_dot_g[a][b] + g_dot_gt[a][b]));
                      source *= d_mup->P[j] * alpha * lambda;
                    }
                    source *= wt_func * det_J * wt * h3;
                    source *= pd->etm[pg->imtrx][eqn][(LOG2_SOURCE)];
                  }

                  lec->J[LEC_J_INDEX(peqn, pvar, i, j)] += mass + advection + diffusion + source;
                }
              }

              /*
               * J_S_d
               */
              for (p = 0; p < dim; p++) {
                var = MESH_DISPLACEMENT1 + p;
                if (pd->v[pg->imtrx][var]) {
                  pvar = upd->vp[pg->imtrx][var];
                  for (j = 0; j < ei[pg->imtrx]->dof[var]; j++) {
                    phi_j = bf[var]->phi[j];
                    d_det_J_dmesh_pj = bf[eqn]->d_det_J_dm[p][j];
                    dh3dmesh_pj = fv->dh3dq[p] * bf[var]->phi[j];
                    d_mup_dmesh_pj = d_mup->X[p][j];
                    if (supg != 0.) {
                      h_elem_deriv = 0.;
                      for (q = 0; q < dim; q++) {
                        h_elem_deriv +=
                            hh[q][p] * vcent[q] * vcent[q] * dh_dxnode[q][j] * h_elem_inv / 4.;
                      }
                    }

                    mass = 0.;
                    mass_a = 0.;
                    mass_b = 0.;
                    if (pd->TimeIntegration != STEADY) {
                      if (pd->e[pg->imtrx][eqn] & T_MASS) {
                        mass_a = s_dot[a][b] + mup * (g_dot[a][b] + gt_dot[a][b]);
                        mass_a *= wt_func * (d_det_J_dmesh_pj * h3 + det_J * dh3dmesh_pj);

                        mass_b = d_mup_dmesh_pj * (g_dot[a][b] + gt_dot[a][b]);
                        mass_b *= wt_func * h3 * det_J;

                        mass_c = 0.;
                        if (supg != 0.) {
                          for (w = 0; w < dim; w++) {
                            mass_c +=
                                supg * (h_elem * v[w] * bf[eqn]->d_grad_phi_dmesh[i][w][p][j] +
                                        h_elem_deriv * v[w] * bf[eqn]->grad_phi[i][w]);
                          }
                          mass_c *= (s_dot[a][b] + mup * (g_dot[a][b] + gt_dot[a][b])) * h3 * det_J;
                        }

                        mass = mass_a + mass_b + mass_c;
                        mass *= lambda * wt;
                        mass *= pd->etm[pg->imtrx][eqn][(LOG2_MASS)];
                      }
                    }

                    advection = 0.;

                    if (pd->e[pg->imtrx][eqn] & T_ADVECTION) {
                      if (DOUBLE_NONZERO(lambda)) {
                        /*
                         * Four parts:
                         *    advection_a =
                         *    	Int ( ea.(v-xdot).d(Vv)/dmesh h3 |Jv| )
                         *
                         *    advection_b =
                         *  (i)	Int ( ea.(v-xdot).Vv h3 d(|Jv|)/dmesh )
                         *  (ii)  Int ( ea.(v-xdot).d(Vv)/dmesh h3 |Jv| )
                         *  (iii) Int ( ea.(v-xdot).Vv dh3/dmesh |Jv|   )
                         *
                         * For unsteady problems, we have an
                         * additional term
                         *
                         *    advection_c =
                         *    	Int ( ea.d(v-xdot)/dmesh.Vv h3 |Jv| )
                         */

                        advection_a = 0.;

                        advection_a += (v_dot_del_s[a][b] - x_dot_del_s[a][b] +
                                        mup * (v_dot_del_g[a][b] - x_dot_del_g[a][b] +
                                               v_dot_del_g[b][a] - x_dot_del_g[b][a]));
                        advection_a -=
                            (mup * (2. * gt_dot_g[a][b] + gt_dot_gt[a][b] + g_dot_g[a][b]) +
                             gt_dot_s[a][b] + s_dot_g[a][b]);

                        advection_a *= wt_func * (d_det_J_dmesh_pj * h3 + det_J * dh3dmesh_pj);

                        advection_b = 0.;
                        d_vdotdelg_dm = 0.;
                        d_vdotdelgt_dm = 0.;
                        d_vdotdels_dm = 0.;
                        for (q = 0; q < WIM; q++) {
                          d_vdotdels_dm += (v[q] - x_dot[q]) * d_grad_s_dmesh[q][a][b][p][j];
                          d_vdotdelg_dm += (v[q] - x_dot[q]) * fv->d_grad_G_dmesh[q][a][b][p][j];
                          d_vdotdelgt_dm += (v[q] - x_dot[q]) * fv->d_grad_G_dmesh[q][b][a][p][j];
                        }

                        advection_b += (d_vdotdels_dm + mup * (d_vdotdelg_dm + d_vdotdelgt_dm));
                        advection_b += d_mup_dmesh_pj *
                                       ((v_dot_del_g[a][b] - x_dot_del_g[a][b] + v_dot_del_g[b][a] -
                                         x_dot_del_g[b][a]) -
                                        2. * gt_dot_g[a][b] - gt_dot_gt[a][b] - g_dot_g[a][b]);
                        advection_b *= wt_func * det_J * h3;

                        advection_c = 0.;
                        if (pd->TimeIntegration != STEADY) {
                          if (pd->e[pg->imtrx][eqn] & T_MASS) {
                            d_xdotdels_dm = (1. + 2. * tt) * phi_j / dt * grad_s[p][a][b];
                            d_xdotdelg_dm = (1. + 2. * tt) * phi_j / dt * fv->grad_G[p][a][b];
                            d_xdotdelgt_dm = (1. + 2. * tt) * phi_j / dt * fv->grad_G[p][b][a];

                            advection_c -= (d_xdotdels_dm + mup * (d_xdotdelg_dm + d_xdotdelgt_dm));

                            advection_c *= wt_func * h3 * det_J;
                          }
                        }

                        advection_d = 0.;
                        if (supg != 0.) {
                          for (w = 0; w < dim; w++) {
                            advection_d +=
                                supg * (h_elem * v[w] * bf[eqn]->d_grad_phi_dmesh[i][w][p][j] +
                                        h_elem_deriv * v[w] * bf[eqn]->grad_phi[i][w]);
                          }

                          advection_d *=
                              (v_dot_del_s[a][b] - x_dot_del_s[a][b] +
                               mup * (v_dot_del_g[a][b] - x_dot_del_g[a][b] + v_dot_del_g[b][a] -
                                      x_dot_del_g[b][a]) -
                               mup * (2. * gt_dot_g[a][b] + gt_dot_gt[a][b] + g_dot_g[a][b]) -
                               gt_dot_s[a][b] - s_dot_g[a][b]) *
                              det_J * h3;
                        }

                        advection = advection_a + advection_b + advection_c + advection_d;

                        advection *= wt * lambda * pd->etm[pg->imtrx][eqn][(LOG2_ADVECTION)];
                      }
                    }

                    /*
                     * Diffusion...
                     */

                    diffusion = 0.;

                    if (pd->e[pg->imtrx][eqn] & T_DIFFUSION) {
                      diffusion *= pd->etm[pg->imtrx][eqn][(LOG2_DIFFUSION)];
                    }

                    /*
                     * Source term...
                     */

                    source = 0.;

                    if (pd->e[pg->imtrx][eqn] & T_SOURCE) {
                      source_a = s[a][b];
                      source_b = 0.;

                      if (DOUBLE_NONZERO(alpha)) {
                        source_a += (s_dot_g[a][b] + s_dot_gt[a][b] + g_dot_s[a][b] +
                                     gt_dot_s[a][b] + s_dot_s[a][b] / mup +
                                     mup * (g_dot_g[a][b] + gt_dot_gt[a][b] + gt_dot_g[a][b] +
                                            g_dot_gt[a][b])) *
                                    alpha * lambda;
                        source_b +=
                            -s_dot_s[a][b] / (mup * mup) +
                            (g_dot_g[a][b] + gt_dot_gt[a][b] + gt_dot_g[a][b] + g_dot_gt[a][b]);
                        source_b *= d_mup_dmesh_pj * alpha * lambda;
                      }

                      source_a *= wt_func * (d_det_J_dmesh_pj * h3 + det_J * dh3dmesh_pj);

                      source_b *= wt_func * det_J * h3;

                      source_c = 0.;
                      if (supg != 0.) {

                        for (w = 0; w < dim; w++) {
                          source_c +=
                              supg * (h_elem * v[w] * bf[eqn]->d_grad_phi_dmesh[i][w][p][j] +
                                      h_elem_deriv * v[w] * bf[eqn]->grad_phi[i][w]);
                        }
                        source_c *= (s[a][b] + alpha * lambda *
                                                   (s_dot_g[a][b] + s_dot_gt[a][b] + g_dot_s[a][b] +
                                                    gt_dot_s[a][b] + s_dot_s[a][b] / mup +
                                                    mup * (g_dot_g[a][b] + gt_dot_gt[a][b] +
                                                           gt_dot_g[a][b] + g_dot_gt[a][b]))) *
                                    det_J * h3;
                      }

                      source = source_a + source_b + source_c;

                      source *= wt * pd->etm[pg->imtrx][eqn][(LOG2_SOURCE)];
                    }

                    lec->J[LEC_J_INDEX(peqn, pvar, i, j)] += mass + advection + diffusion + source;
                  }
                }
              }

              /*
               * J_S_G
               */
              for (p = 0; p < VIM; p++) {
                for (q = 0; q < VIM; q++) {
                  var = v_g[p][q];

                  if (pd->v[pg->imtrx][var]) {
                    pvar = upd->vp[pg->imtrx][var];
                    for (j = 0; j < ei[pg->imtrx]->dof[var]; j++) {
                      phi_j = bf[var]->phi[j];
                      mass = 0.;
                      if (pd->TimeIntegration != STEADY) {
                        if (pd->e[pg->imtrx][eqn] & T_MASS) {
                          mass = mup * (1. + 2. * tt) * phi_j / dt *
                                 ((double)delta(a, p) * (double)delta(b, q) +
                                  (double)delta(b, p) * (double)delta(a, q));
                          mass *= h3 * det_J;

                          mass *= wt_func * lambda * wt * pd->etm[pg->imtrx][eqn][(LOG2_MASS)];
                        }
                      }

                      advection = 0.;
                      advection_a = 0.;

                      if (pd->e[pg->imtrx][eqn] & T_ADVECTION) {
                        if (DOUBLE_NONZERO(lambda)) {

                          for (r = 0; r < WIM; r++) {
                            advection_a += mup * (v[r] - x_dot[r]) * bf[var]->grad_phi[j][r];
                          }

                          advection += advection_a * ((double)delta(a, p) * (double)delta(b, q) +
                                                      (double)delta(b, p) * (double)delta(a, q));

                          advection -=
                              mup * phi_j *
                              (2. * (g[p][b] * (double)delta(a, q) +
                                     gt[a][p] * (double)delta(b, q)) +
                               (gt[p][b] * (double)delta(a, q) + gt[a][q] * (double)delta(b, p)) +
                               (g[q][b] * (double)delta(a, p) + g[a][p] * (double)delta(b, q)));

                          advection -= phi_j * (s[p][b] * (double)delta(a, q) +
                                                s[a][p] * (double)delta(b, q));

                          advection *= h3 * det_J;

                          advection *=
                              wt_func * wt * lambda * pd->etm[pg->imtrx][eqn][(LOG2_ADVECTION)];
                        }
                      }

                      /*
                       * Diffusion...
                       */

                      diffusion = 0.;

                      if (pd->e[pg->imtrx][eqn] & T_DIFFUSION) {
                        diffusion *= pd->etm[pg->imtrx][eqn][(LOG2_DIFFUSION)];
                      }

                      /*
                       * Source term...
                       */

                      source = 0.;

                      if (pd->e[pg->imtrx][eqn] & T_SOURCE) {

                        if (DOUBLE_NONZERO(alpha)) {
                          source +=
                              phi_j *
                                  (s[a][p] * (double)delta(b, q) + s[a][q] * (double)delta(b, p) +
                                   s[q][b] * (double)delta(a, p) + s[p][b] * (double)delta(a, q)) +
                              mup * phi_j *
                                  (g[q][b] * (double)delta(a, p) + g[a][p] * (double)delta(b, q) +
                                   gt[p][b] * (double)delta(a, q) + gt[a][q] * (double)delta(b, p) +
                                   g[p][b] * (double)delta(a, q) + gt[a][p] * (double)delta(b, q) +
                                   g[a][q] * (double)delta(b, p) + gt[q][b] * (double)delta(a, p));
                          source *= alpha * lambda;
                        }

                        source *=
                            det_J * h3 * wt_func * wt * pd->etm[pg->imtrx][eqn][(LOG2_SOURCE)];
                      }

                      lec->J[LEC_J_INDEX(peqn, pvar, i, j)] +=
                          mass + advection + diffusion + source;
                    }
                  }
                }
              }

              /*
               * J_S_S
               */
              for (p = 0; p < VIM; p++) {
                for (q = 0; q < VIM; q++) {
                  var = v_s[mode][p][q];

                  if (pd->v[pg->imtrx][var]) {
                    pvar = upd->vp[pg->imtrx][var];
                    for (j = 0; j < ei[pg->imtrx]->dof[var]; j++) {
                      phi_j = bf[var]->phi[j];
                      mass = 0.;
                      if (pd->TimeIntegration != STEADY) {
                        if (pd->e[pg->imtrx][eqn] & T_MASS) {
                          mass = (1. + 2. * tt) * phi_j / dt * (double)delta(a, p) *
                                 (double)delta(b, q);
                          mass *= h3 * det_J;
                          mass *= wt_func * lambda * wt * pd->etm[pg->imtrx][eqn][(LOG2_MASS)];
                        }
                      }

                      advection = 0.;

                      if (pd->e[pg->imtrx][eqn] & T_ADVECTION) {
                        if (DOUBLE_NONZERO(lambda)) {
                          if ((a == p) && (b == q)) {
                            for (r = 0; r < WIM; r++) {
                              advection += (v[r] - x_dot[r]) * bf[var]->grad_phi[j][r];
                            }
                          }

                          advection -= phi_j * (gt[a][p] * (double)delta(b, q) +
                                                g[q][b] * (double)delta(a, p));

                          advection *= h3 * det_J;

                          advection *=
                              wt_func * wt * lambda * pd->etm[pg->imtrx][eqn][(LOG2_ADVECTION)];
                        }
                      }

                      /*
                       * Diffusion...
                       */

                      diffusion = 0.;

                      if (pd->e[pg->imtrx][eqn] & T_DIFFUSION) {
                        diffusion *= pd->etm[pg->imtrx][eqn][(LOG2_DIFFUSION)];
                      }

                      /*
                       * Source term...
                       */

                      source = 0.;

                      if (pd->e[pg->imtrx][eqn] & T_SOURCE) {
                        source_a = phi_j * (double)delta(a, p) * (double)delta(b, q);

                        source_b = 0.;
                        if (DOUBLE_NONZERO(alpha)) {
                          source_b =
                              phi_j *
                                  (g[q][b] * (double)delta(a, p) + gt[q][b] * (double)delta(a, p) +
                                   g[a][p] * (double)delta(b, q) + gt[a][p] * (double)delta(b, q)) +
                              phi_j *
                                  (s[q][b] * (double)delta(a, p) + s[a][p] * (double)delta(b, q)) /
                                  mup;

                          source_b *= alpha * lambda;
                        }

                        source = source_a + source_b;

                        source *=
                            det_J * h3 * wt_func * wt * pd->etm[pg->imtrx][eqn][(LOG2_SOURCE)];
                      }

                      lec->J[LEC_J_INDEX(peqn, pvar, i, j)] +=
                          mass + advection + diffusion + source;
                    }
                  }
                }
              }
            }
          }
        }
      }
    }
  }

  return (status);
}

/* this stress routine does the EVSS formulation according to Fortin, 1995
 *who uses the regular stress equation and converts stress in the momentum
 *equation by adding the divergence of (g + gT).
 */

int assemble_stress_fortin(dbl tt, /* parameter to vary time integration from
                                    * explicit (tt = 1) to implicit (tt = 0) */
                           dbl dt, /* current time step size */
                           PG_DATA *pg_data) {
  int dim, p, q, r, a, b, w, k;

  int eqn, var;
  int peqn, pvar;
  int evss_gradv = 0;

  int i, j, status, mode;
  dbl v[DIM];      /* Velocity field. */
  dbl x_dot[DIM];  /* current position field derivative wrt time. */
  dbl h3;          /* Volume element (scale factors). */
  dbl dh3dmesh_pj; /* Sensitivity to (p,j) mesh dof. */

  dbl grad_v[DIM][DIM];
  dbl gamma[DIM][DIM]; /* Shear-rate tensor based on velocity */
  dbl det_J;           /* determinant of element Jacobian */

  dbl d_det_J_dmesh_pj; /* for specific (p,j) mesh dof */

  dbl mass; /* For terms and their derivatives */
  dbl mass_a, mass_b;
  dbl advection;
  dbl advection_a, advection_b, advection_c, advection_d;
  dbl diffusion;
  dbl source;
  dbl source1;
  dbl source_a = 0, source_b = 0, source_c = 0;
  int err;
  dbl alpha = 0;  /* This is the Geisekus mobility parameter */
  dbl lambda = 0; /* polymer relaxation constant */
  dbl d_lambda_dF[MDE];
  double xi;
  double d_xi_dF[MDE];
  dbl ucwt, lcwt; /* Upper convected derviative weight, Lower convected derivative weight */
  dbl eps = 0;    /* This is the PTT elongation parameter */
  double d_eps_dF[MDE];
  /*
   *
   * Note how carefully we avoid refering to d(phi[i])/dx[j] and refer instead
   * to the j-th component of grad_phi[j][i] so that this vector can be loaded
   * up with components that may be different in non Cartesian coordinate
   * systems.
   *
   * We will, however, insist on *orthogonal* coordinate systems, even if we
   * might permit them to be curvilinear.
   *
   * Assume all components of velocity are interpolated with the same kind
   * of basis function.
   */

  /*
   * Petrov-Galerkin weighting functions for i-th and ab-th stress residuals
   * and some of their derivatives...
   */

  dbl wt_func;

  /*
   * Interpolation functions for variables and some of their derivatives.
   */

  dbl phi_j;
  dbl wt;

  /* Variables for stress */

  int R_s[MAX_MODES][DIM][DIM];
  int v_s[MAX_MODES][DIM][DIM];
  int v_g[DIM][DIM];

  dbl s[DIM][DIM];     /* stress tensor */
  dbl s_dot[DIM][DIM]; /* stress tensor from last time step */
  dbl grad_s[DIM][DIM][DIM];
  dbl d_grad_s_dmesh[DIM][DIM][DIM][DIM]
                    [MDE]; /* derivative of grad of stress tensor for mode ve_mode */

  dbl g[DIM][DIM];  /* velocity gradient tensor */
  dbl gt[DIM][DIM]; /* transpose of velocity gradient tensor */

  /* dot product tensors */

  dbl s_dot_s[DIM][DIM];
  dbl s_dot_g[DIM][DIM];
  dbl g_dot_s[DIM][DIM];
  dbl s_dot_gt[DIM][DIM];
  dbl gt_dot_s[DIM][DIM];

  /* polymer viscosity and derivatives */
  dbl mup;
  VISCOSITY_DEPENDENCE_STRUCT d_mup_struct;
  VISCOSITY_DEPENDENCE_STRUCT *d_mup = &d_mup_struct;

  SARAMITO_DEPENDENCE_STRUCT d_saramito_struct;
  SARAMITO_DEPENDENCE_STRUCT *d_saramito = &d_saramito_struct;

  // todo: will want to parse necessary parameters... for now hard code
  const bool saramitoEnabled =
      (vn->ConstitutiveEquation == SARAMITO_OLDROYDB || vn->ConstitutiveEquation == SARAMITO_PTT ||
       vn->ConstitutiveEquation == SARAMITO_GIESEKUS);

  dbl saramitoCoeff = 1.;

  dbl d_mup_dv_pj;
  dbl d_mup_dmesh_pj;

  /*  shift function */
  dbl at = 0.0;
  dbl d_at_dT[MDE];
  dbl wlf_denom;

  /* constitutive equation parameters */
  dbl Z = 1.0; /* This is the factor appearing in front of the stress tensor in PTT */
  dbl dZ_dtrace = 0.0;

  /* advective terms are precalculated */
  dbl v_dot_del_s[DIM][DIM];
  dbl x_dot_del_s[DIM][DIM];

  dbl d_xdotdels_dm;

  dbl d_vdotdels_dm;

  dbl trace = 0.0; /* trace of the stress tensor */

  /* SUPG variables */
  dbl supg = 0;

  if (vn->evssModel == EVSS_GRADV) {
    evss_gradv = 1;
  }

  status = 0;

  eqn = R_STRESS11;

  /*
   * Bail out fast if there's nothing to do...
   */

  if (!pd->e[pg->imtrx][eqn]) {
    return (status);
  }

  /*
   * Unpack variables from structures for local convenience...
   */

  dim = pd->Num_Dim;

  wt = fv->wt;

  det_J = bf[eqn]->detJ; /* Really, ought to be mesh eqn. */

  h3 = fv->h3; /* Differential volume element (scales). */

  /* load eqn and variable number in tensor form */
  (void)stress_eqn_pointer(v_s);
  (void)stress_eqn_pointer(R_s);

  v_g[0][0] = VELOCITY_GRADIENT11;
  v_g[0][1] = VELOCITY_GRADIENT12;
  v_g[1][0] = VELOCITY_GRADIENT21;
  v_g[1][1] = VELOCITY_GRADIENT22;
  v_g[0][2] = VELOCITY_GRADIENT13;
  v_g[1][2] = VELOCITY_GRADIENT23;
  v_g[2][0] = VELOCITY_GRADIENT31;
  v_g[2][1] = VELOCITY_GRADIENT32;
  v_g[2][2] = VELOCITY_GRADIENT33;

  /*
   * Field variables...
   */
  for (a = 0; a < WIM; a++) {
    v[a] = fv->v[a];

    /* note, these are zero for steady calculations */
    x_dot[a] = 0.0;
    if (pd->TimeIntegration != STEADY && pd->gv[MESH_DISPLACEMENT1 + a]) {
      x_dot[a] = fv_dot->x[a];
    }
  }

  /*
   * In Cartesian coordinates, this velocity gradient tensor will
   * have components that are...
   *
   * 			grad_v[a][b] = d v_b
   *				       -----
   *				       d x_a
   */

  for (a = 0; a < VIM; a++) {
    for (b = 0; b < VIM; b++) {
      grad_v[a][b] = fv->grad_v[a][b];
    }
  }

  /* load up shearrate tensor based on velocity */
  for (a = 0; a < VIM; a++) {
    for (b = 0; b < VIM; b++) {
      gamma[a][b] = grad_v[a][b] + grad_v[b][a];
    }
  }

  for (a = 0; a < VIM; a++) {
    for (b = 0; b < VIM; b++) {
      if (evss_gradv) {
        g[a][b] = fv->grad_v[a][b];
        gt[a][b] = fv->grad_v[b][a];
      } else {
        g[a][b] = fv->G[a][b];
        gt[b][a] = g[a][b];
      }
    }
  }

  if (vn->wt_funcModel == GALERKIN) {
    supg = 0.;
  } else if (vn->wt_funcModel == SUPG) {
    supg = vn->wt_func;
  }

  SUPG_terms supg_terms;
  if (supg != 0.) {
    supg_tau(&supg_terms, dim, 0.0, pg_data, dt, TRUE, eqn);
  }
  /* end Petrov-Galerkin addition */

  /*  shift factor  */
  if (pd->gv[TEMPERATURE]) {
    if (vn->shiftModel == CONSTANT) {
      at = vn->shift[0];
      for (j = 0; j < ei[pg->imtrx]->dof[TEMPERATURE]; j++) {
        d_at_dT[j] = 0.;
      }
    } else if (vn->shiftModel == MODIFIED_WLF) {
      wlf_denom = vn->shift[1] + fv->T - mp->reference[TEMPERATURE];
      if (wlf_denom != 0.) {
        at = exp(vn->shift[0] * (mp->reference[TEMPERATURE] - fv->T) / wlf_denom);
        for (j = 0; j < ei[pg->imtrx]->dof[TEMPERATURE]; j++) {
          d_at_dT[j] =
              -at * vn->shift[0] * vn->shift[1] / (wlf_denom * wlf_denom) * bf[TEMPERATURE]->phi[j];
        }
      } else {
        at = 1.;
      }
      for (j = 0; j < ei[pg->imtrx]->dof[TEMPERATURE]; j++) {
        d_at_dT[j] = 0.;
      }
    }
  } else {
    at = 1.;
  }

  /* Begin loop over modes */
  for (mode = 0; mode < vn->modes; mode++) {

    load_modal_pointers(mode, tt, dt, s, s_dot, grad_s, d_grad_s_dmesh);

    /* precalculate advective terms of form (v dot del tensor)*/

    trace = 0.0;

    for (a = 0; a < VIM; a++) {
      trace += s[a][a];
      for (b = 0; b < VIM; b++) {
        v_dot_del_s[a][b] = 0.;
        x_dot_del_s[a][b] = 0.;
        for (q = 0; q < WIM; q++) {
          v_dot_del_s[a][b] += v[q] * grad_s[q][a][b];
          x_dot_del_s[a][b] += x_dot[q] * grad_s[q][a][b];
        }
      }
    }

    /*
     * Stress tensor...(Note "anti-BSL" sign convention on deviatoric stress)
     */

    /* get polymer viscosity */
    mup = viscosity(ve[mode]->gn, gamma, d_mup);

    if (saramitoEnabled == TRUE) {
      compute_saramito_model_terms(&saramitoCoeff, d_saramito, s, ve[mode]->gn, FALSE);
    } else {
      saramitoCoeff = 1.;
      d_saramito->tau_y = 0;

      for (int i = 0; i < VIM; ++i) {
        for (int j = 0; j < VIM; ++j) {
          d_saramito->s[i][j] = 0;
        }
      }
    }

    double d_alpha_dF[MDE];
    /* get Geisekus mobility parameter */
    if (ve[mode]->alphaModel == CONSTANT) {
      alpha = ve[mode]->alpha;
    } else if (ls != NULL && ve[mode]->alphaModel == VE_LEVEL_SET) {
      double pos_alpha = ve[mode]->pos_ls.alpha;
      double neg_alpha = ve[mode]->alpha;
      double width = ls->Length_Scale;
      err = level_set_property(neg_alpha, pos_alpha, width, &alpha, d_alpha_dF);
      GOMA_EH(err, "level_set_property() failed for mobility parameter.");
    } else {
      GOMA_EH(GOMA_ERROR, "Unknown mobility parameter model");
    }

    /* get time constant */
    if (ve[mode]->time_constModel == CONSTANT) {
      lambda = ve[mode]->time_const;
    } else if (ve[mode]->time_constModel == CARREAU || ve[mode]->time_constModel == POWER_LAW) {
      lambda = mup / ve[mode]->time_const;
    } else if (ls != NULL && ve[mode]->time_constModel == VE_LEVEL_SET) {
      double pos_lambda = ve[mode]->pos_ls.time_const;
      double neg_lambda = ve[mode]->time_const;
      double width = ls->Length_Scale;
      err = level_set_property(neg_lambda, pos_lambda, width, &lambda, d_lambda_dF);
      GOMA_EH(err, "level_set_property() failed for polymer time constant.");
    }

    xi = 0;
    if (ve[mode]->xiModel == CONSTANT) {
      xi = ve[mode]->xi;
    } else if (ls != NULL && ve[mode]->xiModel == VE_LEVEL_SET) {
      double pos_xi = ve[mode]->pos_ls.xi;
      double neg_xi = ve[mode]->xi;
      double width = ls->Length_Scale;
      err = level_set_property(neg_xi, pos_xi, width, &xi, d_xi_dF);
      GOMA_EH(err, "level_set_property() failed for ptt xi parameter.");
    } else {
      GOMA_EH(GOMA_ERROR, "Unknown PTT Xi parameter model");
    }

    ucwt = 1.0 - xi / 2.0;
    lcwt = xi / 2.0;

    if (ve[mode]->epsModel == CONSTANT) {
      eps = ve[mode]->eps;
    } else if (ls != NULL && ve[mode]->epsModel == VE_LEVEL_SET) {
      double pos_eps = ve[mode]->pos_ls.eps;
      double neg_eps = ve[mode]->eps;
      double width = ls->Length_Scale;
      err = level_set_property(neg_eps, pos_eps, width, &eps, d_eps_dF);
      GOMA_EH(err, "level_set_property() failed for ptt epsilon parameter.");
    } else {
      GOMA_EH(GOMA_ERROR, "Unknown PTT Epsilon parameter model");
    }

    if (lambda == 0) {
      Z = 1.0;
      dZ_dtrace = 0;
    } else {
      Z = exp(eps * lambda * trace / mup);
      dZ_dtrace = Z * eps * lambda / mup;
    }

    /* get tensor dot products for future use */

    if (DOUBLE_NONZERO(alpha))
      (void)tensor_dot(s, s, s_dot_s, VIM);

    if (ucwt != 0.) {
      (void)tensor_dot(s, g, s_dot_g, VIM);
      (void)tensor_dot(gt, s, gt_dot_s, VIM);
    }

    if (lcwt != 0.) {
      (void)tensor_dot(s, gt, s_dot_gt, VIM);
      (void)tensor_dot(g, s, g_dot_s, VIM);
    }
    /*
     * Residuals_________________________________________________________________
     */

    if (af->Assemble_Residual) {
      /*
       * Assemble each component "ab" of the polymer stress equation...
       */
      for (a = 0; a < VIM; a++) {
        for (b = 0; b < VIM; b++) {

          if (a <= b) /* since the stress tensor is symmetric, only assemble the upper half */
          {
            eqn = R_s[mode][a][b];

            /*
             * In the element, there will be contributions to this many equations
             * based on the number of degrees of freedom...
             */

            for (i = 0; i < ei[pg->imtrx]->dof[eqn]; i++) {
              wt_func = bf[eqn]->phi[i];
              /* add Petrov-Galerkin terms as necessary */
              if (supg != 0.) {
                for (w = 0; w < dim; w++) {
                  wt_func += supg * supg_terms.supg_tau * v[w] * bf[eqn]->grad_phi[i][w];
                }
              }

              mass = 0.;

              if (pd->TimeIntegration != STEADY) {
                if (pd->e[pg->imtrx][eqn] & T_MASS) {
                  mass = s_dot[a][b];
                  mass *= wt_func * at * lambda * det_J * wt;
                  mass *= h3;
                  mass *= pd->etm[pg->imtrx][eqn][(LOG2_MASS)];
                }
              }

              advection = 0.;
              if (pd->e[pg->imtrx][eqn] & T_ADVECTION) {
                if (DOUBLE_NONZERO(lambda)) {

                  advection += v_dot_del_s[a][b] - x_dot_del_s[a][b];
                  if (ucwt != 0.)
                    advection -= ucwt * (gt_dot_s[a][b] + s_dot_g[a][b]);
                  if (lcwt != 0.)
                    advection += lcwt * (s_dot_gt[a][b] + g_dot_s[a][b]);

                  advection *= wt_func * at * lambda * det_J * wt * h3;
                  advection *= pd->etm[pg->imtrx][eqn][(LOG2_ADVECTION)];
                }
              }

              diffusion = 0.;
              if (pd->e[pg->imtrx][eqn] & T_DIFFUSION) {
                diffusion *= det_J * wt * h3;
                diffusion *= pd->etm[pg->imtrx][eqn][(LOG2_DIFFUSION)];
              }

              /*
               * Source term...
               */

              source = 0.;
              if (pd->e[pg->imtrx][eqn] & T_SOURCE) {
                // consider whether saramitoCoeff should multiply here
                source += saramitoCoeff * Z * s[a][b] - at * mup * (g[a][b] + gt[a][b]);

                if (DOUBLE_NONZERO(alpha)) {
                  source1 = (s_dot_s[a][b] / mup);

                  source1 *= alpha * lambda * saramitoCoeff;
                  source += source1;
                }

                source *= wt_func * det_J * h3 * wt;

                source *= pd->etm[pg->imtrx][eqn][(LOG2_SOURCE)];
              }

              /*
               * Add contributions to this residual (globally into Resid, and
               * locally into an accumulator)
               */

              lec->R[LEC_R_INDEX(upd->ep[pg->imtrx][eqn], i)] +=
                  mass + advection + diffusion + source;
            }
          }
        }
      }
    }

    /*
     * Jacobian terms...
     */

    if (af->Assemble_Jacobian) {
      dbl R_source, R_advection; /* Places to put the raw residual portions
                                    instead of constantly recalcing them */
      for (a = 0; a < VIM; a++) {
        for (b = 0; b < VIM; b++) {
          if (a <= b) /* since the stress tensor is symmetric, only assemble the upper half */
          {
            eqn = R_s[mode][a][b];
            peqn = upd->ep[pg->imtrx][eqn];

            R_advection = v_dot_del_s[a][b] - x_dot_del_s[a][b];
            if (ucwt != 0.)
              R_advection -= ucwt * (gt_dot_s[a][b] + s_dot_g[a][b]);
            if (lcwt != 0.)
              R_advection += lcwt * (s_dot_gt[a][b] + g_dot_s[a][b]);

            R_source = Z * s[a][b];

            if (DOUBLE_NONZERO(alpha))
              R_source += alpha * lambda * (s_dot_s[a][b] / mup);
            R_source *= saramitoCoeff;
            R_source += -at * mup * (g[a][b] + gt[a][b]);

            for (i = 0; i < ei[pg->imtrx]->dof[eqn]; i++) {

              wt_func = bf[eqn]->phi[i];
              /* add Petrov-Galerkin terms as necessary */
              if (supg != 0.) {
                for (w = 0; w < dim; w++) {
                  wt_func += supg * supg_terms.supg_tau * v[w] * bf[eqn]->grad_phi[i][w];
                }
              }

              /*
               * Set up some preliminaries that are needed for the (a,i)
               * equation for bunches of (b,j) column variables...
               */

              /*
               * J_S_T
               */

              var = TEMPERATURE;
              if (pd->v[pg->imtrx][var]) {
                pvar = upd->vp[pg->imtrx][var];
                for (j = 0; j < ei[pg->imtrx]->dof[var]; j++) {
                  phi_j = bf[var]->phi[j];

                  mass = 0.;

                  if (pd->TimeIntegration != STEADY) {
                    if (pd->e[pg->imtrx][eqn] & T_MASS) {
                      mass = s_dot[a][b];
                      mass *= wt_func * d_at_dT[j] * lambda * det_J * wt;
                      mass *= h3;
                      mass *= pd->etm[pg->imtrx][eqn][(LOG2_MASS)];
                    }
                  }

                  advection = 0.;
                  if (pd->e[pg->imtrx][eqn] & T_ADVECTION) {
                    if (DOUBLE_NONZERO(lambda)) {

                      advection += v_dot_del_s[a][b] - x_dot_del_s[a][b];
                      if (ucwt != 0.)
                        advection -= ucwt * (gt_dot_s[a][b] + s_dot_g[a][b]);
                      if (lcwt != 0.)
                        advection += lcwt * (s_dot_gt[a][b] + g_dot_s[a][b]);

                      advection *= wt_func * d_at_dT[j] * lambda * det_J * wt * h3;
                      advection *= pd->etm[pg->imtrx][eqn][(LOG2_ADVECTION)];
                    }
                  }

                  source = 0.;
                  source1 = 0.;
                  if (pd->e[pg->imtrx][eqn] & T_SOURCE) {
                    source = -(g[a][b] + gt[a][b]) * (at * d_mup->T[j] + mup * d_at_dT[j]);

                    if (DOUBLE_NONZERO(alpha)) {
                      source1 -= s_dot_s[a][b] / (mup * mup) * d_mup->T[j];
                      source1 *= lambda * alpha * saramitoCoeff;
                      source += source1;
                    }
                    source *= wt_func * det_J * wt * h3;
                    source *= pd->etm[pg->imtrx][eqn][(LOG2_SOURCE)];
                  }

                  lec->J[LEC_J_INDEX(peqn, pvar, i, j)] += mass + advection + source;
                }
              }

              /*
               * J_S_v
               */
              for (p = 0; p < WIM; p++) {
                var = VELOCITY1 + p;
                if (pd->v[pg->imtrx][var]) {
                  pvar = upd->vp[pg->imtrx][var];
                  for (j = 0; j < ei[pg->imtrx]->dof[var]; j++) {
                    phi_j = bf[var]->phi[j];
                    d_mup_dv_pj = d_mup->v[p][j];

                    mass = 0.;

                    if (pd->TimeIntegration != STEADY) {
                      if (pd->e[pg->imtrx][eqn] & T_MASS) {
                        if (supg != 0.) {
                          mass = supg * supg_terms.supg_tau * phi_j * bf[eqn]->grad_phi[i][p];

                          for (w = 0; w < dim; w++) {
                            mass += supg * supg_terms.d_supg_tau_dv[p][j] * v[w] *
                                    bf[eqn]->grad_phi[i][w];
                          }

                          mass *= s_dot[a][b];
                        }

                        mass *=
                            pd->etm[pg->imtrx][eqn][(LOG2_MASS)] * at * lambda * det_J * wt * h3;
                      }
                    }

                    advection = 0.;

                    if (pd->e[pg->imtrx][eqn] & T_ADVECTION) {
                      if (DOUBLE_NONZERO(lambda)) {
                        advection_a = phi_j * (grad_s[p][a][b]);

                        advection_a *= wt_func;

                        advection_b = 0.;
                        /* Petrov-Galerkin term */
                        if (supg != 0.) {

                          advection_b =
                              supg * supg_terms.supg_tau * phi_j * bf[eqn]->grad_phi[i][p];
                          for (w = 0; w < dim; w++) {
                            advection_b += supg * supg_terms.d_supg_tau_dv[p][j] * v[w] *
                                           bf[eqn]->grad_phi[i][w];
                          }

                          advection_b *= R_advection;
                        }

                        advection_c = 0.;
                        if (evss_gradv) {
                          if (pd->CoordinateSystem != CYLINDRICAL) {
                            if (ucwt != 0) {
                              for (k = 0; k < VIM; k++) {
                                advection_c -=
                                    ucwt * (bf[VELOCITY1 + a]->grad_phi_e[j][p][k][a] * s[k][b] +
                                            bf[VELOCITY1 + b]->grad_phi_e[j][p][k][b] * s[a][k]);
                              }
                            }
                            if (lcwt != 0.) {
                              for (k = 0; k < VIM; k++) {
                                advection_c +=
                                    lcwt * (bf[VELOCITY1 + b]->grad_phi_e[j][p][b][k] * s[a][k] +
                                            bf[VELOCITY1 + a]->grad_phi_e[j][p][a][k] * s[k][b]);
                              }
                            }
                          } else {
                            if (ucwt != 0) {
                              for (k = 0; k < VIM; k++) {
                                advection_c -=
                                    ucwt * (bf[VELOCITY1]->grad_phi_e[j][p][k][a] * s[k][b] +
                                            bf[VELOCITY1]->grad_phi_e[j][p][k][b] * s[a][k]);
                              }
                            }
                            if (lcwt != 0.) {
                              for (k = 0; k < VIM; k++) {
                                advection_c +=
                                    lcwt * (bf[VELOCITY1]->grad_phi_e[j][p][b][k] * s[a][k] +
                                            bf[VELOCITY1]->grad_phi_e[j][p][a][k] * s[k][b]);
                              }
                            }
                          }
                          advection_c *= wt_func;
                        }

                        advection = advection_a + advection_b + advection_c;
                        advection *= at * lambda * det_J * wt * h3;
                        advection *= pd->etm[pg->imtrx][eqn][(LOG2_ADVECTION)];
                      }
                    }

                    diffusion = 0.;
                    if (pd->e[pg->imtrx][eqn] & T_DIFFUSION) {
                      diffusion *= det_J * wt * h3;
                      diffusion *= pd->etm[pg->imtrx][eqn][(LOG2_DIFFUSION)];
                    }

                    source = 0.;

                    if (pd->e[pg->imtrx][eqn] & T_SOURCE) {
                      source_c = -at * d_mup_dv_pj * (g[a][b] + gt[a][b]);
                      if (evss_gradv) {
                        if (pd->CoordinateSystem != CYLINDRICAL) {
                          source_c -= at * mup *
                                      (bf[VELOCITY1 + a]->grad_phi_e[j][p][a][b] +
                                       bf[VELOCITY1 + b]->grad_phi_e[j][p][b][a]);
                        } else {
                          source_c -= at * mup *
                                      (bf[VELOCITY1]->grad_phi_e[j][p][a][b] +
                                       bf[VELOCITY1]->grad_phi_e[j][p][b][a]);
                        }
                      }
                      source_c *= wt_func;

                      source_a = 0.;
                      if (DOUBLE_NONZERO(alpha)) {
                        source_a = -s_dot_s[a][b] / (mup * mup);
                        source_a *= wt_func * saramitoCoeff * alpha * lambda * d_mup_dv_pj;
                      }

                      source_b = 0.;
                      if (supg != 0.) {
                        source_b = supg * supg_terms.supg_tau * phi_j * bf[eqn]->grad_phi[i][p];

                        for (w = 0; w < dim; w++) {
                          source_b += supg * supg_terms.d_supg_tau_dv[p][j] * v[w] *
                                      bf[eqn]->grad_phi[i][w];
                        }

                        source_b *= R_source;
                      }

                      source = source_a + source_b + source_c;
                      source *= det_J * wt * h3;
                      source *= pd->etm[pg->imtrx][eqn][(LOG2_SOURCE)];
                    }

                    lec->J[LEC_J_INDEX(peqn, pvar, i, j)] += mass + advection + diffusion + source;
                  }
                }
              }

              /*
               * J_S_c
               */
              var = MASS_FRACTION;
              if (pd->v[pg->imtrx][var]) {
                for (j = 0; j < ei[pg->imtrx]->dof[var]; j++) {
                  phi_j = bf[var]->phi[j];

                  for (w = 0; w < pd->Num_Species_Eqn; w++) {

                    source = 0.;

                    if (pd->e[pg->imtrx][eqn] & T_SOURCE) {
                      source_a = -at * d_mup->C[w][j] * (g[a][b] + gt[a][b]);

                      source_b = 0.;
                      if (DOUBLE_NONZERO(alpha)) {
                        source_b -= s_dot_s[a][b] / (mup * mup);
                        source_b *= alpha * lambda * saramitoCoeff * d_mup->C[w][j];
                      }
                      source = source_a + source_b;
                      source *= wt_func * det_J * wt * h3;
                      source *= pd->etm[pg->imtrx][eqn][(LOG2_SOURCE)];
                    }

                    if (w > 1) {
                      GOMA_EH(GOMA_ERROR, "Need more arrays for each species.");
                    }

                    lec->J[LEC_J_INDEX(peqn, MAX_PROB_VAR + w, i, j)] += source;
                  }
                }
              }

              /*
               * J_S_P
               */
              var = PRESSURE;
              if (pd->v[pg->imtrx][var]) {
                pvar = upd->vp[pg->imtrx][var];
                for (j = 0; j < ei[pg->imtrx]->dof[var]; j++) {
                  phi_j = bf[var]->phi[j];

                  source = 0.;
                  if (pd->e[pg->imtrx][eqn] & T_SOURCE) {
                    source_a += -at * d_mup->P[j] * (g[a][b] + gt[a][b]);

                    source_b = 0.;
                    if (DOUBLE_NONZERO(alpha)) {
                      source_b -= (s_dot_s[a][b] / (mup * mup));
                      source_b *= d_mup->P[j] * alpha * lambda * saramitoCoeff;
                    }
                    source = source_a + source_b;
                    source *= wt_func * det_J * wt * h3;
                    source *= pd->etm[pg->imtrx][eqn][(LOG2_SOURCE)];
                  }

                  lec->J[LEC_J_INDEX(peqn, pvar, i, j)] += source;
                }
              }

              /*
               * J_S_d
               */
              for (p = 0; p < dim; p++) {
                var = MESH_DISPLACEMENT1 + p;
                if (pd->v[pg->imtrx][var]) {
                  pvar = upd->vp[pg->imtrx][var];
                  for (j = 0; j < ei[pg->imtrx]->dof[var]; j++) {
                    phi_j = bf[var]->phi[j];
                    d_det_J_dmesh_pj = bf[eqn]->d_det_J_dm[p][j];
                    dh3dmesh_pj = fv->dh3dq[p] * bf[var]->phi[j];
                    d_mup_dmesh_pj = d_mup->X[p][j];

                    mass = 0.;
                    mass_a = 0.;
                    mass_b = 0.;
                    if (pd->TimeIntegration != STEADY) {
                      if (pd->e[pg->imtrx][eqn] & T_MASS) {
                        mass_a = s_dot[a][b];
                        mass_a *= wt_func * (d_det_J_dmesh_pj * h3 + det_J * dh3dmesh_pj);

                        if (supg != 0.) {
                          for (w = 0; w < dim; w++) {
                            mass_b += supg * (supg_terms.supg_tau * v[w] *
                                                  bf[eqn]->d_grad_phi_dmesh[i][w][p][j] +
                                              supg_terms.d_supg_tau_dX[p][j] * v[w] *
                                                  bf[eqn]->grad_phi[i][w]);
                          }
                          mass_b *= s_dot[a][b] * h3 * det_J;
                        }

                        mass = mass_a + mass_b;
                        mass *= at * lambda * wt * pd->etm[pg->imtrx][eqn][(LOG2_MASS)];
                      }
                    }

                    advection = 0.;

                    if (pd->e[pg->imtrx][eqn] & T_ADVECTION) {
                      if (DOUBLE_NONZERO(lambda)) {
                        /*
                         * Four parts:
                         *    advection_a =
                         *    	Int ( ea.(v-xdot).d(Vv)/dmesh h3 |Jv| )
                         *
                         *    advection_b =
                         *  (i)	Int ( ea.(v-xdot).Vv h3 d(|Jv|)/dmesh )
                         *  (ii)  Int ( ea.(v-xdot).d(Vv)/dmesh h3 |Jv| )
                         *  (iii) Int ( ea.(v-xdot).Vv dh3/dmesh |Jv|   )
                         *
                         * For unsteady problems, we have an
                         * additional term
                         *
                         *    advection_c =
                         *    	Int ( ea.d(v-xdot)/dmesh.Vv h3 |Jv| )
                         */

                        advection_a = R_advection;

                        advection_a *= wt_func * (d_det_J_dmesh_pj * h3 + det_J * dh3dmesh_pj);

                        d_vdotdels_dm = 0.;
                        for (q = 0; q < WIM; q++) {
                          d_vdotdels_dm += (v[q] - x_dot[q]) * d_grad_s_dmesh[q][a][b][p][j];
                        }

                        advection_b = d_vdotdels_dm;
                        advection_b *= wt_func * det_J * h3;

                        advection_c = 0.;
                        if (pd->TimeIntegration != STEADY) {
                          if (pd->e[pg->imtrx][eqn] & T_MASS) {
                            d_xdotdels_dm = (1. + 2. * tt) * phi_j / dt * grad_s[p][a][b];

                            advection_c -= d_xdotdels_dm;

                            advection_c *= wt_func * h3 * det_J;
                          }
                        }

                        advection_d = 0.;
                        if (supg != 0.) {
                          for (w = 0; w < dim; w++) {
                            advection_d += supg * (supg_terms.supg_tau * v[w] *
                                                       bf[eqn]->d_grad_phi_dmesh[i][w][p][j] +
                                                   supg_terms.d_supg_tau_dX[p][j] * v[w] *
                                                       bf[eqn]->grad_phi[i][w]);
                          }

                          advection_d *= (R_advection)*det_J * h3;
                        }

                        advection = advection_a + advection_b + advection_c + advection_d;

                        advection *= wt * at * lambda * pd->etm[pg->imtrx][eqn][(LOG2_ADVECTION)];
                      }
                    }

                    diffusion = 0.;
                    if (pd->e[pg->imtrx][eqn] & T_DIFFUSION) {
                      diffusion *= pd->etm[pg->imtrx][eqn][(LOG2_DIFFUSION)];
                    }

                    /*
                     * Source term...
                     */

                    source = 0.;

                    if (pd->e[pg->imtrx][eqn] & T_SOURCE) {
                      source_a = R_source;
                      source_b = -at * (g[a][b] + gt[a][b]);

                      if (DOUBLE_NONZERO(alpha)) {
                        source_b += -s_dot_s[a][b] / (mup * mup) * alpha * lambda * saramitoCoeff;
                      }

                      source_a *= wt_func * (d_det_J_dmesh_pj * h3 + det_J * dh3dmesh_pj);

                      source_b *= wt_func * det_J * h3 * d_mup_dmesh_pj;

                      source_c = 0.;
                      if (supg != 0.) {
                        for (w = 0; w < dim; w++) {
                          source_c +=
                              supg *
                              (supg_terms.supg_tau * v[w] * bf[eqn]->d_grad_phi_dmesh[i][w][p][j] +
                               supg_terms.d_supg_tau_dX[p][j] * v[w] * bf[eqn]->grad_phi[i][w]);
                        }
                        source_c *= R_source * det_J * h3;
                      }

                      source = source_a + source_b + source_c;

                      source *= wt * pd->etm[pg->imtrx][eqn][(LOG2_SOURCE)];
                    }

                    lec->J[LEC_J_INDEX(peqn, pvar, i, j)] += mass + advection + diffusion + source;
                  }
                }
              }

              /*
               * J_S_G
               */
              if (evss_gradv == 0) {
                for (p = 0; p < VIM; p++) {
                  for (q = 0; q < VIM; q++) {
                    var = v_g[p][q];

                    if (pd->v[pg->imtrx][var]) {
                      pvar = upd->vp[pg->imtrx][var];
                      for (j = 0; j < ei[pg->imtrx]->dof[var]; j++) {
                        phi_j = bf[var]->phi[j];
                        advection = 0.;
                        advection_a = 0.;
                        if (pd->e[pg->imtrx][eqn] & T_ADVECTION) {
                          if (DOUBLE_NONZERO(lambda)) {

                            advection -= ucwt * (s[p][b] * (double)delta(a, q) +
                                                 s[a][p] * (double)delta(b, q));
                            advection += lcwt * (s[a][q] * (double)delta(p, b) +
                                                 s[q][b] * (double)delta(a, p));

                            advection *= phi_j * h3 * det_J;

                            advection *= wt_func * wt * at * lambda *
                                         pd->etm[pg->imtrx][eqn][(LOG2_ADVECTION)];
                          }
                        }

                        /*
                         * Diffusion...
                         */

                        diffusion = 0.;

                        if (pd->e[pg->imtrx][eqn] & T_DIFFUSION) {
                          diffusion *= pd->etm[pg->imtrx][eqn][(LOG2_DIFFUSION)];
                        }

                        /*
                         * Source term...
                         */

                        source = 0.;

                        if (pd->e[pg->imtrx][eqn] & T_SOURCE) {
                          source = -at * mup * phi_j *
                                   ((double)delta(a, p) * (double)delta(b, q) +
                                    (double)delta(b, p) * (double)delta(a, q));
                          source *=
                              det_J * h3 * wt_func * wt * pd->etm[pg->imtrx][eqn][(LOG2_SOURCE)];
                        }

                        lec->J[LEC_J_INDEX(peqn, pvar, i, j)] += advection + diffusion + source;
                      }
                    }
                  }
                }
              }

              /*
               * J_S_F
               */
              var = FILL;
              if (pd->v[pg->imtrx][var]) {
                pvar = upd->vp[pg->imtrx][var];
                for (j = 0; j < ei[pg->imtrx]->dof[var]; j++) {
                  phi_j = bf[var]->phi[j];

                  mass = 0.;

                  if (pd->TimeIntegration != STEADY) {
                    if (pd->e[pg->imtrx][eqn] & T_MASS) {

                      mass = s_dot[a][b];
                      mass *= d_lambda_dF[j];
                      mass *= wt_func * at * det_J * wt;
                      mass *= h3;
                      mass *= pd->etm[pg->imtrx][eqn][(LOG2_MASS)];
                    }
                  }

                  advection = 0.;

                  if (pd->e[pg->imtrx][eqn] & T_ADVECTION) {
                    if (d_lambda_dF[j] != 0.) {

                      advection += v_dot_del_s[a][b] - x_dot_del_s[a][b];
                      if (ucwt != 0.)
                        advection -= ucwt * (gt_dot_s[a][b] + s_dot_g[a][b]);
                      if (lcwt != 0.)
                        advection += lcwt * (s_dot_gt[a][b] + g_dot_s[a][b]);

                      advection *= d_lambda_dF[j];
                      advection *= wt_func * at * det_J * wt * h3;
                      advection *= pd->etm[pg->imtrx][eqn][(LOG2_ADVECTION)];
                    }
                  }

                  diffusion = 0.;

                  if (pd->e[pg->imtrx][eqn] & T_DIFFUSION) {
                    /* add SU term in here when appropriate */

                    diffusion *= pd->etm[pg->imtrx][eqn][(LOG2_DIFFUSION)];
                  }

                  source = 0.;

                  if (pd->e[pg->imtrx][eqn] & T_SOURCE) {

                    double invmup = 1 / mup;
                    // PTT
                    if (eps != 0) {
                      // product rule + exponential
                      source += Z *
                                ((lambda * trace * d_eps_dF[j] * invmup) +
                                 (d_lambda_dF[j] * trace * eps * invmup) -
                                 (lambda * trace * eps * d_mup->F[j] * invmup * invmup)) *
                                s[a][b];
                    }

                    source += -at * d_mup->F[j] * (g[a][b] + gt[a][b]);

                    // Giesekus
                    if (alpha != 0.) {
                      source += s_dot_s[a][b] *
                                (-alpha * lambda * d_mup->F[j] * invmup * invmup +
                                 d_alpha_dF[j] * lambda * invmup + alpha * d_lambda_dF[j] * invmup);
                    }

                    source *= wt_func * det_J * h3 * wt;

                    source *= pd->etm[pg->imtrx][eqn][(LOG2_SOURCE)];
                  }

                  lec->J[LEC_J_INDEX(peqn, pvar, i, j)] += mass + advection + diffusion + source;
                }
              }

              /*
               * J_S_S
               */
              for (p = 0; p < VIM; p++) {
                for (q = 0; q < VIM; q++) {
                  var = v_s[mode][p][q];

                  if (pd->v[pg->imtrx][var]) {
                    pvar = upd->vp[pg->imtrx][var];
                    for (j = 0; j < ei[pg->imtrx]->dof[var]; j++) {
                      phi_j = bf[var]->phi[j];
                      mass = 0.;
                      if (pd->TimeIntegration != STEADY) {
                        if (pd->e[pg->imtrx][eqn] & T_MASS) {
                          mass = (1. + 2. * tt) * phi_j / dt * (double)delta(a, p) *
                                 (double)delta(b, q);
                          mass *= h3 * det_J;
                          mass *= wt_func * at * lambda * wt * pd->etm[pg->imtrx][eqn][(LOG2_MASS)];
                        }
                      }

                      advection = 0.;

                      if (pd->e[pg->imtrx][eqn] & T_ADVECTION) {
                        if (DOUBLE_NONZERO(lambda)) {
                          if ((a == p) && (b == q)) {
                            for (r = 0; r < WIM; r++) {
                              advection += (v[r] - x_dot[r]) * bf[var]->grad_phi[j][r];
                            }
                          }
                          advection -=
                              phi_j * ucwt *
                              (gt[a][p] * (double)delta(b, q) + g[q][b] * (double)delta(a, p));
                          advection +=
                              phi_j * lcwt *
                              (gt[q][b] * (double)delta(p, a) + g[a][p] * (double)delta(q, b));

                          advection *= h3 * det_J;

                          advection *= wt_func * wt * at * lambda *
                                       pd->etm[pg->imtrx][eqn][(LOG2_ADVECTION)];
                        }
                      }

                      /*
                       * Diffusion...
                       */

                      diffusion = 0.;

                      if (pd->e[pg->imtrx][eqn] & T_DIFFUSION) {
                        diffusion *= det_J * wt * h3;
                        diffusion *= pd->etm[pg->imtrx][eqn][(LOG2_DIFFUSION)];
                      }

                      /*
                       * Source term...
                       */

                      source = 0.;

                      if (pd->e[pg->imtrx][eqn] & T_SOURCE) {
                        source_a = Z * (double)delta(a, p) * (double)delta(b, q);
                        if (p == q)
                          source_a += s[a][b] * dZ_dtrace;
                        source_a *= saramitoCoeff;
                        // sensitivities for saramito model:
                        if (p <= q) {
                          source_a += d_saramito->s[p][q] * s[a][b] * Z;
                        }

                        source_b = 0.;
                        if (DOUBLE_NONZERO(alpha)) {
                          source_b =
                              alpha * lambda * saramitoCoeff *
                              (s[q][b] * (double)delta(a, p) + s[a][p] * (double)delta(b, q)) / mup;
                          if (p <= q) {
                            source_b +=
                                d_saramito->s[p][q] * alpha * lambda * (s_dot_s[a][b] / mup);
                          }
                        }

                        source = source_a + source_b;
                        source *= phi_j * det_J * h3 * wt_func * wt *
                                  pd->etm[pg->imtrx][eqn][(LOG2_SOURCE)];
                      }

                      lec->J[LEC_J_INDEX(peqn, pvar, i, j)] +=
                          mass + advection + diffusion + source;
                    }
                  }
                }
              }
            }
          }
        }
      }
    } /* End Assemble Jacobian */
  }   /* End loop over modes */

  return (status);
}

/*
 * This routine assembles the stress with a log-conformation tensor formulation.
 */
int assemble_stress_log_conf(dbl tt,
                             dbl dt,
                             dbl h[DIM],
                             dbl hh[DIM][DIM],
                             dbl dh_dxnode[DIM][MDE],
                             dbl vcent[DIM],
                             dbl dvc_dnode[DIM][MDE]) {
  int dim, q, a, b, w;
  int eqn, siz;

  int i, j, status, mode;
  int logc_gradv = 0;
  dbl v[DIM];
  dbl x_dot[DIM];
  dbl h3;

  dbl grad_v[DIM][DIM];
  dbl gamma[DIM][DIM];
  dbl det_J;

  dbl mass;
  dbl advection;
  dbl source;
  dbl source_term1[DIM][DIM];

  dbl wt_func;
  dbl wt;
  dbl tmp1[DIM][DIM], tmp2[DIM][DIM], tmp3[DIM][DIM];
  dbl advection_term1[DIM][DIM];

  // Variables for stress, velocity gradient
  int R_s[MAX_MODES][DIM][DIM];
  int v_s[MAX_MODES][DIM][DIM];
  dbl s[DIM][DIM], exp_s[DIM][DIM];
  dbl s_dot[DIM][DIM];
  dbl grad_s[DIM][DIM][DIM];
  dbl d_grad_s_dmesh[DIM][DIM][DIM][DIM][MDE];
  dbl gt[DIM][DIM];

  // Polymer viscosity
  dbl mup;
  VISCOSITY_DEPENDENCE_STRUCT d_mup_struct;
  VISCOSITY_DEPENDENCE_STRUCT *d_mup = &d_mup_struct;

  // Temperature shift
  dbl at = 0.0;
  dbl wlf_denom;

  // Consitutive prameters
  dbl alpha;
  dbl lambda = 0;
  dbl d_lambda;
  dbl eps;
  dbl Z = 1.0;

  // Decomposition of velocity vector
  dbl M1[DIM][DIM];
  dbl eig_values[DIM];
  dbl R1[DIM][DIM];
  dbl R1_T[DIM][DIM];
  dbl Rt_dot_gradv[DIM][DIM];
  dbl D[DIM][DIM];
  dbl D_dot_D[DIM][DIM];

  // Advective terms
  dbl v_dot_del_s[DIM][DIM];
  dbl x_dot_del_s[DIM][DIM];

  // Trace of stress
  dbl trace = 0.0;

  // SUPG terms
  dbl supg = 0;

  status = 0;
  if (vn->evssModel == LOG_CONF_GRADV) {
    logc_gradv = 1;
  }

  eqn = R_STRESS11;
  // Check if we are actually needed
  if (!pd->e[pg->imtrx][eqn]) {
    return (status);
  }

  dim = pd->Num_Dim;
  wt = fv->wt;
  det_J = bf[eqn]->detJ;
  h3 = fv->h3;

  // Load pointers
  (void)stress_eqn_pointer(v_s);
  (void)stress_eqn_pointer(R_s);

  memset(s, 0, sizeof(double) * DIM * DIM);
  memset(exp_s, 0, sizeof(double) * DIM * DIM);

  // Load up field variables
  for (a = 0; a < WIM; a++) {
    // Velocity
    v[a] = fv->v[a];
    //
    if (pd->TimeIntegration != STEADY && pd->gv[MESH_DISPLACEMENT1 + a]) {
      x_dot[a] = fv_dot->x[a];
    } else {
      x_dot[a] = 0.0;
    }
  }

  // Velocity gradient
  for (a = 0; a < VIM; a++) {
    for (b = 0; b < VIM; b++) {
      grad_v[a][b] = fv->grad_v[a][b];
    }
  }

  // Shear rate
  for (a = 0; a < VIM; a++) {
    for (b = 0; b < VIM; b++) {
      gamma[a][b] = grad_v[a][b] + grad_v[b][a];
    }
  }

  // Velocity gradient projection
  for (a = 0; a < VIM; a++) {
    for (b = 0; b < VIM; b++) {
      gt[a][b] = fv->G[b][a];
    }
  }

  if (vn->wt_funcModel == GALERKIN) {
    supg = 0.0;
  } else if (vn->wt_funcModel == SUPG) {
    supg = vn->wt_func;
  }

  SUPG_terms supg_terms;
  if (supg != 0.0) {
    supg_tau_shakib(&supg_terms, dim, dt, 1e-8, eqn);
  }

  dbl dcdd_factor = 0.0;
  if (vn->shockcaptureModel == SC_DCDD) {
    dcdd_factor = vn->shockcapture;
  }

  // Shift factor
  if (pd->gv[TEMPERATURE]) {
    if (vn->shiftModel == CONSTANT) {
      at = vn->shift[0];
    } else if (vn->shiftModel == MODIFIED_WLF) {
      wlf_denom = vn->shift[1] + fv->T - mp->reference[TEMPERATURE];
      if (wlf_denom != 0.0) {
        at = exp(vn->shift[0] * (mp->reference[TEMPERATURE] - fv->T) / wlf_denom);
      } else {
        at = 1.0;
      }
    }
  } else {
    at = 1.0;
  }

  // Loop over modes
  for (mode = 0; mode < vn->modes; mode++) {
    // Load up constants and some pointers
    load_modal_pointers(mode, tt, dt, s, s_dot, grad_s, d_grad_s_dmesh);

    // Polymer viscosity
    mup = viscosity(ve[mode]->gn, gamma, d_mup);

    // Giesekus mobility parameter
    alpha = ve[mode]->alpha;

    // Polymer time constant
    if (ve[mode]->time_constModel == CONSTANT) {
      lambda = ve[mode]->time_const;
    } else if (ve[mode]->time_constModel == CARREAU || ve[mode]->time_constModel == POWER_LAW) {
      lambda = mup / ve[mode]->time_const;
    }

    if (lambda <= 0.) {
      GOMA_WH(-1, "Trouble: Zero relaxation time with LOG_CONF");
      return -1;
    }

#ifdef ANALEIG_PLEASE
    analytical_exp_s(s, exp_s, eig_values, R1, NULL);
#else
    compute_exp_s(s, exp_s, eig_values, R1);
#endif

    /* Check to make sure eigenvalues are positive (negative eigenvalues will not
       work for log-conformation formulation). These eigenvalues are for the
       conformation tensor, not the log-conformation tensor. */
    if (eig_values[0] < 0. || eig_values[1] < 0. || (VIM > 2 && eig_values[2] < 0.)) {
      GOMA_WH(-1, "Error: Negative eigenvalue for conformation tensor");
      return -1;
    }

    memset(D, 0, sizeof(double) * DIM * DIM);
    D[0][0] = eig_values[0];
    D[1][1] = eig_values[1];
    if (VIM > 2) {
      D[2][2] = eig_values[2];
    }
    (void)tensor_dot(D, D, D_dot_D, VIM);

    // Decompose velocity gradient

    memset(M1, 0, sizeof(double) * DIM * DIM);
    memset(R1_T, 0, sizeof(double) * DIM * DIM);

    for (i = 0; i < VIM; i++) {
      for (j = 0; j < VIM; j++) {
        R1_T[i][j] = R1[j][i];
      }
    }

    for (i = 0; i < VIM; i++) {
      for (j = 0; j < VIM; j++) {
        Rt_dot_gradv[i][j] = 0.;
        for (w = 0; w < VIM; w++) {
          if (logc_gradv) {
            Rt_dot_gradv[i][j] += R1_T[i][w] * grad_v[j][w];
          } else {
            Rt_dot_gradv[i][j] += R1_T[i][w] * gt[w][j];
          }
        }
      }
    }

    for (i = 0; i < VIM; i++) {
      for (j = 0; j < VIM; j++) {
        M1[i][j] = 0.;
        for (w = 0; w < VIM; w++) {
          M1[i][j] += Rt_dot_gradv[i][w] * R1[w][j];
        }
      }
    }

    // Predetermine advective terms
    trace = exp_s[0][0] + exp_s[1][1];
    if (VIM > 2) {
      trace += exp_s[2][2];
    }

    for (a = 0; a < VIM; a++) {
      for (b = 0; b < VIM; b++) {
        v_dot_del_s[a][b] = 0.0;
        x_dot_del_s[a][b] = 0.0;
        for (q = 0; q < dim; q++) {
          v_dot_del_s[a][b] += v[q] * grad_s[q][a][b];
          x_dot_del_s[a][b] += x_dot[q] * grad_s[q][a][b];
        }
      }
    }

    // PTT exponent
    eps = ve[mode]->eps;

    // Exponential term for PTT
    Z = exp(eps * (trace - (double)VIM));

    siz = sizeof(double) * DIM * DIM;
    memset(tmp1, 0, siz);
    memset(tmp2, 0, siz);
    memset(tmp3, 0, siz);
    memset(advection_term1, 0, siz);
    memset(source_term1, 0, siz);

    for (a = 0; a < VIM; a++) {
      for (b = 0; b < VIM; b++) {
        if (a != b) {
          d_lambda = eig_values[b] - eig_values[a];
          if (DOUBLE_NONZERO(d_lambda)) {
            double eiglog_a = log(DBL_SMALL), eiglog_b = log(DBL_SMALL);
            if (DOUBLE_NONZERO(eig_values[b])) {
              eiglog_b = fmax(eiglog_b, log(eig_values[b]));
            }
            if (DOUBLE_NONZERO(eig_values[a])) {
              eiglog_a = fmax(eiglog_a, log(eig_values[a]));
            }
            tmp1[a][b] += (eiglog_b - eiglog_a) / d_lambda;
            tmp1[a][b] *= (eig_values[a] * M1[b][a] + eig_values[b] * M1[a][b]);
          } else {
            tmp1[a][b] += eig_values[b] * (M1[a][b] + M1[b][a]);
          }
        }
        if (a == b) {
          source_term1[a][b] += Z * (1.0 - D[a][a]) / lambda;
          if (DOUBLE_NONZERO(alpha)) {
            source_term1[a][b] += alpha * (2.0 * D[a][a] - 1.0 - D_dot_D[a][a]) / lambda;
          }
          source_term1[a][b] /= fmax(DBL_SMALL, eig_values[a]);
          source_term1[a][b] += 2.0 * M1[a][a];
        }
      }
    }

    (void)tensor_dot(R1, tmp1, tmp2, VIM);
    (void)tensor_dot(tmp2, R1_T, advection_term1, VIM);
    (void)tensor_dot(R1, source_term1, tmp3, VIM);
    (void)tensor_dot(tmp3, R1_T, source_term1, VIM);

    if (af->Assemble_Residual) {
      for (a = 0; a < VIM; a++) {
        for (b = 0; b < VIM; b++) {
          if (a <= b) {
            eqn = R_s[mode][a][b];

            for (i = 0; i < ei[pg->imtrx]->dof[eqn]; i++) {
              wt_func = bf[eqn]->phi[i];

              // SUPG weighting, this is SUPG with s, not e^s
              if (DOUBLE_NONZERO(supg)) {
                for (w = 0; w < dim; w++) {
                  wt_func += supg * supg_terms.supg_tau * v[w] * bf[eqn]->grad_phi[i][w];
                }
              }

              mass = 0.0;
              if (pd->TimeIntegration != STEADY) {
                if (pd->e[pg->imtrx][eqn] & T_MASS) {
                  mass = s_dot[a][b];
                  mass *= wt_func * at * det_J * wt * h3;
                  mass *= pd->etm[pg->imtrx][eqn][(LOG2_MASS)];
                }
              }

              advection = 0.;
              if (pd->e[pg->imtrx][eqn] & T_ADVECTION) {
                advection += v_dot_del_s[a][b] - x_dot_del_s[a][b];
                advection -= advection_term1[a][b];
                advection *= wt_func * at * det_J * wt * h3;
                advection *= pd->etm[pg->imtrx][eqn][(LOG2_ADVECTION)];
              }

              dbl diffusion = 0.;
              if (pd->e[pg->imtrx][eqn] & T_DIFFUSION) {
                if (DOUBLE_NONZERO(dcdd_factor)) {
                  dbl tmp = 0.0;
                  dbl s[DIM] = {0.0};
                  dbl r[DIM] = {0.0};
                  for (int w = 0; w < dim; w++) {
                    tmp += (v[w] - x_dot[w]) * (v[w] - x_dot[w]);
                  }
                  tmp = 1.0 / sqrt(tmp);
                  for (int w = 0; w < dim; w++) {
                    s[w] = (v[w] - x_dot[w]) * tmp;
                  }
                  dbl mags = 0;
                  for (int w = 0; w < dim; w++) {
                    mags += (grad_s[w][a][b] * grad_s[w][a][b]);
                  }
                  mags = 1.0 / (sqrt(mags) + 1e-14);
                  for (int w = 0; w < dim; w++) {
                    r[w] = grad_s[w][a][b] * mags;
                  }

                  dbl he = 0.0;
                  for (int q = 0; q < ei[pg->imtrx]->dof[eqn]; q++) {
                    dbl tmp = 0;
                    for (int w = 0; w < dim; w++) {
                      tmp += bf[eqn]->grad_phi[q][w] * bf[eqn]->grad_phi[q][w];
                    }
                    he += 1.0 / sqrt(tmp);
                  }

                  dbl G[DIM][DIM];
                  get_metric_tensor(bf[eqn]->B, dim, ei[pg->imtrx]->ielem_type, G);

                  dbl hrgn = 0.0;
                  // for (int w = 0; w < dim; w++) {
                  //   for (int z = 0; z < dim; z++) {
                  //     //tmp += fabs(r[w] * G[w][z] * r[z]);
                  //   }
                  // }
                  tmp = 0;
                  for (int q = 0; q < ei[pg->imtrx]->dof[eqn]; q++) {
                    for (int w = 0; w < dim; w++) {
                      tmp += fabs(r[w] * bf[eqn]->grad_phi[q][w]);
                    }
                  }
                  hrgn = 1.0 / (tmp + 1e-14);

                  dbl magv = 0.0;
                  for (int q = 0; q < VIM; q++) {
                    magv += v[q] * v[q];
                  }
                  magv = sqrt(magv);

                  dbl tau_dcdd = 0.5 * he * magv * magv * pow((1.0 / mags) * hrgn, 1.0);
                  // dbl tau_dcdd = (1.0 / mags) * hrgn * hrgn;
                  tau_dcdd = 1 / sqrt(1.0 / (supg_terms.supg_tau * supg_terms.supg_tau) +
                                      1.0 / (tau_dcdd * tau_dcdd));
                  dbl ss[DIM][DIM] = {{0.0}};
                  dbl rr[DIM][DIM] = {{0.0}};
                  dbl rdots = 0.0;
                  for (int w = 0; w < dim; w++) {
                    for (int z = 0; z < dim; z++) {
                      ss[w][z] = s[w] * s[z];
                      rr[w][z] = r[w] * r[z];
                    }
                    rdots += r[w] * s[w];
                  }

                  dbl inner_tensor[DIM][DIM] = {{0.0}};
                  for (int w = 0; w < dim; w++) {
                    for (int z = 0; z < dim; z++) {
                      inner_tensor[w][z] = rr[w][z] - rdots * rdots * ss[w][z];
                    }
                  }

                  dbl gs_inner_dot[DIM] = {0.0};
                  for (int w = 0; w < dim; w++) {
                    dbl tmp = 0.;
                    for (int z = 0; z < dim; z++) {
                      tmp += grad_s[w][a][b] * inner_tensor[w][z];
                    }
                    gs_inner_dot[w] = tmp;
                    // gs_inner_dot[w] = grad_s[w][a][b];
                  }

                  for (int w = 0; w < dim; w++) {
                    diffusion += tau_dcdd * gs_inner_dot[w] * bf[eqn]->grad_phi[i][w];
                  }
                  diffusion *= dcdd_factor * det_J * wt * h3;
                }
                diffusion *= pd->etm[pg->imtrx][eqn][(LOG2_DIFFUSION)];
              }

              source = 0.0;
              if (pd->e[pg->imtrx][eqn] & T_SOURCE) {
                source -= source_term1[a][b];
                source *= wt_func * det_J * h3 * wt;
                source *= pd->etm[pg->imtrx][eqn][(LOG2_SOURCE)];
              }
              lec->R[LEC_R_INDEX(upd->ep[pg->imtrx][eqn], i)] +=
                  mass + advection + diffusion + source;
            } // i loop
          }   // if a<=b
        }     // b loop
      }       // a loop
    }         // if Residual
  }
  return (status);
}

int assemble_stress_log_conf_transient(dbl tt, dbl dt, PG_DATA *pg_data) {
  int dim, p, q, a, b, w;
  int eqn, siz;

  int i, j, status, mode;
  int logc_gradv = 0;
  dbl v[DIM];
  dbl x_dot[DIM];
  dbl h3;

  dbl grad_v[DIM][DIM];
  dbl gamma[DIM][DIM];
  dbl det_J;

  dbl mass;
  dbl advection;
  dbl source;
  dbl source_term1[DIM][DIM];

  dbl wt_func;
  dbl wt;
  dbl tmp1[DIM][DIM], tmp2[DIM][DIM], tmp3[DIM][DIM];
  dbl advection_term1[DIM][DIM];

  // Variables for stress, velocity gradient
  int R_s[MAX_MODES][DIM][DIM];
  int v_s[MAX_MODES][DIM][DIM];
  dbl s[DIM][DIM], exp_s[DIM][DIM];
  dbl s_dot[DIM][DIM];
  dbl grad_s[DIM][DIM][DIM];
  dbl d_grad_s_dmesh[DIM][DIM][DIM][DIM][MDE];
  dbl gt[DIM][DIM];

  // Polymer viscosity
  dbl mup;
  VISCOSITY_DEPENDENCE_STRUCT d_mup_struct;
  VISCOSITY_DEPENDENCE_STRUCT *d_mup = &d_mup_struct;

  // Temperature shift
  dbl at = 0.0;
  dbl wlf_denom;

  // Consitutive prameters
  dbl alpha;
  dbl lambda = 0;
  dbl d_lambda;
  dbl eps;
  dbl Z = 1.0;

  // Decomposition of velocity vector
  dbl M1[DIM][DIM];
  dbl eig_values[DIM];
  dbl R1[DIM][DIM];
  dbl R1_T[DIM][DIM];
  dbl Rt_dot_gradv[DIM][DIM];
  dbl D[DIM][DIM];
  dbl D_dot_D[DIM][DIM];

  // Advective terms
  dbl v_dot_del_s[DIM][DIM];
  dbl x_dot_del_s[DIM][DIM];

  // Trace of stress
  dbl trace = 0.0;

  // SUPG terms
  dbl supg = 0;

  status = 0;
  if (vn->evssModel == LOG_CONF_TRANSIENT_GRADV) {
    logc_gradv = 1;
  }

  eqn = R_STRESS11;
  // Check if we are actually needed
  if (!pd->e[pg->imtrx][eqn]) {
    return (status);
  }

  dim = pd->Num_Dim;
  wt = fv->wt;
  det_J = bf[eqn]->detJ;
  h3 = fv->h3;

  // Load pointers
  (void)stress_eqn_pointer(v_s);
  (void)stress_eqn_pointer(R_s);

  memset(s, 0, sizeof(double) * DIM * DIM);
  memset(exp_s, 0, sizeof(double) * DIM * DIM);

  // Load up field variables
  for (a = 0; a < dim; a++) {
    // Velocity
    v[a] = fv->v[a];
    //
    if (pd->TimeIntegration != STEADY && pd->gv[MESH_DISPLACEMENT1 + a]) {
      x_dot[a] = fv_dot->x[a];
    } else {
      x_dot[a] = 0.0;
    }
  }

  // Velocity gradient
  for (a = 0; a < VIM; a++) {
    for (b = 0; b < VIM; b++) {
      grad_v[a][b] = fv->grad_v[a][b];
    }
  }

  // Shear rate
  for (a = 0; a < VIM; a++) {
    for (b = 0; b < VIM; b++) {
      gamma[a][b] = grad_v[a][b] + grad_v[b][a];
    }
  }

  // Velocity gradient projection
  for (a = 0; a < VIM; a++) {
    for (b = 0; b < VIM; b++) {
      gt[a][b] = fv->G[b][a];
    }
  }

  if (vn->wt_funcModel == GALERKIN) {
    supg = 0.0;
  } else if (vn->wt_funcModel == SUPG) {
    supg = vn->wt_func;
  }

  const bool saramitoEnabled =
      (vn->ConstitutiveEquation == SARAMITO_OLDROYDB || vn->ConstitutiveEquation == SARAMITO_PTT ||
       vn->ConstitutiveEquation == SARAMITO_GIESEKUS);

  dbl saramitoCoeff = 1.;

  SUPG_terms supg_terms;
  if (supg != 0.0) {
    supg_tau_shakib(&supg_terms, dim, dt, 1e-6, POLYMER_STRESS11);
  }

  // Shift factor
  if (pd->gv[TEMPERATURE]) {
    if (vn->shiftModel == CONSTANT) {
      at = vn->shift[0];
    } else if (vn->shiftModel == MODIFIED_WLF) {
      wlf_denom = vn->shift[1] + fv->T - mp->reference[TEMPERATURE];
      if (wlf_denom != 0.0) {
        at = exp(vn->shift[0] * (mp->reference[TEMPERATURE] - fv->T) / wlf_denom);
      } else {
        at = 1.0;
      }
    }
  } else {
    at = 1.0;
  }

  // Loop over modes
  for (mode = 0; mode < vn->modes; mode++) {
    // Load up constants and some pointers
    load_modal_pointers(mode, tt, dt, s, s_dot, grad_s, d_grad_s_dmesh);

    // Polymer viscosity
    mup = viscosity(ve[mode]->gn, gamma, d_mup);

    // Giesekus mobility parameter
    alpha = ve[mode]->alpha;

    // Polymer time constant
    if (ve[mode]->time_constModel == CONSTANT) {
      lambda = ve[mode]->time_const;
    } else if (ve[mode]->time_constModel == CARREAU || ve[mode]->time_constModel == POWER_LAW) {
      lambda = mup / ve[mode]->time_const;
    }

#ifdef ANALEIG_PLEASE
    analytical_exp_s(fv_old->S[mode], exp_s, eig_values, R1, NULL);
#else
    compute_exp_s(fv_old->S[mode], exp_s, eig_values, R1);
#endif

    dbl tau[DIM][DIM] = {{0.0}};
    if (saramitoEnabled == TRUE) {
      for (int i = 0; i < VIM; i++) {
        for (int j = 0; j < VIM; j++) {
          tau[i][j] = mup / lambda * (exp_s[i][j] - delta(i, j));
        }
      }
      compute_saramito_model_terms(&saramitoCoeff, NULL, tau, ve[mode]->gn, FALSE);
    } else {
      saramitoCoeff = 1.;
    }

    /* Check to make sure eigenvalues are positive (negative eigenvalues will not
       work for log-conformation formulation). These eigenvalues are for the
       conformation tensor, not the log-conformation tensor. */
    if (eig_values[0] < 0. || eig_values[1] < 0. || (VIM > 2 && eig_values[2] < 0.)) {
      GOMA_WH(-1, "Error: Negative eigenvalue for conformation tensor");
      return -1;
    }

    memset(D, 0, sizeof(double) * DIM * DIM);
    D[0][0] = eig_values[0];
    D[1][1] = eig_values[1];
    if (VIM > 2) {
      D[2][2] = eig_values[2];
    }
    (void)tensor_dot(D, D, D_dot_D, VIM);

    // Decompose velocity gradient

    memset(M1, 0, sizeof(double) * DIM * DIM);
    memset(R1_T, 0, sizeof(double) * DIM * DIM);

    for (i = 0; i < VIM; i++) {
      for (j = 0; j < VIM; j++) {
        R1_T[i][j] = R1[j][i];
      }
    }

    for (i = 0; i < VIM; i++) {
      for (j = 0; j < VIM; j++) {
        Rt_dot_gradv[i][j] = 0.;
        for (w = 0; w < VIM; w++) {
          if (logc_gradv) {
            Rt_dot_gradv[i][j] += R1_T[i][w] * grad_v[j][w];
          } else {
            Rt_dot_gradv[i][j] += R1_T[i][w] * gt[w][j];
          }
        }
      }
    }

    for (i = 0; i < VIM; i++) {
      for (j = 0; j < VIM; j++) {
        M1[i][j] = 0.;
        for (w = 0; w < VIM; w++) {
          M1[i][j] += Rt_dot_gradv[i][w] * R1[w][j];
        }
      }
    }

    // Predetermine advective terms
    trace = exp_s[0][0] + exp_s[1][1];
    if (VIM > 2) {
      trace += exp_s[2][2];
    }

    for (a = 0; a < VIM; a++) {
      for (b = 0; b < VIM; b++) {
        v_dot_del_s[a][b] = 0.0;
        x_dot_del_s[a][b] = 0.0;
        for (q = 0; q < dim; q++) {
          v_dot_del_s[a][b] += v[q] * grad_s[q][a][b];
          x_dot_del_s[a][b] += x_dot[q] * grad_s[q][a][b];
        }
      }
    }

    // PTT exponent
    eps = ve[mode]->eps;

    // Exponential term for PTT
    Z = exp(eps * (trace - (double)VIM));

    siz = sizeof(double) * DIM * DIM;
    memset(tmp1, 0, siz);
    memset(tmp2, 0, siz);
    memset(tmp3, 0, siz);
    memset(advection_term1, 0, siz);
    memset(source_term1, 0, siz);

    for (a = 0; a < VIM; a++) {
      for (b = 0; b < VIM; b++) {
        if (a != b) {
          d_lambda = eig_values[b] - eig_values[a];
          if (DOUBLE_NONZERO(d_lambda)) {
            double eiglog_a = log(DBL_SMALL), eiglog_b = log(DBL_SMALL);
            if (DOUBLE_NONZERO(eig_values[b])) {
              eiglog_b = fmax(eiglog_b, log(eig_values[b]));
            }
            if (DOUBLE_NONZERO(eig_values[a])) {
              eiglog_a = fmax(eiglog_a, log(eig_values[a]));
            }
            tmp1[a][b] += (eiglog_b - eiglog_a) / d_lambda;
            tmp1[a][b] *= (eig_values[a] * M1[b][a] + eig_values[b] * M1[a][b]);
          } else {
            tmp1[a][b] += eig_values[b] * (M1[a][b] + M1[b][a]);
          }
        }
        if (a == b) {
          source_term1[a][b] += saramitoCoeff * Z * (1.0 - D[a][a]) / lambda;
          if (DOUBLE_NONZERO(alpha)) {
            source_term1[a][b] += alpha * (2.0 * D[a][a] - 1.0 - D_dot_D[a][a]) / lambda;
          }
          source_term1[a][b] /= fmax(DBL_SMALL, eig_values[a]);
          source_term1[a][b] += 2.0 * M1[a][a];
        }
      }
    }

    (void)tensor_dot(R1, tmp1, tmp2, VIM);
    (void)tensor_dot(tmp2, R1_T, advection_term1, VIM);
    (void)tensor_dot(R1, source_term1, tmp3, VIM);
    (void)tensor_dot(tmp3, R1_T, source_term1, VIM);

    if (af->Assemble_Residual) {
      for (a = 0; a < VIM; a++) {
        for (b = 0; b < VIM; b++) {
          if (a <= b) {
            eqn = R_s[mode][a][b];

            for (i = 0; i < ei[pg->imtrx]->dof[eqn]; i++) {
              wt_func = bf[eqn]->phi[i];

              // SUPG weighting, this is SUPG with s, not e^s
              if (DOUBLE_NONZERO(supg)) {
                for (w = 0; w < dim; w++) {
                  wt_func += supg * supg_terms.supg_tau * v[w] * bf[eqn]->grad_phi[i][w];
                }
              }

              mass = 0.0;
              if (pd->TimeIntegration != STEADY) {
                if (pd->e[pg->imtrx][eqn] & T_MASS) {
                  mass = fv_dot->S[mode][a][b];
                  mass *= wt_func * at * det_J * wt * h3;
                  mass *= pd->etm[pg->imtrx][eqn][(LOG2_MASS)];
                }
              }

              advection = 0.;
              if (pd->e[pg->imtrx][eqn] & T_ADVECTION) {
                advection += v_dot_del_s[a][b] - x_dot_del_s[a][b];
                advection -= advection_term1[a][b];
                advection *= wt_func * at * det_J * wt * h3;
                advection *= pd->etm[pg->imtrx][eqn][(LOG2_ADVECTION)];
              }

              source = 0.0;
              if (pd->e[pg->imtrx][eqn] & T_SOURCE) {
                source -= source_term1[a][b];
                source *= wt_func * det_J * h3 * wt;
                source *= pd->etm[pg->imtrx][eqn][(LOG2_SOURCE)];
              }
              lec->R[LEC_R_INDEX(upd->ep[pg->imtrx][eqn], i)] += mass + advection + source;
            } // i loop
          }   // if a<=b
        }     // b loop
      }       // a loop
    }         // if Residual
    if (af->Assemble_Jacobian) {
      for (a = 0; a < VIM; a++) {
        for (b = 0; b < VIM; b++) {
          if (a <= b) {
            eqn = R_s[mode][a][b];
            int peqn = upd->ep[pg->imtrx][eqn];

            for (i = 0; i < ei[pg->imtrx]->dof[eqn]; i++) {
              wt_func = bf[eqn]->phi[i];

              // SUPG weighting, this is SUPG with s, not e^s
              if (DOUBLE_NONZERO(supg)) {
                for (w = 0; w < dim; w++) {
                  wt_func += supg * supg_terms.supg_tau * v[w] * bf[eqn]->grad_phi[i][w];
                }
              }

              /*
               * J_S_S
               */
              for (p = 0; p < VIM; p++) {
                for (q = 0; q < VIM; q++) {
                  int var = v_s[mode][p][q];

                  if (pd->v[pg->imtrx][var]) {
                    int pvar = upd->vp[pg->imtrx][var];
                    for (j = 0; j < ei[pg->imtrx]->dof[var]; j++) {
                      double phi_j = bf[var]->phi[j];
                      mass = 0.;
                      if (pd->TimeIntegration != STEADY) {
                        if (pd->e[pg->imtrx][eqn] & T_MASS) {
                          mass = (1. + 2. * tt) * phi_j / dt * (double)delta(a, p) *
                                 (double)delta(b, q);
                          mass *= h3 * det_J;
                          mass *= wt_func * wt * pd->etm[pg->imtrx][eqn][(LOG2_MASS)];
                        }
                      }

                      advection = 0.;

                      if (pd->e[pg->imtrx][eqn] & T_ADVECTION) {
                        if ((a == p) && (b == q)) {
                          for (int r = 0; r < dim; r++) {
                            advection += (v[r] - x_dot[r]) * bf[var]->grad_phi[j][r];
                          }
                        }

                        advection *= h3 * det_J;

                        advection *= wt_func * wt * pd->etm[pg->imtrx][eqn][(LOG2_ADVECTION)];
                      }

                      source = 0;
                      lec->J[LEC_J_INDEX(peqn, pvar, i, j)] += mass + advection + source;
                    }
                  }
                }
              }
            } // i loop
          }   // if a<=b
        }     // b loop
      }       // a loop
    }         // if Residual
  }
  return (status);
}

/* this stress routine uses the viscoelastic equations to do a solid-fluid
 * interaction problem in an Eulerian context with the level set denote the
 * solid-fluid interface.
 */

int assemble_stress_level_set(dbl tt,           /* parameter to vary time integration from
                                                 * explicit (tt = 1) to implicit (tt = 0) */
                              dbl dt,           /* current time step size */
                              dbl h[DIM],       /* coordinate scale factors */
                              dbl hh[DIM][DIM], /* coordinate scale factors */
                              dbl dh_dxnode[DIM][MDE],
                              dbl vcent[DIM], /* Average element velocity, which is
                                               * the centroid velocity for Q2 and the
                                               * average of the vertices for Q1. It
                                               * comes from the routine
                                               * "element_velocity." */
                              dbl dvc_dnode[DIM][MDE]) {
  int dim, p, q, r, a, b, w;

  int eqn, var;
  int peqn, pvar;

  int i, j, mode;
  dbl v[DIM];      /* Velocity field. */
  dbl x_dot[DIM];  /* current position field derivative wrt time. */
  dbl h3;          /* Volume element (scale factors). */
  dbl dh3dmesh_pj; /* Sensitivity to (p,j) mesh dof. */

  dbl grad_v[DIM][DIM];
  dbl gamma[DIM][DIM]; /* Shear-rate tensor based on velocity */
  dbl det_J;           /* determinant of element Jacobian */

  dbl d_det_J_dmesh_pj; /* for specific (p,j) mesh dof */

  dbl mass; /* For terms and their derivatives */
  dbl mass_a, mass_b;
  dbl advection;
  dbl advection_a, advection_b, advection_c, advection_d;
  dbl source;
  dbl source_a = 0, source_b = 0, source_c = 0;

  /*
   *
   * Note how carefully we avoid refering to d(phi[i])/dx[j] and refer instead
   * to the j-th component of grad_phi[j][i] so that this vector can be loaded
   * up with components that may be different in non Cartesian coordinate
   * systems.
   *
   * We will, however, insist on *orthogonal* coordinate systems, even if we
   * might permit them to be curvilinear.
   *
   * Assume all components of velocity are interpolated with the same kind
   * of basis function.
   */

  /*
   * Petrov-Galerkin weighting functions for i-th and ab-th stress residuals
   * and some of their derivatives...
   */

  dbl wt_func;

  /*
   * Interpolation functions for variables and some of their derivatives.
   */

  dbl phi_j;
  dbl wt;

  /* Variables for stress */

  int R_s[MAX_MODES][DIM][DIM];
  int v_s[MAX_MODES][DIM][DIM];
  int v_g[DIM][DIM];

  dbl s[DIM][DIM];     /* stress tensor */
  dbl s_dot[DIM][DIM]; /* stress tensor from last time step */
  dbl grad_s[DIM][DIM][DIM];
  dbl d_grad_s_dmesh[DIM][DIM][DIM][DIM]
                    [MDE]; /* derivative of grad of stress tensor for mode ve_mode */

  dbl g[DIM][DIM];  /* velocity gradient tensor */
  dbl gt[DIM][DIM]; /* transpose of velocity gradient tensor */

  /* dot product tensors */

  dbl s_dot_g[DIM][DIM];
  dbl gt_dot_s[DIM][DIM];

  /* polymer viscosity and derivatives */
  dbl mup;
  VISCOSITY_DEPENDENCE_STRUCT d_mup_struct;
  VISCOSITY_DEPENDENCE_STRUCT *d_mup = &d_mup_struct;

  dbl d_mup_dv_pj;
  dbl d_mup_dmesh_pj;

  /* advective terms are precalculated */
  dbl v_dot_del_s[DIM][DIM];
  dbl x_dot_del_s[DIM][DIM];

  dbl d_xdotdels_dm;

  dbl d_vdotdels_dm;

  /* SUPG variables */
  dbl h_elem = 0, h_elem_inv = 0, h_elem_deriv = 0;
  dbl supg = 0;

  int status = 0;

  double H_ls, delta_ls, normal_ls[MAX_PDIM];
  int near_ls;
  dbl Gmod;

  eqn = R_STRESS11;

  /*
   * Bail out fast if there's nothing to do...
   */

  if (!pd->e[pg->imtrx][eqn]) {
    return (status);
  }

  /*
   * Unpack variables from structures for local convenience...
   */

  dim = pd->Num_Dim;

  wt = fv->wt;

  det_J = bf[eqn]->detJ; /* Really, ought to be mesh eqn. */

  h3 = fv->h3; /* Differential volume element (scales). */

  /* load eqn and variable number in tensor form */
  (void)stress_eqn_pointer(v_s);
  (void)stress_eqn_pointer(R_s);

  v_g[0][0] = VELOCITY_GRADIENT11;
  v_g[0][1] = VELOCITY_GRADIENT12;
  v_g[1][0] = VELOCITY_GRADIENT21;
  v_g[1][1] = VELOCITY_GRADIENT22;
  v_g[0][2] = VELOCITY_GRADIENT13;
  v_g[1][2] = VELOCITY_GRADIENT23;
  v_g[2][0] = VELOCITY_GRADIENT31;
  v_g[2][1] = VELOCITY_GRADIENT32;
  v_g[2][2] = VELOCITY_GRADIENT33;

  /*
   * Field variables...
   */

  for (a = 0; a < WIM; a++) {
    v[a] = fv->v[a];

    /* note, these are zero for steady calculations */
    if (pd->TimeIntegration != STEADY && pd->v[pg->imtrx][MESH_DISPLACEMENT1 + a]) {
      x_dot[a] = fv_dot->x[a];
    } else {
      x_dot[a] = 0.;
    }
  }

  /*
   * In Cartesian coordinates, this velocity gradient tensor will
   * have components that are...
   *
   * 			grad_v[a][b] = d v_b
   *				       -----
   *				       d x_a
   */

  for (a = 0; a < VIM; a++) {
    for (b = 0; b < VIM; b++) {
      grad_v[a][b] = fv->grad_v[a][b];
    }
  }

  /* load up shearrate tensor based on velocity */
  for (a = 0; a < VIM; a++) {
    for (b = 0; b < VIM; b++) {
      gamma[a][b] = grad_v[a][b] + grad_v[b][a];
    }
  }

  for (a = 0; a < VIM; a++) {
    for (b = 0; b < VIM; b++) {
      g[a][b] = fv->G[a][b];
      gt[b][a] = g[a][b];
    }
  }

  if (vn->wt_funcModel == GALERKIN) {
    supg = 0.;
  } else if (vn->wt_funcModel == SUPG) {
    supg = vn->wt_func;
  }

  if (supg != 0.) {
    h_elem = 0.;
    for (p = 0; p < dim; p++) {
      h_elem += vcent[p] * vcent[p] * h[p];
    }
    h_elem = sqrt(h_elem) / 2.;
    if (h_elem == 0.) {
      h_elem_inv = 1.;
    } else {
      h_elem_inv = 1. / h_elem;
    }
  }
  /* end Petrov-Galerkin addition */

  /* Get level set length scales, Heaviside function etc */
  level_set_interface(fv->F, fv->grad_F, ls->Length_Scale, 0, &near_ls, &H_ls, NULL, NULL,
                      &delta_ls, NULL, NULL, normal_ls, NULL, NULL);

  /* Begin loop over modes */
  for (mode = 0; mode < vn->modes; mode++) {

    load_modal_pointers(mode, tt, dt, s, s_dot, grad_s, d_grad_s_dmesh);

    /* precalculate advective terms of form (v dot del tensor)*/

    for (a = 0; a < VIM; a++) {
      for (b = 0; b < VIM; b++) {
        v_dot_del_s[a][b] = 0.;
        x_dot_del_s[a][b] = 0.;
        for (q = 0; q < dim; q++) {
          v_dot_del_s[a][b] += v[q] * grad_s[q][a][b];
          x_dot_del_s[a][b] += x_dot[q] * grad_s[q][a][b];
        }
      }
    }

    /*
     * Stress tensor...(Note "anti-BSL" sign convention on deviatoric stress)
     */

    /* get polymer viscosity */
    mup = viscosity(ve[mode]->gn, gamma, d_mup);

    /* hardwire shear modulus for now */
    /* Gmod = 1000000.; */
    Gmod = mup / ve[mode]->time_const;

    /* get tensor dot products for future use */
    (void)tensor_dot(s, g, s_dot_g, VIM);
    (void)tensor_dot(gt, s, gt_dot_s, VIM);

    /* get tensor dot products for future use */

    /*
     * Residuals_________________________________________________________________
     */

    if (af->Assemble_Residual) {
      /*
       * Assemble each component "ab" of the polymer stress equation...
       */
      for (a = 0; a < VIM; a++) {
        for (b = 0; b < VIM; b++) {

          if (a <= b) /* since the stress tensor is symmetric, only assemble the upper half */
          {
            eqn = R_s[mode][a][b];

            /*
             * In the element, there will be contributions to this many equations
             * based on the number of degrees of freedom...
             */

            for (i = 0; i < ei[pg->imtrx]->dof[eqn]; i++) {
              wt_func = bf[eqn]->phi[i];
              /* add Petrov-Galerkin terms as necessary */
              if (supg != 0.) {
                for (w = 0; w < dim; w++) {
                  wt_func += supg * h_elem * v[w] * bf[eqn]->grad_phi[i][w];
                }
              }

              /* The mass and advection terms constitute the substantial
               * derivative and the upper convective derivative of the
               * stress tensor. These terms are divided by the modulus,
               * G, and form the elastic solid response.
               */
              mass = 0.;
              if (pd->TimeIntegration != STEADY) {
                if (pd->e[pg->imtrx][eqn] & T_MASS) {
                  mass = s_dot[a][b] * H_ls / Gmod;
                  mass *= wt_func * det_J * wt * h3;
                  mass *= pd->etm[pg->imtrx][eqn][(LOG2_MASS)];
                }
              }

              advection = 0.;
              if (pd->e[pg->imtrx][eqn] & T_ADVECTION) {
                advection += v_dot_del_s[a][b] - x_dot_del_s[a][b];
                advection -= (gt_dot_s[a][b] + s_dot_g[a][b]);

                advection *= wt_func * H_ls / Gmod * det_J * wt * h3;
                advection *= pd->etm[pg->imtrx][eqn][(LOG2_ADVECTION)];
              }

              /*
               * Source term...
               */

              source = 0.;
              if (pd->e[pg->imtrx][eqn] & T_SOURCE) {
                /* This source term involves the Newtonian fluid
                 * viscosity expressed in the mixed formulation.
                 */
                source = s[a][b] * (1. - H_ls) / mup;

                /* This source term involves the rate of deformation
                 * tensor, which is used for both the solid and fluid
                 * formulations.
                 */

                source -= (g[a][b] + gt[a][b]);
                source *= wt_func * det_J * h3 * wt;
                source *= pd->etm[pg->imtrx][eqn][(LOG2_SOURCE)];
              }

              /*
               * Add contributions to this residual (globally into Resid, and
               * locally into an accumulator)
               */

              lec->R[LEC_R_INDEX(upd->ep[pg->imtrx][eqn], i)] += mass + advection + source;
            }
          }
        }
      }
    }

    /*
     * Jacobian terms...
     */

    if (af->Assemble_Jacobian) {
      dbl R_source, R_advection; /* Places to put the raw residual portions
                                            instead of constantly recalcing them */
      for (a = 0; a < VIM; a++) {
        for (b = 0; b < VIM; b++) {
          if (a <= b) /* since the stress tensor is symmetric, only assemble the upper half */
          {
            eqn = R_s[mode][a][b];
            peqn = upd->ep[pg->imtrx][eqn];

            R_advection = v_dot_del_s[a][b] - x_dot_del_s[a][b];
            R_advection -= (gt_dot_s[a][b] + s_dot_g[a][b]);
            R_advection *= H_ls / Gmod;

            R_source = s[a][b] * (1. - H_ls) / mup - (g[a][b] + gt[a][b]);

            for (i = 0; i < ei[pg->imtrx]->dof[eqn]; i++) {

              wt_func = bf[eqn]->phi[i];
              /* add Petrov-Galerkin terms as necessary */
              if (supg != 0.) {
                for (w = 0; w < dim; w++) {
                  wt_func += supg * h_elem * v[w] * bf[eqn]->grad_phi[i][w];
                }
              }

              /*
               * Set up some preliminaries that are needed for the (a,i)
               * equation for bunches of (b,j) column variables...
               */

              /*
               * J_S_T
               */

              var = TEMPERATURE;
              if (pd->v[pg->imtrx][var]) {
                pvar = upd->vp[pg->imtrx][var];
                for (j = 0; j < ei[pg->imtrx]->dof[var]; j++) {
                  phi_j = bf[var]->phi[j];

                  source = 0.;
                  if (pd->e[pg->imtrx][eqn] & T_SOURCE) {
                    source -= s[a][b] * (1. - H_ls) / (mup * mup) * d_mup->T[j];
                    source *= wt_func * det_J * wt * h3;
                    source *= pd->etm[pg->imtrx][eqn][(LOG2_SOURCE)];
                  }

                  lec->J[LEC_J_INDEX(peqn, pvar, i, j)] += source;
                }
              }

              /*
               * J_S_v
               */
              for (p = 0; p < WIM; p++) {
                var = VELOCITY1 + p;
                if (pd->v[pg->imtrx][var]) {
                  pvar = upd->vp[pg->imtrx][var];
                  for (j = 0; j < ei[pg->imtrx]->dof[var]; j++) {
                    phi_j = bf[var]->phi[j];
                    d_mup_dv_pj = d_mup->v[p][j];

                    mass = 0.;

                    if (pd->TimeIntegration != STEADY) {
                      if (pd->e[pg->imtrx][eqn] & T_MASS) {
                        if (supg != 0.) {
                          mass = supg * h_elem * phi_j * bf[eqn]->grad_phi[i][p];

                          for (w = 0; w < dim; w++) {
                            mass += supg * vcent[p] * dvc_dnode[p][j] * h[p] * h_elem_inv / 4. *
                                    v[w] * bf[eqn]->grad_phi[i][w];
                          }

                          mass *= s_dot[a][b] * H_ls / Gmod;
                        }

                        mass *= pd->etm[pg->imtrx][eqn][(LOG2_MASS)] * det_J * wt * h3;
                      }
                    }

                    advection = 0.;

                    if (pd->e[pg->imtrx][eqn] & T_ADVECTION) {
                      advection_a = phi_j * (grad_s[p][a][b]) * H_ls / Gmod;

                      advection_a *= wt_func;

                      advection_b = 0.;
                      /* Petrov-Galerkin term */
                      if (supg != 0.) {
                        advection_b = supg * h_elem * phi_j * bf[eqn]->grad_phi[i][p];
                        for (w = 0; w < dim; w++) {
                          advection_b += supg * vcent[p] * h[p] * dvc_dnode[p][j] * h_elem_inv /
                                         4. * v[w] * bf[eqn]->grad_phi[i][w];
                        }

                        advection_b *= R_advection;
                      }

                      advection = advection_a + advection_b;
                      advection *= det_J * wt * h3;
                      advection *= pd->etm[pg->imtrx][eqn][(LOG2_ADVECTION)];
                    }

                    source = 0.;

                    if (pd->e[pg->imtrx][eqn] & T_SOURCE) {
                      source_a = -d_mup_dv_pj * (s[a][b] * (1. - H_ls) / (mup * mup));
                      source_a *= wt_func;

                      source_b = 0.;
                      if (supg != 0.) {
                        source_b = supg * h_elem * phi_j * bf[eqn]->grad_phi[i][p];

                        for (w = 0; w < dim; w++) {
                          source_b += supg * vcent[p] * dvc_dnode[p][j] * h[p] * h_elem_inv / 4. *
                                      v[w] * bf[eqn]->grad_phi[i][w];
                        }

                        source_b *= R_source;
                      }

                      source = source_a + source_b;
                      source *= det_J * wt * h3;
                      source *= pd->etm[pg->imtrx][eqn][(LOG2_SOURCE)];
                    }

                    lec->J[LEC_J_INDEX(peqn, pvar, i, j)] += mass + advection + source;
                  }
                }
              }

              /*
               * J_S_c
               */
              var = MASS_FRACTION;
              if (pd->v[pg->imtrx][var]) {
                for (j = 0; j < ei[pg->imtrx]->dof[var]; j++) {
                  phi_j = bf[var]->phi[j];

                  for (w = 0; w < pd->Num_Species_Eqn; w++) {

                    source = 0.;

                    if (pd->e[pg->imtrx][eqn] & T_SOURCE) {
                      source = -d_mup->C[w][j] * (s[a][b] * (1. - H_ls) / (mup * mup));
                      source *= wt_func * det_J * wt * h3;
                      source *= pd->etm[pg->imtrx][eqn][(LOG2_SOURCE)];
                    }

                    if (w > 1) {
                      GOMA_EH(GOMA_ERROR, "Need more arrays for each species.");
                    }

                    lec->J[LEC_J_INDEX(peqn, MAX_PROB_VAR + w, i, j)] += source;
                  }
                }
              }

              /*
               * J_S_P
               */
              var = PRESSURE;
              if (pd->v[pg->imtrx][var]) {
                pvar = upd->vp[pg->imtrx][var];
                for (j = 0; j < ei[pg->imtrx]->dof[var]; j++) {
                  phi_j = bf[var]->phi[j];

                  source = 0.;
                  if (pd->e[pg->imtrx][eqn] & T_SOURCE) {
                    source = -d_mup->P[j] * (s[a][b] * (1. - H_ls) / (mup * mup));
                    source *= wt_func * det_J * wt * h3;
                    source *= pd->etm[pg->imtrx][eqn][(LOG2_SOURCE)];
                  }

                  lec->J[LEC_J_INDEX(peqn, pvar, i, j)] += source;
                }
              }

              /*
               * J_S_d
               */
              for (p = 0; p < dim; p++) {
                var = MESH_DISPLACEMENT1 + p;
                if (pd->v[pg->imtrx][var]) {
                  pvar = upd->vp[pg->imtrx][var];
                  for (j = 0; j < ei[pg->imtrx]->dof[var]; j++) {
                    phi_j = bf[var]->phi[j];
                    d_det_J_dmesh_pj = bf[eqn]->d_det_J_dm[p][j];
                    dh3dmesh_pj = fv->dh3dq[p] * bf[var]->phi[j];
                    d_mup_dmesh_pj = d_mup->X[p][j];
                    if (supg != 0.) {
                      h_elem_deriv = 0.;
                      for (q = 0; q < dim; q++) {
                        h_elem_deriv +=
                            hh[q][p] * vcent[q] * vcent[q] * dh_dxnode[q][j] * h_elem_inv / 4.;
                      }
                    }

                    mass = 0.;
                    mass_a = 0.;
                    mass_b = 0.;
                    if (pd->TimeIntegration != STEADY) {
                      if (pd->e[pg->imtrx][eqn] & T_MASS) {
                        mass_a = s_dot[a][b] * H_ls / Gmod;
                        mass_a *= wt_func * (d_det_J_dmesh_pj * h3 + det_J * dh3dmesh_pj);

                        if (supg != 0.) {
                          for (w = 0; w < dim; w++) {
                            mass_b +=
                                supg * (h_elem * v[w] * bf[eqn]->d_grad_phi_dmesh[i][w][p][j] +
                                        h_elem_deriv * v[w] * bf[eqn]->grad_phi[i][w]);
                          }
                          mass_b *= s_dot[a][b] * H_ls / Gmod * h3 * det_J;
                        }

                        mass = mass_a + mass_b;
                        mass *= wt * pd->etm[pg->imtrx][eqn][(LOG2_MASS)];
                      }
                    }

                    advection = 0.;

                    if (pd->e[pg->imtrx][eqn] & T_ADVECTION) {
                      /*
                       * Four parts:
                       *    advection_a =
                       *    	Int ( ea.(v-xdot).d(Vv)/dmesh h3 |Jv| )
                       *
                       *    advection_b =
                       *  (i)	Int ( ea.(v-xdot).Vv h3 d(|Jv|)/dmesh )
                       *  (ii)  Int ( ea.(v-xdot).d(Vv)/dmesh h3 |Jv| )
                       *  (iii) Int ( ea.(v-xdot).Vv dh3/dmesh |Jv|   )
                       *
                       * For unsteady problems, we have an
                       * additional term
                       *
                       *    advection_c =
                       *    	Int ( ea.d(v-xdot)/dmesh.Vv h3 |Jv| )
                       */

                      advection_a = R_advection;

                      advection_a *= wt_func * (d_det_J_dmesh_pj * h3 + det_J * dh3dmesh_pj);

                      d_vdotdels_dm = 0.;
                      for (q = 0; q < dim; q++) {
                        d_vdotdels_dm += (v[q] - x_dot[q]) * d_grad_s_dmesh[q][a][b][p][j];
                      }

                      advection_b = d_vdotdels_dm;
                      advection_b *= H_ls / Gmod * wt_func * det_J * h3;

                      advection_c = 0.;
                      if (pd->TimeIntegration != STEADY) {
                        if (pd->e[pg->imtrx][eqn] & T_MASS) {
                          d_xdotdels_dm = (1. + 2. * tt) * phi_j / dt * grad_s[p][a][b];

                          advection_c -= d_xdotdels_dm;

                          advection_c *= H_ls / Gmod * wt_func * h3 * det_J;
                        }
                      }

                      advection_d = 0.;
                      if (supg != 0.) {
                        for (w = 0; w < dim; w++) {
                          advection_d +=
                              supg * (h_elem * v[w] * bf[eqn]->d_grad_phi_dmesh[i][w][p][j] +
                                      h_elem_deriv * v[w] * bf[eqn]->grad_phi[i][w]);
                        }

                        advection_d *= (R_advection)*det_J * h3;
                      }

                      advection = advection_a + advection_b + advection_c + advection_d;

                      advection *= wt * pd->etm[pg->imtrx][eqn][(LOG2_ADVECTION)];
                    }

                    /*
                     * Source term...
                     */

                    source = 0.;

                    if (pd->e[pg->imtrx][eqn] & T_SOURCE) {
                      source_a = R_source;
                      source_a *= wt_func * (d_det_J_dmesh_pj * h3 + det_J * dh3dmesh_pj);

                      source_b = -s[a][b] * (1. - H_ls) / (mup * mup);
                      source_b *= wt_func * det_J * h3 * d_mup_dmesh_pj;

                      source_c = 0.;
                      if (supg != 0.) {
                        for (w = 0; w < dim; w++) {
                          source_c +=
                              supg * (h_elem * v[w] * bf[eqn]->d_grad_phi_dmesh[i][w][p][j] +
                                      h_elem_deriv * v[w] * bf[eqn]->grad_phi[i][w]);
                        }
                        source_c *= R_source * det_J * h3;
                      }

                      source = source_a + source_b + source_c;

                      source *= wt * pd->etm[pg->imtrx][eqn][(LOG2_SOURCE)];
                    }

                    lec->J[LEC_J_INDEX(peqn, pvar, i, j)] += mass + advection + source;
                  }
                }
              }

              /*
               * J_S_G
               */
              for (p = 0; p < VIM; p++) {
                for (q = 0; q < VIM; q++) {
                  var = v_g[p][q];

                  if (pd->v[pg->imtrx][var]) {
                    pvar = upd->vp[pg->imtrx][var];
                    for (j = 0; j < ei[pg->imtrx]->dof[var]; j++) {
                      phi_j = bf[var]->phi[j];
                      advection = 0.;
                      if (pd->e[pg->imtrx][eqn] & T_ADVECTION) {
                        advection -=
                            (s[p][b] * (double)delta(a, q) + s[a][p] * (double)delta(b, q));
                        advection *= phi_j * h3 * det_J;

                        advection *=
                            wt_func * wt * H_ls / Gmod * pd->etm[pg->imtrx][eqn][(LOG2_ADVECTION)];
                      }

                      /*
                       * Source term...
                       */

                      source = 0.;

                      if (pd->e[pg->imtrx][eqn] & T_SOURCE) {
                        source = -phi_j * ((double)delta(a, p) * (double)delta(b, q) +
                                           (double)delta(b, p) * (double)delta(a, q));
                        source *=
                            det_J * h3 * wt_func * wt * pd->etm[pg->imtrx][eqn][(LOG2_SOURCE)];
                      }

                      lec->J[LEC_J_INDEX(peqn, pvar, i, j)] += advection + source;
                    }
                  }
                }
              }

              /*
               * J_S_S
               */
              for (p = 0; p < VIM; p++) {
                for (q = 0; q < VIM; q++) {
                  var = v_s[mode][p][q];

                  if (pd->v[pg->imtrx][var]) {
                    pvar = upd->vp[pg->imtrx][var];
                    for (j = 0; j < ei[pg->imtrx]->dof[var]; j++) {
                      phi_j = bf[var]->phi[j];
                      mass = 0.;
                      if (pd->TimeIntegration != STEADY) {
                        if (pd->e[pg->imtrx][eqn] & T_MASS) {
                          mass = (1. + 2. * tt) * phi_j / dt * (double)delta(a, p) *
                                 (double)delta(b, q);
                          mass *= h3 * det_J;
                          mass *= wt_func * H_ls / Gmod * wt * pd->etm[pg->imtrx][eqn][(LOG2_MASS)];
                        }
                      }

                      advection = 0.;

                      if (pd->e[pg->imtrx][eqn] & T_ADVECTION) {
                        if ((a == p) && (b == q)) {
                          for (r = 0; r < WIM; r++) {
                            advection += (v[r] - x_dot[r]) * bf[var]->grad_phi[j][r];
                          }
                        }

                        advection -= phi_j * (gt[a][p] * (double)delta(b, q) +
                                              g[q][b] * (double)delta(a, p));

                        advection *= h3 * det_J;

                        advection *=
                            wt_func * wt * H_ls / Gmod * pd->etm[pg->imtrx][eqn][(LOG2_ADVECTION)];
                      }

                      /*
                       * Source term...
                       */

                      source = 0.;

                      if (pd->e[pg->imtrx][eqn] & T_SOURCE) {
                        source =
                            phi_j * (double)delta(a, p) * (double)delta(b, q) * (1. - H_ls) / mup;

                        source *=
                            det_J * h3 * wt_func * wt * pd->etm[pg->imtrx][eqn][(LOG2_SOURCE)];
                      }

                      lec->J[LEC_J_INDEX(peqn, pvar, i, j)] += mass + advection + source;
                    }
                  }
                }
              }
            }
          }
        }
      }
    }
  }

  return (status);
}

int assemble_rate_of_strain(dbl tt, /* parameter to vary time integration from
                                     * explicit (tt = 1) to implicit (tt = 0) */
                            dbl dt) /* current time step size */
{
  int dim;
  int p, q, a, b;

  int eqn, var;
  int peqn, pvar;
  int i, j;
  int status;

  dbl h3;          /* Volume element (scale factors). */
  dbl dh3dmesh_pj; /* Sensitivity to (p,j) mesh dof. */

  dbl det_J; /* determinant of element Jacobian */

  dbl d_det_J_dmesh_pj; /* for specific (p,j) mesh dof */

  dbl advection;
  dbl advection_a, advection_b;
  dbl source;

  /*
   *
   * Note how carefully we avoid refering to d(phi[i])/dx[j] and refer instead
   * to the j-th component of grad_phi[j][i] so that this vector can be loaded
   * up with components that may be different in non Cartesian coordinate
   * systems.
   *
   * We will, however, insist on *orthogonal* coordinate systems, even if we
   * might permit them to be curvilinear.
   *
   * Assume all components of velocity are interpolated with the same kind
   * of basis function.
   */

  /*
   * Galerkin weighting functions for i-th and a-th momentum residuals
   * and some of their derivatives...
   */

  /*
   * Petrov-Galerkin weighting functions for i-th and ab-th stress residuals
   * and some of their derivatives...
   */

  dbl wt_func;

  /*
   * Interpolation functions for variables and some of their derivatives.
   */

  dbl phi_j;

  dbl wt;

  /* Variables for stress */

  int R_g[DIM][DIM];
  int v_g[DIM][DIM];

  status = 0;

  /*
   * Unpack variables from structures for local convenience...
   */

  dim = pd->Num_Dim;

  eqn = R_GRADIENT11;

  /*
   * Bail out fast if there's nothing to do...
   */

  if (!pd->e[pg->imtrx][eqn]) {
    return (status);
  }

  wt = fv->wt;

  det_J = bf[eqn]->detJ; /* Really, ought to be mesh eqn. */

  h3 = fv->h3; /* Differential volume element (scales). */

  /* load eqn and variable number in tensor form */

  v_g[0][0] = VELOCITY_GRADIENT11;
  v_g[0][1] = VELOCITY_GRADIENT12;
  v_g[1][0] = VELOCITY_GRADIENT21;
  v_g[1][1] = VELOCITY_GRADIENT22;
  v_g[0][2] = VELOCITY_GRADIENT13;
  v_g[1][2] = VELOCITY_GRADIENT23;
  v_g[2][0] = VELOCITY_GRADIENT31;
  v_g[2][1] = VELOCITY_GRADIENT32;
  v_g[2][2] = VELOCITY_GRADIENT33;

  R_g[0][0] = R_GRADIENT11;
  R_g[0][1] = R_GRADIENT12;
  R_g[1][0] = R_GRADIENT21;
  R_g[1][1] = R_GRADIENT22;
  R_g[0][2] = R_GRADIENT13;
  R_g[1][2] = R_GRADIENT23;
  R_g[2][0] = R_GRADIENT31;
  R_g[2][1] = R_GRADIENT32;
  R_g[2][2] = R_GRADIENT33;

  for (a = 0; a < VIM; a++) {
    for (b = 0; b < VIM; b++) {
      if (b < a && pd->e[pg->imtrx][v_g[a][b]]) {
        GOMA_WH(-1, "Rate of Strain expects symmetric gradient elements only");
      }
    }
  }
  /*
   * Field variables...
   */

  dbl gamma[DIM][DIM];
  for (a = 0; a < VIM; a++) {
    for (b = 0; b < VIM; b++) {
      gamma[a][b] = fv->grad_v[a][b] + fv->grad_v[b][a];
    }
  }

  dbl d_gamma_dv[DIM][DIM][DIM][MDE] = {{{{0.0}}}};
  for (a = 0; a < VIM; a++) {
    for (b = 0; b < VIM; b++) {
      for (p = 0; p < VIM; p++) {
        for (int k = 0; k < ei[pg->imtrx]->dof[VELOCITY1 + p]; k++) {
          d_gamma_dv[a][b][p][k] =
              bf[VELOCITY1]->grad_phi_e[k][p][a][b] + bf[VELOCITY1]->grad_phi_e[k][p][b][a];
        }
      }
    }
  }

  dbl d_gamma_dX[DIM][DIM][DIM][MDE] = {{{{0.0}}}};
  for (a = 0; a < VIM; a++) {
    for (b = 0; b < VIM; b++) {
      for (p = 0; p < VIM; p++) {
        for (int k = 0; k < ei[pg->imtrx]->dof[VELOCITY1 + p]; k++) {
          d_gamma_dX[a][b][p][k] = fv->d_grad_v_dmesh[a][b][p][k] + fv->d_grad_v_dmesh[b][a][p][k];
        }
      }
    }
  }

  dbl gammadot;
  dbl d_gd_dv[DIM][MDE];    /* derivative of strain rate invariant
                               wrt velocity */
  dbl d_gd_dmesh[DIM][MDE]; /* derivative of strain rate invariant
                               wrt mesh */
  calc_shearrate(&gammadot, gamma, d_gd_dv, d_gd_dmesh);

  /*
   * Residuals_________________________________________________________________
   */

  if (af->Assemble_Residual) {
    /*
     * Assemble each component "ab" of the velocity gradient equation...
     */
    for (a = 0; a < VIM; a++) {
      for (b = 0; b < VIM; b++) {
        if (b >= a) {
          eqn = R_g[a][b];
          /*
           * In the element, there will be contributions to this many equations
           * based on the number of degrees of freedom...
           */

          for (i = 0; i < ei[pg->imtrx]->dof[eqn]; i++) {

            wt_func = bf[eqn]->phi[i]; /* add Petrov-Galerkin terms as necessary */

            advection = 0.;

            if (pd->e[pg->imtrx][eqn] & T_ADVECTION) {
              advection -= gamma[a][b];
              advection *= wt_func * det_J * wt * h3;
              advection *= pd->etm[pg->imtrx][eqn][(LOG2_ADVECTION)];
            }

            /*
             * Source term...
             */

            source = 0;

            if (pd->e[pg->imtrx][eqn] & T_SOURCE) {
              dbl Du_eps = sqrt(gammadot + gn->epsilon * gn->epsilon);
              source += Du_eps * fv->G[a][b];
              source *= wt_func * det_J * h3 * wt;
              source *= pd->etm[pg->imtrx][eqn][(LOG2_SOURCE)];
            }

            lec->R[LEC_R_INDEX(upd->ep[pg->imtrx][eqn], i)] += advection + source;
          }
        }
      }
    }
  }

  /*
   * Jacobian terms...
   */

  if (af->Assemble_Jacobian) {
    for (a = 0; a < VIM; a++) {
      for (b = 0; b < VIM; b++) {
        if (b >= a) {
          eqn = R_g[a][b];
          peqn = upd->ep[pg->imtrx][eqn];

          for (i = 0; i < ei[pg->imtrx]->dof[eqn]; i++) {
            wt_func = bf[eqn]->phi[i]; /* add Petrov-Galerkin terms as necessary */

            /*
             * J_G_v
             */
            for (p = 0; p < WIM; p++) {
              var = VELOCITY1 + p;
              if (pd->v[pg->imtrx][var]) {
                pvar = upd->vp[pg->imtrx][var];
                for (j = 0; j < ei[pg->imtrx]->dof[var]; j++) {
                  phi_j = bf[var]->phi[j];

                  advection = 0.;

                  if (pd->e[pg->imtrx][eqn] & T_ADVECTION) {
                    advection -= d_gamma_dv[a][b][p][j];
                    advection *= wt_func * det_J * wt * h3;
                    advection *= pd->etm[pg->imtrx][eqn][(LOG2_ADVECTION)];
                  }

                  source = 0.;
                  if (pd->e[pg->imtrx][eqn] & T_SOURCE) {
                    dbl Du_eps = sqrt(gammadot + gn->epsilon * gn->epsilon);
                    dbl deriv = d_gd_dv[p][j] * 0.5 * (1.0 / Du_eps);
                    source += deriv * fv->G[a][b];
                    source *= wt_func * det_J * h3 * wt;
                    source *= pd->etm[pg->imtrx][eqn][(LOG2_SOURCE)];
                  }

                  lec->J[LEC_J_INDEX(peqn, pvar, i, j)] += advection + source;
                }
              }
            }

            /*
             * J_G_d
             */
            for (p = 0; p < dim; p++) {
              var = MESH_DISPLACEMENT1 + p;
              if (pd->v[pg->imtrx][var]) {
                pvar = upd->vp[pg->imtrx][var];
                for (j = 0; j < ei[pg->imtrx]->dof[var]; j++) {
                  phi_j = bf[var]->phi[j];

                  d_det_J_dmesh_pj = bf[eqn]->d_det_J_dm[p][j];

                  dh3dmesh_pj = fv->dh3dq[p] * bf[var]->phi[j];

                  advection = 0.;

                  if (pd->e[pg->imtrx][eqn] & T_ADVECTION) {
                    /*
                     * three parts:
                     *    advection_a =
                     *    	Int ( d(Vv)/dmesh h3 |Jv| )
                     *
                     *    advection_b =
                     *  (i)	Int ( Vv h3 d(|Jv|)/dmesh )
                     *  (ii)      Int ( Vv dh3/dmesh |Jv|   )
                     */

                    advection_a = -gamma[a][b];

                    advection_a *= (d_det_J_dmesh_pj * h3 + det_J * dh3dmesh_pj);

                    advection_b = -d_gamma_dX[a][b][p][j];

                    advection_b *= det_J * h3;

                    advection = advection_a + advection_b;

                    advection *= wt_func * wt * pd->etm[pg->imtrx][eqn][(LOG2_ADVECTION)];
                  }

                  source = 0.;

                  if (pd->e[pg->imtrx][eqn] & T_SOURCE) {
                    dbl Du_eps = sqrt(gammadot + gn->epsilon * gn->epsilon);
                    dbl deriv = d_gd_dv[p][j] * 0.5 * (1.0 / Du_eps);
                    dbl source_a = 0.0;
                    source_a += deriv * fv->G[a][b];
                    source_a *= det_J * h3 * wt;
                    dbl source_b = 0.0;
                    source_b += fv->G[a][b];
                    source_b *= d_det_J_dmesh_pj * h3 + det_J * dh3dmesh_pj;
                    source = source_a + source_b;
                    source *= wt_func * wt * pd->etm[pg->imtrx][eqn][(LOG2_SOURCE)];
                  }

                  lec->J[LEC_J_INDEX(peqn, pvar, i, j)] += advection + source;
                }
              }
            }

            /*
             * J_G_G
             */

            for (p = 0; p < VIM; p++) {
              for (q = 0; q < VIM; q++) {
                var = v_g[p][q];

                if (pd->v[pg->imtrx][var]) {
                  pvar = upd->vp[pg->imtrx][var];
                  for (j = 0; j < ei[pg->imtrx]->dof[var]; j++) {
                    phi_j = bf[var]->phi[j];

                    source = 0.;

                    if (pd->e[pg->imtrx][eqn] & T_SOURCE) {
                      if ((a == p) && (b == q)) {
                        dbl Du_eps = sqrt(gammadot + gn->epsilon * gn->epsilon);
                        source = Du_eps * phi_j * det_J * h3 * wt_func * wt *
                                 pd->etm[pg->imtrx][eqn][(LOG2_SOURCE)];
                      }
                    }

                    lec->J[LEC_J_INDEX(peqn, pvar, i, j)] += source;
                  }
                }
              }
            }
          }
        }
      }
    }
  }
  return (status);
}

int assemble_gradient(dbl tt, /* parameter to vary time integration from
                               * explicit (tt = 1) to implicit (tt = 0) */
                      dbl dt) /* current time step size */
{
  int dim;
  int p, q, a, b;

  int eqn, var;
  int peqn, pvar;
  int i, j;
  int status;

  dbl h3;          /* Volume element (scale factors). */
  dbl dh3dmesh_pj; /* Sensitivity to (p,j) mesh dof. */

  dbl grad_v[DIM][DIM];
  dbl g[DIM][DIM]; /* velocity gradient tensor */

  dbl det_J; /* determinant of element Jacobian */

  dbl d_det_J_dmesh_pj; /* for specific (p,j) mesh dof */

  dbl advection;
  dbl advection_a, advection_b;
  dbl source;

  /*
   *
   * Note how carefully we avoid refering to d(phi[i])/dx[j] and refer instead
   * to the j-th component of grad_phi[j][i] so that this vector can be loaded
   * up with components that may be different in non Cartesian coordinate
   * systems.
   *
   * We will, however, insist on *orthogonal* coordinate systems, even if we
   * might permit them to be curvilinear.
   *
   * Assume all components of velocity are interpolated with the same kind
   * of basis function.
   */

  /*
   * Galerkin weighting functions for i-th and a-th momentum residuals
   * and some of their derivatives...
   */

  /*
   * Petrov-Galerkin weighting functions for i-th and ab-th stress residuals
   * and some of their derivatives...
   */

  dbl wt_func;

  /*
   * Interpolation functions for variables and some of their derivatives.
   */

  dbl phi_j;

  dbl wt;

  /* Variables for stress */

  int R_g[DIM][DIM];
  int v_g[DIM][DIM];

  status = 0;

  /*
   * Unpack variables from structures for local convenience...
   */

  dim = pd->Num_Dim;

  eqn = R_GRADIENT11;

  /*
   * Bail out fast if there's nothing to do...
   */

  if (!pd->e[pg->imtrx][eqn]) {
    return (status);
  }

  wt = fv->wt;

  det_J = bf[eqn]->detJ; /* Really, ought to be mesh eqn. */

  h3 = fv->h3; /* Differential volume element (scales). */

  /* load eqn and variable number in tensor form */

  v_g[0][0] = VELOCITY_GRADIENT11;
  v_g[0][1] = VELOCITY_GRADIENT12;
  v_g[1][0] = VELOCITY_GRADIENT21;
  v_g[1][1] = VELOCITY_GRADIENT22;
  v_g[0][2] = VELOCITY_GRADIENT13;
  v_g[1][2] = VELOCITY_GRADIENT23;
  v_g[2][0] = VELOCITY_GRADIENT31;
  v_g[2][1] = VELOCITY_GRADIENT32;
  v_g[2][2] = VELOCITY_GRADIENT33;

  R_g[0][0] = R_GRADIENT11;
  R_g[0][1] = R_GRADIENT12;
  R_g[1][0] = R_GRADIENT21;
  R_g[1][1] = R_GRADIENT22;
  R_g[0][2] = R_GRADIENT13;
  R_g[1][2] = R_GRADIENT23;
  R_g[2][0] = R_GRADIENT31;
  R_g[2][1] = R_GRADIENT32;
  R_g[2][2] = R_GRADIENT33;

  /*
   * Field variables...
   */

  /*
   * In Cartesian coordinates, this velocity gradient tensor will
   * have components that are...
   *
   * 			grad_v[a][b] = d v_b
   *				       -----
   *				       d x_a
   */

  for (a = 0; a < VIM; a++) {
    for (b = 0; b < VIM; b++) {
      grad_v[a][b] = fv->grad_v[a][b];
    }
  }

  for (a = 0; a < VIM; a++) {
    for (b = 0; b < VIM; b++) {
      g[a][b] = fv->G[a][b];
    }
  }

  /*
   * Residuals_________________________________________________________________
   */

  if (af->Assemble_Residual) {
    /*
     * Assemble each component "ab" of the velocity gradient equation...
     */
    for (a = 0; a < VIM; a++) {
      for (b = 0; b < VIM; b++) {
        eqn = R_g[a][b];
        /*
         * In the element, there will be contributions to this many equations
         * based on the number of degrees of freedom...
         */

        for (i = 0; i < ei[pg->imtrx]->dof[eqn]; i++) {

          wt_func = bf[eqn]->phi[i]; /* add Petrov-Galerkin terms as necessary */

          advection = 0.;

          if (upd->devss_traceless_gradient) {
            if (pd->e[pg->imtrx][eqn] & T_ADVECTION) {
              advection -= grad_v[a][b] - fv->div_v * delta(a, b) / ((dbl)VIM);
              advection *= wt_func * det_J * wt * h3;
              advection *= pd->etm[pg->imtrx][eqn][(LOG2_ADVECTION)];
            }
          } else {
            if (pd->e[pg->imtrx][eqn] & T_ADVECTION) {
              advection -= grad_v[a][b];
              advection *= wt_func * det_J * wt * h3;
              advection *= pd->etm[pg->imtrx][eqn][(LOG2_ADVECTION)];
            }
          }

          /*
           * Source term...
           */

          source = 0;

          if (pd->e[pg->imtrx][eqn] & T_SOURCE) {
            source += g[a][b];
            source *= wt_func * det_J * h3 * wt;
            source *= pd->etm[pg->imtrx][eqn][(LOG2_SOURCE)];
          }

          lec->R[LEC_R_INDEX(upd->ep[pg->imtrx][eqn], i)] += advection + source;
        }
      }
    }
  }

  /*
   * Jacobian terms...
   */

  if (af->Assemble_Jacobian) {
    for (a = 0; a < VIM; a++) {
      for (b = 0; b < VIM; b++) {
        eqn = R_g[a][b];
        peqn = upd->ep[pg->imtrx][eqn];

        for (i = 0; i < ei[pg->imtrx]->dof[eqn]; i++) {
          wt_func = bf[eqn]->phi[i]; /* add Petrov-Galerkin terms as necessary */

          /*
           * J_G_v
           */
          for (p = 0; p < WIM; p++) {
            var = VELOCITY1 + p;
            if (pd->v[pg->imtrx][var]) {
              pvar = upd->vp[pg->imtrx][var];
              for (j = 0; j < ei[pg->imtrx]->dof[var]; j++) {
                phi_j = bf[var]->phi[j];

                advection = 0.;

                if (upd->devss_traceless_gradient) {
                  dbl div_phi_j_e_p = 0.;
                  for (int b = 0; b < VIM; b++) {
                    div_phi_j_e_p += bf[var]->grad_phi_e[j][p][b][b];
                  }
                  if (pd->e[pg->imtrx][eqn] & T_ADVECTION) {
                    advection -=
                        bf[var]->grad_phi_e[j][p][a][b] - div_phi_j_e_p * delta(a, b) / ((dbl)VIM);
                    advection *= wt_func * det_J * wt * h3;
                    advection *= pd->etm[pg->imtrx][eqn][(LOG2_ADVECTION)];
                  }
                } else {
                  if (pd->e[pg->imtrx][eqn] & T_ADVECTION) {
                    advection -= bf[var]->grad_phi_e[j][p][a][b];
                    advection *= wt_func * det_J * wt * h3;
                    advection *= pd->etm[pg->imtrx][eqn][(LOG2_ADVECTION)];
                  }
                }

                source = 0.;

                lec->J[LEC_J_INDEX(peqn, pvar, i, j)] += advection + source;
              }
            }
          }

          /*
           * J_G_d
           */
          for (p = 0; p < dim; p++) {
            var = MESH_DISPLACEMENT1 + p;
            if (pd->v[pg->imtrx][var]) {
              pvar = upd->vp[pg->imtrx][var];
              for (j = 0; j < ei[pg->imtrx]->dof[var]; j++) {
                phi_j = bf[var]->phi[j];

                d_det_J_dmesh_pj = bf[eqn]->d_det_J_dm[p][j];

                dh3dmesh_pj = fv->dh3dq[p] * bf[var]->phi[j];

                advection = 0.;

                if (pd->e[pg->imtrx][eqn] & T_ADVECTION) {
                  /*
                   * three parts:
                   *    advection_a =
                   *    	Int ( d(Vv)/dmesh h3 |Jv| )
                   *
                   *    advection_b =
                   *  (i)	Int ( Vv h3 d(|Jv|)/dmesh )
                   *  (ii)      Int ( Vv dh3/dmesh |Jv|   )
                   */

                  advection_a = -grad_v[a][b];

                  advection_a *= (d_det_J_dmesh_pj * h3 + det_J * dh3dmesh_pj);

                  advection_b = -fv->d_grad_v_dmesh[a][b][p][j];

                  advection_b *= det_J * h3;

                  advection = advection_a + advection_b;

                  advection *= wt_func * wt * pd->etm[pg->imtrx][eqn][(LOG2_ADVECTION)];
                }

                source = 0.;

                if (pd->e[pg->imtrx][eqn] & T_SOURCE) {
                  source += g[a][b];

                  source *= d_det_J_dmesh_pj * h3 + det_J * dh3dmesh_pj;

                  source *= wt_func * wt * pd->etm[pg->imtrx][eqn][(LOG2_SOURCE)];
                }

                lec->J[LEC_J_INDEX(peqn, pvar, i, j)] += advection + source;
              }
            }
          }

          /*
           * J_G_G
           */

          for (p = 0; p < VIM; p++) {
            for (q = 0; q < VIM; q++) {
              var = v_g[p][q];

              if (pd->v[pg->imtrx][var]) {
                pvar = upd->vp[pg->imtrx][var];
                for (j = 0; j < ei[pg->imtrx]->dof[var]; j++) {
                  phi_j = bf[var]->phi[j];

                  source = 0.;

                  if (pd->e[pg->imtrx][eqn] & T_SOURCE) {
                    if ((a == p) && (b == q)) {
                      source = phi_j * det_J * h3 * wt_func * wt *
                               pd->etm[pg->imtrx][eqn][(LOG2_SOURCE)];
                    }
                  }

                  lec->J[LEC_J_INDEX(peqn, pvar, i, j)] += source;
                }
              }
            }
          }
        }
      }
    }
  }
  return (status);
}

int tensor_dot(dbl t1[DIM][DIM], dbl t2[DIM][DIM], dbl t1_dot_t2[DIM][DIM], const int dim) {
  int i, j, k;
  int status;
  dbl v1[DIM];
  dbl v2[DIM];

  for (k = 0; k < dim; k++) {
    for (i = 0; i < dim; i++) {
      v1[i] = t1[k][i];
    }
    for (j = 0; j < dim; j++) {
      for (i = 0; i < dim; i++) {
        v2[i] = t2[i][j];
      }
      t1_dot_t2[k][j] = vec_dot(dim, v1, v2);
    }
  }

  status = 1;
  return (status);
}

dbl vec_dot(const int n1, dbl *v1, dbl *v2) {
  int i;
  dbl rc = 0.0;

  for (i = 0; i < n1; i++) {
    rc += *v1 * *v2;
    v1++;
    v2++;
  }
  return (rc);
}

void load_modal_pointers(int ve_mode, /* mode number */
                         dbl tt,
                         dbl dt,
                         dbl s[DIM][DIM],     /* stress tensor for mode ve_mode */
                         dbl s_dot[DIM][DIM], /* stress tensor time derivative for mode ve_mode */
                         dbl grad_s[DIM][DIM][DIM], /* grad of stress tensor for mode ve_mode */
                         dbl d_grad_s_dm[DIM][DIM][DIM][DIM][MDE]) /* derivative of grad of stress
                                                                      tensor for mode ve_mode */

{
  int a, b, p, q; /* indeces for dimensions */
  int j;          /* indeces for dofs */
  int var;
  size_t siz;

  siz = sizeof(double) * DIM * DIM * DIM * DIM * MDE;
  memset(d_grad_s_dm, 0, siz);

  /* load up things we need in the assembly routine for each mode in turn*/

  /* put stress in a nice working array */

  for (a = 0; a < VIM; a++) {
    for (b = 0; b < VIM; b++) {
      s[a][b] = fv->S[ve_mode][a][b];
      if (pd->TimeIntegration != STEADY) {
        s_dot[a][b] = fv_dot->S[ve_mode][a][b];
      } else {
        s_dot[a][b] = 0.;
      }
    }
  }

  for (p = 0; p < VIM; p++) {
    for (a = 0; a < VIM; a++) {
      for (b = 0; b < VIM; b++) {
        grad_s[p][a][b] = fv->grad_S[ve_mode][p][a][b];
      }
    }
  }

  var = MESH_DISPLACEMENT1;
  if (pd->v[pg->imtrx][var]) {
    for (p = 0; p < VIM; p++) {
      for (a = 0; a < VIM; a++) {
        for (b = 0; b < VIM; b++) {
          for (q = 0; q < ei[pg->imtrx]->ielem_dim; q++) {
            for (j = 0; j < ei[pg->imtrx]->dof[var]; j++) {
              d_grad_s_dm[p][a][b][q][j] = fv->d_grad_S_dmesh[ve_mode][p][a][b][q][j];
            }
          }
        }
      }
    }
  }
}

/******************************************************************************/
/* END of routine modal_esp_alloc */
/******************************************************************************/

int assemble_surface_stress(Exo_DB *exo, /* ptr to basic exodus ii mesh information */
                            double x[],
                            struct GomaLinearSolverData *ams,
                            dbl x_update[],      /* last update for x vector */
                            double delta_t,      /* current time step size */
                            double t_,           /* parameter to vary time integration from
                                                  * explicit (tt = 1) to implicit (tt = 0) */
                            int ielem_type,      /* element type  */
                            int ielem_type_fill, /* element type for fill function */
                            int id_side,         /* id number of current side according to
                                                  * EXODUS convention  */
                            int neighbor,        /* element neighboring this side */
                            int ielem,           /* current element */
                            int num_local_nodes) /* number of nodes per element */
{
  /*    TAB certifies that this function conforms to the exo/patran side numbering convention
   * 11/9/98. */

  /* LOCAL VARIABLES */
  int ip, ip1, i, j, dim; /* counters */
  int a, b, p, q;         /* more counters */
  int nodes_per_side;
  int local_elem_node_id[MAX_NODES_PER_SIDE];

  int eqn, peqn;
  int var, pvar;
  int err; /* status variable for functions */
  int ip_total, ip_total_fill;
  int found_it;

  /* Variables for stress */
  int R_s[MAX_MODES][DIM][DIM];
  int v_s[MAX_MODES][DIM][DIM];
  int S_map[MAX_MODES][DIM][DIM]; /* map var index to stress mode component */

  int ibc, ins, side_index;
  int table_ibc[MAX_MODES][DIM][DIM]; /* maps table boundary condition index for each stress mode */
  int num_zeros;

  int doit = 1;

  int mode;

  dbl s[DIM][DIM], s_dot[DIM][DIM], grad_s[DIM][DIM][DIM];
  dbl stress_neighbor[MAX_SURF_GP][MAX_MODES][DIM][DIM];
  dbl stress_update_v[MAX_SURF_GP][MAX_MODES][DIM][DIM];
  dbl s_n[MAX_MODES][DIM][DIM];
  dbl d_grad_s_dmesh[DIM][DIM][DIM][DIM][MDE];
  dbl **x_neighbor;

  dbl *J_S_S_v[MAX_MODES][DIM][DIM][MDE][DIM][DIM][MDE];
  dbl phi_neighbor[MAX_SURF_GP][MDE];

  dbl advection;

  double phi_j, phi_i;
  dbl rhs;
  double ss, tt, uu; /* Gaussian quadrature point locations  */
  double xi[DIM];    /* Local element coordinates of Gauss point. */
  dbl vdotn, vdotn_avg = 0;
  dbl vdotn_norm = 0;
  double wt; /* Quadrature weights units - ergs/(sec*cm*K) = g*cm/(sec^3*K)     */

  dbl *phi_v = NULL;

  dbl alpha = 0.5;

  /***************************************************************************/

  /* load eqn and variable number in tensor form */
  err = stress_eqn_pointer(S_map);

  err = stress_eqn_pointer(v_s);
  err = stress_eqn_pointer(R_s);

  /* initialization of the neighbor stress pointers array */

  memset(J_S_S_v, 0, MAX_MODES * DIM * DIM * MDE * DIM * DIM * MDE);

  /********************************************************************************/
  /*     START OF SURFACE LOOPS THAT REQUIRE INTEGRATION (WEAK SENSE)             */
  /*                AND REQUIRE ROTATION IN TO N-T FORM                           */
  /********************************************************************************/
  /* Find out the number of surface quadrature points
     -this is assumed independent of the surface */
  ip_total = elem_info(NQUAD_SURF, ielem_type);

  dim = pd->Num_Dim;

  /* allocate space for x_neighbor */

  /*  x_neighbor = (double **) array_alloc(2, ip_total, DIM, sizeof(double)); */
  /*  manually allocate space to correct (seeming) misalignment for HPUX */

  x_neighbor = (double **)smalloc(ip_total * (int)sizeof(double *));
  for (i = 0; i < DIM; i++) {
    x_neighbor[i] = (double *)smalloc(DIM * sizeof(double));
  }

  /* If no neighbor element found, check for table boundary condition on inlet */

  for (mode = 0; mode < vn->modes; mode++) {
    for (a = 0; a < VIM; a++) {
      for (b = 0; b < VIM; b++) {
        table_ibc[mode][a][b] = -1;
      }
    }
  }

  for (ibc = 0; ibc < Num_BC; ibc++) {
    if (BC_Types[ibc].BC_Name == TABLE_BC) {
      /*Loop over all side sets to find a match */
      for (ins = 0; ins < exo->num_side_sets; ins++) {
        if (Proc_SS_Ids[ins] == BC_Types[ibc].BC_ID) {

          /* Does it contain the element? */
          for (side_index = 0; side_index < exo->ss_num_sides[ins]; side_index++) {

            if (ielem == exo->ss_elem_list[exo->ss_elem_index[ins] + side_index]) {
              /* which variable is the table for? */
              switch (BC_Types[ibc].table->f_index) {
              case POLYMER_STRESS11: {
                table_ibc[0][0][0] = ibc;
                break;
              }
              case POLYMER_STRESS12: {
                table_ibc[0][0][1] = ibc;
                break;
              }
              case POLYMER_STRESS22: {
                table_ibc[0][1][1] = ibc;
                break;
              }
              case POLYMER_STRESS11_1: {
                table_ibc[1][0][0] = ibc;
                break;
              }
              case POLYMER_STRESS12_1: {
                table_ibc[1][0][1] = ibc;
                break;
              }
              case POLYMER_STRESS22_1: {
                table_ibc[1][1][1] = ibc;
                break;
              }
              case POLYMER_STRESS11_2: {
                table_ibc[2][0][0] = ibc;
                break;
              }
              case POLYMER_STRESS12_2: {
                table_ibc[2][0][1] = ibc;
                break;
              }
              case POLYMER_STRESS22_2: {
                table_ibc[2][1][1] = ibc;
                break;
              }
              case POLYMER_STRESS11_3: {
                table_ibc[3][0][0] = ibc;
                break;
              }
              case POLYMER_STRESS12_3: {
                table_ibc[3][0][1] = ibc;
                break;
              }
              case POLYMER_STRESS22_3: {
                table_ibc[3][1][1] = ibc;
                break;
              }
              case POLYMER_STRESS11_4: {
                table_ibc[4][0][0] = ibc;
                break;
              }
              case POLYMER_STRESS12_4: {
                table_ibc[4][0][1] = ibc;
                break;
              }
              case POLYMER_STRESS22_4: {
                table_ibc[4][1][1] = ibc;
                break;
              }
              case POLYMER_STRESS11_5: {
                table_ibc[5][0][0] = ibc;
                break;
              }
              case POLYMER_STRESS12_5: {
                table_ibc[5][0][1] = ibc;
                break;
              }
              case POLYMER_STRESS22_5: {
                table_ibc[5][1][1] = ibc;
                break;
              }
              case POLYMER_STRESS11_6: {
                table_ibc[6][0][0] = ibc;
                break;
              }
              case POLYMER_STRESS12_6: {
                table_ibc[6][0][1] = ibc;
                break;
              }
              case POLYMER_STRESS22_6: {
                table_ibc[6][1][1] = ibc;
                break;
              }
              case POLYMER_STRESS11_7: {
                table_ibc[7][0][0] = ibc;
                break;
              }
              case POLYMER_STRESS12_7: {
                table_ibc[7][0][1] = ibc;
                break;
              }
              case POLYMER_STRESS22_7: {
                table_ibc[7][1][1] = ibc;
                break;
              }
              default: {
                break;
              }
              }
            } /* end check for right element */
          }   /* end loop over sides of ins */
        }     /*close if loop for BC_ID check */
      }       /*close loop over all side sets */
    }         /* end if loop over tables */
  }           /* end loop over all bc's */

  num_zeros = 0;

  for (mode = 0; mode < vn->modes; mode++) {
    for (a = 0; a < VIM; a++) {
      for (b = 0; b < VIM; b++) {
        if ((a <= b) && (table_ibc[mode][a][b] == -1)) {
          num_zeros++;
        }
      }
    }
  }

  /* if num_zeros == 0, then table bc's exist for all stress modes
     if num_zeros == vn->modes*(VIM!), then no table bc's exist
     if num_zeros in between - there is a problem...  */

  /* Use one point surface quadrature integration
     to get the sign of v*n */

  /*   ip_total_fill = elem_info(NQUAD_SURF, ielem_type_fill); */

  ip_total_fill = 1;

  /* Surface integration over element */

  for (ip = 0; ip < ip_total_fill; ip++) {
    /* find the quadrature point locations for current ip */

    find_surf_st(ip, P1_QUAD, id_side, dim, xi, &ss, &tt, &uu);

    /* find the quadrature weight for current ip */
    wt = Gq_surf_weight(ip, ielem_type_fill);

    /* ****************************************/
    err = load_basis_functions(xi, bfd);
    GOMA_EH(err, "problem from load_basis_functions");

    err = beer_belly();
    GOMA_EH(err, "beer_belly");

    /* precalculate variables at  current integration pt.*/

    err = load_fv();
    GOMA_EH(err, "load_fv");

    /* calculate the determinant of the surface jacobian and the normal to
     * the surface all at one time
     */

    err = get_side_info(ielem_type, id_side, &nodes_per_side, local_elem_node_id);
    GOMA_EH(err, "get_side_info");

    surface_determinant_and_normal(ielem, ei[pg->imtrx]->iconnect_ptr, num_local_nodes,
                                   ei[pg->imtrx]->ielem_dim - 1, id_side, nodes_per_side,
                                   local_elem_node_id);

    do_LSA_mods(LSA_SURFACE);

    vdotn_avg = 0.;
    vdotn_norm = 0.;
    for (a = 0; a < WIM; a++) {
      vdotn_avg += fv->v[a] * fv->snormal[a];
      vdotn_norm += fv->v[a] * fv->v[a];
    }

    if (vdotn_avg < 0. && vdotn_avg * vdotn_avg / vdotn_norm > 1.e-12) {
      if (neighbor != -1) {
        err = neighbor_stress(exo, x, x_update, ielem, neighbor, stress_neighbor, stress_update_v,
                              phi_neighbor, num_local_nodes, nodes_per_side, local_elem_node_id,
                              ielem_type, ielem_type_fill, x_neighbor, S_map);
        GOMA_EH(err, "neighbor_stress");
      } else if ((neighbor == -1) && (num_zeros == 0)) {
        /* inlet table boundary consitions exist for the stress components */

        err =
            neighbor_stress_table(exo, x, x_update, ielem, stress_neighbor, stress_update_v,
                                  phi_neighbor, num_local_nodes, nodes_per_side, local_elem_node_id,
                                  ielem_type, ielem_type_fill, x_neighbor, S_map, table_ibc);
        GOMA_EH(err, "neighbor_stress_table");
      } else {
        /* if there is no neighbor and no tables, set this value to zero
         * I am assuming we will only get here for inflow
         * boundaries... later we will do something better.*/
        for (a = 0; a < MAX_SURF_GP; a++) {
          for (b = 0; b < MDE; b++) {
            phi_neighbor[a][b] = 0.0;
          }
        }

        phi_v = phi_neighbor[0];

        for (mode = 0; mode < vn->modes; mode++) {
          for (a = 0; a < VIM; a++) {
            for (b = 0; b < VIM; b++) {
              s_n[mode][a][b] = 0.;
            }
          }
        }
      }
    }
  }

  /* Surface integration over element */
  if (vdotn_avg < 0. && vdotn_avg * vdotn_avg / vdotn_norm > 1.e-12 &&
      ((neighbor != -1) || (num_zeros == 0))) {
    for (ip = 0; ip < ip_total; ip++) {
      /* find the quadrature point locations for current ip */

      find_surf_st(ip, ielem_type, id_side, dim, xi, &ss, &tt, &uu);

      /* find the quadrature weight for current ip */
      wt = Gq_surf_weight(ip, ielem_type);

      /* ****************************************/
      err = load_basis_functions(xi, bfd);
      GOMA_EH(err, "problem from load_basis_functions");

      err = beer_belly();
      GOMA_EH(err, "beer_belly");

      /* precalculate variables at  current integration pt.*/
      err = load_fv();
      GOMA_EH(err, "load_fv");

      /* calculate the determinant of the surface jacobian and the normal to
       * the surface all at one time */

      err = get_side_info(ielem_type, id_side, &nodes_per_side, local_elem_node_id);
      GOMA_EH(err, "get_side_info");

      surface_determinant_and_normal(ielem, ei[pg->imtrx]->iconnect_ptr, num_local_nodes,
                                     ei[pg->imtrx]->ielem_dim - 1, id_side, nodes_per_side,
                                     local_elem_node_id);

      do_LSA_mods(LSA_SURFACE);

      if ((neighbor != -1) || (num_zeros == 0)) {
        found_it = 0;
        for (ip1 = 0; ip1 < ip_total && (!found_it); ip1++) {
          if ((fabs(fv->x0[0] - x_neighbor[ip1][0]) < 1.e-7) &&
              (fabs(fv->x0[1] - x_neighbor[ip1][1]) < 1.e-7) &&
              (fabs(fv->x0[2] - x_neighbor[ip1][2]) < 1.e-7)) {
            found_it = 1;
            phi_v = phi_neighbor[ip1];

            for (mode = 0; mode < vn->modes; mode++) {
              for (a = 0; a < VIM; a++) {
                for (b = 0; b < VIM; b++) {
                  /* since the stress tensor is symmetric, only assemble the upper half */
                  if (a <= b) {
                    s_n[mode][a][b] = stress_neighbor[ip1][mode][a][b];
                  }
                }
              }
            }
          }
        }
      }

      vdotn = 0.;
      for (a = 0; a < WIM; a++) {
        vdotn += fv->v[a] * fv->snormal[a];
      }

      /* add alpha for upwinding and possible stability */
      vdotn *= alpha;

      vdotn_norm = sqrt(vdotn * vdotn);

      if ((vdotn < 0.) && (vdotn_norm > 1.e-7)) {
        /*
         * Put local contributions into global right-hand side
         * if it is not a right-hand side variable-it won't get added in (contribution
         * is zero)
         */
        for (mode = 0; mode < vn->modes; mode++) {
          load_modal_pointers(mode, t_, delta_t, s, s_dot, grad_s, d_grad_s_dmesh);

          if (vn->dg_J_model == FULL_DG && Linear_Solver != FRONT) {
            load_neighbor_pointers(exo, ams, neighbor, ielem_type, mode, R_s, v_s, J_S_S_v[mode]);
          }

          if (af->Assemble_Residual) {
            for (a = 0; a < VIM; a++) {
              for (b = 0; b < VIM; b++) {
                /* since the stress tensor is symmetric, only assemble the upper half */
                if (a <= b) {
                  eqn = R_s[mode][a][b];
                  if (pd->e[pg->imtrx][eqn]) {
                    peqn = upd->ep[pg->imtrx][eqn];

                    for (i = 0; i < ei[pg->imtrx]->dof[eqn]; i++) {
                      phi_i = bf[eqn]->phi[i];

                      rhs = phi_i * wt * fv->sdet * ve[mode]->time_const * vdotn *
                            (s[a][b] - s_n[mode][a][b]);

                      lec->R[LEC_R_INDEX(peqn, i)] -= rhs;
                    }
                  }
                }
              }
            }
          }

          if (af->Assemble_Jacobian && doit) {
            for (a = 0; a < VIM; a++) {
              for (b = 0; b < VIM; b++) {
                /* since the stress tensor is symmetric, only assemble the upper half */
                if (a <= b) {
                  eqn = R_s[mode][a][b];
                  if (pd->e[pg->imtrx][eqn]) {
                    peqn = upd->ep[pg->imtrx][eqn];

                    for (i = 0; i < ei[pg->imtrx]->dof[eqn]; i++) {
                      phi_i = bf[eqn]->phi[i];

                      /*
                       * J_S_S
                       */
                      var = eqn;
                      pvar = upd->vp[pg->imtrx][var];
                      for (j = 0; j < ei[pg->imtrx]->dof[var]; j++) {
                        phi_j = bf[var]->phi[j];

                        advection = wt * fv->sdet * vdotn * ve[mode]->time_const * phi_j * phi_i;

                        /* Work better without this?????, see PRS concern above
                           Or is this a correction ???*/
                        lec->J[LEC_J_INDEX(peqn, pvar, i, j)] -= advection;

                        advection = 0;
                        if (vn->dg_J_model == FULL_DG && found_it) {
                          advection =
                              wt * fv->sdet * vdotn * ve[mode]->time_const * phi_v[j] * phi_i;

                          if (Linear_Solver != FRONT) {
                            *J_S_S_v[mode][a][b][i][a][b][j] += advection;
                          } else {

                            /* Notice how this is diagonal only */
                            /* i.e., T_12_i is only depending on T_12_j on other face element*/
                            lec->J_stress_neighbor[LEC_J_STRESS_INDEX(id_side - 1, i, peqn, j)] +=
                                advection;
                          }
                        }
                      }

                      /*
                       * J_S_v  sensitivity of stress equation w.r.t. velocity
                       */

                      for (p = 0; p < dim; p++) {
                        var = VELOCITY1 + p;
                        if (pd->v[pg->imtrx][var]) {
                          pvar = upd->vp[pg->imtrx][var];
                          for (j = 0; j < ei[pg->imtrx]->dof[var]; j++) {
                            phi_j = bf[var]->phi[j];

                            advection = phi_i * wt * fv->sdet * ve[mode]->time_const * phi_j *
                                        fv->snormal[p] * alpha * (s[a][b] - s_n[mode][a][b]);

                            lec->J[LEC_J_INDEX(peqn, pvar, i, j)] -= advection;
                          }
                        }
                      }

                      /*
                       * J_S_d  sensitivity of stress equation w.r.t. mesh displacement
                       */

                      for (p = 0; p < dim; p++) {
                        var = MESH_DISPLACEMENT1 + p;
                        if (pd->v[pg->imtrx][var]) {
                          pvar = upd->vp[pg->imtrx][var];
                          for (j = 0; j < ei[pg->imtrx]->dof[var]; j++) {
                            phi_j = bf[var]->phi[j];

                            advection = 0.;
                            for (q = 0; q < dim; q++) {
                              advection += fv->sdet * fv->v[q] * fv->dsnormal_dx[q][p][j];
                            }

                            advection += fv->dsurfdet_dx[p][j] * vdotn;

                            advection *=
                                phi_i * wt * ve[mode]->time_const * (s[a][b] - s_n[mode][a][b]);

                            lec->J[LEC_J_INDEX(peqn, pvar, i, j)] -= advection;
                          }
                        }
                      }
                    }
                  }
                }
              }
            }
          }
        } /* end mode loop */
      }
    }
  }

  for (i = 0; i < ip_total; i++) {
    safer_free((void **)&x_neighbor[i]);
  }

  safer_free((void **)&x_neighbor);

  return 0;
}
/*****************************************************************************/
/* END of routine assemble_surface_stress */
/*****************************************************************************/

int neighbor_stress(Exo_DB *exo, /* ptr to basic exodus ii mesh information */
                    dbl x[],
                    dbl x_update[],
                    int current_elem,
                    int neighbor_elem,
                    dbl stress_neighbor[][MAX_MODES][DIM][DIM],
                    dbl snv[][MAX_MODES][DIM][DIM],
                    dbl phi_v[][MDE],
                    int num_local_nodes,
                    int nodes_per_side,
                    int local_elem_node_id[],
                    int ielem_type,
                    int ielem_type_fill,
                    dbl **x_n,
                    int v_s[MAX_MODES][DIM][DIM])
/*
 *   This function take the current element and side and
 *   knowing who the neighboring element is, finds the value
 *   of the fill function at the current gauss point location
 *   in the neighboring element.
 *

 *  TAB certifies that this function conforms to the exo/patran side numbering convention 11/9/98.
 */

{
  int gnn, ledof, i, j, mode;
  int iconnect_ptr;
  int id_side, id;
  int id_local_elem_coord[MAX_NODES_PER_SIDE];
  int ie;
  int ielem_shape;
  int inode[MAX_NODES_PER_SIDE];
  int ip, ip_total;
  int a, b, p; /* counters */
  const int dim = pd->Num_Dim;
  int nvdof;
  int status = 0;
  int v;

  dbl phi[MDE], phi_map[MDE], arg_j, s, t, u;
  dbl xi[DIM];

  ielem_shape = type2shape(ielem_type);
  ip_total = elem_info(NQUAD_SURF, ielem_type);

  for (ip = 0; ip < ip_total; ip++) {
    for (p = 0; p < DIM; p++) {
      x_n[ip][p] = 0.;
    }

    for (j = 0; j < MDE; j++) {
      phi_v[ip][j] = 0.;
    }

    for (mode = 0; mode < vn->modes; mode++) {
      for (a = 0; a < VIM; a++) {
        for (b = 0; b < VIM; b++) {
          {
            stress_neighbor[ip][mode][a][b] = 0.;
            snv[ip][mode][a][b] = 0.;
          }
        }
      }
    }
  }

  /* first get global node numbers for current element
     and side */
  iconnect_ptr = Proc_Connect_Ptr[current_elem]; /* find pointer to beginning */

  for (i = 0; i < nodes_per_side; i++) {
    id = local_elem_node_id[i];
    /* load up global node numbers on this side */
    inode[i] = Proc_Elem_Connect[iconnect_ptr + id];
  }

  /* find localside number for neighbor element from
     global node numbers of current element */

  id_side = find_id_side(neighbor_elem, nodes_per_side, inode, id_local_elem_coord, exo);

  for (ip = 0; ip < ip_total; ip++) {

    /* find the quadrature point locations for current ip */
    find_surf_st(ip, ielem_type, id_side, pd->Num_Dim, xi, &s, &t, &u);

    /*
     *  we are cheating here and hoping that the "ei[pg->imtrx]->dof[v]" for
     *  the current element will work on the neighbor element that
     *  we are trying to get information for
     */
    v = POLYMER_STRESS11;

    /* first load phi for the fill function */
    for (i = 0; i < ei[pg->imtrx]->dof[v]; i++) {
      phi[i] = newshape(xi, ielem_type, PSI, ei[pg->imtrx]->dof_list[v][i], ielem_shape,
                        pd->i[pg->imtrx][v], i);

      phi_v[ip][i] = phi[i];
    }

    v = pd->ShapeVar;
    /*
     *  we are cheating here and hoping that the "ei[pg->imtrx]->dof[v]" for
     *  the current element will work on the neighbor element that
     *  we are trying to get information for
     */

    iconnect_ptr = Proc_Connect_Ptr[neighbor_elem]; /* find pointer to beginning */
    for (i = 0; i < ei[pg->imtrx]->dof[v]; i++) {
      phi_map[i] = newshape(xi, ielem_type, PSI, ei[pg->imtrx]->dof_list[v][i], ielem_shape,
                            pd->i[pg->imtrx][v], i);
    }

    iconnect_ptr = Proc_Connect_Ptr[neighbor_elem]; /* find pointer to beginning */
    for (i = 0; i < ei[pg->imtrx]->dof[v]; i++) {
      gnn = Proc_Elem_Connect[iconnect_ptr + i];

      for (p = 0; p < dim; p++) {
        x_n[ip][p] += Coor[p][gnn] * phi_map[i];
      }
    }

    for (mode = 0; mode < vn->modes; mode++) {
      for (a = 0; a < VIM; a++) {
        for (b = 0; b < VIM; b++) {
          if (a <= b) {
            v = v_s[mode][a][b];
            if (pd->v[pg->imtrx][v]) {
              for (i = 0; i < num_local_nodes; i++) {
                gnn = Proc_Elem_Connect[iconnect_ptr + i];
                nvdof = Dolphin[pg->imtrx][gnn][v];
                for (j = 0; j < nvdof; j++) {
                  ledof = ei[pg->imtrx]->lvdof_to_ledof[v][j];
                  ie = Index_Solution(gnn, v, 0, j, ei[pg->imtrx]->matID_ledof[ledof], pg->imtrx);
                  GOMA_EH(ie, "Could not find vbl in sparse matrix.");
                  if (vn->dg_J_model == EXPLICIT_DG || vn->dg_J_model == SEGREGATED) {
                    arg_j = x[ie] - vn->dg_J_model_wt[0] * x_update[ie];
                  } else {
                    arg_j = x[ie];
                  }
                  stress_neighbor[ip][mode][a][b] += arg_j * phi[j];
                }
              }
            }
          }
        }
      }
    }
  }

  status = 1;
  return (status);
}
/*****************************************************************************/
/* END of routine neighbor_stress */
/*****************************************************************************/

int neighbor_stress_table(Exo_DB *exo, /* ptr to basic exodus ii mesh information */
                          dbl x[],
                          dbl x_update[],
                          int current_elem,
                          dbl stress_neighbor[][MAX_MODES][DIM][DIM],
                          dbl snv[][MAX_MODES][DIM][DIM],
                          dbl phi_v[][MDE],
                          int num_local_nodes,
                          int nodes_per_side,
                          int local_elem_node_id[],
                          int ielem_type,
                          int ielem_type_fill,
                          dbl **x_n,
                          int v_s[MAX_MODES][DIM][DIM],
                          int table_ibc[MAX_MODES][DIM][DIM])
/*
 *   This function take the current element and side and
 *   knowing where table boundary conditions are stored,
 *   finds the value of the fill function at the current
 *   gauss point location in the current element.
 *
 */

{
  int gnn, i, j, mode;
  int iconnect_ptr;
  int id_side, id;
  int id_local_elem_coord[MAX_NODES_PER_SIDE];
  int ielem_shape;
  int inode[MAX_NODES_PER_SIDE];
  int ip, ip_total;
  int a, b, p; /* counters */
  const int dim = pd->Num_Dim;
  int status = 0;
  int v;

  dbl phi_map[MDE], s, t, u;
  dbl xi[DIM];
  dbl x_ip[DIM], interp_val, slope;

  ielem_shape = type2shape(ielem_type);
  ip_total = elem_info(NQUAD_SURF, ielem_type);

  for (p = 0; p < DIM; p++) {
    x_ip[p] = 0.;
  }

  for (ip = 0; ip < ip_total; ip++) {
    for (p = 0; p < DIM; p++) {
      x_n[ip][p] = 0.;
    }

    for (j = 0; j < MDE; j++) {
      phi_v[ip][j] = 0.;
    }

    for (mode = 0; mode < vn->modes; mode++) {
      for (a = 0; a < VIM; a++) {
        for (b = 0; b < VIM; b++) {
          {
            stress_neighbor[ip][mode][a][b] = 0.;
            snv[ip][mode][a][b] = 0.;
          }
        }
      }
    }
  }

  /* first get global node numbers for current element and side */
  iconnect_ptr = Proc_Connect_Ptr[current_elem]; /* find pointer to beginning */

  for (i = 0; i < nodes_per_side; i++) {
    id = local_elem_node_id[i];
    /* load up global node numbers on this side */
    inode[i] = Proc_Elem_Connect[iconnect_ptr + id];
  }

  /* find localside number for neighbor element from
     global node numbers of current element */

  id_side = find_id_side(current_elem, nodes_per_side, inode, id_local_elem_coord, exo);

  for (ip = 0; ip < ip_total; ip++) {

    /* find the quadrature point locations for current ip */
    find_surf_st(ip, ielem_type, id_side, pd->Num_Dim, xi, &s, &t, &u);

    v = pd->ShapeVar;

    iconnect_ptr = Proc_Connect_Ptr[current_elem]; /* find pointer to beginning */
    for (i = 0; i < ei[pg->imtrx]->dof[v]; i++) {
      phi_map[i] = newshape(xi, ielem_type, PSI, ei[pg->imtrx]->dof_list[v][i], ielem_shape,
                            pd->i[pg->imtrx][v], i);
    }

    for (i = 0; i < ei[pg->imtrx]->dof[v]; i++) {
      gnn = Proc_Elem_Connect[iconnect_ptr + i];

      for (p = 0; p < dim; p++) {
        x_n[ip][p] += Coor[p][gnn] * phi_map[i];
      }

    } /* sets global positions for gaussian points */

    for (p = 0; p < dim; p++) {
      x_ip[p] = x_n[ip][p];
    }

    for (mode = 0; mode < vn->modes; mode++) {
      for (a = 0; a < VIM; a++) {
        for (b = 0; b < VIM; b++) {
          if (a <= b) {

            if (table_ibc[mode][a][b] != 0) {
              /*       printf("index %d, x_ip %f,%f
               * \n",BC_Types[table_ibc[mode][a][b]].table->t_index[0],x_ip[0],x_ip[1]); */

              /*set first coordinate of x_ip to interpolation abscissa (assumes only one) */
              if (BC_Types[table_ibc[mode][a][b]].table->t_index[0] == 1) {
                x_ip[0] = x_ip[1];
              }
              interp_val =
                  interpolate_table(BC_Types[table_ibc[mode][a][b]].table, x_ip, &slope, NULL);
              stress_neighbor[ip][mode][a][b] = interp_val;

              /* printf("mode %d a %d b %d: x %f interp_val %f \n",mode,a,b,x_ip[0],interp_val); */

            } else {
              stress_neighbor[ip][mode][a][b] = 0.;
            }
          }
        }
      }
    } /* close mode loop*/
  }   /* close ip loop */

  status = 1;
  return (status);
}

/*****************************************************************************/
/* END of routine neighbor_stress_table */
/*****************************************************************************/

void load_neighbor_pointers(Exo_DB *exo,
                            struct GomaLinearSolverData *ams,
                            int ielem, /* neighbor element */
                            int etype, /* element type */
                            int mode,  /* stress mode */
                            int R_s[MAX_MODES][DIM][DIM],
                            /* Equation number for mode ve_mode */
                            int v_s[MAX_MODES][DIM][DIM],
                            /* Variable number for mode ve_mode */
                            dbl *J_S_S[DIM][DIM][MDE][DIM][DIM][MDE])

/**********************************************************************
 *
 * load_neighbor_pointers:
 *
 *  This routine calculates the pointer array, J_S_S, defined
 *  below:
 *
 * J_S_S: Pointer array. This is a array of pointers to
 *                   d_R_S_ab,i/d_S_v_pq,j
 *        where R_S_ab,i is the residual equation to the
 *        ith dof of the ab stress component of the current element
 *        and S_v_pq,j is the jth dof of the pq stress
 *        component in the current upstream neighbor of the
 *        current element.
 *********************************************************************/
{
  int iconnect_ptr, ldof, v, ln, nunks, nnodes;
  int *enl;
  int dof_list[MAX_VARIABLE_TYPES + MAX_CONC][MDE];
  int gun_list[MAX_VARIABLE_TYPES + MAX_CONC][MDE];
  int dof[MAX_VARIABLE_TYPES + MAX_CONC];
  int gnn, i, j, ie, je, ja, meqn1, meqn2, mvar1, mvar2, eqn, var;
  int I, row_dofs, blk_row, J, K, blk_col;
  int *rpntr, *bpntr, *bindx, *indx, *ija;
  double *a;
  NODAL_VARS_STRUCT *nv;

  (void)memset((void *)dof, 0, sizeof(int) * (MAX_VARIABLE_TYPES + MAX_CONC));
  iconnect_ptr = exo->elem_node_pntr[ielem];
  enl = exo->elem_node_list + iconnect_ptr;
  nnodes = exo->elem_node_pntr[ielem + 1] - iconnect_ptr;

  /*
   *  Formulate a list of the number of degrees of freedom, dof[varType],
   *  in element, ielem. Restrict the list to vartypes of type, stress
   *  mode.  Also form the following maps:
   *     dof_list[v][ldof] -> local dof to local node map
   *     gun_list[v][ldof] -> local dof to proc unknown index.
   */
  for (v = v_s[mode][0][0]; v <= v_s[mode][2][2]; v++) {
    if (Num_Var_In_Type[pg->imtrx][v]) {
      ldof = 0;
      for (ln = 0; ln < nnodes; ln++) {
        /*
         * For this local node "ln", what is the global node number, "gnn"?
         */
        gnn = *(enl + ln);

        /*
         * For this variable at this local node, how many dofs are needed?
         * (according to this element) Note: this can be zero...
         *
         */
        nv = Nodes[gnn]->Nodal_Vars_Info[pg->imtrx];
        nunks = get_nv_ndofs_modMF(nv, v);
        dof[v] += nunks;
        GOMA_EH(nunks, "problem with nun for this var.");

        for (i = 0; i < nunks; i++) {
          dof_list[v][ldof] = ln;
          gun_list[v][ldof] = Index_Solution(gnn, v, 0, i, -1, pg->imtrx);
          ldof++;
        }
      }
    }
  }

  if (strcmp(Matrix_Format, "msr") == 0) {
    ija = ams->bindx;
    a = ams->val;
    for (meqn1 = 0; meqn1 < VIM; meqn1++) {
      for (meqn2 = 0; meqn2 < VIM; meqn2++) {
        if (meqn1 <= meqn2) {
          eqn = R_s[mode][meqn1][meqn2];
          if (pd->e[pg->imtrx][eqn]) {
            for (i = 0; i < ei[pg->imtrx]->dof[eqn]; i++) {
              ie = ei[pg->imtrx]->gun_list[eqn][i];
              GOMA_EH(ie, "Bad eqn index.");
              mvar1 = meqn1;
              mvar2 = meqn2;
              if (mvar1 <= mvar2) {
                var = v_s[mode][mvar1][mvar2];
                if (pd->v[pg->imtrx][var]) {
                  for (j = 0; j < dof[var]; j++) {
                    je = gun_list[var][j];
                    GOMA_EH(je, "Bad var index.");
                    ja = (ie == je) ? ie : in_list(je, ija[ie], ija[ie + 1], ija);
                    GOMA_EH(ja, "Could not find vbl in sparse matrix.");
                    J_S_S[meqn1][meqn2][i][mvar1][mvar2][j] = a + ja;
                  }
                }
              }
            }
          }
        }
      }
    }
  } else if (strcmp(Matrix_Format, "vbr") == 0) {
    rpntr = ams->rpntr;
    bpntr = ams->bpntr;
    bindx = ams->bindx;
    indx = ams->indx;
    a = ams->val;
    for (meqn1 = 0; meqn1 < VIM; meqn1++) {
      for (meqn2 = 0; meqn2 < VIM; meqn2++) {
        if (meqn1 <= meqn2) {
          eqn = R_s[mode][meqn1][meqn2];
          if (pd->e[pg->imtrx][eqn]) {
            for (i = 0; i < ei[pg->imtrx]->dof[eqn]; i++) {
              ie = ei[pg->imtrx]->gun_list[eqn][i];
              I = ei[pg->imtrx]->gnn_list[eqn][i];
              row_dofs = rpntr[I + 1] - rpntr[I];
              blk_row = Local_Offset[pg->imtrx][I][eqn];
              GOMA_EH(ie, "Bad eqn index.");
              mvar1 = meqn1;
              mvar2 = meqn2;
              if (mvar1 <= mvar2) {
                var = v_s[mode][mvar1][mvar2];
                if (pd->v[pg->imtrx][var]) {
                  for (j = 0; j < dof[var]; j++) {
                    J = *(enl + dof_list[var][j]);
                    K = in_list(J, bpntr[I], bpntr[I + 1], bindx);
                    blk_col = Local_Offset[pg->imtrx][J][var];
                    J_S_S[meqn1][meqn2][i][mvar1][mvar2][j] =
                        a + indx[K] + row_dofs * (blk_col + j) + blk_row + i;
                  }
                }
              }
            }
          }
        }
      }
    }
  } else if (strcmp(Matrix_Format, "epetra") == 0) {
    GOMA_EH(GOMA_ERROR, "load_neighbor_pointers unsupported by epetra");
  }
}
/***************************************************************************/
/***************************************************************************/
/***************************************************************************/
int segregate_stress_update(double x_update[]) {
  int a, b, ieqn, pvar, p, q;
  int eqn, var;
  int ldof_eqn, ldof_var;
  int ln;
  int R_s[DIM][DIM];
  double lump = 0;
  int status = 0;

  if (vn->dg_J_model != SEGREGATED)
    return (0);

  R_s[0][0] = POLYMER_STRESS11;
  R_s[0][1] = POLYMER_STRESS12;
  R_s[0][2] = POLYMER_STRESS13;
  R_s[1][0] = POLYMER_STRESS12;
  R_s[1][1] = POLYMER_STRESS22;
  R_s[1][2] = POLYMER_STRESS23;
  R_s[2][0] = POLYMER_STRESS13;
  R_s[2][1] = POLYMER_STRESS23;
  R_s[2][2] = POLYMER_STRESS33;

  for (ln = 0; ln < ei[pg->imtrx]->num_local_nodes; ln++) {
    for (a = 0; a < DIM; a++) {
      for (b = 0; b < DIM; b++) {
        if (a <= b) {
          eqn = R_s[a][b];

          if (pd->e[pg->imtrx][eqn] && (ldof_eqn = ei[pg->imtrx]->ln_to_first_dof[eqn][ln] != -1)) {
            ieqn = upd->ep[pg->imtrx][eqn];

            while (ldof_eqn <= ei[pg->imtrx]->ln_to_dof[eqn][ln]) {
              for (p = 0; p < DIM; p++) {
                for (q = 0; q < DIM; q++) {
                  if (p <= q && delta(a, p) && delta(q, b)) {
                    var = R_s[p][q];

                    lump = 0.0;

                    if (pd->v[pg->imtrx][var] &&
                        (ldof_var = ei[pg->imtrx]->ln_to_first_dof[var][ln] != -1)) {
                      pvar = upd->vp[pg->imtrx][var];

                      while (ldof_var <= ei[pg->imtrx]->ln_to_dof[var][ln]) {
                        lump += lec->J[LEC_J_INDEX(ieqn, pvar, ldof_eqn, ldof_var)];
                        ldof_var++;
                      }
                    }
                  }
                }
              }
              x_update[ei[pg->imtrx]->gun_list[eqn][ldof_eqn]] =
                  lec->R[LEC_R_INDEX(ieqn, ldof_eqn)] / lump;
              ldof_eqn++;
            }
          }
        }
      }
    }
  }
  return (status);
}

/* This routine calculates the adaptive viscosity from Sun et al., 1999.
 * The adaptive viscosity term multiplies the continuous and discontinuous
 * shear-rate, so it should cancel out and not affect the
 * solution, other than increasing the stability of the
 * algorithm in areas of high shear and stress.
 */
dbl numerical_viscosity(dbl s[DIM][DIM],                        /* total stress */
                        dbl gamma_cont[DIM][DIM],               /* continuous shear rate */
                        dbl d_mun_dS[MAX_MODES][DIM][DIM][MDE], /* derivative of mun wrt S */
                        dbl d_mun_dG[DIM][DIM][MDE])            /* derivative of mun wrt G */
{
  int a, b, j;
  int var, mode;
  int v_s[MAX_MODES][DIM][DIM];
  int v_g[DIM][DIM];
  dbl s_dbl_dot_s;
  dbl g_dbl_dot_g;
  dbl eps2;
  dbl eps; /* should migrate this to input deck */

  dbl mun;

  /* load pointers into equation/variable number */
  (void)stress_eqn_pointer(v_s);

  v_g[0][0] = VELOCITY_GRADIENT11;
  v_g[0][1] = VELOCITY_GRADIENT12;
  v_g[1][0] = VELOCITY_GRADIENT21;
  v_g[1][1] = VELOCITY_GRADIENT22;
  v_g[0][2] = VELOCITY_GRADIENT13;
  v_g[1][2] = VELOCITY_GRADIENT23;
  v_g[2][0] = VELOCITY_GRADIENT31;
  v_g[2][1] = VELOCITY_GRADIENT32;
  v_g[2][2] = VELOCITY_GRADIENT33;

  eps = vn->eps;

  eps2 = eps / 2.;

  s_dbl_dot_s = 0.;
  for (a = 0; a < VIM; a++) {
    for (b = 0; b < VIM; b++) {
      s_dbl_dot_s += s[a][b] * s[b][a];
    }
  }

  g_dbl_dot_g = 0.;
  for (a = 0; a < VIM; a++) {
    for (b = 0; b < VIM; b++) {
      g_dbl_dot_g += gamma_cont[a][b] * gamma_cont[b][a];
    }
  }

  mun = (sqrt(1. + eps2 * s_dbl_dot_s)) / sqrt(1. + eps2 * g_dbl_dot_g);

  for (mode = 0; mode < vn->modes; mode++) {
    for (a = 0; a < VIM; a++) {
      for (b = 0; b < VIM; b++) {
        var = v_s[mode][a][b];

        for (j = 0; j < ei[pg->imtrx]->dof[var]; j++) {
          d_mun_dS[mode][a][b][j] =
              eps2 / (sqrt(1. + eps2 * s_dbl_dot_s) * sqrt(1. + eps2 * g_dbl_dot_g)) * s[a][b] *
              bf[var]->phi[j];
        }
      }
    }
  }

  for (a = 0; a < VIM; a++) {
    for (b = 0; b < VIM; b++) {
      var = v_g[a][b];

      for (j = 0; j < ei[pg->imtrx]->dof[var]; j++) {
        /* d_mun_dG[a][b][j] = -eps*(sqrt(1.+ eps2*s_dbl_dot_s))/pow((1.+eps2*g_dbl_dot_g),1.5) */
        /* 	*gamma_cont[a][b]*bf[var]->phi[j]; */
        d_mun_dG[a][b][j] = -eps * mun / (1. + eps2 * g_dbl_dot_g)

                            * gamma_cont[a][b] * bf[var]->phi[j];
      }
    }
  }

  return (mun);
}

/* This routine sets a handy pointer to give the
 * correct equation number for a given mode
 * and a and b component: v[mode][a][b].
 */
int stress_eqn_pointer(int v_s[MAX_MODES][DIM][DIM]) {
  int status = 1;
  /* mode 0, polymer stress */
  v_s[0][0][0] = POLYMER_STRESS11;
  v_s[0][0][1] = POLYMER_STRESS12;
  v_s[0][0][2] = POLYMER_STRESS13;
  v_s[0][1][0] = POLYMER_STRESS12;
  v_s[0][1][1] = POLYMER_STRESS22;
  v_s[0][1][2] = POLYMER_STRESS23;
  v_s[0][2][0] = POLYMER_STRESS13;
  v_s[0][2][1] = POLYMER_STRESS23;
  v_s[0][2][2] = POLYMER_STRESS33;

  /* mode 1, polymer stress */
  v_s[1][0][0] = POLYMER_STRESS11_1;
  v_s[1][0][1] = POLYMER_STRESS12_1;
  v_s[1][0][2] = POLYMER_STRESS13_1;
  v_s[1][1][0] = POLYMER_STRESS12_1;
  v_s[1][1][1] = POLYMER_STRESS22_1;
  v_s[1][1][2] = POLYMER_STRESS23_1;
  v_s[1][2][0] = POLYMER_STRESS13_1;
  v_s[1][2][1] = POLYMER_STRESS23_1;
  v_s[1][2][2] = POLYMER_STRESS33_1;

  /* mode 2, polymer stress */
  v_s[2][0][0] = POLYMER_STRESS11_2;
  v_s[2][0][1] = POLYMER_STRESS12_2;
  v_s[2][0][2] = POLYMER_STRESS13_2;
  v_s[2][1][0] = POLYMER_STRESS12_2;
  v_s[2][1][1] = POLYMER_STRESS22_2;
  v_s[2][1][2] = POLYMER_STRESS23_2;
  v_s[2][2][0] = POLYMER_STRESS13_2;
  v_s[2][2][1] = POLYMER_STRESS23_2;
  v_s[2][2][2] = POLYMER_STRESS33_2;

  /* mode 3, polymer stress */
  v_s[3][0][0] = POLYMER_STRESS11_3;
  v_s[3][0][1] = POLYMER_STRESS12_3;
  v_s[3][0][2] = POLYMER_STRESS13_3;
  v_s[3][1][0] = POLYMER_STRESS12_3;
  v_s[3][1][1] = POLYMER_STRESS22_3;
  v_s[3][1][2] = POLYMER_STRESS23_3;
  v_s[3][2][0] = POLYMER_STRESS13_3;
  v_s[3][2][1] = POLYMER_STRESS23_3;
  v_s[3][2][2] = POLYMER_STRESS33_3;

  /* mode 4, polymer stress */
  v_s[4][0][0] = POLYMER_STRESS11_4;
  v_s[4][0][1] = POLYMER_STRESS12_4;
  v_s[4][0][2] = POLYMER_STRESS13_4;
  v_s[4][1][0] = POLYMER_STRESS12_4;
  v_s[4][1][1] = POLYMER_STRESS22_4;
  v_s[4][1][2] = POLYMER_STRESS23_4;
  v_s[4][2][0] = POLYMER_STRESS13_4;
  v_s[4][2][1] = POLYMER_STRESS23_4;
  v_s[4][2][2] = POLYMER_STRESS33_4;

  /* mode 5, polymer stress */
  v_s[5][0][0] = POLYMER_STRESS11_5;
  v_s[5][0][1] = POLYMER_STRESS12_5;
  v_s[5][0][2] = POLYMER_STRESS13_5;
  v_s[5][1][0] = POLYMER_STRESS12_5;
  v_s[5][1][1] = POLYMER_STRESS22_5;
  v_s[5][1][2] = POLYMER_STRESS23_5;
  v_s[5][2][0] = POLYMER_STRESS13_5;
  v_s[5][2][1] = POLYMER_STRESS23_5;
  v_s[5][2][2] = POLYMER_STRESS33_5;

  /* mode 6, polymer stress */
  v_s[6][0][0] = POLYMER_STRESS11_6;
  v_s[6][0][1] = POLYMER_STRESS12_6;
  v_s[6][0][2] = POLYMER_STRESS13_6;
  v_s[6][1][0] = POLYMER_STRESS12_6;
  v_s[6][1][1] = POLYMER_STRESS22_6;
  v_s[6][1][2] = POLYMER_STRESS23_6;
  v_s[6][2][0] = POLYMER_STRESS13_6;
  v_s[6][2][1] = POLYMER_STRESS23_6;
  v_s[6][2][2] = POLYMER_STRESS33_6;

  /* mode 7, polymer stress */
  v_s[7][0][0] = POLYMER_STRESS11_7;
  v_s[7][0][1] = POLYMER_STRESS12_7;
  v_s[7][0][2] = POLYMER_STRESS13_7;
  v_s[7][1][0] = POLYMER_STRESS12_7;
  v_s[7][1][1] = POLYMER_STRESS22_7;
  v_s[7][1][2] = POLYMER_STRESS23_7;
  v_s[7][2][0] = POLYMER_STRESS13_7;
  v_s[7][2][1] = POLYMER_STRESS23_7;
  v_s[7][2][2] = POLYMER_STRESS33_7;

  return (status);
}

void compute_exp_s(double s[DIM][DIM],
                   double exp_s[DIM][DIM],
                   double eig_values[DIM],
                   double R[DIM][DIM]) {

  int N = VIM;
  int LDA = N;
  int i, j, k;

  int INFO;
  int LWORK = 20;
  double WORK[LWORK];
  double A[VIM * VIM];
  double EIGEN_MAX = sqrt(sqrt(DBL_MAX));
  double eig_S[DIM];
<<<<<<< HEAD
  memset(eig_values, 0.0, sizeof(double) * DIM);
  memset(WORK, 0, sizeof(double) * LWORK);
=======
  memset(eig_values, 0.0, sizeof(double)*DIM);
  memset(eig_S, 0.0, sizeof(double)*DIM);
  memset(WORK, 0, sizeof(double)*LWORK);
>>>>>>> 524b3a25

  // convert to column major
  for (i = 0; i < VIM; i++) {
    for (j = 0; j < VIM; j++) {
      A[i * VIM + j] = s[j][i];
    }
  }

  // eig solver
  dsyev_("V", "U", &N, A, &LDA, eig_S, WORK, &LWORK, &INFO, 1, 1);
  if (INFO > 0)
    fprintf(stderr, "eigsolver not converged %d\n", INFO);
  if (INFO < 0)
    fprintf(stderr, "eigsolver illegal entry %d\n", INFO);

  // transpose (revert to row major)
  for (i = 0; i < VIM; i++) {
    for (j = 0; j < VIM; j++) {
      R[i][j] = A[j * VIM + i];
    }
  }

  // exponentiate diagonal
  for (i = 0; i < VIM; i++) {
    eig_values[i] = MIN(exp(eig_S[i]), EIGEN_MAX);
  }

  memset(exp_s, 0, sizeof(double) * DIM * DIM);
  for (i = 0; i < VIM; i++) {
    for (j = 0; j < VIM; j++) {
      for (k = 0; k < VIM; k++) {
        exp_s[i][j] += R[i][k] * eig_values[k] * R[j][k];
      }
    }
  }

} // End compute_exp_s

void analytical_exp_s(double s[DIM][DIM],
                      double exp_s[DIM][DIM],
                      double eig_values[DIM],
                      double R[DIM][DIM],
                      double d_exp_s_ds[DIM][DIM][DIM][DIM]) {

  double I_S, II_S, disc, off_diag, q, p2, r, p, phi;
  int i, j, k, l, m;
  double tmp, tmp1, tmp2;
  double d_eig_dS[DIM][DIM][DIM], d_R_dS[DIM][DIM][DIM][DIM];

  double B[DIM][DIM], Q1[DIM][DIM], Q2[DIM][DIM];
  double eig_S[DIM] = {0.0, 0.0, 0.0};
  double EIGEN_MAX = sqrt(sqrt(DBL_MAX));
<<<<<<< HEAD
  memset(d_eig_dS, 0, sizeof(double) * DIM * DIM * DIM);
  memset(d_R_dS, 0, sizeof(double) * DIM * DIM * DIM * DIM);
  if (d_exp_s_ds != NULL)
    memset(d_exp_s_ds, 0, sizeof(double) * DIM * DIM * DIM * DIM);
=======
  memset(eig_S, 0, sizeof(double)*DIM);
  memset(d_eig_dS, 0, sizeof(double)*DIM*DIM*DIM);
  memset(d_R_dS, 0, sizeof(double)*DIM*DIM*DIM*DIM);
  if( d_exp_s_ds != NULL) memset(d_exp_s_ds, 0, sizeof(double)*DIM*DIM*DIM*DIM);
>>>>>>> 524b3a25

  /* Use Eigenvalue algorithm from Wikipedia - https://en.wikipedia.org/wiki/
     Eigenvalue_algorithm#Normal%2C_Hermitian%2C_and_real-symmetric_matrices */

  /*  Make sure stress is symmetric  */
  s[1][0] = s[0][1];
  s[2][0] = s[0][2];
  s[2][1] = s[1][2];

  if ((VIM == 2 || pd->CoordinateSystem == CYLINDRICAL)) {
    eig_S[2] = s[2][2];
    d_eig_dS[2][2][2] = 1.0;
    I_S = s[0][0] + s[1][1];
    II_S = s[0][0] * s[1][1] - SQUARE(s[0][1]);
    disc = sqrt(SQUARE(I_S) - 4 * II_S);
    eig_S[1] = 0.5 * (I_S + disc);
    eig_S[0] = 0.5 * (I_S - disc);

    if (d_exp_s_ds != NULL) {
      d_eig_dS[1][0][0] = 0.5 + 0.5 * (s[0][0] - s[1][1]) / disc;
      d_eig_dS[1][1][1] = 0.5 - 0.5 * (s[0][0] - s[1][1]) / disc;
      d_eig_dS[1][0][1] = d_eig_dS[1][1][0] = 4. * s[0][1] / disc;
      d_eig_dS[0][0][0] = 0.5 - 0.5 * (s[0][0] - s[1][1]) / disc;
      d_eig_dS[0][1][1] = 0.5 + 0.5 * (s[0][0] - s[1][1]) / disc;
      d_eig_dS[0][0][1] = d_eig_dS[0][1][0] = -4. * s[0][1] / disc;
    }
    for (i = 0; i < VIM; i++) {
      for (j = 0; j < VIM; j++) {
        R[i][j] = delta(i, j);
      }
    }
    if (DOUBLE_NONZERO(II_S)) {
      for (i = 0; i < 2; i++) {
        tmp1 = sqrt(SQUARE(s[0][1]) + SQUARE(s[0][0] - eig_S[i]));
        tmp2 = sqrt(SQUARE(s[0][1]) + SQUARE(s[1][1] - eig_S[i]));
        if (DOUBLE_NONZERO(tmp1)) {
          R[i][0] = s[0][1] / tmp1;
          R[i][1] = (eig_S[i] - s[0][0]) / tmp1;
          if (d_exp_s_ds != NULL) {
            d_R_dS[i][0][0][0] =
                -s[0][1] * (s[0][0] - eig_S[i]) * (1. - d_eig_dS[i][0][0]) / CUBE(tmp1);
            d_R_dS[i][0][0][1] = d_R_dS[i][0][1][0] =
                (SQUARE(s[0][0] - eig_S[i]) + s[0][1] * (s[0][0] - eig_S[i]) * d_eig_dS[i][0][1]) /
                CUBE(tmp1);
            d_R_dS[i][0][1][1] = s[0][1] * (s[0][0] - eig_S[i]) * d_eig_dS[i][1][1] / CUBE(tmp1);
            d_R_dS[i][1][0][0] = -SQUARE(s[0][1]) * (1. - d_eig_dS[i][0][0]) / CUBE(tmp1);
            d_R_dS[i][1][0][1] = d_R_dS[i][1][1][0] =
                (s[0][1] * (s[0][0] - eig_S[i]) + SQUARE(s[0][1]) * d_eig_dS[i][0][1]) / CUBE(tmp1);
            d_R_dS[i][1][1][1] = SQUARE(s[0][1]) * d_eig_dS[i][1][1] / CUBE(tmp1);
          }
        } else if (DOUBLE_NONZERO(tmp2)) {
          R[i][0] = (eig_S[i] - s[1][1]) / tmp2;
          R[i][1] = s[0][1] / tmp2;
          if (d_exp_s_ds != NULL) {
            d_R_dS[i][0][1][1] = SQUARE(s[0][1]) * (1. - d_eig_dS[i][1][1]) / CUBE(tmp2);
            d_R_dS[i][0][0][1] = d_R_dS[i][0][1][0] =
                -(s[0][1] * (s[1][1] - eig_S[i]) + SQUARE(s[0][1]) * d_eig_dS[i][0][1]) /
                CUBE(tmp2);
            d_R_dS[i][0][0][0] = -SQUARE(s[0][1]) * d_eig_dS[i][0][0] / CUBE(tmp2);
            d_R_dS[i][1][1][1] =
                s[0][1] * (s[1][1] - eig_S[i]) * (1. - d_eig_dS[i][1][1]) / CUBE(tmp2);
            d_R_dS[i][1][0][1] = d_R_dS[i][1][1][0] =
                -(SQUARE(s[1][1] - eig_S[i]) + s[0][1] * (s[1][1] - eig_S[i]) * d_eig_dS[i][0][1]) /
                CUBE(tmp2);
            d_R_dS[i][1][0][0] = -s[0][1] * (s[1][1] - eig_S[i]) * d_eig_dS[i][0][0] / CUBE(tmp2);
          }
        } else {
          R[i][i] = 1.0;
        }
      }
    } else {
      for (i = 0; i < VIM; i++) {
        R[i][i] = 1.0;
      }
    }
  } else {
    off_diag = SQUARE(s[0][1]) + SQUARE(s[0][2]) + SQUARE(s[1][2]);
    I_S = s[0][0] + s[1][1] + s[2][2];
    II_S = s[0][0] * s[1][1] + s[0][0] * s[2][2] + s[1][1] * s[2][2] -
           (SQUARE(s[0][1]) + SQUARE(s[0][2]) + SQUARE(s[1][2]));
    if (DOUBLE_NONZERO(off_diag)) {
      q = I_S / 3.;
      p2 = 2 * off_diag;
      for (i = 0; i < VIM; i++) {
        p2 += SQUARE(s[i][i] - q);
      }
      p = sqrt(p2 / 6.);
      for (i = 0; i < VIM; i++) {
        for (j = 0; j < VIM; j++) {
          B[i][j] = (s[i][j] - q * delta(i, j)) / p;
        }
      }
      r = B[0][0] * B[1][1] * B[2][2] + 2. * (B[0][1] * B[1][2] * B[0][2]) -
          B[0][0] * SQUARE(B[1][2]) - B[1][1] * SQUARE(B[0][2]) - B[2][2] * SQUARE(B[0][1]);
      r *= 0.5;
      if (r <= -1.) {
        phi = M_PIE / 3.;
      } else if (r >= 1.) {
        phi = 0.;
      } else {
        phi = acos(r) / 3.;
      }
      for (i = 0; i < VIM; i++) {
        eig_S[i] = q + 2 * p * cos(phi + i * 2 * M_PIE / 3.);
      }
    } else {
      for (i = 0; i < DIM; i++) {
        eig_S[i] = s[i][i];
      }
    }

    /*   c
    c       solve 3x3 linear system
    c
            deter=xj(1,1)*(xj(2,2)*xj(3,3)-xj(3,2)*xj(2,3))
         1          -xj(2,1)*(xj(1,2)*xj(3,3)-xj(3,2)*xj(1,3))
         2          +xj(3,1)*(xj(2,3)*xj(1,2)-xj(2,2)*xj(1,3))
            detinv=1./deter
            u(1)=detinv*((-r(1))*(xj(3,3)*xj(2,2)-xj(3,2)*xj(2,3))
         1          +(-r(2))*(xj(3,2)*xj(1,3)-xj(3,3)*xj(1,2))
         2          +(-r(3))*(xj(2,3)*xj(1,2)-xj(2,2)*xj(1,3)))
            u(2)=detinv*((-r(1))*(xj(3,1)*xj(2,3)-xj(3,3)*xj(2,1))
         1          +(-r(2))*(xj(3,3)*xj(1,1)-xj(3,1)*xj(1,3))
         2          +(-r(3))*(xj(2,1)*xj(1,3)-xj(2,3)*xj(1,1)))
            u(3)=detinv*((-r(1))*(xj(3,2)*xj(2,1)-xj(3,1)*xj(2,2))
         1          +(-r(2))*(xj(3,1)*xj(1,2)-xj(3,2)*xj(1,1))
         2          +(-r(3))*(xj(2,2)*xj(1,1)-xj(2,1)*xj(1,2)))
    */
    if (DOUBLE_NONZERO(I_S) || DOUBLE_NONZERO(II_S)) {
      for (i = 0; i < VIM; i++) {
        for (j = 0; j < VIM; j++) {
          for (k = 0; k < VIM; k++) {
            Q1[j][k] = s[j][k] - eig_S[(i + 1) % 3] * delta(j, k);
            Q2[j][k] = s[j][k] - eig_S[(i + 2) % 3] * delta(j, k);
          }
        }
        for (j = 0; j < VIM; j++) {
          for (k = 0; k < VIM; k++) {
            R[j][i] = Q1[j][k] * Q2[k][j];
          }
        }
      }
      /*  Normalize eigenvectors   */
      for (j = 0; j < VIM; j++) {
        tmp = sqrt(SQUARE(R[0][j]) + SQUARE(R[1][j]) + SQUARE(R[2][j]));
        if (DOUBLE_NONZERO(tmp)) {
          for (i = 0; i < VIM; i++) {
            R[i][j] /= tmp;
          }
        }
      }
    } else {
      for (j = 0; j < VIM; j++) {
        for (k = 0; k < VIM; k++) {
          R[j][k] = delta(j, k);
        }
      }
    }
  }

  // exponentiate diagonal
  for (i = 0; i < DIM; i++) {
    eig_values[i] = MIN(exp(eig_S[i]), EIGEN_MAX);
  }

  memset(exp_s, 0, sizeof(double) * DIM * DIM);
  for (i = 0; i < VIM; i++) {
    for (j = 0; j < VIM; j++) {
      for (k = 0; k < VIM; k++) {
        exp_s[i][j] += R[i][k] * eig_values[k] * R[j][k];
      }
    }
  }
  if (d_exp_s_ds != NULL) {
    for (i = 0; i < VIM; i++) {
      for (j = 0; j < VIM; j++) {
        for (k = 0; k < VIM; k++) {
          for (l = 0; l < VIM; l++) {
            for (m = 0; m < VIM; m++) {
              d_exp_s_ds[i][j][l][m] += R[i][k] * eig_values[k] * d_R_dS[j][k][l][m];
            }
          }
        }
      }
    }
    for (i = 0; i < VIM; i++) {
      for (j = 0; j < VIM; j++) {
        for (k = 0; k < VIM; k++) {
          for (l = 0; l < VIM; l++) {
            for (m = 0; m < VIM; m++) {
              d_exp_s_ds[i][j][l][m] += d_R_dS[i][k][l][m] * eig_values[k] * R[j][k];
            }
          }
        }
      }
    }
    for (i = 0; i < VIM; i++) {
      for (j = 0; j < VIM; j++) {
        for (k = 0; k < VIM; k++) {
          for (l = 0; l < VIM; l++) {
            for (m = 0; m < VIM; m++) {
              d_exp_s_ds[i][j][l][m] += R[i][k] * eig_values[k] * d_eig_dS[k][l][m] * R[j][k];
            }
          }
        }
      }
    }
  }

} // End analytical_exp_s

void compute_d_exp_s_ds(dbl s[DIM][DIM], // s - stress
                        dbl exp_s[DIM][DIM],
                        dbl d_exp_s_ds[DIM][DIM][DIM][DIM]) {
  double s_p[DIM][DIM], s_n[DIM][DIM];
  double exp_s_p[DIM][DIM], exp_s_n[DIM][DIM];
  double eig_values[DIM];
  double R1[DIM][DIM];
  int i, j, p, q;
  double ds, ds_den, fd = FD_FACTOR;

  memset(d_exp_s_ds, 0, sizeof(double) * DIM * DIM * DIM * DIM);

  for (i = 0; i < VIM; i++) {
    for (j = 0; j < VIM; j++) {
      s_p[i][j] = s_n[i][j] = s[i][j];
    }
  }

  for (i = 0; i < VIM; i++) {
    for (j = i; j < VIM; j++) {

      // perturb s
      ds = fd * s[i][j];
      ds = (fabs(ds) < fd ? fd : ds);
      s_p[i][j] += ds;
      s_n[i][j] -= ds;
      if (i != j) {
        s_p[j][i] = s_p[i][j];
        s_n[j][i] = s_n[i][j];
      }

      ds_den = 0.5 / ds;

      // find exp_s at perturbed value
      compute_exp_s(s_p, exp_s_p, eig_values, R1);
      compute_exp_s(s_n, exp_s_n, eig_values, R1);

      // approximate derivative
      for (p = 0; p < VIM; p++) {
        for (q = 0; q < VIM; q++) {
          d_exp_s_ds[p][q][i][j] = ds_den * (exp_s_p[p][q] - exp_s_n[p][q]);
          if (i != j)
            d_exp_s_ds[p][q][j][i] = d_exp_s_ds[p][q][i][j];
        }
      }
      s_p[i][j] = s_n[i][j] = s[i][j];
      if (i != j) {
        s_p[j][i] = s_n[j][i] = s[j][i];
      }
    }
  }
}
/*****************************************************************************/
void compute_saramito_model_terms(dbl *sCoeff,
                                  SARAMITO_DEPENDENCE_STRUCT *d_sCoeff,
                                  const dbl stress[DIM][DIM],
                                  const struct Generalized_Newtonian *gn_local,
                                  const int normalizeCoeff) {
  /* start by computing the norm of sigma_d (the deviatoric stress) which is written as
   * sqrt( trace(sigma_d*sigma_d)/2 )
   *
   * see the following wikipedia page for the mathematical details:
   * https://en.wikipedia.org/wiki/Cauchy_stress_tensor#Invariants_of_the_stress_deviator_tensor
   */

  const dbl yieldStress = gn_local->tau_y;
  const dbl yieldExpon = gn_local->fexp;
  const dbl m = 1. / gn_local->nexp;

  dbl traceOverVIM = 0;
  for (int i = 0; i < VIM; i++) {
    traceOverVIM += stress[i][i];
  }

  traceOverVIM /= VIM;

  // square of the deviatoric sress norm
  dbl normOfStressDSqr = 0;
  for (int i = 0; i < VIM; i++) {
    normOfStressDSqr += pow(stress[i][i] - traceOverVIM, 2) / 2.;

    for (int j = i + 1; j < VIM; j++) {
      normOfStressDSqr += pow(stress[i][j], 2);
    }
  }

  const dbl normOfStressD = sqrt(normOfStressDSqr) + 1e-16;

  const dbl sc = 1. - yieldStress / normOfStressD;

  //  phi  = Saramito coefficient with nexp = 1.
  // This is useful for computing sensitivities
  dbl phi;
  dbl expYSC = 1;
  if (yieldExpon > 0) {
    expYSC = exp(sc / yieldExpon);
    phi = log(1. + expYSC) * yieldExpon;
  } else {
    phi = fmax(0, sc);
  }
  const dbl beta = m == 1 ? 1 : pow(normOfStressD, m - 1);

  *sCoeff = m == 1 ? beta * phi : beta * pow(phi, m);

  // take care of indeterminate behavior for normOfStressD == 0
  if (normOfStressD == 0) {
    if (yieldStress <= 0) {
      *sCoeff = beta;
    } else {
      *sCoeff = 0;
    }
  }

  if (normalizeCoeff) {
    *sCoeff /= beta;
  }

  if (d_sCoeff != NULL) {
    // if normStress_d < yieldStress, set sensitivities to zero and return
    if ((*sCoeff) == 0 || yieldStress <= 0) {
      for (int i = 0; i < VIM; i++) {
        for (int j = 0; j < VIM; j++) {
          d_sCoeff->s[i][j] = 0.;
        }
      }

      d_sCoeff->tau_y = 0.;

      // otherwise, sensitivities need to be calculated
    } else {

      d_sCoeff->tau_y = m == 1 ? -1. / normOfStressD
                               : -m * pow(normOfStressD - yieldStress, m - 1) / normOfStressD;

      dbl d_sCoeff_d_normOfStressD = m == 1 ? yieldStress / normOfStressDSqr
                                            : pow(normOfStressD - yieldStress, m - 1) *
                                                  ((m - 1) * normOfStressD + yieldStress) /
                                                  normOfStressDSqr;
      if (yieldExpon > 0) {
        const dbl expYSCDerivativeTerm = expYSC / (1 + expYSC);
        d_sCoeff->tau_y *= expYSCDerivativeTerm;
        d_sCoeff_d_normOfStressD *= expYSCDerivativeTerm;
      }

      // fill d_sCoeff->s[i][j] with d(normOfStressDSqr)/d(stress[i][j])
      for (int i = 0; i < VIM; i++) {
        d_sCoeff->s[i][i] = -traceOverVIM;

        for (int j = i; j < VIM; j++) {
          if (i == j) {
            d_sCoeff->s[i][i] += stress[i][i];
          } else {
            d_sCoeff->s[i][j] = 2. * stress[i][j];
          }
        }
      }

      /* use the chain rule to computute sCoeff sensitivies to stress components
       * d(sCoeff)/d(stress)  =   d(sCoeff)/d(normOfStressD)
       *                        * d(normOfStressD)/d(normOfStressDSqr)
       *                        * d(normOfStressDSqr)/d(stress)
       *
       *                      =   d(sCoeff)/d(normOfStressD)
       *                        * 0.5/normOfStressD
       *                        * d(normOfStressDSqr)/d(stress)
       *
       */

      dbl d_normOfStressD_d_Stress = 0.5 / normOfStressD * d_sCoeff_d_normOfStressD;

      for (int i = 0; i < VIM; i++) {
        for (int j = i; j < VIM; j++) {
          d_sCoeff->s[i][j] *= d_normOfStressD_d_Stress;
          d_sCoeff->s[j][i] = d_sCoeff->s[i][j];
        }
      }
    }
  } // d_sCoeff != NULL
  // for debugging purposes.
  /*
    for(int i=0; i<VIM; i++){
    for(int j=0; j<VIM; j++){
    printf("\nstress[%d][%d] = %E", i, j, stress[i][j]);
    }
    }
    printf("\n");
    for(int i=0; i<VIM; i++){
    for(int j=0; j<VIM; j++){
    printf("\nd(sCoeff)/d(stress[%d][%d)] = %E", i, j, d_sCoeff->s[i][j]);
    }
    }
    printf("\n");
    printf("yield stress = %E", yieldStress);
    printf("\n");
    printf("|stress_d|**2 = %E", normOfStressDSqr);
    printf("\n-------------------------------------------------------------");
  */
}

/*****************************************************************************/
/* END OF FILE mm_fill_stress.c */
/*****************************************************************************/<|MERGE_RESOLUTION|>--- conflicted
+++ resolved
@@ -6025,14 +6025,9 @@
   double A[VIM * VIM];
   double EIGEN_MAX = sqrt(sqrt(DBL_MAX));
   double eig_S[DIM];
-<<<<<<< HEAD
   memset(eig_values, 0.0, sizeof(double) * DIM);
+  memset(eig_S, 0.0, sizeof(double)*DIM);
   memset(WORK, 0, sizeof(double) * LWORK);
-=======
-  memset(eig_values, 0.0, sizeof(double)*DIM);
-  memset(eig_S, 0.0, sizeof(double)*DIM);
-  memset(WORK, 0, sizeof(double)*LWORK);
->>>>>>> 524b3a25
 
   // convert to column major
   for (i = 0; i < VIM; i++) {
@@ -6085,17 +6080,11 @@
   double B[DIM][DIM], Q1[DIM][DIM], Q2[DIM][DIM];
   double eig_S[DIM] = {0.0, 0.0, 0.0};
   double EIGEN_MAX = sqrt(sqrt(DBL_MAX));
-<<<<<<< HEAD
+  memset(eig_S, 0, sizeof(double)*DIM);
   memset(d_eig_dS, 0, sizeof(double) * DIM * DIM * DIM);
   memset(d_R_dS, 0, sizeof(double) * DIM * DIM * DIM * DIM);
   if (d_exp_s_ds != NULL)
     memset(d_exp_s_ds, 0, sizeof(double) * DIM * DIM * DIM * DIM);
-=======
-  memset(eig_S, 0, sizeof(double)*DIM);
-  memset(d_eig_dS, 0, sizeof(double)*DIM*DIM*DIM);
-  memset(d_R_dS, 0, sizeof(double)*DIM*DIM*DIM*DIM);
-  if( d_exp_s_ds != NULL) memset(d_exp_s_ds, 0, sizeof(double)*DIM*DIM*DIM*DIM);
->>>>>>> 524b3a25
 
   /* Use Eigenvalue algorithm from Wikipedia - https://en.wikipedia.org/wiki/
      Eigenvalue_algorithm#Normal%2C_Hermitian%2C_and_real-symmetric_matrices */
