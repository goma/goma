--- conflicted
+++ resolved
@@ -5927,16 +5927,6 @@
   memset(exp_s,    0, sizeof(double)*DIM*DIM);
   for (i = 0; i < VIM; i++) {
     for (j = 0; j < VIM; j++) {
-<<<<<<< HEAD
-      exp_s[i][j] = R[i][j] * eig_values[j];
-      }
-    }
-  // multiply by transpose
-  for (i = 0; i < VIM; i++) {
-    for (j = 0; j < VIM; j++) {
-      tmp = 0.;
-=======
->>>>>>> 941a707b
       for (k = 0; k < VIM; k++) {
         exp_s[i][j] += R[i][k] * eig_values[k] * R[j][k];
         }
@@ -5959,7 +5949,7 @@
   double  d_eig_dS[DIM][DIM][DIM], d_R_dS[DIM][DIM][DIM][DIM];
 
   double B[DIM][DIM],Q1[DIM][DIM],Q2[DIM][DIM];
-  double eig_S[DIM];
+  double eig_S[DIM] = {0.0, 0.0, 0.0};
   double EIGEN_MAX = sqrt(sqrt(DBL_MAX));
   memset(d_eig_dS, 0, sizeof(double)*DIM*DIM*DIM);
   memset(d_R_dS, 0, sizeof(double)*DIM*DIM*DIM*DIM);
@@ -6225,14 +6215,8 @@
         }  
       s_p[i][j] = s_n[i][j] = s[i][j];
       if( i != j) {
-<<<<<<< HEAD
-        s_p[j][i] = s[j][i];
-        s_n[j][i] = s[j][i];
-      } 
-=======
          s_p[j][i] = s_n[j][i] = s[j][i];
          } 
->>>>>>> 941a707b
     }
   }
 
