/************************************************************************ *
* Goma - Multiphysics finite element software                             *
* Sandia National Laboratories                                            *
*                                                                         *
* Copyright (c) 2014 Sandia Corporation.                                  *
*                                                                         *
* Under the terms of Contract DE-AC04-94AL85000 with Sandia Corporation,  *
* the U.S. Government retains certain rights in this software.            *
*                                                                         *
* This software is distributed under the GNU General Public License.      *
\************************************************************************/

/* mm_fill_stress -- auxiliary routines helpful in matrix & residual assembly 
 * for polymer stress equations
 *
 *   Copyright (C) 1993, 1994  Sandia National Laboratories
 */

/* Standard include files */

#include <stdio.h>
#include <string.h>
#include <math.h>

/* GOMA include files */
#include "std.h"
#include "rf_allo.h"
#include "rf_fem_const.h"
#include "rf_fem.h"
#include "el_elm.h"
#include "el_geom.h"
#include "rf_bc_const.h"
#include "rf_solver_const.h"
#include "rf_vars_const.h"
#include "mm_mp_const.h"
#include "mm_as_const.h"
#include "mm_as_structs.h"
#include "mm_as.h"
#include "mm_eh.h"
#include "mm_mp_structs.h"
#include "mm_mp.h"
#include "ac_stability.h"
#include "ac_stability_util.h"
#include "az_aztec.h"
#include "bc_colloc.h"
#include "el_elm_info.h"
#include "mm_bc.h"
#include "mm_fill_aux.h"
#include "mm_fill_fill.h"
#include "mm_fill_ls.h"
#include "mm_fill_terms.h"
#include "mm_fill_util.h"
#include "mm_unknown_map.h"
#include "mm_viscosity.h"
#include "rf_bc.h"
#include "rf_node_const.h"
#include "rf_solver.h"
#include "sl_util_structs.h"
#include "exo_struct.h"

#define GOMA_MM_FILL_STRESS_C
#include "mm_fill_stress.h"


extern struct Boundary_Condition *inlet_BC[MAX_VARIABLE_TYPES+MAX_CONC];

// direct call to a fortran LAPACK eigenvalue routine
extern FSUB_TYPE dsyev_(char *JOBZ, char *UPLO, int *N, double *A, int *LDA,
			double *W, double *WORK, int *LWORK, int *INFO,
			int len_jobz, int len_uplo);

/*  _______________________________________________________________________  */

/* assemble_stress -- assemble terms (Residual &| Jacobian) for polymer stress eqns
 *
 * in:
 * 	ei -- pointer to Element Indeces	structure
 *	pd -- pointer to Problem Description	structure
 *	af -- pointer to Action Flag		structure
 *	bf -- pointer to Basis Function		structure
 *	fv -- pointer to Field Variable		structure
 *	cr -- pointer to Constitutive Relation	structure
 *	md -- pointer to Mesh Derivative	structure
 *	me -- pointer to Material Entity	structure
 * 	ija -- vector of pointers into the a matrix
 * 	a  -- global Jacobian matrix
 * 	R  -- global residual vector
 *
 * out:
 *	a   -- gets loaded up with proper contribution 
 *	lec -- gets loaded up with local contributions to resid, Jacobian
 * 	r  -- residual RHS vector
 *
 * Created:	Wed Dec  8 14:03:06 MST 1993 pasacki@sandia.gov
 *
 * Revised:	Sun Feb 27 06:53:12 MST 1994 pasacki@sandia.gov
 *
 *
 * Note: currently we do a "double load" into the addresses in the global
 *       "a" matrix and resid vector held in "esp", as well as into the
 *       local accumulators in "lec".
 *
 */

int 
assemble_stress(dbl tt,		/* parameter to vary time integration from 
				   explicit (tt = 1) to implicit (tt = 0) */
		dbl dt,		/* current time step size */
		dbl h[DIM],
		dbl hh[DIM][DIM],
		dbl dh_dxnode[DIM][MDE],
		dbl vcent[DIM],	/* average element velocity, which is the
				 * centroid velocity for Q2 and the average of
				 * the vertices for Q1. It comes from the 
				 * routine "element_velocity."               */
		dbl dvc_dnode[DIM][MDE])
{
  int dim, p, q, r, a, b, w = -1;
  
  int mode; /*counter for viscoelastic modes */
  
  int eqn, var;
  int peqn, pvar;

  int i, j, status, imtrx;

  dbl v[DIM];			        /* Velocity field. */
  dbl x_dot[DIM];			/* current position field derivative wrt time. */
  dbl h3;		        	/* Volume element (scale factors). */
  dbl dh3dmesh_pj;	        	/* Sensitivity to (p,j) mesh dof. */

  dbl grad_v[DIM][DIM];
  dbl gamma[DIM][DIM];                  /* Shear-rate tensor based on velocity */
  dbl det_J;                            /* determinant of element Jacobian */

  dbl d_det_J_dmesh_pj;			/* for specific (p,j) mesh dof */

  dbl mass;			        /* For terms and their derivatives */
  dbl mass_a, mass_b, mass_c;	
  dbl advection;	
  dbl advection_a, advection_b, advection_c, advection_d;
  dbl diffusion;
  dbl source;
  dbl source1;
  dbl source_a, source_b, source_c;

  /*
   * 
   * Note how carefully we avoid refering to d(phi[i])/dx[j] and refer instead
   * to the j-th component of grad_phi[j][i] so that this vector can be loaded
   * up with components that may be different in non Cartesian coordinate
   * systems.
   *
   * We will, however, insist on *orthogonal* coordinate systems, even if we
   * might permit them to be curvilinear.
   *
   * Assume all components of velocity are interpolated with the same kind
   * of basis function.
   */


  /*
   * Petrov-Galerkin weighting functions for i-th and ab-th stress residuals 
   * and some of their derivatives...
   */

  dbl wt_func;


  /*
   * Interpolation functions for variables and some of their derivatives.
   */

  dbl phi_j;
  dbl wt;

  /* Variables for stress */

  int R_s[MAX_MODES][DIM][DIM]; 
  int v_s[MAX_MODES][DIM][DIM]; 
  int v_g[DIM][DIM]; 

  dbl s[DIM][DIM];         /* stress tensor */
  dbl s_dot[DIM][DIM];     /* stress tensor from last time step */
  dbl grad_s[DIM][DIM][DIM];
  dbl d_grad_s_dmesh[DIM][DIM][DIM][DIM][MDE]; /* derivative of grad of stress tensor for mode ve_mode */

  dbl g[DIM][DIM];         /* velocity gradient tensor */
  dbl gt[DIM][DIM];        /* transpose of velocity gradient tensor */
  dbl g_dot[DIM][DIM];     /* velocity gradient tensor time derivative */
  dbl gt_dot[DIM][DIM];    /* transpose of velocity gradient tensor time derivative */

  /* dot product tensors */

  dbl g_dot_g[DIM][DIM];
  dbl g_dot_gt[DIM][DIM];
  dbl gt_dot_g[DIM][DIM]; 
  dbl gt_dot_gt[DIM][DIM];
  dbl s_dot_s[DIM][DIM]; 
  dbl s_dot_g[DIM][DIM]; 
  dbl s_dot_gt[DIM][DIM]; 
  dbl g_dot_s[DIM][DIM];
  dbl gt_dot_s[DIM][DIM]; 

  /* polymer viscosity and derivatives */
  dbl mup;
  VISCOSITY_DEPENDENCE_STRUCT d_mup_struct;
  VISCOSITY_DEPENDENCE_STRUCT *d_mup = &d_mup_struct;

  dbl d_mup_dv_pj;
  dbl d_mup_dmesh_pj;

  /* constitutive equation parameters */
  dbl alpha;     /* This is the Geisekus mobility parameter */
  dbl lambda=0;    /* polymer relaxation constant */

  /* advective terms are precalculated */
  dbl v_dot_del_g[DIM][DIM];
  dbl x_dot_del_g[DIM][DIM];
  dbl v_dot_del_s[DIM][DIM];
  dbl x_dot_del_s[DIM][DIM];

  dbl d_xdotdelg_dm;
  dbl d_xdotdelgt_dm;
  dbl d_xdotdels_dm;

  dbl d_vdotdelg_dm;
  dbl d_vdotdelgt_dm;
  dbl d_vdotdels_dm;

/* SUPG variables */
  dbl h_elem=0, h_elem_inv=0, h_elem_deriv=0;
  dbl supg=0;

  status = 0;

  eqn   = R_STRESS11;			

  /*
   * Bail out fast if there's nothing to do...
   */

  if ( ! pd->e[pg->imtrx][eqn] )
    {
      return(status);
    }

  /*
   * Unpack variables from structures for local convenience...
   */

  dim   = pd->Num_Dim;

  wt = fv->wt;

  det_J = bf[eqn]->detJ;		/* Really, ought to be mesh eqn. */

  h3 = fv->h3;			/* Differential volume element (scales). */


  v_g[0][0] = VELOCITY_GRADIENT11;
  v_g[0][1] = VELOCITY_GRADIENT12;
  v_g[1][0] = VELOCITY_GRADIENT21;
  v_g[1][1] = VELOCITY_GRADIENT22;
  v_g[0][2] = VELOCITY_GRADIENT13;
  v_g[1][2] = VELOCITY_GRADIENT23;
  v_g[2][0] = VELOCITY_GRADIENT31;
  v_g[2][1] = VELOCITY_GRADIENT32; 
  v_g[2][2] = VELOCITY_GRADIENT33; 


  /*
   * Field variables...
   */
  
  for ( a=0; a<dim; a++)
    {
      v[a] = fv->v[a];

      /* note, these are zero for steady calculations */
      x_dot[a] = 0.0;
      for (imtrx = 0; imtrx < upd->Total_Num_Matrices; imtrx++) 
	{
	  if (  pd->TimeIntegration != STEADY &&  pd->v[imtrx][MESH_DISPLACEMENT1+a] )
	    {
	      x_dot[a] = fv_dot->x[a];
	    }
	}
    }

  /*
   * In Cartesian coordinates, this velocity gradient tensor will
   * have components that are...
   *
   * 			grad_v[a][b] = d v_b
   *				       -----
   *				       d x_a
   */
  
  for ( a=0; a<VIM; a++)
    {
      for ( b=0; b<VIM; b++)
	{
	  grad_v[a][b] = fv->grad_v[a][b];
	}
    }
  
  /* load up shearrate tensor based on velocity */
  for ( a=0; a<VIM; a++)
    {
      for ( b=0; b<VIM; b++)
	{
	  gamma[a][b] = grad_v[a][b] + grad_v[b][a];
	}
    }

  for ( a=0; a<VIM; a++)
    {
      for ( b=0; b<VIM; b++)
	{
	  g[a][b]  = fv->G[a][b];
	  gt[b][a] = g[a][b];
	  if (pd->TimeIntegration != STEADY) {
	    g_dot[a][b] = fv_dot->G[a][b];
	    gt_dot[b][a] = g_dot[a][b];
	  } else {
	    g_dot[a][b] = 0.0;
	    gt_dot[a][b] =  0.0;
	  }
	}
    }
  
  if( vn->wt_funcModel == GALERKIN)
    {
      supg = 0.;
    }
  else if( vn->wt_funcModel == SUPG)
    {
      supg = vn->wt_func;
    }


  if(supg!=0.)
    {
      h_elem = 0.;
      for ( p=0; p<dim; p++)
	{
	  h_elem += vcent[p]*vcent[p]*h[p];
	}
      h_elem = sqrt(h_elem)/2.;
      if(h_elem == 0.) 
	{
	  h_elem_inv=1.;
	}
      else
	{
	  h_elem_inv=1./h_elem;
	}
	
    }
/* end Petrov-Galerkin addition */

  /* get tensor dot products for future use */
  
  (void) tensor_dot(g,  g,  g_dot_g,   VIM);
  (void) tensor_dot(g,  gt, g_dot_gt,  VIM);
  (void) tensor_dot(gt, g,  gt_dot_g,  VIM);
  (void) tensor_dot(gt, gt, gt_dot_gt, VIM);

  (void) stress_eqn_pointer(v_s);
  (void) stress_eqn_pointer(R_s);

  /* Begin loop over modes */
  for ( mode=0; mode<vn->modes; mode++)
    {
      
      load_modal_pointers(mode, tt, dt, s, s_dot, grad_s, d_grad_s_dmesh);
      
      /* precalculate advective terms of form (v dot del tensor)*/
      
      for ( a=0; a<VIM; a++)
	{
	  for ( b=0; b<VIM; b++)
	    {
	      v_dot_del_g[a][b] = 0.;
	      x_dot_del_g[a][b] = 0.;
	      v_dot_del_s[a][b] = 0.;
	      x_dot_del_s[a][b] = 0.; 
	      for ( q=0; q<dim; q++)
		{
		  v_dot_del_g[a][b] +=  v[q] * fv->grad_G[q][a][b];
		  x_dot_del_g[a][b] +=  x_dot[q] * fv->grad_G[q][a][b];
		  v_dot_del_s[a][b] +=  v[q] * grad_s[q][a][b];
		  x_dot_del_s[a][b] +=  x_dot[q] * grad_s[q][a][b];
		} 
	    }
	}
      
      
      
      /*
       * Stress tensor...(Note "anti-BSL" sign convention on deviatoric stress)
       */
      
      /* get polymer viscosity */
      mup = viscosity(ve[mode]->gn, gamma, d_mup);

      /* get Geisekus mobility parameter */
      alpha = ve[mode]->alpha;

      /* get time constant */
      if(ve[mode]->time_constModel == CONSTANT)
	{
	  lambda = ve[mode]->time_const;
	}
      else if(ve[mode]->time_constModel == CARREAU || ve[mode]->time_constModel == POWER_LAW)
	{
	  lambda = mup/ve[mode]->time_const;
	}
      
      
      /* get tensor dot products for future use */
      
      (void) tensor_dot(s, s, s_dot_s, VIM);
      (void) tensor_dot(s, g, s_dot_g, VIM);
      (void) tensor_dot(s, gt, s_dot_gt, VIM);
      (void) tensor_dot(gt, s, gt_dot_s, VIM);
      (void) tensor_dot(g, s, g_dot_s, VIM);
      
      /*
       * Residuals_________________________________________________________________
       */
      
      if ( af->Assemble_Residual )
	{
	  /*
	   * Assemble each component "ab" of the polymer stress equation...
	   */
	  for ( a=0; a<VIM; a++)
	    {
	      for ( b=0; b<VIM; b++)
		{
		  
		  if(a <= b) /* since the stress tensor is symmetric, only assemble the upper half */ 
		    {
		      eqn = R_s[mode][a][b];
		      
		      peqn = upd->ep[pg->imtrx][eqn];
		      
		      /*
		       * In the element, there will be contributions to this many equations
		       * based on the number of degrees of freedom...
		       */
		      
		      for ( i=0; i<ei[pg->imtrx]->dof[eqn]; i++)
			{
			  wt_func = bf[eqn]->phi[i];
			  /* add Petrov-Galerkin terms as necessary */
			  if(supg!=0.)
			    {
			      for(w=0; w<dim; w++)
				{
				  wt_func += supg * h_elem*v[w]*bf[eqn]->grad_phi[i] [w];
				}
			    }
			  
			  mass = 0.;
			  
			  if ( pd->TimeIntegration != STEADY )
			    {
			      if ( pd->e[pg->imtrx][eqn] & T_MASS )
				{
				  mass = s_dot[a][b] + mup *(g_dot[a][b] + gt_dot[a][b]);
				  mass *= wt_func * lambda * det_J * wt;
				  mass *= h3;
				  mass *= pd->etm[pg->imtrx][eqn][(LOG2_MASS)];
				}
			    }
			  
			  advection = 0.;
			  if ( pd->e[pg->imtrx][eqn] & T_ADVECTION )
			    {
			      if(DOUBLE_NONZERO(lambda))
				{
				  
				  advection += ( v_dot_del_s[a][b]  -  x_dot_del_s[a][b]
						 + mup*(v_dot_del_g[a][b] - x_dot_del_g[a][b] 
							+ v_dot_del_g[b][a] - x_dot_del_g[b][a] ));
				  advection -= ( mup*(2.*gt_dot_g[a][b] + gt_dot_gt[a][b] + g_dot_g[a][b] ) 
						 + gt_dot_s[a][b] + s_dot_g[a][b] );
				  
				  advection *= wt_func * lambda *det_J * wt * h3;
				  advection *= pd->etm[pg->imtrx][eqn][(LOG2_ADVECTION)];
				}     
			    }
			  
			  diffusion = 0.;
			  if ( pd->e[pg->imtrx][eqn] & T_DIFFUSION )
			    {
			      /* add SU term in here when appropriate */
			      diffusion += 0.;
			      diffusion *= -wt_func * det_J * wt * h3;
			      diffusion *= pd->etm[pg->imtrx][eqn][(LOG2_DIFFUSION)];
			    }
			  
			  /*
			   * Source term...
			   */
			  
			  source = 0.;
			  source1 = 0.;
			  
			  if ( pd->e[pg->imtrx][eqn] & T_SOURCE )
			    {
			      source +=  s[a][b];
			      if(DOUBLE_NONZERO(alpha))
				{
				  source1 += (s_dot_g[a][b] + s_dot_gt[a][b] 
					      + g_dot_s[a][b] + gt_dot_s[a][b] + s_dot_s[a][b]/mup 
					      + mup * ( g_dot_g[a][b] +  gt_dot_gt[a][b] 
							+ gt_dot_g[a][b] + g_dot_gt[a][b]));
				  
				  source1 *= alpha * lambda;
				  source  += source1;
				}
			      
			      source *= wt_func * det_J * h3 * wt;
			      
			      source *= pd->etm[pg->imtrx][eqn][(LOG2_SOURCE)];
			    }
			  
			  /*
			   * Add contributions to this residual (globally into Resid, and 
			   * locally into an accumulator)
			   */
			  
			  lec->R[LEC_R_INDEX(peqn,i)] += 
			    mass + advection + diffusion + source;
			}
		    }
		}
	    }
	}
      
      /*
       * Jacobian terms...
       */
      
      if ( af->Assemble_Jacobian )
	{
	  for ( a=0; a<VIM; a++)
	    {
	      for ( b=0; b<VIM; b++)
		{
		  if(a <= b) /* since the stress tensor is symmetric, only assemble the upper half */ 
		    {
		      
		      eqn = R_s[mode][a][b];
		      peqn = upd->ep[pg->imtrx][eqn];
		      
		      for ( i=0; i<ei[pg->imtrx]->dof[eqn]; i++)
			{
			  
			  wt_func = bf[eqn]->phi[i];
			  /* add Petrov-Galerkin terms as necessary */
			  if(supg!=0.)
			    {
			      for(w=0; w<dim; w++)
				{
				  wt_func += supg * h_elem*v[w]*bf[eqn]->grad_phi[i] [w];
				}
			    }
			  
			  
			  /*
			   * Set up some preliminaries that are needed for the (a,i)
			   * equation for bunches of (b,j) column variables...
			   */
			  
			  /* 
			   * J_S_T
			   */
			  
			  var = TEMPERATURE;
			  if ( pd->v[pg->imtrx][var] )
			    {
			      pvar = upd->vp[pg->imtrx][var];
			      for ( j=0; j<ei[pg->imtrx]->dof[var]; j++)
				{
				  phi_j = bf[var]->phi[j];
				  
				  mass = 0.;
				  
				  if ( pd->TimeIntegration != STEADY )
				    {
				      if ( pd->e[pg->imtrx][eqn] & T_MASS )
					{
					  mass = d_mup->T[j] *(g_dot[a][b] + gt_dot[a][b]);
					  mass *= wt_func;
					  mass *= h3 * lambda * det_J * wt;
					  mass *= pd->etm[pg->imtrx][eqn][(LOG2_MASS)];
					}
				    }
				  
				  advection = 0.;
				  if ( pd->e[pg->imtrx][eqn] & T_ADVECTION )
				    {
				      if(DOUBLE_NONZERO(lambda))
					{
					  advection += ( v_dot_del_g[a][b] - x_dot_del_g[a][b] +
							 v_dot_del_g[b][a] - x_dot_del_g[b][a]) -
					    2.*gt_dot_g[a][b] - gt_dot_gt[a][b] - g_dot_g[a][b];
					  advection *= wt_func * d_mup->T[j]* lambda * det_J * wt * h3;
					  advection *= pd->etm[pg->imtrx][eqn][(LOG2_ADVECTION)];
					}
				    }
				  
				  
				  diffusion = 0.;
				  if ( pd->e[pg->imtrx][eqn] & T_DIFFUSION )
				    {
				      diffusion *= pd->etm[pg->imtrx][eqn][(LOG2_DIFFUSION)];
				    }
				  
				  source    = 0.;
				  source1    = 0.;
				  if ( pd->e[pg->imtrx][eqn] & T_SOURCE )
				    {
			              if(DOUBLE_NONZERO(alpha))
					{
					  source1 += ( -s_dot_s[a][b]/(mup*mup) +
						       ( g_dot_g[a][b] +  gt_dot_gt[a][b] 
							 + gt_dot_g[a][b] + g_dot_gt[a][b]));
					  source1 *= lambda * alpha * d_mup->T[j];
					  source  += source1;
					}
				      source *= wt_func * det_J * wt * h3;
				      source *= pd->etm[pg->imtrx][eqn][(LOG2_SOURCE)];
				    }
				  
				  lec->J[LEC_J_INDEX(peqn,pvar,i,j)] +=
				    mass + advection + diffusion + source;
				}
			    }
			  
			  /*
			   * J_S_v
			   */
			  for ( p=0; p<dim; p++)
			    {
			      var = VELOCITY1+p;
			      if ( pd->v[pg->imtrx][var] )
				{
				  pvar = upd->vp[pg->imtrx][var];
				  for ( j=0; j<ei[pg->imtrx]->dof[var]; j++)
				    {
				      phi_j = bf[var]->phi[j];
				      d_mup_dv_pj  = d_mup->v[p][j];
				      
				      mass = 0.;
				      
				      if ( pd->TimeIntegration != STEADY )
					{
					  if ( pd->e[pg->imtrx][eqn] & T_MASS )
					    {
					      mass = d_mup_dv_pj *(g_dot[a][b] + gt_dot[a][b]) *wt_func;
					      
					      if(supg!=0.)
						{
						  mass_a = supg * h_elem*phi_j*bf[eqn]->grad_phi[i][p];
						  
						  for(w=0;w<dim;w++)
						    {
						      mass_a += supg * vcent[p]*dvc_dnode[p][j]*h[p]*h_elem_inv/4.
							*v[w]*bf[eqn]->grad_phi[i] [w];
						    }
						  
						  mass_a*=  s_dot[a][b] + mup *(g_dot[a][b] + gt_dot[a][b]);
						  mass += mass_a;
						}
					      
					      mass *= pd->etm[pg->imtrx][eqn][(LOG2_MASS)] * lambda * det_J * wt * h3;
					    }
					  
					}
				      
				      advection = 0.;
				      
				      if ( pd->e[pg->imtrx][eqn] & T_ADVECTION )
					{
					  if(DOUBLE_NONZERO(lambda))
					    {
					      advection_a = phi_j * 
						(grad_s[p][a][b] + 
						 mup*(fv->grad_G[p][a][b] + fv->grad_G[p][b][a]));
					      
					      advection_a *=  wt_func;
					      advection_b = ( v_dot_del_g[a][b]  -  x_dot_del_g[a][b] + 
							      v_dot_del_g[b][a]  -  x_dot_del_g[b][a]);
					      
					      advection_b -= 2.*gt_dot_g[a][b] + gt_dot_gt[a][b] + g_dot_g[a][b];
					      
					      advection_b *=   wt_func * d_mup_dv_pj; 
					      
					      advection_c = 0.;
					      /* Petrov-Galerkin term */
					      if(supg !=0.)
						{
						  advection_c =  supg * h_elem*phi_j*bf[eqn]->grad_phi[i][p];
						  for( w =0; w<dim; w++ )
						    {
						      advection_c += supg*vcent[p]*h[p]*dvc_dnode[p][j]*h_elem_inv/4.
							*v[w]*bf[eqn]->grad_phi[i] [w];
						    }
						  
						  advection_c*= (v_dot_del_s[a][b]  -  x_dot_del_s[a][b]
								 + mup*(v_dot_del_g[a][b] - x_dot_del_g[a][b] 
									+ v_dot_del_g[b][a] - x_dot_del_g[b][a] )
								 - mup*(2.*gt_dot_g[a][b] + gt_dot_gt[a][b] + g_dot_g[a][b] ) 
								 - gt_dot_s[a][b] - s_dot_g[a][b]);
						}
					      
					      advection = advection_a + advection_b + advection_c;
					      advection *= lambda * det_J * wt *h3;
					      advection *= pd->etm[pg->imtrx][eqn][(LOG2_ADVECTION)];
					    }
					}
				      
				      diffusion = 0.;
				      
				      if ( pd->e[pg->imtrx][eqn] & T_DIFFUSION )
					{
					  /* add SU term in here when appropriate */
					  
					  diffusion *= pd->etm[pg->imtrx][eqn][(LOG2_DIFFUSION)];
					}
				      
				      source    = 0.;
				      
				      if ( pd->e[pg->imtrx][eqn] & T_SOURCE )
					{
					  source_a = 0.;
			                  if(DOUBLE_NONZERO(alpha))
					    {
					      source_a = -s_dot_s[a][b]/(mup*mup) +  g_dot_g[a][b] 
						+  gt_dot_gt[a][b] 
						+ gt_dot_g[a][b] + g_dot_gt[a][b];
					      source_a *= wt_func * alpha * lambda * d_mup_dv_pj;
					    }
					  
					  source_b = 0.;
					  if(supg != 0.)
					    {
					      source_b = supg * h_elem* phi_j*bf[eqn]->grad_phi[i][p];
					      
					      for(w=0;w<dim;w++)
						{
						  source_b += supg*vcent[p]*dvc_dnode[p][j]*h[p]*h_elem_inv/4.
						    *v[w]*bf[eqn]->grad_phi[i] [w];
						}
					      
					      source_b *= s[a][b] + (s_dot_g[a][b] + s_dot_gt[a][b] 
								     + g_dot_s[a][b] + gt_dot_s[a][b] + s_dot_s[a][b]/mup 
								     + mup * ( g_dot_g[a][b] +  gt_dot_gt[a][b] 
									       + gt_dot_g[a][b] + g_dot_gt[a][b])) *
						alpha * lambda;
					    }
					  
					  source = source_a + source_b;
					  source *=  det_J * wt * h3;
					  source *= pd->etm[pg->imtrx][eqn][(LOG2_SOURCE)];
					}
				      
				      lec->J[LEC_J_INDEX(peqn,pvar,i,j)] +=
					mass + advection + diffusion + source;
				    }
				}
			    }
			  
			  /*
			   * J_S_c
			   */
			  var = MASS_FRACTION;
			  if ( pd->v[pg->imtrx][var] )
			    {
			      pvar = MAX_PROB_VAR + w;
			      for ( j=0; j<ei[pg->imtrx]->dof[var]; j++)
				{
				  phi_j = bf[var]->phi[j];
				  
				  for ( w=0; w<pd->Num_Species_Eqn; w++)
				    {
				      
				      mass    = 0.;
				      
				      if ( pd->TimeIntegration != STEADY )
					{
					  if ( pd->e[pg->imtrx][eqn] & T_MASS )
					    {
					      mass = d_mup->C[w][j] *(g_dot[a][b] + gt_dot[a][b]);
					      mass *= wt_func * lambda * det_J * wt;
					      mass *= h3;
					      mass *= pd->etm[pg->imtrx][eqn][(LOG2_MASS)];
					    }
					}
				      
				      
				      advection = 0.;
				      if ( pd->e[pg->imtrx][eqn] & T_ADVECTION )
					{
					  if(DOUBLE_NONZERO(lambda))
					    {
					      advection += ( v_dot_del_g[a][b] - x_dot_del_g[a][b] +
							     v_dot_del_g[b][a] - x_dot_del_g[b][a]) -
						2.*gt_dot_g[a][b] - gt_dot_gt[a][b] - g_dot_g[a][b];
					      advection *= d_mup->C[w][j] * wt_func * lambda * det_J * wt * h3;
					      advection *= pd->etm[pg->imtrx][eqn][(LOG2_ADVECTION)];
					    }
					}
				      
				      diffusion = 0.;
				      if ( pd->e[pg->imtrx][eqn] & T_DIFFUSION )
					{
					  diffusion *= pd->etm[pg->imtrx][eqn][(LOG2_DIFFUSION)];
					}
				      
				      source    = 0.;
				      
				      if ( pd->e[pg->imtrx][eqn] & T_SOURCE )
					{
					  
			                  if(DOUBLE_NONZERO(alpha))
					    {
					      source += -s_dot_s[a][b]/(mup*mup) + g_dot_g[a][b] 
						+  gt_dot_gt[a][b] 
						+ gt_dot_g[a][b] + g_dot_gt[a][b];
					      source *= alpha * lambda * d_mup->C[w][j];
					    }
					  
					  source *= wt_func * det_J * wt * h3;
					  source *= pd->etm[pg->imtrx][eqn][(LOG2_SOURCE)];
					  
					}
				      
				      if ( w > 1 )
					{
					  GOMA_EH(GOMA_ERROR, "Need more arrays for each species.");
					}
				      
				      lec->J[LEC_J_INDEX(peqn,pvar,i,j)] +=
					mass + advection + diffusion + source;
				    }
				}
			    }
			  
			  /*
			   * J_S_P
			   */
			  var = PRESSURE;
			  if ( pd->v[pg->imtrx][var] )
			    {
			      pvar = upd->vp[pg->imtrx][var];
			      for ( j=0; j<ei[pg->imtrx]->dof[var]; j++)
				{
				  phi_j = bf[var]->phi[j];
				  
				  mass    = 0.;
				  if ( pd->TimeIntegration != STEADY )
				    {
				      if ( pd->e[pg->imtrx][eqn] & T_MASS )
					{
					  mass =  d_mup->P[j] *(g_dot[a][b] + gt_dot[a][b]);
					  mass *= wt_func * lambda * det_J * wt;
					  mass *= h3;
					  mass *= pd->etm[pg->imtrx][eqn][(LOG2_MASS)];
					}
				    }
				  
				  advection = 0.;
				  if ( pd->e[pg->imtrx][eqn] & T_ADVECTION )
				    {
				      if(DOUBLE_NONZERO(lambda))
					{
					  
					  advection += ( v_dot_del_g[a][b] - x_dot_del_g[a][b] +
							 v_dot_del_g[b][a] - x_dot_del_g[b][a]) -
					    2.*gt_dot_g[a][b] - gt_dot_gt[a][b] - g_dot_g[a][b];
					  advection *= wt_func  * lambda * det_J * wt * h3 * d_mup->P[j];
					  advection *= pd->etm[pg->imtrx][eqn][(LOG2_ADVECTION)];
					}
				    }
				  
				  diffusion = 0.;
				  
				  if ( pd->e[pg->imtrx][eqn] & T_DIFFUSION )
				    {
				      diffusion *= pd->etm[pg->imtrx][eqn][(LOG2_DIFFUSION)];
				    }
				  
				  source    = 0.;
				  
				  if ( pd->e[pg->imtrx][eqn] & T_SOURCE )
				    {
			              if(DOUBLE_NONZERO(alpha))
					{
					  source += ( -s_dot_s[a][b]/(mup*mup) 
						      + ( g_dot_g[a][b] +  gt_dot_gt[a][b] 
							  + gt_dot_g[a][b] + g_dot_gt[a][b]));
					  source *= d_mup->P[j] * alpha * lambda;
					}
				      source *= wt_func * det_J * wt * h3;
				      source *= pd->etm[pg->imtrx][eqn][(LOG2_SOURCE)];
				    }
				  
				  lec->J[LEC_J_INDEX(peqn,pvar,i,j)] +=
				    mass + advection + diffusion + source;
				}		      
			    }
			  
			  /*
			   * J_S_d
			   */
			  for ( p=0; p<dim; p++)
			    {
			      var = MESH_DISPLACEMENT1+p;
			      if ( pd->v[pg->imtrx][var] )
				{
				  pvar = upd->vp[pg->imtrx][var];
				  for ( j=0; j<ei[pg->imtrx]->dof[var]; j++)
				    {
				      phi_j = bf[var]->phi[j];
				      d_det_J_dmesh_pj = bf[eqn]->d_det_J_dm[p][j];
				      dh3dmesh_pj = fv->dh3dq[p] * bf[var]->phi[j];
				      d_mup_dmesh_pj  = d_mup->X [p][j];
				      if(supg!=0.)
					{
					  h_elem_deriv = 0.;
					  for( q=0; q<dim; q++ )
					    {
					      h_elem_deriv += 
						hh[q][p]*vcent[q]*vcent[q]*dh_dxnode[q][j]*h_elem_inv/4.;
					    } 
					}
				      
				      mass = 0.;
				      mass_a = 0.;
				      mass_b = 0.;
				      if ( pd->TimeIntegration != STEADY )
					{
					  if ( pd->e[pg->imtrx][eqn] & T_MASS )
					    {
					      mass_a = s_dot[a][b] + mup *(g_dot[a][b] + gt_dot[a][b]);
					      mass_a *= wt_func * ( d_det_J_dmesh_pj * h3 + det_J * dh3dmesh_pj );
					      
					      mass_b = d_mup_dmesh_pj *(g_dot[a][b] + gt_dot[a][b]);
					      mass_b *= wt_func * h3 * det_J;
					      
					      mass_c =0.;
					      if(supg != 0.)
						{
						  for( w=0; w<dim; w++ )
						    {
						      mass_c += supg * (h_elem*v[w]* bf[eqn]->d_grad_phi_dmesh[i][w] [p][j]
									+  h_elem_deriv * v[w]*bf[eqn]->grad_phi[i] [w] );
						    }
						  mass_c*= (s_dot[a][b] + mup *(g_dot[a][b] + gt_dot[a][b])) * h3 * det_J;
						}
					      
					      mass = mass_a + mass_b + mass_c;
					      mass *= lambda * wt;
					      mass *= pd->etm[pg->imtrx][eqn][(LOG2_MASS)];
					    }
					}
				      
				      advection   = 0.;
				      
				      if ( pd->e[pg->imtrx][eqn] & T_ADVECTION )
					{
					  if(DOUBLE_NONZERO(lambda))
					    {
					      /*
					       * Four parts: 
					       *    advection_a = 
					       *    	Int ( ea.(v-xdot).d(Vv)/dmesh h3 |Jv| )
					       *
					       *    advection_b = 
					       *  (i)	Int ( ea.(v-xdot).Vv h3 d(|Jv|)/dmesh )
					       *  (ii)  Int ( ea.(v-xdot).d(Vv)/dmesh h3 |Jv| )
					       *  (iii) Int ( ea.(v-xdot).Vv dh3/dmesh |Jv|   )
					       *
					       * For unsteady problems, we have an 
					       * additional term
					       *
					       *    advection_c = 
					       *    	Int ( ea.d(v-xdot)/dmesh.Vv h3 |Jv| )
					       */
					      
					      advection_a = 0.;
					      
					      advection_a += ( v_dot_del_s[a][b]  -  x_dot_del_s[a][b]
							       + mup*(v_dot_del_g[a][b] - x_dot_del_g[a][b] 
								      + v_dot_del_g[b][a] - x_dot_del_g[b][a]) );
					      advection_a -= ( mup*(2.*gt_dot_g[a][b] + gt_dot_gt[a][b] + g_dot_g[a][b] ) 
							       + gt_dot_s[a][b] + s_dot_g[a][b] );
					      
					      
					      advection_a *= wt_func *(  d_det_J_dmesh_pj * h3 + det_J * dh3dmesh_pj );
					      
					      advection_b = 0.;		
					      d_vdotdelg_dm = 0.;
					      d_vdotdelgt_dm = 0.;
					      d_vdotdels_dm = 0.;
					      for ( q=0; q<dim; q++)
						{
						  d_vdotdels_dm += (v[q]-x_dot[q]) * d_grad_s_dmesh[q][a][b] [p][j];
						  d_vdotdelg_dm += (v[q]-x_dot[q]) * fv->d_grad_G_dmesh[q][a][b] [p][j];
						  d_vdotdelgt_dm += (v[q]-x_dot[q]) * fv->d_grad_G_dmesh[q][b][a] [p][j];
						}
					      
					      advection_b +=  (d_vdotdels_dm + mup*(d_vdotdelg_dm + d_vdotdelgt_dm));
					      advection_b += d_mup_dmesh_pj *
						(( v_dot_del_g[a][b] - x_dot_del_g[a][b] +
						   v_dot_del_g[b][a] - x_dot_del_g[b][a]) -
						 2.*gt_dot_g[a][b] - gt_dot_gt[a][b] - g_dot_g[a][b]);
					      advection_b *=  wt_func *det_J * h3;
					      
					      advection_c = 0.;	
					      if ( pd->TimeIntegration != STEADY )
						{
						  if ( pd->e[pg->imtrx][eqn] & T_MASS )
						    {
						      d_xdotdels_dm = (1.+2.*tt) * phi_j/dt 
							* grad_s[p][a][b];
						      d_xdotdelg_dm = (1.+2.*tt) * phi_j/dt 
							* fv->grad_G[p][a][b];
						      d_xdotdelgt_dm = (1.+2.*tt) * phi_j/dt 
							* fv->grad_G[p][b][a];
						      
						      advection_c -= (d_xdotdels_dm + mup*(d_xdotdelg_dm + d_xdotdelgt_dm)) ;
						      
						      advection_c *= wt_func * h3 * det_J;
						    }
						}
					      
					      advection_d = 0.;	
					      if(supg!=0.)
						{
						  for( w=0; w<dim; w++ )
						    {
						      advection_d+= supg *(h_elem*v[w]* bf[eqn]->d_grad_phi_dmesh[i][w] [p][j]
									   + h_elem_deriv * v[w]*bf[eqn]->grad_phi[i] [w] );
						    }
						  
						  advection_d *= (v_dot_del_s[a][b]  -  x_dot_del_s[a][b]
								  + mup*(v_dot_del_g[a][b] - x_dot_del_g[a][b] 
									 + v_dot_del_g[b][a] - x_dot_del_g[b][a] )
								  - mup*(2.*gt_dot_g[a][b] + gt_dot_gt[a][b] + g_dot_g[a][b] ) 
								  - gt_dot_s[a][b] - s_dot_g[a][b]) * det_J * h3;
						  
						  
						}
					      
					      advection = advection_a + advection_b + advection_c + advection_d;
					      
					      advection *=  wt * lambda * pd->etm[pg->imtrx][eqn][(LOG2_ADVECTION)];
					      
					    }
					}
				      
				      /*
				       * Diffusion...
				       */
				      
				      diffusion = 0.;
				      
				      if ( pd->e[pg->imtrx][eqn] & T_DIFFUSION )
					{
					  diffusion *= pd->etm[pg->imtrx][eqn][(LOG2_DIFFUSION)];
					}
				      
				      /*
				       * Source term...
				       */
				      
				      
				      source = 0.;
				      
				      if ( pd->e[pg->imtrx][eqn] & T_SOURCE )
					{
					  source_a =  s[a][b];
					  source_b = 0.;
					  
			                  if(DOUBLE_NONZERO(alpha))
					    {
					      source_a += (s_dot_g[a][b] + s_dot_gt[a][b] 
							   + g_dot_s[a][b] + gt_dot_s[a][b] + s_dot_s[a][b]/mup 
							   + mup * ( g_dot_g[a][b] +  gt_dot_gt[a][b] 
								     + gt_dot_g[a][b] + g_dot_gt[a][b])) * alpha * lambda;
					      source_b += -s_dot_s[a][b]/(mup*mup) + ( g_dot_g[a][b] +  gt_dot_gt[a][b] 
										       + gt_dot_g[a][b] + g_dot_gt[a][b]);
					      source_b *= d_mup_dmesh_pj * alpha * lambda;
					    }
					  
					  source_a *= wt_func * (d_det_J_dmesh_pj * h3 + det_J * dh3dmesh_pj);
					  
					  source_b *= wt_func *det_J * h3;
					  
					  source_c = 0.;
					  if(supg !=0.)
					    {
					      
					      for( w=0;w<dim;w++)
						{
						  source_c+= supg * (h_elem*v[w]* bf[eqn]->d_grad_phi_dmesh[i][w] [p][j]
								     + h_elem_deriv * v[w]*bf[eqn]->grad_phi[i] [w] ); 
						}
					      source_c *= (s[a][b]+
							   alpha * lambda * 
							   (s_dot_g[a][b] + s_dot_gt[a][b] 
							    + g_dot_s[a][b] + gt_dot_s[a][b] + s_dot_s[a][b]/mup 
							    + mup * ( g_dot_g[a][b] +  gt_dot_gt[a][b] 
								      + gt_dot_g[a][b] + g_dot_gt[a][b]))) * det_J * h3;
					    }
					  
					  source  = source_a + source_b + source_c;
					  
					  source *=  wt * pd->etm[pg->imtrx][eqn][(LOG2_SOURCE)];
					  
					}
				      
				      lec->J[LEC_J_INDEX(peqn,pvar,i,j)] +=
					mass + advection  + diffusion + source;
				    }
				}
			    }
			  
			  /*
			   * J_S_G
			   */
			  for ( p=0; p<VIM; p++)
			    {
			      for ( q=0; q<VIM; q++)
				{
				  var =  v_g[p][q];
				  
				  if ( pd->v[pg->imtrx][var] )
				    {
				      pvar = upd->vp[pg->imtrx][var];
				      for ( j=0; j<ei[pg->imtrx]->dof[var]; j++)
					{
					  phi_j = bf[var]->phi[j];
					  mass = 0.;
					  if ( pd->TimeIntegration != STEADY )
					    {
					      if ( pd->e[pg->imtrx][eqn] & T_MASS )
						{
						  mass = mup *(1.+2.*tt) * phi_j/dt * ((double)delta(a,p) * (double)delta(b,q) 
										       + (double)delta(b,p) * (double)delta(a,q)); 
						  mass *= h3 * det_J;
						  
						  mass *= wt_func * lambda * wt * pd->etm[pg->imtrx][eqn][(LOG2_MASS)];
						}
					    }
					  
					  advection   = 0.;
					  advection_a   = 0.;
					  
					  if ( pd->e[pg->imtrx][eqn] & T_ADVECTION )
					    {
					      if(DOUBLE_NONZERO(lambda))
						{
						  
						  for( r=0; r<dim; r++)
						    {
						      advection_a +=  mup * (v[r]-x_dot[r])* bf[var]->grad_phi[j][r];
						    }
						  
						  advection += advection_a * 
						    ((double)delta(a,p) * (double)delta(b,q) + (double)delta(b,p) * (double)delta(a,q));
						  
						  advection -= mup* phi_j *
						    (2. * (g[p][b] * (double)delta(a,q) + gt[a][p] * (double)delta(b,q) )
						     +  (gt[p][b] * (double)delta(a,q) + gt[a][q] * (double)delta(b,p) )
						     +  ( g[q][b] * (double)delta(a,p) +  g[a][p] * (double)delta(b,q) ));
						  
						  advection -=  phi_j * (s[p][b] * (double)delta(a,q) + s[a][p] * (double)delta(b,q));
						  
						  advection *=  h3 * det_J ;
						  
						  advection *= wt_func * wt * lambda * pd->etm[pg->imtrx][eqn][(LOG2_ADVECTION)];
						} 
					    }
					  
					  /*
					   * Diffusion...
					   */
					  
					  diffusion = 0.;
					  
					  if ( pd->e[pg->imtrx][eqn] & T_DIFFUSION )
					    {
					      diffusion *= pd->etm[pg->imtrx][eqn][(LOG2_DIFFUSION)];
					    }
					  
					  /*
					   * Source term...
					   */
					  
					  source = 0.;		      
					  
					  if ( pd->e[pg->imtrx][eqn] & T_SOURCE )
					    {
					      
			                      if(DOUBLE_NONZERO(alpha))
						{
						  source +=  phi_j *( s[a][p] * (double)delta(b,q) 
								      + s[a][q] * (double)delta(b,p) 
								      + s[q][b] * (double)delta(a,p)
								      + s[p][b] * (double)delta(a,q))  
						    + mup * phi_j *( g[q][b] * (double)delta(a,p) +  g[a][p] * (double)delta(b,q) 
								     + gt[p][b] * (double)delta(a,q) + gt[a][q] * (double)delta(b,p) 
								     +  g[p][b] * (double)delta(a,q) + gt[a][p] * (double)delta(b,q) 
								     +  g[a][q] * (double)delta(b,p) + gt[q][b] * (double)delta(a,p));
						  source *= alpha * lambda;
						}
					      
					      source *= det_J * h3 * wt_func * wt * pd->etm[pg->imtrx][eqn][(LOG2_SOURCE)];
					      
					    }
					  
					  lec->J[LEC_J_INDEX(peqn,pvar,i,j)] +=
					    mass + advection  + diffusion + source;
					}
				    }
				}
			    }
			  
			  
			  /*
			   * J_S_S
			   */
			  for ( p=0; p<VIM; p++)
			    {
			      for ( q=0; q<VIM; q++)
				{
				  var =  v_s[mode][p][q];
				  
				  if ( pd->v[pg->imtrx][var] )
				    {
				      pvar = upd->vp[pg->imtrx][var];
				      for ( j=0; j<ei[pg->imtrx]->dof[var]; j++)
					{
					  phi_j = bf[var]->phi[j];
					  mass = 0.;
					  if ( pd->TimeIntegration != STEADY )
					    {
					      if ( pd->e[pg->imtrx][eqn] & T_MASS )
						{
						  mass = (1.+2.*tt) * phi_j/dt * (double)delta(a,p) * (double)delta(b,q); 
						  mass *= h3 * det_J;
						  mass *= wt_func * lambda * wt * pd->etm[pg->imtrx][eqn][(LOG2_MASS)];
						}
					    }
					  
					  advection   = 0.;
					  
					  if ( pd->e[pg->imtrx][eqn] & T_ADVECTION )
					    {
					      if(DOUBLE_NONZERO(lambda))
						{
						  if((a == p) && (b == q))
						    {
						      for( r=0; r<dim; r++)
							{
							  advection +=  (v[r]-x_dot[r])*  bf[var]->grad_phi[j][r];
							}
						    }
						  
						  advection -=  phi_j * (gt[a][p] * (double)delta(b,q) + g[q][b] * (double)delta(a,p));
						  
						  advection *=  h3 * det_J ;
						  
						  advection *= wt_func * wt * lambda * pd->etm[pg->imtrx][eqn][(LOG2_ADVECTION)];
						}
					    }
					  
					  /*
					   * Diffusion...
					   */
					  
					  diffusion = 0.;
					  
					  if ( pd->e[pg->imtrx][eqn] & T_DIFFUSION )
					    {
					      diffusion *= pd->etm[pg->imtrx][eqn][(LOG2_DIFFUSION)];
					    }
					  
					  /*
					   * Source term...
					   */
					  
					  source = 0.;		      
					  
					  if ( pd->e[pg->imtrx][eqn] & T_SOURCE )
					    {
					      source_a  =  phi_j * (double)delta(a,p) * (double)delta(b,q);
					      
					      source_b  = 0.;
			                      if(DOUBLE_NONZERO(alpha))
						{
						  source_b  =  phi_j *( g[q][b] * (double)delta(a,p) 
									+ gt[q][b] * (double)delta(a,p) 
									+ g[a][p] * (double)delta(b,q)
									+ gt[a][p] * (double)delta(b,q))
						    + phi_j * (s[q][b] * (double)delta(a,p) + s[a][p] * (double)delta(b,q))/mup;
						  
						  source_b *= alpha * lambda;
						}
					      
					      source  = source_a + source_b;
					      
					      source *= det_J * h3 * wt_func * wt * pd->etm[pg->imtrx][eqn][(LOG2_SOURCE)];
					      
					    }
					  
					  lec->J[LEC_J_INDEX(peqn,pvar,i,j)] +=
					    mass + advection + diffusion + source;
					}
				    }
				}
			    }
			}
		    }
		}
	    }
	}
    }

  return(status);
}

/* this stress routine does the EVSS formulation according to Fortin, 1995
 *who uses the regular stress equation and converts stress in the momentum
 *equation by adding the divergence of (g + gT).
 */

int 
assemble_stress_fortin(dbl tt,	/* parameter to vary time integration from 
				 * explicit (tt = 1) to implicit (tt = 0) */
		       dbl dt,	/* current time step size */
		       dbl h[DIM], /* coordinate scale factors */
		       dbl hh[DIM][DIM], /* coordinate scale factors */
		       dbl dh_dxnode[DIM][MDE],
		       dbl vcent[DIM], /* Average element velocity, which is 
					* the centroid velocity for Q2 and the
					* average of the vertices for Q1. It 
					* comes from the routine 
					* "element_velocity." */
		       dbl dvc_dnode[DIM][MDE])
{
  int dim, p, q, r, a, b, w, k;

  int eqn, var;
  int peqn, pvar;
  int evss_gradv=0;

  int i, j, status, mode;
  dbl v[DIM];			        /* Velocity field. */
  dbl x_dot[DIM];			/* current position field derivative wrt time. */
  dbl h3;		        	/* Volume element (scale factors). */
  dbl dh3dmesh_pj;	        	/* Sensitivity to (p,j) mesh dof. */

  dbl grad_v[DIM][DIM];
  dbl gamma[DIM][DIM];                  /* Shear-rate tensor based on velocity */
  dbl det_J;                            /* determinant of element Jacobian */

  dbl d_det_J_dmesh_pj;			/* for specific (p,j) mesh dof */

  dbl mass;			        /* For terms and their derivatives */
  dbl mass_a, mass_b;
  dbl advection;	
  dbl advection_a, advection_b, advection_c, advection_d;
  dbl diffusion;
  dbl source;
  dbl source1;
  dbl source_a=0, source_b=0, source_c=0;
  int err;
  dbl alpha = 0;     /* This is the Geisekus mobility parameter */
  dbl lambda=0;    /* polymer relaxation constant */
  dbl d_lambda_dF[MDE];
  double xi;
  double d_xi_dF[MDE];
  dbl ucwt, lcwt; /* Upper convected derviative weight, Lower convected derivative weight */
  dbl eps = 0;       /* This is the PTT elongation parameter */
  double d_eps_dF[MDE];
  /*
   * 
   * Note how carefully we avoid refering to d(phi[i])/dx[j] and refer instead
   * to the j-th component of grad_phi[j][i] so that this vector can be loaded
   * up with components that may be different in non Cartesian coordinate
   * systems.
   *
   * We will, however, insist on *orthogonal* coordinate systems, even if we
   * might permit them to be curvilinear.
   *
   * Assume all components of velocity are interpolated with the same kind
   * of basis function.
   */

  /*
   * Petrov-Galerkin weighting functions for i-th and ab-th stress residuals 
   * and some of their derivatives...
   */

  dbl wt_func;


  /*
   * Interpolation functions for variables and some of their derivatives.
   */

  dbl phi_j;
  dbl wt;

  /* Variables for stress */

  int R_s[MAX_MODES][DIM][DIM]; 
  int v_s[MAX_MODES][DIM][DIM]; 
  int v_g[DIM][DIM]; 

  dbl s[DIM][DIM];         /* stress tensor */
  dbl s_dot[DIM][DIM];     /* stress tensor from last time step */
  dbl grad_s[DIM][DIM][DIM];
  dbl d_grad_s_dmesh[DIM][DIM][DIM][DIM][MDE]; /* derivative of grad of stress tensor for mode ve_mode */

  dbl g[DIM][DIM];         /* velocity gradient tensor */
  dbl gt[DIM][DIM];        /* transpose of velocity gradient tensor */


  /* dot product tensors */

  dbl s_dot_s[DIM][DIM]; 
  dbl s_dot_g[DIM][DIM];
  dbl g_dot_s[DIM][DIM];
  dbl s_dot_gt[DIM][DIM];
  dbl gt_dot_s[DIM][DIM];

  /* polymer viscosity and derivatives */
  dbl mup;
  VISCOSITY_DEPENDENCE_STRUCT d_mup_struct;
  VISCOSITY_DEPENDENCE_STRUCT *d_mup = &d_mup_struct;

  SARAMITO_DEPENDENCE_STRUCT d_saramito_struct;
  SARAMITO_DEPENDENCE_STRUCT *d_saramito = &d_saramito_struct;

  // todo: will want to parse necessary parameters... for now hard code
  const bool saramitoEnabled = (vn->ConstitutiveEquation == SARAMITO_OLDROYDB ||
				vn->ConstitutiveEquation == SARAMITO_PTT      ||
				vn->ConstitutiveEquation == SARAMITO_GIESEKUS);

  dbl saramitoCoeff = 1.;


  dbl d_mup_dv_pj; 
  dbl d_mup_dmesh_pj; 

  /*  shift function */
  dbl at = 0.0;
  dbl d_at_dT[MDE];
  dbl wlf_denom;

  /* constitutive equation parameters */
  dbl Z=1.0;         /* This is the factor appearing in front of the stress tensor in PTT */
  dbl dZ_dtrace =0.0;

  /* advective terms are precalculated */
  dbl v_dot_del_s[DIM][DIM];
  dbl x_dot_del_s[DIM][DIM];

  dbl d_xdotdels_dm;

  dbl d_vdotdels_dm;

  dbl trace=0.0; /* trace of the stress tensor */

  /* SUPG variables */
  dbl h_elem=0, h_elem_inv=0, h_elem_deriv=0;
  dbl supg=0;

  if(vn->evssModel == EVSS_GRADV)
    {
      evss_gradv = 1;
    }
  
  status = 0;

  eqn   = R_STRESS11;			

  /*
   * Bail out fast if there's nothing to do...
   */

  if ( ! pd->e[pg->imtrx][eqn] )
    {
      return(status);
    }

  /*
   * Unpack variables from structures for local convenience...
   */

  dim   = pd->Num_Dim;

  wt = fv->wt;

  det_J = bf[eqn]->detJ;		/* Really, ought to be mesh eqn. */

  h3 = fv->h3;			/* Differential volume element (scales). */

  /* load eqn and variable number in tensor form */
  (void) stress_eqn_pointer(v_s);
  (void) stress_eqn_pointer(R_s);

  v_g[0][0] = VELOCITY_GRADIENT11;
  v_g[0][1] = VELOCITY_GRADIENT12;
  v_g[1][0] = VELOCITY_GRADIENT21;
  v_g[1][1] = VELOCITY_GRADIENT22;
  v_g[0][2] = VELOCITY_GRADIENT13;
  v_g[1][2] = VELOCITY_GRADIENT23;
  v_g[2][0] = VELOCITY_GRADIENT31;
  v_g[2][1] = VELOCITY_GRADIENT32; 
  v_g[2][2] = VELOCITY_GRADIENT33; 


  /*
   * Field variables...
   */

  for (a = 0; a < dim; a++) {
    v[a] = fv->v[a];

    /* note, these are zero for steady calculations */
    x_dot[a] = 0.0;
    if (pd->TimeIntegration != STEADY && pd->gv[MESH_DISPLACEMENT1 + a]) {
      x_dot[a] = fv_dot->x[a];
    }
  }

  /*
   * In Cartesian coordinates, this velocity gradient tensor will
   * have components that are...
   *
   * 			grad_v[a][b] = d v_b
   *				       -----
   *				       d x_a
   */

  for ( a=0; a<VIM; a++)
    {
      for ( b=0; b<VIM; b++)
	{
	  grad_v[a][b] = fv->grad_v[a][b];
	}
    }

  /* load up shearrate tensor based on velocity */
  for ( a=0; a<VIM; a++)
    {
      for ( b=0; b<VIM; b++)
	{
	  gamma[a][b] = grad_v[a][b] + grad_v[b][a];
	}
    }

  for ( a=0; a<VIM; a++)
    {
      for ( b=0; b<VIM; b++)
	{
	  if(evss_gradv)
	    {
	      g[a][b] = fv->grad_v[a][b];
	      gt[a][b] = fv->grad_v[b][a];
	    }
	  else
	    {
	      g[a][b] = fv->G[a][b];
	      gt[b][a]  = g[a][b];
	    }
	}
    }
  
  if( vn->wt_funcModel == GALERKIN)
    {
      supg = 0.;
    }
  else if( vn->wt_funcModel == SUPG)
    {
      supg = vn->wt_func;
    }


  if(supg!=0.)
    {
      h_elem = 0.;
      for ( p=0; p<dim; p++)
	{
	  h_elem += vcent[p]*vcent[p]*h[p];
	}
      h_elem = sqrt(h_elem)/2.;
      if(h_elem == 0.) 
	{
	  h_elem_inv=1.;
	}
      else
	{
	  h_elem_inv=1./h_elem;
	}
	
    }
  /* end Petrov-Galerkin addition */

  /*  shift factor  */
  if (pd->gv[TEMPERATURE]) {
    if (vn->shiftModel == CONSTANT) {
      at = vn->shift[0];
      for (j = 0; j < ei[pg->imtrx]->dof[TEMPERATURE]; j++) {
        d_at_dT[j] = 0.;
      }
    } else if (vn->shiftModel == MODIFIED_WLF) {
      wlf_denom = vn->shift[1] + fv->T - mp->reference[TEMPERATURE];
      if (wlf_denom != 0.) {
        at = exp(vn->shift[0] * (mp->reference[TEMPERATURE] - fv->T) / wlf_denom);
        for (j = 0; j < ei[pg->imtrx]->dof[TEMPERATURE]; j++) {
          d_at_dT[j] = -at * vn->shift[0] * vn->shift[1] / (wlf_denom * wlf_denom) *
                       bf[TEMPERATURE]->phi[j];
        }
      } else {
        at = 1.;
      }
      for (j = 0; j < ei[pg->imtrx]->dof[TEMPERATURE]; j++) {
        d_at_dT[j] = 0.;
      }
    }
  } else {
    at = 1.;
  }

  /* Begin loop over modes */
  for ( mode=0; mode<vn->modes; mode++)
    {
      
      load_modal_pointers(mode, tt, dt, s, s_dot, grad_s, d_grad_s_dmesh);
      
      /* precalculate advective terms of form (v dot del tensor)*/

      trace = 0.0;

      for ( a=0; a<VIM; a++)
	{
	  trace += s[a][a];
	  for ( b=0; b<VIM; b++)
	    {
	      v_dot_del_s[a][b] = 0.;
	      x_dot_del_s[a][b] = 0.; 
	      for ( q=0; q<dim; q++)
		{
		  v_dot_del_s[a][b] +=  v[q] * grad_s[q][a][b];
		  x_dot_del_s[a][b] +=  x_dot[q] * grad_s[q][a][b];
		} 
	    }
	}
      
      /*
       * Stress tensor...(Note "anti-BSL" sign convention on deviatoric stress)
       */
      
      /* get polymer viscosity */
      mup = viscosity(ve[mode]->gn, gamma, d_mup);

      if(saramitoEnabled == TRUE)
	{
	  saramitoCoeff = compute_saramito_model_terms(s, ve[mode]->gn->tau_y, ve[mode]->gn->fexp, d_saramito);
	}
      else
	{
	  saramitoCoeff = 1.;
	  d_saramito->tau_y = 0;
			
	  for(int i=0; i<VIM; ++i){
	    for(int j=0; j<VIM; ++j){
	      d_saramito->s[i][j] = 0;
	    }
	  }
	}

      double d_alpha_dF[MDE];
      /* get Geisekus mobility parameter */
      if (ve[mode]->alphaModel == CONSTANT) {
	alpha = ve[mode]->alpha;
      } else if (ls != NULL && ve[mode]->alphaModel == VE_LEVEL_SET) {
	double pos_alpha = ve[mode]->pos_ls.alpha;
	double neg_alpha = ve[mode]->alpha;
	double width     = ls->Length_Scale;
	err = level_set_property(neg_alpha, pos_alpha, width, &alpha, d_alpha_dF);
	GOMA_EH(err, "level_set_property() failed for mobility parameter.");
      } else {
	GOMA_EH(GOMA_ERROR, "Unknown mobility parameter model");
      }
      
      /* get time constant */
      if (ve[mode]->time_constModel == CONSTANT) {
	lambda = ve[mode]->time_const;
      } else if (ve[mode]->time_constModel == CARREAU || ve[mode]->time_constModel == POWER_LAW) {
	lambda = mup/ve[mode]->time_const;
      } else if (ls != NULL && ve[mode]->time_constModel == VE_LEVEL_SET) {
	double pos_lambda = ve[mode]->pos_ls.time_const;
	double neg_lambda = ve[mode]->time_const;
	double width     = ls->Length_Scale;
	err = level_set_property(neg_lambda, pos_lambda, width, &lambda, d_lambda_dF);
	GOMA_EH(err, "level_set_property() failed for polymer time constant.");
      }

      xi = 0;
      if (ve[mode]->xiModel == CONSTANT) {
	xi = ve[mode]->xi;
      } else if (ls != NULL && ve[mode]->xiModel == VE_LEVEL_SET) {
	double pos_xi = ve[mode]->pos_ls.xi;
	double neg_xi = ve[mode]->xi;
	double width     = ls->Length_Scale;
	err = level_set_property(neg_xi, pos_xi, width, &xi, d_xi_dF);
	GOMA_EH(err, "level_set_property() failed for ptt xi parameter.");
      } else {
	GOMA_EH(GOMA_ERROR, "Unknown PTT Xi parameter model");
      }
      
      ucwt = 1.0 - xi / 2.0 ;
      lcwt = xi / 2.0 ;
      
      if (ve[mode]->epsModel == CONSTANT) {
	eps = ve[mode]->eps;
      } else if (ls != NULL && ve[mode]->epsModel == VE_LEVEL_SET) {
	double pos_eps = ve[mode]->pos_ls.eps;
	double neg_eps = ve[mode]->eps;
	double width     = ls->Length_Scale;
	err = level_set_property(neg_eps, pos_eps, width, &eps, d_eps_dF);
	GOMA_EH(err, "level_set_property() failed for ptt epsilon parameter.");
      } else {
	GOMA_EH(GOMA_ERROR, "Unknown PTT Epsilon parameter model");
      }

      if (lambda == 0) {
	Z = 1.0; dZ_dtrace = 0;
      } else {
	Z = exp( eps*lambda*trace/mup ); dZ_dtrace = Z*eps*lambda/mup ;
      }

      /* get tensor dot products for future use */
      
      if(DOUBLE_NONZERO(alpha)) (void) tensor_dot(s, s, s_dot_s, VIM);

      if( ucwt != 0. )
	{
	  (void) tensor_dot(s, g, s_dot_g, VIM);
	  (void) tensor_dot(gt, s, gt_dot_s, VIM);
	}

      if( lcwt != 0.) 
	{
	  (void) tensor_dot(s, gt, s_dot_gt, VIM);
	  (void) tensor_dot(g, s, g_dot_s, VIM);
	}
      /*
       * Residuals_________________________________________________________________
       */
      
      if ( af->Assemble_Residual )
	{
	  /*
	   * Assemble each component "ab" of the polymer stress equation...
	   */
	  for ( a=0; a<VIM; a++)
	    {
	      for ( b=0; b<VIM; b++)
		{
		  
		  if(a <= b) /* since the stress tensor is symmetric, only assemble the upper half */ 
		    {
		      eqn = R_s[mode][a][b];
		      
		      /*
		       * In the element, there will be contributions to this many equations
		       * based on the number of degrees of freedom...
		       */
		      
		      for ( i=0; i<ei[pg->imtrx]->dof[eqn]; i++)
			{
			  wt_func = bf[eqn]->phi[i];
			  /* add Petrov-Galerkin terms as necessary */
			  if(supg!=0.)
			    {
			      for(w=0; w<dim; w++)
				{
				  wt_func += supg * h_elem*v[w]*bf[eqn]->grad_phi[i] [w];
				}
			    }
			  
			  mass = 0.;
			  
			  if ( pd->TimeIntegration != STEADY )
			    {
			      if ( pd->e[pg->imtrx][eqn] & T_MASS )
				{
				  mass = s_dot[a][b];
				  mass *= wt_func * at * lambda * det_J * wt;
				  mass *= h3;
				  mass *= pd->etm[pg->imtrx][eqn][(LOG2_MASS)];
				}
			    }
			  
			  advection = 0.;
			  if ( pd->e[pg->imtrx][eqn] & T_ADVECTION )
 			    {
			      if(DOUBLE_NONZERO(lambda))
				{
				  
				  advection +=  v_dot_del_s[a][b]  -  x_dot_del_s[a][b];
				  if( ucwt != 0.) advection -= ucwt*(gt_dot_s[a][b] + s_dot_g[a][b]);
				  if( lcwt != 0.) advection += lcwt*(s_dot_gt[a][b] + g_dot_s[a][b]);

				  advection *= wt_func * at * lambda *det_J * wt * h3;
				  advection *= pd->etm[pg->imtrx][eqn][(LOG2_ADVECTION)];
				}     
			    }
			  
			  diffusion = 0.;
			  if ( pd->e[pg->imtrx][eqn] & T_DIFFUSION )
			    {
			      /* add SU term in here when appropriate */
			      diffusion += 0.;
			      diffusion *= -wt_func * det_J * wt * h3;
			      diffusion *= pd->etm[pg->imtrx][eqn][(LOG2_DIFFUSION)];
			    }
			  
			  /*
			   * Source term...
			   */
			  
			  source = 0.;
			  if ( pd->e[pg->imtrx][eqn] & T_SOURCE )
			    {
			      // consider whether saramitoCoeff should multiply here
			      source +=  saramitoCoeff * Z* s[a][b] - at * mup * ( g[a][b] +  gt[a][b]);
			      
			      if(DOUBLE_NONZERO(alpha))
				{
				  source1 = ( s_dot_s[a][b]/mup);
				  
				  source1 *= alpha * lambda * saramitoCoeff;
				  source  += source1;
				}

			      source *= wt_func * det_J * h3 * wt;
			      
			      source *= pd->etm[pg->imtrx][eqn][(LOG2_SOURCE)];
			    }
			  
			  /*
			   * Add contributions to this residual (globally into Resid, and 
			   * locally into an accumulator)
			   */
			  
			  lec->R[LEC_R_INDEX(upd->ep[pg->imtrx][eqn],i)] += 
			    mass + advection + diffusion + source;
			}
		    }
		}
	    }
	}
      
      /*
       * Jacobian terms...
       */
      
      if ( af->Assemble_Jacobian )
	{
	  dbl R_source, R_advection; /* Places to put the raw residual portions 
					instead of constantly recalcing them */
	  for ( a=0; a<VIM; a++)
	    {
	      for ( b=0; b<VIM; b++)
		{
		  if(a <= b) /* since the stress tensor is symmetric, only assemble the upper half */ 
		    {
		      eqn = R_s[mode][a][b];
		      peqn = upd->ep[pg->imtrx][eqn];

		      R_advection =  v_dot_del_s[a][b]  -  x_dot_del_s[a][b];
		      if( ucwt != 0.) R_advection -= ucwt*(gt_dot_s[a][b] + s_dot_g[a][b]);
		      if( lcwt != 0.) R_advection += lcwt*(s_dot_gt[a][b] + g_dot_s[a][b]);

		      R_source =   Z*s[a][b];
			      
		      if(DOUBLE_NONZERO(alpha)) R_source  +=  alpha * lambda*( s_dot_s[a][b]/mup);
		      R_source *= saramitoCoeff;
		      R_source += - at * mup * ( g[a][b] +  gt[a][b]);
		      
		      for ( i=0; i<ei[pg->imtrx]->dof[eqn]; i++)
			{
			  
			  wt_func = bf[eqn]->phi[i];
			  /* add Petrov-Galerkin terms as necessary */
			  if(supg!=0.)
			    {
			      for(w=0; w<dim; w++)
				{
				  wt_func += supg * h_elem*v[w]*bf[eqn]->grad_phi[i] [w];
				}
			    }
			  
			  
			  /*
			   * Set up some preliminaries that are needed for the (a,i)
			   * equation for bunches of (b,j) column variables...
			   */
			  
			  /* 
			   * J_S_T
			   */
			  
			  var = TEMPERATURE;
			  if ( pd->v[pg->imtrx][var] )
			    {
			      pvar = upd->vp[pg->imtrx][var];
			      for ( j=0; j<ei[pg->imtrx]->dof[var]; j++)
				{
				  phi_j = bf[var]->phi[j];
				  
				  mass = 0.;
			  
				  if ( pd->TimeIntegration != STEADY )
				    {
			      	      if ( pd->e[pg->imtrx][eqn] & T_MASS )
					{
				  	  mass = s_dot[a][b];
				  	  mass *= wt_func * d_at_dT[j] * lambda * det_J * wt;
				  	  mass *= h3;
				  	  mass *= pd->etm[pg->imtrx][eqn][(LOG2_MASS)];
					}
				    }
			  
				  advection = 0.;
			  	   if ( pd->e[pg->imtrx][eqn] & T_ADVECTION )
				    {
			      	      if(DOUBLE_NONZERO(lambda))
					{
				  
					  advection +=  v_dot_del_s[a][b]  -  x_dot_del_s[a][b];
					  if( ucwt != 0.) advection -= ucwt*(gt_dot_s[a][b] + s_dot_g[a][b]);
					  if( lcwt != 0.) advection += lcwt*(s_dot_gt[a][b] + g_dot_s[a][b]);

					  advection *= wt_func * d_at_dT[j] * lambda *det_J * wt * h3;
					  advection *= pd->etm[pg->imtrx][eqn][(LOG2_ADVECTION)];
					}     
				    }
			  
				  source    = 0.;
				  source1    = 0.;
				  if ( pd->e[pg->imtrx][eqn] & T_SOURCE )
				    {
				      source = -(g[a][b] +  gt[a][b])
					*(at*d_mup->T[j]+mup*d_at_dT[j]);
				      
			              if(DOUBLE_NONZERO(alpha))
					{
					  source1 -= s_dot_s[a][b]/(mup*mup)*d_mup->T[j];
					  source1 *= lambda * alpha * saramitoCoeff ;
					  source  += source1;
					}
				      source *= wt_func * det_J * wt * h3;
				      source *= pd->etm[pg->imtrx][eqn][(LOG2_SOURCE)];
				    }
				  
				  lec->J[LEC_J_INDEX(peqn,pvar,i,j)] +=
				    mass + advection + source;
				}
			    }
			  
			  /*
			   * J_S_v
			   */
			  for ( p=0; p<dim; p++)
			    {
			      var = VELOCITY1+p;
			      if ( pd->v[pg->imtrx][var] )
				{
				  pvar = upd->vp[pg->imtrx][var];
				  for ( j=0; j<ei[pg->imtrx]->dof[var]; j++)
				    {
				      phi_j = bf[var]->phi[j];
				      d_mup_dv_pj  = d_mup->v[p][j];
				      
				      mass = 0.;

				      
				      if ( pd->TimeIntegration != STEADY )
					{
					  if ( pd->e[pg->imtrx][eqn] & T_MASS )
					    {
					      if(supg!=0.)
						{
						  mass = supg * h_elem*phi_j*bf[eqn]->grad_phi[i][p];
						  
						  for(w=0;w<dim;w++)
						    {
						      mass += supg * vcent[p]*dvc_dnode[p][j]*h[p]*h_elem_inv/4.
							*v[w]*bf[eqn]->grad_phi[i] [w];
						    }
						  
						  mass *=  s_dot[a][b];
						}
					      
					      mass *= pd->etm[pg->imtrx][eqn][(LOG2_MASS)] * at * lambda * det_J * wt * h3;
					    }
					  
					}
				      
				      advection = 0.;
				      
				      if ( pd->e[pg->imtrx][eqn] & T_ADVECTION )
					{
					  if(DOUBLE_NONZERO(lambda))
					    {
					      advection_a = phi_j * 
						(grad_s[p][a][b]);
					      
					      advection_a *=  wt_func;
					      
					      advection_b = 0.;
					      /* Petrov-Galerkin term */
					      if(supg !=0.)
						{
						 
						  advection_b =  supg * h_elem*phi_j*bf[eqn]->grad_phi[i][p];
						  for( w =0; w<dim; w++ )
						    {
						      advection_b += supg*vcent[p]*h[p]*dvc_dnode[p][j]*h_elem_inv/4.
							*v[w]*bf[eqn]->grad_phi[i] [w];
						    }
						  
						  advection_b *= R_advection;
						}
					      
					      advection_c = 0.;
					      if(evss_gradv)
						{
						  if(pd->CoordinateSystem != CYLINDRICAL)
						    {
						      if( ucwt != 0)
							{
							  for( k=0; k<VIM; k++)
							    {
							      advection_c -= ucwt*(bf[VELOCITY1+a]->grad_phi_e[j][p][k][a]*s[k][b] +
										   bf[VELOCITY1+b]->grad_phi_e[j][p][k][b]*s[a][k]);
							    }
							}
						      if( lcwt != 0.)
							{
							  for( k=0; k<VIM; k++)
							    {
							      advection_c += lcwt*(bf[VELOCITY1+b]->grad_phi_e[j][p][b][k]*s[a][k] +
										   bf[VELOCITY1+a]->grad_phi_e[j][p][a][k]*s[k][b]);
							    }
							}
						    }
						  else
						    {
						      if( ucwt != 0)
							{
							  for( k=0; k<VIM; k++)
							    {
							      advection_c -= ucwt*(bf[VELOCITY1]->grad_phi_e[j][p][k][a]*s[k][b] +
										   bf[VELOCITY1]->grad_phi_e[j][p][k][b]*s[a][k]);
							    }
							}
						      if( lcwt != 0.)
							{
							  for( k=0; k<VIM; k++)
							    {
							      advection_c += lcwt*(bf[VELOCITY1]->grad_phi_e[j][p][b][k]*s[a][k] +
										   bf[VELOCITY1]->grad_phi_e[j][p][a][k]*s[k][b]);
							    }
							}
						    }
						  advection_c *= wt_func;
						}
						     
					      advection = advection_a +  advection_b + advection_c;
					      advection *= at * lambda * det_J * wt *h3;
					      advection *= pd->etm[pg->imtrx][eqn][(LOG2_ADVECTION)];
					    }
					}
				      
				      diffusion = 0.;
				      
				      if ( pd->e[pg->imtrx][eqn] & T_DIFFUSION )
					{
					  /* add SU term in here when appropriate */
					  
					  diffusion *= pd->etm[pg->imtrx][eqn][(LOG2_DIFFUSION)];
					}
				      
				      source    = 0.;
				      
				      if ( pd->e[pg->imtrx][eqn] & T_SOURCE )
					{
					  source_c =  -at * d_mup_dv_pj * ( g[a][b] +  gt[a][b]);
                                          if(evss_gradv)
                                            {
					      if(pd->CoordinateSystem != CYLINDRICAL)
						{
						  source_c -= at * mup * (bf[VELOCITY1+a]->grad_phi_e[j][p][a][b] +
									  bf[VELOCITY1+b]->grad_phi_e[j][p][b][a]);
						}
					      else
						{
						  source_c -= at * mup * (bf[VELOCITY1]->grad_phi_e[j][p][a][b] +
									  bf[VELOCITY1]->grad_phi_e[j][p][b][a]);
						}
                                            }
					  source_c *= wt_func;
					  
					  source_a = 0.;
			                  if(DOUBLE_NONZERO(alpha))
					    {
					      source_a = -s_dot_s[a][b]/(mup*mup);
					      source_a *= wt_func * saramitoCoeff * alpha * lambda * d_mup_dv_pj;
					    }
					  
					  source_b = 0.;
					  if(supg != 0.)
					    {
					      source_b = supg * h_elem* phi_j*bf[eqn]->grad_phi[i][p];
					      
					      for(w=0;w<dim;w++)
						{
						  source_b += supg*vcent[p]*dvc_dnode[p][j]*h[p]*h_elem_inv/4.
						    *v[w]*bf[eqn]->grad_phi[i] [w];
						}
					      
					      source_b *= R_source;
					    }
					  
					  source = source_a + source_b + source_c;
					  source *=  det_J * wt * h3;
					  source *= pd->etm[pg->imtrx][eqn][(LOG2_SOURCE)];
					}
				  
				      lec->J[LEC_J_INDEX(peqn,pvar,i,j)] +=
					mass + advection + diffusion + source;
				    }
				}
			    }
			  
			  /*
			   * J_S_c
			   */
			  var = MASS_FRACTION;
			  if ( pd->v[pg->imtrx][var] )
			    {
			      for ( j=0; j<ei[pg->imtrx]->dof[var]; j++)
				{
				  phi_j = bf[var]->phi[j];
				  
				  for ( w=0; w<pd->Num_Species_Eqn; w++)
				    {
				      
				      source    = 0.;
			  
				      if ( pd->e[pg->imtrx][eqn] & T_SOURCE )
					{
					  source_a =   -at * d_mup->C[w][j] * ( g[a][b] +  gt[a][b]);
					  
					  source_b = 0.;
			                  if(DOUBLE_NONZERO(alpha))
					    {
					      source_b -= s_dot_s[a][b]/(mup*mup);
					      source_b *= alpha * lambda * saramitoCoeff * d_mup->C[w][j];
					    }
					  source = source_a + source_b;
					  source *= wt_func * det_J * wt * h3;
					  source *= pd->etm[pg->imtrx][eqn][(LOG2_SOURCE)];
					  
					}
				      
				      if ( w > 1 )
					{
					  GOMA_EH(GOMA_ERROR, "Need more arrays for each species.");
					}
				      
				      lec->J[LEC_J_INDEX(peqn,MAX_PROB_VAR + w,i,j)] +=
					source;
				    }
				}
			    }
			  
			  /*
			   * J_S_P
			   */
			  var = PRESSURE;
			  if ( pd->v[pg->imtrx][var] )
			    {
			      pvar = upd->vp[pg->imtrx][var];
			      for ( j=0; j<ei[pg->imtrx]->dof[var]; j++)
				{
				  phi_j = bf[var]->phi[j];
				  
				  source    = 0.;
				  if ( pd->e[pg->imtrx][eqn] & T_SOURCE )
				    {
				      source_a +=  -at * d_mup->P[j] * ( g[a][b] +  gt[a][b]);

				      source_b = 0.;
			              if(DOUBLE_NONZERO(alpha))
					{
					  source_b -= ( s_dot_s[a][b]/(mup*mup));
					  source_b *= d_mup->P[j] * alpha * lambda * saramitoCoeff;
					}
				      source  = source_a + source_b;
				      source *= wt_func * det_J * wt * h3;
				      source *= pd->etm[pg->imtrx][eqn][(LOG2_SOURCE)];
				    }
				  
				  lec->J[LEC_J_INDEX(peqn,pvar,i,j)] +=
				    source;
				}		      
			    }
			  
			  /*
			   * J_S_d
			   */
			  for ( p=0; p<dim; p++)
			    {
			      var = MESH_DISPLACEMENT1+p;
			      if ( pd->v[pg->imtrx][var] )
				{
				  pvar = upd->vp[pg->imtrx][var];
				  for ( j=0; j<ei[pg->imtrx]->dof[var]; j++)
				    {
				      phi_j = bf[var]->phi[j];
				      d_det_J_dmesh_pj = bf[eqn]->d_det_J_dm[p][j];
				      dh3dmesh_pj = fv->dh3dq[p] * bf[var]->phi[j];
				      d_mup_dmesh_pj  = d_mup->X [p][j];
				      if(supg!=0.)
					{
					  h_elem_deriv = 0.;
					  for( q=0; q<dim; q++ )
					    {
					      h_elem_deriv += 
						hh[q][p]*vcent[q]*vcent[q]*dh_dxnode[q][j]*h_elem_inv/4.;
					    } 
					}
				      
				      mass = 0.;
				      mass_a = 0.;
				      mass_b = 0.;
				      if ( pd->TimeIntegration != STEADY )
					{
					  if ( pd->e[pg->imtrx][eqn] & T_MASS )
					    {
					      mass_a = s_dot[a][b];
					      mass_a *= wt_func * ( d_det_J_dmesh_pj * h3 + det_J * dh3dmesh_pj );
					      
					      if(supg != 0.)
						{
						  for( w=0; w<dim; w++ )
						    {
						      mass_b += supg * (h_elem*v[w]* bf[eqn]->d_grad_phi_dmesh[i][w] [p][j]
									+ h_elem_deriv * v[w]*bf[eqn]->grad_phi[i] [w] );
						    }
						  mass_b*= s_dot[a][b] * h3 * det_J;
						}
					      
					      mass = mass_a + mass_b;
					      mass *= at * lambda * wt * pd->etm[pg->imtrx][eqn][(LOG2_MASS)];
					    }
					}
				      
				      advection   = 0.;
				      
				      if ( pd->e[pg->imtrx][eqn] & T_ADVECTION )
					{
					  if(DOUBLE_NONZERO(lambda))
					    {
					      /*
					       * Four parts: 
					       *    advection_a = 
					       *    	Int ( ea.(v-xdot).d(Vv)/dmesh h3 |Jv| )
					       *
					       *    advection_b = 
					       *  (i)	Int ( ea.(v-xdot).Vv h3 d(|Jv|)/dmesh )
					       *  (ii)  Int ( ea.(v-xdot).d(Vv)/dmesh h3 |Jv| )
					       *  (iii) Int ( ea.(v-xdot).Vv dh3/dmesh |Jv|   )
					       *
					       * For unsteady problems, we have an 
					       * additional term
					       *
					       *    advection_c = 
					       *    	Int ( ea.d(v-xdot)/dmesh.Vv h3 |Jv| )
					       */
					      
					      advection_a =  R_advection;

					      advection_a *= wt_func *(  d_det_J_dmesh_pj * h3 + det_J * dh3dmesh_pj );
					      
					      d_vdotdels_dm = 0.;
					      for ( q=0; q<dim; q++)
						{
						  d_vdotdels_dm += (v[q]-x_dot[q]) * d_grad_s_dmesh[q][a][b] [p][j];
						}
					  
					      advection_b =  d_vdotdels_dm;
					      advection_b *=  wt_func *det_J * h3;
					  
					      advection_c = 0.;	
					      if ( pd->TimeIntegration != STEADY )
						{
						  if ( pd->e[pg->imtrx][eqn] & T_MASS )
						    {
						      d_xdotdels_dm = (1.+2.*tt) * phi_j/dt 
							* grad_s[p][a][b];
						  
						      advection_c -= d_xdotdels_dm;
						      
						      advection_c *= wt_func * h3 * det_J;
						    }
						}
					      
					      advection_d = 0.;	
					      if(supg!=0.)
						{
						  for( w=0; w<dim; w++ )
						    {
						      advection_d+= supg *(h_elem*v[w]* bf[eqn]->d_grad_phi_dmesh[i][w] [p][j]
									   + h_elem_deriv * v[w]*bf[eqn]->grad_phi[i] [w] );
						    }
						  
						  advection_d *= ( R_advection )* det_J * h3;
						}
					  
					      advection = advection_a + advection_b + advection_c + advection_d;
					      
					      advection *=  wt * at * lambda * pd->etm[pg->imtrx][eqn][(LOG2_ADVECTION)];
					      
					    }
					}
				      
				      /*
				       * Diffusion...
				       */
				      
				      diffusion = 0.;
				      
				      if ( pd->e[pg->imtrx][eqn] & T_DIFFUSION )
					{
					  diffusion *= pd->etm[pg->imtrx][eqn][(LOG2_DIFFUSION)];
					}
				      
				      /*
				       * Source term...
				       */
				      
				      source = 0.;
				      
				      if ( pd->e[pg->imtrx][eqn] & T_SOURCE )
					{
					  source_a =  R_source;
					  source_b = -at * (g[a][b] +  gt[a][b]);
					  
			                  if(DOUBLE_NONZERO(alpha))
					    {
					      source_b += -s_dot_s[a][b]/(mup*mup) * alpha * lambda * saramitoCoeff;
					    }
					  
					  source_a *= wt_func * (d_det_J_dmesh_pj * h3 + det_J * dh3dmesh_pj);
					  
					  source_b *= wt_func * det_J * h3 * d_mup_dmesh_pj ;
					  
					  source_c = 0.;
					  if(supg !=0.)
					    {
					      for( w=0;w<dim;w++)
						{
						  source_c+= supg * (h_elem*v[w]* bf[eqn]->d_grad_phi_dmesh[i][w] [p][j]
								     + h_elem_deriv * v[w]*bf[eqn]->grad_phi[i] [w] ); 
						}
					      source_c *= R_source * det_J * h3;
					    }
					  
					  source  = source_a + source_b + source_c;
					  
					  source *=  wt * pd->etm[pg->imtrx][eqn][(LOG2_SOURCE)];
				      
					}
				      
				      lec->J[LEC_J_INDEX(peqn,pvar,i,j)] +=
					mass + advection + diffusion + source;
				    }
				}
			    }
		      
			  /*
			   * J_S_G
			   */
			  if(evss_gradv == 0)
			    {
			      for ( p=0; p<VIM; p++)
				{
				  for ( q=0; q<VIM; q++)
				    {
				      var =  v_g[p][q];
				  
				  if ( pd->v[pg->imtrx][var] )
					{
				      pvar = upd->vp[pg->imtrx][var];
				      for ( j=0; j<ei[pg->imtrx]->dof[var]; j++)
					    {
					      phi_j = bf[var]->phi[j];
					      advection   = 0.;
					      advection_a   = 0.;
					  if ( pd->e[pg->imtrx][eqn] & T_ADVECTION )
						{
						  if(DOUBLE_NONZERO(lambda))
						    {
						  
						      advection -=  ucwt * (s[p][b] * (double)delta(a,q) + s[a][p] * (double)delta(b,q));
						      advection +=  lcwt * (s[a][q] * (double)delta(p,b) + s[q][b] * (double)delta(a,p));
						  
						      advection *=  phi_j* h3 * det_J ;
						  
						  advection *= wt_func * wt * at * lambda * pd->etm[pg->imtrx][eqn][(LOG2_ADVECTION)];
						    } 
						}
					  
					      /*
					       * Diffusion...
					       */
					  
					      diffusion = 0.;
					  
					  if ( pd->e[pg->imtrx][eqn] & T_DIFFUSION )
						{
					      diffusion *= pd->etm[pg->imtrx][eqn][(LOG2_DIFFUSION)];
						}
					  
					      /*
					       * Source term...
					       */
					  
					      source = 0.;		      
					  
					  if ( pd->e[pg->imtrx][eqn] & T_SOURCE )
						{
						  source =  -at * mup *  phi_j *( (double)delta(a,p)*(double)delta(b,q) +  (double)delta(b,p)*(double)delta(a,q));
					      source *= det_J * h3 * wt_func * wt * pd->etm[pg->imtrx][eqn][(LOG2_SOURCE)];
						}
					  
					      lec->J[LEC_J_INDEX(peqn,pvar,i,j)] +=
						advection + diffusion + source;
					    }
					}
				    }
				}
			    }

			  /*
			   * J_S_F
			   */
			  var = FILL;
			  if ( pd->v[pg->imtrx][var] )
			    {
			      pvar = upd->vp[pg->imtrx][var];
			      for ( j=0; j<ei[pg->imtrx]->dof[var]; j++)
				{
				  phi_j = bf[var]->phi[j];
				      
				  mass = 0.;
				      
				  if ( pd->TimeIntegration != STEADY )
				    {
				      if ( pd->e[pg->imtrx][eqn] & T_MASS )
					{

					  mass = s_dot[a][b];
					  mass *= d_lambda_dF[j];
					  mass *= wt_func * at * det_J * wt;
					  mass *= h3;
					  mass *= pd->etm[pg->imtrx][eqn][(LOG2_MASS)];
					}
				    }
				      
				  advection = 0.;
				      
				  if ( pd->e[pg->imtrx][eqn] & T_ADVECTION )
				    {
				      if(d_lambda_dF[j] != 0.)
					{
				  
					  advection +=  v_dot_del_s[a][b]  -  x_dot_del_s[a][b];
					  if( ucwt != 0.) advection -= ucwt*(gt_dot_s[a][b] + s_dot_g[a][b]);
					  if( lcwt != 0.) advection += lcwt*(s_dot_gt[a][b] + g_dot_s[a][b]);

					  advection *= d_lambda_dF[j];
					  advection *= wt_func * at * det_J * wt * h3;
					  advection *= pd->etm[pg->imtrx][eqn][(LOG2_ADVECTION)];
					}     
				    }
				      
				  diffusion = 0.;
				      
				  if ( pd->e[pg->imtrx][eqn] & T_DIFFUSION )
				    {
				      /* add SU term in here when appropriate */
					  
				      diffusion *= pd->etm[pg->imtrx][eqn][(LOG2_DIFFUSION)];
				    }
				      
				  source    = 0.;
				      
				  if ( pd->e[pg->imtrx][eqn] & T_SOURCE )
				    {

				      double invmup = 1/mup;
				      // PTT
				      if (eps != 0) {
					// product rule + exponential
					source += Z * ((lambda*trace*d_eps_dF[j]*invmup) + (d_lambda_dF[j]*trace*eps*invmup) -
						       (lambda*trace*eps*d_mup->F[j]*invmup*invmup)) * s[a][b];
				      }
				      
				      source +=  -at * d_mup->F[j] * (g[a][b] +  gt[a][b]);
				      

				      // Giesekus
				      if(alpha != 0.)
					{
					  source += s_dot_s[a][b]*(-alpha*lambda*d_mup->F[j]*invmup*invmup +
								   d_alpha_dF[j]*lambda*invmup + alpha*d_lambda_dF[j]*invmup);
				  
					}
			      
				      source *= wt_func * det_J * h3 * wt;
			      
				      source *= pd->etm[pg->imtrx][eqn][(LOG2_SOURCE)];

				    }
				  
				  lec->J[LEC_J_INDEX(peqn,pvar,i,j)] +=
				    mass + advection + diffusion + source;
				}
			    }
			  
			  /*
			   * J_S_S
			   */
			  for ( p=0; p<VIM; p++)
			    {
			      for ( q=0; q<VIM; q++)
				{
				  var =  v_s[mode][p][q];
				  
				  if ( pd->v[pg->imtrx][var] )
				    {
				      pvar = upd->vp[pg->imtrx][var];
				      for ( j=0; j<ei[pg->imtrx]->dof[var]; j++)
					{
					  phi_j = bf[var]->phi[j];
					  mass = 0.;
					  if ( pd->TimeIntegration != STEADY )
					    {
					      if ( pd->e[pg->imtrx][eqn] & T_MASS )
						{
						  mass = (1.+2.*tt) * phi_j/dt * (double)delta(a,p) * (double)delta(b,q); 
						  mass *= h3 * det_J;
						  mass *= wt_func * at * lambda * wt * pd->etm[pg->imtrx][eqn][(LOG2_MASS)];
						}
					    }
					  
					  advection   = 0.;
					  
					  if ( pd->e[pg->imtrx][eqn] & T_ADVECTION )
					    {
					      if(DOUBLE_NONZERO(lambda))
						{
						  if((a == p) && (b == q))
						    {
						      for( r=0; r<dim; r++)
							{
							  advection +=  (v[r]-x_dot[r])*  bf[var]->grad_phi[j][r];
							}
						    }
						  advection -=  phi_j*ucwt * (gt[a][p] * (double)delta(b,q) + g[q][b] * (double)delta(a,p));
						  advection +=  phi_j*lcwt * (gt[q][b] * (double)delta(p,a) + g[a][p] * (double)delta(q,b));
						  
						  advection *=  h3 * det_J ;
						  
						  advection *= wt_func * wt * at * lambda * pd->etm[pg->imtrx][eqn][(LOG2_ADVECTION)];
						}
					    }
					  
					  /*
					   * Diffusion...
					   */
					  
					  diffusion = 0.;
					  
					  if ( pd->e[pg->imtrx][eqn] & T_DIFFUSION )
					    {
					      diffusion *= pd->etm[pg->imtrx][eqn][(LOG2_DIFFUSION)];
					    }
					  
					  /*
					   * Source term...
					   */
					  
					  source = 0.;		      
					  
					  if ( pd->e[pg->imtrx][eqn] & T_SOURCE )
					    {
					      source_a  =  Z * (double)delta(a,p) * (double)delta(b,q);
 					      if( p == q) source_a +=  s[a][b] * dZ_dtrace; 
					      source_a *= saramitoCoeff;
					      // sensitivities for saramito model:
                                              if (p <= q) {
                                                source_a +=  d_saramito->s[p][q] * s[a][b] * Z;
                                              }
		      			
					      source_b  =0.;
			                      if(DOUBLE_NONZERO(alpha))
						{
						  source_b  = alpha * lambda * saramitoCoeff * 
						    (s[q][b] * (double)delta(a,p) + s[a][p] * (double)delta(b,q))/mup; 
                                                  if (p <= q) {
						    source_b += d_saramito->s[p][q] * alpha * lambda*( s_dot_s[a][b]/mup);
                                                  }
						}
					      
					      source  = source_a + source_b;
					      source *= phi_j * det_J * h3 * wt_func * wt * pd->etm[pg->imtrx][eqn][(LOG2_SOURCE)];
					    }
					  
					  lec->J[LEC_J_INDEX(peqn,pvar,i,j)] +=
					    mass + advection + diffusion + source;
					}
				    }
				}
			    }
			}
		    }
		}
	    }
	} /* End Assemble Jacobian */
    } /* End loop over modes */
  
  return(status);
}


/*
 * This routine assembles the stress with a log-conformation tensor formulation.
 */
int 
assemble_stress_log_conf(dbl tt,	 
		     dbl dt,	              
		     dbl h[DIM], 
		     dbl hh[DIM][DIM], 
		     dbl dh_dxnode[DIM][MDE],
		     dbl vcent[DIM], 
		     dbl dvc_dnode[DIM][MDE])
{
  int dim, p, q, a, b, w;
  int eqn, siz;

  int i, j, status, mode;
  int logc_gradv = 0;
  dbl v[DIM];			       
  dbl x_dot[DIM];	      
  dbl h3;		        

  dbl grad_v[DIM][DIM];
  dbl gamma[DIM][DIM];                
  dbl det_J;                            

  dbl mass;			        
  dbl advection;
  dbl source;
  dbl source_term1[DIM][DIM];

  dbl wt_func;
  dbl wt;
  dbl tmp1[DIM][DIM],tmp2[DIM][DIM],tmp3[DIM][DIM];
  dbl advection_term1[DIM][DIM];

  //Variables for stress, velocity gradient
  int R_s[MAX_MODES][DIM][DIM]; 
  int v_s[MAX_MODES][DIM][DIM]; 
  dbl s[DIM][DIM], exp_s[DIM][DIM];
  dbl s_dot[DIM][DIM];    
  dbl grad_s[DIM][DIM][DIM];
  dbl d_grad_s_dmesh[DIM][DIM][DIM][DIM][MDE];
  dbl gt[DIM][DIM];

  //Polymer viscosity
  dbl mup;
  VISCOSITY_DEPENDENCE_STRUCT d_mup_struct;
  VISCOSITY_DEPENDENCE_STRUCT *d_mup = &d_mup_struct;

  //Temperature shift
  dbl at = 0.0;
  dbl wlf_denom;

  //Consitutive prameters
  dbl alpha;     
  dbl lambda=0;    
  dbl d_lambda;
  dbl eps;      
  dbl Z=1.0;        

  // Decomposition of velocity vector
  dbl M1[DIM][DIM];
  dbl eig_values[DIM];
  dbl R1[DIM][DIM];
  dbl R1_T[DIM][DIM];
  dbl Rt_dot_gradv[DIM][DIM];
  dbl D[DIM][DIM];
  dbl D_dot_D[DIM][DIM];

  //Advective terms
  dbl v_dot_del_s[DIM][DIM];
  dbl x_dot_del_s[DIM][DIM];

  //Trace of stress
  dbl trace=0.0; 

  //SUPG terms
  dbl h_elem=0;
  dbl supg=0;

  status = 0;
  if(vn->evssModel == LOG_CONF_GRADV)
    {
      logc_gradv = 1;
    }
  
  eqn   = R_STRESS11;			
  //Check if we are actually needed
  if(!pd->e[pg->imtrx][eqn])
    {
      return(status);
    }

  dim   = pd->Num_Dim;
  wt = fv->wt;
  det_J = bf[eqn]->detJ;
  h3 = fv->h3;		      

  //Load pointers
  (void) stress_eqn_pointer(v_s);
  (void) stress_eqn_pointer(R_s);


  memset( s, 0, sizeof(double)*DIM*DIM);
  memset( exp_s, 0, sizeof(double)*DIM*DIM);
  
  //Load up field variables
  for(a=0; a<dim; a++)
    {
      //Velocity
      v[a] = fv->v[a];
      //
      if(pd->TimeIntegration!=STEADY && pd->gv[MESH_DISPLACEMENT1+a])
	{
	  x_dot[a] = fv_dot->x[a];
	}
      else
	{
	  x_dot[a] = 0.0;
	}
    }

  //Velocity gradient
  for ( a=0; a<VIM; a++)
    {
      for ( b=0; b<VIM; b++)
	{
	  grad_v[a][b] = fv->grad_v[a][b];
	}
    }

  //Shear rate
  for(a=0; a<VIM; a++)
    {
      for(b=0; b<VIM; b++)
	{
	  gamma[a][b] = grad_v[a][b] + grad_v[b][a];
	}
    }

    // Velocity gradient projection
  for (a=0; a<VIM; a++)
    {
      for (b=0; b<VIM; b++)
	{
	  gt[a][b] = fv->G[b][a];
	}
    }

  if(vn->wt_funcModel == GALERKIN)
    {
      supg = 0.0;
    }
  else if( vn->wt_funcModel == SUPG)
    {
      supg = vn->wt_func;
    }


  if(supg!=0.0)
    {
      h_elem = 0.0;
      for ( p=0; p<dim; p++)
	{
	  h_elem += vcent[p]*vcent[p]*h[p];
	}
      h_elem = sqrt(h_elem)/2.0;

    }

  //Shift factor
  if(pd->gv[TEMPERATURE])
    {
      if(vn->shiftModel == CONSTANT)
	{
	  at = vn->shift[0];
	}
      else if(vn->shiftModel == MODIFIED_WLF)
	{
	  wlf_denom = vn->shift[1] + fv->T - mp->reference[TEMPERATURE];
	  if(wlf_denom!= 0.0)
	    {
	      at=exp(vn->shift[0]*(mp->reference[TEMPERATURE]-fv->T)/wlf_denom);
	    }
	  else
	    { 
	      at = 1.0;
	    } 

	}
    }
  else
    {
      at = 1.0;
    }

  //Loop over modes
  for(mode=0; mode<vn->modes; mode++)
    {
      //Load up constants and some pointers
      load_modal_pointers(mode, tt, dt, s, s_dot, grad_s, d_grad_s_dmesh);

      //Polymer viscosity
      mup = viscosity(ve[mode]->gn, gamma, d_mup);

      //Giesekus mobility parameter
      alpha = ve[mode]->alpha;
      
      //Polymer time constant
      if(ve[mode]->time_constModel == CONSTANT)
	{
	  lambda = ve[mode]->time_const;
	}
      else if(ve[mode]->time_constModel == CARREAU || ve[mode]->time_constModel == POWER_LAW)
	{
	  lambda = mup/ve[mode]->time_const;
	}

#ifdef ANALEIG_PLEASE
      analytical_exp_s(s, exp_s, eig_values, R1, NULL);
#else
      compute_exp_s(s, exp_s, eig_values, R1);
#endif

      /* Check to make sure eigenvalues are positive (negative eigenvalues will not
         work for log-conformation formulation). These eigenvalues are for the
         conformation tensor, not the log-conformation tensor. */
      if(eig_values[0] < 0. || eig_values[1] < 0. || (VIM > 2 && eig_values[2] < 0.))
	{
	  GOMA_WH(-1, "Error: Negative eigenvalue for conformation tensor");
	  return -1;
	}
      
      memset(D, 0, sizeof(double)*DIM*DIM);
      D[0][0] = eig_values[0];
      D[1][1] = eig_values[1];
      if (VIM > 2) { D[2][2] = eig_values[2]; }
      (void) tensor_dot(D, D, D_dot_D, VIM);

      // Decompose velocity gradient

      memset(M1, 0, sizeof(double)*DIM*DIM);
      memset(R1_T, 0, sizeof(double)*DIM*DIM);

      for(i=0; i<VIM; i++)
        {
          for(j=0; j<VIM; j++)
            {
              R1_T[i][j] = R1[j][i];
            }
        }

      for(i=0; i<VIM; i++) 
        {    
          for(j=0; j<VIM; j++) 
            {
              Rt_dot_gradv[i][j] = 0.;  
              for(w=0; w<VIM; w++) 
                {
		  if(logc_gradv)
		    {
		      Rt_dot_gradv[i][j] += R1_T[i][w] * grad_v[j][w];
		    }
		  else
		    {
		      Rt_dot_gradv[i][j] += R1_T[i][w] * gt[w][j];
		    }
                }
            }
        }     

      for(i=0; i<VIM; i++) 
        {    
          for(j=0; j<VIM; j++) 
            {
              M1[i][j] = 0.;
              for(w=0; w<VIM; w++) 
                {
                  M1[i][j] += Rt_dot_gradv[i][w] * R1[w][j];
                }
            }
        }  

      //Predetermine advective terms
      trace = eig_values[0]+eig_values[1]; 
      if (VIM > 2) { trace += eig_values[2]; }
      
      for(a=0; a<VIM; a++)
      	{
      	  for(b=0; b<VIM; b++)
      	    {
      	      v_dot_del_s[a][b] = 0.0;
      	      x_dot_del_s[a][b] = 0.0;
      	      for(q=0; q<dim; q++)
      		{
      		  v_dot_del_s[a][b] +=  v[q]*grad_s[q][a][b];
      		  x_dot_del_s[a][b] +=  x_dot[q]*grad_s[q][a][b];
      		}
      	    }
      	}

      //PTT exponent
      eps  = ve[mode]->eps;

      //Exponential term for PTT
      Z = exp(eps*(trace - (double) VIM));

      siz = sizeof(double)*DIM*DIM;
      memset(tmp1, 0, siz);
      memset(tmp2, 0, siz);
      memset(tmp3, 0, siz);
      memset(advection_term1, 0, siz);
      memset(source_term1, 0, siz);

      for (a=0; a<VIM; a++)
        {
          for (b=0; b<VIM; b++)
            {
	      if ( a != b )
 	        {
                  d_lambda = eig_values[b]-eig_values[a];
                  if (DOUBLE_NONZERO(d_lambda))  
                    {
                      double eiglog_a = log(DBL_SMALL), eiglog_b = log(DBL_SMALL);
                      if (DOUBLE_NONZERO(eig_values[b]))
                         { eiglog_b = fmax(eiglog_b,log(eig_values[b]));}
                      if (DOUBLE_NONZERO(eig_values[a]))
                         { eiglog_a = fmax(eiglog_a,log(eig_values[a]));}
                      tmp1[a][b] += (eiglog_b - eiglog_a)/d_lambda;
                      tmp1[a][b] *= (eig_values[a]*M1[b][a] + eig_values[b]*M1[a][b]);
                    }
		  else
		    {
                      tmp1[a][b] += eig_values[b]*(M1[a][b] + M1[b][a]);
	            }
	        }
              if ( a == b )
                {
                  source_term1[a][b] += Z * (1.0 - D[a][a]) /lambda;
		  if(DOUBLE_NONZERO(alpha))
                    {
                      source_term1[a][b] += alpha*(2.0 * D[a][a] - 1.0 - D_dot_D[a][a])/lambda;
 	            }
                  source_term1[a][b] /= fmax(DBL_SMALL,eig_values[a]);
  	          source_term1[a][b] += 2.0*M1[a][a];
                }
            }
        }

      (void) tensor_dot(R1, tmp1, tmp2, VIM);
      (void) tensor_dot(tmp2, R1_T, advection_term1, VIM);
      (void) tensor_dot(R1, source_term1, tmp3, VIM);
      (void) tensor_dot(tmp3, R1_T, source_term1, VIM);

      if(af->Assemble_Residual)
	{
	  for(a=0; a<VIM; a++)
	    {
	      for(b=0; b<VIM; b++)
		{		  
		  if(a<=b)
		    {
		      eqn = R_s[mode][a][b];

		      for(i=0; i<ei[pg->imtrx]->dof[eqn]; i++)
			{
			  wt_func = bf[eqn]->phi[i];
			  
			  //SUPG weighting, this is SUPG with s, not e^s
			  if(DOUBLE_NONZERO(supg))
			    {
			      for(w=0; w<dim; w++)
				{
				  wt_func += supg*h_elem*v[w]*bf[eqn]->grad_phi[i][w];
				}
			    }

			  mass = 0.0;			  
			  if(pd->TimeIntegration!=STEADY)
			    {
			      if(pd->e[pg->imtrx][eqn] & T_MASS)
				{
				  mass  = s_dot[a][b];
				  mass *= wt_func*at*det_J*wt*h3;
				  mass *= pd->etm[pg->imtrx][eqn][(LOG2_MASS)];
				}
			    } 

			  advection = 0.;
			  if(pd->e[pg->imtrx][eqn] & T_ADVECTION)
 			    {  
			      advection += v_dot_del_s[a][b] - x_dot_del_s[a][b];
			      advection -= advection_term1[a][b];
			      advection *= wt_func*at*det_J*wt*h3;
			      advection *= pd->etm[pg->imtrx][eqn][(LOG2_ADVECTION)];			      
			    }

                          source = 0.0; 
                          if(pd->e[pg->imtrx][eqn] & T_SOURCE)
                            {
		              source -= source_term1[a][b];
                              source *= wt_func*det_J*h3*wt;     
                              source *= pd->etm[pg->imtrx][eqn][(LOG2_SOURCE)];
                            }
                          lec->R[LEC_R_INDEX(upd->ep[pg->imtrx][eqn],i)] += mass + advection + source;
			}//i loop
		    }//if a<=b
		}// b loop
	    }//a loop
	}//if Residual

    }
  return(status);
}

/* this stress routine uses the viscoelastic equations to do a solid-fluid
* interaction problem in an Eulerian context with the level set denote the
* solid-fluid interface.
 */

int 
assemble_stress_level_set(dbl tt,	/* parameter to vary time integration from 
				 * explicit (tt = 1) to implicit (tt = 0) */
			  dbl dt,	/* current time step size */
			  dbl h[DIM], /* coordinate scale factors */
			  dbl hh[DIM][DIM], /* coordinate scale factors */
			  dbl dh_dxnode[DIM][MDE],
			  dbl vcent[DIM], /* Average element velocity, which is 
					* the centroid velocity for Q2 and the
					* average of the vertices for Q1. It 
					* comes from the routine 
					* "element_velocity." */
			  dbl dvc_dnode[DIM][MDE])
{
  int dim, p, q, r, a, b, w;

  int eqn, var;
  int peqn, pvar;

  int i, j, mode;
  dbl v[DIM];			        /* Velocity field. */
  dbl x_dot[DIM];			/* current position field derivative wrt time. */
  dbl h3;		        	/* Volume element (scale factors). */
  dbl dh3dmesh_pj;	        	/* Sensitivity to (p,j) mesh dof. */

  dbl grad_v[DIM][DIM];
  dbl gamma[DIM][DIM];                  /* Shear-rate tensor based on velocity */
  dbl det_J;                            /* determinant of element Jacobian */

  dbl d_det_J_dmesh_pj;			/* for specific (p,j) mesh dof */

  dbl mass;			        /* For terms and their derivatives */
  dbl mass_a, mass_b;
  dbl advection;	
  dbl advection_a, advection_b, advection_c, advection_d;
  dbl source;
  dbl source_a=0, source_b=0, source_c=0;

  /*
   * 
   * Note how carefully we avoid refering to d(phi[i])/dx[j] and refer instead
   * to the j-th component of grad_phi[j][i] so that this vector can be loaded
   * up with components that may be different in non Cartesian coordinate
   * systems.
   *
   * We will, however, insist on *orthogonal* coordinate systems, even if we
   * might permit them to be curvilinear.
   *
   * Assume all components of velocity are interpolated with the same kind
   * of basis function.
   */

  /*
   * Petrov-Galerkin weighting functions for i-th and ab-th stress residuals 
   * and some of their derivatives...
   */

  dbl wt_func;


  /*
   * Interpolation functions for variables and some of their derivatives.
   */

  dbl phi_j;
  dbl wt;

  /* Variables for stress */

  int R_s[MAX_MODES][DIM][DIM]; 
  int v_s[MAX_MODES][DIM][DIM]; 
  int v_g[DIM][DIM]; 

  dbl s[DIM][DIM];         /* stress tensor */
  dbl s_dot[DIM][DIM];     /* stress tensor from last time step */
  dbl grad_s[DIM][DIM][DIM];
  dbl d_grad_s_dmesh[DIM][DIM][DIM][DIM][MDE]; /* derivative of grad of stress tensor for mode ve_mode */

  dbl g[DIM][DIM];         /* velocity gradient tensor */
  dbl gt[DIM][DIM];        /* transpose of velocity gradient tensor */


  /* dot product tensors */

  dbl s_dot_g[DIM][DIM];
  dbl gt_dot_s[DIM][DIM];

  /* polymer viscosity and derivatives */
  dbl mup;
  VISCOSITY_DEPENDENCE_STRUCT d_mup_struct;
  VISCOSITY_DEPENDENCE_STRUCT *d_mup = &d_mup_struct;

  dbl d_mup_dv_pj; 
  dbl d_mup_dmesh_pj; 

  /* advective terms are precalculated */
  dbl v_dot_del_s[DIM][DIM];
  dbl x_dot_del_s[DIM][DIM];

  dbl d_xdotdels_dm;

  dbl d_vdotdels_dm;

/* SUPG variables */
  dbl h_elem=0, h_elem_inv=0, h_elem_deriv=0;
  dbl supg=0;

  int status = 0;

  double H_ls, delta_ls, normal_ls[MAX_PDIM];
  int near_ls;
  dbl Gmod;

  eqn   = R_STRESS11;			

  /*
   * Bail out fast if there's nothing to do...
   */

  if ( ! pd->e[pg->imtrx][eqn] )
    {
      return(status);
    }

  /*
   * Unpack variables from structures for local convenience...
   */

  dim   = pd->Num_Dim;

  wt = fv->wt;

  det_J = bf[eqn]->detJ;		/* Really, ought to be mesh eqn. */

  h3 = fv->h3;			/* Differential volume element (scales). */

  /* load eqn and variable number in tensor form */
  (void) stress_eqn_pointer(v_s);
  (void) stress_eqn_pointer(R_s);

  v_g[0][0] = VELOCITY_GRADIENT11;
  v_g[0][1] = VELOCITY_GRADIENT12;
  v_g[1][0] = VELOCITY_GRADIENT21;
  v_g[1][1] = VELOCITY_GRADIENT22;
  v_g[0][2] = VELOCITY_GRADIENT13;
  v_g[1][2] = VELOCITY_GRADIENT23;
  v_g[2][0] = VELOCITY_GRADIENT31;
  v_g[2][1] = VELOCITY_GRADIENT32; 
  v_g[2][2] = VELOCITY_GRADIENT33; 


  /*
   * Field variables...
   */
  
  for ( a=0; a<dim; a++)
    {
      v[a] = fv->v[a];

      /* note, these are zero for steady calculations */
      if (  pd->TimeIntegration != STEADY &&  pd->v[pg->imtrx][MESH_DISPLACEMENT1+a] )
	{
	  x_dot[a] = fv_dot->x[a];
	}
      else
	{
	  x_dot[a] = 0.;
	}
    }

  /*
   * In Cartesian coordinates, this velocity gradient tensor will
   * have components that are...
   *
   * 			grad_v[a][b] = d v_b
   *				       -----
   *				       d x_a
   */

  for ( a=0; a<VIM; a++)
    {
      for ( b=0; b<VIM; b++)
	{
	  grad_v[a][b] = fv->grad_v[a][b];
	}
    }

/* load up shearrate tensor based on velocity */
  for ( a=0; a<VIM; a++)
    {
      for ( b=0; b<VIM; b++)
	{
	  gamma[a][b] = grad_v[a][b] + grad_v[b][a];
	}
    }

  for ( a=0; a<VIM; a++)
    {
      for ( b=0; b<VIM; b++)
	{
	  g[a][b]  = fv->G[a][b];
	  gt[b][a]  = g[a][b];
	}
    }
  
  if( vn->wt_funcModel == GALERKIN)
    {
      supg = 0.;
    }
  else if( vn->wt_funcModel == SUPG)
    {
      supg = vn->wt_func;
    }


  if(supg!=0.)
    {
      h_elem = 0.;
      for ( p=0; p<dim; p++)
	{
	  h_elem += vcent[p]*vcent[p]*h[p];
	}
      h_elem = sqrt(h_elem)/2.;
      if(h_elem == 0.) 
	{
	  h_elem_inv=1.;
	}
      else
	{
	  h_elem_inv=1./h_elem;
	}
	
    }
/* end Petrov-Galerkin addition */

  /* Get level set length scales, Heaviside function etc */
  level_set_interface(fv->F, fv->grad_F, ls->Length_Scale, 0,
                      &near_ls,
		      &H_ls, NULL, NULL, 
		      &delta_ls, NULL, NULL, 
		      normal_ls, NULL, NULL);


  /* Begin loop over modes */
  for ( mode=0; mode<vn->modes; mode++)
    {
      
      load_modal_pointers(mode, tt, dt, s, s_dot, grad_s, d_grad_s_dmesh);
      
      /* precalculate advective terms of form (v dot del tensor)*/


      for ( a=0; a<VIM; a++)
	{
	  for ( b=0; b<VIM; b++)
	    {
	      v_dot_del_s[a][b] = 0.;
	      x_dot_del_s[a][b] = 0.; 
	      for ( q=0; q<dim; q++)
		{
		  v_dot_del_s[a][b] +=  v[q] * grad_s[q][a][b];
		  x_dot_del_s[a][b] +=  x_dot[q] * grad_s[q][a][b];
		} 
	    }
	}
      
      /*
       * Stress tensor...(Note "anti-BSL" sign convention on deviatoric stress)
       */
      
      /* get polymer viscosity */
      mup = viscosity(ve[mode]->gn, gamma, d_mup);
      
      /* hardwire shear modulus for now */
      /* Gmod = 1000000.; */
      Gmod = mup/ve[mode]->time_const;


      /* get tensor dot products for future use */
      (void) tensor_dot(s, g, s_dot_g, VIM);
      (void) tensor_dot(gt, s, gt_dot_s, VIM);

      /* get tensor dot products for future use */
      

      /*
       * Residuals_________________________________________________________________
       */
      
      if ( af->Assemble_Residual )
	{
	  /*
	   * Assemble each component "ab" of the polymer stress equation...
	   */
	  for ( a=0; a<VIM; a++)
	    {
	      for ( b=0; b<VIM; b++)
		{
		  
		  if(a <= b) /* since the stress tensor is symmetric, only assemble the upper half */ 
		    {
		      eqn = R_s[mode][a][b];
		      
		      /*
		       * In the element, there will be contributions to this many equations
		       * based on the number of degrees of freedom...
		       */
		      
		      for ( i=0; i<ei[pg->imtrx]->dof[eqn]; i++)
			{
			  wt_func = bf[eqn]->phi[i];
			  /* add Petrov-Galerkin terms as necessary */
			  if(supg!=0.)
			    {
			      for(w=0; w<dim; w++)
				{
				  wt_func += supg * h_elem*v[w]*bf[eqn]->grad_phi[i] [w];
				}
			    }
			  
			  /* The mass and advection terms constitute the substantial 
			   * derivative and the upper convective derivative of the
			   * stress tensor. These terms are divided by the modulus, 
			   * G, and form the elastic solid response.
			   */
			  mass = 0.;
			  if ( pd->TimeIntegration != STEADY )
			    {
			      if ( pd->e[pg->imtrx][eqn] & T_MASS )
				{
				  mass = s_dot[a][b]* H_ls / Gmod;
				  mass *= wt_func * det_J * wt * h3;
				  mass *= pd->etm[pg->imtrx][eqn][(LOG2_MASS)];
				}
			    }
			  
			  advection = 0.;
			  if ( pd->e[pg->imtrx][eqn] & T_ADVECTION )
 			    {
			      advection +=  v_dot_del_s[a][b]  -  x_dot_del_s[a][b];
			      advection -= (gt_dot_s[a][b] + s_dot_g[a][b]);
			      
			      advection *= wt_func * H_ls / Gmod *det_J * wt * h3;
			      advection *= pd->etm[pg->imtrx][eqn][(LOG2_ADVECTION)];
			    }
			  
			  
			  /*
			   * Source term...
			   */
			  
			  source = 0.;
			  if ( pd->e[pg->imtrx][eqn] & T_SOURCE )
			    {
			      /* This source term involves the Newtonian fluid
			       * viscosity expressed in the mixed formulation.
			       */
			      source =  s[a][b] * (1.-H_ls) / mup; 

			      /* This source term involves the rate of deformation
			       * tensor, which is used for both the solid and fluid
			       * formulations.
			       */

			      source -= ( g[a][b] +  gt[a][b]);
			      source *= wt_func * det_J * h3 * wt;
			      source *= pd->etm[pg->imtrx][eqn][(LOG2_SOURCE)];
			    }
			  
			  /*
			   * Add contributions to this residual (globally into Resid, and 
			   * locally into an accumulator)
			   */
			  
			  lec->R[LEC_R_INDEX(upd->ep[pg->imtrx][eqn],i)] += 
			    mass + advection + source;
			}
		    }
		}
	    }
	}
      
      /*
       * Jacobian terms...
       */
      
      if ( af->Assemble_Jacobian )
	{
	  dbl R_source, R_advection; /* Places to put the raw residual portions 
					        instead of constantly recalcing them */
	  for ( a=0; a<VIM; a++)
	    {
	      for ( b=0; b<VIM; b++)
		{
		  if(a <= b) /* since the stress tensor is symmetric, only assemble the upper half */ 
		    {
		      eqn = R_s[mode][a][b];
		      peqn = upd->ep[pg->imtrx][eqn];

		      R_advection =  v_dot_del_s[a][b]  -  x_dot_del_s[a][b];
		      R_advection -= (gt_dot_s[a][b] + s_dot_g[a][b]);
		      R_advection *= H_ls / Gmod;
		     
		      R_source =   s[a][b] * (1.-H_ls) / mup -  ( g[a][b] +  gt[a][b] );
			      
		      for ( i=0; i<ei[pg->imtrx]->dof[eqn]; i++)
			{
			  
			  wt_func = bf[eqn]->phi[i];
			  /* add Petrov-Galerkin terms as necessary */
			  if(supg!=0.)
			    {
			      for(w=0; w<dim; w++)
				{
				  wt_func += supg * h_elem*v[w]*bf[eqn]->grad_phi[i] [w];
				}
			    }
			  
			  
			  /*
			   * Set up some preliminaries that are needed for the (a,i)
			   * equation for bunches of (b,j) column variables...
			   */
			  
			  /* 
			   * J_S_T
			   */
			  
			  var = TEMPERATURE;
			  if ( pd->v[pg->imtrx][var] )
			    {
			      pvar = upd->vp[pg->imtrx][var];
			      for ( j=0; j<ei[pg->imtrx]->dof[var]; j++)
				{
				  phi_j = bf[var]->phi[j];
				  
				  source    = 0.;
				  if ( pd->e[pg->imtrx][eqn] & T_SOURCE )
				    {
				      source -=  s[a][b] * (1.-H_ls)/(mup*mup)* d_mup->T[j];
				      source *= wt_func * det_J * wt * h3;
				      source *= pd->etm[pg->imtrx][eqn][(LOG2_SOURCE)];
				    }
				  
				  lec->J[LEC_J_INDEX(peqn,pvar,i,j)] +=
				    source;
				}
			    }
			  
			  /*
			   * J_S_v
			   */
			  for ( p=0; p<dim; p++)
			    {
			      var = VELOCITY1+p;
			      if ( pd->v[pg->imtrx][var] )
				{
				  pvar = upd->vp[pg->imtrx][var];
				  for ( j=0; j<ei[pg->imtrx]->dof[var]; j++)
				    {
				      phi_j = bf[var]->phi[j];
				      d_mup_dv_pj  = d_mup->v[p][j];
				      
				      mass = 0.;
				      
				      if ( pd->TimeIntegration != STEADY )
					{
					  if ( pd->e[pg->imtrx][eqn] & T_MASS )
					    {
					      if(supg!=0.)
						{
						  mass = supg * h_elem*phi_j*bf[eqn]->grad_phi[i][p];
						  
						  for(w=0;w<dim;w++)
						    {
						      mass += supg * vcent[p]*dvc_dnode[p][j]*h[p]*h_elem_inv/4.
							*v[w]*bf[eqn]->grad_phi[i] [w];
						    }
						  
						  mass *=  s_dot[a][b] * H_ls / Gmod;
						}
					      
					      mass *= pd->etm[pg->imtrx][eqn][(LOG2_MASS)] * det_J * wt * h3;
					    }
					  
					}
				      
				      advection = 0.;
				      
				      if ( pd->e[pg->imtrx][eqn] & T_ADVECTION )
					{
					  advection_a = phi_j * 
					    (grad_s[p][a][b]) * H_ls / Gmod;
					  
					  advection_a *=  wt_func;
					  
					  advection_b = 0.;
					  /* Petrov-Galerkin term */
					  if(supg !=0.)
					    {
					      advection_b =  supg * h_elem*phi_j*bf[eqn]->grad_phi[i][p];
					      for( w =0; w<dim; w++ )
						{
						  advection_b += supg*vcent[p]*h[p]*dvc_dnode[p][j]*h_elem_inv/4.
						    *v[w]*bf[eqn]->grad_phi[i] [w];
						}
					      
					      advection_b *= R_advection;
					    }
					  
					  advection = advection_a +  advection_b;
					  advection *= det_J * wt *h3;
					  advection *= pd->etm[pg->imtrx][eqn][(LOG2_ADVECTION)];
					}
				      
				      source    = 0.;
				      
				      if ( pd->e[pg->imtrx][eqn] & T_SOURCE )
					{
					  source_a =  -d_mup_dv_pj * (s[a][b] * (1.-H_ls) / (mup*mup ));
					  source_a *= wt_func;
					  
					  source_b = 0.;
					  if(supg != 0.)
					    {
					      source_b = supg * h_elem* phi_j*bf[eqn]->grad_phi[i][p];
					      
					      for(w=0;w<dim;w++)
						{
						  source_b += supg*vcent[p]*dvc_dnode[p][j]*h[p]*h_elem_inv/4.
						    *v[w]*bf[eqn]->grad_phi[i] [w];
						}
					      
					      source_b *= R_source;
					    }
					  
					  source = source_a + source_b;
					  source *=  det_J * wt * h3;
					  source *= pd->etm[pg->imtrx][eqn][(LOG2_SOURCE)];
					}
				  
				      lec->J[LEC_J_INDEX(peqn,pvar,i,j)] +=
					mass + advection + source;
				    }
				}
			    }
			  
			  /*
			   * J_S_c
			   */
			  var = MASS_FRACTION;
			  if ( pd->v[pg->imtrx][var] )
			    {
			      for ( j=0; j<ei[pg->imtrx]->dof[var]; j++)
				{
				  phi_j = bf[var]->phi[j];
				  
				  for ( w=0; w<pd->Num_Species_Eqn; w++)
				    {
				      
				      source    = 0.;
			  
				      if ( pd->e[pg->imtrx][eqn] & T_SOURCE )
					{
					  source =   -d_mup->C[w][j] * (s[a][b] * (1.-H_ls) / (mup*mup) );
					  source *= wt_func * det_J * wt * h3;
					  source *= pd->etm[pg->imtrx][eqn][(LOG2_SOURCE)];
					  
					}
				      
				      if ( w > 1 )
					{
					  GOMA_EH(GOMA_ERROR, "Need more arrays for each species.");
					}
				      
				      lec->J[LEC_J_INDEX(peqn,MAX_PROB_VAR + w,i,j)] +=
					source;
				    }
				}
			    }
			  
			  /*
			   * J_S_P
			   */
			  var = PRESSURE;
			  if ( pd->v[pg->imtrx][var] )
			    {
			      pvar = upd->vp[pg->imtrx][var];
			      for ( j=0; j<ei[pg->imtrx]->dof[var]; j++)
				{
				  phi_j = bf[var]->phi[j];
				  
				  source    = 0.;
				  if ( pd->e[pg->imtrx][eqn] & T_SOURCE )
				    {
				      source =  -d_mup->P[j] * (s[a][b] * (1.-H_ls) / (mup*mup) );
				      source *= wt_func * det_J * wt * h3;
				      source *= pd->etm[pg->imtrx][eqn][(LOG2_SOURCE)];
				    }
				  
				  lec->J[LEC_J_INDEX(peqn,pvar,i,j)] +=
				    source;
				}		      
			    }
			  
			  /*
			   * J_S_d
			   */
			  for ( p=0; p<dim; p++)
			    {
			      var = MESH_DISPLACEMENT1+p;
			      if ( pd->v[pg->imtrx][var] )
				{
				  pvar = upd->vp[pg->imtrx][var];
				  for ( j=0; j<ei[pg->imtrx]->dof[var]; j++)
				    {
				      phi_j = bf[var]->phi[j];
				      d_det_J_dmesh_pj = bf[eqn]->d_det_J_dm[p][j];
				      dh3dmesh_pj = fv->dh3dq[p] * bf[var]->phi[j];
				      d_mup_dmesh_pj  = d_mup->X [p][j];
				      if(supg!=0.)
					{
					  h_elem_deriv = 0.;
					  for( q=0; q<dim; q++ )
					    {
					      h_elem_deriv += 
						hh[q][p]*vcent[q]*vcent[q]*dh_dxnode[q][j]*h_elem_inv/4.;
					    } 
					}
				      
				      mass = 0.;
				      mass_a = 0.;
				      mass_b = 0.;
				      if ( pd->TimeIntegration != STEADY )
					{
					  if ( pd->e[pg->imtrx][eqn] & T_MASS )
					    {
					      mass_a = s_dot[a][b]* H_ls / Gmod;
					      mass_a *= wt_func * ( d_det_J_dmesh_pj * h3 + det_J * dh3dmesh_pj );
					      
					      if(supg != 0.)
						{
						  for( w=0; w<dim; w++ )
						    {
						      mass_b += supg * (h_elem*v[w]* bf[eqn]->d_grad_phi_dmesh[i][w] [p][j]
									+ h_elem_deriv * v[w]*bf[eqn]->grad_phi[i] [w] );
						    }
						  mass_b*= s_dot[a][b]* H_ls / Gmod * h3 * det_J;
						}
					      
					      mass = mass_a + mass_b;
					      mass *= wt * pd->etm[pg->imtrx][eqn][(LOG2_MASS)];
					    }
					}
				      
				      advection   = 0.;
				      
				      if ( pd->e[pg->imtrx][eqn] & T_ADVECTION )
					{
					  /*
					   * Four parts: 
					   *    advection_a = 
					   *    	Int ( ea.(v-xdot).d(Vv)/dmesh h3 |Jv| )
					   *
					   *    advection_b = 
					   *  (i)	Int ( ea.(v-xdot).Vv h3 d(|Jv|)/dmesh )
					   *  (ii)  Int ( ea.(v-xdot).d(Vv)/dmesh h3 |Jv| )
					   *  (iii) Int ( ea.(v-xdot).Vv dh3/dmesh |Jv|   )
					   *
					   * For unsteady problems, we have an 
					   * additional term
					   *
					   *    advection_c = 
					   *    	Int ( ea.d(v-xdot)/dmesh.Vv h3 |Jv| )
					   */
					  
					  advection_a =  R_advection;
					  
					  advection_a *= wt_func *(  d_det_J_dmesh_pj * h3 + det_J * dh3dmesh_pj );
					  
					  d_vdotdels_dm = 0.;
					  for ( q=0; q<dim; q++)
					    {
					      d_vdotdels_dm += (v[q]-x_dot[q]) * d_grad_s_dmesh[q][a][b] [p][j];
					    }
					  
					  advection_b =  d_vdotdels_dm;
					  advection_b *=  H_ls / Gmod * wt_func *det_J * h3;
					  
					  advection_c = 0.;	
					  if ( pd->TimeIntegration != STEADY )
					    {
					      if ( pd->e[pg->imtrx][eqn] & T_MASS )
						{
						  d_xdotdels_dm = (1.+2.*tt) * phi_j/dt 
						    * grad_s[p][a][b];
						  
						  advection_c -= d_xdotdels_dm;
						  
						  advection_c *= H_ls / Gmod * wt_func * h3 * det_J;
						}
					    }
					  
					  advection_d = 0.;	
					  if(supg!=0.)
					    {
					      for( w=0; w<dim; w++ )
						{
						  advection_d+= supg *(h_elem*v[w]* bf[eqn]->d_grad_phi_dmesh[i][w] [p][j]
								       + h_elem_deriv * v[w]*bf[eqn]->grad_phi[i] [w] );
						}
					      
					      advection_d *= ( R_advection )* det_J * h3;
					    }
					  
					  advection = advection_a + advection_b + advection_c + advection_d;
					  
					  advection *=  wt * pd->etm[pg->imtrx][eqn][(LOG2_ADVECTION)];
					  
					}
				      
				      /*
				       * Source term...
				       */
				      
				      source = 0.;
				      
				      if ( pd->e[pg->imtrx][eqn] & T_SOURCE )
					{
					  source_a =  R_source;
					  source_a *= wt_func * (d_det_J_dmesh_pj * h3 + det_J * dh3dmesh_pj);

					  source_b = - s[a][b] * (1.-H_ls) / (mup*mup);
					  source_b *= wt_func * det_J * h3 * d_mup_dmesh_pj ;
					  
					  source_c = 0.;
					  if(supg !=0.)
					    {
					      for( w=0;w<dim;w++)
						{
						  source_c+= supg * (h_elem*v[w]* bf[eqn]->d_grad_phi_dmesh[i][w] [p][j]
								     + h_elem_deriv * v[w]*bf[eqn]->grad_phi[i] [w] ); 
						}
					      source_c *= R_source * det_J * h3;
					    }
					  
					  source  = source_a + source_b + source_c;
					  
					  source *=  wt * pd->etm[pg->imtrx][eqn][(LOG2_SOURCE)];
				      
					}
				      
				      lec->J[LEC_J_INDEX(peqn,pvar,i,j)] +=
					mass + advection + source;
				    }
				}
			    }
		      
			  /*
			   * J_S_G
			   */
			  for ( p=0; p<VIM; p++)
			    {
			      for ( q=0; q<VIM; q++)
				{
				  var =  v_g[p][q];
				  
				  if ( pd->v[pg->imtrx][var] )
				    {
				      pvar = upd->vp[pg->imtrx][var];
				      for ( j=0; j<ei[pg->imtrx]->dof[var]; j++)
					{
					  phi_j = bf[var]->phi[j];
					  advection   = 0.;
					  if ( pd->e[pg->imtrx][eqn] & T_ADVECTION )
					    {
					      advection -=  (s[p][b] * (double)delta(a,q) + s[a][p] * (double)delta(b,q));
					      advection *=  phi_j* h3 * det_J ;
					      
					      advection *= wt_func * wt * H_ls / Gmod * pd->etm[pg->imtrx][eqn][(LOG2_ADVECTION)];
					    }

					  /*
					   * Source term...
					   */
					  
					  source = 0.;		      
					  
					  if ( pd->e[pg->imtrx][eqn] & T_SOURCE )
					    {
					      source =  -phi_j *( (double)delta(a,p)*(double)delta(b,q) +  (double)delta(b,p)*(double)delta(a,q));
					      source *= det_J * h3 * wt_func * wt * pd->etm[pg->imtrx][eqn][(LOG2_SOURCE)];
					    }
					  
					  lec->J[LEC_J_INDEX(peqn,pvar,i,j)] +=
					    advection + source;
					}
				    }
				}
			    }
		      
			  
			  /*
			   * J_S_S
			   */
			  for ( p=0; p<VIM; p++)
			    {
			      for ( q=0; q<VIM; q++)
				{
				  var =  v_s[mode][p][q];
				  
				  if ( pd->v[pg->imtrx][var] )
				    {
				      pvar = upd->vp[pg->imtrx][var];
				      for ( j=0; j<ei[pg->imtrx]->dof[var]; j++)
					{
					  phi_j = bf[var]->phi[j];
					  mass = 0.;
					  if ( pd->TimeIntegration != STEADY )
					    {
					      if ( pd->e[pg->imtrx][eqn] & T_MASS )
						{
						  mass = (1.+2.*tt) * phi_j/dt * (double)delta(a,p) * (double)delta(b,q); 
						  mass *= h3 * det_J;
						  mass *= wt_func * H_ls / Gmod * wt * pd->etm[pg->imtrx][eqn][(LOG2_MASS)];
						}
					    }
					  
					  advection   = 0.;
					  
					  if ( pd->e[pg->imtrx][eqn] & T_ADVECTION )
					    {
					      if((a == p) && (b == q))
						{
						  for( r=0; r<dim; r++)
						    {
						      advection +=  (v[r]-x_dot[r])*  bf[var]->grad_phi[j][r];
						    }
						}
					      
					      advection -=  phi_j*(gt[a][p] * (double)delta(b,q) + g[q][b] * (double)delta(a,p));
						  
					      advection *=  h3 * det_J ;
						  
					      advection *= wt_func * wt *  H_ls / Gmod * pd->etm[pg->imtrx][eqn][(LOG2_ADVECTION)];
					    }
					  
					  /*
					   * Source term...
					   */
					  
					  source = 0.;		      
					  
					  if ( pd->e[pg->imtrx][eqn] & T_SOURCE )
					    {
					      source  = phi_j * (double)delta(a,p) * (double)delta(b,q) * (1.-H_ls) / mup;  
		      
					      source *= det_J * h3 * wt_func * wt * pd->etm[pg->imtrx][eqn][(LOG2_SOURCE)];
					    }
					  
					  lec->J[LEC_J_INDEX(peqn,pvar,i,j)] +=
					    mass + advection + source;
					}
				    }
				}
			    }
			}
		    }
		}
	    }
	}
    }
  
  return(status);
}


int
assemble_gradient(dbl tt,	/* parameter to vary time integration from 
				 * explicit (tt = 1) to implicit (tt = 0) */
		  dbl dt)	/* current time step size */
{
  int dim;
  int p, q, a, b;
  
  int eqn, var;
  int peqn, pvar;
  int i, j;
  int status;
  
  dbl h3;		        	/* Volume element (scale factors). */
  dbl dh3dmesh_pj;	        	/* Sensitivity to (p,j) mesh dof. */
  
  dbl grad_v[DIM][DIM];
  dbl g[DIM][DIM];                      /* velocity gradient tensor */
  
  dbl det_J;                            /* determinant of element Jacobian */
  
  dbl d_det_J_dmesh_pj;			/* for specific (p,j) mesh dof */
  
  dbl advection;	
  dbl advection_a, advection_b;
  dbl source;
  
  /*
   * 
   * Note how carefully we avoid refering to d(phi[i])/dx[j] and refer instead
   * to the j-th component of grad_phi[j][i] so that this vector can be loaded
   * up with components that may be different in non Cartesian coordinate
   * systems.
   *
   * We will, however, insist on *orthogonal* coordinate systems, even if we
   * might permit them to be curvilinear.
   *
   * Assume all components of velocity are interpolated with the same kind
   * of basis function.
   */
  
  /*
   * Galerkin weighting functions for i-th and a-th momentum residuals 
   * and some of their derivatives...
   */
  
  /*
   * Petrov-Galerkin weighting functions for i-th and ab-th stress residuals 
   * and some of their derivatives...
   */
  
  dbl wt_func;
  
  
  /*
   * Interpolation functions for variables and some of their derivatives.
   */
  
  dbl phi_j;
  
  dbl wt;
  
  /* Variables for stress */
  
  int R_g[DIM][DIM]; 
  int v_g[DIM][DIM]; 
  
  
  
  status = 0;
  
  /*
   * Unpack variables from structures for local convenience...
   */
  
  dim   = pd->Num_Dim;
  
  eqn   = R_GRADIENT11;			
  
  /*
   * Bail out fast if there's nothing to do...
   */
  
  if ( ! pd->e[pg->imtrx][eqn] )
    {
      return(status);
    }
  
  wt = fv->wt;
  
  det_J = bf[eqn]->detJ;		/* Really, ought to be mesh eqn. */
  
  h3 = fv->h3;			/* Differential volume element (scales). */
  
  /* load eqn and variable number in tensor form */
  
  
  v_g[0][0] = VELOCITY_GRADIENT11;
  v_g[0][1] = VELOCITY_GRADIENT12;
  v_g[1][0] = VELOCITY_GRADIENT21;
  v_g[1][1] = VELOCITY_GRADIENT22;
  v_g[0][2] = VELOCITY_GRADIENT13;
  v_g[1][2] = VELOCITY_GRADIENT23;
  v_g[2][0] = VELOCITY_GRADIENT31;
  v_g[2][1] = VELOCITY_GRADIENT32; 
  v_g[2][2] = VELOCITY_GRADIENT33; 
  
  
  R_g[0][0] = R_GRADIENT11;
  R_g[0][1] = R_GRADIENT12;
  R_g[1][0] = R_GRADIENT21;
  R_g[1][1] = R_GRADIENT22;
  R_g[0][2] = R_GRADIENT13;
  R_g[1][2] = R_GRADIENT23;
  R_g[2][0] = R_GRADIENT31;
  R_g[2][1] = R_GRADIENT32; 
  R_g[2][2] = R_GRADIENT33; 
  
  
  /*
   * Field variables...
   */
  
  
  /*
   * In Cartesian coordinates, this velocity gradient tensor will
   * have components that are...
   *
   * 			grad_v[a][b] = d v_b
   *				       -----
   *				       d x_a
   */

  for ( a=0; a<VIM; a++)
    {
      for ( b=0; b<VIM; b++)
	{
	  grad_v[a][b] = fv->grad_v[a][b];
	}
    }
  
  for ( a=0; a<VIM; a++)
    {
      for ( b=0; b<VIM; b++)
	{
	  g[a][b]  = fv->G[a][b];
	}
    }
  
  /*
   * Residuals_________________________________________________________________
   */
  
  if ( af->Assemble_Residual )
    {
      /*
       * Assemble each component "ab" of the velocity gradient equation...
       */
      for ( a=0; a<VIM; a++)
	{
	  for ( b=0; b<VIM; b++)
	    {
	      eqn = R_g[a][b];
	      /*
	       * In the element, there will be contributions to this many equations
	       * based on the number of degrees of freedom...
	       */
	      
	      for ( i=0; i<ei[pg->imtrx]->dof[eqn]; i++)
		{
		  
		  wt_func = bf[eqn]->phi[i];   /* add Petrov-Galerkin terms as necessary */
		  
		  advection = 0.;
		  
		  if ( pd->e[pg->imtrx][eqn] & T_ADVECTION )
		    {
		      advection -= grad_v[a][b];
		      advection *= wt_func * det_J * wt * h3;
		      advection *= pd->etm[pg->imtrx][eqn][(LOG2_ADVECTION)];
		    }
		  
		  /*
		   * Source term...
		   */
		  
		  source = 0;
		  
		  if ( pd->e[pg->imtrx][eqn] & T_SOURCE )
		    {
		      source +=  g[a][b];    
		      source *= wt_func * det_J * h3 * wt;
		      source *= pd->etm[pg->imtrx][eqn][(LOG2_SOURCE)];
		    }
		  
		  lec->R[LEC_R_INDEX(upd->ep[pg->imtrx][eqn],i)] += 
		    advection  + source;      
		}
	    }
	}
    }  
  
  /*
   * Jacobian terms...
   */
  
  if ( af->Assemble_Jacobian )
    {
      for ( a=0; a<VIM; a++)
	{
	  for ( b=0; b<VIM; b++)
	    {
	      eqn = R_g[a][b];
	      peqn = upd->ep[pg->imtrx][eqn];
	      
	      for ( i=0; i<ei[pg->imtrx]->dof[eqn]; i++)
		{
		  wt_func = bf[eqn]->phi[i];   /* add Petrov-Galerkin terms as necessary */
  
		  /*
		   * J_G_v
		   */
		  for ( p=0; p<dim; p++)
		    {
		      var = VELOCITY1+p;
		      if ( pd->v[pg->imtrx][var] )
			{
			  pvar = upd->vp[pg->imtrx][var];
			  for ( j=0; j<ei[pg->imtrx]->dof[var]; j++)
			    {
			      phi_j = bf[var]->phi[j];
			      
			      advection = 0.;
			      
			      if ( pd->e[pg->imtrx][eqn] & T_ADVECTION )
				{
				  advection -= bf[var]->grad_phi_e[j][p][a][b];
				  advection *= wt_func * det_J * wt *h3;
				  advection *= pd->etm[pg->imtrx][eqn][(LOG2_ADVECTION)];
				  
				}
			      
			      source    = 0.;
			      
			      lec->J[LEC_J_INDEX(peqn,pvar,i,j)] +=
				advection + source;
			    }
			}
		    }
		  
		  /*
		   * J_G_d
		   */
		  for ( p=0; p<dim; p++)
		    {
		      var = MESH_DISPLACEMENT1+p;
		      if ( pd->v[pg->imtrx][var] )
			{
			  pvar = upd->vp[pg->imtrx][var];
			  for ( j=0; j<ei[pg->imtrx]->dof[var]; j++)
			    {
			      phi_j = bf[var]->phi[j];
			      
			      d_det_J_dmesh_pj = bf[eqn]->d_det_J_dm[p][j];
			      
			      dh3dmesh_pj = fv->dh3dq[p] * bf[var]->phi[j];
			      
			      advection   = 0.;
			      
			      if ( pd->e[pg->imtrx][eqn] & T_ADVECTION )
				{
				  /*
				   * three parts: 
				   *    advection_a = 
				   *    	Int ( d(Vv)/dmesh h3 |Jv| )
				   *
				   *    advection_b = 
				   *  (i)	Int ( Vv h3 d(|Jv|)/dmesh )
				   *  (ii)      Int ( Vv dh3/dmesh |Jv|   )
				   */
				  
				  
				  advection_a =  -grad_v[a][b];
				  
				  advection_a *=  (  d_det_J_dmesh_pj * h3 + det_J * dh3dmesh_pj );
				  
				  advection_b  = -fv->d_grad_v_dmesh[a][b] [p][j];
				  
				  advection_b *=  det_J * h3;
				  
				  advection = advection_a + advection_b;
				  
				  advection *= wt_func * wt * pd->etm[pg->imtrx][eqn][(LOG2_ADVECTION)];
				  
				}
			      
			      source = 0.;
			      
			      if ( pd->e[pg->imtrx][eqn] & T_SOURCE )
				{
				  source +=  g[a][b];
				  
				  source *=  d_det_J_dmesh_pj * h3 + det_J * dh3dmesh_pj;
				  
				  source *= wt_func * wt * pd->etm[pg->imtrx][eqn][(LOG2_SOURCE)];
				  
				}
			      
			      lec->J[LEC_J_INDEX(peqn,pvar,i,j)] +=
				advection + source;
			    }
			}
		    }
		  
		  /*
		   * J_G_G
		   */
		  
		  for ( p=0; p<VIM; p++)
		    {
		      for ( q=0; q<VIM; q++)
			{
			  var =  v_g[p][q];
			  
			  if ( pd->v[pg->imtrx][var] )
			    {
			      pvar = upd->vp[pg->imtrx][var];
			      for ( j=0; j<ei[pg->imtrx]->dof[var]; j++)
				{
				  phi_j = bf[var]->phi[j];
				  
				  source = 0.;		      
				  
				  if ( pd->e[pg->imtrx][eqn] & T_SOURCE )
				    {
				      if((a == p) && (b == q))
					{
					  source = phi_j  * det_J * h3 * wt_func * wt * pd->etm[pg->imtrx][eqn][(LOG2_SOURCE)];
					}
				    }
				  
				  lec->J[LEC_J_INDEX(peqn,pvar,i,j)] +=
				    source;
				}
			    }
			}
		      
		    }
		}  
	    }
	}
    }
  return(status);
}


int tensor_dot(dbl t1[DIM][DIM],
	       dbl t2[DIM][DIM],
	       dbl t1_dot_t2[DIM][DIM],
	       const int dim)
{
  int i,j,k;
  int status;
  dbl v1[DIM];
  dbl v2[DIM];

  for(k=0;k<dim;k++)
    {
      for(i=0;i<dim;i++)
	{
	  v1[i]=t1[k][i];
	}
      for(j=0;j<dim;j++)
	{
	  for(i=0;i<dim;i++)
	    {
	      v2[i]=t2[i][j];
	    }
	  t1_dot_t2[k][j]=vec_dot(dim,v1,v2);
	}
    }

  status=1;
  return(status);
}

dbl
vec_dot(const int n1,
	dbl *v1,
	dbl *v2)
{
  int i;
  dbl rc = 0.0;

  for (i = 0; i < n1; i++) {
    rc += *v1 * *v2;
    v1++; v2++;
  }
  return(rc);
}

void 
load_modal_pointers(int ve_mode, /* mode number */
		    dbl tt,
		    dbl dt,
		    dbl s[DIM][DIM], /* stress tensor for mode ve_mode */
		    dbl s_dot[DIM][DIM], /* stress tensor time derivative for mode ve_mode */
		    dbl grad_s[DIM][DIM][DIM], /* grad of stress tensor for mode ve_mode */
		    dbl d_grad_s_dm[DIM][DIM][DIM][DIM][MDE]) /* derivative of grad of stress tensor for mode ve_mode */

{
  int a,b,p,q;			/* indeces for dimensions */
  int j;			/* indeces for dofs */
  int var;
  size_t siz;

  siz = sizeof(double)*DIM*DIM*DIM*DIM*MDE;
  memset(d_grad_s_dm,0,siz);

  /* load up things we need in the assembly routine for each mode in turn*/

  /* put stress in a nice working array */
  
  for (a = 0; a < VIM; a++) {
    for (b = 0; b < VIM; b++) {
      s[a][b] = fv->S[ve_mode][a][b];	  
      if (pd->TimeIntegration != STEADY)  {
	s_dot[a][b] = fv_dot->S[ve_mode][a][b];
      } else {
	s_dot[a][b] = 0.;
      }
    }
  } 
  
  for ( p=0; p<VIM; p++)
    {
      for ( a=0; a<VIM; a++)
	{
	  for ( b=0; b<VIM; b++)
	    {
	      grad_s[p][a][b] = fv->grad_S[ve_mode][p][a][b];
	    }
	}
    } 
  
  var = MESH_DISPLACEMENT1;
  if ( pd->v[pg->imtrx][var] )
    {
      for ( p=0; p<VIM; p++)
	{
	  for ( a=0; a<VIM; a++)
	    {
	      for ( b=0; b<VIM; b++)
		{
		  for ( q=0; q<ei[pg->imtrx]->ielem_dim; q++)
		    {
		      for ( j=0; j<ei[pg->imtrx]->dof[var]; j++)
			{
			  d_grad_s_dm[p][a][b][q][j] = fv->d_grad_S_dmesh[ve_mode][p][a][b][q][j];
			}
		    }
		}
	    }
	}
    }

}


/******************************************************************************/
/* END of routine modal_esp_alloc */
/******************************************************************************/

int
assemble_surface_stress (Exo_DB *exo,	/* ptr to basic exodus ii mesh information */
			 double x[],
			 struct Aztec_Linear_Solver_System *ams,
			 dbl x_update[],    /* last update for x vector */
			 double delta_t, /* current time step size */
			 double t_,	/* parameter to vary time integration from
					 * explicit (tt = 1) to implicit (tt = 0) */
			 int ielem_type, /* element type  */
			 int ielem_type_fill, /* element type for fill function */
			 int id_side,	/* id number of current side according to 
					 * EXODUS convention  */
			 int neighbor,	/* element neighboring this side */
			 int ielem,	/* current element */
			 int num_local_nodes)   /* number of nodes per element */
{
/*    TAB certifies that this function conforms to the exo/patran side numbering convention 11/9/98. */

/* LOCAL VARIABLES */
  int ip, ip1, i, j, dim;     /* counters */
  int a, b, p, q;    /* more counters */
  int nodes_per_side;
  int local_elem_node_id[MAX_NODES_PER_SIDE];

  int eqn, peqn;
  int var, pvar;
  int err;         /* status variable for functions */
  int ip_total, ip_total_fill;
  int found_it;

  /* Variables for stress */
  int R_s[MAX_MODES][DIM][DIM]; 
  int v_s[MAX_MODES][DIM][DIM];
  int S_map[MAX_MODES][DIM][DIM]; /* map var index to stress mode component */

  int ibc, ins, side_index;
  int table_ibc[MAX_MODES][DIM][DIM]; /* maps table boundary condition index for each stress mode */
  int num_zeros; 

  int doit = 1;

  int mode;

  dbl s[DIM][DIM], s_dot[DIM][DIM], grad_s[DIM][DIM][DIM];
  dbl stress_neighbor[MAX_SURF_GP][MAX_MODES][DIM][DIM];
  dbl stress_update_v[MAX_SURF_GP][MAX_MODES][DIM][DIM];
  dbl s_n[MAX_MODES][DIM][DIM];
  dbl d_grad_s_dmesh[DIM][DIM][DIM][DIM][MDE];
  dbl **x_neighbor;

  dbl *J_S_S_v[MAX_MODES][DIM][DIM][MDE][DIM][DIM][MDE];
  dbl phi_neighbor[MAX_SURF_GP][MDE];

  dbl advection;

  double phi_j, phi_i;
  dbl rhs;
  double ss, tt, uu;			/* Gaussian quadrature point locations  */
  double xi[DIM];             /* Local element coordinates of Gauss point. */
  dbl vdotn, vdotn_avg = 0;
  dbl vdotn_norm = 0;
  double wt;                  /* Quadrature weights units - ergs/(sec*cm*K) = g*cm/(sec^3*K)     */

  dbl *phi_v=NULL;

  dbl alpha = 0.5;
    
  /***************************************************************************/

  /* load eqn and variable number in tensor form */
  err = stress_eqn_pointer(S_map);

  err = stress_eqn_pointer(v_s);
  err = stress_eqn_pointer(R_s);

  /* initialization of the neighbor stress pointers array */


  memset( J_S_S_v, 0,  MAX_MODES*DIM*DIM*MDE*DIM*DIM*MDE);

  /********************************************************************************/
  /*     START OF SURFACE LOOPS THAT REQUIRE INTEGRATION (WEAK SENSE)             */
  /*                AND REQUIRE ROTATION IN TO N-T FORM                           */
  /********************************************************************************/
  /* Find out the number of surface quadrature points 
     -this is assumed independent of the surface */
  ip_total = elem_info(NQUAD_SURF, ielem_type);
  
  dim =  pd->Num_Dim;


  /* allocate space for x_neighbor */

  /*  x_neighbor = (double **) array_alloc(2, ip_total, DIM, sizeof(double)); */
  /*  manually allocate space to correct (seeming) misalignment for HPUX */

  x_neighbor = (double **) smalloc( ip_total* (int) sizeof(double*) );
     for( i=0; i<DIM; i++ )
      {
        x_neighbor[i] = ( double * ) smalloc( DIM * sizeof(double) );
      }



/* If no neighbor element found, check for table boundary condition on inlet */

     for(mode=0; mode<vn->modes; mode++) 
       {
	 for(a=0; a<VIM; a++)
	   {
	     for(b=0; b<VIM; b++)
	       {
		 table_ibc[mode][a][b]=-1;
	       }
	   }
       }

     for(ibc=0; ibc<Num_BC; ibc++)
       { 
	 if(BC_Types[ibc].BC_Name == TABLE_BC)
	   {
	     /*Loop over all side sets to find a match */
	     for(ins=0; ins<exo->num_side_sets; ins++)
	       {
		 if(Proc_SS_Ids[ins]==BC_Types[ibc].BC_ID)
		   {
		     
		     
		     /* Does it contain the element? */
		     for(side_index=0;side_index<exo->ss_num_sides[ins];side_index++)
		       {
			 
			 if(ielem==exo->ss_elem_list[exo->ss_elem_index[ins]+side_index])
			   {
			     /* which variable is the table for? */
			     switch(BC_Types[ibc].table->f_index)
			       {
			       case POLYMER_STRESS11:
				 {
				   table_ibc[0][0][0]=ibc;
				   break;
				 }
			       case POLYMER_STRESS12:
				 {
				   table_ibc[0][0][1]=ibc;
				   break;
				 }
			       case POLYMER_STRESS22:
				 {
				   table_ibc[0][1][1]=ibc;
				   break;
				 }
			       case POLYMER_STRESS11_1:
				 {
				   table_ibc[1][0][0]=ibc;
				   break;
				 }
			       case POLYMER_STRESS12_1:
				 {
				   table_ibc[1][0][1]=ibc;
				   break;
				 }
			       case POLYMER_STRESS22_1:
				 {
				   table_ibc[1][1][1]=ibc;
				   break;
				 }
			       case POLYMER_STRESS11_2:
				 {
				   table_ibc[2][0][0]=ibc;
				   break;
				 }
			       case POLYMER_STRESS12_2:
				 {
				   table_ibc[2][0][1]=ibc;
				   break;
				 }
			       case POLYMER_STRESS22_2:
				 {
				   table_ibc[2][1][1]=ibc;
				   break;
				 }
			       case POLYMER_STRESS11_3:
				 {
				   table_ibc[3][0][0]=ibc;
				   break;
				 }
			       case POLYMER_STRESS12_3:
				 {
				   table_ibc[3][0][1]=ibc;
				   break;
				 }
			       case POLYMER_STRESS22_3:
				 {
				   table_ibc[3][1][1]=ibc;
				   break;
				 }
			       case POLYMER_STRESS11_4:
				 {
				   table_ibc[4][0][0]=ibc;
				   break;
				 }
			       case POLYMER_STRESS12_4:
				 {
				   table_ibc[4][0][1]=ibc;
				   break;
				 }
			       case POLYMER_STRESS22_4:
				 {
				   table_ibc[4][1][1]=ibc;
				   break;
				 }
			       case POLYMER_STRESS11_5:
				 {
				   table_ibc[5][0][0]=ibc;
				   break;
				 }
			       case POLYMER_STRESS12_5:
				 {
				   table_ibc[5][0][1]=ibc;
				   break;
				 }
			       case POLYMER_STRESS22_5:
				 {
				   table_ibc[5][1][1]=ibc;
				   break;
				 }
			       case POLYMER_STRESS11_6:
				 {
				   table_ibc[6][0][0]=ibc;
				   break;
				 }
			       case POLYMER_STRESS12_6:
				 {
				   table_ibc[6][0][1]=ibc;
				   break;
				 }
			       case POLYMER_STRESS22_6:
				 {
				   table_ibc[6][1][1]=ibc;
				   break;
				 }
			       case POLYMER_STRESS11_7:
				 {
				   table_ibc[7][0][0]=ibc;
				   break;
				 }
			       case POLYMER_STRESS12_7:
				 {
				   table_ibc[7][0][1]=ibc;
				   break;
				 }
			       case POLYMER_STRESS22_7:
				 {
				   table_ibc[7][1][1]=ibc;
				   break;
				 }
			       default:
				 {
				   break;
				 }
			       }
			   } /* end check for right element */
		       } /* end loop over sides of ins */
		   } /*close if loop for BC_ID check */
	       } /*close loop over all side sets */
	   } /* end if loop over tables */
       } /* end loop over all bc's */

     num_zeros = 0;

     for(mode=0; mode<vn->modes; mode++) {
       for(a=0; a<VIM; a++){
	 for(b=0; b<VIM; b++)
	   {
	     if((a <= b)&&(table_ibc[mode][a][b] == -1)) 
	       { num_zeros++; }
	   }
       }
     }

     /* if num_zeros == 0, then table bc's exist for all stress modes
	if num_zeros == vn->modes*(VIM!), then no table bc's exist
	if num_zeros in between - there is a problem...  */


  /* Use one point surface quadrature integration 
     to get the sign of v*n */

/*   ip_total_fill = elem_info(NQUAD_SURF, ielem_type_fill); */

  ip_total_fill =1;

  /* Surface integration over element */
  
  for (ip = 0; ip < ip_total_fill; ip++) 
    {
      /* find the quadrature point locations for current ip */
      
      
      find_surf_st (ip, P1_QUAD, id_side, dim, xi, &ss, &tt, &uu);
      
      /* find the quadrature weight for current ip */
      wt = Gq_surf_weight (ip, ielem_type_fill);    
      
      /* ****************************************/
      err = load_basis_functions( xi, bfd);
      GOMA_EH( err, "problem from load_basis_functions");

      err = beer_belly();
      GOMA_EH( err, "beer_belly");
            
      /* precalculate variables at  current integration pt.*/
 	      
      err = load_fv();
      GOMA_EH( err, "load_fv");


     /* calculate the determinant of the surface jacobian and the normal to 
      * the surface all at one time 
      */

      err =  get_side_info(ielem_type, id_side, &nodes_per_side, local_elem_node_id);
      GOMA_EH( err, "get_side_info");
      
      surface_determinant_and_normal (ielem, ei[pg->imtrx]->iconnect_ptr, num_local_nodes, 
				      ei[pg->imtrx]->ielem_dim - 1,  
				      id_side,
				      nodes_per_side,
				      local_elem_node_id );

      do_LSA_mods(LSA_SURFACE);

      vdotn_avg = 0.;
      vdotn_norm = 0.;
      for( a=0; a< dim; a++)
	{
	  vdotn_avg += fv->v[a] * fv->snormal[a];
	  vdotn_norm += fv->v[a]* fv->v[a];
	}

      if (vdotn_avg <  0. && vdotn_avg*vdotn_avg/vdotn_norm > 1.e-12 )
	{
 	  if(neighbor != -1 )
	    {
	      err =  neighbor_stress(exo, x, x_update, ielem, neighbor, stress_neighbor, 
				     stress_update_v, phi_neighbor,
				     num_local_nodes, nodes_per_side,
				     local_elem_node_id, ielem_type, 
				     ielem_type_fill,  x_neighbor, S_map);
	      GOMA_EH( err, "neighbor_stress");
	    }
 	  else if((neighbor==-1)&&(num_zeros==0))
	    {
	      /* inlet table boundary consitions exist for the stress components */

	      err =  neighbor_stress_table(exo, x, x_update, ielem, stress_neighbor,  
				     stress_update_v, phi_neighbor,
				     num_local_nodes, nodes_per_side,
				     local_elem_node_id, ielem_type, 
				     ielem_type_fill,  x_neighbor, S_map, table_ibc);
	      GOMA_EH( err, "neighbor_stress_table");
	    }
 	  else
	    {
	      /* if there is no neighbor and no tables, set this value to zero 
	       * I am assuming we will only get here for inflow
	       * boundaries... later we will do something better.*/
	      for (a = 0; a < MAX_SURF_GP; a++) {
		for (b = 0; b < MDE; b++) {
		  phi_neighbor[a][b] = 0.0;
		}
	      }

	      phi_v = phi_neighbor[0];

	      for ( mode=0; mode<vn->modes; mode++)
		{
		  for ( a=0; a<VIM; a++)
		    {
		      for ( b=0; b<VIM; b++)
			{
			  s_n[mode][a][b] = 0.;
			}
		    }
		}
	    }
	}
    }


  /* Surface integration over element */
  if(vdotn_avg <  0. && vdotn_avg*vdotn_avg/vdotn_norm > 1.e-12 && ((neighbor!=-1)||(num_zeros==0)) ) 
    {
      for (ip = 0; ip < ip_total; ip++) 
	{
	  /* find the quadrature point locations for current ip */
	  
	  
	  find_surf_st (ip, ielem_type, id_side, dim, xi, &ss, &tt, &uu);
	  
	  /* find the quadrature weight for current ip */
	  wt = Gq_surf_weight (ip, ielem_type);    
	  
	  /* ****************************************/
	  err = load_basis_functions( xi, bfd);
	  GOMA_EH( err, "problem from load_basis_functions");

          err = beer_belly();
          GOMA_EH( err, "beer_belly");
            
	  /* precalculate variables at  current integration pt.*/
	  err = load_fv();
	  GOMA_EH( err, "load_fv");

	  /* calculate the determinant of the surface jacobian and the normal to 
	   * the surface all at one time */
	  
	  err =  get_side_info(ielem_type, id_side, &nodes_per_side, local_elem_node_id);
	  GOMA_EH( err, "get_side_info");
	  
	  surface_determinant_and_normal (ielem, ei[pg->imtrx]->iconnect_ptr, num_local_nodes, 
					  ei[pg->imtrx]->ielem_dim - 1,  
					  id_side,
					  nodes_per_side,
					  local_elem_node_id );

	  do_LSA_mods(LSA_SURFACE);

	  if((neighbor != -1)||(num_zeros==0))
	    {
	      found_it = 0; 
	      for (ip1 = 0; ip1 < ip_total && (!found_it); ip1++) 
		{
		  if(  (fabs(fv->x0[0]-x_neighbor[ip1][0])<1.e-7)
		       &&(fabs(fv->x0[1]-x_neighbor[ip1][1])<1.e-7)
		       &&(fabs(fv->x0[2]-x_neighbor[ip1][2])<1.e-7))
		    {
		      found_it = 1;
		      phi_v = phi_neighbor[ip1];

		      for ( mode=0; mode<vn->modes; mode++)
			{
			  for ( a=0; a<VIM; a++)
			    {
			      for ( b=0; b<VIM; b++)
				{
				  /* since the stress tensor is symmetric, only assemble the upper half */ 
				  if(a <= b)
				    {
				      s_n[mode][a][b] = stress_neighbor[ip1][mode][a][b];
				    }
				}
			    }
			}
		    }
		}
	    }

	  vdotn = 0.;
	  for( a=0; a< dim; a++)
	    {
	      vdotn += fv->v[a]* fv->snormal[a];
	    }

	  /* add alpha for upwinding and possible stability */
	  vdotn *= alpha;

	  vdotn_norm = sqrt(vdotn*vdotn);
	  
	  if ((vdotn <  0.) && (vdotn_norm > 1.e-7))
	    {
	      /*
	       * Put local contributions into global right-hand side
	       * if it is not a right-hand side variable-it won't get added in (contribution
	       * is zero)
	       */
	      for ( mode=0; mode<vn->modes; mode++)
		{
		  load_modal_pointers(mode, t_, delta_t, s, s_dot, grad_s, d_grad_s_dmesh);

		  if( vn->dg_J_model == FULL_DG && Linear_Solver != FRONT)
		    {
		      load_neighbor_pointers( exo, ams, neighbor, ielem_type, mode, R_s, v_s, J_S_S_v[mode] );
		    }

		  if ( af->Assemble_Residual )
		    {
		      for ( a=0; a<VIM; a++)
			{
			  for ( b=0; b<VIM; b++)
			    {
			      /* since the stress tensor is symmetric, only assemble the upper half */ 
			      if(a <= b)
				{
				  eqn = R_s[mode][a][b];
				  if ( pd->e[pg->imtrx][eqn] )
				    {
				      peqn = upd->ep[pg->imtrx][eqn];
				      
				      for ( i=0; i<ei[pg->imtrx]->dof[eqn]; i++)
					{
					  phi_i = bf[eqn]->phi[i];

					  rhs = phi_i * wt * fv->sdet * 
					    ve[mode]->time_const * 
					    vdotn  * (s[a][b]- s_n[mode][a][b]);

					  lec->R[LEC_R_INDEX(peqn,i)] -= rhs;
					}
				    }
				}
			    }
			}
		    }
	      
		  if ( af->Assemble_Jacobian && doit)
		    {
		      for ( a=0; a<VIM; a++)
			{
			  for ( b=0; b<VIM; b++)
			    {
			      /* since the stress tensor is symmetric, only assemble the upper half */ 
			      if(a <= b)
				{
				  eqn = R_s[mode][a][b];
				  if ( pd->e[pg->imtrx][eqn] )
				    {
				      peqn = upd->ep[pg->imtrx][eqn];
				      
				      for ( i=0; i<ei[pg->imtrx]->dof[eqn]; i++)
					{
					  phi_i = bf[eqn]->phi[i];
					  
					  /*
					   * J_S_S
					   */
					  var = eqn;
					  pvar = upd->vp[pg->imtrx][var];
					  for ( j=0; j<ei[pg->imtrx]->dof[var]; j++)
					    {
					      phi_j = bf[var]->phi[j];
					      
					      advection = wt * fv->sdet * vdotn *
						ve[mode]->time_const *
						phi_j * phi_i;
					      
					      /* Work better without this?????, see PRS concern above 
					         Or is this a correction ???*/
					       lec->J[LEC_J_INDEX(peqn,pvar,i,j)] -= 
						advection; 

					       advection = 0;
					      if ( vn->dg_J_model == FULL_DG && found_it)
						{
						    advection = wt * fv->sdet * vdotn *
						      ve[mode]->time_const *
						      phi_v[j] * phi_i;
						  
						  if (Linear_Solver != FRONT)
						    {
						      *J_S_S_v[mode][a][b][i][a][b][j] += advection;
						    }
						  else
						    {

						      /* Notice how this is diagonal only */
						      /* i.e., T_12_i is only depending on T_12_j on other face element*/
                                                      lec->J_stress_neighbor[LEC_J_STRESS_INDEX(id_side-1,i,peqn,j)] += advection;
						    }
						}

					    }

				      
					  /*
					   * J_S_v  sensitivity of stress equation w.r.t. velocity
					   */			  
					  
					  for ( p=0; p<dim; p++)
					    {
					      var = VELOCITY1+p;
					      if ( pd->v[pg->imtrx][var] )
						{
						  pvar = upd->vp[pg->imtrx][var];
						  for ( j=0; j<ei[pg->imtrx]->dof[var]; j++)
						    {
						      phi_j = bf[var]->phi[j];
						      
						      advection =  phi_i * wt * fv->sdet * 
							ve[mode]->time_const *
							phi_j * fv->snormal[p] * alpha *
							(s[a][b]- s_n[mode][a][b]);
						      
						      lec->J[LEC_J_INDEX(peqn,pvar,i,j)] -=
							advection;
						      
						    }
						}
					    }
					  
					  /*
					   * J_S_d  sensitivity of stress equation w.r.t. mesh displacement
					   */
					  
					  for ( p=0; p<dim; p++)
					    {
					      var = MESH_DISPLACEMENT1+p;
					      if ( pd->v[pg->imtrx][var] )
						{
						  pvar = upd->vp[pg->imtrx][var];
						  for ( j=0; j<ei[pg->imtrx]->dof[var]; j++)
						    {
						      phi_j = bf[var]->phi[j];
						      
						      advection = 0.;
						      for (q=0; q<dim; q++)
							{
							  advection += fv->sdet* fv->v[q] 
							    * fv->dsnormal_dx[q][p][j];
							
							}

						      advection += fv->dsurfdet_dx[p][j] * vdotn;

						      advection *= phi_i * wt * 
							ve[mode]->time_const *
							(s[a][b]- s_n[mode][a][b]);
						      
						      lec->J[LEC_J_INDEX(peqn,pvar,i,j)] -=
							advection;
						    }
						}
					    }
					}
				    }
				}
			    }
			}
		    }
		} /* end mode loop */

	    }
	}
    }
		      
  for (i=0; i<ip_total; i++) {
    safer_free(( void ** ) &x_neighbor[i] );
    }

  safer_free( (void **) &x_neighbor);

  return 0;
}
/*****************************************************************************/
/* END of routine assemble_surface_stress */
/*****************************************************************************/



int 
neighbor_stress(Exo_DB *exo,	/* ptr to basic exodus ii mesh information */
		dbl x[],
		dbl x_update[],
		int current_elem,
		int neighbor_elem,
		dbl stress_neighbor[][MAX_MODES][DIM][DIM],
		dbl snv[][MAX_MODES][DIM][DIM],
		dbl phi_v[][MDE],
		int num_local_nodes,
		int nodes_per_side,
		int local_elem_node_id[],
		int ielem_type,
		int ielem_type_fill,
		dbl **x_n,
		int v_s[MAX_MODES][DIM][DIM])
/*   
 *   This function take the current element and side and 
 *   knowing who the neighboring element is, finds the value
 *   of the fill function at the current gauss point location
 *   in the neighboring element.
 *

 *  TAB certifies that this function conforms to the exo/patran side numbering convention 11/9/98.
 */

{
  int gnn, ledof, i, j, mode;
  int iconnect_ptr;
  int id_side, id;
  int id_local_elem_coord[MAX_NODES_PER_SIDE];
  int ie;
  int ielem_shape;
  int inode[MAX_NODES_PER_SIDE];
  int ip, ip_total;
  int a,b, p;     /* counters */
  const int dim =  pd->Num_Dim;
  int nvdof;
  int status = 0;
  int v;

  dbl phi[MDE], phi_map[MDE], arg_j, s, t, u;
  dbl xi[DIM];

  ielem_shape     = type2shape(ielem_type);
  ip_total = elem_info(NQUAD_SURF, ielem_type);


  for(ip = 0; ip < ip_total; ip++) 
    {
      for(p=0; p<DIM; p++)
	{
	  x_n[ip][p] = 0.;
	}

      for(j=0; j<MDE; j++)
	{
	  phi_v[ip][j] = 0.;
	}

      for ( mode=0; mode<vn->modes; mode++)
	{
	  for ( a=0; a<VIM; a++)
	    {
	      for ( b=0; b<VIM; b++)
		{
		  {
		    stress_neighbor[ip][mode][a][b] = 0.;
		    snv[ip][mode][a][b] = 0.;
		  }
		}
	    }
	}
    }

  
  /* first get global node numbers for current element
     and side */
  iconnect_ptr    = Proc_Connect_Ptr[current_elem]; /* find pointer to beginning */
  
  for (i = 0; i < nodes_per_side; i++)
    {
      id    = local_elem_node_id[i];
      /* load up global node numbers on this side */
      inode[i] = Proc_Elem_Connect[iconnect_ptr + id];
    }
  
  /* find localside number for neighbor element from
     global node numbers of current element */
  
  id_side = find_id_side(neighbor_elem, nodes_per_side,
			 inode, id_local_elem_coord, exo);

  for (ip = 0; ip < ip_total; ip++) 
    {

      /* find the quadrature point locations for current ip */
      find_surf_st(ip, ielem_type, id_side, pd->Num_Dim, xi, &s, &t, &u);
      
      /* 
       *  we are cheating here and hoping that the "ei[pg->imtrx]->dof[v]" for
       *  the current element will work on the neighbor element that
       *  we are trying to get information for 
       */
      v = POLYMER_STRESS11;
     
      /* first load phi for the fill function */      
      for (i = 0; i < ei[pg->imtrx]->dof[v]; i++)  
	{
	  phi[i] = newshape(xi, ielem_type, PSI, 
			    ei[pg->imtrx]->dof_list[v][i], 
			    ielem_shape, pd->i[pg->imtrx][v], i);

	  phi_v[ip][i] = phi[i];
	}

      v = pd->ShapeVar;
      /* 
       *  we are cheating here and hoping that the "ei[pg->imtrx]->dof[v]" for
       *  the current element will work on the neighbor element that
       *  we are trying to get information for 
       */
      
      iconnect_ptr    = Proc_Connect_Ptr[neighbor_elem]; /* find pointer to beginning */
      for (i = 0; i < ei[pg->imtrx]->dof[v]; i++)  
	{
	  phi_map[i] = newshape(xi, ielem_type, PSI, 
				ei[pg->imtrx]->dof_list[v][i], 
				ielem_shape, pd->i[pg->imtrx][v], i);
	}

      iconnect_ptr    = Proc_Connect_Ptr[neighbor_elem]; /* find pointer to beginning */
      for ( i=0; i< ei[pg->imtrx]->dof[v]; i++)
	{
	  gnn = Proc_Elem_Connect[iconnect_ptr + i];
	  
	  for ( p=0; p<dim; p++)
	    {
	      x_n[ip][p] +=  Coor[p][gnn] * phi_map[i];  
	    }
	}
      
      for (mode = 0; mode < vn->modes; mode++) {
	for (a = 0; a < VIM; a++) {
	  for (b = 0; b < VIM; b++) {
	    if (a <= b) {
	      v = v_s[mode][a][b];
	      if (pd->v[pg->imtrx][v]) {
		for (i = 0; i < num_local_nodes; i++) {
		  gnn = Proc_Elem_Connect[iconnect_ptr + i];
		  nvdof = Dolphin[pg->imtrx][gnn][v];
		  for (j = 0; j < nvdof; j++) {
		    ledof = ei[pg->imtrx]->lvdof_to_ledof[v][j];
		    ie = Index_Solution(gnn, v, 0, j,
					ei[pg->imtrx]->matID_ledof[ledof], pg->imtrx);
		    GOMA_EH(ie, "Could not find vbl in sparse matrix.");
		    if ( vn->dg_J_model == EXPLICIT_DG ||
			 vn->dg_J_model == SEGREGATED) {
		      arg_j =  x[ie] -  vn->dg_J_model_wt[0] * x_update[ie];
		    } else {
		      arg_j =  x[ie] ;
		    }
		    stress_neighbor[ip][mode][a][b] += arg_j * phi[j] ;
		  }
		}
	      }
	    }
	  }
	}
      }
    }

  status = 1;
  return(status);
}
/*****************************************************************************/
/* END of routine neighbor_stress */
/*****************************************************************************/


int 
neighbor_stress_table(Exo_DB *exo,	/* ptr to basic exodus ii mesh information */
		dbl x[],
		dbl x_update[],
		int current_elem,
		dbl stress_neighbor[][MAX_MODES][DIM][DIM],
		dbl snv[][MAX_MODES][DIM][DIM],
		dbl phi_v[][MDE],
		int num_local_nodes,
		int nodes_per_side,
		int local_elem_node_id[],
		int ielem_type,
		int ielem_type_fill,
		dbl **x_n,
		int v_s[MAX_MODES][DIM][DIM],
		int table_ibc[MAX_MODES][DIM][DIM])
/*   
 *   This function take the current element and side and 
 *   knowing where table boundary conditions are stored,
 *   finds the value of the fill function at the current
 *   gauss point location in the current element.
 *
 */

{
  int gnn, i, j, mode;
  int iconnect_ptr;
  int id_side, id;
  int id_local_elem_coord[MAX_NODES_PER_SIDE];
  int ielem_shape;
  int inode[MAX_NODES_PER_SIDE];
  int ip, ip_total;
  int a,b, p;     /* counters */
  const int dim =  pd->Num_Dim;
  int status = 0;
  int v;

  dbl phi_map[MDE], s, t, u;
  dbl xi[DIM];
  dbl x_ip[DIM], interp_val, slope;



  ielem_shape     = type2shape(ielem_type);
  ip_total = elem_info(NQUAD_SURF, ielem_type);


  for(p=0; p<DIM; p++)
    {
      x_ip[p] = 0.;
    }

  for(ip = 0; ip < ip_total; ip++) 
    {
      for(p=0; p<DIM; p++)
	{
	  x_n[ip][p] = 0.;
	}

      for(j=0; j<MDE; j++)
	{
	  phi_v[ip][j] = 0.;
	}

      for ( mode=0; mode<vn->modes; mode++)
	{
	  for ( a=0; a<VIM; a++)
	    {
	      for ( b=0; b<VIM; b++)
		{
		  {
		    stress_neighbor[ip][mode][a][b] = 0.;
		    snv[ip][mode][a][b] = 0.;
		  }
		}
	    }
	}
    }


  /* first get global node numbers for current element and side */
  iconnect_ptr    = Proc_Connect_Ptr[current_elem]; /* find pointer to beginning */
  
  for (i = 0; i < nodes_per_side; i++)
    {
      id    = local_elem_node_id[i];
      /* load up global node numbers on this side */
      inode[i] = Proc_Elem_Connect[iconnect_ptr + id];
    }
  
  /* find localside number for neighbor element from
     global node numbers of current element */
  
  id_side = find_id_side(current_elem, nodes_per_side,
			 inode, id_local_elem_coord, exo);


  for (ip = 0; ip < ip_total; ip++) 
    { 

      /* find the quadrature point locations for current ip */
      find_surf_st(ip, ielem_type, id_side, pd->Num_Dim, xi, &s, &t, &u);
      

      v = pd->ShapeVar;

      
      iconnect_ptr    = Proc_Connect_Ptr[current_elem]; /* find pointer to beginning */
      for (i = 0; i < ei[pg->imtrx]->dof[v]; i++)  
	{
	  phi_map[i] = newshape(xi, ielem_type, PSI, 
				ei[pg->imtrx]->dof_list[v][i], 
				ielem_shape, pd->i[pg->imtrx][v], i);
	}

      for ( i=0; i< ei[pg->imtrx]->dof[v]; i++)
	{
	  gnn = Proc_Elem_Connect[iconnect_ptr + i];

	  for ( p=0; p<dim; p++) 
	    {
	      x_n[ip][p] +=   Coor[p][gnn] * phi_map[i];  
	    } 

     
	}  /* sets global positions for gaussian points */

      for (p=0; p<dim; p++)
	{
	  x_ip[p] = x_n[ip][p];  
	}


      for (mode = 0; mode < vn->modes; mode++) {
	for (a = 0; a < VIM; a++) {
	  for (b = 0; b < VIM; b++) {
	    if (a <= b) {

	      if (table_ibc[mode][a][b] != 0) 
	        {
		  /*       printf("index %d, x_ip %f,%f \n",BC_Types[table_ibc[mode][a][b]].table->t_index[0],x_ip[0],x_ip[1]); */

	  /*set first coordinate of x_ip to interpolation abscissa (assumes only one) */
		  if(BC_Types[table_ibc[mode][a][b]].table->t_index[0]==1)
		    {
		      x_ip[0]=x_ip[1];
		    }
                interp_val = interpolate_table(BC_Types[table_ibc[mode][a][b]].table,x_ip,&slope, NULL);
		stress_neighbor[ip][mode][a][b] = interp_val;
		
		/* printf("mode %d a %d b %d: x %f interp_val %f \n",mode,a,b,x_ip[0],interp_val); */

		} 
	      else 
		{
		stress_neighbor[ip][mode][a][b] = 0.;
		}
	      }
	    }
	  }
	} /* close mode loop*/
      } /* close ip loop */


  status = 1;
  return(status);
}

/*****************************************************************************/
/* END of routine neighbor_stress_table */
/*****************************************************************************/

void
load_neighbor_pointers( Exo_DB *exo,
			struct Aztec_Linear_Solver_System *ams,
		        int ielem, /* neighbor element */
			int etype, /* element type */
			int mode,  /* stress mode */
			int R_s[MAX_MODES][DIM][DIM],
                             /* Equation number for mode ve_mode */
			int v_s[MAX_MODES][DIM][DIM],
			     /* Variable number for mode ve_mode */
			dbl *J_S_S[DIM][DIM][MDE][DIM][DIM][MDE] )

    /**********************************************************************
     *
     * load_neighbor_pointers:
     *
     *  This routine calculates the pointer array, J_S_S, defined
     *  below:
     *
     * J_S_S: Pointer array. This is a array of pointers to 
     *                   d_R_S_ab,i/d_S_v_pq,j  
     *        where R_S_ab,i is the residual equation to the
     *        ith dof of the ab stress component of the current element
     *        and S_v_pq,j is the jth dof of the pq stress 
     *        component in the current upstream neighbor of the 
     *        current element.
     *********************************************************************/
{
  int iconnect_ptr, ldof, v, ln, nunks, nnodes;
  int *enl;
  int dof_list[MAX_VARIABLE_TYPES+MAX_CONC][MDE];
  int gun_list[MAX_VARIABLE_TYPES+MAX_CONC][MDE];
  int dof[MAX_VARIABLE_TYPES+MAX_CONC];
  int gnn, i, j, ie, je, ja,  meqn1, meqn2, mvar1, mvar2, eqn, var;
  int I, row_dofs, blk_row, J, K, blk_col;
  int *rpntr, *bpntr, *bindx, *indx, *ija;
  double *a;
  NODAL_VARS_STRUCT *nv;
  
  (void) memset((void *)dof, 0, sizeof(int)*(MAX_VARIABLE_TYPES+MAX_CONC));
  iconnect_ptr = exo->elem_node_pntr[ielem];
  enl = exo->elem_node_list + iconnect_ptr;
  nnodes = exo->elem_node_pntr[ielem+1] - iconnect_ptr;
  
  /*
   *  Formulate a list of the number of degrees of freedom, dof[varType],
   *  in element, ielem. Restrict the list to vartypes of type, stress
   *  mode.  Also form the following maps:
   *     dof_list[v][ldof] -> local dof to local node map
   *     gun_list[v][ldof] -> local dof to proc unknown index.
   */
  for (v = v_s[mode][0][0]; v <= v_s[mode][2][2] ; v++) {
    if (Num_Var_In_Type[pg->imtrx][v]) {
      ldof = 0;
      for (ln = 0; ln < nnodes ; ln++) {
	/*
	 * For this local node "ln", what is the global node number, "gnn"?
	 */
	gnn = *(enl + ln);
	      
	/*
	 * For this variable at this local node, how many dofs are needed?
	 * (according to this element) Note: this can be zero...
	 *
	 */
	nv = Nodes[gnn]->Nodal_Vars_Info[pg->imtrx];
	nunks = get_nv_ndofs_modMF(nv, v);
	dof[v] += nunks;
	GOMA_EH(nunks, "problem with nun for this var.");
	      
	for (i = 0; i < nunks; i++ ) {
	  dof_list[v][ldof] = ln;
	  gun_list[v][ldof] = Index_Solution(gnn, v, 0, i, -1, pg->imtrx);
	  ldof++;
	}
      }
    }
  }

  if (strcmp( Matrix_Format,"msr") == 0) {
    ija = ams->bindx;
    a   = ams->val;
    for (meqn1 = 0; meqn1 < VIM; meqn1++) {
      for (meqn2 = 0; meqn2 < VIM; meqn2++)  {
	if (meqn1 <= meqn2)  {
	  eqn = R_s[mode][meqn1][meqn2];
	  if (pd->e[pg->imtrx][eqn]) {
	    for (i = 0; i < ei[pg->imtrx]->dof[eqn]; i++) {
	      ie = ei[pg->imtrx]->gun_list[eqn][i];
	      GOMA_EH(ie, "Bad eqn index.");
	      mvar1 = meqn1;
	      mvar2 = meqn2;
	      if (mvar1 <= mvar2)  {
		var = v_s[mode][mvar1][mvar2];
		if (pd->v[pg->imtrx][var]) {
		  for (j = 0; j < dof[var]; j++ ) {
		    je = gun_list[var][j];
		    GOMA_EH(je, "Bad var index.");
		    ja = (ie == je) ? ie :
			in_list(je, ija[ie], ija[ie+1], ija);
		    GOMA_EH(ja, "Could not find vbl in sparse matrix.");
		    J_S_S[meqn1][meqn2][i] [mvar1][mvar2][j] =
			a + ja;
		  }
		}
	      }
	    }
	  }
	}
      }
    }
  } else if (strcmp( Matrix_Format, "vbr") == 0) {
    rpntr = ams->rpntr;
    bpntr = ams->bpntr;
    bindx = ams->bindx;
    indx  = ams->indx;
    a     = ams->val;
    for (meqn1 = 0; meqn1 < VIM; meqn1++) {
      for (meqn2 = 0; meqn2 < VIM; meqn2++) {
	if (meqn1 <= meqn2) {
	  eqn = R_s[mode][meqn1][meqn2];
	  if (pd->e[pg->imtrx][eqn]) {
	    for (i = 0; i < ei[pg->imtrx]->dof[eqn]; i++) {
	      ie = ei[pg->imtrx]->gun_list[eqn][i];
	      I  = ei[pg->imtrx]->gnn_list[eqn][i];
	      row_dofs = rpntr[I+1] - rpntr[I];
	      blk_row = Local_Offset[pg->imtrx][I][eqn];
	      GOMA_EH(ie, "Bad eqn index.");
	      mvar1 = meqn1;
	      mvar2 = meqn2;
	      if (mvar1 <= mvar2) {
		var = v_s[mode][mvar1][mvar2];
		if (pd->v[pg->imtrx][var]) {
		  for (j = 0; j < dof[var]; j++ ) {
		    J =  *( enl +  dof_list[var][j] ) ;
		    K = in_list(J, bpntr[I], bpntr[I+1], bindx);
		    blk_col = Local_Offset[pg->imtrx][J][var];
		    J_S_S[meqn1][meqn2][i] [mvar1][mvar2][j] =
			a + indx[K] + row_dofs * (blk_col + j)
			+ blk_row + i;
		  }
		}
	      }
	    }
	  }
	}
      }
    }
  } else if (strcmp( Matrix_Format, "epetra") == 0) {
    GOMA_EH(GOMA_ERROR, "load_neighbor_pointers unsupported by epetra");
  }
}
/***************************************************************************/
/***************************************************************************/
/***************************************************************************/
int
segregate_stress_update ( double x_update[] )
{
  int a,b,ieqn,pvar, p, q;
  int eqn, var;
  int ldof_eqn, ldof_var;
  int ln;
  int R_s[DIM][DIM];
  double lump=0;
  int status = 0;


  if( vn->dg_J_model != SEGREGATED ) return (0) ;

  R_s[0][0] = POLYMER_STRESS11;
  R_s[0][1] = POLYMER_STRESS12;
  R_s[0][2] = POLYMER_STRESS13;
  R_s[1][0] = POLYMER_STRESS12;
  R_s[1][1] = POLYMER_STRESS22;
  R_s[1][2] = POLYMER_STRESS23;
  R_s[2][0] = POLYMER_STRESS13;
  R_s[2][1] = POLYMER_STRESS23;
  R_s[2][2] = POLYMER_STRESS33;


  for(ln=0; ln<ei[pg->imtrx]->num_local_nodes; ln++)
    {
      for( a=0; a<DIM; a++)
	{
	  for( b=0; b<DIM; b++)
	    {
	      if( a <= b )
		{
		  eqn = R_s[a][b];
		  
		  if( pd->e[pg->imtrx][eqn] && ( ldof_eqn = ei[pg->imtrx]->ln_to_first_dof[eqn][ln] != -1 ) )
		    {
		      ieqn = upd->ep[pg->imtrx][eqn];

		      while ( ldof_eqn <= ei[pg->imtrx]->ln_to_dof[eqn][ln] )
			{
			  for( p=0; p<DIM; p++ )
			    {
			      for( q=0; q<DIM; q++)
				{
				  if( p <= q && delta(a,p) && delta(q,b) )
				    {
				      var = R_s[p][q];

				      lump = 0.0;

				      if( pd->v[pg->imtrx][var] && (ldof_var = ei[pg->imtrx]->ln_to_first_dof[var][ln] != -1 ) )
					{
					  pvar = upd->vp[pg->imtrx][var];

					  while ( ldof_var <= ei[pg->imtrx]->ln_to_dof[var][ln] )
					    {
					      lump += lec->J[LEC_J_INDEX(ieqn,pvar,ldof_eqn,ldof_var)];
					      ldof_var++;
					    }
					}
				    }
				}
			    }
			  x_update[ ei[pg->imtrx]->gun_list[eqn][ldof_eqn] ] = lec->R[LEC_R_INDEX(ieqn,ldof_eqn)]/lump;
			  ldof_eqn++;
			}
		    }
		}
	    }
	}
    }
 return(status);
}
		  
/* This routine calculates the adaptive viscosity from Sun et al., 1999.
 * The adaptive viscosity term multiplies the continuous and discontinuous
 * shear-rate, so it should cancel out and not affect the
 * solution, other than increasing the stability of the
 * algorithm in areas of high shear and stress.
 */
dbl
numerical_viscosity(dbl s[DIM][DIM],                       /* total stress */
		    dbl gamma_cont[DIM][DIM],              /* continuous shear rate */
		    dbl d_mun_dS[MAX_MODES][DIM][DIM][MDE],/* derivative of mun wrt S */ 
		    dbl d_mun_dG[DIM][DIM][MDE])           /* derivative of mun wrt G */
{
  int a,b,j;
  int var, mode;
  int v_s[MAX_MODES][DIM][DIM];
  int v_g[DIM][DIM];
  dbl s_dbl_dot_s;
  dbl g_dbl_dot_g;
  dbl eps2;
  dbl eps; /* should migrate this to input deck */

  dbl mun;

  /* load pointers into equation/variable number */
  (void) stress_eqn_pointer(v_s);

  v_g[0][0] = VELOCITY_GRADIENT11;
  v_g[0][1] = VELOCITY_GRADIENT12;
  v_g[1][0] = VELOCITY_GRADIENT21;
  v_g[1][1] = VELOCITY_GRADIENT22;
  v_g[0][2] = VELOCITY_GRADIENT13;
  v_g[1][2] = VELOCITY_GRADIENT23;
  v_g[2][0] = VELOCITY_GRADIENT31;
  v_g[2][1] = VELOCITY_GRADIENT32; 
  v_g[2][2] = VELOCITY_GRADIENT33; 
  
  eps = vn->eps;
  
  eps2 = eps/2.;

  s_dbl_dot_s = 0.;
  for ( a=0; a<VIM; a++)
    {
      for ( b=0; b<VIM; b++)
	{
	  s_dbl_dot_s += s[a][b]*s[b][a];
	}
    }

  g_dbl_dot_g = 0.;
  for ( a=0; a<VIM; a++)
    {
      for ( b=0; b<VIM; b++)
	{
	  g_dbl_dot_g += gamma_cont[a][b]*gamma_cont[b][a];
	}
    }

  mun = (sqrt(1.+ eps2*s_dbl_dot_s))/sqrt(1.+eps2*g_dbl_dot_g); 


  for ( mode=0; mode<vn->modes; mode++)
    {
      for ( a=0; a<VIM; a++)
	{
	  for ( b=0; b<VIM; b++)
	    {
	      var = v_s[mode][a][b];
	      
	      for ( j=0; j<ei[pg->imtrx]->dof[var]; j++)
		{
 		  d_mun_dS[mode][a][b][j] = eps2/(sqrt(1.+ eps2*s_dbl_dot_s)*sqrt(1.+eps2*g_dbl_dot_g))
 		    *s[a][b]*bf[var]->phi[j];
		}
	    }
	}
    }

  for ( a=0; a<VIM; a++)
    {
      for ( b=0; b<VIM; b++)
	{
	  var = v_g[a][b];
	  
	  for ( j=0; j<ei[pg->imtrx]->dof[var]; j++)
	    {
	      /* d_mun_dG[a][b][j] = -eps*(sqrt(1.+ eps2*s_dbl_dot_s))/pow((1.+eps2*g_dbl_dot_g),1.5) */
  	      /* 	*gamma_cont[a][b]*bf[var]->phi[j]; */
	      d_mun_dG[a][b][j] = -eps*mun/(1.+eps2*g_dbl_dot_g)

  		*gamma_cont[a][b]*bf[var]->phi[j];
	    }
	}
    }

  
  return(mun);
}
		  
/* This routine sets a handy pointer to give the
 * correct equation number for a given mode
 * and a and b component: v[mode][a][b].
 */
int
stress_eqn_pointer(int v_s[MAX_MODES][DIM][DIM])
{
  int status = 1;
  /* mode 0, polymer stress */
  v_s[0][0][0] = POLYMER_STRESS11;
  v_s[0][0][1] = POLYMER_STRESS12;
  v_s[0][0][2] = POLYMER_STRESS13;
  v_s[0][1][0] = POLYMER_STRESS12;
  v_s[0][1][1] = POLYMER_STRESS22;
  v_s[0][1][2] = POLYMER_STRESS23;
  v_s[0][2][0] = POLYMER_STRESS13;
  v_s[0][2][1] = POLYMER_STRESS23;
  v_s[0][2][2] = POLYMER_STRESS33;

  /* mode 1, polymer stress */
  v_s[1][0][0] = POLYMER_STRESS11_1;
  v_s[1][0][1] = POLYMER_STRESS12_1;
  v_s[1][0][2] = POLYMER_STRESS13_1;
  v_s[1][1][0] = POLYMER_STRESS12_1;
  v_s[1][1][1] = POLYMER_STRESS22_1;
  v_s[1][1][2] = POLYMER_STRESS23_1;
  v_s[1][2][0] = POLYMER_STRESS13_1;
  v_s[1][2][1] = POLYMER_STRESS23_1;
  v_s[1][2][2] = POLYMER_STRESS33_1;

  /* mode 2, polymer stress */
  v_s[2][0][0] = POLYMER_STRESS11_2;
  v_s[2][0][1] = POLYMER_STRESS12_2;
  v_s[2][0][2] = POLYMER_STRESS13_2;
  v_s[2][1][0] = POLYMER_STRESS12_2;
  v_s[2][1][1] = POLYMER_STRESS22_2;
  v_s[2][1][2] = POLYMER_STRESS23_2;
  v_s[2][2][0] = POLYMER_STRESS13_2;
  v_s[2][2][1] = POLYMER_STRESS23_2;
  v_s[2][2][2] = POLYMER_STRESS33_2;

  /* mode 3, polymer stress */
  v_s[3][0][0] = POLYMER_STRESS11_3;
  v_s[3][0][1] = POLYMER_STRESS12_3;
  v_s[3][0][2] = POLYMER_STRESS13_3;
  v_s[3][1][0] = POLYMER_STRESS12_3;
  v_s[3][1][1] = POLYMER_STRESS22_3;
  v_s[3][1][2] = POLYMER_STRESS23_3;
  v_s[3][2][0] = POLYMER_STRESS13_3;
  v_s[3][2][1] = POLYMER_STRESS23_3;
  v_s[3][2][2] = POLYMER_STRESS33_3;

  /* mode 4, polymer stress */
  v_s[4][0][0] = POLYMER_STRESS11_4;
  v_s[4][0][1] = POLYMER_STRESS12_4;
  v_s[4][0][2] = POLYMER_STRESS13_4;
  v_s[4][1][0] = POLYMER_STRESS12_4;
  v_s[4][1][1] = POLYMER_STRESS22_4;
  v_s[4][1][2] = POLYMER_STRESS23_4;
  v_s[4][2][0] = POLYMER_STRESS13_4;
  v_s[4][2][1] = POLYMER_STRESS23_4;
  v_s[4][2][2] = POLYMER_STRESS33_4;

  /* mode 5, polymer stress */
  v_s[5][0][0] = POLYMER_STRESS11_5;
  v_s[5][0][1] = POLYMER_STRESS12_5;
  v_s[5][0][2] = POLYMER_STRESS13_5;
  v_s[5][1][0] = POLYMER_STRESS12_5;
  v_s[5][1][1] = POLYMER_STRESS22_5;
  v_s[5][1][2] = POLYMER_STRESS23_5;
  v_s[5][2][0] = POLYMER_STRESS13_5;
  v_s[5][2][1] = POLYMER_STRESS23_5;
  v_s[5][2][2] = POLYMER_STRESS33_5;

  /* mode 6, polymer stress */
  v_s[6][0][0] = POLYMER_STRESS11_6;
  v_s[6][0][1] = POLYMER_STRESS12_6;
  v_s[6][0][2] = POLYMER_STRESS13_6;
  v_s[6][1][0] = POLYMER_STRESS12_6;
  v_s[6][1][1] = POLYMER_STRESS22_6;
  v_s[6][1][2] = POLYMER_STRESS23_6;
  v_s[6][2][0] = POLYMER_STRESS13_6;
  v_s[6][2][1] = POLYMER_STRESS23_6;
  v_s[6][2][2] = POLYMER_STRESS33_6;

  /* mode 7, polymer stress */
  v_s[7][0][0] = POLYMER_STRESS11_7;
  v_s[7][0][1] = POLYMER_STRESS12_7;
  v_s[7][0][2] = POLYMER_STRESS13_7;
  v_s[7][1][0] = POLYMER_STRESS12_7;
  v_s[7][1][1] = POLYMER_STRESS22_7;
  v_s[7][1][2] = POLYMER_STRESS23_7;
  v_s[7][2][0] = POLYMER_STRESS13_7;
  v_s[7][2][1] = POLYMER_STRESS23_7;
  v_s[7][2][2] = POLYMER_STRESS33_7;

  return(status);
}

void
compute_exp_s(double s[DIM][DIM],
	      double exp_s[DIM][DIM],
              double eig_values[DIM],
              double R[DIM][DIM])
{

  int N = VIM;
  int LDA = N;
  int i,j,k;

  int INFO;
  int LWORK = 20;
<<<<<<< HEAD
  double WORK[20];
  double A[DIM*DIM];
  double D[DIM][DIM];
=======
  double WORK[LWORK];
  double A[VIM*VIM];
>>>>>>> 8a41aacc
  double EIGEN_MAX = sqrt(sqrt(DBL_MAX));
  double eig_S[DIM];
  memset(eig_values, 0.0, sizeof(double)*DIM);
  memset(WORK, 0, sizeof(double)*LWORK);

  // convert to column major
  for (i = 0; i < VIM; i++) {
    for (j = 0; j < VIM; j++) {
      A[i*VIM + j] = s[j][i];
    }
  }


  // eig solver
  dsyev_("V", "U", &N, A, &LDA, eig_S, WORK, &LWORK, &INFO, 1, 1);
  if( INFO > 0) fprintf(stderr,"eigsolver not converged %d\n",INFO);
  if( INFO < 0) fprintf(stderr,"eigsolver illegal entry %d\n",INFO);


  // transpose (revert to row major)
  for (i = 0; i < VIM; i++) {
    for (j = 0; j < VIM; j++) {
      R[i][j] = A[j*VIM + i];
    }
  }

  // exponentiate diagonal
  for (i = 0; i < VIM; i++) {
	eig_values[i] = MIN(exp(eig_S[i]),EIGEN_MAX); 
        }

  memset(exp_s,    0, sizeof(double)*DIM*DIM);
  for (i = 0; i < VIM; i++) {
    for (j = 0; j < VIM; j++) {
      for (k = 0; k < VIM; k++) {
        exp_s[i][j] += R[i][k] * eig_values[k] * R[j][k];
        }
      }
    }
  
} // End compute_exp_s

void
analytical_exp_s(double s[DIM][DIM],
	      double exp_s[DIM][DIM],
              double eig_values[DIM],
              double R[DIM][DIM],
	      double d_exp_s_ds[DIM][DIM][DIM][DIM])
{

  double I_S, II_S, disc, off_diag, q, p2, r, p, phi;
  int i,j,k,l,m;
  double tmp, tmp1, tmp2;
  double  d_eig_dS[DIM][DIM][DIM], d_R_dS[DIM][DIM][DIM][DIM];

  double B[DIM][DIM],Q1[DIM][DIM],Q2[DIM][DIM];
  double eig_S[DIM] = {0.0, 0.0, 0.0};
  double EIGEN_MAX = sqrt(sqrt(DBL_MAX));
  memset(d_eig_dS, 0, sizeof(double)*DIM*DIM*DIM);
  memset(d_R_dS, 0, sizeof(double)*DIM*DIM*DIM*DIM);
  if( d_exp_s_ds != NULL) memset(d_exp_s_ds, 0, sizeof(double)*DIM*DIM*DIM*DIM);

  /* Use Eigenvalue algorithm from Wikipedia - https://en.wikipedia.org/wiki/
     Eigenvalue_algorithm#Normal%2C_Hermitian%2C_and_real-symmetric_matrices */

  /*  Make sure stress is symmetric  */
  s[1][0] = s[0][1];  s[2][0] = s[0][2];  s[2][1] = s[1][2];

  if ((VIM==2 || pd->CoordinateSystem == CYLINDRICAL))
    {
      eig_S[2] = s[2][2];
      d_eig_dS[2][2][2] = 1.0;
      I_S = s[0][0]+s[1][1];
      II_S = s[0][0]*s[1][1] - SQUARE(s[0][1]);
      disc = sqrt(SQUARE(I_S) - 4*II_S);
      eig_S[1] = 0.5*(I_S + disc);
      eig_S[0] = 0.5*(I_S - disc);

      if( d_exp_s_ds != NULL)
        {
         d_eig_dS[1][0][0] = 0.5 + 0.5*(s[0][0]-s[1][1])/disc;
         d_eig_dS[1][1][1] = 0.5 - 0.5*(s[0][0]-s[1][1])/disc;
         d_eig_dS[1][0][1] = d_eig_dS[1][1][0] =  4.*s[0][1]/disc;
         d_eig_dS[0][0][0] = 0.5 - 0.5*(s[0][0]-s[1][1])/disc;
         d_eig_dS[0][1][1] = 0.5 + 0.5*(s[0][0]-s[1][1])/disc;
         d_eig_dS[0][0][1] = d_eig_dS[0][1][0] =  -4.*s[0][1]/disc;
        }
     for (i = 0; i < VIM; i++) {
         for (j = 0; j < VIM; j++) {
             R[i][j] = delta(i,j);
             }
         }
     if( DOUBLE_NONZERO(II_S))	{
      for (i = 0; i < 2; i++) {
        tmp1 = sqrt(SQUARE(s[0][1])+SQUARE(s[0][0]-eig_S[i]));
        tmp2 = sqrt(SQUARE(s[0][1])+SQUARE(s[1][1]-eig_S[i]));
        if( DOUBLE_NONZERO(tmp1))	{
            R[i][0] = s[0][1]/tmp1;
            R[i][1] = (eig_S[i]-s[0][0])/tmp1;
            if( d_exp_s_ds != NULL)
              {
               d_R_dS[i][0][0][0] = -s[0][1]*(s[0][0]-eig_S[i])*(1.-d_eig_dS[i][0][0])/CUBE(tmp1);
               d_R_dS[i][0][0][1] = d_R_dS[i][0][1][0] = 
		(SQUARE(s[0][0]-eig_S[i])+s[0][1]*(s[0][0]-eig_S[i])*d_eig_dS[i][0][1])/CUBE(tmp1);
               d_R_dS[i][0][1][1] = s[0][1]*(s[0][0]-eig_S[i])*d_eig_dS[i][1][1]/CUBE(tmp1);
               d_R_dS[i][1][0][0] = -SQUARE(s[0][1])*(1.-d_eig_dS[i][0][0])/CUBE(tmp1);
               d_R_dS[i][1][0][1] = d_R_dS[i][1][1][0] = 
		(s[0][1]*(s[0][0]-eig_S[i])+SQUARE(s[0][1])*d_eig_dS[i][0][1])/CUBE(tmp1);
               d_R_dS[i][1][1][1] = SQUARE(s[0][1])*d_eig_dS[i][1][1]/CUBE(tmp1);
              }
            }
        else if( DOUBLE_NONZERO(tmp2))	{
            R[i][0] = (eig_S[i]-s[1][1])/tmp2;
            R[i][1] = s[0][1]/tmp2;
            if( d_exp_s_ds != NULL)
              {
               d_R_dS[i][0][1][1] = SQUARE(s[0][1])*(1.-d_eig_dS[i][1][1])/CUBE(tmp2);
               d_R_dS[i][0][0][1] = d_R_dS[i][0][1][0] = 
		-(s[0][1]*(s[1][1]-eig_S[i])+SQUARE(s[0][1])*d_eig_dS[i][0][1])/CUBE(tmp2);
               d_R_dS[i][0][0][0] = -SQUARE(s[0][1])*d_eig_dS[i][0][0]/CUBE(tmp2);
               d_R_dS[i][1][1][1] = s[0][1]*(s[1][1]-eig_S[i])*(1.-d_eig_dS[i][1][1])/CUBE(tmp2);
               d_R_dS[i][1][0][1] = d_R_dS[i][1][1][0] = 
		-(SQUARE(s[1][1]-eig_S[i])+s[0][1]*(s[1][1]-eig_S[i])*d_eig_dS[i][0][1])/CUBE(tmp2);
               d_R_dS[i][1][0][0] = -s[0][1]*(s[1][1]-eig_S[i])*d_eig_dS[i][0][0]/CUBE(tmp2);
              }
            }
        else {
            R[i][i] = 1.0;
            }
        }
      }	else	{
        for (i = 0; i < VIM; i++) {
             R[i][i] = 1.0;
             }
      }
    }
  else
    {
     off_diag = SQUARE(s[0][1]) + SQUARE(s[0][2]) + SQUARE(s[1][2]);
     I_S = s[0][0] + s[1][1] + s[2][2];
     II_S = s[0][0]*s[1][1]+s[0][0]*s[2][2]+s[1][1]*s[2][2]
              -(SQUARE(s[0][1])+SQUARE(s[0][2])+SQUARE(s[1][2]));
     if( DOUBLE_NONZERO(off_diag))	{
        q = I_S/3.;
        p2 = 2*off_diag;
        for(i = 0 ; i < VIM ; i++)	{p2 += SQUARE(s[i][i]-q);}
        p = sqrt(p2/6.);
        for (i = 0; i < VIM; i++) {
           for (j = 0; j < VIM; j++) {
              B[i][j] = (s[i][j]-q*delta(i,j))/p;
              }
           }
        r = B[0][0]*B[1][1]*B[2][2] + 2.*(B[0][1]*B[1][2]*B[0][2])
              -B[0][0]*SQUARE(B[1][2])-B[1][1]*SQUARE(B[0][2])-B[2][2]*SQUARE(B[0][1]);
        r *= 0.5;
        if ( r <= -1.)
           {phi = M_PIE/3.;}
        else if (r >= 1.)
           {phi =0.;}
        else
           {phi = acos(r)/3.;}
        for (i = 0; i < VIM; i++) {
           eig_S[i] = q + 2*p*cos(phi+i*2*M_PIE/3.);
           }
        }
      else
        {
        for(i = 0 ; i < DIM ; i++)	{eig_S[i] = s[i][i];}
        }

/*   c
c       solve 3x3 linear system
c
        deter=xj(1,1)*(xj(2,2)*xj(3,3)-xj(3,2)*xj(2,3))
     1          -xj(2,1)*(xj(1,2)*xj(3,3)-xj(3,2)*xj(1,3))
     2          +xj(3,1)*(xj(2,3)*xj(1,2)-xj(2,2)*xj(1,3))
        detinv=1./deter
        u(1)=detinv*((-r(1))*(xj(3,3)*xj(2,2)-xj(3,2)*xj(2,3))
     1          +(-r(2))*(xj(3,2)*xj(1,3)-xj(3,3)*xj(1,2))
     2          +(-r(3))*(xj(2,3)*xj(1,2)-xj(2,2)*xj(1,3)))
        u(2)=detinv*((-r(1))*(xj(3,1)*xj(2,3)-xj(3,3)*xj(2,1))
     1          +(-r(2))*(xj(3,3)*xj(1,1)-xj(3,1)*xj(1,3))
     2          +(-r(3))*(xj(2,1)*xj(1,3)-xj(2,3)*xj(1,1)))
        u(3)=detinv*((-r(1))*(xj(3,2)*xj(2,1)-xj(3,1)*xj(2,2))
     1          +(-r(2))*(xj(3,1)*xj(1,2)-xj(3,2)*xj(1,1))
     2          +(-r(3))*(xj(2,2)*xj(1,1)-xj(2,1)*xj(1,2)))
*/
     if( DOUBLE_NONZERO(I_S) || DOUBLE_NONZERO(II_S))	{
        for (i = 0; i < VIM; i++) {
          for (j = 0; j < VIM; j++) {
            for (k = 0; k < VIM; k++) {
               Q1[j][k] = s[j][k] - eig_S[(i+1)%3]*delta(j,k);
               Q2[j][k] = s[j][k] - eig_S[(i+2)%3]*delta(j,k);
               }
            }
          for (j = 0; j < VIM; j++) {
            for (k = 0; k < VIM; k++) {
               R[j][i] = Q1[j][k]*Q2[k][j];
               }
            }
          }
      /*  Normalize eigenvectors   */
        for (j = 0; j < VIM; j++) {
          tmp = sqrt(SQUARE(R[0][j]) + SQUARE(R[1][j]) + SQUARE(R[2][j]));
          if( DOUBLE_NONZERO(tmp))	{
            for (i = 0; i < VIM; i++) {
               R[i][j] /= tmp;
               }
            }
         }
       }
     else
       {
        for (j = 0; j < VIM; j++) {
          for (k = 0; k < VIM; k++) {
             R[j][k] = delta(j,k);
             }
          }
       }
    }


  // exponentiate diagonal
  for (i = 0; i < DIM; i++) {
      eig_values[i] = MIN(exp(eig_S[i]),EIGEN_MAX); 
      }

  memset(exp_s,    0, sizeof(double)*DIM*DIM);
  for (i = 0; i < VIM; i++) {
    for (j = 0; j < VIM; j++) {
      for (k = 0; k < VIM; k++) {
        exp_s[i][j] += R[i][k] * eig_values[k] *R[j][k];
        }
      }
    }
  if( d_exp_s_ds != NULL)
    {
    for (i = 0; i < VIM; i++) {
      for (j = 0; j < VIM; j++) {
        for (k = 0; k < VIM; k++) {
          for (l = 0; l < VIM; l++) {
            for (m = 0; m < VIM; m++) {
              d_exp_s_ds[i][j][l][m] += R[i][k] * eig_values[k] * d_R_dS[j][k][l][m];
              }
            }
          }
        }
      }
    for (i = 0; i < VIM; i++) {
      for (j = 0; j < VIM; j++) {
        for (k = 0; k < VIM; k++) {
          for (l = 0; l < VIM; l++) {
            for (m = 0; m < VIM; m++) {
              d_exp_s_ds[i][j][l][m] += d_R_dS[i][k][l][m] * eig_values[k] * R[j][k];
              }
            }
          }
        }
      }
    for (i = 0; i < VIM; i++) {
      for (j = 0; j < VIM; j++) {
        for (k = 0; k < VIM; k++) {
          for (l = 0; l < VIM; l++) {
            for (m = 0; m < VIM; m++) {
              d_exp_s_ds[i][j][l][m] += R[i][k] * eig_values[k]*d_eig_dS[k][l][m] * R[j][k];
              }
            }
          }
        }
      }
    }
  
} // End analytical_exp_s

void
compute_d_exp_s_ds(dbl s[DIM][DIM],                   //s - stress
		   dbl exp_s[DIM][DIM],
		   dbl d_exp_s_ds[DIM][DIM][DIM][DIM])
{
  double s_p[DIM][DIM], s_n[DIM][DIM];
  double exp_s_p[DIM][DIM], exp_s_n[DIM][DIM];
  double eig_values[DIM];
  double R1[DIM][DIM];
  int i,j,p,q;
  double ds, ds_den, fd = FD_FACTOR;

  memset(d_exp_s_ds, 0, sizeof(double)*DIM*DIM*DIM*DIM);
 
  for (i = 0; i < VIM; i++) {
    for (j = 0; j < VIM; j++) {
      s_p[i][j] = s_n[i][j] = s[i][j];
    }
  }

  for (i = 0; i < VIM; i++) {
    for (j = i; j < VIM; j++) {

      // perturb s
      ds = fd*s[i][j];
      ds = (fabs(ds) < fd ? fd : ds);
      s_p[i][j] += ds;
      s_n[i][j] -= ds;
      if( i != j) {
        s_p[j][i] = s_p[i][j];
        s_n[j][i] = s_n[i][j];
        }  

      ds_den = 0.5/ds;

      // find exp_s at perturbed value
      compute_exp_s(s_p, exp_s_p, eig_values, R1);
      compute_exp_s(s_n, exp_s_n, eig_values, R1);

      // approximate derivative
      for (p = 0; p < VIM; p++) {
	for (q = 0; q < VIM; q++) {
	  d_exp_s_ds[p][q][i][j] = ds_den*(exp_s_p[p][q] - exp_s_n[p][q]);
	  if(i != j)d_exp_s_ds[p][q][j][i] = d_exp_s_ds[p][q][i][j];
	  }
        }  
      s_p[i][j] = s_n[i][j] = s[i][j];
      if( i != j) {
         s_p[j][i] = s_n[j][i] = s[j][i];
         } 
    }
  }

}
/*****************************************************************************/
dbl
compute_saramito_model_terms(dbl stress[DIM][DIM],
                                 dbl yieldStress,
                                 dbl yieldExpon,
                                 SARAMITO_DEPENDENCE_STRUCT *d_sCoeff) {
  /* start by computing the norm of sigma_d (the deviatoric stress) which is written as
   * sqrt( trace(sigma_d*sigma_d)/2 )
   *
   * see the following wikipedia page for the mathematical details:
   * https://en.wikipedia.org/wiki/Cauchy_stress_tensor#Invariants_of_the_stress_deviator_tensor
   */

  dbl traceOverVIM = 0;
  for (int i = 0; i < VIM; i++) {
    traceOverVIM += stress[i][i];
  }

  traceOverVIM /= VIM;

  // square of the deviatoric sress norm
  dbl normOfStressDSqr = 0;
  for (int i = 0; i < VIM; i++) {
    normOfStressDSqr += pow(stress[i][i] - traceOverVIM, 2) / 2.;

    for (int j = i + 1; j < VIM; j++) {
      normOfStressDSqr += pow(stress[i][j], 2);
    }
  }

  const dbl normOfStressD = sqrt(normOfStressDSqr);

  const dbl sc = 1. - yieldStress / normOfStressD;

  dbl sCoeff;
  dbl expYSC = 1;
  if (yieldExpon > 0) {
    expYSC = exp(sc / yieldExpon);
    sCoeff = log(1. + expYSC) * yieldExpon;
  } else {
    sCoeff = fmax(0, sc);
  }

  // take care of indeterminate behavior for normOfStressD == 0
  if (normOfStressD == 0) {
    if (yieldStress <= 0) {
      sCoeff = 1;
    } else {
      sCoeff = 0;
    }
  }

  if (d_sCoeff != NULL) {
    // if normStress_d < yieldStress, set sensitivities to zero and return
    if ((sCoeff) == 0 || yieldStress <= 0) {
      for (int i = 0; i < VIM; i++) {
        for (int j = 0; j < VIM; j++) {
          d_sCoeff->s[i][j] = 0.;
        }
      }

      d_sCoeff->tau_y = 0.;
    } else {
      // otherwise, sensitivities need to be calculated
      d_sCoeff->tau_y = -1. / (normOfStressD);
      dbl d_sCoeff_d_normOfStressD = yieldStress / (normOfStressDSqr);
      if (yieldExpon > 0) {
        const dbl expYSCDerivativeTerm = expYSC / (1 + expYSC);
        d_sCoeff->tau_y *= expYSCDerivativeTerm;
        d_sCoeff_d_normOfStressD *= expYSCDerivativeTerm;
      }

      for (int i = 0; i < VIM; i++) {
        d_sCoeff->s[i][i] = -traceOverVIM;

        for (int j = i; j < VIM; j++) {
          if (i == j) {
            d_sCoeff->s[i][i] += stress[i][i];
          } else {
            d_sCoeff->s[i][j] = 2. * stress[i][j];
          }
        }
      }

      /* use the chain rule to computute sCoeff sensitivies to stress components
       * d(sCoeff)/d(stress)  =   d(sCoeff)/d(normOfStressD)
       *                        * d(normOfStressD)/d(normOfStressDSqr)
       *                        * d(normOfStressDSqr)/d(stress)
       *
       *                      =   d(sCoeff)/d(normOfStressD)
       *                        * 0.5/normOfStressD
       *                        * d(normOfStressDSqr)/d(stress)
       */

      dbl d_normOfStressD_d_Stress = 0.5 / normOfStressD * d_sCoeff_d_normOfStressD;

      for (int i = 0; i < VIM; i++) {
        for (int j = i; j < VIM; j++) {
          d_sCoeff->s[i][j] *= d_normOfStressD_d_Stress;
          d_sCoeff->s[j][i] = d_sCoeff->s[i][j];
        }
      }
    }
  } // d_sCoeff != NULL
  // for debugging purposes.
  /*
    for(int i=0; i<VIM; i++){
    for(int j=0; j<VIM; j++){
    printf("\nstress[%d][%d] = %E", i, j, stress[i][j]);
    }
    }
    printf("\n");
    for(int i=0; i<VIM; i++){
    for(int j=0; j<VIM; j++){
    printf("\nd(sCoeff)/d(stress[%d][%d)] = %E", i, j, d_sCoeff->s[i][j]);
    }
    }
    printf("\n");
    printf("yield stress = %E", yieldStress);
    printf("\n");
    printf("|stress_d|**2 = %E", normOfStressDSqr);
    printf("\n-------------------------------------------------------------");
  */
  return sCoeff;
}

/*****************************************************************************/
/* END OF FILE mm_fill_stress.c */
/*****************************************************************************/<|MERGE_RESOLUTION|>--- conflicted
+++ resolved
@@ -5888,14 +5888,8 @@
 
   int INFO;
   int LWORK = 20;
-<<<<<<< HEAD
-  double WORK[20];
-  double A[DIM*DIM];
-  double D[DIM][DIM];
-=======
   double WORK[LWORK];
   double A[VIM*VIM];
->>>>>>> 8a41aacc
   double EIGEN_MAX = sqrt(sqrt(DBL_MAX));
   double eig_S[DIM];
   memset(eig_values, 0.0, sizeof(double)*DIM);
