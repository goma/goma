--- conflicted
+++ resolved
@@ -5859,13 +5859,6 @@
   int INFO;
   int LWORK = 20;
   double WORK[LWORK];
-<<<<<<< HEAD
-  memset(WORK, 0, sizeof(double)* (size_t) LWORK);
-
-  double A[VIM*VIM];
-  memset(A, 0.0, sizeof(double)* (size_t) (VIM*VIM));
-=======
-
   double A[VIM*VIM];
   double D[DIM][DIM];
   double EIGEN_MAX = sqrt(sqrt(DBL_MAX));
@@ -5875,7 +5868,6 @@
   memset(eig_values, 0.0, sizeof(double)*DIM);
   memset(eig_S, 0.0, sizeof(double)*DIM);
   memset(WORK, 0, sizeof(double)*LWORK);
->>>>>>> 94a642f6
 
   // convert to column major
   for (i = 0; i < VIM; i++) {
@@ -5907,12 +5899,6 @@
       exp_s[i][j] = R[i][j] * eig_values[j];
       }
     }
-<<<<<<< HEAD
-  }
-
-=======
-  
->>>>>>> 94a642f6
   // multiply by transpose
   for (i = 0; i < VIM; i++) {
     for (j = 0; j < VIM; j++) {
@@ -6054,15 +6040,6 @@
        }
     }
 
-<<<<<<< HEAD
- // convert to column major
-  for (i = 0; i < VIM; i++) {
-    for (j = 0; j < VIM; j++) {
-      A[i*VIM + j] = exp_s[j][i];
-    }
-  }
-=======
->>>>>>> 94a642f6
 
   // exponentiate diagonal
   for (i = 0; i < DIM; i++) {
@@ -6071,21 +6048,12 @@
 
   /* matrix multiplication, the slow way */
   for (i = 0; i < VIM; i++) {
-<<<<<<< HEAD
-    for (j = 0; j < VIM; j++) {
-      R[i][j] = A[j*VIM + i];
-    }
-  }
-
-  // Eigenvalues of conformation tensor
-=======
      for (j = 0; j < VIM; j++) {
          exp_s[i][j] = R[i][j] * eig_values[j];
          }
      }
   
   // multiply by transpose
->>>>>>> 94a642f6
   for (i = 0; i < VIM; i++) {
      for (j = 0; j < VIM; j++) {
          tmp = 0.;
@@ -6117,14 +6085,8 @@
 
 
   memset(d_exp_s_ds, 0, sizeof(double)*DIM*DIM*DIM*DIM);
-<<<<<<< HEAD
-
-  compute_exp_s(s, exp_s, eig_values, R1);
-
-=======
  
 #if 1
->>>>>>> 94a642f6
   for (i = 0; i < VIM; i++) {
     for (j = 0; j < VIM; j++) {
        s_p[i][j] = s[i][j];
@@ -6161,29 +6123,17 @@
 
       // approximate derivative
       for (p = 0; p < VIM; p++) {
-<<<<<<< HEAD
-        for (q = 0; q < VIM; q++) {
-          d_exp_s_ds[p][q][i][j] = (exp_s_p[p][q] - exp_s[p][q]) / ds;
-        }
-      }
-
-=======
 	for (q = 0; q < VIM; q++) {
 	  d_exp_s_ds[p][q][i][j] = ds_den*(exp_s_p[p][q] - exp_s_n[p][q]);
 	  if(i != j)d_exp_s_ds[p][q][j][i] = d_exp_s_ds[p][q][i][j];
 	}
       }
->>>>>>> 94a642f6
       s_p[i][j] = s[i][j];
       s_n[i][j] = s[i][j];
       if( i != j) {
         s_p[j][i] = s[j][i];
-<<<<<<< HEAD
-      }
-=======
         s_n[j][i] = s[j][i];
-        } 
->>>>>>> 94a642f6
+      } 
     }
   }
 #else
