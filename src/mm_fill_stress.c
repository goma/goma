/************************************************************************ *
* Goma - Multiphysics finite element software                             *
* Sandia National Laboratories                                            *
*                                                                         *
* Copyright (c) 2014 Sandia Corporation.                                  *
*                                                                         *
* Under the terms of Contract DE-AC04-94AL85000 with Sandia Corporation,  *
* the U.S. Government retains certain rights in this software.            *
*                                                                         *
* This software is distributed under the GNU General Public License.      *
\************************************************************************/

/* mm_fill_stress -- auxiliary routines helpful in matrix & residual assembly 
 * for polymer stress equations
 *
 *   Copyright (C) 1993, 1994  Sandia National Laboratories
 */

/* Standard include files */

#include <stdlib.h>
#include <stdio.h>
#include <strings.h>
#include <string.h>
#include <math.h>

/* GOMA include files */
#include "std.h"
#include "rf_allo.h"
#include "rf_fem_const.h"
#include "rf_fem.h"
#include "rf_masks.h"
#include "rf_io_const.h"
#include "rf_io_structs.h"
#include "rf_io.h"
#include "rf_mp.h"
#include "el_elm.h"
#include "el_geom.h"
#include "rf_bc_const.h"
#include "rf_solver_const.h"
#include "rf_fill_const.h"
#include "rf_vars_const.h"
#include "mm_mp_const.h"
#include "mm_as_const.h"
#include "mm_as_structs.h"
#include "mm_as.h"

#include "mm_eh.h"

#include "mm_mp_structs.h"
#include "mm_mp.h"

#define GOMA_MM_FILL_STRESS_C
#include "mm_fill_stress.h"
#include "goma.h"


extern struct Boundary_Condition *inlet_BC[MAX_VARIABLE_TYPES+MAX_CONC];

// direct call to a fortran LAPACK eigenvalue routine
extern FSUB_TYPE dsyev_(char *JOBZ, char *UPLO, int *N, double *A, int *LDA,
			double *W, double *WORK, int *LWORK, int *INFO,
			int len_jobz, int len_uplo);

/*  _______________________________________________________________________  */

/* assemble_stress -- assemble terms (Residual &| Jacobian) for polymer stress eqns
 *
 * in:
 * 	ei -- pointer to Element Indeces	structure
 *	pd -- pointer to Problem Description	structure
 *	af -- pointer to Action Flag		structure
 *	bf -- pointer to Basis Function		structure
 *	fv -- pointer to Field Variable		structure
 *	cr -- pointer to Constitutive Relation	structure
 *	md -- pointer to Mesh Derivative	structure
 *	me -- pointer to Material Entity	structure
 * 	ija -- vector of pointers into the a matrix
 * 	a  -- global Jacobian matrix
 * 	R  -- global residual vector
 *
 * out:
 *	a   -- gets loaded up with proper contribution 
 *	lec -- gets loaded up with local contributions to resid, Jacobian
 * 	r  -- residual RHS vector
 *
 * Created:	Wed Dec  8 14:03:06 MST 1993 pasacki@sandia.gov
 *
 * Revised:	Sun Feb 27 06:53:12 MST 1994 pasacki@sandia.gov
 *
 *
 * Note: currently we do a "double load" into the addresses in the global
 *       "a" matrix and resid vector held in "esp", as well as into the
 *       local accumulators in "lec".
 *
 */

int 
assemble_stress(dbl tt,		/* parameter to vary time integration from 
				   explicit (tt = 1) to implicit (tt = 0) */
		dbl dt,		/* current time step size */
		dbl h[DIM],
		dbl hh[DIM][DIM],
		dbl dh_dxnode[DIM][MDE],
		dbl vcent[DIM],	/* average element velocity, which is the
				 * centroid velocity for Q2 and the average of
				 * the vertices for Q1. It comes from the 
				 * routine "element_velocity."               */
		dbl dvc_dnode[DIM][MDE])
{
  int dim, p, q, r, a, b, w = -1;
  
  int mode; /*counter for viscoelastic modes */
  
  int eqn, var;
  int peqn, pvar;

  int i, j, status, imtrx;

  dbl v[DIM];			        /* Velocity field. */
  dbl x_dot[DIM];			/* current position field derivative wrt time. */
  dbl h3;		        	/* Volume element (scale factors). */
  dbl dh3dmesh_pj;	        	/* Sensitivity to (p,j) mesh dof. */

  dbl grad_v[DIM][DIM];
  dbl gamma[DIM][DIM];                  /* Shear-rate tensor based on velocity */
  dbl det_J;                            /* determinant of element Jacobian */

  dbl d_det_J_dmesh_pj;			/* for specific (p,j) mesh dof */

  dbl mass;			        /* For terms and their derivatives */
  dbl mass_a, mass_b, mass_c;	
  dbl advection;	
  dbl advection_a, advection_b, advection_c, advection_d;
  dbl diffusion;
  dbl source;
  dbl source1;
  dbl source_a, source_b, source_c;

  /*
   * 
   * Note how carefully we avoid refering to d(phi[i])/dx[j] and refer instead
   * to the j-th component of grad_phi[j][i] so that this vector can be loaded
   * up with components that may be different in non Cartesian coordinate
   * systems.
   *
   * We will, however, insist on *orthogonal* coordinate systems, even if we
   * might permit them to be curvilinear.
   *
   * Assume all components of velocity are interpolated with the same kind
   * of basis function.
   */


  /*
   * Petrov-Galerkin weighting functions for i-th and ab-th stress residuals 
   * and some of their derivatives...
   */

  dbl wt_func;


  /*
   * Interpolation functions for variables and some of their derivatives.
   */

  dbl phi_j;
  dbl wt;

  /* Variables for stress */

  int R_s[MAX_MODES][DIM][DIM]; 
  int v_s[MAX_MODES][DIM][DIM]; 
  int v_g[DIM][DIM]; 

  dbl s[DIM][DIM];         /* stress tensor */
  dbl s_dot[DIM][DIM];     /* stress tensor from last time step */
  dbl grad_s[DIM][DIM][DIM];
  dbl d_grad_s_dmesh[DIM][DIM][DIM][DIM][MDE]; /* derivative of grad of stress tensor for mode ve_mode */

  dbl g[DIM][DIM];         /* velocity gradient tensor */
  dbl gt[DIM][DIM];        /* transpose of velocity gradient tensor */
  dbl g_dot[DIM][DIM];     /* velocity gradient tensor time derivative */
  dbl gt_dot[DIM][DIM];    /* transpose of velocity gradient tensor time derivative */

  /* dot product tensors */

  dbl g_dot_g[DIM][DIM];
  dbl g_dot_gt[DIM][DIM];
  dbl gt_dot_g[DIM][DIM]; 
  dbl gt_dot_gt[DIM][DIM];
  dbl s_dot_s[DIM][DIM]; 
  dbl s_dot_g[DIM][DIM]; 
  dbl s_dot_gt[DIM][DIM]; 
  dbl g_dot_s[DIM][DIM];
  dbl gt_dot_s[DIM][DIM]; 

  /* polymer viscosity and derivatives */
  dbl mup;
  VISCOSITY_DEPENDENCE_STRUCT d_mup_struct;
  VISCOSITY_DEPENDENCE_STRUCT *d_mup = &d_mup_struct;

  dbl d_mup_dv_pj;
  dbl d_mup_dmesh_pj;

  /* constitutive equation parameters */
  dbl alpha;     /* This is the Geisekus mobility parameter */
  dbl lambda=0;    /* polymer relaxation constant */

  /* advective terms are precalculated */
  dbl v_dot_del_g[DIM][DIM];
  dbl x_dot_del_g[DIM][DIM];
  dbl v_dot_del_s[DIM][DIM];
  dbl x_dot_del_s[DIM][DIM];

  dbl d_xdotdelg_dm;
  dbl d_xdotdelgt_dm;
  dbl d_xdotdels_dm;

  dbl d_vdotdelg_dm;
  dbl d_vdotdelgt_dm;
  dbl d_vdotdels_dm;

/* SUPG variables */
  dbl h_elem=0, h_elem_inv=0, h_elem_deriv=0;
  dbl supg=0;

  status = 0;

  eqn   = R_STRESS11;			

  /*
   * Bail out fast if there's nothing to do...
   */

  if ( ! pd->e[pg->imtrx][eqn] )
    {
      return(status);
    }

  /*
   * Unpack variables from structures for local convenience...
   */

  dim   = pd->Num_Dim;

  wt = fv->wt;

  det_J = bf[eqn]->detJ;		/* Really, ought to be mesh eqn. */

  h3 = fv->h3;			/* Differential volume element (scales). */


  v_g[0][0] = VELOCITY_GRADIENT11;
  v_g[0][1] = VELOCITY_GRADIENT12;
  v_g[1][0] = VELOCITY_GRADIENT21;
  v_g[1][1] = VELOCITY_GRADIENT22;
  v_g[0][2] = VELOCITY_GRADIENT13;
  v_g[1][2] = VELOCITY_GRADIENT23;
  v_g[2][0] = VELOCITY_GRADIENT31;
  v_g[2][1] = VELOCITY_GRADIENT32; 
  v_g[2][2] = VELOCITY_GRADIENT33; 


  /*
   * Field variables...
   */
  
  for ( a=0; a<dim; a++)
    {
      v[a] = fv->v[a];

      /* note, these are zero for steady calculations */
      x_dot[a] = 0.0;
      for (imtrx = 0; imtrx < upd->Total_Num_Matrices; imtrx++) 
	{
	  if (  pd->TimeIntegration != STEADY &&  pd->v[imtrx][MESH_DISPLACEMENT1+a] )
	    {
	      x_dot[a] = fv_dot->x[a];
	    }
	}
    }

  /*
   * In Cartesian coordinates, this velocity gradient tensor will
   * have components that are...
   *
   * 			grad_v[a][b] = d v_b
   *				       -----
   *				       d x_a
   */
  
  for ( a=0; a<VIM; a++)
    {
      for ( b=0; b<VIM; b++)
	{
	  grad_v[a][b] = fv->grad_v[a][b];
	}
    }
  
  /* load up shearrate tensor based on velocity */
  for ( a=0; a<VIM; a++)
    {
      for ( b=0; b<VIM; b++)
	{
	  gamma[a][b] = grad_v[a][b] + grad_v[b][a];
	}
    }

  for ( a=0; a<VIM; a++)
    {
      for ( b=0; b<VIM; b++)
	{
	  g[a][b]  = fv->G[a][b];
	  gt[b][a] = g[a][b];
	  if (pd->TimeIntegration != STEADY) {
	    g_dot[a][b] = fv_dot->G[a][b];
	    gt_dot[b][a] = g_dot[a][b];
	  } else {
	    g_dot[a][b] = 0.0;
	    gt_dot[a][b] =  0.0;
	  }
	}
    }
  
  if( vn->wt_funcModel == GALERKIN)
    {
      supg = 0.;
    }
  else if( vn->wt_funcModel == SUPG)
    {
      supg = vn->wt_func;
    }


  if(supg!=0.)
    {
      h_elem = 0.;
      for ( p=0; p<dim; p++)
	{
	  h_elem += vcent[p]*vcent[p]*h[p];
	}
      h_elem = sqrt(h_elem)/2.;
      if(h_elem == 0.) 
	{
	  h_elem_inv=1.;
	}
      else
	{
	  h_elem_inv=1./h_elem;
	}
	
    }
/* end Petrov-Galerkin addition */

  /* get tensor dot products for future use */
  
  (void) tensor_dot(g,  g,  g_dot_g,   VIM);
  (void) tensor_dot(g,  gt, g_dot_gt,  VIM);
  (void) tensor_dot(gt, g,  gt_dot_g,  VIM);
  (void) tensor_dot(gt, gt, gt_dot_gt, VIM);

  (void) stress_eqn_pointer(v_s);
  (void) stress_eqn_pointer(R_s);

  /* Begin loop over modes */
  for ( mode=0; mode<vn->modes; mode++)
    {
      
      load_modal_pointers(mode, tt, dt, s, s_dot, grad_s, d_grad_s_dmesh);
      
      /* precalculate advective terms of form (v dot del tensor)*/
      
      for ( a=0; a<VIM; a++)
	{
	  for ( b=0; b<VIM; b++)
	    {
	      v_dot_del_g[a][b] = 0.;
	      x_dot_del_g[a][b] = 0.;
	      v_dot_del_s[a][b] = 0.;
	      x_dot_del_s[a][b] = 0.; 
	      for ( q=0; q<dim; q++)
		{
		  v_dot_del_g[a][b] +=  v[q] * fv->grad_G[q][a][b];
		  x_dot_del_g[a][b] +=  x_dot[q] * fv->grad_G[q][a][b];
		  v_dot_del_s[a][b] +=  v[q] * grad_s[q][a][b];
		  x_dot_del_s[a][b] +=  x_dot[q] * grad_s[q][a][b];
		} 
	    }
	}
      
      
      
      /*
       * Stress tensor...(Note "anti-BSL" sign convention on deviatoric stress)
       */
      
      /* get polymer viscosity */
      mup = viscosity(ve[mode]->gn, gamma, d_mup);

      /* get Geisekus mobility parameter */
      alpha = ve[mode]->alpha;

      /* get time constant */
      if(ve[mode]->time_constModel == CONSTANT)
	{
	  lambda = ve[mode]->time_const;
	}
      else if(ve[mode]->time_constModel == CARREAU || ve[mode]->time_constModel == POWER_LAW)
	{
	  lambda = mup/ve[mode]->time_const;
	}
      
      
      /* get tensor dot products for future use */
      
      (void) tensor_dot(s, s, s_dot_s, VIM);
      (void) tensor_dot(s, g, s_dot_g, VIM);
      (void) tensor_dot(s, gt, s_dot_gt, VIM);
      (void) tensor_dot(gt, s, gt_dot_s, VIM);
      (void) tensor_dot(g, s, g_dot_s, VIM);
      
      /*
       * Residuals_________________________________________________________________
       */
      
      if ( af->Assemble_Residual )
	{
	  /*
	   * Assemble each component "ab" of the polymer stress equation...
	   */
	  for ( a=0; a<VIM; a++)
	    {
	      for ( b=0; b<VIM; b++)
		{
		  
		  if(a <= b) /* since the stress tensor is symmetric, only assemble the upper half */ 
		    {
		      eqn = R_s[mode][a][b];
		      
		      peqn = upd->ep[pg->imtrx][eqn];
		      
		      /*
		       * In the element, there will be contributions to this many equations
		       * based on the number of degrees of freedom...
		       */
		      
		      for ( i=0; i<ei[pg->imtrx]->dof[eqn]; i++)
			{
			  wt_func = bf[eqn]->phi[i];
			  /* add Petrov-Galerkin terms as necessary */
			  if(supg!=0.)
			    {
			      for(w=0; w<dim; w++)
				{
				  wt_func += supg * h_elem*v[w]*bf[eqn]->grad_phi[i] [w];
				}
			    }
			  
			  mass = 0.;
			  
			  if ( pd->TimeIntegration != STEADY )
			    {
			      if ( pd->e[pg->imtrx][eqn] & T_MASS )
				{
				  mass = s_dot[a][b] + mup *(g_dot[a][b] + gt_dot[a][b]);
				  mass *= wt_func * lambda * det_J * wt;
				  mass *= h3;
				  mass *= pd->etm[pg->imtrx][eqn][(LOG2_MASS)];
				}
			    }
			  
			  advection = 0.;
			  if ( pd->e[pg->imtrx][eqn] & T_ADVECTION )
			    {
			      if(DOUBLE_NONZERO(lambda))
				{
				  
				  advection += ( v_dot_del_s[a][b]  -  x_dot_del_s[a][b]
						 + mup*(v_dot_del_g[a][b] - x_dot_del_g[a][b] 
							+ v_dot_del_g[b][a] - x_dot_del_g[b][a] ));
				  advection -= ( mup*(2.*gt_dot_g[a][b] + gt_dot_gt[a][b] + g_dot_g[a][b] ) 
						 + gt_dot_s[a][b] + s_dot_g[a][b] );
				  
				  advection *= wt_func * lambda *det_J * wt * h3;
				  advection *= pd->etm[pg->imtrx][eqn][(LOG2_ADVECTION)];
				}     
			    }
			  
			  diffusion = 0.;
			  if ( pd->e[pg->imtrx][eqn] & T_DIFFUSION )
			    {
			      /* add SU term in here when appropriate */
			      diffusion += 0.;
			      diffusion *= -wt_func * det_J * wt * h3;
			      diffusion *= pd->etm[pg->imtrx][eqn][(LOG2_DIFFUSION)];
			    }
			  
			  /*
			   * Source term...
			   */
			  
			  source = 0.;
			  source1 = 0.;
			  
			  if ( pd->e[pg->imtrx][eqn] & T_SOURCE )
			    {
			      source +=  s[a][b];
			      if(DOUBLE_NONZERO(alpha))
				{
				  source1 += (s_dot_g[a][b] + s_dot_gt[a][b] 
					      + g_dot_s[a][b] + gt_dot_s[a][b] + s_dot_s[a][b]/mup 
					      + mup * ( g_dot_g[a][b] +  gt_dot_gt[a][b] 
							+ gt_dot_g[a][b] + g_dot_gt[a][b]));
				  
				  source1 *= alpha * lambda;
				  source  += source1;
				}
			      
			      source *= wt_func * det_J * h3 * wt;
			      
			      source *= pd->etm[pg->imtrx][eqn][(LOG2_SOURCE)];
			    }
			  
			  /*
			   * Add contributions to this residual (globally into Resid, and 
			   * locally into an accumulator)
			   */
			  
			  lec->R[LEC_R_INDEX(peqn,i)] += 
			    mass + advection + diffusion + source;
			}
		    }
		}
	    }
	}
      
      /*
       * Jacobian terms...
       */
      
      if ( af->Assemble_Jacobian )
	{
	  for ( a=0; a<VIM; a++)
	    {
	      for ( b=0; b<VIM; b++)
		{
		  if(a <= b) /* since the stress tensor is symmetric, only assemble the upper half */ 
		    {
		      
		      eqn = R_s[mode][a][b];
		      peqn = upd->ep[pg->imtrx][eqn];
		      
		      for ( i=0; i<ei[pg->imtrx]->dof[eqn]; i++)
			{
			  
			  wt_func = bf[eqn]->phi[i];
			  /* add Petrov-Galerkin terms as necessary */
			  if(supg!=0.)
			    {
			      for(w=0; w<dim; w++)
				{
				  wt_func += supg * h_elem*v[w]*bf[eqn]->grad_phi[i] [w];
				}
			    }
			  
			  
			  /*
			   * Set up some preliminaries that are needed for the (a,i)
			   * equation for bunches of (b,j) column variables...
			   */
			  
			  /* 
			   * J_S_T
			   */
			  
			  var = TEMPERATURE;
			  if ( pd->v[pg->imtrx][var] )
			    {
			      pvar = upd->vp[pg->imtrx][var];
			      for ( j=0; j<ei[pg->imtrx]->dof[var]; j++)
				{
				  phi_j = bf[var]->phi[j];
				  
				  mass = 0.;
				  
				  if ( pd->TimeIntegration != STEADY )
				    {
				      if ( pd->e[pg->imtrx][eqn] & T_MASS )
					{
					  mass = d_mup->T[j] *(g_dot[a][b] + gt_dot[a][b]);
					  mass *= wt_func;
					  mass *= h3 * lambda * det_J * wt;
					  mass *= pd->etm[pg->imtrx][eqn][(LOG2_MASS)];
					}
				    }
				  
				  advection = 0.;
				  if ( pd->e[pg->imtrx][eqn] & T_ADVECTION )
				    {
				      if(DOUBLE_NONZERO(lambda))
					{
					  advection += ( v_dot_del_g[a][b] - x_dot_del_g[a][b] +
							 v_dot_del_g[b][a] - x_dot_del_g[b][a]) -
					    2.*gt_dot_g[a][b] - gt_dot_gt[a][b] - g_dot_g[a][b];
					  advection *= wt_func * d_mup->T[j]* lambda * det_J * wt * h3;
					  advection *= pd->etm[pg->imtrx][eqn][(LOG2_ADVECTION)];
					}
				    }
				  
				  
				  diffusion = 0.;
				  if ( pd->e[pg->imtrx][eqn] & T_DIFFUSION )
				    {
				      diffusion *= pd->etm[pg->imtrx][eqn][(LOG2_DIFFUSION)];
				    }
				  
				  source    = 0.;
				  source1    = 0.;
				  if ( pd->e[pg->imtrx][eqn] & T_SOURCE )
				    {
			              if(DOUBLE_NONZERO(alpha))
					{
					  source1 += ( -s_dot_s[a][b]/(mup*mup) +
						       ( g_dot_g[a][b] +  gt_dot_gt[a][b] 
							 + gt_dot_g[a][b] + g_dot_gt[a][b]));
					  source1 *= lambda * alpha * d_mup->T[j];
					  source  += source1;
					}
				      source *= wt_func * det_J * wt * h3;
				      source *= pd->etm[pg->imtrx][eqn][(LOG2_SOURCE)];
				    }
				  
				  lec->J[LEC_J_INDEX(peqn,pvar,i,j)] +=
				    mass + advection + diffusion + source;
				}
			    }
			  
			  /*
			   * J_S_v
			   */
			  for ( p=0; p<dim; p++)
			    {
			      var = VELOCITY1+p;
			      if ( pd->v[pg->imtrx][var] )
				{
				  pvar = upd->vp[pg->imtrx][var];
				  for ( j=0; j<ei[pg->imtrx]->dof[var]; j++)
				    {
				      phi_j = bf[var]->phi[j];
				      d_mup_dv_pj  = d_mup->v[p][j];
				      
				      mass = 0.;
				      
				      if ( pd->TimeIntegration != STEADY )
					{
					  if ( pd->e[pg->imtrx][eqn] & T_MASS )
					    {
					      mass = d_mup_dv_pj *(g_dot[a][b] + gt_dot[a][b]) *wt_func;
					      
					      if(supg!=0.)
						{
						  mass_a = supg * h_elem*phi_j*bf[eqn]->grad_phi[i][p];
						  
						  for(w=0;w<dim;w++)
						    {
						      mass_a += supg * vcent[p]*dvc_dnode[p][j]*h[p]*h_elem_inv/4.
							*v[w]*bf[eqn]->grad_phi[i] [w];
						    }
						  
						  mass_a*=  s_dot[a][b] + mup *(g_dot[a][b] + gt_dot[a][b]);
						  mass += mass_a;
						}
					      
					      mass *= pd->etm[pg->imtrx][eqn][(LOG2_MASS)] * lambda * det_J * wt * h3;
					    }
					  
					}
				      
				      advection = 0.;
				      
				      if ( pd->e[pg->imtrx][eqn] & T_ADVECTION )
					{
					  if(DOUBLE_NONZERO(lambda))
					    {
					      advection_a = phi_j * 
						(grad_s[p][a][b] + 
						 mup*(fv->grad_G[p][a][b] + fv->grad_G[p][b][a]));
					      
					      advection_a *=  wt_func;
					      advection_b = ( v_dot_del_g[a][b]  -  x_dot_del_g[a][b] + 
							      v_dot_del_g[b][a]  -  x_dot_del_g[b][a]);
					      
					      advection_b -= 2.*gt_dot_g[a][b] + gt_dot_gt[a][b] + g_dot_g[a][b];
					      
					      advection_b *=   wt_func * d_mup_dv_pj; 
					      
					      advection_c = 0.;
					      /* Petrov-Galerkin term */
					      if(supg !=0.)
						{
						  advection_c =  supg * h_elem*phi_j*bf[eqn]->grad_phi[i][p];
						  for( w =0; w<dim; w++ )
						    {
						      advection_c += supg*vcent[p]*h[p]*dvc_dnode[p][j]*h_elem_inv/4.
							*v[w]*bf[eqn]->grad_phi[i] [w];
						    }
						  
						  advection_c*= (v_dot_del_s[a][b]  -  x_dot_del_s[a][b]
								 + mup*(v_dot_del_g[a][b] - x_dot_del_g[a][b] 
									+ v_dot_del_g[b][a] - x_dot_del_g[b][a] )
								 - mup*(2.*gt_dot_g[a][b] + gt_dot_gt[a][b] + g_dot_g[a][b] ) 
								 - gt_dot_s[a][b] - s_dot_g[a][b]);
						}
					      
					      advection = advection_a + advection_b + advection_c;
					      advection *= lambda * det_J * wt *h3;
					      advection *= pd->etm[pg->imtrx][eqn][(LOG2_ADVECTION)];
					    }
					}
				      
				      diffusion = 0.;
				      
				      if ( pd->e[pg->imtrx][eqn] & T_DIFFUSION )
					{
					  /* add SU term in here when appropriate */
					  
					  diffusion *= pd->etm[pg->imtrx][eqn][(LOG2_DIFFUSION)];
					}
				      
				      source    = 0.;
				      
				      if ( pd->e[pg->imtrx][eqn] & T_SOURCE )
					{
					  source_a = 0.;
			                  if(DOUBLE_NONZERO(alpha))
					    {
					      source_a = -s_dot_s[a][b]/(mup*mup) +  g_dot_g[a][b] 
						+  gt_dot_gt[a][b] 
						+ gt_dot_g[a][b] + g_dot_gt[a][b];
					      source_a *= wt_func * alpha * lambda * d_mup_dv_pj;
					    }
					  
					  source_b = 0.;
					  if(supg != 0.)
					    {
					      source_b = supg * h_elem* phi_j*bf[eqn]->grad_phi[i][p];
					      
					      for(w=0;w<dim;w++)
						{
						  source_b += supg*vcent[p]*dvc_dnode[p][j]*h[p]*h_elem_inv/4.
						    *v[w]*bf[eqn]->grad_phi[i] [w];
						}
					      
					      source_b *= s[a][b] + (s_dot_g[a][b] + s_dot_gt[a][b] 
								     + g_dot_s[a][b] + gt_dot_s[a][b] + s_dot_s[a][b]/mup 
								     + mup * ( g_dot_g[a][b] +  gt_dot_gt[a][b] 
									       + gt_dot_g[a][b] + g_dot_gt[a][b])) *
						alpha * lambda;
					    }
					  
					  source = source_a + source_b;
					  source *=  det_J * wt * h3;
					  source *= pd->etm[pg->imtrx][eqn][(LOG2_SOURCE)];
					}
				      
				      lec->J[LEC_J_INDEX(peqn,pvar,i,j)] +=
					mass + advection + diffusion + source;
				    }
				}
			    }
			  
			  /*
			   * J_S_c
			   */
			  var = MASS_FRACTION;
			  if ( pd->v[pg->imtrx][var] )
			    {
			      pvar = MAX_PROB_VAR + w;
			      for ( j=0; j<ei[pg->imtrx]->dof[var]; j++)
				{
				  phi_j = bf[var]->phi[j];
				  
				  for ( w=0; w<pd->Num_Species_Eqn; w++)
				    {
				      
				      mass    = 0.;
				      
				      if ( pd->TimeIntegration != STEADY )
					{
					  if ( pd->e[pg->imtrx][eqn] & T_MASS )
					    {
					      mass = d_mup->C[w][j] *(g_dot[a][b] + gt_dot[a][b]);
					      mass *= wt_func * lambda * det_J * wt;
					      mass *= h3;
					      mass *= pd->etm[pg->imtrx][eqn][(LOG2_MASS)];
					    }
					}
				      
				      
				      advection = 0.;
				      if ( pd->e[pg->imtrx][eqn] & T_ADVECTION )
					{
					  if(DOUBLE_NONZERO(lambda))
					    {
					      advection += ( v_dot_del_g[a][b] - x_dot_del_g[a][b] +
							     v_dot_del_g[b][a] - x_dot_del_g[b][a]) -
						2.*gt_dot_g[a][b] - gt_dot_gt[a][b] - g_dot_g[a][b];
					      advection *= d_mup->C[w][j] * wt_func * lambda * det_J * wt * h3;
					      advection *= pd->etm[pg->imtrx][eqn][(LOG2_ADVECTION)];
					    }
					}
				      
				      diffusion = 0.;
				      if ( pd->e[pg->imtrx][eqn] & T_DIFFUSION )
					{
					  diffusion *= pd->etm[pg->imtrx][eqn][(LOG2_DIFFUSION)];
					}
				      
				      source    = 0.;
				      
				      if ( pd->e[pg->imtrx][eqn] & T_SOURCE )
					{
					  
			                  if(DOUBLE_NONZERO(alpha))
					    {
					      source += -s_dot_s[a][b]/(mup*mup) + g_dot_g[a][b] 
						+  gt_dot_gt[a][b] 
						+ gt_dot_g[a][b] + g_dot_gt[a][b];
					      source *= alpha * lambda * d_mup->C[w][j];
					    }
					  
					  source *= wt_func * det_J * wt * h3;
					  source *= pd->etm[pg->imtrx][eqn][(LOG2_SOURCE)];
					  
					}
				      
				      if ( w > 1 )
					{
					  EH(-1, "Need more arrays for each species.");
					}
				      
				      lec->J[LEC_J_INDEX(peqn,pvar,i,j)] +=
					mass + advection + diffusion + source;
				    }
				}
			    }
			  
			  /*
			   * J_S_P
			   */
			  var = PRESSURE;
			  if ( pd->v[pg->imtrx][var] )
			    {
			      pvar = upd->vp[pg->imtrx][var];
			      for ( j=0; j<ei[pg->imtrx]->dof[var]; j++)
				{
				  phi_j = bf[var]->phi[j];
				  
				  mass    = 0.;
				  if ( pd->TimeIntegration != STEADY )
				    {
				      if ( pd->e[pg->imtrx][eqn] & T_MASS )
					{
					  mass =  d_mup->P[j] *(g_dot[a][b] + gt_dot[a][b]);
					  mass *= wt_func * lambda * det_J * wt;
					  mass *= h3;
					  mass *= pd->etm[pg->imtrx][eqn][(LOG2_MASS)];
					}
				    }
				  
				  advection = 0.;
				  if ( pd->e[pg->imtrx][eqn] & T_ADVECTION )
				    {
				      if(DOUBLE_NONZERO(lambda))
					{
					  
					  advection += ( v_dot_del_g[a][b] - x_dot_del_g[a][b] +
							 v_dot_del_g[b][a] - x_dot_del_g[b][a]) -
					    2.*gt_dot_g[a][b] - gt_dot_gt[a][b] - g_dot_g[a][b];
					  advection *= wt_func  * lambda * det_J * wt * h3 * d_mup->P[j];
					  advection *= pd->etm[pg->imtrx][eqn][(LOG2_ADVECTION)];
					}
				    }
				  
				  diffusion = 0.;
				  
				  if ( pd->e[pg->imtrx][eqn] & T_DIFFUSION )
				    {
				      diffusion *= pd->etm[pg->imtrx][eqn][(LOG2_DIFFUSION)];
				    }
				  
				  source    = 0.;
				  
				  if ( pd->e[pg->imtrx][eqn] & T_SOURCE )
				    {
			              if(DOUBLE_NONZERO(alpha))
					{
					  source += ( -s_dot_s[a][b]/(mup*mup) 
						      + ( g_dot_g[a][b] +  gt_dot_gt[a][b] 
							  + gt_dot_g[a][b] + g_dot_gt[a][b]));
					  source *= d_mup->P[j] * alpha * lambda;
					}
				      source *= wt_func * det_J * wt * h3;
				      source *= pd->etm[pg->imtrx][eqn][(LOG2_SOURCE)];
				    }
				  
				  lec->J[LEC_J_INDEX(peqn,pvar,i,j)] +=
				    mass + advection + diffusion + source;
				}		      
			    }
			  
			  /*
			   * J_S_d
			   */
			  for ( p=0; p<dim; p++)
			    {
			      var = MESH_DISPLACEMENT1+p;
			      if ( pd->v[pg->imtrx][var] )
				{
				  pvar = upd->vp[pg->imtrx][var];
				  for ( j=0; j<ei[pg->imtrx]->dof[var]; j++)
				    {
				      phi_j = bf[var]->phi[j];
				      d_det_J_dmesh_pj = bf[eqn]->d_det_J_dm[p][j];
				      dh3dmesh_pj = fv->dh3dq[p] * bf[var]->phi[j];
				      d_mup_dmesh_pj  = d_mup->X [p][j];
				      if(supg!=0.)
					{
					  h_elem_deriv = 0.;
					  for( q=0; q<dim; q++ )
					    {
					      h_elem_deriv += 
						hh[q][p]*vcent[q]*vcent[q]*dh_dxnode[q][j]*h_elem_inv/4.;
					    } 
					}
				      
				      mass = 0.;
				      mass_a = 0.;
				      mass_b = 0.;
				      if ( pd->TimeIntegration != STEADY )
					{
					  if ( pd->e[pg->imtrx][eqn] & T_MASS )
					    {
					      mass_a = s_dot[a][b] + mup *(g_dot[a][b] + gt_dot[a][b]);
					      mass_a *= wt_func * ( d_det_J_dmesh_pj * h3 + det_J * dh3dmesh_pj );
					      
					      mass_b = d_mup_dmesh_pj *(g_dot[a][b] + gt_dot[a][b]);
					      mass_b *= wt_func * h3 * det_J;
					      
					      mass_c =0.;
					      if(supg != 0.)
						{
						  for( w=0; w<dim; w++ )
						    {
						      mass_c += supg * (h_elem*v[w]* bf[eqn]->d_grad_phi_dmesh[i][w] [p][j]
									+  h_elem_deriv * v[w]*bf[eqn]->grad_phi[i] [w] );
						    }
						  mass_c*= (s_dot[a][b] + mup *(g_dot[a][b] + gt_dot[a][b])) * h3 * det_J;
						}
					      
					      mass = mass_a + mass_b + mass_c;
					      mass *= lambda * wt;
					      mass *= pd->etm[pg->imtrx][eqn][(LOG2_MASS)];
					    }
					}
				      
				      advection   = 0.;
				      
				      if ( pd->e[pg->imtrx][eqn] & T_ADVECTION )
					{
					  if(DOUBLE_NONZERO(lambda))
					    {
					      /*
					       * Four parts: 
					       *    advection_a = 
					       *    	Int ( ea.(v-xdot).d(Vv)/dmesh h3 |Jv| )
					       *
					       *    advection_b = 
					       *  (i)	Int ( ea.(v-xdot).Vv h3 d(|Jv|)/dmesh )
					       *  (ii)  Int ( ea.(v-xdot).d(Vv)/dmesh h3 |Jv| )
					       *  (iii) Int ( ea.(v-xdot).Vv dh3/dmesh |Jv|   )
					       *
					       * For unsteady problems, we have an 
					       * additional term
					       *
					       *    advection_c = 
					       *    	Int ( ea.d(v-xdot)/dmesh.Vv h3 |Jv| )
					       */
					      
					      advection_a = 0.;
					      
					      advection_a += ( v_dot_del_s[a][b]  -  x_dot_del_s[a][b]
							       + mup*(v_dot_del_g[a][b] - x_dot_del_g[a][b] 
								      + v_dot_del_g[b][a] - x_dot_del_g[b][a]) );
					      advection_a -= ( mup*(2.*gt_dot_g[a][b] + gt_dot_gt[a][b] + g_dot_g[a][b] ) 
							       + gt_dot_s[a][b] + s_dot_g[a][b] );
					      
					      
					      advection_a *= wt_func *(  d_det_J_dmesh_pj * h3 + det_J * dh3dmesh_pj );
					      
					      advection_b = 0.;		
					      d_vdotdelg_dm = 0.;
					      d_vdotdelgt_dm = 0.;
					      d_vdotdels_dm = 0.;
					      for ( q=0; q<dim; q++)
						{
						  d_vdotdels_dm += (v[q]-x_dot[q]) * d_grad_s_dmesh[q][a][b] [p][j];
						  d_vdotdelg_dm += (v[q]-x_dot[q]) * fv->d_grad_G_dmesh[q][a][b] [p][j];
						  d_vdotdelgt_dm += (v[q]-x_dot[q]) * fv->d_grad_G_dmesh[q][b][a] [p][j];
						}
					      
					      advection_b +=  (d_vdotdels_dm + mup*(d_vdotdelg_dm + d_vdotdelgt_dm));
					      advection_b += d_mup_dmesh_pj *
						(( v_dot_del_g[a][b] - x_dot_del_g[a][b] +
						   v_dot_del_g[b][a] - x_dot_del_g[b][a]) -
						 2.*gt_dot_g[a][b] - gt_dot_gt[a][b] - g_dot_g[a][b]);
					      advection_b *=  wt_func *det_J * h3;
					      
					      advection_c = 0.;	
					      if ( pd->TimeIntegration != STEADY )
						{
						  if ( pd->e[pg->imtrx][eqn] & T_MASS )
						    {
						      d_xdotdels_dm = (1.+2.*tt) * phi_j/dt 
							* grad_s[p][a][b];
						      d_xdotdelg_dm = (1.+2.*tt) * phi_j/dt 
							* fv->grad_G[p][a][b];
						      d_xdotdelgt_dm = (1.+2.*tt) * phi_j/dt 
							* fv->grad_G[p][b][a];
						      
						      advection_c -= (d_xdotdels_dm + mup*(d_xdotdelg_dm + d_xdotdelgt_dm)) ;
						      
						      advection_c *= wt_func * h3 * det_J;
						    }
						}
					      
					      advection_d = 0.;	
					      if(supg!=0.)
						{
						  for( w=0; w<dim; w++ )
						    {
						      advection_d+= supg *(h_elem*v[w]* bf[eqn]->d_grad_phi_dmesh[i][w] [p][j]
									   + h_elem_deriv * v[w]*bf[eqn]->grad_phi[i] [w] );
						    }
						  
						  advection_d *= (v_dot_del_s[a][b]  -  x_dot_del_s[a][b]
								  + mup*(v_dot_del_g[a][b] - x_dot_del_g[a][b] 
									 + v_dot_del_g[b][a] - x_dot_del_g[b][a] )
								  - mup*(2.*gt_dot_g[a][b] + gt_dot_gt[a][b] + g_dot_g[a][b] ) 
								  - gt_dot_s[a][b] - s_dot_g[a][b]) * det_J * h3;
						  
						  
						}
					      
					      advection = advection_a + advection_b + advection_c + advection_d;
					      
					      advection *=  wt * lambda * pd->etm[pg->imtrx][eqn][(LOG2_ADVECTION)];
					      
					    }
					}
				      
				      /*
				       * Diffusion...
				       */
				      
				      diffusion = 0.;
				      
				      if ( pd->e[pg->imtrx][eqn] & T_DIFFUSION )
					{
					  diffusion *= pd->etm[pg->imtrx][eqn][(LOG2_DIFFUSION)];
					}
				      
				      /*
				       * Source term...
				       */
				      
				      
				      source = 0.;
				      
				      if ( pd->e[pg->imtrx][eqn] & T_SOURCE )
					{
					  source_a =  s[a][b];
					  source_b = 0.;
					  
			                  if(DOUBLE_NONZERO(alpha))
					    {
					      source_a += (s_dot_g[a][b] + s_dot_gt[a][b] 
							   + g_dot_s[a][b] + gt_dot_s[a][b] + s_dot_s[a][b]/mup 
							   + mup * ( g_dot_g[a][b] +  gt_dot_gt[a][b] 
								     + gt_dot_g[a][b] + g_dot_gt[a][b])) * alpha * lambda;
					      source_b += -s_dot_s[a][b]/(mup*mup) + ( g_dot_g[a][b] +  gt_dot_gt[a][b] 
										       + gt_dot_g[a][b] + g_dot_gt[a][b]);
					      source_b *= d_mup_dmesh_pj * alpha * lambda;
					    }
					  
					  source_a *= wt_func * (d_det_J_dmesh_pj * h3 + det_J * dh3dmesh_pj);
					  
					  source_b *= wt_func *det_J * h3;
					  
					  source_c = 0.;
					  if(supg !=0.)
					    {
					      
					      for( w=0;w<dim;w++)
						{
						  source_c+= supg * (h_elem*v[w]* bf[eqn]->d_grad_phi_dmesh[i][w] [p][j]
								     + h_elem_deriv * v[w]*bf[eqn]->grad_phi[i] [w] ); 
						}
					      source_c *= (s[a][b]+
							   alpha * lambda * 
							   (s_dot_g[a][b] + s_dot_gt[a][b] 
							    + g_dot_s[a][b] + gt_dot_s[a][b] + s_dot_s[a][b]/mup 
							    + mup * ( g_dot_g[a][b] +  gt_dot_gt[a][b] 
								      + gt_dot_g[a][b] + g_dot_gt[a][b]))) * det_J * h3;
					    }
					  
					  source  = source_a + source_b + source_c;
					  
					  source *=  wt * pd->etm[pg->imtrx][eqn][(LOG2_SOURCE)];
					  
					}
				      
				      lec->J[LEC_J_INDEX(peqn,pvar,i,j)] +=
					mass + advection  + diffusion + source;
				    }
				}
			    }
			  
			  /*
			   * J_S_G
			   */
			  for ( p=0; p<VIM; p++)
			    {
			      for ( q=0; q<VIM; q++)
				{
				  var =  v_g[p][q];
				  
				  if ( pd->v[pg->imtrx][var] )
				    {
				      pvar = upd->vp[pg->imtrx][var];
				      for ( j=0; j<ei[pg->imtrx]->dof[var]; j++)
					{
					  phi_j = bf[var]->phi[j];
					  mass = 0.;
					  if ( pd->TimeIntegration != STEADY )
					    {
					      if ( pd->e[pg->imtrx][eqn] & T_MASS )
						{
						  mass = mup *(1.+2.*tt) * phi_j/dt * ((double)delta(a,p) * (double)delta(b,q) 
										       + (double)delta(b,p) * (double)delta(a,q)); 
						  mass *= h3 * det_J;
						  
						  mass *= wt_func * lambda * wt * pd->etm[pg->imtrx][eqn][(LOG2_MASS)];
						}
					    }
					  
					  advection   = 0.;
					  advection_a   = 0.;
					  
					  if ( pd->e[pg->imtrx][eqn] & T_ADVECTION )
					    {
					      if(DOUBLE_NONZERO(lambda))
						{
						  
						  for( r=0; r<dim; r++)
						    {
						      advection_a +=  mup * (v[r]-x_dot[r])* bf[var]->grad_phi[j][r];
						    }
						  
						  advection += advection_a * 
						    ((double)delta(a,p) * (double)delta(b,q) + (double)delta(b,p) * (double)delta(a,q));
						  
						  advection -= mup* phi_j *
						    (2. * (g[p][b] * (double)delta(a,q) + gt[a][p] * (double)delta(b,q) )
						     +  (gt[p][b] * (double)delta(a,q) + gt[a][q] * (double)delta(b,p) )
						     +  ( g[q][b] * (double)delta(a,p) +  g[a][p] * (double)delta(b,q) ));
						  
						  advection -=  phi_j * (s[p][b] * (double)delta(a,q) + s[a][p] * (double)delta(b,q));
						  
						  advection *=  h3 * det_J ;
						  
						  advection *= wt_func * wt * lambda * pd->etm[pg->imtrx][eqn][(LOG2_ADVECTION)];
						} 
					    }
					  
					  /*
					   * Diffusion...
					   */
					  
					  diffusion = 0.;
					  
					  if ( pd->e[pg->imtrx][eqn] & T_DIFFUSION )
					    {
					      diffusion *= pd->etm[pg->imtrx][eqn][(LOG2_DIFFUSION)];
					    }
					  
					  /*
					   * Source term...
					   */
					  
					  source = 0.;		      
					  
					  if ( pd->e[pg->imtrx][eqn] & T_SOURCE )
					    {
					      
			                      if(DOUBLE_NONZERO(alpha))
						{
						  source +=  phi_j *( s[a][p] * (double)delta(b,q) 
								      + s[a][q] * (double)delta(b,p) 
								      + s[q][b] * (double)delta(a,p)
								      + s[p][b] * (double)delta(a,q))  
						    + mup * phi_j *( g[q][b] * (double)delta(a,p) +  g[a][p] * (double)delta(b,q) 
								     + gt[p][b] * (double)delta(a,q) + gt[a][q] * (double)delta(b,p) 
								     +  g[p][b] * (double)delta(a,q) + gt[a][p] * (double)delta(b,q) 
								     +  g[a][q] * (double)delta(b,p) + gt[q][b] * (double)delta(a,p));
						  source *= alpha * lambda;
						}
					      
					      source *= det_J * h3 * wt_func * wt * pd->etm[pg->imtrx][eqn][(LOG2_SOURCE)];
					      
					    }
					  
					  lec->J[LEC_J_INDEX(peqn,pvar,i,j)] +=
					    mass + advection  + diffusion + source;
					}
				    }
				}
			    }
			  
			  
			  /*
			   * J_S_S
			   */
			  for ( p=0; p<VIM; p++)
			    {
			      for ( q=0; q<VIM; q++)
				{
				  var =  v_s[mode][p][q];
				  
				  if ( pd->v[pg->imtrx][var] )
				    {
				      pvar = upd->vp[pg->imtrx][var];
				      for ( j=0; j<ei[pg->imtrx]->dof[var]; j++)
					{
					  phi_j = bf[var]->phi[j];
					  mass = 0.;
					  if ( pd->TimeIntegration != STEADY )
					    {
					      if ( pd->e[pg->imtrx][eqn] & T_MASS )
						{
						  mass = (1.+2.*tt) * phi_j/dt * (double)delta(a,p) * (double)delta(b,q); 
						  mass *= h3 * det_J;
						  mass *= wt_func * lambda * wt * pd->etm[pg->imtrx][eqn][(LOG2_MASS)];
						}
					    }
					  
					  advection   = 0.;
					  
					  if ( pd->e[pg->imtrx][eqn] & T_ADVECTION )
					    {
					      if(DOUBLE_NONZERO(lambda))
						{
						  if((a == p) && (b == q))
						    {
						      for( r=0; r<dim; r++)
							{
							  advection +=  (v[r]-x_dot[r])*  bf[var]->grad_phi[j][r];
							}
						    }
						  
						  advection -=  phi_j * (gt[a][p] * (double)delta(b,q) + g[q][b] * (double)delta(a,p));
						  
						  advection *=  h3 * det_J ;
						  
						  advection *= wt_func * wt * lambda * pd->etm[pg->imtrx][eqn][(LOG2_ADVECTION)];
						}
					    }
					  
					  /*
					   * Diffusion...
					   */
					  
					  diffusion = 0.;
					  
					  if ( pd->e[pg->imtrx][eqn] & T_DIFFUSION )
					    {
					      diffusion *= pd->etm[pg->imtrx][eqn][(LOG2_DIFFUSION)];
					    }
					  
					  /*
					   * Source term...
					   */
					  
					  source = 0.;		      
					  
					  if ( pd->e[pg->imtrx][eqn] & T_SOURCE )
					    {
					      source_a  =  phi_j * (double)delta(a,p) * (double)delta(b,q);
					      
					      source_b  = 0.;
			                      if(DOUBLE_NONZERO(alpha))
						{
						  source_b  =  phi_j *( g[q][b] * (double)delta(a,p) 
									+ gt[q][b] * (double)delta(a,p) 
									+ g[a][p] * (double)delta(b,q)
									+ gt[a][p] * (double)delta(b,q))
						    + phi_j * (s[q][b] * (double)delta(a,p) + s[a][p] * (double)delta(b,q))/mup;
						  
						  source_b *= alpha * lambda;
						}
					      
					      source  = source_a + source_b;
					      
					      source *= det_J * h3 * wt_func * wt * pd->etm[pg->imtrx][eqn][(LOG2_SOURCE)];
					      
					    }
					  
					  lec->J[LEC_J_INDEX(peqn,pvar,i,j)] +=
					    mass + advection + diffusion + source;
					}
				    }
				}
			    }
			}
		    }
		}
	    }
	}
    }

  return(status);
}

/* this stress routine does the EVSS formulation according to Fortin, 1995
 *who uses the regular stress equation and converts stress in the momentum
 *equation by adding the divergence of (g + gT).
 */

int 
assemble_stress_fortin(dbl tt,	/* parameter to vary time integration from 
				 * explicit (tt = 1) to implicit (tt = 0) */
		       dbl dt,	/* current time step size */
		       dbl h[DIM], /* coordinate scale factors */
		       dbl hh[DIM][DIM], /* coordinate scale factors */
		       dbl dh_dxnode[DIM][MDE],
		       dbl vcent[DIM], /* Average element velocity, which is 
					* the centroid velocity for Q2 and the
					* average of the vertices for Q1. It 
					* comes from the routine 
					* "element_velocity." */
		       dbl dvc_dnode[DIM][MDE])
{
  int dim, p, q, r, a, b, w, k;

  int eqn, var;
  int peqn, pvar;
  int evss_gradv=0;

  int i, j, status, mode, imtrx;
  dbl v[DIM];			        /* Velocity field. */
  dbl x_dot[DIM];			/* current position field derivative wrt time. */
  dbl h3;		        	/* Volume element (scale factors). */
  dbl dh3dmesh_pj;	        	/* Sensitivity to (p,j) mesh dof. */

  dbl grad_v[DIM][DIM];
  dbl gamma[DIM][DIM];                  /* Shear-rate tensor based on velocity */
  dbl det_J;                            /* determinant of element Jacobian */

  dbl d_det_J_dmesh_pj;			/* for specific (p,j) mesh dof */

  dbl mass;			        /* For terms and their derivatives */
  dbl mass_a, mass_b;
  dbl advection;	
  dbl advection_a, advection_b, advection_c, advection_d;
  dbl diffusion;
  dbl source;
  dbl source1;
  dbl source_a=0, source_b=0, source_c=0;
  int err;
  dbl alpha = 0;     /* This is the Geisekus mobility parameter */
  dbl lambda=0;    /* polymer relaxation constant */
  dbl d_lambda_dF[MDE];
  double xi;
  double d_xi_dF[MDE];
  dbl ucwt, lcwt; /* Upper convected derviative weight, Lower convected derivative weight */
  dbl eps = 0;       /* This is the PTT elongation parameter */
  double d_eps_dF[MDE];
  /*
   * 
   * Note how carefully we avoid refering to d(phi[i])/dx[j] and refer instead
   * to the j-th component of grad_phi[j][i] so that this vector can be loaded
   * up with components that may be different in non Cartesian coordinate
   * systems.
   *
   * We will, however, insist on *orthogonal* coordinate systems, even if we
   * might permit them to be curvilinear.
   *
   * Assume all components of velocity are interpolated with the same kind
   * of basis function.
   */

  /*
   * Petrov-Galerkin weighting functions for i-th and ab-th stress residuals 
   * and some of their derivatives...
   */

  dbl wt_func;


  /*
   * Interpolation functions for variables and some of their derivatives.
   */

  dbl phi_j;
  dbl wt;

  /* Variables for stress */

  int R_s[MAX_MODES][DIM][DIM]; 
  int v_s[MAX_MODES][DIM][DIM]; 
  int v_g[DIM][DIM]; 

  dbl s[DIM][DIM];         /* stress tensor */
  dbl s_dot[DIM][DIM];     /* stress tensor from last time step */
  dbl grad_s[DIM][DIM][DIM];
  dbl d_grad_s_dmesh[DIM][DIM][DIM][DIM][MDE]; /* derivative of grad of stress tensor for mode ve_mode */

  dbl g[DIM][DIM];         /* velocity gradient tensor */
  dbl gt[DIM][DIM];        /* transpose of velocity gradient tensor */


  /* dot product tensors */

  dbl s_dot_s[DIM][DIM]; 
  dbl s_dot_g[DIM][DIM];
  dbl g_dot_s[DIM][DIM];
  dbl s_dot_gt[DIM][DIM];
  dbl gt_dot_s[DIM][DIM];

  /* polymer viscosity and derivatives */
  dbl mup;
  VISCOSITY_DEPENDENCE_STRUCT d_mup_struct;
  VISCOSITY_DEPENDENCE_STRUCT *d_mup = &d_mup_struct;

  SARAMITO_DEPENDENCE_STRUCT d_saramito_struct;
  SARAMITO_DEPENDENCE_STRUCT *d_saramito = &d_saramito_struct;

  // todo: will want to parse necessary parameters... for now hard code
  const bool saramitoEnabled = (vn->ConstitutiveEquation == SARAMITO_OLDROYDB ||
				vn->ConstitutiveEquation == SARAMITO_PTT      ||
				vn->ConstitutiveEquation == SARAMITO_GIESEKUS);

  dbl saramitoCoeff = 1.;


  dbl d_mup_dv_pj; 
  dbl d_mup_dmesh_pj; 

  /*  shift function */
  dbl at = 0.0;
  dbl d_at_dT[MDE];
  dbl wlf_denom;

  /* constitutive equation parameters */
  dbl Z=1.0;         /* This is the factor appearing in front of the stress tensor in PTT */
  dbl dZ_dtrace =0.0;

  /* advective terms are precalculated */
  dbl v_dot_del_s[DIM][DIM];
  dbl x_dot_del_s[DIM][DIM];

  dbl d_xdotdels_dm;

  dbl d_vdotdels_dm;

  dbl trace=0.0; /* trace of the stress tensor */

  /* SUPG variables */
  dbl h_elem=0, h_elem_inv=0, h_elem_deriv=0;
  dbl supg=0;

  if(vn->evssModel == EVSS_GRADV)
    {
      evss_gradv = 1;
    }
  
  status = 0;

  eqn   = R_STRESS11;			

  /*
   * Bail out fast if there's nothing to do...
   */

  if ( ! pd->e[pg->imtrx][eqn] )
    {
      return(status);
    }

  /*
   * Unpack variables from structures for local convenience...
   */

  dim   = pd->Num_Dim;

  wt = fv->wt;

  det_J = bf[eqn]->detJ;		/* Really, ought to be mesh eqn. */

  h3 = fv->h3;			/* Differential volume element (scales). */

  /* load eqn and variable number in tensor form */
  (void) stress_eqn_pointer(v_s);
  (void) stress_eqn_pointer(R_s);

  v_g[0][0] = VELOCITY_GRADIENT11;
  v_g[0][1] = VELOCITY_GRADIENT12;
  v_g[1][0] = VELOCITY_GRADIENT21;
  v_g[1][1] = VELOCITY_GRADIENT22;
  v_g[0][2] = VELOCITY_GRADIENT13;
  v_g[1][2] = VELOCITY_GRADIENT23;
  v_g[2][0] = VELOCITY_GRADIENT31;
  v_g[2][1] = VELOCITY_GRADIENT32; 
  v_g[2][2] = VELOCITY_GRADIENT33; 


  /*
   * Field variables...
   */

<<<<<<< HEAD
  for (a = 0; a < dim; a++) {
    v[a] = fv->v[a];

    /* note, these are zero for steady calculations */
    x_dot[a] = 0.0;
    if (pd->TimeIntegration != STEADY && pd->gv[MESH_DISPLACEMENT1 + a]) {
      x_dot[a] = fv_dot->x[a];
=======
      /* note, these are zero for steady calculations */
      x_dot[a] = 0.0;
      for (imtrx = 0; imtrx < upd->Total_Num_Matrices; imtrx++) 
	{
	  if (  pd->TimeIntegration != STEADY &&  pd->v[imtrx][MESH_DISPLACEMENT1+a] )
	    {
	      x_dot[a] = fv_dot->x[a];
	    }
	}
>>>>>>> 976981d2
    }
  }

  /*
   * In Cartesian coordinates, this velocity gradient tensor will
   * have components that are...
   *
   * 			grad_v[a][b] = d v_b
   *				       -----
   *				       d x_a
   */

  for ( a=0; a<VIM; a++)
    {
      for ( b=0; b<VIM; b++)
	{
	  grad_v[a][b] = fv->grad_v[a][b];
	}
    }

  /* load up shearrate tensor based on velocity */
  for ( a=0; a<VIM; a++)
    {
      for ( b=0; b<VIM; b++)
	{
	  gamma[a][b] = grad_v[a][b] + grad_v[b][a];
	}
    }

  for ( a=0; a<VIM; a++)
    {
      for ( b=0; b<VIM; b++)
	{
	  if(evss_gradv)
	    {
	      g[a][b] = fv->grad_v[a][b];
	      gt[a][b] = fv->grad_v[b][a];
	    }
	  else
	    {
	      g[a][b] = fv->G[a][b];
	      gt[b][a]  = g[a][b];
	    }
	}
    }
  
  if( vn->wt_funcModel == GALERKIN)
    {
      supg = 0.;
    }
  else if( vn->wt_funcModel == SUPG)
    {
      supg = vn->wt_func;
    }


  if(supg!=0.)
    {
      h_elem = 0.;
      for ( p=0; p<dim; p++)
	{
	  h_elem += vcent[p]*vcent[p]*h[p];
	}
      h_elem = sqrt(h_elem)/2.;
      if(h_elem == 0.) 
	{
	  h_elem_inv=1.;
	}
      else
	{
	  h_elem_inv=1./h_elem;
	}
	
    }
  /* end Petrov-Galerkin addition */

  /*  shift factor  */
<<<<<<< HEAD
  if (pd->gv[TEMPERATURE]) {
    if (vn->shiftModel == CONSTANT) {
      at = vn->shift[0];
      for (j = 0; j < ei[pg->imtrx]->dof[TEMPERATURE]; j++) {
        d_at_dT[j] = 0.;
      }
    } else if (vn->shiftModel == MODIFIED_WLF) {
      wlf_denom = vn->shift[1] + fv->T - mp->reference[TEMPERATURE];
      if (wlf_denom != 0.) {
        at = exp(vn->shift[0] * (mp->reference[TEMPERATURE] - fv->T) / wlf_denom);
        for (j = 0; j < ei[pg->imtrx]->dof[TEMPERATURE]; j++) {
          d_at_dT[j] = -at * vn->shift[0] * vn->shift[1] / (wlf_denom * wlf_denom) *
                       bf[TEMPERATURE]->phi[j];
        }
      } else {
        at = 1.;
      }
      for (j = 0; j < ei[pg->imtrx]->dof[TEMPERATURE]; j++) {
        d_at_dT[j] = 0.;
      }
=======
  if( pd->e[pg->imtrx][TEMPERATURE])
    {
      if(vn->shiftModel == CONSTANT)
	{
	  at = vn->shift[0];
	  for( j=0 ; j<ei[pg->imtrx]->dof[TEMPERATURE] ; j++)
	    {
	      d_at_dT[j]=0.;
	    }
	}
      else if(vn->shiftModel == MODIFIED_WLF)
	{
	  wlf_denom = vn->shift[1] + fv->T - mp->reference[TEMPERATURE];
	  if(wlf_denom != 0.)
	    {
	      at=exp(vn->shift[0]*(mp->reference[TEMPERATURE]-fv->T)/wlf_denom);
              for( j=0 ; j<ei[pg->imtrx]->dof[TEMPERATURE] ; j++)
		{
		  d_at_dT[j]= -at*vn->shift[0]*vn->shift[1]
		    /(wlf_denom*wlf_denom)*bf[TEMPERATURE]->phi[j];
		}
	    }
	  else
	    { 
	      at = 1.;
	    } 
          for( j=0 ; j<ei[pg->imtrx]->dof[TEMPERATURE] ; j++)
	    {
	      d_at_dT[j]=0.;
	    }
	}
    }
  else
    {
      at = 1.;
>>>>>>> 976981d2
    }
  } else {
    at = 1.;
  }

  /* Begin loop over modes */
  for ( mode=0; mode<vn->modes; mode++)
    {
      
      load_modal_pointers(mode, tt, dt, s, s_dot, grad_s, d_grad_s_dmesh);
      
      /* precalculate advective terms of form (v dot del tensor)*/

      trace = 0.0;

      for ( a=0; a<VIM; a++)
	{
	  trace += s[a][a];
	  for ( b=0; b<VIM; b++)
	    {
	      v_dot_del_s[a][b] = 0.;
	      x_dot_del_s[a][b] = 0.; 
	      for ( q=0; q<dim; q++)
		{
		  v_dot_del_s[a][b] +=  v[q] * grad_s[q][a][b];
		  x_dot_del_s[a][b] +=  x_dot[q] * grad_s[q][a][b];
		} 
	    }
	}
      
      /*
       * Stress tensor...(Note "anti-BSL" sign convention on deviatoric stress)
       */
      
      /* get polymer viscosity */
      mup = viscosity(ve[mode]->gn, gamma, d_mup);

      double d_alpha_dF[MDE];
      if(saramitoEnabled == TRUE)
	{
	  saramitoCoeff = compute_saramito_model_terms(s, ve[mode]->gn->tau_y, ve[mode]->gn->fexp, d_saramito);
	}
      else
	{
	  saramitoCoeff = 1.;
	  d_saramito->tau_y = 0;
			
	  for(int i=0; i<VIM; ++i){
	    for(int j=0; j<VIM; ++j){
	      d_saramito->s[i][j] = 0;
	    }
	  }
	}

      double d_alpha_dF[MDE];
      /* get Geisekus mobility parameter */
      if (ve[mode]->alphaModel == CONSTANT) {
	alpha = ve[mode]->alpha;
      } else if (ls != NULL && ve[mode]->alphaModel == VE_LEVEL_SET) {
	double pos_alpha = ve[mode]->pos_ls.alpha;
	double neg_alpha = ve[mode]->alpha;
	double width     = ls->Length_Scale;
	err = level_set_property(neg_alpha, pos_alpha, width, &alpha, d_alpha_dF);
	EH(err, "level_set_property() failed for mobility parameter.");
      } else {
	EH(-1, "Unknown mobility parameter model");
      }
      
      /* get time constant */
      if (ve[mode]->time_constModel == CONSTANT) {
	lambda = ve[mode]->time_const;
      } else if (ve[mode]->time_constModel == CARREAU || ve[mode]->time_constModel == POWER_LAW) {
	lambda = mup/ve[mode]->time_const;
      } else if (ls != NULL && ve[mode]->time_constModel == VE_LEVEL_SET) {
	double pos_lambda = ve[mode]->pos_ls.time_const;
	double neg_lambda = ve[mode]->time_const;
	double width     = ls->Length_Scale;
	err = level_set_property(neg_lambda, pos_lambda, width, &lambda, d_lambda_dF);
	EH(err, "level_set_property() failed for polymer time constant.");
      }

      xi = 0;
      if (ve[mode]->xiModel == CONSTANT) {
	xi = ve[mode]->xi;
      } else if (ls != NULL && ve[mode]->xiModel == VE_LEVEL_SET) {
	double pos_xi = ve[mode]->pos_ls.xi;
	double neg_xi = ve[mode]->xi;
	double width     = ls->Length_Scale;
	err = level_set_property(neg_xi, pos_xi, width, &xi, d_xi_dF);
	EH(err, "level_set_property() failed for ptt xi parameter.");
      } else {
	EH(-1, "Unknown PTT Xi parameter model");
      }
      
      ucwt = 1.0 - xi / 2.0 ;
      lcwt = xi / 2.0 ;
      
      if (ve[mode]->epsModel == CONSTANT) {
	eps = ve[mode]->eps;
      } else if (ls != NULL && ve[mode]->epsModel == VE_LEVEL_SET) {
	double pos_eps = ve[mode]->pos_ls.eps;
	double neg_eps = ve[mode]->eps;
	double width     = ls->Length_Scale;
	err = level_set_property(neg_eps, pos_eps, width, &eps, d_eps_dF);
	EH(err, "level_set_property() failed for ptt epsilon parameter.");
      } else {
	EH(-1, "Unknown PTT Epsilon parameter model");
      }

      if (lambda == 0) {
	Z = 1.0; dZ_dtrace = 0;
      } else {
	Z = exp( eps*lambda*trace/mup ); dZ_dtrace = Z*eps*lambda/mup ;
      }

      /* get tensor dot products for future use */
      
      if(DOUBLE_NONZERO(alpha)) (void) tensor_dot(s, s, s_dot_s, VIM);

      if( ucwt != 0. )
	{
	  (void) tensor_dot(s, g, s_dot_g, VIM);
	  (void) tensor_dot(gt, s, gt_dot_s, VIM);
	}

      if( lcwt != 0.) 
	{
	  (void) tensor_dot(s, gt, s_dot_gt, VIM);
	  (void) tensor_dot(g, s, g_dot_s, VIM);
	}
      /*
       * Residuals_________________________________________________________________
       */
      
      if ( af->Assemble_Residual )
	{
	  /*
	   * Assemble each component "ab" of the polymer stress equation...
	   */
	  for ( a=0; a<VIM; a++)
	    {
	      for ( b=0; b<VIM; b++)
		{
		  
		  if(a <= b) /* since the stress tensor is symmetric, only assemble the upper half */ 
		    {
		      eqn = R_s[mode][a][b];
		      
		      /*
		       * In the element, there will be contributions to this many equations
		       * based on the number of degrees of freedom...
		       */
		      
		      for ( i=0; i<ei[pg->imtrx]->dof[eqn]; i++)
			{
			  wt_func = bf[eqn]->phi[i];
			  /* add Petrov-Galerkin terms as necessary */
			  if(supg!=0.)
			    {
			      for(w=0; w<dim; w++)
				{
				  wt_func += supg * h_elem*v[w]*bf[eqn]->grad_phi[i] [w];
				}
			    }
			  
			  mass = 0.;
			  
			  if ( pd->TimeIntegration != STEADY )
			    {
			      if ( pd->e[pg->imtrx][eqn] & T_MASS )
				{
				  mass = s_dot[a][b];
				  mass *= wt_func * at * lambda * det_J * wt;
				  mass *= h3;
				  mass *= pd->etm[pg->imtrx][eqn][(LOG2_MASS)];
				}
			    }
			  
			  advection = 0.;
			  if ( pd->e[pg->imtrx][eqn] & T_ADVECTION )
 			    {
			      if(DOUBLE_NONZERO(lambda))
				{
				  
				  advection +=  v_dot_del_s[a][b]  -  x_dot_del_s[a][b];
				  if( ucwt != 0.) advection -= ucwt*(gt_dot_s[a][b] + s_dot_g[a][b]);
				  if( lcwt != 0.) advection += lcwt*(s_dot_gt[a][b] + g_dot_s[a][b]);

				  advection *= wt_func * at * lambda *det_J * wt * h3;
				  advection *= pd->etm[pg->imtrx][eqn][(LOG2_ADVECTION)];
				}     
			    }
			  
			  diffusion = 0.;
			  if ( pd->e[pg->imtrx][eqn] & T_DIFFUSION )
			    {
			      /* add SU term in here when appropriate */
			      diffusion += 0.;
			      diffusion *= -wt_func * det_J * wt * h3;
			      diffusion *= pd->etm[pg->imtrx][eqn][(LOG2_DIFFUSION)];
			    }
			  
			  /*
			   * Source term...
			   */
			  
			  source = 0.;
			  if ( pd->e[pg->imtrx][eqn] & T_SOURCE )
			    {
			      // consider whether saramitoCoeff should multiply here
			      source +=  saramitoCoeff * Z* s[a][b] - at * mup * ( g[a][b] +  gt[a][b]);
			      
			      if(DOUBLE_NONZERO(alpha))
				{
				  source1 = ( s_dot_s[a][b]/mup);
				  
				  source1 *= alpha * lambda * saramitoCoeff;
				  source  += source1;
				}

			      source *= wt_func * det_J * h3 * wt;
			      
			      source *= pd->etm[pg->imtrx][eqn][(LOG2_SOURCE)];
			    }
			  
			  /*
			   * Add contributions to this residual (globally into Resid, and 
			   * locally into an accumulator)
			   */
			  
<<<<<<< HEAD
			  lec->R[LEC_R_INDEX(upd->ep[pg->imtrx][eqn],i)] += 
=======
			  lec->R[upd->ep[pg->imtrx][eqn]][i] += 
>>>>>>> 976981d2
			    mass + advection + diffusion + source;
			}
		    }
		}
	    }
	}
      
      /*
       * Jacobian terms...
       */
      
      if ( af->Assemble_Jacobian )
	{
	  dbl R_source, R_advection; /* Places to put the raw residual portions 
					instead of constantly recalcing them */
	  for ( a=0; a<VIM; a++)
	    {
	      for ( b=0; b<VIM; b++)
		{
		  if(a <= b) /* since the stress tensor is symmetric, only assemble the upper half */ 
		    {
		      eqn = R_s[mode][a][b];
		      peqn = upd->ep[pg->imtrx][eqn];

		      R_advection =  v_dot_del_s[a][b]  -  x_dot_del_s[a][b];
		      if( ucwt != 0.) R_advection -= ucwt*(gt_dot_s[a][b] + s_dot_g[a][b]);
		      if( lcwt != 0.) R_advection += lcwt*(s_dot_gt[a][b] + g_dot_s[a][b]);

		      R_source =   Z*s[a][b];
			      
		      if(DOUBLE_NONZERO(alpha)) R_source  +=  alpha * lambda*( s_dot_s[a][b]/mup);
		      R_source *= saramitoCoeff;
		      R_source += - at * mup * ( g[a][b] +  gt[a][b]);
		      
		      for ( i=0; i<ei[pg->imtrx]->dof[eqn]; i++)
			{
			  
			  wt_func = bf[eqn]->phi[i];
			  /* add Petrov-Galerkin terms as necessary */
			  if(supg!=0.)
			    {
			      for(w=0; w<dim; w++)
				{
				  wt_func += supg * h_elem*v[w]*bf[eqn]->grad_phi[i] [w];
				}
			    }
			  
			  
			  /*
			   * Set up some preliminaries that are needed for the (a,i)
			   * equation for bunches of (b,j) column variables...
			   */
			  
			  /* 
			   * J_S_T
			   */
			  
			  var = TEMPERATURE;
			  if ( pd->v[pg->imtrx][var] )
			    {
			      pvar = upd->vp[pg->imtrx][var];
			      for ( j=0; j<ei[pg->imtrx]->dof[var]; j++)
				{
				  phi_j = bf[var]->phi[j];
				  
				  mass = 0.;
			  
				  if ( pd->TimeIntegration != STEADY )
				    {
<<<<<<< HEAD
			      	       if ( pd->e[pg->imtrx][eqn] & T_MASS )
=======
			      	      if ( pd->e[pg->imtrx][eqn] & T_MASS )
>>>>>>> 976981d2
					{
				  	  mass = s_dot[a][b];
				  	  mass *= wt_func * d_at_dT[j] * lambda * det_J * wt;
				  	  mass *= h3;
				  	  mass *= pd->etm[pg->imtrx][eqn][(LOG2_MASS)];
					}
				    }
			  
				  advection = 0.;
<<<<<<< HEAD
			  	   if ( pd->e[pg->imtrx][eqn] & T_ADVECTION )
=======
			  	  if ( pd->e[pg->imtrx][eqn] & T_ADVECTION )
>>>>>>> 976981d2
				    {
			      	      if(DOUBLE_NONZERO(lambda))
					{
				  
					  advection +=  v_dot_del_s[a][b]  -  x_dot_del_s[a][b];
					  if( ucwt != 0.) advection -= ucwt*(gt_dot_s[a][b] + s_dot_g[a][b]);
					  if( lcwt != 0.) advection += lcwt*(s_dot_gt[a][b] + g_dot_s[a][b]);

					  advection *= wt_func * d_at_dT[j] * lambda *det_J * wt * h3;
<<<<<<< HEAD
				  	advection *= pd->etm[pg->imtrx][eqn][(LOG2_ADVECTION)];
=======
					  advection *= pd->etm[pg->imtrx][eqn][(LOG2_ADVECTION)];
>>>>>>> 976981d2
					}     
				    }
			  
				  source    = 0.;
				  source1    = 0.;
				  if ( pd->e[pg->imtrx][eqn] & T_SOURCE )
				    {
				      source = -(g[a][b] +  gt[a][b])
					*(at*d_mup->T[j]+mup*d_at_dT[j]);
				      
			              if(DOUBLE_NONZERO(alpha))
					{
					  source1 -= s_dot_s[a][b]/(mup*mup)*d_mup->T[j];
					  source1 *= lambda * alpha * saramitoCoeff ;
					  source  += source1;
					}
				      source *= wt_func * det_J * wt * h3;
				      source *= pd->etm[pg->imtrx][eqn][(LOG2_SOURCE)];
				    }
				  
				  lec->J[LEC_J_INDEX(peqn,pvar,i,j)] +=
				    mass + advection + source;
				}
			    }
			  
			  /*
			   * J_S_v
			   */
			  for ( p=0; p<dim; p++)
			    {
			      var = VELOCITY1+p;
			      if ( pd->v[pg->imtrx][var] )
				{
				  pvar = upd->vp[pg->imtrx][var];
				  for ( j=0; j<ei[pg->imtrx]->dof[var]; j++)
				    {
				      phi_j = bf[var]->phi[j];
				      d_mup_dv_pj  = d_mup->v[p][j];
				      
				      mass = 0.;

				      
				      if ( pd->TimeIntegration != STEADY )
					{
					  if ( pd->e[pg->imtrx][eqn] & T_MASS )
					    {
					      if(supg!=0.)
						{
						  mass = supg * h_elem*phi_j*bf[eqn]->grad_phi[i][p];
						  
						  for(w=0;w<dim;w++)
						    {
						      mass += supg * vcent[p]*dvc_dnode[p][j]*h[p]*h_elem_inv/4.
							*v[w]*bf[eqn]->grad_phi[i] [w];
						    }
						  
						  mass *=  s_dot[a][b];
						}
					      
					      mass *= pd->etm[pg->imtrx][eqn][(LOG2_MASS)] * at * lambda * det_J * wt * h3;
					    }
					  
					}
				      
				      advection = 0.;
				      
				      if ( pd->e[pg->imtrx][eqn] & T_ADVECTION )
					{
					  if(DOUBLE_NONZERO(lambda))
					    {
					      advection_a = phi_j * 
						(grad_s[p][a][b]);
					      
					      advection_a *=  wt_func;
					      
					      advection_b = 0.;
					      /* Petrov-Galerkin term */
					      if(supg !=0.)
						{
						 
						  advection_b =  supg * h_elem*phi_j*bf[eqn]->grad_phi[i][p];
						  for( w =0; w<dim; w++ )
						    {
						      advection_b += supg*vcent[p]*h[p]*dvc_dnode[p][j]*h_elem_inv/4.
							*v[w]*bf[eqn]->grad_phi[i] [w];
						    }
						  
						  advection_b *= R_advection;
						}
					      
					      advection_c = 0.;
					      if(evss_gradv)
						{
						  if(pd->CoordinateSystem != CYLINDRICAL)
						    {
						      if( ucwt != 0)
							{
							  for( k=0; k<VIM; k++)
							    {
							      advection_c -= ucwt*(bf[VELOCITY1+a]->grad_phi_e[j][p][k][a]*s[k][b] +
										   bf[VELOCITY1+b]->grad_phi_e[j][p][k][b]*s[a][k]);
							    }
							}
						      if( lcwt != 0.)
							{
							  for( k=0; k<VIM; k++)
							    {
							      advection_c += lcwt*(bf[VELOCITY1+b]->grad_phi_e[j][p][b][k]*s[a][k] +
										   bf[VELOCITY1+a]->grad_phi_e[j][p][a][k]*s[k][b]);
							    }
							}
						    }
						  else
						    {
						      if( ucwt != 0)
							{
							  for( k=0; k<VIM; k++)
							    {
							      advection_c -= ucwt*(bf[VELOCITY1]->grad_phi_e[j][p][k][a]*s[k][b] +
										   bf[VELOCITY1]->grad_phi_e[j][p][k][b]*s[a][k]);
							    }
							}
						      if( lcwt != 0.)
							{
							  for( k=0; k<VIM; k++)
							    {
							      advection_c += lcwt*(bf[VELOCITY1]->grad_phi_e[j][p][b][k]*s[a][k] +
										   bf[VELOCITY1]->grad_phi_e[j][p][a][k]*s[k][b]);
							    }
							}
						    }
						  advection_c *= wt_func;
						}
						     
					      advection = advection_a +  advection_b + advection_c;
					      advection *= at * lambda * det_J * wt *h3;
					      advection *= pd->etm[pg->imtrx][eqn][(LOG2_ADVECTION)];
					    }
					}
				      
				      diffusion = 0.;
				      
				      if ( pd->e[pg->imtrx][eqn] & T_DIFFUSION )
					{
					  /* add SU term in here when appropriate */
					  
					  diffusion *= pd->etm[pg->imtrx][eqn][(LOG2_DIFFUSION)];
					}
				      
				      source    = 0.;
				      
				      if ( pd->e[pg->imtrx][eqn] & T_SOURCE )
					{
					  source_c =  -at * d_mup_dv_pj * ( g[a][b] +  gt[a][b]);
                                          if(evss_gradv)
                                            {
					      if(pd->CoordinateSystem != CYLINDRICAL)
						{
						  source_c -= at * mup * (bf[VELOCITY1+a]->grad_phi_e[j][p][a][b] +
									  bf[VELOCITY1+b]->grad_phi_e[j][p][b][a]);
						}
					      else
						{
						  source_c -= at * mup * (bf[VELOCITY1]->grad_phi_e[j][p][a][b] +
									  bf[VELOCITY1]->grad_phi_e[j][p][b][a]);
						}
                                            }
					  source_c *= wt_func;
					  
					  source_a = 0.;
			                  if(DOUBLE_NONZERO(alpha))
					    {
					      source_a = -s_dot_s[a][b]/(mup*mup);
					      source_a *= wt_func * saramitoCoeff * alpha * lambda * d_mup_dv_pj;
					    }
					  
					  source_b = 0.;
					  if(supg != 0.)
					    {
					      source_b = supg * h_elem* phi_j*bf[eqn]->grad_phi[i][p];
					      
					      for(w=0;w<dim;w++)
						{
						  source_b += supg*vcent[p]*dvc_dnode[p][j]*h[p]*h_elem_inv/4.
						    *v[w]*bf[eqn]->grad_phi[i] [w];
						}
					      
					      source_b *= R_source;
					    }
					  
					  source = source_a + source_b + source_c;
					  source *=  det_J * wt * h3;
					  source *= pd->etm[pg->imtrx][eqn][(LOG2_SOURCE)];
					}
				  
				      lec->J[LEC_J_INDEX(peqn,pvar,i,j)] +=
					mass + advection + diffusion + source;
				    }
				}
			    }
			  
			  /*
			   * J_S_c
			   */
			  var = MASS_FRACTION;
			  if ( pd->v[pg->imtrx][var] )
			    {
			      for ( j=0; j<ei[pg->imtrx]->dof[var]; j++)
				{
				  phi_j = bf[var]->phi[j];
				  
				  for ( w=0; w<pd->Num_Species_Eqn; w++)
				    {
				      
				      source    = 0.;
			  
				      if ( pd->e[pg->imtrx][eqn] & T_SOURCE )
					{
					  source_a =   -at * d_mup->C[w][j] * ( g[a][b] +  gt[a][b]);
					  
					  source_b = 0.;
			                  if(DOUBLE_NONZERO(alpha))
					    {
					      source_b -= s_dot_s[a][b]/(mup*mup);
					      source_b *= alpha * lambda * saramitoCoeff * d_mup->C[w][j];
					    }
					  source = source_a + source_b;
					  source *= wt_func * det_J * wt * h3;
					  source *= pd->etm[pg->imtrx][eqn][(LOG2_SOURCE)];
					  
					}
				      
				      if ( w > 1 )
					{
					  EH(-1, "Need more arrays for each species.");
					}
				      
				      lec->J[LEC_J_INDEX(peqn,MAX_PROB_VAR + w,i,j)] +=
					source;
				    }
				}
			    }
			  
			  /*
			   * J_S_P
			   */
			  var = PRESSURE;
			  if ( pd->v[pg->imtrx][var] )
			    {
			      pvar = upd->vp[pg->imtrx][var];
			      for ( j=0; j<ei[pg->imtrx]->dof[var]; j++)
				{
				  phi_j = bf[var]->phi[j];
				  
				  source    = 0.;
				  if ( pd->e[pg->imtrx][eqn] & T_SOURCE )
				    {
				      source_a +=  -at * d_mup->P[j] * ( g[a][b] +  gt[a][b]);

				      source_b = 0.;
			              if(DOUBLE_NONZERO(alpha))
					{
					  source_b -= ( s_dot_s[a][b]/(mup*mup));
					  source_b *= d_mup->P[j] * alpha * lambda * saramitoCoeff;
					}
				      source  = source_a + source_b;
				      source *= wt_func * det_J * wt * h3;
				      source *= pd->etm[pg->imtrx][eqn][(LOG2_SOURCE)];
				    }
				  
				  lec->J[LEC_J_INDEX(peqn,pvar,i,j)] +=
				    source;
				}		      
			    }
			  
			  /*
			   * J_S_d
			   */
			  for ( p=0; p<dim; p++)
			    {
			      var = MESH_DISPLACEMENT1+p;
			      if ( pd->v[pg->imtrx][var] )
				{
				  pvar = upd->vp[pg->imtrx][var];
				  for ( j=0; j<ei[pg->imtrx]->dof[var]; j++)
				    {
				      phi_j = bf[var]->phi[j];
				      d_det_J_dmesh_pj = bf[eqn]->d_det_J_dm[p][j];
				      dh3dmesh_pj = fv->dh3dq[p] * bf[var]->phi[j];
				      d_mup_dmesh_pj  = d_mup->X [p][j];
				      if(supg!=0.)
					{
					  h_elem_deriv = 0.;
					  for( q=0; q<dim; q++ )
					    {
					      h_elem_deriv += 
						hh[q][p]*vcent[q]*vcent[q]*dh_dxnode[q][j]*h_elem_inv/4.;
					    } 
					}
				      
				      mass = 0.;
				      mass_a = 0.;
				      mass_b = 0.;
				      if ( pd->TimeIntegration != STEADY )
					{
					  if ( pd->e[pg->imtrx][eqn] & T_MASS )
					    {
					      mass_a = s_dot[a][b];
					      mass_a *= wt_func * ( d_det_J_dmesh_pj * h3 + det_J * dh3dmesh_pj );
					      
					      if(supg != 0.)
						{
						  for( w=0; w<dim; w++ )
						    {
						      mass_b += supg * (h_elem*v[w]* bf[eqn]->d_grad_phi_dmesh[i][w] [p][j]
									+ h_elem_deriv * v[w]*bf[eqn]->grad_phi[i] [w] );
						    }
						  mass_b*= s_dot[a][b] * h3 * det_J;
						}
					      
					      mass = mass_a + mass_b;
					      mass *= at * lambda * wt * pd->etm[pg->imtrx][eqn][(LOG2_MASS)];
					    }
					}
				      
				      advection   = 0.;
				      
				      if ( pd->e[pg->imtrx][eqn] & T_ADVECTION )
					{
					  if(DOUBLE_NONZERO(lambda))
					    {
					      /*
					       * Four parts: 
					       *    advection_a = 
					       *    	Int ( ea.(v-xdot).d(Vv)/dmesh h3 |Jv| )
					       *
					       *    advection_b = 
					       *  (i)	Int ( ea.(v-xdot).Vv h3 d(|Jv|)/dmesh )
					       *  (ii)  Int ( ea.(v-xdot).d(Vv)/dmesh h3 |Jv| )
					       *  (iii) Int ( ea.(v-xdot).Vv dh3/dmesh |Jv|   )
					       *
					       * For unsteady problems, we have an 
					       * additional term
					       *
					       *    advection_c = 
					       *    	Int ( ea.d(v-xdot)/dmesh.Vv h3 |Jv| )
					       */
					      
					      advection_a =  R_advection;

					      advection_a *= wt_func *(  d_det_J_dmesh_pj * h3 + det_J * dh3dmesh_pj );
					      
					      d_vdotdels_dm = 0.;
					      for ( q=0; q<dim; q++)
						{
						  d_vdotdels_dm += (v[q]-x_dot[q]) * d_grad_s_dmesh[q][a][b] [p][j];
						}
					  
					      advection_b =  d_vdotdels_dm;
					      advection_b *=  wt_func *det_J * h3;
					  
					      advection_c = 0.;	
					      if ( pd->TimeIntegration != STEADY )
						{
						  if ( pd->e[pg->imtrx][eqn] & T_MASS )
						    {
						      d_xdotdels_dm = (1.+2.*tt) * phi_j/dt 
							* grad_s[p][a][b];
						  
						      advection_c -= d_xdotdels_dm;
						      
						      advection_c *= wt_func * h3 * det_J;
						    }
						}
					      
					      advection_d = 0.;	
					      if(supg!=0.)
						{
						  for( w=0; w<dim; w++ )
						    {
						      advection_d+= supg *(h_elem*v[w]* bf[eqn]->d_grad_phi_dmesh[i][w] [p][j]
									   + h_elem_deriv * v[w]*bf[eqn]->grad_phi[i] [w] );
						    }
						  
						  advection_d *= ( R_advection )* det_J * h3;
						}
					  
					      advection = advection_a + advection_b + advection_c + advection_d;
					      
					      advection *=  wt * at * lambda * pd->etm[pg->imtrx][eqn][(LOG2_ADVECTION)];
					      
					    }
					}
				      
				      /*
				       * Diffusion...
				       */
				      
				      diffusion = 0.;
				      
				      if ( pd->e[pg->imtrx][eqn] & T_DIFFUSION )
					{
					  diffusion *= pd->etm[pg->imtrx][eqn][(LOG2_DIFFUSION)];
					}
				      
				      /*
				       * Source term...
				       */
				      
				      source = 0.;
				      
				      if ( pd->e[pg->imtrx][eqn] & T_SOURCE )
					{
					  source_a =  R_source;
					  source_b = -at * (g[a][b] +  gt[a][b]);
					  
			                  if(DOUBLE_NONZERO(alpha))
					    {
					      source_b += -s_dot_s[a][b]/(mup*mup) * alpha * lambda * saramitoCoeff;
					    }
					  
					  source_a *= wt_func * (d_det_J_dmesh_pj * h3 + det_J * dh3dmesh_pj);
					  
					  source_b *= wt_func * det_J * h3 * d_mup_dmesh_pj ;
					  
					  source_c = 0.;
					  if(supg !=0.)
					    {
					      for( w=0;w<dim;w++)
						{
						  source_c+= supg * (h_elem*v[w]* bf[eqn]->d_grad_phi_dmesh[i][w] [p][j]
								     + h_elem_deriv * v[w]*bf[eqn]->grad_phi[i] [w] ); 
						}
					      source_c *= R_source * det_J * h3;
					    }
					  
					  source  = source_a + source_b + source_c;
					  
					  source *=  wt * pd->etm[pg->imtrx][eqn][(LOG2_SOURCE)];
				      
					}
				      
				      lec->J[LEC_J_INDEX(peqn,pvar,i,j)] +=
					mass + advection + diffusion + source;
				    }
				}
			    }
		      
			  /*
			   * J_S_G
			   */
			  if(evss_gradv == 0)
			    {
			      for ( p=0; p<VIM; p++)
				{
				  for ( q=0; q<VIM; q++)
				    {
				      var =  v_g[p][q];
				  
				  if ( pd->v[pg->imtrx][var] )
					{
				      pvar = upd->vp[pg->imtrx][var];
				      for ( j=0; j<ei[pg->imtrx]->dof[var]; j++)
					    {
					      phi_j = bf[var]->phi[j];
					      advection   = 0.;
					      advection_a   = 0.;
					  if ( pd->e[pg->imtrx][eqn] & T_ADVECTION )
						{
						  if(DOUBLE_NONZERO(lambda))
						    {
						  
						      advection -=  ucwt * (s[p][b] * (double)delta(a,q) + s[a][p] * (double)delta(b,q));
						      advection +=  lcwt * (s[a][q] * (double)delta(p,b) + s[q][b] * (double)delta(a,p));
						  
						      advection *=  phi_j* h3 * det_J ;
						  
						  advection *= wt_func * wt * at * lambda * pd->etm[pg->imtrx][eqn][(LOG2_ADVECTION)];
						    } 
						}
					  
					      /*
					       * Diffusion...
					       */
					  
					      diffusion = 0.;
					  
					  if ( pd->e[pg->imtrx][eqn] & T_DIFFUSION )
						{
					      diffusion *= pd->etm[pg->imtrx][eqn][(LOG2_DIFFUSION)];
						}
					  
					      /*
					       * Source term...
					       */
					  
					      source = 0.;		      
					  
					  if ( pd->e[pg->imtrx][eqn] & T_SOURCE )
						{
						  source =  -at * mup *  phi_j *( (double)delta(a,p)*(double)delta(b,q) +  (double)delta(b,p)*(double)delta(a,q));
					      source *= det_J * h3 * wt_func * wt * pd->etm[pg->imtrx][eqn][(LOG2_SOURCE)];
						}
					  
					      lec->J[LEC_J_INDEX(peqn,pvar,i,j)] +=
						advection + diffusion + source;
					    }
					}
				    }
				}
			    }

			  /*
			   * J_S_F
			   */
			  var = FILL;
			  if ( pd->v[pg->imtrx][var] )
			    {
			      pvar = upd->vp[pg->imtrx][var];
			      for ( j=0; j<ei[pg->imtrx]->dof[var]; j++)
				{
				  phi_j = bf[var]->phi[j];
				      
				  mass = 0.;
				      
				  if ( pd->TimeIntegration != STEADY )
				    {
				      if ( pd->e[pg->imtrx][eqn] & T_MASS )
					{

					  mass = s_dot[a][b];
					  mass *= d_lambda_dF[j];
					  mass *= wt_func * at * det_J * wt;
					  mass *= h3;
					  mass *= pd->etm[pg->imtrx][eqn][(LOG2_MASS)];
					}
				    }
				      
				  advection = 0.;
				      
				  if ( pd->e[pg->imtrx][eqn] & T_ADVECTION )
				    {
				      if(d_lambda_dF[j] != 0.)
					{
				  
					  advection +=  v_dot_del_s[a][b]  -  x_dot_del_s[a][b];
					  if( ucwt != 0.) advection -= ucwt*(gt_dot_s[a][b] + s_dot_g[a][b]);
					  if( lcwt != 0.) advection += lcwt*(s_dot_gt[a][b] + g_dot_s[a][b]);

					  advection *= d_lambda_dF[j];
					  advection *= wt_func * at * det_J * wt * h3;
					  advection *= pd->etm[pg->imtrx][eqn][(LOG2_ADVECTION)];
					}     
				    }
				      
				  diffusion = 0.;
				      
				  if ( pd->e[pg->imtrx][eqn] & T_DIFFUSION )
				    {
				      /* add SU term in here when appropriate */
					  
				      diffusion *= pd->etm[pg->imtrx][eqn][(LOG2_DIFFUSION)];
				    }
				      
				  source    = 0.;
				      
				  if ( pd->e[pg->imtrx][eqn] & T_SOURCE )
				    {

				      double invmup = 1/mup;
				      // PTT
				      if (eps != 0) {
					// product rule + exponential
					source += Z * ((lambda*trace*d_eps_dF[j]*invmup) + (d_lambda_dF[j]*trace*eps*invmup) -
						       (lambda*trace*eps*d_mup->F[j]*invmup*invmup)) * s[a][b];
				      }
				      
				      source +=  -at * d_mup->F[j] * (g[a][b] +  gt[a][b]);
				      

				      // Giesekus
				      if(alpha != 0.)
					{
					  source += s_dot_s[a][b]*(-alpha*lambda*d_mup->F[j]*invmup*invmup +
								   d_alpha_dF[j]*lambda*invmup + alpha*d_lambda_dF[j]*invmup);
				  
					}
			      
				      source *= wt_func * det_J * h3 * wt;
			      
				      source *= pd->etm[pg->imtrx][eqn][(LOG2_SOURCE)];

				    }
				  
<<<<<<< HEAD
				  lec->J[LEC_J_INDEX(peqn,pvar,i,j)] +=
=======
				  lec->J[peqn][pvar][i][j] +=
>>>>>>> 976981d2
				    mass + advection + diffusion + source;
				}
			    }
			  
			  /*
			   * J_S_S
			   */
			  for ( p=0; p<VIM; p++)
			    {
			      for ( q=0; q<VIM; q++)
				{
				  var =  v_s[mode][p][q];
				  
				  if ( pd->v[pg->imtrx][var] )
				    {
				      pvar = upd->vp[pg->imtrx][var];
				      for ( j=0; j<ei[pg->imtrx]->dof[var]; j++)
					{
					  phi_j = bf[var]->phi[j];
					  mass = 0.;
					  if ( pd->TimeIntegration != STEADY )
					    {
					      if ( pd->e[pg->imtrx][eqn] & T_MASS )
						{
						  mass = (1.+2.*tt) * phi_j/dt * (double)delta(a,p) * (double)delta(b,q); 
						  mass *= h3 * det_J;
						  mass *= wt_func * at * lambda * wt * pd->etm[pg->imtrx][eqn][(LOG2_MASS)];
						}
					    }
					  
					  advection   = 0.;
					  
					  if ( pd->e[pg->imtrx][eqn] & T_ADVECTION )
					    {
					      if(DOUBLE_NONZERO(lambda))
						{
						  if((a == p) && (b == q))
						    {
						      for( r=0; r<dim; r++)
							{
							  advection +=  (v[r]-x_dot[r])*  bf[var]->grad_phi[j][r];
							}
						    }
						  advection -=  phi_j*ucwt * (gt[a][p] * (double)delta(b,q) + g[q][b] * (double)delta(a,p));
						  advection +=  phi_j*lcwt * (gt[q][b] * (double)delta(p,a) + g[a][p] * (double)delta(q,b));
						  
						  advection *=  h3 * det_J ;
						  
						  advection *= wt_func * wt * at * lambda * pd->etm[pg->imtrx][eqn][(LOG2_ADVECTION)];
						}
					    }
					  
					  /*
					   * Diffusion...
					   */
					  
					  diffusion = 0.;
					  
					  if ( pd->e[pg->imtrx][eqn] & T_DIFFUSION )
					    {
					      diffusion *= pd->etm[pg->imtrx][eqn][(LOG2_DIFFUSION)];
					    }
					  
					  /*
					   * Source term...
					   */
					  
					  source = 0.;		      
					  
					  if ( pd->e[pg->imtrx][eqn] & T_SOURCE )
					    {
					      source_a  =  Z * (double)delta(a,p) * (double)delta(b,q);
 					      if( p == q) source_a +=  s[a][b] * dZ_dtrace; 
					      source_a *= saramitoCoeff;
					      // sensitivities for saramito model:
                                              if (p <= q) {
                                                source_a +=  d_saramito->s[p][q] * s[a][b] * Z;
                                              }
		      			
					      source_b  =0.;
			                      if(DOUBLE_NONZERO(alpha))
						{
						  source_b  = alpha * lambda * saramitoCoeff * 
						    (s[q][b] * (double)delta(a,p) + s[a][p] * (double)delta(b,q))/mup; 
                                                  if (p <= q) {
						    source_b += d_saramito->s[p][q] * alpha * lambda*( s_dot_s[a][b]/mup);
                                                  }
						}
					      
					      source  = source_a + source_b;
<<<<<<< HEAD
					      
					      source *= phi_j * det_J * h3 * wt_func * wt * pd->etm[pg->imtrx][eqn][(LOG2_SOURCE)];
					      
=======
					      source *= phi_j * det_J * h3 * wt_func * wt * pd->etm[pg->imtrx][eqn][(LOG2_SOURCE)];
>>>>>>> 976981d2
					    }
					  
					  lec->J[LEC_J_INDEX(peqn,pvar,i,j)] +=
					    mass + advection + diffusion + source;
					}
				    }
				}
			    }
			}
		    }
		}
	    }
	} /* End Assemble Jacobian */
    } /* End loop over modes */
  
  return(status);
}


/*
 * This routine assembles the stress with a log-conformation tensor formulation.
 */
int 
assemble_stress_log_conf(dbl tt,	 
		     dbl dt,	              
		     dbl h[DIM], 
		     dbl hh[DIM][DIM], 
		     dbl dh_dxnode[DIM][MDE],
		     dbl vcent[DIM], 
		     dbl dvc_dnode[DIM][MDE])
{
  int dim, p, q, a, b, w;
  int eqn, siz;

  int i, j, status, mode;
  int logc_gradv = 0;
  dbl v[DIM];			       
  dbl x_dot[DIM];	      
  dbl h3;		        

  dbl grad_v[DIM][DIM];
  dbl gamma[DIM][DIM];                
  dbl det_J;                            

  dbl mass;			        
  dbl advection;
  dbl source;
  dbl source_term1[DIM][DIM];

  dbl wt_func;
  dbl wt;
  dbl tmp1[DIM][DIM],tmp2[DIM][DIM],tmp3[DIM][DIM];
  dbl advection_term1[DIM][DIM];

  //Variables for stress, velocity gradient
  int R_s[MAX_MODES][DIM][DIM]; 
  int v_s[MAX_MODES][DIM][DIM]; 
  dbl s[DIM][DIM], exp_s[DIM][DIM];
  dbl s_dot[DIM][DIM];    
  dbl grad_s[DIM][DIM][DIM];
  dbl d_grad_s_dmesh[DIM][DIM][DIM][DIM][MDE];
  dbl gt[DIM][DIM];

  //Polymer viscosity
  dbl mup;
  VISCOSITY_DEPENDENCE_STRUCT d_mup_struct;
  VISCOSITY_DEPENDENCE_STRUCT *d_mup = &d_mup_struct;

  //Temperature shift
  dbl at = 0.0;
  dbl wlf_denom;

  //Consitutive prameters
  dbl alpha;     
  dbl lambda=0;    
  dbl d_lambda;
  dbl eps;      
  dbl Z=1.0;        

  // Decomposition of velocity vector
  dbl M1[DIM][DIM];
  dbl eig_values[DIM];
  dbl R1[DIM][DIM];
  dbl R1_T[DIM][DIM];
  dbl Rt_dot_gradv[DIM][DIM];
  dbl D[DIM][DIM];
  dbl D_dot_D[DIM][DIM];

  //Advective terms
  dbl v_dot_del_s[DIM][DIM];
  dbl x_dot_del_s[DIM][DIM];

  //Trace of stress
  dbl trace=0.0; 

  //SUPG terms
  dbl h_elem=0;
  dbl supg=0;

  status = 0;
  if(vn->evssModel == LOG_CONF_GRADV)
    {
      logc_gradv = 1;
    }
  
  eqn   = R_STRESS11;			
  //Check if we are actually needed
  if(!pd->e[pg->imtrx][eqn])
    {
      return(status);
    }

  dim   = pd->Num_Dim;
  wt = fv->wt;
  det_J = bf[eqn]->detJ;
  h3 = fv->h3;		      

  //Load pointers
  (void) stress_eqn_pointer(v_s);
  (void) stress_eqn_pointer(R_s);


  memset( s, 0, sizeof(double)*DIM*DIM);
  memset( exp_s, 0, sizeof(double)*DIM*DIM);
  
  //Load up field variables
  for(a=0; a<dim; a++)
    {
      //Velocity
      v[a] = fv->v[a];
      //
      if(pd->TimeIntegration!=STEADY && pd->gv[MESH_DISPLACEMENT1+a])
	{
	  x_dot[a] = fv_dot->x[a];
	}
      else
	{
	  x_dot[a] = 0.0;
	}
    }

  //Velocity gradient
  for ( a=0; a<VIM; a++)
    {
      for ( b=0; b<VIM; b++)
	{
	  grad_v[a][b] = fv->grad_v[a][b];
	}
    }

  //Shear rate
  for(a=0; a<VIM; a++)
    {
      for(b=0; b<VIM; b++)
	{
	  gamma[a][b] = grad_v[a][b] + grad_v[b][a];
	}
    }

    // Velocity gradient projection
  for (a=0; a<VIM; a++)
    {
      for (b=0; b<VIM; b++)
	{
	  gt[a][b] = fv->G[b][a];
	}
    }

  if(vn->wt_funcModel == GALERKIN)
    {
      supg = 0.0;
    }
  else if( vn->wt_funcModel == SUPG)
    {
      supg = vn->wt_func;
    }


  if(supg!=0.0)
    {
      h_elem = 0.0;
      for ( p=0; p<dim; p++)
	{
	  h_elem += vcent[p]*vcent[p]*h[p];
	}
      h_elem = sqrt(h_elem)/2.0;

    }

  //Shift factor
  if(pd->gv[TEMPERATURE])
    {
      if(vn->shiftModel == CONSTANT)
	{
	  at = vn->shift[0];
	}
      else if(vn->shiftModel == MODIFIED_WLF)
	{
	  wlf_denom = vn->shift[1] + fv->T - mp->reference[TEMPERATURE];
	  if(wlf_denom!= 0.0)
	    {
	      at=exp(vn->shift[0]*(mp->reference[TEMPERATURE]-fv->T)/wlf_denom);
	    }
	  else
	    { 
	      at = 1.0;
	    } 

	}
    }
  else
    {
      at = 1.0;
    }

  //Loop over modes
  for(mode=0; mode<vn->modes; mode++)
    {
      //Load up constants and some pointers
      load_modal_pointers(mode, tt, dt, s, s_dot, grad_s, d_grad_s_dmesh);

      //Polymer viscosity
      mup = viscosity(ve[mode]->gn, gamma, d_mup);

      //Giesekus mobility parameter
      alpha = ve[mode]->alpha;
      
      //Polymer time constant
      if(ve[mode]->time_constModel == CONSTANT)
	{
	  lambda = ve[mode]->time_const;
	}
      else if(ve[mode]->time_constModel == CARREAU || ve[mode]->time_constModel == POWER_LAW)
	{
	  lambda = mup/ve[mode]->time_const;
	}

#ifdef ANALEIG_PLEASE
      analytical_exp_s(s, exp_s, eig_values, R1, NULL);
#else
      compute_exp_s(s, exp_s, eig_values, R1);
#endif

      /* Check to make sure eigenvalues are positive (negative eigenvalues will not
         work for log-conformation formulation). These eigenvalues are for the
         conformation tensor, not the log-conformation tensor. */
      if(eig_values[0] < 0. || eig_values[1] < 0. || (VIM > 2 && eig_values[2] < 0.))
	{
	  WH(-1, "Error: Negative eigenvalue for conformation tensor");
	  return -1;
	}
      
      memset(D, 0, sizeof(double)*DIM*DIM);
      D[0][0] = eig_values[0];
      D[1][1] = eig_values[1];
      if (VIM > 2) { D[2][2] = eig_values[2]; }
      (void) tensor_dot(D, D, D_dot_D, VIM);

      // Decompose velocity gradient

      memset(M1, 0, sizeof(double)*DIM*DIM);
      memset(R1_T, 0, sizeof(double)*DIM*DIM);

      for(i=0; i<VIM; i++)
        {
          for(j=0; j<VIM; j++)
            {
              R1_T[i][j] = R1[j][i];
            }
        }

      for(i=0; i<VIM; i++) 
        {    
          for(j=0; j<VIM; j++) 
            {
              Rt_dot_gradv[i][j] = 0.;  
              for(w=0; w<VIM; w++) 
                {
		  if(logc_gradv)
		    {
		      Rt_dot_gradv[i][j] += R1_T[i][w] * grad_v[j][w];
		    }
		  else
		    {
		      Rt_dot_gradv[i][j] += R1_T[i][w] * gt[w][j];
		    }
                }
            }
        }     

      for(i=0; i<VIM; i++) 
        {    
          for(j=0; j<VIM; j++) 
            {
              M1[i][j] = 0.;
              for(w=0; w<VIM; w++) 
                {
                  M1[i][j] += Rt_dot_gradv[i][w] * R1[w][j];
                }
            }
        }  

      //Predetermine advective terms
      trace = eig_values[0]+eig_values[1]; 
      if (VIM > 2) { trace += eig_values[2]; }
      
      for(a=0; a<VIM; a++)
      	{
      	  for(b=0; b<VIM; b++)
      	    {
      	      v_dot_del_s[a][b] = 0.0;
      	      x_dot_del_s[a][b] = 0.0;
      	      for(q=0; q<dim; q++)
      		{
      		  v_dot_del_s[a][b] +=  v[q]*grad_s[q][a][b];
      		  x_dot_del_s[a][b] +=  x_dot[q]*grad_s[q][a][b];
      		}
      	    }
      	}

      //PTT exponent
      eps  = ve[mode]->eps;

      //Exponential term for PTT
      Z = exp(eps*(trace - (double) VIM));

      siz = sizeof(double)*DIM*DIM;
      memset(tmp1, 0, siz);
      memset(tmp2, 0, siz);
      memset(tmp3, 0, siz);
      memset(advection_term1, 0, siz);
      memset(source_term1, 0, siz);

      for (a=0; a<VIM; a++)
        {
          for (b=0; b<VIM; b++)
            {
	      if ( a != b )
 	        {
                  d_lambda = eig_values[b]-eig_values[a];
                  if (DOUBLE_NONZERO(d_lambda))  
                    {
                      double eiglog_a = log(DBL_SMALL), eiglog_b = log(DBL_SMALL);
                      if (DOUBLE_NONZERO(eig_values[b]))
                         { eiglog_b = fmax(eiglog_b,log(eig_values[b]));}
                      if (DOUBLE_NONZERO(eig_values[a]))
                         { eiglog_a = fmax(eiglog_a,log(eig_values[a]));}
                      tmp1[a][b] += (eiglog_b - eiglog_a)/d_lambda;
                      tmp1[a][b] *= (eig_values[a]*M1[b][a] + eig_values[b]*M1[a][b]);
                    }
		  else
		    {
                      tmp1[a][b] += eig_values[b]*(M1[a][b] + M1[b][a]);
	            }
	        }
              if ( a == b )
                {
                  source_term1[a][b] += Z * (1.0 - D[a][a]) /lambda;
		  if(DOUBLE_NONZERO(alpha))
                    {
                      source_term1[a][b] += alpha*(2.0 * D[a][a] - 1.0 - D_dot_D[a][a])/lambda;
 	            }
                  source_term1[a][b] /= fmax(DBL_SMALL,eig_values[a]);
  	          source_term1[a][b] += 2.0*M1[a][a];
                }
            }
        }

      (void) tensor_dot(R1, tmp1, tmp2, VIM);
      (void) tensor_dot(tmp2, R1_T, advection_term1, VIM);
      (void) tensor_dot(R1, source_term1, tmp3, VIM);
      (void) tensor_dot(tmp3, R1_T, source_term1, VIM);

      if(af->Assemble_Residual)
	{
	  for(a=0; a<VIM; a++)
	    {
	      for(b=0; b<VIM; b++)
		{		  
		  if(a<=b)
		    {
		      eqn = R_s[mode][a][b];

		      for(i=0; i<ei[pg->imtrx]->dof[eqn]; i++)
			{
			  wt_func = bf[eqn]->phi[i];
			  
			  //SUPG weighting, this is SUPG with s, not e^s
			  if(DOUBLE_NONZERO(supg))
			    {
			      for(w=0; w<dim; w++)
				{
				  wt_func += supg*h_elem*v[w]*bf[eqn]->grad_phi[i][w];
				}
			    }

			  mass = 0.0;			  
			  if(pd->TimeIntegration!=STEADY)
			    {
			      if(pd->e[pg->imtrx][eqn] & T_MASS)
				{
				  mass  = s_dot[a][b];
				  mass *= wt_func*at*det_J*wt*h3;
				  mass *= pd->etm[pg->imtrx][eqn][(LOG2_MASS)];
				}
			    } 

			  advection = 0.;
			  if(pd->e[pg->imtrx][eqn] & T_ADVECTION)
 			    {  
			      advection += v_dot_del_s[a][b] - x_dot_del_s[a][b];
			      advection -= advection_term1[a][b];
			      advection *= wt_func*at*det_J*wt*h3;
			      advection *= pd->etm[pg->imtrx][eqn][(LOG2_ADVECTION)];			      
			    }

                          source = 0.0; 
                          if(pd->e[pg->imtrx][eqn] & T_SOURCE)
                            {
		              source -= source_term1[a][b];
                              source *= wt_func*det_J*h3*wt;     
                              source *= pd->etm[pg->imtrx][eqn][(LOG2_SOURCE)];
                            }
<<<<<<< HEAD
                          lec->R[LEC_R_INDEX(upd->ep[pg->imtrx][eqn],i)] += mass + advection + source;
=======
                          lec->R[upd->ep[pg->imtrx][eqn]][i] += mass + advection + source;

>>>>>>> 976981d2
			}//i loop
		    }//if a<=b
		}// b loop
	    }//a loop
	}//if Residual

    }
  return(status);
}

/* this stress routine uses the viscoelastic equations to do a solid-fluid
* interaction problem in an Eulerian context with the level set denote the
* solid-fluid interface.
 */

int 
assemble_stress_level_set(dbl tt,	/* parameter to vary time integration from 
				 * explicit (tt = 1) to implicit (tt = 0) */
			  dbl dt,	/* current time step size */
			  dbl h[DIM], /* coordinate scale factors */
			  dbl hh[DIM][DIM], /* coordinate scale factors */
			  dbl dh_dxnode[DIM][MDE],
			  dbl vcent[DIM], /* Average element velocity, which is 
					* the centroid velocity for Q2 and the
					* average of the vertices for Q1. It 
					* comes from the routine 
					* "element_velocity." */
			  dbl dvc_dnode[DIM][MDE])
{
  int dim, p, q, r, a, b, w;

  int eqn, var;
  int peqn, pvar;

  int i, j, mode;
  dbl v[DIM];			        /* Velocity field. */
  dbl x_dot[DIM];			/* current position field derivative wrt time. */
  dbl h3;		        	/* Volume element (scale factors). */
  dbl dh3dmesh_pj;	        	/* Sensitivity to (p,j) mesh dof. */

  dbl grad_v[DIM][DIM];
  dbl gamma[DIM][DIM];                  /* Shear-rate tensor based on velocity */
  dbl det_J;                            /* determinant of element Jacobian */

  dbl d_det_J_dmesh_pj;			/* for specific (p,j) mesh dof */

  dbl mass;			        /* For terms and their derivatives */
  dbl mass_a, mass_b;
  dbl advection;	
  dbl advection_a, advection_b, advection_c, advection_d;
  dbl source;
  dbl source_a=0, source_b=0, source_c=0;

  /*
   * 
   * Note how carefully we avoid refering to d(phi[i])/dx[j] and refer instead
   * to the j-th component of grad_phi[j][i] so that this vector can be loaded
   * up with components that may be different in non Cartesian coordinate
   * systems.
   *
   * We will, however, insist on *orthogonal* coordinate systems, even if we
   * might permit them to be curvilinear.
   *
   * Assume all components of velocity are interpolated with the same kind
   * of basis function.
   */

  /*
   * Petrov-Galerkin weighting functions for i-th and ab-th stress residuals 
   * and some of their derivatives...
   */

  dbl wt_func;


  /*
   * Interpolation functions for variables and some of their derivatives.
   */

  dbl phi_j;
  dbl wt;

  /* Variables for stress */

  int R_s[MAX_MODES][DIM][DIM]; 
  int v_s[MAX_MODES][DIM][DIM]; 
  int v_g[DIM][DIM]; 

  dbl s[DIM][DIM];         /* stress tensor */
  dbl s_dot[DIM][DIM];     /* stress tensor from last time step */
  dbl grad_s[DIM][DIM][DIM];
  dbl d_grad_s_dmesh[DIM][DIM][DIM][DIM][MDE]; /* derivative of grad of stress tensor for mode ve_mode */

  dbl g[DIM][DIM];         /* velocity gradient tensor */
  dbl gt[DIM][DIM];        /* transpose of velocity gradient tensor */


  /* dot product tensors */

  dbl s_dot_g[DIM][DIM];
  dbl gt_dot_s[DIM][DIM];

  /* polymer viscosity and derivatives */
  dbl mup;
  VISCOSITY_DEPENDENCE_STRUCT d_mup_struct;
  VISCOSITY_DEPENDENCE_STRUCT *d_mup = &d_mup_struct;

  dbl d_mup_dv_pj; 
  dbl d_mup_dmesh_pj; 

  /* advective terms are precalculated */
  dbl v_dot_del_s[DIM][DIM];
  dbl x_dot_del_s[DIM][DIM];

  dbl d_xdotdels_dm;

  dbl d_vdotdels_dm;

/* SUPG variables */
  dbl h_elem=0, h_elem_inv=0, h_elem_deriv=0;
  dbl supg=0;

  int status = 0;

  double H_ls, delta_ls, normal_ls[MAX_PDIM];
  int near_ls;
  dbl Gmod;

  eqn   = R_STRESS11;			

  /*
   * Bail out fast if there's nothing to do...
   */

  if ( ! pd->e[pg->imtrx][eqn] )
    {
      return(status);
    }

  /*
   * Unpack variables from structures for local convenience...
   */

  dim   = pd->Num_Dim;

  wt = fv->wt;

  det_J = bf[eqn]->detJ;		/* Really, ought to be mesh eqn. */

  h3 = fv->h3;			/* Differential volume element (scales). */

  /* load eqn and variable number in tensor form */
  (void) stress_eqn_pointer(v_s);
  (void) stress_eqn_pointer(R_s);

  v_g[0][0] = VELOCITY_GRADIENT11;
  v_g[0][1] = VELOCITY_GRADIENT12;
  v_g[1][0] = VELOCITY_GRADIENT21;
  v_g[1][1] = VELOCITY_GRADIENT22;
  v_g[0][2] = VELOCITY_GRADIENT13;
  v_g[1][2] = VELOCITY_GRADIENT23;
  v_g[2][0] = VELOCITY_GRADIENT31;
  v_g[2][1] = VELOCITY_GRADIENT32; 
  v_g[2][2] = VELOCITY_GRADIENT33; 


  /*
   * Field variables...
   */
  
  for ( a=0; a<dim; a++)
    {
      v[a] = fv->v[a];

      /* note, these are zero for steady calculations */
      if (  pd->TimeIntegration != STEADY &&  pd->v[pg->imtrx][MESH_DISPLACEMENT1+a] )
	{
	  x_dot[a] = fv_dot->x[a];
	}
      else
	{
	  x_dot[a] = 0.;
	}
    }

  /*
   * In Cartesian coordinates, this velocity gradient tensor will
   * have components that are...
   *
   * 			grad_v[a][b] = d v_b
   *				       -----
   *				       d x_a
   */

  for ( a=0; a<VIM; a++)
    {
      for ( b=0; b<VIM; b++)
	{
	  grad_v[a][b] = fv->grad_v[a][b];
	}
    }

/* load up shearrate tensor based on velocity */
  for ( a=0; a<VIM; a++)
    {
      for ( b=0; b<VIM; b++)
	{
	  gamma[a][b] = grad_v[a][b] + grad_v[b][a];
	}
    }

  for ( a=0; a<VIM; a++)
    {
      for ( b=0; b<VIM; b++)
	{
	  g[a][b]  = fv->G[a][b];
	  gt[b][a]  = g[a][b];
	}
    }
  
  if( vn->wt_funcModel == GALERKIN)
    {
      supg = 0.;
    }
  else if( vn->wt_funcModel == SUPG)
    {
      supg = vn->wt_func;
    }


  if(supg!=0.)
    {
      h_elem = 0.;
      for ( p=0; p<dim; p++)
	{
	  h_elem += vcent[p]*vcent[p]*h[p];
	}
      h_elem = sqrt(h_elem)/2.;
      if(h_elem == 0.) 
	{
	  h_elem_inv=1.;
	}
      else
	{
	  h_elem_inv=1./h_elem;
	}
	
    }
/* end Petrov-Galerkin addition */

  /* Get level set length scales, Heaviside function etc */
  level_set_interface(fv->F, fv->grad_F, ls->Length_Scale, 0,
                      &near_ls,
		      &H_ls, NULL, NULL, 
		      &delta_ls, NULL, NULL, 
		      normal_ls, NULL, NULL);


  /* Begin loop over modes */
  for ( mode=0; mode<vn->modes; mode++)
    {
      
      load_modal_pointers(mode, tt, dt, s, s_dot, grad_s, d_grad_s_dmesh);
      
      /* precalculate advective terms of form (v dot del tensor)*/


      for ( a=0; a<VIM; a++)
	{
	  for ( b=0; b<VIM; b++)
	    {
	      v_dot_del_s[a][b] = 0.;
	      x_dot_del_s[a][b] = 0.; 
	      for ( q=0; q<dim; q++)
		{
		  v_dot_del_s[a][b] +=  v[q] * grad_s[q][a][b];
		  x_dot_del_s[a][b] +=  x_dot[q] * grad_s[q][a][b];
		} 
	    }
	}
      
      /*
       * Stress tensor...(Note "anti-BSL" sign convention on deviatoric stress)
       */
      
      /* get polymer viscosity */
      mup = viscosity(ve[mode]->gn, gamma, d_mup);
      
      /* hardwire shear modulus for now */
      /* Gmod = 1000000.; */
      Gmod = mup/ve[mode]->time_const;


      /* get tensor dot products for future use */
      (void) tensor_dot(s, g, s_dot_g, VIM);
      (void) tensor_dot(gt, s, gt_dot_s, VIM);

      /* get tensor dot products for future use */
      

      /*
       * Residuals_________________________________________________________________
       */
      
      if ( af->Assemble_Residual )
	{
	  /*
	   * Assemble each component "ab" of the polymer stress equation...
	   */
	  for ( a=0; a<VIM; a++)
	    {
	      for ( b=0; b<VIM; b++)
		{
		  
		  if(a <= b) /* since the stress tensor is symmetric, only assemble the upper half */ 
		    {
		      eqn = R_s[mode][a][b];
		      
		      /*
		       * In the element, there will be contributions to this many equations
		       * based on the number of degrees of freedom...
		       */
		      
		      for ( i=0; i<ei[pg->imtrx]->dof[eqn]; i++)
			{
			  wt_func = bf[eqn]->phi[i];
			  /* add Petrov-Galerkin terms as necessary */
			  if(supg!=0.)
			    {
			      for(w=0; w<dim; w++)
				{
				  wt_func += supg * h_elem*v[w]*bf[eqn]->grad_phi[i] [w];
				}
			    }
			  
			  /* The mass and advection terms constitute the substantial 
			   * derivative and the upper convective derivative of the
			   * stress tensor. These terms are divided by the modulus, 
			   * G, and form the elastic solid response.
			   */
			  mass = 0.;
			  if ( pd->TimeIntegration != STEADY )
			    {
			      if ( pd->e[pg->imtrx][eqn] & T_MASS )
				{
				  mass = s_dot[a][b]* H_ls / Gmod;
				  mass *= wt_func * det_J * wt * h3;
				  mass *= pd->etm[pg->imtrx][eqn][(LOG2_MASS)];
				}
			    }
			  
			  advection = 0.;
			  if ( pd->e[pg->imtrx][eqn] & T_ADVECTION )
 			    {
			      advection +=  v_dot_del_s[a][b]  -  x_dot_del_s[a][b];
			      advection -= (gt_dot_s[a][b] + s_dot_g[a][b]);
			      
			      advection *= wt_func * H_ls / Gmod *det_J * wt * h3;
			      advection *= pd->etm[pg->imtrx][eqn][(LOG2_ADVECTION)];
			    }
			  
			  
			  /*
			   * Source term...
			   */
			  
			  source = 0.;
			  if ( pd->e[pg->imtrx][eqn] & T_SOURCE )
			    {
			      /* This source term involves the Newtonian fluid
			       * viscosity expressed in the mixed formulation.
			       */
			      source =  s[a][b] * (1.-H_ls) / mup; 

			      /* This source term involves the rate of deformation
			       * tensor, which is used for both the solid and fluid
			       * formulations.
			       */

			      source -= ( g[a][b] +  gt[a][b]);
			      source *= wt_func * det_J * h3 * wt;
			      source *= pd->etm[pg->imtrx][eqn][(LOG2_SOURCE)];
			    }
			  
			  /*
			   * Add contributions to this residual (globally into Resid, and 
			   * locally into an accumulator)
			   */
			  
<<<<<<< HEAD
			  lec->R[LEC_R_INDEX(upd->ep[pg->imtrx][eqn],i)] += 
=======
			  lec->R[upd->ep[pg->imtrx][eqn]][i] += 
>>>>>>> 976981d2
			    mass + advection + source;
			}
		    }
		}
	    }
	}
      
      /*
       * Jacobian terms...
       */
      
      if ( af->Assemble_Jacobian )
	{
	  dbl R_source, R_advection; /* Places to put the raw residual portions 
					        instead of constantly recalcing them */
	  for ( a=0; a<VIM; a++)
	    {
	      for ( b=0; b<VIM; b++)
		{
		  if(a <= b) /* since the stress tensor is symmetric, only assemble the upper half */ 
		    {
		      eqn = R_s[mode][a][b];
		      peqn = upd->ep[pg->imtrx][eqn];

		      R_advection =  v_dot_del_s[a][b]  -  x_dot_del_s[a][b];
		      R_advection -= (gt_dot_s[a][b] + s_dot_g[a][b]);
		      R_advection *= H_ls / Gmod;
		     
		      R_source =   s[a][b] * (1.-H_ls) / mup -  ( g[a][b] +  gt[a][b] );
			      
		      for ( i=0; i<ei[pg->imtrx]->dof[eqn]; i++)
			{
			  
			  wt_func = bf[eqn]->phi[i];
			  /* add Petrov-Galerkin terms as necessary */
			  if(supg!=0.)
			    {
			      for(w=0; w<dim; w++)
				{
				  wt_func += supg * h_elem*v[w]*bf[eqn]->grad_phi[i] [w];
				}
			    }
			  
			  
			  /*
			   * Set up some preliminaries that are needed for the (a,i)
			   * equation for bunches of (b,j) column variables...
			   */
			  
			  /* 
			   * J_S_T
			   */
			  
			  var = TEMPERATURE;
			  if ( pd->v[pg->imtrx][var] )
			    {
			      pvar = upd->vp[pg->imtrx][var];
			      for ( j=0; j<ei[pg->imtrx]->dof[var]; j++)
				{
				  phi_j = bf[var]->phi[j];
				  
				  source    = 0.;
				  if ( pd->e[pg->imtrx][eqn] & T_SOURCE )
				    {
				      source -=  s[a][b] * (1.-H_ls)/(mup*mup)* d_mup->T[j];
				      source *= wt_func * det_J * wt * h3;
				      source *= pd->etm[pg->imtrx][eqn][(LOG2_SOURCE)];
				    }
				  
				  lec->J[LEC_J_INDEX(peqn,pvar,i,j)] +=
				    source;
				}
			    }
			  
			  /*
			   * J_S_v
			   */
			  for ( p=0; p<dim; p++)
			    {
			      var = VELOCITY1+p;
			      if ( pd->v[pg->imtrx][var] )
				{
				  pvar = upd->vp[pg->imtrx][var];
				  for ( j=0; j<ei[pg->imtrx]->dof[var]; j++)
				    {
				      phi_j = bf[var]->phi[j];
				      d_mup_dv_pj  = d_mup->v[p][j];
				      
				      mass = 0.;
				      
				      if ( pd->TimeIntegration != STEADY )
					{
					  if ( pd->e[pg->imtrx][eqn] & T_MASS )
					    {
					      if(supg!=0.)
						{
						  mass = supg * h_elem*phi_j*bf[eqn]->grad_phi[i][p];
						  
						  for(w=0;w<dim;w++)
						    {
						      mass += supg * vcent[p]*dvc_dnode[p][j]*h[p]*h_elem_inv/4.
							*v[w]*bf[eqn]->grad_phi[i] [w];
						    }
						  
						  mass *=  s_dot[a][b] * H_ls / Gmod;
						}
					      
					      mass *= pd->etm[pg->imtrx][eqn][(LOG2_MASS)] * det_J * wt * h3;
					    }
					  
					}
				      
				      advection = 0.;
				      
				      if ( pd->e[pg->imtrx][eqn] & T_ADVECTION )
					{
					  advection_a = phi_j * 
					    (grad_s[p][a][b]) * H_ls / Gmod;
					  
					  advection_a *=  wt_func;
					  
					  advection_b = 0.;
					  /* Petrov-Galerkin term */
					  if(supg !=0.)
					    {
					      advection_b =  supg * h_elem*phi_j*bf[eqn]->grad_phi[i][p];
					      for( w =0; w<dim; w++ )
						{
						  advection_b += supg*vcent[p]*h[p]*dvc_dnode[p][j]*h_elem_inv/4.
						    *v[w]*bf[eqn]->grad_phi[i] [w];
						}
					      
					      advection_b *= R_advection;
					    }
					  
					  advection = advection_a +  advection_b;
					  advection *= det_J * wt *h3;
					  advection *= pd->etm[pg->imtrx][eqn][(LOG2_ADVECTION)];
					}
				      
				      source    = 0.;
				      
				      if ( pd->e[pg->imtrx][eqn] & T_SOURCE )
					{
					  source_a =  -d_mup_dv_pj * (s[a][b] * (1.-H_ls) / (mup*mup ));
					  source_a *= wt_func;
					  
					  source_b = 0.;
					  if(supg != 0.)
					    {
					      source_b = supg * h_elem* phi_j*bf[eqn]->grad_phi[i][p];
					      
					      for(w=0;w<dim;w++)
						{
						  source_b += supg*vcent[p]*dvc_dnode[p][j]*h[p]*h_elem_inv/4.
						    *v[w]*bf[eqn]->grad_phi[i] [w];
						}
					      
					      source_b *= R_source;
					    }
					  
					  source = source_a + source_b;
					  source *=  det_J * wt * h3;
					  source *= pd->etm[pg->imtrx][eqn][(LOG2_SOURCE)];
					}
				  
				      lec->J[LEC_J_INDEX(peqn,pvar,i,j)] +=
					mass + advection + source;
				    }
				}
			    }
			  
			  /*
			   * J_S_c
			   */
			  var = MASS_FRACTION;
			  if ( pd->v[pg->imtrx][var] )
			    {
			      for ( j=0; j<ei[pg->imtrx]->dof[var]; j++)
				{
				  phi_j = bf[var]->phi[j];
				  
				  for ( w=0; w<pd->Num_Species_Eqn; w++)
				    {
				      
				      source    = 0.;
			  
				      if ( pd->e[pg->imtrx][eqn] & T_SOURCE )
					{
					  source =   -d_mup->C[w][j] * (s[a][b] * (1.-H_ls) / (mup*mup) );
					  source *= wt_func * det_J * wt * h3;
					  source *= pd->etm[pg->imtrx][eqn][(LOG2_SOURCE)];
					  
					}
				      
				      if ( w > 1 )
					{
					  EH(-1, "Need more arrays for each species.");
					}
				      
				      lec->J[LEC_J_INDEX(peqn,MAX_PROB_VAR + w,i,j)] +=
					source;
				    }
				}
			    }
			  
			  /*
			   * J_S_P
			   */
			  var = PRESSURE;
			  if ( pd->v[pg->imtrx][var] )
			    {
			      pvar = upd->vp[pg->imtrx][var];
			      for ( j=0; j<ei[pg->imtrx]->dof[var]; j++)
				{
				  phi_j = bf[var]->phi[j];
				  
				  source    = 0.;
				  if ( pd->e[pg->imtrx][eqn] & T_SOURCE )
				    {
				      source =  -d_mup->P[j] * (s[a][b] * (1.-H_ls) / (mup*mup) );
				      source *= wt_func * det_J * wt * h3;
				      source *= pd->etm[pg->imtrx][eqn][(LOG2_SOURCE)];
				    }
				  
				  lec->J[LEC_J_INDEX(peqn,pvar,i,j)] +=
				    source;
				}		      
			    }
			  
			  /*
			   * J_S_d
			   */
			  for ( p=0; p<dim; p++)
			    {
			      var = MESH_DISPLACEMENT1+p;
			      if ( pd->v[pg->imtrx][var] )
				{
				  pvar = upd->vp[pg->imtrx][var];
				  for ( j=0; j<ei[pg->imtrx]->dof[var]; j++)
				    {
				      phi_j = bf[var]->phi[j];
				      d_det_J_dmesh_pj = bf[eqn]->d_det_J_dm[p][j];
				      dh3dmesh_pj = fv->dh3dq[p] * bf[var]->phi[j];
				      d_mup_dmesh_pj  = d_mup->X [p][j];
				      if(supg!=0.)
					{
					  h_elem_deriv = 0.;
					  for( q=0; q<dim; q++ )
					    {
					      h_elem_deriv += 
						hh[q][p]*vcent[q]*vcent[q]*dh_dxnode[q][j]*h_elem_inv/4.;
					    } 
					}
				      
				      mass = 0.;
				      mass_a = 0.;
				      mass_b = 0.;
				      if ( pd->TimeIntegration != STEADY )
					{
					  if ( pd->e[pg->imtrx][eqn] & T_MASS )
					    {
					      mass_a = s_dot[a][b]* H_ls / Gmod;
					      mass_a *= wt_func * ( d_det_J_dmesh_pj * h3 + det_J * dh3dmesh_pj );
					      
					      if(supg != 0.)
						{
						  for( w=0; w<dim; w++ )
						    {
						      mass_b += supg * (h_elem*v[w]* bf[eqn]->d_grad_phi_dmesh[i][w] [p][j]
									+ h_elem_deriv * v[w]*bf[eqn]->grad_phi[i] [w] );
						    }
						  mass_b*= s_dot[a][b]* H_ls / Gmod * h3 * det_J;
						}
					      
					      mass = mass_a + mass_b;
					      mass *= wt * pd->etm[pg->imtrx][eqn][(LOG2_MASS)];
					    }
					}
				      
				      advection   = 0.;
				      
				      if ( pd->e[pg->imtrx][eqn] & T_ADVECTION )
					{
					  /*
					   * Four parts: 
					   *    advection_a = 
					   *    	Int ( ea.(v-xdot).d(Vv)/dmesh h3 |Jv| )
					   *
					   *    advection_b = 
					   *  (i)	Int ( ea.(v-xdot).Vv h3 d(|Jv|)/dmesh )
					   *  (ii)  Int ( ea.(v-xdot).d(Vv)/dmesh h3 |Jv| )
					   *  (iii) Int ( ea.(v-xdot).Vv dh3/dmesh |Jv|   )
					   *
					   * For unsteady problems, we have an 
					   * additional term
					   *
					   *    advection_c = 
					   *    	Int ( ea.d(v-xdot)/dmesh.Vv h3 |Jv| )
					   */
					  
					  advection_a =  R_advection;
					  
					  advection_a *= wt_func *(  d_det_J_dmesh_pj * h3 + det_J * dh3dmesh_pj );
					  
					  d_vdotdels_dm = 0.;
					  for ( q=0; q<dim; q++)
					    {
					      d_vdotdels_dm += (v[q]-x_dot[q]) * d_grad_s_dmesh[q][a][b] [p][j];
					    }
					  
					  advection_b =  d_vdotdels_dm;
					  advection_b *=  H_ls / Gmod * wt_func *det_J * h3;
					  
					  advection_c = 0.;	
					  if ( pd->TimeIntegration != STEADY )
					    {
					      if ( pd->e[pg->imtrx][eqn] & T_MASS )
						{
						  d_xdotdels_dm = (1.+2.*tt) * phi_j/dt 
						    * grad_s[p][a][b];
						  
						  advection_c -= d_xdotdels_dm;
						  
						  advection_c *= H_ls / Gmod * wt_func * h3 * det_J;
						}
					    }
					  
					  advection_d = 0.;	
					  if(supg!=0.)
					    {
					      for( w=0; w<dim; w++ )
						{
						  advection_d+= supg *(h_elem*v[w]* bf[eqn]->d_grad_phi_dmesh[i][w] [p][j]
								       + h_elem_deriv * v[w]*bf[eqn]->grad_phi[i] [w] );
						}
					      
					      advection_d *= ( R_advection )* det_J * h3;
					    }
					  
					  advection = advection_a + advection_b + advection_c + advection_d;
					  
					  advection *=  wt * pd->etm[pg->imtrx][eqn][(LOG2_ADVECTION)];
					  
					}
				      
				      /*
				       * Source term...
				       */
				      
				      source = 0.;
				      
				      if ( pd->e[pg->imtrx][eqn] & T_SOURCE )
					{
					  source_a =  R_source;
					  source_a *= wt_func * (d_det_J_dmesh_pj * h3 + det_J * dh3dmesh_pj);

					  source_b = - s[a][b] * (1.-H_ls) / (mup*mup);
					  source_b *= wt_func * det_J * h3 * d_mup_dmesh_pj ;
					  
					  source_c = 0.;
					  if(supg !=0.)
					    {
					      for( w=0;w<dim;w++)
						{
						  source_c+= supg * (h_elem*v[w]* bf[eqn]->d_grad_phi_dmesh[i][w] [p][j]
								     + h_elem_deriv * v[w]*bf[eqn]->grad_phi[i] [w] ); 
						}
					      source_c *= R_source * det_J * h3;
					    }
					  
					  source  = source_a + source_b + source_c;
					  
					  source *=  wt * pd->etm[pg->imtrx][eqn][(LOG2_SOURCE)];
				      
					}
				      
				      lec->J[LEC_J_INDEX(peqn,pvar,i,j)] +=
					mass + advection + source;
				    }
				}
			    }
		      
			  /*
			   * J_S_G
			   */
			  for ( p=0; p<VIM; p++)
			    {
			      for ( q=0; q<VIM; q++)
				{
				  var =  v_g[p][q];
				  
				  if ( pd->v[pg->imtrx][var] )
				    {
				      pvar = upd->vp[pg->imtrx][var];
				      for ( j=0; j<ei[pg->imtrx]->dof[var]; j++)
					{
					  phi_j = bf[var]->phi[j];
					  advection   = 0.;
					  if ( pd->e[pg->imtrx][eqn] & T_ADVECTION )
					    {
					      advection -=  (s[p][b] * (double)delta(a,q) + s[a][p] * (double)delta(b,q));
					      advection *=  phi_j* h3 * det_J ;
					      
					      advection *= wt_func * wt * H_ls / Gmod * pd->etm[pg->imtrx][eqn][(LOG2_ADVECTION)];
					    }

					  /*
					   * Source term...
					   */
					  
					  source = 0.;		      
					  
					  if ( pd->e[pg->imtrx][eqn] & T_SOURCE )
					    {
					      source =  -phi_j *( (double)delta(a,p)*(double)delta(b,q) +  (double)delta(b,p)*(double)delta(a,q));
					      source *= det_J * h3 * wt_func * wt * pd->etm[pg->imtrx][eqn][(LOG2_SOURCE)];
					    }
					  
					  lec->J[LEC_J_INDEX(peqn,pvar,i,j)] +=
					    advection + source;
					}
				    }
				}
			    }
		      
			  
			  /*
			   * J_S_S
			   */
			  for ( p=0; p<VIM; p++)
			    {
			      for ( q=0; q<VIM; q++)
				{
				  var =  v_s[mode][p][q];
				  
				  if ( pd->v[pg->imtrx][var] )
				    {
				      pvar = upd->vp[pg->imtrx][var];
				      for ( j=0; j<ei[pg->imtrx]->dof[var]; j++)
					{
					  phi_j = bf[var]->phi[j];
					  mass = 0.;
					  if ( pd->TimeIntegration != STEADY )
					    {
					      if ( pd->e[pg->imtrx][eqn] & T_MASS )
						{
						  mass = (1.+2.*tt) * phi_j/dt * (double)delta(a,p) * (double)delta(b,q); 
						  mass *= h3 * det_J;
						  mass *= wt_func * H_ls / Gmod * wt * pd->etm[pg->imtrx][eqn][(LOG2_MASS)];
						}
					    }
					  
					  advection   = 0.;
					  
					  if ( pd->e[pg->imtrx][eqn] & T_ADVECTION )
					    {
					      if((a == p) && (b == q))
						{
						  for( r=0; r<dim; r++)
						    {
						      advection +=  (v[r]-x_dot[r])*  bf[var]->grad_phi[j][r];
						    }
						}
					      
					      advection -=  phi_j*(gt[a][p] * (double)delta(b,q) + g[q][b] * (double)delta(a,p));
						  
					      advection *=  h3 * det_J ;
						  
					      advection *= wt_func * wt *  H_ls / Gmod * pd->etm[pg->imtrx][eqn][(LOG2_ADVECTION)];
					    }
					  
					  /*
					   * Source term...
					   */
					  
					  source = 0.;		      
					  
					  if ( pd->e[pg->imtrx][eqn] & T_SOURCE )
					    {
					      source  = phi_j * (double)delta(a,p) * (double)delta(b,q) * (1.-H_ls) / mup;  
		      
					      source *= det_J * h3 * wt_func * wt * pd->etm[pg->imtrx][eqn][(LOG2_SOURCE)];
					    }
					  
					  lec->J[LEC_J_INDEX(peqn,pvar,i,j)] +=
					    mass + advection + source;
					}
				    }
				}
			    }
			}
		    }
		}
	    }
	}
    }
  
  return(status);
}


int
assemble_gradient(dbl tt,	/* parameter to vary time integration from 
				 * explicit (tt = 1) to implicit (tt = 0) */
		  dbl dt)	/* current time step size */
{
  int dim;
  int p, q, a, b;
  
  int eqn, var;
  int peqn, pvar;
  int i, j;
  int status;
  
  dbl h3;		        	/* Volume element (scale factors). */
  dbl dh3dmesh_pj;	        	/* Sensitivity to (p,j) mesh dof. */
  
  dbl grad_v[DIM][DIM];
  dbl g[DIM][DIM];                      /* velocity gradient tensor */
  
  dbl det_J;                            /* determinant of element Jacobian */
  
  dbl d_det_J_dmesh_pj;			/* for specific (p,j) mesh dof */
  
  dbl advection;	
  dbl advection_a, advection_b;
  dbl source;
  
  /*
   * 
   * Note how carefully we avoid refering to d(phi[i])/dx[j] and refer instead
   * to the j-th component of grad_phi[j][i] so that this vector can be loaded
   * up with components that may be different in non Cartesian coordinate
   * systems.
   *
   * We will, however, insist on *orthogonal* coordinate systems, even if we
   * might permit them to be curvilinear.
   *
   * Assume all components of velocity are interpolated with the same kind
   * of basis function.
   */
  
  /*
   * Galerkin weighting functions for i-th and a-th momentum residuals 
   * and some of their derivatives...
   */
  
  /*
   * Petrov-Galerkin weighting functions for i-th and ab-th stress residuals 
   * and some of their derivatives...
   */
  
  dbl wt_func;
  
  
  /*
   * Interpolation functions for variables and some of their derivatives.
   */
  
  dbl phi_j;
  
  dbl wt;
  
  /* Variables for stress */
  
  int R_g[DIM][DIM]; 
  int v_g[DIM][DIM]; 
  
  
  
  status = 0;
  
  /*
   * Unpack variables from structures for local convenience...
   */
  
  dim   = pd->Num_Dim;
  
  eqn   = R_GRADIENT11;			
  
  /*
   * Bail out fast if there's nothing to do...
   */
  
  if ( ! pd->e[pg->imtrx][eqn] )
    {
      return(status);
    }
  
  wt = fv->wt;
  
  det_J = bf[eqn]->detJ;		/* Really, ought to be mesh eqn. */
  
  h3 = fv->h3;			/* Differential volume element (scales). */
  
  /* load eqn and variable number in tensor form */
  
  
  v_g[0][0] = VELOCITY_GRADIENT11;
  v_g[0][1] = VELOCITY_GRADIENT12;
  v_g[1][0] = VELOCITY_GRADIENT21;
  v_g[1][1] = VELOCITY_GRADIENT22;
  v_g[0][2] = VELOCITY_GRADIENT13;
  v_g[1][2] = VELOCITY_GRADIENT23;
  v_g[2][0] = VELOCITY_GRADIENT31;
  v_g[2][1] = VELOCITY_GRADIENT32; 
  v_g[2][2] = VELOCITY_GRADIENT33; 
  
  
  R_g[0][0] = R_GRADIENT11;
  R_g[0][1] = R_GRADIENT12;
  R_g[1][0] = R_GRADIENT21;
  R_g[1][1] = R_GRADIENT22;
  R_g[0][2] = R_GRADIENT13;
  R_g[1][2] = R_GRADIENT23;
  R_g[2][0] = R_GRADIENT31;
  R_g[2][1] = R_GRADIENT32; 
  R_g[2][2] = R_GRADIENT33; 
  
  
  /*
   * Field variables...
   */
  
  
  /*
   * In Cartesian coordinates, this velocity gradient tensor will
   * have components that are...
   *
   * 			grad_v[a][b] = d v_b
   *				       -----
   *				       d x_a
   */

  for ( a=0; a<VIM; a++)
    {
      for ( b=0; b<VIM; b++)
	{
	  grad_v[a][b] = fv->grad_v[a][b];
	}
    }
  
  for ( a=0; a<VIM; a++)
    {
      for ( b=0; b<VIM; b++)
	{
	  g[a][b]  = fv->G[a][b];
	}
    }
  
  /*
   * Residuals_________________________________________________________________
   */
  
  if ( af->Assemble_Residual )
    {
      /*
       * Assemble each component "ab" of the velocity gradient equation...
       */
      for ( a=0; a<VIM; a++)
	{
	  for ( b=0; b<VIM; b++)
	    {
	      eqn = R_g[a][b];
	      /*
	       * In the element, there will be contributions to this many equations
	       * based on the number of degrees of freedom...
	       */
	      
	      for ( i=0; i<ei[pg->imtrx]->dof[eqn]; i++)
		{
		  
		  wt_func = bf[eqn]->phi[i];   /* add Petrov-Galerkin terms as necessary */
		  
		  advection = 0.;
		  
		  if ( pd->e[pg->imtrx][eqn] & T_ADVECTION )
		    {
		      advection -= grad_v[a][b];
		      advection *= wt_func * det_J * wt * h3;
		      advection *= pd->etm[pg->imtrx][eqn][(LOG2_ADVECTION)];
		    }
		  
		  /*
		   * Source term...
		   */
		  
		  source = 0;
		  
		  if ( pd->e[pg->imtrx][eqn] & T_SOURCE )
		    {
		      source +=  g[a][b];    
		      source *= wt_func * det_J * h3 * wt;
		      source *= pd->etm[pg->imtrx][eqn][(LOG2_SOURCE)];
		    }
		  
<<<<<<< HEAD
		  lec->R[LEC_R_INDEX(upd->ep[pg->imtrx][eqn],i)] += 
=======
		  lec->R[upd->ep[pg->imtrx][eqn]][i] += 
>>>>>>> 976981d2
		    advection  + source;      
		}
	    }
	}
    }  
  
  /*
   * Jacobian terms...
   */
  
  if ( af->Assemble_Jacobian )
    {
      for ( a=0; a<VIM; a++)
	{
	  for ( b=0; b<VIM; b++)
	    {
	      eqn = R_g[a][b];
	      peqn = upd->ep[pg->imtrx][eqn];
	      
	      for ( i=0; i<ei[pg->imtrx]->dof[eqn]; i++)
		{
		  wt_func = bf[eqn]->phi[i];   /* add Petrov-Galerkin terms as necessary */
  
		  /*
		   * J_G_v
		   */
		  for ( p=0; p<dim; p++)
		    {
		      var = VELOCITY1+p;
		      if ( pd->v[pg->imtrx][var] )
			{
			  pvar = upd->vp[pg->imtrx][var];
			  for ( j=0; j<ei[pg->imtrx]->dof[var]; j++)
			    {
			      phi_j = bf[var]->phi[j];
			      
			      advection = 0.;
			      
			      if ( pd->e[pg->imtrx][eqn] & T_ADVECTION )
				{
				  advection -= bf[var]->grad_phi_e[j][p][a][b];
				  advection *= wt_func * det_J * wt *h3;
				  advection *= pd->etm[pg->imtrx][eqn][(LOG2_ADVECTION)];
				  
				}
			      
			      source    = 0.;
			      
			      lec->J[LEC_J_INDEX(peqn,pvar,i,j)] +=
				advection + source;
			    }
			}
		    }
		  
		  /*
		   * J_G_d
		   */
		  for ( p=0; p<dim; p++)
		    {
		      var = MESH_DISPLACEMENT1+p;
		      if ( pd->v[pg->imtrx][var] )
			{
			  pvar = upd->vp[pg->imtrx][var];
			  for ( j=0; j<ei[pg->imtrx]->dof[var]; j++)
			    {
			      phi_j = bf[var]->phi[j];
			      
			      d_det_J_dmesh_pj = bf[eqn]->d_det_J_dm[p][j];
			      
			      dh3dmesh_pj = fv->dh3dq[p] * bf[var]->phi[j];
			      
			      advection   = 0.;
			      
			      if ( pd->e[pg->imtrx][eqn] & T_ADVECTION )
				{
				  /*
				   * three parts: 
				   *    advection_a = 
				   *    	Int ( d(Vv)/dmesh h3 |Jv| )
				   *
				   *    advection_b = 
				   *  (i)	Int ( Vv h3 d(|Jv|)/dmesh )
				   *  (ii)      Int ( Vv dh3/dmesh |Jv|   )
				   */
				  
				  
				  advection_a =  -grad_v[a][b];
				  
				  advection_a *=  (  d_det_J_dmesh_pj * h3 + det_J * dh3dmesh_pj );
				  
				  advection_b  = -fv->d_grad_v_dmesh[a][b] [p][j];
				  
				  advection_b *=  det_J * h3;
				  
				  advection = advection_a + advection_b;
				  
				  advection *= wt_func * wt * pd->etm[pg->imtrx][eqn][(LOG2_ADVECTION)];
				  
				}
			      
			      source = 0.;
			      
			      if ( pd->e[pg->imtrx][eqn] & T_SOURCE )
				{
				  source +=  g[a][b];
				  
				  source *=  d_det_J_dmesh_pj * h3 + det_J * dh3dmesh_pj;
				  
				  source *= wt_func * wt * pd->etm[pg->imtrx][eqn][(LOG2_SOURCE)];
				  
				}
			      
			      lec->J[LEC_J_INDEX(peqn,pvar,i,j)] +=
				advection + source;
			    }
			}
		    }
		  
		  /*
		   * J_G_G
		   */
		  
		  for ( p=0; p<VIM; p++)
		    {
		      for ( q=0; q<VIM; q++)
			{
			  var =  v_g[p][q];
			  
			  if ( pd->v[pg->imtrx][var] )
			    {
			      pvar = upd->vp[pg->imtrx][var];
			      for ( j=0; j<ei[pg->imtrx]->dof[var]; j++)
				{
				  phi_j = bf[var]->phi[j];
				  
				  source = 0.;		      
				  
				  if ( pd->e[pg->imtrx][eqn] & T_SOURCE )
				    {
				      if((a == p) && (b == q))
					{
					  source = phi_j  * det_J * h3 * wt_func * wt * pd->etm[pg->imtrx][eqn][(LOG2_SOURCE)];
					}
				    }
				  
				  lec->J[LEC_J_INDEX(peqn,pvar,i,j)] +=
				    source;
				}
			    }
			}
		      
		    }
		}  
	    }
	}
    }
  return(status);
}


int tensor_dot(dbl t1[DIM][DIM],
	       dbl t2[DIM][DIM],
	       dbl t1_dot_t2[DIM][DIM],
	       const int dim)
{
  int i,j,k;
  int status;
  dbl v1[DIM];
  dbl v2[DIM];

  for(k=0;k<dim;k++)
    {
      for(i=0;i<dim;i++)
	{
	  v1[i]=t1[k][i];
	}
      for(j=0;j<dim;j++)
	{
	  for(i=0;i<dim;i++)
	    {
	      v2[i]=t2[i][j];
	    }
	  t1_dot_t2[k][j]=vec_dot(dim,v1,v2);
	}
    }

  status=1;
  return(status);
}

dbl
vec_dot(const int n1,
	dbl *v1,
	dbl *v2)
{
  int i;
  dbl rc = 0.0;

  for (i = 0; i < n1; i++) {
    rc += *v1 * *v2;
    v1++; v2++;
  }
  return(rc);
}

void 
load_modal_pointers(int ve_mode, /* mode number */
		    dbl tt,
		    dbl dt,
		    dbl s[DIM][DIM], /* stress tensor for mode ve_mode */
		    dbl s_dot[DIM][DIM], /* stress tensor time derivative for mode ve_mode */
		    dbl grad_s[DIM][DIM][DIM], /* grad of stress tensor for mode ve_mode */
		    dbl d_grad_s_dm[DIM][DIM][DIM][DIM][MDE]) /* derivative of grad of stress tensor for mode ve_mode */

{
  int a,b,p,q;			/* indeces for dimensions */
  int j;			/* indeces for dofs */
  int var;
  size_t siz;

  siz = sizeof(double)*DIM*DIM*DIM*DIM*MDE;
  memset(d_grad_s_dm,0,siz);

  /* load up things we need in the assembly routine for each mode in turn*/

  /* put stress in a nice working array */
  
  for (a = 0; a < VIM; a++) {
    for (b = 0; b < VIM; b++) {
      s[a][b] = fv->S[ve_mode][a][b];	  
      if (pd->TimeIntegration != STEADY)  {
	s_dot[a][b] = fv_dot->S[ve_mode][a][b];
      } else {
	s_dot[a][b] = 0.;
      }
    }
  } 
  
  for ( p=0; p<VIM; p++)
    {
      for ( a=0; a<VIM; a++)
	{
	  for ( b=0; b<VIM; b++)
	    {
	      grad_s[p][a][b] = fv->grad_S[ve_mode][p][a][b];
	    }
	}
    } 
  
  var = MESH_DISPLACEMENT1;
  if ( pd->v[pg->imtrx][var] )
    {
      for ( p=0; p<VIM; p++)
	{
	  for ( a=0; a<VIM; a++)
	    {
	      for ( b=0; b<VIM; b++)
		{
		  for ( q=0; q<ei[pg->imtrx]->ielem_dim; q++)
		    {
		      for ( j=0; j<ei[pg->imtrx]->dof[var]; j++)
			{
			  d_grad_s_dm[p][a][b][q][j] = fv->d_grad_S_dmesh[ve_mode][p][a][b][q][j];
			}
		    }
		}
	    }
	}
    }

}


/******************************************************************************/
/* END of routine modal_esp_alloc */
/******************************************************************************/

int
assemble_surface_stress (Exo_DB *exo,	/* ptr to basic exodus ii mesh information */
			 double x[],
			 struct Aztec_Linear_Solver_System *ams,
			 dbl x_update[],    /* last update for x vector */
			 double delta_t, /* current time step size */
			 double t_,	/* parameter to vary time integration from
					 * explicit (tt = 1) to implicit (tt = 0) */
			 int ielem_type, /* element type  */
			 int ielem_type_fill, /* element type for fill function */
			 int id_side,	/* id number of current side according to 
					 * EXODUS convention  */
			 int neighbor,	/* element neighboring this side */
			 int ielem,	/* current element */
			 int num_local_nodes)   /* number of nodes per element */
{
/*    TAB certifies that this function conforms to the exo/patran side numbering convention 11/9/98. */

/* LOCAL VARIABLES */
  int ip, ip1, i, j, dim;     /* counters */
  int a, b, p, q;    /* more counters */
  int nodes_per_side;
  int local_elem_node_id[MAX_NODES_PER_SIDE];

  int eqn, peqn;
  int var, pvar;
  int err;         /* status variable for functions */
  int ip_total, ip_total_fill;
  int found_it;

  /* Variables for stress */
  int R_s[MAX_MODES][DIM][DIM]; 
  int v_s[MAX_MODES][DIM][DIM];
  int S_map[MAX_MODES][DIM][DIM]; /* map var index to stress mode component */

  int ibc, ins, side_index;
  int table_ibc[MAX_MODES][DIM][DIM]; /* maps table boundary condition index for each stress mode */
  int num_zeros; 

  int doit = 1;

  int mode;

  dbl s[DIM][DIM], s_dot[DIM][DIM], grad_s[DIM][DIM][DIM];
  dbl stress_neighbor[MAX_SURF_GP][MAX_MODES][DIM][DIM];
  dbl stress_update_v[MAX_SURF_GP][MAX_MODES][DIM][DIM];
  dbl s_n[MAX_MODES][DIM][DIM];
  dbl d_grad_s_dmesh[DIM][DIM][DIM][DIM][MDE];
  dbl **x_neighbor;

  dbl *J_S_S_v[MAX_MODES][DIM][DIM][MDE][DIM][DIM][MDE];
  dbl phi_neighbor[MAX_SURF_GP][MDE];

  dbl advection;

  double phi_j, phi_i;
  dbl rhs;
  double ss, tt, uu;			/* Gaussian quadrature point locations  */
  double xi[DIM];             /* Local element coordinates of Gauss point. */
  dbl vdotn, vdotn_avg = 0;
  dbl vdotn_norm = 0;
  double wt;                  /* Quadrature weights units - ergs/(sec*cm*K) = g*cm/(sec^3*K)     */

  dbl *phi_v=NULL;

  dbl alpha = 0.5;
    
  /***************************************************************************/

  /* load eqn and variable number in tensor form */
  err = stress_eqn_pointer(S_map);

  err = stress_eqn_pointer(v_s);
  err = stress_eqn_pointer(R_s);

  /* initialization of the neighbor stress pointers array */


  memset( J_S_S_v, 0,  MAX_MODES*DIM*DIM*MDE*DIM*DIM*MDE);

  /********************************************************************************/
  /*     START OF SURFACE LOOPS THAT REQUIRE INTEGRATION (WEAK SENSE)             */
  /*                AND REQUIRE ROTATION IN TO N-T FORM                           */
  /********************************************************************************/
  /* Find out the number of surface quadrature points 
     -this is assumed independent of the surface */
  ip_total = elem_info(NQUAD_SURF, ielem_type);
  
  dim =  pd->Num_Dim;


  /* allocate space for x_neighbor */

  /*  x_neighbor = (double **) array_alloc(2, ip_total, DIM, sizeof(double)); */
  /*  manually allocate space to correct (seeming) misalignment for HPUX */

  x_neighbor = (double **) smalloc( ip_total* (int) sizeof(double*) );
     for( i=0; i<DIM; i++ )
      {
        x_neighbor[i] = ( double * ) smalloc( DIM * sizeof(double) );
      }



/* If no neighbor element found, check for table boundary condition on inlet */

     for(mode=0; mode<vn->modes; mode++) 
       {
	 for(a=0; a<VIM; a++)
	   {
	     for(b=0; b<VIM; b++)
	       {
		 table_ibc[mode][a][b]=-1;
	       }
	   }
       }

     for(ibc=0; ibc<Num_BC; ibc++)
       { 
	 if(BC_Types[ibc].BC_Name == TABLE_BC)
	   {
	     /*Loop over all side sets to find a match */
	     for(ins=0; ins<exo->num_side_sets; ins++)
	       {
		 if(Proc_SS_Ids[ins]==BC_Types[ibc].BC_ID)
		   {
		     
		     
		     /* Does it contain the element? */
		     for(side_index=0;side_index<exo->ss_num_sides[ins];side_index++)
		       {
			 
			 if(ielem==exo->ss_elem_list[exo->ss_elem_index[ins]+side_index])
			   {
			     /* which variable is the table for? */
			     switch(BC_Types[ibc].table->f_index)
			       {
			       case POLYMER_STRESS11:
				 {
				   table_ibc[0][0][0]=ibc;
				   break;
				 }
			       case POLYMER_STRESS12:
				 {
				   table_ibc[0][0][1]=ibc;
				   break;
				 }
			       case POLYMER_STRESS22:
				 {
				   table_ibc[0][1][1]=ibc;
				   break;
				 }
			       case POLYMER_STRESS11_1:
				 {
				   table_ibc[1][0][0]=ibc;
				   break;
				 }
			       case POLYMER_STRESS12_1:
				 {
				   table_ibc[1][0][1]=ibc;
				   break;
				 }
			       case POLYMER_STRESS22_1:
				 {
				   table_ibc[1][1][1]=ibc;
				   break;
				 }
			       case POLYMER_STRESS11_2:
				 {
				   table_ibc[2][0][0]=ibc;
				   break;
				 }
			       case POLYMER_STRESS12_2:
				 {
				   table_ibc[2][0][1]=ibc;
				   break;
				 }
			       case POLYMER_STRESS22_2:
				 {
				   table_ibc[2][1][1]=ibc;
				   break;
				 }
			       case POLYMER_STRESS11_3:
				 {
				   table_ibc[3][0][0]=ibc;
				   break;
				 }
			       case POLYMER_STRESS12_3:
				 {
				   table_ibc[3][0][1]=ibc;
				   break;
				 }
			       case POLYMER_STRESS22_3:
				 {
				   table_ibc[3][1][1]=ibc;
				   break;
				 }
			       case POLYMER_STRESS11_4:
				 {
				   table_ibc[4][0][0]=ibc;
				   break;
				 }
			       case POLYMER_STRESS12_4:
				 {
				   table_ibc[4][0][1]=ibc;
				   break;
				 }
			       case POLYMER_STRESS22_4:
				 {
				   table_ibc[4][1][1]=ibc;
				   break;
				 }
			       case POLYMER_STRESS11_5:
				 {
				   table_ibc[5][0][0]=ibc;
				   break;
				 }
			       case POLYMER_STRESS12_5:
				 {
				   table_ibc[5][0][1]=ibc;
				   break;
				 }
			       case POLYMER_STRESS22_5:
				 {
				   table_ibc[5][1][1]=ibc;
				   break;
				 }
			       case POLYMER_STRESS11_6:
				 {
				   table_ibc[6][0][0]=ibc;
				   break;
				 }
			       case POLYMER_STRESS12_6:
				 {
				   table_ibc[6][0][1]=ibc;
				   break;
				 }
			       case POLYMER_STRESS22_6:
				 {
				   table_ibc[6][1][1]=ibc;
				   break;
				 }
			       case POLYMER_STRESS11_7:
				 {
				   table_ibc[7][0][0]=ibc;
				   break;
				 }
			       case POLYMER_STRESS12_7:
				 {
				   table_ibc[7][0][1]=ibc;
				   break;
				 }
			       case POLYMER_STRESS22_7:
				 {
				   table_ibc[7][1][1]=ibc;
				   break;
				 }
			       default:
				 {
				   break;
				 }
			       }
			   } /* end check for right element */
		       } /* end loop over sides of ins */
		   } /*close if loop for BC_ID check */
	       } /*close loop over all side sets */
	   } /* end if loop over tables */
       } /* end loop over all bc's */

     num_zeros = 0;

     for(mode=0; mode<vn->modes; mode++) {
       for(a=0; a<VIM; a++){
	 for(b=0; b<VIM; b++)
	   {
	     if((a <= b)&&(table_ibc[mode][a][b] == -1)) 
	       { num_zeros++; }
	   }
       }
     }

     /* if num_zeros == 0, then table bc's exist for all stress modes
	if num_zeros == vn->modes*(VIM!), then no table bc's exist
	if num_zeros in between - there is a problem...  */


  /* Use one point surface quadrature integration 
     to get the sign of v*n */

/*   ip_total_fill = elem_info(NQUAD_SURF, ielem_type_fill); */

  ip_total_fill =1;

  /* Surface integration over element */
  
  for (ip = 0; ip < ip_total_fill; ip++) 
    {
      /* find the quadrature point locations for current ip */
      
      
      find_surf_st (ip, P1_QUAD, id_side, dim, xi, &ss, &tt, &uu);
      
      /* find the quadrature weight for current ip */
      wt = Gq_surf_weight (ip, ielem_type_fill);    
      
      /* ****************************************/
      err = load_basis_functions( xi, bfd);
      EH( err, "problem from load_basis_functions");

      err = beer_belly();
      EH( err, "beer_belly");
            
      /* precalculate variables at  current integration pt.*/
 	      
      err = load_fv();
      EH( err, "load_fv");


     /* calculate the determinant of the surface jacobian and the normal to 
      * the surface all at one time 
      */

      err =  get_side_info(ielem_type, id_side, &nodes_per_side, local_elem_node_id);
      EH( err, "get_side_info");
      
      surface_determinant_and_normal (ielem, ei[pg->imtrx]->iconnect_ptr, num_local_nodes, 
				      ei[pg->imtrx]->ielem_dim - 1,  
				      id_side,
				      nodes_per_side,
				      local_elem_node_id );

      do_LSA_mods(LSA_SURFACE);

      vdotn_avg = 0.;
      vdotn_norm = 0.;
      for( a=0; a< dim; a++)
	{
	  vdotn_avg += fv->v[a] * fv->snormal[a];
	  vdotn_norm += fv->v[a]* fv->v[a];
	}

      if (vdotn_avg <  0. && vdotn_avg*vdotn_avg/vdotn_norm > 1.e-12 )
	{
 	  if(neighbor != -1 )
	    {
	      err =  neighbor_stress(exo, x, x_update, ielem, neighbor, stress_neighbor, 
				     stress_update_v, phi_neighbor,
				     num_local_nodes, nodes_per_side,
				     local_elem_node_id, ielem_type, 
				     ielem_type_fill,  x_neighbor, S_map);
	      EH( err, "neighbor_stress");
	    }
 	  else if((neighbor==-1)&&(num_zeros==0))
	    {
	      /* inlet table boundary consitions exist for the stress components */

	      err =  neighbor_stress_table(exo, x, x_update, ielem, stress_neighbor,  
				     stress_update_v, phi_neighbor,
				     num_local_nodes, nodes_per_side,
				     local_elem_node_id, ielem_type, 
				     ielem_type_fill,  x_neighbor, S_map, table_ibc);
	      EH( err, "neighbor_stress_table");
	    }
 	  else
	    {
	      /* if there is no neighbor and no tables, set this value to zero 
	       * I am assuming we will only get here for inflow
	       * boundaries... later we will do something better.*/
	      for (a = 0; a < MAX_SURF_GP; a++) {
		for (b = 0; b < MDE; b++) {
		  phi_neighbor[a][b] = 0.0;
		}
	      }

	      phi_v = phi_neighbor[0];

	      for ( mode=0; mode<vn->modes; mode++)
		{
		  for ( a=0; a<VIM; a++)
		    {
		      for ( b=0; b<VIM; b++)
			{
			  s_n[mode][a][b] = 0.;
			}
		    }
		}
	    }
	}
    }


  /* Surface integration over element */
  if(vdotn_avg <  0. && vdotn_avg*vdotn_avg/vdotn_norm > 1.e-12 && ((neighbor!=-1)||(num_zeros==0)) ) 
    {
      for (ip = 0; ip < ip_total; ip++) 
	{
	  /* find the quadrature point locations for current ip */
	  
	  
	  find_surf_st (ip, ielem_type, id_side, dim, xi, &ss, &tt, &uu);
	  
	  /* find the quadrature weight for current ip */
	  wt = Gq_surf_weight (ip, ielem_type);    
	  
	  /* ****************************************/
	  err = load_basis_functions( xi, bfd);
	  EH( err, "problem from load_basis_functions");

          err = beer_belly();
          EH( err, "beer_belly");
            
	  /* precalculate variables at  current integration pt.*/
	  err = load_fv();
	  EH( err, "load_fv");

	  /* calculate the determinant of the surface jacobian and the normal to 
	   * the surface all at one time */
	  
	  err =  get_side_info(ielem_type, id_side, &nodes_per_side, local_elem_node_id);
	  EH( err, "get_side_info");
	  
	  surface_determinant_and_normal (ielem, ei[pg->imtrx]->iconnect_ptr, num_local_nodes, 
					  ei[pg->imtrx]->ielem_dim - 1,  
					  id_side,
					  nodes_per_side,
					  local_elem_node_id );

	  do_LSA_mods(LSA_SURFACE);

	  if((neighbor != -1)||(num_zeros==0))
	    {
	      found_it = 0; 
	      for (ip1 = 0; ip1 < ip_total && (!found_it); ip1++) 
		{
		  if(  (fabs(fv->x0[0]-x_neighbor[ip1][0])<1.e-7)
		       &&(fabs(fv->x0[1]-x_neighbor[ip1][1])<1.e-7)
		       &&(fabs(fv->x0[2]-x_neighbor[ip1][2])<1.e-7))
		    {
		      found_it = 1;
		      phi_v = phi_neighbor[ip1];

		      for ( mode=0; mode<vn->modes; mode++)
			{
			  for ( a=0; a<VIM; a++)
			    {
			      for ( b=0; b<VIM; b++)
				{
				  /* since the stress tensor is symmetric, only assemble the upper half */ 
				  if(a <= b)
				    {
				      s_n[mode][a][b] = stress_neighbor[ip1][mode][a][b];
				    }
				}
			    }
			}
		    }
		}
	    }

	  vdotn = 0.;
	  for( a=0; a< dim; a++)
	    {
	      vdotn += fv->v[a]* fv->snormal[a];
	    }

	  /* add alpha for upwinding and possible stability */
	  vdotn *= alpha;

	  vdotn_norm = sqrt(vdotn*vdotn);
	  
	  if ((vdotn <  0.) && (vdotn_norm > 1.e-7))
	    {
	      /*
	       * Put local contributions into global right-hand side
	       * if it is not a right-hand side variable-it won't get added in (contribution
	       * is zero)
	       */
	      for ( mode=0; mode<vn->modes; mode++)
		{
		  load_modal_pointers(mode, t_, delta_t, s, s_dot, grad_s, d_grad_s_dmesh);

		  if( vn->dg_J_model == FULL_DG && Linear_Solver != FRONT)
		    {
		      load_neighbor_pointers( exo, ams, neighbor, ielem_type, mode, R_s, v_s, J_S_S_v[mode] );
		    }

		  if ( af->Assemble_Residual )
		    {
		      for ( a=0; a<VIM; a++)
			{
			  for ( b=0; b<VIM; b++)
			    {
			      /* since the stress tensor is symmetric, only assemble the upper half */ 
			      if(a <= b)
				{
				  eqn = R_s[mode][a][b];
				  if ( pd->e[pg->imtrx][eqn] )
				    {
				      peqn = upd->ep[pg->imtrx][eqn];
				      
				      for ( i=0; i<ei[pg->imtrx]->dof[eqn]; i++)
					{
					  phi_i = bf[eqn]->phi[i];

					  rhs = phi_i * wt * fv->sdet * 
					    ve[mode]->time_const * 
					    vdotn  * (s[a][b]- s_n[mode][a][b]);

					  lec->R[LEC_R_INDEX(peqn,i)] -= rhs;
					}
				    }
				}
			    }
			}
		    }
	      
		  if ( af->Assemble_Jacobian && doit)
		    {
		      for ( a=0; a<VIM; a++)
			{
			  for ( b=0; b<VIM; b++)
			    {
			      /* since the stress tensor is symmetric, only assemble the upper half */ 
			      if(a <= b)
				{
				  eqn = R_s[mode][a][b];
				  if ( pd->e[pg->imtrx][eqn] )
				    {
				      peqn = upd->ep[pg->imtrx][eqn];
				      
				      for ( i=0; i<ei[pg->imtrx]->dof[eqn]; i++)
					{
					  phi_i = bf[eqn]->phi[i];
					  
					  /*
					   * J_S_S
					   */
					  var = eqn;
					  pvar = upd->vp[pg->imtrx][var];
					  for ( j=0; j<ei[pg->imtrx]->dof[var]; j++)
					    {
					      phi_j = bf[var]->phi[j];
					      
					      advection = wt * fv->sdet * vdotn *
						ve[mode]->time_const *
						phi_j * phi_i;
					      
					      /* Work better without this?????, see PRS concern above 
					         Or is this a correction ???*/
					       lec->J[LEC_J_INDEX(peqn,pvar,i,j)] -= 
						advection; 

					       advection = 0;
					      if ( vn->dg_J_model == FULL_DG && found_it)
						{
						    advection = wt * fv->sdet * vdotn *
						      ve[mode]->time_const *
						      phi_v[j] * phi_i;
						  
						  if (Linear_Solver != FRONT)
						    {
						      *J_S_S_v[mode][a][b][i][a][b][j] += advection;
						    }
						  else
						    {

						      /* Notice how this is diagonal only */
						      /* i.e., T_12_i is only depending on T_12_j on other face element*/
                                                      lec->J_stress_neighbor[LEC_J_STRESS_INDEX(id_side-1,i,peqn,j)] += advection;
						    }
						}

					    }

				      
					  /*
					   * J_S_v  sensitivity of stress equation w.r.t. velocity
					   */			  
					  
					  for ( p=0; p<dim; p++)
					    {
					      var = VELOCITY1+p;
					      if ( pd->v[pg->imtrx][var] )
						{
						  pvar = upd->vp[pg->imtrx][var];
						  for ( j=0; j<ei[pg->imtrx]->dof[var]; j++)
						    {
						      phi_j = bf[var]->phi[j];
						      
						      advection =  phi_i * wt * fv->sdet * 
							ve[mode]->time_const *
							phi_j * fv->snormal[p] * alpha *
							(s[a][b]- s_n[mode][a][b]);
						      
						      lec->J[LEC_J_INDEX(peqn,pvar,i,j)] -=
							advection;
						      
						    }
						}
					    }
					  
					  /*
					   * J_S_d  sensitivity of stress equation w.r.t. mesh displacement
					   */
					  
					  for ( p=0; p<dim; p++)
					    {
					      var = MESH_DISPLACEMENT1+p;
					      if ( pd->v[pg->imtrx][var] )
						{
						  pvar = upd->vp[pg->imtrx][var];
						  for ( j=0; j<ei[pg->imtrx]->dof[var]; j++)
						    {
						      phi_j = bf[var]->phi[j];
						      
						      advection = 0.;
						      for (q=0; q<dim; q++)
							{
							  advection += fv->sdet* fv->v[q] 
							    * fv->dsnormal_dx[q][p][j];
							
							}

						      advection += fv->dsurfdet_dx[p][j] * vdotn;

						      advection *= phi_i * wt * 
							ve[mode]->time_const *
							(s[a][b]- s_n[mode][a][b]);
						      
						      lec->J[LEC_J_INDEX(peqn,pvar,i,j)] -=
							advection;
						    }
						}
					    }
					}
				    }
				}
			    }
			}
		    }
		} /* end mode loop */

	    }
	}
    }
		      
  for (i=0; i<ip_total; i++) {
    safer_free(( void ** ) &x_neighbor[i] );
    }

  safer_free( (void **) &x_neighbor);

  return 0;
}
/*****************************************************************************/
/* END of routine assemble_surface_stress */
/*****************************************************************************/



int 
neighbor_stress(Exo_DB *exo,	/* ptr to basic exodus ii mesh information */
		dbl x[],
		dbl x_update[],
		int current_elem,
		int neighbor_elem,
		dbl stress_neighbor[][MAX_MODES][DIM][DIM],
		dbl snv[][MAX_MODES][DIM][DIM],
		dbl phi_v[][MDE],
		int num_local_nodes,
		int nodes_per_side,
		int local_elem_node_id[],
		int ielem_type,
		int ielem_type_fill,
		dbl **x_n,
		int v_s[MAX_MODES][DIM][DIM])
/*   
 *   This function take the current element and side and 
 *   knowing who the neighboring element is, finds the value
 *   of the fill function at the current gauss point location
 *   in the neighboring element.
 *

 *  TAB certifies that this function conforms to the exo/patran side numbering convention 11/9/98.
 */

{
  int gnn, ledof, i, j, mode;
  int iconnect_ptr;
  int id_side, id;
  int id_local_elem_coord[MAX_NODES_PER_SIDE];
  int ie;
  int ielem_shape;
  int inode[MAX_NODES_PER_SIDE];
  int ip, ip_total;
  int a,b, p;     /* counters */
  const int dim =  pd->Num_Dim;
  int nvdof;
  int status = 0;
  int v;

  dbl phi[MDE], phi_map[MDE], arg_j, s, t, u;
  dbl xi[DIM];

  ielem_shape     = type2shape(ielem_type);
  ip_total = elem_info(NQUAD_SURF, ielem_type);


  for(ip = 0; ip < ip_total; ip++) 
    {
      for(p=0; p<DIM; p++)
	{
	  x_n[ip][p] = 0.;
	}

      for(j=0; j<MDE; j++)
	{
	  phi_v[ip][j] = 0.;
	}

      for ( mode=0; mode<vn->modes; mode++)
	{
	  for ( a=0; a<VIM; a++)
	    {
	      for ( b=0; b<VIM; b++)
		{
		  {
		    stress_neighbor[ip][mode][a][b] = 0.;
		    snv[ip][mode][a][b] = 0.;
		  }
		}
	    }
	}
    }

  
  /* first get global node numbers for current element
     and side */
  iconnect_ptr    = Proc_Connect_Ptr[current_elem]; /* find pointer to beginning */
  
  for (i = 0; i < nodes_per_side; i++)
    {
      id    = local_elem_node_id[i];
      /* load up global node numbers on this side */
      inode[i] = Proc_Elem_Connect[iconnect_ptr + id];
    }
  
  /* find localside number for neighbor element from
     global node numbers of current element */
  
  id_side = find_id_side(neighbor_elem, nodes_per_side,
			 inode, id_local_elem_coord, exo);

  for (ip = 0; ip < ip_total; ip++) 
    {

      /* find the quadrature point locations for current ip */
      find_surf_st(ip, ielem_type, id_side, pd->Num_Dim, xi, &s, &t, &u);
      
      /* 
       *  we are cheating here and hoping that the "ei[pg->imtrx]->dof[v]" for
       *  the current element will work on the neighbor element that
       *  we are trying to get information for 
       */
      v = POLYMER_STRESS11;
     
      /* first load phi for the fill function */      
      for (i = 0; i < ei[pg->imtrx]->dof[v]; i++)  
	{
	  phi[i] = newshape(xi, ielem_type, PSI, 
			    ei[pg->imtrx]->dof_list[v][i], 
			    ielem_shape, pd->i[pg->imtrx][v], i);

	  phi_v[ip][i] = phi[i];
	}

      v = pd->ShapeVar;
      /* 
       *  we are cheating here and hoping that the "ei[pg->imtrx]->dof[v]" for
       *  the current element will work on the neighbor element that
       *  we are trying to get information for 
       */
      
      iconnect_ptr    = Proc_Connect_Ptr[neighbor_elem]; /* find pointer to beginning */
      for (i = 0; i < ei[pg->imtrx]->dof[v]; i++)  
	{
	  phi_map[i] = newshape(xi, ielem_type, PSI, 
				ei[pg->imtrx]->dof_list[v][i], 
				ielem_shape, pd->i[pg->imtrx][v], i);
	}

      iconnect_ptr    = Proc_Connect_Ptr[neighbor_elem]; /* find pointer to beginning */
      for ( i=0; i< ei[pg->imtrx]->dof[v]; i++)
	{
	  gnn = Proc_Elem_Connect[iconnect_ptr + i];
	  
	  for ( p=0; p<dim; p++)
	    {
	      x_n[ip][p] +=  Coor[p][gnn] * phi_map[i];  
	    }
	}
      
      for (mode = 0; mode < vn->modes; mode++) {
	for (a = 0; a < VIM; a++) {
	  for (b = 0; b < VIM; b++) {
	    if (a <= b) {
	      v = v_s[mode][a][b];
	      if (pd->v[pg->imtrx][v]) {
		for (i = 0; i < num_local_nodes; i++) {
		  gnn = Proc_Elem_Connect[iconnect_ptr + i];
		  nvdof = Dolphin[pg->imtrx][gnn][v];
		  for (j = 0; j < nvdof; j++) {
		    ledof = ei[pg->imtrx]->lvdof_to_ledof[v][j];
		    ie = Index_Solution(gnn, v, 0, j,
					ei[pg->imtrx]->matID_ledof[ledof], pg->imtrx);
		    EH(ie, "Could not find vbl in sparse matrix.");
		    if ( vn->dg_J_model == EXPLICIT_DG ||
			 vn->dg_J_model == SEGREGATED) {
		      arg_j =  x[ie] -  vn->dg_J_model_wt[0] * x_update[ie];
		    } else {
		      arg_j =  x[ie] ;
		    }
		    stress_neighbor[ip][mode][a][b] += arg_j * phi[j] ;
		  }
		}
	      }
	    }
	  }
	}
      }
    }

  status = 1;
  return(status);
}
/*****************************************************************************/
/* END of routine neighbor_stress */
/*****************************************************************************/


int 
neighbor_stress_table(Exo_DB *exo,	/* ptr to basic exodus ii mesh information */
		dbl x[],
		dbl x_update[],
		int current_elem,
		dbl stress_neighbor[][MAX_MODES][DIM][DIM],
		dbl snv[][MAX_MODES][DIM][DIM],
		dbl phi_v[][MDE],
		int num_local_nodes,
		int nodes_per_side,
		int local_elem_node_id[],
		int ielem_type,
		int ielem_type_fill,
		dbl **x_n,
		int v_s[MAX_MODES][DIM][DIM],
		int table_ibc[MAX_MODES][DIM][DIM])
/*   
 *   This function take the current element and side and 
 *   knowing where table boundary conditions are stored,
 *   finds the value of the fill function at the current
 *   gauss point location in the current element.
 *
 */

{
  int gnn, i, j, mode;
  int iconnect_ptr;
  int id_side, id;
  int id_local_elem_coord[MAX_NODES_PER_SIDE];
  int ielem_shape;
  int inode[MAX_NODES_PER_SIDE];
  int ip, ip_total;
  int a,b, p;     /* counters */
  const int dim =  pd->Num_Dim;
  int status = 0;
  int v;

  dbl phi_map[MDE], s, t, u;
  dbl xi[DIM];
  dbl x_ip[DIM], interp_val, slope;



  ielem_shape     = type2shape(ielem_type);
  ip_total = elem_info(NQUAD_SURF, ielem_type);


  for(p=0; p<DIM; p++)
    {
      x_ip[p] = 0.;
    }

  for(ip = 0; ip < ip_total; ip++) 
    {
      for(p=0; p<DIM; p++)
	{
	  x_n[ip][p] = 0.;
	}

      for(j=0; j<MDE; j++)
	{
	  phi_v[ip][j] = 0.;
	}

      for ( mode=0; mode<vn->modes; mode++)
	{
	  for ( a=0; a<VIM; a++)
	    {
	      for ( b=0; b<VIM; b++)
		{
		  {
		    stress_neighbor[ip][mode][a][b] = 0.;
		    snv[ip][mode][a][b] = 0.;
		  }
		}
	    }
	}
    }


  /* first get global node numbers for current element and side */
  iconnect_ptr    = Proc_Connect_Ptr[current_elem]; /* find pointer to beginning */
  
  for (i = 0; i < nodes_per_side; i++)
    {
      id    = local_elem_node_id[i];
      /* load up global node numbers on this side */
      inode[i] = Proc_Elem_Connect[iconnect_ptr + id];
    }
  
  /* find localside number for neighbor element from
     global node numbers of current element */
  
  id_side = find_id_side(current_elem, nodes_per_side,
			 inode, id_local_elem_coord, exo);


  for (ip = 0; ip < ip_total; ip++) 
    { 

      /* find the quadrature point locations for current ip */
      find_surf_st(ip, ielem_type, id_side, pd->Num_Dim, xi, &s, &t, &u);
      

      v = pd->ShapeVar;

      
      iconnect_ptr    = Proc_Connect_Ptr[current_elem]; /* find pointer to beginning */
      for (i = 0; i < ei[pg->imtrx]->dof[v]; i++)  
	{
	  phi_map[i] = newshape(xi, ielem_type, PSI, 
				ei[pg->imtrx]->dof_list[v][i], 
				ielem_shape, pd->i[pg->imtrx][v], i);
	}

      for ( i=0; i< ei[pg->imtrx]->dof[v]; i++)
	{
	  gnn = Proc_Elem_Connect[iconnect_ptr + i];

	  for ( p=0; p<dim; p++) 
	    {
	      x_n[ip][p] +=   Coor[p][gnn] * phi_map[i];  
	    } 

     
	}  /* sets global positions for gaussian points */

      for (p=0; p<dim; p++)
	{
	  x_ip[p] = x_n[ip][p];  
	}


      for (mode = 0; mode < vn->modes; mode++) {
	for (a = 0; a < VIM; a++) {
	  for (b = 0; b < VIM; b++) {
	    if (a <= b) {

	      if (table_ibc[mode][a][b] != 0) 
	        {
		  /*       printf("index %d, x_ip %f,%f \n",BC_Types[table_ibc[mode][a][b]].table->t_index[0],x_ip[0],x_ip[1]); */

	  /*set first coordinate of x_ip to interpolation abscissa (assumes only one) */
		  if(BC_Types[table_ibc[mode][a][b]].table->t_index[0]==1)
		    {
		      x_ip[0]=x_ip[1];
		    }
                interp_val = interpolate_table(BC_Types[table_ibc[mode][a][b]].table,x_ip,&slope, NULL);
		stress_neighbor[ip][mode][a][b] = interp_val;
		
		/* printf("mode %d a %d b %d: x %f interp_val %f \n",mode,a,b,x_ip[0],interp_val); */

		} 
	      else 
		{
		stress_neighbor[ip][mode][a][b] = 0.;
		}
	      }
	    }
	  }
	} /* close mode loop*/
      } /* close ip loop */


  status = 1;
  return(status);
}

/*****************************************************************************/
/* END of routine neighbor_stress_table */
/*****************************************************************************/

void
load_neighbor_pointers( Exo_DB *exo,
			struct Aztec_Linear_Solver_System *ams,
		        int ielem, /* neighbor element */
			int etype, /* element type */
			int mode,  /* stress mode */
			int R_s[MAX_MODES][DIM][DIM],
                             /* Equation number for mode ve_mode */
			int v_s[MAX_MODES][DIM][DIM],
			     /* Variable number for mode ve_mode */
			dbl *J_S_S[DIM][DIM][MDE][DIM][DIM][MDE] )

    /**********************************************************************
     *
     * load_neighbor_pointers:
     *
     *  This routine calculates the pointer array, J_S_S, defined
     *  below:
     *
     * J_S_S: Pointer array. This is a array of pointers to 
     *                   d_R_S_ab,i/d_S_v_pq,j  
     *        where R_S_ab,i is the residual equation to the
     *        ith dof of the ab stress component of the current element
     *        and S_v_pq,j is the jth dof of the pq stress 
     *        component in the current upstream neighbor of the 
     *        current element.
     *********************************************************************/
{
  int iconnect_ptr, ldof, v, ln, nunks, nnodes;
  int *enl;
  int dof_list[MAX_VARIABLE_TYPES+MAX_CONC][MDE];
  int gun_list[MAX_VARIABLE_TYPES+MAX_CONC][MDE];
  int dof[MAX_VARIABLE_TYPES+MAX_CONC];
  int gnn, i, j, ie, je, ja,  meqn1, meqn2, mvar1, mvar2, eqn, var;
  int I, row_dofs, blk_row, J, K, blk_col;
  int *rpntr, *bpntr, *bindx, *indx, *ija;
  double *a;
  NODAL_VARS_STRUCT *nv;
  
  (void) memset((void *)dof, 0, sizeof(int)*(MAX_VARIABLE_TYPES+MAX_CONC));
  iconnect_ptr = exo->elem_node_pntr[ielem];
  enl = exo->elem_node_list + iconnect_ptr;
  nnodes = exo->elem_node_pntr[ielem+1] - iconnect_ptr;
  
  /*
   *  Formulate a list of the number of degrees of freedom, dof[varType],
   *  in element, ielem. Restrict the list to vartypes of type, stress
   *  mode.  Also form the following maps:
   *     dof_list[v][ldof] -> local dof to local node map
   *     gun_list[v][ldof] -> local dof to proc unknown index.
   */
  for (v = v_s[mode][0][0]; v <= v_s[mode][2][2] ; v++) {
    if (Num_Var_In_Type[pg->imtrx][v]) {
      ldof = 0;
      for (ln = 0; ln < nnodes ; ln++) {
	/*
	 * For this local node "ln", what is the global node number, "gnn"?
	 */
	gnn = *(enl + ln);
	      
	/*
	 * For this variable at this local node, how many dofs are needed?
	 * (according to this element) Note: this can be zero...
	 *
	 */
	nv = Nodes[gnn]->Nodal_Vars_Info[pg->imtrx];
	nunks = get_nv_ndofs_modMF(nv, v);
#ifdef DEBUG_HKM
	if (nunks != node_info(ln, etype, v, gnn)) {
	  fprintf(stderr,"load_neighbor_pointers ERROR P_%d:", ProcID);
	  fprintf(stderr,"old and new nunks differ: %d %d\n",
		  nunks, node_info(ln, etype, v, gnn));
	  EH(-1, "load_neighbor_pointers: nunks problem");
	}
#endif
	dof[v] += nunks;
	EH(nunks, "problem with nun for this var.");
	      
	for (i = 0; i < nunks; i++ ) {
	  dof_list[v][ldof] = ln;
	  gun_list[v][ldof] = Index_Solution(gnn, v, 0, i, -1, pg->imtrx);
	  ldof++;
	}
      }
    }
  }

  if (strcmp( Matrix_Format,"msr") == 0) {
    ija = ams->bindx;
    a   = ams->val;
    for (meqn1 = 0; meqn1 < VIM; meqn1++) {
      for (meqn2 = 0; meqn2 < VIM; meqn2++)  {
	if (meqn1 <= meqn2)  {
	  eqn = R_s[mode][meqn1][meqn2];
	  if (pd->e[pg->imtrx][eqn]) {
	    for (i = 0; i < ei[pg->imtrx]->dof[eqn]; i++) {
	      ie = ei[pg->imtrx]->gun_list[eqn][i];
	      EH(ie, "Bad eqn index.");
	      mvar1 = meqn1;
	      mvar2 = meqn2;
	      if (mvar1 <= mvar2)  {
		var = v_s[mode][mvar1][mvar2];
		if (pd->v[pg->imtrx][var]) {
		  for (j = 0; j < dof[var]; j++ ) {
		    je = gun_list[var][j];
		    EH(je, "Bad var index.");
		    ja = (ie == je) ? ie :
			in_list(je, ija[ie], ija[ie+1], ija);
		    EH(ja, "Could not find vbl in sparse matrix.");
		    J_S_S[meqn1][meqn2][i] [mvar1][mvar2][j] =
			a + ja;
		  }
		}
	      }
	    }
	  }
	}
      }
    }
  } else if (strcmp( Matrix_Format, "vbr") == 0) {
    rpntr = ams->rpntr;
    bpntr = ams->bpntr;
    bindx = ams->bindx;
    indx  = ams->indx;
    a     = ams->val;
    for (meqn1 = 0; meqn1 < VIM; meqn1++) {
      for (meqn2 = 0; meqn2 < VIM; meqn2++) {
	if (meqn1 <= meqn2) {
	  eqn = R_s[mode][meqn1][meqn2];
	  if (pd->e[pg->imtrx][eqn]) {
	    for (i = 0; i < ei[pg->imtrx]->dof[eqn]; i++) {
	      ie = ei[pg->imtrx]->gun_list[eqn][i];
	      I  = ei[pg->imtrx]->gnn_list[eqn][i];
	      row_dofs = rpntr[I+1] - rpntr[I];
	      blk_row = Local_Offset[pg->imtrx][I][eqn];
	      EH(ie, "Bad eqn index.");
	      mvar1 = meqn1;
	      mvar2 = meqn2;
	      if (mvar1 <= mvar2) {
		var = v_s[mode][mvar1][mvar2];
		if (pd->v[pg->imtrx][var]) {
		  for (j = 0; j < dof[var]; j++ ) {
		    J =  *( enl +  dof_list[var][j] ) ;
		    K = in_list(J, bpntr[I], bpntr[I+1], bindx);
		    blk_col = Local_Offset[pg->imtrx][J][var];
		    J_S_S[meqn1][meqn2][i] [mvar1][mvar2][j] =
			a + indx[K] + row_dofs * (blk_col + j)
			+ blk_row + i;
		  }
		}
	      }
	    }
	  }
	}
      }
    }
  } else if (strcmp( Matrix_Format, "epetra") == 0) {
    EH(-1, "load_neighbor_pointers unsupported by epetra");
  }
}
/***************************************************************************/
/***************************************************************************/
/***************************************************************************/
int
segregate_stress_update ( double x_update[] )
{
  int a,b,ieqn,pvar, p, q;
  int eqn, var;
  int ldof_eqn, ldof_var;
  int ln;
  int R_s[DIM][DIM];
  double lump=0;
  int status = 0;


  if( vn->dg_J_model != SEGREGATED ) return (0) ;

  R_s[0][0] = POLYMER_STRESS11;
  R_s[0][1] = POLYMER_STRESS12;
  R_s[0][2] = POLYMER_STRESS13;
  R_s[1][0] = POLYMER_STRESS12;
  R_s[1][1] = POLYMER_STRESS22;
  R_s[1][2] = POLYMER_STRESS23;
  R_s[2][0] = POLYMER_STRESS13;
  R_s[2][1] = POLYMER_STRESS23;
  R_s[2][2] = POLYMER_STRESS33;


  for(ln=0; ln<ei[pg->imtrx]->num_local_nodes; ln++)
    {
      for( a=0; a<DIM; a++)
	{
	  for( b=0; b<DIM; b++)
	    {
	      if( a <= b )
		{
		  eqn = R_s[a][b];
		  
		  if( pd->e[pg->imtrx][eqn] && ( ldof_eqn = ei[pg->imtrx]->ln_to_first_dof[eqn][ln] != -1 ) )
		    {
		      ieqn = upd->ep[pg->imtrx][eqn];

		      while ( ldof_eqn <= ei[pg->imtrx]->ln_to_dof[eqn][ln] )
			{
			  for( p=0; p<DIM; p++ )
			    {
			      for( q=0; q<DIM; q++)
				{
				  if( p <= q && delta(a,p) && delta(q,b) )
				    {
				      var = R_s[p][q];

				      lump = 0.0;

				      if( pd->v[pg->imtrx][var] && (ldof_var = ei[pg->imtrx]->ln_to_first_dof[var][ln] != -1 ) )
					{
					  pvar = upd->vp[pg->imtrx][var];

					  while ( ldof_var <= ei[pg->imtrx]->ln_to_dof[var][ln] )
					    {
					      lump += lec->J[LEC_J_INDEX(ieqn,pvar,ldof_eqn,ldof_var)];
					      ldof_var++;
					    }
					}
				    }
				}
			    }
<<<<<<< HEAD
			  x_update[ ei[pg->imtrx]->gun_list[eqn][ldof_eqn] ] = lec->R[LEC_R_INDEX(ieqn,ldof_eqn)]/lump;
=======
			  x_update[ ei[pg->imtrx]->gun_list[eqn][ldof_eqn] ] = lec->R[ieqn][ldof_eqn]/lump;
>>>>>>> 976981d2
			  ldof_eqn++;
			}
		    }
		}
	    }
	}
    }
 return(status);
}
		  
/* This routine calculates the adaptive viscosity from Sun et al., 1999.
 * The adaptive viscosity term multiplies the continuous and discontinuous
 * shear-rate, so it should cancel out and not affect the
 * solution, other than increasing the stability of the
 * algorithm in areas of high shear and stress.
 */
dbl
numerical_viscosity(dbl s[DIM][DIM],                       /* total stress */
		    dbl gamma_cont[DIM][DIM],              /* continuous shear rate */
		    dbl d_mun_dS[MAX_MODES][DIM][DIM][MDE],/* derivative of mun wrt S */ 
		    dbl d_mun_dG[DIM][DIM][MDE])           /* derivative of mun wrt G */
{
  int a,b,j;
  int var, mode;
  int v_s[MAX_MODES][DIM][DIM];
  int v_g[DIM][DIM];
  dbl s_dbl_dot_s;
  dbl g_dbl_dot_g;
  dbl eps2;
  dbl eps; /* should migrate this to input deck */

  dbl mun;

  /* load pointers into equation/variable number */
  (void) stress_eqn_pointer(v_s);

  v_g[0][0] = VELOCITY_GRADIENT11;
  v_g[0][1] = VELOCITY_GRADIENT12;
  v_g[1][0] = VELOCITY_GRADIENT21;
  v_g[1][1] = VELOCITY_GRADIENT22;
  v_g[0][2] = VELOCITY_GRADIENT13;
  v_g[1][2] = VELOCITY_GRADIENT23;
  v_g[2][0] = VELOCITY_GRADIENT31;
  v_g[2][1] = VELOCITY_GRADIENT32; 
  v_g[2][2] = VELOCITY_GRADIENT33; 
  
  eps = vn->eps;
  
  eps2 = eps/2.;

  s_dbl_dot_s = 0.;
  for ( a=0; a<VIM; a++)
    {
      for ( b=0; b<VIM; b++)
	{
	  s_dbl_dot_s += s[a][b]*s[b][a];
	}
    }

  g_dbl_dot_g = 0.;
  for ( a=0; a<VIM; a++)
    {
      for ( b=0; b<VIM; b++)
	{
	  g_dbl_dot_g += gamma_cont[a][b]*gamma_cont[b][a];
	}
    }

  mun = (sqrt(1.+ eps2*s_dbl_dot_s))/sqrt(1.+eps2*g_dbl_dot_g); 


  for ( mode=0; mode<vn->modes; mode++)
    {
      for ( a=0; a<VIM; a++)
	{
	  for ( b=0; b<VIM; b++)
	    {
	      var = v_s[mode][a][b];
	      
	      for ( j=0; j<ei[pg->imtrx]->dof[var]; j++)
		{
 		  d_mun_dS[mode][a][b][j] = eps2/(sqrt(1.+ eps2*s_dbl_dot_s)*sqrt(1.+eps2*g_dbl_dot_g))
 		    *s[a][b]*bf[var]->phi[j];
		}
	    }
	}
    }

  for ( a=0; a<VIM; a++)
    {
      for ( b=0; b<VIM; b++)
	{
	  var = v_g[a][b];
	  
	  for ( j=0; j<ei[pg->imtrx]->dof[var]; j++)
	    {
	      /* d_mun_dG[a][b][j] = -eps*(sqrt(1.+ eps2*s_dbl_dot_s))/pow((1.+eps2*g_dbl_dot_g),1.5) */
  	      /* 	*gamma_cont[a][b]*bf[var]->phi[j]; */
	      d_mun_dG[a][b][j] = -eps*mun/(1.+eps2*g_dbl_dot_g)

  		*gamma_cont[a][b]*bf[var]->phi[j];
	    }
	}
    }

  
  return(mun);
}
		  
/* This routine sets a handy pointer to give the
 * correct equation number for a given mode
 * and a and b component: v[mode][a][b].
 */
int
stress_eqn_pointer(int v_s[MAX_MODES][DIM][DIM])
{
  int status = 1;
  /* mode 0, polymer stress */
  v_s[0][0][0] = POLYMER_STRESS11;
  v_s[0][0][1] = POLYMER_STRESS12;
  v_s[0][0][2] = POLYMER_STRESS13;
  v_s[0][1][0] = POLYMER_STRESS12;
  v_s[0][1][1] = POLYMER_STRESS22;
  v_s[0][1][2] = POLYMER_STRESS23;
  v_s[0][2][0] = POLYMER_STRESS13;
  v_s[0][2][1] = POLYMER_STRESS23;
  v_s[0][2][2] = POLYMER_STRESS33;

  /* mode 1, polymer stress */
  v_s[1][0][0] = POLYMER_STRESS11_1;
  v_s[1][0][1] = POLYMER_STRESS12_1;
  v_s[1][0][2] = POLYMER_STRESS13_1;
  v_s[1][1][0] = POLYMER_STRESS12_1;
  v_s[1][1][1] = POLYMER_STRESS22_1;
  v_s[1][1][2] = POLYMER_STRESS23_1;
  v_s[1][2][0] = POLYMER_STRESS13_1;
  v_s[1][2][1] = POLYMER_STRESS23_1;
  v_s[1][2][2] = POLYMER_STRESS33_1;

  /* mode 2, polymer stress */
  v_s[2][0][0] = POLYMER_STRESS11_2;
  v_s[2][0][1] = POLYMER_STRESS12_2;
  v_s[2][0][2] = POLYMER_STRESS13_2;
  v_s[2][1][0] = POLYMER_STRESS12_2;
  v_s[2][1][1] = POLYMER_STRESS22_2;
  v_s[2][1][2] = POLYMER_STRESS23_2;
  v_s[2][2][0] = POLYMER_STRESS13_2;
  v_s[2][2][1] = POLYMER_STRESS23_2;
  v_s[2][2][2] = POLYMER_STRESS33_2;

  /* mode 3, polymer stress */
  v_s[3][0][0] = POLYMER_STRESS11_3;
  v_s[3][0][1] = POLYMER_STRESS12_3;
  v_s[3][0][2] = POLYMER_STRESS13_3;
  v_s[3][1][0] = POLYMER_STRESS12_3;
  v_s[3][1][1] = POLYMER_STRESS22_3;
  v_s[3][1][2] = POLYMER_STRESS23_3;
  v_s[3][2][0] = POLYMER_STRESS13_3;
  v_s[3][2][1] = POLYMER_STRESS23_3;
  v_s[3][2][2] = POLYMER_STRESS33_3;

  /* mode 4, polymer stress */
  v_s[4][0][0] = POLYMER_STRESS11_4;
  v_s[4][0][1] = POLYMER_STRESS12_4;
  v_s[4][0][2] = POLYMER_STRESS13_4;
  v_s[4][1][0] = POLYMER_STRESS12_4;
  v_s[4][1][1] = POLYMER_STRESS22_4;
  v_s[4][1][2] = POLYMER_STRESS23_4;
  v_s[4][2][0] = POLYMER_STRESS13_4;
  v_s[4][2][1] = POLYMER_STRESS23_4;
  v_s[4][2][2] = POLYMER_STRESS33_4;

  /* mode 5, polymer stress */
  v_s[5][0][0] = POLYMER_STRESS11_5;
  v_s[5][0][1] = POLYMER_STRESS12_5;
  v_s[5][0][2] = POLYMER_STRESS13_5;
  v_s[5][1][0] = POLYMER_STRESS12_5;
  v_s[5][1][1] = POLYMER_STRESS22_5;
  v_s[5][1][2] = POLYMER_STRESS23_5;
  v_s[5][2][0] = POLYMER_STRESS13_5;
  v_s[5][2][1] = POLYMER_STRESS23_5;
  v_s[5][2][2] = POLYMER_STRESS33_5;

  /* mode 6, polymer stress */
  v_s[6][0][0] = POLYMER_STRESS11_6;
  v_s[6][0][1] = POLYMER_STRESS12_6;
  v_s[6][0][2] = POLYMER_STRESS13_6;
  v_s[6][1][0] = POLYMER_STRESS12_6;
  v_s[6][1][1] = POLYMER_STRESS22_6;
  v_s[6][1][2] = POLYMER_STRESS23_6;
  v_s[6][2][0] = POLYMER_STRESS13_6;
  v_s[6][2][1] = POLYMER_STRESS23_6;
  v_s[6][2][2] = POLYMER_STRESS33_6;

  /* mode 7, polymer stress */
  v_s[7][0][0] = POLYMER_STRESS11_7;
  v_s[7][0][1] = POLYMER_STRESS12_7;
  v_s[7][0][2] = POLYMER_STRESS13_7;
  v_s[7][1][0] = POLYMER_STRESS12_7;
  v_s[7][1][1] = POLYMER_STRESS22_7;
  v_s[7][1][2] = POLYMER_STRESS23_7;
  v_s[7][2][0] = POLYMER_STRESS13_7;
  v_s[7][2][1] = POLYMER_STRESS23_7;
  v_s[7][2][2] = POLYMER_STRESS33_7;

  return(status);
}

void
compute_exp_s(double s[DIM][DIM],
	      double exp_s[DIM][DIM],
              double eig_values[DIM],
              double R[DIM][DIM])
{

  int N = VIM;
  int LDA = N;
  int i,j,k;

  int INFO;
  int LWORK = 20;
  double WORK[LWORK];
  double A[VIM*VIM];
  double EIGEN_MAX = sqrt(sqrt(DBL_MAX));
  double eig_S[DIM];
  memset(eig_values, 0.0, sizeof(double)*DIM);
  memset(WORK, 0, sizeof(double)*LWORK);

  // convert to column major
  for (i = 0; i < VIM; i++) {
    for (j = 0; j < VIM; j++) {
      A[i*VIM + j] = s[j][i];
    }
  }


  // eig solver
  dsyev_("V", "U", &N, A, &LDA, eig_S, WORK, &LWORK, &INFO, 1, 1);
  if( INFO > 0) fprintf(stderr,"eigsolver not converged %d\n",INFO);
  if( INFO < 0) fprintf(stderr,"eigsolver illegal entry %d\n",INFO);


  // transpose (revert to row major)
  for (i = 0; i < VIM; i++) {
    for (j = 0; j < VIM; j++) {
      R[i][j] = A[j*VIM + i];
    }
  }

  // exponentiate diagonal
  for (i = 0; i < VIM; i++) {
	eig_values[i] = MIN(exp(eig_S[i]),EIGEN_MAX); 
        }

<<<<<<< HEAD
  memset(exp_s,    0, sizeof(double)*DIM*DIM);
=======
  /* matrix multiplication, the slow way */
  for (i = 0; i < VIM; i++) {
    for (j = 0; j < VIM; j++) {
      exp_s[i][j] = R[i][j] * eig_values[j];
      }
    }
  // multiply by transpose
>>>>>>> 976981d2
  for (i = 0; i < VIM; i++) {
    for (j = 0; j < VIM; j++) {
      for (k = 0; k < VIM; k++) {
        exp_s[i][j] += R[i][k] * eig_values[k] * R[j][k];
        }
      }
    }
  
} // End compute_exp_s

void
analytical_exp_s(double s[DIM][DIM],
	      double exp_s[DIM][DIM],
              double eig_values[DIM],
              double R[DIM][DIM],
	      double d_exp_s_ds[DIM][DIM][DIM][DIM])
{

  double I_S, II_S, disc, off_diag, q, p2, r, p, phi;
  int i,j,k,l,m;
  double tmp, tmp1, tmp2;
  double  d_eig_dS[DIM][DIM][DIM], d_R_dS[DIM][DIM][DIM][DIM];

<<<<<<< HEAD
  double B[DIM][DIM],Q1[DIM][DIM],Q2[DIM][DIM];
  double eig_S[DIM] = {0.0, 0.0, 0.0};
  double EIGEN_MAX = sqrt(sqrt(DBL_MAX));
  memset(d_eig_dS, 0, sizeof(double)*DIM*DIM*DIM);
  memset(d_R_dS, 0, sizeof(double)*DIM*DIM*DIM*DIM);
  if( d_exp_s_ds != NULL) memset(d_exp_s_ds, 0, sizeof(double)*DIM*DIM*DIM*DIM);
=======

  double B[DIM][DIM], D[DIM][DIM],Q1[DIM][DIM],Q2[DIM][DIM];
  double eig_S[DIM] = {0.0};
  memset(D, 0.0, sizeof(double)*DIM*DIM);
>>>>>>> 976981d2

  /* Use Eigenvalue algorithm from Wikipedia - https://en.wikipedia.org/wiki/
     Eigenvalue_algorithm#Normal%2C_Hermitian%2C_and_real-symmetric_matrices */

  /*  Make sure stress is symmetric  */
  s[1][0] = s[0][1];  s[2][0] = s[0][2];  s[2][1] = s[1][2];

  if ((VIM==2 || pd->CoordinateSystem == CYLINDRICAL))
    {
      eig_S[2] = s[2][2];
      d_eig_dS[2][2][2] = 1.0;
      I_S = s[0][0]+s[1][1];
      II_S = s[0][0]*s[1][1] - SQUARE(s[0][1]);
      disc = sqrt(SQUARE(I_S) - 4*II_S);
      eig_S[1] = 0.5*(I_S + disc);
      eig_S[0] = 0.5*(I_S - disc);

      if( d_exp_s_ds != NULL)
        {
         d_eig_dS[1][0][0] = 0.5 + 0.5*(s[0][0]-s[1][1])/disc;
         d_eig_dS[1][1][1] = 0.5 - 0.5*(s[0][0]-s[1][1])/disc;
         d_eig_dS[1][0][1] = d_eig_dS[1][1][0] =  4.*s[0][1]/disc;
         d_eig_dS[0][0][0] = 0.5 - 0.5*(s[0][0]-s[1][1])/disc;
         d_eig_dS[0][1][1] = 0.5 + 0.5*(s[0][0]-s[1][1])/disc;
         d_eig_dS[0][0][1] = d_eig_dS[0][1][0] =  -4.*s[0][1]/disc;
        }
     for (i = 0; i < VIM; i++) {
         for (j = 0; j < VIM; j++) {
             R[i][j] = delta(i,j);
             }
         }
     if( DOUBLE_NONZERO(II_S))	{
      for (i = 0; i < 2; i++) {
        tmp1 = sqrt(SQUARE(s[0][1])+SQUARE(s[0][0]-eig_S[i]));
        tmp2 = sqrt(SQUARE(s[0][1])+SQUARE(s[1][1]-eig_S[i]));
        if( DOUBLE_NONZERO(tmp1))	{
            R[i][0] = s[0][1]/tmp1;
            R[i][1] = (eig_S[i]-s[0][0])/tmp1;
            if( d_exp_s_ds != NULL)
              {
               d_R_dS[i][0][0][0] = -s[0][1]*(s[0][0]-eig_S[i])*(1.-d_eig_dS[i][0][0])/CUBE(tmp1);
               d_R_dS[i][0][0][1] = d_R_dS[i][0][1][0] = 
		(SQUARE(s[0][0]-eig_S[i])+s[0][1]*(s[0][0]-eig_S[i])*d_eig_dS[i][0][1])/CUBE(tmp1);
               d_R_dS[i][0][1][1] = s[0][1]*(s[0][0]-eig_S[i])*d_eig_dS[i][1][1]/CUBE(tmp1);
               d_R_dS[i][1][0][0] = -SQUARE(s[0][1])*(1.-d_eig_dS[i][0][0])/CUBE(tmp1);
               d_R_dS[i][1][0][1] = d_R_dS[i][1][1][0] = 
		(s[0][1]*(s[0][0]-eig_S[i])+SQUARE(s[0][1])*d_eig_dS[i][0][1])/CUBE(tmp1);
               d_R_dS[i][1][1][1] = SQUARE(s[0][1])*d_eig_dS[i][1][1]/CUBE(tmp1);
              }
            }
        else if( DOUBLE_NONZERO(tmp2))	{
            R[i][0] = (eig_S[i]-s[1][1])/tmp2;
            R[i][1] = s[0][1]/tmp2;
            if( d_exp_s_ds != NULL)
              {
               d_R_dS[i][0][1][1] = SQUARE(s[0][1])*(1.-d_eig_dS[i][1][1])/CUBE(tmp2);
               d_R_dS[i][0][0][1] = d_R_dS[i][0][1][0] = 
		-(s[0][1]*(s[1][1]-eig_S[i])+SQUARE(s[0][1])*d_eig_dS[i][0][1])/CUBE(tmp2);
               d_R_dS[i][0][0][0] = -SQUARE(s[0][1])*d_eig_dS[i][0][0]/CUBE(tmp2);
               d_R_dS[i][1][1][1] = s[0][1]*(s[1][1]-eig_S[i])*(1.-d_eig_dS[i][1][1])/CUBE(tmp2);
               d_R_dS[i][1][0][1] = d_R_dS[i][1][1][0] = 
		-(SQUARE(s[1][1]-eig_S[i])+s[0][1]*(s[1][1]-eig_S[i])*d_eig_dS[i][0][1])/CUBE(tmp2);
               d_R_dS[i][1][0][0] = -s[0][1]*(s[1][1]-eig_S[i])*d_eig_dS[i][0][0]/CUBE(tmp2);
              }
            }
        else {
            R[i][i] = 1.0;
            }
        }
      }	else	{
        for (i = 0; i < VIM; i++) {
             R[i][i] = 1.0;
             }
      }
    }
  else
    {
     off_diag = SQUARE(s[0][1]) + SQUARE(s[0][2]) + SQUARE(s[1][2]);
     I_S = s[0][0] + s[1][1] + s[2][2];
     II_S = s[0][0]*s[1][1]+s[0][0]*s[2][2]+s[1][1]*s[2][2]
              -(SQUARE(s[0][1])+SQUARE(s[0][2])+SQUARE(s[1][2]));
     if( DOUBLE_NONZERO(off_diag))	{
        q = I_S/3.;
        p2 = 2*off_diag;
        for(i = 0 ; i < VIM ; i++)	{p2 += SQUARE(s[i][i]-q);}
        p = sqrt(p2/6.);
        for (i = 0; i < VIM; i++) {
           for (j = 0; j < VIM; j++) {
              B[i][j] = (s[i][j]-q*delta(i,j))/p;
              }
           }
        r = B[0][0]*B[1][1]*B[2][2] + 2.*(B[0][1]*B[1][2]*B[0][2])
              -B[0][0]*SQUARE(B[1][2])-B[1][1]*SQUARE(B[0][2])-B[2][2]*SQUARE(B[0][1]);
        r *= 0.5;
        if ( r <= -1.)
           {phi = M_PIE/3.;}
        else if (r >= 1.)
           {phi =0.;}
        else
           {phi = acos(r)/3.;}
        for (i = 0; i < VIM; i++) {
           eig_S[i] = q + 2*p*cos(phi+i*2*M_PIE/3.);
           }
        }
      else
        {
        for(i = 0 ; i < DIM ; i++)	{eig_S[i] = s[i][i];}
        }

/*   c
c       solve 3x3 linear system
c
        deter=xj(1,1)*(xj(2,2)*xj(3,3)-xj(3,2)*xj(2,3))
     1          -xj(2,1)*(xj(1,2)*xj(3,3)-xj(3,2)*xj(1,3))
     2          +xj(3,1)*(xj(2,3)*xj(1,2)-xj(2,2)*xj(1,3))
        detinv=1./deter
        u(1)=detinv*((-r(1))*(xj(3,3)*xj(2,2)-xj(3,2)*xj(2,3))
     1          +(-r(2))*(xj(3,2)*xj(1,3)-xj(3,3)*xj(1,2))
     2          +(-r(3))*(xj(2,3)*xj(1,2)-xj(2,2)*xj(1,3)))
        u(2)=detinv*((-r(1))*(xj(3,1)*xj(2,3)-xj(3,3)*xj(2,1))
     1          +(-r(2))*(xj(3,3)*xj(1,1)-xj(3,1)*xj(1,3))
     2          +(-r(3))*(xj(2,1)*xj(1,3)-xj(2,3)*xj(1,1)))
        u(3)=detinv*((-r(1))*(xj(3,2)*xj(2,1)-xj(3,1)*xj(2,2))
     1          +(-r(2))*(xj(3,1)*xj(1,2)-xj(3,2)*xj(1,1))
     2          +(-r(3))*(xj(2,2)*xj(1,1)-xj(2,1)*xj(1,2)))
*/
     if( DOUBLE_NONZERO(I_S) || DOUBLE_NONZERO(II_S))	{
        for (i = 0; i < VIM; i++) {
          for (j = 0; j < VIM; j++) {
            for (k = 0; k < VIM; k++) {
               Q1[j][k] = s[j][k] - eig_S[(i+1)%3]*delta(j,k);
               Q2[j][k] = s[j][k] - eig_S[(i+2)%3]*delta(j,k);
               }
            }
          for (j = 0; j < VIM; j++) {
            for (k = 0; k < VIM; k++) {
               R[j][i] = Q1[j][k]*Q2[k][j];
               }
            }
          }
      /*  Normalize eigenvectors   */
        for (j = 0; j < VIM; j++) {
          tmp = sqrt(SQUARE(R[0][j]) + SQUARE(R[1][j]) + SQUARE(R[2][j]));
          if( DOUBLE_NONZERO(tmp))	{
            for (i = 0; i < VIM; i++) {
               R[i][j] /= tmp;
               }
            }
         }
       }
     else
       {
        for (j = 0; j < VIM; j++) {
          for (k = 0; k < VIM; k++) {
             R[j][k] = delta(j,k);
             }
          }
       }
    }


  // exponentiate diagonal
  for (i = 0; i < DIM; i++) {
      eig_values[i] = MIN(exp(eig_S[i]),EIGEN_MAX); 
      }

  memset(exp_s,    0, sizeof(double)*DIM*DIM);
  for (i = 0; i < VIM; i++) {
    for (j = 0; j < VIM; j++) {
      for (k = 0; k < VIM; k++) {
        exp_s[i][j] += R[i][k] * eig_values[k] *R[j][k];
        }
      }
    }
  if( d_exp_s_ds != NULL)
    {
    for (i = 0; i < VIM; i++) {
      for (j = 0; j < VIM; j++) {
        for (k = 0; k < VIM; k++) {
          for (l = 0; l < VIM; l++) {
            for (m = 0; m < VIM; m++) {
              d_exp_s_ds[i][j][l][m] += R[i][k] * eig_values[k] * d_R_dS[j][k][l][m];
              }
            }
          }
        }
      }
    for (i = 0; i < VIM; i++) {
      for (j = 0; j < VIM; j++) {
        for (k = 0; k < VIM; k++) {
          for (l = 0; l < VIM; l++) {
            for (m = 0; m < VIM; m++) {
              d_exp_s_ds[i][j][l][m] += d_R_dS[i][k][l][m] * eig_values[k] * R[j][k];
              }
            }
          }
        }
      }
    for (i = 0; i < VIM; i++) {
      for (j = 0; j < VIM; j++) {
        for (k = 0; k < VIM; k++) {
          for (l = 0; l < VIM; l++) {
            for (m = 0; m < VIM; m++) {
              d_exp_s_ds[i][j][l][m] += R[i][k] * eig_values[k]*d_eig_dS[k][l][m] * R[j][k];
              }
            }
          }
        }
      }
    }
  
} // End analytical_exp_s

void
compute_d_exp_s_ds(dbl s[DIM][DIM],                   //s - stress
		   dbl exp_s[DIM][DIM],
		   dbl d_exp_s_ds[DIM][DIM][DIM][DIM])
{
  double s_p[DIM][DIM], s_n[DIM][DIM];
  double exp_s_p[DIM][DIM], exp_s_n[DIM][DIM];
  double eig_values[DIM];
  double R1[DIM][DIM];
  int i,j,p,q;
  double ds, ds_den, fd = FD_FACTOR;

  memset(d_exp_s_ds, 0, sizeof(double)*DIM*DIM*DIM*DIM);
 
  for (i = 0; i < VIM; i++) {
    for (j = 0; j < VIM; j++) {
      s_p[i][j] = s_n[i][j] = s[i][j];
    }
  }

  for (i = 0; i < VIM; i++) {
    for (j = i; j < VIM; j++) {

      // perturb s
      ds = fd*s[i][j];
      ds = (fabs(ds) < fd ? fd : ds);
      s_p[i][j] += ds;
      s_n[i][j] -= ds;
      if( i != j) {
        s_p[j][i] = s_p[i][j];
        s_n[j][i] = s_n[i][j];
        }  

      ds_den = 0.5/ds;

      // find exp_s at perturbed value
      compute_exp_s(s_p, exp_s_p, eig_values, R1);
      compute_exp_s(s_n, exp_s_n, eig_values, R1);

      // approximate derivative
      for (p = 0; p < VIM; p++) {
	for (q = 0; q < VIM; q++) {
	  d_exp_s_ds[p][q][i][j] = ds_den*(exp_s_p[p][q] - exp_s_n[p][q]);
	  if(i != j)d_exp_s_ds[p][q][j][i] = d_exp_s_ds[p][q][i][j];
	  }
        }  
      s_p[i][j] = s_n[i][j] = s[i][j];
      if( i != j) {
<<<<<<< HEAD
         s_p[j][i] = s_n[j][i] = s[j][i];
         } 
=======
        s_p[j][i] = s[j][i];
        s_n[j][i] = s[j][i];
      } 
>>>>>>> 976981d2
    }
  }

}
/*****************************************************************************/
dbl
compute_saramito_model_terms(dbl stress[DIM][DIM],
                                 dbl yieldStress,
                                 dbl yieldExpon,
                                 SARAMITO_DEPENDENCE_STRUCT *d_sCoeff) {
  /* start by computing the norm of sigma_d (the deviatoric stress) which is written as
   * sqrt( trace(sigma_d*sigma_d)/2 )
   *
   * see the following wikipedia page for the mathematical details:
   * https://en.wikipedia.org/wiki/Cauchy_stress_tensor#Invariants_of_the_stress_deviator_tensor
   */

  dbl traceOverVIM = 0;
  for (int i = 0; i < VIM; i++) {
    traceOverVIM += stress[i][i];
  }

  traceOverVIM /= VIM;

  // square of the deviatoric sress norm
  dbl normOfStressDSqr = 0;
  for (int i = 0; i < VIM; i++) {
    normOfStressDSqr += pow(stress[i][i] - traceOverVIM, 2) / 2.;

    for (int j = i + 1; j < VIM; j++) {
      normOfStressDSqr += pow(stress[i][j], 2);
    }
  }

  const dbl normOfStressD = sqrt(normOfStressDSqr);

  const dbl sc = 1. - yieldStress / normOfStressD;

  dbl sCoeff;
  dbl expYSC = 1;
  if (yieldExpon > 0) {
    expYSC = exp(sc / yieldExpon);
    sCoeff = log(1. + expYSC) * yieldExpon;
  } else {
    sCoeff = fmax(0, sc);
  }

  // take care of indeterminate behavior for normOfStressD == 0
  if (normOfStressD == 0) {
    if (yieldStress <= 0) {
      sCoeff = 1;
    } else {
      sCoeff = 0;
    }
  }

  if (d_sCoeff != NULL) {
    // if normStress_d < yieldStress, set sensitivities to zero and return
    if ((sCoeff) == 0 || yieldStress <= 0) {
      for (int i = 0; i < VIM; i++) {
        for (int j = 0; j < VIM; j++) {
          d_sCoeff->s[i][j] = 0.;
        }
      }

      d_sCoeff->tau_y = 0.;
    } else {
      // otherwise, sensitivities need to be calculated
      d_sCoeff->tau_y = -1. / (normOfStressD);
      dbl d_sCoeff_d_normOfStressD = yieldStress / (normOfStressDSqr);
      if (yieldExpon > 0) {
        const dbl expYSCDerivativeTerm = expYSC / (1 + expYSC);
        d_sCoeff->tau_y *= expYSCDerivativeTerm;
        d_sCoeff_d_normOfStressD *= expYSCDerivativeTerm;
      }

      for (int i = 0; i < VIM; i++) {
        d_sCoeff->s[i][i] = -traceOverVIM;

        for (int j = i; j < VIM; j++) {
          if (i == j) {
            d_sCoeff->s[i][i] += stress[i][i];
          } else {
            d_sCoeff->s[i][j] = 2. * stress[i][j];
          }
        }
      }

      /* use the chain rule to computute sCoeff sensitivies to stress components
       * d(sCoeff)/d(stress)  =   d(sCoeff)/d(normOfStressD)
       *                        * d(normOfStressD)/d(normOfStressDSqr)
       *                        * d(normOfStressDSqr)/d(stress)
       *
       *                      =   d(sCoeff)/d(normOfStressD)
       *                        * 0.5/normOfStressD
       *                        * d(normOfStressDSqr)/d(stress)
       */

      dbl d_normOfStressD_d_Stress = 0.5 / normOfStressD * d_sCoeff_d_normOfStressD;

      for (int i = 0; i < VIM; i++) {
        for (int j = i; j < VIM; j++) {
          d_sCoeff->s[i][j] *= d_normOfStressD_d_Stress;
          d_sCoeff->s[j][i] = d_sCoeff->s[i][j];
        }
      }
    }
  } // d_sCoeff != NULL
  // for debugging purposes.
  /*
    for(int i=0; i<VIM; i++){
    for(int j=0; j<VIM; j++){
    printf("\nstress[%d][%d] = %E", i, j, stress[i][j]);
    }
    }
    printf("\n");
    for(int i=0; i<VIM; i++){
    for(int j=0; j<VIM; j++){
    printf("\nd(sCoeff)/d(stress[%d][%d)] = %E", i, j, d_sCoeff->s[i][j]);
    }
    }
    printf("\n");
    printf("yield stress = %E", yieldStress);
    printf("\n");
    printf("|stress_d|**2 = %E", normOfStressDSqr);
    printf("\n-------------------------------------------------------------");
  */
  return sCoeff;
<<<<<<< HEAD
}
=======
}

/*****************************************************************************/
/* END OF FILE mm_fill_stress.c */
/*****************************************************************************/
>>>>>>> 976981d2
<|MERGE_RESOLUTION|>--- conflicted
+++ resolved
@@ -1357,7 +1357,7 @@
   int peqn, pvar;
   int evss_gradv=0;
 
-  int i, j, status, mode, imtrx;
+  int i, j, status, mode;
   dbl v[DIM];			        /* Velocity field. */
   dbl x_dot[DIM];			/* current position field derivative wrt time. */
   dbl h3;		        	/* Volume element (scale factors). */
@@ -1529,7 +1529,6 @@
    * Field variables...
    */
 
-<<<<<<< HEAD
   for (a = 0; a < dim; a++) {
     v[a] = fv->v[a];
 
@@ -1537,17 +1536,6 @@
     x_dot[a] = 0.0;
     if (pd->TimeIntegration != STEADY && pd->gv[MESH_DISPLACEMENT1 + a]) {
       x_dot[a] = fv_dot->x[a];
-=======
-      /* note, these are zero for steady calculations */
-      x_dot[a] = 0.0;
-      for (imtrx = 0; imtrx < upd->Total_Num_Matrices; imtrx++) 
-	{
-	  if (  pd->TimeIntegration != STEADY &&  pd->v[imtrx][MESH_DISPLACEMENT1+a] )
-	    {
-	      x_dot[a] = fv_dot->x[a];
-	    }
-	}
->>>>>>> 976981d2
     }
   }
 
@@ -1625,7 +1613,6 @@
   /* end Petrov-Galerkin addition */
 
   /*  shift factor  */
-<<<<<<< HEAD
   if (pd->gv[TEMPERATURE]) {
     if (vn->shiftModel == CONSTANT) {
       at = vn->shift[0];
@@ -1646,43 +1633,6 @@
       for (j = 0; j < ei[pg->imtrx]->dof[TEMPERATURE]; j++) {
         d_at_dT[j] = 0.;
       }
-=======
-  if( pd->e[pg->imtrx][TEMPERATURE])
-    {
-      if(vn->shiftModel == CONSTANT)
-	{
-	  at = vn->shift[0];
-	  for( j=0 ; j<ei[pg->imtrx]->dof[TEMPERATURE] ; j++)
-	    {
-	      d_at_dT[j]=0.;
-	    }
-	}
-      else if(vn->shiftModel == MODIFIED_WLF)
-	{
-	  wlf_denom = vn->shift[1] + fv->T - mp->reference[TEMPERATURE];
-	  if(wlf_denom != 0.)
-	    {
-	      at=exp(vn->shift[0]*(mp->reference[TEMPERATURE]-fv->T)/wlf_denom);
-              for( j=0 ; j<ei[pg->imtrx]->dof[TEMPERATURE] ; j++)
-		{
-		  d_at_dT[j]= -at*vn->shift[0]*vn->shift[1]
-		    /(wlf_denom*wlf_denom)*bf[TEMPERATURE]->phi[j];
-		}
-	    }
-	  else
-	    { 
-	      at = 1.;
-	    } 
-          for( j=0 ; j<ei[pg->imtrx]->dof[TEMPERATURE] ; j++)
-	    {
-	      d_at_dT[j]=0.;
-	    }
-	}
-    }
-  else
-    {
-      at = 1.;
->>>>>>> 976981d2
     }
   } else {
     at = 1.;
@@ -1720,7 +1670,6 @@
       /* get polymer viscosity */
       mup = viscosity(ve[mode]->gn, gamma, d_mup);
 
-      double d_alpha_dF[MDE];
       if(saramitoEnabled == TRUE)
 	{
 	  saramitoCoeff = compute_saramito_model_terms(s, ve[mode]->gn->tau_y, ve[mode]->gn->fexp, d_saramito);
@@ -1913,11 +1862,7 @@
 			   * locally into an accumulator)
 			   */
 			  
-<<<<<<< HEAD
 			  lec->R[LEC_R_INDEX(upd->ep[pg->imtrx][eqn],i)] += 
-=======
-			  lec->R[upd->ep[pg->imtrx][eqn]][i] += 
->>>>>>> 976981d2
 			    mass + advection + diffusion + source;
 			}
 		    }
@@ -1987,11 +1932,7 @@
 			  
 				  if ( pd->TimeIntegration != STEADY )
 				    {
-<<<<<<< HEAD
-			      	       if ( pd->e[pg->imtrx][eqn] & T_MASS )
-=======
 			      	      if ( pd->e[pg->imtrx][eqn] & T_MASS )
->>>>>>> 976981d2
 					{
 				  	  mass = s_dot[a][b];
 				  	  mass *= wt_func * d_at_dT[j] * lambda * det_J * wt;
@@ -2001,11 +1942,7 @@
 				    }
 			  
 				  advection = 0.;
-<<<<<<< HEAD
 			  	   if ( pd->e[pg->imtrx][eqn] & T_ADVECTION )
-=======
-			  	  if ( pd->e[pg->imtrx][eqn] & T_ADVECTION )
->>>>>>> 976981d2
 				    {
 			      	      if(DOUBLE_NONZERO(lambda))
 					{
@@ -2015,11 +1952,7 @@
 					  if( lcwt != 0.) advection += lcwt*(s_dot_gt[a][b] + g_dot_s[a][b]);
 
 					  advection *= wt_func * d_at_dT[j] * lambda *det_J * wt * h3;
-<<<<<<< HEAD
-				  	advection *= pd->etm[pg->imtrx][eqn][(LOG2_ADVECTION)];
-=======
 					  advection *= pd->etm[pg->imtrx][eqn][(LOG2_ADVECTION)];
->>>>>>> 976981d2
 					}     
 				    }
 			  
@@ -2614,11 +2547,7 @@
 
 				    }
 				  
-<<<<<<< HEAD
 				  lec->J[LEC_J_INDEX(peqn,pvar,i,j)] +=
-=======
-				  lec->J[peqn][pvar][i][j] +=
->>>>>>> 976981d2
 				    mass + advection + diffusion + source;
 				}
 			    }
@@ -2709,13 +2638,7 @@
 						}
 					      
 					      source  = source_a + source_b;
-<<<<<<< HEAD
-					      
 					      source *= phi_j * det_J * h3 * wt_func * wt * pd->etm[pg->imtrx][eqn][(LOG2_SOURCE)];
-					      
-=======
-					      source *= phi_j * det_J * h3 * wt_func * wt * pd->etm[pg->imtrx][eqn][(LOG2_SOURCE)];
->>>>>>> 976981d2
 					    }
 					  
 					  lec->J[LEC_J_INDEX(peqn,pvar,i,j)] +=
@@ -3139,12 +3062,7 @@
                               source *= wt_func*det_J*h3*wt;     
                               source *= pd->etm[pg->imtrx][eqn][(LOG2_SOURCE)];
                             }
-<<<<<<< HEAD
                           lec->R[LEC_R_INDEX(upd->ep[pg->imtrx][eqn],i)] += mass + advection + source;
-=======
-                          lec->R[upd->ep[pg->imtrx][eqn]][i] += mass + advection + source;
-
->>>>>>> 976981d2
 			}//i loop
 		    }//if a<=b
 		}// b loop
@@ -3534,11 +3452,7 @@
 			   * locally into an accumulator)
 			   */
 			  
-<<<<<<< HEAD
 			  lec->R[LEC_R_INDEX(upd->ep[pg->imtrx][eqn],i)] += 
-=======
-			  lec->R[upd->ep[pg->imtrx][eqn]][i] += 
->>>>>>> 976981d2
 			    mass + advection + source;
 			}
 		    }
@@ -4236,11 +4150,7 @@
 		      source *= pd->etm[pg->imtrx][eqn][(LOG2_SOURCE)];
 		    }
 		  
-<<<<<<< HEAD
 		  lec->R[LEC_R_INDEX(upd->ep[pg->imtrx][eqn],i)] += 
-=======
-		  lec->R[upd->ep[pg->imtrx][eqn]][i] += 
->>>>>>> 976981d2
 		    advection  + source;      
 		}
 	    }
@@ -5757,11 +5667,7 @@
 				    }
 				}
 			    }
-<<<<<<< HEAD
 			  x_update[ ei[pg->imtrx]->gun_list[eqn][ldof_eqn] ] = lec->R[LEC_R_INDEX(ieqn,ldof_eqn)]/lump;
-=======
-			  x_update[ ei[pg->imtrx]->gun_list[eqn][ldof_eqn] ] = lec->R[ieqn][ldof_eqn]/lump;
->>>>>>> 976981d2
 			  ldof_eqn++;
 			}
 		    }
@@ -6016,17 +5922,7 @@
 	eig_values[i] = MIN(exp(eig_S[i]),EIGEN_MAX); 
         }
 
-<<<<<<< HEAD
   memset(exp_s,    0, sizeof(double)*DIM*DIM);
-=======
-  /* matrix multiplication, the slow way */
-  for (i = 0; i < VIM; i++) {
-    for (j = 0; j < VIM; j++) {
-      exp_s[i][j] = R[i][j] * eig_values[j];
-      }
-    }
-  // multiply by transpose
->>>>>>> 976981d2
   for (i = 0; i < VIM; i++) {
     for (j = 0; j < VIM; j++) {
       for (k = 0; k < VIM; k++) {
@@ -6050,19 +5946,12 @@
   double tmp, tmp1, tmp2;
   double  d_eig_dS[DIM][DIM][DIM], d_R_dS[DIM][DIM][DIM][DIM];
 
-<<<<<<< HEAD
   double B[DIM][DIM],Q1[DIM][DIM],Q2[DIM][DIM];
   double eig_S[DIM] = {0.0, 0.0, 0.0};
   double EIGEN_MAX = sqrt(sqrt(DBL_MAX));
   memset(d_eig_dS, 0, sizeof(double)*DIM*DIM*DIM);
   memset(d_R_dS, 0, sizeof(double)*DIM*DIM*DIM*DIM);
   if( d_exp_s_ds != NULL) memset(d_exp_s_ds, 0, sizeof(double)*DIM*DIM*DIM*DIM);
-=======
-
-  double B[DIM][DIM], D[DIM][DIM],Q1[DIM][DIM],Q2[DIM][DIM];
-  double eig_S[DIM] = {0.0};
-  memset(D, 0.0, sizeof(double)*DIM*DIM);
->>>>>>> 976981d2
 
   /* Use Eigenvalue algorithm from Wikipedia - https://en.wikipedia.org/wiki/
      Eigenvalue_algorithm#Normal%2C_Hermitian%2C_and_real-symmetric_matrices */
@@ -6324,14 +6213,8 @@
         }  
       s_p[i][j] = s_n[i][j] = s[i][j];
       if( i != j) {
-<<<<<<< HEAD
          s_p[j][i] = s_n[j][i] = s[j][i];
          } 
-=======
-        s_p[j][i] = s[j][i];
-        s_n[j][i] = s[j][i];
-      } 
->>>>>>> 976981d2
     }
   }
 
@@ -6460,12 +6343,8 @@
     printf("\n-------------------------------------------------------------");
   */
   return sCoeff;
-<<<<<<< HEAD
-}
-=======
 }
 
 /*****************************************************************************/
 /* END OF FILE mm_fill_stress.c */
-/*****************************************************************************/
->>>>>>> 976981d2
+/*****************************************************************************/