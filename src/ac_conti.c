--- conflicted
+++ resolved
@@ -145,7 +145,8 @@
    * Other local variables
    */
   int	        error, err, is_steady_state, inewton;
-  int 		*gindex = NULL, gsize;
+  int 		*gindex = NULL;
+  int gsize;
   int		*p_gsize=NULL;
   double	*gvec=NULL;
   double        ***gvec_elem=NULL;
@@ -497,17 +498,10 @@
 	 that test needs to be in the input parser.  */
       if(vn_glob[0]->dg_J_model == FULL_DG)
 	max_unk_elem = (MAX_PROB_VAR + MAX_CONC)*MDE + 4*vn_glob[0]->modes*4*MDE;
-<<<<<<< HEAD
 
        err = mf_setup(&exo->num_elems,
-		     &NumUnknowns,
+		     &NumUnknowns[pg->imtrx], 
 		     &max_unk_elem,
-=======
-      
-       err = mf_setup(&exo->num_elems, 
-		     &NumUnknowns[pg->imtrx], 
-		     &max_unk_elem, 
->>>>>>> 48a67847
 		     &three,
 		     &one,
 		     exo->elem_order_map,
@@ -577,13 +571,8 @@
        * An attic to store external dofs column names is needed when
        * running in parallel.
        */
-<<<<<<< HEAD
-      alloc_extern_ija_buffer(num_universe_dofs,
-			      num_internal_dofs+num_boundary_dofs,
-=======
       alloc_extern_ija_buffer(num_universe_dofs[pg->imtrx], 
 			      num_internal_dofs[pg->imtrx] + num_boundary_dofs[pg->imtrx], 
->>>>>>> 48a67847
 			      ija, &ija_attic);
       /*
        * Any necessary one time initialization of the linear
@@ -865,42 +854,43 @@
 #ifdef DEBUG
 	DPRINTF(stderr, "%s: starting solve_nonlinear_problem\n", yo);
 #endif
-	err = solve_nonlinear_problem(ams[JAC],
-				      x,
-				      delta_t,
-				      theta,
-				      x_old,
-				      x_older,
-				      xdot,
-				      xdot_old,
-				      resid_vector,
-				      x_update,
-				      scale,
-				      &converged,
-				      &nprint,
-				      tev,
-				      tev_post,
-				      gv,
-				      rd,
-				      gindex,
-				      p_gsize,
-				      gvec,
-				      gvec_elem,
-				      path1,
-				      exo,
-				      dpi,
-				      cx,
-				      0,
-				      &path_step_reform,
-				      is_steady_state,
-				      x_AC,
- 				      x_AC_dot,
-				      path1,
-				      resid_vector_sens,
-				      x_sens_temp,
-				      x_sens_p,
-                                      NULL,
-                                      NULL);
+                err = solve_nonlinear_problem(ams[JAC],
+                                        x,
+                                        delta_t,
+                                        theta,
+                                        x_old,
+                                        x_older,
+                                        xdot,
+                                        xdot_old,
+                                        resid_vector,
+                                        x_update,
+                                        scale,
+                                        &converged,
+                                        &nprint,
+                                        tev,
+                                        tev_post,
+                                        NULL,
+                                        rd,
+                                        gindex,
+                                        p_gsize,
+                                        gvec,
+                                        gvec_elem,
+                                        path1,
+                                        exo,
+                                        dpi,
+                                        cx,
+                                        0,
+                                        &path_step_reform,
+                                        is_steady_state,
+                                        x_AC,
+                                        x_AC_dot,
+                                        path1,
+                                        resid_vector_sens,
+                                        x_sens_temp,
+                                        x_sens_p,
+                                        NULL,
+                                        NULL);
+
 
 #ifdef DEBUG
 	fprintf(stderr, "%s: returned from solve_nonlinear_problem\n", yo);
@@ -915,16 +905,10 @@
 #ifdef DEBUG
 	      DPRINTF(stderr, "%s: write_solution call WIS\n", yo);
 #endif
-<<<<<<< HEAD
-	      write_solution(ExoFileOut, resid_vector, x, x_sens_p,
+            write_solution(ExoFileOut, resid_vector, x, x_sens_p,
 			     x_old, xdot, xdot_old, tev, tev_post, gv, rd,
-			     gindex, p_gsize, gvec, gvec_elem, &nprint,
-			     delta_s, theta, path1, NULL, exo, dpi);
-=======
-            write_solution(ExoFileOut, resid_vector, x, x_sens_p,
-                           x_old, xdot, xdot_old, tev, tev_post, NULL, rd, gvec, gvec_elem, &nprint,
+			     gvec, gvec_elem, &nprint,
                            delta_s, theta, path1, NULL, exo, dpi);
->>>>>>> 48a67847
 #ifdef DEBUG
 	      fprintf(stderr, "%s: write_solution end call WIS\n", yo);
 #endif
@@ -1227,17 +1211,10 @@
 	    DPRINTF(stdout, "%s:  error writing ASCII soln file\n", yo);
 	  }
 	  if (Write_Intermediate_Solutions == 0 ) {
-<<<<<<< HEAD
 	    write_solution(ExoFileOut, resid_vector, x, x_sens_p,
 			   x_old, xdot, xdot_old, tev, tev_post, gv,
-			   rd, gindex, p_gsize, gvec, gvec_elem, &nprint,
-			   delta_s, theta, path1, NULL, exo, dpi);
-=======
-          write_solution(ExoFileOut, resid_vector, x, x_sens_p,
-                         x_old, xdot, xdot_old, tev, tev_post, NULL,
                          rd, gvec, gvec_elem, &nprint,
                          delta_s, theta, path1, NULL, exo, dpi);
->>>>>>> 48a67847
 	    nprint++;
 	  }
 	}
