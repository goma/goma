--- conflicted
+++ resolved
@@ -787,31 +787,6 @@
  		  	BC_Types[ibc2].BC_Name == VELO_SLIP_FLUID_BC ||
  		  	BC_Types[ibc2].BC_Name == VELO_SLIP_ROT_FLUID_BC ||
  			BC_Types[ibc2].BC_Name == VELO_STREAMING_BC ) {
-<<<<<<< HEAD
-		    /* Hmm, we got a hit.  Now make sure they are not coming from the same
-		       side set, which is something that is common */
-		    if (BC_Types[ibc2].BC_ID != BC_Types[ibc1].BC_ID) {
-		      /* Now you have established a KINEMATIC and velo_tangent
-		       *  makes the dup_list, lets get rid of the velo_tangent, 
-		       *  unless we have a rolling motion condition at a dynamic
-		       *  contact line.  In that case
-		       *  we would like to retain the velo_tangent and the kinematic
-		       *  as they are not redundant.  The user signifies this case
-		       *  with a -1 in the Data_int[0] slot
-		       */
-		      if (BC_Types[ibc2].BC_Data_Int[0] > -1)  /*this is a last defense
-								  to retain velo_tangent*/
-		      {
-			delete_bc_entry(BC_Unk_List[inode][offset_mom2], j);
-		      }
-		    }
-		  }
-		}
-	      }
-	    }
-	  }  /* End of if (eqn == R_MOMENTUM1) */
-	  /*****************************************************************************/
-=======
                       /* Hmm, we got a hit.  Now make sure they are not coming from the same
                          side set, which is something that is common */
                       if (BC_Types[ibc2].BC_ID != BC_Types[ibc1].BC_ID) {
@@ -823,7 +798,7 @@
                          *  as they are not redundant.  The user signifies this case
                          *  with a -1 in the Data_int[0] slot
                          */
-                        if (BC_Types[ibc2].BC_Data_Int[0] != -1)  /*this is a last defense
+		      if (BC_Types[ibc2].BC_Data_Int[0] > -1)  /*this is a last defense
                                                                     to retain velo_tangent*/
                           {
                             delete_bc_entry(BC_Unk_List[inode][offset_mom2], j);
@@ -835,7 +810,6 @@
               }
             }  /* End of if (eqn == R_MOMENTUM1) */
             /*****************************************************************************/
->>>>>>> 48a67847
 	  
             /* first give all DIRICHLET Conditions Precedence 
              * - they swamp out all other boundary conditions and shift rotated
@@ -1254,144 +1228,6 @@
                             offset_mesh2 = 
 			      get_nodal_unknown_offset(nv, eqn+1, vd->MatID, 0,
 						       &vd_retn2);
-<<<<<<< HEAD
-			  idum = find_first_opening(BC_Unk_List[inode][offset_mesh2],
-						    MAX_NODAL_BCS);
-			  if (Debug_Flag > 0) {
-			    fprintf(stderr, 
-				    "    MOVING BC %s at node %d because of %s\n", 
-				    BC_Types[ibc2].desc->name2, 
-				    inode+1, BC_Types[ibc1].desc->name2);
-			  }
-			  BC_Unk_List[inode][offset_mesh2][idum] = ibc2;
-			} else {
-			  if (Debug_Flag > 0) {
-			    fprintf(stderr, 
-				    "    REMOVING BC %s at node %d because of %s\n", 
-				    BC_Types[ibc2].desc->name2, 
-				    inode+1, BC_Types[ibc1].desc->name2);
-			  }
-			}
-		      } else if (BC_Types[ibc2].desc->rotate == R_MOMENTUM1) {
-			p = eqn - R_MOMENTUM1;
-			if (p+1 < pd_glob[0]->Num_Dim) {
-			  offset_mom2 = get_nodal_unknown_offset(nv, eqn+1, vd->MatID,
-								 0, &vd_retn2);
-			  idum = find_first_opening(BC_Unk_List[inode][offset_mom2],
-						    MAX_NODAL_BCS);
-			  if (Debug_Flag > 0) {
-			    fprintf(stderr, 
-				    "    MOVING BC %s at node %d because of %s\n", 
-				    BC_Types[ibc2].desc->name2, 
-				    inode+1, BC_Types[ibc1].desc->name2);
-			  }
-			  BC_Unk_List[inode][offset_mom2][idum] = ibc2;
-			} else {
-			  if (Debug_Flag > 0) {
-			    fprintf(stderr, 
-				    "    REMOVING BC %s at node %d because of %s\n", 
-				    BC_Types[ibc2].desc->name2, 
-				    inode+1, BC_Types[ibc1].desc->name2);
-			  }
-			}
-		      } else {
-			WH(-1, "Missing type of rotation in BC conflict resolution");
-		      }
-		    }
-
-		    /* remove this BC from list */
-		    if (i_delete == 1) {
-		      if (Debug_Flag > 0) {
-			fprintf(stderr, "    DISCARDING %s at node %d from dup_list because of %s\n", 
-				BC_Types[ibc2].desc->name2, 
-				inode+1, BC_Types[ibc1].desc->name2);
-		      }
-		      BC_Unk_List[inode][offset][k] = -1;
-		    }
-		  }
-		}	/* for (k=j+1; k<idup; k++) */
-
-	      } else if (BC_Types[ibc1].desc->rotate != NO_ROT &&
-			 (BC_Types[ibc1].desc->method == COLLOCATE_SURF || 
-			  BC_Types[ibc1].desc->method == STRONG_INT_SURF)) {
-
-		for (k = 0; k < idup; k++) {
-		  ibc2 = BC_Unk_List[inode][offset][k];
-		  if ((ibc2 != ibc1) && (ibc2 != -1) && (ibc1 != -1)) {
-		    bct2 = BC_Types[ibc2].BC_Name;
-                    /* flag indicating whether this bc should be deleted from list */
-		    /*
-		     * HKM -> Why is this turned off ?
-		     *        It is only turned on, if the second boundary condition
-		     *        is a weakly integrated bc. Two strongly integrated bc's
-		     *        are allowed to be applied to the same unknown.
-		     */
-		    i_delete = 0;
-
-		    action = 1;
-		    /* need to deal with GD conditions here - two GD conditions on the same SS and
-		     * applied to the same equation do not conflict with each other
-		     */
-		    if ((bct1 <= GD_TIME_BC && bct1 >= GD_CONST_BC) && 
-				(bct2 <= GD_TIME_BC && bct2 >= GD_CONST_BC)) {
-		      if (BC_Types[ibc1].BC_ID == BC_Types[ibc2].BC_ID) {
-			action = -1;
-			if (Debug_Flag > 0) {
-			  fprintf(stderr, "    MULTIPLE GD %s at node %d\n", 
-				  BC_Types[ibc2].desc->name2, inode+1);
-			}
-		      }
-		    }
-
-		    if (BC_Types[ibc2].desc->method == WEAK_INT_SURF ||
-			BC_Types[ibc2].desc->method == WEAK_SHARP_INT ) {
-		      i_delete = 1;
-		    } else if (BC_Types[ibc1].desc->method == COLLOCATE_EDGE || 
-			       BC_Types[ibc2].desc->method == SPECIAL) {
-		      /* put additional cross check for bct1 being
-		       * on a mesh equation.  E.G. Currently goes in
-		       * here if bct1 is a qside 
-		       */
-		      if (bct2 == CA_BC ||
-			  bct2 == CA_MOMENTUM_BC ||
-			  bct2 == MOVING_CA_BC ||
-			  bct2 == VELO_THETA_TPL_BC ||
-			  bct2 == CA_OR_FIX_BC ||
-			  bct2 == SHEET_ENDSLOPE_BC ) {
-				  /* put additional check for equation type MESH */
-				  WH(-1, "Illegal action possible for CA_BC w/o MESH");
-				  i_delete = 0;
-				  /* 
-					  * make sure this ends up on the same equation as kinematic or capillary 
-				   */
-				  sprintf(Err_Msg, 
-						  "Contact angle at node %d from %s and %s?",
-						  inode+1, BC_Types[ibc1].desc->name1,
-						  BC_Types[ibc2].desc->name1);
-				  WH(-1, Err_Msg);
-		      } else {
-			if (Debug_Flag > 0) {
-			  fprintf(stderr,
-				  "    REMOVING SPECIAL BC %s at node %d from dup_list because of %s\n",
-				  BC_Types[ibc2].desc->name2, 
-				  inode+1, BC_Types[ibc1].desc->name2);
-			}
-			i_delete = 1;
-		      }
-		    } else {
-
-		      /* Only way to get here is if multiple rotated 
-		       * conditions exist for this node
-		       */
-		      det = 0.;
-		      if (bct1 == bct2 && action == 1) { /* these conditions are the same type */
-			/* Check for collinear planes, splines, geom, or GD
-			 */
-			switch (bct2) {
-			case PLANE_BC:
-			case ROLL_FLUID_BC:
-			case GEOM_BC:	/* aka SPLINE note that the relation here may depend on 
-=======
                             idum = find_first_opening(BC_Unk_List[inode][offset_mesh2],
                                                       MAX_NODAL_BCS);
                             if (Debug_Flag > 0) {
@@ -1526,8 +1362,8 @@
                            */
                           switch (bct2) {
                           case PLANE_BC:
+			case ROLL_FLUID_BC:
                           case GEOM_BC:	/* aka SPLINE note that the relation here may depend on 
->>>>>>> 48a67847
 					 * the functional form of the geometry  */
                           case SLOPEX_BC:
                           case SLOPEY_BC:
@@ -1545,7 +1381,6 @@
 			    det3 = c1*b2-c2*b1;
 			    det = fabs(det1) + fabs(det2) + fabs(det3);
 			    break;
-<<<<<<< HEAD
 			case FILLET_BC:
 			case DOUBLE_RAD_BC:
 			    a1 = BC_Types[ibc1].BC_Data_Float[0] ;
@@ -1561,10 +1396,7 @@
 			      det = fabs(a1 - b1) +  fabs(a2 - b2) +  fabs(a3 - b3)
                                        + fabs(a4-b4) + fabs(a5 - b5);
 			    break;
-			case GD_CONST_BC:
-=======
                           case GD_CONST_BC:
->>>>>>> 48a67847
 			    if ( (BC_Types[ibc1].BC_Data_Int[2] == BC_Types[ibc2].BC_Data_Int[2]) &&
 				 (BC_Types[ibc1].BC_Data_Int[1] == BC_Types[ibc2].BC_Data_Int[1]) ) {
 			      /* the functional form of the geometry  */
@@ -1674,17 +1506,12 @@
 			    det += fabs( (double) BC_Types[ibc1].BC_Data_Int[0] + 
 					 (double) BC_Types[ibc2].BC_Data_Int[0] );
 			    break;
-<<<<<<< HEAD
-			case VELO_SLIP_BC:
-			case VELO_SLIP_ROT_BC:
+                          case VELO_SLIP_BC:
+                          case VELO_SLIP_ROT_BC:
 			case VELO_SLIP_FLUID_BC:
 			case VELO_SLIP_ROT_FLUID_BC:
 			case AIR_FILM_BC:
 			case AIR_FILM_ROT_BC:
-=======
-                          case VELO_SLIP_BC:
-                          case VELO_SLIP_ROT_BC:
->>>>>>> 48a67847
 			    a1 = BC_Types[ibc1].BC_Data_Float[0] ;
 			    b1 = BC_Types[ibc2].BC_Data_Float[0] ;		
 			    a2 = BC_Types[ibc1].BC_Data_Float[1] ;
@@ -2150,23 +1977,13 @@
       mom_rotate_ss[pg->imtrx]    = (int *)realloc(mom_rotate_ss[pg->imtrx], (size_t) num_mom_rotate[pg->imtrx] * sizeof(int));
     }
 
-<<<<<<< HEAD
-if( mesh_rotate_node != NULL || mom_rotate_node != NULL )
-  {
-	int ebi=0;
-	
-		while( !Use_2D_Rotation_Vectors && ebi < exo->num_elem_blocks )
-		{
-			Use_2D_Rotation_Vectors = ( exo->eb_elem_itype[ebi] == LINEAR_TRI || exo->eb_elem_itype[ebi] == QUAD_TRI);
-=======
     if( mesh_rotate_node[pg->imtrx] != NULL || mom_rotate_node[pg->imtrx] != NULL)
       {
 	int ebi=0;
 	
         while( !Use_2D_Rotation_Vectors && ebi < exo->num_elem_blocks )
           {
-            Use_2D_Rotation_Vectors = ( exo->eb_elem_itype[ebi] == LINEAR_TRI );		
->>>>>>> 48a67847
+			Use_2D_Rotation_Vectors = ( exo->eb_elem_itype[ebi] == LINEAR_TRI || exo->eb_elem_itype[ebi] == QUAD_TRI);
 
             ebi++;	
           }
