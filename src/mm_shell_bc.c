/************************************************************************ *
* Goma - Multiphysics finite element software                             *
* Sandia National Laboratories                                            *
*                                                                         *
* Copyright (c) 2022 Goma Developers, National Technology & Engineering   *
*               Solutions of Sandia, LLC (NTESS)                          *
*                                                                         *
* Under the terms of Contract DE-NA0003525, the U.S. Government retains   *
* certain rights in this software.                                        *
*                                                                         *
* This software is distributed under the GNU General Public License.      *
* See LICENSE file.                                                       *
\************************************************************************/

/* Standard include files */

#include <math.h>
#include <stdio.h>
#include <string.h>

/* GOMA include files */

#include "el_elm.h"
#include "el_geom.h"
#include "exo_struct.h"
#include "mm_as.h"
#include "mm_as_structs.h"
#include "mm_eh.h"
#include "mm_elem_block_structs.h"
#include "mm_fill_ls.h"
#include "mm_fill_util.h"
#include "mm_mp.h"
#include "mm_mp_const.h"
#include "mm_mp_structs.h"
#include "mm_shell_util.h"
#include "mm_std_models_shell.h"
#include "mm_viscosity.h"
#include "rf_allo.h"
#include "rf_bc_const.h"
#include "rf_fem.h"
#include "rf_fem_const.h"
#include "shell_tfmp_struct.h"
#include "std.h"

#define GOMA_MM_SHELL_BC_C
#include "mm_shell_bc.h"

#include "shell_tfmp_util.h"

/*
 * Global variables defined here. Declared frequently via rf_bc.h
 */

/*********** R O U T I N E S   I N   T H I S   F I L E ***********************
 *
 *
 *				NOTE:
 *
 *
 *
 *
 *       NAME			        TYPE			CALLED BY
 *----------------------------------------------------------------------------
 *
 *  shell_n_dot_flow_bc_confined         void
 *
 *  lub_press_hydro                      void
 *
 *  shell_n_dot_flow_bc_film             void
 *
 *  shell_t_dot_flow_bc_film             void
 *
 *  shell_n_dot_gradh_bc                 void
 *
 *  shell_n_dot_pflux_bc                 void
 *
 *  shell_n_dot_curv_bc                  void
 *
 *  shell_conc_ls_bc                  void
 *
 *
 ******************************************************************************/

void shell_n_dot_flow_bc_confined(double func[DIM],
                                  double d_func[DIM][MAX_VARIABLE_TYPES + MAX_CONC][MDE],
                                  const double flowrate,  /* imposed flow rate */
                                  const double flow_gap,  /* imposed gap dependent flow */
                                  const double pwr_index, /* power-law for gap dependence */
                                  const int ibc_flag,     /* NOBC flag from bc input  */
                                  const int bc_id,        /* BC_Name */
                                  const double time,      /* current time */
                                  const double dt,        /* current time step size */
                                  double xi[DIM],         /* Local stu coordinates */
                                  const Exo_DB *exo)

/***********************************************************************
 *
 * shell_n_dot_flow_bc_confined():
 *
 *  Function which evaluates the expression specifying the
 *  pressure gradient (or flow rate) at a quadrature point normal to the side
 *  of an element.
 *
 *         func =   - flowrate + n .(  H^3 /(12*mu) * (-grad LUB_P)
 *                                   + 0.5 * (U_bot + U_top) * H )
 *
 *  The boundary condition GRAD_LUB_PRESS_BC employs this function.
 *
 *
 * Input:
 *
 *  flowrate      = specified on the bc card as the first float
 *  flow_gap      = specified on the bc card as the second float (optional)
 *  pwr_index     = specified on the bc card as the third float (optional)
 *  H             = Distance between top and bottom wall
 *
 * Output:
 *
 *  func[0] = value of the function mentioned above
 *  d_func[0][varType][lvardof] =
 *              Derivate of func[0] wrt
 *              the variable type, varType, and the local variable
 *              degree of freedom, lvardof, corresponding to that
 *              variable type.
 *
 *
 *   Author: K. Tjiptowidjojo    (12/13/2010)
 *
 ********************************************************************/
{
  int j, ii, jj, var, jk;
  int *n_dof = NULL;
  int dof_map[MDE];
  double phi_j;
  double grad_phi_j[DIM], grad_II_phi_j[DIM], d_grad_II_phi_j_dmesh[DIM][DIM][MDE];
  double bound_normal[DIM], bound_dnormal_dx[DIM][DIM][MDE];

  if (ei[pg->imtrx]->ielem_dim == 3)
    return;
  /* Save the boundary normal vector */

  for (ii = 0; ii < pd->Num_Dim; ii++) {
    bound_normal[ii] = fv->snormal[ii];
    for (jj = 0; jj < pd->Num_Dim; jj++) {
      for (j = 0; j < ei[pg->imtrx]->dof[MESH_DISPLACEMENT1]; j++) {
        bound_dnormal_dx[ii][jj][j] = fv->dsnormal_dx[ii][jj][j];
      }
    }
  }

  /*
   * Prepare geometry
   */
  n_dof = (int *)array_alloc(1, MAX_VARIABLE_TYPES, sizeof(int));
  lubrication_shell_initialize(n_dof, dof_map, -1, xi, exo, 0);

  /* Calculate the flow rate and its sensitivties */

  calculate_lub_q_v(R_LUBP, time, dt, xi, exo);

  if (af->Assemble_LSA_Mass_Matrix) {
    return;
  }

  if (af->Assemble_Jacobian) {
    var = LUBP;
    if (pd->v[pg->imtrx][var]) {
      for (j = 0; j < ei[pg->imtrx]->dof[var]; j++) {
        /* Load basis functions (j) */
        ShellBF(var, j, &phi_j, grad_phi_j, grad_II_phi_j, d_grad_II_phi_j_dmesh,
                n_dof[MESH_DISPLACEMENT1], dof_map);

        for (ii = 0; ii < pd->Num_Dim; ii++) {
          d_func[0][var][j] += LubAux->dq_dp2[ii] * phi_j * bound_normal[ii];
          for (jj = 0; jj < pd->Num_Dim; jj++) {
            d_func[0][var][j] += LubAux->dq_dgradp[ii][jj] * grad_II_phi_j[jj] * bound_normal[ii];
          }
        }
      }
    }

    var = SHELL_SHEAR_TOP;
    if (pd->v[pg->imtrx][var]) {
      for (j = 0; j < ei[pg->imtrx]->dof[var]; j++) {
        /* Load basis functions (j) */
        ShellBF(var, j, &phi_j, grad_phi_j, grad_II_phi_j, d_grad_II_phi_j_dmesh,
                n_dof[MESH_DISPLACEMENT1], dof_map);

        for (ii = 0; ii < pd->Num_Dim; ii++) {
          d_func[0][var][j] += LubAux->dq_dshrw[ii] * phi_j * bound_normal[ii];
        }
      }
    }

    var = SHELL_TEMPERATURE;
    if (pd->v[pg->imtrx][var]) {
      for (j = 0; j < ei[pg->imtrx]->dof[var]; j++) {
        /* Load basis functions (j) */
        ShellBF(var, j, &phi_j, grad_phi_j, grad_II_phi_j, d_grad_II_phi_j_dmesh,
                n_dof[MESH_DISPLACEMENT1], dof_map);

        for (ii = 0; ii < pd->Num_Dim; ii++) {
          d_func[0][var][j] += LubAux->dq_dT[ii] * phi_j * bound_normal[ii];
        }
      }
    }

    /*
     * J_lubp_DMX
     */
    var = MESH_DISPLACEMENT1;
    if (pd->v[pg->imtrx][var] &&
        (mp->FSIModel == FSI_MESH_CONTINUUM || mp->FSIModel == FSI_REALSOLID_CONTINUUM ||
         mp->FSIModel == FSI_MESH_UNDEF || mp->FSIModel == FSI_SHELL_ONLY_MESH ||
         mp->FSIModel == FSI_SHELL_ONLY_UNDEF)) {

      /*** Loop over dimensions of mesh displacement ***/
      for (jj = 0; jj < pd->Num_Dim; jj++) {
        var = MESH_DISPLACEMENT1 + jj;

        /*** Loop over DOFs (j) ***/
        for (j = 0; j < ei[pg->imtrx]->dof[var]; j++) {
          phi_j = bf[var]->phi[j];
          jk = dof_map[j];

          /* Load basis functions (j) */
          ShellBF(var, j, &phi_j, grad_phi_j, grad_II_phi_j, d_grad_II_phi_j_dmesh,
                  n_dof[MESH_DISPLACEMENT1], dof_map);

          if (pd->e[pg->imtrx][var]) {
            for (ii = 0; ii < pd->Num_Dim; ii++) {
              d_func[0][var][j] += LubAux->dq_dx[ii][jj][j] * bound_normal[ii];
              d_func[0][var][j] += LubAux->q[ii] * bound_dnormal_dx[ii][jj][jk];
            }
          }
        }
      }
    }
  } /* end of if Assemble_Jacobian */

  /* Calculate the residual contribution        */
  if (bc_id == GRAD_LUB_PRESS_BC) {
    func[0] = -flowrate - flow_gap * pow(LubAux->H, 2 + 1. / pwr_index);
  }
  for (ii = 0; ii < pd->Num_Dim; ii++) {
    func[0] += LubAux->q[ii] * bound_normal[ii];
  }

  /* clean-up */
  safe_free((void *)n_dof);

} /* END of routine shell_n_dot_flow_bc_confined  */
/*****************************************************************************/
void shell_n_dot_curv_bc(double func[DIM],
                         double d_func[DIM][MAX_VARIABLE_TYPES + MAX_CONC][MDE],
                         const double theta_deg,
                         const int ibc_flag,         /* NOBC flag from bc input  */
                         const double penalty,       /* Penalty parameter */
                         const int bc_id,            /* BC_Name */
                         const double time,          /* current time */
                         const double dt,            /* current time step size */
                         const double hsquared[DIM], /* Element scales */
                         double xi[DIM],             /* Local stu coordinates */
                         const Exo_DB *exo)

/***********************************************************************
 *
 * shell_n_dot_curv_bc():
 *
 *  Function which evaluates the boundary terms for the shell Curvature eqn
 *
 *         func =   - n_bdy . nII_LS - epsilon * n_bdy * grad_II_CurvII
 *
 *  The boundary condition LUB_CURV_NOBC employs this function.
 *  For full NOBC behavior ibc_flag != -1, otherwise if ibc_flag == -1,
 *  then cos(DCA) is substituted into the first term.  Epsilon is the
 *  Lub_Curv_Diff material property (ad-hoc curvature diffusion to aid smoothness)
 *
 * Input:
 *
 *  DCA - theta_deg      = specified on the bc card as the first float
 *  ibc_flag             = toggles NOBC behavior of the condition
 *
 * Output:
 *
 *  func[0] = value of the function mentioned above
 *  d_func[0][varType][lvardof] =
 *              Derivate of func[0] wrt
 *              the variable type, varType, and the local variable
 *              degree of freedom, lvardof, corresponding to that
 *              variable type.
 *
 *
 *   Author: R. Secor    (12/15/2023)
 *
 ********************************************************************/
{
  int j, ii, jj, var, jk;
  int *n_dof = NULL;
  int dof_map[MDE];
  double phi_j, phi_i;
  double grad_phi_j[DIM], grad_II_phi_j[DIM], d_grad_II_phi_j_dmesh[DIM][DIM][MDE];
  double grad_phi_i[DIM], grad_II_phi_i[DIM], d_grad_II_phi_i_dmesh[DIM][DIM][MDE];
  double bound_normal[DIM], bound_dnormal_dx[DIM][DIM][MDE];
  int curv_near;
  double curvX, diffX = 1.0;
  int extra_diff_term = TRUE;

  int eqn = R_SHELL_LUB_CURV;
  if (ei[pg->imtrx]->ielem_dim == 3)
    return;
  /* Save the boundary normal vector */

  for (ii = 0; ii < pd->Num_Dim; ii++) {
    bound_normal[ii] = fv->snormal[ii];
    for (jj = 0; jj < pd->Num_Dim; jj++) {
      for (j = 0; j < ei[pg->imtrx]->dof[MESH_DISPLACEMENT1]; j++) {
        bound_dnormal_dx[ii][jj][j] = fv->dsnormal_dx[ii][jj][j];
      }
    }
  }

  /*
   * Prepare geometry
   */
  n_dof = (int *)array_alloc(1, MAX_VARIABLE_TYPES, sizeof(int));
  lubrication_shell_initialize(n_dof, dof_map, -1, xi, exo, 0);

  /* Calculate the flow rate and its sensitivties */

  /* Load level set fields */
  load_lsi(ls->Length_Scale);
  load_lsi_derivs();

  /* Rotate grad(F) and grad(kappa) to shell coordinates */
  dbl gradII_F[DIM], gradII_kappa[DIM];
  dbl d_grad_F_dmesh[DIM][DIM][MDE], d_gradII_F_dmesh[DIM][DIM][MDE];
  dbl d_grad_kappa_dmesh[DIM][DIM][MDE], d_gradII_kappa_dmesh[DIM][DIM][MDE];
  memset(d_grad_F_dmesh, 0.0, sizeof(double) * DIM * DIM * MDE);
  memset(d_grad_kappa_dmesh, 0.0, sizeof(double) * DIM * DIM * MDE);
  for (ii = 0; ii < DIM; ii++) {
    for (jj = 0; jj < DIM; jj++) {
      for (j = 0; j < ei[pg->imtrx]->dof[MESH_DISPLACEMENT1]; j++) {
        jk = dof_map[j];
        d_grad_F_dmesh[ii][jj][jk] = fv->d_grad_F_dmesh[ii][jj][j];
        d_grad_kappa_dmesh[ii][jj][jk] = fv->d_grad_sh_l_curv_dmesh[ii][jj][j];
      }
    }
  }
  ShellRotate(fv->grad_F, d_grad_F_dmesh, gradII_F, d_gradII_F_dmesh, n_dof[MESH_DISPLACEMENT1]);
  ShellRotate(fv->grad_sh_l_curv, d_grad_kappa_dmesh, gradII_kappa, d_gradII_kappa_dmesh,
              n_dof[MESH_DISPLACEMENT1]);

  /* Calculate rotated level set normal */
  dbl LSnormal[DIM], LSnormal_mag = 0, LSnormal_maginv;
  for (ii = 0; ii < DIM; ii++) {
    LSnormal_mag += gradII_F[ii] * gradII_F[ii];
  }
  LSnormal_mag = sqrt(LSnormal_mag);
  LSnormal_maginv = (LSnormal_mag == 0.0) ? 1.0 : 1.0 / LSnormal_mag;
  for (ii = 0; ii < DIM; ii++) {
    LSnormal[ii] = gradII_F[ii] * LSnormal_maginv;
  }

  /* Calculate sensitivity of level set normal to mesh */
  dbl d_LSnormal_dmesh[DIM][DIM][MDE];
  dbl d_LSnormal_mag_dmesh[DIM][MDE];
  memset(d_LSnormal_dmesh, 0.0, sizeof(double) * DIM * DIM * MDE);
  memset(d_LSnormal_mag_dmesh, 0.0, sizeof(double) * DIM * MDE);
  for (ii = 0; ii < DIM; ii++) {
    for (jj = 0; jj < DIM; jj++) {
      for (jk = 0; jk < n_dof[MESH_DISPLACEMENT1]; jk++) {
        d_LSnormal_mag_dmesh[jj][jk] +=
            gradII_F[ii] * d_gradII_F_dmesh[ii][jj][jk] * LSnormal_maginv;
      }
    }
  }
  for (ii = 0; ii < DIM; ii++) {
    for (jj = 0; jj < DIM; jj++) {
      for (jk = 0; jk < n_dof[MESH_DISPLACEMENT1]; jk++) {
        d_LSnormal_dmesh[ii][jj][jk] += d_gradII_F_dmesh[ii][jj][jk] * LSnormal_maginv;
        d_LSnormal_dmesh[ii][jj][jk] -=
            gradII_F[ii] * LSnormal_maginv * LSnormal_maginv * d_LSnormal_mag_dmesh[jj][jk];
      }
    }
  }

  /* Calculate sensitivity of level set normal to F */
  dbl d_LSnormal_mag_dF[MDE];
  dbl d_LSnormal_dF[DIM][MDE];
  memset(d_LSnormal_mag_dF, 0.0, sizeof(double) * MDE);
  memset(d_LSnormal_dF, 0.0, sizeof(double) * MDE * DIM);
  var = FILL;
  for (ii = 0; ii < ei[pg->imtrx]->dof[FILL]; ii++) {

    /* Basis functions */
    ShellBF(eqn, ii, &phi_i, grad_phi_i, grad_II_phi_i, d_grad_II_phi_i_dmesh,
            n_dof[MESH_DISPLACEMENT1], dof_map);

    /* Derivative of magnitude */
    for (jj = 0; jj < DIM; jj++) {
      d_LSnormal_mag_dF[ii] += gradII_F[jj] * grad_II_phi_i[jj] * LSnormal_maginv;
    }

    /* Derivative of normal vector */
    for (jj = 0; jj < DIM; jj++) {
      d_LSnormal_dF[jj][ii] = grad_II_phi_i[jj] * LSnormal_maginv;
      d_LSnormal_dF[jj][ii] -= gradII_F[jj] * d_LSnormal_mag_dF[ii] * pow(LSnormal_maginv, 2);
    }
  }

  /* Prepare weighting for artificial diffusion term */
  double K_diff = mp->Lub_Curv_Diff;
  if (mp->Lub_Curv_Modulation) {
    curvX = 0.;
    curv_near = 0;
    if (fabs(fv->F) < 2. * lsi->alpha) {
      curv_near = 1;
      if (lsi->near) {
        curvX = 1.;
      } else {
        curvX = 2. - SGN(fv->F) * fv->F / lsi->alpha;
      }
    }
    if (!mp->Lub_Isotropic_Curv_Diffusion)
      K_diff *= curvX;
  } else {
    curvX = 1.;
    curv_near = 1;
  }

  /* If we want anisotropic curvature diffusion -- i.e., want to constrain the
     curvature field to the interface zone -- set the diffusion and curvature
     multipliers to be equal to each other  */
  if (!mp->Lub_Isotropic_Curv_Diffusion)
    diffX = curvX;

  if (af->Assemble_LSA_Mass_Matrix) {
    return;
  }

  if (af->Assemble_Jacobian) {
    /*
     * J_Curv_DMX
     */
    var = MESH_DISPLACEMENT1;
    if (pd->v[pg->imtrx][var] && lsi->near &&
        (mp->FSIModel == FSI_MESH_CONTINUUM || mp->FSIModel == FSI_MESH_UNDEF)) {

      /*** Loop over dimensions of mesh displacement ***/
      for (jj = 0; jj < pd->Num_Dim; jj++) {
        var = MESH_DISPLACEMENT1 + jj;

        /*** Loop over DOFs (j) ***/
        for (j = 0; j < ei[pg->imtrx]->dof[var]; j++) {
          jk = dof_map[j];

          /* Load basis functions (j) */
          ShellBF(var, j, &phi_j, grad_phi_j, grad_II_phi_j, d_grad_II_phi_j_dmesh,
                  n_dof[MESH_DISPLACEMENT1], dof_map);

          if (pd->e[pg->imtrx][var]) {
            if (ibc_flag != -1) {
              for (ii = 0; ii < pd->Num_Dim; ii++) {
                d_func[0][var][j] -= d_LSnormal_dmesh[ii][jj][jk] * bound_normal[ii];
                d_func[0][var][j] -= LSnormal[ii] * bound_dnormal_dx[ii][jj][jk];
              }
<<<<<<< HEAD
              if (ibc_flag == -2) {
                d_func[0][var][j] *= curvX * penalty;
              } else {
                d_func[0][var][j] *= curvX;
              }
=======
              d_func[0][var][j] *= curvX;
>>>>>>> 77ff17de
            }
            if (extra_diff_term) {
              for (ii = 0; ii < pd->Num_Dim; ii++) {
                d_func[0][var][j] += diffX * K_diff * hsquared[ii] *
                                     (gradII_kappa[ii] * bound_dnormal_dx[ii][jj][jk] +
                                      d_gradII_kappa_dmesh[ii][jj][j]);
              }
            }
          }
        }
      }
    }
    /*
     * J_Curv_DF
     */
    var = FILL;
    if (pd->v[pg->imtrx][var]) {
      double div1 = 0.0, diff1 = 0.0;
      if (curv_near || !mp->Lub_Curv_Modulation) {
        for (ii = 0; ii < VIM; ii++) {
          div1 += LSnormal[ii] * grad_II_phi_i[ii];
          diff1 += hsquared[ii] * gradII_kappa[ii] * grad_II_phi_i[ii];
        }
        if (mp->Lub_Curv_Combine) {
          div1 -= LubAux->op_curv * phi_i;
        }
      }

      /* Loop over DOFs (j) */
      for (j = 0; j < ei[pg->imtrx]->dof[var]; j++) {
        if (pd->e[pg->imtrx][var]) {
          if (curv_near && !mp->Lub_Isotropic_Curv_Diffusion && extra_diff_term) {
            if (!lsi->near && mp->Lub_Curv_Modulation) {
              d_func[0][var][j] += SGN(fv->F) / lsi->alpha * phi_j * diff1 * K_diff;
            }
          }

          if (ibc_flag > -1) {
            for (ii = 0; ii < pd->Num_Dim; ii++) {
              d_func[0][var][j] -= curvX * d_LSnormal_dF[ii][j] * bound_normal[ii];
            }
            if (mp->Lub_Curv_Combine) {
              d_func[0][var][j] += curvX * LubAux->dop_curv_df[j] * phi_i;
<<<<<<< HEAD
            }
            if (curv_near && !mp->Lub_Isotropic_Curv_Diffusion) {
              if (!lsi->near && mp->Lub_Curv_Modulation) {
                d_func[0][var][j] -= SGN(fv->F) / lsi->alpha * div1;
              }
            }
          } else if (ibc_flag == -2) {
            for (ii = 0; ii < pd->Num_Dim; ii++) {
              d_func[0][var][j] -= curvX * penalty * d_LSnormal_dF[ii][j] * bound_normal[ii];
=======
>>>>>>> 77ff17de
            }
            if (mp->Lub_Curv_Combine) {
              d_func[0][var][j] += curvX * LubAux->dop_curv_df[j] * phi_i;
            }
            if (curv_near && !mp->Lub_Isotropic_Curv_Diffusion) {
              if (!lsi->near && mp->Lub_Curv_Modulation) {
<<<<<<< HEAD
                d_func[0][var][j] -= SGN(fv->F) / lsi->alpha * penalty * div1;
                d_func[0][var][j] +=
                    SGN(fv->F) / lsi->alpha * penalty * cos(M_PIE * theta_deg / 180.);
=======
                d_func[0][var][j] -= SGN(fv->F) / lsi->alpha * div1;
>>>>>>> 77ff17de
              }
            }
          }
        }
      } // End of loop over DOFs (j)
    }   // End of FILL assembly
    /*** SHELL_LUB_CURV ***/
    var = SHELL_LUB_CURV;
    if (pd->v[pg->imtrx][var] && extra_diff_term) {
      /* Loop over DOFs (j) */
      for (j = 0; j < ei[pg->imtrx]->dof[var]; j++) {
        /* Prepare basis funcitons (j) */
        ShellBF(var, j, &phi_j, grad_phi_j, grad_II_phi_j, d_grad_II_phi_j_dmesh,
                n_dof[MESH_DISPLACEMENT1], dof_map);
        Inn(grad_phi_j, grad_II_phi_j);
        if (pd->e[pg->imtrx][var]) {
          for (ii = 0; ii < pd->Num_Dim; ii++) {
            d_func[0][var][j] +=
                diffX * K_diff * hsquared[ii] * bound_normal[ii] * grad_II_phi_j[ii];
          }
        }
      }
    }

  } /* end of if Assemble_Jacobian */

  /* Calculate the residual contribution        */
  if (curv_near || !mp->Lub_Curv_Modulation) {
    if (ibc_flag == -1) {
      func[0] -= curvX * cos(M_PIE * theta_deg / 180.);
    } else {
      for (ii = 0; ii < pd->Num_Dim; ii++) {
        func[0] -= curvX * LSnormal[ii] * bound_normal[ii];
      }
    }
  }
  /* Diffusion boundary term */
  if (extra_diff_term) {
    for (ii = 0; ii < pd->Num_Dim; ii++) {
      func[0] += diffX * K_diff * hsquared[ii] * gradII_kappa[ii] * bound_normal[ii];
    }
  }

  /* clean-up */
  safe_free((void *)n_dof);

} /* END of routine shell_n_dot_curv_bc  */
/*****************************************************************************/
/*****************************************************************************/
void shell_conc_ls_bc(double func[DIM],
                      double d_func[DIM][MAX_VARIABLE_TYPES + MAX_CONC][MDE],
                      const int spec_id, /* Species number */
                      const double conc_liq,
                      const double conc_gas,
                      const int bc_id,   /* BC_Name */
                      const double time, /* current time */
                      const double dt,   /* current time step size */
                      double xi[DIM],    /* Local stu coordinates */
                      const Exo_DB *exo)
/***********************************************************************
 *
 * shell_conc_ls_bc():
 *
 *  Function which forces concentration to follow level set interface
 *  This is a STRONG_INT, CROSS_PHASE condition
 *
 *         func =   C[specied_id] - [H(F)*C_gas + (1-H(F))*C_liquid]
 *
 *  The boundary condition SHELL_CONC_LS employs this function.
 *
 * Input:
 *
 *  conc_liq      = specified on the bc card as the first float
 *  conc_gas      = specified on the bc card as the second float
 *
 * Output:
 *
 *  func[0] = value of the function mentioned above
 *  d_func[0][varType][lvardof] =
 *              Derivate of func[0] wrt
 *              the variable type, varType, and the local variable
 *              degree of freedom, lvardof, corresponding to that
 *              variable type.
 *
 *
 *   Author: R. Secor    (11/11/2024)
 *
 ********************************************************************/
{
  int j, var;
  int *n_dof = NULL;
  int dof_map[MDE];

  if (ei[pg->imtrx]->ielem_dim == 3)
    return;

  if (af->Assemble_LSA_Mass_Matrix) {
    return;
  }
  /*
   * Prepare geometry
   */
  n_dof = (int *)array_alloc(1, MAX_VARIABLE_TYPES, sizeof(int));
  lubrication_shell_initialize(n_dof, dof_map, -1, xi, exo, 0);

  /* Calculate the flow rate and its sensitivties */

  /* Add contributions from level set side of boundary to flux */

  load_lsi_adjmatr(ls->Length_Scale);

  /* Calculate the residual contribution        */
  func[0] += fv->c[spec_id];
  func[0] -= conc_liq * (1. - lsi->H) + conc_gas * lsi->H;

  if (af->Assemble_Jacobian) {
    /*
     * J_Conc_DF
     */
    var = FILL;
    if (pd->v[pg->imtrx][var] && lsi->near) {
      for (j = 0; j < ei[pg->imtrx]->dof[var]; j++) {
        if (pd->e[pg->imtrx][var]) {
          d_func[0][var][j] += (conc_liq - conc_gas) * lsi->d_H_dF[j];
        }
      } // End of loop over DOFs (j)
    }   // End of FILL assembly
    var = MASS_FRACTION;
    if (pd->v[pg->imtrx][var]) {
      for (j = 0; j < ei[pg->imtrx]->dof[var]; j++) {
        if (pd->e[pg->imtrx][var]) {
          d_func[0][MAX_VARIABLE_TYPES + spec_id][j] += bf[var]->phi[j];
        }
      }
    }
  }
  /* clean-up */
  safe_free((void *)n_dof);

} /* END of routine shell_n_dot_curv_bc  */
/*****************************************************************************/
/*****************************************************************************/

void lub_static_pressure(double func[DIM],
                         double d_func[DIM][MAX_VARIABLE_TYPES + MAX_CONC][MDE],
                         const double P_atm, /* imposed atmospheric pressure */
                         const double time,  /* current time */
                         const double dt,    /* current time step size */
                         double xi[DIM],     /* Local stu coordinates */
                         const Exo_DB *exo)

/***********************************************************************
 *
 * lub_static_pressure():
 *
 *  Function which evaluates the expression specifying the
 *  pressure at a quadrature point normal to the side
 *  of an element to be in static equilibrium.
 *
 *         func =   LUB_P - (P_atm - HEAVISIDE * CURV * sigma/H)
 *
 *  The boundary condition LUB_STATIC employs this function.
 *
 *
 * Input:
 *
 *
 *  LUB_P         = Lubrication pressure
 *  P_atm         = specified on the bc card as the first float
 *  HEAVISIDE     = Heaviside function -- active only when F < 0
 *  CURV          = Analytical curvature in direction normal to the substrate
 *  sigma         = Surface tension
 *  H             = Distance between top and bottom wall
 *
 * Output:
 *
 *  func[0] = value of the function mentioned above
 *  d_func[0][varType][lvardof] =
 *              Derivate of func[0] wrt
 *              the variable type, varType, and the local variable
 *              degree of freedom, lvardof, corresponding to that
 *              variable type.
 *
 *
 *   Author: K. Tjiptowidjojo    (08/05/2014)
 *
 ********************************************************************/
{
  int i, j, k, jk, var;
  int dim;
  int *n_dof = NULL;
  int dof_map[MDE];

  dbl phi_j;

  /*
   * Prepare geometry
   */

  dim = pd->Num_Dim;

  n_dof = (int *)array_alloc(1, MAX_VARIABLE_TYPES, sizeof(int));
  lubrication_shell_initialize(n_dof, dof_map, -1, xi, exo, 0);

  /* Extract wall heights */
  dbl H, H_U, dH_U_dtime, H_L, dH_L_dtime;
  dbl dH_U_dX[DIM], dH_L_dX[DIM], dH_U_dp, dH_U_ddh, dH_dF[MDE];
  H = height_function_model(&H_U, &dH_U_dtime, &H_L, &dH_L_dtime, dH_U_dX, dH_L_dX, &dH_U_dp,
                            &dH_U_ddh, dH_dF, time, dt);

  /***** DEFORM HEIGHT AND CALCULATE SENSITIVITIES *****/

  /* Define variables */
  dbl D_H_DX[DIM][MDE], D_H_DP[MDE];
  dbl D_H_DRS[DIM][MDE];
  dbl D_H_DNORMAL[DIM][MDE];
  memset(D_H_DX, 0.0, sizeof(double) * DIM * MDE);
  memset(D_H_DRS, 0.0, sizeof(double) * DIM * MDE);
  memset(D_H_DNORMAL, 0.0, sizeof(double) * DIM * MDE);
  memset(D_H_DP, 0.0, sizeof(double) * MDE);

  /* Deform height */
  switch (mp->FSIModel) {
  case FSI_MESH_CONTINUUM:
  case FSI_MESH_UNDEF:
  case FSI_SHELL_ONLY_UNDEF:
    for (i = 0; i < dim; i++) {
      H -= fv->snormal[i] * fv->d[i];
    }
    break;
  case FSI_SHELL_ONLY_MESH:
    if (pd->e[pg->imtrx][R_SHELL_NORMAL1] && pd->e[pg->imtrx][R_SHELL_NORMAL2] &&
        pd->e[pg->imtrx][R_SHELL_NORMAL3]) {
      for (i = 0; i < dim; i++) {
        H -= fv->n[i] * fv->d[i];
      }
    } else {
      for (i = 0; i < dim; i++) {
        H -= fv->snormal[i] * fv->d[i];
      }
    }
    break;
  case FSI_REALSOLID_CONTINUUM:
    for (i = 0; i < dim; i++) {
      H -= fv->snormal[i] * fv->d_rs[i];
    }
    break;
  }

  /* Calculate height sensitivity to mesh */
  switch (mp->FSIModel) {
  case FSI_MESH_CONTINUUM:
  case FSI_MESH_UNDEF:
  case FSI_SHELL_ONLY_UNDEF:
    for (i = 0; i < dim; i++) {
      for (j = 0; j < dim; j++) {
        for (k = 0; k < ei[pg->imtrx]->dof[MESH_DISPLACEMENT1]; k++) {
          jk = dof_map[k];
          D_H_DX[j][jk] += delta(i, j) * (dH_U_dX[i] - dH_L_dX[i]) * bf[MESH_DISPLACEMENT1]->phi[k];
          D_H_DX[j][jk] -= fv->dsnormal_dx[i][j][jk] * fv->d[i];
          D_H_DX[j][jk] -= fv->snormal[i] * delta(i, j) * bf[MESH_DISPLACEMENT1]->phi[k];
        }
      }
    }
    break;
  case FSI_SHELL_ONLY_MESH:
    if ((pd->e[pg->imtrx][R_SHELL_NORMAL1]) && (pd->e[pg->imtrx][R_SHELL_NORMAL2]) &&
        (pd->e[pg->imtrx][R_SHELL_NORMAL3])) {
      for (i = 0; i < dim; i++) {
        for (j = 0; j < dim; j++) {
          for (k = 0; k < ei[pg->imtrx]->dof[MESH_DISPLACEMENT1]; k++) {
            jk = dof_map[k];
            D_H_DX[j][jk] +=
                delta(i, j) * (dH_U_dX[i] - dH_L_dX[i]) * bf[MESH_DISPLACEMENT1]->phi[k];
            D_H_DX[j][jk] -= fv->n[i] * delta(i, j) * bf[MESH_DISPLACEMENT1]->phi[k];
          }
        }
      }
    } else {
      for (i = 0; i < dim; i++) {
        for (j = 0; j < dim; j++) {
          for (k = 0; k < ei[pg->imtrx]->dof[MESH_DISPLACEMENT1]; k++) {
            jk = dof_map[k];
            D_H_DX[j][jk] +=
                delta(i, j) * (dH_U_dX[i] - dH_L_dX[i]) * bf[MESH_DISPLACEMENT1]->phi[k];
            D_H_DX[j][jk] -= fv->dsnormal_dx[i][j][jk] * fv->d[i];
            D_H_DX[j][jk] -= fv->snormal[i] * delta(i, j) * bf[MESH_DISPLACEMENT1]->phi[k];
          }
        }
      }
    }
    break;
  case FSI_REALSOLID_CONTINUUM:
    for (i = 0; i < dim; i++) {
      for (j = 0; j < dim; j++) {
        for (k = 0; k < ei[pg->imtrx]->dof[MESH_DISPLACEMENT1]; k++) {
          jk = dof_map[k];
          D_H_DX[j][jk] += delta(i, j) * (dH_U_dX[i] - dH_L_dX[i]) * bf[MESH_DISPLACEMENT1]->phi[k];
          D_H_DX[j][jk] -= fv->dsnormal_dx[i][j][jk] * fv->d_rs[i];
        }
        for (k = 0; k < ei[pg->imtrx]->dof[SOLID_DISPLACEMENT1]; k++) {
          jk = dof_map[k];
          D_H_DRS[j][jk] -= fv->snormal[i] * delta(i, j) * bf[SOLID_DISPLACEMENT1]->phi[jk];
        }
      }
    }
    break;
  }

  /* Calculate height sensitivity to shell normal */
  switch (mp->FSIModel) {

  case FSI_SHELL_ONLY_MESH:
    if ((pd->e[pg->imtrx][R_SHELL_NORMAL1]) && (pd->e[pg->imtrx][R_SHELL_NORMAL2]) &&
        (pd->e[pg->imtrx][R_SHELL_NORMAL3])) {
      for (i = 0; i < dim; i++) {
        for (j = 0; j < dim; j++) {
          for (k = 0; k < ei[pg->imtrx]->dof[SHELL_NORMAL1]; k++) {
            D_H_DNORMAL[j][k] -= delta(i, j) * bf[SHELL_NORMAL1]->phi[k] * fv->d[i];
          }
        }
      }
    }
    break;
  }

  /***** CALCULATE HEAVISIDE AND SENSITIVITIES *****/

  dbl Hn = 0.0;
  dbl D_Hn_DF[MDE], D_Hn_DX[DIM][MDE];
  memset(D_Hn_DF, 0.0, sizeof(double) * MDE);
  memset(D_Hn_DX, 0.0, sizeof(double) * DIM * MDE);

  if (pd->v[pg->imtrx][FILL]) {
    load_lsi(ls->Length_Scale);
    load_lsi_derivs();
    Hn = 1.0 - lsi->Hn;
  }

  /* Calculate F sensitivity */
  if (pd->v[pg->imtrx][FILL]) {
    for (i = 0; i < ei[pg->imtrx]->dof[FILL]; i++) {
      D_Hn_DF[i] = -lsi->d_Hn_dF[i];
    }
  }

  /***** CALCULATE CURVATURE AND SENSITIVITIES *****/

  dbl CURV = 0.0;
  dbl D_CURV_DH = 0.0;
  dbl D_CURV_DF[MDE], D_CURV_DX[DIM][MDE];
  memset(D_CURV_DF, 0.0, sizeof(double) * MDE);
  memset(D_CURV_DX, 0.0, sizeof(double) * DIM * MDE);

  /* Curvature - analytic in the "z" direction  */
  dbl dcaU, dcaL, slopeU, slopeL;
  dcaU = dcaL = slopeU = slopeL = 0;
  if (pd->v[pg->imtrx][FILL]) {
    dcaU = mp->dcaU * M_PIE / 180.0;
    dcaL = mp->dcaL * M_PIE / 180.0;
    slopeU = slopeL = 0.;
    for (i = 0; i < dim; i++) {
      slopeU += dH_U_dX[i] * lsi->normal[i];
      slopeL += dH_L_dX[i] * lsi->normal[i];
    }
    CURV += (cos(M_PIE - dcaU - atan(slopeU)) + cos(M_PIE - dcaL - atan(-slopeL))) / H;
  }

  /* Sensitivity to height */
  if (pd->v[pg->imtrx][FILL])
    D_CURV_DH = -(cos(M_PIE - dcaU - atan(slopeU)) + cos(M_PIE - dcaL - atan(-slopeL))) / (H * H);

  /* Sensitivity to level set F */
  if (pd->v[pg->imtrx][FILL]) {
    for (i = 0; i < ei[pg->imtrx]->dof[FILL]; i++) {
      for (j = 0; j < dim; j++) {
        D_CURV_DF[i] += sin(dcaU + atan(slopeU)) / (H * (1 + slopeU * slopeU)) * dH_U_dX[j] *
                        *lsi->d_normal_dF[j];
        D_CURV_DF[i] += sin(dcaL + atan(slopeL)) / (H * (1 + slopeL * slopeL)) * dH_L_dX[j] *
                        *lsi->d_normal_dF[j];
      }
    }
  }

  /* Sensitivity to mesh */
  if (pd->v[pg->imtrx][FILL]) {
    for (i = 0; i < dim; i++) {
      for (j = 0; j < n_dof[MESH_DISPLACEMENT1]; j++) {
        D_CURV_DX[i][j] += D_CURV_DH * D_H_DX[i][j];
      }
    }
  }

  /***** CALCULATE RESIDUAL CONTRIBUTION *****/

  func[0] = fv->lubp - (P_atm + mp->surface_tension * Hn * CURV);

  /***** CALCULATE JACOBIAN CONTRIBUTION *****/

  if (af->Assemble_Jacobian) {

    /* Sensitivity w.r.t. pressure */
    var = LUBP;
    if (pd->v[pg->imtrx][var]) {
      for (j = 0; j < ei[pg->imtrx]->dof[var]; j++) {
        phi_j = bf[var]->phi[j];

        d_func[0][var][j] = phi_j - mp->surface_tension * Hn * D_CURV_DH * D_H_DP[j];
      }
    }

    /* Sensitivity w.r.t. level set */
    var = FILL;
    if (pd->v[pg->imtrx][var]) {
      for (j = 0; j < ei[pg->imtrx]->dof[var]; j++) {
        d_func[0][var][j] = -mp->surface_tension * (D_Hn_DF[j] * CURV + Hn * D_CURV_DF[j]);
      }
    }

    /* Sensitivity w.r.t. mesh */
    if (pd->v[pg->imtrx][MESH_DISPLACEMENT1]) {
      for (i = 0; i < dim; i++) {
        var = MESH_DISPLACEMENT1 + i;

        for (j = 0; j < ei[pg->imtrx]->dof[var]; j++) {
          d_func[0][var][j] = -mp->surface_tension * (D_Hn_DX[i][j] * CURV + Hn * D_CURV_DX[i][j]);
        }
      }
    }

  } /* end of if Assemble_Jacobian */

  /* clean-up */
  safe_free((void *)n_dof);

} /* END of routine lub_static_pressure  */
/*****************************************************************************/
/*****************************************************************************/
/*****************************************************************************/
void lub_press_hydro(double *func,
                     double d_func[MAX_VARIABLE_TYPES + MAX_CONC],
                     const double delta_p_x, /* Pressure variation in x direction */
                     const double delta_p_y, /* Pressure variation in y direction */
                     const double delta_p_z, /* Pressure variation in z direction */
                     const double p_0)       /* Pressure datum */

/***********************************************************************
 *
 * lub_press_hydro():
 *
 *  Function which evaluates the expression specifying the
 *  hydrostatic pressure at a quadrature point normal to the side
 *  of an element.
 *
 *         func =   LUB_P - (p_0 + delta_p_x * x
                                 + delta_p_y * y
 *                               + delta_p_z * z)
 *
 *  The boundary condition LUB_PRESS_HYDROSTATIC employs this function.
 *
 *
 * Input:
 *
 *
 *  LUB_P         = Lubrication pressure
 *
 *  delta_p_x     = specified on the bc card as the first float
 *  delta_p_y     = specified on the bc card as the second float
 *  delta_p_z     = specified on the bc card as the third float
 *  p_0           = specified on the bc card as the fourth float
 *
 * Output:
 *
 *  func[0] = value of the function mentioned above
 *  d_func[0][varType][lvardof] =
 *              Derivate of func[0] wrt
 *              the variable type, varType, and the local variable
 *              degree of freedom, lvardof, corresponding to that
 *              variable type.
 *
 *
 *   Author: K. Tjiptowidjojo    (03/13/2019)
 *
 ********************************************************************/
{
  *func = fv->lubp - (p_0 + delta_p_x * fv->x[0] + delta_p_y * fv->x[1] + delta_p_z * fv->x[2]);
  d_func[LUBP] = 1.0;

} /* END of routine lub_press_hydro  */
/*****************************************************************************/
/*****************************************************************************/
/*****************************************************************************/

void shell_n_dot_flow_bc_film(double func[DIM],
                              double d_func[DIM][MAX_VARIABLE_TYPES + MAX_CONC][MDE],
                              const double flowrate, /* imposed flow rate */
                              const double time,     /* current time */
                              const double dt,       /* current time step size */
                              double xi[DIM],        /* Local stu coordinates */
                              const Exo_DB *exo)

/***********************************************************************
 *
 * shell_n_dot_flow_bc_film():
 *
 *  Function which evaluates the expression specifying the
 *  pressure gradient (or flow rate) at a quadrature point normal to the side
 *  of an element.
 *
 *         func =   - flowrate + n .(  SH_FH^3 /(3*mu) * (-grad SH_FP)
 *                                   + U_bot * SH_FH )
 *
 *  The boundary condition SHELL_GRAD_FP_BC employs this function.
 *
 *
 * Input:
 *
 *  flowrate      = specified on the bc card as the first float
 *  grad SH_FP    = Lubrication pressure gradient
 *  U_bot         = Velocity of the substrate
 *  SH_FH         = Film thickness
 *
 * Output:
 *
 *  func[0] = value of the function mentioned above
 *  d_func[0][varType][lvardof] =
 *              Derivate of func[0] wrt
 *              the variable type, varType, and the local variable
 *              degree of freedom, lvardof, corresponding to that
 *              variable type.
 *
 *   Author: K. Tjiptowidjojo    (3/1/2010)
 *
 ********************************************************************/
{
  int j, ii, jj, var;
  int *n_dof = NULL;
  int dof_map[MDE];
  double phi_j;
  double grad_phi_j[DIM], grad_II_phi_j[DIM];
  double bound_normal[DIM];

  /* Save the boundary normal vector */

  for (ii = 0; ii < pd->Num_Dim; ii++) {
    bound_normal[ii] = fv->snormal[ii];
  }

  /*
   * Prepare geometry
   */
  n_dof = (int *)array_alloc(1, MAX_VARIABLE_TYPES, sizeof(int));
  lubrication_shell_initialize(n_dof, dof_map, -1, xi, exo, 0);

  /* Calculate the flow rate and its sensitivties */

  calculate_lub_q_v(R_SHELL_FILMP, time, dt, xi, exo);

  if (af->Assemble_LSA_Mass_Matrix) {
    return;
  }

  if (af->Assemble_Jacobian) {
    var = SHELL_FILMP;
    if (pd->v[pg->imtrx][var]) {
      for (j = 0; j < ei[pg->imtrx]->dof[var]; j++) {
        for (ii = 0; ii < pd->Num_Dim; ii++) {
          grad_phi_j[ii] = bf[var]->grad_phi[j][ii];
          grad_II_phi_j[ii] = 0.0;
        }

        Inn(grad_phi_j, grad_II_phi_j);

        for (ii = 0; ii < pd->Num_Dim; ii++) {
          for (jj = 0; jj < pd->Num_Dim; jj++) {
            d_func[0][var][j] += LubAux->dq_dgradp[ii][jj] * grad_II_phi_j[jj] * bound_normal[ii];
          }
        }
      }
    }

    var = SHELL_FILMH;
    if (pd->v[pg->imtrx][var]) {
      for (j = 0; j < ei[pg->imtrx]->dof[var]; j++) {
        phi_j = bf[var]->phi[j];

        for (ii = 0; ii < pd->Num_Dim; ii++) {
          grad_phi_j[ii] = bf[var]->grad_phi[j][ii];
          grad_II_phi_j[ii] = 0.0;
        }

        Inn(grad_phi_j, grad_II_phi_j);

        for (ii = 0; ii < pd->Num_Dim; ii++) {
          d_func[0][var][j] += LubAux->dq_dh1[ii][j] * grad_II_phi_j[ii] * bound_normal[ii];
          d_func[0][var][j] += LubAux->dq_dh2[ii][j] * phi_j * bound_normal[ii];
        }
      }
    }

    var = SHELL_PARTC;
    if (pd->v[pg->imtrx][var]) {
      for (j = 0; j < ei[pg->imtrx]->dof[var]; j++) {
        phi_j = bf[var]->phi[j];

        for (ii = 0; ii < pd->Num_Dim; ii++) {
          d_func[0][var][j] += LubAux->dq_dc[ii][j] * phi_j * bound_normal[ii];
        }
      }
    }

  } /* end of if Assemble_Jacobian */

  /* Calculate the residual contribution	*/

  func[0] = -flowrate;
  for (ii = 0; ii < pd->Num_Dim; ii++) {
    func[0] += LubAux->q[ii] * bound_normal[ii];
  }

  /* clean-up */
  safe_free((void *)n_dof);

} /* END of routine shell_n_dot_flow_bc_film  */
/*****************************************************************************/
/*****************************************************************************/
/*****************************************************************************/

void shell_n_dot_gradp_bc(double func[DIM],
                          double d_func[DIM][MAX_VARIABLE_TYPES + MAX_CONC][MDE],
                          const double time, /* current time */
                          const double dt,   /* current time step size */
                          double xi[DIM],    /* Local stu coordinates */
                          const Exo_DB *exo)

/***********************************************************************
 *
 * shell_n_dot_gradp_bc():
 *
 *  Function which sets the pressure gradient at the side to be zero
 *
 *         func =   n .(-grad SH_FP + grad DisjPress)
 *
 *
 *  The boundary condition SHELL_FLOW_DEVELOPED_BC employs this function.
 *
 *
 * Input:
 *
 *  grad SH_FP    = Lubrication pressure gradient
 *  grad_DisjPress = Disjoining pressure gradient
 *
 * Output:
 *
 *  func[0] = value of the function mentioned above
 *  d_func[0][varType][lvardof] =
 *              Derivate of func[0] wrt
 *              the variable type, varType, and the local variable
 *              degree of freedom, lvardof, corresponding to that
 *              variable type.
 *
 *   Author: K. Tjiptowidjojo    (4/27/2011)
 *
 ********************************************************************/
{
  int j, ii, var;
  int *n_dof = NULL;
  int dof_map[MDE];
  double grad_P[DIM];
  double grad_DisjPress[DIM], dgrad_DisjPress_dH1[DIM][MDE], dgrad_DisjPress_dH2[DIM][MDE];
  double dgrad_DisjPress_dH[DIM][MDE];
  double phi_j;
  double grad_phi_j[DIM], grad_II_phi_j[DIM];
  double bound_normal[DIM];

  /* Save the boundary normal vector */

  for (ii = 0; ii < pd->Num_Dim; ii++) {
    bound_normal[ii] = fv->snormal[ii];
  }

  /*
   * Prepare geometry
   */
  n_dof = (int *)array_alloc(1, MAX_VARIABLE_TYPES, sizeof(int));
  lubrication_shell_initialize(n_dof, dof_map, -1, xi, exo, 0);

  /* Calculate pressure gradient  */

  Inn(fv->grad_sh_fp, grad_P);

  /* Calculate disjoining pressure gradient and its sensitivities */

  disjoining_pressure_model(fv->sh_fh, fv->grad_sh_fh, n_dof, dof_map, grad_DisjPress,
                            dgrad_DisjPress_dH1, dgrad_DisjPress_dH2, dgrad_DisjPress_dH);

  if (af->Assemble_LSA_Mass_Matrix) {
    return;
  }

  if (af->Assemble_Jacobian) {
    var = SHELL_FILMP;
    if (pd->v[pg->imtrx][var]) {
      for (j = 0; j < ei[pg->imtrx]->dof[var]; j++) {
        for (ii = 0; ii < pd->Num_Dim; ii++) {
          grad_phi_j[ii] = bf[var]->grad_phi[j][ii];
          grad_II_phi_j[ii] = 0.0;
        }

        Inn(grad_phi_j, grad_II_phi_j);

        for (ii = 0; ii < pd->Num_Dim; ii++) {
          d_func[0][var][j] += -grad_II_phi_j[ii] * bound_normal[ii];
        }
      }
    }

    var = SHELL_FILMH;
    if (pd->v[pg->imtrx][var]) {
      for (j = 0; j < ei[pg->imtrx]->dof[var]; j++) {
        phi_j = bf[var]->phi[j];

        for (ii = 0; ii < pd->Num_Dim; ii++) {
          grad_phi_j[ii] = bf[var]->grad_phi[j][ii];
          grad_II_phi_j[ii] = 0.0;
        }

        Inn(grad_phi_j, grad_II_phi_j);

        for (ii = 0; ii < pd->Num_Dim; ii++) {
          d_func[0][var][j] += dgrad_DisjPress_dH1[ii][j] * grad_II_phi_j[ii] * bound_normal[ii];
          d_func[0][var][j] += dgrad_DisjPress_dH2[ii][j] * phi_j * bound_normal[ii];
        }
      }
    }

  } /* end of if Assemble_Jacobian */

  /* Calculate the residual contribution	*/

  for (ii = 0; ii < pd->Num_Dim; ii++) {
    func[0] += (-grad_P[ii] + grad_DisjPress[ii]) * bound_normal[ii];
  }

  /* clean-up */
  safe_free((void *)n_dof);

} /* END of routine shell_n_dot_gradp_bc  */
/*****************************************************************************/
/*****************************************************************************/
/*****************************************************************************/

void shell_n_dot_gradh_bc(double func[DIM],
                          double d_func[DIM][MAX_VARIABLE_TYPES + MAX_CONC][MDE],
                          const double slope) /* imposed slope */

/***********************************************************************
 *
 * shell_n_dot_gradh_bc():
 *
 *  Function which evaluates the expression specifying the
 *  film slope  at a quadrature point normal to the side
 *  of an element.
 *
 *         func =   - slope + n . grad SH_FH
 *
 *  The boundary condition SHELL_GRAD_FH_BC employs this function.
 *
 *
 * Input:
 *
 *  slope         = specified on the bc card as the first float
 *  grad SH_FH    = Film slope at the Gauss point
 *
 * Output:
 *
 *  func[0] = value of the function mentioned above
 *  d_func[0][varType][lvardof] =
 *              Derivate of func[0] wrt
 *              the variable type, varType, and the local variable
 *              degree of freedom, lvardof, corresponding to that
 *              variable type.
 *
 *   Author: K. Tjiptowidjojo    (3/2/2010)
 *
 ********************************************************************/
{
  int j, ii, jj, var;
  double grad_phi_j[DIM], grad_II_phi_j[DIM];
  double grad_II_H[DIM];
  double bound_normal[DIM], shell_normal[DIM];

  /* Save the boundary normal vector */

  for (ii = 0; ii < VIM; ii++) {
    grad_II_H[ii] = 0.;
    bound_normal[ii] = fv->snormal[ii];
  }

  /* Get the vector normal to the shell plane */

  shell_determinant_and_normal(ei[pg->imtrx]->ielem, ei[pg->imtrx]->iconnect_ptr,
                               ei[pg->imtrx]->num_local_nodes, ei[pg->imtrx]->ielem_dim, 1);

  for (ii = 0; ii < VIM; ii++) {
    shell_normal[ii] = fv->snormal[ii];
  }

  /* grad H = (I - nn) dot grad sh fh */

  for (ii = 0; ii < VIM; ii++) {
    for (jj = 0; jj < VIM; jj++) {
      grad_II_H[ii] += (delta(ii, jj) * fv->grad_sh_fh[jj] -
                        shell_normal[ii] * shell_normal[jj] * fv->grad_sh_fh[jj]);
    }
  }

  if (af->Assemble_LSA_Mass_Matrix) {
    return;
  }

  if (af->Assemble_Jacobian) {
    var = SHELL_FILMH;
    if (pd->v[pg->imtrx][var]) {
      for (j = 0; j < ei[pg->imtrx]->dof[var]; j++) {
        for (ii = 0; ii < VIM; ii++) {
          grad_phi_j[ii] = bf[var]->grad_phi[j][ii];
          grad_II_phi_j[ii] = 0.0;
        }
        for (ii = 0; ii < VIM; ii++) {
          for (jj = 0; jj < VIM; jj++) {
            grad_II_phi_j[ii] += (delta(ii, jj) * grad_phi_j[jj] -
                                  shell_normal[ii] * shell_normal[jj] * grad_phi_j[jj]);
          }
        }
        for (ii = 0; ii < VIM; ii++) {
          d_func[0][var][j] += grad_II_phi_j[ii] * bound_normal[ii];
        }
      }
    }
  } /* end of if Assemble_Jacobian */

  /* Calculate the residual contribution	*/
  func[0] = -slope;
  for (ii = 0; ii < VIM; ii++) {
    func[0] += bound_normal[ii] * grad_II_H[ii];
  }

} /* END of routine shell_n_dot_gradh_bc  */
/*****************************************************************************/
/*****************************************************************************/
/*****************************************************************************/

void shell_n_dot_pflux_bc(double func[DIM],
                          double d_func[DIM][MAX_VARIABLE_TYPES + MAX_CONC][MDE],
                          const double flux, /* imposed particles flux */
                          const double time, /* current time */
                          const double dt)   /* current time step size */

/***********************************************************************
 *
 * shell_n_dot_pflux_bc():
 *
 *  Function which evaluates the expression specifying the
 *  particles flux  at a quadrature point normal to the side
 *  of an element.
 *
 *         func =   - flux + n . (   SH_PC * SH_FH^3/(3*mu) * (- grad_SH_FP)
 *                                 + SH_PC * Ubot * SH_FH
 *                                 - SH_FH * Diff * grad SH_PC )
 *
 *  The boundary condition SHELL_GRAD_PC_BC employs this function.
 *
 *
 * Input:
 *
 *  flux         = specified on the bc card as the first float
 *  SH_PC        = particles concentration
 *  SH_FH        = film thickness
 *  grad_SH_FP   = film lubrication pressure gradient
 *  grad SH_FH   = film slope
 *  grad_SH_PC   = particles concentration gradient
 *
 * Output:
 *
 *  func[0] = value of the function mentioned above
 *  d_func[0][varType][lvardof] =
 *              Derivate of func[0] wrt
 *              the variable type, varType, and the local variable
 *              degree of freedom, lvardof, corresponding to that
 *              variable type.
 *
 *   Author: K. Tjiptowidjojo    (3/10/2010)
 *
 ********************************************************************/
{
  int j, ii, jj, var;
  double phi_j;
  double grad_phi_j[DIM], grad_phi_j_corrected[DIM];
  double veloU[DIM], veloL[DIM];
  double grad_C[DIM];
  double bound_normal[DIM], shell_normal[DIM];
  double H;
  double mu, dmu_dc, diff_coeff, ddiff_dmu, ddiff_dc;
  VISCOSITY_DEPENDENCE_STRUCT d_mu_struct; /* viscosity dependence */
  VISCOSITY_DEPENDENCE_STRUCT *d_mu = &d_mu_struct;

  H = fv->sh_fh;
  mu = viscosity(gn, NULL, d_mu);
  diff_coeff = diffusion_coefficient_model(mu, &ddiff_dmu);
  dmu_dc = mp->d_viscosity[SHELL_PARTC];
  ddiff_dc = ddiff_dmu * dmu_dc;
  velocity_function_model(veloU, veloL, time, dt);

  /* Save the boundary normal vector */

  for (ii = 0; ii < VIM; ii++) {
    grad_C[ii] = 0.0;
    bound_normal[ii] = fv->snormal[ii];
  }

  shell_determinant_and_normal(ei[pg->imtrx]->ielem, ei[pg->imtrx]->iconnect_ptr,
                               ei[pg->imtrx]->num_local_nodes, ei[pg->imtrx]->ielem_dim, 1);

  for (ii = 0; ii < VIM; ii++) {
    shell_normal[ii] = fv->snormal[ii];
  }

  /* Peform I- nn to gradient operator */

  for (ii = 0; ii < VIM; ii++) {
    for (jj = 0; jj < VIM; jj++) {
      grad_C[ii] += (delta(ii, jj) * fv->grad_sh_pc[jj] -
                     shell_normal[ii] * shell_normal[jj] * fv->grad_sh_pc[jj]);
    }
  }

  if (af->Assemble_LSA_Mass_Matrix) {
    return;
  }

  if (af->Assemble_Jacobian) {

    var = SHELL_FILMH;
    if (pd->v[pg->imtrx][var]) {
      for (j = 0; j < ei[pg->imtrx]->dof[var]; j++) {
        phi_j = bf[var]->phi[j];

        if (fabs(flux) < 1.0e-10) {
          d_func[0][var][j] += 0.0;
        } else {
          for (ii = 0; ii < VIM; ii++) {
            d_func[0][var][j] += phi_j * diff_coeff * grad_C[ii] * bound_normal[ii];
          }
        }
      }
    }

    var = SHELL_PARTC;
    if (pd->v[pg->imtrx][var]) {
      for (j = 0; j < ei[pg->imtrx]->dof[var]; j++) {
        phi_j = bf[var]->phi[j];

        for (ii = 0; ii < VIM; ii++) {
          grad_phi_j[ii] = bf[var]->grad_phi[j][ii];
          grad_phi_j_corrected[ii] = 0.0;
        }
        for (ii = 0; ii < VIM; ii++) {
          for (jj = 0; jj < VIM; jj++) {
            grad_phi_j_corrected[ii] += (delta(ii, jj) * grad_phi_j[jj] -
                                         shell_normal[ii] * shell_normal[jj] * grad_phi_j[jj]);
          }
        }
        if (fabs(flux) == 0.0) {
          for (ii = 0; ii < VIM; ii++) {
            d_func[0][var][j] += grad_phi_j_corrected[ii] * bound_normal[ii];
          }
        } else {
          for (ii = 0; ii < VIM; ii++) {
            d_func[0][var][j] += H * ddiff_dc * grad_C[ii] * bound_normal[ii];
            d_func[0][var][j] += H * diff_coeff * grad_phi_j_corrected[ii] * bound_normal[ii];
          }
        }
      }
    }

  } /* end of if Assemble_Jacobian */

  /* Calculate the residual contribution	*/

  func[0] = -flux;
  if (fabs(flux) == 0.) {
    for (ii = 0; ii < VIM; ii++) {
      func[0] += bound_normal[ii] * grad_C[ii];
    }
  } else {
    for (ii = 0; ii < VIM; ii++) {
      func[0] += bound_normal[ii] * H * diff_coeff * grad_C[ii];
    }
  }

} /* END of routine shell_n_dot_pflux_bc  */
/*****************************************************************************/
/*****************************************************************************/
/*****************************************************************************/

/****************************************************************************/

void apply_shell_traction_bc(double func[DIM],
                             double d_func[DIM][MAX_VARIABLE_TYPES + MAX_CONC][MDE],
                             const int BC_name, /* BC name identifier */
                             const dbl tx,      /* Traction in x-direction */
                             const dbl ty,      /* Traction in y-direction */
                             const dbl tz)      /* Traction in z-direction */

/***********************************************************************
 *
 * apply_shell_traction_bc():
 *
 *  Function which which evaluates traction  at a quadrature point
 *  normal to the side of an element.
 *
 *   func[0] =   e . (i tx + j ty + k tz)
 *
 *  e is either e1 or e2 depending on the type of BC
 *
 *  The boundary condition SH_S11_WEAK_BC and SH_S22_WEAK_BC
 *  employ this function.
 *
 *
 * Input:
 *
 * tx, ty, tz   = Traction components
 *
 * Output:
 *
 *  func[0] = value of the function mentioned above
 *  d_func[0][varType][lvardof] =
 *              Derivate of func[0] wrt
 *              the variable type, varType, and the local variable
 *              degree of freedom, lvardof, corresponding to that
 *              variable type.
 *
 *   Author: K. Tjiptowidjojo    (5/22/2014)
 *
 ********************************************************************/
{
  int var, dim, a, b;
  int j;

  dbl t0[DIM];
  dbl t1[DIM];
  dbl dt0_dx[DIM][DIM][MDE];
  dbl dt1_dx[DIM][DIM][MDE];
  dbl dt0_dnormal[DIM][DIM][MDE];
  dbl dt1_dnormal[DIM][DIM][MDE];

  dbl e[DIM];
  dbl de_dx[DIM][DIM][MDE];
  dbl de_dnormal[DIM][DIM][MDE];

  /************** PRECALCULATION ***********************/

  /* Unpack variables from structures for local convenience... */
  dim = pd->Num_Dim;

  /******* TANGENTS AND THEIR SENSITIVITIES **********/

  memset(dt0_dx, 0.0, sizeof(double) * DIM * DIM * MDE);
  memset(dt1_dx, 0.0, sizeof(double) * DIM * DIM * MDE);
  memset(dt0_dnormal, 0.0, sizeof(double) * DIM * DIM * MDE);
  memset(dt1_dnormal, 0.0, sizeof(double) * DIM * DIM * MDE);

  shell_tangents(t0, t1, dt0_dx, dt1_dx, dt0_dnormal, dt1_dnormal);

  for (a = 0; a < dim; a++) {
    if (BC_name == SH_S11_WEAK_BC) {
      e[a] = t0[a];
    } else if (BC_name == SH_S22_WEAK_BC) {
      e[a] = t1[a];
    }
  }

  memset(de_dx, 0.0, sizeof(double) * DIM * DIM * MDE);
  memset(de_dnormal, 0.0, sizeof(double) * DIM * DIM * MDE);

  for (b = 0; b < dim; b++) {
    var = MESH_DISPLACEMENT1 + b;

    for (j = 0; j < ei[pg->imtrx]->dof[var]; j++) {
      for (a = 0; a < dim; a++) {
        if (BC_name == SH_S11_WEAK_BC) {
          de_dx[a][b][j] = dt0_dx[a][b][j];
        } else if (BC_name == SH_S22_WEAK_BC) {
          de_dx[a][b][j] = dt1_dx[a][b][j];
        }
      }
    }
  }

  for (b = 0; b < dim; b++) {
    var = SHELL_NORMAL1 + b;

    for (j = 0; j < ei[pg->imtrx]->dof[var]; j++) {
      for (a = 0; a < dim; a++) {
        if (BC_name == SH_S11_WEAK_BC) {
          de_dnormal[a][b][j] = dt0_dnormal[a][b][j];
        } else if (BC_name == SH_S22_WEAK_BC) {
          de_dnormal[a][b][j] = dt1_dnormal[a][b][j];
        }
      }
    }
  }

  /************** APPLY TRACTION ***********************/

  func[0] = e[0] * tx + e[1] * ty + e[2] * tz;

  if (af->Assemble_Jacobian) {

    var = MESH_DISPLACEMENT1;
    if (pd->v[pg->imtrx][var]) {

      /*** Loop over dimensions of mesh displacement ***/
      for (b = 0; b < dim; b++) {
        var = MESH_DISPLACEMENT1 + b;

        for (j = 0; j < ei[pg->imtrx]->dof[var]; j++) {
          d_func[0][var][j] = de_dx[0][b][j] * tx + de_dx[1][b][j] * ty + de_dx[2][b][j] * tz;
        }
      }
    }

    var = SHELL_NORMAL1;
    if (pd->v[pg->imtrx][var]) {

      /*** Loop over dimensions of shell normal ***/
      for (b = 0; b < dim; b++) {
        var = SHELL_NORMAL1 + b;

        for (j = 0; j < ei[pg->imtrx]->dof[var]; j++) {
          d_func[0][var][j] =
              de_dnormal[0][b][j] * tx + de_dnormal[1][b][j] * ty + de_dnormal[2][b][j] * tz;
        }
      }
    }
  }
}

/*****************************************************************************/
/*****************************************************************************/
/*****************************************************************************/

/****************************************************************************/

void match_lubrication_film_pressure(double func[DIM],
                                     double d_func[DIM][MAX_VARIABLE_TYPES + MAX_CONC][MDE],
                                     int eb_mat_lubp,
                                     int eb_mat_filmp)
/******************************************************************************
 *
 *  Function which matches the lubrication pressure from a confined region to
 *  a film pressure from a lubrication film region.
 *			 Author: A. Venkatakrishnan, Randy Schunk (11/12/2010)
 ******************************************************************************/
{
  int j_id;
  int var = -1;
  double phi_j;

  /* local contributions of boundary condition to residual and jacobian */

  /***************************** EXECUTION BEGINS *******************************/

  /***************************** Confined Lubrication SIDE *******************************/

  /*
   *  If current material is the confined lubrication region (lubp the variable)
   *  simply grab the lubrication pressue from the element and add it to the residual.
   */
  if (Current_EB_ptr->Elem_Blk_Id == eb_mat_lubp) {
    func[0] += fv->lubp;

    if (af->Assemble_Jacobian) {

      var = LUBP;
      for (j_id = 0; j_id < ei[pg->imtrx]->dof[var]; j_id++) {
        if (pd->v[pg->imtrx][var]) {
          phi_j = bf[var]->phi[j_id];
          d_func[0][var][j_id] += phi_j;
        }
      }
    }

  }

  /***************************** FILM SIDE *******************************/
  /*
   *  If current material is the open film phase, grab the film pressure and
   * add it to the residual.
   */
  else if (Current_EB_ptr->Elem_Blk_Id == eb_mat_filmp) {
    func[0] -= fv->sh_fp;

    if (af->Assemble_Jacobian) {

      var = SHELL_FILMP;
      for (j_id = 0; j_id < ei[pg->imtrx]->dof[var]; j_id++) {
        if (pd->v[pg->imtrx][var]) {
          phi_j = bf[var]->phi[j_id];
          d_func[0][var][j_id] -= phi_j;
        }
      }
    }

  } else
    GOMA_EH(GOMA_ERROR, "LUBP_SH_FP_MATCH BC called with incorrect block id");
  /* note, we may not want to quit at this point */
  return;
}

/****************************************************************************/
/*
 * This function equates the mass flux on the boundary between a lubrication
 * film region and a lubrication confined flow region (like the exit of a slot
 * coating flow) by adding the local contribution of the
 * volume integrals in the confined flow region to the total contribution in
 * the film flow region, and decrementing the volume contribution in that phase
 *
 */

void put_lub_flux_in_film(int id,                   /* local element node number for the
                                                     * current node whose residual contribution
                                                     * is being sought                        */
                          int I,                    /* Global node number                      */
                          int ielem_dim,            /* physical dimension of the elem  */
                          double resid_vector[],    /* Residual vector         */
                          int i_mat_lubp,           /* elem block id's of confined film */
                          int i_mat_filmp,          /* elem block id's of free film     */
                          int local_node_list_fs[]) /* MDE list to keep track
                                                     * of nodes at which
                                                     * solid contributions
                                                     * have been transfered
                                                     * to liquid (fluid-solid
                                                     * boundaries)          */

{
  int j_id, dim, var, pvar, q, id_doflubp, id_doffilmp;
  int peqn_lubp, peqn_filmp;
  int ieqn_lubp, ieqn_filmp;

  dim = pd->Num_Dim;

  /*
   * if you are in the film phase, return without doing anything
   * In the solid phase, there are no fluid momentum equations.
   */
  if (!pd->e[pg->imtrx][R_LUBP])
    return;

  id_doflubp = ei[pg->imtrx]->ln_to_dof[R_LUBP][id];
  id_doffilmp = ei[pg->imtrx]->ln_to_dof[R_SHELL_FILMP][id];

  if (Current_EB_ptr->Elem_Blk_Id != i_mat_lubp) {
    if (Current_EB_ptr->Elem_Blk_Id != i_mat_filmp) {
      GOMA_EH(GOMA_ERROR, "put_lub_flux_in_film: Improper lubp and filmp block ids");
    }
    /* note, this may not account for all situations - we may not want
       to quit here, but we'll do it for now */
    return;
  }

  /*
   * if this nodal contribution has already been added to the filmp
   * equation (i.e. we are at a corner on the second side) return
   * without doing anything
   */
  if (local_node_list_fs[id] == -1) {
    local_node_list_fs[id] = 1;
  } else {
    return;
  }

  /*
   * check to make sure that both lubp dof and sh_fp
   * dof exist at this node
   */
  if (Dolphin[pg->imtrx][I][R_LUBP] <= 0)
    return;
  if (Dolphin[pg->imtrx][I][R_SHELL_FILMP] <= 0)
    return;

  /*
   * add local contribution to lubp equation
   * into local contribution for filmp equation while
   * decrementing the filmp equation
   */
  if (af->Assemble_Residual) {
    ieqn_lubp = R_LUBP;
    ieqn_filmp = R_SHELL_FILMP;
    id_doflubp = ei[pg->imtrx]->ln_to_dof[ieqn_lubp][id];
    id_doffilmp = ei[pg->imtrx]->ln_to_dof[ieqn_filmp][id];
    lec->R[LEC_R_INDEX(upd->ep[pg->imtrx][ieqn_filmp], id_doffilmp)] =
        -lec->R[LEC_R_INDEX(upd->ep[pg->imtrx][ieqn_lubp], id_doflubp)];
  }

  /*
   * loop over directions and add local contribution to lubp
   * eqution into local contribution for filmp equation
   */
  if (af->Assemble_Jacobian) {
    ieqn_lubp = R_LUBP;
    peqn_lubp = upd->ep[pg->imtrx][ieqn_lubp];
    ieqn_filmp = R_SHELL_FILMP;
    peqn_filmp = upd->ep[pg->imtrx][ieqn_filmp];
    id_doflubp = ei[pg->imtrx]->ln_to_dof[ieqn_lubp][id];
    id_doffilmp = ei[pg->imtrx]->ln_to_dof[ieqn_filmp][id];

    /* Add contributions due to all nodal sensitivities in filmp element */

    /*
     * local J_lubp_d -> J_filmp_d
     */
    for (q = 0; q < dim; q++) {
      var = MESH_DISPLACEMENT1 + q;
      if (pd->v[pg->imtrx][var]) {
        pvar = upd->vp[pg->imtrx][var];
        for (j_id = 0; j_id < ei[pg->imtrx]->dof[var]; j_id++) {
          lec->J[LEC_J_INDEX(peqn_filmp, pvar, id_doffilmp, j_id)] =
              -lec->J[LEC_J_INDEX(peqn_lubp, pvar, id_doflubp, j_id)];
        }
      }
    }

    /*
     * local J_lubp_lubp -> J_filmp_lubp
     */
    var = LUBP;
    if (pd->v[pg->imtrx][var]) {
      pvar = upd->vp[pg->imtrx][var];
      for (j_id = 0; j_id < ei[pg->imtrx]->dof[var]; j_id++) {
        lec->J[LEC_J_INDEX(peqn_filmp, pvar, id_doffilmp, j_id)] =
            -lec->J[LEC_J_INDEX(peqn_lubp, pvar, id_doflubp, j_id)];
      }
    }

  } /* end of Jacobian entries */

} /* end of routine put_lub_flux_in_film */

/*****************************************************************************/

void shell_n_dot_liq_velo_bc_tfmp(double func[DIM],
                                  double d_func[DIM][MAX_VARIABLE_TYPES + MAX_CONC][MDE],
                                  const double flowrate, /* imposed flow rate */
                                  const double time,     /* current time */
                                  const double delta_t,  /* current time step size */
                                  double xi[DIM],        /* Local stu coordinates */
                                  const Exo_DB *exo)

/***********************************************************************
 *
 * shell_n_dot_liq_velo_bc_tfmp():
 *
 *  Function which evaluates the expression specifying the
 *  liquid velocity at a quadrature point normal to the side
 *  of an element.
 *
 *         func =   - velocity + n .( - h^2 /(12*mu_l)(krl) (grad tfmp_pres) )

 *
 *  The boundary condition SHELL_TFMP_FREE_LIQ_BC employs this function.
 *
 *
 * Input:
 *
 *  velocity       = 0.0 for now (could be specified on the bc card as the first float)
 *  grad tfmp_pres = Lubrication pressure gradient
 *  h              = Film thickness
 *
 * Output:
 *
 *  func[0] = value of the function mentioned above
 *  d_func[0][varType][lvardof] =
 *              Derivate of func[0] wrt
 *              the variable type, varType, and the local variable
 *              degree of freedom, lvardof, corresponding to that
 *              variable type.
 *
 *   Author: Andrew Cochrane (7/20/2016)
 *   Borrowed heavily from shell_n_dot_flow_bc_film() (KT)
 *
 ********************************************************************/
{
  int j, k, l, var;
  int *n_dof = NULL;
  int dof_map[MDE];
  double phi_j;
  double grad_phi_j[DIM], gradII_phi_j[DIM];
  double bound_normal[DIM], dbound_normal_dx[DIM][DIM][MDE];
  double S;
  dbl gradII_P[DIM];
  dbl dgradII_P_dmesh[DIM][DIM][MDE];

  // mesh sensitivity dot products
  dbl gradIIP_dot_bound_normal, dgradIIP_dmesh_dot_bound_normal, gradIIP_dot_dbound_normal_dmesh;

  /* Save the boundary normal vector */

  memset(bound_normal, 0.0, sizeof(double) * DIM);
  memset(dbound_normal_dx, 0.0, sizeof(double) * DIM * DIM * MDE);

  switch (mp->ehl_integration_kind) {
  case SIK_XY:;
    for (k = 0; k < pd->Num_Dim; k++) {
      bound_normal[k] = fv->snormal[k];
      for (l = 0; l < DIM; l++) {
        for (j = 0; j < ei[pg->imtrx]->dof[MESH_DISPLACEMENT1]; j++) {
          dbound_normal_dx[k][l][j] = fv->dsnormal_dx[k][l][j];
        }
      }
    }
    break;
  default:
  case SIK_S:
    bound_normal[0] = 1.0;
    bound_normal[1] = 0.0;
    bound_normal[2] = 0.0;
    break;
  }

  /*
   * Prepare geometry
   */
  n_dof = (int *)array_alloc(1, MAX_VARIABLE_TYPES, sizeof(int));
  lubrication_shell_initialize(n_dof, dof_map, -1, xi, exo, 0);

  /* Gather necessary values (S, h, Krg, gradII_P)*/
  S = fv->tfmp_sat;

  // need pure phase viscosities
  double mu_l, mu_g;

  load_tfmp_viscosity_model(&mu_l, &mu_g);

  // here dh_dtime is not used, so it doesn't matter what tt is.
  double tt = 1.0;

  GAP_STRUCT gap_v;
  GAP_STRUCT *gap = &gap_v;
  gap->time = time;
  gap->tt = tt;
  gap->delta_t = delta_t;
  gap->n_dof = n_dof;
  gap->dof_map = dof_map;
  load_gap_model(gap);

  double h = gap->h;
  double dh_dmesh[DIM][MDE];
  double dh_dnormal[DIM][MDE];

  for (int k = 0; k < DIM; k++) {
    for (int i = 0; i < MDE; i++) {
      dh_dmesh[k][i] = gap->dh_dmesh[k][i];
      dh_dnormal[k][i] = gap->dh_dnormal[k][i];
    }
  }

  /* Use the velocity function model */
  double veloU[DIM], veloL[DIM];
  velocity_function_model(veloU, veloL, time, delta_t);

  //  rel perms
  double Krl, dKrl_dS, Krg, dKrg_dS;
  load_relative_permeability_model(S, &Krl, &dKrl_dS, &Krg, &dKrg_dS);

  ShellRotate(fv->grad_tfmp_pres, fv->d_grad_tfmp_pres_dmesh, gradII_P, dgradII_P_dmesh,
              n_dof[MESH_DISPLACEMENT1]);

  // because I didn't fix ShellRotate to work with domain_s integration
  double csigrad[DIM];
  double det_J;
  double d_det_J_dmeshkj[DIM][MDE];

  if (mp->ehl_integration_kind == SIK_S) {
    // fill mapping determinate and sensitivity to mesh motion
    detJ_2d_bar(&det_J, d_det_J_dmeshkj);

    double *grad;

    if (pd->Num_Dim == 2 && ei[pg->imtrx]->ielem_type == LINEAR_BAR) {
      // only one dimension to integrate over, s.
      var = TFMP_PRES;
      grad = gradII_P;

      memset(grad, 0.0, sizeof(double) * DIM);
      memset(csigrad, 0.0, sizeof(double) * DIM);
      for (int i = 0; i < ei[pg->imtrx]->dof[var]; i++) {
        csigrad[0] += *esp->tfmp_pres[i] * bf[var]->dphidxi[i][0];
      }

      grad[0] = csigrad[0] / det_J;

      for (int k = 0; k < DIM; k++) {
        for (int i = 0; i < ei[pg->imtrx]->dof[var]; i++) {
          dgradII_P_dmesh[0][k][i] = csigrad[0] * (-1.0) / det_J / det_J * d_det_J_dmeshkj[k][i];
        }
      }
    }
  }

  /* Calculate residual contribution */
  for (k = 0; k < DIM; k++) {
    // Pressure gradient driven
    func[0] += -h * h * h / 12.0 / mu_l * Krl * gradII_P[k] * bound_normal[k];
  }

  double n_dot_grad_P, n_dot_phi_j;
  double d_gradII_phi_j_dmesh[DIM][DIM][MDE];

  /* Calculate Jacobian contributions */
  if (af->Assemble_Jacobian) {
    var = TFMP_PRES;
    if (pd->v[pg->imtrx][var]) {
      for (j = 0; j < ei[pg->imtrx]->dof[var]; j++) {
        ShellBF(var, j, &phi_j, grad_phi_j, gradII_phi_j, d_gradII_phi_j_dmesh,
                n_dof[MESH_DISPLACEMENT1], dof_map);

        n_dot_phi_j = 0.0;
        for (k = 0; k < DIM; k++) {
          n_dot_phi_j += bound_normal[k] * gradII_phi_j[k];
        }
        if (S <= 1.0) {
          // Pressure gradient driven
          d_func[0][var][j] += n_dot_phi_j * (-h * h * h / 12.0 / mu_l * Krl);
        }
      }
    }

    var = TFMP_SAT;
    if (pd->v[pg->imtrx][var]) {
      for (j = 0; j < ei[pg->imtrx]->dof[var]; j++) {
        ShellBF(R_TFMP_MASS, j, &phi_j, grad_phi_j, gradII_phi_j, d_gradII_phi_j_dmesh,
                n_dof[MESH_DISPLACEMENT1], dof_map);
        n_dot_grad_P = 0.0;
        for (k = 0; k < DIM; k++) {
          n_dot_grad_P += bound_normal[k] * gradII_P[k];
        }
        if (S <= 1.0) {
          // Pressure gradient driven
          d_func[0][var][j] += n_dot_grad_P * (-h * h / 12.0 / mu_l * dKrl_dS * phi_j * h);
        }
      }
    }

    for (l = 0; l < DIM; l++) {
      var = MESH_DISPLACEMENT1 + l;
      if (pd->v[pg->imtrx][var]) {
        for (j = 0; j < ei[pg->imtrx]->dof[var]; j++) {
          gradIIP_dot_bound_normal = 0.0;
          dgradIIP_dmesh_dot_bound_normal = 0.0;
          gradIIP_dot_dbound_normal_dmesh = 0.0;

          for (k = 0; k < DIM; k++) {
            gradIIP_dot_bound_normal += gradII_P[k] * bound_normal[k];
            dgradIIP_dmesh_dot_bound_normal += dgradII_P_dmesh[k][l][j] * bound_normal[k];
            gradIIP_dot_dbound_normal_dmesh += gradII_P[k] * dbound_normal_dx[k][l][j];
          }
          if (S <= 1.0) {
            // Pressure gradient driven
            d_func[0][var][j] +=
                -3.0 * h * h * dh_dmesh[l][j] / 12.0 / mu_l * Krl * gradIIP_dot_bound_normal;
            d_func[0][var][j] += -h * h * h / 12.0 / mu_l * Krl * dgradIIP_dmesh_dot_bound_normal;
            d_func[0][var][j] += -h * h * h / 12.0 / mu_l * Krl * gradIIP_dot_dbound_normal_dmesh;
          }
        }
      }
    }

    for (l = 0; l < DIM; l++) {
      var = SHELL_NORMAL1 + l;
      if (pd->v[pg->imtrx][var]) {
        for (j = 0; j < ei[pg->imtrx]->dof[var]; j++) {
          gradIIP_dot_bound_normal = 0.0;
          // AMCTODO - is bound_normal sensitive to normal?
          // for ds: no
          for (k = 0; k < DIM; k++) {
            gradIIP_dot_bound_normal += gradII_P[k] * bound_normal[k];
          }
          if (S <= 1.0) {
            // Pressure gradient driven
            d_func[0][var][j] +=
                -3.0 * h * h * dh_dnormal[l][j] / 12.0 / mu_l * Krl * gradIIP_dot_bound_normal;
          }
        }
      }
    }
  }
  /* Cleanup */
  safe_free((void *)n_dof);
} /* end of routine shell_n_dot_liq_velo_bc_tfmp */
/*****************************************************************************/

void shell_num_diff_bc_tfmp(double func[DIM],
                            double d_func[DIM][MAX_VARIABLE_TYPES + MAX_CONC][MDE],
                            const double time,    /* current time */
                            const double delta_t, /* current time step size */
                            double xi[DIM],       /* Local stu coordinates */
                            const Exo_DB *exo)

/***********************************************************************
 *
 * shell_num_diff_bc_tfmp():
 *
 *  Function which evaluates the expression specifying the
 *  numerical saturation diffusion at a quadrature point normal to
 *  the side of an element.
 *
 *         func =  + n dot ( (grad S)*phi_i *D*Krd )

 *
 *  The boundary condition SHELL_TFMP_NUM_DIFF_BC employs this function.
 *
 *
 * Input:
 *
 *  grad tfmp_sat = saturation gradient
 *  D             = numerical diffusion coefficient
 *  Krd           = factor describing diffusivity in terms of saturation
 *
 * Output:
 *
 *  func[0] = value of the function mentioned above
 *  d_func[0][varType][lvardof] =
 *              Derivate of func[0] wrt
 *              the variable type, varType, and the local variable
 *              degree of freedom, lvardof, corresponding to that
 *              variable type.
 *
 *   Author: Andrew Cochrane (7/20/2016)
 *   Borrowed heavily from shell_n_dot_flow_bc_film() (KT)
 *
 *
 *
 ********************************************************************/
{
  int j, k, var;
  int *n_dof = NULL;
  int dof_map[MDE];
  double phi_j;
  double grad_phi_j[DIM], gradII_phi_j[DIM];
  double bound_normal[DIM], bound_normalII[DIM];

  double S, gradII_S[DIM];
  double gradS_dot_n, gradphi_j_dot_n;

  /* Save the boundary normal vector */

  for (k = 0; k < pd->Num_Dim; k++) {
    bound_normal[k] = fv->snormal[k];
  }
  Inn(bound_normal, bound_normalII);
  /*
   * Prepare geometry
   */
  n_dof = (int *)array_alloc(1, MAX_VARIABLE_TYPES, sizeof(int));
  lubrication_shell_initialize(n_dof, dof_map, -1, xi, exo, 0);

  /* Gather necessary values (S, D, Krd)*/

  S = fv->tfmp_sat;

  // Artificial diffusion constant
  double D, Krd, dKrd_dS;
  load_molecular_diffusion_model(S, &D, &Krd, &dKrd_dS);

  Inn(fv->grad_tfmp_sat, gradII_S);

  /* Calculate residual contribution */
  func[0] = 0.0;
  for (k = 0; k < pd->Num_Dim; k++) {
    func[0] += bound_normalII[k] * gradII_S[k] * D * Krd;
  }

  double d_gradII_phi_j_dmesh[DIM][DIM][MDE];

  /* Calculate Jacobian contributions */
  if (af->Assemble_Jacobian) {
    var = TFMP_SAT;
    if (pd->v[pg->imtrx][var]) {
      for (j = 0; j < ei[pg->imtrx]->dof[var]; j++) {
        ShellBF(var, j, &phi_j, grad_phi_j, gradII_phi_j, d_gradII_phi_j_dmesh,
                n_dof[MESH_DISPLACEMENT1], dof_map);
        gradS_dot_n = 0.0;
        gradphi_j_dot_n = 0.0;
        for (k = 0; k < pd->Num_Dim; k++) {
          gradS_dot_n += gradII_S[k] * bound_normalII[k];
          gradphi_j_dot_n += gradII_phi_j[k] * bound_normalII[k];
        }

        d_func[0][var][j] += -(gradphi_j_dot_n * D * Krd + gradS_dot_n * D * dKrd_dS * phi_j);
      }
    }
  }
  /* Cleanup */
  safe_free((void *)n_dof);
} /* end of routine shell_num_diff_bc_tfmp */
/*****************************************************************************/

void shell_tfmp_avg_plate_velo_liq(double func[DIM],
                                   double d_func[DIM][MAX_VARIABLE_TYPES + MAX_CONC][MDE],
                                   const double time,    /* current time */
                                   const double delta_t, /* current time step size */
                                   double xi[DIM],       /* Local stu coordinates */
                                   const Exo_DB *exo)

/***********************************************************************
 *
 * shell_tfmp_avg_plate_velo():
 *
 *  Function which evaluates the expression specifying the
 *  liquid velocity at a quadrature point normal to the side
 *  of an element.
 *
 *   func = h*S*n dot v_avg
 *
 *
 *  The boundary condition SHELL_TFMP_AVG_PLATE_VELO_BC employs this
 *  function.
 *
 *
 * Input:
 *
 *  v_avg   = comes from mp?
 *  S       = saturation (fv->tfmp_sat)
 *  h       = Film thickness
 *
 * Output:
 *
 *  func[0] = value of the function mentioned above
 *  d_func[0][varType][lvardof] =
 *              Derivate of func[0] wrt
 *              the variable type, varType, and the local variable
 *              degree of freedom, lvardof, corresponding to that
 *              variable type.
 *
 *   Author: Andrew Cochrane (2/20/2018)
 *
 ********************************************************************/
{
  int j, k, l, var;
  int *n_dof = NULL;
  int dof_map[MDE];
  double phi_j;
  double bound_normal[DIM], dbound_normal_dx[DIM][DIM][MDE];

  double S, h;
  double n_dot_v_avg;
  /* Save the boundary normal vector */

  memset(bound_normal, 0.0, sizeof(double) * DIM);
  memset(dbound_normal_dx, 0.0, sizeof(double) * DIM * DIM * MDE);

  switch (mp->ehl_integration_kind) {
  case SIK_XY:;
    for (k = 0; k < pd->Num_Dim; k++) {
      bound_normal[k] = fv->snormal[k];
      for (l = 0; l < DIM; l++) {
        for (j = 0; j < ei[pg->imtrx]->dof[MESH_DISPLACEMENT1]; j++) {
          dbound_normal_dx[k][l][j] = fv->dsnormal_dx[k][l][j];
        }
      }
    }
    break;
  default:
  case SIK_S:
    bound_normal[0] = 1.0;
    bound_normal[1] = 0.0;
    bound_normal[2] = 0.0;
    break;
  }

  /*
   * Prepare geometry
   */
  n_dof = (int *)array_alloc(1, MAX_VARIABLE_TYPES, sizeof(int));
  lubrication_shell_initialize(n_dof, dof_map, -1, xi, exo, 0);

  /* Gather necessary values (S, h, v_avg)*/

  S = fv->tfmp_sat;
  /* Use the height_function_model */
  double H_U, dH_U_dtime, H_L, dH_L_dtime;
  double dH_U_dX[DIM], dH_L_dX[DIM], dH_U_dp, dH_U_ddh, dH_dF[MDE];

  h = height_function_model(&H_U, &dH_U_dtime, &H_L, &dH_L_dtime, dH_U_dX, dH_L_dX, &dH_U_dp,
                            &dH_U_ddh, dH_dF, time, delta_t);

  double dh_dmesh[DIM][MDE];
  double dh_dnormal[DIM][MDE];
  double d2h_dtime_dmesh[DIM][MDE];
  double d2h_dtime_dnormal[DIM][MDE];
  double d_gradIIh_dmesh[DIM][DIM][MDE];
  double d_gradIIh_dnormal[DIM][DIM][MDE];

  double gradII_h[DIM];

  for (k = 0; k < DIM; k++) {
    gradII_h[k] = dH_U_dX[k] - dH_L_dX[k];
  }

  // here dh_dtime is not used, so it doesn't matter what tt is.
  double tt = 1.0;
  double dh_dtime;
  load_displacement_coupling_model(tt, delta_t, &h, &dh_dtime, gradII_h, dh_dmesh, dh_dnormal,
                                   d2h_dtime_dmesh, d2h_dtime_dnormal, d_gradIIh_dmesh,
                                   d_gradIIh_dnormal, n_dof, dof_map);

  double v_avg[DIM], veloU[DIM], veloL[DIM];
  // double liquid_flux_density[DIM];

  velocity_function_model(veloU, veloL, time, delta_t);

  for (k = 0; k < ei[pg->imtrx]->ielem_dim; k++) {
    v_avg[k] = (veloU[k] + veloL[k]) / 2.;
  }
  v_avg[2] = 0.0;

  n_dot_v_avg = 0.0;
  for (k = 0; k < DIM; k++) {
    // liquid_flux_density[k] = h*v_avg[k]*S;
    n_dot_v_avg += bound_normal[k] * v_avg[k];
  }

  func[0] += h * S * n_dot_v_avg;

  if (af->Assemble_Jacobian) {

    var = TFMP_SAT;
    if (pd->v[pg->imtrx][var]) {
      for (j = 0; j < ei[pg->imtrx]->dof[var]; j++) {
        phi_j = bf[var]->phi[j];
        for (k = 0; k < DIM; k++) {
          d_func[0][var][j] += bound_normal[k] * v_avg[k] * h * phi_j;
        }
      }
    }

    for (l = 0; l < DIM; l++) {
      var = MESH_DISPLACEMENT1 + l;
      if (pd->v[pg->imtrx][var]) {

        for (j = 0; j < ei[pg->imtrx]->dof[var]; j++) {
          d_func[0][var][j] += n_dot_v_avg * S * dh_dmesh[l][j];
        }
      }
      var = SHELL_NORMAL1 + l;
      if (pd->v[pg->imtrx][var]) {
        for (j = 0; j < ei[pg->imtrx]->dof[var]; j++) {
          d_func[0][var][j] += n_dot_v_avg * S * dh_dnormal[l][j];
        }
      }
    }
  }
  /* Cleanup */
  safe_free((void *)n_dof);
} /* end of routine shell_tfmp_avg_plate_velo_liq */

void shell_tfmp_n_dot_grad_s(double func[DIM],
                             double d_func[DIM][MAX_VARIABLE_TYPES + MAX_CONC][MDE],
                             const double time,    /* current time */
                             const double delta_t, /* current time step size */
                             double xi[DIM],       /* Local stu coordinates */
                             const Exo_DB *exo)

/***********************************************************************
 * AMCTODO - rewrite this description
 * shell_tfmp_avg_plate_velo():
 *
 *  Function for strong integration of n_dot_grad_s
 *
 *   func = n dot grad(S)
 *
 *
 *  The boundary condition SHELL_TFMP_AVG_PLATE_VELO_BC employs this
 *  function.
 *
 *
 * Input:
 *
 *  S       = saturation (fv->tfmp_sat)
 *  n       = outflow normal vector
 *
 * Output:
 *
 *  func[0] = value of the function mentioned above
 *  d_func[0][varType][lvardof] =
 *              Derivate of func[0] wrt
 *              the variable type, varType, and the local variable
 *              degree of freedom, lvardof, corresponding to that
 *              variable type.
 *
 *   Author: Andrew Cochrane (2/27/2018)
 *
 ********************************************************************/
{
  int j, k, l, var;
  int *n_dof = NULL;
  int dof_map[MDE];
  double phi_j;
  double grad_phi_j[DIM], gradII_phi_j[DIM];
  double bound_normal[DIM], bound_normalII[DIM];

  double gradII_S[DIM];
  double gradphi_j_dot_n;

  /* Save the boundary normal vector */

  for (k = 0; k < pd->Num_Dim; k++) {
    bound_normal[k] = fv->snormal[k];
  }
  Inn(bound_normal, bound_normalII);
  /*
   * Prepare geometry
   */
  n_dof = (int *)array_alloc(1, MAX_VARIABLE_TYPES, sizeof(int));
  lubrication_shell_initialize(n_dof, dof_map, -1, xi, exo, 0);

  /* Gather necessary values (S, D, Krd)*/

  Inn(fv->grad_tfmp_sat, gradII_S);
  /* Calculate residual contribution */

  for (k = 0; k < pd->Num_Dim; k++) {
    func[0] += bound_normalII[k] * gradII_S[k];
  }
  double d_gradII_phi_j_dmesh[DIM][DIM][MDE];
  /* Calculate Jacobian contributions */
  if (af->Assemble_Jacobian) {

    var = TFMP_SAT;
    if (pd->v[pg->imtrx][var]) {
      for (j = 0; j < ei[pg->imtrx]->dof[var]; j++) {
        ShellBF(var, j, &phi_j, grad_phi_j, gradII_phi_j, d_gradII_phi_j_dmesh,
                n_dof[MESH_DISPLACEMENT1], dof_map);
        gradphi_j_dot_n = 0.0;
        for (k = 0; k < DIM; k++) {
          gradphi_j_dot_n += gradII_phi_j[k] * bound_normalII[k];
        }
        d_func[0][var][j] += -(gradphi_j_dot_n);
      }
    }

    for (l = 0; l < DIM; l++) {
      var = SHELL_NORMAL1 + l;
      if (pd->v[pg->imtrx][var]) {
        for (j = 0; j < ei[pg->imtrx]->dof[var]; j++) {
          ShellBF(var, j, &phi_j, grad_phi_j, gradII_phi_j, d_gradII_phi_j_dmesh,
                  n_dof[MESH_DISPLACEMENT1], dof_map);
          for (k = 0; k < DIM; k++) {
            d_func[0][var][j] += phi_j * gradII_S[k];
          }
        }
      }
    }
  }
  /* Cleanup */
  safe_free((void *)n_dof);
}

void shell_n_dot_gas_velo_bc_tfmp(double func[DIM],
                                  double d_func[DIM][MAX_VARIABLE_TYPES + MAX_CONC][MDE],
                                  const double flowrate, /* imposed flow rate */
                                  const double time,     /* current time */
                                  const double delta_t,  /* current time step size */
                                  double xi[DIM],        /* Local stu coordinates */
                                  const Exo_DB *exo)

/***********************************************************************
 *
 * shell_n_dot_gas_velo_bc_tfmp():
 *
 *  Function which evaluates the expression specifying the
 *  liquid velocity at a quadrature point normal to the side
 *  of an element.
 *
 *         func =   - velocity + n .( - h^2 /(12*mu_g)(krg) (grad tfmp_pres) )

 *
 *  The boundary condition SHELL_TFMP_FREE_GAS_BC employs this function.
 *
 *
 * Input:
 *
 *  velocity       = 0.0 for now (could be specified on the bc card as the first float)
 *  grad tfmp_pres = Lubrication pressure gradient
 *  h              = Film thickness
 *
 * Output:
 *
 *  func[0] = value of the function mentioned above
 *  d_func[0][varType][lvardof] =
 *              Derivate of func[0] wrt
 *              the variable type, varType, and the local variable
 *              degree of freedom, lvardof, corresponding to that
 *              variable type.
 *
 *   Author: Andrew Cochrane (3/01/2018)
 *
 ********************************************************************/
{
  int j, k, l, var;
  int *n_dof = NULL;
  int dof_map[MDE];
  double phi_j;
  double grad_phi_j[DIM], gradII_phi_j[DIM];
  double bound_normal[DIM], dbound_normal_dx[DIM][DIM][MDE];
  double S;
  dbl gradII_P[DIM];
  dbl dgradII_P_dmesh[DIM][DIM][MDE];

  // mesh sensitivity dot products
  dbl gradIIP_dot_bound_normal, dgradIIP_dmesh_dot_bound_normal, gradIIP_dot_dbound_normal_dmesh;

  /* Save the boundary normal vector */

  memset(bound_normal, 0.0, sizeof(double) * DIM);
  memset(dbound_normal_dx, 0.0, sizeof(double) * DIM * DIM * MDE);

  switch (mp->ehl_integration_kind) {
  case SIK_XY:;
    for (k = 0; k < pd->Num_Dim; k++) {
      bound_normal[k] = fv->snormal[k];
      for (l = 0; l < DIM; l++) {
        for (j = 0; j < ei[pg->imtrx]->dof[MESH_DISPLACEMENT1]; j++) {
          dbound_normal_dx[k][l][j] = fv->dsnormal_dx[k][l][j];
        }
      }
    }
    break;
  default:
  case SIK_S:
    bound_normal[0] = 1.0;
    bound_normal[1] = 0.0;
    bound_normal[2] = 0.0;
    break;
  }

  /*
   * Prepare geometry
   */
  n_dof = (int *)array_alloc(1, MAX_VARIABLE_TYPES, sizeof(int));
  lubrication_shell_initialize(n_dof, dof_map, -1, xi, exo, 0);

  /* Gather necessary values (S, h, Krg, gradII_P)*/

  // need pure phase viscosities
  double mu_l, mu_g;

  load_tfmp_viscosity_model(&mu_l, &mu_g);

  S = fv->tfmp_sat;

  // here dh_dtime is not used, so it doesn't matter what tt is.
  double tt = 1.0;

  GAP_STRUCT gap_v;
  GAP_STRUCT *gap = &gap_v;
  gap->time = time;
  gap->tt = tt;
  gap->delta_t = delta_t;
  gap->n_dof = n_dof;
  gap->dof_map = dof_map;
  load_gap_model(gap);

  double h = gap->h;
  double dh_dmesh[DIM][MDE];
  double dh_dnormal[DIM][MDE];
  // double dh_dtime = gap->dh_dtime;
  // double d2h_dtime_dmesh[DIM][MDE];
  // double d2h_dtime_dnormal[DIM][MDE];
  // double gradII_h[DIM];
  // double d_gradIIh_dmesh[DIM][DIM][MDE];
  // double d_gradIIh_dnormal[DIM][DIM][MDE];

  for (int k = 0; k < DIM; k++) {
    // gradII_h[k] = gap->gradII_h[k];
    for (int i = 0; i < MDE; i++) {
      dh_dmesh[k][i] = gap->dh_dmesh[k][i];
      dh_dnormal[k][i] = gap->dh_dnormal[k][i];
      // d2h_dtime_dmesh[k][i] = gap->d2h_dtime_dmesh[k][i];
      // d2h_dtime_dnormal[k][i] = gap->d2h_dtime_dnormal[k][i];
    }
    /*
    for (int l=0; l<DIM; l++){
      for (int i=0; i<MDE; i++){
        d_gradIIh_dmesh[k][l][i] = gap->d_gradIIh_dmesh[k][l][i];
        d_gradIIh_dnormal[k][l][i] = gap->d_gradIIh_dnormal[k][l][i];
      }
    }
    */
  }

  /* Use the velocity function model */
  double veloU[DIM], veloL[DIM], veloAVG[DIM];
  velocity_function_model(veloU, veloL, time, delta_t);
  for (k = 0; k < DIM; k++) {
    veloAVG[k] = (veloU[k] + veloL[k]) / 2.;
  }
  veloAVG[2] = 0.0;
  double n_dot_v_avg = 0.0;
  for (k = 0; k < DIM; k++) {
    n_dot_v_avg += bound_normal[k] * veloAVG[k];
  }

  //  rel perms
  double Krl, dKrl_dS, Krg, dKrg_dS;
  load_relative_permeability_model(S, &Krl, &dKrl_dS, &Krg, &dKrg_dS);

  ShellRotate(fv->grad_tfmp_pres, fv->d_grad_tfmp_pres_dmesh, gradII_P, dgradII_P_dmesh,
              n_dof[MESH_DISPLACEMENT1]);

  // because I didn't fix ShellRotate to work with domain_s integration
  double csigrad[DIM];
  double det_J;
  double d_det_J_dmeshkj[DIM][MDE];

  if (mp->ehl_integration_kind == SIK_S) {
    // fill mapping determinate and sensitivity to mesh motion
    detJ_2d_bar(&det_J, d_det_J_dmeshkj);

    double *grad;

    if (pd->Num_Dim == 2 && ei[pg->imtrx]->ielem_type == LINEAR_BAR) {
      // only one dimension to integrate over, s.
      var = TFMP_PRES;
      grad = gradII_P;

      memset(grad, 0.0, sizeof(double) * DIM);
      memset(csigrad, 0.0, sizeof(double) * DIM);
      for (int i = 0; i < ei[pg->imtrx]->dof[var]; i++) {
        csigrad[0] += *esp->tfmp_pres[i] * bf[var]->dphidxi[i][0];
      }

      grad[0] = csigrad[0] / det_J;

      for (int k = 0; k < DIM; k++) {
        for (int i = 0; i < ei[pg->imtrx]->dof[var]; i++) {
          dgradII_P_dmesh[0][k][i] = csigrad[0] * (-1.0) / det_J / det_J * d_det_J_dmeshkj[k][i];
        }
      }
    }
  }

  /* Calculate residual contribution */
  for (k = 0; k < pd->Num_Dim; k++) {
    func[0] += -h * h * h / 12.0 / mu_g * Krg * gradII_P[k] * bound_normal[k];
  }

  // boundary velocity term
  func[0] += h * (1.0 - S) * n_dot_v_avg;

  // res = -h*h*h/12.0/mu_g*Krg*gradIIP_dot_grad
  double n_dot_grad_P, n_dot_grad_phi_j;
  double d_gradII_phi_j_dmesh[DIM][DIM][MDE];

  /* Calculate Jacobian contributions */
  if (af->Assemble_Jacobian) {
    var = TFMP_PRES;
    if (pd->v[pg->imtrx][var]) {
      for (j = 0; j < ei[pg->imtrx]->dof[var]; j++) {
        ShellBF(var, j, &phi_j, grad_phi_j, gradII_phi_j, d_gradII_phi_j_dmesh,
                n_dof[MESH_DISPLACEMENT1], dof_map);
        n_dot_grad_phi_j = 0.0;
        for (k = 0; k < DIM; k++) {
          n_dot_grad_phi_j += bound_normal[k] * gradII_phi_j[k];
        }
        // pressure gradient term
        d_func[0][var][j] += n_dot_grad_phi_j * (-h * h * h / 12.0 / mu_g * Krg);
      }
    }

    var = TFMP_SAT;
    if (pd->v[pg->imtrx][var]) {
      for (j = 0; j < ei[pg->imtrx]->dof[var]; j++) {
        ShellBF(var, j, &phi_j, grad_phi_j, gradII_phi_j, d_gradII_phi_j_dmesh,
                n_dof[MESH_DISPLACEMENT1], dof_map);
        n_dot_grad_P = 0.0;
        for (k = 0; k < DIM; k++) {
          n_dot_grad_P += bound_normal[k] * gradII_P[k];
        }
        // pressure gradient term
        d_func[0][var][j] += n_dot_grad_P * (-h * h * h / 12.0 / mu_g * dKrg_dS * phi_j);
        // Boundary velocity terms
        d_func[0][var][j] += h * (-1.0) * n_dot_v_avg;
      }
    }

    for (l = 0; l < DIM; l++) {
      var = MESH_DISPLACEMENT1 + l;
      if (pd->v[pg->imtrx][var]) {
        for (j = 0; j < ei[pg->imtrx]->dof[var]; j++) {
          gradIIP_dot_bound_normal = 0.0;
          dgradIIP_dmesh_dot_bound_normal = 0.0;
          gradIIP_dot_dbound_normal_dmesh = 0.0;

          for (k = 0; k < DIM; k++) {
            gradIIP_dot_bound_normal += gradII_P[k] * bound_normal[k];
            dgradIIP_dmesh_dot_bound_normal += dgradII_P_dmesh[k][l][j] * bound_normal[k];
            gradIIP_dot_dbound_normal_dmesh += gradII_P[k] * dbound_normal_dx[k][l][j];
          }
          // pressure gradient term
          d_func[0][var][j] +=
              -3.0 * h * h * dh_dmesh[l][j] / 12.0 / mu_g * Krg * gradIIP_dot_bound_normal;
          d_func[0][var][j] += -h * h * h / 12.0 / mu_g * Krg * dgradIIP_dmesh_dot_bound_normal;
          d_func[0][var][j] += -h * h * h / 12.0 / mu_g * Krg * gradIIP_dot_dbound_normal_dmesh;
          // Boundary velocity terms
          d_func[0][var][j] += dh_dmesh[l][j] * (1.0 - S) * n_dot_v_avg;
        }
      }
    }

    for (l = 0; l < DIM; l++) {
      var = SHELL_NORMAL1 + l;
      if (pd->v[pg->imtrx][var]) {
        for (j = 0; j < ei[pg->imtrx]->dof[var]; j++) {
          gradIIP_dot_bound_normal = 0.0;
          // AMCTODO - is bound_normal sensitive to normal?
          for (k = 0; k < DIM; k++) {
            gradIIP_dot_bound_normal += gradII_P[k] * bound_normal[k];
          }
          // pressure gradient term
          d_func[0][var][j] +=
              -3.0 * h * h * dh_dnormal[l][j] / 12.0 / mu_g * Krg * gradIIP_dot_bound_normal;
          // Boundary velocity terms
          d_func[0][var][j] += dh_dnormal[l][j] * (1.0 - S) * n_dot_v_avg;
        }
      }
    }
  }
  /* Cleanup */
  safe_free((void *)n_dof);
} /* end of routine shell_n_dot_gas_velo_bc_tfmp */
/*****************************************************************************/

void shell_lubrication_outflow(double func[DIM],
                               double d_func[DIM][MAX_VARIABLE_TYPES + MAX_CONC][MDE],
                               const double time,    /* current time */
                               const double delta_t, /* current time step size */
                               double xi[DIM],       /* Local stu coordinates */
                               const Exo_DB *exo) {
  int var;
  // 1d case only right now gradII_P[0] === dP_ds
  // need pure phase viscosities
  double mu_l, mu_g;

  load_tfmp_viscosity_model(&mu_l, &mu_g);
  /*
   * Prepare geometry
   */
  int *n_dof = NULL;
  int dof_map[MDE];
  n_dof = (int *)array_alloc(1, MAX_VARIABLE_TYPES, sizeof(int));
  lubrication_shell_initialize(n_dof, dof_map, -1, xi, exo, 0);
  /* Use the height_function_model */
  double H_U, dH_U_dtime, H_L, dH_L_dtime;
  double dH_U_dX[DIM], dH_L_dX[DIM], dH_U_dp, dH_U_ddh, dH_dF[MDE];

  double h;

  h = height_function_model(&H_U, &dH_U_dtime, &H_L, &dH_L_dtime, dH_U_dX, dH_L_dX, &dH_U_dp,
                            &dH_U_ddh, dH_dF, time, delta_t);

  double dh_dmesh[DIM][MDE];
  double dh_dnormal[DIM][MDE];
  double d2h_dtime_dmesh[DIM][MDE];
  double d2h_dtime_dnormal[DIM][MDE];
  double d_gradIIh_dmesh[DIM][DIM][MDE];
  double d_gradIIh_dnormal[DIM][DIM][MDE];

  double gradII_h[DIM];

  for (int k = 0; k < DIM; k++) {
    gradII_h[k] = dH_U_dX[k] - dH_L_dX[k];
  }
  memset(dh_dmesh, 0.0, sizeof(double) * DIM * MDE);
  memset(dh_dnormal, 0.0, sizeof(double) * DIM * MDE);
  memset(d2h_dtime_dmesh, 0.0, sizeof(double) * DIM * MDE);
  memset(d2h_dtime_dnormal, 0.0, sizeof(double) * DIM * MDE);
  memset(d_gradIIh_dmesh, 0.0, sizeof(double) * DIM * DIM * MDE);
  memset(d_gradIIh_dnormal, 0.0, sizeof(double) * DIM * DIM * MDE);
  // here dh_dtime is not used, so it doesn't matter what tt is.
  double tt = 1.0;
  double dh_dtime;
  load_displacement_coupling_model(tt, delta_t, &h, &dh_dtime, gradII_h, dh_dmesh, dh_dnormal,
                                   d2h_dtime_dmesh, d2h_dtime_dnormal, d_gradIIh_dmesh,
                                   d_gradIIh_dnormal, n_dof, dof_map);

  double gradII_P[DIM];
  double dgradII_P_dmesh[DIM][DIM][MDE];
  ShellRotate(fv->grad_tfmp_pres, fv->d_grad_tfmp_pres_dmesh, gradII_P, dgradII_P_dmesh,
              n_dof[MESH_DISPLACEMENT1]);

  double phi_j, grad_phi_j[DIM], gradII_phi_j[DIM], d_gradII_phi_j_dmesh[DIM][DIM][MDE];

  // because I didn't fix ShellRotate to work with domain_s integration
  double csigrad[DIM];
  double det_J;
  double d_det_J_dmeshkj[DIM][MDE];

  // double gradII_curv[DIM];
  // double dgradII_curv_dmesh[DIM][DIM][MDE];

  if (mp->ehl_integration_kind == SIK_S) {
    // fill mapping determinate and sensitivity to mesh motion
    detJ_2d_bar(&det_J, d_det_J_dmeshkj);

    double *grad;

    if (pd->Num_Dim == 2 && ei[pg->imtrx]->ielem_type == LINEAR_BAR) {
      // only one dimension to integrate over, s.
      var = TFMP_PRES;
      grad = gradII_P;

      memset(grad, 0.0, sizeof(double) * DIM);
      memset(csigrad, 0.0, sizeof(double) * DIM);
      for (int i = 0; i < ei[pg->imtrx]->dof[var]; i++) {
        csigrad[0] += *esp->tfmp_pres[i] * bf[var]->dphidxi[i][0];
      }

      grad[0] = csigrad[0] / det_J;

      for (int k = 0; k < DIM; k++) {
        for (int i = 0; i < ei[pg->imtrx]->dof[var]; i++) {
          dgradII_P_dmesh[0][k][i] = csigrad[0] * (-1.0) / det_J / det_J * d_det_J_dmeshkj[k][i];
        }
      }

      /*
      var = SHELL_CURVATURE;
      grad = gradII_curv;
      memset (grad, 0.0, sizeof(double)*DIM);
      memset (csigrad, 0.0, sizeof(double)*DIM);
      for (int i=0; i<ei[pg->imtrx]->dof[var]; i++) {
        csigrad[0] += *esp->sh_K[i]*bf[var]->dphidxi[i][0];
      }

      grad[0] = csigrad[0]/det_J;

      for (int k=0; k<DIM; k++) {
        for (int i=0; i<ei[pg->imtrx]->dof[var]; i++){
          dgradII_curv_dmesh[0][k][i] = csigrad[0]*(-1.0)/det_J/det_J*d_det_J_dmeshkj[k][i];
        }
      }
      */
    }
  }

  double scale_factor = 1.0;

  if (af->Assemble_Residual) {
    func[0] += scale_factor * h * (-h * h / 12.0 / mu_l * gradII_P[0]);
    // func[0] = fv->tfmp_pres;
    // func[0] = gradII_P[0];
    func[0] = -h * h * h / 12.0 / mu_l * gradII_P[0];
  }
  if (af->Assemble_Jacobian) {
    var = TFMP_PRES;

    for (int j = 0; j < ei[pg->imtrx]->dof[var]; j++) {
      ShellBF(var, j, &phi_j, grad_phi_j, gradII_phi_j, d_gradII_phi_j_dmesh,
              n_dof[MESH_DISPLACEMENT1], dof_map);
      // d_func[0][var][j] += scale_factor*h*(-h*h/12.0f/mu_l*gradII_phi_j[0]);
      d_func[0][var][j] = -h * h * h / 12.0 / mu_l * gradII_phi_j[0];
    }

    var = SHELL_CURVATURE;
    for (int j = 0; j < ei[pg->imtrx]->dof[var]; j++) {
      ShellBF(var, j, &phi_j, grad_phi_j, gradII_phi_j, d_gradII_phi_j_dmesh,
              n_dof[MESH_DISPLACEMENT1], dof_map);
      // d_func[0][var][j] += scale_factor*h*(-h*h/12.0/mu_l*fv->sh_tens*gradII_phi_j[0]);
    }
    var = SHELL_TENSION;
    for (int j = 0; j < ei[pg->imtrx]->dof[var]; j++) {
      // ShellBF(var, j, &phi_j, grad_phi_j, gradII_phi_j, d_gradII_phi_j_dmesh,
      // n_dof[MESH_DISPLACEMENT1], dof_map); d_func[0][var][j] +=
      // scale_factor*h*(-h*h/12.0/mu_l*phi_j*gradII_curv[0]);
    }
    for (int l = 0; l < pd->Num_Dim; l++) {
      var = MESH_DISPLACEMENT1 + l;
      for (int j = 0; j < ei[pg->imtrx]->dof[var]; j++) {
        ShellBF(var, j, &phi_j, grad_phi_j, gradII_phi_j, d_gradII_phi_j_dmesh,
                n_dof[MESH_DISPLACEMENT1], dof_map);
        // d_func[0][var][j] += -scale_factor*3.0*h*h*dh_dmesh[l][j]/12.0/mu_l*gradII_P[0];
        d_func[0][var][j] += -h * h * dh_dmesh[l][j] / 4.0 / mu_l * gradII_P[0];
        d_func[0][var][j] += -h * h * h / 12.0 / mu_l * dgradII_P_dmesh[0][l][j];
      }
      var = SHELL_NORMAL1 + l;
      for (int j = 0; j < ei[pg->imtrx]->dof[var]; j++) {
        ShellBF(var, j, &phi_j, grad_phi_j, gradII_phi_j, d_gradII_phi_j_dmesh,
                n_dof[MESH_DISPLACEMENT1], dof_map);
        // d_func[0][var][j] += -scale_factor*3.0*h*h*dh_dnormal[l][j]/12.0/mu_l*gradII_P[0];
        d_func[0][var][j] += -h * h * dh_dnormal[l][j] / 4.0 / mu_l * gradII_P[0];
      }
    }
  }

} /* end of routine shell_lubrication_outflow */

void shell_tfmp_avg_plate_velo_gas(double func[DIM],
                                   double d_func[DIM][MAX_VARIABLE_TYPES + MAX_CONC][MDE],
                                   const double time,    /* current time */
                                   const double delta_t, /* current time step size */
                                   double xi[DIM],       /* Local stu coordinates */
                                   const Exo_DB *exo)

/***********************************************************************
 *
 * shell_tfmp_avg_plate_velo_gas():
 *
 *  Function which evaluates the expression specifying the
 *  gas flux at a quadrature point normal to the side
 *  of an element.
 *
 *   func = h*(1-S)*n dot v_avg
 *
 *
 *  The boundary condition SHELL_TFMP_AVG_PLATE_VELO_BC employs this
 *  function.
 *
 *
 * Input:
 *
 *  v_avg   = comes from mp?
 *  S       = saturation (fv->tfmp_sat)
 *  h       = Film thickness
 *
 * Output:
 *
 *  func[0] = value of the function mentioned above
 *  d_func[0][varType][lvardof] =
 *              Derivate of func[0] wrt
 *              the variable type, varType, and the local variable
 *              degree of freedom, lvardof, corresponding to that
 *              variable type.
 *
 *   Author: Andrew Cochrane (2/20/2018)
 *
 ********************************************************************/
{
  int j, k, l, var;
  int *n_dof = NULL;
  int dof_map[MDE];
  double phi_j;
  double grad_phi_j[DIM], gradII_phi_j[DIM];
  double bound_normal[DIM]; //, dbound_normal_dx[DIM][DIM][MDE];

  double S, h, v_avg[DIM], veloU[DIM], veloL[DIM];
  double gas_flux_density[DIM];
  /* Save the boundary normal vector */

  for (k = 0; k < pd->Num_Dim; k++) {
    bound_normal[k] = fv->snormal[k];
    /*
    for (l = 0; l<DIM; l++) {
      for (j = 0; j <ei[pg->imtrx]->dof[MESH_DISPLACEMENT1]; j++) {
              dbound_normal_dx[k][l][j] = fv->dsnormal_dx[k][l][j];
      }
    }
    */
  }

  /*
   * Prepare geometry
   */
  n_dof = (int *)array_alloc(1, MAX_VARIABLE_TYPES, sizeof(int));
  lubrication_shell_initialize(n_dof, dof_map, -1, xi, exo, 0);

  /* Gather necessary values (S, h, v_avg)*/

  S = fv->tfmp_sat;
  /* Use the height_function_model */
  double H_U, dH_U_dtime, H_L, dH_L_dtime;
  double dH_U_dX[DIM], dH_L_dX[DIM], dH_U_dp, dH_U_ddh, dH_dF[MDE];

  h = height_function_model(&H_U, &dH_U_dtime, &H_L, &dH_L_dtime, dH_U_dX, dH_L_dX, &dH_U_dp,
                            &dH_U_ddh, dH_dF, time, delta_t);

  double dh_dmesh[DIM][MDE];
  double dh_dnormal[DIM][MDE];
  double d2h_dtime_dmesh[DIM][MDE];
  double d2h_dtime_dnormal[DIM][MDE];
  double d_gradIIh_dmesh[DIM][DIM][MDE];
  double d_gradIIh_dnormal[DIM][DIM][MDE];

  double gradII_h[DIM];

  for (k = 0; k < DIM; k++) {
    gradII_h[k] = dH_U_dX[k] - dH_L_dX[k];
  }

  // here dh_dtime is not used, so it doesn't matter what tt is.
  double tt = 1.0;
  double dh_dtime;
  load_displacement_coupling_model(tt, delta_t, &h, &dh_dtime, gradII_h, dh_dmesh, dh_dnormal,
                                   d2h_dtime_dmesh, d2h_dtime_dnormal, d_gradIIh_dmesh,
                                   d_gradIIh_dnormal, n_dof, dof_map);

  velocity_function_model(veloU, veloL, time, delta_t);

  for (k = 0; k < DIM; k++) {
    v_avg[k] = (veloU[k] + veloL[k]) / 2.;
  }
  v_avg[2] = 0.0;

  for (k = 0; k < DIM; k++) {
    gas_flux_density[k] = h * v_avg[k] * (1.0 - S);
  }

  for (k = 0; k < DIM; k++) {
    func[0] += gas_flux_density[k] * bound_normal[k];
  }

  double d_gradII_phi_j_dmesh[DIM][DIM][MDE];
  if (af->Assemble_Jacobian) {
    var = TFMP_SAT;
    if (pd->v[pg->imtrx][var]) {
      for (j = 0; j < ei[pg->imtrx]->dof[var]; j++) {
        ShellBF(var, j, &phi_j, grad_phi_j, gradII_phi_j, d_gradII_phi_j_dmesh,
                n_dof[MESH_DISPLACEMENT1], dof_map);
        for (k = 0; k < DIM; k++) {
          d_func[0][var][j] += -bound_normal[k] * v_avg[k] * h * phi_j;
        }
      }
    }

    for (l = 0; l < DIM; l++) {
      var = MESH_DISPLACEMENT1 + l;
      if (pd->v[pg->imtrx][var]) {
        for (j = 0; j < ei[pg->imtrx]->dof[var]; j++) {
          for (k = 0; k < DIM; k++) {
            d_func[0][var][j] += bound_normal[k] * v_avg[k] * (1.0 - S) * dh_dmesh[k][j];
          }
        }
      }
      var = SHELL_NORMAL1 + l;
      if (pd->v[pg->imtrx][var]) {
        for (j = 0; j < ei[pg->imtrx]->dof[var]; j++) {
          for (k = 0; k < DIM; k++) {
            d_func[0][var][j] += bound_normal[k] * v_avg[k] * (1.0 - S) * dh_dnormal[k][j];
          }
        }
      }
    }
  }
  /* Cleanup */
  safe_free((void *)n_dof);
} /* end of routine shell_tfmp_avg_plate_velo_gas */

void apply_sdet(double func[DIM],
                double d_func[DIM][MAX_VARIABLE_TYPES + MAX_CONC][MDE],
                double xi[DIM], /* Local stu coordinates */
                const Exo_DB *exo)
/***********************************************************************
 *
 * apply_sdet():
 *
 *  Function which evaluates the expression specifying the
 *  surface determinant at a quadrature point. sign TBD
 *
 *
 *   func = 1/2*phi_i*sdet*sdet
 *
 *
 *  The boundary condition SH_SDET_BC employs this
 *  function.
 *
 *
 * Input:
 *
 *  sdet   = surface determinant
 *
 * Output:
 *
 *  func[0] = value of the function mentioned above
 *  d_func[0][varType][lvardof] =
 *              Derivate of func[0] wrt
 *              the variable type, varType, and the local variable
 *              degree of freedom, lvardof, corresponding to that
 *              variable type.
 *
 *   Author: Andrew Cochrane (4/5/2018)
 *
 ********************************************************************/
{
  int j, var;

  int *n_dof = NULL;
  int dof_map[MDE];

  n_dof = (int *)array_alloc(1, MAX_VARIABLE_TYPES, sizeof(int));
  lubrication_shell_initialize(n_dof, dof_map, -1, xi, exo, 0);
  double det_J;
  double d_det_J_dmeshkj[DIM][MDE];
  memset(d_det_J_dmeshkj, 0.0, sizeof(double) * DIM * MDE);
  detJ_2d_bar(&det_J, d_det_J_dmeshkj);

  double factor = 1.0;
  func[0] += factor * 0.5 * det_J * det_J;

  if (af->Assemble_Jacobian) {
    var = MESH_DISPLACEMENT1;
    if (pd->v[pg->imtrx][var]) {
      for (j = 0; j < ei[pg->imtrx]->dof[var]; j++) {
        d_func[0][var][j] += factor * det_J * d_det_J_dmeshkj[0][j];
      }
    }
    var = MESH_DISPLACEMENT2;
    if (pd->v[pg->imtrx][var]) {
      for (j = 0; j < ei[pg->imtrx]->dof[var]; j++) {
        d_func[0][var][j] += factor * det_J * d_det_J_dmeshkj[1][j];
      }
    }
  }

} /* end of routine apply_sdet */

void apply_sh_weak(double func[DIM],
                   double d_func[DIM][MAX_VARIABLE_TYPES + MAX_CONC][MDE],
                   double xi[DIM], /* Local stu coordinates */
                   const Exo_DB *exo,
                   const double dy_ds)
/***********************************************************************
 *
 * apply_sh_weak():
 *
 *  Function which evaluates the expression specifying the
 *  surface determinant at a quadrature point. sign TBD
 *
 *
 *   func = -phi_i*dy_ds
 *
 *
 *  The boundary condition SH_MESH2_WEAK_BC employs this
 *  function.
 *
 *
 * Input:
 *
 *  y   = y(global)-position of mesh
 *  s   = position in mesh basis
 *
 * Output:
 *
 *  func[0] = value of the function mentioned above
 *  d_func[0][varType][lvardof] =
 *              Derivate of func[0] wrt
 *              the variable type, varType, and the local variable
 *              degree of freedom, lvardof, corresponding to that
 *              variable type.
 *
 *   Author: Andrew Cochrane (4/10/2018)
 *
 ********************************************************************/
{
  int j, var;

  int i, eqn, node, index;

  int *n_dof = NULL;
  int dof_map[MDE];

  // if value of dy_ds isn't defined on BC input, it is set to 0

  n_dof = (int *)array_alloc(1, MAX_VARIABLE_TYPES, sizeof(int));
  lubrication_shell_initialize(n_dof, dof_map, -1, xi, exo, 0);

  // get the gradient of mesh position
  eqn = R_MESH2;
  dbl d_sh_y_dcsi = 0.;
  dbl d_phi_dcsi[MDE];
  double d_sh_y_dcsi_dmesh[DIM][MDE];

  memset(d_sh_y_dcsi_dmesh, 0.0, sizeof(double) * DIM * MDE);

  for (i = 0; i < ei[pg->imtrx]->dof[eqn]; i++) {
    node = ei[pg->imtrx]->dof_list[R_MESH2][i];
    index = Proc_Elem_Connect[ei[pg->imtrx]->iconnect_ptr + node];
    d_phi_dcsi[i] = bf[eqn]->dphidxi[i][0];
    d_sh_y_dcsi += (Coor[1][index] + *esp->d[1][i]) * d_phi_dcsi[i];

    // don't need to loop over k, it's just sensitive to d[1];
    d_sh_y_dcsi_dmesh[1][i] += d_phi_dcsi[i];
  }

  // get the linear bar determinate of mapping
  //(need to modify for elements with more dim than BAR element)
  double det_J;
  double d_det_J_dmeshkj[DIM][MDE];
  detJ_2d_bar(&det_J, d_det_J_dmeshkj);

  if (af->Assemble_Residual) {
    if (dy_ds == 0.0) {
      func[0] += -d_sh_y_dcsi / det_J;
    } else { // use input value
      func[0] += dy_ds / det_J;
    }
  }

  if (af->Assemble_Jacobian) {
    var = MESH_DISPLACEMENT1;
    if (pd->v[pg->imtrx][var]) {
      for (j = 0; j < ei[pg->imtrx]->dof[var]; j++) {
        if (dy_ds == 0.0) {
          d_func[0][var][j] += d_sh_y_dcsi / det_J / det_J * d_det_J_dmeshkj[0][j];
        } else { // use input value (not sensitive to anything)
          d_func[0][var][j] += -1.0 * dy_ds / det_J / det_J * d_det_J_dmeshkj[0][j];
        }
      }
    }
    var = MESH_DISPLACEMENT2;
    if (pd->v[pg->imtrx][var]) {
      for (j = 0; j < ei[pg->imtrx]->dof[var]; j++) {
        if (dy_ds == 0.0) {
          d_func[0][var][j] += d_sh_y_dcsi / det_J / det_J * d_det_J_dmeshkj[1][j];
          d_func[0][var][j] += -d_phi_dcsi[j] / det_J;
        } else { // use input value (not sensitive to anything)
          d_func[0][var][j] += -1.0 * dy_ds / det_J / det_J * d_det_J_dmeshkj[1][j];
        }
      }
    }
  }

} /* end of routine apply_sdet */<|MERGE_RESOLUTION|>--- conflicted
+++ resolved
@@ -465,15 +465,7 @@
                 d_func[0][var][j] -= d_LSnormal_dmesh[ii][jj][jk] * bound_normal[ii];
                 d_func[0][var][j] -= LSnormal[ii] * bound_dnormal_dx[ii][jj][jk];
               }
-<<<<<<< HEAD
-              if (ibc_flag == -2) {
-                d_func[0][var][j] *= curvX * penalty;
-              } else {
-                d_func[0][var][j] *= curvX;
-              }
-=======
               d_func[0][var][j] *= curvX;
->>>>>>> 77ff17de
             }
             if (extra_diff_term) {
               for (ii = 0; ii < pd->Num_Dim; ii++) {
@@ -517,31 +509,10 @@
             }
             if (mp->Lub_Curv_Combine) {
               d_func[0][var][j] += curvX * LubAux->dop_curv_df[j] * phi_i;
-<<<<<<< HEAD
             }
             if (curv_near && !mp->Lub_Isotropic_Curv_Diffusion) {
               if (!lsi->near && mp->Lub_Curv_Modulation) {
                 d_func[0][var][j] -= SGN(fv->F) / lsi->alpha * div1;
-              }
-            }
-          } else if (ibc_flag == -2) {
-            for (ii = 0; ii < pd->Num_Dim; ii++) {
-              d_func[0][var][j] -= curvX * penalty * d_LSnormal_dF[ii][j] * bound_normal[ii];
-=======
->>>>>>> 77ff17de
-            }
-            if (mp->Lub_Curv_Combine) {
-              d_func[0][var][j] += curvX * LubAux->dop_curv_df[j] * phi_i;
-            }
-            if (curv_near && !mp->Lub_Isotropic_Curv_Diffusion) {
-              if (!lsi->near && mp->Lub_Curv_Modulation) {
-<<<<<<< HEAD
-                d_func[0][var][j] -= SGN(fv->F) / lsi->alpha * penalty * div1;
-                d_func[0][var][j] +=
-                    SGN(fv->F) / lsi->alpha * penalty * cos(M_PIE * theta_deg / 180.);
-=======
-                d_func[0][var][j] -= SGN(fv->F) / lsi->alpha * div1;
->>>>>>> 77ff17de
               }
             }
           }
