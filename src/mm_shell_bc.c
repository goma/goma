--- conflicted
+++ resolved
@@ -11,11 +11,6 @@
 * This software is distributed under the GNU General Public License.      *
 * See LICENSE file.                                                       *
 \************************************************************************/
-<<<<<<< HEAD
-=======
-
-
->>>>>>> bd9a34a1
 
 /* Standard include files */
 
@@ -57,7 +52,6 @@
  */
 
 /*********** R O U T I N E S   I N   T H I S   F I L E ***********************
-<<<<<<< HEAD
  *
  *
  *				NOTE:
@@ -66,10 +60,12 @@
  *
  *
  *       NAME			        TYPE			CALLED BY
- *  -----------------------------------------------------------------
+*----------------------------------------------------------------------------
  *
  *  shell_n_dot_flow_bc_confined         void
  *
+*  lub_press_hydro                      void
+*
  *  shell_n_dot_flow_bc_film             void
  *
  *  shell_t_dot_flow_bc_film             void
@@ -88,42 +84,6 @@
                                   const double dt,       /* current time step size */
                                   double xi[DIM],        /* Local stu coordinates */
                                   const Exo_DB *exo)
-=======
-*
-*
-*				NOTE:
-*
-*
-*
-*
-*       NAME			        TYPE			CALLED BY
-*----------------------------------------------------------------------------
-*
-*  shell_n_dot_flow_bc_confined         void
-*
-*  lub_press_hydro                      void
-*
-*  shell_n_dot_flow_bc_film             void
-*
-*  shell_t_dot_flow_bc_film             void
-*
-*  shell_n_dot_gradh_bc                 void
-*
-*  shell_n_dot_pflux_bc                 void
-*
-*
-******************************************************************************/
-
-
-void
-shell_n_dot_flow_bc_confined(double func[DIM],
-                             double d_func[DIM][MAX_VARIABLE_TYPES + MAX_CONC][MDE],
-                             const double flowrate, /* imposed flow rate */
-                             const double time,     /* current time */
-                             const double dt,       /* current time step size */
-                             double xi[DIM],        /* Local stu coordinates */
-                             const Exo_DB *exo)
->>>>>>> bd9a34a1
 
 /***********************************************************************
  *
