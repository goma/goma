/************************************************************************ *
* Goma - Multiphysics finite element software                             *
* Sandia National Laboratories                                            *
*                                                                         *
* Copyright (c) 2014 Sandia Corporation.                                  *
*                                                                         *
* Under the terms of Contract DE-AC04-94AL85000 with Sandia Corporation,  *
* the U.S. Government retains certain rights in this software.            *
*                                                                         *
* This software is distributed under the GNU General Public License.      *
\************************************************************************/
 


/* Standard include files */

#include <stdlib.h>
#include <stdio.h>
#include <string.h>
#include <math.h>

/* GOMA include files */

#include "std.h"
#include "rf_fem_const.h"
#include "rf_fem.h"
#include "rf_masks.h"
#include "rf_io_const.h"
#include "rf_io_structs.h"
#include "rf_io.h"
#include "rf_mp.h"
#include "el_elm.h"
#include "el_geom.h"
#include "rf_bc_const.h"
#include "rf_solver_const.h"
#include "rf_solver.h"
#include "rf_fill_const.h"
#include "rf_vars_const.h"
#include "mm_mp_const.h"
#include "mm_as_const.h"
#include "mm_as_structs.h"
#include "mm_as.h"

#include "mm_mp_structs.h"
#include "mm_mp.h"
#include "mm_std_models_shell.h"
#include "mm_qp_storage.h"

#include "mm_eh.h"

#define GOMA_MM_SHELL_BC_C
#include "mm_shell_bc.h"
#include "shell_tfmp_util.h"
#include "goma.h"

/*
 * Global variables defined here. Declared frequently via rf_bc.h
 */



/*********** R O U T I N E S   I N   T H I S   F I L E ***********************
*
*						
*				NOTE:		 
*						 
*						 
*						 
*
*       NAME			        TYPE			CALLED BY
*  -----------------------------------------------------------------
*
*  shell_n_dot_flow_bc_confined         void                   
*
*  shell_n_dot_flow_bc_film             void                   
*
*  shell_t_dot_flow_bc_film             void
*
*  shell_n_dot_gradh_bc                 void
*
*  shell_n_dot_pflux_bc                 void
*
*
******************************************************************************/


void
shell_n_dot_flow_bc_confined(double func[DIM],
                             double d_func[DIM][MAX_VARIABLE_TYPES + MAX_CONC][MDE],
                             const double flowrate, /* imposed flow rate */
                             const double time,     /* current time */
                             const double dt,       /* current time step size */
                             double xi[DIM],        /* Local stu coordinates */
                             const Exo_DB *exo)

     /***********************************************************************
      *
      * shell_n_dot_flow_bc_confined():
      *
      *  Function which evaluates the expression specifying the
      *  pressure gradient (or flow rate) at a quadrature point normal to the side
      *  of an element.
      *
      *         func =   - flowrate + n .(  H^3 /(12*mu) * (-grad LUB_P)
      *                                   + 0.5 * (U_bot + U_top) * H )
      *
      *  The boundary condition GRAD_LUB_PRESS_BC employs this function.
      *
      *
      * Input:
      *
      *  flowrate      = specified on the bc card as the first float
      *  grad LUB_P    = Lubrication pressure gradient
      *  U_top         = Velocity of the top wall
      *  U_bot         = Velocity of the bottom wall
      *  H             = Distance between top and bottom wall
      *
      * Output:
      *
      *  func[0] = value of the function mentioned above
      *  d_func[0][varType][lvardof] =
      *              Derivate of func[0] wrt
      *              the variable type, varType, and the local variable
      *              degree of freedom, lvardof, corresponding to that
      *              variable type.
      *
      *
      *   Author: K. Tjiptowidjojo    (12/13/2010)
      *
      ********************************************************************/
{
  int j, ii, var;
  int *n_dof = NULL;
  int dof_map[MDE];
  double grad_phi_j[DIM], grad_II_phi_j[DIM];
  double bound_normal[DIM];


/* Save the boundary normal vector */

  for(ii = 0; ii < pd->Num_Dim; ii++)
    { 
      bound_normal[ii] = fv->snormal[ii];
    }

 /*
  * Prepare geometry
  */
  n_dof = (int *)array_alloc (1, MAX_VARIABLE_TYPES, sizeof(int));
  lubrication_shell_initialize(n_dof, dof_map, -1, xi, exo, 0);


/* Calculate the flow rate and its sensitivties */

  calculate_lub_q_v(R_LUBP, time, dt, xi, exo);



  if (af->Assemble_LSA_Mass_Matrix)
    {
      return;
    }

  if (af->Assemble_Jacobian)
    {
      var = LUBP;
      if (pd->v[pg->imtrx][var])
      {
        for ( j=0; j<ei[pg->imtrx]->dof[var]; j++)
           {
            for (ii = 0; ii < pd->Num_Dim; ii++)
              {
                 grad_phi_j[ii] = bf[var]->grad_phi[j][ii];
                 grad_II_phi_j[ii] = 0.0;
              }

            Inn(grad_phi_j, grad_II_phi_j);

            for (ii=0; ii<pd->Num_Dim; ii++)
              {
               d_func[0][var][j] += LubAux->dq_dp1[ii][j] * grad_II_phi_j[ii] * bound_normal[ii];
              }
           }
      }


    } /* end of if Assemble_Jacobian */


  /* Calculate the residual contribution        */

  func[0] = - flowrate;
  for (ii = 0; ii < pd->Num_Dim; ii++)
    {
      func[0] +=  LubAux->q[ii] * bound_normal[ii];
    }

  /* clean-up */
  safe_free((void *) n_dof);

} /* END of routine shell_n_dot_flow_bc_confined  */
/*****************************************************************************/
/*****************************************************************************/
/*****************************************************************************/

void
lub_static_pressure(double func[DIM],
                    double d_func[DIM][MAX_VARIABLE_TYPES + MAX_CONC][MDE],
                    const double P_atm,    /* imposed atmospheric pressure */
                    const double time,     /* current time */
                    const double dt,	   /* current time step size */
                    double xi[DIM],        /* Local stu coordinates */
                    const Exo_DB *exo)

     /***********************************************************************
      *
      * lub_static_pressure():
      *
      *  Function which evaluates the expression specifying the
      *  pressure at a quadrature point normal to the side
      *  of an element to be in static equilibrium.
      *
      *         func =   LUB_P - (P_atm - HEAVISIDE * CURV * sigma/H)
      *
      *  The boundary condition LUB_STATIC employs this function.
      *
      *
      * Input:
      *
      *
      *  LUB_P         = Lubrication pressure
      *  P_atm         = specified on the bc card as the first float
      *  HEAVISIDE     = Heaviside function -- active only when F < 0
      *  CURV          = Analytical curvature in direction normal to the substrate
      *  sigma         = Surface tension
      *  H             = Distance between top and bottom wall
      *
      * Output:
      *
      *  func[0] = value of the function mentioned above
      *  d_func[0][varType][lvardof] =
      *              Derivate of func[0] wrt
      *              the variable type, varType, and the local variable
      *              degree of freedom, lvardof, corresponding to that
      *              variable type.
      *
      *
      *   Author: K. Tjiptowidjojo    (08/05/2014)
      *
      ********************************************************************/
{
  int i, j, k, jk, var;
  int dim;
  int *n_dof = NULL;
  int dof_map[MDE];

  dbl phi_j;

 /*
  * Prepare geometry
  */

  dim = pd->Num_Dim;

  n_dof = (int *)array_alloc (1, MAX_VARIABLE_TYPES, sizeof(int));
  lubrication_shell_initialize(n_dof, dof_map, -1, xi, exo, 0);


  /* Extract wall heights */
  dbl H, H_U, dH_U_dtime, H_L, dH_L_dtime;
  dbl dH_U_dX[DIM],dH_L_dX[DIM], dH_U_dp, dH_U_ddh;
  H = height_function_model(&H_U, &dH_U_dtime, &H_L, &dH_L_dtime, dH_U_dX, dH_L_dX, &dH_U_dp, &dH_U_ddh, time, dt);

  /***** DEFORM HEIGHT AND CALCULATE SENSITIVITIES *****/

  /* Define variables */
  dbl D_H_DX[DIM][MDE], D_H_DP[MDE];
  dbl D_H_DRS[DIM][MDE];
  dbl D_H_DNORMAL[DIM][MDE];
  memset(D_H_DX,  0.0, sizeof(double)*DIM*MDE);
  memset(D_H_DRS,  0.0, sizeof(double)*DIM*MDE);
  memset(D_H_DNORMAL,  0.0, sizeof(double)*DIM*MDE);
  memset(D_H_DP,  0.0, sizeof(double)*MDE);

  /* Deform height */
  switch ( mp->FSIModel ) {
  case FSI_MESH_CONTINUUM:
  case FSI_MESH_UNDEF:
  case FSI_SHELL_ONLY_UNDEF:
  for ( i = 0; i < dim; i++)
     {
      H -= fv->snormal[i] * fv->d[i];
     }
  break;
  case FSI_SHELL_ONLY_MESH:
    if (pd->e[pg->imtrx][R_SHELL_NORMAL1] && pd->e[pg->imtrx][R_SHELL_NORMAL2] && pd->e[pg->imtrx][R_SHELL_NORMAL3] )
      {
       for ( i = 0; i < dim; i++)
          {
           H -= fv->n[i] * fv->d[i];
          }
      }
    else
      {
       for ( i = 0; i < dim; i++)
          {
           H -= fv->snormal[i] * fv->d[i];
          }
      }
  break;
  case FSI_REALSOLID_CONTINUUM:
  for ( i = 0; i < dim; i++) 
     {
      H -= fv->snormal[i] * fv->d_rs[i];
     }
  break;
 }

 /* Calculate height sensitivity to mesh */
 switch ( mp->FSIModel ) {
 case FSI_MESH_CONTINUUM:
 case FSI_MESH_UNDEF:
 case FSI_SHELL_ONLY_UNDEF:
 for ( i = 0; i < dim; i++)
    {
     for ( j = 0; j < dim; j++)
        {
         for ( k = 0; k < ei[pg->imtrx]->dof[MESH_DISPLACEMENT1]; k++)
            {
              jk = dof_map[k];
              D_H_DX[j][jk] += delta(i,j)*(dH_U_dX[i]-dH_L_dX[i])*bf[MESH_DISPLACEMENT1]->phi[k];
              D_H_DX[j][jk] -= fv->dsnormal_dx[i][j][jk] * fv->d[i];
              D_H_DX[j][jk] -= fv->snormal[i] * delta(i,j) * bf[MESH_DISPLACEMENT1]->phi[k];
            }
	}
    }
  break;
 case FSI_SHELL_ONLY_MESH:
   if ( (pd->e[pg->imtrx][R_SHELL_NORMAL1]) && (pd->e[pg->imtrx][R_SHELL_NORMAL2]) && (pd->e[pg->imtrx][R_SHELL_NORMAL3]) )
     {
      for ( i = 0; i < dim; i++)
         {
          for ( j = 0; j < dim; j++)
             {
              for ( k = 0; k < ei[pg->imtrx]->dof[MESH_DISPLACEMENT1]; k++)
                 {
                  jk = dof_map[k];
                  D_H_DX[j][jk] += delta(i,j)*(dH_U_dX[i]-dH_L_dX[i])*bf[MESH_DISPLACEMENT1]->phi[k];
                  D_H_DX[j][jk] -= fv->n[i] * delta(i,j) * bf[MESH_DISPLACEMENT1]->phi[k];
                 }
             }
         }
     }
   else
     {
      for ( i = 0; i < dim; i++)
         {
          for ( j = 0; j < dim; j++)
             {
              for ( k = 0; k < ei[pg->imtrx]->dof[MESH_DISPLACEMENT1]; k++)
                 {
                  jk = dof_map[k];
                  D_H_DX[j][jk] += delta(i,j)*(dH_U_dX[i]-dH_L_dX[i])*bf[MESH_DISPLACEMENT1]->phi[k];
                  D_H_DX[j][jk] -= fv->dsnormal_dx[i][j][jk] * fv->d[i];
                  D_H_DX[j][jk] -= fv->snormal[i] * delta(i,j) * bf[MESH_DISPLACEMENT1]->phi[k];
                 }
             }
         }
     }
  break;
 case FSI_REALSOLID_CONTINUUM:
 for ( i = 0; i < dim; i++) 
    {
     for ( j = 0; j < dim; j++) 
        {
         for ( k = 0; k < ei[pg->imtrx]->dof[MESH_DISPLACEMENT1]; k++) 
            {
             jk = dof_map[k];
             D_H_DX[j][jk] += delta(i,j)*(dH_U_dX[i]-dH_L_dX[i])*bf[MESH_DISPLACEMENT1]->phi[k];
             D_H_DX[j][jk] -= fv->dsnormal_dx[i][j][jk] * fv->d_rs[i];
	    }
         for ( k = 0; k < ei[pg->imtrx]->dof[SOLID_DISPLACEMENT1]; k++) 
            {
             jk = dof_map[k];
             D_H_DRS[j][jk] -= fv->snormal[i] * delta(i,j) * bf[SOLID_DISPLACEMENT1]->phi[jk];
            }
        }
    }
  break;
 }

 /* Calculate height sensitivity to shell normal */
 switch ( mp->FSIModel ) {

 case FSI_SHELL_ONLY_MESH:
 if ( (pd->e[pg->imtrx][R_SHELL_NORMAL1]) && (pd->e[pg->imtrx][R_SHELL_NORMAL2]) && (pd->e[pg->imtrx][R_SHELL_NORMAL3]) )
   {
    for ( i = 0; i < dim; i++)
       {
        for ( j = 0; j < dim; j++)
           {
            for ( k = 0; k < ei[pg->imtrx]->dof[SHELL_NORMAL1]; k++)
               {
                D_H_DNORMAL[j][k] -= delta(i,j) * bf[SHELL_NORMAL1]->phi[k] * fv->d[i];
               }
           }
       }
   }
  break;
 }

  /***** CALCULATE HEAVISIDE AND SENSITIVITIES *****/

  dbl Hn = 0.0;
  dbl D_Hn_DF[MDE], D_Hn_DX[DIM][MDE];
  memset(D_Hn_DF, 0.0, sizeof(double)*MDE);
  memset(D_Hn_DX, 0.0, sizeof(double)*DIM*MDE);


  if ( pd->v[pg->imtrx][FILL] )
    {
     load_lsi( ls->Length_Scale );
     load_lsi_derivs();
     Hn = 1.0 - lsi->Hn;
    }

  /* Calculate F sensitivity */
  if ( pd->v[pg->imtrx][FILL] )
    {
     for ( i = 0; i < ei[pg->imtrx]->dof[FILL]; i++)
        {
         D_Hn_DF[i] = - lsi->d_Hn_dF[i];
        }
    }

  /***** CALCULATE CURVATURE AND SENSITIVITIES *****/

  dbl CURV = 0.0;
  dbl D_CURV_DH = 0.0;
  dbl D_CURV_DF[MDE], D_CURV_DX[DIM][MDE];
  memset(D_CURV_DF, 0.0, sizeof(double)*MDE);
  memset(D_CURV_DX, 0.0, sizeof(double)*DIM*MDE);

  /* Curvature - analytic in the "z" direction  */
  dbl dcaU, dcaL, slopeU, slopeL;
  dcaU = dcaL = slopeU = slopeL = 0;
  if ( pd->v[pg->imtrx][FILL] )
    {
     dcaU = mp->dcaU*M_PIE/180.0;
     dcaL = mp->dcaL*M_PIE/180.0;
     slopeU = slopeL = 0.;
     for ( i = 0; i < dim; i++)
        {
          slopeU += dH_U_dX[i]*lsi->normal[i];
          slopeL += dH_L_dX[i]*lsi->normal[i];
        }
     CURV += (cos(M_PIE-dcaU-atan(slopeU)) + cos(M_PIE-dcaL-atan(-slopeL)))/H ;
    }

  /* Sensitivity to height */
  if ( pd->v[pg->imtrx][FILL] )  D_CURV_DH = -(cos(M_PIE-dcaU-atan(slopeU)) + cos(M_PIE-dcaL-atan(-slopeL)))/(H*H);


  /* Sensitivity to level set F */
  if ( pd->v[pg->imtrx][FILL] )
    {
     for ( i = 0; i < ei[pg->imtrx]->dof[FILL]; i++)
        {
         for ( j = 0; j < dim; j++)
            {
             D_CURV_DF[i] += sin(dcaU+atan(slopeU))/(H*(1+slopeU*slopeU))*dH_U_dX[j]**lsi->d_normal_dF[j];
             D_CURV_DF[i] += sin(dcaL+atan(slopeL))/(H*(1+slopeL*slopeL))*dH_L_dX[j]**lsi->d_normal_dF[j];
            }
	}
    }

  /* Sensitivity to mesh */
  if ( pd->v[pg->imtrx][FILL] )
    {
     for ( i = 0; i < dim; i++)
        {
         for ( j = 0; j < n_dof[MESH_DISPLACEMENT1]; j++)
            {
             D_CURV_DX[i][j] += D_CURV_DH * D_H_DX[i][j];
            }
	}
    }


  /***** CALCULATE RESIDUAL CONTRIBUTION *****/

  func[0] = fv->lubp - (P_atm + mp->surface_tension * Hn * CURV);


  /***** CALCULATE JACOBIAN CONTRIBUTION *****/

  if (af->Assemble_Jacobian)
    {

      /* Sensitivity w.r.t. pressure */
      var = LUBP;
      if (pd->v[pg->imtrx][var])
        {
         for (j = 0; j < ei[pg->imtrx]->dof[var]; j++)
            {
             phi_j = bf[var]->phi[j];

             d_func[0][var][j] = phi_j - mp->surface_tension * Hn * D_CURV_DH * D_H_DP[j];
            }
	}


      /* Sensitivity w.r.t. level set */
      var = FILL;
      if (pd->v[pg->imtrx][var])
        {
         for (j = 0; j < ei[pg->imtrx]->dof[var]; j++)
            {
             d_func[0][var][j] = - mp->surface_tension * (D_Hn_DF[j] * CURV + Hn * D_CURV_DF[j]);
            }
	}

      /* Sensitivity w.r.t. mesh */
      if (pd->v[pg->imtrx][MESH_DISPLACEMENT1])
        {
         for (i = 0; i < dim; i++)
            {
             var = MESH_DISPLACEMENT1 + i;

             for (j = 0; j < ei[pg->imtrx]->dof[var]; j++)
                {
                 d_func[0][var][j] = - mp->surface_tension * (D_Hn_DX[i][j] * CURV + Hn * D_CURV_DX[i][j]);
                }
            }
	}

    } /* end of if Assemble_Jacobian */



  /* clean-up */
  safe_free((void *) n_dof);

} /* END of routine lub_static_pressure  */
/*****************************************************************************/
/*****************************************************************************/
/*****************************************************************************/

void 
shell_n_dot_flow_bc_film(double func[DIM],
		         double d_func[DIM][MAX_VARIABLE_TYPES + MAX_CONC][MDE],
		         const double flowrate, /* imposed flow rate */
                         const double time,     /* current time */
                         const double dt,       /* current time step size */
                         double xi[DIM],        /* Local stu coordinates */
                         const Exo_DB *exo)

     /***********************************************************************
      *
      * shell_n_dot_flow_bc_film():
      *
      *  Function which evaluates the expression specifying the
      *  pressure gradient (or flow rate) at a quadrature point normal to the side
      *  of an element.
      *
      *         func =   - flowrate + n .(  SH_FH^3 /(3*mu) * (-grad SH_FP)
      *                                   + U_bot * SH_FH )
      *
      *  The boundary condition SHELL_GRAD_FP_BC employs this function.
      *
      *
      * Input:
      *
      *  flowrate      = specified on the bc card as the first float
      *  grad SH_FP    = Lubrication pressure gradient
      *  U_bot         = Velocity of the substrate
      *  SH_FH         = Film thickness
      *
      * Output:
      *
      *  func[0] = value of the function mentioned above
      *  d_func[0][varType][lvardof] =
      *              Derivate of func[0] wrt
      *              the variable type, varType, and the local variable
      *              degree of freedom, lvardof, corresponding to that
      *              variable type.
      *
      *   Author: K. Tjiptowidjojo    (3/1/2010)
      * 
      ********************************************************************/
{
  int j, ii, var;
  int *n_dof = NULL;
  int dof_map[MDE];
  double phi_j;
  double grad_phi_j[DIM], grad_II_phi_j[DIM];
  double bound_normal[DIM];



/* Save the boundary normal vector */

  for(ii = 0; ii < pd->Num_Dim; ii++)
    {
      bound_normal[ii] = fv->snormal[ii];
    }

/*
  * Prepare geometry
  */
  n_dof = (int *)array_alloc (1, MAX_VARIABLE_TYPES, sizeof(int));
  lubrication_shell_initialize(n_dof, dof_map, -1, xi, exo, 0);


/* Calculate the flow rate and its sensitivties */

  calculate_lub_q_v(R_SHELL_FILMP, time, dt, xi, exo);


  if (af->Assemble_LSA_Mass_Matrix)
    {
      return;
    }
  

  if (af->Assemble_Jacobian) 
    {
      var = SHELL_FILMP;
      if (pd->v[pg->imtrx][var])
      {
        for ( j=0; j<ei[pg->imtrx]->dof[var]; j++)
           {
            for (ii = 0; ii < pd->Num_Dim; ii++)
              {
                 grad_phi_j[ii] = bf[var]->grad_phi[j][ii];
                 grad_II_phi_j[ii] = 0.0;
              }

            Inn(grad_phi_j, grad_II_phi_j);
                       	              
            for (ii=0; ii<pd->Num_Dim; ii++)
              {
	       d_func[0][var][j] += LubAux->dq_dp1[ii][j] * grad_II_phi_j[ii] * bound_normal[ii];
              }
           }
      }

      var = SHELL_FILMH;
      if (pd->v[pg->imtrx][var])
      {
        for ( j=0; j<ei[pg->imtrx]->dof[var]; j++)
           {
            phi_j = bf[var]->phi[j];

            for (ii = 0; ii < pd->Num_Dim; ii++)
              {
                 grad_phi_j[ii] = bf[var]->grad_phi[j][ii];
                 grad_II_phi_j[ii] = 0.0;
              }

            Inn(grad_phi_j, grad_II_phi_j);

                       	              
            for (ii=0; ii<pd->Num_Dim; ii++)
              {
	       d_func[0][var][j] += LubAux->dq_dh1[ii][j] * grad_II_phi_j[ii] * bound_normal[ii];
	       d_func[0][var][j] += LubAux->dq_dh2[ii][j] * phi_j * bound_normal[ii];
              }
           }
      }

      var = SHELL_PARTC;
      if (pd->v[pg->imtrx][var])
      {
        for ( j=0; j<ei[pg->imtrx]->dof[var]; j++)
           {
            phi_j = bf[var]->phi[j];
                       	              
            for (ii=0; ii<pd->Num_Dim; ii++)
              {
	       d_func[0][var][j] += LubAux->dq_dc[ii][j] * phi_j * bound_normal[ii];
              }
           }
      }


    } /* end of if Assemble_Jacobian */
  

  /* Calculate the residual contribution	*/

  func[0] = - flowrate;
  for (ii = 0; ii < pd->Num_Dim; ii++)
    {
      func[0] += LubAux->q[ii] * bound_normal[ii]; 
    }
   
  /* clean-up */
  safe_free((void *) n_dof);

} /* END of routine shell_n_dot_flow_bc_film  */
/*****************************************************************************/
/*****************************************************************************/
/*****************************************************************************/


void 
shell_n_dot_gradp_bc(double func[DIM],
		     double d_func[DIM][MAX_VARIABLE_TYPES + MAX_CONC][MDE],
                     const double time,     /* current time */
                     const double dt,       /* current time step size */
                     double xi[DIM],        /* Local stu coordinates */
                     const Exo_DB *exo)

     /***********************************************************************
      *
      * shell_n_dot_gradp_bc():
      *
      *  Function which sets the pressure gradient at the side to be zero
      *
      *         func =   n .(-grad SH_FP + grad DisjPress)
      *                         
      *
      *  The boundary condition SHELL_FLOW_DEVELOPED_BC employs this function.
      *
      *
      * Input:
      *
      *  grad SH_FP    = Lubrication pressure gradient
      *  grad_DisjPress = Disjoining pressure gradient
      *
      * Output:
      *
      *  func[0] = value of the function mentioned above
      *  d_func[0][varType][lvardof] =
      *              Derivate of func[0] wrt
      *              the variable type, varType, and the local variable
      *              degree of freedom, lvardof, corresponding to that
      *              variable type.
      *
      *   Author: K. Tjiptowidjojo    (4/27/2011)
      * 
      ********************************************************************/
{
  int j, ii, var;
  int *n_dof = NULL;
  int dof_map[MDE];
  double grad_P[DIM];
  double grad_DisjPress[DIM], dgrad_DisjPress_dH1[DIM][MDE], dgrad_DisjPress_dH2[DIM][MDE]; 
  double phi_j;
  double grad_phi_j[DIM], grad_II_phi_j[DIM];
  double bound_normal[DIM];



/* Save the boundary normal vector */

  for(ii = 0; ii < pd->Num_Dim; ii++)
    {
      bound_normal[ii] = fv->snormal[ii];
    }

/*
  * Prepare geometry
  */
  n_dof = (int *)array_alloc (1, MAX_VARIABLE_TYPES, sizeof(int));
  lubrication_shell_initialize(n_dof, dof_map, -1, xi, exo, 0);


/* Calculate pressure gradient  */

   Inn( fv->grad_sh_fp, grad_P );

/* Calculate disjoining pressure gradient and its sensitivities */
  
   disjoining_pressure_model(fv->sh_fh, fv->grad_sh_fh, grad_DisjPress, dgrad_DisjPress_dH1, dgrad_DisjPress_dH2);

  if (af->Assemble_LSA_Mass_Matrix)
    {
      return;
    }
  

  if (af->Assemble_Jacobian) 
    {
      var = SHELL_FILMP;
      if (pd->v[pg->imtrx][var])
      {
        for ( j=0; j<ei[pg->imtrx]->dof[var]; j++)
           {
            for (ii = 0; ii < pd->Num_Dim; ii++)
              {
                 grad_phi_j[ii] = bf[var]->grad_phi[j][ii];
                 grad_II_phi_j[ii] = 0.0;
              }

            Inn(grad_phi_j, grad_II_phi_j);
                       	              
            for (ii=0; ii<pd->Num_Dim; ii++)
              {
	       d_func[0][var][j] += - grad_II_phi_j[ii] * bound_normal[ii];
              }
           }
      }

      var = SHELL_FILMH;
      if (pd->v[pg->imtrx][var])
      {
        for ( j=0; j<ei[pg->imtrx]->dof[var]; j++)
           {
            phi_j = bf[var]->phi[j];

            for (ii = 0; ii < pd->Num_Dim; ii++)
              {
                 grad_phi_j[ii] = bf[var]->grad_phi[j][ii];
                 grad_II_phi_j[ii] = 0.0;
              }

            Inn(grad_phi_j, grad_II_phi_j);

                       	              
            for (ii=0; ii<pd->Num_Dim; ii++)
              {
	       d_func[0][var][j] += dgrad_DisjPress_dH1[ii][j] * grad_II_phi_j[ii] * bound_normal[ii];
	       d_func[0][var][j] += dgrad_DisjPress_dH2[ii][j] * phi_j * bound_normal[ii];
              }
           }
      }

    } /* end of if Assemble_Jacobian */
  

  /* Calculate the residual contribution	*/

  for (ii = 0; ii < pd->Num_Dim; ii++)
    {
      func[0] += (- grad_P[ii] + grad_DisjPress[ii]) * bound_normal[ii]; 
    }
   
  /* clean-up */
  safe_free((void *) n_dof);

} /* END of routine shell_n_dot_gradp_bc  */
/*****************************************************************************/
/*****************************************************************************/
/*****************************************************************************/



void 
shell_n_dot_gradh_bc(double func[DIM],
		     double d_func[DIM][MAX_VARIABLE_TYPES + MAX_CONC][MDE],
		     const double slope) /* imposed slope */

     /***********************************************************************
      *
      * shell_n_dot_gradh_bc():
      *
      *  Function which evaluates the expression specifying the
      *  film slope  at a quadrature point normal to the side
      *  of an element.
      *
      *         func =   - slope + n . grad SH_FH
      *
      *  The boundary condition SHELL_GRAD_FH_BC employs this function.
      *
      *
      * Input:
      *
      *  slope         = specified on the bc card as the first float
      *  grad SH_FH    = Film slope at the Gauss point
      *
      * Output:
      *
      *  func[0] = value of the function mentioned above
      *  d_func[0][varType][lvardof] =
      *              Derivate of func[0] wrt
      *              the variable type, varType, and the local variable
      *              degree of freedom, lvardof, corresponding to that
      *              variable type.
      *
      *   Author: K. Tjiptowidjojo    (3/2/2010)
      * 
      ********************************************************************/
{
  int j, ii, jj, var;
  double grad_phi_j[DIM], grad_II_phi_j[DIM];
  double grad_II_H[DIM];
  double bound_normal[DIM], shell_normal[DIM];

/* Save the boundary normal vector */

  for(ii = 0; ii < VIM; ii++)
    {
      grad_II_H[ii] = 0.;
      bound_normal[ii] = fv->snormal[ii];
    }


/* Get the vector normal to the shell plane */

   shell_determinant_and_normal(ei[pg->imtrx]->ielem, ei[pg->imtrx]->iconnect_ptr, ei[pg->imtrx]->num_local_nodes,
                                ei[pg->imtrx]->ielem_dim, 1);

  for(ii = 0; ii < VIM; ii++)
    {
      shell_normal[ii] = fv->snormal[ii];
    }

/* grad H = (I - nn) dot grad sh fh */

  for (ii = 0; ii < VIM; ii++)
    {
      for (jj = 0; jj < VIM; jj++)
        {
          grad_II_H[ii] += (  delta(ii,jj) * fv->grad_sh_fh[jj]
                         - shell_normal[ii] * shell_normal[jj] * fv->grad_sh_fh[jj] );
        }
    }


  if (af->Assemble_LSA_Mass_Matrix)
    {
      return;
    }
  

  if (af->Assemble_Jacobian) 
    {
      var = SHELL_FILMH;
      if (pd->v[pg->imtrx][var])
      {
        for ( j=0; j<ei[pg->imtrx]->dof[var]; j++)
           {	              
            for (ii=0; ii<VIM; ii++)
              {
               grad_phi_j[ii] = bf[var]->grad_phi[j][ii];
	       grad_II_phi_j[ii] = 0.0;
              }
            for (ii = 0; ii<VIM; ii++)
              {
               for (jj = 0; jj<VIM; jj++)
                 {
                   grad_II_phi_j[ii] += (delta(ii,jj)*grad_phi_j[jj]
                                        - shell_normal[ii]*shell_normal[jj]*grad_phi_j[jj]);
                 }
              }
            for (ii=0; ii<VIM; ii++)
              {
	       d_func[0][var][j] += grad_II_phi_j[ii] * bound_normal[ii];
              }

           }
      }
    } /* end of if Assemble_Jacobian */
  
  /* Calculate the residual contribution	*/
  func[0] = - slope;
  for (ii = 0; ii < VIM; ii++)
    {
      func[0] += bound_normal[ii] * grad_II_H[ii];
    }

} /* END of routine shell_n_dot_gradh_bc  */
/*****************************************************************************/
/*****************************************************************************/
/*****************************************************************************/


void 
shell_n_dot_pflux_bc(double func[DIM],
		     double d_func[DIM][MAX_VARIABLE_TYPES + MAX_CONC][MDE],
		     const double flux,     /* imposed particles flux */
                     const double time,     /* current time */
                     const double dt)       /* current time step size */
                     


     /***********************************************************************
      *
      * shell_n_dot_pflux_bc():
      *
      *  Function which evaluates the expression specifying the
      *  particles flux  at a quadrature point normal to the side
      *  of an element.
      *
      *         func =   - flux + n . (   SH_PC * SH_FH^3/(3*mu) * (- grad_SH_FP)    
      *                                 + SH_PC * Ubot * SH_FH 
      *                                 - SH_FH * Diff * grad SH_PC )
      *
      *  The boundary condition SHELL_GRAD_PC_BC employs this function.
      *
      *
      * Input:
      *
      *  flux         = specified on the bc card as the first float
      *  SH_PC        = particles concentration
      *  SH_FH        = film thickness
      *  grad_SH_FP   = film lubrication pressure gradient
      *  grad SH_FH   = film slope
      *  grad_SH_PC   = particles concentration gradient
      *
      * Output:
      *
      *  func[0] = value of the function mentioned above
      *  d_func[0][varType][lvardof] =
      *              Derivate of func[0] wrt
      *              the variable type, varType, and the local variable
      *              degree of freedom, lvardof, corresponding to that
      *              variable type.
      *
      *   Author: K. Tjiptowidjojo    (3/10/2010)
      * 
      ********************************************************************/
{
  int j, ii, jj, var;
  double phi_j;
  double grad_phi_j[DIM], grad_phi_j_corrected[DIM];
  double veloU[DIM], veloL[DIM];
  double grad_C[DIM];
  double bound_normal[DIM], shell_normal[DIM];
  double H;
  double mu, dmu_dc, diff_coeff, ddiff_dmu, ddiff_dc;
  VISCOSITY_DEPENDENCE_STRUCT d_mu_struct;  /* viscosity dependence */
  VISCOSITY_DEPENDENCE_STRUCT *d_mu = &d_mu_struct;

  H = fv->sh_fh;
  mu = viscosity(gn, NULL, d_mu);
  diff_coeff = diffusion_coefficient_model(mu, &ddiff_dmu);
  dmu_dc = mp->d_viscosity[SHELL_PARTC];
  ddiff_dc = ddiff_dmu * dmu_dc;
  velocity_function_model(veloU, veloL, time, dt);


/* Save the boundary normal vector */

  for(ii = 0; ii < VIM; ii++)
    {
      grad_C[ii] = 0.0;
      bound_normal[ii] = fv->snormal[ii];
    }

  shell_determinant_and_normal(ei[pg->imtrx]->ielem, ei[pg->imtrx]->iconnect_ptr, ei[pg->imtrx]->num_local_nodes,
                               ei[pg->imtrx]->ielem_dim, 1);

  for(ii = 0; ii < VIM; ii++)
    {
      shell_normal[ii] = fv->snormal[ii];
    }

/* Peform I- nn to gradient operator */

  for (ii = 0; ii < VIM; ii++)
    {
      for (jj = 0; jj < VIM; jj++)
        {
          grad_C[ii] += (  delta(ii,jj) * fv->grad_sh_pc[jj] 
                         - shell_normal[ii] * shell_normal[jj] * fv->grad_sh_pc[jj] );
        }
    }


  if (af->Assemble_LSA_Mass_Matrix)
    {
      return;
    }


  if (af->Assemble_Jacobian) 
    {

      var = SHELL_FILMH;
      if (pd->v[pg->imtrx][var])
      {
        for ( j=0; j<ei[pg->imtrx]->dof[var]; j++)
           {
            phi_j = bf[var]->phi[j];
     
            if ( fabs(flux) < 1.0e-10 )
              {
               d_func[0][var][j] += 0.0;
              }
            else
              {
               for (ii=0; ii<VIM; ii++)
                  {
	           d_func[0][var][j] += phi_j * diff_coeff * grad_C[ii] * bound_normal[ii];
                  }
              }
           }
      }


      var = SHELL_PARTC;
      if (pd->v[pg->imtrx][var])
      {
        for ( j=0; j<ei[pg->imtrx]->dof[var]; j++)
           {
            phi_j = bf[var]->phi[j];

            for (ii = 0; ii < VIM; ii++)
              {
                 grad_phi_j[ii] = bf[var]->grad_phi[j][ii];
                 grad_phi_j_corrected[ii] = 0.0;
              }
            for (ii = 0; ii < VIM; ii++)
              {
                 for (jj = 0; jj < VIM; jj++)
                    {
                     grad_phi_j_corrected[ii] += (delta(ii,jj)*grad_phi_j[jj]
                                                 - shell_normal[ii]*shell_normal[jj]*grad_phi_j[jj]);
                    }
              }
            if ( fabs(flux) == 0.0 )
              {
               for (ii=0; ii<VIM; ii++)
                  {
	           d_func[0][var][j] += grad_phi_j_corrected[ii] * bound_normal[ii];
                  }
              }
            else
              {
               for (ii=0; ii<VIM; ii++)
                  {
	           d_func[0][var][j] += H * ddiff_dc * grad_C[ii] * bound_normal[ii];
	           d_func[0][var][j] += H * diff_coeff * grad_phi_j_corrected[ii] * bound_normal[ii];
                  }
              }
           }
      }


    } /* end of if Assemble_Jacobian */

  /* Calculate the residual contribution	*/


  func[0] = - flux;
  if ( fabs(flux) == 0. )
    {
     for (ii = 0; ii < VIM; ii++)
        {
         func[0] += bound_normal[ii] * grad_C[ii];
        }
    }
  else
    {
     for (ii = 0; ii < VIM; ii++)
        {
         func[0] += bound_normal[ii] * H * diff_coeff * grad_C[ii];
        }
    }

} /* END of routine shell_n_dot_pflux_bc  */
/*****************************************************************************/
/*****************************************************************************/
/*****************************************************************************/

/****************************************************************************/

void
apply_shell_traction_bc(double func[DIM],
                       	double d_func[DIM][MAX_VARIABLE_TYPES + MAX_CONC][MDE],
                        const int BC_name, /* BC name identifier */
                        const dbl tx,   /* Traction in x-direction */
                        const dbl ty,   /* Traction in y-direction */
                        const dbl tz)	   /* Traction in z-direction */

     /***********************************************************************
      *
      * apply_shell_traction_bc():
      *
      *  Function which which evaluates traction  at a quadrature point
      *  normal to the side of an element.
      *
      *   func[0] =   e . (i tx + j ty + k tz)
      *
      *  e is either e1 or e2 depending on the type of BC
      *
      *  The boundary condition SH_S11_WEAK_BC and SH_S22_WEAK_BC
      *  employ this function.
      *
      *
      * Input:
      *
      * tx, ty, tz   = Traction components
      *
      * Output:
      *
      *  func[0] = value of the function mentioned above
      *  d_func[0][varType][lvardof] =
      *              Derivate of func[0] wrt
      *              the variable type, varType, and the local variable
      *              degree of freedom, lvardof, corresponding to that
      *              variable type.
      *
      *   Author: K. Tjiptowidjojo    (5/22/2014)
      *
      ********************************************************************/
{
  int var, dim, a, b;
  int j;

  dbl t0[DIM];
  dbl t1[DIM];
  dbl dt0_dx[DIM][DIM][MDE];
  dbl dt1_dx[DIM][DIM][MDE];
  dbl dt0_dnormal[DIM][DIM][MDE];
  dbl dt1_dnormal[DIM][DIM][MDE];

  dbl e[DIM];
  dbl de_dx[DIM][DIM][MDE];
  dbl de_dnormal[DIM][DIM][MDE];

/************** PRECALCULATION ***********************/

  /* Unpack variables from structures for local convenience... */
  dim = pd->Num_Dim;


  /******* TANGENTS AND THEIR SENSITIVITIES **********/

  memset(dt0_dx, 0.0, sizeof(double)*DIM*DIM*MDE);
  memset(dt1_dx, 0.0, sizeof(double)*DIM*DIM*MDE);
  memset(dt0_dnormal, 0.0, sizeof(double)*DIM*DIM*MDE);
  memset(dt1_dnormal, 0.0, sizeof(double)*DIM*DIM*MDE);

  shell_tangents(t0, t1, dt0_dx, dt1_dx, dt0_dnormal, dt1_dnormal);


  for (a = 0; a < dim; a++)
     {
      if (BC_name == SH_S11_WEAK_BC)
        {
         e[a] = t0[a];
        }
      else if (BC_name == SH_S22_WEAK_BC)
        {
         e[a] = t1[a];
        }
     }

  memset( de_dx, 0.0, sizeof(double)*DIM*DIM*MDE);
  memset( de_dnormal, 0.0, sizeof(double)*DIM*DIM*MDE);

  for (b = 0; b < dim; b++)
     {
      var = MESH_DISPLACEMENT1 + b;

      for (j = 0; j < ei[pg->imtrx]->dof[var]; j++)
         {
          for (a = 0; a < dim; a++)
             {
              if (BC_name == SH_S11_WEAK_BC)
                {
                 de_dx[a][b][j] = dt0_dx[a][b][j];
                }
              else if (BC_name == SH_S22_WEAK_BC)
                {
                 de_dx[a][b][j] = dt1_dx[a][b][j];
                }
             }
         }
     }

  for (b = 0; b < dim; b++)
     {
      var = SHELL_NORMAL1 + b;

      for (j = 0; j < ei[pg->imtrx]->dof[var]; j++)
         {
          for (a = 0; a < dim; a++)
             {
              if (BC_name == SH_S11_WEAK_BC)
                {
                 de_dnormal[a][b][j] = dt0_dnormal[a][b][j];
                }
              else if (BC_name == SH_S22_WEAK_BC)
                {
                 de_dnormal[a][b][j] = dt1_dnormal[a][b][j];
                }
             }
         }
     }

/************** APPLY TRACTION ***********************/

  func[0] = e[0] * tx + e[1] * ty + e[2] * tz;

  if (af->Assemble_Jacobian)
    {

     var = MESH_DISPLACEMENT1;
     if ( pd->v[pg->imtrx][var] )
       {

        /*** Loop over dimensions of mesh displacement ***/
        for ( b = 0; b < dim; b++)
           {
            var = MESH_DISPLACEMENT1 + b;

            for (j = 0; j < ei[pg->imtrx]->dof[var]; j++)
               {
                d_func[0][var][j] = de_dx[0][b][j] * tx + de_dx[1][b][j] * ty + de_dx[2][b][j] * tz;
               }
           }
       }

     var = SHELL_NORMAL1;
     if ( pd->v[pg->imtrx][var] )
       {

        /*** Loop over dimensions of shell normal ***/
        for ( b = 0; b < dim; b++)
           {
            var = SHELL_NORMAL1 + b;

            for (j = 0; j < ei[pg->imtrx]->dof[var]; j++)
               {
                d_func[0][var][j] = de_dnormal[0][b][j] * tx + de_dnormal[1][b][j] * ty + de_dnormal[2][b][j] * tz;
               }
           }
       }
    }
}

/*****************************************************************************/
/*****************************************************************************/
/*****************************************************************************/

/****************************************************************************/



void 
 match_lubrication_film_pressure(double func[],
				 double d_func[DIM][MAX_VARIABLE_TYPES + MAX_CONC][MDE],
				 int eb_mat_lubp,
				 int eb_mat_filmp)
/******************************************************************************
*
*  Function which matches the lubrication pressure from a confined region to
*  a film pressure from a lubrication film region. 
*			 Author: A. Venkatakrishnan, Randy Schunk (11/12/2010)
******************************************************************************/
{
  int j_id;
  int var = -1;
  double phi_j;

  /* local contributions of boundary condition to residual and jacobian */

/***************************** EXECUTION BEGINS *******************************/


/***************************** Confined Lubrication SIDE *******************************/

  /*
   *  If current material is the confined lubrication region (lubp the variable)
   *  simply grab the lubrication pressue from the element and add it to the residual. 
   */
  if (Current_EB_ptr->Elem_Blk_Id == eb_mat_lubp)
    {    
      func[0] += fv->lubp;
	  
      if (af->Assemble_Jacobian) {

	var = LUBP;
	for ( j_id=0; j_id<ei[pg->imtrx]->dof[var]; j_id++)
	  {
	    if (pd->v[pg->imtrx][var])
	      {
		phi_j = bf[var]->phi[j_id];
		d_func[0][var][j_id] += phi_j;
	      }
	  }
      }

    }

/***************************** FILM SIDE *******************************/
  /*
   *  If current material is the open film phase, grab the film pressure and 
   * add it to the residual. 
   */
  else if (Current_EB_ptr->Elem_Blk_Id == eb_mat_filmp)
    {
      func[0] -= fv->sh_fp;
	  
      if (af->Assemble_Jacobian) {

	var = SHELL_FILMP;
	for ( j_id=0; j_id<ei[pg->imtrx]->dof[var]; j_id++)
	  {
	    if (pd->v[pg->imtrx][var])
	      {
		phi_j = bf[var]->phi[j_id];
		d_func[0][var][j_id] -= phi_j;
	      }
	  }
      }

  
    }
  else EH(-1,"LUBP_SH_FP_MATCH BC called with incorrect block id");
  /* note, we may not want to quit at this point */
  return;
}

/****************************************************************************/
/*
 * This function equates the mass flux on the boundary between a lubrication 
 * film region and a lubrication confined flow region (like the exit of a slot
 * coating flow) by adding the local contribution of the
 * volume integrals in the confined flow region to the total contribution in
 * the film flow region, and decrementing the volume contribution in that phase
 *
 */

void 
put_lub_flux_in_film(int id, /* local element node number for the 
			      * current node whose residual contribution
			      * is being sought                        */
		     int I, /* Global node number                      */
		     int ielem_dim, /* physical dimension of the elem  */
		     double resid_vector[], /* Residual vector         */
		     int i_mat_lubp,  /* elem block id's of confined film */
		     int i_mat_filmp, /* elem block id's of free film     */
		     int local_node_list_fs[]) /* MDE list to keep track
						* of nodes at which 
						* solid contributions 
						* have been transfered
						* to liquid (fluid-solid
						* boundaries)          */

{
    int j_id, dim, var, pvar, q, id_doflubp, id_doffilmp;
    int peqn_lubp, peqn_filmp;
    int ieqn_lubp, ieqn_filmp;

    dim = pd->Num_Dim;

    /*
     * if you are in the film phase, return without doing anything
     * In the solid phase, there are no fluid momentum equations.
     */
    if (!pd->e[pg->imtrx][R_LUBP]) return;   

    
    id_doflubp = ei[pg->imtrx]->ln_to_dof[R_LUBP][id];
    id_doffilmp = ei[pg->imtrx]->ln_to_dof[R_SHELL_FILMP][id];

    if (Current_EB_ptr->Elem_Blk_Id != i_mat_lubp)
      { 
	if (Current_EB_ptr->Elem_Blk_Id != i_mat_filmp) {
	  EH(-1, "put_lub_flux_in_film: Improper lubp and filmp block ids");
	}
	/* note, this may not account for all situations - we may not want
	   to quit here, but we'll do it for now */
	return;
      }

    /*
     * if this nodal contribution has already been added to the filmp
     * equation (i.e. we are at a corner on the second side) return
     * without doing anything
     */
    if (local_node_list_fs[id] == -1) {
      local_node_list_fs[id] = 1;
    } else {
      return;
    }

    /*
     * check to make sure that both lubp dof and sh_fp
     * dof exist at this node
     */
    if (Dolphin[pg->imtrx][I][R_LUBP] <= 0)     return;
    if (Dolphin[pg->imtrx][I][R_SHELL_FILMP] <= 0) return;

    /*
     * add local contribution to lubp equation
     * into local contribution for filmp equation while
     * decrementing the filmp equation
     */
    if (af->Assemble_Residual) {
	  ieqn_lubp = R_LUBP;
	  ieqn_filmp = R_SHELL_FILMP;
<<<<<<< HEAD
	  id_doflubp = ei[pg->imtrx]->ln_to_dof[ieqn_lubp][id];
	  id_doffilmp = ei[pg->imtrx]->ln_to_dof[ieqn_filmp][id];
	  lec->R[upd->ep[pg->imtrx][ieqn_filmp]][id_doffilmp] =
	       -lec->R[upd->ep[pg->imtrx][ieqn_lubp]][id_doflubp];
=======
	  id_doflubp = ei->ln_to_dof[ieqn_lubp][id];
	  id_doffilmp = ei->ln_to_dof[ieqn_filmp][id];
          lec->R[LEC_R_INDEX(upd->ep[ieqn_filmp],id_doffilmp)] =
               -lec->R[LEC_R_INDEX(upd->ep[ieqn_lubp],id_doflubp)];
>>>>>>> e33b61bb
    }
    
    /*
     * loop over directions and add local contribution to lubp
     * eqution into local contribution for filmp equation
     */
    if (af->Assemble_Jacobian)
      {
	ieqn_lubp = R_LUBP;
	peqn_lubp = upd->ep[pg->imtrx][ieqn_lubp];
	ieqn_filmp = R_SHELL_FILMP;
	peqn_filmp = upd->ep[pg->imtrx][ieqn_filmp];
	id_doflubp = ei[pg->imtrx]->ln_to_dof[ieqn_lubp][id];
	id_doffilmp = ei[pg->imtrx]->ln_to_dof[ieqn_filmp][id];

	/* Add contributions due to all nodal sensitivities in filmp element */

	/*
	 * local J_lubp_d -> J_filmp_d
	 */
	for ( q=0; q<dim; q++)
	  {
	    var = MESH_DISPLACEMENT1+q;
	    if ( pd->v[pg->imtrx][var] )
	      {
		pvar = upd->vp[pg->imtrx][var];
		for ( j_id=0; j_id<ei[pg->imtrx]->dof[var]; j_id++)
		  {
                    lec->J[LEC_J_INDEX(peqn_filmp,pvar,id_doffilmp,j_id)] =
                      -lec->J[LEC_J_INDEX(peqn_lubp,pvar,id_doflubp,j_id)];
		  }
	      }
	  }

	/*
	 * local J_lubp_lubp -> J_filmp_lubp
	 */
	var = LUBP;
	if ( pd->v[pg->imtrx][var] )
	  {
	    pvar = upd->vp[pg->imtrx][var];
	    for ( j_id=0; j_id<ei[pg->imtrx]->dof[var]; j_id++)
	      {			
                lec->J[LEC_J_INDEX(peqn_filmp,pvar,id_doffilmp,j_id)] =
                  -lec->J[LEC_J_INDEX(peqn_lubp,pvar,id_doflubp,j_id)];
	      }
	  }
				
      } /* end of Jacobian entries */
    
} /* end of routine put_lub_flux_in_film */

/*****************************************************************************/

void 
shell_n_dot_liq_velo_bc_tfmp(double func[DIM],
			     double d_func[DIM][MAX_VARIABLE_TYPES + MAX_CONC][MDE],
			     const double flowrate, /* imposed flow rate */
			     const double time,     /* current time */
			     const double delta_t,       /* current time step size */
			     double xi[DIM],        /* Local stu coordinates */
			     const Exo_DB *exo)

     /***********************************************************************
      *
      * shell_n_dot_liq_velo_bc_tfmp():
      *
      *  Function which evaluates the expression specifying the
      *  liquid velocity at a quadrature point normal to the side
      *  of an element.
      *
      *         func =   - velocity + n .( - h^2 /(12*mu_l)(krl) (grad tfmp_pres) )

      *
      *  The boundary condition SHELL_TFMP_FREE_LIQ_BC employs this function.
      *
      *
      * Input:
      *
      *  velocity       = 0.0 for now (could be specified on the bc card as the first float)
      *  grad tfmp_pres = Lubrication pressure gradient
      *  h              = Film thickness
      *
      * Output:
      *
      *  func[0] = value of the function mentioned above
      *  d_func[0][varType][lvardof] =
      *              Derivate of func[0] wrt
      *              the variable type, varType, and the local variable
      *              degree of freedom, lvardof, corresponding to that
      *              variable type.
      *
      *   Author: Andrew Cochrane (7/20/2016)
      *   Borrowed heavily from shell_n_dot_flow_bc_film() (KT)
      * 
      ********************************************************************/
{
  int j, k, l, var;
  int *n_dof = NULL;
  int dof_map[MDE];
  double phi_j;
  double grad_phi_j[DIM], gradII_phi_j[DIM];
  double bound_normal[DIM], dbound_normal_dx[DIM][DIM][MDE];
  double S;
  dbl gradII_P[DIM];
  dbl dgradII_P_dmesh[DIM][DIM][MDE];

  // mesh sensitivity dot products
  dbl gradIIP_dot_bound_normal, dgradIIP_dmesh_dot_bound_normal, gradIIP_dot_dbound_normal_dmesh;
  
  /* Save the boundary normal vector */

  memset(bound_normal,0.0, sizeof(double)*DIM);
  memset(dbound_normal_dx, 0.0, sizeof(double)*DIM*DIM*MDE);

  switch(mp->ehl_integration_kind){
    case SIK_XY:;
      for(k = 0; k < pd->Num_Dim; k++) {
        bound_normal[k] = fv->snormal[k];
        for (l = 0; l<DIM; l++) {
          for (j = 0; j <ei[pg->imtrx]->dof[MESH_DISPLACEMENT1]; j++) {
            dbound_normal_dx[k][l][j] = fv->dsnormal_dx[k][l][j];
          }
        }
      }
      break;
    default:
    case SIK_S:
      bound_normal[0] = 1.0;
      bound_normal[1] = 0.0;
      bound_normal[2] = 0.0;
      break;
  }

  /*
  * Prepare geometry
  */
  n_dof = (int *)array_alloc (1, MAX_VARIABLE_TYPES, sizeof(int));
  lubrication_shell_initialize(n_dof, dof_map, -1, xi, exo, 0);

  /* Gather necessary values (S, h, Krg, gradII_P)*/
  S = fv->tfmp_sat;

  // need pure phase viscosities
  double mu_l, mu_g;

  load_tfmp_viscosity_model(
    &mu_l, &mu_g
  );

  // here dh_dtime is not used, so it doesn't matter what tt is.
  double tt = 1.0;

  GAP_STRUCT gap_v;
  GAP_STRUCT *gap = &gap_v;
  gap->time = time;
  gap->tt = tt;
  gap->delta_t = delta_t;
  gap->n_dof = n_dof;
  gap->dof_map = dof_map;
  load_gap_model(gap);

  double h = gap->h;
  double dh_dmesh[DIM][MDE];
  double dh_dnormal[DIM][MDE];

  for (int k=0; k<DIM; k++) {
    for (int i=0; i<MDE; i++) {
      dh_dmesh[k][i] = gap->dh_dmesh[k][i];
      dh_dnormal[k][i] = gap->dh_dnormal[k][i];
    }
  }

  /* Use the velocity function model */
  double veloU[DIM], veloL[DIM], veloAVG[DIM];
  velocity_function_model(veloU, veloL, time, delta_t);

  for (k=0; k<DIM; k++) {
    veloAVG[k] = (veloU[k] + veloL[k])/2.;
  }
  veloAVG[2] = 0.0;
  double n_dot_v_avg = 0.0;
  for (k=0; k<DIM; k++) {
    n_dot_v_avg += bound_normal[k]*veloAVG[k];
  }

  //  rel perms
  double Krl, dKrl_dS, Krg, dKrg_dS;
  load_relative_permeability_model(S, &Krl, &dKrl_dS, &Krg, &dKrg_dS);
    
  ShellRotate(fv->grad_tfmp_pres, fv->d_grad_tfmp_pres_dmesh, gradII_P, dgradII_P_dmesh, n_dof[MESH_DISPLACEMENT1]);

  // because I didn't fix ShellRotate to work with domain_s integration
  double csigrad[DIM];
  double det_J;
  double d_det_J_dmeshkj[DIM][MDE];

  if (mp->ehl_integration_kind == SIK_S){
    // fill mapping determinate and sensitivity to mesh motion
    detJ_2d_bar(&det_J, d_det_J_dmeshkj);

    double *grad;

    if (pd->Num_Dim == 2 && ei[pg->imtrx]->ielem_type == LINEAR_BAR) {
      // only one dimension to integrate over, s.
      var = TFMP_PRES;
      grad = gradII_P;

      memset (grad, 0.0, sizeof(double)*DIM);
      memset (csigrad, 0.0, sizeof(double)*DIM);
      for (int i=0; i<ei[pg->imtrx]->dof[var]; i++) {
        csigrad[0] += *esp->tfmp_pres[i]*bf[var]->dphidxi[i][0];
      }

      grad[0] = csigrad[0]/det_J;

      for (int k=0; k<DIM; k++) {
        for (int i=0; i<ei[pg->imtrx]->dof[var]; i++){
          dgradII_P_dmesh[0][k][i] = csigrad[0]*(-1.0)/det_J/det_J*d_det_J_dmeshkj[k][i];
        }
      }
    }
  }


  /* Calculate residual contribution */
  for (k = 0; k<DIM; k++) {
    // Pressure gradient driven
    func[0] += -h*h*h/12.0/mu_l*Krl*gradII_P[k]*bound_normal[k];
  }

  double n_dot_grad_P, n_dot_phi_j;
  double d_gradII_phi_j_dmesh[DIM][DIM][MDE];

  /* Calculate Jacobian contributions */
  if (af->Assemble_Jacobian) {
    var = TFMP_PRES;
    if (pd->v[pg->imtrx][var]) {
      for (j=0; j<ei[pg->imtrx]->dof[var]; j++) {
        ShellBF(var, j, &phi_j, grad_phi_j, gradII_phi_j, d_gradII_phi_j_dmesh, n_dof[MESH_DISPLACEMENT1], dof_map);
	
        n_dot_phi_j = 0.0;
      	for (k=0; k<DIM; k++) {
	        n_dot_phi_j += bound_normal[k]*gradII_phi_j[k];
	      }
        if (S <= 1.0 ){
          // Pressure gradient driven
          d_func[0][var][j] += n_dot_phi_j*(-h*h*h/12.0/mu_l*Krl);
        }
      }
    }

    var = TFMP_SAT;
    if (pd->v[pg->imtrx][var]) {
      for (j=0; j<ei[pg->imtrx]->dof[var]; j++) {
        ShellBF(R_TFMP_MASS, j, &phi_j, grad_phi_j, gradII_phi_j, d_gradII_phi_j_dmesh, n_dof[MESH_DISPLACEMENT1], dof_map);
        n_dot_grad_P = 0.0;
        for (k=0; k<DIM; k++) {
          n_dot_grad_P += bound_normal[k]*gradII_P[k];
        }
        if (S <= 1.0 ){
          // Pressure gradient driven
          d_func[0][var][j] += n_dot_grad_P	*(-h*h/12.0/mu_l*dKrl_dS*phi_j*h);
        }
      }
    }

    for (l = 0; l<DIM; l++) {
      var = MESH_DISPLACEMENT1 + l;
      if (pd->v[pg->imtrx][var]) {
	      for (j=0; j<ei[pg->imtrx]->dof[var]; j++) {
          gradIIP_dot_bound_normal = 0.0;
          dgradIIP_dmesh_dot_bound_normal = 0.0;
          gradIIP_dot_dbound_normal_dmesh = 0.0;
	  
          for (k = 0; k<DIM; k++) {
            gradIIP_dot_bound_normal += gradII_P[k]*bound_normal[k];
            dgradIIP_dmesh_dot_bound_normal += dgradII_P_dmesh[k][l][j]*bound_normal[k];
            gradIIP_dot_dbound_normal_dmesh += gradII_P[k]*dbound_normal_dx[k][l][j];
          }
          if (S <= 1.0 ){
            // Pressure gradient driven
            d_func[0][var][j] += -3.0*h*h*dh_dmesh[l][j]/12.0/mu_l*Krl*gradIIP_dot_bound_normal;
            d_func[0][var][j] += -h*h*h/12.0/mu_l*Krl*dgradIIP_dmesh_dot_bound_normal;
            d_func[0][var][j] += -h*h*h/12.0/mu_l*Krl*gradIIP_dot_dbound_normal_dmesh;
          }
        }
      }
    }

    for (l = 0; l<DIM; l++) {
      var = SHELL_NORMAL1 + l;
      if (pd->v[pg->imtrx][var]) {
        for (j=0; j<ei[pg->imtrx]->dof[var]; j++) {
          gradIIP_dot_bound_normal = 0.0;
          // AMCTODO - is bound_normal sensitive to normal?
          // for ds: no
          for (k = 0; k<DIM; k++) {
            gradIIP_dot_bound_normal += gradII_P[k]*bound_normal[k];
          }
          if (S <= 1.0 ){
            // Pressure gradient driven
            d_func[0][var][j] += -3.0*h*h*dh_dnormal[l][j]/12.0/mu_l*Krl*gradIIP_dot_bound_normal;
          }
        }
      }	
    }
    
  }
  /* Cleanup */
  safe_free((void *) n_dof);
} /* end of routine shell_n_dot_liq_velo_bc_tfmp */
/*****************************************************************************/

void 
shell_num_diff_bc_tfmp(double func[DIM],
		       double d_func[DIM][MAX_VARIABLE_TYPES + MAX_CONC][MDE],
		       const double time,     /* current time */
		       const double delta_t,       /* current time step size */
		       double xi[DIM],        /* Local stu coordinates */
		       const Exo_DB *exo)

     /***********************************************************************
      *
      * shell_num_diff_bc_tfmp():
      *
      *  Function which evaluates the expression specifying the
      *  numerical saturation diffusion at a quadrature point normal to 
      *  the side of an element.
      *
      *         func =  + n dot ( (grad S)*phi_i *D*Krd )

      *
      *  The boundary condition SHELL_TFMP_NUM_DIFF_BC employs this function.
      *
      *
      * Input:
      *
      *  grad tfmp_sat = saturation gradient
      *  D             = numerical diffusion coefficient
      *  Krd           = factor describing diffusivity in terms of saturation
      *
      * Output:
      *
      *  func[0] = value of the function mentioned above
      *  d_func[0][varType][lvardof] =
      *              Derivate of func[0] wrt
      *              the variable type, varType, and the local variable
      *              degree of freedom, lvardof, corresponding to that
      *              variable type.
      *
      *   Author: Andrew Cochrane (7/20/2016)
      *   Borrowed heavily from shell_n_dot_flow_bc_film() (KT)
      *
      *
      *
      ********************************************************************/
{
  int j, k, var;
  int *n_dof = NULL;
  int dof_map[MDE];
  double phi_j;
  double grad_phi_j[DIM], gradII_phi_j[DIM];
  double bound_normal[DIM], bound_normalII[DIM];

  double S, gradII_S[DIM];
  double gradS_dot_n, gradphi_j_dot_n;

/* Save the boundary normal vector */

  for(k = 0; k < pd->Num_Dim; k++) {
    bound_normal[k] = fv->snormal[k];
  }
  Inn(bound_normal, bound_normalII);
/*
  * Prepare geometry
  */
  n_dof = (int *)array_alloc (1, MAX_VARIABLE_TYPES, sizeof(int));
  lubrication_shell_initialize(n_dof, dof_map, -1, xi, exo, 0);

  /* Gather necessary values (S, D, Krd)*/

  S = fv->tfmp_sat;

  //Artificial diffusion constant
  double D, Krd, dKrd_dS;
  load_molecular_diffusion_model(S, &D, &Krd, &dKrd_dS);

  Inn(fv->grad_tfmp_sat, gradII_S);
  
  /* Calculate residual contribution */
  func[0] = 0.0;
  for (k = 0; k<pd->Num_Dim; k++) {
    func[0] += bound_normalII[k]*gradII_S[k]*D*Krd;
  }

  double d_gradII_phi_j_dmesh[DIM][DIM][MDE];

  /* Calculate Jacobian contributions */
  if (af->Assemble_Jacobian) {
    var = TFMP_SAT;
    if (pd->v[pg->imtrx][var]) {
      for (j=0; j<ei[pg->imtrx]->dof[var]; j++) {
        ShellBF( var, j, &phi_j, grad_phi_j, gradII_phi_j, d_gradII_phi_j_dmesh, n_dof[MESH_DISPLACEMENT1], dof_map );
        gradS_dot_n = 0.0;
        gradphi_j_dot_n= 0.0;
        for (k=0; k<pd->Num_Dim; k++) {
          gradS_dot_n += gradII_S[k]*bound_normalII[k];
          gradphi_j_dot_n += gradII_phi_j[k]*bound_normalII[k];
        }

        d_func[0][var][j] += -(gradphi_j_dot_n*D*Krd
                  + gradS_dot_n*D*dKrd_dS*phi_j);
      }
    }
  }
  /* Cleanup */
  safe_free((void *) n_dof);
} /* end of routine shell_num_diff_bc_tfmp */
/*****************************************************************************/

void 
shell_tfmp_avg_plate_velo_liq(double func[DIM],
			     double d_func[DIM][MAX_VARIABLE_TYPES + MAX_CONC][MDE],
			     const double time,     /* current time */
			     const double delta_t,       /* current time step size */
			     double xi[DIM],        /* Local stu coordinates */
			     const Exo_DB *exo) 

     /***********************************************************************
      *
      * shell_tfmp_avg_plate_velo():
      *
      *  Function which evaluates the expression specifying the
      *  liquid velocity at a quadrature point normal to the side
      *  of an element.
      *
      *   func = h*S*n dot v_avg
      *
      *
      *  The boundary condition SHELL_TFMP_AVG_PLATE_VELO_BC employs this
      *  function.
      *
      *
      * Input:
      *
      *  v_avg   = comes from mp?
      *  S       = saturation (fv->tfmp_sat)
      *  h       = Film thickness
      *
      * Output:
      *
      *  func[0] = value of the function mentioned above
      *  d_func[0][varType][lvardof] =
      *              Derivate of func[0] wrt
      *              the variable type, varType, and the local variable
      *              degree of freedom, lvardof, corresponding to that
      *              variable type.
      *
      *   Author: Andrew Cochrane (2/20/2018)
      *   
      ********************************************************************/
{
  int j, k, l, var;
  int *n_dof = NULL;
  int dof_map[MDE];
  double phi_j;
  double bound_normal[DIM], dbound_normal_dx[DIM][DIM][MDE];

  double S, h;
  double n_dot_v_avg;
  /* Save the boundary normal vector */

  memset(bound_normal,0.0, sizeof(double)*DIM);
  memset(dbound_normal_dx, 0.0, sizeof(double)*DIM*DIM*MDE);

  switch(mp->ehl_integration_kind){
    case SIK_XY:;
      for(k = 0; k < pd->Num_Dim; k++) {
        bound_normal[k] = fv->snormal[k];
        for (l = 0; l<DIM; l++) {
          for (j = 0; j <ei[pg->imtrx]->dof[MESH_DISPLACEMENT1]; j++) {
            dbound_normal_dx[k][l][j] = fv->dsnormal_dx[k][l][j];
          }
        }
      }
      break;
    default:
    case SIK_S:
      bound_normal[0] = 1.0;
      bound_normal[1] = 0.0;
      bound_normal[2] = 0.0;
      break;
  }

  /*
  * Prepare geometry
  */
  n_dof = (int *)array_alloc (1, MAX_VARIABLE_TYPES, sizeof(int));
  lubrication_shell_initialize(n_dof, dof_map, -1, xi, exo, 0);

  /* Gather necessary values (S, h, v_avg)*/
  
  S = fv->tfmp_sat;
  /* Use the height_function_model */
  double H_U, dH_U_dtime, H_L, dH_L_dtime;
  double dH_U_dX[DIM],dH_L_dX[DIM], dH_U_dp, dH_U_ddh;

  h = height_function_model(&H_U, &dH_U_dtime, &H_L, &dH_L_dtime,
			    dH_U_dX, dH_L_dX, &dH_U_dp, &dH_U_ddh, time, delta_t);

  double dh_dmesh[DIM][MDE];
  double dh_dnormal[DIM][MDE];
  double d2h_dtime_dmesh[DIM][MDE];
  double d2h_dtime_dnormal[DIM][MDE];
	double d_gradIIh_dmesh[DIM][DIM][MDE];
	double d_gradIIh_dnormal[DIM][DIM][MDE];

  double gradII_h[DIM];

	for (k = 0; k<DIM; k++) {
		gradII_h[k] = dH_U_dX[k] - dH_L_dX[k];
	}


  // here dh_dtime is not used, so it doesn't matter what tt is.
  double tt = 1.0;
  double dh_dtime;
  load_displacement_coupling_model(
    tt,
    delta_t,
    &h,
    &dh_dtime,
    gradII_h,
    dh_dmesh,
    dh_dnormal,
    d2h_dtime_dmesh,
    d2h_dtime_dnormal,
    d_gradIIh_dmesh,
    d_gradIIh_dnormal,
    n_dof,
    dof_map
  );

  double v_avg[DIM], veloU[DIM], veloL[DIM];
  //double liquid_flux_density[DIM];

  velocity_function_model(veloU, veloL, time, delta_t);

  for (k=0; k<ei[pg->imtrx]->ielem_dim; k++) {
    v_avg[k] = (veloU[k] + veloL[k])/2.;
  }
  v_avg[2] = 0.0;

  n_dot_v_avg = 0.0;
  for (k=0; k<DIM; k++) {
    //liquid_flux_density[k] = h*v_avg[k]*S;
    n_dot_v_avg += bound_normal[k]*v_avg[k];
  }

  func[0] += h*S*n_dot_v_avg;


  if (af->Assemble_Jacobian) {
    
    var = TFMP_SAT;
    if (pd->v[pg->imtrx][var]) {
      for (j=0; j<ei[pg->imtrx]->dof[var]; j++) {
        phi_j = bf[var]->phi[j];
        for (k=0; k<DIM; k++) {
          d_func[0][var][j] += bound_normal[k]*v_avg[k]*h*phi_j;
        }
      }
    }

    for (l=0; l<DIM; l++) {
      var = MESH_DISPLACEMENT1 + l;
      if (pd->v[pg->imtrx][var]) {

        for (j=0; j<ei[pg->imtrx]->dof[var]; j++) {
          d_func[0][var][j] += n_dot_v_avg*S*dh_dmesh[l][j];
        }
      }
      var = SHELL_NORMAL1 + l;
      if (pd->v[pg->imtrx][var]) {
        for (j=0; j<ei[pg->imtrx]->dof[var]; j++) {
          d_func[0][var][j] += n_dot_v_avg*S*dh_dnormal[l][j];
        }
      }
    }  
  }
  /* Cleanup */
  safe_free((void *) n_dof);
}/* end of routine shell_tfmp_avg_plate_velo_liq */

void 
shell_tfmp_n_dot_grad_s(double func[DIM],
			     double d_func[DIM][MAX_VARIABLE_TYPES + MAX_CONC][MDE],
			     const double time,     /* current time */
			     const double delta_t,       /* current time step size */
			     double xi[DIM],        /* Local stu coordinates */
			     const Exo_DB *exo) 

     /***********************************************************************
      * AMCTODO - rewrite this description
      * shell_tfmp_avg_plate_velo():
      *
      *  Function for strong integration of n_dot_grad_s
      *  
      *   func = n dot grad(S)
      *
      *
      *  The boundary condition SHELL_TFMP_AVG_PLATE_VELO_BC employs this
      *  function.
      *
      *
      * Input:
      *
      *  S       = saturation (fv->tfmp_sat)
      *  n       = outflow normal vector
      *
      * Output:
      *
      *  func[0] = value of the function mentioned above
      *  d_func[0][varType][lvardof] =
      *              Derivate of func[0] wrt
      *              the variable type, varType, and the local variable
      *              degree of freedom, lvardof, corresponding to that
      *              variable type.
      *
      *   Author: Andrew Cochrane (2/27/2018)
      *   
      ********************************************************************/
{
  int j, k, l, var;
  int *n_dof = NULL;
  int dof_map[MDE];
  double phi_j;
  double grad_phi_j[DIM], gradII_phi_j[DIM];
  double bound_normal[DIM], bound_normalII[DIM];

  double gradII_S[DIM];
  double gradphi_j_dot_n;

/* Save the boundary normal vector */

  for(k = 0; k < pd->Num_Dim; k++) {
    bound_normal[k] = fv->snormal[k];
  }
  Inn(bound_normal, bound_normalII);
/*
  * Prepare geometry
  */
  n_dof = (int *)array_alloc (1, MAX_VARIABLE_TYPES, sizeof(int));
  lubrication_shell_initialize(n_dof, dof_map, -1, xi, exo, 0);

  /* Gather necessary values (S, D, Krd)*/

  Inn(fv->grad_tfmp_sat, gradII_S);
   /* Calculate residual contribution */

  for (k = 0; k<pd->Num_Dim; k++) {
    func[0] += bound_normalII[k]*gradII_S[k];
  }
  double d_gradII_phi_j_dmesh[DIM][DIM][MDE];
  /* Calculate Jacobian contributions */
  if (af->Assemble_Jacobian) {

    var = TFMP_SAT;
    if (pd->v[pg->imtrx][var]) {
      for (j=0; j<ei[pg->imtrx]->dof[var]; j++) {
        ShellBF( var, j, &phi_j, grad_phi_j, gradII_phi_j, d_gradII_phi_j_dmesh, n_dof[MESH_DISPLACEMENT1], dof_map );
        gradphi_j_dot_n= 0.0;
        for (k=0; k<DIM; k++) {
          gradphi_j_dot_n += gradII_phi_j[k]*bound_normalII[k];
        }
        d_func[0][var][j] += -(gradphi_j_dot_n);
      }
    }

    for (l=0; l<DIM; l++) {
      var = SHELL_NORMAL1 + l;
      if (pd->v[pg->imtrx][var]) {
        for (j=0; j<ei[pg->imtrx]->dof[var]; j++) {
          ShellBF( var, j, &phi_j, grad_phi_j, gradII_phi_j, d_gradII_phi_j_dmesh, n_dof[MESH_DISPLACEMENT1], dof_map );
          for (k=0; k<DIM; k++) {
            d_func[0][var][j] += phi_j*gradII_S[k];
          }
        }
      }
    } 
  }
 /* Cleanup */
  safe_free((void *) n_dof);
}

void 
shell_n_dot_gas_velo_bc_tfmp(double func[DIM],
			     double d_func[DIM][MAX_VARIABLE_TYPES + MAX_CONC][MDE],
			     const double flowrate, /* imposed flow rate */
			     const double time,     /* current time */
			     const double delta_t,       /* current time step size */
			     double xi[DIM],        /* Local stu coordinates */
			     const Exo_DB *exo)

     /***********************************************************************
      *
      * shell_n_dot_gas_velo_bc_tfmp():
      *
      *  Function which evaluates the expression specifying the
      *  liquid velocity at a quadrature point normal to the side
      *  of an element.
      *
      *         func =   - velocity + n .( - h^2 /(12*mu_g)(krg) (grad tfmp_pres) )

      *
      *  The boundary condition SHELL_TFMP_FREE_GAS_BC employs this function.
      *
      *
      * Input:
      *
      *  velocity       = 0.0 for now (could be specified on the bc card as the first float)
      *  grad tfmp_pres = Lubrication pressure gradient
      *  h              = Film thickness
      *
      * Output:
      *
      *  func[0] = value of the function mentioned above
      *  d_func[0][varType][lvardof] =
      *              Derivate of func[0] wrt
      *              the variable type, varType, and the local variable
      *              degree of freedom, lvardof, corresponding to that
      *              variable type.
      *
      *   Author: Andrew Cochrane (3/01/2018)
      * 
      ********************************************************************/
{
  int j, k, l, var;
  int *n_dof = NULL;
  int dof_map[MDE];
  double phi_j;
  double grad_phi_j[DIM], gradII_phi_j[DIM];
  double bound_normal[DIM], dbound_normal_dx[DIM][DIM][MDE];
  double S;
  dbl gradII_P[DIM];
  dbl dgradII_P_dmesh[DIM][DIM][MDE];

  // mesh sensitivity dot products
  dbl gradIIP_dot_bound_normal, dgradIIP_dmesh_dot_bound_normal, gradIIP_dot_dbound_normal_dmesh;
  
  /* Save the boundary normal vector */

  memset(bound_normal,0.0, sizeof(double)*DIM);
  memset(dbound_normal_dx, 0.0, sizeof(double)*DIM*DIM*MDE);

  switch(mp->ehl_integration_kind){
    case SIK_XY:;
      for(k = 0; k < pd->Num_Dim; k++) {
        bound_normal[k] = fv->snormal[k];
        for (l = 0; l<DIM; l++) {
          for (j = 0; j <ei[pg->imtrx]->dof[MESH_DISPLACEMENT1]; j++) {
            dbound_normal_dx[k][l][j] = fv->dsnormal_dx[k][l][j];
          }
        }
      }
      break;
    default:
    case SIK_S:
      bound_normal[0] = 1.0;
      bound_normal[1] = 0.0;
      bound_normal[2] = 0.0;
      break;
  }

  /*
  * Prepare geometry
  */
  n_dof = (int *)array_alloc (1, MAX_VARIABLE_TYPES, sizeof(int));
  lubrication_shell_initialize(n_dof, dof_map, -1, xi, exo, 0);

  /* Gather necessary values (S, h, Krg, gradII_P)*/
  
  // need pure phase viscosities
  double mu_l, mu_g;

  load_tfmp_viscosity_model(
    &mu_l, &mu_g
  );
  
  S = fv->tfmp_sat;

  // here dh_dtime is not used, so it doesn't matter what tt is.
  double tt = 1.0;

  GAP_STRUCT gap_v;
  GAP_STRUCT *gap = &gap_v;
  gap->time = time;
  gap->tt = tt;
  gap->delta_t = delta_t;
  gap->n_dof = n_dof;
  gap->dof_map = dof_map;
  load_gap_model(gap);

  double h = gap->h;
  double dh_dmesh[DIM][MDE];
  double dh_dnormal[DIM][MDE];
  //double dh_dtime = gap->dh_dtime;
  //double d2h_dtime_dmesh[DIM][MDE];
  //double d2h_dtime_dnormal[DIM][MDE];
  //double gradII_h[DIM];
  //double d_gradIIh_dmesh[DIM][DIM][MDE];
  //double d_gradIIh_dnormal[DIM][DIM][MDE];

  for (int k=0; k<DIM; k++) {
    //gradII_h[k] = gap->gradII_h[k];
    for (int i=0; i<MDE; i++) {
      dh_dmesh[k][i] = gap->dh_dmesh[k][i];
      dh_dnormal[k][i] = gap->dh_dnormal[k][i];
      //d2h_dtime_dmesh[k][i] = gap->d2h_dtime_dmesh[k][i];
      //d2h_dtime_dnormal[k][i] = gap->d2h_dtime_dnormal[k][i];
    }
    /*
    for (int l=0; l<DIM; l++){
      for (int i=0; i<MDE; i++){
        d_gradIIh_dmesh[k][l][i] = gap->d_gradIIh_dmesh[k][l][i];
        d_gradIIh_dnormal[k][l][i] = gap->d_gradIIh_dnormal[k][l][i];
      }
    }
    */
  }

  /* Use the velocity function model */
  double veloU[DIM], veloL[DIM], veloAVG[DIM];
  velocity_function_model(veloU, veloL, time, delta_t);
  for (k=0; k<DIM; k++) {
    veloAVG[k] = (veloU[k] + veloL[k])/2.;
  }
  veloAVG[2] = 0.0;
  double n_dot_v_avg = 0.0;
  for (k=0; k<DIM; k++) {
    n_dot_v_avg += bound_normal[k]*veloAVG[k];
  }

  //  rel perms
  double Krl, dKrl_dS, Krg, dKrg_dS;
  load_relative_permeability_model(S, &Krl, &dKrl_dS, &Krg, &dKrg_dS);

  ShellRotate(fv->grad_tfmp_pres, fv->d_grad_tfmp_pres_dmesh, gradII_P, dgradII_P_dmesh, n_dof[MESH_DISPLACEMENT1]);

  // because I didn't fix ShellRotate to work with domain_s integration
  double csigrad[DIM];
  double det_J;
  double d_det_J_dmeshkj[DIM][MDE];

  if (mp->ehl_integration_kind == SIK_S){
    // fill mapping determinate and sensitivity to mesh motion
    detJ_2d_bar(&det_J, d_det_J_dmeshkj);

    double *grad;

    if (pd->Num_Dim == 2 && ei[pg->imtrx]->ielem_type == LINEAR_BAR) {
      // only one dimension to integrate over, s.
      var = TFMP_PRES;
      grad = gradII_P;

      memset (grad, 0.0, sizeof(double)*DIM);
      memset (csigrad, 0.0, sizeof(double)*DIM);
      for (int i=0; i<ei[pg->imtrx]->dof[var]; i++) {
        csigrad[0] += *esp->tfmp_pres[i]*bf[var]->dphidxi[i][0];
      }

      grad[0] = csigrad[0]/det_J;

      for (int k=0; k<DIM; k++) {
        for (int i=0; i<ei[pg->imtrx]->dof[var]; i++){
          dgradII_P_dmesh[0][k][i] = csigrad[0]*(-1.0)/det_J/det_J*d_det_J_dmeshkj[k][i];
        }
      }
    }
  }

  /* Calculate residual contribution */
  for (k = 0; k<pd->Num_Dim; k++) {
    func[0] += -h*h*h/12.0/mu_g*Krg*gradII_P[k]*bound_normal[k];
  }

  // boundary velocity term
  func[0] += h*(1.0 - S)*n_dot_v_avg;

  // res = -h*h*h/12.0/mu_g*Krg*gradIIP_dot_grad
  double n_dot_grad_P, n_dot_grad_phi_j;
  double d_gradII_phi_j_dmesh[DIM][DIM][MDE];

  /* Calculate Jacobian contributions */
  if (af->Assemble_Jacobian) {
    var = TFMP_PRES;
    if (pd->v[pg->imtrx][var]) {
      for (j=0; j<ei[pg->imtrx]->dof[var]; j++) {
	      ShellBF(var, j, &phi_j, grad_phi_j, gradII_phi_j, d_gradII_phi_j_dmesh, n_dof[MESH_DISPLACEMENT1], dof_map);
        n_dot_grad_phi_j = 0.0;
        for (k=0; k<DIM; k++) {
          n_dot_grad_phi_j += bound_normal[k]*gradII_phi_j[k];
        }
        // pressure gradient term
        d_func[0][var][j] += n_dot_grad_phi_j*(-h*h*h/12.0/mu_g*Krg);
      }
    }

    var = TFMP_SAT;
    if (pd->v[pg->imtrx][var]) {
      for (j=0; j<ei[pg->imtrx]->dof[var]; j++) {
        ShellBF(var, j, &phi_j, grad_phi_j, gradII_phi_j, d_gradII_phi_j_dmesh, n_dof[MESH_DISPLACEMENT1], dof_map);
        n_dot_grad_P = 0.0;
        for (k=0; k<DIM; k++) {
          n_dot_grad_P += bound_normal[k]*gradII_P[k];
        }
        // pressure gradient term
        d_func[0][var][j] += n_dot_grad_P*(-h*h*h/12.0/mu_g*dKrg_dS*phi_j);
        // Boundary velocity terms
        d_func[0][var][j] += h*(-1.0)*n_dot_v_avg;
      }
    }

    for (l = 0; l<DIM; l++) {
      var = MESH_DISPLACEMENT1 + l;
      if (pd->v[pg->imtrx][var]) {
        for (j=0; j<ei[pg->imtrx]->dof[var]; j++) {
          gradIIP_dot_bound_normal = 0.0;
          dgradIIP_dmesh_dot_bound_normal = 0.0;
          gradIIP_dot_dbound_normal_dmesh = 0.0;
          
          for (k = 0; k<DIM; k++) {
            gradIIP_dot_bound_normal += gradII_P[k]*bound_normal[k];
            dgradIIP_dmesh_dot_bound_normal += dgradII_P_dmesh[k][l][j]*bound_normal[k];
            gradIIP_dot_dbound_normal_dmesh += gradII_P[k]*dbound_normal_dx[k][l][j];
          }
          // pressure gradient term
          d_func[0][var][j] += -3.0*h*h*dh_dmesh[l][j]/12.0/mu_g*Krg*gradIIP_dot_bound_normal;
          d_func[0][var][j] += -h*h*h/12.0/mu_g*Krg*dgradIIP_dmesh_dot_bound_normal;
          d_func[0][var][j] += -h*h*h/12.0/mu_g*Krg*gradIIP_dot_dbound_normal_dmesh;
          // Boundary velocity terms
          d_func[0][var][j] += dh_dmesh[l][j]*(1.0 - S)*n_dot_v_avg;
        }
      }
	
    }

    for (l = 0; l<DIM; l++) {
      var = SHELL_NORMAL1 + l;
      if (pd->v[pg->imtrx][var]) {
        for (j=0; j<ei[pg->imtrx]->dof[var]; j++) {
          gradIIP_dot_bound_normal = 0.0;
          // AMCTODO - is bound_normal sensitive to normal?
          for (k = 0; k<DIM; k++) {
            gradIIP_dot_bound_normal += gradII_P[k]*bound_normal[k];
          }
          // pressure gradient term
          d_func[0][var][j] += -3.0*h*h*dh_dnormal[l][j]/12.0/mu_g*Krg*gradIIP_dot_bound_normal;
          // Boundary velocity terms
          d_func[0][var][j] += dh_dnormal[l][j]*(1.0 - S)*n_dot_v_avg;
        }
      }
	
    }
    
  }
  /* Cleanup */
  safe_free((void *) n_dof);
} /* end of routine shell_n_dot_gas_velo_bc_tfmp */
/*****************************************************************************/

void
shell_lubrication_outflow(
  double func[DIM],
  double d_func[DIM][MAX_VARIABLE_TYPES + MAX_CONC][MDE],
  const double time,     /* current time */
  const double delta_t,       /* current time step size */
  double xi[DIM],        /* Local stu coordinates */
  const Exo_DB *exo)
{
  int var;
  // 1d case only right now gradII_P[0] === dP_ds
  // need pure phase viscosities
  double mu_l, mu_g;

  load_tfmp_viscosity_model(
    &mu_l, &mu_g
  );
  /*
  * Prepare geometry
  */
  int *n_dof = NULL;
  int dof_map[MDE];
  n_dof = (int *)array_alloc (1, MAX_VARIABLE_TYPES, sizeof(int));
  lubrication_shell_initialize(n_dof, dof_map, -1, xi, exo, 0);
  /* Use the height_function_model */
  double H_U, dH_U_dtime, H_L, dH_L_dtime;
  double dH_U_dX[DIM],dH_L_dX[DIM], dH_U_dp, dH_U_ddh;

  double h;

  h = height_function_model(&H_U, &dH_U_dtime, &H_L, &dH_L_dtime,
          dH_U_dX, dH_L_dX, &dH_U_dp, &dH_U_ddh, time, delta_t);

  double dh_dmesh[DIM][MDE];
  double dh_dnormal[DIM][MDE];
  double d2h_dtime_dmesh[DIM][MDE];
  double d2h_dtime_dnormal[DIM][MDE];
  double d_gradIIh_dmesh[DIM][DIM][MDE];
  double d_gradIIh_dnormal[DIM][DIM][MDE];

  double gradII_h[DIM];

  for (int k = 0; k<DIM; k++) {
    gradII_h[k] = dH_U_dX[k] - dH_L_dX[k];
  }
  memset (dh_dmesh, 0.0, sizeof(double)*DIM*MDE);
  memset (dh_dnormal, 0.0, sizeof(double)*DIM*MDE);
  memset (d2h_dtime_dmesh, 0.0, sizeof(double)*DIM*MDE);
  memset (d2h_dtime_dnormal, 0.0, sizeof(double)*DIM*MDE);
  memset (d_gradIIh_dmesh, 0.0, sizeof(double)*DIM*DIM*MDE);
  memset (d_gradIIh_dnormal, 0.0, sizeof(double)*DIM*DIM*MDE);
  // here dh_dtime is not used, so it doesn't matter what tt is.
  double tt = 1.0;
  double dh_dtime;
  load_displacement_coupling_model(
    tt,
    delta_t,
    &h,
    &dh_dtime,
    gradII_h,
    dh_dmesh,
    dh_dnormal,
    d2h_dtime_dmesh,
    d2h_dtime_dnormal,
    d_gradIIh_dmesh,
    d_gradIIh_dnormal,
    n_dof,
    dof_map
  );

  double gradII_P[DIM];
  double dgradII_P_dmesh[DIM][DIM][MDE];
  ShellRotate(fv->grad_tfmp_pres, fv->d_grad_tfmp_pres_dmesh, gradII_P, dgradII_P_dmesh, n_dof[MESH_DISPLACEMENT1]);

  double phi_j, grad_phi_j[DIM], gradII_phi_j[DIM], d_gradII_phi_j_dmesh[DIM][DIM][MDE];

  // because I didn't fix ShellRotate to work with domain_s integration
  double csigrad[DIM];
  double det_J;
  double d_det_J_dmeshkj[DIM][MDE];

  //double gradII_curv[DIM];
  //double dgradII_curv_dmesh[DIM][DIM][MDE];

  if (mp->ehl_integration_kind == SIK_S) {
    // fill mapping determinate and sensitivity to mesh motion
    detJ_2d_bar(&det_J, d_det_J_dmeshkj);

    double *grad;

    if (pd->Num_Dim == 2 && ei[pg->imtrx]->ielem_type == LINEAR_BAR) {
      // only one dimension to integrate over, s.
      var = TFMP_PRES;
      grad = gradII_P;

      memset (grad, 0.0, sizeof(double)*DIM);
      memset (csigrad, 0.0, sizeof(double)*DIM);
      for (int i=0; i<ei[pg->imtrx]->dof[var]; i++) {
        csigrad[0] += *esp->tfmp_pres[i]*bf[var]->dphidxi[i][0];
      }

      grad[0] = csigrad[0]/det_J;

      for (int k=0; k<DIM; k++) {
        for (int i=0; i<ei[pg->imtrx]->dof[var]; i++){
          dgradII_P_dmesh[0][k][i] = csigrad[0]*(-1.0)/det_J/det_J*d_det_J_dmeshkj[k][i];
        }
      }

      /*
      var = SHELL_CURVATURE;
      grad = gradII_curv;
      memset (grad, 0.0, sizeof(double)*DIM);
      memset (csigrad, 0.0, sizeof(double)*DIM);
      for (int i=0; i<ei[pg->imtrx]->dof[var]; i++) {
        csigrad[0] += *esp->sh_K[i]*bf[var]->dphidxi[i][0];
      }

      grad[0] = csigrad[0]/det_J;

      for (int k=0; k<DIM; k++) {
        for (int i=0; i<ei[pg->imtrx]->dof[var]; i++){
          dgradII_curv_dmesh[0][k][i] = csigrad[0]*(-1.0)/det_J/det_J*d_det_J_dmeshkj[k][i];
        }
      }
      */
    }
  }

  double scale_factor = 1.0;

  if (af->Assemble_Residual) {
    func[0] +=  scale_factor*h*(-h*h/12.0/mu_l*gradII_P[0]);
    //func[0] = fv->tfmp_pres;
    //func[0] = gradII_P[0];
    func[0] = -h*h*h/12.0/mu_l*gradII_P[0];
  }
  if (af->Assemble_Jacobian) {
    var = TFMP_PRES;

    for (int j=0; j<ei[pg->imtrx]->dof[var]; j++) {
      ShellBF(var, j, &phi_j, grad_phi_j, gradII_phi_j, d_gradII_phi_j_dmesh, n_dof[MESH_DISPLACEMENT1], dof_map);
      //d_func[0][var][j] += scale_factor*h*(-h*h/12.0f/mu_l*gradII_phi_j[0]);
      d_func[0][var][j] = -h*h*h/12.0/mu_l*gradII_phi_j[0];
    }

    var = SHELL_CURVATURE;
    for (int j=0; j<ei[pg->imtrx]->dof[var]; j++) {
      ShellBF(var, j, &phi_j, grad_phi_j, gradII_phi_j, d_gradII_phi_j_dmesh, n_dof[MESH_DISPLACEMENT1], dof_map);
      //d_func[0][var][j] += scale_factor*h*(-h*h/12.0/mu_l*fv->sh_tens*gradII_phi_j[0]);
    }
    var = SHELL_TENSION;
    for (int j=0; j<ei[pg->imtrx]->dof[var]; j++) {
      //ShellBF(var, j, &phi_j, grad_phi_j, gradII_phi_j, d_gradII_phi_j_dmesh, n_dof[MESH_DISPLACEMENT1], dof_map);
      //d_func[0][var][j] += scale_factor*h*(-h*h/12.0/mu_l*phi_j*gradII_curv[0]);
    }
    for (int l=0; l<pd->Num_Dim; l++) {
      var = MESH_DISPLACEMENT1 + l;
      for (int j=0; j<ei[pg->imtrx]->dof[var]; j++) {
        ShellBF(var, j, &phi_j, grad_phi_j, gradII_phi_j, d_gradII_phi_j_dmesh, n_dof[MESH_DISPLACEMENT1], dof_map);
        //d_func[0][var][j] += -scale_factor*3.0*h*h*dh_dmesh[l][j]/12.0/mu_l*gradII_P[0];
        d_func[0][var][j] += -h*h*dh_dmesh[l][j]/4.0/mu_l*gradII_P[0];
        d_func[0][var][j] += -h*h*h/12.0/mu_l*dgradII_P_dmesh[0][l][j];
      }
      var = SHELL_NORMAL1 + l;
      for (int j=0; j<ei[pg->imtrx]->dof[var]; j++) {
        ShellBF(var, j, &phi_j, grad_phi_j, gradII_phi_j, d_gradII_phi_j_dmesh, n_dof[MESH_DISPLACEMENT1], dof_map);
        //d_func[0][var][j] += -scale_factor*3.0*h*h*dh_dnormal[l][j]/12.0/mu_l*gradII_P[0];
        d_func[0][var][j] += -h*h*dh_dnormal[l][j]/4.0/mu_l*gradII_P[0];
      }
    }
  }

}/* end of routine shell_lubrication_outflow */


void 
shell_tfmp_avg_plate_velo_gas(double func[DIM],
			     double d_func[DIM][MAX_VARIABLE_TYPES + MAX_CONC][MDE],
			     const double time,     /* current time */
			     const double delta_t,       /* current time step size */
			     double xi[DIM],        /* Local stu coordinates */
			     const Exo_DB *exo) 

     /***********************************************************************
      *
      * shell_tfmp_avg_plate_velo_gas():
      *
      *  Function which evaluates the expression specifying the
      *  gas flux at a quadrature point normal to the side
      *  of an element.
      *
      *   func = h*(1-S)*n dot v_avg
      *
      *
      *  The boundary condition SHELL_TFMP_AVG_PLATE_VELO_BC employs this
      *  function.
      *
      *
      * Input:
      *
      *  v_avg   = comes from mp?
      *  S       = saturation (fv->tfmp_sat)
      *  h       = Film thickness
      *
      * Output:
      *
      *  func[0] = value of the function mentioned above
      *  d_func[0][varType][lvardof] =
      *              Derivate of func[0] wrt
      *              the variable type, varType, and the local variable
      *              degree of freedom, lvardof, corresponding to that
      *              variable type.
      *
      *   Author: Andrew Cochrane (2/20/2018)
      *   
      ********************************************************************/
{
  int j, k, l, var;
  int *n_dof = NULL;
  int dof_map[MDE];
  double phi_j;
  double grad_phi_j[DIM], gradII_phi_j[DIM];
  double bound_normal[DIM];//, dbound_normal_dx[DIM][DIM][MDE];

  double S, h, v_avg[DIM], veloU[DIM], veloL[DIM];
  double gas_flux_density[DIM];
  /* Save the boundary normal vector */

  for(k = 0; k < pd->Num_Dim; k++) {
    bound_normal[k] = fv->snormal[k];
    /*
    for (l = 0; l<DIM; l++) {
      for (j = 0; j <ei[pg->imtrx]->dof[MESH_DISPLACEMENT1]; j++) {
	      dbound_normal_dx[k][l][j] = fv->dsnormal_dx[k][l][j];
      }
    }
    */
  }

  /*
  * Prepare geometry
  */
  n_dof = (int *)array_alloc (1, MAX_VARIABLE_TYPES, sizeof(int));
  lubrication_shell_initialize(n_dof, dof_map, -1, xi, exo, 0);

  /* Gather necessary values (S, h, v_avg)*/
  
  S = fv->tfmp_sat;
  /* Use the height_function_model */
  double H_U, dH_U_dtime, H_L, dH_L_dtime;
  double dH_U_dX[DIM],dH_L_dX[DIM], dH_U_dp, dH_U_ddh;

  h = height_function_model(&H_U, &dH_U_dtime, &H_L, &dH_L_dtime,
			    dH_U_dX, dH_L_dX, &dH_U_dp, &dH_U_ddh, time, delta_t);

  double dh_dmesh[DIM][MDE];
  double dh_dnormal[DIM][MDE];
  double d2h_dtime_dmesh[DIM][MDE];
  double d2h_dtime_dnormal[DIM][MDE];
	double d_gradIIh_dmesh[DIM][DIM][MDE];
	double d_gradIIh_dnormal[DIM][DIM][MDE];

  double gradII_h[DIM];

	for (k = 0; k<DIM; k++) {
		gradII_h[k] = dH_U_dX[k] - dH_L_dX[k];
	}

  // here dh_dtime is not used, so it doesn't matter what tt is.
  double tt = 1.0;
  double dh_dtime;
  load_displacement_coupling_model(
    tt,
    delta_t,
    &h,
    &dh_dtime,
    gradII_h,
    dh_dmesh,
    dh_dnormal,
    d2h_dtime_dmesh,
    d2h_dtime_dnormal,
    d_gradIIh_dmesh,
    d_gradIIh_dnormal,
    n_dof,
    dof_map
  );

  velocity_function_model(veloU, veloL, time, delta_t);

  for (k=0; k<DIM; k++) {
    v_avg[k] = (veloU[k] + veloL[k])/2.;
  }
  v_avg[2] = 0.0;


  for (k=0; k<DIM; k++) {
    gas_flux_density[k] = h*v_avg[k]*(1.0-S);
  }
  
  for (k=0; k<DIM; k++){
    func[0] += gas_flux_density[k]*bound_normal[k];
  }
  
  double d_gradII_phi_j_dmesh[DIM][DIM][MDE];
  if (af->Assemble_Jacobian) {
    var = TFMP_SAT;
    if (pd->v[pg->imtrx][var]) {
      for (j=0; j<ei[pg->imtrx]->dof[var]; j++) {
        ShellBF(var, j, &phi_j, grad_phi_j, gradII_phi_j, d_gradII_phi_j_dmesh, n_dof[MESH_DISPLACEMENT1], dof_map);
        for (k=0; k<DIM; k++) {
          d_func[0][var][j] += -bound_normal[k]*v_avg[k]*h*phi_j;
        }
      }
    }

    for (l=0; l<DIM; l++) {
      var = MESH_DISPLACEMENT1 + l;
      if (pd->v[pg->imtrx][var]) {
        for (j=0; j<ei[pg->imtrx]->dof[var]; j++) {
          for (k=0; k<DIM; k++) {
            d_func[0][var][j] += bound_normal[k]*v_avg[k]*(1.0 - S)*dh_dmesh[k][j];
          }
        }
      }
      var = SHELL_NORMAL1 + l;
      if (pd->v[pg->imtrx][var]) {
        for (j=0; j<ei[pg->imtrx]->dof[var]; j++) {
          for (k=0; k<DIM; k++) {
            d_func[0][var][j] += bound_normal[k]*v_avg[k]*(1.0 - S)*dh_dnormal[k][j];
          }
        }
      }
    }
  }
  /* Cleanup */
  safe_free((void *) n_dof);
}/* end of routine shell_tfmp_avg_plate_velo_gas */

void 
apply_sdet(double func[DIM],
			     double d_func[DIM][MAX_VARIABLE_TYPES + MAX_CONC][MDE],
           double xi[DIM],        /* Local stu coordinates */
           const Exo_DB *exo)
     /***********************************************************************
      *
      * apply_sdet():
      *
      *  Function which evaluates the expression specifying the
      *  surface determinant at a quadrature point. sign TBD
      *  
      *
      *   func = 1/2*phi_i*sdet*sdet
      *
      *
      *  The boundary condition SH_SDET_BC employs this
      *  function.
      *
      *
      * Input:
      *
      *  sdet   = surface determinant
      *
      * Output:
      *
      *  func[0] = value of the function mentioned above
      *  d_func[0][varType][lvardof] =
      *              Derivate of func[0] wrt
      *              the variable type, varType, and the local variable
      *              degree of freedom, lvardof, corresponding to that
      *              variable type.
      *
      *   Author: Andrew Cochrane (4/5/2018)
      *   
      ********************************************************************/
           {
            int j, var;

            int *n_dof = NULL;
            int dof_map[MDE];

            n_dof = (int *)array_alloc (1, MAX_VARIABLE_TYPES, sizeof(int));
            lubrication_shell_initialize(n_dof, dof_map, -1, xi, exo, 0);
            double det_J;
            double d_det_J_dmeshkj[DIM][MDE];
            memset(d_det_J_dmeshkj, 0.0, sizeof(double)*DIM*MDE);
            detJ_2d_bar(&det_J, d_det_J_dmeshkj);


            double factor = 1.0;
            func[0] += factor*0.5*det_J*det_J;

            if (af->Assemble_Jacobian) {
              var = MESH_DISPLACEMENT1;
              if (pd->v[pg->imtrx][var]) {
                for (j=0; j<ei[pg->imtrx]->dof[var]; j++) {
                  d_func[0][var][j] += factor*det_J*d_det_J_dmeshkj[0][j];
                }
              }
              var = MESH_DISPLACEMENT2;
              if (pd->v[pg->imtrx][var]) {
                for (j=0; j<ei[pg->imtrx]->dof[var]; j++) {
                  d_func[0][var][j] += factor*det_J*d_det_J_dmeshkj[1][j];
                }
              }
            }

           }/* end of routine apply_sdet */

void 
apply_sh_weak(double func[DIM],
			     double d_func[DIM][MAX_VARIABLE_TYPES + MAX_CONC][MDE],
           double xi[DIM],        /* Local stu coordinates */
			     const Exo_DB *exo,
           const double dy_ds)
     /***********************************************************************
      *
      * apply_sh_weak():
      *
      *  Function which evaluates the expression specifying the
      *  surface determinant at a quadrature point. sign TBD
      *  
      *
      *   func = -phi_i*dy_ds
      *
      *
      *  The boundary condition SH_MESH2_WEAK_BC employs this
      *  function.
      *
      *
      * Input:
      *
      *  y   = y(global)-position of mesh
      *  s   = position in mesh basis
      *
      * Output:
      *
      *  func[0] = value of the function mentioned above
      *  d_func[0][varType][lvardof] =
      *              Derivate of func[0] wrt
      *              the variable type, varType, and the local variable
      *              degree of freedom, lvardof, corresponding to that
      *              variable type.
      *
      *   Author: Andrew Cochrane (4/10/2018)
      *   
      ********************************************************************/
{
  int j, var;

  int i, eqn, node, index;

  int *n_dof = NULL;
  int dof_map[MDE];

  // if value of dy_ds isn't defined on BC input, it is set to 0

  n_dof = (int *)array_alloc (1, MAX_VARIABLE_TYPES, sizeof(int));
  lubrication_shell_initialize(n_dof, dof_map, -1, xi, exo, 0);

  // get the gradient of mesh position
  eqn = R_MESH2;
  dbl d_sh_y_dcsi = 0.;
  dbl d_phi_dcsi[MDE];
  double d_sh_y_dcsi_dmesh[DIM][MDE];

  memset(d_sh_y_dcsi_dmesh, 0.0, sizeof(double)*DIM*MDE);

  for (i=0; i< ei[pg->imtrx]->dof[eqn]; i++) {
    node = ei[pg->imtrx]->dof_list[R_MESH2][i];
    index = Proc_Elem_Connect[ei[pg->imtrx]->iconnect_ptr + node];
    d_phi_dcsi[i] = bf[eqn]->dphidxi[i][0];
    d_sh_y_dcsi += (Coor[1][index] + *esp->d[1][i]) * d_phi_dcsi[i];

    // don't need to loop over k, it's just sensitive to d[1];
    d_sh_y_dcsi_dmesh[1][i] += d_phi_dcsi[i];
  }

  // get the linear bar determinate of mapping
  //(need to modify for elements with more dim than BAR element)
  double det_J;
  double d_det_J_dmeshkj[DIM][MDE];
  detJ_2d_bar(&det_J, d_det_J_dmeshkj);

  if (af->Assemble_Residual) {
    if (dy_ds == 0.0) {
      func[0] += -d_sh_y_dcsi/det_J;
    } else { // use input value
      func[0] += dy_ds/det_J;
    }
  }
  
  if (af->Assemble_Jacobian) {
    var = MESH_DISPLACEMENT1;
    if (pd->v[pg->imtrx][var]) {
      for (j=0; j<ei[pg->imtrx]->dof[var]; j++) {
        if (dy_ds == 0.0) {
          d_func[0][var][j] += d_sh_y_dcsi/det_J/det_J*d_det_J_dmeshkj[0][j];
        } else { // use input value (not sensitive to anything)
          d_func[0][var][j] += -1.0*dy_ds/det_J/det_J*d_det_J_dmeshkj[0][j];
        }

      }
    }
    var = MESH_DISPLACEMENT2;
    if (pd->v[pg->imtrx][var]) {
      for (j=0; j<ei[pg->imtrx]->dof[var]; j++) {
        if (dy_ds == 0.0) {
          d_func[0][var][j] +=  d_sh_y_dcsi/det_J/det_J*d_det_J_dmeshkj[1][j];
          d_func[0][var][j] +=  -d_phi_dcsi[j]/det_J;
        } else { // use input value (not sensitive to anything)
          d_func[0][var][j] += -1.0*dy_ds/det_J/det_J*d_det_J_dmeshkj[1][j];
        }
      }
    }
  }

}/* end of routine apply_sdet */<|MERGE_RESOLUTION|>--- conflicted
+++ resolved
@@ -1486,17 +1486,10 @@
     if (af->Assemble_Residual) {
 	  ieqn_lubp = R_LUBP;
 	  ieqn_filmp = R_SHELL_FILMP;
-<<<<<<< HEAD
 	  id_doflubp = ei[pg->imtrx]->ln_to_dof[ieqn_lubp][id];
 	  id_doffilmp = ei[pg->imtrx]->ln_to_dof[ieqn_filmp][id];
-	  lec->R[upd->ep[pg->imtrx][ieqn_filmp]][id_doffilmp] =
-	       -lec->R[upd->ep[pg->imtrx][ieqn_lubp]][id_doflubp];
-=======
-	  id_doflubp = ei->ln_to_dof[ieqn_lubp][id];
-	  id_doffilmp = ei->ln_to_dof[ieqn_filmp][id];
-          lec->R[LEC_R_INDEX(upd->ep[ieqn_filmp],id_doffilmp)] =
-               -lec->R[LEC_R_INDEX(upd->ep[ieqn_lubp],id_doflubp)];
->>>>>>> e33b61bb
+          lec->R[LEC_R_INDEX(upd->ep[pg->imtrx][ieqn_filmp],id_doffilmp)] =
+               -lec->R[LEC_R_INDEX(upd->ep[pg->imtrx][ieqn_lubp],id_doflubp)];
     }
     
     /*
