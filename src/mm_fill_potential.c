--- conflicted
+++ resolved
@@ -958,7 +958,7 @@
 
 	  if ( pd->v[pg->imtrx][var] )
 	    {
-	      pvar = upd->vp[0][var];
+	      pvar = upd->vp[pg->imtrx][var];
 	      for ( j=0; j<ei[pg->imtrx]->dof[var]; j++)
 		{
 		  for ( p=0; p<dim; p++)
@@ -1002,7 +1002,7 @@
 	  var = TEMPERATURE;
 	  if ( pd->v[pg->imtrx][var] )
 	    {
-	      pvar = upd->vp[0][var];
+	      pvar = upd->vp[pg->imtrx][var];
 	      for ( j=0; j<ei[pg->imtrx]->dof[var]; j++)
 		{
 		  for ( p=0; p<dim; p++)
@@ -1042,7 +1042,7 @@
 	      var = VELOCITY1+b;
 	      if ( pd->v[pg->imtrx][var] )
 		{
-		  pvar = upd->vp[0][var];
+		  pvar = upd->vp[pg->imtrx][var];
 		  for ( j=0; j<ei[pg->imtrx]->dof[var]; j++)
 		    {
                       source = 0.0;
@@ -1067,7 +1067,7 @@
 	      var = MESH_DISPLACEMENT1+b;
 	      if ( pd->v[pg->imtrx][var] )
 		{
-		  pvar = upd->vp[0][var];
+		  pvar = upd->vp[pg->imtrx][var];
 		  for ( j=0; j<ei[pg->imtrx]->dof[var]; j++)
 		    {
 		      dh3dmesh_bj = fv->dh3dq[b] * bf[var]->phi[j];
@@ -1797,11 +1797,7 @@
 	      source *= pd->etm[pg->imtrx][R_ENORM][(LOG2_SOURCE)];
 	    }
 
-<<<<<<< HEAD
-	  lec->R[upd->ep[pg->imtrx][R_ENORM]] [i] += advection + source;
-=======
-          lec->R[LEC_R_INDEX(upd->ep[R_ENORM],i)] += advection + source;
->>>>>>> e33b61bb
+          lec->R[LEC_R_INDEX(upd->ep[pg->imtrx][R_ENORM],i)] += advection + source;
 	} /* for i = 0 ... dof[R_ENORM] */
     } /* if(Assemble_Residual) */
 
@@ -1822,11 +1818,7 @@
 		  advection *= wt_func * detJ * wt * h3;
 		  advection *= pd->etm[pg->imtrx][R_ENORM][(LOG2_ADVECTION)];
 		}
-<<<<<<< HEAD
-	      lec->J[upd->ep[pg->imtrx][R_ENORM]][upd->vp[0][VOLTAGE]] [i][k] += advection;
-=======
-              lec->J[LEC_J_INDEX(upd->ep[R_ENORM],upd->vp[VOLTAGE],i,k)] += advection;
->>>>>>> e33b61bb
+              lec->J[LEC_J_INDEX(upd->ep[pg->imtrx][R_ENORM],upd->vp[pg->imtrx][VOLTAGE],i,k)] += advection;
 	    } /* for k = 0 ... dof[VOLTAGE] */
 
 	  /* J_Enorm_Enorm */
@@ -1841,11 +1833,7 @@
 		  source *= pd->etm[pg->imtrx][R_ENORM][(LOG2_SOURCE)];
 		}
 
-<<<<<<< HEAD
-	      lec->J[upd->ep[pg->imtrx][R_ENORM]][upd->vp[0][ENORM]] [i][k] += source;
-=======
-              lec->J[LEC_J_INDEX(upd->ep[R_ENORM],upd->vp[ENORM],i,k)] += source;
->>>>>>> e33b61bb
+              lec->J[LEC_J_INDEX(upd->ep[pg->imtrx][R_ENORM],upd->vp[pg->imtrx][ENORM],i,k)] += source;
 	    } /* for k = 0 ... dof[ENORM] */
 	} /* for i = 0 ... dof[R_ENORM] */
     } /* if (Assemble_Jacobian) */
@@ -1996,11 +1984,7 @@
 		  source *= pd->etm[pg->imtrx][eqn][(LOG2_SOURCE)];
 		}
 	      
-<<<<<<< HEAD
-	      lec->R[upd->ep[pg->imtrx][eqn]][i] += 
-=======
-              lec->R[LEC_R_INDEX(upd->ep[eqn],i)] +=
->>>>>>> e33b61bb
+              lec->R[LEC_R_INDEX(upd->ep[pg->imtrx][eqn],i)] +=
 		advection  + source;      
 	    }
 	} 
@@ -2027,7 +2011,7 @@
 	      var = VOLTAGE;
 	      if ( pd->v[pg->imtrx][var] )
 		{
-		  pvar = upd->vp[0][var];
+		  pvar = upd->vp[pg->imtrx][var];
 		  for ( j=0; j<ei[pg->imtrx]->dof[var]; j++)
 		    {
 		      phi_j = bf[var]->phi[j];
@@ -2056,7 +2040,7 @@
 		  var = MESH_DISPLACEMENT1+p;
 		  if ( pd->v[pg->imtrx][var] )
 		    {
-		      pvar = upd->vp[0][var];
+		      pvar = upd->vp[pg->imtrx][var];
 		      for ( j=0; j<ei[pg->imtrx]->dof[var]; j++)
 			{
 			  phi_j = bf[var]->phi[j];
@@ -2120,7 +2104,7 @@
 	      
 	      if ( pd->v[pg->imtrx][var] )
 		{
-		  pvar = upd->vp[0][var];
+		  pvar = upd->vp[pg->imtrx][var];
 		  for ( j=0; j<ei[pg->imtrx]->dof[var]; j++)
 		    {
 		      phi_j = bf[var]->phi[j];
