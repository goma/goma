--- conflicted
+++ resolved
@@ -4113,15 +4113,9 @@
    * is zero)
    */
   var  = ls->var;
-<<<<<<< HEAD
   pvar = upd->vp[pg->imtrx][var];
   for (i = 0; i < ei[pg->imtrx]->dof[eqn]; i++) {
-    lec->R[peqn][i] = 0.;
-=======
-  pvar = upd->vp[var];
-  for (i = 0; i < ei->dof[eqn]; i++) {
     lec->R[LEC_R_INDEX(peqn,i)] = 0.;
->>>>>>> e33b61bb
     /*
      *    J_f_F 
      */
