--- conflicted
+++ resolved
@@ -740,14 +740,10 @@
             }
           }
 
-<<<<<<< HEAD
           /* hang on to the integrand (without the "dV") for use below. */
           rmp[i] = mass + advection + source + discontinuity_capturing;
-=======
-          lec->R[LEC_R_INDEX(peqn,i)] += (mass + advection) * wt * det_J * h3;
->>>>>>> ae709d92
-
-          lec->R[peqn][i] += (mass + advection + source + discontinuity_capturing) * wt * det_J * h3;
+
+          lec->R[LEC_R_INDEX(peqn,i)] += (mass + advection + source + discontinuity_capturing) * wt * det_J * h3;
 	}
     }
 
@@ -930,18 +926,14 @@
                     mass *= pd->etm[pg->imtrx][eqn][(LOG2_MASS)];
                     advection *= pd->etm[pg->imtrx][eqn][(LOG2_ADVECTION)];
 
-<<<<<<< HEAD
                     dbl discontinuity_capturing = 0;
                     for (int a = 0; a < dim; a++) {
                       discontinuity_capturing +=
                           k_dc * bf[var]->grad_phi[j][a] * bf[eqn]->grad_phi[i][a];
                     }
 
-                    lec->J[peqn][pvar][i][j] +=
+                    lec->J[LEC_J_INDEX(peqn,pvar,i,j)] +=
                         (mass + advection + source + discontinuity_capturing) * wt * h3 * det_J;
-=======
-                  lec->J[LEC_J_INDEX(peqn,pvar,i,j)] += (mass + advection) * wt * h3 * det_J;
->>>>>>> ae709d92
 
 		} /* for: FILL DoFs */
 
