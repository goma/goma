/************************************************************************ *
* Goma - Multiphysics finite element software                             *
* Sandia National Laboratories                                            *
*                                                                         *
* Copyright (c) 2014 Sandia Corporation.                                  *
*                                                                         *
* Under the terms of Contract DE-AC04-94AL85000 with Sandia Corporation,  *
* the U.S. Government retains certain rights in this software.            *
*                                                                         *
* This software is distributed under the GNU General Public License.      *
\************************************************************************/
 

/*
 *$Id: ac_stability_util.c,v 5.6 2010-04-07 22:27:00 prschun Exp $
 */


#include <stdio.h>
#include <string.h>

#include "std.h"
#include "rf_fem_const.h"
#include "rf_fem.h"
#include "rf_mp.h"
#include "rf_io_const.h"
#include "rf_io_structs.h"
#include "el_elm.h"
#include "mm_as_const.h"
#include "mm_as_structs.h"
#include "mm_as.h"
#include "mm_mp_structs.h"
#include "mm_mp.h"
#include "ac_stability.h"
#include "ac_stability_util.h"
#include "dpi.h"
#include "exo_struct.h"
#include "rd_exo.h"
#include "rd_mesh.h"
#include "wr_dpi.h"
#include "wr_exo.h"

#define GOMA_AC_STABILITY_UTIL_C

/*********** R O U T I N E S   I N   T H I S   F I L E ************************
*									      *
*									      *
*  void do_LSA_mods(int):  Called after basic bf/fv assembly sequence from    *
*			   several places (e.g. matrix_fill).		      *
*			   Int argument mod_type identifies whether assembly  *
*			   is for volume, surface, or edge integrals.	      *
*									      *
*  Function do_LSA_mods then calls (as needed):				      *
*	void modify_basis_and_weight_functions_for_LSA_3D_of_2D(void)	      *
*	void modify_bf_mesh_derivs_for_LSA_3D_of_2D(void)		      *
*	void modify_fv_mesh_derivs_for_LSA_3D_of_2D(void)		      *
*	void modify_normal_vector_for_LSA_3D_of_2D(void)		      *
*									      *
*  int create_eigen_outfiles(void ***):  Called from LOCA interface to	      *
*					 create the ExodusII files needed     *
*                                        for ARPACK eigenvector output.       *
*									      *
*  void close_eigen_outfiles(void ***):  Closes the aforesaid files.          *
*									      *
*******************************************************************************/

/*
 * EDW 9/28/2001:
 * This is a wrapper around all modifications to basis/weight functions,
 * gradient mesh derivatives, and vector mesh derivatives needed
 * to do 3D stability of 2D flows with or without mesh displacement.
 */

void
do_LSA_mods(int mod_type)
{

/* Proceed only if this is a 3D of 2D stability problem */
  if (Linear_Stability != LSA_3D_OF_2D
   && Linear_Stability != LSA_3D_OF_2D_SAVE) return;

/* All cases: modify all basis and weight functions */
  modify_basis_and_weight_functions_for_LSA_3D_of_2D();

/* If not using a deforming mesh:  that's all, folks! */
  if (!pd->e[pg->imtrx][R_MESH1]) return;

/* First, do modifications for field variables and basis/weight functions */
      modify_fv_mesh_derivs_for_LSA_3D_of_2D();
      modify_bf_mesh_derivs_for_LSA_3D_of_2D();

/* Do modifications for surface integral assembly */
  if (mod_type == LSA_SURFACE)
    {
      modify_normal_vector_for_LSA_3D_of_2D();
    }

/* Do modifications for edge integral assembly */
/* EDW 10/4/2001   WARNING: This has not yet been tested! */
  else if (mod_type == LSA_EDGE)
    {
      printf("WARNING: LSA edge vectors not yet tested!\n");
      modify_normal_vector_for_LSA_3D_of_2D();
    }

}

/*************************************************************************/
/*************************************************************************/
/*************************************************************************/

/* This function will modify the basis and weight functions for 3D
 * stability of a 2D flow.  We want to perform this modification AFTER
 * the steady-state variables have been defined in terms of the
 * regular basis functions.  The regular steady-state solution gets
 * constructed by the sequence (beer_belly(), load_fv(),
 * load_bf_grad(), load_bf_mesh_derivs(), load_fv_grads(),
 * load_fv_mesh_derivs()).  This applies to both internal and boundary
 * nodes.
 *
 * This code must be called at the end of the above sequence.  From
 * then on, any direct reference to phi's and grad_phi's are assumed
 * to be calls for a weight function, grad of a weight function, a
 * basis function, or grad of a basis function.  If bfd->phi[], etc.,
 * is used AFTER this call is made, then you WILL NOT get the
 * regular steady-state solution.  Put another way: don't construct
 * steady-state variables outside of the above sequance...
 *
 * Once that sequence is executed for the regular steady-state
 * solution, we can modify the basis and weight functions to include
 * the 0/1 multiplications I figured out.  This allows us to create
 * (in 2 steps) the correct Jacobian/mass matrices in terms of the
 * cos(N z) and sin(N z) multipliers.
 *
 * The day I put this in, the global structure "bfd" is always used in
 * load_basis_functions().  Although it is passed to
 * load_basis_functions(), it is otherwise assumed to be global.  I
 * shall do the same.
 *
 * I'm not putting in all the mods for the "raw" derivatives
 * (dphidxi[i][a]), because those "shouldn't" be used in the
 * assemble_* routines.  If they are, then there's problems, because
 * those are coupled across a's for a resultant (i.e., there would be
 * mixing of sin's and cos's).  Bad bad bad!
 *
 * Author: Matt Hopkins, 12/18/00.  */
void
modify_basis_and_weight_functions_for_LSA_3D_of_2D(void)
{
  int i, j, a, b, bf_index, var, mn;
  BASIS_FUNCTIONS_STRUCT *bf_ptr;
  dbl N, cosine_value, sine_value, orig_phi;

  if(!af->Assemble_LSA_Jacobian_Matrix &&
     !af->Assemble_LSA_Mass_Matrix)
    return;

  mn = ei[pg->imtrx]->mn;
  N = LSA_3D_of_2D_wave_number;
  
  if(LSA_3D_of_2D_pass == 1)
    {
      cosine_value = 1.0;
      sine_value = 0.0;
    }
  else
    {
      cosine_value = 0.0;
      sine_value = 1.0;
    }

  /* The "special" case here is when the wavenumber is 0.  In that
   * case, we would like the original system to be computed when we
   * add our two passes.  The only piece that would get added that
   * shouldn't is the second pass sine_value changes.  These should
   * all be zero... Note that N == 0 kills a lot of the unnecessary
   * components, already.
   *
   * Unfortunately, this causes additional consequences because now
   * the w-momentum equations are all zero!  This causes zero rows in
   * the Jacobian... What to do about that? */
  if(N == 0.0)
    sine_value = 0.0;

  /*
  if(ei[pg->imtrx]->ielem == 0)
    printf("pass = %d, ielem = %d, cv = %3.1g, sv = %3.1g, N = %g\n",
	   LSA_3D_of_2D_pass, ei[pg->imtrx]->ielem, cosine_value, sine_value, N);
  */

  for(bf_index = 0; bf_index < Num_Basis_Functions; bf_index++)
    {
      bf_ptr = bfd[bf_index];
      var = bf_ptr->Var_Type_MatID[mn];
      if(var != -1)
	{
	  /* First, modify all of the basis functions and weight
	   * functions that are NOT associated with the
	   * w-velocity/w-momentum variable/equation.  The latter
	   * should have been tagged with the I_Q2_LSA or I_Q2_D_LSA
	   * weighting/interpolating functions.  */
	  if(bf_ptr->interpolation != I_Q2_LSA &&
	     bf_ptr->interpolation != I_Q2_D_LSA)
	    {
	      for(i = 0; i < ei[pg->imtrx]->dof[var]; i++)
		{
		  orig_phi = bf_ptr->phi[i];
		  bf_ptr->phi[i] *= cosine_value;
		  bf_ptr->grad_phi[i][0] *= cosine_value;
		  bf_ptr->grad_phi[i][1] *= cosine_value;
		  bf_ptr->grad_phi[i][2] = -N * sine_value * orig_phi;
		  /* Luckily, in CARTESIAN (and therefore,
		   * PROJECTED_CARTESIAN), grad_phi_e[i][a][p][a] =
		   * grad_phi[i][p] */
		  for(a = 0; a < VIM; a++)
		    for(b = 0; b < VIM; b++)
		      bf_ptr->grad_phi_e[i][a][b][a] =
			bf_ptr->grad_phi[i][b];
		  /* These next derivatives are ONLY used in the
		   * assemble_* routines for the mesh equations
		   * (assemble_mesh).  Note that grad_phi[i][2] == 0,
		   * so we don't need to multiply by anything. */
		  if(pd_glob[mn]->e[pg->imtrx][R_MESH1])
		    {
		      for(b = 0; b < 2; b++)
			for(j = 0; j < ei[pg->imtrx]->dof[R_MESH1]; j++)
			  {
			    bf_ptr->d_grad_phi_dmesh[i][0][b][j] *=
			      cosine_value;
			    bf_ptr->d_grad_phi_dmesh[i][1][b][j] *=
			      cosine_value;
			    /* Note that multiplying by N sine_value
                               is almost certainly wrong.  The "d_phi"
                               it's multiplying by should probably
                               just be "phi".  */
			    bf_ptr->d_grad_phi_dmesh[i][2][b][j] *=
			      -N * sine_value;
			    bf_ptr->d_d_phi_dmesh[i][0][b][j] *=
			      cosine_value;
			    bf_ptr->d_d_phi_dmesh[i][1][b][j] *=
			      cosine_value;
			    bf_ptr->d_d_phi_dmesh[i][2][b][j] *=
			      -N * sine_value;
			    for(a = 0; a < VIM; a++)
			      {
				bf_ptr->d_grad_phi_e_dmesh[i][a][0][a][b][j] *=
				  cosine_value;
				bf_ptr->d_grad_phi_e_dmesh[i][a][1][a][b][j] *=
				  cosine_value;
				bf_ptr->d_grad_phi_e_dmesh[i][a][2][a][b][j] *=
				  -N * sine_value;
			      }
			  }
		    }
		}
	    }
	  /* If it's a w-velocity/w-momentum variable/equation, then
	   * we want to modify their weighting/interpolating functions
	   * appropriately. */
	  else
	    {
	      for(i = 0; i < ei[pg->imtrx]->dof[var]; i++)
		{
		  orig_phi = bf_ptr->phi[i];
		  bf_ptr->phi[i] *= sine_value;
		  bf_ptr->grad_phi[i][0] *= sine_value;
		  bf_ptr->grad_phi[i][1] *= sine_value;
		  bf_ptr->grad_phi[i][2] = N * cosine_value * orig_phi;
		  for(a = 0; a < VIM; a++)
		    for(b = 0; b < VIM; b++)
		      bf_ptr->grad_phi_e[i][a][b][a] =
			bf_ptr->grad_phi[i][b];
		  /* These next derivatives are ONLY used in the
		   * assemble_* routines for the mesh equations
		   * (assemble_mesh).  Since this is
		   * w-velocity/equation stuff, I'm pretty sure that
		   * this is wasted work... Better to be consistent,
		   * though! */
		  if(pd_glob[mn]->e[pg->imtrx][R_MESH1])
		    for(b = 0; b < 2; b++)
		      for(j = 0; j < ei[pg->imtrx]->dof[R_MESH1]; j++)
			{
			  bf_ptr->d_grad_phi_dmesh[i][0][b][j] *=
			    sine_value;
			  bf_ptr->d_grad_phi_dmesh[i][1][b][j] *=
			    sine_value;
			  bf_ptr->d_grad_phi_dmesh[i][2][b][j] *=
			    N * cosine_value;
			  bf_ptr->d_d_phi_dmesh[i][0][b][j] *=
			    sine_value;
			  bf_ptr->d_d_phi_dmesh[i][1][b][j] *=
			    sine_value;
			  bf_ptr->d_d_phi_dmesh[i][2][b][j] *=
			    N * cosine_value;
			  for(a = 0; a < DIM; a++)
			    {
			      bf_ptr->d_grad_phi_e_dmesh[i][a][0][a][b][j] *=
				sine_value;
			      bf_ptr->d_grad_phi_e_dmesh[i][a][1][a][b][j] *=
				sine_value;
			      bf_ptr->d_grad_phi_e_dmesh[i][a][2][a][b][j] *=
				N * cosine_value;
			    }
			}
		}
	    }
	}
    }
}

void
modify_bf_mesh_derivs_for_LSA_3D_of_2D(void)

/************************************************************************
 *									*
 * modify_bf_mesh_derivs_for_LSA_3D_of_2D -- ancillary function for	*
 * load_bf_mesh_derivs.							*
 *									*
 * This function provides the entries of the arrays			*
 * d_grad_phi_dmesh and d_grad_phi_e_dmesh which correspond to		*
 * mesh derivatives of the first-order z-components of the basis	*
 * function gradients computed in load_fv_mesh_derivs.			*
 * These derivatives are nonzero and important in some 			*
 * free-surface 3D of 2D stability problems.				*
 * This function is called just after the basis & weight functions	*
 * are modified for 3D of 2D, and before equations are assembled.	*
 *									*
 * The general format used here is:					*
 *									*
 *     bf[v]->d_grad_phi_dmesh[i][2] [b][j] =				*
 *		- bf[v]->grad_phi[i][b] * bf[x]->grad_phi[j][2]		*
 *									*
 * where bf[v] points to each defined basis function (in turn), and	*
 * bf[x] points to the basis functions assigned to mesh displacement. 	*
 * Note that the MODIFIED basis functions are (intentionally) used here *
 *									*
 * Input and output are the same as for load_bf_mesh_derivs().		*
 *									*
 * Created:   Thu Sep 13 13:20:00 MDT 2001 edwilke@sandia.gov		*
 *									*
 ************************************************************************/
{
  int b, i, j, k, q;
  int mdof, vdof, var;
  struct Basis_Functions *bfv, *bfx;

  bfx = bf[R_MESH1];
  mdof = ei[pg->imtrx]->dof[R_MESH1];
  for (k=0; k<Num_Basis_Functions; k++)
    {
      bfv = bf[k];
      var = bfv->Var_Type_MatID[ei[pg->imtrx]->mn];
      if (var != -1)
	{
	  vdof = ei[pg->imtrx]->dof[var];
	  for (i=0; i<vdof; i++)
	    {
	      for (b=0; b<ei[pg->imtrx]->ielem_dim; b++)
		{
		  for (j=0; j<mdof; j++)
		    {
		      bfv->d_grad_phi_dmesh[i][2] [b][j] =
		             - bfv->grad_phi[i][b] * bfx->grad_phi[j][2];
		      for (q=0; q<VIM; q++)
			{
			  bfv->d_grad_phi_e_dmesh[i][q] [2][q] [b][j] =
			    bfv->d_grad_phi_dmesh[i][2] [b][j];
			}
		    }
		}
	    }
	}
    }
}

void
modify_fv_mesh_derivs_for_LSA_3D_of_2D(void)

/************************************************************************
 *									*
 * modify_fv_mesh_derivs_for_LSA_3D_of_2D -- ancillary function for	*
 * load_fv_mesh_derivs.							*
 *									*
 * This function provides the entries of the arrays			*
 * d_grad_(f)_dmesh which correspond to mesh derivatives of the		*
 * first-order z-components of the field variable gradients		*
 * computed in load_fv_mesh_derivs. These derivatives are nonzero	*
 * and important in some free-surface 3D of 2D stability problems.	*
 * This function is called just after the basis & weight functions	*
 * are modified for 3D of 2D, and before equations are assembled.	*
 *									*
 * The general format used here is:					*
 *									*
 *     fv-> d_grad_(f)_dmesh[2][b][j] =					*
 *		- fv->grad_(f)[b] * bf[x]->grad_phi[j][2]		*
 *									*
 * where (f) is any of the field variable gradients and bf[x] points	*
 * to the basis functions assigned to mesh displacement. 		*
 * Note that the MODIFIED basis functions are (intentionally) used here *
 *									*
 * Input and output are the same as for load_fv_mesh_derivs().		*
 *									*
 * Created:   Thu Sep 13 11:00:00 MDT 2001 edwilke@sandia.gov		*
 *									*
 ************************************************************************/
{
  int m, p, q, r, b, j, v, w, dim;
  int mdof;
  struct Basis_Functions *bfx;

/* Bail out fast if there's nothing to do */
  if ( !(pd->e[pg->imtrx][R_MESH1]) ) return;

/* Initialize values which will be constant */
  dim = ei[pg->imtrx]->ielem_dim;
  p = 2;
  mdof = ei[pg->imtrx]->dof[R_MESH1];
  bfx = bf[R_MESH1];

/* Modify each gradient in sequence */

/* d(grad(T))/dmesh */
  v = TEMPERATURE;
  if (pd->v[pg->imtrx][v])
    {
      for (b=0; b<dim; b++)
	{
	  for (j=0; j<mdof; j++)
	    {
	      fv->d_grad_T_dmesh[p][b][j] =
		  - fv->grad_T[b] * bfx->grad_phi[j][2];
	    }
	}
    }

/* d(grad(V))/dmesh */
  v = VOLTAGE;
  if (pd->v[pg->imtrx][v])
    {
      for (b=0; b<dim; b++)
	{
	  for (j=0; j<mdof; j++)
	    {
	      fv->d_grad_V_dmesh[p][b][j] =
		  - fv->grad_V[b] * bfx->grad_phi[j][2];
	    }
	}
    }

/* d(grad(qs))/dmesh */
  v = SURF_CHARGE;
  if (pd->v[pg->imtrx][v])
    {
      for (b=0; b<dim; b++)
	{
	  for (j=0; j<mdof; j++)
	    {
	      fv->d_grad_qs_dmesh[p][b][j] =
		  - fv->grad_qs[b] * bfx->grad_phi[j][2];
	    }
	}
    }

/* d(grad(sh_J))/dmesh */
  v = SHELL_DIFF_FLUX;
  if (pd->v[pg->imtrx][v])
    {
      for (b=0; b<dim; b++)
        {
          for (j=0; j<mdof; j++)
            {
              fv->d_grad_sh_J_dmesh[p][b][j] =
                  - fv->grad_sh_J[b] * bfx->grad_phi[j][2];
            }
        }
    }

/* d(grad(apr,api))/dmesh */
  v = ACOUS_PREAL;
  if (pd->v[pg->imtrx][v])
    {
      for (b=0; b<dim; b++)
	{
	  for (j=0; j<mdof; j++)
	    {
	      fv->d_grad_apr_dmesh[p][b][j] =
		  - fv->grad_apr[b] * bfx->grad_phi[j][2];
	    }
	}
    }
  v = ACOUS_PIMAG;
  if (pd->v[pg->imtrx][v])
    {
      for (b=0; b<dim; b++)
	{
	  for (j=0; j<mdof; j++)
	    {
	      fv->d_grad_api_dmesh[p][b][j] =
		  - fv->grad_api[b] * bfx->grad_phi[j][2];
	    }
	}
    }
  v = LIGHT_INTP;
  if (pd->v[pg->imtrx][v])
    {
      for (b=0; b<dim; b++)
	{
	  for (j=0; j<mdof; j++)
	    {
	      fv->d_grad_poynt_dmesh[0][p][b][j] =
		  - fv->grad_poynt[0][b] * bfx->grad_phi[j][2];
	    }
	}
    }
  v = LIGHT_INTM;
  if (pd->v[pg->imtrx][v])
    {
      for (b=0; b<dim; b++)
	{
	  for (j=0; j<mdof; j++)
	    {
	      fv->d_grad_poynt_dmesh[1][p][b][j] =
		  - fv->grad_poynt[1][b] * bfx->grad_phi[j][2];
	    }
	}
    }
  v = LIGHT_INTD;
  if (pd->v[pg->imtrx][v])
    {
      for (b=0; b<dim; b++)
	{
	  for (j=0; j<mdof; j++)
	    {
	      fv->d_grad_poynt_dmesh[2][p][b][j] =
		  - fv->grad_poynt[2][b] * bfx->grad_phi[j][2];
	    }
	}
    }

  v = RESTIME;
  if (pd->v[pg->imtrx][v])
    {
      for (b=0; b<dim; b++)
	{
	  for (j=0; j<mdof; j++)
	    {
	      fv->d_grad_restime_dmesh[p][b][j] =
		  - fv->grad_restime[b] * bfx->grad_phi[j][2];
	    }
	}
    }  

  v = ACOUS_REYN_STRESS;
  if (pd->v[pg->imtrx][v])
    {
      for (b=0; b<dim; b++)
	{
	  for (j=0; j<mdof; j++)
	    {
	      fv->d_grad_ars_dmesh[p][b][j] =
		  - fv->grad_ars[b] * bfx->grad_phi[j][2];
	    }
	}
    }

  v = SHELL_BDYVELO;
  if (pd->v[pg->imtrx][v])
    {
      for (b=0; b<dim; b++)
	{
	  for (j=0; j<mdof; j++)
	    {
	      fv->d_grad_sh_bv_dmesh[p][b][j] =
		  - fv->grad_sh_bv[b] * bfx->grad_phi[j][2];
	    }
	}
    }

  v = SHELL_LUBP;
  if (pd->v[pg->imtrx][v])
    {
      for (b=0; b<dim; b++)
      {
        for (j=0; j<mdof; j++)
          {
            fv->d_grad_sh_p_dmesh[p][b][j] =
                - fv->grad_sh_p[b] * bfx->grad_phi[j][2];
          }
      }
    }

  v = LUBP;
  if (pd->v[pg->imtrx][v])
    {
      for (b=0; b<dim; b++)
      {
        for (j=0; j<mdof; j++)
          {
            fv->d_grad_lubp_dmesh[p][b][j] =
                - fv->grad_lubp[b] * bfx->grad_phi[j][2];
          }
      }
    }

 v = LUBP_2;
  if (pd->v[pg->imtrx][v])
    {
      for (b=0; b<dim; b++)
      {
        for (j=0; j<mdof; j++)
          {
            fv->d_grad_lubp_2_dmesh[p][b][j] =
                - fv->grad_lubp_2[b] * bfx->grad_phi[j][2];
          }
      }
    }

  v = SHELL_TEMPERATURE;
  if (pd->v[pg->imtrx][v])
    {
      for (b=0; b<dim; b++)
      {
        for (j=0; j<mdof; j++)
          {
            fv->d_grad_sh_t_dmesh[p][b][j] =
                - fv->grad_sh_t[b] * bfx->grad_phi[j][2];
          }
      }
    }

  v = SHELL_FILMP;
  if (pd->v[pg->imtrx][v])
    {
      for (b=0; b<dim; b++)
      {
        for (j=0; j<mdof; j++)
          {
            fv->d_grad_sh_fp_dmesh[p][b][j] =
                - fv->grad_sh_fp[b] * bfx->grad_phi[j][2];
          }
      }
    }

  v = SHELL_FILMH;
  if (pd->v[pg->imtrx][v])
    {
      for (b=0; b<dim; b++)
      {
        for (j=0; j<mdof; j++)
          {
            fv->d_grad_sh_fh_dmesh[p][b][j] =
                - fv->grad_sh_fh[b] * bfx->grad_phi[j][2];
          }
      }
    }

  v = SHELL_PARTC;
  if (pd->v[pg->imtrx][v])
    {
      for (b=0; b<dim; b++)
      {
        for (j=0; j<mdof; j++)
          {
            fv->d_grad_sh_pc_dmesh[p][b][j] =
                - fv->grad_sh_pc[b] * bfx->grad_phi[j][2];
          }
      }
    }


/* d(grad(SH))/dmesh */
  v = SHEAR_RATE;
  if (pd->v[pg->imtrx][v])
    {
      for (b=0; b<dim; b++)
	{
	  for (j=0; j<mdof; j++)
	    {
	      fv->d_grad_SH_dmesh[p][b][j] =
		  - fv->grad_SH[b] * bfx->grad_phi[j][2];
	    }
	}
    }

/* d(grad(F))/dmesh */
  v = FILL;
  if (pd->v[pg->imtrx][v])
    {
      for (b=0; b<dim; b++)
	{
	  for (j=0; j<mdof; j++)
	    {
	      fv->d_grad_F_dmesh[p][b][j] =
		  - fv->grad_F[b] * bfx->grad_phi[j][2];
	    }
	}
    }

/* d(grad(P))/dmesh */
  v = PRESSURE;
  if (pd->v[pg->imtrx][v])
    {
      for (b=0; b<dim; b++)
	{
	  for (j=0; j<mdof; j++)
	    {
	      fv->d_grad_P_dmesh[p][b][j] =
		  - fv->grad_P[b] * bfx->grad_phi[j][2];
	    }
	}
    }

/* d(grad(nn))/dmesh */
  v = BOND_EVOLUTION;
  if (pd->v[pg->imtrx][v])
    {
      for (b=0; b<dim; b++)
	{
	  for (j=0; j<mdof; j++)
	    {
	      fv->d_grad_nn_dmesh[p][b][j] =
		  - fv->grad_nn[b] * bfx->grad_phi[j][2];
	    }
	}
    }

/* d(grad(c_w))/dmesh */
  v = MASS_FRACTION;
  for ( w=0; w<pd->Num_Species_Eqn; w++)
    {
      if (pd->v[pg->imtrx][v])
	{
	  for (b=0; b<dim; b++)
	    {
	      for (j=0; j<mdof; j++)
		{
		  fv->d_grad_c_dmesh[p][w] [b][j] =
		      - fv->grad_c[w][b] * bfx->grad_phi[j][2];
		}
	    }
	}
    }

/* d(grad(porous_media_variables))/dmesh */

  v = POR_LIQ_PRES;
  if (pd->v[pg->imtrx][v])
    {
      for (b=0; b<dim; b++)
	{
	  for (j=0; j<mdof; j++)
	    {
	      fv->d_grad_p_liq_dmesh[p][b][j] =
		  - fv->grad_p_liq[b] * bfx->grad_phi[j][2];
	    }
	}
    }

  v = POR_GAS_PRES;
  if (pd->v[pg->imtrx][v])
    {
      for (b=0; b<dim; b++)
	{
	  for (j=0; j<mdof; j++)
	    {
	      fv->d_grad_p_gas_dmesh[p][b][j] =
		  - fv->grad_p_gas[b] * bfx->grad_phi[j][2];
	    }
	}
    }

  v = POR_POROSITY;
  if (pd->v[pg->imtrx][v])
    {
      for (b=0; b<dim; b++)
	{
	  for (j=0; j<mdof; j++)
	    {
	      fv->d_grad_porosity_dmesh[p][b][j] =
		  - fv->grad_porosity[b] * bfx->grad_phi[j][2];
	    }
	}
    }

/* d(grad(v))/dmesh */
  v = VELOCITY1;
  if (pd->v[pg->imtrx][v])
    {
      for (q=0; q<VIM; q++)
	{
	  for (b=0; b<dim; b++)
	    {
	      for (j=0; j<mdof; j++)
		{
		  fv->d_grad_v_dmesh[p][q][b][j] =
		      - fv->grad_v[b][q] * bfx->grad_phi[j][2];
		}
	    }
	}
    }

/* d(grad(ext_v))/dmesh */
  v = EXT_VELOCITY;
  if (pd->v[pg->imtrx][v])
    {
      for (b=0; b<dim; b++)
	{
	  for (j=0; j<mdof; j++)
	    {
	      fv->d_grad_ext_v_dmesh[p][b][j] =
		- fv->grad_ext_v[b] * bfx->grad_phi[j][2];
	    }
	}
    }

/* d(grad(E_field))/dmesh */
  v = EFIELD1;
  if (pd->v[pg->imtrx][v])
    {
      for (q=0; q<VIM; q++)
	{
	  for (b=0; b<dim; b++)
	    {
	      for (j=0; j<mdof; j++)
		{
		  fv->d_grad_E_field_dmesh[p][q][b][j] =
		      - fv->grad_E_field[b][q] * bfx->grad_phi[j][2];
		}
	    }
	}
    }

/* d(grad(pv))/dmesh */
  v = PVELOCITY1;
  if (pd->v[pg->imtrx][v])
    {
      for (q=0; q<VIM; q++)
	{
	  for (b=0; b<dim; b++)
	    {
	      for (j=0; j<mdof; j++)
		{
		  fv->d_grad_pv_dmesh[p][q][b][j] =
		      - fv->grad_pv[b][q] * bfx->grad_phi[j][2];
		}
	    }
	}
    }

/* d(grad(d))/dmesh */
  v = MESH_DISPLACEMENT1;
  if (pd->v[pg->imtrx][v])
    {
      for (q=0; q<VIM; q++)
	{
	  for (b=0; b<dim; b++)
	    {
	      for (j=0; j<mdof; j++)
		{
		  fv->d_grad_d_dmesh[p][q][b][j] =
		      - fv->grad_d[b][q] * bfx->grad_phi[j][2];
		}
	    }
	}
    }

/* d(grad(d_rs))/dmesh */
  v = SOLID_DISPLACEMENT1;
  if (pd->v[pg->imtrx][v])
    {
      for (q=0; q<VIM; q++)
	{
	  for (b=0; b<dim; b++)
	    {
	      for (j=0; j<mdof; j++)
		{
		  fv->d_grad_d_rs_dmesh[p][q][b][j] =
		      - fv->grad_d_rs[b][q] * bfx->grad_phi[j][2];
		}
	    }
	}
    }

/* d(grad(S))/dmesh */
  v = POLYMER_STRESS11;
  if ( pd->v[pg->imtrx][v] )
    {
      for (m=0; m<vn->modes; m++)
        {
	  for (q=0; q<VIM; q++)
	    {
	      for (r=0; r<VIM; r++)
		{
		  for (b=0; b<dim; b++)
		    {
		      for (j=0; j<mdof; j++)
			{
			  fv->d_grad_S_dmesh[m][p][q][r] [b][j] =
			      - fv->grad_S[m][b][q][r] * bfx->grad_phi[j][2];
			}
		    }
		}
	    }
	}
    }

/* d(grad(G))/dmesh */
  v = VELOCITY_GRADIENT11;
  if ( pd->v[pg->imtrx][v] )
    {
      for (q=0; q<VIM; q++)
	{
	  for (r=0; r<VIM; r++)
	    {
	      for (b=0; b<dim; b++)
		{
		  for (j=0; j<mdof; j++)
		    {
		      fv->d_grad_G_dmesh[p][q][r] [b][j] =
			  - fv->grad_G[b][q][r] * bfx->grad_phi[j][2];
		    }
		}
	    }
	}
    }
}

/*************************************************************************/
/*************************************************************************/
/*************************************************************************/

void
modify_normal_vector_for_LSA_3D_of_2D(void)

/*
 *  Function to insert the mesh sensitivities of the third (z)
 *  component of the normal vector for 3D of 2D stability of
 *  free surface flow problems. These terms are added to the
 *  fv->dsnormal_dx array.
 *  Author:  Edward Wilkes (9233) 9/13/2001.
 */

{
  int j, q;

/*
 *  Proceed only if doing 3D of 2D stability with deforming mesh.
 *  Also include modified mesh derivatives of stangent[1] in case
 *  they are needed.  NOTE: Binormal (stangent[0]) is not affected.
 */

  if (LSA_3D_of_2D_pass == 0 || !(pd->e[pg->imtrx][R_MESH1]) ) return;

  for (j=0; j<ei[pg->imtrx]->dof[MESH_DISPLACEMENT1]; j++)
    {
      for (q=0; q<2; q++)
        {
          fv->dsnormal_dx[2][q][j] = - fv->snormal[q]
                                     * bf[MESH_DISPLACEMENT1+q]->grad_phi[j][2];
          fv->dstangent_dx[1][0][q][j] = - fv->snormal[0] * fv->dsnormal_dx[2][q][j];
          fv->dstangent_dx[1][1][q][j] = - fv->snormal[1] * fv->dsnormal_dx[2][q][j];
        }
    }
}

/*************************************************************************/
/*************************************************************************/
/*************************************************************************/
int create_eigen_outfiles(Exo_DB *exo,
                          Dpi *dpi,
                          RESULTS_DESCRIPTION_STRUCT *rd,
                          double ***gvec_elem)
/*
 * Routine to open an array of MxN eigenvector output files.
 * M = specified Eigen_Record_Modes
 * N = specified LSA_number_wave_numbers
 * Pointers to these files are returned in array **fp.
 */
{
  int m = eigen->Eigen_Record_Modes;
  int n = LSA_number_wave_numbers;

  char fname[MAX_FNL];

  int i, j, k, n1;

/* Determine if doing 3D of 2D LSA */
  if (Linear_Stability == LSA_3D_OF_2D
   || Linear_Stability == LSA_3D_OF_2D_SAVE)
    {
      n1 = n;
    }
  else
    {
      n1 = 1;
      n = 0;
    }

/* Record mode loop */
  for (j=0; j<m; j++)
    {

/* Wave number loop */
      for (k=0; k<n1; k++)
        {

/* Create name for this file */
          for (i=0; i<MAX_FNL; i++) 
            {
              fname[i] = '\0';
            }
          strcpy(fname, eigen->Eigen_Output_File);
          get_eigen_outfile_name(fname, j, k);

/* Now, open a new ExodusII file with this composite name
   and initialize with basic mesh information */
          one_base(exo);
          wr_mesh_exo(exo, fname, 0);
<<<<<<< HEAD
          wr_result_prelim_exo(rd, exo, fname, NULL);
          if (Num_Proc > 1)
            wr_dpi(dpi, fname);
=======
          wr_result_prelim_exo(rd, exo, fname, gvec_elem);
          if (Num_Proc > 1) wr_dpi(dpi, fname, 0);
>>>>>>> ae709d92
          zero_base(exo);

        }  /* End of wave number loop */

    }  /* End of mode loop */

/* Successful completion */
  return 1;
}

/*************************************************************************/
/*************************************************************************/
/*************************************************************************/
void
get_eigen_outfile_name(char *in_name, int j, int k)
{
  char prefix[MAX_FNL];
  char suffix[MAX_FNL];
  char new_name[MAX_FNL];
  char mode_string[MAX_FNL];
  char wave_string[MAX_FNL];

  int i;
  int suffix_length;
  int prefix_length;

/* Initialize string pieces */
  for ( i=0; i<MAX_FNL; i++)
    {
      prefix[i] = '\0';
      suffix[i] = '\0';
      new_name[i] = '\0';
      mode_string[i] = '\0';
      wave_string[i] = '\0';
    }

/* Save beginning and end of specified file name */
  suffix_length = get_suffix(suffix, in_name);
  prefix_length = get_prefix(prefix, in_name);

/* Determine if doing 3D of 2D LSA; set k = -1 if not */
  if ( !(Linear_Stability == LSA_3D_OF_2D)
    && !(Linear_Stability == LSA_3D_OF_2D_SAVE)) k = -1;

/* Always construct mode string */
  sprintf(mode_string, "_mode%d", j);

/* Construct wave string for 3D of 2D LSA only */
  if (k != -1) sprintf(wave_string, "_wn=%g", LSA_wave_numbers[k]);

/* Assemble the pieces of the name string */
  if (prefix_length > 0) strcpy(new_name, prefix);
  strcat(new_name, mode_string);
  if (k != -1) strcat(new_name, wave_string);
  if (suffix_length > 0) strcat(new_name, suffix);

/* Multiname for this processor if parallel */
  if (Num_Proc > 1) multiname(new_name, ProcID, Num_Proc);

/* Return the name as in_name */
  strcpy(in_name, new_name);
  return;
}

/*****************************************************************************/
/*****************************************************************************/

int
anneal_mesh_LSA(double x[], Exo_DB *exo, double **saved_xyz, double **saved_displacement)

    /* anneal_mesh_LSA -- Stripped down version of anneal_mesh for
     *                    linear stability analysis without outputting
     *                    exodusII file
     *
     *
     * Originally Created: 1997/08 Randy Schunk
     *
     * Cannibalized: 2020 Kristianto Tjiptowidjojo
     */

{
  int gnn;
  int idx, idy, idz;
  int dim = exo->num_dim;
  int num_nodes = exo->num_nodes;

  /*
   * Save the old coordinates
   */

  if( dim > 0 )
    {
     dcopy1( num_nodes, Coor[0], saved_xyz[0]);
    }
  if( dim > 1 )
    {
     dcopy1( num_nodes, Coor[1], saved_xyz[1]);
    }
  if( dim > 2 )
    {
     dcopy1( num_nodes, Coor[2], saved_xyz[2] );
    }

  /* Displace the coordinates and save the displacement fields*/
  for (gnn = 0; gnn < num_nodes; gnn++)
    {
      idx = Index_Solution (gnn, MESH_DISPLACEMENT1, 0, 0, -1, upd->matrix_index[MESH_DISPLACEMENT1]);
      if (idx > -1)
        {
         saved_displacement[0][gnn] = x[idx];
         exo->x_coord[gnn] += saved_displacement[0][gnn];
         x[idx] = 0.0;
        }
      else
        {
         saved_displacement[0][gnn] = 0.0;
        }

      if( dim > 1 )
        {
         idy = Index_Solution (gnn, MESH_DISPLACEMENT2, 0, 0, -1, upd->matrix_index[MESH_DISPLACEMENT2]);
         if (idy > -1)
           {
            saved_displacement[1][gnn] = x[idy];
            exo->y_coord[gnn] += saved_displacement[1][gnn];
            x[idy] = 0.0;
           }
         else
           {
            saved_displacement[1][gnn] = 0.0;
           }
         }

      if( dim > 2 )
        {
         idz = Index_Solution (gnn, MESH_DISPLACEMENT3, 0, 0, -1, upd->matrix_index[MESH_DISPLACEMENT3]);
         if (idz > -1)
           {
            saved_displacement[2][gnn] = x[idz];
            exo->z_coord[gnn] += saved_displacement[2][gnn];
            x[idz] = 0.0;
           }
         else
           {
            saved_displacement[2][gnn] = 0.0;
           }
        }
    }

  return(0);
} /* END of routine anneal_mesh_LSA */

/*****************************************************************************/
/*****************************************************************************/


int
unanneal_mesh_LSA(double x[], Exo_DB *exo, double **saved_xyz, double **saved_displacement)

    /* anneal_mesh_LSA -- Undo anneal_mesh_LSA after completion of
     *                    linear stability analysis in case it is needed
     *                    for continuation
     *
     *
     * Originally Created: 1997/08 Randy Schunk
     *
     * Cannibalized: 2020 Kristianto Tjiptowidjojo
     */

{
  int gnn;
  int idx, idy, idz;
  int dim = exo->num_dim;
  int num_nodes = exo->num_nodes;


  /* Put back the displacement field in solution vector*/
  for (gnn = 0; gnn < num_nodes; gnn++)
    {
      idx = Index_Solution (gnn, MESH_DISPLACEMENT1, 0, 0, -1, upd->matrix_index[MESH_DISPLACEMENT1]);
      if (idx > -1)
        {
         x[idx] = saved_displacement[0][gnn];
        }

      if( dim > 1 )
        {
         idy = Index_Solution (gnn, MESH_DISPLACEMENT2, 0, 0, -1, upd->matrix_index[MESH_DISPLACEMENT2]);;
         if (idy > -1)
           {
            x[idy] = saved_displacement[1][gnn];
           }
         }
      if( dim > 2 )
        {
         idz = Index_Solution (gnn, MESH_DISPLACEMENT3, 0, 0, -1, upd->matrix_index[MESH_DISPLACEMENT3]);
         if (idz > -1)
           {
            x[idz] = saved_displacement[2][gnn];
           }
        }
    }

  /*
   * Put back the original  coordinates
   */

  if ( dim > 0 )
    {
     dcopy1( num_nodes, saved_xyz[0], exo->x_coord);
    }

  if ( dim > 1 )
    {
     dcopy1( num_nodes, saved_xyz[1], exo->y_coord);
    }

  if ( dim > 2 )
    {
     dcopy1( num_nodes, saved_xyz[2], exo->z_coord);
    }


  return(0);
} /* END of routine unanneal_mesh_LSA */
/*****************************************************************************/
/*****************************************************************************/

void
add_displacement_LSA(double x[], Exo_DB *exo, double **saved_displacement)

    /* add_displacement_LSA -- Add mesh displacement from steady state solution
     *                         into calculated eigenvector
     *
     * Created by: 2020 Kristianto Tjiptowidjojo
     */

{
  int gnn;
  int idx, idy, idz;
  int dim = exo->num_dim;
  int num_nodes = exo->num_nodes;


  /* Add the displacement field in solution vector*/
  for (gnn = 0; gnn < num_nodes; gnn++)
    {
      idx = Index_Solution (gnn, MESH_DISPLACEMENT1, 0, 0, -1, upd->matrix_index[MESH_DISPLACEMENT1]);
      if (idx > -1)
        {
         x[idx] += saved_displacement[0][gnn];
        }

      if( dim > 1 )
        {
         idy = Index_Solution (gnn, MESH_DISPLACEMENT2, 0, 0, -1, upd->matrix_index[MESH_DISPLACEMENT2]);
         if (idy > -1)
           {
            x[idy] += saved_displacement[1][gnn];
           }
         }
      if( dim > 2 )
        {
         idz = Index_Solution (gnn, MESH_DISPLACEMENT3, 0, 0, -1, upd->matrix_index[MESH_DISPLACEMENT3]);
         if (idz > -1)
           {
            x[idz] += saved_displacement[2][gnn];
           }
        }
    }

  return;
} /* END of routine add_displacement_LSA */
/*****************************************************************************/
/*****************************************************************************/<|MERGE_RESOLUTION|>--- conflicted
+++ resolved
@@ -1016,14 +1016,9 @@
    and initialize with basic mesh information */
           one_base(exo);
           wr_mesh_exo(exo, fname, 0);
-<<<<<<< HEAD
-          wr_result_prelim_exo(rd, exo, fname, NULL);
+          wr_result_prelim_exo(rd, exo, fname, gvec_elem);
           if (Num_Proc > 1)
             wr_dpi(dpi, fname);
-=======
-          wr_result_prelim_exo(rd, exo, fname, gvec_elem);
-          if (Num_Proc > 1) wr_dpi(dpi, fname, 0);
->>>>>>> ae709d92
           zero_base(exo);
 
         }  /* End of wave number loop */
