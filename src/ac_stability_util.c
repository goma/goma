--- conflicted
+++ resolved
@@ -979,16 +979,10 @@
 /*************************************************************************/
 /*************************************************************************/
 /*************************************************************************/
-<<<<<<< HEAD
-int
-create_eigen_outfiles(Exo_DB *exo, Dpi *dpi,
-                      RESULTS_DESCRIPTION_STRUCT *rd, double ***gvec_elem)
-=======
 int create_eigen_outfiles(Exo_DB *exo,
                           Dpi *dpi,
                           RESULTS_DESCRIPTION_STRUCT *rd,
                           double ***gvec_elem)
->>>>>>> 6a4659b3
 /*
  * Routine to open an array of MxN eigenvector output files.
  * M = specified Eigen_Record_Modes
