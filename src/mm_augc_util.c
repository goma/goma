--- conflicted
+++ resolved
@@ -76,6 +76,10 @@
 static double
 getPositionAC(struct AC_Information *augc, double *cAC_iAC, double *soln, Exo_DB *exo);
 
+static double getAngleAC
+PROTO((struct AC_Information *augc, double *cAC_iAC, double *soln, Exo_DB *exo
+));
+
 /*
 
    AUGMENTING CONDITION UTILITY ROUTINES
@@ -124,7 +128,7 @@
   }
 
   if (augc[iAC].Type == AC_USERBC || augc[iAC].Type == AC_VOLUME || augc[iAC].Type == AC_FLUX ||
-      augc[iAC].Type == AC_LS_VEL || augc[iAC].Type == AC_POSITION) {
+      augc[iAC].Type == AC_LS_VEL || augc[iAC].Type == AC_POSITION || augc[iAC].Type == AC_ANGLE )  {
 
     ibc = augc[iAC].BCID;
     idf = augc[iAC].DFID;
@@ -191,34 +195,7 @@
 
     mn = map_mat_index(augc[iAC].MTID);
 
-<<<<<<< HEAD
-      case TAGC_REFTEMP:
-	xa[iAC] = mp_glob[mn]->reference[TEMPERATURE];
-	break;
-
-	/* these are for the BINGHAM yielding material model */
-      
-      case TAGC_TAU_Y: 
-	xa[iAC] = gn_glob[mn]->tau_y;
-	break;
-      case TAGC_FEXP: 
-	xa[iAC] = gn_glob[mn]->fexp;
-	break;
-      
-	/* these are for SUSPENSION/FILLED_EPOXY models */
-      
-      case TAGC_MAXPACK: 
-	xa[iAC] = gn_glob[mn]->maxpack;
-	break;
-      case TAGC_FICKDIFF_X:
-	xa[iAC] = mp_glob[mn]->u_fdiffusivity[0][0];
-	break;
-      case TAGC_FICKDIFF_Y:
-	xa[iAC] = mp_glob[mn]->u_fdiffusivity[0][1];
-	break;
-=======
     switch (augc[iAC].MPID) {
->>>>>>> bc607132
 
       /*
        * General Model Constants
@@ -352,6 +329,10 @@
 
     case TAGC_WLFC2:
       xa[iAC] = gn_glob[mn]->wlfc2;
+      break;
+
+    case TAGC_REFTEMP:
+      xa[iAC] = mp_glob[mn]->reference[TEMPERATURE];
       break;
 
       /* these are for the BINGHAM yielding material model */
@@ -875,9 +856,10 @@
       update_parameterC(iCC, value, x, xdot, xa, cont->Delta_s0, cx, exo, dpi);
     }
   }
-
-  if (augc[iAC].Type == AC_USERBC || augc[iAC].Type == AC_VOLUME || augc[iAC].Type == AC_FLUX ||
-      augc[iAC].Type == AC_LS_VEL || augc[iAC].Type == AC_POSITION) {
+    
+  if (augc[iAC].Type == AC_USERBC || augc[iAC].Type == AC_VOLUME || 
+      augc[iAC].Type ==AC_FLUX    || augc[iAC].Type == AC_LS_VEL || 
+      augc[iAC].Type == AC_POSITION || augc[iAC].Type == AC_ANGLE ) {
 
     ibc = augc[iAC].BCID;
     idf = augc[iAC].DFID;
@@ -1053,36 +1035,9 @@
       mp_glob[mn]->wave_number = lambda;
       break;
 
-<<<<<<< HEAD
-      case TAGC_REFTEMP:
-	mp_glob[mn]->reference[TEMPERATURE] = lambda;
-	break;
-
-	/* these are for the BINGHAM yielding material model */
-      
-      case TAGC_TAU_Y: 
-	gn_glob[mn]->tau_y = lambda;
-	break;
-      case TAGC_FEXP: 
-	gn_glob[mn]->fexp = lambda;
-	break;
-      
-	/* these are for SUSPENSION/FILLED_EPOXY models */
-      
-      case TAGC_MAXPACK: 
-	gn_glob[mn]->maxpack = lambda;
-	break;
-      case TAGC_FICKDIFF_X:
-	mp_glob[mn]->u_fdiffusivity[0][0]=lambda;
-	break;
-      case TAGC_FICKDIFF_Y:
-	mp_glob[mn]->u_fdiffusivity[0][1]=lambda;
-	break;
-=======
     case TAGC_ACOUSTIC_IMPEDANCE:
       mp_glob[mn]->acoustic_impedance = lambda;
       break;
->>>>>>> bc607132
 
     case TAGC_ACOUSTIC_ABSORPTION:
       mp_glob[mn]->acoustic_absorption = lambda;
@@ -1192,6 +1147,10 @@
 
     case TAGC_WLFC2:
       gn_glob[mn]->wlfc2 = lambda;
+      break;
+
+    case TAGC_REFTEMP:
+      mp_glob[mn]->reference[TEMPERATURE] = lambda;
       break;
 
       /* these are for the BINGHAM yielding material model */
@@ -1848,6 +1807,7 @@
  *	      AC_VOLUME:
  *	      AC_LS_VEL:
  *	      AC_POSITION:
+ *	      AC_ANGLE:
  *            AC_FLUX_MAT:
  *
  * Output Variables
@@ -2009,9 +1969,27 @@
     for (jAC = 0; jAC < nAC; jAC++) {
       dAC[iAC][jAC] = 0.0;
     }
-    // Formulate and store the residual for the augmented condition
-    gAC[iAC] = (inventory - augc[iAC].CONSTV);
-  }
+  else if (augc[iAC].Type == AC_ANGLE)
+    {
+      inventory = getAngleAC(augc + iAC, cAC[iAC], mf_args->x, mf_args->exo);
+#ifdef PARALLEL
+      if( Num_Proc > 1 ) 
+	{
+	  MPI_Allreduce(&inventory, &global_inventory, 1, MPI_DOUBLE, MPI_SUM,
+			MPI_COMM_WORLD);
+	  inventory = global_inventory;
+	}
+#endif
+      /*
+       * And last of all. set the diagonal sensitivities to zero (but not for Level Set Velocity AC)
+       */
+      for (jAC = 0; jAC < nAC; jAC++)
+	{
+	  dAC[iAC][jAC] = 0.0;
+	}
+      // Formulate and store the residual for the augmented condition 
+      gAC[iAC] = (inventory -  augc[iAC].CONSTV);
+    }
 
   // Time dependent augmenting conditions. This small section provides an
   // example for turning on a time dependent
@@ -3452,6 +3430,259 @@
   return pos1D;
 }
 
+//! This function return the real position of a single node in the mesh.
+/*!
+ *  This is used by the AC_ANGLE augmenting condition to provide an
+ *  additional equation to a system.
+ */
+double getAngleAC(struct AC_Information *augc, double *cAC_iAC, 
+		     double *x, Exo_DB *exo)  {
+  double posNode[3], ordinate, n1[DIM],n2[DIM], n_dot_n, xi[DIM];
+  double n1_dx[DIM][DIM][MDE], n2_dx[DIM][DIM][MDE], d_ord_dx[4][DIM][DIM][MDE];
+  int i, ins, inode, mat_num, face, node2, err, ielem, num_nodes_on_side;
+  int p,q,k, ielem_dim;
+  int local_side[2], side_nodes[3];		/* Assume quad has no more than 3 per side. */
+  int elem_list[4],local_node[4],elem_ct;
+  NODE_INFO_STRUCT  *node_ptr;
+  double pos1D = 0.0;
+
+  if (augc->COMPID != 0 && augc->COMPID != 1) {
+    printf("!augc->COMPID != 0,1 - don't know what to do\n");
+    exit(-1);
+  }
+
+  // Node set index of 1 node NS containing the position node 
+  int NSIndexPosition = augc->MTID;
+
+  // Get the global node number from the structure
+  int globalNodeNum = -1;
+
+  for (ins = 0; ins < exo->num_node_sets; ins++) {
+    /* Check for a match between the ID of the current node set and the node set
+       ID specified by NSIndexPosition */
+    if (exo->ns_id[ins] == NSIndexPosition) {
+      if (exo->ns_num_nodes[ins] != 1) {
+	printf("Should be equal to one %d\n", exo->ns_num_nodes[ins]);
+	exit(-1);
+      }
+      /* Get the 0th local node in the current node set */
+      inode = exo->ns_node_list[exo->ns_node_index[ins] + 0 ];
+      node_ptr = Nodes[inode];
+      globalNodeNum = node_ptr->Global_Node_Num;
+    }
+  }
+
+  // Decide whether this processor owns that node and get local node number
+  int node = -1;
+  for (i = 0; i <  Num_Internal_Nodes + Num_Border_Nodes ; i++) {
+    node_ptr = Nodes[i];
+    if (globalNodeNum  == node_ptr->Global_Node_Num) {
+      node = i;
+      break;
+    }
+  }
+
+  elem_list[0]=elem_list[1]=elem_list[2]=elem_list[3]=-1;
+  local_node[0]=local_node[1]=local_node[2]=local_node[3]=-1;
+  if ( ! exo->node_elem_conn_exists )
+     { EH(-1, "Cannot compute angle without node_elem_conn."); }
+
+  elem_list[0] = exo->node_elem_list[exo->node_elem_pntr[node]];
+
+  /*
+   * Find out where this node appears in the elements local
+   * node ordering scheme...
+   */
+
+  local_node[0] = in_list(node, exo->elem_node_pntr[elem_list[0]],
+                          exo->elem_node_pntr[elem_list[0]+1],
+                          exo->elem_node_list);
+
+  EH(local_node[0], "Can not find node in elem node connectivity!?! ");
+  local_node[0] -= exo->elem_node_pntr[elem_list[0]];
+  /* check for neighbors*/
+
+  mat_num = map_mat_index(augc->VOLID);
+  if( mat_num == find_mat_number(elem_list[0], exo))
+     {elem_ct = 1;}
+  else
+     {WH(-1,"block id doesn't match first element");}
+  load_ei(elem_list[0], exo, 0);
+    for (face=0 ; face<ei->num_sides ; face++)
+      {
+       ielem = exo->elem_elem_list[exo->elem_elem_pntr[elem_list[0]]+face];
+       if (ielem != -1)
+         {
+          node2 = in_list(node, exo->elem_node_pntr[ielem],
+                                    exo->elem_node_pntr[ielem+1],
+                                    exo->elem_node_list);
+          if (node2 != -1 && (mat_num == find_mat_number(ielem, exo)))
+             {
+              elem_list[elem_ct] = ielem;
+              local_node[elem_ct] = node2;
+              local_node[elem_ct] -= exo->elem_node_pntr[ielem];
+              elem_ct++;
+             }
+         }
+      }
+  ordinate = 0.0;
+  memset(d_ord_dx, 0.0, sizeof(dbl)*4*DIM*DIM*MDE);
+
+  for (ielem = 0 ; ielem < elem_ct ; ielem++)
+     {
+      if ( local_node[ielem] < 0 || local_node[ielem] > 3 )
+         { EH(-1, "Node out of bounds."); }
+
+                /*
+                 * Now, determine the local name of the sides adjacent to this
+                 * node...this works for the exo patran convention for quads...
+                 *
+                 * Again, local_node and local_side are zero based...
+                 */
+
+      local_side[0] = (local_node[ielem]+3)%4;
+      local_side[1] = local_node[ielem];
+
+                /*
+                 * With the side names, we can find the normal vector.
+                 * Again, assume the sides live on the same element.
+                 */
+      load_ei(elem_list[ielem], exo, 0);
+
+                /*
+                 * We abuse the argument list under the conditions that
+                 * we're going to do read-only operations and that
+                 * we're not interested in old time steps, time derivatives
+                 * etc.
+                 */
+      err = load_elem_dofptr( elem_list[ielem], exo, x, x, x, x, x, 0);
+      EH(err, "load_elem_dofptr");
+
+      err = bf_mp_init(pd);
+      EH(err, "bf_mp_init");
+
+                /*
+                 * What are the local coordinates of the nodes in a quadrilateral?
+                 */
+
+      find_nodal_stu(local_node[ielem], ei->ielem_type, &xi[0], &xi[1], &xi[2]);
+
+      err = load_basis_functions(xi, bfd);
+      EH( err, "problem from load_basis_functions");
+
+      err = beer_belly();
+      EH( err, "beer_belly");
+
+      err = load_fv();
+      EH( err, "load_fv");
+
+               /* First, one side... */
+
+      get_side_info(ei->ielem_type, local_side[0]+1, &num_nodes_on_side,
+                              side_nodes);
+
+      surface_determinant_and_normal(elem_list[ielem],
+                                               exo->elem_node_pntr[elem_list[ielem]],
+                                               ei->num_local_nodes,
+                                               ei->ielem_dim-1,
+                                               local_side[0]+1,
+                                               num_nodes_on_side,
+                                               side_nodes);
+
+      n1[0] = fv->snormal[0];
+      n1[1] = fv->snormal[1];
+      ielem_dim = ei->ielem_dim;
+      for(p=0;p<ielem_dim;p++)
+        {
+         for(q=0;q<ielem_dim;q++)
+           {
+            for(k=0;k<ei->dof[MESH_DISPLACEMENT1];k++)
+              { n1_dx[p][q][k]=fv->dsnormal_dx[p][q][k]; }
+           }
+        } 
+
+                /* Second, the adjacent side of the quad... */
+
+      get_side_info(ei->ielem_type, local_side[1]+1, &num_nodes_on_side,
+                              side_nodes);
+
+      surface_determinant_and_normal(elem_list[ielem],
+                                              exo->elem_node_pntr[elem_list[ielem]],
+                                               ei->num_local_nodes,
+                                               ei->ielem_dim-1,
+                                               local_side[1]+1,
+                                               num_nodes_on_side,
+                                               side_nodes);
+
+      n2[0] = fv->snormal[0];
+      n2[1] = fv->snormal[1];
+      for(p=0;p<ielem_dim;p++)
+        {
+         for(q=0;q<ielem_dim;q++)
+           {
+            for(k=0;k<ei->dof[MESH_DISPLACEMENT1];k++)
+              { n2_dx[p][q][k]=fv->dsnormal_dx[p][q][k]; }
+           }
+        } 
+
+                /* cos (theta) = n1.n2 / ||n1|| ||n2|| */
+
+      n_dot_n = 0.; 
+      for(p=0;p<ielem_dim;p++)
+         {  n_dot_n += n1[p]*n2[p];}
+      ordinate += M_PI-acos(n_dot_n);
+      for(p=0;p<ielem_dim;p++)
+        {
+         for(q=0;q<ielem_dim;q++)
+           {
+            for(k=0;k<ei->dof[MESH_DISPLACEMENT1];k++)
+              { 
+      		d_ord_dx[ielem][p][q][k] += 
+			(n1[p]*n2_dx[p][q][k]+n2[p]*n1_dx[p][q][k])/sqrt(1.-SQUARE(n_dot_n));
+	      }
+           }
+        } 
+
+     } /*ielem loop    */
+
+
+
+   /* For nonlocal element information, we do a
+    * direct injection into a through Jac_BC.
+    */
+
+  if (node >= 0) {
+    int je;
+    i = Index_Solution(node, MESH_DISPLACEMENT1, 0, 0, mat_num);
+    for (ielem = 0 ; ielem < elem_ct ; ielem++)
+     {
+      load_ei(ielem, exo, 0);
+
+      for(p=0;p<ielem_dim;p++)
+        {
+         for(q=0;q<ielem_dim;q++)
+           {
+            for(k=0;k<ei->dof[MESH_DISPLACEMENT1];k++)
+              { 
+		je     = ei->gun_list[MESH_DISPLACEMENT1][k];
+		EH(je, "Bad var index.");
+		cAC_iAC[je] += d_ord_dx[ielem][p][q][k];
+	       }
+            }
+         } 
+      }
+
+
+      // Figure out cAC -> there are cases where the position may be an unknown 
+      // in the problem.
+      if (i != -1) {
+      augc->evol = ordinate;
+      augc->lm_resid = ordinate - augc->CONSTV;
+      }
+  
+  }
+  return ordinate;
+}
 /*****************************************************************************/
 /* End of file mm_augc_util.c */
 /*****************************************************************************/