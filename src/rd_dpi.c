--- conflicted
+++ resolved
@@ -149,15 +149,6 @@
  * Prototypes of functions defined here and needed only here.
  */
 
-<<<<<<< HEAD
-static void get_variable(const int netcdf_unit,
-                         const nc_type netcdf_type,
-                         const int num_dimensions,
-                         const int dimension_val_1,
-                         const int dimension_val_2,
-                         const int variable_identifier,
-                         void *variable_address);
-=======
 static void get_variable
 (const int netcdf_unit,
        const nc_type netcdf_type,
@@ -166,7 +157,6 @@
        const int dimension_val_2,
        const int variable_identifier,
        void *variable_address);
->>>>>>> 48a67847
 
 /**********************************************************************/
 /**********************************************************************/
@@ -899,12 +889,7 @@
 	       -1,	-1, 
 	       si.undefined_basic_eqnvar_id, &(d->undefined_basic_eqnvar_id));
 
-<<<<<<< HEAD
-  if (d->num_side_sets_global > 0)
-    {
-=======
   if (d->num_side_sets_global > 0) {
->>>>>>> 48a67847
       get_variable(u, NC_INT, 1,
                    d->num_side_sets_global, -1,
                    si.ss_internal_global, d->ss_internal_global);
@@ -916,13 +901,8 @@
       get_variable(u, NC_INT, 1,
                    len_ss_block_list_global, -1,
                    si.ss_block_list_global, d->ss_block_list_global);
-<<<<<<< HEAD
-    }
-    /*
-=======
   }
   /*
->>>>>>> 48a67847
    * 7. Close up.
    */
 
@@ -1415,10 +1395,7 @@
   safer_free((void **) &(d->set_membership));
   safer_free((void **) &(d->ss_index_global));
   free(d->ss_internal_global);
-<<<<<<< HEAD
-=======
-
->>>>>>> 48a67847
+
   return;
 }
 
@@ -1467,18 +1444,11 @@
     case NC_INT:
       err = nc_get_var_int(netcdf_unit, variable_identifier, variable_address);
       if ( err != NC_NOERR )
-<<<<<<< HEAD
-        {
-          sprintf(err_msg, "nc_get_var_int() varid=%d",
-                  variable_identifier);
-        }
-=======
 	{
 	  sprintf(err_msg, "nc_get_var_int() varid=%d", 
 	          variable_identifier);
-      WH(-1, err_msg);
+          WH(-1, err_msg);
 	}
->>>>>>> 48a67847
       break;
 
     case NC_CHAR:
