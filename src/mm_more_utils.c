--- conflicted
+++ resolved
@@ -146,13 +146,7 @@
  * Revised:	
  */
 
-<<<<<<< HEAD
-int 
-cnt_elem_vars(const Exo_DB *exo)
-{
-=======
 int cnt_elem_vars(const Exo_DB *exo) {
->>>>>>> 6a4659b3
   int   i, j;
   int	tev, *ev_var_mask;
   char	*yo;
@@ -169,13 +163,8 @@
     for ( j = V_FIRST; j < V_LAST; j++) {
       if ( pd_glob[i]->v[j] != V_NOTHING ) {
         if (pd_glob[i]->i[j] == I_P0) {
-<<<<<<< HEAD
-	  if (Num_Var_In_Type[j] > 1) {
-	    fprintf(stderr,
-=======
           if (Num_Var_In_Type[j] > 1) {
             fprintf(stderr,
->>>>>>> 6a4659b3
 		    "%s: Too many components in variable type for element variable %s (%s)\n",
 		    yo,
 		    Exo_Var_Names[j].name2,
@@ -188,21 +177,12 @@
 	    ev_var_mask[j - V_FIRST] = 1; /* Only count this variable once */
 	  }
         }
-<<<<<<< HEAD
-        if (pd_glob[i]->i[j] == I_P1 ) {
-	  if (ev_var_mask[j - V_FIRST] == 0) {
-	    /* We just found a candidate for an element variable */
-            tev += getdofs(type2shape(exo->eb_elem_itype[i]),I_P1);
-            ev_var_mask[j - V_FIRST] = 1; /* Only count this variable once */
-	  }
-=======
         if (pd_glob[i]->i[j] == I_P1) {
           if (ev_var_mask[j - V_FIRST] == 0) {
             /* We just found a candidate for an element variable */
             tev += getdofs(type2shape(exo->eb_elem_itype[i]), I_P1);
             ev_var_mask[j - V_FIRST] = 1; /* Only count this variable once */
           }
->>>>>>> 6a4659b3
         }
       }
     }
@@ -925,30 +905,6 @@
 /********************************************************************************/
 /********************************************************************************/
 
-<<<<<<< HEAD
-void 
-extract_elem_vec(const double sol_vec[],
-                 const int    ev_indx,
-                 const int    var_no,
-                 double ***gvec_elem,
-                 const Exo_DB *exo,
-                 const int dof)
-     
-  /***************************************************
-   *
-   * This function puts the element values of the selected variable
-   * into a global solution vector which contains all the elements,
-   *
-   * Now this is set up to be at least compatible w/ parallel computing.
-   * We actually load the nodal vector for the current processor only.
-   *
-   *
-   * Written by: Randy Lober  13 August 1998
-   *
-   * Revised: 
-   *
-   ***************************************************/
-=======
 void extract_elem_vec(const double sol_vec[],
                       const int ev_indx,
                       const int var_no,
@@ -970,7 +926,6 @@
  * Revised:
  *
  ***************************************************/
->>>>>>> 6a4659b3
 {
   int eb_index;
   int mn, e_start, e_end, ielem, ielem_type, num_local_nodes;
@@ -1030,13 +985,8 @@
 	     per element, or we have a problem treating it as an element
 	     variable. Hence the found_quantity check.                       */
           index = Index_Solution(I, var, ktype, dof, mn);
-<<<<<<< HEAD
-	  if (index != -1) {
-	    /* This should be the one node that has our value - set the element
-=======
           if (index != -1) {
             /* This should be the one node that has our value - set the element
->>>>>>> 6a4659b3
 	       value to this */
 	    gvec_elem[eb_index][ev_indx][ielem - e_start] = sol_vec[index];
 	    if (found_quantity == TRUE) {
