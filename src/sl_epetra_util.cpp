#ifndef __cplusplus
#define __cplusplus
#endif

#if defined(PARALLEL) && !defined(EPETRA_MPI)
#define EPETRA_MPI
#endif

#include <iostream>
#include <exception>

#include "mpi.h"
#include "Epetra_Comm.h"
#include "Epetra_Map.h"
#include "Epetra_RowMatrix.h"
#include "Epetra_CrsMatrix.h"
#include "Epetra_Vector.h"

#ifdef EPETRA_MPI
#include "Epetra_MpiComm.h"
#else
#include "Epetra_SerialComm.h"
#endif

extern "C" {
#include "std.h"
#include "rf_fem_const.h"
#include "rf_fem.h"
#include "rf_masks.h"
#include "rf_mp.h"
#include "rf_io_const.h"
#include "rf_io_structs.h"
#include "rf_io.h"
#include "el_elm.h"
#include "el_geom.h"
#include "rf_bc_const.h"
#include "rf_solver.h"
#include "rf_solver_const.h"
#include "rf_fill_const.h"
#include "rf_vars_const.h"
#include "mm_mp_const.h"
#include "mm_as_const.h"
#include "mm_as_structs.h"
#include "mm_as.h"
#include "rf_node_const.h"
#include "rf_allo.h"
#include "mm_eh.h"

#include "mm_mp_structs.h"
#include "mm_mp.h"

#include "goma.h"
}

#include "mm_fill_util.h"
#include "sl_epetra_interface.h"
#include "sl_epetra_util.h"

extern "C" {

/**
 * Create the goma problem graph in the epetra matrix ams->RowMatrix
 * @param ams ams structure containing appropriate RowMatrix
 * @param exo exodus file for this processor
 */
void EpetraCreateGomaProblemGraph(struct Aztec_Linear_Solver_System *ams, Exo_DB *exo, Dpi *dpi) {
  int j, inode, i1, i2, eb1;
  int iunknown, inter_unknown, inter_node, row_num_unknowns, col_num_unknowns;
  int irow_index = 0;
  int icol_index, rowVarType, colVarType;
  int add_var = 0;
  NODE_INFO_STRUCT *nodeCol;
  NODAL_VARS_STRUCT *nv, *nvCol;
  int inode_varType[MaxVarPerNode], inode_matID[MaxVarPerNode];
  int inter_node_varType[MaxVarPerNode], inter_node_matID[MaxVarPerNode];
  int nnz = 0;
  int total_nodes = Num_Internal_Nodes + Num_Border_Nodes + Num_External_Nodes;
  std::vector<int> Indices;
  std::vector<double> Values;

  int NumMyRows = num_internal_dofs[pg->imtrx] + num_boundary_dofs[pg->imtrx];
  int NumExternal = num_external_dofs[pg->imtrx];
  int NumMyCols = NumMyRows + NumExternal;

  /*
   * This is kind of hacky the way it is being done,
   * modified from the amesos interface for gomamsr to epetra
   *
   * Creates an array to be communicated of ints cast to double to use the exchange_dof
   * communicator, then casts doubles back to int and sets those as global ids
   * for the epetra array
   *
   * TODO: replace with non-double conversion routine
   */

  // get the row map from the row matrix
  Epetra_Map RowMap = ams->RowMatrix->RowMatrixRowMap();

  // get the global elements for this processor
  int *MyGlobalElements = RowMap.MyGlobalElements ();

  double *dblColGIDs = new double[NumMyCols];
  ams->GlobalIDs = (int *) malloc(sizeof(int)*NumMyCols);

  // copy global id's and convert to double for boundary exchange
  for( int i=0; i<NumMyRows; i++) dblColGIDs[i] = (double) MyGlobalElements[i];

  exchange_dof(cx[pg->imtrx], dpi, dblColGIDs, pg->imtrx);

  // convert back to int with known global id's from all processors
  for (int j = 0; j < NumMyCols; j++) {
    ams->GlobalIDs[j] = (int) dblColGIDs[j];
  }

  /*
   * loop over all of the nodes on this processor
   */
  for (inode = 0; inode < total_nodes; inode++) {
    nv = Nodes[inode]->Nodal_Vars_Info[pg->imtrx];
    /*
     * Fill the vector list which points to the unknowns defined at this
     * node...
     */
    row_num_unknowns = fill_variable_vector(inode, inode_varType, inode_matID);
    /*
     * Do a check against the number of unknowns at this
     * node stored in the global array
     */
    if (row_num_unknowns != nv->Num_Unknowns) {
      EH(-1, "Inconsistency counting unknowns.");
    }

    /*
     * Loop over the unknowns defined at this row node
     */
    for (iunknown = 0; iunknown < row_num_unknowns; iunknown++) {
      /*
       * Retrieve the var type of the current unknown
       */
      rowVarType = inode_varType[iunknown];

      Indices.clear();
      Values.clear();

      /*
       * Loop over the nodes which are determined to have an interaction
       * with the current row node
       */
      for (j = exo->node_node_pntr[inode]; j < exo->node_node_pntr[inode + 1];
          j++) {
        inter_node = exo->node_node_list[j];
        nodeCol = Nodes[inter_node];
        nvCol = nodeCol->Nodal_Vars_Info[pg->imtrx];

        /*
         * fill the vector list which points to the unknowns
         * defined at this interaction node
         */
        col_num_unknowns = fill_variable_vector(inter_node, inter_node_varType,
            inter_node_matID);
        if (col_num_unknowns != nvCol->Num_Unknowns) {
          EH(-1, "Inconsistency counting unknowns.");
        }

        /*
         * Loop over the unknowns associated with the
         * interacting node and see if there should be an interaction.
         */

        for (inter_unknown = 0; inter_unknown < col_num_unknowns;
            inter_unknown++) {

          /*
           * HKM ->
           *  The entire process below is designed to find out
           *  what unknown we are processing. This coding is very
           *  convoluted and fraught with pitfalls. It should
           *  be rewritten using the structured approach in MPSalsa
           *  to variable indentification.
           */
          colVarType = inter_node_varType[inter_unknown];

          /*
           * Query the Interaction mask to determine if a jacobian entry
           * should be created
           */
          add_var = Inter_Mask[pg->imtrx][rowVarType][colVarType];

          /* The following code should be activated when solving DG viscoelastic problems
           * with full Jacobian treatment of upwind element stress terms
           */
          if (exo->centroid_list[inode] != -1 && inode != inter_node
              && exo->centroid_list[inter_node] != -1) {
            eb1 = exo->elem_eb[exo->centroid_list[inode]];

            if (vn_glob[Matilda[eb1]]->dg_J_model == FULL_DG) {
              i1 = pd_glob[Matilda[eb1]]->i[pg->imtrx][rowVarType];
              i2 = pd_glob[Matilda[eb1]]->i[pg->imtrx][colVarType];

              if ((rowVarType == colVarType)
                  && (i1 == I_P0 || i1 == I_P1 || i1 == I_PQ1 || i1 == I_PQ2)
                  && (i2 == I_P0 || i2 == I_P1 || i2 == I_PQ1 || i2 == I_PQ2)
                  && (rowVarType != PRESSURE)
                  && (rowVarType > VELOCITY_GRADIENT33
                      || rowVarType < VELOCITY_GRADIENT11)) {
                add_var = Inter_Mask[pg->imtrx][rowVarType][colVarType];
              } else {
                add_var = 0;
              }
            }
          }

          if (Debug_Flag < 0)
            add_var = TRUE; /* add all vars for checking jacobian */

          if (add_var) {
            /*
             * Determine the equation number of the current unknown
             */
            icol_index = nodeCol->First_Unknown[pg->imtrx] + inter_unknown;
            Indices.push_back(ams->GlobalIDs[icol_index]);
            Values.push_back(0);
          }
        }
      }
      EpetraInsertGlobalRowMatrix(ams->RowMatrix, ams->GlobalIDs[irow_index], Indices.size(), &Values[0],
          &Indices[0]);
      nnz += Indices.size();
      irow_index++;
    }
  }

  EpetraFillCompleteRowMatrix(ams->RowMatrix);
  EpetraPutScalarRowMatrix(ams->RowMatrix, 0);

  /*
   * Add ams values that are needed elsewhere
   */
  ams->nnz = nnz;
  ams->nnz_plus = nnz;

  ams->npn = dpi->num_internal_nodes + dpi->num_boundary_nodes;;
  ams->npn_plus = dpi->num_universe_nodes;

  ams->npu = num_internal_dofs[pg->imtrx] + num_boundary_dofs[pg->imtrx];
  ams->npu_plus = num_universe_dofs[pg->imtrx];

  delete[] dblColGIDs;

  DPRINTF(stdout, "\n%-30s= %d\n", "Number of unknowns", num_universe_dofs[pg->imtrx]);
  DPRINTF(stdout, "\n%-30s= %d\n", "Number of matrix nonzeroes", nnz);
}

/**
 * Load local element contributions into the local matrix on this processor
 *
 * Modified from MSR version in mm_fill load_lec
 *
 * @param exo ptr to EXODUS II finite element mesh db
 * @param ielem Element number we are working on
 * @param ams Matrix contianer
 * @param x Solution vector
 * @param resid_vector residual vector
 */
void EpetraLoadLec(int ielem, struct Aztec_Linear_Solver_System *ams,
                   double resid_vector[])
{
  int e, v, i, j, pe, pv;
  int dofs;
  int gnn, row_index, ke, kv, nvdof;
  int col_index, ledof;
  int je_new;
  struct Element_Indices *ei_ptr;
  std::vector<int> Indices;
  std::vector<double> Values;

  for (e = V_FIRST; e < V_LAST; e++) {
    pe = upd->ep[pg->imtrx][e];
    if (pe != -1) {
      if (e == R_MASS) {
        for (ke = 0; ke < upd->Max_Num_Species_Eqn; ke++) {
          pe = MAX_PROB_VAR + ke;
          dofs = ei[pg->imtrx]->dof[e];
          for (i = 0; i < dofs; i++) {
            /*
             * Check to see whether this dof is on a
             * node owned by this processor. If it isn't
             * there is no need to fill in the processor
             * residual and Jacobian row for this variable.
             */
            ledof = ei[pg->imtrx]->lvdof_to_ledof[e][i];
            if (ei[pg->imtrx]->owned_ledof[ledof]) {
              gnn = ei[pg->imtrx]->gnn_list[e][i];
              nvdof = ei[pg->imtrx]->Baby_Dolphin[e][i];
              je_new = ei[pg->imtrx]->ieqn_ledof[ledof] + ke;
              row_index = Index_Solution(gnn, e, ke, nvdof,
<<<<<<< HEAD
					 ei[pg->imtrx]->matID_ledof[ledof], pg->imtrx);
              resid_vector[row_index] += lec->R[MAX_PROB_VAR + ke][i];
=======
                  ei->matID_ledof[ledof]);
              resid_vector[row_index] += lec->R[LEC_R_INDEX(MAX_PROB_VAR + ke,i)];
>>>>>>> e33b61bb

              if (af->Assemble_Jacobian) {
                for (v = V_FIRST; v < V_LAST; v++) {
                  pv = upd->vp[pg->imtrx][v];
                  if (pv != -1 && (Inter_Mask[pg->imtrx][e][v])) {
                    ei_ptr = ei[pg->imtrx];
                    if (ei[pg->imtrx]->owningElementForColVar[v] != ielem) {
                      if (ei[pg->imtrx]->owningElementForColVar[v] != -1) {
                        ei_ptr = ei[pg->imtrx]->owningElement_ei_ptr[v];
                        if (ei_ptr == 0) {
                          printf("ei_ptr == 0\n");
                          exit(-1);
                        }
                      }
                    }
                    if (v == MASS_FRACTION) {
                      for (kv = 0; kv < upd->Max_Num_Species_Eqn; kv++) {
                        pv = MAX_PROB_VAR + kv;
                        for (j = 0; j < ei_ptr->dof[v]; j++) {
                          ledof = ei_ptr->lvdof_to_ledof[v][j];
                          je_new = ei_ptr->ieqn_ledof[ledof] + kv;
                          col_index = Index_Solution(ei_ptr->gnn_list[v][j], v,
                              kv, ei_ptr->Baby_Dolphin[v][j],
						     ei_ptr->matID_ledof[ledof],pg->imtrx);
                          EH(col_index, "Bad var index.");
                          Indices.push_back(ams->GlobalIDs[col_index]);
                          Values.push_back(lec->J[LEC_J_INDEX(pe,pv,i,j)]);
                        }
                      }
                    } else {
                      pv = upd->vp[pg->imtrx][v];
                      kv = 0;
                      for (j = 0; j < ei_ptr->dof[v]; j++) {
                        ledof = ei_ptr->lvdof_to_ledof[v][j];
                        je_new = ei_ptr->ieqn_ledof[ledof];
                        col_index = Index_Solution(ei_ptr->gnn_list[v][j], v,
                            kv, ei_ptr->Baby_Dolphin[v][j],
						   ei_ptr->matID_ledof[ledof],pg->imtrx);
                        if (col_index != je_new) {
                          fprintf(stderr,
                              "Oh fiddlesticks: je = %d, je_new = %d\n",
                              col_index, je_new);
                          EH(-1, "LEC Indexing error");
                        }
                        EH(col_index, "Bad var index.");
                        Indices.push_back(ams->GlobalIDs[col_index]);
                        Values.push_back(lec->J[LEC_J_INDEX(pe,pv,i,j)]);
                      }
                    }
                  }
                }
                EpetraSumIntoGlobalRowMatrix(ams->RowMatrix, ams->GlobalIDs[row_index],
                    Indices.size(), &Values[0], &Indices[0]);
                Indices.clear();
                Values.clear();
              }
            }
          }
        }
      } else {
        pe = upd->ep[pg->imtrx][e];
        dofs = ei[pg->imtrx]->dof[e];
        for (i = 0; i < dofs; i++) {
          /*
           * Check to see whether this dof is on a
           * node owned by this processor. If it isn't
           * there is no need to fill in the processor
           * residual and Jacobian row for this variable.
           */
<<<<<<< HEAD
          ledof = ei[pg->imtrx]->lvdof_to_ledof[e][i];
          if (ei[pg->imtrx]->owned_ledof[ledof]) {
            row_index = ei[pg->imtrx]->gun_list[e][i];
            resid_vector[row_index] += lec->R[pe][i];
=======
          ledof = ei->lvdof_to_ledof[e][i];
          if (ei->owned_ledof[ledof]) {
            row_index = ei->gun_list[e][i];
            resid_vector[row_index] += lec->R[LEC_R_INDEX(pe,i)];
>>>>>>> e33b61bb

            if (af->Assemble_Jacobian) {
              for (v = V_FIRST; v < V_LAST; v++) {
                pv = upd->vp[pg->imtrx][v];
                if (pv != -1 && (Inter_Mask[pg->imtrx][e][v])) {
                  if (v == MASS_FRACTION) {

                    ei_ptr = ei[pg->imtrx];
                    if (ei[pg->imtrx]->owningElementForColVar[v] != ielem) {
                      if (ei[pg->imtrx]->owningElementForColVar[v] != -1) {
                        ei_ptr = ei[pg->imtrx]->owningElement_ei_ptr[v];
                        if (ei_ptr == 0) {
                          EH(-1, "ei_ptr == 0\n");
                          exit(-1);
                        }
                      }

                    }
                    for (kv = 0; kv < upd->Max_Num_Species_Eqn; kv++) {
                      pv = MAX_PROB_VAR + kv;
                      for (j = 0; j < ei_ptr->dof[v]; j++) {
                        ledof = ei_ptr->lvdof_to_ledof[v][j];
                        je_new = ei_ptr->ieqn_ledof[ledof] + kv;
                        col_index = Index_Solution(ei_ptr->gnn_list[v][j], v,
                            kv, ei_ptr->Baby_Dolphin[v][j],
						   ei_ptr->matID_ledof[ledof],pg->imtrx);
                        if (col_index != je_new) {
                          /*
                           * HKM -> another special case. Until we delineate
                           *        the subspecies as individual local
                           *        dofs, je_new will be wrong here. je
                           *        is correct.
                           */
                          if (Nodes[ei[pg->imtrx]->gnn_list[v][j]]->Mat_List.Length < 2) {
                          }
                        }
                        EH(col_index, "Bad var index.");
                        Indices.push_back(ams->GlobalIDs[col_index]);
                        Values.push_back(lec->J[LEC_J_INDEX(pe,pv,i,j)]);
                      }
                    }
                  } else {
                    kv = 0;
                    // NEW IMPLEMENTATION
                    ei_ptr = ei[pg->imtrx];
                    if (ei[pg->imtrx]->owningElementForColVar[v] != ielem) {
                      if (ei[pg->imtrx]->owningElementForColVar[v] != -1) {
                        ei_ptr = ei[pg->imtrx]->owningElement_ei_ptr[v];
                        if (ei_ptr == 0) {
                          EH(-1, "ei slave pointer is null");
                          exit(-1);
                        }
                      }
                    }
                    for (j = 0; j < ei_ptr->dof[v]; j++) {
                      ledof = ei_ptr->lvdof_to_ledof[v][j];
                      je_new = ei_ptr->ieqn_ledof[ledof];
                      col_index = Index_Solution(ei_ptr->gnn_list[v][j], v, kv,
                          ei_ptr->Baby_Dolphin[v][j],
						 ei_ptr->matID_ledof[ledof],pg->imtrx);
                      if (col_index != je_new) {
                        fprintf(stderr,
                            "Oh fiddlesticks: je = %d, je_new = %d\n",
                            col_index, je_new);
                        EH(-1, "LEC Indexing error");
                      }
                      EH(col_index, "Bad var index.");
                      Indices.push_back(ams->GlobalIDs[col_index]);
                      Values.push_back(lec->J[LEC_J_INDEX(pe,pv,i,j)]);
                    }
                  }
                }
              }
              EpetraSumIntoGlobalRowMatrix(ams->RowMatrix, ams->GlobalIDs[row_index], Indices.size(),
                  &Values[0], &Indices[0]);
              Indices.clear();
              Values.clear();
            }
          }
        }
      }
    }
  }
}

/**
 * Inverse row sum scale, used by goma for scaling matrix and residual
 * @param ams Aztec structure containing RowMatrix
 * @param b b from Ax = b
 * @param scale array for scale values to be placed for further usage (b[i] will equal old b[i] / scale[i])
 */
void EpetraRowSumScale(struct Aztec_Linear_Solver_System *ams, double *b, double *scale)
{
  Epetra_Vector vector_scale(ams->RowMatrix->RowMatrixRowMap(), false);
  ams->RowMatrix->InvRowSums(vector_scale);
  ams->RowMatrix->LeftScale(vector_scale);
  int local;
  for (int i = 0; i < ams->RowMatrix->NumMyRows(); i++) {
    local = ams->RowMatrix->RowMatrixRowMap().LID(ams->GlobalIDs[i]);
    b[i] *= vector_scale[local];
    scale[i] = 1 / vector_scale[local];
  }
}

/**
 * Set the GlobalRow to zero and set the diagonal column to 1 in that row
 *
 * @param ams Aztec_Linear_Solver_System matrix struct containing epetra matrix
 * @param GlobalRow global row to set to diagonal only
 */
void EpetraSetDiagonalOnly(struct Aztec_Linear_Solver_System *ams, int GlobalRow)
{
  Epetra_CrsMatrix* CrsMatrix = dynamic_cast<Epetra_CrsMatrix*>(ams->RowMatrix);
  int size = CrsMatrix->NumGlobalEntries(GlobalRow);
  double *values = new double[size];
  int *indices = new int[size];
  int NumEntries;
  CrsMatrix->ExtractGlobalRowCopy(GlobalRow, size, NumEntries, values, indices);
  for (int i = 0; i < NumEntries; i++) {
    if (indices[i] == GlobalRow) {
      values[i] = 1;
    } else {
      values[i] = 0;
    }
  }
  CrsMatrix->ReplaceGlobalValues(GlobalRow, NumEntries, values, indices);
  delete [] indices;
  delete [] values;
}

}
/* End extern "C" */<|MERGE_RESOLUTION|>--- conflicted
+++ resolved
@@ -294,13 +294,8 @@
               nvdof = ei[pg->imtrx]->Baby_Dolphin[e][i];
               je_new = ei[pg->imtrx]->ieqn_ledof[ledof] + ke;
               row_index = Index_Solution(gnn, e, ke, nvdof,
-<<<<<<< HEAD
 					 ei[pg->imtrx]->matID_ledof[ledof], pg->imtrx);
-              resid_vector[row_index] += lec->R[MAX_PROB_VAR + ke][i];
-=======
-                  ei->matID_ledof[ledof]);
               resid_vector[row_index] += lec->R[LEC_R_INDEX(MAX_PROB_VAR + ke,i)];
->>>>>>> e33b61bb
 
               if (af->Assemble_Jacobian) {
                 for (v = V_FIRST; v < V_LAST; v++) {
@@ -370,17 +365,10 @@
            * there is no need to fill in the processor
            * residual and Jacobian row for this variable.
            */
-<<<<<<< HEAD
           ledof = ei[pg->imtrx]->lvdof_to_ledof[e][i];
           if (ei[pg->imtrx]->owned_ledof[ledof]) {
             row_index = ei[pg->imtrx]->gun_list[e][i];
-            resid_vector[row_index] += lec->R[pe][i];
-=======
-          ledof = ei->lvdof_to_ledof[e][i];
-          if (ei->owned_ledof[ledof]) {
-            row_index = ei->gun_list[e][i];
             resid_vector[row_index] += lec->R[LEC_R_INDEX(pe,i)];
->>>>>>> e33b61bb
 
             if (af->Assemble_Jacobian) {
               for (v = V_FIRST; v < V_LAST; v++) {
