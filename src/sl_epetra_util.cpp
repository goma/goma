#ifndef __cplusplus
#define __cplusplus
#endif

#if defined(PARALLEL) && !defined(EPETRA_MPI)
#define EPETRA_MPI
#endif

#include <iostream>
#include <exception>

#include "mpi.h"
#include "Epetra_Comm.h"
#include "Epetra_Map.h"
#include "Epetra_RowMatrix.h"
#include "Epetra_CrsMatrix.h"
#include "Epetra_Vector.h"

#ifdef EPETRA_MPI
#include "Epetra_MpiComm.h"
#else
#include "Epetra_SerialComm.h"
#endif

extern "C" {
#include "std.h"
#include "rf_fem_const.h"
#include "rf_fem.h"
#include "rf_masks.h"
#include "rf_mp.h"
#include "rf_io_const.h"
#include "rf_io_structs.h"
#include "rf_io.h"
#include "el_elm.h"
#include "el_geom.h"
#include "rf_bc_const.h"
#include "rf_solver.h"
#include "rf_solver_const.h"
#include "rf_fill_const.h"
#include "rf_vars_const.h"
#include "mm_mp_const.h"
#include "mm_as_const.h"
#include "mm_as_structs.h"
#include "mm_as.h"
#include "rf_node_const.h"
#include "rf_allo.h"
#include "mm_eh.h"

#include "mm_mp_structs.h"
#include "mm_mp.h"

#include "goma.h"
}

#include "mm_fill_util.h"
#include "sl_epetra_interface.h"
#include "sl_epetra_util.h"

extern "C" {

/**
 * Create the goma problem graph in the epetra matrix ams->RowMatrix
 * @param ams ams structure containing appropriate RowMatrix
 * @param exo exodus file for this processor
 */
void EpetraCreateGomaProblemGraph(struct Aztec_Linear_Solver_System *ams, Exo_DB *exo, Dpi *dpi) {
  int j, inode, i1, i2, eb1;
  int iunknown, inter_unknown, inter_node, row_num_unknowns, col_num_unknowns;
  int irow_index = 0;
  int icol_index, rowVarType, colVarType;
  int add_var = 0;
  NODE_INFO_STRUCT *nodeCol;
  NODAL_VARS_STRUCT *nv, *nvCol;
  int inode_varType[MaxVarPerNode], inode_matID[MaxVarPerNode];
  int inter_node_varType[MaxVarPerNode], inter_node_matID[MaxVarPerNode];
  int nnz = 0;
  int total_nodes = Num_Internal_Nodes + Num_Border_Nodes + Num_External_Nodes;
  std::vector<int> Indices;
  std::vector<double> Values;

  int NumMyRows = num_internal_dofs[pg->imtrx] + num_boundary_dofs[pg->imtrx];
  int NumExternal = num_external_dofs[pg->imtrx];
  int NumMyCols = NumMyRows + NumExternal;

  /*
   * This is kind of hacky the way it is being done,
   * modified from the amesos interface for gomamsr to epetra
   *
   * Creates an array to be communicated of ints cast to double to use the exchange_dof
   * communicator, then casts doubles back to int and sets those as global ids
   * for the epetra array
   *
   * TODO: replace with non-double conversion routine
   */

  // get the row map from the row matrix
  Epetra_Map RowMap = ams->RowMatrix->RowMatrixRowMap();

  // get the global elements for this processor
  int *MyGlobalElements = RowMap.MyGlobalElements ();

  double *dblColGIDs = new double[NumMyCols];
  ams->GlobalIDs = (int *) malloc(sizeof(int)*NumMyCols);

  // copy global id's and convert to double for boundary exchange
  for( int i=0; i<NumMyRows; i++) dblColGIDs[i] = (double) MyGlobalElements[i];

  exchange_dof(cx[pg->imtrx], dpi, dblColGIDs, pg->imtrx);

  // convert back to int with known global id's from all processors
  for (int j = 0; j < NumMyCols; j++) {
    ams->GlobalIDs[j] = (int) dblColGIDs[j];
  }

  /*
   * loop over all of the nodes on this processor
   */
  for (inode = 0; inode < total_nodes; inode++) {
    nv = Nodes[inode]->Nodal_Vars_Info[pg->imtrx];
    /*
     * Fill the vector list which points to the unknowns defined at this
     * node...
     */
    row_num_unknowns = fill_variable_vector(inode, inode_varType, inode_matID);
    /*
     * Do a check against the number of unknowns at this
     * node stored in the global array
     */
    if (row_num_unknowns != nv->Num_Unknowns) {
      EH(-1, "Inconsistency counting unknowns.");
    }

    /*
     * Loop over the unknowns defined at this row node
     */
    for (iunknown = 0; iunknown < row_num_unknowns; iunknown++) {
      /*
       * Retrieve the var type of the current unknown
       */
      rowVarType = inode_varType[iunknown];

      Indices.clear();
      Values.clear();

      /*
       * Loop over the nodes which are determined to have an interaction
       * with the current row node
       */
      for (j = exo->node_node_pntr[inode]; j < exo->node_node_pntr[inode + 1];
          j++) {
        inter_node = exo->node_node_list[j];
        nodeCol = Nodes[inter_node];
        nvCol = nodeCol->Nodal_Vars_Info[pg->imtrx];

        /*
         * fill the vector list which points to the unknowns
         * defined at this interaction node
         */
        col_num_unknowns = fill_variable_vector(inter_node, inter_node_varType,
            inter_node_matID);
        if (col_num_unknowns != nvCol->Num_Unknowns) {
          EH(-1, "Inconsistency counting unknowns.");
        }

        /*
         * Loop over the unknowns associated with the
         * interacting node and see if there should be an interaction.
         */

        for (inter_unknown = 0; inter_unknown < col_num_unknowns;
            inter_unknown++) {

          /*
           * HKM ->
           *  The entire process below is designed to find out
           *  what unknown we are processing. This coding is very
           *  convoluted and fraught with pitfalls. It should
           *  be rewritten using the structured approach in MPSalsa
           *  to variable indentification.
           */
          colVarType = inter_node_varType[inter_unknown];

          /*
           * Query the Interaction mask to determine if a jacobian entry
           * should be created
           */
          add_var = Inter_Mask[pg->imtrx][rowVarType][colVarType];

          /* The following code should be activated when solving DG viscoelastic problems
           * with full Jacobian treatment of upwind element stress terms
           */
          if (exo->centroid_list[inode] != -1 && inode != inter_node
              && exo->centroid_list[inter_node] != -1) {
            eb1 = exo->elem_eb[exo->centroid_list[inode]];

            if (vn_glob[Matilda[eb1]]->dg_J_model == FULL_DG) {
              i1 = pd_glob[Matilda[eb1]]->i[pg->imtrx][rowVarType];
              i2 = pd_glob[Matilda[eb1]]->i[pg->imtrx][colVarType];

              if ((rowVarType == colVarType)
                  && (i1 == I_P0 || i1 == I_P1 || i1 == I_PQ1 || i1 == I_PQ2)
                  && (i2 == I_P0 || i2 == I_P1 || i2 == I_PQ1 || i2 == I_PQ2)
                  && (rowVarType != PRESSURE)
                  && (rowVarType > VELOCITY_GRADIENT33
                      || rowVarType < VELOCITY_GRADIENT11)) {
                add_var = Inter_Mask[pg->imtrx][rowVarType][colVarType];
              } else {
                add_var = 0;
              }
            }
          }

          if (Debug_Flag < 0)
            add_var = TRUE; /* add all vars for checking jacobian */

          if (add_var) {
            /*
             * Determine the equation number of the current unknown
             */
            icol_index = nodeCol->First_Unknown[pg->imtrx] + inter_unknown;
            Indices.push_back(ams->GlobalIDs[icol_index]);
            Values.push_back(0);
          }
        }
      }
      EpetraInsertGlobalRowMatrix(ams->RowMatrix, ams->GlobalIDs[irow_index], Indices.size(), &Values[0],
          &Indices[0]);
      nnz += Indices.size();
      irow_index++;
    }
  }

  EpetraFillCompleteRowMatrix(ams->RowMatrix);
  EpetraPutScalarRowMatrix(ams->RowMatrix, 0);

  /*
   * Add ams values that are needed elsewhere
   */
  ams->nnz = nnz;
  ams->nnz_plus = nnz;

  ams->npn = dpi->num_internal_nodes + dpi->num_boundary_nodes;;
  ams->npn_plus = dpi->num_universe_nodes;

<<<<<<< HEAD
  ams->npu = num_internal_dofs + num_boundary_dofs;
  ams->npu_plus = num_universe_dofs;
  int total_unknowns = gsum_Int(num_internal_dofs + num_boundary_dofs);

  delete[] dblColGIDs;

  DPRINTF(stderr, "\n%-30s= %d\n", "Number of unknowns", total_unknowns);
=======
  ams->npu = num_internal_dofs[pg->imtrx] + num_boundary_dofs[pg->imtrx];
  ams->npu_plus = num_universe_dofs[pg->imtrx];

  delete[] dblColGIDs;

  DPRINTF(stderr, "\n%-30s= %d\n", "Number of unknowns", num_universe_dofs[pg->imtrx]);
>>>>>>> 48a67847
  DPRINTF(stderr, "\n%-30s= %d\n", "Number of matrix nonzeroes", nnz);
}

/**
 * Load local element contributions into the local matrix on this processor
 *
 * Modified from MSR version in mm_fill load_lec
 *
 * @param exo ptr to EXODUS II finite element mesh db
 * @param ielem Element number we are working on
 * @param ams Matrix contianer
 * @param x Solution vector
 * @param resid_vector residual vector
 */
void EpetraLoadLec(Exo_DB *exo, int ielem, struct Aztec_Linear_Solver_System *ams,
    double x[], double resid_vector[])
{
  int e, v, i, j, pe, pv;
  int dofs;
  int gnn, row_index, ke, kv, nvdof;
  int col_index, ledof;
  int je_new;
  struct Element_Indices *ei_ptr;
  std::vector<int> Indices;
  std::vector<double> Values;

  for (e = V_FIRST; e < V_LAST; e++) {
    pe = upd->ep[pg->imtrx][e];
    if (pe != -1) {
      if (e == R_MASS) {
        for (ke = 0; ke < upd->Max_Num_Species_Eqn; ke++) {
          pe = MAX_PROB_VAR + ke;
          dofs = ei[pg->imtrx]->dof[e];
          for (i = 0; i < dofs; i++) {
            /*
             * Check to see whether this dof is on a
             * node owned by this processor. If it isn't
             * there is no need to fill in the processor
             * residual and Jacobian row for this variable.
             */
            ledof = ei[pg->imtrx]->lvdof_to_ledof[e][i];
            if (ei[pg->imtrx]->owned_ledof[ledof]) {
              gnn = ei[pg->imtrx]->gnn_list[e][i];
              nvdof = ei[pg->imtrx]->Baby_Dolphin[e][i];
              je_new = ei[pg->imtrx]->ieqn_ledof[ledof] + ke;
              row_index = Index_Solution(gnn, e, ke, nvdof,
					 ei[pg->imtrx]->matID_ledof[ledof], pg->imtrx);
              resid_vector[row_index] += lec->R[MAX_PROB_VAR + ke][i];

              if (af->Assemble_Jacobian) {
                for (v = V_FIRST; v < V_LAST; v++) {
                  pv = upd->vp[pg->imtrx][v];
                  if (pv != -1 && (Inter_Mask[pg->imtrx][e][v])) {
                    ei_ptr = ei[pg->imtrx];
                    if (ei[pg->imtrx]->owningElementForColVar[v] != ielem) {
                      if (ei[pg->imtrx]->owningElementForColVar[v] != -1) {
                        ei_ptr = ei[pg->imtrx]->owningElement_ei_ptr[v];
                        if (ei_ptr == 0) {
                          printf("ei_ptr == 0\n");
                          exit(-1);
                        }
                      }
                    }
                    if (v == MASS_FRACTION) {
                      for (kv = 0; kv < upd->Max_Num_Species_Eqn; kv++) {
                        pv = MAX_PROB_VAR + kv;
                        for (j = 0; j < ei_ptr->dof[v]; j++) {
                          ledof = ei_ptr->lvdof_to_ledof[v][j];
                          je_new = ei_ptr->ieqn_ledof[ledof] + kv;
                          col_index = Index_Solution(ei_ptr->gnn_list[v][j], v,
                              kv, ei_ptr->Baby_Dolphin[v][j],
						     ei_ptr->matID_ledof[ledof],pg->imtrx);
                          EH(col_index, "Bad var index.");
                          Indices.push_back(ams->GlobalIDs[col_index]);
                          Values.push_back(lec->J[pe][pv][i][j]);
                        }
                      }
                    } else {
                      pv = upd->vp[pg->imtrx][v];
                      kv = 0;
                      for (j = 0; j < ei_ptr->dof[v]; j++) {
                        ledof = ei_ptr->lvdof_to_ledof[v][j];
                        je_new = ei_ptr->ieqn_ledof[ledof];
                        col_index = Index_Solution(ei_ptr->gnn_list[v][j], v,
                            kv, ei_ptr->Baby_Dolphin[v][j],
						   ei_ptr->matID_ledof[ledof],pg->imtrx);
                        if (col_index != je_new) {
                          fprintf(stderr,
                              "Oh fiddlesticks: je = %d, je_new = %d\n",
                              col_index, je_new);
                          EH(-1, "LEC Indexing error");
                        }
                        EH(col_index, "Bad var index.");
                        Indices.push_back(ams->GlobalIDs[col_index]);
                        Values.push_back(lec->J[pe][pv][i][j]);
                      }
                    }
                  }
                }
                EpetraSumIntoGlobalRowMatrix(ams->RowMatrix, ams->GlobalIDs[row_index],
                    Indices.size(), &Values[0], &Indices[0]);
                Indices.clear();
                Values.clear();
              }
            }
          }
        }
      } else {
        pe = upd->ep[pg->imtrx][e];
        dofs = ei[pg->imtrx]->dof[e];
        for (i = 0; i < dofs; i++) {
          /*
           * Check to see whether this dof is on a
           * node owned by this processor. If it isn't
           * there is no need to fill in the processor
           * residual and Jacobian row for this variable.
           */
          ledof = ei[pg->imtrx]->lvdof_to_ledof[e][i];
          if (ei[pg->imtrx]->owned_ledof[ledof]) {
            row_index = ei[pg->imtrx]->gun_list[e][i];
            resid_vector[row_index] += lec->R[pe][i];

            if (af->Assemble_Jacobian) {
              for (v = V_FIRST; v < V_LAST; v++) {
                pv = upd->vp[pg->imtrx][v];
                if (pv != -1 && (Inter_Mask[pg->imtrx][e][v])) {
                  if (v == MASS_FRACTION) {

                    ei_ptr = ei[pg->imtrx];
                    if (ei[pg->imtrx]->owningElementForColVar[v] != ielem) {
                      if (ei[pg->imtrx]->owningElementForColVar[v] != -1) {
                        ei_ptr = ei[pg->imtrx]->owningElement_ei_ptr[v];
                        if (ei_ptr == 0) {
                          EH(-1, "ei_ptr == 0\n");
                          exit(-1);
                        }
                      }

                    }
                    for (kv = 0; kv < upd->Max_Num_Species_Eqn; kv++) {
                      pv = MAX_PROB_VAR + kv;
                      for (j = 0; j < ei_ptr->dof[v]; j++) {
                        ledof = ei_ptr->lvdof_to_ledof[v][j];
                        je_new = ei_ptr->ieqn_ledof[ledof] + kv;
                        col_index = Index_Solution(ei_ptr->gnn_list[v][j], v,
                            kv, ei_ptr->Baby_Dolphin[v][j],
						   ei_ptr->matID_ledof[ledof],pg->imtrx);
                        if (col_index != je_new) {
                          /*
                           * HKM -> another special case. Until we delineate
                           *        the subspecies as individual local
                           *        dofs, je_new will be wrong here. je
                           *        is correct.
                           */
                          if (Nodes[ei[pg->imtrx]->gnn_list[v][j]]->Mat_List.Length < 2) {
                          }
                        }
                        EH(col_index, "Bad var index.");
                        Indices.push_back(ams->GlobalIDs[col_index]);
                        Values.push_back(lec->J[pe][pv][i][j]);
                      }
                    }
                  } else {
                    kv = 0;
                    // NEW IMPLEMENTATION
                    ei_ptr = ei[pg->imtrx];
                    if (ei[pg->imtrx]->owningElementForColVar[v] != ielem) {
                      if (ei[pg->imtrx]->owningElementForColVar[v] != -1) {
                        ei_ptr = ei[pg->imtrx]->owningElement_ei_ptr[v];
                        if (ei_ptr == 0) {
                          EH(-1, "ei slave pointer is null");
                          exit(-1);
                        }
                      }
                    }
                    for (j = 0; j < ei_ptr->dof[v]; j++) {
                      ledof = ei_ptr->lvdof_to_ledof[v][j];
                      je_new = ei_ptr->ieqn_ledof[ledof];
                      col_index = Index_Solution(ei_ptr->gnn_list[v][j], v, kv,
                          ei_ptr->Baby_Dolphin[v][j],
						 ei_ptr->matID_ledof[ledof],pg->imtrx);
                      if (col_index != je_new) {
                        fprintf(stderr,
                            "Oh fiddlesticks: je = %d, je_new = %d\n",
                            col_index, je_new);
                        EH(-1, "LEC Indexing error");
                      }
                      EH(col_index, "Bad var index.");
                      Indices.push_back(ams->GlobalIDs[col_index]);
                      Values.push_back(lec->J[pe][pv][i][j]);
                    }
                  }
                }
              }
              EpetraSumIntoGlobalRowMatrix(ams->RowMatrix, ams->GlobalIDs[row_index], Indices.size(),
                  &Values[0], &Indices[0]);
              Indices.clear();
              Values.clear();
            }
          }
        }
      }
    }
  }
}

/**
 * Inverse row sum scale, used by goma for scaling matrix and residual
 * @param ams Aztec structure containing RowMatrix
 * @param b b from Ax = b
 * @param scale array for scale values to be placed for further usage (b[i] will equal old b[i] / scale[i])
 */
void EpetraRowSumScale(struct Aztec_Linear_Solver_System *ams, double *b, double *scale)
{
  Epetra_Vector vector_scale(ams->RowMatrix->RowMatrixRowMap(), false);
  ams->RowMatrix->InvRowSums(vector_scale);
  ams->RowMatrix->LeftScale(vector_scale);
  int local;
  for (int i = 0; i < ams->RowMatrix->NumMyRows(); i++) {
    local = ams->RowMatrix->RowMatrixRowMap().LID(ams->GlobalIDs[i]);
    b[i] *= vector_scale[local];
    scale[i] = 1 / vector_scale[local];
  }
}

/**
 * Set the GlobalRow to zero and set the diagonal column to 1 in that row
 *
 * @param ams Aztec_Linear_Solver_System matrix struct containing epetra matrix
 * @param GlobalRow global row to set to diagonal only
 */
void EpetraSetDiagonalOnly(struct Aztec_Linear_Solver_System *ams, int GlobalRow)
{
  Epetra_CrsMatrix* CrsMatrix = dynamic_cast<Epetra_CrsMatrix*>(ams->RowMatrix);
  int size = CrsMatrix->NumGlobalEntries(GlobalRow);
  double *values = new double[size];
  int *indices = new int[size];
  int NumEntries;
  CrsMatrix->ExtractGlobalRowCopy(GlobalRow, size, NumEntries, values, indices);
  for (int i = 0; i < NumEntries; i++) {
    if (indices[i] == GlobalRow) {
      values[i] = 1;
    } else {
      values[i] = 0;
    }
  }
  CrsMatrix->ReplaceGlobalValues(GlobalRow, NumEntries, values, indices);
  delete [] indices;
  delete [] values;
}

}
/* End extern "C" */<|MERGE_RESOLUTION|>--- conflicted
+++ resolved
@@ -242,22 +242,12 @@
   ams->npn = dpi->num_internal_nodes + dpi->num_boundary_nodes;;
   ams->npn_plus = dpi->num_universe_nodes;
 
-<<<<<<< HEAD
-  ams->npu = num_internal_dofs + num_boundary_dofs;
-  ams->npu_plus = num_universe_dofs;
-  int total_unknowns = gsum_Int(num_internal_dofs + num_boundary_dofs);
-
-  delete[] dblColGIDs;
-
-  DPRINTF(stderr, "\n%-30s= %d\n", "Number of unknowns", total_unknowns);
-=======
   ams->npu = num_internal_dofs[pg->imtrx] + num_boundary_dofs[pg->imtrx];
   ams->npu_plus = num_universe_dofs[pg->imtrx];
 
   delete[] dblColGIDs;
 
   DPRINTF(stderr, "\n%-30s= %d\n", "Number of unknowns", num_universe_dofs[pg->imtrx]);
->>>>>>> 48a67847
   DPRINTF(stderr, "\n%-30s= %d\n", "Number of matrix nonzeroes", nnz);
 }
 
