--- conflicted
+++ resolved
@@ -95,13 +95,8 @@
 static const int spi = sizeof(int *);
 static const int spd = sizeof(dbl *);
 
-<<<<<<< HEAD
-extern Spfrtn sr;			/* sprintf() return type */
+static Spfrtn sr;			/* sprintf() return type */
 int
-=======
-static Spfrtn sr;			/* sprintf() return type */
-int 
->>>>>>> ae709d92
 rd_exo(Exo_DB *x,		/* def'd in exo_struct.h */
        const char *fn,
        const int verbosity,
@@ -1152,24 +1147,6 @@
 		    {
 		      index = j * x->num_elem_vars + k;
 
-<<<<<<< HEAD
-		      if ( x->elem_var_tab[index] != 0 )
-			{
-			  status = ex_get_var(x->exoid, time_index, EX_ELEM_BLOCK,
-					      k+1,
-					      x->eb_id[j],
-					      x->eb_num_elems[j],
-					      x->ev[i][index]);
-			  if ( status < 0 )
-			    {
-			      sr = sprintf(err_msg,  "ex_get_elem_var() bad rtn: time %d, elemvar %d, EB ID %d",
-					   time_index, k+1, x->eb_id[j]);
-			      EH(GOMA_ERROR, err_msg);
-			    }
-			}
-		    }
-		}
-=======
                       if (x->elem_var_tab != NULL && x->elem_var_tab[index] != 0) {
                         status = ex_get_var(x->exoid, time_index, EX_ELEM_BLOCK, k + 1, x->eb_id[j],
                                             x->eb_num_elems[j], x->ev[i][index]);
@@ -1177,12 +1154,11 @@
                           sr = sprintf(err_msg,
                                        "ex_get_elem_var() bad rtn: time %d, elemvar %d, EB ID %d",
                                        time_index, k + 1, x->eb_id[j]);
-                          EH(-1, err_msg);
+			      EH(GOMA_ERROR, err_msg);
                         }
                       }
                   }
                 }
->>>>>>> ae709d92
 	    }
 
 	  /*
