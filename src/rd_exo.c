--- conflicted
+++ resolved
@@ -97,13 +97,8 @@
 static const int spi = sizeof(int *);
 static const int spd = sizeof(dbl *);
 
-<<<<<<< HEAD
-static Spfrtn sr;			/* sprintf() return type */
-int 
-=======
 extern Spfrtn sr;			/* sprintf() return type */
 int
->>>>>>> 976981d2
 rd_exo(Exo_DB *x,		/* def'd in exo_struct.h */
        const char *fn,
        const int verbosity,
