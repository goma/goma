/************************************************************************ *
* Goma - Multiphysics finite element software                             *
* Sandia National Laboratories                                            *
*                                                                         *
* Copyright (c) 2014 Sandia Corporation.                                  *
*                                                                         *
* Under the terms of Contract DE-AC04-94AL85000 with Sandia Corporation,  *
* the U.S. Government retains certain rights in this software.            *
*                                                                         *
* This software is distributed under the GNU General Public License.      *
\************************************************************************/
 
/* rd_exo.c --	open & read an EXODUS II finite element database. 
 *
 * rd_exo() --  input arguments
 *	x -- a pointer to a structure containing the fubdrmation from
 *	     an EXODUS IIv2 finite element database. A detailed description
 *	     of this structure may be found in "exo_struct.h"
 *
 *	fn -- points to a character string of the filename to be opened and
 *	      subsequently read
 *
 *	tasks -- there's a lot under the hood, dude. Things like read
 *		 initialization information, memory allocation, results
 *		 preliminaries, results data, for instance. These Boolean
 *		 flags can be added together to do multiple tasks on one
 *		 call, which is wanted at least as often as having only
 *		 selective tasks performed.
 *
 *	verbosity -- a integer that determines the level of output
 *		from rd_exo(). If zero, then no output is produced, larger
 *		values produce more detailed reporting of rd_exo()'s progress.
 *
 * Return values:
 *	integer -- A value of zero is returned upon normal completion of the
 *		   routine. A value of -1 is returned if abnormal conditions
 *		   were encountered.
 *
 * Notes:
 *
 *	1. rd_exo() allocates space as needed to accomodate the data from the
 *		    input file.
 *
 *	2. The structure gets filled in with as much data as it can find.
 *
 *	3. The emphasis is on reading mesh data and other preliminary
 *	   information. Little provision is made for reading results data
 *	   or history data from the file.
 *
 *      4. Implemented new variables for "state" of the database and for
 *	   "actions" to be performed.
 *
 * Modified: 1997/03/19 09:57 MST pasacki@sandia.gov
 *
 * Modified: 1998/12/18 09:57 MST pasacki@sandia.gov
 */

#define GOMA_RD_EXO_C

#include <stdlib.h>
#include <stdio.h>
#include <string.h>

#ifndef lint
#endif

#include "rd_exo.h"

#include "std.h"
#include "exo_struct.h"
#include "mm_eh.h"
#include "rf_allo.h"
#include "rf_mp.h"
#include "rf_solver.h"
#include "rf_solver_const.h"
#include "mm_elem_block_structs.h"
#include "el_elm.h"
#include "el_elm_info.h"
#include "exodusII.h"
#include "mm_mp.h"
#include "rd_mesh.h"

struct Material_Properties;

struct Material_Properties;

/*
 * Variables used in several routines in this file.
 */

static const int sc  = sizeof(char);
static const int si  = sizeof(int);
static const int sd  = sizeof(dbl);
static const int spc = sizeof(char *);
static const int spi = sizeof(int *);
static const int spd = sizeof(dbl *);

<<<<<<< HEAD
static Spfrtn sr;			/* sprintf() return type */
=======
extern Spfrtn sr;			/* sprintf() return type */
>>>>>>> 8a41aacc
int
rd_exo(Exo_DB *x,		/* def'd in exo_struct.h */
       const char *fn,
       const int verbosity,
       const int task)
{
  char err_msg[MAX_CHAR_ERR_MSG];
  int err;
  int i, j, ii, Iglobal = 0;
  int index;
  int k;
  int status=0;
  int len;

  char rc;			/* generic returned character (char)*/
  int ri;			/* generic returned integer (int)*/
  flt rf;			/* generic returned flt (float)*/
  /*  dbl rd;			 generic returned dbl (double)*/
  int nodal_var_index;
  int time_index;
  ELEM_BLK_STRUCT *eb_ptr = NULL;

  /*
   * Do not specify the ground state unless the action includes reading
   * initialization information...
   */

  if ( task & EXODB_ACTION_RD_INIT )
    {
      x->state = EXODB_STATE_GRND;
    }
  
  if ( verbosity > 0 )
    {
      fprintf(stderr, "rd_exo() begins.\n");
    }

  /*
   * Don't allocate memory for the file path unless this struct is in the
   * ground state. Thereafter, it won't be.
   */

  if ( x->state == EXODB_STATE_GRND )
    {
      len = strlen(fn) + 1;	/* Space for terminating null character. */
      if ( len > FILENAME_MAX_ACK )
	{
	  sr = sprintf(err_msg, "EXODUS II pathname \"%s\" too long (%d>%d).",
		       fn, len, FILENAME_MAX_ACK);
	  GOMA_EH(GOMA_ERROR, err_msg);
	}
      x->path = (char *) smalloc(len*sizeof(char));
    }
  strcpy(x->path, fn);

  /*
   * Setup some Boolean defaults. To begin, we have nothing.
   */

  x->node_map_exists       = FALSE;
  x->elem_map_exists       = FALSE;

  if( Linear_Solver == FRONT ) 
     {
       x->elem_order_map_exists = TRUE;
     }
   else
     x->elem_order_map_exists = FALSE;

  x->elem_var_tab_exists   = FALSE;

  /*
   * Christmastime 1998: Scrooge relents and doesn't force exodus to
   * carry information that parallel processing needs.
   */

  err = strlen(fn);

  if ( err > FILENAME_MAX_ACK )
    {
      sr = sprintf(err_msg, "EXODUS II pathname \"%s\" too long (%d>%d).",
		   fn, err, FILENAME_MAX_ACK);
      GOMA_EH(GOMA_ERROR, err_msg);
    }

  x->mode                  = EX_READ;
  x->version               = -4.98; /* initialize. ex_open() changes this. */

  /*
   * In GOMA, we intend to pass double values for our nodal variables, etc.
   */

  x->comp_wordsize = sizeof(dbl);

  /*
   * This is an existing file, so query it to find out what sized floating
   * point data exists in it.
   */

  x->io_wordsize   = 0;

  if ( verbosity > 1 )
    {
      fprintf(stderr, "ex_open() call...\n");

    }

  if ( verbosity > 2 )
    {
      fprintf(stderr, "\tx->path    = \"%s\"\n", x->path);
      fprintf(stderr, "\tx->mode    = %d\n", x->mode);
      fprintf(stderr, "\tx->comp_ws = %d\n", x->comp_wordsize);
      fprintf(stderr, "\tx->io_ws   = %d\n", x->io_wordsize);
      fprintf(stderr, "\tx->version = %g\n", x->version);
    }

  x->exoid = ex_open(x->path, x->mode, &(x->comp_wordsize), 
		     &(x->io_wordsize), &(x->version));
#ifdef PARALLEL

  /*
   *     Make sure the exodus files were all opened
   *    and if need be initiate a systematic shutdown 
   *       rd_exo -->  rd_mesh  -->  main
   *
   *  Error handling for serial is handled separately below
   */

  if( x->exoid >= 0 ) err = 0;

  if ( err )
    {
       snprintf(err_msg, MAX_CHAR_ERR_MSG, "\nProc %d: Exodus file read error, mesh files may not exist.\n", ProcID);
       GOMA_EH(GOMA_ERROR, err_msg);
    }
#endif

  if ( verbosity > 1 )
    {
      fprintf(stderr, "ex_open() rtn = %d\n", x->exoid);
    }
  if ( verbosity > 2 )
    {
      fprintf(stderr, "\tx->path    = \"%s\"\n", x->path);
      fprintf(stderr, "\tx->mode    = %d\n", x->mode);
      fprintf(stderr, "\tx->comp_ws = %d\n", x->comp_wordsize);
      fprintf(stderr, "\tx->io_ws   = %d\n", x->io_wordsize);
      fprintf(stderr, "\tx->version = %g\n", x->version);
    }

  if ( verbosity > 1 )
    {
      fprintf(stderr, "ex_open() rtn = %d\n", x->exoid);
    }

  GOMA_EH(x->exoid, "ex_open");

  if ( task & EXODB_ACTION_RD_INIT )
    {

      /*
       * Check to see if we're trying to build on top of an existing
       * database? We really need to start from the ground zero state.
       */

      /*
	if ( x->state != EXODB_STATE_GRND )
	{
	GOMA_EH(GOMA_ERROR, "Attempt to rd init EXO db into previously used struct.");
	}
      */

      x->title = (char *) smalloc(MAX_SLENGTH*sc);

      for ( i=0; i<MAX_SLENGTH; i++)
	{
	  x->title[i] = '\0';
	}

      if ( verbosity > 1 )
	{
	  fprintf(stderr, "ex_get_init() call...\n");
	}
      status = ex_get_init(x->exoid, 
			   x->title, 
			   &x->num_dim, 
			   &x->num_nodes,
			   &x->num_elems, 
			   &x->num_elem_blocks, 
			   &x->num_node_sets,
			   &x->num_side_sets);
      GOMA_EH(status, "ex_get_init");

      if ( verbosity > 0 )
	{
	  fprintf(stderr, "\tx->title           = \"%s\"\n", x->title);
	  fprintf(stderr, "\tx->num_nodes       = %d\n", x->num_nodes);
	  fprintf(stderr, "\tx->num_elems       = %d\n", x->num_elems);
	  fprintf(stderr, "\tx->num_elem_blocks = %d\n", x->num_elem_blocks);
	  fprintf(stderr, "\tx->num_node_sets   = %d\n", x->num_node_sets);
	  fprintf(stderr, "\tx->num_side_sets   = %d\n", x->num_side_sets);
	}

      status = ex_inquire(x->exoid, EX_INQ_QA, &ri, &rf, &rc);
      GOMA_EH(status, "ex_inquire(EX_INQ_QA)");
      x->num_qa_rec = ri;

      if ( verbosity > 1 )
	{
	  fprintf(stderr, "\tx->num_qa_rec      = %d\n", x->num_qa_rec);
	}      

      if ( x->num_qa_rec > 0 )
	{

	  x->qa_record = (QA_Record *) smalloc(x->num_qa_rec*sizeof(QA_Record));

	  for ( i=0; i<x->num_qa_rec; i++)
	    {
	      for ( j=0; j<4; j++)
		{
		  x->qa_record[i][j] = (char *) smalloc(LEN_QA_RECORD*sc);

		  for ( k=0; k<LEN_QA_RECORD; k++)
		    {
		      x->qa_record[i][j][k] = '\0';
		    }
		}
	    }

	  status = ex_get_qa(x->exoid, x->qa_record);
	  GOMA_EH(status, "ex_get_qa");
	}

      status = ex_inquire(x->exoid, EX_INQ_INFO,  &ri, &rf, &rc);
      GOMA_EH(status, "ex_inquire(EX_INQ_INFO)");
      x->num_info = ri;

      if ( x->num_info > 0 )
	{
	  /*
	    if ( x->num_info > MAX_INFO )
	    {
	    sr = sprintf(err_msg, 
	    "Number of info records in \"%s\" is %d > %d. Recompile w/ MAX_INFO larger.", 
	    fn, x->num_info, MAX_INFO);
	    GOMA_EH(GOMA_ERROR, err_msg);
	    }
	  */      

	  x->info = (INFO_Record *) smalloc(x->num_info*sizeof(INFO_Record));

	  for ( i=0; i<x->num_info; i++)
	    {
	      x->info[i] = (char *) smalloc((MAX_LINE_LENGTH+1)*sizeof(char));
	    }
	  status = ex_get_info(x->exoid, (x->info));
	  GOMA_EH(status, "ex_get_info");
	}

      status = ex_inquire(x->exoid, EX_INQ_API_VERS, &ri, &rf, &rc);
      GOMA_EH(status, "ex_inquire(EX_INQ_API_VERS)");
      x->api_version = rf;

      status = ex_inquire(x->exoid, EX_INQ_DB_VERS, &ri, &rf, &rc);
      GOMA_EH(status, "ex_inquire(EX_INQ_DB_VERS)");
      x->db_version = rf;

      status = ex_inquire(x->exoid, EX_INQ_NS_NODE_LEN, &ri, &rf, &rc);
      GOMA_EH(status, "ex_inquire(EX_INQ_NS_NODE_LEN)");
      x->ns_node_len = ri;

      status = ex_inquire(x->exoid, EX_INQ_NS_DF_LEN, &ri, &rf, &rc);
      GOMA_EH(status, "ex_inquire(EX_INQ_NS_DF_LEN)");
      x->ns_distfact_len = ri;

      status = ex_inquire(x->exoid, EX_INQ_SS_ELEM_LEN, &ri, &rf, &rc);
      GOMA_EH(status, "ex_inquire(EX_INQ_SS_ELEM_LEN)");
      x->ss_elem_len = ri;

      status = ex_inquire(x->exoid, EX_INQ_SS_DF_LEN, &ri, &rf, &rc);
      GOMA_EH(status, "ex_inquire(EX_INQ_SS_DF_LEN)");
      x->ss_distfact_len = ri;

      status = ex_inquire(x->exoid, EX_INQ_SS_NODE_LEN, &ri, &rf, &rc);
      GOMA_EH(status, "ex_inquire(EX_INQ_SS_NODE_LEN)");
      x->ss_node_len = ri;

      status = ex_inquire(x->exoid, EX_INQ_EB_PROP, &ri, &rf, &rc);
      GOMA_EH(status, "ex_inquire(EX_INQ_EB_PROP)");
      x->eb_num_props = ri;

      status = ex_inquire(x->exoid, EX_INQ_NS_PROP, &ri, &rf, &rc);
      GOMA_EH(status, "ex_inquire(EX_INQ_NS_PROP)");
      x->ns_num_props = ri;

      status = ex_inquire(x->exoid, EX_INQ_SS_PROP, &ri, &rf, &rc);
      GOMA_EH(status, "ex_inquire(EX_INQ_SS_PROP)");
      x->ss_num_props = ri;

      status = ex_inquire(x->exoid, EX_INQ_TIME, &ri, &rf, &rc);
      GOMA_EH(status, "ex_inquire()");
      x->num_times = ri;
      
      x->state |= EXODB_STATE_INIT;		/* Did it! */
    }

  if ( task & EXODB_ACTION_RD_MESH )
    {
      
      if ( ! ( x->state & EXODB_STATE_INIT ) )
	{
	  GOMA_EH(GOMA_ERROR, "Need to rd init info from EXO db before mesh.");
	}

      if ( x->state & EXODB_STATE_MESH )
	{
	  GOMA_EH(GOMA_ERROR, "Attempt to rd mesh EXO db into previously used struct.");
	}

      x->x_coord = NULL;
      x->y_coord = NULL;
      x->z_coord = NULL;

      if ( x->num_dim > 0 )
	{
	  x->x_coord = (dbl *) smalloc(x->num_nodes * sd);
	}

      if ( x->num_dim > 1 )
	{
	  x->y_coord = (dbl *) smalloc(x->num_nodes * sd);
	}
    
      if ( x->num_dim > 2 )
	{
	  x->z_coord = (dbl *) smalloc(x->num_nodes * sd);
	}

      status = ex_get_coord(x->exoid, x->x_coord, x->y_coord, x->z_coord);
      GOMA_EH(status, "ex_get_coord");

#if DEBUG_LEVEL > 1
      for ( i=0; i<x->num_nodes; i++)
	{
	  log_msg("Node position x[%d] = %g", i, x->x_coord[i]);
	}
#endif

      if ( x->num_dim > 0 )
	{
	  x->coord_names = (char **)smalloc( x->num_dim * spc);
	  for ( i=0; i<x->num_dim; i++ )
	    {
	      x->coord_names[i] = (char *) calloc(MAX_STR_LENGTH+1, sc);
	    }
	  status = ex_get_coord_names(x->exoid, x->coord_names);
	  GOMA_EH(status, "ex_get_coord_names");
	}

      if ( x->num_nodes > 0 )
	{
	  if ( x->node_map_exists )
	    {
	      x->node_map = (int *) smalloc(x->num_nodes * si);
	      status = ex_get_id_map(x->exoid, EX_NODE_MAP, x->node_map);

	      GOMA_EH(status, "ex_get_node_num_map");
	    }
	}

      if ( x->num_elems > 0 )
	{
	  if ( x->elem_map_exists )
	    {
	      x->elem_map = (int *) smalloc(x->num_elems * si);
	      status      = ex_get_id_map(x->exoid, EX_ELEM_MAP, x->elem_map);
	      GOMA_EH(status, "ex_get_elem_num_map");
	    }
	  if ( x->elem_order_map_exists )
	    {
	      x->elem_order_map = (int *) smalloc(x->num_elems * si);
	      status            = ex_get_map(x->exoid, x->elem_order_map);
	      GOMA_EH(status, "ex_get_map");
	    }

	  x->elem_eb = (int *) smalloc(x->num_elems * si);
	  for (i = 0; i < x->num_elems; i++ ) x->elem_eb[i] = -1;
	}

      /*
       * ELEMENT BLOCKS...
       */

      /*
       * Allocate storage for element block structures and then zero
       * the storage space.
       */
      Element_Blocks = (ELEM_BLK_STRUCT *)
	  alloc_struct_1(ELEM_BLK_STRUCT, x->num_elem_blocks);

      if ( x->num_elem_blocks > 0 )
	{
	  x->eb_id        = (int *) smalloc(x->num_elem_blocks * si);
	  x->eb_elem_type = (char **) smalloc(x->num_elem_blocks * spc);
	  x->eb_num_elems = (int *) smalloc(x->num_elem_blocks * si);
	  x->eb_num_nodes_per_elem = (int *) smalloc(x->num_elem_blocks * si);
	  x->eb_num_attr  = (int *) smalloc(x->num_elem_blocks * si);
	  x->eb_conn = (int **) smalloc(x->num_elem_blocks * spi);
	  x->eb_attr = (dbl **) smalloc(x->num_elem_blocks * spd);

	  x->eb_ptr    = (int *) smalloc((x->num_elem_blocks+1) * si);
	  x->eb_ptr[0] = 0;

	  for ( i=0; i<x->num_elem_blocks; i++)
	    {
	      x->eb_elem_type[i] = (char *) smalloc(MAX_STR_LENGTH * sc);
	    }
          /*
	   *  Read the element block ID's from the exodus file
	   */
	  status = ex_get_ids(x->exoid, EX_ELEM_BLOCK, x->eb_id);
	  GOMA_EH(status, "ex_get_ids elem_blk_ids");

	  /*
	   *  For each element block, specified by the id
	   *  Get the element type, number of elements in the block
	   *  the nodes per element, and the number of attributes
	   *  for a given element
	   */
	  for ( i=0; i<x->num_elem_blocks; i++)
	    {
	      status = ex_get_block(x->exoid,
				    EX_ELEM_BLOCK,
				    x->eb_id[i],
				    x->eb_elem_type[i],
				    &x->eb_num_elems[i],
				    &x->eb_num_nodes_per_elem[i],
				    0,
				    0,
				    &x->eb_num_attr[i]);
	      GOMA_EH(status, "ex_get_block elem");

	      /*
	       *  Fill in the information in the current
	       *  element block structure
	       */
              eb_ptr = Element_Blocks + i;
	      eb_ptr->Elem_Blk_Num = i;
	      eb_ptr->Elem_Blk_Id = x->eb_id[i];
              if (x->eb_num_elems[i] > 0) {
                eb_ptr->Elem_Type =
                    get_type(x->eb_elem_type[i], x->eb_num_nodes_per_elem[i], x->eb_num_attr[i]);
              } else {
                eb_ptr->Elem_Type = NULL_ELEM_TYPE;
              }
	      eb_ptr->Num_Nodes_Per_Elem = x->eb_num_nodes_per_elem[i];
	      eb_ptr->Num_Attr_Per_Elem = x->eb_num_attr[i];
              int mindex = map_mat_index(eb_ptr->Elem_Blk_Id);
              if (mindex < 0) {
                eb_ptr->MatlProp_ptr = NULL;
              } else {
	        eb_ptr->MatlProp_ptr = mp_glob[mindex];
              }
	      eb_ptr->ElemStorage = NULL;
	      eb_ptr->Num_Elems_In_Block = x->eb_num_elems[i];
              if (x->eb_num_elems[i] > 0) {
                eb_ptr->IP_total = elem_info(NQUAD, eb_ptr->Elem_Type);
              } else {
                eb_ptr->IP_total = 0;
              }
	      
              /*
	       * Go on to read the information about the element block
	       * from the exodus file
	       */
	      if ( (x->eb_num_elems[i] * x->eb_num_nodes_per_elem[i]) > 0 )
		{
                  /*
		   *  Allocate storage for the element connectivity array.
		   *  Then, read the array from exodus data base
		   */
		  x->eb_conn[i] = 
		    (int *) smalloc( x->eb_num_elems[i] * 
				     x->eb_num_nodes_per_elem[i] * si);

		  status = ex_get_conn(x->exoid, EX_ELEM_BLOCK,
				       x->eb_id[i],
				       x->eb_conn[i], 0, 0);
		  GOMA_EH(status, "ex_get_elem_conn");

		  /* Build the element - element block index map */
		  for (ii = 0; ii < x->eb_num_elems[i]; ii++ ) {	
		    x->elem_eb[Iglobal++] = i;
		  }
		}

	      if ( (x->eb_num_elems[i]*x->eb_num_attr[i]) > 0 )
		{
		  x->eb_attr[i] = (dbl *) 
		    smalloc(x->eb_num_elems[i] * x->eb_num_attr[i] * sd);
		  status = ex_get_attr(x->exoid, EX_ELEM_BLOCK, x->eb_id[i],
				       x->eb_attr[i]);
		  GOMA_EH(status, "ex_get_attr elem");
		}
	  
	      x->eb_ptr[i+1] = x->eb_ptr[i] + x->eb_num_elems[i];
	    }
	}

      /*
       * NODE SETS...
       */

      if ( x->num_node_sets > 0 )
	{
	  x->ns_id             = (int *) smalloc(x->num_node_sets * si);
	  x->ns_num_nodes      = (int *) smalloc(x->num_node_sets * si);
	  x->ns_num_distfacts  = (int *) smalloc(x->num_node_sets * si);
	  x->ns_node_index     = (int *) smalloc(x->num_node_sets * si);
	  x->ns_distfact_index = (int *) smalloc(x->num_node_sets * si);


	  if ( x->ns_node_len > 0 )
	    {
	      x->ns_node_list = (int *) smalloc(x->ns_node_len * si);
	    }

	  if ( x->ns_distfact_len > 0 ) {
              x->ns_distfact_list = (dbl *)smalloc(x->ns_distfact_len * sd);
            }

	      ex_set_specs ns_specs;
	      ns_specs.sets_ids = x->ns_id;
	      ns_specs.num_entries_per_set = x->ns_num_nodes;
	      ns_specs.num_dist_per_set    = x->ns_num_distfacts;
	      ns_specs.sets_entry_index    = x->ns_node_index;
	      ns_specs.sets_dist_index     = x->ns_distfact_index;
	      ns_specs.sets_entry_list     = x->ns_node_list;
	      ns_specs.sets_extra_list     = NULL;
	      ns_specs.sets_dist_fact      = x->ns_distfact_list;

	      status = ex_get_concat_sets(x->exoid, EX_NODE_SET,
					  &ns_specs);
	      GOMA_EH(status, "ex_get_concat_node_sets");
	}


      /*
       * SIDE SETS...
       */

      if ( x->num_side_sets > 0 ) 
	{
	  x->ss_id             = (int *) smalloc(x->num_side_sets * si);
	  x->ss_num_sides      = (int *) smalloc(x->num_side_sets * si);
	  x->ss_num_distfacts  = (int *) smalloc(x->num_side_sets * si);
	  x->ss_elem_index     = (int *) smalloc(x->num_side_sets * si);
	  x->ss_distfact_index = (int *) smalloc(x->num_side_sets * si);
          x->ss_node_list      = (int **) smalloc(x->num_side_sets * spi);
	  x->ss_node_cnt_list  = (int **) smalloc(x->num_side_sets * spi);

	  x->ss_node_side_index  = (int **) smalloc(x->num_side_sets * spi);


	  if ( x->ss_elem_len > 0 )
	    {
	      x->ss_elem_list = (int *) smalloc(x->ss_elem_len * si);
	      x->ss_side_list = (int *) smalloc(x->ss_elem_len * si);
	    }

	  if ( x->ss_distfact_len > 0 )
	    {
	      x->ss_distfact_list = (dbl *) smalloc(x->ss_distfact_len * sd);
	    }	    

	  ex_set_specs ss_specs;
	  ss_specs.sets_ids = x->ss_id;
	  ss_specs.num_entries_per_set = x->ss_num_sides;
	  ss_specs.num_dist_per_set    = x->ss_num_distfacts;
	  ss_specs.sets_entry_index    = x->ss_elem_index;
	  ss_specs.sets_dist_index     = x->ss_distfact_index;
	  ss_specs.sets_entry_list     = x->ss_elem_list;
	  ss_specs.sets_extra_list     = x->ss_side_list;
	  ss_specs.sets_dist_fact      = x->ss_distfact_list;

	  status = ex_get_concat_sets(x->exoid, EX_SIDE_SET,
				      &ss_specs);

	  GOMA_EH(status, "ex_get_concat_side_sets");

	  /*
	   * This information turns out to be useful in constructing more
	   * rapid indeces into the distribution factor array.
	   */

	  x->ss_node_list_exists = TRUE; /* does now! */
      

	  for ( i=0; i<x->num_side_sets; i++)
	    {
	      x->ss_node_cnt_list[i] = (int *) smalloc(x->ss_num_sides[i] * si);

              int ss_node_list_len = 0;
              ex_get_side_set_node_list_len(x->exoid, x->ss_id[i], &ss_node_list_len);

              x->ss_node_list[i] = (int *) smalloc(ss_node_list_len * si);


              status = ex_get_side_set_node_list(x->exoid,
						 x->ss_id[i],
						 x->ss_node_cnt_list[i],
						 x->ss_node_list[i]);
	      /*
	       * Set up quick pointers for nodes on each given side of a sideset
	       * that can be used later to find exactly where to go in the big 
	       * distribution factor list...
	       */

	      x->ss_node_side_index[i] = (int *)smalloc((x->ss_num_sides[i]+1)*si);

	      x->ss_node_side_index[i][0] = 0;

	      for ( j=0; j<x->ss_num_sides[i]; j++)
		{
		  x->ss_node_side_index[i][j+1] = ( x->ss_node_side_index[i][j] +
						    x->ss_node_cnt_list[i][j] );
		}

	    }
	}


      /*
       * PROPERTIES...
       */

      /*
       * Node sets...
       */

      if ( x->ns_num_props > 0 ) 
	{
	  x->ns_prop_name = (char **) smalloc(x->ns_num_props * spc);
	  for ( i=0; i<x->ns_num_props; i++)
	    {
	      x->ns_prop_name[i] = (char *) smalloc(MAX_STR_LENGTH * sc);
	    }
	  status = ex_get_prop_names(x->exoid, EX_NODE_SET, x->ns_prop_name);
	  GOMA_EH(status, "ex_get_prop_names(EX_NODE_SET)");

	  x->ns_prop = (int **) smalloc(x->ns_num_props * spi);
	  for ( i=0; i<x->ns_num_props; i++)
	    {
	      x->ns_prop[i] = (int *)smalloc(x->num_node_sets * si);
	    }

	  for ( i=0; i<x->ns_num_props; i++)
	    {
	      status = ex_get_prop_array(x->exoid, EX_NODE_SET, 
					 x->ns_prop_name[i],
					 x->ns_prop[i]);
	      GOMA_EH(status, "ex_get_prop_array(EX_NODE_SET)");
	    }
	}
      
      /*
       * Side sets...
       */

      if ( x->ss_num_props > 0 ) 
	{
	  x->ss_prop_name = (char **) smalloc(x->ss_num_props * spc);
	  for ( i=0; i<x->ss_num_props; i++)
	    {
	      x->ss_prop_name[i] = (char *) smalloc(MAX_STR_LENGTH * sc);
	    }
	  status = ex_get_prop_names(x->exoid, EX_SIDE_SET, x->ss_prop_name);
	  GOMA_EH(status, "ex_get_prop_names(EX_SIDE_SET)");

	  x->ss_prop = (int **) smalloc(x->ss_num_props * spi);
	  for ( i=0; i<x->ss_num_props; i++)
	    {
	      x->ss_prop[i] = (int *)smalloc(x->num_side_sets * si);
	    }

	  for ( i=0; i<x->ss_num_props; i++)
	    {
	      status = ex_get_prop_array(x->exoid, EX_SIDE_SET, 
					 x->ss_prop_name[i],
					 x->ss_prop[i]);
	      GOMA_EH(status, "ex_get_prop_array(EX_SIDE_SET)");
	    }
	}
      
      /*
       * Element blocks...
       */

      if ( x->eb_num_props > 0 ) 
	{
	  x->eb_prop_name = (char **) smalloc(x->eb_num_props * spc);
	  for ( i=0; i<x->eb_num_props; i++)
	    {
	      x->eb_prop_name[i] = (char *) smalloc(MAX_STR_LENGTH * sc);
	    }
	  status = ex_get_prop_names(x->exoid, EX_ELEM_BLOCK, x->eb_prop_name);
	  GOMA_EH(status, "ex_get_prop_names(EX_ELEM_BLOCK)");

	  x->eb_prop = (int **) smalloc(x->eb_num_props * spi);
	  for ( i=0; i<x->eb_num_props; i++)
	    {
	      x->eb_prop[i] = (int *)smalloc(x->num_elem_blocks * si);
	    }

	  for ( i=0; i<x->eb_num_props; i++)
	    {
	      status = ex_get_prop_array(x->exoid, EX_ELEM_BLOCK, 
					 x->eb_prop_name[i],
					 x->eb_prop[i]);
	      GOMA_EH(status, "ex_get_prop_array(EX_ELEM_BLOCK)");
	    }
	}
      
      x->state |= EXODB_STATE_MESH; /* Did it! */
    }

  /*
   * Read in result preliminaries. 
   *
   * In particular, read number of nodal, element, global variables 
   * as well as their names.
   *
   * Also, read the number of timeplanes and the element variable 
   * polygraph test results, Monica - Bill?
   */

  if ( task & EXODB_ACTION_RD_RES0 )
    {

      /*
       * Check for sanity - better not be doing this unless a fair
       * amount of information is already known about this database.
       */

      if ( ! ( x->state & EXODB_STATE_INIT ) )
	{
	  GOMA_EH(GOMA_ERROR, "Need to rd init info from EXO db before result metadata.");
	}

      /*
       * Hmmm... is it really just the element block IDs for element
       * variables that are required? Perhaps for nodal variables it suffices
       * to know merely the number of nodes...
       */

      if ( ! ( x->state & EXODB_STATE_MESH ) )
	{
	  GOMA_EH(GOMA_ERROR, "Need to rd mesh info from EXO db before result metadata.");
	}

      if ( x->state & EXODB_STATE_RES0 )
	{
	  GOMA_EH(GOMA_ERROR, "Attempt to rd mesh EXO db into previously used struct.");
	}

      /*
       * Initialize, then read what they really are.
       */

      x->num_glob_vars = 0;
      x->num_elem_vars = 0;
      x->num_node_vars = 0;

      /*
       * Sometimes EXODUS II v2.** interacts badly with netCDF 3.*
       * in the sense that "zero" answers are often equivalent to 
       * "undefined" answers. I think EXODUS II v3.00 fixes some
       * of these problems...
       */

      status = ex_get_variable_param(x->exoid, EX_GLOBAL, &x->num_glob_vars);
      GOMA_EH(status, "ex_get_variable_param global");

      status = ex_get_variable_param(x->exoid, EX_ELEM_BLOCK, &x->num_elem_vars);
      GOMA_EH(status, "ex_get_variable_param elem");

      status = ex_get_variable_param(x->exoid, EX_NODAL, &x->num_node_vars);
      GOMA_EH(status, "ex_get_variable_param nodal");

      /*
       * Get the names of the results variables: global, element and nodal.
       */

      if ( x->num_glob_vars > 0 )
	{
	  x->glob_var_names = (char **) smalloc(x->num_glob_vars * spc);
	  for ( i=0; i<x->num_glob_vars; i++)
	    {
	      x->glob_var_names[i] = (char *) smalloc((MAX_STR_LENGTH+1) * sc);
	    }
	  status = ex_get_variable_names(x->exoid, EX_GLOBAL, x->num_glob_vars,
					 x->glob_var_names);
	  GOMA_EH(status, "ex_get_variable_names global");
	}

      if ( x->num_elem_vars > 0 )
	{
	  x->elem_var_names = (char **) smalloc(x->num_elem_vars * spc);
	  for ( i=0; i<x->num_elem_vars; i++)
	    {
	      x->elem_var_names[i] = (char *) smalloc((MAX_STR_LENGTH+1) * sc);
	    }
	  status = ex_get_variable_names(x->exoid, EX_ELEM_BLOCK, x->num_elem_vars,
					 x->elem_var_names);
	  GOMA_EH(status, "ex_get_variable_names elem_block");
	}

      if ( x->num_node_vars > 0 )
	{
	  x->node_var_names = (char **) smalloc(x->num_node_vars * spc);
	  for ( i=0; i<x->num_node_vars; i++)
	    {
	      x->node_var_names[i] = (char *) smalloc((MAX_STR_LENGTH+1) * sc);
	    }
	  status = ex_get_variable_names(x->exoid, EX_NODAL, x->num_node_vars,
				    x->node_var_names);
	  GOMA_EH(status, "ex_get_variable_names nodal");
	}

      /*
       * Get time values...
       */

      if ( x->num_times > 0 )
	{
	  x->time_vals = (dbl *) smalloc(x->num_times * sd);
	  status = ex_get_all_times(x->exoid, x->time_vals);
	  GOMA_EH(status, "ex_get_all_times");
	}

      /*
       * Any element variable truth table...
       */

      if ( x->num_elem_vars > 0 )
	{
	  x->elem_var_tab = (int *) smalloc(x->num_elem_vars * 
					    x->num_elem_blocks * si);

	  status = ex_get_truth_table(x->exoid, EX_ELEM_BLOCK, x->num_elem_blocks,
				      x->num_elem_vars, x->elem_var_tab);
	  GOMA_EH(status, "ex_get_truth_table elem");
	}
      x->state |= EXODB_STATE_RES0;
    }


#if 0				/* old stuff relegated to scrap heap 12/21/98*/
  /*
   * Read nodal variable values at last time step...
   */

  if ( x->num_node_vars > 0 )
    {
      x->node_var_vals = (dbl **) smalloc(x->num_node_vars * spd);
      for ( i=0; i<x->num_node_vars; i++)
	{
	  x->node_var_vals[i] = (dbl *) smalloc(x->num_nodes * sd);
	}
	
      for ( i=0; i<x->num_node_vars; i++)      
	{
	  status = ex_get_nodal_var(x->exoid, 
				    x->num_times, 
				    i+1, 
				    x->num_nodes,
				    x->node_var_vals[i]);
	  GOMA_EH(status, "ex_get_nodal_var");
	}
    }

#endif

  /*
   * New stuff from brkfix suite of {rd,wr}_exo...
   */
  if ( task & EXODB_ACTION_RD_RESN )
    {
      if ( !(x->state & EXODB_STATE_RES0) )
	{
	  GOMA_EH(GOMA_ERROR, "Need to rd result metadata from EXO db before result data.");
	}

      /*
       * Should be OK to read in another clump of data and to re-use
       * the allocated space if we want to save space by reading clumps
       * of data incrementally...
       *
       * The only hitch would be if the user changed x->num_nv_indeces
       * in the interim. Good opportunity for public and private data, eh?
       */
      /*
       * The idea is this. The variable x->num_node_vars will indicated what
       * is in the database file, while x->num_nv_indeces will be used to
       * indicate memory that has been allocated for the memory model.
       * Thus, if x->num_nv_indeces > 0, then we expect the arrays have
       * been allocated and places made so the request for data can be
       * satisfied.
       *
       * It is up to the user to say what, if any, nodal results data they
       * want.
       */

#if 0
      /*
       * It must be "OK" for use to retrieve one nodal variable at a time
       * from the database, so don't make this an error. It's more like
       * a weakly informative message...
       */

      if ( x->num_node_vars > x->num_nv_indeces )
	{
	  sr = sprintf(err_msg, "Database has %d node vars, you want %d.",
		       x->num_node_vars, x->num_nv_indeces);
	  GOMA_EH(GOMA_ERROR, err_msg);
	}
#endif

      /*
       * Don't do anything unless there's really something to do...
       */

      if ( x->num_nv_time_indeces > 0   &&
	   x->num_nv_indeces      > 0   &&
	   x->num_nodes           > 0	&&
	   x->num_node_vars       > 0 )
	{

	  /*
	   * Nodal variable results -- allocate space if needed.
	   */

	  if ( ! ( x->state & EXODB_STATE_NDVA ) )
	    {
	      alloc_exo_nv(x, 1, 1);
	    }

	  /*
	   * Nodal results -- get values.
	   */
	  
	  for ( i=0; i<x->num_nv_time_indeces; i++)
	    {
	      time_index = x->nv_time_indeces[i];
	      for ( j=0; j<x->num_nv_indeces; j++)
		{
		  nodal_var_index = x->nv_indeces[j];
		  
		  status = ex_get_var(x->exoid, time_index, EX_NODAL,
				      nodal_var_index, 1, x->num_nodes,
				      x->nv[i][j]);
		  GOMA_EH(status, "ex_get_nodal_var");
		}
	    }
	}

      /*
       * Indicate that this memory representation of the database
       * has some meaty nodal results variables in it.
       */

      x->state |= EXODB_STATE_NDVR;
    }


  /*
   * Global variable results.
   */

  if ( task & EXODB_ACTION_RD_RESG )
    {

      /*
       * Should do some error checking here to make sure things are
       * setup and reasonable.
       */

      if ( x->num_gv_time_indeces > 0 &&
	   x->num_glob_vars > 0 )
	{

	  if ( ! ( x->state & EXODB_STATE_GBVA ) )
	    {
	      alloc_exo_gv(x, 1);
	    }

	  for ( i=0; i<x->num_gv_time_indeces; i++)
	    {
	      time_index = x->gv_time_indeces[i];
	      status = ex_get_var(x->exoid, time_index, EX_GLOBAL, 1, 1,
				  x->num_glob_vars,
				  x->gv[i]);
	      GOMA_EH(status, "ex_get_glob_vars");
	    }

	  /*
	   * Indicate that this memory representation of the database
	   * has some meaty global results variables in it.
	   */

	  x->state |= EXODB_STATE_GBVR;
	}
    }

  /*
   * Element variable results.
   */

  if ( task & EXODB_ACTION_RD_RESE )
    {
   
      if ( x->num_ev_time_indeces > 0 &&
	   x->num_elem_vars       > 0 &&
	   x->num_elems	          > 0 )
	{

	  /*
	   * Element variable results -- allocate space.
	   */

	  if ( ! ( x->state & EXODB_STATE_ELVA ) )
	    {
	      alloc_exo_ev(x, 1);
	    }


	  /*
	   * Element results -- get values.
	   */
	  
	  for ( i=0; i<x->num_ev_time_indeces; i++)
	    {
	      time_index = x->ev_time_indeces[i];

	      for ( j=0; j<x->num_elem_blocks; j++)
		{
		  for ( k=0; k<x->num_elem_vars; k++)
		    {
		      index = j * x->num_elem_vars + k;

                      if (x->elem_var_tab != NULL && x->elem_var_tab[index] != 0) {
                        status = ex_get_var(x->exoid, time_index, EX_ELEM_BLOCK, k + 1, x->eb_id[j],
                                            x->eb_num_elems[j], x->ev[i][index]);
                        if (status < 0) {
                          sr = sprintf(err_msg,
                                       "ex_get_elem_var() bad rtn: time %d, elemvar %d, EB ID %d",
                                       time_index, k + 1, x->eb_id[j]);
			      GOMA_EH(GOMA_ERROR, err_msg);
                        }
                      }
                  }
                }
	    }

	  /*
	   * Leave a flag for anyone to see that this memory model of
	   * data really has some interesting element variable results
	   * in it now.
	   */

	  x->state |= EXODB_STATE_ELVR;
	}
    }




  status = ex_close(x->exoid);
  GOMA_EH(status, "ex_close");

  return(status);
}
/*****************************************************************************/
/*****************************************************************************/
/*****************************************************************************/
/*
 *  free_exo: Free memory previously malloced for storage of information
 *            from an exodus file
 *
 */
int
free_exo(Exo_DB *x)		/* pointer to EXODUS II FE db structure */
{
  int i;
  int j;

  free(x->path);

  free(x->title);

  if ( x->num_qa_rec > 0 )
    {
      for ( i=0; i<x->num_qa_rec; i++)
	{
	  for ( j=0; j<4; j++)
	    {
	      free(x->qa_record[i][j]);
	    }
	}
      free(x->qa_record);
    }

  if ( x->num_info > 0 )
    {
      for ( i=0; i<x->num_info; i++)
	{
	  free(x->info[i]);
	}
      free(x->info);
    }

  if ( x->elem_map_exists )
    {
      free(x->elem_map);
    }

  if ( x->node_map_exists )
    {
      free(x->node_map);
    }

  safer_free((void **) &(x->elem_order_map));

  if ( x->num_dim > 0 )
    {
      free(x->x_coord);
    }

  if ( x->num_dim > 1 )
    {
      free(x->y_coord);
    }
    
  if ( x->num_dim > 2 )
    {
      free(x->z_coord);
    }

  if ( x->num_dim > 0 )
    {
      for ( i=0; i<x->num_dim; i++ )
	{
	  free(x->coord_names[i]);
	}
      free(x->coord_names);
    }

  if ( x->num_elems > 0 ) {
    free( x->elem_eb );
  }

  if ( x->num_elem_blocks > 0 )
    {
      for ( i=0; i<x->num_elem_blocks; i++)
	{
	  free(x->eb_elem_type[i]);
	  free(x->eb_conn[i]);
	  if ( (x->eb_num_elems[i]*x->eb_num_attr[i]) > 0 )
	    {
	      free(x->eb_attr[i]);
	    }
	}

      free(x->eb_ptr);

      free(x->eb_id);
      free(x->eb_num_elems);
      free(x->eb_num_nodes_per_elem);
      free(x->eb_num_attr);

      free(x->eb_elem_type);
      free(x->eb_conn);
      free(x->eb_attr);
    }

  if ( x->num_node_sets > 0 )
    {
      free(x->ns_id);
      free(x->ns_num_nodes);
      free(x->ns_num_distfacts);
      free(x->ns_node_index);
      free(x->ns_distfact_index);

      if ( x->ns_node_len > 0 )
	{
	  free(x->ns_node_list);
	}

      if ( x->ns_distfact_len > 0 )
	{
	  free(x->ns_distfact_list);
	}
    }

  if ( x->num_side_sets > 0 ) 
    {
      
      if ( x->ss_node_list_exists )
	{
	  for ( i=0; i<x->num_side_sets; i++)
	    {
	      free(x->ss_node_cnt_list[i]);
	      free(x->ss_node_list[i]);
	      free(x->ss_node_side_index[i]);
	    }
	  free(x->ss_node_cnt_list);
	  free(x->ss_node_list);
	  free(x->ss_node_side_index);
	}

      free(x->ss_id);
      free(x->ss_num_sides);
      free(x->ss_num_distfacts);
      free(x->ss_elem_index);
      free(x->ss_distfact_index);

      if ( x->ss_elem_len > 0 )
	{
	  free(x->ss_elem_list);
	  free(x->ss_side_list);
	}

      if ( x->ss_distfact_len > 0 )
	{
	  free(x->ss_distfact_list);
	}
    }

  /*
   * PROPERTIES...
   */

  /*
   * Node sets...
   */

  if ( x->ns_num_props > 0 &&
       x->ns_prop_name != NULL && 
       x->ns_prop != NULL ) 
    {
      for ( i=0; i<x->ns_num_props; i++)
	{
	  free(x->ns_prop_name[i]);
	  free(x->ns_prop[i]);
	}
      free(x->ns_prop_name);
      free(x->ns_prop);
    }
      
  /*
   * Side sets...
   */

  if ( x->ss_num_props > 0 &&
       x->ss_prop_name != NULL &&
       x->ss_prop != NULL ) 
    {
      for ( i=0; i<x->ss_num_props; i++)
	{
	  free(x->ss_prop_name[i]);
	  free(x->ss_prop[i]);
	}
      free(x->ss_prop_name);
      free(x->ss_prop);
    }
      
  /*
   * Element blocks...
   */

  if ( x->eb_num_props > 0 &&
       x->eb_prop_name != NULL && 
       x->eb_prop != NULL ) 
    {
      for ( i=0; i<x->eb_num_props; i++)
	{
	  free(x->eb_prop_name[i]);
	  free(x->eb_prop[i]);
	}
      free(x->eb_prop_name);
      free(x->eb_prop);
    }
      
  /*
   * Results variables...
   */

  if ( x->num_glob_vars > 0 )
    {
      for ( i=0; i<x->num_glob_vars; i++)
	{
	  free(x->glob_var_names[i]);
	}
      free(x->glob_var_names);
    }

  if ( x->num_elem_vars > 0 )
    {
      for ( i=0; i<x->num_elem_vars; i++)
	{
	  /* Sanity check - we may have elem vars but when they are not
	     read in, these arrays were never malloc'd. The names are then
	     constructed in wr_result_prelim_exo */
	  free(x->elem_var_names[i]);
	}
      free(x->elem_var_names);
    }

  if ( x->num_node_vars > 0 )
    {
      for ( i=0; i<x->num_node_vars; i++)
	{
	  free(x->node_var_names[i]);
	}
      free(x->node_var_names);
    }

  if ( x->num_times > 0 )
    {
      free(x->time_vals);
    }

#if 0
  /*
   * This is now done in free_exo_nv().
   */
  if ( x->num_node_vars > 0 )
    {
      for ( i=0; i<x->num_node_vars; i++)
	{
	  free(x->node_var_vals[i]);
	}
      free(x->node_var_vals);
    }
#endif

  /*
   * Free up any auxiliary connectivity arrays that might have been
   * created. Boolean variables tell us if that happened.
   */

  if ( x->elem_node_conn_exists )
    {
      free(x->elem_ptr);
      free(x->node_list);
    }

  if ( x->node_elem_conn_exists )
    {
      free(x->node_elem_pntr);
      free(x->node_elem_list);
    }

  if (x->elem_elem_conn_exists) {
    safer_free((void **) &(x->elem_elem_pntr));
    safer_free((void **) &(x->elem_elem_list));
    safer_free((void **) &(x->elem_elem_xadj));
    safer_free((void **) &(x->elem_elem_adjncy));
    safer_free((void **) &(x->elem_elem_twst));
    safer_free((void **) &(x->elem_elem_face));
  }

  if ( x->node_node_conn_exists )
    {
      free(x->node_node_pntr);
      free(x->node_node_list);
      free(x->centroid_list);
    }

  if ( x->elem_var_tab_exists ) {
    free(x->truth_table_existance_key);
    free(x->elem_var_tab);
  }

  return(0);
}	 

/*
 * zero_base() -- push down the element names and node names by one in an
 *                EXODUS II data base. This makes C language zero-based
 *                arrays work more naturally. Incoming data structure is
 *		  1-based FORTRAN like node names, etc. while the changed
 *		  data is 0-based.
 *
 * Created: 1997/08/26 09:17 MDT pasacki@sandia.gov
 *
 * Revised:
 */

void
zero_base(Exo_DB *E)
{
  int eb;
  int i,j;
  int l;
  int length_conn;

  /*
   * 1. Node numbers are named in the connectivity lists for each 
   *    element block. Decrement them.
   */

  for ( eb=0; eb<E->num_elem_blocks; eb++)
    {
      length_conn =  E->eb_num_elems[eb] * E->eb_num_nodes_per_elem[eb];
      for ( l=0; l<length_conn; l++)
	{
	  (E->eb_conn[eb][l])--;
	}
    }

  /*
   * 2. Node numbers are named in the node lists for each node set.
   *    Decrement them.
   */

  for ( l=0; l<E->ns_node_len; l++)
    {
      (E->ns_node_list[l])--;
    }

  /*
   * 3. Element numbers are named in the element list for the side sets.
   *    Decrement these.
   */

  for ( l=0; l<E->ss_elem_len; l++)
    {
      (E->ss_elem_list[l])--;
    }

  /*
   * 4. Node numbers in the special node list for the sidesets.
   *    Decrement these (if they exist).
   */

  if ( E->ss_node_list_exists )
    {
      for ( i=0; i<E->num_side_sets; i++)
	{
	  
	  /*
	   * Instead of doing a side at a time, do the whole list whose
	   * length has been counted up and stored in the last element of this
	   * index.
	   */
	  
	  for ( j=0; j<E->ss_node_side_index[i][ E->ss_num_sides[i] ]; j++)
	    {
	      (E->ss_node_list[i][j])--;
	    }
	}
    }

  /*
   * 5. If a node map exists, the names of the nodes might be too high.
   *    Decrement them. In some cases for very general node maps this
   *    step might be superfluous and even undesirable. Here, the idea is
   *    that the node map probably corresponds to an inherent contiguous
   *    node numbering scheme on a larger mesh. 
   */

  if ( E->node_map_exists )
    {
      for ( i=0; i<E->num_nodes; i++)
	{
	  (E->node_map[i])--;
	}
    }

  /*
   * 6. Likewise, if an element map exists, then it might well correspond to
   *    a contiguous integer sequence on a larger mesh. Those numbers could
   *    either be 1-base or 0-based arrays.
   */

  if ( E->elem_map_exists )
    {
      for ( i=0; i<E->num_elems; i++)
	{
	  (E->elem_map[i])--;
	}
    }

  return;
}

/*
 * one_base() -- push up the element names and node names by one in an
 *               EXODUS II data base. This makes C language zero-based
 *               arrays work more naturally.
 *
 *		 This undoes what the zero_base() routine does.
 *
 * Created: 1997/08/26 09:17 MDT pasacki@sandia.gov
 *
 * Revised:
 */

void
one_base(Exo_DB *E)
{
  int eb;
  int i,j,l;
  int length_conn;

  /*
   * 1. Node numbers are named in the connectivity lists for each 
   *    element block. Increment them.
   */

  for ( eb=0; eb<E->num_elem_blocks; eb++)
    {
      length_conn =  E->eb_num_elems[eb] * E->eb_num_nodes_per_elem[eb];
      for ( l=0; l<length_conn; l++)
	{
	  (E->eb_conn[eb][l])++;
	}
    }

  /*
   * 2. Node numbers are named in the node lists for each node set.
   *    Increment them.
   */

  for ( l=0; l<E->ns_node_len; l++)
    {
      (E->ns_node_list[l])++;
    }

  /*
   * 3. Element numbers are named in the element list for the side sets.
   *    Increment these.
   */

  for ( l=0; l<E->ss_elem_len; l++)
    {
      (E->ss_elem_list[l])++;
    }

  /*
   * 4. Node numbers in the special node list for the sidesets.
   *    Increment these (if they exist).
   */

  if ( E->ss_node_list_exists )
    {
      for ( i=0; i<E->num_side_sets; i++)
	{
	  
	  /*
	   * Instead of doing a side at a time, do the whole list, whose
	   * length has been counted up and stored in the last element of this
	   * index.
	   */
	  
	  for ( j=0; j<E->ss_node_side_index[i][ E->ss_num_sides[i] ]; j++)
	    {
	      (E->ss_node_list[i][j])++;
	    }
	}
    }



  /*
   * 5. If a node map exists, the names of the nodes might be too high.
   *    Increment them. In some cases for very general node maps this
   *    step might be superfluous and even undesirable. Here, the idea is
   *    that the node map probably corresponds to an inherent contiguous
   *    node numbering scheme on a larger mesh. 
   */

  if ( E->node_map_exists )
    {
      for ( i=0; i<E->num_nodes; i++)
	{
	  (E->node_map[i])++;
	}
    }

  /*
   * 6. Likewise, if an element map exists, then it might well correspond to
   *    a contiguous integer sequence on a larger mesh. Those numbers could
   *    either be 1-base or 0-based arrays.
   */

  if ( E->elem_map_exists )
    {
      for ( i=0; i<E->num_elems; i++)
	{
	  (E->elem_map[i])++;
	}
    }


}


/*
 * fence_post() -- return the index in an integer array where the 
 *                 provided integer value is bounded between fenceposts as
 *
 *			array[index] <= val < array[index+1]
 *
 *		   
 * Assumptions:
 *		[1] The array is monotonically increasing with index.
 *
 *		[2] If val < array[0], then -1 is returned.
 *
 *		[3] If val >= array[length-1], then -1 is returned.
 *
 * (This routine was created to quickly find that element block to which a
 *  given element belongs. 
 *
 * Created: 1997/04/03 07:28 MST pasacki@sandia.gov
 *
 * Revised: 1997/04/21 08:43 MDT pasacki@sandia.gov
 */

int
fence_post(const int val,		/* the integer we seek */
	   int *array,
	   const int length)
{
  int index;
  int first_val, last_val;
  int found;

  double frac;

  first_val = array[0];

  last_val = array[length-1];

  if ( first_val == last_val ) return(-1);

  if ( val < first_val )  return(-1);

  if ( val >= last_val )  return(-1);

  if ( val == first_val ) return(0);

  /*
   * Verify monotonicity. Turn off for efficiency later.
   */


  /*
   * Linear approximation to first guess.
   */

  frac = ((double)(val - first_val))/((double)(last_val - first_val));

  index = (int)( (double)length * frac);

  index = MIN(index, length-2);

  /*
   * From this starting point, look up or down accordingly.
   */

  found = FALSE;

  while ( ! found )
    {
      if ( array[index+1] <= val ) 
	{
	  index++;
	}
      else if ( array[index] > val )
	{
	  index--;
	}
      else
	{
	  found = TRUE;
	}
    }

  return(index);
}




/* init_exo_struct() -- initialize some defaults...
 * 
 * This is meant to be called right after allocation, to help setup some
 * reasonable defaults to describe an empty data structure. Call it a poor
 * man's constructor.
 *
 * Created: 1998/09/01 10:50 MDT pasacki@sandia.gov
 *
 * Revised:
 */
void
init_exo_struct(Exo_DB *x)
{
  if ( x == NULL )
    {
      GOMA_EH(GOMA_ERROR, "Empty structure to initialize?");
    }

  x->state                 = EXODB_STATE_GRND;
  
  x->num_dim               = 0;
  x->num_elems             = 0;
  x->num_elem_blocks       = 0;
  x->num_info              = 0;
  x->num_node_sets         = 0;
  x->num_side_sets         = 0;

  x->num_nodes             = 0;
  x->num_qa_rec            = 0;

  x->node_map              = NULL;
  x->elem_map              = NULL;
  x->elem_order_map        = NULL;
  x->x_coord               = NULL;
  x->y_coord               = NULL;
  x->z_coord               = NULL;
  x->title                 = NULL;
  x->eb_id                 = NULL;
  x->eb_num_elems          = NULL;
  x->eb_ptr                = NULL;
  x->elem_ptr              = NULL;
  x->node_list             = NULL;
  x->elem_node_pntr        = NULL;
  x->elem_node_list        = NULL;
  x->node_elem_pntr        = NULL;
  x->node_elem_list        = NULL;
  x->node_node_pntr        = NULL;
  x->node_node_list        = NULL;
  x->elem_elem_pntr        = NULL;
  x->elem_elem_list        = NULL;
  x->elem_elem_twst        = NULL;
  x->elem_elem_face        = NULL;
  x->ns_id                 = NULL;
  x->ss_id                 = NULL;

  x->elem_node_conn_exists = FALSE;
  x->node_elem_conn_exists = FALSE;
  x->node_node_conn_exists = FALSE;
  x->elem_elem_conn_exists = FALSE;

  x->node_map_exists       = FALSE;
  x->elem_map_exists       = FALSE;
  x->elem_order_map_exists = FALSE;
  x->ss_node_list_exists   = FALSE;

  x->num_elem_vars         = 0;
  x->num_node_vars         = 0;
  x->num_glob_vars         = 0;

  x->num_nv_time_indeces   = 0;
  x->num_nv_indeces        = 0;

  x->num_ev_time_indeces   = 0;

  x->num_gv_time_indeces   = 0;

  x->num_times             = 0;

  x->time_vals             = NULL;

  /*
   * Let this value indicate that the structure in memory is not currently
   * attached to any open netCDF file. Once open, this will become >-1.
   */

  x->exoid                 = -1;
  return;
}
  
void 
free_exo_ev(Exo_DB *x)
{
  int i;
  int index;
  int j;
  int k;

  if ( ! ( x->state & EXODB_STATE_ELVA ) )
    {
      return;
      /*      GOMA_EH(GOMA_ERROR, "Can't free what was never in chains.");*/
    }

  free(x->ev_time_indeces);

  for ( i=0; i<x->num_ev_time_indeces; i++)
    {


      for ( j=0; j<x->num_elem_blocks; j++)
	{
	  for ( k=0; k<x->num_elem_vars; k++)
	    {
	      index = j * x->num_elem_vars + k;
              if (x->elem_var_tab == NULL || x->elem_var_tab[index] != 0) {
                free(x->ev[i][index]);
              }
          }
        }
      free(x->ev[i]);
    }
  free(x->ev);

  /*
   * Indicate that this memory structure no longer has space allocated for
   * element results variables.
   */

  x->state ^= EXODB_STATE_ELVA;

  return;
}

void 
free_exo_gv(Exo_DB *x)
{
  int i;

  if ( ! ( x->state & EXODB_STATE_GBVA ) )
    {
      return;
      /*      GOMA_EH(GOMA_ERROR, "Can't free what was never in chains.");*/
    }

  free(x->gv_time_indeces);

  for ( i=0; i<x->num_gv_time_indeces; i++)
    {
      free(x->gv[i]);
    }

  free(x->gv);

  /*
   * Indicate that this memory structure no longer has space allocated for
   * global results variables.
   */

  x->state ^= EXODB_STATE_GBVA;

  return;
}

void
free_exo_nv(Exo_DB *x)
{
  int i;
  int j;

  if ( ! ( x->state & EXODB_STATE_NDVA ) )
    {
      return;			/* This was a useless call... */
      /*       GOMA_EH(GOMA_ERROR, "Can't free what was never in chains.");*/
    }

  free(x->nv_indeces);

  free(x->nv_time_indeces);

  for ( i=0; i<x->num_nv_time_indeces; i++)
    {
      for ( j=0; j<x->num_nv_indeces; j++)
	{
	  free(x->nv[i][j]);
	}
      free(x->nv[i]);
    }
  free(x->nv);

  /*
   * Indicate that this memory structure no longer has space allocated for
   * nodal results variables.
   */

  x->state ^= EXODB_STATE_NDVA;

  return;
}

/* alloc_exo_ev() -- allocate arrays in exodus structure for element variables
 *
 * 1998/12/21 13:43 MST pasacki@sandia.gov
 */

void
alloc_exo_ev(Exo_DB *x,
	     const int num_timeplanes)
{
  int i;
  int index;
  int j;
  int k;
  int len;

  if ( x->state & EXODB_STATE_ELVA )
    {
      GOMA_EH(GOMA_ERROR, "Please free before allocating...");
    }

  x->num_ev_time_indeces = num_timeplanes;

  x->ev_time_indeces = (int *) smalloc(x->num_ev_time_indeces*sizeof(int));

  x->ev = (dbl ***) smalloc(x->num_ev_time_indeces*sizeof(dbl **));

  /*
   * Unwritten hypothesis: elem_var_vals refers to the last single
   * timeplane that was read. This is a sop for backward usage.
   */
  
  x->elem_var_vals = x->ev[x->num_ev_time_indeces-1];

  for ( i=0; i<x->num_ev_time_indeces; i++)
    {
      x->ev_time_indeces[i] = i+1;

      len = x->num_elem_vars * x->num_elem_blocks;

      x->ev[i] = (dbl **) smalloc(len*sizeof(dbl *));

      for ( j=0; j<x->num_elem_blocks; j++)
	{
	  for ( k=0; k<x->num_elem_vars; k++)
	    {
	      index = j * x->num_elem_vars + k;
              if (x->elem_var_tab == NULL || x->elem_var_tab[index] != 0) {
                x->ev[i][index] = (dbl *)smalloc(x->eb_num_elems[j] * sizeof(dbl));
              }
          }
        }
    }

  x->state |= EXODB_STATE_ELVA;
  return;
}

/* alloc_exo_gv() -- allocate arrays in exodus structure for global variables
 *
 * 1998/12/21 13:44 MST pasacki@sandia.gov
 */

void
alloc_exo_gv(Exo_DB *x,
	     const int num_timeplanes)
{
  int i;

  if ( x->state & EXODB_STATE_GBVA )
    {
      GOMA_EH(GOMA_ERROR, "Please free before allocating...");
    }

  x->num_gv_time_indeces = num_timeplanes;

  x->gv_time_indeces     = (int *) smalloc(x->num_gv_time_indeces*sizeof(int));

  /*
   * Fill these indeces with reasonable defaults.
   */

  for ( i=0; i<x->num_nv_time_indeces; i++)
    {
      x->gv_time_indeces[i] = i+1;
    }

  /*
   * Allocate the mother of all arrays...
   */

  x->gv = (dbl **) smalloc(x->num_gv_time_indeces*spd);
  for ( i=0; i<x->num_gv_time_indeces; i++)
    {
      x->gv[i] = (dbl *) smalloc(x->num_glob_vars*sd);
    }
	  
  x->state |= EXODB_STATE_GBVA;
  return;
}

/* alloc_exo_nv() -- allocate arrays in exodus structure for nodal variables
 *
 * 1998/12/21 13:45 MST pasacki@sandia.gov
 */

void
alloc_exo_nv(Exo_DB *x,
	     const int num_timeplanes,
	     const int num_nodal_vars)
{
  int i;
  int j;

  if ( x->state & EXODB_STATE_NDVA )
    {
      GOMA_EH(GOMA_ERROR, "Please free before allocating...");
    }

  x->num_nv_indeces      = num_nodal_vars;
  x->num_nv_time_indeces = num_timeplanes;

  x->nv_indeces          = (int *) smalloc(x->num_nv_indeces*sizeof(int));
  x->nv_time_indeces     = (int *) smalloc(x->num_nv_time_indeces*sizeof(int));

  /*
   * Fill these indeces with reasonable defaults.
   */

  for ( i=0; i<x->num_nv_indeces; i++)
    {
      x->nv_indeces[i] = i+1;	/* FORTRAN rulz, dude! */
    }

  for ( j=0; j<x->num_nv_time_indeces; j++)
    {
      x->nv_time_indeces[j] = j+1;
    }

  /*
   * Allocate the mother of all arrays...
   */

  x->nv = (dbl ***) smalloc(x->num_nv_time_indeces*sizeof(dbl **));

  for ( i=0; i<x->num_nv_time_indeces; i++)
    {
      x->nv[i] = (dbl **) smalloc(x->num_nv_indeces*sizeof(dbl *));
      for ( j=0; j<x->num_nv_indeces; j++)
	{
	  x->nv[i][j] = (dbl *) smalloc(x->num_nodes*sizeof(dbl));
	}
    }

  x->state |= EXODB_STATE_NDVA;
  return;
}<|MERGE_RESOLUTION|>--- conflicted
+++ resolved
@@ -95,11 +95,7 @@
 static const int spi = sizeof(int *);
 static const int spd = sizeof(dbl *);
 
-<<<<<<< HEAD
-static Spfrtn sr;			/* sprintf() return type */
-=======
 extern Spfrtn sr;			/* sprintf() return type */
->>>>>>> 8a41aacc
 int
 rd_exo(Exo_DB *x,		/* def'd in exo_struct.h */
        const char *fn,
