--- conflicted
+++ resolved
@@ -1185,24 +1185,6 @@
 		    {
 		      index = j * x->num_elem_vars + k;
 
-<<<<<<< HEAD
-                      if (x->elem_var_tab!=NULL && x->elem_var_tab[index] != 0 )
-			{
-			  status = ex_get_var(x->exoid, time_index, EX_ELEM_BLOCK,
-					      k+1,
-					      x->eb_id[j],
-					      x->eb_num_elems[j],
-					      x->ev[i][index]);
-			  if ( status < 0 )
-			    {
-			      sr = sprintf(err_msg,  "ex_get_elem_var() bad rtn: time %d, elemvar %d, EB ID %d",
-					   time_index, k+1, x->eb_id[j]);
-			      EH(-1, err_msg);
-			    }
-			}
-		    }
-		}
-=======
                       if (x->elem_var_tab != NULL && x->elem_var_tab[index] != 0) {
                         status = ex_get_var(x->exoid, time_index, EX_ELEM_BLOCK, k + 1, x->eb_id[j],
                                             x->eb_num_elems[j], x->ev[i][index]);
@@ -1215,7 +1197,6 @@
                       }
                   }
                 }
->>>>>>> 6a4659b3
 	    }
 
 	  /*
@@ -1990,20 +1971,11 @@
 	  for ( k=0; k<x->num_elem_vars; k++)
 	    {
 	      index = j * x->num_elem_vars + k;
-<<<<<<< HEAD
-              if ( x->elem_var_tab==NULL || x->elem_var_tab[index] != 0 )
-		{
-		  free(x->ev[i][index]);
-		}
-	    }
-	}
-=======
               if (x->elem_var_tab == NULL || x->elem_var_tab[index] != 0) {
                 free(x->ev[i][index]);
               }
           }
         }
->>>>>>> 6a4659b3
       free(x->ev[i]);
     }
   free(x->ev);
@@ -2130,21 +2102,11 @@
 	  for ( k=0; k<x->num_elem_vars; k++)
 	    {
 	      index = j * x->num_elem_vars + k;
-<<<<<<< HEAD
-              if ( x->elem_var_tab==NULL || x->elem_var_tab[index] != 0 )
-		{
-		  x->ev[i][index] = (dbl *) smalloc(x->eb_num_elems[j]*
-						    sizeof(dbl));
-		}
-	    }
-	}
-=======
               if (x->elem_var_tab == NULL || x->elem_var_tab[index] != 0) {
                 x->ev[i][index] = (dbl *)smalloc(x->eb_num_elems[j] * sizeof(dbl));
               }
           }
         }
->>>>>>> 6a4659b3
     }
 
   x->state |= EXODB_STATE_ELVA;
