/************************************************************************ *

* Goma - Multiphysics finite element software                             *
* Sandia National Laboratories                                            *
*                                                                         *
* Copyright (c) 2014 Sandia Corporation.                                  *
*                                                                         *
* Under the terms of Contract DE-AC04-94AL85000 with Sandia Corporation,  *
* the U.S. Government retains certain rights in this software.            *
*                                                                         *
* This software is distributed under the GNU General Public License.      *
\************************************************************************/
 
/* dp_vif.c -- distributed processing utilities for virtual input file
 *
 * [1]	Load up the initialization information structure that embodies the
 *      essential information from the GOMA ASCII input file and material
 *      files. That is, if we're on the main I/O processor.
 *
 * [2]  Broadcast it from this proc. Receive on all other procs.
 *
 * [3]  Once received, unload the structure into the standard extern variables
 *      and other places.
 *
 * [4]  Three routines and three stages. Raven, Ark, Dove. This accomodates
 *      various dynamically allocated data.
 *
 * [5]  Include every file that declares some important global external variable
 *      that needs to be referenced...
 *
 *
 * Created: 1997/05/19 11:03 MDT pasacki@sandia.gov
 *
 * Revised: 1997/06/19 08:48 MDT pasacki@sandia.gov
 */

#include <math.h>
#include <string.h>
#include <stdio.h>
#include <stdlib.h>

#ifdef USE_RCSID
static char rcsid[] = "$Id: dp_vif.c,v 5.24 2010-07-21 16:39:26 hkmoffa Exp $";
#endif

#include "std.h"
#include "rf_io_const.h"
#include "rf_io_structs.h"
#include "rf_io.h"
#include "rf_solver.h"
#include "rf_fem_const.h"
#include "rf_fem.h"
#include "rf_mp.h"
#include "rf_allo.h"

#include "rf_bc_const.h"
  
#include "rf_solver_const.h"
#include "sl_eggroll.h"

#include "mm_eh.h"
#include "dp_utils.h"
#include "sl_util_structs.h"
#include "rf_vars_const.h"
#include "mm_as_structs.h"
#include "mm_as.h"
#include "mm_mp.h"

#include "mm_post_def.h"

#include "mm_chemkin.h"

/* #include "mm_names.h" -- use extern defs from rf_bc_const.h for these vars */

#include "rf_bc.h"

#include "rf_solver.h"

#define GOMA_DP_VIF_C
#include "goma.h"

#ifndef CDIM
#define CDIM 3
#endif

/*
 * Setup types for stuff that is of known size and setup stuff used to size
 * other stuff...
 */

extern DDD Noahs_Dove;

extern DDD Noahs_Raven;

extern DDD Noahs_Ark;

/*
 * Noah's Raven is the first look. Here, set up information that is needed
 * so that there is a proper landing place for most of the data. Also,
 * this helps economize the data transfer somewhat for some problems where
 * meaningful data only partially fills big static data structures.
 */

void 
noahs_raven(void)
{
#ifdef PARALLEL
  DDD n;
#ifdef DEBUG
  printf("P_%d entering noahs_raven...\n", ProcID);
#endif

  /*
   *  Also send the upd structure information at this time
   *  -> Note, every item in this structure is of fixed length
   *     Therefore, just broadcast the structure.
   */
  ddd_add_member2(upd, 1, sizeof(UPD_STRUCT));
  ddd_set_commit2();
  
  Noahs_Raven = ddd_alloc();
  n = Noahs_Raven;

  ddd_add_member(n, &Num_Var_Init, 1, MPI_INT);  
  ddd_add_member(n, &Num_Var_External, 1, MPI_INT);
  ddd_add_member(n, &TimeIntegration, 1, MPI_INT);  
  ddd_add_member(n, &Num_BC, 1, MPI_INT);
  ddd_add_member(n, &num_new_BC_Desc, 1, MPI_INT);
  ddd_add_member(n, &Num_ROT, 1, MPI_INT);
  ddd_add_member(n, &Num_Interpolations, 1, MPI_INT);
  ddd_add_member(n, &CoordinateSystem, 1, MPI_INT);
  ddd_add_member(n, &len_u_post_proc, 1, MPI_INT);
  ddd_add_member(n, &num_AC_Tables, 1, MPI_INT);
  ddd_add_member(n, &num_BC_Tables, 1, MPI_INT);
  ddd_add_member(n, &num_MP_Tables, 1, MPI_INT);
  ddd_add_member(n, &num_ext_Tables, 1, MPI_INT);
  ddd_add_member(n, &Continuation, 1, MPI_INT);
  ddd_add_member(n, &nAC, 1, MPI_INT);
  ddd_add_member(n, &nCC, 1, MPI_INT);
  ddd_add_member(n, &nTC, 1, MPI_INT);
  ddd_add_member(n, &nHC, 1, MPI_INT);
  ddd_add_member(n, &nUC, 1, MPI_INT);
  ddd_add_member(n, &nUTC, 1, MPI_INT);
  ddd_add_member(n, &nEQM, 1, MPI_INT);
  ddd_add_member(n, &Linear_Stability, 1, MPI_INT);
  ddd_add_member(n, &LSA_number_wave_numbers, 1, MPI_INT);
  ddd_add_member(n, &nn_post_fluxes, 1, MPI_INT);
  ddd_add_member(n, &nn_post_fluxes_sens, 1, MPI_INT);
  ddd_add_member(n, &nn_error_metrics, 1, MPI_INT);
  ddd_add_member(n, &nn_post_data, 1, MPI_INT);
  ddd_add_member(n, &nn_post_data_sens, 1, MPI_INT);
  ddd_add_member(n, &nn_volume, 1, MPI_INT );
  ddd_add_member(n, &nn_global, 1, MPI_INT);
  ddd_add_member(n, &nn_average, 1, MPI_INT);
  ddd_add_member(n, &Chemkin_Needed, 1, MPI_INT);
  ddd_add_member(n, &efv->ev, 1, MPI_INT);
  ddd_add_member(n, &LOCA_UMF_ID, 1, MPI_INT);
  ddd_add_member(n, &Use_Level_Set, 1, MPI_INT);
  ddd_add_member(n, &Use_Phase_Field, 1, MPI_INT);
  ddd_add_member(n, &Use_DG, 1, MPI_INT);
  ddd_add_member(n, &Do_Overlap, 1, MPI_INT);
  ddd_add_member(n, &Particle_Dynamics, 1, MPI_INT);
  ddd_add_member(n, &Particle_Number_Sample_Types, 1, MPI_INT);
  ddd_add_member(n, &Particle_Number_PBCs, 1, MPI_INT);
  ddd_add_member(n, &Num_Var_LS_Init, 1, MPI_INT);
  ddd_add_member(n, &TFMP_GAS_VELO, 1, MPI_INT);
  ddd_add_member(n, &TFMP_LIQ_VELO, 1, MPI_INT);
  ddd_add_member(n, &TFMP_INV_PECLET, 1, MPI_INT);
  ddd_add_member(n, &TFMP_KRG, 1, MPI_INT);

  ddd_set_commit(n);
 
#endif
  return;
}

/*
 * raven_post_alloc() -- allocate space after 1st round of communication
 * 
 * Once the raven has carried this essential information to other processors,
 * allocate some space so the ark can land.
 *
 * Created: 1997/06/19 09:02 MDT pasacki@sandia.gov
 *
 * Revised:
 */

void 
raven_landing(void)
{
  int i;
  int m;

  if ( ProcID == 0 ) return;

  /*
   * These are allocations that processor 0 does during the course of
   * reading the goma input file. Since the other processors do not read
   * the input file, this allocation is done here separately, once the
   * required size information has been communicated via the raven.
   */

  /*
   * Instead of communicating all efv, just this bit, the remainder in
   * the ark.
   */

#ifdef DEBUG
  printf("P_%d raven_landing..\n", ProcID);
#endif

  efv->Num_external_field = Num_Var_External;
  
  /*
   * Gratuitous replication of this is achieved on other processors here.
   */

  for ( i=0; i<MAX_NUMBER_MATLS; i++)
    {
      pd_glob[i]->TimeIntegration = TimeIntegration;
    }

  if ( Num_BC > 0 )
    {
      BC_Types = (struct Boundary_Condition *)
	array_alloc(1, Num_BC, sizeof(struct Boundary_Condition));
    }

  /* Broadcast input wave number array for 3D of 2D LSA */
  if ( LSA_number_wave_numbers > 0 &&
      (Linear_Stability == LSA_3D_OF_2D ||
       Linear_Stability == LSA_3D_OF_2D_SAVE) )
    {
      LSA_wave_numbers = (double *)
        array_alloc(1, LSA_number_wave_numbers, sizeof(double));
    }
  else
    {
      LSA_wave_numbers = NULL;
    }

  /*
   * Create landing pads.
   */

  /*
   * Create landing pad for new BC_Description structures
   */

  if ( num_new_BC_Desc > 0 )
    {
      new_BC_Desc = (struct BC_descriptions **) 
	array_alloc(1, num_new_BC_Desc, sizeof(struct BC_descriptions *));
      for ( i=0; i<num_new_BC_Desc; i++)
	{
	  new_BC_Desc[i] = (struct BC_descriptions *) 
			    calloc(1, sizeof(struct BC_descriptions));
	}

    }
  /*
   * Create landing pads for TABLE_AC Data_Table structures
   */

  for ( i=0; i< num_AC_Tables; i++) 
    {
      AC_Tables[i] = smalloc ( sizeof ( struct Data_Table )  ) ;
    }

  /*
   * Create landing pads for TABLE_BC Data_Table structures
   */

  for ( i=0; i< num_BC_Tables; i++) 
    {
      BC_Tables[i] = smalloc ( sizeof ( struct Data_Table )  ) ;
    }

  /*
   * Create landing pads for TABLE_MP Data_Table structures
   */

  for ( i=0; i< num_MP_Tables; i++) 
    {
      MP_Tables[i] = smalloc ( sizeof ( struct Data_Table )  ) ;
    }

  /*
   * Create landing pads for external tables Data_Table structures
   */

  for ( i=0; i< num_ext_Tables; i++) 
    {
      ext_Tables[i] = smalloc ( sizeof ( struct Data_Table )  ) ;
    }

  /*
   * Rotation condition preliminaries...
   */

  if ( Num_ROT > 0 )
    {
      ROT_Types = (struct Rotation_Specs *) 
	calloc(Num_ROT, sizeof(struct Rotation_Specs));
    }

  /*
   * Material property preliminaries that are already known...
   */

  for (m = 0;  m < upd->Num_Mat; m++)
    {
      pd_glob[m]->CoordinateSystem = CoordinateSystem;
    }

  /*
   * User defined post processing with variable number of user provided
   * constants.
   */

  if ( len_u_post_proc > 0 )
    {
      u_post_proc = (dbl *)array_alloc(1, len_u_post_proc, sizeof(dbl));
    }

  /*
   * flux post processing with variable number of user provided
   * constants.
   */

  if ( nn_post_fluxes > 0 )
    {
      pp_fluxes = (struct Post_Processing_Fluxes **) 
       array_alloc(1, nn_post_fluxes, sizeof(struct Post_Processing_Fluxes *));
      for ( i = 0; i < nn_post_fluxes; i++)
	{
	  pp_fluxes[i] = (struct Post_Processing_Fluxes *) 
		    array_alloc(1, 1, sizeof(struct Post_Processing_Fluxes));
	}
    }

  if ( nn_post_fluxes_sens > 0 ) 
    {
      pp_fluxes_sens = (struct Post_Processing_Fluxes_Sens **) 
	array_alloc(1, nn_post_fluxes_sens,  sizeof(struct Post_Processing_Fluxes_Sens *));

      for(i = 0; i < nn_post_fluxes_sens; i++)
	{
	  pp_fluxes_sens[i] = (struct Post_Processing_Fluxes_Sens *) 
	    array_alloc(1, 1, sizeof(struct Post_Processing_Fluxes_Sens));
	}
    }

  if ( nn_post_data > 0 )
    {
      pp_data = (struct Post_Processing_Data **) 
       array_alloc(1, nn_post_data, sizeof(struct Post_Processing_Data *));
      for ( i = 0; i < nn_post_data; i++)
	{
	  pp_data[i] = (struct Post_Processing_Data *) 
		    array_alloc(1, 1, sizeof(struct Post_Processing_Data));
	}
    }

  if ( nn_post_data_sens > 0 ) 
    {
      pp_data_sens = (struct Post_Processing_Data_Sens **) 
	array_alloc(1, nn_post_data_sens,  sizeof(struct Post_Processing_Data_Sens *));

      for(i = 0; i < nn_post_data_sens; i++)
	{
	  pp_data_sens[i] = (struct Post_Processing_Data_Sens *) 
	    array_alloc(1, 1, sizeof(struct Post_Processing_Data_Sens));
	}
    }
  /*
   * flux post processing sensitivities  with variable number of user provided
   * constants.
   */
  if ( nn_volume > 0 )
    {
      pp_volume = ( struct Post_Processing_Volumetric ** ) 
	            array_alloc( 1, nn_volume, sizeof( struct Post_Processing_Volumetric * ) );

      for( i=0 ; i<nn_volume ; i++)
	{
	  pp_volume[i] = ( struct Post_Processing_Volumetric *) 
	                     array_alloc(1,1,sizeof( struct Post_Processing_Volumetric ) );
	}
    }

  if ( nn_global > 0 )
    {
      pp_global = (struct Post_Processing_Global **)
       array_alloc(1, nn_global, sizeof(struct Post_Processing_Global *));
      for ( i = 0; i < nn_global; i++)
	{
	  pp_global[i] = (struct Post_Processing_Global *)
		    array_alloc(1, 1, sizeof(struct Post_Processing_Global));
	}
    }

  if ( nn_average > 0 )
    {
      pp_average = (struct Post_Processing_Averages **)
       array_alloc(1, nn_average, sizeof(struct Post_Processing_Averages *));
      for ( i = 0; i < nn_average; i++)
        {
          pp_average[i] = (struct Post_Processing_Averages *)
                    array_alloc(1, 1, sizeof(struct Post_Processing_Averages));
        }
    }
  /*
   * Zienkewicz-Zhu error measures.
   */
/*
  if ( nn_error_metrics > 0 )
    {
      pp_error_data = (struct Post_Processing_Error **) 
       array_alloc(1, nn_error_metrics, sizeof(struct Post_Processing_Error *));
      for ( i = 0; i < nn_error_metrics; i++)
	{
	  pp_error_data[i] = (struct Post_Processing_Error *) 
		    array_alloc(1, 1, sizeof(struct Post_Processing_Error));
	}

    }
*/

  /*
   * Augmenting condition preliminaries...
   */

  if ( nAC > 0 )
      {
        augc = alloc_struct_1(struct AC_Information, nAC);
      }
    else
      {
        augc = NULL;
      }

  /*
   * Continuation condition preliminaries...
   */

  if ( nCC > 0 )
      {
        cpcc = alloc_struct_1(struct Continuation_Conditions, nCC);
      }
    else
      {
        cpcc = NULL;
      }

  /*
   * Turning point continuation condition preliminaries...
   */

  if ( nTC > 0 )
      {
        tpcc = (struct Continuation_Conditions *)
                array_alloc ( 1, nTC, sizeof ( struct Continuation_Conditions )  ) ;
      }
    else
      {
        tpcc = NULL;
      }

  /*
   * User continuation condition preliminaries...
   */

  if ( nUC > 0 )
      {
        cpuc = (struct User_Continuation_Info *)
                array_alloc ( 1, nUC, sizeof ( struct User_Continuation_Info )  ) ;
      }
    else
      {
        cpuc = NULL;
      }

  /*
   * User turning point continuation condition preliminaries...
   */

  if ( nUTC > 0 )
      {
        tpuc = (struct User_Continuation_Info *)
                array_alloc ( 1, nUTC, sizeof ( struct User_Continuation_Info )  ) ;
      }
    else
      {
        tpuc = NULL;
      }

  /*
   * Hunting condition preliminaries...
   */

  if ( nHC > 0 )
      {
        hunt = (struct HC_Information *)
                array_alloc ( 1, nHC, sizeof ( struct HC_Information )  ) ;
      }
    else
      {
        hunt = NULL;
      }

  /*
   * Make the Level Set Structure 
   **/
  if( Use_Level_Set)
    {
      ls = (struct Level_Set_Data *) 
        calloc(1, sizeof( struct Level_Set_Data ) );
      ls->embedded_bc = NULL;
      ls->init_surf_list = NULL;
      lsi = (struct Level_Set_Interface *) calloc(1, sizeof( struct Level_Set_Interface ) );
      zero_lsi();
      zero_lsi_derivs();

      for (m = 0;  m < upd->Num_Mat; m++)
	{
	  mp_glob[m]->mp2nd = (SECOND_LS_PHASE_PROP_STRUCT *) alloc_void_struct_1(sizeof(SECOND_LS_PHASE_PROP_STRUCT), 1) ;
	}

    }
  else
    {
      ls = NULL;
      lsi = NULL;
    }

  /*
   * Make the Phase field Structure 
   **/
  if( Use_Phase_Field)
    {
      pfd = alloc_struct_1(struct Phase_Function_Data, 1);
      pfd->num_phase_funcs = Use_Phase_Field;
      pfd->ls = ( struct Level_Set_Data **) alloc_ptr_1(pfd->num_phase_funcs);
            
      for( i=0; i<pfd->num_phase_funcs;i++)
	{
	  pfd->ls[i] =  alloc_struct_1(struct Level_Set_Data, 1);
	  pfd->ls[i]->embedded_bc = NULL;
	  pfd->ls[i]->init_surf_list = NULL;
	}
      
    }
  else
    {
      pfd = NULL;
    }

  if(Particle_Dynamics)
    {
      if(Particle_Number_Sample_Types)
	{
	  Particle_Number_Samples_Existing = (int *)array_alloc(1, Particle_Number_Sample_Types, sizeof(int));
	  Particle_Number_Samples = (int *)array_alloc(1, Particle_Number_Sample_Types, sizeof(int));
	  Particle_Number_Output_Variables = (int *)array_alloc(1, Particle_Number_Sample_Types, sizeof(int));
	  Particle_Output_Variables = (particle_variable_s **)array_alloc(1, Particle_Number_Sample_Types, sizeof(particle_variable_s *));
	  Particle_Filename_Template = (particle_filename_s *)array_alloc(1, Particle_Number_Sample_Types, sizeof(particle_filename_s));
	}
      else
	{
	  Particle_Number_Samples_Existing = NULL;
	  Particle_Number_Samples = NULL;
	  Particle_Number_Output_Variables = NULL;
	  Particle_Output_Variables = NULL;
	  Particle_Filename_Template = NULL;
	}
      if(Particle_Number_PBCs)
	PBCs = (PBC_t *)calloc(Particle_Number_PBCs, sizeof(PBC_t));
      else
	PBCs = NULL;
    }
    
#ifdef DEBUG
  printf("P%d raven_landing done\n", ProcID);
#endif

  return;
}

/*
 * noahs_ark() -- 2nd stage transport of init info from Proc 0 to world
 *
 * The bulk of the information scanned in is described to MPI in terms
 * of a monster derived data type.
 */

void 
noahs_ark(void)
{
#ifdef PARALLEL
  int i;
  int j;
  int mode;
  MATRL_PROP_STRUCT *mp_ptr;
#endif

  DDD n = NULL;			/* initialize to avoid picky complaints 
				 * from compilers when PARALLEL is undefd */

#ifdef DEBUG
  printf("P_%d entering noahs_ark()...\n", ProcID);
#endif

#ifdef PARALLEL
  Noahs_Ark   = ddd_alloc();
  n = Noahs_Ark;

  /*
   * Stuff read into rd_file_specs()
   */

#ifdef DEBUG
  printf("P_%d building Noahs_Ark [A] element %d\n",
	  ProcID, n->num_members);
#endif


  ddd_add_member(n, ExoFile, MAX_FNL, MPI_CHAR);
  ddd_add_member(n, ExoFileOut, MAX_FNL, MPI_CHAR);
  ddd_add_member(n, Init_GuessFile, MAX_FNL, MPI_CHAR);
  ddd_add_member(n, Soln_OutFile, MAX_FNL, MPI_CHAR);
  ddd_add_member(n, ExoAuxFile, MAX_FNL, MPI_CHAR);
  ddd_add_member(n, &ExoTimePlane, 1, MPI_INT);
  ddd_add_member(n, &Write_Intermediate_Solutions, 1, MPI_INT);
  ddd_add_member(n, &Write_Initial_Solution, 1, MPI_INT);
  
  /*
   * rd_genl_specs()
   */

#ifdef DEBUG
  printf("P_%d building Noahs_Ark [B] element %d\n",
	  ProcID, n->num_members);
#endif


  /*  ddd_add_member(n, &Num_Proc, 1, MPI_INT); ...dal */
  ddd_add_member(n, &Dim, 1, MPI_INT);
  ddd_add_member(n, &Iout, 1, MPI_INT);
  ddd_add_member(n, &Debug_Flag, 1, MPI_INT);
#ifdef MATRIX_DUMP
  ddd_add_member(n, &Number_Jac_Dump, 1, MPI_INT);
#endif
  ddd_add_member(n, &Guess_Flag, 1, MPI_INT);
  ddd_add_member(n, &Conformation_Flag, 1, MPI_INT);

  /*
   * The variable initialization structures are of fixed size, but only
   * communicate those that contain meaningful information read by proc 0
   * in mm_input.c
   */

  if ( Num_Var_Init > 0 )
    {
      for ( i=0; i<Num_Var_Init; i++)
	{
	  ddd_add_member(n, &Var_init[i].var, 1, MPI_INT);
	  ddd_add_member(n, &Var_init[i].ktype, 1, MPI_INT);
	  ddd_add_member(n, &Var_init[i].init_val, 1, MPI_DOUBLE);
	}
    }

  if( Num_Var_LS_Init > 0 )
    {
      for( i=Num_Var_Init; i<Num_Var_Init+Num_Var_LS_Init; i++ )
	{
	  ddd_add_member(n, &Var_init[i].var, 1, MPI_INT);
	  ddd_add_member(n, &Var_init[i].ktype, 1, MPI_INT);
	  ddd_add_member(n, &Var_init[i].init_val_minus, 1, MPI_DOUBLE);
	  ddd_add_member(n, &Var_init[i].init_val_plus, 1, MPI_DOUBLE);
	}
    }
	  

  /*
   * Again, since the raven told us the actual number of external field
   * variables, we'll only communicate those.
   */

#ifdef DEBUG
  printf("P_%d building Noahs_Ark [C] element %d\n",
	  ProcID, n->num_members);
#endif


  if ( efv->ev != T_NOTHING )
    {
      ddd_add_member(n, &efv->TALE, 1, MPI_INT);
      for ( i=0; i<efv->Num_external_field; i++)
	{
	  ddd_add_member(n, efv->name[i], 20, MPI_CHAR);
	  ddd_add_member(n, efv->file_nm[i], 85, MPI_CHAR);
	  ddd_add_member(n, &efv->i[i], 1, MPI_INT);
	  ddd_add_member(n, efv->field_type[i], 15, MPI_CHAR);
	}
    }

  ddd_add_member(n, &Anneal_Mesh, 1, MPI_INT);  

  /*
   * rd_timeint_specs()
   */

#ifdef DEBUG
  printf("P_%d building Noahs_Ark [D] element %d\n",
	  ProcID, n->num_members);
#endif


  ddd_add_member(n, &tran->MaxTimeSteps, 1, MPI_INT);
  ddd_add_member(n, &tran->MaxSteadyStateSteps, 1, MPI_INT);
#ifndef COUPLED_FILL
  ddd_add_member(n, &tran->exp_subcycle, 1, MPI_INT);
#endif /* not COUPLED_FILL */
  ddd_add_member(n, &tran->Fill_Weight_Fcn, 1, MPI_INT);
  ddd_add_member(n, &tran->Fill_Equation, 1, MPI_INT);
  ddd_add_member(n, &tran->Delta_t0, 1, MPI_DOUBLE);
  ddd_add_member(n, &tran->Delta_t_min, 1, MPI_DOUBLE);
  ddd_add_member(n, &tran->Delta_t_max, 1, MPI_DOUBLE);
  ddd_add_member(n, &tran->TimeMax, 1, MPI_DOUBLE);
  ddd_add_member(n, &tran->theta, 1, MPI_DOUBLE);
  ddd_add_member(n, &tran->eps, 1, MPI_DOUBLE);

/*
  for ( i=0; i<MAX_VARIABLE_TYPES; i++)
*/
  for ( i=0; i<MAX_VARIABLE_TYPES; i++)
    {
      ddd_add_member(n, &tran->use_var_norm[i], 1, MPI_INT);
    }

#ifdef DEBUG
  printf("P_%d building Noahs_Ark [E] element %d\n",
	  ProcID, n->num_members);
#endif
  ddd_add_member(n, &tran->fix_freq, 1, MPI_INT);
  ddd_add_member(n, &tran->print_freq, 1, MPI_INT);
  ddd_add_member(n, &tran->print_delt, 1, MPI_DOUBLE);
  ddd_add_member(n, &tran->print_delt2_time, 1, MPI_DOUBLE);
  ddd_add_member(n, &tran->print_delt2, 1, MPI_DOUBLE);
  ddd_add_member(n, &tran->init_time, 1, MPI_DOUBLE);
  ddd_add_member(n, &tran->const_dt_after_failure, 1, MPI_INT);
  ddd_add_member(n, &tran->time_step_decelerator, 1, MPI_DOUBLE);
  ddd_add_member(n, &tran->resolved_delta_t_min, 1, MPI_DOUBLE);
  ddd_add_member(n, &tran->Courant_Limit, 1, MPI_DOUBLE);
  ddd_add_member(n, &tran->Restart_Time_Integ_After_Renorm, 1, MPI_INT);
  ddd_add_member(n, &tran->steady_state_tolerance, 1, MPI_DOUBLE);
  ddd_add_member(n, &tran->march_to_steady_state, 1, MPI_INT);

  /*
   * Solver stuff
   */

#ifdef DEBUG
  printf("P_%d building Noahs_Ark [F] element %d\n",
	  ProcID, n->num_members);
#endif

  ddd_add_member(n, Matrix_Solver, MAX_CHAR_IN_INPUT, MPI_CHAR);
  ddd_add_member(n, Matrix_Format, MAX_CHAR_IN_INPUT, MPI_CHAR);
  ddd_add_member(n, Matrix_Scaling, MAX_CHAR_IN_INPUT, MPI_CHAR);
  ddd_add_member(n, Matrix_Preconditioner, MAX_CHAR_IN_INPUT, MPI_CHAR);
  ddd_add_member(n, Matrix_Residual_Norm_Type, MAX_CHAR_IN_INPUT, MPI_CHAR);
  ddd_add_member(n, Matrix_Output_Type, MAX_CHAR_IN_INPUT, MPI_CHAR);
  ddd_add_member(n, Matrix_Factorization_Reuse, MAX_CHAR_IN_INPUT, MPI_CHAR);
  ddd_add_member(n, Matrix_Maximum_Iterations, MAX_CHAR_IN_INPUT, MPI_CHAR);
  ddd_add_member(n, Matrix_Polynomial_Order, MAX_CHAR_IN_INPUT, MPI_CHAR);
  ddd_add_member(n, Matrix_Factor_Overlap, MAX_CHAR_IN_INPUT, MPI_CHAR);
  ddd_add_member(n, Matrix_Krylov_Subspace, MAX_CHAR_IN_INPUT, MPI_CHAR);
  ddd_add_member(n, Matrix_Orthogonalization, MAX_CHAR_IN_INPUT, MPI_CHAR);
  ddd_add_member(n, Matrix_Auxiliary_Vector, MAX_CHAR_IN_INPUT, MPI_CHAR);
  ddd_add_member(n, Matrix_Convergence_Tolerance, MAX_CHAR_IN_INPUT, MPI_CHAR);
  ddd_add_member(n, Matrix_Drop_Tolerance, MAX_CHAR_IN_INPUT, MPI_CHAR);

  /*
   * New for Aztec 2.0...
   */

  ddd_add_member(n, Matrix_Reorder, MAX_CHAR_IN_INPUT, MPI_CHAR);
  ddd_add_member(n, Matrix_Subdomain_Solver, MAX_CHAR_IN_INPUT, MPI_CHAR);
  ddd_add_member(n, Matrix_Graph_Fillin, MAX_CHAR_IN_INPUT, MPI_CHAR);
  ddd_add_member(n, Matrix_Overlap_Type, MAX_CHAR_IN_INPUT, MPI_CHAR);
  ddd_add_member(n, Matrix_Factorization_Save, MAX_CHAR_IN_INPUT, MPI_CHAR);
  ddd_add_member(n, Matrix_ILUT_Fill_Factor, MAX_CHAR_IN_INPUT, MPI_CHAR);
  ddd_add_member(n, Matrix_RILU_Relax_Factor, MAX_CHAR_IN_INPUT, MPI_CHAR);
  ddd_add_member(n, Matrix_BILU_Threshold, MAX_CHAR_IN_INPUT, MPI_CHAR);
  ddd_add_member(n, Matrix_Relative_Threshold, MAX_CHAR_IN_INPUT, MPI_CHAR);
  ddd_add_member(n, Matrix_Absolute_Threshold, MAX_CHAR_IN_INPUT, MPI_CHAR);
  ddd_add_member(n, Amesos_Package, MAX_CHAR_IN_INPUT, MPI_CHAR);
  ddd_add_member(n, Stratimikos_File, MAX_CHAR_IN_INPUT*MAX_NUM_MATRICES, MPI_CHAR);

  ddd_add_member(n, &Linear_Solver, 1, MPI_INT);

  ddd_add_member(n, &Max_Newton_Steps, 1, MPI_INT);
  ddd_add_member(n, &Guess_Flag, 1, MPI_INT);
  ddd_add_member(n, &Conformation_Flag, 1, MPI_INT);
  ddd_add_member(n, &damp_factor1, 1, MPI_DOUBLE);
  ddd_add_member(n, &damp_factor2, 1, MPI_DOUBLE);
  ddd_add_member(n, &damp_factor3, 1, MPI_DOUBLE);
  ddd_add_member(n, &var_damp, MAX_VARIABLE_TYPES, MPI_DOUBLE);
  ddd_add_member(n, &custom_tol1, 1, MPI_DOUBLE);
  ddd_add_member(n, &custom_tol2, 1, MPI_DOUBLE);
  ddd_add_member(n, &custom_tol3, 1, MPI_DOUBLE);
  ddd_add_member(n, &Newt_Jacobian_Reformation_stride, 1, MPI_INT);
  ddd_add_member(n, &Time_Jacobian_Reformation_stride, 1, MPI_INT);
  ddd_add_member(n, &modified_newton, 1, MPI_INT);
  ddd_add_member(n, &convergence_rate_tolerance, 1, MPI_DOUBLE);
  ddd_add_member(n, &modified_newt_norm_tol, 1, MPI_DOUBLE);
  ddd_add_member(n, Epsilon, MAX_NUM_MATRICES*3, MPI_DOUBLE);

  /*
   * Eigensolver inputs.
   */

  ddd_add_member(n, &eigen->Eigen_Algorithm, 1, MPI_INT);
  ddd_add_member(n, &eigen->Eigen_NEV_WANT, 1, MPI_INT);
  ddd_add_member(n, &eigen->Eigen_Maximum_Iterations, 1, MPI_INT);
  ddd_add_member(n, &eigen->Eigen_Maximum_Outer_Iterations, 1, MPI_INT);
  ddd_add_member(n, &eigen->Eigen_Filter, 1, MPI_INT);
  ddd_add_member(n, &eigen->Eigen_Krylov_Subspace, 1, MPI_INT);
  ddd_add_member(n, &eigen->Eigen_Recycle, 1, MPI_INT);
  ddd_add_member(n, &eigen->Eigen_Record_Modes, 1, MPI_INT);
  ddd_add_member(n, &eigen->Eigen_Matrix_Output, 1, MPI_INT);
  ddd_add_member(n, &eigen->Eigen_Solve_Freq, 1, MPI_INT);
  ddd_add_member(n, &eigen->Eigen_Write_Freq, 1, MPI_INT);
  ddd_add_member(n, &eigen->Eigen_Tolerance, 1, MPI_DOUBLE);
  ddd_add_member(n, &eigen->Eigen_IV_Wt, 1, MPI_DOUBLE);
  ddd_add_member(n, &eigen->Eigen_Shifts[0], 5, MPI_DOUBLE);
  ddd_add_member(n, &eigen->Eigen_Cayley_Sigma, 1, MPI_DOUBLE);
  ddd_add_member(n, &eigen->Eigen_Cayley_Mu, 1, MPI_DOUBLE);
  ddd_add_member(n, &eigen->Eigen_SI_Tol_Param, 1, MPI_DOUBLE);
  ddd_add_member(n, &eigen->Eigen_Relative_Tol, 1, MPI_DOUBLE);
  ddd_add_member(n, &eigen->Eigen_Linear_Tol, 1, MPI_DOUBLE);
  ddd_add_member(n, &eigen->Eigen_Output_File, 85, MPI_CHAR);

  /*
   * LSA 3D of 2D inputs.
   */
  ddd_add_member(n, &LSA_3D_of_2D_pass, 1, MPI_INT);
  ddd_add_member(n, &LSA_3D_of_2D_wave_number, 1, MPI_DOUBLE);
  ddd_add_member(n, &LSA_current_wave_number, 1, MPI_INT);
  for (i=0; i<LSA_number_wave_numbers; i++)
    {
      ddd_add_member(n, &(LSA_wave_numbers[i]), 1, MPI_DOUBLE);
    }

  /*
   * Well, transport this over for now, then, later update each individual
   * processors conception of NZeroes.
   */

#ifdef DEBUG
  printf("P_%d building Noahs_Ark [G] element %d\n",
	  ProcID, n->num_members);
#endif

  ddd_add_member(n, &NZeros, 1, MPI_INT);

  ddd_add_member(n, &GNZeros, 1, MPI_INT);
  ddd_add_member(n, &PSPG, 1, MPI_INT);
  ddd_add_member(n, &PSPP, 1, MPI_INT);
  ddd_add_member(n, &PS_scaling, 1, MPI_DOUBLE);
  ddd_add_member(n, &Cont_GLS, 1, MPI_INT);
  ddd_add_member(n, &Filter_Species, 1, MPI_INT);
  ddd_add_member(n, &Include_Visc_Sens, 1, MPI_INT);
  ddd_add_member(n, &Visc_Sens_Copy, 1, MPI_INT);
  ddd_add_member(n, &Visc_Sens_Factor, 1, MPI_INT);
  ddd_add_member(n, &c_min, 1, MPI_DOUBLE);
  ddd_add_member(n, &c_max, 1, MPI_DOUBLE);


  /*
   * Particle data.
   */
  ddd_add_member(n, &Particle_Model, 1, MPI_INT);
  ddd_add_member(n, Particle_Model_Data, MAX_PARTICLE_MODEL_DATA_VALUES, MPI_DOUBLE);
  ddd_add_member(n, &Particle_Max_Time_Steps, 1, MPI_INT);
  ddd_add_member(n, &Particle_Number, 1, MPI_INT);
  ddd_add_member(n, Particle_Restart_Filename, MAX_PARTICLE_FILENAME_LENGTH, MPI_CHAR);
  ddd_add_member(n, &Particle_Output_Stride, 1, MPI_INT);
  ddd_add_member(n, &Particle_Output_Time_Step, 1, MPI_DOUBLE);
  ddd_add_member(n, &Particle_Output_Format, 1, MPI_INT);
  ddd_add_member(n, &Particle_Density, 1, MPI_DOUBLE);
  ddd_add_member(n, &Particle_Radius, 1, MPI_DOUBLE);
  ddd_add_member(n, &Particle_Ratio, 1, MPI_DOUBLE);
  ddd_add_member(n, &Particle_Creation_Domain, 1, MPI_INT);
  ddd_add_member(n, &Particle_Move_Domain, 1, MPI_INT);
  ddd_add_member(n, Particle_Creation_Domain_Reals, MAX_DOMAIN_REAL_VALUES, MPI_DOUBLE);
  ddd_add_member(n, Particle_Move_Domain_Reals, MAX_DOMAIN_REAL_VALUES, MPI_DOUBLE);
  ddd_add_member(n, Particle_Creation_Domain_Filename, MAX_PARTICLE_FILENAME_LENGTH, MPI_CHAR);
  ddd_add_member(n, Particle_Creation_Domain_Name, MAX_PARTICLE_STRING_LENGTH, MPI_CHAR);
  ddd_add_member(n, Particle_Move_Domain_Filename, MAX_PARTICLE_FILENAME_LENGTH, MPI_CHAR);
  ddd_add_member(n, Particle_Move_Domain_Name, MAX_PARTICLE_STRING_LENGTH, MPI_CHAR);
  ddd_add_member(n, &Particle_Full_Output_Stride, 1, MPI_INT);
  ddd_add_member(n, Particle_Full_Output_Filename, MAX_PARTICLE_FILENAME_LENGTH, MPI_CHAR);
  if(Particle_Number_Sample_Types)
    {
      ddd_add_member(n, Particle_Number_Samples, Particle_Number_Sample_Types, MPI_INT);
      ddd_add_member(n, Particle_Number_Output_Variables, Particle_Number_Sample_Types, MPI_INT);
      for(i = 0; i < Particle_Number_Sample_Types; i++)
	ddd_add_member(n, Particle_Filename_Template[i], MAX_PARTICLE_FILENAME_LENGTH, MPI_CHAR);
    }
  for(i = 0; i < Particle_Number_PBCs; i++)
    {
      ddd_add_member(n, &PBCs[i].SS_id, 1, MPI_INT);
      ddd_add_member(n, &PBCs[i].type, 1, MPI_INT);
      ddd_add_member(n, PBCs[i].real_data, MAX_PBC_REAL_VALUES, MPI_DOUBLE);
      ddd_add_member(n, PBCs[i].int_data, MAX_PBC_INT_VALUES, MPI_INT);
      ddd_add_member(n, PBCs[i].string_data, MAX_PBC_STRING_DATA_LENGTH, MPI_CHAR);
    }

  /*
   * rd_geometry_specs line ... No, really, it was smarter to do it this way.
   */

  /*
   * Boundary Conditions.
   */

#ifdef DEBUG
  printf("P_%d building Noahs_Ark [H] element %d\n",
	  ProcID, n->num_members);
#endif

  /*
   * Set up skeleton of the BC_Types...
   */

  for ( i=0; i<Num_BC; i++)
    {
      ddd_add_member(n, &BC_Types[i].BC_Name, 1, MPI_INT);      
      ddd_add_member(n, BC_Types[i].Set_Type, 3, MPI_CHAR);      
      ddd_add_member(n, &BC_Types[i].BC_ID, 1, MPI_INT);      
      ddd_add_member(n, &BC_Types[i].BC_ID2, 1, MPI_INT);      
      ddd_add_member(n, &BC_Types[i].BC_ID3, 1, MPI_INT);
      ddd_add_member(n, &BC_Types[i].BC_matrl_index_1, 1, MPI_INT);
      ddd_add_member(n, &BC_Types[i].BC_matrl_index_2, 1, MPI_INT);
      ddd_add_member(n, &BC_Types[i].BC_matrl_index_3, 1, MPI_INT);
      ddd_add_member(n, &BC_Types[i].BC_matrl_index_4, 1, MPI_INT);
      ddd_add_member(n, &BC_Types[i].BC_EBID_Apply,    1, MPI_INT);
      ddd_add_member(n, BC_Types[i].BC_Data_Int, MAX_BC_INT_DATA, MPI_INT);
      ddd_add_member(n, BC_Types[i].BC_Data_Float, MAX_BC_FLOAT_DATA, 
		     MPI_DOUBLE);
      ddd_add_member(n, &BC_Types[i].len_u_BC, 1, MPI_INT);            
      ddd_add_member(n, &BC_Types[i].max_DFlt, 1, MPI_INT);            

      /* double u_BC delivered by Dove...*/

      ddd_add_member(n, &BC_Types[i].BC_Desc_index, 1, MPI_INT);            
      ddd_add_member(n, &BC_Types[i].index_dad, 1, MPI_INT);            
      ddd_add_member(n, &BC_Types[i].equation, 1, MPI_INT);
      ddd_add_member(n, &BC_Types[i].matrix, 1, MPI_INT);
      ddd_add_member(n, &BC_Types[i].species_eq, 1, MPI_INT);            

      ddd_add_member(n, &BC_Types[i].BC_relax, 1, MPI_DOUBLE);            
      ddd_add_member(n, &BC_Types[i].table_index, 1, MPI_INT);         
    }

#ifdef DEBUG
  printf("P_%d building Noahs_Ark [I] element %d\n",
	  ProcID, n->num_members);
#endif

  /*
   * This will transport all of the new dynamically allocated BC Descriptions
   * to other processors *except* for the char *name1, *name2.
   *
   * Currently, those names are pointers to other character arrays in the
   * statically declared bundle of BC Descriptions. That's great. We'll just
   * use the BC_Desc_index to find out which one so that these pointers
   * can be reconstructed on the other processors. This is done
   * after the ark is sent in the "ark_landing" below.
   */

  for ( i=0; i<num_new_BC_Desc; i++ )
    {
      ddd_add_member(n, &(new_BC_Desc[i]->method), 1, MPI_INT);
      ddd_add_member(n, &(new_BC_Desc[i]->BC_Name), 1, MPI_INT);
      ddd_add_member(n, &(new_BC_Desc[i]->equation), 1, MPI_INT);
      ddd_add_member(n, &(new_BC_Desc[i]->vector), 1, MPI_INT);
      ddd_add_member(n, &(new_BC_Desc[i]->rotate), 1, MPI_INT);
      ddd_add_member(n, &(new_BC_Desc[i]->sens[0]), MAX_VARIABLE_TYPES, 
		     MPI_INT);
      ddd_add_member(n, &(new_BC_Desc[i]->i_apply), 1, MPI_INT);
    }

  /*
   * Now we have to include the Table data.  We dont carry along the 
   * names for ordinates and abscissas to other processors.
   * The table data itself will be allocated in "ark_landing"
   */

  for ( i=0; i < num_AC_Tables; i++ )
    {
      ddd_add_member(n,   AC_Tables[i]->t_name[0], 132, MPI_CHAR);
      ddd_add_member(n,   AC_Tables[i]->t_name[1], 132, MPI_CHAR);
      ddd_add_member(n,   AC_Tables[i]->t_index, 2, MPI_INT);
      ddd_add_member(n, &(AC_Tables[i]->columns), 1, MPI_INT);
      ddd_add_member(n, &(AC_Tables[i]->interp_method), 1, MPI_INT);
      ddd_add_member(n, &(AC_Tables[i]->tablelength), 1, MPI_INT);
      ddd_add_member(n, &(AC_Tables[i]->f_index), 1, MPI_INT);
      ddd_add_member(n, &(AC_Tables[i]->species_eq), 1, MPI_INT);
      ddd_add_member(n, &(AC_Tables[i]->ngrid), 1, MPI_INT);
      ddd_add_member(n, &(AC_Tables[i]->yscale), 1, MPI_DOUBLE);
      ddd_add_member(n, &(AC_Tables[i]->Emin), 1, MPI_DOUBLE);
    }

  for ( i=0; i < num_BC_Tables; i++ )
    {
      ddd_add_member(n,   BC_Tables[i]->t_name[0], 132, MPI_CHAR);
      ddd_add_member(n,   BC_Tables[i]->t_name[1], 132, MPI_CHAR);
      ddd_add_member(n,   BC_Tables[i]->t_index, 2, MPI_INT);
      ddd_add_member(n, &(BC_Tables[i]->columns), 1, MPI_INT);
      ddd_add_member(n, &(BC_Tables[i]->interp_method), 1, MPI_INT);
      ddd_add_member(n, &(BC_Tables[i]->tablelength), 1, MPI_INT);
      ddd_add_member(n, &(BC_Tables[i]->f_index), 1, MPI_INT);
     /*    BC_Tables[i]->slope is computed locally  */
      ddd_add_member(n, &(BC_Tables[i]->species_eq), 1, MPI_INT);
      ddd_add_member(n, &(BC_Tables[i]->ngrid), 1, MPI_INT);
      ddd_add_member(n, &(BC_Tables[i]->yscale), 1, MPI_DOUBLE);
      ddd_add_member(n, &(BC_Tables[i]->Emin), 1, MPI_DOUBLE);
    }
     
  for ( i=0; i < num_MP_Tables; i++ )
    {
      ddd_add_member(n,   MP_Tables[i]->t_name[0], 132, MPI_CHAR);
      ddd_add_member(n,   MP_Tables[i]->t_name[1], 132, MPI_CHAR);
      ddd_add_member(n,   MP_Tables[i]->t_index, 2, MPI_INT);
      ddd_add_member(n, &(MP_Tables[i]->columns), 1, MPI_INT);
      ddd_add_member(n, &(MP_Tables[i]->interp_method), 1, MPI_INT);
      ddd_add_member(n, &(MP_Tables[i]->tablelength), 1, MPI_INT);
      ddd_add_member(n, &(MP_Tables[i]->f_index), 1, MPI_INT);
     /*    MP_Tables[i]->slope is computed locally    */
      ddd_add_member(n, &(MP_Tables[i]->species_eq), 1, MPI_INT);
      ddd_add_member(n, &(MP_Tables[i]->ngrid), 1, MPI_INT);
      ddd_add_member(n, &(MP_Tables[i]->yscale), 1, MPI_DOUBLE);
      ddd_add_member(n, &(MP_Tables[i]->Emin), 1, MPI_DOUBLE);
    }
     
  for ( i=0; i < num_ext_Tables; i++ )
    {
      ddd_add_member(n,   ext_Tables[i]->t_name[0], 132, MPI_CHAR);
      ddd_add_member(n,   ext_Tables[i]->t_name[1], 132, MPI_CHAR);
      ddd_add_member(n,   ext_Tables[i]->t_name[2], 132, MPI_CHAR);
      ddd_add_member(n,   ext_Tables[i]->t_index, 3, MPI_INT);
      ddd_add_member(n, &(ext_Tables[i]->columns), 1, MPI_INT);
      ddd_add_member(n, &(ext_Tables[i]->interp_method), 1, MPI_INT);
      ddd_add_member(n, &(ext_Tables[i]->tablelength), 1, MPI_INT);
      ddd_add_member(n, &(ext_Tables[i]->f_index), 1, MPI_INT);
     /*    ext_Tables[i]->slope is computed locally  */
      ddd_add_member(n, &(ext_Tables[i]->species_eq), 1, MPI_INT);
      ddd_add_member(n, &(ext_Tables[i]->ngrid), 1, MPI_INT);
      ddd_add_member(n, &(ext_Tables[i]->ngrid2), 1, MPI_INT);
      ddd_add_member(n, &(ext_Tables[i]->yscale), 1, MPI_DOUBLE);
      ddd_add_member(n, &(ext_Tables[i]->Emin), 1, MPI_DOUBLE);
    }

#ifdef DEBUG
  printf("P_%d building Noahs_Ark [J] element %d\n",
	  ProcID, n->num_members);
#endif

  ddd_add_member(n, &PRESSURE_DATUM, 1, MPI_INT);            
  ddd_add_member(n, &pressure_datum_element, 1, MPI_INT);            
  ddd_add_member(n, &pressure_datum_value, 1, MPI_DOUBLE);            
  

  /*
   * Rotation Conditions. Initially assume that Rotation Specifications
   * contain BC_Desc[] references to statically declared data. Thus, a
   * simple integer index suffices to re-create the information on other
   * processors.
   *
   * If you need to reference new, different dynamically allocated versions
   * of BC_Desc[], then see the BC_Types[] conniptions above for a method
   * of implementing this.
   */
#ifdef DEBUG
  printf("P_%d building Noahs_Ark [K] element %d\n",
	  ProcID, n->num_members);
#endif

  for ( i=0; i<Num_ROT; i++)
    {
      ddd_add_member(n, &ROT_Types[i].eq_type, 1, MPI_INT);
      ddd_add_member(n, &ROT_Types[i].type, 1, MPI_INT);
      ddd_add_member(n, ROT_Types[i].ss_id, CDIM, MPI_INT);
      ddd_add_member(n, ROT_Types[i].BC_Type, CDIM, MPI_INT);
      ddd_add_member(n, ROT_Types[i].BC_SS, CDIM, MPI_INT);
      ddd_add_member(n, ROT_Types[i].BC_id, CDIM, MPI_INT);

      /*
       * Reconstruct the ptrs to BC_desc's via these integer indeces...
       */

      ddd_add_member(n, ROT_Types[i].BC_desc_index, CDIM, MPI_INT);

      ddd_add_member(n, &ROT_Types[i].method, 1, MPI_INT);
      ddd_add_member(n, &ROT_Types[i].ROTATE, 1, MPI_INT);
      ddd_add_member(n, ROT_Types[i].seed, CDIM, MPI_DOUBLE);
      ddd_add_member(n, &ROT_Types[i].node, 1, MPI_INT);

      /*
       * The ptr to a list of elements on the side set is empty for now.
       * It gets filled later in bc_rotate.c; when it does it will mean
       * different things to different processors...
       */
/*
      ddd_add_member(n, &ROT_Types[i].num_elem, 1, MPI_INT);
      ddd_add_member(n, &ROT_Types[i].ss_ptr, 1, MPI_INT);
*/
    }

  /*
   * Materials and Equation Specifications...
   */
#ifdef DEBUG
  printf("P_%d building Noahs_Ark [L] element %d\n",
	  ProcID, n->num_members);
#endif
  /*
   * Broadcast the Uniform_Problem_Description Information
   */
  ddd_add_member(n, &upd->Total_Num_EQ, MAX_NUM_MATRICES, MPI_INT);
  ddd_add_member(n, &upd->Total_Num_Var, MAX_NUM_MATRICES, MPI_INT);
  ddd_add_member(n, &upd->CoordinateSystem, 1, MPI_INT);
  ddd_add_member(n, &upd->Num_Dim, 1, MPI_INT);
  ddd_add_member(n, upd->vp, MAX_NUM_MATRICES * (MAX_VARIABLE_TYPES+MAX_CONC), MPI_INT);
  ddd_add_member(n, upd->ep, MAX_NUM_MATRICES * (MAX_VARIABLE_TYPES+MAX_CONC), MPI_INT);
  ddd_add_member(n, &upd->Max_Num_Species, 1, MPI_INT);
  ddd_add_member(n, &upd->Max_Num_Species_Eqn, 1, MPI_INT);
  ddd_add_member(n, &upd->Tot_Num_VolSpecies, 1, MPI_INT);
  ddd_add_member(n, &upd->Num_Mat, 1, MPI_INT);
  ddd_add_member(n, &upd->Species_Var_Type, 1, MPI_INT);
  ddd_add_member(n, &upd->Pressure_Datum, 1, MPI_DOUBLE);
  ddd_add_member(n, &upd->Max_Num_Porous_Eqn, 1, MPI_INT);
  ddd_add_member(n, &upd->XFEM, 1, MPI_INT);
  ddd_add_member(n, &upd->Process_Temperature, 1, MPI_DOUBLE);            
  ddd_add_member(n, &upd->Acoustic_Frequency, 1, MPI_DOUBLE);            
  ddd_add_member(n, &upd->Light_Cosmu, 1, MPI_DOUBLE);            

  ddd_add_member(n, pg->time_step_control_disabled, MAX_NUM_MATRICES, MPI_INT);
  ddd_add_member(n, pg->matrix_subcycle_count, MAX_NUM_MATRICES, MPI_INT);
  ddd_add_member(n, upd->matrix_index, MAX_EQNS, MPI_INT);


  for (i = 0; i < upd->Num_Mat; i++)
    {
      int imtrx;
      ddd_add_member(n, &pd_glob[i]->Num_EQ, MAX_NUM_MATRICES, MPI_INT);
      for (imtrx = 0; imtrx < upd->Total_Num_Matrices; imtrx++) {
        ddd_add_member(n, pd_glob[i]->e[imtrx], MAX_EQNS, MPI_INT);
        ddd_add_member(n, pd_glob[i]->v[imtrx], MAX_EQNS, MPI_INT);
        ddd_add_member(n, pd_glob[i]->w[imtrx], MAX_EQNS, MPI_INT);
        ddd_add_member(n, pd_glob[i]->i[imtrx], MAX_EQNS, MPI_INT);
        ddd_add_member(n, pd_glob[i]->m[imtrx], MAX_EQNS, MPI_INT);
        ddd_add_member(n, pd_glob[i]->gv, MAX_EQNS, MPI_INT);
        ddd_add_member(n, pd_glob[i]->mi, MAX_EQNS, MPI_INT);

        ddd_add_member(n, &pd_glob[i]->etm[imtrx][0][0], MAX_EQNS*MAX_TERM_TYPES, 
		     MPI_DOUBLE);
      }
      /*  pd_glob[i]->CoordinateSystem  is already assigned */
      ddd_add_member(n, &pd_glob[i]->MeshMotion, 1, MPI_INT);
      ddd_add_member(n, &pd_glob[i]->MeshInertia, 1, MPI_INT);
      ddd_add_member(n, &pd_glob[i]->RealSolidFluxModel, 1, MPI_INT);
      ddd_add_member(n, &pd_glob[i]->MassFluxModel, 1, MPI_INT);
      ddd_add_member(n, &pd_glob[i]->MomentumFluxModel, 1, MPI_INT);
      ddd_add_member(n, &pd_glob[i]->PorousFluxModel, 1, MPI_INT);
      ddd_add_member(n, &pd_glob[i]->Num_Dim, 1, MPI_INT);
      /* pd_glob[i]->TimeIntegration  is already assigned */
      ddd_add_member(n, &pd_glob[i]->Continuation, 1, MPI_INT);
      ddd_add_member(n, &pd_glob[i]->AugmentingConditions, 1, MPI_INT);
      ddd_add_member(n, &pd_glob[i]->IntegrationMap, 1, MPI_INT);
      ddd_add_member(n, &pd_glob[i]->ShapeVar, 1, MPI_INT);
      ddd_add_member(n, &pd_glob[i]->ProjectionVar, 1, MPI_INT);
      /* pd_glob[i]->Num_Mat          is already assigned */
      ddd_add_member(n,  pd_glob[i]->MaterialName, MAX_MATLNAME, MPI_CHAR);
      ddd_add_member(n, &pd_glob[i]->Num_Species, 1, MPI_INT);
      ddd_add_member(n, &pd_glob[i]->Num_Species_Eqn, 1, MPI_INT);
      ddd_add_member(n, &pd_glob[i]->Species_Var_Type, 1, MPI_INT);
      ddd_add_member(n, &pd_glob[i]->Num_Rxn,  1, MPI_INT);

         /* material flags associated with augmented conditions */

      ddd_add_member(n, &pd_glob[i]->VolumeIntegral, 1, MPI_INT);
      ddd_add_member(n, &pd_glob[i]->LSVelocityIntegral, 1, MPI_INT);
      ddd_add_member(n, &pd_glob[i]->Num_Porous_Eqn, 1, MPI_INT);
      ddd_add_member(n, &pd_glob[i]->Do_Surf_Geometry, 1, MPI_INT);
    }

/* 
 * material block Initialization info 
 */

  ddd_add_member(n, Num_Var_Init_Mat, MAX_NUMBER_MATLS, MPI_INT);
  for ( i=0; i<MAX_NUMBER_MATLS; i++)
    {
      for ( j=0; j<MAX_VARIABLE_TYPES + MAX_CONC ; j++ )
          {
             ddd_add_member(n, &Var_init_mat[i][j].var,      1, MPI_INT   );
             ddd_add_member(n, &Var_init_mat[i][j].ktype,    1, MPI_INT   );
             ddd_add_member(n, &Var_init_mat[i][j].init_val, 1, MPI_DOUBLE);
          }
    }

  /*
   * Include the Element quality metric data.
   * This structure was previously allocated in "raven_landing"
   */

  if ( nEQM > 0 )
    {
      ddd_add_member(n, &eqm->do_jac,      1, MPI_INT);
      ddd_add_member(n, &eqm->do_vol,      1, MPI_INT);
      ddd_add_member(n, &eqm->do_ang,      1, MPI_INT);
      ddd_add_member(n, &eqm->do_tri,      1, MPI_INT);
      ddd_add_member(n, &eqm->wt_jac,      1, MPI_DOUBLE);
      ddd_add_member(n, &eqm->wt_vol,      1, MPI_DOUBLE);
      ddd_add_member(n, &eqm->wt_ang,      1, MPI_DOUBLE);
      ddd_add_member(n, &eqm->wt_tri,      1, MPI_DOUBLE);
      ddd_add_member(n, &eqm->eq_jac,      1, MPI_DOUBLE);
      ddd_add_member(n, &eqm->eq_vol,      1, MPI_DOUBLE);
      ddd_add_member(n, &eqm->eq_ang,      1, MPI_DOUBLE);
      ddd_add_member(n, &eqm->eq_tri,      1, MPI_DOUBLE);
      ddd_add_member(n, &eqm->eq_avg,      1, MPI_DOUBLE);
      ddd_add_member(n, &eqm->eq_low,      1, MPI_DOUBLE);
      ddd_add_member(n, &eqm->eq_tol,      1, MPI_DOUBLE);
      ddd_add_member(n, &eqm->vol_sum,      1, MPI_DOUBLE);
      ddd_add_member(n, &eqm->vol_low,      1, MPI_DOUBLE);
      ddd_add_member(n, &eqm->vol_count,    1, MPI_INT);
      ddd_add_member(n, &eqm->tol_type,    1, MPI_INT);
    }

  /*
   * Include the Augmenting condition data.
   * This structure was previously allocated in "raven_landing"
   */

  for ( i=0; i < nAC; i++ )
    {
      ddd_add_member(n, &augc[i].nAC,      1, MPI_INT);
      ddd_add_member(n, &augc[i].iread,    1, MPI_INT);
      ddd_add_member(n, &augc[i].theta,    1, MPI_DOUBLE);
      ddd_add_member(n, &augc[i].eps,      1, MPI_DOUBLE);
      ddd_add_member(n, &augc[i].Type,     1, MPI_INT);
      ddd_add_member(n, &augc[i].BCID,     1, MPI_INT);
      ddd_add_member(n, &augc[i].DFID,     1, MPI_INT);
      ddd_add_member(n, &augc[i].DHID,     1, MPI_INT);
      ddd_add_member(n, &augc[i].VOLID,    1, MPI_INT);
      ddd_add_member(n, &augc[i].COMPID,   1, MPI_INT);
      ddd_add_member(n, &augc[i].SSID,     1, MPI_INT);
      ddd_add_member(n, &augc[i].MTID,     1, MPI_INT);
      ddd_add_member(n, &augc[i].MPID,     1, MPI_INT);
      ddd_add_member(n, &augc[i].MDID,     1, MPI_INT);
      ddd_add_member(n, &augc[i].MFID,     1, MPI_INT);
      ddd_add_member(n, &augc[i].len_AC,   1, MPI_INT);
       /*   DataFlt allocated in ark_landing */
      ddd_add_member(n, &augc[i].tmp1,     1, MPI_DOUBLE);
      ddd_add_member(n, &augc[i].tmp2,     1, MPI_DOUBLE);
      ddd_add_member(n, &augc[i].tmp3,     1, MPI_DOUBLE);
      ddd_add_member(n, &augc[i].evol,     1, MPI_DOUBLE);
      ddd_add_member(n, &augc[i].CONSTV,   1, MPI_DOUBLE);
      ddd_add_member(n, &augc[i].LewisNum, 1, MPI_DOUBLE);
       /*   derivative block d_evol_dx is later allocated in rf_solve */
      ddd_add_member(n, &augc[i].LSPHASE,  1, MPI_INT);
      ddd_add_member(n, &augc[i].DIR,      1, MPI_INT);
      ddd_add_member(n, &augc[i].fluid_eb, 1, MPI_INT);
      ddd_add_member(n, &augc[i].solid_eb, 1, MPI_INT);
      ddd_add_member(n, &augc[i].lm_eb,    1, MPI_INT);
      ddd_add_member(n, &augc[i].lm_elem,  1, MPI_INT);
      ddd_add_member(n, &augc[i].lm_side,  1, MPI_INT);
      ddd_add_member(n, &augc[i].lm_dim,   1, MPI_INT);
      ddd_add_member(n, &augc[i].lm_value, 1, MPI_DOUBLE);
      ddd_add_member(n, &augc[i].lm_resid, 1, MPI_DOUBLE);
    }

  /*
   * Include the Continuation information
   */

  if ( Continuation != ALC_NONE )
    {
      ddd_add_member(n, &cont->MaxPathSteps,      1, MPI_INT);
      ddd_add_member(n, &cont->PathIntr,          1, MPI_INT);
#ifndef COUPLED_FILL
      ddd_add_member(n, &cont->exp_subcycle,      1, MPI_INT);
#endif /* not COUPLED_FILL */
      ddd_add_member(n, &cont->Delta_s0,          1, MPI_DOUBLE);
      ddd_add_member(n, &cont->Delta_s_min,       1, MPI_DOUBLE);
      ddd_add_member(n, &cont->Delta_s_max,       1, MPI_DOUBLE);
      ddd_add_member(n, &cont->PathMax,           1, MPI_DOUBLE);
      ddd_add_member(n, &cont->alpha,             1, MPI_DOUBLE);
      ddd_add_member(n, &cont->beta,              1, MPI_DOUBLE);
      ddd_add_member(n, &cont->gamma,             1, MPI_DOUBLE);
      ddd_add_member(n, &cont->delta,             1, MPI_DOUBLE);
      ddd_add_member(n, &cont->theta,             1, MPI_DOUBLE);
      ddd_add_member(n, &cont->eps,               1, MPI_DOUBLE);
      ddd_add_member(n,  cont->use_var_norm, MAX_VARIABLE_TYPES, MPI_INT);
      ddd_add_member(n, &cont->print_freq,        1, MPI_INT);
      ddd_add_member(n, &cont->fix_freq, 1, MPI_INT);
      ddd_add_member(n, &cont->print_delt,        1, MPI_DOUBLE);
      ddd_add_member(n, &cont->print_delt2_path,  1, MPI_DOUBLE);
      ddd_add_member(n, &cont->print_delt2,       1, MPI_DOUBLE);
      ddd_add_member(n, &cont->radius,            1, MPI_DOUBLE);
      ddd_add_member(n, &cont->BegParameterValue, 1, MPI_DOUBLE);
      ddd_add_member(n, &cont->EndParameterValue, 1, MPI_DOUBLE);
      ddd_add_member(n, &cont->InitDir,           1, MPI_DOUBLE);
      ddd_add_member(n, &cont->upType,            1, MPI_INT);
      ddd_add_member(n, &cont->upBCID,            1, MPI_INT);
      ddd_add_member(n, &cont->upDFID,            1, MPI_INT);
      ddd_add_member(n, &cont->upDHID,            1, MPI_INT);
      ddd_add_member(n, &cont->upMTID,            1, MPI_INT);
      ddd_add_member(n, &cont->upMPID,            1, MPI_INT);
      ddd_add_member(n, &cont->upMDID,            1, MPI_INT);
      ddd_add_member(n, &cont->upMFID,            1, MPI_INT);
      ddd_add_member(n, &cont->sensvec_id,        1, MPI_INT);
      ddd_add_member(n, &cont->tmp1,              1, MPI_DOUBLE);
      ddd_add_member(n, &cont->tmp2,              1, MPI_DOUBLE);
      ddd_add_member(n, &cont->tmp3,              1, MPI_DOUBLE);
    }

  /*
   * Include LOCA inputs
   */

  /* This one may apply even without continuation! */
  ddd_add_member(n, &loca_in->Cont_Alg,           1, MPI_INT);

  if ( Continuation == LOCA )
    {
      ddd_add_member(n, &loca_in->Cont_Order,	  1, MPI_INT);
      ddd_add_member(n, &loca_in->StepAggr,	  1, MPI_DOUBLE);
      ddd_add_member(n, &loca_in->debug,     	  1, MPI_INT);
      ddd_add_member(n, &loca_in->DpDs2,	  1, MPI_DOUBLE);
      ddd_add_member(n, &loca_in->DpDsHi,	  1, MPI_DOUBLE);
      ddd_add_member(n, &loca_in->Texp,		  1, MPI_DOUBLE);
      ddd_add_member(n, &loca_in->MaxTS,	  1, MPI_DOUBLE);
      ddd_add_member(n, &loca_in->perturb,	  1, MPI_DOUBLE);
      ddd_add_member(n, &loca_in->TPupType,	  1, MPI_INT);
      ddd_add_member(n, &loca_in->TPupBCID,	  1, MPI_INT);
      ddd_add_member(n, &loca_in->TPupDFID,	  1, MPI_INT);
      ddd_add_member(n, &loca_in->TPupMTID,	  1, MPI_INT);
      ddd_add_member(n, &loca_in->TPupMPID,	  1, MPI_INT);
      ddd_add_member(n, &loca_in->TPupMDID,	  1, MPI_INT);
      ddd_add_member(n, &loca_in->TPGuess,	  1, MPI_DOUBLE);
      ddd_add_member(n, &loca_in->TPFinal,	  1, MPI_DOUBLE);
      ddd_add_member(n, &loca_in->NVRestart,	  1, MPI_INT);
      ddd_add_member(n, &loca_in->NV_exoII_infile,  MAX_FNL, MPI_CHAR);
      ddd_add_member(n, &loca_in->NV_imag_infile,   MAX_FNL, MPI_CHAR);
      ddd_add_member(n, &loca_in->omega,          1, MPI_DOUBLE);
      ddd_add_member(n, &loca_in->NVSave,	  1, MPI_INT);
      ddd_add_member(n, &loca_in->NV_exoII_outfile, MAX_FNL, MPI_CHAR);
      ddd_add_member(n, &loca_in->NV_imag_outfile,  MAX_FNL, MPI_CHAR);
      ddd_add_member(n, &loca_in->NV_time_index,  1, MPI_INT);

  /*
   * Multiple continuation conditions
   */

      for ( i=0; i<nCC; i++ )
        {
          ddd_add_member(n, &cpcc[i].nCC,         1, MPI_INT);
          ddd_add_member(n, &cpcc[i].ratio,	  1, MPI_DOUBLE);
          ddd_add_member(n, &cpcc[i].old_value,	  1, MPI_DOUBLE);
          ddd_add_member(n, &cpcc[i].value,	  1, MPI_DOUBLE);
          ddd_add_member(n, &cpcc[i].Type,        1, MPI_INT);
          ddd_add_member(n, &cpcc[i].fn_flag,     1, MPI_INT);
          ddd_add_member(n, &cpcc[i].BCID,        1, MPI_INT);
          ddd_add_member(n, &cpcc[i].DFID,        1, MPI_INT);
          ddd_add_member(n, &cpcc[i].MTID,        1, MPI_INT);
          ddd_add_member(n, &cpcc[i].MPID,        1, MPI_INT);
          ddd_add_member(n, &cpcc[i].MDID,        1, MPI_INT);
          ddd_add_member(n, &cpcc[i].Beg_CC_Value, 1, MPI_DOUBLE);
          ddd_add_member(n, &cpcc[i].End_CC_Value, 1, MPI_DOUBLE);
          ddd_add_member(n, &cpcc[i].coeff_0,     1, MPI_DOUBLE);
          ddd_add_member(n, &cpcc[i].coeff_1,     1, MPI_DOUBLE);
          ddd_add_member(n, &cpcc[i].coeff_2,     1, MPI_DOUBLE);
          ddd_add_member(n, &cpcc[i].sensvec_id,  1, MPI_INT);
        }

      for ( i=0; i<nTC; i++ )
        {
          ddd_add_member(n, &tpcc[i].nCC,         1, MPI_INT);
          ddd_add_member(n, &tpcc[i].ratio,	  1, MPI_DOUBLE);
          ddd_add_member(n, &tpcc[i].old_value,	  1, MPI_DOUBLE);
          ddd_add_member(n, &tpcc[i].value,	  1, MPI_DOUBLE);
          ddd_add_member(n, &tpcc[i].Type,        1, MPI_INT);
          ddd_add_member(n, &tpcc[i].fn_flag,     1, MPI_INT);
          ddd_add_member(n, &tpcc[i].BCID,        1, MPI_INT);
          ddd_add_member(n, &tpcc[i].DFID,        1, MPI_INT);
          ddd_add_member(n, &tpcc[i].MTID,        1, MPI_INT);
          ddd_add_member(n, &tpcc[i].MPID,        1, MPI_INT);
          ddd_add_member(n, &tpcc[i].MDID,        1, MPI_INT);
          ddd_add_member(n, &tpcc[i].Beg_CC_Value, 1, MPI_DOUBLE);
          ddd_add_member(n, &tpcc[i].End_CC_Value, 1, MPI_DOUBLE);
          ddd_add_member(n, &tpcc[i].coeff_0,     1, MPI_DOUBLE);
          ddd_add_member(n, &tpcc[i].coeff_1,     1, MPI_DOUBLE);
          ddd_add_member(n, &tpcc[i].coeff_2,     1, MPI_DOUBLE);
          ddd_add_member(n, &tpcc[i].sensvec_id,  1, MPI_INT);
        }

    }  /* End if (Continuation == LOCA) */

  /*
   * Include the Hunting condition data.
   * This structure was previously allocated in "raven_landing"
   */

  for ( i=0; i < nHC; i++ )
    {
      ddd_add_member(n, &hunt[i].nHC,        1, MPI_INT);
      ddd_add_member(n, &hunt[i].theta,      1, MPI_DOUBLE);
      ddd_add_member(n, &hunt[i].eps,        1, MPI_DOUBLE);
      ddd_add_member(n, &hunt[i].Type,       1, MPI_INT);
      ddd_add_member(n, &hunt[i].ramp,       1, MPI_INT);
      ddd_add_member(n, &hunt[i].BCID,       1, MPI_INT);
      ddd_add_member(n, &hunt[i].DFID,       1, MPI_INT);
      ddd_add_member(n, &hunt[i].DHID,       1, MPI_INT);
      ddd_add_member(n, &hunt[i].MTID,       1, MPI_INT);
      ddd_add_member(n, &hunt[i].MPID,       1, MPI_INT);
      ddd_add_member(n, &hunt[i].MDID,       1, MPI_INT);
      ddd_add_member(n, &hunt[i].MFID,       1, MPI_INT);
      ddd_add_member(n, &hunt[i].BegParameterValue,     1, MPI_DOUBLE);
      ddd_add_member(n, &hunt[i].EndParameterValue,     1, MPI_DOUBLE);
      ddd_add_member(n, &hunt[i].Delta_s0   ,           1, MPI_DOUBLE);
      ddd_add_member(n, &hunt[i].Delta_s_min,           1, MPI_DOUBLE);
      ddd_add_member(n, &hunt[i].Delta_s_max,           1, MPI_DOUBLE);
      ddd_add_member(n, &hunt[i].sensvec_id, 1, MPI_INT);
      ddd_add_member(n, &hunt[i].tmp1,       1, MPI_DOUBLE);
      ddd_add_member(n, &hunt[i].tmp2,       1, MPI_DOUBLE);
      ddd_add_member(n, &hunt[i].tmp3,       1, MPI_DOUBLE);
    }

  /*
   * Just transport the interpolations that this problem will actually use...
   */

#ifdef DEBUG
  printf("P_%d building Noahs_Ark [M] element %d\n",
	  ProcID, n->num_members);
#endif

  for ( i=0; i<Num_Interpolations; i++)
    {
      ddd_add_member(n, Unique_Interpolations, Num_Interpolations, MPI_INT);
    }

#ifndef COUPLED_FILL
  /*
   * Fill & Level Set flags and Level Set parameters...
   */
  ddd_add_member(n, &Explicit_Fill, 1,        MPI_INT);
#endif /* not COUPLED_FILL */
  if ( ls != NULL )
    {
      ddd_add_member(n, &ls->var, 1,                MPI_INT);
      ddd_add_member(n, &ls->Use_Level_Set, 1,      MPI_INT);
      ddd_add_member(n, &ls->Evolution, 1,          MPI_INT);
      ddd_add_member(n, &ls->Contact_Inflection, 1, MPI_INT);
      ddd_add_member(n, &ls->Isosurface_Subsurf_Type, 1, MPI_INT);
      ddd_add_member(n, &ls->Init_Method, 1,        MPI_INT);
      ddd_add_member(n, &ls->Num_Var_Init, 1,        MPI_INT);
      ddd_add_member(n, &ls->Length_Scale, 1,       MPI_DOUBLE);
      ddd_add_member(n, &ls->Control_Width, 1,      MPI_DOUBLE);
      ddd_add_member(n, &ls->Renorm_Tolerance, 1,   MPI_DOUBLE);
      ddd_add_member(n, &ls->Renorm_Method, 1,      MPI_INT);
      ddd_add_member(n, &ls->Search_Option, 1,      MPI_INT);
      ddd_add_member(n, &ls->Grid_Search_Depth, 1,  MPI_INT);
      ddd_add_member(n, &ls->Integration_Depth, 1,  MPI_INT);
      ddd_add_member(n, &ls->Interface_Output, 1,   MPI_INT);
      ddd_add_member(n, &ls->Renorm_Freq, 1,        MPI_INT);
      ddd_add_member(n, &ls->Renorm_Countdown, 1,   MPI_INT);
      ddd_add_member(n, &ls->Force_Initial_Renorm, 1,   MPI_INT);
      ddd_add_member(n, &ls->Initial_LS_Displacement, 1,   MPI_DOUBLE);
      ddd_add_member(n, &ls->Mass_Value, 1,         MPI_DOUBLE);
      ddd_add_member(n, &ls->Mass_Sign, 1,          MPI_INT);
      ddd_add_member(n, &ls->Contact_Tolerance, 1,  MPI_DOUBLE);
      ddd_add_member(n, &ls->Fluid_Solid, 1,        MPI_INT);
      ddd_add_member(n, &ls->Fluid_Sign, 1,         MPI_INT);
      ddd_add_member(n, &ls->Solid_Sign, 1,         MPI_INT);
      ddd_add_member(n, &ls->Elem_Sign, 1,          MPI_INT);
      ddd_add_member(n, &ls->SubElemIntegration, 1,  MPI_INT);
      ddd_add_member(n, &ls->AdaptIntegration, 1,  MPI_INT);
      ddd_add_member(n, &ls->Adaptive_Order, 1,  MPI_INT);
      ddd_add_member(n, &ls->Ghost_Integ, 1,  MPI_INT);
      ddd_add_member(n, &ls->Ghost_Integ_Active, 1,  MPI_INT);
      ddd_add_member(n, &ls->CrossMeshQuadPoints, 1,  MPI_INT);
      ddd_add_member(n, &ls->Extension_Velocity, 1,  MPI_INT);
      ddd_add_member(n, &ls->CalcSurfDependencies, 1,  MPI_INT);
      ddd_add_member(n, &ls->Ignore_F_deps, 1,  MPI_INT);
      ddd_add_member(n, &ls->Periodic_Planes, 1,  MPI_INT);
      ddd_add_member(n, &ls->Periodic_Plane_Loc, 6,  MPI_DOUBLE);  
      ddd_add_member(n, &ls->PSPP_filter, 1,      MPI_INT);
      ddd_add_member(n, &ls->Sat_Hyst_Renorm_Lockout, 1,  MPI_INT);
      ddd_add_member(n, &ls->SubcyclesAfterRenorm, 1,  MPI_INT);
      ddd_add_member(n, &ls->ghost_stress, 1, MPI_INT);
      ddd_add_member(n, &ls->Toure_Penalty, 1, MPI_INT);
      ddd_add_member(n, &ls->YZbeta, 1, MPI_INT);
      ddd_add_member(n, &ls->YZbeta_scale, 1, MPI_DOUBLE);
      ddd_add_member(n, &ls->Huygens_Freeze_Nodes, 1, MPI_INT);
      ddd_add_member(n, &ls->Semi_Implicit_Integration, 1, MPI_INT);
    }

  if ( pfd != NULL )
    {
      ddd_add_member(n, &pfd->num_phase_funcs, 1, MPI_INT);
      ddd_add_member(n, &pfd->Use_Phase_Field, 1, MPI_INT);
      for ( i=0; i<pfd->num_phase_funcs; i++)
	{
	  ddd_add_member(n, &pfd->ls[i]->var, 1,                MPI_INT);
	  ddd_add_member(n, &pfd->ls[i]->Use_Level_Set, 1,      MPI_INT);
	  ddd_add_member(n, &pfd->ls[i]->Evolution, 1,          MPI_INT);
	  ddd_add_member(n, &pfd->ls[i]->Contact_Inflection, 1, MPI_INT);
	  ddd_add_member(n, &pfd->ls[i]->Isosurface_Subsurf_Type, 1, MPI_INT);
	  ddd_add_member(n, &pfd->ls[i]->Init_Method, 1,        MPI_INT);
	  ddd_add_member(n, &pfd->ls[i]->Num_Var_Init, 1,        MPI_INT);
	  ddd_add_member(n, &pfd->ls[i]->Length_Scale, 1,       MPI_DOUBLE);
	  ddd_add_member(n, &pfd->ls[i]->Control_Width, 1,      MPI_DOUBLE);
	  ddd_add_member(n, &pfd->ls[i]->Renorm_Tolerance, 1,   MPI_DOUBLE);
	  ddd_add_member(n, &pfd->ls[i]->Renorm_Method, 1,      MPI_INT);
	  ddd_add_member(n, &pfd->ls[i]->Search_Option, 1,      MPI_INT);
	  ddd_add_member(n, &pfd->ls[i]->Grid_Search_Depth, 1,  MPI_INT);
	  ddd_add_member(n, &pfd->ls[i]->Integration_Depth, 1,  MPI_INT);
	  ddd_add_member(n, &pfd->ls[i]->Interface_Output, 1,   MPI_INT);
	  ddd_add_member(n, &pfd->ls[i]->Renorm_Freq, 1,        MPI_INT);
	  ddd_add_member(n, &pfd->ls[i]->Renorm_Countdown, 1,   MPI_INT);
	  ddd_add_member(n, &pfd->ls[i]->Force_Initial_Renorm, 1,   MPI_INT);
	  ddd_add_member(n, &pfd->ls[i]->Initial_LS_Displacement, 1,   MPI_DOUBLE);
	  ddd_add_member(n, &pfd->ls[i]->Mass_Value, 1,         MPI_DOUBLE);
	  ddd_add_member(n, &pfd->ls[i]->Mass_Sign, 1,          MPI_INT);
	  ddd_add_member(n, &pfd->ls[i]->Contact_Tolerance, 1,  MPI_DOUBLE);
	  ddd_add_member(n, &pfd->ls[i]->Fluid_Solid, 1,        MPI_INT);
	  ddd_add_member(n, &pfd->ls[i]->Fluid_Sign, 1,         MPI_INT);
	  ddd_add_member(n, &pfd->ls[i]->Solid_Sign, 1,         MPI_INT);
	  ddd_add_member(n, &pfd->ls[i]->Elem_Sign, 1,          MPI_INT);
	  ddd_add_member(n, &pfd->ls[i]->SubElemIntegration, 1,  MPI_INT);
	  ddd_add_member(n, &pfd->ls[i]->AdaptIntegration, 1,  MPI_INT);
	  ddd_add_member(n, &pfd->ls[i]->Adaptive_Order, 1,  MPI_INT);
	  ddd_add_member(n, &pfd->ls[i]->Ghost_Integ, 1,  MPI_INT);
	  ddd_add_member(n, &pfd->ls[i]->Ghost_Integ_Active, 1,  MPI_INT);
	  ddd_add_member(n, &pfd->ls[i]->CrossMeshQuadPoints, 1,  MPI_INT);
	  ddd_add_member(n, &pfd->ls[i]->Extension_Velocity, 1,  MPI_INT);
	  ddd_add_member(n, &pfd->ls[i]->CalcSurfDependencies, 1,  MPI_INT);
	  ddd_add_member(n, &pfd->ls[i]->Ignore_F_deps, 1,  MPI_INT);
	  ddd_add_member(n, &pfd->ls[i]->Periodic_Planes, 1,  MPI_INT);
	  ddd_add_member(n, &pfd->ls[i]->Periodic_Plane_Loc, 6,  MPI_DOUBLE);  
	  ddd_add_member(n, &pfd->ls[i]->PSPP_filter, 1,      MPI_INT);
	  ddd_add_member(n, &pfd->ls[i]->Sat_Hyst_Renorm_Lockout, 1,  MPI_INT);
	}
    }


#ifdef DEBUG
  printf("P_%d building Noahs_Ark [N] element %d\n",
	  ProcID, n->num_members);
#endif
  /*
   * Material properties...
   */

  for (i = 0; i < upd->Num_Mat; i++)
    {
      mp_ptr = mp_glob[i];   
      /*
       * Scalar property values, Booleans, flags, etc.
       */
      ddd_add_member(n, &mp_ptr->MatID,                1, MPI_INT);
      ddd_add_member(n,  mp_ptr->Material_Name, MAX_MATLNAME, MPI_CHAR);
      ddd_add_member(n, &mp_ptr->Num_Matrl_Elem_Blk,   1, MPI_INT);    
      ddd_add_member(n, &mp_ptr->DefaultDatabase,      1, MPI_INT);
      ddd_add_member(n, &mp_ptr->Num_Species,          1, MPI_INT);
      ddd_add_member(n, &mp_ptr->Num_Species_Eqn,      1, MPI_INT);
      ddd_add_member(n, &mp_ptr->Dropped_Last_Species_Eqn, 1, MPI_INT);
      ddd_add_member(n, &mp_ptr->NonDiluteFormulation, 1, MPI_INT);
      ddd_add_member(n, &mp_ptr->Num_Porous_Eqn,       1, MPI_INT);

      ddd_add_member(n, &mp_glob[i]->FlowingLiquid_viscosity, 1, MPI_DOUBLE);
      ddd_add_member(n, &mp_glob[i]->Inertia_coefficient, 1, MPI_DOUBLE);
      ddd_add_member(n, &mp_glob[i]->Spwt_func, 1, MPI_DOUBLE);

      ddd_add_member(n, &mp_glob[i]->SpSSPG_funcModel, 1, MPI_INT);
      ddd_add_member(n, &mp_glob[i]->SpSSPG_func, 1, MPI_DOUBLE);

      ddd_add_member(n, &mp_glob[i]->SpYZbeta_funcModel, 1, MPI_INT);
      ddd_add_member(n, &mp_glob[i]->SpYZbeta_func, 1, MPI_DOUBLE);
      ddd_add_member(n, &mp_glob[i]->SpYZbeta_value, 1, MPI_DOUBLE);

      ddd_add_member(n, &mp_glob[i]->Porous_wt_func, 1, MPI_DOUBLE);
      ddd_add_member(n, &mp_glob[i]->Volume_Expansion, 1, MPI_DOUBLE);
      ddd_add_member(n, &mp_glob[i]->current_source, 1, MPI_DOUBLE);

      ddd_add_member(n, &mp_glob[i]->Momentwt_funcModel, 1, MPI_INT);
      ddd_add_member(n, &mp_glob[i]->Momentwt_func, 1, MPI_DOUBLE);


      ddd_add_member(n, &mp_glob[i]->MomentSSPG_funcModel, 1, MPI_INT);
      ddd_add_member(n, &mp_glob[i]->MomentSSPG_func, 1, MPI_DOUBLE);


      ddd_add_member(n, &mp_glob[i]->MomentShock_funcModel, 1, MPI_INT);
      ddd_add_member(n, &mp_glob[i]->MomentShock_func, 1, MPI_DOUBLE);
      ddd_add_member(n, &mp_glob[i]->MomentShock_Ref, MAX_MOMENTS, MPI_DOUBLE);


      ddd_add_member(n, &mp_glob[i]->MomentSecondLevelSetDiffusivityModel, 1, MPI_INT);
      ddd_add_member(n, &mp_glob[i]->MomentSecondLevelSetDiffusivity, 1, MPI_DOUBLE);

      ddd_add_member(n, &mp_glob[i]->MomentLevelSetDiffusionOnly, 1, MPI_INT);


      ddd_add_member(n, &mp_glob[i]->moment_source, 1, MPI_DOUBLE);
      ddd_add_member(n, &mp_glob[i]->density, 1, MPI_DOUBLE);
      ddd_add_member(n, &mp_glob[i]->electrical_conductivity, 1, MPI_DOUBLE);
      ddd_add_member(n, &mp_glob[i]->permittivity, 1, MPI_DOUBLE);
      ddd_add_member(n, &mp_glob[i]->VoltageFormulation, 1, MPI_INT);
      ddd_add_member(n, &mp_glob[i]->heat_capacity, 1, MPI_DOUBLE);
      ddd_add_member(n, &mp_glob[i]->heat_source, 1, MPI_DOUBLE);
      ddd_add_member(n, &mp_glob[i]->heat_transfer_coefficient, 1, MPI_DOUBLE);
      /*
       * The elc_rs_glob[i] evidently transport these Lame coefficients now.
       *
       * ddd_add_member(n, &mp_glob[i]->lame_lambda, 1, MPI_DOUBLE);
       * ddd_add_member(n, &mp_glob[i]->lame_mu, 1, MPI_DOUBLE);
       */
      ddd_add_member(n, &mp_glob[i]->mass_source, 1, MPI_DOUBLE);
      ddd_add_member(n, &mp_glob[i]->melting_point_liquidus, 1, MPI_DOUBLE);
      ddd_add_member(n, &mp_glob[i]->melting_point_solidus, 1, MPI_DOUBLE);
      ddd_add_member(n, &mp_glob[i]->porosity, 1, MPI_DOUBLE);
      ddd_add_member(n, &mp_glob[i]->porous_compressibility, 1, MPI_DOUBLE);
      ddd_add_member(n, &mp_glob[i]->initial_porosity, 1, MPI_DOUBLE);
      ddd_add_member(n, &mp_glob[i]->matrix_density, 1, MPI_DOUBLE);
      ddd_add_member(n, &mp_glob[i]->specific_heat, 1, MPI_DOUBLE);
      ddd_add_member(n, &mp_glob[i]->permeability, 1, MPI_DOUBLE);
      ddd_add_member(n, &mp_glob[i]->PorousLiqCompress, 1, MPI_DOUBLE);
      ddd_add_member(n, &mp_glob[i]->PorousLiqRefPress, 1, MPI_DOUBLE);
      ddd_add_member(n, &mp_glob[i]->rel_gas_perm, 1, MPI_DOUBLE);
      ddd_add_member(n, &mp_glob[i]->rel_liq_perm, 1, MPI_DOUBLE);
      ddd_add_member(n, &mp_glob[i]->saturation, 1, MPI_DOUBLE);
      ddd_add_member(n, &mp_glob[i]->surface_tension, 1, MPI_DOUBLE);
      ddd_add_member(n, &mp_glob[i]->SurfaceDiffusionCoeffProjectionEqn, 1, MPI_DOUBLE);
      ddd_add_member(n, &mp_glob[i]->thermal_conductivity, 1, MPI_DOUBLE);
      ddd_add_member(n, &mp_glob[i]->Ewt_func, 1, MPI_DOUBLE);
      ddd_add_member(n, &mp_glob[i]->Rst_func, 1, MPI_DOUBLE);
      ddd_add_member(n, &mp_glob[i]->Mwt_func, 1, MPI_DOUBLE);
      ddd_add_member(n, &mp_glob[i]->viscosity, 1, MPI_DOUBLE);
      ddd_add_member(n, &mp_glob[i]->dilationalViscosity, 1, MPI_DOUBLE);
      ddd_add_member(n, &mp_glob[i]->dilationalViscosityRatio, 1, MPI_DOUBLE);
      ddd_add_member(n, &mp_glob[i]->dilationalViscosityMultiplier, 1, MPI_DOUBLE);
      ddd_add_member(n, &mp_glob[i]->volumeFractionGas, 1, MPI_DOUBLE);
      ddd_add_member(n, &mp_glob[i]->reaction_rate, 1, MPI_DOUBLE);
      ddd_add_member(n, &mp_glob[i]->solution_temperature, 1, MPI_DOUBLE);
      ddd_add_member(n, &mp_glob[i]->electrolyte_temperature, 1, MPI_DOUBLE);
      ddd_add_member(n, &mp_glob[i]->electrolyte_conductivity, 1, MPI_DOUBLE);
      ddd_add_member(n, &mp_glob[i]->electrode_potential, 1, MPI_DOUBLE);
      ddd_add_member(n, &mp_glob[i]->thermodynamic_potential, 1, MPI_DOUBLE);
      ddd_add_member(n, &mp_glob[i]->interfacial_area, 1, MPI_DOUBLE);
      ddd_add_member(n, &mp_glob[i]->PorousShellClosedPorosity, 1, MPI_DOUBLE);
      ddd_add_member(n, &mp_glob[i]->PorousShellClosedRadius, 1, MPI_DOUBLE);
      ddd_add_member(n, &mp_glob[i]->PorousShellClosedHeight, 1, MPI_DOUBLE);
      ddd_add_member(n, &mp_glob[i]->PorousShellClosedP0, 1, MPI_DOUBLE);
      ddd_add_member(n, &mp_glob[i]->PorousShellPatm, 1, MPI_DOUBLE);
      ddd_add_member(n, &mp_glob[i]->PorousShellPref, 1, MPI_DOUBLE);
      ddd_add_member(n, &mp_glob[i]->PorousShellCrossKappa, 1, MPI_DOUBLE);
      ddd_add_member(n, &mp_glob[i]->PorousShellInitPorePres, 1, MPI_DOUBLE);
      ddd_add_member(n, &mp_glob[i]->PorousShellDiffusivity, 1, MPI_DOUBLE);
      ddd_add_member(n, &mp_glob[i]->PorousShellRT, 1, MPI_DOUBLE);
      ddd_add_member(n, &mp_glob[i]->PorousShellHenry, 1, MPI_DOUBLE);
      ddd_add_member(n, &mp_glob[i]->heightU, 1, MPI_DOUBLE);
      ddd_add_member(n, &mp_glob[i]->heightL, 1, MPI_DOUBLE);
      ddd_add_member(n, &mp_glob[i]->veloU[0], DIM, MPI_DOUBLE);
      ddd_add_member(n, &mp_glob[i]->veloL[0], DIM, MPI_DOUBLE);
      ddd_add_member(n, &mp_glob[i]->dcaU, 1, MPI_DOUBLE);
      ddd_add_member(n, &mp_glob[i]->dcaL, 1, MPI_DOUBLE);
      ddd_add_member(n, &mp_glob[i]->FilmEvap, 1, MPI_DOUBLE);
      ddd_add_member(n, &mp_glob[i]->DisjPress, 1, MPI_DOUBLE);
      ddd_add_member(n, &mp_glob[i]->DiffCoeff, 1, MPI_DOUBLE);
      ddd_add_member(n, &mp_glob[i]->lubsource, 1, MPI_DOUBLE);
      ddd_add_member(n, &mp_glob[i]->lubmomsource[0], DIM, MPI_DOUBLE);
      ddd_add_member(n, &mp_glob[i]->shell_user_par,1, MPI_DOUBLE);
      ddd_add_member(n, &mp_glob[i]->acoustic_impedance,1, MPI_DOUBLE);
      ddd_add_member(n, &mp_glob[i]->wave_number,1, MPI_DOUBLE);
      ddd_add_member(n, &mp_glob[i]->acoustic_absorption,1, MPI_DOUBLE);
      ddd_add_member(n, &mp_glob[i]->acoustic_ksquared_sign,1, MPI_DOUBLE);
      ddd_add_member(n, &mp_glob[i]->refractive_index,1, MPI_DOUBLE);
      ddd_add_member(n, &mp_glob[i]->light_absorption,1, MPI_DOUBLE);
      ddd_add_member(n, &mp_glob[i]->extinction_index,1, MPI_DOUBLE);

      ddd_add_member(n, &mp_glob[i]->moment_coalescence_model, 1, MPI_INT);
      ddd_add_member(n, &mp_glob[i]->moment_coalescence_scale, 1, MPI_DOUBLE);
      ddd_add_member(n, &mp_glob[i]->moment_growth_model, 1, MPI_INT);
      ddd_add_member(n, &mp_glob[i]->moment_growth_scale, 1, MPI_DOUBLE);
      ddd_add_member(n, &mp_glob[i]->moment_growth_reference_pressure, 1, MPI_DOUBLE);

      ddd_add_member(n, &mp_glob[i]->CapStress, 1, MPI_INT);
      ddd_add_member(n, &mp_glob[i]->ConductivityModel, 1, MPI_INT);
      ddd_add_member(n, &mp_glob[i]->Ewt_funcModel, 1, MPI_INT);
      ddd_add_member(n, &mp_glob[i]->Rst_funcModel, 1, MPI_INT);
      ddd_add_member(n, &mp_glob[i]->Mwt_funcModel, 1, MPI_INT);
      ddd_add_member(n, &mp_glob[i]->CurrentSourceModel, 1, MPI_INT);
      ddd_add_member(n, &mp_glob[i]->MomentSourceModel, 1, MPI_INT);
      ddd_add_member(n, &mp_glob[i]->HeightUFunctionModel, 1, MPI_INT);
      ddd_add_member(n, &mp_glob[i]->HeightLFunctionModel, 1, MPI_INT);
      ddd_add_member(n, &mp_glob[i]->VeloUFunctionModel, 1, MPI_INT);
      ddd_add_member(n, &mp_glob[i]->VeloLFunctionModel, 1, MPI_INT);
      ddd_add_member(n, &mp_glob[i]->DcaUFunctionModel, 1, MPI_INT);
      ddd_add_member(n, &mp_glob[i]->DcaLFunctionModel, 1, MPI_INT);
      ddd_add_member(n, &mp_glob[i]->FSIModel, 1, MPI_INT);
      ddd_add_member(n, &mp_glob[i]->TurbulentLubricationModel, 1, MPI_INT);
      ddd_add_member(n, &mp_glob[i]->PorousShellClosedPorosityModel, 1, MPI_INT);
      ddd_add_member(n, &mp_glob[i]->PorousShellClosedRadiusModel, 1, MPI_INT);
      ddd_add_member(n, &mp_glob[i]->PorousShellClosedHeightModel, 1, MPI_INT);
      ddd_add_member(n, &mp_glob[i]->PorousShellClosedP0Model, 1, MPI_INT);
      ddd_add_member(n, &mp_glob[i]->PorousShellPatmModel, 1, MPI_INT);
      ddd_add_member(n, &mp_glob[i]->PorousShellPrefModel, 1, MPI_INT);
      ddd_add_member(n, &mp_glob[i]->PorousShellCrossKappaModel, 1, MPI_INT);
      ddd_add_member(n, &mp_glob[i]->PorousShellInitPorePresModel, 1, MPI_INT);
      ddd_add_member(n, &mp_glob[i]->PorousShellDiffusivityModel, 1, MPI_INT);
      ddd_add_member(n, &mp_glob[i]->PorousShellRTModel, 1, MPI_INT);
      ddd_add_member(n, &mp_glob[i]->PorousShellHenryModel, 1, MPI_INT);
      ddd_add_member(n, &mp_glob[i]->FilmEvapModel, 1, MPI_INT);
      ddd_add_member(n, &mp_glob[i]->DisjPressModel, 1, MPI_INT);
      ddd_add_member(n, &mp_glob[i]->DiffCoeffModel, 1, MPI_INT);
      ddd_add_member(n, &mp_glob[i]->LubSourceModel, 1, MPI_INT);
      ddd_add_member(n, &mp_glob[i]->LubMomSourceModel, 1, MPI_INT);
      ddd_add_member(n, &mp_glob[i]->DensityModel, 1, MPI_INT); 
      ddd_add_member(n, &mp_glob[i]->table_index, 1, MPI_INT); 
      ddd_add_member(n, &mp_glob[i]->Elec_ConductivityModel, 1, MPI_INT);
      ddd_add_member(n, &mp_glob[i]->FlowingLiquidViscosityModel, 1, MPI_INT);
      ddd_add_member(n, &mp_glob[i]->HeatCapacityModel, 1, MPI_INT);
      ddd_add_member(n, &mp_glob[i]->HeatSourceModel, 1, MPI_INT);
      ddd_add_member(n, &mp_glob[i]->InertiaCoefficientModel, 1, MPI_INT);
      ddd_add_member(n, &mp_glob[i]->LiquidusModel, 1, MPI_INT);
      ddd_add_member(n, &mp_glob[i]->MassSourceModel, 1, MPI_INT);
      ddd_add_member(n, &mp_glob[i]->PorousMediaType, 1, MPI_INT);
      ddd_add_member(n, &mp_glob[i]->MeshSourceModel, 1, MPI_INT);
      ddd_add_member(n, &mp_glob[i]->RealSolidSourceModel, 1, MPI_INT);
      ddd_add_member(n, &mp_glob[i]->MomentumSourceModel, 1, MPI_INT);
      ddd_add_member(n, &mp_glob[i]->PorousCompressibilityModel, 1, MPI_INT);
      ddd_add_member(n, &mp_glob[i]->PermeabilityModel, 1, MPI_INT);
      ddd_add_member(n, &mp_glob[i]->PorousLiquidCompressModel, 1, MPI_INT);
      ddd_add_member(n, &mp_glob[i]->PorousLiqRefPressModel, 1, MPI_INT);
      ddd_add_member(n, &mp_glob[i]->PorosityModel, 1, MPI_INT);
      ddd_add_member(n, &mp_glob[i]->PorousMatrixDensityModel, 1, MPI_INT);
      ddd_add_member(n, &mp_glob[i]->PorousSpecificHeatModel, 1, MPI_INT);
      ddd_add_member(n, &mp_glob[i]->RelGasPermModel, 1, MPI_INT);
      ddd_add_member(n, &mp_glob[i]->RelLiqPermModel, 1, MPI_INT);
      ddd_add_member(n, &mp_glob[i]->SaturationModel, 1, MPI_INT);
      ddd_add_member(n, &mp_glob[i]->Porous_wt_funcModel, 1, MPI_INT);
      ddd_add_member(n, &mp_glob[i]->Porous_Mass_Lump, 1, MPI_INT);
      ddd_add_member(n, &mp_glob[i]->SolidusModel, 1, MPI_INT);
      ddd_add_member(n, &mp_glob[i]->Spwt_funcModel, 1, MPI_INT);
      ddd_add_member(n, &mp_glob[i]->ReactionRateModel, 1, MPI_INT);
      ddd_add_member(n, &mp_glob[i]->SolutionTemperatureModel, 1, MPI_INT);
      ddd_add_member(n, &mp_glob[i]->SurfaceTensionModel, 1, MPI_INT);
      ddd_add_member(n, &mp_glob[i]->ViscosityModel, 1, MPI_INT);
      ddd_add_member(n, &mp_glob[i]->DilationalViscosityModel, 1, MPI_INT);
      ddd_add_member(n, &mp_glob[i]->VolumeExpansionModel, 1, MPI_INT);
      ddd_add_member(n, &mp_glob[i]->i_ys, 1, MPI_INT);	
      ddd_add_member(n, &mp_glob[i]->ThermodynamicPotentialModel, 1, MPI_INT);
      ddd_add_member(n, &mp_glob[i]->InterfacialAreaModel, 1, MPI_INT);
      ddd_add_member(n, &mp_glob[i]->wave_numberModel, 1, MPI_INT);
      ddd_add_member(n, &mp_glob[i]->Acoustic_ImpedanceModel, 1, MPI_INT);
      ddd_add_member(n, &mp_glob[i]->Acoustic_AbsorptionModel, 1, MPI_INT);
      ddd_add_member(n, &mp_glob[i]->Refractive_IndexModel, 1, MPI_INT);
      ddd_add_member(n, &mp_glob[i]->Light_AbsorptionModel, 1, MPI_INT);
      ddd_add_member(n, &mp_glob[i]->Shell_User_ParModel, 1, MPI_INT);
      ddd_add_member(n, &mp_glob[i]->PermittivityModel, 1, MPI_INT);
      ddd_add_member(n, &mp_glob[i]->PBE_BA_Type, 1, MPI_INT);
      ddd_add_member(n, &mp_glob[i]->SBM_Length_enabled, 1, MPI_INT);


      /* External field indeces PRS 10-1-2013 (shutdown times) */

      ddd_add_member(n,&mp_glob[i]->porosity_external_field_index, 1, MPI_INT);
      ddd_add_member(n,&mp_glob[i]->perm_external_field_index, 1, MPI_INT);
      ddd_add_member(n,&mp_glob[i]->Xperm_external_field_index, 1, MPI_INT);
      ddd_add_member(n,&mp_glob[i]->SAT_external_field_index, 1, MPI_INT);
      ddd_add_member(n,&mp_glob[i]->por_shell_closed_porosity_ext_field_index, 1, MPI_INT);
      ddd_add_member(n,&mp_glob[i]->por_shell_closed_height_ext_field_index, 1, MPI_INT);
      ddd_add_member(n,&mp_glob[i]->por_shell_closed_radius_ext_field_index, 1, MPI_INT);

      ddd_add_member(n,&mp_glob[i]->heightU_ext_field_index, 1, MPI_INT);
      ddd_add_member(n,&mp_glob[i]->heightL_ext_field_index, 1, MPI_INT);

      ddd_add_member(n,&mp_glob[i]->thermal_cond_external_field, 1, MPI_INT);
      ddd_add_member(n,&mp_glob[i]->elec_cond_external_field, 1, MPI_INT);
      
      /*
       * Material properties that are fixed length vectors of doubles.
       * Lengths are: total variable types (regular + concentrations)
       */

      ddd_add_member(n, mp_glob[i]->d2_viscosity, 
		     MAX_VARIABLE_TYPES + MAX_CONC, MPI_DOUBLE);
      ddd_add_member(n, mp_glob[i]->d_FlowingLiquid_viscosity,
		     MAX_VARIABLE_TYPES + MAX_CONC, MPI_DOUBLE);
      ddd_add_member(n, mp_glob[i]->d_Inertia_coefficient,
		     MAX_VARIABLE_TYPES + MAX_CONC, MPI_DOUBLE);
      ddd_add_member(n, mp_glob[i]->d_Volume_Expansion,
		     MAX_VARIABLE_TYPES + MAX_CONC, MPI_DOUBLE);
      ddd_add_member(n, mp_glob[i]->d_current_source,
		     MAX_VARIABLE_TYPES + MAX_CONC, MPI_DOUBLE);
      ddd_add_member(n, mp_glob[i]->d_moment_source,
		     MAX_VARIABLE_TYPES + MAX_CONC, MPI_DOUBLE);
      ddd_add_member(n, mp_glob[i]->d_density,
		     MAX_VARIABLE_TYPES + MAX_CONC, MPI_DOUBLE);
      ddd_add_member(n, mp_glob[i]->d_electrical_conductivity,
		     MAX_VARIABLE_TYPES + MAX_CONC, MPI_DOUBLE);
      ddd_add_member(n, mp_glob[i]->d_heat_capacity,
		     MAX_VARIABLE_TYPES + MAX_CONC, MPI_DOUBLE);
      ddd_add_member(n, mp_glob[i]->d_heat_source,
		     MAX_VARIABLE_TYPES + MAX_CONC, MPI_DOUBLE);
      ddd_add_member(n, mp_glob[i]->d_heat_transfer_coefficient,
		     MAX_VARIABLE_TYPES + MAX_CONC, MPI_DOUBLE);
      ddd_add_member(n, mp_glob[i]->d_mass_source,
		     MAX_VARIABLE_TYPES + MAX_CONC, MPI_DOUBLE);
      ddd_add_member(n, mp_glob[i]->d_melting_point_liquidus,
		     MAX_VARIABLE_TYPES + MAX_CONC, MPI_DOUBLE);
      ddd_add_member(n, mp_glob[i]->d_melting_point_solidus,
		     MAX_VARIABLE_TYPES + MAX_CONC, MPI_DOUBLE);
      ddd_add_member(n, mp_glob[i]->d_porosity,
		     MAX_VARIABLE_TYPES + MAX_CONC, MPI_DOUBLE);
      ddd_add_member(n, mp_glob[i]->d_permeability,
		     MAX_VARIABLE_TYPES + MAX_CONC, MPI_DOUBLE);
     ddd_add_member(n, mp_glob[i]->d_PorousLiquidCompres,
		     MAX_VARIABLE_TYPES + MAX_CONC, MPI_DOUBLE);
     ddd_add_member(n, mp_glob[i]->d_PorousLiqRefPress,
		     MAX_VARIABLE_TYPES + MAX_CONC, MPI_DOUBLE);
      ddd_add_member(n, mp_glob[i]->d_rel_gas_perm,
		     MAX_VARIABLE_TYPES + MAX_CONC, MPI_DOUBLE);
      ddd_add_member(n, mp_glob[i]->d_rel_liq_perm,
		     MAX_VARIABLE_TYPES + MAX_CONC, MPI_DOUBLE);
      ddd_add_member(n, mp_glob[i]->d_saturation,
		     MAX_VARIABLE_TYPES + MAX_CONC, MPI_DOUBLE);
      ddd_add_member(n, mp_glob[i]->d_species_source,
		     MAX_VARIABLE_TYPES + MAX_CONC, MPI_DOUBLE);
      ddd_add_member(n, mp_glob[i]->d_surface_tension,
		     MAX_VARIABLE_TYPES + MAX_CONC, MPI_DOUBLE);
      ddd_add_member(n, mp_glob[i]->d_thermal_conductivity,
		     MAX_VARIABLE_TYPES + MAX_CONC, MPI_DOUBLE);
      ddd_add_member(n, mp_glob[i]->d_viscosity,
		     MAX_VARIABLE_TYPES + MAX_CONC, MPI_DOUBLE);
      ddd_add_member(n, mp_glob[i]->d_dilationalViscosityRatio,
		     MAX_VARIABLE_TYPES + MAX_CONC, MPI_DOUBLE);
      ddd_add_member(n, mp_glob[i]->d_volumeFractionGas,
		     MAX_VARIABLE_TYPES + MAX_CONC, MPI_DOUBLE);
      ddd_add_member(n, mp_glob[i]->d_reaction_rate,
		     MAX_VARIABLE_TYPES + MAX_CONC, MPI_DOUBLE);
      ddd_add_member(n, mp_glob[i]->d_solution_temperature,
		     MAX_VARIABLE_TYPES + MAX_CONC, MPI_DOUBLE);
      ddd_add_member(n, mp_glob[i]->d_thermodynamic_potential,
		     MAX_VARIABLE_TYPES + MAX_CONC, MPI_DOUBLE);
      ddd_add_member(n, mp_glob[i]->d_shell_user_par,
		     MAX_VARIABLE_TYPES + MAX_CONC, MPI_DOUBLE);
      ddd_add_member(n, mp_glob[i]->d_acoustic_impedance,
		     MAX_VARIABLE_TYPES + MAX_CONC, MPI_DOUBLE);
      ddd_add_member(n, mp_glob[i]->d_wave_number,
		     MAX_VARIABLE_TYPES + MAX_CONC, MPI_DOUBLE);
      ddd_add_member(n, mp_glob[i]->d_acoustic_absorption,
		     MAX_VARIABLE_TYPES + MAX_CONC, MPI_DOUBLE);
      ddd_add_member(n, mp_glob[i]->d_refractive_index,
		     MAX_VARIABLE_TYPES + MAX_CONC, MPI_DOUBLE);
      ddd_add_member(n, mp_glob[i]->d_light_absorption,
		     MAX_VARIABLE_TYPES + MAX_CONC, MPI_DOUBLE);
      ddd_add_member(n, mp_glob[i]->d_extinction_index,
		     MAX_VARIABLE_TYPES + MAX_CONC, MPI_DOUBLE);
      ddd_add_member(n, mp_glob[i]->d_permittivity,
		     MAX_VARIABLE_TYPES + MAX_CONC, MPI_DOUBLE);

      /*
       * Material properties that are fixed length matrices of doubles.
       * Lengths are: total variable types (regular + concentrations)**2
       */

      ddd_add_member(n, &mp_glob[i]->flory_param[0][0],
                    (MAX_CONC*MAX_CONC), MPI_DOUBLE);
      ddd_add_member(n, &mp_glob[i]->diffusivity_Stefan_Maxwell[0][0],
                    (MAX_CONC*MAX_CONC), MPI_DOUBLE);
      ddd_add_member(n, &mp_glob[i]->u_diffusivity_Stefan_Maxwell[0][0][0],
                    (MAX_CONC*MAX_CONC*MAX_CONC), MPI_DOUBLE);
      ddd_add_member(n, &mp_glob[i]->diffusivity_gen_fick[0][0],
                    (MAX_CONC*MAX_CONC), MPI_DOUBLE);
      ddd_add_member(n, &mp_glob[i]->d_diffusivity_gf[0][0][0],
                    (MAX_CONC*MAX_CONC*MAX_CONC), MPI_DOUBLE);

      /*
       * Ryan's Qtensor model parameters ...
       */
      ddd_add_member(n,&mp_glob[i]->QtensorExtensionPModel, 1, MPI_INT);
      ddd_add_member(n,&mp_glob[i]->QtensorNctModel, 1, MPI_INT);
      ddd_add_member(n,&mp_glob[i]->Qtensor_Extension_P, 1, MPI_DOUBLE);
      ddd_add_member(n,&mp_glob[i]->Qtensor_Nct, 1, MPI_DOUBLE);
      /*
       * Double derivative has lots of entries...
       */

      ddd_add_member(n, &mp_glob[i]->d_d_saturation[0][0],
		     (MAX_VARIABLE_TYPES + MAX_CONC)*
		     (MAX_VARIABLE_TYPES + MAX_CONC),
		     MPI_DOUBLE);
      /*
       * TFMP model parameters
       */
      ddd_add_member(n, &mp_glob[i]->tfmp_diff_model, 1, MPI_INT);
      ddd_add_member(n, &mp_glob[i]->len_tfmp_diff_const, 1, MPI_INT);
      
      ddd_add_member(n, &mp_glob[i]->tfmp_wt_model, 1, MPI_INT);
      ddd_add_member(n, &mp_glob[i]->tfmp_wt_const, 1, MPI_DOUBLE);

      ddd_add_member(n, &mp_glob[i]->tfmp_density_model, 1, MPI_INT);
      ddd_add_member(n, &mp_glob[i]->len_tfmp_density_const, 1, MPI_INT);

      ddd_add_member(n, &mp_glob[i]->tfmp_viscosity_model, 1, MPI_INT);
      ddd_add_member(n, &mp_glob[i]->len_tfmp_viscosity_const, 1, MPI_INT);

      ddd_add_member(n, &mp_glob[i]->tfmp_rel_perm_model, 1, MPI_INT);
      ddd_add_member(n, &mp_glob[i]->len_tfmp_rel_perm_const, 1, MPI_INT);
      
      ddd_add_member(n, &mp_glob[i]->tfmp_mass_lump, 1, MPI_INT);
      ddd_add_member(n, &mp_glob[i]->tfmp_clipping, 1, MPI_INT);
      ddd_add_member(n, &mp_glob[i]->tfmp_clip_strength, 1, MPI_DOUBLE);

      ddd_add_member(n, &mp_glob[i]->tfmp_dissolution_model, 1, MPI_INT);
      ddd_add_member(n, &mp_glob[i]->len_tfmp_dissolution_const, 1, MPI_INT);
      
      ddd_add_member(n, &mp_glob[i]->tfmp_drop_lattice_model, 1, MPI_INT);
      ddd_add_member(n, &mp_glob[i]->len_tfmp_drop_lattice_const, 1, MPI_INT);

      ddd_add_member(n, &mp_glob[i]->shell_tangent_model, 1, MPI_INT);
      ddd_add_member(n, &mp_glob[i]->len_shell_tangent_seed_vec_const, 1, MPI_INT);
      ddd_add_member(n, &mp_glob[i]->shell_moment_tensor_model, 1, MPI_INT);

      ddd_add_member(n, &mp_glob[i]->ehl_gap_model, 1, MPI_INT);
      ddd_add_member(n, &mp_glob[i]->ehl_normal_method, 1, MPI_INT);
      ddd_add_member(n, &mp_glob[i]->ehl_integration_kind, 1, MPI_INT);


      /*
       * Loop over user-defined constants lists of lengths.
       *
       * The actual lists of constants will be transported via dove below.
       */

      ddd_add_member(n, &mp_glob[i]->len_u_Volume_Expansion, 1, MPI_INT);
      ddd_add_member(n, &mp_glob[i]->len_u_current_source, 1, MPI_INT);
      ddd_add_member(n, &mp_glob[i]->len_u_moment_source, 1, MPI_INT);
      ddd_add_member(n, &mp_glob[i]->len_u_density, 1, MPI_INT);   
      ddd_add_member(n, &mp_glob[i]->len_u_electrical_conductivity, 1, MPI_INT);
      ddd_add_member(n, &mp_glob[i]->len_u_permittivity, 1, MPI_INT);
      ddd_add_member(n, &mp_glob[i]->len_u_heat_capacity, 1, MPI_INT);
      ddd_add_member(n, &mp_glob[i]->len_u_heat_source, 1, MPI_INT);
      ddd_add_member(n, &mp_glob[i]->len_u_mass_source, 1, MPI_INT);
      ddd_add_member(n, &mp_glob[i]->len_u_mesh_source, 1, MPI_INT);
      ddd_add_member(n, &mp_glob[i]->len_u_momentum_source, 1, MPI_INT);

      ddd_add_member(n, &mp_glob[i]->len_u_porosity, 1, MPI_INT);
      ddd_add_member(n, &mp_glob[i]->len_u_porous_compressibility, 1, MPI_INT);
      ddd_add_member(n, &mp_glob[i]->len_u_permeability, 1, MPI_INT);
      ddd_add_member(n, &mp_glob[i]->len_u_rel_gas_perm, 1, MPI_INT);
      ddd_add_member(n, &mp_glob[i]->len_u_rel_liq_perm, 1, MPI_INT);
      ddd_add_member(n, &mp_glob[i]->len_u_saturation, 1, MPI_INT);
      ddd_add_member(n, &gn_glob[i]->len_u_tau_y, 1, MPI_INT);
      ddd_add_member(n, &gn_glob[i]->len_u_atexp, 1, MPI_INT);
      ddd_add_member(n, &gn_glob[i]->len_u_mu0, 1, MPI_INT);
      ddd_add_member(n, &gn_glob[i]->len_u_nexp, 1, MPI_INT);
      ddd_add_member(n, &gn_glob[i]->len_u_muinf, 1, MPI_INT);
      ddd_add_member(n, &gn_glob[i]->len_u_aexp, 1, MPI_INT);
      ddd_add_member(n, &gn_glob[i]->len_u_atexp, 1, MPI_INT);
      ddd_add_member(n, &gn_glob[i]->len_u_wlfc2, 1, MPI_INT);
      ddd_add_member(n, &gn_glob[i]->len_u_tau_y, 1, MPI_INT);
      ddd_add_member(n, &gn_glob[i]->len_u_lam, 1, MPI_INT);
      ddd_add_member(n, &gn_glob[i]->len_u_thixo, 1, MPI_INT);
 
      ddd_add_member(n, &mp_glob[i]->len_u_surface_tension, 1, MPI_INT);
      ddd_add_member(n, &mp_glob[i]->len_u_thermal_conductivity, 1, MPI_INT);
      ddd_add_member(n, &mp_glob[i]->len_u_viscosity, 1, MPI_INT);
      ddd_add_member(n, &mp_glob[i]->len_u_dilationalViscosity, 1, MPI_INT);
      ddd_add_member(n, &mp_glob[i]->len_u_FlowingLiquid_viscosity, 1, MPI_INT);
      ddd_add_member(n, &mp_glob[i]->len_u_reaction_rate, 1, MPI_INT);
      ddd_add_member(n, &mp_glob[i]->len_u_solution_temperature, 1, MPI_INT);
      ddd_add_member(n, &mp_glob[i]->len_u_thermodynamic_potential, 1, MPI_INT);
      ddd_add_member(n, &mp_glob[i]->len_u_interfacial_area, 1, MPI_INT);
      ddd_add_member(n, &mp_glob[i]->len_u_shell_user_par, 1, MPI_INT);
      ddd_add_member(n, &mp_glob[i]->len_u_acoustic_impedance, 1, MPI_INT);
      ddd_add_member(n, &mp_glob[i]->len_u_wave_number, 1, MPI_INT);
      ddd_add_member(n, &mp_glob[i]->len_u_acoustic_absorption, 1, MPI_INT);
      ddd_add_member(n, &mp_glob[i]->len_u_refractive_index, 1, MPI_INT);
      ddd_add_member(n, &mp_glob[i]->len_u_light_absorption, 1, MPI_INT);
      ddd_add_member(n, &mp_glob[i]->len_u_extinction_index, 1, MPI_INT);

      ddd_add_member(n, &mp_glob[i]->thermal_conductivity_tableid, 1, MPI_INT);
      ddd_add_member(n, &mp_glob[i]->acoustic_impedance_tableid, 1, MPI_INT);
      ddd_add_member(n, &mp_glob[i]->wave_number_tableid, 1, MPI_INT);
      ddd_add_member(n, &mp_glob[i]->acoustic_absorption_tableid, 1, MPI_INT);
      ddd_add_member(n, &mp_glob[i]->refractive_index_tableid, 1, MPI_INT);
      ddd_add_member(n, &mp_glob[i]->light_absorption_tableid, 1, MPI_INT);
      ddd_add_member(n, &mp_glob[i]->extinction_index_tableid, 1, MPI_INT);
      ddd_add_member(n, &mp_glob[i]->viscosity_tableid, 1, MPI_INT);
      ddd_add_member(n, &mp_glob[i]->dilationalViscosity_tableid, 1, MPI_INT);
      ddd_add_member(n, &mp_glob[i]->heat_capacity_tableid, 1, MPI_INT);
      ddd_add_member(n, &mp_glob[i]->diffusivity_tableid, 1, MPI_INT);
      ddd_add_member(n, &mp_glob[i]->saturation_tableid, 1, MPI_INT);

      /*
       * Material property constants that are vectors over the concentration
       * index.
       */

      ddd_add_member(n, mp_glob[i]->diffusivity, MAX_CONC, MPI_DOUBLE);
      ddd_add_member(n, mp_glob[i]->gam_diffusivity, MAX_CONC, MPI_DOUBLE);
      ddd_add_member(n, mp_glob[i]->mu_diffusivity, MAX_CONC, MPI_DOUBLE);
      ddd_add_member(n, mp_glob[i]->f_diffusivity, MAX_CONC, MPI_DOUBLE);
      ddd_add_member(n, mp_glob[i]->g_diffusivity, MAX_CONC, MPI_DOUBLE);
      ddd_add_member(n, mp_glob[i]->SBM_Lengths, MAX_CONC, MPI_DOUBLE);
      ddd_add_member(n, mp_glob[i]->NSCoeff, MAX_CONC, MPI_DOUBLE);
      ddd_add_member(n, mp_glob[i]->cur_diffusivity, MAX_CONC, MPI_DOUBLE);
      ddd_add_member(n, &mp_glob[i]->q_diffusivity[0][0], MAX_CONC * DIM,
		     MPI_DOUBLE);

      ddd_add_member(n, mp_glob[i]->latent_heat_fusion, MAX_CONC, MPI_DOUBLE);
      ddd_add_member(n, mp_glob[i]->latent_heat_vap, MAX_CONC, MPI_DOUBLE);
      ddd_add_member(n, mp_glob[i]->mass_flux, MAX_CONC, MPI_DOUBLE);
      ddd_add_member(n, mp_glob[i]->mass_transfer_coefficient, MAX_CONC, 
		     MPI_DOUBLE);
      ddd_add_member(n, mp_glob[i]->reference_concn, MAX_CONC, MPI_DOUBLE);
      ddd_add_member(n, mp_glob[i]->species_activity, MAX_CONC, MPI_DOUBLE);
      ddd_add_member(n, mp_glob[i]->species_source, MAX_CONC, MPI_DOUBLE);
      ddd_add_member(n, mp_glob[i]->species_vol_expansion, MAX_CONC, 
		     MPI_DOUBLE);
      ddd_add_member(n, mp_glob[i]->vapor_pressure, MAX_CONC, MPI_DOUBLE);
      ddd_add_member(n, mp_glob[i]->AdvectiveScaling, MAX_CONC, MPI_DOUBLE);
      ddd_add_member(n, mp_glob[i]->molar_volume, MAX_CONC, MPI_DOUBLE);
      ddd_add_member(n, mp_glob[i]->specific_volume, MAX_CONC, MPI_DOUBLE);
      ddd_add_member(n, mp_glob[i]->molecular_weight, MAX_CONC, MPI_DOUBLE);
      ddd_add_member(n, mp_glob[i]->charge_number, MAX_CONC, MPI_DOUBLE);

      ddd_add_member(n, mp_ptr->PhaseID,                   MAX_CONC, MPI_INT);
      ddd_add_member(n, &mp_ptr->Species_Var_Type, 1, MPI_INT);
      ddd_add_member(n, mp_ptr->Volumetric_Dirichlet_Cond, MAX_CONC, MPI_INT);
 
      ddd_add_member(n, mp_glob[i]->DiffusivityModel, MAX_CONC, MPI_INT);
      ddd_add_member(n, mp_glob[i]->LatentHeatFusionModel, MAX_CONC, MPI_INT);
      ddd_add_member(n, mp_glob[i]->LatentHeatVapModel, MAX_CONC, MPI_INT);
      ddd_add_member(n, mp_glob[i]->RefConcnModel,MAX_CONC, MPI_INT);
      ddd_add_member(n, mp_glob[i]->SpecVolExpModel, MAX_CONC, MPI_INT);
      ddd_add_member(n, mp_glob[i]->SpeciesSourceModel, MAX_CONC, MPI_INT);
      ddd_add_member(n, mp_glob[i]->SpeciesTimeIntegration, MAX_CONC, MPI_INT);
      ddd_add_member(n, mp_glob[i]->SpeciesOnlyDiffusion, MAX_CONC, MPI_INT);

      ddd_add_member(n, mp_glob[i]->SpeciesSecondLevelSetDiffusivity, MAX_CONC, MPI_DOUBLE);

      ddd_add_member(n, mp_glob[i]->FreeVolSolvent, MAX_CONC, MPI_INT);
      ddd_add_member(n, mp_glob[i]->VaporPressureModel, MAX_CONC, MPI_INT);
      ddd_add_member(n, mp_glob[i]->AdvectiveScalingModel, MAX_CONC, MPI_INT);
      ddd_add_member(n, mp_glob[i]->ExtrinsicIndependentSpeciesVar, MAX_CONC, MPI_INT);
      ddd_add_member(n, mp_glob[i]->MolarVolumeModel, MAX_CONC, MPI_INT);
      ddd_add_member(n, mp_glob[i]->SpecificVolumeModel, MAX_CONC, MPI_INT);
      ddd_add_member(n, mp_glob[i]->MolecularWeightModel, MAX_CONC, MPI_INT);
      ddd_add_member(n, mp_glob[i]->ChargeNumberModel, MAX_CONC, MPI_INT);

      ddd_add_member(n, mp_glob[i]->GamDiffType,  MAX_CONC, MPI_INT);
      ddd_add_member(n, mp_glob[i]->MuDiffType,   MAX_CONC, MPI_INT);
      ddd_add_member(n, mp_glob[i]->GravDiffType, MAX_CONC, MPI_INT);
      ddd_add_member(n, mp_glob[i]->SBM_Type, MAX_CONC, MPI_INT);
      ddd_add_member(n, mp_glob[i]->NSCoeffType, MAX_CONC, MPI_INT);
      ddd_add_member(n, mp_glob[i]->FickDiffType, MAX_CONC, MPI_INT);
      ddd_add_member(n, mp_glob[i]->CurvDiffType, MAX_CONC, MPI_INT);
      ddd_add_member(n, mp_glob[i]->QTensorDiffType, MAX_CONC, MPI_INT);

      /*
       * Material property constants that are vectors over the porous phases
       * index.
       */

      ddd_add_member(n, mp_glob[i]->AdvectiveScaling, MAX_PMV, MPI_DOUBLE);
      ddd_add_member(n, mp_glob[i]->diffusivity, MAX_PMV, MPI_DOUBLE);
      ddd_add_member(n, mp_glob[i]->latent_heat_vap, MAX_PMV, MPI_DOUBLE);
      ddd_add_member(n, mp_glob[i]->latent_heat_fusion, MAX_PMV, MPI_DOUBLE);
      ddd_add_member(n, mp_glob[i]->vapor_pressure, MAX_PMV, MPI_DOUBLE);
      ddd_add_member(n, mp_glob[i]->species_vol_expansion, MAX_PMV,MPI_DOUBLE);
      ddd_add_member(n, mp_glob[i]->molecular_weight, MAX_PMV, MPI_DOUBLE);

      ddd_add_member(n, &mp_glob[i]->Porous_Mass_Lump, 1, MPI_INT);
      ddd_add_member(n, mp_glob[i]->PorousDiffusivityModel, MAX_PMV, MPI_INT);
      ddd_add_member(n, mp_glob[i]->PorousLatentHeatVapModel,MAX_PMV, MPI_INT);
      ddd_add_member(n, mp_glob[i]->PorousLatentHeatFusionModel,MAX_PMV,MPI_INT);
      ddd_add_member(n, mp_glob[i]->PorousVaporPressureModel,MAX_PMV,MPI_INT);
      ddd_add_member(n, &mp_glob[i]->PorousGasConstantsModel, 1 , MPI_INT); 
      ddd_add_member(n, &mp_glob[i]->PorousSinkConstantsModel, 1 , MPI_INT); 
      ddd_add_member(n, mp_glob[i]->PorVolExpModel,MAX_PMV,MPI_INT);
      ddd_add_member(n, mp_glob[i]->PorousMolecularWeightModel,MAX_PMV,MPI_INT);
      /*
       * Material property user constant lists that are vectors need
       * length variables that are vectors, too. The actual user variables
       * will be sent via the dove.
       */

      /*
       *    vectors of length to accomodate species
       */
      ddd_add_member(n, mp_glob[i]->len_u_diffusivity, MAX_CONC, MPI_INT);
      ddd_add_member(n, mp_glob[i]->len_u_gadiffusivity, MAX_CONC, MPI_INT);
      ddd_add_member(n, mp_glob[i]->len_u_mdiffusivity, MAX_CONC, MPI_INT);
      ddd_add_member(n, mp_glob[i]->len_u_cdiffusivity, MAX_CONC, MPI_INT);
      ddd_add_member(n, mp_glob[i]->len_u_fdiffusivity, MAX_CONC, MPI_INT);
      ddd_add_member(n, mp_glob[i]->len_u_gdiffusivity, MAX_CONC, MPI_INT);
      ddd_add_member(n, mp_glob[i]->len_SBM_Lengths2, MAX_CONC, MPI_INT);
      ddd_add_member(n, mp_glob[i]->len_u_nscoeff, MAX_CONC, MPI_INT);
      ddd_add_member(n, mp_glob[i]->len_u_qdiffusivity, MAX_CONC, MPI_INT);
      ddd_add_member(n, mp_glob[i]->len_u_species_source, MAX_CONC, MPI_INT);
      ddd_add_member(n, mp_glob[i]->len_u_species_vol_expansion, MAX_CONC, 
		     MPI_INT);
      ddd_add_member(n, mp_glob[i]->len_u_vapor_pressure, MAX_CONC, MPI_INT);
      ddd_add_member(n, mp_glob[i]->len_u_reference_concn, MAX_CONC, MPI_INT);

      /*
       *    vectors of length to accomodate porous phases
       */

      ddd_add_member(n, mp_glob[i]->len_u_porous_diffusivity,MAX_PMV, MPI_INT);
      ddd_add_member(n, mp_glob[i]->len_u_porous_vapor_pressure,MAX_PMV,MPI_INT); 
      ddd_add_member(n, &mp_glob[i]->len_u_porous_gas_constants, 1 , MPI_INT); 

      ddd_add_member(n, &mp_glob[i]->len_u_porous_sink_constants, 1 , MPI_INT); 

      ddd_add_member(n, mp_glob[i]->len_u_porous_vol_expansion,MAX_PMV,MPI_INT);


      /* Special material properties that are for the lubrication equation */
      ddd_add_member(n, &mp_glob[i]->len_u_heightU_function_constants, 1 , MPI_INT);  
      ddd_add_member(n, &mp_glob[i]->len_u_heightL_function_constants, 1 , MPI_INT); 
      ddd_add_member(n, &mp_glob[i]->heightL_function_constants_tableid, 1, MPI_INT); 
      ddd_add_member(n, &mp_glob[i]->len_u_veloU_function_constants, 1 , MPI_INT);  
      ddd_add_member(n, &mp_glob[i]->len_u_veloL_function_constants, 1 , MPI_INT);  
      ddd_add_member(n, &mp_glob[i]->len_u_dcaU_function_constants, 1 , MPI_INT);  
      ddd_add_member(n, &mp_glob[i]->len_u_dcaL_function_constants, 1 , MPI_INT);  
      ddd_add_member(n, &mp_glob[i]->len_lubsource, 1 , MPI_INT);  
      ddd_add_member(n, &mp_glob[i]->len_lubmomsource, 1 , MPI_INT);  

      /* Porous shell */ 
      ddd_add_member(n, &mp_glob[i]->len_u_PorousShellClosedPorosity_function_constants, 1 , MPI_INT); 
      ddd_add_member(n, &mp_glob[i]->len_u_PorousShellClosedRadius_function_constants, 1 , MPI_INT); 
      ddd_add_member(n, &mp_glob[i]->len_u_PorousShellClosedHeight_function_constants, 1 , MPI_INT); 
      ddd_add_member(n, &mp_glob[i]->len_u_PorousShellClosedP0_function_constants, 1 , MPI_INT); 
      ddd_add_member(n, &mp_glob[i]->len_u_PorousShellPatm_function_constants, 1 , MPI_INT); 
      ddd_add_member(n, &mp_glob[i]->len_u_PorousShellPref_function_constants, 1 , MPI_INT); 
      ddd_add_member(n, &mp_glob[i]->len_u_PorousShellCrossKappa_function_constants, 1 , MPI_INT); 
      ddd_add_member(n, &mp_glob[i]->len_u_PorousShellInitPorePres_function_constants, 1 , MPI_INT); 
      ddd_add_member(n, &mp_glob[i]->len_u_PorousShellDiffusivity_function_constants, 1 , MPI_INT); 
      ddd_add_member(n, &mp_glob[i]->len_u_PorousShellRT_function_constants, 1 , MPI_INT); 
      ddd_add_member(n, &mp_glob[i]->len_u_PorousShellHenry_function_constants, 1 , MPI_INT); 

      /* Thin film */ 
      ddd_add_member(n, &mp_glob[i]->len_u_FilmEvap_function_constants, 1 , MPI_INT); 
      ddd_add_member(n, &mp_glob[i]->len_u_DisjPress_function_constants, 1 , MPI_INT); 
      ddd_add_member(n, &mp_glob[i]->len_u_DiffCoeff_function_constants, 1 , MPI_INT); 


      /*
       * Material properties that are fixed size arrays governed by
       * the maximum number of species and maximum number of dependent
       * variables.
       */

      ddd_add_member(n, &mp_glob[i]->d_diffusivity[0][0], 
		     (MAX_CONC)*(MAX_VARIABLE_TYPES + MAX_CONC),
		     MPI_DOUBLE);

      ddd_add_member(n, &mp_glob[i]->d_latent_heat_fusion[0][0], 
		     (MAX_CONC)*(MAX_VARIABLE_TYPES + MAX_CONC),
		     MPI_DOUBLE);

      ddd_add_member(n, &mp_glob[i]->d_latent_heat_vap[0][0], 
		     (MAX_CONC)*(MAX_VARIABLE_TYPES + MAX_CONC),
		     MPI_DOUBLE);

      ddd_add_member(n, &mp_glob[i]->d_mass_flux[0][0], 
		     (MAX_CONC)*(MAX_VARIABLE_TYPES + MAX_CONC),
		     MPI_DOUBLE);

      ddd_add_member(n, &mp_glob[i]->d_mass_transfer_coefficient[0][0], 
		     (MAX_CONC)*(MAX_VARIABLE_TYPES + MAX_CONC),
		     MPI_DOUBLE);

      ddd_add_member(n, &mp_glob[i]->d_species_activity[0][0], 
		     (MAX_CONC)*(MAX_VARIABLE_TYPES + MAX_CONC),
		     MPI_DOUBLE);

      ddd_add_member(n, &mp_glob[i]->d_species_vol_expansion[0][0], 
		     (MAX_CONC)*(MAX_VARIABLE_TYPES + MAX_CONC),
		     MPI_DOUBLE);

      ddd_add_member(n, &mp_glob[i]->d_vapor_pressure[0][0], 
		     (MAX_CONC)*(MAX_VARIABLE_TYPES + MAX_CONC),
		     MPI_DOUBLE);

      ddd_add_member(n, &mp_glob[i]->d_molecular_weight[0][0], 
		     (MAX_CONC)*(MAX_VARIABLE_TYPES + MAX_CONC),
		     MPI_DOUBLE);

      ddd_add_member(n, &mp_glob[i]->d_charge_number[0][0], 
		     (MAX_CONC)*(MAX_VARIABLE_TYPES + MAX_CONC),
		     MPI_DOUBLE);

      /*
       * Material properties that are vectors with 1 dimension index.
       */

      ddd_add_member(n, &mp_glob[i]->mesh_source[0], DIM, MPI_DOUBLE);
      ddd_add_member(n, &mp_glob[i]->real_solid_source[0], DIM, MPI_DOUBLE);
      ddd_add_member(n, &mp_glob[i]->momentum_source[0], DIM, MPI_DOUBLE);

      /*
       * Material properties that are arrays with 2 dimension indeces.
       */

      ddd_add_member(n, &mp_glob[i]->perm_tensor[0][0], DIM*DIM, MPI_DOUBLE);
      ddd_add_member(n, &mp_glob[i]->d_perm_tensor[0][0][0], DIM*DIM*(MAX_VARIABLE_TYPES + MAX_CONC), MPI_DOUBLE);

      /*
       * Material properties that are arrays with 1 dimension and 1 vbl index.
       */

      ddd_add_member(n, &mp_glob[i]->d_mesh_source[0][0], 
		     DIM*(MAX_VARIABLE_TYPES + MAX_CONC), MPI_DOUBLE);	      

      ddd_add_member(n, &mp_glob[i]->d_momentum_source[0][0], 
		     DIM*(MAX_VARIABLE_TYPES + MAX_CONC), MPI_DOUBLE);	      

      /*
       * Material properties depending on variable indeces but not the
       * concentration variables !?! Are these just dinosaurs?
       */
      
      ddd_add_member(n, &mp_glob[i]->ReferenceModel[0], MAX_VARIABLE_TYPES,
		     MPI_INT);

      ddd_add_member(n, &mp_glob[i]->reference[0], MAX_VARIABLE_TYPES,
		     MPI_DOUBLE);

      /*
       * Oddball new kid on the block.
       */
      
      ddd_add_member(n, &mp_glob[i]->geometry_parameters[0], MAX_GEOMETRY_PARMS,
		     MPI_DOUBLE);

      /*
       * Material properties for second level set phase
       */
      
      if( mp_glob[i]->mp2nd != NULL )
	{
	  ddd_add_member(n, &mp_glob[i]->mp2nd->ViscosityModel, 1, MPI_INT);
	  ddd_add_member(n, &mp_glob[i]->mp2nd->viscosity, 1, MPI_DOUBLE);
	  ddd_add_member(n, &mp_glob[i]->mp2nd->viscositymask[0], 2, MPI_INT);

          ddd_add_member(n, &mp_glob[i]->mp2nd->FlowingLiquidViscosityModel, 1, MPI_INT);
          ddd_add_member(n, &mp_glob[i]->mp2nd->FlowingLiquid_viscosity, 1, MPI_DOUBLE);
          ddd_add_member(n, &mp_glob[i]->mp2nd->FlowingLiquid_viscositymask[0], 2, MPI_INT);

	  ddd_add_member(n, &mp_glob[i]->mp2nd->DensityModel, 1, MPI_INT);
	  ddd_add_member(n, &mp_glob[i]->mp2nd->density, 1, MPI_DOUBLE);
	  ddd_add_member(n, &mp_glob[i]->mp2nd->densitymask[0], 2, MPI_INT);

	  ddd_add_member(n, &mp_glob[i]->mp2nd->HeatCapacityModel, 1, MPI_INT);
	  ddd_add_member(n, &mp_glob[i]->mp2nd->heatcapacity, 1, MPI_DOUBLE);
	  ddd_add_member(n, &mp_glob[i]->mp2nd->heatcapacitymask[0], 2, MPI_INT);

	  ddd_add_member(n, &mp_glob[i]->mp2nd->HeatSourceModel, 1, MPI_INT);
	  ddd_add_member(n, &mp_glob[i]->mp2nd->heatsource, 1, MPI_DOUBLE);
	  ddd_add_member(n, &mp_glob[i]->mp2nd->heatsourcemask[0], 2, MPI_INT);

	  ddd_add_member(n, &mp_glob[i]->mp2nd->ThermalConductivityModel, 1, MPI_INT);
	  ddd_add_member(n, &mp_glob[i]->mp2nd->thermalconductivity, 1, MPI_DOUBLE);
	  ddd_add_member(n, &mp_glob[i]->mp2nd->thermalconductivitymask[0], 2, MPI_INT);

	  ddd_add_member(n, &mp_glob[i]->mp2nd->MomentumSourceModel, 1, MPI_INT);
	  ddd_add_member(n, &mp_glob[i]->mp2nd->momentumsource, 1, MPI_DOUBLE);
	  ddd_add_member(n, &mp_glob[i]->mp2nd->momentumsourcemask[0], 2, MPI_INT);

	  ddd_add_member(n, &mp_glob[i]->mp2nd->wavenumberModel, 1, MPI_INT);
	  ddd_add_member(n, &mp_glob[i]->mp2nd->wavenumber, 1, MPI_DOUBLE);
	  ddd_add_member(n, &mp_glob[i]->mp2nd->wavenumbermask[0], 2, MPI_INT);

	  ddd_add_member(n, &mp_glob[i]->mp2nd->AcousticImpedanceModel, 1, MPI_INT);
	  ddd_add_member(n, &mp_glob[i]->mp2nd->acousticimpedance, 1, MPI_DOUBLE);
	  ddd_add_member(n, &mp_glob[i]->mp2nd->acousticimpedancemask[0], 2, MPI_INT);

	  ddd_add_member(n, &mp_glob[i]->mp2nd->AcousticAbsorptionModel, 1, MPI_INT);
	  ddd_add_member(n, &mp_glob[i]->mp2nd->acousticabsorption, 1, MPI_DOUBLE);
	  ddd_add_member(n, &mp_glob[i]->mp2nd->acousticabsorptionmask[0], 2, MPI_INT);

	  ddd_add_member(n, &mp_glob[i]->mp2nd->RefractiveIndexModel, 1, MPI_INT);
	  ddd_add_member(n, &mp_glob[i]->mp2nd->refractiveindex, 1, MPI_DOUBLE);
	  ddd_add_member(n, &mp_glob[i]->mp2nd->refractiveindexmask[0], 2, MPI_INT);

	  ddd_add_member(n, &mp_glob[i]->mp2nd->LightAbsorptionModel, 1, MPI_INT);
	  ddd_add_member(n, &mp_glob[i]->mp2nd->lightabsorption, 1, MPI_DOUBLE);
	  ddd_add_member(n, &mp_glob[i]->mp2nd->lightabsorptionmask[0], 2, MPI_INT);

	  ddd_add_member(n, &mp_glob[i]->mp2nd->ExtinctionIndexModel, 1, MPI_INT);
	  ddd_add_member(n, &mp_glob[i]->mp2nd->extinctionindex, 1, MPI_DOUBLE);
	  ddd_add_member(n, &mp_glob[i]->mp2nd->extinctionindexmask[0], 2, MPI_INT);
	  int w;
	  for (w = 0; w < MAX_CONC; w++) {
	    ddd_add_member(n, &mp_glob[i]->mp2nd->SpeciesSourceModel[w], 1, MPI_INT);
	    ddd_add_member(n, &mp_glob[i]->mp2nd->speciessource[w], 1, MPI_DOUBLE);
	    ddd_add_member(n, &mp_glob[i]->mp2nd->speciessourcemask[0][w], 1, MPI_INT);
	    ddd_add_member(n, &mp_glob[i]->mp2nd->speciessourcemask[1][w], 1, MPI_INT);
	    ddd_add_member(n, &mp_glob[i]->mp2nd->use_species_source_width[w], 1, MPI_INT);
	    ddd_add_member(n, &mp_glob[i]->mp2nd->species_source_width[w], 1, MPI_DOUBLE);
	  }
	}

      /*
       * Constitutive Relations are given for each material, too.
       */

      ddd_add_member(n, &cr_glob[i]->HeatFluxModel, 1, MPI_INT);
      ddd_add_member(n, &cr_glob[i]->MeshFluxModel, 1, MPI_INT);
      ddd_add_member(n, &cr_glob[i]->RealSolidFluxModel, 1, MPI_INT);
      ddd_add_member(n, &cr_glob[i]->MeshMotion, 1, MPI_INT);
      ddd_add_member(n, &cr_glob[i]->MassFluxModel, 1, MPI_INT);
      ddd_add_member(n, &cr_glob[i]->MomentumFluxModel, 1, MPI_INT);
      ddd_add_member(n, &cr_glob[i]->PorousFluxModel, 1, MPI_INT);

      /*
       * ViscoElastic models potentially apply to each material.
       */

      ddd_add_member(n, &vn_glob[i]->ConstitutiveEquation, 1, MPI_INT);
      ddd_add_member(n, &vn_glob[i]->wt_func, 1, MPI_DOUBLE);
      ddd_add_member(n, &vn_glob[i]->wt_funcModel, 1, MPI_INT);
      ddd_add_member(n, &vn_glob[i]->eps, 1, MPI_DOUBLE);
      ddd_add_member(n, &vn_glob[i]->evssModel, 1, MPI_INT);
      ddd_add_member(n, &vn_glob[i]->modes, 1, MPI_INT);
      ddd_add_member(n, &vn_glob[i]->dg_J_model, 1, MPI_INT);

      /*
       * Dadblastit!!! If you add a shiny new variable argument list
       * take care to teleport it properly over to the other processors.
       *
       * Since this is now a user variable number of parameters, a length
       * variable must be declared and transported first, then, later,
       * the double vector "dg_J_model_wt" will be transported. At this
       * point, however, we have no way of knowing how much space will
       * be need for it except on processor 0 that went through mm_input.c
       */

      ddd_add_member(n, &vn_glob[i]->len_dg_J_model_wt, 1, MPI_INT);

      for ( mode=0; mode<MAX_MODES; mode++)
	{
	  ddd_add_member(n, &ve_glob[i][mode]->gn->ConstitutiveEquation, 1, MPI_INT);
	  ddd_add_member(n, &ve_glob[i][mode]->gn->mu0, 1, MPI_DOUBLE);
	  ddd_add_member(n, &ve_glob[i][mode]->gn->mu0Model, 1, MPI_INT);
	  ddd_add_member(n, &ve_glob[i][mode]->gn->pos_ls_mup, 1, MPI_DOUBLE);
	  ddd_add_member(n, &ve_glob[i][mode]->gn->nexp, 1, MPI_DOUBLE);
	  ddd_add_member(n, &ve_glob[i][mode]->gn->nexpModel, 1, MPI_INT);
	  ddd_add_member(n, &ve_glob[i][mode]->gn->muinf, 1, MPI_DOUBLE);
	  ddd_add_member(n, &ve_glob[i][mode]->gn->muinfModel, 1, MPI_INT);
	  ddd_add_member(n, &ve_glob[i][mode]->gn->wlfc2, 1, MPI_DOUBLE);
	  ddd_add_member(n, &ve_glob[i][mode]->gn->wlfc2Model, 1, MPI_INT);
	  ddd_add_member(n, &ve_glob[i][mode]->gn->lam, 1, MPI_DOUBLE);
	  ddd_add_member(n, &ve_glob[i][mode]->gn->lamModel, 1, MPI_INT);
	  ddd_add_member(n, &ve_glob[i][mode]->gn->aexp, 1, MPI_DOUBLE);
	  ddd_add_member(n, &ve_glob[i][mode]->gn->aexpModel, 1, MPI_INT);
	  ddd_add_member(n, &ve_glob[i][mode]->gn->atexp, 1, MPI_DOUBLE);
	  ddd_add_member(n, &ve_glob[i][mode]->gn->atexpModel, 1, MPI_INT);
	  ddd_add_member(n, &ve_glob[i][mode]->gn->tau_y, 1, MPI_DOUBLE);
	  ddd_add_member(n, &ve_glob[i][mode]->gn->tau_yModel, 1, MPI_INT);
	  ddd_add_member(n, &ve_glob[i][mode]->gn->fexp, 1, MPI_DOUBLE);
	  ddd_add_member(n, &ve_glob[i][mode]->gn->fexpModel, 1, MPI_INT);
	  ddd_add_member(n, &ve_glob[i][mode]->gn->thixo_factor, 1, MPI_DOUBLE);
	  ddd_add_member(n, &ve_glob[i][mode]->gn->thixoModel, 1, MPI_INT);
	  ddd_add_member(n, &ve_glob[i][mode]->gn->maxpack, 1, MPI_DOUBLE);
	  ddd_add_member(n, &ve_glob[i][mode]->gn->maxpackModel, 1, MPI_INT);
	  ddd_add_member(n, &ve_glob[i][mode]->gn->sus_species_no, 1, MPI_INT);
	  ddd_add_member(n, &ve_glob[i][mode]->gn->gelpoint, 1, MPI_DOUBLE);
	  ddd_add_member(n, &ve_glob[i][mode]->gn->gelpointModel, 1, MPI_INT);
	  ddd_add_member(n, &ve_glob[i][mode]->gn->cureaexp, 1, MPI_DOUBLE);
	  ddd_add_member(n, &ve_glob[i][mode]->gn->cureaexpModel, 1, MPI_INT);
	  ddd_add_member(n, &ve_glob[i][mode]->gn->curebexp, 1, MPI_DOUBLE);
	  ddd_add_member(n, &ve_glob[i][mode]->gn->curebexpModel, 1, MPI_INT);
	  ddd_add_member(n, &ve_glob[i][mode]->gn->tgel0, 1, MPI_DOUBLE);
	  ddd_add_member(n, &ve_glob[i][mode]->gn->tgel0Model, 1, MPI_INT);
	  ddd_add_member(n, &ve_glob[i][mode]->gn->cure_species_no, 1, MPI_INT);
	  ddd_add_member(n, &ve_glob[i][mode]->gn->k1, 1, MPI_DOUBLE);
	  ddd_add_member(n, &ve_glob[i][mode]->gn->k2, 1, MPI_DOUBLE);
	  ddd_add_member(n, &ve_glob[i][mode]->gn->n0, 1, MPI_DOUBLE);
	  ddd_add_member(n, &ve_glob[i][mode]->gn->pexp, 1, MPI_DOUBLE);
	  ddd_add_member(n, &ve_glob[i][mode]->gn->qexp, 1, MPI_DOUBLE);
	  ddd_add_member(n, &ve_glob[i][mode]->gn->diff, 1, MPI_DOUBLE);
	  ddd_add_member(n, &ve_glob[i][mode]->gn->DilVisc0, 1, MPI_DOUBLE);
	  ddd_add_member(n, &ve_glob[i][mode]->gn->DilViscModel, 1, MPI_INT);

	  ddd_add_member(n, &ve_glob[i][mode]->time_const, 1, MPI_DOUBLE);
	  ddd_add_member(n, &ve_glob[i][mode]->time_constModel, 1, MPI_INT);
	  ddd_add_member(n, &ve_glob[i][mode]->alpha, 1, MPI_DOUBLE);
	  ddd_add_member(n, &ve_glob[i][mode]->alphaModel, 1, MPI_INT);
	  ddd_add_member(n, &ve_glob[i][mode]->xi, 1, MPI_DOUBLE);
	  ddd_add_member(n, &ve_glob[i][mode]->xiModel, 1, MPI_INT);
	  ddd_add_member(n, &ve_glob[i][mode]->eps, 1, MPI_DOUBLE);
	  ddd_add_member(n, &ve_glob[i][mode]->epsModel, 1, MPI_INT);

	  ddd_add_member(n, &ve_glob[i][mode]->pos_ls.time_const, 1, MPI_DOUBLE);
	  ddd_add_member(n, &ve_glob[i][mode]->pos_ls.alpha, 1, MPI_DOUBLE);
	  ddd_add_member(n, &ve_glob[i][mode]->pos_ls.xi, 1, MPI_DOUBLE);
	  ddd_add_member(n, &ve_glob[i][mode]->pos_ls.eps, 1, MPI_DOUBLE);
	  
	}
  
      /*
       * Generalized Newtonian structures are evidently separate entities from 
       * those allocated within the context of ve_glob->
       * and might need to be transported, too.
       */

      ddd_add_member(n, &gn_glob[i]->ConstitutiveEquation, 1, MPI_INT);
      ddd_add_member(n, &gn_glob[i]->mu0, 1, MPI_DOUBLE);
      ddd_add_member(n, &gn_glob[i]->mu0Model, 1, MPI_INT);
      ddd_add_member(n, &gn_glob[i]->nexp, 1, MPI_DOUBLE);
      ddd_add_member(n, &gn_glob[i]->nexpModel, 1, MPI_INT);
      ddd_add_member(n, &gn_glob[i]->muinf, 1, MPI_DOUBLE);
      ddd_add_member(n, &gn_glob[i]->muinfModel, 1, MPI_INT);
      ddd_add_member(n, &gn_glob[i]->lam, 1, MPI_DOUBLE);
      ddd_add_member(n, &gn_glob[i]->lamModel, 1, MPI_INT);
      ddd_add_member(n, &gn_glob[i]->aexp, 1, MPI_DOUBLE);
      ddd_add_member(n, &gn_glob[i]->aexpModel, 1, MPI_INT);
      ddd_add_member(n, &gn_glob[i]->atexp, 1, MPI_DOUBLE);
      ddd_add_member(n, &gn_glob[i]->atexpModel, 1, MPI_INT);
      ddd_add_member(n, &gn_glob[i]->wlfc2, 1, MPI_DOUBLE);
      ddd_add_member(n, &gn_glob[i]->wlfc2Model, 1, MPI_INT);
      ddd_add_member(n, &gn_glob[i]->tau_y, 1, MPI_DOUBLE);
      ddd_add_member(n, &gn_glob[i]->tau_yModel, 1, MPI_INT);
      ddd_add_member(n, &gn_glob[i]->fexp, 1, MPI_DOUBLE);
      ddd_add_member(n, &gn_glob[i]->fexpModel, 1, MPI_INT);
      ddd_add_member(n, &gn_glob[i]->maxpack, 1, MPI_DOUBLE);
      ddd_add_member(n, &gn_glob[i]->maxpackModel, 1, MPI_INT);
      ddd_add_member(n, &gn_glob[i]->sus_species_no, 1, MPI_INT);
      ddd_add_member(n, &gn_glob[i]->gelpoint, 1, MPI_DOUBLE);
      ddd_add_member(n, &gn_glob[i]->gelpointModel, 1, MPI_INT);
      ddd_add_member(n, &gn_glob[i]->cureaexp, 1, MPI_DOUBLE);
      ddd_add_member(n, &gn_glob[i]->cureaexpModel, 1, MPI_INT);
      ddd_add_member(n, &gn_glob[i]->curebexp, 1, MPI_DOUBLE);
      ddd_add_member(n, &gn_glob[i]->curebexpModel, 1, MPI_INT);
      ddd_add_member(n, &gn_glob[i]->tgel0, 1, MPI_DOUBLE);
      ddd_add_member(n, &gn_glob[i]->tgel0Model, 1, MPI_INT);
      ddd_add_member(n, &gn_glob[i]->cure_species_no, 1, MPI_INT);
      ddd_add_member(n, &gn_glob[i]->k1, 1, MPI_DOUBLE);
      ddd_add_member(n, &gn_glob[i]->k2, 1, MPI_DOUBLE);
      ddd_add_member(n, &gn_glob[i]->n0, 1, MPI_DOUBLE);
      ddd_add_member(n, &gn_glob[i]->pexp, 1, MPI_DOUBLE);
      ddd_add_member(n, &gn_glob[i]->qexp, 1, MPI_DOUBLE);
      ddd_add_member(n, &gn_glob[i]->diff, 1, MPI_DOUBLE);
      ddd_add_member(n, &gn_glob[i]->DilVisc0, 1, MPI_DOUBLE);
      ddd_add_member(n, &gn_glob[i]->DilViscModel, 1, MPI_INT);
      ddd_add_member(n, &gn_glob[i]->thixo_factor, 1, MPI_DOUBLE);
      ddd_add_member(n, &gn_glob[i]->thixoModel, 1, MPI_INT);


      /*
       * Finally, the elastic constitutive models for solids and pseudosolids
       * are stored in this structure...
       */

      ddd_add_member(n, &elc_glob[i]->ConstitutiveEquation, 1, MPI_INT);
      ddd_add_member(n, &elc_glob[i]->lame_mu, 1, MPI_DOUBLE);
      ddd_add_member(n, &elc_glob[i]->lame_mu_model, 1, MPI_INT);

      ddd_add_member(n, &elc_glob[i]->len_u_mu, 1, MPI_INT);

      ddd_add_member(n, elc_glob[i]->d_lame_mu, MAX_VARIABLE_TYPES + MAX_CONC, 
		     MPI_DOUBLE);
      ddd_add_member(n, &elc_glob[i]->lame_mu_tableid, 1, MPI_INT);


      ddd_add_member(n, &elc_glob[i]->lame_lambda, 1, MPI_DOUBLE);
      ddd_add_member(n, &elc_glob[i]->lame_lambda_model, 1, MPI_INT);

      ddd_add_member(n, &elc_glob[i]->len_u_lambda, 1, MPI_INT);

      ddd_add_member(n, elc_glob[i]->d_lame_lambda, 
		     MAX_VARIABLE_TYPES + MAX_CONC, MPI_DOUBLE);

      ddd_add_member(n, &elc_glob[i]->lame_TempShift, 1, MPI_DOUBLE);
      ddd_add_member(n, &elc_glob[i]->lameTempShiftModel, 1, MPI_INT);

      ddd_add_member(n, &elc_glob[i]->len_u_lame_TempShift, 1, MPI_INT);

      ddd_add_member(n, elc_glob[i]->d_lame_TempShift,
		     MAX_VARIABLE_TYPES + MAX_CONC, MPI_DOUBLE);

      ddd_add_member(n, &elc_glob[i]->lame_TempShift_tableid, 1, MPI_INT);

      ddd_add_member(n, &elc_glob[i]->bend_stiffness, 1, MPI_DOUBLE);
      ddd_add_member(n, &elc_glob[i]->bend_stiffness_model, 1, MPI_INT);

      ddd_add_member(n, &elc_glob[i]->len_u_bend_stiffness, 1, MPI_INT);

      ddd_add_member(n, elc_glob[i]->d_bend_stiffness,
		     MAX_VARIABLE_TYPES + MAX_CONC, MPI_DOUBLE);

      ddd_add_member(n, &elc_glob[i]->exten_stiffness, 1, MPI_DOUBLE);
      ddd_add_member(n, &elc_glob[i]->exten_stiffness_model, 1, MPI_INT);
      ddd_add_member(n, &elc_glob[i]->len_u_exten_stiffness, 1, MPI_INT);
      ddd_add_member(n, elc_glob[i]->d_exten_stiffness,
                     MAX_VARIABLE_TYPES + MAX_CONC, MPI_DOUBLE);

      ddd_add_member(n, &elc_glob[i]->poisson, 1, MPI_DOUBLE);
      ddd_add_member(n, &elc_glob[i]->poisson_model, 1, MPI_INT);
      ddd_add_member(n, &elc_glob[i]->len_u_poisson, 1, MPI_INT);
      ddd_add_member(n, elc_glob[i]->d_poisson,
                     MAX_VARIABLE_TYPES + MAX_CONC, MPI_DOUBLE);

      ddd_add_member(n, &elc_glob[i]->Strss_fr_sol_vol_frac, 1, MPI_DOUBLE);

      ddd_add_member(n, elc_glob[i]->v_mesh_sfs, DIM, MPI_DOUBLE);
      ddd_add_member(n, &elc_glob[i]->v_mesh_sfs_model, 1, MPI_INT);

      ddd_add_member(n, &elc_glob[i]->len_u_v_mesh_sfs, 1, MPI_INT);

      ddd_add_member(n, &elc_glob[i]->thermal_expansion, 1, MPI_DOUBLE);
      ddd_add_member(n, &elc_glob[i]->thermal_expansion_model, 1, MPI_INT);
      ddd_add_member(n, &elc_glob[i]->len_u_thermal_expansion, 1, MPI_INT);

      ddd_add_member(n, &elc_glob[i]->solid_reference_temp, 1, MPI_DOUBLE);
      ddd_add_member(n, &elc_glob[i]->solid_reference_temp_model, 1, MPI_INT);

      /* Looks like new stuff to move to other procs... */
      ddd_add_member(n, &elc_rs_glob[i]->ConstitutiveEquation, 1, MPI_INT);
      ddd_add_member(n, &elc_rs_glob[i]->lame_mu, 1, MPI_DOUBLE);
      ddd_add_member(n, &elc_rs_glob[i]->lame_mu_model, 1, MPI_INT);

      ddd_add_member(n, &elc_rs_glob[i]->len_u_mu, 1, MPI_INT);

      ddd_add_member(n, elc_rs_glob[i]->d_lame_mu, 
		     MAX_VARIABLE_TYPES + MAX_CONC, MPI_DOUBLE);
      ddd_add_member(n, &elc_rs_glob[i]->lame_mu_tableid, 1, MPI_INT);

      ddd_add_member(n, &elc_rs_glob[i]->lame_lambda, 1, MPI_DOUBLE);
      ddd_add_member(n, &elc_rs_glob[i]->lame_lambda_model, 1, MPI_INT);

      ddd_add_member(n, &elc_rs_glob[i]->len_u_lambda, 1, MPI_INT);

      ddd_add_member(n, elc_rs_glob[i]->d_lame_lambda, 
		     MAX_VARIABLE_TYPES + MAX_CONC, MPI_DOUBLE);

      ddd_add_member(n, &elc_rs_glob[i]->lame_TempShift, 1, MPI_DOUBLE);
      ddd_add_member(n, &elc_rs_glob[i]->lameTempShiftModel, 1, MPI_INT);

      ddd_add_member(n, &elc_rs_glob[i]->len_u_lame_TempShift, 1, MPI_INT);

      ddd_add_member(n, elc_rs_glob[i]->d_lame_TempShift,
		     MAX_VARIABLE_TYPES + MAX_CONC, MPI_DOUBLE);
      ddd_add_member(n, &elc_rs_glob[i]->lame_TempShift_tableid, 1, MPI_INT);

      ddd_add_member(n, &elc_rs_glob[i]->poisson, 1, MPI_DOUBLE);
      ddd_add_member(n, &elc_rs_glob[i]->Strss_fr_sol_vol_frac, 1, MPI_DOUBLE);

      ddd_add_member(n, elc_rs_glob[i]->v_mesh_sfs, DIM, MPI_DOUBLE);
      ddd_add_member(n, &elc_rs_glob[i]->v_mesh_sfs_model, 1, MPI_INT);

      ddd_add_member(n, &elc_rs_glob[i]->len_u_v_mesh_sfs, 1, MPI_INT);

      ddd_add_member(n, &elc_rs_glob[i]->thermal_expansion, 1, MPI_DOUBLE);
      ddd_add_member(n, &elc_rs_glob[i]->thermal_expansion_model, 1, MPI_INT);
      ddd_add_member(n, &elc_rs_glob[i]->len_u_thermal_expansion, 1, MPI_INT);

      ddd_add_member(n, &elc_rs_glob[i]->solid_reference_temp, 1, MPI_DOUBLE);
      ddd_add_member(n, &elc_rs_glob[i]->solid_reference_temp_model, 1, MPI_INT);

      /* No, really, this is it after we add the elasto-viscoplasticity struct */
      ddd_add_member(n, &evpl_glob[i]->ConstitutiveEquation, 1, MPI_INT);
      ddd_add_member(n, &evpl_glob[i]->update_flag, 1, MPI_INT);
      ddd_add_member(n, &evpl_glob[i]->plastic_mu, 1, MPI_DOUBLE);
      ddd_add_member(n, &evpl_glob[i]->plastic_mu_model, 1, MPI_INT);
      ddd_add_member(n, &evpl_glob[i]->len_u_plastic_mu, 1, MPI_INT);
      ddd_add_member(n,  evpl_glob[i]->d_plastic_mu, MAX_VARIABLE_TYPES + MAX_CONC, MPI_DOUBLE);

      ddd_add_member(n, &evpl_glob[i]->yield, 1, MPI_DOUBLE);
      ddd_add_member(n, &evpl_glob[i]->yield_model, 1, MPI_INT);
      ddd_add_member(n, &evpl_glob[i]->len_u_yield, 1, MPI_INT);
      ddd_add_member(n,  evpl_glob[i]->d_yield, MAX_VARIABLE_TYPES + MAX_CONC, MPI_DOUBLE);

      /*Phil, Sam, I need help adding the global tensor beasts, since they
       *dynamically allocated */

      /*      ddd_add_member(n, Element_Blocks[i].ElemStorage[ielem].sat_curve_type, .... HOw do this beast? */
    }

  /*
   * Post processing specifications, except for len_u_post_proc that was
   * transported on the first flight so that variably lengthed u_post_proc[]
   * could be moved with the main body.
   */
#ifdef DEBUG
  printf("P_%d building Noahs_Ark [O] element %d\n",
	  ProcID, n->num_members);
#endif

  ddd_add_member(n, &STREAM, 1, MPI_INT);
  ddd_add_member(n, &STREAM_NORMAL_STRESS, 1, MPI_INT);
  ddd_add_member(n, &STREAM_SHEAR_STRESS, 1, MPI_INT);
  ddd_add_member(n, &STREAM_TENSION, 1, MPI_INT);
  ddd_add_member(n, &MEAN_SHEAR, 1, MPI_INT);
  ddd_add_member(n, &PRESSURE_CONT, 1, MPI_INT);
  ddd_add_member(n, &SH_DIV_S_V_CONT, 1, MPI_INT);
  ddd_add_member(n, &SH_CURV_CONT, 1, MPI_INT);
  ddd_add_member(n, &FILL_CONT, 1, MPI_INT);
  ddd_add_member(n, &STRESS_CONT, 1, MPI_INT);
  ddd_add_member(n, &FIRST_INVAR_STRAIN, 1, MPI_INT);
  ddd_add_member(n, &SEC_INVAR_STRAIN, 1, MPI_INT);
  ddd_add_member(n, &THIRD_INVAR_STRAIN, 1, MPI_INT);

  ddd_add_member(n, &CAPILLARY_PRESSURE, 1, MPI_INT);
  ddd_add_member(n, &CONC_CONT, 1, MPI_INT);
  ddd_add_member(n, &CONDUCTION_VECTORS, 1, MPI_INT);
  ddd_add_member(n, &CURL_V, 1, MPI_INT);
  ddd_add_member(n, &DARCY_VELOCITY_GAS, 1, MPI_INT);
  ddd_add_member(n, &DARCY_VELOCITY_LIQ, 1, MPI_INT);
  ddd_add_member(n, &DIELECTROPHORETIC_FIELD, 1, MPI_INT);
  ddd_add_member(n, &DIELECTROPHORETIC_FIELD_NORM, 1, MPI_INT);
  ddd_add_member(n, &ENORMSQ_FIELD, 1, MPI_INT);
  ddd_add_member(n, &ENORMSQ_FIELD_NORM, 1, MPI_INT);
  ddd_add_member(n, &DIFFUSION_VECTORS, 1, MPI_INT);
  ddd_add_member(n, &DIFFUSION_VECTORS_POR_LIQ_GPHASE, 1, MPI_INT);
  ddd_add_member(n, &DIFFUSION_VECTORS_POR_AIR_GPHASE, 1, MPI_INT);
  ddd_add_member(n, &DIV_PVELOCITY, 1, MPI_INT);
  ddd_add_member(n, &DIV_VELOCITY, 1, MPI_INT);
  ddd_add_member(n, &DIV_TOTAL, 1, MPI_INT);
  ddd_add_member(n, &PP_Viscosity, 1, MPI_INT);
  ddd_add_member(n, &PP_FlowingLiquid_Viscosity, 1, MPI_INT);
  ddd_add_member(n, &PP_VolumeFractionGas, 1, MPI_INT);
  ddd_add_member(n, &DENSITY, 1, MPI_INT);
  ddd_add_member(n, &POLYMER_VISCOSITY, 1, MPI_INT);
  ddd_add_member(n, &POLYMER_TIME_CONST, 1, MPI_INT);
  ddd_add_member(n, &MOBILITY_PARAMETER, 1, MPI_INT);
  ddd_add_member(n, &PTT_XI, 1, MPI_INT);
  ddd_add_member(n, &PTT_EPSILON, 1, MPI_INT);
  ddd_add_member(n, &NS_RESIDUALS, 1, MPI_INT);
  ddd_add_member(n, &MM_RESIDUALS, 1, MPI_INT);
  ddd_add_member(n, &FLUXLINES, 1, MPI_INT);
  ddd_add_member(n, &ENERGY_FLUXLINES, 1, MPI_INT);
  ddd_add_member(n, &TIME_DERIVATIVES, 1, MPI_INT);
  ddd_add_member(n, &STRESS_TENSOR, 1, MPI_INT);
  ddd_add_member(n, &REAL_STRESS_TENSOR, 1, MPI_INT);
  ddd_add_member(n, &STRAIN_TENSOR, 1, MPI_INT);
  ddd_add_member(n, &EVP_DEF_GRAD_TENSOR, 1, MPI_INT);
  ddd_add_member(n, &LAGRANGE_CONVECTION, 1, MPI_INT);
  ddd_add_member(n, &POROUS_RHO_GAS_SOLVENTS, 1, MPI_INT);
  ddd_add_member(n, &POROUS_RHO_LPHASE, 1, MPI_INT);
  ddd_add_member(n, &POROUS_RHO_TOTAL_SOLVENTS, 1, MPI_INT);
  ddd_add_member(n, &POROUS_SATURATION, 1, MPI_INT);
  ddd_add_member(n, &REL_LIQ_PERM, 1, MPI_INT);
  ddd_add_member(n, &ERROR_ZZ_VEL, 1, MPI_INT);
  ddd_add_member(n, &ERROR_ZZ_VEL_ELSIZE, 1, MPI_INT);
  ddd_add_member(n, &ERROR_ZZ_Q, 1, MPI_INT);
  ddd_add_member(n, &ERROR_ZZ_Q_ELSIZE, 1, MPI_INT);
  ddd_add_member(n, &ERROR_ZZ_P, 1, MPI_INT);
  ddd_add_member(n, &ERROR_ZZ_P_ELSIZE, 1, MPI_INT);
  ddd_add_member(n, &USER_POST, 1, MPI_INT);
  ddd_add_member(n, &ACOUSTIC_PRESSURE, 1, MPI_INT);
  ddd_add_member(n, &ACOUSTIC_PHASE_ANGLE, 1, MPI_INT);
  ddd_add_member(n, &ACOUSTIC_ENERGY_DENSITY, 1, MPI_INT);
  ddd_add_member(n, &LIGHT_INTENSITY, 1, MPI_INT);
  ddd_add_member(n, &ELECTRIC_FIELD, 1, MPI_INT);
  ddd_add_member(n, &ELECTRIC_FIELD_MAG, 1, MPI_INT);
  ddd_add_member(n, &PRINCIPAL_STRESS, 1, MPI_INT);
  ddd_add_member(n, &PRINCIPAL_REAL_STRESS, 1, MPI_INT);
  ddd_add_member(n, &LUB_HEIGHT, 1, MPI_INT);
  ddd_add_member(n, &LUB_HEIGHT_2, 1, MPI_INT);
  ddd_add_member(n, &LUB_VELO_UPPER, 1, MPI_INT);
  ddd_add_member(n, &LUB_VELO_LOWER, 1, MPI_INT);
  ddd_add_member(n, &LUB_VELO_FIELD, 1, MPI_INT);
  ddd_add_member(n, &LUB_VELO_FIELD_2, 1, MPI_INT);
  ddd_add_member(n, &DISJ_PRESS, 1, MPI_INT);
  ddd_add_member(n, &SH_SAT_OPEN, 1, MPI_INT);
  ddd_add_member(n, &SH_SAT_OPEN_2, 1, MPI_INT);
  ddd_add_member(n, &SH_STRESS_TENSOR, 1, MPI_INT);
  ddd_add_member(n, &SH_TANG, 1, MPI_INT);
  ddd_add_member(n, &PP_LAME_MU, 1, MPI_INT);
  ddd_add_member(n, &PP_LAME_LAMBDA, 1, MPI_INT);
  ddd_add_member(n, &VON_MISES_STRAIN, 1, MPI_INT);
  ddd_add_member(n, &VON_MISES_STRESS, 1, MPI_INT);
  ddd_add_member(n, &UNTRACKED_SPEC, 1, MPI_INT);
  ddd_add_member(n, &LOG_CONF_MAP, 1, MPI_INT);
  ddd_add_member(n, &VELO_SPEED, 1, MPI_INT);
  ddd_add_member(n, &GIES_CRIT, 1, MPI_INT);
  ddd_add_member(n, &J_FLUX, 1, MPI_INT);
  ddd_add_member(n, &EIG, 1, MPI_INT);
  ddd_add_member(n, &HEAVISIDE, 1, MPI_INT);
  ddd_add_member(n, &RHO_DOT, 1, MPI_INT);
  ddd_add_member(n, &MOMENT_SOURCES, 1, MPI_INT);
  ddd_add_member(n, &YZBETA, 1, MPI_INT);
  ddd_add_member(n, &EIG1, 1, MPI_INT);
  ddd_add_member(n, &EIG2, 1, MPI_INT);
  ddd_add_member(n, &EIG3, 1, MPI_INT);
  ddd_add_member(n, &GRAD_SH, 1, MPI_INT);
  ddd_add_member(n, &GRAD_Y, 1, MPI_INT);
  ddd_add_member(n, &HELICITY, 1, MPI_INT);
  ddd_add_member(n, &EXTERNAL_POST, 1, MPI_INT);
  ddd_add_member(n, &SURFACE_VECTORS, 1, MPI_INT);
  ddd_add_member(n, &SHELL_NORMALS, 1, MPI_INT);
  ddd_add_member(n, &len_u_post_proc, 1, MPI_INT);
  if ( len_u_post_proc > 0 )
    {
      ddd_add_member(n, u_post_proc, len_u_post_proc, MPI_DOUBLE);
    }  
  ddd_add_member(n, &LAMB_VECTOR, 1, MPI_INT);
  ddd_add_member(n, &Q_FCN, 1, MPI_INT);
<<<<<<< HEAD
=======
  ddd_add_member(n, &POYNTING_VECTORS, 1, MPI_INT);
  ddd_add_member(n, &len_u_post_proc, 1, MPI_INT);
>>>>>>> fe855ffd

  if ( nn_post_fluxes > 0 )
    {
      for ( i=0; i < nn_post_fluxes; i++ )
        {
          ddd_add_member(n, &(pp_fluxes[i]->flux_type), 1, MPI_INT);
          ddd_add_member(n,   pp_fluxes[i]->flux_type_name, MAX_DOFNAME, MPI_CHAR);
          ddd_add_member(n, &(pp_fluxes[i]->species_number), 1, MPI_INT);
          ddd_add_member(n, &(pp_fluxes[i]->ss_id), 1, MPI_INT);
          ddd_add_member(n, &(pp_fluxes[i]->blk_id), 1, MPI_INT);
          ddd_add_member(n,   pp_fluxes[i]->flux_filenm, MAX_FNL, MPI_CHAR);
          ddd_add_member(n, &(pp_fluxes[i]->profile_flag), 1, MPI_INT);
        }
    }

  if ( nn_post_fluxes_sens > 0 )
    {
      for ( i=0; i < nn_post_fluxes_sens; i++ )
        {
          ddd_add_member(n, &(pp_fluxes_sens[i]->flux_type), 1, MPI_INT);
          ddd_add_member(n,   pp_fluxes_sens[i]->flux_type_name, MAX_DOFNAME, MPI_CHAR);
          ddd_add_member(n, &(pp_fluxes_sens[i]->species_number), 1, MPI_INT);
          ddd_add_member(n, &(pp_fluxes_sens[i]->ss_id), 1, MPI_INT);
          ddd_add_member(n, &(pp_fluxes_sens[i]->blk_id), 1, MPI_INT);
          ddd_add_member(n, &(pp_fluxes_sens[i]->sens_type), 1, MPI_INT);
          ddd_add_member(n, &(pp_fluxes_sens[i]->sens_id), 1, MPI_INT);
          ddd_add_member(n, &(pp_fluxes_sens[i]->sens_flt), 1, MPI_INT);
          ddd_add_member(n, &(pp_fluxes_sens[i]->sens_flt2), 1, MPI_INT);
          ddd_add_member(n, &(pp_fluxes_sens[i]->vector_id), 1, MPI_INT);
          ddd_add_member(n,   pp_fluxes_sens[i]->flux_filenm, MAX_FNL, MPI_CHAR);
          ddd_add_member(n, &(pp_fluxes_sens[i]->profile_flag), 1, MPI_INT);
        }
    }

  if ( nn_post_data > 0 )
    {
      for ( i=0; i < nn_post_data; i++ )
        {
          ddd_add_member(n, &(pp_data[i]->data_type), 1, MPI_INT);
          ddd_add_member(n,   pp_data[i]->data_type_name, MAX_DOFNAME, MPI_CHAR);
          ddd_add_member(n, &(pp_data[i]->species_number), 1, MPI_INT);
          ddd_add_member(n, &(pp_data[i]->ns_id), 1, MPI_INT);
          ddd_add_member(n, &(pp_data[i]->mat_num), 1, MPI_INT);
          ddd_add_member(n, &(pp_data[i]->elem_blk_id), 1, MPI_INT);
          ddd_add_member(n,   pp_data[i]->data_filenm, MAX_FNL, MPI_CHAR);
        }
    }
  
  if ( nn_post_data_sens > 0 )
    {
      for ( i=0; i < nn_post_data_sens; i++ )
        {
          ddd_add_member(n, &(pp_data_sens[i]->data_type), 1, MPI_INT);
          ddd_add_member(n,   pp_data_sens[i]->data_type_name, MAX_DOFNAME, MPI_CHAR);
          ddd_add_member(n, &(pp_data_sens[i]->species_number), 1, MPI_INT);
          ddd_add_member(n, &(pp_data_sens[i]->ns_id), 1, MPI_INT);
          ddd_add_member(n, &(pp_data_sens[i]->mat_id), 1, MPI_INT);
          ddd_add_member(n, &(pp_data_sens[i]->sens_type), 1, MPI_INT);
          ddd_add_member(n, &(pp_data_sens[i]->sens_id), 1, MPI_INT);
          ddd_add_member(n, &(pp_data_sens[i]->sens_flt), 1, MPI_INT);
          ddd_add_member(n, &(pp_data_sens[i]->sens_flt2), 1, MPI_INT);
          ddd_add_member(n, &(pp_data_sens[i]->vector_id), 1, MPI_INT);
          ddd_add_member(n,   pp_data_sens[i]->data_filenm, MAX_FNL, MPI_CHAR);
        }
    }

  if( nn_volume > 0 )
    {
      for( i=0; i< nn_volume; i++)
	{
	  ddd_add_member(n, &(pp_volume[i]->volume_type), 1, MPI_INT );
          ddd_add_member(n,   pp_volume[i]->volume_name, MAX_DOFNAME, MPI_CHAR);
	  ddd_add_member(n, &(pp_volume[i]->species_no), 1, MPI_INT );
	  ddd_add_member(n, &(pp_volume[i]->blk_id), 1, MPI_INT );
	  ddd_add_member(n,   pp_volume[i]->volume_fname, MAX_FNL, MPI_CHAR );
	  ddd_add_member(n, &(pp_volume[i]->num_params), 1, MPI_INT );
	}
    }

  if( nn_global > 0 )
    {
      for( i=0; i< nn_global; i++)
	{
	  ddd_add_member(n, &(pp_global[i]->type), 1, MPI_INT );
	  ddd_add_member(n,   pp_global[i]->filenm, MAX_FNL, MPI_CHAR );
	}
    }


    if( nn_average > 0 )
    {
      for( i=0; i< nn_average; i++)
        {
          ddd_add_member(n, &(pp_average[i]->type), 1, MPI_INT );
          ddd_add_member(n, &(pp_average[i]->species_index), 1, MPI_INT );
          ddd_add_member(n, &(pp_average[i]->index), 1, MPI_INT );
          ddd_add_member(n, &(pp_average[i]->index_post), 1, MPI_INT );
          ddd_add_member(n, &(pp_average[i]->non_variable_type), 1, MPI_INT );
          ddd_add_member(n,   pp_average[i]->type_name, MAX_VAR_NAME_LNGTH, MPI_CHAR );
        }
    }
			 
/*
  if ( nn_error_metrics > 0 )
    {
      for ( i=0; i < nn_error_metrics; i++ )
        {
          ddd_add_member(n, &pp_error_data[i], 6, MPI_DOUBLE);
        }
    }    
*/
#endif

  ddd_set_commit(n);

#ifdef DEBUG
  printf("P_%d exiting noahs_ark()\n", ProcID);
#endif

  return;
}


/*
 * ark_landing() -- polish off some tasks on processors other
 *                  than processor zero, after the ark.
 */

void
ark_landing(void)
{
  int i;
  int index;
  int j;
  struct Elastic_Constitutive  *e;
  struct Material_Properties   *m;
  struct Viscoelastic_Nonmodal *v;

  if ( ProcID == 0 ) return;

  /* Particle variable-lengthed output variable lists. */
  for(i = 0; i < Particle_Number_Sample_Types; i++)
    {
      if(Particle_Number_Output_Variables[i])
	Particle_Output_Variables[i] = (particle_variable_s *)array_alloc(1, Particle_Number_Output_Variables[i], sizeof(particle_variable_s));
      else
	Particle_Output_Variables[i] = NULL;
    }

  /*
   * Set up some pointers based on the indeces received from Processor 0
   * so they make sense here...
   *
   * Example: the pointers to BC Descriptions, static. Use the index.
   */

  for ( i=0; i<Num_BC; i++)
    {

      /*
       * Setup pointers into the static BC Descriptions for most BCs.
       */

      if ( BC_Types[i].index_dad == -1 )
          {
            BC_Types[i].desc = &BC_Desc[ BC_Types[i].BC_Desc_index ];
          }
        else
          {
            BC_Types[i].desc = NULL;
          }

      /*
       * BCs requiring a new dynamic BC Description obtain pointers
       * to old names (just like what happens in alloc_BC_Desc().)
       */

      if ( BC_Types[i].index_dad != -1 )
	{
	  BC_Types[i].desc        = new_BC_Desc[BC_Types[i].index_dad];
	  index                   = BC_Types[i].BC_Desc_index;
	  BC_Types[i].desc->name1 = BC_Desc[index].name1;
	  BC_Types[i].desc->name2 = BC_Desc[index].name2;
	}

      /*
       * Finally, any BC's that have nontrivial numbers of user-defined
       * double constants must have space allocated on processors other
       * than ProcID 0.
       */

      dalloc(BC_Types[i].len_u_BC, 
	     BC_Types[i].u_BC);

      /* 
       * Handle BC Tables 
       */

      if ( BC_Types[i].table_index != -1 )
          {
            BC_Types[i].table = BC_Tables[ BC_Types[i].table_index ];
          }
        else
          {
            BC_Types[i].table = NULL;
          }

    }

      /*
       * Allocate arrays for the BC_Table data,
       *  note that there is no need to assign 
       *  the axis (t) or (f) name on all procs
       */

  for ( i=0; i< num_BC_Tables; i++)
    {
        dalloc( BC_Tables[i]->tablelength,
                BC_Tables[i]->t           );
        dalloc( BC_Tables[i]->tablelength,
                BC_Tables[i]->t2          );
        dalloc( BC_Tables[i]->tablelength,
                BC_Tables[i]->f           );
    }

  /*
   * Allocate space for any defined ext_Tables
   */

 for ( i=0; i< num_ext_Tables; i++)
    {
        dalloc( ext_Tables[i]->tablelength,
                ext_Tables[i]->t           );
        dalloc( ext_Tables[i]->tablelength,
                ext_Tables[i]->t2          );
        dalloc( ext_Tables[i]->tablelength,
                ext_Tables[i]->t3          );
        dalloc( ext_Tables[i]->tablelength,
                ext_Tables[i]->f           );
	}


  /*
   * Reconstruct pointers to BC_descriptions embedded in the freshly arrived
   * Rotation structures.
   *
   * Unlike the BC_Types, the ROT_Types refer solely to existing BC_Desc's
   * and, not yet, any dynamically allocated BC_Descs. If they ever do, then
   * a similar procedure for transporting references to dynamically allocated
   * memory across processors would need to be carried out (i.e., add a
   * "int index_dad[CDIM]" to the Rotation_Specs structure...)
   */

  for ( i=0; i<Num_ROT; i++)
    {
      for ( j=0; j<CDIM; j++)
	{
	  index                   = ROT_Types[i].BC_desc_index[j];
	  if ( index > -1 )
	    {
	      ROT_Types[i].BC_desc[j] = &BC_Desc[index];
	    }
	  else
	    {
	      ROT_Types[i].BC_desc[j] = NULL;
	    }
	}
    }

  /*
   * Allocate space for any defined MP_Tables
   */

 for ( i=0; i< num_MP_Tables; i++)
    {
        dalloc( MP_Tables[i]->tablelength,
                MP_Tables[i]->t           );
        dalloc( MP_Tables[i]->tablelength,
                MP_Tables[i]->t2          );
        dalloc( MP_Tables[i]->tablelength,
                MP_Tables[i]->f           );
        }

  /*
   * Conditionally allocate space for any user-defined lists of double
   * constants, as long as the length is nontrivial. Likewise, the dove
   * will register the types of each nontrivial list with MPI for transport.
   */

  for (i = 0; i < upd->Num_Mat; i++)
    {

      /*
       * Material properties...
       */

      m = mp_glob[i];

      /*
       *  Allocate storage in the material structure based upon
       *  the number of element blocks in the material.
       */
      m->Matrl_Elem_Blk_Ids = alloc_int_1(m->Num_Matrl_Elem_Blk, -1);
  
      /*
       *  Allocate space based on the number of species in the
       *  material
       */
      m->Species_Names = alloc_VecFixedStrings(m->Num_Species,
			       		       sizeof(CK_NAME_STR));
  
      /*
       *  Allocate space based on the number of porous media phases
       *  in the material
       */
      m->Porous_Names = alloc_VecFixedStrings(m->Num_Porous_Eqn,
			       		       sizeof(CK_NAME_STR));

#ifdef DEBUG
      printf("P%d: conditionally allocating %d elements.\n", ProcID,
	      m->len_u_Volume_Expansion);
#endif      

      dalloc( m->len_u_Volume_Expansion,
	      m->    u_Volume_Expansion);

      dalloc( m->len_u_current_source,
	      m->    u_current_source);

      dalloc( m->len_u_moment_source,
	      m->    u_moment_source);

      dalloc( m->len_u_density,
	      m->    u_density);

      dalloc( m->len_u_electrical_conductivity,
	      m->    u_electrical_conductivity);

      dalloc( m->len_u_permittivity,
	      m->    u_permittivity);

      dalloc( m->len_u_elect_surf_diffusivity,
	      m->    u_elect_surf_diffusivity);

      dalloc( m->len_u_heat_capacity,
	      m->    u_heat_capacity);

      dalloc( m->len_u_heat_source,
	      m->    u_heat_source);

      dalloc( m->len_u_mass_source,
	      m->    u_mass_source);

      dalloc( m->len_u_mesh_source,
	      m->    u_mesh_source);

      dalloc( m->len_u_momentum_source,
	      m->    u_momentum_source);

      dalloc( m->len_u_porosity,
	      m->    u_porosity);

      dalloc( m->len_u_porous_compressibility,
	      m->    u_porous_compressibility);

      dalloc( m->len_u_permeability,
	      m->    u_permeability);

      dalloc( m->len_u_rel_gas_perm,
	      m->    u_rel_gas_perm);

      dalloc( m->len_u_rel_liq_perm,
	      m->    u_rel_liq_perm);

      dalloc( m->len_u_saturation,
	      m->    u_saturation);

      dalloc( m->len_u_surface_tension,
	      m->    u_surface_tension);

      dalloc( m->len_u_thermal_conductivity,
	      m->    u_thermal_conductivity);

      dalloc( m->len_u_viscosity,
	      m->    u_viscosity);

      dalloc( m->len_u_dilationalViscosity,
	      m->    u_dilationalViscosity);

      dalloc( gn_glob[i]->len_u_mu0,
 	      gn_glob[i]->    u_mu0);

      dalloc( gn_glob[i]->len_u_nexp,
 	      gn_glob[i]->    u_nexp);

      dalloc( gn_glob[i]->len_u_muinf,
 	      gn_glob[i]->    u_muinf);

      dalloc( gn_glob[i]->len_u_aexp,
 	      gn_glob[i]->    u_aexp);
 
      dalloc( gn_glob[i]->len_u_atexp,
 	      gn_glob[i]->    u_atexp);

      dalloc( gn_glob[i]->len_u_wlfc2,
 	      gn_glob[i]->    u_wlfc2);

      dalloc( gn_glob[i]->len_u_lam,
 	      gn_glob[i]->    u_lam);

      dalloc( gn_glob[i]->len_u_tau_y,
 	      gn_glob[i]->    u_tau_y);
 
      dalloc( gn_glob[i]->len_u_thixo,
 	      gn_glob[i]->    u_thixo_factor);
 
      dalloc( m->len_u_FlowingLiquid_viscosity,
	      m->    u_FlowingLiquid_viscosity);

      dalloc( m->len_u_reaction_rate,
	      m->    u_reaction_rate);

      dalloc( m->len_u_solution_temperature,
	      m->    u_solution_temperature);

      dalloc( m->len_u_thermodynamic_potential,
              m->    u_thermodynamic_potential);

      dalloc( m->len_u_interfacial_area,
              m->    u_interfacial_area);

      dalloc( m->len_u_shell_user_par,
              m->    u_shell_user_par);

      dalloc( m->len_u_acoustic_impedance,
              m->    u_acoustic_impedance);

      dalloc( m->len_u_wave_number,
              m->    u_wave_number);

      dalloc( m->len_u_acoustic_absorption,
              m->    u_acoustic_absorption);

      dalloc( m->len_u_refractive_index,
              m->    u_refractive_index);

      dalloc( m->len_u_light_absorption,
              m->    u_light_absorption);

      dalloc( m->len_u_extinction_index,
              m->    u_extinction_index);

      dalloc( m->len_tfmp_density_const,
              m->    tfmp_density_const);
      dalloc( m->len_tfmp_viscosity_const,
              m->    tfmp_viscosity_const);
      dalloc( m->len_tfmp_diff_const,
              m->    tfmp_diff_const);

      dalloc( m->len_tfmp_rel_perm_const,
              m->    tfmp_rel_perm_const);
      dalloc( m->len_tfmp_dissolution_const,
              m->    tfmp_dissolution_const);
      dalloc( m->len_tfmp_drop_lattice_const,
              m->    tfmp_drop_lattice_const);

      dalloc (m->len_shell_tangent_seed_vec_const,
              m->shell_tangent_seed_vec_const);

      /*
       * User defined material property lists for each species...
       *     HKM -> Changed this to number of species, not
       *            number of species equations.
       */

      for (j = 0; j < pd_glob[i]->Num_Species; j++)
        {

	  dalloc( m->len_u_diffusivity[j],
		  m->    u_diffusivity[j]);
#ifdef DEBUG
          printf("P_%d: ark_landing assigning %d doubles for u_diff: species %4d: %x\n",
		 ProcID, m->len_u_diffusivity[j], j,  m->u_diffusivity[j]);
	  fflush(stdout);
#endif	  

	  dalloc( m->len_u_gadiffusivity[j],  
                  m->    u_gadiffusivity[j]);

	  dalloc( m->len_u_cdiffusivity[j],
		  m->    u_cdiffusivity[j]);

	  dalloc( m->len_u_mdiffusivity[j],
		  m->    u_mdiffusivity[j]);

	  dalloc( m->len_u_fdiffusivity[j],
		  m->    u_fdiffusivity[j]); 

	  dalloc( m->len_u_gdiffusivity[j],
		  m->    u_gdiffusivity[j]); 

	  dalloc( m->len_SBM_Lengths2[j],
		  m->    SBM_Lengths2[j]); 
	  
	  dalloc( m->len_u_nscoeff[j],
		  m->    u_nscoeff[j]); 
	  
	  dalloc( m->len_u_qdiffusivity[j],
		  m->    u_qdiffusivity[j]); 

	  dalloc( m->len_u_species_source[j],
		  m->    u_species_source[j]);

	  dalloc( m->len_u_species_vol_expansion[j],
		  m->    u_species_vol_expansion[j]);

	  dalloc( m->len_u_vapor_pressure[j],
		  m->    u_vapor_pressure[j]);

	  dalloc( m->len_u_reference_concn[j],
		  m->    u_reference_concn[j]);
	}

      /*
       * User defined material property lists for each porous phase...
       */

      for (j = 0; j < pd_glob[i]->Num_Porous_Eqn; j++)
        {
	  dalloc( m->len_u_porous_diffusivity[j],
		  m->    u_porous_diffusivity[j]);
#ifdef DEBUG
          printf("P_%d: ark_landing assigning %d doubles for u_porous_diff: porous phases %4d: %x\n",
		 ProcID, m->len_u_porous_diffusivity[j], j,  m->u_porous_diffusivity[j]);
	  fflush(stdout);
#endif	  
	  dalloc( m->len_u_porous_vol_expansion[j],
		  m->    u_porous_vol_expansion[j]);

	  dalloc( m->len_u_porous_vapor_pressure[j],
		  m->    u_porous_vapor_pressure[j]);
	}
      dalloc( m->len_u_porous_gas_constants, 
	      m->    u_porous_gas_constants); 

      dalloc( m->len_u_porous_sink_constants, 
	      m->    u_porous_sink_constants); 

      /*
       * special usage models for lubrication 
       */
      dalloc( m->len_u_heightU_function_constants, 
	      m->    u_heightU_function_constants); 
      dalloc( m->len_u_heightL_function_constants, 
	      m->    u_heightL_function_constants); 
      dalloc( m->len_u_veloU_function_constants, 
	      m->    u_veloU_function_constants); 
      dalloc( m->len_u_veloL_function_constants, 
	      m->    u_veloL_function_constants); 
      dalloc( m->len_u_dcaU_function_constants, 
	      m->    u_dcaU_function_constants); 
      dalloc( m->len_u_dcaL_function_constants, 
	      m->    u_dcaL_function_constants); 
      dalloc( m->len_lubsource, 
	      m->    u_lubsource_function_constants); 
      /*
       * special usage models for porous shell
       */
      dalloc( m->len_u_PorousShellClosedPorosity_function_constants, 
	      m->    u_PorousShellClosedPorosity_function_constants); 
      dalloc( m->len_u_PorousShellClosedRadius_function_constants, 
	      m->    u_PorousShellClosedRadius_function_constants); 
      dalloc( m->len_u_PorousShellClosedHeight_function_constants, 
	      m->    u_PorousShellClosedHeight_function_constants);  
      dalloc( m->len_u_PorousShellClosedP0_function_constants, 
	      m->    u_PorousShellClosedP0_function_constants);   
      dalloc( m->len_u_PorousShellPatm_function_constants, 
	      m->    u_PorousShellPatm_function_constants);  
      dalloc( m->len_u_PorousShellPref_function_constants, 
	      m->    u_PorousShellPref_function_constants);   
      dalloc( m->len_u_PorousShellCrossKappa_function_constants, 
	      m->    u_PorousShellCrossKappa_function_constants);   
      dalloc( m->len_u_PorousShellInitPorePres_function_constants, 
	      m->    u_PorousShellInitPorePres_function_constants);   
      dalloc( m->len_u_PorousShellDiffusivity_function_constants, 
	      m->    u_PorousShellDiffusivity_function_constants);  
      dalloc( m->len_u_PorousShellRT_function_constants, 
	      m->    u_PorousShellRT_function_constants); 
      dalloc( m->len_u_PorousShellHenry_function_constants, 
	      m->    u_PorousShellHenry_function_constants); 
      /*
       * special usage models for thin film
       */
      dalloc( m->len_u_FilmEvap_function_constants, 
	      m->    u_FilmEvap_function_constants); 
      dalloc( m->len_u_DisjPress_function_constants, 
	      m->    u_DisjPress_function_constants); 
      dalloc( m->len_u_DiffCoeff_function_constants, 
	      m->    u_DiffCoeff_function_constants);  
      /*
       * Elastic Constitutive properties...
       */
      e = elc_glob[i];

      dalloc( e->len_u_mu,
	      e->    u_mu);

      dalloc( e->len_u_lambda,
	      e->    u_lambda);

      dalloc( e->len_u_lame_TempShift,
	      e->    u_lame_TempShift);

      dalloc( e->len_u_v_mesh_sfs,
	      e->    u_v_mesh_sfs);

      dalloc( e->len_u_thermal_expansion,
	      e->    u_thermal_expansion);

      e = elc_rs_glob[i];

      dalloc( e->len_u_mu,
	      e->    u_mu);

      dalloc( e->len_u_lambda,
	      e->    u_lambda);

      dalloc( e->len_u_lame_TempShift,
	      e->    u_lame_TempShift);

      dalloc( e->len_u_v_mesh_sfs,
	      e->    u_v_mesh_sfs);

      dalloc( e->len_u_thermal_expansion,
	      e->    u_thermal_expansion);

      dalloc( evpl_glob[i]->len_u_plastic_mu,
              evpl_glob[i]->    u_plastic_mu);

      dalloc( evpl_glob[i]->len_u_yield,
              evpl_glob[i]->    u_yield);

      /*
       * Viscoelastic nonmodal properties of variable length...
       */
      
      v = vn_glob[i];

      dalloc( v->len_dg_J_model_wt,
	      v->    dg_J_model_wt);
    }

  dalloc( len_u_post_proc, u_post_proc );
  

      /*   Augmenting condition data tables    */

  for ( i=0; i < nAC; i++ )
    {
       dalloc( augc[i].len_AC,
               augc[i].DataFlt );
    }

  for ( i=0; i < nn_volume; i++ )
    {
       dalloc( pp_volume[i]->num_params, pp_volume[i]->params );
    }

#ifdef DEBUG
  printf("P%d: Finished ark_landing\n", ProcID); fflush(stdout);
#endif      

  return;
}

/*
 * Dove is the 3rd & last delivery, after the 1st raven and the 2nd ark.
 *
 * Dove carries things of lengths that could not be known until now.
 *
 * Examples: variable numbers of user parameters for boundary conditions
 * and thermophysical properties are registered here for transport.
 */

void 
noahs_dove(void)
{
#ifdef PARALLEL
  int i, j, k;
  DDD n;
  struct Elastic_Constitutive  *e;
  struct Material_Properties   *m;
  struct Viscoelastic_Nonmodal *v;

  Noahs_Dove = ddd_alloc();
  n          = Noahs_Dove;

  for (i = 0; i < upd->Num_Mat; i++) {

    /*
     * Material properties...
     */
    m = mp_glob[i];

    if (m->Num_Matrl_Elem_Blk > 0) {
      if (m->Matrl_Elem_Blk_Ids == NULL) {
	printf("P_%d: ERROR: NULL address but nonzero length, %s line %d!\n",
	       ProcID,  __FILE__, __LINE__);
	fflush(stdout);
	EH(-1,"noahs_dove fatal error");
      }
      ddd_add_member(n, m->Matrl_Elem_Blk_Ids,
		     m->Num_Matrl_Elem_Blk, MPI_INT);
    }
      
#ifdef DEBUG
    printf("P%d: Noahs Dove registration [A]\n", ProcID); fflush(stdout);
#endif
    crdv( m->len_u_Volume_Expansion,
	  m->    u_Volume_Expansion);

    crdv( m->len_u_current_source,
	  m->    u_current_source);

    crdv( m->len_u_moment_source,
	  m->    u_moment_source);

    crdv( m->len_u_density,
	    m->    u_density);

    crdv( m->len_u_electrical_conductivity,
	  m->    u_electrical_conductivity);

    crdv( m->len_u_permittivity,
	  m->    u_permittivity);

    crdv( m->len_u_elect_surf_diffusivity,
	  m->    u_elect_surf_diffusivity);

    crdv( m->len_u_heat_capacity,
	  m->    u_heat_capacity);

    crdv( m->len_u_heat_source,
	  m->    u_heat_source);

#ifdef DEBUG
    printf("P%d: Noahs Dove registration [B]\n", ProcID); fflush(stdout);
#endif
    crdv( m->len_u_mass_source,
	  m->    u_mass_source);

    crdv( m->len_u_mesh_source,
	  m->    u_mesh_source);

    crdv( m->len_u_momentum_source,
	  m->    u_momentum_source);

    crdv( m->len_u_porosity,
	  m->    u_porosity);

    crdv( m->len_u_permeability,
	  m->    u_permeability);

    crdv( m->len_u_rel_gas_perm,
	  m->    u_rel_gas_perm);

    crdv( m->len_u_rel_liq_perm,
	  m->    u_rel_liq_perm);

    crdv( m->len_u_saturation,
	  m->    u_saturation);

    crdv( m->len_u_porous_sink_constants,
	  m->    u_porous_sink_constants);

    crdv( m->len_u_surface_tension,
	  m->    u_surface_tension);

    crdv( m->len_u_thermal_conductivity,
	  m->    u_thermal_conductivity);

    crdv( m->len_u_viscosity,
	  m->    u_viscosity);

    crdv( m->len_u_dilationalViscosity,
	  m->    u_dilationalViscosity);

    crdv( gn_glob[i]->len_u_mu0,
 	  gn_glob[i]->    u_mu0);

    crdv( gn_glob[i]->len_u_nexp,
 	  gn_glob[i]->    u_nexp);

    crdv( gn_glob[i]->len_u_muinf,
 	  gn_glob[i]->    u_muinf);

    crdv( gn_glob[i]->len_u_aexp,
 	  gn_glob[i]->    u_aexp);

    crdv( gn_glob[i]->len_u_atexp,
 	  gn_glob[i]->    u_atexp);

    crdv( gn_glob[i]->len_u_wlfc2,
 	  gn_glob[i]->    u_wlfc2);

    crdv( gn_glob[i]->len_u_lam,
 	  gn_glob[i]->    u_lam);

    crdv( gn_glob[i]->len_u_tau_y,
 	  gn_glob[i]->    u_tau_y);
 
    crdv( gn_glob[i]->len_u_thixo,
 	  gn_glob[i]->    u_thixo_factor);
 
    crdv( m->len_u_FlowingLiquid_viscosity,
	  m->    u_FlowingLiquid_viscosity);

    crdv( m->len_u_reaction_rate,
	  m->    u_reaction_rate);

    crdv( m->len_u_solution_temperature,
	  m->    u_solution_temperature);
      
    crdv( m->len_u_thermodynamic_potential,
	  m->    u_thermodynamic_potential);

    crdv( m->len_u_interfacial_area,
	  m->    u_interfacial_area);

    crdv( m->len_u_shell_user_par,
	  m->    u_shell_user_par);

    crdv( m->len_u_acoustic_impedance,
	  m->    u_acoustic_impedance);

    crdv( m->len_u_wave_number,
	  m->    u_wave_number);

    crdv( m->len_u_acoustic_absorption,
	  m->    u_acoustic_absorption);

    crdv( m->len_u_refractive_index,
	  m->    u_refractive_index);

    crdv( m->len_u_light_absorption,
	  m->    u_light_absorption);

    crdv( m->len_u_extinction_index,
	  m->    u_extinction_index);

    crdv( m->len_tfmp_density_const,
	  m->    tfmp_density_const);
    crdv( m->len_tfmp_viscosity_const,
	  m->    tfmp_viscosity_const);
    crdv( m->len_tfmp_diff_const,
	  m->    tfmp_diff_const);

    crdv( m->len_tfmp_rel_perm_const,
	  m->    tfmp_rel_perm_const);

    crdv( m->len_tfmp_drop_lattice_const,
	  m->    tfmp_drop_lattice_const);

    crdv( m->len_shell_tangent_seed_vec_const,
	  m->    shell_tangent_seed_vec_const);

    /*
     *  Add species names
     */
    for (k = 0; k < m->Num_Species; k++) {
      ddd_add_member(n, m->Species_Names[k], sizeof(CK_NAME_STR), MPI_CHAR );
    }

    /*
     *  Add porous phase names
     */
    for (k = 0; k < m->Num_Porous_Eqn; k++)
      {
	ddd_add_member(n, m->Porous_Names[k], sizeof(CK_NAME_STR), MPI_CHAR );
      }

      /* Particle variable-lengthed output variable lists. */
      for(j = 0; j < Particle_Number_Sample_Types; j++)
	for(k = 0; k < Particle_Number_Output_Variables[j]; k++)
	  ddd_add_member(n, Particle_Output_Variables[j][k], MAX_PARTICLE_OUTPUT_VARIABLE_LENGTH, MPI_CHAR);

#ifdef DEBUG
    printf("P%d: Noahs Dove registration [C] for %d species\n", 
	   ProcID, pd_glob[i]->Num_Species); fflush(stdout);
#endif
    /*
     * Species constants...
     */

    for (j = 0; j < pd_glob[i]->Num_Species; j++)
      {
#ifdef DEBUG
	printf("P%d: Dove species %d has u lengths: %d %d %d %d %d %d %d %d %d %d %d %d\n",
	       ProcID, j, 
	       m->len_u_diffusivity[j],
	       m->len_u_gadiffusivity[j],
	       m->len_u_mdiffusivity[j],
	       m->len_u_cdiffusivity[j],
	       m->len_u_fdiffusivity[j],
	       m->len_u_gdiffusivity[j],
	       m->len_u_nscoeff[j],
	       m->len_SBM_Lengths2[j],
	       m->len_u_qdiffusivity[j],
	       m->len_u_species_source[j],
	       m->len_u_species_vol_expansion[j],
	       m->len_u_vapor_pressure[j]);
	fflush(stdout);
#endif
	crdv( m->len_u_diffusivity[j],
	      m->    u_diffusivity[j]);
	crdv( m->len_u_gadiffusivity[j],
	      m->    u_gadiffusivity[j]);
	crdv( m->len_u_mdiffusivity[j],
	      m->    u_mdiffusivity[j]);
	crdv( m->len_u_cdiffusivity[j],
	      m->    u_cdiffusivity[j]);
	crdv( m->len_u_fdiffusivity[j],
	      m->    u_fdiffusivity[j]);
	crdv( m->len_u_gdiffusivity[j],
	      m->    u_gdiffusivity[j]);
	crdv( m->len_SBM_Lengths2[j],
	      m->    SBM_Lengths2[j]);
	crdv( m->len_u_nscoeff[j],
	      m->    u_nscoeff[j]);
	crdv( m->len_u_qdiffusivity[j],
	      m->    u_qdiffusivity[j]);
	crdv( m->len_u_species_source[j],
	      m->    u_species_source[j]);
	crdv( m->len_u_species_vol_expansion[j],
	      m->    u_species_vol_expansion[j]);
	crdv( m->len_u_vapor_pressure[j],
	      m->    u_vapor_pressure[j]);
	crdv( m->len_u_reference_concn[j],
	      m->    u_reference_concn[j]);
#ifdef DEBUG
	printf("\tP%d: End of Loop for species %d\n", ProcID, j);
	fflush(stdout);
#endif
      }

      /*
       * Porous media user constants...
       */

    for (j = 0; j < pd_glob[i]->Num_Porous_Eqn; j++)
      {
	crdv( m->len_u_porous_diffusivity[j],
	      m->    u_porous_diffusivity[j]);
	crdv( m->len_u_porous_vol_expansion[j],
	      m->    u_porous_vol_expansion[j]);
	crdv( m->len_u_porous_vapor_pressure[j],
	      m->    u_porous_vapor_pressure[j]);
      }
    crdv( m->len_u_porous_gas_constants, 
	  m->    u_porous_gas_constants);

    e = elc_glob[i];


    /* 
     * some more specialized constants (Lubrication)
     */
    crdv( m->len_u_heightU_function_constants, 
	  m->    u_heightU_function_constants);
    crdv( m->len_u_heightL_function_constants, 
	  m->    u_heightL_function_constants);
    crdv( m->len_u_veloU_function_constants, 
	  m->    u_veloU_function_constants);
    crdv( m->len_u_veloL_function_constants, 
	  m->    u_veloL_function_constants);
    crdv( m->len_u_dcaU_function_constants, 
	  m->    u_dcaU_function_constants);
    crdv( m->len_u_dcaL_function_constants, 
	  m->    u_dcaL_function_constants);
    crdv( m->len_lubsource, 
    	  m->    u_lubsource_function_constants);
    /* 
     * some more specialized constants (PorousShell)
     */
    crdv( m->len_u_PorousShellClosedPorosity_function_constants, 
	  m->    u_PorousShellClosedPorosity_function_constants);
    crdv( m->len_u_PorousShellClosedRadius_function_constants, 
	  m->    u_PorousShellClosedRadius_function_constants);
    crdv( m->len_u_PorousShellClosedHeight_function_constants, 
	  m->    u_PorousShellClosedHeight_function_constants);
    crdv( m->len_u_PorousShellClosedP0_function_constants, 
	  m->    u_PorousShellClosedP0_function_constants);
    crdv( m->len_u_PorousShellPatm_function_constants, 
	  m->    u_PorousShellPatm_function_constants);
    crdv( m->len_u_PorousShellPref_function_constants, 
	  m->    u_PorousShellPref_function_constants);
    crdv( m->len_u_PorousShellCrossKappa_function_constants, 
	  m->    u_PorousShellCrossKappa_function_constants);
    crdv( m->len_u_PorousShellInitPorePres_function_constants, 
	  m->    u_PorousShellInitPorePres_function_constants);
    crdv( m->len_u_PorousShellDiffusivity_function_constants, 
	  m->    u_PorousShellDiffusivity_function_constants);
    crdv( m->len_u_PorousShellRT_function_constants, 
	  m->    u_PorousShellRT_function_constants);
    crdv( m->len_u_PorousShellHenry_function_constants, 
	  m->    u_PorousShellHenry_function_constants);
    /* 
     * some more specialized constants (thin film)
     */
    crdv( m->len_u_FilmEvap_function_constants, 
	  m->    u_FilmEvap_function_constants);
    crdv( m->len_u_DisjPress_function_constants, 
	  m->    u_DisjPress_function_constants);
    crdv( m->len_u_DiffCoeff_function_constants, 
	  m->    u_DiffCoeff_function_constants);


#ifdef DEBUG
    printf("P%d: Noahs Dove registration [D]\n", ProcID);
    fflush(stdout);
#endif

    crdv( e->len_u_mu,
	  e->    u_mu);

    crdv( e->len_u_lambda,
	  e->    u_lambda);

    crdv( e->len_u_lame_TempShift,
	  e->    u_lame_TempShift);

    crdv( e->len_u_v_mesh_sfs,
	  e->    u_v_mesh_sfs);

    crdv( e->len_u_thermal_expansion,
	  e->    u_thermal_expansion);

    e = elc_rs_glob[i];

    crdv( e->len_u_mu,
	  e->    u_mu);

    crdv( e->len_u_lambda,
	  e->    u_lambda);

    crdv( e->len_u_lame_TempShift,
	  e->    u_lame_TempShift);

    crdv( e->len_u_v_mesh_sfs,
	  e->    u_v_mesh_sfs);

    crdv( e->len_u_thermal_expansion,
	  e->    u_thermal_expansion);

    crdv( evpl_glob[i]->len_u_plastic_mu,
	  evpl_glob[i]->    u_plastic_mu);

    crdv( evpl_glob[i]->len_u_yield,
	  evpl_glob[i]->    u_yield);


    v = vn_glob[i];

    crdv( v->len_dg_J_model_wt,
	  v->    dg_J_model_wt);
  }

#ifdef DEBUG
  printf("P%d: Noahs Dove registration [E]\n", ProcID);  fflush(stdout);
#endif

  for (i = 0; i < Num_BC; i++)
    {
      crdv( BC_Types[i].len_u_BC,
	    BC_Types[i].    u_BC );
    }

  for (i = 0; i < num_BC_Tables; i++)
    {
      crdv( BC_Tables[i]->tablelength,
	    BC_Tables[i]->t           );
      crdv( BC_Tables[i]->tablelength,
	    BC_Tables[i]->t2          );
      crdv( BC_Tables[i]->tablelength,
	    BC_Tables[i]->f           );
    }
  for (i = 0; i < num_MP_Tables; i++)
    {
      crdv( MP_Tables[i]->tablelength,
	    MP_Tables[i]->t           );
      crdv( MP_Tables[i]->tablelength,
	    MP_Tables[i]->t2          );
      crdv( MP_Tables[i]->tablelength,
	    MP_Tables[i]->f           );
    }
  for (i = 0; i < num_ext_Tables; i++)
    {
      crdv( ext_Tables[i]->tablelength,
	    ext_Tables[i]->t           );
      crdv( ext_Tables[i]->tablelength,
	    ext_Tables[i]->t2          );
      crdv( ext_Tables[i]->tablelength,
	    ext_Tables[i]->t3          );
      crdv( ext_Tables[i]->tablelength,
	    ext_Tables[i]->f           );
    }

  /*   Augmenting condition data tables    */

  for (i = 0; i < nAC; i++ )
    {
      crdv( augc[i].len_AC,
            augc[i].DataFlt );
    }
  /*   Post-processing parameters    */

  for( i=0; i< nn_volume; i++)
    {
     crdv( pp_volume[i]->num_params, pp_volume[i]->params);
    }
  
  ddd_set_commit(n);

#endif
  return;
}<|MERGE_RESOLUTION|>--- conflicted
+++ resolved
@@ -2721,11 +2721,8 @@
     }  
   ddd_add_member(n, &LAMB_VECTOR, 1, MPI_INT);
   ddd_add_member(n, &Q_FCN, 1, MPI_INT);
-<<<<<<< HEAD
-=======
   ddd_add_member(n, &POYNTING_VECTORS, 1, MPI_INT);
   ddd_add_member(n, &len_u_post_proc, 1, MPI_INT);
->>>>>>> fe855ffd
 
   if ( nn_post_fluxes > 0 )
     {
