--- conflicted
+++ resolved
@@ -108,12 +108,8 @@
   Noahs_Raven = ddd_alloc();
   n = Noahs_Raven;
 
-<<<<<<< HEAD
   ddd_add_member(n, &Num_Var_Init, 1, MPI_INT);
-=======
-  ddd_add_member(n, &Num_Var_Init, 1, MPI_INT);  
-  ddd_add_member(n, &Num_Var_Bound, 1, MPI_INT);  
->>>>>>> fa088430
+  ddd_add_member(n, &Num_Var_Bound, 1, MPI_INT);
   ddd_add_member(n, &Num_Var_External, 1, MPI_INT);
   ddd_add_member(n, &TimeIntegration, 1, MPI_INT);
   ddd_add_member(n, &Num_BC, 1, MPI_INT);
@@ -574,45 +570,23 @@
    * in mm_input.c
    */
 
-<<<<<<< HEAD
-  if (Num_Var_Init > 0) {
-    for (i = 0; i < Num_Var_Init; i++) {
+  if (Num_Var_Init > 0 || Num_Var_Bound > 0) {
+    for (i = 0; i < (Num_Var_Init + Num_Var_Bound); i++) {
       ddd_add_member(n, &Var_init[i].var, 1, MPI_INT);
       ddd_add_member(n, &Var_init[i].ktype, 1, MPI_INT);
       ddd_add_member(n, &Var_init[i].init_val, 1, MPI_DOUBLE);
-=======
-  if ( Num_Var_Init > 0 || Num_Var_Bound > 0)
-    {
-      for ( i=0; i<(Num_Var_Init + Num_Var_Bound); i++)
-	{
-	  ddd_add_member(n, &Var_init[i].var, 1, MPI_INT);
-	  ddd_add_member(n, &Var_init[i].ktype, 1, MPI_INT);
-	  ddd_add_member(n, &Var_init[i].init_val, 1, MPI_DOUBLE);
-	  ddd_add_member(n, &Var_init[i].init_val_min, 1, MPI_DOUBLE);
-	  ddd_add_member(n, &Var_init[i].init_val_max, 1, MPI_DOUBLE);
-	}
->>>>>>> fa088430
-    }
-  }
-
-<<<<<<< HEAD
+      ddd_add_member(n, &Var_init[i].init_val_min, 1, MPI_DOUBLE);
+      ddd_add_member(n, &Var_init[i].init_val_max, 1, MPI_DOUBLE);
+    }
+  }
+
   if (Num_Var_LS_Init > 0) {
-    for (i = Num_Var_Init; i < Num_Var_Init + Num_Var_LS_Init; i++) {
+    for (i = Num_Var_Init + Num_Var_Bound; i < Num_Var_Init + Num_Var_Bound + Num_Var_LS_Init;
+         i++) {
       ddd_add_member(n, &Var_init[i].var, 1, MPI_INT);
       ddd_add_member(n, &Var_init[i].ktype, 1, MPI_INT);
       ddd_add_member(n, &Var_init[i].init_val_minus, 1, MPI_DOUBLE);
       ddd_add_member(n, &Var_init[i].init_val_plus, 1, MPI_DOUBLE);
-=======
-  if( Num_Var_LS_Init > 0 )
-    {
-      for( i=Num_Var_Init+Num_Var_Bound; i<Num_Var_Init+Num_Var_Bound+Num_Var_LS_Init; i++ )
-	{
-	  ddd_add_member(n, &Var_init[i].var, 1, MPI_INT);
-	  ddd_add_member(n, &Var_init[i].ktype, 1, MPI_INT);
-	  ddd_add_member(n, &Var_init[i].init_val_minus, 1, MPI_DOUBLE);
-	  ddd_add_member(n, &Var_init[i].init_val_plus, 1, MPI_DOUBLE);
-	}
->>>>>>> fa088430
     }
   }
 
