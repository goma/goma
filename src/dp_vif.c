/************************************************************************ *

* Goma - Multiphysics finite element software                             *
* Sandia National Laboratories                                            *
*                                                                         *
* Copyright (c) 2014 Sandia Corporation.                                  *
*                                                                         *
* Under the terms of Contract DE-AC04-94AL85000 with Sandia Corporation,  *
* the U.S. Government retains certain rights in this software.            *
*                                                                         *
* This software is distributed under the GNU General Public License.      *
\************************************************************************/
 
/* dp_vif.c -- distributed processing utilities for virtual input file
 *
 * [1]	Load up the initialization information structure that embodies the
 *      essential information from the GOMA ASCII input file and material
 *      files. That is, if we're on the main I/O processor.
 *
 * [2]  Broadcast it from this proc. Receive on all other procs.
 *
 * [3]  Once received, unload the structure into the standard extern variables
 *      and other places.
 *
 * [4]  Three routines and three stages. Raven, Ark, Dove. This accomodates
 *      various dynamically allocated data.
 *
 * [5]  Include every file that declares some important global external variable
 *      that needs to be referenced...
 *
 *
 * Created: 1997/05/19 11:03 MDT pasacki@sandia.gov
 *
 * Revised: 1997/06/19 08:48 MDT pasacki@sandia.gov
 */

#include <math.h>
#include <string.h>
#include <stdio.h>
#include <stdlib.h>

#ifdef USE_RCSID
static char rcsid[] = "$Id: dp_vif.c,v 5.24 2010-07-21 16:39:26 hkmoffa Exp $";
#endif

#include "std.h"
#include "rf_io_const.h"
#include "rf_io_structs.h"
#include "rf_io.h"
#include "rf_solver.h"
#include "rf_fem_const.h"
#include "rf_fem.h"
#include "rf_mp.h"
#include "rf_allo.h"

#include "rf_bc_const.h"
  
#include "rf_solver_const.h"
#include "sl_eggroll.h"

#include "mm_eh.h"
#include "dp_utils.h"
#include "sl_util_structs.h"
#include "rf_vars_const.h"
#include "mm_as_structs.h"
#include "mm_as.h"
#include "mm_mp.h"

#include "mm_post_def.h"

#include "mm_chemkin.h"

/* #include "mm_names.h" -- use extern defs from rf_bc_const.h for these vars */

#include "rf_bc.h"

#include "rf_solver.h"

#define GOMA_DP_VIF_C
#include "goma.h"

#ifndef CDIM
#define CDIM 3
#endif

/*
 * Setup types for stuff that is of known size and setup stuff used to size
 * other stuff...
 */

extern DDD Noahs_Dove;

extern DDD Noahs_Raven;

extern DDD Noahs_Ark;

/*
 * Noah's Raven is the first look. Here, set up information that is needed
 * so that there is a proper landing place for most of the data. Also,
 * this helps economize the data transfer somewhat for some problems where
 * meaningful data only partially fills big static data structures.
 */

void 
noahs_raven()
{
#ifdef PARALLEL
  DDD n;
#ifdef DEBUG
  printf("P_%d entering noahs_raven...\n", ProcID);
#endif

  /*
   *  Also send the upd structure information at this time
   *  -> Note, every item in this structure is of fixed length
   *     Therefore, just broadcast the structure.
   */
  ddd_add_member2(upd, 1, sizeof(UPD_STRUCT));
  ddd_set_commit2();
  
  Noahs_Raven = ddd_alloc();
  n = Noahs_Raven;

  ddd_add_member(n, &Num_Var_Init, 1, MPI_INT);  
  ddd_add_member(n, &Num_Var_External, 1, MPI_INT);
  ddd_add_member(n, &TimeIntegration, 1, MPI_INT);  
  ddd_add_member(n, &Num_BC, 1, MPI_INT);
  ddd_add_member(n, &num_new_BC_Desc, 1, MPI_INT);
  ddd_add_member(n, &Num_ROT, 1, MPI_INT);
  ddd_add_member(n, &Num_Interpolations, 1, MPI_INT);
  ddd_add_member(n, &CoordinateSystem, 1, MPI_INT);
  ddd_add_member(n, &len_u_post_proc, 1, MPI_INT);
  ddd_add_member(n, &num_AC_Tables, 1, MPI_INT);
  ddd_add_member(n, &num_BC_Tables, 1, MPI_INT);
  ddd_add_member(n, &num_MP_Tables, 1, MPI_INT);
  ddd_add_member(n, &num_ext_Tables, 1, MPI_INT);
  ddd_add_member(n, &Continuation, 1, MPI_INT);
  ddd_add_member(n, &nAC, 1, MPI_INT);
  ddd_add_member(n, &nCC, 1, MPI_INT);
  ddd_add_member(n, &nTC, 1, MPI_INT);
  ddd_add_member(n, &nHC, 1, MPI_INT);
  ddd_add_member(n, &nUC, 1, MPI_INT);
  ddd_add_member(n, &nUTC, 1, MPI_INT);
  ddd_add_member(n, &nEQM, 1, MPI_INT);
  ddd_add_member(n, &Linear_Stability, 1, MPI_INT);
  ddd_add_member(n, &LSA_number_wave_numbers, 1, MPI_INT);
  ddd_add_member(n, &nn_post_fluxes, 1, MPI_INT);
  ddd_add_member(n, &nn_post_fluxes_sens, 1, MPI_INT);
  ddd_add_member(n, &nn_error_metrics, 1, MPI_INT);
  ddd_add_member(n, &nn_post_data, 1, MPI_INT);
  ddd_add_member(n, &nn_post_data_sens, 1, MPI_INT);
  ddd_add_member(n, &nn_volume, 1, MPI_INT );
  ddd_add_member(n, &nn_global, 1, MPI_INT);
<<<<<<< HEAD
=======
  ddd_add_member(n, &nn_average, 1, MPI_INT);
>>>>>>> 48a67847
  ddd_add_member(n, &Chemkin_Needed, 1, MPI_INT);
  ddd_add_member(n, &efv->ev, 1, MPI_INT);
  ddd_add_member(n, &LOCA_UMF_ID, 1, MPI_INT);
  ddd_add_member(n, &Use_Level_Set, 1, MPI_INT);
  ddd_add_member(n, &Use_Phase_Field, 1, MPI_INT);
  ddd_add_member(n, &Use_DG, 1, MPI_INT);
  ddd_add_member(n, &Do_Overlap, 1, MPI_INT);
  ddd_add_member(n, &Particle_Dynamics, 1, MPI_INT);
  ddd_add_member(n, &Particle_Number_Sample_Types, 1, MPI_INT);
  ddd_add_member(n, &Particle_Number_PBCs, 1, MPI_INT);
  ddd_add_member(n, &Num_Var_LS_Init, 1, MPI_INT);
  ddd_add_member(n, &TFMP_GAS_VELO, 1, MPI_INT);
  ddd_add_member(n, &TFMP_LIQ_VELO, 1, MPI_INT);
  ddd_add_member(n, &TFMP_INV_PECLET, 1, MPI_INT);
  ddd_add_member(n, &TFMP_KRG, 1, MPI_INT);

  ddd_set_commit(n);
 
#endif
  return;
}

/*
 * raven_post_alloc() -- allocate space after 1st round of communication
 * 
 * Once the raven has carried this essential information to other processors,
 * allocate some space so the ark can land.
 *
 * Created: 1997/06/19 09:02 MDT pasacki@sandia.gov
 *
 * Revised:
 */

void 
raven_landing()
{
  int i;
  int m;

  if ( ProcID == 0 ) return;

  /*
   * These are allocations that processor 0 does during the course of
   * reading the goma input file. Since the other processors do not read
   * the input file, this allocation is done here separately, once the
   * required size information has been communicated via the raven.
   */

  /*
   * Instead of communicating all efv, just this bit, the remainder in
   * the ark.
   */

#ifdef DEBUG
  printf("P_%d raven_landing..\n", ProcID);
#endif

  efv->Num_external_field = Num_Var_External;
  
  /*
   * Gratuitous replication of this is achieved on other processors here.
   */

  for ( i=0; i<MAX_NUMBER_MATLS; i++)
    {
      pd_glob[i]->TimeIntegration = TimeIntegration;
    }

  if ( Num_BC > 0 )
    {
      BC_Types = (struct Boundary_Condition *)
	array_alloc(1, Num_BC, sizeof(struct Boundary_Condition));
    }

  /* Broadcast input wave number array for 3D of 2D LSA */
  if ( LSA_number_wave_numbers > 0 &&
      (Linear_Stability == LSA_3D_OF_2D ||
       Linear_Stability == LSA_3D_OF_2D_SAVE) )
    {
      LSA_wave_numbers = (double *)
        array_alloc(1, LSA_number_wave_numbers, sizeof(double));
    }
  else
    {
      LSA_wave_numbers = NULL;
    }

  /*
   * Create landing pads.
   */

  /*
   * Create landing pad for new BC_Description structures
   */

  if ( num_new_BC_Desc > 0 )
    {
      new_BC_Desc = (struct BC_descriptions **) 
	array_alloc(1, num_new_BC_Desc, sizeof(struct BC_descriptions *));
      for ( i=0; i<num_new_BC_Desc; i++)
	{
	  new_BC_Desc[i] = (struct BC_descriptions *) 
			    calloc(1, sizeof(struct BC_descriptions));
	}

    }
  /*
   * Create landing pads for TABLE_AC Data_Table structures
   */

  for ( i=0; i< num_AC_Tables; i++) 
    {
      AC_Tables[i] = smalloc ( sizeof ( struct Data_Table )  ) ;
    }

  /*
   * Create landing pads for TABLE_BC Data_Table structures
   */

  for ( i=0; i< num_BC_Tables; i++) 
    {
      BC_Tables[i] = smalloc ( sizeof ( struct Data_Table )  ) ;
    }

  /*
   * Create landing pads for TABLE_MP Data_Table structures
   */

  for ( i=0; i< num_MP_Tables; i++) 
    {
      MP_Tables[i] = smalloc ( sizeof ( struct Data_Table )  ) ;
    }

  /*
   * Create landing pads for external tables Data_Table structures
   */

  for ( i=0; i< num_ext_Tables; i++) 
    {
      ext_Tables[i] = smalloc ( sizeof ( struct Data_Table )  ) ;
    }

  /*
   * Rotation condition preliminaries...
   */

  if ( Num_ROT > 0 )
    {
      ROT_Types = (struct Rotation_Specs *) 
	calloc(Num_ROT, sizeof(struct Rotation_Specs));
    }

  /*
   * Material property preliminaries that are already known...
   */

  for (m = 0;  m < upd->Num_Mat; m++)
    {
      pd_glob[m]->CoordinateSystem = CoordinateSystem;
    }

  /*
   * User defined post processing with variable number of user provided
   * constants.
   */

  if ( len_u_post_proc > 0 )
    {
      u_post_proc = (dbl *)array_alloc(1, len_u_post_proc, sizeof(dbl));
    }

  /*
   * flux post processing with variable number of user provided
   * constants.
   */

  if ( nn_post_fluxes > 0 )
    {
      pp_fluxes = (struct Post_Processing_Fluxes **) 
       array_alloc(1, nn_post_fluxes, sizeof(struct Post_Processing_Fluxes *));
      for ( i = 0; i < nn_post_fluxes; i++)
	{
	  pp_fluxes[i] = (struct Post_Processing_Fluxes *) 
		    array_alloc(1, 1, sizeof(struct Post_Processing_Fluxes));
	}
    }

  if ( nn_post_fluxes_sens > 0 ) 
    {
      pp_fluxes_sens = (struct Post_Processing_Fluxes_Sens **) 
	array_alloc(1, nn_post_fluxes_sens,  sizeof(struct Post_Processing_Fluxes_Sens *));

      for(i = 0; i < nn_post_fluxes_sens; i++)
	{
	  pp_fluxes_sens[i] = (struct Post_Processing_Fluxes_Sens *) 
	    array_alloc(1, 1, sizeof(struct Post_Processing_Fluxes_Sens));
	}
    }

  if ( nn_post_data > 0 )
    {
      pp_data = (struct Post_Processing_Data **) 
       array_alloc(1, nn_post_data, sizeof(struct Post_Processing_Data *));
      for ( i = 0; i < nn_post_data; i++)
	{
	  pp_data[i] = (struct Post_Processing_Data *) 
		    array_alloc(1, 1, sizeof(struct Post_Processing_Data));
	}
    }

  if ( nn_post_data_sens > 0 ) 
    {
      pp_data_sens = (struct Post_Processing_Data_Sens **) 
	array_alloc(1, nn_post_data_sens,  sizeof(struct Post_Processing_Data_Sens *));

      for(i = 0; i < nn_post_data_sens; i++)
	{
	  pp_data_sens[i] = (struct Post_Processing_Data_Sens *) 
	    array_alloc(1, 1, sizeof(struct Post_Processing_Data_Sens));
	}
    }
  /*
   * flux post processing sensitivities  with variable number of user provided
   * constants.
   */
  if ( nn_volume > 0 )
    {
      pp_volume = ( struct Post_Processing_Volumetric ** ) 
	            array_alloc( 1, nn_volume, sizeof( struct Post_Processing_Volumetric * ) );

      for( i=0 ; i<nn_volume ; i++)
	{
	  pp_volume[i] = ( struct Post_Processing_Volumetric *) 
	                     array_alloc(1,1,sizeof( struct Post_Processing_Volumetric ) );
	}
    }
<<<<<<< HEAD

  if ( nn_global > 0 )
    {
      pp_global = (struct Post_Processing_Global **)
	array_alloc(1, nn_global, sizeof(struct Post_Processing_Global *));
      for ( i = 0; i < nn_global; i++)
	{
	  pp_global[i] = (struct Post_Processing_Global *)
	    array_alloc(1, 1, sizeof(struct Post_Processing_Global));
=======
				 
  if ( nn_global > 0 )
    {
      pp_global = (struct Post_Processing_Global **)
       array_alloc(1, nn_global, sizeof(struct Post_Processing_Global *));
      for ( i = 0; i < nn_global; i++)
	{
	  pp_global[i] = (struct Post_Processing_Global *)
		    array_alloc(1, 1, sizeof(struct Post_Processing_Global));
>>>>>>> 48a67847
	}
    }

  if ( nn_average > 0 )
    {
      pp_average = (struct Post_Processing_Averages **)
       array_alloc(1, nn_average, sizeof(struct Post_Processing_Averages *));
      for ( i = 0; i < nn_average; i++)
        {
          pp_average[i] = (struct Post_Processing_Averages *)
                    array_alloc(1, 1, sizeof(struct Post_Processing_Averages));
        }
    }
  /*
   * Zienkewicz-Zhu error measures.
   */
/*
  if ( nn_error_metrics > 0 )
    {
      pp_error_data = (struct Post_Processing_Error **) 
       array_alloc(1, nn_error_metrics, sizeof(struct Post_Processing_Error *));
      for ( i = 0; i < nn_error_metrics; i++)
	{
	  pp_error_data[i] = (struct Post_Processing_Error *) 
		    array_alloc(1, 1, sizeof(struct Post_Processing_Error));
	}

    }
*/

  /*
   * Augmenting condition preliminaries...
   */

  if ( nAC > 0 )
      {
        augc = alloc_struct_1(struct AC_Information, nAC);
      }
    else
      {
        augc = NULL;
      }

  /*
   * Continuation condition preliminaries...
   */

  if ( nCC > 0 )
      {
        cpcc = alloc_struct_1(struct Continuation_Conditions, nCC);
      }
    else
      {
        cpcc = NULL;
      }

  /*
   * Turning point continuation condition preliminaries...
   */

  if ( nTC > 0 )
      {
        tpcc = (struct Continuation_Conditions *)
                array_alloc ( 1, nTC, sizeof ( struct Continuation_Conditions )  ) ;
      }
    else
      {
        tpcc = NULL;
      }

  /*
   * User continuation condition preliminaries...
   */

  if ( nUC > 0 )
      {
        cpuc = (struct User_Continuation_Info *)
                array_alloc ( 1, nUC, sizeof ( struct User_Continuation_Info )  ) ;
      }
    else
      {
        cpuc = NULL;
      }

  /*
   * User turning point continuation condition preliminaries...
   */

  if ( nUTC > 0 )
      {
        tpuc = (struct User_Continuation_Info *)
                array_alloc ( 1, nUTC, sizeof ( struct User_Continuation_Info )  ) ;
      }
    else
      {
        tpuc = NULL;
      }

  /*
   * Hunting condition preliminaries...
   */

  if ( nHC > 0 )
      {
        hunt = (struct HC_Information *)
                array_alloc ( 1, nHC, sizeof ( struct HC_Information )  ) ;
      }
    else
      {
        hunt = NULL;
      }

  /*
   * Make the Level Set Structure 
   **/
  if( Use_Level_Set)
    {
      ls = (struct Level_Set_Data *) 
        calloc(1, sizeof( struct Level_Set_Data ) );
      ls->embedded_bc = NULL;
      ls->init_surf_list = NULL;
      lsi = (struct Level_Set_Interface *) calloc(1, sizeof( struct Level_Set_Interface ) );
      zero_lsi();
      zero_lsi_derivs();

      for (m = 0;  m < upd->Num_Mat; m++)
	{
	  mp_glob[m]->mp2nd = (SECOND_LS_PHASE_PROP_STRUCT *) alloc_void_struct_1(sizeof(SECOND_LS_PHASE_PROP_STRUCT), 1) ;
	}

    }
  else
    {
      ls = NULL;
      lsi = NULL;
    }

  /*
   * Make the Phase field Structure 
   **/
  if( Use_Phase_Field)
    {
      pfd = alloc_struct_1(struct Phase_Function_Data, 1);
      pfd->num_phase_funcs = Use_Phase_Field;
      pfd->ls = ( struct Level_Set_Data **) alloc_ptr_1(pfd->num_phase_funcs);
            
      for( i=0; i<pfd->num_phase_funcs;i++)
	{
	  pfd->ls[i] =  alloc_struct_1(struct Level_Set_Data, 1);
	  pfd->ls[i]->embedded_bc = NULL;
	  pfd->ls[i]->init_surf_list = NULL;
	}
      
    }
  else
    {
      pfd = NULL;
    }

  if(Particle_Dynamics)
    {
      if(Particle_Number_Sample_Types)
	{
	  Particle_Number_Samples_Existing = (int *)array_alloc(1, Particle_Number_Sample_Types, sizeof(int));
	  Particle_Number_Samples = (int *)array_alloc(1, Particle_Number_Sample_Types, sizeof(int));
	  Particle_Number_Output_Variables = (int *)array_alloc(1, Particle_Number_Sample_Types, sizeof(int));
	  Particle_Output_Variables = (particle_variable_s **)array_alloc(1, Particle_Number_Sample_Types, sizeof(particle_variable_s *));
	  Particle_Filename_Template = (particle_filename_s *)array_alloc(1, Particle_Number_Sample_Types, sizeof(particle_filename_s));
	}
      else
	{
	  Particle_Number_Samples_Existing = NULL;
	  Particle_Number_Samples = NULL;
	  Particle_Number_Output_Variables = NULL;
	  Particle_Output_Variables = NULL;
	  Particle_Filename_Template = NULL;
	}
      if(Particle_Number_PBCs)
	PBCs = (PBC_t *)calloc(Particle_Number_PBCs, sizeof(PBC_t));
      else
	PBCs = NULL;
    }
    
#ifdef DEBUG
  printf("P%d raven_landing done\n", ProcID);
#endif

  return;
}

/*
 * noahs_ark() -- 2nd stage transport of init info from Proc 0 to world
 *
 * The bulk of the information scanned in is described to MPI in terms
 * of a monster derived data type.
 */

void 
noahs_ark()
{
#ifdef PARALLEL
  int i;
  int j;
  int mode;
  MATRL_PROP_STRUCT *mp_ptr;
#endif

  DDD n = NULL;			/* initialize to avoid picky complaints 
				 * from compilers when PARALLEL is undefd */

#ifdef DEBUG
  printf("P_%d entering noahs_ark()...\n", ProcID);
#endif

#ifdef PARALLEL
  Noahs_Ark   = ddd_alloc();
  n = Noahs_Ark;

  /*
   * Stuff read into rd_file_specs()
   */

#ifdef DEBUG
  printf("P_%d building Noahs_Ark [A] element %d\n",
	  ProcID, n->num_members);
#endif


  ddd_add_member(n, ExoFile, MAX_FNL, MPI_CHAR);
  ddd_add_member(n, ExoFileOut, MAX_FNL, MPI_CHAR);
  ddd_add_member(n, Init_GuessFile, MAX_FNL, MPI_CHAR);
  ddd_add_member(n, Soln_OutFile, MAX_FNL, MPI_CHAR);
  ddd_add_member(n, ExoAuxFile, MAX_FNL, MPI_CHAR);
  ddd_add_member(n, &ExoTimePlane, 1, MPI_INT);
  ddd_add_member(n, &Write_Intermediate_Solutions, 1, MPI_INT);
  ddd_add_member(n, &Write_Initial_Solution, 1, MPI_INT);
  
  /*
   * rd_genl_specs()
   */

#ifdef DEBUG
  printf("P_%d building Noahs_Ark [B] element %d\n",
	  ProcID, n->num_members);
#endif


  /*  ddd_add_member(n, &Num_Proc, 1, MPI_INT); ...dal */
  ddd_add_member(n, &Dim, 1, MPI_INT);
  ddd_add_member(n, &Iout, 1, MPI_INT);
  ddd_add_member(n, &Debug_Flag, 1, MPI_INT);
#ifdef MATRIX_DUMP
  ddd_add_member(n, &Number_Jac_Dump, 1, MPI_INT);
#endif
  ddd_add_member(n, &Guess_Flag, 1, MPI_INT);
  ddd_add_member(n, &Conformation_Flag, 1, MPI_INT);

  /*
   * The variable initialization structures are of fixed size, but only
   * communicate those that contain meaningful information read by proc 0
   * in mm_input.c
   */

  if ( Num_Var_Init > 0 )
    {
      for ( i=0; i<Num_Var_Init; i++)
	{
	  ddd_add_member(n, &Var_init[i].var, 1, MPI_INT);
	  ddd_add_member(n, &Var_init[i].ktype, 1, MPI_INT);
	  ddd_add_member(n, &Var_init[i].init_val, 1, MPI_DOUBLE);
	}
    }

  if( Num_Var_LS_Init > 0 )
    {
      for( i=Num_Var_Init; i<Num_Var_Init+Num_Var_LS_Init; i++ )
	{
	  ddd_add_member(n, &Var_init[i].var, 1, MPI_INT);
	  ddd_add_member(n, &Var_init[i].ktype, 1, MPI_INT);
	  ddd_add_member(n, &Var_init[i].init_val_minus, 1, MPI_DOUBLE);
	  ddd_add_member(n, &Var_init[i].init_val_plus, 1, MPI_DOUBLE);
	}
    }
	  

  /*
   * Again, since the raven told us the actual number of external field
   * variables, we'll only communicate those.
   */

#ifdef DEBUG
  printf("P_%d building Noahs_Ark [C] element %d\n",
	  ProcID, n->num_members);
#endif


  if ( efv->ev != T_NOTHING )
    {
      ddd_add_member(n, &efv->TALE, 1, MPI_INT);
      for ( i=0; i<efv->Num_external_field; i++)
	{
	  ddd_add_member(n, efv->name[i], 20, MPI_CHAR);
	  ddd_add_member(n, efv->file_nm[i], 85, MPI_CHAR);
	  ddd_add_member(n, &efv->i[i], 1, MPI_INT);
	  ddd_add_member(n, efv->field_type[i], 15, MPI_CHAR);
	}
    }

  ddd_add_member(n, &Anneal_Mesh, 1, MPI_INT);  

  /*
   * rd_timeint_specs()
   */

#ifdef DEBUG
  printf("P_%d building Noahs_Ark [D] element %d\n",
	  ProcID, n->num_members);
#endif


  ddd_add_member(n, &tran->MaxTimeSteps, 1, MPI_INT);
  ddd_add_member(n, &tran->MaxSteadyStateSteps, 1, MPI_INT);
#ifndef COUPLED_FILL
  ddd_add_member(n, &tran->exp_subcycle, 1, MPI_INT);
#endif /* not COUPLED_FILL */
  ddd_add_member(n, &tran->Fill_Weight_Fcn, 1, MPI_INT);
  ddd_add_member(n, &tran->Fill_Equation, 1, MPI_INT);
  ddd_add_member(n, &tran->Delta_t0, 1, MPI_DOUBLE);
  ddd_add_member(n, &tran->Delta_t_min, 1, MPI_DOUBLE);
  ddd_add_member(n, &tran->Delta_t_max, 1, MPI_DOUBLE);
  ddd_add_member(n, &tran->TimeMax, 1, MPI_DOUBLE);
  ddd_add_member(n, &tran->theta, 1, MPI_DOUBLE);
  ddd_add_member(n, &tran->eps, 1, MPI_DOUBLE);

/*
  for ( i=0; i<MAX_VARIABLE_TYPES; i++)
*/
  for ( i=0; i<MAX_VARIABLE_TYPES; i++)
    {
      ddd_add_member(n, &tran->use_var_norm[i], 1, MPI_INT);
    }

#ifdef DEBUG
  printf("P_%d building Noahs_Ark [E] element %d\n",
	  ProcID, n->num_members);
#endif
  ddd_add_member(n, &tran->fix_freq, 1, MPI_INT);
  ddd_add_member(n, &tran->print_freq, 1, MPI_INT);
  ddd_add_member(n, &tran->print_delt, 1, MPI_DOUBLE);
  ddd_add_member(n, &tran->print_delt2_time, 1, MPI_DOUBLE);
  ddd_add_member(n, &tran->print_delt2, 1, MPI_DOUBLE);
  ddd_add_member(n, &tran->init_time, 1, MPI_DOUBLE);
  ddd_add_member(n, &tran->const_dt_after_failure, 1, MPI_INT);
  ddd_add_member(n, &tran->time_step_decelerator, 1, MPI_DOUBLE);
  ddd_add_member(n, &tran->resolved_delta_t_min, 1, MPI_DOUBLE);
  ddd_add_member(n, &tran->Courant_Limit, 1, MPI_DOUBLE);
  ddd_add_member(n, &tran->Restart_Time_Integ_After_Renorm, 1, MPI_INT);
  ddd_add_member(n, &tran->steady_state_tolerance, 1, MPI_DOUBLE);
  ddd_add_member(n, &tran->march_to_steady_state, 1, MPI_INT);

  /*
   * Solver stuff
   */

#ifdef DEBUG
  printf("P_%d building Noahs_Ark [F] element %d\n",
	  ProcID, n->num_members);
#endif

  ddd_add_member(n, Matrix_Solver, MAX_CHAR_IN_INPUT, MPI_CHAR);
  ddd_add_member(n, Matrix_Format, MAX_CHAR_IN_INPUT, MPI_CHAR);
  ddd_add_member(n, Matrix_Scaling, MAX_CHAR_IN_INPUT, MPI_CHAR);
  ddd_add_member(n, Matrix_Preconditioner, MAX_CHAR_IN_INPUT, MPI_CHAR);
  ddd_add_member(n, Matrix_Residual_Norm_Type, MAX_CHAR_IN_INPUT, MPI_CHAR);
  ddd_add_member(n, Matrix_Output_Type, MAX_CHAR_IN_INPUT, MPI_CHAR);
  ddd_add_member(n, Matrix_Factorization_Reuse, MAX_CHAR_IN_INPUT, MPI_CHAR);
  ddd_add_member(n, Matrix_Maximum_Iterations, MAX_CHAR_IN_INPUT, MPI_CHAR);
  ddd_add_member(n, Matrix_Polynomial_Order, MAX_CHAR_IN_INPUT, MPI_CHAR);
  ddd_add_member(n, Matrix_Factor_Overlap, MAX_CHAR_IN_INPUT, MPI_CHAR);
  ddd_add_member(n, Matrix_Krylov_Subspace, MAX_CHAR_IN_INPUT, MPI_CHAR);
  ddd_add_member(n, Matrix_Orthogonalization, MAX_CHAR_IN_INPUT, MPI_CHAR);
  ddd_add_member(n, Matrix_Auxiliary_Vector, MAX_CHAR_IN_INPUT, MPI_CHAR);
  ddd_add_member(n, Matrix_Convergence_Tolerance, MAX_CHAR_IN_INPUT, MPI_CHAR);
  ddd_add_member(n, Matrix_Drop_Tolerance, MAX_CHAR_IN_INPUT, MPI_CHAR);

  /*
   * New for Aztec 2.0...
   */

  ddd_add_member(n, Matrix_Reorder, MAX_CHAR_IN_INPUT, MPI_CHAR);
  ddd_add_member(n, Matrix_Subdomain_Solver, MAX_CHAR_IN_INPUT, MPI_CHAR);
  ddd_add_member(n, Matrix_Graph_Fillin, MAX_CHAR_IN_INPUT, MPI_CHAR);
  ddd_add_member(n, Matrix_Overlap_Type, MAX_CHAR_IN_INPUT, MPI_CHAR);
  ddd_add_member(n, Matrix_Factorization_Save, MAX_CHAR_IN_INPUT, MPI_CHAR);
  ddd_add_member(n, Matrix_ILUT_Fill_Factor, MAX_CHAR_IN_INPUT, MPI_CHAR);
  ddd_add_member(n, Matrix_RILU_Relax_Factor, MAX_CHAR_IN_INPUT, MPI_CHAR);
  ddd_add_member(n, Matrix_BILU_Threshold, MAX_CHAR_IN_INPUT, MPI_CHAR);
  ddd_add_member(n, Matrix_Relative_Threshold, MAX_CHAR_IN_INPUT, MPI_CHAR);
  ddd_add_member(n, Matrix_Absolute_Threshold, MAX_CHAR_IN_INPUT, MPI_CHAR);
  ddd_add_member(n, Amesos_Package, MAX_CHAR_IN_INPUT, MPI_CHAR);
<<<<<<< HEAD
  ddd_add_member(n, Stratimikos_File, MAX_CHAR_IN_INPUT, MPI_CHAR);
=======
  ddd_add_member(n, Stratimikos_File, MAX_CHAR_IN_INPUT*MAX_NUM_MATRICES, MPI_CHAR);
>>>>>>> 48a67847

  ddd_add_member(n, &Linear_Solver, 1, MPI_INT);

  ddd_add_member(n, &Max_Newton_Steps, 1, MPI_INT);
  ddd_add_member(n, &Guess_Flag, 1, MPI_INT);
  ddd_add_member(n, &Conformation_Flag, 1, MPI_INT);
  ddd_add_member(n, &damp_factor1, 1, MPI_DOUBLE);
  ddd_add_member(n, &damp_factor2, 1, MPI_DOUBLE);
  ddd_add_member(n, &damp_factor3, 1, MPI_DOUBLE);
  ddd_add_member(n, &var_damp, MAX_VARIABLE_TYPES, MPI_DOUBLE);
  ddd_add_member(n, &custom_tol1, 1, MPI_DOUBLE);
  ddd_add_member(n, &custom_tol2, 1, MPI_DOUBLE);
  ddd_add_member(n, &custom_tol3, 1, MPI_DOUBLE);
  ddd_add_member(n, &Newt_Jacobian_Reformation_stride, 1, MPI_INT);
  ddd_add_member(n, &Time_Jacobian_Reformation_stride, 1, MPI_INT);
  ddd_add_member(n, &modified_newton, 1, MPI_INT);
  ddd_add_member(n, &convergence_rate_tolerance, 1, MPI_DOUBLE);
  ddd_add_member(n, &modified_newt_norm_tol, 1, MPI_DOUBLE);
  ddd_add_member(n, Epsilon, MAX_NUM_MATRICES*3, MPI_DOUBLE);

  /*
   * Eigensolver inputs.
   */

  ddd_add_member(n, &eigen->Eigen_Algorithm, 1, MPI_INT);
  ddd_add_member(n, &eigen->Eigen_NEV_WANT, 1, MPI_INT);
  ddd_add_member(n, &eigen->Eigen_Maximum_Iterations, 1, MPI_INT);
  ddd_add_member(n, &eigen->Eigen_Maximum_Outer_Iterations, 1, MPI_INT);
  ddd_add_member(n, &eigen->Eigen_Filter, 1, MPI_INT);
  ddd_add_member(n, &eigen->Eigen_Krylov_Subspace, 1, MPI_INT);
  ddd_add_member(n, &eigen->Eigen_Recycle, 1, MPI_INT);
  ddd_add_member(n, &eigen->Eigen_Record_Modes, 1, MPI_INT);
  ddd_add_member(n, &eigen->Eigen_Matrix_Output, 1, MPI_INT);
  ddd_add_member(n, &eigen->Eigen_Solve_Freq, 1, MPI_INT);
  ddd_add_member(n, &eigen->Eigen_Write_Freq, 1, MPI_INT);
  ddd_add_member(n, &eigen->Eigen_Tolerance, 1, MPI_DOUBLE);
  ddd_add_member(n, &eigen->Eigen_IV_Wt, 1, MPI_DOUBLE);
  ddd_add_member(n, &eigen->Eigen_Shifts[0], 5, MPI_DOUBLE);
  ddd_add_member(n, &eigen->Eigen_Cayley_Sigma, 1, MPI_DOUBLE);
  ddd_add_member(n, &eigen->Eigen_Cayley_Mu, 1, MPI_DOUBLE);
  ddd_add_member(n, &eigen->Eigen_SI_Tol_Param, 1, MPI_DOUBLE);
  ddd_add_member(n, &eigen->Eigen_Relative_Tol, 1, MPI_DOUBLE);
  ddd_add_member(n, &eigen->Eigen_Linear_Tol, 1, MPI_DOUBLE);
  ddd_add_member(n, &eigen->Eigen_Output_File, 85, MPI_CHAR);

  /*
   * LSA 3D of 2D inputs.
   */
  ddd_add_member(n, &LSA_3D_of_2D_pass, 1, MPI_INT);
  ddd_add_member(n, &LSA_3D_of_2D_wave_number, 1, MPI_DOUBLE);
  ddd_add_member(n, &LSA_current_wave_number, 1, MPI_INT);
  for (i=0; i<LSA_number_wave_numbers; i++)
    {
      ddd_add_member(n, &(LSA_wave_numbers[i]), 1, MPI_DOUBLE);
    }

  /*
   * Well, transport this over for now, then, later update each individual
   * processors conception of NZeroes.
   */

#ifdef DEBUG
  printf("P_%d building Noahs_Ark [G] element %d\n",
	  ProcID, n->num_members);
#endif

  ddd_add_member(n, &NZeros, 1, MPI_INT);

  ddd_add_member(n, &GNZeros, 1, MPI_INT);
  ddd_add_member(n, &PSPG, 1, MPI_INT);
  ddd_add_member(n, &PSPP, 1, MPI_INT);
  ddd_add_member(n, &PS_scaling, 1, MPI_DOUBLE);
  ddd_add_member(n, &Cont_GLS, 1, MPI_INT);
  ddd_add_member(n, &Filter_Species, 1, MPI_INT);
  ddd_add_member(n, &Include_Visc_Sens, 1, MPI_INT);
  ddd_add_member(n, &Visc_Sens_Copy, 1, MPI_INT);
  ddd_add_member(n, &Visc_Sens_Factor, 1, MPI_INT);
  ddd_add_member(n, &c_min, 1, MPI_DOUBLE);
  ddd_add_member(n, &c_max, 1, MPI_DOUBLE);


  /*
   * Particle data.
   */
  ddd_add_member(n, &Particle_Model, 1, MPI_INT);
  ddd_add_member(n, Particle_Model_Data, MAX_PARTICLE_MODEL_DATA_VALUES, MPI_DOUBLE);
  ddd_add_member(n, &Particle_Max_Time_Steps, 1, MPI_INT);
  ddd_add_member(n, &Particle_Number, 1, MPI_INT);
  ddd_add_member(n, Particle_Restart_Filename, MAX_PARTICLE_FILENAME_LENGTH, MPI_CHAR);
  ddd_add_member(n, &Particle_Output_Stride, 1, MPI_INT);
  ddd_add_member(n, &Particle_Output_Time_Step, 1, MPI_DOUBLE);
  ddd_add_member(n, &Particle_Output_Format, 1, MPI_INT);
  ddd_add_member(n, &Particle_Density, 1, MPI_DOUBLE);
  ddd_add_member(n, &Particle_Radius, 1, MPI_DOUBLE);
  ddd_add_member(n, &Particle_Ratio, 1, MPI_DOUBLE);
  ddd_add_member(n, &Particle_Creation_Domain, 1, MPI_INT);
  ddd_add_member(n, &Particle_Move_Domain, 1, MPI_INT);
  ddd_add_member(n, Particle_Creation_Domain_Reals, MAX_DOMAIN_REAL_VALUES, MPI_DOUBLE);
  ddd_add_member(n, Particle_Move_Domain_Reals, MAX_DOMAIN_REAL_VALUES, MPI_DOUBLE);
  ddd_add_member(n, Particle_Creation_Domain_Filename, MAX_PARTICLE_FILENAME_LENGTH, MPI_CHAR);
  ddd_add_member(n, Particle_Creation_Domain_Name, MAX_PARTICLE_STRING_LENGTH, MPI_CHAR);
  ddd_add_member(n, Particle_Move_Domain_Filename, MAX_PARTICLE_FILENAME_LENGTH, MPI_CHAR);
  ddd_add_member(n, Particle_Move_Domain_Name, MAX_PARTICLE_STRING_LENGTH, MPI_CHAR);
  ddd_add_member(n, &Particle_Full_Output_Stride, 1, MPI_INT);
  ddd_add_member(n, Particle_Full_Output_Filename, MAX_PARTICLE_FILENAME_LENGTH, MPI_CHAR);
  if(Particle_Number_Sample_Types)
    {
      ddd_add_member(n, Particle_Number_Samples, Particle_Number_Sample_Types, MPI_INT);
      ddd_add_member(n, Particle_Number_Output_Variables, Particle_Number_Sample_Types, MPI_INT);
      for(i = 0; i < Particle_Number_Sample_Types; i++)
	ddd_add_member(n, Particle_Filename_Template[i], MAX_PARTICLE_FILENAME_LENGTH, MPI_CHAR);
    }
  for(i = 0; i < Particle_Number_PBCs; i++)
    {
      ddd_add_member(n, &PBCs[i].SS_id, 1, MPI_INT);
      ddd_add_member(n, &PBCs[i].type, 1, MPI_INT);
      ddd_add_member(n, PBCs[i].real_data, MAX_PBC_REAL_VALUES, MPI_DOUBLE);
      ddd_add_member(n, PBCs[i].int_data, MAX_PBC_INT_VALUES, MPI_INT);
      ddd_add_member(n, PBCs[i].string_data, MAX_PBC_STRING_DATA_LENGTH, MPI_CHAR);
    }

  /*
   * rd_geometry_specs line ... No, really, it was smarter to do it this way.
   */

  /*
   * Boundary Conditions.
   */

#ifdef DEBUG
  printf("P_%d building Noahs_Ark [H] element %d\n",
	  ProcID, n->num_members);
#endif

  /*
   * Set up skeleton of the BC_Types...
   */

  for ( i=0; i<Num_BC; i++)
    {
      ddd_add_member(n, &BC_Types[i].BC_Name, 1, MPI_INT);      
      ddd_add_member(n, BC_Types[i].Set_Type, 3, MPI_CHAR);      
      ddd_add_member(n, &BC_Types[i].BC_ID, 1, MPI_INT);      
      ddd_add_member(n, &BC_Types[i].BC_ID2, 1, MPI_INT);      
      ddd_add_member(n, &BC_Types[i].BC_ID3, 1, MPI_INT);
      ddd_add_member(n, &BC_Types[i].BC_matrl_index_1, 1, MPI_INT);
      ddd_add_member(n, &BC_Types[i].BC_matrl_index_2, 1, MPI_INT);
      ddd_add_member(n, &BC_Types[i].BC_matrl_index_3, 1, MPI_INT);
      ddd_add_member(n, &BC_Types[i].BC_matrl_index_4, 1, MPI_INT);
      ddd_add_member(n, &BC_Types[i].BC_EBID_Apply,    1, MPI_INT);
      ddd_add_member(n, BC_Types[i].BC_Data_Int, MAX_BC_INT_DATA, MPI_INT);
      ddd_add_member(n, BC_Types[i].BC_Data_Float, MAX_BC_FLOAT_DATA, 
		     MPI_DOUBLE);
      ddd_add_member(n, &BC_Types[i].len_u_BC, 1, MPI_INT);            
      ddd_add_member(n, &BC_Types[i].max_DFlt, 1, MPI_INT);            

      /* double u_BC delivered by Dove...*/

      ddd_add_member(n, &BC_Types[i].BC_Desc_index, 1, MPI_INT);            
      ddd_add_member(n, &BC_Types[i].index_dad, 1, MPI_INT);            
      ddd_add_member(n, &BC_Types[i].equation, 1, MPI_INT);
      ddd_add_member(n, &BC_Types[i].matrix, 1, MPI_INT);
      ddd_add_member(n, &BC_Types[i].species_eq, 1, MPI_INT);            

      ddd_add_member(n, &BC_Types[i].BC_relax, 1, MPI_DOUBLE);            
      ddd_add_member(n, &BC_Types[i].table_index, 1, MPI_INT);         
    }

#ifdef DEBUG
  printf("P_%d building Noahs_Ark [I] element %d\n",
	  ProcID, n->num_members);
#endif

  /*
   * This will transport all of the new dynamically allocated BC Descriptions
   * to other processors *except* for the char *name1, *name2.
   *
   * Currently, those names are pointers to other character arrays in the
   * statically declared bundle of BC Descriptions. That's great. We'll just
   * use the BC_Desc_index to find out which one so that these pointers
   * can be reconstructed on the other processors. This is done
   * after the ark is sent in the "ark_landing" below.
   */

  for ( i=0; i<num_new_BC_Desc; i++ )
    {
      ddd_add_member(n, &(new_BC_Desc[i]->method), 1, MPI_INT);
      ddd_add_member(n, &(new_BC_Desc[i]->BC_Name), 1, MPI_INT);
      ddd_add_member(n, &(new_BC_Desc[i]->equation), 1, MPI_INT);
      ddd_add_member(n, &(new_BC_Desc[i]->vector), 1, MPI_INT);
      ddd_add_member(n, &(new_BC_Desc[i]->rotate), 1, MPI_INT);
      ddd_add_member(n, &(new_BC_Desc[i]->sens[0]), MAX_VARIABLE_TYPES, 
		     MPI_INT);
      ddd_add_member(n, &(new_BC_Desc[i]->i_apply), 1, MPI_INT);
    }

  /*
   * Now we have to include the Table data.  We dont carry along the 
   * names for ordinates and abscissas to other processors.
   * The table data itself will be allocated in "ark_landing"
   */

  for ( i=0; i < num_AC_Tables; i++ )
    {
      ddd_add_member(n,   AC_Tables[i]->t_name[0], 132, MPI_CHAR);
      ddd_add_member(n,   AC_Tables[i]->t_name[1], 132, MPI_CHAR);
      ddd_add_member(n,   AC_Tables[i]->t_index, 2, MPI_INT);
      ddd_add_member(n, &(AC_Tables[i]->columns), 1, MPI_INT);
      ddd_add_member(n, &(AC_Tables[i]->interp_method), 1, MPI_INT);
      ddd_add_member(n, &(AC_Tables[i]->tablelength), 1, MPI_INT);
      ddd_add_member(n, &(AC_Tables[i]->f_index), 1, MPI_INT);
      ddd_add_member(n, &(AC_Tables[i]->species_eq), 1, MPI_INT);
      ddd_add_member(n, &(AC_Tables[i]->ngrid), 1, MPI_INT);
      ddd_add_member(n, &(AC_Tables[i]->yscale), 1, MPI_DOUBLE);
      ddd_add_member(n, &(AC_Tables[i]->Emin), 1, MPI_DOUBLE);
    }

  for ( i=0; i < num_BC_Tables; i++ )
    {
      ddd_add_member(n,   BC_Tables[i]->t_name[0], 132, MPI_CHAR);
      ddd_add_member(n,   BC_Tables[i]->t_name[1], 132, MPI_CHAR);
      ddd_add_member(n,   BC_Tables[i]->t_index, 2, MPI_INT);
      ddd_add_member(n, &(BC_Tables[i]->columns), 1, MPI_INT);
      ddd_add_member(n, &(BC_Tables[i]->interp_method), 1, MPI_INT);
      ddd_add_member(n, &(BC_Tables[i]->tablelength), 1, MPI_INT);
      ddd_add_member(n, &(BC_Tables[i]->f_index), 1, MPI_INT);
     /*    BC_Tables[i]->slope is computed locally  */
      ddd_add_member(n, &(BC_Tables[i]->species_eq), 1, MPI_INT);
      ddd_add_member(n, &(BC_Tables[i]->ngrid), 1, MPI_INT);
      ddd_add_member(n, &(BC_Tables[i]->yscale), 1, MPI_DOUBLE);
      ddd_add_member(n, &(BC_Tables[i]->Emin), 1, MPI_DOUBLE);
    }
     
  for ( i=0; i < num_MP_Tables; i++ )
    {
      ddd_add_member(n,   MP_Tables[i]->t_name[0], 132, MPI_CHAR);
      ddd_add_member(n,   MP_Tables[i]->t_name[1], 132, MPI_CHAR);
      ddd_add_member(n,   MP_Tables[i]->t_index, 2, MPI_INT);
      ddd_add_member(n, &(MP_Tables[i]->columns), 1, MPI_INT);
      ddd_add_member(n, &(MP_Tables[i]->interp_method), 1, MPI_INT);
      ddd_add_member(n, &(MP_Tables[i]->tablelength), 1, MPI_INT);
      ddd_add_member(n, &(MP_Tables[i]->f_index), 1, MPI_INT);
     /*    MP_Tables[i]->slope is computed locally    */
      ddd_add_member(n, &(MP_Tables[i]->species_eq), 1, MPI_INT);
      ddd_add_member(n, &(MP_Tables[i]->ngrid), 1, MPI_INT);
      ddd_add_member(n, &(MP_Tables[i]->yscale), 1, MPI_DOUBLE);
      ddd_add_member(n, &(MP_Tables[i]->Emin), 1, MPI_DOUBLE);
    }
     
  for ( i=0; i < num_ext_Tables; i++ )
    {
      ddd_add_member(n,   ext_Tables[i]->t_name[0], 132, MPI_CHAR);
      ddd_add_member(n,   ext_Tables[i]->t_name[1], 132, MPI_CHAR);
      ddd_add_member(n,   ext_Tables[i]->t_name[2], 132, MPI_CHAR);
      ddd_add_member(n,   ext_Tables[i]->t_index, 3, MPI_INT);
      ddd_add_member(n, &(ext_Tables[i]->columns), 1, MPI_INT);
      ddd_add_member(n, &(ext_Tables[i]->interp_method), 1, MPI_INT);
      ddd_add_member(n, &(ext_Tables[i]->tablelength), 1, MPI_INT);
      ddd_add_member(n, &(ext_Tables[i]->f_index), 1, MPI_INT);
     /*    ext_Tables[i]->slope is computed locally  */
      ddd_add_member(n, &(ext_Tables[i]->species_eq), 1, MPI_INT);
      ddd_add_member(n, &(ext_Tables[i]->ngrid), 1, MPI_INT);
      ddd_add_member(n, &(ext_Tables[i]->ngrid2), 1, MPI_INT);
      ddd_add_member(n, &(ext_Tables[i]->yscale), 1, MPI_DOUBLE);
      ddd_add_member(n, &(ext_Tables[i]->Emin), 1, MPI_DOUBLE);
    }

#ifdef DEBUG
  printf("P_%d building Noahs_Ark [J] element %d\n",
	  ProcID, n->num_members);
#endif

  ddd_add_member(n, &PRESSURE_DATUM, 1, MPI_INT);            
  ddd_add_member(n, &pressure_datum_element, 1, MPI_INT);            
  ddd_add_member(n, &pressure_datum_value, 1, MPI_DOUBLE);            
  

  /*
   * Rotation Conditions. Initially assume that Rotation Specifications
   * contain BC_Desc[] references to statically declared data. Thus, a
   * simple integer index suffices to re-create the information on other
   * processors.
   *
   * If you need to reference new, different dynamically allocated versions
   * of BC_Desc[], then see the BC_Types[] conniptions above for a method
   * of implementing this.
   */
#ifdef DEBUG
  printf("P_%d building Noahs_Ark [K] element %d\n",
	  ProcID, n->num_members);
#endif

  for ( i=0; i<Num_ROT; i++)
    {
      ddd_add_member(n, &ROT_Types[i].eq_type, 1, MPI_INT);
      ddd_add_member(n, &ROT_Types[i].type, 1, MPI_INT);
      ddd_add_member(n, ROT_Types[i].ss_id, CDIM, MPI_INT);
      ddd_add_member(n, ROT_Types[i].BC_Type, CDIM, MPI_INT);
      ddd_add_member(n, ROT_Types[i].BC_SS, CDIM, MPI_INT);
      ddd_add_member(n, ROT_Types[i].BC_id, CDIM, MPI_INT);

      /*
       * Reconstruct the ptrs to BC_desc's via these integer indeces...
       */

      ddd_add_member(n, ROT_Types[i].BC_desc_index, CDIM, MPI_INT);

      ddd_add_member(n, &ROT_Types[i].method, 1, MPI_INT);
      ddd_add_member(n, &ROT_Types[i].ROTATE, 1, MPI_INT);
      ddd_add_member(n, ROT_Types[i].seed, CDIM, MPI_DOUBLE);
      ddd_add_member(n, &ROT_Types[i].node, 1, MPI_INT);

      /*
       * The ptr to a list of elements on the side set is empty for now.
       * It gets filled later in bc_rotate.c; when it does it will mean
       * different things to different processors...
       */
/*
      ddd_add_member(n, &ROT_Types[i].num_elem, 1, MPI_INT);
      ddd_add_member(n, &ROT_Types[i].ss_ptr, 1, MPI_INT);
*/
    }

  /*
   * Materials and Equation Specifications...
   */
#ifdef DEBUG
  printf("P_%d building Noahs_Ark [L] element %d\n",
	  ProcID, n->num_members);
#endif
  /*
   * Broadcast the Uniform_Problem_Description Information
   */
  ddd_add_member(n, &upd->Total_Num_EQ, MAX_NUM_MATRICES, MPI_INT);
  ddd_add_member(n, &upd->Total_Num_Var, MAX_NUM_MATRICES, MPI_INT);
  ddd_add_member(n, &upd->CoordinateSystem, 1, MPI_INT);
  ddd_add_member(n, &upd->Num_Dim, 1, MPI_INT);
  ddd_add_member(n, upd->vp, MAX_NUM_MATRICES * (MAX_VARIABLE_TYPES+MAX_CONC), MPI_INT);
  ddd_add_member(n, upd->ep, MAX_NUM_MATRICES * (MAX_VARIABLE_TYPES+MAX_CONC), MPI_INT);
  ddd_add_member(n, &upd->Max_Num_Species, 1, MPI_INT);
  ddd_add_member(n, &upd->Max_Num_Species_Eqn, 1, MPI_INT);
  ddd_add_member(n, &upd->Tot_Num_VolSpecies, 1, MPI_INT);
  ddd_add_member(n, &upd->Num_Mat, 1, MPI_INT);
  ddd_add_member(n, &upd->Species_Var_Type, 1, MPI_INT);
  ddd_add_member(n, &upd->Pressure_Datum, 1, MPI_DOUBLE);
  ddd_add_member(n, &upd->Max_Num_Porous_Eqn, 1, MPI_INT);
  ddd_add_member(n, &upd->XFEM, 1, MPI_INT);
  ddd_add_member(n, &upd->Process_Temperature, 1, MPI_DOUBLE);            
  ddd_add_member(n, &upd->Acoustic_Frequency, 1, MPI_DOUBLE);            
  ddd_add_member(n, &upd->Light_Cosmu, 1, MPI_DOUBLE);            

  ddd_add_member(n, pg->time_step_control_disabled, MAX_NUM_MATRICES, MPI_INT);
  ddd_add_member(n, pg->matrix_subcycle_count, MAX_NUM_MATRICES, MPI_INT);
  ddd_add_member(n, upd->matrix_index, MAX_EQNS, MPI_INT);


  for (i = 0; i < upd->Num_Mat; i++)
    {
      int imtrx;
      ddd_add_member(n, &pd_glob[i]->Num_EQ, MAX_NUM_MATRICES, MPI_INT);
      for (imtrx = 0; imtrx < upd->Total_Num_Matrices; imtrx++) {
        ddd_add_member(n, pd_glob[i]->e[imtrx], MAX_EQNS, MPI_INT);
        ddd_add_member(n, pd_glob[i]->v[imtrx], MAX_EQNS, MPI_INT);
        ddd_add_member(n, pd_glob[i]->w[imtrx], MAX_EQNS, MPI_INT);
        ddd_add_member(n, pd_glob[i]->i[imtrx], MAX_EQNS, MPI_INT);
        ddd_add_member(n, pd_glob[i]->m[imtrx], MAX_EQNS, MPI_INT);
        ddd_add_member(n, pd_glob[i]->gv, MAX_EQNS, MPI_INT);
        ddd_add_member(n, pd_glob[i]->mi, MAX_EQNS, MPI_INT);

        ddd_add_member(n, &pd_glob[i]->etm[imtrx][0][0], MAX_EQNS*MAX_TERM_TYPES, 
		     MPI_DOUBLE);
      }
      /*  pd_glob[i]->CoordinateSystem  is already assigned */
      ddd_add_member(n, &pd_glob[i]->MeshMotion, 1, MPI_INT);
      ddd_add_member(n, &pd_glob[i]->MeshInertia, 1, MPI_INT);
      ddd_add_member(n, &pd_glob[i]->RealSolidFluxModel, 1, MPI_INT);
      ddd_add_member(n, &pd_glob[i]->MassFluxModel, 1, MPI_INT);
      ddd_add_member(n, &pd_glob[i]->MomentumFluxModel, 1, MPI_INT);
      ddd_add_member(n, &pd_glob[i]->PorousFluxModel, 1, MPI_INT);
      ddd_add_member(n, &pd_glob[i]->Num_Dim, 1, MPI_INT);
      /* pd_glob[i]->TimeIntegration  is already assigned */
      ddd_add_member(n, &pd_glob[i]->Continuation, 1, MPI_INT);
      ddd_add_member(n, &pd_glob[i]->AugmentingConditions, 1, MPI_INT);
      ddd_add_member(n, &pd_glob[i]->IntegrationMap, 1, MPI_INT);
      ddd_add_member(n, &pd_glob[i]->ShapeVar, 1, MPI_INT);
      ddd_add_member(n, &pd_glob[i]->ProjectionVar, 1, MPI_INT);
      /* pd_glob[i]->Num_Mat          is already assigned */
      ddd_add_member(n,  pd_glob[i]->MaterialName, MAX_MATLNAME, MPI_CHAR);
      ddd_add_member(n, &pd_glob[i]->Num_Species, 1, MPI_INT);
      ddd_add_member(n, &pd_glob[i]->Num_Species_Eqn, 1, MPI_INT);
      ddd_add_member(n, &pd_glob[i]->Species_Var_Type, 1, MPI_INT);
      ddd_add_member(n, &pd_glob[i]->Num_Rxn,  1, MPI_INT);

         /* material flags associated with augmented conditions */

      ddd_add_member(n, &pd_glob[i]->VolumeIntegral, 1, MPI_INT);
      ddd_add_member(n, &pd_glob[i]->LSVelocityIntegral, 1, MPI_INT);
      ddd_add_member(n, &pd_glob[i]->Num_Porous_Eqn, 1, MPI_INT);
      ddd_add_member(n, &pd_glob[i]->Do_Surf_Geometry, 1, MPI_INT);
    }

/* 
 * material block Initialization info 
 */

  ddd_add_member(n, Num_Var_Init_Mat, MAX_NUMBER_MATLS, MPI_INT);
  for ( i=0; i<MAX_NUMBER_MATLS; i++)
    {
      for ( j=0; j<MAX_VARIABLE_TYPES + MAX_CONC ; j++ )
          {
             ddd_add_member(n, &Var_init_mat[i][j].var,      1, MPI_INT   );
             ddd_add_member(n, &Var_init_mat[i][j].ktype,    1, MPI_INT   );
             ddd_add_member(n, &Var_init_mat[i][j].init_val, 1, MPI_DOUBLE);
          }
    }

  /*
   * Include the Element quality metric data.
   * This structure was previously allocated in "raven_landing"
   */

  if ( nEQM > 0 )
    {
      ddd_add_member(n, &eqm->do_jac,      1, MPI_INT);
      ddd_add_member(n, &eqm->do_vol,      1, MPI_INT);
      ddd_add_member(n, &eqm->do_ang,      1, MPI_INT);
      ddd_add_member(n, &eqm->do_tri,      1, MPI_INT);
      ddd_add_member(n, &eqm->wt_jac,      1, MPI_DOUBLE);
      ddd_add_member(n, &eqm->wt_vol,      1, MPI_DOUBLE);
      ddd_add_member(n, &eqm->wt_ang,      1, MPI_DOUBLE);
      ddd_add_member(n, &eqm->wt_tri,      1, MPI_DOUBLE);
      ddd_add_member(n, &eqm->eq_jac,      1, MPI_DOUBLE);
      ddd_add_member(n, &eqm->eq_vol,      1, MPI_DOUBLE);
      ddd_add_member(n, &eqm->eq_ang,      1, MPI_DOUBLE);
      ddd_add_member(n, &eqm->eq_tri,      1, MPI_DOUBLE);
      ddd_add_member(n, &eqm->eq_avg,      1, MPI_DOUBLE);
      ddd_add_member(n, &eqm->eq_low,      1, MPI_DOUBLE);
      ddd_add_member(n, &eqm->eq_tol,      1, MPI_DOUBLE);
      ddd_add_member(n, &eqm->vol_sum,      1, MPI_DOUBLE);
      ddd_add_member(n, &eqm->vol_low,      1, MPI_DOUBLE);
      ddd_add_member(n, &eqm->vol_count,    1, MPI_INT);
      ddd_add_member(n, &eqm->tol_type,    1, MPI_INT);
    }

  /*
   * Include the Augmenting condition data.
   * This structure was previously allocated in "raven_landing"
   */

  for ( i=0; i < nAC; i++ )
    {
      ddd_add_member(n, &augc[i].nAC,      1, MPI_INT);
      ddd_add_member(n, &augc[i].iread,    1, MPI_INT);
      ddd_add_member(n, &augc[i].theta,    1, MPI_DOUBLE);
      ddd_add_member(n, &augc[i].eps,      1, MPI_DOUBLE);
      ddd_add_member(n, &augc[i].Type,     1, MPI_INT);
      ddd_add_member(n, &augc[i].BCID,     1, MPI_INT);
      ddd_add_member(n, &augc[i].DFID,     1, MPI_INT);
      ddd_add_member(n, &augc[i].DHID,     1, MPI_INT);
      ddd_add_member(n, &augc[i].VOLID,    1, MPI_INT);
      ddd_add_member(n, &augc[i].COMPID,   1, MPI_INT);
      ddd_add_member(n, &augc[i].SSID,     1, MPI_INT);
      ddd_add_member(n, &augc[i].MTID,     1, MPI_INT);
      ddd_add_member(n, &augc[i].MPID,     1, MPI_INT);
      ddd_add_member(n, &augc[i].MDID,     1, MPI_INT);
      ddd_add_member(n, &augc[i].MFID,     1, MPI_INT);
      ddd_add_member(n, &augc[i].len_AC,   1, MPI_INT);
       /*   DataFlt allocated in ark_landing */
      ddd_add_member(n, &augc[i].tmp1,     1, MPI_DOUBLE);
      ddd_add_member(n, &augc[i].tmp2,     1, MPI_DOUBLE);
      ddd_add_member(n, &augc[i].tmp3,     1, MPI_DOUBLE);
      ddd_add_member(n, &augc[i].evol,     1, MPI_DOUBLE);
      ddd_add_member(n, &augc[i].CONSTV,   1, MPI_DOUBLE);
      ddd_add_member(n, &augc[i].LewisNum, 1, MPI_DOUBLE);
       /*   derivative block d_evol_dx is later allocated in rf_solve */
      ddd_add_member(n, &augc[i].LSPHASE,  1, MPI_INT);
      ddd_add_member(n, &augc[i].DIR,      1, MPI_INT);
      ddd_add_member(n, &augc[i].fluid_eb, 1, MPI_INT);
      ddd_add_member(n, &augc[i].solid_eb, 1, MPI_INT);
      ddd_add_member(n, &augc[i].lm_eb,    1, MPI_INT);
      ddd_add_member(n, &augc[i].lm_elem,  1, MPI_INT);
      ddd_add_member(n, &augc[i].lm_side,  1, MPI_INT);
      ddd_add_member(n, &augc[i].lm_dim,   1, MPI_INT);
      ddd_add_member(n, &augc[i].lm_value, 1, MPI_DOUBLE);
      ddd_add_member(n, &augc[i].lm_resid, 1, MPI_DOUBLE);
    }

  /*
   * Include the Continuation information
   */

  if ( Continuation != ALC_NONE )
    {
      ddd_add_member(n, &cont->MaxPathSteps,      1, MPI_INT);
      ddd_add_member(n, &cont->PathIntr,          1, MPI_INT);
#ifndef COUPLED_FILL
      ddd_add_member(n, &cont->exp_subcycle,      1, MPI_INT);
#endif /* not COUPLED_FILL */
      ddd_add_member(n, &cont->Delta_s0,          1, MPI_DOUBLE);
      ddd_add_member(n, &cont->Delta_s_min,       1, MPI_DOUBLE);
      ddd_add_member(n, &cont->Delta_s_max,       1, MPI_DOUBLE);
      ddd_add_member(n, &cont->PathMax,           1, MPI_DOUBLE);
      ddd_add_member(n, &cont->alpha,             1, MPI_DOUBLE);
      ddd_add_member(n, &cont->beta,              1, MPI_DOUBLE);
      ddd_add_member(n, &cont->gamma,             1, MPI_DOUBLE);
      ddd_add_member(n, &cont->delta,             1, MPI_DOUBLE);
      ddd_add_member(n, &cont->theta,             1, MPI_DOUBLE);
      ddd_add_member(n, &cont->eps,               1, MPI_DOUBLE);
      ddd_add_member(n,  cont->use_var_norm, MAX_VARIABLE_TYPES, MPI_INT);
      ddd_add_member(n, &cont->print_freq,        1, MPI_INT);
      ddd_add_member(n, &cont->fix_freq, 1, MPI_INT);
      ddd_add_member(n, &cont->print_delt,        1, MPI_DOUBLE);
      ddd_add_member(n, &cont->print_delt2_path,  1, MPI_DOUBLE);
      ddd_add_member(n, &cont->print_delt2,       1, MPI_DOUBLE);
      ddd_add_member(n, &cont->radius,            1, MPI_DOUBLE);
      ddd_add_member(n, &cont->BegParameterValue, 1, MPI_DOUBLE);
      ddd_add_member(n, &cont->EndParameterValue, 1, MPI_DOUBLE);
      ddd_add_member(n, &cont->InitDir,           1, MPI_DOUBLE);
      ddd_add_member(n, &cont->upType,            1, MPI_INT);
      ddd_add_member(n, &cont->upBCID,            1, MPI_INT);
      ddd_add_member(n, &cont->upDFID,            1, MPI_INT);
      ddd_add_member(n, &cont->upDHID,            1, MPI_INT);
      ddd_add_member(n, &cont->upMTID,            1, MPI_INT);
      ddd_add_member(n, &cont->upMPID,            1, MPI_INT);
      ddd_add_member(n, &cont->upMDID,            1, MPI_INT);
      ddd_add_member(n, &cont->upMFID,            1, MPI_INT);
      ddd_add_member(n, &cont->sensvec_id,        1, MPI_INT);
      ddd_add_member(n, &cont->tmp1,              1, MPI_DOUBLE);
      ddd_add_member(n, &cont->tmp2,              1, MPI_DOUBLE);
      ddd_add_member(n, &cont->tmp3,              1, MPI_DOUBLE);
    }

  /*
   * Include LOCA inputs
   */

  /* This one may apply even without continuation! */
  ddd_add_member(n, &loca_in->Cont_Alg,           1, MPI_INT);

  if ( Continuation == LOCA )
    {
      ddd_add_member(n, &loca_in->Cont_Order,	  1, MPI_INT);
      ddd_add_member(n, &loca_in->StepAggr,	  1, MPI_DOUBLE);
      ddd_add_member(n, &loca_in->debug,     	  1, MPI_INT);
      ddd_add_member(n, &loca_in->DpDs2,	  1, MPI_DOUBLE);
      ddd_add_member(n, &loca_in->DpDsHi,	  1, MPI_DOUBLE);
      ddd_add_member(n, &loca_in->Texp,		  1, MPI_DOUBLE);
      ddd_add_member(n, &loca_in->MaxTS,	  1, MPI_DOUBLE);
      ddd_add_member(n, &loca_in->perturb,	  1, MPI_DOUBLE);
      ddd_add_member(n, &loca_in->TPupType,	  1, MPI_INT);
      ddd_add_member(n, &loca_in->TPupBCID,	  1, MPI_INT);
      ddd_add_member(n, &loca_in->TPupDFID,	  1, MPI_INT);
      ddd_add_member(n, &loca_in->TPupMTID,	  1, MPI_INT);
      ddd_add_member(n, &loca_in->TPupMPID,	  1, MPI_INT);
      ddd_add_member(n, &loca_in->TPupMDID,	  1, MPI_INT);
      ddd_add_member(n, &loca_in->TPGuess,	  1, MPI_DOUBLE);
      ddd_add_member(n, &loca_in->TPFinal,	  1, MPI_DOUBLE);
      ddd_add_member(n, &loca_in->NVRestart,	  1, MPI_INT);
      ddd_add_member(n, &loca_in->NV_exoII_infile,  MAX_FNL, MPI_CHAR);
      ddd_add_member(n, &loca_in->NV_imag_infile,   MAX_FNL, MPI_CHAR);
      ddd_add_member(n, &loca_in->omega,          1, MPI_DOUBLE);
      ddd_add_member(n, &loca_in->NVSave,	  1, MPI_INT);
      ddd_add_member(n, &loca_in->NV_exoII_outfile, MAX_FNL, MPI_CHAR);
      ddd_add_member(n, &loca_in->NV_imag_outfile,  MAX_FNL, MPI_CHAR);
      ddd_add_member(n, &loca_in->NV_time_index,  1, MPI_INT);

  /*
   * Multiple continuation conditions
   */

      for ( i=0; i<nCC; i++ )
        {
          ddd_add_member(n, &cpcc[i].nCC,         1, MPI_INT);
          ddd_add_member(n, &cpcc[i].ratio,	  1, MPI_DOUBLE);
          ddd_add_member(n, &cpcc[i].old_value,	  1, MPI_DOUBLE);
          ddd_add_member(n, &cpcc[i].value,	  1, MPI_DOUBLE);
          ddd_add_member(n, &cpcc[i].Type,        1, MPI_INT);
          ddd_add_member(n, &cpcc[i].fn_flag,     1, MPI_INT);
          ddd_add_member(n, &cpcc[i].BCID,        1, MPI_INT);
          ddd_add_member(n, &cpcc[i].DFID,        1, MPI_INT);
          ddd_add_member(n, &cpcc[i].MTID,        1, MPI_INT);
          ddd_add_member(n, &cpcc[i].MPID,        1, MPI_INT);
          ddd_add_member(n, &cpcc[i].MDID,        1, MPI_INT);
          ddd_add_member(n, &cpcc[i].Beg_CC_Value, 1, MPI_DOUBLE);
          ddd_add_member(n, &cpcc[i].End_CC_Value, 1, MPI_DOUBLE);
          ddd_add_member(n, &cpcc[i].coeff_0,     1, MPI_DOUBLE);
          ddd_add_member(n, &cpcc[i].coeff_1,     1, MPI_DOUBLE);
          ddd_add_member(n, &cpcc[i].coeff_2,     1, MPI_DOUBLE);
          ddd_add_member(n, &cpcc[i].sensvec_id,  1, MPI_INT);
        }

      for ( i=0; i<nTC; i++ )
        {
          ddd_add_member(n, &tpcc[i].nCC,         1, MPI_INT);
          ddd_add_member(n, &tpcc[i].ratio,	  1, MPI_DOUBLE);
          ddd_add_member(n, &tpcc[i].old_value,	  1, MPI_DOUBLE);
          ddd_add_member(n, &tpcc[i].value,	  1, MPI_DOUBLE);
          ddd_add_member(n, &tpcc[i].Type,        1, MPI_INT);
          ddd_add_member(n, &tpcc[i].fn_flag,     1, MPI_INT);
          ddd_add_member(n, &tpcc[i].BCID,        1, MPI_INT);
          ddd_add_member(n, &tpcc[i].DFID,        1, MPI_INT);
          ddd_add_member(n, &tpcc[i].MTID,        1, MPI_INT);
          ddd_add_member(n, &tpcc[i].MPID,        1, MPI_INT);
          ddd_add_member(n, &tpcc[i].MDID,        1, MPI_INT);
          ddd_add_member(n, &tpcc[i].Beg_CC_Value, 1, MPI_DOUBLE);
          ddd_add_member(n, &tpcc[i].End_CC_Value, 1, MPI_DOUBLE);
          ddd_add_member(n, &tpcc[i].coeff_0,     1, MPI_DOUBLE);
          ddd_add_member(n, &tpcc[i].coeff_1,     1, MPI_DOUBLE);
          ddd_add_member(n, &tpcc[i].coeff_2,     1, MPI_DOUBLE);
          ddd_add_member(n, &tpcc[i].sensvec_id,  1, MPI_INT);
        }

    }  /* End if (Continuation == LOCA) */

  /*
   * Include the Hunting condition data.
   * This structure was previously allocated in "raven_landing"
   */

  for ( i=0; i < nHC; i++ )
    {
      ddd_add_member(n, &hunt[i].nHC,        1, MPI_INT);
      ddd_add_member(n, &hunt[i].theta,      1, MPI_DOUBLE);
      ddd_add_member(n, &hunt[i].eps,        1, MPI_DOUBLE);
      ddd_add_member(n, &hunt[i].Type,       1, MPI_INT);
      ddd_add_member(n, &hunt[i].ramp,       1, MPI_INT);
      ddd_add_member(n, &hunt[i].BCID,       1, MPI_INT);
      ddd_add_member(n, &hunt[i].DFID,       1, MPI_INT);
      ddd_add_member(n, &hunt[i].DHID,       1, MPI_INT);
      ddd_add_member(n, &hunt[i].MTID,       1, MPI_INT);
      ddd_add_member(n, &hunt[i].MPID,       1, MPI_INT);
      ddd_add_member(n, &hunt[i].MDID,       1, MPI_INT);
      ddd_add_member(n, &hunt[i].MFID,       1, MPI_INT);
      ddd_add_member(n, &hunt[i].BegParameterValue,     1, MPI_DOUBLE);
      ddd_add_member(n, &hunt[i].EndParameterValue,     1, MPI_DOUBLE);
      ddd_add_member(n, &hunt[i].Delta_s0   ,           1, MPI_DOUBLE);
      ddd_add_member(n, &hunt[i].Delta_s_min,           1, MPI_DOUBLE);
      ddd_add_member(n, &hunt[i].Delta_s_max,           1, MPI_DOUBLE);
      ddd_add_member(n, &hunt[i].sensvec_id, 1, MPI_INT);
      ddd_add_member(n, &hunt[i].tmp1,       1, MPI_DOUBLE);
      ddd_add_member(n, &hunt[i].tmp2,       1, MPI_DOUBLE);
      ddd_add_member(n, &hunt[i].tmp3,       1, MPI_DOUBLE);
    }

  /*
   * Just transport the interpolations that this problem will actually use...
   */

#ifdef DEBUG
  printf("P_%d building Noahs_Ark [M] element %d\n",
	  ProcID, n->num_members);
#endif

  for ( i=0; i<Num_Interpolations; i++)
    {
      ddd_add_member(n, Unique_Interpolations, Num_Interpolations, MPI_INT);
    }

#ifndef COUPLED_FILL
  /*
   * Fill & Level Set flags and Level Set parameters...
   */
  ddd_add_member(n, &Explicit_Fill, 1,        MPI_INT);
#endif /* not COUPLED_FILL */
  if ( ls != NULL )
    {
      ddd_add_member(n, &ls->var, 1,                MPI_INT);
      ddd_add_member(n, &ls->Use_Level_Set, 1,      MPI_INT);
      ddd_add_member(n, &ls->Evolution, 1,          MPI_INT);
      ddd_add_member(n, &ls->Contact_Inflection, 1, MPI_INT);
      ddd_add_member(n, &ls->Isosurface_Subsurf_Type, 1, MPI_INT);
      ddd_add_member(n, &ls->Init_Method, 1,        MPI_INT);
      ddd_add_member(n, &ls->Num_Var_Init, 1,        MPI_INT);
      ddd_add_member(n, &ls->Length_Scale, 1,       MPI_DOUBLE);
      ddd_add_member(n, &ls->Control_Width, 1,      MPI_DOUBLE);
      ddd_add_member(n, &ls->Renorm_Tolerance, 1,   MPI_DOUBLE);
      ddd_add_member(n, &ls->Renorm_Method, 1,      MPI_INT);
      ddd_add_member(n, &ls->Search_Option, 1,      MPI_INT);
      ddd_add_member(n, &ls->Grid_Search_Depth, 1,  MPI_INT);
      ddd_add_member(n, &ls->Integration_Depth, 1,  MPI_INT);
      ddd_add_member(n, &ls->Interface_Output, 1,   MPI_INT);
      ddd_add_member(n, &ls->Renorm_Freq, 1,        MPI_INT);
      ddd_add_member(n, &ls->Renorm_Countdown, 1,   MPI_INT);
      ddd_add_member(n, &ls->Force_Initial_Renorm, 1,   MPI_INT);
      ddd_add_member(n, &ls->Initial_LS_Displacement, 1,   MPI_DOUBLE);
      ddd_add_member(n, &ls->Mass_Value, 1,         MPI_DOUBLE);
      ddd_add_member(n, &ls->Mass_Sign, 1,          MPI_INT);
      ddd_add_member(n, &ls->Contact_Tolerance, 1,  MPI_DOUBLE);
      ddd_add_member(n, &ls->Fluid_Solid, 1,        MPI_INT);
      ddd_add_member(n, &ls->Fluid_Sign, 1,         MPI_INT);
      ddd_add_member(n, &ls->Solid_Sign, 1,         MPI_INT);
      ddd_add_member(n, &ls->Elem_Sign, 1,          MPI_INT);
      ddd_add_member(n, &ls->SubElemIntegration, 1,  MPI_INT);
      ddd_add_member(n, &ls->AdaptIntegration, 1,  MPI_INT);
      ddd_add_member(n, &ls->Adaptive_Order, 1,  MPI_INT);
      ddd_add_member(n, &ls->Ghost_Integ, 1,  MPI_INT);
      ddd_add_member(n, &ls->Ghost_Integ_Active, 1,  MPI_INT);
      ddd_add_member(n, &ls->CrossMeshQuadPoints, 1,  MPI_INT);
      ddd_add_member(n, &ls->Extension_Velocity, 1,  MPI_INT);
      ddd_add_member(n, &ls->CalcSurfDependencies, 1,  MPI_INT);
      ddd_add_member(n, &ls->Ignore_F_deps, 1,  MPI_INT);
      ddd_add_member(n, &ls->Periodic_Planes, 1,  MPI_INT);
      ddd_add_member(n, &ls->Periodic_Plane_Loc, 6,  MPI_DOUBLE);  
      ddd_add_member(n, &ls->PSPP_filter, 1,      MPI_INT);
      ddd_add_member(n, &ls->Sat_Hyst_Renorm_Lockout, 1,  MPI_INT);
      ddd_add_member(n, &ls->SubcyclesAfterRenorm, 1,  MPI_INT);
      ddd_add_member(n, &ls->ghost_stress, 1, MPI_INT);
      ddd_add_member(n, &ls->Toure_Penalty, 1, MPI_INT);
      ddd_add_member(n, &ls->YZbeta, 1, MPI_INT);
      ddd_add_member(n, &ls->YZbeta_scale, 1, MPI_DOUBLE);
      ddd_add_member(n, &ls->Huygens_Freeze_Nodes, 1, MPI_INT);
      ddd_add_member(n, &ls->Semi_Implicit_Integration, 1, MPI_INT);
    }

  if ( pfd != NULL )
    {
      ddd_add_member(n, &pfd->num_phase_funcs, 1, MPI_INT);
      ddd_add_member(n, &pfd->Use_Phase_Field, 1, MPI_INT);
      for ( i=0; i<pfd->num_phase_funcs; i++)
	{
	  ddd_add_member(n, &pfd->ls[i]->var, 1,                MPI_INT);
	  ddd_add_member(n, &pfd->ls[i]->Use_Level_Set, 1,      MPI_INT);
	  ddd_add_member(n, &pfd->ls[i]->Evolution, 1,          MPI_INT);
	  ddd_add_member(n, &pfd->ls[i]->Contact_Inflection, 1, MPI_INT);
	  ddd_add_member(n, &pfd->ls[i]->Isosurface_Subsurf_Type, 1, MPI_INT);
	  ddd_add_member(n, &pfd->ls[i]->Init_Method, 1,        MPI_INT);
	  ddd_add_member(n, &pfd->ls[i]->Num_Var_Init, 1,        MPI_INT);
	  ddd_add_member(n, &pfd->ls[i]->Length_Scale, 1,       MPI_DOUBLE);
	  ddd_add_member(n, &pfd->ls[i]->Control_Width, 1,      MPI_DOUBLE);
	  ddd_add_member(n, &pfd->ls[i]->Renorm_Tolerance, 1,   MPI_DOUBLE);
	  ddd_add_member(n, &pfd->ls[i]->Renorm_Method, 1,      MPI_INT);
	  ddd_add_member(n, &pfd->ls[i]->Search_Option, 1,      MPI_INT);
	  ddd_add_member(n, &pfd->ls[i]->Grid_Search_Depth, 1,  MPI_INT);
	  ddd_add_member(n, &pfd->ls[i]->Integration_Depth, 1,  MPI_INT);
	  ddd_add_member(n, &pfd->ls[i]->Interface_Output, 1,   MPI_INT);
	  ddd_add_member(n, &pfd->ls[i]->Renorm_Freq, 1,        MPI_INT);
	  ddd_add_member(n, &pfd->ls[i]->Renorm_Countdown, 1,   MPI_INT);
	  ddd_add_member(n, &pfd->ls[i]->Force_Initial_Renorm, 1,   MPI_INT);
	  ddd_add_member(n, &pfd->ls[i]->Initial_LS_Displacement, 1,   MPI_DOUBLE);
	  ddd_add_member(n, &pfd->ls[i]->Mass_Value, 1,         MPI_DOUBLE);
	  ddd_add_member(n, &pfd->ls[i]->Mass_Sign, 1,          MPI_INT);
	  ddd_add_member(n, &pfd->ls[i]->Contact_Tolerance, 1,  MPI_DOUBLE);
	  ddd_add_member(n, &pfd->ls[i]->Fluid_Solid, 1,        MPI_INT);
	  ddd_add_member(n, &pfd->ls[i]->Fluid_Sign, 1,         MPI_INT);
	  ddd_add_member(n, &pfd->ls[i]->Solid_Sign, 1,         MPI_INT);
	  ddd_add_member(n, &pfd->ls[i]->Elem_Sign, 1,          MPI_INT);
	  ddd_add_member(n, &pfd->ls[i]->SubElemIntegration, 1,  MPI_INT);
	  ddd_add_member(n, &pfd->ls[i]->AdaptIntegration, 1,  MPI_INT);
	  ddd_add_member(n, &pfd->ls[i]->Adaptive_Order, 1,  MPI_INT);
	  ddd_add_member(n, &pfd->ls[i]->Ghost_Integ, 1,  MPI_INT);
	  ddd_add_member(n, &pfd->ls[i]->Ghost_Integ_Active, 1,  MPI_INT);
	  ddd_add_member(n, &pfd->ls[i]->CrossMeshQuadPoints, 1,  MPI_INT);
	  ddd_add_member(n, &pfd->ls[i]->Extension_Velocity, 1,  MPI_INT);
	  ddd_add_member(n, &pfd->ls[i]->CalcSurfDependencies, 1,  MPI_INT);
	  ddd_add_member(n, &pfd->ls[i]->Ignore_F_deps, 1,  MPI_INT);
	  ddd_add_member(n, &pfd->ls[i]->Periodic_Planes, 1,  MPI_INT);
	  ddd_add_member(n, &pfd->ls[i]->Periodic_Plane_Loc, 6,  MPI_DOUBLE);  
	  ddd_add_member(n, &pfd->ls[i]->PSPP_filter, 1,      MPI_INT);
	  ddd_add_member(n, &pfd->ls[i]->Sat_Hyst_Renorm_Lockout, 1,  MPI_INT);
	}
    }


#ifdef DEBUG
  printf("P_%d building Noahs_Ark [N] element %d\n",
	  ProcID, n->num_members);
#endif
  /*
   * Material properties...
   */

  for (i = 0; i < upd->Num_Mat; i++)
    {
      mp_ptr = mp_glob[i];   
      /*
       * Scalar property values, Booleans, flags, etc.
       */
      ddd_add_member(n, &mp_ptr->MatID,                1, MPI_INT);
      ddd_add_member(n,  mp_ptr->Material_Name, MAX_MATLNAME, MPI_CHAR);
      ddd_add_member(n, &mp_ptr->Num_Matrl_Elem_Blk,   1, MPI_INT);    
      ddd_add_member(n, &mp_ptr->DefaultDatabase,      1, MPI_INT);
      ddd_add_member(n, &mp_ptr->Num_Species,          1, MPI_INT);
      ddd_add_member(n, &mp_ptr->Num_Species_Eqn,      1, MPI_INT);
      ddd_add_member(n, &mp_ptr->Dropped_Last_Species_Eqn, 1, MPI_INT);
      ddd_add_member(n, &mp_ptr->NonDiluteFormulation, 1, MPI_INT);
      ddd_add_member(n, &mp_ptr->Num_Porous_Eqn,       1, MPI_INT);

      ddd_add_member(n, &mp_glob[i]->FlowingLiquid_viscosity, 1, MPI_DOUBLE);
      ddd_add_member(n, &mp_glob[i]->Inertia_coefficient, 1, MPI_DOUBLE);
      ddd_add_member(n, &mp_glob[i]->Spwt_func, 1, MPI_DOUBLE);

      ddd_add_member(n, &mp_glob[i]->SpSSPG_funcModel, 1, MPI_INT);
      ddd_add_member(n, &mp_glob[i]->SpSSPG_func, 1, MPI_DOUBLE);

      ddd_add_member(n, &mp_glob[i]->SpYZbeta_funcModel, 1, MPI_INT);
      ddd_add_member(n, &mp_glob[i]->SpYZbeta_func, 1, MPI_DOUBLE);
      ddd_add_member(n, &mp_glob[i]->SpYZbeta_value, 1, MPI_DOUBLE);

      ddd_add_member(n, &mp_glob[i]->Porous_wt_func, 1, MPI_DOUBLE);
      ddd_add_member(n, &mp_glob[i]->Volume_Expansion, 1, MPI_DOUBLE);
      ddd_add_member(n, &mp_glob[i]->current_source, 1, MPI_DOUBLE);

      ddd_add_member(n, &mp_glob[i]->Momentwt_funcModel, 1, MPI_INT);
      ddd_add_member(n, &mp_glob[i]->Momentwt_func, 1, MPI_DOUBLE);


      ddd_add_member(n, &mp_glob[i]->MomentSSPG_funcModel, 1, MPI_INT);
      ddd_add_member(n, &mp_glob[i]->MomentSSPG_func, 1, MPI_DOUBLE);


      ddd_add_member(n, &mp_glob[i]->MomentShock_funcModel, 1, MPI_INT);
      ddd_add_member(n, &mp_glob[i]->MomentShock_func, 1, MPI_DOUBLE);
      ddd_add_member(n, &mp_glob[i]->MomentShock_Ref, MAX_MOMENTS, MPI_DOUBLE);


      ddd_add_member(n, &mp_glob[i]->MomentSecondLevelSetDiffusivityModel, 1, MPI_INT);
      ddd_add_member(n, &mp_glob[i]->MomentSecondLevelSetDiffusivity, 1, MPI_DOUBLE);

      ddd_add_member(n, &mp_glob[i]->MomentLevelSetDiffusionOnly, 1, MPI_INT);


      ddd_add_member(n, &mp_glob[i]->moment_source, 1, MPI_DOUBLE);
      ddd_add_member(n, &mp_glob[i]->density, 1, MPI_DOUBLE);
      ddd_add_member(n, &mp_glob[i]->electrical_conductivity, 1, MPI_DOUBLE);
      ddd_add_member(n, &mp_glob[i]->permittivity, 1, MPI_DOUBLE);
      ddd_add_member(n, &mp_glob[i]->VoltageFormulation, 1, MPI_INT);
      ddd_add_member(n, &mp_glob[i]->heat_capacity, 1, MPI_DOUBLE);
      ddd_add_member(n, &mp_glob[i]->heat_source, 1, MPI_DOUBLE);
      ddd_add_member(n, &mp_glob[i]->heat_transfer_coefficient, 1, MPI_DOUBLE);
      /*
       * The elc_rs_glob[i] evidently transport these Lame coefficients now.
       *
       * ddd_add_member(n, &mp_glob[i]->lame_lambda, 1, MPI_DOUBLE);
       * ddd_add_member(n, &mp_glob[i]->lame_mu, 1, MPI_DOUBLE);
       */
      ddd_add_member(n, &mp_glob[i]->mass_source, 1, MPI_DOUBLE);
      ddd_add_member(n, &mp_glob[i]->melting_point_liquidus, 1, MPI_DOUBLE);
      ddd_add_member(n, &mp_glob[i]->melting_point_solidus, 1, MPI_DOUBLE);
      ddd_add_member(n, &mp_glob[i]->porosity, 1, MPI_DOUBLE);
      ddd_add_member(n, &mp_glob[i]->porous_compressibility, 1, MPI_DOUBLE);
      ddd_add_member(n, &mp_glob[i]->initial_porosity, 1, MPI_DOUBLE);
      ddd_add_member(n, &mp_glob[i]->matrix_density, 1, MPI_DOUBLE);
      ddd_add_member(n, &mp_glob[i]->specific_heat, 1, MPI_DOUBLE);
      ddd_add_member(n, &mp_glob[i]->permeability, 1, MPI_DOUBLE);
      ddd_add_member(n, &mp_glob[i]->PorousLiqCompress, 1, MPI_DOUBLE);
      ddd_add_member(n, &mp_glob[i]->PorousLiqRefPress, 1, MPI_DOUBLE);
      ddd_add_member(n, &mp_glob[i]->rel_gas_perm, 1, MPI_DOUBLE);
      ddd_add_member(n, &mp_glob[i]->rel_liq_perm, 1, MPI_DOUBLE);
      ddd_add_member(n, &mp_glob[i]->saturation, 1, MPI_DOUBLE);
      ddd_add_member(n, &mp_glob[i]->surface_tension, 1, MPI_DOUBLE);
      ddd_add_member(n, &mp_glob[i]->SurfaceDiffusionCoeffProjectionEqn, 1, MPI_DOUBLE);
      ddd_add_member(n, &mp_glob[i]->thermal_conductivity, 1, MPI_DOUBLE);
      ddd_add_member(n, &mp_glob[i]->Ewt_func, 1, MPI_DOUBLE);
      ddd_add_member(n, &mp_glob[i]->Rst_func, 1, MPI_DOUBLE);
      ddd_add_member(n, &mp_glob[i]->Mwt_func, 1, MPI_DOUBLE);
      ddd_add_member(n, &mp_glob[i]->viscosity, 1, MPI_DOUBLE);
      ddd_add_member(n, &mp_glob[i]->dilationalViscosity, 1, MPI_DOUBLE);
      ddd_add_member(n, &mp_glob[i]->dilationalViscosityRatio, 1, MPI_DOUBLE);
      ddd_add_member(n, &mp_glob[i]->dilationalViscosityMultiplier, 1, MPI_DOUBLE);
      ddd_add_member(n, &mp_glob[i]->volumeFractionGas, 1, MPI_DOUBLE);
      ddd_add_member(n, &mp_glob[i]->reaction_rate, 1, MPI_DOUBLE);
      ddd_add_member(n, &mp_glob[i]->solution_temperature, 1, MPI_DOUBLE);
      ddd_add_member(n, &mp_glob[i]->electrolyte_temperature, 1, MPI_DOUBLE);
      ddd_add_member(n, &mp_glob[i]->electrolyte_conductivity, 1, MPI_DOUBLE);
      ddd_add_member(n, &mp_glob[i]->electrode_potential, 1, MPI_DOUBLE);
      ddd_add_member(n, &mp_glob[i]->thermodynamic_potential, 1, MPI_DOUBLE);
      ddd_add_member(n, &mp_glob[i]->interfacial_area, 1, MPI_DOUBLE);
      ddd_add_member(n, &mp_glob[i]->PorousShellClosedPorosity, 1, MPI_DOUBLE);
      ddd_add_member(n, &mp_glob[i]->PorousShellClosedRadius, 1, MPI_DOUBLE);
      ddd_add_member(n, &mp_glob[i]->PorousShellClosedHeight, 1, MPI_DOUBLE);
      ddd_add_member(n, &mp_glob[i]->PorousShellClosedP0, 1, MPI_DOUBLE);
      ddd_add_member(n, &mp_glob[i]->PorousShellPatm, 1, MPI_DOUBLE);
      ddd_add_member(n, &mp_glob[i]->PorousShellPref, 1, MPI_DOUBLE);
      ddd_add_member(n, &mp_glob[i]->PorousShellCrossKappa, 1, MPI_DOUBLE);
      ddd_add_member(n, &mp_glob[i]->PorousShellInitPorePres, 1, MPI_DOUBLE);
      ddd_add_member(n, &mp_glob[i]->PorousShellDiffusivity, 1, MPI_DOUBLE);
      ddd_add_member(n, &mp_glob[i]->PorousShellRT, 1, MPI_DOUBLE);
      ddd_add_member(n, &mp_glob[i]->PorousShellHenry, 1, MPI_DOUBLE);
      ddd_add_member(n, &mp_glob[i]->heightU, 1, MPI_DOUBLE);
      ddd_add_member(n, &mp_glob[i]->heightL, 1, MPI_DOUBLE);
      ddd_add_member(n, &mp_glob[i]->veloU[0], DIM, MPI_DOUBLE);
      ddd_add_member(n, &mp_glob[i]->veloL[0], DIM, MPI_DOUBLE);
      ddd_add_member(n, &mp_glob[i]->dcaU, 1, MPI_DOUBLE);
      ddd_add_member(n, &mp_glob[i]->dcaL, 1, MPI_DOUBLE);
      ddd_add_member(n, &mp_glob[i]->FilmEvap, 1, MPI_DOUBLE);
      ddd_add_member(n, &mp_glob[i]->DisjPress, 1, MPI_DOUBLE);
      ddd_add_member(n, &mp_glob[i]->DiffCoeff, 1, MPI_DOUBLE);
      ddd_add_member(n, &mp_glob[i]->lubsource, 1, MPI_DOUBLE);
      ddd_add_member(n, &mp_glob[i]->lubmomsource[0], DIM, MPI_DOUBLE);
      ddd_add_member(n, &mp_glob[i]->shell_user_par,1, MPI_DOUBLE);
      ddd_add_member(n, &mp_glob[i]->acoustic_impedance,1, MPI_DOUBLE);
      ddd_add_member(n, &mp_glob[i]->wave_number,1, MPI_DOUBLE);
      ddd_add_member(n, &mp_glob[i]->acoustic_absorption,1, MPI_DOUBLE);
      ddd_add_member(n, &mp_glob[i]->acoustic_ksquared_sign,1, MPI_DOUBLE);
      ddd_add_member(n, &mp_glob[i]->refractive_index,1, MPI_DOUBLE);
      ddd_add_member(n, &mp_glob[i]->light_absorption,1, MPI_DOUBLE);
      ddd_add_member(n, &mp_glob[i]->extinction_index,1, MPI_DOUBLE);

      ddd_add_member(n, &mp_glob[i]->moment_coalescence_model, 1, MPI_INT);
      ddd_add_member(n, &mp_glob[i]->moment_coalescence_scale, 1, MPI_DOUBLE);
      ddd_add_member(n, &mp_glob[i]->moment_growth_model, 1, MPI_INT);
      ddd_add_member(n, &mp_glob[i]->moment_growth_scale, 1, MPI_DOUBLE);
      ddd_add_member(n, &mp_glob[i]->moment_growth_reference_pressure, 1, MPI_DOUBLE);

      ddd_add_member(n, &mp_glob[i]->CapStress, 1, MPI_INT);
      ddd_add_member(n, &mp_glob[i]->ConductivityModel, 1, MPI_INT);
      ddd_add_member(n, &mp_glob[i]->Ewt_funcModel, 1, MPI_INT);
      ddd_add_member(n, &mp_glob[i]->Rst_funcModel, 1, MPI_INT);
      ddd_add_member(n, &mp_glob[i]->Mwt_funcModel, 1, MPI_INT);
      ddd_add_member(n, &mp_glob[i]->CurrentSourceModel, 1, MPI_INT);
      ddd_add_member(n, &mp_glob[i]->MomentSourceModel, 1, MPI_INT);
      ddd_add_member(n, &mp_glob[i]->HeightUFunctionModel, 1, MPI_INT);
      ddd_add_member(n, &mp_glob[i]->HeightLFunctionModel, 1, MPI_INT);
      ddd_add_member(n, &mp_glob[i]->VeloUFunctionModel, 1, MPI_INT);
      ddd_add_member(n, &mp_glob[i]->VeloLFunctionModel, 1, MPI_INT);
      ddd_add_member(n, &mp_glob[i]->DcaUFunctionModel, 1, MPI_INT);
      ddd_add_member(n, &mp_glob[i]->DcaLFunctionModel, 1, MPI_INT);
      ddd_add_member(n, &mp_glob[i]->FSIModel, 1, MPI_INT);
      ddd_add_member(n, &mp_glob[i]->TurbulentLubricationModel, 1, MPI_INT);
      ddd_add_member(n, &mp_glob[i]->PorousShellClosedPorosityModel, 1, MPI_INT);
      ddd_add_member(n, &mp_glob[i]->PorousShellClosedRadiusModel, 1, MPI_INT);
      ddd_add_member(n, &mp_glob[i]->PorousShellClosedHeightModel, 1, MPI_INT);
      ddd_add_member(n, &mp_glob[i]->PorousShellClosedP0Model, 1, MPI_INT);
      ddd_add_member(n, &mp_glob[i]->PorousShellPatmModel, 1, MPI_INT);
      ddd_add_member(n, &mp_glob[i]->PorousShellPrefModel, 1, MPI_INT);
      ddd_add_member(n, &mp_glob[i]->PorousShellCrossKappaModel, 1, MPI_INT);
      ddd_add_member(n, &mp_glob[i]->PorousShellInitPorePresModel, 1, MPI_INT);
      ddd_add_member(n, &mp_glob[i]->PorousShellDiffusivityModel, 1, MPI_INT);
      ddd_add_member(n, &mp_glob[i]->PorousShellRTModel, 1, MPI_INT);
      ddd_add_member(n, &mp_glob[i]->PorousShellHenryModel, 1, MPI_INT);
      ddd_add_member(n, &mp_glob[i]->FilmEvapModel, 1, MPI_INT);
      ddd_add_member(n, &mp_glob[i]->DisjPressModel, 1, MPI_INT);
      ddd_add_member(n, &mp_glob[i]->DiffCoeffModel, 1, MPI_INT);
      ddd_add_member(n, &mp_glob[i]->LubSourceModel, 1, MPI_INT);
      ddd_add_member(n, &mp_glob[i]->LubMomSourceModel, 1, MPI_INT);
      ddd_add_member(n, &mp_glob[i]->DensityModel, 1, MPI_INT); 
      ddd_add_member(n, &mp_glob[i]->table_index, 1, MPI_INT); 
      ddd_add_member(n, &mp_glob[i]->Elec_ConductivityModel, 1, MPI_INT);
      ddd_add_member(n, &mp_glob[i]->FlowingLiquidViscosityModel, 1, MPI_INT);
      ddd_add_member(n, &mp_glob[i]->HeatCapacityModel, 1, MPI_INT);
      ddd_add_member(n, &mp_glob[i]->HeatSourceModel, 1, MPI_INT);
      ddd_add_member(n, &mp_glob[i]->InertiaCoefficientModel, 1, MPI_INT);
      ddd_add_member(n, &mp_glob[i]->LiquidusModel, 1, MPI_INT);
      ddd_add_member(n, &mp_glob[i]->MassSourceModel, 1, MPI_INT);
      ddd_add_member(n, &mp_glob[i]->PorousMediaType, 1, MPI_INT);
      ddd_add_member(n, &mp_glob[i]->MeshSourceModel, 1, MPI_INT);
      ddd_add_member(n, &mp_glob[i]->RealSolidSourceModel, 1, MPI_INT);
      ddd_add_member(n, &mp_glob[i]->MomentumSourceModel, 1, MPI_INT);
      ddd_add_member(n, &mp_glob[i]->PorousCompressibilityModel, 1, MPI_INT);
      ddd_add_member(n, &mp_glob[i]->PermeabilityModel, 1, MPI_INT);
      ddd_add_member(n, &mp_glob[i]->PorousLiquidCompressModel, 1, MPI_INT);
      ddd_add_member(n, &mp_glob[i]->PorousLiqRefPressModel, 1, MPI_INT);
      ddd_add_member(n, &mp_glob[i]->PorosityModel, 1, MPI_INT);
      ddd_add_member(n, &mp_glob[i]->PorousMatrixDensityModel, 1, MPI_INT);
      ddd_add_member(n, &mp_glob[i]->PorousSpecificHeatModel, 1, MPI_INT);
      ddd_add_member(n, &mp_glob[i]->RelGasPermModel, 1, MPI_INT);
      ddd_add_member(n, &mp_glob[i]->RelLiqPermModel, 1, MPI_INT);
      ddd_add_member(n, &mp_glob[i]->SaturationModel, 1, MPI_INT);
      ddd_add_member(n, &mp_glob[i]->Porous_wt_funcModel, 1, MPI_INT);
      ddd_add_member(n, &mp_glob[i]->Porous_Mass_Lump, 1, MPI_INT);
      ddd_add_member(n, &mp_glob[i]->SolidusModel, 1, MPI_INT);
      ddd_add_member(n, &mp_glob[i]->Spwt_funcModel, 1, MPI_INT);
      ddd_add_member(n, &mp_glob[i]->ReactionRateModel, 1, MPI_INT);
      ddd_add_member(n, &mp_glob[i]->SolutionTemperatureModel, 1, MPI_INT);
      ddd_add_member(n, &mp_glob[i]->SurfaceTensionModel, 1, MPI_INT);
      ddd_add_member(n, &mp_glob[i]->ViscosityModel, 1, MPI_INT);
      ddd_add_member(n, &mp_glob[i]->DilationalViscosityModel, 1, MPI_INT);
      ddd_add_member(n, &mp_glob[i]->VolumeExpansionModel, 1, MPI_INT);
      ddd_add_member(n, &mp_glob[i]->i_ys, 1, MPI_INT);	
      ddd_add_member(n, &mp_glob[i]->ThermodynamicPotentialModel, 1, MPI_INT);
      ddd_add_member(n, &mp_glob[i]->InterfacialAreaModel, 1, MPI_INT);
      ddd_add_member(n, &mp_glob[i]->wave_numberModel, 1, MPI_INT);
      ddd_add_member(n, &mp_glob[i]->Acoustic_ImpedanceModel, 1, MPI_INT);
      ddd_add_member(n, &mp_glob[i]->Acoustic_AbsorptionModel, 1, MPI_INT);
      ddd_add_member(n, &mp_glob[i]->Refractive_IndexModel, 1, MPI_INT);
      ddd_add_member(n, &mp_glob[i]->Light_AbsorptionModel, 1, MPI_INT);
      ddd_add_member(n, &mp_glob[i]->Shell_User_ParModel, 1, MPI_INT);
      ddd_add_member(n, &mp_glob[i]->PermittivityModel, 1, MPI_INT);
<<<<<<< HEAD
      ddd_add_member(n, &mp_glob[i]->SBM_Length_enabled, 1, MPI_INT);

=======
      ddd_add_member(n, &mp_glob[i]->PBE_BA_Type, 1, MPI_INT);
>>>>>>> 48a67847

      /* External field indeces PRS 10-1-2013 (shutdown times) */

      ddd_add_member(n,&mp_glob[i]->porosity_external_field_index, 1, MPI_INT);
      ddd_add_member(n,&mp_glob[i]->perm_external_field_index, 1, MPI_INT);
      ddd_add_member(n,&mp_glob[i]->Xperm_external_field_index, 1, MPI_INT);
      ddd_add_member(n,&mp_glob[i]->SAT_external_field_index, 1, MPI_INT);
      ddd_add_member(n,&mp_glob[i]->por_shell_closed_porosity_ext_field_index, 1, MPI_INT);
      ddd_add_member(n,&mp_glob[i]->por_shell_closed_height_ext_field_index, 1, MPI_INT);
      ddd_add_member(n,&mp_glob[i]->por_shell_closed_radius_ext_field_index, 1, MPI_INT);

      ddd_add_member(n,&mp_glob[i]->heightU_ext_field_index, 1, MPI_INT);
      ddd_add_member(n,&mp_glob[i]->heightL_ext_field_index, 1, MPI_INT);

      ddd_add_member(n,&mp_glob[i]->thermal_cond_external_field, 1, MPI_INT);
      ddd_add_member(n,&mp_glob[i]->elec_cond_external_field, 1, MPI_INT);
      
      /*
       * Material properties that are fixed length vectors of doubles.
       * Lengths are: total variable types (regular + concentrations)
       */

      ddd_add_member(n, mp_glob[i]->d2_viscosity, 
		     MAX_VARIABLE_TYPES + MAX_CONC, MPI_DOUBLE);
      ddd_add_member(n, mp_glob[i]->d_FlowingLiquid_viscosity,
		     MAX_VARIABLE_TYPES + MAX_CONC, MPI_DOUBLE);
      ddd_add_member(n, mp_glob[i]->d_Inertia_coefficient,
		     MAX_VARIABLE_TYPES + MAX_CONC, MPI_DOUBLE);
      ddd_add_member(n, mp_glob[i]->d_Volume_Expansion,
		     MAX_VARIABLE_TYPES + MAX_CONC, MPI_DOUBLE);
      ddd_add_member(n, mp_glob[i]->d_current_source,
		     MAX_VARIABLE_TYPES + MAX_CONC, MPI_DOUBLE);
      ddd_add_member(n, mp_glob[i]->d_moment_source,
		     MAX_VARIABLE_TYPES + MAX_CONC, MPI_DOUBLE);
      ddd_add_member(n, mp_glob[i]->d_density,
		     MAX_VARIABLE_TYPES + MAX_CONC, MPI_DOUBLE);
      ddd_add_member(n, mp_glob[i]->d_electrical_conductivity,
		     MAX_VARIABLE_TYPES + MAX_CONC, MPI_DOUBLE);
      ddd_add_member(n, mp_glob[i]->d_heat_capacity,
		     MAX_VARIABLE_TYPES + MAX_CONC, MPI_DOUBLE);
      ddd_add_member(n, mp_glob[i]->d_heat_source,
		     MAX_VARIABLE_TYPES + MAX_CONC, MPI_DOUBLE);
      ddd_add_member(n, mp_glob[i]->d_heat_transfer_coefficient,
		     MAX_VARIABLE_TYPES + MAX_CONC, MPI_DOUBLE);
      ddd_add_member(n, mp_glob[i]->d_mass_source,
		     MAX_VARIABLE_TYPES + MAX_CONC, MPI_DOUBLE);
      ddd_add_member(n, mp_glob[i]->d_melting_point_liquidus,
		     MAX_VARIABLE_TYPES + MAX_CONC, MPI_DOUBLE);
      ddd_add_member(n, mp_glob[i]->d_melting_point_solidus,
		     MAX_VARIABLE_TYPES + MAX_CONC, MPI_DOUBLE);
      ddd_add_member(n, mp_glob[i]->d_porosity,
		     MAX_VARIABLE_TYPES + MAX_CONC, MPI_DOUBLE);
      ddd_add_member(n, mp_glob[i]->d_permeability,
		     MAX_VARIABLE_TYPES + MAX_CONC, MPI_DOUBLE);
     ddd_add_member(n, mp_glob[i]->d_PorousLiquidCompres,
		     MAX_VARIABLE_TYPES + MAX_CONC, MPI_DOUBLE);
     ddd_add_member(n, mp_glob[i]->d_PorousLiqRefPress,
		     MAX_VARIABLE_TYPES + MAX_CONC, MPI_DOUBLE);
      ddd_add_member(n, mp_glob[i]->d_rel_gas_perm,
		     MAX_VARIABLE_TYPES + MAX_CONC, MPI_DOUBLE);
      ddd_add_member(n, mp_glob[i]->d_rel_liq_perm,
		     MAX_VARIABLE_TYPES + MAX_CONC, MPI_DOUBLE);
      ddd_add_member(n, mp_glob[i]->d_saturation,
		     MAX_VARIABLE_TYPES + MAX_CONC, MPI_DOUBLE);
      ddd_add_member(n, mp_glob[i]->d_species_source,
		     MAX_VARIABLE_TYPES + MAX_CONC, MPI_DOUBLE);
      ddd_add_member(n, mp_glob[i]->d_surface_tension,
		     MAX_VARIABLE_TYPES + MAX_CONC, MPI_DOUBLE);
      ddd_add_member(n, mp_glob[i]->d_thermal_conductivity,
		     MAX_VARIABLE_TYPES + MAX_CONC, MPI_DOUBLE);
      ddd_add_member(n, mp_glob[i]->d_viscosity,
		     MAX_VARIABLE_TYPES + MAX_CONC, MPI_DOUBLE);
      ddd_add_member(n, mp_glob[i]->d_dilationalViscosityRatio,
		     MAX_VARIABLE_TYPES + MAX_CONC, MPI_DOUBLE);
      ddd_add_member(n, mp_glob[i]->d_volumeFractionGas,
		     MAX_VARIABLE_TYPES + MAX_CONC, MPI_DOUBLE);
      ddd_add_member(n, mp_glob[i]->d_reaction_rate,
		     MAX_VARIABLE_TYPES + MAX_CONC, MPI_DOUBLE);
      ddd_add_member(n, mp_glob[i]->d_solution_temperature,
		     MAX_VARIABLE_TYPES + MAX_CONC, MPI_DOUBLE);
      ddd_add_member(n, mp_glob[i]->d_thermodynamic_potential,
		     MAX_VARIABLE_TYPES + MAX_CONC, MPI_DOUBLE);
      ddd_add_member(n, mp_glob[i]->d_shell_user_par,
		     MAX_VARIABLE_TYPES + MAX_CONC, MPI_DOUBLE);
      ddd_add_member(n, mp_glob[i]->d_acoustic_impedance,
		     MAX_VARIABLE_TYPES + MAX_CONC, MPI_DOUBLE);
      ddd_add_member(n, mp_glob[i]->d_wave_number,
		     MAX_VARIABLE_TYPES + MAX_CONC, MPI_DOUBLE);
      ddd_add_member(n, mp_glob[i]->d_acoustic_absorption,
		     MAX_VARIABLE_TYPES + MAX_CONC, MPI_DOUBLE);
      ddd_add_member(n, mp_glob[i]->d_refractive_index,
		     MAX_VARIABLE_TYPES + MAX_CONC, MPI_DOUBLE);
      ddd_add_member(n, mp_glob[i]->d_light_absorption,
		     MAX_VARIABLE_TYPES + MAX_CONC, MPI_DOUBLE);
      ddd_add_member(n, mp_glob[i]->d_extinction_index,
		     MAX_VARIABLE_TYPES + MAX_CONC, MPI_DOUBLE);
      ddd_add_member(n, mp_glob[i]->d_permittivity,
		     MAX_VARIABLE_TYPES + MAX_CONC, MPI_DOUBLE);

      /*
       * Material properties that are fixed length matrices of doubles.
       * Lengths are: total variable types (regular + concentrations)**2
       */

      ddd_add_member(n, &mp_glob[i]->flory_param[0][0],
                    (MAX_CONC*MAX_CONC), MPI_DOUBLE);
      ddd_add_member(n, &mp_glob[i]->diffusivity_Stefan_Maxwell[0][0],
                    (MAX_CONC*MAX_CONC), MPI_DOUBLE);
      ddd_add_member(n, &mp_glob[i]->u_diffusivity_Stefan_Maxwell[0][0][0],
                    (MAX_CONC*MAX_CONC*MAX_CONC), MPI_DOUBLE);
      ddd_add_member(n, &mp_glob[i]->diffusivity_gen_fick[0][0],
                    (MAX_CONC*MAX_CONC), MPI_DOUBLE);
      ddd_add_member(n, &mp_glob[i]->d_diffusivity_gf[0][0][0],
                    (MAX_CONC*MAX_CONC*MAX_CONC), MPI_DOUBLE);

      /*
       * Ryan's Qtensor model parameters ...
       */
      ddd_add_member(n,&mp_glob[i]->QtensorExtensionPModel, 1, MPI_INT);
      ddd_add_member(n,&mp_glob[i]->QtensorNctModel, 1, MPI_INT);
      ddd_add_member(n,&mp_glob[i]->Qtensor_Extension_P, 1, MPI_DOUBLE);
      ddd_add_member(n,&mp_glob[i]->Qtensor_Nct, 1, MPI_DOUBLE);
      /*
       * Double derivative has lots of entries...
       */

      ddd_add_member(n, &mp_glob[i]->d_d_saturation[0][0],
		     (MAX_VARIABLE_TYPES + MAX_CONC)*
		     (MAX_VARIABLE_TYPES + MAX_CONC),
		     MPI_DOUBLE);
      /*
       * TFMP model parameters
       */
      ddd_add_member(n, &mp_glob[i]->tfmp_diff_model, 1, MPI_INT);
      ddd_add_member(n, &mp_glob[i]->len_tfmp_diff_const, 1, MPI_INT);
      
      ddd_add_member(n, &mp_glob[i]->tfmp_wt_model, 1, MPI_INT);
      ddd_add_member(n, &mp_glob[i]->tfmp_wt_const, 1, MPI_DOUBLE);

      ddd_add_member(n, &mp_glob[i]->tfmp_density_model, 1, MPI_INT);
      ddd_add_member(n, &mp_glob[i]->len_tfmp_density_const, 1, MPI_INT);

      ddd_add_member(n, &mp_glob[i]->tfmp_viscosity_model, 1, MPI_INT);
      ddd_add_member(n, &mp_glob[i]->len_tfmp_viscosity_const, 1, MPI_INT);

      ddd_add_member(n, &mp_glob[i]->tfmp_rel_perm_model, 1, MPI_INT);
      ddd_add_member(n, &mp_glob[i]->len_tfmp_rel_perm_const, 1, MPI_INT);
      
      ddd_add_member(n, &mp_glob[i]->tfmp_mass_lump, 1, MPI_INT);
      ddd_add_member(n, &mp_glob[i]->tfmp_clipping, 1, MPI_INT);
      ddd_add_member(n, &mp_glob[i]->tfmp_clip_strength, 1, MPI_DOUBLE);

      ddd_add_member(n, &mp_glob[i]->tfmp_dissolution_model, 1, MPI_INT);
      ddd_add_member(n, &mp_glob[i]->len_tfmp_dissolution_const, 1, MPI_INT);
      
      ddd_add_member(n, &mp_glob[i]->tfmp_drop_lattice_model, 1, MPI_INT);
      ddd_add_member(n, &mp_glob[i]->len_tfmp_drop_lattice_const, 1, MPI_INT);

      ddd_add_member(n, &mp_glob[i]->shell_tangent_model, 1, MPI_INT);
      ddd_add_member(n, &mp_glob[i]->len_shell_tangent_seed_vec_const, 1, MPI_INT);
      ddd_add_member(n, &mp_glob[i]->shell_moment_tensor_model, 1, MPI_INT);

      ddd_add_member(n, &mp_glob[i]->ehl_gap_model, 1, MPI_INT);
      ddd_add_member(n, &mp_glob[i]->ehl_normal_method, 1, MPI_INT);
      ddd_add_member(n, &mp_glob[i]->ehl_integration_kind, 1, MPI_INT);


      /*
       * Loop over user-defined constants lists of lengths.
       *
       * The actual lists of constants will be transported via dove below.
       */

      ddd_add_member(n, &mp_glob[i]->len_u_Volume_Expansion, 1, MPI_INT);
      ddd_add_member(n, &mp_glob[i]->len_u_current_source, 1, MPI_INT);
      ddd_add_member(n, &mp_glob[i]->len_u_moment_source, 1, MPI_INT);
      ddd_add_member(n, &mp_glob[i]->len_u_density, 1, MPI_INT);   
      ddd_add_member(n, &mp_glob[i]->len_u_electrical_conductivity, 1, MPI_INT);
      ddd_add_member(n, &mp_glob[i]->len_u_permittivity, 1, MPI_INT);
      ddd_add_member(n, &mp_glob[i]->len_u_heat_capacity, 1, MPI_INT);
      ddd_add_member(n, &mp_glob[i]->len_u_heat_source, 1, MPI_INT);
      ddd_add_member(n, &mp_glob[i]->len_u_mass_source, 1, MPI_INT);
      ddd_add_member(n, &mp_glob[i]->len_u_mesh_source, 1, MPI_INT);
      ddd_add_member(n, &mp_glob[i]->len_u_momentum_source, 1, MPI_INT);

      ddd_add_member(n, &mp_glob[i]->len_u_porosity, 1, MPI_INT);
      ddd_add_member(n, &mp_glob[i]->len_u_porous_compressibility, 1, MPI_INT);
      ddd_add_member(n, &mp_glob[i]->len_u_permeability, 1, MPI_INT);
      ddd_add_member(n, &mp_glob[i]->len_u_rel_gas_perm, 1, MPI_INT);
      ddd_add_member(n, &mp_glob[i]->len_u_rel_liq_perm, 1, MPI_INT);
      ddd_add_member(n, &mp_glob[i]->len_u_saturation, 1, MPI_INT);
      ddd_add_member(n, &gn_glob[i]->len_u_tau_y, 1, MPI_INT);
      ddd_add_member(n, &gn_glob[i]->len_u_atexp, 1, MPI_INT);
      ddd_add_member(n, &gn_glob[i]->len_u_mu0, 1, MPI_INT);
      ddd_add_member(n, &gn_glob[i]->len_u_nexp, 1, MPI_INT);
      ddd_add_member(n, &gn_glob[i]->len_u_muinf, 1, MPI_INT);
      ddd_add_member(n, &gn_glob[i]->len_u_aexp, 1, MPI_INT);
      ddd_add_member(n, &gn_glob[i]->len_u_atexp, 1, MPI_INT);
      ddd_add_member(n, &gn_glob[i]->len_u_wlfc2, 1, MPI_INT);
      ddd_add_member(n, &gn_glob[i]->len_u_tau_y, 1, MPI_INT);
      ddd_add_member(n, &gn_glob[i]->len_u_lam, 1, MPI_INT);
      ddd_add_member(n, &gn_glob[i]->len_u_thixo, 1, MPI_INT);
 
      ddd_add_member(n, &mp_glob[i]->len_u_surface_tension, 1, MPI_INT);
      ddd_add_member(n, &mp_glob[i]->len_u_thermal_conductivity, 1, MPI_INT);
      ddd_add_member(n, &mp_glob[i]->len_u_viscosity, 1, MPI_INT);
      ddd_add_member(n, &mp_glob[i]->len_u_dilationalViscosity, 1, MPI_INT);
      ddd_add_member(n, &mp_glob[i]->len_u_FlowingLiquid_viscosity, 1, MPI_INT);
      ddd_add_member(n, &mp_glob[i]->len_u_reaction_rate, 1, MPI_INT);
      ddd_add_member(n, &mp_glob[i]->len_u_solution_temperature, 1, MPI_INT);
      ddd_add_member(n, &mp_glob[i]->len_u_thermodynamic_potential, 1, MPI_INT);
      ddd_add_member(n, &mp_glob[i]->len_u_interfacial_area, 1, MPI_INT);
      ddd_add_member(n, &mp_glob[i]->len_u_shell_user_par, 1, MPI_INT);
      ddd_add_member(n, &mp_glob[i]->len_u_acoustic_impedance, 1, MPI_INT);
      ddd_add_member(n, &mp_glob[i]->len_u_wave_number, 1, MPI_INT);
      ddd_add_member(n, &mp_glob[i]->len_u_acoustic_absorption, 1, MPI_INT);
      ddd_add_member(n, &mp_glob[i]->len_u_refractive_index, 1, MPI_INT);
      ddd_add_member(n, &mp_glob[i]->len_u_light_absorption, 1, MPI_INT);
      ddd_add_member(n, &mp_glob[i]->len_u_extinction_index, 1, MPI_INT);

      ddd_add_member(n, &mp_glob[i]->thermal_conductivity_tableid, 1, MPI_INT);
      ddd_add_member(n, &mp_glob[i]->acoustic_impedance_tableid, 1, MPI_INT);
      ddd_add_member(n, &mp_glob[i]->wave_number_tableid, 1, MPI_INT);
      ddd_add_member(n, &mp_glob[i]->acoustic_absorption_tableid, 1, MPI_INT);
      ddd_add_member(n, &mp_glob[i]->refractive_index_tableid, 1, MPI_INT);
      ddd_add_member(n, &mp_glob[i]->light_absorption_tableid, 1, MPI_INT);
      ddd_add_member(n, &mp_glob[i]->extinction_index_tableid, 1, MPI_INT);
      ddd_add_member(n, &mp_glob[i]->viscosity_tableid, 1, MPI_INT);
      ddd_add_member(n, &mp_glob[i]->dilationalViscosity_tableid, 1, MPI_INT);
      ddd_add_member(n, &mp_glob[i]->heat_capacity_tableid, 1, MPI_INT);
      ddd_add_member(n, &mp_glob[i]->diffusivity_tableid, 1, MPI_INT);
      ddd_add_member(n, &mp_glob[i]->saturation_tableid, 1, MPI_INT);

      /*
       * Material property constants that are vectors over the concentration
       * index.
       */

      ddd_add_member(n, mp_glob[i]->diffusivity, MAX_CONC, MPI_DOUBLE);
      ddd_add_member(n, mp_glob[i]->gam_diffusivity, MAX_CONC, MPI_DOUBLE);
      ddd_add_member(n, mp_glob[i]->mu_diffusivity, MAX_CONC, MPI_DOUBLE);
      ddd_add_member(n, mp_glob[i]->f_diffusivity, MAX_CONC, MPI_DOUBLE);
      ddd_add_member(n, mp_glob[i]->g_diffusivity, MAX_CONC, MPI_DOUBLE);
      ddd_add_member(n, mp_glob[i]->SBM_Lengths, MAX_CONC, MPI_DOUBLE);
      ddd_add_member(n, mp_glob[i]->NSCoeff, MAX_CONC, MPI_DOUBLE);
      ddd_add_member(n, mp_glob[i]->cur_diffusivity, MAX_CONC, MPI_DOUBLE);
      ddd_add_member(n, &mp_glob[i]->q_diffusivity[0][0], MAX_CONC * DIM,
		     MPI_DOUBLE);

      ddd_add_member(n, mp_glob[i]->latent_heat_fusion, MAX_CONC, MPI_DOUBLE);
      ddd_add_member(n, mp_glob[i]->latent_heat_vap, MAX_CONC, MPI_DOUBLE);
      ddd_add_member(n, mp_glob[i]->mass_flux, MAX_CONC, MPI_DOUBLE);
      ddd_add_member(n, mp_glob[i]->mass_transfer_coefficient, MAX_CONC, 
		     MPI_DOUBLE);
      ddd_add_member(n, mp_glob[i]->reference_concn, MAX_CONC, MPI_DOUBLE);
      ddd_add_member(n, mp_glob[i]->species_activity, MAX_CONC, MPI_DOUBLE);
      ddd_add_member(n, mp_glob[i]->species_source, MAX_CONC, MPI_DOUBLE);
      ddd_add_member(n, mp_glob[i]->species_vol_expansion, MAX_CONC, 
		     MPI_DOUBLE);
      ddd_add_member(n, mp_glob[i]->vapor_pressure, MAX_CONC, MPI_DOUBLE);
      ddd_add_member(n, mp_glob[i]->AdvectiveScaling, MAX_CONC, MPI_DOUBLE);
      ddd_add_member(n, mp_glob[i]->molar_volume, MAX_CONC, MPI_DOUBLE);
      ddd_add_member(n, mp_glob[i]->specific_volume, MAX_CONC, MPI_DOUBLE);
      ddd_add_member(n, mp_glob[i]->molecular_weight, MAX_CONC, MPI_DOUBLE);
      ddd_add_member(n, mp_glob[i]->charge_number, MAX_CONC, MPI_DOUBLE);

      ddd_add_member(n, mp_ptr->PhaseID,                   MAX_CONC, MPI_INT);
      ddd_add_member(n, &mp_ptr->Species_Var_Type, 1, MPI_INT);
      ddd_add_member(n, mp_ptr->Volumetric_Dirichlet_Cond, MAX_CONC, MPI_INT);
 
      ddd_add_member(n, mp_glob[i]->DiffusivityModel, MAX_CONC, MPI_INT);
      ddd_add_member(n, mp_glob[i]->LatentHeatFusionModel, MAX_CONC, MPI_INT);
      ddd_add_member(n, mp_glob[i]->LatentHeatVapModel, MAX_CONC, MPI_INT);
      ddd_add_member(n, mp_glob[i]->RefConcnModel,MAX_CONC, MPI_INT);
      ddd_add_member(n, mp_glob[i]->SpecVolExpModel, MAX_CONC, MPI_INT);
      ddd_add_member(n, mp_glob[i]->SpeciesSourceModel, MAX_CONC, MPI_INT);
      ddd_add_member(n, mp_glob[i]->SpeciesTimeIntegration, MAX_CONC, MPI_INT);
      ddd_add_member(n, mp_glob[i]->SpeciesOnlyDiffusion, MAX_CONC, MPI_INT);

      ddd_add_member(n, mp_glob[i]->SpeciesSecondLevelSetDiffusivity, MAX_CONC, MPI_DOUBLE);

      ddd_add_member(n, mp_glob[i]->FreeVolSolvent, MAX_CONC, MPI_INT);
      ddd_add_member(n, mp_glob[i]->VaporPressureModel, MAX_CONC, MPI_INT);
      ddd_add_member(n, mp_glob[i]->AdvectiveScalingModel, MAX_CONC, MPI_INT);
      ddd_add_member(n, mp_glob[i]->ExtrinsicIndependentSpeciesVar, MAX_CONC, MPI_INT);
      ddd_add_member(n, mp_glob[i]->MolarVolumeModel, MAX_CONC, MPI_INT);
      ddd_add_member(n, mp_glob[i]->SpecificVolumeModel, MAX_CONC, MPI_INT);
      ddd_add_member(n, mp_glob[i]->MolecularWeightModel, MAX_CONC, MPI_INT);
      ddd_add_member(n, mp_glob[i]->ChargeNumberModel, MAX_CONC, MPI_INT);

      ddd_add_member(n, mp_glob[i]->GamDiffType,  MAX_CONC, MPI_INT);
      ddd_add_member(n, mp_glob[i]->MuDiffType,   MAX_CONC, MPI_INT);
      ddd_add_member(n, mp_glob[i]->GravDiffType, MAX_CONC, MPI_INT);
      ddd_add_member(n, mp_glob[i]->SBM_Type, MAX_CONC, MPI_INT);
      ddd_add_member(n, mp_glob[i]->NSCoeffType, MAX_CONC, MPI_INT);
      ddd_add_member(n, mp_glob[i]->FickDiffType, MAX_CONC, MPI_INT);
      ddd_add_member(n, mp_glob[i]->CurvDiffType, MAX_CONC, MPI_INT);
      ddd_add_member(n, mp_glob[i]->QTensorDiffType, MAX_CONC, MPI_INT);

      /*
       * Material property constants that are vectors over the porous phases
       * index.
       */

      ddd_add_member(n, mp_glob[i]->AdvectiveScaling, MAX_PMV, MPI_DOUBLE);
      ddd_add_member(n, mp_glob[i]->diffusivity, MAX_PMV, MPI_DOUBLE);
      ddd_add_member(n, mp_glob[i]->latent_heat_vap, MAX_PMV, MPI_DOUBLE);
      ddd_add_member(n, mp_glob[i]->latent_heat_fusion, MAX_PMV, MPI_DOUBLE);
      ddd_add_member(n, mp_glob[i]->vapor_pressure, MAX_PMV, MPI_DOUBLE);
      ddd_add_member(n, mp_glob[i]->species_vol_expansion, MAX_PMV,MPI_DOUBLE);
      ddd_add_member(n, mp_glob[i]->molecular_weight, MAX_PMV, MPI_DOUBLE);

      ddd_add_member(n, &mp_glob[i]->Porous_Mass_Lump, 1, MPI_INT);
      ddd_add_member(n, mp_glob[i]->PorousDiffusivityModel, MAX_PMV, MPI_INT);
      ddd_add_member(n, mp_glob[i]->PorousLatentHeatVapModel,MAX_PMV, MPI_INT);
      ddd_add_member(n, mp_glob[i]->PorousLatentHeatFusionModel,MAX_PMV,MPI_INT);
      ddd_add_member(n, mp_glob[i]->PorousVaporPressureModel,MAX_PMV,MPI_INT);
      ddd_add_member(n, &mp_glob[i]->PorousGasConstantsModel, 1 , MPI_INT); 
      ddd_add_member(n, &mp_glob[i]->PorousSinkConstantsModel, 1 , MPI_INT); 
      ddd_add_member(n, mp_glob[i]->PorVolExpModel,MAX_PMV,MPI_INT);
      ddd_add_member(n, mp_glob[i]->PorousMolecularWeightModel,MAX_PMV,MPI_INT);
      /*
       * Material property user constant lists that are vectors need
       * length variables that are vectors, too. The actual user variables
       * will be sent via the dove.
       */

      /*
       *    vectors of length to accomodate species
       */
      ddd_add_member(n, mp_glob[i]->len_u_diffusivity, MAX_CONC, MPI_INT);
      ddd_add_member(n, mp_glob[i]->len_u_gadiffusivity, MAX_CONC, MPI_INT);
      ddd_add_member(n, mp_glob[i]->len_u_mdiffusivity, MAX_CONC, MPI_INT);
      ddd_add_member(n, mp_glob[i]->len_u_cdiffusivity, MAX_CONC, MPI_INT);
      ddd_add_member(n, mp_glob[i]->len_u_fdiffusivity, MAX_CONC, MPI_INT);
      ddd_add_member(n, mp_glob[i]->len_u_gdiffusivity, MAX_CONC, MPI_INT);
      ddd_add_member(n, mp_glob[i]->len_SBM_Lengths2, MAX_CONC, MPI_INT);
      ddd_add_member(n, mp_glob[i]->len_u_nscoeff, MAX_CONC, MPI_INT);
      ddd_add_member(n, mp_glob[i]->len_u_qdiffusivity, MAX_CONC, MPI_INT);
      ddd_add_member(n, mp_glob[i]->len_u_species_source, MAX_CONC, MPI_INT);
      ddd_add_member(n, mp_glob[i]->len_u_species_vol_expansion, MAX_CONC, 
		     MPI_INT);
      ddd_add_member(n, mp_glob[i]->len_u_vapor_pressure, MAX_CONC, MPI_INT);
      ddd_add_member(n, mp_glob[i]->len_u_reference_concn, MAX_CONC, MPI_INT);

      /*
       *    vectors of length to accomodate porous phases
       */

      ddd_add_member(n, mp_glob[i]->len_u_porous_diffusivity,MAX_PMV, MPI_INT);
      ddd_add_member(n, mp_glob[i]->len_u_porous_vapor_pressure,MAX_PMV,MPI_INT); 
      ddd_add_member(n, &mp_glob[i]->len_u_porous_gas_constants, 1 , MPI_INT); 

      ddd_add_member(n, &mp_glob[i]->len_u_porous_sink_constants, 1 , MPI_INT); 

      ddd_add_member(n, mp_glob[i]->len_u_porous_vol_expansion,MAX_PMV,MPI_INT);


      /* Special material properties that are for the lubrication equation */
      ddd_add_member(n, &mp_glob[i]->len_u_heightU_function_constants, 1 , MPI_INT);  
      ddd_add_member(n, &mp_glob[i]->len_u_heightL_function_constants, 1 , MPI_INT); 
      ddd_add_member(n, &mp_glob[i]->heightL_function_constants_tableid, 1, MPI_INT); 
      ddd_add_member(n, &mp_glob[i]->len_u_veloU_function_constants, 1 , MPI_INT);  
      ddd_add_member(n, &mp_glob[i]->len_u_veloL_function_constants, 1 , MPI_INT);  
      ddd_add_member(n, &mp_glob[i]->len_u_dcaU_function_constants, 1 , MPI_INT);  
      ddd_add_member(n, &mp_glob[i]->len_u_dcaL_function_constants, 1 , MPI_INT);  
      ddd_add_member(n, &mp_glob[i]->len_lubsource, 1 , MPI_INT);  
      ddd_add_member(n, &mp_glob[i]->len_lubmomsource, 1 , MPI_INT);  

      /* Porous shell */ 
      ddd_add_member(n, &mp_glob[i]->len_u_PorousShellClosedPorosity_function_constants, 1 , MPI_INT); 
      ddd_add_member(n, &mp_glob[i]->len_u_PorousShellClosedRadius_function_constants, 1 , MPI_INT); 
      ddd_add_member(n, &mp_glob[i]->len_u_PorousShellClosedHeight_function_constants, 1 , MPI_INT); 
      ddd_add_member(n, &mp_glob[i]->len_u_PorousShellClosedP0_function_constants, 1 , MPI_INT); 
      ddd_add_member(n, &mp_glob[i]->len_u_PorousShellPatm_function_constants, 1 , MPI_INT); 
      ddd_add_member(n, &mp_glob[i]->len_u_PorousShellPref_function_constants, 1 , MPI_INT); 
      ddd_add_member(n, &mp_glob[i]->len_u_PorousShellCrossKappa_function_constants, 1 , MPI_INT); 
      ddd_add_member(n, &mp_glob[i]->len_u_PorousShellInitPorePres_function_constants, 1 , MPI_INT); 
      ddd_add_member(n, &mp_glob[i]->len_u_PorousShellDiffusivity_function_constants, 1 , MPI_INT); 
      ddd_add_member(n, &mp_glob[i]->len_u_PorousShellRT_function_constants, 1 , MPI_INT); 
      ddd_add_member(n, &mp_glob[i]->len_u_PorousShellHenry_function_constants, 1 , MPI_INT); 

      /* Thin film */ 
      ddd_add_member(n, &mp_glob[i]->len_u_FilmEvap_function_constants, 1 , MPI_INT); 
      ddd_add_member(n, &mp_glob[i]->len_u_DisjPress_function_constants, 1 , MPI_INT); 
      ddd_add_member(n, &mp_glob[i]->len_u_DiffCoeff_function_constants, 1 , MPI_INT); 


      /*
       * Material properties that are fixed size arrays governed by
       * the maximum number of species and maximum number of dependent
       * variables.
       */

      ddd_add_member(n, &mp_glob[i]->d_diffusivity[0][0], 
		     (MAX_CONC)*(MAX_VARIABLE_TYPES + MAX_CONC),
		     MPI_DOUBLE);

      ddd_add_member(n, &mp_glob[i]->d_latent_heat_fusion[0][0], 
		     (MAX_CONC)*(MAX_VARIABLE_TYPES + MAX_CONC),
		     MPI_DOUBLE);

      ddd_add_member(n, &mp_glob[i]->d_latent_heat_vap[0][0], 
		     (MAX_CONC)*(MAX_VARIABLE_TYPES + MAX_CONC),
		     MPI_DOUBLE);

      ddd_add_member(n, &mp_glob[i]->d_mass_flux[0][0], 
		     (MAX_CONC)*(MAX_VARIABLE_TYPES + MAX_CONC),
		     MPI_DOUBLE);

      ddd_add_member(n, &mp_glob[i]->d_mass_transfer_coefficient[0][0], 
		     (MAX_CONC)*(MAX_VARIABLE_TYPES + MAX_CONC),
		     MPI_DOUBLE);

      ddd_add_member(n, &mp_glob[i]->d_species_activity[0][0], 
		     (MAX_CONC)*(MAX_VARIABLE_TYPES + MAX_CONC),
		     MPI_DOUBLE);

      ddd_add_member(n, &mp_glob[i]->d_species_vol_expansion[0][0], 
		     (MAX_CONC)*(MAX_VARIABLE_TYPES + MAX_CONC),
		     MPI_DOUBLE);

      ddd_add_member(n, &mp_glob[i]->d_vapor_pressure[0][0], 
		     (MAX_CONC)*(MAX_VARIABLE_TYPES + MAX_CONC),
		     MPI_DOUBLE);

      ddd_add_member(n, &mp_glob[i]->d_molecular_weight[0][0], 
		     (MAX_CONC)*(MAX_VARIABLE_TYPES + MAX_CONC),
		     MPI_DOUBLE);

      ddd_add_member(n, &mp_glob[i]->d_charge_number[0][0], 
		     (MAX_CONC)*(MAX_VARIABLE_TYPES + MAX_CONC),
		     MPI_DOUBLE);

      /*
       * Material properties that are vectors with 1 dimension index.
       */

      ddd_add_member(n, &mp_glob[i]->mesh_source[0], DIM, MPI_DOUBLE);
      ddd_add_member(n, &mp_glob[i]->real_solid_source[0], DIM, MPI_DOUBLE);
      ddd_add_member(n, &mp_glob[i]->momentum_source[0], DIM, MPI_DOUBLE);

      /*
       * Material properties that are arrays with 2 dimension indeces.
       */

      ddd_add_member(n, &mp_glob[i]->perm_tensor[0][0], DIM*DIM, MPI_DOUBLE);
      ddd_add_member(n, &mp_glob[i]->d_perm_tensor[0][0][0], DIM*DIM*(MAX_VARIABLE_TYPES + MAX_CONC), MPI_DOUBLE);

      /*
       * Material properties that are arrays with 1 dimension and 1 vbl index.
       */

      ddd_add_member(n, &mp_glob[i]->d_mesh_source[0][0], 
		     DIM*(MAX_VARIABLE_TYPES + MAX_CONC), MPI_DOUBLE);	      

      ddd_add_member(n, &mp_glob[i]->d_momentum_source[0][0], 
		     DIM*(MAX_VARIABLE_TYPES + MAX_CONC), MPI_DOUBLE);	      

      /*
       * Material properties depending on variable indeces but not the
       * concentration variables !?! Are these just dinosaurs?
       */
      
      ddd_add_member(n, &mp_glob[i]->ReferenceModel[0], MAX_VARIABLE_TYPES,
		     MPI_INT);

      ddd_add_member(n, &mp_glob[i]->reference[0], MAX_VARIABLE_TYPES,
		     MPI_DOUBLE);

      /*
       * Oddball new kid on the block.
       */
      
      ddd_add_member(n, &mp_glob[i]->geometry_parameters[0], MAX_GEOMETRY_PARMS,
		     MPI_DOUBLE);

      /*
       * Material properties for second level set phase
       */
      
      if( mp_glob[i]->mp2nd != NULL )
	{
	  ddd_add_member(n, &mp_glob[i]->mp2nd->ViscosityModel, 1, MPI_INT);
	  ddd_add_member(n, &mp_glob[i]->mp2nd->viscosity, 1, MPI_DOUBLE);
	  ddd_add_member(n, &mp_glob[i]->mp2nd->viscositymask[0], 2, MPI_INT);

          ddd_add_member(n, &mp_glob[i]->mp2nd->FlowingLiquidViscosityModel, 1, MPI_INT);
          ddd_add_member(n, &mp_glob[i]->mp2nd->FlowingLiquid_viscosity, 1, MPI_DOUBLE);
          ddd_add_member(n, &mp_glob[i]->mp2nd->FlowingLiquid_viscositymask[0], 2, MPI_INT);

	  ddd_add_member(n, &mp_glob[i]->mp2nd->DensityModel, 1, MPI_INT);
	  ddd_add_member(n, &mp_glob[i]->mp2nd->density, 1, MPI_DOUBLE);
	  ddd_add_member(n, &mp_glob[i]->mp2nd->densitymask[0], 2, MPI_INT);

	  ddd_add_member(n, &mp_glob[i]->mp2nd->HeatCapacityModel, 1, MPI_INT);
	  ddd_add_member(n, &mp_glob[i]->mp2nd->heatcapacity, 1, MPI_DOUBLE);
	  ddd_add_member(n, &mp_glob[i]->mp2nd->heatcapacitymask[0], 2, MPI_INT);

	  ddd_add_member(n, &mp_glob[i]->mp2nd->HeatSourceModel, 1, MPI_INT);
	  ddd_add_member(n, &mp_glob[i]->mp2nd->heatsource, 1, MPI_DOUBLE);
	  ddd_add_member(n, &mp_glob[i]->mp2nd->heatsourcemask[0], 2, MPI_INT);

	  ddd_add_member(n, &mp_glob[i]->mp2nd->ThermalConductivityModel, 1, MPI_INT);
	  ddd_add_member(n, &mp_glob[i]->mp2nd->thermalconductivity, 1, MPI_DOUBLE);
	  ddd_add_member(n, &mp_glob[i]->mp2nd->thermalconductivitymask[0], 2, MPI_INT);

	  ddd_add_member(n, &mp_glob[i]->mp2nd->MomentumSourceModel, 1, MPI_INT);
	  ddd_add_member(n, &mp_glob[i]->mp2nd->momentumsource, 1, MPI_DOUBLE);
	  ddd_add_member(n, &mp_glob[i]->mp2nd->momentumsourcemask[0], 2, MPI_INT);

	  ddd_add_member(n, &mp_glob[i]->mp2nd->wavenumberModel, 1, MPI_INT);
	  ddd_add_member(n, &mp_glob[i]->mp2nd->wavenumber, 1, MPI_DOUBLE);
	  ddd_add_member(n, &mp_glob[i]->mp2nd->wavenumbermask[0], 2, MPI_INT);

	  ddd_add_member(n, &mp_glob[i]->mp2nd->AcousticImpedanceModel, 1, MPI_INT);
	  ddd_add_member(n, &mp_glob[i]->mp2nd->acousticimpedance, 1, MPI_DOUBLE);
	  ddd_add_member(n, &mp_glob[i]->mp2nd->acousticimpedancemask[0], 2, MPI_INT);

	  ddd_add_member(n, &mp_glob[i]->mp2nd->AcousticAbsorptionModel, 1, MPI_INT);
	  ddd_add_member(n, &mp_glob[i]->mp2nd->acousticabsorption, 1, MPI_DOUBLE);
	  ddd_add_member(n, &mp_glob[i]->mp2nd->acousticabsorptionmask[0], 2, MPI_INT);

	  ddd_add_member(n, &mp_glob[i]->mp2nd->RefractiveIndexModel, 1, MPI_INT);
	  ddd_add_member(n, &mp_glob[i]->mp2nd->refractiveindex, 1, MPI_DOUBLE);
	  ddd_add_member(n, &mp_glob[i]->mp2nd->refractiveindexmask[0], 2, MPI_INT);

	  ddd_add_member(n, &mp_glob[i]->mp2nd->LightAbsorptionModel, 1, MPI_INT);
	  ddd_add_member(n, &mp_glob[i]->mp2nd->lightabsorption, 1, MPI_DOUBLE);
	  ddd_add_member(n, &mp_glob[i]->mp2nd->lightabsorptionmask[0], 2, MPI_INT);

<<<<<<< HEAD
	  ddd_add_member(n, &mp_glob[i]->mp2nd->ExtinctionIndexModel, 1, MPI_INT);
	  ddd_add_member(n, &mp_glob[i]->mp2nd->extinctionindex, 1, MPI_DOUBLE);
	  ddd_add_member(n, &mp_glob[i]->mp2nd->extinctionindexmask[0], 2, MPI_INT);
=======
	  int w;
	  for (w = 0; w < MAX_CONC; w++) {
	    ddd_add_member(n, &mp_glob[i]->mp2nd->SpeciesSourceModel[w], 1, MPI_INT);
	    ddd_add_member(n, &mp_glob[i]->mp2nd->speciessource[w], 1, MPI_DOUBLE);
	    ddd_add_member(n, &mp_glob[i]->mp2nd->speciessourcemask[0][w], 1, MPI_INT);
	    ddd_add_member(n, &mp_glob[i]->mp2nd->speciessourcemask[1][w], 1, MPI_INT);
	    ddd_add_member(n, &mp_glob[i]->mp2nd->use_species_source_width[w], 1, MPI_INT);
	    ddd_add_member(n, &mp_glob[i]->mp2nd->species_source_width[w], 1, MPI_DOUBLE);
	  }
>>>>>>> 48a67847
	}

      /*
       * Constitutive Relations are given for each material, too.
       */

      ddd_add_member(n, &cr_glob[i]->HeatFluxModel, 1, MPI_INT);
      ddd_add_member(n, &cr_glob[i]->MeshFluxModel, 1, MPI_INT);
      ddd_add_member(n, &cr_glob[i]->RealSolidFluxModel, 1, MPI_INT);
      ddd_add_member(n, &cr_glob[i]->MeshMotion, 1, MPI_INT);
      ddd_add_member(n, &cr_glob[i]->MassFluxModel, 1, MPI_INT);
      ddd_add_member(n, &cr_glob[i]->MomentumFluxModel, 1, MPI_INT);
      ddd_add_member(n, &cr_glob[i]->PorousFluxModel, 1, MPI_INT);

      /*
       * ViscoElastic models potentially apply to each material.
       */

      ddd_add_member(n, &vn_glob[i]->ConstitutiveEquation, 1, MPI_INT);
      ddd_add_member(n, &vn_glob[i]->wt_func, 1, MPI_DOUBLE);
      ddd_add_member(n, &vn_glob[i]->wt_funcModel, 1, MPI_INT);
      ddd_add_member(n, &vn_glob[i]->eps, 1, MPI_DOUBLE);
      ddd_add_member(n, &vn_glob[i]->evssModel, 1, MPI_INT);
      ddd_add_member(n, &vn_glob[i]->modes, 1, MPI_INT);
      ddd_add_member(n, &vn_glob[i]->dg_J_model, 1, MPI_INT);

      /*
       * Dadblastit!!! If you add a shiny new variable argument list
       * take care to teleport it properly over to the other processors.
       *
       * Since this is now a user variable number of parameters, a length
       * variable must be declared and transported first, then, later,
       * the double vector "dg_J_model_wt" will be transported. At this
       * point, however, we have no way of knowing how much space will
       * be need for it except on processor 0 that went through mm_input.c
       */

      ddd_add_member(n, &vn_glob[i]->len_dg_J_model_wt, 1, MPI_INT);

      for ( mode=0; mode<MAX_MODES; mode++)
	{
	  ddd_add_member(n, &ve_glob[i][mode]->gn->ConstitutiveEquation, 1, MPI_INT);
	  ddd_add_member(n, &ve_glob[i][mode]->gn->mu0, 1, MPI_DOUBLE);
	  ddd_add_member(n, &ve_glob[i][mode]->gn->mu0Model, 1, MPI_INT);
	  ddd_add_member(n, &ve_glob[i][mode]->gn->pos_ls_mup, 1, MPI_DOUBLE);
	  ddd_add_member(n, &ve_glob[i][mode]->gn->nexp, 1, MPI_DOUBLE);
	  ddd_add_member(n, &ve_glob[i][mode]->gn->nexpModel, 1, MPI_INT);
	  ddd_add_member(n, &ve_glob[i][mode]->gn->muinf, 1, MPI_DOUBLE);
	  ddd_add_member(n, &ve_glob[i][mode]->gn->muinfModel, 1, MPI_INT);
	  ddd_add_member(n, &ve_glob[i][mode]->gn->wlfc2, 1, MPI_DOUBLE);
	  ddd_add_member(n, &ve_glob[i][mode]->gn->wlfc2Model, 1, MPI_INT);
	  ddd_add_member(n, &ve_glob[i][mode]->gn->lam, 1, MPI_DOUBLE);
	  ddd_add_member(n, &ve_glob[i][mode]->gn->lamModel, 1, MPI_INT);
	  ddd_add_member(n, &ve_glob[i][mode]->gn->aexp, 1, MPI_DOUBLE);
	  ddd_add_member(n, &ve_glob[i][mode]->gn->aexpModel, 1, MPI_INT);
	  ddd_add_member(n, &ve_glob[i][mode]->gn->atexp, 1, MPI_DOUBLE);
	  ddd_add_member(n, &ve_glob[i][mode]->gn->atexpModel, 1, MPI_INT);
	  ddd_add_member(n, &ve_glob[i][mode]->gn->tau_y, 1, MPI_DOUBLE);
	  ddd_add_member(n, &ve_glob[i][mode]->gn->tau_yModel, 1, MPI_INT);
	  ddd_add_member(n, &ve_glob[i][mode]->gn->fexp, 1, MPI_DOUBLE);
	  ddd_add_member(n, &ve_glob[i][mode]->gn->fexpModel, 1, MPI_INT);
	  ddd_add_member(n, &ve_glob[i][mode]->gn->thixo_factor, 1, MPI_DOUBLE);
	  ddd_add_member(n, &ve_glob[i][mode]->gn->thixoModel, 1, MPI_INT);
	  ddd_add_member(n, &ve_glob[i][mode]->gn->maxpack, 1, MPI_DOUBLE);
	  ddd_add_member(n, &ve_glob[i][mode]->gn->maxpackModel, 1, MPI_INT);
	  ddd_add_member(n, &ve_glob[i][mode]->gn->sus_species_no, 1, MPI_INT);
	  ddd_add_member(n, &ve_glob[i][mode]->gn->gelpoint, 1, MPI_DOUBLE);
	  ddd_add_member(n, &ve_glob[i][mode]->gn->gelpointModel, 1, MPI_INT);
	  ddd_add_member(n, &ve_glob[i][mode]->gn->cureaexp, 1, MPI_DOUBLE);
	  ddd_add_member(n, &ve_glob[i][mode]->gn->cureaexpModel, 1, MPI_INT);
	  ddd_add_member(n, &ve_glob[i][mode]->gn->curebexp, 1, MPI_DOUBLE);
	  ddd_add_member(n, &ve_glob[i][mode]->gn->curebexpModel, 1, MPI_INT);
	  ddd_add_member(n, &ve_glob[i][mode]->gn->tgel0, 1, MPI_DOUBLE);
	  ddd_add_member(n, &ve_glob[i][mode]->gn->tgel0Model, 1, MPI_INT);
	  ddd_add_member(n, &ve_glob[i][mode]->gn->cure_species_no, 1, MPI_INT);
	  ddd_add_member(n, &ve_glob[i][mode]->gn->k1, 1, MPI_DOUBLE);
	  ddd_add_member(n, &ve_glob[i][mode]->gn->k2, 1, MPI_DOUBLE);
	  ddd_add_member(n, &ve_glob[i][mode]->gn->n0, 1, MPI_DOUBLE);
	  ddd_add_member(n, &ve_glob[i][mode]->gn->pexp, 1, MPI_DOUBLE);
	  ddd_add_member(n, &ve_glob[i][mode]->gn->qexp, 1, MPI_DOUBLE);
	  ddd_add_member(n, &ve_glob[i][mode]->gn->diff, 1, MPI_DOUBLE);
	  ddd_add_member(n, &ve_glob[i][mode]->gn->DilVisc0, 1, MPI_DOUBLE);
	  ddd_add_member(n, &ve_glob[i][mode]->gn->DilViscModel, 1, MPI_INT);

	  ddd_add_member(n, &ve_glob[i][mode]->time_const, 1, MPI_DOUBLE);
	  ddd_add_member(n, &ve_glob[i][mode]->time_constModel, 1, MPI_INT);
	  ddd_add_member(n, &ve_glob[i][mode]->alpha, 1, MPI_DOUBLE);
	  ddd_add_member(n, &ve_glob[i][mode]->alphaModel, 1, MPI_INT);
	  ddd_add_member(n, &ve_glob[i][mode]->xi, 1, MPI_DOUBLE);
	  ddd_add_member(n, &ve_glob[i][mode]->xiModel, 1, MPI_INT);
	  ddd_add_member(n, &ve_glob[i][mode]->eps, 1, MPI_DOUBLE);
	  ddd_add_member(n, &ve_glob[i][mode]->epsModel, 1, MPI_INT);

	  ddd_add_member(n, &ve_glob[i][mode]->pos_ls.time_const, 1, MPI_DOUBLE);
	  ddd_add_member(n, &ve_glob[i][mode]->pos_ls.alpha, 1, MPI_DOUBLE);
	  ddd_add_member(n, &ve_glob[i][mode]->pos_ls.xi, 1, MPI_DOUBLE);
	  ddd_add_member(n, &ve_glob[i][mode]->pos_ls.eps, 1, MPI_DOUBLE);
	  
	}
  
      /*
       * Generalized Newtonian structures are evidently separate entities from 
       * those allocated within the context of ve_glob->
       * and might need to be transported, too.
       */

      ddd_add_member(n, &gn_glob[i]->ConstitutiveEquation, 1, MPI_INT);
      ddd_add_member(n, &gn_glob[i]->mu0, 1, MPI_DOUBLE);
      ddd_add_member(n, &gn_glob[i]->mu0Model, 1, MPI_INT);
      ddd_add_member(n, &gn_glob[i]->nexp, 1, MPI_DOUBLE);
      ddd_add_member(n, &gn_glob[i]->nexpModel, 1, MPI_INT);
      ddd_add_member(n, &gn_glob[i]->muinf, 1, MPI_DOUBLE);
      ddd_add_member(n, &gn_glob[i]->muinfModel, 1, MPI_INT);
      ddd_add_member(n, &gn_glob[i]->lam, 1, MPI_DOUBLE);
      ddd_add_member(n, &gn_glob[i]->lamModel, 1, MPI_INT);
      ddd_add_member(n, &gn_glob[i]->aexp, 1, MPI_DOUBLE);
      ddd_add_member(n, &gn_glob[i]->aexpModel, 1, MPI_INT);
      ddd_add_member(n, &gn_glob[i]->atexp, 1, MPI_DOUBLE);
      ddd_add_member(n, &gn_glob[i]->atexpModel, 1, MPI_INT);
      ddd_add_member(n, &gn_glob[i]->wlfc2, 1, MPI_DOUBLE);
      ddd_add_member(n, &gn_glob[i]->wlfc2Model, 1, MPI_INT);
      ddd_add_member(n, &gn_glob[i]->tau_y, 1, MPI_DOUBLE);
      ddd_add_member(n, &gn_glob[i]->tau_yModel, 1, MPI_INT);
      ddd_add_member(n, &gn_glob[i]->fexp, 1, MPI_DOUBLE);
      ddd_add_member(n, &gn_glob[i]->fexpModel, 1, MPI_INT);
      ddd_add_member(n, &gn_glob[i]->maxpack, 1, MPI_DOUBLE);
      ddd_add_member(n, &gn_glob[i]->maxpackModel, 1, MPI_INT);
      ddd_add_member(n, &gn_glob[i]->sus_species_no, 1, MPI_INT);
      ddd_add_member(n, &gn_glob[i]->gelpoint, 1, MPI_DOUBLE);
      ddd_add_member(n, &gn_glob[i]->gelpointModel, 1, MPI_INT);
      ddd_add_member(n, &gn_glob[i]->cureaexp, 1, MPI_DOUBLE);
      ddd_add_member(n, &gn_glob[i]->cureaexpModel, 1, MPI_INT);
      ddd_add_member(n, &gn_glob[i]->curebexp, 1, MPI_DOUBLE);
      ddd_add_member(n, &gn_glob[i]->curebexpModel, 1, MPI_INT);
      ddd_add_member(n, &gn_glob[i]->tgel0, 1, MPI_DOUBLE);
      ddd_add_member(n, &gn_glob[i]->tgel0Model, 1, MPI_INT);
      ddd_add_member(n, &gn_glob[i]->cure_species_no, 1, MPI_INT);
      ddd_add_member(n, &gn_glob[i]->k1, 1, MPI_DOUBLE);
      ddd_add_member(n, &gn_glob[i]->k2, 1, MPI_DOUBLE);
      ddd_add_member(n, &gn_glob[i]->n0, 1, MPI_DOUBLE);
      ddd_add_member(n, &gn_glob[i]->pexp, 1, MPI_DOUBLE);
      ddd_add_member(n, &gn_glob[i]->qexp, 1, MPI_DOUBLE);
      ddd_add_member(n, &gn_glob[i]->diff, 1, MPI_DOUBLE);
      ddd_add_member(n, &gn_glob[i]->DilVisc0, 1, MPI_DOUBLE);
      ddd_add_member(n, &gn_glob[i]->DilViscModel, 1, MPI_INT);
      ddd_add_member(n, &gn_glob[i]->thixo_factor, 1, MPI_DOUBLE);
      ddd_add_member(n, &gn_glob[i]->thixoModel, 1, MPI_INT);


      /*
       * Finally, the elastic constitutive models for solids and pseudosolids
       * are stored in this structure...
       */

      ddd_add_member(n, &elc_glob[i]->ConstitutiveEquation, 1, MPI_INT);
      ddd_add_member(n, &elc_glob[i]->lame_mu, 1, MPI_DOUBLE);
      ddd_add_member(n, &elc_glob[i]->lame_mu_model, 1, MPI_INT);

      ddd_add_member(n, &elc_glob[i]->len_u_mu, 1, MPI_INT);

      ddd_add_member(n, elc_glob[i]->d_lame_mu, MAX_VARIABLE_TYPES + MAX_CONC, 
		     MPI_DOUBLE);
      ddd_add_member(n, &elc_glob[i]->lame_mu_tableid, 1, MPI_INT);


      ddd_add_member(n, &elc_glob[i]->lame_lambda, 1, MPI_DOUBLE);
      ddd_add_member(n, &elc_glob[i]->lame_lambda_model, 1, MPI_INT);

      ddd_add_member(n, &elc_glob[i]->len_u_lambda, 1, MPI_INT);

      ddd_add_member(n, elc_glob[i]->d_lame_lambda, 
		     MAX_VARIABLE_TYPES + MAX_CONC, MPI_DOUBLE);

      ddd_add_member(n, &elc_glob[i]->lame_TempShift, 1, MPI_DOUBLE);
      ddd_add_member(n, &elc_glob[i]->lameTempShiftModel, 1, MPI_INT);

      ddd_add_member(n, &elc_glob[i]->len_u_lame_TempShift, 1, MPI_INT);

      ddd_add_member(n, elc_glob[i]->d_lame_TempShift,
		     MAX_VARIABLE_TYPES + MAX_CONC, MPI_DOUBLE);

      ddd_add_member(n, &elc_glob[i]->lame_TempShift_tableid, 1, MPI_INT);

      ddd_add_member(n, &elc_glob[i]->bend_stiffness, 1, MPI_DOUBLE);
      ddd_add_member(n, &elc_glob[i]->bend_stiffness_model, 1, MPI_INT);

      ddd_add_member(n, &elc_glob[i]->len_u_bend_stiffness, 1, MPI_INT);

      ddd_add_member(n, elc_glob[i]->d_bend_stiffness,
		     MAX_VARIABLE_TYPES + MAX_CONC, MPI_DOUBLE);

      ddd_add_member(n, &elc_glob[i]->exten_stiffness, 1, MPI_DOUBLE);
      ddd_add_member(n, &elc_glob[i]->exten_stiffness_model, 1, MPI_INT);
      ddd_add_member(n, &elc_glob[i]->len_u_exten_stiffness, 1, MPI_INT);
      ddd_add_member(n, elc_glob[i]->d_exten_stiffness,
                     MAX_VARIABLE_TYPES + MAX_CONC, MPI_DOUBLE);

      ddd_add_member(n, &elc_glob[i]->poisson, 1, MPI_DOUBLE);
      ddd_add_member(n, &elc_glob[i]->poisson_model, 1, MPI_INT);
      ddd_add_member(n, &elc_glob[i]->len_u_poisson, 1, MPI_INT);
      ddd_add_member(n, elc_glob[i]->d_poisson,
                     MAX_VARIABLE_TYPES + MAX_CONC, MPI_DOUBLE);

      ddd_add_member(n, &elc_glob[i]->Strss_fr_sol_vol_frac, 1, MPI_DOUBLE);

      ddd_add_member(n, elc_glob[i]->v_mesh_sfs, DIM, MPI_DOUBLE);
      ddd_add_member(n, &elc_glob[i]->v_mesh_sfs_model, 1, MPI_INT);

      ddd_add_member(n, &elc_glob[i]->len_u_v_mesh_sfs, 1, MPI_INT);

      ddd_add_member(n, &elc_glob[i]->thermal_expansion, 1, MPI_DOUBLE);
      ddd_add_member(n, &elc_glob[i]->thermal_expansion_model, 1, MPI_INT);
      ddd_add_member(n, &elc_glob[i]->len_u_thermal_expansion, 1, MPI_INT);

      ddd_add_member(n, &elc_glob[i]->solid_reference_temp, 1, MPI_DOUBLE);
      ddd_add_member(n, &elc_glob[i]->solid_reference_temp_model, 1, MPI_INT);

      /* Looks like new stuff to move to other procs... */
      ddd_add_member(n, &elc_rs_glob[i]->ConstitutiveEquation, 1, MPI_INT);
      ddd_add_member(n, &elc_rs_glob[i]->lame_mu, 1, MPI_DOUBLE);
      ddd_add_member(n, &elc_rs_glob[i]->lame_mu_model, 1, MPI_INT);

      ddd_add_member(n, &elc_rs_glob[i]->len_u_mu, 1, MPI_INT);

      ddd_add_member(n, elc_rs_glob[i]->d_lame_mu, 
		     MAX_VARIABLE_TYPES + MAX_CONC, MPI_DOUBLE);
      ddd_add_member(n, &elc_rs_glob[i]->lame_mu_tableid, 1, MPI_INT);

      ddd_add_member(n, &elc_rs_glob[i]->lame_lambda, 1, MPI_DOUBLE);
      ddd_add_member(n, &elc_rs_glob[i]->lame_lambda_model, 1, MPI_INT);

      ddd_add_member(n, &elc_rs_glob[i]->len_u_lambda, 1, MPI_INT);

      ddd_add_member(n, elc_rs_glob[i]->d_lame_lambda, 
		     MAX_VARIABLE_TYPES + MAX_CONC, MPI_DOUBLE);

      ddd_add_member(n, &elc_rs_glob[i]->lame_TempShift, 1, MPI_DOUBLE);
      ddd_add_member(n, &elc_rs_glob[i]->lameTempShiftModel, 1, MPI_INT);

      ddd_add_member(n, &elc_rs_glob[i]->len_u_lame_TempShift, 1, MPI_INT);

      ddd_add_member(n, elc_rs_glob[i]->d_lame_TempShift,
		     MAX_VARIABLE_TYPES + MAX_CONC, MPI_DOUBLE);
      ddd_add_member(n, &elc_rs_glob[i]->lame_TempShift_tableid, 1, MPI_INT);

      ddd_add_member(n, &elc_rs_glob[i]->poisson, 1, MPI_DOUBLE);
      ddd_add_member(n, &elc_rs_glob[i]->Strss_fr_sol_vol_frac, 1, MPI_DOUBLE);

      ddd_add_member(n, elc_rs_glob[i]->v_mesh_sfs, DIM, MPI_DOUBLE);
      ddd_add_member(n, &elc_rs_glob[i]->v_mesh_sfs_model, 1, MPI_INT);

      ddd_add_member(n, &elc_rs_glob[i]->len_u_v_mesh_sfs, 1, MPI_INT);

      ddd_add_member(n, &elc_rs_glob[i]->thermal_expansion, 1, MPI_DOUBLE);
      ddd_add_member(n, &elc_rs_glob[i]->thermal_expansion_model, 1, MPI_INT);
      ddd_add_member(n, &elc_rs_glob[i]->len_u_thermal_expansion, 1, MPI_INT);

      ddd_add_member(n, &elc_rs_glob[i]->solid_reference_temp, 1, MPI_DOUBLE);
      ddd_add_member(n, &elc_rs_glob[i]->solid_reference_temp_model, 1, MPI_INT);

      /* No, really, this is it after we add the elasto-viscoplasticity struct */
      ddd_add_member(n, &evpl_glob[i]->ConstitutiveEquation, 1, MPI_INT);
      ddd_add_member(n, &evpl_glob[i]->update_flag, 1, MPI_INT);
      ddd_add_member(n, &evpl_glob[i]->plastic_mu, 1, MPI_DOUBLE);
      ddd_add_member(n, &evpl_glob[i]->plastic_mu_model, 1, MPI_INT);
      ddd_add_member(n, &evpl_glob[i]->len_u_plastic_mu, 1, MPI_INT);
      ddd_add_member(n,  evpl_glob[i]->d_plastic_mu, MAX_VARIABLE_TYPES + MAX_CONC, MPI_DOUBLE);

      ddd_add_member(n, &evpl_glob[i]->yield, 1, MPI_DOUBLE);
      ddd_add_member(n, &evpl_glob[i]->yield_model, 1, MPI_INT);
      ddd_add_member(n, &evpl_glob[i]->len_u_yield, 1, MPI_INT);
      ddd_add_member(n,  evpl_glob[i]->d_yield, MAX_VARIABLE_TYPES + MAX_CONC, MPI_DOUBLE);

      /*Phil, Sam, I need help adding the global tensor beasts, since they
       *dynamically allocated */

      /*      ddd_add_member(n, Element_Blocks[i].ElemStorage[ielem].sat_curve_type, .... HOw do this beast? */
    }

  /*
   * Post processing specifications, except for len_u_post_proc that was
   * transported on the first flight so that variably lengthed u_post_proc[]
   * could be moved with the main body.
   */
#ifdef DEBUG
  printf("P_%d building Noahs_Ark [O] element %d\n",
	  ProcID, n->num_members);
#endif

  ddd_add_member(n, &STREAM, 1, MPI_INT);
  ddd_add_member(n, &STREAM_NORMAL_STRESS, 1, MPI_INT);
  ddd_add_member(n, &STREAM_SHEAR_STRESS, 1, MPI_INT);
  ddd_add_member(n, &MEAN_SHEAR, 1, MPI_INT);
  ddd_add_member(n, &PRESSURE_CONT, 1, MPI_INT);
  ddd_add_member(n, &SH_DIV_S_V_CONT, 1, MPI_INT);
  ddd_add_member(n, &SH_CURV_CONT, 1, MPI_INT);
  ddd_add_member(n, &FILL_CONT, 1, MPI_INT);
  ddd_add_member(n, &STRESS_CONT, 1, MPI_INT);
  ddd_add_member(n, &FIRST_INVAR_STRAIN, 1, MPI_INT);
  ddd_add_member(n, &SEC_INVAR_STRAIN, 1, MPI_INT);
  ddd_add_member(n, &THIRD_INVAR_STRAIN, 1, MPI_INT);

  ddd_add_member(n, &CAPILLARY_PRESSURE, 1, MPI_INT);
  ddd_add_member(n, &CONC_CONT, 1, MPI_INT);
  ddd_add_member(n, &CONDUCTION_VECTORS, 1, MPI_INT);
  ddd_add_member(n, &CURL_V, 1, MPI_INT);
  ddd_add_member(n, &DARCY_VELOCITY_GAS, 1, MPI_INT);
  ddd_add_member(n, &DARCY_VELOCITY_LIQ, 1, MPI_INT);
  ddd_add_member(n, &DIELECTROPHORETIC_FIELD, 1, MPI_INT);
  ddd_add_member(n, &DIELECTROPHORETIC_FIELD_NORM, 1, MPI_INT);
  ddd_add_member(n, &ENORMSQ_FIELD, 1, MPI_INT);
  ddd_add_member(n, &ENORMSQ_FIELD_NORM, 1, MPI_INT);
  ddd_add_member(n, &DIFFUSION_VECTORS, 1, MPI_INT);
  ddd_add_member(n, &DIFFUSION_VECTORS_POR_LIQ_GPHASE, 1, MPI_INT);
  ddd_add_member(n, &DIFFUSION_VECTORS_POR_AIR_GPHASE, 1, MPI_INT);
  ddd_add_member(n, &DIV_PVELOCITY, 1, MPI_INT);
  ddd_add_member(n, &DIV_VELOCITY, 1, MPI_INT);
  ddd_add_member(n, &DIV_TOTAL, 1, MPI_INT);
  ddd_add_member(n, &PP_Viscosity, 1, MPI_INT);
  ddd_add_member(n, &PP_FlowingLiquid_Viscosity, 1, MPI_INT);
  ddd_add_member(n, &PP_VolumeFractionGas, 1, MPI_INT);
  ddd_add_member(n, &DENSITY, 1, MPI_INT);
<<<<<<< HEAD
  ddd_add_member(n, &HEAVISIDE, 1, MPI_INT);
=======
  ddd_add_member(n, &POLYMER_VISCOSITY, 1, MPI_INT);
  ddd_add_member(n, &POLYMER_TIME_CONST, 1, MPI_INT);
  ddd_add_member(n, &MOBILITY_PARAMETER, 1, MPI_INT);
  ddd_add_member(n, &PTT_XI, 1, MPI_INT);
  ddd_add_member(n, &PTT_EPSILON, 1, MPI_INT);
>>>>>>> 48a67847
  ddd_add_member(n, &NS_RESIDUALS, 1, MPI_INT);
  ddd_add_member(n, &MM_RESIDUALS, 1, MPI_INT);
  ddd_add_member(n, &FLUXLINES, 1, MPI_INT);
  ddd_add_member(n, &ENERGY_FLUXLINES, 1, MPI_INT);
  ddd_add_member(n, &TIME_DERIVATIVES, 1, MPI_INT);
  ddd_add_member(n, &STRESS_TENSOR, 1, MPI_INT);
  ddd_add_member(n, &REAL_STRESS_TENSOR, 1, MPI_INT);
  ddd_add_member(n, &STRAIN_TENSOR, 1, MPI_INT);
  ddd_add_member(n, &EVP_DEF_GRAD_TENSOR, 1, MPI_INT);
  ddd_add_member(n, &LAGRANGE_CONVECTION, 1, MPI_INT);
  ddd_add_member(n, &POROUS_RHO_GAS_SOLVENTS, 1, MPI_INT);
  ddd_add_member(n, &POROUS_RHO_LPHASE, 1, MPI_INT);
  ddd_add_member(n, &POROUS_RHO_TOTAL_SOLVENTS, 1, MPI_INT);
  ddd_add_member(n, &POROUS_SATURATION, 1, MPI_INT);
  ddd_add_member(n, &REL_LIQ_PERM, 1, MPI_INT);
  ddd_add_member(n, &ERROR_ZZ_VEL, 1, MPI_INT);
  ddd_add_member(n, &ERROR_ZZ_VEL_ELSIZE, 1, MPI_INT);
  ddd_add_member(n, &ERROR_ZZ_Q, 1, MPI_INT);
  ddd_add_member(n, &ERROR_ZZ_Q_ELSIZE, 1, MPI_INT);
  ddd_add_member(n, &ERROR_ZZ_P, 1, MPI_INT);
  ddd_add_member(n, &ERROR_ZZ_P_ELSIZE, 1, MPI_INT);
  ddd_add_member(n, &USER_POST, 1, MPI_INT);
  ddd_add_member(n, &ACOUSTIC_PRESSURE, 1, MPI_INT);
  ddd_add_member(n, &ACOUSTIC_PHASE_ANGLE, 1, MPI_INT);
  ddd_add_member(n, &ACOUSTIC_ENERGY_DENSITY, 1, MPI_INT);
  ddd_add_member(n, &LIGHT_INTENSITY, 1, MPI_INT);
  ddd_add_member(n, &ELECTRIC_FIELD, 1, MPI_INT);
  ddd_add_member(n, &ELECTRIC_FIELD_MAG, 1, MPI_INT);
  ddd_add_member(n, &PRINCIPAL_STRESS, 1, MPI_INT);
  ddd_add_member(n, &PRINCIPAL_REAL_STRESS, 1, MPI_INT);
  ddd_add_member(n, &LUB_HEIGHT, 1, MPI_INT);
  ddd_add_member(n, &LUB_HEIGHT_2, 1, MPI_INT);
  ddd_add_member(n, &LUB_VELO_UPPER, 1, MPI_INT);
  ddd_add_member(n, &LUB_VELO_LOWER, 1, MPI_INT);
  ddd_add_member(n, &LUB_VELO_FIELD, 1, MPI_INT);
  ddd_add_member(n, &LUB_VELO_FIELD_2, 1, MPI_INT);
  ddd_add_member(n, &DISJ_PRESS, 1, MPI_INT);
  ddd_add_member(n, &SH_SAT_OPEN, 1, MPI_INT);
  ddd_add_member(n, &SH_SAT_OPEN_2, 1, MPI_INT);
  ddd_add_member(n, &SH_STRESS_TENSOR, 1, MPI_INT);
  ddd_add_member(n, &SH_TANG, 1, MPI_INT);
  ddd_add_member(n, &PP_LAME_MU, 1, MPI_INT);
  ddd_add_member(n, &PP_LAME_LAMBDA, 1, MPI_INT);
  ddd_add_member(n, &VON_MISES_STRAIN, 1, MPI_INT);
  ddd_add_member(n, &VON_MISES_STRESS, 1, MPI_INT);
  ddd_add_member(n, &UNTRACKED_SPEC, 1, MPI_INT);
  ddd_add_member(n, &LOG_CONF_MAP, 1, MPI_INT);
<<<<<<< HEAD
  ddd_add_member(n, &VELO_SPEED, 1, MPI_INT);
  ddd_add_member(n, &GIES_CRIT, 1, MPI_INT);
  ddd_add_member(n, &J_FLUX, 1, MPI_INT);
  ddd_add_member(n, &EIG, 1, MPI_INT);
  ddd_add_member(n, &EIG1, 1, MPI_INT);
  ddd_add_member(n, &EIG2, 1, MPI_INT);
  ddd_add_member(n, &EIG3, 1, MPI_INT);
  ddd_add_member(n, &GRAD_SH, 1, MPI_INT);
  ddd_add_member(n, &GRAD_Y, 1, MPI_INT);
=======
  ddd_add_member(n, &HEAVISIDE, 1, MPI_INT);
  ddd_add_member(n, &RHO_DOT, 1, MPI_INT);
  ddd_add_member(n, &MOMENT_SOURCES, 1, MPI_INT);
  ddd_add_member(n, &YZBETA, 1, MPI_INT);

  if ( len_u_post_proc > 0 )
    {
      ddd_add_member(n, u_post_proc, len_u_post_proc, MPI_DOUBLE);
    }

>>>>>>> 48a67847
  ddd_add_member(n, &EXTERNAL_POST, 1, MPI_INT);
  ddd_add_member(n, &SURFACE_VECTORS, 1, MPI_INT);
  ddd_add_member(n, &SHELL_NORMALS, 1, MPI_INT);
  ddd_add_member(n, &len_u_post_proc, 1, MPI_INT);

  if ( nn_post_fluxes > 0 )
    {
      for ( i=0; i < nn_post_fluxes; i++ )
        {
          ddd_add_member(n, &(pp_fluxes[i]->flux_type), 1, MPI_INT);
          ddd_add_member(n,   pp_fluxes[i]->flux_type_name, MAX_DOFNAME, MPI_CHAR);
          ddd_add_member(n, &(pp_fluxes[i]->species_number), 1, MPI_INT);
          ddd_add_member(n, &(pp_fluxes[i]->ss_id), 1, MPI_INT);
          ddd_add_member(n, &(pp_fluxes[i]->blk_id), 1, MPI_INT);
          ddd_add_member(n,   pp_fluxes[i]->flux_filenm, MAX_FNL, MPI_CHAR);
          ddd_add_member(n, &(pp_fluxes[i]->profile_flag), 1, MPI_INT);
        }
    }

  if ( nn_post_fluxes_sens > 0 )
    {
      for ( i=0; i < nn_post_fluxes_sens; i++ )
        {
          ddd_add_member(n, &(pp_fluxes_sens[i]->flux_type), 1, MPI_INT);
          ddd_add_member(n,   pp_fluxes_sens[i]->flux_type_name, MAX_DOFNAME, MPI_CHAR);
          ddd_add_member(n, &(pp_fluxes_sens[i]->species_number), 1, MPI_INT);
          ddd_add_member(n, &(pp_fluxes_sens[i]->ss_id), 1, MPI_INT);
          ddd_add_member(n, &(pp_fluxes_sens[i]->blk_id), 1, MPI_INT);
          ddd_add_member(n, &(pp_fluxes_sens[i]->sens_type), 1, MPI_INT);
          ddd_add_member(n, &(pp_fluxes_sens[i]->sens_id), 1, MPI_INT);
          ddd_add_member(n, &(pp_fluxes_sens[i]->sens_flt), 1, MPI_INT);
          ddd_add_member(n, &(pp_fluxes_sens[i]->sens_flt2), 1, MPI_INT);
          ddd_add_member(n, &(pp_fluxes_sens[i]->vector_id), 1, MPI_INT);
          ddd_add_member(n,   pp_fluxes_sens[i]->flux_filenm, MAX_FNL, MPI_CHAR);
          ddd_add_member(n, &(pp_fluxes_sens[i]->profile_flag), 1, MPI_INT);
        }
    }

  if ( nn_post_data > 0 )
    {
      for ( i=0; i < nn_post_data; i++ )
        {
          ddd_add_member(n, &(pp_data[i]->data_type), 1, MPI_INT);
          ddd_add_member(n,   pp_data[i]->data_type_name, MAX_DOFNAME, MPI_CHAR);
          ddd_add_member(n, &(pp_data[i]->species_number), 1, MPI_INT);
          ddd_add_member(n, &(pp_data[i]->ns_id), 1, MPI_INT);
          ddd_add_member(n, &(pp_data[i]->mat_num), 1, MPI_INT);
          ddd_add_member(n, &(pp_data[i]->elem_blk_id), 1, MPI_INT);
          ddd_add_member(n,   pp_data[i]->data_filenm, MAX_FNL, MPI_CHAR);
        }
    }
  
  if ( nn_post_data_sens > 0 )
    {
      for ( i=0; i < nn_post_data_sens; i++ )
        {
          ddd_add_member(n, &(pp_data_sens[i]->data_type), 1, MPI_INT);
          ddd_add_member(n,   pp_data_sens[i]->data_type_name, MAX_DOFNAME, MPI_CHAR);
          ddd_add_member(n, &(pp_data_sens[i]->species_number), 1, MPI_INT);
          ddd_add_member(n, &(pp_data_sens[i]->ns_id), 1, MPI_INT);
          ddd_add_member(n, &(pp_data_sens[i]->mat_id), 1, MPI_INT);
          ddd_add_member(n, &(pp_data_sens[i]->sens_type), 1, MPI_INT);
          ddd_add_member(n, &(pp_data_sens[i]->sens_id), 1, MPI_INT);
          ddd_add_member(n, &(pp_data_sens[i]->sens_flt), 1, MPI_INT);
          ddd_add_member(n, &(pp_data_sens[i]->sens_flt2), 1, MPI_INT);
          ddd_add_member(n, &(pp_data_sens[i]->vector_id), 1, MPI_INT);
          ddd_add_member(n,   pp_data_sens[i]->data_filenm, MAX_FNL, MPI_CHAR);
        }
    }

  if( nn_volume > 0 )
    {
      for( i=0; i< nn_volume; i++)
	{
	  ddd_add_member(n, &(pp_volume[i]->volume_type), 1, MPI_INT );
          ddd_add_member(n,   pp_volume[i]->volume_name, MAX_DOFNAME, MPI_CHAR);
	  ddd_add_member(n, &(pp_volume[i]->species_no), 1, MPI_INT );
	  ddd_add_member(n, &(pp_volume[i]->blk_id), 1, MPI_INT );
	  ddd_add_member(n,   pp_volume[i]->volume_fname, MAX_FNL, MPI_CHAR );
	  ddd_add_member(n, &(pp_volume[i]->num_params), 1, MPI_INT );
	}
    }

<<<<<<< HEAD
  if( nn_global > 0 )
=======
    if( nn_global > 0 )
>>>>>>> 48a67847
    {
      for( i=0; i< nn_global; i++)
	{
	  ddd_add_member(n, &(pp_global[i]->type), 1, MPI_INT );
	  ddd_add_member(n,   pp_global[i]->filenm, MAX_FNL, MPI_CHAR );
	}
    }
<<<<<<< HEAD
=======


    if( nn_average > 0 )
    {
      for( i=0; i< nn_average; i++)
        {
          ddd_add_member(n, &(pp_average[i]->type), 1, MPI_INT );
          ddd_add_member(n, &(pp_average[i]->species_index), 1, MPI_INT );
          ddd_add_member(n, &(pp_average[i]->index), 1, MPI_INT );
          ddd_add_member(n, &(pp_average[i]->index_post), 1, MPI_INT );
          ddd_add_member(n, &(pp_average[i]->non_variable_type), 1, MPI_INT );
          ddd_add_member(n,   pp_average[i]->type_name, MAX_VAR_NAME_LNGTH, MPI_CHAR );
        }
    }
>>>>>>> 48a67847
			 
/*
  if ( nn_error_metrics > 0 )
    {
      for ( i=0; i < nn_error_metrics; i++ )
        {
          ddd_add_member(n, &pp_error_data[i], 6, MPI_DOUBLE);
        }
    }    
*/
#endif

  ddd_set_commit(n);

#ifdef DEBUG
  printf("P_%d exiting noahs_ark()\n", ProcID);
#endif

  return;
}


/*
 * ark_landing() -- polish off some tasks on processors other
 *                  than processor zero, after the ark.
 */

void
ark_landing()
{
  int i;
  int index;
  int j;
  struct Elastic_Constitutive  *e;
  struct Material_Properties   *m;
  struct Viscoelastic_Nonmodal *v;

  if ( ProcID == 0 ) return;

  /* Particle variable-lengthed output variable lists. */
  for(i = 0; i < Particle_Number_Sample_Types; i++)
    {
      if(Particle_Number_Output_Variables[i])
	Particle_Output_Variables[i] = (particle_variable_s *)array_alloc(1, Particle_Number_Output_Variables[i], sizeof(particle_variable_s));
      else
	Particle_Output_Variables[i] = NULL;
    }

  /*
   * Set up some pointers based on the indeces received from Processor 0
   * so they make sense here...
   *
   * Example: the pointers to BC Descriptions, static. Use the index.
   */

  for ( i=0; i<Num_BC; i++)
    {

      /*
       * Setup pointers into the static BC Descriptions for most BCs.
       */

      if ( BC_Types[i].index_dad == -1 )
          {
            BC_Types[i].desc = &BC_Desc[ BC_Types[i].BC_Desc_index ];
          }
        else
          {
            BC_Types[i].desc = NULL;
          }

      /*
       * BCs requiring a new dynamic BC Description obtain pointers
       * to old names (just like what happens in alloc_BC_Desc().)
       */

      if ( BC_Types[i].index_dad != -1 )
	{
	  BC_Types[i].desc        = new_BC_Desc[BC_Types[i].index_dad];
	  index                   = BC_Types[i].BC_Desc_index;
	  BC_Types[i].desc->name1 = BC_Desc[index].name1;
	  BC_Types[i].desc->name2 = BC_Desc[index].name2;
	}

      /*
       * Finally, any BC's that have nontrivial numbers of user-defined
       * double constants must have space allocated on processors other
       * than ProcID 0.
       */

      dalloc(BC_Types[i].len_u_BC, 
	     BC_Types[i].u_BC);

      /* 
       * Handle BC Tables 
       */

      if ( BC_Types[i].table_index != -1 )
          {
            BC_Types[i].table = BC_Tables[ BC_Types[i].table_index ];
          }
        else
          {
            BC_Types[i].table = NULL;
          }

    }

      /*
       * Allocate arrays for the BC_Table data,
       *  note that there is no need to assign 
       *  the axis (t) or (f) name on all procs
       */

  for ( i=0; i< num_BC_Tables; i++)
    {
        dalloc( BC_Tables[i]->tablelength,
                BC_Tables[i]->t           );
        dalloc( BC_Tables[i]->tablelength,
                BC_Tables[i]->t2          );
        dalloc( BC_Tables[i]->tablelength,
                BC_Tables[i]->f           );
    }

  /*
   * Allocate space for any defined ext_Tables
   */

 for ( i=0; i< num_ext_Tables; i++)
    {
        dalloc( ext_Tables[i]->tablelength,
                ext_Tables[i]->t           );
        dalloc( ext_Tables[i]->tablelength,
                ext_Tables[i]->t2          );
        dalloc( ext_Tables[i]->tablelength,
                ext_Tables[i]->t3          );
        dalloc( ext_Tables[i]->tablelength,
                ext_Tables[i]->f           );
	}


  /*
   * Reconstruct pointers to BC_descriptions embedded in the freshly arrived
   * Rotation structures.
   *
   * Unlike the BC_Types, the ROT_Types refer solely to existing BC_Desc's
   * and, not yet, any dynamically allocated BC_Descs. If they ever do, then
   * a similar procedure for transporting references to dynamically allocated
   * memory across processors would need to be carried out (i.e., add a
   * "int index_dad[CDIM]" to the Rotation_Specs structure...)
   */

  for ( i=0; i<Num_ROT; i++)
    {
      for ( j=0; j<CDIM; j++)
	{
	  index                   = ROT_Types[i].BC_desc_index[j];
	  if ( index > -1 )
	    {
	      ROT_Types[i].BC_desc[j] = &BC_Desc[index];
	    }
	  else
	    {
	      ROT_Types[i].BC_desc[j] = NULL;
	    }
	}
    }

  /*
   * Allocate space for any defined MP_Tables
   */

 for ( i=0; i< num_MP_Tables; i++)
    {
        dalloc( MP_Tables[i]->tablelength,
                MP_Tables[i]->t           );
        dalloc( MP_Tables[i]->tablelength,
                MP_Tables[i]->t2          );
        dalloc( MP_Tables[i]->tablelength,
                MP_Tables[i]->f           );
        }

  /*
   * Conditionally allocate space for any user-defined lists of double
   * constants, as long as the length is nontrivial. Likewise, the dove
   * will register the types of each nontrivial list with MPI for transport.
   */

  for (i = 0; i < upd->Num_Mat; i++)
    {

      /*
       * Material properties...
       */

      m = mp_glob[i];

      /*
       *  Allocate storage in the material structure based upon
       *  the number of element blocks in the material.
       */
      m->Matrl_Elem_Blk_Ids = alloc_int_1(m->Num_Matrl_Elem_Blk, -1);
  
      /*
       *  Allocate space based on the number of species in the
       *  material
       */
      m->Species_Names = alloc_VecFixedStrings(m->Num_Species,
			       		       sizeof(CK_NAME_STR));
  
      /*
       *  Allocate space based on the number of porous media phases
       *  in the material
       */
      m->Porous_Names = alloc_VecFixedStrings(m->Num_Porous_Eqn,
			       		       sizeof(CK_NAME_STR));

#ifdef DEBUG
      printf("P%d: conditionally allocating %d elements.\n", ProcID,
	      m->len_u_Volume_Expansion);
#endif      

      dalloc( m->len_u_Volume_Expansion,
	      m->    u_Volume_Expansion);

      dalloc( m->len_u_current_source,
	      m->    u_current_source);

      dalloc( m->len_u_moment_source,
	      m->    u_moment_source);

      dalloc( m->len_u_density,
	      m->    u_density);

      dalloc( m->len_u_electrical_conductivity,
	      m->    u_electrical_conductivity);

      dalloc( m->len_u_permittivity,
	      m->    u_permittivity);

      dalloc( m->len_u_elect_surf_diffusivity,
	      m->    u_elect_surf_diffusivity);

      dalloc( m->len_u_heat_capacity,
	      m->    u_heat_capacity);

      dalloc( m->len_u_heat_source,
	      m->    u_heat_source);

      dalloc( m->len_u_mass_source,
	      m->    u_mass_source);

      dalloc( m->len_u_mesh_source,
	      m->    u_mesh_source);

      dalloc( m->len_u_momentum_source,
	      m->    u_momentum_source);

      dalloc( m->len_u_porosity,
	      m->    u_porosity);

      dalloc( m->len_u_porous_compressibility,
	      m->    u_porous_compressibility);

      dalloc( m->len_u_permeability,
	      m->    u_permeability);

      dalloc( m->len_u_rel_gas_perm,
	      m->    u_rel_gas_perm);

      dalloc( m->len_u_rel_liq_perm,
	      m->    u_rel_liq_perm);

      dalloc( m->len_u_saturation,
	      m->    u_saturation);

      dalloc( m->len_u_surface_tension,
	      m->    u_surface_tension);

      dalloc( m->len_u_thermal_conductivity,
	      m->    u_thermal_conductivity);

      dalloc( m->len_u_viscosity,
	      m->    u_viscosity);

      dalloc( m->len_u_dilationalViscosity,
	      m->    u_dilationalViscosity);

      dalloc( gn_glob[i]->len_u_mu0,
 	      gn_glob[i]->    u_mu0);

      dalloc( gn_glob[i]->len_u_nexp,
 	      gn_glob[i]->    u_nexp);

      dalloc( gn_glob[i]->len_u_muinf,
 	      gn_glob[i]->    u_muinf);

      dalloc( gn_glob[i]->len_u_aexp,
 	      gn_glob[i]->    u_aexp);
 
      dalloc( gn_glob[i]->len_u_atexp,
 	      gn_glob[i]->    u_atexp);

      dalloc( gn_glob[i]->len_u_wlfc2,
 	      gn_glob[i]->    u_wlfc2);

      dalloc( gn_glob[i]->len_u_lam,
 	      gn_glob[i]->    u_lam);

      dalloc( gn_glob[i]->len_u_tau_y,
 	      gn_glob[i]->    u_tau_y);
 
      dalloc( gn_glob[i]->len_u_thixo,
 	      gn_glob[i]->    u_thixo_factor);
 
      dalloc( m->len_u_FlowingLiquid_viscosity,
	      m->    u_FlowingLiquid_viscosity);

      dalloc( m->len_u_reaction_rate,
	      m->    u_reaction_rate);

      dalloc( m->len_u_solution_temperature,
	      m->    u_solution_temperature);

      dalloc( m->len_u_thermodynamic_potential,
              m->    u_thermodynamic_potential);

      dalloc( m->len_u_interfacial_area,
              m->    u_interfacial_area);

      dalloc( m->len_u_shell_user_par,
              m->    u_shell_user_par);

      dalloc( m->len_u_acoustic_impedance,
              m->    u_acoustic_impedance);

      dalloc( m->len_u_wave_number,
              m->    u_wave_number);

      dalloc( m->len_u_acoustic_absorption,
              m->    u_acoustic_absorption);

      dalloc( m->len_u_refractive_index,
              m->    u_refractive_index);

      dalloc( m->len_u_light_absorption,
              m->    u_light_absorption);

      dalloc( m->len_u_extinction_index,
              m->    u_extinction_index);

      dalloc( m->len_tfmp_density_const,
              m->    tfmp_density_const);
      dalloc( m->len_tfmp_viscosity_const,
              m->    tfmp_viscosity_const);
      dalloc( m->len_tfmp_diff_const,
              m->    tfmp_diff_const);

      dalloc( m->len_tfmp_rel_perm_const,
              m->    tfmp_rel_perm_const);
      dalloc( m->len_tfmp_dissolution_const,
              m->    tfmp_dissolution_const);
      dalloc( m->len_tfmp_drop_lattice_const,
              m->    tfmp_drop_lattice_const);

      dalloc (m->len_shell_tangent_seed_vec_const,
              m->shell_tangent_seed_vec_const);

      /*
       * User defined material property lists for each species...
       *     HKM -> Changed this to number of species, not
       *            number of species equations.
       */

      for (j = 0; j < pd_glob[i]->Num_Species; j++)
        {

	  dalloc( m->len_u_diffusivity[j],
		  m->    u_diffusivity[j]);
#ifdef DEBUG
          printf("P_%d: ark_landing assigning %d doubles for u_diff: species %4d: %x\n",
		 ProcID, m->len_u_diffusivity[j], j,  m->u_diffusivity[j]);
	  fflush(stdout);
#endif	  

	  dalloc( m->len_u_gadiffusivity[j],  
                  m->    u_gadiffusivity[j]);

	  dalloc( m->len_u_cdiffusivity[j],
		  m->    u_cdiffusivity[j]);

	  dalloc( m->len_u_mdiffusivity[j],
		  m->    u_mdiffusivity[j]);

	  dalloc( m->len_u_fdiffusivity[j],
		  m->    u_fdiffusivity[j]); 

	  dalloc( m->len_u_gdiffusivity[j],
		  m->    u_gdiffusivity[j]); 

	  dalloc( m->len_SBM_Lengths2[j],
		  m->    SBM_Lengths2[j]); 
	  
	  dalloc( m->len_u_nscoeff[j],
		  m->    u_nscoeff[j]); 
	  
	  dalloc( m->len_u_qdiffusivity[j],
		  m->    u_qdiffusivity[j]); 

	  dalloc( m->len_u_species_source[j],
		  m->    u_species_source[j]);

	  dalloc( m->len_u_species_vol_expansion[j],
		  m->    u_species_vol_expansion[j]);

	  dalloc( m->len_u_vapor_pressure[j],
		  m->    u_vapor_pressure[j]);

	  dalloc( m->len_u_reference_concn[j],
		  m->    u_reference_concn[j]);
	}

      /*
       * User defined material property lists for each porous phase...
       */

      for (j = 0; j < pd_glob[i]->Num_Porous_Eqn; j++)
        {
	  dalloc( m->len_u_porous_diffusivity[j],
		  m->    u_porous_diffusivity[j]);
#ifdef DEBUG
          printf("P_%d: ark_landing assigning %d doubles for u_porous_diff: porous phases %4d: %x\n",
		 ProcID, m->len_u_porous_diffusivity[j], j,  m->u_porous_diffusivity[j]);
	  fflush(stdout);
#endif	  
	  dalloc( m->len_u_porous_vol_expansion[j],
		  m->    u_porous_vol_expansion[j]);

	  dalloc( m->len_u_porous_vapor_pressure[j],
		  m->    u_porous_vapor_pressure[j]);
	}
      dalloc( m->len_u_porous_gas_constants, 
	      m->    u_porous_gas_constants); 

      dalloc( m->len_u_porous_sink_constants, 
	      m->    u_porous_sink_constants); 

      /*
       * special usage models for lubrication 
       */
      dalloc( m->len_u_heightU_function_constants, 
	      m->    u_heightU_function_constants); 
      dalloc( m->len_u_heightL_function_constants, 
	      m->    u_heightL_function_constants); 
      dalloc( m->len_u_veloU_function_constants, 
	      m->    u_veloU_function_constants); 
      dalloc( m->len_u_veloL_function_constants, 
	      m->    u_veloL_function_constants); 
      dalloc( m->len_u_dcaU_function_constants, 
	      m->    u_dcaU_function_constants); 
      dalloc( m->len_u_dcaL_function_constants, 
	      m->    u_dcaL_function_constants); 
      dalloc( m->len_lubsource, 
	      m->    u_lubsource_function_constants); 
      /*
       * special usage models for porous shell
       */
      dalloc( m->len_u_PorousShellClosedPorosity_function_constants, 
	      m->    u_PorousShellClosedPorosity_function_constants); 
      dalloc( m->len_u_PorousShellClosedRadius_function_constants, 
	      m->    u_PorousShellClosedRadius_function_constants); 
      dalloc( m->len_u_PorousShellClosedHeight_function_constants, 
	      m->    u_PorousShellClosedHeight_function_constants);  
      dalloc( m->len_u_PorousShellClosedP0_function_constants, 
	      m->    u_PorousShellClosedP0_function_constants);   
      dalloc( m->len_u_PorousShellPatm_function_constants, 
	      m->    u_PorousShellPatm_function_constants);  
      dalloc( m->len_u_PorousShellPref_function_constants, 
	      m->    u_PorousShellPref_function_constants);   
      dalloc( m->len_u_PorousShellCrossKappa_function_constants, 
	      m->    u_PorousShellCrossKappa_function_constants);   
      dalloc( m->len_u_PorousShellInitPorePres_function_constants, 
	      m->    u_PorousShellInitPorePres_function_constants);   
      dalloc( m->len_u_PorousShellDiffusivity_function_constants, 
	      m->    u_PorousShellDiffusivity_function_constants);  
      dalloc( m->len_u_PorousShellRT_function_constants, 
	      m->    u_PorousShellRT_function_constants); 
      dalloc( m->len_u_PorousShellHenry_function_constants, 
	      m->    u_PorousShellHenry_function_constants); 
      /*
       * special usage models for thin film
       */
      dalloc( m->len_u_FilmEvap_function_constants, 
	      m->    u_FilmEvap_function_constants); 
      dalloc( m->len_u_DisjPress_function_constants, 
	      m->    u_DisjPress_function_constants); 
      dalloc( m->len_u_DiffCoeff_function_constants, 
	      m->    u_DiffCoeff_function_constants);  
      /*
       * Elastic Constitutive properties...
       */
      e = elc_glob[i];

      dalloc( e->len_u_mu,
	      e->    u_mu);

      dalloc( e->len_u_lambda,
	      e->    u_lambda);

      dalloc( e->len_u_lame_TempShift,
	      e->    u_lame_TempShift);

      dalloc( e->len_u_v_mesh_sfs,
	      e->    u_v_mesh_sfs);

      dalloc( e->len_u_thermal_expansion,
	      e->    u_thermal_expansion);

      e = elc_rs_glob[i];

      dalloc( e->len_u_mu,
	      e->    u_mu);

      dalloc( e->len_u_lambda,
	      e->    u_lambda);

      dalloc( e->len_u_lame_TempShift,
	      e->    u_lame_TempShift);

      dalloc( e->len_u_v_mesh_sfs,
	      e->    u_v_mesh_sfs);

      dalloc( e->len_u_thermal_expansion,
	      e->    u_thermal_expansion);

      dalloc( evpl_glob[i]->len_u_plastic_mu,
              evpl_glob[i]->    u_plastic_mu);

      dalloc( evpl_glob[i]->len_u_yield,
              evpl_glob[i]->    u_yield);

      /*
       * Viscoelastic nonmodal properties of variable length...
       */
      
      v = vn_glob[i];

      dalloc( v->len_dg_J_model_wt,
	      v->    dg_J_model_wt);
    }

  dalloc( len_u_post_proc, u_post_proc );
  

      /*   Augmenting condition data tables    */

  for ( i=0; i < nAC; i++ )
    {
       dalloc( augc[i].len_AC,
               augc[i].DataFlt );
    }

  for ( i=0; i < nn_volume; i++ )
    {
       dalloc( pp_volume[i]->num_params, pp_volume[i]->params );
    }

#ifdef DEBUG
  printf("P%d: Finished ark_landing\n", ProcID); fflush(stdout);
#endif      

  return;
}

/*
 * Dove is the 3rd & last delivery, after the 1st raven and the 2nd ark.
 *
 * Dove carries things of lengths that could not be known until now.
 *
 * Examples: variable numbers of user parameters for boundary conditions
 * and thermophysical properties are registered here for transport.
 */

void 
noahs_dove()
{
#ifdef PARALLEL
  int i, j, k;
  DDD n;
  struct Elastic_Constitutive  *e;
  struct Material_Properties   *m;
  struct Viscoelastic_Nonmodal *v;

  Noahs_Dove = ddd_alloc();
  n          = Noahs_Dove;

  for (i = 0; i < upd->Num_Mat; i++) {

    /*
     * Material properties...
     */
    m = mp_glob[i];

    if (m->Num_Matrl_Elem_Blk > 0) {
      if (m->Matrl_Elem_Blk_Ids == NULL) {
	printf("P_%d: ERROR: NULL address but nonzero length, %s line %d!\n",
	       ProcID,  __FILE__, __LINE__);
	fflush(stdout);
	EH(-1,"noahs_dove fatal error");
      }
      ddd_add_member(n, m->Matrl_Elem_Blk_Ids,
		     m->Num_Matrl_Elem_Blk, MPI_INT);
    }
      
#ifdef DEBUG
    printf("P%d: Noahs Dove registration [A]\n", ProcID); fflush(stdout);
#endif
    crdv( m->len_u_Volume_Expansion,
	  m->    u_Volume_Expansion);

    crdv( m->len_u_current_source,
	  m->    u_current_source);

    crdv( m->len_u_moment_source,
	  m->    u_moment_source);

    crdv( m->len_u_density,
	    m->    u_density);

    crdv( m->len_u_electrical_conductivity,
	  m->    u_electrical_conductivity);

    crdv( m->len_u_permittivity,
	  m->    u_permittivity);

    crdv( m->len_u_elect_surf_diffusivity,
	  m->    u_elect_surf_diffusivity);

    crdv( m->len_u_heat_capacity,
	  m->    u_heat_capacity);

    crdv( m->len_u_heat_source,
	  m->    u_heat_source);

#ifdef DEBUG
    printf("P%d: Noahs Dove registration [B]\n", ProcID); fflush(stdout);
#endif
    crdv( m->len_u_mass_source,
	  m->    u_mass_source);

    crdv( m->len_u_mesh_source,
	  m->    u_mesh_source);

    crdv( m->len_u_momentum_source,
	  m->    u_momentum_source);

    crdv( m->len_u_porosity,
	  m->    u_porosity);

    crdv( m->len_u_permeability,
	  m->    u_permeability);

    crdv( m->len_u_rel_gas_perm,
	  m->    u_rel_gas_perm);

    crdv( m->len_u_rel_liq_perm,
	  m->    u_rel_liq_perm);

    crdv( m->len_u_saturation,
	  m->    u_saturation);

    crdv( m->len_u_porous_sink_constants,
	  m->    u_porous_sink_constants);

    crdv( m->len_u_surface_tension,
	  m->    u_surface_tension);

    crdv( m->len_u_thermal_conductivity,
	  m->    u_thermal_conductivity);

    crdv( m->len_u_viscosity,
	  m->    u_viscosity);

    crdv( m->len_u_dilationalViscosity,
	  m->    u_dilationalViscosity);

    crdv( gn_glob[i]->len_u_mu0,
 	  gn_glob[i]->    u_mu0);

    crdv( gn_glob[i]->len_u_nexp,
 	  gn_glob[i]->    u_nexp);

    crdv( gn_glob[i]->len_u_muinf,
 	  gn_glob[i]->    u_muinf);

    crdv( gn_glob[i]->len_u_aexp,
 	  gn_glob[i]->    u_aexp);

    crdv( gn_glob[i]->len_u_atexp,
 	  gn_glob[i]->    u_atexp);

    crdv( gn_glob[i]->len_u_wlfc2,
 	  gn_glob[i]->    u_wlfc2);

    crdv( gn_glob[i]->len_u_lam,
 	  gn_glob[i]->    u_lam);

    crdv( gn_glob[i]->len_u_tau_y,
 	  gn_glob[i]->    u_tau_y);
 
    crdv( gn_glob[i]->len_u_thixo,
 	  gn_glob[i]->    u_thixo_factor);
 
    crdv( m->len_u_FlowingLiquid_viscosity,
	  m->    u_FlowingLiquid_viscosity);

    crdv( m->len_u_reaction_rate,
	  m->    u_reaction_rate);

    crdv( m->len_u_solution_temperature,
	  m->    u_solution_temperature);
      
    crdv( m->len_u_thermodynamic_potential,
	  m->    u_thermodynamic_potential);

    crdv( m->len_u_interfacial_area,
	  m->    u_interfacial_area);

    crdv( m->len_u_shell_user_par,
	  m->    u_shell_user_par);

    crdv( m->len_u_acoustic_impedance,
	  m->    u_acoustic_impedance);

    crdv( m->len_u_wave_number,
	  m->    u_wave_number);

    crdv( m->len_u_acoustic_absorption,
	  m->    u_acoustic_absorption);

    crdv( m->len_u_refractive_index,
	  m->    u_refractive_index);

    crdv( m->len_u_light_absorption,
	  m->    u_light_absorption);

    crdv( m->len_u_extinction_index,
	  m->    u_extinction_index);

    crdv( m->len_tfmp_density_const,
	  m->    tfmp_density_const);
    crdv( m->len_tfmp_viscosity_const,
	  m->    tfmp_viscosity_const);
    crdv( m->len_tfmp_diff_const,
	  m->    tfmp_diff_const);

    crdv( m->len_tfmp_rel_perm_const,
	  m->    tfmp_rel_perm_const);

    crdv( m->len_tfmp_drop_lattice_const,
	  m->    tfmp_drop_lattice_const);

    crdv( m->len_shell_tangent_seed_vec_const,
	  m->    shell_tangent_seed_vec_const);

    /*
     *  Add species names
     */
    for (k = 0; k < m->Num_Species; k++) {
      ddd_add_member(n, m->Species_Names[k], sizeof(CK_NAME_STR), MPI_CHAR );
    }

    /*
     *  Add porous phase names
     */
    for (k = 0; k < m->Num_Porous_Eqn; k++)
      {
	ddd_add_member(n, m->Porous_Names[k], sizeof(CK_NAME_STR), MPI_CHAR );
      }

      /* Particle variable-lengthed output variable lists. */
      for(j = 0; j < Particle_Number_Sample_Types; j++)
	for(k = 0; k < Particle_Number_Output_Variables[j]; k++)
	  ddd_add_member(n, Particle_Output_Variables[j][k], MAX_PARTICLE_OUTPUT_VARIABLE_LENGTH, MPI_CHAR);

#ifdef DEBUG
    printf("P%d: Noahs Dove registration [C] for %d species\n", 
	   ProcID, pd_glob[i]->Num_Species); fflush(stdout);
#endif
    /*
     * Species constants...
     */

    for (j = 0; j < pd_glob[i]->Num_Species; j++)
      {
#ifdef DEBUG
	printf("P%d: Dove species %d has u lengths: %d %d %d %d %d %d %d %d %d %d %d %d\n",
	       ProcID, j, 
	       m->len_u_diffusivity[j],
	       m->len_u_gadiffusivity[j],
	       m->len_u_mdiffusivity[j],
	       m->len_u_cdiffusivity[j],
	       m->len_u_fdiffusivity[j],
	       m->len_u_gdiffusivity[j],
	       m->len_u_nscoeff[j],
	       m->len_SBM_Lengths2[j],
	       m->len_u_qdiffusivity[j],
	       m->len_u_species_source[j],
	       m->len_u_species_vol_expansion[j],
	       m->len_u_vapor_pressure[j]);
	fflush(stdout);
#endif
	crdv( m->len_u_diffusivity[j],
	      m->    u_diffusivity[j]);
	crdv( m->len_u_gadiffusivity[j],
	      m->    u_gadiffusivity[j]);
	crdv( m->len_u_mdiffusivity[j],
	      m->    u_mdiffusivity[j]);
	crdv( m->len_u_cdiffusivity[j],
	      m->    u_cdiffusivity[j]);
	crdv( m->len_u_fdiffusivity[j],
	      m->    u_fdiffusivity[j]);
	crdv( m->len_u_gdiffusivity[j],
	      m->    u_gdiffusivity[j]);
	crdv( m->len_SBM_Lengths2[j],
	      m->    SBM_Lengths2[j]);
	crdv( m->len_u_nscoeff[j],
	      m->    u_nscoeff[j]);
	crdv( m->len_u_qdiffusivity[j],
	      m->    u_qdiffusivity[j]);
	crdv( m->len_u_species_source[j],
	      m->    u_species_source[j]);
	crdv( m->len_u_species_vol_expansion[j],
	      m->    u_species_vol_expansion[j]);
	crdv( m->len_u_vapor_pressure[j],
	      m->    u_vapor_pressure[j]);
	crdv( m->len_u_reference_concn[j],
	      m->    u_reference_concn[j]);
#ifdef DEBUG
	printf("\tP%d: End of Loop for species %d\n", ProcID, j);
	fflush(stdout);
#endif
      }

      /*
       * Porous media user constants...
       */

    for (j = 0; j < pd_glob[i]->Num_Porous_Eqn; j++)
      {
	crdv( m->len_u_porous_diffusivity[j],
	      m->    u_porous_diffusivity[j]);
	crdv( m->len_u_porous_vol_expansion[j],
	      m->    u_porous_vol_expansion[j]);
	crdv( m->len_u_porous_vapor_pressure[j],
	      m->    u_porous_vapor_pressure[j]);
      }
    crdv( m->len_u_porous_gas_constants, 
	  m->    u_porous_gas_constants);

    e = elc_glob[i];


    /* 
     * some more specialized constants (Lubrication)
     */
    crdv( m->len_u_heightU_function_constants, 
	  m->    u_heightU_function_constants);
    crdv( m->len_u_heightL_function_constants, 
	  m->    u_heightL_function_constants);
    crdv( m->len_u_veloU_function_constants, 
	  m->    u_veloU_function_constants);
    crdv( m->len_u_veloL_function_constants, 
	  m->    u_veloL_function_constants);
    crdv( m->len_u_dcaU_function_constants, 
	  m->    u_dcaU_function_constants);
    crdv( m->len_u_dcaL_function_constants, 
	  m->    u_dcaL_function_constants);
    crdv( m->len_lubsource, 
    	  m->    u_lubsource_function_constants);
    /* 
     * some more specialized constants (PorousShell)
     */
    crdv( m->len_u_PorousShellClosedPorosity_function_constants, 
	  m->    u_PorousShellClosedPorosity_function_constants);
    crdv( m->len_u_PorousShellClosedRadius_function_constants, 
	  m->    u_PorousShellClosedRadius_function_constants);
    crdv( m->len_u_PorousShellClosedHeight_function_constants, 
	  m->    u_PorousShellClosedHeight_function_constants);
    crdv( m->len_u_PorousShellClosedP0_function_constants, 
	  m->    u_PorousShellClosedP0_function_constants);
    crdv( m->len_u_PorousShellPatm_function_constants, 
	  m->    u_PorousShellPatm_function_constants);
    crdv( m->len_u_PorousShellPref_function_constants, 
	  m->    u_PorousShellPref_function_constants);
    crdv( m->len_u_PorousShellCrossKappa_function_constants, 
	  m->    u_PorousShellCrossKappa_function_constants);
    crdv( m->len_u_PorousShellInitPorePres_function_constants, 
	  m->    u_PorousShellInitPorePres_function_constants);
    crdv( m->len_u_PorousShellDiffusivity_function_constants, 
	  m->    u_PorousShellDiffusivity_function_constants);
    crdv( m->len_u_PorousShellRT_function_constants, 
	  m->    u_PorousShellRT_function_constants);
    crdv( m->len_u_PorousShellHenry_function_constants, 
	  m->    u_PorousShellHenry_function_constants);
    /* 
     * some more specialized constants (thin film)
     */
    crdv( m->len_u_FilmEvap_function_constants, 
	  m->    u_FilmEvap_function_constants);
    crdv( m->len_u_DisjPress_function_constants, 
	  m->    u_DisjPress_function_constants);
    crdv( m->len_u_DiffCoeff_function_constants, 
	  m->    u_DiffCoeff_function_constants);


#ifdef DEBUG
    printf("P%d: Noahs Dove registration [D]\n", ProcID);
    fflush(stdout);
#endif

    crdv( e->len_u_mu,
	  e->    u_mu);

    crdv( e->len_u_lambda,
	  e->    u_lambda);

    crdv( e->len_u_lame_TempShift,
	  e->    u_lame_TempShift);

    crdv( e->len_u_v_mesh_sfs,
	  e->    u_v_mesh_sfs);

    crdv( e->len_u_thermal_expansion,
	  e->    u_thermal_expansion);

    e = elc_rs_glob[i];

    crdv( e->len_u_mu,
	  e->    u_mu);

    crdv( e->len_u_lambda,
	  e->    u_lambda);

    crdv( e->len_u_lame_TempShift,
	  e->    u_lame_TempShift);

    crdv( e->len_u_v_mesh_sfs,
	  e->    u_v_mesh_sfs);

    crdv( e->len_u_thermal_expansion,
	  e->    u_thermal_expansion);

    crdv( evpl_glob[i]->len_u_plastic_mu,
	  evpl_glob[i]->    u_plastic_mu);

    crdv( evpl_glob[i]->len_u_yield,
	  evpl_glob[i]->    u_yield);


    v = vn_glob[i];

    crdv( v->len_dg_J_model_wt,
	  v->    dg_J_model_wt);
  }

#ifdef DEBUG
  printf("P%d: Noahs Dove registration [E]\n", ProcID);  fflush(stdout);
#endif

  for (i = 0; i < Num_BC; i++)
    {
      crdv( BC_Types[i].len_u_BC,
	    BC_Types[i].    u_BC );
    }

  for (i = 0; i < num_BC_Tables; i++)
    {
      crdv( BC_Tables[i]->tablelength,
	    BC_Tables[i]->t           );
      crdv( BC_Tables[i]->tablelength,
	    BC_Tables[i]->t2          );
      crdv( BC_Tables[i]->tablelength,
	    BC_Tables[i]->f           );
    }
  for (i = 0; i < num_MP_Tables; i++)
    {
      crdv( MP_Tables[i]->tablelength,
	    MP_Tables[i]->t           );
      crdv( MP_Tables[i]->tablelength,
	    MP_Tables[i]->t2          );
      crdv( MP_Tables[i]->tablelength,
	    MP_Tables[i]->f           );
    }
  for (i = 0; i < num_ext_Tables; i++)
    {
      crdv( ext_Tables[i]->tablelength,
	    ext_Tables[i]->t           );
      crdv( ext_Tables[i]->tablelength,
	    ext_Tables[i]->t2          );
      crdv( ext_Tables[i]->tablelength,
	    ext_Tables[i]->t3          );
      crdv( ext_Tables[i]->tablelength,
	    ext_Tables[i]->f           );
    }

  /*   Augmenting condition data tables    */

  for (i = 0; i < nAC; i++ )
    {
      crdv( augc[i].len_AC,
            augc[i].DataFlt );
    }
  /*   Post-processing parameters    */

  for( i=0; i< nn_volume; i++)
    {
     crdv( pp_volume[i]->num_params, pp_volume[i]->params);
    }
  
  ddd_set_commit(n);

#endif
  return;
}<|MERGE_RESOLUTION|>--- conflicted
+++ resolved
@@ -151,10 +151,7 @@
   ddd_add_member(n, &nn_post_data_sens, 1, MPI_INT);
   ddd_add_member(n, &nn_volume, 1, MPI_INT );
   ddd_add_member(n, &nn_global, 1, MPI_INT);
-<<<<<<< HEAD
-=======
   ddd_add_member(n, &nn_average, 1, MPI_INT);
->>>>>>> 48a67847
   ddd_add_member(n, &Chemkin_Needed, 1, MPI_INT);
   ddd_add_member(n, &efv->ev, 1, MPI_INT);
   ddd_add_member(n, &LOCA_UMF_ID, 1, MPI_INT);
@@ -391,18 +388,7 @@
 	                     array_alloc(1,1,sizeof( struct Post_Processing_Volumetric ) );
 	}
     }
-<<<<<<< HEAD
-
-  if ( nn_global > 0 )
-    {
-      pp_global = (struct Post_Processing_Global **)
-	array_alloc(1, nn_global, sizeof(struct Post_Processing_Global *));
-      for ( i = 0; i < nn_global; i++)
-	{
-	  pp_global[i] = (struct Post_Processing_Global *)
-	    array_alloc(1, 1, sizeof(struct Post_Processing_Global));
-=======
-				 
+
   if ( nn_global > 0 )
     {
       pp_global = (struct Post_Processing_Global **)
@@ -411,7 +397,6 @@
 	{
 	  pp_global[i] = (struct Post_Processing_Global *)
 		    array_alloc(1, 1, sizeof(struct Post_Processing_Global));
->>>>>>> 48a67847
 	}
     }
 
@@ -812,11 +797,7 @@
   ddd_add_member(n, Matrix_Relative_Threshold, MAX_CHAR_IN_INPUT, MPI_CHAR);
   ddd_add_member(n, Matrix_Absolute_Threshold, MAX_CHAR_IN_INPUT, MPI_CHAR);
   ddd_add_member(n, Amesos_Package, MAX_CHAR_IN_INPUT, MPI_CHAR);
-<<<<<<< HEAD
-  ddd_add_member(n, Stratimikos_File, MAX_CHAR_IN_INPUT, MPI_CHAR);
-=======
   ddd_add_member(n, Stratimikos_File, MAX_CHAR_IN_INPUT*MAX_NUM_MATRICES, MPI_CHAR);
->>>>>>> 48a67847
 
   ddd_add_member(n, &Linear_Solver, 1, MPI_INT);
 
@@ -1795,12 +1776,9 @@
       ddd_add_member(n, &mp_glob[i]->Light_AbsorptionModel, 1, MPI_INT);
       ddd_add_member(n, &mp_glob[i]->Shell_User_ParModel, 1, MPI_INT);
       ddd_add_member(n, &mp_glob[i]->PermittivityModel, 1, MPI_INT);
-<<<<<<< HEAD
+      ddd_add_member(n, &mp_glob[i]->PBE_BA_Type, 1, MPI_INT);
       ddd_add_member(n, &mp_glob[i]->SBM_Length_enabled, 1, MPI_INT);
 
-=======
-      ddd_add_member(n, &mp_glob[i]->PBE_BA_Type, 1, MPI_INT);
->>>>>>> 48a67847
 
       /* External field indeces PRS 10-1-2013 (shutdown times) */
 
@@ -2332,11 +2310,9 @@
 	  ddd_add_member(n, &mp_glob[i]->mp2nd->lightabsorption, 1, MPI_DOUBLE);
 	  ddd_add_member(n, &mp_glob[i]->mp2nd->lightabsorptionmask[0], 2, MPI_INT);
 
-<<<<<<< HEAD
 	  ddd_add_member(n, &mp_glob[i]->mp2nd->ExtinctionIndexModel, 1, MPI_INT);
 	  ddd_add_member(n, &mp_glob[i]->mp2nd->extinctionindex, 1, MPI_DOUBLE);
 	  ddd_add_member(n, &mp_glob[i]->mp2nd->extinctionindexmask[0], 2, MPI_INT);
-=======
 	  int w;
 	  for (w = 0; w < MAX_CONC; w++) {
 	    ddd_add_member(n, &mp_glob[i]->mp2nd->SpeciesSourceModel[w], 1, MPI_INT);
@@ -2346,7 +2322,6 @@
 	    ddd_add_member(n, &mp_glob[i]->mp2nd->use_species_source_width[w], 1, MPI_INT);
 	    ddd_add_member(n, &mp_glob[i]->mp2nd->species_source_width[w], 1, MPI_DOUBLE);
 	  }
->>>>>>> 48a67847
 	}
 
       /*
@@ -2669,15 +2644,11 @@
   ddd_add_member(n, &PP_FlowingLiquid_Viscosity, 1, MPI_INT);
   ddd_add_member(n, &PP_VolumeFractionGas, 1, MPI_INT);
   ddd_add_member(n, &DENSITY, 1, MPI_INT);
-<<<<<<< HEAD
-  ddd_add_member(n, &HEAVISIDE, 1, MPI_INT);
-=======
   ddd_add_member(n, &POLYMER_VISCOSITY, 1, MPI_INT);
   ddd_add_member(n, &POLYMER_TIME_CONST, 1, MPI_INT);
   ddd_add_member(n, &MOBILITY_PARAMETER, 1, MPI_INT);
   ddd_add_member(n, &PTT_XI, 1, MPI_INT);
   ddd_add_member(n, &PTT_EPSILON, 1, MPI_INT);
->>>>>>> 48a67847
   ddd_add_member(n, &NS_RESIDUALS, 1, MPI_INT);
   ddd_add_member(n, &MM_RESIDUALS, 1, MPI_INT);
   ddd_add_member(n, &FLUXLINES, 1, MPI_INT);
@@ -2725,32 +2696,26 @@
   ddd_add_member(n, &VON_MISES_STRESS, 1, MPI_INT);
   ddd_add_member(n, &UNTRACKED_SPEC, 1, MPI_INT);
   ddd_add_member(n, &LOG_CONF_MAP, 1, MPI_INT);
-<<<<<<< HEAD
   ddd_add_member(n, &VELO_SPEED, 1, MPI_INT);
   ddd_add_member(n, &GIES_CRIT, 1, MPI_INT);
   ddd_add_member(n, &J_FLUX, 1, MPI_INT);
   ddd_add_member(n, &EIG, 1, MPI_INT);
+  ddd_add_member(n, &HEAVISIDE, 1, MPI_INT);
+  ddd_add_member(n, &RHO_DOT, 1, MPI_INT);
+  ddd_add_member(n, &MOMENT_SOURCES, 1, MPI_INT);
+  ddd_add_member(n, &YZBETA, 1, MPI_INT);
   ddd_add_member(n, &EIG1, 1, MPI_INT);
   ddd_add_member(n, &EIG2, 1, MPI_INT);
   ddd_add_member(n, &EIG3, 1, MPI_INT);
   ddd_add_member(n, &GRAD_SH, 1, MPI_INT);
   ddd_add_member(n, &GRAD_Y, 1, MPI_INT);
-=======
-  ddd_add_member(n, &HEAVISIDE, 1, MPI_INT);
-  ddd_add_member(n, &RHO_DOT, 1, MPI_INT);
-  ddd_add_member(n, &MOMENT_SOURCES, 1, MPI_INT);
-  ddd_add_member(n, &YZBETA, 1, MPI_INT);
-
-  if ( len_u_post_proc > 0 )
-    {
-      ddd_add_member(n, u_post_proc, len_u_post_proc, MPI_DOUBLE);
-    }
-
->>>>>>> 48a67847
   ddd_add_member(n, &EXTERNAL_POST, 1, MPI_INT);
   ddd_add_member(n, &SURFACE_VECTORS, 1, MPI_INT);
   ddd_add_member(n, &SHELL_NORMALS, 1, MPI_INT);
-  ddd_add_member(n, &len_u_post_proc, 1, MPI_INT);
+  if ( len_u_post_proc > 0 )
+    {
+      ddd_add_member(n, u_post_proc, len_u_post_proc, MPI_DOUBLE);
+    }  ddd_add_member(n, &len_u_post_proc, 1, MPI_INT);
 
   if ( nn_post_fluxes > 0 )
     {
@@ -2830,11 +2795,7 @@
 	}
     }
 
-<<<<<<< HEAD
   if( nn_global > 0 )
-=======
-    if( nn_global > 0 )
->>>>>>> 48a67847
     {
       for( i=0; i< nn_global; i++)
 	{
@@ -2842,8 +2803,6 @@
 	  ddd_add_member(n,   pp_global[i]->filenm, MAX_FNL, MPI_CHAR );
 	}
     }
-<<<<<<< HEAD
-=======
 
 
     if( nn_average > 0 )
@@ -2858,7 +2817,6 @@
           ddd_add_member(n,   pp_average[i]->type_name, MAX_VAR_NAME_LNGTH, MPI_CHAR );
         }
     }
->>>>>>> 48a67847
 			 
 /*
   if ( nn_error_metrics > 0 )
