/************************************************************************ *
* Goma - Multiphysics finite element software                             *
* Sandia National Laboratories                                            *
*                                                                         *
* Copyright (c) 2014 Sandia Corporation.                                  *
*                                                                         *
* Under the terms of Contract DE-AC04-94AL85000 with Sandia Corporation,  *
* the U.S. Government retains certain rights in this software.            *
*                                                                         *
* This software is distributed under the GNU General Public License.      *
\************************************************************************/
 
/* dp_vif.c -- distributed processing utilities for virtual input file
 *
 * [1]	Load up the initialization information structure that embodies the
 *      essential information from the GOMA ASCII input file and material
 *      files. That is, if we're on the main I/O processor.
 *
 * [2]  Broadcast it from this proc. Receive on all other procs.
 *
 * [3]  Once received, unload the structure into the standard extern variables
 *      and other places.
 *
 * [4]  Three routines and three stages. Raven, Ark, Dove. This accomodates
 *      various dynamically allocated data.
 *
 * [5]  Include every file that declares some important global external variable
 *      that needs to be referenced...
 *
 *
 * Created: 1997/05/19 11:03 MDT pasacki@sandia.gov
 *
 * Revised: 1997/06/19 08:48 MDT pasacki@sandia.gov
 */

#include <math.h>
#include <string.h>
#include <stdio.h>
#include <stdlib.h>

#ifdef USE_RCSID
static char rcsid[] = "$Id: dp_vif.c,v 5.24 2010-07-21 16:39:26 hkmoffa Exp $";
#endif

#include "std.h"
#include "rf_io_const.h"
#include "rf_io_structs.h"
#include "rf_io.h"
#include "rf_solver.h"
#include "rf_fem_const.h"
#include "rf_fem.h"
#include "rf_mp.h"
#include "rf_allo.h"

#include "rf_bc_const.h"
  
#include "rf_solver_const.h"
#include "sl_eggroll.h"

#include "mm_eh.h"
#include "dp_utils.h"
#include "sl_util_structs.h"
#include "rf_vars_const.h"
#include "mm_as_structs.h"
#include "mm_as.h"
#include "mm_mp.h"

#include "mm_post_def.h"

#include "mm_chemkin.h"

/* #include "mm_names.h" -- use extern defs from rf_bc_const.h for these vars */

#include "rf_bc.h"

#include "rf_solver.h"

#define _DP_VIF_C
#include "goma.h"

#ifndef CDIM
#define CDIM 3
#endif

/*
 * Setup types for stuff that is of known size and setup stuff used to size
 * other stuff...
 */

extern DDD Noahs_Dove;

extern DDD Noahs_Raven;

extern DDD Noahs_Ark;

/*
 * Noah's Raven is the first look. Here, set up information that is needed
 * so that there is a proper landing place for most of the data. Also,
 * this helps economize the data transfer somewhat for some problems where
 * meaningful data only partially fills big static data structures.
 */

void 
noahs_raven()
{
#ifdef PARALLEL
  DDD n;
#ifdef DEBUG
  printf("P_%d entering noahs_raven...\n", ProcID);
#endif

  /*
   *  Also send the upd structure information at this time
   *  -> Note, every item in this structure is of fixed length
   *     Therefore, just broadcast the structure.
   */
  ddd_add_member2(upd, 1, sizeof(UPD_STRUCT));
  ddd_set_commit2();
  
  Noahs_Raven = ddd_alloc();
  n = Noahs_Raven;

  ddd_add_member(n, &Num_Var_Init, 1, MPI_INT);  
  ddd_add_member(n, &Num_Var_External, 1, MPI_INT);
  ddd_add_member(n, &TimeIntegration, 1, MPI_INT);  
  ddd_add_member(n, &Num_BC, 1, MPI_INT);
  ddd_add_member(n, &num_new_BC_Desc, 1, MPI_INT);
  ddd_add_member(n, &Num_ROT, 1, MPI_INT);
  ddd_add_member(n, &Num_Interpolations, 1, MPI_INT);
  ddd_add_member(n, &CoordinateSystem, 1, MPI_INT);
  ddd_add_member(n, &len_u_post_proc, 1, MPI_INT);
  ddd_add_member(n, &num_AC_Tables, 1, MPI_INT);
  ddd_add_member(n, &num_BC_Tables, 1, MPI_INT);
  ddd_add_member(n, &num_MP_Tables, 1, MPI_INT);
  ddd_add_member(n, &num_ext_Tables, 1, MPI_INT);
  ddd_add_member(n, &Continuation, 1, MPI_INT);
  ddd_add_member(n, &nAC, 1, MPI_INT);
  ddd_add_member(n, &nCC, 1, MPI_INT);
  ddd_add_member(n, &nTC, 1, MPI_INT);
  ddd_add_member(n, &nHC, 1, MPI_INT);
  ddd_add_member(n, &nUC, 1, MPI_INT);
  ddd_add_member(n, &nUTC, 1, MPI_INT);
  ddd_add_member(n, &nEQM, 1, MPI_INT);
  ddd_add_member(n, &Linear_Stability, 1, MPI_INT);
  ddd_add_member(n, &LSA_number_wave_numbers, 1, MPI_INT);
  ddd_add_member(n, &nn_post_fluxes, 1, MPI_INT);
  ddd_add_member(n, &nn_post_fluxes_sens, 1, MPI_INT);
  ddd_add_member(n, &nn_error_metrics, 1, MPI_INT);
  ddd_add_member(n, &nn_post_data, 1, MPI_INT);
  ddd_add_member(n, &nn_post_data_sens, 1, MPI_INT);
  ddd_add_member(n, &nn_volume, 1, MPI_INT );
  ddd_add_member(n, &nn_global, 1, MPI_INT);
  ddd_add_member(n, &Chemkin_Needed, 1, MPI_INT);
  ddd_add_member(n, &efv->ev, 1, MPI_INT);
  ddd_add_member(n, &LOCA_UMF_ID, 1, MPI_INT);
  ddd_add_member(n, &Use_Level_Set, 1, MPI_INT);
  ddd_add_member(n, &Use_Phase_Field, 1, MPI_INT);
  ddd_add_member(n, &Use_DG, 1, MPI_INT);
  ddd_add_member(n, &Do_Overlap, 1, MPI_INT);
  ddd_add_member(n, &Particle_Dynamics, 1, MPI_INT);
  ddd_add_member(n, &Particle_Number_Sample_Types, 1, MPI_INT);
  ddd_add_member(n, &Particle_Number_PBCs, 1, MPI_INT);
  ddd_add_member(n, &Num_Var_LS_Init, 1, MPI_INT);
#ifdef USE_CGM
  ddd_add_member(n, &cgm_input_string_length, 1, MPI_INT);
#endif

  ddd_set_commit(n);
 
#endif
  return;
}

/*
 * raven_post_alloc() -- allocate space after 1st round of communication
 * 
 * Once the raven has carried this essential information to other processors,
 * allocate some space so the ark can land.
 *
 * Created: 1997/06/19 09:02 MDT pasacki@sandia.gov
 *
 * Revised:
 */

void 
raven_landing()
{
  int i;
  int m;

  if ( ProcID == 0 ) return;

  /*
   * These are allocations that processor 0 does during the course of
   * reading the goma input file. Since the other processors do not read
   * the input file, this allocation is done here separately, once the
   * required size information has been communicated via the raven.
   */

  /*
   * Instead of communicating all efv, just this bit, the remainder in
   * the ark.
   */

#ifdef DEBUG
  printf("P_%d raven_landing..\n", ProcID);
#endif

  efv->Num_external_field = Num_Var_External;
  
  /*
   * Gratuitous replication of this is achieved on other processors here.
   */

  for ( i=0; i<MAX_NUMBER_MATLS; i++)
    {
      pd_glob[i]->TimeIntegration = TimeIntegration;
    }

  if ( Num_BC > 0 )
    {
      BC_Types = (struct Boundary_Condition *)
	array_alloc(1, Num_BC, sizeof(struct Boundary_Condition));
    }

  /* Broadcast input wave number array for 3D of 2D LSA */
  if ( LSA_number_wave_numbers > 0 &&
      (Linear_Stability == LSA_3D_OF_2D ||
       Linear_Stability == LSA_3D_OF_2D_SAVE) )
    {
      LSA_wave_numbers = (double *)
        array_alloc(1, LSA_number_wave_numbers, sizeof(double));
    }
  else
    {
      LSA_wave_numbers = NULL;
    }

  /*
   * Create landing pads.
   */

  /*
   * Create landing pad for new BC_Description structures
   */

  if ( num_new_BC_Desc > 0 )
    {
      new_BC_Desc = (struct BC_descriptions **) 
	array_alloc(1, num_new_BC_Desc, sizeof(struct BC_descriptions *));
      for ( i=0; i<num_new_BC_Desc; i++)
	{
	  new_BC_Desc[i] = (struct BC_descriptions *) 
			    calloc(1, sizeof(struct BC_descriptions));
	}

    }
  /*
   * Create landing pads for TABLE_AC Data_Table structures
   */

  for ( i=0; i< num_AC_Tables; i++) 
    {
      AC_Tables[i] = smalloc ( sizeof ( struct Data_Table )  ) ;
    }

  /*
   * Create landing pads for TABLE_BC Data_Table structures
   */

  for ( i=0; i< num_BC_Tables; i++) 
    {
      BC_Tables[i] = smalloc ( sizeof ( struct Data_Table )  ) ;
    }

  /*
   * Create landing pads for TABLE_MP Data_Table structures
   */

  for ( i=0; i< num_MP_Tables; i++) 
    {
      MP_Tables[i] = smalloc ( sizeof ( struct Data_Table )  ) ;
    }

  /*
   * Create landing pads for external tables Data_Table structures
   */

  for ( i=0; i< num_ext_Tables; i++) 
    {
      ext_Tables[i] = smalloc ( sizeof ( struct Data_Table )  ) ;
    }

  /*
   * Rotation condition preliminaries...
   */

  if ( Num_ROT > 0 )
    {
      ROT_Types = (struct Rotation_Specs *) 
	calloc(Num_ROT, sizeof(struct Rotation_Specs));
    }

  /*
   * Material property preliminaries that are already known...
   */

  for (m = 0;  m < upd->Num_Mat; m++)
    {
      pd_glob[m]->CoordinateSystem = CoordinateSystem;
    }

  /*
   * User defined post processing with variable number of user provided
   * constants.
   */

  if ( len_u_post_proc > 0 )
    {
      u_post_proc = (dbl *)array_alloc(1, len_u_post_proc, sizeof(dbl));
    }

  /*
   * flux post processing with variable number of user provided
   * constants.
   */

  if ( nn_post_fluxes > 0 )
    {
      pp_fluxes = (struct Post_Processing_Fluxes **) 
       array_alloc(1, nn_post_fluxes, sizeof(struct Post_Processing_Fluxes *));
      for ( i = 0; i < nn_post_fluxes; i++)
	{
	  pp_fluxes[i] = (struct Post_Processing_Fluxes *) 
		    array_alloc(1, 1, sizeof(struct Post_Processing_Fluxes));
	}
    }

  if ( nn_post_fluxes_sens > 0 ) 
    {
      pp_fluxes_sens = (struct Post_Processing_Fluxes_Sens **) 
	array_alloc(1, nn_post_fluxes_sens,  sizeof(struct Post_Processing_Fluxes_Sens *));

      for(i = 0; i < nn_post_fluxes_sens; i++)
	{
	  pp_fluxes_sens[i] = (struct Post_Processing_Fluxes_Sens *) 
	    array_alloc(1, 1, sizeof(struct Post_Processing_Fluxes_Sens));
	}
    }

  if ( nn_post_data > 0 )
    {
      pp_data = (struct Post_Processing_Data **) 
       array_alloc(1, nn_post_data, sizeof(struct Post_Processing_Data *));
      for ( i = 0; i < nn_post_data; i++)
	{
	  pp_data[i] = (struct Post_Processing_Data *) 
		    array_alloc(1, 1, sizeof(struct Post_Processing_Data));
	}
    }

  if ( nn_post_data_sens > 0 ) 
    {
      pp_data_sens = (struct Post_Processing_Data_Sens **) 
	array_alloc(1, nn_post_data_sens,  sizeof(struct Post_Processing_Data_Sens *));

      for(i = 0; i < nn_post_data_sens; i++)
	{
	  pp_data_sens[i] = (struct Post_Processing_Data_Sens *) 
	    array_alloc(1, 1, sizeof(struct Post_Processing_Data_Sens));
	}
    }
  /*
   * flux post processing sensitivities  with variable number of user provided
   * constants.
   */
  if ( nn_volume > 0 )
    {
      pp_volume = ( struct Post_Processing_Volumetric ** ) 
	            array_alloc( 1, nn_volume, sizeof( struct Post_Processing_Volumetric * ) );

      for( i=0 ; i<nn_volume ; i++)
	{
	  pp_volume[i] = ( struct Post_Processing_Volumetric *) 
	                     array_alloc(1,1,sizeof( struct Post_Processing_Volumetric ) );
	}
    }
				 
  if ( nn_global > 0 )
    {
      pp_global = (struct Post_Processing_Global **)
       array_alloc(1, nn_global, sizeof(struct Post_Processing_Global *));
      for ( i = 0; i < nn_global; i++)
	{
	  pp_global[i] = (struct Post_Processing_Global *)
		    array_alloc(1, 1, sizeof(struct Post_Processing_Global));
	}
    }
  /*
   * Zienkewicz-Zhu error measures.
   */
/*
  if ( nn_error_metrics > 0 )
    {
      pp_error_data = (struct Post_Processing_Error **) 
       array_alloc(1, nn_error_metrics, sizeof(struct Post_Processing_Error *));
      for ( i = 0; i < nn_error_metrics; i++)
	{
	  pp_error_data[i] = (struct Post_Processing_Error *) 
		    array_alloc(1, 1, sizeof(struct Post_Processing_Error));
	}

    }
*/

  /*
   * Augmenting condition preliminaries...
   */

  if ( nAC > 0 )
      {
        augc = alloc_struct_1(struct AC_Information, nAC);
      }
    else
      {
        augc = NULL;
      }

  /*
   * Continuation condition preliminaries...
   */

  if ( nCC > 0 )
      {
        cpcc = alloc_struct_1(struct Continuation_Conditions, nCC);
      }
    else
      {
        cpcc = NULL;
      }

  /*
   * Turning point continuation condition preliminaries...
   */

  if ( nTC > 0 )
      {
        tpcc = (struct Continuation_Conditions *)
                array_alloc ( 1, nTC, sizeof ( struct Continuation_Conditions )  ) ;
      }
    else
      {
        tpcc = NULL;
      }

  /*
   * User continuation condition preliminaries...
   */

  if ( nUC > 0 )
      {
        cpuc = (struct User_Continuation_Info *)
                array_alloc ( 1, nUC, sizeof ( struct User_Continuation_Info )  ) ;
      }
    else
      {
        cpuc = NULL;
      }

  /*
   * User turning point continuation condition preliminaries...
   */

  if ( nUTC > 0 )
      {
        tpuc = (struct User_Continuation_Info *)
                array_alloc ( 1, nUTC, sizeof ( struct User_Continuation_Info )  ) ;
      }
    else
      {
        tpuc = NULL;
      }

  /*
   * Hunting condition preliminaries...
   */

  if ( nHC > 0 )
      {
        hunt = (struct HC_Information *)
                array_alloc ( 1, nHC, sizeof ( struct HC_Information )  ) ;
      }
    else
      {
        hunt = NULL;
      }

  /*
   * Make the Level Set Structure 
   **/
  if( Use_Level_Set)
    {
      ls = (struct Level_Set_Data *) 
        calloc(1, sizeof( struct Level_Set_Data ) );
      ls->embedded_bc = NULL;
      ls->init_surf_list = NULL;
      lsi = (struct Level_Set_Interface *) calloc(1, sizeof( struct Level_Set_Interface ) );
      zero_lsi();
      zero_lsi_derivs();

      for (m = 0;  m < upd->Num_Mat; m++)
	{
	  mp_glob[m]->mp2nd = (SECOND_LS_PHASE_PROP_STRUCT *) alloc_void_struct_1(sizeof(SECOND_LS_PHASE_PROP_STRUCT), 1) ;
	}

    }
  else
    {
      ls = NULL;
      lsi = NULL;
    }

  /*
   * Make the Phase field Structure 
   **/
  if( Use_Phase_Field)
    {
      pfd = alloc_struct_1(struct Phase_Function_Data, 1);
      pfd->num_phase_funcs = Use_Phase_Field;
      pfd->ls = ( struct Level_Set_Data **) alloc_ptr_1(pfd->num_phase_funcs);
            
      for( i=0; i<pfd->num_phase_funcs;i++)
	{
	  pfd->ls[i] =  alloc_struct_1(struct Level_Set_Data, 1);
	  pfd->ls[i]->embedded_bc = NULL;
	  pfd->ls[i]->init_surf_list = NULL;
	}
      
    }
  else
    {
      pfd = NULL;
    }

  if(Particle_Dynamics)
    {
      if(Particle_Number_Sample_Types)
	{
	  Particle_Number_Samples_Existing = (int *)array_alloc(1, Particle_Number_Sample_Types, sizeof(int));
	  Particle_Number_Samples = (int *)array_alloc(1, Particle_Number_Sample_Types, sizeof(int));
	  Particle_Number_Output_Variables = (int *)array_alloc(1, Particle_Number_Sample_Types, sizeof(int));
	  Particle_Output_Variables = (particle_variable_s **)array_alloc(1, Particle_Number_Sample_Types, sizeof(particle_variable_s *));
	  Particle_Filename_Template = (particle_filename_s *)array_alloc(1, Particle_Number_Sample_Types, sizeof(particle_filename_s));
	}
      else
	{
	  Particle_Number_Samples_Existing = NULL;
	  Particle_Number_Samples = NULL;
	  Particle_Number_Output_Variables = NULL;
	  Particle_Output_Variables = NULL;
	  Particle_Filename_Template = NULL;
	}
      if(Particle_Number_PBCs)
	PBCs = (PBC_t *)calloc(Particle_Number_PBCs, sizeof(PBC_t));
      else
	PBCs = NULL;
    }
  
#ifdef USE_CGM
  memset(&cgm_input_string, 0, (cgm_input_string_length+1) * sizeof(char));
#endif

#ifdef DEBUG
  printf("P%d raven_landing done\n", ProcID);
#endif

  return;
}

/*
 * noahs_ark() -- 2nd stage transport of init info from Proc 0 to world
 *
 * The bulk of the information scanned in is described to MPI in terms
 * of a monster derived data type.
 */

void 
noahs_ark()
{
#ifdef PARALLEL
  int i;
  int j;
  int mode;
  MATRL_PROP_STRUCT *mp_ptr;
#endif

  DDD n = NULL;			/* initialize to avoid picky complaints 
				 * from compilers when PARALLEL is undefd */

#ifdef DEBUG
  printf("P_%d entering noahs_ark()...\n", ProcID);
#endif

#ifdef PARALLEL
  Noahs_Ark   = ddd_alloc();
  n = Noahs_Ark;

  /*
   * Stuff read into rd_file_specs()
   */

#ifdef DEBUG
  printf("P_%d building Noahs_Ark [A] element %d\n",
	  ProcID, n->num_members);
#endif


  ddd_add_member(n, ExoFile, MAX_FNL, MPI_CHAR);
  ddd_add_member(n, ExoFileOut, MAX_FNL, MPI_CHAR);
  ddd_add_member(n, Init_GuessFile, MAX_FNL, MPI_CHAR);
  ddd_add_member(n, Soln_OutFile, MAX_FNL, MPI_CHAR);
  ddd_add_member(n, ExoAuxFile, MAX_FNL, MPI_CHAR);
  ddd_add_member(n, &ExoTimePlane, MAX_FNL, MPI_INT);
  ddd_add_member(n, &Write_Intermediate_Solutions, 1, MPI_INT);
  ddd_add_member(n, &Write_Initial_Solution, 1, MPI_INT);
  
  /*
   * rd_genl_specs()
   */

#ifdef DEBUG
  printf("P_%d building Noahs_Ark [B] element %d\n",
	  ProcID, n->num_members);
#endif


  /*  ddd_add_member(n, &Num_Proc, 1, MPI_INT); ...dal */
  ddd_add_member(n, &Dim, 1, MPI_INT);
  ddd_add_member(n, &Iout, 1, MPI_INT);
  ddd_add_member(n, &Debug_Flag, 1, MPI_INT);
#ifdef MATRIX_DUMP
  ddd_add_member(n, &Number_Jac_Dump, 1, MPI_INT);
#endif
  ddd_add_member(n, &Guess_Flag, 1, MPI_INT);
  ddd_add_member(n, &Conformation_Flag, 1, MPI_INT);

  /*
   * The variable initialization structures are of fixed size, but only
   * communicate those that contain meaningful information read by proc 0
   * in mm_input.c
   */

  if ( Num_Var_Init > 0 )
    {
      for ( i=0; i<Num_Var_Init; i++)
	{
	  ddd_add_member(n, &Var_init[i].var, 1, MPI_INT);
	  ddd_add_member(n, &Var_init[i].ktype, 1, MPI_INT);
	  ddd_add_member(n, &Var_init[i].init_val, 1, MPI_DOUBLE);
	}
    }

  if( Num_Var_LS_Init > 0 )
    {
      for( i=Num_Var_Init; i<Num_Var_Init+Num_Var_LS_Init; i++ )
	{
	  ddd_add_member(n, &Var_init[i].var, 1, MPI_INT);
	  ddd_add_member(n, &Var_init[i].ktype, 1, MPI_INT);
	  ddd_add_member(n, &Var_init[i].init_val_minus, 1, MPI_DOUBLE);
	  ddd_add_member(n, &Var_init[i].init_val_plus, 1, MPI_DOUBLE);
	}
    }
	  

  /*
   * Again, since the raven told us the actual number of external field
   * variables, we'll only communicate those.
   */

#ifdef DEBUG
  printf("P_%d building Noahs_Ark [C] element %d\n",
	  ProcID, n->num_members);
#endif


  if ( efv->ev != T_NOTHING )
    {
      ddd_add_member(n, &efv->TALE, 1, MPI_INT);
      for ( i=0; i<efv->Num_external_field; i++)
	{
	  ddd_add_member(n, efv->name[i], 20, MPI_CHAR);
	  ddd_add_member(n, efv->file_nm[i], 85, MPI_CHAR);
	  ddd_add_member(n, &efv->i[i], 1, MPI_INT);
	  ddd_add_member(n, efv->field_type[i], 15, MPI_CHAR);
	}
    }

  ddd_add_member(n, &Anneal_Mesh, 1, MPI_INT);  

  /*
   * rd_timeint_specs()
   */

#ifdef DEBUG
  printf("P_%d building Noahs_Ark [D] element %d\n",
	  ProcID, n->num_members);
#endif


  ddd_add_member(n, &tran->MaxTimeSteps, 1, MPI_INT);
  ddd_add_member(n, &tran->MaxSteadyStateSteps, 1, MPI_INT);
#ifndef COUPLED_FILL
  ddd_add_member(n, &tran->exp_subcycle, 1, MPI_INT);
#endif /* not COUPLED_FILL */
  ddd_add_member(n, &tran->Fill_Weight_Fcn, 1, MPI_INT);
  ddd_add_member(n, &tran->Fill_Equation, 1, MPI_INT);
  ddd_add_member(n, &tran->Delta_t0, 1, MPI_DOUBLE);
  ddd_add_member(n, &tran->Delta_t_min, 1, MPI_DOUBLE);
  ddd_add_member(n, &tran->Delta_t_max, 1, MPI_DOUBLE);
  ddd_add_member(n, &tran->TimeMax, 1, MPI_DOUBLE);
  ddd_add_member(n, &tran->theta, 1, MPI_DOUBLE);
  ddd_add_member(n, &tran->eps, 1, MPI_DOUBLE);

/*
  for ( i=0; i<MAX_VARIABLE_TYPES; i++)
*/
  for ( i=0; i<MAX_VARIABLE_TYPES; i++)
    {
      ddd_add_member(n, &tran->use_var_norm[i], 1, MPI_INT);
    }

#ifdef DEBUG
  printf("P_%d building Noahs_Ark [E] element %d\n",
	  ProcID, n->num_members);
#endif
  ddd_add_member(n, &tran->fix_freq, 1, MPI_INT);
  ddd_add_member(n, &tran->print_freq, 1, MPI_INT);
  ddd_add_member(n, &tran->print_delt, 1, MPI_DOUBLE);
  ddd_add_member(n, &tran->print_delt2_time, 1, MPI_DOUBLE);
  ddd_add_member(n, &tran->print_delt2, 1, MPI_DOUBLE);
  ddd_add_member(n, &tran->init_time, 1, MPI_DOUBLE);
  ddd_add_member(n, &tran->const_dt_after_failure, 1, MPI_INT);
  ddd_add_member(n, &tran->time_step_decelerator, 1, MPI_DOUBLE);
  ddd_add_member(n, &tran->resolved_delta_t_min, 1, MPI_DOUBLE);
  ddd_add_member(n, &tran->Courant_Limit, 1, MPI_DOUBLE);
  ddd_add_member(n, &tran->Restart_Time_Integ_After_Renorm, 1, MPI_INT);
  ddd_add_member(n, &tran->steady_state_tolerance, 1, MPI_DOUBLE);
  ddd_add_member(n, &tran->march_to_steady_state, 1, MPI_INT);

  /*
   * Solver stuff
   */

#ifdef DEBUG
  printf("P_%d building Noahs_Ark [F] element %d\n",
	  ProcID, n->num_members);
#endif

  ddd_add_member(n, Matrix_Solver, MAX_CHAR_IN_INPUT, MPI_CHAR);
  ddd_add_member(n, Matrix_Format, MAX_CHAR_IN_INPUT, MPI_CHAR);
  ddd_add_member(n, Matrix_Scaling, MAX_CHAR_IN_INPUT, MPI_CHAR);
  ddd_add_member(n, Matrix_Preconditioner, MAX_CHAR_IN_INPUT, MPI_CHAR);
  ddd_add_member(n, Matrix_Residual_Norm_Type, MAX_CHAR_IN_INPUT, MPI_CHAR);
  ddd_add_member(n, Matrix_Output_Type, MAX_CHAR_IN_INPUT, MPI_CHAR);
  ddd_add_member(n, Matrix_Factorization_Reuse, MAX_CHAR_IN_INPUT, MPI_CHAR);
  ddd_add_member(n, Matrix_Maximum_Iterations, MAX_CHAR_IN_INPUT, MPI_CHAR);
  ddd_add_member(n, Matrix_Polynomial_Order, MAX_CHAR_IN_INPUT, MPI_CHAR);
  ddd_add_member(n, Matrix_Factor_Overlap, MAX_CHAR_IN_INPUT, MPI_CHAR);
  ddd_add_member(n, Matrix_Krylov_Subspace, MAX_CHAR_IN_INPUT, MPI_CHAR);
  ddd_add_member(n, Matrix_Orthogonalization, MAX_CHAR_IN_INPUT, MPI_CHAR);
  ddd_add_member(n, Matrix_Auxiliary_Vector, MAX_CHAR_IN_INPUT, MPI_CHAR);
  ddd_add_member(n, Matrix_Convergence_Tolerance, MAX_CHAR_IN_INPUT, MPI_CHAR);
  ddd_add_member(n, Matrix_Drop_Tolerance, MAX_CHAR_IN_INPUT, MPI_CHAR);

  /*
   * New for Aztec 2.0...
   */

  ddd_add_member(n, Matrix_Reorder, MAX_CHAR_IN_INPUT, MPI_CHAR);
  ddd_add_member(n, Matrix_Subdomain_Solver, MAX_CHAR_IN_INPUT, MPI_CHAR);
  ddd_add_member(n, Matrix_Graph_Fillin, MAX_CHAR_IN_INPUT, MPI_CHAR);
  ddd_add_member(n, Matrix_Overlap_Type, MAX_CHAR_IN_INPUT, MPI_CHAR);
  ddd_add_member(n, Matrix_Factorization_Save, MAX_CHAR_IN_INPUT, MPI_CHAR);
  ddd_add_member(n, Matrix_ILUT_Fill_Factor, MAX_CHAR_IN_INPUT, MPI_CHAR);
  ddd_add_member(n, Matrix_RILU_Relax_Factor, MAX_CHAR_IN_INPUT, MPI_CHAR);
  ddd_add_member(n, Matrix_BILU_Threshold, MAX_CHAR_IN_INPUT, MPI_CHAR);
  ddd_add_member(n, Matrix_Relative_Threshold, MAX_CHAR_IN_INPUT, MPI_CHAR);
  ddd_add_member(n, Matrix_Absolute_Threshold, MAX_CHAR_IN_INPUT, MPI_CHAR);
  ddd_add_member(n, Amesos_Package, MAX_CHAR_IN_INPUT, MPI_CHAR);
  ddd_add_member(n, Stratimikos_File, MAX_CHAR_IN_INPUT*MAX_NUM_MATRICES, MPI_CHAR);

  ddd_add_member(n, &Linear_Solver, 1, MPI_INT);

  ddd_add_member(n, &Max_Newton_Steps, 1, MPI_INT);
  ddd_add_member(n, &Guess_Flag, 1, MPI_INT);
  ddd_add_member(n, &Conformation_Flag, 1, MPI_INT);
  ddd_add_member(n, &damp_factor1, 1, MPI_DOUBLE);
  ddd_add_member(n, &damp_factor2, 1, MPI_DOUBLE);
  ddd_add_member(n, &damp_factor3, 1, MPI_DOUBLE);
  ddd_add_member(n, &var_damp, MAX_VARIABLE_TYPES, MPI_DOUBLE);
  ddd_add_member(n, &custom_tol1, 1, MPI_DOUBLE);
  ddd_add_member(n, &custom_tol2, 1, MPI_DOUBLE);
  ddd_add_member(n, &custom_tol3, 1, MPI_DOUBLE);
  ddd_add_member(n, &Newt_Jacobian_Reformation_stride, 1, MPI_INT);
  ddd_add_member(n, &Time_Jacobian_Reformation_stride, 1, MPI_INT);
  ddd_add_member(n, &modified_newton, 1, MPI_INT);
  ddd_add_member(n, &convergence_rate_tolerance, 1, MPI_DOUBLE);
  ddd_add_member(n, &modified_newt_norm_tol, 1, MPI_DOUBLE);
  ddd_add_member(n, Epsilon, MAX_NUM_MATRICES*3, MPI_DOUBLE);

  /*
   * Eigensolver inputs.
   */

  ddd_add_member(n, &eigen->Eigen_Algorithm, 1, MPI_INT);
  ddd_add_member(n, &eigen->Eigen_NEV_WANT, 1, MPI_INT);
  ddd_add_member(n, &eigen->Eigen_Maximum_Iterations, 1, MPI_INT);
  ddd_add_member(n, &eigen->Eigen_Maximum_Outer_Iterations, 1, MPI_INT);
  ddd_add_member(n, &eigen->Eigen_Filter, 1, MPI_INT);
  ddd_add_member(n, &eigen->Eigen_Krylov_Subspace, 1, MPI_INT);
  ddd_add_member(n, &eigen->Eigen_Recycle, 1, MPI_INT);
  ddd_add_member(n, &eigen->Eigen_Record_Modes, 1, MPI_INT);
  ddd_add_member(n, &eigen->Eigen_Matrix_Output, 1, MPI_INT);
  ddd_add_member(n, &eigen->Eigen_Solve_Freq, 1, MPI_INT);
  ddd_add_member(n, &eigen->Eigen_Write_Freq, 1, MPI_INT);
  ddd_add_member(n, &eigen->Eigen_Tolerance, 1, MPI_DOUBLE);
  ddd_add_member(n, &eigen->Eigen_IV_Wt, 1, MPI_DOUBLE);
  ddd_add_member(n, &eigen->Eigen_Shifts[0], 5, MPI_DOUBLE);
  ddd_add_member(n, &eigen->Eigen_Cayley_Sigma, 1, MPI_DOUBLE);
  ddd_add_member(n, &eigen->Eigen_Cayley_Mu, 1, MPI_DOUBLE);
  ddd_add_member(n, &eigen->Eigen_SI_Tol_Param, 1, MPI_DOUBLE);
  ddd_add_member(n, &eigen->Eigen_Relative_Tol, 1, MPI_DOUBLE);
  ddd_add_member(n, &eigen->Eigen_Linear_Tol, 1, MPI_DOUBLE);
  ddd_add_member(n, &eigen->Eigen_Output_File, 85, MPI_CHAR);

  /*
   * LSA 3D of 2D inputs.
   */
  ddd_add_member(n, &LSA_3D_of_2D_pass, 1, MPI_INT);
  ddd_add_member(n, &LSA_3D_of_2D_wave_number, 1, MPI_DOUBLE);
  ddd_add_member(n, &LSA_current_wave_number, 1, MPI_INT);
  for (i=0; i<LSA_number_wave_numbers; i++)
    {
      ddd_add_member(n, &(LSA_wave_numbers[i]), 1, MPI_DOUBLE);
    }

  /*
   * Well, transport this over for now, then, later update each individual
   * processors conception of NZeroes.
   */

#ifdef DEBUG
  printf("P_%d building Noahs_Ark [G] element %d\n",
	  ProcID, n->num_members);
#endif

  ddd_add_member(n, &NZeros, 1, MPI_INT);

  ddd_add_member(n, &GNZeros, 1, MPI_INT);
  ddd_add_member(n, &PSPG, 1, MPI_INT);
  ddd_add_member(n, &PSPP, 1, MPI_INT);
  ddd_add_member(n, &PS_scaling, 1, MPI_DOUBLE);
  ddd_add_member(n, &Cont_GLS, 1, MPI_INT);
  ddd_add_member(n, &Filter_Species, 1, MPI_INT);
  ddd_add_member(n, &Include_Visc_Sens, 1, MPI_INT);
  ddd_add_member(n, &Visc_Sens_Copy, 1, MPI_INT);
  ddd_add_member(n, &Visc_Sens_Factor, 1, MPI_INT);
  ddd_add_member(n, &c_min, 1, MPI_DOUBLE);
  ddd_add_member(n, &c_max, 1, MPI_DOUBLE);


  /*
   * Particle data.
   */
  ddd_add_member(n, &Particle_Model, 1, MPI_INT);
  ddd_add_member(n, Particle_Model_Data, MAX_PARTICLE_MODEL_DATA_VALUES, MPI_DOUBLE);
  ddd_add_member(n, &Particle_Max_Time_Steps, 1, MPI_INT);
  ddd_add_member(n, &Particle_Number, 1, MPI_INT);
  ddd_add_member(n, Particle_Restart_Filename, MAX_PARTICLE_FILENAME_LENGTH, MPI_CHAR);
  ddd_add_member(n, &Particle_Output_Stride, 1, MPI_INT);
  ddd_add_member(n, &Particle_Output_Time_Step, 1, MPI_DOUBLE);
  ddd_add_member(n, &Particle_Output_Format, 1, MPI_INT);
  ddd_add_member(n, &Particle_Density, 1, MPI_DOUBLE);
  ddd_add_member(n, &Particle_Radius, 1, MPI_DOUBLE);
  ddd_add_member(n, &Particle_Ratio, 1, MPI_DOUBLE);
  ddd_add_member(n, &Particle_Creation_Domain, 1, MPI_INT);
  ddd_add_member(n, &Particle_Move_Domain, 1, MPI_INT);
  ddd_add_member(n, Particle_Creation_Domain_Reals, MAX_DOMAIN_REAL_VALUES, MPI_DOUBLE);
  ddd_add_member(n, Particle_Move_Domain_Reals, MAX_DOMAIN_REAL_VALUES, MPI_DOUBLE);
  ddd_add_member(n, Particle_Creation_Domain_Filename, MAX_PARTICLE_FILENAME_LENGTH, MPI_CHAR);
  ddd_add_member(n, Particle_Creation_Domain_Name, MAX_PARTICLE_STRING_LENGTH, MPI_CHAR);
  ddd_add_member(n, Particle_Move_Domain_Filename, MAX_PARTICLE_FILENAME_LENGTH, MPI_CHAR);
  ddd_add_member(n, Particle_Move_Domain_Name, MAX_PARTICLE_STRING_LENGTH, MPI_CHAR);
  ddd_add_member(n, &Particle_Full_Output_Stride, 1, MPI_INT);
  ddd_add_member(n, Particle_Full_Output_Filename, MAX_PARTICLE_FILENAME_LENGTH, MPI_CHAR);
  if(Particle_Number_Sample_Types)
    {
      ddd_add_member(n, Particle_Number_Samples, Particle_Number_Sample_Types, MPI_INT);
      ddd_add_member(n, Particle_Number_Output_Variables, Particle_Number_Sample_Types, MPI_INT);
      for(i = 0; i < Particle_Number_Sample_Types; i++)
	ddd_add_member(n, Particle_Filename_Template[i], MAX_PARTICLE_FILENAME_LENGTH, MPI_CHAR);
    }
  for(i = 0; i < Particle_Number_PBCs; i++)
    {
      ddd_add_member(n, &PBCs[i].SS_id, 1, MPI_INT);
      ddd_add_member(n, &PBCs[i].type, 1, MPI_INT);
      ddd_add_member(n, PBCs[i].real_data, MAX_PBC_REAL_VALUES, MPI_DOUBLE);
      ddd_add_member(n, PBCs[i].int_data, MAX_PBC_INT_VALUES, MPI_INT);
      ddd_add_member(n, PBCs[i].string_data, MAX_PBC_STRING_DATA_LENGTH, MPI_CHAR);
    }

  /*
   * rd_geometry_specs line ... No, really, it was smarter to do it this way.
   */
#ifdef USE_CGM
  ddd_add_member(n, &cgm_input_string, cgm_input_string_length, MPI_CHAR);
#endif

  /*
   * Boundary Conditions.
   */

#ifdef DEBUG
  printf("P_%d building Noahs_Ark [H] element %d\n",
	  ProcID, n->num_members);
#endif

  /*
   * Set up skeleton of the BC_Types...
   */

  for ( i=0; i<Num_BC; i++)
    {
      ddd_add_member(n, &BC_Types[i].BC_Name, 1, MPI_INT);      
      ddd_add_member(n, BC_Types[i].Set_Type, 3, MPI_CHAR);      
      ddd_add_member(n, &BC_Types[i].BC_ID, 1, MPI_INT);      
      ddd_add_member(n, &BC_Types[i].BC_ID2, 1, MPI_INT);      
      ddd_add_member(n, &BC_Types[i].BC_ID3, 1, MPI_INT);
      ddd_add_member(n, &BC_Types[i].BC_matrl_index_1, 1, MPI_INT);
      ddd_add_member(n, &BC_Types[i].BC_matrl_index_2, 1, MPI_INT);
      ddd_add_member(n, &BC_Types[i].BC_matrl_index_3, 1, MPI_INT);
      ddd_add_member(n, &BC_Types[i].BC_matrl_index_4, 1, MPI_INT);
      ddd_add_member(n, &BC_Types[i].BC_EBID_Apply,    1, MPI_INT);
      ddd_add_member(n, BC_Types[i].BC_Data_Int, MAX_BC_INT_DATA, MPI_INT);
      ddd_add_member(n, BC_Types[i].BC_Data_Float, MAX_BC_FLOAT_DATA, 
		     MPI_DOUBLE);
      ddd_add_member(n, &BC_Types[i].len_u_BC, 1, MPI_INT);            

      /* double u_BC delivered by Dove...*/

      ddd_add_member(n, &BC_Types[i].BC_Desc_index, 1, MPI_INT);            
      ddd_add_member(n, &BC_Types[i].index_dad, 1, MPI_INT);            
      ddd_add_member(n, &BC_Types[i].equation, 1, MPI_INT);
      ddd_add_member(n, &BC_Types[i].matrix, 1, MPI_INT);
      ddd_add_member(n, &BC_Types[i].species_eq, 1, MPI_INT);            

      ddd_add_member(n, &BC_Types[i].BC_relax, 1, MPI_DOUBLE);            
      ddd_add_member(n, &BC_Types[i].table_index, 1, MPI_INT);         
#ifdef USE_CGM
      ddd_add_member(n, BC_Types[i].cgm_edge_name, 256, MPI_CHAR);
#endif
    }

#ifdef DEBUG
  printf("P_%d building Noahs_Ark [I] element %d\n",
	  ProcID, n->num_members);
#endif

  /*
   * This will transport all of the new dynamically allocated BC Descriptions
   * to other processors *except* for the char *name1, *name2.
   *
   * Currently, those names are pointers to other character arrays in the
   * statically declared bundle of BC Descriptions. That's great. We'll just
   * use the BC_Desc_index to find out which one so that these pointers
   * can be reconstructed on the other processors. This is done
   * after the ark is sent in the "ark_landing" below.
   */

  for ( i=0; i<num_new_BC_Desc; i++ )
    {
      ddd_add_member(n, &(new_BC_Desc[i]->method), 1, MPI_INT);
      ddd_add_member(n, &(new_BC_Desc[i]->BC_Name), 1, MPI_INT);
      ddd_add_member(n, &(new_BC_Desc[i]->equation), 1, MPI_INT);
      ddd_add_member(n, &(new_BC_Desc[i]->vector), 1, MPI_INT);
      ddd_add_member(n, &(new_BC_Desc[i]->rotate), 1, MPI_INT);
      ddd_add_member(n, &(new_BC_Desc[i]->sens[0]), MAX_VARIABLE_TYPES, 
		     MPI_INT);
      ddd_add_member(n, &(new_BC_Desc[i]->i_apply), 1, MPI_INT);
    }

  /*
   * Now we have to include the Table data.  We dont carry along the 
   * names for ordinates and abscissas to other processors.
   * The table data itself will be allocated in "ark_landing"
   */

  for ( i=0; i < num_AC_Tables; i++ )
    {
      ddd_add_member(n,   AC_Tables[i]->t_name[0], 132, MPI_CHAR);
      ddd_add_member(n,   AC_Tables[i]->t_name[1], 132, MPI_CHAR);
      ddd_add_member(n,   AC_Tables[i]->t_index, 2, MPI_INT);
      ddd_add_member(n, &(AC_Tables[i]->columns), 1, MPI_INT);
      ddd_add_member(n, &(AC_Tables[i]->interp_method), 1, MPI_INT);
      ddd_add_member(n, &(AC_Tables[i]->tablelength), 1, MPI_INT);
      ddd_add_member(n, &(AC_Tables[i]->f_index), 1, MPI_INT);
      ddd_add_member(n, &(AC_Tables[i]->species_eq), 1, MPI_INT);
      ddd_add_member(n, &(AC_Tables[i]->ngrid), 1, MPI_INT);
      ddd_add_member(n, &(AC_Tables[i]->yscale), 1, MPI_DOUBLE);
      ddd_add_member(n, &(AC_Tables[i]->Emin), 1, MPI_DOUBLE);
    }

  for ( i=0; i < num_BC_Tables; i++ )
    {
      ddd_add_member(n,   BC_Tables[i]->t_name[0], 132, MPI_CHAR);
      ddd_add_member(n,   BC_Tables[i]->t_name[1], 132, MPI_CHAR);
      ddd_add_member(n,   BC_Tables[i]->t_index, 2, MPI_INT);
      ddd_add_member(n, &(BC_Tables[i]->columns), 1, MPI_INT);
      ddd_add_member(n, &(BC_Tables[i]->interp_method), 1, MPI_INT);
      ddd_add_member(n, &(BC_Tables[i]->tablelength), 1, MPI_INT);
      ddd_add_member(n, &(BC_Tables[i]->f_index), 1, MPI_INT);
     /*    BC_Tables[i]->slope is computed locally  */
      ddd_add_member(n, &(BC_Tables[i]->species_eq), 1, MPI_INT);
      ddd_add_member(n, &(BC_Tables[i]->ngrid), 1, MPI_INT);
      ddd_add_member(n, &(BC_Tables[i]->yscale), 1, MPI_DOUBLE);
      ddd_add_member(n, &(BC_Tables[i]->Emin), 1, MPI_DOUBLE);
    }
     
  for ( i=0; i < num_MP_Tables; i++ )
    {
      ddd_add_member(n,   MP_Tables[i]->t_name[0], 132, MPI_CHAR);
      ddd_add_member(n,   MP_Tables[i]->t_name[1], 132, MPI_CHAR);
      ddd_add_member(n,   MP_Tables[i]->t_index, 2, MPI_INT);
      ddd_add_member(n, &(MP_Tables[i]->columns), 1, MPI_INT);
      ddd_add_member(n, &(MP_Tables[i]->interp_method), 1, MPI_INT);
      ddd_add_member(n, &(MP_Tables[i]->tablelength), 1, MPI_INT);
      ddd_add_member(n, &(MP_Tables[i]->f_index), 1, MPI_INT);
     /*    MP_Tables[i]->slope is computed locally    */
      ddd_add_member(n, &(MP_Tables[i]->species_eq), 1, MPI_INT);
      ddd_add_member(n, &(MP_Tables[i]->ngrid), 1, MPI_INT);
      ddd_add_member(n, &(MP_Tables[i]->yscale), 1, MPI_DOUBLE);
      ddd_add_member(n, &(MP_Tables[i]->Emin), 1, MPI_DOUBLE);
    }
     
  for ( i=0; i < num_ext_Tables; i++ )
    {
      ddd_add_member(n,   ext_Tables[i]->t_name[0], 132, MPI_CHAR);
      ddd_add_member(n,   ext_Tables[i]->t_name[1], 132, MPI_CHAR);
      ddd_add_member(n,   ext_Tables[i]->t_name[2], 132, MPI_CHAR);
      ddd_add_member(n,   ext_Tables[i]->t_index, 3, MPI_INT);
      ddd_add_member(n, &(ext_Tables[i]->columns), 1, MPI_INT);
      ddd_add_member(n, &(ext_Tables[i]->interp_method), 1, MPI_INT);
      ddd_add_member(n, &(ext_Tables[i]->tablelength), 1, MPI_INT);
      ddd_add_member(n, &(ext_Tables[i]->f_index), 1, MPI_INT);
     /*    ext_Tables[i]->slope is computed locally  */
      ddd_add_member(n, &(ext_Tables[i]->species_eq), 1, MPI_INT);
      ddd_add_member(n, &(ext_Tables[i]->ngrid), 1, MPI_INT);
      ddd_add_member(n, &(ext_Tables[i]->ngrid2), 1, MPI_INT);
      ddd_add_member(n, &(ext_Tables[i]->yscale), 1, MPI_DOUBLE);
      ddd_add_member(n, &(ext_Tables[i]->Emin), 1, MPI_DOUBLE);
    }

#ifdef DEBUG
  printf("P_%d building Noahs_Ark [J] element %d\n",
	  ProcID, n->num_members);
#endif

  ddd_add_member(n, &PRESSURE_DATUM, 1, MPI_INT);            
  ddd_add_member(n, &pressure_datum_element, 1, MPI_INT);            
  ddd_add_member(n, &pressure_datum_value, 1, MPI_DOUBLE);            
  

  /*
   * Rotation Conditions. Initially assume that Rotation Specifications
   * contain BC_Desc[] references to statically declared data. Thus, a
   * simple integer index suffices to re-create the information on other
   * processors.
   *
   * If you need to reference new, different dynamically allocated versions
   * of BC_Desc[], then see the BC_Types[] conniptions above for a method
   * of implementing this.
   */
#ifdef DEBUG
  printf("P_%d building Noahs_Ark [K] element %d\n",
	  ProcID, n->num_members);
#endif

  for ( i=0; i<Num_ROT; i++)
    {
      ddd_add_member(n, &ROT_Types[i].eq_type, 1, MPI_INT);
      ddd_add_member(n, &ROT_Types[i].type, 1, MPI_INT);
      ddd_add_member(n, ROT_Types[i].ss_id, CDIM, MPI_INT);
      ddd_add_member(n, ROT_Types[i].BC_Type, CDIM, MPI_INT);
      ddd_add_member(n, ROT_Types[i].BC_SS, CDIM, MPI_INT);
      ddd_add_member(n, ROT_Types[i].BC_id, CDIM, MPI_INT);

      /*
       * Reconstruct the ptrs to BC_desc's via these integer indeces...
       */

      ddd_add_member(n, ROT_Types[i].BC_desc_index, CDIM, MPI_INT);

      ddd_add_member(n, &ROT_Types[i].method, 1, MPI_INT);
      ddd_add_member(n, &ROT_Types[i].ROTATE, 1, MPI_INT);
      ddd_add_member(n, ROT_Types[i].seed, CDIM, MPI_DOUBLE);
      ddd_add_member(n, &ROT_Types[i].node, 1, MPI_INT);

      /*
       * The ptr to a list of elements on the side set is empty for now.
       * It gets filled later in bc_rotate.c; when it does it will mean
       * different things to different processors...
       */
/*
      ddd_add_member(n, &ROT_Types[i].num_elem, 1, MPI_INT);
      ddd_add_member(n, &ROT_Types[i].ss_ptr, 1, MPI_INT);
*/
    }

  /*
   * Materials and Equation Specifications...
   */
#ifdef DEBUG
  printf("P_%d building Noahs_Ark [L] element %d\n",
	  ProcID, n->num_members);
#endif
  /*
   * Broadcast the Uniform_Problem_Description Information
   */
  ddd_add_member(n, &upd->Total_Num_EQ, MAX_NUM_MATRICES, MPI_INT);
  ddd_add_member(n, &upd->Total_Num_Var, MAX_NUM_MATRICES, MPI_INT);
  ddd_add_member(n, &upd->CoordinateSystem, 1, MPI_INT);
  ddd_add_member(n, &upd->Num_Dim, 1, MPI_INT);
  ddd_add_member(n, upd->vp, MAX_NUM_MATRICES * (MAX_VARIABLE_TYPES+MAX_CONC), MPI_INT);
  ddd_add_member(n, upd->ep, MAX_NUM_MATRICES * (MAX_VARIABLE_TYPES+MAX_CONC), MPI_INT);
  ddd_add_member(n, &upd->Max_Num_Species, 1, MPI_INT);
  ddd_add_member(n, &upd->Max_Num_Species_Eqn, 1, MPI_INT);
  ddd_add_member(n, &upd->Tot_Num_VolSpecies, 1, MPI_INT);
  ddd_add_member(n, &upd->Num_Mat, 1, MPI_INT);
  ddd_add_member(n, &upd->Species_Var_Type, 1, MPI_INT);
  ddd_add_member(n, &upd->Pressure_Datum, 1, MPI_DOUBLE);
  ddd_add_member(n, &upd->Max_Num_Porous_Eqn, 1, MPI_INT);
  ddd_add_member(n, &upd->XFEM, 1, MPI_INT);
  ddd_add_member(n, &upd->Process_Temperature, 1, MPI_DOUBLE);            
  ddd_add_member(n, &upd->Acoustic_Frequency, 1, MPI_DOUBLE);            
  ddd_add_member(n, &upd->Light_Cosmu, 1, MPI_DOUBLE);            

  ddd_add_member(n, pg->time_step_control_disabled, MAX_NUM_MATRICES, MPI_INT);


  for (i = 0; i < upd->Num_Mat; i++)
    {
      int imtrx;
      ddd_add_member(n, &pd_glob[i]->Num_EQ, MAX_NUM_MATRICES, MPI_INT);
      for (imtrx = 0; imtrx < upd->Total_Num_Matrices; imtrx++) {
        ddd_add_member(n, pd_glob[i]->e[imtrx], MAX_EQNS, MPI_INT);
        ddd_add_member(n, pd_glob[i]->v[imtrx], MAX_EQNS, MPI_INT);
        ddd_add_member(n, pd_glob[i]->w[imtrx], MAX_EQNS, MPI_INT);
        ddd_add_member(n, pd_glob[i]->i[imtrx], MAX_EQNS, MPI_INT);
        ddd_add_member(n, pd_glob[i]->m[imtrx], MAX_EQNS, MPI_INT);

        ddd_add_member(n, &pd_glob[i]->etm[imtrx][0][0], MAX_EQNS*MAX_TERM_TYPES, 
		     MPI_DOUBLE);
      }
      /*  pd_glob[i]->CoordinateSystem  is already assigned */
      ddd_add_member(n, &pd_glob[i]->MeshMotion, 1, MPI_INT);
      ddd_add_member(n, &pd_glob[i]->MeshInertia, 1, MPI_INT);
      ddd_add_member(n, &pd_glob[i]->RealSolidFluxModel, 1, MPI_INT);
      ddd_add_member(n, &pd_glob[i]->MassFluxModel, 1, MPI_INT);
      ddd_add_member(n, &pd_glob[i]->MomentumFluxModel, 1, MPI_INT);
      ddd_add_member(n, &pd_glob[i]->PorousFluxModel, 1, MPI_INT);
      ddd_add_member(n, &pd_glob[i]->Num_Dim, 1, MPI_INT);
      /* pd_glob[i]->TimeIntegration  is already assigned */
      ddd_add_member(n, &pd_glob[i]->Continuation, 1, MPI_INT);
      ddd_add_member(n, &pd_glob[i]->AugmentingConditions, 1, MPI_INT);
      ddd_add_member(n, &pd_glob[i]->IntegrationMap, 1, MPI_INT);
      ddd_add_member(n, &pd_glob[i]->ShapeVar, 1, MPI_INT);
      ddd_add_member(n, &pd_glob[i]->ProjectionVar, 1, MPI_INT);
      /* pd_glob[i]->Num_Mat          is already assigned */
      ddd_add_member(n,  pd_glob[i]->MaterialName, MAX_MATLNAME, MPI_CHAR);
      ddd_add_member(n, &pd_glob[i]->Num_Species, 1, MPI_INT);
      ddd_add_member(n, &pd_glob[i]->Num_Species_Eqn, 1, MPI_INT);
      ddd_add_member(n, &pd_glob[i]->Species_Var_Type, 1, MPI_INT);
      ddd_add_member(n, &pd_glob[i]->Num_Rxn,  1, MPI_INT);

         /* material flags associated with augmented conditions */

      ddd_add_member(n, &pd_glob[i]->VolumeIntegral, 1, MPI_INT);
      ddd_add_member(n, &pd_glob[i]->LSVelocityIntegral, 1, MPI_INT);
      ddd_add_member(n, &pd_glob[i]->Num_Porous_Eqn, 1, MPI_INT);
      ddd_add_member(n, &pd_glob[i]->Do_Surf_Geometry, 1, MPI_INT);
    }

/* 
 * material block Initialization info 
 */

  ddd_add_member(n, Num_Var_Init_Mat, MAX_NUMBER_MATLS, MPI_INT);
  for ( i=0; i<MAX_NUMBER_MATLS; i++)
    {
      for ( j=0; j<MAX_VARIABLE_TYPES + MAX_CONC ; j++ )
          {
             ddd_add_member(n, &Var_init_mat[i][j].var,      1, MPI_INT   );
             ddd_add_member(n, &Var_init_mat[i][j].ktype,    1, MPI_INT   );
             ddd_add_member(n, &Var_init_mat[i][j].init_val, 1, MPI_DOUBLE);
          }
    }

  /*
   * Include the Element quality metric data.
   * This structure was previously allocated in "raven_landing"
   */

  if ( nEQM > 0 )
    {
      ddd_add_member(n, &eqm->do_jac,      1, MPI_INT);
      ddd_add_member(n, &eqm->do_vol,      1, MPI_INT);
      ddd_add_member(n, &eqm->do_ang,      1, MPI_INT);
      ddd_add_member(n, &eqm->do_tri,      1, MPI_INT);
      ddd_add_member(n, &eqm->wt_jac,      1, MPI_DOUBLE);
      ddd_add_member(n, &eqm->wt_vol,      1, MPI_DOUBLE);
      ddd_add_member(n, &eqm->wt_ang,      1, MPI_DOUBLE);
      ddd_add_member(n, &eqm->wt_tri,      1, MPI_DOUBLE);
      ddd_add_member(n, &eqm->eq_tol,      1, MPI_DOUBLE);
      ddd_add_member(n, &eqm->tol_type,    1, MPI_INT);
    }

  /*
   * Include the Augmenting condition data.
   * This structure was previously allocated in "raven_landing"
   */

  for ( i=0; i < nAC; i++ )
    {
      ddd_add_member(n, &augc[i].nAC,      1, MPI_INT);
      ddd_add_member(n, &augc[i].iread,    1, MPI_INT);
      ddd_add_member(n, &augc[i].theta,    1, MPI_DOUBLE);
      ddd_add_member(n, &augc[i].eps,      1, MPI_DOUBLE);
      ddd_add_member(n, &augc[i].Type,     1, MPI_INT);
      ddd_add_member(n, &augc[i].BCID,     1, MPI_INT);
      ddd_add_member(n, &augc[i].DFID,     1, MPI_INT);
      ddd_add_member(n, &augc[i].DHID,     1, MPI_INT);
      ddd_add_member(n, &augc[i].VOLID,    1, MPI_INT);
      ddd_add_member(n, &augc[i].COMPID,   1, MPI_INT);
      ddd_add_member(n, &augc[i].SSID,     1, MPI_INT);
      ddd_add_member(n, &augc[i].MTID,     1, MPI_INT);
      ddd_add_member(n, &augc[i].MPID,     1, MPI_INT);
      ddd_add_member(n, &augc[i].MDID,     1, MPI_INT);
      ddd_add_member(n, &augc[i].MFID,     1, MPI_INT);
      ddd_add_member(n, &augc[i].len_AC,   1, MPI_INT);
       /*   DataFlt allocated in ark_landing */
      ddd_add_member(n, &augc[i].tmp1,     1, MPI_DOUBLE);
      ddd_add_member(n, &augc[i].tmp2,     1, MPI_DOUBLE);
      ddd_add_member(n, &augc[i].tmp3,     1, MPI_DOUBLE);
      ddd_add_member(n, &augc[i].evol,     1, MPI_DOUBLE);
      ddd_add_member(n, &augc[i].CONSTV,   1, MPI_DOUBLE);
      ddd_add_member(n, &augc[i].LewisNum, 1, MPI_DOUBLE);
       /*   derivative block d_evol_dx is later allocated in rf_solve */
      ddd_add_member(n, &augc[i].LSPHASE,  1, MPI_INT);
      ddd_add_member(n, &augc[i].DIR,      1, MPI_INT);
      ddd_add_member(n, &augc[i].fluid_eb, 1, MPI_INT);
      ddd_add_member(n, &augc[i].solid_eb, 1, MPI_INT);
      ddd_add_member(n, &augc[i].lm_eb,    1, MPI_INT);
      ddd_add_member(n, &augc[i].lm_elem,  1, MPI_INT);
      ddd_add_member(n, &augc[i].lm_side,  1, MPI_INT);
      ddd_add_member(n, &augc[i].lm_dim,   1, MPI_INT);
      ddd_add_member(n, &augc[i].lm_value, 1, MPI_DOUBLE);
      ddd_add_member(n, &augc[i].lm_resid, 1, MPI_DOUBLE);
    }

  /*
   * Include the Continuation information
   */

  if ( Continuation != ALC_NONE )
    {
      ddd_add_member(n, &cont->MaxPathSteps,      1, MPI_INT);
      ddd_add_member(n, &cont->PathIntr,          1, MPI_INT);
#ifndef COUPLED_FILL
      ddd_add_member(n, &cont->exp_subcycle,      1, MPI_INT);
#endif /* not COUPLED_FILL */
      ddd_add_member(n, &cont->Delta_s0,          1, MPI_DOUBLE);
      ddd_add_member(n, &cont->Delta_s_min,       1, MPI_DOUBLE);
      ddd_add_member(n, &cont->Delta_s_max,       1, MPI_DOUBLE);
      ddd_add_member(n, &cont->PathMax,           1, MPI_DOUBLE);
      ddd_add_member(n, &cont->alpha,             1, MPI_DOUBLE);
      ddd_add_member(n, &cont->beta,              1, MPI_DOUBLE);
      ddd_add_member(n, &cont->gamma,             1, MPI_DOUBLE);
      ddd_add_member(n, &cont->delta,             1, MPI_DOUBLE);
      ddd_add_member(n, &cont->theta,             1, MPI_DOUBLE);
      ddd_add_member(n, &cont->eps,               1, MPI_DOUBLE);
      ddd_add_member(n,  cont->use_var_norm, MAX_VARIABLE_TYPES, MPI_INT);
      ddd_add_member(n, &cont->print_freq,        1, MPI_INT);
      ddd_add_member(n, &cont->print_delt,        1, MPI_DOUBLE);
      ddd_add_member(n, &cont->print_delt2_path,  1, MPI_DOUBLE);
      ddd_add_member(n, &cont->print_delt2,       1, MPI_DOUBLE);
      ddd_add_member(n, &cont->radius,            1, MPI_DOUBLE);
      ddd_add_member(n, &cont->BegParameterValue, 1, MPI_DOUBLE);
      ddd_add_member(n, &cont->EndParameterValue, 1, MPI_DOUBLE);
      ddd_add_member(n, &cont->InitDir,           1, MPI_DOUBLE);
      ddd_add_member(n, &cont->upType,            1, MPI_INT);
      ddd_add_member(n, &cont->upBCID,            1, MPI_INT);
      ddd_add_member(n, &cont->upDFID,            1, MPI_INT);
      ddd_add_member(n, &cont->upDHID,            1, MPI_INT);
      ddd_add_member(n, &cont->upMTID,            1, MPI_INT);
      ddd_add_member(n, &cont->upMPID,            1, MPI_INT);
      ddd_add_member(n, &cont->upMDID,            1, MPI_INT);
      ddd_add_member(n, &cont->upMFID,            1, MPI_INT);
      ddd_add_member(n, &cont->sensvec_id,        1, MPI_INT);
      ddd_add_member(n, &cont->tmp1,              1, MPI_DOUBLE);
      ddd_add_member(n, &cont->tmp2,              1, MPI_DOUBLE);
      ddd_add_member(n, &cont->tmp3,              1, MPI_DOUBLE);
    }

  /*
   * Include LOCA inputs
   */

  /* This one may apply even without continuation! */
  ddd_add_member(n, &loca_in->Cont_Alg,           1, MPI_INT);

  if ( Continuation == LOCA )
    {
      ddd_add_member(n, &loca_in->Cont_Order,	  1, MPI_INT);
      ddd_add_member(n, &loca_in->StepAggr,	  1, MPI_DOUBLE);
      ddd_add_member(n, &loca_in->debug,     	  1, MPI_INT);
      ddd_add_member(n, &loca_in->DpDs2,	  1, MPI_DOUBLE);
      ddd_add_member(n, &loca_in->DpDsHi,	  1, MPI_DOUBLE);
      ddd_add_member(n, &loca_in->Texp,		  1, MPI_DOUBLE);
      ddd_add_member(n, &loca_in->MaxTS,	  1, MPI_DOUBLE);
      ddd_add_member(n, &loca_in->perturb,	  1, MPI_DOUBLE);
      ddd_add_member(n, &loca_in->TPupType,	  1, MPI_INT);
      ddd_add_member(n, &loca_in->TPupBCID,	  1, MPI_INT);
      ddd_add_member(n, &loca_in->TPupDFID,	  1, MPI_INT);
      ddd_add_member(n, &loca_in->TPupMTID,	  1, MPI_INT);
      ddd_add_member(n, &loca_in->TPupMPID,	  1, MPI_INT);
      ddd_add_member(n, &loca_in->TPupMDID,	  1, MPI_INT);
      ddd_add_member(n, &loca_in->TPGuess,	  1, MPI_DOUBLE);
      ddd_add_member(n, &loca_in->TPFinal,	  1, MPI_DOUBLE);
      ddd_add_member(n, &loca_in->NVRestart,	  1, MPI_INT);
      ddd_add_member(n, &loca_in->NV_exoII_infile,  MAX_FNL, MPI_CHAR);
      ddd_add_member(n, &loca_in->NV_imag_infile,   MAX_FNL, MPI_CHAR);
      ddd_add_member(n, &loca_in->omega,          1, MPI_DOUBLE);
      ddd_add_member(n, &loca_in->NVSave,	  1, MPI_INT);
      ddd_add_member(n, &loca_in->NV_exoII_outfile, MAX_FNL, MPI_CHAR);
      ddd_add_member(n, &loca_in->NV_imag_outfile,  MAX_FNL, MPI_CHAR);
      ddd_add_member(n, &loca_in->NV_time_index,  1, MPI_INT);

  /*
   * Multiple continuation conditions
   */

      for ( i=0; i<nCC; i++ )
        {
          ddd_add_member(n, &cpcc[i].nCC,         1, MPI_INT);
          ddd_add_member(n, &cpcc[i].ratio,	  1, MPI_DOUBLE);
          ddd_add_member(n, &cpcc[i].old_value,	  1, MPI_DOUBLE);
          ddd_add_member(n, &cpcc[i].value,	  1, MPI_DOUBLE);
          ddd_add_member(n, &cpcc[i].Type,        1, MPI_INT);
          ddd_add_member(n, &cpcc[i].fn_flag,     1, MPI_INT);
          ddd_add_member(n, &cpcc[i].BCID,        1, MPI_INT);
          ddd_add_member(n, &cpcc[i].DFID,        1, MPI_INT);
          ddd_add_member(n, &cpcc[i].MTID,        1, MPI_INT);
          ddd_add_member(n, &cpcc[i].MPID,        1, MPI_INT);
          ddd_add_member(n, &cpcc[i].MDID,        1, MPI_INT);
          ddd_add_member(n, &cpcc[i].Beg_CC_Value, 1, MPI_DOUBLE);
          ddd_add_member(n, &cpcc[i].End_CC_Value, 1, MPI_DOUBLE);
          ddd_add_member(n, &cpcc[i].coeff_0,     1, MPI_DOUBLE);
          ddd_add_member(n, &cpcc[i].coeff_1,     1, MPI_DOUBLE);
          ddd_add_member(n, &cpcc[i].coeff_2,     1, MPI_DOUBLE);
          ddd_add_member(n, &cpcc[i].sensvec_id,  1, MPI_INT);
        }

      for ( i=0; i<nTC; i++ )
        {
          ddd_add_member(n, &tpcc[i].nCC,         1, MPI_INT);
          ddd_add_member(n, &tpcc[i].ratio,	  1, MPI_DOUBLE);
          ddd_add_member(n, &tpcc[i].old_value,	  1, MPI_DOUBLE);
          ddd_add_member(n, &tpcc[i].value,	  1, MPI_DOUBLE);
          ddd_add_member(n, &tpcc[i].Type,        1, MPI_INT);
          ddd_add_member(n, &tpcc[i].fn_flag,     1, MPI_INT);
          ddd_add_member(n, &tpcc[i].BCID,        1, MPI_INT);
          ddd_add_member(n, &tpcc[i].DFID,        1, MPI_INT);
          ddd_add_member(n, &tpcc[i].MTID,        1, MPI_INT);
          ddd_add_member(n, &tpcc[i].MPID,        1, MPI_INT);
          ddd_add_member(n, &tpcc[i].MDID,        1, MPI_INT);
          ddd_add_member(n, &tpcc[i].Beg_CC_Value, 1, MPI_DOUBLE);
          ddd_add_member(n, &tpcc[i].End_CC_Value, 1, MPI_DOUBLE);
          ddd_add_member(n, &tpcc[i].coeff_0,     1, MPI_DOUBLE);
          ddd_add_member(n, &tpcc[i].coeff_1,     1, MPI_DOUBLE);
          ddd_add_member(n, &tpcc[i].coeff_2,     1, MPI_DOUBLE);
          ddd_add_member(n, &tpcc[i].sensvec_id,  1, MPI_INT);
        }

    }  /* End if (Continuation == LOCA) */

  /*
   * Include the Hunting condition data.
   * This structure was previously allocated in "raven_landing"
   */

  for ( i=0; i < nHC; i++ )
    {
      ddd_add_member(n, &hunt[i].nHC,        1, MPI_INT);
      ddd_add_member(n, &hunt[i].theta,      1, MPI_DOUBLE);
      ddd_add_member(n, &hunt[i].eps,        1, MPI_DOUBLE);
      ddd_add_member(n, &hunt[i].Type,       1, MPI_INT);
      ddd_add_member(n, &hunt[i].ramp,       1, MPI_INT);
      ddd_add_member(n, &hunt[i].BCID,       1, MPI_INT);
      ddd_add_member(n, &hunt[i].DFID,       1, MPI_INT);
      ddd_add_member(n, &hunt[i].DHID,       1, MPI_INT);
      ddd_add_member(n, &hunt[i].MTID,       1, MPI_INT);
      ddd_add_member(n, &hunt[i].MPID,       1, MPI_INT);
      ddd_add_member(n, &hunt[i].MDID,       1, MPI_INT);
      ddd_add_member(n, &hunt[i].MFID,       1, MPI_INT);
      ddd_add_member(n, &hunt[i].BegParameterValue,     1, MPI_DOUBLE);
      ddd_add_member(n, &hunt[i].EndParameterValue,     1, MPI_DOUBLE);
      ddd_add_member(n, &hunt[i].Delta_s0   ,           1, MPI_DOUBLE);
      ddd_add_member(n, &hunt[i].Delta_s_min,           1, MPI_DOUBLE);
      ddd_add_member(n, &hunt[i].Delta_s_max,           1, MPI_DOUBLE);
      ddd_add_member(n, &hunt[i].sensvec_id, 1, MPI_INT);
      ddd_add_member(n, &hunt[i].tmp1,       1, MPI_DOUBLE);
      ddd_add_member(n, &hunt[i].tmp2,       1, MPI_DOUBLE);
      ddd_add_member(n, &hunt[i].tmp3,       1, MPI_DOUBLE);
    }

  /*
   * Just transport the interpolations that this problem will actually use...
   */

#ifdef DEBUG
  printf("P_%d building Noahs_Ark [M] element %d\n",
	  ProcID, n->num_members);
#endif

  for ( i=0; i<Num_Interpolations; i++)
    {
      ddd_add_member(n, Unique_Interpolations, Num_Interpolations, MPI_INT);
    }

#ifndef COUPLED_FILL
  /*
   * Fill & Level Set flags and Level Set parameters...
   */
  ddd_add_member(n, &Explicit_Fill, 1,        MPI_INT);
#endif /* not COUPLED_FILL */
  if ( ls != NULL )
    {
      ddd_add_member(n, &ls->var, 1,                MPI_INT);
      ddd_add_member(n, &ls->Use_Level_Set, 1,      MPI_INT);
      ddd_add_member(n, &ls->Evolution, 1,          MPI_INT);
      ddd_add_member(n, &ls->Contact_Inflection, 1, MPI_INT);
      ddd_add_member(n, &ls->Isosurface_Subsurf_Type, 1, MPI_INT);
      ddd_add_member(n, &ls->Init_Method, 1,        MPI_INT);
      ddd_add_member(n, &ls->Num_Var_Init, 1,        MPI_INT);
      ddd_add_member(n, &ls->Length_Scale, 1,       MPI_DOUBLE);
      ddd_add_member(n, &ls->Control_Width, 1,      MPI_DOUBLE);
      ddd_add_member(n, &ls->Renorm_Tolerance, 1,   MPI_DOUBLE);
      ddd_add_member(n, &ls->Renorm_Method, 1,      MPI_INT);
      ddd_add_member(n, &ls->Search_Option, 1,      MPI_INT);
      ddd_add_member(n, &ls->Grid_Search_Depth, 1,  MPI_INT);
      ddd_add_member(n, &ls->Integration_Depth, 1,  MPI_INT);
      ddd_add_member(n, &ls->Interface_Output, 1,   MPI_INT);
      ddd_add_member(n, &ls->Renorm_Freq, 1,        MPI_INT);
      ddd_add_member(n, &ls->Renorm_Countdown, 1,   MPI_INT);
      ddd_add_member(n, &ls->Force_Initial_Renorm, 1,   MPI_INT);
      ddd_add_member(n, &ls->Initial_LS_Displacement, 1,   MPI_DOUBLE);
      ddd_add_member(n, &ls->Mass_Value, 1,         MPI_DOUBLE);
      ddd_add_member(n, &ls->Mass_Sign, 1,          MPI_INT);
      ddd_add_member(n, &ls->Contact_Tolerance, 1,  MPI_DOUBLE);
      ddd_add_member(n, &ls->Fluid_Solid, 1,        MPI_INT);
      ddd_add_member(n, &ls->Fluid_Sign, 1,         MPI_INT);
      ddd_add_member(n, &ls->Solid_Sign, 1,         MPI_INT);
      ddd_add_member(n, &ls->Elem_Sign, 1,          MPI_INT);
      ddd_add_member(n, &ls->SubElemIntegration, 1,  MPI_INT);
      ddd_add_member(n, &ls->AdaptIntegration, 1,  MPI_INT);
      ddd_add_member(n, &ls->Adaptive_Order, 1,  MPI_INT);
      ddd_add_member(n, &ls->Ghost_Integ, 1,  MPI_INT);
      ddd_add_member(n, &ls->Ghost_Integ_Active, 1,  MPI_INT);
      ddd_add_member(n, &ls->CrossMeshQuadPoints, 1,  MPI_INT);
      ddd_add_member(n, &ls->Extension_Velocity, 1,  MPI_INT);
      ddd_add_member(n, &ls->CalcSurfDependencies, 1,  MPI_INT);
      ddd_add_member(n, &ls->Ignore_F_deps, 1,  MPI_INT);
      ddd_add_member(n, &ls->Periodic_Planes, 1,  MPI_INT);
      ddd_add_member(n, &ls->Periodic_Plane_Loc, 6,  MPI_DOUBLE);  
      ddd_add_member(n, &ls->PSPP_filter, 1,      MPI_INT);
      ddd_add_member(n, &ls->Sat_Hyst_Renorm_Lockout, 1,  MPI_INT);
    }

  if ( pfd != NULL )
    {
      ddd_add_member(n, &pfd->num_phase_funcs, 1, MPI_INT);
      ddd_add_member(n, &pfd->Use_Phase_Field, 1, MPI_INT);
      for ( i=0; i<pfd->num_phase_funcs; i++)
	{
	  ddd_add_member(n, &pfd->ls[i]->var, 1,                MPI_INT);
	  ddd_add_member(n, &pfd->ls[i]->Use_Level_Set, 1,      MPI_INT);
	  ddd_add_member(n, &pfd->ls[i]->Evolution, 1,          MPI_INT);
	  ddd_add_member(n, &pfd->ls[i]->Contact_Inflection, 1, MPI_INT);
	  ddd_add_member(n, &pfd->ls[i]->Isosurface_Subsurf_Type, 1, MPI_INT);
	  ddd_add_member(n, &pfd->ls[i]->Init_Method, 1,        MPI_INT);
	  ddd_add_member(n, &pfd->ls[i]->Num_Var_Init, 1,        MPI_INT);
	  ddd_add_member(n, &pfd->ls[i]->Length_Scale, 1,       MPI_DOUBLE);
	  ddd_add_member(n, &pfd->ls[i]->Control_Width, 1,      MPI_DOUBLE);
	  ddd_add_member(n, &pfd->ls[i]->Renorm_Tolerance, 1,   MPI_DOUBLE);
	  ddd_add_member(n, &pfd->ls[i]->Renorm_Method, 1,      MPI_INT);
	  ddd_add_member(n, &pfd->ls[i]->Search_Option, 1,      MPI_INT);
	  ddd_add_member(n, &pfd->ls[i]->Grid_Search_Depth, 1,  MPI_INT);
	  ddd_add_member(n, &pfd->ls[i]->Integration_Depth, 1,  MPI_INT);
	  ddd_add_member(n, &pfd->ls[i]->Interface_Output, 1,   MPI_INT);
	  ddd_add_member(n, &pfd->ls[i]->Renorm_Freq, 1,        MPI_INT);
	  ddd_add_member(n, &pfd->ls[i]->Renorm_Countdown, 1,   MPI_INT);
	  ddd_add_member(n, &pfd->ls[i]->Force_Initial_Renorm, 1,   MPI_INT);
	  ddd_add_member(n, &pfd->ls[i]->Initial_LS_Displacement, 1,   MPI_DOUBLE);
	  ddd_add_member(n, &pfd->ls[i]->Mass_Value, 1,         MPI_DOUBLE);
	  ddd_add_member(n, &pfd->ls[i]->Mass_Sign, 1,          MPI_INT);
	  ddd_add_member(n, &pfd->ls[i]->Contact_Tolerance, 1,  MPI_DOUBLE);
	  ddd_add_member(n, &pfd->ls[i]->Fluid_Solid, 1,        MPI_INT);
	  ddd_add_member(n, &pfd->ls[i]->Fluid_Sign, 1,         MPI_INT);
	  ddd_add_member(n, &pfd->ls[i]->Solid_Sign, 1,         MPI_INT);
	  ddd_add_member(n, &pfd->ls[i]->Elem_Sign, 1,          MPI_INT);
	  ddd_add_member(n, &pfd->ls[i]->SubElemIntegration, 1,  MPI_INT);
	  ddd_add_member(n, &pfd->ls[i]->AdaptIntegration, 1,  MPI_INT);
	  ddd_add_member(n, &pfd->ls[i]->Adaptive_Order, 1,  MPI_INT);
	  ddd_add_member(n, &pfd->ls[i]->Ghost_Integ, 1,  MPI_INT);
	  ddd_add_member(n, &pfd->ls[i]->Ghost_Integ_Active, 1,  MPI_INT);
	  ddd_add_member(n, &pfd->ls[i]->CrossMeshQuadPoints, 1,  MPI_INT);
	  ddd_add_member(n, &pfd->ls[i]->Extension_Velocity, 1,  MPI_INT);
	  ddd_add_member(n, &pfd->ls[i]->CalcSurfDependencies, 1,  MPI_INT);
	  ddd_add_member(n, &pfd->ls[i]->Ignore_F_deps, 1,  MPI_INT);
	  ddd_add_member(n, &pfd->ls[i]->Periodic_Planes, 1,  MPI_INT);
	  ddd_add_member(n, &pfd->ls[i]->Periodic_Plane_Loc, 6,  MPI_DOUBLE);  
	  ddd_add_member(n, &pfd->ls[i]->PSPP_filter, 1,      MPI_INT);
	  ddd_add_member(n, &pfd->ls[i]->Sat_Hyst_Renorm_Lockout, 1,  MPI_INT);
	}
    }


#ifdef DEBUG
  printf("P_%d building Noahs_Ark [N] element %d\n",
	  ProcID, n->num_members);
#endif
  /*
   * Material properties...
   */

  for (i = 0; i < upd->Num_Mat; i++)
    {
      mp_ptr = mp_glob[i];   
      /*
       * Scalar property values, Booleans, flags, etc.
       */
      ddd_add_member(n, &mp_ptr->MatID,                1, MPI_INT);
      ddd_add_member(n,  mp_ptr->Material_Name, MAX_MATLNAME, MPI_CHAR);
      ddd_add_member(n, &mp_ptr->Num_Matrl_Elem_Blk,   1, MPI_INT);    
      ddd_add_member(n, &mp_ptr->DefaultDatabase,      1, MPI_INT);
      ddd_add_member(n, &mp_ptr->Num_Species,          1, MPI_INT);
      ddd_add_member(n, &mp_ptr->Num_Species_Eqn,      1, MPI_INT);
      ddd_add_member(n, &mp_ptr->Dropped_Last_Species_Eqn, 1, MPI_INT);
      ddd_add_member(n, &mp_ptr->NonDiluteFormulation, 1, MPI_INT);
      ddd_add_member(n, &mp_ptr->Num_Porous_Eqn,       1, MPI_INT);

      ddd_add_member(n, &mp_glob[i]->FlowingLiquid_viscosity, 1, MPI_DOUBLE);
      ddd_add_member(n, &mp_glob[i]->Inertia_coefficient, 1, MPI_DOUBLE);
      ddd_add_member(n, &mp_glob[i]->Spwt_func, 1, MPI_DOUBLE);
      ddd_add_member(n, &mp_glob[i]->Porous_wt_func, 1, MPI_DOUBLE);
      ddd_add_member(n, &mp_glob[i]->Volume_Expansion, 1, MPI_DOUBLE);
      ddd_add_member(n, &mp_glob[i]->current_source, 1, MPI_DOUBLE);
      ddd_add_member(n, &mp_glob[i]->density, 1, MPI_DOUBLE);
      ddd_add_member(n, &mp_glob[i]->electrical_conductivity, 1, MPI_DOUBLE);
      ddd_add_member(n, &mp_glob[i]->permittivity, 1, MPI_DOUBLE);
      ddd_add_member(n, &mp_glob[i]->VoltageFormulation, 1, MPI_INT);
      ddd_add_member(n, &mp_glob[i]->heat_capacity, 1, MPI_DOUBLE);
      ddd_add_member(n, &mp_glob[i]->heat_source, 1, MPI_DOUBLE);
      ddd_add_member(n, &mp_glob[i]->heat_transfer_coefficient, 1, MPI_DOUBLE);
      /*
       * The elc_rs_glob[i] evidently transport these Lame coefficients now.
       *
       * ddd_add_member(n, &mp_glob[i]->lame_lambda, 1, MPI_DOUBLE);
       * ddd_add_member(n, &mp_glob[i]->lame_mu, 1, MPI_DOUBLE);
       */
      ddd_add_member(n, &mp_glob[i]->mass_source, 1, MPI_DOUBLE);
      ddd_add_member(n, &mp_glob[i]->melting_point_liquidus, 1, MPI_DOUBLE);
      ddd_add_member(n, &mp_glob[i]->melting_point_solidus, 1, MPI_DOUBLE);
      ddd_add_member(n, &mp_glob[i]->porosity, 1, MPI_DOUBLE);
      ddd_add_member(n, &mp_glob[i]->porous_compressibility, 1, MPI_DOUBLE);
      ddd_add_member(n, &mp_glob[i]->initial_porosity, 1, MPI_DOUBLE);
      ddd_add_member(n, &mp_glob[i]->matrix_density, 1, MPI_DOUBLE);
      ddd_add_member(n, &mp_glob[i]->specific_heat, 1, MPI_DOUBLE);
      ddd_add_member(n, &mp_glob[i]->permeability, 1, MPI_DOUBLE);
      ddd_add_member(n, &mp_glob[i]->PorousLiqCompress, 1, MPI_DOUBLE);
      ddd_add_member(n, &mp_glob[i]->PorousLiqRefPress, 1, MPI_DOUBLE);
      ddd_add_member(n, &mp_glob[i]->rel_gas_perm, 1, MPI_DOUBLE);
      ddd_add_member(n, &mp_glob[i]->rel_liq_perm, 1, MPI_DOUBLE);
      ddd_add_member(n, &mp_glob[i]->saturation, 1, MPI_DOUBLE);
      ddd_add_member(n, &mp_glob[i]->surface_tension, 1, MPI_DOUBLE);
      ddd_add_member(n, &mp_glob[i]->SurfaceDiffusionCoeffProjectionEqn, 1, MPI_DOUBLE);
      ddd_add_member(n, &mp_glob[i]->thermal_conductivity, 1, MPI_DOUBLE);
      ddd_add_member(n, &mp_glob[i]->Ewt_func, 1, MPI_DOUBLE);
      ddd_add_member(n, &mp_glob[i]->Mwt_func, 1, MPI_DOUBLE);
      ddd_add_member(n, &mp_glob[i]->viscosity, 1, MPI_DOUBLE);
      ddd_add_member(n, &mp_glob[i]->dilationalViscosity, 1, MPI_DOUBLE);
      ddd_add_member(n, &mp_glob[i]->dilationalViscosityRatio, 1, MPI_DOUBLE);
      ddd_add_member(n, &mp_glob[i]->dilationalViscosityMultiplier, 1, MPI_DOUBLE);
      ddd_add_member(n, &mp_glob[i]->volumeFractionGas, 1, MPI_DOUBLE);
      ddd_add_member(n, &mp_glob[i]->reaction_rate, 1, MPI_DOUBLE);
      ddd_add_member(n, &mp_glob[i]->solution_temperature, 1, MPI_DOUBLE);
      ddd_add_member(n, &mp_glob[i]->electrolyte_temperature, 1, MPI_DOUBLE);
      ddd_add_member(n, &mp_glob[i]->electrolyte_conductivity, 1, MPI_DOUBLE);
      ddd_add_member(n, &mp_glob[i]->electrode_potential, 1, MPI_DOUBLE);
      ddd_add_member(n, &mp_glob[i]->thermodynamic_potential, 1, MPI_DOUBLE);
      ddd_add_member(n, &mp_glob[i]->interfacial_area, 1, MPI_DOUBLE);
      ddd_add_member(n, &mp_glob[i]->PorousShellClosedPorosity, 1, MPI_DOUBLE);
      ddd_add_member(n, &mp_glob[i]->PorousShellClosedRadius, 1, MPI_DOUBLE);
      ddd_add_member(n, &mp_glob[i]->PorousShellClosedHeight, 1, MPI_DOUBLE);
      ddd_add_member(n, &mp_glob[i]->PorousShellClosedP0, 1, MPI_DOUBLE);
      ddd_add_member(n, &mp_glob[i]->PorousShellPatm, 1, MPI_DOUBLE);
      ddd_add_member(n, &mp_glob[i]->PorousShellPref, 1, MPI_DOUBLE);
      ddd_add_member(n, &mp_glob[i]->PorousShellCrossKappa, 1, MPI_DOUBLE);
      ddd_add_member(n, &mp_glob[i]->PorousShellInitPorePres, 1, MPI_DOUBLE);
      ddd_add_member(n, &mp_glob[i]->PorousShellDiffusivity, 1, MPI_DOUBLE);
      ddd_add_member(n, &mp_glob[i]->PorousShellRT, 1, MPI_DOUBLE);
      ddd_add_member(n, &mp_glob[i]->PorousShellHenry, 1, MPI_DOUBLE);
      ddd_add_member(n, &mp_glob[i]->heightU, 1, MPI_DOUBLE);
      ddd_add_member(n, &mp_glob[i]->heightL, 1, MPI_DOUBLE);
      ddd_add_member(n, &mp_glob[i]->veloU[0], DIM, MPI_DOUBLE);
      ddd_add_member(n, &mp_glob[i]->veloL[0], DIM, MPI_DOUBLE);
      ddd_add_member(n, &mp_glob[i]->dcaU, 1, MPI_DOUBLE);
      ddd_add_member(n, &mp_glob[i]->dcaL, 1, MPI_DOUBLE);
      ddd_add_member(n, &mp_glob[i]->FilmEvap, 1, MPI_DOUBLE);
      ddd_add_member(n, &mp_glob[i]->DisjPress, 1, MPI_DOUBLE);
      ddd_add_member(n, &mp_glob[i]->DiffCoeff, 1, MPI_DOUBLE);
      ddd_add_member(n, &mp_glob[i]->lubsource, 1, MPI_DOUBLE);
      ddd_add_member(n, &mp_glob[i]->lubmomsource[0], DIM, MPI_DOUBLE);
      ddd_add_member(n, &mp_glob[i]->shell_user_par,1, MPI_DOUBLE);
      ddd_add_member(n, &mp_glob[i]->acoustic_impedance,1, MPI_DOUBLE);
      ddd_add_member(n, &mp_glob[i]->wave_number,1, MPI_DOUBLE);
      ddd_add_member(n, &mp_glob[i]->acoustic_absorption,1, MPI_DOUBLE);
      ddd_add_member(n, &mp_glob[i]->refractive_index,1, MPI_DOUBLE);
      ddd_add_member(n, &mp_glob[i]->light_absorption,1, MPI_DOUBLE);

      ddd_add_member(n, &mp_glob[i]->CapStress, 1, MPI_INT);
      ddd_add_member(n, &mp_glob[i]->ConductivityModel, 1, MPI_INT);
      ddd_add_member(n, &mp_glob[i]->Ewt_funcModel, 1, MPI_INT);
      ddd_add_member(n, &mp_glob[i]->Mwt_funcModel, 1, MPI_INT);
      ddd_add_member(n, &mp_glob[i]->CurrentSourceModel, 1, MPI_INT);
      ddd_add_member(n, &mp_glob[i]->HeightUFunctionModel, 1, MPI_INT);
      ddd_add_member(n, &mp_glob[i]->HeightLFunctionModel, 1, MPI_INT);
      ddd_add_member(n, &mp_glob[i]->VeloUFunctionModel, 1, MPI_INT);
      ddd_add_member(n, &mp_glob[i]->VeloLFunctionModel, 1, MPI_INT);
      ddd_add_member(n, &mp_glob[i]->DcaUFunctionModel, 1, MPI_INT);
      ddd_add_member(n, &mp_glob[i]->DcaLFunctionModel, 1, MPI_INT);
      ddd_add_member(n, &mp_glob[i]->FSIModel, 1, MPI_INT);
      ddd_add_member(n, &mp_glob[i]->TurbulentLubricationModel, 1, MPI_INT);
      ddd_add_member(n, &mp_glob[i]->PorousShellClosedPorosityModel, 1, MPI_INT);
      ddd_add_member(n, &mp_glob[i]->PorousShellClosedRadiusModel, 1, MPI_INT);
      ddd_add_member(n, &mp_glob[i]->PorousShellClosedHeightModel, 1, MPI_INT);
      ddd_add_member(n, &mp_glob[i]->PorousShellClosedP0Model, 1, MPI_INT);
      ddd_add_member(n, &mp_glob[i]->PorousShellPatmModel, 1, MPI_INT);
      ddd_add_member(n, &mp_glob[i]->PorousShellPrefModel, 1, MPI_INT);
      ddd_add_member(n, &mp_glob[i]->PorousShellCrossKappaModel, 1, MPI_INT);
      ddd_add_member(n, &mp_glob[i]->PorousShellInitPorePresModel, 1, MPI_INT);
      ddd_add_member(n, &mp_glob[i]->PorousShellDiffusivityModel, 1, MPI_INT);
      ddd_add_member(n, &mp_glob[i]->PorousShellRTModel, 1, MPI_INT);
      ddd_add_member(n, &mp_glob[i]->PorousShellHenryModel, 1, MPI_INT);
      ddd_add_member(n, &mp_glob[i]->FilmEvapModel, 1, MPI_INT);
      ddd_add_member(n, &mp_glob[i]->DisjPressModel, 1, MPI_INT);
      ddd_add_member(n, &mp_glob[i]->DiffCoeffModel, 1, MPI_INT);
      ddd_add_member(n, &mp_glob[i]->LubSourceModel, 1, MPI_INT);
      ddd_add_member(n, &mp_glob[i]->LubMomSourceModel, 1, MPI_INT);
      ddd_add_member(n, &mp_glob[i]->DensityModel, 1, MPI_INT); 
      ddd_add_member(n, &mp_glob[i]->table_index, 1, MPI_INT); 
      ddd_add_member(n, &mp_glob[i]->Elec_ConductivityModel, 1, MPI_INT);
      ddd_add_member(n, &mp_glob[i]->FlowingLiquidViscosityModel, 1, MPI_INT);
      ddd_add_member(n, &mp_glob[i]->HeatCapacityModel, 1, MPI_INT);
      ddd_add_member(n, &mp_glob[i]->HeatSourceModel, 1, MPI_INT);
      ddd_add_member(n, &mp_glob[i]->InertiaCoefficientModel, 1, MPI_INT);
      ddd_add_member(n, &mp_glob[i]->LiquidusModel, 1, MPI_INT);
      ddd_add_member(n, &mp_glob[i]->MassSourceModel, 1, MPI_INT);
      ddd_add_member(n, &mp_glob[i]->PorousMediaType, 1, MPI_INT);
      ddd_add_member(n, &mp_glob[i]->MeshSourceModel, 1, MPI_INT);
      ddd_add_member(n, &mp_glob[i]->RealSolidSourceModel, 1, MPI_INT);
      ddd_add_member(n, &mp_glob[i]->MomentumSourceModel, 1, MPI_INT);
      ddd_add_member(n, &mp_glob[i]->PorousCompressibilityModel, 1, MPI_INT);
      ddd_add_member(n, &mp_glob[i]->PermeabilityModel, 1, MPI_INT);
      ddd_add_member(n, &mp_glob[i]->PorousLiquidCompressModel, 1, MPI_INT);
      ddd_add_member(n, &mp_glob[i]->PorousLiqRefPressModel, 1, MPI_INT);
      ddd_add_member(n, &mp_glob[i]->PorosityModel, 1, MPI_INT);
      ddd_add_member(n, &mp_glob[i]->PorousMatrixDensityModel, 1, MPI_INT);
      ddd_add_member(n, &mp_glob[i]->PorousSpecificHeatModel, 1, MPI_INT);
      ddd_add_member(n, &mp_glob[i]->RelGasPermModel, 1, MPI_INT);
      ddd_add_member(n, &mp_glob[i]->RelLiqPermModel, 1, MPI_INT);
      ddd_add_member(n, &mp_glob[i]->SaturationModel, 1, MPI_INT);
      ddd_add_member(n, &mp_glob[i]->Porous_wt_funcModel, 1, MPI_INT);
      ddd_add_member(n, &mp_glob[i]->Porous_Mass_Lump, 1, MPI_INT);
      ddd_add_member(n, &mp_glob[i]->SolidusModel, 1, MPI_INT);
      ddd_add_member(n, &mp_glob[i]->Spwt_funcModel, 1, MPI_INT);
      ddd_add_member(n, &mp_glob[i]->ReactionRateModel, 1, MPI_INT);
      ddd_add_member(n, &mp_glob[i]->SolutionTemperatureModel, 1, MPI_INT);
      ddd_add_member(n, &mp_glob[i]->SurfaceTensionModel, 1, MPI_INT);
      ddd_add_member(n, &mp_glob[i]->ViscosityModel, 1, MPI_INT);
      ddd_add_member(n, &mp_glob[i]->DilationalViscosityModel, 1, MPI_INT);
      ddd_add_member(n, &mp_glob[i]->VolumeExpansionModel, 1, MPI_INT);
      ddd_add_member(n, &mp_glob[i]->i_ys, 1, MPI_INT);	
      ddd_add_member(n, &mp_glob[i]->ThermodynamicPotentialModel, 1, MPI_INT);
      ddd_add_member(n, &mp_glob[i]->InterfacialAreaModel, 1, MPI_INT);
      ddd_add_member(n, &mp_glob[i]->wave_numberModel, 1, MPI_INT);
      ddd_add_member(n, &mp_glob[i]->Acoustic_ImpedanceModel, 1, MPI_INT);
      ddd_add_member(n, &mp_glob[i]->Acoustic_AbsorptionModel, 1, MPI_INT);
      ddd_add_member(n, &mp_glob[i]->Refractive_IndexModel, 1, MPI_INT);
      ddd_add_member(n, &mp_glob[i]->Light_AbsorptionModel, 1, MPI_INT);
      ddd_add_member(n, &mp_glob[i]->Shell_User_ParModel, 1, MPI_INT);
      ddd_add_member(n, &mp_glob[i]->PermittivityModel, 1, MPI_INT);
<<<<<<< HEAD
      ddd_add_member(n, &mp_glob[i]->PBE_BA_Type, 1, MPI_INT);
=======
>>>>>>> dcf3c08b
      /* External field indeces PRS 10-1-2013 (shutdown times) */

      ddd_add_member(n,&mp_glob[i]->porosity_external_field_index, 1, MPI_INT);
      ddd_add_member(n,&mp_glob[i]->perm_external_field_index, 1, MPI_INT);
      ddd_add_member(n,&mp_glob[i]->Xperm_external_field_index, 1, MPI_INT);
      ddd_add_member(n,&mp_glob[i]->SAT_external_field_index, 1, MPI_INT);
      ddd_add_member(n,&mp_glob[i]->por_shell_closed_porosity_ext_field_index, 1, MPI_INT);
      ddd_add_member(n,&mp_glob[i]->por_shell_closed_height_ext_field_index, 1, MPI_INT);
      ddd_add_member(n,&mp_glob[i]->por_shell_closed_radius_ext_field_index, 1, MPI_INT);

      ddd_add_member(n,&mp_glob[i]->heightU_ext_field_index, 1, MPI_INT);
      ddd_add_member(n,&mp_glob[i]->heightL_ext_field_index, 1, MPI_INT);

      ddd_add_member(n,&mp_glob[i]->thermal_cond_external_field, 1, MPI_INT);
      ddd_add_member(n,&mp_glob[i]->elec_cond_external_field, 1, MPI_INT);
      
      /*
       * Material properties that are fixed length vectors of doubles.
       * Lengths are: total variable types (regular + concentrations)
       */

      ddd_add_member(n, mp_glob[i]->d2_viscosity, 
		     MAX_VARIABLE_TYPES + MAX_CONC, MPI_DOUBLE);
      ddd_add_member(n, mp_glob[i]->d_FlowingLiquid_viscosity,
		     MAX_VARIABLE_TYPES + MAX_CONC, MPI_DOUBLE);
      ddd_add_member(n, mp_glob[i]->d_Inertia_coefficient,
		     MAX_VARIABLE_TYPES + MAX_CONC, MPI_DOUBLE);
      ddd_add_member(n, mp_glob[i]->d_Volume_Expansion,
		     MAX_VARIABLE_TYPES + MAX_CONC, MPI_DOUBLE);
      ddd_add_member(n, mp_glob[i]->d_current_source,
		     MAX_VARIABLE_TYPES + MAX_CONC, MPI_DOUBLE);
      ddd_add_member(n, mp_glob[i]->d_density,
		     MAX_VARIABLE_TYPES + MAX_CONC, MPI_DOUBLE);
      ddd_add_member(n, mp_glob[i]->d_electrical_conductivity,
		     MAX_VARIABLE_TYPES + MAX_CONC, MPI_DOUBLE);
      ddd_add_member(n, mp_glob[i]->d_heat_capacity,
		     MAX_VARIABLE_TYPES + MAX_CONC, MPI_DOUBLE);
      ddd_add_member(n, mp_glob[i]->d_heat_source,
		     MAX_VARIABLE_TYPES + MAX_CONC, MPI_DOUBLE);
      ddd_add_member(n, mp_glob[i]->d_heat_transfer_coefficient,
		     MAX_VARIABLE_TYPES + MAX_CONC, MPI_DOUBLE);
      ddd_add_member(n, mp_glob[i]->d_mass_source,
		     MAX_VARIABLE_TYPES + MAX_CONC, MPI_DOUBLE);
      ddd_add_member(n, mp_glob[i]->d_melting_point_liquidus,
		     MAX_VARIABLE_TYPES + MAX_CONC, MPI_DOUBLE);
      ddd_add_member(n, mp_glob[i]->d_melting_point_solidus,
		     MAX_VARIABLE_TYPES + MAX_CONC, MPI_DOUBLE);
      ddd_add_member(n, mp_glob[i]->d_porosity,
		     MAX_VARIABLE_TYPES + MAX_CONC, MPI_DOUBLE);
      ddd_add_member(n, mp_glob[i]->d_permeability,
		     MAX_VARIABLE_TYPES + MAX_CONC, MPI_DOUBLE);
     ddd_add_member(n, mp_glob[i]->d_PorousLiquidCompres,
		     MAX_VARIABLE_TYPES + MAX_CONC, MPI_DOUBLE);
     ddd_add_member(n, mp_glob[i]->d_PorousLiqRefPress,
		     MAX_VARIABLE_TYPES + MAX_CONC, MPI_DOUBLE);
      ddd_add_member(n, mp_glob[i]->d_rel_gas_perm,
		     MAX_VARIABLE_TYPES + MAX_CONC, MPI_DOUBLE);
      ddd_add_member(n, mp_glob[i]->d_rel_liq_perm,
		     MAX_VARIABLE_TYPES + MAX_CONC, MPI_DOUBLE);
      ddd_add_member(n, mp_glob[i]->d_saturation,
		     MAX_VARIABLE_TYPES + MAX_CONC, MPI_DOUBLE);
      ddd_add_member(n, mp_glob[i]->d_species_source,
		     MAX_VARIABLE_TYPES + MAX_CONC, MPI_DOUBLE);
      ddd_add_member(n, mp_glob[i]->d_surface_tension,
		     MAX_VARIABLE_TYPES + MAX_CONC, MPI_DOUBLE);
      ddd_add_member(n, mp_glob[i]->d_thermal_conductivity,
		     MAX_VARIABLE_TYPES + MAX_CONC, MPI_DOUBLE);
      ddd_add_member(n, mp_glob[i]->d_viscosity,
		     MAX_VARIABLE_TYPES + MAX_CONC, MPI_DOUBLE);
      ddd_add_member(n, mp_glob[i]->d_dilationalViscosityRatio,
		     MAX_VARIABLE_TYPES + MAX_CONC, MPI_DOUBLE);
      ddd_add_member(n, mp_glob[i]->d_volumeFractionGas,
		     MAX_VARIABLE_TYPES + MAX_CONC, MPI_DOUBLE);
      ddd_add_member(n, mp_glob[i]->d_reaction_rate,
		     MAX_VARIABLE_TYPES + MAX_CONC, MPI_DOUBLE);
      ddd_add_member(n, mp_glob[i]->d_solution_temperature,
		     MAX_VARIABLE_TYPES + MAX_CONC, MPI_DOUBLE);
      ddd_add_member(n, mp_glob[i]->d_thermodynamic_potential,
		     MAX_VARIABLE_TYPES + MAX_CONC, MPI_DOUBLE);
      ddd_add_member(n, mp_glob[i]->d_shell_user_par,
		     MAX_VARIABLE_TYPES + MAX_CONC, MPI_DOUBLE);
      ddd_add_member(n, mp_glob[i]->d_acoustic_impedance,
		     MAX_VARIABLE_TYPES + MAX_CONC, MPI_DOUBLE);
      ddd_add_member(n, mp_glob[i]->d_wave_number,
		     MAX_VARIABLE_TYPES + MAX_CONC, MPI_DOUBLE);
      ddd_add_member(n, mp_glob[i]->d_acoustic_absorption,
		     MAX_VARIABLE_TYPES + MAX_CONC, MPI_DOUBLE);
      ddd_add_member(n, mp_glob[i]->d_refractive_index,
		     MAX_VARIABLE_TYPES + MAX_CONC, MPI_DOUBLE);
      ddd_add_member(n, mp_glob[i]->d_light_absorption,
		     MAX_VARIABLE_TYPES + MAX_CONC, MPI_DOUBLE);
      ddd_add_member(n, mp_glob[i]->d_permittivity,
		     MAX_VARIABLE_TYPES + MAX_CONC, MPI_DOUBLE);

      /*
       * Material properties that are fixed length matrices of doubles.
       * Lengths are: total variable types (regular + concentrations)**2
       */

      ddd_add_member(n, &mp_glob[i]->flory_param[0][0],
                    (MAX_CONC*MAX_CONC), MPI_DOUBLE);
      ddd_add_member(n, &mp_glob[i]->diffusivity_Stefan_Maxwell[0][0],
                    (MAX_CONC*MAX_CONC), MPI_DOUBLE);
      ddd_add_member(n, &mp_glob[i]->u_diffusivity_Stefan_Maxwell[0][0][0],
                    (MAX_CONC*MAX_CONC*MAX_CONC), MPI_DOUBLE);
      ddd_add_member(n, &mp_glob[i]->diffusivity_gen_fick[0][0],
                    (MAX_CONC*MAX_CONC), MPI_DOUBLE);
      ddd_add_member(n, &mp_glob[i]->d_diffusivity_gf[0][0][0],
                    (MAX_CONC*MAX_CONC*MAX_CONC), MPI_DOUBLE);

      /*
       * Ryan's Qtensor model parameters ...
       */
      ddd_add_member(n,&mp_glob[i]->QtensorExtensionPModel, 1, MPI_INT);
      ddd_add_member(n,&mp_glob[i]->QtensorNctModel, 1, MPI_INT);
      ddd_add_member(n,&mp_glob[i]->Qtensor_Extension_P, 1, MPI_DOUBLE);
      ddd_add_member(n,&mp_glob[i]->Qtensor_Nct, 1, MPI_DOUBLE);
      /*
       * Double derivative has lots of entries...
       */

      ddd_add_member(n, &mp_glob[i]->d_d_saturation[0][0],
		     (MAX_VARIABLE_TYPES + MAX_CONC)*
		     (MAX_VARIABLE_TYPES + MAX_CONC),
		     MPI_DOUBLE);

      /*
       * Loop over user-defined constants lists of lengths.
       *
       * The actual lists of constants will be transported via dove below.
       */

      ddd_add_member(n, &mp_glob[i]->len_u_Volume_Expansion, 1, MPI_INT);
      ddd_add_member(n, &mp_glob[i]->len_u_current_source, 1, MPI_INT);
      ddd_add_member(n, &mp_glob[i]->len_u_density, 1, MPI_INT);   
      ddd_add_member(n, &mp_glob[i]->len_u_electrical_conductivity, 1, MPI_INT);
      ddd_add_member(n, &mp_glob[i]->len_u_permittivity, 1, MPI_INT);
      ddd_add_member(n, &mp_glob[i]->len_u_heat_capacity, 1, MPI_INT);
      ddd_add_member(n, &mp_glob[i]->len_u_heat_source, 1, MPI_INT);
      ddd_add_member(n, &mp_glob[i]->len_u_mass_source, 1, MPI_INT);
      ddd_add_member(n, &mp_glob[i]->len_u_mesh_source, 1, MPI_INT);
      ddd_add_member(n, &mp_glob[i]->len_u_momentum_source, 1, MPI_INT);

      ddd_add_member(n, &mp_glob[i]->len_u_porosity, 1, MPI_INT);
      ddd_add_member(n, &mp_glob[i]->len_u_porous_compressibility, 1, MPI_INT);
      ddd_add_member(n, &mp_glob[i]->len_u_permeability, 1, MPI_INT);
      ddd_add_member(n, &mp_glob[i]->len_u_rel_gas_perm, 1, MPI_INT);
      ddd_add_member(n, &mp_glob[i]->len_u_rel_liq_perm, 1, MPI_INT);
      ddd_add_member(n, &mp_glob[i]->len_u_saturation, 1, MPI_INT);
      ddd_add_member(n, &gn_glob[i]->len_u_tau_y, 1, MPI_INT);
      ddd_add_member(n, &gn_glob[i]->len_u_atexp, 1, MPI_INT);
      ddd_add_member(n, &gn_glob[i]->len_u_mu0, 1, MPI_INT);
      ddd_add_member(n, &gn_glob[i]->len_u_nexp, 1, MPI_INT);
      ddd_add_member(n, &gn_glob[i]->len_u_muinf, 1, MPI_INT);
      ddd_add_member(n, &gn_glob[i]->len_u_aexp, 1, MPI_INT);
      ddd_add_member(n, &gn_glob[i]->len_u_wlfc2, 1, MPI_INT);
      ddd_add_member(n, &gn_glob[i]->len_u_lam, 1, MPI_INT);
 
      ddd_add_member(n, &mp_glob[i]->len_u_surface_tension, 1, MPI_INT);
      ddd_add_member(n, &mp_glob[i]->len_u_thermal_conductivity, 1, MPI_INT);
      ddd_add_member(n, &mp_glob[i]->len_u_viscosity, 1, MPI_INT);
      ddd_add_member(n, &mp_glob[i]->len_u_dilationalViscosity, 1, MPI_INT);
      ddd_add_member(n, &mp_glob[i]->len_u_FlowingLiquid_viscosity, 1, MPI_INT);
      ddd_add_member(n, &mp_glob[i]->len_u_reaction_rate, 1, MPI_INT);
      ddd_add_member(n, &mp_glob[i]->len_u_solution_temperature, 1, MPI_INT);
      ddd_add_member(n, &mp_glob[i]->len_u_thermodynamic_potential, 1, MPI_INT);
      ddd_add_member(n, &mp_glob[i]->len_u_interfacial_area, 1, MPI_INT);
      ddd_add_member(n, &mp_glob[i]->len_u_shell_user_par, 1, MPI_INT);
      ddd_add_member(n, &mp_glob[i]->len_u_acoustic_impedance, 1, MPI_INT);
      ddd_add_member(n, &mp_glob[i]->len_u_wave_number, 1, MPI_INT);
      ddd_add_member(n, &mp_glob[i]->len_u_acoustic_absorption, 1, MPI_INT);
      ddd_add_member(n, &mp_glob[i]->len_u_refractive_index, 1, MPI_INT);
      ddd_add_member(n, &mp_glob[i]->len_u_light_absorption, 1, MPI_INT);

      ddd_add_member(n, &mp_glob[i]->thermal_conductivity_tableid, 1, MPI_INT);
      ddd_add_member(n, &mp_glob[i]->acoustic_impedance_tableid, 1, MPI_INT);
      ddd_add_member(n, &mp_glob[i]->wave_number_tableid, 1, MPI_INT);
      ddd_add_member(n, &mp_glob[i]->acoustic_absorption_tableid, 1, MPI_INT);
      ddd_add_member(n, &mp_glob[i]->refractive_index_tableid, 1, MPI_INT);
      ddd_add_member(n, &mp_glob[i]->light_absorption_tableid, 1, MPI_INT);
      ddd_add_member(n, &mp_glob[i]->viscosity_tableid, 1, MPI_INT);
      ddd_add_member(n, &mp_glob[i]->dilationalViscosity_tableid, 1, MPI_INT);
      ddd_add_member(n, &mp_glob[i]->heat_capacity_tableid, 1, MPI_INT);
      ddd_add_member(n, &mp_glob[i]->diffusivity_tableid, 1, MPI_INT);
      ddd_add_member(n, &mp_glob[i]->saturation_tableid, 1, MPI_INT);
      /*
       * Material property constants that are vectors over the concentration
       * index.
       */

      ddd_add_member(n, mp_glob[i]->diffusivity, MAX_CONC, MPI_DOUBLE);
      ddd_add_member(n, mp_glob[i]->gam_diffusivity, MAX_CONC, MPI_DOUBLE);
      ddd_add_member(n, mp_glob[i]->mu_diffusivity, MAX_CONC, MPI_DOUBLE);
      ddd_add_member(n, mp_glob[i]->f_diffusivity, MAX_CONC, MPI_DOUBLE);
      ddd_add_member(n, mp_glob[i]->g_diffusivity, MAX_CONC, MPI_DOUBLE);
      ddd_add_member(n, mp_glob[i]->cur_diffusivity, MAX_CONC, MPI_DOUBLE);
      ddd_add_member(n, &mp_glob[i]->q_diffusivity[0][0], MAX_CONC * DIM,
		     MPI_DOUBLE);

      ddd_add_member(n, mp_glob[i]->latent_heat_fusion, MAX_CONC, MPI_DOUBLE);
      ddd_add_member(n, mp_glob[i]->latent_heat_vap, MAX_CONC, MPI_DOUBLE);
      ddd_add_member(n, mp_glob[i]->mass_flux, MAX_CONC, MPI_DOUBLE);
      ddd_add_member(n, mp_glob[i]->mass_transfer_coefficient, MAX_CONC, 
		     MPI_DOUBLE);
      ddd_add_member(n, mp_glob[i]->reference_concn, MAX_CONC, MPI_DOUBLE);
      ddd_add_member(n, mp_glob[i]->species_activity, MAX_CONC, MPI_DOUBLE);
      ddd_add_member(n, mp_glob[i]->species_source, MAX_CONC, MPI_DOUBLE);
      ddd_add_member(n, mp_glob[i]->species_vol_expansion, MAX_CONC, 
		     MPI_DOUBLE);
      ddd_add_member(n, mp_glob[i]->vapor_pressure, MAX_CONC, MPI_DOUBLE);
      ddd_add_member(n, mp_glob[i]->AdvectiveScaling, MAX_CONC, MPI_DOUBLE);
      ddd_add_member(n, mp_glob[i]->molar_volume, MAX_CONC, MPI_DOUBLE);
      ddd_add_member(n, mp_glob[i]->specific_volume, MAX_CONC, MPI_DOUBLE);
      ddd_add_member(n, mp_glob[i]->molecular_weight, MAX_CONC, MPI_DOUBLE);
      ddd_add_member(n, mp_glob[i]->charge_number, MAX_CONC, MPI_DOUBLE);

      ddd_add_member(n, mp_ptr->PhaseID,                   MAX_CONC, MPI_INT);
      ddd_add_member(n, &mp_ptr->Species_Var_Type, 1, MPI_INT);
      ddd_add_member(n, mp_ptr->Volumetric_Dirichlet_Cond, MAX_CONC, MPI_INT);
 
      ddd_add_member(n, mp_glob[i]->DiffusivityModel, MAX_CONC, MPI_INT);
      ddd_add_member(n, mp_glob[i]->LatentHeatFusionModel, MAX_CONC, MPI_INT);
      ddd_add_member(n, mp_glob[i]->LatentHeatVapModel, MAX_CONC, MPI_INT);
      ddd_add_member(n, mp_glob[i]->RefConcnModel,MAX_CONC, MPI_INT);
      ddd_add_member(n, mp_glob[i]->SpecVolExpModel, MAX_CONC, MPI_INT);
      ddd_add_member(n, mp_glob[i]->SpeciesSourceModel, MAX_CONC, MPI_INT);
      ddd_add_member(n, mp_glob[i]->SpeciesTimeIntegration, MAX_CONC, MPI_INT);
      ddd_add_member(n, mp_glob[i]->FreeVolSolvent, MAX_CONC, MPI_INT);
      ddd_add_member(n, mp_glob[i]->VaporPressureModel, MAX_CONC, MPI_INT);
      ddd_add_member(n, mp_glob[i]->AdvectiveScalingModel, MAX_CONC, MPI_INT);
      ddd_add_member(n, mp_glob[i]->ExtrinsicIndependentSpeciesVar, MAX_CONC, MPI_INT);
      ddd_add_member(n, mp_glob[i]->MolarVolumeModel, MAX_CONC, MPI_INT);
      ddd_add_member(n, mp_glob[i]->SpecificVolumeModel, MAX_CONC, MPI_INT);
      ddd_add_member(n, mp_glob[i]->MolecularWeightModel, MAX_CONC, MPI_INT);
      ddd_add_member(n, mp_glob[i]->ChargeNumberModel, MAX_CONC, MPI_INT);

      ddd_add_member(n, mp_glob[i]->GamDiffType,  MAX_CONC, MPI_INT);
      ddd_add_member(n, mp_glob[i]->MuDiffType,   MAX_CONC, MPI_INT);
      ddd_add_member(n, mp_glob[i]->GravDiffType, MAX_CONC, MPI_INT);
      ddd_add_member(n, mp_glob[i]->FickDiffType, MAX_CONC, MPI_INT);
      ddd_add_member(n, mp_glob[i]->CurvDiffType, MAX_CONC, MPI_INT);
      ddd_add_member(n, mp_glob[i]->QTensorDiffType, MAX_CONC, MPI_INT);

      /*
       * Material property constants that are vectors over the porous phases
       * index.
       */

      ddd_add_member(n, mp_glob[i]->AdvectiveScaling, MAX_PMV, MPI_DOUBLE);
      ddd_add_member(n, mp_glob[i]->diffusivity, MAX_PMV, MPI_DOUBLE);
      ddd_add_member(n, mp_glob[i]->latent_heat_vap, MAX_PMV, MPI_DOUBLE);
      ddd_add_member(n, mp_glob[i]->latent_heat_fusion, MAX_PMV, MPI_DOUBLE);
      ddd_add_member(n, mp_glob[i]->vapor_pressure, MAX_PMV, MPI_DOUBLE);
      ddd_add_member(n, mp_glob[i]->species_vol_expansion, MAX_PMV,MPI_DOUBLE);
      ddd_add_member(n, mp_glob[i]->molecular_weight, MAX_PMV, MPI_DOUBLE);

      ddd_add_member(n, &mp_glob[i]->Porous_Mass_Lump, 1, MPI_INT);
      ddd_add_member(n, mp_glob[i]->PorousDiffusivityModel, MAX_PMV, MPI_INT);
      ddd_add_member(n, mp_glob[i]->PorousLatentHeatVapModel,MAX_PMV, MPI_INT);
      ddd_add_member(n, mp_glob[i]->PorousLatentHeatFusionModel,MAX_PMV,MPI_INT);
      ddd_add_member(n, mp_glob[i]->PorousVaporPressureModel,MAX_PMV,MPI_INT);
      ddd_add_member(n, &mp_glob[i]->PorousGasConstantsModel, 1 , MPI_INT); 
      ddd_add_member(n, &mp_glob[i]->PorousSinkConstantsModel, 1 , MPI_INT); 
      ddd_add_member(n, mp_glob[i]->PorVolExpModel,MAX_PMV,MPI_INT);
      ddd_add_member(n, mp_glob[i]->PorousMolecularWeightModel,MAX_PMV,MPI_INT);
      /*
       * Material property user constant lists that are vectors need
       * length variables that are vectors, too. The actual user variables
       * will be sent via the dove.
       */

      /*
       *    vectors of length to accomodate species
       */
      ddd_add_member(n, mp_glob[i]->len_u_diffusivity, MAX_CONC, MPI_INT);
      ddd_add_member(n, mp_glob[i]->len_u_gadiffusivity, MAX_CONC, MPI_INT);
      ddd_add_member(n, mp_glob[i]->len_u_mdiffusivity, MAX_CONC, MPI_INT);
      ddd_add_member(n, mp_glob[i]->len_u_cdiffusivity, MAX_CONC, MPI_INT);
      ddd_add_member(n, mp_glob[i]->len_u_fdiffusivity, MAX_CONC, MPI_INT);
      ddd_add_member(n, mp_glob[i]->len_u_gdiffusivity, MAX_CONC, MPI_INT);
      ddd_add_member(n, mp_glob[i]->len_u_qdiffusivity, MAX_CONC, MPI_INT);
      ddd_add_member(n, mp_glob[i]->len_u_species_source, MAX_CONC, MPI_INT);
      ddd_add_member(n, mp_glob[i]->len_u_species_vol_expansion, MAX_CONC, 
		     MPI_INT);
      ddd_add_member(n, mp_glob[i]->len_u_vapor_pressure, MAX_CONC, MPI_INT);

      /*
       *    vectors of length to accomodate porous phases
       */

      ddd_add_member(n, mp_glob[i]->len_u_porous_diffusivity,MAX_PMV, MPI_INT);
      ddd_add_member(n, mp_glob[i]->len_u_porous_vapor_pressure,MAX_PMV,MPI_INT); 
      ddd_add_member(n, &mp_glob[i]->len_u_porous_gas_constants, 1 , MPI_INT); 

      ddd_add_member(n, &mp_glob[i]->len_u_porous_sink_constants, 1 , MPI_INT); 

      ddd_add_member(n, mp_glob[i]->len_u_porous_vol_expansion,MAX_PMV,MPI_INT);


      /* Special material properties that are for the lubrication equation */
      ddd_add_member(n, &mp_glob[i]->len_u_heightU_function_constants, 1 , MPI_INT);  
      ddd_add_member(n, &mp_glob[i]->len_u_heightL_function_constants, 1 , MPI_INT); 
      ddd_add_member(n, &mp_glob[i]->heightL_function_constants_tableid, 1, MPI_INT); 
      ddd_add_member(n, &mp_glob[i]->len_u_veloU_function_constants, 1 , MPI_INT);  
      ddd_add_member(n, &mp_glob[i]->len_u_veloL_function_constants, 1 , MPI_INT);  
      ddd_add_member(n, &mp_glob[i]->len_u_dcaU_function_constants, 1 , MPI_INT);  
      ddd_add_member(n, &mp_glob[i]->len_u_dcaL_function_constants, 1 , MPI_INT);  
      ddd_add_member(n, &mp_glob[i]->len_lubsource, 1 , MPI_INT);  
      ddd_add_member(n, &mp_glob[i]->len_lubmomsource, 1 , MPI_INT);  

      /* Porous shell */ 
      ddd_add_member(n, &mp_glob[i]->len_u_PorousShellClosedPorosity_function_constants, 1 , MPI_INT); 
      ddd_add_member(n, &mp_glob[i]->len_u_PorousShellClosedRadius_function_constants, 1 , MPI_INT); 
      ddd_add_member(n, &mp_glob[i]->len_u_PorousShellClosedHeight_function_constants, 1 , MPI_INT); 
      ddd_add_member(n, &mp_glob[i]->len_u_PorousShellClosedP0_function_constants, 1 , MPI_INT); 
      ddd_add_member(n, &mp_glob[i]->len_u_PorousShellPatm_function_constants, 1 , MPI_INT); 
      ddd_add_member(n, &mp_glob[i]->len_u_PorousShellPref_function_constants, 1 , MPI_INT); 
      ddd_add_member(n, &mp_glob[i]->len_u_PorousShellCrossKappa_function_constants, 1 , MPI_INT); 
      ddd_add_member(n, &mp_glob[i]->len_u_PorousShellInitPorePres_function_constants, 1 , MPI_INT); 
      ddd_add_member(n, &mp_glob[i]->len_u_PorousShellDiffusivity_function_constants, 1 , MPI_INT); 
      ddd_add_member(n, &mp_glob[i]->len_u_PorousShellRT_function_constants, 1 , MPI_INT); 
      ddd_add_member(n, &mp_glob[i]->len_u_PorousShellHenry_function_constants, 1 , MPI_INT); 

      /* Thin film */ 
      ddd_add_member(n, &mp_glob[i]->len_u_FilmEvap_function_constants, 1 , MPI_INT); 
      ddd_add_member(n, &mp_glob[i]->len_u_DisjPress_function_constants, 1 , MPI_INT); 
      ddd_add_member(n, &mp_glob[i]->len_u_DiffCoeff_function_constants, 1 , MPI_INT); 
     
      /*
       * Material properties that are fixed size arrays governed by
       * the maximum number of species and maximum number of dependent
       * variables.
       */

      ddd_add_member(n, &mp_glob[i]->d_diffusivity[0][0], 
		     (MAX_CONC)*(MAX_VARIABLE_TYPES + MAX_CONC),
		     MPI_DOUBLE);

      ddd_add_member(n, &mp_glob[i]->d_latent_heat_fusion[0][0], 
		     (MAX_CONC)*(MAX_VARIABLE_TYPES + MAX_CONC),
		     MPI_DOUBLE);

      ddd_add_member(n, &mp_glob[i]->d_latent_heat_vap[0][0], 
		     (MAX_CONC)*(MAX_VARIABLE_TYPES + MAX_CONC),
		     MPI_DOUBLE);

      ddd_add_member(n, &mp_glob[i]->d_mass_flux[0][0], 
		     (MAX_CONC)*(MAX_VARIABLE_TYPES + MAX_CONC),
		     MPI_DOUBLE);

      ddd_add_member(n, &mp_glob[i]->d_mass_transfer_coefficient[0][0], 
		     (MAX_CONC)*(MAX_VARIABLE_TYPES + MAX_CONC),
		     MPI_DOUBLE);

      ddd_add_member(n, &mp_glob[i]->d_species_activity[0][0], 
		     (MAX_CONC)*(MAX_VARIABLE_TYPES + MAX_CONC),
		     MPI_DOUBLE);

      ddd_add_member(n, &mp_glob[i]->d_species_vol_expansion[0][0], 
		     (MAX_CONC)*(MAX_VARIABLE_TYPES + MAX_CONC),
		     MPI_DOUBLE);

      ddd_add_member(n, &mp_glob[i]->d_vapor_pressure[0][0], 
		     (MAX_CONC)*(MAX_VARIABLE_TYPES + MAX_CONC),
		     MPI_DOUBLE);

      ddd_add_member(n, &mp_glob[i]->d_molecular_weight[0][0], 
		     (MAX_CONC)*(MAX_VARIABLE_TYPES + MAX_CONC),
		     MPI_DOUBLE);

      ddd_add_member(n, &mp_glob[i]->d_charge_number[0][0], 
		     (MAX_CONC)*(MAX_VARIABLE_TYPES + MAX_CONC),
		     MPI_DOUBLE);

      /*
       * Material properties that are vectors with 1 dimension index.
       */

      ddd_add_member(n, &mp_glob[i]->mesh_source[0], DIM, MPI_DOUBLE);
      ddd_add_member(n, &mp_glob[i]->real_solid_source[0], DIM, MPI_DOUBLE);
      ddd_add_member(n, &mp_glob[i]->momentum_source[0], DIM, MPI_DOUBLE);

      /*
       * Material properties that are arrays with 2 dimension indeces.
       */

      ddd_add_member(n, &mp_glob[i]->perm_tensor[0][0], DIM*DIM, MPI_DOUBLE);
      ddd_add_member(n, &mp_glob[i]->d_perm_tensor[0][0][0], DIM*DIM*(MAX_VARIABLE_TYPES + MAX_CONC), MPI_DOUBLE);

      /*
       * Material properties that are arrays with 1 dimension and 1 vbl index.
       */

      ddd_add_member(n, &mp_glob[i]->d_mesh_source[0][0], 
		     DIM*(MAX_VARIABLE_TYPES + MAX_CONC), MPI_DOUBLE);	      

      ddd_add_member(n, &mp_glob[i]->d_momentum_source[0][0], 
		     DIM*(MAX_VARIABLE_TYPES + MAX_CONC), MPI_DOUBLE);	      

      /*
       * Material properties depending on variable indeces but not the
       * concentration variables !?! Are these just dinosaurs?
       */
      
      ddd_add_member(n, &mp_glob[i]->ReferenceModel[0], MAX_VARIABLE_TYPES,
		     MPI_INT);

      ddd_add_member(n, &mp_glob[i]->reference[0], MAX_VARIABLE_TYPES,
		     MPI_DOUBLE);

      /*
       * Oddball new kid on the block.
       */
      
      ddd_add_member(n, &mp_glob[i]->geometry_parameters[0], MAX_GEOMETRY_PARMS,
		     MPI_DOUBLE);

      /*
       * Material properties for second level set phase
       */
      
      if( mp_glob[i]->mp2nd != NULL )
	{
	  ddd_add_member(n, &mp_glob[i]->mp2nd->ViscosityModel, 1, MPI_INT);
	  ddd_add_member(n, &mp_glob[i]->mp2nd->viscosity, 1, MPI_DOUBLE);
	  ddd_add_member(n, &mp_glob[i]->mp2nd->viscositymask[0], 2, MPI_INT);

	  ddd_add_member(n, &mp_glob[i]->mp2nd->DensityModel, 1, MPI_INT);
	  ddd_add_member(n, &mp_glob[i]->mp2nd->density, 1, MPI_DOUBLE);
	  ddd_add_member(n, &mp_glob[i]->mp2nd->densitymask[0], 2, MPI_INT);

	  ddd_add_member(n, &mp_glob[i]->mp2nd->HeatCapacityModel, 1, MPI_INT);
	  ddd_add_member(n, &mp_glob[i]->mp2nd->heatcapacity, 1, MPI_DOUBLE);
	  ddd_add_member(n, &mp_glob[i]->mp2nd->heatcapacitymask[0], 2, MPI_INT);

	  ddd_add_member(n, &mp_glob[i]->mp2nd->HeatSourceModel, 1, MPI_INT);
	  ddd_add_member(n, &mp_glob[i]->mp2nd->heatsource, 1, MPI_DOUBLE);
	  ddd_add_member(n, &mp_glob[i]->mp2nd->heatsourcemask[0], 2, MPI_INT);

	  ddd_add_member(n, &mp_glob[i]->mp2nd->ThermalConductivityModel, 1, MPI_INT);
	  ddd_add_member(n, &mp_glob[i]->mp2nd->thermalconductivity, 1, MPI_DOUBLE);
	  ddd_add_member(n, &mp_glob[i]->mp2nd->thermalconductivitymask[0], 2, MPI_INT);

	  ddd_add_member(n, &mp_glob[i]->mp2nd->MomentumSourceModel, 1, MPI_INT);
	  ddd_add_member(n, &mp_glob[i]->mp2nd->momentumsource, 1, MPI_DOUBLE);
	  ddd_add_member(n, &mp_glob[i]->mp2nd->momentumsourcemask[0], 2, MPI_INT);

	  ddd_add_member(n, &mp_glob[i]->mp2nd->wavenumberModel, 1, MPI_INT);
	  ddd_add_member(n, &mp_glob[i]->mp2nd->wavenumber, 1, MPI_DOUBLE);
	  ddd_add_member(n, &mp_glob[i]->mp2nd->wavenumbermask[0], 2, MPI_INT);

	  ddd_add_member(n, &mp_glob[i]->mp2nd->AcousticImpedanceModel, 1, MPI_INT);
	  ddd_add_member(n, &mp_glob[i]->mp2nd->acousticimpedance, 1, MPI_DOUBLE);
	  ddd_add_member(n, &mp_glob[i]->mp2nd->acousticimpedancemask[0], 2, MPI_INT);

	  ddd_add_member(n, &mp_glob[i]->mp2nd->AcousticAbsorptionModel, 1, MPI_INT);
	  ddd_add_member(n, &mp_glob[i]->mp2nd->acousticabsorption, 1, MPI_DOUBLE);
	  ddd_add_member(n, &mp_glob[i]->mp2nd->acousticabsorptionmask[0], 2, MPI_INT);

	  ddd_add_member(n, &mp_glob[i]->mp2nd->RefractiveIndexModel, 1, MPI_INT);
	  ddd_add_member(n, &mp_glob[i]->mp2nd->refractiveindex, 1, MPI_DOUBLE);
	  ddd_add_member(n, &mp_glob[i]->mp2nd->refractiveindexmask[0], 2, MPI_INT);

	  ddd_add_member(n, &mp_glob[i]->mp2nd->LightAbsorptionModel, 1, MPI_INT);
	  ddd_add_member(n, &mp_glob[i]->mp2nd->lightabsorption, 1, MPI_DOUBLE);
	  ddd_add_member(n, &mp_glob[i]->mp2nd->lightabsorptionmask[0], 2, MPI_INT);

	  int w;
	  for (w = 0; w < MAX_CONC; w++) {
	    ddd_add_member(n, &mp_glob[i]->mp2nd->SpeciesSourceModel[w], 1, MPI_INT);
	    ddd_add_member(n, &mp_glob[i]->mp2nd->speciessource[w], 1, MPI_DOUBLE);
	    ddd_add_member(n, &mp_glob[i]->mp2nd->speciessourcemask[0][w], 1, MPI_INT);
	    ddd_add_member(n, &mp_glob[i]->mp2nd->speciessourcemask[1][w], 1, MPI_INT);
<<<<<<< HEAD
=======
	    ddd_add_member(n, &mp_glob[i]->mp2nd->use_species_source_width[w], 1, MPI_INT);
	    ddd_add_member(n, &mp_glob[i]->mp2nd->species_source_width[w], 1, MPI_DOUBLE);
>>>>>>> dcf3c08b
	  }
	}

      /*
       * Constitutive Relations are given for each material, too.
       */

      ddd_add_member(n, &cr_glob[i]->HeatFluxModel, 1, MPI_INT);
      ddd_add_member(n, &cr_glob[i]->MeshFluxModel, 1, MPI_INT);
      ddd_add_member(n, &cr_glob[i]->RealSolidFluxModel, 1, MPI_INT);
      ddd_add_member(n, &cr_glob[i]->MeshMotion, 1, MPI_INT);
      ddd_add_member(n, &cr_glob[i]->MassFluxModel, 1, MPI_INT);
      ddd_add_member(n, &cr_glob[i]->MomentumFluxModel, 1, MPI_INT);
      ddd_add_member(n, &cr_glob[i]->PorousFluxModel, 1, MPI_INT);

      /*
       * ViscoElastic models potentially apply to each material.
       */

      ddd_add_member(n, &vn_glob[i]->ConstitutiveEquation, 1, MPI_INT);
      ddd_add_member(n, &vn_glob[i]->wt_func, 1, MPI_DOUBLE);
      ddd_add_member(n, &vn_glob[i]->wt_funcModel, 1, MPI_INT);
      ddd_add_member(n, &vn_glob[i]->eps, 1, MPI_DOUBLE);
      ddd_add_member(n, &vn_glob[i]->evssModel, 1, MPI_INT);
      ddd_add_member(n, &vn_glob[i]->modes, 1, MPI_INT);
      ddd_add_member(n, &vn_glob[i]->dg_J_model, 1, MPI_INT);

      /*
       * Dadblastit!!! If you add a shiny new variable argument list
       * take care to teleport it properly over to the other processors.
       *
       * Since this is now a user variable number of parameters, a length
       * variable must be declared and transported first, then, later,
       * the double vector "dg_J_model_wt" will be transported. At this
       * point, however, we have no way of knowing how much space will
       * be need for it except on processor 0 that went through mm_input.c
       */

      ddd_add_member(n, &vn_glob[i]->len_dg_J_model_wt, 1, MPI_INT);

      for ( mode=0; mode<MAX_MODES; mode++)
	{
	  ddd_add_member(n, &ve_glob[i][mode]->gn->ConstitutiveEquation, 1, MPI_INT);
	  ddd_add_member(n, &ve_glob[i][mode]->gn->mu0, 1, MPI_DOUBLE);
	  ddd_add_member(n, &ve_glob[i][mode]->gn->mu0Model, 1, MPI_INT);
	  ddd_add_member(n, &ve_glob[i][mode]->gn->pos_ls_mup, 1, MPI_DOUBLE);
	  ddd_add_member(n, &ve_glob[i][mode]->gn->nexp, 1, MPI_DOUBLE);
	  ddd_add_member(n, &ve_glob[i][mode]->gn->nexpModel, 1, MPI_INT);
	  ddd_add_member(n, &ve_glob[i][mode]->gn->muinf, 1, MPI_DOUBLE);
	  ddd_add_member(n, &ve_glob[i][mode]->gn->muinfModel, 1, MPI_INT);
	  ddd_add_member(n, &ve_glob[i][mode]->gn->wlfc2, 1, MPI_DOUBLE);
	  ddd_add_member(n, &ve_glob[i][mode]->gn->wlfc2Model, 1, MPI_INT);
	  ddd_add_member(n, &ve_glob[i][mode]->gn->lam, 1, MPI_DOUBLE);
	  ddd_add_member(n, &ve_glob[i][mode]->gn->lamModel, 1, MPI_INT);
	  ddd_add_member(n, &ve_glob[i][mode]->gn->aexp, 1, MPI_DOUBLE);
	  ddd_add_member(n, &ve_glob[i][mode]->gn->aexpModel, 1, MPI_INT);
	  ddd_add_member(n, &ve_glob[i][mode]->gn->maxpack, 1, MPI_DOUBLE);
	  ddd_add_member(n, &ve_glob[i][mode]->gn->maxpackModel, 1, MPI_INT);
	  ddd_add_member(n, &ve_glob[i][mode]->gn->sus_species_no, 1, MPI_INT);
	  ddd_add_member(n, &ve_glob[i][mode]->gn->gelpoint, 1, MPI_DOUBLE);
	  ddd_add_member(n, &ve_glob[i][mode]->gn->gelpointModel, 1, MPI_INT);
	  ddd_add_member(n, &ve_glob[i][mode]->gn->cureaexp, 1, MPI_DOUBLE);
	  ddd_add_member(n, &ve_glob[i][mode]->gn->cureaexpModel, 1, MPI_INT);
	  ddd_add_member(n, &ve_glob[i][mode]->gn->curebexp, 1, MPI_DOUBLE);
	  ddd_add_member(n, &ve_glob[i][mode]->gn->curebexpModel, 1, MPI_INT);
	  ddd_add_member(n, &ve_glob[i][mode]->gn->tgel0, 1, MPI_DOUBLE);
	  ddd_add_member(n, &ve_glob[i][mode]->gn->tgel0Model, 1, MPI_INT);
	  ddd_add_member(n, &ve_glob[i][mode]->gn->cure_species_no, 1, MPI_INT);
	  ddd_add_member(n, &ve_glob[i][mode]->gn->k1, 1, MPI_DOUBLE);
	  ddd_add_member(n, &ve_glob[i][mode]->gn->k2, 1, MPI_DOUBLE);
	  ddd_add_member(n, &ve_glob[i][mode]->gn->n0, 1, MPI_DOUBLE);
	  ddd_add_member(n, &ve_glob[i][mode]->gn->pexp, 1, MPI_DOUBLE);
	  ddd_add_member(n, &ve_glob[i][mode]->gn->qexp, 1, MPI_DOUBLE);
	  ddd_add_member(n, &ve_glob[i][mode]->gn->diff, 1, MPI_DOUBLE);

	  ddd_add_member(n, &ve_glob[i][mode]->time_const, 1, MPI_DOUBLE);
	  ddd_add_member(n, &ve_glob[i][mode]->time_constModel, 1, MPI_INT);
	  ddd_add_member(n, &ve_glob[i][mode]->alpha, 1, MPI_DOUBLE);
	  ddd_add_member(n, &ve_glob[i][mode]->alphaModel, 1, MPI_INT);
	  ddd_add_member(n, &ve_glob[i][mode]->xi, 1, MPI_DOUBLE);
	  ddd_add_member(n, &ve_glob[i][mode]->xiModel, 1, MPI_INT);
	  ddd_add_member(n, &ve_glob[i][mode]->eps, 1, MPI_DOUBLE);
	  ddd_add_member(n, &ve_glob[i][mode]->epsModel, 1, MPI_INT);

	  ddd_add_member(n, &ve_glob[i][mode]->pos_ls.time_const, 1, MPI_DOUBLE);
	  ddd_add_member(n, &ve_glob[i][mode]->pos_ls.alpha, 1, MPI_DOUBLE);
	  ddd_add_member(n, &ve_glob[i][mode]->pos_ls.xi, 1, MPI_DOUBLE);
	  ddd_add_member(n, &ve_glob[i][mode]->pos_ls.eps, 1, MPI_DOUBLE);
	  
	}
  
      /*
       * Generalized Newtonian structures are evidently separate entities from 
       * those allocated within the context of ve_glob->
       * and might need to be transported, too.
       */

      ddd_add_member(n, &gn_glob[i]->ConstitutiveEquation, 1, MPI_INT);
      ddd_add_member(n, &gn_glob[i]->mu0, 1, MPI_DOUBLE);
      ddd_add_member(n, &gn_glob[i]->mu0Model, 1, MPI_INT);
      ddd_add_member(n, &gn_glob[i]->nexp, 1, MPI_DOUBLE);
      ddd_add_member(n, &gn_glob[i]->nexpModel, 1, MPI_INT);
      ddd_add_member(n, &gn_glob[i]->muinf, 1, MPI_DOUBLE);
      ddd_add_member(n, &gn_glob[i]->muinfModel, 1, MPI_INT);
      ddd_add_member(n, &gn_glob[i]->lam, 1, MPI_DOUBLE);
      ddd_add_member(n, &gn_glob[i]->lamModel, 1, MPI_INT);
      ddd_add_member(n, &gn_glob[i]->aexp, 1, MPI_DOUBLE);
      ddd_add_member(n, &gn_glob[i]->aexpModel, 1, MPI_INT);
      ddd_add_member(n, &gn_glob[i]->atexp, 1, MPI_DOUBLE);
      ddd_add_member(n, &gn_glob[i]->atexpModel, 1, MPI_INT);
      ddd_add_member(n, &gn_glob[i]->wlfc2, 1, MPI_DOUBLE);
      ddd_add_member(n, &gn_glob[i]->wlfc2Model, 1, MPI_INT);
      ddd_add_member(n, &gn_glob[i]->tau_y, 1, MPI_DOUBLE);
      ddd_add_member(n, &gn_glob[i]->tau_yModel, 1, MPI_INT);
      ddd_add_member(n, &gn_glob[i]->fexp, 1, MPI_DOUBLE);
      ddd_add_member(n, &gn_glob[i]->fexpModel, 1, MPI_INT);
      ddd_add_member(n, &gn_glob[i]->maxpack, 1, MPI_DOUBLE);
      ddd_add_member(n, &gn_glob[i]->maxpackModel, 1, MPI_INT);
      ddd_add_member(n, &gn_glob[i]->sus_species_no, 1, MPI_INT);
      ddd_add_member(n, &gn_glob[i]->gelpoint, 1, MPI_DOUBLE);
      ddd_add_member(n, &gn_glob[i]->gelpointModel, 1, MPI_INT);
      ddd_add_member(n, &gn_glob[i]->cureaexp, 1, MPI_DOUBLE);
      ddd_add_member(n, &gn_glob[i]->cureaexpModel, 1, MPI_INT);
      ddd_add_member(n, &gn_glob[i]->curebexp, 1, MPI_DOUBLE);
      ddd_add_member(n, &gn_glob[i]->curebexpModel, 1, MPI_INT);
      ddd_add_member(n, &gn_glob[i]->tgel0, 1, MPI_DOUBLE);
      ddd_add_member(n, &gn_glob[i]->tgel0Model, 1, MPI_INT);
      ddd_add_member(n, &gn_glob[i]->cure_species_no, 1, MPI_INT);
      ddd_add_member(n, &gn_glob[i]->k1, 1, MPI_DOUBLE);
      ddd_add_member(n, &gn_glob[i]->k2, 1, MPI_DOUBLE);
      ddd_add_member(n, &gn_glob[i]->n0, 1, MPI_DOUBLE);
      ddd_add_member(n, &gn_glob[i]->pexp, 1, MPI_DOUBLE);
      ddd_add_member(n, &gn_glob[i]->qexp, 1, MPI_DOUBLE);
      ddd_add_member(n, &gn_glob[i]->diff, 1, MPI_DOUBLE);


      /*
       * Finally, the elastic constitutive models for solids and pseudosolids
       * are stored in this structure...
       */

      ddd_add_member(n, &elc_glob[i]->ConstitutiveEquation, 1, MPI_INT);
      ddd_add_member(n, &elc_glob[i]->lame_mu, 1, MPI_DOUBLE);
      ddd_add_member(n, &elc_glob[i]->lame_mu_model, 1, MPI_INT);

      ddd_add_member(n, &elc_glob[i]->len_u_mu, 1, MPI_INT);

      ddd_add_member(n, elc_glob[i]->d_lame_mu, MAX_VARIABLE_TYPES + MAX_CONC, 
		     MPI_DOUBLE);
      ddd_add_member(n, &elc_glob[i]->lame_mu_tableid, 1, MPI_INT);


      ddd_add_member(n, &elc_glob[i]->lame_lambda, 1, MPI_DOUBLE);
      ddd_add_member(n, &elc_glob[i]->lame_lambda_model, 1, MPI_INT);

      ddd_add_member(n, &elc_glob[i]->len_u_lambda, 1, MPI_INT);

      ddd_add_member(n, elc_glob[i]->d_lame_lambda, 
		     MAX_VARIABLE_TYPES + MAX_CONC, MPI_DOUBLE);

      ddd_add_member(n, &elc_glob[i]->lame_TempShift, 1, MPI_DOUBLE);
      ddd_add_member(n, &elc_glob[i]->lameTempShiftModel, 1, MPI_INT);

      ddd_add_member(n, &elc_glob[i]->len_u_lame_TempShift, 1, MPI_INT);

      ddd_add_member(n, elc_glob[i]->d_lame_TempShift,
		     MAX_VARIABLE_TYPES + MAX_CONC, MPI_DOUBLE);

      ddd_add_member(n, &elc_glob[i]->lame_TempShift_tableid, 1, MPI_INT);

      ddd_add_member(n, &elc_glob[i]->bend_stiffness, 1, MPI_DOUBLE);
      ddd_add_member(n, &elc_glob[i]->bend_stiffness_model, 1, MPI_INT);

      ddd_add_member(n, &elc_glob[i]->len_u_bend_stiffness, 1, MPI_INT);

      ddd_add_member(n, elc_glob[i]->d_bend_stiffness,
		     MAX_VARIABLE_TYPES + MAX_CONC, MPI_DOUBLE);

      ddd_add_member(n, &elc_glob[i]->poisson, 1, MPI_DOUBLE);
      ddd_add_member(n, &elc_glob[i]->Strss_fr_sol_vol_frac, 1, MPI_DOUBLE);

      ddd_add_member(n, elc_glob[i]->v_mesh_sfs, DIM, MPI_DOUBLE);
      ddd_add_member(n, &elc_glob[i]->v_mesh_sfs_model, 1, MPI_INT);

      ddd_add_member(n, &elc_glob[i]->len_u_v_mesh_sfs, 1, MPI_INT);

      ddd_add_member(n, &elc_glob[i]->thermal_expansion, 1, MPI_DOUBLE);
      ddd_add_member(n, &elc_glob[i]->thermal_expansion_model, 1, MPI_INT);
      ddd_add_member(n, &elc_glob[i]->len_u_thermal_expansion, 1, MPI_INT);

      ddd_add_member(n, &elc_glob[i]->solid_reference_temp, 1, MPI_DOUBLE);
      ddd_add_member(n, &elc_glob[i]->solid_reference_temp_model, 1, MPI_INT);

      /* Looks like new stuff to move to other procs... */
      ddd_add_member(n, &elc_rs_glob[i]->ConstitutiveEquation, 1, MPI_INT);
      ddd_add_member(n, &elc_rs_glob[i]->lame_mu, 1, MPI_DOUBLE);
      ddd_add_member(n, &elc_rs_glob[i]->lame_mu_model, 1, MPI_INT);

      ddd_add_member(n, &elc_rs_glob[i]->len_u_mu, 1, MPI_INT);

      ddd_add_member(n, elc_rs_glob[i]->d_lame_mu, 
		     MAX_VARIABLE_TYPES + MAX_CONC, MPI_DOUBLE);
      ddd_add_member(n, &elc_rs_glob[i]->lame_mu_tableid, 1, MPI_INT);

      ddd_add_member(n, &elc_rs_glob[i]->lame_lambda, 1, MPI_DOUBLE);
      ddd_add_member(n, &elc_rs_glob[i]->lame_lambda_model, 1, MPI_INT);

      ddd_add_member(n, &elc_rs_glob[i]->len_u_lambda, 1, MPI_INT);

      ddd_add_member(n, elc_rs_glob[i]->d_lame_lambda, 
		     MAX_VARIABLE_TYPES + MAX_CONC, MPI_DOUBLE);

      ddd_add_member(n, &elc_rs_glob[i]->lame_TempShift, 1, MPI_DOUBLE);
      ddd_add_member(n, &elc_rs_glob[i]->lameTempShiftModel, 1, MPI_INT);

      ddd_add_member(n, &elc_rs_glob[i]->len_u_lame_TempShift, 1, MPI_INT);

      ddd_add_member(n, elc_rs_glob[i]->d_lame_TempShift,
		     MAX_VARIABLE_TYPES + MAX_CONC, MPI_DOUBLE);
      ddd_add_member(n, &elc_rs_glob[i]->lame_TempShift_tableid, 1, MPI_INT);

      ddd_add_member(n, &elc_rs_glob[i]->poisson, 1, MPI_DOUBLE);
      ddd_add_member(n, &elc_rs_glob[i]->Strss_fr_sol_vol_frac, 1, MPI_DOUBLE);

      ddd_add_member(n, elc_rs_glob[i]->v_mesh_sfs, DIM, MPI_DOUBLE);
      ddd_add_member(n, &elc_rs_glob[i]->v_mesh_sfs_model, 1, MPI_INT);

      ddd_add_member(n, &elc_rs_glob[i]->len_u_v_mesh_sfs, 1, MPI_INT);

      ddd_add_member(n, &elc_rs_glob[i]->thermal_expansion, 1, MPI_DOUBLE);
      ddd_add_member(n, &elc_rs_glob[i]->thermal_expansion_model, 1, MPI_INT);
      ddd_add_member(n, &elc_rs_glob[i]->len_u_thermal_expansion, 1, MPI_INT);

      ddd_add_member(n, &elc_rs_glob[i]->solid_reference_temp, 1, MPI_DOUBLE);
      ddd_add_member(n, &elc_rs_glob[i]->solid_reference_temp_model, 1, MPI_INT);

      /* No, really, this is it after we add the elasto-viscoplasticity struct */
      ddd_add_member(n, &evpl_glob[i]->ConstitutiveEquation, 1, MPI_INT);
      ddd_add_member(n, &evpl_glob[i]->update_flag, 1, MPI_INT);
      ddd_add_member(n, &evpl_glob[i]->plastic_mu, 1, MPI_DOUBLE);
      ddd_add_member(n, &evpl_glob[i]->plastic_mu_model, 1, MPI_INT);
      ddd_add_member(n, &evpl_glob[i]->len_u_plastic_mu, 1, MPI_INT);
      ddd_add_member(n,  evpl_glob[i]->d_plastic_mu, MAX_VARIABLE_TYPES + MAX_CONC, MPI_DOUBLE);

      ddd_add_member(n, &evpl_glob[i]->yield, 1, MPI_DOUBLE);
      ddd_add_member(n, &evpl_glob[i]->yield_model, 1, MPI_INT);
      ddd_add_member(n, &evpl_glob[i]->len_u_yield, 1, MPI_INT);
      ddd_add_member(n,  evpl_glob[i]->d_yield, MAX_VARIABLE_TYPES + MAX_CONC, MPI_DOUBLE);

      /*Phil, Sam, I need help adding the global tensor beasts, since they
       *dynamically allocated */

      /*      ddd_add_member(n, Element_Blocks[i].ElemStorage[ielem].sat_curve_type, .... HOw do this beast? */
    }

  /*
   * Post processing specifications, except for len_u_post_proc that was
   * transported on the first flight so that variably lengthed u_post_proc[]
   * could be moved with the main body.
   */
#ifdef DEBUG
  printf("P_%d building Noahs_Ark [O] element %d\n",
	  ProcID, n->num_members);
#endif

  ddd_add_member(n, &STREAM, 1, MPI_INT);
  ddd_add_member(n, &STREAM_NORMAL_STRESS, 1, MPI_INT);
  ddd_add_member(n, &MEAN_SHEAR, 1, MPI_INT);
  ddd_add_member(n, &PRESSURE_CONT, 1, MPI_INT);
  ddd_add_member(n, &SH_DIV_S_V_CONT, 1, MPI_INT);
  ddd_add_member(n, &SH_CURV_CONT, 1, MPI_INT);
  ddd_add_member(n, &FILL_CONT, 1, MPI_INT);
  ddd_add_member(n, &STRESS_CONT, 1, MPI_INT);
  ddd_add_member(n, &FIRST_INVAR_STRAIN, 1, MPI_INT);
  ddd_add_member(n, &SEC_INVAR_STRAIN, 1, MPI_INT);
  ddd_add_member(n, &THIRD_INVAR_STRAIN, 1, MPI_INT);

  ddd_add_member(n, &CAPILLARY_PRESSURE, 1, MPI_INT);
  ddd_add_member(n, &CONC_CONT, 1, MPI_INT);
  ddd_add_member(n, &CONDUCTION_VECTORS, 1, MPI_INT);
  ddd_add_member(n, &CURL_V, 1, MPI_INT);
  ddd_add_member(n, &DARCY_VELOCITY_GAS, 1, MPI_INT);
  ddd_add_member(n, &DARCY_VELOCITY_LIQ, 1, MPI_INT);
  ddd_add_member(n, &DIELECTROPHORETIC_FIELD, 1, MPI_INT);
  ddd_add_member(n, &DIELECTROPHORETIC_FIELD_NORM, 1, MPI_INT);
  ddd_add_member(n, &ENORMSQ_FIELD, 1, MPI_INT);
  ddd_add_member(n, &ENORMSQ_FIELD_NORM, 1, MPI_INT);
  ddd_add_member(n, &DIFFUSION_VECTORS, 1, MPI_INT);
  ddd_add_member(n, &DIFFUSION_VECTORS_POR_LIQ_GPHASE, 1, MPI_INT);
  ddd_add_member(n, &DIFFUSION_VECTORS_POR_AIR_GPHASE, 1, MPI_INT);
  ddd_add_member(n, &DIV_PVELOCITY, 1, MPI_INT);
  ddd_add_member(n, &DIV_VELOCITY, 1, MPI_INT);
  ddd_add_member(n, &DIV_TOTAL, 1, MPI_INT);
  ddd_add_member(n, &PP_Viscosity, 1, MPI_INT);
  ddd_add_member(n, &PP_VolumeFractionGas, 1, MPI_INT);
  ddd_add_member(n, &DENSITY, 1, MPI_INT);
  ddd_add_member(n, &POLYMER_VISCOSITY, 1, MPI_INT);
  ddd_add_member(n, &POLYMER_TIME_CONST, 1, MPI_INT);
  ddd_add_member(n, &MOBILITY_PARAMETER, 1, MPI_INT);
  ddd_add_member(n, &PTT_XI, 1, MPI_INT);
  ddd_add_member(n, &PTT_EPSILON, 1, MPI_INT);
  ddd_add_member(n, &NS_RESIDUALS, 1, MPI_INT);
  ddd_add_member(n, &MM_RESIDUALS, 1, MPI_INT);
  ddd_add_member(n, &FLUXLINES, 1, MPI_INT);
  ddd_add_member(n, &ENERGY_FLUXLINES, 1, MPI_INT);
  ddd_add_member(n, &TIME_DERIVATIVES, 1, MPI_INT);
  ddd_add_member(n, &STRESS_TENSOR, 1, MPI_INT);
  ddd_add_member(n, &REAL_STRESS_TENSOR, 1, MPI_INT);
  ddd_add_member(n, &STRAIN_TENSOR, 1, MPI_INT);
  ddd_add_member(n, &EVP_DEF_GRAD_TENSOR, 1, MPI_INT);
  ddd_add_member(n, &LAGRANGE_CONVECTION, 1, MPI_INT);
  ddd_add_member(n, &POROUS_RHO_GAS_SOLVENTS, 1, MPI_INT);
  ddd_add_member(n, &POROUS_RHO_LPHASE, 1, MPI_INT);
  ddd_add_member(n, &POROUS_RHO_TOTAL_SOLVENTS, 1, MPI_INT);
  ddd_add_member(n, &POROUS_SATURATION, 1, MPI_INT);
  ddd_add_member(n, &ERROR_ZZ_VEL, 1, MPI_INT);
  ddd_add_member(n, &ERROR_ZZ_VEL_ELSIZE, 1, MPI_INT);
  ddd_add_member(n, &ERROR_ZZ_Q, 1, MPI_INT);
  ddd_add_member(n, &ERROR_ZZ_Q_ELSIZE, 1, MPI_INT);
  ddd_add_member(n, &ERROR_ZZ_P, 1, MPI_INT);
  ddd_add_member(n, &ERROR_ZZ_P_ELSIZE, 1, MPI_INT);
  ddd_add_member(n, &USER_POST, 1, MPI_INT);
  ddd_add_member(n, &ACOUSTIC_PRESSURE, 1, MPI_INT);
  ddd_add_member(n, &ACOUSTIC_PHASE_ANGLE, 1, MPI_INT);
  ddd_add_member(n, &ACOUSTIC_ENERGY_DENSITY, 1, MPI_INT);
  ddd_add_member(n, &LIGHT_INTENSITY, 1, MPI_INT);
  ddd_add_member(n, &ELECTRIC_FIELD, 1, MPI_INT);
  ddd_add_member(n, &ELECTRIC_FIELD_MAG, 1, MPI_INT);
  ddd_add_member(n, &PRINCIPAL_STRESS, 1, MPI_INT);
  ddd_add_member(n, &PRINCIPAL_REAL_STRESS, 1, MPI_INT);
  ddd_add_member(n, &LUB_HEIGHT, 1, MPI_INT);
  ddd_add_member(n, &LUB_HEIGHT_2, 1, MPI_INT);
  ddd_add_member(n, &LUB_VELO_UPPER, 1, MPI_INT);
  ddd_add_member(n, &LUB_VELO_LOWER, 1, MPI_INT);
  ddd_add_member(n, &LUB_VELO_FIELD, 1, MPI_INT);
  ddd_add_member(n, &DISJ_PRESS, 1, MPI_INT);
  ddd_add_member(n, &SH_SAT_OPEN, 1, MPI_INT);
  ddd_add_member(n, &SH_SAT_OPEN_2, 1, MPI_INT);
  ddd_add_member(n, &PP_LAME_MU, 1, MPI_INT);
  ddd_add_member(n, &PP_LAME_LAMBDA, 1, MPI_INT);
  ddd_add_member(n, &VON_MISES_STRAIN, 1, MPI_INT);
  ddd_add_member(n, &VON_MISES_STRESS, 1, MPI_INT);
  ddd_add_member(n, &UNTRACKED_SPEC, 1, MPI_INT);
  ddd_add_member(n, &LOG_CONF_MAP, 1, MPI_INT);

  if ( len_u_post_proc > 0 )
    {
      ddd_add_member(n, u_post_proc, len_u_post_proc, MPI_DOUBLE);
    }

  ddd_add_member(n, &EXTERNAL_POST, 1, MPI_INT);
  ddd_add_member(n, &SURFACE_VECTORS, 1, MPI_INT);
  ddd_add_member(n, &SHELL_NORMALS, 1, MPI_INT);

  if ( nn_post_fluxes > 0 )
    {
      for ( i=0; i < nn_post_fluxes; i++ )
        {
          ddd_add_member(n, &(pp_fluxes[i]->flux_type), 1, MPI_INT);
          ddd_add_member(n,   pp_fluxes[i]->flux_type_name, MAX_DOFNAME, MPI_CHAR);
          ddd_add_member(n, &(pp_fluxes[i]->species_number), 1, MPI_INT);
          ddd_add_member(n, &(pp_fluxes[i]->ss_id), 1, MPI_INT);
          ddd_add_member(n, &(pp_fluxes[i]->blk_id), 1, MPI_INT);
          ddd_add_member(n,   pp_fluxes[i]->flux_filenm, MAX_FNL, MPI_CHAR);
          ddd_add_member(n, &(pp_fluxes[i]->profile_flag), 1, MPI_INT);
        }
    }

  if ( nn_post_fluxes_sens > 0 )
    {
      for ( i=0; i < nn_post_fluxes_sens; i++ )
        {
          ddd_add_member(n, &(pp_fluxes_sens[i]->flux_type), 1, MPI_INT);
          ddd_add_member(n,   pp_fluxes_sens[i]->flux_type_name, MAX_DOFNAME, MPI_CHAR);
          ddd_add_member(n, &(pp_fluxes_sens[i]->species_number), 1, MPI_INT);
          ddd_add_member(n, &(pp_fluxes_sens[i]->ss_id), 1, MPI_INT);
          ddd_add_member(n, &(pp_fluxes_sens[i]->blk_id), 1, MPI_INT);
          ddd_add_member(n, &(pp_fluxes_sens[i]->sens_type), 1, MPI_INT);
          ddd_add_member(n, &(pp_fluxes_sens[i]->sens_id), 1, MPI_INT);
          ddd_add_member(n, &(pp_fluxes_sens[i]->sens_flt), 1, MPI_INT);
          ddd_add_member(n, &(pp_fluxes_sens[i]->sens_flt2), 1, MPI_INT);
          ddd_add_member(n, &(pp_fluxes_sens[i]->vector_id), 1, MPI_INT);
          ddd_add_member(n,   pp_fluxes_sens[i]->flux_filenm, MAX_FNL, MPI_CHAR);
          ddd_add_member(n, &(pp_fluxes_sens[i]->profile_flag), 1, MPI_INT);
        }
    }

  if ( nn_post_data > 0 )
    {
      for ( i=0; i < nn_post_data; i++ )
        {
          ddd_add_member(n, &(pp_data[i]->data_type), 1, MPI_INT);
          ddd_add_member(n,   pp_data[i]->data_type_name, MAX_DOFNAME, MPI_CHAR);
          ddd_add_member(n, &(pp_data[i]->species_number), 1, MPI_INT);
          ddd_add_member(n, &(pp_data[i]->ns_id), 1, MPI_INT);
          ddd_add_member(n, &(pp_data[i]->mat_num), 1, MPI_INT);
          ddd_add_member(n, &(pp_data[i]->elem_blk_id), 1, MPI_INT);
          ddd_add_member(n,   pp_data[i]->data_filenm, MAX_FNL, MPI_CHAR);
        }
    }
  
  if ( nn_post_data_sens > 0 )
    {
      for ( i=0; i < nn_post_data_sens; i++ )
        {
          ddd_add_member(n, &(pp_data_sens[i]->data_type), 1, MPI_INT);
          ddd_add_member(n,   pp_data_sens[i]->data_type_name, MAX_DOFNAME, MPI_CHAR);
          ddd_add_member(n, &(pp_data_sens[i]->species_number), 1, MPI_INT);
          ddd_add_member(n, &(pp_data_sens[i]->ns_id), 1, MPI_INT);
          ddd_add_member(n, &(pp_data_sens[i]->mat_id), 1, MPI_INT);
          ddd_add_member(n, &(pp_data_sens[i]->sens_type), 1, MPI_INT);
          ddd_add_member(n, &(pp_data_sens[i]->sens_id), 1, MPI_INT);
          ddd_add_member(n, &(pp_data_sens[i]->sens_flt), 1, MPI_INT);
          ddd_add_member(n, &(pp_data_sens[i]->sens_flt2), 1, MPI_INT);
          ddd_add_member(n, &(pp_data_sens[i]->vector_id), 1, MPI_INT);
          ddd_add_member(n,   pp_data_sens[i]->data_filenm, MAX_FNL, MPI_CHAR);
        }
    }

  if( nn_volume > 0 )
    {
      for( i=0; i< nn_volume; i++)
	{
	  ddd_add_member(n, &(pp_volume[i]->volume_type), 1, MPI_INT );
          ddd_add_member(n,   pp_volume[i]->volume_name, MAX_DOFNAME, MPI_CHAR);
	  ddd_add_member(n, &(pp_volume[i]->species_no), 1, MPI_INT );
	  ddd_add_member(n, &(pp_volume[i]->blk_id), 1, MPI_INT );
	  ddd_add_member(n,   pp_volume[i]->volume_fname, MAX_FNL, MPI_CHAR );
	  ddd_add_member(n, &(pp_volume[i]->num_params), 1, MPI_INT );
	}
    }

    if( nn_global > 0 )
    {
      for( i=0; i< nn_global; i++)
	{
	  ddd_add_member(n, &(pp_global[i]->type), 1, MPI_INT );
	  ddd_add_member(n,   pp_global[i]->filenm, MAX_FNL, MPI_CHAR );
	}
    }
			 
/*
  if ( nn_error_metrics > 0 )
    {
      for ( i=0; i < nn_error_metrics; i++ )
        {
          ddd_add_member(n, &pp_error_data[i], 6, MPI_DOUBLE);
        }
    }    
*/
#endif

  ddd_set_commit(n);

#ifdef DEBUG
  printf("P_%d exiting noahs_ark()\n", ProcID);
#endif

  return;
}


/*
 * ark_landing() -- polish off some tasks on processors other
 *                  than processor zero, after the ark.
 */

void
ark_landing()
{
  int i;
  int index;
  int j;
  struct Elastic_Constitutive  *e;
  struct Material_Properties   *m;
  struct Viscoelastic_Nonmodal *v;

  if ( ProcID == 0 ) return;

  /* Particle variable-lengthed output variable lists. */
  for(i = 0; i < Particle_Number_Sample_Types; i++)
    {
      if(Particle_Number_Output_Variables[i])
	Particle_Output_Variables[i] = (particle_variable_s *)array_alloc(1, Particle_Number_Output_Variables[i], sizeof(particle_variable_s));
      else
	Particle_Output_Variables[i] = NULL;
    }

  /*
   * Set up some pointers based on the indeces received from Processor 0
   * so they make sense here...
   *
   * Example: the pointers to BC Descriptions, static. Use the index.
   */

  for ( i=0; i<Num_BC; i++)
    {

      /*
       * Setup pointers into the static BC Descriptions for most BCs.
       */

      if ( BC_Types[i].index_dad == -1 )
          {
            BC_Types[i].desc = &BC_Desc[ BC_Types[i].BC_Desc_index ];
          }
        else
          {
            BC_Types[i].desc = NULL;
          }

      /*
       * BCs requiring a new dynamic BC Description obtain pointers
       * to old names (just like what happens in alloc_BC_Desc().)
       */

      if ( BC_Types[i].index_dad != -1 )
	{
	  BC_Types[i].desc        = new_BC_Desc[BC_Types[i].index_dad];
	  index                   = BC_Types[i].BC_Desc_index;
	  BC_Types[i].desc->name1 = BC_Desc[index].name1;
	  BC_Types[i].desc->name2 = BC_Desc[index].name2;
	}

      /*
       * Finally, any BC's that have nontrivial numbers of user-defined
       * double constants must have space allocated on processors other
       * than ProcID 0.
       */

      dalloc(BC_Types[i].len_u_BC, 
	     BC_Types[i].u_BC);

      /* 
       * Handle BC Tables 
       */

      if ( BC_Types[i].table_index != -1 )
          {
            BC_Types[i].table = BC_Tables[ BC_Types[i].table_index ];
          }
        else
          {
            BC_Types[i].table = NULL;
          }

    }

      /*
       * Allocate arrays for the BC_Table data,
       *  note that there is no need to assign 
       *  the axis (t) or (f) name on all procs
       */

  for ( i=0; i< num_BC_Tables; i++)
    {
        dalloc( BC_Tables[i]->tablelength,
                BC_Tables[i]->t           );
        dalloc( BC_Tables[i]->tablelength,
                BC_Tables[i]->t2          );
        dalloc( BC_Tables[i]->tablelength,
                BC_Tables[i]->f           );
    }

  /*
   * Allocate space for any defined ext_Tables
   */

 for ( i=0; i< num_ext_Tables; i++)
    {
        dalloc( ext_Tables[i]->tablelength,
                ext_Tables[i]->t           );
        dalloc( ext_Tables[i]->tablelength,
                ext_Tables[i]->t2          );
        dalloc( ext_Tables[i]->tablelength,
                ext_Tables[i]->t3          );
        dalloc( ext_Tables[i]->tablelength,
                ext_Tables[i]->f           );
	}


  /*
   * Reconstruct pointers to BC_descriptions embedded in the freshly arrived
   * Rotation structures.
   *
   * Unlike the BC_Types, the ROT_Types refer solely to existing BC_Desc's
   * and, not yet, any dynamically allocated BC_Descs. If they ever do, then
   * a similar procedure for transporting references to dynamically allocated
   * memory across processors would need to be carried out (i.e., add a
   * "int index_dad[CDIM]" to the Rotation_Specs structure...)
   */

  for ( i=0; i<Num_ROT; i++)
    {
      for ( j=0; j<CDIM; j++)
	{
	  index                   = ROT_Types[i].BC_desc_index[j];
	  if ( index > -1 )
	    {
	      ROT_Types[i].BC_desc[j] = &BC_Desc[index];
	    }
	  else
	    {
	      ROT_Types[i].BC_desc[j] = NULL;
	    }
	}
    }

  /*
   * Allocate space for any defined MP_Tables
   */

 for ( i=0; i< num_MP_Tables; i++)
    {
        dalloc( MP_Tables[i]->tablelength,
                MP_Tables[i]->t           );
        dalloc( MP_Tables[i]->tablelength,
                MP_Tables[i]->t2          );
        dalloc( MP_Tables[i]->tablelength,
                MP_Tables[i]->f           );
        }

  /*
   * Conditionally allocate space for any user-defined lists of double
   * constants, as long as the length is nontrivial. Likewise, the dove
   * will register the types of each nontrivial list with MPI for transport.
   */

  for (i = 0; i < upd->Num_Mat; i++)
    {

      /*
       * Material properties...
       */

      m = mp_glob[i];

      /*
       *  Allocate storage in the material structure based upon
       *  the number of element blocks in the material.
       */
      m->Matrl_Elem_Blk_Ids = alloc_int_1(m->Num_Matrl_Elem_Blk, -1);
  
      /*
       *  Allocate space based on the number of species in the
       *  material
       */
      m->Species_Names = alloc_VecFixedStrings(m->Num_Species,
			       		       sizeof(CK_NAME_STR));
  
      /*
       *  Allocate space based on the number of porous media phases
       *  in the material
       */
      m->Porous_Names = alloc_VecFixedStrings(m->Num_Porous_Eqn,
			       		       sizeof(CK_NAME_STR));

#ifdef DEBUG
      printf("P%d: conditionally allocating %d elements.\n", ProcID,
	      m->len_u_Volume_Expansion);
#endif      

      dalloc( m->len_u_Volume_Expansion,
	      m->    u_Volume_Expansion);

      dalloc( m->len_u_current_source,
	      m->    u_current_source);

      dalloc( m->len_u_density,
	      m->    u_density);

      dalloc( m->len_u_electrical_conductivity,
	      m->    u_electrical_conductivity);

      dalloc( m->len_u_permittivity,
	      m->    u_permittivity);

      dalloc( m->len_u_elect_surf_diffusivity,
	      m->    u_elect_surf_diffusivity);

      dalloc( m->len_u_heat_capacity,
	      m->    u_heat_capacity);

      dalloc( m->len_u_heat_source,
	      m->    u_heat_source);

      dalloc( m->len_u_mass_source,
	      m->    u_mass_source);

      dalloc( m->len_u_mesh_source,
	      m->    u_mesh_source);

      dalloc( m->len_u_momentum_source,
	      m->    u_momentum_source);

      dalloc( m->len_u_porosity,
	      m->    u_porosity);

      dalloc( m->len_u_porous_compressibility,
	      m->    u_porous_compressibility);

      dalloc( m->len_u_permeability,
	      m->    u_permeability);

      dalloc( m->len_u_rel_gas_perm,
	      m->    u_rel_gas_perm);

      dalloc( m->len_u_rel_liq_perm,
	      m->    u_rel_liq_perm);

      dalloc( m->len_u_saturation,
	      m->    u_saturation);

      dalloc( m->len_u_surface_tension,
	      m->    u_surface_tension);

      dalloc( m->len_u_thermal_conductivity,
	      m->    u_thermal_conductivity);

      dalloc( m->len_u_viscosity,
	      m->    u_viscosity);

      dalloc( m->len_u_dilationalViscosity,
	      m->    u_dilationalViscosity);

      dalloc( gn_glob[i]->len_u_mu0,
 	      gn_glob[i]->    u_mu0);

      dalloc( gn_glob[i]->len_u_nexp,
 	      gn_glob[i]->    u_nexp);

      dalloc( gn_glob[i]->len_u_muinf,
 	      gn_glob[i]->    u_muinf);

      dalloc( gn_glob[i]->len_u_aexp,
 	      gn_glob[i]->    u_aexp);
 
      dalloc( gn_glob[i]->len_u_atexp,
 	      gn_glob[i]->    u_atexp);

      dalloc( gn_glob[i]->len_u_wlfc2,
 	      gn_glob[i]->    u_wlfc2);

      dalloc( gn_glob[i]->len_u_lam,
 	      gn_glob[i]->    u_lam);

      dalloc( gn_glob[i]->len_u_tau_y,
 	      gn_glob[i]->    u_tau_y);
 
      dalloc( m->len_u_FlowingLiquid_viscosity,
	      m->    u_FlowingLiquid_viscosity);

      dalloc( m->len_u_reaction_rate,
	      m->    u_reaction_rate);

      dalloc( m->len_u_solution_temperature,
	      m->    u_solution_temperature);

      dalloc( m->len_u_thermodynamic_potential,
              m->    u_thermodynamic_potential);

      dalloc( m->len_u_interfacial_area,
              m->    u_interfacial_area);

      dalloc( m->len_u_shell_user_par,
              m->    u_shell_user_par);

      dalloc( m->len_u_acoustic_impedance,
              m->    u_acoustic_impedance);

      dalloc( m->len_u_wave_number,
              m->    u_wave_number);

      dalloc( m->len_u_acoustic_absorption,
              m->    u_acoustic_absorption);

      dalloc( m->len_u_refractive_index,
              m->    u_refractive_index);

      dalloc( m->len_u_light_absorption,
              m->    u_light_absorption);

      /*
       * User defined material property lists for each species...
       *     HKM -> Changed this to number of species, not
       *            number of species equations.
       */

      for (j = 0; j < pd_glob[i]->Num_Species; j++)
        {

	  dalloc( m->len_u_diffusivity[j],
		  m->    u_diffusivity[j]);
#ifdef DEBUG
          printf("P_%d: ark_landing assigning %d doubles for u_diff: species %4d: %x\n",
		 ProcID, m->len_u_diffusivity[j], j,  m->u_diffusivity[j]);
	  fflush(stdout);
#endif	  

	  dalloc( m->len_u_gadiffusivity[j],  
                  m->    u_gadiffusivity[j]);

	  dalloc( m->len_u_cdiffusivity[j],
		  m->    u_cdiffusivity[j]);

	  dalloc( m->len_u_mdiffusivity[j],
		  m->    u_mdiffusivity[j]);

	  dalloc( m->len_u_fdiffusivity[j],
		  m->    u_fdiffusivity[j]); 

	  dalloc( m->len_u_gdiffusivity[j],
		  m->    u_gdiffusivity[j]); 

	  dalloc( m->len_u_qdiffusivity[j],
		  m->    u_qdiffusivity[j]); 

	  dalloc( m->len_u_species_source[j],
		  m->    u_species_source[j]);

	  dalloc( m->len_u_species_vol_expansion[j],
		  m->    u_species_vol_expansion[j]);

	  dalloc( m->len_u_vapor_pressure[j],
		  m->    u_vapor_pressure[j]);
	}

      /*
       * User defined material property lists for each porous phase...
       */

      for (j = 0; j < pd_glob[i]->Num_Porous_Eqn; j++)
        {
	  dalloc( m->len_u_porous_diffusivity[j],
		  m->    u_porous_diffusivity[j]);
#ifdef DEBUG
          printf("P_%d: ark_landing assigning %d doubles for u_porous_diff: porous phases %4d: %x\n",
		 ProcID, m->len_u_porous_diffusivity[j], j,  m->u_porous_diffusivity[j]);
	  fflush(stdout);
#endif	  
	  dalloc( m->len_u_porous_vol_expansion[j],
		  m->    u_porous_vol_expansion[j]);

	  dalloc( m->len_u_porous_vapor_pressure[j],
		  m->    u_porous_vapor_pressure[j]);
	}
      dalloc( m->len_u_porous_gas_constants, 
	      m->    u_porous_gas_constants); 

      dalloc( m->len_u_porous_sink_constants, 
	      m->    u_porous_sink_constants); 

      /*
       * special usage models for lubrication 
       */
      dalloc( m->len_u_heightU_function_constants, 
	      m->    u_heightU_function_constants); 
      dalloc( m->len_u_heightL_function_constants, 
	      m->    u_heightL_function_constants); 
      dalloc( m->len_u_veloU_function_constants, 
	      m->    u_veloU_function_constants); 
      dalloc( m->len_u_veloL_function_constants, 
	      m->    u_veloL_function_constants); 
      dalloc( m->len_u_dcaU_function_constants, 
	      m->    u_dcaU_function_constants); 
      dalloc( m->len_u_dcaL_function_constants, 
	      m->    u_dcaL_function_constants); 
      dalloc( m->len_lubsource, 
	      m->    u_lubsource_function_constants); 
      dalloc( m->len_lubmomsource, 
	      m->    u_lubmomsource_function_constants); 
      /*
       * special usage models for porous shell
       */
      dalloc( m->len_u_PorousShellClosedPorosity_function_constants, 
	      m->    u_PorousShellClosedPorosity_function_constants); 
      dalloc( m->len_u_PorousShellClosedRadius_function_constants, 
	      m->    u_PorousShellClosedRadius_function_constants); 
      dalloc( m->len_u_PorousShellClosedHeight_function_constants, 
	      m->    u_PorousShellClosedHeight_function_constants);  
      dalloc( m->len_u_PorousShellClosedP0_function_constants, 
	      m->    u_PorousShellClosedP0_function_constants);   
      dalloc( m->len_u_PorousShellPatm_function_constants, 
	      m->    u_PorousShellPatm_function_constants);  
      dalloc( m->len_u_PorousShellPref_function_constants, 
	      m->    u_PorousShellPref_function_constants);   
      dalloc( m->len_u_PorousShellCrossKappa_function_constants, 
	      m->    u_PorousShellCrossKappa_function_constants);   
      dalloc( m->len_u_PorousShellInitPorePres_function_constants, 
	      m->    u_PorousShellInitPorePres_function_constants);   
      dalloc( m->len_u_PorousShellDiffusivity_function_constants, 
	      m->    u_PorousShellDiffusivity_function_constants);  
      dalloc( m->len_u_PorousShellRT_function_constants, 
	      m->    u_PorousShellRT_function_constants); 
      dalloc( m->len_u_PorousShellHenry_function_constants, 
	      m->    u_PorousShellHenry_function_constants); 
      /*
       * special usage models for thin film
       */
      dalloc( m->len_u_FilmEvap_function_constants, 
	      m->    u_FilmEvap_function_constants); 
      dalloc( m->len_u_DisjPress_function_constants, 
	      m->    u_DisjPress_function_constants); 
      dalloc( m->len_u_DiffCoeff_function_constants, 
	      m->    u_DiffCoeff_function_constants);  
      /*
       * Elastic Constitutive properties...
       */
      e = elc_glob[i];

      dalloc( e->len_u_mu,
	      e->    u_mu);

      dalloc( e->len_u_lambda,
	      e->    u_lambda);

      dalloc( e->len_u_lame_TempShift,
	      e->    u_lame_TempShift);

      dalloc( e->len_u_v_mesh_sfs,
	      e->    u_v_mesh_sfs);

      dalloc( e->len_u_thermal_expansion,
	      e->    u_thermal_expansion);

      e = elc_rs_glob[i];

      dalloc( e->len_u_mu,
	      e->    u_mu);

      dalloc( e->len_u_lambda,
	      e->    u_lambda);

      dalloc( e->len_u_lame_TempShift,
	      e->    u_lame_TempShift);

      dalloc( e->len_u_v_mesh_sfs,
	      e->    u_v_mesh_sfs);

      dalloc( e->len_u_thermal_expansion,
	      e->    u_thermal_expansion);

      dalloc( evpl_glob[i]->len_u_plastic_mu,
              evpl_glob[i]->    u_plastic_mu);

      dalloc( evpl_glob[i]->len_u_yield,
              evpl_glob[i]->    u_yield);

      /*
       * Viscoelastic nonmodal properties of variable length...
       */
      
      v = vn_glob[i];

      dalloc( v->len_dg_J_model_wt,
	      v->    dg_J_model_wt);
    }

  dalloc( len_u_post_proc, u_post_proc );
  

      /*   Augmenting condition data tables    */

  for ( i=0; i < nAC; i++ )
    {
       dalloc( augc[i].len_AC,
               augc[i].DataFlt );
    }

  for ( i=0; i < nn_volume; i++ )
    {
       dalloc( pp_volume[i]->num_params, pp_volume[i]->params );
    }

#ifdef DEBUG
  printf("P%d: Finished ark_landing\n", ProcID); fflush(stdout);
#endif      

  return;
}

/*
 * Dove is the 3rd & last delivery, after the 1st raven and the 2nd ark.
 *
 * Dove carries things of lengths that could not be known until now.
 *
 * Examples: variable numbers of user parameters for boundary conditions
 * and thermophysical properties are registered here for transport.
 */

void 
noahs_dove()
{
#ifdef PARALLEL
  int i, j, k;
  DDD n;
  struct Elastic_Constitutive  *e;
  struct Material_Properties   *m;
  struct Viscoelastic_Nonmodal *v;

  Noahs_Dove = ddd_alloc();
  n          = Noahs_Dove;

  for (i = 0; i < upd->Num_Mat; i++) {

    /*
     * Material properties...
     */
    m = mp_glob[i];

    if (m->Num_Matrl_Elem_Blk > 0) {
      if (m->Matrl_Elem_Blk_Ids == NULL) {
	printf("P_%d: ERROR: NULL address but nonzero length, %s line %d!\n",
	       ProcID,  __FILE__, __LINE__);
	fflush(stdout);
	EH(-1,"noahs_dove fatal error");
      }
      ddd_add_member(n, m->Matrl_Elem_Blk_Ids,
		     m->Num_Matrl_Elem_Blk, MPI_INT);
    }
      
#ifdef DEBUG
    printf("P%d: Noahs Dove registration [A]\n", ProcID); fflush(stdout);
#endif
    crdv( m->len_u_Volume_Expansion,
	  m->    u_Volume_Expansion);

    crdv( m->len_u_current_source,
	  m->    u_current_source);

    crdv( m->len_u_density,
	    m->    u_density);

    crdv( m->len_u_electrical_conductivity,
	  m->    u_electrical_conductivity);

    crdv( m->len_u_permittivity,
	  m->    u_permittivity);

    crdv( m->len_u_elect_surf_diffusivity,
	  m->    u_elect_surf_diffusivity);

    crdv( m->len_u_heat_capacity,
	  m->    u_heat_capacity);

    crdv( m->len_u_heat_source,
	  m->    u_heat_source);

#ifdef DEBUG
    printf("P%d: Noahs Dove registration [B]\n", ProcID); fflush(stdout);
#endif
    crdv( m->len_u_mass_source,
	  m->    u_mass_source);

    crdv( m->len_u_mesh_source,
	  m->    u_mesh_source);

    crdv( m->len_u_momentum_source,
	  m->    u_momentum_source);

    crdv( m->len_u_porosity,
	  m->    u_porosity);

    crdv( m->len_u_permeability,
	  m->    u_permeability);

    crdv( m->len_u_rel_gas_perm,
	  m->    u_rel_gas_perm);

    crdv( m->len_u_rel_liq_perm,
	  m->    u_rel_liq_perm);

    crdv( m->len_u_saturation,
	  m->    u_saturation);

    crdv( m->len_u_porous_sink_constants,
	  m->    u_porous_sink_constants);

    crdv( m->len_u_surface_tension,
	  m->    u_surface_tension);

    crdv( m->len_u_thermal_conductivity,
	  m->    u_thermal_conductivity);

    crdv( m->len_u_viscosity,
	  m->    u_viscosity);

    crdv( m->len_u_dilationalViscosity,
	  m->    u_dilationalViscosity);

    crdv( gn_glob[i]->len_u_mu0,
 	  gn_glob[i]->    u_mu0);

    crdv( gn_glob[i]->len_u_nexp,
 	  gn_glob[i]->    u_nexp);

    crdv( gn_glob[i]->len_u_muinf,
 	  gn_glob[i]->    u_muinf);

    crdv( gn_glob[i]->len_u_aexp,
 	  gn_glob[i]->    u_aexp);

    crdv( gn_glob[i]->len_u_atexp,
 	  gn_glob[i]->    u_atexp);

    crdv( gn_glob[i]->len_u_wlfc2,
 	  gn_glob[i]->    u_wlfc2);

    crdv( gn_glob[i]->len_u_lam,
 	  gn_glob[i]->    u_lam);

    crdv( gn_glob[i]->len_u_tau_y,
 	  gn_glob[i]->    u_tau_y);
 
    crdv( m->len_u_FlowingLiquid_viscosity,
	  m->    u_FlowingLiquid_viscosity);

    crdv( m->len_u_reaction_rate,
	  m->    u_reaction_rate);

    crdv( m->len_u_solution_temperature,
	  m->    u_solution_temperature);
      
    crdv( m->len_u_thermodynamic_potential,
	  m->    u_thermodynamic_potential);

    crdv( m->len_u_interfacial_area,
	  m->    u_interfacial_area);

    crdv( m->len_u_shell_user_par,
	  m->    u_shell_user_par);

    crdv( m->len_u_acoustic_impedance,
	  m->    u_acoustic_impedance);

    crdv( m->len_u_wave_number,
	  m->    u_wave_number);

    crdv( m->len_u_acoustic_absorption,
	  m->    u_acoustic_absorption);

    crdv( m->len_u_refractive_index,
	  m->    u_refractive_index);

    crdv( m->len_u_light_absorption,
	  m->    u_light_absorption);

    /*
     *  Add species names
     */
    for (k = 0; k < m->Num_Species; k++) {
      ddd_add_member(n, m->Species_Names[k], sizeof(CK_NAME_STR), MPI_CHAR );
    }

    /*
     *  Add porous phase names
     */
    for (k = 0; k < m->Num_Porous_Eqn; k++)
      {
	ddd_add_member(n, m->Porous_Names[k], sizeof(CK_NAME_STR), MPI_CHAR );
      }

      /* Particle variable-lengthed output variable lists. */
      for(j = 0; j < Particle_Number_Sample_Types; j++)
	for(k = 0; k < Particle_Number_Output_Variables[j]; k++)
	  ddd_add_member(n, Particle_Output_Variables[j][k], MAX_PARTICLE_OUTPUT_VARIABLE_LENGTH, MPI_CHAR);

#ifdef DEBUG
    printf("P%d: Noahs Dove registration [C] for %d species\n", 
	   ProcID, pd_glob[i]->Num_Species); fflush(stdout);
#endif
    /*
     * Species constants...
     */

    for (j = 0; j < pd_glob[i]->Num_Species; j++)
      {
#ifdef DEBUG
	printf("P%d: Dove species %d has u lengths: %d %d %d %d %d %d %d %d %d %d\n",
	       ProcID, j, 
	       m->len_u_diffusivity[j],
	       m->len_u_gadiffusivity[j],
	       m->len_u_mdiffusivity[j],
	       m->len_u_cdiffusivity[j],
	       m->len_u_fdiffusivity[j],
	       m->len_u_gdiffusivity[j],
	       m->len_u_qdiffusivity[j],
	       m->len_u_species_source[j],
	       m->len_u_species_vol_expansion[j],
	       m->len_u_vapor_pressure[j]);
	fflush(stdout);
#endif
	crdv( m->len_u_diffusivity[j],
	      m->    u_diffusivity[j]);
	crdv( m->len_u_gadiffusivity[j],
	      m->    u_gadiffusivity[j]);
	crdv( m->len_u_mdiffusivity[j],
	      m->    u_mdiffusivity[j]);
	crdv( m->len_u_cdiffusivity[j],
	      m->    u_cdiffusivity[j]);
	crdv( m->len_u_fdiffusivity[j],
	      m->    u_fdiffusivity[j]);
	crdv( m->len_u_gdiffusivity[j],
	      m->    u_gdiffusivity[j]);
	crdv( m->len_u_qdiffusivity[j],
	      m->    u_qdiffusivity[j]);
	crdv( m->len_u_species_source[j],
	      m->    u_species_source[j]);
	crdv( m->len_u_species_vol_expansion[j],
	      m->    u_species_vol_expansion[j]);
	crdv( m->len_u_vapor_pressure[j],
	      m->    u_vapor_pressure[j]);
#ifdef DEBUG
	printf("\tP%d: End of Loop for species %d\n", ProcID, j);
	fflush(stdout);
#endif
      }

      /*
       * Porous media user constants...
       */

    for (j = 0; j < pd_glob[i]->Num_Porous_Eqn; j++)
      {
	crdv( m->len_u_porous_diffusivity[j],
	      m->    u_porous_diffusivity[j]);
	crdv( m->len_u_porous_vol_expansion[j],
	      m->    u_porous_vol_expansion[j]);
	crdv( m->len_u_porous_vapor_pressure[j],
	      m->    u_porous_vapor_pressure[j]);
      }
    crdv( m->len_u_porous_gas_constants, 
	  m->    u_porous_gas_constants);

    e = elc_glob[i];


    /* 
     * some more specialized constants (Lubrication)
     */
    crdv( m->len_u_heightU_function_constants, 
	  m->    u_heightU_function_constants);
    crdv( m->len_u_heightL_function_constants, 
	  m->    u_heightL_function_constants);
    crdv( m->len_u_veloU_function_constants, 
	  m->    u_veloU_function_constants);
    crdv( m->len_u_veloL_function_constants, 
	  m->    u_veloL_function_constants);
    crdv( m->len_u_dcaU_function_constants, 
	  m->    u_dcaU_function_constants);
    crdv( m->len_u_dcaL_function_constants, 
	  m->    u_dcaL_function_constants);
    crdv( m->len_lubsource, 
    	  m->    u_lubsource_function_constants);
    crdv( m->len_lubmomsource, 
	  m->    u_lubmomsource_function_constants);
    /* 
     * some more specialized constants (PorousShell)
     */
    crdv( m->len_u_PorousShellClosedPorosity_function_constants, 
	  m->    u_PorousShellClosedPorosity_function_constants);
    crdv( m->len_u_PorousShellClosedRadius_function_constants, 
	  m->    u_PorousShellClosedRadius_function_constants);
    crdv( m->len_u_PorousShellClosedHeight_function_constants, 
	  m->    u_PorousShellClosedHeight_function_constants);
    crdv( m->len_u_PorousShellClosedP0_function_constants, 
	  m->    u_PorousShellClosedP0_function_constants);
    crdv( m->len_u_PorousShellPatm_function_constants, 
	  m->    u_PorousShellPatm_function_constants);
    crdv( m->len_u_PorousShellPref_function_constants, 
	  m->    u_PorousShellPref_function_constants);
    crdv( m->len_u_PorousShellCrossKappa_function_constants, 
	  m->    u_PorousShellCrossKappa_function_constants);
    crdv( m->len_u_PorousShellInitPorePres_function_constants, 
	  m->    u_PorousShellInitPorePres_function_constants);
    crdv( m->len_u_PorousShellDiffusivity_function_constants, 
	  m->    u_PorousShellDiffusivity_function_constants);
    crdv( m->len_u_PorousShellRT_function_constants, 
	  m->    u_PorousShellRT_function_constants);
    crdv( m->len_u_PorousShellHenry_function_constants, 
	  m->    u_PorousShellHenry_function_constants);
    /* 
     * some more specialized constants (thin film)
     */
    crdv( m->len_u_FilmEvap_function_constants, 
	  m->    u_FilmEvap_function_constants);
    crdv( m->len_u_DisjPress_function_constants, 
	  m->    u_DisjPress_function_constants);
    crdv( m->len_u_DiffCoeff_function_constants, 
	  m->    u_DiffCoeff_function_constants);


#ifdef DEBUG
    printf("P%d: Noahs Dove registration [D]\n", ProcID);
    fflush(stdout);
#endif

    crdv( e->len_u_mu,
	  e->    u_mu);

    crdv( e->len_u_lambda,
	  e->    u_lambda);

    crdv( e->len_u_lame_TempShift,
	  e->    u_lame_TempShift);

    crdv( e->len_u_v_mesh_sfs,
	  e->    u_v_mesh_sfs);

    crdv( e->len_u_thermal_expansion,
	  e->    u_thermal_expansion);

    e = elc_rs_glob[i];

    crdv( e->len_u_mu,
	  e->    u_mu);

    crdv( e->len_u_lambda,
	  e->    u_lambda);

    crdv( e->len_u_lame_TempShift,
	  e->    u_lame_TempShift);

    crdv( e->len_u_v_mesh_sfs,
	  e->    u_v_mesh_sfs);

    crdv( e->len_u_thermal_expansion,
	  e->    u_thermal_expansion);

    crdv( evpl_glob[i]->len_u_plastic_mu,
	  evpl_glob[i]->    u_plastic_mu);

    crdv( evpl_glob[i]->len_u_yield,
	  evpl_glob[i]->    u_yield);


    v = vn_glob[i];

    crdv( v->len_dg_J_model_wt,
	  v->    dg_J_model_wt);
  }

#ifdef DEBUG
  printf("P%d: Noahs Dove registration [E]\n", ProcID);  fflush(stdout);
#endif

  for (i = 0; i < Num_BC; i++)
    {
      crdv( BC_Types[i].len_u_BC,
	    BC_Types[i].    u_BC );
    }

  for (i = 0; i < num_BC_Tables; i++)
    {
      crdv( BC_Tables[i]->tablelength,
	    BC_Tables[i]->t           );
      crdv( BC_Tables[i]->tablelength,
	    BC_Tables[i]->t2          );
      crdv( BC_Tables[i]->tablelength,
	    BC_Tables[i]->f           );
    }
  for (i = 0; i < num_MP_Tables; i++)
    {
      crdv( MP_Tables[i]->tablelength,
	    MP_Tables[i]->t           );
      crdv( MP_Tables[i]->tablelength,
	    MP_Tables[i]->t2          );
      crdv( MP_Tables[i]->tablelength,
	    MP_Tables[i]->f           );
    }
  for (i = 0; i < num_ext_Tables; i++)
    {
      crdv( ext_Tables[i]->tablelength,
	    ext_Tables[i]->t           );
      crdv( ext_Tables[i]->tablelength,
	    ext_Tables[i]->t2          );
      crdv( ext_Tables[i]->tablelength,
	    ext_Tables[i]->t3          );
      crdv( ext_Tables[i]->tablelength,
	    ext_Tables[i]->f           );
    }

  /*   Augmenting condition data tables    */

  for (i = 0; i < nAC; i++ )
    {
      crdv( augc[i].len_AC,
            augc[i].DataFlt );
    }
  /*   Post-processing parameters    */

  for( i=0; i< nn_volume; i++)
    {
     crdv( pp_volume[i]->num_params, pp_volume[i]->params);
    }
  
  ddd_set_commit(n);

#endif
  return;
}<|MERGE_RESOLUTION|>--- conflicted
+++ resolved
@@ -1710,10 +1710,8 @@
       ddd_add_member(n, &mp_glob[i]->Light_AbsorptionModel, 1, MPI_INT);
       ddd_add_member(n, &mp_glob[i]->Shell_User_ParModel, 1, MPI_INT);
       ddd_add_member(n, &mp_glob[i]->PermittivityModel, 1, MPI_INT);
-<<<<<<< HEAD
       ddd_add_member(n, &mp_glob[i]->PBE_BA_Type, 1, MPI_INT);
-=======
->>>>>>> dcf3c08b
+
       /* External field indeces PRS 10-1-2013 (shutdown times) */
 
       ddd_add_member(n,&mp_glob[i]->porosity_external_field_index, 1, MPI_INT);
@@ -2187,11 +2185,8 @@
 	    ddd_add_member(n, &mp_glob[i]->mp2nd->speciessource[w], 1, MPI_DOUBLE);
 	    ddd_add_member(n, &mp_glob[i]->mp2nd->speciessourcemask[0][w], 1, MPI_INT);
 	    ddd_add_member(n, &mp_glob[i]->mp2nd->speciessourcemask[1][w], 1, MPI_INT);
-<<<<<<< HEAD
-=======
 	    ddd_add_member(n, &mp_glob[i]->mp2nd->use_species_source_width[w], 1, MPI_INT);
 	    ddd_add_member(n, &mp_glob[i]->mp2nd->species_source_width[w], 1, MPI_DOUBLE);
->>>>>>> dcf3c08b
 	  }
 	}
 
