--- conflicted
+++ resolved
@@ -837,18 +837,11 @@
 
   dbl thermexp = 0.;
   dbl speciesexp[MAX_CONC];
-<<<<<<< HEAD
   dbl d_thermexp_dx[MAX_VARIABLE_TYPES + MAX_CONC];
   dbl d_speciesexp_dx[MAX_CONC][MAX_VARIABLE_TYPES + MAX_CONC];
-=======
-  dbl d_thermexp_dx[MAX_VARIABLE_TYPES+MAX_CONC];
-  dbl d_speciesexp_dx[MAX_CONC][MAX_VARIABLE_TYPES+MAX_CONC];
   dbl viscos=0., dil_viscos=0;
   dbl d_viscos_dx[MAX_VARIABLE_TYPES+MAX_CONC];
   dbl d_dilviscos_dx[MAX_VARIABLE_TYPES+MAX_CONC];
-  
-  dim = ei->ielem_dim;
->>>>>>> 524b3a25
 
   dim = ei[pg->imtrx]->ielem_dim;
 
@@ -858,45 +851,24 @@
    * structure elements, and hence are not args.
    */
 
-<<<<<<< HEAD
   memset(d_mu_dx, 0, sizeof(double) * DIM * MDE);
   memset(d_lambda_dx, 0, sizeof(double) * DIM * MDE);
   memset(d_mu_drs, 0, sizeof(double) * DIM * MDE);
   memset(d_lambda_drs, 0, sizeof(double) * DIM * MDE);
   memset(d_thermexp_dx, 0, sizeof(double) * (MAX_VARIABLE_TYPES + MAX_CONC));
   memset(d_speciesexp_dx, 0, sizeof(double) * MAX_CONC * (MAX_VARIABLE_TYPES + MAX_CONC));
+  memset(d_viscos_dx,0,sizeof(double)*(MAX_VARIABLE_TYPES+MAX_CONC));
+  memset(d_dilviscos_dx,0,sizeof(double)*(MAX_VARIABLE_TYPES+MAX_CONC));
   memset(speciesexp, 0, sizeof(double) * MAX_CONC);
 
-  err = load_elastic_properties(elc_rs, &mu, &lambda, &thermexp, speciesexp, d_mu_dx, d_lambda_dx,
-                                d_thermexp_dx, d_speciesexp_dx);
+  err = load_elastic_properties(elc_rs, &mu, &lambda, &thermexp, speciesexp, &viscos, &dil_viscos,
+	d_mu_dx, d_lambda_dx,
+                                d_thermexp_dx, d_speciesexp_dx, d_viscos_dx, d_dilviscos_dx);
   GOMA_EH(err, " Problem in loading up real-solid elastic constants");
 
   for (p = 0; p < dim; p++) {
     for (q = 0; q < dim; q++) {
       TT[p][q] = lambda * fv->volume_strain * delta(p, q) + 2. * mu * fv->strain[p][q];
-=======
-  memset(d_mu_dx,0,sizeof(double)*DIM*MDE);
-  memset(d_lambda_dx,0,sizeof(double)*DIM*MDE);
-  memset(d_mu_drs,0,sizeof(double)*DIM*MDE);
-  memset(d_lambda_drs,0,sizeof(double)*DIM*MDE);
-  memset(d_thermexp_dx,0,sizeof(double)*(MAX_VARIABLE_TYPES+MAX_CONC));
-  memset(d_speciesexp_dx,0,sizeof(double)*MAX_CONC*(MAX_VARIABLE_TYPES+MAX_CONC));
-  memset(d_viscos_dx,0,sizeof(double)*(MAX_VARIABLE_TYPES+MAX_CONC));
-  memset(d_dilviscos_dx,0,sizeof(double)*(MAX_VARIABLE_TYPES+MAX_CONC));
-  memset(speciesexp,0,sizeof(double)*MAX_CONC);
-
-  err = load_elastic_properties(elc_rs, &mu, &lambda, &thermexp, speciesexp, &viscos, &dil_viscos,
-	d_mu_dx, d_lambda_dx, d_thermexp_dx, d_speciesexp_dx, d_viscos_dx, d_dilviscos_dx);
-  EH(err," Problem in loading up real-solid elastic constants");
-
- 
-  for ( p=0; p<dim; p++)
-    {
-      for ( q=0; q<dim; q++)
-	{
-	  TT[p][q] = lambda * fv->volume_strain * delta(p,q) + 2. * mu * fv->strain[p][q];
-	}
->>>>>>> 524b3a25
     }
   }
 
