--- conflicted
+++ resolved
@@ -951,13 +951,8 @@
                                  }
                              }
                            diffusion *= - det_J * wt * h3;
-<<<<<<< HEAD
                            diffusion *= pd->etm[pg->imtrx][eqn][LOG2_DIFFUSION];
-                           lec->J[peqn][pvar][i][j] += advection + diffusion;
-=======
-                           diffusion *= pd->etm[eqn][LOG2_DIFFUSION];
                            lec->J[LEC_J_INDEX(peqn,pvar,i,j)] += advection + diffusion;
->>>>>>> e33b61bb
                          }
                      }
                  }
