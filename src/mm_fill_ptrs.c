--- conflicted
+++ resolved
@@ -1449,14 +1449,9 @@
   }
   else if ((pd_glob[0]->CoordinateSystem == CYLINDRICAL ||
             pd_glob[0]->CoordinateSystem == SWIRLING ||
-<<<<<<< HEAD
             pd_glob[0]->CoordinateSystem == CARTESIAN_2pt5D ||
-	    pd_glob[0]->CoordinateSystem == PROJECTED_CARTESIAN) && upd->ep[R_MESH1] >= 0) {
-    dofs = ei->dof[R_MESH1];
-=======
 	    pd_glob[0]->CoordinateSystem == PROJECTED_CARTESIAN) && upd->ep[pg->imtrx][R_MESH1] >= 0) {
     dofs = ei[pg->imtrx]->dof[R_MESH1];
->>>>>>> 48a67847
     for (i = 0; i < dofs; i++) {
       esp->d[2][i]       = p0;
       esp_old->d[2][i]   = p0;
@@ -1513,14 +1508,9 @@
   }
   else if((pd_glob[0]->CoordinateSystem == CYLINDRICAL ||
            pd_glob[0]->CoordinateSystem == SWIRLING ||
-<<<<<<< HEAD
            pd_glob[0]->CoordinateSystem == CARTESIAN_2pt5D ||
-	   pd_glob[0]->CoordinateSystem == PROJECTED_CARTESIAN) && upd->ep[R_SOLID1] >= 0) {
-    dofs = ei->dof[R_SOLID1];
-=======
 	   pd_glob[0]->CoordinateSystem == PROJECTED_CARTESIAN) && upd->ep[pg->imtrx][R_SOLID1] >= 0) {
     dofs = ei[pg->imtrx]->dof[R_SOLID1];
->>>>>>> 48a67847
     for ( i=0; i<dofs; i++) {
       esp->d_rs[2][i]      = p0;
       esp_old->d_rs[2][i]  = p0;
@@ -1758,7 +1748,7 @@
   }
 
   eqn = R_SHELL_CURVATURE2;
-  if (upd->ep[eqn] >= 0) {
+  if (upd->ep[pg->imtrx][eqn] >= 0) {
     load_varType_Interpolation_ptrs(eqn, esp->sh_K2, esp_old->sh_K2, esp_dot->sh_K2);
   }
 
@@ -1851,7 +1841,7 @@
   }
 
  eqn = R_SHELL_NORMAL3;
-  if (upd->ep[eqn] >= 0) {
+  if (upd->ep[pg->imtrx][eqn] >= 0) {
     load_varType_Interpolation_ptrs(eqn, esp->n[2], esp_old->n[2], esp_dot->n[2]);
   }
 
@@ -1954,68 +1944,68 @@
 				    esp_dot->poynt[2]);
   }
   eqn = R_EM_E1_REAL;
-  if (upd->ep[eqn] >= 0) {
+  if (upd->ep[pg->imtrx][eqn] >= 0) {
     load_varType_Interpolation_ptrs(eqn, esp->em_er[0], esp_old->em_er[0],
 				    esp_dot->em_er[0]);
   }
   eqn = R_EM_E1_IMAG;
-  if (upd->ep[eqn] >= 0) {
+  if (upd->ep[pg->imtrx][eqn] >= 0) {
     load_varType_Interpolation_ptrs(eqn, esp->em_ei[0], esp_old->em_ei[0],
 				    esp_dot->em_ei[0]);
   }
   eqn = R_EM_E2_REAL;
-  if (upd->ep[eqn] >= 0) {
+  if (upd->ep[pg->imtrx][eqn] >= 0) {
     load_varType_Interpolation_ptrs(eqn, esp->em_er[1], esp_old->em_er[1],
 				    esp_dot->em_er[1]);
   }
   eqn = R_EM_E2_IMAG;
-  if (upd->ep[eqn] >= 0) {
+  if (upd->ep[pg->imtrx][eqn] >= 0) {
     load_varType_Interpolation_ptrs(eqn, esp->em_ei[1], esp_old->em_ei[1],
 				    esp_dot->em_ei[1]);
   }
   eqn = R_EM_E3_REAL;
-  if (upd->ep[eqn] >= 0) {
+  if (upd->ep[pg->imtrx][eqn] >= 0) {
     load_varType_Interpolation_ptrs(eqn, esp->em_er[2], esp_old->em_er[2],
 				    esp_dot->em_er[2]);
   }
   eqn = R_EM_E3_IMAG;
-  if (upd->ep[eqn] >= 0) {
+  if (upd->ep[pg->imtrx][eqn] >= 0) {
     load_varType_Interpolation_ptrs(eqn, esp->em_ei[2], esp_old->em_ei[2],
 				    esp_dot->em_ei[2]);
   }
   eqn = R_EM_H1_REAL;
-  if (upd->ep[eqn] >= 0) {
+  if (upd->ep[pg->imtrx][eqn] >= 0) {
     load_varType_Interpolation_ptrs(eqn, esp->em_hr[0], esp_old->em_hr[0],
 				    esp_dot->em_hr[0]);
   }
   eqn = R_EM_H1_IMAG;
-  if (upd->ep[eqn] >= 0) {
+  if (upd->ep[pg->imtrx][eqn] >= 0) {
     load_varType_Interpolation_ptrs(eqn, esp->em_hi[0], esp_old->em_hi[0],
 				    esp_dot->em_hi[0]);
   }
   eqn = R_EM_H2_REAL;
-  if (upd->ep[eqn] >= 0) {
+  if (upd->ep[pg->imtrx][eqn] >= 0) {
     load_varType_Interpolation_ptrs(eqn, esp->em_hr[1], esp_old->em_hr[1],
 				    esp_dot->em_hr[1]);
   }
   eqn = R_EM_H2_IMAG;
-  if (upd->ep[eqn] >= 0) {
+  if (upd->ep[pg->imtrx][eqn] >= 0) {
     load_varType_Interpolation_ptrs(eqn, esp->em_hi[1], esp_old->em_hi[1],
 				    esp_dot->em_hi[1]);
   }
   eqn = R_EM_H3_REAL;
-  if (upd->ep[eqn] >= 0) {
+  if (upd->ep[pg->imtrx][eqn] >= 0) {
     load_varType_Interpolation_ptrs(eqn, esp->em_hr[2], esp_old->em_hr[2],
 				    esp_dot->em_hr[2]);
   }
   eqn = R_EM_H3_IMAG;
-  if (upd->ep[eqn] >= 0) {
+  if (upd->ep[pg->imtrx][eqn] >= 0) {
     load_varType_Interpolation_ptrs(eqn, esp->em_hi[2], esp_old->em_hi[2],
 				    esp_dot->em_hi[2]);
   }
 
   eqn = R_RESTIME;
-  if (upd->ep[eqn] >= 0) {
+  if (upd->ep[pg->imtrx][eqn] >= 0) {
     load_varType_Interpolation_ptrs(eqn, esp->restime, esp_old->restime,
 				    esp_dot->restime);
   }  
@@ -2126,7 +2116,7 @@
     }
 
   eqn = R_POR_ENERGY;
-  if ( pd->e[pg->imtrx][eqn] )
+  if ( upd->ep[pg->imtrx][eqn] )
     {
       load_varType_Interpolation_ptrs(eqn, esp->T, esp_old->T,
 				      esp_dot->T);
@@ -2139,14 +2129,14 @@
     }
 
   eqn = R_TFMP_MASS;
-  if ( pd->e[eqn] )
+  if ( upd->ep[pg->imtrx][eqn] )
     {
       load_varType_Interpolation_ptrs(eqn, esp->tfmp_sat, esp_old->tfmp_sat,
 				      esp_dot->tfmp_sat);
     }
 
   eqn = R_TFMP_BOUND;
-  if ( pd->e[eqn] )
+  if ( upd->ep[pg->imtrx][eqn] )
     {
       load_varType_Interpolation_ptrs(eqn, esp->tfmp_pres, esp_old->tfmp_pres,
 				      esp_dot->tfmp_pres);
