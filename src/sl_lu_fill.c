/************************************************************************ *
* Goma - Multiphysics finite element software                             *
* Sandia National Laboratories                                            *
*                                                                         *
* Copyright (c) 2014 Sandia Corporation.                                  *
*                                                                         *
* Under the terms of Contract DE-AC04-94AL85000 with Sandia Corporation,  *
* the U.S. Government retains certain rights in this software.            *
*                                                                         *
* This software is distributed under the GNU General Public License.      *
\************************************************************************/
 

/*
 * $Id: sl_lu_fill.c,v 5.1 2007-09-18 18:53:48 prschun Exp $
 */

#include <stdlib.h>

<<<<<<< HEAD
=======

>>>>>>> ae709d92
#include "std.h"
#include "sl_util.h"

/*
 * HKM -> I wonder if first_time_fill needs to have global scope?
 *        It is only used in the function below.
 *        Shouldn't it be declared a static variable inside luf()?
 *        -> will leave it as is right now.
 */
int first_time_fill = TRUE;
#ifdef HAVE_SPARSE
#include "spMatrix.h"
<<<<<<< HEAD
=======
#include "spConfig.h"
>>>>>>> ae709d92

void
luf (const int N,
     const int NExt,
     const int  M,
     double  a[],
     int  ija[],
     double x[],
     const int factor_flag )

/*
  	
  	C driver for direct lu factor of sparse matrix.
  	
  		This routine takes a C-MSR format
  		sparse matrix and determines the lu
  		decomposition. The package sparse1.3
  		is used to factor and solve the matrix.
  		This routine is somewhat inefficient in its
  		use of memory.
  		
  		J.N. Shadid SNL Div 1421
  	
  	   date: 2/27/93		
  	
  
         Parameter list:
  
 
       N    ==         Number of unknowns updated by this processor
       NExt ==         Number of unknowns updated by neighboring procs
                       for which copies are kept on this processor
       M    ==         upper bound on the number of nonzeros in matrix A
                        in sparse format (C-MSR).
       a[]   ==        matrix A in sparse format (C-MSR).
       ija[] ==        pointers to nonzeros of A (C-MSR).

       x   ==          On input 'x' contains the right hand side. On output
                        'x' contains the solution to our linear system.

  
                factor_flag: 1, 2, 3
  
                        = 1  Dynamically allocate memory for tmp vectors.
                             Calculate lu factors, solve system with LU.
  
                        = 2  Calculate lu factors, solve system with LU.
  
                        = 3  use previus lu factors to solve system with LU.
  
                x ==    on input is the residual(rhs) of the set of 
                        equations, on output is the result.
  
  
    --------------------------------------------------------------------
          routines called: (sparse1.3 package is used)
  		
    --------------------------------------------------------------------
  
*/
{
  static char *matrix;
  int  error, type;
  int j, i, n, k, nzeros, ija_col;
  static spREAL **element, *b;
#ifdef MATRIX_STATISTICS
  spREAL norm;
#endif
  static int call = 0;

  call++;

   /* allocate rhs and copy */

   b = (spREAL *)malloc((N+NExt+1)*sizeof(spREAL));
   for(i = 0; i < N+NExt; i++) b[i+1] = x[i];


   /* factor matrix if values have changed since last call */
   if( factor_flag <= 2 ){

     if( first_time_fill == TRUE && factor_flag == 1){
        /* N = order of real matrix */
        type = 0;
        matrix = spCreate(N+NExt,type,&error);

	element = (spREAL **)malloc((M+NExt+2)*sizeof(spREAL *));
     }

     /* n = 1 produce graph of matrix, n = 2 fill matrix */
     for(n = 1; n <= 2; n++){ /* define and fill */


	/* copy MSR matrix into linked list format */
        k = 1;
        for(i = 0; i <  N; i++){ /* lop through rows */
      	   nzeros  = ija[i+1] - ija[i];
	   ija_col = ija[i];

           if( n == 1 ){           /* create nonzero pattern */

	     /* diagonal element */
             element[k++] = spGetElement(matrix,i+1,i+1);

	     /* nonzero off diagonal elements */
	     for(j = 0; j < nzeros; j++){
                element[k++] = spGetElement(matrix,i+1,ija[ija_col++]+1);
	     }	
           }
           else {                  /* fill in numerical values */

	     /* diagonal element */
             spADD_REAL_ELEMENT(element[k++],a[i]);

	     /* nonzero off diagonal elements */
	     for(j = 0; j < nzeros; j++){
                spADD_REAL_ELEMENT(element[k++],a[ija_col++]);
	     }
           }
        } /* end row loop */

	/* fill in Dirchlet equations for the interface unknowns */
	for(i = N; i <  N+NExt; i++){
	   if( n == 1 ){           /* create nonzero pattern */
	     element[k++] = spGetElement(matrix,i+1,i+1);
           }
           else {                  /* fill in numerical values */
	     spADD_REAL_ELEMENT(element[k++],1.0);
	   }
        }

        if (n == 1) spClear(matrix);/* zero entries in graph */

     } /* end of define and fill */
#ifdef MATRIX_STATISTICS
     norm = spNorm(matrix);
#endif

      if( first_time_fill == TRUE && factor_flag == 1){

/*         spFileMatrix(matrix,"matrix_file","channel",0,1,1); */
         spOrderAndFactor(matrix,b,-1.0,0.0,1);
	 first_time_fill = FALSE;

       } else {

         spFactor(matrix); 

       }


  } /* alocate matrix and factor matrix */

  /* solve lu factored system */

  spSolve(matrix,b,x-1);

#ifdef MATRIX_STATISTICS
  if ( call == 4 )
    {
      lustat(N, M, a, ija, x, norm, matrix);
    }
#endif

/*
  for(i = 0; i < N; i++) printf("i: %d\t%f\t%f\n",i,x[i],b[i+1]);
*/
  free(b);
/*  spDestroy(matrix);*/

} /* END of routine luf */

#else //HAVE_SPARSE
#include "mm_eh.h"
void
luf (const int N,
     const int NExt,
     const int  M,
     double  a[],
     int  ija[],
     double x[],
     const int factor_flag )
{
  EH(GOMA_ERROR, "Goma not configured with sparse solver support");
}
#endif // HAVE_SPARSE
/******************************************************************************/
/* END of file sl_lu_fill.c */
/******************************************************************************/

<|MERGE_RESOLUTION|>--- conflicted
+++ resolved
@@ -17,10 +17,6 @@
 
 #include <stdlib.h>
 
-<<<<<<< HEAD
-=======
-
->>>>>>> ae709d92
 #include "std.h"
 #include "sl_util.h"
 
@@ -33,10 +29,7 @@
 int first_time_fill = TRUE;
 #ifdef HAVE_SPARSE
 #include "spMatrix.h"
-<<<<<<< HEAD
-=======
 #include "spConfig.h"
->>>>>>> ae709d92
 
 void
 luf (const int N,
