/************************************************************************ *
* Goma - Multiphysics finite element software                             *
* Sandia National Laboratories                                            *
*                                                                         *
* Copyright (c) 2014 Sandia Corporation.                                  *
*                                                                         *
* Under the terms of Contract DE-AC04-94AL85000 with Sandia Corporation,  *
* the U.S. Government retains certain rights in this software.            *
*                                                                         *
* This software is distributed under the GNU General Public License.      *
\************************************************************************/
 

/*
 *$Id: sl_lu.c,v 5.2 2007-12-07 17:14:37 hkmoffa Exp $
 */


#include <stdlib.h>
<<<<<<< HEAD

#include "mm_as.h"
#include "mm_as_structs.h"
#include "sl_lu.h"
#include "std.h"
=======
>>>>>>> ae709d92

#define GOMA_SL_LU_C

#ifdef HAVE_SPARSE
#include "spMatrix.h"
#include "spConfig.h"
/*
 * Uncomment the following line to write out the RHS, a, and ija vectors
 * to an ASCII file...
 */

/* #define DUMP_CMSR_MATRIX */


int first_time = TRUE;


/*  	
  	C driver for direct lu factor of sparse matrix.
  	
  		This routine takes a C-MSR format
  		sparse matrix and determines the lu
  		decomposition. The package sparse1.3
  		is used to factor and solve the matrix.
  		This routine is somewhat inefficient in its
  		use of memory.
  		
  		J.N. Shadid SNL Div 1421
  	
  	   date: 2/27/93		
  
         Parameter list:
 
       N    ==         Number of unknowns updated by this processor
       NExt ==         Number of unknowns updated by neighboring procs
                       for which copies are kept on this processor
       M    ==         upper bound on the number of nonzeros in matrix A
                        in sparse format (C-MSR).
       a[]   ==        matrix A in sparse format (C-MSR).
       ija[] ==        pointers to nonzeros of A (C-MSR).

       x   ==          On input 'x' contains the right hand side. On output
                        'x' contains the solution to our linear system.

                factor_flag: 1, 2, 3
  
                        = 1  Dynamically allocate memory for tmp vectors.
                             Calculate lu factors, solve system with LU.
  
                        = 2  Calculate lu factors, solve system with LU.
  
                        = 3  use previus lu factors to solve system with LU.
  
                x ==    on input is the residual(rhs) of the set of 
                        equations, on output is the result.
  
    --------------------------------------------------------------------
          routines called: (sparse1.3 package is used)
    --------------------------------------------------------------------
*/
<<<<<<< HEAD
#ifdef HAVE_SPARSE
#include "spMatrix.h"
=======
>>>>>>> ae709d92

static int call=0;

void
lu(const int N,
   const int NExt,
   const int  M,
   double  a[],
   int  ija[],
   double x[],
   const int factor_flag)
{
  static char *matrix;
  static int prev_matrix = 0;
  int  error, type;
  int j, i, n, k, nzeros, ija_col;
  static spREAL **element, *b;
#ifdef MATRIX_STATISTICS
  spREAL norm;
#endif

  if (pg->imtrx != prev_matrix) {
    if (first_time == FALSE) {
      spDestroy(matrix);
    }
    first_time = TRUE;
    prev_matrix = pg->imtrx;
  }

  call++;

   /* allocate rhs and copy */

   b = (spREAL *)malloc((N+NExt+1)*sizeof(spREAL));
   b[0] = 0.0;
   for(i = 0; i < N+NExt; i++) b[i+1] = x[i];


   /* factor matrix if values have changed since last call */
   if( factor_flag <= 2 ){

     if( first_time == TRUE && factor_flag == 1){
        /* N = order of real matrix */
        type = 0;
        matrix = spCreate(N+NExt,type,&error);

	element = (spREAL **)malloc((M+NExt+2)*sizeof(spREAL *));
     }

     /* n = 1 produce graph of matrix, n = 2 fill matrix */
     for(n = 1; n <= 2; n++){ /* define and fill */


	/* copy MSR matrix into linked list format */
        k = 1;
        for(i = 0; i <  N; i++){ /* lop through rows */
      	   nzeros  = ija[i+1] - ija[i];
	   ija_col = ija[i];

           if( n == 1 ){           /* create nonzero pattern */

	     /* diagonal element */
             element[k++] = spGetElement(matrix,i+1,i+1);

	     /* nonzero off diagonal elements */
	     for(j = 0; j < nzeros; j++){
                element[k++] = spGetElement(matrix,i+1,ija[ija_col++]+1);
	     }	
           }
           else {                  /* fill in numerical values */

	     /* diagonal element */
             spADD_REAL_ELEMENT(element[k++],a[i]);

	     /* nonzero off diagonal elements */
	     for(j = 0; j < nzeros; j++){
                spADD_REAL_ELEMENT(element[k++],a[ija_col++]);
	     }
           }
        } /* end row loop */

	/* fill in Dirchlet equations for the interface unknowns */
	for(i = N; i <  N+NExt; i++){
	   if( n == 1 ){           /* create nonzero pattern */
	     element[k++] = spGetElement(matrix,i+1,i+1);
           }
           else {                  /* fill in numerical values */
	     spADD_REAL_ELEMENT(element[k++],1.0);
	   }
        }

        if (n == 1) spClear(matrix);/* zero entries in graph */

     } /* end of define and fill */

#ifdef MATRIX_STATISTICS
     norm = spNorm(matrix);
#endif
      if( first_time == TRUE && factor_flag == 1){

/*         spFileMatrix(matrix,"matrix_file","channel",0,1,1); */
	error = spOrderAndFactor(matrix, b, (spREAL)-1, (spREAL)0, (int)1);
		first_time = FALSE;

       } else {

         spFactor(matrix); 

       }


  } /* alocate matrix and factor matrix */

  /* solve lu factored system */

  spSolve(matrix,b,x-1);

#ifdef MATRIX_STATISTICS
  if ( call == 4 )
    {
      lustat(N, M, a, ija, x, norm, matrix);
    }
#endif

/*
  for(i = 0; i < N; i++) printf("i: %d\t%f\t%f\n",i,x[i],b[i+1]);
*/
  free(b);
/*  spDestroy(matrix);*/

} /* END of routine lu */
#else // HAVE_SPARSE
#include "mm_eh.h"
void
lu(const int N,
   const int NExt,
   const int  M,
   double  a[],
   int  ija[],
   double x[],
   const int factor_flag)
{
  EH(GOMA_ERROR, "Goma not configured with sparse support");
}
#endif // HAVE_SPARSE
/*****************************************************************************/
/* END of file sl_lu.c */
/*****************************************************************************/<|MERGE_RESOLUTION|>--- conflicted
+++ resolved
@@ -17,14 +17,11 @@
 
 
 #include <stdlib.h>
-<<<<<<< HEAD
 
 #include "mm_as.h"
 #include "mm_as_structs.h"
 #include "sl_lu.h"
 #include "std.h"
-=======
->>>>>>> ae709d92
 
 #define GOMA_SL_LU_C
 
@@ -85,11 +82,7 @@
           routines called: (sparse1.3 package is used)
     --------------------------------------------------------------------
 */
-<<<<<<< HEAD
-#ifdef HAVE_SPARSE
 #include "spMatrix.h"
-=======
->>>>>>> ae709d92
 
 static int call=0;
 
