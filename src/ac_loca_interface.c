/************************************************************************ *
* Goma - Multiphysics finite element software                             *
* Sandia National Laboratories                                            *
*                                                                         *
* Copyright (c) 2014 Sandia Corporation.                                  *
*                                                                         *
* Under the terms of Contract DE-AC04-94AL85000 with Sandia Corporation,  *
* the U.S. Government retains certain rights in this software.            *
*                                                                         *
* This software is distributed under the GNU General Public License.      *
\************************************************************************/
 
/*
 *$Id: ac_loca_interface.c,v 5.8 2008-12-19 22:54:25 rbsecor Exp $
 */


/* DOCUMENTATION FOR CONTINUATION LIBRARY:    10/26/1999
 *    Andrew Salinger  Org. 9221, MS-1111, 845-3523
 *
 * The continuation library currently consists of 9 files. 
 * (1) [ac_loca_interface.c]  The Goma version of the interface
 *     to the continuation library. This file (and only this file)
 *     must be extensively modified for every new code that
 *     uses the library. It consists of solve_continuation, the
 *     top level routine called by the application code, and ~20
 *     wrapper routines, which must be filled for your specific
 *     code. The most noteworthy of these include
 *     nonlinear_solver_conwrap, linear_solver_conwrap,
 *     matrix_residual_fill_conwrap, and assign_parameter_conwrap.
 *     Each wrapper has its own comments.
 * (2) [loca_lib.c]  This is the stepping algorithm for zeroth-order,
 *     first-order, and arc-length continuation. The turning point
 *     tracking algorithm is only zeroth-order. This routine includes
 *     such things as step-size control and predictor steps. Ideally,
 *     this file does not need to be modified when linking to a new
 *     application code.
 * (3) [loca_bord.c] This file contains the bordering algorithms,
 *     currently for arc-length continuation and turning point tracking.
 *     These routines are accessed from within the Newton iteration,
 *     and make frequent calls to the wrapper routines (matrix fill
 *     and solve). Ideally, this file does not need to be modified when
 *     linking to a new application code.
 * (4) [loca_util.c] This file contains utility functions used by
 *     LOCA algorithms such as vector operations (allocation, copying,
 *     dot products) and eigenvector sorting.
 * (5) [loca_const.h] This header file includes definitions of the
 *     continuation structures, define statements for flags used
 *     by the continuation library, and prototypes for the wrapper
 *     routines. Ideally, this file does not need to be modified when
 *     linking to a new application code.
 * (6) [loca_util_const.h] This header file contains prototypes for the
 *     functions in loca_util.c.
 * (7) [loca_eigenvalue.c] This file is the LOCA interface to the
 *     ARPACK/PARPACK eigensolver package.
 * (8) [loca_eigen_cayley.F] This file contains FORTRAN subroutines
 *     which are called while running ARPACK.
 * (9) [loca_eigen_c2f.F] This file contains routines which allow
 *     FORTRAN subroutines to be called from C functions.
 *
 * How to interface to this library:
 * (0) Have a steady-state code that uses Newton's method
 * (1) Call solve_continuation from your code, in the place
 *     where you normally call the steady-state or transient
 *     drivers.
 * (2) In your current nonlinear solver, add "(void *) con_ptr"
 *     to the argument list. Pass NULL in that place for all
 *     calls to the nonlinear solver besides the one from
 *     nonlinear_solver_conwrap below. In your Newton loop,
 *     after the matrix equation has been solved for the
 *     update vector, delta_x, but before the solution vector, x,
 *     has been updated by delta_x, put in the following call:
 *      if (con_ptr != NULL) continuation_converged =
 *         continuation_hook(x, delta_x, con_ptr, Reltol, Abstol);
 *     (Reltol=1.0e-3, Abstol=1.0e-8 are good defaults.)
 *     When checking convergence of your Newton's method, also
 *     check that (continuation_converged == TRUE).
 * (3) Change the contents of all routines in this file. In
 *     solve_continuation, many fields of the con and set_con structures
 *     must be set. Follow the template and the comments.
 *     Also, the passdown structure can be defined and set with 
 *     any information that needs to be passed from the 
 *     solve_continuation routine to the wrapper routines below
 *     that isn't needed by the continuation library. All
 *     of the wrapper routines (all routines in this file besides
 *     solve_continuation, which all have names ending in _conwrap)
 *     must be filled in with the corresponding call to your
 *     application code. Each has its own comments.
 */

#include <stdio.h>
#include <stdlib.h>
#include <math.h>
#include <string.h>
#include <limits.h>

/* Put include statements for your code here. */

#include "ac_conti.h"
#include "ac_hunt.h"
#include "ac_particles.h"
#include "ac_stability.h"
#include "ac_stability_util.h"
#include "ac_update_parameter.h"
#include "bc_colloc.h"
#include "bc_contact.h"
#include "bc_curve.h"
#include "bc_dirich.h"
#include "bc_integ.h"
#include "bc/rotate.h"
#include "bc_special.h"
#include "bc_surfacedomain.h"
#include "dp_comm.h"
#include "dp_map_comm_vec.h"
#include "dp_types.h"
#include "dp_utils.h"
#include "dp_vif.h"
#include "dpi.h"
#include "el_elm.h"
#include "el_elm_info.h"
#include "el_geom.h"
#include "el_quality.h"
#include "exo_conn.h"
#include "exo_struct.h"
#include "loca_const.h"
#include "loca_util_const.h"
#include "md_timer.h"
#include "mm_as.h"
#include "mm_as_alloc.h"
#include "mm_as_const.h"
#include "mm_as_structs.h"
#include "mm_augc_util.h"
#include "mm_bc.h"
#include "mm_chemkin.h"
#include "mm_dil_viscosity.h"
#include "mm_eh.h"
#include "mm_elem_block_structs.h"
#include "mm_fill.h"
#include "mm_fill_aux.h"
#include "mm_fill_fill.h"
#include "mm_fill_jac.h"
#include "mm_fill_ls.h"
#include "mm_fill_porous.h"
#include "mm_fill_potential.h"
#include "mm_fill_pthings.h"
#include "mm_fill_ptrs.h"
#include "mm_fill_rs.h"
#include "mm_fill_shell.h"
#include "mm_fill_solid.h"
#include "mm_fill_species.h"
#include "mm_fill_stress.h"
#include "mm_fill_terms.h"
#include "mm_fill_util.h"
#include "mm_flux.h"
#include "mm_input.h"
#include "mm_interface.h"
#include "mm_more_utils.h"
#include "mm_mp.h"
#include "mm_mp_const.h"
#include "mm_mp_structs.h"
#include "mm_ns_bc.h"
#include "mm_numjac.h"
#include "mm_post_def.h"
#include "mm_post_proc.h"
#include "mm_prob_def.h"
#include "mm_qtensor_model.h"
#include "mm_shell_bc.h"
#include "mm_shell_util.h"
#include "mm_sol_nonlinear.h"
#include "mm_species.h"
#include "mm_std_models.h"
#include "mm_unknown_map.h"
#include "mm_viscosity.h"
#include "rd_dpi.h"
#include "rd_exo.h"
#include "rd_mesh.h"
#include "rf_allo.h"
#include "rf_bc.h"
#include "rf_bc_const.h"
#include "rf_element_storage_const.h"
#include "rf_element_storage_struct.h"
#include "rf_fem.h"
#include "rf_fem_const.h"
#include "rf_fill_const.h"
#include "rf_io.h"
#include "rf_io_const.h"
#include "rf_io_structs.h"
#include "rf_masks.h"
#include "rf_mp.h"
#include "rf_node_const.h"
#include "rf_pre_proc.h"
#include "rf_shape.h"
#include "rf_solve.h"
#include "rf_solver.h"
#include "rf_solver_const.h"
#include "rf_util.h"
#include "rf_vars_const.h"
#include "sl_amesos_interface.h"
#include "sl_aux.h"
#include "sl_auxutil.h"
#include "sl_eggroll.h"
#include "sl_lu.h"
#include "sl_matrix_util.h"
#include "sl_umf.h"
#include "sl_util.h"
#include "std.h"
#include "user_ac.h"
#include "user_bc.h"
#include "user_mp.h"
#include "user_mp_gen.h"
#include "user_post.h"
#include "user_pre.h"
#include "wr_dpi.h"
#include "wr_exo.h"
#include "wr_side_data.h"
#include "wr_soln.h"

#ifdef KOMPLEX
#include "azk_komplex.h"
#endif

/*****************************************************************************/
/*****************************************************************************/
/*****************************************************************************/

#ifdef HAVE_FRONT
extern int mf_setup
      (int *,                   /* nelem_glob */
       int *,                   /* neqn_glob */
       int *,                   /* mxdofel */
       int *,                   /* nfullsum */
       int *,                   /* symflag */
       int *,                   /* nell_order */
       int *,                   /* el_proc_assign */
       int *,                   /* level */
       int *,                   /* nopdof */
       int *,                   /* loc_dof */
       int *,                   /* constraint */
       const char *,            /* cname */
       int *);                 /* allocated */
#endif

/* Define passdown structure: this structure is global to this file, and
 * provides a way to pass variables from the top solve_continuation routine
 * down to the various wrapper routines below, without passing through the
 * continuation library. For instance, the Jacobian matrix is never seen
 * in the continuation routines, but is needed by several of the wrapper
 * routines in this file. The passdown structure is a way make the
 * matrix global to this file.
 */

struct passdown_struct {
  int num_mat_fills;
  int num_res_fills;
  int num_linear_its;
  int num_eigen_its;
  int nvd;
  int sv_flag;
  int *sv_index;
  double *sv_count;

 /* Include arguments to GOMA solver routine */

  struct Action_Flags *af;	/* GOMA action flags */
  struct elem_side_bc_struct **First_Elem_Side_BC_Array;
  struct Aztec_Linear_Solver_System *ams; /* ptrs to Aztec linear systems */
  double *x;     /* soln vector on this proc */
  double delta_t; /* time step size */
  double theta;   /* parameter to vary time integration from 
                   *   explicit (theta = 1) to implicit (theta = 0) */
  double *x_old; /* soln vector @ previous time */
  double *x_older; /* soln vector @ previous, previous time */
  double *x_oldest; /* oldest soln vector saved */
  double *xdot;  /* dxdt predicted for new time */
  double *xdot_old; /* dxdt for previous time */
  double *resid_vector;
  double *x_update; 
  double *scale;  /*Scale factor held for modified newton resolves */
  int *converged; /* whether the Newton iteration has converged (out) */
  int *nprint;    /* counter for time step number */
  int    tev;     /* total number elem variables to
                                             * output to EXODUS II file */
  int tev_post;   /* extra element post processing results */
  RESULTS_DESCRIPTION_STRUCT *rd; /* details about post proc vars */
  AZ_MATRIX *amat;
  AZ_MATRIX *mmat;
  int  *gindex;
  int  *gsize;
  double *gvec;
  double ***gvec_elem;
  double time_value;
  Exo_DB *exo;
  Dpi *dpi;
  Comm_Ex *cx;
  int nt;
  int *path_step_reform;
  int is_steady_state;
  double *x_AC;   /* updating evp quantities */
  double *x_AC_dot;   
  double lambda;
  double *resid_vector_sens;
  double *x_sens;
  double *x_sens_temp;
  double **x_sens_p;  /*  solution sensitivities */
  int     *proc_config;
  int     *options;
  double  *status;
  double  *mass_matrix;  /* mass matrix */
  double  *shifted_matrix;  /* shifted matrix for ARPACK */
  int method;
  int do_3D_of_2D;
  int LSA_flag;
  int last_step;
  FILE *file;	   /* Soln_OutFile */
} passdown;

  static void print_final(double conparam, int step_num, int num_newt_its,
               		  int num_modnewt_its, int total_linear_its);

/*****************************************************************************/
/*****************************************************************************/
/*****************************************************************************/

int do_loca (Comm_Ex *cx,  /* array of communications structures */
             Exo_DB  *exo, /* ptr to the finite element mesh database */
             Dpi     *dpi) /* distributed processing information */

/* Interface routine to the continuation library.
 *
 * Input:
 *    con_par_ptr   Pointer to the initial value of the continuation
 *                  parameter.
 *    proc_config, options, status:  Aztec arrays.
 *
 * Output:
 *    nstep         Pointer to integer for number of steps taken, negative
 *                  if the continuation run failed.
 *
 * Return Value:
 *    nstep is also the return value -- go figure.
 */
{

  /* Define continuation problem arrays */
  int    *ija=NULL;             /* column pointer array			*/
  int    *ija_attic=NULL;       /* column pointer array storage		*/
  int    *node_to_fill=NULL;
  double *a=NULL;               /* nonzero array			*/
  double *a_old=NULL;           /* nonzero array			*/
  double *x=NULL;               /* solution vector			*/
  double *x_old=NULL;           /* old solution vector			*/
  double *x_older=NULL;         /* older solution vector		*/
  double *x_oldest=NULL;        /* oldest solution vector saved		*/
  double *xdot=NULL;            /* current path derivative of soln	*/
  double *xdot_old=NULL;        /* previous solution derivative		*/
  double *x_update=NULL;        /* Newton update to solution		*/
  double *x_AC=NULL;            /* AC extra unknown array		*/
  double *x_AC_old=NULL;        /* AC old extra unknown array		*/
  double *x_AC_dot=NULL;       
  double *x_sens=NULL;          /* solution sensitivity			*/
  double *x_sens_temp=NULL;     /* temp. solution sensitivity		*/
  double **x_sens_p=NULL;       /* Solution sensitivity to parameters	*/
  double *resid_vector=NULL;    /* Newton residual of solution		*/
  double *resid_vector_sens=NULL; /* Newton residual sensitivity	*/
  double *scale=NULL;           /* Scale vector for solution		*/
  double *gvec=NULL;
  double ***gvec_elem=NULL;
  double timeValueRead = 0.0;

  /* Define continuation problem structures */
  RESULTS_DESCRIPTION_STRUCT *rd=NULL;
#ifdef COUPLED_FILL
  struct Aztec_Linear_Solver_System *ams[NUM_ALSS]={NULL}; 
#else /* COUPLED_FILL */
  struct Aztec_Linear_Solver_System *ams[NUM_ALSS]={NULL, NULL}; 
#endif /* COUPLED_FILL */
                 /* sl_util_structs.h */

  /* Define continuation problem files */
  FILE          *cl_aux=NULL;  /* *file=NULL; */

  /* Define local variables */
  int iAC;
  int eb_indx, ev_indx;
  int num_pvector=0;
  int n; /* ni; */
  int nstep;
  int nprint;
  int i, err, error;
/*  int inewton;  */
  int converged;
  int *step_reform = NULL;
  int numProcUnknowns;
  int *gindex = NULL;
  int gsize;
  int *p_gsize;
  int tev, tev_post;
  int tnv, tnv_post;
#ifdef HAVE_FRONT
  int max_unk_elem, one, three; /* used only for HAVE_FRONT */
                                /* but must be declared anyway */
#endif
  unsigned int matrix_systems_mask;
  double *con_par_ptr;
  double lambda, delta_s;
  /* double err_dbl;  */
 /* double evol_local=0.0; */
#ifdef PARALLEL
#endif
  
  /* Define LOCA continuation structures */
  struct con_struct con;

  char *yo = "do_loca";

  /********************** First Executable Statment **********************/

  /* As of 10/26/2001, LOCA works in parallel for all continuation algs. */

  /* Perform initialization (as in ac_conti.c) */
  p_gsize = &gsize;
  nstep = 0;
  nprint = 0;

  /*
   * Some preliminaries to help setup EXODUS II database output.
   * tnv_post is calculated in load_nodal_tkn
   * tev_post is calculated in load_elem_tkn
   */
  tnv = cnt_nodal_vars();
<<<<<<< HEAD
  tev = cnt_elem_vars();
  
=======
  tev = cnt_elem_vars(exo);
#ifdef DEBUG
  DPRINTF(stderr, "Found %d total primitive nodal variables to output.\n", tnv);
  DPRINTF(stderr, "Found %d total primitive elem variables to output.\n", tev);
#endif
>>>>>>> ae709d92
  
  if (tnv < 0)
    {
      DPRINTF(stderr, "%s:\tbad tnv.\n", yo);
      EH(GOMA_ERROR, "\t");
    }
  
  rd = (struct Results_Description *) 
    smalloc(sizeof(struct Results_Description));

  if (rd == NULL) 
    EH(GOMA_ERROR, "Could not grab Results Description.");

  (void) memset((void *) rd, 0, sizeof(struct Results_Description));
  
  rd->nev = 0;                  /* number element variables in results */
  rd->ngv = 0;                  /* number global variables in results */
  rd->nhv = 0;                  /* number history variables in results */

  rd->ngv = 5;                  /* number global variables in results 
                                   see load_global_var_info for names*/
  error = load_global_var_info(rd, 0, "CONV");
  error = load_global_var_info(rd, 1, "NEWT_IT");
  error = load_global_var_info(rd, 2, "MAX_IT");
  error = load_global_var_info(rd, 3, "CONVRATE");
  error = load_global_var_info(rd, 4, "MESH_VOLUME");

  /* load nodal types, kinds, names */
  error = load_nodal_tkn(rd, &tnv, &tnv_post); 
  
  if (error)
    {
      DPRINTF(stderr, "%s:  problem with load_nodal_tkn()\n", yo);
      EH(GOMA_ERROR,"\t");
    }

  /* load elem types, names */
  error = load_elem_tkn(rd, exo, tev, &tev_post); 
  if (error)
    {
      DPRINTF(stderr, "%s:  problem with load_elem_tkn()\n", yo);
      EH(GOMA_ERROR,"\t");
    }
#ifdef PARALLEL
  check_parallel_error("Results file error");
#endif

  /* 
   * Write out the names of the nodal variables that we will be sending to
   * the EXODUS II output file later.
   */

  gvec_elem = (double ***) smalloc ( (exo->num_elem_blocks)*sizeof(double **));
  for (i = 0; i < exo->num_elem_blocks; i++)
    gvec_elem[i] = (double **) smalloc ( (tev + tev_post)*sizeof(double *));

  wr_result_prelim_exo(rd, exo, ExoFileOut, gvec_elem);


  /* 
   * This gvec workhorse transports output variables as nodal based vectors
   * that are gather from the solution vector. Note: it is NOT a global
   * vector at all and only carries this processor's nodal variables to
   * the exodus database.
   */
  asdv(&gvec, Num_Node);

  /*
   * Allocate space and manipulate for all the nodes that this processor
   * is aware of...
   */

  numProcUnknowns = NumUnknowns[pg->imtrx] + NumExtUnknowns[pg->imtrx];

  /* allocate memory for Volume Constraint Jacobian */
  if ( nAC > 0)
    for(iAC=0;iAC<nAC;iAC++)
      augc[iAC].d_evol_dx = (double*) malloc(numProcUnknowns*sizeof(double));
  
  asdv(&resid_vector, numProcUnknowns);
  asdv(&resid_vector_sens, numProcUnknowns);
  asdv(&scale, numProcUnknowns);

  /* Allocate Aztec system structure(s) */
  for (i = 0; i < NUM_ALSS; i++) 
    {
      ams[i] = (struct Aztec_Linear_Solver_System *)
        array_alloc(1, 1, sizeof(struct Aztec_Linear_Solver_System )); 
    }

  /* Set Aztec proc_config array (for many different cases) */
#ifdef MPI
  AZ_set_proc_config( ams[0]->proc_config, MPI_COMM_WORLD );
#ifndef COUPLED_FILL
  if( Explicit_Fill ) AZ_set_proc_config( ams[1]->proc_config, MPI_COMM_WORLD );
#endif /* not COUPLED_FILL */
#else /* MPI */
  AZ_set_proc_config( ams[0]->proc_config, 0 );
#ifndef COUPLED_FILL
  if( Explicit_Fill ) AZ_set_proc_config( ams[1]->proc_config, 0 );
#endif /* not COUPLED_FILL */
#endif /* MPI */

  /* allocate space for and initialize solution arrays */
  asdv(&x,        numProcUnknowns);
  asdv(&x_old,    numProcUnknowns);
  asdv(&x_older,  numProcUnknowns);
  asdv(&x_oldest, numProcUnknowns);
  asdv(&xdot,     numProcUnknowns);
  asdv(&xdot_old, numProcUnknowns);
  asdv(&x_update, numProcUnknowns);
  asdv(&x_sens,   numProcUnknowns);
  asdv(&x_sens_temp,   numProcUnknowns);

  /* Initialize solid inertia flag */
  set_solid_inertia();
  
  /* FRIENDLY COMMAND LINE EQUIV */

  if( ProcID == 0 )
   {
      cl_aux = fopen("goma-cl.txt", "w+");

      fprintf(cl_aux, "goma -a -i input ");
      fprintf(cl_aux, "-cb %10.6e ", cont->BegParameterValue);
      fprintf(cl_aux, "-ce %10.6e ", cont->EndParameterValue);
      fprintf(cl_aux, "-cd %10.6e ", cont->Delta_s0);
      fprintf(cl_aux, "-cn %d ", cont->MaxPathSteps);
      fprintf(cl_aux, "-cm %d ", Continuation);
      fprintf(cl_aux, "-ct %d ", cont->upType);

      switch (cont->upType)
        {
        case 1:                 /* BC TYPE */
        case 3:                 /* AC TYPE */
          fprintf(cl_aux, "-c_bc %d ", cont->upBCID);
          fprintf(cl_aux, "-c_df %d ", cont->upDFID);
          break;
        case 2:                 /* MAT TYPE */
          fprintf(cl_aux, "-c_mn %d ", cont->upMTID+1);
          fprintf(cl_aux, "-c_mp %d ", cont->upMPID);
          break;
        case 4:                 /* USER MAT TYPE */
          fprintf(cl_aux, "-c_mn %d ", cont->upMTID+1);
          fprintf(cl_aux, "-c_mp %d ", cont->upMPID);
          fprintf(cl_aux, "-c_md %d ", cont->upMDID);
          break;
        case 5:                 /* USER-DEFINED FUNCTION TYPE */
        case 6:                 /* ANGULAR PARAMETER TYPE */
          /* NOTE:  These are not available via the command line! */
          break;
        default:
          if (loca_in->Cont_Alg != LOCA_LSA_ONLY)
            {
              fprintf(stderr, "%s: Bad cont->upType, %d\n", yo, cont->upType);
              EH(GOMA_ERROR,"Bad cont->upType");
            }
          break;                        /* duh */
        }

      fprintf(cl_aux, "\n");

      fclose(cl_aux);
   }
#ifdef PARALLEL
  check_parallel_error("Continuation setup error");
#endif

  /* Call prefront (or mf_setup) if necessary */
  if (Linear_Solver == FRONT)
    {

#ifdef PARALLEL
  if (Num_Proc > 1) EH(GOMA_ERROR, "Whoa.  No front allowed with nproc>1");  
  check_parallel_error("Front solver not allowed with nprocs>1");
#endif
          
#ifdef HAVE_FRONT  
      /* Also got to define these because it wants pointers to these numbers */
      max_unk_elem = (MAX_PROB_VAR + MAX_CONC)*MDE;

      one = 1;
      three = 3;

      /* NOTE: We need a overall flag in the vn_glob struct that tells whether FULL_DG
         is on anywhere in domain.  This assumes only one material.  See sl_front_setup for test.
         that test needs to be in the input parser.  */
      if(vn_glob[0]->dg_J_model == FULL_DG) 
        max_unk_elem = (MAX_PROB_VAR + MAX_CONC)*MDE + 4*vn_glob[0]->modes*4*MDE;

       err = mf_setup(&exo->num_elems, 
                     &NumUnknowns[pg->imtrx], 
                     &max_unk_elem, 
                     &three,
                     &one,
                     exo->elem_order_map,
                     fss->el_proc_assign,
                     fss->level,
                     fss->nopdof,
                     fss->ncn,
                     fss->constraint,
                     front_scratch_directory,
                     &fss->ntra); 
      EH(err,"problems in frontal setup ");

#else
      EH(GOMA_ERROR,"Don't have frontal solver compiled and linked in");
#endif
    }


  /*
   *  if computing parameter sensitivities, allocate space for solution
   *  sensitivity vectors
   */
        for(i=0;i<nn_post_fluxes_sens;i++)     
          {
            num_pvector=MAX(num_pvector,pp_fluxes_sens[i]->vector_id);
          }
        for(i=0;i<nn_post_data_sens;i++)        
          {
            num_pvector=MAX(num_pvector,pp_data_sens[i]->vector_id);
          }

  if((nn_post_fluxes_sens + nn_post_data_sens) > 0)
    {
      num_pvector++;
      num_pvector = MAX(num_pvector,2);
    /*x_sens_p = Dmatrix_birth(num_pvector,numProcUnknowns);*/
      x_sens_p = (double **) array_alloc(2, num_pvector, numProcUnknowns, sizeof(double));
    }
  else
    x_sens_p = NULL;

  /* Allocate augmenting condition extra unknown arrays */
  if (nAC > 0)
    {
      asdv(&x_AC, nAC);
      asdv(&x_AC_old, nAC);
      asdv(&x_AC_dot, nAC);
    }

  /* Initialize the starting parameter value, lambda */
  if (loca_in->Cont_Alg != LOCA_LSA_ONLY)
    {
      lambda = cont->BegParameterValue;
      delta_s = cont->Delta_s0;
      update_parameterC(0, lambda, x, xdot, x_AC, delta_s, cx, exo, dpi);
    }
  else
    {
      lambda = delta_s = 0.0;
    }
  con_par_ptr = &lambda;

  pg->matrices = malloc(sizeof(struct Matrix_Data));
  pg->matrices[pg->imtrx].ams = ams[JAC];
  pg->matrices[pg->imtrx].x = x;
  pg->matrices[pg->imtrx].x_old = x_old;
  pg->matrices[pg->imtrx].x_older = x_older;
  pg->matrices[pg->imtrx].xdot = xdot;
  pg->matrices[pg->imtrx].xdot_old = xdot_old;
  pg->matrices[pg->imtrx].x_update = x_update;
  pg->matrices[pg->imtrx].scale = scale;
  pg->matrices[pg->imtrx].resid_vector = resid_vector;

  if (strcmp( Matrix_Format, "epetra") == 0) {
    EH(GOMA_ERROR, "Error epetra Matrix format not currently supported with loca interface");
  }
  /* Allocate sparse matrix (MSR format) */
  else if( strcmp( Matrix_Format, "msr" ) == 0)
    {
      log_msg("alloc_MSR_sparse_arrays...");
      alloc_MSR_sparse_arrays(&ija, 
                              &a, 
                              &a_old, 
                              0, 
                              node_to_fill, 
                              exo, 
                              dpi);
      /*
       * An attic to store external dofs column names is needed when
       * running in parallel.
       */
      alloc_extern_ija_buffer(num_universe_dofs[pg->imtrx], 
                              num_internal_dofs[pg->imtrx] + num_boundary_dofs[pg->imtrx], 
                              ija, &ija_attic);
      /*
       * Any necessary one time initialization of the linear
       * solver package (Aztec).
       */
      ams[JAC]->bindx   = ija;
      ams[JAC]->val     = a;
      ams[JAC]->belfry  = ija_attic;
      ams[JAC]->val_old = a_old;
          
      /*
       * These point to nowhere since we're using MSR instead of VBR
       * format.
       */
      ams[JAC]->indx  = NULL;
      ams[JAC]->bpntr = NULL;
      ams[JAC]->rpntr = NULL;
      ams[JAC]->cpntr = NULL;
      ams[JAC]->npn      = dpi->num_internal_nodes + dpi->num_boundary_nodes;
      ams[JAC]->npn_plus = dpi->num_internal_nodes
                         + dpi->num_boundary_nodes + dpi->num_external_nodes;

      ams[JAC]->npu      = num_internal_dofs[pg->imtrx] + num_boundary_dofs[pg->imtrx];
      ams[JAC]->npu_plus = num_universe_dofs[pg->imtrx];

      ams[JAC]->nnz = ija[num_internal_dofs[pg->imtrx] + num_boundary_dofs[pg->imtrx] ] - 1;
      ams[JAC]->nnz_plus = ija[num_universe_dofs[pg->imtrx] ];
    }

  /* Allocate sparse matrix (VBR format) */
  else if(  strcmp( Matrix_Format, "vbr" ) == 0)
    {
      log_msg("alloc_VBR_sparse_arrays...");
      alloc_VBR_sparse_arrays (ams[JAC],
                               exo,
                               dpi);
      ija_attic = NULL;
      ams[JAC]->belfry  = ija_attic;

      a = ams[JAC]->val;
      if( !save_old_A ) a_old = ams[JAC]->val_old = NULL;
    }

  /* Allocate sparse matrix (FRONT/ESTIFM format) */
  else if ( strcmp( Matrix_Format, "front") == 0 )
    {
      /* Don't allocate any sparse matrix space when using front */
      ams[JAC]->bindx   = NULL;
      ams[JAC]->val     = NULL;
      ams[JAC]->belfry  = NULL;
      ams[JAC]->val_old = NULL;
      ams[JAC]->indx  = NULL;
      ams[JAC]->bpntr = NULL;
      ams[JAC]->rpntr = NULL;
      ams[JAC]->cpntr = NULL;

    }
  else
    EH(GOMA_ERROR,"Attempted to allocate unknown sparse matrix format");

  /* Load initial solution guess */
  init_vec(x, cx, exo, dpi, x_AC, nAC, &timeValueRead);

  /*  if read ACs, update data floats */
  if (nAC > 0 && augc[0].iread == 1)
    {
      for(iAC=0 ; iAC<nAC ; iAC++)
        {
          update_parameterAC(iAC, x, xdot, x_AC, cx, exo, dpi);
        }
    }

  /* Initialize solution sensitivity vectors */
  vzero(numProcUnknowns, &x_sens[0]);
  vzero(numProcUnknowns, &x_sens_temp[0]);

  /* Initialize previous solution vectors */
  dcopy1(numProcUnknowns,x,x_old);
  dcopy1(numProcUnknowns,x_old,x_older);
  dcopy1(numProcUnknowns,x_older,x_oldest);
  if(nAC > 0) dcopy1(nAC,x_AC, x_AC_old);

  /* Initialize linear solver */
  matrix_systems_mask = 1;
  log_msg("sl_init()...");
  sl_init(matrix_systems_mask, ams, exo, dpi, cx);

  /* Make sure the solver was properly initialized on all processors */
#ifdef PARALLEL
  check_parallel_error("Solver initialization problems");
#endif

  ams[JAC]->options[AZ_keep_info] = 1;

  /* set boundary conditions on the initial conditions */
  nullify_dirichlet_bcs();
  find_and_set_Dirichlet(x, xdot, exo, dpi);
  exchange_dof(cx, dpi, x, pg->imtrx);

  /* 
   * Set passdown structure -- variables needed in the argument
   * lists to wrapped routines but not needed in the continuation
   * library.
   */

  NZeros = ams[JAC]->nnz;
  passdown.num_mat_fills  = 0;
  passdown.num_res_fills  = 0;
  passdown.num_linear_its = 0;
  passdown.num_eigen_its = 0;
  passdown.sv_flag = TRUE;
  passdown.nvd = Num_Var_Info_Records;
  passdown.sv_index = NULL;
  passdown.sv_count = NULL;

  /* Initialize mass matrix and shifted matrix as needed */
  if(loca_in->Cont_Alg == HP_CONTINUATION || Linear_Stability)
    {
      if(Linear_Solver == FRONT)
        EH(GOMA_ERROR, "Cannot have mass matrix with frontal solver!");
      passdown.mass_matrix = (double *) array_alloc(1, NZeros+5, sizeof(double));
      init_vec_value(passdown.mass_matrix, 0.0, NZeros+5);

  /* Create AZ_MATRIX version for VBR matrix format */
      if (strcmp(Matrix_Format, "vbr") == 0)
        {
          passdown.mmat = AZ_matrix_create(NumUnknowns[pg->imtrx]);
          AZ_set_VBR(passdown.mmat,
                     ams[JAC]->rpntr,
                     ams[JAC]->cpntr,
                     ams[JAC]->bpntr,
                     ams[JAC]->indx,
                     ams[JAC]->bindx,
                     passdown.mass_matrix,
                     ams[JAC]->data_org,
                     0, NULL, AZ_LOCAL);
        }
      else passdown.mmat = NULL;
    }
  else passdown.mass_matrix = NULL;

  /* Arguments to GOMA solver routine */

  passdown.ams		  = ams[JAC];
  passdown.x		  = x;
  passdown.delta_t	  = 0.0;
  passdown.theta	  = 0.0;
  passdown.x_old	  = x_old;
  passdown.x_older	  = x_older;
  passdown.x_oldest	  = x_oldest;
  passdown.xdot		  = xdot;
  passdown.xdot_old	  = xdot_old;
  passdown.resid_vector	  = resid_vector;
  passdown.x_update	  = x_update;
  passdown.scale	  = scale;
  passdown.converged	  = &converged;
  passdown.nprint	  = &nprint;
  passdown.tev		  = tev;
  passdown.tev_post	  = tev_post;
  passdown.rd		  = rd;
  passdown.gindex	  = gindex;
  passdown.gsize	  = p_gsize;
  passdown.gvec	  	  = gvec;
  passdown.gvec_elem	  = gvec_elem;
  passdown.time_value	  = lambda;
  passdown.exo		  = exo;
  passdown.dpi		  = dpi;
  passdown.cx		  = cx;
  passdown.nt		  = 0;
  passdown.path_step_reform = step_reform;
  passdown.is_steady_state  = TRUE;
  passdown.x_AC	  	  = x_AC;
  passdown.x_AC_dot	  = x_AC_dot;
  passdown.lambda	  = lambda;
  passdown.resid_vector_sens = resid_vector_sens;
  passdown.x_sens	  = x_sens;
  passdown.x_sens_temp	  = x_sens_temp;
  passdown.x_sens_p	  = x_sens_p;

  passdown.proc_config    = ams[JAC]->proc_config;
  passdown.options        = ams[JAC]->options;
  passdown.status         = ams[JAC]->status;
  passdown.LSA_flag       = FALSE;
  passdown.last_step      = FALSE;


  /* This is required for VBR matrix-vector multiply calls: */
  if (strcmp(Matrix_Format, "vbr") == 0)
    {
      passdown.amat = AZ_matrix_create(NumUnknowns[pg->imtrx]);
      AZ_set_VBR(passdown.amat,
                 passdown.ams->rpntr,
                 passdown.ams->cpntr,
                 passdown.ams->bpntr,
                 passdown.ams->indx,
                 passdown.ams->bindx,
                 passdown.ams->val,
                 passdown.ams->data_org,
                 0, NULL, AZ_LOCAL);
    }
  else passdown.amat = NULL;

  /* Open ASCII output file Soln_OutFile */
  if(strlen(Soln_OutFile))
    {
      passdown.file = fopen(Soln_OutFile, "w");
      if (passdown.file == NULL) {
        DPRINTF(stdout, "%s:  opening soln file for writing\n", yo);
        EH(GOMA_ERROR, "\t");
      }
    }
#ifdef PARALLEL
  check_parallel_error("Soln output file error");
#endif

  /* Determine number of LSA passes to perform */
  /* Open eigenvector ExodusII output files for writing */
  passdown.do_3D_of_2D = FALSE;
  if (Linear_Stability)
    {

  /* Check for ARPACK and/or PARPACK */
#ifndef HAVE_PARPACK
      if (Num_Proc > 1)
        {
          WH(-1, "PARPACK was not compiled in -- cannot do eigensolves!");
          Linear_Stability = LSA_NONE;
        }
#endif
#ifndef HAVE_ARPACK
      WH(-1, "ARPACK was not compiled in -- cannot do eigensolves!");
      Linear_Stability = LSA_NONE;
#endif
    
      if (Linear_Stability == LSA_3D_OF_2D ||
          Linear_Stability == LSA_3D_OF_2D_SAVE)
        {
   /* Temporary error message - EDW */
          passdown.do_3D_of_2D = TRUE;
          n = LSA_number_wave_numbers;
        }
      else n = 1;
        err = create_eigen_outfiles(passdown.exo, passdown.dpi, passdown.rd, passdown.gvec_elem);
        EH(err, "Unable to open eigenvector output files!");
    }

  /********************************************************* 
   *     End of passdown structure Initialization          * 
   *********************************************************/
 
  /********************************************************* 
   *    Begin loading of 'con' structure of input info     * 
   *********************************************************/

  /*
   * Set variables in the con.general_info structure:
   * Initial guess for solution vector,
   * number of unknowns on this processor, 
   * number of unknowns owned by this processor,
   * whether or not this processor prints, and 
   * what continuation method is requested.
   * (con.general_info.method set below)
   */
  
  con.general_info.param        = lambda;
  con.general_info.x            = passdown.x;
  con.general_info.numUnks      = NumUnknowns[pg->imtrx] + NumExtUnknowns[pg->imtrx];
  con.general_info.numOwnedUnks = NumUnknowns[pg->imtrx];
  con.general_info.perturb      = loca_in->perturb;
  if (ProcID == 0)
    {
      if (loca_in->Cont_Alg == LOCA_LSA_ONLY)
        {
          con.general_info.printproc = 5;
        }
      else
        {
          con.general_info.printproc = loca_in->debug;
        }
    }
  else
    {
      con.general_info.printproc = 0;
    }

  /*
   * Set variables in the con.stepping_info structure:
   * These variable control the parameter stepping algorithm
   * (see following arclength_info structure as well)
   */

  con.stepping_info.first_step     = cont->Delta_s0;
  con.stepping_info.base_step      = 1;
  con.stepping_info.max_steps      = cont->MaxPathSteps - 1;
  con.stepping_info.last_step      = FALSE;
  con.stepping_info.max_param      = cont->EndParameterValue;
  con.stepping_info.min_delta_p    = cont->Delta_s_min;
  con.stepping_info.max_delta_p    = cont->Delta_s_max;
  con.stepping_info.step_ctrl      = loca_in->StepAggr;
  con.stepping_info.max_newton_its = Max_Newton_Steps;

  /*
   * The next several con sub-structures are method (strategy) dependent
   * Only one of these sub-structures should be filled for each run
   */

  /*
   * First, initialize arrays in these substructures to NULL.
   * Only those which are needed will be allocated.
   */
  con.turning_point_info.nv = NULL;
  con.pitchfork_info.psi = NULL;
  con.hopf_info.y_vec = NULL;
  con.hopf_info.z_vec = NULL;

  con.general_info.nv_restart = FALSE;
  con.general_info.nv_save = FALSE;
  switch (loca_in->Cont_Alg) {
    case CONTINUATION:
      if (loca_in->Cont_Order == 0)
        con.general_info.method = ZERO_ORDER_CONTINUATION;

      else if (loca_in->Cont_Order == 1)
        con.general_info.method = FIRST_ORDER_CONTINUATION;

      else if (loca_in->Cont_Order == 2)
        con.general_info.method = ARC_LENGTH_CONTINUATION;

  /* Set variables in the con.arclength_info structure: */
	con.arclength_info.dp_ds2_goal	    = loca_in->DpDs2;
	con.arclength_info.dp_ds_max	    = loca_in->DpDsHi;
	con.arclength_info.tang_exp	    = loca_in->Texp;
	con.arclength_info.tang_step_limit = loca_in->MaxTS;
      break;

    case TP_CONTINUATION: 
      con.general_info.method = TURNING_POINT_CONTINUATION;
      if (loca_in->NVSave) con.general_info.nv_save = TRUE;

  /* Set variables in the con.turning_point_info structure: */
      con.turning_point_info.bif_param = loca_in->TPGuess;
      if (loca_in->NVRestart)
        {
          con.turning_point_info.nv = (double *) array_alloc (1,
                                      con.general_info.numUnks, sizeof(double));
          con.general_info.nv_restart = TRUE;
          if (Num_Proc > 1)
            multiname(loca_in->NV_exoII_infile, ProcID, Num_Proc);
          DPRINTF(stdout, "Reading previous null vector ...\n");
          err = rd_vectors_from_exoII(con.turning_point_info.nv, loca_in->NV_exoII_infile, 0, 0,
                                      INT_MAX, &timeValueRead, exo);
          if (err != 0)
            {
              DPRINTF(stderr, "do_loca:  err from rd_vectors_from_exoII\n");
              con.general_info.nv_restart = FALSE;
            }
        }
      break;

    case PF_CONTINUATION: 
      con.general_info.method = PITCHFORK_CONTINUATION;

  /* Set variables in the con.pitchfork_info structure: */
      con.pitchfork_info.bif_param = loca_in->TPGuess;
      con.pitchfork_info.psi = (double *)
	array_alloc (1, con.general_info.numUnks, sizeof(double));
      if (Num_Proc > 1)
        multiname(loca_in->NV_exoII_infile, ProcID, Num_Proc);
      DPRINTF(stdout, "Reading previous null vector ...\n");
      err = rd_vectors_from_exoII(con.pitchfork_info.psi, loca_in->NV_exoII_infile, 0, 0, INT_MAX,
                                  &timeValueRead, exo);
      if (err != 0)
        {
          DPRINTF(stderr, "do_loca:  err from rd_vectors_from_exoII\n");
          exit(-1);
        }
      break;

    case HP_CONTINUATION: 
      con.general_info.method = HOPF_CONTINUATION;

  /* Make sure Komplex library is compiled for Hopf tracking */
#ifndef KOMPLEX
      EH(GOMA_ERROR, "Hopf Tracking Algorithm Requires Komplex Library!\n"
           "Recompile with KOMPLEX flag set.\n");
#endif

  /* Set variables in the con.hopf_info structure: */
      con.hopf_info.bif_param = loca_in->TPGuess;
      con.hopf_info.omega     = loca_in->omega;
   /* con.hopf_info.mass_flag = loca_in->mass_flag; */
      con.hopf_info.mass_flag = TRUE;

  /* Get Exodus file names for both parts of initial null vector */
      if (Num_Proc > 1)
        {
          multiname(loca_in->NV_exoII_infile, ProcID, Num_Proc);
          multiname(loca_in->NV_imag_infile,  ProcID, Num_Proc);
        }

  /* Allocate arrays for real and imaginary parts of null vector */
      con.hopf_info.y_vec = (double *) array_alloc (1,
                             con.general_info.numUnks, sizeof(double));
      con.hopf_info.z_vec = (double *) array_alloc (1,
                             con.general_info.numUnks, sizeof(double));

  /* Load y_vec and z_vec from these files */
      DPRINTF(stdout, "Reading previous null vector (real part) ...\n");
<<<<<<< HEAD
      err = rd_vectors_from_exoII(con.hopf_info.y_vec, 
				  loca_in->NV_exoII_infile, 0, 0, INT_MAX, &timeValueRead);
      if (err != 0) EH(GOMA_ERROR, "do_loca: error reading real part of null vector");
      DPRINTF(stdout, "Reading previous null vector (imaginary part) ...\n");
      err = rd_vectors_from_exoII(con.hopf_info.z_vec, 
				  loca_in->NV_imag_infile, 0, 0, INT_MAX, &timeValueRead);
      if (err != 0) EH(GOMA_ERROR, "do_loca: error reading imag. part of null vector");
=======
      err = rd_vectors_from_exoII(con.hopf_info.y_vec, loca_in->NV_exoII_infile, 0, 0, INT_MAX,
                                  &timeValueRead, exo);
      if (err != 0) EH(-1, "do_loca: error reading real part of null vector");
      DPRINTF(stdout, "Reading previous null vector (imaginary part) ...\n");
      err = rd_vectors_from_exoII(con.hopf_info.z_vec, loca_in->NV_imag_infile, 0, 0, INT_MAX,
                                  &timeValueRead, exo);
      if (err != 0) EH(-1, "do_loca: error reading imag. part of null vector");
>>>>>>> ae709d92

  /* If using MSR matrix format, instantiate amat (struct AZ_MATRIX).
     VBR case was already handled above. */
      if (strcmp(Matrix_Format, "msr") == 0)
        {
          passdown.amat = AZ_matrix_create(NumUnknowns[pg->imtrx]);
          AZ_set_MSR(passdown.amat, passdown.ams->bindx, passdown.ams->val,
                     passdown.ams->data_org, 0, NULL, AZ_LOCAL);
        }
      break;

/*
    case SQP_OPTIMIZATION:
#ifdef SQP_OPTIMIZER
      EH(GOMA_ERROR, "sqp optimization not yet available in Goma!");
      solve_sqp_optimization(con_par_ptr, passdown.mesh, nstep);
#else
      EH(GOMA_ERROR, "sqp optimization requested but not compiled in!");
#endif
      break;
*/

  /* This is for a single steady state followed by LSA */
    case LOCA_LSA_ONLY:
      con.general_info.method = LOCA_LSA_ONLY;
      con.general_info.param = 0.0;
      con.stepping_info.max_steps = 0;
      con.stepping_info.last_step = TRUE;
      break;

    default:
      printf("ERROR %s: Unknown Continuation method: %d\n",yo,
			loca_in->Cont_Alg); exit(-1);
  }
  passdown.method = con.general_info.method;

  /* Set variables in the con.eigen_info structure for eigenvalue calcs */

    con.eigen_info.Num_Eigenvalues = 0;
    if (Linear_Stability)
      {
        con.eigen_info.Num_Eigenvalues = eigen->Eigen_NEV_WANT;
        con.eigen_info.Num_Eigenvectors = eigen->Eigen_Record_Modes;
        if (con.eigen_info.Num_Eigenvalues > 0)
          {
            con.eigen_info.Shift_Point[0]  = eigen->Eigen_Cayley_Sigma;
            if (eigen->Eigen_Algorithm == LSA_CAYLEY)
              {
                con.eigen_info.Shift_Point[1] = eigen->Eigen_Cayley_Mu;
              }
            else
              {
                con.eigen_info.Shift_Point[1] = eigen->Eigen_Cayley_Sigma;
              }
            con.eigen_info.Shift_Point[2]  = 1.0;   /* This is a default */
            con.eigen_info.Shift_Point[3]  = eigen->Eigen_SI_Tol_Param;
            con.eigen_info.Arnoldi         = eigen->Eigen_Krylov_Subspace;
            con.eigen_info.Residual_Tol[0] = eigen->Eigen_Relative_Tol;
            con.eigen_info.Residual_Tol[1] = eigen->Eigen_Linear_Tol;
            con.eigen_info.Max_Iter   = eigen->Eigen_Maximum_Outer_Iterations;
            con.eigen_info.Every_n_Steps   = eigen->Eigen_Solve_Freq;
            con.eigen_info.sort            = TRUE;
          }
        else EH(GOMA_ERROR, "Number of eigenvalues must be specified!");
      }

  /* Check starting mesh element quality if requested */
    if (nEQM > 0)
      {
        DPRINTF(stdout, "\nINITIAL ELEMENT QUALITY CHECK---\n");
        element_quality(exo, x, ams[0]->proc_config);
      }

  /* First, handle single pass for eigensolver (if LOCA_LSA_ONLY) */

  if (con.general_info.method == LOCA_LSA_ONLY)
    {
      initialize_util_routines(NumUnknowns[pg->imtrx], NumUnknowns[pg->imtrx] + NumExtUnknowns[pg->imtrx]);
      con.private_info.step_num = 0;
      err = nonlinear_solver_conwrap(x, (void *)&con, 0, 0.0, 0.0);
      solution_output_conwrap(1, x, 0.0, NULL, 0.0, NULL, 0.0, 0, err, &con);
  printf("LOCA LSA ONLY HAS FINISHED: \n");
    }

  /* Otherwise, now call continuation library and return */

  else nstep = con_lib(&con);

  *con_par_ptr = con.general_info.param;
  
  if (con.general_info.printproc)
    print_final(con.general_info.param, nstep, passdown.num_mat_fills,
		passdown.num_res_fills, passdown.num_linear_its);

  if (strlen(Soln_OutFile)) fclose(passdown.file);

  /* Write null vector to file if requested */
  if (loca_in->NVSave && (passdown.method == TURNING_POINT_CONTINUATION
                          || passdown.method == PITCHFORK_CONTINUATION) )
    {

  /* Open a new ExodusII file */
      if (Num_Proc > 1)
        multiname(loca_in->NV_exoII_outfile, ProcID, Num_Proc);
      one_base(exo);
      wr_mesh_exo(exo, loca_in->NV_exoII_outfile, 0);
      wr_result_prelim_exo(rd, exo, loca_in->NV_exoII_outfile, NULL);
      if (Num_Proc > 1)
        wr_dpi(dpi, loca_in->NV_exoII_outfile);
      *passdown.nprint = 0;

  /* Write the null vector to this file */
        write_solution(loca_in->NV_exoII_outfile,
                       passdown.resid_vector,
                       con.private_info.x_tang,
                       passdown.x_sens_p,
                       passdown.x_old,
                       passdown.xdot,
                       passdown.xdot_old,
                       passdown.tev,
                       passdown.tev_post,
                       NULL,
                       passdown.rd,
                       passdown.gvec,
                       passdown.gvec_elem,
                       passdown.nprint,
                       0.0,
                       passdown.theta,
                       0.0,
                       NULL,
                       passdown.exo,
                       passdown.dpi);
      zero_base(exo);
    }

  /* Write null vector to files if requested (Hopf tracking case) */
#ifdef KOMPLEX
  if (loca_in->NVSave && passdown.method == HOPF_CONTINUATION)
    {

  /* Open two new ExodusII files */
      if (Num_Proc > 1)
        {
          multiname(loca_in->NV_exoII_outfile, ProcID, Num_Proc);
          multiname(loca_in->NV_imag_outfile, ProcID, Num_Proc);
        }
      one_base(exo);

  /* First write real part (y_vec) to NV_exoII_outfile */
      wr_mesh_exo(exo, loca_in->NV_exoII_outfile, 0);
      wr_result_prelim_exo(rd, exo, loca_in->NV_exoII_outfile, NULL);
      if (Num_Proc > 1) wr_dpi(dpi, loca_in->NV_exoII_outfile, 0);
      *passdown.nprint = 0;

      write_solution(loca_in->NV_exoII_outfile,
                     passdown.resid_vector,
                     con.hopf_info.y_vec,
                     passdown.x_sens_p, 
                     passdown.x_old,
                     passdown.xdot,
                     passdown.xdot_old,
                     passdown.tev,
                     passdown.tev_post,
		     NULL,
                     passdown.rd,
                     passdown.gindex,
                     passdown.gsize,
                     passdown.gvec,
                     passdown.gvec_elem,
                     passdown.nprint, 
                     0.0,
                     passdown.theta,
                     0.0,
                     NULL,
                     passdown.exo,
                     passdown.dpi);

  /* Then write imaginary part (z_vec) to NV_imag_outfile */
      wr_mesh_exo(exo, loca_in->NV_imag_outfile, 0);
      wr_result_prelim_exo(rd, exo, loca_in->NV_imag_outfile, NULL);
      if (Num_Proc > 1) wr_dpi(dpi, loca_in->NV_imag_outfile, 0);
      *passdown.nprint = 0;

      write_solution(loca_in->NV_imag_outfile,
                     passdown.resid_vector,
                     con.hopf_info.z_vec,
                     passdown.x_sens_p, 
                     passdown.x_old,
                     passdown.xdot,
                     passdown.xdot_old,
                     passdown.tev,
                     passdown.tev_post,
		     NULL,
                     passdown.rd,
                     passdown.gindex,
                     passdown.gsize,
                     passdown.gvec,
                     passdown.gvec_elem,
                     passdown.nprint, 
                     0.0,
                     passdown.theta,
                     0.0,
                     NULL,
                     passdown.exo,
                     passdown.dpi);

      zero_base(exo);
    }
#endif

  /* Deallocate local arrays */

  safer_free( (void **) &ROT_Types);
  safer_free( (void **) &node_to_fill);
  safer_free( (void **) &resid_vector);
  safer_free( (void **) &resid_vector_sens);
  safer_free( (void **) &scale);
  safer_free( (void **) &x);
  safer_free( (void **) &x_old);
  safer_free( (void **) &x_older);
  safer_free( (void **) &x_oldest);
  safer_free( (void **) &xdot);
  safer_free( (void **) &xdot_old);
  safer_free( (void **) &x_update);
  safer_free( (void **) &x_sens);
  safer_free( (void **) &x_sens_temp);
  if (nAC > 0)
    {
      safer_free( (void **) &x_AC);
      safer_free( (void **) &x_AC_old);
      safer_free( (void **) &x_AC_dot);
    }

  if((nn_post_data_sens+nn_post_fluxes_sens) > 0)
		safer_free( (void**) &x_sens_p);
/*		Dmatrix_death(x_sens_p,num_pvector,numProcUnknowns);*/

  sl_free(matrix_systems_mask, ams);
  for (i = 0; i < NUM_ALSS; i++)
    {
      safer_free((void **) &(ams[i]));
    }
  safer_free( (void **) &rd);
  safer_free( (void **) &gvec);
  safer_free( (void **) &cpcc);
  if (tpcc != NULL) safer_free( (void **) &tpcc);

  i = 0;
  for ( eb_indx = 0; eb_indx < exo->num_elem_blocks; eb_indx++ )
    {
      if (exo->elem_var_tab != NULL)
        {
          for ( ev_indx = 0; ev_indx < passdown.rd->nev; ev_indx++ )
            {
	      if (exo->elem_var_tab[i++] == 1)
                {
	          safer_free((void **) &(gvec_elem [eb_indx][ev_indx]));
                }
            }
        }
      safer_free((void **) &(gvec_elem [eb_indx]));
    }

  for(i = 0; i < MAX_NUMBER_MATLS; i++) {
    for(n = 0; n < MAX_MODES; n++) {
      safer_free((void **) &(ve_glob[i][n]->gn));
      safer_free((void **) &(ve_glob[i][n]));
    }
    safer_free((void **) &(vn_glob[i]));
  }

  safer_free( (void **) &gvec_elem);
  safer_free( (void **) &Local_Offset);
  safer_free( (void **) &Dolphin);

  safer_free((void **) &passdown.sv_index);
  safer_free((void **) &passdown.sv_count);
  safer_free((void **) &passdown.mass_matrix);
  if (passdown.amat != NULL) AZ_matrix_destroy(&passdown.amat);
  if (passdown.mmat != NULL) AZ_matrix_destroy(&passdown.mmat);

  safer_free((void **) &con.turning_point_info.nv);
  safer_free((void **) &con.pitchfork_info.psi);
  safer_free((void **) &con.hopf_info.y_vec);
  safer_free((void **) &con.hopf_info.z_vec);

  free(pg->matrices);

  return nstep;
} /**************** END of do_loca() *****************************************/

/*****************************************************************************/
/*****************************************************************************/
/*****************************************************************************/
int nonlinear_solver_conwrap(double *x, void *con_ptr, int step_num,
			     double lambda, double delta_s)
/* Put the call to your nonlinear solver here.
 * Input:
 *    x         solution vector
 *    con_ptr   pointer to continuation structure, cast to (void *)
 *              must be passed to nonlinear solver and then passed
 *              to bordering algorithms.
 *    step_num  Continuation step number
 *
 * Output:
 *
 * Return Value:
 *    num_newt_its  Number of Newton iterations needed for
 *                  convergence, used to pick next step size.
 *                  Negative value means nonlinear solver didn't converge.
 *
 */
{
  struct Aztec_Linear_Solver_System *ams = &(passdown.ams[JAC]);
  int  err;
  int converged;
  int nits=0; /* num_modnewt_its=0;  */
  int i, iAC;
  int iCC = 0, iTC = 0, iUC = 0, nCC = 0;
  double theta=0.0;
  double evol_local=0.0;
#ifdef PARALLEL
  double evol_global=0.0;
#endif
  char *yo = "do_loca";

/* set up boundary conditions */
  nullify_dirichlet_bcs();
  find_and_set_Dirichlet (x, passdown.xdot, passdown.exo, passdown.dpi);
  exchange_dof(passdown.cx, passdown.dpi, x, pg->imtrx);

/* show continuation type */
  if (ProcID == 0) {
    fprintf(stdout, "\n\t----------------------------------");
    switch (passdown.method) {
      case ZERO_ORDER_CONTINUATION:
	DPRINTF (stdout, "\n\tZero order continuation:");
	break;
      case FIRST_ORDER_CONTINUATION:
	DPRINTF (stdout, "\n\tFirst order continuation:");
	break;
      case ARC_LENGTH_CONTINUATION:
	DPRINTF (stdout, "\n\tArc length continuation:");
	break;
      case TURNING_POINT_CONTINUATION:
	DPRINTF (stdout, "\n\tTurning point continuation:");
	break;
      case PITCHFORK_CONTINUATION:
	DPRINTF (stdout, "\n\tPitchfork continuation:");
	break;
      case HOPF_CONTINUATION:
	DPRINTF (stdout, "\n\tHopf continuation:");
	break;
      case LOCA_LSA_ONLY:
        DPRINTF (stdout, "\n\tLinear stability analysis:\n");
	break;
      default:
	DPRINTF (stderr, "%s: Bad Continuation, %d\n", yo, passdown.method);
	exit(-1);
	break;
    }

/* Print step information */
    if (passdown.method != LOCA_LSA_ONLY)
      {
        nCC = cpcc[0].nCC;
        DPRINTF (stdout, "\n\tStep number: %4d of %4d (max)",
			      step_num+1, cont->MaxPathSteps);
            theta = (lambda - cont->BegParameterValue)
                  / (cont->EndParameterValue - cont->BegParameterValue);
        if (nCC > 1 || nUC > 0)
          {
            DPRINTF (stdout, "\n\tAttempting solution at: theta = %g", theta);
          }
        else
          {
            DPRINTF (stdout, "\n\tAttempting solution at:");
          }
        if (cont->upType == 5 && nUC > 0)
          {
            for (iUC=0; iUC<nUC; iUC++)
              {
                switch(cpuc[iUC].Type) {
                  case 1:		/* BC */
    	            DPRINTF (stdout, "\n\tBCID=%3d DFID=%5d",
                             cpuc[iUC].BCID, cpuc[iUC].DFID);
    	            break;
                  case 2:		/* MT */
    	            DPRINTF (stdout, "\n\tMTID=%3d MPID=%5d",
                             cpuc[iUC].MTID, cpuc[iUC].MPID);
  	            break;
                  case 3:		/* AC */
     	            DPRINTF (stdout, "\n\tACID=%3d DFID=%5d",
                             cpuc[iUC].BCID, cpuc[iUC].DFID);
     	            break;
                  case 4:		/* UM */
      	            DPRINTF (stdout, "\n\tMTID=%3d MPID=%5d FLOAT=%3d",
                             cpuc[iUC].MTID, cpuc[iUC].MPID, cpuc[iUC].MDID);
	            break;
                  case 5:               /* UF */
	            break;
                  default:
	            DPRINTF (stderr, "%s: Bad condition type, %d\n",
                             yo, cpcc[iUC].Type);
	            exit(-1);
	            break;
                }
                DPRINTF(stdout, " Parameter= %10.6e delta_s= %10.6e",
                        cpuc[iUC].value, cpuc[iUC].value-cpuc[iUC].old_value);
              }
          }
        else
          {
            for (iCC=0; iCC<nCC; iCC++)
              {
                switch(cpcc[iCC].Type) {
                  case 1:		/* BC */
    	            DPRINTF (stdout, "\n\tBCID=%3d DFID=%5d",
                             cpcc[iCC].BCID, cpcc[iCC].DFID);
    	            break;
                  case 2:		/* MT */
    	            DPRINTF (stdout, "\n\tMTID=%3d MPID=%5d",
                             cpcc[iCC].MTID, cpcc[iCC].MPID);
  	            break;
                  case 3:		/* AC */
     	            DPRINTF (stdout, "\n\tACID=%3d DFID=%5d",
                             cpcc[iCC].BCID, cpcc[iCC].DFID);
     	            break;
                  case 4:		/* UM */
      	            DPRINTF (stdout, "\n\tMTID=%3d MPID=%5d FLOAT=%3d",
                             cpcc[iCC].MTID, cpcc[iCC].MPID, cpcc[iCC].MDID);
	            break;
                  case 5:               /* UF */
	            break;
                  case 6:               /* AN */
                    if (iCC == 0) DPRINTF (stdout, "\n\tAngular");
	            break;
                  default:
	            DPRINTF (stderr, "%s: Bad condition type, %d\n",
                             yo, cpcc[iCC].Type);
	            exit(-1);
	            break;
                 }
               DPRINTF(stdout, " Parameter= %10.6e delta_s= %10.6e",
 /*                    cpcc[iCC].value, cpcc[iCC].ratio * delta_s); */
                       cpcc[iCC].value, cpcc[iCC].value - cpcc[iCC].old_value);
              }
          }
      }                 /* End of "passdown.method != LOCA_LSA_ONLY" block */
  }			/* End of print block */
        
    passdown.theta = tran->theta;
        

    err = solve_nonlinear_problem(ams,
				  x, 
				  passdown.delta_t, 
				  passdown.theta,
				  passdown.x_old,
				  passdown.x_older, 
				  passdown.xdot,
				  passdown.xdot_old,
				  passdown.resid_vector, 
				  passdown.x_update,
				  passdown.scale, 
				 &converged,
				  passdown.nprint,
				  passdown.tev, 
				  passdown.tev_post,
				  NULL,
				  passdown.rd,
				  passdown.gindex,
				  passdown.gsize,
				  passdown.gvec, 
				  passdown.gvec_elem, 
				  lambda,
				  passdown.exo, 
				  passdown.dpi, 
				  passdown.cx, 
				  0, 
				  passdown.path_step_reform,
				  passdown.is_steady_state,
				  passdown.x_AC, 
 				  passdown.x_AC_dot, 
				  lambda, 
				  passdown.resid_vector_sens, 
				  passdown.x_sens_temp,
				  passdown.x_sens_p,
                                  con_ptr);


/* Bail out if a deformation gradient occurs */
    if (err == -1)
      {
        converged = FALSE;
        return err;
      }
    nits = err;

/* Write converged solution */
    if (converged)
      {
        if ( Write_Intermediate_Solutions == 0 && Unlimited_Output ) {
            write_solution(ExoFileOut,
                           passdown.resid_vector,
                           x,
                           passdown.x_sens_p,
                           passdown.x_old,
                           passdown.xdot,
                           passdown.xdot_old,
                           passdown.tev,
                           passdown.tev_post,
                           NULL,
                           passdown.rd,
                           passdown.gvec,
                           passdown.gvec_elem,
                           passdown.nprint,
                           delta_s,
                           passdown.theta,
                           passdown.lambda,
                           NULL,
                           passdown.exo,
                           passdown.dpi);
       }

    DPRINTF(stdout,
            "\n\tStep accepted, theta (proportion complete) = %10.6e\n",
            theta);

     /* Save continuation parameter values */
     if (passdown.method != LOCA_LSA_ONLY)
       {
         for (iCC = 0; iCC < nCC; iCC++) cpcc[iCC].old_value = cpcc[iCC].value;
         for (iTC = 0; iTC < nTC; iTC++) tpcc[iTC].old_value = tpcc[iTC].value;
       }

        /* PRINT OUT VALUES OF EXTRA UNKNOWNS FROM AUGMENTING CONDITIONS */

        if (nAC > 0)
          {
            DPRINTF(stdout, "\n------------------------------\n");
            DPRINTF(stdout, "Augmenting Conditions:    %4d\n", nAC);
            DPRINTF(stdout, "Number of extra unknowns: %4d\n\n", nAC);

            for (iAC = 0; iAC < nAC; iAC++)
             {
              if (augc[iAC].Type == AC_USERBC)
               {
                DPRINTF(stdout, "\tBC[%4d] DF[%4d] = %10.6e\n",
                        augc[iAC].BCID, augc[iAC].DFID, passdown.x_AC[iAC]);
               }
              else if (augc[iAC].Type == AC_USERMAT ||
                       augc[iAC].Type == AC_FLUX_MAT )
               {
                DPRINTF(stdout, "\n New MT[%4d] MP[%4d] = %10.6e\n",
                        augc[iAC].MTID, augc[iAC].MPID, passdown.x_AC[iAC]);
               }
              else if(augc[iAC].Type == AC_VOLUME)
               {
                evol_local = augc[iAC].evol;
#ifdef PARALLEL
                if( Num_Proc > 1 ) {
                     MPI_Allreduce( &evol_local, &evol_global, 1,
                                    MPI_DOUBLE, MPI_SUM, MPI_COMM_WORLD);
                }
                evol_local = evol_global;
#endif
                DPRINTF(stdout, "\tMT[%4d] VC[%4d]=%10.6e Param=%10.6e\n",
                        augc[iAC].MTID, augc[iAC].VOLID, evol_local,
                        passdown.x_AC[iAC]);
               }
	      else if(augc[iAC].Type == AC_POSITION)
               {
                evol_local = augc[iAC].evol;
#ifdef PARALLEL
                if( Num_Proc > 1 ) {
                     MPI_Allreduce( &evol_local, &evol_global, 1,
                                    MPI_DOUBLE, MPI_SUM, MPI_COMM_WORLD);
                }
                evol_local = evol_global;
#endif
                DPRINTF(stdout, "\tMT[%4d] XY[%4d]=%10.6e Param=%10.6e\n",
                        augc[iAC].MTID, augc[iAC].VOLID, evol_local,
                        passdown.x_AC[iAC]);
               }
              else if(augc[iAC].Type == AC_FLUX)
               {
                DPRINTF(stdout, "\tBC[%4d] DF[%4d]=%10.6e\n",
                        augc[iAC].BCID, augc[iAC].DFID, passdown.x_AC[iAC]);
               }
             }

          }

      /* Check element quality */
      element_quality(passdown.exo, x, ams->proc_config);

          /* INTEGRATE FLUXES, FORCES */

          for (i = 0; i < nn_post_fluxes; i++)
            evaluate_flux (passdown.exo,
			   passdown.dpi,
			   pp_fluxes[i]->ss_id,
			   pp_fluxes[i]->flux_type ,
			   pp_fluxes[i]->flux_type_name ,
			   pp_fluxes[i]->blk_id ,
			   pp_fluxes[i]->species_number,
			   pp_fluxes[i]->flux_filenm,
			   pp_fluxes[i]->profile_flag,
			   x,
			   passdown.xdot,
			   NULL,
			   delta_s,
			   lambda,
			   1);

          /* COMPUTE FLUX, FORCE SENSITIVITIES */

          for (i = 0; i < nn_post_fluxes_sens; i++)
            evaluate_flux_sens (passdown.exo,
				passdown.dpi,
				pp_fluxes_sens[i]->ss_id,
				pp_fluxes_sens[i]->flux_type ,
				pp_fluxes_sens[i]->flux_type_name ,
				pp_fluxes_sens[i]->blk_id ,
				pp_fluxes_sens[i]->species_number,
				pp_fluxes_sens[i]->sens_type,
				pp_fluxes_sens[i]->sens_id,
				pp_fluxes_sens[i]->sens_flt,
				pp_fluxes_sens[i]->sens_flt2,
				pp_fluxes_sens[i]->vector_id,
				pp_fluxes_sens[i]->flux_filenm,
				pp_fluxes_sens[i]->profile_flag,
				x,
				passdown.xdot,
				passdown.x_sens_p,
				delta_s,
				lambda,
				1);

      }   /*  end of if converged block  */

          
  passdown.num_res_fills += nits+1;
  passdown.num_mat_fills += nits;
  if (Linear_Solver == AZTEC) passdown.num_linear_its += ams->status[AZ_its];

  if (!converged) return (-nits);
  else return (nits);

}
/*****************************************************************************/
/*****************************************************************************/
/*****************************************************************************/
int linear_solver_conwrap(double *x, int jac_flag, double *tmp)
/* Put the call to your linear solver here. There are three options
 * about the reuse of the preconditioner. It is always safe to 
 * just solve the matrix from scratch.
 * Input:
 *    x          Right hand side
 *    jac_flag   Flag indicating the status of the Jacobian so that
 *               preconditioners can be used: 
 *               NEW_JACOBIAN:   recalculate preconditioner
 *               OLD_JACOBIAN:   reuse preconditioner
 *               SAME_BUT_UNSCALED_JACOBIAN: Must rescale the matrix and
 *                               can reuse preconditioner. This happens
 *                               when the matrix has been recalculated
 *                               at the same conditions as before.
 *               CHECK_JACOBIAN: Same matrix, but rebuild preconditioner anyway.
 *		  NOTE: For now, the preconditioner is always recalculated.
 *    tmp        Work space array same length as x, only used for
 *               the SAME_BUT_UNSCALED_JACOBIAN option.
 *    rescale    Flag indicating if scale vector needs to be
 *		 recalculated (AZTEC only).
 *
 * Output:
 *    x          Solution vector
 *
 * Return Value:
 *    Negative value means linear solver didn't converge.
 */
{
  struct Aztec_Linear_Solver_System *ams = &(passdown.ams[JAC]);
  static int first_linear_solver_call=FALSE;
  double *a   = ams->val;       /* nonzero values of a CMSR matrix */
  int    *ija = ams->bindx;     /* column pointer array into matrix "a" */
  static int    Factor_Flag;    /* For UMFPACK */
  int           matr_form;      /* 1: MSR FORMAT MATRIX FOR UMFPACK DRIVER */
  int           error = 0;
  int           why = 0;
  char          stringer[80];   /* holding format of num linear solve itns */
  dbl           s_start;        /* mark start of solve */
  dbl           s_end;          /* mark end of solve */

  int   linear_solver_blk;      /* count calls to AZ_solve() */
  int   linear_solver_itns;     /* count cumulative linearsolver iterations */
  int   num_linear_solve_blks;  /* one pass for now */
  int   matrix_solved;          /* boolean */

/* Additional values for frontal solver */
#ifdef HAVE_FRONT
  int mf_resolve;
  dbl smallpiv;
  dbl singpiv;
  int iautopiv;
  int iscale;   /* you will have to turn this off for resolves */
  dbl scaling_max;
  dbl h_elem_avg;                        /* global average element size for PSPG */
  dbl U_norm    ;                        /* global average velocity for PSPG */
#endif

  int numUnks      = NumUnknowns[pg->imtrx] + NumExtUnknowns[pg->imtrx];
  double *xr=NULL;


/* Create temporary vector to pass RHS to solver - EDW 6/1/2000 */
  xr = (double *) array_alloc(1, numUnks, sizeof(double));
  dcopy1(numUnks, x, xr);

/* Rescale RHS for scaled Jacobian */

  if (Linear_Solver != FRONT)
    {
      row_sum_scaling_scale(ams, xr, passdown.scale);
    }

/* Call chosen linear solver */

      s_start = ut();
      switch (Linear_Solver)
        {
        case UMFPACK2:
        case UMFPACK2F:
          if (strcmp(Matrix_Format, "msr"))
            EH(GOMA_ERROR,"ERROR: umfpack solver needs msr matrix format");

          Factor_Flag = 1;
          if (Linear_Solver == UMFPACK2F) Factor_Flag = 0;
          /*  */
          matr_form = 1;
          LOCA_UMF_ID = SL_UMF(LOCA_UMF_ID,
                 &first_linear_solver_call, &Factor_Flag, &matr_form, 
                 &NumUnknowns[pg->imtrx], &NZeros, &ija[0], &ija[0], &a[0],
                 &xr[0], &x[0]);
          /*  */
          first_linear_solver_call = FALSE;
          strcpy(stringer, " 1 ");
          break;

        case SPARSE13a:
          if (strcmp(Matrix_Format, "msr"))
            EH(GOMA_ERROR,"ERROR: lu solver needs msr matrix format");

	  dcopy1(NumUnknowns[pg->imtrx], xr, x);
          lu(NumUnknowns[pg->imtrx], NumExtUnknowns[pg->imtrx], NZeros, a, ija, x, 2);
          first_linear_solver_call = FALSE;
      /* 
       * Note that sl_lu has static variables to keep track of
       * first call or not.
       */

          strcpy(stringer, " 1 ");
          break;
          
        case AZTEC:

	  /* Set option of preconditioner reuse */
	    
/*    if ( first_linear_solver_call )
        {
          ams->options[AZ_pre_calc] = AZ_calc;
        }
      else
        { */

          if ( strcmp(Matrix_Factorization_Reuse, "calc") == 0 )
            {
              /*
               * Gonna start from scratch even though I've cooked a
               * preconditioner in the kitchen all day? Well, then
               * you won't need the leftover pieces from all my
               * hard preparation last time around.
               */
              
              AZ_free_memory(ams->data_org[AZ_name]); 
              
              ams->options[AZ_pre_calc] = AZ_calc;
              
            }
          else if ( strcmp(Matrix_Factorization_Reuse, "recalc") == 0 )
            {
              ams->options[AZ_pre_calc] = AZ_recalc;
            }
          else if ( strcmp(Matrix_Factorization_Reuse, "reuse") == 0 )
            {
              ams->options[AZ_pre_calc] = AZ_reuse;
            }
          else
            {
              EH(GOMA_ERROR, "Unknown factorization reuse specification.");
            }

      /*}*/

          vzero(numUnks, &x[0]);
          linear_solver_blk     = 0; /* count calls to AZ_solve() */
          num_linear_solve_blks = 1; /* upper limit to AZ_solve() calls */
          linear_solver_itns    = 0; /* cumulative number of iterations */
          matrix_solved         = FALSE; 
          while ( ( ! matrix_solved                            ) && 
                  ( linear_solver_blk < num_linear_solve_blks  ) )
            {
              /* 
               * Someday the user may want to do fancy heuristics based
               * on all kinds of cost functions, artificial intelligence
               * neural networks, etc.
               *
               * For the linear system "Ax=b", we have
               *    A -- indx, bindx(ija), rpntr, cpntr, bpntr, val(a)
               *    x -- delta_x, newton correction vector
               *    b -- resid_vector, newton residual equation vector
               */

	      /* Solve the matrix */
              AZ_solve(x, xr, ams->options, ams->params, 
                       ams->indx, ams->bindx, ams->rpntr, ams->cpntr, 
                       ams->bpntr, ams->val, ams->data_org, ams->status, 
                       ams->proc_config);

              first_linear_solver_call = FALSE;

              if ( Debug_Flag > 0 )
                {
                  dump_aztec_status(ams->status);
                }
              
              why = (int)ams->status[AZ_why];
              error = ( why == AZ_normal ? 0 : -1);
              aztec_stringer(why, ams->status[AZ_its], &stringer[0]);
              
              matrix_solved = ( ams->status[AZ_why] == AZ_normal) ;
              linear_solver_blk++;
              linear_solver_itns += ams->status[AZ_its];
              
            } /* End of while loop */

            /* FREE the memory used in storing preconditioner info
             *   - unless using the RE_USE option */

          if (ams->options[AZ_pre_calc] == AZ_calc) {
            AZ_free_memory(ams->data_org[AZ_name]); 
	  }

	  passdown.num_linear_its += linear_solver_itns;

          break;
          
        case AMESOS:

             if( strcmp( Matrix_Format,"msr" ) == 0 ) {
                 amesos_solve_msr( Amesos_Package, ams, x, xr, 1 , pg->imtrx);
             } else if ( strcmp( Matrix_Format,"epetra" ) == 0 ) {
                 amesos_solve_epetra(Amesos_Package, ams, x, xr, pg->imtrx);
             } else {
                 EH(GOMA_ERROR," Sorry, only MSR and Epetra matrix formats are currently supported with the Amesos solver suite\n");
             }
        strcpy(stringer, " 1 ");
        break;

        case MA28:
          /*
           * sl_ma28 keeps interntal static variables to determine whether
           * it is the first call or not.
           */
#ifdef HARWELL    
          error = cmsr_ma28 (NumUnknowns[pg->imtrx], NZeros, a, ija, x, xr);
#endif
#ifndef HARWELL
          EH(GOMA_ERROR, "That linear solver package is not implemented.");
#endif
          strcpy(stringer, " 1 ");
          break;

        case FRONT:

          if (Num_Proc > 1) EH(GOMA_ERROR, "Whoa.  No front allowed with nproc>1");
#ifdef HAVE_FRONT  

/* Initialize frontal solver arguments */

          mf_resolve = 1;
          smallpiv = 1.e-5;
          singpiv = 1.e-14;
          iautopiv = 1;
          iscale = 1;   /* This routine handles resolves only! */
          scaling_max = 1.0;

          /* get global element size and velocity norm if needed for PSPG or Cont_GLS */
          if((PSPG && Num_Var_In_Type[pg->imtrx][PRESSURE]) || (Cont_GLS && Num_Var_In_Type[pg->imtrx][VELOCITY1]))
            {
              h_elem_avg = global_h_elem_siz(x,
					     passdown.x_old,
					     passdown.xdot,
					     passdown.resid_vector,
					     passdown.exo,
					     passdown.dpi);
              U_norm     = global_velocity_norm(x,
						passdown.exo,
						passdown.dpi);
            }
          else
            {
              h_elem_avg = 0.;
              U_norm     = 0.;
            }

            error = mf_solve_lineqn(&mf_resolve, /* re_solve                 */
                                    xr, /* rhs                               */
                                    1, /* nrhs                               */
                                    fss->ncod, /* nsetbc                      */
                                    fss->bc, /* bcvalue                       */
                                    &smallpiv, /* smallpiv                   */
                                    &singpiv, /* singpiv                     */
                                    &iautopiv, /* iautopiv                   */
                                    &iscale, /* iscale                       */
                                    matrix_fill, /* element matrix fill fnc  */
                                    x, /* lhs                                */
        /* This list of args */     &scaling_max, /* scaling max             */
        /* below matrix_fill */     passdown.scale,
        /* pointer is the arg*/     passdown.ams,
        /* list for matrix_fill */  x,
        /* If you change that*/     passdown.resid_vector,
        /* arglist, you must */     passdown.x_old,
        /* change the frontal */    passdown.x_older,
        /* solver.            */    passdown.xdot,
                                    passdown.xdot_old,
                                    passdown.x_update,
                                    &(passdown.delta_t),
                                    &(passdown.theta),
                                    First_Elem_Side_BC_Array,
                                    &(passdown.time_value),
                                    passdown.exo,
                                    passdown.dpi,
                                    &(passdown.dpi->num_universe_nodes),
                                    &h_elem_avg,
                                    &U_norm);
#endif
          break;

        default:
          EH(GOMA_ERROR, "That linear solver package is not implemented.");
          break;
        }

/* Report solve time and status */
    s_end = ut();
    if (ProcID == 0)
      {
        if (Linear_Solver == AZTEC)
          {
            if (why == AZ_normal)
              {
                printf("\tResolve time = %7.1e   lits = %s\n",
                  (s_end - s_start), stringer);
              }
            else
              {
                printf("WARNING:  Aztec status was %s !\n", stringer);
              }
          }
        else
          {
            printf(" Resolve_time:%7.1e ", (s_end - s_start) );
          }
      }
      
/* Backup old solutions if not previously done */
  if (passdown.method == FIRST_ORDER_CONTINUATION)
    {
      dcopy1(NumUnknowns[pg->imtrx], passdown.x_older, passdown.x_oldest);
      dcopy1(NumUnknowns[pg->imtrx], passdown.x_old, passdown.x_older);
      dcopy1(NumUnknowns[pg->imtrx], passdown.x, passdown.x_old);
      dcopy1(NumUnknowns[pg->imtrx], passdown.x_sens_temp, passdown.x_sens);
    }

  safe_free( (void *) xr);
  return error;
}
/*****************************************************************************/
/*****************************************************************************/
/*****************************************************************************/
int komplex_linear_solver_conwrap(double *c, double *d, 
                                  int jac_flag, double *omega, double *tmp)
/* Put the call to your komplex linear solver here. There are three options
 * about the reuse of the preconditioner. It is always safe to
 * just solve the matrix from scratch.
 * Input:
 *    c          Right hand side of real part
 *    d          Right hand side of imaginary part
 *    jac_flag   Flag indicating the status of the Jacobian so that
 *               preconditioners can be used:
 *               NEW_JACOBIAN:   recalculate preconditioner
 *               OLD_JACOBIAN:   reuse preconditioner
 *               OLD_JACOBIAN_DESTROY:   reuse preconditioner,
 *                                       then destroy the preconditioner
 *
 * Output:
 *    c, d       Solution vectors
 *
 * Return Value:
 *    Negative value means linear solver didn't converge.
 */
{
#ifdef KOMPLEX

  /* Declare Variables */
  struct Aztec_Linear_Solver_System *ams = &(passdown.ams[JAC]);
  int numUnks      = NumUnknowns[pg->imtrx] + NumExtUnknowns[pg->imtrx];
  int i;
  int tmp_pre_calc;
  int why;
  dbl           lits;           /* number of linear solver iterations taken */
  char          stringer[80];   /* holding format of num linear solve itns */
  dbl           s_start;        /* mark start of solve */
  dbl           s_end;          /* mark end of solve */
  double *x=NULL, *rhs=NULL;    /* Komplex initial guess and R.H.S. */
  double *a=NULL, *b=NULL;      /* Solution vectors */
  double *wM=NULL;              /* omega*Mass Matrix */
  AZ_MATRIX  *Kmat=NULL;        /* Komplex matrix to be solved. */
  AZ_PRECOND *Prec=NULL;        /* Preconditioner for Komplex */
  AZ_MATRIX *J = passdown.amat; /* Jacobian Matrix */

  /* Allocate and initialize variables */
  wM = (double *) array_alloc(1, ams->nnz+5, sizeof(double));
  a  = (double *) array_alloc(1, numUnks, sizeof(double));
  b  = (double *) array_alloc(1, numUnks, sizeof(double));
  init_vec_value(a, 0.0, numUnks);
  init_vec_value(b, 0.0, numUnks);
/*init_vec_value(tmp, 0.0, numUnks);*/

  /* Reuse preconditioning option  (commented out for now): */
  tmp_pre_calc = passdown.options[AZ_pre_calc];
  /*
  if ((jac_flag == OLD_JACOBIAN)||(jac_flag == OLD_JACOBIAN_DESTROY)) {
    passdown.options[AZ_pre_calc] = AZ_reuse;
  } else if (jac_flag == NEW_JACOBIAN){
    passdown.options[AZ_pre_calc] = AZ_calc;
  } else {
    printf("ERROR: Komplex linear solve conwrap: unknown precond flag=%d\n"
           ,jac_flag);
    exit(-1);
  }
  */
  passdown.options[AZ_pre_calc] = AZ_calc;

  /* Apply scaling to the entire system */
  row_sum_scaling_scale(ams, c, passdown.scale);
  matrix_scaling(ams, passdown.mass_matrix, 1.0, passdown.scale);
  vector_scaling(NumUnknowns[pg->imtrx], d, passdown.scale);

  /*
   * Construct Elements of the Komplex Matrix:
   *
   *    J   wM   a     c
   *                 =
   *   -wM   J   b     d
   */
  s_start = ut();
  for (i=0 ; i<ams->nnz; i++)
    wM[i] = passdown.mass_matrix[i] * (*omega) * (-1.0);

  /* Create the Komplex matrix */
  AZK_create_linsys_ri2k(a, b, c, d, ams->options, ams->params,
                         ams->proc_config, J, wM, &x, &rhs, &Kmat);

  /* Don't overwrite the scaling factors from the "a" vector calculation! */
  Kmat->data_org[AZ_name] = 2;

  /* Create Komplex matrix preconditioner */
  AZK_create_precon(ams->options, ams->params,
                    ams->proc_config, x, rhs, Kmat, &Prec);

  /* Solve the linear system */
  AZ_iterate(x, rhs, ams->options, ams->params, ams->status,
             ams->proc_config, Kmat, Prec, NULL);
/*
  if (passdown.status[AZ_why] != AZ_normal)
    {
      DPRINTF(stderr, "######Warning: linear solver did not converge\n");
    }
*/
  /* Report solve time and status */
  s_end = ut();
  why  = (int)ams->status[AZ_why];
  lits = ams->status[AZ_its];
  aztec_stringer(why, lits, &stringer[0]);

  if (ProcID == 0)
    {
      if (why == AZ_normal)
        {
          printf("\tKomplex solve time = %7.1e   lits = %s\n",
            (s_end - s_start), stringer);
        }
      else
        {
          printf("WARNING:  Aztec Komplex status was %s !\n", stringer);
        }
    }


  /* Break solution into real (c) and imaginary (d) parts. */
  AZK_extract_solution_k2ri(ams->options, ams->params,
                            ams->proc_config, Kmat, Prec, x, c, d);

  /* Clean up Memory */
  AZ_free_memory (Kmat->data_org[AZ_name]);
  AZK_destroy_precon (ams->options, ams->params, ams->proc_config, Kmat, &Prec);  AZK_destroy_linsys (ams->options, ams->params,
                      ams->proc_config, &x, &rhs, &Kmat);
  safe_free((void *) wM);
  safe_free((void *) a);
  safe_free((void *) b);
  passdown.options[AZ_pre_calc] = tmp_pre_calc;

#endif
  return 0;
}

/*****************************************************************************/
/*****************************************************************************/
/*****************************************************************************/
void matrix_residual_fill_conwrap(double *x, double *rhs, int matflag)
/* Put the call to your matrix/residual fill routine here.
 * Input:
 *    x         Solution vector
 *    matflag   Flag indicating residual (RHS_ONLY), matrix (MATRIX_ONLY),
 *              or both (RHS_MATRIX) are requested.
 *		Also, saves unscaled Jacobian (SAVE_UNSCALED_MATRIX)
 *		or recovers it (RECOVER_UNSCALED_MATRIX).
 *
 * Output:
 *    rhs       Right hand side
 *
 * Return Value:
 *
 * Modified for GOMA matrix_fill function - EDW 6/1/2000 
 */
{

/* Get first and last elements on this processor */
  struct Aztec_Linear_Solver_System *ams = &(passdown.ams[JAC]);
  int save_flag = FALSE;
  double h_elem_avg, U_norm;

/* For eigensolver, Jacobian matrix is assembled along with mass matrix */
  if (passdown.LSA_flag) return;
  af->Assemble_LSA_Jacobian_Matrix = FALSE;
  af->Assemble_LSA_Mass_Matrix = FALSE;

/* If this call is for the first resolve, set save_flag */
  if (matflag == RHS_MATRIX_SAVE)
    {
      if (passdown.method != ARC_LENGTH_CONTINUATION) save_flag = TRUE;
      matflag = RHS_MATRIX;
    }

/* If using frontal solver:  just use old matrix */
  if (Linear_Solver == FRONT)
    {
       matflag = RHS_ONLY;
       save_flag = FALSE;
    }

/* Get global element size and velocity norm if needed for PSPG or Cont_GLS */
  if((PSPG && Num_Var_In_Type[pg->imtrx][PRESSURE]) || (Cont_GLS && Num_Var_In_Type[pg->imtrx][VELOCITY1]))
    {
      h_elem_avg = global_h_elem_siz(x,
				     passdown.x_old,
				     passdown.xdot,
				     passdown.resid_vector,
				     passdown.exo,
				     passdown.dpi);
      U_norm     = global_velocity_norm(x,
					passdown.exo,
					passdown.dpi);
    }
  else
    {
      h_elem_avg = 0.;
      U_norm     = 0.;
    }

  switch (matflag) {
    case RHS_ONLY:
      init_vec_value(passdown.resid_vector, 0.0, NumUnknowns[pg->imtrx]);
      af->Assemble_Residual = TRUE;
      af->Assemble_Jacobian = FALSE;
      passdown.num_res_fills++;
      break;
    case MATRIX_ONLY:
      init_vec_value(ams->val, 0.0, NZeros);
      af->Assemble_Residual = FALSE;
      af->Assemble_Jacobian = TRUE;
      passdown.num_mat_fills++;
      break;
    case RHS_MATRIX:
      init_vec_value(passdown.resid_vector, 0.0, NumUnknowns[pg->imtrx]);
      init_vec_value(ams->val, 0.0, NZeros);
      af->Assemble_Residual = TRUE;
      af->Assemble_Jacobian = TRUE;
      passdown.num_res_fills++;
      passdown.num_mat_fills++;
      break;
  }
  af->Assemble_LSA_Mass_Matrix = FALSE;

/* Recover old Jacobian only */

  if(matflag == RECOVER_MATRIX) dcopy1(NZeros, ams->val_old, ams->val);

/* Remaining cases: perform requested fill */
  else {

    exchange_dof(passdown.cx, passdown.dpi, x, pg->imtrx);

    (void) matrix_fill_full(ams,
			    x,
			    rhs,
			    passdown.x_old,
			    passdown.x_older,
			    passdown.xdot,
			    passdown.xdot_old,
			    passdown.x_update,
			    &(passdown.delta_t),
			    &(passdown.theta),
			    First_Elem_Side_BC_Array[pg->imtrx],
			    &(passdown.time_value),
			    passdown.exo,
			    passdown.dpi,
			    &(passdown.dpi->num_universe_nodes),
			    &(h_elem_avg),
			    &(U_norm),
                            NULL);
  }

/* Save unscaled matrix before the first resolve */
  if (save_flag) dcopy1(NZeros, ams->val, ams->val_old);

}
/*****************************************************************************/
/*****************************************************************************/
/*****************************************************************************/
void mass_matrix_fill_conwrap(double *x, double *rhs)
/* Put the call to your matrix/residual fill routine here.
 * Input:
 *    x         Solution vector
 *    rhs       Right hand side
 *
 * Output:
 *    Creates mass matrix M
 *
 * Return Value:
 */
{
  struct Aztec_Linear_Solver_System *ams = &(passdown.ams[JAC]);
  int i, j, mn, nnodes;
  int passes;
  int *ija = ams->bindx;
  int **e_save=NULL;
  double ***etm_save=NULL;
  double *scale=NULL, *zero=NULL;
  double *jacobian_matrix=NULL;
  double *tmp_matrix=NULL;
  double theta_save;
  double h_elem_avg, U_norm;

/* Initialize arrays */
  zero = (double *) array_alloc(1, NumUnknowns[pg->imtrx], sizeof(double));
  init_vec_value(&zero[0], 0.0, NumUnknowns[pg->imtrx]);

  scale = (double *) array_alloc(1, NumUnknowns[pg->imtrx], sizeof(double));
  init_vec_value(scale, 1.0, NumUnknowns[pg->imtrx]);

/* Initialize tmp_matrix array for 3D of 2D stability if needed */
  if (passdown.do_3D_of_2D)
    {
      passes = 2;
      tmp_matrix = (double *) array_alloc(1, NZeros+1, sizeof(double));
    }
  else passes = 1;

/* Resolve difference between x and x_old to get correct mass matrix terms */
  exchange_dof(passdown.cx, passdown.dpi, x, pg->imtrx);
  dcopy1(NumUnknowns[pg->imtrx], passdown.x, passdown.x_old);
  dcopy1(NumUnknowns[pg->imtrx], passdown.x, passdown.x_older);

  nnodes = passdown.dpi->num_universe_nodes;

/* Save original e and etm arrays */
  theta_save = passdown.theta;
  e_save = (int **)array_alloc(2, upd->Num_Mat, MAX_EQNS, sizeof(int));
  etm_save = (dbl ***)array_alloc(3, upd->Num_Mat, MAX_EQNS,
                                  MAX_TERM_TYPES, sizeof(dbl));
  for(mn = 0; mn < upd->Num_Mat; mn++)
    for(i = 0; i < MAX_EQNS; i++)
      {
        e_save[mn][i] = pd_glob[mn]->e[pg->imtrx][i];
        for(j = 0; j < MAX_TERM_TYPES; j++)
          etm_save[mn][i][j] = pd_glob[mn]->etm[pg->imtrx][i][j];
      }

/* Get global element size and velocity norm if needed for PSPG or Cont_GLS */
  if((PSPG && Num_Var_In_Type[pg->imtrx][PRESSURE]) || (Cont_GLS && Num_Var_In_Type[pg->imtrx][VELOCITY1]))
    {
      h_elem_avg = global_h_elem_siz(x,
                                     passdown.x_old,
                                     passdown.xdot,
                                     passdown.resid_vector,
                                     passdown.exo,
                                     passdown.dpi);
      U_norm     = global_velocity_norm(x,
                                        passdown.exo,
                                        passdown.dpi);
    }
  else
    {
      h_elem_avg = 0.;
      U_norm     = 0.;
    }

  /* Get jacobian matrix - use space allocated for ams->val */
  jacobian_matrix = ams->val;
  
  /* Fill the LSA Jacobian (in 2 passes of using 3D of 2D LSA) */
  for (i=0; i<passes; i++)
    {
  
  /* On first 3D of 2D pass, route matrix fill to tmp_matrix */
      LSA_3D_of_2D_pass = ( (passes == 2) ? i+1 : 0);
      if (LSA_3D_of_2D_pass == 1) ams->val = tmp_matrix;
      else ams->val = jacobian_matrix;
      if (passdown.do_3D_of_2D)
        {
          DPRINTF (stdout, "Assembling LSA Jacobian pass %d ...\n", i+1);
        }
      else if (passdown.LSA_flag)
        {
          DPRINTF (stdout, "Assembling LSA Jacobian ...\n");
        }

  for (j=0; j<NZeros+1; j++) ams->val[j] = 0.0;
  af->Assemble_Residual = TRUE;
  af->Assemble_Jacobian = TRUE;
  af->Assemble_LSA_Jacobian_Matrix = TRUE;
  af->Assemble_LSA_Mass_Matrix = FALSE;

  exchange_dof(passdown.cx, passdown.dpi, x, pg->imtrx);

  (void) matrix_fill_full(ams,
                          x,
                          rhs,
                          passdown.x_old,
                          passdown.x_older,
                          passdown.xdot,
                          passdown.xdot_old,
                          passdown.x_update,
                          &(passdown.delta_t),
                          &(passdown.theta),
                          First_Elem_Side_BC_Array[pg->imtrx],
                          &(passdown.time_value),
                          passdown.exo,
                          passdown.dpi,
                          &(nnodes),
                          &(h_elem_avg),
                          &(U_norm),
                          NULL);
 

    }  /* End of Jacobian pass loop */

  /* Assemble the two passes if doing 3D of 2D */
  if (passdown.do_3D_of_2D)
    {
      for (j=0; j<NZeros+1; j++) jacobian_matrix[j] += tmp_matrix[j];
    }

  /* This call will fill in scale[] with the proper row scales. */
  if (passdown.LSA_flag)
    {
      row_sum_scaling_scale(ams, passdown.resid_vector, scale);
    }

  /* Get mass matrix */

  /* Set up e and etm arrays for mass matrix */
  /* theta = 0 makes the method implicit */
  passdown.theta = 0.0;
  TimeIntegration = TRANSIENT;
  for(mn = 0; mn < upd->Num_Mat; mn++) 
    {
      pd_glob[mn]->TimeIntegration = TRANSIENT;
      for(i = 0; i < MAX_EQNS; i++)
        if(pd_glob[mn]->e[pg->imtrx][i])
          {
            pd_glob[mn]->e[pg->imtrx][i] = T_MASS;
            for (j=0; j<MAX_TERM_TYPES; j++) pd_glob[mn]->etm[pg->imtrx][i][j] = 0.0;
            pd_glob[mn]->etm[pg->imtrx][i][LOG2_MASS] = 1.0;
          }
    }

  /* Fill the LSA Mass matrix (in 2 passes of using 3D of 2D LSA) */
  for (i=0; i<passes; i++)
    {
  
  /* On first 3D of 2D pass, route matrix fill to tmp_matrix */
      LSA_3D_of_2D_pass = ( (passes == 2) ? i+1 : 0);
      if (LSA_3D_of_2D_pass == 1) ams->val = tmp_matrix;
      else ams->val = passdown.mass_matrix;
      if (passdown.do_3D_of_2D)
        {
          DPRINTF (stdout, "Assembling LSA Mass matrix pass %d ...\n", i+1);
        }
      else if (passdown.LSA_flag)
        {
          DPRINTF (stdout, "Assembling LSA Mass matrix ...\n");
        }

  for(j=0; j<NZeros+1; j++) ams->val[j] = 0.0;
  af->Assemble_Residual = TRUE;
  af->Assemble_Jacobian = TRUE;
  af->Assemble_LSA_Jacobian_Matrix = FALSE;
  af->Assemble_LSA_Mass_Matrix = TRUE;
  passdown.delta_t = 1.0;
  tran->delta_t = 1.0;      /*for Newmark-Beta terms in Lagrangian Solid*/
  
  (void) matrix_fill_full(ams,
                          x,
                          rhs,
                          passdown.x_old,
                          passdown.x_older,
                          passdown.xdot,
                          passdown.xdot_old,
                          passdown.x_update,
                          &(passdown.delta_t),
                          &(passdown.theta),
                          First_Elem_Side_BC_Array[pg->imtrx],
                          &(passdown.time_value),
                          passdown.exo,
                          passdown.dpi,
                          &(nnodes),
                          &(h_elem_avg),
                          &(U_norm),
                          NULL);


    }  /* End of mass matrix pass loop */

  /* Assemble the two passes if doing 3D of 2D */
  if (passdown.do_3D_of_2D)
    {
      for (j=0; j<NZeros+1; j++) passdown.mass_matrix[j] += tmp_matrix[j];
    }
  ams->val = jacobian_matrix;

  /* Scale the mass matrix the same as the Jacobian is scaled.
     Also, change the signs */
  if (passdown.LSA_flag)
    {
      matrix_scaling(ams, passdown.mass_matrix, 1.0, scale);
    }
  for (j=0; j<NZeros+1; j++) passdown.mass_matrix[j] *= -1.0;
  dcopy1(NumUnknowns[pg->imtrx], scale, passdown.scale);

  /* Restore original e and etm values */
  TimeIntegration = STEADY;
  passdown.theta = theta_save;
  for(mn = 0; mn < upd->Num_Mat; mn++)
    for(i = 0; i < MAX_EQNS; i++)
      {
        pd_glob[mn]->TimeIntegration = STEADY;
        pd_glob[mn]->e[pg->imtrx][i] = e_save[mn][i];
        for(j = 0; j < MAX_TERM_TYPES; j++)
          pd_glob[mn]->etm[pg->imtrx][i][j] = etm_save[mn][i][j];
      }

  /* Print matrices -- Careful, these can be big disk space hogs!! */
  if(eigen->Eigen_Matrix_Output)
    {
      if (!passdown.do_3D_of_2D) LSA_3D_of_2D_wave_number = -1.0;
      output_stability_matrices(passdown.mass_matrix, jacobian_matrix, ija,
                                nnodes, NumUnknowns[pg->imtrx], NZeros);
    }

  /* Clean up */
  safe_free ( (void *) scale);
  safe_free ( (void *) zero);
  safe_free ( (void *) tmp_matrix);
  safe_free ( (void *) e_save);
  safe_free ( (void *) etm_save);

  return;
}
/*****************************************************************************/
/*****************************************************************************/
/*****************************************************************************/
void matvec_mult_conwrap(double *x, double *y)
/* Put the call to your matrix-vector multiply here.
 * Input:
 *    x         Vector of length number of unknowns
 *
 * Output:
 *    y         Matrix times x.
 *
 * Return Value:
 */

/* NOTE: Aztec provides a matrix-vector multiply routine for VBR-format matrices.
 *       For now, users without AZTEC will have to use the MSR format when doing
 *       continuation with LOCA - EDW 6/1/2000.
 */

{
  struct Aztec_Linear_Solver_System *ams = &(passdown.ams[JAC]);
  register int j, k, irow, bindx_row;
  int          N, nzeros;

  /* exchange boundary info */
  exchange_dof(passdown.cx, passdown.dpi, x, pg->imtrx);

/* First, handle MSR matrices */ 
  if( strcmp( Matrix_Format, "msr" ) == 0)

/* Note: This routine borrowed from "az_matvec_mult.c"! - EDW */
    {

      N = ams->data_org[AZ_N_internal] + ams->data_org[AZ_N_border];

      for (irow = 0; irow < N; irow++) {

    /* compute diagonal contribution */

        *y = ams->val[irow] * x[irow];

    /* nonzero off diagonal contribution */

        bindx_row = ams->bindx[irow];
        nzeros    = ams->bindx[irow+1] - bindx_row;

        for (j = 0; j < nzeros; j++) {
          k   = bindx_row + j;
          *y += ams->val[k] * x[ams->bindx[k]];
        }
        y++;
      }
    }

  else if (strcmp(Matrix_Format, "vbr") == 0)
    {

/* For VBR matrices, use Aztec matvec mult routine */
      AZ_VBR_matvec_mult(x, y, passdown.amat, passdown.proc_config);
    }

/* Error message if not MSR or VBR */
  else
    {
      EH(GOMA_ERROR, "Matrix format must be MSR or VBR!");
    }

}
/*****************************************************************************/
/*****************************************************************************/
/*****************************************************************************/
void mass_matvec_mult_conwrap(double *x, double *y)
/* Put the call to your mass matrix-vector multiply here.
 * Input:
 *    x         Vector of length number of unknowns
 *
 * Output:
 *    y         Mass matrix times x.
 *
 * Return Value:
 */

/*
 * NOTE: Aztec provides a matrix-vector multiply routine for VBR-format matrices.
 *       For now, users without AZTEC will have to use the MSR format when
 *       doing continuation with LOCA - EDW.
 */
{
  struct Aztec_Linear_Solver_System *ams = &(passdown.ams[JAC]);
  double *m = passdown.mass_matrix;
  register int j, k, irow, bindx_row;
  int          N,  nzeros;

  /* exchange boundary info */
  exchange_dof(passdown.cx, passdown.dpi, x, pg->imtrx);

/* First, handle MSR matrices */ 
  if( strcmp( Matrix_Format, "msr" ) == 0)

/* Note: This routine borrowed from "az_matvec_mult.c"! - EDW */
    {

      N = ams->data_org[AZ_N_internal] + ams->data_org[AZ_N_border];

      for (irow = 0; irow < N; irow++) {

    /* compute diagonal contribution */

        *y = m[irow] * x[irow];

    /* nonzero off diagonal contribution */

        bindx_row = ams->bindx[irow];
        nzeros    = ams->bindx[irow+1] - bindx_row;

        for (j = 0; j < nzeros; j++) {
          k   = bindx_row + j;
          *y += m[k] * x[ams->bindx[k]];
        }
        y++;
      }
    }

  else if (strcmp(Matrix_Format, "vbr") == 0)
    {

/* For VBR matrices, use Aztec matvec mult routine */
      AZ_VBR_matvec_mult(x, y, passdown.mmat, passdown.proc_config);
    }

/* Error message if not MSR or VBR */
  else
    {
      EH(GOMA_ERROR, "Matrix format must be MSR or VBR!");
    }

  return;
}
/*****************************************************************************/
/*****************************************************************************/
/*****************************************************************************/
void create_shifted_matrix_conwrap(void)
/* Allocates a sets sparsity pointers for shifted matrix.
 * Only used by eigensolver
 */
{
#ifdef HAVE_ARPACK
  passdown.shifted_matrix = (double *)
                             array_alloc(1, NZeros+5, sizeof(double));
  init_vec_value(passdown.shifted_matrix, 0.0, NZeros+5);
#endif
  return;
}
/*****************************************************************************/
/*****************************************************************************/
/*****************************************************************************/
void shifted_matrix_fill_conwrap(double sigma)
/* Routine to created shifted matrix  J-sigma M
 * Only used by eigensolver
 */
{
#ifdef HAVE_ARPACK
  struct Aztec_Linear_Solver_System *ams = &(passdown.ams[JAC]);
  int i;

  for(i=0; i<NZeros+1; i++)
    passdown.shifted_matrix[i] = ams->val[i] - sigma * passdown.mass_matrix[i];
#endif

  return;
}
/*****************************************************************************/
/*****************************************************************************/
/*****************************************************************************/
void shifted_linear_solver_conwrap(double *x, double *y, 
                                   int jac_flag, double tol)
{
#ifdef HAVE_ARPACK
  struct Aztec_Linear_Solver_System *ams = &(passdown.ams[JAC]);
  static int first_linear_solver_call=TRUE;
  static int stab_umf_id = -1;
  double *a;                    /* nonzero values of a CMSR matrix */
  int    *ija = ams->bindx;     /* column pointer array into matrix "a" */
  static int    Factor_Flag;    /* For UMFPACK */
  int           matr_form;      /* 1: MSR FORMAT MATRIX FOR UMFPACK DRIVER */
  dbl           lits;           /* number of linear solver iterations taken */
  char          stringer[80];   /* holding format of num linear solve itns */
  int   linear_solver_blk;      /* count calls to AZ_solve() */
  int   linear_solver_itns;     /* count cumulative linearsolver iterations */
  int   num_linear_solve_blks;  /* one pass for now */
  int   matrix_solved = 0;      /* boolean */
  int tmp_scale, tmp_conv;
  dbl tmp_tol;
  dbl *tmp_a;

/* Allocate a separate system for stability if using UMFPACK */
  if (first_linear_solver_call)
    {
      if (Linear_Solver != UMFPACK2 && Linear_Solver != UMFPACK2F)
        first_linear_solver_call = FALSE;
    }

/* Save some previous settings, point ams->val to the shifted matrix */
  tmp_a = ams->val;
  tmp_scale = ams->options[AZ_scaling];
  tmp_conv  = ams->options[AZ_conv];
  tmp_tol   = ams->params[AZ_tol];

/* Reset these for the eigensolver */
  ams->val = passdown.shifted_matrix;
  a = ams->val;
  ams->options[AZ_scaling] = AZ_none;
  ams->options[AZ_conv] = AZ_noscaled;
  ams->params[AZ_tol] = tol;

/* Proceed with the chosen linear solver */
  switch (Linear_Solver)
    {
    case UMFPACK2:
    case UMFPACK2F:
      if (strcmp(Matrix_Format, "msr"))
	EH(GOMA_ERROR,"ERROR: umfpack solver needs msr matrix format");

      Factor_Flag = ( (jac_flag == NEW_JACOBIAN) ? 0 : 3);
      if (Linear_Solver == UMFPACK2F) Factor_Flag = 0;
      /*  */
      matr_form = 1;
      stab_umf_id = SL_UMF(stab_umf_id,
			   &first_linear_solver_call, &Factor_Flag, &matr_form, 
             &NumUnknowns[pg->imtrx], &NZeros, &ija[0], &ija[0], &a[0],
			   &x[0], &y[0]);
      /*  */
      first_linear_solver_call = FALSE;
      strcpy(stringer, " 1 ");
      break;

    case SPARSE13a:
      if (strcmp(Matrix_Format, "msr"))
	EH(GOMA_ERROR,"ERROR: lu solver needs msr matrix format");

        dcopy1(NumUnknowns[pg->imtrx], x, y);
        lu(NumUnknowns[pg->imtrx], NumExtUnknowns[pg->imtrx], NZeros, a, ija, y, 2);
      first_linear_solver_call = FALSE;
      /* 
       * Note that sl_lu has static variables to keep track of
       * first call or not.
       */

      strcpy(stringer, " 1 ");
      break;
    case AMESOS:
      if( strcmp( Matrix_Format,"msr" ) == 0 ) {
	amesos_solve_msr( Amesos_Package, ams, y, x, 1, pg->imtrx );
      } else {
	EH(GOMA_ERROR," Sorry, only MSR  matrix format supported for loca eigenvalue");
      }
      first_linear_solver_call = FALSE;
      strcpy(stringer, " 1 ");
      break;
	

    case AZTEC:

      /* Set option of preconditioner reuse */
            
      if ( jac_flag == OLD_JACOBIAN )
        {
          ams->options[AZ_pre_calc] = AZ_reuse;
        }
      else
        {
          if ( strcmp(Matrix_Factorization_Reuse, "calc") == 0 )
            {
	      /*
	       * Gonna start from scratch even though I've cooked a
	       * preconditioner in the kitchen all day? Well, then
	       * you won't need the leftover pieces from all my
	       * hard preparation last time around.
	       */
 
              AZ_free_memory(ams->data_org[AZ_name]); 
              
              ams->options[AZ_pre_calc] = AZ_calc;
              
            }
          else if ( strcmp(Matrix_Factorization_Reuse, "recalc") == 0 )
            {
              ams->options[AZ_pre_calc] = AZ_recalc;
            }
          else if ( strcmp(Matrix_Factorization_Reuse, "reuse") == 0 )
            {
              ams->options[AZ_pre_calc] = AZ_reuse;
            }
          else
            {
              EH(GOMA_ERROR, "Unknown factorization reuse specification.");
            }
        }

      linear_solver_blk     = 0; /* count calls to AZ_solve() */
      num_linear_solve_blks = 1; /* upper limit to AZ_solve() calls */
      linear_solver_itns    = 0; /* cumulative number of iterations */
      matrix_solved         = FALSE; 
      while ( ( ! matrix_solved                            ) && 
              ( linear_solver_blk < num_linear_solve_blks  ) )
        {
	  /* 
	   * Someday the user may want to do fancy heuristics based
	   * on all kinds of cost functions, artificial intelligence
	   * neural networks, etc.
	   *
	   * For the linear system "Ax=b", we have
	   *    A -- indx, bindx(ija), rpntr, cpntr, bpntr, val(a)
	   *    x -- delta_x, newton correction vector
	   *    b -- resid_vector, newton residual equation vector
	   */

	  /* Solve the matrix */
          AZ_solve(y, x, ams->options, ams->params, 
                   ams->indx, ams->bindx, ams->rpntr, ams->cpntr, 
                   ams->bpntr, ams->val, ams->data_org, ams->status, 
                   ams->proc_config);

          first_linear_solver_call = FALSE;

          if ( Debug_Flag > 0 )
            {
              dump_aztec_status(ams->status);
            }
              
          strcpy(stringer, "   ");
          switch ( (int)(ams->status[AZ_why]) )
            {
	    case AZ_normal:
	      lits = ams->status[AZ_its];
	      if ( lits < 1000 )
		{
		  sprintf(stringer, "%3d", (int)lits);
		}
	      else if ( lits < 10000 )
		{
		  sprintf(stringer, "%2dh", (int)(lits/1e2));
		}
	      else if ( lits < 100000 )
		{
		  sprintf(stringer, "%2dk", (int)(lits/1e3));
		}
	      else
		{
		  sprintf(stringer, "%3.0e", lits);
		}
	      break;
	    case AZ_param:
	      strcpy(stringer, "bad");
	      break;
	    case AZ_breakdown:
	      strcpy(stringer, "brk");
	      break;
	    case AZ_loss:
	      strcpy(stringer, "los");
	      break;
	    case AZ_maxits:
	      strcpy(stringer, "max");
	      break;
	    case AZ_ill_cond:
	      strcpy(stringer, "ill");
	      break;
	    default:
	      strcpy(stringer, "???");
	      break;
            }
              
          matrix_solved = ( ams->status[AZ_why] == AZ_normal) ;
          linear_solver_blk++;
          linear_solver_itns += ams->status[AZ_its];
              
        } /* End of while loop */

      passdown.num_eigen_its += linear_solver_itns;
      break;

    case MA28:
      /*
       * sl_ma28 keeps interntal static variables to determine whether
       * it is the first call or not.
       */
#ifdef HARWELL    
        err = cmsr_ma28 (NumUnknowns[pg->imtrx], NZeros, a, ija, y, x);
#endif
#ifndef HARWELL
      EH(GOMA_ERROR, "That linear solver package is not implemented.");
#endif
      strcpy(stringer, " 1 ");
      break;

    case FRONT:
      /* Frontal solver cannot be used for eigensolves! */
      EH(GOMA_ERROR, "Frontal solver cannot be used for eigensolves!");
      break;

    default:
      EH(GOMA_ERROR, "That linear solver package is not implemented for eigensolves");
      break;
    }

/* Restore original settings for the next step */
  ams->val = tmp_a;
  ams->options[AZ_scaling] = tmp_scale;
  ams->options[AZ_conv] = tmp_conv;
  ams->params[AZ_tol] = tmp_tol;
#endif

/* Done */
  return;
}
/*****************************************************************************/
/*****************************************************************************/
/*****************************************************************************/
void destroy_shifted_matrix_conwrap(void)
{
/* Just deallocate the matrix */
#ifdef HAVE_ARPACK
  safe_free ( (void *) passdown.shifted_matrix);
#endif
  return;
}
/*****************************************************************************/
/*****************************************************************************/
/*****************************************************************************/
void assign_parameter_conwrap(double param)
/* Put the call to a routine to assign the continuation parameter here.
 * Input:
 *    param     New value of continuation parameter.
 *
 * Output:
 *
 * Return Value:
 */
{
  int iCC;
  double delta, theta;

  if (passdown.method == LOCA_LSA_ONLY) return;

  delta = param - cont->BegParameterValue;

  /*
   * Angular continuation parameters are handled differently
   * Here, param is the continuation angle (in degrees)
   */
  if (cont->upType == 6)  /* AN */
    {
      theta = param * M_PIE / 180.0;
      for (iCC=1; iCC<nCC; iCC++)
        {
          switch (cpcc[iCC].fn_flag) {
            case 0:
              cpcc[iCC].value = cpcc[iCC].coeff_0
                              + cpcc[iCC].coeff_1 * sin(theta);
              break;
            case 1:
              cpcc[iCC].value = cpcc[iCC].coeff_0
                              + cpcc[iCC].coeff_1 * cos(theta);
              break;
            case 2:
              cpcc[iCC].value = cpcc[iCC].coeff_0
                              + cpcc[iCC].coeff_1 * tan(theta);
              break;
            case 3:
              cpcc[iCC].value = cpcc[iCC].coeff_0
                              + cpcc[iCC].coeff_1 * sin(theta)
                              + cpcc[iCC].coeff_2 * cos(theta);
              break;
            }

          update_parameterC(iCC, cpcc[iCC].value, passdown.x,
                            passdown.xdot, passdown.x_AC, cont->Delta_s0,
		            passdown.cx, passdown.exo, passdown.dpi);
        }
    }
  else
    {
      for (iCC=0; iCC<nCC; iCC++)
        {
  /* This is for the variable-exponent special case */
          if (cpcc[iCC].fn_flag == 3)
            {
              cpcc[iCC].value = cpcc[iCC].coeff_0 + cpcc[iCC].coeff_1
                              * pow(param, cpcc[iCC].coeff_2);
            }
  /* This is for all other continuation types (simple linear relation) */
          else
            {
              cpcc[iCC].value = cpcc[iCC].Beg_CC_Value + cpcc[iCC].ratio * delta;
            }

          update_parameterC(iCC, cpcc[iCC].value, passdown.x,
                            passdown.xdot, passdown.x_AC, cont->Delta_s0,
		            passdown.cx, passdown.exo, passdown.dpi);
        }
    }
  return;
}
/*****************************************************************************/
/*****************************************************************************/
/*****************************************************************************/
void assign_bif_parameter_conwrap(double bif_param)
/* Put the call to a routine to assign the bifurcation parameter here.
 * Input:
 *    bif_param     New value of continuation parameter.
 *
 * Output:
 *
 * Return Value:
 */
{
  int iTC;
  double delta, theta;

  delta = bif_param - tpcc[0].Beg_CC_Value;

  /*
   * Angular continuation parameters are handled differently
   * Here, bif_param is the continuation angle (in degrees)
   */
  if (loca_in->TPupType == 6)  /* AN */
    {
      theta = bif_param * M_PIE / 180.0;
      for (iTC=1; iTC<nTC; iTC++)
        {
          switch (tpcc[iTC].fn_flag) {
            case 0:
              tpcc[iTC].value = tpcc[iTC].coeff_0
                              + tpcc[iTC].coeff_1 * sin(theta);
              break;
            case 1:
              tpcc[iTC].value = tpcc[iTC].coeff_0
                              + tpcc[iTC].coeff_1 * cos(theta);
              break;
            case 2:
              tpcc[iTC].value = tpcc[iTC].coeff_0
                              + tpcc[iTC].coeff_1 * tan(theta);
              break;
            case 3:
              tpcc[iTC].value = tpcc[iTC].coeff_0
                              + tpcc[iTC].coeff_1 * sin(theta)
                              + tpcc[iTC].coeff_2 * cos(theta);
              break;
          }
                                                                                
          update_parameterTP(iTC, tpcc[iTC].value, passdown.x,
                             passdown.xdot, passdown.x_AC, cont->Delta_s0,
                             passdown.cx, passdown.exo, passdown.dpi);
        }
    }
  /* This is for all other continuation types (simple linear relation) */
  else
    {
      for (iTC=0; iTC<nTC; iTC++)
        {
  /* This is for the variable-exponent special case */
          if (tpcc[iTC].fn_flag == 3)
            {
              tpcc[iTC].value = tpcc[iTC].coeff_0 + tpcc[iTC].coeff_1
                              * pow(bif_param, tpcc[iTC].coeff_2);
            }
  /* This is for all other continuation types (simple linear relation) */
          else
            {
              tpcc[iTC].value = tpcc[iTC].Beg_CC_Value + tpcc[iTC].ratio * delta;
            }

          update_parameterTP(iTC, tpcc[iTC].value, passdown.x,
                             passdown.xdot, passdown.x_AC, cont->Delta_s0,
		             passdown.cx, passdown.exo, passdown.dpi);
        }
    }
  return;
}
/*****************************************************************************/
/*****************************************************************************/
/*****************************************************************************/
void calc_scale_vec_conwrap(double *x, double *scale_vec, int numUnks)
/* Put the call to a routine to calculate a scaling vector here.
 * Input:
 *    x          New value of continuation parameter.
 *    numUnks    Number of unknowns on this proc, the length of x
 *               and scale_vec.
 *
 * Output:
 *    scale_vec  Vector of length number of unknowns used to scale
 *               variables so that one type of unknown (e.g. pressure)
 *               doesn't dominate over others. Used to balance the
 *               variables and the arc-length variable in arc-length
 *               continuation, and for scaling the null vector in
 *               turning point tracking. Using reciprocal of the average
 *               value of that variable type is a good choice. Vector
 *               of all ones should suffice for most problems.
 *
 * Return Value:
 */
{
  static int sv_init = TRUE;	/* Initialize arrays on first call */
  int p=9, ip1=8;
  int i, iunk, idof, index, ivd;
  double *sv_sum=NULL;		/* Running sum of each var type    */
  VARIABLE_DESCRIPTION_STRUCT *vdi;  /* Ptr to current vd struct   */

  /* Calculate variable averages only if passdown.sv_flag is set */
  if (passdown.sv_flag)
    {
  /* Allocate and zero summing array */

  /*
   * Initialize local arrays on first call.
   * sv_index[j] contains index# of vd structure for unknown j.
   * sv_count[k] tallies number of unknowns having the vd structure
   *		with list_index = k.
   * sv_sum[k]   sums unknown values of type k.
   * NOTE: This may not work if different processors have
   *	 different lists of vd's!
   */

      if (sv_init)
        {

  /* Determine if discontinuous (P1) pressure interpolation is being used */
          for (i=0; i<upd->Num_Mat; i++)
	    {

  /* Adjust nvd to allow for separate treatment of the three pressure vars */
              if (pd_glob[i]->i[pg->imtrx][p] == ip1) passdown.nvd += 2;
	    }

  /* Allocate arrays needed to calculate scale vector */
          passdown.sv_index = (int *) array_alloc(1, NumUnknowns[pg->imtrx], sizeof(int));
          passdown.sv_count = (double *) array_alloc(1, passdown.nvd, sizeof(double));
          init_vec_value(passdown.sv_count, 0.0, passdown.nvd);

  /* Loop over only this processor's owned unknowns */
          for (iunk=0; iunk<NumUnknowns[pg->imtrx]; iunk++)
	    {

  /* Get vd structure for this unknown */
	      vdi = Index_Solution_Inv(iunk, NULL, &ivd, NULL, &idof, pg->imtrx);
	      index = vdi->List_Index;

  /* P1: The second and third pressure vars are stored at the back of the array */
  /* KT 02/19/2016: This logic causes memory error when using P1
                    Commenting these lines do not appear to affect the performance
                    of arc length continuation */
//	      if (vdi->Ndof > 1 && idof > 0)
//                {
//	          index_adj = idof - 1;
//	          if (vdi->MatID > 0) index_adj += 2 * vdi->MatID; /* MatID starts @ 0 */
//	          index = Num_Var_Info_Records + index_adj;
//	        }

  /* Assign sv_index and increment sv_count */
	      passdown.sv_index[iunk] = index;
	      passdown.sv_count[index] += 1.0;
	    }

  /* Broadcast sv_count to all processors */
     /*for (i=0; i<passdown.nvd; i++)
	  passdown.sv_count[i] = gsum_double_conwrap(passdown.sv_count[i]);*/
        }

  /* Reset sv_init */
      sv_init = FALSE;

  /* Allocate and zero summing array */
      sv_sum = (double *) array_alloc(1, passdown.nvd, sizeof(double));
      init_vec_value(sv_sum, 0.0, passdown.nvd);

  /* Calculate the scale vector for the current x */
      for (iunk=0; iunk<NumUnknowns[pg->imtrx]; iunk++)
        {

  /* Add each value to the appropriate index of sv_sum */
          index = passdown.sv_index[iunk];
          sv_sum[index] += fabs(x[iunk]);
        }

  /* Get global averages for each unknown type */
      for (index=0; index<passdown.nvd; index++)
        {
    /*sv_sum[index] =
        gsum_double_conwrap(sv_sum[index]) / passdown.sv_count[index];*/
          sv_sum[index] /= passdown.sv_count[index];

  /*
   * Check for variables which are zero (e.g. mesh displacements
   * on the first step after a remesh/remap).
   * Set these averages to unity to avoid division by zero.
   */
          if (sv_sum[index] < 1.0e-10) sv_sum[index] = 1.0;
        }

  /* Assign average reciprocals to scale_vec */
      for (iunk=0; iunk<NumUnknowns[pg->imtrx]; iunk++)
        {
          index = passdown.sv_index[iunk];
          scale_vec[iunk] = 1.0 / sv_sum[index];
        }

      safe_free( (void *) sv_sum);
    } /* End of passdown.sv_flag case */


  /* Otherwise, just set scale_vec to all ones */
  else
    {
      for (i=0; i < NumUnknowns[pg->imtrx]; i++) scale_vec[i] = 1.0;
    }

  return;

}
/*****************************************************************************/
/*****************************************************************************/
/*****************************************************************************/
void get_scale_vec_conwrap(int iteration, int flag, double *x, double *rhs)
/* Needed for rSQP */
/* Will fill in later - EDW */
{
return;
}
/*****************************************************************************/
/*****************************************************************************/
/*****************************************************************************/
double gsum_double_conwrap(double sum)
/* Put the call to a routine to calculate a global sum.
 * Just return sum for single processor jobs.
 * Input:
 *    sum     Value of double on this processor to be summed on all procs.
 *
 * Output:
 *
 * Return Value:
 *    The global sum is returned on all processors.
 */
{
  struct Aztec_Linear_Solver_System *ams = &(passdown.ams[JAC]);

  if (Num_Proc > 1) return AZ_gsum_double(sum, ams->proc_config);
  else return sum;
}
/*****************************************************************************/
/*****************************************************************************/
/*****************************************************************************/
int gmax_int_conwrap(int max)
/* Put the call to a routine to calculate a global sum.
 * Just return sum for single processor jobs.
 * Input:
 *    max     Value of integer on this processor to be maxed on all procs.
 *
 * Output:
 *
 * Return Value:
 *    The global max is returned on all processors.
 *
 * Only used by Eigensolver
 */
{
  if (Num_Proc > 1) return AZ_gmax_int(max, passdown.proc_config);
  else return max;
}
/*****************************************************************************/
/*****************************************************************************/
/*****************************************************************************/
void random_vector_conwrap(double *x, int numOwnedUnks)
/* Put a routine to calculate a random vector.
 * Input:
 *    numOwnedUnks  Length of owned nodes part of x.
 *
 * Output:
 *    x             Random vector.
 *
 * Used by eigensolver only
 */
{
#ifdef HAVE_ARPACK
  struct Aztec_Linear_Solver_System *ams = &(passdown.ams[JAC]);

  AZ_random_vector(x, ams->data_org, passdown.proc_config);
#endif
return;
}
/*****************************************************************************/
/*****************************************************************************/
/*****************************************************************************/
void perturb_solution_conwrap(double *x, double *x_old,
		              double *scale_vec, int numOwnedUnks)
/* Put a routine to perturb the solution vector a little bit here.
 * This is to move a converged solution at a singularity off
 * of the singularity before doing continuation. This ain't pretty
 * but has helped convergence on some turning point tracking problems.
 * Input:
 *    x_old         Current solution vector.
 *    scale_vec     Work space for a vector to scale x.
 *    numOwnedUnks  Length of owned nodes part of x, x_old, scale_vec
 *
 * Output:
 *    x             Solution vector perturbed a bit.
 *    
 * Return Value:
 */
{
  int i;
  /* int ivar;
  VARIABLE_DESCRIPTION_STRUCT *vdi;
  */

  fill_dvec_rand (x, numOwnedUnks);

  for (i=0; i<numOwnedUnks; i++) {

/* Determine is this is a mesh displacement variable */
 
/* vdi = Index_Solution_Inv(i, NULL, NULL, NULL, NULL, pg->imtrx);
   ivar = vdi->Variable_Type; */
/* If so, don't perturb it! */
/* EDW: This function is being disabled for now. */
/*  if (ivar >= 5 && ivar <= 7) x[i] = 0.0;
    else x[i] = 2.0 * x[i] - 1.0; */
    x[i] = 0.0;
  }

  calc_scale_vec_conwrap(x_old, scale_vec, numOwnedUnks);

  for (i=0; i<numOwnedUnks; i++) x[i] = x_old[i] + 1.0e-5 * x[i] / scale_vec[i];

  exchange_dof(passdown.cx, passdown.dpi, x, pg->imtrx);

}
/*****************************************************************************/
/*****************************************************************************/
/*****************************************************************************/
void solution_output_conwrap(int num_soln_flag,
                             double *x, double param1, double *x2,
                             double param2, double *x3, double param3,
			     int nt, int nits, struct con_struct *con)
/* Put the call to your solution output (both file and screen) routines here.
 * Input:
 *    x            Solution vector.
 *    param        Parameter value (to output in time stamp location)
 *    soln_type_flag  Flag for which solution vector this is. Usually 0 but
 *                    for Phase Transitions the second solution has this flag=1
 *    step_num+1   Time index to output to (step_num is 0 based).
 *    num_its      Number of Newton iterations used for for convergence
 *
 * Output:
 *
 * Return Value:
 */
{
  int error, i_print;
  int m,p;
  static int step_print=0;
  static int n_print=0;
  int displacement_somewhere;
  double **saved_xyz, **saved_displacement;
  
#ifdef HAVE_ARPACK
  int i, n;
  int freq = eigen->Eigen_Solve_Freq;
#endif

  char *yo = "do_loca";

/* determine whether to print out the data or not */

  if (num_soln_flag == 0) return;

  passdown.last_step = con->stepping_info.last_step;
  i_print = FALSE;
  if (nt == step_print)
    {
      i_print = TRUE;
      step_print += cont->print_freq;
    }

  /*
   * Allocate the saved coordinate and displacement fields.
   */
  saved_xyz = (double **) calloc(passdown.exo->num_dim, sizeof(double *));
  saved_displacement = (double **) calloc(passdown.exo->num_dim, sizeof(double *));

  for(p = 0; p < passdown.exo->num_dim; p++)
  {
    saved_xyz[p] = (double *) calloc(passdown.exo->num_nodes, sizeof(double));
    saved_displacement[p] = (double *) calloc(passdown.exo->num_nodes, sizeof(double));
  }


  if (i_print)
    {
      error = write_ascii_soln (x,
				passdown.resid_vector,
				NumUnknowns[pg->imtrx],
				passdown.x_AC,
				nAC,
				param1,
				passdown.file);
      if ( error )
        DPRINTF(stdout, "%s:  error writing ASCII soln file\n", yo);
      if (Write_Intermediate_Solutions == 0 && Unlimited_Output)
        {
            write_solution(ExoFileOut,
                           passdown.resid_vector,
                           x,
                           passdown.x_sens_p,
                           passdown.x_old,
                           passdown.xdot,
                           passdown.xdot_old,
                           passdown.tev,
                           passdown.tev_post,
                           NULL,
                           passdown.rd,
                           passdown.gvec,
                           passdown.gvec_elem,
                           &n_print,
                           param1,
                           passdown.theta,
                           param1,
                           NULL,
                           passdown.exo,
                           passdown.dpi);
          n_print++;
        }
    }

/* determine whether to anneal mesh if there is a mesh displacement field */
   displacement_somewhere = FALSE;

  for(m = 0; m < upd->Num_Mat; m++)
      displacement_somewhere |= ( pd_glob[m]->gv[R_MESH1] );

  /*
   * Backup old solutions
   * can use previous solutions for prediction one day
   * For first-order algorithm, defer this until after resolve.
   */
  if (passdown.method != FIRST_ORDER_CONTINUATION)
    {
      dcopy1(NumUnknowns[pg->imtrx], passdown.x_older, passdown.x_oldest);
      dcopy1(NumUnknowns[pg->imtrx], passdown.x_old, passdown.x_older);
      dcopy1(NumUnknowns[pg->imtrx], passdown.x, passdown.x_old);
      dcopy1(NumUnknowns[pg->imtrx], passdown.x_sens_temp, passdown.x_sens);
    }

  /* If Eigenvalues requested using ARPACK, calculate them here */
  /* This is also the control point for 3D of 2D stability */
#ifdef HAVE_ARPACK

  /* Decide if eigenvalues will be calculated on this step */
  if (con->eigen_info.Num_Eigenvalues < 1) return;
  i_print = FALSE;
  if (freq > 0 && nt%freq == 0) i_print = TRUE;
  if (freq == -1 && passdown.last_step) i_print = TRUE;

  if (i_print)
    {

/* Set LSA_flag and number of ARPACK calls (one unless doing 3D of 2D) */
      passdown.LSA_flag = TRUE;
      n = (passdown.do_3D_of_2D ? LSA_number_wave_numbers : 1);

/* Anneal mesh if mesh displacement is solved */
      if (displacement_somewhere )
        {
         error = anneal_mesh_LSA(x, passdown.exo, saved_xyz, saved_displacement);
        }

  /* Loop over LSA wave numbers, or just zero */
      for (i=0; i<n; i++)
        {

  /* Set current wave number if applicable */

          if (n == 1)
            {
	      if (Linear_Stability == LSA_3D_OF_2D)
		{
		  EH(GOMA_ERROR, "With LOCA, you need to have more than one 3D wave number specified");
		}

              LSA_3D_of_2D_wave_number = 0.0;
            }
          else
            {
              LSA_current_wave_number = i;
              LSA_3D_of_2D_wave_number = LSA_wave_numbers[i];
              DPRINTF (stdout, "\n\t3D of 2D LSA -- Wavenumber %d of %d:   %g\n",
                       LSA_current_wave_number + 1, LSA_number_wave_numbers,
                       LSA_3D_of_2D_wave_number);
            }

  /* Call eigensolver */
          calc_eigenvalues_loca(con, saved_displacement);
        }

  /* Return mesh and solution vector to its original state */
      if (displacement_somewhere )
        {
         error = unanneal_mesh_LSA(x, passdown.exo, saved_xyz, saved_displacement);
        }

  /* Now reset LSA_flag */
      passdown.LSA_flag = FALSE;
    }
#endif


  /*
   * Free up memories
   */

  for(p = 0; p < passdown.exo->num_dim; p++) {
      safer_free((void **) &(saved_xyz[p]));
      safer_free((void **) &(saved_displacement[p]));
  }
  safer_free((void **) &saved_xyz);
  safer_free((void **) &saved_displacement);

}
/*****************************************************************************/
/*****************************************************************************/
/*****************************************************************************/
void eigenvector_output_conwrap(int j, int num_soln_flag, double *xr, double evr,
                                double *xi, double evi, int step_num,
                                double **saved_displacement)
/* Call to write out eigenvectors
 * Input:
 *    j    Eigenvalue number
 *    num_soln_flag  =1 for real vector, real eigenvalue
                     =2 for complex (imaginary part has info)
 *    xr   Real part of eigenvector
 *    evr  Real part of eigenvalue
 *    xi   Imaginary part of eigenvector (NULL if num_soln_flag==1)
 *    evi  Imaginary part of eigenvalue
 *    step_num  integer step number for use in output
 *
 * Output:
 *
 * Return Value:
 */
{
  static int old_step = -1;
  static int nprint = -1;
  int i_print;
/*  int n = LSA_current_wave_number; */
  int freq = eigen->Eigen_Write_Freq;
  char efile[MAX_FNL];
  int m, displacement_somewhere;

  if (j >= eigen->Eigen_Record_Modes) return;

  /* Decide whether to output eigenvectors on this call */
  i_print = FALSE;
  if (freq > 0 && step_num%freq == 0) i_print = TRUE;
  if (freq == -1 && passdown.last_step) i_print = TRUE;
  if (!i_print) return;

  /* Determine if this is a new step number, increment step counter if so */
  if (step_num != old_step) nprint++;

  /* Get the eigenvector file name */
  strcpy(efile, eigen->Eigen_Output_File);
  get_eigen_outfile_name(efile, j, LSA_current_wave_number);

/* determine whether to add steady state mesh displacement
   if there is a mesh displacement field */
   displacement_somewhere = FALSE;

   for(m = 0; m < upd->Num_Mat; m++)
       displacement_somewhere |= ( pd_glob[m]->gv[R_MESH1] );

   if (displacement_somewhere )
     {
      add_displacement_LSA(xr, passdown.exo, saved_displacement);
     }

  /* Write the real vector using the real eigenvalue part as the time stamp */
    write_solution(efile,
                   passdown.resid_vector,
                   xr,
                   passdown.x_sens_p,
                   passdown.x_old,
                   passdown.xdot,
                   passdown.xdot_old,
                   passdown.tev,
                   passdown.tev_post,
                   NULL,
                   passdown.rd,
                   passdown.gvec,
                   passdown.gvec_elem,
                   &nprint,
                   0.0,
                   passdown.theta,
                   evr,
                   NULL,
                   passdown.exo,
                   passdown.dpi);

  /* Write the imag vector using the imag eigenvalue part as the time stamp */
  if (num_soln_flag == 2)
    {
      if (j == (eigen->Eigen_Record_Modes-1) )
        {
          DPRINTF(stderr, "Not enough modes requested - cannot write imaginary part!");
        }
      else

  /* Write imaginary part to next eigenvector file */
        {

         if (displacement_somewhere )
           {
            add_displacement_LSA(xi, passdown.exo, saved_displacement);
           }

          strcpy(efile, eigen->Eigen_Output_File);
          get_eigen_outfile_name(efile, j+1, LSA_current_wave_number);
            write_solution(efile,
                           passdown.resid_vector,
                           xi,
                           passdown.x_sens_p,
                           passdown.x_old,
                           passdown.xdot,
                           passdown.xdot_old,
                           passdown.tev,
                           passdown.tev_post,
                           NULL,
                           passdown.rd,
                           passdown.gvec,
                           passdown.gvec_elem,
                           &nprint,
                           0.0,
                           passdown.theta,
                           evi,
                           NULL,
                           passdown.exo,
                           passdown.dpi);
        }
    }

  if (Debug_Flag > 1)
    {
      DPRINTF(stdout, "Mode %d eigenvector recorded\n", j);
    }

  /* Save current step_num for next call */
  old_step = step_num;
  return;
}
/*****************************************************************************/
/*****************************************************************************/
/*****************************************************************************/
double free_energy_diff_conwrap(double *x, double *x2)
/* Call to return the free energy difference betwen two solutions
 * Input:
 *    x    One solution vector
 *    x2   Second solution vector
 *
 * Output:
 *
 * Return Value:
 *    The difference in the free energy beween the two solutions
 */
{
#ifdef TRAMONTO
  return calc_free_energy(NULL,x,1.0,1.0)-calc_free_energy(NULL,x2,1.0,1.0);
#else
  return 0.0;
#endif
}
/*****************************************************************************/
/*****************************************************************************/
/*****************************************************************************/
static void print_final(double param, int step_num, int mat_fills,
		        int res_fills, int linear_its)

/*
 * Print out the final results and counters
 */

{
  printf("\n"); /*print_line("~", 80);*/
  printf("CONTINUATION ROUTINE HAS FINISHED: \n");
  printf("\tEnding Parameter value     = %g\n", param);
  printf("\tNumber of steps            = %d\n", step_num+1);
  printf("\tNumber of Matrix fills     = %d\n", mat_fills);
  printf("\tNumber of Residual fills   = %d\n", res_fills);
  if (Linear_Solver == AZTEC)
       {
        printf("\tNumber of linear solve its = %d\n", linear_its);
        fprintf(stdout,"\tNumber of linear solve its = %d\n", linear_its);
        }
  printf("\n"); 
  DPRINTF(stdout,"\n\n\t I will continue no more!\n\t No more continuation for you!\n");

}
/*****************************************************************************/
/*****************************************************************************/
/*****************************************************************************/<|MERGE_RESOLUTION|>--- conflicted
+++ resolved
@@ -428,16 +428,7 @@
    * tev_post is calculated in load_elem_tkn
    */
   tnv = cnt_nodal_vars();
-<<<<<<< HEAD
-  tev = cnt_elem_vars();
-  
-=======
   tev = cnt_elem_vars(exo);
-#ifdef DEBUG
-  DPRINTF(stderr, "Found %d total primitive nodal variables to output.\n", tnv);
-  DPRINTF(stderr, "Found %d total primitive elem variables to output.\n", tev);
-#endif
->>>>>>> ae709d92
   
   if (tnv < 0)
     {
@@ -1132,23 +1123,13 @@
 
   /* Load y_vec and z_vec from these files */
       DPRINTF(stdout, "Reading previous null vector (real part) ...\n");
-<<<<<<< HEAD
-      err = rd_vectors_from_exoII(con.hopf_info.y_vec, 
-				  loca_in->NV_exoII_infile, 0, 0, INT_MAX, &timeValueRead);
-      if (err != 0) EH(GOMA_ERROR, "do_loca: error reading real part of null vector");
-      DPRINTF(stdout, "Reading previous null vector (imaginary part) ...\n");
-      err = rd_vectors_from_exoII(con.hopf_info.z_vec, 
-				  loca_in->NV_imag_infile, 0, 0, INT_MAX, &timeValueRead);
-      if (err != 0) EH(GOMA_ERROR, "do_loca: error reading imag. part of null vector");
-=======
       err = rd_vectors_from_exoII(con.hopf_info.y_vec, loca_in->NV_exoII_infile, 0, 0, INT_MAX,
                                   &timeValueRead, exo);
-      if (err != 0) EH(-1, "do_loca: error reading real part of null vector");
+      if (err != 0) EH(GOMA_ERROR, "do_loca: error reading real part of null vector");
       DPRINTF(stdout, "Reading previous null vector (imaginary part) ...\n");
       err = rd_vectors_from_exoII(con.hopf_info.z_vec, loca_in->NV_imag_infile, 0, 0, INT_MAX,
                                   &timeValueRead, exo);
-      if (err != 0) EH(-1, "do_loca: error reading imag. part of null vector");
->>>>>>> ae709d92
+      if (err != 0) EH(GOMA_ERROR, "do_loca: error reading imag. part of null vector");
 
   /* If using MSR matrix format, instantiate amat (struct AZ_MATRIX).
      VBR case was already handled above. */
