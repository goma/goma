/************************************************************************ *
* Goma - Multiphysics finite element software                             *
* Sandia National Laboratories                                            *
*                                                                         *
* Copyright (c) 2014 Sandia Corporation.                                  *
*                                                                         *
* Under the terms of Contract DE-AC04-94AL85000 with Sandia Corporation,  *
* the U.S. Government retains certain rights in this software.            *
*                                                                         *
* This software is distributed under the GNU General Public License.      *
\************************************************************************/
 
#include <stdlib.h>
#include <stdio.h>
#include <time.h>
#include <limits.h>
#include <math.h>
#include <string.h>
#include <unistd.h>

#include "std.h"

#ifdef HAVE_SUNMATH
#include <sunmath.h>
#endif

#ifdef PARALLEL
#include "az_aztec.h"
#endif
extern void handle_ieee(void );

#include "el_geom.h"
#include "rf_allo.h"
#include "rf_solver.h"
#include "rf_fem_const.h"
#include "rf_fem.h"
#include "rf_mp.h"

#include "rf_io_const.h"
#include "rf_io_structs.h"
#include "rf_io.h"

#include "rf_bc_const.h"
#include "rf_element_storage_struct.h"
#include "mm_elem_block.h"
#include "rf_vars_const.h"

#ifdef USE_CHEMKIN
#include "ck_chemkin_const.h" 
#endif
#include "mm_mp_const.h"
#include "mm_as_const.h"
#include "mm_as_structs.h"
#include "rf_node.h"
#include "mm_as.h"

#include "mm_eh.h"

#include "mm_mp.h"
#include "mm_mp_structs.h"

#include "mm_chemkin.h"

/* #include "mm_names.h" -- use extern defs from rf_bc_const.h for these vars */

#include "exo_struct.h"
#include "dpi.h"

#include "dp_utils.h"
#include "dp_types.h"

#include "brk_utils.h"

<<<<<<< HEAD
#ifdef FP_EXCEPT
#include <fenv.h>
#endif

#define _MAIN_C
=======
#include "rf_solve_segregated.h"

#ifdef FP_EXCEPT
#define __USE_GNU
#include <fenv.h>
#endif

#define GOMA_MAIN_C
>>>>>>> 48a67847
#include "goma.h"

/*
 * Global variables defined here.
 */

Dpi *DPI_ptr = NULL;

Exo_DB *EXO_ptr = NULL;

#define LAST_LEGAL_STRING "Last Legal String"

char	Input_File[MAX_FNL]="\0";  /* input EXODUS II database w/ problem defn */

char	ExoFile[MAX_FNL]="\0";	   /* input EXODUS II database w/ problem defn */

char	Exo_LB_File[MAX_FNL]="\0"; /* EXODUS II load balance info for mesh */

char	ExoFileOut[MAX_FNL]="\0";  /* output EXODUS II database w/ results */

char	ExoFileOutMono[MAX_FNL]="\0";  /* output EXODUS II database without per proc identifier */

char	ExoAuxFile[MAX_FNL]="\0";  /* auxiliary EXODUS II database for initguess */

int     ExoTimePlane = INT_MAX;    /* Time plane # or continuation # of soln to use as an initguess */

char	Echo_Input_File[MAX_FNL]="\0";	/* echo of problem def file  */

char    Brk_File[MAX_FNL]="\0";        /* input file for brk called as subroutine */

char    DomainMappingFile[MAX_FNL]="\0"; /* Domain Mapping file. Maps the materials
				       and names of material boundaries
				       specified in this file into this file
				       into chemkin domains and chemkin
				       surface and volumetric domains. */

int     CPU_word_size;
int     IO_word_size;		/*Precision variables for exodus II files*/

char	Init_GuessFile[MAX_FNL];/* ASCII file holding initial guess */

char	Soln_OutFile[MAX_FNL];	/* ASCII file holding solution vector, */
				/* same format as Init_GuessFile      */

int	Debug_Flag;		/* Flag to specify debug info is to be     */
				/* printed out. The value of this flag     */
				/* determines the level of diagnostic info */
				/* which is printed to stdout              */
				/* Debug_Flag == 0 	No output          */
			   	/*	 1	minimun output             */
				/*	 2	medium  output		   */
				/*	 3	maximum output             */
			   	/*	 -1	check jacobian             */
				/*	 -2	check jacobian with scaling*/

int	New_Parser_Flag;	/* New_Parser_Flag = 0	Parse with old parser */
				/* New_Parser_Flag = 1  Parse with new flex/bison parser */


#ifdef MATRIX_DUMP
int     Number_Jac_Dump = 0;    /* Number of jacobians to dump out
				 * If the value is negative, then the one
				 * jacobian, the -n'th jacobian, is dumped
				 * out */
#endif
int	Iout;			/* Flag to specify level of diagnostic output */
				/* which is to be printed out for the program */

int Write_Intermediate_Solutions = FALSE; /* Flag specifies whether to */
	      			          /* write out solution data at each */
                                          /* Newton iteration. */
int     Write_Initial_Solution = FALSE;
				/* Flag to indicate whether to write the
			         * initial solution to the ascii and exodus
				 * output files */
int     Num_Var_Init ;		/* number of variables to overwrite with
				 * global initialization */
int     Num_Var_LS_Init;        /* number of variables to overwirte with
				 * level set index initialization */
int     Num_Var_External;	/* number of total external variables (exoII or pixel)*/
int     Num_Var_External_pix;	/* number of external variables (pixel only)*/
int     Anneal_Mesh;            /* flag specifying creation of a special exodus
				 *  file with coordinates adjusted to the
				 * deformed coordinates (i.e. new displacements
				 * are set to zero and mesh is deemed stress-free */

double Porous_liq_inventory; /*global variable for finite-insult boundary condition*/
double **Spec_source_inventory; /*global variable for cumulative reacted source */
double *Spec_source_lumped_mass; /*global variable for species lumped mass */

const char anneal_file[] = ANNEAL_FILE_NAME;


/*
 * Benner's frontal solver wants to strcat() onto this directory name,
 * so leave enough space for dirname/lu.123456.0, for example.
 *
 * Here it is defined and initialized.
 */

char front_scratch_directory[MAX_FNL] = FRONT_SCRATCH_DIRECTORY;

/* 
 * Do not change the line below. It is automatically transformed
 * on its way in and out of the repository so that we have a variable
 * available that indicates when this version of goma came out of the
 * repository.
 */
/*
static int CVS_Extraction_Date_Stamp[] = { 2002, 9, 20, 21, 17, 15};
*/

static char *legal_notice[] = {
  "/************************************************************************ * \n",
  "* Goma - Multiphysics finite element software.                            * \n",
  "* Sandia National Laboratories.                                           * \n",
  "*                                                                         * \n",
  "* Copyright (c) 2014  Sandia Corporation.                                 * \n",
  "*                                                                         * \n",
  "* Under the terms of Contract DE-AC04-94AL85000 with Sandia Corporation,  * \n",
  "* the U.S. Government retains certain rights in this software.            * \n",
  "*                                                                         * \n",
  "* This software is distributed under the GNU General Public License.      * \n",
  "\\************************************************************************/  \n",
  "\n",
  "PRS, PAS, RRR, KSC, RAC, TAB, DRN, PLH, DAL, IDG, ACK, ACS, RBS, RRL, MMH, SRS\n",
  "HKM, RAR, EDW, PKN, SAR, EMB, KT, DSB, DSH ...\n"
  "\n",
  LAST_LEGAL_STRING
};

/*
 * Variables defined here but everywhere else are extern via "rf_mp.h".
 */

int parallel_err        = FALSE;
int parallel_err_global = FALSE;

int Unlimited_Output    = TRUE;          /* print limit flag */

int Num_Proc = 1;
int ProcID = 0;
int Dim = -1;

int unlink(const char *);
int unlerr ;

MPI_Request *Request = NULL;
MPI_Status *Status = NULL;
MPI_Aint type_extent;
int Num_Requests = 6;

/*
 * Data structures for transporting input data to other processors...
 */

DDD Noahs_Raven;		/* Stage 1 - preliminary sizing information */
DDD Noahs_Ark;			/* Stage 2 - big boatload - main body*/
DDD Noahs_Dove;			/* Stage 3 - doubly dynamic sized stuff */

Comm_Ex **cx = NULL;		/* communications info for ea neighbor proc */

double time_goma_started;	/* Save it here... */

/*
 * Declare these copies so that other routines may access them as global
 * external variables instead of passing them through the argument lists.
 */

char **Argv;
int Argc;

int
main(int argc, char **argv)
     
     /*
      * Initial main driver for GOMA. Derived from a (1/93) release of
      * the rf_salsa program by
      *        
      *        Original Authors: John  Shadid (1421)
      *		                 Scott Hutchinson (1421)
      *        		         Harry Moffat (1421)
      *       
      *        Date:		12/3/92
      * 
      *
      *        Updates and Changes by:
      *                           Randy Schunk (9111)
      *                           P. A. Sackinger (9111)
      *                           R. R. Rao       (9111)
      *                           R. A. Cairncross (Univ. of Delaware)
      *        Dates:           2/93 - 6/96
      *
      *       Modified for continuation
      *                           Ian Gates
      *       Dates:            2/98 - 10/98
      *       Dates:            7/99 - 8/99
      * 
      * Last modified: Wed  June 26 14:21:35 MST 1994 prschun@sandia.gov
      * Hello.
      * 
      * Note: Many modifications from an early 2/93 pre-release
      *	      version of rf_salsa were made by various persons 
      *       in order to test ideas about moving/deforming meshes...
      */ 
{
  /* Local Declarations */

  double time_start, total_time;   /* timing variables */
#ifndef PARALLEL
  /*  struct tm *tm_ptr;               additional serial timing variables */
  time_t now;
#endif

  int error;
  int i;
  int j;

  char	**ptmp;
  char *yo;

  struct Command_line_command **clc=NULL; /* point to command line structure */
  int           nclc = 0;		/* number of command line commands */

/********************** BEGIN EXECUTION ***************************************/

#ifdef FP_EXCEPT
  feenableexcept ((FE_OVERFLOW | FE_DIVBYZERO | FE_INVALID));
#endif
<<<<<<< HEAD

=======
>>>>>>> 48a67847
/* assume number of commands is less than or equal to the number of 
 * arguments in the command line minus 1 (1st is program name) */

  /*
  *  Get the name of the executable, yo
  */
  yo = argv[0];

#ifdef PARALLEL
  MPI_Init(&argc, &argv);
  time_start = MPI_Wtime();
#endif /* PARALLEL */
#ifndef PARALLEL
  (void)time(&now);
  time_start = (double)now;
#endif /* PARALLEL */

  time_goma_started = time_start;

  Argv = argv;

  Argc = argc;

#ifdef PARALLEL
  /*
   * Determine the parallel processing status, if any. We need to know
   * pretty early if we're "one of many" or the only process.
   */

  error = MPI_Comm_size(MPI_COMM_WORLD, &Num_Proc);
  error = MPI_Comm_rank(MPI_COMM_WORLD, &ProcID);

  /*
   * Setup a default Proc_config so we can use utility routines 
   * from Aztec
   */

  AZ_set_proc_config(Proc_Config, MPI_COMM_WORLD);

  /* set the output limit flag if need be */

  if( Num_Proc > DP_PROC_PRINT_LIMIT ) Unlimited_Output = FALSE;

#ifdef HAVE_MPE_H
  error = MPE_Init_log();
#endif /* HAVE_MPE_H */

  Dim = 0;			/* for any hypercube legacy code...  */

#endif /* PARALLEL */
  
#ifndef PARALLEL
  Dim        = 0;
  ProcID     = 0;
  Num_Proc   = 1;
#endif /* PARALLEL */


  /*
  *   HKM - Change the ieee exception handling based on the machine and
  *         the level of debugging/speed desired. This call currently causes
  *         core dumps for floating point exceptions.
  */

  handle_ieee();
  
  log_msg("--------------");
  log_msg("GOMA begins...");

  /*
   * Some initial stuff that only the master process does.
   */

  if ( ProcID == 0 )
    {
      if (argc > 1)
	{
	  log_msg("Preprocessing command line options.");
	  clc = (struct Command_line_command **) 
	    smalloc( argc * sizeof(struct Command_line_command *));
	  for (i=0; i<argc; i++)
	    {
	      clc[i] = (struct Command_line_command *) 
		smalloc(sizeof(struct Command_line_command));
	      clc[i]->type   = 0; /* initialize command line structure */
	      clc[i]->i_val  = 0;
	      clc[i]->r_val  = 0.;
	      clc[i]->string = (char *) 
		smalloc(MAX_COMMAND_LINE_LENGTH*sizeof(char));
	      for ( j=0; j<MAX_COMMAND_LINE_LENGTH; j++)
		{
		  clc[i]->string[j] = '\0';
		}
#ifdef DEBUG
	      fprintf(stderr, "clc[%d]->string is at 0x%x\n", i, clc[i]->string);
	      fprintf(stderr, "clc[%d]         is at 0x%x\n", i, clc[i]);
#endif
	    }
	}

      strcpy(Input_File, "input");
      strcpy(Echo_Input_File , "echo_input");

      if (argc > 1) translate_command_line(argc, argv, clc, &nclc);
	  	  
	  ECHO("OPEN", Echo_Input_File);
      
	  echo_command_line( argc, argv, Echo_Input_File );
      print_code_version();
      ptmp = legal_notice;
      while ( strcmp(*ptmp, LAST_LEGAL_STRING) != 0 )
	{
	  fprintf(stdout, "%s", *ptmp++);
	}
    }

  /*
   *  Allocate the uniform problem description structure and
   *  the problem description structures on all processors
   */
  error = pd_alloc();
  EH(error, "pd_alloc problem");

#ifdef DEBUG
  fprintf(stderr, "P_%d at barrier after pd_alloc\n", ProcID);
#ifdef PARALLEL
  error = MPI_Barrier(MPI_COMM_WORLD);
#endif
#endif

  log_msg("Allocating mp, gn, ...");

  error = mp_alloc();
  EH(error, "mp_alloc problem");

  error = gn_alloc();
  EH(error, "gn_alloc problem");

  error = ve_alloc();
  EH(error, "ve_alloc problem");

  error = elc_alloc();
  EH(error, "elc_alloc problem");

  error = elc_rs_alloc();
  EH(error, "elc_alloc problem");

  error = cr_alloc();
  EH(error, "cr_alloc problem");

  error = evp_alloc();
  EH(error, "evp_alloc problem");

  error = tran_alloc();
  EH(error, "tran_alloc problem");

  error = eigen_alloc();
  EH(error, "eigen_alloc problem");

  error = cont_alloc();
  EH(error, "cont_alloc problem");

  error = loca_alloc();
  EH(error, "loca_alloc problem");

  error = efv_alloc();
  EH(error, "efv_alloc problem");

#ifdef DEBUG
  fprintf(stderr, "P_%d at barrier before read_input_file()\n", ProcID);
#ifdef PARALLEL
  error = MPI_Barrier(MPI_COMM_WORLD);
#endif
#endif

  /*
   * Read ASCII input file, data files, related exodusII FEM databases.
   */	
  if ( ProcID == 0 )
    {
      log_msg("Reading input file ...");
      read_input_file(clc, nclc); /* Read ascii input file get file names */

      /* update inputed data to account for command line arguments that
       * might override the input deck...
       */
      log_msg("Overriding any input file specs w/ any command line specs...");
      if (argc > 1) apply_command_line(clc, nclc);

#ifdef DEBUG
      DPRINTF(stderr, "apply_command_line() is done.\n");
#endif
    }

  /*
   * The user-defined material properties, etc. available to goma users
   * mean that some dynamically allocated data needs to be communicated.
   *
   * To handle this, sizing information from the input file scan is
   * broadcast in stages so that the other processors can allocate space
   * accordingly to hold the data.
   *
   * Note: instead of handpacking a data structure, use MPI derived datatypes
   * to gather and scatter. Pray this is done efficiently. Certainly it costs
   * less from a memory standpoint.
   */

#ifdef PARALLEL

  /*
   *  Make sure the input file was successully processed before moving on
   */
  check_parallel_error("Input file error");


  /*
   * This is some sizing information that helps fit a little bit more
   * onto the ark later on.
   */

#ifdef DEBUG
  fprintf(stderr, "P_%d at barrier before noahs_raven()\n", ProcID);
  error = MPI_Barrier(MPI_COMM_WORLD);
#endif

  noahs_raven();

#ifdef DEBUG
  fprintf(stderr, "P_%d at barrier before MPI_Bcast of Noahs_Raven\n", ProcID);
  error = MPI_Barrier(MPI_COMM_WORLD);
#endif

  MPI_Bcast(MPI_BOTTOM, 1, Noahs_Raven->new_type, 0, MPI_COMM_WORLD);

#ifdef DEBUG
  fprintf(stderr, "P_%d at barrier after Bcast/before raven_landing()\n", 
	  ProcID);
  error = MPI_Barrier(MPI_COMM_WORLD);
#endif  
  /*
   * Get the other processors ready to handle ark data.
   */

  raven_landing();

#ifdef DEBUG
  fprintf(stderr, "P_%d at barrier before noahs_ark()\n", ProcID);
  error = MPI_Barrier(MPI_COMM_WORLD);
#endif
  
  
  /*
   * This is the main body of communicated information, including some
   * whose sizes were determined because of advanced legwork by the raven.
   */

  noahs_ark();
  MPI_Bcast(MPI_BOTTOM, 1, Noahs_Ark->new_type, 0, MPI_COMM_WORLD);

  /*
   * Chemkin was initialized on processor zero during the input file
   * process. Now, distribute it to all processors
   */
#ifdef USE_CHEMKIN
  if (Chemkin_Needed) {
    chemkin_initialize_mp();
  }
#endif 

  /*
   * Once the ark has landed, there are additional things that will need to
   * be sent by dove. Example: BC_Types[]->u-BC arrays.
   *
   */

  ark_landing();

  noahs_dove();
  MPI_Bcast(MPI_BOTTOM, 1, Noahs_Dove->new_type, 0, MPI_COMM_WORLD);


#endif          /* End of ifdef PARALLEL */


  /*
   * We sent the packed line to all processors that contained geometry
   * creation commands.  Now we need to step through it and create
   * geometry as we go (including possibly reading an ACIS .sat file).
   *
   */

  /* Check to see if BRK File option exists and if so check if file exits */
  if (Brk_Flag == 1) {
    check_for_brkfile(Brk_File);
  }
  check_parallel_error("Error encountered in check for brkfile");

  /* Now break the exodus files */
  if (Num_Proc > 1 && ProcID == 0 && Brk_Flag == 1) {
    call_brk();
  }
  check_parallel_error("Error in brking exodus files");
  MPI_Barrier(MPI_COMM_WORLD);

  /*
   * For parallel execution, assume the following variables will be changed
   * to reflect the multiple file aspect of the problem.
   *
   *	FEM file = file.exoII		--> file_3of15.exoII
   *
   *	Output EXODUS II file = out.exoII --> out_3of15.exoII
   *
   */


  /*
   * Allocate space for structures holding the EXODUS II finite element
   * database information and for the Distributed Processing information.
   *
   * These are mostly skeletons with pointers that get allocated in the
   * rd_exoII and rd_dpi routines. Remember to free up those arrays first
   * before freeing the major pointers.
   */

  EXO_ptr = alloc_struct_1(Exo_DB, 1);
  init_exo_struct(EXO_ptr);
  DPI_ptr = alloc_struct_1(Dpi, 1);
  init_dpi_struct(DPI_ptr);  

  log_msg("Reading mesh from EXODUS II file...");
  error = read_mesh_exoII(EXO_ptr, DPI_ptr);

  /*
   *   Missing files on any processor are detected at a lower level
   *   forcing a return to the higher level
   *         rd_exo -->  rd_mesh  -->  main
   *   Shutdown now, if any of the exodus files weren't found
   */
  if (error < 0) {
#ifdef PARALLEL
    MPI_Finalize();
#endif
    return(-1);
  }

  /*
   * All of the MPI_Type_commit() calls called behind the scenes that build
   * the dove, ark and raven really allocated memory. Let's free it up now that
   * the initial information has been communicated.
   */

#ifdef PARALLEL
  MPI_Type_free(&(Noahs_Raven->new_type));
  MPI_Type_free(&(Noahs_Ark->new_type));
  MPI_Type_free(&(Noahs_Dove->new_type));
#endif   

  /*
   * Setup the rest of the Problem Description structure that depends on
   * the mesh that was read in from the EXODUS II file...
   * 
   * Note that memory allocation and some setup has already been performed
   * in mm_input()...
   */

  error = setup_pd();
  EH( error, "Problem setting up Problem_Description.");
  /*
   * Let's check to see if we need the large elasto-plastic global tensors
   * and allocate them if so 
   */
  error = evp_tensor_alloc(EXO_ptr);
  EH( error, "Problems setting up evp tensors");
  
  /*
   * Now that we know about what kind of problem we're solving and the
   * mesh information, let's allocate space for elemental assembly structures
   *
   */
#ifdef DEBUG
  DPRINTF(stderr, "About to assembly_alloc()...\n");
#endif
  log_msg("Assembly allocation...");

  error = assembly_alloc(EXO_ptr);
  EH( error, "Problem from assembly_alloc");

  if (Debug_Flag)  {
    DPRINTF(stderr, "%s:  setting up EXODUS II output files...\n", yo);
  }

  /*
   * These are not critical - just niceties. Also, they should not overburden
   * your db with too much of this - they're capped verbiage compliant routines.
   */

  add_qa_stamp(EXO_ptr);

  add_info_stamp(EXO_ptr);

#ifdef DEBUG
  fprintf(stderr, "added qa and info stamps\n");
#endif

  /*
   * If the output EXODUS II database file is different from the input
   * file, then we'll need to replicate all the basic mesh information.
   * But, remember that if we're parallel, that the output file names must
   * be multiplexed first...
   */
  if ( Num_Proc > 1 )
    {
      multiname(ExoFileOut,     ProcID, Num_Proc);      
      multiname(Init_GuessFile, ProcID, Num_Proc);

      if ( strcmp( Soln_OutFile, "" ) != 0 )
	{
	  multiname(Soln_OutFile, ProcID, Num_Proc);
	}

      if( strcmp( ExoAuxFile, "" ) != 0 )
        {
          multiname(ExoAuxFile, ProcID, Num_Proc);
        }

      if( efv->Num_external_field != 0 )
        {
          for( i=0; i<efv->Num_external_field; i++ )
            {
              multiname(efv->file_nm[i], ProcID, Num_Proc);
            }
        }
    }


  /***********************************************************************/
  /***********************************************************************/
  /***********************************************************************/
  /*
   *   Preprocess the exodus mesh
   *        -> Allocate pointers to structures containing element
   *           side bc info, First_Elem_Side_BC_Array, and
   *           element edge info, First_Elem_Edge_BC_Array.
   *        -> Determine Unique_Element_Types[] array
   */
#ifdef DEBUG
  fprintf(stderr, "pre_process()...\n");
#endif
  log_msg("Pre processing of mesh...");
#ifdef PARALLEL
  error = MPI_Barrier(MPI_COMM_WORLD);
#endif
  pre_process(EXO_ptr);

  /***********************************************************************/
  /***********************************************************************/
  /***********************************************************************/
  /*
   * Load up a few key indeces in the bfd prototype basis function structures
   * and make sure that each active eqn/vbl has a bf[v] that points to the
   * right bfd[]...needs pre_process to find out the number of unique
   * element types in the problem.
   */

#ifdef DEBUG
  fprintf(stderr, "bf_init()...\n");
#endif
  log_msg("Basis function initialization...");
  error = bf_init(EXO_ptr);
  EH( error, "Problem from bf_init");

  /*
   * check for parallel errors before continuing
   */
  check_parallel_error("Error encountered in problem setup");

  /***********************************************************************/
  /***********************************************************************/
  /***********************************************************************/  
  /*
   * Allocate space for each communication exchange description.
   */
#ifdef PARALLEL
#ifdef DEBUG
  fprintf(stderr, "P_%d: Parallel cx allocation\n", ProcID);
#endif
    cx = malloc(sizeof(Comm_Ex *) * upd->Total_Num_Matrices);
  if (DPI_ptr->num_neighbors > 0) {

    int imtrx;
    for (imtrx = 0; imtrx < upd->Total_Num_Matrices; imtrx++) {
      cx[imtrx] = alloc_struct_1(Comm_Ex, DPI_ptr->num_neighbors);
      Request = alloc_struct_1(MPI_Request, 
                               Num_Requests * DPI_ptr->num_neighbors);
      Status = alloc_struct_1(MPI_Status, 
                              Num_Requests * DPI_ptr->num_neighbors);
    }
  }
#endif

  /***********************************************************************/
  /***********************************************************************/
  /***********************************************************************/
  /*
   *                           SET UP THE PROBLEM
   *
   * Setup node-based structures
   * Finalise how boundary conditions are to be handled
   * Determine what unknowns are at each owned node and then tell
   *  neighboring processors about your nodes
   * Set up communications pattern for fast unknown updates between
   *  processors.
   */
  (void) setup_problem(EXO_ptr, DPI_ptr);

  /*
   * check for parallel errors before continuing
   */
  check_parallel_error("Error encountered in problem setup");

  /***********************************************************************/
  /***********************************************************************/
  /***********************************************************************/
  /*
   *               CREATE BRK_FILE IF ONE DOES NOT EXIST
   *
   * If no Brk_File exists but the option was configured in the input or
   * optional command we create one now and exit from goma.
   */
  if ( Brk_Flag == 2 ) {
    write_brk_file(Brk_File, EXO_ptr);
    exit(0);
  }
  
  /***********************************************************************/
  /***********************************************************************/
  /***********************************************************************/
  /*
   *                     WRITE OUT INITIAL INFO TO EXODUS FILE
   */

  /*
   *  Only have to initialize the exodus file if we are using different
   *  files for the output versus the input mesh
   */
  if (strcmp(ExoFile, ExoFileOut)) {
    /*
     * Temporarily we'll need to renumber the nodes and elements in the
     * mesh to be 1-based. After writing, return to the 0 based indexing
     * that is more convenient in C.
     */
#ifdef DEBUG
    fprintf(stderr, "1-base; wr_mesh; 0-base\n");
#endif
    one_base(EXO_ptr);
    wr_mesh_exo(EXO_ptr, ExoFileOut, 0);
    zero_base(EXO_ptr);

    /*
     * If running on a distributed computer, augment the plain finite
     * element information of EXODUS with the description of how this
     * piece fits into the global problem.
     */
    if (Num_Proc > 1) {
#ifdef PARALLEL
#ifdef DEBUG
      fprintf(stderr, "P_%d at barrier before wr_dpi()\n", ProcID);
      fprintf(stderr, "P_%d ExoFileOut = \"%s\"\n", ProcID, ExoFileOut);
      error = MPI_Barrier(MPI_COMM_WORLD);
#endif
#endif
      wr_dpi(DPI_ptr, ExoFileOut, 0);
    }
  }

  /***********************************************************************/
  /***********************************************************************/
  /***********************************************************************/
  /*
   *                           SOLVE THE PROBLEM
   */

<<<<<<< HEAD
=======
  if (upd->Total_Num_Matrices == 1){
     pg->imtrx = 0;

>>>>>>> 48a67847
  if (Debug_Flag) {
    switch (Continuation) {
    case ALC_ZEROTH:
        P0PRINTF("%s: continue_problem (zeroth order) ...\n", yo);
        break;
    case  ALC_FIRST:
        P0PRINTF("%s: continue_problem (first order) ...\n", yo);
        break;
    case HUN_ZEROTH:
        P0PRINTF("%s: hunt_problem (zeroth order) ...\n", yo);
        break;
    case  HUN_FIRST:
        P0PRINTF("%s: hunt_problem (first order) ...\n", yo);
        break;
    case LOCA:
        P0PRINTF("%s: do_loca ...\n", yo);
        break;
    default:
        P0PRINTF("%s: solve_problem...\n", yo);
        break;
    }
  }  
#ifdef DEBUG
  switch (Continuation) {
  case ALC_ZEROTH:
      DPRINTF(stderr, "%s: continue_problem (zeroth order) ...\n", yo);
      break;
  case  ALC_FIRST:
      DPRINTF(stderr, "%s: continue_problem (first order) ...\n", yo);
      break;
  case HUN_ZEROTH:
      DPRINTF(stderr, "%s: hunt_problem (zeroth order) ...\n", yo);
      break;
  case  HUN_FIRST:
      DPRINTF(stderr, "%s: hunt_problem (first order) ...\n", yo);
      break;
  case LOCA:
      DPRINTF(stderr, "%s: do_loca ...\n", yo);
      break;
  default:
      DPRINTF(stderr, "%s: solve_problem...\n", yo);
      break;
  }
#endif

    
  if( TimeIntegration == TRANSIENT)
        {
        Continuation = ALC_NONE;
        if (Debug_Flag) {
          P0PRINTF("%s: solve_problem...TRANSIENT superceded Continuation...\n", yo);
          }
#ifdef DEBUG
   DPRINTF(stderr, "%s: solve_problem...TRANSIENT superceded Continuation...\n", yo);
#endif
        solve_problem(EXO_ptr, DPI_ptr, NULL);
        }  

  switch (Continuation) {
  case ALC_ZEROTH:
  case ALC_FIRST:
    log_msg("Solving continuation problem");
    continue_problem(cx[0], EXO_ptr, DPI_ptr);
    break;
  case HUN_ZEROTH:
  case HUN_FIRST:
    log_msg("Solving hunt problem");
    hunt_problem(cx[0], EXO_ptr, DPI_ptr);
    break;
  case LOCA:
    log_msg("Solving continuation problem with LOCA");
    error = do_loca(cx[0], EXO_ptr, DPI_ptr);
    break;
  default:
    log_msg("Solving problem");
    if (loca_in->Cont_Alg == LOCA_LSA_ONLY)
      {
        error = do_loca(cx[0], EXO_ptr, DPI_ptr);
      }
    else if(TimeIntegration != TRANSIENT)
      {
        solve_problem(EXO_ptr, DPI_ptr, NULL);
      }
    break;
  }
  } else {/* End of if upd->Total_Num_Matrices === 1 */
        solve_problem_segregated(EXO_ptr, DPI_ptr, NULL);
  }

#ifdef PARALLEL
   MPI_Barrier(MPI_COMM_WORLD);
#endif

  if (ProcID == 0 && Brk_Flag == 1 && Num_Proc > 1) {
    fix_output();
  }
  
  /***********************************************************************/
  /***********************************************************************/
  /***********************************************************************/
  /*
   *  PRINT A MESSAGE TO STDOUT SAYING WE ARE DONE
   */
  P0PRINTF("\n-done\n\n");

  /***********************************************************************/
  /***********************************************************************/
  /***********************************************************************/
  /*
   *       FREE MEMORY ALLOCATED BY THE PROGRAM
   */
  /*
   * free the element block / element based structures
   */
  free_element_blocks(EXO_ptr);

  /*
   * free nodal based structures
   */
  free_nodes();
#ifdef FREE_PROBLEM
  free_problem ( EXO_ptr, DPI_ptr );
#endif

  /*
   * Free command line stuff
   */
  if ( ProcID == 0 )
    {
      if ( argc > 1 ) 
	{
	  for (i=0; i<argc; i++)
	    {
#ifdef DEBUG
	      fprintf(stderr, "clc[%d]->string &= 0x%x\n", i, clc[i]->string);
	      fprintf(stderr, "clc[%d]         &= 0x%x\n", i, clc[i]);
#endif
	      safer_free((void **) &(clc[i]->string));
	      safer_free((void **) (clc + i));
	    }
	  safer_free((void **) &clc);
	}
    }

  /*
   * Free exodus database structures
   */
  free_exo(EXO_ptr);
  safer_free((void **) &EXO_ptr);

  if ( Num_Proc > 1 )
  {
    free_dpi(DPI_ptr);
  }
  else
  {
    free_dpi_uni(DPI_ptr);
  }

  safer_free((void **) &DPI_ptr);

  /*
   * Remove front scratch file [/tmp/lu.'pid'.0]
   */
  if (Linear_Solver == FRONT) 	
    {
  unlerr = unlink(front_scratch_directory);
  WH(unlerr, "Unlink problem with front scratch file");
    }


#ifdef PARALLEL
  total_time = ( MPI_Wtime() - time_start )/ 60. ;
  DPRINTF(stdout, "\nProc 0 runtime: %10.2f Minutes.\n\n",total_time);
  MPI_Finalize();
#endif  
#ifndef PARALLEL
  (void)time(&now);
  total_time = (double)(now) - time_start;
  fprintf(stdout, "\nProc 0 runtime: %10.2f Minutes.\n\n",total_time/60);
#endif  
  fflush(stdout);
  fflush(stderr);
  log_msg("GOMA ends normally.");
  return (0);
}
/***********************************************************************/
/***********************************************************************/
/***********************************************************************/

void
print_code_version(void)

    /*
     * Print the code version to standard out
     */
{
  printf("%s\n", GOMA_VERSION);
}

void
echo_command_line( int argc, char *argv[], char *echo_file)
{
	int istr=0;
	char echo_string[MAX_CHAR_IN_INPUT]="\0";
	time_t start_time;
	char *time_string;
	
	start_time = time (NULL);
	time_string = asctime( localtime(&start_time) );
	
	SPF(echo_string,"Command line :");
	
	while( istr < argc )
	{
		SPF(endofstring(echo_string)," %s", argv[istr]);
		istr++;
	}
	
	ECHO(echo_string, echo_file);
	
	SPF(echo_string,"Run Time : %s",  time_string);
		
	SPF(endofstring(echo_string),"Version : %s", GOMA_VERSION);
	
	ECHO(echo_string,echo_file);
	
}

/***********************************************************************/
/***********************************************************************/
/***********************************************************************/<|MERGE_RESOLUTION|>--- conflicted
+++ resolved
@@ -71,13 +71,6 @@
 
 #include "brk_utils.h"
 
-<<<<<<< HEAD
-#ifdef FP_EXCEPT
-#include <fenv.h>
-#endif
-
-#define _MAIN_C
-=======
 #include "rf_solve_segregated.h"
 
 #ifdef FP_EXCEPT
@@ -86,7 +79,6 @@
 #endif
 
 #define GOMA_MAIN_C
->>>>>>> 48a67847
 #include "goma.h"
 
 /*
@@ -316,10 +308,7 @@
 #ifdef FP_EXCEPT
   feenableexcept ((FE_OVERFLOW | FE_DIVBYZERO | FE_INVALID));
 #endif
-<<<<<<< HEAD
-
-=======
->>>>>>> 48a67847
+
 /* assume number of commands is less than or equal to the number of 
  * arguments in the command line minus 1 (1st is program name) */
 
@@ -902,12 +891,9 @@
    *                           SOLVE THE PROBLEM
    */
 
-<<<<<<< HEAD
-=======
   if (upd->Total_Num_Matrices == 1){
      pg->imtrx = 0;
 
->>>>>>> 48a67847
   if (Debug_Flag) {
     switch (Continuation) {
     case ALC_ZEROTH:
