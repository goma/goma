--- conflicted
+++ resolved
@@ -230,13 +230,13 @@
 int Write_Intermediate_Solutions = FALSE; /* Flag specifies whether to */
                                           /* write out solution data at each */
                                           /* Newton iteration. */
-<<<<<<< HEAD
 int Write_Initial_Solution = FALSE;
 /* Flag to indicate whether to write the
  * initial solution to the ascii and exodus
  * output files */
 int Num_Var_Init;         /* number of variables to overwrite with
                            * global initialization */
+int Num_Var_Bound;        /* number of variables to bound  */
 int Num_Var_LS_Init;      /* number of variables to overwirte with
                            * level set index initialization */
 int Num_Var_External;     /* number of total external variables (exoII or pixel)*/
@@ -248,26 +248,6 @@
 
 double Porous_liq_inventory;     /*global variable for finite-insult boundary condition*/
 double **Spec_source_inventory;  /*global variable for cumulative reacted source */
-=======
-int     Write_Initial_Solution = FALSE;
-				/* Flag to indicate whether to write the
-			         * initial solution to the ascii and exodus
-				 * output files */
-int     Num_Var_Init ;		/* number of variables to overwrite with
-				 * global initialization */
-int     Num_Var_Bound ;		/* number of variables to bound  */
-int     Num_Var_LS_Init;        /* number of variables to overwirte with
-				 * level set index initialization */
-int     Num_Var_External;	/* number of total external variables (exoII or pixel)*/
-int     Num_Var_External_pix;	/* number of external variables (pixel only)*/
-int     Anneal_Mesh;            /* flag specifying creation of a special exodus
-				 *  file with coordinates adjusted to the
-				 * deformed coordinates (i.e. new displacements
-				 * are set to zero and mesh is deemed stress-free */
-
-double Porous_liq_inventory; /*global variable for finite-insult boundary condition*/
-double **Spec_source_inventory; /*global variable for cumulative reacted source */
->>>>>>> fa088430
 double *Spec_source_lumped_mass; /*global variable for species lumped mass */
 
 const char anneal_file[] = ANNEAL_FILE_NAME;
