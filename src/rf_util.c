/************************************************************************ *
* Goma - Multiphysics finite element software                             *
* Sandia National Laboratories                                            *
*                                                                         *
* Copyright (c) 2014 Sandia Corporation.                                  *
*                                                                         *
* Under the terms of Contract DE-AC04-94AL85000 with Sandia Corporation,  *
* the U.S. Government retains certain rights in this software.            *
*                                                                         *
* This software is distributed under the GNU General Public License.      *
\************************************************************************/

/* Needed to declare POSIX function drand48 */
#define _XOPEN_SOURCE

#include <stdlib.h>
#include <stdio.h>
#include <string.h>
#include <limits.h>
#include <math.h>
				/* It would be nice if the routines in this
				   file didn't have include dependencies!   */
#include "std.h"
#include "rf_fem_const.h"
#include "rf_fem.h"
#include "rf_solver.h"
#include "rf_allo.h"
#include "rf_io_const.h"
#include "rf_io.h"
#include "rf_masks.h"
#include "rf_mp.h"
#include "el_elm.h"
#include "el_geom.h"
#include "rf_bc_const.h"

#include "mm_eh.h"
#include "mm_mp_const.h"
#include "rf_vars_const.h"
#include "mm_as_const.h"
#include "mm_as_structs.h"
#include "mm_as.h"

#include "mm_mp.h"
#include "mm_mp_structs.h"
#include "mm_unknown_map.h"

#include "exodusII.h"

#include "exo_struct.h"

#include "rd_pixel_image.h"

#include "goma.h"


/************ R O U T I N E S   I N   T H I S   F I L E  **********************

       NAME            		TYPE        		CALL BY
----------------------------------------------------------------------
	log2				int		
	sort2_int_double		void		
	time_step_control		double
        path_step_control               double
	find_max			int		
	find_min			int
	find_inter			int
	init_vec			void		
	fill_dvec_rand			void
	random_vec	 	static void		init_vec()
	exchange_pointers		void
	get_remap_index			void	
	remap_int_array			void	
	remap_double_array		void
	print_global_vec		void
	rd_globals_from_exoII    static int

******************************************************************************/

/******************** PROTOTYPES FOR STATIC FUNCTIONS ************************/
static void read_initial_guess	/* rf_util.c                                 */
(double [],		/* u                                         */
       const int ,		/* np                                        */
       double [],		/* uAC                                       */
       const int );		/* nAC                                       */

static void inject_nodal_vec
(double [],		/* sol_vec - full dof vector for this proc   */
       const int ,		/* var_no - VELOCITY1, etc.                  */
       const int ,		/* k - species index                         */
       const int ,              /* idof - dof #                              */
       const int ,              /* matID - material index to scatter to      */
       const double []);	/* nodal_vec - condensed node based vector   */

static void inject_elem_vec
(double [],		/* sol_vec - full dof vector for this proc   */
       const int ,		/* var_no - VELOCITY1, etc.                  */
       const int ,		/* k - species index                         */
       const int ,              /* idof - dof #                              */
       const int ,              /* matID - material index to scatter to      */
       const double [],	        /* nodal_vec - condensed node based vector   */
       const Exo_DB *exo,       /* exodus database */
       const int num_elems_blk); /* number of elements in the block. */

static void init_structural_shell_coord
(double []);             /* u[] - solution vector */

static void init_shell_normal_unknowns
(double [] ,              /* u[] - solution vector */
       const Exo_DB *);		/* Exodus database */

/*****************************************************************************/
/*****************************************************************************/

#if 0

/* scatter_double_vector() -- akin to BLAS DCOPY,  y[index[i]] <- x[i]
 * 
 * Uses an additional array, index[], for the indeces of y getting the
 * sequential pieces of x[]. User is responsible for allocating x[], y[], 
 * index[] and filling index[] with meaningful values.
 *
 * Typically, y[] will be any size, while x[] and index[] must accomodate
 * indeces from 0 to n-1.
 *
 * Created: 1997/10/15 14:13 MDT pasacki@sandia.gov
 *
 * Revised:
 */

void
scatter_double_vector(const int    n, 
		      const int    index[],
		      double y[], 
		      const double x[])
{
  int i;

  for ( i=0; i<n; i++)
    {
      y[index[i]] = x[i];
    }

  return;
}


/* gather_double_vector() - akin to BLAS DCOPY,  y[index[i]] -> x[i]
 * 
 * Uses an additional array, index[], for the indeces of y getting the
 * sequential pieces of x[]. User is responsible for allocating x[], y[], 
 * index[] and filling index[] with meaningful values.
 *
 * Typically, y[] will be any size, while x[] and index[] must accomodate
 * indeces from 0 to n-1.
 *
 * Created: 1997/10/15 14:18 MDT pasacki@sandia.gov
 *
 * Revised:
 */

void
gather_double_vector(const int n, 
		     const int index[],
		     const double y[], 
		     double x[])
{
  int i;

  for ( i=0; i<n; i++)
    {
      x[i] = y[index[i]];
    }

  return;
}
#endif

/*****************************************************************************/
/*****************************************************************************/
/*****************************************************************************/

void
sort2_int_int(const int n, int ra[], int rb[])

    /*************************************************************************
    *       Numerical Recipies in C source code
    *       modified to have first argument an integer array (JS)
    *
    *       Sorts the array ra[1,..,n] in ascending numerical order
    *       using the heapsort algorithm, while making the corresponding
    *       rearrangement of the array rb[1,..,n].
    *       NOTE: Usually, rb is an index array (rb[i] = i), and thus
    *             rb is used to find the original index of the
    *             elements of ra[].
    *
    *       NOTE: In the usual brain dead Numerical Recipies in C
    *             way, ra[] and rb[] are expected to have base address
    *             indecies of 1. Therefore, you have to decrement them by
    *             one in the argument list, when calling this routine
    *             from a normal C routine.
    **************************************************************************/
{
  int l, j, ir, i, rra, rrb;
  /*
   *  No need to sort if one or fewer items.
   */
  if (n <= 1) return;
  l = (n >> 1) + 1;
  ir = n;
  for (;;) {
    if (l > 1) {
      rra = ra[--l];
      rrb = rb[l];
    } else {
      rra = ra[ir];
      rrb = rb[ir];
      ra[ir] = ra[1];
      rb[ir] = rb[1];
      if (--ir == 1) {
        ra[1] = rra;
        rb[1] = rrb;
        return;
      }
    }
    i = l;
    j = l << 1;
    while (j <= ir) {
      if (j < ir && ra[j] < ra[j+1]) ++j;
      if (rra < ra[j]) {
        ra[i] = ra[j];
        rb[i] = rb[j];
        j += (i = j);
      } else {
	j = ir + 1;
      }
    }
    ra[i] = rra;
    rb[i] = rrb;
  }
}

#ifndef COUPLED_FILL
/*****************************************************************************/
/*****************************************************************************/
/*****************************************************************************/

void
put_fill_vector(const int N, double x[], const double fill_vector[],
		const int node_to_fill[])

    /************************************************************************
     *
     * put_fill_vector:
     *
     *     Insert the value of the FILL variable type unknowns corresponding
     *     to the non-specific material case or the first material back into
     *     the main solution vector.
     *
     *  Input
     *     N = Number of nodes (internal plus boundary and maybe external
     *     fill_vector[] = FILL variable type solution vector
     *     node_to_fill[] = index of the first unknown at a node into the
     *                      FILL variable type solution vector.
     *  Output
     *     x[] = Main solution vector
     *************************************************************************/
{
  int i;             /* i count from 0 to total number of nodes   */
  int ie;            /* ie is the position of the variables of
			interest in the x and xpred vectors       */
  int mn;            /* Material number                           */
  int nvdof;         /* variables to keep Index_Solution happy    */
  int ki;            /* counter from 0 to the number of dofs      */

  for (i = 0; i < N; i++) {
    nvdof = Dolphin[pg->imtrx][i][R_FILL]; /* Number of FILL dofs at this node. */
    for (ki = 0; ki < nvdof; ki++) {
      ie = Index_Solution(i, R_FILL, 0, ki, -1, pg->imtrx);
      if (ie != -1)  {
	if (ie > NumUnknowns[pg->imtrx]) {
	  EH(ie, "put_fill_vector");
	} else {
	  x[ie] = fill_vector[node_to_fill[i] + ki];
	}
      } else if (ie == -1) {
        mn = first_matID_at_node(i);
	ie = Index_Solution(i, R_FILL, 0, ki, mn, pg->imtrx);
	if (ie != -1) {
	  x[ie] = fill_vector[node_to_fill[i] + ki];
	} else {
	  EH(ie, "put_fill_vector");
	}
      }
    }
  }
} /* END of routine put_fill_vector */
/*****************************************************************************/
/*****************************************************************************/
/*****************************************************************************/

void
get_fill_vector ( const int N,
                  const double x[],
                  double fill_vector[],
		  const int node_to_fill[] )
{
  int i;             /* i count from 0 to total number of nodes   */
  int ie;            /* ie is the position of the variables of
			interest in the x and xpred vectors       */
  int mn;
  const int ktype = 0;
  int nvdof;   /* Number of R_FILL degrees of freedom at a node */
  int ki;      /* counter from 0 to number of dofs          */

  for (i = 0; i < N; i++)
    {
      nvdof = Dolphin[pg->imtrx][i][R_FILL];
      for ( ki=0; ki<nvdof; ki++)
	{
	  ie = Index_Solution(i, R_FILL, ktype, ki, -1, pg->imtrx);
	  if (ie != -1) {
	    fill_vector[node_to_fill[i] + ki] = x[ie];
	  } else {
	    mn = first_matID_at_node(i);
	    ie = Index_Solution(i, R_FILL, ktype, ki, mn, pg->imtrx);
	    if (ie != -1) {
	      fill_vector[node_to_fill[i] + ki] = x[ie];
	    } 
	  }
	}
    }
} /* END of routine get_fill_vector */
#endif /* not COUPLED_FILL */
/*****************************************************************************/

/* countmap_vardofs() -- fill [nodeindex]->dof map for a given var, return count
 * 
 * This routine is a trivial generalization of RRR's count_fill_unknowns(). 
 * It may have utility for certain postprocessing applications as well as its
 * intended use of counting up the number of fill equation unknowns and making
 * a map from the node index into the fill equation dof number.
 *
 * Notes: map must point to an array of size num_nodes.
 *          Note: Dofs for MASS_FRACTION unknowns with multiple
 *                subvariables are counted as one degree of freedom here,
 *                just as in the original Dolphin array.
 * 
 * Created: 1997/10/15 10:53 MDT pasacki@sandia.gov
 *
 * Revised:
 */

int
countmap_vardofs(const int varType, const int num_nodes, int *map)
{
  int node, nun, count = 0;
  NODAL_VARS_STRUCT *nv;
  if (varType < 0 || varType > MAX_VARIABLE_TYPES-1 ) {
    EH(-1, "Attempt to count a bogus variable.");
  }
  for (node = 0; node < num_nodes; node++) {
    nv = Nodes[node]->Nodal_Vars_Info[pg->imtrx];
    nun = get_nv_ndofs_modMF(nv, varType);
    if (nun > 0) {
      map[node] = count;
      count += nun;
    } else {
      map[node] = -1;
    }
  }
  return (count);
}
/*****************************************************************************/
/*****************************************************************************/
/*****************************************************************************/
#if 0
void
count_fill_unknowns ( int N,
                      int node_to_fill[] )

{
/* LOCAL VARIABLES */
  int i;               /* i count from 0 to total number of nodes   */

  num_fill_unknowns = 0;
  for (i = 0; i < N; i++)
    {
      if ( Dolphin[pg_imtrx][i][FILL] )
	{
	  node_to_fill[i] = num_fill_unknowns;
	  num_fill_unknowns += Dolphin[pg->imtrx][i][FILL];
	}
    }
} /* END of routine count_fill_unknowns */
/*****************************************************************************/



void
filter_fill ( const int N,	/* Filter the fill vector and     */
              double fill_vector[] )       /* clip it (limits are 0. and 1.) */

{
  int i;             /* i count from 0 to number of total fill unknowns  */

  for (i = 0; i < N; i++)
    {
      if(fill_vector[i] >= 1.)
	{
	  fill_vector[i] = 1.;
	}
      else if(fill_vector[i] <= 0.)
	{
	  fill_vector[i] = 0.;
	}
    }
} /* END of routine filter_fill */
#endif

/*****************************************************************************/

/* N - number of nodes x - solution vector at n calculated from
 *  implicit corrector filter_species_material_number is the material
 *  number of the first material containing a hyrdodynamic suspension
 *
 *  Censor the concentration field for SUSPENSION mass flux model.
 *  Notion is to keep the concentrations in the range 0< C < Max_packing.
 *
 *  And while you're at it, censor the shear rate field to be positive.
 */

int
filter_conc (const int N,	/* number of nodes */
             dbl x[],		/* solution vector */
             const int filter_species_material_number,
                                /* 1st material number w/ suspension */
             const dbl cmin,	/* lower cutoff */
             const dbl cmax )	/* upper cutoff */
{
  const double minimum_shear_rate = 0.0;
  int i, ie;
  
  if (pd->e[pg->imtrx][R_MASS]) {
    for (i = 0; i < N; i++) {
      if (Dolphin[pg->imtrx][i][R_MASS]) {
	ie = Index_Solution(i, R_MASS, filter_species_material_number,
			    0, -1, pg->imtrx); 
	if (ie != -1) { 
	  x[ie] = x[ie] > cmin ? x[ie] : cmin;
	  if (cmax != 0.0) {
	    x[ie] = x[ie] < cmax ? x[ie] : cmax ;
	  }  
	}
      }
    }
  }
  if (pd->e[pg->imtrx][R_SHEAR_RATE])  {
    for (i = 0; i < N; i++) {
      if (Dolphin[pg->imtrx][i][R_SHEAR_RATE]) {
	ie = Index_Solution(i, R_SHEAR_RATE, 0, 0, -1, pg->imtrx); 
	if (ie != -1) {
	  if (x[ie] < minimum_shear_rate) {
	    x[ie] = minimum_shear_rate;
	  }
	}
      }
    }
  }
  return (1);
} /* END of routine filter_conc */
/***************************************************************************/

double
time_step_control(const double delta_t,  const double delta_t_old, 
		  const int const_delta_t,
		  const double x[], const double x_pred[],  const double x_old[], 
		  const double x_AC[], const double x_AC_pred[], const double eps,
		  int *success_dt, const int use_var_norm[])

    /**********************************************************************
     *
     * time_step_control()
     *
     *
     * Routine calculates the recommended size of the next time step from 
     * the norm of the difference between the predicted and corrected
     * solution. If delta < 0 is input deck, the user desire for delta_t 
     * to be constant and it is not altered by this routine.
     *
     * Note, mesh unknowns and pressure unknowns are often pseudo-equilib
     * variables. Thus, they are frequently left out of the calculation
     * of the time-step truncation error calculation.
     *
     * Input
     * ------
     *
     * N               - number of nodes
     * delta_t         - time step size for the current time step (
     *                   i.e., n)
     * delta_t_old     - time step size for the previous time step (n -1)
     * x[]             - solution vector at n calculated from implicit
     *                   corrector
     * x_pred[]        - solution vector at n calculated from explicit
     *                   predictor
     * x_AC            - extra unknown vector at n from implicit corrector
     * x_AC_pred       - extra unknown vector at n from explicit prediction
     * alpha           - time step control parameter
     * beta            - time step control parameter
     * eps              - time step control parameter  
     * use_var_norm    - this tells us whether or not to use a variable 
     *                   for the norm calculations. 0 means don't use ...
     *                   1 means use. The choice is made in the input deck
     *
     * Output
     *---------
     * success_dt      - 1 if the time step was successful and
     *                   0 if the time step was unsuccessful
     *
     * Return
     *--------
     * delta_t         - the recommended time step for the next iteration
     *                   whether or not the current iteration was 
     *                   considered a success.
     *
     * HKM -> Species appear to be handled incorrectly. The effect of 
     *        smaller concentration species may be completely neglected
     *        under the current system. Thus, we need to introduce an
     *        ATOL RTOL formalism into the routine below, and collect
     *        contributions according to variable index number rather
     *        than equation number. This should make the routine faster
     *        as well.
     ***********************************************************************/
{
  int i;             /* i count from 0 to total number of nodes   */
  int num_unknowns;  /* num_unknowns is the actual number of
			variables used in the norm calculation    */
  int ncp[MAX_VARIABLE_TYPES];	/* number of ea var contributing to norm */
  double max[MAX_VARIABLE_TYPES];  /* L_infinity norm for variable type [] */
  int eqn;           /* eqn is the equation being searched for    */
  VARIABLE_DESCRIPTION_STRUCT *vd;
  const double alpha = TIME_STEP_ALPHA;
  const double beta  = TIME_STEP_BETA;
  double delta_t_new = 0.0;
  double abs_eps = fabs(eps);
  double Err_norm;
  double e_d, e_v, e_T, e_y, e_P, e_S, e_V, e_AC, e_qs;
  double e_shk, e_sht, e_shd, e_shu, e_F, e_ap, e_extv, e_sh_lub, e_int, e_rheo;
  double scaling;
  double ecp[MAX_VARIABLE_TYPES]; /* error in corrector-predictor for ea var */
  double *ecp_AC = NULL;
  int inode, idof, valid;
#ifdef PARALLEL  
  double ecp_buf[MAX_VARIABLE_TYPES]; /* accumulated over all procs */
  int ncp_buf[MAX_VARIABLE_TYPES];    /* accumulated over all procs */
  double max_buf[MAX_VARIABLE_TYPES]; /* accumulated over all procs */
#endif
#ifdef DM_COORD_SCALE_PLEASE
  int bit_DM_scale = TRUE;
#else
  int bit_DM_scale = FALSE;
#endif

  static const char yo[] = "time_step_control";

  /*
   * Set counters to zero
   */
  num_unknowns = 0;
  Err_norm      = 0.0;
  init_vec_value(ecp, 0.0, MAX_VARIABLE_TYPES);
  init_vec_value(max, 0.0, MAX_VARIABLE_TYPES);
  memset(ncp, 0, sizeof(int)*MAX_VARIABLE_TYPES);

  if (nAC > 0 ) ecp_AC = alloc_dbl_1( nAC, 0 );

  for ( i=0; i<MAX_VARIABLE_TYPES; i++)
    {
      ecp[i] = 0.0;
      ncp[i] = 0;
      max[i] = 0.0;
    }

  /*
   * Collect deviations from predicted and max values
   * and ncp[eqn] => Number of unknowns in each binned variable type
   */
  for (i = 0; i < (num_internal_dofs[pg->imtrx] + num_boundary_dofs[pg->imtrx]); i++) {
  
    valid = TRUE;

    inode = 0;
    vd = Index_Solution_Inv(i, &inode, NULL, NULL, &idof, pg->imtrx);
    eqn = vd->Variable_Type;

#ifdef DEBUG_HKM
    if (eqn != idv[pg->imtrx][i][0]) {
      EH(-1,"error in  Index_Solution_Inv mapping");
    }
#endif
  
    /* ignore corrections caused by changing side of interface */
    if ( ls!= NULL && xfem != NULL && ls->Length_Scale == 0.)
      {
        int MatID = vd->MatID;
        int interp;
        double F, Fold;
        if ( MatID == -1 ) MatID = 0;
        interp = pd_glob[MatID]->i[pg->imtrx][eqn];
        
        if ( is_xfem_interp( interp ) )
          {
            gnn_distance( inode, x, x_old, NULL, &F, &Fold, NULL );
	    if ( is_extended_dof( inode, idof, vd, F ) )
              {
                valid = FALSE;
              }
            else
              {
                if ( sign_change( F, Fold ) )
                  {
                    valid = FALSE;
                  }
              }
          }
      }

    if ( valid )
      {
        ecp[eqn] += SQUARE(x[i] - x_pred[i]);
        ncp[eqn]++;
/* Set bit TRUE in next line to scale displacements with coordinates
 * instead of displacements to avoid large displacement error when
 * there is near zero displacement - i.e., better timestep control */
        if(bit_DM_scale && (eqn == MESH_DISPLACEMENT1 || eqn == MESH_DISPLACEMENT2 
                   || eqn == MESH_DISPLACEMENT3))
            {
        if (fabs(Coor[eqn-MESH_DISPLACEMENT1][inode]) > max[eqn]) max[eqn] = fabs(Coor[eqn-MESH_DISPLACEMENT1][inode]);
            }   else   {
        if (fabs(x[i]) > max[eqn]) max[eqn] = fabs(x[i]);
            }
      }
  }

  if ( nAC > 0 )
    {
      for( i=0; i<nAC; i++ )
	{
	  ecp_AC[i] = SQUARE( x_AC[i] - x_AC_pred[i] );
	}
    }
/*
 * Find global quantities
 */
#ifdef PARALLEL
  MPI_Allreduce( (void*)ecp, (void *)ecp_buf, MAX_VARIABLE_TYPES, 
                MPI_DOUBLE, MPI_SUM, MPI_COMM_WORLD);
  MPI_Allreduce( (void*)max, (void*)max_buf, MAX_VARIABLE_TYPES, 
                MPI_DOUBLE, MPI_MAX, MPI_COMM_WORLD);
  MPI_Allreduce( (void*)ncp, (void*)ncp_buf, MAX_VARIABLE_TYPES, 
                 MPI_INT, MPI_SUM, MPI_COMM_WORLD);

  for (i = 0; i < MAX_VARIABLE_TYPES; i++) {
    ecp[i] = ecp_buf[i];
    max[i] = max_buf[i];
    ncp[i] = ncp_buf[i];
  }
#endif

  /* 
   * normalize the L_2 norm by the maximum value of an
   * variable type across the domain.
   */
  if (eps < 0.0) {
    for (i = 0; i < MAX_VARIABLE_TYPES; i++) {
      if (max[i] > DBL_SEMI_SMALL) {
#ifdef VAR_UPDATE_UNITY_SCALE
	ecp[i] =  ecp[i] / (1.0 + SQUARE(max[i]));
#else
	ecp[i] =  ecp[i] / SQUARE(max[i]);
#endif
      }
    }
    if( nAC > 0 )      {
	for( i = 0 ; i<nAC; i++ )  {
	  if ( fabs( x_AC[i])  > 0.0 ) ecp_AC[i] /= fabs( x_AC[i] );
	}
      }
  }

  /*
   * Construct a single error norm from each variable's contribution
   * depending on user selection specification in the input deck.
   */
  if (use_var_norm[0]) {
    Err_norm      += ecp[MESH_DISPLACEMENT1];
    Err_norm      += ecp[MESH_DISPLACEMENT2];
    Err_norm      += ecp[MESH_DISPLACEMENT3];
    Err_norm      += ecp[MAX_STRAIN];
    Err_norm      += ecp[CUR_STRAIN];
    num_unknowns += ncp[MESH_DISPLACEMENT1];
    num_unknowns += ncp[MESH_DISPLACEMENT2];
    num_unknowns += ncp[MESH_DISPLACEMENT3];
    num_unknowns += ncp[MAX_STRAIN];
    num_unknowns += ncp[CUR_STRAIN];
  }

  if (use_var_norm[1]) {
    Err_norm      += ecp[VELOCITY1];
    Err_norm      += ecp[VELOCITY2];
    Err_norm      += ecp[VELOCITY3];
    num_unknowns += ncp[VELOCITY1];
    num_unknowns += ncp[VELOCITY2];
    num_unknowns += ncp[VELOCITY3];

    /*
     * Looks like Matt's particle momentum is considered lumped together
     * with solvent phase momentum equations for the purposes of computing
     * a global time step norm...
     */
    Err_norm      += ecp[PVELOCITY1];
    Err_norm      += ecp[PVELOCITY2];
    Err_norm      += ecp[PVELOCITY3];
    num_unknowns += ncp[PVELOCITY1];
    num_unknowns += ncp[PVELOCITY2];
    num_unknowns += ncp[PVELOCITY3];

  }

  if (use_var_norm[2]) {
    Err_norm      += ecp[TEMPERATURE];
    num_unknowns += ncp[TEMPERATURE];
  }

  if (use_var_norm[3]) {	/* Maybe someday we can discriminate between
				 * individual species at fault for predictor
				 * missing the corrector. */
    Err_norm      += ecp[MASS_FRACTION];
    Err_norm      += ecp[POR_LIQ_PRES];
    Err_norm      += ecp[POR_GAS_PRES];
    Err_norm      += ecp[POR_POROSITY];
    Err_norm      += ecp[POR_SATURATION];
    Err_norm      += ecp[POR_SINK_MASS];

    num_unknowns += ncp[MASS_FRACTION];
    num_unknowns += ncp[POR_LIQ_PRES];
    num_unknowns += ncp[POR_GAS_PRES];
    num_unknowns += ncp[POR_POROSITY];
    num_unknowns += ncp[POR_SATURATION];
    num_unknowns += ncp[POR_SINK_MASS];
  }

  if (use_var_norm[4]) {	/* Pressure, even though there is no dP/dt
				 * term in any of the equations for
				 * incompressible flow... */
    Err_norm      += ecp[PRESSURE];
    num_unknowns += ncp[PRESSURE];
  }

  if (use_var_norm[5]) {	/* Polymer extra stress contribution */
    Err_norm      += ecp[POLYMER_STRESS11];
    Err_norm      += ecp[POLYMER_STRESS12];
    Err_norm      += ecp[POLYMER_STRESS22];
    Err_norm      += ecp[POLYMER_STRESS13];
    Err_norm      += ecp[POLYMER_STRESS23];
    Err_norm      += ecp[POLYMER_STRESS33];

    num_unknowns += ncp[POLYMER_STRESS11];
    num_unknowns += ncp[POLYMER_STRESS12];
    num_unknowns += ncp[POLYMER_STRESS22];
    num_unknowns += ncp[POLYMER_STRESS13];
    num_unknowns += ncp[POLYMER_STRESS23];
    num_unknowns += ncp[POLYMER_STRESS33];

    /*
     * Hey, lots of multi-mode Giesekus stress equations, too!
     */
    for (eqn=POLYMER_STRESS11_1; eqn<=POLYMER_STRESS33_7; eqn++ ) {
      Err_norm      += ecp[eqn];
      num_unknowns += ncp[eqn];
    }
  }

  if (use_var_norm[6]) {
    Err_norm      += ecp[VOLTAGE];
    num_unknowns += ncp[VOLTAGE];
  }

  if (use_var_norm[7]) {
    Err_norm      += ecp[SOLID_DISPLACEMENT1];
    Err_norm      += ecp[SOLID_DISPLACEMENT2];
    Err_norm      += ecp[SOLID_DISPLACEMENT3];

    num_unknowns += ncp[SOLID_DISPLACEMENT1];
    num_unknowns += ncp[SOLID_DISPLACEMENT2];
    num_unknowns += ncp[SOLID_DISPLACEMENT3];
  }

  if ( nAC > 0 )   /* Don't we want to include the AC unknowns in time step control ? */
    {
      if (use_var_norm[9]) { /* answer -> not usually since they are often algebraic constraints */
	for ( i = 0 ; i< nAC ; i++ )
	  {
	    Err_norm += ecp_AC[i];
	  }
	num_unknowns += nAC;
      }
    }
/** add in shell element components  */
 
    Err_norm      += ecp[SURF_CHARGE];
    Err_norm      += ecp[SHELL_CURVATURE];
    Err_norm      += ecp[SHELL_CURVATURE2];
    Err_norm      += ecp[SHELL_TENSION];
    Err_norm      += ecp[SHELL_X];
    Err_norm      += ecp[SHELL_Y];
    Err_norm      += ecp[SHELL_USER];
    Err_norm      += ecp[ACOUS_PREAL];
    Err_norm      += ecp[ACOUS_PIMAG];
    Err_norm      += ecp[ACOUS_REYN_STRESS];
    Err_norm      += ecp[SHELL_BDYVELO];
    Err_norm      += ecp[SHELL_LUBP];
    Err_norm      += ecp[SHELL_TEMPERATURE];
    Err_norm      += ecp[SHELL_DELTAH];
    Err_norm      += ecp[SHELL_FILMP];
    Err_norm      += ecp[SHELL_FILMH];
    Err_norm      += ecp[SHELL_PARTC]; 
    Err_norm      += ecp[LIGHT_INTP];
    Err_norm      += ecp[LIGHT_INTM];
    Err_norm      += ecp[LIGHT_INTD];
    Err_norm      += ecp[RESTIME];  
/*    Err_norm      += ecp[EXT_VELOCITY];  */
    Err_norm      += ecp[TFMP_PRES];
    Err_norm      += ecp[TFMP_SAT];
    Err_norm      += ecp[SHELL_SURF_DIV_V];
    Err_norm      += ecp[SHELL_SURF_CURV];
    Err_norm      += ecp[SHELL_NORMAL1];
    Err_norm      += ecp[SHELL_NORMAL2];
    Err_norm      += ecp[SHELL_NORMAL3];
    Err_norm      += ecp[N_DOT_CURL_V];
    Err_norm      += ecp[GRAD_S_V_DOT_N1];
    Err_norm      += ecp[GRAD_S_V_DOT_N2];
    Err_norm      += ecp[GRAD_S_V_DOT_N3];
 
    num_unknowns += ncp[SURF_CHARGE];
    num_unknowns += ncp[SHELL_CURVATURE];
    num_unknowns += ncp[SHELL_CURVATURE2];
    num_unknowns += ncp[SHELL_TENSION];
    num_unknowns += ncp[SHELL_X];
    num_unknowns += ncp[SHELL_Y];
    num_unknowns += ncp[SHELL_USER];
    num_unknowns += ncp[ACOUS_PREAL];
    num_unknowns += ncp[ACOUS_PIMAG];
    num_unknowns += ncp[ACOUS_REYN_STRESS];
    num_unknowns += ncp[SHELL_BDYVELO];
    num_unknowns += ncp[SHELL_LUBP];
    num_unknowns += ncp[SHELL_TEMPERATURE];
    num_unknowns += ncp[SHELL_DELTAH];
    num_unknowns += ncp[SHELL_FILMP];
    num_unknowns += ncp[SHELL_FILMH];
    num_unknowns += ncp[SHELL_PARTC]; 
    num_unknowns += ncp[LIGHT_INTP];
    num_unknowns += ncp[LIGHT_INTM];
    num_unknowns += ncp[LIGHT_INTD];
    num_unknowns += ncp[RESTIME];  
/*    num_unknowns += ncp[EXT_VELOCITY];  */
    num_unknowns += ncp[TFMP_PRES];
    num_unknowns += ncp[TFMP_SAT];
    num_unknowns += ncp[SHELL_SURF_DIV_V];
    num_unknowns += ncp[SHELL_SURF_CURV];
    num_unknowns += ncp[SHELL_NORMAL1];
    num_unknowns += ncp[SHELL_NORMAL2];
    num_unknowns += ncp[SHELL_NORMAL3];
    num_unknowns += ncp[N_DOT_CURL_V];
    num_unknowns += ncp[GRAD_S_V_DOT_N1];
    num_unknowns += ncp[GRAD_S_V_DOT_N2];
    num_unknowns += ncp[GRAD_S_V_DOT_N3];

  if (use_var_norm[8] ) /* LS equation is set with special card in Level Set section */
  {
    Err_norm      += ecp[FILL];
    num_unknowns += ncp[FILL];
    Err_norm      += ecp[PHASE1];
    num_unknowns  += ncp[PHASE1];
  }

  if (use_var_norm[9]) {
    Err_norm      += ecp[LUBP];
    Err_norm      += ecp[LUBP_2];
    Err_norm      += ecp[SHELL_SAT_CLOSED];
    Err_norm      += ecp[SHELL_PRESS_OPEN];
    Err_norm      += ecp[SHELL_PRESS_OPEN_2];
    Err_norm      += ecp[SHELL_SAT_GASN];
    Err_norm      += ecp[SHELL_LUB_CURV];
    Err_norm      += ecp[SHELL_LUB_CURV_2];
    num_unknowns += ncp[LUBP];
    num_unknowns += ncp[LUBP_2];
    num_unknowns += ncp[SHELL_SAT_CLOSED];
    num_unknowns += ncp[SHELL_PRESS_OPEN];
    num_unknowns += ncp[SHELL_PRESS_OPEN_2];
    num_unknowns += ncp[SHELL_SAT_GASN];
    num_unknowns += ncp[SHELL_LUB_CURV];
    num_unknowns += ncp[SHELL_LUB_CURV_2];
  }

#if 0 /* ------------------- maybe someday you'll want these, too... -----*/
  if (use_var_norm["index for shear rate equation"] ) {
    Err_norm      += ecp[SHEAR_RATE];
    num_unknowns += ncp[SHEAR_RATE];
  }
  if (use_var_norm["index for vorticity principle shear directions"] )  {
    Err_norm      += ecp[VORT_DIR1];
    Err_norm      += ecp[VORT_DIR2];
    Err_norm      += ecp[VORT_DIR3];
    Err_norm      += ecp[VORT_LAMBDA];
    num_unknowns += ncp[VORT_DIR1];
    num_unknowns += ncp[VORT_DIR2];
    num_unknowns += ncp[VORT_DIR3];
    num_unknowns += ncp[VORT_LAMBDA];
  }

  if (use_var_norm["index for suspension temperature equation"] ) {
    Err_norm      += ecp[BOND_EVOLUTION];
    num_unknowns += ncp[BOND_EVOLUTION];
  }
#endif

  if (num_unknowns == 0) {
    DPRINTF(stderr, 
	    "\"Time step error\" norm includes no active variables!\n");
    DPRINTF(stderr,
	    "You specified (d=%d, v=%d, T=%d, y=%d, P=%d, S=%d, V=%d)\n",
	    use_var_norm[0],use_var_norm[1],use_var_norm[2],
	    use_var_norm[3],use_var_norm[4],use_var_norm[5],
            use_var_norm[6]);
    EH(-1, "Poorly formed time step norm.");
  }

  scaling   = 1.0 / (num_unknowns * (2.0 + delta_t_old / delta_t));
  Err_norm *= scaling;
  Err_norm  = sqrt(Err_norm);

  /*
   * Bin the individual variable type errors. Then, scale them.
   */
  e_d = (ecp[MESH_DISPLACEMENT1] + ecp[MESH_DISPLACEMENT2] + 
	 ecp[MESH_DISPLACEMENT3]) + ecp[MAX_STRAIN] + ecp[CUR_STRAIN];	  
  e_v = ecp[VELOCITY1] + ecp[VELOCITY2] + ecp[VELOCITY3];
  e_T = ecp[TEMPERATURE];
  e_y = (ecp[MASS_FRACTION] + ecp[POR_LIQ_PRES] + ecp[POR_GAS_PRES] +
	 ecp[POR_POROSITY]  + ecp[POR_SATURATION] + ecp[POR_SINK_MASS] );
  e_P = ecp[PRESSURE];
  e_S = (ecp[POLYMER_STRESS11] + ecp[POLYMER_STRESS12] +
	 ecp[POLYMER_STRESS22] + ecp[POLYMER_STRESS13] +
	 ecp[POLYMER_STRESS23] + ecp[POLYMER_STRESS33] );
  for (eqn = POLYMER_STRESS11_1; eqn <= POLYMER_STRESS33_7; eqn++ ) {
    e_S += ecp[eqn];
  }
  for ( i=0, e_AC=0.0 ; i<nAC ; i++ ) e_AC += ecp_AC[i];

  e_V = ecp[VOLTAGE];
  e_qs = ecp[SURF_CHARGE];
  e_shk = ecp[SHELL_CURVATURE] + ecp[SHELL_CURVATURE2];
  e_sht = ecp[SHELL_TENSION];
  e_shd = ecp[SHELL_X] + ecp[SHELL_Y];
  e_shu = ecp[SHELL_USER];
  e_sh_lub = ecp[LUBP] + ecp[LUBP_2] + ecp[SHELL_FILMP]  + 
             ecp[SHELL_FILMH] + ecp[SHELL_PARTC] + ecp[SHELL_SAT_CLOSED] + ecp[SHELL_SAT_GASN] + ecp[SHELL_TEMPERATURE] + ecp[SHELL_DELTAH] + ecp[SHELL_LUB_CURV] + ecp[SHELL_LUB_CURV_2] + ecp[SHELL_PRESS_OPEN] + ecp[SHELL_PRESS_OPEN_2];
  e_F = ecp[FILL] + ecp[PHASE1];
  e_ap = ecp[ACOUS_PREAL] + ecp[ACOUS_PIMAG] + ecp[ACOUS_REYN_STRESS];
  e_extv = ecp[EXT_VELOCITY];
  e_int = ecp[LIGHT_INTP] + ecp[LIGHT_INTM] + ecp[LIGHT_INTD] + ecp[RESTIME];
  e_rheo = ecp[SHELL_SURF_DIV_V] + ecp[SHELL_SURF_CURV] + ecp[SHELL_NORMAL1] + ecp[SHELL_NORMAL2]
       + ecp[SHELL_NORMAL3] + ecp[N_DOT_CURL_V] + ecp[GRAD_S_V_DOT_N1] + ecp[GRAD_S_V_DOT_N2]
       + ecp[GRAD_S_V_DOT_N3];

  e_d = sqrt(e_d*scaling);
  e_v = sqrt(e_v*scaling);
  e_T = sqrt(e_T*scaling);
  e_y = sqrt(e_y*scaling);
  e_P = sqrt(e_P*scaling);
  e_S = sqrt(e_S*scaling);
  e_V = sqrt(e_V*scaling);
  e_qs = sqrt(e_qs*scaling);
  e_AC = sqrt( e_AC *scaling );
  e_shk = sqrt(e_shk*scaling);
  e_sht = sqrt(e_sht*scaling);
  e_shd = sqrt(e_shd*scaling);
  e_shu = sqrt(e_shu*scaling);
  e_F = sqrt(e_F*scaling);
  e_ap = sqrt(e_ap*scaling);
  e_extv = sqrt(e_extv*scaling);
  e_sh_lub = sqrt(e_sh_lub*scaling);
  e_int = sqrt(e_int*scaling);
  e_rheo = sqrt(e_rheo*scaling);

  /*
   * Print out the breakdown of contributions as well as the user specified
   * selection of which contributions actually get used in computing the
   * overall norm.
   */

  /*
   * Determine whether the step is successful or not from the
   * formula below.
   */
  *success_dt = (Err_norm < beta * abs_eps);
    if( const_delta_t)
	{
        DPRINTF(stdout, "\nCONSTANT DELTA_T          [");
        if(ncp[MESH_DISPLACEMENT1]){ DPRINTF(stdout, "%7.1e", e_d); }
        if(ncp[VELOCITY1] || ncp[PVELOCITY1]){ DPRINTF(stdout, ", %7.1e", e_v); }
        if(ncp[TEMPERATURE]){ DPRINTF(stdout, ", %7.1e", e_T); }
        if(ncp[MASS_FRACTION] || ncp[POR_LIQ_PRES] || ncp[POR_GAS_PRES] 
		|| ncp[POR_POROSITY] || ncp[POR_SATURATION] || ncp[POR_SINK_MASS])
<<<<<<< HEAD
                { DPRINTF(stdout, ", %7.1e", e_y); }
        if(ncp[PRESSURE]){ DPRINTF(stdout, ", %7.1e", e_P); }
        if(ncp[POLYMER_STRESS11]){ DPRINTF(stdout, ", %7.1e", e_S); }
        if(ncp[VOLTAGE]){ DPRINTF(stdout, ", %7.1e", e_V); }
        if(ncp[SURF_CHARGE]){ DPRINTF(stdout, ", %7.1e", e_qs); }
        if(ncp[SHELL_CURVATURE]){ DPRINTF(stdout, ", %7.1e", e_shk); }
        if(ncp[SHELL_TENSION]){ DPRINTF(stdout, ", %7.1e", e_sht); }
        if(ncp[SHELL_X]){ DPRINTF(stdout, ", %7.1e", e_shd); }
        if(ncp[SHELL_USER]){ DPRINTF(stdout, ", %7.1e", e_shu); }
        if(ncp[FILL] || ncp[PHASE1] ){ DPRINTF(stdout, ", %7.1e", e_F); }
        if(ncp[ACOUS_PREAL] || ncp[ACOUS_PIMAG]){ DPRINTF(stdout, ", %7.1e", e_ap); }
        if(ncp[EXT_VELOCITY]){ DPRINTF(stdout, ", %7.1e", e_extv); }
        if(ncp[LIGHT_INTP] || ncp[LIGHT_INTM] || ncp[LIGHT_INTD] || ncp[RESTIME]){ DPRINTF(stdout, ", %7.1e", e_int); }
        if(ncp[LUBP] || ncp[LUBP_2] || ncp[SHELL_FILMP] || ncp[SHELL_TEMPERATURE] || ncp[SHELL_DELTAH] || ncp[SHELL_LUB_CURV] || ncp[SHELL_LUB_CURV_2] || ncp[SHELL_SAT_CLOSED] || ncp[SHELL_PRESS_OPEN] || ncp[SHELL_PRESS_OPEN_2]){ DPRINTF(stdout, ", %7.1e", e_sh_lub); }
        if(nAC > 0){ DPRINTF(stdout, ", %7.1e", e_AC); }
        DPRINTF(stdout, "]\n");
=======
 		{ DPRINTF(stderr, ", %7.1e", e_y); }
        if(ncp[PRESSURE]){ DPRINTF(stderr, ", %7.1e", e_P); }
        if(ncp[POLYMER_STRESS11]){ DPRINTF(stderr, ", %7.1e", e_S); }
        if(ncp[VOLTAGE]){ DPRINTF(stderr, ", %7.1e", e_V); }
        if(ncp[SURF_CHARGE]){ DPRINTF(stderr, ", %7.1e", e_qs); }
        if(ncp[SHELL_CURVATURE]){ DPRINTF(stderr, ", %7.1e", e_shk); }
        if(ncp[SHELL_TENSION]){ DPRINTF(stderr, ", %7.1e", e_sht); }
        if(ncp[SHELL_X]){ DPRINTF(stderr, ", %7.1e", e_shd); }
        if(ncp[SHELL_USER]){ DPRINTF(stderr, ", %7.1e", e_shu); }
        if(ncp[FILL] || ncp[PHASE1] ){ DPRINTF(stderr, ", %7.1e", e_F); }
        if(ncp[ACOUS_PREAL] || ncp[ACOUS_PIMAG]){ DPRINTF(stderr, ", %7.1e", e_ap); }
        if(ncp[EXT_VELOCITY]){ DPRINTF(stderr, ", %7.1e", e_extv); }
	if(ncp[LIGHT_INTP] || ncp[LIGHT_INTM] || ncp[LIGHT_INTD] || ncp[RESTIME]){ DPRINTF(stderr, ", %7.1e", e_int); }
	if(ncp[LUBP] || ncp[LUBP_2] || ncp[SHELL_FILMP] || ncp[SHELL_TEMPERATURE] || ncp[SHELL_DELTAH] || ncp[SHELL_LUB_CURV] || ncp[SHELL_LUB_CURV_2] || ncp[SHELL_SAT_CLOSED] || ncp[SHELL_PRESS_OPEN] || ncp[SHELL_PRESS_OPEN_2]){ DPRINTF(stderr, ", %7.1e", e_sh_lub); }
	if(ncp[SHELL_NORMAL1] || ncp[SHELL_SURF_CURV] || ncp[GRAD_S_V_DOT_N1])
		{ DPRINTF(stderr, ", %7.1e", e_rheo); }
        if(nAC > 0){ DPRINTF(stderr, ", %7.1e", e_AC); }
        DPRINTF(stderr, "]\n");
>>>>>>> 0d692872
      log_msg("Constant delta_t");
	}
    else if (*success_dt) {
        DPRINTF(stdout, "\nOK  %7.1e < %3g %7.1e [", Err_norm, beta, abs_eps);
        if(ncp[MESH_DISPLACEMENT1]){ DPRINTF(stdout, "%7.1e", e_d); }
        if(ncp[VELOCITY1] || ncp[PVELOCITY1]){ DPRINTF(stdout, ", %7.1e", e_v); }
        if(ncp[TEMPERATURE]){ DPRINTF(stdout, ", %7.1e", e_T); }
        if(ncp[MASS_FRACTION] || ncp[POR_LIQ_PRES] || ncp[POR_GAS_PRES] 
		|| ncp[POR_POROSITY] || ncp[POR_SATURATION] || ncp[POR_SINK_MASS])
<<<<<<< HEAD
                { DPRINTF(stdout, ", %7.1e", e_y); }
        if(ncp[PRESSURE]){ DPRINTF(stdout, ", %7.1e", e_P); }
        if(ncp[POLYMER_STRESS11]){ DPRINTF(stdout, ", %7.1e", e_S); }
        if(ncp[VOLTAGE]){ DPRINTF(stdout, ", %7.1e", e_V); }
        if(ncp[SURF_CHARGE]){ DPRINTF(stdout, ", %7.1e", e_qs); }
        if(ncp[SHELL_CURVATURE]){ DPRINTF(stdout, ", %7.1e", e_shk); }
        if(ncp[SHELL_TENSION]){ DPRINTF(stdout, ", %7.1e", e_sht); }
        if(ncp[SHELL_X]){ DPRINTF(stdout, ", %7.1e", e_shd); }
        if(ncp[SHELL_USER]){ DPRINTF(stdout, ", %7.1e", e_shu); }
        if(ncp[FILL] || ncp[PHASE1]  ){ DPRINTF(stdout, ", %7.1e", e_F); }
        if(ncp[ACOUS_PREAL] || ncp[ACOUS_PIMAG]){ DPRINTF(stdout, ", %7.1e", e_ap); }
        if(ncp[EXT_VELOCITY]){ DPRINTF(stdout, ", %7.1e", e_extv); }
        if(ncp[LIGHT_INTP] || ncp[LIGHT_INTM] || ncp[LIGHT_INTD] || ncp[RESTIME]){ DPRINTF(stdout, ", %7.1e", e_int); }
        if(ncp[LUBP] || ncp[LUBP_2] || ncp[SHELL_FILMP] || ncp[SHELL_TEMPERATURE] || ncp[SHELL_DELTAH] || ncp[SHELL_LUB_CURV] || ncp[SHELL_LUB_CURV_2] || ncp[SHELL_SAT_CLOSED] || ncp[SHELL_PRESS_OPEN] || ncp[SHELL_PRESS_OPEN_2]){ DPRINTF(stdout, ", %7.1e", e_sh_lub); }
        if(nAC > 0){ DPRINTF(stdout, ", %7.1e", e_AC); }
        DPRINTF(stdout, "]\n");
=======
 		{ DPRINTF(stderr, ", %7.1e", e_y); }
        if(ncp[PRESSURE]){ DPRINTF(stderr, ", %7.1e", e_P); }
        if(ncp[POLYMER_STRESS11]){ DPRINTF(stderr, ", %7.1e", e_S); }
        if(ncp[VOLTAGE]){ DPRINTF(stderr, ", %7.1e", e_V); }
        if(ncp[SURF_CHARGE]){ DPRINTF(stderr, ", %7.1e", e_qs); }
        if(ncp[SHELL_CURVATURE]){ DPRINTF(stderr, ", %7.1e", e_shk); }
        if(ncp[SHELL_TENSION]){ DPRINTF(stderr, ", %7.1e", e_sht); }
        if(ncp[SHELL_X]){ DPRINTF(stderr, ", %7.1e", e_shd); }
        if(ncp[SHELL_USER]){ DPRINTF(stderr, ", %7.1e", e_shu); }
        if(ncp[FILL] || ncp[PHASE1]  ){ DPRINTF(stderr, ", %7.1e", e_F); }
        if(ncp[ACOUS_PREAL] || ncp[ACOUS_PIMAG]){ DPRINTF(stderr, ", %7.1e", e_ap); }
        if(ncp[EXT_VELOCITY]){ DPRINTF(stderr, ", %7.1e", e_extv); }
	if(ncp[LIGHT_INTP] || ncp[LIGHT_INTM] || ncp[LIGHT_INTD] || ncp[RESTIME]){ DPRINTF(stderr, ", %7.1e", e_int); }
	if(ncp[LUBP] || ncp[LUBP_2] || ncp[SHELL_FILMP] || ncp[SHELL_TEMPERATURE] || ncp[SHELL_DELTAH] || ncp[SHELL_LUB_CURV] || ncp[SHELL_LUB_CURV_2] || ncp[SHELL_SAT_CLOSED] || ncp[SHELL_PRESS_OPEN] || ncp[SHELL_PRESS_OPEN_2]){ DPRINTF(stderr, ", %7.1e", e_sh_lub); }
	if(ncp[SHELL_NORMAL1] || ncp[SHELL_SURF_CURV] || ncp[GRAD_S_V_DOT_N1])
		{ DPRINTF(stderr, ", %7.1e", e_rheo); }
        if(nAC > 0){ DPRINTF(stderr, ", %7.1e", e_AC); }
        DPRINTF(stderr, "]\n");
>>>>>>> 0d692872
      log_msg("Predictor was OK, %g < %g * %g", Err_norm, beta, eps);
    } else {
        DPRINTF(stdout, "\nYUK %7.1e > %3g %7.1e [", Err_norm, beta, abs_eps);
        if(ncp[MESH_DISPLACEMENT1]){ DPRINTF(stdout, "%7.1e", e_d); }
        if(ncp[VELOCITY1] || ncp[PVELOCITY1]){ DPRINTF(stdout, ", %7.1e", e_v); }
        if(ncp[TEMPERATURE]){ DPRINTF(stdout, ", %7.1e", e_T); }
        if(ncp[MASS_FRACTION] || ncp[POR_LIQ_PRES] || ncp[POR_GAS_PRES]
 		 || ncp[POR_POROSITY] || ncp[POR_SATURATION] || ncp[POR_SINK_MASS])
<<<<<<< HEAD
                { DPRINTF(stdout, ", %7.1e", e_y); }
        if(ncp[PRESSURE]){ DPRINTF(stdout, ", %7.1e", e_P); }
        if(ncp[POLYMER_STRESS11]){ DPRINTF(stdout, ", %7.1e", e_S); }
        if(ncp[VOLTAGE]){ DPRINTF(stdout, ", %7.1e", e_V); }
        if(ncp[SURF_CHARGE]){ DPRINTF(stdout, ", %7.1e", e_qs); }
        if(ncp[SHELL_CURVATURE]){ DPRINTF(stdout, ", %7.1e", e_shk); }
        if(ncp[SHELL_TENSION]){ DPRINTF(stdout, ", %7.1e", e_sht); }
        if(ncp[SHELL_X]){ DPRINTF(stdout, ", %7.1e", e_shd); }
        if(ncp[SHELL_USER]){ DPRINTF(stdout, ", %7.1e", e_shu); }
        if(ncp[FILL] || ncp[PHASE1] ){ DPRINTF(stdout, ", %7.1e", e_F); }
        if(ncp[ACOUS_PREAL] || ncp[ACOUS_PIMAG]){ DPRINTF(stdout, ", %7.1e", e_ap); }
        if(ncp[EXT_VELOCITY]){ DPRINTF(stdout, ", %7.1e", e_extv); }
        if(ncp[LIGHT_INTP] || ncp[LIGHT_INTM] || ncp[LIGHT_INTD] || ncp[RESTIME]){ DPRINTF(stdout, ", %7.1e", e_int); }
        if(ncp[LUBP] || ncp[LUBP_2] || ncp[SHELL_FILMP] || ncp[SHELL_TEMPERATURE] || ncp[SHELL_DELTAH] || ncp[SHELL_LUB_CURV] ||  ncp[SHELL_LUB_CURV_2] || ncp[SHELL_SAT_CLOSED] || ncp[SHELL_PRESS_OPEN] || ncp[SHELL_PRESS_OPEN_2]){ DPRINTF(stdout, ", %7.1e", e_sh_lub); }
        if(nAC > 0){ DPRINTF(stdout, ", %7.1e", e_AC); }
        DPRINTF(stdout, "]\n");
=======
 		{ DPRINTF(stderr, ", %7.1e", e_y); }
        if(ncp[PRESSURE]){ DPRINTF(stderr, ", %7.1e", e_P); }
        if(ncp[POLYMER_STRESS11]){ DPRINTF(stderr, ", %7.1e", e_S); }
        if(ncp[VOLTAGE]){ DPRINTF(stderr, ", %7.1e", e_V); }
        if(ncp[SURF_CHARGE]){ DPRINTF(stderr, ", %7.1e", e_qs); }
        if(ncp[SHELL_CURVATURE]){ DPRINTF(stderr, ", %7.1e", e_shk); }
        if(ncp[SHELL_TENSION]){ DPRINTF(stderr, ", %7.1e", e_sht); }
        if(ncp[SHELL_X]){ DPRINTF(stderr, ", %7.1e", e_shd); }
        if(ncp[SHELL_USER]){ DPRINTF(stderr, ", %7.1e", e_shu); }
        if(ncp[FILL] || ncp[PHASE1] ){ DPRINTF(stderr, ", %7.1e", e_F); }
        if(ncp[ACOUS_PREAL] || ncp[ACOUS_PIMAG]){ DPRINTF(stderr, ", %7.1e", e_ap); }
        if(ncp[EXT_VELOCITY]){ DPRINTF(stderr, ", %7.1e", e_extv); }
	if(ncp[LIGHT_INTP] || ncp[LIGHT_INTM] || ncp[LIGHT_INTD] || ncp[RESTIME]){ DPRINTF(stderr, ", %7.1e", e_int); }
	if(ncp[LUBP] || ncp[LUBP_2] || ncp[SHELL_FILMP] || ncp[SHELL_TEMPERATURE] || ncp[SHELL_DELTAH] || ncp[SHELL_LUB_CURV] ||  ncp[SHELL_LUB_CURV_2] || ncp[SHELL_SAT_CLOSED] || ncp[SHELL_PRESS_OPEN] || ncp[SHELL_PRESS_OPEN_2]){ DPRINTF(stderr, ", %7.1e", e_sh_lub); }
	if(ncp[SHELL_NORMAL1] || ncp[SHELL_SURF_CURV] || ncp[GRAD_S_V_DOT_N1])
		{ DPRINTF(stderr, ", %7.1e", e_rheo); }
        if(nAC > 0){ DPRINTF(stderr, ", %7.1e", e_AC); }
        DPRINTF(stderr, "]\n");
>>>>>>> 0d692872
      log_msg("Predictor was YUK, %g > %g * %g", Err_norm, beta, eps);
    }
  DPRINTF(stdout, "Predictor-corrector norm: [");
        if(ncp[MESH_DISPLACEMENT1]){DPRINTF(stdout,"  %1d d  ",use_var_norm[0]); }
        if(ncp[VELOCITY1] || ncp[PVELOCITY1])
                { DPRINTF(stdout, ",   %1d v  ", use_var_norm[1]); }
        if(ncp[TEMPERATURE]){ DPRINTF(stdout, ",   %1d T  ", use_var_norm[2]); }
        if(ncp[MASS_FRACTION] || ncp[POR_LIQ_PRES] || ncp[POR_GAS_PRES] ||
 	    ncp[POR_POROSITY] || ncp[POR_SATURATION] || ncp[POR_SINK_MASS] )
<<<<<<< HEAD
                { DPRINTF(stdout, ",   %1d y  ", use_var_norm[3]); }
        if(ncp[PRESSURE]){ DPRINTF(stdout, ",   %1d P  ", use_var_norm[4]); }
        if(ncp[POLYMER_STRESS11]){DPRINTF(stdout,",   %1d S  ",use_var_norm[5]); }
        if(ncp[VOLTAGE]){ DPRINTF(stdout, ",   %1d V  ", use_var_norm[6]); }
        if(ncp[SURF_CHARGE]){ DPRINTF(stdout, ",   %1d Q  ", 1); }
        if(ncp[SHELL_CURVATURE]){ DPRINTF(stdout, ",   %1d K  ", 1); }
        if(ncp[SHELL_TENSION]){ DPRINTF(stdout, ",   %1d ST ", 1); }
        if(ncp[SHELL_X]){ DPRINTF(stdout, ",   %1d Sd ", 1); }
        if(ncp[SHELL_USER]){ DPRINTF(stdout, ",   %1d Su ", 1); }
        if(ncp[FILL] || ncp[PHASE1] ){ DPRINTF(stdout, ",   %1d F  ", 1); }
        if(ncp[ACOUS_PREAL] || ncp[ACOUS_PIMAG]){ DPRINTF(stdout, ",   %1d A  ", 1); }
        if(ncp[EXT_VELOCITY]){ DPRINTF(stdout, ",   %1d Ev  ", 1); }
        if(ncp[LIGHT_INTP] || ncp[LIGHT_INTM] || ncp[LIGHT_INTD] || ncp[RESTIME]){ DPRINTF(stdout, ", %1d INT", 1); }
        if(ncp[LUBP] || ncp[LUBP_2] || ncp[SHELL_FILMP] || ncp[SHELL_TEMPERATURE] || ncp[SHELL_DELTAH] || ncp[SHELL_LUB_CURV] || ncp[SHELL_LUB_CURV_2] || ncp[SHELL_SAT_CLOSED] || ncp[SHELL_PRESS_OPEN] || ncp[SHELL_PRESS_OPEN_2]){ DPRINTF(stdout, ", %1d SHELL", 1); }
        if(nAC > 0){ DPRINTF(stdout, ",   %1d AC ", use_var_norm[9]); }
        DPRINTF(stdout, "]\n");
=======
 		{ DPRINTF(stderr, ",   %1d y  ", use_var_norm[3]); }
        if(ncp[PRESSURE]){ DPRINTF(stderr, ",   %1d P  ", use_var_norm[4]); }
        if(ncp[POLYMER_STRESS11]){DPRINTF(stderr,",   %1d S  ",use_var_norm[5]); }
        if(ncp[VOLTAGE]){ DPRINTF(stderr, ",   %1d V  ", use_var_norm[6]); }
        if(ncp[SURF_CHARGE]){ DPRINTF(stderr, ",   %1d Q  ", 1); }
        if(ncp[SHELL_CURVATURE]){ DPRINTF(stderr, ",   %1d K  ", 1); }
        if(ncp[SHELL_TENSION]){ DPRINTF(stderr, ",   %1d ST ", 1); }
        if(ncp[SHELL_X]){ DPRINTF(stderr, ",   %1d Sd ", 1); }
        if(ncp[SHELL_USER]){ DPRINTF(stderr, ",   %1d Su ", 1); }
        if(ncp[FILL] || ncp[PHASE1] ){ DPRINTF(stderr, ",   %1d F  ", 1); }
        if(ncp[ACOUS_PREAL] || ncp[ACOUS_PIMAG]){ DPRINTF(stderr, ",   %1d A  ", 1); }
        if(ncp[EXT_VELOCITY]){ DPRINTF(stderr, ",   %1d Ev  ", 1); }
	if(ncp[LIGHT_INTP] || ncp[LIGHT_INTM] || ncp[LIGHT_INTD] || ncp[RESTIME]){ DPRINTF(stderr, ", %1d INT", 1); }
	if(ncp[LUBP] || ncp[LUBP_2] || ncp[SHELL_FILMP] || ncp[SHELL_TEMPERATURE] || ncp[SHELL_DELTAH] || ncp[SHELL_LUB_CURV] || ncp[SHELL_LUB_CURV_2] || ncp[SHELL_SAT_CLOSED] || ncp[SHELL_PRESS_OPEN] || ncp[SHELL_PRESS_OPEN_2]){ DPRINTF(stderr, ", %1d SHELL", 1); }
	if(ncp[SHELL_NORMAL1] || ncp[SHELL_SURF_CURV] || ncp[GRAD_S_V_DOT_N1])
		{ DPRINTF(stderr, ", %1d RHEO", 1); }
        if(nAC > 0){ DPRINTF(stderr, ",   %1d AC ", use_var_norm[9]); }
        DPRINTF(stderr, "]\n");
>>>>>>> 0d692872

      
  log_msg("Predictor details:");
  log_msg("                 %1d  e_d = %g", use_var_norm[0], e_d);
  log_msg("                 %1d  e_v = %g", use_var_norm[1], e_v);
  log_msg("                 %1d  e_T = %g", use_var_norm[2], e_T);
  log_msg("                 %1d  e_y = %g", use_var_norm[3], e_y);
  log_msg("                 %1d  e_P = %g", use_var_norm[4], e_P);
  log_msg("                 %1d  e_S = %g", use_var_norm[5], e_S);
  log_msg("                 %1d  e_V = %g", use_var_norm[6], e_V);
  log_msg("                 %1d  e_sh_lub = %g", use_var_norm[9], e_sh_lub);
  if (nAC > 0 ) log_msg("                 %1d  e_AC = %g", use_var_norm[9], e_AC);


  /*
   * Calculate the time step to be used in the next time
   */
  if( const_delta_t )	{
	delta_t_new = delta_t;
	}
  else if (! *success_dt) {
    /*
     * If the current time iteration had too much time step truncation
     * error, decrease the time step by a factor of two and return
     */
    delta_t_new = delta_t / 2.; 
    return (delta_t_new);
  } else {
    if (Err_norm <= 0.0) {
      if (abs_eps > 0.0) {
	delta_t_new = TIME_STEP_GROWTH_CAP * delta_t;
      } else {
	delta_t_new = delta_t; 
      }
    } else if (Err_norm > abs_eps) {
      delta_t_new = delta_t * pow(abs_eps/Err_norm,1./3.);
    } else if (Err_norm <= abs_eps && 
	       Err_norm >= abs_eps / alpha) {
      delta_t_new = delta_t;
    } else if (Err_norm < abs_eps / alpha) {
      delta_t_new = delta_t * pow(abs_eps / (alpha * Err_norm), 1./3.);
    }
  }
  
  /* 
   * ensure time step doesn't suddenly become too large
   */
  if (delta_t_new/delta_t > TIME_STEP_GROWTH_CAP) {
    delta_t_new = TIME_STEP_GROWTH_CAP * delta_t;
  }

  if (nAC > 0) safer_free((void **) &ecp_AC);
  return (delta_t_new); 
} /* END of routine time_step_control */
/*****************************************************************************/
/*****************************************************************************/
/*****************************************************************************/

double
path_step_control ( int N,
                    double delta_s_old,
                    double delta_s_older,
                    double x[],
                    double eps,
                    int *success_ds,
                    int use_var_norm[],
		    int inewton )

/*
   N - number of nodes
   delta_s_old - time step size last successful time step (n)
   delta_s_older - time step size two time steps previous (n -1)
   x - solution vector at n calculated from implicit corrector
   alpha - path step control parameter
   beta - path step control parameter
   eps - path step control parameter
   success_ds - 1 if the path step was successful and 0 if it failed
   use_var_norm - this tells us whether or not to use a variable for the norm
                calculations. 0 means don't use ... 1 means use. The choice is
                made in the input deck
   inewton - number of newton iterations

   BASED ON time_step_control()
   Robert Secor
*/
{
  double delta_s, beta;
  int iter_desired;

#ifdef DEBUG
  static const char yo[] = "path_step_control";
#endif

  /* EXTERNAL VARIABLES */

  *success_ds = 0;

  /**  stepsize based on number of newton iterations
   *    for now have desired number of iterations equal
   *    to 1/2 of the max Newton steps -- someday probably
   *    hook up to the input file
   */
  iter_desired = Max_Newton_Steps/2;
  beta = (pow(2.0, (float)(iter_desired-inewton))-1.0)/(double)iter_desired;
  if(beta > 1.0)
    beta = 3.0;
  else
    beta = pow(10.0, beta);
  if(beta > 3.0)
    beta = 3.0;
  if(beta < 0.5)
    beta = 0.5;

  delta_s = beta*delta_s_old;


  *success_ds = 1;

  return(delta_s);

} /* END of routine path_step_control */
/*****************************************************************************/

#if 0
int find_max ( int list_length,
	       int list[] )

     /*
       Function which finds the largest integer from a vector of integers
       
       Author:          Scott Hutchinson (1421)
       Date:            8 December 1992
       Revised:         8 December 1992
       
     */
     
     /******************************************************************************/
{
  /* LOCAL VARIABLES */
  register int i, max;
  
  /*************************** execution begins *******************************/
  
  if (list_length > 0) {
    max = list[0];
    for (i = 1; i < list_length; i++)
      if (list[i] > max) max = list[i];
    return (max);
  } else 
    return (INT_MIN);

} /* END of routine find_max */
/******************************************************************************/

int
find_min ( int list_length,
           int list[] )
     
/*
 *     Function which finds the smallest integer from a vector of integers
 *      
 *      Author:          Scott Hutchinson (1421)
 *      Date:            8 December 1992
 *      Revised:         8 December 1992
 *      
 */
     
{
/* LOCAL VARIABLES */
  register int i, min;
  
  /*************************** execution begins ******************************/
  if (list_length > 0) {
    min = list[0];
    for (i = 1; i < list_length; i++)
      if (list[i] < min)  min = list[i];
    return (min);
  } else
      return (INT_MAX);

} /* END of routine find_min */

/*****************************************************************************/
/*****************************************************************************/

int
find_inter ( int *ipos,
             int inter_ptr[],
             int set1[],
             int set2[],
             int length1,
             int length2  )
/*
 *
 *      Function which finds the intersection of two integer lists
 *      
 *      Author:          Scott Hutchinson (1421)
 *      Date:            8 December 1992
 *      Revised:         8 December 1992
 *      
 */
   
{
/* LOCAL VARIABLES */
  register int i, j, itemp, intersect = 0;
  
  /*************************** execution begins ******************************/

  itemp = *ipos;

  for (i = 0; i < length1; i++)
    for (j = 0; j < length2; j++)
      if (set1[i] == set2[j])
	inter_ptr[itemp++] = i;

  if (itemp == *ipos)
    intersect = -1;

  *ipos = itemp;

  return(intersect);

} /*  END of routine find_inter */
#endif
/*****************************************************************************/
/*****************************************************************************/
/*****************************************************************************/

void 
init_vec(double u[], Comm_Ex *cx, Exo_DB *exo, Dpi *dpi, double uAC[],
	 int nAC, double *timeValueRead)
    
/************************************************************************
 *
 * init_vec():
 *
 *	Initialize the solution vector to a specific initial
 *	values determined by the flag "guess_flag".
 *      Also, initialize constant external variable vectors,
 *       say for a CD-type analysis
 *      Also, initialize and convert pixel images and direct mapping onto
 *       the base mesh.   (PRS - 7/7/2011)
 *
 *  NOTE:
 *   Initialize dofs owned by this processor first. Then, do an
 *   exchange_dof() operation to communicate values to ghost nodes
 ************************************************************************/
{
  int ebi;         /* element block index */
  int a, i, iAC, j, k, n, w, err, ndof;
  int e_start, e_end, ielem, ielem_type, num_nodes, index, nunks;
  int mn, ipos, interpType, retn, var;
  static const char yo[] = "init_vec";
  double *dum_var;
  double *frac_vec;
  NODAL_VARS_STRUCT *nv;
  int *block_order;
  int block_temp;
  int ebj;
  struct Data_Table *ext_table=NULL;
  double timeValueReadExt = 0.0;

  /***********************************************************************/
  /*                   PHASE 1 -> global initializations                 */
  /***********************************************************************/

  // First thing we do is aug vector with existing state of the system
  // This state may then be overwritten below
  if (nAC > 0) {
    for (i = 0; i < nAC; i++) {
      load_extra_unknownsAC(i, uAC, cx, exo, dpi);
    }
  }

  switch (Guess_Flag) {
  case 0:
    /* Initialize all of the solution vector to zero */
    for(i = 0; i < NumUnknowns[pg->imtrx]; i++) {
      u[i] = 0.0;
    }

    /* Some Special Cases */

    /* Structural shell variables */
    if ( upd->vp[pg->imtrx][SHELL_X] && upd->vp[pg->imtrx][SHELL_Y])
      {
	init_structural_shell_coord(u);
      }

    /* Shell normal vector unknowns requiring initialization */
    if ( upd->vp[pg->imtrx][SHELL_NORMAL1] > -1 && upd->vp[pg->imtrx][SHELL_NORMAL2] > -1 )
      {
        init_shell_normal_unknowns(u, exo);
      }
    break;

  case 1:
    /*
     *  Initialize the solution vector to random
     *  numbers between 0 and 1
     */      
    fill_dvec_rand(u, NumUnknowns[pg->imtrx]);
    break;

  case 2:
    /* Initialize all of the solution vector to  the value of 1 */      
    for(i = 0; i < NumUnknowns[pg->imtrx]; i++) {
      u[i] = 1.0;
    }
    break;
      
  case 4:
    /* Initialize a solution vector from an ascii file */
    read_initial_guess(u, NumUnknowns[pg->imtrx], uAC, nAC);
    break;
      
  case 5:
    /*
     * Initialize the solution vector from a stored solution
     * in the exodus input file
     */
    DPRINTF(stdout,
	    "\nInitial guess read from \"%s\" ...(last soln in file)\n",
	    ExoFile);
    err = rd_vectors_from_exoII(u, ExoFile, 0, 0, INT_MAX, timeValueRead,exo);
    if (err != 0) {
      DPRINTF(stderr, "%s: err fr rd_vectors_from_exoII()\n", yo);
      exit(-1);
    }
    DPRINTF(stdout,"\t\t Values read time plane at time = %g\n", *timeValueRead);

    /*
     * Initialize augmenting conditions for stored solution in exodus input fil
     * As of Mar 18, 2002, brkfix doesn't support global variables, hence, this
     * capability does not exist for parallel operations.
     */
    if( nAC > 0 )
      {
	int ngv;

	/* 	  DPRINTF(stdout, */
	/* 		  "%s:  reading augmenting conditions initial guess from \"%s\" ...\n",yo, ExoFile); */

	ngv = rd_globals_from_exoII(uAC, ExoFile, 6, nAC);
	if ( ngv < 0 )
	  DPRINTF(stderr, "%s: error trying to read augmenting conditions\n",yo);	
	  
	/* Update parameters prior to solution with these values */


	for (iAC=0 ; iAC + 6 < ngv ; iAC++){
	  DPRINTF(stdout,"AUGC[%d] initial guess :%6.3g found in exoII database - reading\n",iAC, uAC[iAC] );
	  update_parameterAC(iAC, NULL, NULL, uAC, cx, exo, dpi);
	}

      }

     
    break;

  case 6:
    /*
     * Initialize the solution vector from a stored solution
     * in a different, specified exodus file
     */
    if (ExoTimePlane < INT_MAX) {
      DPRINTF(stdout, "\nInitial guess read from \"%s\" ...(soln plane = %d)\n",
	      ExoAuxFile, ExoTimePlane);
    } else {
      DPRINTF(stdout, "\nInitial guess read from \"%s\" ...(last soln in file)\n",
	      ExoAuxFile);
    }
    err = rd_vectors_from_exoII(u, ExoAuxFile, 0, 0, ExoTimePlane, timeValueRead,exo);
    if (err != 0) {
      DPRINTF(stderr,
	      "%s:  err fr rd_vectors_from_exoII()\n", yo);
    }
    DPRINTF(stdout,"\t\t Values read time plane at time = %g\n", *timeValueRead);
  /*
   * check for variables which have bounds applied to overide the values from exoII files
   */
  if (Num_Var_Bound > 0) {
     int idv;
     var = Var_init[0].var;
     if(pd->v[var])
        {
        for(i=0 ; i < DPI_ptr->num_owned_nodes; i++)
           {
            idv = Index_Solution(i, var, 0, 0, -1);
            if( idv != 1 )      {
               if (u[idv] < Var_init[0].init_val_min) u[idv] = Var_init[0].init_val_min;
               if (u[idv] > Var_init[0].init_val_max) u[idv] = Var_init[0].init_val_max;
                }
            }
        }
  exchange_dof(cx, dpi, u);
    }

    /*
     * Initialize augmenting conditions for storred solution in exodus input file
     * As of Mar 18, 2002, brkfix doesn't support global variables, hence, this
     * capability does not exist for parallel operations.
     */
	
    if( nAC > 0 )
      {
	int ngv;

	DPRINTF(stdout,
		"%s:  reading augmenting conditions initial guess from \"%s\" ...\n",
		yo, ExoAuxFile);

	ngv = rd_globals_from_exoII( uAC, ExoAuxFile, 6, nAC );
	if ( ngv < 0 )
	  DPRINTF(stderr, "%s: error trying to read augmenting conditions\n",yo);

	/* Update parameters prior to solution with these values
	 * Update only those parameters values that were actually found */

	for (iAC=0 ; iAC + 6 < ngv ; iAC++) {
	  DPRINTF(stdout,"AUGC[%d] initial guess :%6.3g found in exoII database - reading\n",iAC, uAC[iAC] );
	  update_parameterAC(iAC, NULL, NULL, uAC, cx, exo, dpi);
	}
      }

    break;

  default:
    DPRINTF(stderr, "%s:  unknown Guess_Flag\n", yo);
    exit(-1);
  }
  /***********************************************************************/
  /*       PHASE 1a -> initializations of AC variables from input file   */
  /***********************************************************************/
  if( nAC > 0 )
    {
      for (iAC=0 ; iAC < nAC ; iAC++)
	{
	  if( augc[iAC].iread == 2)
	    {
              uAC[iAC] = augc[iAC].tmp3;
	      DPRINTF(stdout,"AUGC[%d] initialized from input file :%6.3g \n",iAC, uAC[iAC] );
              update_parameterAC(iAC, NULL, NULL, uAC, cx, exo, dpi);
	    }
	}
    }
  
  /***********************************************************************/
  /*       PHASE 2 -> global initializations of specific variable types  */
  /***********************************************************************/
  /*
   * check for variables which have specified initialization to 
   * overide the values from input files, etc.
   */
  if (Num_Var_Init > 0) {
    retn = 0;
    dum_var = alloc_dbl_1(DPI_ptr->num_owned_nodes, DBL_NOINIT);
    for (i = Num_Var_Bound; i < Num_Var_Init; i++) {
      switch (Var_init[i].var) {
      case MASS_FRACTION :
        DPRINTF(stdout,
		"\tSetting %s number %d (variable [%d]) to %g\n", 
		Var_Name[Var_init[i].var].name1, Var_init[i].ktype,
		Var_init[i].var,  Var_init[i].init_val);

	break;
      case SPECIES_MASS_FRACTION:
      case SPECIES_MOLE_FRACTION:	    
      case SPECIES_VOL_FRACTION:
	retn = 1;
	continue;
      default:
        DPRINTF(stdout, "\tSetting %s (variable [%d]) to %g\n",
		Var_Name[Var_init[i].var].name1, Var_init[i].var, 
		Var_init[i].init_val);
	break;
      }
      init_vec_value(dum_var, Var_init[i].init_val,
		     DPI_ptr->num_owned_nodes);
      inject_nodal_vec(u, Var_init[i].var, Var_init[i].ktype, 0, -2,
		       dum_var);
    }
    /*
     *    Section to calculate a consistent set of species fractions
     *    before injection into the solution vector.
     *    -> This loop handles the cases that were skipped in the previous
     *       loop.
     *    -> Note we use the problem description for the first material to get
     *       the maximum number of species. This should be changed to a value
     *       specific to the particular material type. However, since we are
     *       at the goma input file deck lvl, the first material will have to
     *       do.
     */
    if (retn == 1) {
      frac_vec = alloc_dbl_1(upd->Max_Num_Species, 0.0);
      retn = check_consistent_fraction_vector(Var_init, Num_Var_Init,
					      upd->Max_Num_Species,
					      frac_vec);
    
      /*
       *   Decide whether we need to do any conversions between the types of
       *   fraction vectors before insertion.
       */

      if (pd_glob[0]->Species_Var_Type != retn) {
	(void) convert_species_var(pd_glob[0]->Species_Var_Type,
				   mp_glob[0], retn, frac_vec, 0.);
      }

      /*
       * Inject the value of the mass fraction vector, frac_vec, into all
       * parts of the solution vector, for all materials. Only need to
       * inject the maximum number of species equations.
       */
      for (i = 0; i < upd->Max_Num_Species_Eqn; i++) {
	init_vec_value(dum_var, frac_vec[i], DPI_ptr->num_owned_nodes);
	inject_nodal_vec(u, MASS_FRACTION, i, 0, -2, dum_var);       
      }
      safer_free((void **) &frac_vec);
    }
    safer_free((void **) &dum_var);
  }
  
  /***********************************************************************/
  /*  PHASE 3 -> initializations of specific variable types              */
  /*             for a specific  material                                */
  /***********************************************************************/

  /*   arrange for element blocks to be processed in a specific order
   *   according to material number since this is important in order 
   *   to maintain consistency between serial and parallel execution
   */

  block_order = alloc_int_1(exo->num_elem_blocks, 0);
  for( n = 0; n < exo->num_elem_blocks; n++) block_order[n]=n;

  if( Num_Proc > 1 ) 
    {
      for( n = 0; n < exo->num_elem_blocks; n++) {
	for( k = n+1; k < exo->num_elem_blocks; k++) {
	  if( Matilda[block_order[k]] < Matilda[block_order[n]] ) {
	    block_temp = block_order[n];
	    block_order[n] = block_order[k];
	    block_order[k] = block_temp;
	  }
	}
      }
    }
      
  /*
   * Loop over element blocks that exist for this processor, determine
   * which material corresponds to it.
   */

  for (ebj = 0; ebj < exo->num_elem_blocks; ebj++) {
    ebi = block_order[ebj];
    mn = Matilda[ebi];
    if (mn < 0) {
      continue;
    }
    pd = pd_glob[mn];
    mp = mp_glob[mn];
    if (Num_Var_Init_Mat[mn] > 0) {
      e_start = exo->eb_ptr[ebi];
      e_end   = exo->eb_ptr[ebi+1];

      /*
       *  Loop over each element in the element block
       */
      for (ielem = e_start; ielem < e_end; ielem++) {
	ielem_type = Elem_Type(exo, ielem);
	num_nodes  = elem_info(NNODES, ielem_type);
	index      = Proc_Connect_Ptr[ielem];
	/*
	 *  Loop over each local node in the element
	 */
	for (n = 0; n < num_nodes; n++) {
	  i = Proc_Elem_Connect[index++];
	  nv = Nodes[i]->Nodal_Vars_Info[pg->imtrx];
	  for (j = 0; j < Num_Var_Init_Mat[mn]; j++) {
	    int slaved = Var_init_mat[mn][j].slave_block;
		
	    var = Var_init_mat[mn][j].var;
	    nunks = get_nv_ndofs_modMF(nv, var);
		
	    if( slaved == 1) slaved = Nodes[i]->Mat_List.Length > 1;
		
	    /*
	     * We only want to initialize a variable at a node
	     * if we have an unknown at that node, and there is
	     * a valid interpolation for that variable in the
	     * current element block
	     */
	    if (nunks > 0 && pd->i[pg->imtrx][var] && !slaved) {
	      /*
	       * Check against ktype here to make sure we have 
	       * an associated unknown
	       */
	      if (var == MASS_FRACTION &&
		  Var_init_mat[mn][j].ktype >= pd->Num_Species_Eqn) {
		continue;
	      }
	      if (nunks == 1) {
		ipos = Index_Solution(i, var, 
				      Var_init_mat[mn][j].ktype, 0, mn, pg->imtrx);
		u[ipos] = Var_init_mat[mn][j].init_val;
	      } else {
		/*
		 * Ok, there is more than one degree of freedom for this
		 * variable type at this node. Why? Let's break down
		 * the reason
		 *  HKM -> we can't take this block out, until we
		 *         get rid of the debugging section below.
		 */
		interpType = pd->i[pg->imtrx][var];
		if (interpType == I_P0 || interpType == I_P1) {
		  /*
		   *  For P0 and P1 interpolation, only first dof is set
		   */
		  ipos = Index_Solution(i, var, 
					Var_init_mat[mn][j].ktype, 0, mn, pg->imtrx);
		  u[ipos] = Var_init_mat[mn][j].init_val;
		} else if (interpType == I_PQ1 || interpType == I_PQ2) {
		  /*
		   * For linear and quadratic discontinuous interpolations
		   * all degrees of freedom in the element, which are all
		   * located at the centroid node, are set to the same
		   * value. Thus, find out how many degrees of freedom there
		   * are (also in the Variable_Description structure) and
		   * then set all of them to the initialization value
		   * set in the input deck.
		   */
		  ndof = 4;
		  if (interpType == I_PQ2) ndof = 9;
		  for (k = 0; k < ndof; k++) {
		    ipos = Index_Solution(i, var, 
					  Var_init_mat[mn][j].ktype, k, mn, pg->imtrx);
		    u[ipos] = Var_init_mat[mn][j].init_val;
		  }
		} else {
		  /*
		   * For the case of discontinuous variables, we need to know
		   * which unknown to apply the condition to.
		   *
		   *   This currently is determined by a even odd
		   *   scheme wrt the element block id.
		   */
		  ipos = Index_Solution(i, var, 
					Var_init_mat[mn][j].ktype, 0, mn, pg->imtrx);
		  u[ipos] = Var_init_mat[mn][j].init_val;
		}
	      }
	    }
	  } /* end for j<Num_Var_Init_Mat[mn] */
	} /* end for n<num_nodes */
      } /* end for e_start=ielem<e_end */
    } /* end if (Num_Var_Init_Mat[mn] > 0 */
  }
  safer_free((void **) &block_order);

  /*
   * check for external variables which have to be read in 
   * from other exodus files, or passed in from a host code.
   * or fields generated from pixel files
   */

  if (efv->ev) {
    k=0;
    for (w=0; w<efv->Num_external_field; w++) {
      if( efv->i[w] == I_TABLE)
	{
	  ext_Tables[k] = setup_table_external( efv->file_nm[w], ext_table, efv->name[w] );
	  k++;
	}

      /*
       * EDW NOTE: Using IMPORT or IMPORT_EV in the file_nm field indicates
       *           that the external var is imported into Goma from a
       *           calling program instead of being read in from a file.
       *           This task is handled elsewhere for these cases.
       */
      else if ( strcmp(efv->file_nm[w], "IMPORT") != 0 &&
                strcmp(efv->file_nm[w], "IMPORT_EV") != 0 )
	{
	  if(!efv->ipix[w])
	    {
	      DPRINTF(stdout,
		      "%s:  reading fixed field \"%s\" from \"%s\" ...\n", 
		      yo,efv->name[w], efv->file_nm[w]);
              err = rd_vectors_from_exoII(u, efv->file_nm[w], 1, w, INT_MAX, &timeValueReadExt,exo);
	      if ( err != 0 ) {
		DPRINTF(stderr,
			"%s:  err fr rd_vectors_from_exoII() while reading external fields\n",
			yo);
	      }
	    }
       
	  else if(efv->ipix[w] == 1) /*Original pixel to mesh tool */
	    {
	      DPRINTF(stderr, "\nMapping pixel image to mesh with original algorithm...");
      	      err = rd_image_to_mesh(w, exo); 
	    }
	  else if (efv->ipix[w] == 2) /*'Fast' pixel to mesh tool */
	    {
	      DPRINTF(stderr,"\nMapping pixel image to mesh with 'fast' algorithm...");
	      err = rd_image_to_mesh2(w, exo);
	    }
	  else
	    {
	      EH(-1,"something wrong with efv->ipix");
	    }
	}
#ifndef LIBRARY_MODE
      else if ( strcmp(efv->file_nm[w], "IMPORT") == 0 ||
                strcmp(efv->file_nm[w], "IMPORT_EV") == 0 )
	{
          EH(-1, "External fields can only be imported in LIBRARY_MODE!");
	}
#endif
    }    
  }

  /*
   *  Check to see if we are performing an TALE analysis, in which case we
   * need to save the displacement fields as they are read in,
   * as the reference state for KIN_DISPLACEMENT BCs 
   *
   * Loop over element blocks that exist for this processor, determine
   * if any material is being treated with TALE 
   */
  efv->TALE = FALSE;
  for (ebi = 0; ebi < exo->num_elem_blocks; ebi++) {
    mn  = Matilda[ebi];
    if (mn < 0) {
      continue;
    }
    if (pd_glob[mn]->MeshMotion == TOTAL_ALE) {
      efv->TALE = TRUE;
    }
  }
  if (efv->TALE) {
    /*
     * If we are doing a TALE analysis, 
     *   Allocate and save the initial displacement fields using 
     *   fields in the external field variables struct.
     */
    for (a = 0 ; a < exo->num_dim; a++) {
      efv->init_displacement_ndl_val[a] = alloc_dbl_1(exo->num_nodes, 0.0);
      extract_nodal_vec(u, MESH_DISPLACEMENT1+a, 0, -2,
			efv->init_displacement_ndl_val[a], exo, FALSE, 0.);
    }
    for (a = 0 ; a < exo->num_dim; a++) {
      efv->init_displacement_ndl_val[a+DIM] =
	alloc_dbl_1(exo->num_nodes, 0.0);
      extract_nodal_vec(u, SOLID_DISPLACEMENT1+a, 0, -2,
			efv->init_displacement_ndl_val[DIM + a], exo, 
			FALSE, 0.);
    }
  }

  /*
   *  Exchange the degrees of freedom with neighboring processors
   */
  exchange_dof(cx, dpi, u, pg->imtrx);
   
  return;
} /* END of routine init_vec **************************************************/
/******************************************************************************/
/******************************************************************************/


void init_structural_shell_coord(double u[])
/******************************************************************************
 *
 * init_structural_shell_coord(): Initialize the shell coordinates variables to
 *                                the mesh coordinates for initial guess. If you
 *                                don't do this than the displacement boundary 
 *                                conditions applied to connect shell coords to
 *                                the moving mesh displacements will blow up
 *                                upon startup.  
 *
 * Input
 * =====
 * u = Array of initial values for the indepenedent variables.
 *
 * Return
 * ======
 * void
 *
 ******************************************************************************/
{
  int node, comp, var, dof;

  for( comp = 0 ; comp < 2 ; comp++ ) /*Note that shells ONLY work in 2D so you should
				       *never get here for 3D */
    {
      var = SHELL_X + comp;
      if ( upd->vp[pg->imtrx][var] )
	{
	  for (node = 0; node < Num_Node; node++ )
	    {
	      if (Dolphin[pg->imtrx][node][var] > 0)
		{
		  dof    = Index_Solution(node, var, 0, 0, -1, pg->imtrx);
		  u[dof] = Coor[comp][node];
		}
	    } /* for: node(s) */
	} /* if: var in upd-> */
    } /* for: comp(onents) */

  return;

} /* End of init_structural_shell_coord() */


void init_shell_normal_unknowns(double x[], const Exo_DB *exo)
/******************************************************************************
 *
 * init_shell_normal_unknowns_3D(): Provides an initialization of the
 *                               shell normal vector unknowns. This is
 *                               necessary because if not provided, the
 *                               the accompanying curvature equation may
 *                               degenerate to a false trivial solution.
 *
 *                               The unknowns are initialized by looping
 *                               over all of elements containing shell
 *                               normal, setup shop at every node,
 *                               compute the normal vector, then copy it to
 *                               solution vectors
 *
/ * Input
* =====
* u = Array of initial values for the indepenedent variables.
* exo = Exodus database
*
* Return
* ======
* void
*
******************************************************************************/
{
  int e_start=0, e_end=0, ielem = 0;
  int ielem_type, ielem_dim, iconnect_ptr;
  int ilnode, ignode, num_local_nodes;
  int nxi, nyi, nzi;
  int i, err;
  dbl s, t, u, xi[DIM];


  for(i = 0 ; i < exo->num_elem_blocks ; i++)
  {
  e_start = exo->eb_ptr[i];
  e_end   = exo->eb_ptr[i+1];
  ielem = exo->eb_ptr[i];
  ielem_type = Elem_Type(exo, ielem);
  ielem_dim       = elem_info(NDIM, ielem_type);
  if(ielem_dim == pd->Num_Dim)  continue; 

  /* Loop over all elements */
  for (ielem = e_start; ielem < e_end; ielem++)
     {
      ielem_type = Elem_Type(exo, ielem);
      load_ei(ielem, exo, 0, pg->imtrx);
      err = load_elem_dofptr(ielem, exo, x, x,
                             x, x, 0);
      EH(err, "Can't load elem_dofptr in shell normals initialization");

      ielem_dim       = elem_info(NDIM, ielem_type);
      num_local_nodes = elem_info(NNODES, ielem_type);
      iconnect_ptr    = Proc_Connect_Ptr[ielem];

      /* Loop over nodes within the element */
      for (ilnode = 0; ilnode < num_local_nodes; ilnode++)
         {
          /* Find s, t, u, coordinates of each node */
          find_nodal_stu (ilnode, ielem_type, &s, &t, &u);
          xi[0] = s;
          xi[1] = t;
          xi[2] = u;

          setup_shop_at_point(ielem, xi, exo);

          shell_determinant_and_normal(ielem, iconnect_ptr, num_local_nodes,
                                       ielem_dim, 1);

          /* Get global node number */
          ignode = Proc_Elem_Connect[iconnect_ptr + ilnode];

          /* Get node number and indices into solution vector for normal dofs */
          nxi = Index_Solution(ignode, SHELL_NORMAL1, 0, 0, -2, pg->imtrx);
          nyi = Index_Solution(ignode, SHELL_NORMAL2, 0, 0, -2, pg->imtrx);

          x[nxi] = fv->snormal[0];
          x[nyi] = fv->snormal[1];

          if (pd->Num_Dim == 3)
            {
             nzi = Index_Solution(ignode, SHELL_NORMAL3, 0, 0, -2, pg->imtrx);
             x[nzi] = fv->snormal[2];
            }
         }
     }
  }
  return;
}


static void
read_initial_guess(double u[], const int np, double uAC[], const int nAC)
    
/**************************************************************************
 *
 * read_initial_guess():
 *
 * Read initial guess from ASCII text neutral file (eg, "contin.dat")
 *
 * in:  np		total number of unknowns
 *     nAC          Number of Augmented conditions
 *					       
 * out:	u       Initial guess to solution vector.
 *         uAC      Initial guess for the value of the augmented
 *                  conditions
 **************************************************************************/    
{
  int i, nchar;
  char input[MAX_COMMAND_LINE_LENGTH];
  FILE *file;
  char yo[] = "read_initial_guess";
  
  if (Debug_Flag > 0) {
    DPRINTF(stderr, "Initial guess read from  \"%s\" ...\n", 
	    Init_GuessFile);
  }

  /*
   *  Open the guess file for reading
   */
  file = fopen(Init_GuessFile, "r");
  if (file == NULL) {
    DPRINTF(stderr, "%s:  error opening file \"%s\" for reading\n", 
	    yo, Init_GuessFile);
    exit(-1);  
  } 

  /*
   *  Read the solution one line at a time.
   *  Each solution value is defined as the first number on each line.
   *  The rest of the line is ignored.
   */
  for (i = 0; i < np; i++) {
    nchar = read_line(file, input, FALSE);
    if (nchar <= 0) {
      fprintf(stderr,
	      "%s: line %d of the initial guess file %s had an error, nchar = %d\n", 
	      yo, i, Init_GuessFile, nchar);
      fprintf(stderr, "%s:\t line = \"%s\"", yo, input);
      EH(-1, yo);
    }
    if (!interpret_double(input, u + i)) {
      fprintf(stderr,
	      "%s: line %d of the initial guess file %s had an error, %d\n", 
	      yo, i, Init_GuessFile, nchar);
      fprintf(stderr, "%s:\t line = \"%s\"", yo, input);
      EH(-1, yo);
    }
  }

  /*
   *  Read the augmented conditions initial guess one line at a time
   *  Each augmented condition solution value is defined as the first number
   *  on each line. The rest of the line is ignored.
   */
  if (nAC > 0) {
    if (augc[0].iread == 1) {
      for (i = 0; i < nAC; i++) {
	nchar = read_line(file, input, FALSE);
	if (nchar <= 0) {
	  fprintf(stderr,
 		  "%s: Aborting(nchar) read of Aug var %d from file %s , %s\n", 
 		  yo, i, Init_GuessFile, input);
 	  break;
	}
	if (!interpret_double(input, uAC + i)) {
	  fprintf(stderr,
 		  "%s: Aborting(dble) read of Aug var %d from file %s , %s\n", 
 		  yo, i, Init_GuessFile, input);
 	  break;
	}
      }
    }
  }
  if (Debug_Flag > 0) {
    DPRINTF(stderr,
	    "%s:  Successfully read the initial guess from \"%s\" ...\n", yo,
	    Init_GuessFile);
  }
  fclose(file);
} /* END of routine read_initial_guess()  */
/******************************************************************************/
/******************************************************************************/
/******************************************************************************/

int
write_ascii_soln (double *u,       /* Solution vector */
		  double *resid,   /* Residual vector (optional */
		  int np,          /* Number of unknowns on the processor */
                  double *uAC,     /* Value of augmented variables */
		  int nAC,         /* Number of augmented conditions */
		  double time,     /* Current time */
		  FILE *file )     /* FILE pointer, pointing to an open
				    * file */
    /*************************************************************************
     *		     
     *  write_ascii_soln()
     *
     *       Write solution to an ascii output file
     *
     *************************************************************************/
{
  int i;
  if (file == NULL) return 0;
  if (TimeIntegration != STEADY) fprintf (file, "time = %f\n\n", time);
  if(Continuation != ALC_NONE)   fprintf (file, "path = %f\n\n", time);
  if (dofname != NULL) {
    if (resid == NULL) {
      for (i = 0; i < np; i++) {
	fprintf(file, "%23.16e %s\n", u[i], dofname[pg->imtrx][i]);
      }
    } else {
      for (i = 0; i < np; i++) {
	fprintf(file, "%23.16e %s %23.16e\n", u[i], dofname[pg->imtrx][i], resid[i]);
      }
    }
  } else {
    if (resid == NULL) {
      for ( i=0; i < np; i++ ) fprintf (file, "%23.16e\n", u[i]);
    } else {
      for ( i=0; i < np; i++ )
	  fprintf (file, "%23.16e %23.16e\n", u[i], resid[i]);
    }
  }
  /**  print out augmenting variables **/
  if (dofname != NULL) {
    for ( i=0; i<nAC; i++ ) {
      fprintf (file, "%23.16e Aug_Cond=%d\n", uAC[i], i);
    }
  } else {
    for ( i=0; i<nAC; i++ ) {
      fprintf (file, "%23.16e %10d\n", uAC[i], i);
    }
  }

  /*
   *  Add a statement to the output file indicating that the current
   *  solution output is done
   */
  fprintf (file, " oy !\n");
 return (0);  
} 
/******************************************************************************/

/* wr_soln_vec -- write out solution vector to a specified file
 *
 * Notes:	This generalizes the write_initial_guess routine by
 *		permitting one to write the whole vector to a file at
 *		some intermediate Newton iteration.
 *
 *		Write both the solution and the dof-map and residuals.
 *
 * Created:	Tue Apr  5 11:42:23 MDT 1994 pasacki@sandia.gov
 *
 * Modified:	Mon Mar 27 08:56 MST 1995 pasacki@sandia.gov			
 */

int
wr_soln_vec ( double u[],	/* solution vector */
              double r[],	/* residual vector */
              const int np,	/* number of elements in solution vector */
              const int itn)	/* Newton iteration we are at  */
{
  int i, status;
  static char fmt[] = "%23.16e %.22s %23.16e\n";
  char fname[MAX_FNL];
  FILE *file;

  status = 0;

  sprintf(fname,"tmp_%d.d", itn);

#ifdef PARALLEL
  multiname(fname, ProcID, Num_Proc);
#endif  

  file = fopen(fname, "w");

  if ( file == NULL ) 
   {
     EH( -1, "Problem opening intermediate results file.");
   }

  for ( i=0; i<np; i++ )
    {
      DPRINTF (file, fmt, u[i], dofname[pg->imtrx][i], r[i]);
    }

  fclose(file);

  return (status);
} /* END of routine wr_soln_vec  */
/*******************************************************************************/
/*******************************************************************************/
/*******************************************************************************/

int
rd_vectors_from_exoII(double u[], const char *file_nm, const int action_flag,
                      const int variable_no, const int desired_time_step,
                      double *timeValueRead, const Exo_DB *exo)
    
     /*******************************************************************
      *
      * rd_vectors_from_exoII:
      *
      * Read initial guess from exoIIv2 file
      *
      * in:  file_nm     = String name of the exodus file
      *      action_flag = 0 read initial guess for problem
      *                  = 1 read extern auxillary fixed variables 
      *                  = 2 read element variables into elem_storage_struct
      *	    variable_no =  Used only when action_flag = 1  
      *                     Specifies the number of the external
      *                     variable to be read
      *                     (basically the card number in order)
      *      desired_time_step = time step number to read from
      *
      * out:	u	        initial guess to solution vector.
      *******************************************************************/
{
  int i, error, vdex,  num_dim, num_nodes, mn, icount;
  int num_elem, num_elem_blk, num_node_sets, num_side_sets, time_step;
  float	version;		/* version number of EXODUS II */
  int	exoid;			/* ID of the open EXODUS II file */
  char	title[MAX_LINE_LENGTH];	/* title of the EXODUS II database */
  float	ret_float;		/* any returned float */
  char	ret_char[3];		/* any returned character */
  int	num_vars;		/* number of var_type variables */
  char	**var_names = NULL;     /* array containing num_vars variable names */
  int   num_elem_vars = 0;
  char	**elem_var_names = NULL;     /* array containing element variable names */
  int   w;                      /* counter for species concentration */
  int   var;
  MATRL_PROP_STRUCT *matrl = 0;
  double ftimeValue;
#ifdef DEBUG
  static const char yo[] = "rd_vectors_from_exoII";
#endif

  CPU_word_size = sizeof(double);
  IO_word_size  = 0;    

  exoid = ex_open(file_nm, EX_READ, &CPU_word_size, &IO_word_size , &version);
  EH(exoid, "ex_open");

  error = ex_get_init(exoid, title, &num_dim, &num_nodes, &num_elem,
		      &num_elem_blk, &num_node_sets, &num_side_sets);
  EH(error, "ex_get_init for efv or init guess");

  /*
   * Obtain the number of time steps in the exodus file, time_step,
   * We will read only from the last time step
   */
  error = ex_inquire(exoid, EX_INQ_TIME, &time_step, &ret_float, ret_char);
  EH(error, "ex_inquire");

  /* Figure out what time step to select. Will select the last time
   * step unless the input variable desired_time_step is set lower.
   * The lower limit in exodus is 1.
   */
  if (desired_time_step < time_step) {
    time_step = MAX(1, desired_time_step);
  }

  // Return the value of the time 
  error = ex_get_time(exoid, time_step, &ftimeValue);
  if (error == -1) {
    ftimeValue = 0.0;
  }
  if (timeValueRead) {
    *timeValueRead = ftimeValue;
  }

  /* Based on problem type and available info in database, extract 
   * appropriate fields
   */

  /*
   * Get the number of nodal variables in the file, and allocate
   * space for storage of their names.
   */
  error = ex_get_variable_param(exoid, EX_NODAL, &num_vars);
  EH(error, "ex_get_variable_param nodal");
  error = ex_get_variable_param(exoid, EX_ELEM_BLOCK, &num_elem_vars);
  EH(error, "ex_get_var_param elem");
  
  /* First extract all nodal variable names in exoII database */
  if (num_vars > 0) {
    var_names = alloc_VecFixedStrings(num_vars, (MAX_STR_LENGTH+1));
    error = ex_get_variable_names(exoid, EX_NODAL, num_vars, var_names);
    EH(error, "ex_get_variable_names nodal");
    for (i = 0; i < num_vars; i++) strip(var_names[i]);
  } else {
    fprintf(stderr,
	    "Warning: no nodal variables stored in exoII input file.\n");
  }

  /* First extract all element variable names in exoII database */
  if (num_elem_vars > 0) {
    elem_var_names = alloc_VecFixedStrings(num_elem_vars, (MAX_STR_LENGTH+1));
    error = ex_get_variable_names(exoid, EX_ELEM_BLOCK, num_elem_vars, elem_var_names);
    EH(error, "ex_get_variable_names element");
    for (i = 0; i < num_elem_vars; i++) strip(elem_var_names[i]);
  }

  /* If action_flag is 0, 
   * Cross check problem type (variables requested) 
   * and variables available 
   */

  if (action_flag == 0) 
    {
      for (var = V_FIRST; var < V_LAST; var++) 
	{
	  icount = 0;
	  if (Num_Var_In_Type[pg->imtrx][var]) 
	    {
	      if (var == MASS_FRACTION) 
		{
		  for (mn = -1; mn < upd->Num_Mat; mn++) 
		    {
		      if (mn == -1) 
			{
	                  for (i = upd->Num_Mat-1; i >= 0; i--) 
			    {
		              if (mp_glob[i]->Num_Species == upd->Max_Num_Species) 
                                {
				  matrl = mp_glob[i];
		                }
			    }
			} 
		      else 
			{
	                  matrl = mp_glob[mn];
			}
		      for (w = 0; w < matrl->Num_Species_Eqn; w++) 
			{
			  error = rd_exoII_nv(u, var, mn, matrl, var_names, 
					      num_nodes, num_vars,
					      exoid, time_step, w);
			  if (!error) icount++;
			}
		    }
		} 
	      else 
		{
		  for (mn = -1; mn < upd->Num_Mat; mn++) 
		    {
			if (mn == -1) {
				for (i = upd->Num_Mat - 1; i >= 0; i--) {
					if (pd_glob[i]->i[pg->imtrx][var]) {
					matrl = mp_glob[i];
					}
				}
			} else {
				matrl = mp_glob[mn];
			}
			if (mn != -1 && (pd_glob[mn]->i[pg->imtrx][var] == I_P0)) {
			int eb_index = in_list(mn, 0, exo->num_elem_blocks, Matilda);
			if (eb_index != -1) {
				error = rd_exoII_ev(u, var, mn, matrl, elem_var_names, exo->eb_num_elems[eb_index],
						num_elem_vars, exoid, time_step, 0, exo);
			}
			} else if (mn != -1 && (pd_glob[mn]->i[pg->imtrx][var] == I_P1)) {
			int eb_index = in_list(mn, 0, exo->num_elem_blocks, Matilda);
			if (eb_index != -1) {
				int dof = getdofs(type2shape(exo->eb_elem_itype[eb_index]), I_P1);
				for (int i = 0; i < dof; i++) {
				error = rd_exoII_ev(u, var, mn, matrl, elem_var_names, exo->eb_num_elems[eb_index],
						num_elem_vars, exoid, time_step, i, exo);
				}
			}
			} else {
				error = rd_exoII_nv(u, var, mn, matrl, var_names, num_nodes, num_vars, exoid,
						    time_step, 0);
			}
		      	if (!error) icount++;
		    }
		}
	    }
	}
    }
  
  if (action_flag == 1) {
    if (efv->ev) {	    
      /*
       * Allocate memory for external field variable arrays
       */
      efv->ext_fld_ndl_val[variable_no] = alloc_dbl_1(num_nodes, 0.0); 
      printf("rd_vectors_from_exoII: Allocated field %d for %s at %p\n",
	     variable_no, efv->name[variable_no], (void *) efv->ext_fld_ndl_val[variable_no]);
      vdex = -1;
#ifdef REACTION_PRODUCT_EFV
      if (TimeIntegration != STEADY)	{
        efv->ext_fld_ndl_val_old[variable_no] = alloc_dbl_1(num_nodes,0.); 
        efv->ext_fld_ndl_val_older[variable_no] = alloc_dbl_1(num_nodes,0.); 
      	}
#endif
      for (i = 0; i < num_vars; i++) {
	if (strcmp(var_names[i], efv->name[variable_no]) == 0) {
	  vdex = i + 1;
	}
      }
      if (vdex == -1) {      
	DPRINTF(stdout,
		"\n Cannot find external fields in exoII database, setting to null");
      } else {
	error = ex_get_var(exoid, time_step, EX_NODAL, vdex, 1, num_nodes,
			   efv->ext_fld_ndl_val[variable_no]);
	EH(error, "ex_get_var nodal");
      }        
    }
  }

  safer_free((void **) &var_names);
  safer_free((void **) &elem_var_names);
  error = ex_close(exoid);
  EH(error, "ex_close");  
  return 0;
} /* end rd_vectors_from_exoII*/
/*****************************************************************************/
/*****************************************************************************/
/*****************************************************************************/
int
rd_trans_vectors_from_exoII(double u[], const char *file_nm,
		      const int variable_no, const int desired_time_step,
		      double *timeValueIn, Comm_Ex *cx, Dpi *dpi)
    
     /*******************************************************************
      *
      * rd_vectors_from_exoII:
      *
      * Read time dependent extenal fields from exoIIv2 file
      *
      * in:  file_nm     = String name of the exodus file
      *	    variable_no =  Used only when action_flag = 1  
      *                     Specifies the number of the external
      *                     variable to be read
      *                     (basically the card number in order)
      *      desired_time_step = time step number to read from
      *      timeValueIn = current time value of the solution process
      *                     time value to be matched in the external field
      *
      * out:	u	        initial guess to solution vector.
      *******************************************************************/
{
  int i, k, error, vdex,  num_dim, num_nodes;
  int num_elem, num_elem_blk, num_node_sets, num_side_sets, time_step;
  float	version;		/* version number of EXODUS II */
  int	exoid;			/* ID of the open EXODUS II file */
  char	title[MAX_LINE_LENGTH];	/* title of the EXODUS II database */
  float	ret_float;		/* any returned float */
  char	ret_char[3];		/* any returned character */
  int	num_vars;		/* number of var_type variables */
  char	**var_names = NULL;     /* array containing num_vars variable names */
  int   num_elem_vars = 0;
  double ftimeValue, time_higher, time_lower;
  double *val_low, *val_high, slope, yint;
  int time_step_read, time_step_higher, time_step_lower, time_step_max;
#ifdef DEBUG
  static const char yo[] = "rd_trans_vectors_from_exoII";
#endif

  

  CPU_word_size = sizeof(double);
  IO_word_size  = 0;    

  exoid = ex_open(file_nm, EX_READ, &CPU_word_size, &IO_word_size , &version);
  EH(exoid, "ex_open");

  error = ex_get_init(exoid, title, &num_dim, &num_nodes, &num_elem,
		      &num_elem_blk, &num_node_sets, &num_side_sets);
  EH(error, "ex_get_init for efv or init guess");

  /*
   * Obtain the number of time steps in the exodus file, time_step,
   */
  error = ex_inquire(exoid, EX_INQ_TIME, &time_step, &ret_float, ret_char);
  EH(error, "ex_inquire");

  /* Figure out what time step to select. Will select the closest time
   * step to the current time in the solution procedure.
   * The lower limit in exodus is 1.
   */
  time_step_max = time_step;
  time_step_read = 1;
  time_step_lower = time_step_read;
  time_lower = 0.0;

  error = ex_get_time(exoid, time_step_read, &ftimeValue);
  if (error == -1) {
    ftimeValue = 0.0;
  }

  /* Cycle through the external time values, stop when the time value desired
   * has been passed.
   */
  while ((*timeValueIn > ftimeValue)&&(time_step_read < time_step_max)) {
    time_step_lower = time_step_read;
    time_lower = ftimeValue;
    time_step_read++;
    ex_get_time(exoid, time_step_read, &ftimeValue);
  }

  /*if ((*timeValueIn <= ftimeValue) || (time_step_read >= time_step_max))
    {
      time_higher = ftimeValue;
    }
   */
  /* Calculate which external time plane is closest to the desired time */
  time_step_higher = time_step_read;
  time_higher = ftimeValue;
  

 
  // Return the value of the time 
  /*error = ex_get_time(exoid, time_step, &ftimeValue);
  if (error == -1) {
    ftimeValue = 0.0;
  }
  if (timeValueIn) {
    *timeValueIn = ftimeValue;
  } */

  //Open file to write results for debug info 
  /*ofp = fopen("Trans_EFV", "a");
  fprintf(ofp,"Time value passed to function %e\n", *timeValueIn);
  fprintf(ofp, "time_step_higher %d\n", time_step_higher);
  fprintf(ofp, "time_step_lower %d\n", time_step_lower);
  fprintf(ofp, "time_higher %e\n", time_higher);
  fprintf(ofp, "time_lower %e\n", time_lower);
  //fclose(ofp);*/


  /*
   * Get the number of nodal variables in the file, and allocate
   * space for storage of their names.
   */
  error = ex_get_variable_param(exoid, EX_NODAL, &num_vars);
  EH(error, "ex_get_variable_param nodal");
  error = ex_get_variable_param(exoid, EX_ELEM_BLOCK, &num_elem_vars);
  EH(error, "ex_get_variable_param elem");
  
  /* First extract all nodal variable names in exoII database */
  if (num_vars > 0) {
    var_names = alloc_VecFixedStrings(num_vars, (MAX_STR_LENGTH+1));
    error = ex_get_variable_names(exoid, EX_NODAL, num_vars, var_names);
    EH(error, "ex_get_variable_names nodal");
    for (i = 0; i < num_vars; i++) strip(var_names[i]);
  } else {
    fprintf(stderr,
	    "Warning: no nodal variables stored in exoII input file.\n");
  }


    if (efv->ev) {	    
      /*
       * Already allocated this in rd_vectors_from_exoII for external field variable arrays
       */
      //efv->ext_fld_ndl_val[variable_no] = alloc_dbl_1(num_nodes, 0.0);
      val_low = alloc_dbl_1(num_nodes, 0.0);
      val_high = alloc_dbl_1(num_nodes, 0.0);
 
      if( desired_time_step == 0)
	{
	  fprintf(stderr, "rd_trans_vectors_from_exoII: Into existing field %d for %s at %p\n",
		  variable_no, efv->name[variable_no], (void *) efv->ext_fld_ndl_val[variable_no]);
	}
      vdex = -1;
      for (i = 0; i < num_vars; i++) {
	if (strcmp(var_names[i], efv->name[variable_no]) == 0) {
	  vdex = i + 1;
	}
      }
      if (vdex == -1) {      
	DPRINTF(stdout,
		"\n Cannot find external fields in exoII database, setting to null");
      } else {
	error = ex_get_var(exoid, time_step_lower, EX_NODAL, vdex, 1, num_nodes, val_low);
        error = ex_get_var(exoid, time_step_higher, EX_NODAL, vdex, 1, num_nodes, val_high);
	EH(error, "ex_get_var nodal");

        for (k=0; k<num_nodes; k++){
		slope = (val_high[k] - val_low[k])/(time_higher - time_lower);
		yint = val_low[k] - slope * time_lower;
		efv->ext_fld_ndl_val[variable_no][k] = slope * (*timeValueIn) + yint;
		/*if (k == 12) {
			fprintf(ofp, "val_low %e\n", val_low[k]);
  			fprintf(ofp, "val_high %e\n", val_high[k]);
  			fprintf(ofp, "slope %e\n", slope);
			fprintf(ofp, "yint %e\n", yint);
			fprintf(ofp, "field value %e\n\n", slope * (*timeValueIn) + yint);
		}*/
	}
      }        
    }

  safer_free((void **) &var_names);
  error = ex_close(exoid);
  EH(error, "ex_close");
  //fclose(ofp);

  /*
   *  Exchange the degrees of freedom with neighboring processors
   *  Actually, we may not need to do this as we have "broken" the external field
   *  variable file already.   Each proc will read from that file ont he fly. 
   */
  /// exchange_node(cx, dpi, efv->ext_fld_ndl_val[variable_no]);  

  return 0;
} /* end rd_trans_vectors_from_exoII*/
/*****************************************************************************/
/*****************************************************************************/
/*****************************************************************************/

int
rd_exoII_nv(double *u, int varType, int mn, MATRL_PROP_STRUCT *matrl, 
	    char **var_names, int num_nodes, int num_vars, int exoII_id,
	    int time_step, int spec) 

     /*************************************************************************
      *
      * rd_exoII_nv():
      *
      *    Reads an exodus nodal variable matched by the name, Var_exoII,
      * into the goma solution vector, u.
      * Because Exodus has no way to specify nodal variables by material
      * type, this routine will initialize all variables of the variable type,
      * Var_exoII->Index at the node irrespective of what material they
      * are in.
      *************************************************************************/
{
  int vdex = -1, i, error, status = 0;
  char exo_var_name[256], exo_var_desc[256];
  double *variable = NULL;
  assign_var_name(varType, spec, matrl, exo_var_name,
		  exo_var_desc, mn);
  for (i = 0; i < num_vars; i++) {
    if (strcmp(var_names[i], exo_var_name) == 0) {
      vdex = i + 1;
    }
  }
  if (vdex != -1) {
    variable = alloc_dbl_1(num_nodes, 0.0);
    status = vdex;
    DPRINTF(stdout,"Nodal variable %s found in exoII database - reading.\n", 
	    exo_var_name);
    error = ex_get_var(exoII_id, time_step, EX_NODAL, vdex, 1, num_nodes, variable);
    EH(error, "ex_get_var nodal");
    inject_nodal_vec(u, varType, spec, 0, mn, variable);
    safer_free((void **) &variable);
  }
  return status;
} /* END of routine rd_exoII_util */

/*****************************************************************************/
/*****************************************************************************/
/*****************************************************************************/

int
rd_exoII_ev(double *u, int varType, int mn, MATRL_PROP_STRUCT *matrl, 
            char **elem_var_names, int num_elems_block, int num_elem_vars, int exoII_id,
            int time_step, int spec,const Exo_DB *exo)
  
/*************************************************************************
 *
 * rd_exoII_ev():
 *
 *    Reads an exodus element variable matched by the name, Var_exoII,
 * into the goma solution vector, u.
 * Because Exodus has no way to specify element variables by material
 * type, this routine will initialize all variables of the variable type,
 * Var_exoII->Index at the node irrespective of what material they
 * are in.
 *************************************************************************/
{
  int vdex = -1, i, error, status = 0;
  char exo_var_name[256], exo_var_desc[256];
  double *variable = NULL;
  assign_var_name(varType, spec, matrl, exo_var_name,
                  exo_var_desc, mn);
  for (i = 0; i < num_elem_vars; i++) {
    if (strcmp(elem_var_names[i], exo_var_name) == 0) {
      vdex = i + 1;
    }
  }
  if (vdex != -1) {
    variable = alloc_dbl_1(num_elems_block, 0.0); // This should be at for number of elements in a block.
    status = vdex;
    DPRINTF(stdout,"Element variable %s for material %d found in exoII database - reading.\n",
            exo_var_name,mn+1);
    error = ex_get_var(exoII_id, time_step, EX_ELEM_BLOCK, vdex, mn+1, num_elems_block, variable);
    EH(error, "ex_get_var element");
    inject_elem_vec(u, varType, 0, spec, mn, variable,exo,num_elems_block);
    safer_free((void **) &variable);
  }
  return status;
} /* END of routine rd_exoII_util */

/******************************************************************************/
/******************************************************************************/
/******************************************************************************/

void 
fill_dvec_rand(double u[],	/* vector to fill with doubles in [0,1] */
	       int len)		/* length of vector */
/*
 *        Set the vector u to a random vector.
 * 
 *        Author:         John N. Shadid (1421)
 *        Date:           1/21/93
 *        Revised:	 Tue Mar 22 12:22:38 MST 1994 pasacki@sandia.gov
 *
 *
 * Notes: Revised to use the nice drand48() stdlib function and be useful
 *	  for any vector of doubles - no more hardwired implicit assumptions.
 *
 *	  Revised: 1997/08/23 14:47 MDT pasacki@sandia.gov
 */

{
  int i;
  long seedval;

  /*
   * Initialize the seed for drand48()...
   */

  seedval = (long)ut();

  srand48(seedval);
  
  for ( i=0; i<len; i++)
    {
      u[i] = drand48();
    }
  return;
}
/************************************************************************/
/************************************************************************/
/************************************************************************/


int
rd_globals_from_exoII(double u[], const char *file_nm, const int start, const int n)

    /*******************************************************************
     *
     * rd_globals_from_exoII:
     *
     * Read initial guess for global variables from exoIIv2 file
     *  in: file_nm            filename  of exoII database file
     *      start              index of starting global variable to be copied to u
     *      n                  read no more than n global variables into u
     *  out:
     *      u                  initial guess for global variables.  Can be subset of 
     *                         all global variables present ( start ! = 0 )
     *
     *******************************************************************/
{
  int i, error,  num_dim, num_nodes;
  int num_elem, num_elem_blk, num_node_sets, num_side_sets, time_step;
  float	version;		/* version number of EXODUS II */
  int	exoid;			/* ID of the open EXODUS II file */
  char	title[MAX_LINE_LENGTH];	/* title of the EXODUS II database */
  float	ret_float;		/* any returned float */
  char	ret_char[3];		/* any returned character */
  int   num_global_vars = -1;        /* number of global variables present */
  double *global_vars;          /* global variable values */
#ifdef DEBUG
  static const char yo[] = "rd_globals_from_exoII";
#endif

  CPU_word_size = sizeof(double);
  IO_word_size  = 0;    

  exoid = ex_open(file_nm, EX_READ, &CPU_word_size, &IO_word_size , &version);
  EH(exoid, "ex_open");

  error = ex_get_init(exoid, title, &num_dim, &num_nodes, &num_elem,
		      &num_elem_blk, &num_node_sets, &num_side_sets);
  EH(error, "ex_get_init for efv or init guess");

  error = ex_get_variable_param( exoid, EX_GLOBAL, &num_global_vars );

  if( num_global_vars > start ) /* This catches both no global vars and no augmenting values to be read */
    {

      global_vars = alloc_dbl_1( num_global_vars, 0.0 );
      
  /*
   * Obtain the number of time steps in the exodus file, time_step,
   * We will read only from the last time step
   */
      error = ex_inquire(exoid, EX_INQ_TIME, &time_step, &ret_float, ret_char);
      EH(error, "ex_inquire");

      error = ex_get_var( exoid, time_step, EX_GLOBAL, 1, 1, num_global_vars, global_vars );
      EH(error, "ex_get_var global");

      /* 
       *  Read only the global vars that are there.  No more, no less
       */

      if( start + n < num_global_vars ) num_global_vars = start + n;
      
      for( i=0;  (start + i) <num_global_vars ;  i++) 
	u[i] = global_vars[ start + i];

      
      safer_free( (void **) &global_vars );
    }
  error = ex_close(exoid);
  EH(error, "ex_close");  
  return num_global_vars;
}


/************************************************************************/
/************************************************************************/
/************************************************************************/


static void 
inject_nodal_vec(double sol_vec[], const int varType, const int k,
		 const int idof, const int matID,
		 const double nodal_vec[])

  /**********************************************************************
   *
   * inject_nodal_vec:
   *
   * Routine to scatter a variable vector "k" of variable type
   * "var_no" to the solution vector "sol_vec".
   *
   *
   *     Now, for distributed processing, this routine only scatters a
   *     nodal variable into the full dof vector for the nodes that this
   *     processor owns. Forget the "global" part.
   *
   * It first tries to use the generic material unknown. Then, it
   * tries to use the unknown corresponding to the first material
   * index at that node.
   *
   * Author: 	P. R. Schunk (1511, SNL)
   * Date:		10/12/94
   * Revised: 1997/08/27 10:31 MDT pasacki@sandia.gov
   *
   * Parameter List:
   *
   * nodal_vec[] == 	vector containing the solution variable type
   *                    vector index by the local node number on the 
   *         		current processor.
   *
   * var_no      ==  	integer variable type which defines
   *		        what variable is to be scattered into the
   *                    solution vector. Additionally, only the
   *                    generic material ID part of the solution
   *                    vector will be overwritten.
   *		        (see rf_fem_const.h - Variable Names)
   *
   *	k        == 	kth subvariable of type "var_no", k = 0 is first
   *		       variable of this type. Subvariables are only
   *                    used for MASS_FRACTION variable types.
   *  idof       ==     Degree of freedom id for this variable. Usually,
   *                    this is equal to zero. However, there are
   *                    some cases of multiple degrees of freedom
   *                    for a variable type at a node.
   * matID       ==     Material ID for the variable to scatter to.
   *                    -2: special value means to scatter to all
   *                        variables of type VariableType no matter
   *                        what material they refer to.
   *                    -1: This number refers to the
   *                        non-specific-to-a-material variable at
   *                        the node.
   *                    >=0: Variable which is specific to the
   *                         material matID.
   *
   * nodal_vec   ==	Processor solution vector
   *******************************************************************/
{
  int index, i, j, vindex;
  NODAL_VARS_STRUCT *nv;
  VARIABLE_DESCRIPTION_STRUCT *vd;
  for (i = 0; i < DPI_ptr->num_owned_nodes; i++) {
    nv = Nodes[i]->Nodal_Vars_Info[pg->imtrx];
    if (matID == -2) {
      for (j = 0; j < (int) nv->Num_Var_Desc_Per_Type[varType]; j++) {
        vindex = nv->Var_Type_Index[varType][j];
        vd = nv->Var_Desc_List[vindex];
#ifdef DEBUG_HKM
        if (idof < 0 || idof > vd->Ndof) {
          fprintf(stderr,"init_vec ERROR: bad idof\n");
          EH(-1, "init_vec bad idof");
        }
#endif
        if (k == (int) vd->Subvar_Index) {
          index = (Nodes[i]->First_Unknown[pg->imtrx] +
                   nv->Nodal_Offset[vindex] + idof);
          sol_vec[index] = nodal_vec[i];
        }
      }
    } else {
      int ndof = 0;
      if (pd->i[pg->imtrx][varType] == I_PQ1) {
	ndof = 4;
	WH(-1, "Using 4 dof injecting variable");
      } else if (pd->i[pg->imtrx][varType] == I_PQ2) {
	ndof = 9;
	WH(-1, "Using 9 dof injecting variable");
      }

      if (ndof > 0) {
	int local_dof = 0;
	for (local_dof = 0; local_dof < ndof; local_dof++) {
	  index = Index_Solution(i, varType, k, local_dof, matID, pg->imtrx);
	  if (index != -1) {
	    sol_vec[index] = nodal_vec[i];
	  }
	}
      } else {
	index = Index_Solution(i, varType, k, idof, matID, pg->imtrx);
	if (index != -1) {
	  sol_vec[index] = nodal_vec[i];
	}

      }
    }
  }
  return;
}

/************************************************************************/
/************************************************************************/
/************************************************************************/


static void
inject_elem_vec(double sol_vec[], const int varType, const int k,
                 const int idof, const int matID,
                 const double elem_vec[],const Exo_DB *exo, const int num_elems_blk)

  /**********************************************************************
   *
   * inject_elem_vec:
   *
   * Routine to scatter a variable vector "k" of variable type
   * "var_no" to the solution vector "sol_vec".
   *
   *
   *     Now, for distributed processing, this routine only scatters a
   *     element variable into the full dof vector for the element blocks that this
   *     processor owns. Forget the "global" part.
   *
   * It first tries to use the generic material unknown. Then, it
   * tries to use the unknown corresponding to the first material
   * index at that node.
   *
   * Author: 	P. R. Schunk (1511, SNL)
   * Date:		10/12/94
   * Revised: 1997/08/27 10:31 MDT pasacki@sandia.gov
   *
   * Parameter List:
   *
   * elem_vec[] == 	vector containing the solution variable type
   *                    vector index by the local node number on the
   *         		current processor.
   *
   * var_no      ==  	integer variable type which defines
   *		        what variable is to be scattered into the
   *                    solution vector. Additionally, only the
   *                    generic material ID part of the solution
   *                    vector will be overwritten.
   *		        (see rf_fem_const.h - Variable Names)
   *
   *	k        == 	kth subvariable of type "var_no", k = 0 is first
   *		       variable of this type. Subvariables are only
   *                    used for MASS_FRACTION variable types.
   *  idof       ==     Degree of freedom id for this variable. Usually,
   *                    this is equal to zero. However, there are
   *                    some cases of multiple degrees of freedom
   *                    for a variable type at a node.
   * matID       ==     Material ID for the variable to scatter to.
   *                    -2: special value means to scatter to all
   *                        variables of type VariableType no matter
   *                        what material they refer to.
   *                    -1: This number refers to the
   *                        non-specific-to-a-material variable at
   *                        the node.
   *                    >=0: Variable which is specific to the
   *                         material matID.
   *
   * elem_vec   ==	Processor solution vector
   *******************************************************************/
{
  int e_start, e_end, ielem, ielem_type, num_local_nodes;
  int iconnect_ptr, i, I, index;
  int found_quantity;
  int eb_index = in_list(matID, 0, exo->num_elem_blocks, Matilda);
  EH(eb_index, "Trying to read unknown material element block index inject_elem_vec");
  e_start = exo->eb_ptr[eb_index];
  e_end = exo->eb_ptr[eb_index + 1];
  for (ielem = e_start; ielem < e_end; ielem++) {

    ielem_type      = Elem_Type(exo, ielem); /* func defd in el_geom.h */
    num_local_nodes = elem_info(NNODES, ielem_type);
    iconnect_ptr    = Proc_Connect_Ptr[ielem]; /* find ptr to beginning */
    /* of this element's */
    /* connectivity list */

    /* We're looking at a nodal quantity that should be defined at only 1
       node of this element (aka, the pressure value off the hanging center
       node). If we find it at more than 1 node, we have a serious problem
       so we're leaving. If we don't find any values, we set the element
       value to 0. RRl */
    found_quantity = FALSE;
    /* Only do this for elements with a haning center node, otherwise the
       extraction of the quantity can be ambiguous for non-regular grid models */
    if (ielem_type == BIQUAD_QUAD ||
        ielem_type == TRIQUAD_HEX ||
        ielem_type == C_BILINEAR_QUAD ||
    ielem_type == C_TRILINEAR_HEX ) {
      for (i = 0; i < num_local_nodes; i++) {
        I     = Proc_Elem_Connect[iconnect_ptr + i];
        /* NOTE: here, the element variables (such as PRESSURE) are being
           extracted from the solution vector coming off of the hanging
           interior nodes, or a given specified node for such a quantity.
           There should never be more than one of this quantity defined
           per element, or we have a problem treating it as an element
           variable. Hence the found_quantity check.                       */
        index = Index_Solution(I, varType, k, idof, matID, pg->imtrx);
        if (index != -1) {
          /* This should be the one node that has our value - set the element
             value to this */
            sol_vec[index] = elem_vec[ielem-e_start];
        if (found_quantity == TRUE) {
            fprintf(stderr,
                    "Warning: Too many nodes returning quantities for element variable %s (%s) - may not be accurate\n",
                    Exo_Var_Names[varType].name2,
                    Exo_Var_Names[varType].name1 );
            exit (-1);
          }
          found_quantity = TRUE;
        }
      }
    }
    else{
      int i = 0;
      I     = Proc_Elem_Connect[iconnect_ptr + i];
      /* NOTE: here, the element variables (such as PRESSURE) are being
         extracted from the solution vector coming off of the hanging
         interior nodes, or a given specified node for such a quantity.
         There should never be more than one of this quantity defined
         per element, or we have a problem treating it as an element
         variable. Hence the found_quantity check.                       */
      index = Index_Solution(I, varType, k, idof, matID, pg->imtrx);
      if (index != -1) {
        /* This should be the one node that has our value - set the element
           value to this */
          sol_vec[index] = elem_vec[ielem-e_start];
        if (found_quantity == TRUE) {
          fprintf(stderr,
                  "Warning: Too many nodes returning quantities for element variable %s (%s) - may not be accurate\n",
                  Exo_Var_Names[varType].name2,
                  Exo_Var_Names[varType].name1 );
          exit (-1);
        }
        found_quantity = TRUE;
      }

    }
  }

 return;
}
/************************************************************************/
/************************************************************************/
/************************************************************************/
/* build_node_index_var() - given the global node index, node_index_global, 
 *                          then find the nodes having dof corresponding
 *                          a var named variable and populate the vectors
 *                          map[count] with the global node number, and
 *                          var_node_list[count] with the local node number
 *
 * Notes: the number of values destined to reside in map and hence
 *        the size of map must already be set, perhaps using countvar_dof() 
 *        before allocating the map array
 *
 * Created: 1999/12/22 srsubia@sandia.gov
 *
 * Revised:
 */

int
build_node_index_var(const int varType, const int num_nodes,
                     const int *node_index_global, int *map,
		     int *var_node_list)
{
  int node, count;
  int imtrx;
  NODAL_VARS_STRUCT *nv;
  if (varType < 0 || varType > MAX_VARIABLE_TYPES-1) {
      EH(-1, "Attempt to count a bogus variable.");
  }
  count = 0;
  for (imtrx = 0; imtrx < upd->Total_Num_Matrices; imtrx++)
     {
      for (node = 0; node < num_nodes; node++) 
         {
          nv = Nodes[node]->Nodal_Vars_Info[imtrx];
          if (nv->Num_Var_Desc_Per_Type[varType] > 0) 
            {
             map[count] = node_index_global[node];
             var_node_list[count] = node;
             count++;
            }
         }
  }
  return count;
}
/***************************************************************************/

/* count_vardofs() -- given the variable type, varType, this function
 *                    returns the number of degrees of freedom in the
 *                    solution vector corresponding to that variable type
 *                    at the nodes from zero to num_nodes.
 *                    Note: Dofs for MASS_FRACTION unknowns
 *                          with multiple subvariables are counted as
 *                          one degree of freedom here, just as in the
 *                          original Dolphin array.
 *
 * Created: 1999/12/22 srsubia@sandia.gov
 *
 * Revised: HKM
 */

int
count_vardofs(const int varType, const int num_nodes)
{
  int node, nun, count = 0;
  int imtrx;
  NODAL_VARS_STRUCT *nv;
  if (varType < 0 || varType > MAX_VARIABLE_TYPES-1) {
      EH(-1, "Attempt to count a bogus variable.");
  }
  count = 0;
  for (imtrx = 0; imtrx < upd->Total_Num_Matrices; imtrx++)
     {
      for (node = 0; node < num_nodes; node++) 
         {
          nv = Nodes[node]->Nodal_Vars_Info[imtrx];
          nun = get_nv_ndofs_modMF(nv, varType);
          count += nun;
         }
     }
  return (count);
}

/****************************************************************************/
/****************************************************************************/
/****************************************************************************/

void
fprint_strn(FILE *fd, const char *string, const int num)

    /************************************************************************
     *
     * print_strn():
     *
     *  Prints a string a repetitive number of times to a named stream.
     ************************************************************************/
{
  int i;
  for (i = 0; i < num; i++) fprintf(fd, "%s", string);
}
/****************************************************************************/
/****************************************************************************/
/****************************************************************************/

void
fprint_line(FILE *fd, const char *string, const int num)

    /************************************************************************
     *
     * fprint_line():
     *
     *  Prints a string a repetitive number of times to a named stream.
     *  Then, prints the the end of line character.
     ************************************************************************/
{
  int i;
  for (i = 0; i < num; i++) fprintf(fd, "%s", string);
  fprintf(fd, "\n");
}
/****************************************************************************/
/****************************************************************************/
/****************************************************************************/

void
init_vec_value(double *vector, const double value, const int length)

    /************************************************************************
     *
     * init_vec_value():
     *
     *  Initializes a vector of doubles of length, length, to a constant 
     *  value, value.
     ************************************************************************/
{
  int i;

  if ( vector == NULL )
    {
      if ( Debug_Flag > 1 )
	{
	  WH( -1, "Warning: attempted to initialize NULL vector." );
	}
      return;
    }

  if (value == 0.0) {
    (void) memset((void *) vector, 0, (sizeof(double)*length));
  } else {
    for (i = 0 ; i < length; i++) *vector++ = value;
  }
  return;
}
/****************************************************************************/
/****************************************************************************/
/****************************************************************************/

void 
dcopy1(const int length, const double *src_vector, double *dst_vector)

    /************************************************************************
     *
     * dcopy1():
     *
     *  Copies the contents of one double vector to another. A stride of 1
     *  is assumed.  Note, this
     *  version doesn't do any unrolling and doesn't attempt to use
     *  memcopy. Both of these options may lead to speed increases.
     ************************************************************************/
{
  int i;
  for (i = 0; i < length; i++) {
    *dst_vector++ = *src_vector++;
  }
  return;
}


int
find_first_elem_with_var ( Exo_DB *e, int var )
{
  int eb,mn, found=FALSE, first_elem = -1 ;


  for( eb=0;  (!found) && eb<e->num_elem_blocks ;eb++)
    {
      mn = Matilda[ eb ];
      
      found = pd_glob[mn]->v[pg->imtrx][var];
      if( found ) first_elem = e->eb_ptr[eb];
    }

  return( first_elem );
}
  
#ifdef LIBRARY_MODE
int
load_import_fields(dbl *base_p_por,
                   const Exo_DB *exo,
                   int callnum)
{
  int i, w;
  int nv_start, ev_start, nv_count = 0, ev_count = 0;
  int ne = exo->num_elems;
  int nn = exo->num_nodes;
  int doing_ev = FALSE;
  dbl *ev_tmp = NULL;

  /* Make sure there are fields to load */
  if (Num_Import_NV == 0 && Num_Import_EV == 0) return 0;
  if (libio->xnv_in == NULL || libio->xev_in == NULL)
    {
      fprintf (stderr, "Invalid import vector(s)!\n");
      return -1;
    }
  if (Num_Import_EV > 0) ev_tmp = alloc_dbl_1(nn, 0.0);

  /* Loop over all defined external fields */
  for (w=0; w<efv->Num_external_field; w++)
    {

      /* Import the nodal vars */
      if ( !strcmp(efv->file_nm[w], "IMPORT") )
        {
          fprintf(stderr,
            " Importing external #%d nvar field %s...\n", w, efv->name[w]);
          efv->ext_fld_ndl_val[w] = alloc_dbl_1(nn, 0.0);
          nv_start = nn * nv_count;
          if (doing_ev) WH(-1, "Problem with order of external field cards!\n");
          for (i=0; i<nn; i++)
            {
              efv->ext_fld_ndl_val[w][i] = libio->xnv_in[nv_start+i];

              if (base_p_por != NULL && w == efv->ev_porous_index)
                {
                  base_p_por[i] = efv->ext_fld_ndl_val[w][i];
                }
            }
          nv_count++;
        }
    }


  /****************************Anneal from external***********************/
  if (efv->ev_porous_decouple)
    {
      anneal_mesh_with_external_field(exo);
    }

 for (w=0; w<efv->Num_external_field; w++)
    {
      /*
       * Element vars loaded second because they have to projected to nodes.  For this
       *   we may need the external nodal displacements to already have been imported
       */
     if ( !strcmp(efv->file_nm[w], "IMPORT_EV") )
        {
          fprintf(stderr,
            " Importing external #%d evar field %s...\n", w, efv->name[w]);
          efv->ext_fld_ndl_val[w] = alloc_dbl_1(nn, 0.0);
          doing_ev = TRUE;
          vzero(nn, &ev_tmp[0]);
          interp_ev_to_nodes(exo, ev_tmp, ev_count);
          for (i=0; i<nn; i++)
            {
              efv->ext_fld_ndl_val[w][i] = ev_tmp[i];

              /* Save base porosity for updates if applicable */
              if (base_p_por != NULL && w == efv->ev_porous_index)
                {
                  base_p_por[i] = efv->ext_fld_ndl_val[w][i];
                }
            }
          ev_count++; 
        }

      /* All other cases: var has already been read in from Exodus file! */
    }

  fprintf(stderr, " Imported %d of %d nodal vars and %d of %d elem vars.\n",
           nv_count, Num_Import_NV, ev_count, Num_Import_EV);
  safer_free((void **) &ev_tmp);
  return 0;
}

void
interp_ev_to_nodes(const Exo_DB *exo, dbl *ev_tmp, int iev)
{
  int ne1, ne2, nel;
  int i, j, n, el;
  int nn = exo->num_nodes;
  int ne = exo->num_elems;
  dbl sum, avg;

  dbl hsquared[DIM]={0.,0.,0.}, hh[DIM][DIM], dhh[DIM][MDE];

  dbl h_siz, h_siz_sum=0.0;

  /* Set index into xev_in */
  n = iev * ne;

  /* Loop over all nodes */
  for (i = 0; i < nn; i++)
    {
      ne1 = exo->node_elem_pntr[i];
      ne2 = exo->node_elem_pntr[i+1];
      nel = ne2 - ne1;
      sum = avg = 0.0;

      h_siz_sum = 0.0;

      /* Sum var value over elements containing this node */
      for (j = ne1; j < ne2; j++)
        {
          el = exo->node_elem_list[j];

	  ei[pg->imtrx]->ielem = el;
	  ei[pg->imtrx]->ielem_type = Elem_Type(exo, el);
	  ei[pg->imtrx]->num_local_nodes = elem_info(NNODES, ei[pg->imtrx]->ielem_type);

	  h_elem_siz ( hsquared, hh, dhh, FALSE );

	  h_siz = hsquared[0]*hsquared[1];
	  if ( pd->Num_Dim > 2 ) h_siz *= hsquared[2];

	  h_siz = sqrt( h_siz );
	  
	  h_siz_sum += h_siz;

          sum += libio->xev_in[n+el]*h_siz;
        }
      avg = sum / h_siz_sum;

      /* Write nodal value */
      ev_tmp[i] = avg;
    }

  /* Done */
  return;
}
                                                                                
int
advance_porosity_ev(const int time_step, const int nn,
                    dbl *x, dbl *base_p_por, dbl *base_p_liq)
                                                                                
/*
 * Function updates the external field corresponding to imported nodal
 * porosity at each time step (after the first) according to the
 * following constitutive relation:
 *
 *         n+1        n             0             n+1          n
 *    (por)    = (por)  + Cr * (por)   * [ (p_liq)    - (p_liq)  ]
 * where:
 *        Cr = porous ("rock") compressibility of solid
 *       por = porosity
 *     p_liq = porous liquid pressure
 * and superscripts denote the time steps:
 *       n+1 = current
 *         n = first in current Goma call
 *         0 = start of problem (not current Goma call)
 *
 * This update is done here on a node-by-node basis, rather than
 * doing at assembly time.
 */
{
  static int previous_step = -1;
  double cr, por0, delta;
  int i, n, mn, i_por_ev;
  int eq = POR_LIQ_PRES;
                                                                                
  /* Bail out if update not needed */
  if (time_step == previous_step) return 0;
  previous_step = time_step;
  if (time_step == 0) return 0;
                                                                                
  /* check for valid porosity external field index */
  i_por_ev = efv->ev_porous_index;
  EH(i_por_ev, "Porosity external field not found!");
                                                                                
  /* Loop over nodes in problem */
  for (n=0; n<nn; n++)
    {
                                                                                
  /*
   * Get block number and DOF index for porous liquid pressure at node
   * EDW note: This will only work for nodes along an element block
   * boundary when the porous material has the smaller material index!
   */
      mn = first_matID_at_node(n);
       i = Index_Solution(n, eq, 0, 0, -1, pg->imtrx);
                                                                                
  /* Proceed if eq is active at node */
      if (i > -1)
        {
          cr = mp_glob[mn]->porous_compressibility;
          por0 = mp_glob[mn]->initial_porosity;
          delta = cr * por0 * (x[i] - base_p_liq[n]);
          efv->ext_fld_ndl_val[i_por_ev][n] = base_p_por[n] + delta;
        }
    }

  return 0;
}



int
advance_porosity_goma_first(const int time_step, const int nn,
                            dbl *x, dbl *base_p_por, dbl *base_p_liq)
                                                                                
/*
 * Function updates the external field corresponding to imported nodal
 * porosity at each time step (after the first) according to the
 * following constitutive relation:
 *
 *         n+1        n             0             n+1          n
 *    (por)    = (por)  + Cr * (por)   * [ (p_liq)    - (p_liq)  ]
 * where:
 *        Cr = porous ("rock") compressibility of solid
 *       por = porosity
 *     p_liq = porous liquid pressure
 * and superscripts denote the time steps:
 *       n+1 = current
 *         n = first in current Goma call
 *         0 = start of problem (not current Goma call)
 *
 * This update is done here on a node-by-node basis, rather than
 * doing at assembly time.
 */
{
  static int previous_step = -1;
  double cr, por0, delta;
  int i, n, mn, i_por_ev;
  int eq = POR_LIQ_PRES;
                                                                                
  /* Bail out if update not needed */
  if (time_step == previous_step) return 0;
  previous_step = time_step;
  if (time_step == 0) return 0;
                                                                                
  /* check for valid porosity external field index */
  i_por_ev = efv->ev_porous_index;
  EH(i_por_ev, "Porosity external field not found!");
                                                                                
  /* Loop over nodes in problem */
  for (n=0; n<nn; n++)
    {
                                                                                                                              
  /*
   * Get block number and DOF index for porous liquid pressure at node
   * EDW note: This will only work for nodes along an element block
   * boundary when the porous material has the smaller material index!
   */
      mn = first_matID_at_node(n);
       i = Index_Solution(n, eq, 0, 0, -1, pg->imtrx);
                                                                                
  /* Proceed if eq is active at node */
      if (i > -1)
        {
          cr = mp_glob[mn]->porous_compressibility;
          por0 = mp_glob[mn]->initial_porosity;
          delta = cr * por0 * (x[i] - base_p_liq[n]);
          efv->ext_fld_ndl_val[i_por_ev][n] = base_p_por[n] + delta;
        }
    }

  return 0;
}


int
advance_porosity_jas_leads(const int time_step, 
			   double current_gtime , 
			   dbl starting_gtime,
			   dbl animas_time_step, 
			   const int nn,
			   dbl *p_por_final, 
			   dbl *p_por_dot )
{
  int i, n, mn, i_por_ev;
  int eq = POR_LIQ_PRES;
 
                                                                                
  /* check for valid porosity external field index */
  i_por_ev = efv->ev_porous_index;
  EH(i_por_ev, "Porosity external field not found!");
                                                                                
  /* Loop over nodes in problem */
  for (n=0; n<nn; n++)
    {
      efv->ext_fld_ndl_val[i_por_ev][n] = p_por_final[n] - p_por_dot[n]*( animas_time_step + current_gtime - starting_gtime) ;   
    }

  return 0;
}

#endif  /* LIBRARY_MODE */


/****************************************************************************/
/****************************************************************************/
/****************************************************************************/
/* END of file rf_util.c  */<|MERGE_RESOLUTION|>--- conflicted
+++ resolved
@@ -1012,8 +1012,7 @@
         if(ncp[TEMPERATURE]){ DPRINTF(stdout, ", %7.1e", e_T); }
         if(ncp[MASS_FRACTION] || ncp[POR_LIQ_PRES] || ncp[POR_GAS_PRES] 
 		|| ncp[POR_POROSITY] || ncp[POR_SATURATION] || ncp[POR_SINK_MASS])
-<<<<<<< HEAD
-                { DPRINTF(stdout, ", %7.1e", e_y); }
+ 		{ DPRINTF(stdout, ", %7.1e", e_y); }
         if(ncp[PRESSURE]){ DPRINTF(stdout, ", %7.1e", e_P); }
         if(ncp[POLYMER_STRESS11]){ DPRINTF(stdout, ", %7.1e", e_S); }
         if(ncp[VOLTAGE]){ DPRINTF(stdout, ", %7.1e", e_V); }
@@ -1025,30 +1024,12 @@
         if(ncp[FILL] || ncp[PHASE1] ){ DPRINTF(stdout, ", %7.1e", e_F); }
         if(ncp[ACOUS_PREAL] || ncp[ACOUS_PIMAG]){ DPRINTF(stdout, ", %7.1e", e_ap); }
         if(ncp[EXT_VELOCITY]){ DPRINTF(stdout, ", %7.1e", e_extv); }
-        if(ncp[LIGHT_INTP] || ncp[LIGHT_INTM] || ncp[LIGHT_INTD] || ncp[RESTIME]){ DPRINTF(stdout, ", %7.1e", e_int); }
-        if(ncp[LUBP] || ncp[LUBP_2] || ncp[SHELL_FILMP] || ncp[SHELL_TEMPERATURE] || ncp[SHELL_DELTAH] || ncp[SHELL_LUB_CURV] || ncp[SHELL_LUB_CURV_2] || ncp[SHELL_SAT_CLOSED] || ncp[SHELL_PRESS_OPEN] || ncp[SHELL_PRESS_OPEN_2]){ DPRINTF(stdout, ", %7.1e", e_sh_lub); }
+	if(ncp[LIGHT_INTP] || ncp[LIGHT_INTM] || ncp[LIGHT_INTD] || ncp[RESTIME]){ DPRINTF(stdout, ", %7.1e", e_int); }
+	if(ncp[LUBP] || ncp[LUBP_2] || ncp[SHELL_FILMP] || ncp[SHELL_TEMPERATURE] || ncp[SHELL_DELTAH] || ncp[SHELL_LUB_CURV] || ncp[SHELL_LUB_CURV_2] || ncp[SHELL_SAT_CLOSED] || ncp[SHELL_PRESS_OPEN] || ncp[SHELL_PRESS_OPEN_2]){ DPRINTF(stdout, ", %7.1e", e_sh_lub); }
+	if(ncp[SHELL_NORMAL1] || ncp[SHELL_SURF_CURV] || ncp[GRAD_S_V_DOT_N1])
+		{ DPRINTF(stdout, ", %7.1e", e_rheo); }
         if(nAC > 0){ DPRINTF(stdout, ", %7.1e", e_AC); }
         DPRINTF(stdout, "]\n");
-=======
- 		{ DPRINTF(stderr, ", %7.1e", e_y); }
-        if(ncp[PRESSURE]){ DPRINTF(stderr, ", %7.1e", e_P); }
-        if(ncp[POLYMER_STRESS11]){ DPRINTF(stderr, ", %7.1e", e_S); }
-        if(ncp[VOLTAGE]){ DPRINTF(stderr, ", %7.1e", e_V); }
-        if(ncp[SURF_CHARGE]){ DPRINTF(stderr, ", %7.1e", e_qs); }
-        if(ncp[SHELL_CURVATURE]){ DPRINTF(stderr, ", %7.1e", e_shk); }
-        if(ncp[SHELL_TENSION]){ DPRINTF(stderr, ", %7.1e", e_sht); }
-        if(ncp[SHELL_X]){ DPRINTF(stderr, ", %7.1e", e_shd); }
-        if(ncp[SHELL_USER]){ DPRINTF(stderr, ", %7.1e", e_shu); }
-        if(ncp[FILL] || ncp[PHASE1] ){ DPRINTF(stderr, ", %7.1e", e_F); }
-        if(ncp[ACOUS_PREAL] || ncp[ACOUS_PIMAG]){ DPRINTF(stderr, ", %7.1e", e_ap); }
-        if(ncp[EXT_VELOCITY]){ DPRINTF(stderr, ", %7.1e", e_extv); }
-	if(ncp[LIGHT_INTP] || ncp[LIGHT_INTM] || ncp[LIGHT_INTD] || ncp[RESTIME]){ DPRINTF(stderr, ", %7.1e", e_int); }
-	if(ncp[LUBP] || ncp[LUBP_2] || ncp[SHELL_FILMP] || ncp[SHELL_TEMPERATURE] || ncp[SHELL_DELTAH] || ncp[SHELL_LUB_CURV] || ncp[SHELL_LUB_CURV_2] || ncp[SHELL_SAT_CLOSED] || ncp[SHELL_PRESS_OPEN] || ncp[SHELL_PRESS_OPEN_2]){ DPRINTF(stderr, ", %7.1e", e_sh_lub); }
-	if(ncp[SHELL_NORMAL1] || ncp[SHELL_SURF_CURV] || ncp[GRAD_S_V_DOT_N1])
-		{ DPRINTF(stderr, ", %7.1e", e_rheo); }
-        if(nAC > 0){ DPRINTF(stderr, ", %7.1e", e_AC); }
-        DPRINTF(stderr, "]\n");
->>>>>>> 0d692872
       log_msg("Constant delta_t");
 	}
     else if (*success_dt) {
@@ -1058,8 +1039,7 @@
         if(ncp[TEMPERATURE]){ DPRINTF(stdout, ", %7.1e", e_T); }
         if(ncp[MASS_FRACTION] || ncp[POR_LIQ_PRES] || ncp[POR_GAS_PRES] 
 		|| ncp[POR_POROSITY] || ncp[POR_SATURATION] || ncp[POR_SINK_MASS])
-<<<<<<< HEAD
-                { DPRINTF(stdout, ", %7.1e", e_y); }
+ 		{ DPRINTF(stdout, ", %7.1e", e_y); }
         if(ncp[PRESSURE]){ DPRINTF(stdout, ", %7.1e", e_P); }
         if(ncp[POLYMER_STRESS11]){ DPRINTF(stdout, ", %7.1e", e_S); }
         if(ncp[VOLTAGE]){ DPRINTF(stdout, ", %7.1e", e_V); }
@@ -1071,30 +1051,12 @@
         if(ncp[FILL] || ncp[PHASE1]  ){ DPRINTF(stdout, ", %7.1e", e_F); }
         if(ncp[ACOUS_PREAL] || ncp[ACOUS_PIMAG]){ DPRINTF(stdout, ", %7.1e", e_ap); }
         if(ncp[EXT_VELOCITY]){ DPRINTF(stdout, ", %7.1e", e_extv); }
-        if(ncp[LIGHT_INTP] || ncp[LIGHT_INTM] || ncp[LIGHT_INTD] || ncp[RESTIME]){ DPRINTF(stdout, ", %7.1e", e_int); }
-        if(ncp[LUBP] || ncp[LUBP_2] || ncp[SHELL_FILMP] || ncp[SHELL_TEMPERATURE] || ncp[SHELL_DELTAH] || ncp[SHELL_LUB_CURV] || ncp[SHELL_LUB_CURV_2] || ncp[SHELL_SAT_CLOSED] || ncp[SHELL_PRESS_OPEN] || ncp[SHELL_PRESS_OPEN_2]){ DPRINTF(stdout, ", %7.1e", e_sh_lub); }
+	if(ncp[LIGHT_INTP] || ncp[LIGHT_INTM] || ncp[LIGHT_INTD] || ncp[RESTIME]){ DPRINTF(stdout, ", %7.1e", e_int); }
+	if(ncp[LUBP] || ncp[LUBP_2] || ncp[SHELL_FILMP] || ncp[SHELL_TEMPERATURE] || ncp[SHELL_DELTAH] || ncp[SHELL_LUB_CURV] || ncp[SHELL_LUB_CURV_2] || ncp[SHELL_SAT_CLOSED] || ncp[SHELL_PRESS_OPEN] || ncp[SHELL_PRESS_OPEN_2]){ DPRINTF(stdout, ", %7.1e", e_sh_lub); }
+	if(ncp[SHELL_NORMAL1] || ncp[SHELL_SURF_CURV] || ncp[GRAD_S_V_DOT_N1])
+		{ DPRINTF(stdout, ", %7.1e", e_rheo); }
         if(nAC > 0){ DPRINTF(stdout, ", %7.1e", e_AC); }
         DPRINTF(stdout, "]\n");
-=======
- 		{ DPRINTF(stderr, ", %7.1e", e_y); }
-        if(ncp[PRESSURE]){ DPRINTF(stderr, ", %7.1e", e_P); }
-        if(ncp[POLYMER_STRESS11]){ DPRINTF(stderr, ", %7.1e", e_S); }
-        if(ncp[VOLTAGE]){ DPRINTF(stderr, ", %7.1e", e_V); }
-        if(ncp[SURF_CHARGE]){ DPRINTF(stderr, ", %7.1e", e_qs); }
-        if(ncp[SHELL_CURVATURE]){ DPRINTF(stderr, ", %7.1e", e_shk); }
-        if(ncp[SHELL_TENSION]){ DPRINTF(stderr, ", %7.1e", e_sht); }
-        if(ncp[SHELL_X]){ DPRINTF(stderr, ", %7.1e", e_shd); }
-        if(ncp[SHELL_USER]){ DPRINTF(stderr, ", %7.1e", e_shu); }
-        if(ncp[FILL] || ncp[PHASE1]  ){ DPRINTF(stderr, ", %7.1e", e_F); }
-        if(ncp[ACOUS_PREAL] || ncp[ACOUS_PIMAG]){ DPRINTF(stderr, ", %7.1e", e_ap); }
-        if(ncp[EXT_VELOCITY]){ DPRINTF(stderr, ", %7.1e", e_extv); }
-	if(ncp[LIGHT_INTP] || ncp[LIGHT_INTM] || ncp[LIGHT_INTD] || ncp[RESTIME]){ DPRINTF(stderr, ", %7.1e", e_int); }
-	if(ncp[LUBP] || ncp[LUBP_2] || ncp[SHELL_FILMP] || ncp[SHELL_TEMPERATURE] || ncp[SHELL_DELTAH] || ncp[SHELL_LUB_CURV] || ncp[SHELL_LUB_CURV_2] || ncp[SHELL_SAT_CLOSED] || ncp[SHELL_PRESS_OPEN] || ncp[SHELL_PRESS_OPEN_2]){ DPRINTF(stderr, ", %7.1e", e_sh_lub); }
-	if(ncp[SHELL_NORMAL1] || ncp[SHELL_SURF_CURV] || ncp[GRAD_S_V_DOT_N1])
-		{ DPRINTF(stderr, ", %7.1e", e_rheo); }
-        if(nAC > 0){ DPRINTF(stderr, ", %7.1e", e_AC); }
-        DPRINTF(stderr, "]\n");
->>>>>>> 0d692872
       log_msg("Predictor was OK, %g < %g * %g", Err_norm, beta, eps);
     } else {
         DPRINTF(stdout, "\nYUK %7.1e > %3g %7.1e [", Err_norm, beta, abs_eps);
@@ -1103,8 +1065,7 @@
         if(ncp[TEMPERATURE]){ DPRINTF(stdout, ", %7.1e", e_T); }
         if(ncp[MASS_FRACTION] || ncp[POR_LIQ_PRES] || ncp[POR_GAS_PRES]
  		 || ncp[POR_POROSITY] || ncp[POR_SATURATION] || ncp[POR_SINK_MASS])
-<<<<<<< HEAD
-                { DPRINTF(stdout, ", %7.1e", e_y); }
+ 		{ DPRINTF(stdout, ", %7.1e", e_y); }
         if(ncp[PRESSURE]){ DPRINTF(stdout, ", %7.1e", e_P); }
         if(ncp[POLYMER_STRESS11]){ DPRINTF(stdout, ", %7.1e", e_S); }
         if(ncp[VOLTAGE]){ DPRINTF(stdout, ", %7.1e", e_V); }
@@ -1116,30 +1077,12 @@
         if(ncp[FILL] || ncp[PHASE1] ){ DPRINTF(stdout, ", %7.1e", e_F); }
         if(ncp[ACOUS_PREAL] || ncp[ACOUS_PIMAG]){ DPRINTF(stdout, ", %7.1e", e_ap); }
         if(ncp[EXT_VELOCITY]){ DPRINTF(stdout, ", %7.1e", e_extv); }
-        if(ncp[LIGHT_INTP] || ncp[LIGHT_INTM] || ncp[LIGHT_INTD] || ncp[RESTIME]){ DPRINTF(stdout, ", %7.1e", e_int); }
-        if(ncp[LUBP] || ncp[LUBP_2] || ncp[SHELL_FILMP] || ncp[SHELL_TEMPERATURE] || ncp[SHELL_DELTAH] || ncp[SHELL_LUB_CURV] ||  ncp[SHELL_LUB_CURV_2] || ncp[SHELL_SAT_CLOSED] || ncp[SHELL_PRESS_OPEN] || ncp[SHELL_PRESS_OPEN_2]){ DPRINTF(stdout, ", %7.1e", e_sh_lub); }
+	if(ncp[LIGHT_INTP] || ncp[LIGHT_INTM] || ncp[LIGHT_INTD] || ncp[RESTIME]){ DPRINTF(stdout, ", %7.1e", e_int); }
+	if(ncp[LUBP] || ncp[LUBP_2] || ncp[SHELL_FILMP] || ncp[SHELL_TEMPERATURE] || ncp[SHELL_DELTAH] || ncp[SHELL_LUB_CURV] ||  ncp[SHELL_LUB_CURV_2] || ncp[SHELL_SAT_CLOSED] || ncp[SHELL_PRESS_OPEN] || ncp[SHELL_PRESS_OPEN_2]){ DPRINTF(stdout, ", %7.1e", e_sh_lub); }
+	if(ncp[SHELL_NORMAL1] || ncp[SHELL_SURF_CURV] || ncp[GRAD_S_V_DOT_N1])
+		{ DPRINTF(stdout, ", %7.1e", e_rheo); }
         if(nAC > 0){ DPRINTF(stdout, ", %7.1e", e_AC); }
         DPRINTF(stdout, "]\n");
-=======
- 		{ DPRINTF(stderr, ", %7.1e", e_y); }
-        if(ncp[PRESSURE]){ DPRINTF(stderr, ", %7.1e", e_P); }
-        if(ncp[POLYMER_STRESS11]){ DPRINTF(stderr, ", %7.1e", e_S); }
-        if(ncp[VOLTAGE]){ DPRINTF(stderr, ", %7.1e", e_V); }
-        if(ncp[SURF_CHARGE]){ DPRINTF(stderr, ", %7.1e", e_qs); }
-        if(ncp[SHELL_CURVATURE]){ DPRINTF(stderr, ", %7.1e", e_shk); }
-        if(ncp[SHELL_TENSION]){ DPRINTF(stderr, ", %7.1e", e_sht); }
-        if(ncp[SHELL_X]){ DPRINTF(stderr, ", %7.1e", e_shd); }
-        if(ncp[SHELL_USER]){ DPRINTF(stderr, ", %7.1e", e_shu); }
-        if(ncp[FILL] || ncp[PHASE1] ){ DPRINTF(stderr, ", %7.1e", e_F); }
-        if(ncp[ACOUS_PREAL] || ncp[ACOUS_PIMAG]){ DPRINTF(stderr, ", %7.1e", e_ap); }
-        if(ncp[EXT_VELOCITY]){ DPRINTF(stderr, ", %7.1e", e_extv); }
-	if(ncp[LIGHT_INTP] || ncp[LIGHT_INTM] || ncp[LIGHT_INTD] || ncp[RESTIME]){ DPRINTF(stderr, ", %7.1e", e_int); }
-	if(ncp[LUBP] || ncp[LUBP_2] || ncp[SHELL_FILMP] || ncp[SHELL_TEMPERATURE] || ncp[SHELL_DELTAH] || ncp[SHELL_LUB_CURV] ||  ncp[SHELL_LUB_CURV_2] || ncp[SHELL_SAT_CLOSED] || ncp[SHELL_PRESS_OPEN] || ncp[SHELL_PRESS_OPEN_2]){ DPRINTF(stderr, ", %7.1e", e_sh_lub); }
-	if(ncp[SHELL_NORMAL1] || ncp[SHELL_SURF_CURV] || ncp[GRAD_S_V_DOT_N1])
-		{ DPRINTF(stderr, ", %7.1e", e_rheo); }
-        if(nAC > 0){ DPRINTF(stderr, ", %7.1e", e_AC); }
-        DPRINTF(stderr, "]\n");
->>>>>>> 0d692872
       log_msg("Predictor was YUK, %g > %g * %g", Err_norm, beta, eps);
     }
   DPRINTF(stdout, "Predictor-corrector norm: [");
@@ -1149,8 +1092,7 @@
         if(ncp[TEMPERATURE]){ DPRINTF(stdout, ",   %1d T  ", use_var_norm[2]); }
         if(ncp[MASS_FRACTION] || ncp[POR_LIQ_PRES] || ncp[POR_GAS_PRES] ||
  	    ncp[POR_POROSITY] || ncp[POR_SATURATION] || ncp[POR_SINK_MASS] )
-<<<<<<< HEAD
-                { DPRINTF(stdout, ",   %1d y  ", use_var_norm[3]); }
+ 		{ DPRINTF(stdout, ",   %1d y  ", use_var_norm[3]); }
         if(ncp[PRESSURE]){ DPRINTF(stdout, ",   %1d P  ", use_var_norm[4]); }
         if(ncp[POLYMER_STRESS11]){DPRINTF(stdout,",   %1d S  ",use_var_norm[5]); }
         if(ncp[VOLTAGE]){ DPRINTF(stdout, ",   %1d V  ", use_var_norm[6]); }
@@ -1162,30 +1104,12 @@
         if(ncp[FILL] || ncp[PHASE1] ){ DPRINTF(stdout, ",   %1d F  ", 1); }
         if(ncp[ACOUS_PREAL] || ncp[ACOUS_PIMAG]){ DPRINTF(stdout, ",   %1d A  ", 1); }
         if(ncp[EXT_VELOCITY]){ DPRINTF(stdout, ",   %1d Ev  ", 1); }
-        if(ncp[LIGHT_INTP] || ncp[LIGHT_INTM] || ncp[LIGHT_INTD] || ncp[RESTIME]){ DPRINTF(stdout, ", %1d INT", 1); }
-        if(ncp[LUBP] || ncp[LUBP_2] || ncp[SHELL_FILMP] || ncp[SHELL_TEMPERATURE] || ncp[SHELL_DELTAH] || ncp[SHELL_LUB_CURV] || ncp[SHELL_LUB_CURV_2] || ncp[SHELL_SAT_CLOSED] || ncp[SHELL_PRESS_OPEN] || ncp[SHELL_PRESS_OPEN_2]){ DPRINTF(stdout, ", %1d SHELL", 1); }
+	if(ncp[LIGHT_INTP] || ncp[LIGHT_INTM] || ncp[LIGHT_INTD] || ncp[RESTIME]){ DPRINTF(stdout, ", %1d INT", 1); }
+	if(ncp[LUBP] || ncp[LUBP_2] || ncp[SHELL_FILMP] || ncp[SHELL_TEMPERATURE] || ncp[SHELL_DELTAH] || ncp[SHELL_LUB_CURV] || ncp[SHELL_LUB_CURV_2] || ncp[SHELL_SAT_CLOSED] || ncp[SHELL_PRESS_OPEN] || ncp[SHELL_PRESS_OPEN_2]){ DPRINTF(stdout, ", %1d SHELL", 1); }
+	if(ncp[SHELL_NORMAL1] || ncp[SHELL_SURF_CURV] || ncp[GRAD_S_V_DOT_N1])
+		{ DPRINTF(stdout, ", %1d RHEO", 1); }
         if(nAC > 0){ DPRINTF(stdout, ",   %1d AC ", use_var_norm[9]); }
         DPRINTF(stdout, "]\n");
-=======
- 		{ DPRINTF(stderr, ",   %1d y  ", use_var_norm[3]); }
-        if(ncp[PRESSURE]){ DPRINTF(stderr, ",   %1d P  ", use_var_norm[4]); }
-        if(ncp[POLYMER_STRESS11]){DPRINTF(stderr,",   %1d S  ",use_var_norm[5]); }
-        if(ncp[VOLTAGE]){ DPRINTF(stderr, ",   %1d V  ", use_var_norm[6]); }
-        if(ncp[SURF_CHARGE]){ DPRINTF(stderr, ",   %1d Q  ", 1); }
-        if(ncp[SHELL_CURVATURE]){ DPRINTF(stderr, ",   %1d K  ", 1); }
-        if(ncp[SHELL_TENSION]){ DPRINTF(stderr, ",   %1d ST ", 1); }
-        if(ncp[SHELL_X]){ DPRINTF(stderr, ",   %1d Sd ", 1); }
-        if(ncp[SHELL_USER]){ DPRINTF(stderr, ",   %1d Su ", 1); }
-        if(ncp[FILL] || ncp[PHASE1] ){ DPRINTF(stderr, ",   %1d F  ", 1); }
-        if(ncp[ACOUS_PREAL] || ncp[ACOUS_PIMAG]){ DPRINTF(stderr, ",   %1d A  ", 1); }
-        if(ncp[EXT_VELOCITY]){ DPRINTF(stderr, ",   %1d Ev  ", 1); }
-	if(ncp[LIGHT_INTP] || ncp[LIGHT_INTM] || ncp[LIGHT_INTD] || ncp[RESTIME]){ DPRINTF(stderr, ", %1d INT", 1); }
-	if(ncp[LUBP] || ncp[LUBP_2] || ncp[SHELL_FILMP] || ncp[SHELL_TEMPERATURE] || ncp[SHELL_DELTAH] || ncp[SHELL_LUB_CURV] || ncp[SHELL_LUB_CURV_2] || ncp[SHELL_SAT_CLOSED] || ncp[SHELL_PRESS_OPEN] || ncp[SHELL_PRESS_OPEN_2]){ DPRINTF(stderr, ", %1d SHELL", 1); }
-	if(ncp[SHELL_NORMAL1] || ncp[SHELL_SURF_CURV] || ncp[GRAD_S_V_DOT_N1])
-		{ DPRINTF(stderr, ", %1d RHEO", 1); }
-        if(nAC > 0){ DPRINTF(stderr, ",   %1d AC ", use_var_norm[9]); }
-        DPRINTF(stderr, "]\n");
->>>>>>> 0d692872
 
       
   log_msg("Predictor details:");
