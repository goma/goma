--- conflicted
+++ resolved
@@ -1065,15 +1065,11 @@
         if(ncp[ACOUS_PREAL] || ncp[ACOUS_PIMAG]){ DPRINTF(stderr, ", %7.1e", e_ap); }
         if(ncp[EXT_VELOCITY]){ DPRINTF(stderr, ", %7.1e", e_extv); }
 	if(ncp[LIGHT_INTP] || ncp[LIGHT_INTM] || ncp[LIGHT_INTD] || ncp[RESTIME]){ DPRINTF(stderr, ", %7.1e", e_int); }
-<<<<<<< HEAD
-	if(ncp[LUBP] || ncp[LUBP_2] || ncp[SHELL_FILMP] || ncp[SHELL_TEMPERATURE] || ncp[SHELL_DELTAH] ||
-           ncp[SHELL_LUB_CURV] || ncp[SHELL_LUB_CURV_2] || ncp[SHELL_SAT_CLOSED] || ncp[SHELL_PRESS_OPEN] ||
+	if(ncp[LUBP] || ncp[LUBP_2] || ncp[SHELL_FILMP] || ncp[SHELL_TEMPERATURE] || ncp[SHELL_DELTAH] || 
+           ncp[SHELL_LUB_CURV] || ncp[SHELL_LUB_CURV_2] || ncp[SHELL_SAT_CLOSED] || ncp[SHELL_PRESS_OPEN] || 
            ncp[SHELL_PRESS_OPEN_2] || ncp[SHELL_SAT_1] || ncp[SHELL_SAT_2] || ncp[SHELL_SAT_3]){ DPRINTF(stderr, ", %7.1e", e_sh_lub); }
-=======
-	if(ncp[LUBP] || ncp[LUBP_2] || ncp[SHELL_FILMP] || ncp[SHELL_TEMPERATURE] || ncp[SHELL_DELTAH] || ncp[SHELL_LUB_CURV] || ncp[SHELL_LUB_CURV_2] || ncp[SHELL_SAT_CLOSED] || ncp[SHELL_PRESS_OPEN] || ncp[SHELL_PRESS_OPEN_2]){ DPRINTF(stderr, ", %7.1e", e_sh_lub); }
 	if(ncp[SHELL_NORMAL1] || ncp[SHELL_SURF_CURV] || ncp[GRAD_S_V_DOT_N1])
 		{ DPRINTF(stderr, ", %7.1e", e_rheo); }
->>>>>>> a7875697
         if(nAC > 0){ DPRINTF(stderr, ", %7.1e", e_AC); }
         DPRINTF(stderr, "]\n");
       log_msg("Constant delta_t");
@@ -1098,15 +1094,11 @@
         if(ncp[ACOUS_PREAL] || ncp[ACOUS_PIMAG]){ DPRINTF(stderr, ", %7.1e", e_ap); }
         if(ncp[EXT_VELOCITY]){ DPRINTF(stderr, ", %7.1e", e_extv); }
 	if(ncp[LIGHT_INTP] || ncp[LIGHT_INTM] || ncp[LIGHT_INTD] || ncp[RESTIME]){ DPRINTF(stderr, ", %7.1e", e_int); }
-<<<<<<< HEAD
 	if(ncp[LUBP] || ncp[LUBP_2] || ncp[SHELL_FILMP] || ncp[SHELL_TEMPERATURE] || ncp[SHELL_DELTAH] ||
            ncp[SHELL_LUB_CURV] || ncp[SHELL_LUB_CURV_2] || ncp[SHELL_SAT_CLOSED] || ncp[SHELL_PRESS_OPEN] ||
            ncp[SHELL_PRESS_OPEN_2] || ncp[SHELL_SAT_1] || ncp[SHELL_SAT_2] || ncp[SHELL_SAT_3]){ DPRINTF(stderr, ", %7.1e", e_sh_lub); }
-=======
-	if(ncp[LUBP] || ncp[LUBP_2] || ncp[SHELL_FILMP] || ncp[SHELL_TEMPERATURE] || ncp[SHELL_DELTAH] || ncp[SHELL_LUB_CURV] || ncp[SHELL_LUB_CURV_2] || ncp[SHELL_SAT_CLOSED] || ncp[SHELL_PRESS_OPEN] || ncp[SHELL_PRESS_OPEN_2]){ DPRINTF(stderr, ", %7.1e", e_sh_lub); }
 	if(ncp[SHELL_NORMAL1] || ncp[SHELL_SURF_CURV] || ncp[GRAD_S_V_DOT_N1])
 		{ DPRINTF(stderr, ", %7.1e", e_rheo); }
->>>>>>> a7875697
         if(nAC > 0){ DPRINTF(stderr, ", %7.1e", e_AC); }
         DPRINTF(stderr, "]\n");
       log_msg("Predictor was OK, %g < %g * %g", Err_norm, beta, eps);
@@ -1130,15 +1122,11 @@
         if(ncp[ACOUS_PREAL] || ncp[ACOUS_PIMAG]){ DPRINTF(stderr, ", %7.1e", e_ap); }
         if(ncp[EXT_VELOCITY]){ DPRINTF(stderr, ", %7.1e", e_extv); }
 	if(ncp[LIGHT_INTP] || ncp[LIGHT_INTM] || ncp[LIGHT_INTD] || ncp[RESTIME]){ DPRINTF(stderr, ", %7.1e", e_int); }
-<<<<<<< HEAD
 	if(ncp[LUBP] || ncp[LUBP_2] || ncp[SHELL_FILMP] || ncp[SHELL_TEMPERATURE] || ncp[SHELL_DELTAH] ||
            ncp[SHELL_LUB_CURV] ||  ncp[SHELL_LUB_CURV_2] || ncp[SHELL_SAT_CLOSED] || ncp[SHELL_PRESS_OPEN] ||
            ncp[SHELL_PRESS_OPEN_2] || ncp[SHELL_SAT_1] || ncp[SHELL_SAT_2] || ncp[SHELL_SAT_3]){ DPRINTF(stderr, ", %7.1e", e_sh_lub); }
-=======
-	if(ncp[LUBP] || ncp[LUBP_2] || ncp[SHELL_FILMP] || ncp[SHELL_TEMPERATURE] || ncp[SHELL_DELTAH] || ncp[SHELL_LUB_CURV] ||  ncp[SHELL_LUB_CURV_2] || ncp[SHELL_SAT_CLOSED] || ncp[SHELL_PRESS_OPEN] || ncp[SHELL_PRESS_OPEN_2]){ DPRINTF(stderr, ", %7.1e", e_sh_lub); }
 	if(ncp[SHELL_NORMAL1] || ncp[SHELL_SURF_CURV] || ncp[GRAD_S_V_DOT_N1])
 		{ DPRINTF(stderr, ", %7.1e", e_rheo); }
->>>>>>> a7875697
         if(nAC > 0){ DPRINTF(stderr, ", %7.1e", e_AC); }
         DPRINTF(stderr, "]\n");
       log_msg("Predictor was YUK, %g > %g * %g", Err_norm, beta, eps);
@@ -1163,15 +1151,11 @@
         if(ncp[ACOUS_PREAL] || ncp[ACOUS_PIMAG]){ DPRINTF(stderr, ",   %1d A  ", 1); }
         if(ncp[EXT_VELOCITY]){ DPRINTF(stderr, ",   %1d Ev  ", 1); }
 	if(ncp[LIGHT_INTP] || ncp[LIGHT_INTM] || ncp[LIGHT_INTD] || ncp[RESTIME]){ DPRINTF(stderr, ", %1d INT", 1); }
-<<<<<<< HEAD
 	if(ncp[LUBP] || ncp[LUBP_2] || ncp[SHELL_FILMP] || ncp[SHELL_TEMPERATURE] || ncp[SHELL_DELTAH] ||
            ncp[SHELL_LUB_CURV] || ncp[SHELL_LUB_CURV_2] || ncp[SHELL_SAT_CLOSED] || ncp[SHELL_PRESS_OPEN] ||
            ncp[SHELL_PRESS_OPEN_2] || ncp[SHELL_SAT_1] || ncp[SHELL_SAT_2] || ncp[SHELL_SAT_3]){ DPRINTF(stderr, ", %1d SHELL", 1); }
-=======
-	if(ncp[LUBP] || ncp[LUBP_2] || ncp[SHELL_FILMP] || ncp[SHELL_TEMPERATURE] || ncp[SHELL_DELTAH] || ncp[SHELL_LUB_CURV] || ncp[SHELL_LUB_CURV_2] || ncp[SHELL_SAT_CLOSED] || ncp[SHELL_PRESS_OPEN] || ncp[SHELL_PRESS_OPEN_2]){ DPRINTF(stderr, ", %1d SHELL", 1); }
 	if(ncp[SHELL_NORMAL1] || ncp[SHELL_SURF_CURV] || ncp[GRAD_S_V_DOT_N1])
 		{ DPRINTF(stderr, ", %1d RHEO", 1); }
->>>>>>> a7875697
         if(nAC > 0){ DPRINTF(stderr, ",   %1d AC ", use_var_norm[9]); }
         DPRINTF(stderr, "]\n");
 
