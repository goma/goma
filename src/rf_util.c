/************************************************************************ *
* Goma - Multiphysics finite element software                             *
* Sandia National Laboratories                                            *
*                                                                         *
* Copyright (c) 2014 Sandia Corporation.                                  *
*                                                                         *
* Under the terms of Contract DE-AC04-94AL85000 with Sandia Corporation,  *
* the U.S. Government retains certain rights in this software.            *
*                                                                         *
* This software is distributed under the GNU General Public License.      *
\************************************************************************/

/* Needed to declare POSIX function drand48 */
#define _XOPEN_SOURCE

#include <stdlib.h>
#include <stdio.h>
#include <string.h>
#include <limits.h>
#include <math.h>
				/* It would be nice if the routines in this
				   file didn't have include dependencies!   */
#include "ac_conti.h"
#include "ac_hunt.h"
#include "ac_particles.h"
#include "ac_stability.h"
#include "ac_stability_util.h"
#include "ac_update_parameter.h"
#include "bc_colloc.h"
#include "bc_contact.h"
#include "bc_curve.h"
#include "bc_dirich.h"
#include "bc_integ.h"
#include "bc/rotate.h"
#include "bc_special.h"
#include "bc_surfacedomain.h"
#include "dp_comm.h"
#include "dp_map_comm_vec.h"
#include "dp_types.h"
#include "dp_utils.h"
#include "dp_vif.h"
#include "dpi.h"
#include "el_elm.h"
#include "el_elm_info.h"
#include "el_geom.h"
#include "el_quality.h"
#include "exo_conn.h"
#include "exo_struct.h"
#include "exodusII.h"
#include "loca_const.h"
#include "md_timer.h"
#include "mm_as.h"
#include "mm_as_alloc.h"
#include "mm_as_const.h"
#include "mm_as_structs.h"
#include "mm_augc_util.h"
#include "mm_bc.h"
#include "mm_chemkin.h"
#include "mm_dil_viscosity.h"
#include "mm_eh.h"
#include "mm_elem_block_structs.h"
#include "mm_fill.h"
#include "mm_fill_aux.h"
#include "mm_fill_fill.h"
#include "mm_fill_jac.h"
#include "mm_fill_ls.h"
#include "mm_fill_porous.h"
#include "mm_fill_potential.h"
#include "mm_fill_pthings.h"
#include "mm_fill_ptrs.h"
#include "mm_fill_rs.h"
#include "mm_fill_shell.h"
#include "mm_fill_solid.h"
#include "mm_fill_species.h"
#include "mm_fill_stress.h"
#include "mm_fill_terms.h"
#include "mm_fill_util.h"
#include "mm_flux.h"
#include "mm_input.h"
#include "mm_interface.h"
#include "mm_more_utils.h"
#include "mm_mp.h"
#include "mm_mp_const.h"
#include "mm_mp_structs.h"
#include "mm_ns_bc.h"
#include "mm_numjac.h"
#include "mm_post_def.h"
#include "mm_post_proc.h"
#include "mm_prob_def.h"
#include "mm_qtensor_model.h"
#include "mm_shell_bc.h"
#include "mm_shell_util.h"
#include "mm_sol_nonlinear.h"
#include "mm_species.h"
#include "mm_std_models.h"
#include "mm_unknown_map.h"
#include "mm_viscosity.h"
#include "rd_dpi.h"
#include "rd_exo.h"
#include "rd_mesh.h"
#include "rd_pixel_image.h"
#include "rf_allo.h"
#include "rf_bc.h"
#include "rf_bc_const.h"
#include "rf_element_storage_const.h"
#include "rf_element_storage_struct.h"
#include "rf_fem.h"
#include "rf_fem_const.h"
#include "rf_fill_const.h"
#include "rf_io.h"
#include "rf_io_const.h"
#include "rf_io_structs.h"
#include "rf_masks.h"
#include "rf_mp.h"
#include "rf_node_const.h"
#include "rf_pre_proc.h"
#include "rf_shape.h"
#include "rf_solve.h"
#include "rf_solver.h"
#include "rf_solver_const.h"
#include "rf_util.h"
#include "rf_vars_const.h"
#include "sl_aux.h"
#include "sl_auxutil.h"
#include "sl_eggroll.h"
#include "sl_lu.h"
#include "sl_matrix_util.h"
#include "sl_umf.h"
#include "sl_util.h"
#include "std.h"
#include "user_ac.h"
#include "user_bc.h"
#include "user_mp.h"
#include "user_mp_gen.h"
#include "user_post.h"
#include "user_pre.h"
#include "wr_dpi.h"
#include "wr_exo.h"
#include "wr_side_data.h"
#include "wr_soln.h"



/************ R O U T I N E S   I N   T H I S   F I L E  **********************

       NAME            		TYPE        		CALL BY
----------------------------------------------------------------------
	log2				int		
	sort2_int_double		void		
	time_step_control		double
        path_step_control               double
	find_max			int		
	find_min			int
	find_inter			int
	init_vec			void		
	fill_dvec_rand			void
	random_vec	 	static void		init_vec()
	exchange_pointers		void
	get_remap_index			void	
	remap_int_array			void	
	remap_double_array		void
	print_global_vec		void
	rd_globals_from_exoII    static int

******************************************************************************/

/******************** PROTOTYPES FOR STATIC FUNCTIONS ************************/
static void read_initial_guess	/* rf_util.c                                 */
(double [],		/* u                                         */
       const int ,		/* np                                        */
       double [],		/* uAC                                       */
       const int );		/* nAC                                       */

static void inject_nodal_vec
(double [],		/* sol_vec - full dof vector for this proc   */
       const int ,		/* var_no - VELOCITY1, etc.                  */
       const int ,		/* k - species index                         */
       const int ,              /* idof - dof #                              */
       const int ,              /* matID - material index to scatter to      */
       const double []);	/* nodal_vec - condensed node based vector   */

static void inject_elem_vec
(double [],		/* sol_vec - full dof vector for this proc   */
       const int ,		/* var_no - VELOCITY1, etc.                  */
       const int ,		/* k - species index                         */
       const int ,              /* idof - dof #                              */
       const int ,              /* matID - material index to scatter to      */
       const double [],	        /* nodal_vec - condensed node based vector   */
       const Exo_DB *exo,       /* exodus database */
       const int num_elems_blk); /* number of elements in the block. */

static void init_structural_shell_coord
(double []);             /* u[] - solution vector */

static void init_shell_normal_unknowns
(double [] ,              /* u[] - solution vector */
       const Exo_DB *);		/* Exodus database */

/*****************************************************************************/
/*****************************************************************************/

#if 0

/* scatter_double_vector() -- akin to BLAS DCOPY,  y[index[i]] <- x[i]
 * 
 * Uses an additional array, index[], for the indeces of y getting the
 * sequential pieces of x[]. User is responsible for allocating x[], y[], 
 * index[] and filling index[] with meaningful values.
 *
 * Typically, y[] will be any size, while x[] and index[] must accomodate
 * indeces from 0 to n-1.
 *
 * Created: 1997/10/15 14:13 MDT pasacki@sandia.gov
 *
 * Revised:
 */

void
scatter_double_vector(const int    n, 
		      const int    index[],
		      double y[], 
		      const double x[])
{
  int i;

  for ( i=0; i<n; i++)
    {
      y[index[i]] = x[i];
    }

  return;
}


/* gather_double_vector() - akin to BLAS DCOPY,  y[index[i]] -> x[i]
 * 
 * Uses an additional array, index[], for the indeces of y getting the
 * sequential pieces of x[]. User is responsible for allocating x[], y[], 
 * index[] and filling index[] with meaningful values.
 *
 * Typically, y[] will be any size, while x[] and index[] must accomodate
 * indeces from 0 to n-1.
 *
 * Created: 1997/10/15 14:18 MDT pasacki@sandia.gov
 *
 * Revised:
 */

void
gather_double_vector(const int n, 
		     const int index[],
		     const double y[], 
		     double x[])
{
  int i;

  for ( i=0; i<n; i++)
    {
      x[i] = y[index[i]];
    }

  return;
}
#endif

/*****************************************************************************/
/*****************************************************************************/
/*****************************************************************************/

void
sort2_int_int(const int n, int ra[], int rb[])

    /*************************************************************************
    *       Numerical Recipies in C source code
    *       modified to have first argument an integer array (JS)
    *
    *       Sorts the array ra[1,..,n] in ascending numerical order
    *       using the heapsort algorithm, while making the corresponding
    *       rearrangement of the array rb[1,..,n].
    *       NOTE: Usually, rb is an index array (rb[i] = i), and thus
    *             rb is used to find the original index of the
    *             elements of ra[].
    *
    *       NOTE: In the usual brain dead Numerical Recipies in C
    *             way, ra[] and rb[] are expected to have base address
    *             indecies of 1. Therefore, you have to decrement them by
    *             one in the argument list, when calling this routine
    *             from a normal C routine.
    **************************************************************************/
{
  int l, j, ir, i, rra, rrb;
  /*
   *  No need to sort if one or fewer items.
   */
  if (n <= 1) return;
  l = (n >> 1) + 1;
  ir = n;
  for (;;) {
    if (l > 1) {
      rra = ra[--l];
      rrb = rb[l];
    } else {
      rra = ra[ir];
      rrb = rb[ir];
      ra[ir] = ra[1];
      rb[ir] = rb[1];
      if (--ir == 1) {
        ra[1] = rra;
        rb[1] = rrb;
        return;
      }
    }
    i = l;
    j = l << 1;
    while (j <= ir) {
      if (j < ir && ra[j] < ra[j+1]) ++j;
      if (rra < ra[j]) {
        ra[i] = ra[j];
        rb[i] = rb[j];
        j += (i = j);
      } else {
	j = ir + 1;
      }
    }
    ra[i] = rra;
    rb[i] = rrb;
  }
}

#ifndef COUPLED_FILL
/*****************************************************************************/
/*****************************************************************************/
/*****************************************************************************/

void
put_fill_vector(const int N, double x[], const double fill_vector[],
		const int node_to_fill[])

    /************************************************************************
     *
     * put_fill_vector:
     *
     *     Insert the value of the FILL variable type unknowns corresponding
     *     to the non-specific material case or the first material back into
     *     the main solution vector.
     *
     *  Input
     *     N = Number of nodes (internal plus boundary and maybe external
     *     fill_vector[] = FILL variable type solution vector
     *     node_to_fill[] = index of the first unknown at a node into the
     *                      FILL variable type solution vector.
     *  Output
     *     x[] = Main solution vector
     *************************************************************************/
{
  int i;             /* i count from 0 to total number of nodes   */
  int ie;            /* ie is the position of the variables of
			interest in the x and xpred vectors       */
  int mn;            /* Material number                           */
  int nvdof;         /* variables to keep Index_Solution happy    */
  int ki;            /* counter from 0 to the number of dofs      */

  for (i = 0; i < N; i++) {
    nvdof = Dolphin[pg->imtrx][i][R_FILL]; /* Number of FILL dofs at this node. */
    for (ki = 0; ki < nvdof; ki++) {
      ie = Index_Solution(i, R_FILL, 0, ki, -1, pg->imtrx);
      if (ie != -1)  {
	if (ie > NumUnknowns[pg->imtrx]) {
	  EH(ie, "put_fill_vector");
	} else {
	  x[ie] = fill_vector[node_to_fill[i] + ki];
	}
      } else if (ie == -1) {
        mn = first_matID_at_node(i);
	ie = Index_Solution(i, R_FILL, 0, ki, mn, pg->imtrx);
	if (ie != -1) {
	  x[ie] = fill_vector[node_to_fill[i] + ki];
	} else {
	  EH(ie, "put_fill_vector");
	}
      }
    }
  }
} /* END of routine put_fill_vector */
/*****************************************************************************/
/*****************************************************************************/
/*****************************************************************************/

void
get_fill_vector ( const int N,
                  const double x[],
                  double fill_vector[],
		  const int node_to_fill[] )
{
  int i;             /* i count from 0 to total number of nodes   */
  int ie;            /* ie is the position of the variables of
			interest in the x and xpred vectors       */
  int mn;
  const int ktype = 0;
  int nvdof;   /* Number of R_FILL degrees of freedom at a node */
  int ki;      /* counter from 0 to number of dofs          */

  for (i = 0; i < N; i++)
    {
      nvdof = Dolphin[pg->imtrx][i][R_FILL];
      for ( ki=0; ki<nvdof; ki++)
	{
	  ie = Index_Solution(i, R_FILL, ktype, ki, -1, pg->imtrx);
	  if (ie != -1) {
	    fill_vector[node_to_fill[i] + ki] = x[ie];
	  } else {
	    mn = first_matID_at_node(i);
	    ie = Index_Solution(i, R_FILL, ktype, ki, mn, pg->imtrx);
	    if (ie != -1) {
	      fill_vector[node_to_fill[i] + ki] = x[ie];
	    } 
	  }
	}
    }
} /* END of routine get_fill_vector */
#endif /* not COUPLED_FILL */
/*****************************************************************************/

/* countmap_vardofs() -- fill [nodeindex]->dof map for a given var, return count
 * 
 * This routine is a trivial generalization of RRR's count_fill_unknowns(). 
 * It may have utility for certain postprocessing applications as well as its
 * intended use of counting up the number of fill equation unknowns and making
 * a map from the node index into the fill equation dof number.
 *
 * Notes: map must point to an array of size num_nodes.
 *          Note: Dofs for MASS_FRACTION unknowns with multiple
 *                subvariables are counted as one degree of freedom here,
 *                just as in the original Dolphin array.
 * 
 * Created: 1997/10/15 10:53 MDT pasacki@sandia.gov
 *
 * Revised:
 */

int
countmap_vardofs(const int varType, const int num_nodes, int *map)
{
  int node, nun, count = 0;
  NODAL_VARS_STRUCT *nv;
  if (varType < 0 || varType > MAX_VARIABLE_TYPES-1 ) {
    EH(GOMA_ERROR, "Attempt to count a bogus variable.");
  }
  for (node = 0; node < num_nodes; node++) {
    nv = Nodes[node]->Nodal_Vars_Info[pg->imtrx];
    nun = get_nv_ndofs_modMF(nv, varType);
    if (nun > 0) {
      map[node] = count;
      count += nun;
    } else {
      map[node] = -1;
    }
  }
  return (count);
}
/*****************************************************************************/
/*****************************************************************************/
/*****************************************************************************/
#if 0
void
count_fill_unknowns ( int N,
                      int node_to_fill[] )

{
/* LOCAL VARIABLES */
  int i;               /* i count from 0 to total number of nodes   */

  num_fill_unknowns = 0;
  for (i = 0; i < N; i++)
    {
      if ( Dolphin[pg_imtrx][i][FILL] )
	{
	  node_to_fill[i] = num_fill_unknowns;
	  num_fill_unknowns += Dolphin[pg->imtrx][i][FILL];
	}
    }
} /* END of routine count_fill_unknowns */
/*****************************************************************************/



void
filter_fill ( const int N,	/* Filter the fill vector and     */
              double fill_vector[] )       /* clip it (limits are 0. and 1.) */

{
  int i;             /* i count from 0 to number of total fill unknowns  */

  for (i = 0; i < N; i++)
    {
      if(fill_vector[i] >= 1.)
	{
	  fill_vector[i] = 1.;
	}
      else if(fill_vector[i] <= 0.)
	{
	  fill_vector[i] = 0.;
	}
    }
} /* END of routine filter_fill */
#endif

/*****************************************************************************/

/* N - number of nodes x - solution vector at n calculated from
 *  implicit corrector filter_species_material_number is the material
 *  number of the first material containing a hyrdodynamic suspension
 *
 *  Censor the concentration field for SUSPENSION mass flux model.
 *  Notion is to keep the concentrations in the range 0< C < Max_packing.
 *
 *  And while you're at it, censor the shear rate field to be positive.
 */

int
filter_conc (const int N,	/* number of nodes */
             dbl x[],		/* solution vector */
             const int filter_species_material_number,
                                /* 1st material number w/ suspension */
             const dbl cmin,	/* lower cutoff */
             const dbl cmax )	/* upper cutoff */
{
  const double minimum_shear_rate = 0.0;
  int i, ie;
  
  if (pd->e[pg->imtrx][R_MASS]) {
    for (i = 0; i < N; i++) {
      if (Dolphin[pg->imtrx][i][R_MASS]) {
	ie = Index_Solution(i, R_MASS, filter_species_material_number,
			    0, -1, pg->imtrx); 
	if (ie != -1) { 
	  x[ie] = x[ie] > cmin ? x[ie] : cmin;
	  if (cmax != 0.0) {
	    x[ie] = x[ie] < cmax ? x[ie] : cmax ;
	  }  
	}
      }
    }
  }
  if (pd->e[pg->imtrx][R_SHEAR_RATE])  {
    for (i = 0; i < N; i++) {
      if (Dolphin[pg->imtrx][i][R_SHEAR_RATE]) {
	ie = Index_Solution(i, R_SHEAR_RATE, 0, 0, -1, pg->imtrx); 
	if (ie != -1) {
	  if (x[ie] < minimum_shear_rate) {
	    x[ie] = minimum_shear_rate;
	  }
	}
      }
    }
  }
  return (1);
} /* END of routine filter_conc */
/***************************************************************************/

double
time_step_control(const double delta_t,  const double delta_t_old, 
		  const int const_delta_t,
		  const double x[], const double x_pred[],  const double x_old[], 
		  const double x_AC[], const double x_AC_pred[], const double eps,
		  int *success_dt, const int use_var_norm[])

    /**********************************************************************
     *
     * time_step_control()
     *
     *
     * Routine calculates the recommended size of the next time step from 
     * the norm of the difference between the predicted and corrected
     * solution. If delta < 0 is input deck, the user desire for delta_t 
     * to be constant and it is not altered by this routine.
     *
     * Note, mesh unknowns and pressure unknowns are often pseudo-equilib
     * variables. Thus, they are frequently left out of the calculation
     * of the time-step truncation error calculation.
     *
     * Input
     * ------
     *
     * N               - number of nodes
     * delta_t         - time step size for the current time step (
     *                   i.e., n)
     * delta_t_old     - time step size for the previous time step (n -1)
     * x[]             - solution vector at n calculated from implicit
     *                   corrector
     * x_pred[]        - solution vector at n calculated from explicit
     *                   predictor
     * x_AC            - extra unknown vector at n from implicit corrector
     * x_AC_pred       - extra unknown vector at n from explicit prediction
     * alpha           - time step control parameter
     * beta            - time step control parameter
     * eps              - time step control parameter  
     * use_var_norm    - this tells us whether or not to use a variable 
     *                   for the norm calculations. 0 means don't use ...
     *                   1 means use. The choice is made in the input deck
     *
     * Output
     *---------
     * success_dt      - 1 if the time step was successful and
     *                   0 if the time step was unsuccessful
     *
     * Return
     *--------
     * delta_t         - the recommended time step for the next iteration
     *                   whether or not the current iteration was 
     *                   considered a success.
     *
     * HKM -> Species appear to be handled incorrectly. The effect of 
     *        smaller concentration species may be completely neglected
     *        under the current system. Thus, we need to introduce an
     *        ATOL RTOL formalism into the routine below, and collect
     *        contributions according to variable index number rather
     *        than equation number. This should make the routine faster
     *        as well.
     ***********************************************************************/
{
  int i;             /* i count from 0 to total number of nodes   */
  int num_unknowns;  /* num_unknowns is the actual number of
			variables used in the norm calculation    */
  int ncp[MAX_VARIABLE_TYPES];	/* number of ea var contributing to norm */
  double max[MAX_VARIABLE_TYPES];  /* L_infinity norm for variable type [] */
  int eqn;           /* eqn is the equation being searched for    */
  VARIABLE_DESCRIPTION_STRUCT *vd;
  const double alpha = TIME_STEP_ALPHA;
  const double beta  = TIME_STEP_BETA;
  double delta_t_new = 0.0;
  double abs_eps = fabs(eps);
  double Err_norm;
  double e_d, e_v, e_T, e_y, e_P, e_S, e_V, e_AC, e_qs;
  double e_shk, e_sht, e_shd, e_shu, e_F, e_ap, e_extv, e_sh_lub, e_int;
  double scaling;
  double ecp[MAX_VARIABLE_TYPES]; /* error in corrector-predictor for ea var */
  double *ecp_AC = NULL;
  int inode, idof, valid;
#ifdef PARALLEL  
  double ecp_buf[MAX_VARIABLE_TYPES]; /* accumulated over all procs */
  int ncp_buf[MAX_VARIABLE_TYPES];    /* accumulated over all procs */
  double max_buf[MAX_VARIABLE_TYPES]; /* accumulated over all procs */
#endif
#ifdef DM_COORD_SCALE_PLEASE
  int bit_DM_scale = TRUE;
#else
  int bit_DM_scale = FALSE;
#endif

  static const char yo[] = "time_step_control";

  /*
   * Set counters to zero
   */
  num_unknowns = 0;
  Err_norm      = 0.0;
  init_vec_value(ecp, 0.0, MAX_VARIABLE_TYPES);
  init_vec_value(max, 0.0, MAX_VARIABLE_TYPES);
  memset(ncp, 0, sizeof(int)*MAX_VARIABLE_TYPES);

  if (nAC > 0 ) ecp_AC = alloc_dbl_1( nAC, 0 );

  for ( i=0; i<MAX_VARIABLE_TYPES; i++)
    {
      ecp[i] = 0.0;
      ncp[i] = 0;
      max[i] = 0.0;
    }

  /*
   * Collect deviations from predicted and max values
   * and ncp[eqn] => Number of unknowns in each binned variable type
   */
  for (i = 0; i < (num_internal_dofs[pg->imtrx] + num_boundary_dofs[pg->imtrx]); i++) {
  
    valid = TRUE;

    inode = 0;
    vd = Index_Solution_Inv(i, &inode, NULL, NULL, &idof, pg->imtrx);
    eqn = vd->Variable_Type;

  
    /* ignore corrections caused by changing side of interface */
    if ( ls!= NULL && xfem != NULL && ls->Length_Scale == 0.)
      {
        int MatID = vd->MatID;
        int interp;
        double F, Fold;
        if ( MatID == -1 ) MatID = 0;
        interp = pd_glob[MatID]->i[pg->imtrx][eqn];
        
        if ( is_xfem_interp( interp ) )
          {
            gnn_distance( inode, x, x_old, NULL, &F, &Fold, NULL );
	    if ( is_extended_dof( inode, idof, vd, F ) )
              {
                valid = FALSE;
              }
            else
              {
                if ( sign_change( F, Fold ) )
                  {
                    valid = FALSE;
                  }
              }
          }
      }

    if ( valid )
      {
        ecp[eqn] += SQUARE(x[i] - x_pred[i]);
        ncp[eqn]++;
/* Set bit TRUE in next line to scale displacements with coordinates
 * instead of displacements to avoid large displacement error when
 * there is near zero displacement - i.e., better timestep control */
        if(bit_DM_scale && (eqn == MESH_DISPLACEMENT1 || eqn == MESH_DISPLACEMENT2 
                   || eqn == MESH_DISPLACEMENT3))
            {
        if (fabs(Coor[eqn-MESH_DISPLACEMENT1][inode]) > max[eqn]) max[eqn] = fabs(Coor[eqn-MESH_DISPLACEMENT1][inode]);
            }   else   {
        if (fabs(x[i]) > max[eqn]) max[eqn] = fabs(x[i]);
            }
      }
  }

  if ( nAC > 0 )
    {
      for( i=0; i<nAC; i++ )
	{
	  ecp_AC[i] = SQUARE( x_AC[i] - x_AC_pred[i] );
	}
    }
/*
 * Find global quantities
 */
#ifdef PARALLEL
  MPI_Allreduce( (void*)ecp, (void *)ecp_buf, MAX_VARIABLE_TYPES, 
                MPI_DOUBLE, MPI_SUM, MPI_COMM_WORLD);
  MPI_Allreduce( (void*)max, (void*)max_buf, MAX_VARIABLE_TYPES, 
                MPI_DOUBLE, MPI_MAX, MPI_COMM_WORLD);
  MPI_Allreduce( (void*)ncp, (void*)ncp_buf, MAX_VARIABLE_TYPES, 
                 MPI_INT, MPI_SUM, MPI_COMM_WORLD);

  for (i = 0; i < MAX_VARIABLE_TYPES; i++) {
    ecp[i] = ecp_buf[i];
    max[i] = max_buf[i];
    ncp[i] = ncp_buf[i];
  }
#endif

  /* 
   * normalize the L_2 norm by the maximum value of an
   * variable type across the domain.
   */
  if (eps < 0.0) {
    for (i = 0; i < MAX_VARIABLE_TYPES; i++) {
      if (max[i] > DBL_SEMI_SMALL) {
#ifdef VAR_UPDATE_UNITY_SCALE
	ecp[i] =  ecp[i] / (1.0 + SQUARE(max[i]));
#else
	ecp[i] =  ecp[i] / SQUARE(max[i]);
#endif
      }
    }
    if( nAC > 0 )      {
	for( i = 0 ; i<nAC; i++ )  {
	  if ( fabs( x_AC[i])  > 0.0 ) ecp_AC[i] /= fabs( x_AC[i] );
	}
      }
  }

  /*
   * Construct a single error norm from each variable's contribution
   * depending on user selection specification in the input deck.
   */
  if (use_var_norm[0]) {
    Err_norm      += ecp[MESH_DISPLACEMENT1];
    Err_norm      += ecp[MESH_DISPLACEMENT2];
    Err_norm      += ecp[MESH_DISPLACEMENT3];
    Err_norm      += ecp[MAX_STRAIN];
    Err_norm      += ecp[CUR_STRAIN];
    num_unknowns += ncp[MESH_DISPLACEMENT1];
    num_unknowns += ncp[MESH_DISPLACEMENT2];
    num_unknowns += ncp[MESH_DISPLACEMENT3];
    num_unknowns += ncp[MAX_STRAIN];
    num_unknowns += ncp[CUR_STRAIN];
  }

  if (use_var_norm[1]) {
    Err_norm      += ecp[VELOCITY1];
    Err_norm      += ecp[VELOCITY2];
    Err_norm      += ecp[VELOCITY3];
    num_unknowns += ncp[VELOCITY1];
    num_unknowns += ncp[VELOCITY2];
    num_unknowns += ncp[VELOCITY3];

    /*
     * Looks like Matt's particle momentum is considered lumped together
     * with solvent phase momentum equations for the purposes of computing
     * a global time step norm...
     */
    Err_norm      += ecp[PVELOCITY1];
    Err_norm      += ecp[PVELOCITY2];
    Err_norm      += ecp[PVELOCITY3];
    num_unknowns += ncp[PVELOCITY1];
    num_unknowns += ncp[PVELOCITY2];
    num_unknowns += ncp[PVELOCITY3];

  }

  if (use_var_norm[2]) {
    Err_norm      += ecp[TEMPERATURE];
    num_unknowns += ncp[TEMPERATURE];
  }

  if (use_var_norm[3]) {	/* Maybe someday we can discriminate between
				 * individual species at fault for predictor
				 * missing the corrector. */
    Err_norm      += ecp[MASS_FRACTION];
    Err_norm      += ecp[POR_LIQ_PRES];
    Err_norm      += ecp[POR_GAS_PRES];
    Err_norm      += ecp[POR_POROSITY];
    Err_norm      += ecp[POR_SATURATION];
    Err_norm      += ecp[POR_SINK_MASS];

    num_unknowns += ncp[MASS_FRACTION];
    num_unknowns += ncp[POR_LIQ_PRES];
    num_unknowns += ncp[POR_GAS_PRES];
    num_unknowns += ncp[POR_POROSITY];
    num_unknowns += ncp[POR_SATURATION];
    num_unknowns += ncp[POR_SINK_MASS];
  }

  if (use_var_norm[4]) {	/* Pressure, even though there is no dP/dt
				 * term in any of the equations for
				 * incompressible flow... */
    Err_norm      += ecp[PRESSURE];
    num_unknowns += ncp[PRESSURE];
  }

  if (use_var_norm[5]) {	/* Polymer extra stress contribution */
    Err_norm      += ecp[POLYMER_STRESS11];
    Err_norm      += ecp[POLYMER_STRESS12];
    Err_norm      += ecp[POLYMER_STRESS22];
    Err_norm      += ecp[POLYMER_STRESS13];
    Err_norm      += ecp[POLYMER_STRESS23];
    Err_norm      += ecp[POLYMER_STRESS33];

    num_unknowns += ncp[POLYMER_STRESS11];
    num_unknowns += ncp[POLYMER_STRESS12];
    num_unknowns += ncp[POLYMER_STRESS22];
    num_unknowns += ncp[POLYMER_STRESS13];
    num_unknowns += ncp[POLYMER_STRESS23];
    num_unknowns += ncp[POLYMER_STRESS33];

    /*
     * Hey, lots of multi-mode Giesekus stress equations, too!
     */
    for (eqn=POLYMER_STRESS11_1; eqn<=POLYMER_STRESS33_7; eqn++ ) {
      Err_norm      += ecp[eqn];
      num_unknowns += ncp[eqn];
    }
  }

  if (use_var_norm[6]) {
    Err_norm      += ecp[VOLTAGE];
    num_unknowns += ncp[VOLTAGE];
  }

  if (use_var_norm[7]) {
    Err_norm      += ecp[SOLID_DISPLACEMENT1];
    Err_norm      += ecp[SOLID_DISPLACEMENT2];
    Err_norm      += ecp[SOLID_DISPLACEMENT3];

    num_unknowns += ncp[SOLID_DISPLACEMENT1];
    num_unknowns += ncp[SOLID_DISPLACEMENT2];
    num_unknowns += ncp[SOLID_DISPLACEMENT3];
  }

  if ( nAC > 0 )   /* Don't we want to include the AC unknowns in time step control ? */
    {
      if (use_var_norm[9]) { /* answer -> not usually since they are often algebraic constraints */
	for ( i = 0 ; i< nAC ; i++ )
	  {
	    Err_norm += ecp_AC[i];
	  }
	num_unknowns += nAC;
      }
    }
/** add in shell element components  */
 
    Err_norm      += ecp[SURF_CHARGE];
    Err_norm      += ecp[SHELL_CURVATURE];
    Err_norm      += ecp[SHELL_CURVATURE2];
    Err_norm      += ecp[SHELL_TENSION];
    Err_norm      += ecp[SHELL_X];
    Err_norm      += ecp[SHELL_Y];
    Err_norm      += ecp[SHELL_USER];
    Err_norm      += ecp[ACOUS_PREAL];
    Err_norm      += ecp[ACOUS_PIMAG];
    Err_norm      += ecp[ACOUS_REYN_STRESS];
    Err_norm      += ecp[SHELL_BDYVELO];
    Err_norm      += ecp[SHELL_LUBP];
    Err_norm      += ecp[SHELL_TEMPERATURE];
    Err_norm      += ecp[SHELL_DELTAH];
    Err_norm      += ecp[SHELL_FILMP];
    Err_norm      += ecp[SHELL_FILMH];
    Err_norm      += ecp[SHELL_PARTC]; 
    Err_norm      += ecp[LIGHT_INTP];
    Err_norm      += ecp[LIGHT_INTM];
    Err_norm      += ecp[LIGHT_INTD];
    Err_norm      += ecp[RESTIME];  
/*    Err_norm      += ecp[EXT_VELOCITY];  */
    Err_norm      += ecp[TFMP_PRES];
    Err_norm      += ecp[TFMP_SAT];
 
    num_unknowns += ncp[SURF_CHARGE];
    num_unknowns += ncp[SHELL_CURVATURE];
    num_unknowns += ncp[SHELL_CURVATURE2];
    num_unknowns += ncp[SHELL_TENSION];
    num_unknowns += ncp[SHELL_X];
    num_unknowns += ncp[SHELL_Y];
    num_unknowns += ncp[SHELL_USER];
    num_unknowns += ncp[ACOUS_PREAL];
    num_unknowns += ncp[ACOUS_PIMAG];
    num_unknowns += ncp[ACOUS_REYN_STRESS];
    num_unknowns += ncp[SHELL_BDYVELO];
    num_unknowns += ncp[SHELL_LUBP];
    num_unknowns += ncp[SHELL_TEMPERATURE];
    num_unknowns += ncp[SHELL_DELTAH];
    num_unknowns += ncp[SHELL_FILMP];
    num_unknowns += ncp[SHELL_FILMH];
    num_unknowns += ncp[SHELL_PARTC]; 
    num_unknowns += ncp[LIGHT_INTP];
    num_unknowns += ncp[LIGHT_INTM];
    num_unknowns += ncp[LIGHT_INTD];
    num_unknowns += ncp[RESTIME];  
/*    num_unknowns += ncp[EXT_VELOCITY];  */
    num_unknowns += ncp[TFMP_PRES];
    num_unknowns += ncp[TFMP_SAT];

  if (use_var_norm[8] ) /* LS equation is set with special card in Level Set section */
  {
    Err_norm      += ecp[FILL];
    num_unknowns += ncp[FILL];
    Err_norm      += ecp[PHASE1];
    num_unknowns  += ncp[PHASE1];
  }

  if (use_var_norm[9]) {
    Err_norm      += ecp[LUBP];
    Err_norm      += ecp[LUBP_2];
    Err_norm      += ecp[SHELL_SAT_CLOSED];
    Err_norm      += ecp[SHELL_PRESS_OPEN];
    Err_norm      += ecp[SHELL_PRESS_OPEN_2];
    Err_norm      += ecp[SHELL_SAT_GASN];
    Err_norm      += ecp[SHELL_LUB_CURV];
    Err_norm      += ecp[SHELL_LUB_CURV_2];
    num_unknowns += ncp[LUBP];
    num_unknowns += ncp[LUBP_2];
    num_unknowns += ncp[SHELL_SAT_CLOSED];
    num_unknowns += ncp[SHELL_PRESS_OPEN];
    num_unknowns += ncp[SHELL_PRESS_OPEN_2];
    num_unknowns += ncp[SHELL_SAT_GASN];
    num_unknowns += ncp[SHELL_LUB_CURV];
    num_unknowns += ncp[SHELL_LUB_CURV_2];
  }

#if 0 /* ------------------- maybe someday you'll want these, too... -----*/
  if (use_var_norm["index for shear rate equation"] ) {
    Err_norm      += ecp[SHEAR_RATE];
    num_unknowns += ncp[SHEAR_RATE];
  }
  if (use_var_norm["index for vorticity principle shear directions"] )  {
    Err_norm      += ecp[VORT_DIR1];
    Err_norm      += ecp[VORT_DIR2];
    Err_norm      += ecp[VORT_DIR3];
    Err_norm      += ecp[VORT_LAMBDA];
    num_unknowns += ncp[VORT_DIR1];
    num_unknowns += ncp[VORT_DIR2];
    num_unknowns += ncp[VORT_DIR3];
    num_unknowns += ncp[VORT_LAMBDA];
  }

  if (use_var_norm["index for suspension temperature equation"] ) {
    Err_norm      += ecp[BOND_EVOLUTION];
    num_unknowns += ncp[BOND_EVOLUTION];
  }
#endif

  if (num_unknowns == 0) {
    DPRINTF(stderr, 
	    "\"Time step error\" norm includes no active variables!\n");
    DPRINTF(stderr,
	    "You specified (d=%d, v=%d, T=%d, y=%d, P=%d, S=%d, V=%d)\n",
	    use_var_norm[0],use_var_norm[1],use_var_norm[2],
	    use_var_norm[3],use_var_norm[4],use_var_norm[5],
            use_var_norm[6]);
    EH(GOMA_ERROR, "Poorly formed time step norm.");
  }

  scaling   = 1.0 / (num_unknowns * (2.0 + delta_t_old / delta_t));
  Err_norm *= scaling;
  Err_norm  = sqrt(Err_norm);

  /*
   * Bin the individual variable type errors. Then, scale them.
   */
  e_d = (ecp[MESH_DISPLACEMENT1] + ecp[MESH_DISPLACEMENT2] + 
	 ecp[MESH_DISPLACEMENT3]) + ecp[MAX_STRAIN] + ecp[CUR_STRAIN];	  
  e_v = ecp[VELOCITY1] + ecp[VELOCITY2] + ecp[VELOCITY3];
  e_T = ecp[TEMPERATURE];
  e_y = (ecp[MASS_FRACTION] + ecp[POR_LIQ_PRES] + ecp[POR_GAS_PRES] +
	 ecp[POR_POROSITY]  + ecp[POR_SATURATION] + ecp[POR_SINK_MASS] );
  e_P = ecp[PRESSURE];
  e_S = (ecp[POLYMER_STRESS11] + ecp[POLYMER_STRESS12] +
	 ecp[POLYMER_STRESS22] + ecp[POLYMER_STRESS13] +
	 ecp[POLYMER_STRESS23] + ecp[POLYMER_STRESS33] );
  for (eqn = POLYMER_STRESS11_1; eqn <= POLYMER_STRESS33_7; eqn++ ) {
    e_S += ecp[eqn];
  }
  for ( i=0, e_AC=0.0 ; i<nAC ; i++ ) e_AC += ecp_AC[i];

  e_V = ecp[VOLTAGE];
  e_qs = ecp[SURF_CHARGE];
  e_shk = ecp[SHELL_CURVATURE] + ecp[SHELL_CURVATURE2];
  e_sht = ecp[SHELL_TENSION];
  e_shd = ecp[SHELL_X] + ecp[SHELL_Y];
  e_shu = ecp[SHELL_USER];
  e_sh_lub = ecp[LUBP] + ecp[LUBP_2] + ecp[SHELL_FILMP]  + 
             ecp[SHELL_FILMH] + ecp[SHELL_PARTC] + ecp[SHELL_SAT_CLOSED] + ecp[SHELL_SAT_GASN] + ecp[SHELL_TEMPERATURE] + ecp[SHELL_DELTAH] + ecp[SHELL_LUB_CURV] + ecp[SHELL_LUB_CURV_2] + ecp[SHELL_PRESS_OPEN] + ecp[SHELL_PRESS_OPEN_2];
  e_F = ecp[FILL] + ecp[PHASE1];
  e_ap = ecp[ACOUS_PREAL] + ecp[ACOUS_PIMAG] + ecp[ACOUS_REYN_STRESS];
  e_extv = ecp[EXT_VELOCITY];
  e_int = ecp[LIGHT_INTP] + ecp[LIGHT_INTM] + ecp[LIGHT_INTD] + ecp[RESTIME];

  e_d = sqrt(e_d*scaling);
  e_v = sqrt(e_v*scaling);
  e_T = sqrt(e_T*scaling);
  e_y = sqrt(e_y*scaling);
  e_P = sqrt(e_P*scaling);
  e_S = sqrt(e_S*scaling);
  e_V = sqrt(e_V*scaling);
  e_qs = sqrt(e_qs*scaling);
  e_AC = sqrt( e_AC *scaling );
  e_shk = sqrt(e_shk*scaling);
  e_sht = sqrt(e_sht*scaling);
  e_shd = sqrt(e_shd*scaling);
  e_shu = sqrt(e_shu*scaling);
  e_F = sqrt(e_F*scaling);
  e_ap = sqrt(e_ap*scaling);
  e_extv = sqrt(e_extv*scaling);
  e_sh_lub = sqrt(e_sh_lub*scaling);
  e_int = sqrt(e_int*scaling);

  /*
   * Print out the breakdown of contributions as well as the user specified
   * selection of which contributions actually get used in computing the
   * overall norm.
   */

  /*
   * Determine whether the step is successful or not from the
   * formula below.
   */
  *success_dt = (Err_norm < beta * abs_eps);
    if( const_delta_t)
	{
        DPRINTF(stdout, "\nCONSTANT DELTA_T          [");
        if(ncp[MESH_DISPLACEMENT1]){ DPRINTF(stdout, "%7.1e", e_d); }
        if(ncp[VELOCITY1] || ncp[PVELOCITY1]){ DPRINTF(stdout, ", %7.1e", e_v); }
        if(ncp[TEMPERATURE]){ DPRINTF(stdout, ", %7.1e", e_T); }
        if(ncp[MASS_FRACTION] || ncp[POR_LIQ_PRES] || ncp[POR_GAS_PRES] 
		|| ncp[POR_POROSITY] || ncp[POR_SATURATION] || ncp[POR_SINK_MASS])
                { DPRINTF(stdout, ", %7.1e", e_y); }
        if(ncp[PRESSURE]){ DPRINTF(stdout, ", %7.1e", e_P); }
        if(ncp[POLYMER_STRESS11]){ DPRINTF(stdout, ", %7.1e", e_S); }
        if(ncp[VOLTAGE]){ DPRINTF(stdout, ", %7.1e", e_V); }
        if(ncp[SURF_CHARGE]){ DPRINTF(stdout, ", %7.1e", e_qs); }
        if(ncp[SHELL_CURVATURE]){ DPRINTF(stdout, ", %7.1e", e_shk); }
        if(ncp[SHELL_TENSION]){ DPRINTF(stdout, ", %7.1e", e_sht); }
        if(ncp[SHELL_X]){ DPRINTF(stdout, ", %7.1e", e_shd); }
        if(ncp[SHELL_USER]){ DPRINTF(stdout, ", %7.1e", e_shu); }
        if(ncp[FILL] || ncp[PHASE1] ){ DPRINTF(stdout, ", %7.1e", e_F); }
        if(ncp[ACOUS_PREAL] || ncp[ACOUS_PIMAG]){ DPRINTF(stdout, ", %7.1e", e_ap); }
        if(ncp[EXT_VELOCITY]){ DPRINTF(stdout, ", %7.1e", e_extv); }
        if(ncp[LIGHT_INTP] || ncp[LIGHT_INTM] || ncp[LIGHT_INTD] || ncp[RESTIME]){ DPRINTF(stdout, ", %7.1e", e_int); }
        if(ncp[LUBP] || ncp[LUBP_2] || ncp[SHELL_FILMP] || ncp[SHELL_TEMPERATURE] || ncp[SHELL_DELTAH] || ncp[SHELL_LUB_CURV] || ncp[SHELL_LUB_CURV_2] || ncp[SHELL_SAT_CLOSED] || ncp[SHELL_PRESS_OPEN] || ncp[SHELL_PRESS_OPEN_2]){ DPRINTF(stdout, ", %7.1e", e_sh_lub); }
        if(nAC > 0){ DPRINTF(stdout, ", %7.1e", e_AC); }
        DPRINTF(stdout, "]\n");
      log_msg("Constant delta_t");
	}
    else if (*success_dt) {
        DPRINTF(stdout, "\nOK  %7.1e < %3g %7.1e [", Err_norm, beta, abs_eps);
        if(ncp[MESH_DISPLACEMENT1]){ DPRINTF(stdout, "%7.1e", e_d); }
        if(ncp[VELOCITY1] || ncp[PVELOCITY1]){ DPRINTF(stdout, ", %7.1e", e_v); }
        if(ncp[TEMPERATURE]){ DPRINTF(stdout, ", %7.1e", e_T); }
        if(ncp[MASS_FRACTION] || ncp[POR_LIQ_PRES] || ncp[POR_GAS_PRES] 
		|| ncp[POR_POROSITY] || ncp[POR_SATURATION] || ncp[POR_SINK_MASS])
                { DPRINTF(stdout, ", %7.1e", e_y); }
        if(ncp[PRESSURE]){ DPRINTF(stdout, ", %7.1e", e_P); }
        if(ncp[POLYMER_STRESS11]){ DPRINTF(stdout, ", %7.1e", e_S); }
        if(ncp[VOLTAGE]){ DPRINTF(stdout, ", %7.1e", e_V); }
        if(ncp[SURF_CHARGE]){ DPRINTF(stdout, ", %7.1e", e_qs); }
        if(ncp[SHELL_CURVATURE]){ DPRINTF(stdout, ", %7.1e", e_shk); }
        if(ncp[SHELL_TENSION]){ DPRINTF(stdout, ", %7.1e", e_sht); }
        if(ncp[SHELL_X]){ DPRINTF(stdout, ", %7.1e", e_shd); }
        if(ncp[SHELL_USER]){ DPRINTF(stdout, ", %7.1e", e_shu); }
        if(ncp[FILL] || ncp[PHASE1]  ){ DPRINTF(stdout, ", %7.1e", e_F); }
        if(ncp[ACOUS_PREAL] || ncp[ACOUS_PIMAG]){ DPRINTF(stdout, ", %7.1e", e_ap); }
        if(ncp[EXT_VELOCITY]){ DPRINTF(stdout, ", %7.1e", e_extv); }
        if(ncp[LIGHT_INTP] || ncp[LIGHT_INTM] || ncp[LIGHT_INTD] || ncp[RESTIME]){ DPRINTF(stdout, ", %7.1e", e_int); }
        if(ncp[LUBP] || ncp[LUBP_2] || ncp[SHELL_FILMP] || ncp[SHELL_TEMPERATURE] || ncp[SHELL_DELTAH] || ncp[SHELL_LUB_CURV] || ncp[SHELL_LUB_CURV_2] || ncp[SHELL_SAT_CLOSED] || ncp[SHELL_PRESS_OPEN] || ncp[SHELL_PRESS_OPEN_2]){ DPRINTF(stdout, ", %7.1e", e_sh_lub); }
        if(nAC > 0){ DPRINTF(stdout, ", %7.1e", e_AC); }
        DPRINTF(stdout, "]\n");
      log_msg("Predictor was OK, %g < %g * %g", Err_norm, beta, eps);
    } else {
        DPRINTF(stdout, "\nYUK %7.1e > %3g %7.1e [", Err_norm, beta, abs_eps);
        if(ncp[MESH_DISPLACEMENT1]){ DPRINTF(stdout, "%7.1e", e_d); }
        if(ncp[VELOCITY1] || ncp[PVELOCITY1]){ DPRINTF(stdout, ", %7.1e", e_v); }
        if(ncp[TEMPERATURE]){ DPRINTF(stdout, ", %7.1e", e_T); }
        if(ncp[MASS_FRACTION] || ncp[POR_LIQ_PRES] || ncp[POR_GAS_PRES]
 		 || ncp[POR_POROSITY] || ncp[POR_SATURATION] || ncp[POR_SINK_MASS])
                { DPRINTF(stdout, ", %7.1e", e_y); }
        if(ncp[PRESSURE]){ DPRINTF(stdout, ", %7.1e", e_P); }
        if(ncp[POLYMER_STRESS11]){ DPRINTF(stdout, ", %7.1e", e_S); }
        if(ncp[VOLTAGE]){ DPRINTF(stdout, ", %7.1e", e_V); }
        if(ncp[SURF_CHARGE]){ DPRINTF(stdout, ", %7.1e", e_qs); }
        if(ncp[SHELL_CURVATURE]){ DPRINTF(stdout, ", %7.1e", e_shk); }
        if(ncp[SHELL_TENSION]){ DPRINTF(stdout, ", %7.1e", e_sht); }
        if(ncp[SHELL_X]){ DPRINTF(stdout, ", %7.1e", e_shd); }
        if(ncp[SHELL_USER]){ DPRINTF(stdout, ", %7.1e", e_shu); }
        if(ncp[FILL] || ncp[PHASE1] ){ DPRINTF(stdout, ", %7.1e", e_F); }
        if(ncp[ACOUS_PREAL] || ncp[ACOUS_PIMAG]){ DPRINTF(stdout, ", %7.1e", e_ap); }
        if(ncp[EXT_VELOCITY]){ DPRINTF(stdout, ", %7.1e", e_extv); }
        if(ncp[LIGHT_INTP] || ncp[LIGHT_INTM] || ncp[LIGHT_INTD] || ncp[RESTIME]){ DPRINTF(stdout, ", %7.1e", e_int); }
        if(ncp[LUBP] || ncp[LUBP_2] || ncp[SHELL_FILMP] || ncp[SHELL_TEMPERATURE] || ncp[SHELL_DELTAH] || ncp[SHELL_LUB_CURV] ||  ncp[SHELL_LUB_CURV_2] || ncp[SHELL_SAT_CLOSED] || ncp[SHELL_PRESS_OPEN] || ncp[SHELL_PRESS_OPEN_2]){ DPRINTF(stdout, ", %7.1e", e_sh_lub); }
        if(nAC > 0){ DPRINTF(stdout, ", %7.1e", e_AC); }
        DPRINTF(stdout, "]\n");
      log_msg("Predictor was YUK, %g > %g * %g", Err_norm, beta, eps);
    }
  DPRINTF(stdout, "Predictor-corrector norm: [");
        if(ncp[MESH_DISPLACEMENT1]){DPRINTF(stdout,"  %1d d  ",use_var_norm[0]); }
        if(ncp[VELOCITY1] || ncp[PVELOCITY1])
                { DPRINTF(stdout, ",   %1d v  ", use_var_norm[1]); }
        if(ncp[TEMPERATURE]){ DPRINTF(stdout, ",   %1d T  ", use_var_norm[2]); }
        if(ncp[MASS_FRACTION] || ncp[POR_LIQ_PRES] || ncp[POR_GAS_PRES] ||
 	    ncp[POR_POROSITY] || ncp[POR_SATURATION] || ncp[POR_SINK_MASS] )
                { DPRINTF(stdout, ",   %1d y  ", use_var_norm[3]); }
        if(ncp[PRESSURE]){ DPRINTF(stdout, ",   %1d P  ", use_var_norm[4]); }
        if(ncp[POLYMER_STRESS11]){DPRINTF(stdout,",   %1d S  ",use_var_norm[5]); }
        if(ncp[VOLTAGE]){ DPRINTF(stdout, ",   %1d V  ", use_var_norm[6]); }
        if(ncp[SURF_CHARGE]){ DPRINTF(stdout, ",   %1d Q  ", 1); }
        if(ncp[SHELL_CURVATURE]){ DPRINTF(stdout, ",   %1d K  ", 1); }
        if(ncp[SHELL_TENSION]){ DPRINTF(stdout, ",   %1d ST ", 1); }
        if(ncp[SHELL_X]){ DPRINTF(stdout, ",   %1d Sd ", 1); }
        if(ncp[SHELL_USER]){ DPRINTF(stdout, ",   %1d Su ", 1); }
        if(ncp[FILL] || ncp[PHASE1] ){ DPRINTF(stdout, ",   %1d F  ", 1); }
        if(ncp[ACOUS_PREAL] || ncp[ACOUS_PIMAG]){ DPRINTF(stdout, ",   %1d A  ", 1); }
        if(ncp[EXT_VELOCITY]){ DPRINTF(stdout, ",   %1d Ev  ", 1); }
        if(ncp[LIGHT_INTP] || ncp[LIGHT_INTM] || ncp[LIGHT_INTD] || ncp[RESTIME]){ DPRINTF(stdout, ", %1d INT", 1); }
        if(ncp[LUBP] || ncp[LUBP_2] || ncp[SHELL_FILMP] || ncp[SHELL_TEMPERATURE] || ncp[SHELL_DELTAH] || ncp[SHELL_LUB_CURV] || ncp[SHELL_LUB_CURV_2] || ncp[SHELL_SAT_CLOSED] || ncp[SHELL_PRESS_OPEN] || ncp[SHELL_PRESS_OPEN_2]){ DPRINTF(stdout, ", %1d SHELL", 1); }
        if(nAC > 0){ DPRINTF(stdout, ",   %1d AC ", use_var_norm[9]); }
        DPRINTF(stdout, "]\n");

      
  log_msg("Predictor details:");
  log_msg("                 %1d  e_d = %g", use_var_norm[0], e_d);
  log_msg("                 %1d  e_v = %g", use_var_norm[1], e_v);
  log_msg("                 %1d  e_T = %g", use_var_norm[2], e_T);
  log_msg("                 %1d  e_y = %g", use_var_norm[3], e_y);
  log_msg("                 %1d  e_P = %g", use_var_norm[4], e_P);
  log_msg("                 %1d  e_S = %g", use_var_norm[5], e_S);
  log_msg("                 %1d  e_V = %g", use_var_norm[6], e_V);
  log_msg("                 %1d  e_sh_lub = %g", use_var_norm[9], e_sh_lub);
  if (nAC > 0 ) log_msg("                 %1d  e_AC = %g", use_var_norm[9], e_AC);


  /*
   * Calculate the time step to be used in the next time
   */
  if( const_delta_t )	{
	delta_t_new = delta_t;
	}
  else if (! *success_dt) {
    /*
     * If the current time iteration had too much time step truncation
     * error, decrease the time step by a factor of two and return
     */
    delta_t_new = delta_t / 2.; 
    return (delta_t_new);
  } else {
    if (Err_norm <= 0.0) {
      if (abs_eps > 0.0) {
	delta_t_new = TIME_STEP_GROWTH_CAP * delta_t;
      } else {
	delta_t_new = delta_t; 
      }
    } else if (Err_norm > abs_eps) {
      delta_t_new = delta_t * pow(abs_eps/Err_norm,1./3.);
    } else if (Err_norm <= abs_eps && 
	       Err_norm >= abs_eps / alpha) {
      delta_t_new = delta_t;
    } else if (Err_norm < abs_eps / alpha) {
      delta_t_new = delta_t * pow(abs_eps / (alpha * Err_norm), 1./3.);
    }
  }
  
  /* 
   * ensure time step doesn't suddenly become too large
   */
  if (delta_t_new/delta_t > TIME_STEP_GROWTH_CAP) {
    delta_t_new = TIME_STEP_GROWTH_CAP * delta_t;
  }

  if (nAC > 0) safer_free((void **) &ecp_AC);
  return (delta_t_new); 
} /* END of routine time_step_control */
/*****************************************************************************/
/*****************************************************************************/
/*****************************************************************************/

double
path_step_control ( int N,
                    double delta_s_old,
                    double delta_s_older,
                    double x[],
                    double eps,
                    int *success_ds,
                    int use_var_norm[],
		    int inewton )

/*
   N - number of nodes
   delta_s_old - time step size last successful time step (n)
   delta_s_older - time step size two time steps previous (n -1)
   x - solution vector at n calculated from implicit corrector
   alpha - path step control parameter
   beta - path step control parameter
   eps - path step control parameter
   success_ds - 1 if the path step was successful and 0 if it failed
   use_var_norm - this tells us whether or not to use a variable for the norm
                calculations. 0 means don't use ... 1 means use. The choice is
                made in the input deck
   inewton - number of newton iterations

   BASED ON time_step_control()
   Robert Secor
*/
{
  double delta_s, beta;
  int iter_desired;


  /* EXTERNAL VARIABLES */

  *success_ds = 0;

  /**  stepsize based on number of newton iterations
   *    for now have desired number of iterations equal
   *    to 1/2 of the max Newton steps -- someday probably
   *    hook up to the input file
   */
  iter_desired = Max_Newton_Steps/2;
  beta = (pow(2.0, (float)(iter_desired-inewton))-1.0)/(double)iter_desired;
  if(beta > 1.0)
    beta = 3.0;
  else
    beta = pow(10.0, beta);
  if(beta > 3.0)
    beta = 3.0;
  if(beta < 0.5)
    beta = 0.5;

  delta_s = beta*delta_s_old;


  *success_ds = 1;

  return(delta_s);

} /* END of routine path_step_control */
/*****************************************************************************/

#if 0
int find_max ( int list_length,
	       int list[] )

     /*
       Function which finds the largest integer from a vector of integers
       
       Author:          Scott Hutchinson (1421)
       Date:            8 December 1992
       Revised:         8 December 1992
       
     */
     
     /******************************************************************************/
{
  /* LOCAL VARIABLES */
  register int i, max;
  
  /*************************** execution begins *******************************/
  
  if (list_length > 0) {
    max = list[0];
    for (i = 1; i < list_length; i++)
      if (list[i] > max) max = list[i];
    return (max);
  } else 
    return (INT_MIN);

} /* END of routine find_max */
/******************************************************************************/

int
find_min ( int list_length,
           int list[] )
     
/*
 *     Function which finds the smallest integer from a vector of integers
 *      
 *      Author:          Scott Hutchinson (1421)
 *      Date:            8 December 1992
 *      Revised:         8 December 1992
 *      
 */
     
{
/* LOCAL VARIABLES */
  register int i, min;
  
  /*************************** execution begins ******************************/
  if (list_length > 0) {
    min = list[0];
    for (i = 1; i < list_length; i++)
      if (list[i] < min)  min = list[i];
    return (min);
  } else
      return (INT_MAX);

} /* END of routine find_min */

/*****************************************************************************/
/*****************************************************************************/

int
find_inter ( int *ipos,
             int inter_ptr[],
             int set1[],
             int set2[],
             int length1,
             int length2  )
/*
 *
 *      Function which finds the intersection of two integer lists
 *      
 *      Author:          Scott Hutchinson (1421)
 *      Date:            8 December 1992
 *      Revised:         8 December 1992
 *      
 */
   
{
/* LOCAL VARIABLES */
  register int i, j, itemp, intersect = 0;
  
  /*************************** execution begins ******************************/

  itemp = *ipos;

  for (i = 0; i < length1; i++)
    for (j = 0; j < length2; j++)
      if (set1[i] == set2[j])
	inter_ptr[itemp++] = i;

  if (itemp == *ipos)
    intersect = -1;

  *ipos = itemp;

  return(intersect);

} /*  END of routine find_inter */
#endif
/*****************************************************************************/
/*****************************************************************************/
/*****************************************************************************/

void 
init_vec(double u[], Comm_Ex *cx, Exo_DB *exo, Dpi *dpi, double uAC[],
	 int nAC, double *timeValueRead)
    
/************************************************************************
 *
 * init_vec():
 *
 *	Initialize the solution vector to a specific initial
 *	values determined by the flag "guess_flag".
 *      Also, initialize constant external variable vectors,
 *       say for a CD-type analysis
 *      Also, initialize and convert pixel images and direct mapping onto
 *       the base mesh.   (PRS - 7/7/2011)
 *
 *  NOTE:
 *   Initialize dofs owned by this processor first. Then, do an
 *   exchange_dof() operation to communicate values to ghost nodes
 ************************************************************************/
{
  int ebi;         /* element block index */
  int a, i, iAC, j, k, n, w, err, ndof;
  int e_start, e_end, ielem, ielem_type, num_nodes, index, nunks;
  int mn, ipos, interpType, retn, var;
  static const char yo[] = "init_vec";
  double *dum_var;
  double *frac_vec;
  NODAL_VARS_STRUCT *nv;
  int *block_order;
  int block_temp;
  int ebj;
  struct Data_Table *ext_table=NULL;
  double timeValueReadExt = 0.0;

  /***********************************************************************/
  /*                   PHASE 1 -> global initializations                 */
  /***********************************************************************/

  // First thing we do is aug vector with existing state of the system
  // This state may then be overwritten below
  if (nAC > 0) {
    for (i = 0; i < nAC; i++) {
      load_extra_unknownsAC(i, uAC, cx, exo, dpi);
    }
  }

  switch (Guess_Flag) {
  case 0:
    /* Initialize all of the solution vector to zero */
    for(i = 0; i < NumUnknowns[pg->imtrx]; i++) {
      u[i] = 0.0;
    }

    /* Some Special Cases */

    /* Structural shell variables */
    if ( upd->vp[pg->imtrx][SHELL_X] && upd->vp[pg->imtrx][SHELL_Y])
      {
	init_structural_shell_coord(u);
      }

    /* Shell normal vector unknowns requiring initialization */
    if ( upd->vp[pg->imtrx][SHELL_NORMAL1] > -1 && upd->vp[pg->imtrx][SHELL_NORMAL2] > -1 )
      {
        init_shell_normal_unknowns(u, exo);
      }
    break;

  case 1:
    /*
     *  Initialize the solution vector to random
     *  numbers between 0 and 1
     */      
    fill_dvec_rand(u, NumUnknowns[pg->imtrx]);
    break;

  case 2:
    /* Initialize all of the solution vector to  the value of 1 */      
    for(i = 0; i < NumUnknowns[pg->imtrx]; i++) {
      u[i] = 1.0;
    }
    break;
      
  case 4:
    /* Initialize a solution vector from an ascii file */
    read_initial_guess(u, NumUnknowns[pg->imtrx], uAC, nAC);
    break;
      
  case 5:
    /*
     * Initialize the solution vector from a stored solution
     * in the exodus input file
     */
    DPRINTF(stdout,
	    "\nInitial guess read from \"%s\" ...(last soln in file)\n",
	    ExoFile);
    err = rd_vectors_from_exoII(u, ExoFile, 0, 0, INT_MAX, timeValueRead,exo);
    if (err != 0) {
      DPRINTF(stderr, "%s: err fr rd_vectors_from_exoII()\n", yo);
      exit(-1);
    }
    DPRINTF(stdout,"\t\t Values read time plane at time = %g\n", *timeValueRead);

    /*
     * Initialize augmenting conditions for stored solution in exodus input fil
     * As of Mar 18, 2002, brkfix doesn't support global variables, hence, this
     * capability does not exist for parallel operations.
     */
    if( nAC > 0 )
      {
	int ngv;

	/* 	  DPRINTF(stdout, */
	/* 		  "%s:  reading augmenting conditions initial guess from \"%s\" ...\n",yo, ExoFile); */

	ngv = rd_globals_from_exoII(uAC, ExoFile, 5, nAC);
	if ( ngv < 0 )
	  DPRINTF(stderr, "%s: error trying to read augmenting conditions\n",yo);	
	  
	/* Update parameters prior to solution with these values */


	for (iAC=0 ; iAC + 5 < ngv ; iAC++){
	  DPRINTF(stdout,"AUGC[%d] initial guess :%6.3g found in exoII database - reading\n",iAC, uAC[iAC] );
	  update_parameterAC(iAC, NULL, NULL, uAC, cx, exo, dpi);
	}

      }

     
    break;

  case 6:
    /*
     * Initialize the solution vector from a stored solution
     * in a different, specified exodus file
     */
    if (ExoTimePlane < INT_MAX) {
      DPRINTF(stdout, "\nInitial guess read from \"%s\" ...(soln plane = %d)\n",
	      ExoAuxFile, ExoTimePlane);
    } else {
      DPRINTF(stdout, "\nInitial guess read from \"%s\" ...(last soln in file)\n",
	      ExoAuxFile);
    }
    err = rd_vectors_from_exoII(u, ExoAuxFile, 0, 0, ExoTimePlane, timeValueRead,exo);
    if (err != 0) {
      DPRINTF(stderr,
	      "%s:  err fr rd_vectors_from_exoII()\n", yo);
    }
    DPRINTF(stdout,"\t\t Values read time plane at time = %g\n", *timeValueRead);
    /*
     * Initialize augmenting conditions for storred solution in exodus input file
     * As of Mar 18, 2002, brkfix doesn't support global variables, hence, this
     * capability does not exist for parallel operations.
     */
	
    if( nAC > 0 )
      {
	int ngv;

	DPRINTF(stdout,
		"%s:  reading augmenting conditions initial guess from \"%s\" ...\n",
		yo, ExoAuxFile);

	ngv = rd_globals_from_exoII( uAC, ExoAuxFile, 5, nAC );
	if ( ngv < 0 )
	  DPRINTF(stderr, "%s: error trying to read augmenting conditions\n",yo);

	/* Update parameters prior to solution with these values
	 * Update only those parameters values that were actually found */

	for (iAC=0 ; iAC + 5 < ngv ; iAC++) {
	  DPRINTF(stdout,"AUGC[%d] initial guess :%6.3g found in exoII database - reading\n",iAC, uAC[iAC] );
	  update_parameterAC(iAC, NULL, NULL, uAC, cx, exo, dpi);
	}
      }

    break;

  default:
    DPRINTF(stderr, "%s:  unknown Guess_Flag\n", yo);
    exit(-1);
  }
  /***********************************************************************/
  /*       PHASE 1a -> initializations of AC variables from input file   */
  /***********************************************************************/
  if( nAC > 0 )
    {
      for (iAC=0 ; iAC < nAC ; iAC++)
	{
	  if( augc[iAC].iread == 2)
	    {
              uAC[iAC] = augc[iAC].tmp3;
	      DPRINTF(stdout,"AUGC[%d] initialized from input file :%6.3g \n",iAC, uAC[iAC] );
              update_parameterAC(iAC, NULL, NULL, uAC, cx, exo, dpi);
	    }
	}
    }
  
  /***********************************************************************/
  /*       PHASE 2 -> global initializations of specific variable types  */
  /***********************************************************************/
  /*
   * check for variables which have specified initialization to 
   * overide the values from input files, etc.
   */
  if (Num_Var_Init > 0) {
    retn = 0;
    dum_var = alloc_dbl_1(DPI_ptr->num_owned_nodes, DBL_NOINIT);
    for (i = 0; i < Num_Var_Init; i++) {
      switch (Var_init[i].var) {
      case MASS_FRACTION :
        DPRINTF(stdout,
		"\tSetting %s number %d (variable [%d]) to %g\n", 
		Var_Name[Var_init[i].var].name1, Var_init[i].ktype,
		Var_init[i].var,  Var_init[i].init_val);

	break;
      case SPECIES_MASS_FRACTION:
      case SPECIES_MOLE_FRACTION:	    
      case SPECIES_VOL_FRACTION:
	retn = 1;
	continue;
      default:
        DPRINTF(stdout, "\tSetting %s (variable [%d]) to %g\n",
		Var_Name[Var_init[i].var].name1, Var_init[i].var, 
		Var_init[i].init_val);
	break;
      }
      init_vec_value(dum_var, Var_init[i].init_val,
		     DPI_ptr->num_owned_nodes);
      inject_nodal_vec(u, Var_init[i].var, Var_init[i].ktype, 0, -2,
		       dum_var);
    }
    /*
     *    Section to calculate a consistent set of species fractions
     *    before injection into the solution vector.
     *    -> This loop handles the cases that were skipped in the previous
     *       loop.
     *    -> Note we use the problem description for the first material to get
     *       the maximum number of species. This should be changed to a value
     *       specific to the particular material type. However, since we are
     *       at the goma input file deck lvl, the first material will have to
     *       do.
     */
    if (retn == 1) {
      frac_vec = alloc_dbl_1(upd->Max_Num_Species, 0.0);
      retn = check_consistent_fraction_vector(Var_init, Num_Var_Init,
					      upd->Max_Num_Species,
					      frac_vec);
    
      /*
       *   Decide whether we need to do any conversions between the types of
       *   fraction vectors before insertion.
       */

      if (pd_glob[0]->Species_Var_Type != retn) {
	(void) convert_species_var(pd_glob[0]->Species_Var_Type,
				   mp_glob[0], retn, frac_vec, 0.);
      }

      /*
       * Inject the value of the mass fraction vector, frac_vec, into all
       * parts of the solution vector, for all materials. Only need to
       * inject the maximum number of species equations.
       */
      for (i = 0; i < upd->Max_Num_Species_Eqn; i++) {
	init_vec_value(dum_var, frac_vec[i], DPI_ptr->num_owned_nodes);
	inject_nodal_vec(u, MASS_FRACTION, i, 0, -2, dum_var);       
      }
      safer_free((void **) &frac_vec);
    }
    safer_free((void **) &dum_var);
  }
  
  /***********************************************************************/
  /*  PHASE 3 -> initializations of specific variable types              */
  /*             for a specific  material                                */
  /***********************************************************************/

  /*   arrange for element blocks to be processed in a specific order
   *   according to material number since this is important in order 
   *   to maintain consistency between serial and parallel execution
   */

  block_order = alloc_int_1(exo->num_elem_blocks, 0);
  for( n = 0; n < exo->num_elem_blocks; n++) block_order[n]=n;

  if( Num_Proc > 1 ) 
    {
      for( n = 0; n < exo->num_elem_blocks; n++) {
	for( k = n+1; k < exo->num_elem_blocks; k++) {
	  if( Matilda[block_order[k]] < Matilda[block_order[n]] ) {
	    block_temp = block_order[n];
	    block_order[n] = block_order[k];
	    block_order[k] = block_temp;
	  }
	}
      }
    }
      
  /*
   * Loop over element blocks that exist for this processor, determine
   * which material corresponds to it.
   */

  for (ebj = 0; ebj < exo->num_elem_blocks; ebj++) {
    ebi = block_order[ebj];
    mn = Matilda[ebi];
    if (mn < 0) {
      continue;
    }
    pd = pd_glob[mn];
    mp = mp_glob[mn];
    if (Num_Var_Init_Mat[mn] > 0) {
      e_start = exo->eb_ptr[ebi];
      e_end   = exo->eb_ptr[ebi+1];

      /*
       *  Loop over each element in the element block
       */
      for (ielem = e_start; ielem < e_end; ielem++) {
	ielem_type = Elem_Type(exo, ielem);
	num_nodes  = elem_info(NNODES, ielem_type);
	index      = Proc_Connect_Ptr[ielem];
	/*
	 *  Loop over each local node in the element
	 */
	for (n = 0; n < num_nodes; n++) {
	  i = Proc_Elem_Connect[index++];
	  nv = Nodes[i]->Nodal_Vars_Info[pg->imtrx];
	  for (j = 0; j < Num_Var_Init_Mat[mn]; j++) {
	    int slaved = Var_init_mat[mn][j].slave_block;
		
	    var = Var_init_mat[mn][j].var;
	    nunks = get_nv_ndofs_modMF(nv, var);
		
	    if( slaved == 1) slaved = Nodes[i]->Mat_List.Length > 1;
		
	    /*
	     * We only want to initialize a variable at a node
	     * if we have an unknown at that node, and there is
	     * a valid interpolation for that variable in the
	     * current element block
	     */
	    if (nunks > 0 && pd->i[pg->imtrx][var] && !slaved) {
	      /*
	       * Check against ktype here to make sure we have 
	       * an associated unknown
	       */
	      if (var == MASS_FRACTION &&
		  Var_init_mat[mn][j].ktype >= pd->Num_Species_Eqn) {
		continue;
	      }
	      if (nunks == 1) {
		ipos = Index_Solution(i, var, 
				      Var_init_mat[mn][j].ktype, 0, mn, pg->imtrx);
		u[ipos] = Var_init_mat[mn][j].init_val;
	      } else {
		/*
		 * Ok, there is more than one degree of freedom for this
		 * variable type at this node. Why? Let's break down
		 * the reason
		 *  HKM -> we can't take this block out, until we
		 *         get rid of the debugging section below.
		 */
		interpType = pd->i[pg->imtrx][var];
		if (interpType == I_P0 || interpType == I_P1) {
		  /*
		   *  For P0 and P1 interpolation, only first dof is set
		   */
		  ipos = Index_Solution(i, var, 
					Var_init_mat[mn][j].ktype, 0, mn, pg->imtrx);
		  u[ipos] = Var_init_mat[mn][j].init_val;
		} else if (interpType == I_PQ1 || interpType == I_PQ2) {
		  /*
		   * For linear and quadratic discontinuous interpolations
		   * all degrees of freedom in the element, which are all
		   * located at the centroid node, are set to the same
		   * value. Thus, find out how many degrees of freedom there
		   * are (also in the Variable_Description structure) and
		   * then set all of them to the initialization value
		   * set in the input deck.
		   */
		  ndof = 4;
		  if (interpType == I_PQ2) ndof = 9;
		  for (k = 0; k < ndof; k++) {
		    ipos = Index_Solution(i, var, 
					  Var_init_mat[mn][j].ktype, k, mn, pg->imtrx);
		    u[ipos] = Var_init_mat[mn][j].init_val;
		  }
		} else {
		  /*
		   * For the case of discontinuous variables, we need to know
		   * which unknown to apply the condition to.
		   *
		   *   This currently is determined by a even odd
		   *   scheme wrt the element block id.
		   */
		  ipos = Index_Solution(i, var, 
					Var_init_mat[mn][j].ktype, 0, mn, pg->imtrx);
		  u[ipos] = Var_init_mat[mn][j].init_val;
		}
	      }
	    }
	  } /* end for j<Num_Var_Init_Mat[mn] */
	} /* end for n<num_nodes */
      } /* end for e_start=ielem<e_end */
    } /* end if (Num_Var_Init_Mat[mn] > 0 */
  }
  safer_free((void **) &block_order);

  /*
   * check for external variables which have to be read in 
   * from other exodus files, or passed in from a host code.
   * or fields generated from pixel files
   */

  if (efv->ev) {
    k=0;
    for (w=0; w<efv->Num_external_field; w++) {
      if( efv->i[w] == I_TABLE)
	{
	  ext_Tables[k] = setup_table_external( efv->file_nm[w], ext_table, efv->name[w] );
	  k++;
	}

      /*
       * EDW NOTE: Using IMPORT or IMPORT_EV in the file_nm field indicates
       *           that the external var is imported into Goma from a
       *           calling program instead of being read in from a file.
       *           This task is handled elsewhere for these cases.
       */
      else if ( strcmp(efv->file_nm[w], "IMPORT") != 0 &&
                strcmp(efv->file_nm[w], "IMPORT_EV") != 0 )
	{
	  if(!efv->ipix[w])
	    {
	      DPRINTF(stdout,
		      "%s:  reading fixed field \"%s\" from \"%s\" ...\n", 
		      yo,efv->name[w], efv->file_nm[w]);
              err = rd_vectors_from_exoII(u, efv->file_nm[w], 1, w, INT_MAX, &timeValueReadExt,exo);
	      if ( err != 0 ) {
		DPRINTF(stderr,
			"%s:  err fr rd_vectors_from_exoII() while reading external fields\n",
			yo);
	      }
	    }
       
	  else if(efv->ipix[w] == 1) /*Original pixel to mesh tool */
	    {
	      DPRINTF(stderr, "\nMapping pixel image to mesh with original algorithm...");
      	      err = rd_image_to_mesh(w, exo); 
	    }
	  else if (efv->ipix[w] == 2) /*'Fast' pixel to mesh tool */
	    {
	      DPRINTF(stderr,"\nMapping pixel image to mesh with 'fast' algorithm...");
	      err = rd_image_to_mesh2(w, exo);
	    }
	  else
	    {
	      EH(GOMA_ERROR,"something wrong with efv->ipix");
	    }
	}
#ifndef LIBRARY_MODE
      else if ( strcmp(efv->file_nm[w], "IMPORT") == 0 ||
                strcmp(efv->file_nm[w], "IMPORT_EV") == 0 )
	{
          EH(GOMA_ERROR, "External fields can only be imported in LIBRARY_MODE!");
	}
#endif
    }    
  }

  /*
   *  Check to see if we are performing an TALE analysis, in which case we
   * need to save the displacement fields as they are read in,
   * as the reference state for KIN_DISPLACEMENT BCs 
   *
   * Loop over element blocks that exist for this processor, determine
   * if any material is being treated with TALE 
   */
  efv->TALE = FALSE;
  for (ebi = 0; ebi < exo->num_elem_blocks; ebi++) {
    mn  = Matilda[ebi];
    if (mn < 0) {
      continue;
    }
    if (pd_glob[mn]->MeshMotion == TOTAL_ALE) {
      efv->TALE = TRUE;
    }
  }
  if (efv->TALE) {
    /*
     * If we are doing a TALE analysis, 
     *   Allocate and save the initial displacement fields using 
     *   fields in the external field variables struct.
     */
    for (a = 0 ; a < exo->num_dim; a++) {
      efv->init_displacement_ndl_val[a] = alloc_dbl_1(exo->num_nodes, 0.0);
      extract_nodal_vec(u, MESH_DISPLACEMENT1+a, 0, -2,
			efv->init_displacement_ndl_val[a], exo, FALSE, 0.);
    }
    for (a = 0 ; a < exo->num_dim; a++) {
      efv->init_displacement_ndl_val[a+DIM] =
	alloc_dbl_1(exo->num_nodes, 0.0);
      extract_nodal_vec(u, SOLID_DISPLACEMENT1+a, 0, -2,
			efv->init_displacement_ndl_val[DIM + a], exo, 
			FALSE, 0.);
    }
  }

  /*
   *  Exchange the degrees of freedom with neighboring processors
   */
  exchange_dof(cx, dpi, u, pg->imtrx);
   
  return;
} /* END of routine init_vec **************************************************/
/******************************************************************************/
/******************************************************************************/


void init_structural_shell_coord(double u[])
/******************************************************************************
 *
 * init_structural_shell_coord(): Initialize the shell coordinates variables to
 *                                the mesh coordinates for initial guess. If you
 *                                don't do this than the displacement boundary 
 *                                conditions applied to connect shell coords to
 *                                the moving mesh displacements will blow up
 *                                upon startup.  
 *
 * Input
 * =====
 * u = Array of initial values for the indepenedent variables.
 *
 * Return
 * ======
 * void
 *
 ******************************************************************************/
{
  int node, comp, var, dof;

  for( comp = 0 ; comp < 2 ; comp++ ) /*Note that shells ONLY work in 2D so you should
				       *never get here for 3D */
    {
      var = SHELL_X + comp;
      if ( upd->vp[pg->imtrx][var] )
	{
	  for (node = 0; node < Num_Node; node++ )
	    {
	      if (Dolphin[pg->imtrx][node][var] > 0)
		{
		  dof    = Index_Solution(node, var, 0, 0, -1, pg->imtrx);
		  u[dof] = Coor[comp][node];
		}
	    } /* for: node(s) */
	} /* if: var in upd-> */
    } /* for: comp(onents) */

  return;

} /* End of init_structural_shell_coord() */


void init_shell_normal_unknowns(double x[], const Exo_DB *exo)
/******************************************************************************
 *
 * init_shell_normal_unknowns_3D(): Provides an initialization of the
 *                               shell normal vector unknowns. This is
 *                               necessary because if not provided, the
 *                               the accompanying curvature equation may
 *                               degenerate to a false trivial solution.
 *
 *                               The unknowns are initialized by looping
 *                               over all of elements containing shell
 *                               normal, setup shop at every node,
 *                               compute the normal vector, then copy it to
 *                               solution vectors
 *
/ * Input
* =====
* u = Array of initial values for the indepenedent variables.
* exo = Exodus database
*
* Return
* ======
* void
*
******************************************************************************/
{
  int e_start=0, e_end=0, ielem = 0;
  int ielem_type, ielem_dim, iconnect_ptr;
  int ilnode, ignode, num_local_nodes;
  int nxi, nyi, nzi;
  int err;
  dbl s, t, u, xi[DIM];


  e_start = exo->eb_ptr[0];
  e_end   = exo->eb_ptr[exo->num_elem_blocks];

  /* Loop over all elements */
  for (ielem = e_start; ielem < e_end; ielem++)
     {
      ielem_type = Elem_Type(exo, ielem);
      load_ei(ielem, exo, 0, pg->imtrx);
      err = load_elem_dofptr(ielem, exo, x, x,
                             x, x, 0);
      EH(err, "Can't load elem_dofptr in shell normals initialization");

      ielem_dim       = elem_info(NDIM, ielem_type);
      num_local_nodes = elem_info(NNODES, ielem_type);
      iconnect_ptr    = Proc_Connect_Ptr[ielem];

      /* Loop over nodes within the element */
      for (ilnode = 0; ilnode < num_local_nodes; ilnode++)
         {
          /* Find s, t, u, coordinates of each node */
          find_nodal_stu (ilnode, ielem_type, &s, &t, &u);
          xi[0] = s;
          xi[1] = t;
          xi[2] = u;

          setup_shop_at_point(ielem, xi, exo);

          shell_determinant_and_normal(ielem, iconnect_ptr, num_local_nodes,
                                       ielem_dim, 1);

          /* Get global node number */
          ignode = Proc_Elem_Connect[iconnect_ptr + ilnode];

          /* Get node number and indices into solution vector for normal dofs */
          nxi = Index_Solution(ignode, SHELL_NORMAL1, 0, 0, -2, pg->imtrx);
          nyi = Index_Solution(ignode, SHELL_NORMAL2, 0, 0, -2, pg->imtrx);

          x[nxi] = fv->snormal[0];
          x[nyi] = fv->snormal[1];

          if (pd->Num_Dim == 3)
            {
             nzi = Index_Solution(ignode, SHELL_NORMAL3, 0, 0, -2, pg->imtrx);
             x[nzi] = fv->snormal[2];
            }
         }
     }
  return;
}


static void
read_initial_guess(double u[], const int np, double uAC[], const int nAC)
    
/**************************************************************************
 *
 * read_initial_guess():
 *
 * Read initial guess from ASCII text neutral file (eg, "contin.dat")
 *
 * in:  np		total number of unknowns
 *     nAC          Number of Augmented conditions
 *					       
 * out:	u       Initial guess to solution vector.
 *         uAC      Initial guess for the value of the augmented
 *                  conditions
 **************************************************************************/    
{
  int i, nchar;
  char input[MAX_COMMAND_LINE_LENGTH];
  FILE *file;
  char yo[] = "read_initial_guess";
  
  if (Debug_Flag > 0) {
    DPRINTF(stderr, "Initial guess read from  \"%s\" ...\n", 
	    Init_GuessFile);
  }

  /*
   *  Open the guess file for reading
   */
  file = fopen(Init_GuessFile, "r");
  if (file == NULL) {
    DPRINTF(stderr, "%s:  error opening file \"%s\" for reading\n", 
	    yo, Init_GuessFile);
    exit(-1);  
  } 

  /*
   *  Read the solution one line at a time.
   *  Each solution value is defined as the first number on each line.
   *  The rest of the line is ignored.
   */
  for (i = 0; i < np; i++) {
    nchar = read_line(file, input, FALSE);
    if (nchar <= 0) {
      fprintf(stderr,
	      "%s: line %d of the initial guess file %s had an error, nchar = %d\n", 
	      yo, i, Init_GuessFile, nchar);
      fprintf(stderr, "%s:\t line = \"%s\"", yo, input);
      EH(GOMA_ERROR, yo);
    }
    if (!interpret_double(input, u + i)) {
      fprintf(stderr,
	      "%s: line %d of the initial guess file %s had an error, %d\n", 
	      yo, i, Init_GuessFile, nchar);
      fprintf(stderr, "%s:\t line = \"%s\"", yo, input);
      EH(GOMA_ERROR, yo);
    }
  }

  /*
   *  Read the augmented conditions initial guess one line at a time
   *  Each augmented condition solution value is defined as the first number
   *  on each line. The rest of the line is ignored.
   */
  if (nAC > 0) {
    if (augc[0].iread == 1) {
      for (i = 0; i < nAC; i++) {
	nchar = read_line(file, input, FALSE);
	if (nchar <= 0) {
	  fprintf(stderr,
 		  "%s: Aborting(nchar) read of Aug var %d from file %s , %s\n", 
 		  yo, i, Init_GuessFile, input);
 	  break;
	}
	if (!interpret_double(input, uAC + i)) {
	  fprintf(stderr,
 		  "%s: Aborting(dble) read of Aug var %d from file %s , %s\n", 
 		  yo, i, Init_GuessFile, input);
 	  break;
	}
      }
    }
  }
  if (Debug_Flag > 0) {
    DPRINTF(stderr,
	    "%s:  Successfully read the initial guess from \"%s\" ...\n", yo,
	    Init_GuessFile);
  }
  fclose(file);
} /* END of routine read_initial_guess()  */
/******************************************************************************/
/******************************************************************************/
/******************************************************************************/

int
write_ascii_soln (double *u,       /* Solution vector */
		  double *resid,   /* Residual vector (optional */
		  int np,          /* Number of unknowns on the processor */
                  double *uAC,     /* Value of augmented variables */
		  int nAC,         /* Number of augmented conditions */
		  double time,     /* Current time */
		  FILE *file )     /* FILE pointer, pointing to an open
				    * file */
    /*************************************************************************
     *		     
     *  write_ascii_soln()
     *
     *       Write solution to an ascii output file
     *
     *************************************************************************/
{
  int i;
  if (file == NULL) return 0;
  if (TimeIntegration != STEADY) fprintf (file, "time = %f\n\n", time);
  if(Continuation != ALC_NONE)   fprintf (file, "path = %f\n\n", time);
  if (dofname != NULL) {
    if (resid == NULL) {
      for (i = 0; i < np; i++) {
	fprintf(file, "%23.16e %s\n", u[i], dofname[pg->imtrx][i]);
      }
    } else {
      for (i = 0; i < np; i++) {
	fprintf(file, "%23.16e %s %23.16e\n", u[i], dofname[pg->imtrx][i], resid[i]);
      }
    }
  } else {
    if (resid == NULL) {
      for ( i=0; i < np; i++ ) fprintf (file, "%23.16e\n", u[i]);
    } else {
      for ( i=0; i < np; i++ )
	  fprintf (file, "%23.16e %23.16e\n", u[i], resid[i]);
    }
  }
  /**  print out augmenting variables **/
  if (dofname != NULL) {
    for ( i=0; i<nAC; i++ ) {
      fprintf (file, "%23.16e Aug_Cond=%d\n", uAC[i], i);
    }
  } else {
    for ( i=0; i<nAC; i++ ) {
      fprintf (file, "%23.16e %10d\n", uAC[i], i);
    }
  }

  /*
   *  Add a statement to the output file indicating that the current
   *  solution output is done
   */
  fprintf (file, " oy !\n");
 return (0);  
} 
/******************************************************************************/

/* wr_soln_vec -- write out solution vector to a specified file
 *
 * Notes:	This generalizes the write_initial_guess routine by
 *		permitting one to write the whole vector to a file at
 *		some intermediate Newton iteration.
 *
 *		Write both the solution and the dof-map and residuals.
 *
 * Created:	Tue Apr  5 11:42:23 MDT 1994 pasacki@sandia.gov
 *
 * Modified:	Mon Mar 27 08:56 MST 1995 pasacki@sandia.gov			
 */

int
wr_soln_vec ( double u[],	/* solution vector */
              double r[],	/* residual vector */
              const int np,	/* number of elements in solution vector */
              const int itn)	/* Newton iteration we are at  */
{
  int i, status;
  static char fmt[] = "%23.16e %.22s %23.16e\n";
  char fname[MAX_FNL];
  FILE *file;

  status = 0;

  sprintf(fname,"tmp_%d.d", itn);

#ifdef PARALLEL
  multiname(fname, ProcID, Num_Proc);
#endif  

  file = fopen(fname, "w");

  if ( file == NULL ) 
   {
     EH( -1, "Problem opening intermediate results file.");
   }

  for ( i=0; i<np; i++ )
    {
      DPRINTF (file, fmt, u[i], dofname[pg->imtrx][i], r[i]);
    }

  fclose(file);

  return (status);
} /* END of routine wr_soln_vec  */
/*******************************************************************************/
/*******************************************************************************/
/*******************************************************************************/

int
rd_vectors_from_exoII(double u[], const char *file_nm, const int action_flag,
                      const int variable_no, const int desired_time_step,
                      double *timeValueRead, const Exo_DB *exo)
    
     /*******************************************************************
      *
      * rd_vectors_from_exoII:
      *
      * Read initial guess from exoIIv2 file
      *
      * in:  file_nm     = String name of the exodus file
      *      action_flag = 0 read initial guess for problem
      *                  = 1 read extern auxillary fixed variables 
      *                  = 2 read element variables into elem_storage_struct
      *	    variable_no =  Used only when action_flag = 1  
      *                     Specifies the number of the external
      *                     variable to be read
      *                     (basically the card number in order)
      *      desired_time_step = time step number to read from
      *
      * out:	u	        initial guess to solution vector.
      *******************************************************************/
{
  int i, error, vdex,  num_dim, num_nodes, mn, icount;
  int num_elem, num_elem_blk, num_node_sets, num_side_sets, time_step;
  float	version;		/* version number of EXODUS II */
  int	exoid;			/* ID of the open EXODUS II file */
  char	title[MAX_LINE_LENGTH];	/* title of the EXODUS II database */
  float	ret_float;		/* any returned float */
  char	ret_char[3];		/* any returned character */
  int	num_vars;		/* number of var_type variables */
  char	**var_names = NULL;     /* array containing num_vars variable names */
  int   num_elem_vars = 0;
  char	**elem_var_names = NULL;     /* array containing element variable names */
  int   w;                      /* counter for species concentration */
  int   var;
  MATRL_PROP_STRUCT *matrl = 0;
  double ftimeValue;

  CPU_word_size = sizeof(double);
  IO_word_size  = 0;    

  exoid = ex_open(file_nm, EX_READ, &CPU_word_size, &IO_word_size , &version);
  EH(exoid, "ex_open");

  error = ex_get_init(exoid, title, &num_dim, &num_nodes, &num_elem,
		      &num_elem_blk, &num_node_sets, &num_side_sets);
  EH(error, "ex_get_init for efv or init guess");

  /*
   * Obtain the number of time steps in the exodus file, time_step,
   * We will read only from the last time step
   */
  error = ex_inquire(exoid, EX_INQ_TIME, &time_step, &ret_float, ret_char);
  EH(error, "ex_inquire");

  /* Figure out what time step to select. Will select the last time
   * step unless the input variable desired_time_step is set lower.
   * The lower limit in exodus is 1.
   */
  if (desired_time_step < time_step) {
    time_step = MAX(1, desired_time_step);
  }

  // Return the value of the time 
  error = ex_get_time(exoid, time_step, &ftimeValue);
  if (error == -1) {
    ftimeValue = 0.0;
  }
  if (timeValueRead) {
    *timeValueRead = ftimeValue;
  }

  /* Based on problem type and available info in database, extract 
   * appropriate fields
   */

  /*
   * Get the number of nodal variables in the file, and allocate
   * space for storage of their names.
   */
  error = ex_get_variable_param(exoid, EX_NODAL, &num_vars);
  EH(error, "ex_get_variable_param nodal");
  error = ex_get_variable_param(exoid, EX_ELEM_BLOCK, &num_elem_vars);
  EH(error, "ex_get_var_param elem");
  
  /* First extract all nodal variable names in exoII database */
  if (num_vars > 0) {
    var_names = alloc_VecFixedStrings(num_vars, (MAX_STR_LENGTH+1));
    error = ex_get_variable_names(exoid, EX_NODAL, num_vars, var_names);
    EH(error, "ex_get_variable_names nodal");
    for (i = 0; i < num_vars; i++) strip(var_names[i]);
  } else {
    fprintf(stderr,
	    "Warning: no nodal variables stored in exoII input file.\n");
  }

  /* First extract all element variable names in exoII database */
  if (num_elem_vars > 0) {
    elem_var_names = alloc_VecFixedStrings(num_elem_vars, (MAX_STR_LENGTH+1));
    error = ex_get_variable_names(exoid, EX_ELEM_BLOCK, num_elem_vars, elem_var_names);
    EH(error, "ex_get_variable_names element");
    for (i = 0; i < num_elem_vars; i++) strip(elem_var_names[i]);
  }

  /* If action_flag is 0, 
   * Cross check problem type (variables requested) 
   * and variables available 
   */

  if (action_flag == 0) 
    {
      for (var = V_FIRST; var < V_LAST; var++) 
	{
	  icount = 0;
	  if (Num_Var_In_Type[pg->imtrx][var]) 
	    {
	      if (var == MASS_FRACTION) 
		{
		  for (mn = -1; mn < upd->Num_Mat; mn++) 
		    {
		      if (mn == -1) 
			{
	                  for (i = upd->Num_Mat-1; i >= 0; i--) 
			    {
		              if (mp_glob[i]->Num_Species == upd->Max_Num_Species) 
                                {
				  matrl = mp_glob[i];
		                }
			    }
			} 
		      else 
			{
	                  matrl = mp_glob[mn];
			}
		      for (w = 0; w < matrl->Num_Species_Eqn; w++) 
			{
			  error = rd_exoII_nv(u, var, mn, matrl, var_names, 
					      num_nodes, num_vars,
					      exoid, time_step, w);
			  if (!error) icount++;
			}
		    }
		} 
	      else 
		{
		  for (mn = -1; mn < upd->Num_Mat; mn++) 
		    {
		      if (mn == -1) 
			{
	                  for (i = upd->Num_Mat - 1; i >= 0; i--) 
			    {
		              if (pd_glob[i]->i[pg->imtrx][var]) 
                                {
				  matrl = mp_glob[i];
		                }
			    }
			} 
		      else 
			{
	                  matrl = mp_glob[mn];
			}
                      if(mn!=-1 && (pd_glob[mn]->i[pg->imtrx][var] == I_P0))
                      {
                        error = rd_exoII_ev(u, var, mn, matrl, elem_var_names, exo->eb_num_elems[mn],
                                            num_elem_vars, exoid, time_step, 0, exo);
                      }
                      else if(mn!=-1 && (pd_glob[mn]->i[pg->imtrx][var] == I_P1)){
                        int dof = getdofs(type2shape(exo->eb_elem_itype[mn]),I_P1);
                        for(int i=0;i<dof;i++){
                        error = rd_exoII_ev(u, var, mn, matrl, elem_var_names, exo->eb_num_elems[mn],
                                            num_elem_vars, exoid, time_step, i, exo);
                        }
                      }
                      else{
		      error = rd_exoII_nv(u, var, mn, matrl, var_names, num_nodes,
					  num_vars, exoid, time_step, 0);
                      }
		      if (!error) icount++;
		    }
		}
	    }
	}
    }
  
  if (action_flag == 1) {
    if (efv->ev) {	    
      /*
       * Allocate memory for external field variable arrays
       */
      efv->ext_fld_ndl_val[variable_no] = alloc_dbl_1(num_nodes, 0.0); 
      printf("rd_vectors_from_exoII: Allocated field %d for %s at %p\n",
	     variable_no, efv->name[variable_no], (void *) efv->ext_fld_ndl_val[variable_no]);
      vdex = -1;
#ifdef REACTION_PRODUCT_EFV
      if (TimeIntegration != STEADY)	{
        efv->ext_fld_ndl_val_old[variable_no] = alloc_dbl_1(num_nodes,0.); 
        efv->ext_fld_ndl_val_older[variable_no] = alloc_dbl_1(num_nodes,0.); 
      	}
#endif
      for (i = 0; i < num_vars; i++) {
	if (strcmp(var_names[i], efv->name[variable_no]) == 0) {
	  vdex = i + 1;
	}
      }
      if (vdex == -1) {      
	DPRINTF(stdout,
		"\n Cannot find external fields in exoII database, setting to null");
      } else {
	error = ex_get_var(exoid, time_step, EX_NODAL, vdex, 1, num_nodes,
			   efv->ext_fld_ndl_val[variable_no]);
	EH(error, "ex_get_var nodal");
      }
      exchange_node(cx[0], DPI_ptr, efv->ext_fld_ndl_val[variable_no]);
    }
  }

  safer_free((void **) &var_names);
  safer_free((void **) &elem_var_names);
  error = ex_close(exoid);
  EH(error, "ex_close");  
  return 0;
} /* end rd_vectors_from_exoII*/
/*****************************************************************************/
/*****************************************************************************/
/*****************************************************************************/
int
rd_trans_vectors_from_exoII(double u[], const char *file_nm,
		      const int variable_no, const int desired_time_step,
		      double *timeValueIn, Comm_Ex *cx, Dpi *dpi)
    
     /*******************************************************************
      *
      * rd_vectors_from_exoII:
      *
      * Read time dependent extenal fields from exoIIv2 file
      *
      * in:  file_nm     = String name of the exodus file
      *	    variable_no =  Used only when action_flag = 1  
      *                     Specifies the number of the external
      *                     variable to be read
      *                     (basically the card number in order)
      *      desired_time_step = time step number to read from
      *      timeValueIn = current time value of the solution process
      *                     time value to be matched in the external field
      *
      * out:	u	        initial guess to solution vector.
      *******************************************************************/
{
  int i, k, error, vdex,  num_dim, num_nodes;
  int num_elem, num_elem_blk, num_node_sets, num_side_sets, time_step;
  float	version;		/* version number of EXODUS II */
  int	exoid;			/* ID of the open EXODUS II file */
  char	title[MAX_LINE_LENGTH];	/* title of the EXODUS II database */
  float	ret_float;		/* any returned float */
  char	ret_char[3];		/* any returned character */
  int	num_vars;		/* number of var_type variables */
  char	**var_names = NULL;     /* array containing num_vars variable names */
  int   num_elem_vars = 0;
  double ftimeValue, time_higher, time_lower;
  double *val_low, *val_high, slope, yint;
  int time_step_read, time_step_higher, time_step_lower, time_step_max;

  

  CPU_word_size = sizeof(double);
  IO_word_size  = 0;    

  exoid = ex_open(file_nm, EX_READ, &CPU_word_size, &IO_word_size , &version);
  EH(exoid, "ex_open");

  error = ex_get_init(exoid, title, &num_dim, &num_nodes, &num_elem,
		      &num_elem_blk, &num_node_sets, &num_side_sets);
  EH(error, "ex_get_init for efv or init guess");

  /*
   * Obtain the number of time steps in the exodus file, time_step,
   */
  error = ex_inquire(exoid, EX_INQ_TIME, &time_step, &ret_float, ret_char);
  EH(error, "ex_inquire");

  /* Figure out what time step to select. Will select the closest time
   * step to the current time in the solution procedure.
   * The lower limit in exodus is 1.
   */
  time_step_max = time_step;
  time_step_read = 1;
  time_step_lower = time_step_read;
  time_lower = 0.0;

  error = ex_get_time(exoid, time_step_read, &ftimeValue);
  if (error == -1) {
    ftimeValue = 0.0;
  }

  /* Cycle through the external time values, stop when the time value desired
   * has been passed.
   */
  while ((*timeValueIn > ftimeValue)&&(time_step_read < time_step_max)) {
    time_step_lower = time_step_read;
    time_lower = ftimeValue;
    time_step_read++;
    ex_get_time(exoid, time_step_read, &ftimeValue);
  }

  /*if ((*timeValueIn <= ftimeValue) || (time_step_read >= time_step_max))
    {
      time_higher = ftimeValue;
    }
   */
  /* Calculate which external time plane is closest to the desired time */
  time_step_higher = time_step_read;
  time_higher = ftimeValue;
  

 
  // Return the value of the time 
  /*error = ex_get_time(exoid, time_step, &ftimeValue);
  if (error == -1) {
    ftimeValue = 0.0;
  }
  if (timeValueIn) {
    *timeValueIn = ftimeValue;
  } */

  //Open file to write results for debug info 
  /*ofp = fopen("Trans_EFV", "a");
  fprintf(ofp,"Time value passed to function %e\n", *timeValueIn);
  fprintf(ofp, "time_step_higher %d\n", time_step_higher);
  fprintf(ofp, "time_step_lower %d\n", time_step_lower);
  fprintf(ofp, "time_higher %e\n", time_higher);
  fprintf(ofp, "time_lower %e\n", time_lower);
  //fclose(ofp);*/


  /*
   * Get the number of nodal variables in the file, and allocate
   * space for storage of their names.
   */
  error = ex_get_variable_param(exoid, EX_NODAL, &num_vars);
  EH(error, "ex_get_variable_param nodal");
  error = ex_get_variable_param(exoid, EX_ELEM_BLOCK, &num_elem_vars);
  EH(error, "ex_get_variable_param elem");
  
  /* First extract all nodal variable names in exoII database */
  if (num_vars > 0) {
    var_names = alloc_VecFixedStrings(num_vars, (MAX_STR_LENGTH+1));
    error = ex_get_variable_names(exoid, EX_NODAL, num_vars, var_names);
    EH(error, "ex_get_variable_names nodal");
    for (i = 0; i < num_vars; i++) strip(var_names[i]);
  } else {
    fprintf(stderr,
	    "Warning: no nodal variables stored in exoII input file.\n");
  }


    if (efv->ev) {	    
      /*
       * Already allocated this in rd_vectors_from_exoII for external field variable arrays
       */
      //efv->ext_fld_ndl_val[variable_no] = alloc_dbl_1(num_nodes, 0.0);
      val_low = alloc_dbl_1(num_nodes, 0.0);
      val_high = alloc_dbl_1(num_nodes, 0.0);
 
      if( desired_time_step == 0)
	{
	  fprintf(stderr, "rd_trans_vectors_from_exoII: Into existing field %d for %s at %p\n",
		  variable_no, efv->name[variable_no], (void *) efv->ext_fld_ndl_val[variable_no]);
	}
      vdex = -1;
      for (i = 0; i < num_vars; i++) {
	if (strcmp(var_names[i], efv->name[variable_no]) == 0) {
	  vdex = i + 1;
	}
      }
      if (vdex == -1) {      
	DPRINTF(stdout,
		"\n Cannot find external fields in exoII database, setting to null");
      } else {
	error = ex_get_var(exoid, time_step_lower, EX_NODAL, vdex, 1, num_nodes, val_low);
        error = ex_get_var(exoid, time_step_higher, EX_NODAL, vdex, 1, num_nodes, val_high);
	EH(error, "ex_get_var nodal");

        for (k=0; k<num_nodes; k++){
		slope = (val_high[k] - val_low[k])/(time_higher - time_lower);
		yint = val_low[k] - slope * time_lower;
		efv->ext_fld_ndl_val[variable_no][k] = slope * (*timeValueIn) + yint;
		/*if (k == 12) {
			fprintf(ofp, "val_low %e\n", val_low[k]);
  			fprintf(ofp, "val_high %e\n", val_high[k]);
  			fprintf(ofp, "slope %e\n", slope);
			fprintf(ofp, "yint %e\n", yint);
			fprintf(ofp, "field value %e\n\n", slope * (*timeValueIn) + yint);
		}*/
	}
      }        
    }

  safer_free((void **) &var_names);
  error = ex_close(exoid);
  EH(error, "ex_close");
  //fclose(ofp);

  /*
   *  Exchange the degrees of freedom with neighboring processors
   */
  exchange_node(cx, dpi, efv->ext_fld_ndl_val[variable_no]);

  return 0;
} /* end rd_trans_vectors_from_exoII*/
/*****************************************************************************/
/*****************************************************************************/
/*****************************************************************************/

int
rd_exoII_nv(double *u, int varType, int mn, MATRL_PROP_STRUCT *matrl, 
	    char **var_names, int num_nodes, int num_vars, int exoII_id,
	    int time_step, int spec) 

     /*************************************************************************
      *
      * rd_exoII_nv():
      *
      *    Reads an exodus nodal variable matched by the name, Var_exoII,
      * into the goma solution vector, u.
      * Because Exodus has no way to specify nodal variables by material
      * type, this routine will initialize all variables of the variable type,
      * Var_exoII->Index at the node irrespective of what material they
      * are in.
      *************************************************************************/
{
  int vdex = -1, i, error, status = 0;
  char exo_var_name[256], exo_var_desc[256];
  double *variable = NULL;
  assign_var_name(varType, spec, matrl, exo_var_name,
		  exo_var_desc, mn);
  for (i = 0; i < num_vars; i++) {
    if (strcmp(var_names[i], exo_var_name) == 0) {
      vdex = i + 1;
    }
  }
  if (vdex != -1) {
    variable = alloc_dbl_1(num_nodes, 0.0);
    status = vdex;
    DPRINTF(stdout,"Nodal variable %s found in exoII database - reading.\n", 
	    exo_var_name);
    error = ex_get_var(exoII_id, time_step, EX_NODAL, vdex, 1, num_nodes, variable);
    EH(error, "ex_get_var nodal");
    inject_nodal_vec(u, varType, spec, 0, mn, variable);
    safer_free((void **) &variable);
  }
  return status;
} /* END of routine rd_exoII_util */

/*****************************************************************************/
/*****************************************************************************/
/*****************************************************************************/

int
rd_exoII_ev(double *u, int varType, int mn, MATRL_PROP_STRUCT *matrl, 
            char **elem_var_names, int num_elems_block, int num_elem_vars, int exoII_id,
            int time_step, int spec,const Exo_DB *exo)
  
/*************************************************************************
 *
 * rd_exoII_ev():
 *
 *    Reads an exodus element variable matched by the name, Var_exoII,
 * into the goma solution vector, u.
 * Because Exodus has no way to specify element variables by material
 * type, this routine will initialize all variables of the variable type,
 * Var_exoII->Index at the node irrespective of what material they
 * are in.
 *************************************************************************/
{
  int vdex = -1, i, error, status = 0;
  char exo_var_name[256], exo_var_desc[256];
  double *variable = NULL;
  assign_var_name(varType, spec, matrl, exo_var_name,
                  exo_var_desc, mn);
  for (i = 0; i < num_elem_vars; i++) {
    if (strcmp(elem_var_names[i], exo_var_name) == 0) {
      vdex = i + 1;
    }
  }
  if (vdex != -1) {
    variable = alloc_dbl_1(num_elems_block, 0.0); // This should be at for number of elements in a block.
    status = vdex;
    DPRINTF(stdout,"Element variable %s for material %d found in exoII database - reading.\n",
            exo_var_name,mn+1);
    error = ex_get_var(exoII_id, time_step, EX_ELEM_BLOCK, vdex, mn+1, num_elems_block, variable);
    EH(error, "ex_get_var element");
    inject_elem_vec(u, varType, 0, spec, mn, variable,exo,num_elems_block);
    safer_free((void **) &variable);
  }
  return status;
} /* END of routine rd_exoII_util */

/******************************************************************************/
/******************************************************************************/
/******************************************************************************/

void 
fill_dvec_rand(double u[],	/* vector to fill with doubles in [0,1] */
	       int len)		/* length of vector */
/*
 *        Set the vector u to a random vector.
 * 
 *        Author:         John N. Shadid (1421)
 *        Date:           1/21/93
 *        Revised:	 Tue Mar 22 12:22:38 MST 1994 pasacki@sandia.gov
 *
 *
 * Notes: Revised to use the nice drand48() stdlib function and be useful
 *	  for any vector of doubles - no more hardwired implicit assumptions.
 *
 *	  Revised: 1997/08/23 14:47 MDT pasacki@sandia.gov
 */

{
  int i;
  long seedval;

  /*
   * Initialize the seed for drand48()...
   */

  seedval = (long)ut();

  srand48(seedval);
  
  for ( i=0; i<len; i++)
    {
      u[i] = drand48();
    }
  return;
}
/************************************************************************/
/************************************************************************/
/************************************************************************/


int
rd_globals_from_exoII(double u[], const char *file_nm, const int start, const int n)

    /*******************************************************************
     *
     * rd_globals_from_exoII:
     *
     * Read initial guess for global variables from exoIIv2 file
     *  in: file_nm            filename  of exoII database file
     *      start              index of starting global variable to be copied to u
     *      n                  read no more than n global variables into u
     *  out:
     *      u                  initial guess for global variables.  Can be subset of 
     *                         all global variables present ( start ! = 0 )
     *
     *******************************************************************/
{
  int i, error,  num_dim, num_nodes;
  int num_elem, num_elem_blk, num_node_sets, num_side_sets, time_step;
  float	version;		/* version number of EXODUS II */
  int	exoid;			/* ID of the open EXODUS II file */
  char	title[MAX_LINE_LENGTH];	/* title of the EXODUS II database */
  float	ret_float;		/* any returned float */
  char	ret_char[3];		/* any returned character */
  int   num_global_vars = -1;        /* number of global variables present */
  double *global_vars;          /* global variable values */

  CPU_word_size = sizeof(double);
  IO_word_size  = 0;    

  exoid = ex_open(file_nm, EX_READ, &CPU_word_size, &IO_word_size , &version);
  EH(exoid, "ex_open");

  error = ex_get_init(exoid, title, &num_dim, &num_nodes, &num_elem,
		      &num_elem_blk, &num_node_sets, &num_side_sets);
  EH(error, "ex_get_init for efv or init guess");

  error = ex_get_variable_param( exoid, EX_GLOBAL, &num_global_vars );

  if( num_global_vars > start ) /* This catches both no global vars and no augmenting values to be read */
    {

      global_vars = alloc_dbl_1( num_global_vars, 0.0 );
      
  /*
   * Obtain the number of time steps in the exodus file, time_step,
   * We will read only from the last time step
   */
      error = ex_inquire(exoid, EX_INQ_TIME, &time_step, &ret_float, ret_char);
      EH(error, "ex_inquire");

      error = ex_get_var( exoid, time_step, EX_GLOBAL, 1, 1, num_global_vars, global_vars );
      EH(error, "ex_get_var global");

      /* 
       *  Read only the global vars that are there.  No more, no less
       */

      if( start + n < num_global_vars ) num_global_vars = start + n;
      
      for( i=0;  (start + i) <num_global_vars ;  i++) 
	u[i] = global_vars[ start + i];

      
      safer_free( (void **) &global_vars );
    }
  error = ex_close(exoid);
  EH(error, "ex_close");  
  return num_global_vars;
}


/************************************************************************/
/************************************************************************/
/************************************************************************/


static void 
inject_nodal_vec(double sol_vec[], const int varType, const int k,
		 const int idof, const int matID,
		 const double nodal_vec[])

  /**********************************************************************
   *
   * inject_nodal_vec:
   *
   * Routine to scatter a variable vector "k" of variable type
   * "var_no" to the solution vector "sol_vec".
   *
   *
   *     Now, for distributed processing, this routine only scatters a
   *     nodal variable into the full dof vector for the nodes that this
   *     processor owns. Forget the "global" part.
   *
   * It first tries to use the generic material unknown. Then, it
   * tries to use the unknown corresponding to the first material
   * index at that node.
   *
   * Author: 	P. R. Schunk (1511, SNL)
   * Date:		10/12/94
   * Revised: 1997/08/27 10:31 MDT pasacki@sandia.gov
   *
   * Parameter List:
   *
   * nodal_vec[] == 	vector containing the solution variable type
   *                    vector index by the local node number on the 
   *         		current processor.
   *
   * var_no      ==  	integer variable type which defines
   *		        what variable is to be scattered into the
   *                    solution vector. Additionally, only the
   *                    generic material ID part of the solution
   *                    vector will be overwritten.
   *		        (see rf_fem_const.h - Variable Names)
   *
   *	k        == 	kth subvariable of type "var_no", k = 0 is first
   *		       variable of this type. Subvariables are only
   *                    used for MASS_FRACTION variable types.
   *  idof       ==     Degree of freedom id for this variable. Usually,
   *                    this is equal to zero. However, there are
   *                    some cases of multiple degrees of freedom
   *                    for a variable type at a node.
   * matID       ==     Material ID for the variable to scatter to.
   *                    -2: special value means to scatter to all
   *                        variables of type VariableType no matter
   *                        what material they refer to.
   *                    -1: This number refers to the
   *                        non-specific-to-a-material variable at
   *                        the node.
   *                    >=0: Variable which is specific to the
   *                         material matID.
   *
   * nodal_vec   ==	Processor solution vector
   *******************************************************************/
{
  int index, i, j, vindex;
  NODAL_VARS_STRUCT *nv;
  VARIABLE_DESCRIPTION_STRUCT *vd;
  for (i = 0; i < DPI_ptr->num_owned_nodes; i++) {
    nv = Nodes[i]->Nodal_Vars_Info[pg->imtrx];
    if (matID == -2) {
      for (j = 0; j < (int) nv->Num_Var_Desc_Per_Type[varType]; j++) {
        vindex = nv->Var_Type_Index[varType][j];
<<<<<<< HEAD
	vd = nv->Var_Desc_List[vindex];
	if (k == (int) vd->Subvar_Index) {
=======
        vd = nv->Var_Desc_List[vindex];
#ifdef DEBUG_HKM
        if (idof < 0 || idof > vd->Ndof) {
          fprintf(stderr,"init_vec ERROR: bad idof\n");
          EH(-1, "init_vec bad idof");
        }
#endif
        if (k == (int) vd->Subvar_Index) {
>>>>>>> ae709d92
          index = (Nodes[i]->First_Unknown[pg->imtrx] +
                   nv->Nodal_Offset[vindex] + idof);
          sol_vec[index] = nodal_vec[i];
        }
      }
    } else {
      int ndof = 0;
      if (pd->i[pg->imtrx][varType] == I_PQ1) {
	ndof = 4;
	WH(-1, "Using 4 dof injecting variable");
      } else if (pd->i[pg->imtrx][varType] == I_PQ2) {
	ndof = 9;
	WH(-1, "Using 9 dof injecting variable");
      }

      if (ndof > 0) {
	int local_dof = 0;
	for (local_dof = 0; local_dof < ndof; local_dof++) {
	  index = Index_Solution(i, varType, k, local_dof, matID, pg->imtrx);
	  if (index != -1) {
	    sol_vec[index] = nodal_vec[i];
	  }
	}
      } else {
	index = Index_Solution(i, varType, k, idof, matID, pg->imtrx);
	if (index != -1) {
	  sol_vec[index] = nodal_vec[i];
	}

      }
    }
  }
  return;
}

/************************************************************************/
/************************************************************************/
/************************************************************************/


static void
inject_elem_vec(double sol_vec[], const int varType, const int k,
                 const int idof, const int matID,
                 const double elem_vec[],const Exo_DB *exo, const int num_elems_blk)

  /**********************************************************************
   *
   * inject_elem_vec:
   *
   * Routine to scatter a variable vector "k" of variable type
   * "var_no" to the solution vector "sol_vec".
   *
   *
   *     Now, for distributed processing, this routine only scatters a
   *     element variable into the full dof vector for the element blocks that this
   *     processor owns. Forget the "global" part.
   *
   * It first tries to use the generic material unknown. Then, it
   * tries to use the unknown corresponding to the first material
   * index at that node.
   *
   * Author: 	P. R. Schunk (1511, SNL)
   * Date:		10/12/94
   * Revised: 1997/08/27 10:31 MDT pasacki@sandia.gov
   *
   * Parameter List:
   *
   * elem_vec[] == 	vector containing the solution variable type
   *                    vector index by the local node number on the
   *         		current processor.
   *
   * var_no      ==  	integer variable type which defines
   *		        what variable is to be scattered into the
   *                    solution vector. Additionally, only the
   *                    generic material ID part of the solution
   *                    vector will be overwritten.
   *		        (see rf_fem_const.h - Variable Names)
   *
   *	k        == 	kth subvariable of type "var_no", k = 0 is first
   *		       variable of this type. Subvariables are only
   *                    used for MASS_FRACTION variable types.
   *  idof       ==     Degree of freedom id for this variable. Usually,
   *                    this is equal to zero. However, there are
   *                    some cases of multiple degrees of freedom
   *                    for a variable type at a node.
   * matID       ==     Material ID for the variable to scatter to.
   *                    -2: special value means to scatter to all
   *                        variables of type VariableType no matter
   *                        what material they refer to.
   *                    -1: This number refers to the
   *                        non-specific-to-a-material variable at
   *                        the node.
   *                    >=0: Variable which is specific to the
   *                         material matID.
   *
   * elem_vec   ==	Processor solution vector
   *******************************************************************/
{
  int e_start, e_end, ielem, ielem_type, num_local_nodes;
  int iconnect_ptr, i, I, index;
  int found_quantity;
  e_start = exo->eb_ptr[matID];
  e_end   = exo->eb_ptr[matID+1];
  for (ielem = e_start; ielem < e_end; ielem++) {

    ielem_type      = Elem_Type(exo, ielem); /* func defd in el_geom.h */
    num_local_nodes = elem_info(NNODES, ielem_type);
    iconnect_ptr    = Proc_Connect_Ptr[ielem]; /* find ptr to beginning */
    /* of this element's */
    /* connectivity list */

    /* We're looking at a nodal quantity that should be defined at only 1
       node of this element (aka, the pressure value off the hanging center
       node). If we find it at more than 1 node, we have a serious problem
       so we're leaving. If we don't find any values, we set the element
       value to 0. RRl */
    found_quantity = FALSE;
    /* Only do this for elements with a haning center node, otherwise the
       extraction of the quantity can be ambiguous for non-regular grid models */
    if (ielem_type == BIQUAD_QUAD ||
        ielem_type == TRIQUAD_HEX ||
        ielem_type == C_BILINEAR_QUAD ||
    ielem_type == C_TRILINEAR_HEX ) {
      for (i = 0; i < num_local_nodes; i++) {
        I     = Proc_Elem_Connect[iconnect_ptr + i];
        /* NOTE: here, the element variables (such as PRESSURE) are being
           extracted from the solution vector coming off of the hanging
           interior nodes, or a given specified node for such a quantity.
           There should never be more than one of this quantity defined
           per element, or we have a problem treating it as an element
           variable. Hence the found_quantity check.                       */
        index = Index_Solution(I, varType, k, idof, matID, pg->imtrx);
        if (index != -1) {
          /* This should be the one node that has our value - set the element
             value to this */
            sol_vec[index] = elem_vec[ielem-e_start];
        if (found_quantity == TRUE) {
            fprintf(stderr,
                    "Warning: Too many nodes returning quantities for element variable %s (%s) - may not be accurate\n",
                    Exo_Var_Names[varType].name2,
                    Exo_Var_Names[varType].name1 );
            exit (-1);
          }
          found_quantity = TRUE;
        }
      }
    }
    else{
      int i = 0;
      I     = Proc_Elem_Connect[iconnect_ptr + i];
      /* NOTE: here, the element variables (such as PRESSURE) are being
         extracted from the solution vector coming off of the hanging
         interior nodes, or a given specified node for such a quantity.
         There should never be more than one of this quantity defined
         per element, or we have a problem treating it as an element
         variable. Hence the found_quantity check.                       */
      index = Index_Solution(I, varType, k, idof, matID, pg->imtrx);
      if (index != -1) {
        /* This should be the one node that has our value - set the element
           value to this */
          sol_vec[index] = elem_vec[ielem-e_start];
        if (found_quantity == TRUE) {
          fprintf(stderr,
                  "Warning: Too many nodes returning quantities for element variable %s (%s) - may not be accurate\n",
                  Exo_Var_Names[varType].name2,
                  Exo_Var_Names[varType].name1 );
          exit (-1);
        }
        found_quantity = TRUE;
      }

    }
  }

 return;
}
/************************************************************************/
/************************************************************************/
/************************************************************************/
/* build_node_index_var() - given the global node index, node_index_global, 
 *                          then find the nodes having dof corresponding
 *                          a var named variable and populate the vectors
 *                          map[count] with the global node number, and
 *                          var_node_list[count] with the local node number
 *
 * Notes: the number of values destined to reside in map and hence
 *        the size of map must already be set, perhaps using countvar_dof() 
 *        before allocating the map array
 *
 * Created: 1999/12/22 srsubia@sandia.gov
 *
 * Revised:
 */

int
build_node_index_var(const int varType, const int num_nodes,
                     const int *node_index_global, int *map,
		     int *var_node_list)
{
  int node, count;
  int imtrx;
  NODAL_VARS_STRUCT *nv;
  if (varType < 0 || varType > MAX_VARIABLE_TYPES-1) {
      EH(GOMA_ERROR, "Attempt to count a bogus variable.");
  }
  count = 0;
  for (imtrx = 0; imtrx < upd->Total_Num_Matrices; imtrx++)
     {
      for (node = 0; node < num_nodes; node++) 
         {
          nv = Nodes[node]->Nodal_Vars_Info[imtrx];
          if (nv->Num_Var_Desc_Per_Type[varType] > 0) 
            {
             map[count] = node_index_global[node];
             var_node_list[count] = node;
             count++;
            }
         }
  }
  return count;
}
/***************************************************************************/

/* count_vardofs() -- given the variable type, varType, this function
 *                    returns the number of degrees of freedom in the
 *                    solution vector corresponding to that variable type
 *                    at the nodes from zero to num_nodes.
 *                    Note: Dofs for MASS_FRACTION unknowns
 *                          with multiple subvariables are counted as
 *                          one degree of freedom here, just as in the
 *                          original Dolphin array.
 *
 * Created: 1999/12/22 srsubia@sandia.gov
 *
 * Revised: HKM
 */

int
count_vardofs(const int varType, const int num_nodes)
{
  int node, nun, count = 0;
  int imtrx;
  NODAL_VARS_STRUCT *nv;
  if (varType < 0 || varType > MAX_VARIABLE_TYPES-1) {
      EH(GOMA_ERROR, "Attempt to count a bogus variable.");
  }
  count = 0;
  for (imtrx = 0; imtrx < upd->Total_Num_Matrices; imtrx++)
     {
      for (node = 0; node < num_nodes; node++) 
         {
          nv = Nodes[node]->Nodal_Vars_Info[imtrx];
          nun = get_nv_ndofs_modMF(nv, varType);
          count += nun;
         }
     }
  return (count);
}

/****************************************************************************/
/****************************************************************************/
/****************************************************************************/

void
fprint_strn(FILE *fd, const char *string, const int num)

    /************************************************************************
     *
     * print_strn():
     *
     *  Prints a string a repetitive number of times to a named stream.
     ************************************************************************/
{
  int i;
  for (i = 0; i < num; i++) fprintf(fd, "%s", string);
}
/****************************************************************************/
/****************************************************************************/
/****************************************************************************/

void
fprint_line(FILE *fd, const char *string, const int num)

    /************************************************************************
     *
     * fprint_line():
     *
     *  Prints a string a repetitive number of times to a named stream.
     *  Then, prints the the end of line character.
     ************************************************************************/
{
  int i;
  for (i = 0; i < num; i++) fprintf(fd, "%s", string);
  fprintf(fd, "\n");
}
/****************************************************************************/
/****************************************************************************/
/****************************************************************************/

void
init_vec_value(double *vector, const double value, const int length)

    /************************************************************************
     *
     * init_vec_value():
     *
     *  Initializes a vector of doubles of length, length, to a constant 
     *  value, value.
     ************************************************************************/
{
  int i;

  if ( vector == NULL )
    {
      if ( Debug_Flag > 1 )
	{
	  WH( -1, "Warning: attempted to initialize NULL vector." );
	}
      return;
    }

  if (value == 0.0) {
    (void) memset((void *) vector, 0, (sizeof(double)*length));
  } else {
    for (i = 0 ; i < length; i++) *vector++ = value;
  }
  return;
}
/****************************************************************************/
/****************************************************************************/
/****************************************************************************/

void 
dcopy1(const int length, const double *src_vector, double *dst_vector)

    /************************************************************************
     *
     * dcopy1():
     *
     *  Copies the contents of one double vector to another. A stride of 1
     *  is assumed.  Note, this
     *  version doesn't do any unrolling and doesn't attempt to use
     *  memcopy. Both of these options may lead to speed increases.
     ************************************************************************/
{
  int i;
  for (i = 0; i < length; i++) {
    *dst_vector++ = *src_vector++;
  }
  return;
}


int
find_first_elem_with_var ( Exo_DB *e, int var )
{
  int eb,mn, found=FALSE, first_elem = -1 ;


  for( eb=0;  (!found) && eb<e->num_elem_blocks ;eb++)
    {
      mn = Matilda[ eb ];
      
      found = pd_glob[mn]->v[pg->imtrx][var];
      if( found ) first_elem = e->eb_ptr[eb];
    }

  return( first_elem );
}
  
#ifdef LIBRARY_MODE
int
load_import_fields(dbl *base_p_por,
                   const Exo_DB *exo,
                   int callnum)
{
  int i, w;
  int nv_start, ev_start, nv_count = 0, ev_count = 0;
  int ne = exo->num_elems;
  int nn = exo->num_nodes;
  int doing_ev = FALSE;
  dbl *ev_tmp = NULL;

  /* Make sure there are fields to load */
  if (Num_Import_NV == 0 && Num_Import_EV == 0) return 0;
  if (libio->xnv_in == NULL || libio->xev_in == NULL)
    {
      fprintf (stderr, "Invalid import vector(s)!\n");
      return -1;
    }
  if (Num_Import_EV > 0) ev_tmp = alloc_dbl_1(nn, 0.0);

  /* Loop over all defined external fields */
  for (w=0; w<efv->Num_external_field; w++)
    {

      /* Import the nodal vars */
      if ( !strcmp(efv->file_nm[w], "IMPORT") )
        {
          fprintf(stderr,
            " Importing external #%d nvar field %s...\n", w, efv->name[w]);
          efv->ext_fld_ndl_val[w] = alloc_dbl_1(nn, 0.0);
          nv_start = nn * nv_count;
          if (doing_ev) WH(-1, "Problem with order of external field cards!\n");
          for (i=0; i<nn; i++)
            {
              efv->ext_fld_ndl_val[w][i] = libio->xnv_in[nv_start+i];

              if (base_p_por != NULL && w == efv->ev_porous_index)
                {
                  base_p_por[i] = efv->ext_fld_ndl_val[w][i];
                }
            }
          nv_count++;
        }
    }


  /****************************Anneal from external***********************/
  if (efv->ev_porous_decouple)
    {
      anneal_mesh_with_external_field(exo);
    }

 for (w=0; w<efv->Num_external_field; w++)
    {
      /*
       * Element vars loaded second because they have to projected to nodes.  For this
       *   we may need the external nodal displacements to already have been imported
       */
     if ( !strcmp(efv->file_nm[w], "IMPORT_EV") )
        {
          fprintf(stderr,
            " Importing external #%d evar field %s...\n", w, efv->name[w]);
          efv->ext_fld_ndl_val[w] = alloc_dbl_1(nn, 0.0);
          doing_ev = TRUE;
          vzero(nn, &ev_tmp[0]);
          interp_ev_to_nodes(exo, ev_tmp, ev_count);
          for (i=0; i<nn; i++)
            {
              efv->ext_fld_ndl_val[w][i] = ev_tmp[i];

              /* Save base porosity for updates if applicable */
              if (base_p_por != NULL && w == efv->ev_porous_index)
                {
                  base_p_por[i] = efv->ext_fld_ndl_val[w][i];
                }
            }
          ev_count++; 
        }

      /* All other cases: var has already been read in from Exodus file! */
    }

  fprintf(stderr, " Imported %d of %d nodal vars and %d of %d elem vars.\n",
           nv_count, Num_Import_NV, ev_count, Num_Import_EV);
  safer_free((void **) &ev_tmp);
  return 0;
}

void
interp_ev_to_nodes(const Exo_DB *exo, dbl *ev_tmp, int iev)
{
  int ne1, ne2, nel;
  int i, j, n, el;
  int nn = exo->num_nodes;
  int ne = exo->num_elems;
  dbl sum, avg;

  dbl hsquared[DIM]={0.,0.,0.}, hh[DIM][DIM], dhh[DIM][MDE];

  dbl h_siz, h_siz_sum=0.0;

  /* Set index into xev_in */
  n = iev * ne;

  /* Loop over all nodes */
  for (i = 0; i < nn; i++)
    {
      ne1 = exo->node_elem_pntr[i];
      ne2 = exo->node_elem_pntr[i+1];
      nel = ne2 - ne1;
      sum = avg = 0.0;

      h_siz_sum = 0.0;

      /* Sum var value over elements containing this node */
      for (j = ne1; j < ne2; j++)
        {
          el = exo->node_elem_list[j];

	  ei[pg->imtrx]->ielem = el;
	  ei[pg->imtrx]->ielem_type = Elem_Type(exo, el);
	  ei[pg->imtrx]->num_local_nodes = elem_info(NNODES, ei[pg->imtrx]->ielem_type);

	  h_elem_siz ( hsquared, hh, dhh, FALSE );

	  h_siz = hsquared[0]*hsquared[1];
	  if ( pd->Num_Dim > 2 ) h_siz *= hsquared[2];

	  h_siz = sqrt( h_siz );
	  
	  h_siz_sum += h_siz;

          sum += libio->xev_in[n+el]*h_siz;
        }
      avg = sum / h_siz_sum;

      /* Write nodal value */
      ev_tmp[i] = avg;
    }

  /* Done */
  return;
}
                                                                                
int
advance_porosity_ev(const int time_step, const int nn,
                    dbl *x, dbl *base_p_por, dbl *base_p_liq)
                                                                                
/*
 * Function updates the external field corresponding to imported nodal
 * porosity at each time step (after the first) according to the
 * following constitutive relation:
 *
 *         n+1        n             0             n+1          n
 *    (por)    = (por)  + Cr * (por)   * [ (p_liq)    - (p_liq)  ]
 * where:
 *        Cr = porous ("rock") compressibility of solid
 *       por = porosity
 *     p_liq = porous liquid pressure
 * and superscripts denote the time steps:
 *       n+1 = current
 *         n = first in current Goma call
 *         0 = start of problem (not current Goma call)
 *
 * This update is done here on a node-by-node basis, rather than
 * doing at assembly time.
 */
{
  static int previous_step = -1;
  double cr, por0, delta;
  int i, n, mn, i_por_ev;
  int eq = POR_LIQ_PRES;
                                                                                
  /* Bail out if update not needed */
  if (time_step == previous_step) return 0;
  previous_step = time_step;
  if (time_step == 0) return 0;
                                                                                
  /* check for valid porosity external field index */
  i_por_ev = efv->ev_porous_index;
  EH(i_por_ev, "Porosity external field not found!");
                                                                                
  /* Loop over nodes in problem */
  for (n=0; n<nn; n++)
    {
                                                                                
  /*
   * Get block number and DOF index for porous liquid pressure at node
   * EDW note: This will only work for nodes along an element block
   * boundary when the porous material has the smaller material index!
   */
      mn = first_matID_at_node(n);
       i = Index_Solution(n, eq, 0, 0, -1, pg->imtrx);
                                                                                
  /* Proceed if eq is active at node */
      if (i > -1)
        {
          cr = mp_glob[mn]->porous_compressibility;
          por0 = mp_glob[mn]->initial_porosity;
          delta = cr * por0 * (x[i] - base_p_liq[n]);
          efv->ext_fld_ndl_val[i_por_ev][n] = base_p_por[n] + delta;
        }
    }

  return 0;
}



int
advance_porosity_goma_first(const int time_step, const int nn,
                            dbl *x, dbl *base_p_por, dbl *base_p_liq)
                                                                                
/*
 * Function updates the external field corresponding to imported nodal
 * porosity at each time step (after the first) according to the
 * following constitutive relation:
 *
 *         n+1        n             0             n+1          n
 *    (por)    = (por)  + Cr * (por)   * [ (p_liq)    - (p_liq)  ]
 * where:
 *        Cr = porous ("rock") compressibility of solid
 *       por = porosity
 *     p_liq = porous liquid pressure
 * and superscripts denote the time steps:
 *       n+1 = current
 *         n = first in current Goma call
 *         0 = start of problem (not current Goma call)
 *
 * This update is done here on a node-by-node basis, rather than
 * doing at assembly time.
 */
{
  static int previous_step = -1;
  double cr, por0, delta;
  int i, n, mn, i_por_ev;
  int eq = POR_LIQ_PRES;
                                                                                
  /* Bail out if update not needed */
  if (time_step == previous_step) return 0;
  previous_step = time_step;
  if (time_step == 0) return 0;
                                                                                
  /* check for valid porosity external field index */
  i_por_ev = efv->ev_porous_index;
  EH(i_por_ev, "Porosity external field not found!");
                                                                                
  /* Loop over nodes in problem */
  for (n=0; n<nn; n++)
    {
                                                                                                                              
  /*
   * Get block number and DOF index for porous liquid pressure at node
   * EDW note: This will only work for nodes along an element block
   * boundary when the porous material has the smaller material index!
   */
      mn = first_matID_at_node(n);
       i = Index_Solution(n, eq, 0, 0, -1, pg->imtrx);
                                                                                
  /* Proceed if eq is active at node */
      if (i > -1)
        {
          cr = mp_glob[mn]->porous_compressibility;
          por0 = mp_glob[mn]->initial_porosity;
          delta = cr * por0 * (x[i] - base_p_liq[n]);
          efv->ext_fld_ndl_val[i_por_ev][n] = base_p_por[n] + delta;
        }
    }

  return 0;
}


int
advance_porosity_jas_leads(const int time_step, 
			   double current_gtime , 
			   dbl starting_gtime,
			   dbl animas_time_step, 
			   const int nn,
			   dbl *p_por_final, 
			   dbl *p_por_dot )
{
  int i, n, mn, i_por_ev;
  int eq = POR_LIQ_PRES;
 
                                                                                
  /* check for valid porosity external field index */
  i_por_ev = efv->ev_porous_index;
  EH(i_por_ev, "Porosity external field not found!");
                                                                                
  /* Loop over nodes in problem */
  for (n=0; n<nn; n++)
    {
      efv->ext_fld_ndl_val[i_por_ev][n] = p_por_final[n] - p_por_dot[n]*( animas_time_step + current_gtime - starting_gtime) ;   
    }

  return 0;
}

#endif  /* LIBRARY_MODE */


/****************************************************************************/
/****************************************************************************/
/****************************************************************************/
/* END of file rf_util.c  */<|MERGE_RESOLUTION|>--- conflicted
+++ resolved
@@ -2932,19 +2932,8 @@
     if (matID == -2) {
       for (j = 0; j < (int) nv->Num_Var_Desc_Per_Type[varType]; j++) {
         vindex = nv->Var_Type_Index[varType][j];
-<<<<<<< HEAD
-	vd = nv->Var_Desc_List[vindex];
-	if (k == (int) vd->Subvar_Index) {
-=======
         vd = nv->Var_Desc_List[vindex];
-#ifdef DEBUG_HKM
-        if (idof < 0 || idof > vd->Ndof) {
-          fprintf(stderr,"init_vec ERROR: bad idof\n");
-          EH(-1, "init_vec bad idof");
-        }
-#endif
         if (k == (int) vd->Subvar_Index) {
->>>>>>> ae709d92
           index = (Nodes[i]->First_Unknown[pg->imtrx] +
                    nv->Nodal_Offset[vindex] + idof);
           sol_vec[index] = nodal_vec[i];
