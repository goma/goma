--- conflicted
+++ resolved
@@ -2,7 +2,7 @@
 * Goma - Multiphysics finite element software                             *
 * Sandia National Laboratories                                            *
 *                                                                         *
-* Copyright (c) 2021 Sandia Corporation.                                  *
+* Copyright (c) 2014 Sandia Corporation.                                  *
 *                                                                         *
 * Under the terms of Contract DE-AC04-94AL85000 with Sandia Corporation,  *
 * the U.S. Government retains certain rights in this software.            *
@@ -138,7 +138,6 @@
 #include "wr_exo.h"
 #include "wr_side_data.h"
 #include "wr_soln.h"
-
 /************ R O U T I N E S   I N   T H I S   F I L E  **********************
 
        NAME            		TYPE        		CALL BY
@@ -322,6 +321,92 @@
   }
 }
 
+#ifndef COUPLED_FILL
+/*****************************************************************************/
+/*****************************************************************************/
+/*****************************************************************************/
+
+void put_fill_vector(const int N, double x[], const double fill_vector[], const int node_to_fill[])
+
+/************************************************************************
+ *
+ * put_fill_vector:
+ *
+ *     Insert the value of the FILL variable type unknowns corresponding
+ *     to the non-specific material case or the first material back into
+ *     the main solution vector.
+ *
+ *  Input
+ *     N = Number of nodes (internal plus boundary and maybe external
+ *     fill_vector[] = FILL variable type solution vector
+ *     node_to_fill[] = index of the first unknown at a node into the
+ *                      FILL variable type solution vector.
+ *  Output
+ *     x[] = Main solution vector
+ *************************************************************************/
+{
+  int i;     /* i count from 0 to total number of nodes   */
+  int ie;    /* ie is the position of the variables of
+                interest in the x and xpred vectors       */
+  int mn;    /* Material number                           */
+  int nvdof; /* variables to keep Index_Solution happy    */
+  int ki;    /* counter from 0 to the number of dofs      */
+
+  for (i = 0; i < N; i++) {
+    nvdof = Dolphin[pg->imtrx][i][R_FILL]; /* Number of FILL dofs at this node. */
+    for (ki = 0; ki < nvdof; ki++) {
+      ie = Index_Solution(i, R_FILL, 0, ki, -1, pg->imtrx);
+      if (ie != -1) {
+        if (ie > NumUnknowns[pg->imtrx]) {
+          GOMA_EH(ie, "put_fill_vector");
+        } else {
+          x[ie] = fill_vector[node_to_fill[i] + ki];
+        }
+      } else if (ie == -1) {
+        mn = first_matID_at_node(i);
+        ie = Index_Solution(i, R_FILL, 0, ki, mn, pg->imtrx);
+        if (ie != -1) {
+          x[ie] = fill_vector[node_to_fill[i] + ki];
+        } else {
+          GOMA_EH(ie, "put_fill_vector");
+        }
+      }
+    }
+  }
+} /* END of routine put_fill_vector */
+/*****************************************************************************/
+/*****************************************************************************/
+/*****************************************************************************/
+
+void get_fill_vector(const int N,
+                     const double x[],
+                     double fill_vector[],
+                     const int node_to_fill[]) {
+  int i;  /* i count from 0 to total number of nodes   */
+  int ie; /* ie is the position of the variables of
+             interest in the x and xpred vectors       */
+  int mn;
+  const int ktype = 0;
+  int nvdof; /* Number of R_FILL degrees of freedom at a node */
+  int ki;    /* counter from 0 to number of dofs          */
+
+  for (i = 0; i < N; i++) {
+    nvdof = Dolphin[pg->imtrx][i][R_FILL];
+    for (ki = 0; ki < nvdof; ki++) {
+      ie = Index_Solution(i, R_FILL, ktype, ki, -1, pg->imtrx);
+      if (ie != -1) {
+        fill_vector[node_to_fill[i] + ki] = x[ie];
+      } else {
+        mn = first_matID_at_node(i);
+        ie = Index_Solution(i, R_FILL, ktype, ki, mn, pg->imtrx);
+        if (ie != -1) {
+          fill_vector[node_to_fill[i] + ki] = x[ie];
+        }
+      }
+    }
+  }
+} /* END of routine get_fill_vector */
+#endif /* not COUPLED_FILL */
 /*****************************************************************************/
 
 /* countmap_vardofs() -- fill [nodeindex]->dof map for a given var, return count
@@ -345,7 +430,7 @@
   int node, nun, count = 0;
   NODAL_VARS_STRUCT *nv;
   if (varType < 0 || varType > MAX_VARIABLE_TYPES - 1) {
-    GOMA_EH(GOMA_ERROR, "Attempt to count a bogus variable.");
+    GOMA_EH(-1, "Attempt to count a bogus variable.");
   }
   for (node = 0; node < num_nodes; node++) {
     nv = Nodes[node]->Nodal_Vars_Info[pg->imtrx];
@@ -584,6 +669,12 @@
     vd = Index_Solution_Inv(i, &inode, NULL, NULL, &idof, pg->imtrx);
     eqn = vd->Variable_Type;
 
+#ifdef DEBUG_HKM
+    if (eqn != idv[pg->imtrx][i][0]) {
+      GOMA_EH(-1, "error in  Index_Solution_Inv mapping");
+    }
+#endif
+
     /* ignore corrections caused by changing side of interface */
     if (ls != NULL && xfem != NULL && ls->Length_Scale == 0.) {
       int MatID = vd->MatID;
@@ -888,7 +979,7 @@
     DPRINTF(stderr, "You specified (d=%d, v=%d, T=%d, y=%d, P=%d, S=%d, V=%d)\n", use_var_norm[0],
             use_var_norm[1], use_var_norm[2], use_var_norm[3], use_var_norm[4], use_var_norm[5],
             use_var_norm[6]);
-    GOMA_EH(GOMA_ERROR, "Poorly formed time step norm.");
+    GOMA_EH(-1, "Poorly formed time step norm.");
   }
 
   scaling = 1.0 / (num_unknowns * (2.0 + delta_t_old / delta_t));
@@ -1286,6 +1377,10 @@
 {
   double delta_s, beta;
   int iter_desired;
+
+#ifdef DEBUG
+  static const char yo[] = "path_step_control";
+#endif
 
   /* EXTERNAL VARIABLES */
 
@@ -1531,32 +1626,16 @@
       /* 		  "%s:  reading augmenting conditions initial guess from \"%s\" ...\n",yo,
        * ExoFile); */
 
-<<<<<<< HEAD
-      ngv = rd_globals_from_exoII(uAC, ExoFile, 5, nAC);
+      ngv = rd_globals_from_exoII(uAC, ExoFile, 6, nAC);
       if (ngv < 0)
         DPRINTF(stderr, "%s: error trying to read augmenting conditions\n", yo);
-=======
-	ngv = rd_globals_from_exoII(uAC, ExoFile, 6, nAC);
-	if ( ngv < 0 )
-	  DPRINTF(stderr, "%s: error trying to read augmenting conditions\n",yo);	
-	  
-	/* Update parameters prior to solution with these values */
->>>>>>> f5c9ff9b
 
       /* Update parameters prior to solution with these values */
 
-<<<<<<< HEAD
-      for (iAC = 0; iAC + 5 < ngv; iAC++) {
+      for (iAC = 0; iAC + 6 < ngv; iAC++) {
         DPRINTF(stdout, "AUGC[%d] initial guess :%6.3g found in exoII database - reading\n", iAC,
                 uAC[iAC]);
         update_parameterAC(iAC, NULL, NULL, uAC, cx, exo, dpi);
-=======
-	for (iAC=0 ; iAC + 6 < ngv ; iAC++){
-	  DPRINTF(stdout,"AUGC[%d] initial guess :%6.3g found in exoII database - reading\n",iAC, uAC[iAC] );
-	  update_parameterAC(iAC, NULL, NULL, uAC, cx, exo, dpi);
-	}
-
->>>>>>> f5c9ff9b
       }
     }
 
@@ -1587,33 +1666,20 @@
     if (nAC > 0) {
       int ngv;
 
-<<<<<<< HEAD
       DPRINTF(stdout, "%s:  reading augmenting conditions initial guess from \"%s\" ...\n", yo,
               ExoAuxFile);
-=======
-	ngv = rd_globals_from_exoII( uAC, ExoAuxFile, 6, nAC );
-	if ( ngv < 0 )
-	  DPRINTF(stderr, "%s: error trying to read augmenting conditions\n",yo);
->>>>>>> f5c9ff9b
-
-      ngv = rd_globals_from_exoII(uAC, ExoAuxFile, 5, nAC);
+
+      ngv = rd_globals_from_exoII(uAC, ExoAuxFile, 6, nAC);
       if (ngv < 0)
         DPRINTF(stderr, "%s: error trying to read augmenting conditions\n", yo);
 
-<<<<<<< HEAD
       /* Update parameters prior to solution with these values
        * Update only those parameters values that were actually found */
 
-      for (iAC = 0; iAC + 5 < ngv; iAC++) {
+      for (iAC = 0; iAC + 6 < ngv; iAC++) {
         DPRINTF(stdout, "AUGC[%d] initial guess :%6.3g found in exoII database - reading\n", iAC,
                 uAC[iAC]);
         update_parameterAC(iAC, NULL, NULL, uAC, cx, exo, dpi);
-=======
-	for (iAC=0 ; iAC + 6 < ngv ; iAC++) {
-	  DPRINTF(stdout,"AUGC[%d] initial guess :%6.3g found in exoII database - reading\n",iAC, uAC[iAC] );
-	  update_parameterAC(iAC, NULL, NULL, uAC, cx, exo, dpi);
-	}
->>>>>>> f5c9ff9b
       }
     }
 
@@ -1881,13 +1947,13 @@
           DPRINTF(stderr, "\nMapping pixel image to mesh with 'fast' algorithm...");
           err = rd_image_to_mesh2(w, exo);
         } else {
-          GOMA_EH(GOMA_ERROR, "something wrong with efv->ipix");
+          GOMA_EH(-1, "something wrong with efv->ipix");
         }
       }
 #ifndef LIBRARY_MODE
       else if (strcmp(efv->file_nm[w], "IMPORT") == 0 ||
                strcmp(efv->file_nm[w], "IMPORT_EV") == 0) {
-        GOMA_EH(GOMA_ERROR, "External fields can only be imported in LIBRARY_MODE!");
+        GOMA_EH(-1, "External fields can only be imported in LIBRARY_MODE!");
       }
 #endif
     }
@@ -2102,13 +2168,13 @@
       fprintf(stderr, "%s: line %d of the initial guess file %s had an error, nchar = %d\n", yo, i,
               Init_GuessFile, nchar);
       fprintf(stderr, "%s:\t line = \"%s\"", yo, input);
-      GOMA_EH(GOMA_ERROR, yo);
+      GOMA_EH(-1, yo);
     }
     if (!interpret_double(input, u + i)) {
       fprintf(stderr, "%s: line %d of the initial guess file %s had an error, %d\n", yo, i,
               Init_GuessFile, nchar);
       fprintf(stderr, "%s:\t line = \"%s\"", yo, input);
-      GOMA_EH(GOMA_ERROR, yo);
+      GOMA_EH(-1, yo);
     }
   }
 
@@ -2297,12 +2363,15 @@
   int var;
   MATRL_PROP_STRUCT *matrl = 0;
   double ftimeValue;
+#ifdef DEBUG
+  static const char yo[] = "rd_vectors_from_exoII";
+#endif
 
   CPU_word_size = sizeof(double);
   IO_word_size = 0;
 
-  exoid = ex_open(file_nm, EX_READ, &CPU_word_size, &IO_word_size , &version);
-  GOMA_EH(exoid, "ex_open, %s %d", file_nm, exoid);
+  exoid = ex_open(file_nm, EX_READ, &CPU_word_size, &IO_word_size, &version);
+  GOMA_EH(exoid, "ex_open");
 
   error = ex_get_init(exoid, title, &num_dim, &num_nodes, &num_elem, &num_elem_blk, &num_node_sets,
                       &num_side_sets);
@@ -2405,13 +2474,13 @@
             }
             if (mn != -1 && (pd_glob[mn]->i[pg->imtrx][var] == I_P0)) {
               int eb_index = in_list(mn, 0, exo->num_elem_blocks, Matilda);
-              if (eb_index != -1 && exo->eb_num_elems[eb_index] > 0) {
+              if (eb_index != -1) {
                 error = rd_exoII_ev(u, var, mn, matrl, elem_var_names, exo->eb_num_elems[eb_index],
                                     num_elem_vars, exoid, time_step, 0, exo);
               }
             } else if (mn != -1 && (pd_glob[mn]->i[pg->imtrx][var] == I_P1)) {
               int eb_index = in_list(mn, 0, exo->num_elem_blocks, Matilda);
-              if (eb_index != -1 && exo->eb_num_elems[eb_index] > 0) {
+              if (eb_index != -1) {
                 int dof = getdofs(type2shape(exo->eb_elem_itype[eb_index]), I_P1);
                 for (int i = 0; i < dof; i++) {
                   error =
@@ -2458,7 +2527,6 @@
                            efv->ext_fld_ndl_val[variable_no]);
         GOMA_EH(error, "ex_get_var nodal");
       }
-      exchange_node(cx[0], DPI_ptr, efv->ext_fld_ndl_val[variable_no]);
     }
   }
 
@@ -2510,6 +2578,9 @@
   double ftimeValue, time_higher, time_lower;
   double *val_low, *val_high, slope, yint;
   int time_step_read, time_step_higher, time_step_lower, time_step_max;
+#ifdef DEBUG
+  static const char yo[] = "rd_trans_vectors_from_exoII";
+#endif
 
   CPU_word_size = sizeof(double);
   IO_word_size = 0;
@@ -2645,8 +2716,10 @@
 
   /*
    *  Exchange the degrees of freedom with neighboring processors
+   *  Actually, we may not need to do this as we have "broken" the external field
+   *  variable file already.   Each proc will read from that file ont he fly.
    */
-  exchange_node(cx, dpi, efv->ext_fld_ndl_val[variable_no]);
+  /// exchange_node(cx, dpi, efv->ext_fld_ndl_val[variable_no]);
 
   return 0;
 } /* end rd_trans_vectors_from_exoII*/
@@ -2815,6 +2888,9 @@
   char ret_char[3];            /* any returned character */
   int num_global_vars = -1;    /* number of global variables present */
   double *global_vars;         /* global variable values */
+#ifdef DEBUG
+  static const char yo[] = "rd_globals_from_exoII";
+#endif
 
   CPU_word_size = sizeof(double);
   IO_word_size = 0;
@@ -2934,6 +3010,12 @@
       for (j = 0; j < (int)nv->Num_Var_Desc_Per_Type[varType]; j++) {
         vindex = nv->Var_Type_Index[varType][j];
         vd = nv->Var_Desc_List[vindex];
+#ifdef DEBUG_HKM
+        if (idof < 0 || idof > vd->Ndof) {
+          fprintf(stderr, "init_vec ERROR: bad idof\n");
+          GOMA_EH(-1, "init_vec bad idof");
+        }
+#endif
         if (k == (int)vd->Subvar_Index) {
           index = (Nodes[i]->First_Unknown[pg->imtrx] + nv->Nodal_Offset[vindex] + idof);
           sol_vec[index] = nodal_vec[i];
@@ -3137,7 +3219,7 @@
   int imtrx;
   NODAL_VARS_STRUCT *nv;
   if (varType < 0 || varType > MAX_VARIABLE_TYPES - 1) {
-    GOMA_EH(GOMA_ERROR, "Attempt to count a bogus variable.");
+    GOMA_EH(-1, "Attempt to count a bogus variable.");
   }
   count = 0;
   for (imtrx = 0; imtrx < upd->Total_Num_Matrices; imtrx++) {
@@ -3173,7 +3255,7 @@
   int imtrx;
   NODAL_VARS_STRUCT *nv;
   if (varType < 0 || varType > MAX_VARIABLE_TYPES - 1) {
-    GOMA_EH(GOMA_ERROR, "Attempt to count a bogus variable.");
+    GOMA_EH(-1, "Attempt to count a bogus variable.");
   }
   count = 0;
   for (imtrx = 0; imtrx < upd->Total_Num_Matrices; imtrx++) {
