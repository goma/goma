/************************************************************************ *
* Goma - Multiphysics finite element software                             *
* Sandia National Laboratories                                            *
*                                                                         *
* Copyright (c) 2014 Sandia Corporation.                                  *
*                                                                         *
* Under the terms of Contract DE-AC04-94AL85000 with Sandia Corporation,  *
* the U.S. Government retains certain rights in this software.            *
*                                                                         *
* This software is distributed under the GNU General Public License.      *
\************************************************************************/

/* Needed to declare POSIX function drand48 */
#define _XOPEN_SOURCE

#include <stdlib.h>
#include <stdio.h>
#include <string.h>
#include <limits.h>
#include <math.h>
				/* It would be nice if the routines in this
				   file didn't have include dependencies!   */
#include "std.h"
#include "rf_fem_const.h"
#include "rf_fem.h"
#include "rf_solver.h"
#include "rf_allo.h"
#include "rf_io_const.h"
#include "rf_io.h"
#include "rf_masks.h"
#include "rf_mp.h"
#include "el_elm.h"
#include "el_geom.h"
#include "rf_bc_const.h"

#include "mm_eh.h"
#include "mm_mp_const.h"
#include "rf_vars_const.h"
#include "mm_as_const.h"
#include "mm_as_structs.h"
#include "mm_as.h"

#include "mm_mp.h"
#include "mm_mp_structs.h"
#include "mm_unknown_map.h"

#include "exodusII.h"

#include "exo_struct.h"

#include "goma.h"


/************ R O U T I N E S   I N   T H I S   F I L E  **********************

       NAME            		TYPE        		CALL BY
----------------------------------------------------------------------
	log2				int		
	sort2_int_double		void		
	time_step_control		double
        path_step_control               double
	find_max			int		
	find_min			int
	find_inter			int
	init_vec			void		
	fill_dvec_rand			void
	random_vec	 	static void		init_vec()
	exchange_pointers		void
	get_remap_index			void	
	remap_int_array			void	
	remap_double_array		void
	print_global_vec		void
	rd_globals_from_exoII    static int

******************************************************************************/

/******************** PROTOTYPES FOR STATIC FUNCTIONS ************************/
int rd_image_to_mesh
( int ,                  /* Index of external field */
        const Exo_DB *);      /* Exodus database */

int rd_image_to_mesh2
( int ,                  /* Index of external field */
        const Exo_DB *);      /* Exodus database */


static void read_initial_guess	/* rf_util.c                                 */
(double [],		/* u                                         */
       const int ,		/* np                                        */
       double [],		/* uAC                                       */
       const int );		/* nAC                                       */

static void inject_nodal_vec
(double [],		/* sol_vec - full dof vector for this proc   */
       const int ,		/* var_no - VELOCITY1, etc.                  */
       const int ,		/* k - species index                         */
       const int ,              /* idof - dof #                              */
       const int ,              /* matID - material index to scatter to      */
       const double []);	/* nodal_vec - condensed node based vector   */

static void init_structural_shell_coord
(double []);             /* u[] - solution vector */

static void init_shell_normal_unknowns
<<<<<<< HEAD
PROTO((double [] ,       	/* u[] - solution vector */
       const Exo_DB *));        /* Exodus database */
=======
(double [] ,              /* u[] - solution vector */
       const Exo_DB *,		/* Exodus database */
       const int,		/* Shell node set ID */
       double , 		/* Focal point X-coordinate */
       double);		/* Focal point Y-coordinate */
>>>>>>> 48a67847

/*****************************************************************************/
/*****************************************************************************/

#if 0

/* scatter_double_vector() -- akin to BLAS DCOPY,  y[index[i]] <- x[i]
 * 
 * Uses an additional array, index[], for the indeces of y getting the
 * sequential pieces of x[]. User is responsible for allocating x[], y[], 
 * index[] and filling index[] with meaningful values.
 *
 * Typically, y[] will be any size, while x[] and index[] must accomodate
 * indeces from 0 to n-1.
 *
 * Created: 1997/10/15 14:13 MDT pasacki@sandia.gov
 *
 * Revised:
 */

void
scatter_double_vector(const int    n, 
		      const int    index[],
		      double y[], 
		      const double x[])
{
  int i;

  for ( i=0; i<n; i++)
    {
      y[index[i]] = x[i];
    }

  return;
}


/* gather_double_vector() - akin to BLAS DCOPY,  y[index[i]] -> x[i]
 * 
 * Uses an additional array, index[], for the indeces of y getting the
 * sequential pieces of x[]. User is responsible for allocating x[], y[], 
 * index[] and filling index[] with meaningful values.
 *
 * Typically, y[] will be any size, while x[] and index[] must accomodate
 * indeces from 0 to n-1.
 *
 * Created: 1997/10/15 14:18 MDT pasacki@sandia.gov
 *
 * Revised:
 */

void
gather_double_vector(const int n, 
		     const int index[],
		     const double y[], 
		     double x[])
{
  int i;

  for ( i=0; i<n; i++)
    {
      x[i] = y[index[i]];
    }

  return;
}
#endif

/*****************************************************************************/
/*****************************************************************************/
/*****************************************************************************/

void
sort2_int_int(const int n, int ra[], int rb[])

    /*************************************************************************
    *       Numerical Recipies in C source code
    *       modified to have first argument an integer array (JS)
    *
    *       Sorts the array ra[1,..,n] in ascending numerical order
    *       using the heapsort algorithm, while making the corresponding
    *       rearrangement of the array rb[1,..,n].
    *       NOTE: Usually, rb is an index array (rb[i] = i), and thus
    *             rb is used to find the original index of the
    *             elements of ra[].
    *
    *       NOTE: In the usual brain dead Numerical Recipies in C
    *             way, ra[] and rb[] are expected to have base address
    *             indecies of 1. Therefore, you have to decrement them by
    *             one in the argument list, when calling this routine
    *             from a normal C routine.
    **************************************************************************/
{
  int l, j, ir, i, rra, rrb;
  /*
   *  No need to sort if one or fewer items.
   */
  if (n <= 1) return;
  l = (n >> 1) + 1;
  ir = n;
  for (;;) {
    if (l > 1) {
      rra = ra[--l];
      rrb = rb[l];
    } else {
      rra = ra[ir];
      rrb = rb[ir];
      ra[ir] = ra[1];
      rb[ir] = rb[1];
      if (--ir == 1) {
        ra[1] = rra;
        rb[1] = rrb;
        return;
      }
    }
    i = l;
    j = l << 1;
    while (j <= ir) {
      if (j < ir && ra[j] < ra[j+1]) ++j;
      if (rra < ra[j]) {
        ra[i] = ra[j];
        rb[i] = rb[j];
        j += (i = j);
      } else {
	j = ir + 1;
      }
    }
    ra[i] = rra;
    rb[i] = rrb;
  }
}

#ifndef COUPLED_FILL
/*****************************************************************************/
/*****************************************************************************/
/*****************************************************************************/

void
put_fill_vector(const int N, double x[], const double fill_vector[],
		const int node_to_fill[])

    /************************************************************************
     *
     * put_fill_vector:
     *
     *     Insert the value of the FILL variable type unknowns corresponding
     *     to the non-specific material case or the first material back into
     *     the main solution vector.
     *
     *  Input
     *     N = Number of nodes (internal plus boundary and maybe external
     *     fill_vector[] = FILL variable type solution vector
     *     node_to_fill[] = index of the first unknown at a node into the
     *                      FILL variable type solution vector.
     *  Output
     *     x[] = Main solution vector
     *************************************************************************/
{
  int i;             /* i count from 0 to total number of nodes   */
  int ie;            /* ie is the position of the variables of
			interest in the x and xpred vectors       */
  int mn;            /* Material number                           */
  int nvdof;         /* variables to keep Index_Solution happy    */
  int ki;            /* counter from 0 to the number of dofs      */

  for (i = 0; i < N; i++) {
    nvdof = Dolphin[pg->imtrx][i][R_FILL]; /* Number of FILL dofs at this node. */
    for (ki = 0; ki < nvdof; ki++) {
      ie = Index_Solution(i, R_FILL, 0, ki, -1, pg->imtrx);
      if (ie != -1)  {
	if (ie > NumUnknowns[pg->imtrx]) {
	  EH(ie, "put_fill_vector");
	} else {
	  x[ie] = fill_vector[node_to_fill[i] + ki];
	}
      } else if (ie == -1) {
        mn = first_matID_at_node(i);
	ie = Index_Solution(i, R_FILL, 0, ki, mn, pg->imtrx);
	if (ie != -1) {
	  x[ie] = fill_vector[node_to_fill[i] + ki];
	} else {
	  EH(ie, "put_fill_vector");
	}
      }
    }
  }
} /* END of routine put_fill_vector */
/*****************************************************************************/
/*****************************************************************************/
/*****************************************************************************/

void
get_fill_vector ( const int N,
                  const double x[],
                  double fill_vector[],
		  const int node_to_fill[] )
{
  int i;             /* i count from 0 to total number of nodes   */
  int ie;            /* ie is the position of the variables of
			interest in the x and xpred vectors       */
  int mn;
  const int ktype = 0;
  int nvdof;   /* Number of R_FILL degrees of freedom at a node */
  int ki;      /* counter from 0 to number of dofs          */

  for (i = 0; i < N; i++)
    {
      nvdof = Dolphin[pg->imtrx][i][R_FILL];
      for ( ki=0; ki<nvdof; ki++)
	{
	  ie = Index_Solution(i, R_FILL, ktype, ki, -1, pg->imtrx);
	  if (ie != -1) {
	    fill_vector[node_to_fill[i] + ki] = x[ie];
	  } else {
	    mn = first_matID_at_node(i);
	    ie = Index_Solution(i, R_FILL, ktype, ki, mn, pg->imtrx);
	    if (ie != -1) {
	      fill_vector[node_to_fill[i] + ki] = x[ie];
	    } 
	  }
	}
    }
} /* END of routine get_fill_vector */
#endif /* not COUPLED_FILL */
/*****************************************************************************/

/* countmap_vardofs() -- fill [nodeindex]->dof map for a given var, return count
 * 
 * This routine is a trivial generalization of RRR's count_fill_unknowns(). 
 * It may have utility for certain postprocessing applications as well as its
 * intended use of counting up the number of fill equation unknowns and making
 * a map from the node index into the fill equation dof number.
 *
 * Notes: map must point to an array of size num_nodes.
 *          Note: Dofs for MASS_FRACTION unknowns with multiple
 *                subvariables are counted as one degree of freedom here,
 *                just as in the original Dolphin array.
 * 
 * Created: 1997/10/15 10:53 MDT pasacki@sandia.gov
 *
 * Revised:
 */

int
countmap_vardofs(const int varType, const int num_nodes, int *map)
{
  int node, nun, count = 0;
  NODAL_VARS_STRUCT *nv;
  if (varType < 0 || varType > MAX_VARIABLE_TYPES-1 ) {
    EH(-1, "Attempt to count a bogus variable.");
  }
  for (node = 0; node < num_nodes; node++) {
    nv = Nodes[node]->Nodal_Vars_Info[pg->imtrx];
    nun = get_nv_ndofs_modMF(nv, varType);
    if (nun > 0) {
      map[node] = count;
      count += nun;
    } else {
      map[node] = -1;
    }
  }
  return (count);
}
/*****************************************************************************/
/*****************************************************************************/
/*****************************************************************************/
#if 0
void
count_fill_unknowns ( int N,
                      int node_to_fill[] )

{
/* LOCAL VARIABLES */
  int i;               /* i count from 0 to total number of nodes   */

  num_fill_unknowns = 0;
  for (i = 0; i < N; i++)
    {
      if ( Dolphin[pg_imtrx][i][FILL] )
	{
	  node_to_fill[i] = num_fill_unknowns;
	  num_fill_unknowns += Dolphin[pg->imtrx][i][FILL];
	}
    }
} /* END of routine count_fill_unknowns */
/*****************************************************************************/



void
filter_fill ( const int N,	/* Filter the fill vector and     */
              double fill_vector[] )       /* clip it (limits are 0. and 1.) */

{
  int i;             /* i count from 0 to number of total fill unknowns  */

  for (i = 0; i < N; i++)
    {
      if(fill_vector[i] >= 1.)
	{
	  fill_vector[i] = 1.;
	}
      else if(fill_vector[i] <= 0.)
	{
	  fill_vector[i] = 0.;
	}
    }
} /* END of routine filter_fill */
#endif

/*****************************************************************************/

/* N - number of nodes x - solution vector at n calculated from
 *  implicit corrector filter_species_material_number is the material
 *  number of the first material containing a hyrdodynamic suspension
 *
 *  Censor the concentration field for SUSPENSION mass flux model.
 *  Notion is to keep the concentrations in the range 0< C < Max_packing.
 *
 *  And while you're at it, censor the shear rate field to be positive.
 */

int
filter_conc (const int N,	/* number of nodes */
             dbl x[],		/* solution vector */
             const int filter_species_material_number,
                                /* 1st material number w/ suspension */
             const dbl cmin,	/* lower cutoff */
             const dbl cmax )	/* upper cutoff */
{
  const double minimum_shear_rate = 0.0;
  int i, ie;
  
  if (pd->e[pg->imtrx][R_MASS]) {
    for (i = 0; i < N; i++) {
      if (Dolphin[pg->imtrx][i][R_MASS]) {
	ie = Index_Solution(i, R_MASS, filter_species_material_number,
			    0, -1, pg->imtrx); 
	if (ie != -1) { 
	  x[ie] = x[ie] > cmin ? x[ie] : cmin;
	  if (cmax != 0.0) {
	    x[ie] = x[ie] < cmax ? x[ie] : cmax ;
	  }  
	}
      }
    }
  }
  if (pd->e[pg->imtrx][R_SHEAR_RATE])  {
    for (i = 0; i < N; i++) {
      if (Dolphin[pg->imtrx][i][R_SHEAR_RATE]) {
	ie = Index_Solution(i, R_SHEAR_RATE, 0, 0, -1, pg->imtrx); 
	if (ie != -1) {
	  if (x[ie] < minimum_shear_rate) {
	    x[ie] = minimum_shear_rate;
	  }
	}
      }
    }
  }
  return (1);
} /* END of routine filter_conc */
/***************************************************************************/

double
time_step_control(const double delta_t,  const double delta_t_old, 
		  const int const_delta_t,
		  const double x[], const double x_pred[],  const double x_old[], 
		  const double x_AC[], const double x_AC_pred[], const double eps,
		  int *success_dt, const int use_var_norm[])

    /**********************************************************************
     *
     * time_step_control()
     *
     *
     * Routine calculates the recommended size of the next time step from 
     * the norm of the difference between the predicted and corrected
     * solution. If delta < 0 is input deck, the user desire for delta_t 
     * to be constant and it is not altered by this routine.
     *
     * Note, mesh unknowns and pressure unknowns are often pseudo-equilib
     * variables. Thus, they are frequently left out of the calculation
     * of the time-step truncation error calculation.
     *
     * Input
     * ------
     *
     * N               - number of nodes
     * delta_t         - time step size for the current time step (
     *                   i.e., n)
     * delta_t_old     - time step size for the previous time step (n -1)
     * x[]             - solution vector at n calculated from implicit
     *                   corrector
     * x_pred[]        - solution vector at n calculated from explicit
     *                   predictor
     * x_AC            - extra unknown vector at n from implicit corrector
     * x_AC_pred       - extra unknown vector at n from explicit prediction
     * alpha           - time step control parameter
     * beta            - time step control parameter
     * eps              - time step control parameter  
     * use_var_norm    - this tells us whether or not to use a variable 
     *                   for the norm calculations. 0 means don't use ...
     *                   1 means use. The choice is made in the input deck
     *
     * Output
     *---------
     * success_dt      - 1 if the time step was successful and
     *                   0 if the time step was unsuccessful
     *
     * Return
     *--------
     * delta_t         - the recommended time step for the next iteration
     *                   whether or not the current iteration was 
     *                   considered a success.
     *
     * HKM -> Species appear to be handled incorrectly. The effect of 
     *        smaller concentration species may be completely neglected
     *        under the current system. Thus, we need to introduce an
     *        ATOL RTOL formalism into the routine below, and collect
     *        contributions according to variable index number rather
     *        than equation number. This should make the routine faster
     *        as well.
     ***********************************************************************/
{
  int i;             /* i count from 0 to total number of nodes   */
  int num_unknowns;  /* num_unknowns is the actual number of
			variables used in the norm calculation    */
  int ncp[MAX_VARIABLE_TYPES];	/* number of ea var contributing to norm */
  double max[MAX_VARIABLE_TYPES];  /* L_infinity norm for variable type [] */
  int eqn;           /* eqn is the equation being searched for    */
  VARIABLE_DESCRIPTION_STRUCT *vd;
  const double alpha = TIME_STEP_ALPHA;
  const double beta  = TIME_STEP_BETA;
  double delta_t_new = 0.0;
  double abs_eps = fabs(eps);
  double Err_norm;
  double e_d, e_v, e_T, e_y, e_P, e_S, e_V, e_AC, e_qs;
  double e_shk, e_sht, e_shd, e_shu, e_F, e_ap, e_extv, e_sh_lub, e_int;
  double scaling;
  double ecp[MAX_VARIABLE_TYPES]; /* error in corrector-predictor for ea var */
  double *ecp_AC = NULL;
  int inode, idof, valid;
#ifdef PARALLEL  
  double ecp_buf[MAX_VARIABLE_TYPES]; /* accumulated over all procs */
  int ncp_buf[MAX_VARIABLE_TYPES];    /* accumulated over all procs */
  double max_buf[MAX_VARIABLE_TYPES]; /* accumulated over all procs */
#endif
#ifdef DM_COORD_SCALE_PLEASE
  int bit_DM_scale = TRUE;
#else
  int bit_DM_scale = FALSE;
#endif

  static const char yo[] = "time_step_control";

  /*
   * Set counters to zero
   */
  num_unknowns = 0;
  Err_norm      = 0.0;
  init_vec_value(ecp, 0.0, MAX_VARIABLE_TYPES);
  init_vec_value(max, 0.0, MAX_VARIABLE_TYPES);
  memset(ncp, 0, sizeof(int)*MAX_VARIABLE_TYPES);

  if (nAC > 0 ) ecp_AC = alloc_dbl_1( nAC, 0 );

  for ( i=0; i<MAX_VARIABLE_TYPES; i++)
    {
      ecp[i] = 0.0;
      ncp[i] = 0;
      max[i] = 0.0;
    }

  /*
   * Collect deviations from predicted and max values
   * and ncp[eqn] => Number of unknowns in each binned variable type
   */
  for (i = 0; i < (num_internal_dofs[pg->imtrx] + num_boundary_dofs[pg->imtrx]); i++) {
  
    valid = TRUE;

    inode = 0;
    vd = Index_Solution_Inv(i, &inode, NULL, NULL, &idof, pg->imtrx);
    eqn = vd->Variable_Type;

#ifdef DEBUG_HKM
    if (eqn != idv[pg->imtrx][i][0]) {
      EH(-1,"error in  Index_Solution_Inv mapping");
    }
#endif
  
    /* ignore corrections caused by changing side of interface */
    if ( ls!= NULL && xfem != NULL && ls->Length_Scale == 0.)
      {
        int MatID = vd->MatID;
        int interp;
        double F, Fold;
        if ( MatID == -1 ) MatID = 0;
        interp = pd_glob[MatID]->i[pg->imtrx][eqn];
        
        if ( is_xfem_interp( interp ) )
          {
            gnn_distance( inode, x, x_old, NULL, &F, &Fold, NULL );
	    if ( is_extended_dof( inode, idof, vd, F ) )
              {
                valid = FALSE;
              }
            else
              {
                if ( sign_change( F, Fold ) )
                  {
                    valid = FALSE;
                  }
              }
          }
      }

    if ( valid )
      {
        ecp[eqn] += SQUARE(x[i] - x_pred[i]);
        ncp[eqn]++;
/* Set bit TRUE in next line to scale displacements with coordinates
 * instead of displacements to avoid large displacement error when
 * there is near zero displacement - i.e., better timestep control */
        if(bit_DM_scale && (eqn == MESH_DISPLACEMENT1 || eqn == MESH_DISPLACEMENT2 
                   || eqn == MESH_DISPLACEMENT3))
            {
        if (fabs(Coor[eqn-MESH_DISPLACEMENT1][inode]) > max[eqn]) max[eqn] = fabs(Coor[eqn-MESH_DISPLACEMENT1][inode]);
            }   else   {
        if (fabs(x[i]) > max[eqn]) max[eqn] = fabs(x[i]);
            }
      }
  }

  if ( nAC > 0 )
    {
      for( i=0; i<nAC; i++ )
	{
	  ecp_AC[i] = SQUARE( x_AC[i] - x_AC_pred[i] );
	}
    }
/*
 * Find global quantities
 */
#ifdef PARALLEL
  MPI_Allreduce( (void*)ecp, (void *)ecp_buf, MAX_VARIABLE_TYPES, 
                MPI_DOUBLE, MPI_SUM, MPI_COMM_WORLD);
  MPI_Allreduce( (void*)max, (void*)max_buf, MAX_VARIABLE_TYPES, 
                MPI_DOUBLE, MPI_MAX, MPI_COMM_WORLD);
  MPI_Allreduce( (void*)ncp, (void*)ncp_buf, MAX_VARIABLE_TYPES, 
                 MPI_INT, MPI_SUM, MPI_COMM_WORLD);

  for (i = 0; i < MAX_VARIABLE_TYPES; i++) {
    ecp[i] = ecp_buf[i];
    max[i] = max_buf[i];
    ncp[i] = ncp_buf[i];
  }
#endif

  /* 
   * normalize the L_2 norm by the maximum value of an
   * variable type across the domain.
   */
  if (eps < 0.0) {
    for (i = 0; i < MAX_VARIABLE_TYPES; i++) {
      if (max[i] > DBL_SEMI_SMALL) {
#ifdef VAR_UPDATE_UNITY_SCALE
	ecp[i] =  ecp[i] / (1.0 + SQUARE(max[i]));
#else
	ecp[i] =  ecp[i] / SQUARE(max[i]);
#endif
      }
    }
    if( nAC > 0 )      {
	for( i = 0 ; i<nAC; i++ )  {
	  if ( fabs( x_AC[i])  > 0.0 ) ecp_AC[i] /= fabs( x_AC[i] );
	}
      }
  }

  /*
   * Construct a single error norm from each variable's contribution
   * depending on user selection specification in the input deck.
   */
  if (use_var_norm[0]) {
    Err_norm      += ecp[MESH_DISPLACEMENT1];
    Err_norm      += ecp[MESH_DISPLACEMENT2];
    Err_norm      += ecp[MESH_DISPLACEMENT3];
    Err_norm      += ecp[MAX_STRAIN];
    Err_norm      += ecp[CUR_STRAIN];
    num_unknowns += ncp[MESH_DISPLACEMENT1];
    num_unknowns += ncp[MESH_DISPLACEMENT2];
    num_unknowns += ncp[MESH_DISPLACEMENT3];
    num_unknowns += ncp[MAX_STRAIN];
    num_unknowns += ncp[CUR_STRAIN];
  }

  if (use_var_norm[1]) {
    Err_norm      += ecp[VELOCITY1];
    Err_norm      += ecp[VELOCITY2];
    Err_norm      += ecp[VELOCITY3];
    num_unknowns += ncp[VELOCITY1];
    num_unknowns += ncp[VELOCITY2];
    num_unknowns += ncp[VELOCITY3];

    /*
     * Looks like Matt's particle momentum is considered lumped together
     * with solvent phase momentum equations for the purposes of computing
     * a global time step norm...
     */
    Err_norm      += ecp[PVELOCITY1];
    Err_norm      += ecp[PVELOCITY2];
    Err_norm      += ecp[PVELOCITY3];
    num_unknowns += ncp[PVELOCITY1];
    num_unknowns += ncp[PVELOCITY2];
    num_unknowns += ncp[PVELOCITY3];

  }

  if (use_var_norm[2]) {
    Err_norm      += ecp[TEMPERATURE];
    num_unknowns += ncp[TEMPERATURE];
  }

  if (use_var_norm[3]) {	/* Maybe someday we can discriminate between
				 * individual species at fault for predictor
				 * missing the corrector. */
    Err_norm      += ecp[MASS_FRACTION];
    Err_norm      += ecp[POR_LIQ_PRES];
    Err_norm      += ecp[POR_GAS_PRES];
    Err_norm      += ecp[POR_POROSITY];
    Err_norm      += ecp[POR_SATURATION];
    Err_norm      += ecp[POR_SINK_MASS];

    num_unknowns += ncp[MASS_FRACTION];
    num_unknowns += ncp[POR_LIQ_PRES];
    num_unknowns += ncp[POR_GAS_PRES];
    num_unknowns += ncp[POR_POROSITY];
    num_unknowns += ncp[POR_SATURATION];
    num_unknowns += ncp[POR_SINK_MASS];
  }

  if (use_var_norm[4]) {	/* Pressure, even though there is no dP/dt
				 * term in any of the equations for
				 * incompressible flow... */
    Err_norm      += ecp[PRESSURE];
    num_unknowns += ncp[PRESSURE];
  }

  if (use_var_norm[5]) {	/* Polymer extra stress contribution */
    Err_norm      += ecp[POLYMER_STRESS11];
    Err_norm      += ecp[POLYMER_STRESS12];
    Err_norm      += ecp[POLYMER_STRESS22];
    Err_norm      += ecp[POLYMER_STRESS13];
    Err_norm      += ecp[POLYMER_STRESS23];
    Err_norm      += ecp[POLYMER_STRESS33];

    num_unknowns += ncp[POLYMER_STRESS11];
    num_unknowns += ncp[POLYMER_STRESS12];
    num_unknowns += ncp[POLYMER_STRESS22];
    num_unknowns += ncp[POLYMER_STRESS13];
    num_unknowns += ncp[POLYMER_STRESS23];
    num_unknowns += ncp[POLYMER_STRESS33];

    /*
     * Hey, lots of multi-mode Giesekus stress equations, too!
     */
    for (eqn=POLYMER_STRESS11_1; eqn<=POLYMER_STRESS33_7; eqn++ ) {
      Err_norm      += ecp[eqn];
      num_unknowns += ncp[eqn];
    }
  }

  if (use_var_norm[6]) {
    Err_norm      += ecp[VOLTAGE];
    num_unknowns += ncp[VOLTAGE];
  }

  if (use_var_norm[7]) {
    Err_norm      += ecp[SOLID_DISPLACEMENT1];
    Err_norm      += ecp[SOLID_DISPLACEMENT2];
    Err_norm      += ecp[SOLID_DISPLACEMENT3];

    num_unknowns += ncp[SOLID_DISPLACEMENT1];
    num_unknowns += ncp[SOLID_DISPLACEMENT2];
    num_unknowns += ncp[SOLID_DISPLACEMENT3];
  }

  if ( nAC > 0 )   /* Don't we want to include the AC unknowns in time step control ? */
    {
      if (use_var_norm[9]) { /* answer -> not usually since they are often algebraic constraints */
	for ( i = 0 ; i< nAC ; i++ )
	  {
	    Err_norm += ecp_AC[i];
	  }
	num_unknowns += nAC;
      }
    }
/** add in shell element components  */
 
    Err_norm      += ecp[SURF_CHARGE];
    Err_norm      += ecp[SHELL_CURVATURE];
    Err_norm      += ecp[SHELL_CURVATURE2];
    Err_norm      += ecp[SHELL_TENSION];
    Err_norm      += ecp[SHELL_X];
    Err_norm      += ecp[SHELL_Y];
    Err_norm      += ecp[SHELL_USER];
    Err_norm      += ecp[ACOUS_PREAL];
    Err_norm      += ecp[ACOUS_PIMAG];
    Err_norm      += ecp[ACOUS_REYN_STRESS];
    Err_norm      += ecp[SHELL_BDYVELO];
    Err_norm      += ecp[SHELL_LUBP];
    Err_norm      += ecp[SHELL_TEMPERATURE];
    Err_norm      += ecp[SHELL_DELTAH];
    Err_norm      += ecp[SHELL_FILMP];
    Err_norm      += ecp[SHELL_FILMH];
    Err_norm      += ecp[SHELL_PARTC]; 
    Err_norm      += ecp[LIGHT_INTP];
    Err_norm      += ecp[LIGHT_INTM];
    Err_norm      += ecp[LIGHT_INTD];
    Err_norm      += ecp[RESTIME];  
/*    Err_norm      += ecp[EXT_VELOCITY];  */
    Err_norm      += ecp[TFMP_PRES];
    Err_norm      += ecp[TFMP_SAT];
 
    num_unknowns += ncp[SURF_CHARGE];
    num_unknowns += ncp[SHELL_CURVATURE];
    num_unknowns += ncp[SHELL_CURVATURE2];
    num_unknowns += ncp[SHELL_TENSION];
    num_unknowns += ncp[SHELL_X];
    num_unknowns += ncp[SHELL_Y];
    num_unknowns += ncp[SHELL_USER];
    num_unknowns += ncp[ACOUS_PREAL];
    num_unknowns += ncp[ACOUS_PIMAG];
    num_unknowns += ncp[ACOUS_REYN_STRESS];
    num_unknowns += ncp[SHELL_BDYVELO];
    num_unknowns += ncp[SHELL_LUBP];
    num_unknowns += ncp[SHELL_TEMPERATURE];
    num_unknowns += ncp[SHELL_DELTAH];
    num_unknowns += ncp[SHELL_FILMP];
    num_unknowns += ncp[SHELL_FILMH];
    num_unknowns += ncp[SHELL_PARTC]; 
    num_unknowns += ncp[LIGHT_INTP];
    num_unknowns += ncp[LIGHT_INTM];
    num_unknowns += ncp[LIGHT_INTD];
    num_unknowns += ncp[RESTIME];  
/*    num_unknowns += ncp[EXT_VELOCITY];  */
    num_unknowns += ncp[TFMP_PRES];
    num_unknowns += ncp[TFMP_SAT];

  if (use_var_norm[8] ) /* LS equation is set with special card in Level Set section */
  {
    Err_norm      += ecp[FILL];
    num_unknowns += ncp[FILL];
    Err_norm      += ecp[PHASE1];
    num_unknowns  += ncp[PHASE1];
  }

  if (use_var_norm[9]) {
    Err_norm      += ecp[LUBP];
    Err_norm      += ecp[LUBP_2];
    Err_norm      += ecp[SHELL_SAT_CLOSED];
    Err_norm      += ecp[SHELL_PRESS_OPEN];
    Err_norm      += ecp[SHELL_PRESS_OPEN_2];
    Err_norm      += ecp[SHELL_SAT_GASN];
    Err_norm      += ecp[SHELL_LUB_CURV];
    Err_norm      += ecp[SHELL_LUB_CURV_2];
    num_unknowns += ncp[LUBP];
    num_unknowns += ncp[LUBP_2];
    num_unknowns += ncp[SHELL_SAT_CLOSED];
    num_unknowns += ncp[SHELL_PRESS_OPEN];
    num_unknowns += ncp[SHELL_PRESS_OPEN_2];
    num_unknowns += ncp[SHELL_SAT_GASN];
    num_unknowns += ncp[SHELL_LUB_CURV];
    num_unknowns += ncp[SHELL_LUB_CURV_2];
  }

#if 0 /* ------------------- maybe someday you'll want these, too... -----*/
  if (use_var_norm["index for shear rate equation"] ) {
    Err_norm      += ecp[SHEAR_RATE];
    num_unknowns += ncp[SHEAR_RATE];
  }
  if (use_var_norm["index for vorticity principle shear directions"] )  {
    Err_norm      += ecp[VORT_DIR1];
    Err_norm      += ecp[VORT_DIR2];
    Err_norm      += ecp[VORT_DIR3];
    Err_norm      += ecp[VORT_LAMBDA];
    num_unknowns += ncp[VORT_DIR1];
    num_unknowns += ncp[VORT_DIR2];
    num_unknowns += ncp[VORT_DIR3];
    num_unknowns += ncp[VORT_LAMBDA];
  }

  if (use_var_norm["index for suspension temperature equation"] ) {
    Err_norm      += ecp[BOND_EVOLUTION];
    num_unknowns += ncp[BOND_EVOLUTION];
  }
#endif

  if (num_unknowns == 0) {
    DPRINTF(stderr, 
	    "\"Time step error\" norm includes no active variables!\n");
    DPRINTF(stderr,
	    "You specified (d=%d, v=%d, T=%d, y=%d, P=%d, S=%d, V=%d)\n",
	    use_var_norm[0],use_var_norm[1],use_var_norm[2],
	    use_var_norm[3],use_var_norm[4],use_var_norm[5],
            use_var_norm[6]);
    EH(-1, "Poorly formed time step norm.");
  }

  scaling   = 1.0 / (num_unknowns * (2.0 + delta_t_old / delta_t));
  Err_norm *= scaling;
  Err_norm  = sqrt(Err_norm);

  /*
   * Bin the individual variable type errors. Then, scale them.
   */
  e_d = (ecp[MESH_DISPLACEMENT1] + ecp[MESH_DISPLACEMENT2] + 
	 ecp[MESH_DISPLACEMENT3]) + ecp[MAX_STRAIN] + ecp[CUR_STRAIN];	  
  e_v = ecp[VELOCITY1] + ecp[VELOCITY2] + ecp[VELOCITY3];
  e_T = ecp[TEMPERATURE];
  e_y = (ecp[MASS_FRACTION] + ecp[POR_LIQ_PRES] + ecp[POR_GAS_PRES] +
	 ecp[POR_POROSITY]  + ecp[POR_SATURATION] + ecp[POR_SINK_MASS] );
  e_P = ecp[PRESSURE];
  e_S = (ecp[POLYMER_STRESS11] + ecp[POLYMER_STRESS12] +
	 ecp[POLYMER_STRESS22] + ecp[POLYMER_STRESS13] +
	 ecp[POLYMER_STRESS23] + ecp[POLYMER_STRESS33] );
  for (eqn = POLYMER_STRESS11_1; eqn <= POLYMER_STRESS33_7; eqn++ ) {
    e_S += ecp[eqn];
  }
  for ( i=0, e_AC=0.0 ; i<nAC ; i++ ) e_AC += ecp_AC[i];

  e_V = ecp[VOLTAGE];
  e_qs = ecp[SURF_CHARGE];
  e_shk = ecp[SHELL_CURVATURE] + ecp[SHELL_CURVATURE2];
  e_sht = ecp[SHELL_TENSION];
  e_shd = ecp[SHELL_X] + ecp[SHELL_Y];
  e_shu = ecp[SHELL_USER];
  e_sh_lub = ecp[LUBP] + ecp[LUBP_2] + ecp[SHELL_FILMP]  + 
             ecp[SHELL_FILMH] + ecp[SHELL_PARTC] + ecp[SHELL_SAT_CLOSED] + ecp[SHELL_SAT_GASN] + ecp[SHELL_TEMPERATURE] + ecp[SHELL_DELTAH] + ecp[SHELL_LUB_CURV] + ecp[SHELL_LUB_CURV_2] + ecp[SHELL_PRESS_OPEN] + ecp[SHELL_PRESS_OPEN_2];
  e_F = ecp[FILL] + ecp[PHASE1];
  e_ap = ecp[ACOUS_PREAL] + ecp[ACOUS_PIMAG] + ecp[ACOUS_REYN_STRESS];
  e_extv = ecp[EXT_VELOCITY];
  e_int = ecp[LIGHT_INTP] + ecp[LIGHT_INTM] + ecp[LIGHT_INTD] + ecp[RESTIME];

  e_d = sqrt(e_d*scaling);
  e_v = sqrt(e_v*scaling);
  e_T = sqrt(e_T*scaling);
  e_y = sqrt(e_y*scaling);
  e_P = sqrt(e_P*scaling);
  e_S = sqrt(e_S*scaling);
  e_V = sqrt(e_V*scaling);
  e_qs = sqrt(e_qs*scaling);
  e_AC = sqrt( e_AC *scaling );
  e_shk = sqrt(e_shk*scaling);
  e_sht = sqrt(e_sht*scaling);
  e_shd = sqrt(e_shd*scaling);
  e_shu = sqrt(e_shu*scaling);
  e_F = sqrt(e_F*scaling);
  e_ap = sqrt(e_ap*scaling);
  e_extv = sqrt(e_extv*scaling);
  e_sh_lub = sqrt(e_sh_lub*scaling);
  e_int = sqrt(e_int*scaling);

  /*
   * Print out the breakdown of contributions as well as the user specified
   * selection of which contributions actually get used in computing the
   * overall norm.
   */

  /*
   * Determine whether the step is successful or not from the
   * formula below.
   */
  *success_dt = (Err_norm < beta * abs_eps);
    if( const_delta_t)
	{
        DPRINTF(stderr, "\nCONSTANT DELTA_T          [");
        if(ncp[MESH_DISPLACEMENT1]){ DPRINTF(stderr, "%7.1e", e_d); }
        if(ncp[VELOCITY1] || ncp[PVELOCITY1]){ DPRINTF(stderr, ", %7.1e", e_v); }
        if(ncp[TEMPERATURE]){ DPRINTF(stderr, ", %7.1e", e_T); }
        if(ncp[MASS_FRACTION] || ncp[POR_LIQ_PRES] || ncp[POR_GAS_PRES] 
		|| ncp[POR_POROSITY] || ncp[POR_SATURATION] || ncp[POR_SINK_MASS])
 		{ DPRINTF(stderr, ", %7.1e", e_y); }
        if(ncp[PRESSURE]){ DPRINTF(stderr, ", %7.1e", e_P); }
        if(ncp[POLYMER_STRESS11]){ DPRINTF(stderr, ", %7.1e", e_S); }
        if(ncp[VOLTAGE]){ DPRINTF(stderr, ", %7.1e", e_V); }
        if(ncp[SURF_CHARGE]){ DPRINTF(stderr, ", %7.1e", e_qs); }
        if(ncp[SHELL_CURVATURE]){ DPRINTF(stderr, ", %7.1e", e_shk); }
        if(ncp[SHELL_TENSION]){ DPRINTF(stderr, ", %7.1e", e_sht); }
        if(ncp[SHELL_X]){ DPRINTF(stderr, ", %7.1e", e_shd); }
        if(ncp[SHELL_USER]){ DPRINTF(stderr, ", %7.1e", e_shu); }
        if(ncp[FILL] || ncp[PHASE1] ){ DPRINTF(stderr, ", %7.1e", e_F); }
        if(ncp[ACOUS_PREAL] || ncp[ACOUS_PIMAG]){ DPRINTF(stderr, ", %7.1e", e_ap); }
        if(ncp[EXT_VELOCITY]){ DPRINTF(stderr, ", %7.1e", e_extv); }
	if(ncp[LIGHT_INTP] || ncp[LIGHT_INTM] || ncp[LIGHT_INTD] || ncp[RESTIME]){ DPRINTF(stderr, ", %7.1e", e_int); }
	if(ncp[LUBP] || ncp[LUBP_2] || ncp[SHELL_FILMP] || ncp[SHELL_TEMPERATURE] || ncp[SHELL_DELTAH] || ncp[SHELL_LUB_CURV] || ncp[SHELL_LUB_CURV_2] || ncp[SHELL_SAT_CLOSED] || ncp[SHELL_PRESS_OPEN] || ncp[SHELL_PRESS_OPEN_2]){ DPRINTF(stderr, ", %7.1e", e_sh_lub); }
        if(nAC > 0){ DPRINTF(stderr, ", %7.1e", e_AC); }
        DPRINTF(stderr, "]\n");
      log_msg("Constant delta_t");
	}
    else if (*success_dt) {
        DPRINTF(stderr, "\nOK  %7.1e < %3g %7.1e [", Err_norm, beta, abs_eps);
        if(ncp[MESH_DISPLACEMENT1]){ DPRINTF(stderr, "%7.1e", e_d); }
        if(ncp[VELOCITY1] || ncp[PVELOCITY1]){ DPRINTF(stderr, ", %7.1e", e_v); }
        if(ncp[TEMPERATURE]){ DPRINTF(stderr, ", %7.1e", e_T); }
        if(ncp[MASS_FRACTION] || ncp[POR_LIQ_PRES] || ncp[POR_GAS_PRES] 
		|| ncp[POR_POROSITY] || ncp[POR_SATURATION] || ncp[POR_SINK_MASS])
 		{ DPRINTF(stderr, ", %7.1e", e_y); }
        if(ncp[PRESSURE]){ DPRINTF(stderr, ", %7.1e", e_P); }
        if(ncp[POLYMER_STRESS11]){ DPRINTF(stderr, ", %7.1e", e_S); }
        if(ncp[VOLTAGE]){ DPRINTF(stderr, ", %7.1e", e_V); }
        if(ncp[SURF_CHARGE]){ DPRINTF(stderr, ", %7.1e", e_qs); }
        if(ncp[SHELL_CURVATURE]){ DPRINTF(stderr, ", %7.1e", e_shk); }
        if(ncp[SHELL_TENSION]){ DPRINTF(stderr, ", %7.1e", e_sht); }
        if(ncp[SHELL_X]){ DPRINTF(stderr, ", %7.1e", e_shd); }
        if(ncp[SHELL_USER]){ DPRINTF(stderr, ", %7.1e", e_shu); }
        if(ncp[FILL] || ncp[PHASE1]  ){ DPRINTF(stderr, ", %7.1e", e_F); }
        if(ncp[ACOUS_PREAL] || ncp[ACOUS_PIMAG]){ DPRINTF(stderr, ", %7.1e", e_ap); }
        if(ncp[EXT_VELOCITY]){ DPRINTF(stderr, ", %7.1e", e_extv); }
	if(ncp[LIGHT_INTP] || ncp[LIGHT_INTM] || ncp[LIGHT_INTD] || ncp[RESTIME]){ DPRINTF(stderr, ", %7.1e", e_int); }
	if(ncp[LUBP] || ncp[LUBP_2] || ncp[SHELL_FILMP] || ncp[SHELL_TEMPERATURE] || ncp[SHELL_DELTAH] || ncp[SHELL_LUB_CURV] || ncp[SHELL_LUB_CURV_2] || ncp[SHELL_SAT_CLOSED] || ncp[SHELL_PRESS_OPEN] || ncp[SHELL_PRESS_OPEN_2]){ DPRINTF(stderr, ", %7.1e", e_sh_lub); }
        if(nAC > 0){ DPRINTF(stderr, ", %7.1e", e_AC); }
        DPRINTF(stderr, "]\n");
      log_msg("Predictor was OK, %g < %g * %g", Err_norm, beta, eps);
    } else {
        DPRINTF(stderr, "\nYUK %7.1e > %3g %7.1e [", Err_norm, beta, abs_eps);
        if(ncp[MESH_DISPLACEMENT1]){ DPRINTF(stderr, "%7.1e", e_d); }
        if(ncp[VELOCITY1] || ncp[PVELOCITY1]){ DPRINTF(stderr, ", %7.1e", e_v); }
        if(ncp[TEMPERATURE]){ DPRINTF(stderr, ", %7.1e", e_T); }
        if(ncp[MASS_FRACTION] || ncp[POR_LIQ_PRES] || ncp[POR_GAS_PRES]
 		 || ncp[POR_POROSITY] || ncp[POR_SATURATION] || ncp[POR_SINK_MASS])
 		{ DPRINTF(stderr, ", %7.1e", e_y); }
        if(ncp[PRESSURE]){ DPRINTF(stderr, ", %7.1e", e_P); }
        if(ncp[POLYMER_STRESS11]){ DPRINTF(stderr, ", %7.1e", e_S); }
        if(ncp[VOLTAGE]){ DPRINTF(stderr, ", %7.1e", e_V); }
        if(ncp[SURF_CHARGE]){ DPRINTF(stderr, ", %7.1e", e_qs); }
        if(ncp[SHELL_CURVATURE]){ DPRINTF(stderr, ", %7.1e", e_shk); }
        if(ncp[SHELL_TENSION]){ DPRINTF(stderr, ", %7.1e", e_sht); }
        if(ncp[SHELL_X]){ DPRINTF(stderr, ", %7.1e", e_shd); }
        if(ncp[SHELL_USER]){ DPRINTF(stderr, ", %7.1e", e_shu); }
        if(ncp[FILL] || ncp[PHASE1] ){ DPRINTF(stderr, ", %7.1e", e_F); }
        if(ncp[ACOUS_PREAL] || ncp[ACOUS_PIMAG]){ DPRINTF(stderr, ", %7.1e", e_ap); }
        if(ncp[EXT_VELOCITY]){ DPRINTF(stderr, ", %7.1e", e_extv); }
	if(ncp[LIGHT_INTP] || ncp[LIGHT_INTM] || ncp[LIGHT_INTD] || ncp[RESTIME]){ DPRINTF(stderr, ", %7.1e", e_int); }
	if(ncp[LUBP] || ncp[LUBP_2] || ncp[SHELL_FILMP] || ncp[SHELL_TEMPERATURE] || ncp[SHELL_DELTAH] || ncp[SHELL_LUB_CURV] ||  ncp[SHELL_LUB_CURV_2] || ncp[SHELL_SAT_CLOSED] || ncp[SHELL_PRESS_OPEN] || ncp[SHELL_PRESS_OPEN_2]){ DPRINTF(stderr, ", %7.1e", e_sh_lub); }
        if(nAC > 0){ DPRINTF(stderr, ", %7.1e", e_AC); }
        DPRINTF(stderr, "]\n");
      log_msg("Predictor was YUK, %g > %g * %g", Err_norm, beta, eps);
    }
  DPRINTF(stderr, "Predictor-corrector norm: [");
        if(ncp[MESH_DISPLACEMENT1]){DPRINTF(stderr,"  %1d d  ",use_var_norm[0]); }
        if(ncp[VELOCITY1] || ncp[PVELOCITY1])
 		{ DPRINTF(stderr, ",   %1d v  ", use_var_norm[1]); }
        if(ncp[TEMPERATURE]){ DPRINTF(stderr, ",   %1d T  ", use_var_norm[2]); }
        if(ncp[MASS_FRACTION] || ncp[POR_LIQ_PRES] || ncp[POR_GAS_PRES] ||
 	    ncp[POR_POROSITY] || ncp[POR_SATURATION] || ncp[POR_SINK_MASS] )
 		{ DPRINTF(stderr, ",   %1d y  ", use_var_norm[3]); }
        if(ncp[PRESSURE]){ DPRINTF(stderr, ",   %1d P  ", use_var_norm[4]); }
        if(ncp[POLYMER_STRESS11]){DPRINTF(stderr,",   %1d S  ",use_var_norm[5]); }
        if(ncp[VOLTAGE]){ DPRINTF(stderr, ",   %1d V  ", use_var_norm[6]); }
        if(ncp[SURF_CHARGE]){ DPRINTF(stderr, ",   %1d Q  ", 1); }
        if(ncp[SHELL_CURVATURE]){ DPRINTF(stderr, ",   %1d K  ", 1); }
        if(ncp[SHELL_TENSION]){ DPRINTF(stderr, ",   %1d ST ", 1); }
        if(ncp[SHELL_X]){ DPRINTF(stderr, ",   %1d Sd ", 1); }
        if(ncp[SHELL_USER]){ DPRINTF(stderr, ",   %1d Su ", 1); }
        if(ncp[FILL] || ncp[PHASE1] ){ DPRINTF(stderr, ",   %1d F  ", 1); }
        if(ncp[ACOUS_PREAL] || ncp[ACOUS_PIMAG]){ DPRINTF(stderr, ",   %1d A  ", 1); }
        if(ncp[EXT_VELOCITY]){ DPRINTF(stderr, ",   %1d Ev  ", 1); }
	if(ncp[LIGHT_INTP] || ncp[LIGHT_INTM] || ncp[LIGHT_INTD] || ncp[RESTIME]){ DPRINTF(stderr, ", %1d INT", 1); }
	if(ncp[LUBP] || ncp[LUBP_2] || ncp[SHELL_FILMP] || ncp[SHELL_TEMPERATURE] || ncp[SHELL_DELTAH] || ncp[SHELL_LUB_CURV] || ncp[SHELL_LUB_CURV_2] || ncp[SHELL_SAT_CLOSED] || ncp[SHELL_PRESS_OPEN] || ncp[SHELL_PRESS_OPEN_2]){ DPRINTF(stderr, ", %1d SHELL", 1); }
        if(nAC > 0){ DPRINTF(stderr, ",   %1d AC ", use_var_norm[9]); }
        DPRINTF(stderr, "]\n");

      
  log_msg("Predictor details:");
  log_msg("                 %1d  e_d = %g", use_var_norm[0], e_d);
  log_msg("                 %1d  e_v = %g", use_var_norm[1], e_v);
  log_msg("                 %1d  e_T = %g", use_var_norm[2], e_T);
  log_msg("                 %1d  e_y = %g", use_var_norm[3], e_y);
  log_msg("                 %1d  e_P = %g", use_var_norm[4], e_P);
  log_msg("                 %1d  e_S = %g", use_var_norm[5], e_S);
  log_msg("                 %1d  e_V = %g", use_var_norm[6], e_V);
  log_msg("                 %1d  e_sh_lub = %g", use_var_norm[9], e_sh_lub);
  if (nAC > 0 ) log_msg("                 %1d  e_AC = %g", use_var_norm[9], e_AC);


  /*
   * Calculate the time step to be used in the next time
   */
  if( const_delta_t )	{
	delta_t_new = delta_t;
	}
  else if (! *success_dt) {
    /*
     * If the current time iteration had too much time step truncation
     * error, decrease the time step by a factor of two and return
     */
    delta_t_new = delta_t / 2.; 
    return (delta_t_new);
  } else {
    if (Err_norm <= 0.0) {
      if (abs_eps > 0.0) {
	delta_t_new = TIME_STEP_GROWTH_CAP * delta_t;
      } else {
	delta_t_new = delta_t; 
      }
    } else if (Err_norm > abs_eps) {
      delta_t_new = delta_t * pow(abs_eps/Err_norm,1./3.);
    } else if (Err_norm <= abs_eps && 
	       Err_norm >= abs_eps / alpha) {
      delta_t_new = delta_t;
    } else if (Err_norm < abs_eps / alpha) {
      delta_t_new = delta_t * pow(abs_eps / (alpha * Err_norm), 1./3.);
    }
  }
  
  /* 
   * ensure time step doesn't suddenly become too large
   */
  if (delta_t_new/delta_t > TIME_STEP_GROWTH_CAP) {
    delta_t_new = TIME_STEP_GROWTH_CAP * delta_t;
  }

  if (nAC > 0) safer_free((void **) &ecp_AC);
  return (delta_t_new); 
} /* END of routine time_step_control */
/*****************************************************************************/
/*****************************************************************************/
/*****************************************************************************/

double
path_step_control ( int N,
                    double delta_s_old,
                    double delta_s_older,
                    double x[],
                    double eps,
                    int *success_ds,
                    int use_var_norm[],
		    int inewton )

/*
   N - number of nodes
   delta_s_old - time step size last successful time step (n)
   delta_s_older - time step size two time steps previous (n -1)
   x - solution vector at n calculated from implicit corrector
   alpha - path step control parameter
   beta - path step control parameter
   eps - path step control parameter
   success_ds - 1 if the path step was successful and 0 if it failed
   use_var_norm - this tells us whether or not to use a variable for the norm
                calculations. 0 means don't use ... 1 means use. The choice is
                made in the input deck
   inewton - number of newton iterations

   BASED ON time_step_control()
   Robert Secor
*/
{
  double delta_s, beta;
  int iter_desired;

#ifdef DEBUG
  static const char yo[] = "path_step_control";
#endif

  /* EXTERNAL VARIABLES */

  *success_ds = 0;

  /**  stepsize based on number of newton iterations
   *    for now have desired number of iterations equal
   *    to 1/2 of the max Newton steps -- someday probably
   *    hook up to the input file
   */
  iter_desired = Max_Newton_Steps/2;
  beta = (pow(2.0, (float)(iter_desired-inewton))-1.0)/(double)iter_desired;
  if(beta > 1.0)
    beta = 3.0;
  else
    beta = pow(10.0, beta);
  if(beta > 3.0)
    beta = 3.0;
  if(beta < 0.5)
    beta = 0.5;

  delta_s = beta*delta_s_old;


  *success_ds = 1;

  return(delta_s);

} /* END of routine path_step_control */
/*****************************************************************************/

#if 0
int find_max ( int list_length,
	       int list[] )

     /*
       Function which finds the largest integer from a vector of integers
       
       Author:          Scott Hutchinson (1421)
       Date:            8 December 1992
       Revised:         8 December 1992
       
     */
     
     /******************************************************************************/
{
  /* LOCAL VARIABLES */
  register int i, max;
  
  /*************************** execution begins *******************************/
  
  if (list_length > 0) {
    max = list[0];
    for (i = 1; i < list_length; i++)
      if (list[i] > max) max = list[i];
    return (max);
  } else 
    return (INT_MIN);

} /* END of routine find_max */
/******************************************************************************/

int
find_min ( int list_length,
           int list[] )
     
/*
 *     Function which finds the smallest integer from a vector of integers
 *      
 *      Author:          Scott Hutchinson (1421)
 *      Date:            8 December 1992
 *      Revised:         8 December 1992
 *      
 */
     
{
/* LOCAL VARIABLES */
  register int i, min;
  
  /*************************** execution begins ******************************/
  if (list_length > 0) {
    min = list[0];
    for (i = 1; i < list_length; i++)
      if (list[i] < min)  min = list[i];
    return (min);
  } else
      return (INT_MAX);

} /* END of routine find_min */

/*****************************************************************************/
/*****************************************************************************/

int
find_inter ( int *ipos,
             int inter_ptr[],
             int set1[],
             int set2[],
             int length1,
             int length2  )
/*
 *
 *      Function which finds the intersection of two integer lists
 *      
 *      Author:          Scott Hutchinson (1421)
 *      Date:            8 December 1992
 *      Revised:         8 December 1992
 *      
 */
   
{
/* LOCAL VARIABLES */
  register int i, j, itemp, intersect = 0;
  
  /*************************** execution begins ******************************/

  itemp = *ipos;

  for (i = 0; i < length1; i++)
    for (j = 0; j < length2; j++)
      if (set1[i] == set2[j])
	inter_ptr[itemp++] = i;

  if (itemp == *ipos)
    intersect = -1;

  *ipos = itemp;

  return(intersect);

} /*  END of routine find_inter */
#endif
/*****************************************************************************/
/*****************************************************************************/
/*****************************************************************************/

void 
init_vec(double u[], Comm_Ex *cx, Exo_DB *exo, Dpi *dpi, double uAC[],
	 int nAC, double *timeValueRead)
    
/************************************************************************
 *
 * init_vec():
 *
 *	Initialize the solution vector to a specific initial
 *	values determined by the flag "guess_flag".
 *      Also, initialize constant external variable vectors,
 *       say for a CD-type analysis
 *      Also, initialize and convert pixel images and direct mapping onto
 *       the base mesh.   (PRS - 7/7/2011)
 *
 *  NOTE:
 *   Initialize dofs owned by this processor first. Then, do an
 *   exchange_dof() operation to communicate values to ghost nodes
 ************************************************************************/
{
  int ebi;         /* element block index */
  int a, i, iAC, j, k, n, w, err, ndof;
  int e_start, e_end, ielem, ielem_type, num_nodes, index, nunks;
  int mn, ipos, interpType, retn, var;
  static const char yo[] = "init_vec";
  double *dum_var;
  double *frac_vec;
  NODAL_VARS_STRUCT *nv;
  int *block_order;
  int block_temp;
  int ebj;
  struct Data_Table *ext_table=NULL;
  double timeValueReadExt = 0.0;

  /***********************************************************************/
  /*                   PHASE 1 -> global initializations                 */
  /***********************************************************************/

  // First thing we do is aug vector with existing state of the system
  // This state may then be overwritten below
  if (nAC > 0) {
    for (i = 0; i < nAC; i++) {
      load_extra_unknownsAC(i, uAC, cx, exo, dpi);
    }
  }

  switch (Guess_Flag) {
  case 0:
    /* Initialize all of the solution vector to zero */
    for(i = 0; i < NumUnknowns[pg->imtrx]; i++) {
      u[i] = 0.0;
    }

    /* Some Special Cases */

    /* Structural shell variables */
    if ( upd->vp[pg->imtrx][SHELL_X] && upd->vp[pg->imtrx][SHELL_Y])
      {
	init_structural_shell_coord(u);
      }

    /* Shell normal vector unknowns requiring initialization */
    if ( upd->vp[pg->imtrx][SHELL_NORMAL1] > -1 && upd->vp[pg->imtrx][SHELL_NORMAL2] > -1 )
      {
        init_shell_normal_unknowns(u, exo);
      }
    break;

  case 1:
    /*
     *  Initialize the solution vector to random
     *  numbers between 0 and 1
     */      
    fill_dvec_rand(u, NumUnknowns[pg->imtrx]);
    break;

  case 2:
    /* Initialize all of the solution vector to  the value of 1 */      
    for(i = 0; i < NumUnknowns[pg->imtrx]; i++) {
      u[i] = 1.0;
    }
    break;
      
  case 4:
    /* Initialize a solution vector from an ascii file */
    read_initial_guess(u, NumUnknowns[pg->imtrx], uAC, nAC);
    break;
      
  case 5:
    /*
     * Initialize the solution vector from a stored solution
     * in the exodus input file
     */
    DPRINTF(stdout,
	    "\nInitial guess read from \"%s\" ...(last soln in file)\n",
	    ExoFile);
    err = rd_vectors_from_exoII(u, ExoFile, 0, 0, INT_MAX, timeValueRead);
    if (err != 0) {
      DPRINTF(stderr, "%s: err fr rd_vectors_from_exoII()\n", yo);
      exit(-1);
    }
    DPRINTF(stdout,"\t\t Values read time plane at time = %g\n", *timeValueRead);

    /*
     * Initialize augmenting conditions for stored solution in exodus input fil
     * As of Mar 18, 2002, brkfix doesn't support global variables, hence, this
     * capability does not exist for parallel operations.
     */
    if( nAC > 0 )
      {
	int ngv;

	/* 	  DPRINTF(stdout, */
	/* 		  "%s:  reading augmenting conditions initial guess from \"%s\" ...\n",yo, ExoFile); */

	ngv = rd_globals_from_exoII(uAC, ExoFile, 5, nAC);
	if ( ngv < 0 )
	  DPRINTF(stderr, "%s: error trying to read augmenting conditions\n",yo);	
	  
	/* Update parameters prior to solution with these values */


	for (iAC=0 ; iAC + 5 < ngv ; iAC++){
	  DPRINTF(stdout,"AUGC[%d] initial guess :%6.3g found in exoII database - reading\n",iAC, uAC[iAC] );
	  update_parameterAC(iAC, NULL, NULL, uAC, cx, exo, dpi);
	}

      }

     
    break;

  case 6:
    /*
     * Initialize the solution vector from a stored solution
     * in a different, specified exodus file
     */
    if (ExoTimePlane < INT_MAX) {
      DPRINTF(stdout, "\nInitial guess read from \"%s\" ...(soln plane = %d)\n",
	      ExoAuxFile, ExoTimePlane);
    } else {
      DPRINTF(stdout, "\nInitial guess read from \"%s\" ...(last soln in file)\n",
	      ExoAuxFile);
    }
    err = rd_vectors_from_exoII(u, ExoAuxFile, 0, 0, ExoTimePlane, timeValueRead);
    if (err != 0) {
      DPRINTF(stderr,
	      "%s:  err fr rd_vectors_from_exoII()\n", yo);
    }
    DPRINTF(stdout,"\t\t Values read time plane at time = %g\n", *timeValueRead);
    /*
     * Initialize augmenting conditions for storred solution in exodus input file
     * As of Mar 18, 2002, brkfix doesn't support global variables, hence, this
     * capability does not exist for parallel operations.
     */
	
    if( nAC > 0 )
      {
	int ngv;

	DPRINTF(stdout,
		"%s:  reading augmenting conditions initial guess from \"%s\" ...\n",
		yo, ExoAuxFile);

	ngv = rd_globals_from_exoII( uAC, ExoAuxFile, 5, nAC );
	if ( ngv < 0 )
	  DPRINTF(stderr, "%s: error trying to read augmenting conditions\n",yo);

	/* Update parameters prior to solution with these values
	 * Update only those parameters values that were actually found */

	for (iAC=0 ; iAC + 5 < ngv ; iAC++) {
	  DPRINTF(stdout,"AUGC[%d] initial guess :%6.3g found in exoII database - reading\n",iAC, uAC[iAC] );
	  update_parameterAC(iAC, NULL, NULL, uAC, cx, exo, dpi);
	}
      }

    break;

  default:
    DPRINTF(stderr, "%s:  unknown Guess_Flag\n", yo);
    exit(-1);
  }
  /***********************************************************************/
  /*       PHASE 1a -> initializations of AC variables from input file   */
  /***********************************************************************/
  if( nAC > 0 )
    {
      for (iAC=0 ; iAC < nAC ; iAC++)
	{
	  if( augc[iAC].iread == 2)
	    {
              uAC[iAC] = augc[iAC].tmp3;
	      DPRINTF(stdout,"AUGC[%d] initialized from input file :%6.3g \n",iAC, uAC[iAC] );
              update_parameterAC(iAC, NULL, NULL, uAC, cx, exo, dpi);
	    }
	}
    }
  
  /***********************************************************************/
  /*       PHASE 2 -> global initializations of specific variable types  */
  /***********************************************************************/
  /*
   * check for variables which have specified initialization to 
   * overide the values from input files, etc.
   */
  if (Num_Var_Init > 0) {
    retn = 0;
    dum_var = alloc_dbl_1(DPI_ptr->num_owned_nodes, DBL_NOINIT);
    for (i = 0; i < Num_Var_Init; i++) {
      switch (Var_init[i].var) {
      case MASS_FRACTION :
	DPRINTF(stderr,
		"\tSetting %s number %d (variable [%d]) to %g\n", 
		Var_Name[Var_init[i].var].name1, Var_init[i].ktype,
		Var_init[i].var,  Var_init[i].init_val);

	break;
      case SPECIES_MASS_FRACTION:
      case SPECIES_MOLE_FRACTION:	    
      case SPECIES_VOL_FRACTION:
	retn = 1;
	continue;
      default:
	DPRINTF(stderr, "\tSetting %s (variable [%d]) to %g\n", 
		Var_Name[Var_init[i].var].name1, Var_init[i].var, 
		Var_init[i].init_val);
	break;
      }
      init_vec_value(dum_var, Var_init[i].init_val,
		     DPI_ptr->num_owned_nodes);
      inject_nodal_vec(u, Var_init[i].var, Var_init[i].ktype, 0, -2,
		       dum_var);
    }
    /*
     *    Section to calculate a consistent set of species fractions
     *    before injection into the solution vector.
     *    -> This loop handles the cases that were skipped in the previous
     *       loop.
     *    -> Note we use the problem description for the first material to get
     *       the maximum number of species. This should be changed to a value
     *       specific to the particular material type. However, since we are
     *       at the goma input file deck lvl, the first material will have to
     *       do.
     */
    if (retn == 1) {
      frac_vec = alloc_dbl_1(upd->Max_Num_Species, 0.0);
      retn = check_consistent_fraction_vector(Var_init, Num_Var_Init,
					      upd->Max_Num_Species,
					      frac_vec);
    
      /*
       *   Decide whether we need to do any conversions between the types of
       *   fraction vectors before insertion.
       */

      if (pd_glob[0]->Species_Var_Type != retn) {
	(void) convert_species_var(pd_glob[0]->Species_Var_Type,
				   mp_glob[0], retn, frac_vec, 0.);
      }

      /*
       * Inject the value of the mass fraction vector, frac_vec, into all
       * parts of the solution vector, for all materials. Only need to
       * inject the maximum number of species equations.
       */
      for (i = 0; i < upd->Max_Num_Species_Eqn; i++) {
	init_vec_value(dum_var, frac_vec[i], DPI_ptr->num_owned_nodes);
	inject_nodal_vec(u, MASS_FRACTION, i, 0, -2, dum_var);       
      }
      safer_free((void **) &frac_vec);
    }
    safer_free((void **) &dum_var);
  }
  
  /***********************************************************************/
  /*  PHASE 3 -> initializations of specific variable types              */
  /*             for a specific  material                                */
  /***********************************************************************/

  /*   arrange for element blocks to be processed in a specific order
   *   according to material number since this is important in order 
   *   to maintain consistency between serial and parallel execution
   */

  block_order = alloc_int_1(exo->num_elem_blocks, 0);
  for( n = 0; n < exo->num_elem_blocks; n++) block_order[n]=n;

  if( Num_Proc > 1 ) 
    {
      for( n = 0; n < exo->num_elem_blocks; n++) {
	for( k = n+1; k < exo->num_elem_blocks; k++) {
	  if( Matilda[block_order[k]] < Matilda[block_order[n]] ) {
	    block_temp = block_order[n];
	    block_order[n] = block_order[k];
	    block_order[k] = block_temp;
	  }
	}
      }
    }
      
  /*
   * Loop over element blocks that exist for this processor, determine
   * which material corresponds to it.
   */

  for (ebj = 0; ebj < exo->num_elem_blocks; ebj++) {
    ebi = block_order[ebj];
    mn = Matilda[ebi];
    if (mn < 0) {
      continue;
    }
    pd = pd_glob[mn];
    mp = mp_glob[mn];
    if (Num_Var_Init_Mat[mn] > 0) {
      e_start = exo->eb_ptr[ebi];
      e_end   = exo->eb_ptr[ebi+1];

      /*
       *  Loop over each element in the element block
       */
      for (ielem = e_start; ielem < e_end; ielem++) {
	ielem_type = Elem_Type(exo, ielem);
	num_nodes  = elem_info(NNODES, ielem_type);
	index      = Proc_Connect_Ptr[ielem];
	/*
	 *  Loop over each local node in the element
	 */
	for (n = 0; n < num_nodes; n++) {
	  i = Proc_Elem_Connect[index++];
	  nv = Nodes[i]->Nodal_Vars_Info[pg->imtrx];
	  for (j = 0; j < Num_Var_Init_Mat[mn]; j++) {
	    int slaved = Var_init_mat[mn][j].slave_block;
		
	    var = Var_init_mat[mn][j].var;
	    nunks = get_nv_ndofs_modMF(nv, var);
		
	    if( slaved == 1) slaved = Nodes[i]->Mat_List.Length > 1;
		
	    /*
	     * We only want to initialize a variable at a node
	     * if we have an unknown at that node, and there is
	     * a valid interpolation for that variable in the
	     * current element block
	     */
	    if (nunks > 0 && pd->i[pg->imtrx][var] && !slaved) {
	      /*
	       * Check against ktype here to make sure we have 
	       * an associated unknown
	       */
	      if (var == MASS_FRACTION &&
		  Var_init_mat[mn][j].ktype >= pd->Num_Species_Eqn) {
		continue;
	      }
	      if (nunks == 1) {
		ipos = Index_Solution(i, var, 
				      Var_init_mat[mn][j].ktype, 0, mn, pg->imtrx);
		u[ipos] = Var_init_mat[mn][j].init_val;
	      } else {
		/*
		 * Ok, there is more than one degree of freedom for this
		 * variable type at this node. Why? Let's break down
		 * the reason
		 *  HKM -> we can't take this block out, until we
		 *         get rid of the debugging section below.
		 */
		interpType = pd->i[pg->imtrx][var];
		if (interpType == I_P0 || interpType == I_P1) {
		  /*
		   *  For P0 and P1 interpolation, only first dof is set
		   */
		  ipos = Index_Solution(i, var, 
					Var_init_mat[mn][j].ktype, 0, mn, pg->imtrx);
		  u[ipos] = Var_init_mat[mn][j].init_val;
		} else if (interpType == I_PQ1 || interpType == I_PQ2) {
		  /*
		   * For linear and quadratic discontinuous interpolations
		   * all degrees of freedom in the element, which are all
		   * located at the centroid node, are set to the same
		   * value. Thus, find out how many degrees of freedom there
		   * are (also in the Variable_Description structure) and
		   * then set all of them to the initialization value
		   * set in the input deck.
		   */
		  ndof = 4;
		  if (interpType == I_PQ2) ndof = 9;
		  for (k = 0; k < ndof; k++) {
		    ipos = Index_Solution(i, var, 
					  Var_init_mat[mn][j].ktype, k, mn, pg->imtrx);
		    u[ipos] = Var_init_mat[mn][j].init_val;
		  }
		} else {
		  /*
		   * For the case of discontinuous variables, we need to know
		   * which unknown to apply the condition to.
		   *
		   *   This currently is determined by a even odd
		   *   scheme wrt the element block id.
		   */
		  ipos = Index_Solution(i, var, 
					Var_init_mat[mn][j].ktype, 0, mn, pg->imtrx);
		  u[ipos] = Var_init_mat[mn][j].init_val;
		}
	      }
	    }
	  } /* end for j<Num_Var_Init_Mat[mn] */
	} /* end for n<num_nodes */
      } /* end for e_start=ielem<e_end */
    } /* end if (Num_Var_Init_Mat[mn] > 0 */
  }
  safer_free((void **) &block_order);

  /*
   * check for external variables which have to be read in 
   * from other exodus files, or passed in from a host code.
   * or fields generated from pixel files
   */

  if (efv->ev) {
    k=0;
    for (w=0; w<efv->Num_external_field; w++) {
      if( efv->i[w] == I_TABLE)
	{
	  ext_Tables[k] = setup_table_external( efv->file_nm[w], ext_table, efv->name[w] );
	  k++;
	}

      /*
       * EDW NOTE: Using IMPORT or IMPORT_EV in the file_nm field indicates
       *           that the external var is imported into Goma from a
       *           calling program instead of being read in from a file.
       *           This task is handled elsewhere for these cases.
       */
      else if ( strcmp(efv->file_nm[w], "IMPORT") != 0 &&
                strcmp(efv->file_nm[w], "IMPORT_EV") != 0 )
	{
	  if(!efv->ipix[w])
	    {
	      DPRINTF(stdout,
		      "%s:  reading fixed field \"%s\" from \"%s\" ...\n", 
		      yo,efv->name[w], efv->file_nm[w]);
	      err = rd_vectors_from_exoII(u, efv->file_nm[w], 1, w, INT_MAX, &timeValueReadExt);
	      if ( err != 0 ) {
		DPRINTF(stderr,
			"%s:  err fr rd_vectors_from_exoII() while reading external fields\n",
			yo);
	      }
	    }
       
	  else if(efv->ipix[w] == 1) /*Original pixel to mesh tool */
	    {
	      DPRINTF(stderr, "\nMapping pixel image to mesh with original algorithm...");
      	      err = rd_image_to_mesh(w, exo); 
	    }
	  else if (efv->ipix[w] == 2) /*'Fast' pixel to mesh tool */
	    {
	      DPRINTF(stderr,"\nMapping pixel image to mesh with 'fast' algorithm...");
	      err = rd_image_to_mesh2(w, exo);
	    }
	  else
	    {
	      EH(-1,"something wrong with efv->ipix");
	    }
	}
#ifndef LIBRARY_MODE
      else if ( strcmp(efv->file_nm[w], "IMPORT") == 0 ||
                strcmp(efv->file_nm[w], "IMPORT_EV") == 0 )
	{
          EH(-1, "External fields can only be imported in LIBRARY_MODE!");
	}
#endif
    }    
  }

  /*
   *  Check to see if we are performing an TALE analysis, in which case we
   * need to save the displacement fields as they are read in,
   * as the reference state for KIN_DISPLACEMENT BCs 
   *
   * Loop over element blocks that exist for this processor, determine
   * if any material is being treated with TALE 
   */
  efv->TALE = FALSE;
  for (ebi = 0; ebi < exo->num_elem_blocks; ebi++) {
    mn  = Matilda[ebi];
    if (mn < 0) {
      continue;
    }
    if (pd_glob[mn]->MeshMotion == TOTAL_ALE) {
      efv->TALE = TRUE;
    }
  }
  if (efv->TALE) {
    /*
     * If we are doing a TALE analysis, 
     *   Allocate and save the initial displacement fields using 
     *   fields in the external field variables struct.
     */
    for (a = 0 ; a < exo->num_dim; a++) {
      efv->init_displacement_ndl_val[a] = alloc_dbl_1(exo->num_nodes, 0.0);
      extract_nodal_vec(u, MESH_DISPLACEMENT1+a, 0, -2,
			efv->init_displacement_ndl_val[a], exo, FALSE, 0.);
    }
    for (a = 0 ; a < exo->num_dim; a++) {
      efv->init_displacement_ndl_val[a+DIM] =
	alloc_dbl_1(exo->num_nodes, 0.0);
      extract_nodal_vec(u, SOLID_DISPLACEMENT1+a, 0, -2,
			efv->init_displacement_ndl_val[DIM + a], exo, 
			FALSE, 0.);
    }
  }

  /*
   *  Exchange the degrees of freedom with neighboring processors
   */
  exchange_dof(cx, dpi, u, pg->imtrx);
   
  return;
} /* END of routine init_vec **************************************************/
/******************************************************************************/
/******************************************************************************/


void init_structural_shell_coord(double u[])
/******************************************************************************
 *
 * init_structural_shell_coord(): Initialize the shell coordinates variables to
 *                                the mesh coordinates for initial guess. If you
 *                                don't do this than the displacement boundary 
 *                                conditions applied to connect shell coords to
 *                                the moving mesh displacements will blow up
 *                                upon startup.  
 *
 * Input
 * =====
 * u = Array of initial values for the indepenedent variables.
 *
 * Return
 * ======
 * void
 *
 ******************************************************************************/
{
  int node, comp, var, dof;

  for( comp = 0 ; comp < 2 ; comp++ ) /*Note that shells ONLY work in 2D so you should
				       *never get here for 3D */
    {
      var = SHELL_X + comp;
      if ( upd->vp[pg->imtrx][var] )
	{
	  for (node = 0; node < Num_Node; node++ )
	    {
	      if (Dolphin[pg->imtrx][node][var] > 0)
		{
		  dof    = Index_Solution(node, var, 0, 0, -1, pg->imtrx);
		  u[dof] = Coor[comp][node];
		}
	    } /* for: node(s) */
	} /* if: var in upd-> */
    } /* for: comp(onents) */

  return;

} /* End of init_structural_shell_coord() */


void init_shell_normal_unknowns(double x[], const Exo_DB *exo)
/******************************************************************************
 *
 * init_shell_normal_unknowns_3D(): Provides an initialization of the
 *                               shell normal vector unknowns. This is
 *                               necessary because if not provided, the
 *                               the accompanying curvature equation may
 *                               degenerate to a false trivial solution.
 *
 *                               The unknowns are initialized by looping
 *                               over all of elements containing shell
 *                               normal, setup shop at every node,
 *                               compute the normal vector, then copy it to
 *                               solution vectors
 *
/ * Input
* =====
* u = Array of initial values for the indepenedent variables.
* exo = Exodus database
*
* Return
* ======
* void
*
******************************************************************************/
{
<<<<<<< HEAD
  int e_start=0, e_end=0, ielem = 0;
  int ielem_type, ielem_dim, iconnect_ptr;
  int ilnode, ignode, num_local_nodes;
  int nxi, nyi, nzi;
  int err;
  dbl s, t, u, xi[DIM];


  e_start = exo->eb_ptr[0];
  e_end   = exo->eb_ptr[exo->num_elem_blocks];

  /* Loop over all elements */
  for (ielem = e_start; ielem < e_end; ielem++)
     {
      ielem_type = Elem_Type(exo, ielem);
      load_ei(ielem, exo, 0);
      err = load_elem_dofptr(ielem, exo, x, x,
                             x, x, x, 0);
      EH(err, "Can't load elem_dofptr in shell normals initialization");

      ielem_dim       = elem_info(NDIM, ielem_type);
      num_local_nodes = elem_info(NNODES, ielem_type);
      iconnect_ptr    = Proc_Connect_Ptr[ielem];

      /* Loop over nodes within the element */
      for (ilnode = 0; ilnode < num_local_nodes; ilnode++)
         {
          /* Find s, t, u, coordinates of each node */
          find_nodal_stu (ilnode, ielem_type, &s, &t, &u);
          xi[0] = s;
          xi[1] = t;
          xi[2] = u;

          setup_shop_at_point(ielem, xi, exo);

          shell_determinant_and_normal(ielem, iconnect_ptr, num_local_nodes,
                                       ielem_dim, 1);

          /* Get global node number */
          ignode = Proc_Elem_Connect[iconnect_ptr + ilnode];

          /* Get node number and indices into solution vector for normal dofs */
          nxi = Index_Solution(ignode, SHELL_NORMAL1, 0, 0, -2);
          nyi = Index_Solution(ignode, SHELL_NORMAL2, 0, 0, -2);

          x[nxi] = fv->snormal[0];
          x[nyi] = fv->snormal[1];

          if (pd->Num_Dim == 3)
            {
             nzi = Index_Solution(ignode, SHELL_NORMAL3, 0, 0, -2);
             x[nzi] = fv->snormal[2];
            }
         }
     }
=======
  int nxi, nyi, nn, inode;
  int has_normal = FALSE;
  double dx, dy, dj, nx, ny, sumOld;
  nn = exo->num_nodes;
  /* Loop over shell nodes */
  for (inode = 0; inode < nn; inode++)
    {
      /* Get node number and indices into solution vector for normal dofs */
      has_normal = FALSE;
      nxi = Index_Solution(inode, SHELL_NORMAL1, 0, 0, -2, pg->imtrx);
      nyi = Index_Solution(inode, SHELL_NORMAL2, 0, 0, -2, pg->imtrx);
      if (nxi > -1 && nyi > -1) has_normal = TRUE;

      /* Proceed only when shell normal variable exists at this node */
      if (has_normal)
        {
	  sumOld = u[nxi] * u[nxi] +  u[nyi] * u[nyi];
	  /*
	   *  Insert estimates into solution vector, if there hasn't been an 
	   * estimate applied before
	   */
	  if (sumOld < 0.5) 
	    {
	      /* Construct unit vector from the node pointing to the focal point */
	      dx = Coor[0][inode] - xfocus;
	      dy = Coor[1][inode] - yfocus;
	      dj = sqrt(dx * dx + dy * dy);
	      if (dj < 1.0E-12) 
		{
		  nx = 1.0;
		  ny = 0.0;
		} 
	      else
		{
		  nx = -dx / dj;
		  ny = -dy / dj;
		}
	      u[nxi] = nx;
	      u[nyi] = ny;
	    }
        }
    }
>>>>>>> 48a67847
  return;
}


static void
read_initial_guess(double u[], const int np, double uAC[], const int nAC)
    
/**************************************************************************
 *
 * read_initial_guess():
 *
 * Read initial guess from ASCII text neutral file (eg, "contin.dat")
 *
 * in:  np		total number of unknowns
 *     nAC          Number of Augmented conditions
 *					       
 * out:	u       Initial guess to solution vector.
 *         uAC      Initial guess for the value of the augmented
 *                  conditions
 **************************************************************************/    
{
  int i, nchar;
  char input[MAX_COMMAND_LINE_LENGTH];
  FILE *file;
  char yo[] = "read_initial_guess";
  
  if (Debug_Flag > 0) {
    DPRINTF(stderr, "Initial guess read from  \"%s\" ...\n", 
	    Init_GuessFile);
  }

  /*
   *  Open the guess file for reading
   */
  file = fopen(Init_GuessFile, "r");
  if (file == NULL) {
    DPRINTF(stderr, "%s:  error opening file \"%s\" for reading\n", 
	    yo, Init_GuessFile);
    exit(-1);  
  } 

  /*
   *  Read the solution one line at a time.
   *  Each solution value is defined as the first number on each line.
   *  The rest of the line is ignored.
   */
  for (i = 0; i < np; i++) {
    nchar = read_line(file, input, FALSE);
    if (nchar <= 0) {
      fprintf(stderr,
	      "%s: line %d of the initial guess file %s had an error, nchar = %d\n", 
	      yo, i, Init_GuessFile, nchar);
      fprintf(stderr, "%s:\t line = \"%s\"", yo, input);
      EH(-1, yo);
    }
    if (!interpret_double(input, u + i)) {
      fprintf(stderr,
	      "%s: line %d of the initial guess file %s had an error, %d\n", 
	      yo, i, Init_GuessFile, nchar);
      fprintf(stderr, "%s:\t line = \"%s\"", yo, input);
      EH(-1, yo);
    }
  }

  /*
   *  Read the augmented conditions initial guess one line at a time
   *  Each augmented condition solution value is defined as the first number
   *  on each line. The rest of the line is ignored.
   */
  if (nAC > 0) {
    if (augc[0].iread == 1) {
      for (i = 0; i < nAC; i++) {
	nchar = read_line(file, input, FALSE);
	if (nchar <= 0) {
	  fprintf(stderr,
 		  "%s: Aborting(nchar) read of Aug var %d from file %s , %s\n", 
 		  yo, i, Init_GuessFile, input);
 	  break;
	}
	if (!interpret_double(input, uAC + i)) {
	  fprintf(stderr,
 		  "%s: Aborting(dble) read of Aug var %d from file %s , %s\n", 
 		  yo, i, Init_GuessFile, input);
 	  break;
	}
      }
    }
  }
  if (Debug_Flag > 0) {
    DPRINTF(stderr,
	    "%s:  Successfully read the initial guess from \"%s\" ...\n", yo,
	    Init_GuessFile);
  }
  fclose(file);
} /* END of routine read_initial_guess()  */
/******************************************************************************/
/******************************************************************************/
/******************************************************************************/

int
write_ascii_soln (double *u,       /* Solution vector */
		  double *resid,   /* Residual vector (optional */
		  int np,          /* Number of unknowns on the processor */
                  double *uAC,     /* Value of augmented variables */
		  int nAC,         /* Number of augmented conditions */
		  double time,     /* Current time */
		  FILE *file )     /* FILE pointer, pointing to an open
				    * file */
    /*************************************************************************
     *		     
     *  write_ascii_soln()
     *
     *       Write solution to an ascii output file
     *
     *************************************************************************/
{
  int i;
  if (file == NULL) return 0;
  if (TimeIntegration != STEADY) fprintf (file, "time = %f\n\n", time);
  if(Continuation != ALC_NONE)   fprintf (file, "path = %f\n\n", time);
  if (dofname != NULL) {
    if (resid == NULL) {
      for (i = 0; i < np; i++) {
	fprintf(file, "%23.16e %s\n", u[i], dofname[pg->imtrx][i]);
      }
    } else {
      for (i = 0; i < np; i++) {
	fprintf(file, "%23.16e %s %23.16e\n", u[i], dofname[pg->imtrx][i], resid[i]);
      }
    }
  } else {
    if (resid == NULL) {
      for ( i=0; i < np; i++ ) fprintf (file, "%23.16e\n", u[i]);
    } else {
      for ( i=0; i < np; i++ )
	  fprintf (file, "%23.16e %23.16e\n", u[i], resid[i]);
    }
  }
  /**  print out augmenting variables **/
  if (dofname != NULL) {
    for ( i=0; i<nAC; i++ ) {
      fprintf (file, "%23.16e Aug_Cond=%d\n", uAC[i], i);
    }
  } else {
    for ( i=0; i<nAC; i++ ) {
      fprintf (file, "%23.16e %10d\n", uAC[i], i);
    }
  }

  /*
   *  Add a statement to the output file indicating that the current
   *  solution output is done
   */
  fprintf (file, " oy !\n");
 return (0);  
} 
/******************************************************************************/

/* wr_soln_vec -- write out solution vector to a specified file
 *
 * Notes:	This generalizes the write_initial_guess routine by
 *		permitting one to write the whole vector to a file at
 *		some intermediate Newton iteration.
 *
 *		Write both the solution and the dof-map and residuals.
 *
 * Created:	Tue Apr  5 11:42:23 MDT 1994 pasacki@sandia.gov
 *
 * Modified:	Mon Mar 27 08:56 MST 1995 pasacki@sandia.gov			
 */

int
wr_soln_vec ( double u[],	/* solution vector */
              double r[],	/* residual vector */
              const int np,	/* number of elements in solution vector */
              const int itn)	/* Newton iteration we are at  */
{
  int i, status;
  static char fmt[] = "%23.16e %.22s %23.16e\n";
  char fname[MAX_FNL];
  FILE *file;

  status = 0;

  sprintf(fname,"tmp_%d.d", itn);

#ifdef PARALLEL
  multiname(fname, ProcID, Num_Proc);
#endif  

  file = fopen(fname, "w");

  if ( file == NULL ) 
   {
     EH( -1, "Problem opening intermediate results file.");
   }

  for ( i=0; i<np; i++ )
    {
      DPRINTF (file, fmt, u[i], dofname[pg->imtrx][i], r[i]);
    }

  fclose(file);

  return (status);
} /* END of routine wr_soln_vec  */
/*******************************************************************************/
/*******************************************************************************/
/*******************************************************************************/

int
rd_vectors_from_exoII(double u[], const char *file_nm, const int action_flag,
		      const int variable_no, const int desired_time_step,
		      double *timeValueRead)
    
     /*******************************************************************
      *
      * rd_vectors_from_exoII:
      *
      * Read initial guess from exoIIv2 file
      *
      * in:  file_nm     = String name of the exodus file
      *      action_flag = 0 read initial guess for problem
      *                  = 1 read extern auxillary fixed variables 
      *                  = 2 read element variables into elem_storage_struct
      *	    variable_no =  Used only when action_flag = 1  
      *                     Specifies the number of the external
      *                     variable to be read
      *                     (basically the card number in order)
      *      desired_time_step = time step number to read from
      *
      * out:	u	        initial guess to solution vector.
      *******************************************************************/
{
  int i, error, vdex,  num_dim, num_nodes, mn, icount;
  int num_elem, num_elem_blk, num_node_sets, num_side_sets, time_step;
  float	version;		/* version number of EXODUS II */
  int	exoid;			/* ID of the open EXODUS II file */
  char	title[MAX_LINE_LENGTH];	/* title of the EXODUS II database */
  float	ret_float;		/* any returned float */
  char	ret_char[3];		/* any returned character */
  int	num_vars;		/* number of var_type variables */
  char	**var_names = NULL;     /* array containing num_vars variable names */
  int   num_elem_vars = 0;
  int   w;                      /* counter for species concentration */
  int   var;
  MATRL_PROP_STRUCT *matrl = 0;
  double ftimeValue;
#ifdef DEBUG
  static const char yo[] = "rd_vectors_from_exoII";
#endif

  CPU_word_size = sizeof(double);
  IO_word_size  = 0;    

  exoid = ex_open(file_nm, EX_READ, &CPU_word_size, &IO_word_size , &version);
  EH(exoid, "ex_open");

  error = ex_get_init(exoid, title, &num_dim, &num_nodes, &num_elem,
		      &num_elem_blk, &num_node_sets, &num_side_sets);
  EH(error, "ex_get_init for efv or init guess");

  /*
   * Obtain the number of time steps in the exodus file, time_step,
   * We will read only from the last time step
   */
  error = ex_inquire(exoid, EX_INQ_TIME, &time_step, &ret_float, ret_char);
  EH(error, "ex_inquire");

  /* Figure out what time step to select. Will select the last time
   * step unless the input variable desired_time_step is set lower.
   * The lower limit in exodus is 1.
   */
  if (desired_time_step < time_step) {
    time_step = MAX(1, desired_time_step);
  }

  // Return the value of the time 
  error = ex_get_time(exoid, time_step, &ftimeValue);
  if (error == -1) {
    ftimeValue = 0.0;
  }
  if (timeValueRead) {
    *timeValueRead = ftimeValue;
  }

  /* Based on problem type and available info in database, extract 
   * appropriate fields
   */

  /*
   * Get the number of nodal variables in the file, and allocate
   * space for storage of their names.
   */
  error = ex_get_variable_param(exoid, EX_NODAL, &num_vars);
  EH(error, "ex_get_variable_param nodal");
  error = ex_get_variable_param(exoid, EX_ELEM_BLOCK, &num_elem_vars);
  EH(error, "ex_get_var_param elem");
  
  /* First extract all nodal variable names in exoII database */
  if (num_vars > 0) {
    var_names = alloc_VecFixedStrings(num_vars, (MAX_STR_LENGTH+1));
    error = ex_get_variable_names(exoid, EX_NODAL, num_vars, var_names);
<<<<<<< HEAD
    EH(error, "ex_get_variable_names nodal");
=======
    EH(error, "ex_get_var_names");
>>>>>>> 48a67847
    for (i = 0; i < num_vars; i++) strip(var_names[i]);
  } else {
    fprintf(stderr,
	    "Warning: no nodal variables stored in exoII input file.\n");
  }

  /* If action_flag is 0, 
   * Cross check problem type (variables requested) 
   * and variables available 
   */

  if (action_flag == 0) 
    {
      for (var = V_FIRST; var < V_LAST; var++) 
	{
	  icount = 0;
	  if (Num_Var_In_Type[pg->imtrx][var]) 
	    {
	      if (var == MASS_FRACTION) 
		{
		  for (mn = -1; mn < upd->Num_Mat; mn++) 
		    {
		      if (mn == -1) 
			{
	                  for (i = upd->Num_Mat-1; i >= 0; i--) 
			    {
		              if (mp_glob[i]->Num_Species == upd->Max_Num_Species) 
                                {
				  matrl = mp_glob[i];
		                }
			    }
			} 
		      else 
			{
	                  matrl = mp_glob[mn];
			}
		      for (w = 0; w < matrl->Num_Species_Eqn; w++) 
			{
			  error = rd_exoII_nv(u, var, mn, matrl, var_names, 
					      num_nodes, num_vars,
					      exoid, time_step, w);
			  if (!error) icount++;
			}
		    }
		} 
	      else 
		{
		  for (mn = -1; mn < upd->Num_Mat; mn++) 
		    {
		      if (mn == -1) 
			{
	                  for (i = upd->Num_Mat - 1; i >= 0; i--) 
			    {
		              if (pd_glob[i]->i[pg->imtrx][var]) 
                                {
				  matrl = mp_glob[i];
		                }
			    }
			} 
		      else 
			{
	                  matrl = mp_glob[mn];
			}
		      error = rd_exoII_nv(u, var, mn, matrl, var_names, num_nodes,
					  num_vars, exoid, time_step, 0);
		      if (!error) icount++;
		    }
		}
	    }
	}
    }
  
  if (action_flag == 1) {
    if (efv->ev) {	    
      /*
       * Allocate memory for external field variable arrays
       */
      efv->ext_fld_ndl_val[variable_no] = alloc_dbl_1(num_nodes, 0.0); 
      printf("rd_vectors_from_exoII: Allocated field %d for %s at %p\n",
	     variable_no, efv->name[variable_no], efv->ext_fld_ndl_val[variable_no]);
      vdex = -1;
#ifdef REACTION_PRODUCT_EFV
      if (TimeIntegration != STEADY)	{
        efv->ext_fld_ndl_val_old[variable_no] = alloc_dbl_1(num_nodes,0.); 
        efv->ext_fld_ndl_val_older[variable_no] = alloc_dbl_1(num_nodes,0.); 
      	}
#endif
      for (i = 0; i < num_vars; i++) {
	if (strcmp(var_names[i], efv->name[variable_no]) == 0) {
	  vdex = i + 1;
	}
      }
      if (vdex == -1) {      
	DPRINTF(stdout,
		"\n Cannot find external fields in exoII database, setting to null");
      } else {
	error = ex_get_var(exoid, time_step, EX_NODAL, vdex, 1, num_nodes,
<<<<<<< HEAD
			   efv->ext_fld_ndl_val[variable_no]);
	EH(error, "ex_get_var nodal");
=======
                     efv->ext_fld_ndl_val[variable_no]);
	EH(error, "ex_get_nodal_var"); 
>>>>>>> 48a67847
      }        
    }
  }

  safer_free((void **) &var_names);
  error = ex_close(exoid);
  EH(error, "ex_close");  
  return 0;
} /* end rd_vectors_from_exoII*/
/*****************************************************************************/
/*****************************************************************************/
/*****************************************************************************/
int
rd_trans_vectors_from_exoII(double u[], const char *file_nm,
		      const int variable_no, const int desired_time_step,
		      double *timeValueIn, Comm_Ex *cx, Dpi *dpi)
    
     /*******************************************************************
      *
      * rd_vectors_from_exoII:
      *
      * Read time dependent extenal fields from exoIIv2 file
      *
      * in:  file_nm     = String name of the exodus file
      *	    variable_no =  Used only when action_flag = 1  
      *                     Specifies the number of the external
      *                     variable to be read
      *                     (basically the card number in order)
      *      desired_time_step = time step number to read from
      *      timeValueIn = current time value of the solution process
      *                     time value to be matched in the external field
      *
      * out:	u	        initial guess to solution vector.
      *******************************************************************/
{
  int i, k, error, vdex,  num_dim, num_nodes;
  int num_elem, num_elem_blk, num_node_sets, num_side_sets, time_step;
  float	version;		/* version number of EXODUS II */
  int	exoid;			/* ID of the open EXODUS II file */
  char	title[MAX_LINE_LENGTH];	/* title of the EXODUS II database */
  float	ret_float;		/* any returned float */
  char	ret_char[3];		/* any returned character */
  int	num_vars;		/* number of var_type variables */
  char	**var_names = NULL;     /* array containing num_vars variable names */
  int   num_elem_vars = 0;
  double ftimeValue, time_higher, time_lower;
  double *val_low, *val_high, slope, yint;
  int time_step_read, time_step_higher, time_step_lower, time_step_max;
#ifdef DEBUG
  static const char yo[] = "rd_trans_vectors_from_exoII";
#endif

  

  CPU_word_size = sizeof(double);
  IO_word_size  = 0;    

  exoid = ex_open(file_nm, EX_READ, &CPU_word_size, &IO_word_size , &version);
  EH(exoid, "ex_open");

  error = ex_get_init(exoid, title, &num_dim, &num_nodes, &num_elem,
		      &num_elem_blk, &num_node_sets, &num_side_sets);
  EH(error, "ex_get_init for efv or init guess");

  /*
   * Obtain the number of time steps in the exodus file, time_step,
   */
  error = ex_inquire(exoid, EX_INQ_TIME, &time_step, &ret_float, ret_char);
  EH(error, "ex_inquire");

  /* Figure out what time step to select. Will select the closest time
   * step to the current time in the solution procedure.
   * The lower limit in exodus is 1.
   */
  time_step_max = time_step;
  time_step_read = 1;
  time_step_lower = time_step_read;
  time_lower = 0.0;

  error = ex_get_time(exoid, time_step_read, &ftimeValue);
  if (error == -1) {
    ftimeValue = 0.0;
  }

  /* Cycle through the external time values, stop when the time value desired
   * has been passed.
   */
  while ((*timeValueIn > ftimeValue)&&(time_step_read < time_step_max)) {
    time_step_lower = time_step_read;
    time_lower = ftimeValue;
    time_step_read++;
    ex_get_time(exoid, time_step_read, &ftimeValue);
  }

  /*if ((*timeValueIn <= ftimeValue) || (time_step_read >= time_step_max))
    {
      time_higher = ftimeValue;
    }
   */
  /* Calculate which external time plane is closest to the desired time */
  time_step_higher = time_step_read;
  time_higher = ftimeValue;
  

 
  // Return the value of the time 
  /*error = ex_get_time(exoid, time_step, &ftimeValue);
  if (error == -1) {
    ftimeValue = 0.0;
  }
  if (timeValueIn) {
    *timeValueIn = ftimeValue;
  } */

  //Open file to write results for debug info 
  /*ofp = fopen("Trans_EFV", "a");
  fprintf(ofp,"Time value passed to function %e\n", *timeValueIn);
  fprintf(ofp, "time_step_higher %d\n", time_step_higher);
  fprintf(ofp, "time_step_lower %d\n", time_step_lower);
  fprintf(ofp, "time_higher %e\n", time_higher);
  fprintf(ofp, "time_lower %e\n", time_lower);
  //fclose(ofp);*/


  /*
   * Get the number of nodal variables in the file, and allocate
   * space for storage of their names.
   */
  error = ex_get_variable_param(exoid, EX_NODAL, &num_vars);
  EH(error, "ex_get_variable_param nodal");
  error = ex_get_variable_param(exoid, EX_ELEM_BLOCK, &num_elem_vars);
  EH(error, "ex_get_variable_param elem");
  
  /* First extract all nodal variable names in exoII database */
  if (num_vars > 0) {
    var_names = alloc_VecFixedStrings(num_vars, (MAX_STR_LENGTH+1));
    error = ex_get_variable_names(exoid, EX_NODAL, num_vars, var_names);
<<<<<<< HEAD
    EH(error, "ex_get_variable_names nodal");
=======
    EH(error, "ex_get_var_names");
>>>>>>> 48a67847
    for (i = 0; i < num_vars; i++) strip(var_names[i]);
  } else {
    fprintf(stderr,
	    "Warning: no nodal variables stored in exoII input file.\n");
  }

 

    if (efv->ev) {	    
      /*
       * Already allocated this in rd_vectors_from_exoII for external field variable arrays
       */
      //efv->ext_fld_ndl_val[variable_no] = alloc_dbl_1(num_nodes, 0.0);
      val_low = alloc_dbl_1(num_nodes, 0.0);
      val_high = alloc_dbl_1(num_nodes, 0.0);
 
      if( desired_time_step == 0)
	{
	  fprintf(stderr, "rd_trans_vectors_from_exoII: Into existing field %d for %s at %p\n",
		  variable_no, efv->name[variable_no], efv->ext_fld_ndl_val[variable_no]);
	}
      vdex = -1;
      for (i = 0; i < num_vars; i++) {
	if (strcmp(var_names[i], efv->name[variable_no]) == 0) {
	  vdex = i + 1;
	}
      }
      if (vdex == -1) {      
	DPRINTF(stdout,
		"\n Cannot find external fields in exoII database, setting to null");
      } else {
	error = ex_get_var(exoid, time_step_lower, EX_NODAL, vdex, 1, num_nodes, val_low);
<<<<<<< HEAD
        error = ex_get_var(exoid, time_step_higher, EX_NODAL, vdex, 1, num_nodes, val_high);
	EH(error, "ex_get_var nodal");
=======
  error = ex_get_var(exoid, time_step_higher, EX_NODAL, vdex, 1, num_nodes, val_high);
	EH(error, "ex_get_nodal_var");
>>>>>>> 48a67847

        for (k=0; k<num_nodes; k++){
		slope = (val_high[k] - val_low[k])/(time_higher - time_lower);
		yint = val_low[k] - slope * time_lower;
		efv->ext_fld_ndl_val[variable_no][k] = slope * (*timeValueIn) + yint;
		/*if (k == 12) {
			fprintf(ofp, "val_low %e\n", val_low[k]);
  			fprintf(ofp, "val_high %e\n", val_high[k]);
  			fprintf(ofp, "slope %e\n", slope);
			fprintf(ofp, "yint %e\n", yint);
			fprintf(ofp, "field value %e\n\n", slope * (*timeValueIn) + yint);
		}*/
	}
      }        
    }

  safer_free((void **) &var_names);
  error = ex_close(exoid);
  EH(error, "ex_close");
  //fclose(ofp);

  /*
   *  Exchange the degrees of freedom with neighboring processors
   *  Actually, we may not need to do this as we have "broken" the external field
   *  variable file already.   Each proc will read from that file ont he fly. 
   */
  /// exchange_node(cx, dpi, efv->ext_fld_ndl_val[variable_no]);  

  return 0;
} /* end rd_trans_vectors_from_exoII*/
/*****************************************************************************/
/*****************************************************************************/
/*****************************************************************************/

int
rd_exoII_nv(double *u, int varType, int mn, MATRL_PROP_STRUCT *matrl, 
	    char **var_names, int num_nodes, int num_vars, int exoII_id,
	    int time_step, int spec) 

     /*************************************************************************
      *
      * rd_exoII_nv():
      *
      *    Reads an exodus nodal variable matched by the name, Var_exoII,
      * into the goma solution vector, u.
      * Because Exodus has no way to specify nodal variables by material
      * type, this routine will initialize all variables of the variable type,
      * Var_exoII->Index at the node irrespective of what material they
      * are in.
      *************************************************************************/
{
  int vdex = -1, i, error, status = 0;
  char exo_var_name[256], exo_var_desc[256];
  double *variable = NULL;
  assign_var_name(varType, spec, matrl, exo_var_name,
		  exo_var_desc, mn);
  for (i = 0; i < num_vars; i++) {
    if (strcmp(var_names[i], exo_var_name) == 0) {
      vdex = i + 1;
    }
  }
  if (vdex != -1) {
    variable = alloc_dbl_1(num_nodes, 0.0);
    status = vdex;
    DPRINTF(stdout,"Nodal variable %s found in exoII database - reading.\n", 
	    exo_var_name);
    error = ex_get_var(exoII_id, time_step, EX_NODAL, vdex, 1, num_nodes, variable);
    EH(error, "ex_get_var nodal");
    inject_nodal_vec(u, varType, spec, 0, mn, variable);
    safer_free((void **) &variable);
  }
  return status;
} /* END of routine rd_exoII_util */

/*****************************************************************************/
/*****************************************************************************/
/*****************************************************************************/

int
rd_exoII_ev(double *u, int varType, int mn, MATRL_PROP_STRUCT *matrl, 
	    char **var_names, int num_nodes, int num_vars, int exoII_id,
	    int time_step, int spec) 
  
/*************************************************************************
 *
 * rd_exoII_ev():
 *
 *    Reads an exodus nodal variable matched by the name, Var_exoII,
 * into the goma solution vector, u.
 * Because Exodus has no way to specify nodal variables by material
 * type, this routine will initialize all variables of the variable type,
 * Var_exoII->Index at the node irrespective of what material they
 * are in.
 *************************************************************************/
{
  int vdex = -1, i, error, status = 0;
  char exo_var_name[256], exo_var_desc[256];
  double *variable = NULL;
  assign_var_name(varType, spec, matrl, exo_var_name,
		  exo_var_desc, mn);
  for (i = 0; i < num_vars; i++) {
    if (strcmp(var_names[i], exo_var_name) == 0) {
      vdex = i + 1;
    }
  }
  if (vdex != -1) {
    variable = alloc_dbl_1(num_nodes, 0.0);
    status = vdex;
    DPRINTF(stdout,"Nodal variable %s found in exoII database - reading.\n", 
	    exo_var_name);
    error = ex_get_var(exoII_id, time_step, EX_NODAL, vdex, 1, num_nodes, variable);
    EH(error, "ex_get_var nodal");
    inject_nodal_vec(u, varType, spec, 0, mn, variable);
    safer_free((void **) &variable);
  }
  return status;
} /* END of routine rd_exoII_util */

/******************************************************************************/
/******************************************************************************/
/******************************************************************************/

void 
fill_dvec_rand(double u[],	/* vector to fill with doubles in [0,1] */
	       int len)		/* length of vector */
/*
 *        Set the vector u to a random vector.
 * 
 *        Author:         John N. Shadid (1421)
 *        Date:           1/21/93
 *        Revised:	 Tue Mar 22 12:22:38 MST 1994 pasacki@sandia.gov
 *
 *
 * Notes: Revised to use the nice drand48() stdlib function and be useful
 *	  for any vector of doubles - no more hardwired implicit assumptions.
 *
 *	  Revised: 1997/08/23 14:47 MDT pasacki@sandia.gov
 */

{
  int i;
  long seedval;

  /*
   * Initialize the seed for drand48()...
   */

  seedval = (long)ut();

  srand48(seedval);
  
  for ( i=0; i<len; i++)
    {
      u[i] = drand48();
    }
  return;
}
/************************************************************************/
/************************************************************************/
/************************************************************************/


int
rd_globals_from_exoII(double u[], const char *file_nm, const int start, const int n)

    /*******************************************************************
     *
     * rd_globals_from_exoII:
     *
     * Read initial guess for global variables from exoIIv2 file
     *  in: file_nm            filename  of exoII database file
     *      start              index of starting global variable to be copied to u
     *      n                  read no more than n global variables into u
     *  out:
     *      u                  initial guess for global variables.  Can be subset of 
     *                         all global variables present ( start ! = 0 )
     *
     *******************************************************************/
{
  int i, error,  num_dim, num_nodes;
  int num_elem, num_elem_blk, num_node_sets, num_side_sets, time_step;
  float	version;		/* version number of EXODUS II */
  int	exoid;			/* ID of the open EXODUS II file */
  char	title[MAX_LINE_LENGTH];	/* title of the EXODUS II database */
  float	ret_float;		/* any returned float */
  char	ret_char[3];		/* any returned character */
  int   num_global_vars = -1;        /* number of global variables present */
  double *global_vars;          /* global variable values */
#ifdef DEBUG
  static const char yo[] = "rd_globals_from_exoII";
#endif

  CPU_word_size = sizeof(double);
  IO_word_size  = 0;    

  exoid = ex_open(file_nm, EX_READ, &CPU_word_size, &IO_word_size , &version);
  EH(exoid, "ex_open");

  error = ex_get_init(exoid, title, &num_dim, &num_nodes, &num_elem,
		      &num_elem_blk, &num_node_sets, &num_side_sets);
  EH(error, "ex_get_init for efv or init guess");

  error = ex_get_variable_param( exoid, EX_GLOBAL, &num_global_vars );

  if( num_global_vars > start ) /* This catches both no global vars and no augmenting values to be read */
    {

      global_vars = alloc_dbl_1( num_global_vars, 0.0 );
      
  /*
   * Obtain the number of time steps in the exodus file, time_step,
   * We will read only from the last time step
   */
      error = ex_inquire(exoid, EX_INQ_TIME, &time_step, &ret_float, ret_char);
      EH(error, "ex_inquire");

      error = ex_get_var( exoid, time_step, EX_GLOBAL, 1, 1, num_global_vars, global_vars );
      EH(error, "ex_get_var global");

      /* 
       *  Read only the global vars that are there.  No more, no less
       */

      if( start + n < num_global_vars ) num_global_vars = start + n;
      
      for( i=0;  (start + i) <num_global_vars ;  i++) 
	u[i] = global_vars[ start + i];

      
      safer_free( (void **) &global_vars );
    }
  error = ex_close(exoid);
  EH(error, "ex_close");  
  return num_global_vars;
}


/************************************************************************/
/************************************************************************/
/************************************************************************/


static void 
inject_nodal_vec(double sol_vec[], const int varType, const int k,
		 const int idof, const int matID,
		 const double nodal_vec[])

  /**********************************************************************
   *
   * inject_nodal_vec:
   *
   * Routine to scatter a variable vector "k" of variable type
   * "var_no" to the solution vector "sol_vec".
   *
   *
   *     Now, for distributed processing, this routine only scatters a
   *     nodal variable into the full dof vector for the nodes that this
   *     processor owns. Forget the "global" part.
   *
   * It first tries to use the generic material unknown. Then, it
   * tries to use the unknown corresponding to the first material
   * index at that node.
   *
   * Author: 	P. R. Schunk (1511, SNL)
   * Date:		10/12/94
   * Revised: 1997/08/27 10:31 MDT pasacki@sandia.gov
   *
   * Parameter List:
   *
   * nodal_vec[] == 	vector containing the solution variable type
   *                    vector index by the local node number on the 
   *         		current processor.
   *
   * var_no      ==  	integer variable type which defines
   *		        what variable is to be scattered into the
   *                    solution vector. Additionally, only the
   *                    generic material ID part of the solution
   *                    vector will be overwritten.
   *		        (see rf_fem_const.h - Variable Names)
   *
   *	k        == 	kth subvariable of type "var_no", k = 0 is first
   *		       variable of this type. Subvariables are only
   *                    used for MASS_FRACTION variable types.
   *  idof       ==     Degree of freedom id for this variable. Usually,
   *                    this is equal to zero. However, there are
   *                    some cases of multiple degrees of freedom
   *                    for a variable type at a node.
   * matID       ==     Material ID for the variable to scatter to.
   *                    -2: special value means to scatter to all
   *                        variables of type VariableType no matter
   *                        what material they refer to.
   *                    -1: This number refers to the
   *                        non-specific-to-a-material variable at
   *                        the node.
   *                    >=0: Variable which is specific to the
   *                         material matID.
   *
   * nodal_vec   ==	Processor solution vector
   *******************************************************************/
{
  int index, i, j, vindex;
  NODAL_VARS_STRUCT *nv;
  VARIABLE_DESCRIPTION_STRUCT *vd;
  for (i = 0; i < DPI_ptr->num_owned_nodes; i++) {
    nv = Nodes[i]->Nodal_Vars_Info[pg->imtrx];
    if (matID == -2) {
      for (j = 0; j < (int) nv->Num_Var_Desc_Per_Type[varType]; j++) {
        vindex = nv->Var_Type_Index[varType][j];
	vd = nv->Var_Desc_List[vindex];
#ifdef DEBUG_HKM
	if (idof < 0 || idof > vd->Ndof) {
          fprintf(stderr,"init_vec ERROR: bad idof\n");
	  EH(-1, "init_vec bad idof");
	}
#endif
	if (k == (int) vd->Subvar_Index) {
          index = (Nodes[i]->First_Unknown[pg->imtrx] +
		   nv->Nodal_Offset[vindex] + idof);
	  sol_vec[index] = nodal_vec[i];
	}
      }
    } else {
      int ndof = 0;
      if (pd->i[pg->imtrx][varType] == I_PQ1) {
	ndof = 4;
	WH(-1, "Using 4 dof injecting variable");
      } else if (pd->i[pg->imtrx][varType] == I_PQ2) {
	ndof = 9;
	WH(-1, "Using 9 dof injecting variable");
      }

      if (ndof > 0) {
	int local_dof = 0;
	for (local_dof = 0; local_dof < ndof; local_dof++) {
	  index = Index_Solution(i, varType, k, local_dof, matID, pg->imtrx);
	  if (index != -1) {
	    sol_vec[index] = nodal_vec[i];
	  }
	}
      } else {
	index = Index_Solution(i, varType, k, idof, matID, pg->imtrx);
	if (index != -1) {
	  sol_vec[index] = nodal_vec[i];
	}

      }
    }
  }
  return;
}
/************************************************************************/
/************************************************************************/
/************************************************************************/
/* build_node_index_var() - given the global node index, node_index_global, 
 *                          then find the nodes having dof corresponding
 *                          a var named variable and populate the vectors
 *                          map[count] with the global node number, and
 *                          var_node_list[count] with the local node number
 *
 * Notes: the number of values destined to reside in map and hence
 *        the size of map must already be set, perhaps using countvar_dof() 
 *        before allocating the map array
 *
 * Created: 1999/12/22 srsubia@sandia.gov
 *
 * Revised:
 */

int
build_node_index_var(const int varType, const int num_nodes,
                     const int *node_index_global, int *map,
		     int *var_node_list)
{
  int node, count;
  int imtrx;
  NODAL_VARS_STRUCT *nv;
  if (varType < 0 || varType > MAX_VARIABLE_TYPES-1) {
      EH(-1, "Attempt to count a bogus variable.");
  }
  count = 0;
  for (imtrx = 0; imtrx < upd->Total_Num_Matrices; imtrx++)
     {
      for (node = 0; node < num_nodes; node++) 
         {
          nv = Nodes[node]->Nodal_Vars_Info[imtrx];
          if (nv->Num_Var_Desc_Per_Type[varType] > 0) 
            {
             map[count] = node_index_global[node];
             var_node_list[count] = node;
             count++;
            }
         }
  }
  return count;
}
/***************************************************************************/

/* count_vardofs() -- given the variable type, varType, this function
 *                    returns the number of degrees of freedom in the
 *                    solution vector corresponding to that variable type
 *                    at the nodes from zero to num_nodes.
 *                    Note: Dofs for MASS_FRACTION unknowns
 *                          with multiple subvariables are counted as
 *                          one degree of freedom here, just as in the
 *                          original Dolphin array.
 *
 * Created: 1999/12/22 srsubia@sandia.gov
 *
 * Revised: HKM
 */

int
count_vardofs(const int varType, const int num_nodes)
{
  int node, nun, count = 0;
  int imtrx;
  NODAL_VARS_STRUCT *nv;
  if (varType < 0 || varType > MAX_VARIABLE_TYPES-1) {
      EH(-1, "Attempt to count a bogus variable.");
  }
  count = 0;
  for (imtrx = 0; imtrx < upd->Total_Num_Matrices; imtrx++)
     {
      for (node = 0; node < num_nodes; node++) 
         {
          nv = Nodes[node]->Nodal_Vars_Info[imtrx];
          nun = get_nv_ndofs_modMF(nv, varType);
          count += nun;
         }
     }
  return (count);
}

/****************************************************************************/
/****************************************************************************/
/****************************************************************************/

void
fprint_strn(FILE *fd, const char *string, const int num)

    /************************************************************************
     *
     * print_strn():
     *
     *  Prints a string a repetitive number of times to a named stream.
     ************************************************************************/
{
  int i;
  for (i = 0; i < num; i++) fprintf(fd, "%s", string);
}
/****************************************************************************/
/****************************************************************************/
/****************************************************************************/

void
fprint_line(FILE *fd, const char *string, const int num)

    /************************************************************************
     *
     * fprint_line():
     *
     *  Prints a string a repetitive number of times to a named stream.
     *  Then, prints the the end of line character.
     ************************************************************************/
{
  int i;
  for (i = 0; i < num; i++) fprintf(fd, "%s", string);
  fprintf(fd, "\n");
}
/****************************************************************************/
/****************************************************************************/
/****************************************************************************/

void
init_vec_value(double *vector, const double value, const int length)

    /************************************************************************
     *
     * init_vec_value():
     *
     *  Initializes a vector of doubles of length, length, to a constant 
     *  value, value.
     ************************************************************************/
{
  int i;

  if ( vector == NULL )
    {
      if ( Debug_Flag > 1 )
	{
	  WH( -1, "Warning: attempted to initialize NULL vector." );
	}
      return;
    }

  if (value == 0.0) {
    (void) memset((void *) vector, 0, (sizeof(double)*length));
  } else {
    for (i = 0 ; i < length; i++) *vector++ = value;
  }
  return;
}
/****************************************************************************/
/****************************************************************************/
/****************************************************************************/

void 
dcopy1(const int length, const double *src_vector, double *dst_vector)

    /************************************************************************
     *
     * dcopy1():
     *
     *  Copies the contents of one double vector to another. A stride of 1
     *  is assumed.  Note, this
     *  version doesn't do any unrolling and doesn't attempt to use
     *  memcopy. Both of these options may lead to speed increases.
     ************************************************************************/
{
  int i;
  for (i = 0; i < length; i++) {
    *dst_vector++ = *src_vector++;
  }
  return;
}


int
find_first_elem_with_var ( Exo_DB *e, int var )
{
  int eb,mn, found=FALSE, first_elem = -1 ;


  for( eb=0;  (!found) && eb<e->num_elem_blocks ;eb++)
    {
      mn = Matilda[ eb ];
      
      found = pd_glob[mn]->v[pg->imtrx][var];
      if( found ) first_elem = e->eb_ptr[eb];
    }

  return( first_elem );
}
  
#ifdef LIBRARY_MODE
int
load_import_fields(dbl *base_p_por,
                   const Exo_DB *exo,
                   int callnum)
{
  int i, w;
  int nv_start, ev_start, nv_count = 0, ev_count = 0;
  int ne = exo->num_elems;
  int nn = exo->num_nodes;
  int doing_ev = FALSE;
  dbl *ev_tmp = NULL;

  /* Make sure there are fields to load */
  if (Num_Import_NV == 0 && Num_Import_EV == 0) return 0;
  if (libio->xnv_in == NULL || libio->xev_in == NULL)
    {
      fprintf (stderr, "Invalid import vector(s)!\n");
      return -1;
    }
  if (Num_Import_EV > 0) ev_tmp = alloc_dbl_1(nn, 0.0);

  /* Loop over all defined external fields */
  for (w=0; w<efv->Num_external_field; w++)
    {

      /* Import the nodal vars */
      if ( !strcmp(efv->file_nm[w], "IMPORT") )
        {
          fprintf(stderr,
            " Importing external #%d nvar field %s...\n", w, efv->name[w]);
          efv->ext_fld_ndl_val[w] = alloc_dbl_1(nn, 0.0);
          nv_start = nn * nv_count;
          if (doing_ev) WH(-1, "Problem with order of external field cards!\n");
          for (i=0; i<nn; i++)
            {
              efv->ext_fld_ndl_val[w][i] = libio->xnv_in[nv_start+i];

              if (base_p_por != NULL && w == efv->ev_porous_index)
                {
                  base_p_por[i] = efv->ext_fld_ndl_val[w][i];
                }
            }
          nv_count++;
        }
    }


  /****************************Anneal from external***********************/
  if (efv->ev_porous_decouple)
    {
      anneal_mesh_with_external_field(exo);
    }

 for (w=0; w<efv->Num_external_field; w++)
    {
      /*
       * Element vars loaded second because they have to projected to nodes.  For this
       *   we may need the external nodal displacements to already have been imported
       */
     if ( !strcmp(efv->file_nm[w], "IMPORT_EV") )
        {
          fprintf(stderr,
            " Importing external #%d evar field %s...\n", w, efv->name[w]);
          efv->ext_fld_ndl_val[w] = alloc_dbl_1(nn, 0.0);
          doing_ev = TRUE;
          vzero(nn, &ev_tmp[0]);
          interp_ev_to_nodes(exo, ev_tmp, ev_count);
          for (i=0; i<nn; i++)
            {
              efv->ext_fld_ndl_val[w][i] = ev_tmp[i];

              /* Save base porosity for updates if applicable */
              if (base_p_por != NULL && w == efv->ev_porous_index)
                {
                  base_p_por[i] = efv->ext_fld_ndl_val[w][i];
                }
            }
          ev_count++; 
        }

      /* All other cases: var has already been read in from Exodus file! */
    }

  fprintf(stderr, " Imported %d of %d nodal vars and %d of %d elem vars.\n",
           nv_count, Num_Import_NV, ev_count, Num_Import_EV);
  safer_free((void **) &ev_tmp);
  return 0;
}

void
interp_ev_to_nodes(const Exo_DB *exo, dbl *ev_tmp, int iev)
{
  int ne1, ne2, nel;
  int i, j, n, el;
  int nn = exo->num_nodes;
  int ne = exo->num_elems;
  dbl sum, avg;

  dbl hsquared[DIM]={0.,0.,0.}, hh[DIM][DIM], dhh[DIM][MDE];

  dbl h_siz, h_siz_sum=0.0;

  /* Set index into xev_in */
  n = iev * ne;

  /* Loop over all nodes */
  for (i = 0; i < nn; i++)
    {
      ne1 = exo->node_elem_pntr[i];
      ne2 = exo->node_elem_pntr[i+1];
      nel = ne2 - ne1;
      sum = avg = 0.0;

      h_siz_sum = 0.0;

      /* Sum var value over elements containing this node */
      for (j = ne1; j < ne2; j++)
        {
          el = exo->node_elem_list[j];

	  ei[pg->imtrx]->ielem = el;
	  ei[pg->imtrx]->ielem_type = Elem_Type(exo, el);
	  ei[pg->imtrx]->num_local_nodes = elem_info(NNODES, ei[pg->imtrx]->ielem_type);

	  h_elem_siz ( hsquared, hh, dhh, FALSE );

	  h_siz = hsquared[0]*hsquared[1];
	  if ( pd->Num_Dim > 2 ) h_siz *= hsquared[2];

	  h_siz = sqrt( h_siz );
	  
	  h_siz_sum += h_siz;

          sum += libio->xev_in[n+el]*h_siz;
        }
      avg = sum / h_siz_sum;

      /* Write nodal value */
      ev_tmp[i] = avg;
    }

  /* Done */
  return;
}
                                                                                
int
advance_porosity_ev(const int time_step, const int nn,
                    dbl *x, dbl *base_p_por, dbl *base_p_liq)
                                                                                
/*
 * Function updates the external field corresponding to imported nodal
 * porosity at each time step (after the first) according to the
 * following constitutive relation:
 *
 *         n+1        n             0             n+1          n
 *    (por)    = (por)  + Cr * (por)   * [ (p_liq)    - (p_liq)  ]
 * where:
 *        Cr = porous ("rock") compressibility of solid
 *       por = porosity
 *     p_liq = porous liquid pressure
 * and superscripts denote the time steps:
 *       n+1 = current
 *         n = first in current Goma call
 *         0 = start of problem (not current Goma call)
 *
 * This update is done here on a node-by-node basis, rather than
 * doing at assembly time.
 */
{
  static int previous_step = -1;
  double cr, por0, delta;
  int i, n, mn, i_por_ev;
  int eq = POR_LIQ_PRES;
                                                                                
  /* Bail out if update not needed */
  if (time_step == previous_step) return 0;
  previous_step = time_step;
  if (time_step == 0) return 0;
                                                                                
  /* check for valid porosity external field index */
  i_por_ev = efv->ev_porous_index;
  EH(i_por_ev, "Porosity external field not found!");
                                                                                
  /* Loop over nodes in problem */
  for (n=0; n<nn; n++)
    {
                                                                                
  /*
   * Get block number and DOF index for porous liquid pressure at node
   * EDW note: This will only work for nodes along an element block
   * boundary when the porous material has the smaller material index!
   */
      mn = first_matID_at_node(n);
       i = Index_Solution(n, eq, 0, 0, -1, pg->imtrx);
                                                                                
  /* Proceed if eq is active at node */
      if (i > -1)
        {
          cr = mp_glob[mn]->porous_compressibility;
          por0 = mp_glob[mn]->initial_porosity;
          delta = cr * por0 * (x[i] - base_p_liq[n]);
          efv->ext_fld_ndl_val[i_por_ev][n] = base_p_por[n] + delta;
        }
    }

  return 0;
}



int
advance_porosity_goma_first(const int time_step, const int nn,
                            dbl *x, dbl *base_p_por, dbl *base_p_liq)
                                                                                
/*
 * Function updates the external field corresponding to imported nodal
 * porosity at each time step (after the first) according to the
 * following constitutive relation:
 *
 *         n+1        n             0             n+1          n
 *    (por)    = (por)  + Cr * (por)   * [ (p_liq)    - (p_liq)  ]
 * where:
 *        Cr = porous ("rock") compressibility of solid
 *       por = porosity
 *     p_liq = porous liquid pressure
 * and superscripts denote the time steps:
 *       n+1 = current
 *         n = first in current Goma call
 *         0 = start of problem (not current Goma call)
 *
 * This update is done here on a node-by-node basis, rather than
 * doing at assembly time.
 */
{
  static int previous_step = -1;
  double cr, por0, delta;
  int i, n, mn, i_por_ev;
  int eq = POR_LIQ_PRES;
                                                                                
  /* Bail out if update not needed */
  if (time_step == previous_step) return 0;
  previous_step = time_step;
  if (time_step == 0) return 0;
                                                                                
  /* check for valid porosity external field index */
  i_por_ev = efv->ev_porous_index;
  EH(i_por_ev, "Porosity external field not found!");
                                                                                
  /* Loop over nodes in problem */
  for (n=0; n<nn; n++)
    {
                                                                                                                              
  /*
   * Get block number and DOF index for porous liquid pressure at node
   * EDW note: This will only work for nodes along an element block
   * boundary when the porous material has the smaller material index!
   */
      mn = first_matID_at_node(n);
       i = Index_Solution(n, eq, 0, 0, -1, pg->imtrx);
                                                                                
  /* Proceed if eq is active at node */
      if (i > -1)
        {
          cr = mp_glob[mn]->porous_compressibility;
          por0 = mp_glob[mn]->initial_porosity;
          delta = cr * por0 * (x[i] - base_p_liq[n]);
          efv->ext_fld_ndl_val[i_por_ev][n] = base_p_por[n] + delta;
        }
    }

  return 0;
}


int
advance_porosity_jas_leads(const int time_step, 
			   double current_gtime , 
			   dbl starting_gtime,
			   dbl animas_time_step, 
			   const int nn,
			   dbl *p_por_final, 
			   dbl *p_por_dot )
{
  int i, n, mn, i_por_ev;
  int eq = POR_LIQ_PRES;
 
                                                                                
  /* check for valid porosity external field index */
  i_por_ev = efv->ev_porous_index;
  EH(i_por_ev, "Porosity external field not found!");
                                                                                
  /* Loop over nodes in problem */
  for (n=0; n<nn; n++)
    {
      efv->ext_fld_ndl_val[i_por_ev][n] = p_por_final[n] - p_por_dot[n]*( animas_time_step + current_gtime - starting_gtime) ;   
    }

  return 0;
}

#endif  /* LIBRARY_MODE */


/****************************************************************************/
/****************************************************************************/
/****************************************************************************/
/* END of file rf_util.c  */<|MERGE_RESOLUTION|>--- conflicted
+++ resolved
@@ -102,16 +102,8 @@
 (double []);             /* u[] - solution vector */
 
 static void init_shell_normal_unknowns
-<<<<<<< HEAD
-PROTO((double [] ,       	/* u[] - solution vector */
-       const Exo_DB *));        /* Exodus database */
-=======
 (double [] ,              /* u[] - solution vector */
-       const Exo_DB *,		/* Exodus database */
-       const int,		/* Shell node set ID */
-       double , 		/* Focal point X-coordinate */
-       double);		/* Focal point Y-coordinate */
->>>>>>> 48a67847
+       const Exo_DB *);		/* Exodus database */
 
 /*****************************************************************************/
 /*****************************************************************************/
@@ -1906,7 +1898,6 @@
 *
 ******************************************************************************/
 {
-<<<<<<< HEAD
   int e_start=0, e_end=0, ielem = 0;
   int ielem_type, ielem_dim, iconnect_ptr;
   int ilnode, ignode, num_local_nodes;
@@ -1922,7 +1913,7 @@
   for (ielem = e_start; ielem < e_end; ielem++)
      {
       ielem_type = Elem_Type(exo, ielem);
-      load_ei(ielem, exo, 0);
+      load_ei(ielem, exo, 0, pg->imtrx);
       err = load_elem_dofptr(ielem, exo, x, x,
                              x, x, x, 0);
       EH(err, "Can't load elem_dofptr in shell normals initialization");
@@ -1949,63 +1940,19 @@
           ignode = Proc_Elem_Connect[iconnect_ptr + ilnode];
 
           /* Get node number and indices into solution vector for normal dofs */
-          nxi = Index_Solution(ignode, SHELL_NORMAL1, 0, 0, -2);
-          nyi = Index_Solution(ignode, SHELL_NORMAL2, 0, 0, -2);
+          nxi = Index_Solution(ignode, SHELL_NORMAL1, 0, 0, -2, pg->imtrx);
+          nyi = Index_Solution(ignode, SHELL_NORMAL2, 0, 0, -2, pg->imtrx);
 
           x[nxi] = fv->snormal[0];
           x[nyi] = fv->snormal[1];
 
           if (pd->Num_Dim == 3)
             {
-             nzi = Index_Solution(ignode, SHELL_NORMAL3, 0, 0, -2);
+             nzi = Index_Solution(ignode, SHELL_NORMAL3, 0, 0, -2, pg->imtrx);
              x[nzi] = fv->snormal[2];
             }
          }
      }
-=======
-  int nxi, nyi, nn, inode;
-  int has_normal = FALSE;
-  double dx, dy, dj, nx, ny, sumOld;
-  nn = exo->num_nodes;
-  /* Loop over shell nodes */
-  for (inode = 0; inode < nn; inode++)
-    {
-      /* Get node number and indices into solution vector for normal dofs */
-      has_normal = FALSE;
-      nxi = Index_Solution(inode, SHELL_NORMAL1, 0, 0, -2, pg->imtrx);
-      nyi = Index_Solution(inode, SHELL_NORMAL2, 0, 0, -2, pg->imtrx);
-      if (nxi > -1 && nyi > -1) has_normal = TRUE;
-
-      /* Proceed only when shell normal variable exists at this node */
-      if (has_normal)
-        {
-	  sumOld = u[nxi] * u[nxi] +  u[nyi] * u[nyi];
-	  /*
-	   *  Insert estimates into solution vector, if there hasn't been an 
-	   * estimate applied before
-	   */
-	  if (sumOld < 0.5) 
-	    {
-	      /* Construct unit vector from the node pointing to the focal point */
-	      dx = Coor[0][inode] - xfocus;
-	      dy = Coor[1][inode] - yfocus;
-	      dj = sqrt(dx * dx + dy * dy);
-	      if (dj < 1.0E-12) 
-		{
-		  nx = 1.0;
-		  ny = 0.0;
-		} 
-	      else
-		{
-		  nx = -dx / dj;
-		  ny = -dy / dj;
-		}
-	      u[nxi] = nx;
-	      u[nyi] = ny;
-	    }
-        }
-    }
->>>>>>> 48a67847
   return;
 }
 
@@ -2309,11 +2256,7 @@
   if (num_vars > 0) {
     var_names = alloc_VecFixedStrings(num_vars, (MAX_STR_LENGTH+1));
     error = ex_get_variable_names(exoid, EX_NODAL, num_vars, var_names);
-<<<<<<< HEAD
     EH(error, "ex_get_variable_names nodal");
-=======
-    EH(error, "ex_get_var_names");
->>>>>>> 48a67847
     for (i = 0; i < num_vars; i++) strip(var_names[i]);
   } else {
     fprintf(stderr,
@@ -2411,13 +2354,8 @@
 		"\n Cannot find external fields in exoII database, setting to null");
       } else {
 	error = ex_get_var(exoid, time_step, EX_NODAL, vdex, 1, num_nodes,
-<<<<<<< HEAD
 			   efv->ext_fld_ndl_val[variable_no]);
 	EH(error, "ex_get_var nodal");
-=======
-                     efv->ext_fld_ndl_val[variable_no]);
-	EH(error, "ex_get_nodal_var"); 
->>>>>>> 48a67847
       }        
     }
   }
@@ -2555,11 +2493,7 @@
   if (num_vars > 0) {
     var_names = alloc_VecFixedStrings(num_vars, (MAX_STR_LENGTH+1));
     error = ex_get_variable_names(exoid, EX_NODAL, num_vars, var_names);
-<<<<<<< HEAD
     EH(error, "ex_get_variable_names nodal");
-=======
-    EH(error, "ex_get_var_names");
->>>>>>> 48a67847
     for (i = 0; i < num_vars; i++) strip(var_names[i]);
   } else {
     fprintf(stderr,
@@ -2592,13 +2526,8 @@
 		"\n Cannot find external fields in exoII database, setting to null");
       } else {
 	error = ex_get_var(exoid, time_step_lower, EX_NODAL, vdex, 1, num_nodes, val_low);
-<<<<<<< HEAD
         error = ex_get_var(exoid, time_step_higher, EX_NODAL, vdex, 1, num_nodes, val_high);
 	EH(error, "ex_get_var nodal");
-=======
-  error = ex_get_var(exoid, time_step_higher, EX_NODAL, vdex, 1, num_nodes, val_high);
-	EH(error, "ex_get_nodal_var");
->>>>>>> 48a67847
 
         for (k=0; k<num_nodes; k++){
 		slope = (val_high[k] - val_low[k])/(time_higher - time_lower);
