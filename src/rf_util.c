--- conflicted
+++ resolved
@@ -2318,65 +2318,38 @@
 		{
 		  for (mn = -1; mn < upd->Num_Mat; mn++) 
 		    {
-		      if (mn == -1) 
-			{
-	                  for (i = upd->Num_Mat - 1; i >= 0; i--) 
-			    {
-		              if (pd_glob[i]->i[pg->imtrx][var]) 
-                                {
-				  matrl = mp_glob[i];
-		                }
-			    }
-			} 
-		      else 
-			{
-	                  matrl = mp_glob[mn];
+			if (mn == -1) {
+				for (i = upd->Num_Mat - 1; i >= 0; i--) {
+					if (pd_glob[i]->i[pg->imtrx][var]) {
+					matrl = mp_glob[i];
+					}
+				}
+			} else {
+				matrl = mp_glob[mn];
 			}
-                      if(mn!=-1 && (pd_glob[mn]->i[pg->imtrx][var] == I_P0))
-                      {
-                        error = rd_exoII_ev(u, var, mn, matrl, elem_var_names, exo->eb_num_elems[mn],
-                                            num_elem_vars, exoid, time_step, 0, exo);
-                      }
-                      else if(mn!=-1 && (pd_glob[mn]->i[pg->imtrx][var] == I_P1)){
-                        int dof = getdofs(type2shape(exo->eb_elem_itype[mn]),I_P1);
-                        for(int i=0;i<dof;i++){
-                        error = rd_exoII_ev(u, var, mn, matrl, elem_var_names, exo->eb_num_elems[mn],
-                                            num_elem_vars, exoid, time_step, i, exo);
-                        }
-                      }
-                      else{
-		      error = rd_exoII_nv(u, var, mn, matrl, var_names, num_nodes,
-					  num_vars, exoid, time_step, 0);
-                      }
-		      if (!error) icount++;
+			if (mn != -1 && (pd_glob[mn]->i[pg->imtrx][var] == I_P0)) {
+			int eb_index = in_list(mn, 0, exo->num_elem_blocks, Matilda);
+			if (eb_index != -1) {
+				error = rd_exoII_ev(u, var, mn, matrl, elem_var_names, exo->eb_num_elems[eb_index],
+						num_elem_vars, exoid, time_step, 0, exo);
+			}
+			} else if (mn != -1 && (pd_glob[mn]->i[pg->imtrx][var] == I_P1)) {
+			int eb_index = in_list(mn, 0, exo->num_elem_blocks, Matilda);
+			if (eb_index != -1) {
+				int dof = getdofs(type2shape(exo->eb_elem_itype[eb_index]), I_P1);
+				for (int i = 0; i < dof; i++) {
+				error = rd_exoII_ev(u, var, mn, matrl, elem_var_names, exo->eb_num_elems[eb_index],
+						num_elem_vars, exoid, time_step, i, exo);
+				}
+			}
+			} else {
+				error = rd_exoII_nv(u, var, mn, matrl, var_names, num_nodes, num_vars, exoid,
+						    time_step, 0);
+			}
+		      	if (!error) icount++;
 		    }
 		}
 	    }
-<<<<<<< HEAD
-=======
-            if (mn != -1 && (pd_glob[mn]->i[var] == I_P0)) {
-              int eb_index = in_list(mn, 0, exo->num_elem_blocks, Matilda);
-              if (eb_index != -1) {
-                error = rd_exoII_ev(u, var, mn, matrl, elem_var_names, exo->eb_num_elems[eb_index],
-                                    num_elem_vars, exoid, time_step, 0, exo);
-              }
-            } else if (mn != -1 && (pd_glob[mn]->i[var] == I_P1)) {
-              int eb_index = in_list(mn, 0, exo->num_elem_blocks, Matilda);
-              if (eb_index != -1) {
-                int dof = getdofs(type2shape(exo->eb_elem_itype[eb_index]), I_P1);
-                for (int i = 0; i < dof; i++) {
-                  error = rd_exoII_ev(u, var, mn, matrl, elem_var_names, exo->eb_num_elems[eb_index],
-                                      num_elem_vars, exoid, time_step, i, exo);
-                }
-              }
-            } else {
-              error = rd_exoII_nv(u, var, mn, matrl, var_names, num_nodes, num_vars, exoid,
-                                  time_step, 0);
-            }
-            if (!error)
-              icount++;
-          }
->>>>>>> 941a707b
 	}
     }
   
@@ -2996,15 +2969,10 @@
   int e_start, e_end, ielem, ielem_type, num_local_nodes;
   int iconnect_ptr, i, I, index;
   int found_quantity;
-<<<<<<< HEAD
-  e_start = exo->eb_ptr[matID];
-  e_end   = exo->eb_ptr[matID+1];
-=======
   int eb_index = in_list(matID, 0, exo->num_elem_blocks, Matilda);
   EH(eb_index, "Trying to read unknown material element block index inject_elem_vec");
   e_start = exo->eb_ptr[eb_index];
   e_end = exo->eb_ptr[eb_index + 1];
->>>>>>> 941a707b
   for (ielem = e_start; ielem < e_end; ielem++) {
 
     ielem_type      = Elem_Type(exo, ielem); /* func defd in el_geom.h */
