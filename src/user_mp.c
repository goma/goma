/************************************************************************ *
* Goma - Multiphysics finite element software                             *
* Sandia National Laboratories                                            *
*                                                                         *
* Copyright (c) 2022 Sandia Corporation.                                  *
*                                                                         *
* Under the terms of Contract DE-AC04-94AL85000 with Sandia Corporation,  *
* the U.S. Government retains certain rights in this software.            *
*                                                                         *
* This software is distributed under the GNU General Public License.      *
\************************************************************************/

/*
 *$Id: user_mp.c,v 5.5 2009-01-12 16:41:49 hkmoffa Exp $
 */

/* Standard include files */

#include <math.h>

/* GOMA include files */

#include "el_elm.h"
#include "mm_as.h"
#include "mm_as_structs.h"
#include "mm_eh.h"
#include "mm_mp.h"
#include "mm_mp_structs.h"
#include "rf_fem_const.h"
#include "std.h"
#include "user_mp.h"

#define GOMA_USER_MP_C

/*********** R O U T I N E S   I N   T H I S   F I L E *************************
 *
 *       NAME            TYPE            CALLED_BY
 *    ------------             ---------               --------------
 *
 *    usr_thermal_conductivity    ()  int      assemble_energy
 *    usr_electrical_conductivity ()  int      joule_heat_source
 *    usr_density          ()         int      density
 *    usr_heat_capacity    ()         int      assemble_energy
 *    usr_heat_source      ()         int      assemble_energy
 *    usr_species_source   ()         int      get_continuous_species_terms
 *    usr_current_source   ()         int      assemble_potential
 *    usr_viscosity        ()         int      viscosity
 *    usr_surface_tension  ()         int      load_surface_tension
 *    usr_momentum_source  ()         int      momentum_source_term
 *    usr_lame_mu          ()         int      load_elastic_properties
 *    usr_lame_lambda      ()         int      load_elastic_properties
 *    usr_diffusivity      ()         int      Diffusivity
 *    usr_FlowingLiquidViscosity ()   int      assemble_momentum & _continuity
 *    usr_heat_flux        ()         int      assemble_energy
 *
 *******************************************************************************/
/*
 *               ******SPECIAL RESTRICTION for these routines*******
 * NB: For now (3/2/95) we will not allow any dependencies on gradients, a fairly
 *     severe restriction.  I you are interested in that see the "viscosity" routine
 *     in mm_fill_terms.c, where RRRao has taken such considerations into account.
 *
 *     There is a set of complimentary routines which allow for
 *     dependencies on gradients. See file "user_mp_gen.c"  These correspond
 *     to the USER_GEN option for the property model. Use of those routines
 *     will undoubtedly be  more complex.
 */

/*********** R E C I P E   F O R   U S A G E **********************************
 * Each routine in this file correspond to one material property.  Each of the
 * routines is responsible for:
 *
 *     (1)Calculating the value of that material property at the current gauss
 *        integration point.
 *     (2)Calculating the value of all derivatives with respect to all degrees
 *        of freedom REQUESTED by the subroutine at each gauss point.
 *
 * If these functions are not performed, then the routine should stop and return
 * an error.  If the routine is used, then the call to  GOMA_EH (error handler routine) routine
 * should be removed.  The following is a well-documented example for the thermal
 * conductivity property that presumably depends on everything but the phase of the
 * moon and, by the way gradients of anything:
 *
 *******************************************************************************/
/*
 * THERMAL CONDUCTIVITY
 */
/*
 * int usr_thermal_conductivity (param)
 *
 * ------------------------------------------------------------------------------
 * This routine is responsible for filling up the following portions of the mp structure
 * at the current gauss point:
 *     intput:    param - array of constants input on the property card.
 *
 *     output:   k   => mp->thermal_conductivity - thermal conductivity at
 *                                                  current gauss point
 *              dkdT => mp->d_thermal_conductivity[TEMPERATURE]
 *                                         - derivative wrt temperature.
 *            dkdC[i]=> mp->d_thermal_conductivity[MASS_FRACTION][i]
 *                                         - derivative wrt mass frac species i
 *            dkdX[0]=> mp->d_thermal_conductivity[MESH_DISPLACEMENT1]
 *            dkdX[1]=> mp->d_thermal_conductivity[MESH_DISPLACEMENT2]
 *            dkdX[2]=> mp->d_thermal_conductivity[MESH_DISPLACEMENT3]
 *                                         - derivative wrt mesh displacements
 *
 *   NB: The user need only supply k, dkdT, dkdC, etc....mp struct is loaded up for you
 * --------------------------------------------------------------------------------
 * Example of an everything-dependent thermal conductivity for material "sample"
 * -----------Add these lines just before last section.-------------
 *
 * Simple conductivity function for one material
 *
 *  if (!strcmp(pd->MaterialName, "sample") )
 *    {
 *	k = param[0]*T + param[1]*X[0] + param[2]*X[1] + param[3]*C[0] + param[4];
 *     dkdT    = param[0];
 *     dkdX[0] = param[1];
 *     dkdX[1] = param[2];
 *     dkdC[0] = param[3];
 *    }
 *  else
 *    {
 *	GOMA_EH(GOMA_ERROR,"No user-defined function for this material");
 *    }
 * ----------------------------------------------------------------------------
 */

int usr_thermal_conductivity(dbl *param, dbl time) /* user-defined parameter list */
{
  int a;

  dbl k, dkdT;        /* thermal conductivity and its derivative wrt temperature*/
  dbl dkdX[DIM];      /* thermal conductivity derivative wrt displacement*/
  dbl dkdC[MAX_CONC]; /* thermal conductivity derivative wrt concentration*/

  /* dbl X[DIM], T, C[MAX_CONC]; */ /* Convenient local variables */

  int i;

  /* Begin Execution */
  /**********************************************************/

  /* Comment out or remove this line if using this routine */

  GOMA_EH(GOMA_ERROR, "No user_defined thermal conductivity model implemented");
  /**********************************************************/

  /************Initialize everything for safety**************/
  k = 0.;                        /*Do not touch */
  dkdT = 0.;                     /*Do not touch */
  for (i = 0; i < DIM; i++)      /*Do not touch */
  {                              /*Do not touch */
    dkdX[i] = 0.;                /*Do not touch */
  }                              /*Do not touch */
  for (i = 0; i < MAX_CONC; i++) /*Do not touch */
  {                              /*Do not touch */
    dkdC[i] = 0.;                /*Do not touch */
  }                              /*Do not touch */
                                 /**********************************************************/

  /***********Load up convenient local variables*************/
  /*NB This ought to be done once for all fields at gauss pt*/

  /*  T = fv->T; */                                            /*Do not touch */
  /*  for(a=0; a<DIM; a++)X[a] = fv->x[a]; */                  /*Do not touch */
  /*  for(i=0; i<pd->Num_Species_Eqn; i++) C[i] = fv->c[i]; */ /*Do not touch */

  /**********************************************************/

  /*******Add property function and sensitivities here*******/

  /****************Don't touch these lines***********************/
  mp->thermal_conductivity = k;                                   /*Do not touch */
  mp->d_thermal_conductivity[TEMPERATURE] = dkdT;                 /*Do not touch */
  for (a = 0; a < DIM; a++)                                       /*Do not touch */
  {                                                               /*Do not touch */
    mp->d_thermal_conductivity[MESH_DISPLACEMENT1 + a] = dkdX[a]; /*Do not touch */
  }                                                               /*Do not touch */
  for (a = 0; a < MAX_CONC; a++)                                  /*Do not touch */
  {                                                               /*Do not touch */
    mp->d_thermal_conductivity[MAX_VARIABLE_TYPES + a] = dkdC[a]; /*Do not touch */
  }
  /**************************************************************/
  return (0);
} /* End of usr_thermal_conductivity */
/*****************************************************************************/

int usr_electrical_conductivity(dbl *param, dbl time) /* user-defined parameter list */
{
  int a;

  dbl k, dkdT;        /* electrical conductivity and its derivative wrt temperature*/
  dbl dkdV;           /* electrical conductivity derivative wrt voltage*/
  dbl dkdX[DIM];      /* electrical conductivity derivative wrt displacement*/
  dbl dkdC[MAX_CONC]; /* electrical conductivity derivative wrt concentration*/

  /* dbl X[DIM], T, C[MAX_CONC], V; */ /* Convenient local variables */

  int i;

  /* Begin Execution */
  /**********************************************************/

  /* Comment out our remove this line if using this routine */

  GOMA_EH(GOMA_ERROR, "No user_defined electrical conductivity model implemented");
  /**********************************************************/

  /************Initialize everything for safety**************/
  k = 0.;                        /*Do not touch */
  dkdT = 0.;                     /*Do not touch */
  dkdV = 0.;                     /*Do not touch */
  for (i = 0; i < DIM; i++)      /*Do not touch */
  {                              /*Do not touch */
    dkdX[i] = 0.;                /*Do not touch */
  }                              /*Do not touch */
  for (i = 0; i < MAX_CONC; i++) /*Do not touch */
  {                              /*Do not touch */
    dkdC[i] = 0.;                /*Do not touch */
  }                              /*Do not touch */
                                 /**********************************************************/

  /***********Load up convenient local variables*************/
  /*NB This ought to be done once for all fields at gauss pt*/

  /*  T = fv->T; */                                            /*Do not touch */
  /*  V = fv->V; */                                            /*Do not touch */
  /*  for(a=0; a<DIM; a++)X[a] = fv->x[a]; */                  /*Do not touch */
  /*  for(i=0; i<pd->Num_Species_Eqn; i++) C[i] = fv->c[i]; */ /*Do not touch */

  /**********************************************************/

  /*******Add property function and sensitivities here*******/

  /****************Don't touch these lines***********************/
  mp->electrical_conductivity = k;                                   /*Do not touch */
  mp->d_electrical_conductivity[TEMPERATURE] = dkdT;                 /*Do not touch */
  mp->d_electrical_conductivity[VOLTAGE] = dkdV;                     /*Do not touch */
  for (a = 0; a < DIM; a++)                                          /*Do not touch */
  {                                                                  /*Do not touch */
    mp->d_electrical_conductivity[MESH_DISPLACEMENT1 + a] = dkdX[a]; /*Do not touch */
  }                                                                  /*Do not touch */
  for (a = 0; a < MAX_CONC; a++)                                     /*Do not touch */
  {                                                                  /*Do not touch */
    mp->d_electrical_conductivity[MAX_VARIABLE_TYPES + a] = dkdC[a]; /*Do not touch */
  }
  /**************************************************************/

  return (0);
} /* End of usr_electrical_conductivity */
/*****************************************************************************/

int usr_density(dbl *param) /* pointer to user-defined parameter list    */
{
  /* Local Variables */
  dbl rho, d_rho_dT;        /* density and its derivative wrt temperature*/
  dbl d_rho_dC[MAX_CONC];   /* density derivative wrt concentration*/
  /* dbl T, C[MAX_CONC]; */ /* Convenient local variables */
  int w;

  /* Begin Execution */
  /**********************************************************/

  /* Comment out our remove this line if using this routine */

  GOMA_EH(GOMA_ERROR, "No user_defined density model implemented");
  /**********************************************************/

  /************Initialize everything for safety**************/
  rho = 0.;                      /*Do not touch */
  d_rho_dT = 0.;                 /*Do not touch */
  for (w = 0; w < MAX_CONC; w++) /*Do not touch */
  {                              /*Do not touch */
    d_rho_dC[w] = 0.;            /*Do not touch */
  }                              /*Do not touch */
                                 /**********************************************************/

  /***********Load up convenient local variables*************/
  /*NB This ought to be done once for all fields at gauss pt*/

  /*  T = fv->T; */                                            /*Do not touch */
  /*  for(w=0; w<pd->Num_Species_Eqn; w++) C[w] = fv->c[w]; */ /*Do not touch */

  /**********************************************************/

  /*******Add property function and sensitivities here*******/

  /****************Don't touch these lines***********************/
  mp->density = rho;                                     /*Do not touch */
  mp->d_density[TEMPERATURE] = d_rho_dT;                 /*Do not touch */
  for (w = 0; w < MAX_CONC; w++)                         /*Do not touch */
  {                                                      /*Do not touch */
    mp->d_density[MAX_VARIABLE_TYPES + w] = d_rho_dC[w]; /*Do not touch */
  }
  /**************************************************************/

  return (0);
} /* End of usr_density */
/*****************************************************************************/

/*
 * HEAT CAPACITY
 */
/*
 * int usr_heat_capacity ()
 *
 * ----------------------------------------------------------------------------
 * This routine is responsible for filling up the following portions of the
 * mp structure at the current gauss point:
 *     intput:    param - array of constants input on the property card.
 *
 *     output: Cp       => mp->heat_capacity - heat capacity at current gauss point
 *             dCpdT    => mp->d_heat_capacity[TEMPERATURE]
 *                                         - derivative wrt temperature.
 *             dCpdC[i] => mp->d_heat_capacity[MASS_FRACTION][i]
 *                                         - derivative wrt mass frac species i
 *             dCpdX[0] => mp->d_heat_capacity[MESH_DISPLACEMENT1]
 *             dCpdX[1] => mp->d_heat_capacity[MESH_DISPLACEMENT2]
 *             dCpdX[2] => mp->d_heat_capacity[MESH_DISPLACEMENT3]
 *                                         - derivative wrt mesh displacements
 *
 *
 *
 *   NB: The user need only supply Cp, dCpdT, dCpdC, etc....mp struct is loaded up for you
 * ----------------------------------------------------------------------------
 * Example of an everything-dependent heat capacity for material "sample"
 * -----------Add these lines just before last section.-------------
 *
 * Simple conductivity function for one material
 *
 *  if (!strcmp(pd->MaterialName, "sample") )
 *    {
 *	Cp = param[0]*T + param[1]*X[0] + param[2]*X[1] + param[3]*C[0] + param[4];
 *     dCpdT    = param[0];
 *     dCpdX[0] = param[1];
 *     dCpdX[1] = param[2];
 *     dCpdC[0] = param[3];
 *    }
 *  else
 *    {
 *	GOMA_EH(GOMA_ERROR,"No user-defined function for this material");
 *    }
 * ----------------------------------------------------------------------------
 */
int usr_heat_capacity(dbl *param, dbl time) /* pt to user-defined parameter list */
{
  int a;

  dbl Cp, dCpdT;       /* heat capacity and its derivative wrt temperature*/
  dbl dCpdX[DIM];      /* heat capacity derivative wrt displacement */
  dbl dCpdC[MAX_CONC]; /* heat capacity derivative wrt concentration*/

  /* dbl X[DIM], T, C[MAX_CONC]; */ /* Convenient local variables */

  int i;

  /* Begin Execution */
  /**********************************************************/

  /* Comment out our remove this line if using this routine */

  GOMA_EH(GOMA_ERROR, "No user_defined heat capacity model implemented");
  /**********************************************************/

  /************Initialize everything for saftey**************/
  Cp = 0;                        /*Do not touch */
  dCpdT = 0;                     /*Do not touch */
  for (a = 0; a < DIM; a++)      /*Do not touch */
  {                              /*Do not touch */
    dCpdX[a] = 0.;               /*Do not touch */
  }                              /*Do not touch */
  for (i = 0; i < MAX_CONC; i++) /*Do not touch */
  {                              /*Do not touch */
    dCpdC[i] = 0.;               /*Do not touch */
  }                              /*Do not touch */
                                 /**********************************************************/

  /***********Load up convenient local variables*************/
  /*NB This ought to be done once for all fields at gauss pt*/

  /*  T = fv->T; */                                            /*Do not touch */
  /*  for(a=0; a<DIM; a++)X[a] = fv->x[a]; */                  /*Do not touch */
  /*  for(i=0; i<pd->Num_Species_Eqn; i++) C[i] = fv->c[i]; */ /*Do not touch */

  /**********************************************************/

  /*******Add property function and sensitivities here*******/

  /****************Don't touch these lines***********************/
  /* NB nothing can depend on gradients of variables */
  mp->heat_capacity = Cp;                                   /*Do not touch */
  mp->d_heat_capacity[TEMPERATURE] = dCpdT;                 /*Do not touch */
  for (a = 0; a < DIM; a++)                                 /*Do not touch */
  {                                                         /*Do not touch */
    mp->d_heat_capacity[MESH_DISPLACEMENT1 + a] = dCpdX[a]; /*Do not touch */
  }                                                         /*Do not touch */
  for (a = 0; a < MAX_CONC; a++)                            /*Do not touch */
  {                                                         /*Do not touch */
    mp->d_heat_capacity[MAX_VARIABLE_TYPES + a] = dCpdC[a]; /*Do not touch */
  }                                                         /*Do not touch */
  /**********************************************************/

  return (0);
} /* End of usr_heat_capacity */
/*****************************************************************************/

/*
 * HEAT SOURCE
 */
/*
 * int usr_heat_source ()
 *
 * ------------------------------------------------------------------------------
 * This routine is responsible for filling up the following portions of the
 * mp structure at the current gauss point:
 *     intput:    param - array of constants input on the property card.
 *
 *     output:  h       => mp->heat_source - thermal conductivity
 *              dhdT    => mp->d_heat_source[TEMPERATURE]
 *                                         - derivative wrt temperature.
 *              dhdC    =>  mp->d_heat_source[MASS_FRACTION][i]
 *                                         - derivative wrt mass frac species i
 *              dhdV[0] => mp->d_heat_source[VELOCITY1]
 *                         mp->d_heat_source[VELOCITY2]
 *                         mp->d_heat_source[VELOCITY3]
 *                                         - derivative wrt velocities
 *              dhdX[0] => mp->d_heat_source[MESH_DISPLACEMENT1]
 *                         mp->d_heat_source[MESH_DISPLACEMENT2]
 *                         mp->d_heat_source[MESH_DISPLACEMENT3]
 *                                         - derivative wrt mesh displacements
 *
 *   NB: The user need only supply Cp, dCpdT, dCpdC, etc....mp struct is loaded up for you
 * ----------------------------------------------------------------------------
 * Example of an everything-dependent heat source for material "sample"
 * -----------Add these lines just before last section.-------------
 *
 * Simple heat source function for one material
 *
 *  if (!strcmp(pd->MaterialName, "sample") )
 *    {
 *	h = param[0]*T + param[1]*X[0] + param[2]*X[1] + param[3]*C[0] + param[4];
 *     dhdT    = param[0];
 *     dhdX[0] = param[1];
 *     dhdX[1] = param[2];
 *     dhdC[0] = param[3];
 *    }
 *  else
 *    {
 *	GOMA_EH(GOMA_ERROR,"No user-defined function for this material");
 *    }
 * ----------------------------------------------------------------------------
 */
int usr_heat_source(dbl *param, dbl time) /* ptr to the user-defined parameter list */
{
  int a;

  dbl h, dhdT, dhdV;  /*heat sourceand its derivative wrt temperature, voltage*/
  dbl dhdv[DIM];      /* heat source derivative wrt velocity*/
  dbl dhdC[MAX_CONC]; /* heat source derivative wrt concentration*/
  dbl dhdX[DIM];      /* heat source derivative wrt displacement*/

  /* int i;
     dbl X[DIM], T, V, C[MAX_CONC]; */ /* Convenient local variables */

  /* Begin Execution */

  /**********************************************************/

  /* Comment out our remove this line if using this routine */

  GOMA_EH(GOMA_ERROR, "No user_defined heat source model implemented");
  /**********************************************************/

  /************Initialize everything for saftey**************/
  h = 0;    /*Do not touch */
  dhdT = 0; /*Do not touch */
  dhdV = 0; /*Do not touch */
  for (a = 0; a < DIM; a++)
    dhdv[a] = 0.; /*Do not touch */
  for (a = 0; a < DIM; a++)
    dhdX[a] = 0.; /*Do not touch */
  for (a = 0; a < MAX_CONC; a++)
    dhdC[a] = 0.; /*Do not touch */
                  /**********************************************************/

  /***********Load up convenient local variables*************/
  /*NB This ought to be done once for all fields at gauss pt*/

  /*  T = fv->T; */                                            /*Do not touch */
  /*  V = fv->V; */                                            /*Do not touch */
  /*  for(a=0; a<DIM; a++)X[a] = fv->x[a]; */                  /*Do not touch */
  /*  for(i=0; i<pd->Num_Species_Eqn; i++) C[i] = fv->c[i]; */ /*Do not touch */

  /**********************************************************/

  /*******Add property function and sensitivities here*******/

  /****************Don't touch these lines***********************/
  mp->heat_source = h;                                   /*Do not touch */
  mp->d_heat_source[TEMPERATURE] = dhdT;                 /*Do not touch */
  mp->d_heat_source[VOLTAGE] = dhdV;                     /*Do not touch */
                                                         /*Do not touch */
  for (a = 0; a < DIM; a++)                              /*Do not touch */
  {                                                      /*Do not touch */
    mp->d_heat_source[VELOCITY1 + a] = dhdv[a];          /*Do not touch */
  }                                                      /*Do not touch */
  for (a = 0; a < DIM; a++)                              /*Do not touch */
  {                                                      /*Do not touch */
    mp->d_heat_source[MESH_DISPLACEMENT1 + a] = dhdX[a]; /*Do not touch */
  }                                                      /*Do not touch */
  for (a = 0; a < MAX_CONC; a++)                         /*Do not touch */
  {                                                      /*Do not touch */
    mp->d_heat_source[MAX_VARIABLE_TYPES + a] = dhdC[a]; /*Do not touch */
  }                                                      /*Do not touch */

  return (0);
} /* End of usr_heat_source */
/*****************************************************************************/

/*
 * SPECIES SOURCE
 */
/*
 * int usr_species_source ()
 *
 * ----------------------------------------------------------------------------
 * This routine is responsible for filling up the following portions of the mp structure
 * at the current gauss point:
 *     intput:    param - array of constants input on the property card.
 *
 *     output:  s       => mp->species_source - thermal conductivity
 *              dsdT    => mp->d_species_source[TEMPERATURE]
 *                                         - derivative wrt temperature.
 *              dsdC    =>  mp->d_species_source[MASS_FRACTION][i]
 *                                         - derivative wrt mass frac species i
 *              dsdV[0] => mp->d_species_source[VELOCITY1]
 *                         mp->d_species_source[VELOCITY2]
 *                         mp->d_species_source[VELOCITY3]
 *                                         - derivative wrt velocities
 *              dsdX[0] => mp->d_species_source[MESH_DISPLACEMENT1]
 *                         mp->d_species_source[MESH_DISPLACEMENT2]
 *                         mp->d_species_source[MESH_DISPLACEMENT3]
 *                                         - derivative wrt mesh displacements
 *
 *   NB: The user need only supply s, dsdT, dsdC, etc....mp struct is loaded up for you
 * ----------------------------------------------------------------------------
 * EXAMPLE of an everything-dependent spies source for material "sample"
 * -----------Add these lines just before last section.-------------
 *
 * Simple species source function for one material
 *
 *  if (!strcmp(pd->MaterialName, "sample") )
 *    {
 *      if(species_no == 0)
 *        {
 *           s = param[0]*T + param[1]*X[0] + param[2]*C[0];
 *           dsdT = param[0];
 *           dsdX[0] = param[1];
 *           dsdC[0] = param[2];
 *        }
 *      if(species_no == 1)
 *        {
 *           s = param[2]*C[0]*C[0];
 *           dsdT = 0;
 *           dsdX[0] =0;
 *           dsdC[0] = 2.*param[2]*C[0];
 *         }
 *    }
 *  else
 *    {
 *	GOMA_EH(GOMA_ERROR,"No user-defined function for this material");
 *    }
 * ----------------------------------------------------------------------------
 */

int usr_species_source(int species_no, /* Current species number                 */
                       dbl *param)     /* pointer to user-defined parameter list    */

{
  int a;

  dbl s, dsdT, dsdV;  /*species sourceand its derivative wrt temperature, voltage*/
  dbl dsdv[DIM];      /* species source derivative wrt velocity*/
  dbl dsdC[MAX_CONC]; /* species source derivative wrt concentration*/
  dbl dsdX[DIM];      /* species source derivative wrt displacement*/

  /* int i;
     dbl X[DIM], T, V, C[MAX_CONC]; */ /* Convenient local variables */

  /* Begin Execution */

  /**********************************************************/

  /* Comment out our remove this line if using this routine */

  GOMA_EH(GOMA_ERROR, "No user_defined species source model implemented");
  /**********************************************************/

  /************Initialize everything for saftey**************/
  s = 0;    /*Do not touch */
  dsdT = 0; /*Do not touch */
  dsdV = 0; /*Do not touch */
  for (a = 0; a < DIM; a++)
    dsdv[a] = 0.; /*Do not touch */
  for (a = 0; a < DIM; a++)
    dsdX[a] = 0.; /*Do not touch */
  for (a = 0; a < MAX_CONC; a++)
    dsdC[a] = 0.; /*Do not touch */
                  /**********************************************************/

  /***********Load up convenient local variables*************/
  /*NB This ought to be done once for all fields at gauss pt*/

  /*  T = fv->T; */                                            /*Do not touch */
  /*  V = fv->V; */                                            /*Do not touch */
  /*  for(a=0; a<DIM; a++)X[a] = fv->x[a]; */                  /*Do not touch */
  /*  for(i=0; i<pd->Num_Species_Eqn; i++) C[i] = fv->c[i]; */ /*Do not touch */

  /**********************************************************/

  /*******Add property function and sensitivities here*******/

  /****************Don't touch these lines***********************/
  mp->species_source[species_no] = s;                       /*Do not touch */
  mp->d_species_source[TEMPERATURE] = dsdT;                 /*Do not touch */
  mp->d_species_source[VOLTAGE] = dsdV;                     /*Do not touch */
                                                            /*Do not touch */
  for (a = 0; a < DIM; a++)                                 /*Do not touch */
  {                                                         /*Do not touch */
    mp->d_species_source[VELOCITY1 + a] = dsdv[a];          /*Do not touch */
  }                                                         /*Do not touch */
  for (a = 0; a < DIM; a++)                                 /*Do not touch */
  {                                                         /*Do not touch */
    mp->d_species_source[MESH_DISPLACEMENT1 + a] = dsdX[a]; /*Do not touch */
  }                                                         /*Do not touch */
  for (a = 0; a < MAX_CONC; a++)                            /*Do not touch */
  {                                                         /*Do not touch */
    mp->d_species_source[MAX_VARIABLE_TYPES + a] = dsdC[a]; /*Do not touch */
  }                                                         /*Do not touch */

  return (0);
} /* End of usr_species_source */
/*****************************************************************************/

/*
 * CURRENT SOURCE
 */
/*
 * int usr_current_source ()
 *
 * ----------------------------------------------------------------------------
 * This routine is responsible for filling up the following portions of the
 * mp structure at the current gauss point:
 *     intput:    param - array of constants input on the property card.
 *
 *     output:  h       => mp->current_source - current source
 *              dhdT    => mp->d_current_source[TEMPERATURE]
 *                                         - derivative wrt temperature.
 *              dhdV    => mp->d_current_source[VOLTAGE]
 *                                         - derivative wrt voltage.
 *              dhdC    =>  mp->d_current_source[MASS_FRACTION][i]
 *                                         - derivative wrt mass frac species i
 *              dhdv[0] => mp->d_current_source[VELOCITY1]
 *                         mp->d_current_source[VELOCITY2]
 *                         mp->d_current_source[VELOCITY3]
 *                                         - derivative wrt velocities
 *              dhdX[0] => mp->d_current_source[MESH_DISPLACEMENT1]
 *                         mp->d_current_source[MESH_DISPLACEMENT2]
 *                         mp->d_current_source[MESH_DISPLACEMENT3]
 *                                         - derivative wrt mesh displacements
 *
 *   NB: The user need only supply h, dhdT, dhdC, etc....mp struct is loaded up for you
 * ----------------------------------------------------------------------------
 * Example of an everything-dependent heat source for material "sample"
 * -----------Add these lines just before last section.-------------
 *
 * Simple heat source function for one material
 *
 *  if (!strcmp(pd->MaterialName, "sample") )
 *    {
 *	h = param[0]*T + param[1]*X[0] + param[2]*X[1] + param[3]*C[0] + param[4];
 *     dhdT    = param[0];
 *     dhdX[0] = param[1];
 *     dhdX[1] = param[2];
 *     dhdC[0] = param[3];
 *    }
 *  else
 *    {
 *	GOMA_EH(GOMA_ERROR,"No user-defined function for this material");
 *    }
 * ----------------------------------------------------------------------------
 */

int usr_current_source(dbl *param) /* pointer to user-defined parameter list */
{
  int a;

  dbl h, dhdT;        /* current source and its derivative wrt temperature*/
  dbl dhdV;           /* current source derivative wrt voltage */
  dbl dhdv[DIM];      /* current source derivative wrt velocity*/
  dbl dhdC[MAX_CONC]; /* current source derivative wrt concentration*/
  dbl dhdX[DIM];      /* current source derivative wrt displacement*/

  /* int i;
     dbl X[DIM], T, V, C[MAX_CONC]; */ /* Convenient local variables */

  /* Begin Execution */

  /**********************************************************/

  /* Comment out our remove this line if using this routine */

  GOMA_EH(GOMA_ERROR, "No user_defined current source model implemented");
  /**********************************************************/

  /************Initialize everything for saftey**************/
  h = 0;    /*Do not touch */
  dhdT = 0; /*Do not touch */
  dhdV = 0; /*Do not touch */
  for (a = 0; a < DIM; a++)
    dhdv[a] = 0.; /*Do not touch */
  for (a = 0; a < DIM; a++)
    dhdX[a] = 0.; /*Do not touch */
  for (a = 0; a < MAX_CONC; a++)
    dhdC[a] = 0.; /*Do not touch */
                  /**********************************************************/

  /***********Load up convenient local variables*************/
  /*NB This ought to be done once for all fields at gauss pt*/

  /*  T = fv->T; */                                            /*Do not touch */
  /*  V = fv->V; */                                            /*Do not touch */
  /*  for(a=0; a<DIM; a++)X[a] = fv->x[a]; */                  /*Do not touch */
  /*  for(i=0; i<pd->Num_Species_Eqn; i++) C[i] = fv->c[i]; */ /*Do not touch */

  /**********************************************************/

  /*******Add property function and sensitivities here*******/

  /****************Don't touch these lines***********************/
  mp->current_source = h;                                   /*Do not touch */
  mp->d_current_source[TEMPERATURE] = dhdT;                 /*Do not touch */
  mp->d_current_source[VOLTAGE] = dhdV;                     /*Do not touch */
                                                            /*Do not touch */
  for (a = 0; a < DIM; a++)                                 /*Do not touch */
  {                                                         /*Do not touch */
    mp->d_current_source[VELOCITY1 + a] = dhdv[a];          /*Do not touch */
  }                                                         /*Do not touch */
  for (a = 0; a < DIM; a++)                                 /*Do not touch */
  {                                                         /*Do not touch */
    mp->d_current_source[MESH_DISPLACEMENT1 + a] = dhdX[a]; /*Do not touch */
  }                                                         /*Do not touch */
  for (a = 0; a < MAX_CONC; a++)                            /*Do not touch */
  {                                                         /*Do not touch */
    mp->d_current_source[MAX_VARIABLE_TYPES + a] = dhdC[a]; /*Do not touch */
  }                                                         /*Do not touch */

  return (0);
} /* End of usr_current_source */
/*****************************************************************************/

/*
 * VISCOSITY
 */
/*
 * int usr_viscosity ()
 *
 * ----------------------------------------------------------------------------
 * This routine is responsible for filling up the following portions of the mp structure
 * at the current gauss point:
 *     intput:  param - array of constants input on the property card.
 *
 *     output:  mu       => mp->viscosity - viscosity
 *              dmudT    => mp->d_viscosity[TEMPERATURE]
 *                                         - derivative wrt temperature.
 *              dmudC    => mp->d_viscosity[MASS_FRACTION][i]
 *                                         - derivative wrt mass frac species i
 *              dmudV[0] => mp->d_viscosity[VELOCITY1]
 *                          mp->d_viscosity[VELOCITY2]
 *                          mp->d_viscosity[VELOCITY3]
 *                                         - derivative wrt velocities
 *              dmudX[0] => mp->d_viscosity[MESH_DISPLACEMENT1]
 *                          mp->d_viscosity[MESH_DISPLACEMENT2]
 *                          mp->d_viscosity[MESH_DISPLACEMENT3]
 *                                         - derivative wrt mesh displacements
 *
 *   NB: The user need only supply mu, dmudT, dmudC, etc....mp struct is loaded up for you
 * ----------------------------------------------------------------------------
 * Example of an everything-dependent viscosity for material "sample"
 * -----------Add these lines just before last section.-------------
 *
 * Simple heat source function for one material
 *
 *  if (!strcmp(pd->MaterialName, "sample") )
 *    {
 *	mu = param[0]*T + param[1]*X[0] + param[2]*X[1] + param[3]*C[0] + param[4];
 *     dmudT    = param[0];
 *     dmudX[0] = param[1];
 *     dmudX[1] = param[2];
 *     dmudC[0] = param[3];
 *    }
 *  else
 *    {
 *	GOMA_EH(GOMA_ERROR,"No user-defined function for this material");
 *    }
 * ----------------------------------------------------------------------------
 */

int usr_viscosity(dbl *param) /* pointer to user-defined parameter list    */
{
  /* Local Variables */
  int a;
  dbl mu, dmudT;       /* thermal conductivity and its derivative wrt temperature*/
  dbl dmudV[DIM];      /* heat source derivative wrt velocity*/
  dbl dmudC[MAX_CONC]; /* heat source derivative wrt concentration*/
  dbl dmudX[DIM];      /* heat source derivative wrt displacement*/

  /* dbl X[DIM], F, T, C[MAX_CONC]; */ /* Convenient local variables */

  /* Begin Execution */

  /**********************************************************/

  /* Comment out our remove this line if using this routine */

  GOMA_EH(GOMA_ERROR, "No user_defined viscosity model implemented");

  /**********************************************************/

  /************Initialize everything for saftey**************/
  mu = 0;    /*Do not touch */
  dmudT = 0; /*Do not touch */
  for (a = 0; a < DIM; a++)
    dmudV[a] = 0.; /*Do not touch */
  for (a = 0; a < DIM; a++)
    dmudX[a] = 0.; /*Do not touch */
  for (a = 0; a < MAX_CONC; a++)
    dmudC[a] = 0.; /*Do not touch */
                   /**********************************************************/

  /***********Load up convenient local variables*************/
  /*NB This ought to be done once for all fields at gauss pt*/

  /*  T = fv->T; */                                            /*Do not touch */
  /*  F = fv->F; */                                            /*Do not touch */
  /*  for(a=0; a<DIM; a++)X[a] = fv->x[a]; */                  /*Do not touch */
  /*  for(a=0; a<pd->Num_Species_Eqn; a++) C[a] = fv->c[a]; */ /*Do not touch */

  /**********************************************************/

  /*******Add property function and sensitivities here*******/
  /* An example:
   *  mu = param[0] * exp(param[1] * (param[2] - C[0]));
   *
   * Add sensitivities here
   *  dmudC[0] = - mu * param[1];
   *
   */

  mu = param[0];
  if (fv->c[0] < 0.5) {
    mu = param[1];
  }

  /****************Don't touch these lines***********************/
  mp->viscosity = mu;                                   /*Do not touch */
  mp->d_viscosity[TEMPERATURE] = dmudT;                 /*Do not touch */
                                                        /*Do not touch */
  for (a = 0; a < DIM; a++)                             /*Do not touch */
  {                                                     /*Do not touch */
    mp->d_viscosity[VELOCITY1 + a] = dmudV[a];          /*Do not touch */
  }                                                     /*Do not touch */
  for (a = 0; a < DIM; a++)                             /*Do not touch */
  {                                                     /*Do not touch */
    mp->d_viscosity[MESH_DISPLACEMENT1 + a] = dmudX[a]; /*Do not touch */
  }                                                     /*Do not touch */
  for (a = 0; a < MAX_CONC; a++)                        /*Do not touch */
  {                                                     /*Do not touch */
    mp->d_viscosity[MAX_VARIABLE_TYPES + a] = dmudC[a]; /*Do not touch */
  }                                                     /*Do not touch */

  return (0);
} /* End of usr_viscosity */
/*****************************************************************************/

int usr_surface_tension(dbl *param) /* ptr to user-defined parameter list        */
{
  int a;

<<<<<<< HEAD
  dbl sigma, dsigmadT;    /* thermal conductivity and its derivative wrt temperature*/
  dbl dsigmadV[DIM];      /* heat source derivative wrt velocity*/
  dbl dsigmadC[MAX_CONC]; /* heat source derivative wrt concentration*/
  dbl dsigmadX[DIM];      /* heat source derivative wrt displacement*/
=======
  dbl sigma, dsigmadT;   /* surface tension and its derivative wrt temperature*/
  dbl dsigmadV[DIM]; /* surface tension derivative wrt velocity*/
  dbl dsigmadC[MAX_CONC]; /* surface tension derivative wrt concentration*/
  dbl dsigmadX[DIM]; /* surface tension derivative wrt displacement*/
>>>>>>> 524b3a25

  /* int i;
     dbl X[DIM], T, C[MAX_CONC]; */ /* Convenient local variables */

  /* Begin Execution */

  /**********************************************************/

  /* Comment out our remove this line if using this routine */

  GOMA_EH(GOMA_ERROR, "No user_defined surface_tension model implemented");

  /**********************************************************/

  /************Initialize everything for saftey**************/
  sigma = 0;    /*Do not touch */
  dsigmadT = 0; /*Do not touch */
  for (a = 0; a < DIM; a++)
    dsigmadV[a] = 0.; /*Do not touch */
  for (a = 0; a < DIM; a++)
    dsigmadX[a] = 0.; /*Do not touch */
  for (a = 0; a < MAX_CONC; a++)
    dsigmadC[a] = 0.; /*Do not touch */
                      /**********************************************************/

  /***********Load up convenient local variables*************/
  /*NB This ought to be done once for all fields at gauss pt*/

  /*  T = fv->T; */                                            /*Do not touch */
  /*  for(a=0; a<DIM; a++)X[a] = fv->x[a]; */                  /*Do not touch */
  /*  for(i=0; i<pd->Num_Species_Eqn; i++) C[i] = fv->c[i]; */ /*Do not touch */

  /*******Add property function and sensitivities here*******/
  /* An example:
   *  sigma = param[0] + (param[1] - param[0]) * C[0];
   *
   * Add sensitivities here
   *
   *  dsigmadC[0] =  param[1] - param[0];
   *
   */

  /****************Don't touch these lines***********************/
  mp->surface_tension = sigma;                                   /*Do not touch */
  mp->d_surface_tension[TEMPERATURE] = dsigmadT;                 /*Do not touch */
                                                                 /*Do not touch */
  for (a = 0; a < DIM; a++)                                      /*Do not touch */
  {                                                              /*Do not touch */
    mp->d_surface_tension[VELOCITY1 + a] = dsigmadV[a];          /*Do not touch */
  }                                                              /*Do not touch */
  for (a = 0; a < DIM; a++)                                      /*Do not touch */
  {                                                              /*Do not touch */
    mp->d_surface_tension[MESH_DISPLACEMENT1 + a] = dsigmadX[a]; /*Do not touch */
  }                                                              /*Do not touch */
  for (a = 0; a < MAX_CONC; a++)                                 /*Do not touch */
  {                                                              /*Do not touch */
    mp->d_surface_tension[MAX_VARIABLE_TYPES + a] = dsigmadC[a]; /*Do not touch */
  }                                                              /*Do not touch */

  return (0);
} /* End of usr_surface_tension */
/*****************************************************************************/

/*
 *  MOMENTUM SOURCE
 */
/*
 * int usr_momentum_source ()
 *
 * ----------------------------------------------------------------------------
 * This routine is responsible for filling up the following portions of the mp structure
 * at the current gauss point:
 *     intput:  param - array of constants input on the property card.
 *
 *     output:  f[a]       => mp->momentum_source[a] - body force in direction [a]
 *              dfdT[a]    => mp->d_momentum_source[a][TEMPERATURE]
 *                                         - derivative wrt temperature.
 *              dfdC[a][i] => mp->d_momentum_source[a][MAX_VARIABLE_TYPES+i]
 *                                         - derivative wrt mass frac species i
 *              dfdV[a][0] => mp->d_momentum_source[a][VELOCITY1]
 *                            mp->d_momentum_source[a][VELOCITY2]
 *                            mp->d_momentum_source[VELOCITY3]
 *                                         - derivative wrt velocities
 *              dfdX[a][0] => mp->d_momentum_source[a][MESH_DISPLACEMENT1]
 *                            mp->d_momentum_source[a][MESH_DISPLACEMENT2]
 *                            mp->d_momentum_source[a][MESH_DISPLACEMENT3]
 *                                         - derivative wrt mesh displacements
 *
 *   NB: The user need only supply f, dfdT, dfdC, etc....mp struct is loaded up for you
 * ----------------------------------------------------------------------------
 *
 * NB: This is the *entire* momentum source term -- if you want rho*g, then
 *     it's your responsibility to multiply by rho! If you only want JxB,
 *     then do not include the density! Either way, goma does not presuppose
 *     to multiply your source term by density.
 *
 *
 * Example of an everything-dependent momentum source in [0] direction for material "sample"
 * -----------Add these lines just before last section.-------------
 *
 * Simple heat source function for one material
 *
 *  if (!strcmp(pd->MaterialName, "sample") )
 *    {
 *     f[0] = param[0]*T + param[1]*X[0] + param[2]*X[1] + param[3]*C[0] + param[4];
 *     dfdT[0]    = param[0];
 *     dfdX[0][0] = param[1];
 *     dfdX[0][1] = param[2];
 *     dfdC[0][0] = param[3];
 *    }
 *  else
 *    {
 *	GOMA_EH(GOMA_ERROR,"No user-defined function for this material");
 *    }
 * ----------------------------------------------------------------------------
 */

int usr_momentum_source(dbl *param) /* ptr to user-defined parameter list        */
{
  int a, b;
  int w;

  dbl f[DIM], dfdT[DIM];   /* momentum sources and its derivative wrt temperature*/
  dbl dfdV[DIM][DIM];      /* momentum source derivative wrt velocity*/
  dbl dfdC[DIM][MAX_CONC]; /* momentum source derivative wrt concentration*/
  dbl dfdX[DIM][DIM];      /* momentum source derivative wrt displacement*/

  /* int i;
     dbl X[DIM], T, C[MAX_CONC]; */ /* Convenient local variables */

  /* Begin Execution */

  /**********************************************************/

  /* Comment out our remove this line if using this routine */

  GOMA_EH(GOMA_ERROR, "No user_momentum_source model implemented");
  /**********************************************************/

  /************Initialize everything for saftey**************/
  for (a = 0; a < DIM; a++) {
    f[a] = 0;    /*Do not touch */
    dfdT[a] = 0; /*Do not touch */
    for (b = 0; b < DIM; b++)
      dfdV[a][b] = 0.; /*Do not touch */
    for (b = 0; b < DIM; b++)
      dfdX[a][b] = 0.; /*Do not touch */
    for (w = 0; w < MAX_CONC; w++)
      dfdC[a][w] = 0.; /*Do not touch */
  }
  /**********************************************************/

  /***********Load up convenient local variables*************/
  /*NB This ought to be done once for all fields at gauss pt*/

  /*  T = fv->T; */                                            /*Do not touch */
  /*  for(a=0; a<DIM; a++)X[a] = fv->x[a]; */                  /*Do not touch */
  /*  for(i=0; i<pd->Num_Species_Eqn; i++) C[i] = fv->c[i]; */ /*Do not touch */

  /**********************************************************/

  /*******Add property function and sensitivities here*******/

  /****************Don't touch these lines***********************/
  for (a = 0; a < DIM; a++) {
    mp->momentum_source[a] = f[a];                                   /*Do not touch */
    mp->d_momentum_source[a][TEMPERATURE] = dfdT[a];                 /*Do not touch */
                                                                     /*Do not touch */
    for (b = 0; b < DIM; b++)                                        /*Do not touch */
    {                                                                /*Do not touch */
      mp->d_momentum_source[a][VELOCITY1 + b] = dfdV[a][b];          /*Do not touch */
    }                                                                /*Do not touch */
    for (b = 0; b < DIM; b++)                                        /*Do not touch */
    {                                                                /*Do not touch */
      mp->d_momentum_source[a][MESH_DISPLACEMENT1 + a] = dfdX[a][b]; /*Do not touch */
    }                                                                /*Do not touch */
    for (w = 0; w < MAX_CONC; w++)                                   /*Do not touch */
    {                                                                /*Do not touch */
      mp->d_momentum_source[a][MAX_VARIABLE_TYPES + w] = dfdC[a][w]; /*Do not touch */
    }
  } /*Do not touch */

  return (0);
} /* End of usr_momentum_source */
/*****************************************************************************/

/*
 *  LAME MU - the shear modulus in elastic constitutive equations
 */
/*
 * int usr_lame_mu ()
 *
 * ----------------------------------------------------------------------------
 * This routine is responsible for filling up the following portions of the elc structure
 * at the current gauss point:
 *     intput:  param - array of constants input on the property card.
 *
 *     output:  f       => elc->lame_mu - shear modulus
 *              dfdT    => elc->d_mu[a][TEMPERATURE]
 *                                         - derivative wrt teelcerature.
 *              dfdC[i] => elc->d_mu[MAX_VARIABLE_TYPES+i]
 *                                         - derivative wrt mass frac species i
 *              dfdV[0] => elc->d_mu[VELOCITY1]
 *                            elc->d_mu[VELOCITY2]
 *                            elc->d_mu[VELOCITY3]
 *                                         - derivative wrt velocities
 *              dfdX[0] => elc->d_mu[MESH_DISPLACEMENT1]
 *                            elc->d_mu[MESH_DISPLACEMENT2]
 *                            elc->d_mu[MESH_DISPLACEMENT3]
 *                                         - derivative wrt mesh displacements
 *
 *   NB: The user need only supply f, dfdT, dfdC, etc....elc struct is loaded up for you
 */

int usr_lame_mu(struct Elastic_Constitutive *ep,
                dbl *param) /* ptr to user-defined parameter list        */
{
  int a, b;
  int w;

  dbl f, dfdT;        /* momentum sources and its derivative wrt temperature*/
  dbl dfdV[DIM];      /* momentum source derivative wrt velocity*/
  dbl dfdC[MAX_CONC]; /* momentum source derivative wrt concentration*/
  dbl dfdX[DIM];      /* momentum source derivative wrt displacement*/

  /* int i;
     dbl X[DIM], T, C[MAX_CONC]; */ /* Convenient local variables */

  /*  dbl dist;*/

  /* Begin Execution */

  /**********************************************************/

  /* Comment out our remove this line if using this routine */

  GOMA_EH(GOMA_ERROR, "No user_lame_mu model implemented.");

  /**********************************************************/

  /************Initialize everything for saftey**************/
  f = 0;    /*Do not touch */
  dfdT = 0; /*Do not touch */
  for (b = 0; b < DIM; b++)
    dfdV[b] = 0.; /*Do not touch */
  for (b = 0; b < DIM; b++)
    dfdX[b] = 0.; /*Do not touch */
  for (w = 0; w < MAX_CONC; w++)
    dfdC[w] = 0.; /*Do not touch */
  /**********************************************************/

  /***********Load up convenient local variables*************/
  /*NB This ought to be done once for all fields at gauss pt*/

  /*  T = fv->T; */                                            /*Do not touch */
  /*  for(a=0; a<DIM; a++)X[a] = fv->x[a]; */                  /*Do not touch */
  /*  for(i=0; i<pd->Num_Species_Eqn; i++) C[i] = fv->c[i]; */ /*Do not touch */

  /*******Add property function and sensitivities here*******/
  /* Example:
   *
   * This function makes mu large (10^4) near a contact point and
   * 0.5 far away from the contact point.
   * here we use the initial coordinates, so this value has no sensitivity
   * with respect to position
   *
   *
   *  if (mp->porosity < param[1])
   *    {
   *      f = param[0] * pow((1. - mp->porosity)/(1. - param[1]), param[2]);
   *    }
   *  else
   *    {
   *      f = param[0];
   *    }
   *
   */

  /* Example:
   *
   *  dist = pow(( fv->x0[0] * fv->x0[0]
   *     + (0.009398 - fv->x0[1]) * (0.009398 - fv->x0[1])), 0.5);
   *  f = param[0] + param[1] / (pow(dist,param[3]) + param[2]);
   */

  /****************Add sensitivities here********************/

  /*  if (mp->porosity < param[1])
   *    {
   *      elc->d_lame_mu[POROSITY] = - param[2] * param[0] *
   *	pow((1. - mp->porosity), param[2] - 1)/
   *	pow((1. - param[1]), param[2]);
   *    }
   *  else
   *    {
   *      elc->d_lame_mu[POROSITY] = 0;
   *    }
   */

  /* Aluminum lame mu vs. T */
  // if(fv->T <= 500)
  //   {
  //    f = param[0]*(7.6e11 + fv->T*(5e11-9.2e11)/300.);
  //    dfdT = (5e11-7.6e11)/300.;
  //  }
  // else
  // {
  //    f = param[0]*(7.6e11 + 500*(5e11-9.2e11)/300.);
  //     dfdT = 0.;
  // }

  /****************Don't touch these lines***********************/
  for (a = 0; a < DIM; a++) {
    ep->lame_mu = f;                                   /*Do not touch */
    ep->d_lame_mu[TEMPERATURE] = dfdT;                 /*Do not touch */
                                                       /*Do not touch */
    for (b = 0; b < DIM; b++)                          /*Do not touch */
    {                                                  /*Do not touch */
      ep->d_lame_mu[VELOCITY1 + b] = dfdV[b];          /*Do not touch */
    }                                                  /*Do not touch */
    for (b = 0; b < DIM; b++)                          /*Do not touch */
    {                                                  /*Do not touch */
      ep->d_lame_mu[MESH_DISPLACEMENT1 + a] = dfdX[b]; /*Do not touch */
    }                                                  /*Do not touch */
    for (w = 0; w < MAX_CONC; w++)                     /*Do not touch */
    {                                                  /*Do not touch */
      ep->d_lame_mu[MAX_VARIABLE_TYPES + w] = dfdC[w]; /*Do not touch */
    }                                                  /*Do not touch */
  }                                                    /*Do not touch */

  return (0);
} /* End of usr_lame_mu */
/*****************************************************************************/

/*
 *  LAME LAMBDA - the shear modulus in elastic constitutive equations
 */
/*
 * int usr_lame_lambda ()
 *
 * ----------------------------------------------------------------------------
 * This routine is responsible for filling up the following portions of the elc structure
 * at the current gauss point:
 *     intput:  param - array of constants input on the property card.
 *
 *     output:  f       => elc->lame_lambda - shear modulus
 *              dfdT    => elc->d_lambda[a][TEMPERATURE]
 *                                         - derivative wrt teelcerature.
 *              dfdC[i] => elc->d_lambda[MAX_VARIABLE_TYPES+i]
 *                                         - derivative wrt mass frac species i
 *              dfdV[0] => elc->d_lambda[VELOCITY1]
 *                            elc->d_lambda[VELOCITY2]
 *                            elc->d_lambda[VELOCITY3]
 *                                         - derivative wrt velocities
 *              dfdX[0] => elc->d_lambda[MESH_DISPLACEMENT1]
 *                            elc->d_lambda[MESH_DISPLACEMENT2]
 *                            elc->d_lambda[MESH_DISPLACEMENT3]
 *                                         - derivative wrt mesh displacements
 *
 *   NB: The user need only supply f, dfdT, dfdC, etc....elc struct is loaded up for you
 */

int usr_lame_lambda(struct Elastic_Constitutive *ep,
                    dbl *param) /* ptr to user-defined parameter list        */
{
  int a, b;
  int w;

  dbl f, dfdT;        /* momentum sources and its derivative wrt temperature*/
  dbl dfdV[DIM];      /* momentum source derivative wrt velocity*/
  dbl dfdC[MAX_CONC]; /* momentum source derivative wrt concentration*/
  dbl dfdX[DIM];      /* momentum source derivative wrt displacement*/

  /* int i;
     dbl X[DIM], T, C[MAX_CONC]; */ /* Convenient local variables */

  /* Begin Execution */

  /**********************************************************/

  /* Comment out our remove this line if using this routine */

  GOMA_EH(GOMA_ERROR, "No user_lame_lambda model implemented.");

  /**********************************************************/

  /************Initialize everything for saftey**************/
  f = 0;    /*Do not touch */
  dfdT = 0; /*Do not touch */
  for (b = 0; b < DIM; b++)
    dfdV[b] = 0.; /*Do not touch */
  for (b = 0; b < DIM; b++)
    dfdX[b] = 0.; /*Do not touch */
  for (w = 0; w < MAX_CONC; w++)
    dfdC[w] = 0.; /*Do not touch */
  /**********************************************************/

  /***********Load up convenient local variables*************/
  /*NB This ought to be done once for all fields at gauss pt*/

  /*  T = fv->T; */                                            /*Do not touch */
  /*  for(a=0; a<DIM; a++)X[a] = fv->x[a]; */                  /*Do not touch */
  /*  for(i=0; i<pd->Num_Species_Eqn; i++) C[i] = fv->c[i]; */ /*Do not touch */

  /**********************************************************/

  /*******Add property function and sensitivities here*******/
  /* Example:
   *
   * if (mp->porosity < param[1])
   *    {
   *      f = param[0] * pow((1. - mp->porosity)/(1. - param[1]), param[2]);
   *    }
   *  else
   *    {
   *      f = param[0];
   *    }
   *
   * Add sensitivities here.
   *
   *  if (mp->porosity < param[1])
   *    {
   *      elc->d_lame_lambda[POROSITY] = - param[2] * param[0] *
   *	pow((1. - mp->porosity), param[2] - 1)/
   *	pow((1. - param[1]), param[2]);
   *    }
   *  else
   *    {
   *      elc->d_lame_lambda[POROSITY] = 0;
   *    }
   */

  /* Aluminum lame mu vs. T */
  //  f = param[0]*(7.6e11 + fv->T*(5e11-7.6e11)/300.);
  //  dfdT = (5e11-7.6e11)/300.;

  /****************Don't touch these lines***********************/
  for (a = 0; a < DIM; a++) {
    ep->lame_lambda = f;                                   /*Do not touch */
    ep->d_lame_lambda[TEMPERATURE] = dfdT;                 /*Do not touch */
                                                           /*Do not touch */
    for (b = 0; b < DIM; b++)                              /*Do not touch */
    {                                                      /*Do not touch */
      ep->d_lame_lambda[VELOCITY1 + b] = dfdV[b];          /*Do not touch */
    }                                                      /*Do not touch */
    for (b = 0; b < DIM; b++)                              /*Do not touch */
    {                                                      /*Do not touch */
      ep->d_lame_lambda[MESH_DISPLACEMENT1 + a] = dfdX[b]; /*Do not touch */
    }                                                      /*Do not touch */
    for (w = 0; w < MAX_CONC; w++)                         /*Do not touch */
    {                                                      /*Do not touch */
      ep->d_lame_lambda[MAX_VARIABLE_TYPES + w] = dfdC[w]; /*Do not touch */
    }                                                      /*Do not touch */
  }                                                        /*Do not touch */

  return (0);
} /* End of usr_lame_lambda */
/*****************************************************************************/

/*
 *  SOLID EXPANSION
 */
/*
 * int usr_expansion ()
 *
 * ----------------------------------------------------------------------------
 * This routine is responsible for filling up the following portions of the elc structure
 * at the current gauss point:
 *     intput:  param - array of constants input on the property card.
 *
 *     output:  f       => elc->lame_lambda - shear modulus
 *              dfdT    => elc->d_lambda[a][TEMPERATURE]
 *                                         - derivative wrt teelcerature.
 *              dfdC[i] => elc->d_lambda[MAX_VARIABLE_TYPES+i]
 *                                         - derivative wrt mass frac species i
 *              dfdV[0] => elc->d_lambda[VELOCITY1]
 *                            elc->d_lambda[VELOCITY2]
 *                            elc->d_lambda[VELOCITY3]
 *                                         - derivative wrt velocities
 *              dfdX[0] => elc->d_lambda[MESH_DISPLACEMENT1]
 *                            elc->d_lambda[MESH_DISPLACEMENT2]
 *                            elc->d_lambda[MESH_DISPLACEMENT3]
 *                                         - derivative wrt mesh displacements
 *
 *   NB: The user need only supply f, dfdT, dfdC, etc....elc struct is loaded up for you
 */

int usr_expansion(dbl *param, /* ptr to user-defined parameter list        */
                  double *thermexp,
                  double d_thermexp_dx[MAX_VARIABLE_TYPES + MAX_CONC]) {
  int a, b;
  int w;

  dbl f, dfdT;        /* momentum sources and its derivative wrt temperature*/
  dbl dfdV[DIM];      /* momentum source derivative wrt velocity*/
  dbl dfdC[MAX_CONC]; /* momentum source derivative wrt concentration*/
  dbl dfdX[DIM];      /* momentum source derivative wrt displacement*/

  /* int i;
     dbl X[DIM], T, C[MAX_CONC]; */ /* Convenient local variables */

  /* Begin Execution */

  /**********************************************************/

  /* Comment out our remove this line if using this routine */

  GOMA_EH(GOMA_ERROR, "No user_expansion model implemented.");

  /**********************************************************/

  /************Initialize everything for saftey**************/
  f = 0;    /*Do not touch */
  dfdT = 0; /*Do not touch */
  for (b = 0; b < DIM; b++)
    dfdV[b] = 0.; /*Do not touch */
  for (b = 0; b < DIM; b++)
    dfdX[b] = 0.; /*Do not touch */
  for (w = 0; w < MAX_CONC; w++)
    dfdC[w] = 0.; /*Do not touch */
  /**********************************************************/

  /***********Load up convenient local variables*************/
  /*NB This ought to be done once for all fields at gauss pt*/

  /*  T = fv->T; */                                            /*Do not touch */
  /*  for(a=0; a<DIM; a++)X[a] = fv->x[a]; */                  /*Do not touch */
  /*  for(i=0; i<pd->Num_Species_Eqn; i++) C[i] = fv->c[i]; */ /*Do not touch */

  f = param[0] * sin(param[1] * tran->time_value);

  /**********************************************************/

  /*******Add property function and sensitivities here*******/
  /* Example:
   *
   * if (mp->porosity < param[1])
   *    {
   *      f = param[0] * pow((1. - mp->porosity)/(1. - param[1]), param[2]);
   *    }
   *  else
   *    {
   *      f = param[0];
   *    }
   *
   * Add sensitivities here.
   *
   *  if (mp->porosity < param[1])
   *    {
   *      elc->d_lame_lambda[POROSITY] = - param[2] * param[0] *
   *	pow((1. - mp->porosity), param[2] - 1)/
   *	pow((1. - param[1]), param[2]);
   *    }
   *  else
   *    {
   *      elc->d_lame_lambda[POROSITY] = 0;
   *    }
   */

  /****************Don't touch these lines***********************/
  for (a = 0; a < DIM; a++) {
    *thermexp = f;                                     /*Do not touch */
    d_thermexp_dx[TEMPERATURE] = dfdT;                 /*Do not touch */
                                                       /*Do not touch */
    for (b = 0; b < DIM; b++)                          /*Do not touch */
    {                                                  /*Do not touch */
      d_thermexp_dx[VELOCITY1 + b] = dfdV[b];          /*Do not touch */
    }                                                  /*Do not touch */
    for (b = 0; b < DIM; b++)                          /*Do not touch */
    {                                                  /*Do not touch */
      d_thermexp_dx[MESH_DISPLACEMENT1 + a] = dfdX[b]; /*Do not touch */
    }                                                  /*Do not touch */
    for (w = 0; w < MAX_CONC; w++)                     /*Do not touch */
    {                                                  /*Do not touch */
      d_thermexp_dx[MAX_VARIABLE_TYPES + w] = dfdC[w]; /*Do not touch */
    }                                                  /*Do not touch */
  }                                                    /*Do not touch */

  return (0);
} /* End of usr_expansion */
/*****************************************************************************/

int usr_diffusivity(int species_no, /* Species number of diffusivity etc. needed */
                    dbl *param)     /* ptr to user-defined parameter list        */
{
  int a;
  int w;

  dbl D, dDdT;        /* diffusivity and its derivative wrt temperature*/
  dbl dDdX[DIM];      /* diffusivity derivative wrt displacement*/
  dbl dDdC[MAX_CONC]; /* diffusivity derivative wrt concentration*/

  /* dbl X[DIM], T, C[MAX_CONC]; */ /* Convenient local variables */

  int i;

  /*  dbl a0, a1, a2, a3, a4; */

  /* Begin Execution */
  /**********************************************************/

  /* Comment out our remove this line if using this routine */

  GOMA_EH(GOMA_ERROR, "No user_diffusivity model implemented");

  /**********************************************************/

  /************Initialize everything for safety**************/
  D = 0.;                        /*Do not touch */
  dDdT = 0.;                     /*Do not touch */
  for (i = 0; i < DIM; i++)      /*Do not touch */
  {                              /*Do not touch */
    dDdX[i] = 0.;                /*Do not touch */
  }                              /*Do not touch */
  for (i = 0; i < MAX_CONC; i++) /*Do not touch */
  {                              /*Do not touch */
    dDdC[i] = 0.;                /*Do not touch */
  }                              /*Do not touch */
                                 /**********************************************************/

  /***********Load up convenient local variables*************/
  /*NB This ought to be done once for all fields at gauss pt*/

  /*  T = fv->T; */                                            /*Do not touch */
  /*  for(a=0; a<DIM; a++)X[a] = fv->x[a]; */                  /*Do not touch */
  /*  for(i=0; i<pd->Num_Species_Eqn; i++) C[i] = fv->c[i]; */ /*Do not touch */

  /**********************************************************/

  /*******Add property function and sensitivities here*******/

  /*
 a0 = *param;
 a1 = *(param+1);
 a2 = *(param+2);
 a3 = *(param+3);
 a4 = *(param+4);
  */
  /* Constant model
   D = a0;
   dDdT = 0.0;
   for ( a=0; a<DIM; a++)	dDdX[a]=0.;
   for ( i=0; i<pd->Num_Species_Eqn; i++) dDdC[i]=0.;
  */

  /* Linear species model
   D = a0*(1.0 + a1*C[species_no]);
   dDdT = 0.0;
   for ( a=0; a<DIM; a++)	dDdX[a]=0.;
   for ( i=0; i<pd->Num_Species_Eqn; i++) dDdC[i]=0.; dDdC[species_no]=a0*a1;
  */

  /* Linear model
   D = a0*(1.0 + a1*C[species_no] + a2*T + a3*X[0] + a4*X[1]);
   dDdC[species_no]= a0*a1;
   dDdT = a0*a2;
   dDdX[0]= a0*a3;
   dDdX[1]= a0*a4;
  */

  /****************Don't touch these lines***********************/
  w = species_no;
  mp->diffusivity[w] = D;                                   /*Do not touch */
  mp->d_diffusivity[w][TEMPERATURE] = dDdT;                 /*Do not touch */
  for (a = 0; a < DIM; a++)                                 /*Do not touch */
  {                                                         /*Do not touch */
    mp->d_diffusivity[w][MESH_DISPLACEMENT1 + a] = dDdX[a]; /*Do not touch */
  }                                                         /*Do not touch */
  for (a = 0; a < MAX_CONC; a++)                            /*Do not touch */
  {                                                         /*Do not touch */
    mp->d_diffusivity[w][MAX_VARIABLE_TYPES + a] = dDdC[a]; /*Do not touch */
  }
  /**************************************************************/

  return 0;
} /* End of usr_diffusivity */
/*****************************************************************************/

int usr_FlowingLiquidViscosity(dbl *param) /* ptr to user-defined parameter list */
{
  /* Local Variables */
  int a;
  dbl mu, dmudT;       /* thermal conductivity and its derivative wrt temperature*/
  dbl dmudV[DIM];      /* heat source derivative wrt velocity*/
  dbl dmudC[MAX_CONC]; /* heat source derivative wrt concentration*/
  dbl dmudX[DIM];      /* heat source derivative wrt displacement*/

  /*  dbl X[DIM], F, T, C[MAX_CONC]; */ /* Convenient local variables */

  /* Begin Execution */

  /**********************************************************/

  /* Comment out our remove this line if using this routine */

  GOMA_EH(GOMA_ERROR, "No user_FlowingLiquidViscosity model implemented");

  /**********************************************************/

  /************Initialize everything for safety**************/
  mu = 0;    /*Do not touch */
  dmudT = 0; /*Do not touch */
  for (a = 0; a < DIM; a++)
    dmudV[a] = 0.; /*Do not touch */
  for (a = 0; a < DIM; a++)
    dmudX[a] = 0.; /*Do not touch */
  for (a = 0; a < MAX_CONC; a++)
    dmudC[a] = 0.; /*Do not touch */
                   /**********************************************************/

  /***********Load up convenient local variables*************/
  /*NB This ought to be done once for all fields at gauss pt*/

  /*  T = fv->T; */                                            /*Do not touch */
  /*  F = fv->F; */                                            /*Do not touch */
  /*  for(a=0; a<DIM; a++)X[a] = fv->x[a]; */                  /*Do not touch */
  /*  for(a=0; a<pd->Num_Species_Eqn; a++) C[a] = fv->c[a]; */ /*Do not touch */

  /**********************************************************/

  /*******Add property function and sensitivities here*******/
  /* An example:
   *  mu = param[0] * exp(param[1] * (param[2] - C[0]));
   *
   * Add sensitivities here
   *  dmudC[0] = - mu * param[1];
   *
   */
  /****************Don't touch these lines***********************/
  mp->FlowingLiquid_viscosity = mu;                                   /*Do not touch */
  mp->d_FlowingLiquid_viscosity[TEMPERATURE] = dmudT;                 /*Do not touch */
                                                                      /*Do not touch */
  for (a = 0; a < DIM; a++)                                           /*Do not touch */
  {                                                                   /*Do not touch */
    mp->d_FlowingLiquid_viscosity[VELOCITY1 + a] = dmudV[a];          /*Do not touch */
  }                                                                   /*Do not touch */
  for (a = 0; a < DIM; a++)                                           /*Do not touch */
  {                                                                   /*Do not touch */
    mp->d_FlowingLiquid_viscosity[MESH_DISPLACEMENT1 + a] = dmudX[a]; /*Do not touch */
  }                                                                   /*Do not touch */
  for (a = 0; a < MAX_CONC; a++)                                      /*Do not touch */
  {                                                                   /*Do not touch */
    mp->d_FlowingLiquid_viscosity[MAX_VARIABLE_TYPES + a] = dmudC[a]; /*Do not touch */
  }                                                                   /*Do not touch */

  return (0);
} /* End of usr_FlowingLiquidViscosity */
/*****************************************************************************/

/*
 *  SOLID VISCOSITY
 */
/*
 * int usr_solid_viscosity ()
 *
 * ----------------------------------------------------------------------------
 * This routine is responsible for filling up the following portions of the elc structure
 * at the current gauss point:
 *     intput:  param - array of constants input on the property card.  
 *
 *     output:  f       => elc->solid_viscosity
 *              dfdT    => elc->d_viscoslambda[a][TEMPERATURE] 
 *                                         - derivative wrt temperature.
 *              dfdC[i] => elc->d_lambda[MAX_VARIABLE_TYPES+i]
 *                                         - derivative wrt mass frac species i
 *              dfdV[0] => elc->d_lambda[VELOCITY1]
 *                            elc->d_lambda[VELOCITY2]
 *                            elc->d_lambda[VELOCITY3]
 *                                         - derivative wrt velocities
 *              dfdX[0] => elc->d_lambda[MESH_DISPLACEMENT1]
 *                            elc->d_lambda[MESH_DISPLACEMENT2]
 *                            elc->d_lambda[MESH_DISPLACEMENT3]
 *                                         - derivative wrt mesh displacements
 *
 *   NB: The user need only supply f, dfdT, dfdC, etc....elc struct is loaded up for you
 */

int
usr_solid_viscosity(dbl *param, 	 /* ptr to user-defined parameter list        */
		double *viscos, 
		double d_viscos_dx[MAX_VARIABLE_TYPES+MAX_CONC])	
{
  int a, b;
  int w;

  dbl f, dfdT;   /* momentum sources and its derivative wrt temperature*/
  dbl dfdV[DIM];      /* momentum source derivative wrt velocity*/
  dbl dfdC[MAX_CONC]; /* momentum source derivative wrt concentration*/
  dbl dfdX[DIM];      /* momentum source derivative wrt displacement*/

  dbl X[DIM], T, C[MAX_CONC]; /* Convenient local variables */

  int i;

  /* Begin Execution */

 /**********************************************************/

 /* Comment out our remove this line if using this routine */

/*  EH(-1,"No user_expansion model implemented.");     */

 /**********************************************************/


 /************Initialize everything for saftey**************/
  f = 0;                                   /*Do not touch */
  dfdT = 0;			           /*Do not touch */
  for(b=0; b<DIM; b++) dfdV[b]=0.;         /*Do not touch */
  for(b=0; b<DIM; b++) dfdX[b]=0.;         /*Do not touch */
  for(w=0; w<MAX_CONC; w++) dfdC[w]=0.;    /*Do not touch */
  /**********************************************************/
  
 /***********Load up convenient local variables*************/
 /*NB This ought to be done once for all fields at gauss pt*/

  T = fv->T;                                             /*Do not touch */
  for(a=0; a<DIM; a++)X[a] = fv->x[a];		         /*Do not touch */
  for(i=0; i<pd->Num_Species_Eqn; i++) C[i] = fv->c[i];  /*Do not touch */

	f= param[0]*sin(param[1]*tran->time_value);

 /**********************************************************/
  f = 1.;

 /****************Don't touch these lines***********************/ 
  for(a=0; a<DIM; a++)
    { 
      *viscos = f;                                   /*Do not touch */
      d_viscos_dx[TEMPERATURE] = dfdT;		      /*Do not touch */
                                                              /*Do not touch */
      for ( b=0; b<DIM; b++)                                  /*Do not touch */
	{						      /*Do not touch */
	  d_viscos_dx[VELOCITY1+b] = dfdV[b];	      /*Do not touch */
	}                                                     /*Do not touch */
      for ( b=0; b<DIM; b++)                                  /*Do not touch */
	{             					      /*Do not touch */
	  d_viscos_dx[MESH_DISPLACEMENT1+a] = dfdX[b]; /*Do not touch */
	}						      /*Do not touch */
      for ( w=0; w<MAX_CONC; w++)			      /*Do not touch */
	{                                                     /*Do not touch */
	  d_viscos_dx[MAX_VARIABLE_TYPES+w] = dfdC[w]; /*Do not touch */
	}		                                      /*Do not touch */
    }					                      /*Do not touch */

  return(0);
} /* End of usr_solid_viscosity */
/*****************************************************************************/
/********************************************
 *    user-defined heat flux model  *
 ********************************************/
#if defined SECOR_HEAT_FLUX
double usr_heat_flux(const double gradP[],      /*   pressure gradient  */
                     double q[],                /*   flow vector            */
                     double dq_gradP[DIM][DIM], /*   flow sens wrt gradP    */
                     double dq_dX[DIM][DIM],    /*   flow sens wrt coords   */
                     const double time,
                     const double h,
                     const double dh_dX[DIM],
                     const double vb[DIM],
                     const double vt[DIM],
                     double dq_dVb[DIM][DIM],
                     double dq_dVt[DIM][DIM])
#else
double usr_heat_flux(const double gradP[],      /*   pressure gradient  */
                     double q[],                /*   flow vector            */
                     double dq_gradP[DIM][DIM], /*   flow sens wrt gradP    */
                     double dq_dX[DIM][DIM],    /*   flow sens wrt coords   */
                     const double time)
#endif
{
  GOMA_EH(GOMA_ERROR, "No usr_heat_flux model supplied");
  return (1.);
} /* End of usr_heat_flux */
/****************************************************************************/

/****************************************************
 *    user-defined porous media permeability model  *
 ****************************************************/
int usr_permeability(dbl *param) /* user-defined parameter list */
{
  dbl k, phi, dkdphi; /* permeability and its derivative wrt porosity*/

  /* Comment out or remove this line if using this routine */

  /*   GOMA_EH(GOMA_ERROR,"No user_defined  permeability model implemented");  */

  /**********************************************************/

  /************Initialize everything for safety**************/
  k = 0.;      /*Do not touch */
  dkdphi = 0.; /*Do not touch */
               /**********************************************************/

  /***********Load up convenient variables*************/

  phi = mp->porosity; /*Do not touch */

  /**********************************************************/

  /*******Add property function and sensitivities here*******/

  if (phi < param[3]) {
    k = param[2];
    dkdphi = 0.0;
  } else {
    k = param[0] + (param[2] - param[0]) / (param[3] - param[1]) * (phi - param[1]);
    dkdphi = (param[2] - param[0]) / (param[3] - param[1]);
  }

  /****************Don't touch these lines***********************/
  mp->permeability = k;                      /*Do not touch */
  mp->d_permeability[POR_POROSITY] = dkdphi; /*Do not touch */
  /**************************************************************/

  return (0);
}
/*****************************************************************************/
/*****************************************************************************/
/*
 * Yield Stress value
 */
/*
 * int usr_yield_stress ()
 *
 * ----------------------------------------------------------------------------
 * This routine is responsible for filling up the following portions of the mp structure
 * at the current gauss point:
 *     intput:  param - array of constants input on the property card.
 *
 *     output:  mu       => mp->viscosity - viscosity
 *              dmudT    => mp->d_viscosity[TEMPERATURE]
 *                                         - derivative wrt temperature.
 *              dmudC    => mp->d_viscosity[MASS_FRACTION][i]
 *                                         - derivative wrt mass frac species i
 *              dmudV[0] => mp->d_viscosity[VELOCITY1]
 *                          mp->d_viscosity[VELOCITY2]
 *                          mp->d_viscosity[VELOCITY3]
 *                                         - derivative wrt velocities
 *              dmudX[0] => mp->d_viscosity[MESH_DISPLACEMENT1]
 *                          mp->d_viscosity[MESH_DISPLACEMENT2]
 *                          mp->d_viscosity[MESH_DISPLACEMENT3]
 *                                         - derivative wrt mesh displacements
 *
 *   NB: The user need only supply mu, dmudT, dmudC, etc....mp struct is loaded up for you
 */
int usr_yield_stress(dbl *param, dbl time) /* pointer to user-defined parameter list    */
{
  /* Local Variables */
  /*  int a; */
  dbl tau_y;                     /* thermal conductivity and its derivative wrt temperature*/
                                 /*  dbl dtau_ydT; */
  /*  dbl dtau_ydV[DIM]; */      /* heat source derivative wrt velocity*/
  /*  dbl dtau_ydC[MAX_CONC]; */ /* heat source derivative wrt concentration*/
  /*  dbl dtau_ydX[DIM]; */      /* heat source derivative wrt displacement*/

  /*  dbl X[DIM], F, T, C[MAX_CONC]; */ /* Convenient local variables */

  /* Begin Execution */

  /**********************************************************/

  /* Comment out our remove this line if using this routine */

  GOMA_EH(GOMA_ERROR, "No user_defined yield stress model implemented");

  /**********************************************************/

  /************Initialize everything for saftey**************/
  tau_y = 0;                                       /*Do not touch */
  /*  dtau_ydT = 0; */                             /*Do not touch */
  /*  for(a=0; a<DIM; a++) dtau_ydV[a]=0.; */      /*Do not touch */
  /*  for(a=0; a<DIM; a++) dtau_ydX[a]=0.; */      /*Do not touch */
  /*  for(a=0; a<MAX_CONC; a++) dtau_ydC[a]=0.; */ /*Do not touch */
  /**********************************************************/

  /***********Load up convenient local variables*************/
  /*NB This ought to be done once for all fields at gauss pt*/

  /*  T = fv->T; */                                            /*Do not touch */
  /*  F = fv->F; */                                            /*Do not touch */
  /*  for(a=0; a<DIM; a++)X[a] = fv->x[a]; */                  /*Do not touch */
  /*  for(a=0; a<pd->Num_Species_Eqn; a++) C[a] = fv->c[a]; */ /*Do not touch */

  /**********************************************************/

  /*******Add property function and sensitivities here*******/
  /* An example:
   *  mu = param[0] * exp(param[1] * (param[2] - C[0]));
   *
   * Add sensitivities here
   *  dmudC[0] = - mu * param[1];
   *
   */

  tau_y = param[0] + (param[1] - param[0]) * exp(-time / param[2]);

  /****************Don't touch these lines***********************/
  gn->tau_y = tau_y; /*Do not touch */
                     /*Do not touch */
  return (0);
} /* End of usr_yield_stress */

/*****************************************************************************/
/* End of file user_mp.c */
/*****************************************************************************/<|MERGE_RESOLUTION|>--- conflicted
+++ resolved
@@ -888,17 +888,10 @@
 {
   int a;
 
-<<<<<<< HEAD
-  dbl sigma, dsigmadT;    /* thermal conductivity and its derivative wrt temperature*/
-  dbl dsigmadV[DIM];      /* heat source derivative wrt velocity*/
-  dbl dsigmadC[MAX_CONC]; /* heat source derivative wrt concentration*/
-  dbl dsigmadX[DIM];      /* heat source derivative wrt displacement*/
-=======
   dbl sigma, dsigmadT;   /* surface tension and its derivative wrt temperature*/
   dbl dsigmadV[DIM]; /* surface tension derivative wrt velocity*/
   dbl dsigmadC[MAX_CONC]; /* surface tension derivative wrt concentration*/
   dbl dsigmadX[DIM]; /* surface tension derivative wrt displacement*/
->>>>>>> 524b3a25
 
   /* int i;
      dbl X[DIM], T, C[MAX_CONC]; */ /* Convenient local variables */
@@ -1657,10 +1650,10 @@
  * ----------------------------------------------------------------------------
  * This routine is responsible for filling up the following portions of the elc structure
  * at the current gauss point:
- *     intput:  param - array of constants input on the property card.  
+ *     intput:  param - array of constants input on the property card.
  *
  *     output:  f       => elc->solid_viscosity
- *              dfdT    => elc->d_viscoslambda[a][TEMPERATURE] 
+ *              dfdT    => elc->d_viscoslambda[a][TEMPERATURE]
  *                                         - derivative wrt temperature.
  *              dfdC[i] => elc->d_lambda[MAX_VARIABLE_TYPES+i]
  *                                         - derivative wrt mass frac species i
@@ -1676,10 +1669,14 @@
  *   NB: The user need only supply f, dfdT, dfdC, etc....elc struct is loaded up for you
  */
 
+// ignore warnings for user function
+#pragma GCC diagnostic push
+#pragma GCC diagnostic ignored "-Wunused-but-set-variable"
+
 int
 usr_solid_viscosity(dbl *param, 	 /* ptr to user-defined parameter list        */
-		double *viscos, 
-		double d_viscos_dx[MAX_VARIABLE_TYPES+MAX_CONC])	
+		double *viscos,
+		double d_viscos_dx[MAX_VARIABLE_TYPES+MAX_CONC])
 {
   int a, b;
   int w;
@@ -1711,7 +1708,7 @@
   for(b=0; b<DIM; b++) dfdX[b]=0.;         /*Do not touch */
   for(w=0; w<MAX_CONC; w++) dfdC[w]=0.;    /*Do not touch */
   /**********************************************************/
-  
+
  /***********Load up convenient local variables*************/
  /*NB This ought to be done once for all fields at gauss pt*/
 
@@ -1724,9 +1721,9 @@
  /**********************************************************/
   f = 1.;
 
- /****************Don't touch these lines***********************/ 
+ /****************Don't touch these lines***********************/
   for(a=0; a<DIM; a++)
-    { 
+    {
       *viscos = f;                                   /*Do not touch */
       d_viscos_dx[TEMPERATURE] = dfdT;		      /*Do not touch */
                                                               /*Do not touch */
@@ -1746,6 +1743,10 @@
 
   return(0);
 } /* End of usr_solid_viscosity */
+
+// restore warnings
+#pragma GCC diagnostic pop
+
 /*****************************************************************************/
 /********************************************
  *    user-defined heat flux model  *
