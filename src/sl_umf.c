/************************************************************************ *
* Goma - Multiphysics finite element software                             *
* Sandia National Laboratories                                            *
*                                                                         *
* Copyright (c) 2014 Sandia Corporation.                                  *
*                                                                         *
* Under the terms of Contract DE-AC04-94AL85000 with Sandia Corporation,  *
* the U.S. Government retains certain rights in this software.            *
*                                                                         *
* This software is distributed under the GNU General Public License.      *
\************************************************************************/
 
/*
	UMFPACK CALLING ROUTINE

	ARGUMENTS:

	first  = +1   : FIRST CALL
	first !=  0   : NOT FIRST CALL
	first  = -1   : LAST CALL

	fact_optn =-2 : LOAD MATRIX AND ANALYSIS/DECOMPOSITION ONLY
			NO BACK SUBSTITUTION
	fact_optn =-1 : LOAD MATRIX AND DECOMPOSITION USING PAST ANALYSIS 
			NO BACK SUBSTITUTION
	fact_optn = 0 : LOAD MATRIX AND ANALYSIS/DECOMPOSITION 
			WITH BACK SUBSTITUTION
	fact_optn = 1 : LOAD MATRIX AND DECOMPOSITION USING PAST ANALYSIS
			WITH BACK SUBSTITUTION
	fact_optn > 2 : BACK SUBSTITUTION ONLY

	matr_form = 0 : INPUT MATRIX IN COORDINATE FORMAT
	matr_form = 1 : INPUT MATRIX IN MSR FORMAT
	matr_form = 2 : INPUT MATRIX IN CSR FORMAT

	n             : DIMENSION OF SYSTEM
	nnz           : NUMBER OF NON-ZEROES IN MATRIX (LENGTH OF a[])
	row           : ROW DATA (IF matr_form = 0,2)
	col           : COL DATA (OR ija IF matr_form = 1)
	a             : VALUES IN MATRIX
	b             : RHS
	x             : SOLUTION VECTOR
	
	BY IAN GATES AUG 8 1997

	MODIFIED:

	IDG SEPT 28 1997  
	PUT IN FACTORIZE ONLY FLAG

	IDG OCT 18 1997
	LOAD MATRIX IN FORTRAN WRAPPER INTO IMEM/XMEM RATHER THAN HERE
	NEEDED FOR FAILED FACTORIZATION BASED ON OLD ANALYSIS

	IDG OCT 19 1997
	RE-ALLOCATE MEMORY AS NEEDED WITH CALL BACK TO FACTORIZER

        DRN AUG 26 2003
        NO MORE STATIC MEMORY ALLOCATION, WOOHOO!
        UPGRADE TO UMFPACKv4.1

*/

#include <stdio.h>
#include <stdlib.h>
#include <math.h>

<<<<<<< HEAD
#ifdef HAVE_UMFPACK
#include <umfpack.h>
#endif

=======
>>>>>>> ae709d92
#define GOMA_SL_UMF_C
#include "ac_conti.h"
#include "ac_hunt.h"
#include "ac_particles.h"
#include "ac_stability.h"
#include "ac_stability_util.h"
#include "ac_update_parameter.h"
#include "bc_colloc.h"
#include "bc_contact.h"
#include "bc_curve.h"
#include "bc_dirich.h"
#include "bc_integ.h"
#include "bc/rotate.h"
#include "bc_special.h"
#include "bc_surfacedomain.h"
#include "dp_comm.h"
#include "dp_map_comm_vec.h"
#include "dp_types.h"
#include "dp_utils.h"
#include "dp_vif.h"
#include "dpi.h"
#include "el_elm.h"
#include "el_elm_info.h"
#include "el_geom.h"
#include "el_quality.h"
#include "exo_conn.h"
#include "exo_struct.h"
#include "loca_const.h"
#include "md_timer.h"
#include "mm_as.h"
#include "mm_as_alloc.h"
#include "mm_as_const.h"
#include "mm_as_structs.h"
#include "mm_augc_util.h"
#include "mm_bc.h"
#include "mm_chemkin.h"
#include "mm_dil_viscosity.h"
#include "mm_eh.h"
#include "mm_elem_block_structs.h"
#include "mm_fill.h"
#include "mm_fill_aux.h"
#include "mm_fill_fill.h"
#include "mm_fill_jac.h"
#include "mm_fill_ls.h"
#include "mm_fill_porous.h"
#include "mm_fill_potential.h"
#include "mm_fill_pthings.h"
#include "mm_fill_ptrs.h"
#include "mm_fill_rs.h"
#include "mm_fill_shell.h"
#include "mm_fill_solid.h"
#include "mm_fill_species.h"
#include "mm_fill_stress.h"
#include "mm_fill_terms.h"
#include "mm_fill_util.h"
#include "mm_flux.h"
#include "mm_input.h"
#include "mm_interface.h"
#include "mm_more_utils.h"
#include "mm_mp.h"
#include "mm_mp_const.h"
#include "mm_mp_structs.h"
#include "mm_ns_bc.h"
#include "mm_numjac.h"
#include "mm_post_def.h"
#include "mm_post_proc.h"
#include "mm_prob_def.h"
#include "mm_qtensor_model.h"
#include "mm_shell_bc.h"
#include "mm_shell_util.h"
#include "mm_sol_nonlinear.h"
#include "mm_species.h"
#include "mm_std_models.h"
#include "mm_unknown_map.h"
#include "mm_viscosity.h"
#include "rd_dpi.h"
#include "rd_exo.h"
#include "rd_mesh.h"
#include "rf_allo.h"
#include "rf_bc.h"
#include "rf_bc_const.h"
#include "rf_element_storage_const.h"
#include "rf_element_storage_struct.h"
#include "rf_fem.h"
#include "rf_fem_const.h"
#include "rf_fill_const.h"
#include "rf_io.h"
#include "rf_io_const.h"
#include "rf_io_structs.h"
#include "rf_masks.h"
#include "rf_mp.h"
#include "rf_node_const.h"
#include "rf_pre_proc.h"
#include "rf_shape.h"
#include "rf_solve.h"
#include "rf_solver.h"
#include "rf_solver_const.h"
#include "rf_util.h"
#include "rf_vars_const.h"
#include "sl_aux.h"
#include "sl_auxutil.h"
#include "sl_eggroll.h"
#include "sl_lu.h"
#include "sl_matrix_util.h"
#include "sl_umf.h"
#include "sl_util.h"
#include "std.h"
#include "user_ac.h"
#include "user_bc.h"
#include "user_mp.h"
#include "user_mp_gen.h"
#include "user_post.h"
#include "user_pre.h"
#include "wr_dpi.h"
#include "wr_exo.h"
#include "wr_side_data.h"
#include "wr_soln.h"


/* how many different linear systems might UMF be used for? */
#ifndef UMF_MAX_SYSTEMS
#define UMF_MAX_SYSTEMS   20
#endif

#ifdef HAVE_UMFPACK

<<<<<<< HEAD
=======
#include "umfpack.h"
>>>>>>> ae709d92
/* This returns an integer identifier that should be unique to your
 * system.  There were problems with UMF mixing up systems becuase it
 * would identify unique systems just by its size.
 *
 * This unique identifier is passed in as system_id.  If you're
 * creating the matrix for the first time, then you should pass in a
 * -1, otherwise you should pass in the returned value from SL_UMF
 * when you created your system.
 *
 * Note that we don't do this very intelligently.  We simply use
 * indices sequentially.  There is no mechanism to allow re-use.
 */
int
SL_UMF ( int system_id,
	 int *first,
	 int *fact_optn,
	 int *matr_form,
	 int *nj,
	 int *nnz_j,
	 int *row,
	 int *col,
	 double *a,
	 double *b,
	 double *x  )
{
  /* Static struct holds all linear systems also keep track of number
   * of systems we have set up */
  static struct UMF_Linear_Solver_System ums_a[UMF_MAX_SYSTEMS];
  static int number_systems = 0;
  
  double Control[UMFPACK_CONTROL], Info[UMFPACK_INFO];
        
  struct UMF_Linear_Solver_System *ums = 0;  /* pointer to current system */

  int i, j, k, umf_option = 0;
  int hit_diag, err;

  for (i = 0; i < UMFPACK_CONTROL; i++) {
    Control[i] = 0;
  }

  for (i = 0; i < UMFPACK_INFO; i++) {
    Info[i] = 0;
  }
          
#ifdef DEBUG_SL_UMF
  fprintf(stderr, "SL_UMF: system_id = %d, *first = %d, *fact_optn = %d\n",
	  system_id, *first, *fact_optn);
#endif

  /* MEMORY */
  switch (*first) {
  case 1:
    /* If *first == 1, then we're creating a new matrix. */

    /* If system_id isn't -1, then we're probably making some sort of mistake... */
    if(system_id != -1)
      EH(GOMA_ERROR, "Entered SL_UMF with *first == 1, but system_id != -1");
    /* If we've already gone through all of our slots, get out. */
    if(number_systems == UMF_MAX_SYSTEMS)
      EH(GOMA_ERROR, "Already created UMF_MAX_SYSTEMS systems");

    system_id = number_systems;
    ums = &ums_a[number_systems++];
    ums->n = *nj;
    ums->nnz = *nnz_j;

    /* MATRIX VECTORS */
    ums->ap = Ivector_birth(ums->n + 1);
    ums->ai = Ivector_birth(ums->nnz);
    ums->ax = Dvector_birth(ums->nnz);

    /* MSR needs extra allocation for A-transpose */
    ums->atp = NULL;
    ums->ati = NULL;
    ums->atx = NULL;
    if ( *matr_form == 1 ) {
      ums->atp = Ivector_birth(ums->n + 1);
      ums->ati = Ivector_birth(ums->nnz);
      ums->atx = Dvector_birth(ums->nnz);
    } 
    
    break;
                         
  case 0:
    /* If *first == 0, then we want to just reuse a previously created 
     * system. */

    /* system_id should have the appropriate identifier. */
    if(system_id == -1)
      EH(GOMA_ERROR, "Conflicting orders: system_id == -1 and *first != 1");
    if(system_id < 0 || system_id >= UMF_MAX_SYSTEMS)
      EH(GOMA_ERROR, "Index out of range: system_id");

    /* Grab the hopeful system. */
    ums = &ums_a[system_id];

    /* Run through some sanity checks to help ensure we're dealing
     * with the correct system. */
    if(ums->n != *nj || ums->nnz != *nnz_j)
      EH(GOMA_ERROR, "Tried to access a bad system");
    break;

  case -1:
    /* If *first == -1, then we want to free space. */

    /* system_id should have the appropriate identifier. */
    if(system_id == -1)
      EH(GOMA_ERROR, "Conflicting orders: system_id == -1 and *first != 1");
    if(system_id < 0 || system_id >= UMF_MAX_SYSTEMS)
      EH(GOMA_ERROR, "Index out of range: system_id");

    ums = &ums_a[system_id];
    /* Run through some sanity checks to help ensure we're dealing
     * with the correct system. */
    if(ums->n != *nj || ums->nnz != *nnz_j)
      EH(GOMA_ERROR, "Tried to free a bad system");

    umfpack_di_free_symbolic(&ums->symbolic);
    ums->symbolic = NULL;  
    umfpack_di_free_numeric(&ums->numeric);
    ums->numeric = NULL;                
    Ivector_death(ums->ap, ums->n + 1);
    Ivector_death(ums->ai, ums->nnz);
    Dvector_death(ums->ax, ums->nnz);

    if ( ums->atp != NULL ) {
      Ivector_death(ums->atp, ums->n + 1);
      Ivector_death(ums->ati, ums->nnz);
      Dvector_death(ums->atx, ums->nnz);
    } 

    /* MMH: The fix that changed the world... */
    ums->n = 0;
    ums->nnz = 0;

    /* So things break later in case we actually use the return value
     * after deallocating space. */
    system_id = -1;

    break;
  }

  /* CONVERT MSR FORMAT TO MATLAB FORMAT IF NEEDED */
  if (abs(*fact_optn) < 3) { 
    switch (*matr_form) {
    case 0: /* COORDINATE FORMAT */
      umfpack_di_triplet_to_col( ums->n, ums->n, ums->nnz,
                                 row, col, a,
                                 ums->ap, ums->ai, ums->ax,
                                 NULL );
      break;
    case 1: /* MSR FORMAT */
      /* Note: MSR is row-oriented and UMF wants column-oriented data.
         So, assemble A-transpose in UMF format, and use umf utility
         to get back A in UMF format.
         Note also that UMF can operate directly on A-transpose.  This
         can save having to make another copy of the matrix, but it limited
         experiments, I found it to be slower. -DRN

         To form A-transpose in UMF format, merge the diagonal entries
         back into the rows.
      */
      k = 0;
      for (i=0;i<ums->n;i++) {  /* loop over rows */
        ums->atp[i] = k;
        hit_diag = FALSE;
	for (j=col[i];j<col[i+1];j++) {  /* loop over colums within row */
          /* if we get to the spot where the diagonal term belongs, merge it in */
          if (!hit_diag && col[j] > i ) {
            ums->ati[k] = i;
            ums->atx[k] = a[i];
            k++;
            hit_diag = TRUE;
          }
          ums->ati[k] = col[j];
          ums->atx[k] = a[j];
          k++;
        }
        /* if we never got to the diagonal, merge it in now */
        if (!hit_diag) {
          ums->ati[k] = i;
          ums->atx[k] = a[i];
          k++;
          hit_diag = TRUE;
        }
      }
      ums->atp[ums->n] = ums->nnz;
      
      if (ums->nnz != k) {
	DPRINTF(stderr, "E: NNZ=%12d CT=%12d\n", ums->nnz, k);
	exit(0);
      }
      
      /* transpose matrix */
      err = umfpack_di_transpose (ums->n, ums->n, ums->atp, ums->ati, ums->atx,
	(int *) NULL, (int *) NULL, ums->ap, ums->ai, ums->ax);
      if ( err != UMFPACK_OK )
        {
	  fprintf(stderr,"UMFPACK error = %d\n",err);
	  EH(GOMA_ERROR,"Error computing matrix transpose using umfpack_di_transpose\n");
	}

      break;
    case 2: /* CSR FORMAT - NOT DONE YET */
      EH(GOMA_ERROR, "Sorry, cannot convert CSR systems");
      break;
    }

    /* SET OPTIONS */
    switch (*fact_optn) {
    case -2: /* FULL ANALYSIS AND FACTORIZATION */
      umf_option = 1;
      break;
    case -1: /* FACTORIZATION WITH PAST ANALYSIS */
      umf_option = 0;
      break;
    case  0: /* FULL ANALYSIS AND FACTORIZATION */
      umf_option = 1;
      break;
    case  1: /* FACTORIZATION WITH PAST ANALYSIS */
      umf_option = 0;
      break;
    case 3:
      umf_option = 0;
      break;
    default:
      EH(GOMA_ERROR, "Bad *fact_optn");
    }

    /* load default control parameters for UMF */
    umfpack_di_defaults( Control );
    /* optionally can ask for feedback from routines by uncommenting below */
    /*Control[UMFPACK_PRL] = 2.;*/
    /* optionally force solution strategy */
    Control[UMFPACK_STRATEGY] = UMFPACK_STRATEGY_UNSYMMETRIC;
    
    if ( umf_option == 1 ) {
      /* analysis */
      if ( ums->symbolic != NULL ) {
        umfpack_di_free_symbolic(&ums->symbolic);
        ums->symbolic = NULL;
      }
      err = umfpack_di_symbolic( ums->n, ums->n,
                                 ums->ap, ums->ai, ums->ax,
                                 &ums->symbolic, Control, Info );
      umfpack_di_report_status(Control, err);
      umfpack_di_report_info(Control, Info);
    }

    /* factorization */
    if ( ums->numeric != NULL ) {
      umfpack_di_free_numeric(&ums->numeric);
      ums->numeric = NULL;
    }
    err = umfpack_di_numeric( ums->ap, ums->ai, ums->ax,
                              ums->symbolic, &ums->numeric, Control, Info );
    umfpack_di_report_status(Control, err);
    umfpack_di_report_info(Control, Info);

  }

  /* solve */
  if ( *fact_optn >= 0 ) {
    err = umfpack_di_solve( UMFPACK_A, ums->ap, ums->ai, ums->ax,
                            x, b,
                            ums->numeric, Control, Info );
    umfpack_di_report_status(Control, err);
    umfpack_di_report_info(Control, Info);
  }

  return system_id;

} /* END of routine SL_UMF */
/*****************************************************************************/
/* END of file sl_umf.c */
/*****************************************************************************/
<<<<<<< HEAD

#else

int
SL_UMF ( int system_id,
         int *first,
         int *fact_optn,
         int *matr_form,
         int *nj,
         int *nnz_j,
         int *row,
         int *col,
         double *a,
         double *b,
         double *x  )
{
  EH(GOMA_ERROR, "Goma not compiled with UMFPACK support");
}

#endif
=======
#else // HAVE_UMFPACK
int
SL_UMF ( int system_id,
	 int *first,
	 int *fact_optn,
	 int *matr_form,
	 int *nj,
	 int *nnz_j,
	 int *row,
	 int *col,
	 double *a,
	 double *b,
	 double *x  )
{

  EH(GOMA_ERROR, "Goma not built with UMFPACK support");
} /* END of routine SL_UMF */
#endif // HAVE_UMFPACK
>>>>>>> ae709d92
<|MERGE_RESOLUTION|>--- conflicted
+++ resolved
@@ -65,13 +65,10 @@
 #include <stdlib.h>
 #include <math.h>
 
-<<<<<<< HEAD
 #ifdef HAVE_UMFPACK
 #include <umfpack.h>
 #endif
 
-=======
->>>>>>> ae709d92
 #define GOMA_SL_UMF_C
 #include "ac_conti.h"
 #include "ac_hunt.h"
@@ -198,10 +195,7 @@
 
 #ifdef HAVE_UMFPACK
 
-<<<<<<< HEAD
-=======
 #include "umfpack.h"
->>>>>>> ae709d92
 /* This returns an integer identifier that should be unique to your
  * system.  There were problems with UMF mixing up systems becuase it
  * would identify unique systems just by its size.
@@ -479,7 +473,6 @@
 /*****************************************************************************/
 /* END of file sl_umf.c */
 /*****************************************************************************/
-<<<<<<< HEAD
 
 #else
 
@@ -499,24 +492,4 @@
   EH(GOMA_ERROR, "Goma not compiled with UMFPACK support");
 }
 
-#endif
-=======
-#else // HAVE_UMFPACK
-int
-SL_UMF ( int system_id,
-	 int *first,
-	 int *fact_optn,
-	 int *matr_form,
-	 int *nj,
-	 int *nnz_j,
-	 int *row,
-	 int *col,
-	 double *a,
-	 double *b,
-	 double *x  )
-{
-
-  EH(GOMA_ERROR, "Goma not built with UMFPACK support");
-} /* END of routine SL_UMF */
-#endif // HAVE_UMFPACK
->>>>>>> ae709d92
+#endif