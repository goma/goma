--- conflicted
+++ resolved
@@ -251,12 +251,8 @@
 FFLAGS = $(CCFLAGS) $(F_WARN_FLAGS) $(DEFINES) $(INCLUDES)
 
 # C compiler flags
-<<<<<<< HEAD
 CSTD ?= -std=gnu99
 CFLAGS = $(CCFLAGS) $(C_WARN_FLAGS) $(DEFINES) $(VERSION) $(INCLUDES) $(CSTD)
-=======
-CFLAGS = -std=gnu99 $(CCFLAGS) $(C_WARN_FLAGS) $(DEFINES) $(INCLUDES)
->>>>>>> 48a67847
 
 # C++ compiler flags
 CXXSTD ?= -std=c++11
