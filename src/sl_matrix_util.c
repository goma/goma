--- conflicted
+++ resolved
@@ -902,7 +902,6 @@
 int
 check_compatible_solver()
 {
-<<<<<<< HEAD
   if (strcmp(Matrix_Format, "epetra") == 0) {
     switch (Linear_Solver) {
     case AZTECOO:
@@ -911,20 +910,6 @@
       return 0;
     default:
       return -1;
-=======
-  if (strcmp(Matrix_Format, "epetra") == 0)
-  {
-    switch (Linear_Solver)
-    {
-      case AZTECOO:
-        return 0;
-      case AMESOS:
-        return 0;
-      case STRATIMIKOS:
-        return 0;
-      default:
-        return -1;
->>>>>>> 48a67847
     }
   }
 
