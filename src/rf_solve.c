--- conflicted
+++ resolved
@@ -280,168 +280,6 @@
     } /* Loop over modes */
   } /* Loop over materials */
 }
-
-// direct call to a fortran LAPACK eigenvalue routine
-extern FSUB_TYPE dsyev_(char *JOBZ, char *UPLO, int *N, double *A, int *LDA,
-			double *W, double *WORK, int *LWORK, int *INFO,
-			int len_jobz, int len_uplo);
-
-// C = A X B
-void slow_square_dgemm(int transpose_b, int N, double A[N][N], double B[N][N], double C[N][N]) {
-  int i,j,k;
-  double tmp;
-  if (transpose_b) {
-    for (i = 0; i < N; i++) {
-      for (j = 0; j < N; j++) {
-	tmp = 0;
-	for (k = 0; k < N; k++) {
-	  tmp += A[i][k] * B[j][k];
-	}
-	C[i][j] = tmp;
-      }
-    }
-  } else {
-    for ( i = 0; i < N; i++) {
-      for (j = 0; j < N; j++) {
-	tmp = 0;
-	for (k = 0; k < N; k++) {
-	  tmp += A[i][k] * B[k][j];
-	}
-	C[i][j] = tmp;
-      }
-    }
-  }
-}
-
-void
-initial_guess_stress_to_log_conf(double *x, int num_total_nodes)
-{
-  int a,b;
-
-  double s[VIM][VIM];
-  double log_s[VIM][VIM];
-  int s_idx[2][2];
-  int N = VIM;
-  int LDA = N;
-  int node,v,i,j;
-
-  int INFO;
-  int LWORK = 20;
-  double WORK[LWORK];
-  double A[VIM*VIM];
-  dbl gamma_dot[DIM][DIM];
-  VISCOSITY_DEPENDENCE_STRUCT d_mu_struct;
-  VISCOSITY_DEPENDENCE_STRUCT *d_mup = &d_mu_struct;
-
-  int mode,mn;
-  double lambda = 0;
-  double mup;
-  int v_s[MAX_MODES][DIM][DIM];
-
-  stress_eqn_pointer(v_s);
-
-  for (mn = 0; mn < upd->Num_Mat; mn++) // mn = Material Number
-  {
-    for (mode=0; mode<vn_glob[mn]->modes; mode++)
-    {
-    ve[mode]  = ve_glob[mn][mode];
-  
-    for (node = 0; node < num_total_nodes; node++) {
-      memset(WORK, 0, sizeof(double)*LWORK);
-      memset(A, 0.0, sizeof(double)*VIM*VIM);
-
-      for (a=0; a < 2; a++) {
-        for (b=0; b < 2; b++) {
-          v = v_s[mode][a][b];
-          s_idx[a][b] = Index_Solution(node, v, 0, 0, -2);
-        }
-      }
-
-      mup = viscosity(ve[mode]->gn, gamma_dot, d_mup);
-    
-      if(ve[mode]->time_constModel == CONSTANT)
-        {
-	  lambda = ve[mode]->time_const;
-        }
-      else if(ve[mode]->time_constModel == CARREAU || ve[mode]->time_constModel == POWER_LAW)
-        {
-	  lambda = mup/ve[mode]->time_const;
-        }
-      else
-	{
-	  EH(-1, "Unknown model for Polymer Time Constant in initial guess log conf to stress");
-	}
-
-      // skip node if stress variables not found
-      if (s_idx[0][0] == -1 || s_idx[0][1] == -1 || s_idx[1][1] == -1) continue;
-
-      // get stress tensor from initial guess
-      s[0][0] = x[s_idx[0][0]];
-      s[0][1] = x[s_idx[0][1]];
-      s[1][0] = x[s_idx[0][1]];
-      s[1][1] = x[s_idx[1][1]];
-
-      // Convert stress to c
-      for (i = 0; i < VIM; i++) {
-        for (j = 0; j < VIM; j++) {
-	  s[i][j] = (lambda/mup) * s[i][j] + (double)delta(i,j);
-        }
-      }
-    
-      // convert to column major
-      for (i = 0; i < VIM; i++) {
-        for (j = 0; j < VIM; j++) {
-	  A[i*VIM + j] = s[j][i];
-        }
-      }
-
-      double W[VIM];
-
-      // eig solver
-      dsyev_("V", "U", &N, A, &LDA, W, WORK, &LWORK, &INFO, 1, 1);
-
-      double U[VIM][VIM];
-
-      // transpose (revert to row major)
-      for (i = 0; i < VIM; i++) {
-        for (j = 0; j < VIM; j++) {
-	  U[i][j] = A[j*VIM + i];
-        }
-      }
-
-      // Take log of diagonal
-      double D[VIM][VIM];
-      for (i = 0; i < VIM; i++) {
-        for (j = 0; j < VIM; j++) {
-	  if (i == j) {
-	    D[i][j] = log(W[i]);
-	  } else {
-	    D[i][j] = 0.0;
-	  }
-        }
-      }
-
-      /* matrix multiplication, the slow way */
-      slow_square_dgemm(0, VIM, U, D, log_s);
-  
-      // multiply by transpose
-      slow_square_dgemm(1, VIM, log_s, U, D);
-
-      for (i = 0; i < VIM; i++) {
-        for (j = 0; j < VIM; j++) {
-	  log_s[i][j] = D[i][j];
-        }
-      }
-
-      x[s_idx[0][0]] = log_s[0][0];
-      x[s_idx[0][1]] = log_s[0][1];
-      x[s_idx[1][1]] = log_s[1][1];
-
-    } /* Loop over nodes */
-    } /* Loop over modes */
-  } /* Loop over materials */
-}
-
 
 void
 solve_problem(Exo_DB *exo,	 /* ptr to the finite element mesh database  */
@@ -1080,11 +918,6 @@
 	    }
 	}
 #endif
-    }
-
-  if(Conformation_Flag == 1) // If mapping is needed for log-conformation tensor
-    {
-      initial_guess_stress_to_log_conf(x, num_total_nodes);
     }
 
   if(Conformation_Flag == 1) // If mapping is needed for log-conformation tensor
@@ -1771,15 +1604,9 @@
 #ifdef LIBRARY_MODE
       delta_t_save = delta_t;
 #endif
-<<<<<<< HEAD
       if (time1 > time_max) {
-	DPRINTF(stderr, "\t\tLAST TIME STEP!\n"); 
+	DPRINTF(stdout, "\t\tLAST TIME STEP!\n"); 
         time1 = time_max;
-=======
-      if (time1 > TimeMax) { 
-	DPRINTF(stdout, "\t\tLAST TIME STEP!\n"); 
-	time1 = TimeMax;
->>>>>>> 48a67847
 	delta_t = time1 - time;
 	tran->delta_t = delta_t;
 	tran->delta_t_avg = 0.25*(delta_t+delta_t_old+delta_t_older
@@ -2177,17 +2004,11 @@
 	    dcopy1(numProcUnknowns, x, x_old);
 	    dcopy1(numProcUnknowns, x, x_older);
 	    dcopy1(numProcUnknowns, x, x_oldest);
-
-<<<<<<< HEAD
-	    exchange_dof(cx, dpi, x);
-	    exchange_dof(cx, dpi, x_old);
-	    exchange_dof(cx, dpi, x_oldest);
-	  }
-=======
+          }
+
 	exchange_dof(cx[0], dpi, x, 0);
 	exchange_dof(cx[0], dpi, x_old, 0);
 	exchange_dof(cx[0], dpi, x_oldest, 0);
->>>>>>> 48a67847
 
 	}
 
@@ -2675,11 +2496,7 @@
             /* fool algorithm into using delta_t = tran->resolved_delta_t_min */
             delta_t_new = tran->resolved_delta_t_min;
 	    success_dt  = TRUE;
-<<<<<<< HEAD
 	    DPRINTF(stderr,"\n\tminimum resolved step limit! - step control\n");
-=======
-	DPRINTF(stdout,"\n\tminimum resolved step limit!\n");
->>>>>>> 48a67847
        /*     if(!success_dt)delta_t /= tran->time_step_decelerator;
 	    tran->delta_t  = delta_t;
 	    tran->delta_t_avg = 0.25*(delta_t+delta_t_old+delta_t_older
@@ -2700,14 +2517,9 @@
           Courant_dt = tran->Courant_Limit *
                        Courant_Time_Step( x, x_old, x_older, xdot, xdot_old,
                                         resid_vector, ams[0]->proc_config, exo );
-<<<<<<< HEAD
           if ( Courant_dt > 0. && Courant_dt < delta_t_new ) 
             {
-            DPRINTF(stderr,"\nCourant Limit requires dt <= %g\n",Courant_dt);
-=======
-          if ( Courant_dt > 0. && Courant_dt < delta_t_new ) {
             DPRINTF(stdout,"\nCourant Limit requires dt <= %g\n",Courant_dt);
->>>>>>> 48a67847
             delta_t_new = Courant_dt;
             }
           }
@@ -2764,9 +2576,6 @@
 	      }
 	   }
 
-<<<<<<< HEAD
-        if (time1 >= (ROUND_TO_ONE * time_max)) i_print = 1;
-=======
         /* Check if steady state has been reached */
         if (tran->march_to_steady_state && n > 0) {
           /* for now check last two matrices */
@@ -2779,6 +2588,7 @@
           }
           max_distance = distance;
 
+        
 
           if (ProcID == 0) {
             printf("\nDelta x %g\n", max_distance);
@@ -2793,8 +2603,7 @@
         }
 
 
-	if (time1 >= (ROUND_TO_ONE * TimeMax)) i_print = 1;
->>>>>>> 48a67847
+	if (time1 >= (ROUND_TO_ONE * time_max)) i_print = 1;
 
 	/* Dump out user specified information to separate file.
 	 */
@@ -2866,17 +2675,10 @@
 	  }
 	  /* Print out values of extra unknowns from augmenting conditions */
 	  if (nAC > 0) {
-<<<<<<< HEAD
-	    DPRINTF(stderr, "\n------------------------------\n");
-	    DPRINTF(stderr, "Augmenting Conditions:    %4d\n", nAC);
-	    DPRINTF(stderr, "Number of extra unknowns: %4d\n\n", nAC);
-
-=======
 	    DPRINTF(stdout, "\n------------------------------\n");
 	    DPRINTF(stdout, "Augmenting Conditions:    %4d\n", nAC);
 	    DPRINTF(stdout, "Number of extra unknowns: %4d\n\n", nAC);
-		      
->>>>>>> 48a67847
+
 	    for (iAC = 0; iAC < nAC; iAC++) {
 	      if (augc[iAC].Type == AC_USERBC) 
 		{
@@ -2912,13 +2714,8 @@
 		    MPI_Allreduce(&evol_local, &evol_global, 1, MPI_DOUBLE, MPI_SUM, MPI_COMM_WORLD);
 		    evol_local = evol_global;
 		  }
-<<<<<<< HEAD
 #endif
-		  DPRINTF(stderr, "\tMT[%4d] VC[%4d]=%10.6e Param=%10.6e\n", augc[iAC].MTID, augc[iAC].VOLID, evol_local, x_AC[iAC]);
-=======
-#endif	  
 		  DPRINTF(stdout, "\tMT[%4d] VC[%4d]=%10.6e Param=%10.6e\n", augc[iAC].MTID, augc[iAC].VOLID, evol_local, x_AC[iAC]);
->>>>>>> 48a67847
 		} 
 	      else if (augc[iAC].Type == AC_FLUX) 
 		{
@@ -3267,11 +3064,7 @@
  				     NULL, x, xdot, delta_t_old, time, 1);
  	  }
 
-<<<<<<< HEAD
 #ifdef REACTION_PRODUCT_EFV
-=======
-#if 0
->>>>>>> 48a67847
         for (i = 0; i < exo->num_nodes; i++) {
   if (efv->ev  && nt > 1 ) {
     int ef;
@@ -3304,14 +3097,9 @@
      }
 #endif
 
-<<<<<<< HEAD
         if (time1 >= (ROUND_TO_ONE * time_max))
           {
-	  DPRINTF(stderr,"\t\tout of time!\n");
-=======
-	if (time1 >= (ROUND_TO_ONE * TimeMax))  {
 	  DPRINTF(stdout,"\t\tout of time!\n");
->>>>>>> 48a67847
      	  if (Anneal_Mesh)
 	    {
 	      /*
@@ -3349,13 +3137,8 @@
                          damp_factor1 *= 0.5;
                          DPRINTF(stdout,"  damping factor %g  \n",damp_factor1);
                       }
-<<<<<<< HEAD
                   }   else if(!converged)  {
-        DPRINTF(stderr,"\nHmm... could not converge on first step\n Let's try some more iterations\n");
-=======
-                  }   else  {
         DPRINTF(stdout,"\nHmm... could not converge on first step\n Let's try some more iterations\n");
->>>>>>> 48a67847
                     dcopy1(numProcUnknowns, x,x_old);
                     if (nAC > 0) { dcopy1(nAC, x_AC,       x_AC_old); }
                     if((damp_factor1 <= 1. && damp_factor1 >= 0.) &&
@@ -3394,11 +3177,7 @@
 			}
            } else if(converged && delta_t < tran->resolved_delta_t_min/tran->time_step_decelerator)
                    {
-<<<<<<< HEAD
 	DPRINTF(stderr,"\n\tminimum resolved step limit! - not converged\n");
-=======
-	DPRINTF(stdout,"\n\tminimum resolved step limit!\n");
->>>>>>> 48a67847
 	delta_t_oldest = delta_t_older;
 	delta_t_older  = delta_t_old;
 	delta_t_old    = delta_t;
@@ -3458,13 +3237,8 @@
 #endif /* not COUPLED_FILL */
       }
       
-<<<<<<< HEAD
       if (delta_t <= delta_t_min) {
         DPRINTF(stderr,"\n\tdelta_t = %e < %e\n\n",delta_t, delta_t_min);
-=======
-      if (delta_t <= Delta_t_min) {
-	DPRINTF(stdout,"\n\tdelta_t = %e < %e\n\n",delta_t, Delta_t_min);
->>>>>>> 48a67847
 	
 	DPRINTF(stdout,"time step too small, I'm giving up!\n");
 	break;
