--- conflicted
+++ resolved
@@ -1183,85 +1183,12 @@
       /*
        * Compute global volumetric quantities
        */
-<<<<<<< HEAD
-#if 1
-	/* This section is a kludge to determine minimum and maximum
- 		variable values for outputing surfaces of constant concentration
- 	*/
- 	if( nn_volume )
- 	  {
- 	  int search_minmax = FALSE;
-  	  for (i = 0; i < nn_volume; i++) {
-  		if(pp_volume[i]->volume_type == I_SURF_SPECIES &&
-				pp_volume[i]->species_no == -1 ) 
- 		search_minmax=TRUE;
- 		}
- 	  if( search_minmax && Num_Proc > 1)
- 		  WH(-1,"Species surfaces not recommended in parallel\n");
- 	  if( search_minmax && Num_Proc == 1)
-  	  {
-  		  int inode,offset,idof;
-  		  VARIABLE_DESCRIPTION_STRUCT *vd;
-  		  double specmax[MAX_CONC],specmin[MAX_CONC],specavg, fraction;
- 		  int eq_off = 0;
- 
- 		  if(pd->e[pg->imtrx][R_ENERGY] )  eq_off++;
- 		  if(pd->e[pg->imtrx][R_MOMENTUM1] )  eq_off += pd->Num_Dim;
-  		  inode = 0;
-  		  for(i=0 ; i < (num_internal_dofs[pg->imtrx] + num_boundary_dofs[pg->imtrx]); i++) {
-  			  vd = Index_Solution_Inv(i, &inode, NULL, &offset, &idof, pg->imtrx);
-  			  if( vd->Variable_Type == MASS_FRACTION )      {
-  				if( i >= pd->Num_Species_Eqn + eq_off ) {
-  		                  if (x[i] > specmax[offset-eq_off]) 
- 						specmax[offset-eq_off] = x[i];
-  				  if (x[i] < specmin[offset-eq_off]) 
- 						specmin[offset-eq_off] = x[i];
-  		                  } else  {
-  	                          specmin[offset-eq_off] = x[i];
-  	                          specmax[offset-eq_off] = x[i];
-  		                  }
-  		          }
-  		  }
-  		  DPRINTF(stdout,"Species concentration minmax: %d \n",ProcID);
-  	  	  for (i = 0; i < pd->Num_Species_Eqn; i++) {
-  			DPRINTF(stdout,"%d %g %g \n",i,specmin[i],specmax[i]);
-  			}
-  	  for (i = 0; i < nn_volume; i++) {
-  		if(pp_volume[i]->volume_type == I_SURF_SPECIES) 
-  			{
-          DPRINTF(stdout,"params %d %d %d\n",i,pp_volume[i]->num_params,pd->Num_Species);
-            		if(pp_volume[i]->num_params < pd->Num_Species+1)
-                 		{
-         DPRINTF(stdout,"params %d %d\n",pp_volume[i]->num_params,pd->Num_Species);
-         WH(-1,"SURF_SPECIES parameters should number Num_Species+1");
-                		}
- 			if( pp_volume[i]->species_no == -1 )
- 				{
-				fraction = pp_volume[i]->params[pd->Num_Species];
-				pp_volume[i]->params[pd->Num_Species] = 
-					pp_volume[i]->params[pd->Num_Species-1];
-				for(idof=0 ; idof<pd->Num_Species_Eqn; idof++)
-					{
-					specavg = specmin[idof] + 
-					  fraction*(specmax[idof]-specmin[idof]);
-					pp_volume[i]->params[pd->Num_Species] +=
-					  pp_volume[i]->params[idof]*specavg;
-					}
-DPRINTF(stdout,"new surface value = %g \n",pp_volume[i]->params[pd->Num_Species]);
-				}
- 			}
- 		}	/* nn_volume loop	*/
- 	  }	/*search  */
-	}	/*  nn_volume	*/
-#endif
-=======
   if( Output_Variable_Stats)	{
      err = variable_stats ( x, time1);
      EH(err, "Problem with variable_stats!");
      if(ProcID == 0) fflush(stdout); 
      }
 
->>>>>>> 0d692872
 	for (i = 0; i < nn_volume; i++ ) {
 	  evaluate_volume_integral(exo, dpi,
 				   pp_volume[i]->volume_type,
@@ -2969,78 +2896,6 @@
 				    pp_fluxes_sens[i]->profile_flag,
 				    x,xdot,x_sens_p,delta_t_old,time,1);
 	}
-<<<<<<< HEAD
-#if 1
-	/* This section is a kludge to determine minimum and maximum
-		variable values for outputing surfaces of constant concentration
-	*/
-	if( nn_volume )
-	  {
-	  int search_minmax = FALSE;
- 	  for (i = 0; i < nn_volume; i++) {
- 		if(pp_volume[i]->volume_type == I_SURF_SPECIES &&
-				pp_volume[i]->species_no == -1 ) 
-		search_minmax=TRUE;
-		}
-	  if( search_minmax && Num_Proc > 1)
-		  WH(-1,"Species surfaces not recommended in parallel\n");
-	  if( search_minmax && Num_Proc == 1)
- 	  {
- 		  int inode,offset,idof;
- 		  VARIABLE_DESCRIPTION_STRUCT *vd;
- 		  double specmax[MAX_CONC],specmin[MAX_CONC],specavg, fraction;
-		  int eq_off = 0;
-
-		  if(pd->e[pg->imtrx][R_ENERGY] )  eq_off++;
-		  if(pd->e[pg->imtrx][R_MOMENTUM1] )  eq_off += pd->Num_Dim;
- 		  inode = 0;
- 		  for(i=0 ; i < (num_internal_dofs[pg->imtrx] + num_boundary_dofs[pg->imtrx]); i++) {
- 			  vd = Index_Solution_Inv(i, &inode, NULL, &offset, &idof, pg->imtrx);
- 			  if( vd->Variable_Type == MASS_FRACTION )      {
- 				if( i >= pd->Num_Species_Eqn + eq_off ) {
- 		                  if (x[i] > specmax[offset-eq_off]) 
-						specmax[offset-eq_off] = x[i];
- 				  if (x[i] < specmin[offset-eq_off]) 
-						specmin[offset-eq_off] = x[i];
- 		                  } else  {
- 	                          specmin[offset-eq_off] = x[i];
- 	                          specmax[offset-eq_off] = x[i];
- 		                  }
- 		          }
- 		  }
- 		  DPRINTF(stdout,"Species concentration minmax: %d \n",ProcID);
- 	  	  for (i = 0; i < pd->Num_Species_Eqn; i++) {
- 			DPRINTF(stdout,"%d %g %g \n",i,specmin[i],specmax[i]);
- 			}
- 	  for (i = 0; i < nn_volume; i++) {
- 		if(pp_volume[i]->volume_type == I_SURF_SPECIES) 
- 			{
-         DPRINTF(stdout,"params %d %d %d\n",i,pp_volume[i]->num_params,pd->Num_Species);
-           		if(pp_volume[i]->num_params < pd->Num_Species+1)
-                		{
-         DPRINTF(stdout,"params %d %d\n",pp_volume[i]->num_params,pd->Num_Species);
-         WH(-1,"SURF_SPECIES parameters should number Num_Species+1");
-                		}
- 			if( pp_volume[i]->species_no == -1 )
- 				{
-				fraction = pp_volume[i]->params[pd->Num_Species];
-				pp_volume[i]->params[pd->Num_Species] = 
-					pp_volume[i]->params[pd->Num_Species-1];
-				for(idof=0 ; idof<pd->Num_Species_Eqn; idof++)
-					{
-					specavg = specmin[idof] + 
-					  fraction*(specmax[idof]-specmin[idof]);
-					pp_volume[i]->params[pd->Num_Species] +=
-					  pp_volume[i]->params[idof]*specavg;
-					}
-				DPRINTF(stdout,"new surface value = %g \n",pp_volume[i]->params[pd->Num_Species]);
-				}
- 			}
- 		}	/* nn_volume loop	*/
- 	  }	/*search  */
-	}	/*  nn_volume	*/
-#endif
-=======
 
   if( Output_Variable_Stats)	{
      err = variable_stats ( x, time);
@@ -3048,7 +2903,6 @@
      if(ProcID == 0) fflush(stdout); 
      }
   
->>>>>>> 0d692872
 #ifdef REACTION_PRODUCT_EFV
         for (i = 0; i < exo->num_nodes; i++) {
             if (efv->ev  && nt > 1) {
@@ -4154,14 +4008,14 @@
   DPRINTF(stdout,"=============================================================\n");
   for(var=0 ; var<MAX_VARIABLE_TYPES ; var++)
     {
-     if (upd->vp[var] > -1)
+     if (upd->vp[pg->imtrx][var] > -1)
 	{
 	for(i=0 ; i < DPI_ptr->num_owned_nodes; i++) 
 	  {
 	  var_somewhere = FALSE;
 	  for(mn = 0; mn < upd->Num_Mat; mn++)
 	    {
-	    idv = Index_Solution(i, var, 0, 0, mn);
+	    idv = Index_Solution(i, var, 0, 0, mn, pg->imtrx);
 	    if ( idv != -1 )
 		{ var_somewhere = TRUE; break;  }
 	    }
@@ -4203,7 +4057,7 @@
     {
      for(var=0 ; var<MAX_VARIABLE_TYPES ; var++)
        {
-        if (upd->vp[var] > -1)
+        if (upd->vp[pg->imtrx][var] > -1)
 	  {
 	   mean[var] /= ncp[var];
 	   std[var] = sqrt((sqr[var]-ncp[var]*SQUARE(mean[var]))/(ncp[var]-1.)); 
