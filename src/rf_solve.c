--- conflicted
+++ resolved
@@ -1289,19 +1289,10 @@
     }
 
     if (Linear_Stability) {
-<<<<<<< HEAD
-      err = solve_stability_problem(ams[JAC], x, delta_t, theta,
-				    resid_vector, x_old, x_older,
-				    xdot, xdot_old, x_update,
-				    &converged, &nprint, tnv,
-                                    tnv_post,tev,tev_post, rd, gindex, p_gsize,
-                                    gvec,gvec_elem, time1, exo, dpi);
-=======
       err =
           solve_stability_problem(ams[JAC], x, delta_t, theta, resid_vector, x_old, x_older, xdot,
                                   xdot_old, x_update, &converged, &nprint, tnv, tnv_post, tev,
                                   tev_post, rd, gindex, p_gsize, gvec, gvec_elem, time1, exo, dpi);
->>>>>>> 6a4659b3
       EH(err, "Problem from solve_stability_problem.");
     }
     
