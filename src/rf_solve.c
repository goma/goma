--- conflicted
+++ resolved
@@ -841,11 +841,10 @@
     initial_guess_stress_to_log_conf(x, num_total_nodes);
   }
 
-  if ( (callnum == 1) && (pmv_hyst != NULL) )
-    {
-     error = init_pmv_hyst(exo);
-     EH(error, "Error in initiating Porous Media Variables Hysteresis Struct");
-    }
+  if ((callnum == 1) && (pmv_hyst != NULL)) {
+    error = init_pmv_hyst(exo);
+    GOMA_EH(error, "Error in initiating Porous Media Variables Hysteresis Struct");
+  }
   /* Load external fields from import vectors xnv_in & xev_in */
 #ifdef LIBRARY_MODE
   /* First check if porosity updates are necessary */
@@ -1075,20 +1074,11 @@
   /********************************************************************************
    *                            Transient solution process
    ********************************************************************************/
-<<<<<<< HEAD
   else {
     if (Debug_Flag && ProcID == 0) {
       fprintf(stdout, "MaxTimeSteps: %d \tTimeMax: %f\n", tran->MaxTimeSteps, tran->TimeMax);
       fprintf(stdout, "solving transient problem\n");
     }
-=======
-  else
-    {
-      if (Debug_Flag && ProcID == 0) {
-        fprintf(stderr,"MaxTimeSteps: %d \tTimeMax: %f\n",tran->MaxTimeSteps,tran->TimeMax);
-	fprintf(stderr,"solving transient problem\n");
-      }
->>>>>>> 7830986f
 
     /*
      *  Transfer information from the Transient_Information structure to local variables
@@ -1097,16 +1087,8 @@
     double delta_t_min = tran->Delta_t_min;
     double delta_t_max = tran->Delta_t_max;
     double max_time_steps = tran->MaxTimeSteps;
-<<<<<<< HEAD
     double time_max = tran->TimeMax;
     eps = tran->eps;
-=======
-    double time_max      = tran->TimeMax;
-    eps          = tran->eps;
-#ifndef COUPLED_FILL
-    exp_subcycle = tran->exp_subcycle;
-#endif /* not COUPLED_FILL */
->>>>>>> 7830986f
 
     // Determine if we are using a constant time step or not
     if (delta_t0 < 0.0) {
@@ -1124,7 +1106,6 @@
      * solve_steps > 0: Take |solve| steps, restore delta_t from last call.
      */
 #ifdef LIBRARY_MODE
-<<<<<<< HEAD
     if (libio->solve_steps > 0) {
       MaxTimeSteps = libio->solve_steps;
       if (callnum > 1)
@@ -1136,24 +1117,6 @@
     } else {
       if (callnum > 1 && delta_t_save * libio->decelerator > Delta_t0) {
         Delta_t0 = delta_t_save * libio->decelerator;
-=======
-    if (libio->solve_steps > 0)
-      {
-        MaxTimeSteps = libio->solve_steps;
-        if (callnum > 1) Delta_t0 = delta_t_save;
-      }
-    else if (libio->solve_steps < 0)
-      {
-        MaxTimeSteps = -libio->solve_steps;
-        if (callnum > 1) Delta_t0 = delta_t_save;
-      }
-    else
-      {
-	if (callnum > 1 && delta_t_save*libio->decelerator > Delta_t0 )
-	  {
-	   Delta_t0 = delta_t_save*libio->decelerator;
-	  }
->>>>>>> 7830986f
       }
     }
 #endif
@@ -1164,11 +1127,7 @@
     if (delta_t0 > delta_t_max)
       delta_t0 = delta_t_max;
     delta_t = delta_t_old = delta_t_older = delta_t0;
-<<<<<<< HEAD
     tran->delta_t = delta_t; /*Load this up for use in load_fv_mesh_derivs */
-=======
-    tran->delta_t = delta_t;    /*Load this up for use in load_fv_mesh_derivs */
->>>>>>> 7830986f
     tran->delta_t_avg = delta_t;
 
     /*
@@ -1190,10 +1149,6 @@
      */
     find_and_set_Dirichlet(x, xdot, exo, dpi);
 
-<<<<<<< HEAD
-=======
-
->>>>>>> 7830986f
     /*
      * Before propagating x_n back into the historical records in
      * x_n-1, x_n-2 and x_n-3, make sure external dofs are the best
@@ -1232,96 +1187,7 @@
     /*set some other misc. action flags */
     af->Sat_hyst_reevaluate = FALSE;
 
-<<<<<<< HEAD
     /* Call prefront (or mf_setup) if necessary */
-=======
-#ifndef COUPLED_FILL
-    /*
-     * Initialize the level set solution vectors and
-     * associated matrix problem 
-     */
-    if (Explicit_Fill) {
-      countmap_vardofs(FILL, num_total_nodes, node_to_fill);
-
-      asdv(&xf,        num_fill_unknowns);
-      asdv(&xf_old,    num_fill_unknowns);
-
-      asdv(&xfdot,     num_fill_unknowns);
-      asdv(&xfdot_old, num_fill_unknowns);
-
-      alloc_MSR_sparse_arrays(&ijaf, &afill, &afill_old, 1, node_to_fill, 
-			      exo, dpi);
-
-      alloc_extern_ija_buffer(num_fill_unknowns, owned_fill_unknowns,
-			      ijaf, &ijaf_attic);
-      asdv(&rf,        num_fill_unknowns);
-      asdv(&xf_save,   num_fill_unknowns);
-
-      ams[FIL]->bindx = ijaf;
-      ams[FIL]->val   = afill;
-
-      ams[FIL]->belfry = ijaf_attic;
-
-      ams[FIL]->val_old = NULL;
-
-      ams[FIL]->indx  = NULL;
-      ams[FIL]->bpntr = NULL;
-      ams[FIL]->rpntr = NULL;
-      ams[FIL]->cpntr = NULL;
-
-      matrix_systems_mask += 2;
-    }
-#endif /* not COUPLED_FILL */
-
-    /* Call prefront (or mf_setup) if necessary */
-    if (Linear_Solver == FRONT) {
-#ifdef HAVE_FRONT
-
-      /* Also have to define these because it wants pointers to these numbers */
-
-      max_unk_elem = (MAX_PROB_VAR + MAX_CONC)*MDE;
-      one	   = 1;
-      three	   = 3;
-      /* NOTE: We need a overall flag in the vn_glob struct that tells whether FULL_DG
-	 is on anywhere in domain.  This assumes only one material.  See sl_front_setup for test.
-	 That test needs to be in the input parser.  */
-      if(vn_glob[0]->dg_J_model == FULL_DG)
-	  max_unk_elem = (MAX_PROB_VAR + MAX_CONC)*MDE + 4*vn_glob[0]->modes*4*MDE;
-
-      err = mf_setup(&exo->num_elems,
-		     &NumUnknowns,
-		     &max_unk_elem,
-		     &three,
-		     &one,
-		     exo->elem_order_map,
-		     fss->el_proc_assign,
-		     fss->level,
-		     fss->nopdof,
-		     fss->ncn,
-		     fss->constraint,
-		     front_scratch_directory,
-		     &fss->ntra);
-      EH(err,"problems in frontal setup ");
-#else /* HAVE_FRONT */
-      EH(-1,"Don't have frontal solver compiled and linked in");
-#endif /* HAVE_FRONT */
-    }
-
-#ifdef COUPLED_FILL
-    /*
-     * Prior to the primary time stepping loop, do any one time
-     * initialization required for the Aztec linear solver, for
-     * the full Jacobian linear system.
-     */
-#else /* COUPLED_FILL */
-    /*
-     * Prior to the primary time stepping loop, do any one time
-     * initialization required for the Aztec linear solver, both
-     * for the full Jacobian linear system *and* the explicit fill
-     * equation linear system.
-     */
-#endif /* COUPLED_FILL */
->>>>>>> 7830986f
 
     /*
      * Now, just pass pointer to ams structure with all Aztec stuff
@@ -1329,12 +1195,8 @@
      * appropriate, but the other items are there now, too.
      * Do this only once if in library mode.
      */
-<<<<<<< HEAD
     if (callnum == 1)
       sl_init(matrix_systems_mask, ams, exo, dpi, cx[0]);
-=======
-    if (callnum == 1) sl_init(matrix_systems_mask, ams, exo, dpi, cx);
->>>>>>> 7830986f
 
     /*
      * make sure the Aztec was properly initialized
@@ -1342,11 +1204,7 @@
     check_parallel_error("Aztec Initialization");
 
     /* Set the number of successful time steps, nt, to zero */
-<<<<<<< HEAD
     nt = 0;
-=======
-    nt		     = 0;
->>>>>>> 7830986f
     time_step_reform = Time_Jacobian_Reformation_stride;
     const_delta_ts = const_delta_t;
     last_renorm_nt = 0;
@@ -1361,18 +1219,10 @@
      *  -> Helpful in debugging what's going on.
      */
     if (Write_Initial_Solution) {
-<<<<<<< HEAD
       if (file != NULL) {
         error = write_ascii_soln(x, resid_vector, numProcUnknowns, x_AC, nAC, time, file);
         if (error != 0)
           DPRINTF(stderr, "%s:  error writing ASCII soln file\n", yo);
-=======
-      if (file != NULL)  {
-	error = write_ascii_soln(x, resid_vector, numProcUnknowns,
-				 x_AC, nAC, time, file);
-	if (error != 0)
-	    DPRINTF(stderr,"%s:  error writing ASCII soln file\n", yo);
->>>>>>> 7830986f
       }
       (void)write_solution(ExoFileOut, resid_vector, x, x_sens_p, x_old, xdot, xdot_old, tev,
                            tev_post, gv, rd, gvec, gvec_elem, &nprint, delta_t, theta, time, x_pp,
@@ -1467,40 +1317,6 @@
         }
       }
 
-<<<<<<< HEAD
-=======
-
-      /*
-       * Get started with forward/Backward Euler predictor-corrector
-       * to damp out any bad things
-       */
-      if ( ( nt - last_renorm_nt) == 0)
-	{
-	  theta	      = 0.0;
-	  const_delta_t = 1.0;
-
-	}
-      else if ( (nt - last_renorm_nt) >= 3)
-	{
-	/* Now revert to the scheme input by the user */
-	theta	      = tran->theta;
-	const_delta_t = const_delta_ts;
-	/*
-	 * If the previous step failed due to a convergence error
-	 * or time step truncation error, then revert to a
-	 * Backwards-Euler method to restart the calculation
-	 * using a smaller time step.
-	 * -> standard ODE solver trick (HKM -> Haven't
-	 *    had time to benchmark this. Will leave it commented
-	 *    out).
-	 *
-	 *  if (!converged || !success_dt) {
-	 *    theta = 0.0;
-	 *  }
-	 */
-	}
-
->>>>>>> 7830986f
       /* Reset the node->DBC[] arrays to -1 where set
        * so that the boundary conditions are set correctly
        * at each time step.
@@ -1520,15 +1336,11 @@
             GOMA_EH(GOMA_ERROR, "Currently, XFEM requires traditional level set (not pf)");
           }
         }
-<<<<<<< HEAD
-      }
-=======
->>>>>>> 7830986f
+      }
 
       /*
        * Initial Start up (t=0) for the FILL/LEVEL_SET equations
        */
-<<<<<<< HEAD
 
       if (upd->ep[pg->imtrx][FILL] > -1 && nt == 0) { /*  Start of LS initialization */
 
@@ -1536,29 +1348,6 @@
 
           int eqntype = ls->Init_Method;
           /* This is a temporary loc for this allocation */
-=======
-
-      if (upd->ep[FILL] > -1  && nt == 0)
-	{ /*  Start of LS initialization */
-
-#ifndef COUPLED_FILL
-	/*
-	 * Extract the fill unknowns into their own packed vector, xf[],
-	 * at t = t_0
-	 */
-        if (Explicit_Fill) {
-	  get_fill_vector(num_total_nodes, x_old, xf, node_to_fill);
-	  dcopy1(num_fill_unknowns, xf, xf_old);
-	}
-#endif /* not COUPLED_FILL */
-
-	if (ls != NULL || pfd != NULL) 
-	  {
-
-	  int eqntype	   = ls->Init_Method;
-	  /* This is a temporary loc for this allocation */
-
->>>>>>> 7830986f
 
           switch (ls->Evolution) {
           case LS_EVOLVE_ADVECT_EXPLICIT:
@@ -1580,20 +1369,11 @@
           if (ls->Length_Scale < 0.0)
             GOMA_EH(GOMA_ERROR, "\tError: a Level Set Length Scale needs to be specified\n");
 
-<<<<<<< HEAD
           if (ls->Integration_Depth > 0 || ls->SubElemIntegration || ls->AdaptIntegration) {
-=======
-	  if ( ls->Length_Scale < 0.0 )
-	      EH(-1, "\tError: a Level Set Length Scale needs to be specified\n");
-
-	  if( ls->Integration_Depth > 0 || ls->SubElemIntegration || ls->AdaptIntegration )
-	    {
->>>>>>> 7830986f
 
             if (ls->Integration_Depth > 0) {
               int first_elem;
 
-<<<<<<< HEAD
               first_elem = find_first_elem_with_var(exo, LS);
 
               if (first_elem != -1) {
@@ -1640,67 +1420,6 @@
 
             surf_based_initialization(x, NULL, NULL, exo, num_total_nodes, ls->init_surf_list, 0.,
                                       0., 0.);
-=======
-		  first_elem = find_first_elem_with_var( exo, LS );
-
-		  if( first_elem != -1 )
-		    {
-                    load_ei(first_elem , exo, 0);
-
-		      Subgrid_Tree = create_shape_fcn_tree ( ls->Integration_Depth );
-		      DPRINTF(stdout,"\n\tSubgrid Integration of level set interface active.\n");
-		    }
-                }
-              else if ( ls->SubElemIntegration )
-                {
-                  DPRINTF(stdout,"\n\tSubelement Integration of level set interface active.\n");
-                }
-              else if ( ls->AdaptIntegration )
-                {
-                  DPRINTF(stdout,"\n\tAdaptive Integration of level set interface active.\n");
-                  DPRINTF(stdout,"\tAdaptive Integration Interface Order = %d\n",ls->Adaptive_Order);
-                }
-              Subgrid_Int.ip_total = 0;
-              Subgrid_Int.s = NULL;
-              Subgrid_Int.wt = NULL;
-	    }
-
-	  switch (eqntype) {
-	  case  PROJECT :
-
-	      DPRINTF(stderr,"\n\t Projection level set initialization \n");
-#ifdef COUPLED_FILL
-	      EH(-1,"Use of \"PROJECT\" is obsolete.");
-#else /* COUPLED_FILL */
-	      init_vec_value (xf, 0.0, num_fill_unknowns);
-	      err = integrate_explicit_eqn(ams[FIL], rf, xf, xf_old, xfdot,
-					   xfdot_old, x, x_old, x_oldest,
-					   step_size, theta, &time2,
-					   PROJECT, node_to_fill, exo, dpi, cx);
-#endif /* COUPLED_FILL */
-
-	      break;
-
-	  case EXO_READ :
-
-	      DPRINTF(stderr, "\t\t Level set read from exodus database \n");
-
-	      break;
-
-	  case SURFACES :
-
-	      DPRINTF(stderr, "\n\t\t Surface object level set initialization : ");
-
-	      /* parallel synchronization of initialization surfaces */
-              if ( Num_Proc > 1 )
-                {
-                  if (!ls->init_surf_list) ls->init_surf_list = create_surf_list();
-                  assemble_Global_surf_list( ls->init_surf_list );
-                }
-
-	      surf_based_initialization( x, NULL, NULL, exo, num_total_nodes,
-					 ls->init_surf_list, 0., 0., 0. );
->>>>>>> 7830986f
 
 #ifdef DEBUG_PARALLEL
             {
@@ -1726,23 +1445,6 @@
               fclose(data_out);
             }
 #endif
-<<<<<<< HEAD
-=======
-
-	      DPRINTF(stderr, "- done \n");
-
-#ifndef COUPLED_FILL
-	      /*
-	       * fill up xf and copy xf to xf_old.
-	       * This is initialization so xf == xf_old is the best
-	       * we can do.
-	       */
-              if (Explicit_Fill) {
-	        get_fill_vector(num_total_nodes, x, xf, node_to_fill);
-	        dcopy1(num_fill_unknowns, xf, xf_old);
-	      }
-#endif /* not COUPLED_FILL */
->>>>>>> 7830986f
 
             DPRINTF(stdout, "- done \n");
 
@@ -1771,51 +1473,12 @@
                   huygens_renormalization(x, num_total_nodes, exo, cx[0], dpi, num_fill_unknowns,
                                           numProcUnknowns, time1, Renorm_Now);
 
-<<<<<<< HEAD
-=======
-	  case SM_OBJECT:
-	    EH(-1, "CGM not supported, SM_OBJECT level set initialization");
-#ifndef COUPLED_FILL
-              if (Explicit_Fill)
-		{
-		  get_fill_vector(num_total_nodes, x, xf, node_to_fill);
-		  dcopy1(num_fill_unknowns, xf, xf_old);
-		}
-#endif
-	    break;
-
-	  default:
-	      WH(-1,"Level Set Initialization method not found \n");
-	  } /* end of switch( eqntype )  */
-
-	exchange_dof(cx, dpi, x);
-
-	if (converged) 
-	{
-	  switch (ls->Renorm_Method) {
-
-	  case HUYGENS :
-	  case HUYGENS_C :
-            Renorm_Now =  ( ls->Force_Initial_Renorm || (ls->Renorm_Freq != 0 && ls->Renorm_Countdown == 0) );
-
-	    did_renorm = huygens_renormalization(x, num_total_nodes, exo, cx, dpi,
-						 num_fill_unknowns, numProcUnknowns,
-						 time1, Renorm_Now );
-
-#ifndef COUPLED_FILL
-	    if ( did_renorm )
-	      {
-		get_fill_vector(num_total_nodes,x,xf,node_to_fill);
-	      }
-#endif /* not COUPLED_FILL */
->>>>>>> 7830986f
 #ifndef PHASE_COUPLED_FILL
               if (did_renorm) {
                 /*get_fill_vector(num_total_nodes,x,xf,node_to_fill);*/
               }
 #endif /* not COUPLED_FILL */
 
-<<<<<<< HEAD
               break;
 
             case CORRECT:
@@ -1866,96 +1529,6 @@
 
               append_surf(ls->last_surf_list, tmp_surf);
             }
-=======
-	      break;
-
-	  case CORRECT :
-#ifdef COUPLED_FILL
-	    EH(-1,"Use of \"CORRECT\" is obsolete.");
-#else /* COUPLED_FILL */
-	    {
-	      double step_size =  ls->Length_Scale/10.0;
-	      int    num_steps = 15;
-
-	      put_fill_vector(num_total_nodes, x_old, xf, node_to_fill);
-	      exchange_dof(cx, dpi, x_old);
-	      put_fill_vector(num_total_nodes, x_oldest, xf, node_to_fill);
-	      exchange_dof(cx, dpi, x_oldest);
-	      correct_level_set(ams[FIL], xf, rf, x, x_old, x_oldest, node_to_fill,
-				num_total_nodes, num_fill_unknowns, step_size,
-				theta, num_steps, CORRECT, exo, dpi, cx);
-	    }
-#endif /* COUPLED_FILL */
-	    break;
-	  default:
-	      if ( ls->Evolution == LS_EVOLVE_ADVECT_EXPLICIT ||
-                   ls->Evolution == LS_EVOLVE_ADVECT_COUPLED )
-                 WH(-1,"No level set renormalization is on.\n");
-	  } /* end of switch(ls->Renorm_Method ) */
-	}
-	  /*
-	   * More initialization needed. Have to set those field variables that initially are indexed by
-	   * level set function.  For example, species  concentration and temperature.
-	   */
-	  if( ls->Num_Var_Init > 0 )
-	    ls_var_initialization ( x, exo, dpi, cx );
-
-	  /* 	  DPRINTF(stderr, "Done with ls_var_initialization.\n"); */
-
-	  /*
-	   * Now check to see if we need to build a surface represent.
-	   * on each time step.  Initialize the structures if so.
-	   */
-	  {
-	    int build = FALSE, ibc = 0;
-
-	    while ( !build && ibc < Num_BC)
-	      {
-		build = ( BC_Types[ibc].BC_Name == LS_INLET_BC );
-		build = build || ( BC_Types[ibc].BC_Name == LS_ADC_BC );
-		ibc++;
-	      }
-
-#ifndef COUPLED_FILL
-		build = build || ( ls->Evolution == LS_EVOLVE_SEMILAGRANGIAN );
-#endif
-
-	/* Here we create space for an isosurface list that is updated
-	 * every time step.
-	 */
-
-	    if( build && ls->last_surf_list == NULL )
-	      {
-		struct LS_Surf *tmp_surf = NULL;
-		struct LS_Surf_Iso_Data *tmp_data;
-
-		ls->last_surf_list = create_surf_list();
-
-		tmp_surf = create_surf( LS_SURF_ISOSURFACE );
-		tmp_data = ( struct LS_Surf_Iso_Data *) tmp_surf->data;
-		tmp_data->isovar = FILL;
-		tmp_data->isoval = 0.0;
-
-		append_surf( ls->last_surf_list, tmp_surf );
-	      }
-
-	  } /* matches int build */
-
-	}  /* end of ls != NULL */
-
-
-
-#ifndef COUPLED_FILL
-        if (Explicit_Fill) {
-          put_fill_vector(num_total_nodes, x, xf, node_to_fill);
-	}
-#endif /* not COUPLED_FILL */
-	if (converged) // avoid death spiral on initial failure
-	  {
-	    dcopy1(numProcUnknowns, x, x_old);
-	    dcopy1(numProcUnknowns, x, x_older);
-	    dcopy1(numProcUnknowns, x, x_oldest);
->>>>>>> 7830986f
 
           } /* matches int build */
 
@@ -1974,253 +1547,7 @@
       }
 
       ls_old = ls;
-<<<<<<< HEAD
       if (upd->vp[pg->imtrx][PHASE1] > -1 && nt == 0) { /* Start of Phase Function initialization */
-=======
-      if(upd->vp[PHASE1] > -1 && nt == 0 )
-	{ /* Start of Phase Function initialization */
-
-
-
-		  if (pfd != NULL)
-		  {
-			struct Level_Set_Data *ls_save =ls;
-			if (upd->vp[PHASE1] > -1)
-			  {
-			    switch (pfd->ls[0]->Evolution) {
-			    case LS_EVOLVE_ADVECT_EXPLICIT:
-			      DPRINTF(stdout, "\n\t Using decoupled / subcycling for FILL equation for R_PHASE0.\n");
-			      break;
-			    case LS_EVOLVE_ADVECT_COUPLED:
-			      DPRINTF(stdout, "\n\t Using Coupled Level Set evolution! for R_PHASE0\n");
-			      break;
-			    case LS_EVOLVE_SLAVE:
-			      DPRINTF(stdout, "\n\t USING SLAVE LEVEL SET INTERFACE for R_PHASE0\n");
-			      break;
-			    case LS_EVOLVE_SEMILAGRANGIAN:
-			      DPRINTF(stdout, "\n\t Using semi-Lagrangian Level Set Evolution for R_PHASE0\n");
-			      break;
-			    default:
-			      EH(-1,"PHASE Function Evolution scheme not found \n");
-			      break;
-			    }
-			  }
-
-			for (i = 0; i < pfd->num_phase_funcs;i++)
-			  {
-			    ls = pfd->ls[i];   /* This is a crucial step.  It allows us to use the Level Set Machinery
-						  to initialize the phase functions
-						  BUT... Make sure to set it back to what we start with when through.
-						  Many places the test ls != NULL is used to thread the code
-					       */
-
-			    switch (ls->Init_Method)
-			      {
-			      case SURFACES:
-				DPRINTF(stderr, "\n\t\t Surface object initialization for phase function: %d", i);
-
-				/* parallel synchronization of initialization surfaces */
-				if ( Num_Proc > 1 )
-				  {
-				    if (!ls->init_surf_list) ls->init_surf_list = create_surf_list();
-				    assemble_Global_surf_list( ls->init_surf_list );
-				  }
-
-				surf_based_initialization(x, NULL, NULL, exo, num_total_nodes,
-							  ls->init_surf_list, 0., 0., 0. );
-				break;
-			      case EXO_READ:
-				DPRINTF(stderr, "\n\t\t Exodus file read initialization for phase function fields");
-				break;
-			      } /* end of switch(ls->Init_Method ) */
-			  } /* end of i<pfd->num_phase_funcs */
-
-			ls = ls_save;  /* OK, used the level set routines now be nice and point
-					  ls back to where you found it */
-
-
-			/* Allocate arrays for constraint Jacobian contributions */
-			if (pfd->Use_Constraint == TRUE)
-			  {
-			    int i;
-			    pfd->jac_info->d_pf_lm = alloc_dbl_1(numProcUnknowns, 0.0);
-			    pfd->jac_info->d_lm_pf = alloc_dbl_1(numProcUnknowns, 0.0);
-
-			    if (pfd->ls[0]->Init_Method != EXO_READ)
-			      {
-				for (i = 0; i < pfd->num_phase_funcs; i++)
-				  {
-				    shift_nodal_values(PHASE1+i, -pfd->shift[i], x, num_total_nodes);
-				  }
-			      }
-			  }
-
-
-
-		  } /* end of pfd!=NULL */
-	  ls = ls_old;
-
-
-	  dcopy1(numProcUnknowns, x, x_old);
-	  dcopy1(numProcUnknowns, x, x_older);
-	  dcopy1(numProcUnknowns, x, x_oldest);
-	  exchange_dof(cx, dpi, x);
-	  exchange_dof(cx, dpi, x_old);
-	  exchange_dof(cx, dpi, x_oldest);
-
-	} /* end of phase function initialization */
-
-
-	if( ls != NULL && ls->last_surf_list != NULL )
-	  {
-	    /* Find the interface surf at the last full time step (x_old = tmp_x)
-	     * for use during this explicit step */
-
-	    create_subsurfs(  ls->last_surf_list, x_old, exo );
-	  }
-
-#ifndef COUPLED_FILL
-      /* 
-       * Subcycling of the fill vector
-       *  HKM -> Note, took out the dependence of the converged flag
-       *         and switched initializations to x_old[]. I don't know
-       *         what was done before for failed time step cases. I suspect
-       *         this point was not covered, as the solution from the
-       *         fill subcycling will obviously depend on delta_t which
-       *         will have changed if a time step truncation error failure
-       *         occurred.
-       */
-      if (Explicit_Fill && nt) {
-	double *tmp_x, *tmp_x_old, *tmp_xdot;   /* temporary vector pointers */
-
-
-	/*
-	 * Gather the fill equation unknowns at t = t_n into a vector, xf[]
-	 * and save them.  Note that we start from scratch each subcycling sequence
-	 * So xf_old should be equal to xf and xfdot and xfdot_old should be zero
-	 * IMHO, it is unnecessary work to try to extract info from previous successul
-	 * subcycling sequence, given that step sizes might have changed and the like (TAB)
-	 */
-	get_fill_vector(num_total_nodes, x_old, xf, node_to_fill);
-	dcopy1(num_fill_unknowns, xf, xf_save);
-	dcopy1(num_fill_unknowns, xf, xf_old);
-	memset( xfdot, 0, sizeof(double)*num_fill_unknowns );
-	memset( xfdot_old, 0, sizeof(double)*num_fill_unknowns );
-
-
-	/*
-	 * Calculate the delta_t that will be used in the subcycle
-	 */
-	delta_t_exp =  delta_t/ (double) exp_subcycle ;
-
-
-
-	DPRINTF(stderr,
-		"\n\tsubcycling on Fill equation:  dt_exp = %e\n",
-		delta_t_exp);
-	log_msg("fill subcycle step %d, time = %g", n_exp, time2);
-
-	/*
-	 * Section to subcyle the fill equations
-	 * -> we do this before advancing the other equations from n to n+1
-	 *    We do this even before having a prediction of the other equations!
-	 *    Therefore, it should be noted that x and xdot are not filled with
-	 *    anything of significance at this point in the code.
-	 *    -> a better algorithm may be to move the predictor ahead of this
-	 *       subcycle section, in order to make use of predicted solution
-	 *       in the subcycle.
-	 */
-
-	/* OK.  right before we start lets allocate some temporary vectors for holding
-	   the fill equation as it evolves during the subcycling steps.  */
-
-	tmp_x =  alloc_dbl_1(numProcUnknowns, 0.0);
-	tmp_x_old =  alloc_dbl_1(numProcUnknowns, 0.0);
-	tmp_xdot =  alloc_dbl_1(numProcUnknowns, 0.0);
-
-	/* But this isn't confusing enough so let's copy x_old into tmp_x, 
-	   xdot_old into tmp_xdot and x_older into tmp_x_old.  Note that at this point
-	   in the code x_old, x_older contain "established" solutions which
-	   we need later on in the integrate_explicit_eqn routine 
-	*/
-
-	dcopy1( numProcUnknowns,  x_old, tmp_x ) ;
-	dcopy1( numProcUnknowns,  x_older, tmp_x_old ) ;
-	dcopy1( numProcUnknowns,  xdot_old, tmp_xdot ) ;
-
-
-
-
-	for (n_exp = 0; n_exp < exp_subcycle; n_exp++) {
-	  /*
-	   * always use BE for level set integration 
-	   */
-	  double _theta = (ls != NULL) ? 0.0 : theta;
-	  /*
-	   * time2 is the current time in the subcylce. The last time
-	   * of the subcycle will be equal to time1, calculated above.
-	   */
-	  time2 = time + delta_t_exp * (n_exp + 1);
-
-	  if ( ls == NULL || ls->Evolution == LS_EVOLVE_ADVECT_EXPLICIT )
-	    {
-	      DPRINTF(stderr,"\n\tsubcycling time step: %d  time = %e\n", 
-		      n_exp, time2);
-
-
-	  /*
-	   *  Integrate the FILL equations for one time step
-	   *  HKM -> At this point, for the case where the previous time
-	   *         step was successful, x[] is equal to x_old[], except
-	   *         for the FILL unknowns, which are being updated due
-	   *         to the subcycling.
-	   */
-	      err = integrate_explicit_eqn(ams[FIL], rf, xf, xf_old, xfdot,
-					   xfdot_old, tmp_x, tmp_x_old, tmp_xdot,
-					   delta_t_exp, _theta, &time2, ADVECT,
-					   node_to_fill,  exo, dpi, cx);
-
-	      log_msg("fill subcycle step %d, time = %g", n_exp, time2);
-	    }
-	  else if ( ls->Evolution == LS_EVOLVE_SEMILAGRANGIAN )
-	    {
-	      DPRINTF(stderr,"\n\tsemi_lagrange time step: %d  time = %e\n", 
-		      n_exp, time2);
-
-	      semi_lagrange_step( num_total_nodes, numProcUnknowns, num_fill_unknowns, x, xf, xf_old,
-				  xfdot, xfdot_old, node_to_fill, delta_t_exp, theta, exo, dpi, cx) ;
-
-	      log_msg("semi_lagrange step %d, time = %g", n_exp, time2);
-	    }
-
-
-
-	  /*
-	   * Update the main solution vector with the new FILL values
-	   * and their derivatives
-	   */
-	  put_fill_vector(num_total_nodes, tmp_x, xf, node_to_fill);
-	  exchange_dof(cx, dpi, tmp_x);
-	  put_fill_vector(num_total_nodes, tmp_x_old, xf, node_to_fill);
-	  exchange_dof(cx, dpi, tmp_x_old);
-	  put_fill_vector(num_total_nodes, tmp_xdot, xfdot, node_to_fill);
-	  exchange_dof(cx, dpi, tmp_xdot);
-
-	  dcopy1(num_fill_unknowns, xf, xf_old);
-
-	  dcopy1(num_fill_unknowns, xfdot, xfdot_old);
-	}
-
-	/* Now ditch the temporary vectors */
-
-	safer_free( ( void **) &tmp_x );
-	safer_free( ( void **) &tmp_x_old );
-	safer_free( ( void **) &tmp_xdot );
-
-
-      } /* End of the FILL variable subcycling in time */
-
->>>>>>> 7830986f
 
         if (pfd != NULL) {
           struct Level_Set_Data *ls_save = ls;
@@ -2308,7 +1635,6 @@
       }
 
       if (ProcID == 0) {
-<<<<<<< HEAD
         if (theta == 0.0)
           strcpy(tspstring, "(BE)");
         else if (theta == 0.5)
@@ -2321,21 +1647,6 @@
                 n, tspstring);
         log_msg("Predicting try at t=%g, dt=%g [%d for %d so far] %s", time1, delta_t, nt, n,
                 tspstring);
-=======
-	if (theta == 0.0)
-	    strcpy(tspstring, "(BE)");
-	else if (theta == 0.5)
-	    strcpy(tspstring, "(CN)");
-	else if (theta == 1.0)
-	    strcpy(tspstring, "(FE)");
-	else
-	    sprintf(tspstring, "(TSP %3.1f)", theta);
-	fprintf(stderr,
-		"\n=> Try for soln at t=%g with dt=%g [%d for %d] %s\n",
-		time1, delta_t, nt, n, tspstring);
-	log_msg("Predicting try at t=%g, dt=%g [%d for %d so far] %s",
-		time1, delta_t, nt, n, tspstring);
->>>>>>> 7830986f
       }
 
       /*
@@ -2344,7 +1655,6 @@
        * And its derivatives at the old time, time.
        */
 
-<<<<<<< HEAD
       predict_solution(numProcUnknowns, delta_t, delta_t_old, delta_t_older, theta, x, x_old,
                        x_older, x_oldest, xdot, xdot_old, xdot_older);
 
@@ -2380,87 +1690,23 @@
         if (ls->Evolution == LS_EVOLVE_SLAVE) {
           surf_based_initialization(x, NULL, NULL, exo, num_total_nodes, ls->init_surf_list, time1,
                                     theta, delta_t);
-=======
-      predict_solution(numProcUnknowns, delta_t, delta_t_old,
-		       delta_t_older,  theta, x, x_old, x_older,
-		       x_oldest, xdot, xdot_old, xdot_older);
-
-      if(tran->solid_inertia)
-	{
-	  predict_solution_newmark(num_total_nodes, delta_t, x, x_old, xdot, xdot_old);
-	  exchange_dof(cx, dpi, tran->xdbl_dot);
-	}
-
-#ifdef LASER_RAYTRACE
-      if (ls != NULL)
-	{
-	  double (*point0)[DIM] = NULL;
-          double (*point1)[DIM] = NULL;
-          int * owning_elem = NULL;
-          int facet, num_facets;
-
-          num_facets = generate_facet_list(&point0, &point1, &owning_elem, x, exo);
-          for ( facet = 0; facet < num_facets; ++facet )
-            {
-              fprintf(stderr, "FACET %d: owning element = %d, First point = (%g,%g), Second point = (%g,%g)\n", 
-                      facet,owning_elem[facet],point0[facet][0],point0[facet][1],point1[facet][0],point1[facet][1]);
-            }
-	}
-#endif
-
-      if (ls != NULL && ls->Evolution == LS_EVOLVE_SLAVE)
-	{
-	  surf_based_initialization(x, NULL, NULL, exo, num_total_nodes,
-				       ls->init_surf_list, time1, theta, delta_t);
-	}
-      if (pfd != NULL)
-        {
-	  ls_old = ls;  /*the ol' switcheroo*/
-          ls = pfd->ls[0];
-	  if (ls->Evolution == LS_EVOLVE_SLAVE)
-	    {
-	      surf_based_initialization(x, NULL, NULL, exo, num_total_nodes,
-				       ls->init_surf_list, time1, theta, delta_t);
-	    }
-          ls = ls_old;
->>>>>>> 7830986f
         }
         ls = ls_old;
       }
 
       /* Now go back and correct all those dofs using XFEM */
-<<<<<<< HEAD
       if (xfem != NULL) {
         xfem_predict(num_total_nodes, numProcUnknowns, delta_t, delta_t_old, delta_t_older, theta,
                      x, x_old, x_older, x_oldest, xdot, xdot_old, xdot_older);
       }
-=======
-      if(xfem != NULL)
-        {
-          xfem_predict( num_total_nodes, numProcUnknowns, delta_t, delta_t_old,
-		        delta_t_older,  theta, x, x_old, x_older,
-		        x_oldest, xdot, xdot_old, xdot_older);
-        }
->>>>>>> 7830986f
 
       /*
        * Now, that we have a predicted solution for the current
        * time, x[], exchange the degrees of freedom to update the
        * ghost node information.
        */
-<<<<<<< HEAD
       exchange_dof(cx[0], dpi, x, 0);
       exchange_dof(cx[0], dpi, xdot, 0);
-=======
-      exchange_dof(cx, dpi, x);
-      exchange_dof(cx, dpi, xdot);
-
-#ifdef DEBUG
-      if (nt == 0) {
-	print_array(x, numProcUnknowns, "x_A", type_double, ProcID);
-      }
-#endif /* DEBUG */
->>>>>>> 7830986f
 
       if (nAC > 0) {
 
@@ -2479,26 +1725,6 @@
        *  this step can change the solution vector
        */
       find_and_set_Dirichlet(x, xdot, exo, dpi);
-<<<<<<< HEAD
-=======
-
-
-#ifndef COUPLED_FILL
-      /*
-       * Now, that we have a predicted solution for the current
-       * time, x[], exchange the degrees of freedom to update the
-       * ghost node information.
-       */
-      if (Explicit_Fill) {
-	/* The predicted fill values from the previous call are not need
-	   since ( in theory ) we have updated the fill field during
-	   the explicit loop.  Here we overwrite the predicted fill values;
-	*/
-
-	put_fill_vector(num_total_nodes, x, xf, node_to_fill);
-      }
-#endif /* not COUPLED_FILL */
->>>>>>> 7830986f
 
       /*
        *  HKM -> I don't know if this extra exchange operation
@@ -2527,11 +1753,7 @@
         dcopy1(nAC, x_AC, x_AC_pred);
 
 #ifdef RESET_TRANSIENT_RELAXATION_PLEASE
-<<<<<<< HEAD
       /* Set TRUE to disable relaxation on timesteps after the first*/
-=======
-  /* Set TRUE to disable relaxation on timesteps after the first*/
->>>>>>> 7830986f
       /* For transient, reset the Newton damping factors after a
        *   successful time step
        */
@@ -2629,7 +1851,6 @@
        *  set the flag, converged, to true on return. If not
        *  set the flag to false.
        */
-<<<<<<< HEAD
       err = solve_nonlinear_problem(ams[JAC], x, delta_t, theta, x_old, x_older, xdot, xdot_old,
                                     resid_vector, x_update, scale, &converged, &nprint, tev,
                                     tev_post, gv, rd, gindex, p_gsize, gvec, gvec_elem, time1, exo,
@@ -2637,17 +1858,6 @@
                                     x_AC_dot, time1, resid_vector_sens, x_sens, x_sens_p, NULL);
       if (err == -1)
         converged = FALSE;
-=======
-      err = solve_nonlinear_problem(ams[JAC], x, delta_t, theta, x_old,
-				    x_older, xdot, xdot_old, resid_vector,
-				    x_update, scale, &converged, &nprint,
-				    tev, tev_post, gv, rd, gindex, p_gsize,
-				    gvec, gvec_elem, time1, exo, dpi, cx,
-				    n, &time_step_reform, is_steady_state,
- 				    x_AC, x_AC_dot, time1, resid_vector_sens,
-				    x_sens, x_sens_p, NULL);
-      if (err == -1) converged = FALSE;
->>>>>>> 7830986f
       inewton = err;
       evpl_glob[0]->update_flag = 0;   /*See get_evp_stress_tensor for description */
       af->Sat_hyst_reevaluate = FALSE; /*See load_saturation for description*/
@@ -2664,12 +1874,10 @@
       if (converged)
         af->Sat_hyst_reevaluate = TRUE; /*see load_saturation */
 
-      if ( (af->Sat_hyst_reevaluate) && (pmv_hyst != NULL) )
-        {
-         /* Determine what curve to follow and if switch is in order */
-         err = evaluate_sat_hyst_criterion_nodal(x, xdot, exo);
-        }
-
+      if ((af->Sat_hyst_reevaluate) && (pmv_hyst != NULL)) {
+        /* Determine what curve to follow and if switch is in order */
+        err = evaluate_sat_hyst_criterion_nodal(x, xdot, exo);
+      }
 
       /* Check element quality */
       good_mesh = element_quality(exo, x, ams[0]->proc_config);
@@ -2682,7 +1890,6 @@
        */
       if (converged) {
 
-<<<<<<< HEAD
         delta_t_new = time_step_control(delta_t, delta_t_old, const_delta_t, x, x_pred, x_old, x_AC,
                                         x_AC_pred, eps, &success_dt, tran->use_var_norm);
         if (const_delta_t) {
@@ -2711,47 +1918,6 @@
         }
 
         if (ls != NULL && tran->Courant_Limit != 0.) {
-=======
-	delta_t_new = time_step_control(delta_t, delta_t_old, const_delta_t,
-					x, x_pred, x_old, x_AC, x_AC_pred,
-					eps, &success_dt, tran->use_var_norm);
-	if (const_delta_t)
-          {
-	  success_dt  = TRUE;
-	  delta_t_new = delta_t;
-	  }
-       else if ( failed_recently_countdown > 0 )
-          {
-          delta_t_new = delta_t;
-          failed_recently_countdown--;
-	  }
-       else if (delta_t_new > delta_t_max)
-          {
-          delta_t_new = delta_t_max;
-          }
-       else if ( delta_t_new < tran->resolved_delta_t_min )
-          {
-            /* fool algorithm into using delta_t = tran->resolved_delta_t_min */
-            delta_t_new = tran->resolved_delta_t_min;
-	    success_dt  = TRUE;
-	    DPRINTF(stderr,"\n\tminimum resolved step limit! - step control\n");
-       /*     if(!success_dt)delta_t /= tran->time_step_decelerator;
-	    tran->delta_t  = delta_t;
-	    tran->delta_t_avg = 0.25*(delta_t+delta_t_old+delta_t_older
-					+delta_t_oldest);  */
-          }
-       else
-          {
-            /* accept any converged solution with
-               delta_t <= tran->resolved_delta_t_min
-            */
-            /*success_dt = TRUE;
-            delta_t_new = delta_t;*/
-          }
-
-        if ( ls != NULL && tran->Courant_Limit != 0. )
-          {
->>>>>>> 7830986f
           double Courant_dt;
           Courant_dt =
               tran->Courant_Limit * Courant_Time_Step(x, x_old, x_older, xdot, xdot_old,
