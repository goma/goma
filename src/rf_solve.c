--- conflicted
+++ resolved
@@ -241,12 +241,9 @@
   double time2 = 0.0;
 #ifdef RESET_TRANSIENT_RELAXATION_PLEASE
   double damp_factor_org[2]={damp_factor1,damp_factor2};
-<<<<<<< HEAD
   double toler_org[3]={custom_tol1,custom_tol2,custom_tol3};
 
-=======
 #endif
->>>>>>> 01f685e9
   /*
    * Other local variables...
    */
