/************************************************************************ *
* Goma - Multiphysics finite element software                             *
* Sandia National Laboratories                                            *
*                                                                         *
* Copyright (c) 2014 Sandia Corporation.                                  *
*                                                                         *
* Under the terms of Contract DE-AC04-94AL85000 with Sandia Corporation,  *
* the U.S. Government retains certain rights in this software.            *
*                                                                         *
* This software is distributed under the GNU General Public License.      *
\************************************************************************/
 

/*
 *$Id: bc_curve.c,v 5.5 2010-04-05 15:04:46 hkmoffa Exp $
 */

/* Standard include files */
 
#include <stdio.h>
#include <math.h>
#include <string.h>
 
/* GOMA include files */
 
#include "std.h"
#include "rf_fem_const.h"
#include "rf_fem.h"
#include "rf_io_const.h"
#include "rf_io_structs.h"
#include "rf_io.h"
#include "rf_mp.h"
#include "el_elm.h"
#include "el_geom.h"
 
#include "rf_masks.h"
#include "rf_bc_const.h"
#include "rf_bc.h"
#include "rf_solver_const.h"
#include "rf_fill_const.h"
#include "rf_vars_const.h"
#include "mm_mp_const.h"
#include "mm_as_const.h"
#include "mm_as_structs.h"
#include "mm_as.h"

#include "mm_mp.h"
#include "mm_mp_structs.h"
 
#include "mm_eh.h"


#define GOMA_BC_CURVE_C
#include "goma.h"

/*
 * Global variables defined here. Declared frequently via rf_bc.h
 */


/*
 * Prototype declarations of static variables and functions for this file.
 */


/* End GOMA include files */
/****************************************************************************/
/****************************************************************************/
/****************************************************************************/

int
apply_integrated_curve_bc(
 double x[],			/* Solution vector for the current processor */
 double resid_vector[],		/* Residual vector for the current processor */
 const double delta_t,		/* current time step size                    */
 const double theta,		/* parameter to vary time integration from
				 * explicit (theta=1) to implicit (theta=0) */
 const int ielem,		/* element number */
 const int ielem_type,		/* element type */
 const int num_local_nodes,
 const int ielem_dim,
 const int iconnect_ptr,
 struct elem_edge_bc_struct *elem_edge_bc, /* Pointer to an element side 
					    * boundary condition structure */
 const int num_total_nodes,
 const int bc_application,	/* flag indicating whether to integrate 
				 * strong or weak BC's */
 const Exo_DB *exo)		/* ptr to FE database */

    /************************************************************************
     *
     * apply_integrated_curve_bc():
     *
     *
     *  This function evaluates weakly integrated boundary conditions applied
     *  along curves in 3d (i.e., intersections of two side sets.
     ************************************************************************/
{
  int ip, w, i, I, k, j, id, icount, ss_index, type, mn, matID_apply;
  int param_dir;
  int eqn, ieqn, var, pvar,p, q, index_eq, ldof_eqn;
  int err;         /* status variable for functions */
  int status = 0;
  int bc_input_id, BC_Name, ip_total;
  
  double s;             /* Gaussian-quadrature point locations          */
  
  double phi_i;
  double xi[DIM];             /* Local element coordinates of Gauss point. */
  double x_dot[MAX_PDIM];
  /****************************************************************************/
  double wt;                  /* Quadrature weights units - ergs/(sec*cm*K) = g*cm/(sec^3*K)     */
  
  double weight;
  double dsigma_dx[DIM][MDE];
  double func[DIM];
  double d_func[DIM][MAX_VARIABLE_TYPES + MAX_CONC][MDE];
  double d_func_ss[DIM][MAX_VARIABLE_TYPES + MAX_CONC][MDE];
  double theta_r;  /* contact angle in radians */
  VARIABLE_DESCRIPTION_STRUCT *vd;
/* Normals for variable normal contact angle condition etc.                     */
  static double fsnormal[DIM];   /* Free surface normal component vector   */
  static double dfsnormal_dx[DIM][DIM][MDE];
                                      /* Free surface normal component vector
                                         derivatives ([i][j][k]) at node k
                                         (component i wrt displacement j        */

  static double ssnormal[DIM];   /* Solid surface normal component vector  */
  static double dssnormal_dx[DIM][DIM][MDE];
                                      /* Solid surface normal component vector
                                         derivatives ([i][j][k]) at node k
                                         (component i wrt displacement j        */
  static double clnormal[MAX_PDIM];   /* contact line normal component vector  */
  static double dclnormal_dx[MAX_PDIM][MAX_PDIM][MDE];
                                      /* contact line normal component vector
                                         derivatives ([i][j][k]) at node k
                                         (component i wrt displacement j        */


  /***************************************************************************/
  /*     START OF SURFACE LOOPS THAT REQUIRE INTEGRATION (WEAK SENSE)        */
  /*                AND REQUIRE ROTATION IN TO N-T FORM                      */
  /***************************************************************************/
      /* Find out the number of surface quadrature points 
	 -this is assumed independent of the surface */
  ip_total = elem_info(NQUAD_EDGE, ielem_type);

  /* Surface integration over element */
  
  for (ip = 0; ip < ip_total; ip++) {
    /* find the quadrature point locations for current ip */
    param_dir = find_edge_s(ip, ielem_type, elem_edge_bc->id_edge,
			    pd->Num_Dim, xi, &s);
    
    /* find the quadrature weight for current ip */
    wt = Gq_edge_weight (ip, ielem_type);   
    
    /* ****************************************/
    err = load_basis_functions( xi, bfd);
    EH( err, "problem from load_basis_functions");
    
    err = beer_belly();
    EH( err, "beer_belly");
    
    /* precalculate variables at  current integration pt.*/
    err = load_fv();
    EH( err, "load_fv");

    err = load_bf_grad();
    EH( err, "load_bf_grad");
    
    err = load_bf_mesh_derivs(); 
    EH( err, "load_bf_mesh_derivs");
      
    /* use primary side to find edge vectors */
    edge_determinant_and_vectors (ielem, iconnect_ptr, num_local_nodes, ielem_dim - 1,  
				  (int) elem_edge_bc->elem_side_bc_1->id_side,
				  (int) elem_edge_bc->elem_side_bc_1->num_nodes_on_side,
				  elem_edge_bc->elem_side_bc_1->local_elem_node_id,
				   /* id_side, num_nodes_on_side, local_elem_node_id,  */
				  (int) elem_edge_bc->id_edge, 
				  (int) elem_edge_bc->num_nodes_on_edge, 
				  elem_edge_bc->edge_elem_node_id, 
				  param_dir);
    

    /*
     * Load up physical space gradients of field variables at this
     * Gauss point.
     */
    err = load_fv_grads();
    EH( err, "load_fv_grads");
    
    err = load_fv_mesh_derivs(1);
    EH( err, "load_fv_mesh_derivs");
    
    /*
     * Load up porous media variables and properties, if needed 
     */
    if (mp->PorousMediaType == POROUS_UNSATURATED || 
	mp->PorousMediaType == POROUS_SATURATED || 
	mp->PorousMediaType == POROUS_TWO_PHASE){
      err = load_porous_properties(); 
      EH( err, "load_porous_properties"); 
    }

    if (mp->SurfaceTensionModel != CONSTANT) 
      {
        load_surface_tension(dsigma_dx);
        if( neg_elem_volume ) return(status);
      }
    
    if (TimeIntegration != STEADY && pd->e[pg->imtrx][MESH_DISPLACEMENT1]) {
      for (icount = 0; icount < ielem_dim; icount++) {
	x_dot[icount] = fv_dot->x[icount];
	/* calculate surface position for wall repulsion/no penetration condition */
      }
    } else {
      for(icount=0; icount<ielem_dim; icount++) {
	x_dot[icount] = 0.;
      }
    }
    
    do_LSA_mods(LSA_EDGE);
    
    if( (bc_input_id = (int) elem_edge_bc->BC_input_id[0]) != -1)
      {
	
	if ((ss_index = 
	     in_list(BC_Types[bc_input_id].BC_ID, 0, Proc_Num_Side_Sets, ss_to_blks[0])) == -1)
	  {
	    EH(-1,"Cannot match side set id with that in ss_to_blks array");
	  }


	/* check to see if this bc is an integrated bc */

	if ( BC_Types[bc_input_id].desc->method == bc_application) 
	  {

	    /* Get the initialization out of the way, for safty */
	    memset( func,0, DIM*sizeof(double));
	    memset( d_func,0,DIM*(MAX_VARIABLE_TYPES + MAX_CONC)*MDE*sizeof(double) );

	    memset( d_func_ss,0,MAX_PDIM*(MAX_VARIABLE_TYPES + MAX_CONC)*MDE*sizeof(double) ); 


	    
	    /* initialize the general function to zero may have more than one entry
	     * for vector conditions like capillary */


	    /*
	     * Here's a RECIPE for adding new boundary conditions so you don't have any
	     * excuses not to add new ones.  The changes should be made in at least
	     * four files (rf_bc_const.h, mm_names.h, mm_input.c, and bc_[method].c)
	     * for some boundary conditions you may want to make additions elsewhere also.
	     * One example of extra additions is in el_exoII_io.c where the ss_dup_list
	     * is created - you may want to adapt the logic for rotation of new conditions.
	     * (note that these lines are repeated at each place where you need to 
	     * make changes):
	     *  Boundary Condition  Step 1: add Macro Substitution for your new boundary
	     *                              condition in rf_bc_const.h - this is how you
	     *      rf_bc_const.h           will refer to the new boundary condition 
	     *                              throughout the code.  Make sure the integer
	     *                              you choose is unique from all the other BC
	     *                              types.
	     *  Boundary Condition  Step 2: add a description of your boundary condition
	     *                              to the BC_Desc structure array in mm_names.h.
	     *      mm_names.h              This structure includes information about the 
	     *                              type of boundary condition, which equation it
	     *                              applies to, what variables it is sensitive to,
	     *                              whether to rotate mesh or momentum equations, 
	     *                              etc.  It is very important that you fill out
	     *                              this structure carefully, otherwise the code
	     *                              won't know what to do.
	     *  Boundary Condition  Step 3: add your BC case to the correct format listing 
	     *                              for reading the necessary arguments from the
	     *      mm_input_bc.c           input file in mm_input_bc.c.
	     *
	     *  Boundary Condition  Step 4: Add a function call (and a function) in the 
	     *                              correct routine for evaluating your boundary
	     *      bc_colloc.c             condition.  This will probably in bc_colloc.c
	     *      bc_integ.c              for collocated conditions or bc_integ.c for 
	     *                              strong or weak integrated conditions.
	     *  Boundary Condition  Step 5: use and enjoy your new boundary condition
	     *
	     * Step 4 should be done below (or in bc_colloc.c), and add your new function at 
	     *     the end of this file (see fplane)
	     */

	    switch(BC_Name = BC_Types[bc_input_id].BC_Name)
	      {
	    
		    
	      case SURFTANG_EDGE_BC:
		/* calculate the tension exerted through the edge in the 
		 * direction of the binormal  -  binormal is stangent[0] 
		 */
		apply_ST_3D(func, d_func, BC_Types[bc_input_id].BC_Data_Float[0],
			    BC_Types[bc_input_id].BC_Data_Float[1],
			    BC_Types[bc_input_id].BC_Data_Float[2],
			    BC_Types[bc_input_id].BC_Data_Float[3]);
		break;
		    
		    
	      case SURFTANG_SCALAR_EDGE_BC:
		/* calculate the tension exerted through the edge in the
		 *  direction of the binormal 
		 *  - binormal is stangent[0]
		 */
		apply_ST_scalar_3D(func, d_func, 
				   BC_Types[bc_input_id].BC_Data_Float[0]);
		break;
		    
	      case CA_EDGE_CURVE_INT_BC:

		if( elem_edge_bc->shared )
		  {
		    EH(-1,"CA_EDGE_CURVE_INT cannot be used with shared edges.");
		  }
		break;

	      case CA_EDGE_INT_BC:
		/* calculate contact angle boundary condition 
		 *     use first data entry as contact angle in degrees */
		theta_r = BC_Types[bc_input_id].BC_Data_Float[0]*M_PIE/180.;
		
		/* collect the normals */
		/* Free surface normal */
		for(p=0;p<ielem_dim;p++)
		  {
		  fsnormal[p]=fv->snormal[p];
		  for(k=0;k<ei[pg->imtrx]->dof[MESH_DISPLACEMENT1];k++)
		    {
		    for(q=0;q<ielem_dim;q++)
		      {
			  dfsnormal_dx[q][p][k] = fv->dsnormal_dx[q][p][k]; 
		      }
		    }
		  }
		/* Wall surface normal */
		    if( BC_Types[bc_input_id].BC_Name == CA_EDGE_INT_BC )
		      {
			for(p=0;p<ielem_dim;p++){
			  ssnormal[p]=BC_Types[bc_input_id].BC_Data_Float[p+1];
			  for (q=0;q<ielem_dim;q++){
			    for (k = 0; k<ei[pg->imtrx]->dof[MESH_DISPLACEMENT1];k++){
			      dssnormal_dx[q][p][k] = 0.;
			    }
			  }
			}
		      }
		    else if( BC_Types[bc_input_id].BC_Name == CA_EDGE_CURVE_INT_BC )
		      {
			/* recompute surface normal based upon secondary sideset. */
			
			surface_determinant_and_normal(ielem, 
						       iconnect_ptr, 
						       num_local_nodes, 
						       ielem_dim - 1,  
						       (int) elem_edge_bc->elem_side_bc_2->id_side,
						       (int) elem_edge_bc->elem_side_bc_2->num_nodes_on_side,
						             elem_edge_bc->elem_side_bc_2->local_elem_node_id);

			for(p=0;p<ielem_dim;p++)
			  {
			    ssnormal[p]=fv->snormal[p];
			    for (q=0;q<ielem_dim;q++)
			      {
				for (k = 0; k<ei[pg->imtrx]->dof[MESH_DISPLACEMENT1];k++)
				  {
				    dssnormal_dx[q][p][k] = fv->dsnormal_dx[q][p][k];
				  }
			      }
			  }
		      }
		
		fapply_CA(func, d_func, d_func_ss, fsnormal,
			  dfsnormal_dx, ssnormal,
			  dssnormal_dx, theta_r);

		break;

 	      case VELO_NORMAL_EDGE_INT_BC: 
	      case KINEMATIC_EDGE_BC:
		

		fvelo_normal_edge_bc(func, d_func, 
				     BC_Types[bc_input_id].BC_Data_Float[0],
				       x_dot, theta ,delta_t); 
 		break; 
		
 	      case VELO_TANGENT_EDGE_INT_BC: 


 		  fvelo_tangent_edge_bc(func, d_func, BC_Types[bc_input_id].BC_Data_Float,
			              x_dot, theta, delta_t); 
 		break; 

	      case VAR_CA_EDGE_BC:
	      case VAR_CA_USER_BC:

		/* free surface normal and sensitivities. 
		 */

		for(p=0;p<ielem_dim;p++)
		  {
		    fsnormal[p]=fv->snormal[p];
		    for (q=0;q<ielem_dim;q++)
		      {
		      for (k = 0; k<ei[pg->imtrx]->dof[MESH_DISPLACEMENT1];k++)
			{
			  dfsnormal_dx[q][p][k] = fv->dsnormal_dx[q][p][k];
			}
		      }
		  }

		/* Wall surface normal *
		 * for now assume that the contact angle condition is applied at a 
		 * fixed wall - where the wall surface normal is known */

		for(p=0;p<ielem_dim;p++)
		  {
		    if( BC_Name == VAR_CA_EDGE_BC )
		      {
			ssnormal[p]=BC_Types[bc_input_id].BC_Data_Float[p+5];
		      }
		    else
		      {
			ssnormal[p]= BC_Types[bc_input_id].u_BC[3 + p]; 
		      }
		  }

		memset ( dssnormal_dx, 0, sizeof(double)*DIM*DIM*MDE );

		calc_CL_normal( ssnormal,
				dssnormal_dx,
				fsnormal,
				dfsnormal_dx,
				fv->stangent[1],
				fv->dstangent_dx[1],
				ielem,
				elem_edge_bc->edge_elem_node_id,
				ielem_dim,
				(int) elem_edge_bc->num_nodes_on_edge,
				clnormal,
				dclnormal_dx,
				exo);


		if(BC_Types[bc_input_id].BC_Name == VAR_CA_EDGE_BC )
		  {
		    fapply_var_CA(func, d_func, d_func_ss, fsnormal,
				  dfsnormal_dx, ssnormal,
				  dssnormal_dx, clnormal, dclnormal_dx,
				  BC_Types[bc_input_id].BC_Data_Float,
				  x_dot, theta, delta_t );
		  }
		else
		  if(BC_Types[bc_input_id].BC_Name == VAR_CA_USER_BC )
		  {
		    fapply_var_CA_user(func, d_func, d_func_ss, fsnormal,
				       dfsnormal_dx, ssnormal, 
				       dssnormal_dx, clnormal,
				       dclnormal_dx,BC_Types[bc_input_id].len_u_BC,
				       BC_Types[bc_input_id].u_BC,
				       x_dot, theta, delta_t );
		  }
		break;
			      
	      default:
		EH(-1, "Integrated BC not found");
		break;
	      } /* end of switch over bc type */
		
	    /******************************************************************************/
	    /*                LOOP OVER THE LOCAL ELEMENT NODE NUMBER                     */
	    /*               FOR NODES THAT LIE ON THE CURRENT SURFACE		      */
	    /* this is a loop designed to loop over equations that lie on current surface */
	    /*         ADD the Boundary condition functions into the Residual             */
	    /*         vector and Jacobian Matrix                                         */
	    /******************************************************************************/
	    
	    for (i = 0; i < (int) elem_edge_bc->num_nodes_on_edge; i++)  {
	      
	      /* Find the local element node number for the current node */
	      id = (int) elem_edge_bc->edge_elem_node_id[i];
	      
	      /* Find the local node number given the local element node number,  'i'     */
	      I = Proc_Elem_Connect[iconnect_ptr + id];     
	      
	      /* add function into residual equations here may a vector of functions */
	      
	      for (p=0; p<BC_Types[bc_input_id].desc->vector; p++)
		{
		  /* 
		   * Check to see if this BC on this node is applicable 
		   * (i.e. no other overriding Dirichlet conditions,
		   * And find the global unknown number for applying this condition
		   */
		  index_eq = bc_eqn_index(id, I, bc_input_id, ei[pg->imtrx]->mn,
					  p, &eqn, &matID_apply, &vd);
		  if (index_eq >= 0)
		    {
 
		      /* for weak conditions weight the function by temp */
		      weight = wt;
		      /* calculate the local variable dof number to apply
		       * this boundary condition on. If the unknown doesn't
		       * exist, skip calculation.
		       */
		      ldof_eqn = ei[pg->imtrx]->ln_to_dof[eqn][id];
		      if (ldof_eqn >= 0) {

		      if (BC_Types[bc_input_id].desc->i_apply == SINGLE_PHASE || 
			  pd->e[pg->imtrx][eqn]) {
			phi_i = bf[eqn]->phi[ldof_eqn];
			weight *= phi_i;
		      }
		      else if (BC_Types[bc_input_id].desc->i_apply == CROSS_PHASE) {
			/* if the equation type doesn't exist in this material,
			 * then find the intepolation from the adjacent material
			 * using the local node number, id, as the dof number to
			 * look up the basis function.
			 */
			for( mn = 0; mn < upd->Num_Mat; mn++)
			{
			  if (pd_glob[mn]->e[pg->imtrx][eqn] &&
			      (eb_in_matrl(BC_Types[bc_input_id].BC_Data_Int[0], mn) ||
			       eb_in_matrl(BC_Types[bc_input_id].BC_Data_Int[1], mn)   ) )
			  {
			    type = pd_glob[mn]->w[pg->imtrx][eqn];
			    if (bfi[type] == NULL) EH(-1,"Illegal cross basis func");
			    /* note that here, we don't have the ln_to_dof array for the adjacent 
			       material - for now assume that ldof_eqn = id */
			    phi_i = bfi[type]->phi[id];
			    weight *= phi_i;
			  }
			}
			      
		      }
		      else EH(-1,"Illegal bc phase definition");

		      /* for strong conditions weight the function by BIG_PENALTY */
		      if (BC_Types[bc_input_id].desc->method == STRONG_INT_EDGE) weight *= BIG_PENALTY;
		      if (BC_Types[bc_input_id].desc->method == WEAK_INT_EDGE) 
			{
			  weight *= pd->etm[pg->imtrx][eqn][(LOG2_BOUNDARY)];
			}

		      if( BC_Types[bc_input_id].BC_Name == KINEMATIC_EDGE_BC ) weight *= BIG_PENALTY;

		      /* if doing a weak BC - add into local element contribution also */

		      ieqn = upd->ep[pg->imtrx][eqn];
		      if (eqn == R_MASS) ieqn = MAX_PROB_VAR 
					   + BC_Types[bc_input_id].species_eq;
		      lec->R[ieqn][ldof_eqn] += weight * fv->edge_det * func[p];

		      /* 
		       * add sensitivities into matrix
		       *  - find index of sensitivity in matrix (if variable is not 
		       *    defined at this node, loop over all dofs in element)
		       *  - add into matrix
		       */
		      
		      if (af->Assemble_Jacobian) {
			/* if mesh displacement is variable, put in this sensitivity first */
			/* ... unless we are computing the mass matrix
			 * for LSA.  In that case, we don't include
			 * this first term b/c it doesn't involve any
			 * primary time derivative variables.
			 */
			if(!af->Assemble_LSA_Mass_Matrix)
			  for (q=0; q<pd->Num_Dim; q++)
			    {
			      var = MESH_DISPLACEMENT1 + q;
			      if (pd->v[pg->imtrx][var])
				{
				  pvar = upd->vp[pg->imtrx][var];
				  for ( j=0; j<ei[pg->imtrx]->dof[var]; j++)
				    {
				      lec->J[ieqn][pvar] [ldof_eqn][j] += weight * func[p] * 
					fv->dedgedet_dx[q][j];
				    }
				}
			    }
			    
			/* now add in sensitivity of BC function */

			for (var=0; var < MAX_VARIABLE_TYPES; var++)
			  {
			    if (pd->v[pg->imtrx][var] && BC_Types[bc_input_id].desc->sens[var])
			      {
				pvar = upd->vp[pg->imtrx][var];
				if (var != MASS_FRACTION)
				  {
				    for ( j=0; j<ei[pg->imtrx]->dof[var]; j++)
				      {
					lec->J[ieqn][pvar] [ldof_eqn][j] += weight * fv->edge_det
					    * (d_func[p][var][j] + d_func_ss[p][var][j]);
				      }
				  }
				else  /* variable type is MASS_FRACTION */
				  {
				    for (w=0; w<pd->Num_Species_Eqn; w++)
				      {
					for ( j=0; j<ei[pg->imtrx]->dof[var]; j++)
					  {
					    lec->J[ieqn][MAX_PROB_VAR + w] [ldof_eqn][j] += 
						weight * fv->edge_det * d_func[p][MAX_VARIABLE_TYPES + w][j];
					  }
				      } /* end of loop over species */   
				  } /* end of if MASS_FRACTION */
			      } /* end of variable exists and condition is sensitive to it */
			  }/* end of loop over variable types */
		      } /* end of NEWTON */
		      } /* if (ldof_eqn >= 0) */
		    } /* end of if (Res_BC != NULL) - i.e. apply residual at this node */
		} /* end of loop over equations that this condition applies to */
	    }  /* end for (i=0; i< num_nodes_on_side; i++) */
	    
	  }  /*End (if INT) (CAPILLARY and KINEMATIC and VELO_NORMAL and VELO_TANGENT . . .) */
      } /*(end for ibc) */
  } /*End for ip = 1,...*/
  
  return(status);
} /* end of routine apply_integrated_curve_bc */
/******************************************************************************************/
/******************************************************************************************/
/******************************************************************************************/

int
apply_point_colloc_edge_bc (
     double x[],              /* Solution vector for the current processor    */
     double x_old[],          /* Solution vector at the previous timeon current proc */
     double x_older[],        /* Solution vector for the previous, provious time on current proc*/
     double xdot[],           /* xdot of current solution                     */
     double xdot_old[],       /* xdot of current solution at previous time         */
     double resid_vector[],   /* Residual vector for the current processor         */
     const double delta_t,	/* current time step size                            */
     const double theta,           /* parameter to vary time integration:
                                 explicit (theta = 1) -- implicit (theta = 0)    */
     const int ielem,               /* element number                                    */
     const int ip_total,            /* total number of gauss points                      */
     const int ielem_type,          /* element type                                      */
     const int num_local_nodes,
     const int ielem_dim,
     const int iconnect_ptr,
     struct elem_edge_bc_struct *elem_edge_bc,   /* Pointer to an element side boundary condition structure (writable by Gibbs ipin) */
     const int num_total_nodes,
     int local_node_list_fs[],  /* dimensioned [MDE]; list to keep track of
                                    nodes at which solid contributions have been
                                    transfered to liquid (fluid-solid boundaries)  */
     const double time_value )
     
    /*************************************************************************
     *
     *  apply_point_colloc_edge_bc():
     *
     *   This function evaluates collocated boundary conditions applied
     *    along curves in 2d and 3d (i.e., intersections of two side sets.)
     *************************************************************************/
{
  int Gibbs = 1;
  int w, i, I, k, j, id, err, var, eqn, icount, p, q, iquad; /* counters */
  int ieqn, pvar, ldof_eqn;
  int status = 0;
  int index_eq, param_dir, matID_apply;
  int bc_input_id;
  double xi[DIM],s, xiq[DIM];             /* Gaussian-quadrature point locations          */
  double x_dot[MAX_PDIM];
  double dsigma_dx[DIM][MDE];
  double func[DIM];
  double d_func[DIM][MAX_VARIABLE_TYPES + MAX_CONC][MDE];
  double d_func_ss[DIM][MAX_VARIABLE_TYPES + MAX_CONC][MDE];
  double theta_r;  /* contact angle in radians */
  VARIABLE_DESCRIPTION_STRUCT *vd;
/* Normals for variable normal contact angle condition etc.                     */
  static double fsnormal[MAX_PDIM];   /* Free surface normal component vector   */
  static double dfsnormal_dx[MAX_PDIM][MAX_PDIM][MDE];
                                      /* Free surface normal component vector
                                         derivatives ([i][j][k]) at node k
                                         (component i wrt displacement j        */

  static double ssnormal[MAX_PDIM];   /* Solid surface normal component vector  */
  static double dssnormal_dx[MAX_PDIM][MAX_PDIM][MDE];
                                      /* Solid surface normal component vector
                                         derivatives ([i][j][k]) at node k
                                         (component i wrt displacement j        */


  /***************************************************************************/
  /*   START OF SURFACE LOOPS THAT DON'T REQUIRE INTEGRATION (STRONG SENSE)  */
  /*     (POINTWISE COLLOCATION)                                             */
  /*             LOOP OVER THE SURFACES IN THE CURRENT ELEMENT THAT	     */
  /*        NEED THE APPLICATION OF A STONG SENSE CONDITION                  */
  /*    - INITIALIZATION THAT IS DEPENDENT ON THE IDENTITY OF THE SURFACE    */
  /***************************************************************************/
  
  /***************************************************************************/
  /*                LOOP OVER THE LOCAL ELEMENT NODE NUMBER                  */
  /*               FOR NODES THAT LIE ON THE CURRENT SURFACE		     */
  /*   - INITIALIZATION THAT IS DEPENDENT ON THE LOCAL ELEMENT NODE NUMBER   */
  /***************************************************************************/
  
  for (i = 0; i < (int) elem_edge_bc->num_nodes_on_edge; i++) {
    
    /* Find the local element node number for the current node */
    id = (int) elem_edge_bc->edge_elem_node_id[i];
    
    /* Find the local node number given the local element node 
     * number,  'id' 
     * I is the global node number of this node !!  
     */
    I = Proc_Elem_Connect[iconnect_ptr + id];
    
    /*
     * Check to see if the current local node number is owned by the 
     * processor - this is done by checking I < num_total_nodes
     */
    if (I < DPI_ptr->num_owned_nodes) {
      
      /*
       * Load the field variable values at this node point
       */
      param_dir = find_edge_s (0, ielem_type, elem_edge_bc->id_edge,
			       pd->Num_Dim, xi, &s);
      find_nodal_stu(id, ielem_type, &xi[0], &xi[1], &xi[2]);

      err = load_basis_functions( xi, bfd );
      EH( err, "problem from load_basis_functions");
      err = load_fv();
      EH( err, "load_fv");

    /*
     * Load up porous media variables and properties, if needed 
     */
    if (mp->PorousMediaType == POROUS_UNSATURATED || 
	mp->PorousMediaType == POROUS_TWO_PHASE || 
	mp->PorousMediaType == POROUS_SATURATED){
      err = load_porous_properties(); 
      EH( err, "load_porous_properties"); 
    }

    if (mp->SurfaceTensionModel != CONSTANT) 
      {
        load_surface_tension(dsigma_dx);
        if( neg_elem_volume ) return(status);
      }
    
    if (TimeIntegration != STEADY) {
      for (icount = 0; icount < ielem_dim; icount++) {
	x_dot[icount] = fv_dot->x[icount];
      }
    } else {
      for (icount = 0; icount < ielem_dim; icount++) {
	x_dot[icount] = 0.0;
      }
    }
    
    do_LSA_mods(LSA_EDGE);
    
      /******************************************************************************/
      /*                                                                            */
      /*         LOOP OVER THE INDIVIDUAL SURFACE CONDITION TERMS                   */
      /*		Calculate the functions for each collocation                */
      /*                condition at this point                                     */
      /*		                         			            */
      /******************************************************************************/
      
      if( (bc_input_id = (int) elem_edge_bc->BC_input_id[0]) != -1 ) 
      {
	if (BC_Types[bc_input_id].desc->method == COLLOCATE_EDGE)
	  {
	    
	    /* 
	     * Check to see if this BC on this node is applicable (i.e. no other overriding
	     *  Dirichlet conditions,
	     * And find the global unknown number for applying this condition
	     */
	    index_eq = bc_eqn_index(id, I, bc_input_id, ei[pg->imtrx]->mn,
				    0, &eqn, &matID_apply, &vd);
	    if (index_eq >= 0)
	      {
		memset( func,0, MAX_PDIM*sizeof(double));
		memset( d_func,0,MAX_PDIM*(MAX_VARIABLE_TYPES + MAX_CONC)*MDE*sizeof(double) );
		memset( d_func_ss,0,MAX_PDIM*(MAX_VARIABLE_TYPES + MAX_CONC)*MDE*sizeof(double) );


		ldof_eqn = ei[pg->imtrx]->ln_to_dof[eqn][id];
		
/*
 * Here's a RECIPE for adding new boundary conditions so you don't have any
 * excuses not to add new ones.  The changes should be made in at least
 * four files (rf_bc_const.h, mm_names.h, mm_input.c, and bc_[method].c)
 * for some boundary conditions you may want to make additions elsewhere also.
 * One example of extra additions is in el_exoII_io.c where the ss_dup_list
 * is created - you may want to adapt the logic for rotation of new conditions.
 * (note that these lines are repeated at each place where you need to 
 * make changes):
 *  Boundary Condition  Step 1: add Macro Substitution for your new boundary
 *                              condition in rf_bc_const.h - this is how you
 *      rf_bc_const.h           will refer to the new boundary condition 
 *                              throughout the code.  Make sure the integer
 *                              you choose is unique from all the other BC
 *                              types.
 *  Boundary Condition  Step 2: add a description of your boundary condition
 *                              to the BC_Desc structure array in mm_names.h.
 *      mm_names.h              This structure includes information about the 
 *                              type of boundary condition, which equation it
 *                              applies to, what variables it is sensitive to,
 *                              whether to rotate mesh or momentum equations, 
 *                              etc.  It is very important that you fill out
 *                              this structure carefully, otherwise the code
 *                              won't know what to do.
 *  Boundary Condition  Step 3: add your BC case to the correct format listing 
 *                              for reading the necessary arguments from the
 *      mm_input_bc.c           input file in mm_input_bc.c.
 *
 *  Boundary Condition  Step 4: Add a function call (and a function) in the 
 *                              correct routine for evaluating your boundary
 *      bc_colloc.c             condition.  This will probably in bc_colloc.c
 *      bc_integ.c              for collocated conditions or bc_integ.c for 
 *                              strong or weak integrated conditions.
 *  Boundary Condition  Step 5: use and enjoy your new boundary condition
 *
 * Step 4 should be done below (or in bc_integ.c), and add your new function at 
 *     the end of this file (see fplane)
 */
		/* load in functional representation of this condition, and its sensitivity
		 * to all nodal unknowns */
		switch(BC_Types[bc_input_id].BC_Name)
		  {
		    
		  case GD_CONST_BC:
		  case GD_LINEAR_BC:
		  case GD_PARAB_BC:
		  case GD_PARAB_OFFSET_BC:
		  case GD_CIRC_BC:
		  case GD_TIME_BC:
		  case GD_POLYN_BC:
		    
		    /*
		     * The casting of the 1st and 2nd arguments bothers me.
		     * I put them in to silence compiler warnings when
		     * more rigorous prototype checking is done (cf, the
		     * definition of fgeneralized_dirichlet() in bc_colloc.c
		     *
		     * This ought to be fixed to work properly.
		     */

		    err = fgeneralized_dirichlet((double *) (&func), 
						 (double *)(d_func), 
						 BC_Types[bc_input_id].BC_Name, 
						 bc_input_id, theta, delta_t);
		    
		    EH(err, "Illegal entry in Generalized Dirichlet Condition ");
		    break;
		    
		  case CA_EDGE_CURVE_BC:

		    if( elem_edge_bc->shared )
		      {
			EH(-1,"CA_EDGE_CURVE cannot be used with shared edges.");
<<<<<<< HEAD
		      }
                    /* fall through */
=======
                      }
                      /* fall through */

>>>>>>> 48a67847
		  case CA_EDGE_BC:
		    /*
		     * need surface vectors
		     */ 
		    err = beer_belly();
		    EH( err, "beer_belly");
		    
		    err = load_bf_grad();
		    EH( err, "load_bf_grad");
		    
		    err = load_bf_mesh_derivs(); 
		    EH( err, "load_bf_mesh_derivs");
		    
		    /* use primary side to find edge vectors */
		    edge_determinant_and_vectors (ielem, iconnect_ptr, num_local_nodes, ielem_dim - 1,  
						  (int) elem_edge_bc->elem_side_bc_1->id_side,
						  (int) elem_edge_bc->elem_side_bc_1->num_nodes_on_side,
						  elem_edge_bc->elem_side_bc_1->local_elem_node_id,
						  /* id_side, num_nodes_on_side, local_elem_node_id,  */
						  (int) elem_edge_bc->id_edge, 
						  (int) elem_edge_bc->num_nodes_on_edge, 
						  elem_edge_bc->edge_elem_node_id, 
						  param_dir);

		    /* calculate contact angle boundary condition 
		     *     use first data entry as contact angle in degrees */
		    theta_r = BC_Types[bc_input_id].BC_Data_Float[0]
				    * M_PIE / 180.;

		    /* Free surface normal */
		    for(p=0;p<ielem_dim;p++){
		      fsnormal[p]=fv->snormal[p];
		      for(k=0;k<ei[pg->imtrx]->dof[MESH_DISPLACEMENT1];k++){
			for(q=0;q<ielem_dim;q++){
			  dfsnormal_dx[q][p][k] = fv->dsnormal_dx[q][p][k]; 
			}
		      }
		    }
		    /* Wall surface normal */

		    if( BC_Types[bc_input_id].BC_Name == CA_EDGE_BC )
		      {
			for(p=0;p<ielem_dim;p++){
			  ssnormal[p]=BC_Types[bc_input_id].BC_Data_Float[p+1];
			  for (q=0;q<ielem_dim;q++){
			    for (k = 0; k<ei[pg->imtrx]->dof[MESH_DISPLACEMENT1];k++){
			      dssnormal_dx[q][p][k] = 0.;
			    }
			  }
			}
		      }
		    else if( BC_Types[bc_input_id].BC_Name == CA_EDGE_CURVE_BC )
		      {
			/* recompute surface normal based upon secondary sideset. */
			
/* 			surface_determinant_and_normal(ielem,  */
/* 						       iconnect_ptr,  */
/* 						       num_local_nodes,  */
/* 						       ielem_dim - 1,   */
/* 						       (int) elem_edge_bc->elem_side_bc_2->id_side, */
/* 						       (int) elem_edge_bc->elem_side_bc_2->num_nodes_on_side, */
/* 						             elem_edge_bc->elem_side_bc_2->local_elem_node_id); */
		    edge_determinant_and_vectors (ielem, iconnect_ptr, num_local_nodes, ielem_dim - 1,  
						  (int) elem_edge_bc->elem_side_bc_2->id_side,
						  (int) elem_edge_bc->elem_side_bc_2->num_nodes_on_side,
						  elem_edge_bc->elem_side_bc_2->local_elem_node_id,
						  /* id_side, num_nodes_on_side, local_elem_node_id,  */
						  (int) elem_edge_bc->id_edge, 
						  (int) elem_edge_bc->num_nodes_on_edge, 
						  elem_edge_bc->edge_elem_node_id, 
						  param_dir);

			for(p=0;p<ielem_dim;p++)
			  {
			    ssnormal[p]=fv->snormal[p];
			    for (q=0;q<ielem_dim;q++)
			      {
				for (k = 0; k<ei[pg->imtrx]->dof[MESH_DISPLACEMENT1];k++)
				  {
				    dssnormal_dx[q][p][k] = fv->dsnormal_dx[q][p][k];
				  }
			      }
			  }
		      }

		    fapply_CA(func, d_func, d_func_ss, fsnormal,
			      dfsnormal_dx, ssnormal, 
			      dssnormal_dx, theta_r);

		    break;

		  case CA_EDGE_OR_FIX_BC:
		    /*
		     * need surface vectors
		     */ 
		    err = beer_belly();
		    EH( err, "beer_belly");
		    
		    err = load_bf_grad();
		    EH( err, "load_bf_grad");
		    
		    err = load_bf_mesh_derivs(); 
		    EH( err, "load_bf_mesh_derivs");
		    
		    /* use primary side to find edge vectors */
		    edge_determinant_and_vectors (ielem, iconnect_ptr, num_local_nodes, ielem_dim - 1,  
						  (int) elem_edge_bc->elem_side_bc_1->id_side,
						  (int) elem_edge_bc->elem_side_bc_1->num_nodes_on_side,
						  elem_edge_bc->elem_side_bc_1->local_elem_node_id,
						  /* id_side, num_nodes_on_side, local_elem_node_id,  */
						  (int) elem_edge_bc->id_edge, 
						  (int) elem_edge_bc->num_nodes_on_edge, 
						  elem_edge_bc->edge_elem_node_id, 
						  param_dir);

		    /* calculate contact angle boundary condition 
		     *     use first data entry as contact angle in degrees */
		    theta_r = (double) BC_Types[bc_input_id].u_BC[0]
				    * M_PIE / 180.;

		    /* Free surface normal */
		    for(p=0;p<ielem_dim;p++){
		      fsnormal[p]=fv->snormal[p];
		      for(k=0;k<ei[pg->imtrx]->dof[MESH_DISPLACEMENT1];k++){
			for(q=0;q<ielem_dim;q++){
			  dfsnormal_dx[q][p][k] = fv->dsnormal_dx[q][p][k]; 
			}
		      }
		    }
		    /* Wall surface normal */
		    /* for now assume that the contact angle condition is applied at a 
		     * fixed wall - where the wall surface normal is known */
		    for(p=0;p<ielem_dim;p++){
		      ssnormal[p]=(double) BC_Types[bc_input_id].u_BC[p+1];
		      for (q=0;q<ielem_dim;q++){
			for (k = 0; k<ei[pg->imtrx]->dof[MESH_DISPLACEMENT1];k++){
			  dssnormal_dx[q][p][k] = 0.;
			}
		      }
		    }
		    Gibbs = user_gibbs_criterion(fsnormal,  ssnormal, 
						      BC_Types[bc_input_id].BC_Data_Int[0],
						      &(elem_edge_bc->ipin),
						      BC_Types[bc_input_id].u_BC);

		    if (Gibbs)
		      {
			   
			fapply_CA(func, d_func, d_func_ss, fsnormal,
				  dfsnormal_dx, ssnormal,
				  dssnormal_dx, theta_r);
		      }
		    else
		      {
			if(!af->Assemble_LSA_Mass_Matrix)
			  /* fix contact point where it sits right now */
			  for(p=0;p<ielem_dim;p++)
			    {
			      k = Index_Solution(I, MESH_DISPLACEMENT1+p, 0, 0, -2, pg->imtrx);
			      ldof_eqn = ei[pg->imtrx]->ln_to_first_dof[MESH_DISPLACEMENT1+p][id];
			      lec->R[MESH_DISPLACEMENT1 + p][ldof_eqn] = 0.; 
			      d_func[p][MESH_DISPLACEMENT1+p][id] = 1.;
			      
	                      eqn = upd->ep[pg->imtrx][MESH_DISPLACEMENT1 + p];
			      zero_lec_row(lec->J,eqn,ldof_eqn);
			      lec->J[eqn][eqn][ldof_eqn][ldof_eqn] 
				= DIRICHLET_PENALTY; 
			      
			      xdot[k] = 0.0;
			      xdot_old[k] = 0.0;
			      x_old[k] = x[k];
			      x_older[k] = x_old[k];
			    }
		      }
		    
		    break;


		  case VELO_NORMAL_EDGE_BC: 
		  case VELO_TANGENT_EDGE_BC: 
		    
		    /* These conditions are applied to the Gauss points on
		     *  the edge rather than at the nodes. The following
		     *  code determines which guass point is nearest
		     *  to the current node and computes the constraint
		     *  at that gauss point.
		     */

		    if( elem_edge_bc->num_nodes_on_edge	< 3 )
		      {	    
			iquad = ( xi[param_dir] == -1.0 ? 1 :
				( xi[param_dir] ==  1.0 ? 0 : -1 ) ) ; 
		      }
		    else
		      {
			iquad = ( xi[param_dir] == -1.0 ? 2 :
				( xi[param_dir] ==  0.0 ? 1 : 
				( xi[param_dir] ==  1.0 ? 0 : -1 ) ) );
		      }

		    EH( iquad, "problem finding iquad in apply_point_collocated_edge_bc");

		    find_edge_s (iquad, ielem_type, elem_edge_bc->id_edge, pd->Num_Dim, xiq, &s);

		    err = load_basis_functions( xiq, bfd );
		    EH( err, "problem from load_basis_functions");

		    err = load_fv();
		    EH( err, "load_fv");
		    

		    /*
		     * need surface vectors
		     */ 
		    err = beer_belly();
		    EH( err, "beer_belly");
		    
		    err = load_bf_grad();
		    EH( err, "load_bf_grad");
		    
		    err = load_bf_mesh_derivs(); 
		    EH( err, "load_bf_mesh_derivs");
		    
		    /* use primary side to find edge vectors */
		    edge_determinant_and_vectors(ielem, iconnect_ptr, num_local_nodes, ielem_dim - 1,  
						 (int) elem_edge_bc->elem_side_bc_1->id_side,
						 (int) elem_edge_bc->elem_side_bc_1->num_nodes_on_side,
						 elem_edge_bc->elem_side_bc_1->local_elem_node_id,
						 (int) elem_edge_bc->id_edge, 
						 (int) elem_edge_bc->num_nodes_on_edge, 
						 elem_edge_bc->edge_elem_node_id, 
						 param_dir);
		    
		    do_LSA_mods(LSA_EDGE);
		    
		    if (BC_Types[bc_input_id].BC_Name == VELO_NORMAL_EDGE_BC)
		      {
			fvelo_normal_edge_bc(func, d_func, BC_Types[bc_input_id].BC_Data_Float[0],
					     x_dot, theta, delta_t); 
		      }
		    else
		      {			
			fvelo_tangent_edge_bc(func, d_func, BC_Types[bc_input_id].BC_Data_Float,
					      x_dot, theta, delta_t);
		      }
		    break; 


		    /*
		     * ADD more functions here for calculating collocation residuals
		     */


		  default:
		    EH(-1, " Non-existant collocated edge condition");

		  } /* end of SWITCH statement */

      /******************************************************************************/
      /*                                                                            */
      /*         ADD the Boundary condition functions into the Residual             */
      /*         vector and Jacobian Matrix                                         */
      /*		                         			            */
      /******************************************************************************/
	      for (p=0; p<BC_Types[bc_input_id].desc->vector; p++)
		{
		  ieqn = upd->ep[pg->imtrx][eqn];
		  if (eqn == R_MASS) ieqn = MAX_PROB_VAR 
				       + BC_Types[bc_input_id].species_eq;
		  lec->R[ieqn][ldof_eqn] += BIG_PENALTY * func[p];

		/* 
		 * add sensitivities into matrix
		 *  - find index of sensitivity in matrix (if variable is not defined at this node,
		 *      loop over all dofs in element)
		 *  - add into matrix
		 */

		if (af->Assemble_Jacobian) {
		  for (var=0; var < MAX_VARIABLE_TYPES; var++)
		    {
		      if (pd->v[pg->imtrx][var] && BC_Types[bc_input_id].desc->sens[var])
			{
			  if (var != MASS_FRACTION)
			    {
			      /* load sensitivity index at this node point 
			       * this routine determines the entry in the jacobian matrix which
			       * corresponds to this BC equation and this unknown
			       */
			      for ( j=0; j<ei[pg->imtrx]->dof[var]; j++)
				{
				  pvar = upd->vp[pg->imtrx][var];
				  ldof_eqn = ei[pg->imtrx]->ln_to_first_dof[eqn][id];
				  lec->J[ieqn][pvar] [ldof_eqn][j] += BIG_PENALTY * ( d_func[p][var][j] +
										      d_func_ss[p][var][j] );
				}
			    }
			  else  /* variable type is MASS_FRACTION */
			    {
			      for (w=0; w<pd->Num_Species_Eqn; w++)
				{
				  for ( j=0; j<ei[pg->imtrx]->dof[var]; j++)
				    {
				      // pvar = upd->vp[pg->imtrx][MAX_PROB_VAR + w];
				      ldof_eqn = ei[pg->imtrx]->ln_to_first_dof[eqn][id];
				      lec->J[ieqn][MAX_PROB_VAR + w] [ldof_eqn][j] += BIG_PENALTY * d_func[p][MAX_VARIABLE_TYPES + w][j];
				    }
				} /* end of loop over species */   
			    } /* end of if MASS_FRACTION */
			} /* end of variable exists and condition is sensitive to it */
		    } /* end of loop over variable types */
		} /* end of NEWTON */
		}

	      } /* END of if (Res_BC != NULL), i.e. (index_eqn != -1) */
	  } /* END of if COLLOCATE */
/*****************************************************************************/
      } /* END for (ibc = 0; (int) elem_side_bc->BC_input_id[ibc] != ...*/
/*****************************************************************************/
    } /* END if (I < num_total_nodes) 				      */
/*****************************************************************************/
  } /* END for (i = 0; i < (int) elem_side_bc->num_nodes_on_side; i++) */
/*****************************************************************************/
  return(status);
} /* end of routine apply_collocated_edge_bc */
/*****************************************************************************/<|MERGE_RESOLUTION|>--- conflicted
+++ resolved
@@ -864,14 +864,8 @@
 		    if( elem_edge_bc->shared )
 		      {
 			EH(-1,"CA_EDGE_CURVE cannot be used with shared edges.");
-<<<<<<< HEAD
-		      }
-                    /* fall through */
-=======
                       }
                       /* fall through */
-
->>>>>>> 48a67847
 		  case CA_EDGE_BC:
 		    /*
 		     * need surface vectors
