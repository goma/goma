/************************************************************************ *
* Goma - Multiphysics finite element software                             *
* Sandia National Laboratories                                            *
*                                                                         *
* Copyright (c) 2014 Sandia Corporation.                                  *
*                                                                         *
* Under the terms of Contract DE-AC04-94AL85000 with Sandia Corporation,  *
* the U.S. Government retains certain rights in this software.            *
*                                                                         *
* This software is distributed under the GNU General Public License.      *
\************************************************************************/
 

/*
 *$Id: bc_curve.c,v 5.5 2010-04-05 15:04:46 hkmoffa Exp $
 */

/* Standard include files */
 
#include <stdio.h>
#include <math.h>
#include <string.h>
 
/* GOMA include files */
 
#include "std.h"
#include "rf_fem_const.h"
#include "rf_fem.h"
#include "rf_io_const.h"
#include "rf_io_structs.h"
#include "rf_io.h"
#include "rf_mp.h"
#include "el_elm.h"
#include "el_geom.h"
 
#include "rf_masks.h"
#include "rf_bc_const.h"
#include "rf_bc.h"
#include "rf_solver_const.h"
#include "rf_fill_const.h"
#include "rf_vars_const.h"
#include "mm_mp_const.h"
#include "mm_as_const.h"
#include "mm_as_structs.h"
#include "mm_as.h"

#include "mm_mp.h"
#include "mm_mp_structs.h"
 
#include "mm_eh.h"


#define GOMA_BC_CURVE_C
#include "goma.h"

/*
 * Global variables defined here. Declared frequently via rf_bc.h
 */


/*
 * Prototype declarations of static variables and functions for this file.
 */


/* End GOMA include files */
/****************************************************************************/
/****************************************************************************/
/****************************************************************************/

int
apply_integrated_curve_bc(
 double x[],			/* Solution vector for the current processor */
 double resid_vector[],		/* Residual vector for the current processor */
 const double delta_t,		/* current time step size                    */
 const double theta,		/* parameter to vary time integration from
				 * explicit (theta=1) to implicit (theta=0) */
 const int ielem,		/* element number */
 const int ielem_type,		/* element type */
 const int num_local_nodes,
 const int ielem_dim,
 const int iconnect_ptr,
 struct elem_edge_bc_struct *elem_edge_bc, /* Pointer to an element side 
					    * boundary condition structure */
 const int num_total_nodes,
 const int bc_application,	/* flag indicating whether to integrate 
				 * strong or weak BC's */
 const Exo_DB *exo)		/* ptr to FE database */

    /************************************************************************
     *
     * apply_integrated_curve_bc():
     *
     *
     *  This function evaluates weakly integrated boundary conditions applied
     *  along curves in 3d (i.e., intersections of two side sets.
     ************************************************************************/
{
  int ip, w, i, I, k, j, id, icount, ss_index, type, mn, matID_apply;
  int param_dir;
  int eqn, ieqn, var, pvar,p, q, index_eq, ldof_eqn;
  int err;         /* status variable for functions */
  int status = 0;
  int bc_input_id, BC_Name, ip_total;
  
  double s;             /* Gaussian-quadrature point locations          */
  
  double phi_i;
  double xi[DIM];             /* Local element coordinates of Gauss point. */
  double x_dot[MAX_PDIM];
  /****************************************************************************/
  double wt;                  /* Quadrature weights units - ergs/(sec*cm*K) = g*cm/(sec^3*K)     */
  
  double weight;
  double dsigma_dx[DIM][MDE];
  double func[DIM];
  double d_func[DIM][MAX_VARIABLE_TYPES + MAX_CONC][MDE];
  double d_func_ss[DIM][MAX_VARIABLE_TYPES + MAX_CONC][MDE];
  double theta_r;  /* contact angle in radians */
  VARIABLE_DESCRIPTION_STRUCT *vd;
/* Normals for variable normal contact angle condition etc.                     */
  static double fsnormal[DIM];   /* Free surface normal component vector   */
  static double dfsnormal_dx[DIM][DIM][MDE];
                                      /* Free surface normal component vector
                                         derivatives ([i][j][k]) at node k
                                         (component i wrt displacement j        */

  static double ssnormal[DIM];   /* Solid surface normal component vector  */
  static double dssnormal_dx[DIM][DIM][MDE];
                                      /* Solid surface normal component vector
                                         derivatives ([i][j][k]) at node k
                                         (component i wrt displacement j        */
  static double clnormal[MAX_PDIM];   /* contact line normal component vector  */
  static double dclnormal_dx[MAX_PDIM][MAX_PDIM][MDE];
                                      /* contact line normal component vector
                                         derivatives ([i][j][k]) at node k
                                         (component i wrt displacement j        */


  /***************************************************************************/
  /*     START OF SURFACE LOOPS THAT REQUIRE INTEGRATION (WEAK SENSE)        */
  /*                AND REQUIRE ROTATION IN TO N-T FORM                      */
  /***************************************************************************/
      /* Find out the number of surface quadrature points 
	 -this is assumed independent of the surface */
  ip_total = elem_info(NQUAD_EDGE, ielem_type);

  /* Surface integration over element */
  
  for (ip = 0; ip < ip_total; ip++) {
    /* find the quadrature point locations for current ip */
    param_dir = find_edge_s(ip, ielem_type, elem_edge_bc->id_edge,
			    pd->Num_Dim, xi, &s);
    
    /* find the quadrature weight for current ip */
    wt = Gq_edge_weight (ip, ielem_type);   
    
    /* ****************************************/
    err = load_basis_functions( xi, bfd);
    EH( err, "problem from load_basis_functions");
    
    err = beer_belly();
    EH( err, "beer_belly");
    
    /* precalculate variables at  current integration pt.*/
    err = load_fv();
    EH( err, "load_fv");

    err = load_bf_grad();
    EH( err, "load_bf_grad");
    
    err = load_bf_mesh_derivs(); 
    EH( err, "load_bf_mesh_derivs");
      
    /* use primary side to find edge vectors */
    edge_determinant_and_vectors (ielem, iconnect_ptr, num_local_nodes, ielem_dim - 1,  
				  (int) elem_edge_bc->elem_side_bc_1->id_side,
				  (int) elem_edge_bc->elem_side_bc_1->num_nodes_on_side,
				  elem_edge_bc->elem_side_bc_1->local_elem_node_id,
				   /* id_side, num_nodes_on_side, local_elem_node_id,  */
				  (int) elem_edge_bc->id_edge, 
				  (int) elem_edge_bc->num_nodes_on_edge, 
				  elem_edge_bc->edge_elem_node_id, 
				  param_dir);
    

    /*
     * Load up physical space gradients of field variables at this
     * Gauss point.
     */
    err = load_fv_grads();
    EH( err, "load_fv_grads");
    
    err = load_fv_mesh_derivs(1);
    EH( err, "load_fv_mesh_derivs");
    
    /*
     * Load up porous media variables and properties, if needed 
     */
    if (mp->PorousMediaType == POROUS_UNSATURATED || 
	mp->PorousMediaType == POROUS_SATURATED || 
	mp->PorousMediaType == POROUS_TWO_PHASE){
      err = load_porous_properties(); 
      EH( err, "load_porous_properties"); 
    }

    if (mp->SurfaceTensionModel != CONSTANT) 
      {
        load_surface_tension(dsigma_dx);
        if( neg_elem_volume ) return(status);
      }
    
    if (TimeIntegration != STEADY && pd->e[pg->imtrx][MESH_DISPLACEMENT1]) {
      for (icount = 0; icount < ielem_dim; icount++) {
	x_dot[icount] = fv_dot->x[icount];
	/* calculate surface position for wall repulsion/no penetration condition */
      }
    } else {
      for(icount=0; icount<ielem_dim; icount++) {
	x_dot[icount] = 0.;
      }
    }
    
    do_LSA_mods(LSA_EDGE);
    
    if( (bc_input_id = (int) elem_edge_bc->BC_input_id[0]) != -1)
      {
	
	if ((ss_index = 
	     in_list(BC_Types[bc_input_id].BC_ID, 0, Proc_Num_Side_Sets, ss_to_blks[0])) == -1)
	  {
	    EH(-1,"Cannot match side set id with that in ss_to_blks array");
	  }


	/* check to see if this bc is an integrated bc */

	if ( BC_Types[bc_input_id].desc->method == bc_application) 
	  {

	    /* Get the initialization out of the way, for safty */
	    memset( func,0, DIM*sizeof(double));
	    memset( d_func,0,DIM*(MAX_VARIABLE_TYPES + MAX_CONC)*MDE*sizeof(double) );

	    memset( d_func_ss,0,MAX_PDIM*(MAX_VARIABLE_TYPES + MAX_CONC)*MDE*sizeof(double) ); 


	    
	    /* initialize the general function to zero may have more than one entry
	     * for vector conditions like capillary */


	    /*
	     * Here's a RECIPE for adding new boundary conditions so you don't have any
	     * excuses not to add new ones.  The changes should be made in at least
	     * four files (rf_bc_const.h, mm_names.h, mm_input.c, and bc_[method].c)
	     * for some boundary conditions you may want to make additions elsewhere also.
	     * One example of extra additions is in el_exoII_io.c where the ss_dup_list
	     * is created - you may want to adapt the logic for rotation of new conditions.
	     * (note that these lines are repeated at each place where you need to 
	     * make changes):
	     *  Boundary Condition  Step 1: add Macro Substitution for your new boundary
	     *                              condition in rf_bc_const.h - this is how you
	     *      rf_bc_const.h           will refer to the new boundary condition 
	     *                              throughout the code.  Make sure the integer
	     *                              you choose is unique from all the other BC
	     *                              types.
	     *  Boundary Condition  Step 2: add a description of your boundary condition
	     *                              to the BC_Desc structure array in mm_names.h.
	     *      mm_names.h              This structure includes information about the 
	     *                              type of boundary condition, which equation it
	     *                              applies to, what variables it is sensitive to,
	     *                              whether to rotate mesh or momentum equations, 
	     *                              etc.  It is very important that you fill out
	     *                              this structure carefully, otherwise the code
	     *                              won't know what to do.
	     *  Boundary Condition  Step 3: add your BC case to the correct format listing 
	     *                              for reading the necessary arguments from the
	     *      mm_input_bc.c           input file in mm_input_bc.c.
	     *
	     *  Boundary Condition  Step 4: Add a function call (and a function) in the 
	     *                              correct routine for evaluating your boundary
	     *      bc_colloc.c             condition.  This will probably in bc_colloc.c
	     *      bc_integ.c              for collocated conditions or bc_integ.c for 
	     *                              strong or weak integrated conditions.
	     *  Boundary Condition  Step 5: use and enjoy your new boundary condition
	     *
	     * Step 4 should be done below (or in bc_colloc.c), and add your new function at 
	     *     the end of this file (see fplane)
	     */

	    switch(BC_Name = BC_Types[bc_input_id].BC_Name)
	      {
	    
		    
	      case SURFTANG_EDGE_BC:
		/* calculate the tension exerted through the edge in the 
		 * direction of the binormal  -  binormal is stangent[0] 
		 */
		apply_ST_3D(func, d_func, BC_Types[bc_input_id].BC_Data_Float[0],
			    BC_Types[bc_input_id].BC_Data_Float[1],
			    BC_Types[bc_input_id].BC_Data_Float[2],
			    BC_Types[bc_input_id].BC_Data_Float[3]);
		break;
		    
		    
	      case SURFTANG_SCALAR_EDGE_BC:
		/* calculate the tension exerted through the edge in the
		 *  direction of the binormal 
		 *  - binormal is stangent[0]
		 */
		apply_ST_scalar_3D(func, d_func, 
				   BC_Types[bc_input_id].BC_Data_Float[0]);
		break;
		    
	      case CA_EDGE_CURVE_INT_BC:

		if( elem_edge_bc->shared )
		  {
		    EH(-1,"CA_EDGE_CURVE_INT cannot be used with shared edges.");
		  }
		break;

	      case CA_EDGE_INT_BC:
		/* calculate contact angle boundary condition 
		 *     use first data entry as contact angle in degrees */
		theta_r = BC_Types[bc_input_id].BC_Data_Float[0]*M_PIE/180.;
		
		/* collect the normals */
		/* Free surface normal */
		for(p=0;p<ielem_dim;p++)
		  {
		  fsnormal[p]=fv->snormal[p];
		  for(k=0;k<ei[pg->imtrx]->dof[MESH_DISPLACEMENT1];k++)
		    {
		    for(q=0;q<ielem_dim;q++)
		      {
			  dfsnormal_dx[q][p][k] = fv->dsnormal_dx[q][p][k]; 
		      }
		    }
		  }
		/* Wall surface normal */
		    if( BC_Types[bc_input_id].BC_Name == CA_EDGE_INT_BC )
		      {
			for(p=0;p<ielem_dim;p++){
			  ssnormal[p]=BC_Types[bc_input_id].BC_Data_Float[p+1];
			  for (q=0;q<ielem_dim;q++){
			    for (k = 0; k<ei[pg->imtrx]->dof[MESH_DISPLACEMENT1];k++){
			      dssnormal_dx[q][p][k] = 0.;
			    }
			  }
			}
		      }
		    else if( BC_Types[bc_input_id].BC_Name == CA_EDGE_CURVE_INT_BC )
		      {
			/* recompute surface normal based upon secondary sideset. */
			
			surface_determinant_and_normal(ielem, 
						       iconnect_ptr, 
						       num_local_nodes, 
						       ielem_dim - 1,  
						       (int) elem_edge_bc->elem_side_bc_2->id_side,
						       (int) elem_edge_bc->elem_side_bc_2->num_nodes_on_side,
						             elem_edge_bc->elem_side_bc_2->local_elem_node_id);

			for(p=0;p<ielem_dim;p++)
			  {
			    ssnormal[p]=fv->snormal[p];
			    for (q=0;q<ielem_dim;q++)
			      {
				for (k = 0; k<ei[pg->imtrx]->dof[MESH_DISPLACEMENT1];k++)
				  {
				    dssnormal_dx[q][p][k] = fv->dsnormal_dx[q][p][k];
				  }
			      }
			  }
		      }
		
		fapply_CA(func, d_func, d_func_ss, fsnormal,
			  dfsnormal_dx, ssnormal,
			  dssnormal_dx, theta_r);

		break;

 	      case VELO_NORMAL_EDGE_INT_BC: 
	      case KINEMATIC_EDGE_BC:
		

		fvelo_normal_edge_bc(func, d_func, 
				     BC_Types[bc_input_id].BC_Data_Float[0],
				       x_dot, theta ,delta_t); 
 		break; 
		
 	      case VELO_TANGENT_EDGE_INT_BC: 


 		  fvelo_tangent_edge_bc(func, d_func, BC_Types[bc_input_id].BC_Data_Float,
			              x_dot, theta, delta_t); 
 		break; 

	      case VAR_CA_EDGE_BC:
	      case VAR_CA_USER_BC:

		/* free surface normal and sensitivities. 
		 */

		for(p=0;p<ielem_dim;p++)
		  {
		    fsnormal[p]=fv->snormal[p];
		    for (q=0;q<ielem_dim;q++)
		      {
		      for (k = 0; k<ei[pg->imtrx]->dof[MESH_DISPLACEMENT1];k++)
			{
			  dfsnormal_dx[q][p][k] = fv->dsnormal_dx[q][p][k];
			}
		      }
		  }

		/* Wall surface normal *
		 * for now assume that the contact angle condition is applied at a 
		 * fixed wall - where the wall surface normal is known */

		for(p=0;p<ielem_dim;p++)
		  {
		    if( BC_Name == VAR_CA_EDGE_BC )
		      {
			ssnormal[p]=BC_Types[bc_input_id].BC_Data_Float[p+5];
		      }
		    else
		      {
			ssnormal[p]= BC_Types[bc_input_id].u_BC[3 + p]; 
		      }
		  }

		memset ( dssnormal_dx, 0, sizeof(double)*DIM*DIM*MDE );

		calc_CL_normal( ssnormal,
				dssnormal_dx,
				fsnormal,
				dfsnormal_dx,
				fv->stangent[1],
				fv->dstangent_dx[1],
				ielem,
				elem_edge_bc->edge_elem_node_id,
				ielem_dim,
				(int) elem_edge_bc->num_nodes_on_edge,
				clnormal,
				dclnormal_dx,
				exo);


		if(BC_Types[bc_input_id].BC_Name == VAR_CA_EDGE_BC )
		  {
		    fapply_var_CA(func, d_func, d_func_ss, fsnormal,
				  dfsnormal_dx, ssnormal,
				  dssnormal_dx, clnormal, dclnormal_dx,
				  BC_Types[bc_input_id].BC_Data_Float,
				  x_dot, theta, delta_t );
		  }
		else
		  if(BC_Types[bc_input_id].BC_Name == VAR_CA_USER_BC )
		  {
		    fapply_var_CA_user(func, d_func, d_func_ss, fsnormal,
				       dfsnormal_dx, ssnormal, 
				       dssnormal_dx, clnormal,
				       dclnormal_dx,BC_Types[bc_input_id].len_u_BC,
				       BC_Types[bc_input_id].u_BC,
				       x_dot, theta, delta_t );
		  }
		break;
			      
	      default:
		EH(-1, "Integrated BC not found");
		break;
	      } /* end of switch over bc type */
		
	    /******************************************************************************/
	    /*                LOOP OVER THE LOCAL ELEMENT NODE NUMBER                     */
	    /*               FOR NODES THAT LIE ON THE CURRENT SURFACE		      */
	    /* this is a loop designed to loop over equations that lie on current surface */
	    /*         ADD the Boundary condition functions into the Residual             */
	    /*         vector and Jacobian Matrix                                         */
	    /******************************************************************************/
	    
	    for (i = 0; i < (int) elem_edge_bc->num_nodes_on_edge; i++)  {
	      
	      /* Find the local element node number for the current node */
	      id = (int) elem_edge_bc->edge_elem_node_id[i];
	      
	      /* Find the local node number given the local element node number,  'i'     */
	      I = Proc_Elem_Connect[iconnect_ptr + id];     
	      
	      /* add function into residual equations here may a vector of functions */
	      
	      for (p=0; p<BC_Types[bc_input_id].desc->vector; p++)
		{
		  /* 
		   * Check to see if this BC on this node is applicable 
		   * (i.e. no other overriding Dirichlet conditions,
		   * And find the global unknown number for applying this condition
		   */
		  index_eq = bc_eqn_index(id, I, bc_input_id, ei[pg->imtrx]->mn,
					  p, &eqn, &matID_apply, &vd);
		  if (index_eq >= 0)
		    {
 
		      /* for weak conditions weight the function by temp */
		      weight = wt;
		      /* calculate the local variable dof number to apply
		       * this boundary condition on. If the unknown doesn't
		       * exist, skip calculation.
		       */
		      ldof_eqn = ei[pg->imtrx]->ln_to_dof[eqn][id];
		      if (ldof_eqn >= 0) {

		      if (BC_Types[bc_input_id].desc->i_apply == SINGLE_PHASE || 
			  pd->e[pg->imtrx][eqn]) {
			phi_i = bf[eqn]->phi[ldof_eqn];
			weight *= phi_i;
		      }
		      else if (BC_Types[bc_input_id].desc->i_apply == CROSS_PHASE) {
			/* if the equation type doesn't exist in this material,
			 * then find the intepolation from the adjacent material
			 * using the local node number, id, as the dof number to
			 * look up the basis function.
			 */
			for( mn = 0; mn < upd->Num_Mat; mn++)
			{
			  if (pd_glob[mn]->e[pg->imtrx][eqn] &&
			      (eb_in_matrl(BC_Types[bc_input_id].BC_Data_Int[0], mn) ||
			       eb_in_matrl(BC_Types[bc_input_id].BC_Data_Int[1], mn)   ) )
			  {
			    type = pd_glob[mn]->w[pg->imtrx][eqn];
			    if (bfi[type] == NULL) EH(-1,"Illegal cross basis func");
			    /* note that here, we don't have the ln_to_dof array for the adjacent 
			       material - for now assume that ldof_eqn = id */
			    phi_i = bfi[type]->phi[id];
			    weight *= phi_i;
			  }
			}
			      
		      }
		      else EH(-1,"Illegal bc phase definition");

		      /* for strong conditions weight the function by BIG_PENALTY */
		      if (BC_Types[bc_input_id].desc->method == STRONG_INT_EDGE) weight *= BIG_PENALTY;
		      if (BC_Types[bc_input_id].desc->method == WEAK_INT_EDGE) 
			{
			  weight *= pd->etm[pg->imtrx][eqn][(LOG2_BOUNDARY)];
			}

		      if( BC_Types[bc_input_id].BC_Name == KINEMATIC_EDGE_BC ) weight *= BIG_PENALTY;

		      /* if doing a weak BC - add into local element contribution also */

		      ieqn = upd->ep[pg->imtrx][eqn];
		      if (eqn == R_MASS) ieqn = MAX_PROB_VAR 
					   + BC_Types[bc_input_id].species_eq;
                      lec->R[LEC_R_INDEX(ieqn,ldof_eqn)] += weight * fv->edge_det * func[p];

		      /* 
		       * add sensitivities into matrix
		       *  - find index of sensitivity in matrix (if variable is not 
		       *    defined at this node, loop over all dofs in element)
		       *  - add into matrix
		       */
		      
		      if (af->Assemble_Jacobian) {
			/* if mesh displacement is variable, put in this sensitivity first */
			/* ... unless we are computing the mass matrix
			 * for LSA.  In that case, we don't include
			 * this first term b/c it doesn't involve any
			 * primary time derivative variables.
			 */
			if(!af->Assemble_LSA_Mass_Matrix)
			  for (q=0; q<pd->Num_Dim; q++)
			    {
			      var = MESH_DISPLACEMENT1 + q;
			      if (pd->v[pg->imtrx][var])
				{
				  pvar = upd->vp[pg->imtrx][var];
				  for ( j=0; j<ei[pg->imtrx]->dof[var]; j++)
				    {
                                      lec->J[LEC_J_INDEX(ieqn,pvar,ldof_eqn,j)] += weight * func[p] *
					fv->dedgedet_dx[q][j];
				    }
				}
			    }
			    
			/* now add in sensitivity of BC function */

			for (var=0; var < MAX_VARIABLE_TYPES; var++)
			  {
			    if (pd->v[pg->imtrx][var] && BC_Types[bc_input_id].desc->sens[var])
			      {
				pvar = upd->vp[pg->imtrx][var];
				if (var != MASS_FRACTION)
				  {
				    for ( j=0; j<ei[pg->imtrx]->dof[var]; j++)
				      {
                                        lec->J[LEC_J_INDEX(ieqn,pvar,ldof_eqn,j)] += weight * fv->edge_det
					    * (d_func[p][var][j] + d_func_ss[p][var][j]);
				      }
				  }
				else  /* variable type is MASS_FRACTION */
				  {
				    for (w=0; w<pd->Num_Species_Eqn; w++)
				      {
					for ( j=0; j<ei[pg->imtrx]->dof[var]; j++)
					  {
                                            lec->J[LEC_J_INDEX(ieqn,MAX_PROB_VAR + w,ldof_eqn,j)] +=
						weight * fv->edge_det * d_func[p][MAX_VARIABLE_TYPES + w][j];
					  }
				      } /* end of loop over species */   
				  } /* end of if MASS_FRACTION */
			      } /* end of variable exists and condition is sensitive to it */
			  }/* end of loop over variable types */
		      } /* end of NEWTON */
		      } /* if (ldof_eqn >= 0) */
		    } /* end of if (Res_BC != NULL) - i.e. apply residual at this node */
		} /* end of loop over equations that this condition applies to */
	    }  /* end for (i=0; i< num_nodes_on_side; i++) */
	    
	  }  /*End (if INT) (CAPILLARY and KINEMATIC and VELO_NORMAL and VELO_TANGENT . . .) */
      } /*(end for ibc) */
  } /*End for ip = 1,...*/
  
  return(status);
} /* end of routine apply_integrated_curve_bc */
/******************************************************************************************/
/******************************************************************************************/
/******************************************************************************************/

int
apply_point_colloc_edge_bc (
     double x[],              /* Solution vector for the current processor    */
     double x_old[],          /* Solution vector at the previous timeon current proc */
     double x_older[],        /* Solution vector for the previous, provious time on current proc*/
     double xdot[],           /* xdot of current solution                     */
     double xdot_old[],       /* xdot of current solution at previous time         */
     double resid_vector[],   /* Residual vector for the current processor         */
     const double delta_t,	/* current time step size                            */
     const double theta,           /* parameter to vary time integration:
                                 explicit (theta = 1) -- implicit (theta = 0)    */
     const int ielem,               /* element number                                    */
     const int ip_total,            /* total number of gauss points                      */
     const int ielem_type,          /* element type                                      */
     const int num_local_nodes,
     const int ielem_dim,
     const int iconnect_ptr,
     struct elem_edge_bc_struct *elem_edge_bc,   /* Pointer to an element side boundary condition structure (writable by Gibbs ipin) */
     const int num_total_nodes,
     int local_node_list_fs[],  /* dimensioned [MDE]; list to keep track of
                                    nodes at which solid contributions have been
                                    transfered to liquid (fluid-solid boundaries)  */
     const double time_value )
     
    /*************************************************************************
     *
     *  apply_point_colloc_edge_bc():
     *
     *   This function evaluates collocated boundary conditions applied
     *    along curves in 2d and 3d (i.e., intersections of two side sets.)
     *************************************************************************/
{
  int Gibbs = 1;
  int w, i, I, k, j, id, err, var, eqn, icount, p, q, iquad; /* counters */
  int ieqn, pvar, ldof_eqn;
  int status = 0;
  int index_eq, param_dir, matID_apply;
  int bc_input_id;
  double xi[DIM],s, xiq[DIM];             /* Gaussian-quadrature point locations          */
  double x_dot[MAX_PDIM];
  double dsigma_dx[DIM][MDE];
  double func[DIM];
  double d_func[DIM][MAX_VARIABLE_TYPES + MAX_CONC][MDE];
  double d_func_ss[DIM][MAX_VARIABLE_TYPES + MAX_CONC][MDE];
  double theta_r;  /* contact angle in radians */
  VARIABLE_DESCRIPTION_STRUCT *vd;
/* Normals for variable normal contact angle condition etc.                     */
  static double fsnormal[MAX_PDIM];   /* Free surface normal component vector   */
  static double dfsnormal_dx[MAX_PDIM][MAX_PDIM][MDE];
                                      /* Free surface normal component vector
                                         derivatives ([i][j][k]) at node k
                                         (component i wrt displacement j        */

  static double ssnormal[MAX_PDIM];   /* Solid surface normal component vector  */
  static double dssnormal_dx[MAX_PDIM][MAX_PDIM][MDE];
                                      /* Solid surface normal component vector
                                         derivatives ([i][j][k]) at node k
                                         (component i wrt displacement j        */


  /***************************************************************************/
  /*   START OF SURFACE LOOPS THAT DON'T REQUIRE INTEGRATION (STRONG SENSE)  */
  /*     (POINTWISE COLLOCATION)                                             */
  /*             LOOP OVER THE SURFACES IN THE CURRENT ELEMENT THAT	     */
  /*        NEED THE APPLICATION OF A STONG SENSE CONDITION                  */
  /*    - INITIALIZATION THAT IS DEPENDENT ON THE IDENTITY OF THE SURFACE    */
  /***************************************************************************/
  
  /***************************************************************************/
  /*                LOOP OVER THE LOCAL ELEMENT NODE NUMBER                  */
  /*               FOR NODES THAT LIE ON THE CURRENT SURFACE		     */
  /*   - INITIALIZATION THAT IS DEPENDENT ON THE LOCAL ELEMENT NODE NUMBER   */
  /***************************************************************************/
  
  for (i = 0; i < (int) elem_edge_bc->num_nodes_on_edge; i++) {
    
    /* Find the local element node number for the current node */
    id = (int) elem_edge_bc->edge_elem_node_id[i];
    
    /* Find the local node number given the local element node 
     * number,  'id' 
     * I is the global node number of this node !!  
     */
    I = Proc_Elem_Connect[iconnect_ptr + id];
    
    /*
     * Check to see if the current local node number is owned by the 
     * processor - this is done by checking I < num_total_nodes
     */
    if (I < DPI_ptr->num_owned_nodes) {
      
      /*
       * Load the field variable values at this node point
       */
      param_dir = find_edge_s (0, ielem_type, elem_edge_bc->id_edge,
			       pd->Num_Dim, xi, &s);
      find_nodal_stu(id, ielem_type, &xi[0], &xi[1], &xi[2]);

      err = load_basis_functions( xi, bfd );
      EH( err, "problem from load_basis_functions");
      err = load_fv();
      EH( err, "load_fv");

    /*
     * Load up porous media variables and properties, if needed 
     */
    if (mp->PorousMediaType == POROUS_UNSATURATED || 
	mp->PorousMediaType == POROUS_TWO_PHASE || 
	mp->PorousMediaType == POROUS_SATURATED){
      err = load_porous_properties(); 
      EH( err, "load_porous_properties"); 
    }

    if (mp->SurfaceTensionModel != CONSTANT) 
      {
        load_surface_tension(dsigma_dx);
        if( neg_elem_volume ) return(status);
      }
    
    if (TimeIntegration != STEADY) {
      for (icount = 0; icount < ielem_dim; icount++) {
	x_dot[icount] = fv_dot->x[icount];
      }
    } else {
      for (icount = 0; icount < ielem_dim; icount++) {
	x_dot[icount] = 0.0;
      }
    }
    
    do_LSA_mods(LSA_EDGE);
    
      /******************************************************************************/
      /*                                                                            */
      /*         LOOP OVER THE INDIVIDUAL SURFACE CONDITION TERMS                   */
      /*		Calculate the functions for each collocation                */
      /*                condition at this point                                     */
      /*		                         			            */
      /******************************************************************************/
      
      if( (bc_input_id = (int) elem_edge_bc->BC_input_id[0]) != -1 ) 
      {
	if (BC_Types[bc_input_id].desc->method == COLLOCATE_EDGE)
	  {
	    
	    /* 
	     * Check to see if this BC on this node is applicable (i.e. no other overriding
	     *  Dirichlet conditions,
	     * And find the global unknown number for applying this condition
	     */
	    index_eq = bc_eqn_index(id, I, bc_input_id, ei[pg->imtrx]->mn,
				    0, &eqn, &matID_apply, &vd);
	    if (index_eq >= 0)
	      {
		memset( func,0, MAX_PDIM*sizeof(double));
		memset( d_func,0,MAX_PDIM*(MAX_VARIABLE_TYPES + MAX_CONC)*MDE*sizeof(double) );
		memset( d_func_ss,0,MAX_PDIM*(MAX_VARIABLE_TYPES + MAX_CONC)*MDE*sizeof(double) );


		ldof_eqn = ei[pg->imtrx]->ln_to_dof[eqn][id];
		
/*
 * Here's a RECIPE for adding new boundary conditions so you don't have any
 * excuses not to add new ones.  The changes should be made in at least
 * four files (rf_bc_const.h, mm_names.h, mm_input.c, and bc_[method].c)
 * for some boundary conditions you may want to make additions elsewhere also.
 * One example of extra additions is in el_exoII_io.c where the ss_dup_list
 * is created - you may want to adapt the logic for rotation of new conditions.
 * (note that these lines are repeated at each place where you need to 
 * make changes):
 *  Boundary Condition  Step 1: add Macro Substitution for your new boundary
 *                              condition in rf_bc_const.h - this is how you
 *      rf_bc_const.h           will refer to the new boundary condition 
 *                              throughout the code.  Make sure the integer
 *                              you choose is unique from all the other BC
 *                              types.
 *  Boundary Condition  Step 2: add a description of your boundary condition
 *                              to the BC_Desc structure array in mm_names.h.
 *      mm_names.h              This structure includes information about the 
 *                              type of boundary condition, which equation it
 *                              applies to, what variables it is sensitive to,
 *                              whether to rotate mesh or momentum equations, 
 *                              etc.  It is very important that you fill out
 *                              this structure carefully, otherwise the code
 *                              won't know what to do.
 *  Boundary Condition  Step 3: add your BC case to the correct format listing 
 *                              for reading the necessary arguments from the
 *      mm_input_bc.c           input file in mm_input_bc.c.
 *
 *  Boundary Condition  Step 4: Add a function call (and a function) in the 
 *                              correct routine for evaluating your boundary
 *      bc_colloc.c             condition.  This will probably in bc_colloc.c
 *      bc_integ.c              for collocated conditions or bc_integ.c for 
 *                              strong or weak integrated conditions.
 *  Boundary Condition  Step 5: use and enjoy your new boundary condition
 *
 * Step 4 should be done below (or in bc_integ.c), and add your new function at 
 *     the end of this file (see fplane)
 */
		/* load in functional representation of this condition, and its sensitivity
		 * to all nodal unknowns */
		switch(BC_Types[bc_input_id].BC_Name)
		  {
		    
		  case GD_CONST_BC:
		  case GD_LINEAR_BC:
		  case GD_PARAB_BC:
		  case GD_PARAB_OFFSET_BC:
		  case GD_CIRC_BC:
		  case GD_TIME_BC:
		  case GD_POLYN_BC:
		    
		    /*
		     * The casting of the 1st and 2nd arguments bothers me.
		     * I put them in to silence compiler warnings when
		     * more rigorous prototype checking is done (cf, the
		     * definition of fgeneralized_dirichlet() in bc_colloc.c
		     *
		     * This ought to be fixed to work properly.
		     */

		    err = fgeneralized_dirichlet((double *) (&func), 
						 (double *)(d_func), 
						 BC_Types[bc_input_id].BC_Name, 
						 bc_input_id, theta, delta_t);
		    
		    EH(err, "Illegal entry in Generalized Dirichlet Condition ");
		    break;
		    
		  case CA_EDGE_CURVE_BC:

		    if( elem_edge_bc->shared )
		      {
			EH(-1,"CA_EDGE_CURVE cannot be used with shared edges.");
                      }
                      /* fall through */
		  case CA_EDGE_BC:
		    /*
		     * need surface vectors
		     */ 
		    err = beer_belly();
		    EH( err, "beer_belly");
		    
		    err = load_bf_grad();
		    EH( err, "load_bf_grad");
		    
		    err = load_bf_mesh_derivs(); 
		    EH( err, "load_bf_mesh_derivs");
		    
		    /* use primary side to find edge vectors */
		    edge_determinant_and_vectors (ielem, iconnect_ptr, num_local_nodes, ielem_dim - 1,  
						  (int) elem_edge_bc->elem_side_bc_1->id_side,
						  (int) elem_edge_bc->elem_side_bc_1->num_nodes_on_side,
						  elem_edge_bc->elem_side_bc_1->local_elem_node_id,
						  /* id_side, num_nodes_on_side, local_elem_node_id,  */
						  (int) elem_edge_bc->id_edge, 
						  (int) elem_edge_bc->num_nodes_on_edge, 
						  elem_edge_bc->edge_elem_node_id, 
						  param_dir);

		    /* calculate contact angle boundary condition 
		     *     use first data entry as contact angle in degrees */
		    theta_r = BC_Types[bc_input_id].BC_Data_Float[0]
				    * M_PIE / 180.;

		    /* Free surface normal */
		    for(p=0;p<ielem_dim;p++){
		      fsnormal[p]=fv->snormal[p];
		      for(k=0;k<ei[pg->imtrx]->dof[MESH_DISPLACEMENT1];k++){
			for(q=0;q<ielem_dim;q++){
			  dfsnormal_dx[q][p][k] = fv->dsnormal_dx[q][p][k]; 
			}
		      }
		    }
		    /* Wall surface normal */

		    if( BC_Types[bc_input_id].BC_Name == CA_EDGE_BC )
		      {
			for(p=0;p<ielem_dim;p++){
			  ssnormal[p]=BC_Types[bc_input_id].BC_Data_Float[p+1];
			  for (q=0;q<ielem_dim;q++){
			    for (k = 0; k<ei[pg->imtrx]->dof[MESH_DISPLACEMENT1];k++){
			      dssnormal_dx[q][p][k] = 0.;
			    }
			  }
			}
		      }
		    else if( BC_Types[bc_input_id].BC_Name == CA_EDGE_CURVE_BC )
		      {
			/* recompute surface normal based upon secondary sideset. */
			
/* 			surface_determinant_and_normal(ielem,  */
/* 						       iconnect_ptr,  */
/* 						       num_local_nodes,  */
/* 						       ielem_dim - 1,   */
/* 						       (int) elem_edge_bc->elem_side_bc_2->id_side, */
/* 						       (int) elem_edge_bc->elem_side_bc_2->num_nodes_on_side, */
/* 						             elem_edge_bc->elem_side_bc_2->local_elem_node_id); */
		    edge_determinant_and_vectors (ielem, iconnect_ptr, num_local_nodes, ielem_dim - 1,  
						  (int) elem_edge_bc->elem_side_bc_2->id_side,
						  (int) elem_edge_bc->elem_side_bc_2->num_nodes_on_side,
						  elem_edge_bc->elem_side_bc_2->local_elem_node_id,
						  /* id_side, num_nodes_on_side, local_elem_node_id,  */
						  (int) elem_edge_bc->id_edge, 
						  (int) elem_edge_bc->num_nodes_on_edge, 
						  elem_edge_bc->edge_elem_node_id, 
						  param_dir);

			for(p=0;p<ielem_dim;p++)
			  {
			    ssnormal[p]=fv->snormal[p];
			    for (q=0;q<ielem_dim;q++)
			      {
				for (k = 0; k<ei[pg->imtrx]->dof[MESH_DISPLACEMENT1];k++)
				  {
				    dssnormal_dx[q][p][k] = fv->dsnormal_dx[q][p][k];
				  }
			      }
			  }
		      }

		    fapply_CA(func, d_func, d_func_ss, fsnormal,
			      dfsnormal_dx, ssnormal, 
			      dssnormal_dx, theta_r);

		    break;

		  case CA_EDGE_OR_FIX_BC:
		    /*
		     * need surface vectors
		     */ 
		    err = beer_belly();
		    EH( err, "beer_belly");
		    
		    err = load_bf_grad();
		    EH( err, "load_bf_grad");
		    
		    err = load_bf_mesh_derivs(); 
		    EH( err, "load_bf_mesh_derivs");
		    
		    /* use primary side to find edge vectors */
		    edge_determinant_and_vectors (ielem, iconnect_ptr, num_local_nodes, ielem_dim - 1,  
						  (int) elem_edge_bc->elem_side_bc_1->id_side,
						  (int) elem_edge_bc->elem_side_bc_1->num_nodes_on_side,
						  elem_edge_bc->elem_side_bc_1->local_elem_node_id,
						  /* id_side, num_nodes_on_side, local_elem_node_id,  */
						  (int) elem_edge_bc->id_edge, 
						  (int) elem_edge_bc->num_nodes_on_edge, 
						  elem_edge_bc->edge_elem_node_id, 
						  param_dir);

		    /* calculate contact angle boundary condition 
		     *     use first data entry as contact angle in degrees */
		    theta_r = (double) BC_Types[bc_input_id].u_BC[0]
				    * M_PIE / 180.;

		    /* Free surface normal */
		    for(p=0;p<ielem_dim;p++){
		      fsnormal[p]=fv->snormal[p];
		      for(k=0;k<ei[pg->imtrx]->dof[MESH_DISPLACEMENT1];k++){
			for(q=0;q<ielem_dim;q++){
			  dfsnormal_dx[q][p][k] = fv->dsnormal_dx[q][p][k]; 
			}
		      }
		    }
		    /* Wall surface normal */
		    /* for now assume that the contact angle condition is applied at a 
		     * fixed wall - where the wall surface normal is known */
		    for(p=0;p<ielem_dim;p++){
		      ssnormal[p]=(double) BC_Types[bc_input_id].u_BC[p+1];
		      for (q=0;q<ielem_dim;q++){
			for (k = 0; k<ei[pg->imtrx]->dof[MESH_DISPLACEMENT1];k++){
			  dssnormal_dx[q][p][k] = 0.;
			}
		      }
		    }
		    Gibbs = user_gibbs_criterion(fsnormal,  ssnormal, 
						      BC_Types[bc_input_id].BC_Data_Int[0],
						      &(elem_edge_bc->ipin),
						      BC_Types[bc_input_id].u_BC);

		    if (Gibbs)
		      {
			   
			fapply_CA(func, d_func, d_func_ss, fsnormal,
				  dfsnormal_dx, ssnormal,
				  dssnormal_dx, theta_r);
		      }
		    else
		      {
			if(!af->Assemble_LSA_Mass_Matrix)
			  /* fix contact point where it sits right now */
			  for(p=0;p<ielem_dim;p++)
			    {
<<<<<<< HEAD
			      k = Index_Solution(I, MESH_DISPLACEMENT1+p, 0, 0, -2, pg->imtrx);
			      ldof_eqn = ei[pg->imtrx]->ln_to_first_dof[MESH_DISPLACEMENT1+p][id];
			      lec->R[MESH_DISPLACEMENT1 + p][ldof_eqn] = 0.; 
=======
			      k = Index_Solution(I, MESH_DISPLACEMENT1+p, 0, 0, -2);
			      ldof_eqn = ei->ln_to_first_dof[MESH_DISPLACEMENT1+p][id];
                              lec->R[LEC_R_INDEX(MESH_DISPLACEMENT1 + p,ldof_eqn)] = 0.;
>>>>>>> e33b61bb
			      d_func[p][MESH_DISPLACEMENT1+p][id] = 1.;
			      
	                      eqn = upd->ep[pg->imtrx][MESH_DISPLACEMENT1 + p];
			      zero_lec_row(lec->J,eqn,ldof_eqn);
                              lec->J[LEC_J_INDEX(eqn,eqn,ldof_eqn,ldof_eqn)]
				= DIRICHLET_PENALTY; 
			      
			      xdot[k] = 0.0;
			      xdot_old[k] = 0.0;
			      x_old[k] = x[k];
			      x_older[k] = x_old[k];
			    }
		      }
		    
		    break;


		  case VELO_NORMAL_EDGE_BC: 
		  case VELO_TANGENT_EDGE_BC: 
		    
		    /* These conditions are applied to the Gauss points on
		     *  the edge rather than at the nodes. The following
		     *  code determines which guass point is nearest
		     *  to the current node and computes the constraint
		     *  at that gauss point.
		     */

		    if( elem_edge_bc->num_nodes_on_edge	< 3 )
		      {	    
			iquad = ( xi[param_dir] == -1.0 ? 1 :
				( xi[param_dir] ==  1.0 ? 0 : -1 ) ) ; 
		      }
		    else
		      {
			iquad = ( xi[param_dir] == -1.0 ? 2 :
				( xi[param_dir] ==  0.0 ? 1 : 
				( xi[param_dir] ==  1.0 ? 0 : -1 ) ) );
		      }

		    EH( iquad, "problem finding iquad in apply_point_collocated_edge_bc");

		    find_edge_s (iquad, ielem_type, elem_edge_bc->id_edge, pd->Num_Dim, xiq, &s);

		    err = load_basis_functions( xiq, bfd );
		    EH( err, "problem from load_basis_functions");

		    err = load_fv();
		    EH( err, "load_fv");
		    

		    /*
		     * need surface vectors
		     */ 
		    err = beer_belly();
		    EH( err, "beer_belly");
		    
		    err = load_bf_grad();
		    EH( err, "load_bf_grad");
		    
		    err = load_bf_mesh_derivs(); 
		    EH( err, "load_bf_mesh_derivs");
		    
		    /* use primary side to find edge vectors */
		    edge_determinant_and_vectors(ielem, iconnect_ptr, num_local_nodes, ielem_dim - 1,  
						 (int) elem_edge_bc->elem_side_bc_1->id_side,
						 (int) elem_edge_bc->elem_side_bc_1->num_nodes_on_side,
						 elem_edge_bc->elem_side_bc_1->local_elem_node_id,
						 (int) elem_edge_bc->id_edge, 
						 (int) elem_edge_bc->num_nodes_on_edge, 
						 elem_edge_bc->edge_elem_node_id, 
						 param_dir);
		    
		    do_LSA_mods(LSA_EDGE);
		    
		    if (BC_Types[bc_input_id].BC_Name == VELO_NORMAL_EDGE_BC)
		      {
			fvelo_normal_edge_bc(func, d_func, BC_Types[bc_input_id].BC_Data_Float[0],
					     x_dot, theta, delta_t); 
		      }
		    else
		      {			
			fvelo_tangent_edge_bc(func, d_func, BC_Types[bc_input_id].BC_Data_Float,
					      x_dot, theta, delta_t);
		      }
		    break; 


		    /*
		     * ADD more functions here for calculating collocation residuals
		     */


		  default:
		    EH(-1, " Non-existant collocated edge condition");

		  } /* end of SWITCH statement */

      /******************************************************************************/
      /*                                                                            */
      /*         ADD the Boundary condition functions into the Residual             */
      /*         vector and Jacobian Matrix                                         */
      /*		                         			            */
      /******************************************************************************/
	      for (p=0; p<BC_Types[bc_input_id].desc->vector; p++)
		{
		  ieqn = upd->ep[pg->imtrx][eqn];
		  if (eqn == R_MASS) ieqn = MAX_PROB_VAR 
				       + BC_Types[bc_input_id].species_eq;
                  lec->R[LEC_R_INDEX(ieqn,ldof_eqn)] += BIG_PENALTY * func[p];

		/* 
		 * add sensitivities into matrix
		 *  - find index of sensitivity in matrix (if variable is not defined at this node,
		 *      loop over all dofs in element)
		 *  - add into matrix
		 */

		if (af->Assemble_Jacobian) {
		  for (var=0; var < MAX_VARIABLE_TYPES; var++)
		    {
		      if (pd->v[pg->imtrx][var] && BC_Types[bc_input_id].desc->sens[var])
			{
			  if (var != MASS_FRACTION)
			    {
			      /* load sensitivity index at this node point 
			       * this routine determines the entry in the jacobian matrix which
			       * corresponds to this BC equation and this unknown
			       */
			      for ( j=0; j<ei[pg->imtrx]->dof[var]; j++)
				{
<<<<<<< HEAD
				  pvar = upd->vp[pg->imtrx][var];
				  ldof_eqn = ei[pg->imtrx]->ln_to_first_dof[eqn][id];
				  lec->J[ieqn][pvar] [ldof_eqn][j] += BIG_PENALTY * ( d_func[p][var][j] +
=======
				  pvar = upd->vp[var];
				  ldof_eqn = ei->ln_to_first_dof[eqn][id];
                                  lec->J[LEC_J_INDEX(ieqn,pvar,ldof_eqn,j)] += BIG_PENALTY * ( d_func[p][var][j] +
>>>>>>> e33b61bb
										      d_func_ss[p][var][j] );
				}
			    }
			  else  /* variable type is MASS_FRACTION */
			    {
			      for (w=0; w<pd->Num_Species_Eqn; w++)
				{
				  for ( j=0; j<ei[pg->imtrx]->dof[var]; j++)
				    {
<<<<<<< HEAD
				      // pvar = upd->vp[pg->imtrx][MAX_PROB_VAR + w];
				      ldof_eqn = ei[pg->imtrx]->ln_to_first_dof[eqn][id];
				      lec->J[ieqn][MAX_PROB_VAR + w] [ldof_eqn][j] += BIG_PENALTY * d_func[p][MAX_VARIABLE_TYPES + w][j];
=======
				      // pvar = upd->vp[MAX_PROB_VAR + w];
				      ldof_eqn = ei->ln_to_first_dof[eqn][id];
                                      lec->J[LEC_J_INDEX(ieqn,MAX_PROB_VAR + w,ldof_eqn,j)] += BIG_PENALTY * d_func[p][MAX_VARIABLE_TYPES + w][j];
>>>>>>> e33b61bb
				    }
				} /* end of loop over species */   
			    } /* end of if MASS_FRACTION */
			} /* end of variable exists and condition is sensitive to it */
		    } /* end of loop over variable types */
		} /* end of NEWTON */
		}

	      } /* END of if (Res_BC != NULL), i.e. (index_eqn != -1) */
	  } /* END of if COLLOCATE */
/*****************************************************************************/
      } /* END for (ibc = 0; (int) elem_side_bc->BC_input_id[ibc] != ...*/
/*****************************************************************************/
    } /* END if (I < num_total_nodes) 				      */
/*****************************************************************************/
  } /* END for (i = 0; i < (int) elem_side_bc->num_nodes_on_side; i++) */
/*****************************************************************************/
  return(status);
} /* end of routine apply_collocated_edge_bc */
/*****************************************************************************/<|MERGE_RESOLUTION|>--- conflicted
+++ resolved
@@ -1024,15 +1024,9 @@
 			  /* fix contact point where it sits right now */
 			  for(p=0;p<ielem_dim;p++)
 			    {
-<<<<<<< HEAD
 			      k = Index_Solution(I, MESH_DISPLACEMENT1+p, 0, 0, -2, pg->imtrx);
 			      ldof_eqn = ei[pg->imtrx]->ln_to_first_dof[MESH_DISPLACEMENT1+p][id];
-			      lec->R[MESH_DISPLACEMENT1 + p][ldof_eqn] = 0.; 
-=======
-			      k = Index_Solution(I, MESH_DISPLACEMENT1+p, 0, 0, -2);
-			      ldof_eqn = ei->ln_to_first_dof[MESH_DISPLACEMENT1+p][id];
                               lec->R[LEC_R_INDEX(MESH_DISPLACEMENT1 + p,ldof_eqn)] = 0.;
->>>>>>> e33b61bb
 			      d_func[p][MESH_DISPLACEMENT1+p][id] = 1.;
 			      
 	                      eqn = upd->ep[pg->imtrx][MESH_DISPLACEMENT1 + p];
@@ -1163,15 +1157,9 @@
 			       */
 			      for ( j=0; j<ei[pg->imtrx]->dof[var]; j++)
 				{
-<<<<<<< HEAD
 				  pvar = upd->vp[pg->imtrx][var];
 				  ldof_eqn = ei[pg->imtrx]->ln_to_first_dof[eqn][id];
-				  lec->J[ieqn][pvar] [ldof_eqn][j] += BIG_PENALTY * ( d_func[p][var][j] +
-=======
-				  pvar = upd->vp[var];
-				  ldof_eqn = ei->ln_to_first_dof[eqn][id];
                                   lec->J[LEC_J_INDEX(ieqn,pvar,ldof_eqn,j)] += BIG_PENALTY * ( d_func[p][var][j] +
->>>>>>> e33b61bb
 										      d_func_ss[p][var][j] );
 				}
 			    }
@@ -1181,15 +1169,9 @@
 				{
 				  for ( j=0; j<ei[pg->imtrx]->dof[var]; j++)
 				    {
-<<<<<<< HEAD
 				      // pvar = upd->vp[pg->imtrx][MAX_PROB_VAR + w];
 				      ldof_eqn = ei[pg->imtrx]->ln_to_first_dof[eqn][id];
-				      lec->J[ieqn][MAX_PROB_VAR + w] [ldof_eqn][j] += BIG_PENALTY * d_func[p][MAX_VARIABLE_TYPES + w][j];
-=======
-				      // pvar = upd->vp[MAX_PROB_VAR + w];
-				      ldof_eqn = ei->ln_to_first_dof[eqn][id];
                                       lec->J[LEC_J_INDEX(ieqn,MAX_PROB_VAR + w,ldof_eqn,j)] += BIG_PENALTY * d_func[p][MAX_VARIABLE_TYPES + w][j];
->>>>>>> e33b61bb
 				    }
 				} /* end of loop over species */   
 			    } /* end of if MASS_FRACTION */
