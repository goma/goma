
/************************************************************************ *
* Goma - Multiphysics finite element software                             *
* Sandia National Laboratories                                            *
*                                                                         *
* Copyright (c) 2014 Sandia Corporation.                                  *
*                                                                         *
* Under the terms of Contract DE-AC04-94AL85000 with Sandia Corporation,  *
* the U.S. Government retains certain rights in this software.            *
*                                                                         *
* This software is distributed under the GNU General Public License.      *
\************************************************************************/
 
/*
 * rd_mesh.c
 *
 * This file contains routines for reading in the finite element mesh for
 * goma. This is done both for serial and distributed versions. Some checking
 * of the consistency is done for sidesets, nodesets, and element blocks.
 *
 * The distributed processing information is read from the same file(s), if
 * we are doing distributed processing. The "DPI" was written in netcdf format
 * to augment the basic EXODUS II information by the "brk" program. This 
 * routine makes use of similar routines as the problem decomposer, brk, in
 * reading the information.
 *
 * This routine supplants el_exoII_io.c of the old way.
 *
 */

#ifndef lint
#ifdef USE_RCSID
static char rcsid[] = "$Id: rd_mesh.c,v 5.5 2009-04-24 23:42:33 hkmoffa Exp $";
#endif
#endif

#include <stdlib.h>
#include <stdio.h>
#include <string.h>

#include "netcdf.h"
#include "exodusII.h"

#include "std.h"

#include "exo_struct.h"
#include "dpi.h"

#include "el_elm.h"    /* Must be after exodusII.h */
#include "el_geom.h"
#include "rf_fem_const.h"
#include "rf_fem.h"
#include "rf_mp.h"
#include "rf_io_const.h"
#include "rf_io.h"
#include "rf_allo.h"
#include "rf_bc_const.h"
#include "rf_bc.h"
#include "rf_vars_const.h"

#include "mm_as_const.h"
#include "mm_as_structs.h"
#include "mm_as.h"
#include "mm_eh.h"

#define GOMA_RD_MESH_C
#include "goma.h"

/*
 * Variables defined here that are typically declared extern in el_geom.h
 *
 * These are largely legacy variables and have been deprecated in favor of
 * the exo->.... usage.
 */

int Num_Dim = 0;
int Num_Node = 0;
int Num_Elem = 0;
int Max_NP_Elem = 0;

int Num_Internal_Elems = 0;

int *GNodes = NULL;

int *GElems = NULL;

int *Proc_Connect_Ptr = NULL;
int Proc_Num_Elem_Blk;
int *Proc_Num_Elem_In_Blk = NULL;
int *Proc_Elem_Blk_Ids = NULL;
int *Proc_Elem_Blk_Types = NULL;
int *Proc_Nodes_Per_Elem = NULL;
int *Proc_Num_Attr = NULL;
int *Proc_Elem_Connect = NULL;
int Proc_Num_Node_Sets = 0;
int Proc_NS_List_Length = 0;
int *Proc_NS_Ids = NULL;
int *Proc_NS_Count = NULL;
int *Proc_NS_Pointers = NULL;
int *Proc_NS_List = NULL;
double *Proc_NS_Dist_Fact = NULL;
int Proc_Num_Side_Sets = 0;
int Proc_SS_Elem_List_Length = 0;
int Proc_SS_Node_List_Length = 0;
int *Proc_SS_Ids = NULL;
int *Proc_SS_Elem_Count = NULL;
int *Proc_SS_Node_Count = NULL;
int *Proc_SS_Elem_Pointers = NULL;
int *Proc_SS_Node_Pointers = NULL;
int *Proc_SS_Elem_List = NULL;
double *Proc_SS_Dist_Fact = NULL;

int *ss_to_blks[MAX_MAT_PER_SS+1] = {NULL};

double **Coor = NULL;

int Num_Internal_Nodes = 0;
int Num_Border_Nodes = 0;
int Num_External_Nodes = 0;

int *Matilda = NULL;
/*
 * Definitions for rf_bc_const.h
 */
int *SS_Internal_Boundary = NULL;

#ifdef HAVE_BRK
extern int _brk_
( int,
		 char **,
		 char ** );
#endif

/**************************************************************************/
/**************************************************************************/
/***************************************************************************/

/*
 * read_mesh_exoII() -- read in the finite element mesh
 *
 * Description:
 *
 * This routine reads in the finite element mesh used for solving the problem.
 * The EXODUS II API library is used extensively. It is built on top of
 * the netCDF data format specification. This routine has been completely
 * rewritten - any resemblence to Scott Hutchinson's routine of the same name
 * is purely coincidental.
 *
 * For distributed processing problems, we assume that multiple ".exoII" files
 * exist. These files contain some global problem information that is the same
 * on every processor. That global information is read just once on processor
 * zero and broadcast everywhere. Then, on the other processors, only
 * the local description of the problem is read.
 *
 * Created: 1997/07/09 11:12 MDT pasacki@sandia.gov
 */

int 
read_mesh_exoII(Exo_DB *exo,
		Dpi    *dpi)
{
  static char yo[] = "read_mesh_exoII";

  int error;
  int i;
  int len;
  int max;
  int *arr;

  multiname(ExoFile, ProcID, Num_Proc);
  error = rd_exo(exo, ExoFile, 0, ( EXODB_ACTION_RD_INIT+
				    EXODB_ACTION_RD_MESH+
				    EXODB_ACTION_RD_RES0 ) );
  check_parallel_error("Error in reading exodus file");
  /*
   *    if an error was encountered return to
   *  main continuing with a systematic shutdown
   *       rd_exo -->  rd_mesh  -->  main
   */

  if ( error == -1 ) return(error);

  /*
   * EXODUS II node names and element names are 1-based. Transform them
   * to 0-based names for convenience in goma applications.
   */

  zero_base(exo);

  if ( Num_Proc == 1 )
    {
      /*
       * Construct a likely imposter for the distributed processing information
       * that will suffice in most cases when we are running in serial mode.
       */
      uni_dpi(dpi, exo);		
    }
  else
    {
      rd_dpi(dpi, ExoFile, 0);	/* local extra info for distributed 
				   processing kept here, too.
				   some of this is stored in EXODUS names, 
				   like the element number map, but some
				   information has its own netcdf name.
				   */
      check_parallel_error("Error in reading Distributed Processing Information");
    }
	

  // SS_Internal_Boundary uses the dpi values
  SS_Internal_Boundary = alloc_int_1(exo->num_side_sets, INT_NOINIT);
<<<<<<< HEAD
  int ss_index;
  for (ss_index = 0; ss_index < exo->num_side_sets; ss_index++)
=======
  for (int ss_index = 0; ss_index < exo->num_side_sets; ss_index++)
>>>>>>> 48a67847
    {
      int global_ss_index = dpi->ss_index_global[ss_index];
      SS_Internal_Boundary[ss_index] = dpi->ss_internal_global[global_ss_index];
    }

  setup_old_dpi(exo, dpi);

  setup_old_exo(exo, dpi, Num_Proc);

  /*
   * Duane mentions that blindly compiling with MDE too low (like 12)
   * and running a 27 node HEX element causes mysterious NaN results.
   * Instead, the code should stop with a meaningful message. Right on,
   * Duane!
   */

  len = dpi->num_elem_blocks_global;
  arr = dpi->eb_num_nodes_per_elem_global;

  max = -1;
  for ( i=0; i<len; i++)
    {
      if ( arr[i] > max )
	{
	  max = arr[i];
	}
    }

  if ( max > MDE )
    {
      log_msg("The mesh has elements with %d nodes.", max);
      log_err("Edit \"rf_fem_const.h\" to set MDE to %d; rebuld GOMA.", max);
    }


  check_sidesets(exo, BC_Types, Num_BC, dpi);

  check_nodesets(exo, BC_Types, Num_BC, dpi);

  check_elemblocks(exo, upd->Num_Mat, pd_glob, dpi);

  /*
   *  Allocate and set up the element block to Material ID mapping array,
   *  Matilda. Also, set up an equivalent entry in the Element Block
   *  structure.
   */
  Matilda = alloc_int_1(exo->num_elem_blocks, 0);
  setup_matilda(exo, Matilda);

  /*
   * Build up nice connectivity information. Not just the big list of
   * elem->node connectivity, but also node->elem and elem->elem and even
   * our trusty node-node.
   */

  build_elem_node(exo);

  build_node_elem(exo);

  build_elem_elem(exo);

  build_node_node(exo);

  return 0;
}


/*
 * Finally, determine whether a particular side set is internal or
 * external.
 *
 * Ground Rules:
 *	[1] A side set is external if it is not internal.
 *	[2] A side set is internal if any two element/side pairs share nodes.
 *   [3] It suffices to look for duplicate nodes only among the
 *	    element/side pairs in the same side set. I.e., an "internal" sideset
 *       is not supposed to have two side sets associated with it.
 *   [4] Note that side sets that are partially internal and partially
 *	    external are not accounted for in this scheme. Unless you rewrite
 *	    the code, you'll need to break those hybrids into pieces.
 */

<<<<<<< HEAD
int *find_ss_internal_boundary(Exo_DB *e)
=======
int * find_ss_internal_boundary(Exo_DB *e)
>>>>>>> 48a67847
{
  char err_msg[MAX_CHAR_ERR_MSG];
  int *ss_is_internal = alloc_int_1(e->num_side_sets, -1);
  int *first_side_node_list = alloc_int_1(MAX_NODES_PER_SIDE, -1);
  int *other_side_node_list = alloc_int_1(MAX_NODES_PER_SIDE, -1);

<<<<<<< HEAD
  int ss_index;
  for (ss_index = 0; ss_index < e->num_side_sets; ss_index++)
    {
      /*
       * It suffices to check the first element/side pair. The nodes here
       * are cross-checked with the nodes in subsequent element/side pairs
       * in this same sideset.
       */
      int side = 0;
      int start = e->ss_node_side_index[ss_index][side];
      int end = e->ss_node_side_index[ss_index][side + 1];
      int i;
      for (i = 0; i < (end - start); i++)
        {
          first_side_node_list[i] = e->ss_node_list[ss_index][start + i];
        }

      /*
       * Sort the node numbers into ascending order.
       */
      if ((end - start) < 1)
        {
          EH(-1, "Bad side node index listing!");
        }
      integer_sort((end - start), first_side_node_list);

      /*
       * Now look at the 2nd through last elem/sides nodegroups for any match,
       * but only if there are at least 2 sides in this sideset.
       *
       *	"Just one side?"
       *
       *	"You're external, buddy!
       */

      int num_sides = e->ss_num_sides[ss_index];
      if (num_sides > 1)
        {
          side = 1;
          int match_found = FALSE;
          do
            {
              int start = e->ss_node_side_index[ss_index][side];
              int end = e->ss_node_side_index[ss_index][side + 1];
	      int i;
              for (i = 0; i < (end - start); i++)
                {
                  other_side_node_list[i] =
                      e->ss_node_list[ss_index][start + i];
                }
              if ((end - start) < 1)
                {
                  sprintf(err_msg,
                          "SS ID %d (%d sides), side_index[%d]=%d, "
                          "side_index[%d]=%d",
                          e->ss_id[ss_index], e->ss_num_sides[ss_index], side,
                          start, side + 1, end);
                  EH(-1, err_msg);
                }
              integer_sort((end - start), other_side_node_list);
              int equal_vectors = TRUE;
              for (i = 0; i < (end - start); i++)
                {
                  equal_vectors &=
                      (other_side_node_list[i] == first_side_node_list[i]);
                }
              match_found = equal_vectors;
              side++;
            }
          while (side < num_sides && !match_found);
=======
  for (int ss_index = 0; ss_index < e->num_side_sets; ss_index++)
    {
      /*
         * It suffices to check the first element/side pair. The nodes here
         * are cross-checked with the nodes in subsequent element/side pairs
         * in this same sideset.
         */
      int side  = 0;
      int start    = e->ss_node_side_index[ss_index][side];
      int end    = e->ss_node_side_index[ss_index][side+1];
      for (int i = 0; i < (end-start); i++)
        {
          first_side_node_list[i] = e->ss_node_list[ss_index][start+i];
        }

      /*
         * Sort the node numbers into ascending order.
         */
      if ((end-start) < 1)
        {
          EH(-1, "Bad side node index listing!");
        }
      integer_sort((end-start), first_side_node_list);

      /*
         * Now look at the 2nd through last elem/sides nodegroups for any match,
         * but only if there are at least 2 sides in this sideset.
         *
         *	"Just one side?"
         *
         *	"You're external, buddy!
         */

      int num_sides   = e->ss_num_sides[ss_index];
      if (num_sides > 1)
        {
          side        = 1;
          int match_found = FALSE;
          do
            {
              int start    = e->ss_node_side_index[ss_index][side];
              int end    = e->ss_node_side_index[ss_index][side+1];
              for (int i = 0; i < (end-start); i++) {
                  other_side_node_list[i] = e->ss_node_list[ss_index][start+i];
                }
              if ((end-start) < 1) {
                  sprintf(err_msg,
                          "SS ID %d (%d sides), side_index[%d]=%d, side_index[%d]=%d",
                          e->ss_id[ss_index], e->ss_num_sides[ss_index],
                          side, start, side+1, end);
                  EH(-1, err_msg);
                }
              integer_sort((end-start), other_side_node_list);
              int equal_vectors = TRUE;
              for (int i = 0; i < (end-start); i++)
                {
                  equal_vectors &= (other_side_node_list[i] == first_side_node_list[i]);
                }
              match_found = equal_vectors;
              side++;
            } while (side<num_sides && !match_found);
>>>>>>> 48a67847

          if (match_found)
            {
              /*
               * Set this indicator to the SS ID, but any quantity not
               * equal to "0" would do just as well.
               */
              ss_is_internal[ss_index] = e->ss_id[ss_index];
            }
        }
    }
  free(other_side_node_list);
  free(first_side_node_list);
  return ss_is_internal;
}

/*
 * The new fangled read routines for EXODUS II data have filled a data
 * structure. This data structure is mined and the values of the traditional
 * named global variables are assigned appropriately. In some cases, like
 * arrays, the assignment of pointers saves space. In other cases, new
 * arrays are allocated.
 */

void
setup_old_exo(Exo_DB *e, Dpi *dpi, int num_proc)
{
  /* int blk_start; */
  int cur;			/* tmp counter for how many ebs touch a SS */
  /* int eb;			 element block index */
  int ebi;
  int elem;
  int i;
  int j;
  int k;
  int length;
  int lo;
  int mmps;			/* max EBs (~mats) per side set found */
  /*   int nb;			 number of blocks */
  int node;
  int nodes_1st_side;
  int nodes_this_side;
  int npe;
  int num_sides;
  int ss_index;			
  int ss_index_max;		/* index for SS touching the most EBs */
  /* int start; */
  int sum;

  int *ebl;			/* element block list */
  int *ebp;			/* ptrs based on element blocks */
  int *ssl;			/* lists of sidesets that EBs touch */
  int *ssp;			/* side set pointers */

  char Title[MAX_LINE_LENGTH+1];/* EXODUS II title                              */
  char err_msg[MAX_CHAR_ERR_MSG];
  strcpy(Title,          e->title);
  
  CPU_word_size        = e->comp_wordsize;
  IO_word_size         = e->io_wordsize;

  Num_Dim              = e->num_dim;
  Num_Node             = e->num_nodes;

  Num_Elem             = e->num_elems;

  Proc_Num_Side_Sets   = e->num_side_sets;

  Num_Internal_Elems   = e->num_elems;

  /*
   * Node point coordinates.
   */

  Coor = (dbl **) smalloc(Num_Dim * sizeof(dbl *));

  if ( Num_Dim > 0 )
    {
      Coor[0] = e->x_coord;
    }

  if ( Num_Dim > 1 )
    {
      Coor[1] = e->y_coord;
    }

  if ( Num_Dim > 2 )
    {
      Coor[2] = e->z_coord;
    }

  /*
   * Element Blocks.
   */

  Proc_Num_Elem_Blk    = e->num_elem_blocks;
  Proc_Nodes_Per_Elem  = e->eb_num_nodes_per_elem;
  Proc_Elem_Blk_Ids    = e->eb_id;
  Proc_Num_Elem_In_Blk = e->eb_num_elems;

  e->eb_elem_itype     = (int *) smalloc(e->num_elem_blocks * sizeof(int));

  Proc_Elem_Blk_Types  = e->eb_elem_itype;

  /*
   * Another legacy variable....
   */

  Max_NP_Elem          = -1;
  for ( i=0; i<e->num_elem_blocks; i++)
    {
      if ( e->eb_num_nodes_per_elem[i] > Max_NP_Elem )
	{
	  Max_NP_Elem = e->eb_num_nodes_per_elem[i];
	}
    }

  /*
   * Fill this array with integers for internal use...
   */

  for ( i=0; i<e->num_elem_blocks; i++)
    {
      e->eb_elem_itype[i] = get_type(e->eb_elem_type[i], 
				     e->eb_num_nodes_per_elem[i],
				     e->eb_num_attr[i]);
#ifdef DEBUG
  fprintf(stderr, "itype = %d\n", e->eb_elem_itype[i]);
#endif
    }

  /*
   * Handy auxiliary pointer variable - not one from EXODUS. For each element
   * block index, this gives the lo and hi element numbers.
   */

   if ( e->eb_ptr[Proc_Num_Elem_Blk] != Num_Internal_Elems )
     {
       EH(-1, "Inconsistent element count.");
     }

   /*
    * Connectivity -- consolidate from a per element block description into
    *		      a total description for all of the elements that this
    *		      processor sees from all element blocks.
    */

   length = 0;
   for ( i=0; i<e->num_elem_blocks; i++)
     {
       length += (e->eb_num_elems[i])*(e->eb_num_nodes_per_elem[i]);
     }

   e->node_list = (int *) smalloc( length * sizeof(int));
   e->elem_ptr  = (int *) smalloc( (e->num_elems+1) * sizeof(int));

   Proc_Connect_Ptr  = e->elem_ptr;
   Proc_Elem_Connect = e->node_list;

   /*
    * Load the per element block connectivities into the big connectivity.
    */

   elem = 0;
   node = 0;
   e->elem_ptr[0] = 0;

   for ( ebi=0; ebi<e->num_elem_blocks; ebi++)
     {
       npe = e->eb_num_nodes_per_elem[ebi]; 
       k = 0;
       for ( i=0; i<e->eb_num_elems[ebi]; i++ )
	 {
	   for ( j=0; j<npe; j++ )
	     {
	       e->node_list[node] = e->eb_conn[ebi][k];
	       k++;
	       node++;
	     }
	   e->elem_ptr[elem+1] = e->elem_ptr[elem] + npe;
	   elem++;
	 }
     }  

   /*
    * Attributes. Usually there are none. If you need them, go ahead and
    * use those double values via
    *
    *		e->eb_attr[eb_index][element]
    * 
    */

   Proc_Num_Attr = e->eb_num_attr;

   
   /*
    * Node Sets.
    */

   /*
    * Scalar values...
    */

   Proc_Num_Node_Sets   = e->num_node_sets;
   Proc_NS_List_Length  = e->ns_node_len;

   /*
    * These are pointers to ints...
    */

   Proc_NS_Ids          = e->ns_id;
   Proc_NS_Count        = e->ns_num_nodes;
   Proc_NS_Pointers     = e->ns_node_index;

   Proc_NS_List         = e->ns_node_list;
   Proc_NS_Dist_Fact    = e->ns_distfact_list;

   /*
    * Side Sets.
    */

   Proc_Num_Side_Sets       = e->num_side_sets;
   Proc_SS_Elem_List_Length = e->ss_elem_len;
   Proc_SS_Node_List_Length = e->ss_node_len;

   Proc_SS_Ids              = e->ss_id;
   Proc_SS_Elem_Count       = e->ss_num_sides;

   /*
    * This variable expects a single count of nodes for each side set.
    * Real life is more complicated - a side set can span element blocks
    * containing different element types with different numbers of nodes
    * per side on them. Quite heterogeneous, eh?
    *
    * Nevertheless, as a sop to the old usage, create a facsimile for the
    * old beast, doing some checking to avoid getting eaten.
    */

   Proc_SS_Node_Count       = (int *) smalloc(Proc_Num_Side_Sets*sizeof(int));

   for ( i=0; i<e->num_side_sets; i++)
     {
       nodes_1st_side = e->ss_node_cnt_list[i][0];
       for ( j=0; j<e->ss_num_sides[i]; j++)
	 {
	   nodes_this_side = e->ss_node_cnt_list[i][j];
	   if ( nodes_this_side != nodes_1st_side )
	     {
	       sprintf(err_msg, 
		    "Whoa! SS %d has sides with varying numbers of nodes.", 
		       e->ss_id[i]);
	       EH(-1, err_msg);
	     }

	 }
       /*       Proc_SS_Node_Count[i] = nodes_this_side; */
     }

   /*
    * I like this better....
    */

   for ( i=0; i<e->num_side_sets; i++)
     {
       num_sides             = e->ss_num_sides[i];
       Proc_SS_Node_Count[i] = e->ss_node_side_index[i][num_sides];
#ifdef DEBUG
       fprintf(stderr, "SS %d has %.8f nodes/side\n", e->ss_id[i],
	       ((double)e->ss_node_side_index[i][num_sides]/(double)num_sides));
#endif
     }



   Proc_SS_Elem_Pointers = e->ss_elem_index;

   /*
    * Pointer into the node list, where each SS's list of nodes begins.
    */

   if ( e->num_side_sets > 0 )	/* Thanks, Polly! */
     {
       Proc_SS_Node_Pointers    =  ( (int *) 
				     smalloc(Proc_Num_Side_Sets*sizeof(int)));
       Proc_SS_Node_Pointers[0] = 0;
     }

   for ( i=1; i<e->num_side_sets; i++)
     {
       sum = 0;
       for ( j=0; j<e->ss_num_sides[i]; j++)
	 {
	   sum += e->ss_node_cnt_list[i][j];
	 }
       Proc_SS_Node_Pointers[i] = Proc_SS_Node_Pointers[i-1] + sum;
     }

   Proc_SS_Elem_List = e->ss_elem_list;
   Proc_SS_Dist_Fact = e->ss_distfact_list;

   /*
    * The ss_node_list is doubly indexed. The Proc_SS_Node_List is a 1D array
    * that will have the same info. Now it is obsolete.
    *
    * Old fashion usage:
    * --- ------- -----
    *
    *     for ( i=0; i<Proc_SS_Node_Count[ss_index]; i++)
    *        {
    *           node = Proc_SS_Node_List[Proc_SS_Node_Pointers[ss_index] + i];
    *        }
    *
    * New fashion usage:
    * --- ------- -----
    *
    *     for ( side=0; side<exo->ss_num_sides[ss_index]; side++)
    *        {
    *           for ( l=exo->ss_node_side_index[ss_index][side];
    *                 l<exo->ss_node_side_index[ss_index][side+1]; l++ )
    *              {
    *                 node = exo->ss_node_list[ss_index][l];
    *              }
    *        }
    */

    /* Proc_SS_Node_List = e->ss_node_list; */

   /*
    * Finally, setup the famous PRS ss_to_blks connectivity that is
    * used extensively in the BC sections...
    *
    * First, find the sideset to element block connectivity.
    *
    * Second, after checking, allocate and fill Randy's array.
    */

   sseb_conn(e, &ssp, &ebl, &ebp, &ssl);

   /*
    * Verify the most highly connected side set does not touch more than
    * MAX_MAT_PER_SS element blocks...
    */

   mmps = -1;
   ss_index_max = 0;
   for ( i=0; i<e->num_side_sets; i++)
     {
       cur = ssp[i+1] - ssp[i];
       if ( cur > mmps )
	 {
	   ss_index_max = i;
	   mmps = cur;
	 }
     }

   if ( mmps > MAX_MAT_PER_SS )
     {
       sprintf(err_msg, 
	  "SS %d hits lots of EBs. Set MAX_MAX_PER_SS to %d in rf_bc_const.h",
	       e->ss_id[ss_index_max], mmps);
       EH(-1, err_msg);
     }


   for ( i=0; i<MAX_MAT_PER_SS+1; i++)
     {
       ss_to_blks[i] = (int *) smalloc(e->num_side_sets * sizeof(int *));
       for ( j=0; j< e->num_side_sets; j++)
	 {
	   ss_to_blks[i][j] = -1;
	 }
     }

   if (num_proc > 1) {
    for ( ss_index=0; ss_index<e->num_side_sets; ss_index++) 
     {
        ss_to_blks[0][ss_index] = e->ss_id[ss_index];

        int global_ss_index = dpi->ss_index_global[ss_index];
        int start = dpi->ss_block_index_global[global_ss_index];
        int end = dpi->ss_block_index_global[global_ss_index +1];
<<<<<<< HEAD
        int bidx;
        for (bidx = start; bidx < end; bidx++) {
=======
        for (int bidx = start; bidx < end; bidx++) {
>>>>>>> 48a67847
          // expects 1-indexed blocks
          ss_to_blks[bidx - start + 1][ss_index] = dpi->ss_block_list_global[bidx] + 1;
        }
     }
   } else {
       
    for ( ss_index=0; ss_index<e->num_side_sets; ss_index++)
        {
        ss_to_blks[0][ss_index] = e->ss_id[ss_index];

        lo = ssp[ss_index];

        for ( j=ssp[ss_index]; j<ssp[ss_index+1]; j++)
            {
            ss_to_blks[j-lo+1][ss_index] = e->eb_id[ebl[j]];
            }
        }
   }

   /*
    * Tell us about this connectivity...
    */

#ifdef DEBUG
   fprintf(stderr, "Dump of ebl(eb indeces):\n");
   for ( i=0; i<ssp[e->num_side_sets]; i++)
     {
       fprintf(stderr, "\tebl[%d] = %d\n", i, ebl[i]);
     }

   for ( i=0; i<e->num_side_sets; i++)
     {
       DPRINTF(stderr, "SS %d touches EB ", e->ss_id[i]);
       for ( j=ssp[i]; j<ssp[i+1]; j++)
	 {
	   DPRINTF(stderr, "%d ", e->eb_id[ebl[j]]);
	 }
       DPRINTF(stderr, "\n");
     }

   for ( i=0; i<e->num_side_sets; i++)
    {
      fprintf(stdout, "SS[%d] w/ ID=%d ss_to_blks[%d][1-N/2]={", 
	      i, e->ss_id[i], i);
      for ( j=1; j<=MAX_MAT_PER_SS/2; j++)
	{
	  fprintf(stdout, "%d,", ss_to_blks[j][i]);
	}
      fprintf(stdout, "...}\n");
    }

#endif

   /*
    * The node_map and elem_map from EXODUS are no longer appropriated by
    * our parallel processing needs. They are being returned to whatever
    * other uses you may have for them.
    */

   /*
    * Reality checks...
    */

   if (Num_Node/Num_Proc < 1) {
     sprintf(err_msg, "Whoa! Problem with %d nodes on %d processors.",
	     Num_Node, Num_Proc);
     EH(-1, err_msg);
   }

   if (Num_Elem/Num_Proc < 1) {
     sprintf(err_msg, "Whoa! Problem with %d elems on %d processors.",
	     Num_Elem, Num_Proc);
     EH(-1, err_msg);
   }

  /*
   * Free malloced memory from this routine
   */
  safer_free((void **) &ssp);
  safer_free((void **) &ebl);

  return;
}
/***************************************************************************/
/***************************************************************************/
/***************************************************************************/
/*
 * check_sidesets() -- cross check SS BC's with SSs defined in overall mesh.
 *
 * Purpose:
 *	    [1]	Issue warnings if any of the sideset boundary conditions that
 *		were specified in the input deck are for sideset ID's that are
 *		not contained in the mesh.
 *
 *	    [2] Issue warnings if any of the sidesets identified in the mesh
 *		are not being used for the application of sideset boundary
 *		conditions.
 * 
 * Notes:
 *
 *		This formalizes earlier code buried in the el_exoII_io.c, 
 *		extending the ideas to distributed computing using MPI to
 *		accomplish reduction.
 *
 *		Always exit if BC applies to a nonexistent SS ID.
 *	
 *		Do not always exit if an extra SS exists in the mesh.
 *
 *		The number of boundary conditions is the same quantity on
 *		every processor and is the total number of boundary conditions
 *		for the entire problem.
 *
 *		OTOH, the number of sidesets is *different* on each processor
 *		and is some subset of the total number of sidesets for the
 *		entire problem. Fortunately, the global number of sidesets
 *		and their IDs are known to every processor.
 *
 * Created: 1997/07/30 09:52 MDT pasacki@sandia.gov
 *
 * Revised:
 */

void 
check_sidesets(Exo_DB *e,	   /* EXODUS II FE db has all mesh info (in) */
	       struct Boundary_Condition bct[],		     /* BC info (in) */
	       int nbc,		       /* number of boundary conditions (in) */
	       Dpi *d)		/* distributed processing info          (in) */
{
  int found;
  int i;
  int j;
  int nss;
  int *ssid;
  int count_unused_ss;
  int *unused_ss;

  char err_msg[MAX_CHAR_IN_INPUT]; /* needed for many routines in here. */

  /*
   * The global side set IDs are known so no communication is needed. That is,
   * even if this processor does not have possession of that particular side
   * set, as long as it is in the global list we are OK.
   */

#ifndef PARALLEL
  nss  = e->num_side_sets;
  ssid = e->ss_id;
#endif

#ifdef PARALLEL
  nss  = d->num_side_sets_global;
  ssid = d->ss_id_global;
#endif

  for ( i=0; i<nbc; i++)
    {
      if ( strcmp(bct[i].Set_Type, "SS") == 0 )
	{
	  if ( in_list(bct[i].BC_ID, 0, nss, ssid) == -1)
	    {
	      sprintf(err_msg, "BC %s on SS %d is not in mesh!",
		      bct[i].desc->name1, bct[i].BC_ID);
	        EH(-1, err_msg);  	/* assume this is a fatal problem */
	    }
	}
    }

  /*
   * Does every sideset in the overall mesh have a corresponding BC?
   */

  count_unused_ss = 0;
  unused_ss = (int *) smalloc(nss * sizeof(int));
  
  for ( i=0; i<nss; i++)
    {
      found = FALSE;
      for ( j=0; j<nbc; j++)
	{
	  found |= ( ( strcmp(bct[j].Set_Type, "SS") == 0 ) &&
		     ( ssid[i] == bct[j].BC_ID ) );
	  
	}
      if ( ! found )
	{
	  unused_ss[count_unused_ss] = i;
	  count_unused_ss++;
#ifdef DEBUG
	  DPRINTF(stderr, "SSID %d is not used for any BC.\n", ssid[i]);
#endif
	}
    }

  
  if ( count_unused_ss > 0 && Debug_Flag > 2 )
    {
      DPRINTF(stderr, "\nUnused side sets:");
      for ( i=0; i<count_unused_ss; i++)
	{
	  DPRINTF(stderr, " %d", ssid[unused_ss[i]]);
	}
      DPRINTF(stderr, "\n");
    }

 free(unused_ss);

  return;
}

/*
 * check_nodesets() -- verify correspondence between BC NS and NS in mesh
 *
 * Purpose:	Cross check to insure that every boundary condition applied
 *		to a node set has a corresponding node set in the overall mesh.
 *
 *		Cross check to verify that every node set in the mesh has
 *		some boundary condition that applies to it. (not critical).
 *
 * Notes:	See check_sidesets above.
 *
 * Created: 1997/07/31 08:20 MDT pasacki@sandia.gov
 *	
 * Revised:
 */

void
check_nodesets(Exo_DB *e,	   /* EXODUS II FE db has all mesh info (in) */
	       struct Boundary_Condition bct[],		     /* BC info (in) */
	       int nbc,		       /* number of boundary conditions (in) */
	       Dpi *d)		/* distributed processing info          (in) */
{
  int found;
  int i;
  int j;
  int nns;
  int *nsid;
  int count_unused_ns;
  int *unused_ns;

  char err_msg[MAX_CHAR_IN_INPUT]; /* needed for many routines in here. */

  /*
   * The global node set IDs are known so no communication is needed. That is,
   * even if this processor does not have possession of that particular node
   * set, as long as it is in the global list we are OK.
   */

#ifndef PARALLEL
  nns  = e->num_node_sets;
  nsid = e->ns_id;
#endif

#ifdef PARALLEL
  nns  = d->num_node_sets_global;
  nsid = d->ns_id_global;
#endif

  for ( i=0; i<nbc; i++)
    {
      if ( strcmp(bct[i].Set_Type, "NS") == 0 )
	{
	  if ( in_list(bct[i].BC_ID, 0, nns, nsid) == -1)
	    {
	       sprintf(err_msg, "BC %s on NS %d is not in mesh!",
		       bct[i].desc->name1, bct[i].BC_ID);
	        EH(-1, err_msg);  	/* assume this is a fatal problem */
	    }
	}
    }

  /*
   * Does every nodeset in the overall mesh have a corresponding BC?
   */

  count_unused_ns = 0;
  unused_ns = (int *) smalloc(nns * sizeof(int));

  for ( i=0; i<nns; i++)
    {
      found = FALSE;
      for ( j=0; j<nbc; j++)
	{
	  found |= ( ( strcmp(bct[j].Set_Type, "NS") == 0 ) &&
		     ( nsid[i] == bct[j].BC_ID ) );
	  
	}
      if ( ! found )
	{
	  unused_ns[count_unused_ns] = i;
	  count_unused_ns++;
#ifdef DEBUG
	  DPRINTF(stderr, "NSID %d is not used for any BC.\n", nsid[i]);
#endif
	}
    }
  
  if ( count_unused_ns > 0 && Debug_Flag > 2)
  {
      DPRINTF(stderr, "\nUnused node sets:");
      for ( i=0; i<count_unused_ns; i++)
	  {
		  DPRINTF(stderr, " %d", nsid[unused_ns[i]]);
	  }
      DPRINTF(stderr, "\n");
  }

  free(unused_ns);

  return;
}
/*****************************************************************************/
/*****************************************************************************/
/*****************************************************************************/

void
check_elemblocks(Exo_DB *e,	   /* EXODUS II FE db has all mesh info (in) */
		 int nmat,	   /* number of materials               (in) */
		 struct Problem_Description *p[], /* for MAT info    (in) */
		 Dpi *d)	   /* distributed processing info       (in) */

    /*************************************************************************
     *
     *  check_elemblocks() -- verify correspondence between MATs and EBs
     *
     * Purpose:	Insure that every MAT specified in the input file
     *		corresponds to an element block that really exists in the
     *		overall mesh.
     *
     *		Check to see if every element block in the mesh has a
     *		corresponding MAT associated with it. (not critical)
     *
     * Created: 1997/07/31 09:06 MDT pasacki@sandia.gov
     *
     * Revised:
     ************************************************************************/
{
  int found, i, ebid_mat, j, neb;
  int m;			/* material index */
  int *ebid;
  MATRL_PROP_STRUCT *mp_ptr;

  char err_msg[MAX_CHAR_IN_INPUT]; /* needed for many routines in here. */

  /*
   * The global node set IDs are known so no communication is needed. That is,
   * even if this processor does not know about a particular element block
   * in the e structure, it does know about that element block in the dpi
   * structure, d.
   */

#ifndef PARALLEL
  neb  = e->num_elem_blocks;
  ebid = e->eb_id;
#else
  neb  = d->num_elem_blocks_global;
  ebid = d->eb_id_global;
#endif

  /*
   * Does every element block in the list of element blocks
   * maintained by materials have a real element block associated with it?
   */

  for (i = 0; i < nmat; i++) {
    mp_ptr = mp_glob[i];
    for (j = 0; j < mp_ptr->Num_Matrl_Elem_Blk; j++) {
      ebid_mat = mp_ptr->Matrl_Elem_Blk_Ids[j];
      /*
       * Check to see if ebid_mat, obtained from the input
       * file, is indeed in the list
       * of element blocks obtained from the exodus file
       */
      if (in_list(ebid_mat, 0, neb, ebid) == -1) {
	sprintf(err_msg, "EB ID %d for MAT %s is not in mesh!",
		ebid_mat, p[i]->MaterialName);
	EH(-1, err_msg);	/* assume this is a fatal problem */
      }
    }
  }

  /*
   * Does every EB in the overall mesh have a corresponding MAT?
   */

  for ( i=0; i<neb; i++) {
    found = FALSE;
    for (m = 0; (m < nmat) && !found; m++) {
      found = eb_in_matrl(ebid[i], m);
    }
    if (!found) {
      DPRINTF(stderr, "EB %d with ID %d in the mesh is unused.\n",
	      i, ebid[i]);
    }
  }

  return;
}
/***************************************************************************/
/***************************************************************************/
/***************************************************************************/

void
setup_old_dpi(Exo_DB *e,
          Dpi    *d)
{

  Num_Internal_Nodes = d->num_internal_nodes;

  Num_Border_Nodes   = d->num_boundary_nodes;

  Num_External_Nodes = d->num_external_nodes;

  return;
}
/****************************************************************************/
/****************************************************************************/
/****************************************************************************/

int
ebID_to_ebIndex(const int ebid)

    /*********************************************************************
     *
     * ebID_to_ebIndex():
     *
     *     Provides a mapping between the element block ID and the
     *     element block index.
     *
     *  Input
     * ----------
     *  ebid = Element block id
     *
     *  Output
     * ----------
     *  return = element block index in the list of element blocks.
     *********************************************************************/
{
  int eb;
  for (eb = 0; eb < EXO_ptr->num_elem_blocks; eb++) {
    if (ebid == EXO_ptr->eb_id[eb]) {
      return eb;
    }
  }
#ifdef DEBUG_HKM
  EH(-1, "problems");
#endif
  return -1;
}
/****************************************************************************/
/****************************************************************************/
/****************************************************************************/

void
setup_matilda(Exo_DB *e,  int *matilda)

    /********************************************************************
     *
     * setup_matilda() --
     *
     *  Set up element block index to material index connectivity.
     *
     * Setup the connectivity between local element block indeces and
     * the material index. The matilda array pointed to by the last
     * argument will be filled  with the appropriate indeces to permit
     * easy determination of the material index from the element block
     * index.
     *
     * Additionally, a duplicate entry in the Element Block Structure
     * is filled in.
     *
     *  Input
     * -------
     *  e - Processors exodus database structure
     *  matilda[] = previous malloced integer array,
     *              length = number of element blocks defined on proc.
     *
     *******************************************************************/
{
  int eb;			/* element block index */
  int ebid;			/* element block identifier */
  int m, found;
  ELEM_BLK_STRUCT *eb_ptr = Element_Blocks;
  
  for (eb = 0; eb < e->num_elem_blocks; eb++) {
    ebid  = e->eb_id[eb];
    found = FALSE;
    for (m = 0; m < upd->Num_Mat && (!found); m++) {
      if ((found = eb_in_matrl(ebid, m))) {
	break;
      }
    }
    if (!found) {
      /*
       *  It's currently not an error to have an element block not
       *  be part of a material
       */
#ifdef DEBUG_IGNORE_ELEMENT_BLOCK_CAPABILITY
      fprintf(stderr," filling in -1 into matilda array for missing eb block");
      matilda[eb] = -1;
      eb_ptr->MatlProp_ptr = NULL;
#else
      EH(-1, "Trouble with matilda.");
#endif
    } else {
      matilda[eb] = m;
      eb_ptr->MatlProp_ptr = mp_glob[m];
    }
    eb_ptr++;
  }
  return;
}
/**************************************************************************/
/**************************************************************************/
/**************************************************************************/

int
eb_in_matrl(const int ebid, const int mn)

    /*********************************************************************
     *
     * eb_in_matrl()
     *
     *     This functions determines if a particular element block,
     *  denoted by its element block id, ebid, is in a particular
     *  material, denoted by the Material Property index, mn.      
     *  If it is, the function returns TRUE. If not, the function returns
     *  FALSE
     *
     *  Input
     * -------
     *  ebid = element block id
     *  mn   = Material index number (0 <= mn < Num_Matrl)
     *
     *  Return
     * ---------
     *  The return is boolean, i.e., either true of false.
     *********************************************************************/
{
  int pos;
  MATRL_PROP_STRUCT *mp_ptr = mp_glob[mn];
  pos = in_list(ebid, 0,  mp_ptr->Num_Matrl_Elem_Blk,
		mp_ptr->Matrl_Elem_Blk_Ids);
  if (pos < 0) return FALSE;      
  return TRUE;
}
/**************************************************************************/
/**************************************************************************/
/**************************************************************************/

int 
find_elemblock_index(const int element,
		     const Exo_DB *exo)

    /*********************************************************************
     *
     * find_elemblock_index()
     *
     *  Find element block index given the processor element number.
     *
     * Created: 1997/08/20 05:53 MDT pasacki@sandia.gov
     *
     *  Input
     * ----------
     *   element = Local element number
     *   exo     = pointer to the exodus database structure
     *
     *  Return
     * ----------
     *   return  = The element block index, ranging from 0 to
     *              exo->num_elem_blocks - 1.
     *             An error condition is indicated by setting
     *             the return value to -1.
     ********************************************************************/    
{
  int eb    = -1;
  int found = FALSE;
  if (element < 0 || element > exo->num_elems ) {
    sprintf(Err_Msg, "element %d out of range %d <= elem < %d",
            element, 0, exo->num_elems);
    EH(-1, Err_Msg);
  }
  while (eb < exo->num_elem_blocks && !found ) {
    eb++;
    found = (element >= exo->eb_ptr[eb] &&
             element <  exo->eb_ptr[eb+1] );
  }
  if (! found) eb = -1;
  return (eb);
}
/************************************************************************/
/************************************************************************/
/************************************************************************/

int
find_mat_number(const int ielem, const Exo_DB *exo)

    /********************************************************************
     *
     * find_mat_number()
     *
     *     Given an element number, this routine returns the material
     * index.
     *
     *  Input
     * ---------
     *  ielem  = Element number (processor specific)
     *  exo    = Processor exodus structure
     *
     *  Return
     *  --------
     *  material index number
     *
     *  If an error occurs, the program exits.
     ********************************************************************/
{
  int ebi;			/* element block index */
  ebi = find_elemblock_index(ielem, exo);
  EH(ebi,
     "find_mat_number: Can not find matl - unknown element block index");
  return(Matilda[ebi]);
} /* END of find_mat_num */
/*********************************************************************/
/*********************************************************************/
/*********************************************************************/

int
map_mat_index(const int ebid)

    /*************************************************************
     *
     * map_mat_index()
     *
     *   This routine will return the material index number given
     * an element block ID number. Failure to find a match 
     * produces a program error exit.
     *
     *  Input
     * --------
     *  ebid = element block ID value (must be one or greater)
     *
     *  Return
     * --------
     *  return = material index number
     *************************************************************/
{
  int m, found = FALSE;
  for (m = 0; m < upd->Num_Mat && !found; m++) {
    if (eb_in_matrl(ebid, m)) {
      found = TRUE;
      break;
    }
  }
  if (! found ) {
      if(ebid)   {
    fprintf(stderr,
	    "P_%d: Couldn't find Element block %d in any material, proceeding anyway with trepidation\n",
	    ProcID, ebid);
            }
    //EH(-1, "Trouble in map_mat_index");
    return -1;
  }
  return m;
}
/*********************************************************************/
/*********************************************************************/
/*********************************************************************/
/* 
 * sseb_conn -- side set / element block connectivity builder
 *
 * Build auxiliary arrays to be used in boundary condition applications that
 * help to quickly determine answers to Randy's tough questions:
 *
 *	(i)  Which element blocks (materials) does a given sideset touch?
 *
 *	(ii) Is the sideset "internal" or "external"?
 *
 * Strategy: Build 4 generic sideset/elementblock connectivity arrays.
 *	     Use the generic connectivities to build backward-compatible 
 *	     data structures used later by goma.
 *
 *	[i]   ssp -- side set pointers (by index) into the element block list
 *	[ii]  ebl -- list of element block indeces
 *
 *	[iii] ebp -- element block pointers (by index) into the side set list
 *	[iv]  ssl -- list of side set indeces
 *
 *	NOTE!!! ebp and ssl are not yet constructed!!!!
 *
 * Assume that an element block pointer list has been developed.
 *
 * Created: 1997/07/28 10:38 MDT pasacki@sandia.gov
 *
 * Revised: 
 */

void 
sseb_conn(Exo_DB *e,		/* see exo_struct.h for full def         (in) */
	  int **side_set_pointers, /* ptrs into eb_list                 (out) */
	  int **element_block_list, /* list of ebs for ss's             (out) */
	  int **element_block_pointers,	/* ptrs into ss_list            (out) */
	  int **side_set_list)	/* lists of ss's for eb's               (out) */
{
#ifdef DEBUG
  int k;
#endif
  int begin;			/* where to start in concatenate SS elem list */
  int current_list_size;	/* of minibuffer list */
  int i;
  int j;
  /* int k; */
  int eb_index;
  int elem;
  int *list;			/* mini buffer of ebl entries temporary */
  int len_ebl;			/* current length of ebl list */
  int max_ebl;			/* keep track of needed vector length for ebl */
  int max_list;			/* maximum length of minilist */
  int *ssp;
  int *ebl;
  
  ssp = (int *) smalloc((e->num_side_sets+1)*sizeof(int));

  ssp[0]  = 0;

  max_ebl = LIST_CHUNK_SIZE;

  len_ebl = 0;

  ebl = (int *) smalloc(max_ebl*sizeof(int));

  /*
   * Search each side set. Search every element in the side set and record
   * the element block index in a growing list of distinct eb indeces.
   */

  max_list = LIST_CHUNK_SIZE;

  list     = (int *) smalloc(max_list*sizeof(int));

  for ( i=0; i<e->num_side_sets; i++)
    {
      begin = e->ss_elem_index[i];
      current_list_size = 0;
      for ( j=0; j<e->ss_num_sides[i]; j++)
	{
	  elem     = e->ss_elem_list[begin+j];
	  eb_index = fence_post(elem, e->eb_ptr, e->num_elem_blocks+1);
	  if ( eb_index == -1 )
	    {
	      EH(-1, "Could not locate element in element block collection.");
	    }
#ifdef DEBUG
	  fprintf(stderr, "SSID %d, side_index=%d, element=%d in EB[%d]=%d\n",
		  e->ss_id[i], j, elem, eb_index, e->eb_id[eb_index]);
#endif	  

#ifdef DEBUG
	  fprintf(stderr, "list before[%d]", current_list_size);
	  for ( k=0; k<current_list_size; k++)  {
	      fprintf(stderr, "%d ", list[k]);
	  }
	  fprintf(stderr, "\n");
#endif
	  
	  build_list(eb_index, &list, &current_list_size, &max_list);
#ifdef DEBUG
	  fprintf(stderr, "list after[%d]", current_list_size);
	  for ( k=0; k<current_list_size; k++)
	    {
	      fprintf(stderr, "%d ", list[k]);
	    }
	  fprintf(stderr, "\n");
#endif
	}

      /*
       * Now copy this side set's little list into a growing ebl, checking
       * first to see that it's big enough.
       */
      
      if ( len_ebl + current_list_size >= max_ebl )
	{
	  max_ebl += LIST_CHUNK_SIZE;
	  ebl = (int *) realloc(ebl, max_ebl*sizeof(int));
	}

      for ( j=0; j<current_list_size; j++)
	{
	  ebl[len_ebl+j] = list[j];
	}

      len_ebl += current_list_size;

      ssp[i+1] = len_ebl;
    }

  *side_set_pointers      = ssp;
  *element_block_list     = ebl;

  free(list);

  return;
}


/*
 * build_list -- add a prospective member (int) to a list if not already there.
 */

void 
build_list(int prospective_member, 
	   int **incoming_list, 
	   int *current_size,
	   int *current_max_size)
{
  int len;
  int max;
  int *list;

  len = *current_size;
  max = *current_max_size;
  list = *incoming_list;

  /*
   * If the current list has zero size, then this element is definitely
   * new.
   */

#if 0
  if ( len == 0 )
    {
      if ( len+1 >= max )
	{
	  max += LIST_CHUNK_SIZE;
	  list = (int *)realloc(list, max*sizeof(int)); 
	}
      
      list[len] = prospective_member;

      len++;
      
    }
#endif

  if ( in_list(prospective_member, 0, len, list) == -1 )
    {

      /*
       * It's not there. Before we add it, make sure the list has enough
       * space to hold it.
       */

      
      if ( len+1 >= max )
	{
	  max += LIST_CHUNK_SIZE;
	  list = (int *)realloc(list, max*sizeof(int)); 
	}
      
      list[len] = prospective_member;

      len++;
    }

  /*
   * Reciprocate from local vars to global vars...
   */

  *current_size     = len;
  *current_max_size = max;
  *incoming_list    = list;

  return;
}

/* multiname() -- translate filename string to distributed processing version
 *
 * 
 * Description:
 *
 * Many data file names will be unique to a given processor. Construct that
 * name for this processor. The names will be translate like this
 *
 * Hmmm, pathological cases will always rear their ugly heads.
 * 
 * Old names				New names
 * --- -----				--- -----
 *
 *  file.suffix				file_2of47.suffix
 *
 *  file				file_2of47
 *
 *  .suffix				_2of47.suffix
 *
 *  file.				file_2of47.
 *
 *  file.a.suffix                       file.a_2of47.suffix
 *
 *  .a.b				.a_2of47.suffix
 *
 *  a.b.				a.b_2of47.
 *
 *  a..b				a._2of47.b
 *
 *
 * Note: The input string is assumed to have sufficient space allocated to
 *       contain the revised name.
 *
 *	 Processors, while named beginning at zero, are incremented so that
 *       the string reads 1ofn, 2ofn, ...., nofn and NOT
 *	 0ofn, 1ofn, ..., n-1ofn.
 *
 *       The key rule is to search for the last occurrence of a "." if one
 *       exists. The algorithm is SUPPOSED to be robust enough to handle
 *       the pathological cases.
 *
 * Created: 1997/07/09 13:18 MDT pasacki@sandia.gov
 * 
 * Revised: 1999/09/16 16:30 MDT pasacki@sandia.gov
 */

void
multiname(char *in_name, 
	  const int processor_name, 
	  const int number_processors)
{
  char proc_string[MAX_FNL];
  char err_msg[MAX_CHAR_IN_INPUT];

  int i;

  /*
   * Don't name something as "1of1" here.
   */

  if ( number_processors == 1 ) return;

  if ( strlen( in_name ) < 1 ) return; /* Zero length names can't be multiname */

  if ( processor_name < 0 ) 
    {
      sprintf(err_msg, "processor_name = %d ( less than zero).", 
              processor_name);
      EH(-1, err_msg);
    }
  else if ( processor_name > number_processors - 1 )
    {
      sprintf(err_msg, "processor_name = %d ( too high ).", 
	      processor_name);
      EH(-1, err_msg);
    }

  if ( number_processors < 1 )
    {
      sprintf(err_msg, "number_processors = %d ( less than one ).", 
              number_processors);
      EH(-1, err_msg);
    }
  
  for ( i=0; i<MAX_FNL; i++)
    {
      proc_string[i] = '\0';
    }

  sprintf(proc_string, ".%d.%d", number_processors, processor_name);

  strcat(in_name, proc_string);
  
  return;
}

/* get_suffix() -- copy everything including last dot into suffix; return len
 *
 * Thus "file.abc" copies ".abc" into the suffix area, which is assumed to
 * be sufficiently large.
 *
 * If the input string has no ".", then the suffix is untouched and zero is
 * returned.
 *
 * Created: 1999/09/16 16:44 MDT pasacki@sandia.gov
 */
int 
get_suffix(char *suffix_string,
	   const char *input_string)
{
  int i;
  int len;

  /*
   * Starting from the end of the string, look back until we find a
   * period "." character.
   */

  len = strlen(input_string);

  if ( len < 1 ) exit(-1);

  i = len;

  while ( i>-1 && input_string[i] != '.' ) i--;

  if ( i > -1 )			/* found a dot */
    {
      strcpy(suffix_string, &(input_string[i]));
      return (len-i+1);
    }
  else				/* did not find a dot */
    {
      suffix_string[0] = '\0';
      return 0;
    }

  /*
   * Should not be here.
   *  return -1;
   */
}

/* get_prefix() -- copy everything up to any last dot into prefix
 *
 * Thus "file.abc" copies "file" into the suffix area, which is assumed to
 * be sufficiently large.
 *
 * If the input string has no ".", then the prefix gets the entire input
 * string and the strlen is returned.
 *
 * Created: 1999/09/16 16:44 MDT pasacki@sandia.gov
 */

int 
get_prefix(char *prefix_string,
	   const char *input_string)
{
  int i;
  int len;

  /*
   * Starting from the end of the string, look back until we find a
   * period "." character.
   */

  len = strlen(input_string);

  if ( len < 1 ) exit(-1);

  /*
   * Clean out the prefix string just for safety...
   */
  for ( i=0; i<len; i++)
    {
      prefix_string[i] = '\0';
    }

  /*
   * Search backwards for first occurrence of a dot...
   */

  i = len;
  while ( i>-1 && input_string[i] != '.' ) i--;

  if ( i > -1 )			/* found a dot */
    {
      strncpy(prefix_string, &(input_string[0]), i);
      return (i);
    }
  else				/* did not find a dot */
    {
      strncpy(prefix_string, input_string, len-1);
      return len;
    }

  /*
   * Should not be here.
   *  return -1;
   */
}



/*
 * strip_suffix() -- chop off trailing characters and the period in a string
 *
 * Description:
 *	The input string is examined from back to front until a period is
 * found or the beginning of the string is reached. A new string is allocated
 * and filled with everything but the suffix. Thus "a.b" -> "a"
 *
 * Created: 1997/07/09 16:10 MDT pasacki@sandia.gov
 */

void
strip_suffix(char *result, 
	     char *in)
{
  int i,j;
  int e;

  e = strlen(in);

  if ( e < 1 ) exit(-1);

  /*
   * Starting from the end of the string, look back until we find a
   * period "." character.
   */

  i = e;

  while ( i>0 && *(in+i) != '.' ) i--;

  for ( j=0; j<i; j++)
    {
      result[j] = *(in+j);
    }
  result[i] = '\0';

  /*
   * No suffix found? Then the whole string is the basename.
   */

  if ( i == 0 )
    {
      strcpy(result, in);
    }

  return;
}

#if 0				/* kill if not missed since 1999/09/20 */
/*
 * get_suffix() -- extract the tail substring of a string past the last period
 *
 * Created: 1997/07/09 16:14 MDT pasacki@sandia.gov
 */

void
get_suffix(char *result, 
	   char *in)
{
  int i;
  int b;
  int e;

  e = strlen(in);

  b = e;

  while ( b>0 && *(in+b) != '.' ) b--;

  if ( b == 0 )
    {
      *result = '\0';
    }
  else
    {
      for ( i=b; i<e; i++)
	{
	  result[i-b] = in[i+1];
	}
    }

  return;
}

#endif

/* Elem_Type() -- return integer element type
 *
 * Return an integer identification of the element type instead of just the
 * character type.
 *
 * Input the element number on this processor.
 *
 * Notes:
 *	    [1] This function replaces an array of a similar name that
 *		stored the same information.
 *
 *
 * Created: 1997/07/23 15:19 MDT pasacki@sandia.gov
 *
 * Revised:
 */

int 
Elem_Type(const Exo_DB *exo,
	  const int element)
{
  int eb_index;
  int type;
#ifdef DEBUG
  static char *yo = "Elem_Type";
#endif

  type = -1;			/* default */

#ifdef DEBUG
  fprintf(stderr, "%s: exo->...itype is @ %p, element %d\n", yo, 
	  exo->eb_elem_itype, element);
#endif

  /*
   * Which element block index is this in?
   */

  eb_index = fence_post(element, exo->eb_ptr, (exo->num_elem_blocks)+1);
  if (eb_index < 0)
    {
      EH(-1, "Fence post does not include this element.");
    }

  if (eb_index > exo->num_elem_blocks - 1)
    {
      EH(-1, "Index too high.");
    }

  type = exo->eb_elem_itype[eb_index];

#ifdef DEBUG
  fprintf(stderr, "P_%d: %s: element %d is in EB[%d]=%d with itype %d\n", 
	  ProcID, yo, element, eb_index, exo->eb_id[eb_index], 
	  exo->eb_elem_itype[eb_index]);
#endif
  return(type);
}

/************************************************************************/
/************************************************************************/
/************************************************************************/
/*
 * integer_sort() -- sort a list of integers
 *
 *
 * This makes use of the qsort "quick sort" that is part of the standard C
 * library.
 *
 * Created: 1997/09/11 07:58 MDT pasacki@sandia.gov
 */

static int
integer_compare(const void *arg1, const void *arg2)
{
  int *a, *b;
  a = (int *)(arg1);
  b = (int *)(arg2);
  if (*a > *b) return  1;
  if (*a < *b) return -1;
  return(0);
}

void 
integer_sort(int length, int *array)
{
  if (length < 1) {
      EH(-1, "Negative or zero length array to sort?");
  }
  qsort(array, length, sizeof(int), integer_compare);
  return;
}
/************************************************************************/
/************************************************************************/
/************************************************************************/<|MERGE_RESOLUTION|>--- conflicted
+++ resolved
@@ -209,12 +209,7 @@
 
   // SS_Internal_Boundary uses the dpi values
   SS_Internal_Boundary = alloc_int_1(exo->num_side_sets, INT_NOINIT);
-<<<<<<< HEAD
-  int ss_index;
-  for (ss_index = 0; ss_index < exo->num_side_sets; ss_index++)
-=======
   for (int ss_index = 0; ss_index < exo->num_side_sets; ss_index++)
->>>>>>> 48a67847
     {
       int global_ss_index = dpi->ss_index_global[ss_index];
       SS_Internal_Boundary[ss_index] = dpi->ss_internal_global[global_ss_index];
@@ -297,89 +292,13 @@
  *	    the code, you'll need to break those hybrids into pieces.
  */
 
-<<<<<<< HEAD
-int *find_ss_internal_boundary(Exo_DB *e)
-=======
 int * find_ss_internal_boundary(Exo_DB *e)
->>>>>>> 48a67847
 {
   char err_msg[MAX_CHAR_ERR_MSG];
   int *ss_is_internal = alloc_int_1(e->num_side_sets, -1);
   int *first_side_node_list = alloc_int_1(MAX_NODES_PER_SIDE, -1);
   int *other_side_node_list = alloc_int_1(MAX_NODES_PER_SIDE, -1);
 
-<<<<<<< HEAD
-  int ss_index;
-  for (ss_index = 0; ss_index < e->num_side_sets; ss_index++)
-    {
-      /*
-       * It suffices to check the first element/side pair. The nodes here
-       * are cross-checked with the nodes in subsequent element/side pairs
-       * in this same sideset.
-       */
-      int side = 0;
-      int start = e->ss_node_side_index[ss_index][side];
-      int end = e->ss_node_side_index[ss_index][side + 1];
-      int i;
-      for (i = 0; i < (end - start); i++)
-        {
-          first_side_node_list[i] = e->ss_node_list[ss_index][start + i];
-        }
-
-      /*
-       * Sort the node numbers into ascending order.
-       */
-      if ((end - start) < 1)
-        {
-          EH(-1, "Bad side node index listing!");
-        }
-      integer_sort((end - start), first_side_node_list);
-
-      /*
-       * Now look at the 2nd through last elem/sides nodegroups for any match,
-       * but only if there are at least 2 sides in this sideset.
-       *
-       *	"Just one side?"
-       *
-       *	"You're external, buddy!
-       */
-
-      int num_sides = e->ss_num_sides[ss_index];
-      if (num_sides > 1)
-        {
-          side = 1;
-          int match_found = FALSE;
-          do
-            {
-              int start = e->ss_node_side_index[ss_index][side];
-              int end = e->ss_node_side_index[ss_index][side + 1];
-	      int i;
-              for (i = 0; i < (end - start); i++)
-                {
-                  other_side_node_list[i] =
-                      e->ss_node_list[ss_index][start + i];
-                }
-              if ((end - start) < 1)
-                {
-                  sprintf(err_msg,
-                          "SS ID %d (%d sides), side_index[%d]=%d, "
-                          "side_index[%d]=%d",
-                          e->ss_id[ss_index], e->ss_num_sides[ss_index], side,
-                          start, side + 1, end);
-                  EH(-1, err_msg);
-                }
-              integer_sort((end - start), other_side_node_list);
-              int equal_vectors = TRUE;
-              for (i = 0; i < (end - start); i++)
-                {
-                  equal_vectors &=
-                      (other_side_node_list[i] == first_side_node_list[i]);
-                }
-              match_found = equal_vectors;
-              side++;
-            }
-          while (side < num_sides && !match_found);
-=======
   for (int ss_index = 0; ss_index < e->num_side_sets; ss_index++)
     {
       /*
@@ -441,7 +360,6 @@
               match_found = equal_vectors;
               side++;
             } while (side<num_sides && !match_found);
->>>>>>> 48a67847
 
           if (match_found)
             {
@@ -823,12 +741,7 @@
         int global_ss_index = dpi->ss_index_global[ss_index];
         int start = dpi->ss_block_index_global[global_ss_index];
         int end = dpi->ss_block_index_global[global_ss_index +1];
-<<<<<<< HEAD
-        int bidx;
-        for (bidx = start; bidx < end; bidx++) {
-=======
         for (int bidx = start; bidx < end; bidx++) {
->>>>>>> 48a67847
           // expects 1-indexed blocks
           ss_to_blks[bidx - start + 1][ss_index] = dpi->ss_block_list_global[bidx] + 1;
         }
