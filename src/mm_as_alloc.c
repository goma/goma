--- conflicted
+++ resolved
@@ -1240,15 +1240,12 @@
   if(Num_Var_In_Type[imtrx][ACOUS_REYN_STRESS]) {
     esp->ars = (dbl **) alloc_ptr_1(MDE);
   }
-<<<<<<< HEAD
   if(Num_Var_In_Type[imtrx][EM_CONT_REAL]) {
     esp->epr = (dbl **) alloc_ptr_1(MDE);
   }
   if(Num_Var_In_Type[imtrx][EM_CONT_IMAG]) {
     esp->epi = (dbl **) alloc_ptr_1(MDE);
   }
-=======
->>>>>>> 976981d2
   if(Num_Var_In_Type[imtrx][SHELL_BDYVELO]) {
     esp->sh_bv = (dbl **) alloc_ptr_1(MDE);
   }
@@ -1769,16 +1766,9 @@
                 fprintf(stderr, "bfd[0] is at %p\n", bfd[0]);
                 fprintf(stderr, "checking t = %d\n", t);
 #endif
-<<<<<<< HEAD
-               if ((pd->i[imtrx][v] == bfd[t]->interpolation)
-                   && (ishape == bfd[t]->element_shape))
-
-                
-=======
 
                 if ((pd->i[imtrx][v] == bfd[t]->interpolation)
                     && (ishape == bfd[t]->element_shape))
->>>>>>> 976981d2
                   {
                     bf[v] = bfd[t];
                   }
