--- conflicted
+++ resolved
@@ -1149,7 +1149,7 @@
     esp->sh_K = (dbl **) alloc_ptr_1(MDE);
   }
 
-  if (Num_Var_In_Type[SHELL_CURVATURE2]) {
+  if (Num_Var_In_Type[imtrx][SHELL_CURVATURE2]) {
     esp->sh_K2 = (dbl **) alloc_ptr_1(MDE);
   }
 
@@ -1240,17 +1240,13 @@
   if(Num_Var_In_Type[imtrx][ACOUS_REYN_STRESS]) {
     esp->ars = (dbl **) alloc_ptr_1(MDE);
   }
-<<<<<<< HEAD
+  if(Num_Var_In_Type[imtrx][EM_CONT_REAL]) {
+    esp->epr = (dbl **) alloc_ptr_1(MDE);
+  }
+  if(Num_Var_In_Type[imtrx][EM_CONT_IMAG]) {
+    esp->epi = (dbl **) alloc_ptr_1(MDE);
+  }
   if(Num_Var_In_Type[imtrx][SHELL_BDYVELO]) {
-=======
-  if(Num_Var_In_Type[EM_CONT_REAL]) {
-    esp->epr = (dbl **) alloc_ptr_1(MDE);
-  }
-  if(Num_Var_In_Type[EM_CONT_IMAG]) {
-    esp->epi = (dbl **) alloc_ptr_1(MDE);
-  }
-  if(Num_Var_In_Type[SHELL_BDYVELO]) {
->>>>>>> e33b61bb
     esp->sh_bv = (dbl **) alloc_ptr_1(MDE);
   }
   if(Num_Var_In_Type[imtrx][SHELL_LUBP]) {
@@ -1303,27 +1299,27 @@
     esp->poynt = (dbl ***) alloc_ptr_2(vim, MDE);
   }
   /* EM_wave components  */
-  if (Num_Var_In_Type[EM_E1_REAL] || Num_Var_In_Type[EM_E2_REAL] || Num_Var_In_Type[EM_E3_REAL]) {
+  if (Num_Var_In_Type[imtrx][EM_E1_REAL] || Num_Var_In_Type[imtrx][EM_E2_REAL] || Num_Var_In_Type[imtrx][EM_E3_REAL]) {
     esp->em_er = (dbl ***) alloc_ptr_2(vim, MDE);
   }
-  if (Num_Var_In_Type[EM_E1_IMAG] || Num_Var_In_Type[EM_E2_IMAG] || Num_Var_In_Type[EM_E3_IMAG]) {
+  if (Num_Var_In_Type[imtrx][EM_E1_IMAG] || Num_Var_In_Type[imtrx][EM_E2_IMAG] || Num_Var_In_Type[imtrx][EM_E3_IMAG]) {
     esp->em_ei = (dbl ***) alloc_ptr_2(vim, MDE);
   }
-  if (Num_Var_In_Type[EM_H1_REAL] || Num_Var_In_Type[EM_H2_REAL] || Num_Var_In_Type[EM_H3_REAL]) {
+  if (Num_Var_In_Type[imtrx][EM_H1_REAL] || Num_Var_In_Type[imtrx][EM_H2_REAL] || Num_Var_In_Type[imtrx][EM_H3_REAL]) {
     esp->em_hr = (dbl ***) alloc_ptr_2(vim, MDE);
   }
-  if (Num_Var_In_Type[EM_H1_IMAG] || Num_Var_In_Type[EM_H2_IMAG] || Num_Var_In_Type[EM_H3_IMAG]) {
+  if (Num_Var_In_Type[imtrx][EM_H1_IMAG] || Num_Var_In_Type[imtrx][EM_H2_IMAG] || Num_Var_In_Type[imtrx][EM_H3_IMAG]) {
     esp->em_hi = (dbl ***) alloc_ptr_2(vim, MDE);
   }
 
-  if(Num_Var_In_Type[TFMP_PRES]) {
+  if(Num_Var_In_Type[imtrx][TFMP_PRES]) {
     esp->tfmp_pres = (dbl **) alloc_ptr_1(MDE);
   }
-  if(Num_Var_In_Type[TFMP_SAT]) {
+  if(Num_Var_In_Type[imtrx][TFMP_SAT]) {
     esp->tfmp_sat = (dbl **) alloc_ptr_1(MDE);
   }
 
-  if (Num_Var_In_Type[RESTIME] ) {
+  if (Num_Var_In_Type[imtrx][RESTIME] ) {
     esp->restime = (dbl **) alloc_ptr_1(MDE);
   }  
 
@@ -1736,11 +1732,7 @@
 #endif
 
    /* This is needed to check for matching element shapes */
-<<<<<<< HEAD
-   shape = ei[pg->imtrx]->ielem_shape;
-=======
-   ishape = ei->ielem_shape;
->>>>>>> e33b61bb
+   ishape = ei[pg->imtrx]->ielem_shape;
 
   /*
    * For now, assume variable interpolations 
@@ -1774,25 +1766,10 @@
                 fprintf(stderr, "bfd[0] is at %p\n", bfd[0]);
                 fprintf(stderr, "checking t = %d\n", t);
 #endif
-<<<<<<< HEAD
-=======
-	      if ((pd->i[v] == bfd[t]->interpolation)
+               if ((pd->i[imtrx][v] == bfd[t]->interpolation)
                    && (ishape == bfd[t]->element_shape))
-		{
-		  bf[v] = bfd[t];
-		}
-	    }
-	  if (bf[v] == NULL)
-	    {
-	      EH( -1, "Could not find a match for variable.");
-	    }
-	}
-    }
->>>>>>> e33b61bb
-
-
-                if ((pd->i[imtrx][v] == bfd[t]->interpolation)
-                    && (shape == bfd[t]->element_shape))
+
+                
                   {
                     bf[v] = bfd[t];
                   }
