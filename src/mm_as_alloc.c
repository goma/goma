--- conflicted
+++ resolved
@@ -1710,16 +1710,8 @@
             bf[v] = NULL;
             for (t = 0; t < Num_Basis_Functions; t++)
               {
-<<<<<<< HEAD
-=======
-#ifdef DEBUG
-                fprintf(stderr, "bfd is at %p\n", bfd);
-                fprintf(stderr, "bfd[0] is at %p\n", bfd[0]);
-                fprintf(stderr, "checking t = %d\n", t);
-#endif
                if ((pd->i[imtrx][v] == bfd[t]->interpolation)
                    && (ishape == bfd[t]->element_shape))
->>>>>>> ae709d92
 
                 
                   {
