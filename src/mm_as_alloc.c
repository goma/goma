/************************************************************************ *
* Goma - Multiphysics finite element software                             *
* Sandia National Laboratories                                            *
*                                                                         *
* Copyright (c) 2021 Sandia Corporation.                                  *
*                                                                         *
* Under the terms of Contract DE-AC04-94AL85000 with Sandia Corporation,  *
* the U.S. Government retains certain rights in this software.            *
*                                                                         *
* This software is distributed under the GNU General Public License.      *
\************************************************************************/
 
/*
 *$Id: mm_as_alloc.c,v 5.19 2010-04-07 22:27:00 prschun Exp $
 */

#include <stdio.h>
#include <string.h>
#include <stdlib.h>

#include "std.h"
#include "el_elm.h"		/* Has shape, element type stuff for bf_init */
#include "rf_allo.h"
#include "rf_fem_const.h"
#include "rf_fem.h"
#include "rf_io.h"
#include "el_geom.h"		/* Has info I'd like to replicate into the */
				/* Problem_Description structure... */
#include "rf_vars_const.h"
#include "mm_mp_const.h"
#include "mm_as_const.h"
#include "mm_as_structs.h"
#include "mm_as.h"
#include "mm_mp_structs.h"
#include "el_elm_info.h"
#include "exo_struct.h"
#include "mm_as_alloc.h"
#include "rd_mesh.h"

#define GOMA_MM_AS_ALLOC_C

static void init_Viscoelastic_Nonmodal
(struct Viscoelastic_Nonmodal *);

static void init_Viscoelastic_Constitutive
(struct Viscoelastic_Constitutive *);

static void init_Generalized_Newtonian (GEN_NEWT_STRUCT *);

static void init_Elastic_Constitutive
(struct Elastic_Constitutive *);

static void init_Viscoplastic_Constitutive
(struct Viscoplastic_Constitutive *);

static int shape_list
(Exo_DB *);


// Definitions and initializations of global pointers
/*
 * This is the single location where these are defined.
 */

UPD_STRUCT                               *upd = NULL;
PROBLEM_DESCRIPTION_STRUCT              **pd_glob = NULL, *pd = NULL;
PROBLEM_GRAPH_STRUCT                     *pg = NULL;
struct Element_Indices                   **ei = NULL;
struct Element_Indices                  **eiRelated = {NULL};
struct Element_Stiffness_Pointers        *esp = NULL;
struct Element_Quality_Metrics           *eqm = NULL;
struct Element_Variable_Pointers         *esp_old = NULL, *esp_dot = NULL, *esp_dbl_dot = NULL, *evp = NULL;
struct Action_Flags                      *af = NULL;
BASIS_FUNCTIONS_STRUCT                  **bf = NULL;
BASIS_FUNCTIONS_STRUCT                  **bfd = NULL;
BASIS_FUNCTIONS_STRUCT                  **bfi = NULL;
BASIS_FUNCTIONS_STRUCT                  **bfex = NULL;
struct Shell_Block                      **shell_blocks = NULL;
struct Field_Variables                   *fv = NULL, *fv_sens = NULL;
struct Diet_Field_Variables              *fv_dot_dot = NULL,  *fv_dot_dot_old=NULL;
struct Diet_Field_Variables              *fv_old = NULL, *fv_dot = NULL;
struct Diet_Field_Variables              *fv_dot_old = NULL;
struct Constitutive_Relations            **cr_glob = NULL, *cr = NULL;
struct Local_Element_Contributions       *lec = NULL;
struct Porous_Media_Variables            *pmv = NULL, *pmv_old = NULL;
PMV_ML_STRUCT                            *pmv_ml = NULL, *pmv_ml_old = NULL;
struct Material_Properties		 *mp = NULL, **mp_glob = NULL, *mp_old = NULL;
GEN_NEWT_STRUCT                          *gn = NULL;
GEN_NEWT_STRUCT                         **gn_glob = NULL;
struct Viscoelastic_Constitutive        **ve = NULL, ***ve_glob = NULL;
struct Viscoelastic_Nonmodal             *vn = NULL, **vn_glob = NULL;
struct Elastic_Constitutive 	         *elc = NULL, **elc_glob = NULL,
                                         *elc_rs = NULL, **elc_rs_glob = NULL;
struct Viscoplastic_Constitutive         *evpl = NULL, **evpl_glob = NULL;
struct Transient_Information             *tran = NULL;
struct Library_IO			 *libio = NULL;
struct Eigensolver_Info                  *eigen = NULL;
struct Continuation_Information          *cont = NULL;
struct Loca_Input                        *loca_in = NULL;
struct AC_Information                    *augc = NULL;
struct HC_Information                    *huntc = NULL;
struct External_Field_Variables          *efv = NULL;
STABILIZATION_PARAMS_STRUCT              *Stab = NULL;

struct Lubrication_Auxiliaries           *LubAux = NULL;
struct Lubrication_Auxiliaries           *LubAux_old = NULL;

/*
 * This is where these are declared. The pointer is loaded with the
 * address of a double zero that will be used when element degree of freedom
 * pointers need to be assigned to point to something harmless.
 */

dbl *p0;

dbl zero = 0.0;

/*
 * In this memory allocation routine, "pd", etc. have one level of indirection
 * greater than their usual meaning. The main driver "main" calls these
 * routines to make sure that "pd", "ei" point to places with enough
 * space to hold the relevent information.
 */

#include "mm_eh.h"

/****************************************************************************/
/****************************************************************************/
/****************************************************************************/

int 
pd_alloc(void)

    /******************************************************************
     *
     * pd_alloc():
     *     Assign space for and initialize the uniform problem 
     * description structure and the problem description structures.
     ******************************************************************/
{
  int status = 0;
  int mn;
  static char yo[] = "pd_alloc";
  upd = alloc_struct_1(struct Uniform_Problem_Description, 1);
  upd->Species_Var_Type = SPECIES_UNDEFINED_FORM;

  pd_glob =  (struct Problem_Description **) alloc_ptr_1(MAX_NUMBER_MATLS);
  for (mn = 0; mn < MAX_NUMBER_MATLS; mn++) {
    pd_glob[mn] = alloc_struct_1(struct Problem_Description, 1);
    pd_glob[mn]->Species_Var_Type = SPECIES_UNDEFINED_FORM;
  }

  pg = alloc_struct_1(struct Problem_Graph, 1);

  int imtrx;
  for (imtrx = 0; imtrx < MAX_NUM_MATRICES; imtrx++) {
    pg->time_step_control_disabled[imtrx] = 0;
  }

  if (Debug_Flag) {
    DPRINTF(stdout, "%s: Problem_Description @ %p has %ld bytes", 
	    yo, (void *) pd_glob, (long int)sizeof(struct Problem_Description));
  }
  if (upd == NULL) {
    status = -1;
    GOMA_EH(status, 
       "Hay un problema conseguiendo la memoria para Uniform_Problem_Description");
  }
  if (pd_glob == NULL) {
    status = -1;
    GOMA_EH(status, "Problem getting memory for Problem_Description");
  }
  if (pg == NULL) {
    status = -1;
    GOMA_EH(status, "Problem getting memory for Problem_Graph");
  }

  return(status);
}
/****************************************************************************/
/****************************************************************************/
/****************************************************************************/
 
int 
efv_alloc(void)
{
  int sz;
  int status = 0;
  static char yo[] = "efv_alloc";

  /*
   * External_Field_Variables___________________________________________________
   */

  sz = sizeof(struct External_Field_Variables);
  efv = (struct External_Field_Variables *) array_alloc(1, 1, sz);
  if ( Debug_Flag )
    {
      DPRINTF(stdout, "%s: External_Field_Variables @ %p has %d bytes", 
	      yo, (void *) efv, sz);
    }

  if ( efv == NULL )
    {
      status = -1;
      GOMA_EH( status, "Problem getting memory for External_Field_Variables");
    }

  memset(efv,0,sz);

  return(status);
}

/***************************************************************************/
/***************************************************************************/
/***************************************************************************/

int
mp_alloc(void)

  /***********************************************************************
   *
   * mp_alloc()
   *
   *  Allocate Material_Properties structures and also allocate
   *  substructures underneath the main structure (there are none as
   *  of yet).
   *
   *  Right now, we allocate a fixed number of material property
   *  structures given by the constant, MAX_NUMBER_MATLS, plus an
   *  additional Material_Property structure, mp_old, which I don't know
   *  the reason for.
   *
   *  Return
   *       0 -> Everything went well
   *       fatal error -> Can't malloc enough memory
   ***********************************************************************/
{
  int mn;
  static char yo[] = "mp_alloc";

  mp_glob = (MATRL_PROP_STRUCT **) alloc_ptr_1(MAX_NUMBER_MATLS);
  if (mp_glob == NULL) {
    GOMA_EH( -1, "Problem getting memory for Material_Properties");
  }
  
  for (mn = 0; mn < MAX_NUMBER_MATLS; mn++) {
    mp_glob[mn] = (MATRL_PROP_STRUCT *)
	alloc_void_struct_1(sizeof(MATRL_PROP_STRUCT), 1);
  }
  mp_old = (MATRL_PROP_STRUCT *)
      alloc_void_struct_1(sizeof(MATRL_PROP_STRUCT), 1);
   
  if (Debug_Flag) {
    DPRINTF(stdout, "%s: Material_Properties @ %p has %lu bytes", 
	    yo, (void *) mp, (long unsigned int)sizeof(MATRL_PROP_STRUCT));
  }
  return 0;
}
/***************************************************************************/
/***************************************************************************/
/***************************************************************************/

int
cr_alloc(void)

    /******************************************************************
     *
     * cr_alloc:
     *
     *  Initializes the global structure, cr_glob.
     ******************************************************************/
{
  int sz;
  int mn;
  int status;
  static char yo[] = "cr_alloc";

  status = 0;

  /*
   * Constitutive_Relations____________________________________________________
   */

  sz = sizeof(struct Constitutive_Relations *);
  cr_glob = (struct Constitutive_Relations **) array_alloc(1, MAX_NUMBER_MATLS, sz);

  sz = sizeof(struct Constitutive_Relations);

  for(mn = 0; mn < MAX_NUMBER_MATLS; mn++)
    {
      cr_glob[mn] = (struct Constitutive_Relations *) array_alloc(1, 1, sz);
      memset(cr_glob[mn], 0, sz);
    }

  if ( Debug_Flag )
    {
      DPRINTF(stdout, "%s: Constitutive_Relations @ %p has %d bytes", 
	      yo, (void *) cr, sz);
    }

  if ( cr_glob == NULL )
    {
      status = -1;
      GOMA_EH( status, "Problem getting memory for Constitutive_Relations");
    }

  return(status);
}
/***************************************************************************/
/***************************************************************************/
/***************************************************************************/

int gn_alloc(void)
{
  int sz;
  int mn;
  int status;
  static char yo[] = "gn_alloc";

  status = 0;

  /*
   * Generalized_Newtonian______________________________________________________
   */

  sz = sizeof(struct Generalized_Newtonian *);
  gn_glob = (struct Generalized_Newtonian **) array_alloc(1, MAX_NUMBER_MATLS, sz);

  if ( gn_glob == NULL)
    {
      status = -1;
      GOMA_EH( status, "Problem getting memory for Generalized_Newtonian");
    }

  sz = sizeof(struct Generalized_Newtonian);

  for(mn = 0; mn < MAX_NUMBER_MATLS; mn++)
    {
      gn_glob[mn] = (struct Generalized_Newtonian *) array_alloc(1, 1, sz);

      if (gn_glob[mn] == NULL) {
        status = -1;
        GOMA_EH( status, "Problem getting memory for Generalized_Newtonian material");
      }
      memset(gn_glob[mn], 0, sz);

    }
  
  if ( Debug_Flag )
    {
      DPRINTF(stdout, "%s: Generalized_Newtonian @ %p has %d bytes", 
	      yo, (void *) gn, sz);
    }

  return(status);
}

int ve_alloc(void)
{
  int sz;
  int mn;
  int mode;
  int status;
  static char yo[] = "ve_alloc";

  status = 0;

  /*
   * Viscoelastic_Constitutive_________________________________________________
   */

  sz = sizeof(struct Viscoelastic_Nonmodal *);
  vn_glob = (struct Viscoelastic_Nonmodal **) smalloc(MAX_NUMBER_MATLS*sz);

  sz = sizeof(struct Viscoelastic_Nonmodal);

  for(mn = 0; mn < MAX_NUMBER_MATLS; mn++)
    {
      vn_glob[mn] = (struct Viscoelastic_Nonmodal *) smalloc(sz);
      init_Viscoelastic_Nonmodal(vn_glob[mn]);
    }

  sz = sizeof(struct Viscoelastic_Constitutive *);
  ve = (struct Viscoelastic_Constitutive **) smalloc(MAX_MODES*sz);

  sz = sizeof(struct Viscoelastic_Constitutive *);
  ve_glob = (struct Viscoelastic_Constitutive ***) array_alloc(2, MAX_NUMBER_MATLS, MAX_MODES, sz);

  sz = sizeof(struct Viscoelastic_Constitutive);

  for(mn = 0; mn < MAX_NUMBER_MATLS; mn++)
    {
      for ( mode=0; mode<MAX_MODES; mode++)
	{
	  ve_glob[mn][mode] = (struct Viscoelastic_Constitutive *) smalloc(sz);
	  init_Viscoelastic_Constitutive(ve_glob[mn][mode]);
	}
    }
  
  for(mn = 0; mn < MAX_NUMBER_MATLS; mn++)
    {
      for ( mode=0; mode<MAX_MODES; mode++)
	{
	  ve_glob[mn][mode]->gn = alloc_struct_1(GEN_NEWT_STRUCT, 1);
	  init_Generalized_Newtonian(ve_glob[mn][mode]->gn);
	}
    }

  if ( Debug_Flag )
    {
      DPRINTF(stdout, "%s: Viscoelastic_Constitutive @ %p has %d bytes", 
	      yo, (void *) ve_glob, sz);
    }

  if ( ve_glob == NULL)
    {
      status = -1;
      GOMA_EH( status, "Problem getting memory for Viscoelastic_Constitutive");
    }

  return(status);
}
/*****************************************************************************/
/*****************************************************************************/
/*****************************************************************************/

int
elc_alloc(void)
{
  int sz;
  int mn;
  int status;
  static char yo[] = "elc_alloc";

  status = 0;

  /*
   * Elastic_Constitutive______________________________________________________
   */

  sz = sizeof(struct Elastic_Constitutive *);
  elc_glob = (struct Elastic_Constitutive **) smalloc(MAX_NUMBER_MATLS*sz);

  sz = sizeof(struct Elastic_Constitutive);
  for(mn = 0; mn < MAX_NUMBER_MATLS; mn++)
    {
      elc_glob[mn] = (struct Elastic_Constitutive *) smalloc(sz);
      memset(elc_glob[mn], 0, sz);
      init_Elastic_Constitutive(elc_glob[mn]);
    }

  if ( Debug_Flag )
    {
      DPRINTF(stdout, "%s: Elastic Constitutive @ %p has %d bytes", 
	      yo, (void *) gn_glob, sz);
    }

  if ( elc_glob == NULL )
    {
      status = -1;
      GOMA_EH( status, "Problem getting memory for Elastic_Constitutive");
    }

  return(status);
}
/*****************************************************************************/
/*****************************************************************************/
/*****************************************************************************/

int
evp_alloc(void)
{
  int sz;
  int mn;
  int status;
  static char yo[] = "evp_alloc";

  status = 0;

  /*
   * Viscoplastic_Constitutive_________________________________________________
   */

  sz = sizeof(struct Viscoplastic_Constitutive *);
  evpl_glob = (struct Viscoplastic_Constitutive **) smalloc(MAX_NUMBER_MATLS*sz);

  sz = sizeof(struct Viscoplastic_Constitutive);
  for(mn = 0; mn < MAX_NUMBER_MATLS; mn++)
    {
      evpl_glob[mn] = (struct Viscoplastic_Constitutive *) smalloc(sz);
      init_Viscoplastic_Constitutive(evpl_glob[mn]);
    }

  if ( Debug_Flag )
    {
      DPRINTF(stdout, "%s: Viscoplastic Constitutive @ %p has %d bytes", 
	      yo, (void *) gn_glob, sz);
    }

  if ( evpl_glob == NULL )
    {
      status = -1;
      GOMA_EH( status, "Problem getting memory for Viscoplastic_Constitutive");
    }

  return(status);
}
/*****************************************************************************/
/*****************************************************************************/
/*****************************************************************************/

int 
evp_tensor_alloc(Exo_DB *exo)
{
  int status;
  int ielem_type, ip_total, ielem0, mn;
  int i, ip, a, b, c, k, w;
  status = 0;

  /*
   * Viscoplastic global tensors_______________________________________________
   */


  for (mn = 0; mn < upd->Num_Mat; mn++)
    {
      /*Don't bother with allocation if we are not solving an EVP model */
      if(evpl_glob[mn]->ConstitutiveEquation == EVP_HYPER)
	{
	  pd_glob[mn]->Num_Dim          = Num_Dim;          /* from "el_geom.h" */
	  ielem0 = exo->eb_ptr[mn];
	  ielem_type      = Elem_Type(exo, ielem0); /* element type */
	  ip_total        = elem_info(NQUAD, ielem_type); /* number of */
	  /* quadrature points */

	  if ( evpl_glob[mn] == NULL )
	    {
	      status = -1;
	      GOMA_EH( status, "Problem getting memory for Viscoplastic_Constitutive");
	    }

	  evpl_glob[mn]->F_vp_glob =(dbl ****)array_alloc(4,exo->num_elems,ip_total,DIM,DIM, sizeof(dbl));
	  evpl_glob[mn]->F_vp_old_glob =(dbl ****)array_alloc(4,exo->num_elems,ip_total,DIM,DIM, sizeof(dbl));
	  evpl_glob[mn]->TT_glob =(dbl ****)array_alloc(4,exo->num_elems,ip_total,DIM,DIM, sizeof(dbl));
	  evpl_glob[mn]->TT_old_glob =(dbl ****)array_alloc(4,exo->num_elems,ip_total,DIM,DIM, sizeof(dbl));
	  evpl_glob[mn]->dTT_dx_glob =(dbl ******)array_alloc(6,exo->num_elems,ip_total,DIM,DIM,DIM,MDE, sizeof(dbl));
	  evpl_glob[mn]->dTT_dx_old_glob =(dbl ******)array_alloc(6,exo->num_elems,ip_total,DIM,DIM,DIM,MDE, sizeof(dbl));
	  evpl_glob[mn]->dTT_dc_glob =(dbl ******)array_alloc(6,exo->num_elems,ip_total,DIM,DIM,MAX_CONC,MDE, sizeof(dbl));
	  evpl_glob[mn]->dTT_dc_old_glob =(dbl ******)array_alloc(6,exo->num_elems,ip_total,DIM,DIM,MAX_CONC,MDE, sizeof(dbl));


	  for(i = 0; i < exo->num_elems; i++)
	    {
	      for(ip=0; ip<ip_total; ip++)
		{
		  for(a=0; a< DIM; a++)
		    {
		      for(b=0; b < DIM; b++)
			{
			  evpl_glob[mn]->F_vp_old_glob[i][ip][a][b] = 0.;
			  evpl_glob[mn]->F_vp_glob[i][ip][a][b] = 0.;
			  evpl_glob[mn]->TT_glob[i][ip][a][b] = 0.;
			  evpl_glob[mn]->TT_old_glob[i][ip][a][b] = 0.;

			  for(k = 0; k < MDE; k++)
			    {		  
			      for(c=0; c < DIM; c++)
				{
				  evpl_glob[mn]->dTT_dx_glob[i][ip][a][b][c][k] = 0.;
				  evpl_glob[mn]->dTT_dx_old_glob[i][ip][a][b][c][k] = 0.;
				}
			      for(w = 0; w < MAX_CONC; w++)
				{
				  evpl_glob[mn]->dTT_dc_glob[i][ip][a][b][w][k] = 0.;
				  evpl_glob[mn]->dTT_dc_old_glob[i][ip][a][b][w][k] = 0.;
				}
			    }
			}
		    }
		      
		}
	    }
	}
    }
 

  return(status);
}
/*****************************************************************************/
/*****************************************************************************/
/*****************************************************************************/

int
elc_rs_alloc(void)
{
  int sz;
  int mn;
  int status;
  static char yo[] = "elc_alloc";

  status = 0;

  /*
   * Elastic_Constitutive____________________________________________________
   */

  sz = sizeof(struct Elastic_Constitutive *);
  elc_rs_glob = (struct Elastic_Constitutive **) smalloc(MAX_NUMBER_MATLS*sz);

  sz = sizeof(struct Elastic_Constitutive);
  for(mn = 0; mn < MAX_NUMBER_MATLS; mn++)
    {
      elc_rs_glob[mn] = (struct Elastic_Constitutive *) smalloc(sz);
      init_Elastic_Constitutive(elc_rs_glob[mn]);
    }

  if ( Debug_Flag )
    {
      DPRINTF(stdout, "%s: Elastic Constitutive RS @ %p has %d bytes", 
	      yo, (void *) gn_glob, sz);
    }

  if ( elc_rs_glob == NULL )
    {
      status = -1;
      GOMA_EH( status, "Problem getting memory for Elastic_Constitutive");
    }

  return(status);
}

int tran_alloc(void)
{
  int sz;
  int status;
  static char yo[] = "tran_alloc";

  status = 0;

  /*
   * Transient_Information______________________________________________________
   */

  sz = sizeof(struct Transient_Information);
  tran = (struct Transient_Information*) array_alloc(1, 1, sz);
  if ( Debug_Flag )
    {
      DPRINTF(stdout, "%s: Transient_Information @ %p has %d bytes", 
              yo, (void *) tran, sz);
    }

  if ( tran == NULL )
    {
      status = -1;
      GOMA_EH( status, "Problem getting memory for Transient_Information");
    }

  /*
   * Element_Quality_Metrics___________________________________________________
   */
  sz = sizeof(struct Element_Quality_Metrics);
  eqm = alloc_struct_1(struct Element_Quality_Metrics, 1);

  if ( Debug_Flag )
    {
      P0PRINTF("%s: Element_Quality_Metrics @ %p has %d bytes", 
	       yo, (void *) eqm, sz);
    }

  if ( eqm == NULL )
    {
      status = -1;
      GOMA_EH( status, "Problem getting memory for Element_Quality_Metrics");
    }

  return(status);
}
/*****************************************************************************/
/*****************************************************************************/
/*****************************************************************************/

int
libio_alloc(void)
{
  int sz;
  int status;
  static char yo[] = "libio_alloc";

  status = 0;

  /*
   * Library_IO
   */

  sz = sizeof(struct Library_IO);
  libio = (struct Library_IO*) array_alloc(1, 1, sz);
  if ( Debug_Flag )
    {
      DPRINTF(stdout, "%s: Library_IO @ %p has %d bytes", 
              yo, (void *) libio, sz);
    }

  if ( libio == NULL )
    {
      status = -1;
      GOMA_EH(status,
	 "Problem getting memory for Library_IO");
    }

  return(status);
}
/*****************************************************************************/
/*****************************************************************************/
/*****************************************************************************/

int
eigen_alloc(void)
{
  int sz;
  int status;
  static char yo[] = "eigen_alloc";

  status = 0;

  /*
   * Eigensolver_Info
   */

  sz = sizeof(struct Eigensolver_Info);
  eigen = (struct Eigensolver_Info*) array_alloc(1, 1, sz);
  if ( Debug_Flag )
    {
      DPRINTF(stdout, "%s: Eigensolver_Info @ %p has %d bytes", 
              yo, (void *) eigen, sz);
    }

  if ( eigen == NULL )
    {
      status = -1;
      GOMA_EH(status,
	 "Problem getting memory for Eigensolver_Info");
    }

  return(status);
}
/*************************************************************************/
/*************************************************************************/
/*************************************************************************/


int
cont_alloc(void)
{
  int sz;
  int status;
  static char yo[] = "cont_alloc";

  status = 0;

  /*
   * Continuation_Information
   */

  sz = sizeof(struct Continuation_Information);
  cont = (struct Continuation_Information*) array_alloc(1, 1, sz);
  if ( Debug_Flag )
    {
      DPRINTF(stdout, "%s: Continuation_Information @ %p has %d bytes", 
              yo, (void *) cont, sz);
    }

  if ( cont == NULL )
    {
      status = -1;
      GOMA_EH(status,
	 "Problem getting memory for Continuation_Information");
    }

  return(status);
}
/*************************************************************************/
/*************************************************************************/
/*************************************************************************/

int loca_alloc(void)
{
  int sz;
  int status;
  static char yo[] = "loca_alloc";

  status = 0;

  /*
   * Loca_Input
   */

  sz = sizeof(struct Loca_Input);
  loca_in = (struct Loca_Input*) array_alloc(1, 1, sz);
  if ( Debug_Flag )
    {
      DPRINTF(stdout, "%s: Loca_Input @ %p has %d bytes", 
              yo, (void *) cont, sz);
    }

  if ( loca_in == NULL )
    {
      status = -1;
      GOMA_EH( status, "Problem getting memory for Loca_Input");
    }

  return(status);
}
/***************************************************************************/
/***************************************************************************/
/***************************************************************************/
static void
Element_Indices_alloc(struct Element_Indices *ei_ptr) {

  ei_ptr->Num_Lvdesc_Per_Var_Type = alloc_int_1(MAX_VARIABLE_TYPES + MAX_CONC, 0);
  ei_ptr->Lvdesc_First_Var_Type   = alloc_int_1(MAX_VARIABLE_TYPES + MAX_CONC, -1);
  ei_ptr->Lvdesc_to_ledof = alloc_int_2(MAX_LOCAL_VAR_DESC, MDE, -1);
  ei_ptr->Lvdesc_to_lvdof = alloc_int_2(MAX_LOCAL_VAR_DESC, MDE, -1);
  ei_ptr->Lvdesc_to_Var_Type = alloc_int_1(MAX_LOCAL_VAR_DESC, -1);
  ei_ptr->Lvdesc_to_MatID = alloc_int_1(MAX_LOCAL_VAR_DESC, -1);
  ei_ptr->Lvdesc_Numdof =  alloc_int_1(MAX_LOCAL_VAR_DESC, 0);
  ei_ptr->Lvdesc_to_Gnn = alloc_int_2(MAX_LOCAL_VAR_DESC, MDE, -1);
  ei_ptr->Lvdesc_to_Gun = alloc_int_2(MAX_LOCAL_VAR_DESC, MDE, -1);
  ei_ptr->Lvdesc_to_MFSubvar = alloc_int_1(MAX_LOCAL_VAR_DESC, 0);
  ei_ptr->Lvdesc_to_Lnn = alloc_int_2(MAX_LOCAL_VAR_DESC, MDE, -1);
  ei_ptr->Lvdesc_Lnn_to_Offset = alloc_int_2(MAX_LOCAL_VAR_DESC, MDE, -1);
  ei_ptr->Lvdesc_Lnn_to_lvdof  = alloc_int_2(MAX_LOCAL_VAR_DESC, MDE, -1);
  ei_ptr->lvdof_to_lvdesc = alloc_int_2(MAX_VARIABLE_TYPES + MAX_CONC,
                                    MDE, -1);
  ei_ptr->lvdof_to_lvdesc_dof = alloc_int_2(MAX_VARIABLE_TYPES + MAX_CONC,
                                        MDE, -1);
  ei_ptr->Lvdesc_Lnn_Numdof = alloc_int_2(MAX_LOCAL_VAR_DESC, MDE, -1);
  ei_ptr->Lvdesc_vd_ptr = (VARIABLE_DESCRIPTION_STRUCT **) alloc_ptr_1(MAX_LOCAL_VAR_DESC);
  /*
   * At this point we don't know the value of Num_Var_Info_Records
   * so we can't malloc the following:
   *       ei_ptr->VDindex_to_Lvdesc = alloc_int_1(Num_Var_Info_Records, -1);
   */

  ei_ptr->owningElementForColVar = alloc_int_1(MAX_VARIABLE_TYPES + MAX_CONC, 0);
  /*
   * For each equation/variable, tell how many dofs must be accounted for
   * in this element and their names(nodes)...
   *
   */
  ei_ptr->dof = alloc_int_1(MAX_VARIABLE_TYPES, 0);
  ei_ptr->dof_ext = alloc_int_1(MAX_EXTERNAL_FIELD, 0);

  ei_ptr->Baby_Dolphin = alloc_int_2(MAX_VARIABLE_TYPES, MDE, -1);

  /*
   * In more detail, tell the list of nodes associated with those dofs
   * for each variable.
   */
  ei_ptr->dof_list = alloc_int_2(MAX_VARIABLE_TYPES, MDE, -1);

  /*
   * Finally, pointers into the global unknown arrays for each dof in this
   * element...
   */
  ei_ptr->gnn_list = alloc_int_2(MAX_VARIABLE_TYPES, MDE, -1);

  /*
   * Finally, pointers into the global unknown arrays for each dof in this
   * element...
   */
  ei_ptr->gun_list         = alloc_int_2(MAX_VARIABLE_TYPES, MDE, -1);
  ei_ptr->ln_to_dof        = alloc_int_2(MAX_VARIABLE_TYPES, MDE, -1);
  ei_ptr->ln_to_first_dof  = alloc_int_2(MAX_VARIABLE_TYPES, MDE, -1);
  ei_ptr->lvdof_to_row_lvdof = alloc_int_2(MAX_VARIABLE_TYPES, MDE,  -1);
  ei_ptr->lvdof_to_ledof   = alloc_int_2(MAX_VARIABLE_TYPES, MDE,  -1);

  ei_ptr->owned_ledof = alloc_int_1(MDE * MAX_PROB_VAR,  1);
  ei_ptr->ieqn_ledof  = alloc_int_1(MDE * MAX_PROB_VAR, -1);
  ei_ptr->matID_ledof = alloc_int_1(MDE * MAX_PROB_VAR, -1);
  ei_ptr->active_interp_ledof = alloc_int_1(MDE * MAX_PROB_VAR, -1);

  ei_ptr->MFsubvar_Offset = alloc_int_2(MAX_CONC, MDE, 0);


}

/***************************************************************************/
/***************************************************************************/
/***************************************************************************/

int 
assembly_alloc(Exo_DB *exo)

    /********************************************************************
     *
     * assembly_alloc:
     *
     *
     ********************************************************************/
{
  int vi, sz;
  int type;			/* index for unique basis functions */
  int status = 0;
  int interp;			/* index for interpolation order */
  int si;			/* index for element shape */
  int mn;
  int num_species_eqn;                 /* active number of species eqn */
  int imtrx;

  /*
   * The problem description has already been set up. But we need to access
   * it here...
   */

  static char yo[] = "assembly_alloc";


  /*
   * These are critical for the element dof pointers...
   */
  p0 = &zero;

  if ( Debug_Flag )
    {
      DPRINTF(stderr, "%s...\n", yo);
    }

  /*
   * Element_Indices___________________________________________________________
   */
  
  ei = malloc(sizeof(struct Element_Indices *) * upd->Total_Num_Matrices);
  for (pg->imtrx = 0; pg->imtrx < upd->Total_Num_Matrices; pg->imtrx++) {
    ei[pg->imtrx] = alloc_struct_1(struct Element_Indices, 1);
    Element_Indices_alloc(ei[pg->imtrx]);
  }
  pg->imtrx = 0;

  eiRelated = (struct Element_Indices **)  alloc_ptr_1(MAX_ELEMENT_INDICES_RELATED);
  for (mn = 0; mn < MAX_ELEMENT_INDICES_RELATED; mn++) {
    eiRelated[mn] = alloc_struct_1(struct Element_Indices, 1);
    Element_Indices_alloc(eiRelated[mn]);
  }
  
  /*
   * Element_Variable_Pointers________________________________________________
   */

  sz  = sizeof(struct Element_Variable_Pointers);
  esp_old = (struct Element_Variable_Pointers *) array_alloc(1, 1, sz);
  esp_dot = (struct Element_Variable_Pointers *) array_alloc(1, 1, sz);
  esp_dbl_dot = (struct Element_Variable_Pointers *) array_alloc(1, 1, sz);
  evp = (struct Element_Variable_Pointers *) array_alloc(1, 1, sz);

  if ( Debug_Flag )
    {
      DPRINTF(stdout, "%s: Element_Variable_Pointers @ %p has %d bytes", 
	      yo, (void *) esp_old, sz);
    }

  if ( (esp_old == NULL) || (esp_dot == NULL) )
    {
      status = -1;
      GOMA_EH( status, "Problem getting memory for Element_Variable_Pointers");
    }


  /*
   * Element_Stiffness_Pointers________________________________________________
   */
  sz = sizeof(struct Element_Stiffness_Pointers);
  esp = alloc_struct_1(struct Element_Stiffness_Pointers, 1);

  if ( Debug_Flag )
    {
      P0PRINTF("%s: Element_Stiffness_Pointers @ %p has %d bytes", 
	       yo, (void *) esp, sz);
    }

  /*
   *  num_species_eqn is equal to the maximum number of species equations
   *  in any one domain
   */
  num_species_eqn = upd->Max_Num_Species_Eqn;

<<<<<<< HEAD
=======
#ifdef DEBUG
  fprintf(stderr, "%s allocating esp with dim=%d, VIM=%d\n", yo, dim, VIM);
#endif
>>>>>>> 8d8bb9d1
  sz = MDE;

/* MMH I have included some coupling between particle velocity and 
 * other things.  I have skipped over a bunch (like energy) b/c there
 * are no models, yet, that include both energy/temperature and
 * particle velocity
 */

  for (imtrx = 0; imtrx < upd->Total_Num_Matrices; imtrx++) {
/* ENERGY */
  if(Num_Var_In_Type[imtrx][TEMPERATURE]) {
    esp->T = (dbl **) alloc_ptr_1(MDE);
  }

  /* MOMENTUM  */
  if (Num_Var_In_Type[imtrx][VELOCITY1]) {
    esp->v = (dbl ***) alloc_ptr_2(VIM, MDE);
  }

  
  if (Num_Var_In_Type[imtrx][USTAR]) {
    esp->v_star = (dbl ***) alloc_ptr_2(vim, MDE);
  }


  /* MMH
   * Some of these are just leftovers from copying the velocity stuff.  I left
   * them here in case their particle equivalents are incorporated later.
   */
  /* PARTICLE MOMENTUM */
  if (Num_Var_In_Type[imtrx][PVELOCITY1]) {
    esp->pv = (dbl ***) alloc_ptr_2(VIM, MDE);
  }

  /* MESH_DISPLACEMENT  */
  if(Num_Var_In_Type[imtrx][MESH_DISPLACEMENT1]) {
    esp->d = (dbl ***) alloc_ptr_2(VIM, MDE);
  }

  /* SOLID_DISPLACEMENT  */
  if (Num_Var_In_Type[imtrx][SOLID_DISPLACEMENT1]) {
    esp->d_rs = (dbl ***) alloc_ptr_2(VIM, MDE);
  }

  /* SPECIES CONTINUITY */
  if (Num_Var_In_Type[imtrx][MASS_FRACTION]) {
    esp->c = (dbl ***) alloc_ptr_2(num_species_eqn, MDE);
  }

  /*CONTINUITY */
  if (Num_Var_In_Type[imtrx][PRESSURE]) {
    esp->P = (dbl **) alloc_ptr_1(MDE);
  }

  if (Num_Var_In_Type[imtrx][PSTAR]) {
    esp->P_star = (dbl **) alloc_ptr_1(MDE);
  }


  /* POLYMER STRESS for all modes */
  if(Num_Var_In_Type[imtrx][POLYMER_STRESS11]) {
    esp->S = (dbl *****) array_alloc(4, MAX_MODES, VIM, VIM, MDE, sizeof(dbl *));
    (void) memset(esp->S[0][0][0], 0, MAX_MODES*VIM*VIM*MDE*sizeof(dbl *));
  }

  /* VELOCITY_GRADIENT */
  if (Num_Var_In_Type[imtrx][VELOCITY_GRADIENT11]) {
    esp->G = (dbl ****) array_alloc(3, VIM, VIM, MDE, sizeof(dbl *));
    (void) memset(esp->G[0][0], 0, VIM*VIM*MDE*sizeof(dbl *));
  }

  /* POTENTIAL */
  if (Num_Var_In_Type[imtrx][VOLTAGE]) {
    esp->V = (dbl **) alloc_ptr_1(MDE);
  }

  /* SURF_CHARGE */
  if (Num_Var_In_Type[imtrx][SURF_CHARGE]) {
    esp->qs = (dbl **) alloc_ptr_1(MDE);
  }

  /* FILL */
  if (Num_Var_In_Type[imtrx][FILL]) {
    esp->F = (dbl **) alloc_ptr_1(MDE);
  }

  /* SHEAR_RATE INVARIANT */
  if (Num_Var_In_Type[imtrx][SHEAR_RATE]) {
    esp->SH = (dbl **) alloc_ptr_1(MDE);
  }

  /* ENORM, |E| */
  if (Num_Var_In_Type[imtrx][ENORM]) {
    esp->Enorm = (dbl **) alloc_ptr_1(MDE);
  }

  /* LEVEL SET CURVATURE */
  if (Num_Var_In_Type[imtrx][CURVATURE]) {
    esp->H = (dbl **) alloc_ptr_1(MDE);
  }

  /* LEVEL SET NORMAL VECTOR */
  if( Num_Var_In_Type[imtrx][NORMAL1]) {
    esp->n = (dbl ***) alloc_ptr_2(VIM, MDE);
  }

  /* POROUS MEDIA VARS */
  if (Num_Var_In_Type[imtrx][POR_LIQ_PRES]) {
    esp->p_liq = (dbl **) alloc_ptr_1(MDE);
  }

  if (Num_Var_In_Type[imtrx][POR_GAS_PRES]) {
    esp->p_gas = (dbl **) alloc_ptr_1(MDE);
  }

  if (Num_Var_In_Type[imtrx][POR_POROSITY]) {
    esp->porosity = (dbl **) alloc_ptr_1(MDE);
  }

  if(Num_Var_In_Type[imtrx][POR_TEMP]) {
    esp->T = (dbl **) alloc_ptr_1(MDE);
  }

  /* VORTICITY PRINCIPLE FLOW DIRECTION
   * This is always 3D */
  if (Num_Var_In_Type[imtrx][VORT_DIR1]) {
    esp->vd = (dbl ***) alloc_ptr_2(DIM, MDE);
  }
  
  /* Lagrange Multipliers */
  if (Num_Var_In_Type[imtrx][LAGR_MULT1]) {
    esp->lm = (dbl ***) alloc_ptr_2(VIM, MDE);
  }

  /* Structural Shell equations */
  if (Num_Var_In_Type[imtrx][SHELL_CURVATURE]) {
    esp->sh_K = (dbl **) alloc_ptr_1(MDE);
  }

  if (Num_Var_In_Type[imtrx][SHELL_CURVATURE2]) {
    esp->sh_K2 = (dbl **) alloc_ptr_1(MDE);
  }


  if (Num_Var_In_Type[imtrx][SHELL_TENSION]) {
    esp->sh_tens = (dbl **) alloc_ptr_1(MDE);
  }

  if (Num_Var_In_Type[imtrx][SHELL_X]) {
    esp->sh_x = (dbl **) alloc_ptr_1(MDE);
  }

  if (Num_Var_In_Type[imtrx][SHELL_Y]) {
    esp->sh_y = (dbl **) alloc_ptr_1(MDE);
  }
 
  if (Num_Var_In_Type[imtrx][SHELL_USER]) {
    esp->sh_u = (dbl **) alloc_ptr_1(MDE);
  }

  /* Shell orientation angles */
  if (Num_Var_In_Type[imtrx][SHELL_ANGLE1]) {
    esp->sh_ang = (dbl ***) alloc_ptr_2(DIM-1, MDE);
  }

  /*Sundry pieces for Surface Rheological Const. Eqn. */
  if (Num_Var_In_Type[imtrx][R_SHELL_SURF_DIV_V]) {
    esp->div_s_v = (dbl **) alloc_ptr_1(MDE);
  }

  if (Num_Var_In_Type[imtrx][R_SHELL_SURF_CURV]) {
    esp->curv = (dbl **) alloc_ptr_1(MDE);
  }

  if (Num_Var_In_Type[imtrx][R_N_DOT_CURL_V]) {
    esp->n_dot_curl_s_v = (dbl **) alloc_ptr_1(MDE);
  }
  
  if (Num_Var_In_Type[imtrx][R_GRAD_S_V_DOT_N1]) {
    esp->grad_v_dot_n = (dbl ***) alloc_ptr_2(DIM, MDE);
  }

  if (Num_Var_In_Type[imtrx][R_SHELL_DIFF_FLUX]) {
    esp->sh_J = (dbl **) alloc_ptr_1(MDE);
  }
   
  if (Num_Var_In_Type[imtrx][R_SHELL_DIFF_CURVATURE]) {
    esp->sh_Kd = (dbl **) alloc_ptr_1(MDE);
  }
   
  if (Num_Var_In_Type[imtrx][R_SHELL_NORMAL1]) {
    esp->n = (dbl ***) alloc_ptr_2(DIM, MDE);
  }

  /* EIGENVALUE FOR VORTICITY PRINCIPLE FLOW DIRECTION
   * This is always 3D */
  if (Num_Var_In_Type[imtrx][VORT_LAMBDA]) {
    esp->vlambda = (dbl **) alloc_ptr_1(MDE);
  }

  /* BOND Evolution
   * associated with structure formation during flow */
  if (Num_Var_In_Type[imtrx][BOND_EVOLUTION]) {
    esp->nn = (dbl **) alloc_ptr_1(MDE);
  }

 /* Extension Velocity */
  if (Num_Var_In_Type[imtrx][EXT_VELOCITY]) {
    esp->ext_v = (dbl **) alloc_ptr_1(MDE);
  }

 /* Electric Field */
  if (Num_Var_In_Type[imtrx][EFIELD1]) {
    esp->E_field = (dbl ***) alloc_ptr_2(VIM, MDE);
  }

  /* Phase function */
  if (Num_Var_In_Type[imtrx][PHASE1]) {
    esp->pF = ( dbl ***) alloc_ptr_2(pfd->num_phase_funcs, MDE );
  }
  /* Acoustic pressure */
  if(Num_Var_In_Type[imtrx][ACOUS_PREAL]) {
    esp->apr = (dbl **) alloc_ptr_1(MDE);
  }
  if(Num_Var_In_Type[imtrx][ACOUS_PIMAG]) {
    esp->api = (dbl **) alloc_ptr_1(MDE);
  }
  if(Num_Var_In_Type[imtrx][ACOUS_REYN_STRESS]) {
    esp->ars = (dbl **) alloc_ptr_1(MDE);
  }
  if(Num_Var_In_Type[imtrx][EM_CONT_REAL]) {
    esp->epr = (dbl **) alloc_ptr_1(MDE);
  }
  if(Num_Var_In_Type[imtrx][EM_CONT_IMAG]) {
    esp->epi = (dbl **) alloc_ptr_1(MDE);
  }
  if(Num_Var_In_Type[imtrx][SHELL_BDYVELO]) {
    esp->sh_bv = (dbl **) alloc_ptr_1(MDE);
  }
  if(Num_Var_In_Type[imtrx][SHELL_LUBP]) {
    esp->sh_p = (dbl **) alloc_ptr_1(MDE);
  }
  if(Num_Var_In_Type[imtrx][LUBP]) {
    esp->lubp = (dbl **) alloc_ptr_1(MDE);
  }
  if(Num_Var_In_Type[imtrx][LUBP_2]) {
    esp->lubp_2 = (dbl **) alloc_ptr_1(MDE);
  }
  if(Num_Var_In_Type[imtrx][SHELL_FILMP]) {
    esp->sh_fp = (dbl **) alloc_ptr_1(MDE);
  }
  if(Num_Var_In_Type[imtrx][SHELL_FILMH]) {
    esp->sh_fh = (dbl **) alloc_ptr_1(MDE);
  }
  if(Num_Var_In_Type[imtrx][SHELL_PARTC]) {
    esp->sh_pc = (dbl **) alloc_ptr_1(MDE);
  } 
  if(Num_Var_In_Type[imtrx][SHELL_SAT_CLOSED]) {  
    esp->sh_sat_closed = (dbl **) alloc_ptr_1(MDE);
  }
  if(Num_Var_In_Type[imtrx][SHELL_PRESS_OPEN]) {  
    esp->sh_p_open = (dbl **) alloc_ptr_1(MDE);
  }
  if(Num_Var_In_Type[imtrx][SHELL_PRESS_OPEN_2]) {  
    esp->sh_p_open_2 = (dbl **) alloc_ptr_1(MDE);
  }
  if(Num_Var_In_Type[imtrx][SHELL_TEMPERATURE]) {  
    esp->sh_t = (dbl **) alloc_ptr_1(MDE);
  }
  if(Num_Var_In_Type[imtrx][SHELL_DELTAH]) {  
    esp->sh_dh = (dbl **) alloc_ptr_1(MDE);
  }
  if(Num_Var_In_Type[imtrx][SHELL_LUB_CURV]) {  
    esp->sh_l_curv = (dbl **) alloc_ptr_1(MDE);
  }
  if(Num_Var_In_Type[imtrx][SHELL_LUB_CURV_2]) {  
    esp->sh_l_curv_2 = (dbl **) alloc_ptr_1(MDE);
  }
  if(Num_Var_In_Type[imtrx][SHELL_SAT_GASN]) {  
    esp->sh_sat_gasn = (dbl **) alloc_ptr_1(MDE);
  }
  if(Num_Var_In_Type[imtrx][POR_SINK_MASS]) {
    esp->sink_mass = (dbl **) alloc_ptr_1(MDE);
  }
  /* Poynting Vector  */
  if (Num_Var_In_Type[imtrx][LIGHT_INTP] || Num_Var_In_Type[imtrx][LIGHT_INTM] || Num_Var_In_Type[imtrx][LIGHT_INTD]) {
    esp->poynt = (dbl ***) alloc_ptr_2(VIM, MDE);
  }
  /* EM_wave components  */
  if (Num_Var_In_Type[imtrx][EM_E1_REAL] || Num_Var_In_Type[imtrx][EM_E2_REAL] || Num_Var_In_Type[imtrx][EM_E3_REAL]) {
    esp->em_er = (dbl ***) alloc_ptr_2(VIM, MDE);
  }
  if (Num_Var_In_Type[imtrx][EM_E1_IMAG] || Num_Var_In_Type[imtrx][EM_E2_IMAG] || Num_Var_In_Type[imtrx][EM_E3_IMAG]) {
    esp->em_ei = (dbl ***) alloc_ptr_2(VIM, MDE);
  }
  if (Num_Var_In_Type[imtrx][EM_H1_REAL] || Num_Var_In_Type[imtrx][EM_H2_REAL] || Num_Var_In_Type[imtrx][EM_H3_REAL]) {
    esp->em_hr = (dbl ***) alloc_ptr_2(VIM, MDE);
  }
  if (Num_Var_In_Type[imtrx][EM_H1_IMAG] || Num_Var_In_Type[imtrx][EM_H2_IMAG] || Num_Var_In_Type[imtrx][EM_H3_IMAG]) {
    esp->em_hi = (dbl ***) alloc_ptr_2(VIM, MDE);
  }

  if(Num_Var_In_Type[imtrx][TFMP_PRES]) {
    esp->tfmp_pres = (dbl **) alloc_ptr_1(MDE);
  }
  if(Num_Var_In_Type[imtrx][TFMP_SAT]) {
    esp->tfmp_sat = (dbl **) alloc_ptr_1(MDE);
  }

  if (Num_Var_In_Type[imtrx][RESTIME] ) {
    esp->restime = (dbl **) alloc_ptr_1(MDE);
  }  

  if (Num_Var_In_Type[imtrx][MOMENT0]) {
    esp->moment = (dbl ***) alloc_ptr_2(MAX_MOMENTS, MDE);
  }

  if(Num_Var_In_Type[imtrx][DENSITY_EQN]) {
    esp->rho = (dbl **) alloc_ptr_1(MDE);
  }

  if(Num_Var_In_Type[imtrx][SHELL_SHEAR_TOP]) {
    esp->sh_shear_top = (dbl **) alloc_ptr_1(MDE);
  }
  if(Num_Var_In_Type[imtrx][SHELL_SHEAR_BOT]) {
    esp->sh_shear_bot = (dbl **) alloc_ptr_1(MDE);
  }
  if(Num_Var_In_Type[imtrx][SHELL_CROSS_SHEAR]) {
    esp->sh_cross_shear = (dbl **) alloc_ptr_1(MDE);
  }
  if(Num_Var_In_Type[imtrx][MAX_STRAIN]) {
    esp->max_strain = (dbl **) alloc_ptr_1(MDE);
  }
  if(Num_Var_In_Type[imtrx][CUR_STRAIN]) {
    esp->cur_strain = (dbl **) alloc_ptr_1(MDE);
  }

  } /* End of loop over matrices */
  /*
   * Action_Flags______________________________________________________________
   */
  af = alloc_struct_1(struct Action_Flags, 1);    
  if (Debug_Flag) {
    P0PRINTF("%s: Action_Flags @ %p has %lu bytes", yo, (void *) af,
	     (long unsigned int)sizeof(struct Action_Flags));
  }

  /*
   * Basis functions: allocate space only for a list of unique basis funntions
   * required to assemble terms for this problem. Then, depending on the
   * particular weighing and interpolation to be used for each variable,
   * point to the appropriate member of the unique set.
   *
   * Here, the "bfd" point to real stuff.
   *
   * Then, the "bf" just point to the right place (see bf_init)...
   */

  /*
   * Hardwired for now...later, load these up based on the EXODUS II database
   */

/* This was the old way:
  if ( Num_Dim == 2 )
    {
      Num_Shapes       = 1;
      Unique_Shapes[0] = QUADRILATERAL;
      **      Unique_Shapes[1] = TRIANGLE; **
    }
  else if ( Num_Dim == 3 )
    {
      Num_Shapes       = 1;
      Unique_Shapes[0] = HEXAHEDRON;
      **      Unique_Shapes[1] = TETRAHEDRON; **
      **      Unique_Shapes[2] = PRISM; **
    }
  else if ( Num_Dim == 1 )
    {
      Num_Shapes       = 1;
      Unique_Shapes[0] = LINE_SEGMENT;
    }
  else
    {
      GOMA_EH(GOMA_ERROR, "Cannot classify shapes...");
    }
*/

/* Now, here is the new way: */
  Num_Shapes = shape_list(exo);

  /*
   * To determine how many types of basis functions we'll need to represent, 
   * multiply the number of basic element shapes by the number of different
   * interpolations that have been specified...
   */
  Num_Basis_Functions = Num_Shapes * Num_Interpolations;


  bfd = (struct Basis_Functions **) alloc_ptr_1(Num_Basis_Functions);
  bfi = (struct Basis_Functions **) alloc_ptr_1(MAX_INTERP_TYPES);
  bf  = (struct Basis_Functions **) alloc_ptr_1(MAX_VARIABLE_TYPES);
  bfex= (struct Basis_Functions **) alloc_ptr_1(MAX_EXTERNAL_FIELD);

  sz = sizeof(struct Basis_Functions);

  /*
   * Now allocate and do some initialization of the fundamental basis functions
   */


  type = 0;
  for (si = 0; si < Num_Shapes; si++)
    {
      for (interp = 0; interp < Num_Interpolations; interp++)
	{
	  bfd[type] = alloc_struct_1(struct Basis_Functions, 1);
	  bfd[type]->Var_Type_MatID = alloc_int_1(upd->Num_Mat, -1);
	  bfd[type]->interpolation = Unique_Interpolations[interp];
	  bfd[type]->element_shape = Unique_Shapes[si];
	  bfd[type]->Max_Dofs_Interpolation =
	      getdofs(Unique_Shapes[si], Unique_Interpolations[interp]);
	  /*
	   * Find a representative variable type in each material
	   * that employs the current interpolation.
	   * Store it in the structure.
	   *
	   * This is an overly broad interpretation. Specifically,
	   * the intersection of an element shape and a material
	   * type is never tried.
	   */
	  for (mn = 0; mn < upd->Num_Mat; mn++) {
            for (imtrx = 0; imtrx < upd->Total_Num_Matrices; imtrx++)
               {
	        for (vi = 0; ((bfd[type]->Var_Type_MatID[mn] == -1) &&
			      (vi < MAX_VARIABLE_TYPES)); vi++) 
                   {
	            if (pd_glob[mn]->i[imtrx][vi] == bfd[type]->interpolation) 
                      {
		       bfd[type]->Var_Type_MatID[mn] = vi;
	              }
	           }
               }
	  }
	  type++;
	}
    }

  /* set pointers for basis function interpolation types */
  for (interp = 0; interp < Num_Interpolations; interp++) {
    type = Unique_Interpolations[interp];
    bfi[type] = bfd[interp];
  }
  /* so now bfi[pd_glob[mn]->i[eqn]] points to a basis function with
     the correct interpolation */

  /*
   * Field_Variables___________________________________________________________
   */

  fv = alloc_struct_1(struct Field_Variables, 1);
  if (Debug_Flag) {
    DPRINTF(stdout, "%s: Field_Variables @ %p has %ld bytes", 
	    yo, (void *) fv, (long int)sizeof(struct Field_Variables));
  }
  if (fv == NULL) {
    status = -1;
    GOMA_EH( status, "Problem getting memory for Field_Variables");
  }
  memset( fv, 0, sizeof( struct Field_Variables ) );

  fv_sens = alloc_struct_1(struct Field_Variables, 1);
  if ( Debug_Flag ) {
    DPRINTF(stdout, "%s: Field_Variables Sensitivity @ %p has %lu bytes", 
	    yo, (void *) fv_sens, sizeof(struct Field_Variables));
  }
  if ( fv_sens == NULL )
  {
    status = -1;
    GOMA_EH( status, "Problem getting memory for Field_Variables (sens)");
  }
  memset( fv_sens, 0, sizeof( struct Field_Variables ) );

  sz = sizeof(struct Diet_Field_Variables);
  fv_old = alloc_struct_1(struct Diet_Field_Variables, 1);
  fv_dot = alloc_struct_1(struct Diet_Field_Variables, 1);
  fv_dot_dot  = alloc_struct_1(struct Diet_Field_Variables, 1);
  fv_dot_old = alloc_struct_1(struct Diet_Field_Variables, 1);
  fv_dot_dot_old  = alloc_struct_1(struct Diet_Field_Variables, 1);
  if (Debug_Flag) {
    DPRINTF(stdout, "%s: Diet_Field_Variables @ %p has %d bytes", 
	    yo, (void *) fv_old, sz);
  }
  if (fv_old == NULL) {
    status = -1;
    GOMA_EH( status, "Problem getting memory for Diet_Field_Variables");
  }

  /*
   * Porous_Media_Variables__(if needed)_________________________________________
   */
  for (mn = 0; mn < upd->Num_Mat && pmv == NULL; mn++) {
    if (mp_glob[mn]->PorousMediaType == POROUS_SATURATED || 
	mp_glob[mn]->PorousMediaType == POROUS_UNSATURATED || 
	mp_glob[mn]->PorousMediaType == POROUS_TWO_PHASE || 
	mp_glob[mn]->PorousMediaType == POROUS_SHELL_UNSATURATED) {
      pmv = alloc_struct_1(struct Porous_Media_Variables, 1);
      pmv_old = alloc_struct_1(struct Porous_Media_Variables, 1);
      break;
    }
  }
  for (mn = 0; mn < upd->Num_Mat && pmv_ml == NULL; mn++) {
    if (mp_glob[mn]->PorousMediaType == POROUS_SATURATED || 
	mp_glob[mn]->PorousMediaType == POROUS_UNSATURATED || 
	mp_glob[mn]->PorousMediaType == POROUS_TWO_PHASE ||
	mp_glob[mn]->PorousMediaType == POROUS_SHELL_UNSATURATED) {
      if ( (mp_glob[mn]->Porous_Mass_Lump) ||
           (mp_glob[mn]->PorousMediaType == POROUS_SHELL_UNSATURATED) ) {
	pmv_ml = alloc_struct_1(PMV_ML_STRUCT, 1);
      }
      break;
    }
  }
  

  /*
   * Stabilization_Variables__(if needed)___________________________________
   */
  for (mn = 0; mn < upd->Num_Mat && Stab == NULL; mn++) {
    mp = mp_glob[mn];
    if (mp->Porous_wt_funcModel  == SUPG ||
	vn_glob[mn]->wt_funcModel == SUPG ||
	mp->Spwt_funcModel == SUPG ||
	mp->Mwt_funcModel == SUPG ||
	mp->Ewt_funcModel == SUPG) {
      Stab = alloc_struct_1(STABILIZATION_PARAMS_STRUCT, 1);
      break;
    }
  }

  /*
   * Local_Element_Contributions___________________________________________
   */
  lec = alloc_struct_1(struct Local_Element_Contributions, 1);
  if (Debug_Flag) {
    DPRINTF(stdout, "%s: Local_Element_Contributions @ %p has %ld bytes", 
	    yo, (void *) lec, (long int)sizeof(struct Local_Element_Contributions));
  }
  if (lec == NULL) {
    status = -1;
    GOMA_EH(status, "Problem getting memory for Local_Element_Contributions");
  }

  /*
   * Lubrication Auxiliaries_________________________________________________
   */
  LubAux = alloc_struct_1(struct Lubrication_Auxiliaries, 1);
  if (Debug_Flag) {
    DPRINTF(stdout, "%s: Lubrication_Auxiliaries @ %p has %ld bytes",
            yo, (void *) LubAux, (long int)sizeof(struct Lubrication_Auxiliaries));
  }
  if (LubAux == NULL) {
    status = -1;
    GOMA_EH( status, "Problem getting memory for Lubrication_Auxiliaries");
  }
  memset( LubAux, 0, sizeof( struct Lubrication_Auxiliaries ) );

  LubAux_old = alloc_struct_1(struct Lubrication_Auxiliaries, 1);
  if (Debug_Flag) {
    DPRINTF(stdout, "%s: Lubrication_Auxiliaries Old @ %p has %ld bytes",
            yo, (void *) LubAux_old, (long int)sizeof(struct Lubrication_Auxiliaries));
  }
  if (LubAux_old == NULL) {
    status = -1;
    GOMA_EH( status, "Problem getting memory for Lubrication_Auxiliaries Old");
  }
  memset( LubAux_old, 0, sizeof( struct Lubrication_Auxiliaries ) );

  return(status);
}
/***************************************************************************/
/***************************************************************************/
/***************************************************************************/

int 
bf_init(Exo_DB *exo)

    /***********************************************************************
     * bf_init:
     *
     * Initialize some key pieces of each of the unique basis functions "bfd"
     * and set up the bf[variable] to point to the right "bfd"...
     *
     * For now, lets assume that bf[eqn] and bf[var] will be identical
     * references to the same basis function.
     *
     ***********************************************************************/
{
  int ebi, m, t = 0, v, status = 0;
  int imtrx;
  int el, shape, type;

  /*
   * For now, assume variable interpolations 
   * and equation weightings are the same.
   *
   * We also assume that the interpolation for each variable is the
   * same for all materials in which it is active.  
   *
   * Just make each var/eqn's bf point to the appropriate fundamental basis
   * function...
   */


  for ( ebi=0; ebi<Proc_Num_Elem_Blk; ebi++)
    {
      m = Matilda[ebi];
      if (m >= 0 && exo->eb_num_elems[ebi] > 0) 
        {
	 /* These are needed to check for matching element shapes */
	 el = exo->eb_ptr[ebi];
	 type = Elem_Type(exo, el);
	 shape = type2shape(type);

         for (imtrx = 0; imtrx < upd->Total_Num_Matrices; imtrx++)
            {
	     for ( v=0; v<MAX_VARIABLE_TYPES; v++)
	        {
	        /*
	         * Is this variable active in the problem?
	         */
	         if ( pd_glob[m]->v[imtrx][v] )
	           {
		    /*
		     * If so, then check to see which prototype basis function of
		     * bfd[] is its match...
		     * NEW: Check both interpolation AND element shape!
		     */
		     for ( t=0; t<Num_Basis_Functions; t++)
		        {
		         if ( pd_glob[m]->i[imtrx][v] == bfd[t]->interpolation
			     && shape == bfd[t]->element_shape )
		           {
			    if (bf[v] != 0)
                              {
			       if ( bf[v] != bfd[t]) 
                                 {
			          GOMA_WH(-1, "bf[] struct isn't general enough to handle"
			             " variables with multiple interpolations in a single problem\n"
                                     " We will carefully reset bf for each element");
			         }
			      }
			    bf[v] = bfd[t];
		           }
		        }
		     if ( bf[v] == NULL )
		       {
		        GOMA_EH( -1, "Could not find a match for variable.");
		       }
	           }
	        }
            }
        }
    }

  return(status);
}

/*
 * Initialize some key pieces of each of the unique basis functions "bfd"
 * and set up the bf[variable] to point to the right "bfd"...
 *
 * For now, lets assume that bf[eqn] and bf[var] will be identical references
 * to the same basis function.
 *
 * Material specific matchup done.
 */  
int 
bf_mp_init(struct Problem_Description *pd)
{
  int ifound;
  int t, v;
  int status;
  int ishape;

  status = 0;

  t=0;


   /* This is needed to check for matching element shapes */
   ishape = ei[pg->imtrx]->ielem_shape;

  /*
   * For now, assume variable interpolations 
   * and equation weightings are the same.
   *
   * Just make each var/eqn's bf point to the appropriate fundamental basis
   * function...
   */
  for (v = 0; v < MAX_VARIABLE_TYPES; v++)
    {
      /*
       * Is this variable active in the material?
       *  If it isn't, then don't overwrite the entry, because we seem
       *  to need an idea for the interpolation even if its wrong in order
       *  for internal-boundary problems to work correctly.
       */
      int imtrx;
      for (imtrx = 0; imtrx < upd->Total_Num_Matrices; imtrx++) {
        if (pd->v[imtrx][v]) 
          {
            /*
             * If so, then check to see which prototype basis function of
             * bfd[] is its match...
             * Check both interpolation AND element shape!
             */
            bf[v] = NULL;
            for (t = 0; t < Num_Basis_Functions; t++)
              {
               if ((pd->i[imtrx][v] == bfd[t]->interpolation)
                   && (ishape == bfd[t]->element_shape))

                if ((pd->i[imtrx][v] == bfd[t]->interpolation)
                    && (ishape == bfd[t]->element_shape))
                  {
                    bf[v] = bfd[t];
                  }
              }
            if (bf[v] == NULL)
              {
                GOMA_EH( -1, "Could not find a match for variable.");
              }
          }
      }
    }
  /*
   * Repeat the same proceedure for external fixed field interpolations 
   */

  /*
   * Are there external fields defined in the problem?
   */
  if (efv->ev)
    {
      for (v = 0; v < efv->Num_external_field; v++)
	{
	  /*
	   * If so, then check to see which prototype basis function of
	   * bfd[] is its match...
	   */
          ifound = 0;
	  for (t = 0; t < Num_Basis_Functions; t++)
	    {
	      if (efv->i[v] == bfd[t]->interpolation)
		{
		  bfex[v] = bfd[t];
                  ifound = 1;
		}
	    }
          if (!ifound && efv->i[v] != I_TABLE) {
            GOMA_EH(GOMA_ERROR, "Could not find a match for EXTERNAL variable. Match some active field interpolation with those of external variables");
          }
	  if (bfex[v] == NULL && efv->i[v] != I_TABLE)
	    {
	      GOMA_EH( -1, "Could not find a match for EXTERNAL variable.");
	    }
	}
    }


  return(status);
}

/*
 * Initialize the basis function representation to the NULL vector
 */
void
bf_reset(void) 
{
  int  v;
  for (v = 0; v < MAX_VARIABLE_TYPES; v++) 
    {
      bf[v] = NULL;
    }
  if (efv->ev)
    {
      for (v = 0; v < efv->Num_external_field; v++)
	{
	  bfex[v] = NULL;
	}
    }
}

/*
 * Initialize a freshly allocated structure to some safe defaults.
 *
 * Created: 2000/01/27 14:21 MST pasacki@sandia.gov
 *
 * Revised:
 */
static void
init_Viscoelastic_Nonmodal(struct Viscoelastic_Nonmodal *v)
{
  v->ConstitutiveEquation = 0;
  v->wt_func              = (double)0;
  v->wt_funcModel         = 0;
  v->eps                  = (double)0;
  v->evssModel            = 0;
  v->modes                = 0;
  v->dg_J_model           = 0;
  v->dg_J_model_wt        = NULL;
  v->len_dg_J_model_wt    = 0;
  v->shiftModel           = 0;
  v->shift                = NULL;
  v->len_shift            = 0;
  return;
}

/*
 * Initialize a freshly allocated structure to some safe defaults.
 *
 * Created: 2000/01/27 14:34 MST pasacki@sandia.gov
 *
 * Revised:
 */

static void
init_Viscoelastic_Constitutive(struct Viscoelastic_Constitutive *v)
{
  v->gn              = NULL;
  v->time_const      = (double)0;
  v->time_constModel = 0;
  v->alpha           = (double)0;
  v->alphaModel      = 0;
  v->xi              = (double)0;
  v->xiModel         = 0;
  v->eps             = (double)0;
  v->epsModel        = 0;
  v->pos_ls.alpha  = 0.0;
  v->pos_ls.eps  = 0.0;
  v->pos_ls.xi  = 0.0;
  v->pos_ls.time_const  = 0.0;
  return;
}

/*
 * Initialize a freshly allocated structure to some safe defaults.
 *
 * Created: 2000/01/27 14:38 MST pasacki@sandia.gov
 *
 * Revised:
 */

static void
init_Generalized_Newtonian(struct Generalized_Newtonian *g)
{
  g->ConstitutiveEquation = 0;
  g->mu0                  = (double)0;
  g->mu0Model             = 0;	
  g->nexp                 = (double)0;
  g->nexpModel            = 0;
  g->muinf                = (double)0;
  g->muinfModel           = 0;	
  g->lam                  = (double)0;
  g->lamModel             = 0;
  g->aexp                 = (double)0;
  g->aexpModel            = 0;
  g->atexp                = (double)0;
  g->atexpModel           = 0;
  g->wlfc2                = (double)0;
  g->wlfc2Model           = 0;
  g->tau_y                = (double)0;
  g->tau_yModel           = 0;
  g->fexp                 = (double)0;
  g->fexpModel            = 0;
  g->maxpack              = (double)0;
  g->maxpackModel         = 0;
  g->sus_species_no       = 0;
  g->gelpoint             = (double)0;
  g->gelpointModel        = 0;
  g->cureaexp             = (double)0;
  g->cureaexpModel        = 0;
  g->curebexp             = (double)0;
  g->curebexpModel        = 0;
  g->tgel0                = (double)0;
  g->tgel0Model           = 0;
  g->cure_species_no      = 0;
  g->DilViscModel         = 0;
  g->DilVisc0             = 0.0;

  return;
}

/*
 * Initialize a freshly allocated structure to some safe defaults.
 *
 * Created: 2000/01/27 14:49 MST pasacki@sandia.gov
 *
 * Revised:
 */

static void
init_Elastic_Constitutive(struct Elastic_Constitutive *e)
{
  int i;

  e->ConstitutiveEquation = 0;
  e->lame_mu              = (double)0;
  e->lame_mu_model        = 0;
  e->len_u_mu             = 0;
  e->u_mu                 = NULL;
  for ( i=0; i<MAX_VARIABLE_TYPES + MAX_CONC; i++)
    {
      e->d_lame_mu[i]     = (double)0;
    }
  e->lame_mu_tableid      = 0;

  e->lame_lambda          = (double)0;
  e->lame_lambda_model    = 0;
  e->len_u_lambda         = 0;
  e->u_lambda             = NULL;
  for ( i=0; i<MAX_VARIABLE_TYPES + MAX_CONC; i++)
    {
      e->d_lame_lambda[i] = (double)0;
    }

  e->lame_TempShift          = 0;
  e->lameTempShiftModel      = 0;
  e->len_u_lame_TempShift    = 0;
  e->u_lame_TempShift        = NULL;
  for ( i=0; i<MAX_VARIABLE_TYPES + MAX_CONC; i++)
    {
      e->d_lame_TempShift[i] = 0;
    }
  e->lame_TempShift_tableid  = 0;

  e->bend_stiffness          = 0;
  e->bend_stiffness_model    = 0;
  e->len_u_bend_stiffness    = 0;
  e->u_bend_stiffness        = NULL;
  
  for ( i=0; i<MAX_VARIABLE_TYPES + MAX_CONC; i++)
    {
      e->d_bend_stiffness[i] = 0;
    }

  e->poisson              = (double)0;
  e->Strss_fr_sol_vol_frac= (double)0;

  for ( i=0; i<DIM; i++)
    {
      e->v_mesh_sfs[i] = (double)0;
    }

  e->v_mesh_sfs_model     = 0;
  e->len_u_v_mesh_sfs     = 0;
  e->u_v_mesh_sfs         = NULL;

  e->thermal_expansion              = (double)0;
  e->thermal_expansion_model        = 0;
  e->len_u_thermal_expansion        = 0;
  e->u_thermal_expansion            = NULL;
  e->solid_reference_temp            = (double)0;
  e->solid_reference_temp_model      = 0;

  return;
}

static void
init_Viscoplastic_Constitutive(struct Viscoplastic_Constitutive *v)
{
  int i;

  v->ConstitutiveEquation = 0;
  v->update_flag          = 0;

  v->plastic_mu           = (double)0;
  v->plastic_mu_model     = 0;
  v->len_u_plastic_mu     = 0;
  v->u_plastic_mu         = NULL;
  for ( i=0; i<MAX_VARIABLE_TYPES + MAX_CONC; i++)
    {
      v->d_plastic_mu[i]  = (double)0;
    }
  v->yield                = (double)0;
  v->yield_model          = 0;
  v->len_u_yield          = 0;
  v->u_yield              = NULL;
  for ( i=0; i<MAX_VARIABLE_TYPES + MAX_CONC; i++)
    {
      v->d_yield[i]       = (double)0;
    }
  v->F_vp_glob            = NULL;
  v->F_vp_old_glob        = NULL;
  v->TT_glob              = NULL;
  v->TT_old_glob          = NULL;
  v->dTT_dx_glob          = NULL;
  v->dTT_dx_old_glob      = NULL;
  v->dTT_dc_glob          = NULL;
  v->dTT_dc_old_glob      = NULL;
  return;
}
    
static int
shape_list(Exo_DB *exo)
/*
 * Determines number and type of element shapes in use.
 * Sets Num_Shapes and populates Unique_Shapes array.
 */
{
  int e, e1, e2, eshape, etype, there, N;

  /* Elements to search */
  e1 = exo->eb_ptr[0];
  e2 = exo->eb_ptr[exo->num_elem_blocks];

  /* Initialize shape list with first element */
  etype = Elem_Type(exo, e1);
  eshape = type2shape(etype);
  Unique_Shapes[0] = eshape;
  N = 1;

  /* Loop over all other elements, check shapes */
  for (e = e1+1; e<e2; e++)
    {
      etype = Elem_Type(exo, e);
      eshape = type2shape(etype);
      there = in_list(eshape, 0, N, Unique_Shapes);

      /* Add to list if not there */
      if (there == -1)
        {
          Unique_Shapes[N] = eshape;
          N++;
        }
    }

  if (N > 1) DPRINTF(stdout, "\nFound %d different element shapes.\n", N);
  return N;
}

/* end of file mm_as_alloc.c */<|MERGE_RESOLUTION|>--- conflicted
+++ resolved
@@ -984,12 +984,6 @@
    */
   num_species_eqn = upd->Max_Num_Species_Eqn;
 
-<<<<<<< HEAD
-=======
-#ifdef DEBUG
-  fprintf(stderr, "%s allocating esp with dim=%d, VIM=%d\n", yo, dim, VIM);
-#endif
->>>>>>> 8d8bb9d1
   sz = MDE;
 
 /* MMH I have included some coupling between particle velocity and 
@@ -1011,7 +1005,7 @@
 
   
   if (Num_Var_In_Type[imtrx][USTAR]) {
-    esp->v_star = (dbl ***) alloc_ptr_2(vim, MDE);
+    esp->v_star = (dbl ***) alloc_ptr_2(VIM, MDE);
   }
 
 
