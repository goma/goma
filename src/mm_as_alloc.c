--- conflicted
+++ resolved
@@ -1726,11 +1726,7 @@
 #endif
 
    /* This is needed to check for matching element shapes */
-<<<<<<< HEAD
-   shape = ei[pg->imtrx]->ielem_shape;
-=======
-   ishape = ei->ielem_shape;
->>>>>>> 5a085485
+   ishape = ei[pg->imtrx]->ielem_shape;
 
   /*
    * For now, assume variable interpolations 
@@ -1764,25 +1760,9 @@
                 fprintf(stderr, "bfd[0] is at %p\n", bfd[0]);
                 fprintf(stderr, "checking t = %d\n", t);
 #endif
-<<<<<<< HEAD
-=======
-	      if ((pd->i[v] == bfd[t]->interpolation)
-                   && (ishape == bfd[t]->element_shape))
-		{
-		  bf[v] = bfd[t];
-		}
-	    }
-	  if (bf[v] == NULL)
-	    {
-	      EH( -1, "Could not find a match for variable.");
-	    }
-	}
-    }
->>>>>>> 5a085485
-
 
                 if ((pd->i[imtrx][v] == bfd[t]->interpolation)
-                    && (shape == bfd[t]->element_shape))
+                    && (ishape == bfd[t]->element_shape))
                   {
                     bf[v] = bfd[t];
                   }
