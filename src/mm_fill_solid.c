--- conflicted
+++ resolved
@@ -1625,17 +1625,10 @@
   int j_id, jvar, dim, var;
   int err, a, b, c, j;
   int eqn;
-<<<<<<< HEAD
-  double normal_force, velo_mag, tang_velo[2], tang_force;
-  double d_nforce, d_tforce, phi_j;
-
-  double TT[MAX_PDIM][MAX_PDIM]; /**  solid stresses  **/
-=======
   double normal_force, velo_mag, tang_velo[DIM], tang_force[2];
   double d_nforce, d_tforce[2], phi_j;
-  
-  double TT[MAX_PDIM][MAX_PDIM];   /**  solid stresses  **/
->>>>>>> fa088430
+
+  double TT[MAX_PDIM][MAX_PDIM]; /**  solid stresses  **/
   double dTT_drs[DIM][DIM][DIM][MDE];
   double dTT_dx[MAX_PDIM][MAX_PDIM][MAX_PDIM][MDE];
   double dTT_dp[MAX_PDIM][MAX_PDIM][MDE];
@@ -1791,52 +1784,26 @@
 
   /* compute normal force and velocity magnitude	*/
   normal_force = 0;
-<<<<<<< HEAD
-  tang_force = 0;
-  for (a = 0; a < dim; a++) {
-    for (b = 0; b < dim; b++) {
+  tang_force[0] = tang_force[1] = 0;
+  for (a = 0; a < VIM; a++) {
+    for (b = 0; b < VIM; b++) {
       normal_force += fv->snormal[a] * TT[a][b] * fv->snormal[b];
-      tang_force += fv->snormal[a] * TT[a][b] * fv->stangent[0][b];
-    }
-  }
-  velo_mag = 0;
-  tang_velo[0] = 0;
-  tang_velo[1] = 0;
-  for (a = 0; a < dim; a++) {
+      tang_force[0] += fv->snormal[a] * TT[a][b] * fv->stangent[0][b];
+      tang_force[1] += fv->snormal[a] * TT[a][b] * fv->stangent[1][b];
+    }
+  }
+  velo_mag = tang_velo[0] = tang_velo[1] = 0;
+  for (a = 0; a < WIM; a++) {
     velo_mag += vconv[a] * vconv[a];
     tang_velo[0] += fv->stangent[0][a] * vconv[a];
     tang_velo[1] += fv->stangent[1][a] * vconv[a];
   }
   velo_mag = sqrt(velo_mag);
   if (DOUBLE_ZERO(velo_mag)) {
-    GOMA_EH(GOMA_ERROR, "Trouble with sliding friction bc - zero relative velocity.");
-  }
-=======
-  tang_force[0] = tang_force[1] = 0;
-  for ( a=0; a<VIM; a++)
-     {
-        for ( b=0; b<VIM; b++)
-      	  {
-	   normal_force += fv->snormal[a]*TT[a][b]*fv->snormal[b];
-	   tang_force[0] += fv->snormal[a]*TT[a][b]*fv->stangent[0][b];
-	   tang_force[1] += fv->snormal[a]*TT[a][b]*fv->stangent[1][b];
-	  }
-     }
-  velo_mag = tang_velo[0] = tang_velo[1] = 0;
-  for ( a=0; a<WIM; a++)
-     {
-	velo_mag += vconv[a]*vconv[a];
-	tang_velo[0] += fv->stangent[0][a]*vconv[a];
-	tang_velo[1] += fv->stangent[1][a]*vconv[a];
-     }
-  velo_mag = sqrt(velo_mag);
-  if( DOUBLE_ZERO(velo_mag))
-       {
-	/* EH(-1,"Trouble with sliding friction bc - zero relative velocity.");*/
-	velo_mag = 1.0;
-	frict_coeff = 0.0;
-       }
->>>>>>> fa088430
+    /* EH(-1,"Trouble with sliding friction bc - zero relative velocity.");*/
+    velo_mag = 1.0;
+    frict_coeff = 0.0;
+  }
 
   frict_acous = 1.0;
   if (bc_type == FRICTION_ACOUSTIC_BC) {
@@ -1859,82 +1826,40 @@
   }
 
   if (af->Assemble_Jacobian) {
-<<<<<<< HEAD
     for (jvar = 0; jvar < dim; jvar++) {
       var = MESH_DISPLACEMENT1 + jvar;
       if (pd->v[pg->imtrx][var]) {
         for (j_id = 0; j_id < ei[pg->imtrx]->dof[var]; j_id++) {
 
           d_nforce = 0;
-          d_tforce = 0;
-          for (a = 0; a < dim; a++) {
-            for (b = 0; b < dim; b++) {
+          d_tforce[0] = d_tforce[1] = 0;
+          for (a = 0; a < VIM; a++) {
+            for (b = 0; b < VIM; b++) {
               d_nforce += fv->dsnormal_dx[a][jvar][j_id] * TT[a][b] * fv->snormal[b] +
                           fv->snormal[a] * dTT_dx[a][b][jvar][j_id] * fv->snormal[b] +
                           fv->snormal[a] * TT[a][b] * fv->dsnormal_dx[b][jvar][j_id];
-              d_tforce += fv->dsnormal_dx[a][jvar][j_id] * TT[a][b] * fv->stangent[0][b] +
-                          fv->snormal[a] * dTT_dx[a][b][jvar][j_id] * fv->stangent[0][b] +
-                          fv->snormal[a] * TT[a][b] * fv->dstangent_dx[0][b][jvar][j_id];
-            }
-          }
-
-          d_func[0][var][j_id] +=
-              (d_tforce - frict_coeff * frict_acous * d_nforce * tang_velo[0] / velo_mag);
-        }
-      }
-    }
-=======
-	for(jvar=0; jvar<dim; jvar++)
-	  {
-	    var = MESH_DISPLACEMENT1 + jvar;
-	    if (pd->v[pg->imtrx][var])
-	      {
-		for (j_id = 0; j_id < ei[pg->imtrx]->dof[var]; j_id++)
-		  {
-		    
-		    d_nforce = 0;
-		    d_tforce[0] = d_tforce[1] = 0;
-		    for(a=0; a<VIM; a++)
-	  		{
-		    	for(b=0; b<VIM; b++)
-	  		    {
-	   			d_nforce += 
-			fv->dsnormal_dx[a][jvar][j_id]*TT[a][b]*fv->snormal[b] +
-			fv->snormal[a]*dTT_dx[a][b][jvar][j_id]*fv->snormal[b] +
-			fv->snormal[a]*TT[a][b]*fv->dsnormal_dx[b][jvar][j_id];
-	   			d_tforce[0] += 
-			fv->dsnormal_dx[a][jvar][j_id]*TT[a][b]*fv->stangent[0][b] +
-			fv->snormal[a]*dTT_dx[a][b][jvar][j_id]*fv->stangent[0][b] +
-			fv->snormal[a]*TT[a][b]*fv->dstangent_dx[0][b][jvar][j_id];
-	   			d_tforce[1] += 
-			fv->dsnormal_dx[a][jvar][j_id]*TT[a][b]*fv->stangent[1][b] +
-			fv->snormal[a]*dTT_dx[a][b][jvar][j_id]*fv->stangent[1][b] +
-			fv->snormal[a]*TT[a][b]*fv->dstangent_dx[1][b][jvar][j_id];
-			    }
-			}
-
-		    d_func[1][var][j_id] += (d_tforce[0] - frict_coeff*frict_acous
-				*d_nforce*tang_velo[0]/velo_mag);
-		    d_func[2][var][j_id] += (d_tforce[1] - frict_coeff*frict_acous
-				*d_nforce*tang_velo[1]/velo_mag);
-		  }
-	      }
-	  }
->>>>>>> fa088430
+              d_tforce[0] += fv->dsnormal_dx[a][jvar][j_id] * TT[a][b] * fv->stangent[0][b] +
+                             fv->snormal[a] * dTT_dx[a][b][jvar][j_id] * fv->stangent[0][b] +
+                             fv->snormal[a] * TT[a][b] * fv->dstangent_dx[0][b][jvar][j_id];
+              d_tforce[1] += fv->dsnormal_dx[a][jvar][j_id] * TT[a][b] * fv->stangent[1][b] +
+                             fv->snormal[a] * dTT_dx[a][b][jvar][j_id] * fv->stangent[1][b] +
+                             fv->snormal[a] * TT[a][b] * fv->dstangent_dx[1][b][jvar][j_id];
+            }
+          }
+
+          d_func[1][var][j_id] +=
+              (d_tforce[0] - frict_coeff * frict_acous * d_nforce * tang_velo[0] / velo_mag);
+          d_func[2][var][j_id] +=
+              (d_tforce[1] - frict_coeff * frict_acous * d_nforce * tang_velo[1] / velo_mag);
+        }
+      }
+    }
   }
 
   /* Calculate the residual contribution  */
-<<<<<<< HEAD
-
-  *func += tang_force - frict_coeff * frict_acous * normal_force * tang_velo[0] / velo_mag;
-=======
-  
-  func[1] += tang_force[0] - frict_coeff*frict_acous*normal_force
-		*tang_velo[0]/velo_mag;
-  func[2] += tang_force[1] - frict_coeff*frict_acous*normal_force
-		*tang_velo[1]/velo_mag;
-  
->>>>>>> fa088430
+
+  func[1] += tang_force[0] - frict_coeff * frict_acous * normal_force * tang_velo[0] / velo_mag;
+  func[2] += tang_force[1] - frict_coeff * frict_acous * normal_force * tang_velo[1] / velo_mag;
 }
 /* end of routine friction_n_dot_f_bc */
 /********************************************************************************/
@@ -2906,322 +2831,19 @@
    * strain is allowed, otherwise we will call the EVP routine get_evp_stress_tensor
    */
 
-<<<<<<< HEAD
   if (evpl->ConstitutiveEquation == NO_MODEL) {
     for (p = 0; p < VIM; p++) {
       for (q = 0; q < VIM; q++) {
         TT[p][q] = lambda * fv->volume_strain * delta(p, q) + 2. * mu * fv->strain[p][q];
       }
-=======
-  if (evpl->ConstitutiveEquation == NO_MODEL)
-    {
-      for ( p=0; p<VIM; p++)
-	{
-	  for ( q=0; q<VIM; q++)
-	    {
-	      TT[p][q] = lambda * fv->volume_strain * delta(p,q) + 2. * mu * fv->strain[p][q];
-	    }
-	}
-
-      /* add shrinkage stress, if called for */
-      if(elc->thermal_expansion_model == SHRINKAGE)
-	{
-	  if((fv->external_field[0] >= 1.63 && fv->external_field[0] <= 1.7) ||
-	     (int)Element_Blocks[ei[pg->imtrx]->elem_blk_index].ElemStorage[mat_ielem].solidified[ip])
-	    {
-	      for ( p=0; p<VIM; p++)
-		{
-		  for ( q=0; q<VIM; q++)
-		    {
-		      TT[p][q] -=  (2.* mu + 3.*lambda) * (-0.04) * delta(p,q);
-		    }
-		}
-	      Element_Blocks[ei[pg->imtrx]->elem_blk_index].ElemStorage[mat_ielem].solidified[ip] = 1.0;
-	    }
-	}
- 
-      /*  add thermo-elasticity  */
-      if( pd->e[pg->imtrx][R_ENERGY] )
- 	{
-	  if( elc->thermal_expansion_model == CONSTANT)
-	    {
-	      for ( p=0; p<VIM; p++)
-		{
-		  for ( q=0; q<VIM; q++)
-		    {
-		      TT[p][q] -=  (2.* mu + 3.*lambda) * thermexp * 
-			(fv->T - elc->solid_reference_temp) * delta(p,q);
-		    }
-		}
-	    }
-	  if( elc->thermal_expansion_model == IDEAL_GAS)
-	    {
-	      for ( p=0; p<VIM; p++)
-		{
-		  for ( q=0; q<VIM; q++)
-		    {
-		      TT[p][q] -=  (2.* mu + 3.*lambda) / (thermexp + fv->T) * 
-			(fv->T - elc->solid_reference_temp) * delta(p,q);
-		    }
-		}
-	    }
-	  if( elc->thermal_expansion_model == USER)
-	    {
-	      for ( p=0; p<VIM; p++)
-		{
-		  for ( q=0; q<VIM; q++)
-		    {
-		      TT[p][q] -=  (2.* mu + 3.*lambda) * thermexp * delta(p,q);
-		    }
-		}
-	    }
-	}
-      
-/*   add species expansion/shrinkage	*/
-      if (pd->e[pg->imtrx][R_MASS])
-	{
-	     for (w=0; w<pd->Num_Species_Eqn; w++) 
-	       {
-		 if(mp->SpecVolExpModel[w] == CONSTANT ||
-                     mp->SpecVolExpModel[w] == PHOTO_CURING)
-		   {
-		     for ( p=0; p<VIM; p++)
-		       {
-			 for ( q=0; q<VIM; q++)
-			   {
-			     TT[p][q] -=  (2.* mu + 3.*lambda) * speciesexp[w] * 
-			       (fv->c[w] - mp->reference_concn[w]) * delta(p,q);
-			   }
-		       }
-		   }
-	       }
-	   }
-
-   if ( af->Assemble_Jacobian )
-     {
-       for ( p=0; p<VIM; p++)
-	 {
-	   for ( q=0; q<VIM; q++)
-	     {
-	       for ( b=0; b<dim; b++)
-		 {
-		   v = MESH_DISPLACEMENT1 + b;
-		   if ( pd->v[pg->imtrx][v] )
-		     {
-		       dofs     = ei[pg->imtrx]->dof[v];
-		       for ( j=0; j<dofs; j++)
-			 {
-			   dTT_dx[p][q][b][j] =
-			     lambda * fv->d_volume_strain_dx[b][j] * delta(p, q)
-			     + 2. * mu * fv->d_strain_dx[p][q][b][j];
-			   
-			   dTT_dx[p][q][b][j] += d_lambda_dx[b][j] * fv->volume_strain * delta(p,q) 
-			     + 2. * d_mu_dx[b][j] * fv->strain[p][q];
-			   if( pd->e[pg->imtrx][R_ENERGY] )
-			     {
-	  			if( elc->thermal_expansion_model == CONSTANT || 
-                                    elc->thermal_expansion_model == IDEAL_GAS )
-	  			{
-			       dTT_dx[p][q][b][j] -=  (2. * d_mu_dx[b][j] + 3.*d_lambda_dx[b][j])
-				 * thermexp * 
-				 (fv->T - elc->solid_reference_temp) * delta(p,q);
-	  			}
-	  			if( elc->thermal_expansion_model == USER)
-	  			{
-				  dTT_dx[p][q][b][j] -=  ((2.*d_mu_dx[b][j]+3.*d_lambda_dx[b][j])*thermexp 
-							  + (2.*mu+3.*lambda)*d_thermexp_dx[v]*bf[v]->phi[j])
-				    * delta(p,q);
-	  			}
-			     }
-			   if( pd->e[pg->imtrx][R_MASS] )
-			     {
-			       for (w=0; w<pd->Num_Species_Eqn; w++) 
-				 {
-				   if(mp->SpecVolExpModel[w] == CONSTANT ||
-                                        mp->SpecVolExpModel[w] == PHOTO_CURING)
-				     {
-				       dTT_dx[p][q][b][j] -=  (2. * d_mu_dx[b][j] + 3.*d_lambda_dx[b][j])
-					 * speciesexp[w] * (fv->c[w] - mp->reference_concn[w]) 
-					 * delta(p,q);
-				     }
-				 }
-			     }
-			 }
-		     }
-		 }
-	       /*  Temperature sensitivities here */
-	       v = TEMPERATURE;
-	       if ( pd->v[pg->imtrx][v] )
-		 {
-		   dofs     = ei[pg->imtrx]->dof[v];
-
-		   for (j=0; j<dofs; j++)
-		     {
-		       /*if no temperature dependence d_lame_mu is zero because we initialize in set_mp_to_unity */
-		       dTT_dT[p][q][j] += ( 2.*elc->d_lame_mu[TEMPERATURE]*fv->strain[p][q]      )*bf[v]->phi[j];
-		     }
-
-		   if( elc->thermal_expansion_model == CONSTANT)
-		     {
-		       for ( j=0; j<dofs; j++)
-			 {
-			   dTT_dT[p][q][j] -=  (2.* mu + 3.*lambda) * thermexp * bf[v]->phi[j] 
-			     * delta(p,q); 
-			 }
-		     }
-		   if( elc->thermal_expansion_model == IDEAL_GAS)
-		     {
-		       for ( j=0; j<dofs; j++)
-			 {
-			   dTT_dT[p][q][j] -=  (2.* mu + 3.*lambda) * 
-                                    (thermexp+elc->solid_reference_temp)/SQUARE(fv->T+thermexp)
-                                      * bf[v]->phi[j] * delta(p,q); 
-			 }
-		     }
-		   if( elc->thermal_expansion_model == USER)
-		     {
-		       for ( j=0; j<dofs; j++)
-			 {
-			   dTT_dT[p][q][j] -=  (2.* mu + 3.*lambda) * d_thermexp_dx[v]*bf[v]->phi[j] 
-			     * delta(p,q); 
-			 }
-		     }
-
-		   if(elc->lame_mu_model == USER)
-		     {
-		       dTT_dT[p][q][j] += ( 2.*elc->d_lame_mu[TEMPERATURE]*fv->strain[p][q]      )*bf[v]->phi[j];
-		     }
-		   if(elc->lame_lambda_model == USER)
-		     {
-		       dTT_dT[p][q][j] += (elc->d_lame_lambda[TEMPERATURE]*fv->volume_strain*delta(p,q))*bf[v]->phi[j];
-		     }
-		 }
-	       /*  max_strain sensitivities here */
-	       v = MAX_STRAIN;
-	       if ( pd->v[pg->imtrx][v] )
-		 {
-		   dofs     = ei[pg->imtrx]->dof[v];
-
-		   if(elc->lame_mu_model == TABLE)
-		     {
-		       for ( j=0; j<dofs; j++)
-			 {
-			   dTT_dmax_strain[p][q][j] += fv->volume_strain * delta(p,q) * elc->d_lame_lambda[v] * bf[v]->phi[j];
-			   dTT_dmax_strain[p][q][j] += 2.0 * fv->strain[p][q] * elc->d_lame_mu[v] * bf[v]->phi[j];
-			 }
-		     }
-		 }
-	       /*  cur_strain sensitivities here */
-	       v = CUR_STRAIN;
-	       if ( pd->v[pg->imtrx][v] )
-		 {
-		   dofs     = ei[pg->imtrx]->dof[v];
-
-		   if(elc->lame_mu_model == TABLE)
-		     {
-		       for ( j=0; j<dofs; j++)
-			 {
-			   dTT_dcur_strain[p][q][j] += fv->volume_strain * delta(p,q) * elc->d_lame_lambda[v] * bf[v]->phi[j];
-			   dTT_dcur_strain[p][q][j] += 2.0 * fv->strain[p][q] * elc->d_lame_mu[v] * bf[v]->phi[j];
-			 }
-		     }
-		 }
-	       /*  Species expansion sensitivities here */
- 	       v = MASS_FRACTION;
- 	       if ( pd->v[pg->imtrx][v] )
- 		 {
- 		   dofs     = ei[pg->imtrx]->dof[v];
- 		   for ( j=0; j<dofs; j++)
- 		     {
-		       for (w=0; w<pd->Num_Species_Eqn; w++) 
-			 {
-			   if(mp->SpecVolExpModel[w] == CONSTANT ||
-                                 mp->SpecVolExpModel[w] == PHOTO_CURING)
-			     {
-			       dTT_dc[p][q][w][j] -=  (2.* mu + 3.*lambda)*
-				 speciesexp[w]*bf[v]->phi[j]*delta(p,q); 
-			     }
-			 }
- 		     }
-		   if( elc->thermal_expansion_model == USER)
-		     {
-		       for ( j=0; j<dofs; j++)
-			 {
-			   for (w=0; w<pd->Num_Species_Eqn; w++) 
-			     {
-			       dTT_dc[p][q][w][j] -=  (2.* mu + 3.*lambda)*
-				 d_thermexp_dx[MAX_VARIABLE_TYPES+w]*bf[v]->phi[j]
-				 *delta(p,q); 
-			     }
-			 }
-		     }
- 		 }
-	     }
-	 }
-       /* PRESSURE and MASS_FRACTION sensitivities are taken care of later */
-     }
-    }
-  else if(evpl->ConstitutiveEquation == EVP_HYPER)
-    {
-      err =get_evp_stress_tensor(TT, 
-				 dTT_dx, 
-				 dTT_dp, 
-				 dTT_dc,
-				 mu,
-				 lambda, 
-				 delta_t,  
-				 ielem, 
-				 ip, 
-				 ip_total);
-      /*If your elastic model calls for an compressible formulation, add in volume strain term */
-      if (cr->MeshFluxModel != INCOMP_PSTRAIN 
-	  && cr->MeshFluxModel != INCOMP_PSTRESS && cr->MeshFluxModel != INCOMP_3D)
-	{
-	  for ( p=0; p<VIM; p++)
-	    {
-	      for ( q=0; q<VIM; q++)
-		{
-		  TT[p][q] += lambda * fv->volume_strain * delta(p,q);
-		}
-	    }
-	
-	  if ( af->Assemble_Jacobian )
-	    {
-	      for ( p=0; p<VIM; p++)
-		{
-		  for ( q=0; q<VIM; q++)
-		    {
-		      for ( b=0; b<dim; b++)
-			{
-			  v = MESH_DISPLACEMENT1 + b;
-			  if ( pd->v[pg->imtrx][v] )
-			    {
-			      dofs     = ei[pg->imtrx]->dof[v];
-			      for ( j=0; j<dofs; j++)
-				{
-				  dTT_dx[p][q][b][j] +=
-				    lambda * fv->d_volume_strain_dx[b][j] * delta(p, q);
-			      
-				  dTT_dx[p][q][b][j] += d_lambda_dx[b][j] * fv->volume_strain * delta(p,q);
-				}
-			    }
-			}
-		    }
-		}
-	      /* PRESSURE and MASS_FRACTION sensitivities are taken care of later */
-	    }
-	}
-    }
-  else
-    {
-      EH(-1,"Unrecognizable Plastic Constitutive Equation specification");
->>>>>>> fa088430
     }
 
     /* add shrinkage stress, if called for */
     if (elc->thermal_expansion_model == SHRINKAGE) {
       if ((fv->external_field[0] >= 1.63 && fv->external_field[0] <= 1.7) ||
-          Element_Blocks[ei[pg->imtrx]->elem_blk_index].ElemStorage[mat_ielem].solidified[ip]) {
+          (int)Element_Blocks[ei[pg->imtrx]->elem_blk_index]
+              .ElemStorage[mat_ielem]
+              .solidified[ip]) {
         for (p = 0; p < VIM; p++) {
           for (q = 0; q < VIM; q++) {
             TT[p][q] -= (2. * mu + 3. * lambda) * (-0.04) * delta(p, q);
