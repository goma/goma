/************************************************************************ *
* Goma - Multiphysics finite element software                             *
* Sandia National Laboratories                                            *
*                                                                         *
* Copyright (c) 2022 Sandia Corporation.                                  *
*                                                                         *
* Under the terms of Contract DE-AC04-94AL85000 with Sandia Corporation,  *
* the U.S. Government retains certain rights in this software.            *
*                                                                         *
* This software is distributed under the GNU General Public License.      *
\************************************************************************/

/* auxiliary routines for calculating tensors, vectors, and scalars that and
 * sundry boundary conditions that are
 * used in solid mechanics for mesh deformation in the global Jacobian & resid */

#include <math.h>
#include <stdio.h>
#include <string.h>

#include "bc_colloc.h"
#include "el_elm.h"
#include "el_elm_info.h"
#include "el_geom.h"
#include "exo_struct.h"
#include "mm_as.h"
#include "mm_as_const.h"
#include "mm_as_structs.h"
#include "mm_eh.h"
#include "mm_elem_block_structs.h"
#include "mm_fill_ptrs.h"
#include "mm_fill_rs.h"
#include "mm_fill_solid.h"
#include "mm_fill_species.h"
#include "mm_fill_stress.h"
#include "mm_fill_terms.h"
#include "mm_fill_util.h"
#include "mm_mp.h"
#include "mm_mp_const.h"
#include "mm_mp_structs.h"
#include "mm_qtensor_model.h"
#include "rf_bc_const.h"
#include "rf_element_storage_struct.h"
#include "rf_fem.h"
#include "rf_fem_const.h"
#include "rf_io.h"
#include "rf_mp.h"
#include "rf_node_const.h"
#include "rf_vars_const.h"
#include "std.h"
#include "user_mp.h"

#define GOMA_MM_FILL_SOLID_C

/*********** R O U T I N E S   I N   T H I S   F I L E *************************
 *
 *       NAME			TYPE			CALLED_BY
 *    ------------             ---------               --------------
 *
 *  belly_flop()		int		matrix_fill_terms
 *                                        (assemble_mesh and assemble_continuity)
 *
 *******************************************************************************/

/* belly_flop() -- find strain tensors for all psuedo-solid and solid models
 *
 * Created:	Tue Mar 15 12:29:51 MST 1994 pasacki@sandia.gov
 * Revised: 12/8/94 from beer_belly by RAC
 * Revised: 7/8/96 by RAC to use deformation gradients in Eulerian Frame
 * Revised: 2/20/99 by PRS for EVP implementation
 *
 */

int belly_flop(dbl mu) /* elastic modulus (plane stress case) */
{
  int status;
  int i, j, k, v, p, q, a, b;
  int dim;
  int mdof, dofs;

  dbl factor;                /* coefficients in deviatoric strain matrix */
  dbl deform_grad[DIM][DIM]; /* deformation gradient for nonlinear elasticity
                      is d(deformation)/d(initial mesh coord) + identity */
  dbl deform_grad_old[DIM][DIM];
<<<<<<< HEAD
  dbl invdeform_grad[DIM][DIM];
  dbl d_invdeform_grad_dx[DIM][DIM][DIM][MDE];
  dbl grad_d[DIM][DIM];             /* displacement gradient*/
  dbl d_grad_d[DIM][DIM][DIM][MDE]; /* displacement gradient*/
  dbl grad_d_old[DIM][DIM];
  dbl det2d; /* determinant of 2D deformation gradient tensor */
  dbl det2d_old;
  dbl ddet2d_dx[DIM][MDE];    /* sensitivity */
  dbl cauchy_green[DIM][DIM]; /* strain tensor without division by determinant, etc. */
  dbl d_cauchy_green_dx[DIM][DIM][DIM][MDE]; /* sensitivity */
  dbl cauchy_green_old[DIM][DIM];
  static int is_initialized = FALSE;

  struct Basis_Functions *bfv;
=======
  dbl deform_grad_dot[DIM][DIM];
  dbl invdeform_grad[DIM][DIM]; 
  dbl invdeform_dot_grad[DIM][DIM]; 
  dbl d_invdeform_grad_dx[DIM][DIM] [DIM][MDE]; 
  dbl d_invdeform_dot_grad_dx[DIM][DIM] [DIM][MDE]; 
  dbl grad_d[DIM][DIM];  /* displacement gradient*/
  dbl d_grad_d[DIM][DIM] [DIM][MDE];  /* displacement gradient*/
  dbl grad_d_old[DIM][DIM];
  dbl grad_d_dot[DIM][DIM];
  dbl d_grad_d_dot[DIM][DIM] [DIM][MDE];  /* displacement gradient*/
  dbl det2d;   /* determinant of 2D deformation gradient tensor */
  dbl det2d_old, det2d_dot;
  dbl ddet2d_dx[DIM][MDE];  /* sensitivity */
  dbl ddet2d_dot_dx[DIM][MDE];  /* sensitivity */
  dbl cauchy_green[DIM][DIM];  /* strain tensor without division by determinant, etc. */
  dbl d_cauchy_green_dx[DIM][DIM][DIM][MDE];  /* sensitivity */
  dbl cauchy_green_old[DIM][DIM];
  dbl cauchy_green_dot[DIM][DIM];
  dbl d_cauchy_green_dot_dx[DIM][DIM][DIM][MDE];  /* sensitivity */
  static int is_initialized=FALSE;
  
  struct Basis_Functions  *bfv;
>>>>>>> 524b3a25

  status = 0;

  dim = ei[pg->imtrx]->ielem_dim;
  mdof = ei[pg->imtrx]->dof[MESH_DISPLACEMENT1];
  /*******************************************************************************/
  /* load up the displacement gradient and it's sensitivities or calculate it in
   * psuedo-cartesian coordinates if using arbitrary mesh */
  /*******************************************************************************/
  /* Initialize arrays used here */
<<<<<<< HEAD
  memset(deform_grad, 0, sizeof(double) * DIM * DIM);
  memset(deform_grad_old, 0, sizeof(double) * DIM * DIM);
  memset(grad_d, 0, sizeof(double) * DIM * DIM);
  memset(grad_d_old, 0, sizeof(double) * DIM * DIM);
  memset(cauchy_green, 0, sizeof(double) * DIM * DIM);
  memset(cauchy_green_old, 0, sizeof(double) * DIM * DIM);
  memset(fv->strain, 0, sizeof(double) * DIM * DIM);
  memset(fv_old->strain, 0, sizeof(double) * DIM * DIM);
  memset(fv->deform_grad, 0, sizeof(double) * DIM * DIM);
  if (af->Assemble_Jacobian) {
    memset(d_grad_d, 0, sizeof(double) * DIM * DIM * DIM * MDE);
    memset(d_cauchy_green_dx, 0, sizeof(double) * DIM * DIM * DIM * MDE);
    memset(ddet2d_dx, 0, sizeof(double) * DIM * MDE);

    if (!is_initialized) {
      memset(fv->d_volume_change_dx, 0, sizeof(double) * DIM * MDE);
      memset(fv->d_volume_strain_dx, 0, sizeof(double) * DIM * MDE);
      memset(fv->d_volume_change_dp, 0, sizeof(double) * MDE);
      memset(fv->d_volume_strain_dp, 0, sizeof(double) * MDE);
      memset(fv->d_strain_dx, 0, sizeof(double) * DIM * DIM * DIM * MDE);
      memset(fv->d_strain_dp, 0, sizeof(double) * DIM * DIM * MDE);
      memset(fv->d_deform_grad_dx, 0, sizeof(double) * DIM * DIM * DIM * MDE);
      memset(d_invdeform_grad_dx, 0, sizeof(double) * DIM * DIM * DIM * MDE);
      is_initialized = TRUE;
    }
=======
  memset( deform_grad, 0, sizeof(double)*DIM*DIM);
  memset( deform_grad_old, 0, sizeof(double)*DIM*DIM);
  memset( grad_d, 0, sizeof(double)*DIM*DIM);
  memset( grad_d_old, 0, sizeof(double)*DIM*DIM);
  memset( cauchy_green, 0, sizeof(double)*DIM*DIM);
  memset( cauchy_green_old, 0, sizeof(double)*DIM*DIM);
  memset( fv->strain, 0, sizeof(double)*DIM*DIM);
  memset( fv_old->strain, 0, sizeof(double)*DIM*DIM);
  memset( fv->deform_grad, 0, sizeof(double)*DIM*DIM);
  memset( cauchy_green_dot, 0, sizeof(double)*DIM*DIM);
  memset( grad_d_dot, 0, sizeof(double)*DIM*DIM);
  if (af->Assemble_Jacobian) {
    memset(d_grad_d, 0, sizeof(double)*DIM*DIM*DIM*MDE);
    memset(d_cauchy_green_dx, 0, sizeof(double)*DIM*DIM*DIM*MDE);
    memset(d_cauchy_green_dot_dx, 0, sizeof(double)*DIM*DIM*DIM*MDE);
    memset(ddet2d_dx, 0, sizeof(double)*DIM*MDE);
    memset(d_grad_d_dot, 0, sizeof(double)*DIM*DIM*DIM*MDE);
	
	if( !is_initialized ) {
		memset(fv->d_volume_change_dx, 0, sizeof(double)*DIM*MDE);
		memset(fv->d_volume_strain_dx, 0, sizeof(double)*DIM*MDE);
		memset(fv->d_volume_change_dp, 0, sizeof(double)*MDE);
		memset(fv->d_volume_strain_dp, 0, sizeof(double)*MDE);
		memset(fv->d_strain_dx, 0, sizeof(double)*DIM*DIM*DIM*MDE);
		memset(fv->d_strain_dp, 0, sizeof(double)*DIM*DIM*MDE);
		memset(fv->d_deform_grad_dx, 0, sizeof(double)*DIM*DIM*DIM*MDE); 
		memset(d_invdeform_grad_dx, 0, sizeof(double)*DIM*DIM*DIM*MDE);
		is_initialized = TRUE;
	}
>>>>>>> 524b3a25
  }

  /*
   * grad(d)
   */
  /* For ARBITRARY MESH and non-cartesian coordinates
   * use Psuedo-Cartesian Coordinates for mesh motion */
<<<<<<< HEAD
  if (cr->MeshMotion == ARBITRARY && pd->CoordinateSystem != CARTESIAN) {
    for (p = 0; p < dim; p++) {
      for (q = 0; q < dim; q++) {
        v = MESH_DISPLACEMENT1 + p;
        if (pd->v[pg->imtrx][v]) {
          dofs = ei[pg->imtrx]->dof[v];
          for (i = 0; i < dofs; i++) {
            grad_d[p][q] += *esp->d[q][i] * bf[v]->d_phi[i][p];
            grad_d_old[p][q] += *esp_old->d[q][i] * bf[v]->d_phi[i][p];
          }
        } else
          GOMA_EH(GOMA_ERROR, "Cant get deformation gradient without mesh!");
      }
    }
=======
  if (cr->MeshMotion == ARBITRARY && pd->CoordinateSystem != CARTESIAN)
    {
      for ( p=0; p<dim; p++)
	{
	  for ( q=0; q<dim; q++)
	    {
	      v = MESH_DISPLACEMENT1 + p;
	      if ( pd->v[v] )
		{
		  dofs     = ei->dof[v];
		  for ( i=0; i<dofs; i++)
		    {
		      grad_d[p][q] += 
			*esp->d[q][i] * bf[v]->d_phi[i][p];
		      grad_d_old[p][q] += 
			*esp_old->d[q][i] * bf[v]->d_phi[i][p];
		      grad_d_dot[p][q] += 
			*esp_dot->d[q][i] * bf[v]->d_phi[i][p];
		      
		    }
		} else EH(-1,"Cant get deformation gradient without mesh!");
	    }
	}
>>>>>>> 524b3a25

    if (af->Assemble_Jacobian) {

      /* calculate sensitivity of displacement gradient */
#ifdef DO_NO_UNROLL
<<<<<<< HEAD
      for (b = 0; b < dim; b++) {
        v = MESH_DISPLACEMENT1 + b;
        if (pd->v[pg->imtrx][v]) {
          for (j = 0; j < ei[pg->imtrx]->dof[MESH_DISPLACEMENT1 + b]; j++) {
            for (p = 0; p < dim; p++) {
              d_grad_d[p][b][b][j] += bf[v]->d_phi[j][p];
            }
            for (i = 0; i < ei[pg->imtrx]->dof[v]; i++) {
              for (p = 0; p < dim; p++) {
                for (q = 0; q < dim; q++) {
                  d_grad_d[p][q][b][j] += *esp->d[q][i] * bf[v]->d_d_phi_dmesh[i][p][b][j];
                }
              }
            }
          }
        }
      }
=======
	for ( b=0; b<dim; b++)
	  {
	    v = MESH_DISPLACEMENT1 + b;
	    if ( pd->v[v] )
	      {
		for ( j=0; j<ei->dof[MESH_DISPLACEMENT1+b]; j++)
		  {
		    for ( p=0; p<dim; p++)
		      {
			d_grad_d[p][b][b][j] += bf[v]->d_phi[j][p];
			d_grad_d_dot[p][b][b][j] += bf[v]->d_phi[j][p];
		      }
		    for ( i=0; i<ei->dof[v]; i++)
		      {
			for ( p=0; p<dim; p++)
			  {
			    for ( q=0; q<dim; q++)
			      {
				d_grad_d[p][q][b][j] += *esp->d[q][i] * bf[v]->d_d_phi_dmesh[i][p][b][j];
				d_grad_d_dot[p][q][b][j] += *esp_dot->d[q][i] * bf[v]->d_d_phi_dmesh[i][p][b][j];
			      }
			  }
		      }
		  }
	      }
	  }
>>>>>>> 524b3a25
#else
      for (b = 0; b < dim; b++) {
        v = MESH_DISPLACEMENT1 + b;
        if (pd->v[pg->imtrx][v]) {
          bfv = bf[v];
          for (j = 0; j < ei[pg->imtrx]->dof[MESH_DISPLACEMENT1 + b]; j++) {
            d_grad_d[0][b][b][j] = bfv->d_phi[j][0];
            d_grad_d[1][b][b][j] = bfv->d_phi[j][1];

            if (dim == 3)
              d_grad_d[2][b][b][j] = bfv->d_phi[j][2];

            for (i = 0; i < ei[pg->imtrx]->dof[v]; i++) {
              d_grad_d[0][0][b][j] += *esp->d[0][i] * bfv->d_d_phi_dmesh[i][0][b][j];
              d_grad_d[1][1][b][j] += *esp->d[1][i] * bfv->d_d_phi_dmesh[i][1][b][j];
              d_grad_d[1][0][b][j] += *esp->d[0][i] * bfv->d_d_phi_dmesh[i][1][b][j];
              d_grad_d[0][1][b][j] += *esp->d[1][i] * bfv->d_d_phi_dmesh[i][0][b][j];

              if (dim == 3) {
                d_grad_d[2][2][b][j] += *esp->d[2][i] * bfv->d_d_phi_dmesh[i][2][b][j];
                d_grad_d[2][1][b][j] += *esp->d[1][i] * bfv->d_d_phi_dmesh[i][2][b][j];
                d_grad_d[2][0][b][j] += *esp->d[0][i] * bfv->d_d_phi_dmesh[i][2][b][j];
                d_grad_d[1][2][b][j] += *esp->d[2][i] * bfv->d_d_phi_dmesh[i][1][b][j];
                d_grad_d[0][2][b][j] += *esp->d[2][i] * bfv->d_d_phi_dmesh[i][0][b][j];
              }
            }
          }
        }
      }
#endif

<<<<<<< HEAD
    }      /* end of if Assemble_Jacobian */
  } else { /* Lagrangian Mesh!! */
    /* Use Coordinates of Main Problem */
    for (p = 0; p < VIM; p++) {
      for (q = 0; q < VIM; q++) {
        grad_d[p][q] = fv->grad_d[p][q];
        grad_d_old[p][q] = fv_old->grad_d[p][q];
      }
    }
    if (af->Assemble_Jacobian) {
      for (p = 0; p < VIM; p++) {
        for (q = 0; q < VIM; q++) {
          for (b = 0; b < dim; b++) {
            for (j = 0; j < ei[pg->imtrx]->dof[MESH_DISPLACEMENT1 + b]; j++) {
              d_grad_d[p][q][b][j] = fv->d_grad_d_dmesh[p][q][b][j];
            }
          }
        }
      }
    } /* end of Assemble_Jacobian */
  }   /* end of if Arbitrary or Lagrangian */
=======

      } /* end of if Assemble_Jacobian */
    } else {  /* Lagrangian Mesh!! */
      /* Use Coordinates of Main Problem */
      for ( p=0; p<VIM; p++)
	{
	  for ( q=0; q<VIM; q++)
	    {
	      grad_d[p][q] = fv->grad_d[p][q];
	      grad_d_old[p][q] = fv_old->grad_d[p][q];
	      grad_d_dot[p][q] = fv_dot->grad_d[p][q];
	    }
	}
      if (af->Assemble_Jacobian) {
	for ( p=0; p<VIM; p++)
	  {
	    for ( q=0; q<VIM; q++)
	      {
		for ( b=0; b<dim; b++)
		  {
		    for ( j=0; j<ei->dof[MESH_DISPLACEMENT1+b]; j++)
		      {
			d_grad_d[p][q][b][j] = fv->d_grad_d_dmesh[p][q][b][j];			
			d_grad_d_dot[p][q][b][j] = fv_dot->d_grad_d_dmesh[p][q][b][j];			
		      }
		  }
	      }
	  }
      } /* end of Assemble_Jacobian */
    } /* end of if Arbitrary or Lagrangian */
>>>>>>> 524b3a25

  /*******************************************************************************/
  /* calculate basic Cauchy-Green strain tensor (grad_d + grad_d_transpose -
   * grad_d*grad_d_transpose) and it's sensitivity */
  /*******************************************************************************/

  /* Start with contribution from linear elasticity */
<<<<<<< HEAD
  for (p = 0; p < VIM; p++) {
    for (q = 0; q < VIM; q++) {
      cauchy_green[p][q] = 0.5 * (grad_d[p][q] + grad_d[q][p]);
      cauchy_green_old[p][q] = 0.5 * (grad_d_old[p][q] + grad_d_old[q][p]);
=======
  for ( p=0; p<VIM; p++)
    {
      for ( q=0; q<VIM; q++)
	{
	  cauchy_green[p][q] = 0.5 * (grad_d[p][q] + grad_d[q][p]);
	  cauchy_green_old[p][q] = 0.5 * (grad_d_old[p][q] + grad_d_old[q][p]);
	  cauchy_green_dot[p][q] = 0.5 * (grad_d_dot[p][q] + grad_d_dot[q][p]);
	}
>>>>>>> 524b3a25
    }
  }
  /* add on nonlinear term to Eulerian Strain Tensor */
  if (cr->MeshFluxModel != LINEAR) {
<<<<<<< HEAD
    for (p = 0; p < VIM; p++) {
      for (q = 0; q < VIM; q++) {
        for (a = 0; a < VIM; a++) {
          /* dot product between displacement gradient and
           * it's transpose - note that there are two ways to
           * do this
           * the right way sums d(d_j)/d(x_m) d(d_j)/d(x_k)
           * over j to get B_m_k
           */
          cauchy_green[p][q] -= 0.5 * grad_d[p][a] * grad_d[q][a];
          cauchy_green_old[p][q] -= 0.5 * grad_d_old[p][a] * grad_d_old[q][a];
        }
=======
    for ( p=0; p<VIM; p++)
      {
	for ( q=0; q<VIM; q++)
	  {
	    for ( a=0; a<VIM; a++)
	      {
		/* dot product between displacement gradient and 
		 * it's transpose - note that there are two ways to 
		 * do this
		 * the right way sums d(d_j)/d(x_m) d(d_j)/d(x_k) 
		 * over j to get B_m_k
		 */
		cauchy_green[p][q] -= 0.5 * grad_d[p][a] * grad_d[q][a];
		cauchy_green_old[p][q] -= 0.5 * grad_d_old[p][a] * grad_d_old[q][a];
		cauchy_green_dot[p][q] -= 0.5*(grad_d[p][a]*grad_d_dot[q][a] 
						+ grad_d_dot[p][a]*grad_d[q][a]);
	      }
	  }
>>>>>>> 524b3a25
      }
    }
  }

  if (af->Assemble_Jacobian) {
#if DO_NO_UNROLL
<<<<<<< HEAD
    for (p = 0; p < VIM; p++) {
      for (q = 0; q < VIM; q++) {
        for (b = 0; b < dim; b++) {
          for (j = 0; j < ei[pg->imtrx]->dof[MESH_DISPLACEMENT1 + b]; j++) {
            d_cauchy_green_dx[p][q][b][j] = 0.5 * (d_grad_d[p][q][b][j] + d_grad_d[q][p][b][j]);
          }
        }
        if (cr->MeshFluxModel != LINEAR) {
          for (a = 0; a < VIM; a++) {
            for (b = 0; b < dim; b++) {
              for (j = 0; j < ei[pg->imtrx]->dof[MESH_DISPLACEMENT1 + b]; j++) {
                /* dot product between displacement gradient and
                 * it's transpose - note that there are two ways to
                 * do this
                 * the right way sums d(d_j)/d(x_m) d(d_j)/d(x_k)
                 * over j to get B_m_k
                 */
                d_cauchy_green_dx[p][q][b][j] -= 0.5 * (d_grad_d[p][a][b][j] * grad_d[q][a] +
                                                        grad_d[p][a] * d_grad_d[q][a][b][j]);
              }
            }
          }
        }
=======
    for ( p=0; p<VIM; p++)
      {
	for ( q=0; q<VIM; q++)
	  {
	    for ( b=0; b<dim; b++)
	      {
		for ( j=0; j<ei->dof[MESH_DISPLACEMENT1+b]; j++)
		  {
		    d_cauchy_green_dx[p][q][b][j] = 0.5 * 
		      (d_grad_d[p][q][b][j] + d_grad_d[q][p][b][j]);
		    d_cauchy_green_dot_dx[p][q][b][j] = 0.5 * 
		      (d_grad_d_dot[p][q][b][j] + d_grad_d_dot[q][p][b][j]);
		  }
	      }
	    if (cr->MeshFluxModel != LINEAR) {
	      for ( a=0; a<VIM; a++)
		{
		  for ( b=0; b<dim; b++)
		    {
		      for ( j=0; j<ei->dof[MESH_DISPLACEMENT1+b]; j++)
			{
			  /* dot product between displacement gradient and 
			   * it's transpose - note that there are two ways to 
			   * do this
			   * the right way sums d(d_j)/d(x_m) d(d_j)/d(x_k) 
			   * over j to get B_m_k
			   */
			  d_cauchy_green_dx[p][q][b][j] -= 0.5 * 
			    ( d_grad_d[p][a][b][j] * grad_d[q][a] 
			      + grad_d[p][a] * d_grad_d[q][a][b][j] ); 
			  d_cauchy_green_dot_dx[p][q][b][j] -= 0.5 * 
			    ( d_grad_d_dot[p][a][b][j] * grad_d_dot[q][a] 
			      + grad_d_dot[p][a] * d_grad_d_dot[q][a][b][j] ); 
			}
		    }
		}
	    }
	  }
>>>>>>> 524b3a25
      }
    }
#else
    for (b = 0; b < dim; b++) {
      for (j = 0; j < ei[pg->imtrx]->dof[MESH_DISPLACEMENT1 + b]; j++) {
        /*d_cauchy_green_dx[p][q][b][j] = 0.5 *  (d_grad_d[p][q][b][j] + d_grad_d[q][p][b][j]);*/

        d_cauchy_green_dx[0][0][b][j] = 0.5 * (d_grad_d[0][0][b][j] + d_grad_d[0][0][b][j]);
        d_cauchy_green_dx[1][1][b][j] = 0.5 * (d_grad_d[1][1][b][j] + d_grad_d[1][1][b][j]);
        d_cauchy_green_dx[0][1][b][j] = 0.5 * (d_grad_d[0][1][b][j] + d_grad_d[1][0][b][j]);
        d_cauchy_green_dx[1][0][b][j] = 0.5 * (d_grad_d[1][0][b][j] + d_grad_d[0][1][b][j]);

        if (VIM == 3) {
          d_cauchy_green_dx[2][2][b][j] = 0.5 * (d_grad_d[2][2][b][j] + d_grad_d[2][2][b][j]);
          d_cauchy_green_dx[2][1][b][j] = 0.5 * (d_grad_d[2][1][b][j] + d_grad_d[1][2][b][j]);
          d_cauchy_green_dx[2][0][b][j] = 0.5 * (d_grad_d[2][0][b][j] + d_grad_d[0][2][b][j]);
          d_cauchy_green_dx[1][2][b][j] = 0.5 * (d_grad_d[1][2][b][j] + d_grad_d[2][1][b][j]);
          d_cauchy_green_dx[0][2][b][j] = 0.5 * (d_grad_d[0][2][b][j] + d_grad_d[2][0][b][j]);
        }
      }
    }
    if (cr->MeshFluxModel != LINEAR) {
      for (a = 0; a < VIM; a++) {
        for (b = 0; b < dim; b++) {
          for (j = 0; j < ei[pg->imtrx]->dof[MESH_DISPLACEMENT1 + b]; j++) {
            /*d_cauchy_green_dx[p][q][b][j] -= 0.5 * ( d_grad_d[p][a][b][j] * grad_d[q][a] +
             * grad_d[p][a] * d_grad_d[q][a][b][j] ); */

            d_cauchy_green_dx[0][0][b][j] -=
                0.5 * (d_grad_d[0][a][b][j] * grad_d[0][a] + grad_d[0][a] * d_grad_d[0][a][b][j]);
            d_cauchy_green_dx[1][1][b][j] -=
                0.5 * (d_grad_d[1][a][b][j] * grad_d[1][a] + grad_d[1][a] * d_grad_d[1][a][b][j]);
            d_cauchy_green_dx[0][1][b][j] -=
                0.5 * (d_grad_d[0][a][b][j] * grad_d[1][a] + grad_d[0][a] * d_grad_d[1][a][b][j]);
            d_cauchy_green_dx[1][0][b][j] -=
                0.5 * (d_grad_d[1][a][b][j] * grad_d[0][a] + grad_d[1][a] * d_grad_d[0][a][b][j]);

            if (VIM == 3) {
              d_cauchy_green_dx[2][2][b][j] -=
                  0.5 * (d_grad_d[2][a][b][j] * grad_d[2][a] + grad_d[2][a] * d_grad_d[2][a][b][j]);
              d_cauchy_green_dx[2][1][b][j] -=
                  0.5 * (d_grad_d[2][a][b][j] * grad_d[1][a] + grad_d[2][a] * d_grad_d[1][a][b][j]);
              d_cauchy_green_dx[2][0][b][j] -=
                  0.5 * (d_grad_d[2][a][b][j] * grad_d[0][a] + grad_d[2][a] * d_grad_d[0][a][b][j]);
              d_cauchy_green_dx[1][2][b][j] -=
                  0.5 * (d_grad_d[1][a][b][j] * grad_d[2][a] + grad_d[1][a] * d_grad_d[2][a][b][j]);
              d_cauchy_green_dx[0][2][b][j] -=
                  0.5 * (d_grad_d[0][a][b][j] * grad_d[2][a] + grad_d[0][a] * d_grad_d[2][a][b][j]);
            }
          }
        }
      }
    }
#endif
  }
  /*******************************************************************************/
  /* calculate Lagrangian deformation gradient and it's invariants */
  /* First invariant - trace */
  /* Second invariant - shearing */
  /* Third invariant - volume change */
  /*******************************************************************************/
<<<<<<< HEAD
  if (pd->MeshMotion == LAGRANGIAN || pd->MeshMotion == DYNAMIC_LAGRANGIAN ||
      pd->MeshMotion == TOTAL_ALE) {
    if (cr->MeshFluxModel == LINEAR) {
      /*
       * Lagrangian and Eulerian displacement Gradients are the same
       */
      for (p = 0; p < VIM; p++) {
        for (q = 0; q < VIM; q++) {
          fv->deform_grad[p][q] = delta(p, q) + grad_d[p][q];
        }
      }

      if (af->Assemble_Jacobian) {
        for (p = 0; p < VIM; p++) {
          for (q = 0; q < VIM; q++) {
            for (b = 0; b < dim; b++) {
              for (j = 0; j < ei[pg->imtrx]->dof[MESH_DISPLACEMENT1 + b]; j++) {
                fv->d_deform_grad_dx[p][q][b][j] = d_grad_d[p][q][b][j];
              }
            }
          }
        }
      }
    } else { /* NONLINEAR MESH */
      /*
       * Lagrangian and Eulerian Deformation Gradients are inverses
       */
      for (p = 0; p < VIM; p++) {
        for (q = 0; q < VIM; q++) {
          invdeform_grad[p][q] = delta(p, q) - grad_d[p][q];
        }
      }

      if (af->Assemble_Jacobian) {
        for (p = 0; p < VIM; p++) {
          for (q = 0; q < VIM; q++) {
            for (b = 0; b < dim; b++) {
              for (j = 0; j < ei[pg->imtrx]->dof[MESH_DISPLACEMENT1 + b]; j++) {
                d_invdeform_grad_dx[p][q][b][j] = -d_grad_d[p][q][b][j];
              }
            }
          }
        }
      }
      invert_tensor(invdeform_grad, fv->deform_grad, VIM, d_invdeform_grad_dx, fv->d_deform_grad_dx,
                    ei[pg->imtrx]->dof[MESH_DISPLACEMENT1], af->Assemble_Jacobian);
=======
  if ( pd->MeshMotion == LAGRANGIAN ||
       pd->MeshMotion == DYNAMIC_LAGRANGIAN || 
       pd->MeshMotion == TOTAL_ALE)
    {
      if (cr->MeshFluxModel == LINEAR)
	{
	  /* 
	   * Lagrangian and Eulerian displacement Gradients are the same
	   */
	  for ( p=0; p<VIM; p++)
	    {
	      for ( q=0; q<VIM; q++)
		{
		  fv->deform_grad[p][q] = delta(p,q) + grad_d[p][q];
		  fv_dot->deform_grad[p][q] = grad_d_dot[p][q];
		}
	    }

	  if (af->Assemble_Jacobian) {
	    for ( p=0; p<VIM; p++)
	      {
		for ( q=0; q<VIM; q++)
		  {
		    for ( b=0; b<dim; b++)
		      {
			for ( j=0; j<ei->dof[MESH_DISPLACEMENT1+b]; j++)
			  {
			    fv->d_deform_grad_dx[p][q][b][j] = d_grad_d[p][q][b][j];
			    fv_dot->d_deform_grad_dx[p][q][b][j] = d_grad_d_dot[p][q][b][j];
			  }
		      }
		  }
	      }
	  }
	} else {  /* NONLINEAR MESH */
	  /* 
	   * Lagrangian and Eulerian Deformation Gradients are inverses
	   */
	  for ( p=0; p<VIM; p++)
	    {
	      for ( q=0; q<VIM; q++)
		{
		  invdeform_grad[p][q] = delta(p,q) - grad_d[p][q];
		  invdeform_dot_grad[p][q] = -grad_d_dot[p][q];
		}
	    }

	  if (af->Assemble_Jacobian) {
	    for ( p=0; p<VIM; p++)
	      {
		for ( q=0; q<VIM; q++)
		  {
		    for ( b=0; b<dim; b++)
		      {
			for ( j=0; j<ei->dof[MESH_DISPLACEMENT1+b]; j++)
			  {
			    d_invdeform_grad_dx[p][q][b][j] = - d_grad_d[p][q][b][j];
			    d_invdeform_dot_grad_dx[p][q][b][j] = - d_grad_d_dot[p][q][b][j];
			  }
		      }
		  }
	      }
	  }
	  invert_tensor(invdeform_grad, fv->deform_grad, VIM,
			d_invdeform_grad_dx, fv->d_deform_grad_dx, 
			ei->dof[MESH_DISPLACEMENT1], af->Assemble_Jacobian);
	  invert_tensor(invdeform_dot_grad, fv_dot->deform_grad, VIM,
			d_invdeform_dot_grad_dx, fv_dot->d_deform_grad_dx, 
			ei->dof[MESH_DISPLACEMENT1], af->Assemble_Jacobian);
	}
>>>>>>> 524b3a25
    }
  }

  /*******************************************************************************/
  /* calculate the volume change needed in Neo-Hookean Constitutive Law
   * (V - Vo)/Vo */
  /*******************************************************************************/
  fv->volume_change = 0.;
  fv_old->volume_change = 0.;
  fv->volume_strain = 0.;

<<<<<<< HEAD
  if (cr->MeshFluxModel == LINEAR) {
    /*
     * Find the trace of the deformation gradient, which in linear elasticity is the
     * volume change
     */
    fv->volume_change = 1.;
    fv_old->volume_change = 1.;
    fv->volume_strain = 0.;
    for (p = 0; p < VIM; p++) {
      fv->volume_change += cauchy_green[p][p];
      fv_old->volume_change += cauchy_green_old[p][p];
      fv->volume_strain += cauchy_green[p][p];
    }
=======
  if (cr->MeshFluxModel == LINEAR)
    {
      /*
       * Find the trace of the deformation gradient, which in linear elasticity is the 
       * volume change
       */
      fv->volume_change = 1.;
      fv_old->volume_change = 1.;
      fv_dot->volume_change = 1.;
      fv->volume_strain = 0.;
      fv_dot->volume_strain = 0.;
      for (p=0; p<VIM; p++) 
	{
	  fv->volume_change += cauchy_green[p][p];
	  fv_old->volume_change += cauchy_green_old[p][p];
	  fv_dot->volume_change += cauchy_green_dot[p][p];
	  fv->volume_strain += cauchy_green[p][p];
	  fv_dot->volume_strain += cauchy_green_dot[p][p];
	}
>>>>>>> 524b3a25

    if (af->Assemble_Jacobian) {

      for (b = 0; b < dim; b++) {
        for (j = 0; j < ei[pg->imtrx]->dof[MESH_DISPLACEMENT1 + b]; j++) {
          fv->d_volume_change_dx[b][j] = d_cauchy_green_dx[0][0][b][j];
          fv->d_volume_strain_dx[b][j] = d_cauchy_green_dx[0][0][b][j];

<<<<<<< HEAD
          fv->d_volume_change_dx[b][j] += d_cauchy_green_dx[1][1][b][j];
          fv->d_volume_strain_dx[b][j] += d_cauchy_green_dx[1][1][b][j];
          if (VIM == 3) {
            fv->d_volume_change_dx[b][j] += d_cauchy_green_dx[2][2][b][j];
            fv->d_volume_strain_dx[b][j] += d_cauchy_green_dx[2][2][b][j];
          }
        }
      }
    }

  } else { /* Non-Linear Mesh Motion */
    /*
     * volume change is the determinant of the Lagrangian deformation gradient tensor
     * or reciprocal of determinant of Eulerian deformation gradient tensor
     */

    /* Eulerian Deformation Gradient is Identity MINUS displacement gradient !! */
    for (p = 0; p < VIM; p++) {
      for (q = 0; q < VIM; q++) {
        deform_grad[p][q] = delta(p, q) - grad_d[p][q];
        deform_grad_old[p][q] = delta(p, q) - grad_d_old[p][q];
        /* fv->deform_grad[p][q] = deform_grad[p][q]; */ /*Uncomment for ST DILATATION MODEL*/
      }
    }

    switch (dim) {
    case 1:
      fv->volume_change = 1. / deform_grad[0][0];
      fv_old->volume_change = 1. / deform_grad_old[0][0];
      fv->volume_strain = fv->volume_change - 1.;
      if (af->Assemble_Jacobian) {
        for (i = 0; i < dim; i++) {
          for (k = 0; k < mdof; k++) {
            fv->d_volume_change_dx[i][k] =
                1. / deform_grad[0][0] / deform_grad[0][0] * d_grad_d[0][0][i][k];
            fv->d_volume_strain_dx[i][k] = fv->d_volume_change_dx[i][k];
          }
        }
      }
      break;

    case 2:
      /* find determinant of 2-d deformation gradient (note this is not the volume change, that
         is the determinant of the 3-d deformation gradient which is here approximated by plane
         strain or plane stress for 2-d) */
      det2d = 1. / (deform_grad[0][0] * deform_grad[1][1] - deform_grad[0][1] * deform_grad[1][0]);
      det2d_old = 1. / (deform_grad_old[0][0] * deform_grad_old[1][1] -
                        deform_grad_old[0][1] * deform_grad_old[1][0]);

      /* escape if element has inverted */
      if ((det2d <= 0.) && (Debug_Flag >= 0)) {
=======
	    for ( b=0; b<dim; b++)
	      {
		for ( j=0; j<ei->dof[MESH_DISPLACEMENT1+b]; j++)
		  {
		  	fv->d_volume_change_dx[b][j] = d_cauchy_green_dx[0][0] [b][j];		    
		  	fv_dot->d_volume_change_dx[b][j] = d_cauchy_green_dot_dx[0][0] [b][j];		    
			fv->d_volume_strain_dx[b][j] = d_cauchy_green_dx[0][0] [b][j];		    
			fv_dot->d_volume_strain_dx[b][j] = d_cauchy_green_dot_dx[0][0] [b][j];		    

		    fv->d_volume_change_dx[b][j] += d_cauchy_green_dx[1][1] [b][j];		    
		    fv_dot->d_volume_change_dx[b][j] += d_cauchy_green_dot_dx[1][1] [b][j];		    
		    fv->d_volume_strain_dx[b][j] += d_cauchy_green_dx[1][1] [b][j];	
		    fv_dot->d_volume_strain_dx[b][j] += d_cauchy_green_dot_dx[1][1] [b][j];	
			if ( VIM == 3) {	    
		    fv->d_volume_change_dx[b][j] += d_cauchy_green_dx[2][2] [b][j];		    
		    fv_dot->d_volume_change_dx[b][j] += d_cauchy_green_dot_dx[2][2] [b][j];		    
		    fv->d_volume_strain_dx[b][j] += d_cauchy_green_dx[2][2] [b][j];		    
		    fv_dot->d_volume_strain_dx[b][j] += d_cauchy_green_dot_dx[2][2] [b][j];		    
			}
		  }
		
	  }
      }
	  
    } else { /* Non-Linear Mesh Motion */
      /*
       * volume change is the determinant of the Lagrangian deformation gradient tensor
       * or reciprocal of determinant of Eulerian deformation gradient tensor
       */

      /* Eulerian Deformation Gradient is Identity MINUS displacement gradient !! */
      for (p=0; p<VIM; p++) {
	for (q=0; q<VIM; q++) {
	  deform_grad[p][q] = delta(p,q) - grad_d[p][q];
	  deform_grad_old[p][q] = delta(p,q) - grad_d_old[p][q];
	  deform_grad_dot[p][q] =  -grad_d_dot[p][q];
        /* fv->deform_grad[p][q] = deform_grad[p][q]; */  /*Uncomment for ST DILATATION MODEL*/
	}
      }

      switch ( dim )
	{
	case 1:
	  fv->volume_change    = 1. / deform_grad[0][0];
	  fv_dot->volume_change    = -deform_grad_dot[0][0]/SQUARE(deform_grad[0][0]);
	  fv_old->volume_change= 1. / deform_grad_old[0][0];
	  fv->volume_strain    = fv->volume_change - 1.;
	  fv_dot->volume_strain    = fv_dot->volume_change;
	  if ( af->Assemble_Jacobian ) {
	    for (i=0; i<dim; i++) {
	      for (k=0; k<mdof; k++) {
		fv->d_volume_change_dx[i][k] = 1. / SQUARE(deform_grad[0][0])
		  * d_grad_d[0][0] [i][k];
		fv_dot->d_volume_change_dx[i][k] = -fv_dot->d_deform_grad_dx[0][0][i][k]/SQUARE(deform_grad[0][0]) + 2.*deform_grad_dot[0][0]/CUBE(deform_grad[0][0]);
		fv->d_volume_strain_dx[i][k] = fv->d_volume_change_dx[i][k];
		fv_dot->d_volume_strain_dx[i][k] = fv_dot->d_volume_change_dx[i][k];
	      }
	    }
	  }
	  break;

	case 2:
	  /* find determinant of 2-d deformation gradient (note this is not the volume change, that
	     is the determinant of the 3-d deformation gradient which is here approximated by plane
	     strain or plane stress for 2-d) */
	  /*  Ok, this is NOT det(F), but rather 1/det(F) - RBS */
	  det2d    = 1. / (
			   deform_grad[0][0] * deform_grad[1][1]
			   - deform_grad[0][1] * deform_grad[1][0]);
	  det2d_old= 1. / (
			   deform_grad_old[0][0] * deform_grad_old[1][1]
			   - deform_grad_old[0][1] * deform_grad_old[1][0]);
	  det2d_dot= 1. / (
			   deform_grad_dot[0][0] * deform_grad_dot[1][1]
			   - deform_grad_dot[0][1] * deform_grad_dot[1][0]);

	  /* escape if element has inverted */
	  if ( (det2d <= 0.) && (Debug_Flag >= 0 ) ) 
	    {
>>>>>>> 524b3a25
#ifdef PARALLEL
        fprintf(stderr, "\nP_%d: Volume change  %f\n", ProcID, det2d);
#else
        fprintf(stderr, "\nVolume change  %f\n", det2d);
#endif
        for (i = 0; i < dim; i++) {
#ifdef PARALLEL
          fprintf(stderr, "P_%d: Deformation Gradient %f %f in elem [%d]\n", ProcID,
                  deform_grad[i][0], deform_grad[i][1], ei[pg->imtrx]->ielem);
#else
          fprintf(stderr, "Deformation Gradient %f %f in elem [%d] %g %g\n", deform_grad[i][0],
                  deform_grad[i][1], ei[pg->imtrx]->ielem, fv->x[0], fv->x[1]);
#endif
        }
        neg_elem_volume = TRUE;
        return (2);
      }
      if (det2d <= 0.) {
        neg_elem_volume = TRUE;
        return (2);
      }

      if (af->Assemble_Jacobian) {
        for (i = 0; i < dim; i++) {
          for (k = 0; k < mdof; k++) {
            /* N.B. the puzzling
               sign change here is absorbed in d_grad_d */
            ddet2d_dx[i][k] = (deform_grad[0][0] * d_grad_d[1][1][i][k] -
                               deform_grad[0][1] * d_grad_d[1][0][i][k] +
                               d_grad_d[0][0][i][k] * deform_grad[1][1] -
                               d_grad_d[0][1][i][k] * deform_grad[1][0]) *
                              det2d * det2d;
          }
        }
      }

      /* PLANE STRAIN CASES */
      if (cr->MeshFluxModel == NONLINEAR || cr->MeshFluxModel == INCOMP_PSTRAIN ||
          cr->MeshFluxModel == HOOKEAN_PSTRAIN) {
        fv->volume_change = det2d;
        fv_old->volume_change = det2d_old;
        fv->volume_strain = 3. * (pow(det2d, 1. / 3.) - 1.);

        if (af->Assemble_Jacobian) {
          for (i = 0; i < dim; i++) {
            for (k = 0; k < mdof; k++) {
              fv->d_volume_change_dx[i][k] = ddet2d_dx[i][k];
              fv->d_volume_strain_dx[i][k] = ddet2d_dx[i][k] * pow(det2d, -2. / 3.);
            }
<<<<<<< HEAD
          }
        }
      }
      /* PLANE STRESS CASES */
      else if (cr->MeshFluxModel == INCOMP_PSTRESS) {
        GOMA_EH(GOMA_ERROR, "need to fix Plane Stress cases");
        /* 	      if ((fv->P / mu) >= 1.) GOMA_EH(GOMA_ERROR, "Zero or Negative Denominator in
         * PLANE STRESS"); */
        /* 	      if ( cr->MeshMotion == ARBITRARY ) GOMA_EH(GOMA_ERROR,"Can't have ARBITRARY
         * mesh with PLANE_STRESS"); */
        /* 	      fv->volume_change    =  */
        /* 	        pow(det2d, 3./2.) */
        /* 		  / pow((1. - fv->P / mu ), 3./4.); */

        /* 	      if ( af->Assemble_Jacobian ) */
        /* 		{ */
        /* 		  for (i=0; i<dim; i++) */
        /* 		    { */
        /* 		      for (k=0; k<mdof; k++) */
        /* 			{ */
        /* 			  fv->d_volume_change_dx[i][k] = 3./2.  */
        /* 			     * pow(det2d, 1./2.) * ddet2d_dx[i][k] */
        /* 			     / pow((1. - fv->P / mu ), 3./4.) ; */
        /* 			} */
        /* 		    }      */
        /* 		  mdofp = ei[pg->imtrx]->dof[R_PRESSURE]; */
        /* 		      for (k=0; k<mdofp; k++) */
        /* 			{ */
        /* 			  fv->d_volume_change_dp[k] =  3./4./mu * bf[PRESSURE]->phi[k] */
        /* 			    * pow(det2d, 3./2.) */
        /* 			    / pow((1. - fv->P / mu ), 7./4.); */
        /* 			} */
        /* 		} */
      }
      break;
    case 3:
      fv->volume_change = 1. / (deform_grad[0][0] * (deform_grad[1][1] * deform_grad[2][2] -
                                                     deform_grad[1][2] * deform_grad[2][1]) -
                                deform_grad[0][1] * (deform_grad[1][0] * deform_grad[2][2] -
                                                     deform_grad[2][0] * deform_grad[1][2]) +
                                deform_grad[0][2] * (deform_grad[1][0] * deform_grad[2][1] -
                                                     deform_grad[2][0] * deform_grad[1][1]));
      fv_old->volume_change =
          1. / (deform_grad_old[0][0] * (deform_grad_old[1][1] * deform_grad_old[2][2] -
                                         deform_grad_old[1][2] * deform_grad_old[2][1]) -
                deform_grad_old[0][1] * (deform_grad_old[1][0] * deform_grad_old[2][2] -
                                         deform_grad_old[2][0] * deform_grad_old[1][2]) +
                deform_grad_old[0][2] * (deform_grad_old[1][0] * deform_grad_old[2][1] -
                                         deform_grad_old[2][0] * deform_grad_old[1][1]));
      /* Check to make sure element hasn't inverted */
      if ((fv->volume_change <= 0.) && (Debug_Flag >= 0)) {
=======
	  
	  if ( af->Assemble_Jacobian )
	    {
	      for (i=0; i<dim; i++)
		{
		  for (k=0; k<mdof; k++)
		    {
		      /* N.B. the puzzling 
			 sign change here is absorbed in d_grad_d */
		      ddet2d_dx[i][k] = 
			(
			 deform_grad[0][0] * d_grad_d[1][1] [i][k]
			 - deform_grad[0][1] * d_grad_d[1][0] [i][k]
			 + d_grad_d[0][0] [i][k] * deform_grad[1][1]
			 - d_grad_d[0][1] [i][k] * deform_grad[1][0]
			 ) * det2d * det2d;
		      ddet2d_dot_dx[i][k] = 
			(
			 deform_grad_dot[0][0] * d_grad_d_dot[1][1] [i][k]
			 - deform_grad_dot[0][1] * d_grad_d_dot[1][0] [i][k]
			 + d_grad_d_dot[0][0] [i][k] * deform_grad_dot[1][1]
			 - d_grad_d_dot[0][1] [i][k] * deform_grad_dot[1][0]
			 ) * det2d_dot * det2d_dot;
		    }
		}
	    }

	  /* PLANE STRAIN CASES */
	  if (cr->MeshFluxModel == NONLINEAR || cr->MeshFluxModel == INCOMP_PSTRAIN 
	      || cr->MeshFluxModel == HOOKEAN_PSTRAIN || cr->MeshFluxModel == KELVIN_VOIGT)
	    {
	      fv->volume_change    = det2d;
	      fv_old->volume_change= det2d_old;
	      fv_dot->volume_change= det2d_dot;
	      fv->volume_strain    = 3. * (pow(det2d, 1./3.) - 1.);
	      fv_dot->volume_strain    = pow(det2d, -2./3.)*det2d_dot;

	      if ( af->Assemble_Jacobian )
		{
		  for (i=0; i<dim; i++)
		    {
		      for (k=0; k<mdof; k++)
			{
			  fv->d_volume_change_dx[i][k] = ddet2d_dx[i][k]; 
			  fv_dot->d_volume_change_dx[i][k] = ddet2d_dot_dx[i][k]; 
			  fv->d_volume_strain_dx[i][k] = ddet2d_dx[i][k] * pow(det2d, -2./3.) ;
			  fv_dot->d_volume_strain_dx[i][k] = ddet2d_dot_dx[i][k] * pow(det2d, -2./3.)
				+det2d_dot*(-2./3.)*pow(det2d,-5./3.)*ddet2d_dx[i][k] ;
			}
		    }
		}
	    }
	  /* PLANE STRESS CASES */
	  else if (cr->MeshFluxModel == INCOMP_PSTRESS)
	    {
	      EH(-1, "need to fix Plane Stress cases");
/* 	      if ((fv->P / mu) >= 1.) EH(-1, "Zero or Negative Denominator in PLANE STRESS"); */
/* 	      if ( cr->MeshMotion == ARBITRARY ) EH(-1,"Can't have ARBITRARY mesh with PLANE_STRESS"); */
/* 	      fv->volume_change    =  */
/* 	        pow(det2d, 3./2.) */
/* 		  / pow((1. - fv->P / mu ), 3./4.); */

/* 	      if ( af->Assemble_Jacobian ) */
/* 		{ */
/* 		  for (i=0; i<dim; i++) */
/* 		    { */
/* 		      for (k=0; k<mdof; k++) */
/* 			{ */
/* 			  fv->d_volume_change_dx[i][k] = 3./2.  */
/* 			     * pow(det2d, 1./2.) * ddet2d_dx[i][k] */
/* 			     / pow((1. - fv->P / mu ), 3./4.) ; */
/* 			} */
/* 		    }      */
/* 		  mdofp = ei->dof[R_PRESSURE]; */
/* 		      for (k=0; k<mdofp; k++) */
/* 			{ */
/* 			  fv->d_volume_change_dp[k] =  3./4./mu * bf[PRESSURE]->phi[k] */
/* 			    * pow(det2d, 3./2.) */
/* 			    / pow((1. - fv->P / mu ), 7./4.); */
/* 			} */
/* 		} */
	    }
	  break;
	case 3:
	  fv->volume_change    = 1. / (
				       deform_grad[0][0] * 
				       ( deform_grad[1][1] * deform_grad[2][2] 
					 -deform_grad[1][2] * deform_grad[2][1])
				       - deform_grad[0][1] * 
				       ( deform_grad[1][0] * deform_grad[2][2] 
					 -deform_grad[2][0] * deform_grad[1][2])
				       + deform_grad[0][2] * 
				       ( deform_grad[1][0] * deform_grad[2][1] 
					 -deform_grad[2][0] * deform_grad[1][1]) );
	  fv_old->volume_change= 1. / (
				       deform_grad_old[0][0] * 
				       ( deform_grad_old[1][1] * deform_grad_old[2][2] 
					 -deform_grad_old[1][2] * deform_grad_old[2][1])
				       - deform_grad_old[0][1] * 
				       ( deform_grad_old[1][0] * deform_grad_old[2][2] 
					 -deform_grad_old[2][0] * deform_grad_old[1][2])
				       + deform_grad_old[0][2] * 
				       ( deform_grad_old[1][0] * deform_grad_old[2][1] 
					 -deform_grad_old[2][0] * deform_grad_old[1][1]) );
	  fv_dot->volume_change= 1. / (
				       deform_grad_dot[0][0] * 
				       ( deform_grad_dot[1][1] * deform_grad_dot[2][2] 
					 -deform_grad_dot[1][2] * deform_grad_dot[2][1])
				       - deform_grad_dot[0][1] * 
				       ( deform_grad_dot[1][0] * deform_grad_dot[2][2] 
					 -deform_grad_dot[2][0] * deform_grad_dot[1][2])
				       + deform_grad_dot[0][2] * 
				       ( deform_grad_dot[1][0] * deform_grad_dot[2][1] 
					 -deform_grad_dot[2][0] * deform_grad_dot[1][1]) );
	  /* Check to make sure element hasn't inverted */
          if ((fv->volume_change <= 0.) && (Debug_Flag >= 0 )) 
            {
>>>>>>> 524b3a25
#ifdef PARALLEL
        fprintf(stderr, "\nP_%d: Volume change  %f\n", ProcID, fv->volume_change);
#else
        fprintf(stderr, "\nVolume change  %f\n", fv->volume_change);
#endif

        for (i = 0; i < dim; i++) {
#ifdef PARALLEL
          fprintf(stderr, "P_%d: Deformation Gradient %f %f %f in elem [%d]\n", ProcID,
                  deform_grad[i][0], deform_grad[i][1], deform_grad[i][2], ei[pg->imtrx]->ielem);
#else
          fprintf(stderr, "Deformation Gradient %f %f %f in elem [%d]\n", deform_grad[i][0],
                  deform_grad[i][1], deform_grad[i][2], ei[pg->imtrx]->ielem);
#endif
        }
        neg_elem_volume = TRUE;
        return (2);
      }
      if (fv->volume_change <= 0.) {
        neg_elem_volume = TRUE;
        return (2);
      }

      fv->volume_strain = 3. * (pow(fv->volume_change, 1. / 3.) - 1.);

<<<<<<< HEAD
      if (af->Assemble_Jacobian) {
        for (i = 0; i < dim; i++) {
          for (k = 0; k < mdof; k++) {
            fv->d_volume_change_dx[i][k] =
                (d_grad_d[0][0][i][k] * (deform_grad[1][1] * deform_grad[2][2] -
                                         deform_grad[1][2] * deform_grad[2][1]) -
                 d_grad_d[0][1][i][k] * (deform_grad[1][0] * deform_grad[2][2] -
                                         deform_grad[2][0] * deform_grad[1][2]) +
                 d_grad_d[0][2][i][k] * (deform_grad[1][0] * deform_grad[2][1] -
                                         deform_grad[2][0] * deform_grad[1][1]) +
                 deform_grad[0][0] * (d_grad_d[1][1][i][k] * deform_grad[2][2] -
                                      d_grad_d[1][2][i][k] * deform_grad[2][1]) -
                 deform_grad[0][1] * (d_grad_d[1][0][i][k] * deform_grad[2][2] -
                                      d_grad_d[2][0][i][k] * deform_grad[1][2]) +
                 deform_grad[0][2] * (d_grad_d[1][0][i][k] * deform_grad[2][1] -
                                      d_grad_d[2][0][i][k] * deform_grad[1][1]) +
                 deform_grad[0][0] * (deform_grad[1][1] * d_grad_d[2][2][i][k] -
                                      deform_grad[1][2] * d_grad_d[2][1][i][k]) -
                 deform_grad[0][1] * (deform_grad[1][0] * d_grad_d[2][2][i][k] -
                                      deform_grad[2][0] * d_grad_d[1][2][i][k]) +
                 deform_grad[0][2] * (deform_grad[1][0] * d_grad_d[2][1][i][k] -
                                      deform_grad[2][0] * d_grad_d[1][1][i][k])) *
                fv->volume_change * fv->volume_change;
            fv->d_volume_strain_dx[i][k] =
                fv->d_volume_change_dx[i][k] * pow(fv->volume_change, -2. / 3.);
          }
        }
      }
      break;
    default:
      GOMA_EH(-1, "Bad dim.");
    }
  } /* end of Non-Linear volume change */
=======
	  fv->volume_strain    = 3. * (pow(fv->volume_change, 1./3.) - 1.);
	  fv_dot->volume_strain    = pow(fv->volume_change, -2./3.) * fv_dot->volume_change;

	  if ( af->Assemble_Jacobian )
	    {
	      for (i=0; i<dim; i++)
		{
		  for (k=0; k<mdof; k++)
		    {
		      fv->d_volume_change_dx[i][k] = 
			(
			 d_grad_d[0][0] [i][k] * 
			   ( deform_grad[1][1] * deform_grad[2][2] 
			     -deform_grad[1][2] * deform_grad[2][1])
			 - d_grad_d[0][1] [i][k] * 
			   ( deform_grad[1][0] * deform_grad[2][2] 
			     -deform_grad[2][0] * deform_grad[1][2])
			 + d_grad_d[0][2] [i][k] * 
			   ( deform_grad[1][0] * deform_grad[2][1] 
			     -deform_grad[2][0] * deform_grad[1][1])
			 + deform_grad[0][0] * 
			   ( d_grad_d[1][1] [i][k] * deform_grad[2][2] 
			     -d_grad_d[1][2] [i][k] * deform_grad[2][1])
			 - deform_grad[0][1] * 
			   ( d_grad_d[1][0] [i][k] * deform_grad[2][2] 
			     -d_grad_d[2][0] [i][k] * deform_grad[1][2])
			 + deform_grad[0][2] * 
			   ( d_grad_d[1][0] [i][k] * deform_grad[2][1] 
			     -d_grad_d[2][0] [i][k] * deform_grad[1][1])
			 + deform_grad[0][0] * 
			   ( deform_grad[1][1] * d_grad_d[2][2] [i][k] 
			     -deform_grad[1][2] * d_grad_d[2][1] [i][k])
			 - deform_grad[0][1] * 
			   ( deform_grad[1][0] * d_grad_d[2][2] [i][k] 
			     -deform_grad[2][0] * d_grad_d[1][2] [i][k])
			 + deform_grad[0][2] * 
			   ( deform_grad[1][0] * d_grad_d[2][1] [i][k] 
			     -deform_grad[2][0] * d_grad_d[1][1] [i][k]) 
			 ) * fv->volume_change * fv->volume_change;
		      fv->d_volume_strain_dx[i][k] = fv->d_volume_change_dx[i][k]
			* pow(fv->volume_change, -2./3.) ;
		    }
		}
	    }
	  break;
	default:
	  EH( -1, "Bad dim.");
	}      
    } /* end of Non-Linear volume change */
>>>>>>> 524b3a25

  /*******************************************************************************/
  /* convert Cauchy-Green strain tensor to strain tensor for desired consitutive laws */
  /*******************************************************************************/

<<<<<<< HEAD
  if (cr->MeshFluxModel == LINEAR || cr->MeshFluxModel == NONLINEAR ||
      cr->MeshFluxModel == HOOKEAN_PSTRAIN) {
=======
  if (cr->MeshFluxModel == LINEAR || cr->MeshFluxModel == NONLINEAR 
      || cr->MeshFluxModel == HOOKEAN_PSTRAIN || cr->MeshFluxModel == KELVIN_VOIGT)
    {
>>>>>>> 524b3a25
#ifdef DO_NO_UNROLL
    for (p = 0; p < VIM; p++) {
      for (q = 0; q < VIM; q++) {
        fv->strain[p][q] = cauchy_green[p][q];

        if (af->Assemble_Jacobian) {
          for (i = 0; i < dim; i++) {
            for (k = 0; k < mdof; k++) {
              fv->d_strain_dx[p][q][i][k] = d_cauchy_green_dx[p][q][i][k];
            }
          }
        }
      }
    }
#else
    fv->strain[0][0] = cauchy_green[0][0];
    fv->strain[1][1] = cauchy_green[1][1];
    fv->strain[1][0] = cauchy_green[1][0];
    fv->strain[0][1] = cauchy_green[0][1];

    fv_old->strain[0][0] = cauchy_green_old[0][0];
    fv_old->strain[1][1] = cauchy_green_old[1][1];
    fv_old->strain[1][0] = cauchy_green_old[1][0];
    fv_old->strain[0][1] = cauchy_green_old[0][1];

    if (VIM == 3) {
      fv->strain[2][2] = cauchy_green[2][2];
      fv->strain[2][1] = cauchy_green[2][1];
      fv->strain[2][0] = cauchy_green[2][0];
      fv->strain[1][2] = cauchy_green[1][2];
      fv->strain[0][2] = cauchy_green[0][2];

      fv_old->strain[2][2] = cauchy_green_old[2][2];
      fv_old->strain[2][1] = cauchy_green_old[2][1];
      fv_old->strain[2][0] = cauchy_green_old[2][0];
      fv_old->strain[1][2] = cauchy_green_old[1][2];
      fv_old->strain[0][2] = cauchy_green_old[0][2];
    }

    if (af->Assemble_Jacobian) {
      for (i = 0; i < dim; i++) {
        for (k = 0; k < mdof; k++) {
          fv->d_strain_dx[0][0][i][k] = d_cauchy_green_dx[0][0][i][k];
          fv->d_strain_dx[1][1][i][k] = d_cauchy_green_dx[1][1][i][k];
          fv->d_strain_dx[0][1][i][k] = d_cauchy_green_dx[0][1][i][k];
          fv->d_strain_dx[1][0][i][k] = d_cauchy_green_dx[1][0][i][k];

          if (VIM == 3) {
            fv->d_strain_dx[2][2][i][k] = d_cauchy_green_dx[2][2][i][k];
            fv->d_strain_dx[2][1][i][k] = d_cauchy_green_dx[2][1][i][k];
            fv->d_strain_dx[2][0][i][k] = d_cauchy_green_dx[2][0][i][k];
            fv->d_strain_dx[0][2][i][k] = d_cauchy_green_dx[0][2][i][k];
            fv->d_strain_dx[1][2][i][k] = d_cauchy_green_dx[1][2][i][k];
          }
        }
      }
    }
#endif
  } else if (cr->MeshFluxModel == INCOMP_PSTRAIN || cr->MeshFluxModel == INCOMP_3D) {

    /* this is the model of Segalman which removes dilation from the strain tensor */
    factor = 0.5;
    for (p = 0; p < dim; p++) {
      for (q = 0; q < dim; q++) {
        fv->strain[p][q] = factor * delta(p, q) * (1. - pow(fv->volume_change, 2. / 3.)) +
                           cauchy_green[p][q] * pow(fv->volume_change, 2. / 3.);
        fv_old->strain[p][q] = factor * delta(p, q) * (1. - pow(fv_old->volume_change, 2. / 3.)) +
                               cauchy_green_old[p][q] * pow(fv_old->volume_change, 2. / 3.);
      }
    }
    if (af->Assemble_Jacobian) {
      /*
       * Now find sensitivity with respect to nodal displacements
       */
      for (i = 0; i < dim; i++) {
        for (k = 0; k < mdof; k++) {
          for (p = 0; p < dim; p++) {
            for (q = 0; q < dim; q++) {
              fv->d_strain_dx[p][q][i][k] =
                  -2. / 3. * factor * delta(p, q) * pow(fv->volume_change, -1. / 3.) *
                      fv->d_volume_change_dx[i][k] +
                  (d_cauchy_green_dx[p][q][i][k] * pow(fv->volume_change, 2. / 3.) +
                   2. / 3. * cauchy_green[p][q] * pow(fv->volume_change, -1. / 3.) *
                       fv->d_volume_change_dx[i][k]);
            }
          }
        }
      }
    }
    /* end of INCOMPRESSIBLE MODELS */
  } else if (cr->MeshFluxModel == INCOMP_PSTRESS || cr->MeshFluxModel == HOOKEAN_PSTRESS) {
    GOMA_EH(GOMA_ERROR, "Need to fix PSTRESS implementation");
    /* 	    factor = 0.5; */
    /* 	    for (p=0; p<dim; p++) */
    /* 	      { */
    /* 		for (q=0; q<dim; q++) */
    /* 		  { */
    /* 		    fv->strain[p][q] = factor * (delta(p,q) - cauchy_green[p][q] / */
    /* 		      det2d / pow((1. - fv->P / mu ), 3./4.)); */
    /* 		  } */
    /* 	      } */
    /* */
    /*  * Now find sensitivity with respect to nodal displacements */
    /*  */
    /* 	    if ( af->Assemble_Jacobian ) */
    /* 	      { */
    /* 		for (i=0; i<dim; i++) */
    /* 		  { */
    /* 		    for (k=0; k<mdof; k++) */
    /* 		      { */
    /* 			for (p=0; p<dim; p++) */
    /* 			  { */
    /* 			    for (q=0; q<dim; q++) */
    /* 			      { */
    /* 				fv->d_strain_dx[p][q] [i][k] =  -factor *
     * (dcauchy_green_dx[p][q][i][k]
     */
    /* 				    - cauchy_green[p][q] / det2d * ddet2d_dx[i][k]) */
    /* 				     / det2d / pow((1. - fv->P / mu), 3./4.); */
    /* 			      } */
    /* 			  } */
    /* 		      } */
    /* 		  } */
    /* 		for (k=0; k<mdofp; k++) */
    /* 		  { */
    /* 		    for (p=0; p<dim; p++) */
    /* 		      { */
    /* 			for (q=0; q<dim; q++) */
    /* 			  { */
    /* 			    fv->d_strain_dp[p][q] [k] = - factor * 3./4. * cauchy_green[p][q]  */
    /* 				  / det2d / pow((1. - fv->P / mu), 7./4.) / mu *
     * bf[PRESSURE]->phi[k];
     */
    /* 			  } */
    /* 		      } */
    /* 		  } */
    /* 	      } */
    /* 	  }  end of PLANE STRESS  */
  } else
    GOMA_EH(GOMA_ERROR, "Illegal Mesh Constitutive Equation");

  return (status);
}
/*
 * This function inverts a matrix and evaluates it's sensitivities
 * Written by RAC 1- July 1996
 */
void invert_tensor(double A[DIM][DIM],            /* tensor to be inverted */
                   double B[DIM][DIM],            /* inverted tensor */
                   int dim,                       /* dimensions of tensor */
                   double dA[DIM][DIM][DIM][MDE], /* sensitivities of tensor to be
                                                   * inverted */
                   double dB[DIM][DIM][DIM][MDE], /* sensitivities of inverted
                                                   * tensor */
                   int dof,                       /* number of dofs of variable for
                                                   * sensitivities */
                   int sense)                     /* flag to calculate sensitivities */
{
  double detA, detA_i, ddetA_i;
  int j, p;

  switch (dim) {
  case 1:
    detA = A[0][0];
    B[0][0] = 1. / detA;

    if (sense && dA != NULL) {
      for (j = 0; j < dof; j++) {
        for (p = 0; p < dim; p++) {
          dB[0][0][p][j] = -B[0][0] * B[0][0] * dA[0][0][p][j];
        }
      }
    }
    break;

  case 2:
    detA = A[0][0] * A[1][1] - A[0][1] * A[1][0];
    detA_i = 1. / detA;

    B[0][0] = A[1][1] * detA_i;
    B[0][1] = -A[0][1] * detA_i;
    B[1][0] = -A[1][0] * detA_i;
    B[1][1] = A[0][0] * detA_i;

    if (sense && dA != NULL) {
      for (j = 0; j < dof; j++) {
        for (p = 0; p < dim; p++) {
          ddetA_i = -detA_i * detA_i *
                    (dA[0][0][p][j] * A[1][1] - dA[0][1][p][j] * A[1][0] +
                     A[0][0] * dA[1][1][p][j] - A[0][1] * dA[1][0][p][j]);
          dB[0][0][p][j] = dA[1][1][p][j] * detA_i + A[1][1] * ddetA_i;
          dB[0][1][p][j] = -dA[0][1][p][j] * detA_i - A[0][1] * ddetA_i;
          dB[1][0][p][j] = -dA[1][0][p][j] * detA_i - A[1][0] * ddetA_i;
          dB[1][1][p][j] = dA[0][0][p][j] * detA_i + A[0][0] * ddetA_i;
        }
      }
    }
    break;

  case 3:
    detA = A[0][0] * (A[1][1] * A[2][2] - A[1][2] * A[2][1]) -
           A[0][1] * (A[1][0] * A[2][2] - A[2][0] * A[1][2]) +
           A[0][2] * (A[1][0] * A[2][1] - A[2][0] * A[1][1]);
    detA_i = 1. / detA;

    B[0][0] = (A[1][1] * A[2][2] - A[2][1] * A[1][2]) * detA_i;

    B[0][1] = -(A[0][1] * A[2][2] - A[2][1] * A[0][2]) * detA_i;

    B[0][2] = (A[0][1] * A[1][2] - A[1][1] * A[0][2]) * detA_i;

    B[1][0] = -(A[1][0] * A[2][2] - A[2][0] * A[1][2]) * detA_i;

    B[1][1] = (A[0][0] * A[2][2] - A[2][0] * A[0][2]) * detA_i;

    B[1][2] = -(A[0][0] * A[1][2] - A[1][0] * A[0][2]) * detA_i;

    B[2][0] = (A[1][0] * A[2][1] - A[1][1] * A[2][0]) * detA_i;

    B[2][1] = -(A[0][0] * A[2][1] - A[2][0] * A[0][1]) * detA_i;

    B[2][2] = (A[0][0] * A[1][1] - A[1][0] * A[0][1]) * detA_i;

    if (sense && dA != NULL) {
      for (j = 0; j < dof; j++) {
        for (p = 0; p < dim; p++) {
          ddetA_i = -detA_i * detA_i *
                    (dA[0][0][p][j] * (A[1][1] * A[2][2] - A[1][2] * A[2][1]) -
                     dA[0][1][p][j] * (A[1][0] * A[2][2] - A[2][0] * A[1][2]) +
                     dA[0][2][p][j] * (A[1][0] * A[2][1] - A[2][0] * A[1][1]) +
                     A[0][0] * (dA[1][1][p][j] * A[2][2] - dA[1][2][p][j] * A[2][1]) -
                     A[0][1] * (dA[1][0][p][j] * A[2][2] - dA[2][0][p][j] * A[1][2]) +
                     A[0][2] * (dA[1][0][p][j] * A[2][1] - dA[2][0][p][j] * A[1][1]) +
                     A[0][0] * (A[1][1] * dA[2][2][p][j] - A[1][2] * dA[2][1][p][j]) -
                     A[0][1] * (A[1][0] * dA[2][2][p][j] - A[2][0] * dA[1][2][p][j]) +
                     A[0][2] * (A[1][0] * dA[2][1][p][j] - A[2][0] * dA[1][1][p][j]));
          dB[0][0][p][j] = (A[1][1] * A[2][2] - A[2][1] * A[1][2]) * ddetA_i +
                           (dA[1][1][p][j] * A[2][2] - dA[2][1][p][j] * A[1][2] +
                            A[1][1] * dA[2][2][p][j] - A[2][1] * dA[1][2][p][j]) *
                               detA_i;

          dB[0][1][p][j] = -(A[0][1] * A[2][2] - A[2][1] * A[0][2]) * ddetA_i -
                           (dA[0][1][p][j] * A[2][2] - dA[2][1][p][j] * A[0][2] +
                            A[0][1] * dA[2][2][p][j] - A[2][1] * dA[0][2][p][j]) *
                               detA_i;

          dB[0][2][p][j] = (A[0][1] * A[1][2] - A[1][1] * A[0][2]) * ddetA_i +
                           (dA[0][1][p][j] * A[1][2] - dA[1][1][p][j] * A[0][2] +
                            A[0][1] * dA[1][2][p][j] - A[1][1] * dA[0][2][p][j]) *
                               detA_i;

          dB[1][0][p][j] = -(A[1][0] * A[2][2] - A[2][0] * A[1][2]) * ddetA_i -
                           (dA[1][0][p][j] * A[2][2] - dA[2][0][p][j] * A[1][2] +
                            A[1][0] * dA[2][2][p][j] - A[2][0] * dA[1][2][p][j]) *
                               detA_i;

          dB[1][1][p][j] = (A[0][0] * A[2][2] - A[2][0] * A[0][2]) * ddetA_i +
                           (dA[0][0][p][j] * A[2][2] - dA[2][0][p][j] * A[0][2] +
                            A[0][0] * dA[2][2][p][j] - A[2][0] * dA[0][2][p][j]) *
                               detA_i;

          dB[1][2][p][j] = -(A[0][0] * A[1][2] - A[1][0] * A[0][2]) * ddetA_i -
                           (dA[0][0][p][j] * A[1][2] - dA[1][0][p][j] * A[0][2] +
                            A[0][0] * dA[1][2][p][j] - A[1][0] * dA[0][2][p][j]) *
                               detA_i;

          dB[2][0][p][j] = (A[1][0] * A[2][1] - A[1][1] * A[2][0]) * ddetA_i +
                           (dA[1][0][p][j] * A[2][1] - dA[1][1][p][j] * A[2][0] +
                            A[1][0] * dA[2][1][p][j] - A[1][1] * dA[2][0][p][j]) *
                               detA_i;

          dB[2][1][p][j] = -(A[0][0] * A[2][1] - A[2][0] * A[0][1]) * ddetA_i -
                           (dA[0][0][p][j] * A[2][1] - dA[2][0][p][j] * A[0][1] +
                            A[0][0] * dA[2][1][p][j] - A[2][0] * dA[0][1][p][j]) *
                               detA_i;

          dB[2][2][p][j] = (A[0][0] * A[1][1] - A[1][0] * A[0][1]) * ddetA_i +
                           (dA[0][0][p][j] * A[1][1] - dA[1][0][p][j] * A[0][1] +
                            A[0][0] * dA[1][1][p][j] - A[1][0] * dA[0][1][p][j]) *
                               detA_i;
        }
      }
    }
    break;

  default:
    GOMA_EH(GOMA_ERROR, "can't invert a tensor with more than 3 dimensions");
    break;
  }
  return;
}

/*
 * This function sets a boundary condition on the slope of the boundary
 * by setting the residual equal to the normal to the boundary dotted
 * into the unit vector of the desired slope
 *
 */

void slope_n_dot_n0_bc(double func[DIM],
                       double d_func[DIM][MAX_VARIABLE_TYPES + MAX_CONC][MDE],
                       double slopex,
                       double slopey,
                       double slopez) {
  int j_id, jvar, kdir, dim, var;
  double slope[3];

  if (af->Assemble_LSA_Mass_Matrix)
    return;

  /* load vector of the desired slope */
  slope[0] = slopex;
  slope[1] = slopey;
  slope[2] = slopez;

  dim = pd->Num_Dim;

  if (af->Assemble_Jacobian) {
    for (jvar = 0; jvar < dim; jvar++) {
      var = MESH_DISPLACEMENT1 + jvar;
      if (pd->v[pg->imtrx][var]) {
        for (j_id = 0; j_id < ei[pg->imtrx]->dof[var]; j_id++) {
          for (kdir = 0; kdir < dim; kdir++) {
            var = MESH_DISPLACEMENT1 + jvar;
            d_func[0][var][j_id] += slope[kdir] * fv->dsnormal_dx[kdir][jvar][j_id];
          }
        }
      }
    }
  }

  /* Calculate the residual contribution  */

  for (kdir = 0; kdir < dim; kdir++) {
    *func += slope[kdir] * fv->snormal[kdir];
  }
}
/* end of routine slope_n_dot_n0_bc */

/*
 * This function specifies the external force imposed on a boundary
 * which is balanced by the normal elastic force within the material
 * this force is applied weakly to the boundary term in the integral
 * (by parts) from the Galerkin form of the Lagrangian Mesh Momentum
 * equation
 *
 */

void force_n_dot_f_bc(double func[DIM],
                      double d_func[DIM][MAX_VARIABLE_TYPES + MAX_CONC][MDE],
                      const double forcex,
                      const double forcey,
                      const double forcez,
                      const int sic_flag,
                      const double delta_t,
                      const double theta,
                      const int ip,
                      const int ip_total,
                      const double time_value) {
  int kdir, dim;
  double force[3], phi_j;
  int j_id, jvar, var;
  int err, a, b, c, j;
  int eqn;
  double TT[MAX_PDIM][MAX_PDIM]; /**  solid stresses  **/
  double dTT_drs[DIM][DIM][DIM][MDE];
  double dTT_dx[MAX_PDIM][MAX_PDIM][MAX_PDIM][MDE];
  double dTT_dp[MAX_PDIM][MAX_PDIM][MDE];
  double dTT_dc[MAX_PDIM][MAX_PDIM][MAX_CONC][MDE];
  double dTT_dp_liq[DIM][DIM][MDE];     /* Sensitivity of stress tensor...
                                         to nodal porous liquid pressure*/
  double dTT_dp_gas[DIM][DIM][MDE];     /* Sensitivity of stress tensor...
                                         to nodal porous gas pressure*/
  double dTT_dporosity[DIM][DIM][MDE];  /* Sensitivity of stress tensor...
                                      to nodal porosity*/
  double dTT_dsink_mass[DIM][DIM][MDE]; /* Sensitivity of stress tensor...
                                     to sink_mass*/
  double dTT_dT[MAX_PDIM][MAX_PDIM][MDE];
  double dTT_dmax_strain[MAX_PDIM][MAX_PDIM][MDE];
  double dTT_dcur_strain[MAX_PDIM][MAX_PDIM][MDE];
  double elast_modulus;

  double vconv[MAX_PDIM], vconv_old[MAX_PDIM]; /*Calculated convection velocity*/
  CONVECTION_VELOCITY_DEPENDENCE_STRUCT d_vconv_struct;
  CONVECTION_VELOCITY_DEPENDENCE_STRUCT *d_vconv = &d_vconv_struct;

  if (af->Assemble_LSA_Mass_Matrix)
    return;

  /* load vector of the desired force */
  force[0] = forcex;
  force[1] = forcey;
  force[2] = forcez;

  /*  initialize variables */
  dim = pd->Num_Dim;

  /* Calculate the residual contribution  */

  if (sic_flag != 2) {
    for (kdir = 0; kdir < dim; kdir++) {
      func[kdir] += force[kdir];
    }
  }

  /*  If the strong integrated form add the traction force	*/
  if (sic_flag) {
    /* initialize some arrays */
    memset(TT, 0, sizeof(double) * DIM * DIM);
    if (af->Assemble_Jacobian) {
      memset(dTT_dx, 0, sizeof(double) * DIM * DIM * DIM * MDE);
      memset(dTT_dp, 0, sizeof(double) * DIM * DIM * MDE);
      memset(dTT_drs, 0, sizeof(double) * DIM * DIM * MDE);
      memset(dTT_dc, 0, sizeof(double) * DIM * DIM * MAX_CONC * MDE);
      memset(dTT_dp_liq, 0, sizeof(double) * DIM * DIM * MDE);
      memset(dTT_dp_gas, 0, sizeof(double) * DIM * DIM * MDE);
      memset(dTT_dporosity, 0, sizeof(double) * DIM * DIM * MDE);
      memset(dTT_dsink_mass, 0, sizeof(double) * DIM * DIM * MDE);
      memset(dTT_dT, 0, sizeof(double) * DIM * DIM * MDE);
      memset(dTT_dmax_strain, 0, sizeof(double) * DIM * DIM * MDE);
      memset(dTT_dcur_strain, 0, sizeof(double) * DIM * DIM * MDE);
    }
<<<<<<< HEAD

    if (pd->e[pg->imtrx][R_MESH1] && cr->MeshMotion != ARBITRARY) {
      err = belly_flop(elc->lame_mu);
      GOMA_EH(err, "error in belly flop");

      err =
          mesh_stress_tensor(TT, dTT_dx, dTT_dp, dTT_dc, dTT_dp_liq, dTT_dp_gas, dTT_dporosity,
                             dTT_dsink_mass, dTT_dT, dTT_dmax_strain, dTT_dcur_strain, elc->lame_mu,
                             elc->lame_lambda, delta_t, ei[pg->imtrx]->ielem, ip, ip_total);
      if (cr->MeshMotion == LAGRANGIAN || cr->MeshMotion == DYNAMIC_LAGRANGIAN) {
        err = get_convection_velocity(vconv, vconv_old, d_vconv, delta_t, theta);
      } else /* No inertia in an Arbitrary Mesh */
      {
        memset(vconv, 0, sizeof(double) * MAX_PDIM);
        if (pd->v[pg->imtrx][MESH_DISPLACEMENT1])
          memset(d_vconv->X, 0, DIM * DIM * MDE * sizeof(dbl));
        if (pd->v[pg->imtrx][VELOCITY1] || pd->v[pg->imtrx][POR_LIQ_PRES])
          memset(d_vconv->v, 0, DIM * DIM * MDE * sizeof(dbl));
        if (pd->v[pg->imtrx][MASS_FRACTION] || pd->v[pg->imtrx][POR_LIQ_PRES])
          memset(d_vconv->C, 0, DIM * MAX_CONC * MDE * sizeof(dbl));
        if (pd->v[pg->imtrx][TEMPERATURE])
          memset(d_vconv->T, 0, DIM * MDE * sizeof(dbl));
      }
      /* For LINEAR ELASTICITY */
      if (cr->MeshFluxModel == LINEAR) {
        if (dim == 2) {
          TT[2][2] = 1.;
          TT[1][2] = 0.;
          TT[0][2] = 0.;
        }
      }
      /*  For Hookian Elasticity and shrinkage */
      else {
        if (dim == 2) {
          elast_modulus = elc->lame_mu;
          if (cr->MeshMotion == ARBITRARY) {
            TT[2][2] = (1. - fv->volume_change) * elast_modulus;
          } else {
            if (cr->MeshFluxModel == NONLINEAR || cr->MeshFluxModel == HOOKEAN_PSTRAIN ||
                cr->MeshFluxModel == INCOMP_PSTRAIN)
              TT[2][2] = (1. - pow(fv->volume_change, 2. / 3.)) * elast_modulus - fv->P;
            /*              if (cr->MeshFluxModel == INCOMP_PSTRESS) */
            else
              TT[2][2] = 0.;
          }
          TT[1][2] = 0.;
          TT[0][2] = 0.;
        }
      }
    } /* end of STRESS_TENSOR */
    /* calculate real-solid stress here !!*/
    if (pd->e[pg->imtrx][R_SOLID1] && cr->MeshMotion != ARBITRARY) {
      eqn = R_SOLID1;
      err = belly_flop_rs(elc_rs->lame_mu);
      GOMA_EH(err, "error in belly flop");

      err = solid_stress_tensor(TT, dTT_dx, dTT_drs, dTT_dp, dTT_dc, dTT_dp_liq, dTT_dp_gas,
                                dTT_dporosity, dTT_dT, dTT_dmax_strain, elc_rs->lame_mu,
                                elc_rs->lame_lambda);
      if (cr->MeshMotion == LAGRANGIAN || cr->MeshMotion == DYNAMIC_LAGRANGIAN ||
          cr->MeshMotion == TOTAL_ALE) {
        err = get_convection_velocity_rs(vconv, vconv_old, d_vconv, delta_t, theta);
        if (pd->TimeIntegration != STEADY && pd->etm[pg->imtrx][eqn][(LOG2_ADVECTION)]) {
          for (a = 0; a < dim; a++) {
            vconv[a] = fv_dot->d_rs[a];
            for (b = 0; b < VIM; b++) {
              vconv[a] -= fv_dot->d_rs[b] * fv->grad_d_rs[b][a];
=======
/* For LINEAR ELASTICITY */
      if (cr->MeshFluxModel == LINEAR)
         {
          if (dim == 2)
		{
                TT[2][2] = 1.;
                TT[1][2] = 0.;
                TT[0][2] = 0.;
                }
         }
/*  For Hookian Elasticity and shrinkage */
       else
         {
          if (dim == 2)
		{
                 elast_modulus = elc->lame_mu;
                 if (cr->MeshMotion == ARBITRARY)
                    {
                     TT[2][2] = (1. - fv->volume_change) * elast_modulus;
                    }
                 else
                    {
                     if (cr->MeshFluxModel == NONLINEAR || cr->MeshFluxModel == KELVIN_VOIGT ||
                         cr->MeshFluxModel == HOOKEAN_PSTRAIN ||
                         cr->MeshFluxModel == INCOMP_PSTRAIN )
        			TT[2][2] = (1. - pow(fv->volume_change,2./3.))
					 * elast_modulus - fv->P;
/*              if (cr->MeshFluxModel == INCOMP_PSTRESS) */
                     else  TT[2][2] = 0.;
                    }
                TT[1][2] = 0.;
                TT[0][2] = 0.;
                }
         }
  } /* end of STRESS_TENSOR */
/* calculate real-solid stress here !!*/
if(pd->e[R_SOLID1] && cr->MeshMotion != ARBITRARY)
  {
   eqn = R_SOLID1;
   err = belly_flop_rs(elc_rs->lame_mu);
   EH(err, "error in belly flop");

   err = solid_stress_tensor(TT, dTT_dx, dTT_drs, dTT_dp,
                             dTT_dc,  dTT_dp_liq, dTT_dp_gas, dTT_dporosity,
                             dTT_dT, dTT_dmax_strain, elc_rs->lame_mu, elc_rs->lame_lambda);
  if (  cr->MeshMotion == LAGRANGIAN ||
        cr->MeshMotion == DYNAMIC_LAGRANGIAN ||
        cr->MeshMotion == TOTAL_ALE)
    {
      err = get_convection_velocity_rs(vconv, vconv_old, d_vconv, delta_t, theta);
      if ( pd->TimeIntegration != STEADY &&
           pd->etm[eqn][(LOG2_ADVECTION)] )
        {
          for ( a=0; a<dim; a++)
            {
              vconv[a] = fv_dot->d_rs[a];
              for(b=0; b < VIM; b++)
                {
                  vconv[a] -= fv_dot->d_rs[b]*fv->grad_d_rs[b][a];
                }
>>>>>>> 524b3a25
            }
          }
          for (a = 0; a < VIM; a++) {
            for (b = 0; b < VIM; b++) {
              var = SOLID_DISPLACEMENT1 + b;
              for (j = 0; j < ei[pg->imtrx]->dof[var]; j++) {
                phi_j = bf[var]->phi[j];
                d_vconv->rs[a][b][j] += phi_j * (1. + 2. * theta) * delta_t * delta(a, b);
                d_vconv->rs[a][b][j] -= (1. + 2. * theta) * phi_j * delta_t * fv->grad_d_rs[b][a];
                for (c = 0; c < VIM; c++) {
                  /*grad_phi_e[i][j][k][l] = e_k e_l : grad(phi_i e_j )*/
                  d_vconv->rs[a][b][j] -= fv_dot->d_rs[c] * bf[var]->grad_phi_e[j][b][c][a];
                }
              }
            }
          }
        }
      } else /* No inertia in an Arbitrary Mesh */
      {
        for (a = 0; a < dim; a++) {
          vconv[a] = 0.;
        }
      }

<<<<<<< HEAD
      if (dim == 2) {
        elast_modulus = elc_rs->lame_mu;
        if (cr->RealSolidFluxModel == NONLINEAR || cr->RealSolidFluxModel == HOOKEAN_PSTRAIN ||
            cr->RealSolidFluxModel == INCOMP_PSTRAIN)
          TT[2][2] = (1. - pow(fv->volume_change, 2. / 3.)) * elast_modulus - fv->P;
        /*              if (cr->MeshFluxModel == INCOMP_PSTRESS) */
        else
          TT[2][2] = 0.;
        TT[1][2] = 0.;
        TT[0][2] = 0.;
=======
   if (dim == 2)
      {
       elast_modulus = elc_rs->lame_mu;
       if (cr->RealSolidFluxModel == NONLINEAR || cr->RealSolidFluxModel == KELVIN_VOIGT ||
           cr->RealSolidFluxModel == HOOKEAN_PSTRAIN ||
           cr->RealSolidFluxModel == INCOMP_PSTRAIN )
                TT[2][2] = (1.-pow(fv->volume_change,2./3.))*elast_modulus-fv->P;
/*              if (cr->MeshFluxModel == INCOMP_PSTRESS) */
       else  TT[2][2] = 0.;
       TT[1][2] = 0.;
       TT[0][2] = 0.;
>>>>>>> 524b3a25
      }
    } /* end of REAL_STRESS_TENSOR */
    /* Calculate the residual contribution  */

    for (a = 0; a < dim; a++) {
      for (b = 0; b < dim; b++) {
        func[b] -= fv->snormal[a] * TT[a][b];
      }
    }
    /*  Jacobian contributions		*/
    if (af->Assemble_Jacobian) {
      for (jvar = 0; jvar < dim; jvar++) {
        var = MESH_DISPLACEMENT1 + jvar;
        if (pd->v[pg->imtrx][var]) {
          for (j_id = 0; j_id < ei[pg->imtrx]->dof[var]; j_id++) {
            for (a = 0; a < dim; a++) {
              for (b = 0; b < dim; b++) {
                d_func[b][var][j_id] -= (fv->snormal[a] * dTT_dx[a][b][jvar][j_id] +
                                         fv->dsnormal_dx[a][jvar][j_id] * TT[a][b]);
              }
            }
          }
        }
      }
    }
  } /*  end of if sic_flag	*/
}
/* end of routine force_n_dot_f_bc */

/*
 * This function specifies the external spring resisting force
 * imposed on a boundary determined by the displacement of a
 * specified single node nodeset which is balanced by the normal
 * elastic force within the material this force is applied weakly
 * to the boundary term in the integral (by parts) from the
 * Galerkin form of the Lagrangian Mesh Momentum equation
 *
 */
#ifdef NOT_USED
void force_n_dot_f_spring_bc(double func[DIM],
                             double d_func[DIM][MAX_VARIABLE_TYPES + MAX_CONC][MDE],
                             double forcex,
                             double forcey,
                             double forcez,
                             const int NS1,
                             double x[]) {
  int kdir, dim;
  double force[3];

  int ns_id1 = NS1; /* nodeset ID to track repulsive plane */
  int node_1;       /* node number of nodeset */
  double initial_xpos1;
  double initial_ypos1;
  double initial_zpos1;
  int idx1;
  int idy1;
  int idz1;
  double delta_xpos1;
  double delta_ypos1;
  double delta_zpos1;
  double actual_xpos1;
  double actual_ypos1;
  double actual_zpos1;

  node_1 = psid2nn(ns_id1);
  GOMA_EH(node_1, "Could not find the nsid needed for calculation");
  initial_xpos1 = Coor[0][node_1];
  initial_ypos1 = Coor[1][node_1];
  initial_zpos1 = Coor[2][node_1];
  idx1 = Index_Solution(node_1, MESH_DISPLACEMENT1, 0, 0, -2);
  idy1 = Index_Solution(node_1, MESH_DISPLACEMENT2, 0, 0, -2);
  idz1 = Index_Solution(node_1, MESH_DISPLACEMENT3, 0, 0, -2);
  delta_xpos1 = x[idx1];
  delta_ypos1 = x[idy1];
  delta_zpos1 = x[idz1];
  actual_xpos1 = (initial_xpos1 + delta_xpos1);
  actual_ypos1 = (initial_ypos1 + delta_ypos1);
  actual_zpos1 = (initial_zpos1 + delta_zpos1);

  if (af->Assemble_LSA_Mass_Matrix)
    return;

  /* load vector of the desired force */
  force[0] = forcex * delta_xpos1;
  force[1] = forcey * delta_ypos1;
  force[2] = forcez * delta_zpos1;

  /*  initialize variables */
  dim = pd->Num_Dim;

  /* Calculate the residual contribution  */

  for (kdir = 0; kdir < dim; kdir++) {
    func[kdir] += force[kdir];
  }
}
/* end of routine force_n_dot_f_spring_bc */
#endif

/*
 * This function specifies the external force imposed on a boundary
 * which is apportioned with the distance the solid boundary is with
 * a plane.  The force is balanced by the normal elastic force
 *  within the material
 * this force is applied weakly to the boundary term in the integral
 * (by parts) from the Galerkin form of the Lagrangian Mesh Momentum
 * equation
 *
 */

void rep_force_n_dot_f_bc(double func[DIM],
                          double d_func[DIM][MAX_VARIABLE_TYPES + MAX_CONC][MDE],
                          const double pr,       /* coefficient for repulsion force to ensure
                                                    no penetration of the solid boundary by the
                                                    free surface                              */
                          const double ap,       /* a coefficient in plane equation */
                          const double bp,       /* b coefficient in plane equation */
                          const double cp,       /* c coefficient in plane equation */
                          const double dp,       /* d coefficient in plane equation */
                          const double repexp,   /* repulsive force exponent */
                          const double friction, /* friction coefficient */
                          const int bc_type)     /*  bc id  */
{
  int j, var, dim, a;
  int jvar; /* Degree of freedom counter */

  double d_dist[DIM];   /* distance derivatives  */
  double dist = 1e12;   /* squared distance from surface to wall     */
  double xpl, ypl, zpl; /* coordinates of plane  */
  double factor, denom, dist_sign = 0.0;
  double force = 0.0, d_force = 0.0;

  if (af->Assemble_LSA_Mass_Matrix)
    return;

  /*  initialize variables */
  dim = pd->Num_Dim;

  /* if pr is 0. => we don't want free surface/wall repulsion and just
     ensure that dist and dist2 are nonzero so nothing bad happens */
  if (pr == 0)
    return;
/* calculate distance from free surface to solid surface for repulsion calculations */
#if 0
/* first find coordinates of point on plane closest to current gauss point */
  if (cp != 0) GOMA_EH(GOMA_ERROR, "Can't do repulsion in 3D yet");

/* the following setup is for a plane in 2D (e.g. a line) */
  d_dist[0] = 0;
  d_dist[1] = 0;
  d_dist[2] = 0;
  if (ap == 0)
    {
      xpl = fv->x[0];
      ypl = - dp / bp;
      dist = pow(pow(ypl - fv->x[1],2.0),0.5);
      d_dist[1] = -(ypl - fv->x[1])/dist;
    }
  if (bp == 0)
    {
      ypl = fv->x[1];
      xpl = - dp / ap;
      dist = pow(pow(xpl - fv->x[0],2.0),0.5);
      d_dist[0] = -(xpl - fv->x[0])/dist;
    }
  if (ap != 0 && bp != 0)
    {
      factor = bp/ap + ap /bp;
      xpl = (bp/ap * fv->x[0] - fv->x[1] - dp/bp) / factor;
      ypl = (ap/bp * fv->x[1] - fv->x[0] - dp/ap) / factor;
      dist = pow(pow(xpl - fv->x[0],2.0) + pow(ypl - fv->x[1],2.0),0.5);
      d_dist[0] = (-(xpl - fv->x[0])* (1 - bp/ap/factor) 
		   - (ypl - fv->x[1])/factor 
		   )/dist;
      d_dist[1] = (-(ypl - fv->x[1])* (1 - ap/bp/factor) 
		   - (xpl - fv->x[0])/factor 
		   )/dist;
    }
#else
  xpl = fv->x[0];
  ypl = fv->x[1];
  if (dim == 3) {
    zpl = fv->x[2];
  } else {
    zpl = 0.0;
  }
  denom = sqrt(ap * ap + bp * bp + cp * cp);
  factor = ap * xpl + bp * ypl + cp * zpl + dp;
  dist = fabs(factor) / denom;
  d_dist[0] = SGN(factor) * ap / denom;
  d_dist[1] = SGN(factor) * bp / denom;
  d_dist[2] = SGN(factor) * cp / denom;
  switch (bc_type) {
  case REP_FORCE_BC:
  case REP_FORCE_RS_BC:
    force = -pr / pow(dist, repexp);
    d_force = pr * repexp / pow(dist, repexp + 1);
    break;
  case ATTR_FORCE_BC:
  case ATTR_FORCE_RS_BC:
    if (DOUBLE_NONZERO(dp)) {
      dist_sign = -SGN(dp);
    } else if (DOUBLE_NONZERO(cp)) {
      dist_sign = SGN(cp);
    } else if (DOUBLE_NONZERO(bp)) {
      dist_sign = SGN(bp);
    }
    dist_sign *= SGN(factor);
    force = pr * dist_sign * pow(dist, repexp);
    d_force = pr * dist_sign * repexp * pow(dist, repexp - 1);
    break;
  default:
    GOMA_EH(GOMA_ERROR, "Invalid BC id in force_repulsion");
    break;
  }
#endif

  if (af->Assemble_Jacobian) {
    /*
     *  Evaluate sensitivity to displacements d()/dx
     */
    for (jvar = 0; jvar < dim; jvar++) {
      var = MESH_DISPLACEMENT1 + jvar;
      if (pd->v[pg->imtrx][var]) {
        for (j = 0; j < ei[pg->imtrx]->dof[var]; j++) {
          for (a = 0; a < ei[pg->imtrx]->ielem_dim; a++) {

            d_func[a][var][j] += force * fv->dsnormal_dx[a][jvar][j] +
                                 d_force * fv->snormal[a] * d_dist[jvar] * bf[var]->phi[j];
            d_func[a][var][j] +=
                friction * (force * fv->dstangent_dx[0][a][jvar][j] +
                            d_force * fv->stangent[0][a] * d_dist[jvar] * bf[var]->phi[j]);
            if (dim == 3) {
              d_func[a][var][j] +=
                  friction * (force * fv->dstangent_dx[1][a][jvar][j] +
                              d_force * fv->stangent[1][a] * d_dist[jvar] * bf[var]->phi[j]);
            }
          }
        }
      }
    }
  }

  for (a = 0; a < ei[pg->imtrx]->ielem_dim; a++) {
    func[a] += force * fv->snormal[a];
    func[a] += force * fv->stangent[0][a] * friction;
    if (dim == 3) {
      func[a] += force * fv->stangent[1][a] * friction;
    }
  }
}
/* end of routine rep_force_n_dot_f_bc */
/********************************************************************************/

/*
 * This function specifies the external force imposed on a boundary
 * which is apportioned with the distance the solid boundary is from
 * a roll.  The force is balanced by the normal elastic force
 *  within the material
 * this force is applied weakly to the boundary term in the integral
 * (by parts) from the Galerkin form of the Lagrangian Mesh Momentum
 * equation
 *
 */

void rep_force_roll_n_dot_f_bc(double func[DIM],
                               double d_func[DIM][MAX_VARIABLE_TYPES + MAX_CONC][MDE],
                               const double pr,        /* coefficient for repulsion force to ensure
                                                          no penetration of the solid boundary by the
                                                          free surface                              */
                               const double origin[3], /* roll axis origin (x,y,z) */
                               const double dir_angle[3], /* axis direction angles */
                               const double roll_rad,     /* roll radius */
                               const double repexp,       /* repulsive force exponent */
                               const double friction,     /* friction coefficient */
                               const int bc_type)         /*  bc id  */
{
  int j, var, dim, a;
  int jvar; /* Degree of freedom counter */

  double d_dist[DIM]; /* distance derivatives  */
  double dist = 1e12; /* squared distance from surface to wall     */
  double factor;
  double coord[3], axis_pt[3], t;
  double force = 0.0, d_force = 0.0;

  if (af->Assemble_LSA_Mass_Matrix)
    return;

  /*  initialize variables */
  dim = pd->Num_Dim;

  /* if pr is 0. => we don't want free surface/wall repulsion and just
     ensure that dist and dist2 are nonzero so nothing bad happens */
  if (pr == 0)
    return;
  /* calculate distance from free surface to solid surface for repulsion calculations */

  coord[0] = fv->x[0];
  coord[1] = fv->x[1];
  if (dim == 3) {
    coord[2] = fv->x[2];
  } else {
    coord[2] = 0.0;
  }

  /*  find intersection of axis with normal plane - i.e., locate point on
   *          axis that intersects plane normal to axis that contains local point. */

  factor = SQUARE(dir_angle[0]) + SQUARE(dir_angle[1]) + SQUARE(dir_angle[2]);
  t = (dir_angle[0] * (coord[0] - origin[0]) + dir_angle[1] * (coord[1] - origin[1]) +
       dir_angle[2] * (coord[2] - origin[2])) /
      factor;
  axis_pt[0] = origin[0] + dir_angle[0] * t;
  axis_pt[1] = origin[1] + dir_angle[1] * t;
  axis_pt[2] = origin[2] + dir_angle[2] * t;

  /*  compute radius and radial direction */

  dist = sqrt(SQUARE(coord[0] - axis_pt[0]) + SQUARE(coord[1] - axis_pt[1]) +
              SQUARE(coord[2] - axis_pt[2])) -
         roll_rad;
  d_dist[0] =
      (coord[0] - axis_pt[0]) / (dist + roll_rad) * (1. - SQUARE(dir_angle[0]) / factor) +
      (coord[1] - axis_pt[1]) / (dist + roll_rad) * (-dir_angle[1] * dir_angle[0] / factor) +
      (coord[2] - axis_pt[2]) / (dist + roll_rad) * (-dir_angle[2] * dir_angle[0] / factor);
  d_dist[1] =
      (coord[1] - axis_pt[1]) / (dist + roll_rad) * (1. - SQUARE(dir_angle[1]) / factor) +
      (coord[0] - axis_pt[0]) / (dist + roll_rad) * (-dir_angle[0] * dir_angle[1] / factor) +
      (coord[2] - axis_pt[2]) / (dist + roll_rad) * (-dir_angle[2] * dir_angle[1] / factor);
  d_dist[2] =
      (coord[2] - axis_pt[2]) / (dist + roll_rad) * (1. - SQUARE(dir_angle[2]) / factor) +
      (coord[0] - axis_pt[0]) / (dist + roll_rad) * (-dir_angle[0] * dir_angle[2] / factor) +
      (coord[1] - axis_pt[1]) / (dist + roll_rad) * (-dir_angle[1] * dir_angle[2] / factor);
  switch (bc_type) {
  case REP_FORCE_ROLL_BC:
  case REP_FORCE_ROLL_RS_BC:
    force = -pr / pow(dist, repexp);
    d_force = pr * repexp / pow(dist, repexp + 1);
    break;
  default:
    GOMA_EH(GOMA_ERROR, "Invalid BC id in force_repulsion roll");
    break;
  }

  if (af->Assemble_Jacobian) {
    /*
     *  Evaluate sensitivity to displacements d()/dx
     */
    for (jvar = 0; jvar < dim; jvar++) {
      var = MESH_DISPLACEMENT1 + jvar;
      if (pd->v[pg->imtrx][var]) {
        for (j = 0; j < ei[pg->imtrx]->dof[var]; j++) {
          for (a = 0; a < ei[pg->imtrx]->ielem_dim; a++) {

            d_func[a][var][j] += force * fv->dsnormal_dx[a][jvar][j] +
                                 d_force * fv->snormal[a] * d_dist[jvar] * bf[var]->phi[j];
            d_func[a][var][j] +=
                friction * (force * fv->dstangent_dx[0][a][jvar][j] +
                            d_force * fv->stangent[0][a] * d_dist[jvar] * bf[var]->phi[j]);
            if (dim == 3) {
              d_func[a][var][j] +=
                  friction * (force * fv->dstangent_dx[1][a][jvar][j] +
                              d_force * fv->stangent[1][a] * d_dist[jvar] * bf[var]->phi[j]);
            }
          }
        }
      }
    }
  }

  for (a = 0; a < ei[pg->imtrx]->ielem_dim; a++) {
    func[a] += force * fv->snormal[a];
    func[a] += force * fv->stangent[0][a] * friction;
    if (dim == 3) {
      func[a] += force * fv->stangent[1][a] * friction;
    }
  }
}
/* end of routine rep_force_roll_n_dot_f_bc */
/********************************************************************************/
/*
 * This function specifies the external force imposed on a boundary
 * which is balanced by the normal elastic force within the material
 * this force is applied weakly to the boundary term in the integral
 * (by parts) from the Galerkin form of the Lagrangian Mesh Momentum
 * equation
 *
 */

void norm_force_n_dot_f_bc(double func[DIM],
                           double d_func[DIM][MAX_VARIABLE_TYPES + MAX_CONC][MDE],
                           double forcex,
                           double forcey,
                           double forcez) {
  int j_id, jvar, kdir, dim, var;
  double force[3];

  if (af->Assemble_LSA_Mass_Matrix)
    return;

  /* load vector of the desired force */
  force[0] = forcex; /* normal for applied to surface */
  force[1] = forcey; /* tangential force applied to surface */
  force[2] = forcez;

  /*  initialize variables */
  dim = pd->Num_Dim;

  if (af->Assemble_Jacobian) {
    for (kdir = 0; kdir < dim; kdir++) {
      for (jvar = 0; jvar < dim; jvar++) {
        var = MESH_DISPLACEMENT1 + jvar;
        if (pd->v[pg->imtrx][var]) {
          for (j_id = 0; j_id < ei[pg->imtrx]->dof[var]; j_id++) {

            d_func[kdir][var][j_id] += (fv->dsnormal_dx[kdir][jvar][j_id] * force[0] +
                                        fv->dstangent_dx[0][kdir][jvar][j_id] * force[1]);
            if (dim == 3) {
              d_func[kdir][var][j_id] += fv->dstangent_dx[1][kdir][jvar][j_id] * force[2];
            }
          }
        }
      }
    }
  }

  /* Calculate the residual contribution  */

  for (kdir = 0; kdir < dim; kdir++) {
    /* add on normal and tangential components of surface force */
    func[kdir] += fv->snormal[kdir] * force[0];
    func[kdir] += fv->stangent[0][kdir] * force[1];
    if (dim == 3) {
      func[kdir] += fv->stangent[1][kdir] * force[2];
    }
  }
}
/* end of routine norm_force_n_dot_f_bc */
/********************************************************************************/

/*
 * This function specifies the external force imposed on a boundary
 * which is balanced by the normal elastic force within the material
 * this force is applied weakly to the boundary term in the integral
 * (by parts) from the Galerkin form of the Lagrangian Mesh Momentum
 * equation
 *
 */

void friction_n_dot_f_bc(double func[DIM],
                         double d_func[DIM][MAX_VARIABLE_TYPES + MAX_CONC][MDE],
                         double frict_coeff,
                         const int blk_id,
                         const double delta_t,
                         const double theta,
                         const int ip,
                         const int ip_total,
                         const int bc_type,
                         const double time_value,
                         const double u_par[],
                         const int n_par) {
  int j_id, jvar, dim, var;
  int err, a, b, c, j;
  int eqn;
  double normal_force, velo_mag, tang_velo[DIM], tang_force[2];
  double d_nforce, d_tforce[2], phi_j;

  double TT[MAX_PDIM][MAX_PDIM]; /**  solid stresses  **/
  double dTT_drs[DIM][DIM][DIM][MDE];
  double dTT_dx[MAX_PDIM][MAX_PDIM][MAX_PDIM][MDE];
  double dTT_dp[MAX_PDIM][MAX_PDIM][MDE];
  double dTT_dc[MAX_PDIM][MAX_PDIM][MAX_CONC][MDE];
  double dTT_dp_liq[DIM][DIM][MDE];     /* Sensitivity of stress tensor...
                                         to nodal porous liquid pressure*/
  double dTT_dp_gas[DIM][DIM][MDE];     /* Sensitivity of stress tensor...
                                         to nodal porous gas pressure*/
  double dTT_dporosity[DIM][DIM][MDE];  /* Sensitivity of stress tensor...
                                      to nodal porosity*/
  double dTT_dsink_mass[DIM][DIM][MDE]; /* Sensitivity of stress tensor...
                                     to sink_mass*/
  double dTT_dT[MAX_PDIM][MAX_PDIM][MDE];
  double dTT_dmax_strain[MAX_PDIM][MAX_PDIM][MDE];
  double dTT_dcur_strain[MAX_PDIM][MAX_PDIM][MDE];
  double elast_modulus;

  double vconv[MAX_PDIM], vconv_old[MAX_PDIM]; /*Calculated convection velocity*/
  CONVECTION_VELOCITY_DEPENDENCE_STRUCT d_vconv_struct;
  CONVECTION_VELOCITY_DEPENDENCE_STRUCT *d_vconv = &d_vconv_struct;

  double velo_acous, frict_acous;
  double factor, dnum, dden;
  const double *pnum, *pden;
  int n_pade;

  if (af->Assemble_LSA_Mass_Matrix)
    return;

  if (blk_id != -1 && blk_id != ei[pg->imtrx]->elem_blk_id)
    return;

  /*  initialize variables */
  dim = pd->Num_Dim;

  /* initialize some arrays */
  memset(TT, 0, sizeof(double) * DIM * DIM);
  if (af->Assemble_Jacobian) {
    memset(dTT_dx, 0, sizeof(double) * DIM * DIM * DIM * MDE);
    memset(dTT_dp, 0, sizeof(double) * DIM * DIM * MDE);
    memset(dTT_drs, 0, sizeof(double) * DIM * DIM * MDE);
    memset(dTT_dc, 0, sizeof(double) * DIM * DIM * MAX_CONC * MDE);
    memset(dTT_dp_liq, 0, sizeof(double) * DIM * DIM * MDE);
    memset(dTT_dp_gas, 0, sizeof(double) * DIM * DIM * MDE);
    memset(dTT_dporosity, 0, sizeof(double) * DIM * DIM * MDE);
    memset(dTT_dsink_mass, 0, sizeof(double) * DIM * DIM * MDE);
    memset(dTT_dT, 0, sizeof(double) * DIM * DIM * MDE);
    memset(dTT_dmax_strain, 0, sizeof(double) * DIM * DIM * MDE);
    memset(dTT_dcur_strain, 0, sizeof(double) * DIM * DIM * MDE);
  }

  if (pd->e[pg->imtrx][R_MESH1] && cr->MeshMotion != ARBITRARY) {
    err = belly_flop(elc->lame_mu);
    GOMA_EH(err, "error in belly flop");

    err = mesh_stress_tensor(TT, dTT_dx, dTT_dp, dTT_dc, dTT_dp_liq, dTT_dp_gas, dTT_dporosity,
                             dTT_dsink_mass, dTT_dT, dTT_dmax_strain, dTT_dcur_strain, elc->lame_mu,
                             elc->lame_lambda, delta_t, ei[pg->imtrx]->ielem, ip, ip_total);
    if (cr->MeshMotion == LAGRANGIAN || cr->MeshMotion == DYNAMIC_LAGRANGIAN) {
      err = get_convection_velocity(vconv, vconv_old, d_vconv, delta_t, theta);
    } else /* No inertia in an Arbitrary Mesh */
    {
      memset(vconv, 0, sizeof(double) * MAX_PDIM);
      if (pd->v[pg->imtrx][MESH_DISPLACEMENT1])
        memset(d_vconv->X, 0, DIM * DIM * MDE * sizeof(dbl));
      if (pd->v[pg->imtrx][VELOCITY1] || pd->v[pg->imtrx][POR_LIQ_PRES])
        memset(d_vconv->v, 0, DIM * DIM * MDE * sizeof(dbl));
      if (pd->v[pg->imtrx][MASS_FRACTION] || pd->v[pg->imtrx][POR_LIQ_PRES])
        memset(d_vconv->C, 0, DIM * MAX_CONC * MDE * sizeof(dbl));
      if (pd->v[pg->imtrx][TEMPERATURE])
        memset(d_vconv->T, 0, DIM * MDE * sizeof(dbl));
    }
    /* For LINEAR ELASTICITY */
    if (cr->MeshFluxModel == LINEAR) {
      if (dim == 2) {
        TT[2][2] = 1.;
        TT[1][2] = 0.;
        TT[0][2] = 0.;
      }
    }
    /*  For Hookian Elasticity and shrinkage */
    else {
      if (dim == 2) {
        elast_modulus = elc->lame_mu;
        if (cr->MeshMotion == ARBITRARY) {
          TT[2][2] = (1. - fv->volume_change) * elast_modulus;
        } else {
          if (cr->MeshFluxModel == NONLINEAR || cr->MeshFluxModel == HOOKEAN_PSTRAIN ||
              cr->MeshFluxModel == INCOMP_PSTRAIN)
            TT[2][2] = (1. - pow(fv->volume_change, 2. / 3.)) * elast_modulus - fv->P;
          /*              if (cr->MeshFluxModel == INCOMP_PSTRESS) */
          else
            TT[2][2] = 0.;
        }
        TT[1][2] = 0.;
        TT[0][2] = 0.;
      }
    }
  } /* end of STRESS_TENSOR */
  /* calculate real-solid stress here !!*/
  if (pd->e[pg->imtrx][R_SOLID1] && cr->MeshMotion != ARBITRARY) {
    eqn = R_SOLID1;
    err = belly_flop_rs(elc_rs->lame_mu);
    GOMA_EH(err, "error in belly flop");

    err = solid_stress_tensor(TT, dTT_dx, dTT_drs, dTT_dp, dTT_dc, dTT_dp_liq, dTT_dp_gas,
                              dTT_dporosity, dTT_dT, dTT_dmax_strain, elc_rs->lame_mu,
                              elc_rs->lame_lambda);
    if (cr->MeshMotion == LAGRANGIAN || cr->MeshMotion == DYNAMIC_LAGRANGIAN ||
        cr->MeshMotion == TOTAL_ALE) {
      err = get_convection_velocity_rs(vconv, vconv_old, d_vconv, delta_t, theta);
      if (pd->TimeIntegration != STEADY && pd->etm[pg->imtrx][eqn][(LOG2_ADVECTION)]) {
        for (a = 0; a < dim; a++) {
          vconv[a] = fv_dot->d_rs[a];
          for (b = 0; b < VIM; b++) {
            vconv[a] -= fv_dot->d_rs[b] * fv->grad_d_rs[b][a];
          }
        }
        for (a = 0; a < VIM; a++) {
          for (b = 0; b < VIM; b++) {
            var = SOLID_DISPLACEMENT1 + b;
            for (j = 0; j < ei[pg->imtrx]->dof[var]; j++) {
              phi_j = bf[var]->phi[j];
              d_vconv->rs[a][b][j] += phi_j * (1. + 2. * theta) * delta_t * delta(a, b);
              d_vconv->rs[a][b][j] -= (1. + 2. * theta) * phi_j * delta_t * fv->grad_d_rs[b][a];
              for (c = 0; c < VIM; c++) {
                /*grad_phi_e[i][j][k][l] = e_k e_l : grad(phi_i e_j )*/
                d_vconv->rs[a][b][j] -= fv_dot->d_rs[c] * bf[var]->grad_phi_e[j][b][c][a];
              }
            }
          }
        }
      }
    } else /* No inertia in an Arbitrary Mesh */
    {
      for (a = 0; a < dim; a++) {
        vconv[a] = 0.;
      }
    }

    if (dim == 2) {
      elast_modulus = elc_rs->lame_mu;
      if (cr->RealSolidFluxModel == NONLINEAR || cr->RealSolidFluxModel == HOOKEAN_PSTRAIN ||
          cr->RealSolidFluxModel == INCOMP_PSTRAIN)
        TT[2][2] = (1. - pow(fv->volume_change, 2. / 3.)) * elast_modulus - fv->P;
      /*              if (cr->MeshFluxModel == INCOMP_PSTRESS) */
      else
        TT[2][2] = 0.;
      TT[1][2] = 0.;
      TT[0][2] = 0.;
    }
  } /* end of REAL_STRESS_TENSOR */

  /* compute normal force and velocity magnitude	*/
  normal_force = 0;
  tang_force[0] = tang_force[1] = 0;
  for (a = 0; a < VIM; a++) {
    for (b = 0; b < VIM; b++) {
      normal_force += fv->snormal[a] * TT[a][b] * fv->snormal[b];
      tang_force[0] += fv->snormal[a] * TT[a][b] * fv->stangent[0][b];
      tang_force[1] += fv->snormal[a] * TT[a][b] * fv->stangent[1][b];
    }
  }
  velo_mag = tang_velo[0] = tang_velo[1] = 0;
  for (a = 0; a < WIM; a++) {
    velo_mag += vconv[a] * vconv[a];
    tang_velo[0] += fv->stangent[0][a] * vconv[a];
    tang_velo[1] += fv->stangent[1][a] * vconv[a];
  }
  velo_mag = sqrt(velo_mag);
  if (DOUBLE_ZERO(velo_mag)) {
    /* EH(-1,"Trouble with sliding friction bc - zero relative velocity.");*/
    velo_mag = 1.0;
    frict_coeff = 0.0;
  }

  frict_acous = 1.0;
  if (bc_type == FRICTION_ACOUSTIC_BC) {
    factor = u_par[0];
    n_pade = n_par / 2;
    pnum = &u_par[1];
    pden = &u_par[n_pade + 1];
    dnum = pnum[n_pade - 1];
    dden = pden[n_pade - 2];
    for (a = n_pade - 2; a >= 0; a--) {
      dnum = pnum[a] + fv->x[0] * dnum;
    }
    for (a = n_pade - 3; a >= 0; a--) {
      dden = pden[a] + fv->x[0] * dden;
    }
    velo_acous = factor * dnum / dden;
    if (velo_acous > velo_mag) {
      frict_acous = 2.0 / M_PIE * asin(velo_mag / velo_acous);
    }
  }

  if (af->Assemble_Jacobian) {
    for (jvar = 0; jvar < dim; jvar++) {
      var = MESH_DISPLACEMENT1 + jvar;
      if (pd->v[pg->imtrx][var]) {
        for (j_id = 0; j_id < ei[pg->imtrx]->dof[var]; j_id++) {

          d_nforce = 0;
          d_tforce[0] = d_tforce[1] = 0;
          for (a = 0; a < VIM; a++) {
            for (b = 0; b < VIM; b++) {
              d_nforce += fv->dsnormal_dx[a][jvar][j_id] * TT[a][b] * fv->snormal[b] +
                          fv->snormal[a] * dTT_dx[a][b][jvar][j_id] * fv->snormal[b] +
                          fv->snormal[a] * TT[a][b] * fv->dsnormal_dx[b][jvar][j_id];
              d_tforce[0] += fv->dsnormal_dx[a][jvar][j_id] * TT[a][b] * fv->stangent[0][b] +
                             fv->snormal[a] * dTT_dx[a][b][jvar][j_id] * fv->stangent[0][b] +
                             fv->snormal[a] * TT[a][b] * fv->dstangent_dx[0][b][jvar][j_id];
              d_tforce[1] += fv->dsnormal_dx[a][jvar][j_id] * TT[a][b] * fv->stangent[1][b] +
                             fv->snormal[a] * dTT_dx[a][b][jvar][j_id] * fv->stangent[1][b] +
                             fv->snormal[a] * TT[a][b] * fv->dstangent_dx[1][b][jvar][j_id];
            }
          }

          d_func[1][var][j_id] +=
              (d_tforce[0] - frict_coeff * frict_acous * d_nforce * tang_velo[0] / velo_mag);
          d_func[2][var][j_id] +=
              (d_tforce[1] - frict_coeff * frict_acous * d_nforce * tang_velo[1] / velo_mag);
        }
      }
    }
  }

  /* Calculate the residual contribution  */

  func[1] += tang_force[0] - frict_coeff * frict_acous * normal_force * tang_velo[0] / velo_mag;
  func[2] += tang_force[1] - frict_coeff * frict_acous * normal_force * tang_velo[1] / velo_mag;
}
/* end of routine friction_n_dot_f_bc */
/********************************************************************************/

/*
 * This function equates the normal (natural) force on the boundary
 * in the solid phase to the normal (natural) force on the boundary
 * in the liquid phase by adding the local contribution of the
 * volume integrals in the liquid into the total contribution in
 * the solid, and decrementing the arbitrary mesh contribution
 * when in the fluid phase.
 *
 * MMH: Since this constructs Jacobian entries based on
 * already-existing Jacobian entries, I believe the LSA details have
 * already been taken care of by the time this is called.
 */

void put_liquid_stress_in_solid(int id,                /* local element node number for the
                                                        * current node whose residual contribution
                                                        * is being sought                        */
                                int I,                 /* Global node number                      */
                                int ielem_dim,         /* physical dimension of the elem  */
                                double resid_vector[], /* Residual vector         */
                                int i_mat_solid,       /* elem block id's of solid       */
                                int i_mat_fluid,       /* elem block id's of liquid      */
                                int local_node_list_fs[], /* MDE list to keep track
                                                           * of nodes at which
                                                           * solid contributions
                                                           * have been transfered
                                                           * to liquid (fluid-solid
                                                           * boundaries)          */
                                double scale)             /* Scale factor, nondimension       */
{
  int j_id, dim, var, pvar, p, q, p2, w, id_dofmom, id_dofmesh, offset, mode;
  int peqn_mom, peqn_solid;
  int ieqn_mom, ieqn_solid;
  int xfixed[DIM];

  int v_s[MAX_MODES][DIM][DIM];
  int v_g[DIM][DIM];

  NODE_INFO_STRUCT *node = Nodes[I];
  NODAL_VARS_STRUCT *nv = node->Nodal_Vars_Info[pg->imtrx];

  dim = pd->Num_Dim;

  if (node->DBC[pg->imtrx]) {

    offset = get_nodal_unknown_offset(nv, R_MESH1, -2, 0, NULL);
    xfixed[0] = (offset >= 0) && (node->DBC[pg->imtrx][offset] != -1);
    offset = get_nodal_unknown_offset(nv, R_MESH2, -2, 0, NULL);
    xfixed[1] = (offset >= 0) && (node->DBC[pg->imtrx][offset] != -1);
    offset = get_nodal_unknown_offset(nv, R_MESH3, -2, 0, NULL);
    xfixed[2] = (offset >= 0) && (node->DBC[pg->imtrx][offset] != -1);
  } else {
    xfixed[0] = xfixed[1] = xfixed[2] = 0;
  }

  /*
   * if you are in the solid phase, return without doing anything
   * In the solid phase, there are no fluid momentum equations.
   */
  if (!pd->e[pg->imtrx][R_MOMENTUM1])
    return;

  id_dofmom = ei[pg->imtrx]->ln_to_dof[R_MOMENTUM1][id];
  id_dofmesh = ei[pg->imtrx]->ln_to_dof[R_MESH1][id];

  if (Current_EB_ptr->Elem_Blk_Id != i_mat_fluid) {
    if (Current_EB_ptr->Elem_Blk_Id != i_mat_solid) {
      GOMA_EH(GOMA_ERROR, "Improper solid-fluid block ids");
    }
    /* note, this may not account for all situations - we may not want
       to quit here, but we'll do it for now */
    return;
  }

  /*
   * if this nodal contribution has already been added to fluid momentum
   * equation (i.e. we are at a corner on the second side) return
   * without doing anything
   */
  if (local_node_list_fs[id] == -1) {
    local_node_list_fs[id] = 1;
  } else {
    return;
  }

  /*
   * check to make sure that both mesh dof and velocity
   * dof exist at this node
   */
  if (Dolphin[pg->imtrx][I][R_MESH1] <= 0)
    return;
  if (Dolphin[pg->imtrx][I][R_MOMENTUM1] <= 0)
    return;

  /*
   * loop over directions and add local contribution to liquid
   * momentum into local contribution for solid momentum while
   * decrementing the psuedo-solid momentum
   */
  if (af->Assemble_Residual) {
    for (p = 0; p < WIM; p++) {
      /* don't do this if the displacement is fixed for this node */
      if (!xfixed[p]) {
        ieqn_mom = R_MOMENTUM1 + p;
        ieqn_solid = R_MESH1 + p;
        id_dofmom = ei[pg->imtrx]->ln_to_dof[ieqn_mom][id];
        id_dofmesh = ei[pg->imtrx]->ln_to_dof[ieqn_solid][id];
        lec->R[LEC_R_INDEX(upd->ep[pg->imtrx][ieqn_solid], id_dofmesh)] =
            scale * lec->R[LEC_R_INDEX(upd->ep[pg->imtrx][ieqn_mom], id_dofmom)];
      }
    }
  }

  /*
   * loop over directions and add local contribution to solid
   * momentum into local contribution for liquid momentum
   */
  if (af->Assemble_Jacobian) {
    for (p = 0; p < WIM; p++) {
      /*
       * don't do this if the mesh is fixed for this node
       *  HKM -> I assume this is the mesh since xfixed[] is used
       *         in the statement below, even though the original
       *         comment stated something about velocity being fixed.
       */
      if (!xfixed[p]) {
        ieqn_mom = R_MOMENTUM1 + p;
        peqn_mom = upd->ep[pg->imtrx][ieqn_mom];
        ieqn_solid = R_MESH1 + p;
        peqn_solid = upd->ep[pg->imtrx][ieqn_solid];
        id_dofmom = ei[pg->imtrx]->ln_to_dof[ieqn_mom][id];
        id_dofmesh = ei[pg->imtrx]->ln_to_dof[ieqn_solid][id];

        /* Add contributions due to all nodal sensitivities in solid element */

        /*
         * local J_m_d -> J_d_d
         */
        for (q = 0; q < dim; q++) {
          var = MESH_DISPLACEMENT1 + q;
          if (pd->v[pg->imtrx][var]) {
            pvar = upd->vp[pg->imtrx][var];
            for (j_id = 0; j_id < ei[pg->imtrx]->dof[var]; j_id++) {
              lec->J[LEC_J_INDEX(peqn_solid, pvar, id_dofmesh, j_id)] =
                  scale * lec->J[LEC_J_INDEX(peqn_mom, pvar, id_dofmom, j_id)];
            }
          }
        }

        /*
         * local J_m_P -> J_d_P
         */
        var = PRESSURE;
        if (pd->v[pg->imtrx][var]) {
          pvar = upd->vp[pg->imtrx][var];
          for (j_id = 0; j_id < ei[pg->imtrx]->dof[var]; j_id++) {
            lec->J[LEC_J_INDEX(peqn_solid, pvar, id_dofmesh, j_id)] =
                scale * lec->J[LEC_J_INDEX(peqn_mom, pvar, id_dofmom, j_id)];
          }
        }

        /*
         * local J_m_T -> J_d_T
         */
        var = TEMPERATURE;
        if (pd->v[pg->imtrx][var]) {
          pvar = upd->vp[pg->imtrx][var];
          for (j_id = 0; j_id < ei[pg->imtrx]->dof[var]; j_id++) {
            lec->J[LEC_J_INDEX(peqn_solid, pvar, id_dofmesh, j_id)] =
                scale * lec->J[LEC_J_INDEX(peqn_mom, pvar, id_dofmom, j_id)];
          }
        }

        /*
         * local J_m_c -> J_d_c
         */
        var = MASS_FRACTION;
        if (pd->v[pg->imtrx][var]) {
          for (w = 0; w < pd->Num_Species_Eqn; w++) {
            pvar = MAX_PROB_VAR + w;
            for (j_id = 0; j_id < ei[pg->imtrx]->dof[var]; j_id++) {
              if (fabs(lec->J[LEC_J_INDEX(peqn_solid, pvar, id_dofmesh, j_id)]) > 1.e-8) {
                lec->J[LEC_J_INDEX(peqn_solid, pvar, id_dofmesh, j_id)] =
                    scale * lec->J[LEC_J_INDEX(peqn_mom, pvar, id_dofmom, j_id)];
              }
            }
          }
        }

        /*
         * local J_m_p_liq -> J_d_p_liq
         */
        var = POR_LIQ_PRES;
        pvar = upd->vp[pg->imtrx][var];
        if (pd->v[pg->imtrx][var]) {
          for (j_id = 0; j_id < ei[pg->imtrx]->dof[var]; j_id++) {
            if (fabs(lec->J[LEC_J_INDEX(peqn_solid, pvar, id_dofmesh, j_id)]) > 1.e-8) {
              lec->J[LEC_J_INDEX(peqn_solid, pvar, id_dofmesh, j_id)] =
                  scale * lec->J[LEC_J_INDEX(peqn_mom, pvar, id_dofmom, j_id)];
            }
          }
        }
        /*
         * local J_m_p_gas -> J_d_p_gas
         */
        var = POR_GAS_PRES;
        pvar = upd->vp[pg->imtrx][var];
        if (pd->v[pg->imtrx][var]) {
          for (j_id = 0; j_id < ei[pg->imtrx]->dof[var]; j_id++) {
            if (fabs(lec->J[LEC_J_INDEX(peqn_solid, pvar, id_dofmesh, j_id)]) > 1.e-8) {
              lec->J[LEC_J_INDEX(peqn_solid, pvar, id_dofmesh, j_id)] =
                  scale * lec->J[LEC_J_INDEX(peqn_mom, pvar, id_dofmom, j_id)];
            }
          }
        }
        /*
         * local J_m_porosity -> J_d_porosity
         */
        var = POR_POROSITY;
        pvar = upd->vp[pg->imtrx][var];
        if (pd->v[pg->imtrx][var]) {
          for (j_id = 0; j_id < ei[pg->imtrx]->dof[var]; j_id++) {
            if (fabs(lec->J[LEC_J_INDEX(peqn_solid, pvar, id_dofmesh, j_id)]) > 1.e-8) {
              lec->J[LEC_J_INDEX(peqn_solid, pvar, id_dofmesh, j_id)] =
                  scale * lec->J[LEC_J_INDEX(peqn_mom, pvar, id_dofmom, j_id)];
            }
          }
        }

        /*
         * local J_m_v -> J_d_v
         */
        for (q = 0; q < WIM; q++) {
          var = VELOCITY1 + q;
          if (pd->v[pg->imtrx][var]) {
            pvar = upd->vp[pg->imtrx][var];
            for (j_id = 0; j_id < ei[pg->imtrx]->dof[var]; j_id++) {
              lec->J[LEC_J_INDEX(peqn_solid, pvar, id_dofmesh, j_id)] =
                  scale * lec->J[LEC_J_INDEX(peqn_mom, pvar, id_dofmom, j_id)];
            }
          }
        }

        /*
         * local J_m_S -> J_d_S
         */
        var = POLYMER_STRESS11;
        if (pd->v[pg->imtrx][var]) {
          (void)stress_eqn_pointer(v_s);
          for (mode = 0; mode < vn->modes; mode++) {
            for (p2 = 0; p2 < VIM; p2++) {
              for (q = 0; q < VIM; q++) {
                var = v_s[mode][p2][q];
                if (pd->v[pg->imtrx][var]) {
                  pvar = upd->vp[pg->imtrx][var];
                  for (j_id = 0; j_id < ei[pg->imtrx]->dof[var]; j_id++) {
                    lec->J[LEC_J_INDEX(peqn_solid, pvar, id_dofmesh, j_id)] =
                        scale * lec->J[LEC_J_INDEX(peqn_mom, pvar, id_dofmom, j_id)];
                  }
                }
              }
            }
          }
        }

        /*
         * local J_m_G -> J_d_G
         */
        var = VELOCITY_GRADIENT11;
        if (pd->v[pg->imtrx][var]) {
          v_g[0][0] = VELOCITY_GRADIENT11;
          v_g[0][1] = VELOCITY_GRADIENT12;
          v_g[1][0] = VELOCITY_GRADIENT21;
          v_g[1][1] = VELOCITY_GRADIENT22;
          v_g[0][2] = VELOCITY_GRADIENT13;
          v_g[1][2] = VELOCITY_GRADIENT23;
          v_g[2][0] = VELOCITY_GRADIENT31;
          v_g[2][1] = VELOCITY_GRADIENT32;
          v_g[2][2] = VELOCITY_GRADIENT33;
          for (p2 = 0; p2 < VIM; p2++) {
            for (q = 0; q < VIM; q++) {
              var = v_g[p2][q];
              if (pd->v[pg->imtrx][var]) {
                pvar = upd->vp[pg->imtrx][var];
                for (j_id = 0; j_id < ei[pg->imtrx]->dof[var]; j_id++) {
                  lec->J[LEC_J_INDEX(peqn_solid, pvar, id_dofmesh, j_id)] =
                      scale * lec->J[LEC_J_INDEX(peqn_mom, pvar, id_dofmom, j_id)];
                }
              }
            }
          }
        }

      } /* end of check for velocity dirichlet condition */
    }
  } /* end of Jacobian entries */

} /* end of routine put_liquid_stress_in_solid */
/*****************************************************************************/
/*****************************************************************************/
/*****************************************************************************/

/*
 * This function equates the normal (natural) force on the boundary in the GENERALIZED ALE
 * solid phase to the normal (natural) force on the boundary in the
 * liquid phase by adding the local
 * contribution of the volume integrals in the liquid into the total contribution in the
 * REAL solid, and decrementing the arbitrary mesh contribution when in the fluid phase
 * This routine DIFFERS from "put_liquid_stressin_solid" by the equation to which it is
 * applied, i.e., that one is lagrangian, this one applies it to the real ALE solid.
 *
 * MMH: Since this constructs Jacobian entries based on
 * already-existing Jacobian entries, I believe the LSA details have
 * already been taken care of by the time this is called.
 */

void put_liquid_stress_in_solid_ALE(int id,        /* local element node number for the
                                                    * current node whose residual
                                                    * contribution is being sought       */
                                    int I,         /* Global node number                      */
                                    int ielem_dim, /* physical dimension of the elem  */
                                    double resid_vector[],    /* Residual vector         */
                                    int i_mat_solid,          /* elem block id's of solid       */
                                    int i_mat_fluid,          /* elem block id's of liquid      */
                                    int local_node_list_fs[], /* MDE list to keep track
                                                               * of nodes at which
                                                               * solid contributions
                                                               * have been transfered
                                                               * to liquid (fluid-solid
                                                               * boundaries)          */
                                    double scale)             /* Scale factor, nondimension       */
{
  int j_id, dim, var, p, q, w, id_dofsol, id_dofmom, offset;
  int peqn_mom, peqn_solid, pvar;
  int ieqn_mom, ieqn_solid;
  int xfixed[DIM];
  NODE_INFO_STRUCT *node = Nodes[I];
  NODAL_VARS_STRUCT *nv = node->Nodal_Vars_Info[pg->imtrx];

  dim = pd->Num_Dim;

  if (node->DBC[pg->imtrx]) {
    offset = get_nodal_unknown_offset(nv, R_SOLID1, -2, 0, NULL);
    xfixed[0] = (offset >= 0) && (node->DBC[pg->imtrx][offset] != -1);
    offset = get_nodal_unknown_offset(nv, R_SOLID2, -2, 0, NULL);
    xfixed[1] = (offset >= 0) && (node->DBC[pg->imtrx][offset] != -1);
    offset = get_nodal_unknown_offset(nv, R_SOLID3, -2, 0, NULL);
    xfixed[2] = (offset >= 0) && (node->DBC[pg->imtrx][offset] != -1);
  } else {
    xfixed[0] = xfixed[1] = xfixed[2] = 0;
  }

  id_dofmom = ei[pg->imtrx]->ln_to_dof[R_MOMENTUM1][id];
  id_dofsol = ei[pg->imtrx]->ln_to_dof[R_SOLID1][id];
  /*
   * if you are in the solid phase, return without doing anything.
   * In the solid phase, there are no fluid momentum equations
   */
  if (!pd->e[pg->imtrx][R_MOMENTUM1])
    return;
  if (Current_EB_ptr->Elem_Blk_Id != i_mat_fluid) {
    if (Current_EB_ptr->Elem_Blk_Id != i_mat_solid)
      GOMA_EH(GOMA_ERROR, "Improper solid-fluid block ids");
    /* note, this may not account for all situations - we may not want
       to quit here, but we'll do it for now */
    return;
  }

  /* if this nodal contribution has already been added to fluid momentum equation (i.e.
     we are at a corner on the second side) return without doing anything */
  if (local_node_list_fs[id] == -1) {
    local_node_list_fs[id] = 1;
  } else {
    return;
  }

  /* check to make sure that both SOLID dof and velocity dof exist at this node */
  if (Dolphin[pg->imtrx][I][R_SOLID1] <= 0)
    return;
  if (Dolphin[pg->imtrx][I][R_MOMENTUM1] <= 0)
    return;

  /* loop over directions and add local contribution to liquid momentum into
   *  local contribution  for solid momentum while decrementing the liquid momentum
   */
  if (af->Assemble_Residual) {
    for (p = 0; p < dim; p++) {
      /* don't do this if the SOLID displacement is fixed for this node */
      if (!xfixed[p]) {
        ieqn_mom = R_MOMENTUM1 + p;
        ieqn_solid = R_SOLID1 + p;
        lec->R[LEC_R_INDEX(upd->ep[pg->imtrx][ieqn_solid], id_dofsol)] +=
            scale * lec->R[LEC_R_INDEX(upd->ep[pg->imtrx][ieqn_mom], id_dofmom)];
        /*fprintf(stderr,"solid_fluid %g %g %g\n",scale,fv->x[0],fv->P);*/
      }
    }
  }

  /* loop over directions and add local contribution to solid momentum into local contribution
   * for liquid momentum */
  if (af->Assemble_Jacobian) {
    for (p = 0; p < dim; p++) {
      /* don't do this if the solid displacement is fixed for this node */
      if (!xfixed[p]) {
        ieqn_mom = R_MOMENTUM1 + p;
        peqn_mom = upd->ep[pg->imtrx][ieqn_mom];
        ieqn_solid = R_SOLID1 + p;
        peqn_solid = upd->ep[pg->imtrx][ieqn_solid];

        /* Add contributions due to all nodal sensitivities in solid element */

        /*
         * local J_m_r -> J_r_r
         */
        for (q = 0; q < dim; q++) {
          var = SOLID_DISPLACEMENT1 + q;
          pvar = upd->vp[pg->imtrx][var];
          if (pd->v[pg->imtrx][var]) {
            for (j_id = 0; j_id < ei[pg->imtrx]->dof[var]; j_id++) {
              lec->J[LEC_J_INDEX(peqn_solid, pvar, id_dofsol, j_id)] +=
                  scale * lec->J[LEC_J_INDEX(peqn_mom, pvar, id_dofmom, j_id)];
            }
          }
        }

        /*
         * local J_m_d -> J_r_d
         */
        for (q = 0; q < dim; q++) {
          var = MESH_DISPLACEMENT1 + q;
          pvar = upd->vp[pg->imtrx][var];
          if (pd->v[pg->imtrx][var]) {
            for (j_id = 0; j_id < ei[pg->imtrx]->dof[var]; j_id++) {
              lec->J[LEC_J_INDEX(peqn_solid, pvar, id_dofsol, j_id)] +=
                  scale * lec->J[LEC_J_INDEX(peqn_mom, pvar, id_dofmom, j_id)];
            }
          }
        }

        /*
         * local J_m_P -> J_r_P
         */
        var = PRESSURE;
        pvar = upd->vp[pg->imtrx][var];
        if (pd->v[pg->imtrx][var]) {
          for (j_id = 0; j_id < ei[pg->imtrx]->dof[var]; j_id++) {
            lec->J[LEC_J_INDEX(peqn_solid, pvar, id_dofsol, j_id)] +=
                scale * lec->J[LEC_J_INDEX(peqn_mom, pvar, id_dofmom, j_id)];
          }
        }

        /*
         * local J_m_T -> J_r_T
         */
        var = TEMPERATURE;
        pvar = upd->vp[pg->imtrx][var];
        if (pd->v[pg->imtrx][var]) {
          for (j_id = 0; j_id < ei[pg->imtrx]->dof[var]; j_id++) {
            lec->J[LEC_J_INDEX(peqn_solid, pvar, id_dofsol, j_id)] +=
                scale * lec->J[LEC_J_INDEX(peqn_mom, pvar, id_dofmom, j_id)];
          }
        }

        /*
         * local J_m_c -> J_r_c
         */
        var = MASS_FRACTION;
        if (pd->v[pg->imtrx][var]) {
          for (w = 0; w < pd->Num_Species_Eqn; w++) {
            pvar = upd->vp[pg->imtrx][var] + w;
            for (j_id = 0; j_id < ei[pg->imtrx]->dof[var]; j_id++) {
              lec->J[LEC_J_INDEX(peqn_solid, pvar, id_dofsol, j_id)] +=
                  scale * lec->J[LEC_J_INDEX(peqn_mom, pvar, id_dofmom, j_id)];
            }
          }
        }

        /*
         * local J_m_pmv -> J_r_pmv  (PRS: Don't think you have to split this
         *                            loop up, even for new system.
         *                            cf. Lagrangian case above)
         */
        for (w = 0; w < pd->Num_Porous_Eqn; w++) {
          var = POR_LIQ_PRES + w;
          pvar = upd->vp[pg->imtrx][var];
          if (pd->v[pg->imtrx][var]) {
            for (j_id = 0; j_id < ei[pg->imtrx]->dof[var]; j_id++) {
              lec->J[LEC_J_INDEX(peqn_solid, pvar, id_dofsol, j_id)] +=
                  scale * lec->J[LEC_J_INDEX(peqn_mom, pvar, id_dofmom, j_id)];
            }
          }
        }

        /*
         * local J_m_v -> J_r_v
         */
        for (q = 0; q < dim; q++) {
          var = VELOCITY1 + q;
          if (pd->v[pg->imtrx][var]) {
            pvar = upd->vp[pg->imtrx][var];
            for (j_id = 0; j_id < ei[pg->imtrx]->dof[var]; j_id++) {
              lec->J[LEC_J_INDEX(peqn_solid, pvar, id_dofsol, j_id)] +=
                  scale * lec->J[LEC_J_INDEX(peqn_mom, pvar, id_dofmom, j_id)];
            }
          }
        }

      } /* end of check for velocity dirichlet condition */
    }
  } /* End of Jacobian entries */
}
/* end of routine put_liquid_stress_in_solid_ALE */

/****************************************************************************/
/****************************************************************************/
/****************************************************************************/

void penetration(double func[],
                 double d_func[DIM][MAX_VARIABLE_TYPES + MAX_CONC][MDE],
                 double x_dot[DIM], /* mesh velocity vector                      */
                 dbl tt,            /* parameter to vary time integration from
                                     * explicit (tt = 1) to implicit (tt = 0)    */
                 dbl dt,            /* current value of the time step            */
                 int bc_input_id,
                 struct Boundary_Condition *BC_Types,
                 int i_mat_solid,
                 int i_mat_fluid)

/*******************************************************************************
 *
 *  Function which evaluates the kinematic boundary condition
 *  n.(vfluid)=n.(vsolid) + (diffusive or porous flux)
 *  for adjacent fluid and solid (continuous or porous) phases
 *			 Author: R. A. Cairncross (8/28/95)
 *******************************************************************************/
{

  /* Local variables */

  int j_id;
  int var, jvar, kdir = -1, a;
  int w, dim;
  double phi_j;

  double vconv[MAX_PDIM];     /*Calculated convection velocity */
  double vconv_old[MAX_PDIM]; /*Calculated convection velocity at previous time*/
  CONVECTION_VELOCITY_DEPENDENCE_STRUCT d_vconv_struct;
  CONVECTION_VELOCITY_DEPENDENCE_STRUCT *d_vconv = &d_vconv_struct;

  int err;

  /* local contributions of boundary condition to residual and jacobian */

  /***************************** EXECUTION BEGINS *******************************/
  if (af->Assemble_LSA_Mass_Matrix)
    return;

  /*  initialize variables */
  dim = pd->Num_Dim;

  /***************************** SOLID SIDE *******************************/
  /*
   *  If current element block is the solid phase, calculate normal fluid flux
   *  in solid phase  - this is equal to the normal flux of the solid material
   *  plus the diffusive or porous flux of the solvents
   */
  if (Current_EB_ptr->Elem_Blk_Id == i_mat_solid) {
    /* get convection velocity in this phase */
    if (pd->MeshMotion == LAGRANGIAN || pd->MeshMotion == DYNAMIC_LAGRANGIAN) {
      err = belly_flop(elc->lame_mu);
      GOMA_EH(err, "error in belly flop");
    }
    err = get_convection_velocity(vconv, vconv_old, d_vconv, dt, tt);
    if (mp->PorousMediaType == CONTINUOUS) {
      for (a = 0; a < VIM; a++) {
        *func += fv->snormal[a] * vconv[a];
      }

      if (af->Assemble_Jacobian) {

        /* sum the contributions to the global stiffness matrix */

        var = TEMPERATURE;
        for (j_id = 0; j_id < ei[pg->imtrx]->dof[var]; j_id++) {
          if (pd->v[pg->imtrx][var]) {
            phi_j = bf[var]->phi[j_id];
            for (kdir = 0; kdir < dim; kdir++) {
              /*     d( )/dx        */
              d_func[0][var][j_id] += d_vconv->T[kdir][j_id] * fv->snormal[kdir];
            }
          }
        }

        var = MASS_FRACTION;
        for (j_id = 0; j_id < ei[pg->imtrx]->dof[var]; j_id++) {
          if (pd->v[pg->imtrx][var]) {
            phi_j = bf[var]->phi[j_id];
            for (kdir = 0; kdir < dim; kdir++) {
              for (w = 0; w < pd->Num_Species_Eqn; w++) {
                /*     d( )/dx        */
                d_func[0][MAX_VARIABLE_TYPES + w][j_id] +=
                    d_vconv->C[kdir][w][j_id] * fv->snormal[kdir];
              }
            }
          }
        }

        for (jvar = 0; jvar < dim; jvar++) {
          var = MESH_DISPLACEMENT1 + jvar;
          for (j_id = 0; j_id < ei[pg->imtrx]->dof[var]; j_id++) {
            if (pd->v[pg->imtrx][var]) {
              phi_j = bf[var]->phi[j_id];
              for (kdir = 0; kdir < dim; kdir++) {
                /*     d( )/dx        */
                d_func[0][var][j_id] += vconv[kdir] * fv->dsnormal_dx[kdir][jvar][j_id] +
                                        d_vconv->X[kdir][jvar][j_id] * fv->snormal[kdir];
              }
            }
          }
        }

        for (jvar = 0; jvar < dim; jvar++) {
          var = VELOCITY1 + jvar;
          for (j_id = 0; j_id < ei[pg->imtrx]->dof[var]; j_id++) {
            if (pd->v[pg->imtrx][var]) {
              phi_j = bf[var]->phi[j_id];
              d_func[0][var][j_id] += d_vconv->v[kdir][jvar][j_id] * fv->snormal[jvar];
            }
          }
        }
      }
    } else if (mp->PorousMediaType == POROUS_UNSATURATED ||
               mp->PorousMediaType == POROUS_SATURATED) {
      GOMA_EH(GOMA_ERROR, "Not ready for porous penetration");
    } else
      GOMA_EH(GOMA_ERROR, "bad media type in penetration");

  }

  /***************************** FLUID SIDE *******************************/
  /*
   *  If current material is the fluid phase, calculate normal fluid velocity
   *  in liquid at the interface
   */
  else if (Current_EB_ptr->Elem_Blk_Id == i_mat_fluid) {
    /* Calculate the residual contribution from the normal component of velocity */
    for (kdir = 0; kdir < dim; kdir++) {
      *func += fv->v[kdir] * fv->snormal[kdir];
    }

    if (af->Assemble_Jacobian) {

      /* sum the contributions to the global stiffness matrix */

      for (jvar = 0; jvar < dim; jvar++) {
        var = MESH_DISPLACEMENT1 + jvar;
        for (j_id = 0; j_id < ei[pg->imtrx]->dof[var]; j_id++) {
          if (pd->v[pg->imtrx][var]) {
            phi_j = bf[var]->phi[j_id];
            for (kdir = 0; kdir < dim; kdir++) {
              /*     d( )/dx        */
              d_func[0][var][j_id] += fv->v[kdir] * fv->dsnormal_dx[kdir][jvar][j_id];
            }
          }
        }
      }

      for (jvar = 0; jvar < dim; jvar++) {
        var = VELOCITY1 + jvar;
        for (j_id = 0; j_id < ei[pg->imtrx]->dof[var]; j_id++) {
          if (pd->v[pg->imtrx][var]) {
            phi_j = bf[var]->phi[j_id];
            d_func[0][var][j_id] += phi_j * fv->snormal[jvar];
          }
        }
      }
    }

  } else
    GOMA_EH(GOMA_ERROR, "Penetration called with incorrect block id");
  /* note, we may not want to quit at this point */
  return;
}

/****************************************************************************/

void no_slip(double func[],
             double d_func[DIM][MAX_VARIABLE_TYPES + MAX_CONC][MDE],
             double x_dot[DIM],    /* mesh velocity vector                      */
             double x_rs_dot[DIM], /* real solid velocity vector                     */
             dbl tt,               /* parameter to vary time integration from
                                    * explicit (tt = 1) to implicit (tt = 0)    */
             dbl dt,               /* current value of the time step            */
             int bc_input_id,
             struct Boundary_Condition *BC_Types,
             int eb_mat_solid,
             int eb_mat_fluid)
/******************************************************************************
 *
 *  Function which evaluates the kinematic boundary condition
 *  n.(vfluid)=n.(vsolid) + (diffusive or porous flux)
 *  for adjacent fluid and solid (continuous or porous) phases
 *			 Author: R. A. Cairncross (8/28/95)
 ******************************************************************************/
{
  int j, j_id;
  int var = -1, jvar = -1, a;
  int w, dim;
  double phi_j;

  double vconv[MAX_PDIM];     /*Calculated convection velocity */
  double vconv_old[MAX_PDIM]; /*Calculated convection velocity at previous time*/
  CONVECTION_VELOCITY_DEPENDENCE_STRUCT d_vconv_struct;
  CONVECTION_VELOCITY_DEPENDENCE_STRUCT *d_vconv = &d_vconv_struct;

  double v_solid_mesh[DIM];
  int err;

  /* local contributions of boundary condition to residual and jacobian */

  /***************************** EXECUTION BEGINS *******************************/
  /*  initialize variables */
  dim = pd->Num_Dim;

  for (a = 0; a < DIM; a++)
    v_solid_mesh[a] = 0.;

  /***************************** SOLID SIDE *******************************/
  if (af->Assemble_LSA_Mass_Matrix) {
    if (Current_EB_ptr->Elem_Blk_Id == eb_mat_solid) {
      if (pd->MeshMotion != LAGRANGIAN && pd->MeshMotion != DYNAMIC_LAGRANGIAN &&
          pd->MeshMotion != TOTAL_ALE)
        GOMA_EH(GOMA_ERROR, "Shouldn't be in this section of no-slip with an arbitrary solid");
      if (mp->PorousMediaType == CONTINUOUS)
        for (jvar = 0; jvar < dim; jvar++) {
          if (pd->MeshMotion == LAGRANGIAN || pd->MeshMotion == DYNAMIC_LAGRANGIAN)
            var = MESH_DISPLACEMENT1 + jvar;
          else if (pd->MeshMotion == TOTAL_ALE)
            var = SOLID_DISPLACEMENT1 + jvar;
          else
            GOMA_EH(GOMA_ERROR, "Bad pd->MeshMotion");
          if (pd->v[pg->imtrx][var])
            for (j = 0; j < ei[pg->imtrx]->dof[var]; j++) {
              phi_j = bf[var]->phi[j];
              d_func[jvar][var][j] -= phi_j;
            }
        }
    }
    return;
  }

  /*
   *  If current material is the solid phase, calculate normal fluid flux
   *  in solid phase  - this is equal to the normal flux of the solid material
   *  plus the diffusive or porous flux of the solvents
   */
  if (Current_EB_ptr->Elem_Blk_Id == eb_mat_solid) {
    /*first load up the correct reference velocity and do this in the
     solid phase because you may not have it in the liquid phase, as in
     TALE */
    if (pd->MeshMotion == LAGRANGIAN || pd->MeshMotion == DYNAMIC_LAGRANGIAN) {
      for (a = 0; a < DIM; a++)
        v_solid_mesh[a] = x_dot[a];
      err = belly_flop(elc->lame_mu);
      GOMA_EH(err, "error in belly flop");
      err = get_convection_velocity(vconv, vconv_old, d_vconv, dt, tt);

    } else if (pd->MeshMotion == TOTAL_ALE) {
      for (a = 0; a < DIM; a++)
        v_solid_mesh[a] = x_rs_dot[a];
      err = belly_flop_rs(elc_rs->lame_mu);
      GOMA_EH(err, "error in belly flop");
      err = get_convection_velocity_rs(vconv, vconv_old, d_vconv, dt, tt);

    } else {
      GOMA_EH(GOMA_ERROR, "Shouldn't be in this section of no-slip with an arbitrary solid");
    }

    if (mp->PorousMediaType == CONTINUOUS) {
      for (a = 0; a < VIM; a++) {
        func[a] -= vconv[a] + v_solid_mesh[a];
      }

      if (af->Assemble_Jacobian) {

        /* sum the contributions to the global stiffness matrix */

        var = TEMPERATURE;
        for (j_id = 0; j_id < ei[pg->imtrx]->dof[var]; j_id++) {
          if (pd->v[pg->imtrx][var]) {
            phi_j = bf[var]->phi[j_id];
            /*     d( )/dx        */
            for (a = 0; a < VIM; a++) {
              d_func[a][var][j_id] -= d_vconv->T[a][j_id];
            }
          }
        }

        var = MASS_FRACTION;
        for (j_id = 0; j_id < ei[pg->imtrx]->dof[var]; j_id++) {
          if (pd->v[pg->imtrx][var]) {
            phi_j = bf[var]->phi[j_id];
            for (a = 0; a < VIM; a++) {
              for (w = 0; w < pd->Num_Species_Eqn; w++) {
                /*     d( )/dx        */
                d_func[a][MAX_VARIABLE_TYPES + w][j_id] -= d_vconv->C[a][w][j_id];
              }
            }
          }
        }

        for (jvar = 0; jvar < dim; jvar++) {
          var = MESH_DISPLACEMENT1 + jvar;
          for (j_id = 0; j_id < ei[pg->imtrx]->dof[var]; j_id++) {
            if (pd->v[pg->imtrx][var]) {
              phi_j = bf[var]->phi[j_id];
              for (a = 0; a < VIM; a++) {
                /*     d( )/dx        */
                d_func[a][var][j_id] -= d_vconv->X[a][jvar][j_id];
              }
            }
          }
        }

        if (pd->MeshMotion == TOTAL_ALE) {
          for (jvar = 0; jvar < dim; jvar++) {
            var = SOLID_DISPLACEMENT1 + jvar;
            for (j_id = 0; j_id < ei[pg->imtrx]->dof[var]; j_id++) {
              if (pd->v[pg->imtrx][var]) {
                phi_j = bf[var]->phi[j_id];
                for (a = 0; a < VIM; a++) {
                  /*     d( )/dx        */
                  d_func[a][var][j_id] -= d_vconv->rs[a][jvar][j_id];
                }
              }
            }
          }
        }

        for (jvar = 0; jvar < dim; jvar++) {
          var = VELOCITY1 + jvar;
          for (j_id = 0; j_id < ei[pg->imtrx]->dof[var]; j_id++) {
            if (pd->v[pg->imtrx][var]) {
              phi_j = bf[var]->phi[j_id];
              d_func[jvar][var][j_id] -= d_vconv->v[jvar][jvar][j_id];
            }
          }
        }

        for (jvar = 0; jvar < dim; jvar++) {
          if (pd->MeshMotion == LAGRANGIAN || pd->MeshMotion == DYNAMIC_LAGRANGIAN) {
            var = MESH_DISPLACEMENT1 + jvar;
          } else if (pd->MeshMotion == TOTAL_ALE) {
            var = SOLID_DISPLACEMENT1 + jvar;
          }
          if (pd->v[pg->imtrx][var]) {
            for (j = 0; j < ei[pg->imtrx]->dof[var]; j++) {
              phi_j = bf[var]->phi[j];
              if (TimeIntegration != 0) {
                d_func[jvar][var][j] += (-(1. + 2. * tt) * phi_j / dt);
              }
            }
          }
        }
      }
    } else if (mp->PorousMediaType == POROUS_UNSATURATED ||
               mp->PorousMediaType == POROUS_SATURATED) {
      GOMA_EH(GOMA_ERROR, "Not ready for porous penetration");
    } else
      GOMA_EH(GOMA_ERROR, "bad media type in penetration");

  }

  /***************************** FLUID SIDE *******************************/
  /*
   *  If current material is the fluid phase, calculate normal fluid velocity
   *  in liquid at the interface
   */
  else if (Current_EB_ptr->Elem_Blk_Id == eb_mat_fluid) {

    /* Calculate the residual contribution from the velocity */
    for (a = 0; a < VIM; a++) {
      func[a] += fv->v[a];
    }

    if (af->Assemble_Jacobian) {

      /* sum the contributions to the global stiffness matrix */

      for (jvar = 0; jvar < dim; jvar++) {
        var = VELOCITY1 + jvar;
        for (j_id = 0; j_id < ei[pg->imtrx]->dof[var]; j_id++) {
          if (pd->v[pg->imtrx][var]) {
            phi_j = bf[var]->phi[j_id];
            d_func[jvar][var][j_id] += phi_j;
          }
        }
      }
    }
  } else
    GOMA_EH(GOMA_ERROR, "No Slip called with incorrect block id");
  /* note, we may not want to quit at this point */
  return;
}

/*------------------------------------------------------------*/
/* mesh_stress_tensor() -- find TT (stress tensor) for LAGRANGIAN
 * or arbitrary mesh motion
 *
 * Created: 1/16/95 by RAC
 *
 */

int

mesh_stress_tensor(dbl TT[DIM][DIM],
		   dbl dTT_dx[DIM][DIM][DIM][MDE],
		   dbl dTT_dp[DIM][DIM][MDE],
		   dbl dTT_dc[DIM][DIM][MAX_CONC][MDE],
		   dbl dTT_dp_liq[DIM][DIM][MDE],
		   dbl dTT_dp_gas[DIM][DIM][MDE],
		   dbl dTT_dporosity[DIM][DIM][MDE],
		   dbl dTT_dsink_mass[DIM][DIM][MDE],
 		   dbl dTT_dT[DIM][DIM][MDE],
 		   dbl dTT_dmax_strain[DIM][DIM][MDE],
                   dbl dTT_dcur_strain[DIM][DIM][MDE],
		   dbl mu,
		   dbl lambda,
		   dbl delta_t,
		   int ielem,	/* current element number */
		   int ip,	/* current integration point */
		   int ip_total) /* number of gauss points in this element */
{
  dbl factor = 0.0;
  dbl d_mu_dx[DIM][MDE], d_lambda_dx[DIM][MDE];
  int a = 0, b, j, p, q, dim, var, w, v, dofs, err, mat_ielem;
  int SPECIES = MAX_VARIABLE_TYPES;
  dbl p_gas_star = 0.0;

  dbl thermexp=0;
  dbl speciesexp[MAX_CONC];
<<<<<<< HEAD
  dbl d_thermexp_dx[MAX_VARIABLE_TYPES + MAX_CONC];
  dbl d_speciesexp_dx[MAX_CONC][MAX_VARIABLE_TYPES + MAX_CONC];
=======
  dbl d_thermexp_dx[MAX_VARIABLE_TYPES+MAX_CONC];
  dbl d_speciesexp_dx[MAX_CONC][MAX_VARIABLE_TYPES+MAX_CONC];
  dbl viscos=0, dil_viscos=0;
  dbl d_viscos_dx[MAX_VARIABLE_TYPES+MAX_CONC];
  dbl d_dilviscos_dx[MAX_VARIABLE_TYPES+MAX_CONC];
>>>>>>> 524b3a25

  dim = ei[pg->imtrx]->ielem_dim;
  mat_ielem = PRS_mat_ielem;

<<<<<<< HEAD
  memset(d_mu_dx, 0, sizeof(double) * DIM * MDE);
  memset(d_lambda_dx, 0, sizeof(double) * DIM * MDE);
  memset(d_thermexp_dx, 0, sizeof(double) * (MAX_VARIABLE_TYPES + MAX_CONC));
  memset(d_speciesexp_dx, 0, sizeof(double) * MAX_CONC * (MAX_VARIABLE_TYPES + MAX_CONC));
  memset(speciesexp, 0, sizeof(double) * MAX_CONC);
  memset(TT, 0, sizeof(dbl) * DIM * DIM);

  /*
   * Calculate the lame coefficients if they are not constant. Note, some of the
   * sensitivities of mu and lambda to porous media vars come out through the elc->d_lame
   * structure elements, and hence are not args.
   */
=======
  
  memset(d_mu_dx,0,sizeof(double)*DIM*MDE);
  memset(d_lambda_dx,0,sizeof(double)*DIM*MDE);
  memset(d_thermexp_dx,0,sizeof(double)*(MAX_VARIABLE_TYPES+MAX_CONC));
  memset(d_speciesexp_dx,0,sizeof(double)*MAX_CONC*(MAX_VARIABLE_TYPES+MAX_CONC));
  memset(d_viscos_dx,0,sizeof(double)*(MAX_VARIABLE_TYPES+MAX_CONC));
  memset(d_dilviscos_dx,0,sizeof(double)*(MAX_VARIABLE_TYPES+MAX_CONC));
  memset(speciesexp,0,sizeof(double)*MAX_CONC);
  memset(TT,0,sizeof(dbl)*DIM*DIM);

/* 
 * Calculate the lame coefficients if they are not constant. Note, some of the
 * sensitivities of mu and lambda to porous media vars come out through the elc->d_lame
 * structure elements, and hence are not args. 
 */

  err = load_elastic_properties(elc, &mu, &lambda, &thermexp, speciesexp, &viscos, &dil_viscos,
	d_mu_dx, d_lambda_dx, d_thermexp_dx, d_speciesexp_dx, d_viscos_dx, d_dilviscos_dx);
  EH(err," Problem in loading up elastic constants");
>>>>>>> 524b3a25

  err = load_elastic_properties(elc, &mu, &lambda, &thermexp, speciesexp, d_mu_dx, d_lambda_dx,
                                d_thermexp_dx, d_speciesexp_dx);
  GOMA_EH(err, " Problem in loading up elastic constants");

  /* Here we will simple use our cadre of Elastic models if no Viscoplastic
   * strain is allowed, otherwise we will call the EVP routine get_evp_stress_tensor
   */

<<<<<<< HEAD
  if (evpl->ConstitutiveEquation == NO_MODEL) {
    for (p = 0; p < VIM; p++) {
      for (q = 0; q < VIM; q++) {
        TT[p][q] = lambda * fv->volume_strain * delta(p, q) + 2. * mu * fv->strain[p][q];
      }
=======
  if (evpl->ConstitutiveEquation == NO_MODEL)
    {
      for ( p=0; p<VIM; p++)
	{
	  for ( q=0; q<VIM; q++)
	    {
	      TT[p][q] = lambda * fv->volume_strain * delta(p,q) + 2. * mu * fv->strain[p][q];
	    }
	}

      if (TimeIntegration != STEADY && cr->MeshFluxModel == KELVIN_VOIGT)
	{
        for ( p=0; p<VIM; p++)
	  {
	    for ( q=0; q<VIM; q++)
	      {
	      TT[p][q] += 2. * viscos * fv_dot->strain[p][q];
	      }
	  }
	}
      /* add shrinkage stress, if called for */
      if(elc->thermal_expansion_model == SHRINKAGE)
	{
	  if((fv->external_field[0] >= 1.63 && fv->external_field[0] <= 1.7) ||
	     (int)Element_Blocks[ei->elem_blk_index].ElemStorage[mat_ielem].solidified[ip])
	    {
	      for ( p=0; p<VIM; p++)
		{
		  for ( q=0; q<VIM; q++)
		    {
		      TT[p][q] -=  (2.* mu + 3.*lambda) * (-0.04) * delta(p,q);
		    }
		}
	      Element_Blocks[ei->elem_blk_index].ElemStorage[mat_ielem].solidified[ip] = 1.0;
	    }
	}
 
      /*  add thermo-elasticity  */
      if( pd->e[R_ENERGY] )
 	{
	  if( elc->thermal_expansion_model == CONSTANT)
	    {
	      for ( p=0; p<VIM; p++)
		{
		  for ( q=0; q<VIM; q++)
		    {
		      TT[p][q] -=  (2.* mu + 3.*lambda) * thermexp * 
			(fv->T - elc->solid_reference_temp) * delta(p,q);
		    }
		}
	    }
	  if( elc->thermal_expansion_model == IDEAL_GAS)
	    {
	      for ( p=0; p<VIM; p++)
		{
		  for ( q=0; q<VIM; q++)
		    {
		      TT[p][q] -=  (2.* mu + 3.*lambda) / (thermexp + fv->T) * 
			(fv->T - elc->solid_reference_temp) * delta(p,q);
		    }
		}
	    }
	  if( elc->thermal_expansion_model == USER)
	    {
	      for ( p=0; p<VIM; p++)
		{
		  for ( q=0; q<VIM; q++)
		    {
		      TT[p][q] -=  (2.* mu + 3.*lambda) * thermexp * delta(p,q);
		    }
		}
	    }
	}
      
/*   add species expansion/shrinkage	*/
      if (pd->e[R_MASS])
	{
	     for (w=0; w<pd->Num_Species_Eqn; w++) 
	       {
		 if(mp->SpecVolExpModel[w] == CONSTANT ||
                     mp->SpecVolExpModel[w] == PHOTO_CURING)
		   {
		     for ( p=0; p<VIM; p++)
		       {
			 for ( q=0; q<VIM; q++)
			   {
			     TT[p][q] -=  (2.* mu + 3.*lambda) * speciesexp[w] * 
			       (fv->c[w] - mp->reference_concn[w]) * delta(p,q);
			   }
		       }
		   }
	       }
	   }

   if ( af->Assemble_Jacobian )
     {
       for ( p=0; p<VIM; p++)
	 {
	   for ( q=0; q<VIM; q++)
	     {
	       for ( b=0; b<dim; b++)
		 {
		   v = MESH_DISPLACEMENT1 + b;
		   if ( pd->v[v] )
		     {
		       dofs     = ei->dof[v];
		       for ( j=0; j<dofs; j++)
			 {
			   dTT_dx[p][q][b][j] =
			     lambda * fv->d_volume_strain_dx[b][j] * delta(p, q)
			     + 2. * mu * fv->d_strain_dx[p][q][b][j];
			   
			   dTT_dx[p][q][b][j] += d_lambda_dx[b][j] * fv->volume_strain * delta(p,q) 
			     + 2. * d_mu_dx[b][j] * fv->strain[p][q];
			   if (TimeIntegration != STEADY && cr->MeshFluxModel == KELVIN_VOIGT)
			     {
			      dTT_dx[p][q][b][j] += 2.*viscos*fv_dot->d_strain_dx[p][q][b][j];
			   
			      dTT_dx[p][q][b][j] +=  2.*d_viscos_dx[v]*bf[v]->phi[j]*fv_dot->strain[p][q];
			     }
			   if( pd->e[R_ENERGY] )
			     {
	  			if( elc->thermal_expansion_model == CONSTANT || 
                                    elc->thermal_expansion_model == IDEAL_GAS )
	  			{
			       dTT_dx[p][q][b][j] -=  (2. * d_mu_dx[b][j] + 3.*d_lambda_dx[b][j])
				 * thermexp * 
				 (fv->T - elc->solid_reference_temp) * delta(p,q);
	  			}
	  			if( elc->thermal_expansion_model == USER)
	  			{
				  dTT_dx[p][q][b][j] -=  ((2.*d_mu_dx[b][j]+3.*d_lambda_dx[b][j])*thermexp 
							  + (2.*mu+3.*lambda)*d_thermexp_dx[v]*bf[v]->phi[j])
				    * delta(p,q);
	  			}
			     }
			   if( pd->e[R_MASS] )
			     {
			       for (w=0; w<pd->Num_Species_Eqn; w++) 
				 {
				   if(mp->SpecVolExpModel[w] == CONSTANT ||
                                        mp->SpecVolExpModel[w] == PHOTO_CURING)
				     {
				       dTT_dx[p][q][b][j] -=  (2. * d_mu_dx[b][j] + 3.*d_lambda_dx[b][j])
					 * speciesexp[w] * (fv->c[w] - mp->reference_concn[w]) 
					 * delta(p,q);
				     }
				 }
			     }
			 }
		     }
		 }
	       /*  Temperature sensitivities here */
	       v = TEMPERATURE;
	       if ( pd->v[v] )
		 {
		   dofs     = ei->dof[v];

		   for (j=0; j<dofs; j++)
		     {
		       /*if no temperature dependence d_lame_mu is zero because we initialize in set_mp_to_unity */
		       dTT_dT[p][q][j] += ( 2.*elc->d_lame_mu[TEMPERATURE]*fv->strain[p][q]      )*bf[v]->phi[j];
		     }

		   if( elc->thermal_expansion_model == CONSTANT)
		     {
		       for ( j=0; j<dofs; j++)
			 {
			   dTT_dT[p][q][j] -=  (2.* mu + 3.*lambda) * thermexp * bf[v]->phi[j] 
			     * delta(p,q); 
			 }
		     }
		   if( elc->thermal_expansion_model == IDEAL_GAS)
		     {
		       for ( j=0; j<dofs; j++)
			 {
			   dTT_dT[p][q][j] -=  (2.* mu + 3.*lambda) * 
                                    (thermexp+elc->solid_reference_temp)/SQUARE(fv->T+thermexp)
                                      * bf[v]->phi[j] * delta(p,q); 
			 }
		     }
		   if( elc->thermal_expansion_model == USER)
		     {
		       for ( j=0; j<dofs; j++)
			 {
			   dTT_dT[p][q][j] -=  (2.* mu + 3.*lambda) * d_thermexp_dx[v]*bf[v]->phi[j] 
			     * delta(p,q); 
			 }
		     }

		   if(elc->lame_mu_model == USER)
		     {
		       dTT_dT[p][q][j] += ( 2.*elc->d_lame_mu[TEMPERATURE]*fv->strain[p][q]      )*bf[v]->phi[j];
		     }
		   if(elc->lame_lambda_model == USER)
		     {
		       dTT_dT[p][q][j] += (elc->d_lame_lambda[TEMPERATURE]*fv->volume_strain*delta(p,q))*bf[v]->phi[j];
		     }
		 }
	       /*  max_strain sensitivities here */
	       v = MAX_STRAIN;
	       if ( pd->v[v] )
		 {
		   dofs     = ei->dof[v];

		   if(elc->lame_mu_model == TABLE)
		     {
		       for ( j=0; j<dofs; j++)
			 {
			   dTT_dmax_strain[p][q][j] += fv->volume_strain * delta(p,q) * elc->d_lame_lambda[v] * bf[v]->phi[j];
			   dTT_dmax_strain[p][q][j] += 2.0 * fv->strain[p][q] * elc->d_lame_mu[v] * bf[v]->phi[j];
			 }
		     }
		 }
	       /*  cur_strain sensitivities here */
	       v = CUR_STRAIN;
	       if ( pd->v[v] )
		 {
		   dofs     = ei->dof[v];

		   if(elc->lame_mu_model == TABLE)
		     {
		       for ( j=0; j<dofs; j++)
			 {
			   dTT_dcur_strain[p][q][j] += fv->volume_strain * delta(p,q) * elc->d_lame_lambda[v] * bf[v]->phi[j];
			   dTT_dcur_strain[p][q][j] += 2.0 * fv->strain[p][q] * elc->d_lame_mu[v] * bf[v]->phi[j];
			 }
		     }
		 }
	       /*  Species expansion sensitivities here */
 	       v = MASS_FRACTION;
 	       if ( pd->v[v] )
 		 {
 		   dofs     = ei->dof[v];
 		   for ( j=0; j<dofs; j++)
 		     {
		       for (w=0; w<pd->Num_Species_Eqn; w++) 
			 {
			   if(mp->SpecVolExpModel[w] == CONSTANT ||
                                 mp->SpecVolExpModel[w] == PHOTO_CURING)
			     {
			       dTT_dc[p][q][w][j] -=  (2.* mu + 3.*lambda)*
				 speciesexp[w]*bf[v]->phi[j]*delta(p,q); 
			     }
			 }
 		     }
		   if( elc->thermal_expansion_model == USER)
		     {
		       for ( j=0; j<dofs; j++)
			 {
			   for (w=0; w<pd->Num_Species_Eqn; w++) 
			     {
			       dTT_dc[p][q][w][j] -=  (2.* mu + 3.*lambda)*
				 d_thermexp_dx[MAX_VARIABLE_TYPES+w]*bf[v]->phi[j]
				 *delta(p,q); 
			     }
			 }
		     }
 		 }
	     }
	 }
       /* PRESSURE and MASS_FRACTION sensitivities are taken care of later */
     }
>>>>>>> 524b3a25
    }

    /* add shrinkage stress, if called for */
    if (elc->thermal_expansion_model == SHRINKAGE) {
      if ((fv->external_field[0] >= 1.63 && fv->external_field[0] <= 1.7) ||
          (int)Element_Blocks[ei[pg->imtrx]->elem_blk_index]
              .ElemStorage[mat_ielem]
              .solidified[ip]) {
        for (p = 0; p < VIM; p++) {
          for (q = 0; q < VIM; q++) {
            TT[p][q] -= (2. * mu + 3. * lambda) * (-0.04) * delta(p, q);
          }
        }
        Element_Blocks[ei[pg->imtrx]->elem_blk_index].ElemStorage[mat_ielem].solidified[ip] = 1.0;
      }
    }

    /*  add thermo-elasticity  */
    if (pd->e[pg->imtrx][R_ENERGY]) {
      if (elc->thermal_expansion_model == CONSTANT) {
        for (p = 0; p < VIM; p++) {
          for (q = 0; q < VIM; q++) {
            TT[p][q] -= (2. * mu + 3. * lambda) * thermexp * (fv->T - elc->solid_reference_temp) *
                        delta(p, q);
          }
        }
      }
      if (elc->thermal_expansion_model == IDEAL_GAS) {
        for (p = 0; p < VIM; p++) {
          for (q = 0; q < VIM; q++) {
            TT[p][q] -= (2. * mu + 3. * lambda) / (thermexp + fv->T) *
                        (fv->T - elc->solid_reference_temp) * delta(p, q);
          }
        }
      }
      if (elc->thermal_expansion_model == USER) {
        for (p = 0; p < VIM; p++) {
          for (q = 0; q < VIM; q++) {
            TT[p][q] -= (2. * mu + 3. * lambda) * thermexp * delta(p, q);
          }
        }
      }
    }

    /*   add species expansion/shrinkage	*/
    if (pd->e[pg->imtrx][R_MASS]) {
      for (w = 0; w < pd->Num_Species_Eqn; w++) {
        if (mp->SpecVolExpModel[w] == CONSTANT || mp->SpecVolExpModel[w] == PHOTO_CURING) {
          for (p = 0; p < VIM; p++) {
            for (q = 0; q < VIM; q++) {
              TT[p][q] -= (2. * mu + 3. * lambda) * speciesexp[w] *
                          (fv->c[w] - mp->reference_concn[w]) * delta(p, q);
            }
          }
        }
      }
    }

    if (af->Assemble_Jacobian) {
      for (p = 0; p < VIM; p++) {
        for (q = 0; q < VIM; q++) {
          for (b = 0; b < dim; b++) {
            v = MESH_DISPLACEMENT1 + b;
            if (pd->v[pg->imtrx][v]) {
              dofs = ei[pg->imtrx]->dof[v];
              for (j = 0; j < dofs; j++) {
                dTT_dx[p][q][b][j] = lambda * fv->d_volume_strain_dx[b][j] * delta(p, q) +
                                     2. * mu * fv->d_strain_dx[p][q][b][j];

                dTT_dx[p][q][b][j] += d_lambda_dx[b][j] * fv->volume_strain * delta(p, q) +
                                      2. * d_mu_dx[b][j] * fv->strain[p][q];
                if (pd->e[pg->imtrx][R_ENERGY]) {
                  if (elc->thermal_expansion_model == CONSTANT ||
                      elc->thermal_expansion_model == IDEAL_GAS) {
                    dTT_dx[p][q][b][j] -= (2. * d_mu_dx[b][j] + 3. * d_lambda_dx[b][j]) * thermexp *
                                          (fv->T - elc->solid_reference_temp) * delta(p, q);
                  }
                  if (elc->thermal_expansion_model == USER) {
                    dTT_dx[p][q][b][j] -=
                        ((2. * d_mu_dx[b][j] + 3. * d_lambda_dx[b][j]) * thermexp +
                         (2. * mu + 3. * lambda) * d_thermexp_dx[v] * bf[v]->phi[j]) *
                        delta(p, q);
                  }
                }
                if (pd->e[pg->imtrx][R_MASS]) {
                  for (w = 0; w < pd->Num_Species_Eqn; w++) {
                    if (mp->SpecVolExpModel[w] == CONSTANT ||
                        mp->SpecVolExpModel[w] == PHOTO_CURING) {
                      dTT_dx[p][q][b][j] -= (2. * d_mu_dx[b][j] + 3. * d_lambda_dx[b][j]) *
                                            speciesexp[w] * (fv->c[w] - mp->reference_concn[w]) *
                                            delta(p, q);
                    }
                  }
                }
              }
            }
          }
          /*  Temperature sensitivities here */
          v = TEMPERATURE;
          if (pd->v[pg->imtrx][v]) {
            dofs = ei[pg->imtrx]->dof[v];

            for (j = 0; j < dofs; j++) {
              /*if no temperature dependence d_lame_mu is zero because we initialize in
               * set_mp_to_unity */
              dTT_dT[p][q][j] +=
                  (2. * elc->d_lame_mu[TEMPERATURE] * fv->strain[p][q]) * bf[v]->phi[j];
            }

            if (elc->thermal_expansion_model == CONSTANT) {
              for (j = 0; j < dofs; j++) {
                dTT_dT[p][q][j] -= (2. * mu + 3. * lambda) * thermexp * bf[v]->phi[j] * delta(p, q);
              }
            }
            if (elc->thermal_expansion_model == IDEAL_GAS) {
              for (j = 0; j < dofs; j++) {
                dTT_dT[p][q][j] -= (2. * mu + 3. * lambda) *
                                   (thermexp + elc->solid_reference_temp) /
                                   SQUARE(fv->T + thermexp) * bf[v]->phi[j] * delta(p, q);
              }
            }
            if (elc->thermal_expansion_model == USER) {
              for (j = 0; j < dofs; j++) {
                dTT_dT[p][q][j] -=
                    (2. * mu + 3. * lambda) * d_thermexp_dx[v] * bf[v]->phi[j] * delta(p, q);
              }
            }

            if (elc->lame_mu_model == USER) {
              dTT_dT[p][q][j] +=
                  (2. * elc->d_lame_mu[TEMPERATURE] * fv->strain[p][q]) * bf[v]->phi[j];
            }
            if (elc->lame_lambda_model == USER) {
              dTT_dT[p][q][j] +=
                  (elc->d_lame_lambda[TEMPERATURE] * fv->volume_strain * delta(p, q)) *
                  bf[v]->phi[j];
            }
          }
          /*  max_strain sensitivities here */
          v = MAX_STRAIN;
          if (pd->v[pg->imtrx][v]) {
            dofs = ei[pg->imtrx]->dof[v];

            if (elc->lame_mu_model == TABLE) {
              for (j = 0; j < dofs; j++) {
                dTT_dmax_strain[p][q][j] +=
                    fv->volume_strain * delta(p, q) * elc->d_lame_lambda[v] * bf[v]->phi[j];
                dTT_dmax_strain[p][q][j] +=
                    2.0 * fv->strain[p][q] * elc->d_lame_mu[v] * bf[v]->phi[j];
              }
            }
          }
          /*  cur_strain sensitivities here */
          v = CUR_STRAIN;
          if (pd->v[pg->imtrx][v]) {
            dofs = ei[pg->imtrx]->dof[v];

            if (elc->lame_mu_model == TABLE) {
              for (j = 0; j < dofs; j++) {
                dTT_dcur_strain[p][q][j] +=
                    fv->volume_strain * delta(p, q) * elc->d_lame_lambda[v] * bf[v]->phi[j];
                dTT_dcur_strain[p][q][j] +=
                    2.0 * fv->strain[p][q] * elc->d_lame_mu[v] * bf[v]->phi[j];
              }
            }
          }
          /*  Species expansion sensitivities here */
          v = MASS_FRACTION;
          if (pd->v[pg->imtrx][v]) {
            dofs = ei[pg->imtrx]->dof[v];
            for (j = 0; j < dofs; j++) {
              for (w = 0; w < pd->Num_Species_Eqn; w++) {
                if (mp->SpecVolExpModel[w] == CONSTANT || mp->SpecVolExpModel[w] == PHOTO_CURING) {
                  dTT_dc[p][q][w][j] -=
                      (2. * mu + 3. * lambda) * speciesexp[w] * bf[v]->phi[j] * delta(p, q);
                }
              }
            }
            if (elc->thermal_expansion_model == USER) {
              for (j = 0; j < dofs; j++) {
                for (w = 0; w < pd->Num_Species_Eqn; w++) {
                  dTT_dc[p][q][w][j] -= (2. * mu + 3. * lambda) *
                                        d_thermexp_dx[MAX_VARIABLE_TYPES + w] * bf[v]->phi[j] *
                                        delta(p, q);
                }
              }
            }
          }
        }
      }
      /* PRESSURE and MASS_FRACTION sensitivities are taken care of later */
    }
  } else if (evpl->ConstitutiveEquation == EVP_HYPER) {
    err =
        get_evp_stress_tensor(TT, dTT_dx, dTT_dp, dTT_dc, mu, lambda, delta_t, ielem, ip, ip_total);
    /*If your elastic model calls for an compressible formulation, add in volume strain term */
    if (cr->MeshFluxModel != INCOMP_PSTRAIN && cr->MeshFluxModel != INCOMP_PSTRESS &&
        cr->MeshFluxModel != INCOMP_3D) {
      for (p = 0; p < VIM; p++) {
        for (q = 0; q < VIM; q++) {
          TT[p][q] += lambda * fv->volume_strain * delta(p, q);
        }
      }

      if (af->Assemble_Jacobian) {
        for (p = 0; p < VIM; p++) {
          for (q = 0; q < VIM; q++) {
            for (b = 0; b < dim; b++) {
              v = MESH_DISPLACEMENT1 + b;
              if (pd->v[pg->imtrx][v]) {
                dofs = ei[pg->imtrx]->dof[v];
                for (j = 0; j < dofs; j++) {
                  dTT_dx[p][q][b][j] += lambda * fv->d_volume_strain_dx[b][j] * delta(p, q);

                  dTT_dx[p][q][b][j] += d_lambda_dx[b][j] * fv->volume_strain * delta(p, q);
                }
              }
            }
          }
        }
        /* PRESSURE and MASS_FRACTION sensitivities are taken care of later */
      }
    }
  } else {
    GOMA_EH(GOMA_ERROR, "Unrecognizable Plastic Constitutive Equation specification");
  }

  if (cr->MeshMotion == LAGRANGIAN || cr->MeshMotion == DYNAMIC_LAGRANGIAN) {
    /*
     * add on the pressure contribution to the stress tensor for the porous or
     * incompressible formulations
     */
    /* now, add in pressure due to swelling for incompressible lagrangian
     * mesh motion */
    var = PRESSURE;
    if (pd->v[pg->imtrx][var] && (mp->PorousMediaType == CONTINUOUS)) {
      if (cr->MeshFluxModel == INCOMP_PSTRAIN || cr->MeshFluxModel == INCOMP_PSTRESS ||
          cr->MeshFluxModel == INCOMP_3D || cr->MeshFluxModel == LINEAR) {
        for (a = 0; a < DIM; a++) {
          TT[a][a] -= fv->P;
        }
      }
    }

    /* pressure force is the pressure of each phase times its volume fraction */
    if ((mp->PorousMediaType == POROUS_UNSATURATED || mp->PorousMediaType == POROUS_SATURATED ||
         mp->PorousMediaType == POROUS_TWO_PHASE) &&
        pd->e[pg->imtrx][R_POR_POROSITY]) {
      for (a = 0; a < VIM; a++) {
        if (mp->CapStress == NO_CAP_STRESS) {
          /*do nothing*/
        } else if (mp->CapStress == COMPRESSIBLE && mp->PorousMediaType != POROUS_SATURATED) {
          GOMA_EH(GOMA_ERROR, "Need to reconcile the COMPRESSIBLE model pressures.  Not ready yet");
          /* Compressible model of effective stress law with
           *  partially saturated media from Zienkeivicz and Garg and Nur */
          if (elc->lame_lambda_model != POWER_LAW)
            GOMA_EH(GOMA_ERROR, "Effective stress law may be missing constant");

          TT[a][a] -= (1 - (1 - mp->porosity) * elc->lame_lambda / elc->u_lambda[0]) *
                      mp->saturation * fv->p_liq;
          if (pd->v[pg->imtrx][POR_GAS_PRES]) {
            TT[a][a] -= (1 - (1 - mp->porosity) * elc->lame_lambda / elc->u_lambda[0]) *
                        (1. - mp->saturation) * fv->p_gas;
          }
        } else if (mp->CapStress == PARTIALLY_WETTING && mp->PorousMediaType != POROUS_SATURATED) {
          p_gas_star = mp->u_porous_gas_constants[3];
          TT[a][a] -= (1. - mp->saturation) * p_gas_star + mp->saturation * fv->p_liq;

          if (pd->v[pg->imtrx][POR_GAS_PRES])
            TT[a][a] -= (1. - mp->saturation) * fv->p_gas;
        }

        else if (mp->CapStress == WETTING && mp->PorousMediaType != POROUS_SATURATED) {
          /* If liquid is wetting, so that all surfaces are covered
             by a thin layer of liquid */
          GOMA_EH(GOMA_ERROR, "Need to reconcile the WETTING model pressures.  Not ready yet");
          TT[a][a] -= (1 - mp->porosity * (1. - mp->saturation)) * fv->p_liq;
          if (pd->v[pg->imtrx][POR_GAS_PRES])
            TT[a][a] -= mp->porosity * (1. - mp->saturation) * fv->p_gas;
        } else if (mp->PorousMediaType == POROUS_SATURATED && pd->e[pg->imtrx][POR_POROSITY]) {
          TT[a][a] -= fv->p_liq;

        } else {
          GOMA_WH(-1, "No way to put liquid stress into porous matrix because you have const "
                      "porosity and/or no pore eqn");
        }

        if (pd->e[pg->imtrx][R_POR_SINK_MASS]) {

          /*This factor is used to partition the strain of an agm particle between the network
           *and the pore-space.  factor=0 implies porespace only.
           */
          factor = mp->u_porous_sink_constants[7];

          TT[a][a] -=
              factor * 2 * mu * fv->sink_mass * mp->u_porous_sink_constants[5] / mp->density;
        }
      }
    }

    if (af->Assemble_Jacobian) {
      var = PRESSURE;
      if (pd->v[pg->imtrx][var]) {
        if (cr->MeshFluxModel == INCOMP_PSTRESS || cr->MeshFluxModel == HOOKEAN_PSTRESS) {
          for (p = 0; p < VIM; p++) {
            for (q = 0; q < VIM; q++) {
              for (j = 0; j < ei[pg->imtrx]->dof[var]; j++) {
                /* didn't add this sensitivity in before - add it now */
                dTT_dp[p][q][j] = 2. * mu * fv->d_strain_dp[p][q][j] +
                                  lambda * fv->d_volume_strain_dp[j] * delta(p, q);
              }
            }
          }
        }

        if ((cr->MeshFluxModel == INCOMP_PSTRAIN || cr->MeshFluxModel == INCOMP_PSTRESS ||
             cr->MeshFluxModel == INCOMP_3D || cr->MeshFluxModel == LINEAR) &&
            (mp->PorousMediaType == CONTINUOUS)) {
          for (a = 0; a < VIM; a++) {
            for (j = 0; j < ei[pg->imtrx]->dof[var]; j++) {
              dTT_dp[a][a][j] -= bf[var]->phi[j];
            }
          }
        }
      }

      /* calculate sensitivity to concentration due to concentration dependent
         elastic and bulk modulus */

      var = MASS_FRACTION;
      if (pd->v[pg->imtrx][var]) {

        /* sensitivity of total stress to species concentrations
           - first calculate contribution from sensitivity of elastic moduli */
        for (w = 0; w < pd->Num_Species_Eqn; w++) {
          for (a = 0; a < VIM; a++) {
            for (b = 0; b < VIM; b++) {
              for (j = 0; j < ei[pg->imtrx]->dof[var]; j++) {
                /* didn't add this in before - add it in now */
                dTT_dc[a][b][w][j] +=
                    bf[var]->phi[j] *
                    (elc->d_lame_lambda[SPECIES + w] * fv->volume_strain * delta(a, b) +
                     2. * elc->d_lame_mu[SPECIES + w] * fv->strain[a][b]);
              }
            }
          }
        }
      }

      /* sensitivity of total stress to porous media variables
         - first calculate contribution from sensitivity of elastic moduli */
      var = POR_POROSITY;
      if (pd->v[pg->imtrx][var])
        for (a = 0; a < VIM; a++) {
          for (b = 0; b < VIM; b++) {
            for (j = 0; j < ei[pg->imtrx]->dof[var]; j++) {
              /* didn't add this in before - add it in now */
              dTT_dporosity[a][b][j] +=
                  bf[var]->phi[j] *
                  (elc->d_lame_lambda[POR_POROSITY] * fv->volume_strain * delta(a, b) +
                   2. * elc->d_lame_mu[POR_POROSITY] * fv->strain[a][b]);
            }
          }
        }

      /* in porous media, stress has contribution from phase pressures */
      /*Let's deal with liquid phase pressure first */
      var = POR_LIQ_PRES;
      if (pd->v[pg->imtrx][var] && pd->e[pg->imtrx][R_POR_POROSITY]) {
        for (p = 0; p < VIM; p++) {
          for (j = 0; j < ei[pg->imtrx]->dof[var]; j++) {
            if (mp->CapStress == COMPRESSIBLE) {
              dTT_dp_liq[p][p][j] -=
                  bf[var]->phi[j] * (1 - (1 - mp->porosity) * elc->lame_lambda / elc->u_lambda[0]) *
                  (mp->saturation + mp->d_saturation[POR_LIQ_PRES] * fv->p_liq);

              if (pd->v[pg->imtrx][POR_GAS_PRES]) {
                dTT_dp_gas[p][p][j] -=
                    bf[var]->phi[j] *
                    (1 - (1 - mp->porosity) * elc->lame_lambda / elc->u_lambda[0]) *
                    ((1. - mp->saturation) - mp->d_saturation[POR_GAS_PRES] * fv->p_gas);
              }
              if (pd->v[pg->imtrx][POR_POROSITY]) {
                dTT_dporosity[p][p][j] -=
                    bf[var]->phi[j] *
                    (mp->d_porosity[POR_POROSITY] * elc->lame_lambda / elc->u_lambda[0] *
                         mp->saturation -
                     (1 - mp->porosity) * elc->d_lame_lambda[POR_POROSITY] / elc->u_lambda[0] *
                         mp->saturation +
                     (1 - (1 - mp->porosity) * elc->lame_lambda / elc->u_lambda[0]) *
                         mp->d_saturation[POR_POROSITY]) *
                    fv->p_liq;
              }
              if (pd->v[pg->imtrx][POR_GAS_PRES] && pd->v[pg->imtrx][POR_POROSITY]) {
                dTT_dporosity[p][p][j] -=
                    bf[var]->phi[j] *
                    (mp->d_porosity[POR_POROSITY] * elc->lame_lambda / elc->u_lambda[0] *
                         (1 - mp->saturation) -
                     (1 - (1 - mp->porosity) * elc->lame_lambda / elc->u_lambda[0]) *
                         mp->d_saturation[POR_POROSITY]) *
                    fv->p_gas;
              }

            } else if (mp->CapStress == PARTIALLY_WETTING) {
              dTT_dp_liq[p][p][j] -=
                  -bf[var]->phi[j] * p_gas_star * mp->d_saturation[POR_LIQ_PRES] +
                  bf[var]->phi[j] * (mp->saturation + mp->d_saturation[POR_LIQ_PRES] * fv->p_liq);

              if (pd->v[pg->imtrx][POR_GAS_PRES]) {
                dTT_dp_gas[p][p][j] -=
                    bf[var]->phi[j] * ((1. - mp->saturation) +
                                       mp->d_saturation[POR_GAS_PRES] * (fv->p_liq - fv->p_gas));
              }
              if (pd->v[pg->imtrx][POR_POROSITY]) {
                dTT_dporosity[p][p][j] -=
                    bf[var]->phi[j] * mp->d_saturation[POR_POROSITY] * fv->p_liq;
              }
              if (pd->v[pg->imtrx][POR_POROSITY] && pd->v[pg->imtrx][POR_GAS_PRES]) {
                dTT_dporosity[p][p][j] +=
                    bf[var]->phi[j] * mp->d_saturation[POR_POROSITY] * fv->p_gas;
              }

            } else if (mp->CapStress == WETTING) {
              /* If liquid is wetting, so that all surfaces are covered
                 by a thin layer of liquid */
              dTT_dp_liq[p][p][j] -=
                  bf[var]->phi[j] * ((1 - mp->porosity * (1. - mp->saturation)) +
                                     mp->porosity * mp->d_saturation[POR_LIQ_PRES] * fv->p_liq);
              if (pd->v[pg->imtrx][POR_GAS_PRES]) {
                dTT_dp_gas[p][p][j] -=
                    bf[var]->phi[j] * mp->porosity *
                    ((1. - mp->saturation) - mp->d_saturation[POR_GAS_PRES] * fv->p_gas);
              }
              if (pd->v[pg->imtrx][POR_POROSITY]) {
                dTT_dporosity[p][p][j] -= bf[var]->phi[j] *
                                          (-mp->d_porosity[POR_POROSITY] * (1. - mp->saturation) +
                                           mp->porosity * mp->d_saturation[POR_POROSITY]) *
                                          fv->p_liq;
              }
              if (pd->v[pg->imtrx][POR_GAS_PRES] && pd->v[pg->imtrx][POR_POROSITY]) {
                dTT_dporosity[p][p][j] -= bf[var]->phi[j] *
                                          (mp->d_porosity[POR_POROSITY] * (1. - mp->saturation) -
                                           mp->porosity * mp->d_saturation[POR_POROSITY]) *
                                          fv->p_gas;
              }

            } else if (mp->PorousMediaType == POROUS_SATURATED && pd->e[pg->imtrx][POR_POROSITY]) {
              dTT_dp_liq[p][p][j] -= bf[var]->phi[j];
            }
          }
        }
      }

      var = POR_SINK_MASS;
      if (pd->v[pg->imtrx][var] && pd->e[pg->imtrx][R_POR_POROSITY]) {
        for (p = 0; p < VIM; p++) {
          for (j = 0; j < ei[pg->imtrx]->dof[var]; j++) {
            /* dTT_dsink_mass[p][p][j] -=
             * factor*2*mu*bf[var]->phi[j]*mp->u_porous_sink_constants[5]/mp->density; */
            dTT_dsink_mass[p][p][j] -=
                factor * 2 * mu * bf[var]->phi[j] *
                (mp->u_porous_sink_constants[2] / mp->u_porous_sink_constants[5]) /
                (1.0 - fv->porosity);
          }
        }

        var = POR_POROSITY;
        if (pd->v[pg->imtrx][var]) {
          for (p = 0; p < VIM; p++) {
            for (j = 0; j < ei[pg->imtrx]->dof[var]; j++) {

              dTT_dporosity[p][p][j] -=
                  factor * 2 * mu * bf[var]->phi[j] *
                  ((1.0 - mp->u_porosity[0]) + fv->sink_mass * mp->u_porous_sink_constants[2] /
                                                   mp->u_porous_sink_constants[5]) /
                  (1.0 - fv->porosity) / (1.0 - fv->porosity);
            }
          }
        }
      }

    } /* end of if Jacobian */
  }   /* end of if LAGRANGIAN */

  return (0);
} /* end of mesh_stress_tensor()*/

/*------------------------------------------------------------*/
/* get_evp_stress_tensor() -- find deviatoric part of TT
 * (stress tensor) for LAGRANGIAN, elasto-viscoplastic contribution
 *
 * Created: 2/20/99 by PRS/SYT
 *
 */

int get_evp_stress_tensor(double TT[DIM][DIM],
                          double dTT_dx[DIM][DIM][DIM][MDE],
                          double dTT_dp[DIM][DIM][MDE],
                          double dTT_dc[DIM][DIM][MAX_CONC][MDE],
                          double mu,
                          double lambda,
                          double delta_t,
                          int ielem,    /* current element number */
                          int ip,       /* current integration point */
                          int ip_total) /* number of gauss points in element    */
{

  double F[DIM][DIM];        /* deformation gradient tensor with the gradient operator
                             based on the undeformed coordinates */
  double F_inv[DIM][DIM];    /* the inverse of the deformation gradient tensor */
  double F_vp[DIM][DIM];     /* the viscoplastic deformation gradient tensor */
  double F_vp_old[DIM][DIM]; /* the viscoplastic deformation gradient tensor of
                             previous converged time step */
  double F_vp_inv[DIM][DIM]; /* inverse of viscoplastic deformation gradient */
  double dF_dx[DIM][DIM][DIM][MDE];
  double dF_vp_inv_dx[DIM][DIM][DIM][MDE];
  double dF_vp_inv_dc[DIM][DIM][MAX_CONC][MDE];
  double dF_vp_dx[DIM][DIM][DIM][MDE];
  double dF_vp_dc[DIM][DIM][MAX_CONC][MDE];
  double dF_e_dx[DIM][DIM][DIM][MDE];
  double dF_e_dc[DIM][DIM][MAX_CONC][MDE];
  double F_e[DIM][DIM]; /* the elastic deformation gradient tensor */
  double C_e[DIM][DIM]; /* product of (transpose F_e) by F_e */
  double E_e[DIM][DIM]; /* the elastic strain tensor */
  double dE_e_dx[DIM][DIM][DIM][MDE];
  double dE_e_dc[DIM][DIM][MAX_CONC][MDE];
  double S[DIM][DIM]; /* the second Piola-Kirchoff stress tensor, i.e.
                      the stress tensor based on the stress-free
                      frame of reference */
  double alpha;       /* the linear shrinkage parameter that depends on solvent
                      concentration */
  int k;

<<<<<<< HEAD
  double grad_d[DIM][DIM]; /* displacement gradient */

  double d_mu_dx[DIM][MDE], d_lambda_dx[DIM][MDE];
  double d_plastic_mu_dc[MAX_CONC][MDE];
  double d_yield_dc[MAX_CONC][MDE];
  int a, b, i, j = -1, p, q, m, n, dim, v, v1, var, dofs, dofs1, err, F_vp_flag;
  double thermexp;
  double speciesexp[MAX_CONC];
  double d_thermexp_dx[MAX_VARIABLE_TYPES + MAX_CONC];
  double d_speciesexp_dx[MAX_CONC][MAX_VARIABLE_TYPES + MAX_CONC];

  dim = ei[pg->imtrx]->ielem_dim;
  if (dim > 2)
    GOMA_EH(GOMA_ERROR, "EVP models only implemented for plane strain case just now");

  /******************************************************/
  /* Update glossary */
  /* evpl_glob[0]->update_flag=0 -- first time in here */
  /* evpl_glob[0]->update_flag=1 -- all other times in here except...*/
  /* evpl_glob[0]->update_flag=2 -- in here but failed on the last time step to converge*/
  /*****************************************************/

  /*Initialize this element for SFS case, viz F_vp=I  and T=0, or with restart
  information */

  if (**evpl->F_vp_old_glob[ielem][ip] == 0.) {
    for (a = 0; a < efv->Num_external_field; a++) {
      if (!strcmp(efv->name[a], "FVP11")) {
        evpl->F_vp_old_glob[ielem][ip][0][0] = fv->external_field[a];
      }
      if (!strcmp(efv->name[a], "FVP22")) {
        evpl->F_vp_old_glob[ielem][ip][1][1] = fv->external_field[a];
      }
      if (!strcmp(efv->name[a], "FVP12")) {
        evpl->F_vp_old_glob[ielem][ip][0][1] = fv->external_field[a];
      }
      if (!strcmp(efv->name[a], "FVP21")) {
        evpl->F_vp_old_glob[ielem][ip][1][0] = fv->external_field[a];
      }
      if (!strcmp(efv->name[a], "FVP13")) {
        evpl->F_vp_old_glob[ielem][ip][0][2] = fv->external_field[a];
      }
      if (!strcmp(efv->name[a], "FVP31")) {
        evpl->F_vp_old_glob[ielem][ip][2][0] = fv->external_field[a];
      }
      if (!strcmp(efv->name[a], "FVP23")) {
        evpl->F_vp_old_glob[ielem][ip][1][2] = fv->external_field[a];
      }
      if (!strcmp(efv->name[a], "FVP32")) {
        evpl->F_vp_old_glob[ielem][ip][2][1] = fv->external_field[a];
      }
      if (!strcmp(efv->name[a], "FVP33")) {
        evpl->F_vp_old_glob[ielem][ip][2][2] = fv->external_field[a];
      }
      if (!strcmp(efv->name[a], "TVP11")) {
        evpl->TT_glob[ielem][ip][0][0] = fv->external_field[a];
        evpl->TT_old_glob[ielem][ip][0][0] = fv->external_field[a];
      }
      if (!strcmp(efv->name[a], "TVP22")) {
        evpl->TT_glob[ielem][ip][1][1] = fv->external_field[a];
        evpl->TT_old_glob[ielem][ip][1][1] = fv->external_field[a];
      }
      if (!strcmp(efv->name[a], "TVP12")) {
        evpl->TT_glob[ielem][ip][0][1] = fv->external_field[a];
        evpl->TT_old_glob[ielem][ip][0][1] = fv->external_field[a];
      }
      if (!strcmp(efv->name[a], "TVP21")) {
        evpl->TT_glob[ielem][ip][1][0] = fv->external_field[a];
        evpl->TT_old_glob[ielem][ip][1][0] = fv->external_field[a];
      }
      if (!strcmp(efv->name[a], "TVP13")) {
        evpl->TT_glob[ielem][ip][0][2] = fv->external_field[a];
        evpl->TT_old_glob[ielem][ip][0][2] = fv->external_field[a];
      }
      if (!strcmp(efv->name[a], "TVP31")) {
        evpl->TT_glob[ielem][ip][2][0] = fv->external_field[a];
        evpl->TT_old_glob[ielem][ip][2][0] = fv->external_field[a];
      }
      if (!strcmp(efv->name[a], "TVP23")) {
        evpl->TT_glob[ielem][ip][1][2] = fv->external_field[a];
        evpl->TT_old_glob[ielem][ip][1][2] = fv->external_field[a];
      }
      if (!strcmp(efv->name[a], "TVP32")) {
        evpl->TT_glob[ielem][ip][2][1] = fv->external_field[a];
        evpl->TT_old_glob[ielem][ip][2][1] = fv->external_field[a];
      }
      if (!strcmp(efv->name[a], "TVP33")) {
        evpl->TT_glob[ielem][ip][2][2] = fv->external_field[a];
        evpl->TT_old_glob[ielem][ip][2][2] = fv->external_field[a];
      }
    }
  }
  /*if we have gotten to here and still have no vp strain, then just set to SFS */
  if (**evpl->F_vp_old_glob[ielem][ip] == 0.) {
    for (p = 0; p < DIM; p++) {
      for (q = 0; q < DIM; q++) {
        evpl->F_vp_old_glob[ielem][ip][p][q] = delta(p, q);
        evpl->TT_glob[ielem][ip][p][q] = 0.0;
        evpl->TT_old_glob[ielem][ip][p][q] = 0.0;

        for (b = 0; b < DIM; b++) {

          v1 = MESH_DISPLACEMENT1 + b;
          if (pd->v[pg->imtrx][v1]) {
            dofs1 = ei[pg->imtrx]->dof[v1];
            for (m = 0; m < dofs1; m++) {
              evpl->dTT_dx_glob[ielem][ip][p][q][b][m] = 0.;
              evpl->dTT_dx_old_glob[ielem][ip][p][q][b][m] = 0.;
            }
          }
        }
      }
    }
  }

  memset(d_mu_dx, 0, sizeof(double) * DIM * MDE);
  memset(d_lambda_dx, 0, sizeof(double) * DIM * MDE);
  memset(d_plastic_mu_dc, 0, sizeof(double) * MAX_CONC * MDE);
  memset(d_yield_dc, 0, sizeof(double) * MAX_CONC * MDE);
  memset(grad_d, 0, sizeof(double) * DIM * DIM);
  memset(F_e, 0, sizeof(double) * DIM * DIM);
  memset(S, 0, sizeof(double) * DIM * DIM);
  memset(C_e, 0, sizeof(double) * DIM * DIM);
  memset(F_vp, 0, sizeof(double) * DIM * DIM);
  memset(F_vp_inv, 0, sizeof(double) * DIM * DIM);
  memset(dF_dx, 0, sizeof(double) * DIM * DIM * DIM * MDE);
  memset(dF_vp_inv_dx, 0, sizeof(double) * DIM * DIM * DIM * MDE);
  memset(dF_vp_inv_dc, 0, sizeof(double) * DIM * DIM * MAX_CONC * MDE);
  memset(dF_vp_dx, 0, sizeof(double) * DIM * DIM * DIM * MDE);
  memset(dF_vp_dc, 0, sizeof(double) * DIM * DIM * MAX_CONC * MDE);
  memset(d_thermexp_dx, 0, sizeof(double) * (MAX_VARIABLE_TYPES + MAX_CONC));
  memset(d_speciesexp_dx, 0, sizeof(double) * MAX_CONC * (MAX_VARIABLE_TYPES + MAX_CONC));
  memset(speciesexp, 0, sizeof(double) * MAX_CONC);

  /*
   * Calculate the lame coefficients if they are not constant
   * Probably redundant here.  Already called up in mesh_stress_tensor
   */

  err = load_elastic_properties(elc, &mu, &lambda, &thermexp, speciesexp, d_mu_dx, d_lambda_dx,
                                d_thermexp_dx, d_speciesexp_dx);
  GOMA_EH(err, " Problem in loading up elastic constants");
=======
 double grad_d[DIM][DIM]; /* displacement gradient */

 double d_mu_dx[DIM][MDE], d_lambda_dx[DIM][MDE];
 double d_plastic_mu_dc[MAX_CONC][MDE];
 double d_yield_dc[MAX_CONC][MDE];
 int a, b, i, j = -1, p, q, m, n, dim, v, v1, var, dofs, dofs1, err, F_vp_flag;
 double thermexp=0;
 double speciesexp[MAX_CONC];
 double d_thermexp_dx[MAX_VARIABLE_TYPES+MAX_CONC];
 double d_speciesexp_dx[MAX_CONC][MAX_VARIABLE_TYPES+MAX_CONC];
 double viscos=0, dil_viscos=0;
 double d_viscos_dx[MAX_VARIABLE_TYPES+MAX_CONC];
 double d_dilviscos_dx[MAX_VARIABLE_TYPES+MAX_CONC];

 dim = ei->ielem_dim;
 if(dim > 2) EH(-1,"EVP models only implemented for plane strain case just now");

 /******************************************************/
 /* Update glossary */
 /* evpl_glob[0]->update_flag=0 -- first time in here */
 /* evpl_glob[0]->update_flag=1 -- all other times in here except...*/
 /* evpl_glob[0]->update_flag=2 -- in here but failed on the last time step to converge*/
 /*****************************************************/

/*Initialize this element for SFS case, viz F_vp=I  and T=0, or with restart
information */

 if (**evpl->F_vp_old_glob[ielem][ip] == 0.) 
   {
     for (a = 0; a < efv->Num_external_field; a++)
       {
	 if(!strcmp(efv->name[a], "FVP11"))
	   {
	     evpl->F_vp_old_glob[ielem][ip][0][0] = fv->external_field[a];
		   
	   }
	 if(!strcmp(efv->name[a], "FVP22"))
	   {
	     evpl->F_vp_old_glob[ielem][ip][1][1] = fv->external_field[a];
	   }
	 if(!strcmp(efv->name[a], "FVP12"))
	   {
	     evpl->F_vp_old_glob[ielem][ip][0][1] = fv->external_field[a];
		   
	   }
	 if(!strcmp(efv->name[a], "FVP21"))
	   {
	     evpl->F_vp_old_glob[ielem][ip][1][0] = fv->external_field[a];
		   
	   }
	 if(!strcmp(efv->name[a], "FVP13"))
	   {
	     evpl->F_vp_old_glob[ielem][ip][0][2] = fv->external_field[a];
	     
       }
	 if(!strcmp(efv->name[a], "FVP31"))
	   {
	     evpl->F_vp_old_glob[ielem][ip][2][0] = fv->external_field[a];
		   
	   }
	 if(!strcmp(efv->name[a], "FVP23"))
	   {
	     evpl->F_vp_old_glob[ielem][ip][1][2] = fv->external_field[a];
		   
	   }
	 if(!strcmp(efv->name[a], "FVP32"))
       {
	 evpl->F_vp_old_glob[ielem][ip][2][1] = fv->external_field[a];
		   
       }
	 if(!strcmp(efv->name[a], "FVP33"))
	   {
	     evpl->F_vp_old_glob[ielem][ip][2][2] = fv->external_field[a];
		   
	   }
	 if(!strcmp(efv->name[a], "TVP11"))
	   {
	     evpl->TT_glob[ielem][ip][0][0] = fv->external_field[a];
	     evpl->TT_old_glob[ielem][ip][0][0] = fv->external_field[a];
	     
	   }
	 if(!strcmp(efv->name[a], "TVP22"))
	   {
	     evpl->TT_glob[ielem][ip][1][1] = fv->external_field[a];
	     evpl->TT_old_glob[ielem][ip][1][1] = fv->external_field[a];
		   
	   }
	 if(!strcmp(efv->name[a], "TVP12"))
	   {
	     evpl->TT_glob[ielem][ip][0][1] = fv->external_field[a];
	     evpl->TT_old_glob[ielem][ip][0][1] = fv->external_field[a];
		   
	   }
	 if(!strcmp(efv->name[a], "TVP21"))
	   {
	     evpl->TT_glob[ielem][ip][1][0] = fv->external_field[a];
	     evpl->TT_old_glob[ielem][ip][1][0] = fv->external_field[a];
		   
	   }
	 if(!strcmp(efv->name[a], "TVP13"))
	   {
	     evpl->TT_glob[ielem][ip][0][2] = fv->external_field[a];
	     evpl->TT_old_glob[ielem][ip][0][2] = fv->external_field[a];
	   }
	 if(!strcmp(efv->name[a], "TVP31"))
	   {
	     evpl->TT_glob[ielem][ip][2][0] = fv->external_field[a];
	     evpl->TT_old_glob[ielem][ip][2][0] = fv->external_field[a];
	     
	   }
	 if(!strcmp(efv->name[a], "TVP23"))
	   {
	     evpl->TT_glob[ielem][ip][1][2] = fv->external_field[a];
	     evpl->TT_old_glob[ielem][ip][1][2] = fv->external_field[a];
	     
	   }
	 if(!strcmp(efv->name[a], "TVP32"))
	   {
	     evpl->TT_glob[ielem][ip][2][1] = fv->external_field[a];
	     evpl->TT_old_glob[ielem][ip][2][1] = fv->external_field[a];
	     
	   }
	 if(!strcmp(efv->name[a], "TVP33"))
	   {
	     evpl->TT_glob[ielem][ip][2][2] = fv->external_field[a];
	     evpl->TT_old_glob[ielem][ip][2][2] = fv->external_field[a];
	     
	   }
       }
   }
 /*if we have gotten to here and still have no vp strain, then just set to SFS */
 if (**evpl->F_vp_old_glob[ielem][ip] == 0.) 
   {
     for (p=0; p<DIM; p++)
       {
	 for (q=0; q<DIM; q++)
	   {
	     evpl->F_vp_old_glob[ielem][ip][p][q] = delta(p,q);
	     evpl->TT_glob[ielem][ip][p][q] = 0.0;
	     evpl->TT_old_glob[ielem][ip][p][q] = 0.0;

	     for ( b=0; b<DIM; b++)
	       {
			 
		 v1 = MESH_DISPLACEMENT1 + b;
		 if ( pd->v[v1] )
		   {
		     dofs1    = ei->dof[v1];
		     for ( m=0; m<dofs1; m++)
		       {
			 evpl->dTT_dx_glob[ielem][ip][p][q][b][m] = 0.;
			 evpl->dTT_dx_old_glob[ielem][ip][p][q][b][m] = 0.;
		       }
		   }
	       }
	   }
       }
   }


  memset(d_mu_dx,0,sizeof(double)*DIM*MDE);
  memset(d_lambda_dx,0,sizeof(double)*DIM*MDE);
  memset(d_plastic_mu_dc,0,sizeof(double)*MAX_CONC*MDE);
  memset(d_yield_dc,0,sizeof(double)*MAX_CONC*MDE);
  memset(grad_d,0,sizeof(double)*DIM*DIM);
  memset(F_e,0,sizeof(double)*DIM*DIM);
  memset(S, 0, sizeof(double)*DIM*DIM);
  memset(C_e,0,sizeof(double)*DIM*DIM);
  memset(F_vp,0,sizeof(double)*DIM*DIM);
  memset( F_vp_inv, 0, sizeof(double)*DIM*DIM); 
  memset( dF_dx, 0, sizeof(double)*DIM*DIM*DIM*MDE);  
  memset( dF_vp_inv_dx,0, sizeof(double)*DIM*DIM*DIM*MDE);  
  memset( dF_vp_inv_dc, 0,  sizeof(double)*DIM*DIM*MAX_CONC*MDE);  
  memset( dF_vp_dx, 0, sizeof(double)*DIM*DIM*DIM*MDE); 
  memset( dF_vp_dc, 0, sizeof(double)*DIM*DIM*MAX_CONC*MDE); 
  memset(d_thermexp_dx,0,sizeof(double)*(MAX_VARIABLE_TYPES+MAX_CONC));
  memset(d_speciesexp_dx,0,sizeof(double)*MAX_CONC*(MAX_VARIABLE_TYPES+MAX_CONC));
  memset(d_viscos_dx,0,sizeof(double)*(MAX_VARIABLE_TYPES+MAX_CONC));
  memset(d_dilviscos_dx,0,sizeof(double)*(MAX_VARIABLE_TYPES+MAX_CONC));
  memset(speciesexp,0,sizeof(double)*MAX_CONC);

/* 
 * Calculate the lame coefficients if they are not constant
 * Probably redundant here.  Already called up in mesh_stress_tensor
 */

  err = load_elastic_properties(elc, &mu, &lambda, &thermexp, speciesexp, &viscos, &dil_viscos,
	d_mu_dx, d_lambda_dx, d_thermexp_dx, d_speciesexp_dx, d_viscos_dx, d_dilviscos_dx);
  EH(err," Problem in loading up elastic constants");
>>>>>>> 524b3a25

  /* will not need plastic_mu nor yield from the routine;
     otherwise, UMR results */

  err = load_plastic_properties(d_plastic_mu_dc, d_yield_dc);
  GOMA_EH(err, " Problem in loading up plastic constants");

  /* Update TT, and F_vp */
  if (evpl_glob[0]->update_flag == 1) {
    for (i = 0; i < Num_Elem; i++) {
      for (j = 0; j < ip_total; j++) {
        for (p = 0; p < DIM; p++)
          for (q = 0; q < DIM; q++) {
            evpl->TT_old_glob[i][j][p][q] = evpl->TT_glob[i][j][p][q];
            evpl->F_vp_old_glob[i][j][p][q] = evpl->F_vp_glob[i][j][p][q];
            for (b = 0; b < DIM; b++) {
              v1 = MESH_DISPLACEMENT1 + b;
              if (pd->v[pg->imtrx][v1]) {
                dofs1 = ei[pg->imtrx]->dof[v1];
                for (m = 0; m < dofs1; m++) {
                  evpl->dTT_dx_old_glob[i][j][p][q][b][m] = evpl->dTT_dx_glob[i][j][p][q][b][m];
                }
              }
            }
            var = MASS_FRACTION;
            for (b = 0; b < pd->Num_Species_Eqn; b++) {
              for (m = 0; m < ei[pg->imtrx]->dof[var]; m++) {
                evpl->dTT_dc_old_glob[i][j][p][q][b][m] = evpl->dTT_dc_glob[i][j][p][q][b][m];
              }
            }
          }
      }
    }
    evpl_glob[0]->update_flag = 0;
  }

  /* Get the true-stress tensor in elasto-viscoplastic deformation modeling
     to replace that calculated by RAC. KSC on 6-5-98  */

  /* First calculate the displacement gradient, which is based on the current
     configuration */

  for (p = 0; p < VIM; p++) {
    for (q = 0; q < VIM; q++) {
      grad_d[p][q] = fv->grad_d[p][q];
    }
  }

  /* Calculate the inverse of the deformation gradient tensor */
  for (p = 0; p < VIM; p++) {
    for (q = 0; q < VIM; q++) {
      F_inv[p][q] = delta(p, q) - grad_d[p][q];
    }
  }

  /* determine the deformation gradient tensor from its inverse */
  invert_tensor(F_inv, F, VIM, NULL, NULL, 0, 0);

  /* Because we are dealing with plane stress case */
  F[0][2] = 0;
  F[1][2] = 0;
  F[2][0] = 0;
  F[2][1] = 0;
  F[2][2] = 1;

  /* Unpack global variables into local variables */
  for (p = 0; p < DIM; p++)
    for (q = 0; q < DIM; q++) {
      if (evpl_glob[0]->update_flag != 2) {
        TT[p][q] = evpl->TT_glob[ielem][ip][p][q];
        for (b = 0; b < DIM; b++) {
          v1 = MESH_DISPLACEMENT1 + b;
          if (pd->v[pg->imtrx][v1]) {
            dofs1 = ei[pg->imtrx]->dof[v1];
            for (m = 0; m < dofs1; m++) {
              dTT_dx[p][q][b][m] = evpl->dTT_dx_glob[ielem][ip][p][q][b][m];
            }
          }
        }
        var = MASS_FRACTION;
        for (b = 0; b < pd->Num_Species_Eqn; b++) {
          for (m = 0; m < ei[pg->imtrx]->dof[var]; m++) {
            dTT_dc[p][q][b][m] = evpl->dTT_dc_glob[ielem][ip][p][q][b][m];
          }
        }
      } else {
        TT[p][q] = evpl->TT_old_glob[ielem][ip][p][q];
        for (b = 0; b < DIM; b++) {
          v1 = MESH_DISPLACEMENT1 + b;
          if (pd->v[pg->imtrx][v1]) {
            dofs1 = ei[pg->imtrx]->dof[v1];
            for (m = 0; m < dofs1; m++) {
              dTT_dx[p][q][b][m] = evpl->dTT_dx_old_glob[ielem][ip][p][q][b][m];
            }
          }
        }
        var = MASS_FRACTION;
        for (b = 0; b < pd->Num_Species_Eqn; b++) {
          for (m = 0; m < ei[pg->imtrx]->dof[var]; m++) {
            dTT_dc[p][q][b][m] = evpl->dTT_dc_old_glob[ielem][ip][p][q][b][m];
          }
        }
      }
      F_vp_old[p][q] = evpl->F_vp_old_glob[ielem][ip][p][q];
    }

  /* calculate the viscoplastic deformation gradient tensor */
  F_vp_flag = get_F_vp(F_vp, F_vp_old, TT, dTT_dx, dTT_dc, dF_vp_dx, dF_vp_dc, d_plastic_mu_dc,
                       d_yield_dc, delta_t);

  /* calculate the isotropic shrinkage parameter */
  alpha = pow(fv->volume_change, 1. / 3.);

  /* invert the viscoplastic deformation gradient tensor only if material yields */
  if (F_vp_flag == 1) {
    invert_tensor(F_vp, F_vp_inv, VIM, NULL, NULL, 0, 0);
  }

  /* calculate the elastic deformation gradient tensor */
  for (p = 0; p < VIM; p++) {
    for (q = 0; q < VIM; q++) {
      if (F_vp_flag == 1) {
        F_e[p][q] = 0.0;
        for (k = 0; k < VIM; k++) {
          F_e[p][q] += (1.0 / alpha) * F[p][k] * F_vp_inv[k][q];
        }
      } else {
        F_e[p][q] = (1.0 / alpha) * F[p][q];
      }
    }
  }

  /* calculate the strain tensor based on the stress-free reference frame */
  for (p = 0; p < VIM; p++) {
    for (q = 0; q < VIM; q++) {
      C_e[p][q] = 0.0;
      for (k = 0; k < VIM; k++) {
        C_e[p][q] += F_e[k][p] * F_e[k][q];
      }
      E_e[p][q] = 0.5 * (C_e[p][q] - delta(p, q));
    }
  }

  /* calculate the stress tensor */

  for (p = 0; p < VIM; p++) {
    for (q = 0; q < VIM; q++) {
      S[p][q] = 2.0 * elc->lame_mu * E_e[p][q];
    }
  }
  /* calculate the true stress tensor, i.e. the stress tensor based on
     the current configuration */

  for (p = 0; p < VIM; p++) {
    for (q = 0; q < VIM; q++) {
      TT[p][q] = S[p][q];
    }
  }

  if (af->Assemble_Jacobian)

  {
    for (p = 0; p < VIM; p++) {
      for (q = 0; q < VIM; q++) {
        for (b = 0; b < dim; b++) {
          v = MESH_DISPLACEMENT1 + b;
          if (pd->v[pg->imtrx][v]) {
            dofs = ei[pg->imtrx]->dof[v];
            for (j = 0; j < dofs; j++) {
              dF_dx[p][q][b][j] = 0.0;
              for (m = 0; m < VIM; m++) {
                for (n = 0; n < VIM; n++) {
                  dF_dx[p][q][b][j] += F[p][m] * fv->d_grad_d_dmesh[m][n][b][j] * F[n][q];
                }
              }
            }
          }
        }
      }
    }

    for (b = 0; b < dim; b++) {
      v = MESH_DISPLACEMENT1 + b;
      if (pd->v[pg->imtrx][v]) {
        dofs = ei[pg->imtrx]->dof[v];
        for (j = 0; j < dofs; j++) {
          dF_dx[0][2][b][j] = 0.;
          dF_dx[1][2][b][j] = 0.;
          dF_dx[2][0][b][j] = 0.;
          dF_dx[2][1][b][j] = 0.;
          dF_dx[2][2][b][j] = 0.;
        }
      }
    }

    if (F_vp_flag == 1) {
      for (p = 0; p < VIM; p++) {
        for (q = 0; q < VIM; q++) {
          for (b = 0; b < dim; b++) {
            v = MESH_DISPLACEMENT1 + b;
            if (pd->v[pg->imtrx][v]) {
              dofs = ei[pg->imtrx]->dof[v];
              for (j = 0; j < dofs; j++) {
                dF_vp_inv_dx[p][q][b][j] = 0.;
                for (m = 0; m < VIM; m++) {
                  for (n = 0; n < VIM; n++) {
                    dF_vp_inv_dx[p][q][b][j] -=
                        F_vp_inv[p][m] * dF_vp_dx[m][n][b][j] * F_vp_inv[n][q];
                  }
                }
              }
            }
          }
        }
      }
      var = MASS_FRACTION;
      for (p = 0; p < VIM; p++) {
        for (q = 0; q < VIM; q++) {
          for (b = 0; b < pd->Num_Species_Eqn; b++) {
            for (j = 0; j < ei[pg->imtrx]->dof[var]; j++) {
              dF_vp_inv_dc[p][q][b][j] = 0.;
              for (m = 0; m < VIM; m++) {
                for (n = 0; n < VIM; n++) {
                  dF_vp_inv_dc[p][q][b][j] -=
                      F_vp_inv[p][m] * dF_vp_dc[m][n][b][j] * F_vp_inv[n][q];
                }
              }
            }
          }
        }
      }
    }

    for (p = 0; p < VIM; p++) {
      for (q = 0; q < VIM; q++) {
        for (b = 0; b < dim; b++) {
          v = MESH_DISPLACEMENT1 + b;
          if (pd->v[pg->imtrx][v]) {
            dofs = ei[pg->imtrx]->dof[v];
            for (j = 0; j < dofs; j++) {
              if (F_vp_flag == 1) {
                dF_e_dx[p][q][b][j] = 0.;
                for (m = 0; m < VIM; m++) {
                  dF_e_dx[p][q][b][j] += -1. / 3. * pow(fv->volume_change, -4. / 3.) *
                                             fv->d_volume_change_dx[b][j] * F[p][m] *
                                             F_vp_inv[m][q] +
                                         1. / alpha * dF_dx[p][m][b][j] * F_vp_inv[m][q] +
                                         1. / alpha * F[p][m] * dF_vp_inv_dx[m][q][b][j];
                }
              } else {
                dF_e_dx[p][q][b][j] = -1. / 3. * pow(fv->volume_change, -4. / 3.) *
                                          fv->d_volume_change_dx[b][j] * F[p][q] +
                                      1. / alpha * dF_dx[p][q][b][j];
              }
            }
          }
        }
      }
    }

    if (F_vp_flag == 1) {
      for (p = 0; p < VIM; p++) {
        for (q = 0; q < VIM; q++) {
          for (b = 0; b < pd->Num_Species_Eqn; b++) {
            for (j = 0; j < ei[pg->imtrx]->dof[var]; j++) {
              dF_e_dc[p][q][b][j] = 0.;
              for (m = 0; m < VIM; m++) {
                dF_e_dc[p][q][b][j] += -1. / 3. * pow(fv->volume_change, -4. / 3.) *
                                           fv->d_volume_change_dx[b][j] * F[p][m] * F_vp_inv[m][q] +
                                       1. / alpha * F[p][m] * dF_vp_inv_dc[m][q][b][j];
              }
            }
          }
        }
      }
    }
    for (p = 0; p < VIM; p++) {
      for (q = 0; q < VIM; q++) {
        for (b = 0; b < dim; b++) {
          v = MESH_DISPLACEMENT1 + b;
          if (pd->v[pg->imtrx][v]) {
            dofs = ei[pg->imtrx]->dof[v];
            for (j = 0; j < dofs; j++) {
              dE_e_dx[p][q][b][j] = 0.0;
              for (i = 0; i < VIM; i++) {
                dE_e_dx[p][q][b][j] +=
                    0.5 * (dF_e_dx[i][p][b][j] * F_e[i][q] + F_e[i][p] * dF_e_dx[i][q][b][j]);
              }
            }
          }
        }
      }
    }

    if (F_vp_flag == 1) {
      for (p = 0; p < VIM; p++) {
        for (q = 0; q < VIM; q++) {
          for (b = 0; b < pd->Num_Species_Eqn; b++) {
            for (j = 0; j < ei[pg->imtrx]->dof[var]; j++) {
              dE_e_dc[p][q][b][j] = 0.0;
              for (i = 0; i < VIM; i++) {
                dE_e_dc[p][q][b][j] +=
                    0.5 * (dF_e_dc[i][p][b][j] * F_e[i][q] + F_e[i][p] * dF_e_dc[i][q][b][j]);
              }
            }
          }
        }
      }
    }
    for (p = 0; p < VIM; p++) {
      for (q = 0; q < VIM; q++) {
        for (b = 0; b < dim; b++) {
          v = MESH_DISPLACEMENT1 + b;
          if (pd->v[pg->imtrx][v]) {
            dofs = ei[pg->imtrx]->dof[v];
            for (j = 0; j < dofs; j++) {
              dTT_dx[p][q][b][j] =
                  2.0 * elc->lame_mu * dE_e_dx[p][q][b][j] + 2.0 * d_mu_dx[b][j] * E_e[p][q];
            }
          }
        }
      }
    }

    for (p = 0; p < VIM; p++) {
      for (q = 0; q < VIM; q++) {
        for (b = 0; b < pd->Num_Species_Eqn; b++) {
          for (j = 0; j < ei[pg->imtrx]->dof[var]; j++) {
            if (F_vp_flag == 1) {
              dTT_dc[p][q][b][j] = 2.0 * elc->lame_mu * dE_e_dc[p][q][b][j];
            } else {
              dTT_dc[p][q][b][j] = 0.;
            }
          }
        }
      }
    }

  } /* End if Assemble Jacobian */

  /* Load local variables into global storage */
  for (p = 0; p < VIM; p++)
    for (q = 0; q < VIM; q++) {
      evpl->TT_glob[ielem][ip][p][q] = TT[p][q];
      evpl->F_vp_glob[ielem][ip][p][q] = F_vp[p][q];
    }
  for (p = 0; p < VIM; p++) {
    for (q = 0; q < VIM; q++) {
      for (b = 0; b < dim; b++) {
        v = MESH_DISPLACEMENT1 + b;
        if (pd->v[pg->imtrx][v]) {
          dofs = ei[pg->imtrx]->dof[v];
          for (j = 0; j < dofs; j++) {
            evpl->dTT_dx_glob[ielem][ip][p][q][b][j] = dTT_dx[p][q][b][j];
          }
        }
      }
      var = MASS_FRACTION;
      for (b = 0; b < pd->Num_Species_Eqn; b++) {
        for (m = 0; m < ei[pg->imtrx]->dof[var]; m++) {
          evpl->dTT_dc_glob[ielem][ip][p][q][b][j] = dTT_dc[p][q][b][j];
        }
      }
    }
  }

  return (0);
} /* end of get_evp_stress_tensor()*/

/******************************************************************************/

/*
 *  This function calculates the viscoplastic deformation gradient.
 *  If the viscoplastic deformation gradient is nonzero,
 *  it returns 1, otherwise, it returns 0.
 *
 *  Created by S. Y. Tam 07/23/1998
 *  Modified to include sensitibities SYT 4/2000
 */

int get_F_vp(double F_vp[DIM][DIM],
             double F_vp_old[DIM][DIM],
             double TT[DIM][DIM],
             double dTT_dx[DIM][DIM][DIM][MDE],
             double dTT_dc[DIM][DIM][MAX_CONC][MDE],
             double dF_vp_dx[DIM][DIM][DIM][MDE],
             double dF_vp_dc[DIM][DIM][MAX_CONC][MDE],
             double d_plastic_mu_dc[MAX_CONC][MDE],
             double d_yield_dc[MAX_CONC][MDE],
             double delta_t) {
  double TTddC, phi, phe;
  int i, j, p, q, F_vp_flag;
  int b, dim, v, dofs, var;
  double T[DIM][DIM];
  double d_phi_dTT[DIM][DIM];
  double d_phi_dTT_norm[DIM][DIM];
  double D_vp[DIM][DIM];
  double norm = 0.0;
  double dT2_dTT_dx[DIM][DIM][DIM][MDE];
  double dT2_dTT_dc[DIM][DIM][MAX_CONC][MDE];
  double d_phi_dTT_norm_dx[DIM][DIM][DIM][MDE];
  double d_phi_dTT_norm_dc[DIM][DIM][MAX_CONC][MDE];
  double d_phi_dTT_dx[DIM][DIM][DIM][MDE];
  double d_phi_dTT_dc[DIM][DIM][MAX_CONC][MDE];
  double dT2_dTT[DIM][DIM];
  double d_phi_dx[DIM][MDE];
  double d_phi_dc[MAX_CONC][MDE];
  double d_norm2_dx[DIM][MDE];
  double d_norm2_dc[MAX_CONC][MDE];

  F_vp_flag = 0;

  dim = ei[pg->imtrx]->ielem_dim;

  TTddC = 0.;
  for (p = 0; p < VIM; p++) {
    TTddC += TT[p][p];
  }

  for (p = 0; p < VIM; p++) {
    for (q = 0; q < VIM; q++) {
      T[p][q] = TT[p][q] - 1. / 3. * TTddC * delta(p, q);
    }
  }

  phe = 0.;
  for (p = 0; p < VIM; p++) {
    for (q = 0; q < VIM; q++) {
      phe += T[q][p] * T[p][q];
    }
  }

  phe = sqrt(1.5 * phe);
  phi = phe - evpl->yield;

  /* calculate only if the material has yielded */
  if (phi > 0.) {
    for (p = 0; p < VIM; p++) {
      for (q = 0; q < VIM; q++) {
        d_phi_dTT[p][q] = 0.;
        for (i = 0; i < VIM; i++) {
          for (j = 0; j < VIM; j++) {
            d_phi_dTT[p][q] +=
                T[i][j] * (delta(p, i) * delta(q, j) - 1. / 3. * delta(p, q) * delta(i, j));
          }
        }
        d_phi_dTT[p][q] = 1.5 / phe * d_phi_dTT[p][q];
      }
    }

    /* normalize d_phi_dTT */
    norm = 0.;
    for (p = 0; p < VIM; p++) {
      for (q = 0; q < VIM; q++) {
        norm += d_phi_dTT[p][q] * d_phi_dTT[p][q];
      }
    }
    norm = sqrt(norm);
    if (norm < 1.e-12)
      norm = 1.;

    for (p = 0; p < VIM; p++) {
      for (q = 0; q < VIM; q++) {
        d_phi_dTT_norm[p][q] = d_phi_dTT[p][q] / norm;
      }
    }

    /* calculate the viscoplastic strain rate tensor */
    for (p = 0; p < VIM; p++) {
      for (q = 0; q < VIM; q++) {
        D_vp[p][q] = 1 / evpl->plastic_mu * phi * d_phi_dTT_norm[p][q];
        F_vp_flag = 1;
      }
    }

    for (p = 0; p < VIM; p++) {
      for (q = 0; q < VIM; q++) {
        F_vp[p][q] = 0;
        F_vp[p][q] = D_vp[p][q] * delta_t + F_vp_old[p][q];
      }
    }
  } else {
    for (p = 0; p < VIM; p++) {
      for (q = 0; q < VIM; q++) {
        D_vp[p][q] = 0.0;
        F_vp[p][q] = F_vp_old[p][q];
      }
    }
  }

  if (af->Assemble_Jacobian) {
    var = MASS_FRACTION;
    if (F_vp_flag == 1) {

      for (b = 0; b < dim; b++) {
        v = MESH_DISPLACEMENT1 + b;
        if (pd->v[pg->imtrx][v]) {
          dofs = ei[pg->imtrx]->dof[v];
          for (j = 0; j < dofs; j++) {
            dT2_dTT_dx[0][0][b][j] =
                2. / 3. * (2. * dTT_dx[0][0][b][j] - dTT_dx[1][1][b][j] - dTT_dx[2][2][b][j]);
            dT2_dTT_dx[0][1][b][j] = 2. * dTT_dx[0][1][b][j];
            dT2_dTT_dx[0][2][b][j] = 2. * dTT_dx[0][2][b][j];
            dT2_dTT_dx[1][0][b][j] = 2. * dTT_dx[1][0][b][j];
            dT2_dTT_dx[1][1][b][j] =
                2. / 3. * (-dTT_dx[0][0][b][j] + 2. * dTT_dx[1][1][b][j] - dTT_dx[2][2][b][j]);
            dT2_dTT_dx[1][2][b][j] = 2. * dTT_dx[1][2][b][j];
            dT2_dTT_dx[2][0][b][j] = 2. * dTT_dx[2][0][b][j];
            dT2_dTT_dx[2][1][b][j] = 2. * dTT_dx[2][1][b][j];
            dT2_dTT_dx[2][2][b][j] =
                2. / 3. * (-dTT_dx[0][0][b][j] - dTT_dx[1][1][b][j] + 2. * dTT_dx[2][2][b][j]);
          }
        }
      }

      if (pd->v[pg->imtrx][var]) {
        for (b = 0; b < pd->Num_Species_Eqn; b++) {
          for (j = 0; j < ei[pg->imtrx]->dof[var]; j++) {
            dT2_dTT_dc[0][0][b][j] =
                2. / 3. * (2. * dTT_dc[0][0][b][j] - dTT_dc[1][1][b][j] - dTT_dc[2][2][b][j]);
            dT2_dTT_dc[0][1][b][j] = 2. * dTT_dc[0][1][b][j];
            dT2_dTT_dc[0][2][b][j] = 2. * dTT_dc[0][2][b][j];
            dT2_dTT_dc[1][0][b][j] = 2. * dTT_dc[1][0][b][j];
            dT2_dTT_dc[1][1][b][j] =
                2. / 3. * (-dTT_dc[0][0][b][j] + 2. * dTT_dc[1][1][b][j] - dTT_dc[2][2][b][j]);
            dT2_dTT_dc[1][2][b][j] = 2. * dTT_dc[1][2][b][j];
            dT2_dTT_dc[2][0][b][j] = 2. * dTT_dc[2][0][b][j];
            dT2_dTT_dc[2][1][b][j] = 2. * dTT_dc[2][1][b][j];
            dT2_dTT_dc[2][2][b][j] =
                2. / 3. * (-dTT_dc[0][0][b][j] - dTT_dc[1][1][b][j] + 2. * dTT_dc[2][2][b][j]);
          }
        }
      }

      dT2_dTT[0][0] = 2. / 3. * (2. * TT[0][0] - TT[1][1] - TT[2][2]);
      dT2_dTT[0][1] = 2. * TT[0][1];
      dT2_dTT[0][2] = 2. * TT[0][2];
      dT2_dTT[1][0] = 2. * TT[1][0];
      dT2_dTT[1][1] = 2. / 3. * (-TT[0][0] + 2. * TT[1][1] - TT[2][2]);
      dT2_dTT[1][2] = 2. * TT[1][2];
      dT2_dTT[2][0] = 2. * TT[2][0];
      dT2_dTT[2][1] = 2. * TT[2][1];
      dT2_dTT[2][2] = 2. / 3. * (-TT[0][0] - TT[1][1] + 2. * TT[2][2]);

      for (b = 0; b < dim; b++) {
        v = MESH_DISPLACEMENT1 + b;
        if (pd->v[pg->imtrx][v]) {
          dofs = ei[pg->imtrx]->dof[v];
          for (j = 0; j < dofs; j++) {
            d_phi_dx[b][j] = 0.5 / phe *
                                 ((2. * TT[0][0] - TT[1][1] - TT[2][2]) * dTT_dx[0][0][b][j] +
                                  (-TT[0][0] + 2. * TT[1][1] - TT[2][2]) * dTT_dx[1][1][b][j] +
                                  (-TT[0][0] - TT[1][1] + 2. * TT[2][2]) * dTT_dx[2][2][b][j]) +
                             3. / phe *
                                 (TT[0][1] * dTT_dx[0][1][b][j] + TT[0][2] * dTT_dx[0][2][b][j] +
                                  TT[1][2] * dTT_dx[1][2][b][j]);
          }
        }
      }

      if (pd->v[pg->imtrx][var]) {
        for (b = 0; b < pd->Num_Species_Eqn; b++) {
          for (j = 0; j < ei[pg->imtrx]->dof[var]; j++) {
            d_phi_dc[b][j] = 0.5 / phe *
                                 ((2. * TT[0][0] - TT[1][1] - TT[2][2]) * dTT_dc[0][0][b][j] +
                                  (-TT[0][0] + 2. * TT[1][1] - TT[2][2]) * dTT_dc[1][1][b][j] +
                                  (-TT[0][0] - TT[1][1] + 2. * TT[2][2]) * dTT_dc[2][2][b][j]) +
                             3. / phe *
                                 (TT[0][1] * dTT_dc[0][1][b][j] + TT[0][2] * dTT_dc[0][2][b][j] +
                                  TT[1][2] * dTT_dc[1][2][b][j]);
          }
        }
      }

      for (b = 0; b < dim; b++) {
        v = MESH_DISPLACEMENT1 + b;
        if (pd->v[pg->imtrx][v]) {
          dofs = ei[pg->imtrx]->dof[v];
          for (j = 0; j < dofs; j++) {
            d_norm2_dx[b][j] =
                -3. * pow(phe, -3.) * d_phi_dx[b][j] *
                    (TT[0][0] * TT[0][0] + TT[1][1] * TT[1][1] + TT[2][2] * TT[2][2] -
                     TT[0][0] * TT[1][1] - TT[0][0] * TT[2][2] - TT[1][1] * TT[2][2] +
                     3. * (TT[0][1] * TT[0][1] + TT[0][2] * TT[0][2] + TT[1][2] * TT[1][2])) +
                1.5 * pow(phe, -2.) *
                    (2. * TT[0][0] * dTT_dx[0][0][b][j] + 2. * TT[1][1] * dTT_dx[1][1][b][j] +
                     2. * TT[2][2] * dTT_dx[2][2][b][j] + -dTT_dx[0][0][b][j] * TT[1][1] -
                     TT[0][0] * dTT_dx[1][1][b][j] + -dTT_dx[1][1][b][j] * TT[2][2] -
                     TT[1][1] * dTT_dx[2][2][b][j] + -dTT_dx[0][0][b][j] * TT[2][2] -
                     TT[0][0] * dTT_dx[2][2][b][j] + 6. * TT[0][1] * dTT_dx[0][1][b][j] +
                     6. * TT[1][2] * dTT_dx[1][2][b][j] + 6. * TT[0][2] * dTT_dx[0][2][b][j]);
          }
        }
      }

      if (pd->v[pg->imtrx][var]) {
        for (b = 0; b < pd->Num_Species_Eqn; b++) {
          for (j = 0; j < ei[pg->imtrx]->dof[var]; j++) {
            d_norm2_dc[b][j] =
                -3. * pow(phe, -3.) * d_phi_dc[b][j] *
                    (TT[0][0] * TT[0][0] + TT[1][1] * TT[1][1] + TT[2][2] * TT[2][2] -
                     TT[0][0] * TT[1][1] - TT[0][0] * TT[2][2] - TT[1][1] * TT[2][2] +
                     3. * (TT[0][1] * TT[0][1] + TT[0][2] * TT[0][2] + TT[1][2] * TT[1][2])) +
                1.5 * pow(phe, -2.) *
                    (2. * TT[0][0] * dTT_dc[0][0][b][j] + 2. * TT[1][1] * dTT_dc[1][1][b][j] +
                     2. * TT[2][2] * dTT_dc[2][2][b][j] + -dTT_dc[0][0][b][j] * TT[1][1] -
                     TT[0][0] * dTT_dc[1][1][b][j] + -dTT_dc[1][1][b][j] * TT[2][2] -
                     TT[1][1] * dTT_dc[2][2][b][j] + -dTT_dc[0][0][b][j] * TT[2][2] -
                     TT[0][0] * dTT_dc[2][2][b][j] + 6. * TT[0][1] * dTT_dc[0][1][b][j] +
                     6. * TT[1][2] * dTT_dc[1][2][b][j] + 6. * TT[0][2] * dTT_dc[0][2][b][j]);
          }
        }
      }

      for (p = 0; p < VIM; p++) {
        for (q = 0; q < VIM; q++) {
          for (b = 0; b < dim; b++) {
            v = MESH_DISPLACEMENT1 + b;
            if (pd->v[pg->imtrx][v]) {
              dofs = ei[pg->imtrx]->dof[v];
              for (j = 0; j < dofs; j++) {
                d_phi_dTT_dx[p][q][b][j] = -0.75 * pow(phe, -2.) * d_phi_dx[b][j] * dT2_dTT[p][q] +
                                           0.75 / phe * dT2_dTT_dx[p][q][b][j];
              }
            }
          }
        }
      }

      if (pd->v[pg->imtrx][var]) {
        for (p = 0; p < VIM; p++) {
          for (q = 0; q < VIM; q++) {
            for (b = 0; b < pd->Num_Species_Eqn; b++) {
              for (j = 0; j < ei[pg->imtrx]->dof[var]; j++) {
                d_phi_dTT_dc[p][q][b][j] = -0.75 * pow(phe, -2.) * d_phi_dc[b][j] * dT2_dTT[p][q] +
                                           0.75 / phe * dT2_dTT_dc[p][q][b][j];
              }
            }
          }
        }
      }

      for (p = 0; p < VIM; p++) {
        for (q = 0; q < VIM; q++) {
          for (b = 0; b < dim; b++) {
            v = MESH_DISPLACEMENT1 + b;
            if (pd->v[pg->imtrx][v]) {
              dofs = ei[pg->imtrx]->dof[v];
              for (j = 0; j < dofs; j++) {
                d_phi_dTT_norm_dx[p][q][b][j] = (d_phi_dTT_dx[p][q][b][j] * norm -
                                                 d_phi_dTT[p][q] * 0.5 * d_norm2_dx[b][j] / norm) /
                                                pow(norm, 2.);
              }
            }
          }
        }
      }

      if (pd->v[pg->imtrx][var]) {
        for (p = 0; p < VIM; p++) {
          for (q = 0; q < VIM; q++) {
            for (b = 0; b < pd->Num_Species_Eqn; b++) {
              for (j = 0; j < ei[pg->imtrx]->dof[var]; j++) {
                d_phi_dTT_norm_dc[p][q][b][j] = (d_phi_dTT_dc[p][q][b][j] * norm -
                                                 d_phi_dTT[p][q] * 0.5 * d_norm2_dc[b][j] / norm) /
                                                pow(norm, 2.);
              }
            }
          }
        }
      }

      for (p = 0; p < VIM; p++) {
        for (q = 0; q < VIM; q++) {
          for (b = 0; b < dim; b++) {
            v = MESH_DISPLACEMENT1 + b;
            if (pd->v[pg->imtrx][v]) {
              dofs = ei[pg->imtrx]->dof[v];
              for (j = 0; j < dofs; j++) {
                dF_vp_dx[p][q][b][j] =
                    delta_t * (1. / evpl->plastic_mu * d_phi_dx[b][j] * d_phi_dTT_norm[p][q] +
                               1. / evpl->plastic_mu * phi * d_phi_dTT_norm_dx[p][q][b][j]);
              }
            }
          }
        }
      }

      if (pd->v[pg->imtrx][var]) {
        for (p = 0; p < VIM; p++) {
          for (q = 0; q < VIM; q++) {
            for (b = 0; b < pd->Num_Species_Eqn; b++) {
              for (j = 0; j < ei[pg->imtrx]->dof[var]; j++) {
                dF_vp_dc[p][q][b][j] =
                    delta_t * (-1. * pow(evpl->plastic_mu, -2.) * d_plastic_mu_dc[b][j] * phi *
                                   d_phi_dTT_norm[p][q] +
                               1. / evpl->plastic_mu * (d_phi_dc[b][j] - d_yield_dc[b][j]) *
                                   d_phi_dTT_norm[p][q] +
                               1. / evpl->plastic_mu * phi * d_phi_dTT_norm_dc[p][q][b][j]);
              }
            }
          }
        }
      }
    } else {
      for (p = 0; p < VIM; p++) {
        for (q = 0; q < VIM; q++) {
          for (b = 0; b < dim; b++) {
            v = MESH_DISPLACEMENT1 + b;
            if (pd->v[pg->imtrx][v]) {
              dofs = ei[pg->imtrx]->dof[v];
              for (j = 0; j < dofs; j++) {
                dF_vp_dx[p][q][b][j] = 0.;
              }
            }
          }
        }
      }

      if (pd->v[pg->imtrx][var]) {
        for (p = 0; p < VIM; p++) {
          for (q = 0; q < VIM; q++) {
            for (b = 0; b < pd->Num_Species_Eqn; b++) {
              for (j = 0; j < ei[pg->imtrx]->dof[var]; j++) {
                dF_vp_dc[p][q][b][j] = 0.;
              }
            }
          }
        }
      }
    } /* end of if F_vp_flag loop */
  }   /* end of Jacobian Assembly */

  return (F_vp_flag);
} /* end of  get_F_vp */

/*****************************************************************************/
/*  load_elastic_properties                                                  */
/*****************************************************************************/

<<<<<<< HEAD
int load_elastic_properties(struct Elastic_Constitutive *elcp,
                            double *mu,
                            double *lambda,
                            double *thermexp,
                            double speciesexp[MAX_CONC],
                            double d_mu_dx[DIM][MDE],
                            double d_lambda_dx[DIM][MDE],
                            double d_thermexp_dx[MAX_VARIABLE_TYPES + MAX_CONC],
                            double d_speciesexp_dx[MAX_CONC][MAX_VARIABLE_TYPES + MAX_CONC])
=======
int 
load_elastic_properties(struct Elastic_Constitutive *elcp,
			double *mu, 
			double *lambda,
 			double *thermexp,
			double speciesexp[MAX_CONC],
			double *viscos,
			double *dil_viscos,
			double d_mu_dx[DIM][MDE], 
			double d_lambda_dx[DIM][MDE],
			double d_thermexp_dx[MAX_VARIABLE_TYPES+MAX_CONC],
			double d_speciesexp_dx[MAX_CONC][MAX_VARIABLE_TYPES+MAX_CONC],
			double d_viscos_dx[MAX_VARIABLE_TYPES+MAX_CONC],
			double d_dilviscos_dx[MAX_VARIABLE_TYPES+MAX_CONC])
>>>>>>> 524b3a25

/*
 *  This function calculates the the elastic properties
 *  for all linear and nonlinear elastic material behavior.
 *  i.e., it is called from both EVP and nonlinear elastic
 *  models as well as linear elastic models.
 *  The routine supplants evaluations that were done in
 *  mesh_stress, and can eventually be called up above in
 *  matrix_fill
 *
 *  Created by P. R. Schunk, 2/21/99
 */
{
  /*local variables */
  int err;
  int nnn, ins, inode, dim, dofs;
  int a, b, q, v, i, j, w;

  ELASTIC_CONST_STRUCT *elc_ptr;

  memset(d_mu_dx, 0.0, sizeof(double) * DIM * MDE);

  elc_ptr = elcp;

  double dist, iie, value;

  dim = ei[pg->imtrx]->ielem_dim;

  if (elc_ptr->lame_mu_model == USER) {
    err = usr_lame_mu(elc_ptr, elc_ptr->u_mu);
    GOMA_EH(err, "bad user mu model");
    *mu = elc_ptr->lame_mu;
  } else if (elc_ptr->lame_mu_model == CONSTANT) {
    *mu = elc_ptr->lame_mu;
  } else if (elc_ptr->lame_mu_model == CONTACT_LINE) {
    /* make mu (shear modulus) become very large near a critical point,
     * and decay to lower value radially from that point
     * this helps keep elements near critical point from shearing excessively
     * while elements far away won't dilate much
     *  u_mu[0]  is the node set number for the point
     *  u_mu[1]  is minimum value of the shear modulus (comparable to lambda, e.g. 0.5)
     *  u_mu[2]  is the maximum value of the shear modulus (large, e.g. 1e4)
     *  u_mu[3]  is the decay length (problem dependent)
     */

    nnn = -1;
    for (ins = 0; ins < Proc_Num_Node_Sets; ins++) {

      /* Check for a match between the ID of the current node set and the node set
         ID specified in the input file - continue if a match is found */

      if (Proc_NS_Ids[ins] == (int)elc_ptr->u_mu[0])
        nnn = ins;
    }

    if (nnn == -1) {
      if (Num_Proc == 1)
        GOMA_EH(GOMA_ERROR, "Cannot find NS number on Lame MU CONTACT_LINE model");
    } else {
      if (Proc_NS_Count[nnn] != 1) {
        if (Num_Proc == 1)
          GOMA_EH(GOMA_ERROR, "Illegal NS number on Lame MU CONTACT_LINE model");
      } else {
        inode = Proc_NS_List[Proc_NS_Pointers[nnn]];

        dist = pow((pow(fv->x0[0] - Coor[0][inode], 2.0) + pow(fv->x0[1] - Coor[1][inode], 2.0)),
                   0.5) /
               elc_ptr->u_mu[3];
        *mu = elc_ptr->lame_mu = elc_ptr->u_mu[1] + 0.1 / (pow(dist, 3.0) + 0.1 / elc_ptr->u_mu[2]);
      }
    }
  } else if (elc_ptr->lame_mu_model == POWER_LAW) {
    /* Shear modulus follows a power law from Scherer
     *  u_mu[0]  is lame_mu (shear modulus) at the reference porosity
     *  u_mu[1]  is the reference porosity
     *  u_mu[2]  is the power law exponent
     */
    *mu = elc_ptr->lame_mu =
        elc_ptr->u_mu[0] * pow((1. - mp->porosity) / (1. - elc_ptr->u_mu[1]), elc_ptr->u_mu[2]);
    for (i = 0; i < MAX_VARIABLE_TYPES + MAX_CONC; i++) {
      elc_ptr->d_lame_mu[i] = -elc_ptr->u_mu[0] * elc_ptr->u_mu[2] *
                              pow((1. - mp->porosity), elc_ptr->u_mu[2] - 1.) /
                              pow((1. - elc_ptr->u_mu[1]), elc_ptr->u_mu[2]) * mp->d_porosity[i];
    }
  } else if (elc_ptr->lame_mu_model == SHEAR_HARDEN) {
    if (pd->MeshMotion == TOTAL_ALE)
      GOMA_EH(GOMA_ERROR, "No TALE Real-solid jacobian entries for SHEAR_HARDEN");
    /* Shear modulus increases when the second invariant of the strain is non-zero
     *  u_mu[0]  is lame_mu (shear modulus) at zero shear
     *  u_mu[1]  is the coefficient of variation
     */
    iie = 0;
    for (a = 0; a < dim; a++) {
      for (b = 0; b < dim; b++) {
        iie += 0.5 * (fv->strain[a][b] * fv->strain[a][b] - fv->strain[a][a] * fv->strain[b][b]);
      }
    }
    *mu = elc_ptr->lame_mu = elc_ptr->u_mu[0] + elc_ptr->u_mu[1] * iie * iie;

    for (a = 0; a < dim; a++) {
      for (b = 0; b < dim; b++) {
        for (q = 0; q < dim; q++) {
          v = MESH_DISPLACEMENT1 + q;
          if (pd->v[pg->imtrx][v]) {
            dofs = ei[pg->imtrx]->dof[v];
            for (j = 0; j < dofs; j++) {
              d_mu_dx[q][j] += iie * elc_ptr->u_mu[1] *
                               (2. * fv->strain[a][b] * fv->d_strain_dx[a][b][q][j] -
                                fv->d_strain_dx[a][a][q][j] * fv->strain[b][b] -
                                fv->strain[a][a] * fv->d_strain_dx[b][b][q][j]);
            }
          }
        }
      }
    }

  } else if (elc_ptr->lame_mu_model == EXPONENTIAL) {
    /* Shear modulus decreases exponential with porosity
     * u_mu[0] = Reference modulus
     * u_mu[1] = rate of decay
     * u_mu[2] = reference porosity
     */

    *mu = elc_ptr->lame_mu =
        elc_ptr->u_mu[0] * exp(elc_ptr->u_mu[1] * (elc_ptr->u_mu[2] - mp->porosity));

    for (i = 0; i < MAX_VARIABLE_TYPES + MAX_CONC; i++) {
      elc_ptr->d_lame_mu[i] = -elc_ptr->u_mu[1] * (*mu) * mp->d_porosity[i];
    }
  } else if (elc_ptr->lame_mu_model == DENSE_POWER_LAW) {
    if (pd->MeshMotion == TOTAL_ALE)
      GOMA_EH(GOMA_ERROR, "No TALE Real-solid jacobian entries for DENSE_POWER_LAW");
    /* Shear modulus follows a power law
     *  u_mu[0]  is ultimate lame_mu (shear modulus) when the film is dried
     *  u_mu[1]  is the power law exponent
     */
    /*mu = elc_ptr->lame_mu = elc_ptr->u_mu[0] * pow((1.0000 - fv->volume_change)/(1. -
     * elc_ptr->Strss_fr_sol_vol_frac), elc_ptr->u_mu[1]); */
    *mu =
        elc_ptr->u_mu[0] *
        pow((1.0001 - fv->volume_change) / (1. - elc_ptr->Strss_fr_sol_vol_frac), elc_ptr->u_mu[1]);
    if (*mu < 1.e-12) {
      elc_ptr->lame_mu = 1.e-12;
    } else {
      elc_ptr->lame_mu = *mu;
    }
    for (q = 0; q < dim; q++) {
      v = MESH_DISPLACEMENT1 + q;
      if (pd->v[pg->imtrx][v]) {
        dofs = ei[pg->imtrx]->dof[v];
        for (j = 0; j < dofs; j++) {
          if (*mu < 1.e-12) {
            d_mu_dx[q][j] = 0.;
          } else {
            d_mu_dx[q][j] =
                -elc_ptr->u_mu[0] * elc_ptr->u_mu[1] *
                pow(((1.0000 - fv->volume_change) / (1. - elc_ptr->Strss_fr_sol_vol_frac)),
                    elc_ptr->u_mu[1] - 1.) *
                1. / (1. - elc_ptr->Strss_fr_sol_vol_frac) * fv->d_volume_change_dx[q][j];
          }
        }
      }
    }
  } else if (elc_ptr->lame_mu_model == TABLE) {
    /* Shear modulus is a table lookup with linear interpolation */
    struct Data_Table *table_local;
    int var;
    table_local = MP_Tables[elc_ptr->lame_mu_tableid];

    if (!strcmp(table_local->t_name[0], "FAUX_PLASTIC")) {
      double nu, MP, slope, var1[1], Enew, Emin;
      double strainI, strainE, strainT, strain;
      double strainIc, strainEc, strainEFF;
      double stressE, stressT, stressEFF;
      double strain_sm, stress_sm, E;
      double d_Enew, d_Enew_dc;
      double d_strainI, d_strainE, d_strainT, d_strain;
      double d_strainIc_dc, d_strainEc_dc, d_strainEFF, d_strainEFF_dc;
      double d_stressE, d_stressT, d_stressEFF, d_stressEFF_dc;

      // Internal parameters
      int use_new_behavior = 1;
      int lag_strain = 0;
      int true_stress_strain = 1;
      double small_strain = 1e-6;
      double compare_factor = 0.99999;
      double downslope_scale = 0.1;

      // Check for Poisson ratio
      if (elc_ptr->lame_lambda_model != POISSON_RATIO) {
        GOMA_EH(GOMA_ERROR,
                "Must specify POISSON_RATIO for Lame Lambda in order to use FAUX_PLASTIC");
      }

      // If Emin is not specified, don't use the new behavior
      Emin = table_local->Emin;
      if (Emin < 0.0)
        use_new_behavior = 0;

      // Check that the max strain equation is active
      var = MAX_STRAIN;
      if (!pd->v[pg->imtrx][var]) {
        GOMA_EH(GOMA_ERROR, "The max_strain equation must be activated to use FAUX_PLASTIC");
      }

      // If using the new behavior, then the cur_strain equation must be on.
      var = CUR_STRAIN;
      if (use_new_behavior) {
        if (!pd->v[pg->imtrx][var]) {
          GOMA_EH(GOMA_ERROR,
                  "The cur_strain equation must be activated to use 'new' FAUX_PLASTIC");
        }
      }

      // Calculate poisson's ratio and multiplier, mu=MP*E
      nu = elc_ptr->u_lambda[0];
      MP = 1.0 / (2 * (1 + nu));

      // Calculate MAXIMUM von Mises strain and engineering strain
      if (lag_strain) {
        strainI = fv_old->max_strain;
        d_strainI = 0.0;
      } else {
        strainI = fv->max_strain;
        d_strainI = 1.0;
      }
      strainE = 3 * strainI / (2.0 * (1 + nu));
      d_strainE = 3.0 / (2.0 * (1 + nu)) * d_strainI;
      strainT = log(1 + strainE);
      d_strainT = 1.0 / (1 + strainE) * d_strainE;

      // Calculate CURRENT (old) von Mises strain and engineering strain
      if (lag_strain) {
        strainIc = fv_old->cur_strain;
        d_strainIc_dc = 0.0;
      } else {
        strainIc = fv->cur_strain;
        d_strainIc_dc = 1.0;
      }
      strainEc = 3 * strainIc / (2.0 * (1 + nu));
      d_strainEc_dc = 3.0 / (2.0 * (1 + nu)) * d_strainIc_dc;

      // Select value of strain for calculations
      if (true_stress_strain) {
        strain = strainT;
        d_strain = d_strainT;
      } else {
        strain = strainE;
        d_strain = d_strainE;
      }

      // Modulate strain for small values
      if (strainE < small_strain) {
        strainE = small_strain;
        d_strainE = 0.0;
      }
      if (strainEc < small_strain) {
        strainEc = small_strain;
        d_strainEc_dc = 0.0;
      }
      if (strain < small_strain) {
        strain = small_strain;
        d_strain = 0.0;
      }

      // Calculate engineering stress from table, based on format
      var1[0] = strain;
      if (true_stress_strain) {
        stressT = interpolate_table(table_local, var1, &slope, NULL);
        d_stressT = slope * d_strain;
        stressE = stressT / (1.0 + strainE);
        d_stressE = 1.0 / (1 + strainE) * d_stressT - stressT / pow(1 + strainE, 2) * d_strainE;
      } else {
        stressE = interpolate_table(table_local, var1, &slope, NULL);
        d_stressE = slope * d_strain;
      }

      // Decide if we are on the downslope, follow a different path
      if ((strainEc < compare_factor * strainE) && use_new_behavior) {

        // Calculate elastic modulus of the small-strain elastic regime
        strain_sm = small_strain;
        stress_sm = interpolate_table(table_local, &strain_sm, &slope, NULL);
        E = stress_sm / strain_sm * table_local->yscale * downslope_scale;

        // Calculate stress from an elastic response from max strain
        stressEFF = E * (strainEc - strainE) + stressE;
        d_stressEFF = -E * d_strainE + d_stressE;
        d_stressEFF_dc = E * d_strainEc_dc;

        // The effective strain is the current engineering strain
        strainEFF = strainEc;
        d_strainEFF = 0.0;
        d_strainEFF_dc = d_strainEc_dc;

      } else {

        // Use the max engineering stress
        stressEFF = stressE;
        d_stressEFF = d_stressE;
        d_stressEFF_dc = 0.0;

        // Use the max engineering strain
        strainEFF = strainE;
        d_strainEFF = d_strainE;
        d_strainEFF_dc = 0.0;
      }

      // Scale the engineering stress based on the input scaling parameter
      stressEFF *= table_local->yscale;
      d_stressEFF *= table_local->yscale;
      d_stressEFF_dc *= table_local->yscale;

      // Calculate modulus and compare to minimum value
      Enew = stressEFF / strainEFF;
      d_Enew = 1.0 / strainEFF * d_stressEFF - stressEFF / pow(strainEFF, 2) * d_strainEFF;
      d_Enew_dc = 1.0 / strainEFF * d_stressEFF_dc - stressEFF / pow(strainEFF, 2) * d_strainEFF_dc;
      if (Enew < Emin) {
        Enew = Emin;
        d_Enew = 0.0;
        d_Enew_dc = 0.0;
      }

      // Store final Lame MU
      *mu = elc_ptr->lame_mu = MP * Enew;
      elc_ptr->d_lame_mu[MAX_STRAIN] = MP * d_Enew;
      elc_ptr->d_lame_mu[CUR_STRAIN] = MP * d_Enew_dc;

    } else {
      apply_table_mp(&elc_ptr->lame_mu, table_local);
      *mu = elc_ptr->lame_mu;

      for (i = 0; i < table_local->columns - 1; i++) {
        var = table_local->t_index[i];
        elc_ptr->d_lame_mu[var] = table_local->slope[i];
      }
    }
  } else {
    GOMA_EH(GOMA_ERROR, "Unrecognized mu model");
  }

  /*If needed, hit lame_me with temperature shift */
  if (elc_ptr->lameTempShiftModel == CONSTANT) {
    *mu *= elc_ptr->lame_TempShift;
    elc_ptr->lame_mu *= elc_ptr->lame_TempShift;
    elc_ptr->d_lame_mu[TEMPERATURE] = 0.;
  } else if (elc_ptr->lameTempShiftModel == POWER_LAW) {
    double Troom = elc_ptr->u_lame_TempShift[0];
    double Tmelt = elc_ptr->u_lame_TempShift[1];
    double exponent = elc_ptr->u_lame_TempShift[2];
    if (fv->T > Troom) {
      *mu *= 1. - pow(((fv->T - Troom) / (Tmelt - Troom)), exponent);
      for (i = 0; i < MAX_VARIABLE_TYPES + MAX_CONC; i++) {
        elc_ptr->d_lame_lambda[i] *= 1. - pow(((fv->T - Troom) / (Tmelt - Troom)), exponent);
      }
      elc_ptr->d_lame_mu[TEMPERATURE] = -exponent *
                                        pow(((fv->T - Troom) / (Tmelt - Troom)), exponent - 1.0) *
                                        elc_ptr->lame_mu / (Tmelt - Troom);
    } else {
      *mu *= 1.;
      elc_ptr->d_lame_mu[TEMPERATURE] = 0.;
    }

    elc_ptr->lame_mu = *mu;

  } else if (elc_ptr->lameTempShiftModel == TABLE) {
    struct Data_Table *table_local;
    int var;
    table_local = MP_Tables[elc_ptr->lame_TempShift_tableid];
    apply_table_mp(&elc_ptr->lame_TempShift, table_local);

    *mu *= elc_ptr->lame_TempShift;
    elc_ptr->lame_mu *= elc_ptr->lame_TempShift;

    for (i = 0; i < table_local->columns - 1; i++) {
      var = table_local->t_index[i];
      elc_ptr->d_lame_mu[var] = elc_ptr->lame_mu / elc_ptr->lame_TempShift * table_local->slope[i];
    }
  }

  if (elc_ptr->lame_lambda_model == USER) {
    err = usr_lame_lambda(elc_ptr, elc_ptr->u_lambda);
    GOMA_EH(err, "bad user lambda model");
    *lambda = elc_ptr->lame_lambda;
  } else if (elc_ptr->lame_lambda_model == CONSTANT) {
    *lambda = elc_ptr->lame_lambda;
  } else if (elc_ptr->lame_lambda_model == POWER_LAW) {
    /* Shear modulus follows a power law from Scherer
     *  u_lambda[0]  is lame_lambda at the reference porosity
     *  u_lambda[1]  is the reference porosity
     *  u_lambda[2]  is the power law exponent
     */
    *lambda = elc_ptr->lame_lambda =
        elc_ptr->u_lambda[0] *
        pow((1. - mp->porosity) / (1. - elc_ptr->u_lambda[1]), elc_ptr->u_lambda[2]);
    for (i = 0; i < MAX_VARIABLE_TYPES + MAX_CONC; i++) {
      elc_ptr->d_lame_lambda[i] = -elc_ptr->u_lambda[0] * elc_ptr->u_lambda[2] *
                                  pow((1. - mp->porosity), elc_ptr->u_lambda[2] - 1.) /
                                  pow((1. - elc_ptr->u_lambda[1]), elc_ptr->u_lambda[2]) *
                                  mp->d_porosity[i];
    }
  } else if (elc_ptr->lame_lambda_model == EXPONENTIAL) {
    /* Shear modulus decreases exponential with porosity
     * u_lambda[0] = Reference modulus
     * u_lambda[1] = rate of decay
     * u_lambda[2] = reference porosity
     */

    *lambda = elc_ptr->lame_lambda =
        elc_ptr->u_lambda[0] * exp(elc_ptr->u_lambda[1] * (elc_ptr->u_lambda[2] - mp->porosity));

    for (i = 0; i < MAX_VARIABLE_TYPES + MAX_CONC; i++) {
      elc_ptr->d_lame_lambda[i] = -elc_ptr->u_lambda[1] * (*lambda) * mp->d_porosity[i];
    }
  } else if (elc_ptr->lame_lambda_model == POISSON_RATIO) {
    /*
       Calculate lambda using mu and poisson's ratio using the formula:
       lambda = 2*mu*nu/(1-2*nu)
    */
    dbl nu = elc_ptr->u_lambda[0];

    *lambda = elc_ptr->lame_lambda = 2 * elc_ptr->lame_mu * nu / (1.0 - 2 * nu);

    for (i = 0; i < MAX_VARIABLE_TYPES + MAX_CONC; i++) {
      elc_ptr->d_lame_lambda[i] = 2 * elc_ptr->d_lame_mu[i] * nu / (1.0 - 2 * nu);
    }

    // For FAUX_PLASTIC model, we need to incorporate mesh sensitivities
    if (elc_ptr->lame_mu_model == TABLE) {
      for (i = 0; i < DIM; i++) {
        for (j = 0; j < ei[pg->imtrx]->dof[MESH_DISPLACEMENT1]; j++) {
          d_lambda_dx[i][j] = d_mu_dx[i][j] * 2 * nu / (1.0 - 2 * nu);
        }
      }
    }

<<<<<<< HEAD
  } else {
    GOMA_EH(GOMA_ERROR, "Unrecognized lambda model");
  }

  /*  thermal expansion	*/
  if (elc_ptr->thermal_expansion_model == CONSTANT) {
    *thermexp = elc_ptr->thermal_expansion;
  } else if (elc_ptr->thermal_expansion_model == SHRINKAGE) {
    *thermexp = elc_ptr->u_thermal_expansion[0];
  } else if (elc_ptr->thermal_expansion_model == IDEAL_GAS) {
    *thermexp = elc_ptr->u_thermal_expansion[0];
  } else if (elc_ptr->thermal_expansion_model == USER) {
    if (pd->MeshMotion == TOTAL_ALE)
      GOMA_EH(GOMA_ERROR, "No TALE Real-solid jacobian entries for USER");
    err = usr_expansion(elc_ptr->u_thermal_expansion, &value, d_thermexp_dx);
    *thermexp = value;
  } else {
    GOMA_EH(GOMA_ERROR, "Unrecognized thermal expansion model");
  }

  /*  species expansion	*/
  if (pd->e[pg->imtrx][R_MASS] &&
      (pd->MeshMotion != ARBITRARY || mp->SpecVolExpModel[0] == PHOTO_CURING)) {
    for (w = 0; w < pd->Num_Species_Eqn; w++) {
      if (mp->SpecVolExpModel[w] == CONSTANT || mp->SpecVolExpModel[w] == PHOTO_CURING) {
        speciesexp[w] = mp->species_vol_expansion[w];
      } else {
        GOMA_EH(GOMA_ERROR, "Unrecognized species expansion model");
      }
    }
  }
  return (1);
=======
/*  thermal expansion	*/
   if(elc_ptr->thermal_expansion_model == CONSTANT )
     {
       *thermexp = elc_ptr->thermal_expansion;
     }
   else if(elc_ptr->thermal_expansion_model == SHRINKAGE)
     {
	*thermexp = elc_ptr->u_thermal_expansion[0];
     }
   else if(elc_ptr->thermal_expansion_model == IDEAL_GAS)
     {
	*thermexp = elc_ptr->u_thermal_expansion[0];
     }
   else if(elc_ptr->thermal_expansion_model == USER )
     {
      if(pd->MeshMotion == TOTAL_ALE) EH(-1,"No TALE Real-solid jacobian entries for USER");
      err = usr_expansion(elc_ptr->u_thermal_expansion, &value, d_thermexp_dx);
	*thermexp = value;
     }
   else
     {
       EH(-1,"Unrecognized thermal expansion model");
     }

/*  species expansion	*/
   if (pd->e[R_MASS] && 
        (pd->MeshMotion != ARBITRARY || mp->SpecVolExpModel[0] == PHOTO_CURING)) 
   {
	for(w=0 ; w<pd->Num_Species_Eqn ; w++)
	   {
   	    if(mp->SpecVolExpModel[w] == CONSTANT  ||
                mp->SpecVolExpModel[w] == PHOTO_CURING)
     		{
       	    	speciesexp[w] = mp->species_vol_expansion[w];
     		}
   	    else
     		{
       		EH(-1,"Unrecognized species expansion model");
     		}
	   }
   }
/*  solid viscosity	*/
   if(elc_ptr->solid_viscosity_model == CONSTANT )
     {
       *viscos = elc_ptr->solid_viscosity;
     }
   else if(elc_ptr->solid_viscosity_model == USER )
     {
      err = usr_solid_viscosity(elc_ptr->u_solid_viscosity, &value, d_viscos_dx);
	*viscos = value;
     }
   else
     {
       EH(-1,"Unrecognized solid viscosity model");
     }

   if(elc_ptr->solid_dil_viscosity_model == CONSTANT )
     {
       *dil_viscos = elc_ptr->solid_dil_viscosity;
     }
   else
     {
       EH(-1,"Unrecognized solid dilational viscosity model");
     }
  return(1);
>>>>>>> 524b3a25
} /*End of load_elastic_properties*/

/*****************************************************************************/
/*  load_plastic_properties                                                  */
/*****************************************************************************/

int load_plastic_properties(double d_plastic_mu_dc[MAX_CONC][MDE], double d_yield_dc[MAX_CONC][MDE])

/*
 *  This function calculates the the plastic properties
 *  that are used in EVP. The properties are functions of
 *  solvent concentration
 *
 *  Created by S.Y Tam 5/30/2000
 */
{
  /*local variables */
  int err = 0;
  double min;
  int b, j, var;

  if (evpl->plastic_mu_model == USER) {
    /*  Take care of this later
          err = usr_plastic_mu(evpl->u_plastic_mu); */
    GOMA_EH(err, "bad user plastic_mu model");
  } else if (evpl->plastic_mu_model == LINEAR) {
    /*  Plastic viscosity increases linearly from the smaller value to
     *  the larger value with decrease in solvent concentration.
     *  The 2 terminal values can be entered in random order.
     *  u_mu[0]  is one of the two terminal plastic viscosities
     *  u_mu[1]  is the other terminal plastic viscosity
     *  fv->c[0] is the solvent concentration for binary system
     *  if more than 1 solvent is present, then fv->c[0] should be replaced.
     */
    if (evpl->u_plastic_mu[1] > evpl->u_plastic_mu[0]) {
      min = evpl->u_plastic_mu[0];
    } else {
      min = evpl->u_plastic_mu[1];
    }
    evpl->plastic_mu = min + (elc->Strss_fr_sol_vol_frac - fv->c[0]) / elc->Strss_fr_sol_vol_frac *
                                 fabs(evpl->u_plastic_mu[1] - evpl->u_plastic_mu[0]);
    var = MASS_FRACTION;
    for (b = 0; b < pd->Num_Species_Eqn; b++) {
      for (j = 0; j < ei[pg->imtrx]->dof[var]; j++) {
        d_plastic_mu_dc[b][j] = -fv->c[b] / elc->Strss_fr_sol_vol_frac *
                                fabs(evpl->u_plastic_mu[1] - evpl->u_plastic_mu[0]);
      }
    }
  } else {
    GOMA_EH(GOMA_ERROR, "Unrecognized plastic_mu model");
  }

  if (evpl->yield_model == USER) {
    /*   take care of this later
          err = usr_plastic_mu(evpl->u_yield); */
    GOMA_EH(err, "bad user yield model");
  } else if (evpl->yield_model == LINEAR) {
    /*  Yield stress increases linearly from the smaller value to
     *  the larger value with decrease in solvent concentration.
     *  The 2 terminal values can be entered in random order.
     *  u_mu[0]  is one of the two terminal yield stresses
     *  u_mu[1]  is the other terminal yield stress
     *  fv->c[0] is the solvent concentration for binary system
     *  if more than 1 solvent is present, then fv->c[0] should be replaced.
     */
    if (evpl->u_yield[1] > evpl->u_yield[0]) {
      min = evpl->u_yield[0];
    } else {
      min = evpl->u_yield[1];
    }
    evpl->yield = min + (elc->Strss_fr_sol_vol_frac - fv->c[0]) / elc->Strss_fr_sol_vol_frac *
                            fabs(evpl->u_yield[1] - evpl->u_yield[0]);
    var = MASS_FRACTION;
    for (b = 0; b < pd->Num_Species_Eqn; b++) {
      for (j = 0; j < ei[pg->imtrx]->dof[var]; j++) {
        d_yield_dc[b][j] =
            -fv->c[b] / elc->Strss_fr_sol_vol_frac * fabs(evpl->u_yield[1] - evpl->u_yield[0]);
      }
    }
  } else {
    GOMA_EH(GOMA_ERROR, "Unrecognized yield model");
  }

  return (1);
} /*End of load_plastic_properties*/

int check_for_neg_elem_volume(int eb,
                              double x[],
                              double resid_vector[],
                              double x_old[],
                              double x_older[],
                              double xdot[],
                              double xdot_old[],
                              double x_update[],
                              double *ptr_delta_t,
                              double *ptr_theta,
                              double *ptr_time_value,
                              Exo_DB *exo) {
  /* check all elems of the given element block for a neg_volume */
  int e_start, e_end, e;
  int ib;
  double xi[3];
  int err, ip_total, ip;

  /* Locate block in exo structure */
  for (ib = 0; ib < exo->num_elem_blocks; ib++) {
    if (exo->eb_id[ib] == eb)
      break;
  }
  if (exo->eb_id[ib] != eb)
    GOMA_EH(GOMA_ERROR, "Couldn't locate element block.");

  e_start = exo->eb_ptr[ib];
  e_end = exo->eb_ptr[ib + 1];

  /* now populate augc with elem number */
  for (e = e_start; e < e_end && !neg_elem_volume; e++) {
    err = load_elem_dofptr(e, exo, x, x_old, xdot, xdot_old, 0);

    ip_total = elem_info(NQUAD, ei[pg->imtrx]->ielem_type);

    /* Loop over all the Volume Quadrature integration points */

    for (ip = 0; ip < ip_total; ip++) {

      find_stu(ip, ei[pg->imtrx]->ielem_type, xi, xi + 1, xi + 2); /* find quadrature point */
      fv->wt = Gq_weight(ip, ei[pg->imtrx]->ielem_type);           /* find quadrature weights for */

      err = load_basis_functions(xi, bfd);
      GOMA_EH(err, "problem from load_basis_functions");

      err = beer_belly();
      GOMA_EH(err, "beer_belly");

      err = load_fv();
      GOMA_EH(err, "load_fv");

      err = load_bf_grad();
      GOMA_EH(err, "load_bf_grad");

      err = load_bf_mesh_derivs();
      GOMA_EH(err, "load_bf_mesh_derivs");

      err = load_fv_grads();
      GOMA_EH(err, "load_fv_grads");

      err = load_fv_mesh_derivs(1);
      GOMA_EH(err, "load_fv_mesh_derivs");

      err = belly_flop(elc->lame_mu);
      GOMA_EH(err, "error in belly flop");

      if (neg_elem_volume)
        break;
    }
  }
  return neg_elem_volume;
}

/*****************************************************************************/
/* end of file mm_fill_solid.c */
/*****************************************************************************/<|MERGE_RESOLUTION|>--- conflicted
+++ resolved
@@ -82,45 +82,28 @@
   dbl deform_grad[DIM][DIM]; /* deformation gradient for nonlinear elasticity
                       is d(deformation)/d(initial mesh coord) + identity */
   dbl deform_grad_old[DIM][DIM];
-<<<<<<< HEAD
+  dbl deform_grad_dot[DIM][DIM];
   dbl invdeform_grad[DIM][DIM];
+  dbl invdeform_dot_grad[DIM][DIM];
   dbl d_invdeform_grad_dx[DIM][DIM][DIM][MDE];
+  dbl d_invdeform_dot_grad_dx[DIM][DIM] [DIM][MDE];
   dbl grad_d[DIM][DIM];             /* displacement gradient*/
   dbl d_grad_d[DIM][DIM][DIM][MDE]; /* displacement gradient*/
   dbl grad_d_old[DIM][DIM];
+  dbl grad_d_dot[DIM][DIM];
+  dbl d_grad_d_dot[DIM][DIM] [DIM][MDE];  /* displacement gradient*/
   dbl det2d; /* determinant of 2D deformation gradient tensor */
-  dbl det2d_old;
+  dbl det2d_old, det2d_dot;
   dbl ddet2d_dx[DIM][MDE];    /* sensitivity */
+  dbl ddet2d_dot_dx[DIM][MDE];  /* sensitivity */
   dbl cauchy_green[DIM][DIM]; /* strain tensor without division by determinant, etc. */
   dbl d_cauchy_green_dx[DIM][DIM][DIM][MDE]; /* sensitivity */
   dbl cauchy_green_old[DIM][DIM];
-  static int is_initialized = FALSE;
-
-  struct Basis_Functions *bfv;
-=======
-  dbl deform_grad_dot[DIM][DIM];
-  dbl invdeform_grad[DIM][DIM]; 
-  dbl invdeform_dot_grad[DIM][DIM]; 
-  dbl d_invdeform_grad_dx[DIM][DIM] [DIM][MDE]; 
-  dbl d_invdeform_dot_grad_dx[DIM][DIM] [DIM][MDE]; 
-  dbl grad_d[DIM][DIM];  /* displacement gradient*/
-  dbl d_grad_d[DIM][DIM] [DIM][MDE];  /* displacement gradient*/
-  dbl grad_d_old[DIM][DIM];
-  dbl grad_d_dot[DIM][DIM];
-  dbl d_grad_d_dot[DIM][DIM] [DIM][MDE];  /* displacement gradient*/
-  dbl det2d;   /* determinant of 2D deformation gradient tensor */
-  dbl det2d_old, det2d_dot;
-  dbl ddet2d_dx[DIM][MDE];  /* sensitivity */
-  dbl ddet2d_dot_dx[DIM][MDE];  /* sensitivity */
-  dbl cauchy_green[DIM][DIM];  /* strain tensor without division by determinant, etc. */
-  dbl d_cauchy_green_dx[DIM][DIM][DIM][MDE];  /* sensitivity */
-  dbl cauchy_green_old[DIM][DIM];
   dbl cauchy_green_dot[DIM][DIM];
   dbl d_cauchy_green_dot_dx[DIM][DIM][DIM][MDE];  /* sensitivity */
-  static int is_initialized=FALSE;
-  
-  struct Basis_Functions  *bfv;
->>>>>>> 524b3a25
+  static int is_initialized = FALSE;
+
+  struct Basis_Functions *bfv;
 
   status = 0;
 
@@ -131,7 +114,6 @@
    * psuedo-cartesian coordinates if using arbitrary mesh */
   /*******************************************************************************/
   /* Initialize arrays used here */
-<<<<<<< HEAD
   memset(deform_grad, 0, sizeof(double) * DIM * DIM);
   memset(deform_grad_old, 0, sizeof(double) * DIM * DIM);
   memset(grad_d, 0, sizeof(double) * DIM * DIM);
@@ -141,10 +123,14 @@
   memset(fv->strain, 0, sizeof(double) * DIM * DIM);
   memset(fv_old->strain, 0, sizeof(double) * DIM * DIM);
   memset(fv->deform_grad, 0, sizeof(double) * DIM * DIM);
+  memset( cauchy_green_dot, 0, sizeof(double)*DIM*DIM);
+  memset( grad_d_dot, 0, sizeof(double)*DIM*DIM);
   if (af->Assemble_Jacobian) {
     memset(d_grad_d, 0, sizeof(double) * DIM * DIM * DIM * MDE);
     memset(d_cauchy_green_dx, 0, sizeof(double) * DIM * DIM * DIM * MDE);
+    memset(d_cauchy_green_dot_dx, 0, sizeof(double)*DIM*DIM*DIM*MDE);
     memset(ddet2d_dx, 0, sizeof(double) * DIM * MDE);
+    memset(d_grad_d_dot, 0, sizeof(double)*DIM*DIM*DIM*MDE);
 
     if (!is_initialized) {
       memset(fv->d_volume_change_dx, 0, sizeof(double) * DIM * MDE);
@@ -157,37 +143,6 @@
       memset(d_invdeform_grad_dx, 0, sizeof(double) * DIM * DIM * DIM * MDE);
       is_initialized = TRUE;
     }
-=======
-  memset( deform_grad, 0, sizeof(double)*DIM*DIM);
-  memset( deform_grad_old, 0, sizeof(double)*DIM*DIM);
-  memset( grad_d, 0, sizeof(double)*DIM*DIM);
-  memset( grad_d_old, 0, sizeof(double)*DIM*DIM);
-  memset( cauchy_green, 0, sizeof(double)*DIM*DIM);
-  memset( cauchy_green_old, 0, sizeof(double)*DIM*DIM);
-  memset( fv->strain, 0, sizeof(double)*DIM*DIM);
-  memset( fv_old->strain, 0, sizeof(double)*DIM*DIM);
-  memset( fv->deform_grad, 0, sizeof(double)*DIM*DIM);
-  memset( cauchy_green_dot, 0, sizeof(double)*DIM*DIM);
-  memset( grad_d_dot, 0, sizeof(double)*DIM*DIM);
-  if (af->Assemble_Jacobian) {
-    memset(d_grad_d, 0, sizeof(double)*DIM*DIM*DIM*MDE);
-    memset(d_cauchy_green_dx, 0, sizeof(double)*DIM*DIM*DIM*MDE);
-    memset(d_cauchy_green_dot_dx, 0, sizeof(double)*DIM*DIM*DIM*MDE);
-    memset(ddet2d_dx, 0, sizeof(double)*DIM*MDE);
-    memset(d_grad_d_dot, 0, sizeof(double)*DIM*DIM*DIM*MDE);
-	
-	if( !is_initialized ) {
-		memset(fv->d_volume_change_dx, 0, sizeof(double)*DIM*MDE);
-		memset(fv->d_volume_strain_dx, 0, sizeof(double)*DIM*MDE);
-		memset(fv->d_volume_change_dp, 0, sizeof(double)*MDE);
-		memset(fv->d_volume_strain_dp, 0, sizeof(double)*MDE);
-		memset(fv->d_strain_dx, 0, sizeof(double)*DIM*DIM*DIM*MDE);
-		memset(fv->d_strain_dp, 0, sizeof(double)*DIM*DIM*MDE);
-		memset(fv->d_deform_grad_dx, 0, sizeof(double)*DIM*DIM*DIM*MDE); 
-		memset(d_invdeform_grad_dx, 0, sizeof(double)*DIM*DIM*DIM*MDE);
-		is_initialized = TRUE;
-	}
->>>>>>> 524b3a25
   }
 
   /*
@@ -195,7 +150,6 @@
    */
   /* For ARBITRARY MESH and non-cartesian coordinates
    * use Psuedo-Cartesian Coordinates for mesh motion */
-<<<<<<< HEAD
   if (cr->MeshMotion == ARBITRARY && pd->CoordinateSystem != CARTESIAN) {
     for (p = 0; p < dim; p++) {
       for (q = 0; q < dim; q++) {
@@ -204,88 +158,38 @@
           dofs = ei[pg->imtrx]->dof[v];
           for (i = 0; i < dofs; i++) {
             grad_d[p][q] += *esp->d[q][i] * bf[v]->d_phi[i][p];
-            grad_d_old[p][q] += *esp_old->d[q][i] * bf[v]->d_phi[i][p];
+            grad_d_old[p][q] += *esp_old->d[q][i] * bf[v]->d_phi[i][p];grad_d_dot[p][q] +=
+			*esp_dot->d[q][i] * bf[v]->d_phi[i][p];
+		      
           }
         } else
           GOMA_EH(GOMA_ERROR, "Cant get deformation gradient without mesh!");
       }
     }
-=======
-  if (cr->MeshMotion == ARBITRARY && pd->CoordinateSystem != CARTESIAN)
-    {
-      for ( p=0; p<dim; p++)
-	{
-	  for ( q=0; q<dim; q++)
-	    {
-	      v = MESH_DISPLACEMENT1 + p;
-	      if ( pd->v[v] )
-		{
-		  dofs     = ei->dof[v];
-		  for ( i=0; i<dofs; i++)
-		    {
-		      grad_d[p][q] += 
-			*esp->d[q][i] * bf[v]->d_phi[i][p];
-		      grad_d_old[p][q] += 
-			*esp_old->d[q][i] * bf[v]->d_phi[i][p];
-		      grad_d_dot[p][q] += 
-			*esp_dot->d[q][i] * bf[v]->d_phi[i][p];
-		      
-		    }
-		} else EH(-1,"Cant get deformation gradient without mesh!");
-	    }
-	}
->>>>>>> 524b3a25
 
     if (af->Assemble_Jacobian) {
 
       /* calculate sensitivity of displacement gradient */
 #ifdef DO_NO_UNROLL
-<<<<<<< HEAD
       for (b = 0; b < dim; b++) {
         v = MESH_DISPLACEMENT1 + b;
         if (pd->v[pg->imtrx][v]) {
           for (j = 0; j < ei[pg->imtrx]->dof[MESH_DISPLACEMENT1 + b]; j++) {
             for (p = 0; p < dim; p++) {
               d_grad_d[p][b][b][j] += bf[v]->d_phi[j][p];
+			d_grad_d_dot[p][b][b][j] += bf[v]->d_phi[j][p];
             }
             for (i = 0; i < ei[pg->imtrx]->dof[v]; i++) {
               for (p = 0; p < dim; p++) {
                 for (q = 0; q < dim; q++) {
                   d_grad_d[p][q][b][j] += *esp->d[q][i] * bf[v]->d_d_phi_dmesh[i][p][b][j];
+				d_grad_d_dot[p][q][b][j] += *esp_dot->d[q][i] * bf[v]->d_d_phi_dmesh[i][p][b][j];
                 }
               }
             }
           }
         }
       }
-=======
-	for ( b=0; b<dim; b++)
-	  {
-	    v = MESH_DISPLACEMENT1 + b;
-	    if ( pd->v[v] )
-	      {
-		for ( j=0; j<ei->dof[MESH_DISPLACEMENT1+b]; j++)
-		  {
-		    for ( p=0; p<dim; p++)
-		      {
-			d_grad_d[p][b][b][j] += bf[v]->d_phi[j][p];
-			d_grad_d_dot[p][b][b][j] += bf[v]->d_phi[j][p];
-		      }
-		    for ( i=0; i<ei->dof[v]; i++)
-		      {
-			for ( p=0; p<dim; p++)
-			  {
-			    for ( q=0; q<dim; q++)
-			      {
-				d_grad_d[p][q][b][j] += *esp->d[q][i] * bf[v]->d_d_phi_dmesh[i][p][b][j];
-				d_grad_d_dot[p][q][b][j] += *esp_dot->d[q][i] * bf[v]->d_d_phi_dmesh[i][p][b][j];
-			      }
-			  }
-		      }
-		  }
-	      }
-	  }
->>>>>>> 524b3a25
 #else
       for (b = 0; b < dim; b++) {
         v = MESH_DISPLACEMENT1 + b;
@@ -317,7 +221,6 @@
       }
 #endif
 
-<<<<<<< HEAD
     }      /* end of if Assemble_Jacobian */
   } else { /* Lagrangian Mesh!! */
     /* Use Coordinates of Main Problem */
@@ -325,6 +228,7 @@
       for (q = 0; q < VIM; q++) {
         grad_d[p][q] = fv->grad_d[p][q];
         grad_d_old[p][q] = fv_old->grad_d[p][q];
+	      grad_d_dot[p][q] = fv_dot->grad_d[p][q];
       }
     }
     if (af->Assemble_Jacobian) {
@@ -333,44 +237,13 @@
           for (b = 0; b < dim; b++) {
             for (j = 0; j < ei[pg->imtrx]->dof[MESH_DISPLACEMENT1 + b]; j++) {
               d_grad_d[p][q][b][j] = fv->d_grad_d_dmesh[p][q][b][j];
+			d_grad_d_dot[p][q][b][j] = fv_dot->d_grad_d_dmesh[p][q][b][j];
             }
           }
         }
       }
     } /* end of Assemble_Jacobian */
   }   /* end of if Arbitrary or Lagrangian */
-=======
-
-      } /* end of if Assemble_Jacobian */
-    } else {  /* Lagrangian Mesh!! */
-      /* Use Coordinates of Main Problem */
-      for ( p=0; p<VIM; p++)
-	{
-	  for ( q=0; q<VIM; q++)
-	    {
-	      grad_d[p][q] = fv->grad_d[p][q];
-	      grad_d_old[p][q] = fv_old->grad_d[p][q];
-	      grad_d_dot[p][q] = fv_dot->grad_d[p][q];
-	    }
-	}
-      if (af->Assemble_Jacobian) {
-	for ( p=0; p<VIM; p++)
-	  {
-	    for ( q=0; q<VIM; q++)
-	      {
-		for ( b=0; b<dim; b++)
-		  {
-		    for ( j=0; j<ei->dof[MESH_DISPLACEMENT1+b]; j++)
-		      {
-			d_grad_d[p][q][b][j] = fv->d_grad_d_dmesh[p][q][b][j];			
-			d_grad_d_dot[p][q][b][j] = fv_dot->d_grad_d_dmesh[p][q][b][j];			
-		      }
-		  }
-	      }
-	  }
-      } /* end of Assemble_Jacobian */
-    } /* end of if Arbitrary or Lagrangian */
->>>>>>> 524b3a25
 
   /*******************************************************************************/
   /* calculate basic Cauchy-Green strain tensor (grad_d + grad_d_transpose -
@@ -378,26 +251,15 @@
   /*******************************************************************************/
 
   /* Start with contribution from linear elasticity */
-<<<<<<< HEAD
   for (p = 0; p < VIM; p++) {
     for (q = 0; q < VIM; q++) {
       cauchy_green[p][q] = 0.5 * (grad_d[p][q] + grad_d[q][p]);
       cauchy_green_old[p][q] = 0.5 * (grad_d_old[p][q] + grad_d_old[q][p]);
-=======
-  for ( p=0; p<VIM; p++)
-    {
-      for ( q=0; q<VIM; q++)
-	{
-	  cauchy_green[p][q] = 0.5 * (grad_d[p][q] + grad_d[q][p]);
-	  cauchy_green_old[p][q] = 0.5 * (grad_d_old[p][q] + grad_d_old[q][p]);
 	  cauchy_green_dot[p][q] = 0.5 * (grad_d_dot[p][q] + grad_d_dot[q][p]);
-	}
->>>>>>> 524b3a25
     }
   }
   /* add on nonlinear term to Eulerian Strain Tensor */
   if (cr->MeshFluxModel != LINEAR) {
-<<<<<<< HEAD
     for (p = 0; p < VIM; p++) {
       for (q = 0; q < VIM; q++) {
         for (a = 0; a < VIM; a++) {
@@ -409,39 +271,22 @@
            */
           cauchy_green[p][q] -= 0.5 * grad_d[p][a] * grad_d[q][a];
           cauchy_green_old[p][q] -= 0.5 * grad_d_old[p][a] * grad_d_old[q][a];
-        }
-=======
-    for ( p=0; p<VIM; p++)
-      {
-	for ( q=0; q<VIM; q++)
-	  {
-	    for ( a=0; a<VIM; a++)
-	      {
-		/* dot product between displacement gradient and 
-		 * it's transpose - note that there are two ways to 
-		 * do this
-		 * the right way sums d(d_j)/d(x_m) d(d_j)/d(x_k) 
-		 * over j to get B_m_k
-		 */
-		cauchy_green[p][q] -= 0.5 * grad_d[p][a] * grad_d[q][a];
-		cauchy_green_old[p][q] -= 0.5 * grad_d_old[p][a] * grad_d_old[q][a];
-		cauchy_green_dot[p][q] -= 0.5*(grad_d[p][a]*grad_d_dot[q][a] 
+		cauchy_green_dot[p][q] -= 0.5*(grad_d[p][a]*grad_d_dot[q][a]
 						+ grad_d_dot[p][a]*grad_d[q][a]);
-	      }
-	  }
->>>>>>> 524b3a25
+        }
       }
     }
   }
 
   if (af->Assemble_Jacobian) {
 #if DO_NO_UNROLL
-<<<<<<< HEAD
     for (p = 0; p < VIM; p++) {
       for (q = 0; q < VIM; q++) {
         for (b = 0; b < dim; b++) {
           for (j = 0; j < ei[pg->imtrx]->dof[MESH_DISPLACEMENT1 + b]; j++) {
             d_cauchy_green_dx[p][q][b][j] = 0.5 * (d_grad_d[p][q][b][j] + d_grad_d[q][p][b][j]);
+		    d_cauchy_green_dot_dx[p][q][b][j] = 0.5 *
+		      (d_grad_d_dot[p][q][b][j] + d_grad_d_dot[q][p][b][j]);
           }
         }
         if (cr->MeshFluxModel != LINEAR) {
@@ -455,51 +300,13 @@
                  * over j to get B_m_k
                  */
                 d_cauchy_green_dx[p][q][b][j] -= 0.5 * (d_grad_d[p][a][b][j] * grad_d[q][a] +
-                                                        grad_d[p][a] * d_grad_d[q][a][b][j]);
-              }
-            }
-          }
-        }
-=======
-    for ( p=0; p<VIM; p++)
-      {
-	for ( q=0; q<VIM; q++)
-	  {
-	    for ( b=0; b<dim; b++)
-	      {
-		for ( j=0; j<ei->dof[MESH_DISPLACEMENT1+b]; j++)
-		  {
-		    d_cauchy_green_dx[p][q][b][j] = 0.5 * 
-		      (d_grad_d[p][q][b][j] + d_grad_d[q][p][b][j]);
-		    d_cauchy_green_dot_dx[p][q][b][j] = 0.5 * 
-		      (d_grad_d_dot[p][q][b][j] + d_grad_d_dot[q][p][b][j]);
-		  }
-	      }
-	    if (cr->MeshFluxModel != LINEAR) {
-	      for ( a=0; a<VIM; a++)
-		{
-		  for ( b=0; b<dim; b++)
-		    {
-		      for ( j=0; j<ei->dof[MESH_DISPLACEMENT1+b]; j++)
-			{
-			  /* dot product between displacement gradient and 
-			   * it's transpose - note that there are two ways to 
-			   * do this
-			   * the right way sums d(d_j)/d(x_m) d(d_j)/d(x_k) 
-			   * over j to get B_m_k
-			   */
-			  d_cauchy_green_dx[p][q][b][j] -= 0.5 * 
-			    ( d_grad_d[p][a][b][j] * grad_d[q][a] 
-			      + grad_d[p][a] * d_grad_d[q][a][b][j] ); 
-			  d_cauchy_green_dot_dx[p][q][b][j] -= 0.5 * 
-			    ( d_grad_d_dot[p][a][b][j] * grad_d_dot[q][a] 
-			      + grad_d_dot[p][a] * d_grad_d_dot[q][a][b][j] ); 
-			}
-		    }
-		}
-	    }
-	  }
->>>>>>> 524b3a25
+                                                        grad_d[p][a] * d_grad_d[q][a][b][j]);d_cauchy_green_dot_dx[p][q][b][j] -= 0.5 *
+			    ( d_grad_d_dot[p][a][b][j] * grad_d_dot[q][a]
+			      + grad_d_dot[p][a] * d_grad_d_dot[q][a][b][j] );
+              }
+            }
+          }
+        }
       }
     }
 #else
@@ -561,7 +368,6 @@
   /* Second invariant - shearing */
   /* Third invariant - volume change */
   /*******************************************************************************/
-<<<<<<< HEAD
   if (pd->MeshMotion == LAGRANGIAN || pd->MeshMotion == DYNAMIC_LAGRANGIAN ||
       pd->MeshMotion == TOTAL_ALE) {
     if (cr->MeshFluxModel == LINEAR) {
@@ -571,6 +377,7 @@
       for (p = 0; p < VIM; p++) {
         for (q = 0; q < VIM; q++) {
           fv->deform_grad[p][q] = delta(p, q) + grad_d[p][q];
+		  fv_dot->deform_grad[p][q] = grad_d_dot[p][q];
         }
       }
 
@@ -580,6 +387,7 @@
             for (b = 0; b < dim; b++) {
               for (j = 0; j < ei[pg->imtrx]->dof[MESH_DISPLACEMENT1 + b]; j++) {
                 fv->d_deform_grad_dx[p][q][b][j] = d_grad_d[p][q][b][j];
+			    fv_dot->d_deform_grad_dx[p][q][b][j] = d_grad_d_dot[p][q][b][j];
               }
             }
           }
@@ -592,6 +400,7 @@
       for (p = 0; p < VIM; p++) {
         for (q = 0; q < VIM; q++) {
           invdeform_grad[p][q] = delta(p, q) - grad_d[p][q];
+		  invdeform_dot_grad[p][q] = -grad_d_dot[p][q];
         }
       }
 
@@ -601,6 +410,7 @@
             for (b = 0; b < dim; b++) {
               for (j = 0; j < ei[pg->imtrx]->dof[MESH_DISPLACEMENT1 + b]; j++) {
                 d_invdeform_grad_dx[p][q][b][j] = -d_grad_d[p][q][b][j];
+			    d_invdeform_dot_grad_dx[p][q][b][j] = - d_grad_d_dot[p][q][b][j];
               }
             }
           }
@@ -608,78 +418,9 @@
       }
       invert_tensor(invdeform_grad, fv->deform_grad, VIM, d_invdeform_grad_dx, fv->d_deform_grad_dx,
                     ei[pg->imtrx]->dof[MESH_DISPLACEMENT1], af->Assemble_Jacobian);
-=======
-  if ( pd->MeshMotion == LAGRANGIAN ||
-       pd->MeshMotion == DYNAMIC_LAGRANGIAN || 
-       pd->MeshMotion == TOTAL_ALE)
-    {
-      if (cr->MeshFluxModel == LINEAR)
-	{
-	  /* 
-	   * Lagrangian and Eulerian displacement Gradients are the same
-	   */
-	  for ( p=0; p<VIM; p++)
-	    {
-	      for ( q=0; q<VIM; q++)
-		{
-		  fv->deform_grad[p][q] = delta(p,q) + grad_d[p][q];
-		  fv_dot->deform_grad[p][q] = grad_d_dot[p][q];
-		}
-	    }
-
-	  if (af->Assemble_Jacobian) {
-	    for ( p=0; p<VIM; p++)
-	      {
-		for ( q=0; q<VIM; q++)
-		  {
-		    for ( b=0; b<dim; b++)
-		      {
-			for ( j=0; j<ei->dof[MESH_DISPLACEMENT1+b]; j++)
-			  {
-			    fv->d_deform_grad_dx[p][q][b][j] = d_grad_d[p][q][b][j];
-			    fv_dot->d_deform_grad_dx[p][q][b][j] = d_grad_d_dot[p][q][b][j];
-			  }
-		      }
-		  }
-	      }
-	  }
-	} else {  /* NONLINEAR MESH */
-	  /* 
-	   * Lagrangian and Eulerian Deformation Gradients are inverses
-	   */
-	  for ( p=0; p<VIM; p++)
-	    {
-	      for ( q=0; q<VIM; q++)
-		{
-		  invdeform_grad[p][q] = delta(p,q) - grad_d[p][q];
-		  invdeform_dot_grad[p][q] = -grad_d_dot[p][q];
-		}
-	    }
-
-	  if (af->Assemble_Jacobian) {
-	    for ( p=0; p<VIM; p++)
-	      {
-		for ( q=0; q<VIM; q++)
-		  {
-		    for ( b=0; b<dim; b++)
-		      {
-			for ( j=0; j<ei->dof[MESH_DISPLACEMENT1+b]; j++)
-			  {
-			    d_invdeform_grad_dx[p][q][b][j] = - d_grad_d[p][q][b][j];
-			    d_invdeform_dot_grad_dx[p][q][b][j] = - d_grad_d_dot[p][q][b][j];
-			  }
-		      }
-		  }
-	      }
-	  }
-	  invert_tensor(invdeform_grad, fv->deform_grad, VIM,
-			d_invdeform_grad_dx, fv->d_deform_grad_dx, 
-			ei->dof[MESH_DISPLACEMENT1], af->Assemble_Jacobian);
 	  invert_tensor(invdeform_dot_grad, fv_dot->deform_grad, VIM,
-			d_invdeform_dot_grad_dx, fv_dot->d_deform_grad_dx, 
-			ei->dof[MESH_DISPLACEMENT1], af->Assemble_Jacobian);
-	}
->>>>>>> 524b3a25
+			d_invdeform_dot_grad_dx, fv_dot->d_deform_grad_dx,
+			ei[pg->imtrx]->dof[MESH_DISPLACEMENT1], af->Assemble_Jacobian);
     }
   }
 
@@ -691,7 +432,6 @@
   fv_old->volume_change = 0.;
   fv->volume_strain = 0.;
 
-<<<<<<< HEAD
   if (cr->MeshFluxModel == LINEAR) {
     /*
      * Find the trace of the deformation gradient, which in linear elasticity is the
@@ -699,47 +439,34 @@
      */
     fv->volume_change = 1.;
     fv_old->volume_change = 1.;
+      fv_dot->volume_change = 1.;
     fv->volume_strain = 0.;
-    for (p = 0; p < VIM; p++) {
+    fv_dot->volume_strain = 0.;for (p = 0; p < VIM; p++) {
       fv->volume_change += cauchy_green[p][p];
       fv_old->volume_change += cauchy_green_old[p][p];
+	  fv_dot->volume_change += cauchy_green_dot[p][p];
       fv->volume_strain += cauchy_green[p][p];
-    }
-=======
-  if (cr->MeshFluxModel == LINEAR)
-    {
-      /*
-       * Find the trace of the deformation gradient, which in linear elasticity is the 
-       * volume change
-       */
-      fv->volume_change = 1.;
-      fv_old->volume_change = 1.;
-      fv_dot->volume_change = 1.;
-      fv->volume_strain = 0.;
-      fv_dot->volume_strain = 0.;
-      for (p=0; p<VIM; p++) 
-	{
-	  fv->volume_change += cauchy_green[p][p];
-	  fv_old->volume_change += cauchy_green_old[p][p];
-	  fv_dot->volume_change += cauchy_green_dot[p][p];
-	  fv->volume_strain += cauchy_green[p][p];
 	  fv_dot->volume_strain += cauchy_green_dot[p][p];
-	}
->>>>>>> 524b3a25
+    }
 
     if (af->Assemble_Jacobian) {
 
       for (b = 0; b < dim; b++) {
         for (j = 0; j < ei[pg->imtrx]->dof[MESH_DISPLACEMENT1 + b]; j++) {
           fv->d_volume_change_dx[b][j] = d_cauchy_green_dx[0][0][b][j];
+		  	fv_dot->d_volume_change_dx[b][j] = d_cauchy_green_dot_dx[0][0] [b][j];
           fv->d_volume_strain_dx[b][j] = d_cauchy_green_dx[0][0][b][j];
-
-<<<<<<< HEAD
+			fv_dot->d_volume_strain_dx[b][j] = d_cauchy_green_dot_dx[0][0] [b][j];
+
           fv->d_volume_change_dx[b][j] += d_cauchy_green_dx[1][1][b][j];
+		    fv_dot->d_volume_change_dx[b][j] += d_cauchy_green_dot_dx[1][1] [b][j];
           fv->d_volume_strain_dx[b][j] += d_cauchy_green_dx[1][1][b][j];
+		    fv_dot->d_volume_strain_dx[b][j] += d_cauchy_green_dot_dx[1][1] [b][j];
           if (VIM == 3) {
             fv->d_volume_change_dx[b][j] += d_cauchy_green_dx[2][2][b][j];
+		    fv_dot->d_volume_change_dx[b][j] += d_cauchy_green_dot_dx[2][2] [b][j];
             fv->d_volume_strain_dx[b][j] += d_cauchy_green_dx[2][2][b][j];
+		    fv_dot->d_volume_strain_dx[b][j] += d_cauchy_green_dot_dx[2][2] [b][j];
           }
         }
       }
@@ -756,6 +483,7 @@
       for (q = 0; q < VIM; q++) {
         deform_grad[p][q] = delta(p, q) - grad_d[p][q];
         deform_grad_old[p][q] = delta(p, q) - grad_d_old[p][q];
+	  deform_grad_dot[p][q] =  -grad_d_dot[p][q];
         /* fv->deform_grad[p][q] = deform_grad[p][q]; */ /*Uncomment for ST DILATATION MODEL*/
       }
     }
@@ -763,14 +491,19 @@
     switch (dim) {
     case 1:
       fv->volume_change = 1. / deform_grad[0][0];
+	  fv_dot->volume_change    = -deform_grad_dot[0][0]/SQUARE(deform_grad[0][0]);
       fv_old->volume_change = 1. / deform_grad_old[0][0];
       fv->volume_strain = fv->volume_change - 1.;
+	  fv_dot->volume_strain    = fv_dot->volume_change;
       if (af->Assemble_Jacobian) {
         for (i = 0; i < dim; i++) {
           for (k = 0; k < mdof; k++) {
             fv->d_volume_change_dx[i][k] =
-                1. / deform_grad[0][0] / deform_grad[0][0] * d_grad_d[0][0][i][k];
+                1. / SQUARE(deform_grad[0][0])
+		  * d_grad_d[0][0] [i][k];
+		fv_dot->d_volume_change_dx[i][k] = -fv_dot->d_deform_grad_dx[0][0][i][k]/SQUARE(deform_grad[0][0]) + 2.*deform_grad_dot[0][0]/CUBE(deform_grad[0][0]);
             fv->d_volume_strain_dx[i][k] = fv->d_volume_change_dx[i][k];
+		fv_dot->d_volume_strain_dx[i][k] = fv_dot->d_volume_change_dx[i][k];
           }
         }
       }
@@ -780,93 +513,15 @@
       /* find determinant of 2-d deformation gradient (note this is not the volume change, that
          is the determinant of the 3-d deformation gradient which is here approximated by plane
          strain or plane stress for 2-d) */
-      det2d = 1. / (deform_grad[0][0] * deform_grad[1][1] - deform_grad[0][1] * deform_grad[1][0]);
+    /*  Ok, this is NOT det(F), but rather 1/det(F) - RBS */  det2d = 1. / (deform_grad[0][0] * deform_grad[1][1] - deform_grad[0][1] * deform_grad[1][0]);
       det2d_old = 1. / (deform_grad_old[0][0] * deform_grad_old[1][1] -
                         deform_grad_old[0][1] * deform_grad_old[1][0]);
-
-      /* escape if element has inverted */
-      if ((det2d <= 0.) && (Debug_Flag >= 0)) {
-=======
-	    for ( b=0; b<dim; b++)
-	      {
-		for ( j=0; j<ei->dof[MESH_DISPLACEMENT1+b]; j++)
-		  {
-		  	fv->d_volume_change_dx[b][j] = d_cauchy_green_dx[0][0] [b][j];		    
-		  	fv_dot->d_volume_change_dx[b][j] = d_cauchy_green_dot_dx[0][0] [b][j];		    
-			fv->d_volume_strain_dx[b][j] = d_cauchy_green_dx[0][0] [b][j];		    
-			fv_dot->d_volume_strain_dx[b][j] = d_cauchy_green_dot_dx[0][0] [b][j];		    
-
-		    fv->d_volume_change_dx[b][j] += d_cauchy_green_dx[1][1] [b][j];		    
-		    fv_dot->d_volume_change_dx[b][j] += d_cauchy_green_dot_dx[1][1] [b][j];		    
-		    fv->d_volume_strain_dx[b][j] += d_cauchy_green_dx[1][1] [b][j];	
-		    fv_dot->d_volume_strain_dx[b][j] += d_cauchy_green_dot_dx[1][1] [b][j];	
-			if ( VIM == 3) {	    
-		    fv->d_volume_change_dx[b][j] += d_cauchy_green_dx[2][2] [b][j];		    
-		    fv_dot->d_volume_change_dx[b][j] += d_cauchy_green_dot_dx[2][2] [b][j];		    
-		    fv->d_volume_strain_dx[b][j] += d_cauchy_green_dx[2][2] [b][j];		    
-		    fv_dot->d_volume_strain_dx[b][j] += d_cauchy_green_dot_dx[2][2] [b][j];		    
-			}
-		  }
-		
-	  }
-      }
-	  
-    } else { /* Non-Linear Mesh Motion */
-      /*
-       * volume change is the determinant of the Lagrangian deformation gradient tensor
-       * or reciprocal of determinant of Eulerian deformation gradient tensor
-       */
-
-      /* Eulerian Deformation Gradient is Identity MINUS displacement gradient !! */
-      for (p=0; p<VIM; p++) {
-	for (q=0; q<VIM; q++) {
-	  deform_grad[p][q] = delta(p,q) - grad_d[p][q];
-	  deform_grad_old[p][q] = delta(p,q) - grad_d_old[p][q];
-	  deform_grad_dot[p][q] =  -grad_d_dot[p][q];
-        /* fv->deform_grad[p][q] = deform_grad[p][q]; */  /*Uncomment for ST DILATATION MODEL*/
-	}
-      }
-
-      switch ( dim )
-	{
-	case 1:
-	  fv->volume_change    = 1. / deform_grad[0][0];
-	  fv_dot->volume_change    = -deform_grad_dot[0][0]/SQUARE(deform_grad[0][0]);
-	  fv_old->volume_change= 1. / deform_grad_old[0][0];
-	  fv->volume_strain    = fv->volume_change - 1.;
-	  fv_dot->volume_strain    = fv_dot->volume_change;
-	  if ( af->Assemble_Jacobian ) {
-	    for (i=0; i<dim; i++) {
-	      for (k=0; k<mdof; k++) {
-		fv->d_volume_change_dx[i][k] = 1. / SQUARE(deform_grad[0][0])
-		  * d_grad_d[0][0] [i][k];
-		fv_dot->d_volume_change_dx[i][k] = -fv_dot->d_deform_grad_dx[0][0][i][k]/SQUARE(deform_grad[0][0]) + 2.*deform_grad_dot[0][0]/CUBE(deform_grad[0][0]);
-		fv->d_volume_strain_dx[i][k] = fv->d_volume_change_dx[i][k];
-		fv_dot->d_volume_strain_dx[i][k] = fv_dot->d_volume_change_dx[i][k];
-	      }
-	    }
-	  }
-	  break;
-
-	case 2:
-	  /* find determinant of 2-d deformation gradient (note this is not the volume change, that
-	     is the determinant of the 3-d deformation gradient which is here approximated by plane
-	     strain or plane stress for 2-d) */
-	  /*  Ok, this is NOT det(F), but rather 1/det(F) - RBS */
-	  det2d    = 1. / (
-			   deform_grad[0][0] * deform_grad[1][1]
-			   - deform_grad[0][1] * deform_grad[1][0]);
-	  det2d_old= 1. / (
-			   deform_grad_old[0][0] * deform_grad_old[1][1]
-			   - deform_grad_old[0][1] * deform_grad_old[1][0]);
 	  det2d_dot= 1. / (
 			   deform_grad_dot[0][0] * deform_grad_dot[1][1]
 			   - deform_grad_dot[0][1] * deform_grad_dot[1][0]);
 
-	  /* escape if element has inverted */
-	  if ( (det2d <= 0.) && (Debug_Flag >= 0 ) ) 
-	    {
->>>>>>> 524b3a25
+      /* escape if element has inverted */
+      if ((det2d <= 0.) && (Debug_Flag >= 0)) {
 #ifdef PARALLEL
         fprintf(stderr, "\nP_%d: Volume change  %f\n", ProcID, det2d);
 #else
@@ -899,24 +554,35 @@
                                d_grad_d[0][0][i][k] * deform_grad[1][1] -
                                d_grad_d[0][1][i][k] * deform_grad[1][0]) *
                               det2d * det2d;
+		      ddet2d_dot_dx[i][k] =
+			(
+			 deform_grad_dot[0][0] * d_grad_d_dot[1][1] [i][k]
+			 - deform_grad_dot[0][1] * d_grad_d_dot[1][0] [i][k]
+			 + d_grad_d_dot[0][0] [i][k] * deform_grad_dot[1][1]
+			 - d_grad_d_dot[0][1] [i][k] * deform_grad_dot[1][0]
+			 ) * det2d_dot * det2d_dot;
           }
         }
       }
 
       /* PLANE STRAIN CASES */
       if (cr->MeshFluxModel == NONLINEAR || cr->MeshFluxModel == INCOMP_PSTRAIN ||
-          cr->MeshFluxModel == HOOKEAN_PSTRAIN) {
+          cr->MeshFluxModel == HOOKEAN_PSTRAIN || cr->MeshFluxModel == KELVIN_VOIGT) {
         fv->volume_change = det2d;
         fv_old->volume_change = det2d_old;
+	      fv_dot->volume_change= det2d_dot;
         fv->volume_strain = 3. * (pow(det2d, 1. / 3.) - 1.);
+	      fv_dot->volume_strain    = pow(det2d, -2./3.)*det2d_dot;
 
         if (af->Assemble_Jacobian) {
           for (i = 0; i < dim; i++) {
             for (k = 0; k < mdof; k++) {
               fv->d_volume_change_dx[i][k] = ddet2d_dx[i][k];
+			  fv_dot->d_volume_change_dx[i][k] = ddet2d_dot_dx[i][k];
               fv->d_volume_strain_dx[i][k] = ddet2d_dx[i][k] * pow(det2d, -2. / 3.);
-            }
-<<<<<<< HEAD
+			  fv_dot->d_volume_strain_dx[i][k] = ddet2d_dot_dx[i][k] * pow(det2d, -2./3.)
+				+det2d_dot*(-2./3.)*pow(det2d,-5./3.)*ddet2d_dx[i][k] ;
+            }
           }
         }
       }
@@ -966,127 +632,18 @@
                                          deform_grad_old[2][0] * deform_grad_old[1][2]) +
                 deform_grad_old[0][2] * (deform_grad_old[1][0] * deform_grad_old[2][1] -
                                          deform_grad_old[2][0] * deform_grad_old[1][1]));
+	  fv_dot->volume_change= 1. / (
+				       deform_grad_dot[0][0] *
+				       ( deform_grad_dot[1][1] * deform_grad_dot[2][2]
+					 -deform_grad_dot[1][2] * deform_grad_dot[2][1])
+				       - deform_grad_dot[0][1] *
+				       ( deform_grad_dot[1][0] * deform_grad_dot[2][2]
+					 -deform_grad_dot[2][0] * deform_grad_dot[1][2])
+				       + deform_grad_dot[0][2] *
+				       ( deform_grad_dot[1][0] * deform_grad_dot[2][1]
+					 -deform_grad_dot[2][0] * deform_grad_dot[1][1]) );
       /* Check to make sure element hasn't inverted */
       if ((fv->volume_change <= 0.) && (Debug_Flag >= 0)) {
-=======
-	  
-	  if ( af->Assemble_Jacobian )
-	    {
-	      for (i=0; i<dim; i++)
-		{
-		  for (k=0; k<mdof; k++)
-		    {
-		      /* N.B. the puzzling 
-			 sign change here is absorbed in d_grad_d */
-		      ddet2d_dx[i][k] = 
-			(
-			 deform_grad[0][0] * d_grad_d[1][1] [i][k]
-			 - deform_grad[0][1] * d_grad_d[1][0] [i][k]
-			 + d_grad_d[0][0] [i][k] * deform_grad[1][1]
-			 - d_grad_d[0][1] [i][k] * deform_grad[1][0]
-			 ) * det2d * det2d;
-		      ddet2d_dot_dx[i][k] = 
-			(
-			 deform_grad_dot[0][0] * d_grad_d_dot[1][1] [i][k]
-			 - deform_grad_dot[0][1] * d_grad_d_dot[1][0] [i][k]
-			 + d_grad_d_dot[0][0] [i][k] * deform_grad_dot[1][1]
-			 - d_grad_d_dot[0][1] [i][k] * deform_grad_dot[1][0]
-			 ) * det2d_dot * det2d_dot;
-		    }
-		}
-	    }
-
-	  /* PLANE STRAIN CASES */
-	  if (cr->MeshFluxModel == NONLINEAR || cr->MeshFluxModel == INCOMP_PSTRAIN 
-	      || cr->MeshFluxModel == HOOKEAN_PSTRAIN || cr->MeshFluxModel == KELVIN_VOIGT)
-	    {
-	      fv->volume_change    = det2d;
-	      fv_old->volume_change= det2d_old;
-	      fv_dot->volume_change= det2d_dot;
-	      fv->volume_strain    = 3. * (pow(det2d, 1./3.) - 1.);
-	      fv_dot->volume_strain    = pow(det2d, -2./3.)*det2d_dot;
-
-	      if ( af->Assemble_Jacobian )
-		{
-		  for (i=0; i<dim; i++)
-		    {
-		      for (k=0; k<mdof; k++)
-			{
-			  fv->d_volume_change_dx[i][k] = ddet2d_dx[i][k]; 
-			  fv_dot->d_volume_change_dx[i][k] = ddet2d_dot_dx[i][k]; 
-			  fv->d_volume_strain_dx[i][k] = ddet2d_dx[i][k] * pow(det2d, -2./3.) ;
-			  fv_dot->d_volume_strain_dx[i][k] = ddet2d_dot_dx[i][k] * pow(det2d, -2./3.)
-				+det2d_dot*(-2./3.)*pow(det2d,-5./3.)*ddet2d_dx[i][k] ;
-			}
-		    }
-		}
-	    }
-	  /* PLANE STRESS CASES */
-	  else if (cr->MeshFluxModel == INCOMP_PSTRESS)
-	    {
-	      EH(-1, "need to fix Plane Stress cases");
-/* 	      if ((fv->P / mu) >= 1.) EH(-1, "Zero or Negative Denominator in PLANE STRESS"); */
-/* 	      if ( cr->MeshMotion == ARBITRARY ) EH(-1,"Can't have ARBITRARY mesh with PLANE_STRESS"); */
-/* 	      fv->volume_change    =  */
-/* 	        pow(det2d, 3./2.) */
-/* 		  / pow((1. - fv->P / mu ), 3./4.); */
-
-/* 	      if ( af->Assemble_Jacobian ) */
-/* 		{ */
-/* 		  for (i=0; i<dim; i++) */
-/* 		    { */
-/* 		      for (k=0; k<mdof; k++) */
-/* 			{ */
-/* 			  fv->d_volume_change_dx[i][k] = 3./2.  */
-/* 			     * pow(det2d, 1./2.) * ddet2d_dx[i][k] */
-/* 			     / pow((1. - fv->P / mu ), 3./4.) ; */
-/* 			} */
-/* 		    }      */
-/* 		  mdofp = ei->dof[R_PRESSURE]; */
-/* 		      for (k=0; k<mdofp; k++) */
-/* 			{ */
-/* 			  fv->d_volume_change_dp[k] =  3./4./mu * bf[PRESSURE]->phi[k] */
-/* 			    * pow(det2d, 3./2.) */
-/* 			    / pow((1. - fv->P / mu ), 7./4.); */
-/* 			} */
-/* 		} */
-	    }
-	  break;
-	case 3:
-	  fv->volume_change    = 1. / (
-				       deform_grad[0][0] * 
-				       ( deform_grad[1][1] * deform_grad[2][2] 
-					 -deform_grad[1][2] * deform_grad[2][1])
-				       - deform_grad[0][1] * 
-				       ( deform_grad[1][0] * deform_grad[2][2] 
-					 -deform_grad[2][0] * deform_grad[1][2])
-				       + deform_grad[0][2] * 
-				       ( deform_grad[1][0] * deform_grad[2][1] 
-					 -deform_grad[2][0] * deform_grad[1][1]) );
-	  fv_old->volume_change= 1. / (
-				       deform_grad_old[0][0] * 
-				       ( deform_grad_old[1][1] * deform_grad_old[2][2] 
-					 -deform_grad_old[1][2] * deform_grad_old[2][1])
-				       - deform_grad_old[0][1] * 
-				       ( deform_grad_old[1][0] * deform_grad_old[2][2] 
-					 -deform_grad_old[2][0] * deform_grad_old[1][2])
-				       + deform_grad_old[0][2] * 
-				       ( deform_grad_old[1][0] * deform_grad_old[2][1] 
-					 -deform_grad_old[2][0] * deform_grad_old[1][1]) );
-	  fv_dot->volume_change= 1. / (
-				       deform_grad_dot[0][0] * 
-				       ( deform_grad_dot[1][1] * deform_grad_dot[2][2] 
-					 -deform_grad_dot[1][2] * deform_grad_dot[2][1])
-				       - deform_grad_dot[0][1] * 
-				       ( deform_grad_dot[1][0] * deform_grad_dot[2][2] 
-					 -deform_grad_dot[2][0] * deform_grad_dot[1][2])
-				       + deform_grad_dot[0][2] * 
-				       ( deform_grad_dot[1][0] * deform_grad_dot[2][1] 
-					 -deform_grad_dot[2][0] * deform_grad_dot[1][1]) );
-	  /* Check to make sure element hasn't inverted */
-          if ((fv->volume_change <= 0.) && (Debug_Flag >= 0 )) 
-            {
->>>>>>> 524b3a25
 #ifdef PARALLEL
         fprintf(stderr, "\nP_%d: Volume change  %f\n", ProcID, fv->volume_change);
 #else
@@ -1111,8 +668,8 @@
       }
 
       fv->volume_strain = 3. * (pow(fv->volume_change, 1. / 3.) - 1.);
-
-<<<<<<< HEAD
+	  fv_dot->volume_strain    = pow(fv->volume_change, -2./3.) * fv_dot->volume_change;
+
       if (af->Assemble_Jacobian) {
         for (i = 0; i < dim; i++) {
           for (k = 0; k < mdof; k++) {
@@ -1146,70 +703,13 @@
       GOMA_EH(-1, "Bad dim.");
     }
   } /* end of Non-Linear volume change */
-=======
-	  fv->volume_strain    = 3. * (pow(fv->volume_change, 1./3.) - 1.);
-	  fv_dot->volume_strain    = pow(fv->volume_change, -2./3.) * fv_dot->volume_change;
-
-	  if ( af->Assemble_Jacobian )
-	    {
-	      for (i=0; i<dim; i++)
-		{
-		  for (k=0; k<mdof; k++)
-		    {
-		      fv->d_volume_change_dx[i][k] = 
-			(
-			 d_grad_d[0][0] [i][k] * 
-			   ( deform_grad[1][1] * deform_grad[2][2] 
-			     -deform_grad[1][2] * deform_grad[2][1])
-			 - d_grad_d[0][1] [i][k] * 
-			   ( deform_grad[1][0] * deform_grad[2][2] 
-			     -deform_grad[2][0] * deform_grad[1][2])
-			 + d_grad_d[0][2] [i][k] * 
-			   ( deform_grad[1][0] * deform_grad[2][1] 
-			     -deform_grad[2][0] * deform_grad[1][1])
-			 + deform_grad[0][0] * 
-			   ( d_grad_d[1][1] [i][k] * deform_grad[2][2] 
-			     -d_grad_d[1][2] [i][k] * deform_grad[2][1])
-			 - deform_grad[0][1] * 
-			   ( d_grad_d[1][0] [i][k] * deform_grad[2][2] 
-			     -d_grad_d[2][0] [i][k] * deform_grad[1][2])
-			 + deform_grad[0][2] * 
-			   ( d_grad_d[1][0] [i][k] * deform_grad[2][1] 
-			     -d_grad_d[2][0] [i][k] * deform_grad[1][1])
-			 + deform_grad[0][0] * 
-			   ( deform_grad[1][1] * d_grad_d[2][2] [i][k] 
-			     -deform_grad[1][2] * d_grad_d[2][1] [i][k])
-			 - deform_grad[0][1] * 
-			   ( deform_grad[1][0] * d_grad_d[2][2] [i][k] 
-			     -deform_grad[2][0] * d_grad_d[1][2] [i][k])
-			 + deform_grad[0][2] * 
-			   ( deform_grad[1][0] * d_grad_d[2][1] [i][k] 
-			     -deform_grad[2][0] * d_grad_d[1][1] [i][k]) 
-			 ) * fv->volume_change * fv->volume_change;
-		      fv->d_volume_strain_dx[i][k] = fv->d_volume_change_dx[i][k]
-			* pow(fv->volume_change, -2./3.) ;
-		    }
-		}
-	    }
-	  break;
-	default:
-	  EH( -1, "Bad dim.");
-	}      
-    } /* end of Non-Linear volume change */
->>>>>>> 524b3a25
 
   /*******************************************************************************/
   /* convert Cauchy-Green strain tensor to strain tensor for desired consitutive laws */
   /*******************************************************************************/
 
-<<<<<<< HEAD
   if (cr->MeshFluxModel == LINEAR || cr->MeshFluxModel == NONLINEAR ||
-      cr->MeshFluxModel == HOOKEAN_PSTRAIN) {
-=======
-  if (cr->MeshFluxModel == LINEAR || cr->MeshFluxModel == NONLINEAR 
-      || cr->MeshFluxModel == HOOKEAN_PSTRAIN || cr->MeshFluxModel == KELVIN_VOIGT)
-    {
->>>>>>> 524b3a25
+      cr->MeshFluxModel == HOOKEAN_PSTRAIN || cr->MeshFluxModel == KELVIN_VOIGT) {
 #ifdef DO_NO_UNROLL
     for (p = 0; p < VIM; p++) {
       for (q = 0; q < VIM; q++) {
@@ -1632,7 +1132,6 @@
       memset(dTT_dmax_strain, 0, sizeof(double) * DIM * DIM * MDE);
       memset(dTT_dcur_strain, 0, sizeof(double) * DIM * DIM * MDE);
     }
-<<<<<<< HEAD
 
     if (pd->e[pg->imtrx][R_MESH1] && cr->MeshMotion != ARBITRARY) {
       err = belly_flop(elc->lame_mu);
@@ -1671,7 +1170,8 @@
           if (cr->MeshMotion == ARBITRARY) {
             TT[2][2] = (1. - fv->volume_change) * elast_modulus;
           } else {
-            if (cr->MeshFluxModel == NONLINEAR || cr->MeshFluxModel == HOOKEAN_PSTRAIN ||
+            if (cr->MeshFluxModel == NONLINEAR ||cr->MeshFluxModel == KELVIN_VOIGT ||
+                         cr->MeshFluxModel == HOOKEAN_PSTRAIN ||
                 cr->MeshFluxModel == INCOMP_PSTRAIN)
               TT[2][2] = (1. - pow(fv->volume_change, 2. / 3.)) * elast_modulus - fv->P;
             /*              if (cr->MeshFluxModel == INCOMP_PSTRESS) */
@@ -1700,68 +1200,6 @@
             vconv[a] = fv_dot->d_rs[a];
             for (b = 0; b < VIM; b++) {
               vconv[a] -= fv_dot->d_rs[b] * fv->grad_d_rs[b][a];
-=======
-/* For LINEAR ELASTICITY */
-      if (cr->MeshFluxModel == LINEAR)
-         {
-          if (dim == 2)
-		{
-                TT[2][2] = 1.;
-                TT[1][2] = 0.;
-                TT[0][2] = 0.;
-                }
-         }
-/*  For Hookian Elasticity and shrinkage */
-       else
-         {
-          if (dim == 2)
-		{
-                 elast_modulus = elc->lame_mu;
-                 if (cr->MeshMotion == ARBITRARY)
-                    {
-                     TT[2][2] = (1. - fv->volume_change) * elast_modulus;
-                    }
-                 else
-                    {
-                     if (cr->MeshFluxModel == NONLINEAR || cr->MeshFluxModel == KELVIN_VOIGT ||
-                         cr->MeshFluxModel == HOOKEAN_PSTRAIN ||
-                         cr->MeshFluxModel == INCOMP_PSTRAIN )
-        			TT[2][2] = (1. - pow(fv->volume_change,2./3.))
-					 * elast_modulus - fv->P;
-/*              if (cr->MeshFluxModel == INCOMP_PSTRESS) */
-                     else  TT[2][2] = 0.;
-                    }
-                TT[1][2] = 0.;
-                TT[0][2] = 0.;
-                }
-         }
-  } /* end of STRESS_TENSOR */
-/* calculate real-solid stress here !!*/
-if(pd->e[R_SOLID1] && cr->MeshMotion != ARBITRARY)
-  {
-   eqn = R_SOLID1;
-   err = belly_flop_rs(elc_rs->lame_mu);
-   EH(err, "error in belly flop");
-
-   err = solid_stress_tensor(TT, dTT_dx, dTT_drs, dTT_dp,
-                             dTT_dc,  dTT_dp_liq, dTT_dp_gas, dTT_dporosity,
-                             dTT_dT, dTT_dmax_strain, elc_rs->lame_mu, elc_rs->lame_lambda);
-  if (  cr->MeshMotion == LAGRANGIAN ||
-        cr->MeshMotion == DYNAMIC_LAGRANGIAN ||
-        cr->MeshMotion == TOTAL_ALE)
-    {
-      err = get_convection_velocity_rs(vconv, vconv_old, d_vconv, delta_t, theta);
-      if ( pd->TimeIntegration != STEADY &&
-           pd->etm[eqn][(LOG2_ADVECTION)] )
-        {
-          for ( a=0; a<dim; a++)
-            {
-              vconv[a] = fv_dot->d_rs[a];
-              for(b=0; b < VIM; b++)
-                {
-                  vconv[a] -= fv_dot->d_rs[b]*fv->grad_d_rs[b][a];
-                }
->>>>>>> 524b3a25
             }
           }
           for (a = 0; a < VIM; a++) {
@@ -1786,10 +1224,10 @@
         }
       }
 
-<<<<<<< HEAD
       if (dim == 2) {
         elast_modulus = elc_rs->lame_mu;
-        if (cr->RealSolidFluxModel == NONLINEAR || cr->RealSolidFluxModel == HOOKEAN_PSTRAIN ||
+        if (cr->RealSolidFluxModel == NONLINEAR ||cr->RealSolidFluxModel == KELVIN_VOIGT ||
+           cr->RealSolidFluxModel == HOOKEAN_PSTRAIN ||
             cr->RealSolidFluxModel == INCOMP_PSTRAIN)
           TT[2][2] = (1. - pow(fv->volume_change, 2. / 3.)) * elast_modulus - fv->P;
         /*              if (cr->MeshFluxModel == INCOMP_PSTRESS) */
@@ -1797,19 +1235,6 @@
           TT[2][2] = 0.;
         TT[1][2] = 0.;
         TT[0][2] = 0.;
-=======
-   if (dim == 2)
-      {
-       elast_modulus = elc_rs->lame_mu;
-       if (cr->RealSolidFluxModel == NONLINEAR || cr->RealSolidFluxModel == KELVIN_VOIGT ||
-           cr->RealSolidFluxModel == HOOKEAN_PSTRAIN ||
-           cr->RealSolidFluxModel == INCOMP_PSTRAIN )
-                TT[2][2] = (1.-pow(fv->volume_change,2./3.))*elast_modulus-fv->P;
-/*              if (cr->MeshFluxModel == INCOMP_PSTRESS) */
-       else  TT[2][2] = 0.;
-       TT[1][2] = 0.;
-       TT[0][2] = 0.;
->>>>>>> 524b3a25
       }
     } /* end of REAL_STRESS_TENSOR */
     /* Calculate the residual contribution  */
@@ -3454,25 +2879,21 @@
 
   dbl thermexp=0;
   dbl speciesexp[MAX_CONC];
-<<<<<<< HEAD
   dbl d_thermexp_dx[MAX_VARIABLE_TYPES + MAX_CONC];
   dbl d_speciesexp_dx[MAX_CONC][MAX_VARIABLE_TYPES + MAX_CONC];
-=======
-  dbl d_thermexp_dx[MAX_VARIABLE_TYPES+MAX_CONC];
-  dbl d_speciesexp_dx[MAX_CONC][MAX_VARIABLE_TYPES+MAX_CONC];
   dbl viscos=0, dil_viscos=0;
   dbl d_viscos_dx[MAX_VARIABLE_TYPES+MAX_CONC];
   dbl d_dilviscos_dx[MAX_VARIABLE_TYPES+MAX_CONC];
->>>>>>> 524b3a25
 
   dim = ei[pg->imtrx]->ielem_dim;
   mat_ielem = PRS_mat_ielem;
 
-<<<<<<< HEAD
   memset(d_mu_dx, 0, sizeof(double) * DIM * MDE);
   memset(d_lambda_dx, 0, sizeof(double) * DIM * MDE);
   memset(d_thermexp_dx, 0, sizeof(double) * (MAX_VARIABLE_TYPES + MAX_CONC));
   memset(d_speciesexp_dx, 0, sizeof(double) * MAX_CONC * (MAX_VARIABLE_TYPES + MAX_CONC));
+  memset(d_viscos_dx,0,sizeof(double)*(MAX_VARIABLE_TYPES+MAX_CONC));
+  memset(d_dilviscos_dx,0,sizeof(double)*(MAX_VARIABLE_TYPES+MAX_CONC));
   memset(speciesexp, 0, sizeof(double) * MAX_CONC);
   memset(TT, 0, sizeof(dbl) * DIM * DIM);
 
@@ -3481,52 +2902,22 @@
    * sensitivities of mu and lambda to porous media vars come out through the elc->d_lame
    * structure elements, and hence are not args.
    */
-=======
-  
-  memset(d_mu_dx,0,sizeof(double)*DIM*MDE);
-  memset(d_lambda_dx,0,sizeof(double)*DIM*MDE);
-  memset(d_thermexp_dx,0,sizeof(double)*(MAX_VARIABLE_TYPES+MAX_CONC));
-  memset(d_speciesexp_dx,0,sizeof(double)*MAX_CONC*(MAX_VARIABLE_TYPES+MAX_CONC));
-  memset(d_viscos_dx,0,sizeof(double)*(MAX_VARIABLE_TYPES+MAX_CONC));
-  memset(d_dilviscos_dx,0,sizeof(double)*(MAX_VARIABLE_TYPES+MAX_CONC));
-  memset(speciesexp,0,sizeof(double)*MAX_CONC);
-  memset(TT,0,sizeof(dbl)*DIM*DIM);
-
-/* 
- * Calculate the lame coefficients if they are not constant. Note, some of the
- * sensitivities of mu and lambda to porous media vars come out through the elc->d_lame
- * structure elements, and hence are not args. 
- */
 
   err = load_elastic_properties(elc, &mu, &lambda, &thermexp, speciesexp, &viscos, &dil_viscos,
-	d_mu_dx, d_lambda_dx, d_thermexp_dx, d_speciesexp_dx, d_viscos_dx, d_dilviscos_dx);
-  EH(err," Problem in loading up elastic constants");
->>>>>>> 524b3a25
-
-  err = load_elastic_properties(elc, &mu, &lambda, &thermexp, speciesexp, d_mu_dx, d_lambda_dx,
-                                d_thermexp_dx, d_speciesexp_dx);
+	d_mu_dx, d_lambda_dx,
+                                d_thermexp_dx, d_speciesexp_dx, d_viscos_dx, d_dilviscos_dx);
   GOMA_EH(err, " Problem in loading up elastic constants");
 
   /* Here we will simple use our cadre of Elastic models if no Viscoplastic
    * strain is allowed, otherwise we will call the EVP routine get_evp_stress_tensor
    */
 
-<<<<<<< HEAD
   if (evpl->ConstitutiveEquation == NO_MODEL) {
     for (p = 0; p < VIM; p++) {
       for (q = 0; q < VIM; q++) {
         TT[p][q] = lambda * fv->volume_strain * delta(p, q) + 2. * mu * fv->strain[p][q];
       }
-=======
-  if (evpl->ConstitutiveEquation == NO_MODEL)
-    {
-      for ( p=0; p<VIM; p++)
-	{
-	  for ( q=0; q<VIM; q++)
-	    {
-	      TT[p][q] = lambda * fv->volume_strain * delta(p,q) + 2. * mu * fv->strain[p][q];
-	    }
-	}
+    }
 
       if (TimeIntegration != STEADY && cr->MeshFluxModel == KELVIN_VOIGT)
 	{
@@ -3538,252 +2929,6 @@
 	      }
 	  }
 	}
-      /* add shrinkage stress, if called for */
-      if(elc->thermal_expansion_model == SHRINKAGE)
-	{
-	  if((fv->external_field[0] >= 1.63 && fv->external_field[0] <= 1.7) ||
-	     (int)Element_Blocks[ei->elem_blk_index].ElemStorage[mat_ielem].solidified[ip])
-	    {
-	      for ( p=0; p<VIM; p++)
-		{
-		  for ( q=0; q<VIM; q++)
-		    {
-		      TT[p][q] -=  (2.* mu + 3.*lambda) * (-0.04) * delta(p,q);
-		    }
-		}
-	      Element_Blocks[ei->elem_blk_index].ElemStorage[mat_ielem].solidified[ip] = 1.0;
-	    }
-	}
- 
-      /*  add thermo-elasticity  */
-      if( pd->e[R_ENERGY] )
- 	{
-	  if( elc->thermal_expansion_model == CONSTANT)
-	    {
-	      for ( p=0; p<VIM; p++)
-		{
-		  for ( q=0; q<VIM; q++)
-		    {
-		      TT[p][q] -=  (2.* mu + 3.*lambda) * thermexp * 
-			(fv->T - elc->solid_reference_temp) * delta(p,q);
-		    }
-		}
-	    }
-	  if( elc->thermal_expansion_model == IDEAL_GAS)
-	    {
-	      for ( p=0; p<VIM; p++)
-		{
-		  for ( q=0; q<VIM; q++)
-		    {
-		      TT[p][q] -=  (2.* mu + 3.*lambda) / (thermexp + fv->T) * 
-			(fv->T - elc->solid_reference_temp) * delta(p,q);
-		    }
-		}
-	    }
-	  if( elc->thermal_expansion_model == USER)
-	    {
-	      for ( p=0; p<VIM; p++)
-		{
-		  for ( q=0; q<VIM; q++)
-		    {
-		      TT[p][q] -=  (2.* mu + 3.*lambda) * thermexp * delta(p,q);
-		    }
-		}
-	    }
-	}
-      
-/*   add species expansion/shrinkage	*/
-      if (pd->e[R_MASS])
-	{
-	     for (w=0; w<pd->Num_Species_Eqn; w++) 
-	       {
-		 if(mp->SpecVolExpModel[w] == CONSTANT ||
-                     mp->SpecVolExpModel[w] == PHOTO_CURING)
-		   {
-		     for ( p=0; p<VIM; p++)
-		       {
-			 for ( q=0; q<VIM; q++)
-			   {
-			     TT[p][q] -=  (2.* mu + 3.*lambda) * speciesexp[w] * 
-			       (fv->c[w] - mp->reference_concn[w]) * delta(p,q);
-			   }
-		       }
-		   }
-	       }
-	   }
-
-   if ( af->Assemble_Jacobian )
-     {
-       for ( p=0; p<VIM; p++)
-	 {
-	   for ( q=0; q<VIM; q++)
-	     {
-	       for ( b=0; b<dim; b++)
-		 {
-		   v = MESH_DISPLACEMENT1 + b;
-		   if ( pd->v[v] )
-		     {
-		       dofs     = ei->dof[v];
-		       for ( j=0; j<dofs; j++)
-			 {
-			   dTT_dx[p][q][b][j] =
-			     lambda * fv->d_volume_strain_dx[b][j] * delta(p, q)
-			     + 2. * mu * fv->d_strain_dx[p][q][b][j];
-			   
-			   dTT_dx[p][q][b][j] += d_lambda_dx[b][j] * fv->volume_strain * delta(p,q) 
-			     + 2. * d_mu_dx[b][j] * fv->strain[p][q];
-			   if (TimeIntegration != STEADY && cr->MeshFluxModel == KELVIN_VOIGT)
-			     {
-			      dTT_dx[p][q][b][j] += 2.*viscos*fv_dot->d_strain_dx[p][q][b][j];
-			   
-			      dTT_dx[p][q][b][j] +=  2.*d_viscos_dx[v]*bf[v]->phi[j]*fv_dot->strain[p][q];
-			     }
-			   if( pd->e[R_ENERGY] )
-			     {
-	  			if( elc->thermal_expansion_model == CONSTANT || 
-                                    elc->thermal_expansion_model == IDEAL_GAS )
-	  			{
-			       dTT_dx[p][q][b][j] -=  (2. * d_mu_dx[b][j] + 3.*d_lambda_dx[b][j])
-				 * thermexp * 
-				 (fv->T - elc->solid_reference_temp) * delta(p,q);
-	  			}
-	  			if( elc->thermal_expansion_model == USER)
-	  			{
-				  dTT_dx[p][q][b][j] -=  ((2.*d_mu_dx[b][j]+3.*d_lambda_dx[b][j])*thermexp 
-							  + (2.*mu+3.*lambda)*d_thermexp_dx[v]*bf[v]->phi[j])
-				    * delta(p,q);
-	  			}
-			     }
-			   if( pd->e[R_MASS] )
-			     {
-			       for (w=0; w<pd->Num_Species_Eqn; w++) 
-				 {
-				   if(mp->SpecVolExpModel[w] == CONSTANT ||
-                                        mp->SpecVolExpModel[w] == PHOTO_CURING)
-				     {
-				       dTT_dx[p][q][b][j] -=  (2. * d_mu_dx[b][j] + 3.*d_lambda_dx[b][j])
-					 * speciesexp[w] * (fv->c[w] - mp->reference_concn[w]) 
-					 * delta(p,q);
-				     }
-				 }
-			     }
-			 }
-		     }
-		 }
-	       /*  Temperature sensitivities here */
-	       v = TEMPERATURE;
-	       if ( pd->v[v] )
-		 {
-		   dofs     = ei->dof[v];
-
-		   for (j=0; j<dofs; j++)
-		     {
-		       /*if no temperature dependence d_lame_mu is zero because we initialize in set_mp_to_unity */
-		       dTT_dT[p][q][j] += ( 2.*elc->d_lame_mu[TEMPERATURE]*fv->strain[p][q]      )*bf[v]->phi[j];
-		     }
-
-		   if( elc->thermal_expansion_model == CONSTANT)
-		     {
-		       for ( j=0; j<dofs; j++)
-			 {
-			   dTT_dT[p][q][j] -=  (2.* mu + 3.*lambda) * thermexp * bf[v]->phi[j] 
-			     * delta(p,q); 
-			 }
-		     }
-		   if( elc->thermal_expansion_model == IDEAL_GAS)
-		     {
-		       for ( j=0; j<dofs; j++)
-			 {
-			   dTT_dT[p][q][j] -=  (2.* mu + 3.*lambda) * 
-                                    (thermexp+elc->solid_reference_temp)/SQUARE(fv->T+thermexp)
-                                      * bf[v]->phi[j] * delta(p,q); 
-			 }
-		     }
-		   if( elc->thermal_expansion_model == USER)
-		     {
-		       for ( j=0; j<dofs; j++)
-			 {
-			   dTT_dT[p][q][j] -=  (2.* mu + 3.*lambda) * d_thermexp_dx[v]*bf[v]->phi[j] 
-			     * delta(p,q); 
-			 }
-		     }
-
-		   if(elc->lame_mu_model == USER)
-		     {
-		       dTT_dT[p][q][j] += ( 2.*elc->d_lame_mu[TEMPERATURE]*fv->strain[p][q]      )*bf[v]->phi[j];
-		     }
-		   if(elc->lame_lambda_model == USER)
-		     {
-		       dTT_dT[p][q][j] += (elc->d_lame_lambda[TEMPERATURE]*fv->volume_strain*delta(p,q))*bf[v]->phi[j];
-		     }
-		 }
-	       /*  max_strain sensitivities here */
-	       v = MAX_STRAIN;
-	       if ( pd->v[v] )
-		 {
-		   dofs     = ei->dof[v];
-
-		   if(elc->lame_mu_model == TABLE)
-		     {
-		       for ( j=0; j<dofs; j++)
-			 {
-			   dTT_dmax_strain[p][q][j] += fv->volume_strain * delta(p,q) * elc->d_lame_lambda[v] * bf[v]->phi[j];
-			   dTT_dmax_strain[p][q][j] += 2.0 * fv->strain[p][q] * elc->d_lame_mu[v] * bf[v]->phi[j];
-			 }
-		     }
-		 }
-	       /*  cur_strain sensitivities here */
-	       v = CUR_STRAIN;
-	       if ( pd->v[v] )
-		 {
-		   dofs     = ei->dof[v];
-
-		   if(elc->lame_mu_model == TABLE)
-		     {
-		       for ( j=0; j<dofs; j++)
-			 {
-			   dTT_dcur_strain[p][q][j] += fv->volume_strain * delta(p,q) * elc->d_lame_lambda[v] * bf[v]->phi[j];
-			   dTT_dcur_strain[p][q][j] += 2.0 * fv->strain[p][q] * elc->d_lame_mu[v] * bf[v]->phi[j];
-			 }
-		     }
-		 }
-	       /*  Species expansion sensitivities here */
- 	       v = MASS_FRACTION;
- 	       if ( pd->v[v] )
- 		 {
- 		   dofs     = ei->dof[v];
- 		   for ( j=0; j<dofs; j++)
- 		     {
-		       for (w=0; w<pd->Num_Species_Eqn; w++) 
-			 {
-			   if(mp->SpecVolExpModel[w] == CONSTANT ||
-                                 mp->SpecVolExpModel[w] == PHOTO_CURING)
-			     {
-			       dTT_dc[p][q][w][j] -=  (2.* mu + 3.*lambda)*
-				 speciesexp[w]*bf[v]->phi[j]*delta(p,q); 
-			     }
-			 }
- 		     }
-		   if( elc->thermal_expansion_model == USER)
-		     {
-		       for ( j=0; j<dofs; j++)
-			 {
-			   for (w=0; w<pd->Num_Species_Eqn; w++) 
-			     {
-			       dTT_dc[p][q][w][j] -=  (2.* mu + 3.*lambda)*
-				 d_thermexp_dx[MAX_VARIABLE_TYPES+w]*bf[v]->phi[j]
-				 *delta(p,q); 
-			     }
-			 }
-		     }
- 		 }
-	     }
-	 }
-       /* PRESSURE and MASS_FRACTION sensitivities are taken care of later */
-     }
->>>>>>> 524b3a25
-    }
-
     /* add shrinkage stress, if called for */
     if (elc->thermal_expansion_model == SHRINKAGE) {
       if ((fv->external_field[0] >= 1.63 && fv->external_field[0] <= 1.7) ||
@@ -3853,7 +2998,13 @@
 
                 dTT_dx[p][q][b][j] += d_lambda_dx[b][j] * fv->volume_strain * delta(p, q) +
                                       2. * d_mu_dx[b][j] * fv->strain[p][q];
-                if (pd->e[pg->imtrx][R_ENERGY]) {
+                if (TimeIntegration != STEADY && cr->MeshFluxModel == KELVIN_VOIGT)
+			     {
+			      dTT_dx[p][q][b][j] += 2.*viscos*fv_dot->d_strain_dx[p][q][b][j];
+
+			      dTT_dx[p][q][b][j] +=  2.*d_viscos_dx[v]*bf[v]->phi[j]*fv_dot->strain[p][q];
+			     }
+			   if( pd->e[pg->imtrx][R_ENERGY]) {
                   if (elc->thermal_expansion_model == CONSTANT ||
                       elc->thermal_expansion_model == IDEAL_GAS) {
                     dTT_dx[p][q][b][j] -= (2. * d_mu_dx[b][j] + 3. * d_lambda_dx[b][j]) * thermexp *
@@ -4315,17 +3466,19 @@
                       concentration */
   int k;
 
-<<<<<<< HEAD
   double grad_d[DIM][DIM]; /* displacement gradient */
 
   double d_mu_dx[DIM][MDE], d_lambda_dx[DIM][MDE];
   double d_plastic_mu_dc[MAX_CONC][MDE];
   double d_yield_dc[MAX_CONC][MDE];
   int a, b, i, j = -1, p, q, m, n, dim, v, v1, var, dofs, dofs1, err, F_vp_flag;
-  double thermexp;
+ double thermexp=0;
   double speciesexp[MAX_CONC];
   double d_thermexp_dx[MAX_VARIABLE_TYPES + MAX_CONC];
   double d_speciesexp_dx[MAX_CONC][MAX_VARIABLE_TYPES + MAX_CONC];
+ double viscos=0, dil_viscos=0;
+ double d_viscos_dx[MAX_VARIABLE_TYPES+MAX_CONC];
+ double d_dilviscos_dx[MAX_VARIABLE_TYPES+MAX_CONC];
 
   dim = ei[pg->imtrx]->ielem_dim;
   if (dim > 2)
@@ -4448,6 +3601,8 @@
   memset(dF_vp_dc, 0, sizeof(double) * DIM * DIM * MAX_CONC * MDE);
   memset(d_thermexp_dx, 0, sizeof(double) * (MAX_VARIABLE_TYPES + MAX_CONC));
   memset(d_speciesexp_dx, 0, sizeof(double) * MAX_CONC * (MAX_VARIABLE_TYPES + MAX_CONC));
+  memset(d_viscos_dx,0,sizeof(double)*(MAX_VARIABLE_TYPES+MAX_CONC));
+  memset(d_dilviscos_dx,0,sizeof(double)*(MAX_VARIABLE_TYPES+MAX_CONC));
   memset(speciesexp, 0, sizeof(double) * MAX_CONC);
 
   /*
@@ -4455,200 +3610,10 @@
    * Probably redundant here.  Already called up in mesh_stress_tensor
    */
 
-  err = load_elastic_properties(elc, &mu, &lambda, &thermexp, speciesexp, d_mu_dx, d_lambda_dx,
-                                d_thermexp_dx, d_speciesexp_dx);
+  err = load_elastic_properties(elc, &mu, &lambda, &thermexp, speciesexp, &viscos, &dil_viscos,
+	d_mu_dx, d_lambda_dx,
+                                d_thermexp_dx, d_speciesexp_dx, d_viscos_dx, d_dilviscos_dx);
   GOMA_EH(err, " Problem in loading up elastic constants");
-=======
- double grad_d[DIM][DIM]; /* displacement gradient */
-
- double d_mu_dx[DIM][MDE], d_lambda_dx[DIM][MDE];
- double d_plastic_mu_dc[MAX_CONC][MDE];
- double d_yield_dc[MAX_CONC][MDE];
- int a, b, i, j = -1, p, q, m, n, dim, v, v1, var, dofs, dofs1, err, F_vp_flag;
- double thermexp=0;
- double speciesexp[MAX_CONC];
- double d_thermexp_dx[MAX_VARIABLE_TYPES+MAX_CONC];
- double d_speciesexp_dx[MAX_CONC][MAX_VARIABLE_TYPES+MAX_CONC];
- double viscos=0, dil_viscos=0;
- double d_viscos_dx[MAX_VARIABLE_TYPES+MAX_CONC];
- double d_dilviscos_dx[MAX_VARIABLE_TYPES+MAX_CONC];
-
- dim = ei->ielem_dim;
- if(dim > 2) EH(-1,"EVP models only implemented for plane strain case just now");
-
- /******************************************************/
- /* Update glossary */
- /* evpl_glob[0]->update_flag=0 -- first time in here */
- /* evpl_glob[0]->update_flag=1 -- all other times in here except...*/
- /* evpl_glob[0]->update_flag=2 -- in here but failed on the last time step to converge*/
- /*****************************************************/
-
-/*Initialize this element for SFS case, viz F_vp=I  and T=0, or with restart
-information */
-
- if (**evpl->F_vp_old_glob[ielem][ip] == 0.) 
-   {
-     for (a = 0; a < efv->Num_external_field; a++)
-       {
-	 if(!strcmp(efv->name[a], "FVP11"))
-	   {
-	     evpl->F_vp_old_glob[ielem][ip][0][0] = fv->external_field[a];
-		   
-	   }
-	 if(!strcmp(efv->name[a], "FVP22"))
-	   {
-	     evpl->F_vp_old_glob[ielem][ip][1][1] = fv->external_field[a];
-	   }
-	 if(!strcmp(efv->name[a], "FVP12"))
-	   {
-	     evpl->F_vp_old_glob[ielem][ip][0][1] = fv->external_field[a];
-		   
-	   }
-	 if(!strcmp(efv->name[a], "FVP21"))
-	   {
-	     evpl->F_vp_old_glob[ielem][ip][1][0] = fv->external_field[a];
-		   
-	   }
-	 if(!strcmp(efv->name[a], "FVP13"))
-	   {
-	     evpl->F_vp_old_glob[ielem][ip][0][2] = fv->external_field[a];
-	     
-       }
-	 if(!strcmp(efv->name[a], "FVP31"))
-	   {
-	     evpl->F_vp_old_glob[ielem][ip][2][0] = fv->external_field[a];
-		   
-	   }
-	 if(!strcmp(efv->name[a], "FVP23"))
-	   {
-	     evpl->F_vp_old_glob[ielem][ip][1][2] = fv->external_field[a];
-		   
-	   }
-	 if(!strcmp(efv->name[a], "FVP32"))
-       {
-	 evpl->F_vp_old_glob[ielem][ip][2][1] = fv->external_field[a];
-		   
-       }
-	 if(!strcmp(efv->name[a], "FVP33"))
-	   {
-	     evpl->F_vp_old_glob[ielem][ip][2][2] = fv->external_field[a];
-		   
-	   }
-	 if(!strcmp(efv->name[a], "TVP11"))
-	   {
-	     evpl->TT_glob[ielem][ip][0][0] = fv->external_field[a];
-	     evpl->TT_old_glob[ielem][ip][0][0] = fv->external_field[a];
-	     
-	   }
-	 if(!strcmp(efv->name[a], "TVP22"))
-	   {
-	     evpl->TT_glob[ielem][ip][1][1] = fv->external_field[a];
-	     evpl->TT_old_glob[ielem][ip][1][1] = fv->external_field[a];
-		   
-	   }
-	 if(!strcmp(efv->name[a], "TVP12"))
-	   {
-	     evpl->TT_glob[ielem][ip][0][1] = fv->external_field[a];
-	     evpl->TT_old_glob[ielem][ip][0][1] = fv->external_field[a];
-		   
-	   }
-	 if(!strcmp(efv->name[a], "TVP21"))
-	   {
-	     evpl->TT_glob[ielem][ip][1][0] = fv->external_field[a];
-	     evpl->TT_old_glob[ielem][ip][1][0] = fv->external_field[a];
-		   
-	   }
-	 if(!strcmp(efv->name[a], "TVP13"))
-	   {
-	     evpl->TT_glob[ielem][ip][0][2] = fv->external_field[a];
-	     evpl->TT_old_glob[ielem][ip][0][2] = fv->external_field[a];
-	   }
-	 if(!strcmp(efv->name[a], "TVP31"))
-	   {
-	     evpl->TT_glob[ielem][ip][2][0] = fv->external_field[a];
-	     evpl->TT_old_glob[ielem][ip][2][0] = fv->external_field[a];
-	     
-	   }
-	 if(!strcmp(efv->name[a], "TVP23"))
-	   {
-	     evpl->TT_glob[ielem][ip][1][2] = fv->external_field[a];
-	     evpl->TT_old_glob[ielem][ip][1][2] = fv->external_field[a];
-	     
-	   }
-	 if(!strcmp(efv->name[a], "TVP32"))
-	   {
-	     evpl->TT_glob[ielem][ip][2][1] = fv->external_field[a];
-	     evpl->TT_old_glob[ielem][ip][2][1] = fv->external_field[a];
-	     
-	   }
-	 if(!strcmp(efv->name[a], "TVP33"))
-	   {
-	     evpl->TT_glob[ielem][ip][2][2] = fv->external_field[a];
-	     evpl->TT_old_glob[ielem][ip][2][2] = fv->external_field[a];
-	     
-	   }
-       }
-   }
- /*if we have gotten to here and still have no vp strain, then just set to SFS */
- if (**evpl->F_vp_old_glob[ielem][ip] == 0.) 
-   {
-     for (p=0; p<DIM; p++)
-       {
-	 for (q=0; q<DIM; q++)
-	   {
-	     evpl->F_vp_old_glob[ielem][ip][p][q] = delta(p,q);
-	     evpl->TT_glob[ielem][ip][p][q] = 0.0;
-	     evpl->TT_old_glob[ielem][ip][p][q] = 0.0;
-
-	     for ( b=0; b<DIM; b++)
-	       {
-			 
-		 v1 = MESH_DISPLACEMENT1 + b;
-		 if ( pd->v[v1] )
-		   {
-		     dofs1    = ei->dof[v1];
-		     for ( m=0; m<dofs1; m++)
-		       {
-			 evpl->dTT_dx_glob[ielem][ip][p][q][b][m] = 0.;
-			 evpl->dTT_dx_old_glob[ielem][ip][p][q][b][m] = 0.;
-		       }
-		   }
-	       }
-	   }
-       }
-   }
-
-
-  memset(d_mu_dx,0,sizeof(double)*DIM*MDE);
-  memset(d_lambda_dx,0,sizeof(double)*DIM*MDE);
-  memset(d_plastic_mu_dc,0,sizeof(double)*MAX_CONC*MDE);
-  memset(d_yield_dc,0,sizeof(double)*MAX_CONC*MDE);
-  memset(grad_d,0,sizeof(double)*DIM*DIM);
-  memset(F_e,0,sizeof(double)*DIM*DIM);
-  memset(S, 0, sizeof(double)*DIM*DIM);
-  memset(C_e,0,sizeof(double)*DIM*DIM);
-  memset(F_vp,0,sizeof(double)*DIM*DIM);
-  memset( F_vp_inv, 0, sizeof(double)*DIM*DIM); 
-  memset( dF_dx, 0, sizeof(double)*DIM*DIM*DIM*MDE);  
-  memset( dF_vp_inv_dx,0, sizeof(double)*DIM*DIM*DIM*MDE);  
-  memset( dF_vp_inv_dc, 0,  sizeof(double)*DIM*DIM*MAX_CONC*MDE);  
-  memset( dF_vp_dx, 0, sizeof(double)*DIM*DIM*DIM*MDE); 
-  memset( dF_vp_dc, 0, sizeof(double)*DIM*DIM*MAX_CONC*MDE); 
-  memset(d_thermexp_dx,0,sizeof(double)*(MAX_VARIABLE_TYPES+MAX_CONC));
-  memset(d_speciesexp_dx,0,sizeof(double)*MAX_CONC*(MAX_VARIABLE_TYPES+MAX_CONC));
-  memset(d_viscos_dx,0,sizeof(double)*(MAX_VARIABLE_TYPES+MAX_CONC));
-  memset(d_dilviscos_dx,0,sizeof(double)*(MAX_VARIABLE_TYPES+MAX_CONC));
-  memset(speciesexp,0,sizeof(double)*MAX_CONC);
-
-/* 
- * Calculate the lame coefficients if they are not constant
- * Probably redundant here.  Already called up in mesh_stress_tensor
- */
-
-  err = load_elastic_properties(elc, &mu, &lambda, &thermexp, speciesexp, &viscos, &dil_viscos,
-	d_mu_dx, d_lambda_dx, d_thermexp_dx, d_speciesexp_dx, d_viscos_dx, d_dilviscos_dx);
-  EH(err," Problem in loading up elastic constants");
->>>>>>> 524b3a25
 
   /* will not need plastic_mu nor yield from the routine;
      otherwise, UMR results */
@@ -5389,32 +4354,19 @@
 /*  load_elastic_properties                                                  */
 /*****************************************************************************/
 
-<<<<<<< HEAD
 int load_elastic_properties(struct Elastic_Constitutive *elcp,
                             double *mu,
                             double *lambda,
                             double *thermexp,
                             double speciesexp[MAX_CONC],
+			double *viscos,
+			double *dil_viscos,
                             double d_mu_dx[DIM][MDE],
                             double d_lambda_dx[DIM][MDE],
                             double d_thermexp_dx[MAX_VARIABLE_TYPES + MAX_CONC],
-                            double d_speciesexp_dx[MAX_CONC][MAX_VARIABLE_TYPES + MAX_CONC])
-=======
-int 
-load_elastic_properties(struct Elastic_Constitutive *elcp,
-			double *mu, 
-			double *lambda,
- 			double *thermexp,
-			double speciesexp[MAX_CONC],
-			double *viscos,
-			double *dil_viscos,
-			double d_mu_dx[DIM][MDE], 
-			double d_lambda_dx[DIM][MDE],
-			double d_thermexp_dx[MAX_VARIABLE_TYPES+MAX_CONC],
 			double d_speciesexp_dx[MAX_CONC][MAX_VARIABLE_TYPES+MAX_CONC],
 			double d_viscos_dx[MAX_VARIABLE_TYPES+MAX_CONC],
 			double d_dilviscos_dx[MAX_VARIABLE_TYPES+MAX_CONC])
->>>>>>> 524b3a25
 
 /*
  *  This function calculates the the elastic properties
@@ -5851,7 +4803,6 @@
       }
     }
 
-<<<<<<< HEAD
   } else {
     GOMA_EH(GOMA_ERROR, "Unrecognized lambda model");
   }
@@ -5883,49 +4834,6 @@
       }
     }
   }
-  return (1);
-=======
-/*  thermal expansion	*/
-   if(elc_ptr->thermal_expansion_model == CONSTANT )
-     {
-       *thermexp = elc_ptr->thermal_expansion;
-     }
-   else if(elc_ptr->thermal_expansion_model == SHRINKAGE)
-     {
-	*thermexp = elc_ptr->u_thermal_expansion[0];
-     }
-   else if(elc_ptr->thermal_expansion_model == IDEAL_GAS)
-     {
-	*thermexp = elc_ptr->u_thermal_expansion[0];
-     }
-   else if(elc_ptr->thermal_expansion_model == USER )
-     {
-      if(pd->MeshMotion == TOTAL_ALE) EH(-1,"No TALE Real-solid jacobian entries for USER");
-      err = usr_expansion(elc_ptr->u_thermal_expansion, &value, d_thermexp_dx);
-	*thermexp = value;
-     }
-   else
-     {
-       EH(-1,"Unrecognized thermal expansion model");
-     }
-
-/*  species expansion	*/
-   if (pd->e[R_MASS] && 
-        (pd->MeshMotion != ARBITRARY || mp->SpecVolExpModel[0] == PHOTO_CURING)) 
-   {
-	for(w=0 ; w<pd->Num_Species_Eqn ; w++)
-	   {
-   	    if(mp->SpecVolExpModel[w] == CONSTANT  ||
-                mp->SpecVolExpModel[w] == PHOTO_CURING)
-     		{
-       	    	speciesexp[w] = mp->species_vol_expansion[w];
-     		}
-   	    else
-     		{
-       		EH(-1,"Unrecognized species expansion model");
-     		}
-	   }
-   }
 /*  solid viscosity	*/
    if(elc_ptr->solid_viscosity_model == CONSTANT )
      {
@@ -5938,7 +4846,7 @@
      }
    else
      {
-       EH(-1,"Unrecognized solid viscosity model");
+       GOMA_EH(GOMA_ERROR,"Unrecognized solid viscosity model");
      }
 
    if(elc_ptr->solid_dil_viscosity_model == CONSTANT )
@@ -5947,10 +4855,9 @@
      }
    else
      {
-       EH(-1,"Unrecognized solid dilational viscosity model");
+       GOMA_EH(GOMA_ERROR,"Unrecognized solid dilational viscosity model");
      }
-  return(1);
->>>>>>> 524b3a25
+  return (1);
 } /*End of load_elastic_properties*/
 
 /*****************************************************************************/
