--- conflicted
+++ resolved
@@ -1900,9 +1900,6 @@
         case KIN_CHEM_BC:
 	case CURRENT_USER_BC:
 	case CURRENT_USER_SIC_BC:
-<<<<<<< HEAD
-        case VOLT_USER_BC:
-=======
 	case VOLT_USER_BC:
         case U_VES11_PARABOLA_BC:
         case U_VES12_PARABOLA_BC:
@@ -1952,7 +1949,6 @@
         case U_VES13_7_PARABOLA_BC:
         case U_VES23_7_PARABOLA_BC:
         case U_VES33_7_PARABOLA_BC:
->>>>>>> d2b657bb
 	  num_const = read_constants(ifp, &(BC_Types[ibc].u_BC), NO_SPECIES);
  
 	  if ( num_const < 0 )
