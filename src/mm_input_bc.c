/************************************************************************ *
* Goma - Multiphysics finite element software                             *
* Sandia National Laboratories                                            *
*                                                                         *
* Copyright (c) 2014 Sandia Corporation.                                  *
*                                                                         *
* Under the terms of Contract DE-AC04-94AL85000 with Sandia Corporation,  *
* the U.S. Government retains certain rights in this software.            *
*                                                                         *
* This software is distributed under the GNU General Public License.      *
\************************************************************************/
 

/*
 *$Id: mm_input_bc.c,v 5.21 2010-07-21 16:39:27 hkmoffa Exp $
 */

#ifdef USE_RCSID
static char rcsid[] =
"$Id: mm_input_bc.c,v 5.21 2010-07-21 16:39:27 hkmoffa Exp $";
#endif

#include <stdlib.h>
#include <stdio.h>
#include <string.h>
#include <math.h>

#include <ctype.h>		/* for toupper(), isspace() */

#include "std.h"
#include "rf_fem_const.h"
#include "rf_fem.h"
#include "rf_solver.h"
#include "rf_mp.h"
#include "rf_io_const.h"
#include "rf_io_structs.h"
#include "rf_io.h"
#include "rf_bc_const.h"
#include "rf_allo.h"
#include "rf_bc.h"
#include "rf_vars_const.h"
#include "mm_mp_const.h"
#include "mm_as_const.h"
#include "mm_as_structs.h"
#include "mm_as.h"

#include "mm_mp_structs.h"
#include "mm_mp.h"

#include "mm_eh.h"

#include "mm_post_def.h"

#include "sl_util_structs.h"
#include "mm_input.h"

#include "goma.h"

/*
 * Hey! This is the *one* place where these are defined. All other locations
 * have a mm_mp_structs and mm_mp.h to declare what these are.
 */

extern int Num_Var_Init_Mat[MAX_NUMBER_MATLS];	/* number of variables to overwrite  *
					 * with material-specific            *
					 * initialization                    */

<<<<<<< HEAD
extern struct Variable_Initialization	Var_init[MAX_VARIABLE_TYPES + MAX_CONC];

extern struct Variable_Initialization	Var_init_mat[MAX_NUMBER_MATLS]
						[MAX_VARIABLE_TYPES + MAX_CONC];

extern struct Boundary_Condition *BC_Types;
=======
struct Boundary_Condition *BC_Types;
>>>>>>> 976981d2

extern struct Rotation_Specs *ROT_Types;

static Spfrtn sr;

/*
 * What to look for each time...
 */

<<<<<<< HEAD
//static char search_string[MAX_CHAR_IN_INPUT];

//static char default_string[MAX_CHAR_IN_INPUT] = "Defaulting";

//static char specify_string[MAX_CHAR_IN_INPUT] = "          ";

//static char current_mat_file_name[MAX_FNL];

//  #define NO_USER  NULL
//  #define NO_INPUT 0
//  #define SCALAR_INPUT 1
//  #define VECTOR_INPUT 3

=======
>>>>>>> 976981d2
/*************** R O U T I N E S   I N   T H E   F I L E ***********************
 *
 *    NAME				TYPE		CALLED_BY
 *--------------------------------------------------------------------
 *
 *    rd_bc_specs()			void		read_input_file
 *
 */

static int BC_consistency 
(struct Boundary_Condition *);	/* BC_Type                           */

static int detect_BC
( int, int ) ; 

/*
 *	This file is a break-off from the very large file mm_input.c.
 *      See the comments found therein.
 *
 *
 *	Author:			Edward D. Wilkes, GRAM Inc.
 *	Revised:
 */


/*****************************************************************************/
/*****************************************************************************/
/*****************************************************************************/
/*
 * rd_bc_specs -- read input file for boundary condition specifications
 *
 * Comments:	This code was lifted out of the ever-growing read_input_file()
 *           	routine above. This makes things more modular, with division
 *           	into "sections".
 *
 *		Someday we need to comb through all these placeholder options
 *		to see if they are useful.
 *		
 * Revised:			Fri Oct 29 10:15:45 MDT 1993 pasacki@sandia.gov
 */

void 
rd_bc_specs(FILE *ifp,
	    char *input)
{
  char err_msg[MAX_CHAR_IN_INPUT];
  int i; 
  int j;
  //  int error;
  int	ibc, var, num_const;
  char	ts[MAX_BC_KEYWORD_LENGTH];


  char seed_string[80];
  char instruction_string[DIM][80];
  char component_string[DIM][80];
  char condition_string[DIM][80];
  char coordinate_string[DIM][80] = { "x", "y", "z"};
  char topo_string[80];
  char rot_eq_string[80];

  static const char yo[] = "rd_bc_specs";
  char echo_string[MAX_CHAR_IN_INPUT]="\0";
  char *echo_file = Echo_Input_File;

  int overlap_bc = FALSE;
  int   iread;
  int   NO_SPECIES = -1;
  int k, eq_found, eqn, irc, p;
  dbl sx, sy, sz;

  struct Rotation_Specs *rot;


  /*
   * Initialize...
   */

  num_new_BC_Desc = 0;

  /* 
   * Read boundary condition specifications
   */
    
  iread=look_for_optional(ifp, "Boundary Condition Specifications", input, '=');
    
  look_for(ifp, "Number of BC", input, '=');
  if (fscanf(ifp, "%d", &Num_BC) != 1)
    {
      fprintf(stderr, "error reading number of boundary conditions try to read list");
      Num_BC = -1;
    }
/*
 * Count boundary conditions if Num_BC is set to -1
 */
  if (Num_BC == -1)
    {
      Num_BC = count_list(ifp, "BC", input, '=', "END OF BC");
    }
    
  /*
   *  Allocate space for the vector, BC_Types.
   */
  BC_Types = alloc_struct_1(struct Boundary_Condition, Num_BC);

  if ( Debug_Flag && ProcID == 0 )
    {
      printf("%s:\tallocated %d copies of the %lu sized\n", 
	     yo, Num_BC, (unsigned long int)sizeof(struct Boundary_Condition));
      printf("%s:\tBoundary_Condition structure.\n", yo);
    }

  ECHO("\n***Boundary Condition Specifications***\n", echo_file);
  
  SPF(echo_string,"%s = %d", "Number of BC", Num_BC); ECHO(echo_string, echo_file);
      
/* initialize number of interface sources*/
  Num_Interface_Srcs = 0;
  for (ibc = 0; ibc < Num_BC; ibc++)
    {

      /*
       *   Initialize the boundary condition to its
       *   default state.
       */
      initialize_Boundary_Condition(BC_Types + ibc);

      look_for(ifp, "BC", input, '=');
      if (fscanf(ifp, "%s", ts) != 1)
	{
	  EH( -1, "error reading BC_Types[ibc].BC_Name");
	}
      
      /*
       *  Set the BC_Name based upon the string read into
       *  the character variable ts.
       *
       *  -> Also, assign the pointer to the BC_Description structure
       *     that matches the string, here.
       */
      BC_Types[ibc].desc = NULL;
      for (k = 0; k < Num_BC_Names; k++) {
	if (!strcmp(ts, BC_Desc[k].name1) || 
	    !strcmp(ts, BC_Desc[k].name2)) {
	  BC_Types[ibc].BC_Name       = BC_Desc[k].BC_Name;
	  BC_Types[ibc].desc          = &BC_Desc[k];
	  BC_Types[ibc].BC_Desc_index = k;
	}
      }
      
      if (BC_Types[ibc].desc == NULL) {
	  fprintf(stderr, "%s:\tBC %s not recognized.\n", yo, ts);
	  exit(-1);
	}

      /*
       * Read the boundary condition Set_type. 
       *
       * There are five valid strings,
       * N* and S* for node sets and side sets and LS for level set.
       *
       * NS, SS: No continuation
       * NC, SC: Continuation
       *  
       */
      if (fscanf(ifp, "%80s", input) != 1)
	{
	  fprintf(stderr, "%s:\tError reading BC_Types[ibc].Set_Type\n", yo);
	  exit (-1);
	}

      if (!strcmp(input,"NS"))
        { 
	  (void) strncpy(BC_Types[ibc].Set_Type, "NS", 3); 
	}
      else
      if (!strcmp(input,"NC"))
        { 
	  (void) strncpy(BC_Types[ibc].Set_Type, "NS", 3); 
	  cont->upBCID = ibc;
	  printf("BC Continuation: BCID = %4d\n", cont->upBCID);
	}
      else
      if (!strcmp(input,"SS"))
	{
	  (void) strncpy(BC_Types[ibc].Set_Type, "SS", 3);
	}
      else
      if (!strcmp(input,"SC"))
	{
	  (void) strncpy(BC_Types[ibc].Set_Type, "SS", 3);
	  cont->upBCID = ibc;
	  printf("BC Continuation: BCID = %4d\n", cont->upBCID);
	}
      else
      if (!strcmp(input,"LS"))
	{
	  (void) strncpy(BC_Types[ibc].Set_Type, "LS", 3);

	  if(!strcmp(BC_Types[ibc].desc->name1, "BAAIJENS_FLUID_SOLID") ||
	     !strcmp(BC_Types[ibc].desc->name1, "LS_NO_SLIP"))
	    {
	      /* bad noble hack 
              EH(-1,"Cannot apply BAAIJENS_SOLID_FLUID or LS_NO_SLIP to set type LS. Use PF");
	      */
            }
	}
      else
      if (!strcmp(input,"PF"))
	{
	  (void) strncpy(BC_Types[ibc].Set_Type, "PF", 3);
	}
      else
	{
          fprintf(stderr, 
		  "%s:\tunrecognized Set_Type for current boundary condition %d - %s\n", 
		  yo, ibc, input);
	  exit (-1);
	}

      /*
       * Read in the ID of the boundary condition.  This ID refers to an ID in
       * the EXODUS binary input file.  The existence of this ID will be checked
       * later...
       */

      if (fscanf(ifp, "%d", &BC_Types[ibc].BC_ID) != 1)
	{
	  fprintf(stderr,"%s:\tError reading BC_Types[ibc].BC_ID\n", yo);
	  exit (-1);
	}


      /*
       * Summarize BC's that were successfully parsed so far...(argument
       * processing still to come)...
       */
      for (k = 0; k < Num_BC_Names; k++)
	{
	  if (!strcmp(ts, BC_Desc[k].name1) || !strcmp(ts, BC_Desc[k].name2))
	    {

	      SPF(echo_string,"BC = %s %s %d",BC_Desc[k].name1, BC_Types[ibc].Set_Type, BC_Types[ibc].BC_ID);

#ifdef DEBUG
	      fprintf(stdout, " %3d. %s @ %2s %d\n", ibc+1, 
		      BC_Desc[k].name1,
		      BC_Types[ibc].Set_Type, 
		      BC_Types[ibc].BC_ID);
#endif
	    }
	}

      /* Check for fluid/solid interaction BC's (embedded or contact) */
      if (BC_Types[ibc].desc->method == EMBEDDED_SURF ||
          BC_Types[ibc].desc->method == CONTACT_SURF) overlap_bc = TRUE;

      /*
       * Read in a second SS number for EDGE conditions 
       */
      if (BC_Types[ibc].desc->method == COLLOCATE_EDGE ||
	  BC_Types[ibc].desc->method == WEAK_INT_EDGE ||
	  BC_Types[ibc].desc->method == STRONG_INT_EDGE) {
	if (fscanf(ifp, "%d", &BC_Types[ibc].BC_ID2) != 1) 
	  {
	    sprintf(err_msg, "Expected 2nd int for SSID for EDGE on %s.",
		    BC_Types[ibc].desc->name1);
	    EH(-1, err_msg);
	  }
	SPF( endofstring(echo_string) ," %d", BC_Types[ibc].BC_ID2);
      }

/*
 * Here's a RECIPE for adding new boundary conditions so you don't have any
 * excuses not to add new ones.  The changes sould be made in at least
 * four files (rf_bc_const.h, mm_names.h, mm_input.c, and bc_[method].c)
 * for some boundary conditions you may want to make additions elsewhere also.
 * One example of extra additions is in el_exoII_io.c where the ss_dup_list
 * is created - you may want to adapt the logic for rotation of new conditions.
 * (note that these lines are repeated at each place where you need to 
 * make changes):
 *  Boundary Condition  Step 1: add Macro Substitution for your new boundary
 *                              condition in rf_bc_const.h - this is how you
 *      rf_bc_const.h           will refer to the new boundary condition 
 *                              throughout the code.  Make sure the integer
 *                              you choose is unique from all the other BC
 *                              types.
 *  Boundary Condition  Step 2: add a description of your boundary condition
 *                              to the BC_Desc structure array in mm_names.h.
 *      mm_names.h              This structure includes information about the 
 *                              type of boundary condition, which equation it
 *                              applies to, what variables it is sensitive to,
 *                              whether to rotate mesh or momentum equations, 
 *                              etc.  It is very important that you fill out
 *                              this structure carefully, otherwise the code
 *                              won't know what to do.
 *  Boundary Condition  Step 3: add your BC case to the correct format listing 
 *                              for reading the necessary arguments from the
 *      mm_input_bc.c           input file in mm_input_bc.c (this file).
 *
 *  Boundary Condition  Step 4: Add a function call (and a function) in the 
 *                              correct routine for evaluating your boundary
 *      bc_colloc.c             condition.  This will probably in bc_colloc.c
 *      bc_integ.c              for collocated conditions or bc_integ.c for 
 *                              strong or weak integrated conditions.
 *  Boundary Conditions Step 5: Add type into BC conflict lists.
 *  Boundary Condition  Step 5: use and enjoy your new boundary condition
 *
 * Step 3 should be done below:
 */
      /*
       * Read in data depending on the type of boundary condition...
       */
      
      switch (BC_Types[ibc].BC_Name)
	{
	  /* Fall through for all cases which don't require any further 
	   * data input...
	   */

        case LS_SOLID_FLUID_BC:
          overlap_bc = TRUE;
        case PSPG_BC:
        case KIN_ELECTRODEPOSITION_BC:  /*  RSL 5/27/02  */
        case VNORM_ELECTRODEPOSITION_BC:  /*  RSL 5/30/02  */
        case Q_VELO_SLIP_BC:
	case LS_NO_SLIP_BC:
	case LS_CAPILLARY_BC:
	case LS_CAP_CURVE_BC:
	case LS_CAP_DIV_N_BC:
	case LS_CAP_DIV_S_N_BC:
        case H_FREE_BC:
	case QNOBC_BC:
	case APR_NOBC_BC:
	case API_NOBC_BC:
 	case POTENTIAL_NOBC_BC:
	case LS_INLET_BC:
        case LS_CONT_T_BC:
        case LS_CONT_FLUX_BC:
        case LS_CONT_VEL_BC:
        case LS_CONT_TRACTION_BC:
        case SHELL_SURFACE_CHARGE_BC:
        case SHELL_SURFACE_CHARGE_SIC_BC:
        case SHELL_DIFF_KINEMATIC_BC:
        case LS_EXTV_FLUID_SIC_BC:
        case LS_EIK_KINEMATIC_BC:
        case LS_EXTV_KINEMATIC_BC:
	case LS_EXTV_KIN_LEAK_BC: 
        case REP_FORCE_SHU_BC:
        case REP_FORCE_SHU_SIC_BC:
        case SHELL_GRAD_FP_NOBC_BC:
        case SHELL_FLOW_DEVELOPED_BC:
        case SHELL_GRAD_FH_NOBC_BC:
        case SHELL_GRAD_PC_NOBC_BC:
        case STRESS_DEVELOPED_BC:
	case SHELL_TFMP_FREE_LIQ_BC:
	case SHELL_TFMP_NUM_DIFF_BC:
	case SHELL_TFMP_GRAD_S_BC:
	case SHELL_TFMP_FREE_GAS_BC:
        case SHELL_LUBRICATION_OUTFLOW_BC:
        case EM_ER_FREE_BC:
        case EM_EI_FREE_BC:
        case EM_HR_FREE_BC:
        case EM_HI_FREE_BC:
        case E_ER_2D_BC:
        case E_EI_2D_BC:

	  break;

	  /* Fall through for all cases which requires a single integer value
	   * as data input
	   */
        case MOVING_PLANE_ETCH_BC:

	  if (fscanf(ifp, "%d", &BC_Types[ibc].BC_Data_Int[0]) != 1)
            {
	      sr = sprintf(err_msg, "%s: Expected 1 int for %s.",
			   yo, BC_Types[ibc].desc->name1);
	      EH(-1, err_msg);
            }
	  SPF(endofstring(echo_string), " %d", BC_Types[ibc].BC_Data_Int[0]);

	  break;

	  /* Fall through for all cases which require a single floating point
	   * value as data input and one additional optional parameter
	   */
	case SURFTANG_SCALAR_BC:
           WH(-1,"Use CAP_ENDFORCE_SCALAR for consistent sign convention");
           /*FALLTHROUGH*/
	case QSIDE_BC: 
	  /*	case TNRMLSIDE_BC:  12/6/01 */
	  /*	case TSHRSIDE_BC:   ..dal   */
	case CURRENT_BC:
 	case CURRENT_SIC_BC:
	case KINEMATIC_BC:
	case KIN_LEAK_HEAT_BC:
	case KINEMATIC_PETROV_BC:
	case KINEMATIC_COLLOC_BC:
	case KINEMATIC_DISC_BC:
	case KINEMATIC_EDGE_BC:
	case T_MELT_BC:
	case VELO_NORMAL_BC:
        case VELO_NORMAL_LS_BC:
        case VELO_NORMAL_LS_COLLOC_BC:
        case VELO_NORMAL_LS_PETROV_BC:
        case VELO_TANGENT_LS_BC:
	case VELO_NORM_COLLOC_BC:
	case VELO_NORMAL_DISC_BC:
	case CAP_ENDFORCE_SCALAR_BC:
	case SURFTANG_SCALAR_EDGE_BC:
        case FLOW_PRESSURE_BC:
	case FLOW_PRESSURE_VAR_BC:
        case FLOW_STRESSNOBC_BC:
        case FLOW_GRADV_BC:
	case FLOW_GRADV_SIC_BC:
	case FILL_INLET_BC:
        case FILL_CA_BC:
	case SHARP_CA_2D_BC:
        case STRONG_FILL_CA_BC:
 	case WETTING_TENSION_BC:
        case LS_CA_H_BC:
        case LS_T_BC:
        case LS_U_BC:
        case LS_V_BC:
        case LS_W_BC:
        case LS_Q_BC:
        case LS_FLOW_PRESSURE_BC:
	case LS_CAP_HYSING_BC:
	case LS_CAP_DENNER_DIFF_BC:
 	case SH_FLUID_STRESS_BC:
	case SH_LUBP_SOLID_BC:
	case SH_LUBP_SOLID_RS_BC:
	case LS_ATTACH_BC:
	case SH_SLOPE_X_BC:
	case SH_SLOPE_Y_BC:
	case APR_VELOCITY_BC:
	case API_VELOCITY_BC:
	case TENSION_SHEET_BC:
	case FRICTION_BC:
 	case FRICTION_RS_BC:
	case SHEAR_TO_SHELL_BC:
        case GRAD_LUB_PRESS_BC:
        case LUB_STATIC_BC:
        case SHELL_GRAD_FP_BC:
        case SHELL_GRAD_FH_BC:
        case SHELL_GRAD_PC_BC:
        case LS_WALL_ANGLE_BC:
        case SH_SDET_BC:
        case SH_MESH2_WEAK_BC:
  
	  if ( fscanf(ifp, "%lf", &BC_Types[ibc].BC_Data_Float[0]) != 1)
	    {
	      sr = sprintf(err_msg, "%s: Expected 1 flt for %s.",
			   yo, BC_Types[ibc].desc->name1);
	      EH(-1, err_msg);
	    }
          BC_Types[ibc].max_DFlt = 1;

	  SPF(endofstring(echo_string)," %.4g", BC_Types[ibc].BC_Data_Float[0]);
	  if (fscanf(ifp, "%d", &BC_Types[ibc].BC_Data_Int[0]) != 1) {
	    BC_Types[ibc].BC_Data_Int[0] = -1;
	    /* The default for this int now becomes an added sign needed to resolve unhandled issues with
	     * determining the sign automagically. Put it in [1], because [0] gets overridden.
	     */
	    if (BC_Types[ibc].BC_Name == CAP_ENDFORCE_SCALAR_BC ||
		BC_Types[ibc].BC_Name == SURFTANG_SCALAR_BC) {
	      BC_Types[ibc].BC_Data_Int[1] = 1;
	    }
	  } else {
	    SPF(endofstring(echo_string), " %d", BC_Types[ibc].BC_Data_Int[0]);
	    if (BC_Types[ibc].BC_Name == CAP_ENDFORCE_SCALAR_BC ||
		BC_Types[ibc].BC_Name == SURFTANG_SCALAR_BC) {
	      if (BC_Types[ibc].BC_Data_Int[0] != 1 && BC_Types[ibc].BC_Data_Int[0] != -1) {
		sr = sprintf(err_msg, 
			     "%s: Optional int has to have a value of 1 or -1 (sign): %d",
			     yo, BC_Types[ibc].BC_Data_Int[0]);
		EH(-1, err_msg);
	      } else {
		BC_Types[ibc].BC_Data_Int[1] = BC_Types[ibc].BC_Data_Int[0];
	      }
	    }
	  }
          BC_Types[ibc].BC_Data_Float[1] = 0.;
          BC_Types[ibc].BC_Data_Float[2] = 0.;
          BC_Types[ibc].BC_Data_Float[3] = 135.;
	  if (BC_Types[ibc].BC_Name == VELO_NORMAL_LS_BC ||
	      BC_Types[ibc].BC_Name == VELO_NORMAL_LS_PETROV_BC ||
	      BC_Types[ibc].BC_Name == VELO_NORMAL_LS_COLLOC_BC ||
	      BC_Types[ibc].BC_Name == VELO_TANGENT_LS_BC ) {
	    if ( fscanf(ifp, "%lf %lf %lf", 
			&BC_Types[ibc].BC_Data_Float[1],
			&BC_Types[ibc].BC_Data_Float[2],
			&BC_Types[ibc].BC_Data_Float[3]) != 3)
	      {
		sr = sprintf(err_msg, "%s: Expected 3 flts for %s.",
			     yo, BC_Types[ibc].desc->name1);
		EH(-1, err_msg);
	      }
            BC_Types[ibc].max_DFlt = 4;
	    SPF(endofstring(echo_string), " %.4g %.4g %.4g",BC_Types[ibc].BC_Data_Float[1], BC_Types[ibc].BC_Data_Float[2],BC_Types[ibc].BC_Data_Float[3]); 
	  }
	  break;

	  /* 
	   * DIRICHLET CONDITIONS ONLY!!
	   * Fall through for all cases which require a single floating point
	   * value as data input and two optional parameters:
	   *   BC_relax      -> Time constant for relaxation of bc 
	   *                    (specify -1.0 for instantaneous)
	   *   BC_EBID_Apply -> limit application of this Dirichlet bc to
	   *                    the given element block (specify -1 for
	   *                    no limitation)
	   */
	case DISTNG_BC:
	case DX_BC: 
	case DX_RS_BC: 
	case DXDISTNG_BC: 
	case DY_BC: 
	case DY_RS_BC: 
	case DYDISTNG_BC: 
	case DZ_BC: 
	case DZ_RS_BC: 
	case DZDISTNG_BC: 
	case DX_NOTHING_BC: 
	case DY_NOTHING_BC: 
	case DZ_NOTHING_BC: 
	case P_BC:
	case P_STAR_BC:
	case T_BC: 
	case U_BC: 
	case V_BC: 
	case W_BC:
	case U_STAR_BC:
	case V_STAR_BC:
	case W_STAR_BC:
	case PU_BC:
	case PV_BC:
	case PW_BC:
	case N1_BC:
	case N2_BC:
	case N3_BC:
	case LM1_BC: 
	case LM2_BC: 
	case LM3_BC: 
	case S11_BC:
	case S12_BC:
	case S13_BC:
	case S22_BC:
	case S23_BC:
	case S33_BC:
	case S11_1_BC:
	case S12_1_BC:
	case S13_1_BC:
	case S22_1_BC:
	case S23_1_BC:
	case S33_1_BC:
	case S11_2_BC:
	case S12_2_BC:
	case S13_2_BC:
	case S22_2_BC:
	case S23_2_BC:
	case S33_2_BC:
	case S11_3_BC:
	case S12_3_BC:
	case S13_3_BC:
	case S22_3_BC:
	case S23_3_BC:
	case S33_3_BC:
	case S11_4_BC:
	case S12_4_BC:
	case S13_4_BC:
	case S22_4_BC:
	case S23_4_BC:
	case S33_4_BC:
	case S11_5_BC:
	case S12_5_BC:
	case S13_5_BC:
	case S22_5_BC:
	case S23_5_BC:
	case S33_5_BC:
	case S11_6_BC:
	case S12_6_BC:
	case S13_6_BC:
	case S22_6_BC:
	case S23_6_BC:
	case S33_6_BC:
	case S11_7_BC:
	case S12_7_BC:
	case S13_7_BC:
	case S22_7_BC:
	case S23_7_BC:
	case S33_7_BC:

	case G11_BC:
	case G12_BC:
	case G13_BC:
	case G21_BC:
	case G22_BC:
	case G23_BC:
	case G31_BC:
	case G32_BC:
	case G33_BC:
	case VOLT_BC:
        case QS_BC:
	case F_BC:
	case F_DIODE_BC:
	case SH_BC:
	case NN_BC:
	case EXT_V_BC:
	case H_BC:
        case CONT_TANG_VEL_BC:
        case CONT_NORM_VEL_BC:
	case VELO_NORMAL_EDGE_BC:
	case VELO_NORMAL_EDGE_INT_BC:
	case CA_EDGE_CURVE_BC:
	case CA_EDGE_CURVE_INT_BC:
        case POROUS_LIQ_PRESSURE_BC:
        case POROUS_LIQ_FLUX_CONST_BC:
        case POROUS_GAS_PRESSURE_BC:
        case POROUS_GAS_FLUX_CONST_BC:
	case POROUS_TEMP_BC:
	case POROUS_SINK_BC:
        case SH_X_BC:
	case SH_Y_BC:
	case SH_K_BC:
	case SH_TENS_BC:
	case F1_BC:
	case F2_BC:
	case F3_BC:
	case F4_BC:
	case F5_BC:
	case APR_BC:
	case INTP_BC:
	case INTM_BC:
	case INTD_BC:
	case RESTIME_BC:
	case API_BC:
        case SH_USER_BC:
        case SH_LUBP_BC:
	case LUB_PRESS_BC:
	case LUB_PRESS_2_BC:
	case SHELL_TEMP_BC:
	case SHELL_FILMP_BC:
	case SHELL_FILMH_BC:
        case SHELL_PARTC_BC:
        case SHELL_OPEN_PRESS_BC:
        case SHELL_OPEN_PRESS_2_BC:
        case SH_GAMMA1_BC:
	case SHELL_TFMP_PRES_BC:
	case EM_E1R_BC:
	case EM_E1I_BC:
	case EM_E2R_BC:
	case EM_E2I_BC:
	case EM_E3R_BC:
	case EM_E3I_BC:
	case EM_H1R_BC:
	case EM_H1I_BC:
	case EM_H2R_BC:
	case EM_H2I_BC:
	case EM_H3R_BC:
	case EM_H3I_BC:
        case EM_CONT_REAL_BC:
        case EM_CONT_IMAG_BC:
	case SHELL_TFMP_SAT_BC:
  
	    if (fscanf(ifp, "%lf", &BC_Types[ibc].BC_Data_Float[0]) != 1) {
	      sprintf(err_msg, "%s: Expected 1 flt for %s.",
		      yo, BC_Types[ibc].desc->name1);
	      EH(-1, err_msg);
	    }
            BC_Types[ibc].max_DFlt = 2;
	    
	    SPF(endofstring(echo_string), " %.4g", BC_Types[ibc].BC_Data_Float[0]);
	    
	    if (fscanf(ifp, "%lf", &BC_Types[ibc].BC_relax) != 1) {
	      BC_Types[ibc].BC_relax = -1.0;
	    } else {
	
	      SPF(endofstring(echo_string)," %.4g",BC_Types[ibc].BC_relax);
 
	      if (fscanf(ifp, "%d", &BC_Types[ibc].BC_EBID_Apply) != 1) {
		BC_Types[ibc].BC_EBID_Apply = -1;
	      }
	      else
		SPF( endofstring(echo_string), " %d",BC_Types[ibc].BC_EBID_Apply); 
	    }
	    break;

	  /* 
	   * Fall through for all cases which require two floating point
	   * values as data input 
	   */
        case QCONV_BC: 
	case KIN_LEAK_BC:
	case VNORM_LEAK_BC: 
        case VELO_SLIP_EK_BC: 
	case LS_EIK_KIN_LEAK_BC: 
	case SHEET_ENDSLOPE_BC:
	case LS_EXTV_LATENT_BC: 
	case LS_LATENT_HEAT_BC:
        case LS_ACOUSTIC_SOURCE_BC:


	  if ( fscanf(ifp, "%lf %lf", 
		      &BC_Types[ibc].BC_Data_Float[0],
		      &BC_Types[ibc].BC_Data_Float[1]) != 2)
	    {
	      sr = sprintf(err_msg, "%s: Expected 2 flts for %s.",
			   yo, BC_Types[ibc].desc->name1);
	      EH(-1, err_msg);
	    }
          BC_Types[ibc].max_DFlt = 2;
	  SPF(endofstring(echo_string), " %.4g %.4g",BC_Types[ibc].BC_Data_Float[0], BC_Types[ibc].BC_Data_Float[1]); 
          break;

        case CAPILLARY_SHEAR_VISC_BC:
	  if (fscanf(ifp, "%lf %lf", &BC_Types[ibc].BC_Data_Float[0], &BC_Types[ibc].BC_Data_Float[1]) != 2)
	    {
	      sr = sprintf(err_msg, "%s: Expected 2 flts for %s.", yo, BC_Types[ibc].desc->name1);
	      EH(-1, err_msg);
	    }
	  /* Try reading two optional floats [2] is t_start_on , while [3] is t_fully_on */
	  if (fscanf(ifp, "%lf %lf", &BC_Types[ibc].BC_Data_Float[2], &BC_Types[ibc].BC_Data_Float[3]) != 2)
	    {
	    }
          BC_Types[ibc].max_DFlt = 4;
	  SPF(endofstring(echo_string), " %.4g %.4g %.4g %.4g", BC_Types[ibc].BC_Data_Float[0],
              BC_Types[ibc].BC_Data_Float[1], BC_Types[ibc].BC_Data_Float[2], BC_Types[ibc].BC_Data_Float[3]); 

          break;

	  /* Fall through for all cases which requires two integer values
	   * as data input
	   */
        case YFLUX_ETCH_BC:

	  if (fscanf(ifp, "%d %d", &BC_Types[ibc].BC_Data_Int[0],
                                   &BC_Types[ibc].BC_Data_Int[1]) != 2)
            {
	      sr = sprintf(err_msg, "%s: Expected 2 int for %s.",
			   yo, BC_Types[ibc].desc->name1);
	      EH(-1, err_msg);
            }
	  SPF(endofstring(echo_string), " %d %d", BC_Types[ibc].BC_Data_Int[0], BC_Types[ibc].BC_Data_Int[1]);
          BC_Types[ibc].species_eq = BC_Types[ibc].BC_Data_Int[0];
	  break;

	  /* 
	   * Fall through for all cases which require three floating point
	   * values as data input 
	   */
	case LS_ADC_OLD_BC:
	case LS_ADC_BC:
	  srand( (long ) ut() );  /* Seed the random number generator  when LS_ADC is used */
          /* fall through */
	case FORCE_BC: 
	case FORCE_SIC_BC: 
	case FORCE_RS_BC: 
	case NORM_FORCE_BC: 
	case NORM_FORCE_RS_BC: 
	case QSIDE_DIR_BC:
	case SLOPEX_BC: 
	case SLOPEY_BC: 
	case SLOPEZ_BC: 
	case SLOPE_BC: 
	case VELO_TANGENT_EDGE_BC:
	case VELO_TANGENT_EDGE_INT_BC:
        case SH_S11_WEAK_BC:
        case SH_S22_WEAK_BC:

	  if (fscanf(ifp, "%lf %lf %lf", 
		      &BC_Types[ibc].BC_Data_Float[0],
		      &BC_Types[ibc].BC_Data_Float[1],
		      &BC_Types[ibc].BC_Data_Float[2]) != 3)
	    {
	      sr = sprintf(err_msg, "%s: Expected 3 flts for %s.",
			   yo, BC_Types[ibc].desc->name1);
	      EH(-1, err_msg);
	    }

	  SPF_DBL_VEC(endofstring(echo_string), 3,  BC_Types[ibc].BC_Data_Float);
          BC_Types[ibc].max_DFlt = 3;

          break;

	  /* 
	   * Fall through for all cases which require three floating point
	   * values as data input and one optional integer.
	   */
	case CAPILLARY_BC:
	case CAPILLARY_TABLE_BC:
	case PF_CAPILLARY_BC:
        case LIGHTP_TRANS_BC:
        case LIGHTM_TRANS_BC:
        case LIGHTD_TRANS_BC:

	  if (fscanf(ifp, "%lf %lf %lf", 
		      &BC_Types[ibc].BC_Data_Float[0],
		      &BC_Types[ibc].BC_Data_Float[1],
		     &BC_Types[ibc].BC_Data_Float[2]) != 3)
	    {
	      sr = sprintf(err_msg, "%s: Expected 3 flts for %s.",
			   yo, BC_Types[ibc].desc->name1);
	      EH(-1, err_msg);
	    }

	  SPF_DBL_VEC(endofstring(echo_string), 3,  BC_Types[ibc].BC_Data_Float);
          BC_Types[ibc].max_DFlt = 3;

	  /* Try reading the optional integer. */
	  if (fscanf(ifp, "%d", &BC_Types[ibc].BC_Data_Int[0]) != 1)
	    {
	      BC_Types[ibc].BC_Data_Int[0] = -1;
	    }
	  else
	    SPF(endofstring(echo_string)," %d", BC_Types[ibc].BC_Data_Int[0]);
	  
	    if (BC_Types[ibc].BC_Name == CAPILLARY_TABLE_BC)
               {
	  new_BC_Desc = ((struct BC_descriptions  **)
			 realloc(new_BC_Desc,  
				 (num_new_BC_Desc+1) * 
				 sizeof(struct BC_descriptions *)));

	  new_BC_Desc[num_new_BC_Desc] = alloc_BC_description(BC_Types[ibc].desc);
	  
	  BC_Types[ibc].desc           = new_BC_Desc[num_new_BC_Desc];

	  BC_Types[ibc].index_dad      = num_new_BC_Desc++;  /* This is important to Phil */


	  if( num_BC_Tables == MAX_BC_TABLES )
	    {
	      EH(-1, "Maximum TABLE_BCs exceeded .");
	    }

	  BC_Tables[num_BC_Tables] = setup_table_BC( ifp, input, &BC_Types[ibc], echo_string );

	  BC_Types[ibc].table_index = num_BC_Tables++;
               }
	  break;

	  /*
	   * Fall through for all cases which require four floating point
	   * values as data input 
	   */
	case SURFTANG_BC:
           WH(-1,"Use CAP_ENDFORCE for consistent sign convention");
           /*FALLTHROUGH*/
	case PLANEX_BC:  
	case PLANEY_BC: 
	case PLANEZ_BC:
	case PLANE_BC:
	case CA_EDGE_BC:
	case CA_EDGE_INT_BC:
	case CAP_ENDFORCE_BC:
	case QRAD_BC:
	case LS_QRAD_BC:
	case SURFTANG_EDGE_BC:
        case FLOW_HYDROSTATIC_BC:
	case VELO_TANGENT_3D_BC:
	case SHARP_WETLIN_VELOCITY_BC:
        case APR_PLANE_TRANS_BC:
        case API_PLANE_TRANS_BC:
	case DX_USER_NODE_BC:
	case DY_USER_NODE_BC:
	case DZ_USER_NODE_BC:
	  if (fscanf(ifp, "%lf %lf %lf %lf", 
		      &BC_Types[ibc].BC_Data_Float[0],
		      &BC_Types[ibc].BC_Data_Float[1],
		      &BC_Types[ibc].BC_Data_Float[2],
		      &BC_Types[ibc].BC_Data_Float[3]) != 4)
	    {
	      sr = sprintf(err_msg, "%s: Expected 4 flts for %s.",
			   yo, BC_Types[ibc].desc->name1);
	      EH(-1, err_msg);
	    }

          BC_Types[ibc].max_DFlt = 4;
	  SPF_DBL_VEC(endofstring(echo_string), 4,  BC_Types[ibc].BC_Data_Float);
          break;
	  /*
 	   * Fall through for all cases which require four floating point
 	   * values as data input and an optional integer element block
 	   */
 	case CA_BC:
	case CA_MOMENTUM_BC:
 	  if (fscanf(ifp, "%lf %lf %lf %lf", 
		     &BC_Types[ibc].BC_Data_Float[0],
		     &BC_Types[ibc].BC_Data_Float[1],
		     &BC_Types[ibc].BC_Data_Float[2],
		     &BC_Types[ibc].BC_Data_Float[3]) != 4)
 	    {
 	      sr = sprintf(err_msg, "%s: Expected 4 flts for %s.",
 			   yo, BC_Types[ibc].desc->name1);
 	      EH(-1, err_msg);
 	    }
 	  else
 	    {
	  SPF_DBL_VEC(endofstring(echo_string), 4,  BC_Types[ibc].BC_Data_Float);
	      /* Scan for the optional int. If not present, put a -1 in second data position */ 
	      /* This is to ensure a nonzero entry in BC_Data_Int[2] for CA */
	      /* note: optional int isn't listed in the manual. What's it for? */
   	      if (fscanf(ifp, "%d", &BC_Types[ibc].BC_Data_Int[2]) != 1)
     		{
		  BC_Types[ibc].BC_Data_Int[2] = -1;
     		}
	      else
		SPF(endofstring(echo_string)," %d", BC_Types[ibc].BC_Data_Int[2] );
 	    }
          BC_Types[ibc].max_DFlt = 4;
	  
	  break;

	  /*
	   * Fall through for all cases which require four floating point
	   * values as data input and result in the creation of solid model
	   * (CGM) entities
	   */
        case SM_PLANE_BC:           /* Solid Model PLANE BC */
	  EH(-1, "CGM not supported, SM_PLANE_BC");
          break;

	/*
	 *   modify VELO_SLIP conditions for position dependent slip
	 */
	case VELO_SLIP_BC:
	case VELO_SLIP_ROT_BC:
	case VELO_SLIP_FLUID_BC:
	case VELO_SLIP_ROT_FLUID_BC:
	case VELO_SLIP_FILL_BC:
 	case VELO_SLIP_ROT_FILL_BC:
	case AIR_FILM_BC:
	case AIR_FILM_ROT_BC:
	  if ( fscanf(ifp, "%lf %lf %lf %lf", 
		      &BC_Types[ibc].BC_Data_Float[0],
		      &BC_Types[ibc].BC_Data_Float[1],
		      &BC_Types[ibc].BC_Data_Float[2],
		      &BC_Types[ibc].BC_Data_Float[3]) != 4)
	    {
	      sr = sprintf(err_msg, "%s: Expected 4 flts for %s.",
			   yo, BC_Types[ibc].desc->name1);
	      EH(-1, err_msg);
	    }

          BC_Types[ibc].max_DFlt = 4;
	  SPF_DBL_VEC(endofstring(echo_string), 4,  BC_Types[ibc].BC_Data_Float);

	  if ( fscanf(ifp, "%d %lf", 
		      &BC_Types[ibc].BC_Data_Int[0],
		      &BC_Types[ibc].BC_Data_Float[4]) != 2)
	    {
		      BC_Types[ibc].BC_Data_Int[0]=-1;
		      BC_Types[ibc].BC_Data_Float[4] = 0.;
	    }
	  else
	    SPF(endofstring(echo_string)," %d %.4g",
		BC_Types[ibc].BC_Data_Int[0], BC_Types[ibc].BC_Data_Float[4]);
	  if ( fscanf(ifp, "%lf", 
		      &BC_Types[ibc].BC_Data_Float[5]) != 1)
	    {
		      BC_Types[ibc].BC_Data_Float[5] = 0.;
	    }
	  else
	    SPF(endofstring(echo_string)," %.4g", BC_Types[ibc].BC_Data_Float[5]); 
          BC_Types[ibc].max_DFlt = 5;

	  if ( fscanf(ifp, "%lf", 
		      &BC_Types[ibc].BC_Data_Float[6]) != 1)
	    {
		      BC_Types[ibc].BC_Data_Float[6] = 0.;
	    }
	  else
	    SPF(endofstring(echo_string)," %.4g", BC_Types[ibc].BC_Data_Float[6]); 
          BC_Types[ibc].max_DFlt = 6;

	  if ( fscanf(ifp, "%lf", 
		      &BC_Types[ibc].BC_Data_Float[7]) != 1)
	    {
		      BC_Types[ibc].BC_Data_Float[7] = 1;
	    }
	  else
	    SPF(endofstring(echo_string)," %g", BC_Types[ibc].BC_Data_Float[7]); 
          BC_Types[ibc].max_DFlt = 7;


	  break;
	case VELO_SLIP_POWER_CARD_BC:
	  if ( fscanf(ifp, "%lf %lf %lf %lf %lf",
		      &BC_Types[ibc].BC_Data_Float[0],
		      &BC_Types[ibc].BC_Data_Float[1],
		      &BC_Types[ibc].BC_Data_Float[2],
		      &BC_Types[ibc].BC_Data_Float[3],
		      &BC_Types[ibc].BC_Data_Float[4]) != 5)
	    {
	      sr = sprintf(err_msg, "%s: Expected 5 flts for %s.",
			   yo, BC_Types[ibc].desc->name1);
	      EH(-1, err_msg);
	    }
	  BC_Types[ibc].max_DFlt = 5;
	  SPF_DBL_VEC(endofstring(echo_string), 5,  BC_Types[ibc].BC_Data_Float);
	  break;
	case VELO_SLIP_POWER_BC:
	  if ( fscanf(ifp, "%lf %lf %lf %lf %lf",
		      &BC_Types[ibc].BC_Data_Float[0],
		      &BC_Types[ibc].BC_Data_Float[1],
		      &BC_Types[ibc].BC_Data_Float[2],
		      &BC_Types[ibc].BC_Data_Float[3],
		      &BC_Types[ibc].BC_Data_Float[4]) != 5)
	    {
	      sr = sprintf(err_msg, "%s: Expected 5 flts for %s.",
			   yo, BC_Types[ibc].desc->name1);
	      EH(-1, err_msg);
	    }
	  BC_Types[ibc].max_DFlt = 5;
	  SPF_DBL_VEC(endofstring(echo_string), 5,  BC_Types[ibc].BC_Data_Float);


	  // Read in 3 tangential vector components for 3D

	  if ( fscanf(ifp, "%lf",
		      &BC_Types[ibc].BC_Data_Float[5]) != 1)
	    {
	      BC_Types[ibc].BC_Data_Float[5] = 0.0;
	    }
	  else
	    {
	      SPF(endofstring(echo_string)," %.4g", BC_Types[ibc].BC_Data_Float[5]);
	      BC_Types[ibc].max_DFlt = 6;
	    }


	  if ( fscanf(ifp, "%lf",
		      &BC_Types[ibc].BC_Data_Float[6]) != 1)
	    {
	      BC_Types[ibc].BC_Data_Float[6] = 0.0;
	    }
	  else
	    {
	      SPF(endofstring(echo_string)," %.4g", BC_Types[ibc].BC_Data_Float[6]);
	      BC_Types[ibc].max_DFlt = 7;
	    }

	  if ( fscanf(ifp, "%lf",
		      &BC_Types[ibc].BC_Data_Float[7]) != 1)
	    {
	      BC_Types[ibc].BC_Data_Float[7] = 0.0;
	    }
	  else
	    {
	      SPF(endofstring(echo_string)," %g", BC_Types[ibc].BC_Data_Float[7]);
	      BC_Types[ibc].max_DFlt = 8;
	    }
	  break;

	  /*
	   * Fall through for all cases which require five floating point
	   * values as data input
	   */

	case VELO_EK_3D_BC:
	case VELO_SLIP_LEVEL_BC:
	case VELO_SLIP_LEVEL_SIC_BC:
	case VELO_SLIP_LS_ROT_BC:
	case SHARP_HOFFMAN_VELOCITY_BC:
	  if ( fscanf(ifp, "%lf %lf %lf %lf %lf", 
		      &BC_Types[ibc].BC_Data_Float[0],
		      &BC_Types[ibc].BC_Data_Float[1],
		      &BC_Types[ibc].BC_Data_Float[2],
		      &BC_Types[ibc].BC_Data_Float[3],
		      &BC_Types[ibc].BC_Data_Float[4]) != 5)
	    {
	      sr = sprintf(err_msg, "%s: Expected 5 flts for %s.",
			   yo, BC_Types[ibc].desc->name1);
	      EH(-1, err_msg);
	    }
          /*   outside slip coeff, gas_factor,  contact_friction   */
	  if ( fscanf(ifp, "%lf", &BC_Types[ibc].BC_Data_Float[5]) != 1)
	    {
		      BC_Types[ibc].BC_Data_Float[5] = 1.0/LITTLE_PENALTY;
	    }
	  if ( fscanf(ifp, "%lf", &BC_Types[ibc].BC_Data_Float[6]) != 1)
	    {
		      BC_Types[ibc].BC_Data_Float[6] = 8.0;
	    }
	  if ( fscanf(ifp, "%lf", &BC_Types[ibc].BC_Data_Float[7]) != 1)
	    {
		      BC_Types[ibc].BC_Data_Float[7] = 1e-6;
	    }
	  if ( fscanf(ifp, "%lf", &BC_Types[ibc].BC_Data_Float[8]) != 1)
	    {
		      BC_Types[ibc].BC_Data_Float[8] = 0.0;
	    }

          BC_Types[ibc].max_DFlt = 9;
	  SPF_DBL_VEC(endofstring(echo_string), 9,  BC_Types[ibc].BC_Data_Float);

	  break;

	case VELO_SLIP_LS_HEAVISIDE_BC:
	  if ( fscanf(ifp, "%lf %lf %lf %lf %lf %lf",
		      &BC_Types[ibc].BC_Data_Float[0],           // ls_width
		      &BC_Types[ibc].BC_Data_Float[1],           // beta_negative
		      &BC_Types[ibc].BC_Data_Float[2],           // beta_positive
		      &BC_Types[ibc].BC_Data_Float[3],           // v_x
		      &BC_Types[ibc].BC_Data_Float[4],           // v_y
		      &BC_Types[ibc].BC_Data_Float[5]) != 6)     // v_z
	    {
	      sr = sprintf(err_msg, "%s: Expected 6 flts for %s.",
			   yo, BC_Types[ibc].desc->name1);
	      EH(-1, err_msg);
	    }

	  SPF_DBL_VEC(endofstring(echo_string), 6,  BC_Types[ibc].BC_Data_Float);
	  break;
	  /*
	   * Fall through for all cases which require five floating point
	   * values as data input plus optional parameters 
	   */

	case REP_FORCE_BC:
	case REP_FORCE_RS_BC:
	case ATTR_FORCE_BC:
	case ATTR_FORCE_RS_BC:
	  if ( fscanf(ifp, "%lf %lf %lf %lf %lf", 
		      &BC_Types[ibc].BC_Data_Float[0],
		      &BC_Types[ibc].BC_Data_Float[1],
		      &BC_Types[ibc].BC_Data_Float[2],
		      &BC_Types[ibc].BC_Data_Float[3],
		      &BC_Types[ibc].BC_Data_Float[4]) != 5)
	    {
	      sr = sprintf(err_msg, "%s: Expected 5 flts for %s.",
			   yo, BC_Types[ibc].desc->name1);
	      EH(-1, err_msg);
	    }
            /*  optional repulsive force exponent   */
	  if ( fscanf(ifp, "%lf", &BC_Types[ibc].BC_Data_Float[5]) != 1)
	    {
		      BC_Types[ibc].BC_Data_Float[5] = 4.0;
	    }
            /*  optional friction coefficient (static)   */
	  if ( fscanf(ifp, "%lf", &BC_Types[ibc].BC_Data_Float[6]) != 1)
	    {
		      BC_Types[ibc].BC_Data_Float[6] = 0.0;
	    }

          BC_Types[ibc].max_DFlt = 7;
	  SPF_DBL_VEC(endofstring(echo_string), 7,  BC_Types[ibc].BC_Data_Float);

	  break;
	  /*
	   * Fall through for all cases which require 3 integers and
	   * five floating point values as data input 
	   */
	case VL_EQUIL_BC:
	    if (fscanf(ifp, "%d %d %d %lf %lf %lf %lf %lf", 
		       &BC_Types[ibc].BC_Data_Int[0],
		       &BC_Types[ibc].BC_Data_Int[1],
		       &BC_Types[ibc].BC_Data_Int[2],
		       &BC_Types[ibc].BC_Data_Float[0],
		       &BC_Types[ibc].BC_Data_Float[1],
		       &BC_Types[ibc].BC_Data_Float[2],
		       &BC_Types[ibc].BC_Data_Float[3],
		       &BC_Types[ibc].BC_Data_Float[4]) != 8) {
	      sprintf(err_msg, "%s: Expected 3 ints and 5 flts for %s.",
		      yo, BC_Types[ibc].desc->name1);
	      EH(-1, err_msg);
	    }
	  BC_Types[ibc].species_eq = BC_Types[ibc].BC_Data_Int[0];
	  assign_global_species_var_type(SPECIES_MASS_FRACTION, FALSE);

	  SPF_INT_VEC(endofstring(echo_string), 3,  BC_Types[ibc].BC_Data_Int);
	  SPF_DBL_VEC(endofstring(echo_string), 5,  BC_Types[ibc].BC_Data_Float);
          BC_Types[ibc].max_DFlt = 5;

          break;

	  /*
	   * Fall through for all cases which require 1 keyword, 1 integer 
           *  and 3 floating point values as data input 
	   */

        case YFLUX_EQUIL_BC:

	  if (fscanf(ifp, "%80s", input) != 1)
	    {
	      sprintf(err_msg, "%s: Expected a keyword RAOULT or FLORY for %s.",
		      yo, BC_Types[ibc].desc->name1);
	      EH(-1, err_msg);
	    }
	  else
	    {
	      if (!strcmp(input, "RAOULT"))
		{
		  BC_Types[ibc].BC_Data_Int[2] = RAOULT;
		}
	      else if ( !strcmp(input, "FLORY"))
		{
		  BC_Types[ibc].BC_Data_Int[2] = FLORY;
		}
 	      else if ( !strcmp(input, "FLORY_CC"))
 		{
 		  BC_Types[ibc].BC_Data_Int[2] = FLORY_CC;
 		}
	      else
		{
		  EH(-1,"I don't recognize your YFLUX_EQUIL Keyword!");
		}
	    }
	  if ( fscanf(ifp, "%d %lf %lf %lf", 
                      &BC_Types[ibc].BC_Data_Int[0],
		      &BC_Types[ibc].BC_Data_Float[0],
		      &BC_Types[ibc].BC_Data_Float[1],
		      &BC_Types[ibc].BC_Data_Float[2]) !=4)
                {
		  sr = sprintf(err_msg, "%s: Expected 1 int and 3 flt following %s for  %s.",
			       yo, input, BC_Types[ibc].desc->name1);
		  EH(-1, err_msg);
		}

	  SPF(endofstring(echo_string)," %s %d", input, BC_Types[ibc].BC_Data_Int[0]);
	  SPF_DBL_VEC(endofstring(echo_string), 3,  BC_Types[ibc].BC_Data_Float);


				 
/**	extra floats for Flory/Chilton-Coburn correlation	**/
 
	  if ( BC_Types[ibc].BC_Data_Int[2] == FLORY_CC )
	    {
	      if ( fscanf(ifp, "%lf %lf", 
			  &BC_Types[ibc].BC_Data_Float[3],
			  &BC_Types[ibc].BC_Data_Float[4]) != 2)
		{
		  sr = sprintf(err_msg, "%s: Expected 2 additional flts for  %s.",
 			       yo, BC_Types[ibc].desc->name1);
		  EH(-1, err_msg);
		}

	      SPF_DBL_VEC(endofstring(echo_string), 2,  &(BC_Types[ibc].BC_Data_Float[3]));

	    }
 	  else
	    {
	      BC_Types[ibc].BC_Data_Float[3]=0.;
	      BC_Types[ibc].BC_Data_Float[4]=0.;
	    }
 
           BC_Types[ibc].max_DFlt = 5;
	   BC_Types[ibc].species_eq = BC_Types[ibc].BC_Data_Int[0];

	   break;

	  /*
	   * Fall through for all cases which require 1 keyword, 1 integer 
           *  and 10 floating point values as data input 
	   */

        case YFLUX_SULFIDATION_BC:

	  if (fscanf(ifp, "%80s", input) != 1)
	    {
	      sprintf(err_msg, "%s: Expected a keyword SOLID_DIFFUSION or GAS_DIFFUSION for %s.",
		      yo, BC_Types[ibc].desc->name1);
	      EH(-1, err_msg);
	    }
	  else
	    {
	      if (!strcmp(input, "SOLID_DIFFUSION_SIMPLIFIED"))
		{
		  BC_Types[ibc].BC_Data_Int[2] = SOLID_DIFFUSION_SIMPLIFIED;
		}
	      else if ( !strcmp(input, "SOLID_DIFFUSION_ELECTRONEUTRALITY"))
		{
		  BC_Types[ibc].BC_Data_Int[2] = SOLID_DIFFUSION_ELECTRONEUTRALITY;
		}
	      else if ( !strcmp(input, "SOLID_DIFFUSION_ELECTRONEUTRALITY_LINEAR"))
		{
		  BC_Types[ibc].BC_Data_Int[2] = SOLID_DIFFUSION_ELECTRONEUTRALITY_LINEAR;
		}
	      else if ( !strcmp(input, "SOLID_DIFFUSION"))
		{
		  BC_Types[ibc].BC_Data_Int[2] = SOLID_DIFFUSION;
		}
	      else if ( !strcmp(input, "GAS_DIFFUSION"))
		{
		  BC_Types[ibc].BC_Data_Int[2] = GAS_DIFFUSION;
		}
	      else if ( !strcmp(input, "FULL"))
		{
		  BC_Types[ibc].BC_Data_Int[2] = FULL;
		}
	      else if ( !strcmp(input, "ANNIHILATION_ELECTRONEUTRALITY"))
		{
		  BC_Types[ibc].BC_Data_Int[2] = ANNIHILATION_ELECTRONEUTRALITY;
		}
	      else if ( !strcmp(input, "ANNIHILATION"))
		{
		  BC_Types[ibc].BC_Data_Int[2] = ANNIHILATION;
		}
	      else
		{
		  EH(-1,"I don't recognize your YFLUX_SULFIDATION Keyword!");
		}
	    }
	  if ( fscanf(ifp, "%d %lf %lf %lf %lf %lf %lf %lf %lf %lf %lf", 
                      &BC_Types[ibc].BC_Data_Int[0],
		      &BC_Types[ibc].BC_Data_Float[0],
		      &BC_Types[ibc].BC_Data_Float[1],
		      &BC_Types[ibc].BC_Data_Float[2],
		      &BC_Types[ibc].BC_Data_Float[3],
		      &BC_Types[ibc].BC_Data_Float[4],
		      &BC_Types[ibc].BC_Data_Float[5],
		      &BC_Types[ibc].BC_Data_Float[6],
		      &BC_Types[ibc].BC_Data_Float[7],
		      &BC_Types[ibc].BC_Data_Float[8],
		      &BC_Types[ibc].BC_Data_Float[9]) !=11)
                {
		  sr = sprintf(err_msg, "%s: Expected 1 int and 10 flt following %s for  %s.",
			       yo, input, BC_Types[ibc].desc->name1);
		  EH(-1, err_msg);
		}

	   BC_Types[ibc].species_eq = BC_Types[ibc].BC_Data_Int[0];

	   SPF(endofstring(echo_string)," %s %d", input,BC_Types[ibc].BC_Data_Int[0]);
	   SPF_DBL_VEC(endofstring(echo_string), 10,  BC_Types[ibc].BC_Data_Float);
           BC_Types[ibc].max_DFlt = 10;
	    
	   break; 

	  /*
	   * Fall through for all cases which require 1 keyword, 4 integers 
           *  and 1 floating point values as data input 
	   */

	case VL_POLY_BC:
 
	  if (fscanf(ifp, "%80s", input) != 1)
	    {
	      sr = sprintf(err_msg, "%s: Expected a keyword MASS or VOLUME for %s.",
			   yo, BC_Types[ibc].desc->name1);
	      EH(-1, err_msg);
	    }
	  else
	    {
	      if ( !strcmp(input, "VOLUME"))
		{
		  BC_Types[ibc].BC_Data_Int[0] = VOLUME;
		} 
	      else if ( !strcmp(input, "MASS"))
		{
		  BC_Types[ibc].BC_Data_Int[0] = MASS;
		}
	      else
		{
		  EH(-1,"I don't recognize your VL_POLY Keyword!");
		}
	    }


	  if ( fscanf(ifp, "%d %d %d %lf", 
                      &BC_Types[ibc].BC_Data_Int[1],
                      &BC_Types[ibc].BC_Data_Int[2],
                      &BC_Types[ibc].BC_Data_Int[3],
		      &BC_Types[ibc].BC_Data_Float[0]) !=4)
	    {
	      sr = sprintf(err_msg, "%s: Expected 3 ints and 1 flt for %s.",
			   yo, BC_Types[ibc].desc->name1);
	      EH(-1, err_msg);
	    }


	   BC_Types[ibc].species_eq = BC_Types[ibc].BC_Data_Int[1];

	   SPF(endofstring(echo_string)," %s",input);
	   for(i=0;i<3;i++) SPF(endofstring(echo_string)," %d", BC_Types[ibc].BC_Data_Int[i]);
	   SPF(endofstring(echo_string)," %.4g", BC_Types[ibc].BC_Data_Float[0]);

	   break;

	  /*
	   * Fall through for all cases which require six floating point
	   * values as data input 
	   */

	case SHARP_BLAKE_VELOCITY_BC:
	case SHARP_COX_VELOCITY_BC:
	case SHARP_SHIK_VELOCITY_BC:
	  if ( fscanf(ifp, "%lf %lf %lf %lf %lf %lf ", 
		      &BC_Types[ibc].BC_Data_Float[0],
		      &BC_Types[ibc].BC_Data_Float[1],
		      &BC_Types[ibc].BC_Data_Float[2],
		      &BC_Types[ibc].BC_Data_Float[3],
		      &BC_Types[ibc].BC_Data_Float[4],
		      &BC_Types[ibc].BC_Data_Float[5]) != 6)
	    {
	      sr = sprintf(err_msg, "%s: Expected 6 flts for %s.",
			   yo, BC_Types[ibc].desc->name1);
	      EH(-1, err_msg);
	    }

	   for(i=0;i<6;i++) SPF(endofstring(echo_string)," %.4g", BC_Types[ibc].BC_Data_Float[i]);
	   break;	 
		
		/*
	   * Fall through for all cases which require seven floating point
	   * values as data input 
	   */
	case CA_OR_FIX_BC:
	case MOVING_PLANE_BC:
	case WETTING_SPEED_LIN_BC:
		
	  if ( fscanf(ifp, "%lf %lf %lf %lf %lf %lf %lf", 
		      &BC_Types[ibc].BC_Data_Float[0],
		      &BC_Types[ibc].BC_Data_Float[1],
		      &BC_Types[ibc].BC_Data_Float[2],
		      &BC_Types[ibc].BC_Data_Float[3],
		      &BC_Types[ibc].BC_Data_Float[4],
		      &BC_Types[ibc].BC_Data_Float[5],
		      &BC_Types[ibc].BC_Data_Float[6]) != 7)
	    {
	      sr = sprintf(err_msg, "%s: Expected 7 flts for %s.",
			   yo, BC_Types[ibc].desc->name1);
	      EH(-1, err_msg);
	    }

	   for(i=0;i<7;i++) SPF(endofstring(echo_string)," %.4g", BC_Types[ibc].BC_Data_Float[i]);

	  /*initialize pinning flag to zero, which is BC_Data_Int[0] 
            for each CA_OR_FIX Card */
	  if(!strcmp(BC_Types[ibc].desc->name1,"CA_OR_FIX"))
	     {
	       BC_Types[ibc].BC_Data_Int[0]= 0;
	     }


          break;


	  /*
	   * Fall through for all cases which require seven floating point
	   * values as data input and one optional integer.
	   */
	case CAP_REPULSE_BC:
	case LS_RECOIL_PRESSURE_BC:
	case CAP_RECOIL_PRESS_BC:

	  if ( fscanf(ifp, "%lf %lf %lf %lf %lf %lf %lf", 
		      &BC_Types[ibc].BC_Data_Float[0],
		      &BC_Types[ibc].BC_Data_Float[1],
		      &BC_Types[ibc].BC_Data_Float[2],
		      &BC_Types[ibc].BC_Data_Float[3],
		      &BC_Types[ibc].BC_Data_Float[4],
		      &BC_Types[ibc].BC_Data_Float[5],
		      &BC_Types[ibc].BC_Data_Float[6]) != 7)
	    {
	      sr = sprintf(err_msg, "%s: Expected 7 flts for %s.",
			   yo, BC_Types[ibc].desc->name1);
	      EH(-1, err_msg);
	    }

	   for(i=0;i<7;i++) SPF(endofstring(echo_string)," %.4g", BC_Types[ibc].BC_Data_Float[i]);

	  /* Try reading the optional integer. */
	  if (fscanf(ifp, "%d", &BC_Types[ibc].BC_Data_Int[0]) != 1)
	    {
	      BC_Types[ibc].BC_Data_Int[0] = -1;
	    }
	  else
	    SPF(endofstring(echo_string)," %d",BC_Types[ibc].BC_Data_Int[0]); 

	  break;

	  /*
	   * Fall through for all cases which require eight floating point
	   * values as data input 
	   */

	case VAR_CA_EDGE_BC:
	case VELO_THETA_TPL_BC:
	case VELO_THETA_HOFFMAN_BC:
	case VELO_THETA_COX_BC:
	case WETTING_SPEED_BLAKE_BC:
	case WETTING_SPEED_HOFFMAN_BC:
	case WETTING_SPEED_COX_BC:
	case WETTING_SPEED_SHIK_BC:
	case LINEAR_WETTING_SIC_BC:
	case BLAKE_DIRICHLET_BC:
	case HOFFMAN_DIRICHLET_BC:
	case COX_DIRICHLET_BC:
	case BLAKE_DIRICH_ROLL_BC:
	case HOFFMAN_DIRICH_ROLL_BC:
	case COX_DIRICH_ROLL_BC:
        case EM_ER_FARFIELD_DIRECT_BC:
        case EM_EI_FARFIELD_DIRECT_BC:
        case EM_HR_FARFIELD_DIRECT_BC:
        case EM_HI_FARFIELD_DIRECT_BC:
        case E_ER_FARFIELD_BC:
        case E_EI_FARFIELD_BC:

	  if ( fscanf(ifp, "%lf %lf %lf %lf %lf %lf %lf %lf", 
		      &BC_Types[ibc].BC_Data_Float[0],   
		      &BC_Types[ibc].BC_Data_Float[1],   
		      &BC_Types[ibc].BC_Data_Float[2],   
		      &BC_Types[ibc].BC_Data_Float[3],   
		      &BC_Types[ibc].BC_Data_Float[4],   
		      &BC_Types[ibc].BC_Data_Float[5],   
		      &BC_Types[ibc].BC_Data_Float[6],   
		      &BC_Types[ibc].BC_Data_Float[7]) != 8) 
	    {
	      sprintf(err_msg, "%s: Expected 8 flts for BC %s.\n",
		      yo, BC_Types[ibc].desc->name1);
	      strcat(err_msg,
		     "Be advised syntax to this boundary condition has changed. Consult GOMA manual.\n");
	      EH(-1, err_msg);
	    }
	  else
	    { /* 1*/
	      for(i=0;i<8;i++) SPF(endofstring(echo_string)," %.4g", BC_Types[ibc].BC_Data_Float[i]);


  	      if (fscanf(ifp, "%d", &BC_Types[ibc].BC_Data_Int[2]) != 1)
    		{
      		 BC_Types[ibc].BC_Data_Int[2] = -1;
    		}
	      else
		SPF(endofstring(echo_string)," %d", BC_Types[ibc].BC_Data_Int[2]);

  	      if (fscanf(ifp, "%lf", &BC_Types[ibc].BC_Data_Float[8]) != 1)
    		{
      		 BC_Types[ibc].BC_Data_Float[8] = 1.0;
    		}
	      else
                SPF(endofstring(echo_string)," %lf", BC_Types[ibc].BC_Data_Float[8]);
          /*   outside slip coeff, gas_factor,  contact_friction   */
	  if ( fscanf(ifp, "%lf", &BC_Types[ibc].BC_Data_Float[9]) != 1)
	    {
	      if ( !strcmp(BC_Types[ibc].desc->name1,"VELO_THETA_HOFFMAN"))
                  {
/* Max DCA for Hoffman condition  */
		      BC_Types[ibc].BC_Data_Float[9] = 180.0;
                  } else  { 
		      BC_Types[ibc].BC_Data_Float[9] = 1.0/sqrt(LITTLE_PENALTY*BIG_PENALTY);
                  }
	    }
          else
            SPF(endofstring(echo_string)," %lf", BC_Types[ibc].BC_Data_Float[9]);
	  if ( fscanf(ifp, "%lf", &BC_Types[ibc].BC_Data_Float[10]) != 1)
	    {
	      if ( !strcmp(BC_Types[ibc].desc->name1,"VELO_THETA_HOFFMAN") ||
                   !strcmp(BC_Types[ibc].desc->name1,"VELO_THETA_COX")  )
                  {
/* DCL shearrate for Hoffman/Cox condition  */
		      BC_Types[ibc].BC_Data_Float[10] = -1.0;
                  } else  { 
		      BC_Types[ibc].BC_Data_Float[10] = 8.0;
                  }
	    }
          else
            SPF(endofstring(echo_string)," %lf", BC_Types[ibc].BC_Data_Float[10]);
	  if ( fscanf(ifp, "%lf", &BC_Types[ibc].BC_Data_Float[11]) != 1)
	    {
		      BC_Types[ibc].BC_Data_Float[11] = 1e-6;
	    }
          else
            SPF(endofstring(echo_string)," %lf", BC_Types[ibc].BC_Data_Float[11]);

	    }
		
	  BC_Types[ibc].BC_Data_Int[3] = ( BC_Types[ibc].BC_Name == BLAKE_DIRICH_ROLL_BC ||
                                           BC_Types[ibc].BC_Name == HOFFMAN_DIRICH_ROLL_BC ||
	                                   BC_Types[ibc].BC_Name == COX_DIRICH_ROLL_BC ) ? TRUE : FALSE;
		
	  break;
	  /*
	   * Fall through for all cases which require nine floating point
	   * values as data input 
	   */

		case VELO_THETA_SHIK_BC:
        case SHIK_DIRICHLET_BC:
		case SHIK_DIRICH_ROLL_BC:
		case HYSTERESIS_WETTING_BC: 
        case EM_ER_SOMMERFELD_BC:
        case EM_EI_SOMMERFELD_BC:
        case EM_HR_SOMMERFELD_BC:
        case EM_HI_SOMMERFELD_BC:
	  if ( fscanf(ifp, "%lf %lf %lf %lf %lf %lf %lf %lf %lf", 
		      &BC_Types[ibc].BC_Data_Float[0],   
		      &BC_Types[ibc].BC_Data_Float[1],   
		      &BC_Types[ibc].BC_Data_Float[2],   
		      &BC_Types[ibc].BC_Data_Float[3],   
		      &BC_Types[ibc].BC_Data_Float[4],   
		      &BC_Types[ibc].BC_Data_Float[5],   
		      &BC_Types[ibc].BC_Data_Float[6],   
		      &BC_Types[ibc].BC_Data_Float[7],   
		      &BC_Types[ibc].BC_Data_Float[8]) != 9) 
	    {
	      sprintf(err_msg, "%s: Expected 9 flts for BC %s.\n",
		      yo, BC_Types[ibc].desc->name1);
	      strcat(err_msg,
		     "Be advised syntax to this boundary condition has changed. Consult GOMA manual.\n");
	      EH(-1, err_msg);
	    }
	  else
	    { /* 1*/
	      for(i=0;i<9;i++) SPF(endofstring(echo_string)," %.4g", BC_Types[ibc].BC_Data_Float[i]);


  	      if (fscanf(ifp, "%d", &BC_Types[ibc].BC_Data_Int[2]) != 1)
    		{
      		 BC_Types[ibc].BC_Data_Int[2] = -1;
    		}
	      else
		SPF(endofstring(echo_string)," %d", BC_Types[ibc].BC_Data_Int[2]);
          /*   outside slip coeff, gas_factor,  contact_friction   */
	  if ( fscanf(ifp, "%lf", &BC_Types[ibc].BC_Data_Float[9]) != 1)
	    {
		      BC_Types[ibc].BC_Data_Float[9] = 1.0/sqrt(LITTLE_PENALTY*BIG_PENALTY);
	    }
          else
            SPF(endofstring(echo_string)," %lf", BC_Types[ibc].BC_Data_Float[9]);
	  if ( fscanf(ifp, "%lf", &BC_Types[ibc].BC_Data_Float[10]) != 1)
	    {
		      BC_Types[ibc].BC_Data_Float[10] = 8.0;
	    }
          else
            SPF(endofstring(echo_string)," %lf", BC_Types[ibc].BC_Data_Float[10]);
	  if ( fscanf(ifp, "%lf", &BC_Types[ibc].BC_Data_Float[11]) != 1)
	    {
		      BC_Types[ibc].BC_Data_Float[11] = 1e-6;
	    }
          else
            SPF(endofstring(echo_string)," %lf", BC_Types[ibc].BC_Data_Float[11]);
	    }
	  BC_Types[ibc].BC_Data_Int[3] = (BC_Types[ibc].BC_Name == SHIK_DIRICH_ROLL_BC ) ? TRUE : FALSE;
	
	  break;
	    
	  /*
	   * Fall through for all cases which require ten floating point
	   * values as data input 
	   */
	case MOVING_CA_BC:
	case REP_FORCE_ROLL_BC:
	case REP_FORCE_ROLL_RS_BC:
	case CAP_REPULSE_TABLE_BC:
	  if ( fscanf(ifp, "%lf %lf %lf %lf %lf %lf %lf %lf %lf %lf", 
		      &BC_Types[ibc].BC_Data_Float[0],
		      &BC_Types[ibc].BC_Data_Float[1],
		      &BC_Types[ibc].BC_Data_Float[2],
		      &BC_Types[ibc].BC_Data_Float[3],
		      &BC_Types[ibc].BC_Data_Float[4],
		      &BC_Types[ibc].BC_Data_Float[5],
		      &BC_Types[ibc].BC_Data_Float[6],
		      &BC_Types[ibc].BC_Data_Float[7],
		      &BC_Types[ibc].BC_Data_Float[8],
		      &BC_Types[ibc].BC_Data_Float[9]) != 10)
	    {
	      sr = sprintf(err_msg, "%s: Expected 10(!) flts for %s.",
			   yo, BC_Types[ibc].desc->name1);
	      EH(-1, err_msg);
	    }
	  for(i=0;i<10;i++) SPF(endofstring(echo_string)," %.4g", BC_Types[ibc].BC_Data_Float[i]);
          
  	  if (fscanf(ifp, "%d", &BC_Types[ibc].BC_Data_Int[2]) != 1)
    		{
      		 BC_Types[ibc].BC_Data_Int[2] = -1;
    		}
	  else
		SPF(endofstring(echo_string)," %d", BC_Types[ibc].BC_Data_Int[2]);

	  break;
          /*
           * Fall through for all cases which require twelve floating point
           * values as data input
           */
        case E_ER_PLANEWAVE_BC:
        case E_EI_PLANEWAVE_BC:
          if ( fscanf(ifp, "%lf %lf %lf %lf %lf %lf %lf %lf %lf %lf %lf %lf",
                      &BC_Types[ibc].BC_Data_Float[0],
                      &BC_Types[ibc].BC_Data_Float[1],
                      &BC_Types[ibc].BC_Data_Float[2],
                      &BC_Types[ibc].BC_Data_Float[3],
                      &BC_Types[ibc].BC_Data_Float[4],
                      &BC_Types[ibc].BC_Data_Float[5],
                      &BC_Types[ibc].BC_Data_Float[6],
                      &BC_Types[ibc].BC_Data_Float[7],
                      &BC_Types[ibc].BC_Data_Float[8],
                      &BC_Types[ibc].BC_Data_Float[9],
                      &BC_Types[ibc].BC_Data_Float[10],
                      &BC_Types[ibc].BC_Data_Float[11]) != 12)
            {
              sr = sprintf(err_msg, "%s: Expected 12(!) flts for %s.",
                           yo, BC_Types[ibc].desc->name1);
              EH(-1, err_msg);
            }
          for(i=0;i<12;i++) SPF(endofstring(echo_string)," %.4g", BC_Types[ibc].BC_Data_Float[i]);

          if (fscanf(ifp, "%d", &BC_Types[ibc].BC_Data_Int[2]) != 1)
                {
                 BC_Types[ibc].BC_Data_Int[2] = -1;
                }
          else
                SPF(endofstring(echo_string)," %d", BC_Types[ibc].BC_Data_Int[2]);

          break;

	case CAP_REPULSE_USER_BC:

	  if ( fscanf(ifp, "%lf %lf %lf %lf %lf %lf %lf %lf %lf %lf %lf %lf %lf %lf", 
		      &BC_Types[ibc].BC_Data_Float[0],
		      &BC_Types[ibc].BC_Data_Float[1],
		      &BC_Types[ibc].BC_Data_Float[2],
		      &BC_Types[ibc].BC_Data_Float[3],
		      &BC_Types[ibc].BC_Data_Float[4],
		      &BC_Types[ibc].BC_Data_Float[5],
		      &BC_Types[ibc].BC_Data_Float[6],
		      &BC_Types[ibc].BC_Data_Float[7],
		      &BC_Types[ibc].BC_Data_Float[8],
		      &BC_Types[ibc].BC_Data_Float[9],
		      &BC_Types[ibc].BC_Data_Float[10],
		      &BC_Types[ibc].BC_Data_Float[11],
		      &BC_Types[ibc].BC_Data_Float[12],
		      &BC_Types[ibc].BC_Data_Float[13]) != 14)
	    {
	      sr = sprintf(err_msg, "%s: Expected 14 flts for %s.",
			   yo, BC_Types[ibc].desc->name1);
	      EH(-1, err_msg);
	    }

	   for(i=0;i<14;i++) SPF(endofstring(echo_string)," %.4g", BC_Types[ibc].BC_Data_Float[i]);

	  /* Try reading the optional integer. */
	  if (fscanf(ifp, "%d", &BC_Types[ibc].BC_Data_Int[2]) != 1)
	    {
	      BC_Types[ibc].BC_Data_Int[2] = -1;
	    }
	  else
	    SPF(endofstring(echo_string)," %d",BC_Types[ibc].BC_Data_Int[2]); 

	  break;
	case CAP_REPULSE_ROLL_BC:
	case QRAD_REPULSE_ROLL_BC:

	  if ( fscanf(ifp, "%lf %lf %lf %lf %lf %lf %lf %lf %lf %lf %lf %lf %lf %lf %lf", 
		      &BC_Types[ibc].BC_Data_Float[0],
		      &BC_Types[ibc].BC_Data_Float[1],
		      &BC_Types[ibc].BC_Data_Float[2],
		      &BC_Types[ibc].BC_Data_Float[3],
		      &BC_Types[ibc].BC_Data_Float[4],
		      &BC_Types[ibc].BC_Data_Float[5],
		      &BC_Types[ibc].BC_Data_Float[6],
		      &BC_Types[ibc].BC_Data_Float[7],
		      &BC_Types[ibc].BC_Data_Float[8],
		      &BC_Types[ibc].BC_Data_Float[9],
		      &BC_Types[ibc].BC_Data_Float[10],
		      &BC_Types[ibc].BC_Data_Float[11],
		      &BC_Types[ibc].BC_Data_Float[12],
		      &BC_Types[ibc].BC_Data_Float[13],
		      &BC_Types[ibc].BC_Data_Float[14]) != 15)
	    {
	      sr = sprintf(err_msg, "%s: Expected 15 flts for %s.",
			   yo, BC_Types[ibc].desc->name1);
	      EH(-1, err_msg);
	    }

	   for(i=0;i<15;i++) SPF(endofstring(echo_string)," %.4g", BC_Types[ibc].BC_Data_Float[i]);

	  /* Try reading the optional integer. */
	  if (fscanf(ifp, "%d", &BC_Types[ibc].BC_Data_Int[2]) != 1)
	    {
	      BC_Types[ibc].BC_Data_Int[2] = -1;
	    }
	  else
	    SPF(endofstring(echo_string)," %d",BC_Types[ibc].BC_Data_Int[2]); 

	  break;
	  /*
	   * for USER DEFINED BOUNDARY CONDITIONS
	   * Fall through for all cases which require an arbitrary number of constants
	   */
        case FLOW_PRESS_USER_BC:
	  WH(-1," FLOW_PRESS_USER is no longer used.  Use PRESSURE_USER instead.");
	  /* Fall through */
        case UVARY_BC:
	case VVARY_BC: 
	case WVARY_BC: 
        case U_PARABOLA_BC:
        case V_PARABOLA_BC:
        case W_PARABOLA_BC:
        case FILLET_BC:
        case DOUBLE_RAD_BC:
        case ROLL_FLUID_BC:
	case SPLINEX_BC:  
	case SPLINEY_BC: 
	case SPLINEZ_BC:
	case SPLINE_BC:
 	case SPLINEX_RS_BC:  
 	case SPLINEY_RS_BC: 
 	case SPLINEZ_RS_BC:
 	case SPLINE_RS_BC:
	case T_USER_BC:
	case UUSER_BC:
	case VUSER_BC:
	case WUSER_BC:
        case UUSER_COLLOC_BC:
       	case VUSER_COLLOC_BC:
        case WUSER_COLLOC_BC:
	case QUSER_BC:
	case DX_USER_BC:
	case DY_USER_BC:
	case DZ_USER_BC:
	case P_LIQ_USER_BC:
        case SH_P_OPEN_USER_BC:
	case Q_LASER_WELD_BC:
	case Q_VAPOR_BC:
	case LS_QLASER_BC :
	case LS_QVAPOR_BC:
	case FORCE_USER_BC:
	case FORCE_USER_SIC_BC:
	case FORCE_USER_RS_BC:
        case PRESSURE_USER_BC:
	case VAR_CA_USER_BC:
        case KIN_CHEM_BC:
	case CURRENT_USER_BC:
	case CURRENT_USER_SIC_BC:
	case VOLT_USER_BC:
        case U_VES11_PARABOLA_BC:
        case U_VES12_PARABOLA_BC:
        case U_VES22_PARABOLA_BC:
        case U_VES13_PARABOLA_BC:
        case U_VES23_PARABOLA_BC:
        case U_VES33_PARABOLA_BC:
        case U_VES11_1_PARABOLA_BC:
        case U_VES12_1_PARABOLA_BC:
        case U_VES22_1_PARABOLA_BC:
        case U_VES13_1_PARABOLA_BC:
        case U_VES23_1_PARABOLA_BC:
        case U_VES33_1_PARABOLA_BC:
        case U_VES11_2_PARABOLA_BC:
        case U_VES12_2_PARABOLA_BC:
        case U_VES22_2_PARABOLA_BC:
        case U_VES13_2_PARABOLA_BC:
        case U_VES23_2_PARABOLA_BC:
        case U_VES33_2_PARABOLA_BC:
        case U_VES11_3_PARABOLA_BC:
        case U_VES12_3_PARABOLA_BC:
        case U_VES22_3_PARABOLA_BC:
        case U_VES13_3_PARABOLA_BC:
        case U_VES23_3_PARABOLA_BC:
        case U_VES33_3_PARABOLA_BC:
        case U_VES11_4_PARABOLA_BC:
        case U_VES12_4_PARABOLA_BC:
        case U_VES22_4_PARABOLA_BC:
        case U_VES13_4_PARABOLA_BC:
        case U_VES23_4_PARABOLA_BC:
        case U_VES33_4_PARABOLA_BC:
        case U_VES11_5_PARABOLA_BC:
        case U_VES12_5_PARABOLA_BC:
        case U_VES22_5_PARABOLA_BC:
        case U_VES13_5_PARABOLA_BC:
        case U_VES23_5_PARABOLA_BC:
        case U_VES33_5_PARABOLA_BC:
        case U_VES11_6_PARABOLA_BC:
        case U_VES12_6_PARABOLA_BC:
        case U_VES22_6_PARABOLA_BC:
        case U_VES13_6_PARABOLA_BC:
        case U_VES23_6_PARABOLA_BC:
        case U_VES33_6_PARABOLA_BC:
        case U_VES11_7_PARABOLA_BC:
        case U_VES12_7_PARABOLA_BC:
        case U_VES22_7_PARABOLA_BC:
        case U_VES13_7_PARABOLA_BC:
        case U_VES23_7_PARABOLA_BC:
        case U_VES33_7_PARABOLA_BC:
	  num_const = read_constants(ifp, &(BC_Types[ibc].u_BC), NO_SPECIES);
 
	  if ( num_const < 0 )
	    {
	      sr = sprintf(err_msg, "? user BC consts for %s on %sID=%d\n",
			   BC_Types[ibc].desc->name1, 
			   BC_Types[ibc].Set_Type,
			   BC_Types[ibc].BC_ID);
	      EH(-1, err_msg);
	    }			   
	  BC_Types[ibc].len_u_BC = num_const;
	  BC_Types[ibc].max_DFlt = num_const;
	  
	  for(i=0;i<num_const;i++) SPF(endofstring(echo_string)," %.4g", BC_Types[ibc].u_BC[i]);
          if(BC_Types[ibc].BC_Name == ROLL_FLUID_BC)
                BC_Types[ibc].BC_Data_Int[0] = (int)BC_Types[ibc].u_BC[9];

          break;

	case FRICTION_ACOUSTIC_BC:
 	case FRICTION_ACOUSTIC_RS_BC:

	  if ( fscanf(ifp, "%lf %d", &BC_Types[ibc].BC_Data_Float[0], &BC_Types[ibc].BC_Data_Int[0]) != 2)
	    {
	      sr = sprintf(err_msg, "%s: Expected 1 flt, 1 int for %s.",
			   yo, BC_Types[ibc].desc->name1);
	      EH(-1, err_msg);
	    }

	  SPF(endofstring(echo_string)," %.4g", BC_Types[ibc].BC_Data_Float[0]);
	  SPF(endofstring(echo_string), " %d", BC_Types[ibc].BC_Data_Int[0]);

	  num_const = read_constants(ifp, &(BC_Types[ibc].u_BC), NO_SPECIES);
	  if ( num_const < 0 )
	    {
	      sr = sprintf(err_msg, "? user BC consts for %s on %sID=%d\n",
			   BC_Types[ibc].desc->name1, 
			   BC_Types[ibc].Set_Type,
			   BC_Types[ibc].BC_ID);
	      EH(-1, err_msg);
	    }			   
	  BC_Types[ibc].len_u_BC = num_const;	  
	  BC_Types[ibc].max_DFlt = num_const+1;

	  for(i=0;i<num_const;i++) SPF(endofstring(echo_string)," %.4g", BC_Types[ibc].u_BC[i]);

	  break;

	case VELO_TANGENT_USER_BC:
	  if (fscanf(ifp, "%d %lf %lf %lf", 
		      &BC_Types[ibc].BC_Data_Int[0],
		      &BC_Types[ibc].BC_Data_Float[0],
		      &BC_Types[ibc].BC_Data_Float[1],
		      &BC_Types[ibc].BC_Data_Float[2]) != 4)
	    {
	      sr = sprintf(err_msg, 
			   "Expected 1 int, 3 flts for %s on %sID=%d\n",
			   BC_Types[ibc].desc->name1, 
			   BC_Types[ibc].Set_Type,
			   BC_Types[ibc].BC_ID);
	      EH(-1, err_msg);
	    }

	  SPF(endofstring(echo_string)," %d", BC_Types[ibc].BC_Data_Int[0]); 
	  for(i=0;i<3;i++) SPF(endofstring(echo_string)," %.4g", BC_Types[ibc].BC_Data_Float[i]);

	  num_const = read_constants(ifp, &(BC_Types[ibc].u_BC), NO_SPECIES);
	  if ( num_const < 0 )
	    {
	      sr = sprintf(err_msg, "? user BC consts for %s on %sID=%d\n",
			   BC_Types[ibc].desc->name1, 
			   BC_Types[ibc].Set_Type,
			   BC_Types[ibc].BC_ID);
	      EH(-1, err_msg);
	    }			   
	  BC_Types[ibc].len_u_BC = num_const;	  
	  BC_Types[ibc].max_DFlt = num_const+3;

	  for(i=0;i<num_const;i++) SPF(endofstring(echo_string)," %.4g", BC_Types[ibc].u_BC[i]);

	  break;
	  /*
	   * for USER DEFINED BOUNDARY CONDITIONS
	   * Fall through for all cases which require an integer plus an 
	   * arbitrary number of double constants
	   */
        case YFLUX_USER_BC:
        case YUSER_BC:
	case YFLUX_ALLOY_BC:
        case FEATURE_ROLLON_BC:
	  if ( fscanf(ifp, "%d", &BC_Types[ibc].BC_Data_Int[0]) != 1)
	    {
	      sr = sprintf(err_msg, "Expected 1 int for %s on %sID=%d\n",
			   BC_Types[ibc].desc->name1, 
			   BC_Types[ibc].Set_Type,
			   BC_Types[ibc].BC_ID);
	      EH(-1, err_msg);
	    }
	  BC_Types[ibc].species_eq = BC_Types[ibc].BC_Data_Int[0];
	  num_const = read_constants(ifp, &(BC_Types[ibc].u_BC), NO_SPECIES);
	  if ( num_const < 0 )
	    {
	      sr = sprintf(err_msg, "? user BC consts for %s on %sID=%d\n",
			   BC_Types[ibc].desc->name1, 
			   BC_Types[ibc].Set_Type,
			   BC_Types[ibc].BC_ID);
	      EH(-1, err_msg);
	    }			   
	  BC_Types[ibc].len_u_BC = num_const;	  
	  BC_Types[ibc].max_DFlt = num_const;

	  SPF(endofstring(echo_string)," %d", BC_Types[ibc].BC_Data_Int[0]);
	  for(i=0;i<num_const;i++) SPF(endofstring(echo_string)," %.4g", BC_Types[ibc].u_BC[i]);

          break;

	  /*for MODEL options with USER-DEFINED BOUNDARY CONDITION option
	   * Fall through for all cases which require a Keyword  plus an 
	   * arbitrary number of double constants
	   */
        case CA_EDGE_OR_FIX_BC:
	  if (fscanf(ifp, "%80s", input) != 1)
	    {
	      sprintf(err_msg, "%s: Expected Keyword for %s.",
			   yo, BC_Types[ibc].desc->name1);
	      EH(-1, err_msg);
	    }

	  if(!strcmp(BC_Types[ibc].desc->name1, "CA_EDGE_OR_FIX"))
	    {
	      if ( !strcmp(input, "CIRCLE"))
		{
		  BC_Types[ibc].BC_Data_Int[0] = CIRCLE;
		} 
	      else if ( !strcmp(input, "USER"))
		{
		  BC_Types[ibc].BC_Data_Int[0] = B_USER;
		}
	      else
		{
		  EH(-1,"I don't recognize your CA_EDGE_OR_FIX Keyword!");
		}
	    }
	  num_const = read_constants(ifp, &(BC_Types[ibc].u_BC), NO_SPECIES);
	  if ( num_const < 0 )
	    {
	      sprintf(err_msg, "? user BC consts for %s on %sID=%d\n",
		      BC_Types[ibc].desc->name1, BC_Types[ibc].Set_Type,
		      BC_Types[ibc].BC_ID);
	      EH(-1, err_msg);
	    }			   
	  BC_Types[ibc].len_u_BC = num_const;	  
	  BC_Types[ibc].max_DFlt = num_const;

	  SPF(endofstring(echo_string)," %s", input);
	  for(i=0;i<num_const;i++) SPF(endofstring(echo_string)," %.4g", BC_Types[ibc].u_BC[i]);

          break;

	  /*
	   * Fall through for all cases which require one integer as data input 
	   */
	case POROUS_CONV_BC:
        case YFLUX_SUS_BC:
        case KIN_DISPLACEMENT_PETROV_BC:
        case KIN_DISPLACEMENT_COLLOC_BC:
        case KIN_DISPLACEMENT_BC:
        case KIN_DISPLACEMENT_RS_BC:
	case PERIODIC_BC:
	    if (fscanf(ifp, "%d", &BC_Types[ibc].BC_Data_Int[0]) != 1) {
	      sprintf(err_msg, "Expected 1 int for %s on %sID=%d\n",
		      BC_Types[ibc].desc->name1, BC_Types[ibc].Set_Type,
		      BC_Types[ibc].BC_ID);
	      EH(-1, err_msg);
	    }
	    BC_Types[ibc].species_eq = BC_Types[ibc].BC_Data_Int[0];

	    if(BC_Types[ibc].BC_Name == PERIODIC_BC)
	      EH(-1, "Don't you wish ...there were PERIODIC_BC");

	    SPF(endofstring(echo_string)," %d", BC_Types[ibc].BC_Data_Int[0]);
	    if(BC_Types[ibc].BC_Name == KIN_DISPLACEMENT_BC  ||
               BC_Types[ibc].BC_Name == KIN_DISPLACEMENT_COLLOC_BC ||
               BC_Types[ibc].BC_Name == KIN_DISPLACEMENT_PETROV_BC)
             {
	  num_const = read_constants(ifp, &(BC_Types[ibc].u_BC), NO_SPECIES);
	  BC_Types[ibc].len_u_BC = num_const;	  

	  for(i=0;i<num_const;i++) SPF(endofstring(echo_string)," %g", BC_Types[ibc].u_BC[i]);
             }


	    break;

	  /*
	   * Fall through for all cases which require one integer and one
	   * float as data input 
	   */
	case ELEC_TRACTION_BC:
	case ELEC_TRACTION_SOLID_BC:
        case SH_GAMMA1_DERIV_SYMM_BC:
        case SH_GAMMA2_DERIV_SYMM_BC:
        case DVZDR_ZERO_BC:
	    if (fscanf(ifp, "%d %lf",
		       &BC_Types[ibc].BC_Data_Int[0],
		       &BC_Types[ibc].BC_Data_Float[0]) != 2) {
	      sprintf(err_msg, "Expected 1 int and 1 float for %s on %sID=%d\n",
		      BC_Types[ibc].desc->name1, BC_Types[ibc].Set_Type,
		      BC_Types[ibc].BC_ID);
	      EH(-1, err_msg);
	    }
	    SPF(endofstring(echo_string)," %d %.4g", BC_Types[ibc].BC_Data_Int[0], BC_Types[ibc].BC_Data_Float[0]);

            if (BC_Types[ibc].BC_Name == DVZDR_ZERO_BC)
              {
                // specify the radial direction as the wall
                BC_Types[ibc].BC_Data_Float[1] = 0.0;
                BC_Types[ibc].BC_Data_Float[2] = 1.0;
                BC_Types[ibc].BC_Data_Float[3] = 0.0;
              }
	    break;

	  /*
	   * Stefan flow and kinematic stefan flow take one int
	   * and one string
	   *  -> first int is the element block of the pertinent side
	   *     to apply the boundary condition on
	   *  -> string is the source term to move the boundary.
	   */
	case SDC_STEFANFLOW_BC:
	case SDC_KIN_SF_BC:
	    if (fscanf(ifp, "%d %s", &BC_Types[ibc].BC_Data_Int[0], 
		       ts) != 2) {
	      sprintf(err_msg, 
		      "Expected 1 int and a string for %s on %sID=%d\n",
		      BC_Types[ibc].desc->name1, BC_Types[ibc].Set_Type,
		      BC_Types[ibc].BC_ID);
	      EH(-1, err_msg);
	    }
	    BC_Types[ibc].BC_Data_Int[1] = 
		match_interface_source_string(ts);
	    BC_Types[ibc].Storage_ID = BC_Types[ibc].BC_Data_Int[1];
	    SPF(endofstring(echo_string)," %d %s", BC_Types[ibc].BC_Data_Int[0], ts);
	    break;

	  /*
	   * Fall through for all cases which require one integer and one
	   * floating point values as data input, and one floating 
	   * point value and one integer value as optional input.
	   */
	case Y_BC:
	case Y_DISCONTINUOUS_BC:
	case YFLUX_CONST_BC:
	case YTOTALFLUX_CONST_BC:
	case KINEMATIC_SPECIES_BC:
	case SURFACE_CHARGE_BC:
	case FICK_CHRGD_SURF_GRAD_BC:

	  if (fscanf(ifp, "%d %lf",
		      &BC_Types[ibc].BC_Data_Int[0],
		      &BC_Types[ibc].BC_Data_Float[0]) != 2) {
	    sprintf(err_msg, "Expected 1 int, 1 flt for %s on %sID=%d\n",
		    BC_Types[ibc].desc->name1, BC_Types[ibc].Set_Type,
		    BC_Types[ibc].BC_ID);
	    EH(-1, err_msg);
	  }
	  
	  SPF(endofstring(echo_string)," %d %.4g", BC_Types[ibc].BC_Data_Int[0], BC_Types[ibc].BC_Data_Float[0]);

          if (!strcmp(BC_Types[ibc].Set_Type, "NS")) {
	    if (fscanf(ifp, "%lf", &BC_Types[ibc].BC_relax) != 1) {
	      BC_Types[ibc].BC_relax = -1.0;
	    } else {

	      SPF(endofstring(echo_string)," %.4g",BC_Types[ibc].BC_relax);

	      if (fscanf(ifp, "%d", &BC_Types[ibc].BC_EBID_Apply) != 1) {
		BC_Types[ibc].BC_EBID_Apply = -1;
	      }
	      else
		SPF(endofstring(echo_string)," %d",BC_Types[ibc].BC_EBID_Apply);
	    }
	  }
	  BC_Types[ibc].species_eq = BC_Types[ibc].BC_Data_Int[0];
          break;


          /*
           * Fall through for all cases which require one integer and seven
           * floating point values as data input
           */
        case CURRENT_BV_BC:
        if ( fscanf(ifp, "%d %lf %lf %lf %lf %lf %lf %lf",
                      &BC_Types[ibc].BC_Data_Int[0],
                      &BC_Types[ibc].BC_Data_Float[0],
                      &BC_Types[ibc].BC_Data_Float[1],
                      &BC_Types[ibc].BC_Data_Float[2],
                      &BC_Types[ibc].BC_Data_Float[3],
                      &BC_Types[ibc].BC_Data_Float[4],
                      &BC_Types[ibc].BC_Data_Float[5],
                      &BC_Types[ibc].BC_Data_Float[6]) != 8)
            {
              sr = sprintf(err_msg,
                           "Expected 1 int, 7 flts for %s on %sID=%d\n",
                           BC_Types[ibc].desc->name1,
                           BC_Types[ibc].Set_Type,
                           BC_Types[ibc].BC_ID);
              EH(-1, err_msg);
            }
          BC_Types[ibc].species_eq = BC_Types[ibc].BC_Data_Int[0];

          SPF(endofstring(echo_string)," %d", BC_Types[ibc].BC_Data_Int[0]);
          SPF_DBL_VEC(endofstring(echo_string),7, BC_Types[ibc].BC_Data_Float);
          BC_Types[ibc].max_DFlt = 7;
          break;

          /*
           * Fall through for all cases which require one integer and eight
           * floating point values as data input
           */
        case CURRENT_ORR_BC:
        case YFLUX_H2O_ANODE_BC:
        case YFLUX_H2O_CATHODE_BC:
          if ( fscanf(ifp, "%d %lf %lf %lf %lf %lf %lf %lf %lf",
                      &BC_Types[ibc].BC_Data_Int[0],
                      &BC_Types[ibc].BC_Data_Float[0],
                      &BC_Types[ibc].BC_Data_Float[1],
                      &BC_Types[ibc].BC_Data_Float[2],
                      &BC_Types[ibc].BC_Data_Float[3],
                      &BC_Types[ibc].BC_Data_Float[4],
                      &BC_Types[ibc].BC_Data_Float[5],
                      &BC_Types[ibc].BC_Data_Float[6],
                      &BC_Types[ibc].BC_Data_Float[7]) != 9)
            {
              sr = sprintf(err_msg, 
                           "Expected 1 int, 8 flts for %s on %sID=%d\n",
                           BC_Types[ibc].desc->name1,
                           BC_Types[ibc].Set_Type,
                           BC_Types[ibc].BC_ID);
              EH(-1, err_msg);
            }
          BC_Types[ibc].species_eq = BC_Types[ibc].BC_Data_Int[0];

          SPF(endofstring(echo_string)," %d", BC_Types[ibc].BC_Data_Int[0]);
          SPF_DBL_VEC(endofstring(echo_string),8, BC_Types[ibc].BC_Data_Float);
          BC_Types[ibc].max_DFlt = 8;
          break;

          /*
           * Fall through for all cases which require one integer and nine
           * floating point values as data input
           */
        case YFLUX_ORR_BC:
        case CURRENT_HOR_BC:
        case YFLUX_BV_BC:
          if ( fscanf(ifp, "%d %lf %lf %lf %lf %lf %lf %lf %lf %lf",
                      &BC_Types[ibc].BC_Data_Int[0],
                      &BC_Types[ibc].BC_Data_Float[0],
                      &BC_Types[ibc].BC_Data_Float[1],
                      &BC_Types[ibc].BC_Data_Float[2],
                      &BC_Types[ibc].BC_Data_Float[3],
                      &BC_Types[ibc].BC_Data_Float[4],
                      &BC_Types[ibc].BC_Data_Float[5],
                      &BC_Types[ibc].BC_Data_Float[6],
                      &BC_Types[ibc].BC_Data_Float[7],
                      &BC_Types[ibc].BC_Data_Float[8]) != 10)
            {
              sr = sprintf(err_msg, 
                           "Expected 1 int, 9 flts for %s on %sID=%d\n",
                           BC_Types[ibc].desc->name1, 
                           BC_Types[ibc].Set_Type,
                           BC_Types[ibc].BC_ID);
              EH(-1, err_msg);
            }
          BC_Types[ibc].species_eq = BC_Types[ibc].BC_Data_Int[0];

          SPF(endofstring(echo_string)," %d", BC_Types[ibc].BC_Data_Int[0]);
          SPF_DBL_VEC(endofstring(echo_string),9, BC_Types[ibc].BC_Data_Float);
          BC_Types[ibc].max_DFlt = 9;
          break;

          /*
           * Fall through for all cases which require one integer and ten
           * floating point values as data input
           */
        case YFLUX_HOR_BC:
        if ( fscanf(ifp, "%d %lf %lf %lf %lf %lf %lf %lf %lf %lf %lf",
                      &BC_Types[ibc].BC_Data_Int[0],
                      &BC_Types[ibc].BC_Data_Float[0],
                      &BC_Types[ibc].BC_Data_Float[1],
                      &BC_Types[ibc].BC_Data_Float[2],
                      &BC_Types[ibc].BC_Data_Float[3],
                      &BC_Types[ibc].BC_Data_Float[4],
                      &BC_Types[ibc].BC_Data_Float[5],
                      &BC_Types[ibc].BC_Data_Float[6],
                      &BC_Types[ibc].BC_Data_Float[7],
                      &BC_Types[ibc].BC_Data_Float[8],
                      &BC_Types[ibc].BC_Data_Float[9]) != 11)
            {
              sr = sprintf(err_msg,
                           "Expected 1 int, 10 flts for %s on %sID=%d\n",
                           BC_Types[ibc].desc->name1,
                           BC_Types[ibc].Set_Type,
                           BC_Types[ibc].BC_ID);
              EH(-1, err_msg);
            }
          BC_Types[ibc].species_eq = BC_Types[ibc].BC_Data_Int[0];

          SPF(endofstring(echo_string)," %d", BC_Types[ibc].BC_Data_Int[0]);
          SPF_DBL_VEC(endofstring(echo_string),10, BC_Types[ibc].BC_Data_Float);
          BC_Types[ibc].max_DFlt = 10;
          break;

        case YFLUX_BV2_BC:
        case CURRENT_BV2_BC:  /* RSL 1/15/01 */
          if ( fscanf(ifp, "%d %lf %lf %lf %lf %lf %lf %lf %lf",
                      &BC_Types[ibc].BC_Data_Int[0],
                      &BC_Types[ibc].BC_Data_Float[0],
                      &BC_Types[ibc].BC_Data_Float[1],
                      &BC_Types[ibc].BC_Data_Float[2],
                      &BC_Types[ibc].BC_Data_Float[3],
                      &BC_Types[ibc].BC_Data_Float[4],
                      &BC_Types[ibc].BC_Data_Float[5],
                      &BC_Types[ibc].BC_Data_Float[6],
                      &BC_Types[ibc].BC_Data_Float[7]) != 9)
            {
              sr = sprintf(err_msg,
                           "Expected 1 int, 8 flts for %s on %sID=%d\n",
                           BC_Types[ibc].desc->name1,
                           BC_Types[ibc].Set_Type,
                           BC_Types[ibc].BC_ID);
              EH(-1, err_msg);
            }
          BC_Types[ibc].species_eq = BC_Types[ibc].BC_Data_Int[0];

	  SPF(endofstring(echo_string)," %d", BC_Types[ibc].BC_Data_Int[0]);
	  SPF_DBL_VEC(endofstring(echo_string),9, BC_Types[ibc].BC_Data_Float);
          BC_Types[ibc].max_DFlt = 9;

          break;

	case YFLUX_BC:
        case YFLUX_NI_BC:
        case LS_YFLUX_BC:
        case CURRENT_NI_BC:  /* RSL 3/9/01 */
	  if (fscanf(ifp, "%d %lf %lf", &BC_Types[ibc].BC_Data_Int[0],
                     &BC_Types[ibc].BC_Data_Float[0],
		     &BC_Types[ibc].BC_Data_Float[1]) != 3)
	    {
	      sprintf(err_msg, 
	              "Expected 1 int, 2 flts for %s on %sID=%d\n",
		      BC_Types[ibc].desc->name1, BC_Types[ibc].Set_Type,
		      BC_Types[ibc].BC_ID);
	      EH(-1, err_msg);
	    }
	  BC_Types[ibc].species_eq = BC_Types[ibc].BC_Data_Int[0];

	  SPF(endofstring(echo_string)," %d", BC_Types[ibc].BC_Data_Int[0]);
	  SPF_DBL_VEC(endofstring(echo_string),2, BC_Types[ibc].BC_Data_Float);
          BC_Types[ibc].max_DFlt = 2;

          break;
	  
	  /*
	   * Fall through for all cases which require two integers as data input 
	   * Plus an optional float
	   */
	case SOLID_FLUID_BC:
	case FLUID_SOLID_BC:
	case SOLID_FLUID_RS_BC:
	case FLUID_SOLID_RS_BC:
	case SOLID_FLUID_CONTACT_BC:
	case FLUID_SOLID_CONTACT_BC:
	case SOLID_LAGRANGE_MULT_BC:
	case BAAIJENS_SOLID_FLUID_BC:
	case BAAIJENS_FLUID_SOLID_BC:
	case LAGRANGE_NO_SLIP_BC:
	case POROUS_PRESSURE_BC:
	case POROUS_PRESSURE_LUB_BC:
	case DARCY_CONTINUOUS_BC:
        case DARCY_LUB_BC:
	case NO_SLIP_BC:
	case NO_SLIP_RS_BC:
	case VELO_TANGENT_SOLID_BC:
	case VELO_NORMAL_SOLID_BC:
        case SURFACE_ELECTRIC_FIELD_BC:
        case SURFACE_ACOUSTIC_VELOCITY_BC:
        case SURFACE_USER_SHELL_BC:
        case SURFACE_LUBRICATION_BC:
        case LUBP_SH_FP_MATCH_BC:
        case LUBP_SH_FP_FLUX_BC:
        case T_CONTACT_RESIS_BC:
        case T_CONTACT_RESIS_2_BC:
        case LIGHTP_JUMP_BC:
        case LIGHTM_JUMP_BC:
        case LIGHTP_JUMP_2_BC:
        case LIGHTM_JUMP_2_BC:

	  if ( fscanf(ifp, "%d %d", &BC_Types[ibc].BC_Data_Int[0],
		      &BC_Types[ibc].BC_Data_Int[1]) != 2)
	    {
	      sr = sprintf(err_msg, 
			   "Expected 2 ints for %s on %sID=%d\n",
			   BC_Types[ibc].desc->name1, 
			   BC_Types[ibc].Set_Type,
			   BC_Types[ibc].BC_ID);
	      EH(-1, err_msg);
	    }

	  SPF(endofstring(echo_string)," %d %d",BC_Types[ibc].BC_Data_Int[0], BC_Types[ibc].BC_Data_Int[1]);
          /* add optional scaling float for fluid-structure bcs */

	  if(!strcmp(BC_Types[ibc].desc->name1, "VELO_TANGENT_SOLID"))
	    {
	  	if ( fscanf(ifp, "%d ", &BC_Types[ibc].BC_Data_Int[2]) != 1)
	    		{
	      		BC_Types[ibc].BC_Data_Int[2]=0;
	    		}
	  	else
	    	SPF(endofstring(echo_string)," %d ",BC_Types[ibc].BC_Data_Int[2]);
	      /* these also need to be initialized */
	      BC_Types[ibc].BC_Data_Float[0] = 1.;  /*beta*/
	      BC_Types[ibc].BC_Data_Float[1] = 0.;
	    }

	  if(!strcmp(BC_Types[ibc].desc->name1, "DARCY_CONTINUOUS") )
	   {
	      if (fscanf(ifp,"%lf %lf",&BC_Types[ibc].BC_Data_Float[0], &BC_Types[ibc].BC_Data_Float[1] ) !=2)
	         {
	           /* Default scaling factor to 0.0 */
	           SPF(endofstring(echo_string)," %s", "(DARCY_CONTINUOUS length scale defaults to 0.0)");

	           BC_Types[ibc].BC_Data_Float[0] = 0.0; /*the length scale */
		   BC_Types[ibc].BC_Data_Float[1] = 0.0; /*the threshold time */
                  }
	      else
		SPF(endofstring(echo_string)," %.4g %.4g",BC_Types[ibc].BC_Data_Float[0], BC_Types[ibc].BC_Data_Float[1] ); 
           }
	  if(!strcmp(BC_Types[ibc].desc->name1, "T_CONTACT_RESIS") ||
	     !strcmp(BC_Types[ibc].desc->name1, "T_CONTACT_RESIS_2"))
	   {
	     if (fscanf(ifp,"%lf",&BC_Types[ibc].BC_Data_Float[0] ) !=1)
	         {
	           /* Default scaling factor to 0.0 */
	           SPF(endofstring(echo_string)," %s", "(Warning, no thermal contact resistance)");

	           BC_Types[ibc].BC_Data_Float[0] = 0.0;
                  }
	      else
		SPF(endofstring(echo_string)," %.4g ",BC_Types[ibc].BC_Data_Float[0]); 
           }
	  if(!strcmp(BC_Types[ibc].desc->name1, "SOLID_FLUID_RS") ||
	     !strcmp(BC_Types[ibc].desc->name1, "SOLID_FLUID") ||
	     !strcmp(BC_Types[ibc].desc->name1, "FLUID_SOLID") ||
	     !strcmp(BC_Types[ibc].desc->name1, "FLUID_SOLID_RS"))
	   {
	      if (fscanf(ifp,"%lf",&BC_Types[ibc].BC_Data_Float[0]) !=1)
	         {
	           /* Default scaling factor to 1.0 */
	           SPF(endofstring(echo_string)," %s","(Solid-Fluid Scaling Factor defaults to 1.0)");

	           BC_Types[ibc].BC_Data_Float[0] = 1.0;
                  }
	      else
		SPF(endofstring(echo_string)," %.4g",BC_Types[ibc].BC_Data_Float[0]); 

           }
	  if( !strcmp(BC_Types[ibc].desc->name1, "FLUID_SOLID") && Linear_Solver == FRONT)
	      EH(-1,"Mucho Problemo with FLUID_SOLID boundary condition and frontal solver. USE lu");
	  if( (!strcmp(BC_Types[ibc].desc->name1, "SOLID_FLUID") ||
	       !strcmp(BC_Types[ibc].desc->name1, "SOLID_FLUID_RS")) && Linear_Solver == FRONT)
	    {
	      SPF(endofstring(echo_string),"\n  %s" , "Warning: Poquito problemo con el SOLID_FLUID BC y frontal solver.");
	      SPF(endofstring(echo_string)," %s", "Llame el senor Schunk @ 5058458991.  Gracias, que tenga una buena dia.");
	    }

          break;

	  /*
	   * Fall through cases for 2 integers, then 1 float, followed by optional int. and  float
	   */

	case VELO_SLIP_SOLID_BC:
	  if ( fscanf(ifp, "%d %d %lf", 
		      &BC_Types[ibc].BC_Data_Int[0],
		      &BC_Types[ibc].BC_Data_Int[1],
		      &BC_Types[ibc].BC_Data_Float[0]) != 3)

	    {
	      sr = sprintf(err_msg, 
			   "Expected 2 ints and 1 float for %s on %sID=%d\n",
			   BC_Types[ibc].desc->name1, 
			   BC_Types[ibc].Set_Type,
			   BC_Types[ibc].BC_ID);
	      EH(-1, err_msg);
	    }

	  SPF(endofstring(echo_string)," %d %d %.4g",BC_Types[ibc].BC_Data_Int[0],BC_Types[ibc].BC_Data_Int[1],BC_Types[ibc].BC_Data_Float[0]);
          
	  if ( fscanf(ifp, "%d %lf", 
		      &BC_Types[ibc].BC_Data_Int[2],
		      &BC_Types[ibc].BC_Data_Float[1]) != 2)
	    {
	      BC_Types[ibc].BC_Data_Int[2]=-1;
	      BC_Types[ibc].BC_Data_Float[1] = 0.;
	    }
	  else
	    SPF(endofstring(echo_string)," %d %.4g",BC_Types[ibc].BC_Data_Int[2],BC_Types[ibc].BC_Data_Float[1]);
 
	  break;

	case QSIDE_LS_BC:
	  
	  if ( fscanf(ifp, "%d %d %lf %lf",
		      &BC_Types[ibc].BC_Data_Int[0],
		      &BC_Types[ibc].BC_Data_Int[1],
		      &BC_Types[ibc].BC_Data_Float[0],
		      &BC_Types[ibc].BC_Data_Float[1]) != 4)
	    
	    {
	      sr = sprintf(err_msg, 
			   "Expected 2 ints and 2 float for %s on %sID=%d\n",
			   BC_Types[ibc].desc->name1, 
			   BC_Types[ibc].Set_Type,
			   BC_Types[ibc].BC_ID);
	      EH(-1, err_msg);
	    }
	  
	  SPF(endofstring(echo_string)," %d %d %.4g %.4g",BC_Types[ibc].BC_Data_Int[0],BC_Types[ibc].BC_Data_Int[1],
	                                                  BC_Types[ibc].BC_Data_Float[0],BC_Types[ibc].BC_Data_Float[1]);
	  break;
	  
	  /*
	   * Fall through cases for 2 integers, then 3 floats
	   */
        case POROUS_LIQ_PRESSURE_FILL_BC:
	  if ( fscanf(ifp, "%d %d %lf %lf %lf", 
		      &BC_Types[ibc].BC_Data_Int[0],
		      &BC_Types[ibc].BC_Data_Int[1],
		      &BC_Types[ibc].BC_Data_Float[0],
		      &BC_Types[ibc].BC_Data_Float[1],
		      &BC_Types[ibc].BC_Data_Float[2]) != 5)

	    {
	      sr = SPF(err_msg, 
		       "Expected 2 ints and 3 floats for %s on %sID=%d\n",
		       BC_Types[ibc].desc->name1, 
		       BC_Types[ibc].Set_Type,
		       BC_Types[ibc].BC_ID);
	      EH(-1, err_msg);
	    }

	  SPF(endofstring(echo_string)," %d %d", BC_Types[ibc].BC_Data_Int[0],BC_Types[ibc].BC_Data_Int[1]); 
	  for(i=0;i<3;i++) SPF(endofstring(echo_string)," %.4g", BC_Types[ibc].BC_Data_Float[i]);
	  
	  break;

	  /*
	   * Fall through cases for 2 integers, then 4 floats
	   */
        case POR_LIQ_FLUX_FILL_BC:
	  if ( fscanf(ifp, "%d %d %lf %lf %lf %lf", 
		      &BC_Types[ibc].BC_Data_Int[0],
		      &BC_Types[ibc].BC_Data_Int[1],
		      &BC_Types[ibc].BC_Data_Float[0],
		      &BC_Types[ibc].BC_Data_Float[1],
		      &BC_Types[ibc].BC_Data_Float[2],
			  &BC_Types[ibc].BC_Data_Float[3] ) != 6)

	    {
	      sr = SPF(err_msg, 
		       "Expected 2 ints and 4 floats for %s on %sID=%d\n",
		       BC_Types[ibc].desc->name1, 
		       BC_Types[ibc].Set_Type,
		       BC_Types[ibc].BC_ID);
	      EH(-1, err_msg);
	    }

	  SPF(endofstring(echo_string)," %d %d", BC_Types[ibc].BC_Data_Int[0],BC_Types[ibc].BC_Data_Int[1]); 
	  for(i=0;i<4;i++) SPF(endofstring(echo_string)," %.4g", BC_Types[ibc].BC_Data_Float[i]);
	  
	  break;


	  /*
	   * Fall through for all cases which require three integers as 
	   * data input 
	   */
	case P_EQUIL_BC:
	    if (fscanf(ifp, "%d %d %d", 
		       &BC_Types[ibc].BC_Data_Int[0],
		       &BC_Types[ibc].BC_Data_Int[1],
		       &BC_Types[ibc].BC_Data_Int[2]) != 3) {
	      SPF(err_msg, "Expected 3 ints for %s on %sID=%d\n",
		  BC_Types[ibc].desc->name1, BC_Types[ibc].Set_Type,
		  BC_Types[ibc].BC_ID);
	      EH(-1, err_msg);
	    }

	    for(i=0;i<3;i++) SPF(endofstring(echo_string)," %d", BC_Types[ibc].BC_Data_Int[i]);

	    break;

	  
	  /*
	   * Fall through for all cases which require three integers
	   * and one float 
	   */
	case VN_POROUS_BC:
	case VP_EQUIL_BC:
        case VL_EQUIL_PRXN_BC:
        case IS_EQUIL_PRXN_BC:
	    if (fscanf(ifp, "%d %d %d %lf", &BC_Types[ibc].BC_Data_Int[0],
		       &BC_Types[ibc].BC_Data_Int[1], 
		       &BC_Types[ibc].BC_Data_Int[2],
		       &BC_Types[ibc].BC_Data_Float[0]) != 4) {
	      SPF(err_msg, "Expected 3 ints, 1 flt for %s on %sID=%d\n",
		  BC_Types[ibc].desc->name1, BC_Types[ibc].Set_Type,
		  BC_Types[ibc].BC_ID);
	      EH(-1, err_msg);
	    }
	    BC_Types[ibc].species_eq = BC_Types[ibc].BC_Data_Int[0];
	    if (BC_Types[ibc].BC_Name == VL_EQUIL_PRXN_BC) {
	      assign_global_species_var_type(SPECIES_MASS_FRACTION, FALSE);
	    }
	    if (BC_Types[ibc].BC_Name == IS_EQUIL_PRXN_BC) {
	      assign_global_species_var_type(SPECIES_CONCENTRATION, FALSE);
	    }
	    if (BC_Types[ibc].species_eq == 0 && 
                 (BC_Types[ibc].BC_Name == IS_EQUIL_PRXN_BC ||
                  BC_Types[ibc].BC_Name == VL_EQUIL_PRXN_BC)) {
                 IntSrc_BCID[Num_Interface_Srcs] = BC_Types[ibc].BC_ID;
                 Num_Interface_Srcs++;
            }

	    for(i=0;i<3;i++) SPF(endofstring(echo_string)," %d", BC_Types[ibc].BC_Data_Int[i]);
	    SPF(endofstring(echo_string)," %.4g", BC_Types[ibc].BC_Data_Float[0]);
	    break;
	  
	  /*
	   * Fall through for all cases which require three integers 
	   * and two float 
	   */
	case POROUS_GAS_BC:
	case YFLUX_DISC_RXN_BC:
	  if (fscanf(ifp, "%d %d %d %lf %lf", 
		      &BC_Types[ibc].BC_Data_Int[0],
		      &BC_Types[ibc].BC_Data_Int[1],
		      &BC_Types[ibc].BC_Data_Int[2],
		      &BC_Types[ibc].BC_Data_Float[0],
		      &BC_Types[ibc].BC_Data_Float[1]) != 5)
	    {
	      sprintf(err_msg, "Expected 3 ints, 2 flts for %s on %sID=%d\n",
		      BC_Types[ibc].desc->name1, BC_Types[ibc].Set_Type,
		      BC_Types[ibc].BC_ID);
	      EH(-1, err_msg);
	    }

	    for(i=0;i<3;i++) SPF(endofstring(echo_string)," %d", BC_Types[ibc].BC_Data_Int[i]);
	    SPF(endofstring(echo_string)," %.4g %.4g", BC_Types[ibc].BC_Data_Float[0], BC_Types[ibc].BC_Data_Float[1]);

          break;

	  /*
	   * Fall through for all cases which require one integer and three
	   * floating point values as data input 
	   */

	case VELO_TANGENT_BC:
	case VELO_STREAMING_BC:
	case LATENT_HEAT_BC: 
	  if (fscanf(ifp, "%d %lf %lf %lf", 
		      &BC_Types[ibc].BC_Data_Int[0],
		      &BC_Types[ibc].BC_Data_Float[0],
		      &BC_Types[ibc].BC_Data_Float[1],
		      &BC_Types[ibc].BC_Data_Float[2]) != 4)
	    {
	      sr = sprintf(err_msg, 
			   "Expected 1 int, 3 flts for %s on %sID=%d\n",
			   BC_Types[ibc].desc->name1, 
			   BC_Types[ibc].Set_Type,
			   BC_Types[ibc].BC_ID);
	      EH(-1, err_msg);
	    }

          /* LATENT_HEAT is a leak condition, so no species designation
             is needed. */
	  /* BC_Types[ibc].species_eq = BC_Types[ibc].BC_Data_Int[0]; */

          BC_Types[ibc].max_DFlt = 3;
	  SPF(endofstring(echo_string)," %d", BC_Types[ibc].BC_Data_Int[0]); 
	  for(i=0;i<3;i++) SPF(endofstring(echo_string)," %.4g", BC_Types[ibc].BC_Data_Float[i]);

          if ( fscanf(ifp, "%lf", &BC_Types[ibc].BC_Data_Float[3]) != 1)
             {
              BC_Types[ibc].BC_Data_Float[3] = 0.0;
              BC_Types[ibc].max_DFlt = 4;
             }
          else
            SPF(endofstring(echo_string)," %lf", BC_Types[ibc].BC_Data_Float[11]);

          break;

	  /* fall through case with one int and 4 floating points */
	case POROUS_FLUX_BC: 
	  if (fscanf(ifp, "%d %lf %lf %lf %lf", 
		      &BC_Types[ibc].BC_Data_Int[0],
		      &BC_Types[ibc].BC_Data_Float[0],
		      &BC_Types[ibc].BC_Data_Float[1],
		      &BC_Types[ibc].BC_Data_Float[2],
		      &BC_Types[ibc].BC_Data_Float[3]) != 5)
	    {
	      sr = sprintf(err_msg, 
			   "Expected 1 int, 4 flts for %s on %sID=%d\n",
			   BC_Types[ibc].desc->name1, 
			   BC_Types[ibc].Set_Type,
			   BC_Types[ibc].BC_ID);
	      EH(-1, err_msg);
	    }

	  BC_Types[ibc].species_eq = BC_Types[ibc].BC_Data_Int[0];

	  SPF(endofstring(echo_string)," %d", BC_Types[ibc].BC_Data_Int[0]); 
	  for(i=0;i<4;i++) SPF(endofstring(echo_string)," %.4g", BC_Types[ibc].BC_Data_Float[i]);

          break;


	  /*
	   * Fall through for all cases which require one string and one integer
	   * value as data input 
	   */
	case FIX_BC:
      /*
       *  Read the variable name to be fixed
       */
	  if (fscanf(ifp, "%80s", input) != 1)
	    {
	      EH(-1, "Error reading equation type for FIX_BC");
	    }

	  /* loop through variable names and compare to input */
	  
	  eq_found = FALSE;
	  for (k=0; k<MAX_VARIABLE_TYPES + 1; k++) /* only check variables (including porosity) */
	    {
	      if ( !strcmp(input, Var_Name[k].name1) || 
		   !strcmp(input, Var_Name[k].name2))
		{
		  BC_Types[ibc].BC_Data_Int[0] = Var_Name[k].Index;
                  BC_Types[ibc].equation = EQ_Name[k].Index;
		  eq_found = TRUE;
		}
	    }
	  if (!eq_found)
	    {
	      sr = SPF(err_msg, 
		       "? Variable name = \"%s\" for %s on %sID=%d\n",
		       input, 
		       BC_Types[ibc].desc->name1,
		       BC_Types[ibc].Set_Type,
		       BC_Types[ibc].BC_ID);
	      EH(-1, err_msg);
	    }
	  
	  if (fscanf(ifp, "%d", &BC_Types[ibc].BC_Data_Int[1]) != 1) 
	    {
	      sr = SPF(err_msg, 
		       "? 1 int species ID after %s (or %s) for %s on %sID=%d\n",
		       Var_Name[BC_Types[ibc].BC_Data_Int[0]].name1,
		       Var_Name[BC_Types[ibc].BC_Data_Int[0]].name2,
		       BC_Types[ibc].desc->name1, 
		       BC_Types[ibc].Set_Type,
		       BC_Types[ibc].BC_ID);
	      EH(-1, err_msg);
	    }

	  BC_Types[ibc].species_eq = BC_Types[ibc].BC_Data_Int[1];
	  BC_Types[ibc].BC_relax = -1.0;

	  /*
	   * Need to Allocate Space for the BC Description of this Condition.
	   *
	   * Now, though, rather than allocate directly into whichever
	   *     BC_Types[say_what].desc
	   * we'll create a more organized data structure and copy the pointer
	   * into the motley place.
	   */

	  new_BC_Desc = ((struct BC_descriptions  **)
			 realloc(new_BC_Desc,  
				 (num_new_BC_Desc+1) * 
				 sizeof(struct BC_descriptions *)));

	  new_BC_Desc[num_new_BC_Desc] = 
	    alloc_BC_description(BC_Types[ibc].desc);
	  
	  BC_Types[ibc].desc           = new_BC_Desc[num_new_BC_Desc];

	  BC_Types[ibc].index_dad      = num_new_BC_Desc;

	  num_new_BC_Desc++;


	  BC_Types[ibc].desc->equation = BC_Types[ibc].BC_Data_Int[0];
	  BC_Types[ibc].desc->sens[BC_Types[ibc].BC_Data_Int[0]] = 1;


	  SPF(endofstring(echo_string)," %s %d",input,BC_Types[ibc].BC_Data_Int[1]); 
	  break;

	  /*
	   *  Fall through case here which requires 1 keyword, 2 integers,
	   *  and a float
	   */

        case DISCONTINUOUS_VELO_BC:
	case LATENT_HEAT_INTERNAL_BC:

	  if (fscanf(ifp, "%80s", input) != 1)
	    {
	      sprintf(err_msg, "%s: Expected Keyword for %s.",
		      yo, BC_Types[ibc].desc->name1);
	      EH(-1, err_msg);
	    }

	  /* loop through variable names and compare to input */
	  
          if (!strcmp(BC_Types[ibc].desc->name1, "LATENT_HEAT_INTERNAL"))
	    {
	      if (!strcmp(input, "LIQUID_VAPOR"))
		{
		  BC_Types[ibc].BC_Data_Int[0] = LIQUID_VAPOR;
		} 
	      else if (!strcmp(input, "SOLID_LIQUID"))
		{
		  BC_Types[ibc].BC_Data_Int[0] = SOLID_LIQUID;
		}
	      else
		{
		  EH(-1,"I don't recognize your LATENT_HEAT_INTERNAL Keyword!");
		}
	  
	      if (fscanf(ifp, "%d %d", &BC_Types[ibc].BC_Data_Int[1], 
                                    &BC_Types[ibc].BC_Data_Int[2]) != 2) 
		{
		  EH(-1,"The LATENT_HEAT_INTERNAL card requires 2 material block numbers");
		}

	      if (fscanf(ifp, "%lf",  &BC_Types[ibc].BC_Data_Float[0]) != 1) 
		{
		  EH(-1,"The LATENT_HEAT_INTERNAL card requires one float after the block numbers");
		}
	      SPF(endofstring(echo_string)," %s",input);
	      SPF(endofstring(echo_string)," %d %d %.4g",BC_Types[ibc].BC_Data_Int[1],BC_Types[ibc].BC_Data_Int[2],
		                                         BC_Types[ibc].BC_Data_Float[0]);
	    }

          if (!strcmp(BC_Types[ibc].desc->name1, "DISCONTINUOUS_VELO"))
	    {
	      if ( !strcmp(input, "EVAPORATION"))
		{
		  BC_Types[ibc].BC_Data_Int[0] = EVAPORATION;
		} 
	      else if ( !strcmp(input, "DISSOLUTION"))
		{
		  BC_Types[ibc].BC_Data_Int[0] = DISSOLUTION;
		}
	      else
		{
		  EH(-1,"I don't recognize your DISCONTINUOUS Keyword!");
		}
	  
	      if (fscanf(ifp, "%d %d", &BC_Types[ibc].BC_Data_Int[1], 
			 &BC_Types[ibc].BC_Data_Int[2]) != 2) 
		{
		  EH(-1,"The DISCONTINUOUS_VELO card requires 2 Element block numbers");
		}
	      SPF(endofstring(echo_string)," %s",input);
	      SPF(endofstring(echo_string)," %d %d",BC_Types[ibc].BC_Data_Int[1],BC_Types[ibc].BC_Data_Int[2]);
	    }

         break;
	  

	  /*
	   * Fall through for all cases which require two ( string and integer )
	   * and multiple floating point constants as data input 
	   */
	case GD_CONST_BC:
	case GD_LINEAR_BC:
	case GD_INVERSE_BC:
	case GD_PARAB_BC:
	case GD_PARAB_OFFSET_BC:
	case GD_POLYN_BC:
	case GD_TIME_BC:
	case GD_CIRC_BC:
	case GD_TABLE_BC:

	  /*
	   *  Read the Equation to be replaced by a Generalized Dirichlet Condition
	   */
	  if (fscanf(ifp, "%80s", input) != 1)
	    {
	      EH(-1, "Error reading equation type for GD_*_BC");
	    }

	  /* loop through equation names and compare to input */

	  eq_found = FALSE;
	  for (k = 0; !eq_found && k < Num_EQ_Names; k++)
	    {
	      if ( !strcmp(input, EQ_Name[k].name1) || 
		   !strcmp(input, EQ_Name[k].name2))
		{
		  BC_Types[ibc].BC_Data_Int[0] = EQ_Name[k].Index;
		  eq_found = TRUE;
                  BC_Types[ibc].equation = EQ_Name[k].Index;
		}
	    }
	  if ( ! eq_found )
	    {
	      sr = SPF(err_msg, 
		       "Equation name = \"%s\" for %s on %sID=%d ???\n",
		       input, 
		       BC_Types[ibc].desc->name1,
		       BC_Types[ibc].Set_Type,
		       BC_Types[ibc].BC_ID);
	      EH(-1, err_msg);
	    }


	  /* 
	   * Read the species number
	   */
	  
	  if ( fscanf(ifp, "%d", &BC_Types[ibc].BC_Data_Int[1]) != 1) 
	    {
	      sr = SPF(err_msg, 
		       "Expected 1 int species ID after %s for %s on %sID=%d\n",
		       input,
		       BC_Types[ibc].desc->name1, 
		       BC_Types[ibc].Set_Type,
		       BC_Types[ibc].BC_ID);
	      EH(-1, err_msg);
	    }

	  BC_Types[ibc].species_eq = BC_Types[ibc].BC_Data_Int[1];

	  k--;	    
	  SPF(endofstring(echo_string)," %s %d",  EQ_Name[k].name1, BC_Types[ibc].BC_Data_Int[1]);
 
	  /*
	   *  Read the variable name which this condition uses
	   */
	  if (fscanf(ifp, "%80s", input) != 1)
	    {
	      EH(-1, "Error reading variable type for GD_BC");
	    }

	  /* loop through variable names and compare to input */

	  eq_found = FALSE;
	  for (k=0; !eq_found && k<Num_Var_Names; k++)
	    {
	      if ( !strcmp(input, Var_Name[k].name1) || 
		   !strcmp(input, Var_Name[k].name2))
		{
		  BC_Types[ibc].BC_Data_Int[2] = Var_Name[k].Index;
		  eq_found = TRUE;
		}
	    }

/****     Adding a block since the GD_TIME names won't be in the
		variable list ; constants are defined in the
		GD block of rf_bc_const.h         ****/

	  if ( ! eq_found ) 
	    {
	      if ( strcmp(input, "LINEAR")==0 )
		{
		  BC_Types[ibc].BC_Data_Int[2] = GD_TIME_LIN;
		  eq_found = TRUE;
		}
	      else if ( strcmp(input, "EXPONENTIAL")==0 )
		{
		  BC_Types[ibc].BC_Data_Int[2] = GD_TIME_EXP;
		  eq_found = TRUE;
		}
	      else if ( strcmp(input, "SINUSOIDAL")==0 )
		{
		  BC_Types[ibc].BC_Data_Int[2] = GD_TIME_SIN;
		  eq_found = TRUE;
		}
	      else if (  strcmp(input, "TABLE")==0 )
		{
		  BC_Types[ibc].BC_Data_Int[2] = GD_TIME_TABLE;
		  eq_found = TRUE;
		}
		
	    }

/****         end of modified block   ******/


	  if ( ! eq_found ) 
	    {
	      sr = SPF(err_msg, 
		       "Variable name = \"%s\" for %s on %sID=%d ???\n",
		       input, 
		       BC_Types[ibc].desc->name1,
		       BC_Types[ibc].Set_Type,
		       BC_Types[ibc].BC_ID);
	      EH(-1, err_msg);
	    }

	  SPF(endofstring(echo_string)," %s",input);

	  if ( fscanf(ifp, "%d", &BC_Types[ibc].BC_Data_Int[3]) != 1 ) 
	    {
	      sr = SPF(err_msg, "Expecting 1 int for %s on %sID=%d.\n",
		       BC_Types[ibc].desc->name1,
		       BC_Types[ibc].Set_Type,
		       BC_Types[ibc].BC_ID);
	      EH(-1, err_msg);
	    }

	  SPF(endofstring(echo_string)," %d", BC_Types[ibc].BC_Data_Int[3]);
	  
	  /*
	   * read the floating point values that correspond to this 
	   * boundary condition type
	   */
	  switch (BC_Types[ibc].BC_Name)
	    {
	    case GD_CONST_BC:
	      if ( fscanf(ifp, "%lf", 
			  &BC_Types[ibc].BC_Data_Float[0]) != 1)
		{
		  sr = sprintf(err_msg, "Expected 1 flt for %s on %sID=%d.\n",
			       BC_Types[ibc].desc->name1,
			       BC_Types[ibc].Set_Type,
			       BC_Types[ibc].BC_ID);
		  EH(-1, err_msg);
		}
	      SPF_DBL_VEC(endofstring(echo_string), 1, BC_Types[ibc].BC_Data_Float);
              BC_Types[ibc].max_DFlt = 1;
	      break;
	    case GD_LINEAR_BC:
	    case GD_INVERSE_BC:
	      if ( fscanf(ifp, "%lf %lf", 
			  &BC_Types[ibc].BC_Data_Float[0],
			  &BC_Types[ibc].BC_Data_Float[1]) != 2)
		{
		  sr = sprintf(err_msg, "Expected 2 flts for %s on %sID=%d.\n",
			       BC_Types[ibc].desc->name1,
			       BC_Types[ibc].Set_Type,
			       BC_Types[ibc].BC_ID);
		  EH(-1, err_msg);
		}

              BC_Types[ibc].max_DFlt = 2;
	      SPF_DBL_VEC(endofstring(echo_string), 2, BC_Types[ibc].BC_Data_Float);
	      break;
	    case GD_PARAB_BC:
	    case GD_CIRC_BC:
	      if ( fscanf(ifp, "%lf %lf %lf", 
			  &BC_Types[ibc].BC_Data_Float[0],
			  &BC_Types[ibc].BC_Data_Float[1],
			  &BC_Types[ibc].BC_Data_Float[2]) != 3)
		{
		  sr = sprintf(err_msg, "Expected 3 flts for %s on %sID=%d.\n",
			       BC_Types[ibc].desc->name1,
			       BC_Types[ibc].Set_Type,
			       BC_Types[ibc].BC_ID);
		  EH(-1, err_msg);
		}

              BC_Types[ibc].max_DFlt = 3;
	      SPF_DBL_VEC(endofstring(echo_string), 3, BC_Types[ibc].BC_Data_Float);

	      break;
	    case GD_PARAB_OFFSET_BC:
	      if ( fscanf(ifp, "%lf %lf %lf %lf",
			  &BC_Types[ibc].BC_Data_Float[0],
			  &BC_Types[ibc].BC_Data_Float[1],
			  &BC_Types[ibc].BC_Data_Float[2],
			  &BC_Types[ibc].BC_Data_Float[3]) != 4)
		{
		  sr = sprintf(err_msg, "Expected 4 flts for %s on %sID=%d.\n",
			       BC_Types[ibc].desc->name1,
			       BC_Types[ibc].Set_Type,
			       BC_Types[ibc].BC_ID);
		  EH(-1, err_msg);
		}

              BC_Types[ibc].max_DFlt = 4;
	      SPF_DBL_VEC(endofstring(echo_string), 4, BC_Types[ibc].BC_Data_Float);

	      break;
			    
	    case GD_POLYN_BC:
	      if ( fscanf(ifp, "%lf %lf %lf %lf %lf %lf %lf", 
			  &BC_Types[ibc].BC_Data_Float[0],
			  &BC_Types[ibc].BC_Data_Float[1],
			  &BC_Types[ibc].BC_Data_Float[2],
			  &BC_Types[ibc].BC_Data_Float[3],
			  &BC_Types[ibc].BC_Data_Float[4],
			  &BC_Types[ibc].BC_Data_Float[5],
			  &BC_Types[ibc].BC_Data_Float[6]) != 7)
		{
		  sr = sprintf(err_msg, "Expected 7 flts for %s on %sID=%d.\n",
			       BC_Types[ibc].desc->name1,
			       BC_Types[ibc].Set_Type,
			       BC_Types[ibc].BC_ID);
		  EH(-1, err_msg);
		}

              BC_Types[ibc].max_DFlt = 7;
	      SPF_DBL_VEC(endofstring(echo_string), 7, BC_Types[ibc].BC_Data_Float);
	      break;

	    case GD_TIME_BC:
	      BC_Types[ibc].BC_Data_Int[3] = GD_TIME_BC;

	      if ( BC_Types[ibc].BC_Data_Int[2] != GD_TIME_TABLE )
		{

		  double *gd_time_values = NULL;
		  int lfdcount = read_constants(ifp, &gd_time_values, 0);

		  if ( lfdcount < 2 || lfdcount > 3)
                    {
		      sr = sprintf(err_msg, "Expected 2 or 3 flts for %s on %sID=%d.\n",
                                   BC_Types[ibc].desc->name1,
                                   BC_Types[ibc].Set_Type,
                                   BC_Types[ibc].BC_ID);
                      EH(-1, err_msg);
                    }
                  SPF_DBL_VEC(endofstring(echo_string), lfdcount, gd_time_values);

		  for (k = 0; k < lfdcount; k++) {
		    BC_Types[ibc].BC_Data_Float[k] = gd_time_values[k];
		  }

		  free(gd_time_values);

		  BC_Types[ibc].BC_Data_Int[4] = 0;
		  if (lfdcount == 3) {
		    if (BC_Types[ibc].BC_Data_Float[2] < 0) {
		      sr = sprintf(err_msg, "Expected a positive value for maximum time on %s on %sID=%d.\n",
				   BC_Types[ibc].desc->name1,
                                   BC_Types[ibc].Set_Type,
                                   BC_Types[ibc].BC_ID);
                      EH(-1, err_msg);
		    }
		    BC_Types[ibc].BC_Data_Int[4] = GD_TIME_MAX;
		  }

                  BC_Types[ibc].max_DFlt = lfdcount;
		  SPF_DBL_VEC(endofstring(echo_string), lfdcount, BC_Types[ibc].BC_Data_Float);
		}
	      else
		{
		  if( num_BC_Tables == MAX_BC_TABLES )
		    {
		      EH(-1, "Maximum TABLE_BCs exceeded .");
		    }

		  BC_Tables[num_BC_Tables] = setup_gd_table_BC( ifp, input, &BC_Types[ibc], echo_string );		  
		  BC_Types[ibc].table_index = num_BC_Tables++;
		}

		  
	      break;


	    case GD_TABLE_BC:


	      /* Read scaling factor */

	      if ( fscanf(ifp, "%lf", 
			  &BC_Types[ibc].BC_Data_Float[0]) != 1)
		{
		  sr = sprintf(err_msg, "Expected 1 flts for %s on %sID=%d.\n",
			       BC_Types[ibc].desc->name1,
			       BC_Types[ibc].Set_Type,
			       BC_Types[ibc].BC_ID);
		  EH(-1, err_msg);
		  for(i=0;i<1;i++) SPF(endofstring(echo_string)," %.4g", BC_Types[ibc].BC_Data_Float[i]);
		}
	      
	      if( num_BC_Tables == MAX_BC_TABLES )
		{
		  EH(-1, "Maximum TABLE_BCs exceeded .");
		}

	      BC_Tables[num_BC_Tables] = setup_gd_table_BC( ifp, input, &BC_Types[ibc], echo_string );
	      
	      BC_Types[ibc].table_index = num_BC_Tables++;

	      break;
	      
	 
	    default:  EH(-1,"Unimplemented GD type condition");
	      break;
	    }

	  /*
	   * Need to Allocate Space for the BC Description for the
	   * current boundary condition
	   * 
           *  We do this by reallocating the pointer array to add an
	   *  extra pointer onto the end of the current list. Then
	   *  we malloc and initialize a new BC description structure
	   *  and add it to the end of the list.
	   */
	  new_BC_Desc = (struct BC_descriptions  **)
	      realloc(new_BC_Desc,  
		      (num_new_BC_Desc+1) * sizeof(struct BC_descriptions *));
	  new_BC_Desc[num_new_BC_Desc] = 
	      alloc_BC_description(BC_Types[ibc].desc);

	  /*
	   *  Now fill in the new BC_Types condition and BC_description
	   *  structure with information about the boundary condition
	   */
	  BC_Types[ibc].desc           = new_BC_Desc[num_new_BC_Desc];
	  BC_Types[ibc].index_dad      = num_new_BC_Desc;
	  BC_Types[ibc].desc->equation = BC_Types[ibc].BC_Data_Int[0];
	  var                          = BC_Types[ibc].BC_Data_Int[2];
	  num_new_BC_Desc++;
	  
	  /*
	   * Fill in an a default description of the sensitivity of this
	   * boundary condition to the independent variables (i.e., what
	   * has a nonzero Jacobian entry).
	   *
	   *  Notes:
	   *    MESH_POSITION variables will point to MESH_DISPLACEMENT eqns.
	   *    Time derivatives of regular variables will point to the
	   *      associated equation.
	   *  Question:
	   *    What if you need more ?
	   */
	  if (var >= V_FIRST && var < V_LAST)
	    {
	      BC_Types[ibc].desc->sens[var] = 1;
	    }
	  else if (var >= MESH_POSITION1 && var <= MESH_POSITION3)
	    {
	      BC_Types[ibc].desc->sens[var - MESH_POSITION1 + MESH_DISPLACEMENT1] = 1;
	    }
	  else if (var >= SOLID_POSITION1 && var <= SOLID_POSITION3)
	    {
	      BC_Types[ibc].desc->sens[var - SOLID_POSITION1 + SOLID_DISPLACEMENT1] = 1;
	    }
	  else if (var >= D_VEL1_DT && var <= D_P_DT)
	    {
	      BC_Types[ibc].desc->sens[var - D_VEL1_DT] = 1;
	    }
	  
	  
	  /* Check to see if this condition implies rotation of mesh or momentum equations */
	  
	  eqn = BC_Types[ibc].BC_Data_Int[0];
	  if ( (eqn >= R_MESH_NORMAL) && (eqn <= R_MESH_TANG2) )
	    {
              BC_Types[ibc].desc->rotate = R_MESH1;
	    }
	  if ( (eqn >= R_SOLID_NORMAL) && (eqn <= R_SOLID_TANG2) )
 	    {
              BC_Types[ibc].desc->rotate = R_SOLID1;
 	    }
	  if ( (eqn >= R_MOM_NORMAL) && (eqn <= R_MOM_TANG2) )
	    {
              BC_Types[ibc].desc->rotate = R_MOMENTUM1;
	    }
	  
          break;

        case TABLE_WICV_BC:
        case TABLE_WICS_BC:
		case TABLE_BC:
	  /*
	   * Read in boundary data as a Data_Table structure
	   */
	  /*
	   * Because there may be more than open TABLE_BC we must allocated
	   * another BC_desc and fill it with the appropriate information.
	   * We do this via the new_BC_Desc route so that it will integrate
	   * into the parallel code.
	   */

	  new_BC_Desc = ((struct BC_descriptions  **)
			 realloc(new_BC_Desc,  
				 (num_new_BC_Desc+1) * 
				 sizeof(struct BC_descriptions *)));

	  /* Allocated  a new BC_desc for this Table BC and copy over the old info 
	   * that is listed in mm_names.h under TABLE_BC. Later this will be changed to reflect 
	   * the input deck card
	   */

	  new_BC_Desc[num_new_BC_Desc] = alloc_BC_description(BC_Types[ibc].desc);
	  
	  BC_Types[ibc].desc           = new_BC_Desc[num_new_BC_Desc];

	  BC_Types[ibc].index_dad      = num_new_BC_Desc++;  /* This is important to Phil */


	  if( num_BC_Tables == MAX_BC_TABLES )
	    {
	      EH(-1, "Maximum TABLE_BCs exceeded .");
	    }

	  /*
	   * Now read through the remainder of the BC card. Fill in the new BC_desc to
	   * reflect was read ( equation, species_no etc.).  Also allocate space for
	   * Data_Table struct and save a pointer to it in BC_Types[ibc]->table.  
	   * Finally, read and sort the tabular data itself
	   */

	  BC_Tables[num_BC_Tables] = setup_table_BC( ifp, input, &BC_Types[ibc], echo_string );

	  /* 
	   * Record which table in BC_Tables is associate with this BC.  Important 
	   * when sending info to other processors
	   */

	  BC_Types[ibc].table_index = num_BC_Tables++;

	  break;
	  
	  /*
	   *
	   * Read in Lagrange multiplier boundary conditions and add 
	   * associated augmenting condition
	   *
	   */
	case LGR_FLOWRATE_BC:
	  /* 
	   * This boundary condition enforces a flowrate requirement over 
	   * the application sideset.  The flowrate requirement is a global
	   * integrated constraint on the normal velocity.  It resembles very
	   * much an augmenting condition.  This boundary condition is enforced
	   * via a single constant lagrange multiplier unknown associated with 
	   * the sideset.  The value of the Lagrange multiplier is the additional
	   * degree of freedom that appears just like any other augmenting
	   * condition, but it isn't associated with a boundary condition parameter
	   * or material parameter.  In addition, the lagrange multiplier multiplies
	   * a surface integral on the sideset which is added to the residual of the 
	   * fluid momentum equation as an additional momentum source.  This is in 
	   * contrast to the regular augmenting condition algorithm which in general
	   * doesn't change the residual vector.  When you work out the math you discover
	   * that this additional momentum source term looks exactly like the 
	   * the surface integral that is used to apply a constant FLOW_PRESSURE 
	   * boundary condition with the multiplier taking the place of the pressure.
	   * Actually, its value is the negative of the pressure.
	   *
	   * So what we have here is a hybrid sort of thing.  On the one hand,  it 
	   * applies a global integrated constraint via the augmenting condition
	   * algorithm so we need to set this condition up here.  And also it applies
	   * a more local additional the residual and jacobian matrices, which we 
	   * can apply via the regular bc_integ, weak integrated formality.  So pay 
	   * attention and here we go.....
	   */


	  /* First, read in the flowrate and a starting guess for the multiplier
	   * as two float parameters on the BC = FLOWRATE line 
	   */

	  if ( fscanf(ifp,"%lf", &BC_Types[ibc].BC_Data_Float[0]) != 1 )
	    {

	      sr = sprintf(err_msg, "Expected flt to start for %s on %s ID=%d.\n",
			   BC_Types[ibc].desc->name1,
			   BC_Types[ibc].Set_Type,
			   BC_Types[ibc].BC_ID);
	      EH(-1, err_msg);

	    }
	  
	  if( fscanf(ifp,"%s",input) != 1 )
	    {
		sr = sprintf(err_msg, "Expected 2nd parameter for %s on %s ID=%d.\n",
			   BC_Types[ibc].desc->name1,
			   BC_Types[ibc].Set_Type,
			   BC_Types[ibc].BC_ID);
	      EH(-1, err_msg);
	    }

	  SPF(endofstring(echo_string)," %.4g %s", BC_Types[ibc].BC_Data_Float[0], input);

	   BC_Types[ibc].BC_Data_Float[1] = (float) strtod(input, NULL) ;

	  /* 
	   * Next see if ACs have been defined above.  If so add space for one more, if not, allocate
	   * an array of one 
	   */

	  if ( augc == NULL )
	    {
	      augc = alloc_struct_1( struct AC_Information , 1 );
	      nAC = 1;
	    }
	  else
	    {
	      augc = realloc_struct_1( augc, struct AC_Information, nAC+1, nAC );
	      nAC++;
	    }

	  /* Record the index of the attached AC in the BC_Types structure */

	  BC_Types[ibc].BC_Data_Int[0] = nAC-1;

	  /*
	   * Next up...fill in the pieces of the AC structure with the appropriate info.   
	   */
	  augc[nAC-1].Type = AC_LGRM;              /* Attached AC is a Lagrange multiplier constraint */
	  augc[nAC-1].MTID = -1 ;                  /* this integrates over all blocks sharing sideset */
	  augc[nAC-1].MFID = VOLUME_FLUX;          /* This flux type used in evaluate_flux */
	  augc[nAC-1].COMPID = 0.0;
	  augc[nAC-1].SSID = BC_Types[ibc].BC_ID;   /* Sideset set id */
	  augc[nAC-1].CONSTV = -BC_Types[ibc].BC_Data_Float[0]; /* Store the flow rate value */
	  augc[nAC-1].BCID  = ibc;    /* record which boundary condition AC is attached to */
	  augc[nAC-1].DFID  = 0;      /* record index of flow rate parameter (for continuation */
	  augc[nAC-1].iread = 0;

	  /*
	   * Now check the BC card again to see if we are suppose to 
	   * read the Lagrange multiplier from the guess file 
	   */
	  
	  if ( !strcmp(input,"read")  ) augc[nAC-1].iread = 1;
	  
	  /*
	   * Lastly,  DataFlt[0] gets the starting LM guess from BC_Data_Float[1] 
	   * 
	   */

	  augc[nAC-1].DataFlt = alloc_dbl_1(1, -BC_Types[ibc].BC_Data_Float[1] ) ;
	  augc[nAC-1].len_AC = 1;

	  /* Oh, one more thing..reset the nAC value in all the AC's */

	  for (i=0; i<nAC; i++) augc[i].nAC = nAC;

	  break;
	  
	  /* 
	   * Fall through for all unimplemented cases 
	   */
        default:
	  fprintf(stderr, "%s:\tBC type not yet implemented.\n", yo);
	  exit(-1);
	  break;
	}

      BC_consistency( &BC_Types[ibc] );

      ECHO(echo_string, echo_file);

      /* check hunting BC data floats for out-of-bounds*/
      if(nHC)
       {
       for(i=0 ; i<nHC ; i++)
         {
         if(hunt[i].Type == 1 && hunt[i].BCID == ibc)
             {
              if(hunt[i].DFID >= BC_Types[ibc].max_DFlt)
                  {
                  WH(-1,"Whoa.... hunting data float outside range\n");
fprintf(stderr," HC %d BC %d of %d\n",i,hunt[i].DFID,BC_Types[ibc].max_DFlt);
                  }
             }
         }
       }
      /* check loca BC data floats for out-of-bounds*/
      if(nCC)
       {
       for(i=0 ; i<nCC ; i++)
         {
         if(cpcc[i].Type == 1 && cpcc[i].BCID == ibc)
             {
              if(cpcc[i].DFID >= BC_Types[ibc].max_DFlt)
                  WH(-1,"Whoa.... loca data float outside range\n");
             }
         }
       }

    }

  ECHO("END OF BC", echo_file);

  /* Check for overlap AC with no relevant boundary conditions */
  if (Do_Overlap && !overlap_bc)
    {
      EH(-1, "Overlap AC requested with no embedded or contact BC's!");
    }

  /*
   * Check for a pressure Datum Condition 
   */
  iread = look_for_optional(ifp,"PRESSURE DATUM",input,'=');

  /*
   * Initialize, even if we don't use them.
   */

  pressure_datum_element = -1;
  pressure_datum_value   = -1.0e12;

  if (iread == 1) {
    PRESSURE_DATUM = 1;
    if (fscanf(ifp, "%d %lf ", &pressure_datum_element, &pressure_datum_value ) != 2 ) {
      		SPF(echo_string,"\t(%s)", "PRESSURE DATUM =  missing data");
     		} else	{
				SPF(echo_string,"%s = %d %.4g", "PRESSURE DATUM" , pressure_datum_element, pressure_datum_value );

 		}
	ECHO(echo_string,echo_file);
  } else { 
    PRESSURE_DATUM = 0; 
  }

  /* 
   * Read directions for Rotating Equations in 3D
   */
  iread=look_for_optional(ifp, "Rotation Specifications", input, '=');
    
  /* count number of rotation or non-rotation specifications */
  if (iread == 1) {

    SPF(echo_string,"\n%s =\n", "Rotation Specifications"); ECHO(echo_string, echo_file);

    Num_ROT = count_list(ifp, "ROT", input, '=', "END OF ROT");
  } else {
    Num_ROT = 0;
  }

  SPF(echo_string,"%s = %d","Number of rotation conditions", Num_ROT);

  /*
   *  Allocate space for the vector, ROT_Types.
   */    
  if (Num_ROT != 0) {
  ROT_Types = (struct Rotation_Specs *)
    smalloc(Num_ROT*sizeof(struct Rotation_Specs));
  
  /*
   * When they are "-1", these indeces mean a corresponding NULL pointer
   * for the BC_Desc ptr. If otherwise, they point into the so-indexed
   * BC_Desc[] array of structures. All necessitated by need for parallel 
   * processors to know this information.
   */

#ifndef CDIM
#define CDIM 3
#endif

  for ( i=0; i<Num_ROT; i++)
    {
      for ( j=0; j<CDIM; j++)
	{
	  ROT_Types[i].BC_desc_index[j] = -1;
	}
    }

  for (irc = 0; irc < Num_ROT; irc++)
    {

      /*
       * Handy quick pointer for *this* ROT_Type.
       */ 

      rot = ROT_Types + irc;

      strcpy(rot_eq_string, "?");

      look_for(ifp, "ROT", input, '=');

      /* Read equation type: MESH or MOM */


      if (fscanf(ifp, "%s", ts) != 1)
	{
	  EH( -1, "error reading Rotation equation name");
	}

      if (!strcmp(ts, "MESH")) 
	{
	  rot->eq_type = R_MESH1;
	  strcpy(rot_eq_string, "d");
	}
      else if (!strcmp(ts, "MOM")) 
	{
	  rot->eq_type = R_MOMENTUM1;
	  strcpy(rot_eq_string, "v");
	} 
      else 
	{
	  sr = SPF(err_msg, 
		   "Invalid ROT[%d] eq_type \"%s\". Valid are: MOM, MESH.", 
		   irc, ts);
	  EH( -1, err_msg);
	}

      SPF(echo_string,"%s = %s","ROT",ts);

      /* Read topology type */
      
      if (fscanf(ifp, "%s", ts) != 1)
	{
	  EH( -1, "error reading Rotation topology");
	}

      if (!strcmp(ts, "SURFACE")) 
	{
	  rot->type = FACE;
	  
	  /* Read list of SS needed to define topology */
	  
	  if ( fscanf(ifp, "%d", &rot->ss_id[0]) != 1)
	    {
	      sr = sprintf(err_msg, 
			   "Error reading 1 int for ROT SURFACE ssid1 ...");
	      EH(-1, err_msg);
	    }
	  
	  sr = SPF(topo_string, "surf (%d)", rot->ss_id[0]);
	  rot->ss_id[1] = 0;
	  rot->ss_id[2] = 0;

	  SPF(endofstring(echo_string)," %s %d",ts,rot->ss_id[0] );
	} 
      else if (!strcmp(ts, "EDGE")) 
	{
	  rot->type = CURVE;
	  /* Read list of SS needed to define topology */
	  if ( fscanf(ifp, "%d %d", &rot->ss_id[0], &rot->ss_id[1]) != 2)
	    {
	      sr = sprintf(err_msg, 
			   "Error reading 2 ints for ROT EDGE ssid1 ssid2 ...");
	      EH(-1, err_msg);
	    }
	  sr = sprintf(topo_string, "edge (%d & %d)", rot->ss_id[0], 
		       rot->ss_id[1]);
	  rot->ss_id[2] = 0;

	  SPF(endofstring(echo_string)," %s %d %d",ts,rot->ss_id[0],rot->ss_id[1] );
	} 
      else if (!strcmp(ts, "VERTEX")) 
	{
	  rot->type = VERTEX;
	  /* Read list of SS needed to define topology */
	  if (fscanf(ifp, "%d %d %d", &rot->ss_id[0], &rot->ss_id[1], 
		     &rot->ss_id[2]) != 3)
	    {
	      sprintf(err_msg, 
		      "Error reading 3 ints for ROT VERTEX ssid1 ssid2 ssid3 ...");
	      EH(-1, err_msg);
	    }
	  sprintf(topo_string, "vrtx (%d & %d & %d)", rot->ss_id[0], 
		  rot->ss_id[1], rot->ss_id[2]);

	  SPF(endofstring(echo_string)," %s %d %d %d",ts,rot->ss_id[0],rot->ss_id[1],rot->ss_id[2] );

        } 
      else if (!strcmp(ts, "VOLUME")) 
	{
	  rot->type = BODY;
	  rot->ss_id[0] = 0;
	  rot->ss_id[1] = 0;
	  rot->ss_id[2] = 0;
	  sr = sprintf(topo_string, "volume");

	  SPF(endofstring(echo_string)," %s %s",ts , "volume");
	} 
      else 
	{
	  SPF(err_msg, 
	      "Invalid ROT[%d] topology \"%s\". Valid are: SURFACE, EDGE, VERTEX, VOLUME.",
	      irc, ts);
	  EH( -1, err_msg);
	}
      
      rot->ROTATE = 0;
      rot->elems = NULL;
      /* loop over equation components and read BC list w/ SS#'s */
      for (p = 0; p < DIM; p++) 
	{ /* p */
	  if (fscanf(ifp, "%s %d", ts, &rot->BC_SS[p]) != 2)
	    {
	      sprintf(err_msg, 
		      "Expected 1 string, 1 int for rotation instruction %d for ROT %s",
		      p+1, topo_string);
	      EH( -1, err_msg);
	    }

	  strcpy(condition_string[p], ts);

	/* compare string to valid rotation vectors */
	  if (!strcmp(ts, "NONE") || !strcmp(ts, "NA") || !strcmp(ts, "NO")) 
	    {
	      rot->BC_Type[p] = ROT_NONE;
	      rot->BC_desc[p] = NULL;
	      rot->BC_SS[p] = -1;
	      /*
	       * Case: a = a	 self replacement ain't even worth the effort
	       */
	      strcpy(instruction_string[p], coordinate_string[p]);
	    } 
	  else if (!strcmp(ts, "N"))
	    {
	      rot->BC_Type[p] = ROT_N;
	      rot->BC_desc[p] = NULL;
	      rot->ROTATE = 1;
	      rot->BC_SS[p] = -1;
	      strcpy(instruction_string[p], "n");
	    } 
	  else if (!strcmp(ts, "N2")) 
	    {
	      rot->BC_Type[p] = ROT_N2;
	      rot->BC_desc[p] = NULL;
	      rot->ROTATE = 1;
	      rot->BC_SS[p] = -1;
	      strcpy(instruction_string[p], "n2");
	    } 
	  else if (!strcmp(ts, "N3")) 
	    {
	      rot->BC_Type[p] = ROT_N3;
	      rot->BC_desc[p] = NULL;
	      rot->ROTATE = 1;
	      rot->BC_SS[p] = -1;
	      strcpy(instruction_string[p], "n3");
	    } 
	  else if (!strcmp(ts, "T")) 
	    {
	      rot->BC_Type[p] = ROT_T;
	      rot->BC_desc[p] = NULL;
	      rot->ROTATE = 1;
	      rot->BC_SS[p] = -1;
	      strcpy(instruction_string[p], "t");
	    } 
	  else if (!strcmp(ts, "T1")) 
	    {
	      rot->BC_Type[p] = ROT_T1;
	      rot->BC_desc[p] = NULL;
	      rot->ROTATE = 1;
	      rot->BC_SS[p] = -1;
	      strcpy(instruction_string[p], "t1");
	    } 
	  else if (!strcmp(ts, "T2")) 
	    {
	      rot->BC_Type[p] = ROT_T2;
	      rot->BC_desc[p] = NULL;
	      rot->ROTATE = 1;
	      rot->BC_SS[p] = -1;
	      strcpy(instruction_string[p], "t2");
	    } 
	  else if (!strcmp(ts, "B")) 
	    {
	      rot->BC_Type[p] = ROT_B;
	      rot->BC_desc[p] = NULL;
	      rot->ROTATE = 1;
	      rot->BC_SS[p] = -1;
	      strcpy(instruction_string[p], "b");
	    } 
	  else if (!strcmp(ts, "S")) 
	    {
	      rot->BC_Type[p] = ROT_S;
	      rot->BC_desc[p] = NULL;
	      rot->ROTATE = 1;
	      rot->BC_SS[p] = -1;
	      strcpy(instruction_string[p], "s");
	    } 
	  else if (!strcmp(ts, "X")) 
	    {
	      rot->BC_Type[p] = ROT_X;
	      rot->BC_desc[p] = NULL;
	      rot->ROTATE = 1;
	      rot->BC_SS[p] = -1;
	      strcpy(instruction_string[p], "ex");
	    } 
	  else if (!strcmp(ts, "Y")) 
	    {
	      rot->BC_Type[p] = ROT_Y;
	      rot->BC_desc[p] = NULL;
	      rot->ROTATE = 1;
	      rot->BC_SS[p] = -1;
	      strcpy(instruction_string[p], "ey");
	    } 
	  else if (!strcmp(ts, "Z")) 
	    {
	      rot->BC_Type[p] = ROT_Z;
	      rot->BC_desc[p] = NULL;
	      rot->ROTATE = 1;
	      rot->BC_SS[p] = -1;
	      strcpy(instruction_string[p], "ez");
	    }
	  else if (!strcmp(ts, "GD")) 
	    {
	      rot->BC_Type[p] = ROT_GD;
	      rot->BC_desc[p] = NULL;
	      rot->BC_SS[p] = -1;
	      strcpy(instruction_string[p], "GD");
	    } 
	  else 
	    {
	      for (k=0; k<Num_BC_Names; k++)
		{
		  if ( ! strcmp(ts, BC_Desc[k].name1) || 
		       ! strcmp(ts, BC_Desc[k].name2) )
		    {
		      rot->BC_Type[p]       = BC_Desc[k].BC_Name;
		      rot->BC_desc[p]       = &BC_Desc[k];
		      rot->BC_desc_index[p] = k;
		    }
		}

	      if( detect_BC(  rot->BC_Type[p], rot->BC_SS[p]) == 0 )
		{
		  SPF(err_msg,"ROT card: %d  \t >->->BC : %s %d not found<-<-<\n", 
		      irc, ts, rot->BC_SS[p]);
		  EH(-1,err_msg);
		}

	    }

	  SPF(endofstring(echo_string)," %s %d", ts, (rot->BC_SS[p] == -1 ? 0 : rot->BC_SS[p]) );
	}

  /* Read method of tangent calc and list of floats */
      strcpy(seed_string, "unseeded");
      if (fscanf(ifp, "%s", ts) != 1)
	{
	  rot->method = ROT_BASIS;
	  WH( -1, "No Rotation method");
	}

      if (!strcmp(ts, "SEED")) 
	{
	  rot->method = ROT_SEED;
	  /* Read list of SS needed to define topology */
	  if ( fscanf(ifp, "%lf %lf %lf", 
		      &sx, &sy, &sz) != 3)
	    EH(-1,"Error reading SEED values for Rotation");
	  rot->seed[0] = sx;
	  rot->seed[1] = sy;
	  rot->seed[2] = sz;
	  sr = SPF(seed_string, "SEED [%g,%g,%g]", sx, sy, sz );
	
	} 
      else if (!strcmp(ts, "NONE") )
	{
	  rot->method = ROT_BASIS;
	  strcpy(seed_string, "NONE");
	} 
      else if (  !strcmp(ts, "BASIS")) 
	{
	  rot->method = ROT_BASIS;
	  strcpy(seed_string, "BASIS");
	}
      else if (!strcmp(ts, "BASIS_RESEED")) 
	{
	  rot->method = ROT_BASIS_RESEED;
	  strcpy(seed_string, "BASIS_RESEED");
	} 
      else if (!strcmp(ts, "BASIS_ONCE")) 
	{
	  rot->method = ROT_BASIS_ONCE;
	  strcpy(seed_string, "BASIS_ONCE");
	} 
      else 
	{
	  sr = SPF(err_msg,
		   "Invalid ROT[%d] seed_method \"%s\". Valid are: NONE, SEED, BASIS, BASIS_RESEED, BASIS_ONCE.",
		   irc, ts);
	  EH( -1, err_msg);
	}

      SPF(endofstring(echo_string)," %s", seed_string);

      /*
       * A feeble attempt to wrought output to aid in
       * understanding what the ?!@# is going with this ROT.
       */

      /*
       * The rotation component instruction condition will be either
       * SOMEBCNAME ssid or it will be ssid=0 and some "x" or "n", for example.
       */
      for ( p=0; p<DIM; p++)
	{
	  if ( rot->BC_SS[p] == -1 )
	    {
	      /*
	       * Write a nice projected component like (n.R_d), (t1.R_d), 
	       * (t2.R_d), (b.R_d), (ex.R_d), (ey.R_d), (ez.R_d) or
	       * (1.d) for "unchanged".
	       */

	      sr = sprintf(condition_string[p], "(%s.R_%s)", 
			   instruction_string[p], 
			   rot_eq_string);
	    }
	  else
	    {
	      /*
	       * Write a nice BC constraint for this component.
	       */

	      sr = sprintf(condition_string[p], "(%s @ %d)", 
			   rot->BC_desc[p]->name1,
			   rot->BC_SS[p]);
	    }

	  sr = sprintf(component_string[p], "R_%s%s=%s", rot_eq_string, 
		       coordinate_string[p], condition_string[p]);
	  
	}

      SPF(endofstring(echo_string), "\n\t (%3d. %s %s %s %s %s)", irc+1, topo_string, 
	  component_string[0], component_string[1], component_string[2], 
	  seed_string);

      ECHO(echo_string, echo_file);
    } /* end of loop over irc, rotation specs. */
  ECHO("END OF ROT", echo_file);
  } /* end of if Num_Rot != 0 */
  
}
/* rd_bc_specs -- read input file for boundary condition specifications */

/**************************************************************************/
/**************************************************************************/
/**************************************************************************/
/*
 * Check the consistency of a Boundary Condition structure.
 * Initially this routine was implemented to check and make sure that
 * NS designators are not used on BC's that are applicable only to
 * sidesets, and vice-versa.  However, it is also a good place to put
 * code that checks other BC input parameters, i.e. angles are always
 * in the range (0,2Pi). 
 *
 * Author: T.A. Baer
 * Date  : December 1999
 */

static int
BC_consistency( struct Boundary_Condition *BC_Type)
{
  char err_msg[MAX_CHAR_IN_INPUT];
  static const char yo[] = "rd_bc_specs";

  /* Check that BC is appropriate to SS */
  if( !strcmp( BC_Type->Set_Type, "SS") )
    {
      switch ( BC_Type->desc->method)
        {
        case   COLLOCATE_SURF:
        case    WEAK_INT_SURF:
        case  STRONG_INT_SURF:
        case  WEAK_SHELL_GRAD:
        case  STRONG_SHELL_GRAD:
        case  STRONG_INT_EDGE:
        case    WEAK_INT_EDGE:
        case   COLLOCATE_EDGE:
        case   CONTACT_SURF:
        case   EMBEDDED_SURF:
	case WEAK_SHARP_INT:
          break;
	case LS_SPECIAL:
	  if( BC_Type->desc->BC_Name != LS_ADC_OLD_BC )
	    {
	      sprintf(err_msg,
		      "%s %s %d\n\t\t %s", "BC Consistency error detected. ", 
		      BC_Type->desc->name1,
		      BC_Type->BC_ID, " BC is not applicable to side sets ");			
	      EH(-1, err_msg);
	    }
	  break;
        default:
          sprintf(err_msg,
                  "%s %s %d\n\t\t %s", "BC Consistency error detected. ", 
                  BC_Type->desc->name1,
                  BC_Type->BC_ID, " BC is not applicable to side sets ");
          EH(-1,err_msg);
          break;
        }
    }

  if( !strcmp( BC_Type->Set_Type, "NS") )
    {
      switch ( BC_Type->desc->method)
        {
        case   DIRICHLET:
        case   SPECIAL:
	  break;
	case   LS_SPECIAL:
	  
	  if( BC_Type->desc->BC_Name != LS_ADC_BC )
	    {
	      sprintf(err_msg,
		      "%s %s %d\n\t\t %s", "BC Consistency error detected. ", 
		      BC_Type->desc->name1,
		      BC_Type->BC_ID, " BC is not applicable to node sets ");			
	      EH(-1, err_msg);
	    }
	  
          break;
        default:
          // This boundary condition uses a side on a shell element in 2D. This is 
	  // a node set consisting of one node. Therefore, it's ok.
          switch (BC_Type->desc->BC_Name) {
            case SH_GAMMA1_DERIV_SYMM_BC:
            case SH_GAMMA2_DERIV_SYMM_BC:
            case SHELL_TFMP_FREE_LIQ_BC:
            case SHELL_TFMP_FREE_GAS_BC:
            case SHELL_TFMP_GRAD_S_BC:
            case GRAD_LUB_PRESS_BC:
            case SH_SDET_BC:
            case SH_MESH2_WEAK_BC:
            case SHELL_LUBRICATION_OUTFLOW_BC:
              break;
            default:
              sprintf(err_msg, "%s %s %d\n\t\t %s", "BC Consistency error detected. ",
                      BC_Type->desc->name1, BC_Type->BC_ID, " BC is not applicable to node sets ");
              EH(-1,err_msg);
              break;
          }
        }
    }

  if ( !strcmp(BC_Type->desc->name1,"VELO_THETA_TPL") ||
       !strcmp(BC_Type->desc->name1,"VELO_THETA_HOFFMAN") ||
       !strcmp(BC_Type->desc->name1,"VELO_THETA_COX") ||
       !strcmp(BC_Type->desc->name1,"VELO_THETA_SHIK") ||
       !strcmp(BC_Type->desc->name1,"WETTING_SPEED_BLAKE") ||
       !strcmp(BC_Type->desc->name1,"WETTING_SPEED_HOFFMAN") ||
       !strcmp(BC_Type->desc->name1,"WETTING_SPEED_SHIK") ||
       !strcmp(BC_Type->desc->name1,"WETTING_SPEED_COX")
       )
    {/* 1 */
      /*
       * Check some parameters for sanity.
       *
       */
      
      /*
       * Equilibrium contact angles shall be between 1 and 179 degrees. If you can't
       * fit within that range you have no business here.
       */

      if ( BC_Type->BC_Data_Float[0] < 1. ||
	   BC_Type->BC_Data_Float[0] > 179. )
	{
	  sr = sprintf(err_msg, "BC %s angle %g not in (1,179)",
		       BC_Type->desc->name1, 
		       BC_Type->BC_Data_Float[0]);
	  EH(-1, err_msg);
	}
      
      /*
       * Normal vector magnitudes ought to be pretty close to 1.
       */

      if ( fabs( BC_Type->BC_Data_Float[1]*
		 BC_Type->BC_Data_Float[1] +
		 BC_Type->BC_Data_Float[2]*
		 BC_Type->BC_Data_Float[2] +
		 BC_Type->BC_Data_Float[3]*
		 BC_Type->BC_Data_Float[3] - 1 ) > 1e-3)
	{
	  sr = sprintf(err_msg, "BC %s ss normal (%g,%g,%g) not unit.",
		       BC_Type->desc->name1, 
		       BC_Type->BC_Data_Float[1],
		       BC_Type->BC_Data_Float[2],
		       BC_Type->BC_Data_Float[3]);
	  WH(-1,"Will use variable wall normal for wetting bc" );
	}
      
      /*
       * Other parameters in our Blake model should be positive...
       */
      
      if ( BC_Type->BC_Data_Float[4] < 0 )
	{
	  sr = sprintf(err_msg, "BC %s preexponential %g negative.",
		       BC_Type->desc->name1, 
		       BC_Type->BC_Data_Float[4]);
	  EH(-1, err_msg);
	}
      
      if ( BC_Type->BC_Data_Float[5] < 0 )
	{
	  sr = sprintf(err_msg, 
		       "BC %s thermally-scaled surface energy %g negative.",
		       BC_Type->desc->name1, 
		       BC_Type->BC_Data_Float[5]);
	  EH(-1, err_msg);
	}
      
      /*
       * t_relax = 0 is OK; means just do it with no relaxation...
       */
      
      if ( BC_Type->BC_Data_Float[6] < 0 )
	{
	  sr = sprintf(err_msg, "BC %s relaxation time %g negative.",
		       BC_Type->desc->name1, 
		       BC_Type->BC_Data_Float[6]);
	  EH(-1, err_msg);
	}
      
      if ( BC_Type->BC_Data_Float[7] < 0 )
	{
	  sr = sprintf(err_msg, "BC %s old tpl velocity %g negative.",
		       BC_Type->desc->name1, 
		       BC_Type->BC_Data_Float[7]);
	  EH(-1, err_msg);
	}
    
    }

  if ( !strcmp(BC_Type->desc->name1,"VAR_CA_EDGE"))	  
    {
      /*
       * Normalize substrate normal vector 
       */
      dbl *norm = &BC_Type->BC_Data_Float[5];
      dbl mag = sqrt(SQUARE(norm[0])+SQUARE(norm[1])+SQUARE(norm[2]));
      if (mag == 0.0) 
	{
	  sprintf(err_msg,
		  "%s: ERROR for BC %s, zero length normal vector\n",
		  yo, BC_Type->desc->name1);
	  EH(-1, err_msg);
	} 
      else
	{
	  norm[0] /= mag; norm[1] /= mag; norm[2] /= mag;
	}
    }
  
  return 0;
}

/* Search through the BC list to find a match for BC_name and BC_SS
 * 
 * Return TRUE if match of both found on same BC 
 * Return FALSE if  no such match found
 *
 * Used when reading ROT cards to assure BCs listed are present
 *
 *
 * Author : T A Baer
 * Date   : Jan 10, 2001
 */

static int 
detect_BC( int BC_name, int BC_ID )
   
{

  int k=0, found = FALSE;

  while ( k < Num_BC && !found )
    {
      found = ( BC_Types[k].BC_Name == BC_name ) &&
              ( BC_Types[k].BC_ID   == BC_ID );

      k++;
    }

return( found );

}



/* END of file mm_input_bc.c */<|MERGE_RESOLUTION|>--- conflicted
+++ resolved
@@ -65,16 +65,7 @@
 					 * with material-specific            *
 					 * initialization                    */
 
-<<<<<<< HEAD
-extern struct Variable_Initialization	Var_init[MAX_VARIABLE_TYPES + MAX_CONC];
-
-extern struct Variable_Initialization	Var_init_mat[MAX_NUMBER_MATLS]
-						[MAX_VARIABLE_TYPES + MAX_CONC];
-
-extern struct Boundary_Condition *BC_Types;
-=======
 struct Boundary_Condition *BC_Types;
->>>>>>> 976981d2
 
 extern struct Rotation_Specs *ROT_Types;
 
@@ -84,22 +75,6 @@
  * What to look for each time...
  */
 
-<<<<<<< HEAD
-//static char search_string[MAX_CHAR_IN_INPUT];
-
-//static char default_string[MAX_CHAR_IN_INPUT] = "Defaulting";
-
-//static char specify_string[MAX_CHAR_IN_INPUT] = "          ";
-
-//static char current_mat_file_name[MAX_FNL];
-
-//  #define NO_USER  NULL
-//  #define NO_INPUT 0
-//  #define SCALAR_INPUT 1
-//  #define VECTOR_INPUT 3
-
-=======
->>>>>>> 976981d2
 /*************** R O U T I N E S   I N   T H E   F I L E ***********************
  *
  *    NAME				TYPE		CALLED_BY
