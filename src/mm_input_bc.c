/************************************************************************ *
* Goma - Multiphysics finite element software                             *
* Sandia National Laboratories                                            *
*                                                                         *
* Copyright (c) 2014 Sandia Corporation.                                  *
*                                                                         *
* Under the terms of Contract DE-AC04-94AL85000 with Sandia Corporation,  *
* the U.S. Government retains certain rights in this software.            *
*                                                                         *
* This software is distributed under the GNU General Public License.      *
\************************************************************************/
 

/*
 *$Id: mm_input_bc.c,v 5.21 2010-07-21 16:39:27 hkmoffa Exp $
 */


#include <stdlib.h>
#include <stdio.h>
#include <string.h>
#include <math.h>

#include "std.h"
#include "rf_fem_const.h"
#include "rf_fem.h"
#include "rf_solver.h"
#include "rf_mp.h"
#include "rf_io_const.h"
#include "rf_io.h"
#include "rf_bc_const.h"
#include "rf_allo.h"
#include "mm_mp_const.h"
#include "mm_as_const.h"
#include "mm_as_structs.h"
#include "mm_as.h"
#include "mm_mp_structs.h"
#include "mm_eh.h"
#include "mm_post_def.h"
#include "mm_input.h"
#include "el_elm.h"
#include "md_timer.h"
#include "mm_bc.h"
#include "mm_interface.h"
#include "mm_species.h"
#include "rf_solver_const.h"

/*
 * Hey! This is the *one* place where these are defined. All other locations
 * have a mm_mp_structs and mm_mp.h to declare what these are.
 */

extern int Num_Var_Init_Mat[MAX_NUMBER_MATLS];	/* number of variables to overwrite  *
					 * with material-specific            *
					 * initialization                    */

<<<<<<< HEAD
extern struct Boundary_Condition *BC_Types;
=======
struct Boundary_Condition *BC_Types;
>>>>>>> 8a41aacc

extern struct Rotation_Specs *ROT_Types;

static Spfrtn sr;

/*
 * What to look for each time...
 */

/*************** R O U T I N E S   I N   T H E   F I L E ***********************
 *
 *    NAME				TYPE		CALLED_BY
 *--------------------------------------------------------------------
 *
 *    rd_bc_specs()			void		read_input_file
 *
 */

static int BC_consistency 
(struct Boundary_Condition *);	/* BC_Type                           */

static int detect_BC
( int, int ) ; 

/*
 *	This file is a break-off from the very large file mm_input.c.
 *      See the comments found therein.
 *
 *
 *	Author:			Edward D. Wilkes, GRAM Inc.
 *	Revised:
 */


/*****************************************************************************/
/*****************************************************************************/
/*****************************************************************************/
/*
 * rd_bc_specs -- read input file for boundary condition specifications
 *
 * Comments:	This code was lifted out of the ever-growing read_input_file()
 *           	routine above. This makes things more modular, with division
 *           	into "sections".
 *
 *		Someday we need to comb through all these placeholder options
 *		to see if they are useful.
 *		
 * Revised:			Fri Oct 29 10:15:45 MDT 1993 pasacki@sandia.gov
 */

void 
rd_bc_specs(FILE *ifp,
	    char *input)
{
  char err_msg[MAX_CHAR_IN_INPUT];
  int i; 
  int j;
  //  int error;
  int	ibc, var, num_const;
  char	ts[MAX_BC_KEYWORD_LENGTH];


  char seed_string[80];
  char instruction_string[DIM][80];
  char component_string[DIM][80];
  char condition_string[DIM][80];
  char coordinate_string[DIM][80] = { "x", "y", "z"};
  char topo_string[80];
  char rot_eq_string[80];

  static const char yo[] = "rd_bc_specs";
  char echo_string[MAX_CHAR_IN_INPUT]="\0";
  char *echo_file = Echo_Input_File;

  int overlap_bc = FALSE;
  int   iread;
  int   NO_SPECIES = -1;
  int k, eq_found, eqn, irc, p;
  dbl sx, sy, sz;

  struct Rotation_Specs *rot;


  /*
   * Initialize...
   */

  num_new_BC_Desc = 0;

  /* 
   * Read boundary condition specifications
   */
    
  iread=look_for_optional(ifp, "Boundary Condition Specifications", input, '=');
    
  look_for(ifp, "Number of BC", input, '=');
  if (fscanf(ifp, "%d", &Num_BC) != 1)
    {
      fprintf(stderr, "error reading number of boundary conditions try to read list");
      Num_BC = -1;
    }
/*
 * Count boundary conditions if Num_BC is set to -1
 */
  if (Num_BC == -1)
    {
      Num_BC = count_list(ifp, "BC", input, '=', "END OF BC");
    }
    
  /*
   *  Allocate space for the vector, BC_Types.
   */
  BC_Types = alloc_struct_1(struct Boundary_Condition, Num_BC);

  if ( Debug_Flag && ProcID == 0 )
    {
      printf("%s:\tallocated %d copies of the %lu sized\n", 
	     yo, Num_BC, (unsigned long int)sizeof(struct Boundary_Condition));
      printf("%s:\tBoundary_Condition structure.\n", yo);
    }

  ECHO("\n***Boundary Condition Specifications***\n", echo_file);
  
  SPF(echo_string,"%s = %d", "Number of BC", Num_BC); ECHO(echo_string, echo_file);
      
/* initialize number of interface sources*/
  Num_Interface_Srcs = 0;
  for (ibc = 0; ibc < Num_BC; ibc++)
    {

      /*
       *   Initialize the boundary condition to its
       *   default state.
       */
      initialize_Boundary_Condition(BC_Types + ibc);

      look_for(ifp, "BC", input, '=');
      if (fscanf(ifp, "%s", ts) != 1)
	{
	  GOMA_EH( -1, "error reading BC_Types[ibc].BC_Name");
	}
      
      /*
       *  Set the BC_Name based upon the string read into
       *  the character variable ts.
       *
       *  -> Also, assign the pointer to the BC_Description structure
       *     that matches the string, here.
       */
      BC_Types[ibc].desc = NULL;
      for (k = 0; k < Num_BC_Names; k++) {
	if (!strcmp(ts, BC_Desc[k].name1) || 
	    !strcmp(ts, BC_Desc[k].name2)) {
	  BC_Types[ibc].BC_Name       = BC_Desc[k].BC_Name;
	  BC_Types[ibc].desc          = &BC_Desc[k];
	  BC_Types[ibc].BC_Desc_index = k;
	}
      }
      
      if (BC_Types[ibc].desc == NULL) {
	  fprintf(stderr, "%s:\tBC %s not recognized.\n", yo, ts);
	  exit(-1);
	}

      /*
       * Read the boundary condition Set_type. 
       *
       * There are five valid strings,
       * N* and S* for node sets and side sets and LS for level set.
       *
       * NS, SS: No continuation
       * NC, SC: Continuation
       *  
       */
      if (fscanf(ifp, "%80s", input) != 1)
	{
	  fprintf(stderr, "%s:\tError reading BC_Types[ibc].Set_Type\n", yo);
	  exit (-1);
	}

      if (!strcmp(input,"NS"))
        { 
	  (void) strncpy(BC_Types[ibc].Set_Type, "NS", 3); 
	}
      else
      if (!strcmp(input,"NC"))
        { 
	  (void) strncpy(BC_Types[ibc].Set_Type, "NS", 3); 
	  cont->upBCID = ibc;
	  printf("BC Continuation: BCID = %4d\n", cont->upBCID);
	}
      else
      if (!strcmp(input,"SS"))
	{
	  (void) strncpy(BC_Types[ibc].Set_Type, "SS", 3);
	}
      else
      if (!strcmp(input,"SC"))
	{
	  (void) strncpy(BC_Types[ibc].Set_Type, "SS", 3);
	  cont->upBCID = ibc;
	  printf("BC Continuation: BCID = %4d\n", cont->upBCID);
	}
      else
      if (!strcmp(input,"LS"))
	{
	  (void) strncpy(BC_Types[ibc].Set_Type, "LS", 3);

	  if(!strcmp(BC_Types[ibc].desc->name1, "BAAIJENS_FLUID_SOLID") ||
	     !strcmp(BC_Types[ibc].desc->name1, "LS_NO_SLIP"))
	    {
	      /* bad noble hack 
              GOMA_EH(GOMA_ERROR,"Cannot apply BAAIJENS_SOLID_FLUID or LS_NO_SLIP to set type LS. Use PF");
	      */
            }
	}
      else
      if (!strcmp(input,"PF"))
	{
	  (void) strncpy(BC_Types[ibc].Set_Type, "PF", 3);
	}
      else
	{
          fprintf(stderr, 
		  "%s:\tunrecognized Set_Type for current boundary condition %d - %s\n", 
		  yo, ibc, input);
	  exit (-1);
	}

      /*
       * Read in the ID of the boundary condition.  This ID refers to an ID in
       * the EXODUS binary input file.  The existence of this ID will be checked
       * later...
       */

      if (fscanf(ifp, "%d", &BC_Types[ibc].BC_ID) != 1)
	{
	  fprintf(stderr,"%s:\tError reading BC_Types[ibc].BC_ID\n", yo);
	  exit (-1);
	}


      /*
       * Summarize BC's that were successfully parsed so far...(argument
       * processing still to come)...
       */
      for (k = 0; k < Num_BC_Names; k++)
	{
	  if (!strcmp(ts, BC_Desc[k].name1) || !strcmp(ts, BC_Desc[k].name2))
	    {

	      SPF(echo_string,"BC = %s %s %d",BC_Desc[k].name1, BC_Types[ibc].Set_Type, BC_Types[ibc].BC_ID);

	    }
	}

      /* Check for fluid/solid interaction BC's (embedded or contact) */
      if (BC_Types[ibc].desc->method == EMBEDDED_SURF ||
          BC_Types[ibc].desc->method == CONTACT_SURF) overlap_bc = TRUE;

      /*
       * Read in a second SS number for EDGE conditions 
       */
      if (BC_Types[ibc].desc->method == COLLOCATE_EDGE ||
	  BC_Types[ibc].desc->method == WEAK_INT_EDGE ||
	  BC_Types[ibc].desc->method == STRONG_INT_EDGE) {
	if (fscanf(ifp, "%d", &BC_Types[ibc].BC_ID2) != 1) 
	  {
	    sprintf(err_msg, "Expected 2nd int for SSID for EDGE on %s.",
		    BC_Types[ibc].desc->name1);
	    GOMA_EH(GOMA_ERROR, err_msg);
	  }
	SPF( endofstring(echo_string) ," %d", BC_Types[ibc].BC_ID2);
      }

/*
 * Here's a RECIPE for adding new boundary conditions so you don't have any
 * excuses not to add new ones.  The changes sould be made in at least
 * four files (rf_bc_const.h, mm_names.h, mm_input.c, and bc_[method].c)
 * for some boundary conditions you may want to make additions elsewhere also.
 * One example of extra additions is in el_exoII_io.c where the ss_dup_list
 * is created - you may want to adapt the logic for rotation of new conditions.
 * (note that these lines are repeated at each place where you need to 
 * make changes):
 *  Boundary Condition  Step 1: add Macro Substitution for your new boundary
 *                              condition in rf_bc_const.h - this is how you
 *      rf_bc_const.h           will refer to the new boundary condition 
 *                              throughout the code.  Make sure the integer
 *                              you choose is unique from all the other BC
 *                              types.
 *  Boundary Condition  Step 2: add a description of your boundary condition
 *                              to the BC_Desc structure array in mm_names.h.
 *      mm_names.h              This structure includes information about the 
 *                              type of boundary condition, which equation it
 *                              applies to, what variables it is sensitive to,
 *                              whether to rotate mesh or momentum equations, 
 *                              etc.  It is very important that you fill out
 *                              this structure carefully, otherwise the code
 *                              won't know what to do.
 *  Boundary Condition  Step 3: add your BC case to the correct format listing 
 *                              for reading the necessary arguments from the
 *      mm_input_bc.c           input file in mm_input_bc.c (this file).
 *
 *  Boundary Condition  Step 4: Add a function call (and a function) in the 
 *                              correct routine for evaluating your boundary
 *      bc_colloc.c             condition.  This will probably in bc_colloc.c
 *      bc_integ.c              for collocated conditions or bc_integ.c for 
 *                              strong or weak integrated conditions.
 *  Boundary Conditions Step 5: Add type into BC conflict lists.
 *  Boundary Condition  Step 5: use and enjoy your new boundary condition
 *
 * Step 3 should be done below:
 */
      /*
       * Read in data depending on the type of boundary condition...
       */
      
      switch (BC_Types[ibc].BC_Name)
	{
	  /* Fall through for all cases which don't require any further 
	   * data input...
	   */

        case LS_SOLID_FLUID_BC:
          overlap_bc = TRUE;
        case PSPG_BC:
        case KIN_ELECTRODEPOSITION_BC:  /*  RSL 5/27/02  */
        case VNORM_ELECTRODEPOSITION_BC:  /*  RSL 5/30/02  */
        case Q_VELO_SLIP_BC:
	case LS_NO_SLIP_BC:
	case LS_CAPILLARY_BC:
        case LS_CAP_CURVE_BC:
	case LS_CAP_DIV_N_BC:
	case LS_CAP_DIV_S_N_BC:
        case H_FREE_BC:
	case QNOBC_BC:
	case APR_NOBC_BC:
	case API_NOBC_BC:
 	case POTENTIAL_NOBC_BC:
	case LS_INLET_BC:
        case LS_CONT_T_BC:
        case LS_CONT_FLUX_BC:
        case LS_CONT_VEL_BC:
        case LS_CONT_TRACTION_BC:
        case SHELL_SURFACE_CHARGE_BC:
        case SHELL_SURFACE_CHARGE_SIC_BC:
        case SHELL_DIFF_KINEMATIC_BC:
        case LS_EXTV_FLUID_SIC_BC:
        case LS_EIK_KINEMATIC_BC:
        case LS_EXTV_KINEMATIC_BC:
	case LS_EXTV_KIN_LEAK_BC: 
        case REP_FORCE_SHU_BC:
        case REP_FORCE_SHU_SIC_BC:
        case SHELL_GRAD_FP_NOBC_BC:
        case SHELL_FLOW_DEVELOPED_BC:
        case SHELL_GRAD_FH_NOBC_BC:
        case SHELL_GRAD_PC_NOBC_BC:
        case STRESS_DEVELOPED_BC:
	case SHELL_TFMP_FREE_LIQ_BC:
	case SHELL_TFMP_NUM_DIFF_BC:
	case SHELL_TFMP_GRAD_S_BC:
	case SHELL_TFMP_FREE_GAS_BC:
        case SHELL_LUBRICATION_OUTFLOW_BC:
        case ZERO_VELO_TANGENT_3D_BC:
        case EM_ER_FREE_BC:
        case EM_EI_FREE_BC:
        case EM_HR_FREE_BC:
        case EM_HI_FREE_BC:
        case E_ER_2D_BC:
        case E_EI_2D_BC:

	  break;

	  /* Fall through for all cases which requires a single integer value
	   * as data input
	   */
        case MOVING_PLANE_ETCH_BC:

	  if (fscanf(ifp, "%d", &BC_Types[ibc].BC_Data_Int[0]) != 1)
            {
	      sr = sprintf(err_msg, "%s: Expected 1 int for %s.",
			   yo, BC_Types[ibc].desc->name1);
	      GOMA_EH(GOMA_ERROR, err_msg);
            }
	  SPF(endofstring(echo_string), " %d", BC_Types[ibc].BC_Data_Int[0]);

	  break;

	  /* Fall through for all cases which require a single floating point
	   * value as data input and one additional optional parameter
	   */
	case SURFTANG_SCALAR_BC:
           GOMA_WH(-1,"Use CAP_ENDFORCE_SCALAR for consistent sign convention");
           /*FALLTHROUGH*/
	case QSIDE_BC: 
	  /*	case TNRMLSIDE_BC:  12/6/01 */
	  /*	case TSHRSIDE_BC:   ..dal   */
	case CURRENT_BC:
 	case CURRENT_SIC_BC:
	case KINEMATIC_BC:
	case KIN_LEAK_HEAT_BC:
	case KINEMATIC_PETROV_BC:
	case KINEMATIC_COLLOC_BC:
	case KINEMATIC_DISC_BC:
	case KINEMATIC_EDGE_BC:
	case T_MELT_BC:
	case VELO_NORMAL_BC:
        case VELO_NORMAL_LS_BC:
        case VELO_NORMAL_LS_COLLOC_BC:
        case VELO_NORMAL_LS_PETROV_BC:
        case VELO_TANGENT_LS_BC:
	case VELO_NORM_COLLOC_BC:
        case VELO_TANG1_COLLOC_BC:
        case VELO_TANG2_COLLOC_BC:
	case VELO_NORMAL_DISC_BC:
	case CAP_ENDFORCE_SCALAR_BC:
	case SURFTANG_SCALAR_EDGE_BC:
        case FLOW_PRESSURE_BC:
	case FLOW_PRESSURE_VAR_BC:
        case FLOW_STRESSNOBC_BC:
        case FLOW_GRADV_BC:
	case FLOW_GRADV_SIC_BC:
	case FILL_INLET_BC:
        case FILL_CA_BC:
	case SHARP_CA_2D_BC:
        case STRONG_FILL_CA_BC:
 	case WETTING_TENSION_BC:
        case LS_CA_H_BC:
        case LS_T_BC:
        case LS_U_BC:
        case LS_V_BC:
        case LS_W_BC:
        case LS_Q_BC:
        case LS_FLOW_PRESSURE_BC:
	case LS_CAP_HYSING_BC:
	case LS_CAP_DENNER_DIFF_BC:
 	case SH_FLUID_STRESS_BC:
	case SH_LUBP_SOLID_BC:
	case SH_LUBP_SOLID_RS_BC:
	case LS_ATTACH_BC:
	case SH_SLOPE_X_BC:
	case SH_SLOPE_Y_BC:
	case APR_VELOCITY_BC:
	case API_VELOCITY_BC:
	case TENSION_SHEET_BC:
	case FRICTION_BC:
 	case FRICTION_RS_BC:
	case SHEAR_TO_SHELL_BC:
        case GRAD_LUB_PRESS_BC:
        case LUB_STATIC_BC:
        case SHELL_GRAD_FP_BC:
        case SHELL_GRAD_FH_BC:
        case SHELL_GRAD_PC_BC:
        case LS_WALL_ANGLE_BC:
        case SH_SDET_BC:
        case SH_MESH2_WEAK_BC:
  
	  if ( fscanf(ifp, "%lf", &BC_Types[ibc].BC_Data_Float[0]) != 1)
	    {
	      sr = sprintf(err_msg, "%s: Expected 1 flt for %s.",
			   yo, BC_Types[ibc].desc->name1);
	      GOMA_EH(GOMA_ERROR, err_msg);
	    }
          BC_Types[ibc].max_DFlt = 1;

	  SPF(endofstring(echo_string)," %.4g", BC_Types[ibc].BC_Data_Float[0]);
	  if (fscanf(ifp, "%d", &BC_Types[ibc].BC_Data_Int[0]) != 1) {
	    BC_Types[ibc].BC_Data_Int[0] = -1;
	    /* The default for this int now becomes an added sign needed to resolve unhandled issues with
	     * determining the sign automagically. Put it in [1], because [0] gets overridden.
	     */
	    if (BC_Types[ibc].BC_Name == CAP_ENDFORCE_SCALAR_BC ||
		BC_Types[ibc].BC_Name == SURFTANG_SCALAR_BC) {
	      BC_Types[ibc].BC_Data_Int[1] = 1;
	    }
	  } else {
	    SPF(endofstring(echo_string), " %d", BC_Types[ibc].BC_Data_Int[0]);
	    if (BC_Types[ibc].BC_Name == CAP_ENDFORCE_SCALAR_BC ||
		BC_Types[ibc].BC_Name == SURFTANG_SCALAR_BC) {
	      if (BC_Types[ibc].BC_Data_Int[0] != 1 && BC_Types[ibc].BC_Data_Int[0] != -1) {
		sr = sprintf(err_msg, 
			     "%s: Optional int has to have a value of 1 or -1 (sign): %d",
			     yo, BC_Types[ibc].BC_Data_Int[0]);
		GOMA_EH(GOMA_ERROR, err_msg);
	      } else {
		BC_Types[ibc].BC_Data_Int[1] = BC_Types[ibc].BC_Data_Int[0];
	      }
	    }
	  }
          BC_Types[ibc].BC_Data_Float[1] = 0.;
          BC_Types[ibc].BC_Data_Float[2] = 0.;
          BC_Types[ibc].BC_Data_Float[3] = 135.;
	  if (BC_Types[ibc].BC_Name == VELO_NORMAL_LS_BC ||
	      BC_Types[ibc].BC_Name == VELO_NORMAL_LS_PETROV_BC ||
	      BC_Types[ibc].BC_Name == VELO_NORMAL_LS_COLLOC_BC ||
	      BC_Types[ibc].BC_Name == VELO_TANGENT_LS_BC ) {
	    if ( fscanf(ifp, "%lf %lf %lf", 
			&BC_Types[ibc].BC_Data_Float[1],
			&BC_Types[ibc].BC_Data_Float[2],
			&BC_Types[ibc].BC_Data_Float[3]) != 3)
	      {
		sr = sprintf(err_msg, "%s: Expected 3 flts for %s.",
			     yo, BC_Types[ibc].desc->name1);
		GOMA_EH(GOMA_ERROR, err_msg);
	      }
            BC_Types[ibc].max_DFlt = 4;
	    SPF(endofstring(echo_string), " %.4g %.4g %.4g",BC_Types[ibc].BC_Data_Float[1], BC_Types[ibc].BC_Data_Float[2],BC_Types[ibc].BC_Data_Float[3]); 
	  }
	  break;

	  /* 
	   * DIRICHLET CONDITIONS ONLY!!
	   * Fall through for all cases which require a single floating point
	   * value as data input and two optional parameters:
	   *   BC_relax      -> Time constant for relaxation of bc 
	   *                    (specify -1.0 for instantaneous)
	   *   BC_EBID_Apply -> limit application of this Dirichlet bc to
	   *                    the given element block (specify -1 for
	   *                    no limitation)
	   */
	case DISTNG_BC:
	case DX_BC: 
	case DX_RS_BC: 
	case DXDISTNG_BC: 
	case DY_BC: 
	case DY_RS_BC: 
	case DYDISTNG_BC: 
	case DZ_BC: 
	case DZ_RS_BC: 
	case DZDISTNG_BC: 
	case DX_NOTHING_BC: 
	case DY_NOTHING_BC: 
	case DZ_NOTHING_BC: 
	case P_BC:
	case P_STAR_BC:
	case T_BC: 
	case U_BC: 
	case V_BC: 
	case W_BC:
	case U_STAR_BC:
	case V_STAR_BC:
	case W_STAR_BC:
	case PU_BC:
	case PV_BC:
	case PW_BC:
	case N1_BC:
	case N2_BC:
	case N3_BC:
	case LM1_BC: 
	case LM2_BC: 
	case LM3_BC: 
	case S11_BC:
	case S12_BC:
	case S13_BC:
	case S22_BC:
	case S23_BC:
	case S33_BC:
	case S11_1_BC:
	case S12_1_BC:
	case S13_1_BC:
	case S22_1_BC:
	case S23_1_BC:
	case S33_1_BC:
	case S11_2_BC:
	case S12_2_BC:
	case S13_2_BC:
	case S22_2_BC:
	case S23_2_BC:
	case S33_2_BC:
	case S11_3_BC:
	case S12_3_BC:
	case S13_3_BC:
	case S22_3_BC:
	case S23_3_BC:
	case S33_3_BC:
	case S11_4_BC:
	case S12_4_BC:
	case S13_4_BC:
	case S22_4_BC:
	case S23_4_BC:
	case S33_4_BC:
	case S11_5_BC:
	case S12_5_BC:
	case S13_5_BC:
	case S22_5_BC:
	case S23_5_BC:
	case S33_5_BC:
	case S11_6_BC:
	case S12_6_BC:
	case S13_6_BC:
	case S22_6_BC:
	case S23_6_BC:
	case S33_6_BC:
	case S11_7_BC:
	case S12_7_BC:
	case S13_7_BC:
	case S22_7_BC:
	case S23_7_BC:
	case S33_7_BC:

	case G11_BC:
	case G12_BC:
	case G13_BC:
	case G21_BC:
	case G22_BC:
	case G23_BC:
	case G31_BC:
	case G32_BC:
	case G33_BC:
	case VOLT_BC:
        case QS_BC:
	case F_BC:
	case F_DIODE_BC:
	case SH_BC:
	case NN_BC:
	case EXT_V_BC:
	case H_BC:
        case CONT_TANG_VEL_BC:
        case CONT_NORM_VEL_BC:
	case VELO_NORMAL_EDGE_BC:
	case VELO_NORMAL_EDGE_INT_BC:
	case CA_EDGE_CURVE_BC:
	case CA_EDGE_CURVE_INT_BC:
        case POROUS_LIQ_PRESSURE_BC:
        case POROUS_LIQ_FLUX_CONST_BC:
        case POROUS_GAS_PRESSURE_BC:
        case POROUS_GAS_FLUX_CONST_BC:
	case POROUS_TEMP_BC:
	case POROUS_SINK_BC:
        case SH_X_BC:
	case SH_Y_BC:
	case SH_K_BC:
	case SH_TENS_BC:
	case F1_BC:
	case F2_BC:
	case F3_BC:
	case F4_BC:
	case F5_BC:
	case APR_BC:
	case INTP_BC:
	case INTM_BC:
	case INTD_BC:
	case RESTIME_BC:
	case API_BC:
        case SH_USER_BC:
        case SH_LUBP_BC:
	case LUB_PRESS_BC:
	case LUB_PRESS_2_BC:
	case SHELL_TEMP_BC:
	case SHELL_FILMP_BC:
	case SHELL_FILMH_BC:
        case SHELL_PARTC_BC:
        case SHELL_OPEN_PRESS_BC:
        case SHELL_OPEN_PRESS_2_BC:
        case SH_GAMMA1_BC:
	case SHELL_TFMP_PRES_BC:
	case EM_E1R_BC:
	case EM_E1I_BC:
	case EM_E2R_BC:
	case EM_E2I_BC:
	case EM_E3R_BC:
	case EM_E3I_BC:
	case EM_H1R_BC:
	case EM_H1I_BC:
	case EM_H2R_BC:
	case EM_H2I_BC:
	case EM_H3R_BC:
	case EM_H3I_BC:
        case EM_CONT_REAL_BC:
        case EM_CONT_IMAG_BC:
	case SHELL_TFMP_SAT_BC:
  
	    if (fscanf(ifp, "%lf", &BC_Types[ibc].BC_Data_Float[0]) != 1) {
	      sprintf(err_msg, "%s: Expected 1 flt for %s.",
		      yo, BC_Types[ibc].desc->name1);
	      GOMA_EH(GOMA_ERROR, err_msg);
	    }
            BC_Types[ibc].max_DFlt = 2;
	    
	    SPF(endofstring(echo_string), " %.4g", BC_Types[ibc].BC_Data_Float[0]);
	    
	    if (fscanf(ifp, "%lf", &BC_Types[ibc].BC_relax) != 1) {
	      BC_Types[ibc].BC_relax = -1.0;
	    } else {
	
	      SPF(endofstring(echo_string)," %.4g",BC_Types[ibc].BC_relax);
 
	      if (fscanf(ifp, "%d", &BC_Types[ibc].BC_EBID_Apply) != 1) {
		BC_Types[ibc].BC_EBID_Apply = -1;
	      }
	      else
		SPF( endofstring(echo_string), " %d",BC_Types[ibc].BC_EBID_Apply); 
	    }
	    break;

	  /* 
	   * Fall through for all cases which require two floating point
	   * values as data input 
	   */
        case QCONV_BC: 
	case KIN_LEAK_BC:
	case VNORM_LEAK_BC: 
        case VELO_SLIP_EK_BC: 
	case LS_EIK_KIN_LEAK_BC: 
	case SHEET_ENDSLOPE_BC:
	case LS_EXTV_LATENT_BC: 
	case LS_LATENT_HEAT_BC:
        case LS_ACOUSTIC_SOURCE_BC:

	  if ( fscanf(ifp, "%lf %lf", 
		      &BC_Types[ibc].BC_Data_Float[0],
		      &BC_Types[ibc].BC_Data_Float[1]) != 2)
	    {
	      sr = sprintf(err_msg, "%s: Expected 2 flts for %s.",
			   yo, BC_Types[ibc].desc->name1);
	      GOMA_EH(GOMA_ERROR, err_msg);
	    }
          BC_Types[ibc].max_DFlt = 2;
	  SPF(endofstring(echo_string), " %.4g %.4g",BC_Types[ibc].BC_Data_Float[0], BC_Types[ibc].BC_Data_Float[1]); 
          break;

        case LS_STRESS_JUMP_BC:
          if (fscanf(ifp, "%lf %lf", &BC_Types[ibc].BC_Data_Float[0],
                     &BC_Types[ibc].BC_Data_Float[1]) != 2) {
            sr = sprintf(err_msg, "%s: Expected 2 flts for %s.", yo, BC_Types[ibc].desc->name1);
            GOMA_EH(GOMA_ERROR, err_msg);
          }
          BC_Types[ibc].max_DFlt = 2;
          /* Try reading optional int */
          if (fscanf(ifp, "%d", &BC_Types[ibc].BC_Data_Int[0]) != 1) {
            BC_Types[ibc].BC_Data_Int[0] = 0;
          }
          if ((BC_Types[ibc].BC_Data_Int[0] != 0) && (BC_Types[ibc].BC_Data_Int[0] != 1) &&
              (BC_Types[ibc].BC_Data_Int[0] != -1)) {
            GOMA_EH(GOMA_ERROR,
               "Expected LS_STRESS_JUMP float float [-1,0,1] got LS_STRESS_JUMP %g %g %d",
               BC_Types[ibc].BC_Data_Float[0], BC_Types[ibc].BC_Data_Float[1],
               BC_Types[ibc].BC_Data_Int[0]);
          }
          SPF(endofstring(echo_string), " %.4g %.4g %d",
              BC_Types[ibc].BC_Data_Float[0], BC_Types[ibc].BC_Data_Float[1], BC_Types[ibc].BC_Data_Int[0]);
          break;

        case CAPILLARY_SHEAR_VISC_BC:
	  if (fscanf(ifp, "%lf %lf", &BC_Types[ibc].BC_Data_Float[0], &BC_Types[ibc].BC_Data_Float[1]) != 2)
	    {
	      sr = sprintf(err_msg, "%s: Expected 2 flts for %s.", yo, BC_Types[ibc].desc->name1);
	      GOMA_EH(GOMA_ERROR, err_msg);
	    }
	  /* Try reading two optional floats [2] is t_start_on , while [3] is t_fully_on */
	  if (fscanf(ifp, "%lf %lf", &BC_Types[ibc].BC_Data_Float[2], &BC_Types[ibc].BC_Data_Float[3]) != 2)
	    {
	    }
          BC_Types[ibc].max_DFlt = 4;
	  SPF(endofstring(echo_string), " %.4g %.4g %.4g %.4g", BC_Types[ibc].BC_Data_Float[0],
              BC_Types[ibc].BC_Data_Float[1], BC_Types[ibc].BC_Data_Float[2], BC_Types[ibc].BC_Data_Float[3]); 

          break;

	  /* Fall through for all cases which requires two integer values
	   * as data input
	   */
        case YFLUX_ETCH_BC:

	  if (fscanf(ifp, "%d %d", &BC_Types[ibc].BC_Data_Int[0],
                                   &BC_Types[ibc].BC_Data_Int[1]) != 2)
            {
	      sr = sprintf(err_msg, "%s: Expected 2 int for %s.",
			   yo, BC_Types[ibc].desc->name1);
	      GOMA_EH(GOMA_ERROR, err_msg);
            }
	  SPF(endofstring(echo_string), " %d %d", BC_Types[ibc].BC_Data_Int[0], BC_Types[ibc].BC_Data_Int[1]);
          BC_Types[ibc].species_eq = BC_Types[ibc].BC_Data_Int[0];
	  break;

	  /* 
	   * Fall through for all cases which require three floating point
	   * values as data input 
	   */
	case LS_ADC_OLD_BC:
	case LS_ADC_BC:
	  srand( (long ) ut() );  /* Seed the random number generator  when LS_ADC is used */
          /* fall through */
	case FORCE_BC: 
	case FORCE_SIC_BC: 
	case FORCE_RS_BC: 
	case NORM_FORCE_BC: 
	case NORM_FORCE_RS_BC: 
	case QSIDE_DIR_BC:
	case SLOPEX_BC: 
	case SLOPEY_BC: 
	case SLOPEZ_BC: 
	case SLOPE_BC: 
	case VELO_TANGENT_EDGE_BC:
	case VELO_TANGENT_EDGE_INT_BC:
        case SH_S11_WEAK_BC:
        case SH_S22_WEAK_BC:

	  if (fscanf(ifp, "%lf %lf %lf", 
		      &BC_Types[ibc].BC_Data_Float[0],
		      &BC_Types[ibc].BC_Data_Float[1],
		      &BC_Types[ibc].BC_Data_Float[2]) != 3)
	    {
	      sr = sprintf(err_msg, "%s: Expected 3 flts for %s.",
			   yo, BC_Types[ibc].desc->name1);
	      GOMA_EH(GOMA_ERROR, err_msg);
	    }

	  SPF_DBL_VEC(endofstring(echo_string), 3,  BC_Types[ibc].BC_Data_Float);
          BC_Types[ibc].max_DFlt = 3;

          break;

	  /* 
	   * Fall through for all cases which require three floating point
	   * values as data input and one optional integer.
	   */
	case CAPILLARY_BC:
	case CAPILLARY_TABLE_BC:
	case PF_CAPILLARY_BC:
        case LIGHTP_TRANS_BC:
        case LIGHTM_TRANS_BC:
        case LIGHTD_TRANS_BC:

	  if (fscanf(ifp, "%lf %lf %lf", 
		      &BC_Types[ibc].BC_Data_Float[0],
		      &BC_Types[ibc].BC_Data_Float[1],
		     &BC_Types[ibc].BC_Data_Float[2]) != 3)
	    {
	      sr = sprintf(err_msg, "%s: Expected 3 flts for %s.",
			   yo, BC_Types[ibc].desc->name1);
	      GOMA_EH(GOMA_ERROR, err_msg);
	    }

	  SPF_DBL_VEC(endofstring(echo_string), 3,  BC_Types[ibc].BC_Data_Float);
          BC_Types[ibc].max_DFlt = 3;

	  /* Try reading the optional integer. */
	  if (fscanf(ifp, "%d", &BC_Types[ibc].BC_Data_Int[0]) != 1)
	    {
	      BC_Types[ibc].BC_Data_Int[0] = -1;
	    }
	  else
	    SPF(endofstring(echo_string)," %d", BC_Types[ibc].BC_Data_Int[0]);
	  
	    if (BC_Types[ibc].BC_Name == CAPILLARY_TABLE_BC)
               {
	  new_BC_Desc = ((struct BC_descriptions  **)
			 realloc(new_BC_Desc,  
				 (num_new_BC_Desc+1) * 
				 sizeof(struct BC_descriptions *)));

	  new_BC_Desc[num_new_BC_Desc] = alloc_BC_description(BC_Types[ibc].desc);
	  
	  BC_Types[ibc].desc           = new_BC_Desc[num_new_BC_Desc];

	  BC_Types[ibc].index_dad      = num_new_BC_Desc++;  /* This is important to Phil */


	  if( num_BC_Tables == MAX_BC_TABLES )
	    {
	      GOMA_EH(GOMA_ERROR, "Maximum TABLE_BCs exceeded .");
	    }

	  BC_Tables[num_BC_Tables] = setup_table_BC( ifp, input, &BC_Types[ibc], echo_string );

	  BC_Types[ibc].table_index = num_BC_Tables++;
               }
	  break;

	  /*
	   * Fall through for all cases which require four floating point
	   * values as data input 
	   */
	case SURFTANG_BC:
           GOMA_WH(-1,"Use CAP_ENDFORCE for consistent sign convention");
           /*FALLTHROUGH*/
	case PLANEX_BC:  
	case PLANEY_BC: 
	case PLANEZ_BC:
	case PLANE_BC:
	case CA_EDGE_BC:
	case CA_EDGE_INT_BC:
	case CAP_ENDFORCE_BC:
	case QRAD_BC:
	case LS_QRAD_BC:
	case SURFTANG_EDGE_BC:
        case FLOW_HYDROSTATIC_BC:
	case VELO_TANGENT_3D_BC:
	case SHARP_WETLIN_VELOCITY_BC:
        case APR_PLANE_TRANS_BC:
        case API_PLANE_TRANS_BC:
	case DX_USER_NODE_BC:
	case DY_USER_NODE_BC:
	case DZ_USER_NODE_BC:
	  if (fscanf(ifp, "%lf %lf %lf %lf", 
		      &BC_Types[ibc].BC_Data_Float[0],
		      &BC_Types[ibc].BC_Data_Float[1],
		      &BC_Types[ibc].BC_Data_Float[2],
		      &BC_Types[ibc].BC_Data_Float[3]) != 4)
	    {
	      sr = sprintf(err_msg, "%s: Expected 4 flts for %s.",
			   yo, BC_Types[ibc].desc->name1);
	      GOMA_EH(GOMA_ERROR, err_msg);
	    }

          BC_Types[ibc].max_DFlt = 4;
	  SPF_DBL_VEC(endofstring(echo_string), 4,  BC_Types[ibc].BC_Data_Float);
          break;
	  /*
 	   * Fall through for all cases which require four floating point
 	   * values as data input and an optional integer element block
 	   */
 	case CA_BC:
	case CA_MOMENTUM_BC:
 	  if (fscanf(ifp, "%lf %lf %lf %lf", 
		     &BC_Types[ibc].BC_Data_Float[0],
		     &BC_Types[ibc].BC_Data_Float[1],
		     &BC_Types[ibc].BC_Data_Float[2],
		     &BC_Types[ibc].BC_Data_Float[3]) != 4)
 	    {
 	      sr = sprintf(err_msg, "%s: Expected 4 flts for %s.",
 			   yo, BC_Types[ibc].desc->name1);
 	      GOMA_EH(GOMA_ERROR, err_msg);
 	    }
 	  else
 	    {
	  SPF_DBL_VEC(endofstring(echo_string), 4,  BC_Types[ibc].BC_Data_Float);
	      /* Scan for the optional int. If not present, put a -1 in second data position */ 
	      /* This is to ensure a nonzero entry in BC_Data_Int[2] for CA */
	      /* note: optional int isn't listed in the manual. What's it for? */
   	      if (fscanf(ifp, "%d", &BC_Types[ibc].BC_Data_Int[2]) != 1)
     		{
		  BC_Types[ibc].BC_Data_Int[2] = -1;
     		}
	      else
		SPF(endofstring(echo_string)," %d", BC_Types[ibc].BC_Data_Int[2] );
 	    }
          BC_Types[ibc].max_DFlt = 4;
	  
	  break;

	  /*
	   * Fall through for all cases which require four floating point
	   * values as data input and result in the creation of solid model
	   * (CGM) entities
	   */
        case SM_PLANE_BC:           /* Solid Model PLANE BC */
	  GOMA_EH(GOMA_ERROR, "CGM not supported, SM_PLANE_BC");
          break;

	/*
	 *   modify VELO_SLIP conditions for position dependent slip
	 */
	case VELO_SLIP_BC:
	case VELO_SLIP_ROT_BC:
	case VELO_SLIP_FLUID_BC:
	case VELO_SLIP_ROT_FLUID_BC:
	case VELO_SLIP_FILL_BC:
 	case VELO_SLIP_ROT_FILL_BC:
	case AIR_FILM_BC:
	case AIR_FILM_ROT_BC:
	  if ( fscanf(ifp, "%lf %lf %lf %lf", 
		      &BC_Types[ibc].BC_Data_Float[0],
		      &BC_Types[ibc].BC_Data_Float[1],
		      &BC_Types[ibc].BC_Data_Float[2],
		      &BC_Types[ibc].BC_Data_Float[3]) != 4)
	    {
	      sr = sprintf(err_msg, "%s: Expected 4 flts for %s.",
			   yo, BC_Types[ibc].desc->name1);
	      GOMA_EH(GOMA_ERROR, err_msg);
	    }

          BC_Types[ibc].max_DFlt = 4;
	  SPF_DBL_VEC(endofstring(echo_string), 4,  BC_Types[ibc].BC_Data_Float);

	  if ( fscanf(ifp, "%d %lf", 
		      &BC_Types[ibc].BC_Data_Int[0],
		      &BC_Types[ibc].BC_Data_Float[4]) != 2)
	    {
		      BC_Types[ibc].BC_Data_Int[0]=-1;
		      BC_Types[ibc].BC_Data_Float[4] = 0.;
	    }
	  else
	    SPF(endofstring(echo_string)," %d %.4g",
		BC_Types[ibc].BC_Data_Int[0], BC_Types[ibc].BC_Data_Float[4]);
	  if ( fscanf(ifp, "%lf", 
		      &BC_Types[ibc].BC_Data_Float[5]) != 1)
	    {
		      BC_Types[ibc].BC_Data_Float[5] = 0.;
	    }
	  else
	    SPF(endofstring(echo_string)," %.4g", BC_Types[ibc].BC_Data_Float[5]); 
          BC_Types[ibc].max_DFlt = 5;

	  if ( fscanf(ifp, "%lf", 
		      &BC_Types[ibc].BC_Data_Float[6]) != 1)
	    {
		      BC_Types[ibc].BC_Data_Float[6] = 0.;
	    }
	  else
	    SPF(endofstring(echo_string)," %.4g", BC_Types[ibc].BC_Data_Float[6]); 
          BC_Types[ibc].max_DFlt = 6;

	  if ( fscanf(ifp, "%lf", 
		      &BC_Types[ibc].BC_Data_Float[7]) != 1)
	    {
		      BC_Types[ibc].BC_Data_Float[7] = 1;
	    }
	  else
	    SPF(endofstring(echo_string)," %g", BC_Types[ibc].BC_Data_Float[7]); 
          BC_Types[ibc].max_DFlt = 7;


	  break;
	case VELO_SLIP_POWER_CARD_BC:
	  if ( fscanf(ifp, "%lf %lf %lf %lf %lf",
		      &BC_Types[ibc].BC_Data_Float[0],
		      &BC_Types[ibc].BC_Data_Float[1],
		      &BC_Types[ibc].BC_Data_Float[2],
		      &BC_Types[ibc].BC_Data_Float[3],
		      &BC_Types[ibc].BC_Data_Float[4]) != 5)
	    {
	      sr = sprintf(err_msg, "%s: Expected 5 flts for %s.",
			   yo, BC_Types[ibc].desc->name1);
	      GOMA_EH(GOMA_ERROR, err_msg);
	    }
	  BC_Types[ibc].max_DFlt = 5;
	  SPF_DBL_VEC(endofstring(echo_string), 5,  BC_Types[ibc].BC_Data_Float);
	  break;
	case VELO_SLIP_POWER_BC:
	  if ( fscanf(ifp, "%lf %lf %lf %lf %lf",
		      &BC_Types[ibc].BC_Data_Float[0],
		      &BC_Types[ibc].BC_Data_Float[1],
		      &BC_Types[ibc].BC_Data_Float[2],
		      &BC_Types[ibc].BC_Data_Float[3],
		      &BC_Types[ibc].BC_Data_Float[4]) != 5)
	    {
	      sr = sprintf(err_msg, "%s: Expected 5 flts for %s.",
			   yo, BC_Types[ibc].desc->name1);
	      GOMA_EH(GOMA_ERROR, err_msg);
	    }
	  BC_Types[ibc].max_DFlt = 5;
	  SPF_DBL_VEC(endofstring(echo_string), 5,  BC_Types[ibc].BC_Data_Float);


	  // Read in 3 tangential vector components for 3D

	  if ( fscanf(ifp, "%lf",
		      &BC_Types[ibc].BC_Data_Float[5]) != 1)
	    {
	      BC_Types[ibc].BC_Data_Float[5] = 0.0;
	    }
	  else
	    {
	      SPF(endofstring(echo_string)," %.4g", BC_Types[ibc].BC_Data_Float[5]);
	      BC_Types[ibc].max_DFlt = 6;
	    }


	  if ( fscanf(ifp, "%lf",
		      &BC_Types[ibc].BC_Data_Float[6]) != 1)
	    {
	      BC_Types[ibc].BC_Data_Float[6] = 0.0;
	    }
	  else
	    {
	      SPF(endofstring(echo_string)," %.4g", BC_Types[ibc].BC_Data_Float[6]);
	      BC_Types[ibc].max_DFlt = 7;
	    }

	  if ( fscanf(ifp, "%lf",
		      &BC_Types[ibc].BC_Data_Float[7]) != 1)
	    {
	      BC_Types[ibc].BC_Data_Float[7] = 0.0;
	    }
	  else
	    {
	      SPF(endofstring(echo_string)," %g", BC_Types[ibc].BC_Data_Float[7]);
	      BC_Types[ibc].max_DFlt = 8;
	    }
	  break;

	  /*
	   * Fall through for all cases which require five floating point
	   * values as data input
	   */

	case VELO_EK_3D_BC:
	case VELO_SLIP_LEVEL_BC:
	case VELO_SLIP_LEVEL_SIC_BC:
	case VELO_SLIP_LS_ROT_BC:
	case SHARP_HOFFMAN_VELOCITY_BC:
	  if ( fscanf(ifp, "%lf %lf %lf %lf %lf", 
		      &BC_Types[ibc].BC_Data_Float[0],
		      &BC_Types[ibc].BC_Data_Float[1],
		      &BC_Types[ibc].BC_Data_Float[2],
		      &BC_Types[ibc].BC_Data_Float[3],
		      &BC_Types[ibc].BC_Data_Float[4]) != 5)
	    {
	      sr = sprintf(err_msg, "%s: Expected 5 flts for %s.",
			   yo, BC_Types[ibc].desc->name1);
	      GOMA_EH(GOMA_ERROR, err_msg);
	    }
          /*   outside slip coeff, gas_factor,  contact_friction   */
	  if ( fscanf(ifp, "%lf", &BC_Types[ibc].BC_Data_Float[5]) != 1)
	    {
		      BC_Types[ibc].BC_Data_Float[5] = 1.0/LITTLE_PENALTY;
	    }
	  if ( fscanf(ifp, "%lf", &BC_Types[ibc].BC_Data_Float[6]) != 1)
	    {
		      BC_Types[ibc].BC_Data_Float[6] = 8.0;
	    }
	  if ( fscanf(ifp, "%lf", &BC_Types[ibc].BC_Data_Float[7]) != 1)
	    {
		      BC_Types[ibc].BC_Data_Float[7] = 1e-6;
	    }
	  if ( fscanf(ifp, "%lf", &BC_Types[ibc].BC_Data_Float[8]) != 1)
	    {
		      BC_Types[ibc].BC_Data_Float[8] = 0.0;
	    }

          BC_Types[ibc].max_DFlt = 9;
	  SPF_DBL_VEC(endofstring(echo_string), 9,  BC_Types[ibc].BC_Data_Float);

	  break;


        case VELO_SLIP_LS_ORIENTED_BC:
          if ( fscanf(ifp, "%lf %lf %lf %lf %lf",
		      &BC_Types[ibc].BC_Data_Float[0],           // ls_width
		      &BC_Types[ibc].BC_Data_Float[1],           // beta_negative
		      &BC_Types[ibc].BC_Data_Float[2],           // beta_positive
                      &BC_Types[ibc].BC_Data_Float[3],           // gamma_negative
                     &BC_Types[ibc].BC_Data_Float[4]) != 5)           // gamma_positive
	    {
              GOMA_EH(GOMA_ERROR, "%s: Expected 5 flts for %s.",
			   yo, BC_Types[ibc].desc->name1);
            }

          if ( fscanf(ifp, "%lf %lf %lf",
                      &BC_Types[ibc].BC_Data_Float[5],           // v_x
                      &BC_Types[ibc].BC_Data_Float[6],           // v_y
                      &BC_Types[ibc].BC_Data_Float[7]) != 5)     // v_z
            {
                      BC_Types[ibc].BC_Data_Float[5] = 0.0;
                      BC_Types[ibc].BC_Data_Float[6] = 0.0;
                      BC_Types[ibc].BC_Data_Float[7] = 0.0;
            }

          SPF_DBL_VEC(endofstring(echo_string), 8,  BC_Types[ibc].BC_Data_Float);
	  break;

        case VELO_SLIP_LS_HEAVISIDE_BC:
          if ( fscanf(ifp, "%lf %lf %lf %lf %lf %lf",
                      &BC_Types[ibc].BC_Data_Float[0],           // ls_width
                      &BC_Types[ibc].BC_Data_Float[1],           // beta_negative
                      &BC_Types[ibc].BC_Data_Float[2],           // beta_positive
                      &BC_Types[ibc].BC_Data_Float[3],           // v_x
                      &BC_Types[ibc].BC_Data_Float[4],           // v_y
                      &BC_Types[ibc].BC_Data_Float[5]) != 6)     // v_z
            {
              sr = sprintf(err_msg, "%s: Expected 6 flts for %s.",
                           yo, BC_Types[ibc].desc->name1);
              GOMA_EH(GOMA_ERROR, err_msg);
            }

          SPF_DBL_VEC(endofstring(echo_string), 6,  BC_Types[ibc].BC_Data_Float);
          break;
          /*
	   * Fall through for all cases which require five floating point
	   * values as data input plus optional parameters 
	   */

	case REP_FORCE_BC:
	case REP_FORCE_RS_BC:
	case ATTR_FORCE_BC:
	case ATTR_FORCE_RS_BC:
	  if ( fscanf(ifp, "%lf %lf %lf %lf %lf", 
		      &BC_Types[ibc].BC_Data_Float[0],
		      &BC_Types[ibc].BC_Data_Float[1],
		      &BC_Types[ibc].BC_Data_Float[2],
		      &BC_Types[ibc].BC_Data_Float[3],
		      &BC_Types[ibc].BC_Data_Float[4]) != 5)
	    {
	      sr = sprintf(err_msg, "%s: Expected 5 flts for %s.",
			   yo, BC_Types[ibc].desc->name1);
	      GOMA_EH(GOMA_ERROR, err_msg);
	    }
            /*  optional repulsive force exponent   */
	  if ( fscanf(ifp, "%lf", &BC_Types[ibc].BC_Data_Float[5]) != 1)
	    {
		      BC_Types[ibc].BC_Data_Float[5] = 4.0;
	    }
            /*  optional friction coefficient (static)   */
	  if ( fscanf(ifp, "%lf", &BC_Types[ibc].BC_Data_Float[6]) != 1)
	    {
		      BC_Types[ibc].BC_Data_Float[6] = 0.0;
	    }

          BC_Types[ibc].max_DFlt = 7;
	  SPF_DBL_VEC(endofstring(echo_string), 7,  BC_Types[ibc].BC_Data_Float);

	  break;
	  /*
	   * Fall through for all cases which require 3 integers and
	   * five floating point values as data input 
	   */
	case VL_EQUIL_BC:
	    if (fscanf(ifp, "%d %d %d %lf %lf %lf %lf %lf", 
		       &BC_Types[ibc].BC_Data_Int[0],
		       &BC_Types[ibc].BC_Data_Int[1],
		       &BC_Types[ibc].BC_Data_Int[2],
		       &BC_Types[ibc].BC_Data_Float[0],
		       &BC_Types[ibc].BC_Data_Float[1],
		       &BC_Types[ibc].BC_Data_Float[2],
		       &BC_Types[ibc].BC_Data_Float[3],
		       &BC_Types[ibc].BC_Data_Float[4]) != 8) {
	      sprintf(err_msg, "%s: Expected 3 ints and 5 flts for %s.",
		      yo, BC_Types[ibc].desc->name1);
	      GOMA_EH(GOMA_ERROR, err_msg);
	    }
	  BC_Types[ibc].species_eq = BC_Types[ibc].BC_Data_Int[0];
	  assign_global_species_var_type(SPECIES_MASS_FRACTION, FALSE);

	  SPF_INT_VEC(endofstring(echo_string), 3,  BC_Types[ibc].BC_Data_Int);
	  SPF_DBL_VEC(endofstring(echo_string), 5,  BC_Types[ibc].BC_Data_Float);
          BC_Types[ibc].max_DFlt = 5;

          break;

	  /*
	   * Fall through for all cases which require 1 keyword, 1 integer 
           *  and 3 floating point values as data input 
	   */

        case YFLUX_EQUIL_BC:

	  if (fscanf(ifp, "%80s", input) != 1)
	    {
	      sprintf(err_msg, "%s: Expected a keyword RAOULT or FLORY for %s.",
		      yo, BC_Types[ibc].desc->name1);
	      GOMA_EH(GOMA_ERROR, err_msg);
	    }
	  else
	    {
	      if (!strcmp(input, "RAOULT"))
		{
		  BC_Types[ibc].BC_Data_Int[2] = RAOULT;
		}
	      else if ( !strcmp(input, "FLORY"))
		{
		  BC_Types[ibc].BC_Data_Int[2] = FLORY;
		}
 	      else if ( !strcmp(input, "FLORY_CC"))
 		{
 		  BC_Types[ibc].BC_Data_Int[2] = FLORY_CC;
 		}
	      else
		{
		  GOMA_EH(GOMA_ERROR,"I don't recognize your YFLUX_EQUIL Keyword!");
		}
	    }
	  if ( fscanf(ifp, "%d %lf %lf %lf", 
                      &BC_Types[ibc].BC_Data_Int[0],
		      &BC_Types[ibc].BC_Data_Float[0],
		      &BC_Types[ibc].BC_Data_Float[1],
		      &BC_Types[ibc].BC_Data_Float[2]) !=4)
                {
		  sr = sprintf(err_msg, "%s: Expected 1 int and 3 flt following %s for  %s.",
			       yo, input, BC_Types[ibc].desc->name1);
		  GOMA_EH(GOMA_ERROR, err_msg);
		}

	  SPF(endofstring(echo_string)," %s %d", input, BC_Types[ibc].BC_Data_Int[0]);
	  SPF_DBL_VEC(endofstring(echo_string), 3,  BC_Types[ibc].BC_Data_Float);


				 
/**	extra floats for Flory/Chilton-Coburn correlation	**/
 
	  if ( BC_Types[ibc].BC_Data_Int[2] == FLORY_CC )
	    {
	      if ( fscanf(ifp, "%lf %lf", 
			  &BC_Types[ibc].BC_Data_Float[3],
			  &BC_Types[ibc].BC_Data_Float[4]) != 2)
		{
		  sr = sprintf(err_msg, "%s: Expected 2 additional flts for  %s.",
 			       yo, BC_Types[ibc].desc->name1);
		  GOMA_EH(GOMA_ERROR, err_msg);
		}

	      SPF_DBL_VEC(endofstring(echo_string), 2,  &(BC_Types[ibc].BC_Data_Float[3]));

	    }
 	  else
	    {
	      BC_Types[ibc].BC_Data_Float[3]=0.;
	      BC_Types[ibc].BC_Data_Float[4]=0.;
	    }
 
           BC_Types[ibc].max_DFlt = 5;
	   BC_Types[ibc].species_eq = BC_Types[ibc].BC_Data_Int[0];

	   break;

	  /*
	   * Fall through for all cases which require 1 keyword, 1 integer 
           *  and 10 floating point values as data input 
	   */

        case YFLUX_SULFIDATION_BC:

	  if (fscanf(ifp, "%80s", input) != 1)
	    {
	      sprintf(err_msg, "%s: Expected a keyword SOLID_DIFFUSION or GAS_DIFFUSION for %s.",
		      yo, BC_Types[ibc].desc->name1);
	      GOMA_EH(GOMA_ERROR, err_msg);
	    }
	  else
	    {
	      if (!strcmp(input, "SOLID_DIFFUSION_SIMPLIFIED"))
		{
		  BC_Types[ibc].BC_Data_Int[2] = SOLID_DIFFUSION_SIMPLIFIED;
		}
	      else if ( !strcmp(input, "SOLID_DIFFUSION_ELECTRONEUTRALITY"))
		{
		  BC_Types[ibc].BC_Data_Int[2] = SOLID_DIFFUSION_ELECTRONEUTRALITY;
		}
	      else if ( !strcmp(input, "SOLID_DIFFUSION_ELECTRONEUTRALITY_LINEAR"))
		{
		  BC_Types[ibc].BC_Data_Int[2] = SOLID_DIFFUSION_ELECTRONEUTRALITY_LINEAR;
		}
	      else if ( !strcmp(input, "SOLID_DIFFUSION"))
		{
		  BC_Types[ibc].BC_Data_Int[2] = SOLID_DIFFUSION;
		}
	      else if ( !strcmp(input, "GAS_DIFFUSION"))
		{
		  BC_Types[ibc].BC_Data_Int[2] = GAS_DIFFUSION;
		}
	      else if ( !strcmp(input, "FULL"))
		{
		  BC_Types[ibc].BC_Data_Int[2] = FULL;
		}
	      else if ( !strcmp(input, "ANNIHILATION_ELECTRONEUTRALITY"))
		{
		  BC_Types[ibc].BC_Data_Int[2] = ANNIHILATION_ELECTRONEUTRALITY;
		}
	      else if ( !strcmp(input, "ANNIHILATION"))
		{
		  BC_Types[ibc].BC_Data_Int[2] = ANNIHILATION;
		}
	      else
		{
		  GOMA_EH(GOMA_ERROR,"I don't recognize your YFLUX_SULFIDATION Keyword!");
		}
	    }
	  if ( fscanf(ifp, "%d %lf %lf %lf %lf %lf %lf %lf %lf %lf %lf", 
                      &BC_Types[ibc].BC_Data_Int[0],
		      &BC_Types[ibc].BC_Data_Float[0],
		      &BC_Types[ibc].BC_Data_Float[1],
		      &BC_Types[ibc].BC_Data_Float[2],
		      &BC_Types[ibc].BC_Data_Float[3],
		      &BC_Types[ibc].BC_Data_Float[4],
		      &BC_Types[ibc].BC_Data_Float[5],
		      &BC_Types[ibc].BC_Data_Float[6],
		      &BC_Types[ibc].BC_Data_Float[7],
		      &BC_Types[ibc].BC_Data_Float[8],
		      &BC_Types[ibc].BC_Data_Float[9]) !=11)
                {
		  sr = sprintf(err_msg, "%s: Expected 1 int and 10 flt following %s for  %s.",
			       yo, input, BC_Types[ibc].desc->name1);
		  GOMA_EH(GOMA_ERROR, err_msg);
		}

	   BC_Types[ibc].species_eq = BC_Types[ibc].BC_Data_Int[0];

	   SPF(endofstring(echo_string)," %s %d", input,BC_Types[ibc].BC_Data_Int[0]);
	   SPF_DBL_VEC(endofstring(echo_string), 10,  BC_Types[ibc].BC_Data_Float);
           BC_Types[ibc].max_DFlt = 10;
	    
	   break; 

	  /*
	   * Fall through for all cases which require 1 keyword, 4 integers 
           *  and 1 floating point values as data input 
	   */

	case VL_POLY_BC:
 
	  if (fscanf(ifp, "%80s", input) != 1)
	    {
	      sr = sprintf(err_msg, "%s: Expected a keyword MASS or VOLUME for %s.",
			   yo, BC_Types[ibc].desc->name1);
	      GOMA_EH(GOMA_ERROR, err_msg);
	    }
	  else
	    {
	      if ( !strcmp(input, "VOLUME"))
		{
		  BC_Types[ibc].BC_Data_Int[0] = VOLUME;
		} 
	      else if ( !strcmp(input, "MASS"))
		{
		  BC_Types[ibc].BC_Data_Int[0] = MASS;
		}
	      else
		{
		  GOMA_EH(GOMA_ERROR,"I don't recognize your VL_POLY Keyword!");
		}
	    }


	  if ( fscanf(ifp, "%d %d %d %lf", 
                      &BC_Types[ibc].BC_Data_Int[1],
                      &BC_Types[ibc].BC_Data_Int[2],
                      &BC_Types[ibc].BC_Data_Int[3],
		      &BC_Types[ibc].BC_Data_Float[0]) !=4)
	    {
	      sr = sprintf(err_msg, "%s: Expected 3 ints and 1 flt for %s.",
			   yo, BC_Types[ibc].desc->name1);
	      GOMA_EH(GOMA_ERROR, err_msg);
	    }


	   BC_Types[ibc].species_eq = BC_Types[ibc].BC_Data_Int[1];

	   SPF(endofstring(echo_string)," %s",input);
	   for(i=0;i<3;i++) SPF(endofstring(echo_string)," %d", BC_Types[ibc].BC_Data_Int[i]);
	   SPF(endofstring(echo_string)," %.4g", BC_Types[ibc].BC_Data_Float[0]);

	   break;

	  /*
	   * Fall through for all cases which require six floating point
	   * values as data input 
	   */

	case SHARP_BLAKE_VELOCITY_BC:
	case SHARP_COX_VELOCITY_BC:
	case SHARP_SHIK_VELOCITY_BC:
	  if ( fscanf(ifp, "%lf %lf %lf %lf %lf %lf ", 
		      &BC_Types[ibc].BC_Data_Float[0],
		      &BC_Types[ibc].BC_Data_Float[1],
		      &BC_Types[ibc].BC_Data_Float[2],
		      &BC_Types[ibc].BC_Data_Float[3],
		      &BC_Types[ibc].BC_Data_Float[4],
		      &BC_Types[ibc].BC_Data_Float[5]) != 6)
	    {
	      sr = sprintf(err_msg, "%s: Expected 6 flts for %s.",
			   yo, BC_Types[ibc].desc->name1);
	      GOMA_EH(GOMA_ERROR, err_msg);
	    }

	   for(i=0;i<6;i++) SPF(endofstring(echo_string)," %.4g", BC_Types[ibc].BC_Data_Float[i]);
	   break;	 
		
		/*
	   * Fall through for all cases which require seven floating point
	   * values as data input 
	   */
	case CA_OR_FIX_BC:
	case MOVING_PLANE_BC:
	case WETTING_SPEED_LIN_BC:
		
	  if ( fscanf(ifp, "%lf %lf %lf %lf %lf %lf %lf", 
		      &BC_Types[ibc].BC_Data_Float[0],
		      &BC_Types[ibc].BC_Data_Float[1],
		      &BC_Types[ibc].BC_Data_Float[2],
		      &BC_Types[ibc].BC_Data_Float[3],
		      &BC_Types[ibc].BC_Data_Float[4],
		      &BC_Types[ibc].BC_Data_Float[5],
		      &BC_Types[ibc].BC_Data_Float[6]) != 7)
	    {
	      sr = sprintf(err_msg, "%s: Expected 7 flts for %s.",
			   yo, BC_Types[ibc].desc->name1);
	      GOMA_EH(GOMA_ERROR, err_msg);
	    }

	   for(i=0;i<7;i++) SPF(endofstring(echo_string)," %.4g", BC_Types[ibc].BC_Data_Float[i]);

	  /*initialize pinning flag to zero, which is BC_Data_Int[0] 
            for each CA_OR_FIX Card */
	  if(!strcmp(BC_Types[ibc].desc->name1,"CA_OR_FIX"))
	     {
	       BC_Types[ibc].BC_Data_Int[0]= 0;
	     }


          break;


	  /*
	   * Fall through for all cases which require seven floating point
	   * values as data input and one optional integer.
	   */
	case CAP_REPULSE_BC:
	case LS_RECOIL_PRESSURE_BC:
	case CAP_RECOIL_PRESS_BC:

	  if ( fscanf(ifp, "%lf %lf %lf %lf %lf %lf %lf", 
		      &BC_Types[ibc].BC_Data_Float[0],
		      &BC_Types[ibc].BC_Data_Float[1],
		      &BC_Types[ibc].BC_Data_Float[2],
		      &BC_Types[ibc].BC_Data_Float[3],
		      &BC_Types[ibc].BC_Data_Float[4],
		      &BC_Types[ibc].BC_Data_Float[5],
		      &BC_Types[ibc].BC_Data_Float[6]) != 7)
	    {
	      sr = sprintf(err_msg, "%s: Expected 7 flts for %s.",
			   yo, BC_Types[ibc].desc->name1);
	      GOMA_EH(GOMA_ERROR, err_msg);
	    }

	   for(i=0;i<7;i++) SPF(endofstring(echo_string)," %.4g", BC_Types[ibc].BC_Data_Float[i]);

	  /* Try reading the optional integer. */
	  if (fscanf(ifp, "%d", &BC_Types[ibc].BC_Data_Int[0]) != 1)
	    {
	      BC_Types[ibc].BC_Data_Int[0] = -1;
	    }
	  else
	    SPF(endofstring(echo_string)," %d",BC_Types[ibc].BC_Data_Int[0]); 

	  break;

	  /*
	   * Fall through for all cases which require eight floating point
	   * values as data input 
	   */

	case VAR_CA_EDGE_BC:
	case VELO_THETA_TPL_BC:
	case VELO_THETA_HOFFMAN_BC:
	case VELO_THETA_COX_BC:
	case WETTING_SPEED_BLAKE_BC:
	case WETTING_SPEED_HOFFMAN_BC:
	case WETTING_SPEED_COX_BC:
	case WETTING_SPEED_SHIK_BC:
	case LINEAR_WETTING_SIC_BC:
	case BLAKE_DIRICHLET_BC:
	case HOFFMAN_DIRICHLET_BC:
	case COX_DIRICHLET_BC:
	case BLAKE_DIRICH_ROLL_BC:
	case HOFFMAN_DIRICH_ROLL_BC:
	case COX_DIRICH_ROLL_BC:
        case EM_ER_FARFIELD_DIRECT_BC:
        case EM_EI_FARFIELD_DIRECT_BC:
        case EM_HR_FARFIELD_DIRECT_BC:
        case EM_HI_FARFIELD_DIRECT_BC:
        case E_ER_FARFIELD_BC:
        case E_EI_FARFIELD_BC:

	  if ( fscanf(ifp, "%lf %lf %lf %lf %lf %lf %lf %lf", 
		      &BC_Types[ibc].BC_Data_Float[0],   
		      &BC_Types[ibc].BC_Data_Float[1],   
		      &BC_Types[ibc].BC_Data_Float[2],   
		      &BC_Types[ibc].BC_Data_Float[3],   
		      &BC_Types[ibc].BC_Data_Float[4],   
		      &BC_Types[ibc].BC_Data_Float[5],   
		      &BC_Types[ibc].BC_Data_Float[6],   
		      &BC_Types[ibc].BC_Data_Float[7]) != 8) 
	    {
	      sprintf(err_msg, "%s: Expected 8 flts for BC %s.\n",
		      yo, BC_Types[ibc].desc->name1);
	      strcat(err_msg,
		     "Be advised syntax to this boundary condition has changed. Consult GOMA manual.\n");
	      GOMA_EH(GOMA_ERROR, err_msg);
	    }
	  else
	    { /* 1*/
	      for(i=0;i<8;i++) SPF(endofstring(echo_string)," %.4g", BC_Types[ibc].BC_Data_Float[i]);


  	      if (fscanf(ifp, "%d", &BC_Types[ibc].BC_Data_Int[2]) != 1)
    		{
      		 BC_Types[ibc].BC_Data_Int[2] = -1;
    		}
	      else
		SPF(endofstring(echo_string)," %d", BC_Types[ibc].BC_Data_Int[2]);

  	      if (fscanf(ifp, "%lf", &BC_Types[ibc].BC_Data_Float[8]) != 1)
    		{
      		 BC_Types[ibc].BC_Data_Float[8] = 1.0;
    		}
	      else
                SPF(endofstring(echo_string)," %lf", BC_Types[ibc].BC_Data_Float[8]);
          /*   outside slip coeff, gas_factor,  contact_friction   */
	  if ( fscanf(ifp, "%lf", &BC_Types[ibc].BC_Data_Float[9]) != 1)
	    {
	      if ( !strcmp(BC_Types[ibc].desc->name1,"VELO_THETA_HOFFMAN"))
                  {
/* Max DCA for Hoffman condition  */
		      BC_Types[ibc].BC_Data_Float[9] = 180.0;
                  } else  { 
		      BC_Types[ibc].BC_Data_Float[9] = 1.0/sqrt(LITTLE_PENALTY*BIG_PENALTY);
                  }
	    }
          else
            SPF(endofstring(echo_string)," %lf", BC_Types[ibc].BC_Data_Float[9]);
	  if ( fscanf(ifp, "%lf", &BC_Types[ibc].BC_Data_Float[10]) != 1)
	    {
	      if ( !strcmp(BC_Types[ibc].desc->name1,"VELO_THETA_HOFFMAN") ||
                   !strcmp(BC_Types[ibc].desc->name1,"VELO_THETA_COX")  )
                  {
/* DCL shearrate for Hoffman/Cox condition  */
		      BC_Types[ibc].BC_Data_Float[10] = -1.0;
                  } else  { 
		      BC_Types[ibc].BC_Data_Float[10] = 8.0;
                  }
	    }
          else
            SPF(endofstring(echo_string)," %lf", BC_Types[ibc].BC_Data_Float[10]);
	  if ( fscanf(ifp, "%lf", &BC_Types[ibc].BC_Data_Float[11]) != 1)
	    {
		      BC_Types[ibc].BC_Data_Float[11] = 1e-6;
	    }
          else
            SPF(endofstring(echo_string)," %lf", BC_Types[ibc].BC_Data_Float[11]);

	    }
		
	  BC_Types[ibc].BC_Data_Int[3] = ( BC_Types[ibc].BC_Name == BLAKE_DIRICH_ROLL_BC ||
                                           BC_Types[ibc].BC_Name == HOFFMAN_DIRICH_ROLL_BC ||
	                                   BC_Types[ibc].BC_Name == COX_DIRICH_ROLL_BC ) ? TRUE : FALSE;
		
	  break;
	  /*
	   * Fall through for all cases which require nine floating point
	   * values as data input 
	   */

		case VELO_THETA_SHIK_BC:
        case SHIK_DIRICHLET_BC:
		case SHIK_DIRICH_ROLL_BC:
		case HYSTERESIS_WETTING_BC: 
        case EM_ER_SOMMERFELD_BC:
        case EM_EI_SOMMERFELD_BC:
        case EM_HR_SOMMERFELD_BC:
        case EM_HI_SOMMERFELD_BC:
	  if ( fscanf(ifp, "%lf %lf %lf %lf %lf %lf %lf %lf %lf", 
		      &BC_Types[ibc].BC_Data_Float[0],   
		      &BC_Types[ibc].BC_Data_Float[1],   
		      &BC_Types[ibc].BC_Data_Float[2],   
		      &BC_Types[ibc].BC_Data_Float[3],   
		      &BC_Types[ibc].BC_Data_Float[4],   
		      &BC_Types[ibc].BC_Data_Float[5],   
		      &BC_Types[ibc].BC_Data_Float[6],   
		      &BC_Types[ibc].BC_Data_Float[7],   
		      &BC_Types[ibc].BC_Data_Float[8]) != 9) 
	    {
	      sprintf(err_msg, "%s: Expected 9 flts for BC %s.\n",
		      yo, BC_Types[ibc].desc->name1);
	      strcat(err_msg,
		     "Be advised syntax to this boundary condition has changed. Consult GOMA manual.\n");
	      GOMA_EH(GOMA_ERROR, err_msg);
	    }
	  else
	    { /* 1*/
	      for(i=0;i<9;i++) SPF(endofstring(echo_string)," %.4g", BC_Types[ibc].BC_Data_Float[i]);


  	      if (fscanf(ifp, "%d", &BC_Types[ibc].BC_Data_Int[2]) != 1)
    		{
      		 BC_Types[ibc].BC_Data_Int[2] = -1;
    		}
	      else
		SPF(endofstring(echo_string)," %d", BC_Types[ibc].BC_Data_Int[2]);
          /*   outside slip coeff, gas_factor,  contact_friction   */
	  if ( fscanf(ifp, "%lf", &BC_Types[ibc].BC_Data_Float[9]) != 1)
	    {
		      BC_Types[ibc].BC_Data_Float[9] = 1.0/sqrt(LITTLE_PENALTY*BIG_PENALTY);
	    }
          else
            SPF(endofstring(echo_string)," %lf", BC_Types[ibc].BC_Data_Float[9]);
	  if ( fscanf(ifp, "%lf", &BC_Types[ibc].BC_Data_Float[10]) != 1)
	    {
		      BC_Types[ibc].BC_Data_Float[10] = 8.0;
	    }
          else
            SPF(endofstring(echo_string)," %lf", BC_Types[ibc].BC_Data_Float[10]);
	  if ( fscanf(ifp, "%lf", &BC_Types[ibc].BC_Data_Float[11]) != 1)
	    {
		      BC_Types[ibc].BC_Data_Float[11] = 1e-6;
	    }
          else
            SPF(endofstring(echo_string)," %lf", BC_Types[ibc].BC_Data_Float[11]);
	    }
	  BC_Types[ibc].BC_Data_Int[3] = (BC_Types[ibc].BC_Name == SHIK_DIRICH_ROLL_BC ) ? TRUE : FALSE;
	
	  break;
	    
	  /*
	   * Fall through for all cases which require ten floating point
	   * values as data input 
	   */
	case MOVING_CA_BC:
	case REP_FORCE_ROLL_BC:
	case REP_FORCE_ROLL_RS_BC:
	case CAP_REPULSE_TABLE_BC:
	  if ( fscanf(ifp, "%lf %lf %lf %lf %lf %lf %lf %lf %lf %lf", 
		      &BC_Types[ibc].BC_Data_Float[0],
		      &BC_Types[ibc].BC_Data_Float[1],
		      &BC_Types[ibc].BC_Data_Float[2],
		      &BC_Types[ibc].BC_Data_Float[3],
		      &BC_Types[ibc].BC_Data_Float[4],
		      &BC_Types[ibc].BC_Data_Float[5],
		      &BC_Types[ibc].BC_Data_Float[6],
		      &BC_Types[ibc].BC_Data_Float[7],
		      &BC_Types[ibc].BC_Data_Float[8],
		      &BC_Types[ibc].BC_Data_Float[9]) != 10)
	    {
	      sr = sprintf(err_msg, "%s: Expected 10(!) flts for %s.",
			   yo, BC_Types[ibc].desc->name1);
	      GOMA_EH(GOMA_ERROR, err_msg);
	    }
	  for(i=0;i<10;i++) SPF(endofstring(echo_string)," %.4g", BC_Types[ibc].BC_Data_Float[i]);
          
  	  if (fscanf(ifp, "%d", &BC_Types[ibc].BC_Data_Int[2]) != 1)
    		{
      		 BC_Types[ibc].BC_Data_Int[2] = -1;
    		}
	  else
		SPF(endofstring(echo_string)," %d", BC_Types[ibc].BC_Data_Int[2]);

	  break;
          /*
           * Fall through for all cases which require twelve floating point
           * values as data input
           */
        case E_ER_PLANEWAVE_BC:
        case E_EI_PLANEWAVE_BC:
          if ( fscanf(ifp, "%lf %lf %lf %lf %lf %lf %lf %lf %lf %lf %lf %lf",
                      &BC_Types[ibc].BC_Data_Float[0],
                      &BC_Types[ibc].BC_Data_Float[1],
                      &BC_Types[ibc].BC_Data_Float[2],
                      &BC_Types[ibc].BC_Data_Float[3],
                      &BC_Types[ibc].BC_Data_Float[4],
                      &BC_Types[ibc].BC_Data_Float[5],
                      &BC_Types[ibc].BC_Data_Float[6],
                      &BC_Types[ibc].BC_Data_Float[7],
                      &BC_Types[ibc].BC_Data_Float[8],
                      &BC_Types[ibc].BC_Data_Float[9],
                      &BC_Types[ibc].BC_Data_Float[10],
                      &BC_Types[ibc].BC_Data_Float[11]) != 12)
            {
              sr = sprintf(err_msg, "%s: Expected 12(!) flts for %s.",
                           yo, BC_Types[ibc].desc->name1);
              GOMA_EH(-1, err_msg);
            }
          for(i=0;i<12;i++) SPF(endofstring(echo_string)," %.4g", BC_Types[ibc].BC_Data_Float[i]);

          if (fscanf(ifp, "%d", &BC_Types[ibc].BC_Data_Int[2]) != 1)
                {
                 BC_Types[ibc].BC_Data_Int[2] = -1;
                }
          else
                SPF(endofstring(echo_string)," %d", BC_Types[ibc].BC_Data_Int[2]);

          break;

	case CAP_REPULSE_USER_BC:

	  if ( fscanf(ifp, "%lf %lf %lf %lf %lf %lf %lf %lf %lf %lf %lf %lf %lf %lf", 
		      &BC_Types[ibc].BC_Data_Float[0],
		      &BC_Types[ibc].BC_Data_Float[1],
		      &BC_Types[ibc].BC_Data_Float[2],
		      &BC_Types[ibc].BC_Data_Float[3],
		      &BC_Types[ibc].BC_Data_Float[4],
		      &BC_Types[ibc].BC_Data_Float[5],
		      &BC_Types[ibc].BC_Data_Float[6],
		      &BC_Types[ibc].BC_Data_Float[7],
		      &BC_Types[ibc].BC_Data_Float[8],
		      &BC_Types[ibc].BC_Data_Float[9],
		      &BC_Types[ibc].BC_Data_Float[10],
		      &BC_Types[ibc].BC_Data_Float[11],
		      &BC_Types[ibc].BC_Data_Float[12],
		      &BC_Types[ibc].BC_Data_Float[13]) != 14)
	    {
	      sr = sprintf(err_msg, "%s: Expected 14 flts for %s.",
			   yo, BC_Types[ibc].desc->name1);
	      GOMA_EH(GOMA_ERROR, err_msg);
	    }

	   for(i=0;i<14;i++) SPF(endofstring(echo_string)," %.4g", BC_Types[ibc].BC_Data_Float[i]);

	  /* Try reading the optional integer. */
	  if (fscanf(ifp, "%d", &BC_Types[ibc].BC_Data_Int[2]) != 1)
	    {
	      BC_Types[ibc].BC_Data_Int[2] = -1;
	    }
	  else
	    SPF(endofstring(echo_string)," %d",BC_Types[ibc].BC_Data_Int[2]); 

	  break;
	case CAP_REPULSE_ROLL_BC:
	case QRAD_REPULSE_ROLL_BC:

	  if ( fscanf(ifp, "%lf %lf %lf %lf %lf %lf %lf %lf %lf %lf %lf %lf %lf %lf %lf", 
		      &BC_Types[ibc].BC_Data_Float[0],
		      &BC_Types[ibc].BC_Data_Float[1],
		      &BC_Types[ibc].BC_Data_Float[2],
		      &BC_Types[ibc].BC_Data_Float[3],
		      &BC_Types[ibc].BC_Data_Float[4],
		      &BC_Types[ibc].BC_Data_Float[5],
		      &BC_Types[ibc].BC_Data_Float[6],
		      &BC_Types[ibc].BC_Data_Float[7],
		      &BC_Types[ibc].BC_Data_Float[8],
		      &BC_Types[ibc].BC_Data_Float[9],
		      &BC_Types[ibc].BC_Data_Float[10],
		      &BC_Types[ibc].BC_Data_Float[11],
		      &BC_Types[ibc].BC_Data_Float[12],
		      &BC_Types[ibc].BC_Data_Float[13],
		      &BC_Types[ibc].BC_Data_Float[14]) != 15)
	    {
	      sr = sprintf(err_msg, "%s: Expected 15 flts for %s.",
			   yo, BC_Types[ibc].desc->name1);
	      GOMA_EH(GOMA_ERROR, err_msg);
	    }

	   for(i=0;i<15;i++) SPF(endofstring(echo_string)," %.4g", BC_Types[ibc].BC_Data_Float[i]);

	  /* Try reading the optional integer. */
	  if (fscanf(ifp, "%d", &BC_Types[ibc].BC_Data_Int[2]) != 1)
	    {
	      BC_Types[ibc].BC_Data_Int[2] = -1;
	    }
	  else
	    SPF(endofstring(echo_string)," %d",BC_Types[ibc].BC_Data_Int[2]); 

	  break;
	  /*
	   * for USER DEFINED BOUNDARY CONDITIONS
	   * Fall through for all cases which require an arbitrary number of constants
	   */
        case FLOW_PRESS_USER_BC:
	  GOMA_WH(-1," FLOW_PRESS_USER is no longer used.  Use PRESSURE_USER instead.");
	  /* Fall through */
        case UVARY_BC:
	case VVARY_BC: 
	case WVARY_BC: 
        case U_PARABOLA_BC:
        case V_PARABOLA_BC:
        case W_PARABOLA_BC:
        case FILLET_BC:
        case DOUBLE_RAD_BC:
        case ROLL_FLUID_BC:
	case SPLINEX_BC:  
	case SPLINEY_BC: 
	case SPLINEZ_BC:
	case SPLINE_BC:
 	case SPLINEX_RS_BC:  
 	case SPLINEY_RS_BC: 
 	case SPLINEZ_RS_BC:
 	case SPLINE_RS_BC:
	case T_USER_BC:
	case UUSER_BC:
	case VUSER_BC:
	case WUSER_BC:
        case UUSER_COLLOC_BC:
       	case VUSER_COLLOC_BC:
        case WUSER_COLLOC_BC:
	case QUSER_BC:
	case DX_USER_BC:
	case DY_USER_BC:
	case DZ_USER_BC:
	case P_LIQ_USER_BC:
        case SH_P_OPEN_USER_BC:
	case Q_LASER_WELD_BC:
	case Q_VAPOR_BC:
	case LS_QLASER_BC :
	case LS_QVAPOR_BC:
	case FORCE_USER_BC:
	case FORCE_USER_SIC_BC:
	case FORCE_USER_RS_BC:
        case PRESSURE_USER_BC:
	case VAR_CA_USER_BC:
        case KIN_CHEM_BC:
	case CURRENT_USER_BC:
	case CURRENT_USER_SIC_BC:
	case VOLT_USER_BC:
        case U_VES11_PARABOLA_BC:
        case U_VES12_PARABOLA_BC:
        case U_VES22_PARABOLA_BC:
        case U_VES13_PARABOLA_BC:
        case U_VES23_PARABOLA_BC:
        case U_VES33_PARABOLA_BC:
        case U_VES11_1_PARABOLA_BC:
        case U_VES12_1_PARABOLA_BC:
        case U_VES22_1_PARABOLA_BC:
        case U_VES13_1_PARABOLA_BC:
        case U_VES23_1_PARABOLA_BC:
        case U_VES33_1_PARABOLA_BC:
        case U_VES11_2_PARABOLA_BC:
        case U_VES12_2_PARABOLA_BC:
        case U_VES22_2_PARABOLA_BC:
        case U_VES13_2_PARABOLA_BC:
        case U_VES23_2_PARABOLA_BC:
        case U_VES33_2_PARABOLA_BC:
        case U_VES11_3_PARABOLA_BC:
        case U_VES12_3_PARABOLA_BC:
        case U_VES22_3_PARABOLA_BC:
        case U_VES13_3_PARABOLA_BC:
        case U_VES23_3_PARABOLA_BC:
        case U_VES33_3_PARABOLA_BC:
        case U_VES11_4_PARABOLA_BC:
        case U_VES12_4_PARABOLA_BC:
        case U_VES22_4_PARABOLA_BC:
        case U_VES13_4_PARABOLA_BC:
        case U_VES23_4_PARABOLA_BC:
        case U_VES33_4_PARABOLA_BC:
        case U_VES11_5_PARABOLA_BC:
        case U_VES12_5_PARABOLA_BC:
        case U_VES22_5_PARABOLA_BC:
        case U_VES13_5_PARABOLA_BC:
        case U_VES23_5_PARABOLA_BC:
        case U_VES33_5_PARABOLA_BC:
        case U_VES11_6_PARABOLA_BC:
        case U_VES12_6_PARABOLA_BC:
        case U_VES22_6_PARABOLA_BC:
        case U_VES13_6_PARABOLA_BC:
        case U_VES23_6_PARABOLA_BC:
        case U_VES33_6_PARABOLA_BC:
        case U_VES11_7_PARABOLA_BC:
        case U_VES12_7_PARABOLA_BC:
        case U_VES22_7_PARABOLA_BC:
        case U_VES13_7_PARABOLA_BC:
        case U_VES23_7_PARABOLA_BC:
        case U_VES33_7_PARABOLA_BC:
	  num_const = read_constants(ifp, &(BC_Types[ibc].u_BC), NO_SPECIES);
 
	  if ( num_const < 0 )
	    {
	      sr = sprintf(err_msg, "? user BC consts for %s on %sID=%d\n",
			   BC_Types[ibc].desc->name1, 
			   BC_Types[ibc].Set_Type,
			   BC_Types[ibc].BC_ID);
	      GOMA_EH(GOMA_ERROR, err_msg);
	    }			   
	  BC_Types[ibc].len_u_BC = num_const;
	  BC_Types[ibc].max_DFlt = num_const;
	  
	  for(i=0;i<num_const;i++) SPF(endofstring(echo_string)," %.4g", BC_Types[ibc].u_BC[i]);
          if(BC_Types[ibc].BC_Name == ROLL_FLUID_BC)
                BC_Types[ibc].BC_Data_Int[0] = (int)BC_Types[ibc].u_BC[9];

          break;

	case FRICTION_ACOUSTIC_BC:
 	case FRICTION_ACOUSTIC_RS_BC:

	  if ( fscanf(ifp, "%lf %d", &BC_Types[ibc].BC_Data_Float[0], &BC_Types[ibc].BC_Data_Int[0]) != 2)
	    {
	      sr = sprintf(err_msg, "%s: Expected 1 flt, 1 int for %s.",
			   yo, BC_Types[ibc].desc->name1);
	      GOMA_EH(GOMA_ERROR, err_msg);
	    }

	  SPF(endofstring(echo_string)," %.4g", BC_Types[ibc].BC_Data_Float[0]);
	  SPF(endofstring(echo_string), " %d", BC_Types[ibc].BC_Data_Int[0]);

	  num_const = read_constants(ifp, &(BC_Types[ibc].u_BC), NO_SPECIES);
	  if ( num_const < 0 )
	    {
	      sr = sprintf(err_msg, "? user BC consts for %s on %sID=%d\n",
			   BC_Types[ibc].desc->name1, 
			   BC_Types[ibc].Set_Type,
			   BC_Types[ibc].BC_ID);
	      GOMA_EH(GOMA_ERROR, err_msg);
	    }			   
	  BC_Types[ibc].len_u_BC = num_const;	  
	  BC_Types[ibc].max_DFlt = num_const+1;

	  for(i=0;i<num_const;i++) SPF(endofstring(echo_string)," %.4g", BC_Types[ibc].u_BC[i]);

	  break;

	case VELO_TANGENT_USER_BC:
	  if (fscanf(ifp, "%d %lf %lf %lf", 
		      &BC_Types[ibc].BC_Data_Int[0],
		      &BC_Types[ibc].BC_Data_Float[0],
		      &BC_Types[ibc].BC_Data_Float[1],
		      &BC_Types[ibc].BC_Data_Float[2]) != 4)
	    {
	      sr = sprintf(err_msg, 
			   "Expected 1 int, 3 flts for %s on %sID=%d\n",
			   BC_Types[ibc].desc->name1, 
			   BC_Types[ibc].Set_Type,
			   BC_Types[ibc].BC_ID);
	      GOMA_EH(GOMA_ERROR, err_msg);
	    }

	  SPF(endofstring(echo_string)," %d", BC_Types[ibc].BC_Data_Int[0]); 
	  for(i=0;i<3;i++) SPF(endofstring(echo_string)," %.4g", BC_Types[ibc].BC_Data_Float[i]);

	  num_const = read_constants(ifp, &(BC_Types[ibc].u_BC), NO_SPECIES);
	  if ( num_const < 0 )
	    {
	      sr = sprintf(err_msg, "? user BC consts for %s on %sID=%d\n",
			   BC_Types[ibc].desc->name1, 
			   BC_Types[ibc].Set_Type,
			   BC_Types[ibc].BC_ID);
	      GOMA_EH(GOMA_ERROR, err_msg);
	    }			   
	  BC_Types[ibc].len_u_BC = num_const;	  
	  BC_Types[ibc].max_DFlt = num_const+3;

	  for(i=0;i<num_const;i++) SPF(endofstring(echo_string)," %.4g", BC_Types[ibc].u_BC[i]);

	  break;
	  /*
	   * for USER DEFINED BOUNDARY CONDITIONS
	   * Fall through for all cases which require an integer plus an 
	   * arbitrary number of double constants
	   */
        case YFLUX_USER_BC:
        case YUSER_BC:
	case YFLUX_ALLOY_BC:
        case FEATURE_ROLLON_BC:
	  if ( fscanf(ifp, "%d", &BC_Types[ibc].BC_Data_Int[0]) != 1)
	    {
	      sr = sprintf(err_msg, "Expected 1 int for %s on %sID=%d\n",
			   BC_Types[ibc].desc->name1, 
			   BC_Types[ibc].Set_Type,
			   BC_Types[ibc].BC_ID);
	      GOMA_EH(GOMA_ERROR, err_msg);
	    }
	  BC_Types[ibc].species_eq = BC_Types[ibc].BC_Data_Int[0];
	  num_const = read_constants(ifp, &(BC_Types[ibc].u_BC), NO_SPECIES);
	  if ( num_const < 0 )
	    {
	      sr = sprintf(err_msg, "? user BC consts for %s on %sID=%d\n",
			   BC_Types[ibc].desc->name1, 
			   BC_Types[ibc].Set_Type,
			   BC_Types[ibc].BC_ID);
	      GOMA_EH(GOMA_ERROR, err_msg);
	    }			   
	  BC_Types[ibc].len_u_BC = num_const;	  
	  BC_Types[ibc].max_DFlt = num_const;

	  SPF(endofstring(echo_string)," %d", BC_Types[ibc].BC_Data_Int[0]);
	  for(i=0;i<num_const;i++) SPF(endofstring(echo_string)," %.4g", BC_Types[ibc].u_BC[i]);

          break;

	  /*for MODEL options with USER-DEFINED BOUNDARY CONDITION option
	   * Fall through for all cases which require a Keyword  plus an 
	   * arbitrary number of double constants
	   */
        case CA_EDGE_OR_FIX_BC:
	  if (fscanf(ifp, "%80s", input) != 1)
	    {
	      sprintf(err_msg, "%s: Expected Keyword for %s.",
			   yo, BC_Types[ibc].desc->name1);
	      GOMA_EH(GOMA_ERROR, err_msg);
	    }

	  if(!strcmp(BC_Types[ibc].desc->name1, "CA_EDGE_OR_FIX"))
	    {
	      if ( !strcmp(input, "CIRCLE"))
		{
		  BC_Types[ibc].BC_Data_Int[0] = CIRCLE;
		} 
	      else if ( !strcmp(input, "USER"))
		{
		  BC_Types[ibc].BC_Data_Int[0] = B_USER;
		}
	      else
		{
		  GOMA_EH(GOMA_ERROR,"I don't recognize your CA_EDGE_OR_FIX Keyword!");
		}
	    }
	  num_const = read_constants(ifp, &(BC_Types[ibc].u_BC), NO_SPECIES);
	  if ( num_const < 0 )
	    {
	      sprintf(err_msg, "? user BC consts for %s on %sID=%d\n",
		      BC_Types[ibc].desc->name1, BC_Types[ibc].Set_Type,
		      BC_Types[ibc].BC_ID);
	      GOMA_EH(GOMA_ERROR, err_msg);
	    }			   
	  BC_Types[ibc].len_u_BC = num_const;	  
	  BC_Types[ibc].max_DFlt = num_const;

	  SPF(endofstring(echo_string)," %s", input);
	  for(i=0;i<num_const;i++) SPF(endofstring(echo_string)," %.4g", BC_Types[ibc].u_BC[i]);

          break;

	  /*
	   * Fall through for all cases which require one integer as data input 
	   */
	case POROUS_CONV_BC:
        case YFLUX_SUS_BC:
        case KIN_DISPLACEMENT_PETROV_BC:
        case KIN_DISPLACEMENT_COLLOC_BC:
        case KIN_DISPLACEMENT_BC:
        case KIN_DISPLACEMENT_RS_BC:
	case PERIODIC_BC:
	    if (fscanf(ifp, "%d", &BC_Types[ibc].BC_Data_Int[0]) != 1) {
	      sprintf(err_msg, "Expected 1 int for %s on %sID=%d\n",
		      BC_Types[ibc].desc->name1, BC_Types[ibc].Set_Type,
		      BC_Types[ibc].BC_ID);
	      GOMA_EH(GOMA_ERROR, err_msg);
	    }
	    BC_Types[ibc].species_eq = BC_Types[ibc].BC_Data_Int[0];

	    if(BC_Types[ibc].BC_Name == PERIODIC_BC)
	      GOMA_EH(GOMA_ERROR, "Don't you wish ...there were PERIODIC_BC");

	    SPF(endofstring(echo_string)," %d", BC_Types[ibc].BC_Data_Int[0]);
	    if(BC_Types[ibc].BC_Name == KIN_DISPLACEMENT_BC  ||
               BC_Types[ibc].BC_Name == KIN_DISPLACEMENT_COLLOC_BC ||
               BC_Types[ibc].BC_Name == KIN_DISPLACEMENT_PETROV_BC)
             {
	  num_const = read_constants(ifp, &(BC_Types[ibc].u_BC), NO_SPECIES);
	  BC_Types[ibc].len_u_BC = num_const;	  

	  for(i=0;i<num_const;i++) SPF(endofstring(echo_string)," %g", BC_Types[ibc].u_BC[i]);
             }


	    break;

	  /*
	   * Fall through for all cases which require one integer and one
	   * float as data input 
	   */
	case ELEC_TRACTION_BC:
	case ELEC_TRACTION_SOLID_BC:
        case SH_GAMMA1_DERIV_SYMM_BC:
        case SH_GAMMA2_DERIV_SYMM_BC:
        case DVZDR_ZERO_BC:
	    if (fscanf(ifp, "%d %lf",
		       &BC_Types[ibc].BC_Data_Int[0],
		       &BC_Types[ibc].BC_Data_Float[0]) != 2) {
	      sprintf(err_msg, "Expected 1 int and 1 float for %s on %sID=%d\n",
		      BC_Types[ibc].desc->name1, BC_Types[ibc].Set_Type,
		      BC_Types[ibc].BC_ID);
	      GOMA_EH(GOMA_ERROR, err_msg);
	    }
	    SPF(endofstring(echo_string)," %d %.4g", BC_Types[ibc].BC_Data_Int[0], BC_Types[ibc].BC_Data_Float[0]);

            if (BC_Types[ibc].BC_Name == DVZDR_ZERO_BC)
              {
                // specify the radial direction as the wall
                BC_Types[ibc].BC_Data_Float[1] = 0.0;
                BC_Types[ibc].BC_Data_Float[2] = 1.0;
                BC_Types[ibc].BC_Data_Float[3] = 0.0;
              }
	    break;

	  /*
	   * Stefan flow and kinematic stefan flow take one int
	   * and one string
	   *  -> first int is the element block of the pertinent side
	   *     to apply the boundary condition on
	   *  -> string is the source term to move the boundary.
	   */
	case SDC_STEFANFLOW_BC:
	case SDC_KIN_SF_BC:
	    if (fscanf(ifp, "%d %s", &BC_Types[ibc].BC_Data_Int[0], 
		       ts) != 2) {
	      sprintf(err_msg, 
		      "Expected 1 int and a string for %s on %sID=%d\n",
		      BC_Types[ibc].desc->name1, BC_Types[ibc].Set_Type,
		      BC_Types[ibc].BC_ID);
	      GOMA_EH(GOMA_ERROR, err_msg);
	    }
	    BC_Types[ibc].BC_Data_Int[1] = 
		match_interface_source_string(ts);
	    BC_Types[ibc].Storage_ID = BC_Types[ibc].BC_Data_Int[1];
	    SPF(endofstring(echo_string)," %d %s", BC_Types[ibc].BC_Data_Int[0], ts);
	    break;

	  /*
	   * Fall through for all cases which require one integer and one
	   * floating point values as data input, and one floating 
	   * point value and one integer value as optional input.
	   */
	case Y_BC:
	case Y_DISCONTINUOUS_BC:
	case YFLUX_CONST_BC:
	case YTOTALFLUX_CONST_BC:
	case KINEMATIC_SPECIES_BC:
	case SURFACE_CHARGE_BC:
	case FICK_CHRGD_SURF_GRAD_BC:

	  if (fscanf(ifp, "%d %lf",
		      &BC_Types[ibc].BC_Data_Int[0],
		      &BC_Types[ibc].BC_Data_Float[0]) != 2) {
	    sprintf(err_msg, "Expected 1 int, 1 flt for %s on %sID=%d\n",
		    BC_Types[ibc].desc->name1, BC_Types[ibc].Set_Type,
		    BC_Types[ibc].BC_ID);
	    GOMA_EH(GOMA_ERROR, err_msg);
	  }
	  
	  SPF(endofstring(echo_string)," %d %.4g", BC_Types[ibc].BC_Data_Int[0], BC_Types[ibc].BC_Data_Float[0]);

          if (!strcmp(BC_Types[ibc].Set_Type, "NS")) {
	    if (fscanf(ifp, "%lf", &BC_Types[ibc].BC_relax) != 1) {
	      BC_Types[ibc].BC_relax = -1.0;
	    } else {

	      SPF(endofstring(echo_string)," %.4g",BC_Types[ibc].BC_relax);

	      if (fscanf(ifp, "%d", &BC_Types[ibc].BC_EBID_Apply) != 1) {
		BC_Types[ibc].BC_EBID_Apply = -1;
	      }
	      else
		SPF(endofstring(echo_string)," %d",BC_Types[ibc].BC_EBID_Apply);
	    }
	  }
	  BC_Types[ibc].species_eq = BC_Types[ibc].BC_Data_Int[0];
          break;


          /*
           * Fall through for all cases which require one integer and seven
           * floating point values as data input
           */
        case CURRENT_BV_BC:
        if ( fscanf(ifp, "%d %lf %lf %lf %lf %lf %lf %lf",
                      &BC_Types[ibc].BC_Data_Int[0],
                      &BC_Types[ibc].BC_Data_Float[0],
                      &BC_Types[ibc].BC_Data_Float[1],
                      &BC_Types[ibc].BC_Data_Float[2],
                      &BC_Types[ibc].BC_Data_Float[3],
                      &BC_Types[ibc].BC_Data_Float[4],
                      &BC_Types[ibc].BC_Data_Float[5],
                      &BC_Types[ibc].BC_Data_Float[6]) != 8)
            {
              sr = sprintf(err_msg,
                           "Expected 1 int, 7 flts for %s on %sID=%d\n",
                           BC_Types[ibc].desc->name1,
                           BC_Types[ibc].Set_Type,
                           BC_Types[ibc].BC_ID);
              GOMA_EH(GOMA_ERROR, err_msg);
            }
          BC_Types[ibc].species_eq = BC_Types[ibc].BC_Data_Int[0];

          SPF(endofstring(echo_string)," %d", BC_Types[ibc].BC_Data_Int[0]);
          SPF_DBL_VEC(endofstring(echo_string),7, BC_Types[ibc].BC_Data_Float);
          BC_Types[ibc].max_DFlt = 7;
          break;

          /*
           * Fall through for all cases which require one integer and eight
           * floating point values as data input
           */
        case CURRENT_ORR_BC:
        case YFLUX_H2O_ANODE_BC:
        case YFLUX_H2O_CATHODE_BC:
          if ( fscanf(ifp, "%d %lf %lf %lf %lf %lf %lf %lf %lf",
                      &BC_Types[ibc].BC_Data_Int[0],
                      &BC_Types[ibc].BC_Data_Float[0],
                      &BC_Types[ibc].BC_Data_Float[1],
                      &BC_Types[ibc].BC_Data_Float[2],
                      &BC_Types[ibc].BC_Data_Float[3],
                      &BC_Types[ibc].BC_Data_Float[4],
                      &BC_Types[ibc].BC_Data_Float[5],
                      &BC_Types[ibc].BC_Data_Float[6],
                      &BC_Types[ibc].BC_Data_Float[7]) != 9)
            {
              sr = sprintf(err_msg, 
                           "Expected 1 int, 8 flts for %s on %sID=%d\n",
                           BC_Types[ibc].desc->name1,
                           BC_Types[ibc].Set_Type,
                           BC_Types[ibc].BC_ID);
              GOMA_EH(GOMA_ERROR, err_msg);
            }
          BC_Types[ibc].species_eq = BC_Types[ibc].BC_Data_Int[0];

          SPF(endofstring(echo_string)," %d", BC_Types[ibc].BC_Data_Int[0]);
          SPF_DBL_VEC(endofstring(echo_string),8, BC_Types[ibc].BC_Data_Float);
          BC_Types[ibc].max_DFlt = 8;
          break;

          /*
           * Fall through for all cases which require one integer and nine
           * floating point values as data input
           */
        case YFLUX_ORR_BC:
        case CURRENT_HOR_BC:
        case YFLUX_BV_BC:
          if ( fscanf(ifp, "%d %lf %lf %lf %lf %lf %lf %lf %lf %lf",
                      &BC_Types[ibc].BC_Data_Int[0],
                      &BC_Types[ibc].BC_Data_Float[0],
                      &BC_Types[ibc].BC_Data_Float[1],
                      &BC_Types[ibc].BC_Data_Float[2],
                      &BC_Types[ibc].BC_Data_Float[3],
                      &BC_Types[ibc].BC_Data_Float[4],
                      &BC_Types[ibc].BC_Data_Float[5],
                      &BC_Types[ibc].BC_Data_Float[6],
                      &BC_Types[ibc].BC_Data_Float[7],
                      &BC_Types[ibc].BC_Data_Float[8]) != 10)
            {
              sr = sprintf(err_msg, 
                           "Expected 1 int, 9 flts for %s on %sID=%d\n",
                           BC_Types[ibc].desc->name1, 
                           BC_Types[ibc].Set_Type,
                           BC_Types[ibc].BC_ID);
              GOMA_EH(GOMA_ERROR, err_msg);
            }
          BC_Types[ibc].species_eq = BC_Types[ibc].BC_Data_Int[0];

          SPF(endofstring(echo_string)," %d", BC_Types[ibc].BC_Data_Int[0]);
          SPF_DBL_VEC(endofstring(echo_string),9, BC_Types[ibc].BC_Data_Float);
          BC_Types[ibc].max_DFlt = 9;
          break;

          /*
           * Fall through for all cases which require one integer and ten
           * floating point values as data input
           */
        case YFLUX_HOR_BC:
        if ( fscanf(ifp, "%d %lf %lf %lf %lf %lf %lf %lf %lf %lf %lf",
                      &BC_Types[ibc].BC_Data_Int[0],
                      &BC_Types[ibc].BC_Data_Float[0],
                      &BC_Types[ibc].BC_Data_Float[1],
                      &BC_Types[ibc].BC_Data_Float[2],
                      &BC_Types[ibc].BC_Data_Float[3],
                      &BC_Types[ibc].BC_Data_Float[4],
                      &BC_Types[ibc].BC_Data_Float[5],
                      &BC_Types[ibc].BC_Data_Float[6],
                      &BC_Types[ibc].BC_Data_Float[7],
                      &BC_Types[ibc].BC_Data_Float[8],
                      &BC_Types[ibc].BC_Data_Float[9]) != 11)
            {
              sr = sprintf(err_msg,
                           "Expected 1 int, 10 flts for %s on %sID=%d\n",
                           BC_Types[ibc].desc->name1,
                           BC_Types[ibc].Set_Type,
                           BC_Types[ibc].BC_ID);
              GOMA_EH(GOMA_ERROR, err_msg);
            }
          BC_Types[ibc].species_eq = BC_Types[ibc].BC_Data_Int[0];

          SPF(endofstring(echo_string)," %d", BC_Types[ibc].BC_Data_Int[0]);
          SPF_DBL_VEC(endofstring(echo_string),10, BC_Types[ibc].BC_Data_Float);
          BC_Types[ibc].max_DFlt = 10;
          break;

        case YFLUX_BV2_BC:
        case CURRENT_BV2_BC:  /* RSL 1/15/01 */
          if ( fscanf(ifp, "%d %lf %lf %lf %lf %lf %lf %lf %lf",
                      &BC_Types[ibc].BC_Data_Int[0],
                      &BC_Types[ibc].BC_Data_Float[0],
                      &BC_Types[ibc].BC_Data_Float[1],
                      &BC_Types[ibc].BC_Data_Float[2],
                      &BC_Types[ibc].BC_Data_Float[3],
                      &BC_Types[ibc].BC_Data_Float[4],
                      &BC_Types[ibc].BC_Data_Float[5],
                      &BC_Types[ibc].BC_Data_Float[6],
                      &BC_Types[ibc].BC_Data_Float[7]) != 9)
            {
              sr = sprintf(err_msg,
                           "Expected 1 int, 8 flts for %s on %sID=%d\n",
                           BC_Types[ibc].desc->name1,
                           BC_Types[ibc].Set_Type,
                           BC_Types[ibc].BC_ID);
              GOMA_EH(GOMA_ERROR, err_msg);
            }
          BC_Types[ibc].species_eq = BC_Types[ibc].BC_Data_Int[0];

	  SPF(endofstring(echo_string)," %d", BC_Types[ibc].BC_Data_Int[0]);
	  SPF_DBL_VEC(endofstring(echo_string),9, BC_Types[ibc].BC_Data_Float);
          BC_Types[ibc].max_DFlt = 9;

          break;

	case YFLUX_BC:
        case YFLUX_NI_BC:
        case LS_YFLUX_BC:
        case CURRENT_NI_BC:  /* RSL 3/9/01 */
	  if (fscanf(ifp, "%d %lf %lf", &BC_Types[ibc].BC_Data_Int[0],
                     &BC_Types[ibc].BC_Data_Float[0],
		     &BC_Types[ibc].BC_Data_Float[1]) != 3)
	    {
	      sprintf(err_msg, 
	              "Expected 1 int, 2 flts for %s on %sID=%d\n",
		      BC_Types[ibc].desc->name1, BC_Types[ibc].Set_Type,
		      BC_Types[ibc].BC_ID);
	      GOMA_EH(GOMA_ERROR, err_msg);
	    }
	  BC_Types[ibc].species_eq = BC_Types[ibc].BC_Data_Int[0];

	  SPF(endofstring(echo_string)," %d", BC_Types[ibc].BC_Data_Int[0]);
	  SPF_DBL_VEC(endofstring(echo_string),2, BC_Types[ibc].BC_Data_Float);
          BC_Types[ibc].max_DFlt = 2;

          break;
	  
	  /*
	   * Fall through for all cases which require two integers as data input 
	   * Plus an optional float
	   */
	case SOLID_FLUID_BC:
	case FLUID_SOLID_BC:
	case SOLID_FLUID_RS_BC:
	case FLUID_SOLID_RS_BC:
	case SOLID_FLUID_CONTACT_BC:
	case FLUID_SOLID_CONTACT_BC:
	case SOLID_LAGRANGE_MULT_BC:
	case BAAIJENS_SOLID_FLUID_BC:
	case BAAIJENS_FLUID_SOLID_BC:
	case LAGRANGE_NO_SLIP_BC:
	case POROUS_PRESSURE_BC:
	case POROUS_PRESSURE_LUB_BC:
	case DARCY_CONTINUOUS_BC:
        case DARCY_LUB_BC:
	case NO_SLIP_BC:
	case NO_SLIP_RS_BC:
	case VELO_TANGENT_SOLID_BC:
	case VELO_NORMAL_SOLID_BC:
        case SURFACE_ELECTRIC_FIELD_BC:
        case SURFACE_ACOUSTIC_VELOCITY_BC:
        case SURFACE_USER_SHELL_BC:
        case SURFACE_LUBRICATION_BC:
        case LUBP_SH_FP_MATCH_BC:
        case LUBP_SH_FP_FLUX_BC:
        case T_CONTACT_RESIS_BC:
        case T_CONTACT_RESIS_2_BC:
        case LIGHTP_JUMP_BC:
        case LIGHTM_JUMP_BC:
        case LIGHTP_JUMP_2_BC:
        case LIGHTM_JUMP_2_BC:

	  if ( fscanf(ifp, "%d %d", &BC_Types[ibc].BC_Data_Int[0],
		      &BC_Types[ibc].BC_Data_Int[1]) != 2)
	    {
	      sr = sprintf(err_msg, 
			   "Expected 2 ints for %s on %sID=%d\n",
			   BC_Types[ibc].desc->name1, 
			   BC_Types[ibc].Set_Type,
			   BC_Types[ibc].BC_ID);
	      GOMA_EH(GOMA_ERROR, err_msg);
	    }

	  SPF(endofstring(echo_string)," %d %d",BC_Types[ibc].BC_Data_Int[0], BC_Types[ibc].BC_Data_Int[1]);
          /* add optional scaling float for fluid-structure bcs */

	  if(!strcmp(BC_Types[ibc].desc->name1, "VELO_TANGENT_SOLID"))
	    {
	  	if ( fscanf(ifp, "%d ", &BC_Types[ibc].BC_Data_Int[2]) != 1)
	    		{
	      		BC_Types[ibc].BC_Data_Int[2]=0;
	    		}
	  	else
	    	SPF(endofstring(echo_string)," %d ",BC_Types[ibc].BC_Data_Int[2]);
	      /* these also need to be initialized */
	      BC_Types[ibc].BC_Data_Float[0] = 1.;  /*beta*/
	      BC_Types[ibc].BC_Data_Float[1] = 0.;
	    }

	  if(!strcmp(BC_Types[ibc].desc->name1, "DARCY_CONTINUOUS") )
	   {
	      if (fscanf(ifp,"%lf %lf",&BC_Types[ibc].BC_Data_Float[0], &BC_Types[ibc].BC_Data_Float[1] ) !=2)
	         {
	           /* Default scaling factor to 0.0 */
	           SPF(endofstring(echo_string)," %s", "(DARCY_CONTINUOUS length scale defaults to 0.0)");

	           BC_Types[ibc].BC_Data_Float[0] = 0.0; /*the length scale */
		   BC_Types[ibc].BC_Data_Float[1] = 0.0; /*the threshold time */
                  }
	      else
		SPF(endofstring(echo_string)," %.4g %.4g",BC_Types[ibc].BC_Data_Float[0], BC_Types[ibc].BC_Data_Float[1] ); 
           }
	  if(!strcmp(BC_Types[ibc].desc->name1, "T_CONTACT_RESIS") ||
	     !strcmp(BC_Types[ibc].desc->name1, "T_CONTACT_RESIS_2"))
	   {
	     if (fscanf(ifp,"%lf",&BC_Types[ibc].BC_Data_Float[0] ) !=1)
	         {
	           /* Default scaling factor to 0.0 */
	           SPF(endofstring(echo_string)," %s", "(Warning, no thermal contact resistance)");

	           BC_Types[ibc].BC_Data_Float[0] = 0.0;
                  }
	      else
		SPF(endofstring(echo_string)," %.4g ",BC_Types[ibc].BC_Data_Float[0]); 
           }
	  if(!strcmp(BC_Types[ibc].desc->name1, "SOLID_FLUID_RS") ||
	     !strcmp(BC_Types[ibc].desc->name1, "SOLID_FLUID") ||
	     !strcmp(BC_Types[ibc].desc->name1, "FLUID_SOLID") ||
	     !strcmp(BC_Types[ibc].desc->name1, "FLUID_SOLID_RS"))
	   {
	      if (fscanf(ifp,"%lf",&BC_Types[ibc].BC_Data_Float[0]) !=1)
	         {
	           /* Default scaling factor to 1.0 */
	           SPF(endofstring(echo_string)," %s","(Solid-Fluid Scaling Factor defaults to 1.0)");

	           BC_Types[ibc].BC_Data_Float[0] = 1.0;
                  }
	      else
		SPF(endofstring(echo_string)," %.4g",BC_Types[ibc].BC_Data_Float[0]); 

           }
	  if( !strcmp(BC_Types[ibc].desc->name1, "FLUID_SOLID") && Linear_Solver == FRONT)
	      GOMA_EH(GOMA_ERROR,"Mucho Problemo with FLUID_SOLID boundary condition and frontal solver. USE lu");
	  if( (!strcmp(BC_Types[ibc].desc->name1, "SOLID_FLUID") ||
	       !strcmp(BC_Types[ibc].desc->name1, "SOLID_FLUID_RS")) && Linear_Solver == FRONT)
	    {
	      SPF(endofstring(echo_string),"\n  %s" , "Warning: Poquito problemo con el SOLID_FLUID BC y frontal solver.");
	      SPF(endofstring(echo_string)," %s", "Llame el senor Schunk @ 5058458991.  Gracias, que tenga una buena dia.");
	    }

          break;

	  /*
	   * Fall through cases for 2 integers, then 1 float, followed by optional int. and  float
	   */

	case VELO_SLIP_SOLID_BC:
	  if ( fscanf(ifp, "%d %d %lf", 
		      &BC_Types[ibc].BC_Data_Int[0],
		      &BC_Types[ibc].BC_Data_Int[1],
		      &BC_Types[ibc].BC_Data_Float[0]) != 3)

	    {
	      sr = sprintf(err_msg, 
			   "Expected 2 ints and 1 float for %s on %sID=%d\n",
			   BC_Types[ibc].desc->name1, 
			   BC_Types[ibc].Set_Type,
			   BC_Types[ibc].BC_ID);
	      GOMA_EH(GOMA_ERROR, err_msg);
	    }

	  SPF(endofstring(echo_string)," %d %d %.4g",BC_Types[ibc].BC_Data_Int[0],BC_Types[ibc].BC_Data_Int[1],BC_Types[ibc].BC_Data_Float[0]);
          
	  if ( fscanf(ifp, "%d %lf", 
		      &BC_Types[ibc].BC_Data_Int[2],
		      &BC_Types[ibc].BC_Data_Float[1]) != 2)
	    {
	      BC_Types[ibc].BC_Data_Int[2]=-1;
	      BC_Types[ibc].BC_Data_Float[1] = 0.;
	    }
	  else
	    SPF(endofstring(echo_string)," %d %.4g",BC_Types[ibc].BC_Data_Int[2],BC_Types[ibc].BC_Data_Float[1]);
 
	  break;

	case QSIDE_LS_BC:
	  
	  if ( fscanf(ifp, "%d %d %lf %lf",
		      &BC_Types[ibc].BC_Data_Int[0],
		      &BC_Types[ibc].BC_Data_Int[1],
		      &BC_Types[ibc].BC_Data_Float[0],
		      &BC_Types[ibc].BC_Data_Float[1]) != 4)
	    
	    {
	      sr = sprintf(err_msg, 
			   "Expected 2 ints and 2 float for %s on %sID=%d\n",
			   BC_Types[ibc].desc->name1, 
			   BC_Types[ibc].Set_Type,
			   BC_Types[ibc].BC_ID);
	      GOMA_EH(GOMA_ERROR, err_msg);
	    }
	  
	  SPF(endofstring(echo_string)," %d %d %.4g %.4g",BC_Types[ibc].BC_Data_Int[0],BC_Types[ibc].BC_Data_Int[1],
	                                                  BC_Types[ibc].BC_Data_Float[0],BC_Types[ibc].BC_Data_Float[1]);
	  break;
	  
	  /*
	   * Fall through cases for 2 integers, then 3 floats
	   */
        case POROUS_LIQ_PRESSURE_FILL_BC:
	  if ( fscanf(ifp, "%d %d %lf %lf %lf", 
		      &BC_Types[ibc].BC_Data_Int[0],
		      &BC_Types[ibc].BC_Data_Int[1],
		      &BC_Types[ibc].BC_Data_Float[0],
		      &BC_Types[ibc].BC_Data_Float[1],
		      &BC_Types[ibc].BC_Data_Float[2]) != 5)

	    {
	      sr = SPF(err_msg, 
		       "Expected 2 ints and 3 floats for %s on %sID=%d\n",
		       BC_Types[ibc].desc->name1, 
		       BC_Types[ibc].Set_Type,
		       BC_Types[ibc].BC_ID);
	      GOMA_EH(GOMA_ERROR, err_msg);
	    }

	  SPF(endofstring(echo_string)," %d %d", BC_Types[ibc].BC_Data_Int[0],BC_Types[ibc].BC_Data_Int[1]); 
	  for(i=0;i<3;i++) SPF(endofstring(echo_string)," %.4g", BC_Types[ibc].BC_Data_Float[i]);
	  
	  break;

	  /*
	   * Fall through cases for 2 integers, then 4 floats
	   */
        case POR_LIQ_FLUX_FILL_BC:
	  if ( fscanf(ifp, "%d %d %lf %lf %lf %lf", 
		      &BC_Types[ibc].BC_Data_Int[0],
		      &BC_Types[ibc].BC_Data_Int[1],
		      &BC_Types[ibc].BC_Data_Float[0],
		      &BC_Types[ibc].BC_Data_Float[1],
		      &BC_Types[ibc].BC_Data_Float[2],
			  &BC_Types[ibc].BC_Data_Float[3] ) != 6)

	    {
	      sr = SPF(err_msg, 
		       "Expected 2 ints and 4 floats for %s on %sID=%d\n",
		       BC_Types[ibc].desc->name1, 
		       BC_Types[ibc].Set_Type,
		       BC_Types[ibc].BC_ID);
	      GOMA_EH(GOMA_ERROR, err_msg);
	    }

	  SPF(endofstring(echo_string)," %d %d", BC_Types[ibc].BC_Data_Int[0],BC_Types[ibc].BC_Data_Int[1]); 
	  for(i=0;i<4;i++) SPF(endofstring(echo_string)," %.4g", BC_Types[ibc].BC_Data_Float[i]);
	  
	  break;


	  /*
	   * Fall through for all cases which require three integers as 
	   * data input 
	   */
	case P_EQUIL_BC:
	    if (fscanf(ifp, "%d %d %d", 
		       &BC_Types[ibc].BC_Data_Int[0],
		       &BC_Types[ibc].BC_Data_Int[1],
		       &BC_Types[ibc].BC_Data_Int[2]) != 3) {
	      SPF(err_msg, "Expected 3 ints for %s on %sID=%d\n",
		  BC_Types[ibc].desc->name1, BC_Types[ibc].Set_Type,
		  BC_Types[ibc].BC_ID);
	      GOMA_EH(GOMA_ERROR, err_msg);
	    }

	    for(i=0;i<3;i++) SPF(endofstring(echo_string)," %d", BC_Types[ibc].BC_Data_Int[i]);

	    break;

	  
	  /*
	   * Fall through for all cases which require three integers
	   * and one float 
	   */
	case VN_POROUS_BC:
	case VP_EQUIL_BC:
        case VL_EQUIL_PRXN_BC:
        case IS_EQUIL_PRXN_BC:
	    if (fscanf(ifp, "%d %d %d %lf", &BC_Types[ibc].BC_Data_Int[0],
		       &BC_Types[ibc].BC_Data_Int[1], 
		       &BC_Types[ibc].BC_Data_Int[2],
		       &BC_Types[ibc].BC_Data_Float[0]) != 4) {
	      SPF(err_msg, "Expected 3 ints, 1 flt for %s on %sID=%d\n",
		  BC_Types[ibc].desc->name1, BC_Types[ibc].Set_Type,
		  BC_Types[ibc].BC_ID);
	      GOMA_EH(GOMA_ERROR, err_msg);
	    }
	    BC_Types[ibc].species_eq = BC_Types[ibc].BC_Data_Int[0];
	    if (BC_Types[ibc].BC_Name == VL_EQUIL_PRXN_BC) {
	      assign_global_species_var_type(SPECIES_MASS_FRACTION, FALSE);
	    }
	    if (BC_Types[ibc].BC_Name == IS_EQUIL_PRXN_BC) {
	      assign_global_species_var_type(SPECIES_CONCENTRATION, FALSE);
	    }
	    if (BC_Types[ibc].species_eq == 0 && 
                 (BC_Types[ibc].BC_Name == IS_EQUIL_PRXN_BC ||
                  BC_Types[ibc].BC_Name == VL_EQUIL_PRXN_BC)) {
                 IntSrc_BCID[Num_Interface_Srcs] = BC_Types[ibc].BC_ID;
                 Num_Interface_Srcs++;
            }

	    for(i=0;i<3;i++) SPF(endofstring(echo_string)," %d", BC_Types[ibc].BC_Data_Int[i]);
	    SPF(endofstring(echo_string)," %.4g", BC_Types[ibc].BC_Data_Float[0]);
	    break;
	  
	  /*
	   * Fall through for all cases which require three integers 
	   * and two float 
	   */
	case POROUS_GAS_BC:
	case YFLUX_DISC_RXN_BC:
	  if (fscanf(ifp, "%d %d %d %lf %lf", 
		      &BC_Types[ibc].BC_Data_Int[0],
		      &BC_Types[ibc].BC_Data_Int[1],
		      &BC_Types[ibc].BC_Data_Int[2],
		      &BC_Types[ibc].BC_Data_Float[0],
		      &BC_Types[ibc].BC_Data_Float[1]) != 5)
	    {
	      sprintf(err_msg, "Expected 3 ints, 2 flts for %s on %sID=%d\n",
		      BC_Types[ibc].desc->name1, BC_Types[ibc].Set_Type,
		      BC_Types[ibc].BC_ID);
	      GOMA_EH(GOMA_ERROR, err_msg);
	    }

	    for(i=0;i<3;i++) SPF(endofstring(echo_string)," %d", BC_Types[ibc].BC_Data_Int[i]);
	    SPF(endofstring(echo_string)," %.4g %.4g", BC_Types[ibc].BC_Data_Float[0], BC_Types[ibc].BC_Data_Float[1]);

          break;

	  /*
	   * Fall through for all cases which require one integer and three
	   * floating point values as data input 
	   */

	case VELO_TANGENT_BC:
	case VELO_STREAMING_BC:
	case LATENT_HEAT_BC: 
	  if (fscanf(ifp, "%d %lf %lf %lf", 
		      &BC_Types[ibc].BC_Data_Int[0],
		      &BC_Types[ibc].BC_Data_Float[0],
		      &BC_Types[ibc].BC_Data_Float[1],
		      &BC_Types[ibc].BC_Data_Float[2]) != 4)
	    {
	      sr = sprintf(err_msg, 
			   "Expected 1 int, 3 flts for %s on %sID=%d\n",
			   BC_Types[ibc].desc->name1, 
			   BC_Types[ibc].Set_Type,
			   BC_Types[ibc].BC_ID);
	      GOMA_EH(GOMA_ERROR, err_msg);
	    }

          /* LATENT_HEAT is a leak condition, so no species designation
             is needed. */
	  /* BC_Types[ibc].species_eq = BC_Types[ibc].BC_Data_Int[0]; */

          BC_Types[ibc].max_DFlt = 3;
	  SPF(endofstring(echo_string)," %d", BC_Types[ibc].BC_Data_Int[0]); 
	  for(i=0;i<3;i++) SPF(endofstring(echo_string)," %.4g", BC_Types[ibc].BC_Data_Float[i]);

          if ( fscanf(ifp, "%lf", &BC_Types[ibc].BC_Data_Float[3]) != 1)
             {
              BC_Types[ibc].BC_Data_Float[3] = 0.0;
              BC_Types[ibc].max_DFlt = 4;
             }
          else
            SPF(endofstring(echo_string)," %lf", BC_Types[ibc].BC_Data_Float[11]);

          break;

	  /* fall through case with one int and 4 floating points */
	case POROUS_FLUX_BC: 
	  if (fscanf(ifp, "%d %lf %lf %lf %lf", 
		      &BC_Types[ibc].BC_Data_Int[0],
		      &BC_Types[ibc].BC_Data_Float[0],
		      &BC_Types[ibc].BC_Data_Float[1],
		      &BC_Types[ibc].BC_Data_Float[2],
		      &BC_Types[ibc].BC_Data_Float[3]) != 5)
	    {
	      sr = sprintf(err_msg, 
			   "Expected 1 int, 4 flts for %s on %sID=%d\n",
			   BC_Types[ibc].desc->name1, 
			   BC_Types[ibc].Set_Type,
			   BC_Types[ibc].BC_ID);
	      GOMA_EH(GOMA_ERROR, err_msg);
	    }

	  BC_Types[ibc].species_eq = BC_Types[ibc].BC_Data_Int[0];

	  SPF(endofstring(echo_string)," %d", BC_Types[ibc].BC_Data_Int[0]); 
	  for(i=0;i<4;i++) SPF(endofstring(echo_string)," %.4g", BC_Types[ibc].BC_Data_Float[i]);

          break;


	  /*
	   * Fall through for all cases which require one string and one integer
	   * value as data input 
	   */
	case FIX_BC:
      /*
       *  Read the variable name to be fixed
       */
	  if (fscanf(ifp, "%80s", input) != 1)
	    {
	      GOMA_EH(GOMA_ERROR, "Error reading equation type for FIX_BC");
	    }

	  /* loop through variable names and compare to input */
	  
	  eq_found = FALSE;
	  for (k=0; k<MAX_VARIABLE_TYPES + 1; k++) /* only check variables (including porosity) */
	    {
	      if ( !strcmp(input, Var_Name[k].name1) || 
		   !strcmp(input, Var_Name[k].name2))
		{
		  BC_Types[ibc].BC_Data_Int[0] = Var_Name[k].Index;
                  BC_Types[ibc].equation = EQ_Name[k].Index;
		  eq_found = TRUE;
		}
	    }
	  if (!eq_found)
	    {
	      sr = SPF(err_msg, 
		       "? Variable name = \"%s\" for %s on %sID=%d\n",
		       input, 
		       BC_Types[ibc].desc->name1,
		       BC_Types[ibc].Set_Type,
		       BC_Types[ibc].BC_ID);
	      GOMA_EH(GOMA_ERROR, err_msg);
	    }
	  
	  if (fscanf(ifp, "%d", &BC_Types[ibc].BC_Data_Int[1]) != 1) 
	    {
	      sr = SPF(err_msg, 
		       "? 1 int species ID after %s (or %s) for %s on %sID=%d\n",
		       Var_Name[BC_Types[ibc].BC_Data_Int[0]].name1,
		       Var_Name[BC_Types[ibc].BC_Data_Int[0]].name2,
		       BC_Types[ibc].desc->name1, 
		       BC_Types[ibc].Set_Type,
		       BC_Types[ibc].BC_ID);
	      GOMA_EH(GOMA_ERROR, err_msg);
	    }

	  BC_Types[ibc].species_eq = BC_Types[ibc].BC_Data_Int[1];
	  BC_Types[ibc].BC_relax = -1.0;

	  /*
	   * Need to Allocate Space for the BC Description of this Condition.
	   *
	   * Now, though, rather than allocate directly into whichever
	   *     BC_Types[say_what].desc
	   * we'll create a more organized data structure and copy the pointer
	   * into the motley place.
	   */

	  new_BC_Desc = ((struct BC_descriptions  **)
			 realloc(new_BC_Desc,  
				 (num_new_BC_Desc+1) * 
				 sizeof(struct BC_descriptions *)));

	  new_BC_Desc[num_new_BC_Desc] = 
	    alloc_BC_description(BC_Types[ibc].desc);
	  
	  BC_Types[ibc].desc           = new_BC_Desc[num_new_BC_Desc];

	  BC_Types[ibc].index_dad      = num_new_BC_Desc;

	  num_new_BC_Desc++;


	  BC_Types[ibc].desc->equation = BC_Types[ibc].BC_Data_Int[0];
	  BC_Types[ibc].desc->sens[BC_Types[ibc].BC_Data_Int[0]] = 1;


	  SPF(endofstring(echo_string)," %s %d",input,BC_Types[ibc].BC_Data_Int[1]); 
	  break;

	  /*
	   *  Fall through case here which requires 1 keyword, 2 integers,
	   *  and a float
	   */

        case DISCONTINUOUS_VELO_BC:
	case LATENT_HEAT_INTERNAL_BC:

	  if (fscanf(ifp, "%80s", input) != 1)
	    {
	      sprintf(err_msg, "%s: Expected Keyword for %s.",
		      yo, BC_Types[ibc].desc->name1);
	      GOMA_EH(GOMA_ERROR, err_msg);
	    }

	  /* loop through variable names and compare to input */
	  
          if (!strcmp(BC_Types[ibc].desc->name1, "LATENT_HEAT_INTERNAL"))
	    {
	      if (!strcmp(input, "LIQUID_VAPOR"))
		{
		  BC_Types[ibc].BC_Data_Int[0] = LIQUID_VAPOR;
		} 
	      else if (!strcmp(input, "SOLID_LIQUID"))
		{
		  BC_Types[ibc].BC_Data_Int[0] = SOLID_LIQUID;
		}
	      else
		{
		  GOMA_EH(GOMA_ERROR,"I don't recognize your LATENT_HEAT_INTERNAL Keyword!");
		}
	  
	      if (fscanf(ifp, "%d %d", &BC_Types[ibc].BC_Data_Int[1], 
                                    &BC_Types[ibc].BC_Data_Int[2]) != 2) 
		{
		  GOMA_EH(GOMA_ERROR,"The LATENT_HEAT_INTERNAL card requires 2 material block numbers");
		}

	      if (fscanf(ifp, "%lf",  &BC_Types[ibc].BC_Data_Float[0]) != 1) 
		{
		  GOMA_EH(GOMA_ERROR,"The LATENT_HEAT_INTERNAL card requires one float after the block numbers");
		}
	      SPF(endofstring(echo_string)," %s",input);
	      SPF(endofstring(echo_string)," %d %d %.4g",BC_Types[ibc].BC_Data_Int[1],BC_Types[ibc].BC_Data_Int[2],
		                                         BC_Types[ibc].BC_Data_Float[0]);
	    }

          if (!strcmp(BC_Types[ibc].desc->name1, "DISCONTINUOUS_VELO"))
	    {
	      if ( !strcmp(input, "EVAPORATION"))
		{
		  BC_Types[ibc].BC_Data_Int[0] = EVAPORATION;
		} 
	      else if ( !strcmp(input, "DISSOLUTION"))
		{
		  BC_Types[ibc].BC_Data_Int[0] = DISSOLUTION;
		}
	      else
		{
		  GOMA_EH(GOMA_ERROR,"I don't recognize your DISCONTINUOUS Keyword!");
		}
	  
	      if (fscanf(ifp, "%d %d", &BC_Types[ibc].BC_Data_Int[1], 
			 &BC_Types[ibc].BC_Data_Int[2]) != 2) 
		{
		  GOMA_EH(GOMA_ERROR,"The DISCONTINUOUS_VELO card requires 2 Element block numbers");
		}
	      SPF(endofstring(echo_string)," %s",input);
	      SPF(endofstring(echo_string)," %d %d",BC_Types[ibc].BC_Data_Int[1],BC_Types[ibc].BC_Data_Int[2]);
	    }

         break;
	  

	  /*
	   * Fall through for all cases which require two ( string and integer )
	   * and multiple floating point constants as data input 
	   */
	case GD_CONST_BC:
	case GD_LINEAR_BC:
	case GD_INVERSE_BC:
	case GD_PARAB_BC:
	case GD_PARAB_OFFSET_BC:
	case GD_POLYN_BC:
	case GD_TIME_BC:
	case GD_CIRC_BC:
	case GD_TABLE_BC:

	  /*
	   *  Read the Equation to be replaced by a Generalized Dirichlet Condition
	   */
	  if (fscanf(ifp, "%80s", input) != 1)
	    {
	      GOMA_EH(GOMA_ERROR, "Error reading equation type for GD_*_BC");
	    }

	  /* loop through equation names and compare to input */

	  eq_found = FALSE;
	  for (k = 0; !eq_found && k < Num_EQ_Names; k++)
	    {
	      if ( !strcmp(input, EQ_Name[k].name1) || 
		   !strcmp(input, EQ_Name[k].name2))
		{
		  BC_Types[ibc].BC_Data_Int[0] = EQ_Name[k].Index;
		  eq_found = TRUE;
                  BC_Types[ibc].equation = EQ_Name[k].Index;
		}
	    }
	  if ( ! eq_found )
	    {
	      sr = SPF(err_msg, 
		       "Equation name = \"%s\" for %s on %sID=%d ???\n",
		       input, 
		       BC_Types[ibc].desc->name1,
		       BC_Types[ibc].Set_Type,
		       BC_Types[ibc].BC_ID);
	      GOMA_EH(GOMA_ERROR, err_msg);
	    }


	  /* 
	   * Read the species number
	   */
	  
	  if ( fscanf(ifp, "%d", &BC_Types[ibc].BC_Data_Int[1]) != 1) 
	    {
	      sr = SPF(err_msg, 
		       "Expected 1 int species ID after %s for %s on %sID=%d\n",
		       input,
		       BC_Types[ibc].desc->name1, 
		       BC_Types[ibc].Set_Type,
		       BC_Types[ibc].BC_ID);
	      GOMA_EH(GOMA_ERROR, err_msg);
	    }

	  BC_Types[ibc].species_eq = BC_Types[ibc].BC_Data_Int[1];

	  k--;	    
	  SPF(endofstring(echo_string)," %s %d",  EQ_Name[k].name1, BC_Types[ibc].BC_Data_Int[1]);
 
	  /*
	   *  Read the variable name which this condition uses
	   */
	  if (fscanf(ifp, "%80s", input) != 1)
	    {
	      GOMA_EH(GOMA_ERROR, "Error reading variable type for GD_BC");
	    }

	  /* loop through variable names and compare to input */

	  eq_found = FALSE;
	  for (k=0; !eq_found && k<Num_Var_Names; k++)
	    {
	      if ( !strcmp(input, Var_Name[k].name1) || 
		   !strcmp(input, Var_Name[k].name2))
		{
		  BC_Types[ibc].BC_Data_Int[2] = Var_Name[k].Index;
		  eq_found = TRUE;
		}
	    }

/****     Adding a block since the GD_TIME names won't be in the
		variable list ; constants are defined in the
		GD block of rf_bc_const.h         ****/

	  if ( ! eq_found ) 
	    {
	      if ( strcmp(input, "LINEAR")==0 )
		{
		  BC_Types[ibc].BC_Data_Int[2] = GD_TIME_LIN;
		  eq_found = TRUE;
		}
	      else if ( strcmp(input, "EXPONENTIAL")==0 )
		{
		  BC_Types[ibc].BC_Data_Int[2] = GD_TIME_EXP;
		  eq_found = TRUE;
		}
	      else if ( strcmp(input, "SINUSOIDAL")==0 )
		{
		  BC_Types[ibc].BC_Data_Int[2] = GD_TIME_SIN;
		  eq_found = TRUE;
		}
	      else if (  strcmp(input, "TABLE")==0 )
		{
		  BC_Types[ibc].BC_Data_Int[2] = GD_TIME_TABLE;
		  eq_found = TRUE;
		}
		
	    }

/****         end of modified block   ******/


	  if ( ! eq_found ) 
	    {
	      sr = SPF(err_msg, 
		       "Variable name = \"%s\" for %s on %sID=%d ???\n",
		       input, 
		       BC_Types[ibc].desc->name1,
		       BC_Types[ibc].Set_Type,
		       BC_Types[ibc].BC_ID);
	      GOMA_EH(GOMA_ERROR, err_msg);
	    }

	  SPF(endofstring(echo_string)," %s",input);

	  if ( fscanf(ifp, "%d", &BC_Types[ibc].BC_Data_Int[3]) != 1 ) 
	    {
	      sr = SPF(err_msg, "Expecting 1 int for %s on %sID=%d.\n",
		       BC_Types[ibc].desc->name1,
		       BC_Types[ibc].Set_Type,
		       BC_Types[ibc].BC_ID);
	      GOMA_EH(GOMA_ERROR, err_msg);
	    }

	  SPF(endofstring(echo_string)," %d", BC_Types[ibc].BC_Data_Int[3]);
	  
	  /*
	   * read the floating point values that correspond to this 
	   * boundary condition type
	   */
	  switch (BC_Types[ibc].BC_Name)
	    {
	    case GD_CONST_BC:
	      if ( fscanf(ifp, "%lf", 
			  &BC_Types[ibc].BC_Data_Float[0]) != 1)
		{
		  sr = sprintf(err_msg, "Expected 1 flt for %s on %sID=%d.\n",
			       BC_Types[ibc].desc->name1,
			       BC_Types[ibc].Set_Type,
			       BC_Types[ibc].BC_ID);
		  GOMA_EH(GOMA_ERROR, err_msg);
		}
	      SPF_DBL_VEC(endofstring(echo_string), 1, BC_Types[ibc].BC_Data_Float);
              BC_Types[ibc].max_DFlt = 1;
	      break;
	    case GD_LINEAR_BC:
	    case GD_INVERSE_BC:
	      if ( fscanf(ifp, "%lf %lf", 
			  &BC_Types[ibc].BC_Data_Float[0],
			  &BC_Types[ibc].BC_Data_Float[1]) != 2)
		{
		  sr = sprintf(err_msg, "Expected 2 flts for %s on %sID=%d.\n",
			       BC_Types[ibc].desc->name1,
			       BC_Types[ibc].Set_Type,
			       BC_Types[ibc].BC_ID);
		  GOMA_EH(GOMA_ERROR, err_msg);
		}

              BC_Types[ibc].max_DFlt = 2;
	      SPF_DBL_VEC(endofstring(echo_string), 2, BC_Types[ibc].BC_Data_Float);
	      break;
	    case GD_PARAB_BC:
	    case GD_CIRC_BC:
	      if ( fscanf(ifp, "%lf %lf %lf", 
			  &BC_Types[ibc].BC_Data_Float[0],
			  &BC_Types[ibc].BC_Data_Float[1],
			  &BC_Types[ibc].BC_Data_Float[2]) != 3)
		{
		  sr = sprintf(err_msg, "Expected 3 flts for %s on %sID=%d.\n",
			       BC_Types[ibc].desc->name1,
			       BC_Types[ibc].Set_Type,
			       BC_Types[ibc].BC_ID);
		  GOMA_EH(GOMA_ERROR, err_msg);
		}

              BC_Types[ibc].max_DFlt = 3;
	      SPF_DBL_VEC(endofstring(echo_string), 3, BC_Types[ibc].BC_Data_Float);

	      break;
	    case GD_PARAB_OFFSET_BC:
	      if ( fscanf(ifp, "%lf %lf %lf %lf",
			  &BC_Types[ibc].BC_Data_Float[0],
			  &BC_Types[ibc].BC_Data_Float[1],
			  &BC_Types[ibc].BC_Data_Float[2],
			  &BC_Types[ibc].BC_Data_Float[3]) != 4)
		{
		  sr = sprintf(err_msg, "Expected 4 flts for %s on %sID=%d.\n",
			       BC_Types[ibc].desc->name1,
			       BC_Types[ibc].Set_Type,
			       BC_Types[ibc].BC_ID);
		  GOMA_EH(GOMA_ERROR, err_msg);
		}

              BC_Types[ibc].max_DFlt = 4;
	      SPF_DBL_VEC(endofstring(echo_string), 4, BC_Types[ibc].BC_Data_Float);

	      break;
			    
	    case GD_POLYN_BC:
	      if ( fscanf(ifp, "%lf %lf %lf %lf %lf %lf %lf", 
			  &BC_Types[ibc].BC_Data_Float[0],
			  &BC_Types[ibc].BC_Data_Float[1],
			  &BC_Types[ibc].BC_Data_Float[2],
			  &BC_Types[ibc].BC_Data_Float[3],
			  &BC_Types[ibc].BC_Data_Float[4],
			  &BC_Types[ibc].BC_Data_Float[5],
			  &BC_Types[ibc].BC_Data_Float[6]) != 7)
		{
		  sr = sprintf(err_msg, "Expected 7 flts for %s on %sID=%d.\n",
			       BC_Types[ibc].desc->name1,
			       BC_Types[ibc].Set_Type,
			       BC_Types[ibc].BC_ID);
		  GOMA_EH(GOMA_ERROR, err_msg);
		}

              BC_Types[ibc].max_DFlt = 7;
	      SPF_DBL_VEC(endofstring(echo_string), 7, BC_Types[ibc].BC_Data_Float);
	      break;

	    case GD_TIME_BC:
	      BC_Types[ibc].BC_Data_Int[3] = GD_TIME_BC;

	      if ( BC_Types[ibc].BC_Data_Int[2] != GD_TIME_TABLE )
		{

		  double *gd_time_values = NULL;
		  int lfdcount = read_constants(ifp, &gd_time_values, 0);

		  if ( lfdcount < 2 || lfdcount > 3)
                    {
		      sr = sprintf(err_msg, "Expected 2 or 3 flts for %s on %sID=%d.\n",
                                   BC_Types[ibc].desc->name1,
                                   BC_Types[ibc].Set_Type,
                                   BC_Types[ibc].BC_ID);
                      GOMA_EH(GOMA_ERROR, err_msg);
                    }
                  SPF_DBL_VEC(endofstring(echo_string), lfdcount, gd_time_values);

		  for (k = 0; k < lfdcount; k++) {
		    BC_Types[ibc].BC_Data_Float[k] = gd_time_values[k];
		  }

		  free(gd_time_values);

		  BC_Types[ibc].BC_Data_Int[4] = 0;
		  if (lfdcount == 3) {
		    if (BC_Types[ibc].BC_Data_Float[2] < 0) {
		      sr = sprintf(err_msg, "Expected a positive value for maximum time on %s on %sID=%d.\n",
				   BC_Types[ibc].desc->name1,
                                   BC_Types[ibc].Set_Type,
                                   BC_Types[ibc].BC_ID);
                      GOMA_EH(GOMA_ERROR, err_msg);
		    }
		    BC_Types[ibc].BC_Data_Int[4] = GD_TIME_MAX;
		  }

                  BC_Types[ibc].max_DFlt = lfdcount;
		  SPF_DBL_VEC(endofstring(echo_string), lfdcount, BC_Types[ibc].BC_Data_Float);
		}
	      else
		{
		  if( num_BC_Tables == MAX_BC_TABLES )
		    {
		      GOMA_EH(GOMA_ERROR, "Maximum TABLE_BCs exceeded .");
		    }

		  BC_Tables[num_BC_Tables] = setup_gd_table_BC( ifp, input, &BC_Types[ibc], echo_string );		  
		  BC_Types[ibc].table_index = num_BC_Tables++;
		}

		  
	      break;


	    case GD_TABLE_BC:


	      /* Read scaling factor */

	      if ( fscanf(ifp, "%lf", 
			  &BC_Types[ibc].BC_Data_Float[0]) != 1)
		{
		  sr = sprintf(err_msg, "Expected 1 flts for %s on %sID=%d.\n",
			       BC_Types[ibc].desc->name1,
			       BC_Types[ibc].Set_Type,
			       BC_Types[ibc].BC_ID);
		  GOMA_EH(GOMA_ERROR, err_msg);
		  for(i=0;i<1;i++) SPF(endofstring(echo_string)," %.4g", BC_Types[ibc].BC_Data_Float[i]);
		}
	      
	      if( num_BC_Tables == MAX_BC_TABLES )
		{
		  GOMA_EH(GOMA_ERROR, "Maximum TABLE_BCs exceeded .");
		}

	      BC_Tables[num_BC_Tables] = setup_gd_table_BC( ifp, input, &BC_Types[ibc], echo_string );
	      
	      BC_Types[ibc].table_index = num_BC_Tables++;

	      break;
	      
	 
	    default:  GOMA_EH(GOMA_ERROR,"Unimplemented GD type condition");
	      break;
	    }

	  /*
	   * Need to Allocate Space for the BC Description for the
	   * current boundary condition
	   * 
           *  We do this by reallocating the pointer array to add an
	   *  extra pointer onto the end of the current list. Then
	   *  we malloc and initialize a new BC description structure
	   *  and add it to the end of the list.
	   */
	  new_BC_Desc = (struct BC_descriptions  **)
	      realloc(new_BC_Desc,  
		      (num_new_BC_Desc+1) * sizeof(struct BC_descriptions *));
	  new_BC_Desc[num_new_BC_Desc] = 
	      alloc_BC_description(BC_Types[ibc].desc);

	  /*
	   *  Now fill in the new BC_Types condition and BC_description
	   *  structure with information about the boundary condition
	   */
	  BC_Types[ibc].desc           = new_BC_Desc[num_new_BC_Desc];
	  BC_Types[ibc].index_dad      = num_new_BC_Desc;
	  BC_Types[ibc].desc->equation = BC_Types[ibc].BC_Data_Int[0];
	  var                          = BC_Types[ibc].BC_Data_Int[2];
	  num_new_BC_Desc++;
	  
	  /*
	   * Fill in an a default description of the sensitivity of this
	   * boundary condition to the independent variables (i.e., what
	   * has a nonzero Jacobian entry).
	   *
	   *  Notes:
	   *    MESH_POSITION variables will point to MESH_DISPLACEMENT eqns.
	   *    Time derivatives of regular variables will point to the
	   *      associated equation.
	   *  Question:
	   *    What if you need more ?
	   */
	  if (var >= V_FIRST && var < V_LAST)
	    {
	      BC_Types[ibc].desc->sens[var] = 1;
	    }
	  else if (var >= MESH_POSITION1 && var <= MESH_POSITION3)
	    {
	      BC_Types[ibc].desc->sens[var - MESH_POSITION1 + MESH_DISPLACEMENT1] = 1;
	    }
	  else if (var >= SOLID_POSITION1 && var <= SOLID_POSITION3)
	    {
	      BC_Types[ibc].desc->sens[var - SOLID_POSITION1 + SOLID_DISPLACEMENT1] = 1;
	    }
	  else if (var >= D_VEL1_DT && var <= D_P_DT)
	    {
	      BC_Types[ibc].desc->sens[var - D_VEL1_DT] = 1;
	    }
	  
	  
	  /* Check to see if this condition implies rotation of mesh or momentum equations */
	  
	  eqn = BC_Types[ibc].BC_Data_Int[0];
	  if ( (eqn >= R_MESH_NORMAL) && (eqn <= R_MESH_TANG2) )
	    {
              BC_Types[ibc].desc->rotate = R_MESH1;
	    }
	  if ( (eqn >= R_SOLID_NORMAL) && (eqn <= R_SOLID_TANG2) )
 	    {
              BC_Types[ibc].desc->rotate = R_SOLID1;
 	    }
	  if ( (eqn >= R_MOM_NORMAL) && (eqn <= R_MOM_TANG2) )
	    {
              BC_Types[ibc].desc->rotate = R_MOMENTUM1;
	    }
	  
          break;

        case TABLE_WICV_BC:
        case TABLE_WICS_BC:
		case TABLE_BC:
	  /*
	   * Read in boundary data as a Data_Table structure
	   */
	  /*
	   * Because there may be more than open TABLE_BC we must allocated
	   * another BC_desc and fill it with the appropriate information.
	   * We do this via the new_BC_Desc route so that it will integrate
	   * into the parallel code.
	   */

	  new_BC_Desc = ((struct BC_descriptions  **)
			 realloc(new_BC_Desc,  
				 (num_new_BC_Desc+1) * 
				 sizeof(struct BC_descriptions *)));

	  /* Allocated  a new BC_desc for this Table BC and copy over the old info 
	   * that is listed in mm_names.h under TABLE_BC. Later this will be changed to reflect 
	   * the input deck card
	   */

	  new_BC_Desc[num_new_BC_Desc] = alloc_BC_description(BC_Types[ibc].desc);
	  
	  BC_Types[ibc].desc           = new_BC_Desc[num_new_BC_Desc];

	  BC_Types[ibc].index_dad      = num_new_BC_Desc++;  /* This is important to Phil */


	  if( num_BC_Tables == MAX_BC_TABLES )
	    {
	      GOMA_EH(GOMA_ERROR, "Maximum TABLE_BCs exceeded .");
	    }

	  /*
	   * Now read through the remainder of the BC card. Fill in the new BC_desc to
	   * reflect was read ( equation, species_no etc.).  Also allocate space for
	   * Data_Table struct and save a pointer to it in BC_Types[ibc]->table.  
	   * Finally, read and sort the tabular data itself
	   */

	  BC_Tables[num_BC_Tables] = setup_table_BC( ifp, input, &BC_Types[ibc], echo_string );

	  /* 
	   * Record which table in BC_Tables is associate with this BC.  Important 
	   * when sending info to other processors
	   */

	  BC_Types[ibc].table_index = num_BC_Tables++;

	  break;
	  
	  /*
	   *
	   * Read in Lagrange multiplier boundary conditions and add 
	   * associated augmenting condition
	   *
	   */
	case LGR_FLOWRATE_BC:
	  /* 
	   * This boundary condition enforces a flowrate requirement over 
	   * the application sideset.  The flowrate requirement is a global
	   * integrated constraint on the normal velocity.  It resembles very
	   * much an augmenting condition.  This boundary condition is enforced
	   * via a single constant lagrange multiplier unknown associated with 
	   * the sideset.  The value of the Lagrange multiplier is the additional
	   * degree of freedom that appears just like any other augmenting
	   * condition, but it isn't associated with a boundary condition parameter
	   * or material parameter.  In addition, the lagrange multiplier multiplies
	   * a surface integral on the sideset which is added to the residual of the 
	   * fluid momentum equation as an additional momentum source.  This is in 
	   * contrast to the regular augmenting condition algorithm which in general
	   * doesn't change the residual vector.  When you work out the math you discover
	   * that this additional momentum source term looks exactly like the 
	   * the surface integral that is used to apply a constant FLOW_PRESSURE 
	   * boundary condition with the multiplier taking the place of the pressure.
	   * Actually, its value is the negative of the pressure.
	   *
	   * So what we have here is a hybrid sort of thing.  On the one hand,  it 
	   * applies a global integrated constraint via the augmenting condition
	   * algorithm so we need to set this condition up here.  And also it applies
	   * a more local additional the residual and jacobian matrices, which we 
	   * can apply via the regular bc_integ, weak integrated formality.  So pay 
	   * attention and here we go.....
	   */


	  /* First, read in the flowrate and a starting guess for the multiplier
	   * as two float parameters on the BC = FLOWRATE line 
	   */

	  if ( fscanf(ifp,"%lf", &BC_Types[ibc].BC_Data_Float[0]) != 1 )
	    {

	      sr = sprintf(err_msg, "Expected flt to start for %s on %s ID=%d.\n",
			   BC_Types[ibc].desc->name1,
			   BC_Types[ibc].Set_Type,
			   BC_Types[ibc].BC_ID);
	      GOMA_EH(GOMA_ERROR, err_msg);

	    }
	  
	  if( fscanf(ifp,"%s",input) != 1 )
	    {
		sr = sprintf(err_msg, "Expected 2nd parameter for %s on %s ID=%d.\n",
			   BC_Types[ibc].desc->name1,
			   BC_Types[ibc].Set_Type,
			   BC_Types[ibc].BC_ID);
	      GOMA_EH(GOMA_ERROR, err_msg);
	    }

	  SPF(endofstring(echo_string)," %.4g %s", BC_Types[ibc].BC_Data_Float[0], input);

	   BC_Types[ibc].BC_Data_Float[1] = (float) strtod(input, NULL) ;

	  /* 
	   * Next see if ACs have been defined above.  If so add space for one more, if not, allocate
	   * an array of one 
	   */

	  if ( augc == NULL )
	    {
	      augc = alloc_struct_1( struct AC_Information , 1 );
	      nAC = 1;
	    }
	  else
	    {
	      augc = realloc_struct_1( augc, struct AC_Information, nAC+1, nAC );
	      nAC++;
	    }

	  /* Record the index of the attached AC in the BC_Types structure */

	  BC_Types[ibc].BC_Data_Int[0] = nAC-1;

	  /*
	   * Next up...fill in the pieces of the AC structure with the appropriate info.   
	   */
	  augc[nAC-1].Type = AC_LGRM;              /* Attached AC is a Lagrange multiplier constraint */
	  augc[nAC-1].MTID = -1 ;                  /* this integrates over all blocks sharing sideset */
	  augc[nAC-1].MFID = VOLUME_FLUX;          /* This flux type used in evaluate_flux */
	  augc[nAC-1].COMPID = 0.0;
	  augc[nAC-1].SSID = BC_Types[ibc].BC_ID;   /* Sideset set id */
	  augc[nAC-1].CONSTV = -BC_Types[ibc].BC_Data_Float[0]; /* Store the flow rate value */
	  augc[nAC-1].BCID  = ibc;    /* record which boundary condition AC is attached to */
	  augc[nAC-1].DFID  = 0;      /* record index of flow rate parameter (for continuation */
	  augc[nAC-1].iread = 0;

	  /*
	   * Now check the BC card again to see if we are suppose to 
	   * read the Lagrange multiplier from the guess file 
	   */
	  
	  if ( !strcmp(input,"read")  ) augc[nAC-1].iread = 1;
	  
	  /*
	   * Lastly,  DataFlt[0] gets the starting LM guess from BC_Data_Float[1] 
	   * 
	   */

	  augc[nAC-1].DataFlt = alloc_dbl_1(1, -BC_Types[ibc].BC_Data_Float[1] ) ;
	  augc[nAC-1].len_AC = 1;

	  /* Oh, one more thing..reset the nAC value in all the AC's */

	  for (i=0; i<nAC; i++) augc[i].nAC = nAC;

	  break;
	  
	  /* 
	   * Fall through for all unimplemented cases 
	   */
        default:
	  fprintf(stderr, "%s:\tBC type not yet implemented.\n", yo);
	  exit(-1);
	  break;
	}

      BC_consistency( &BC_Types[ibc] );

      ECHO(echo_string, echo_file);

      /* check hunting BC data floats for out-of-bounds*/
      if(nHC)
       {
       for(i=0 ; i<nHC ; i++)
         {
         if(hunt[i].Type == 1 && hunt[i].BCID == ibc)
             {
              if(hunt[i].DFID >= BC_Types[ibc].max_DFlt)
                  {
                  GOMA_WH(-1,"Whoa.... hunting data float outside range\n");
fprintf(stderr," HC %d BC %d of %d\n",i,hunt[i].DFID,BC_Types[ibc].max_DFlt);
                  }
             }
         }
       }
      /* check loca BC data floats for out-of-bounds*/
      if(nCC)
       {
       for(i=0 ; i<nCC ; i++)
         {
         if(cpcc[i].Type == 1 && cpcc[i].BCID == ibc)
             {
              if(cpcc[i].DFID >= BC_Types[ibc].max_DFlt)
                  GOMA_WH(-1,"Whoa.... loca data float outside range\n");
             }
         }
       }

    }

  ECHO("END OF BC", echo_file);

  /* Check for overlap AC with no relevant boundary conditions */
  if (Do_Overlap && !overlap_bc)
    {
      GOMA_EH(GOMA_ERROR, "Overlap AC requested with no embedded or contact BC's!");
    }

  /*
   * Check for a pressure Datum Condition 
   */
  iread = look_for_optional(ifp,"PRESSURE DATUM",input,'=');

  /*
   * Initialize, even if we don't use them.
   */

  pressure_datum_element = -1;
  pressure_datum_value   = -1.0e12;

  if (iread == 1) {
    PRESSURE_DATUM = 1;
    if (fscanf(ifp, "%d %lf ", &pressure_datum_element, &pressure_datum_value ) != 2 ) {
      		SPF(echo_string,"\t(%s)", "PRESSURE DATUM =  missing data");
     		} else	{
				SPF(echo_string,"%s = %d %.4g", "PRESSURE DATUM" , pressure_datum_element, pressure_datum_value );

 		}
	ECHO(echo_string,echo_file);
  } else { 
    PRESSURE_DATUM = 0; 
  }

  /* 
   * Read directions for Rotating Equations in 3D
   */
  iread=look_for_optional(ifp, "Rotation Specifications", input, '=');
    
  /* count number of rotation or non-rotation specifications */
  if (iread == 1) {

    SPF(echo_string,"\n%s =\n", "Rotation Specifications"); ECHO(echo_string, echo_file);

    Num_ROT = count_list(ifp, "ROT", input, '=', "END OF ROT");
  } else {
    Num_ROT = 0;
  }

  SPF(echo_string,"%s = %d","Number of rotation conditions", Num_ROT);

  /*
   *  Allocate space for the vector, ROT_Types.
   */    
  if (Num_ROT != 0) {
  ROT_Types = (struct Rotation_Specs *)
    smalloc(Num_ROT*sizeof(struct Rotation_Specs));
  
  /*
   * When they are "-1", these indeces mean a corresponding NULL pointer
   * for the BC_Desc ptr. If otherwise, they point into the so-indexed
   * BC_Desc[] array of structures. All necessitated by need for parallel 
   * processors to know this information.
   */

#ifndef CDIM
#define CDIM 3
#endif

  for ( i=0; i<Num_ROT; i++)
    {
      for ( j=0; j<CDIM; j++)
	{
	  ROT_Types[i].BC_desc_index[j] = -1;
	}
    }

  for (irc = 0; irc < Num_ROT; irc++)
    {

      /*
       * Handy quick pointer for *this* ROT_Type.
       */ 

      rot = ROT_Types + irc;

      strcpy(rot_eq_string, "?");

      look_for(ifp, "ROT", input, '=');

      /* Read equation type: MESH or MOM */


      if (fscanf(ifp, "%s", ts) != 1)
	{
	  GOMA_EH( -1, "error reading Rotation equation name");
	}

      if (!strcmp(ts, "MESH")) 
	{
	  rot->eq_type = R_MESH1;
	  strcpy(rot_eq_string, "d");
	}
      else if (!strcmp(ts, "MOM")) 
	{
	  rot->eq_type = R_MOMENTUM1;
	  strcpy(rot_eq_string, "v");
	} 
      else 
	{
	  sr = SPF(err_msg, 
		   "Invalid ROT[%d] eq_type \"%s\". Valid are: MOM, MESH.", 
		   irc, ts);
	  GOMA_EH( -1, err_msg);
	}

      SPF(echo_string,"%s = %s","ROT",ts);

      /* Read topology type */
      
      if (fscanf(ifp, "%s", ts) != 1)
	{
	  GOMA_EH( -1, "error reading Rotation topology");
	}

      if (!strcmp(ts, "SURFACE")) 
	{
	  rot->type = FACE;
	  
	  /* Read list of SS needed to define topology */
	  
	  if ( fscanf(ifp, "%d", &rot->ss_id[0]) != 1)
	    {
	      sr = sprintf(err_msg, 
			   "Error reading 1 int for ROT SURFACE ssid1 ...");
	      GOMA_EH(GOMA_ERROR, err_msg);
	    }
	  
	  sr = SPF(topo_string, "surf (%d)", rot->ss_id[0]);
	  rot->ss_id[1] = 0;
	  rot->ss_id[2] = 0;

	  SPF(endofstring(echo_string)," %s %d",ts,rot->ss_id[0] );
	} 
      else if (!strcmp(ts, "EDGE")) 
	{
	  rot->type = CURVE;
	  /* Read list of SS needed to define topology */
	  if ( fscanf(ifp, "%d %d", &rot->ss_id[0], &rot->ss_id[1]) != 2)
	    {
	      sr = sprintf(err_msg, 
			   "Error reading 2 ints for ROT EDGE ssid1 ssid2 ...");
	      GOMA_EH(GOMA_ERROR, err_msg);
	    }
	  sr = sprintf(topo_string, "edge (%d & %d)", rot->ss_id[0], 
		       rot->ss_id[1]);
	  rot->ss_id[2] = 0;

	  SPF(endofstring(echo_string)," %s %d %d",ts,rot->ss_id[0],rot->ss_id[1] );
	} 
      else if (!strcmp(ts, "VERTEX")) 
	{
	  rot->type = VERTEX;
	  /* Read list of SS needed to define topology */
	  if (fscanf(ifp, "%d %d %d", &rot->ss_id[0], &rot->ss_id[1], 
		     &rot->ss_id[2]) != 3)
	    {
	      sprintf(err_msg, 
		      "Error reading 3 ints for ROT VERTEX ssid1 ssid2 ssid3 ...");
	      GOMA_EH(GOMA_ERROR, err_msg);
	    }
	  sprintf(topo_string, "vrtx (%d & %d & %d)", rot->ss_id[0], 
		  rot->ss_id[1], rot->ss_id[2]);

	  SPF(endofstring(echo_string)," %s %d %d %d",ts,rot->ss_id[0],rot->ss_id[1],rot->ss_id[2] );

        } 
      else if (!strcmp(ts, "VOLUME")) 
	{
	  rot->type = BODY;
	  rot->ss_id[0] = 0;
	  rot->ss_id[1] = 0;
	  rot->ss_id[2] = 0;
	  sr = sprintf(topo_string, "volume");

	  SPF(endofstring(echo_string)," %s %s",ts , "volume");
	} 
      else 
	{
	  SPF(err_msg, 
	      "Invalid ROT[%d] topology \"%s\". Valid are: SURFACE, EDGE, VERTEX, VOLUME.",
	      irc, ts);
	  GOMA_EH( -1, err_msg);
	}
      
      rot->ROTATE = 0;
      rot->elems = NULL;
      /* loop over equation components and read BC list w/ SS#'s */
      for (p = 0; p < DIM; p++) 
	{ /* p */
	  if (fscanf(ifp, "%s %d", ts, &rot->BC_SS[p]) != 2)
	    {
	      sprintf(err_msg, 
		      "Expected 1 string, 1 int for rotation instruction %d for ROT %s",
		      p+1, topo_string);
	      GOMA_EH( -1, err_msg);
	    }

	  strcpy(condition_string[p], ts);

	/* compare string to valid rotation vectors */
	  if (!strcmp(ts, "NONE") || !strcmp(ts, "NA") || !strcmp(ts, "NO")) 
	    {
	      rot->BC_Type[p] = ROT_NONE;
	      rot->BC_desc[p] = NULL;
	      rot->BC_SS[p] = -1;
	      /*
	       * Case: a = a	 self replacement ain't even worth the effort
	       */
	      strcpy(instruction_string[p], coordinate_string[p]);
	    } 
	  else if (!strcmp(ts, "N"))
	    {
	      rot->BC_Type[p] = ROT_N;
	      rot->BC_desc[p] = NULL;
	      rot->ROTATE = 1;
	      rot->BC_SS[p] = -1;
	      strcpy(instruction_string[p], "n");
	    } 
	  else if (!strcmp(ts, "N2")) 
	    {
	      rot->BC_Type[p] = ROT_N2;
	      rot->BC_desc[p] = NULL;
	      rot->ROTATE = 1;
	      rot->BC_SS[p] = -1;
	      strcpy(instruction_string[p], "n2");
	    } 
	  else if (!strcmp(ts, "N3")) 
	    {
	      rot->BC_Type[p] = ROT_N3;
	      rot->BC_desc[p] = NULL;
	      rot->ROTATE = 1;
	      rot->BC_SS[p] = -1;
	      strcpy(instruction_string[p], "n3");
	    } 
	  else if (!strcmp(ts, "T")) 
	    {
	      rot->BC_Type[p] = ROT_T;
	      rot->BC_desc[p] = NULL;
	      rot->ROTATE = 1;
	      rot->BC_SS[p] = -1;
	      strcpy(instruction_string[p], "t");
	    } 
	  else if (!strcmp(ts, "T1")) 
	    {
	      rot->BC_Type[p] = ROT_T1;
	      rot->BC_desc[p] = NULL;
	      rot->ROTATE = 1;
	      rot->BC_SS[p] = -1;
	      strcpy(instruction_string[p], "t1");
	    } 
	  else if (!strcmp(ts, "T2")) 
	    {
	      rot->BC_Type[p] = ROT_T2;
	      rot->BC_desc[p] = NULL;
	      rot->ROTATE = 1;
	      rot->BC_SS[p] = -1;
	      strcpy(instruction_string[p], "t2");
	    } 
	  else if (!strcmp(ts, "B")) 
	    {
	      rot->BC_Type[p] = ROT_B;
	      rot->BC_desc[p] = NULL;
	      rot->ROTATE = 1;
	      rot->BC_SS[p] = -1;
	      strcpy(instruction_string[p], "b");
	    } 
	  else if (!strcmp(ts, "S")) 
	    {
	      rot->BC_Type[p] = ROT_S;
	      rot->BC_desc[p] = NULL;
	      rot->ROTATE = 1;
	      rot->BC_SS[p] = -1;
	      strcpy(instruction_string[p], "s");
	    } 
	  else if (!strcmp(ts, "X")) 
	    {
	      rot->BC_Type[p] = ROT_X;
	      rot->BC_desc[p] = NULL;
	      rot->ROTATE = 1;
	      rot->BC_SS[p] = -1;
	      strcpy(instruction_string[p], "ex");
	    } 
	  else if (!strcmp(ts, "Y")) 
	    {
	      rot->BC_Type[p] = ROT_Y;
	      rot->BC_desc[p] = NULL;
	      rot->ROTATE = 1;
	      rot->BC_SS[p] = -1;
	      strcpy(instruction_string[p], "ey");
	    } 
	  else if (!strcmp(ts, "Z")) 
	    {
	      rot->BC_Type[p] = ROT_Z;
	      rot->BC_desc[p] = NULL;
	      rot->ROTATE = 1;
	      rot->BC_SS[p] = -1;
	      strcpy(instruction_string[p], "ez");
	    }
	  else if (!strcmp(ts, "GD")) 
	    {
	      rot->BC_Type[p] = ROT_GD;
	      rot->BC_desc[p] = NULL;
	      rot->BC_SS[p] = -1;
	      strcpy(instruction_string[p], "GD");
	    } 
	  else 
	    {
	      for (k=0; k<Num_BC_Names; k++)
		{
		  if ( ! strcmp(ts, BC_Desc[k].name1) || 
		       ! strcmp(ts, BC_Desc[k].name2) )
		    {
		      rot->BC_Type[p]       = BC_Desc[k].BC_Name;
		      rot->BC_desc[p]       = &BC_Desc[k];
		      rot->BC_desc_index[p] = k;
		    }
		}

	      if( detect_BC(  rot->BC_Type[p], rot->BC_SS[p]) == 0 )
		{
		  SPF(err_msg,"ROT card: %d  \t >->->BC : %s %d not found<-<-<\n", 
		      irc, ts, rot->BC_SS[p]);
		  GOMA_EH(GOMA_ERROR,err_msg);
		}

	    }

	  SPF(endofstring(echo_string)," %s %d", ts, (rot->BC_SS[p] == -1 ? 0 : rot->BC_SS[p]) );
	}

  /* Read method of tangent calc and list of floats */
      strcpy(seed_string, "unseeded");
      if (fscanf(ifp, "%s", ts) != 1)
	{
	  rot->method = ROT_BASIS;
	  GOMA_WH( -1, "No Rotation method");
	}

      if (!strcmp(ts, "SEED")) 
	{
	  rot->method = ROT_SEED;
	  /* Read list of SS needed to define topology */
	  if ( fscanf(ifp, "%lf %lf %lf", 
		      &sx, &sy, &sz) != 3)
	    GOMA_EH(GOMA_ERROR,"Error reading SEED values for Rotation");
	  rot->seed[0] = sx;
	  rot->seed[1] = sy;
	  rot->seed[2] = sz;
	  sr = SPF(seed_string, "SEED [%g,%g,%g]", sx, sy, sz );
	
	} 
      else if (!strcmp(ts, "NONE") )
	{
	  rot->method = ROT_BASIS;
	  strcpy(seed_string, "NONE");
	} 
      else if (  !strcmp(ts, "BASIS")) 
	{
	  rot->method = ROT_BASIS;
	  strcpy(seed_string, "BASIS");
	}
      else if (!strcmp(ts, "BASIS_RESEED")) 
	{
	  rot->method = ROT_BASIS_RESEED;
	  strcpy(seed_string, "BASIS_RESEED");
	} 
      else if (!strcmp(ts, "BASIS_ONCE")) 
	{
	  rot->method = ROT_BASIS_ONCE;
	  strcpy(seed_string, "BASIS_ONCE");
	} 
      else 
	{
	  sr = SPF(err_msg,
		   "Invalid ROT[%d] seed_method \"%s\". Valid are: NONE, SEED, BASIS, BASIS_RESEED, BASIS_ONCE.",
		   irc, ts);
	  GOMA_EH( -1, err_msg);
	}

      SPF(endofstring(echo_string)," %s", seed_string);

      /*
       * A feeble attempt to wrought output to aid in
       * understanding what the ?!@# is going with this ROT.
       */

      /*
       * The rotation component instruction condition will be either
       * SOMEBCNAME ssid or it will be ssid=0 and some "x" or "n", for example.
       */
      for ( p=0; p<DIM; p++)
	{
	  if ( rot->BC_SS[p] == -1 )
	    {
	      /*
	       * Write a nice projected component like (n.R_d), (t1.R_d), 
	       * (t2.R_d), (b.R_d), (ex.R_d), (ey.R_d), (ez.R_d) or
	       * (1.d) for "unchanged".
	       */

	      sr = sprintf(condition_string[p], "(%s.R_%s)", 
			   instruction_string[p], 
			   rot_eq_string);
	    }
	  else
	    {
	      /*
	       * Write a nice BC constraint for this component.
	       */

	      sr = sprintf(condition_string[p], "(%s @ %d)", 
			   rot->BC_desc[p]->name1,
			   rot->BC_SS[p]);
	    }

	  sr = sprintf(component_string[p], "R_%s%s=%s", rot_eq_string, 
		       coordinate_string[p], condition_string[p]);
	  
	}

      SPF(endofstring(echo_string), "\n\t (%3d. %s %s %s %s %s)", irc+1, topo_string, 
	  component_string[0], component_string[1], component_string[2], 
	  seed_string);

      ECHO(echo_string, echo_file);
    } /* end of loop over irc, rotation specs. */
  ECHO("END OF ROT", echo_file);
  } /* end of if Num_Rot != 0 */
  
}
/* rd_bc_specs -- read input file for boundary condition specifications */

/**************************************************************************/
/**************************************************************************/
/**************************************************************************/
/*
 * Check the consistency of a Boundary Condition structure.
 * Initially this routine was implemented to check and make sure that
 * NS designators are not used on BC's that are applicable only to
 * sidesets, and vice-versa.  However, it is also a good place to put
 * code that checks other BC input parameters, i.e. angles are always
 * in the range (0,2Pi). 
 *
 * Author: T.A. Baer
 * Date  : December 1999
 */

static int
BC_consistency( struct Boundary_Condition *BC_Type)
{
  char err_msg[MAX_CHAR_IN_INPUT];
  static const char yo[] = "rd_bc_specs";

  /* Check that BC is appropriate to SS */
  if( !strcmp( BC_Type->Set_Type, "SS") )
    {
      switch ( BC_Type->desc->method)
        {
        case   COLLOCATE_SURF:
        case    WEAK_INT_SURF:
        case  STRONG_INT_SURF:
        case  WEAK_SHELL_GRAD:
        case  STRONG_SHELL_GRAD:
        case  STRONG_INT_EDGE:
        case    WEAK_INT_EDGE:
        case   COLLOCATE_EDGE:
        case   CONTACT_SURF:
        case   EMBEDDED_SURF:
	case WEAK_SHARP_INT:
          break;
	case LS_SPECIAL:
	  if( BC_Type->desc->BC_Name != LS_ADC_OLD_BC )
	    {
	      sprintf(err_msg,
		      "%s %s %d\n\t\t %s", "BC Consistency error detected. ", 
		      BC_Type->desc->name1,
		      BC_Type->BC_ID, " BC is not applicable to side sets ");			
	      GOMA_EH(GOMA_ERROR, err_msg);
	    }
	  break;
        default:
          sprintf(err_msg,
                  "%s %s %d\n\t\t %s", "BC Consistency error detected. ", 
                  BC_Type->desc->name1,
                  BC_Type->BC_ID, " BC is not applicable to side sets ");
          GOMA_EH(GOMA_ERROR,err_msg);
          break;
        }
    }

  if( !strcmp( BC_Type->Set_Type, "NS") )
    {
      switch ( BC_Type->desc->method)
        {
        case   DIRICHLET:
        case   SPECIAL:
	  break;
	case   LS_SPECIAL:
	  
	  if( BC_Type->desc->BC_Name != LS_ADC_BC )
	    {
	      sprintf(err_msg,
		      "%s %s %d\n\t\t %s", "BC Consistency error detected. ", 
		      BC_Type->desc->name1,
		      BC_Type->BC_ID, " BC is not applicable to node sets ");			
	      GOMA_EH(GOMA_ERROR, err_msg);
	    }
	  
          break;
        default:
          // This boundary condition uses a side on a shell element in 2D. This is 
	  // a node set consisting of one node. Therefore, it's ok.
          switch (BC_Type->desc->BC_Name) {
            case SH_GAMMA1_DERIV_SYMM_BC:
            case SH_GAMMA2_DERIV_SYMM_BC:
            case SHELL_TFMP_FREE_LIQ_BC:
            case SHELL_TFMP_FREE_GAS_BC:
            case SHELL_TFMP_GRAD_S_BC:
            case GRAD_LUB_PRESS_BC:
            case SH_SDET_BC:
            case SH_MESH2_WEAK_BC:
            case SHELL_LUBRICATION_OUTFLOW_BC:
              break;
            default:
              sprintf(err_msg, "%s %s %d\n\t\t %s", "BC Consistency error detected. ",
                      BC_Type->desc->name1, BC_Type->BC_ID, " BC is not applicable to node sets ");
              GOMA_EH(GOMA_ERROR,err_msg);
              break;
          }
        }
    }

  if ( !strcmp(BC_Type->desc->name1,"VELO_THETA_TPL") ||
       !strcmp(BC_Type->desc->name1,"VELO_THETA_HOFFMAN") ||
       !strcmp(BC_Type->desc->name1,"VELO_THETA_COX") ||
       !strcmp(BC_Type->desc->name1,"VELO_THETA_SHIK") ||
       !strcmp(BC_Type->desc->name1,"WETTING_SPEED_BLAKE") ||
       !strcmp(BC_Type->desc->name1,"WETTING_SPEED_HOFFMAN") ||
       !strcmp(BC_Type->desc->name1,"WETTING_SPEED_SHIK") ||
       !strcmp(BC_Type->desc->name1,"WETTING_SPEED_COX")
       )
    {/* 1 */
      /*
       * Check some parameters for sanity.
       *
       */
      
      /*
       * Equilibrium contact angles shall be between 1 and 179 degrees. If you can't
       * fit within that range you have no business here.
       */

      if ( BC_Type->BC_Data_Float[0] < 1. ||
	   BC_Type->BC_Data_Float[0] > 179. )
	{
	  sr = sprintf(err_msg, "BC %s angle %g not in (1,179)",
		       BC_Type->desc->name1, 
		       BC_Type->BC_Data_Float[0]);
	  GOMA_EH(GOMA_ERROR, err_msg);
	}
      
      /*
       * Normal vector magnitudes ought to be pretty close to 1.
       */

      if ( fabs( BC_Type->BC_Data_Float[1]*
		 BC_Type->BC_Data_Float[1] +
		 BC_Type->BC_Data_Float[2]*
		 BC_Type->BC_Data_Float[2] +
		 BC_Type->BC_Data_Float[3]*
		 BC_Type->BC_Data_Float[3] - 1 ) > 1e-3)
	{
	  sr = sprintf(err_msg, "BC %s ss normal (%g,%g,%g) not unit.",
		       BC_Type->desc->name1, 
		       BC_Type->BC_Data_Float[1],
		       BC_Type->BC_Data_Float[2],
		       BC_Type->BC_Data_Float[3]);
	  GOMA_WH(-1,"Will use variable wall normal for wetting bc" );
	}
      
      /*
       * Other parameters in our Blake model should be positive...
       */
      
      if ( BC_Type->BC_Data_Float[4] < 0 )
	{
	  sr = sprintf(err_msg, "BC %s preexponential %g negative.",
		       BC_Type->desc->name1, 
		       BC_Type->BC_Data_Float[4]);
	  GOMA_EH(GOMA_ERROR, err_msg);
	}
      
      if ( BC_Type->BC_Data_Float[5] < 0 )
	{
	  sr = sprintf(err_msg, 
		       "BC %s thermally-scaled surface energy %g negative.",
		       BC_Type->desc->name1, 
		       BC_Type->BC_Data_Float[5]);
	  GOMA_EH(GOMA_ERROR, err_msg);
	}
      
      /*
       * t_relax = 0 is OK; means just do it with no relaxation...
       */
      
      if ( BC_Type->BC_Data_Float[6] < 0 )
	{
	  sr = sprintf(err_msg, "BC %s relaxation time %g negative.",
		       BC_Type->desc->name1, 
		       BC_Type->BC_Data_Float[6]);
	  GOMA_EH(GOMA_ERROR, err_msg);
	}
      
      if ( BC_Type->BC_Data_Float[7] < 0 )
	{
	  sr = sprintf(err_msg, "BC %s old tpl velocity %g negative.",
		       BC_Type->desc->name1, 
		       BC_Type->BC_Data_Float[7]);
	  GOMA_EH(GOMA_ERROR, err_msg);
	}
    
    }

  if ( !strcmp(BC_Type->desc->name1,"VAR_CA_EDGE"))	  
    {
      /*
       * Normalize substrate normal vector 
       */
      dbl *norm = &BC_Type->BC_Data_Float[5];
      dbl mag = sqrt(SQUARE(norm[0])+SQUARE(norm[1])+SQUARE(norm[2]));
      if (mag == 0.0) 
	{
	  sprintf(err_msg,
		  "%s: ERROR for BC %s, zero length normal vector\n",
		  yo, BC_Type->desc->name1);
	  GOMA_EH(GOMA_ERROR, err_msg);
	} 
      else
	{
	  norm[0] /= mag; norm[1] /= mag; norm[2] /= mag;
	}
    }
  
  return 0;
}

/* Search through the BC list to find a match for BC_name and BC_SS
 * 
 * Return TRUE if match of both found on same BC 
 * Return FALSE if  no such match found
 *
 * Used when reading ROT cards to assure BCs listed are present
 *
 *
 * Author : T A Baer
 * Date   : Jan 10, 2001
 */

static int 
detect_BC( int BC_name, int BC_ID )
   
{

  int k=0, found = FALSE;

  while ( k < Num_BC && !found )
    {
      found = ( BC_Types[k].BC_Name == BC_name ) &&
              ( BC_Types[k].BC_ID   == BC_ID );

      k++;
    }

return( found );

}



/* END of file mm_input_bc.c */<|MERGE_RESOLUTION|>--- conflicted
+++ resolved
@@ -54,11 +54,7 @@
 					 * with material-specific            *
 					 * initialization                    */
 
-<<<<<<< HEAD
 extern struct Boundary_Condition *BC_Types;
-=======
-struct Boundary_Condition *BC_Types;
->>>>>>> 8a41aacc
 
 extern struct Rotation_Specs *ROT_Types;
 
