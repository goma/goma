/************************************************************************ *
* Goma - Multiphysics finite element software                             *
* Sandia National Laboratories                                            *
*                                                                         *
* Copyright (c) 2022 Goma Developers, National Technology & Engineering   *
*               Solutions of Sandia, LLC (NTESS)                          *
*                                                                         *
* Under the terms of Contract DE-NA0003525, the U.S. Government retains   *
* certain rights in this software.                                        *
*                                                                         *
* This software is distributed under the GNU General Public License.      *
* See LICENSE file.                                                       *
\************************************************************************/

/*
 *$Id: mm_input_bc.c,v 5.21 2010-07-21 16:39:27 hkmoffa Exp $
 */

#include <exodusII.h>
#include <math.h>
#include <stdio.h>
#include <stdlib.h>
#include <string.h>

#include "el_elm.h"
#include "md_timer.h"
#include "mm_as.h"
#include "mm_as_const.h"
#include "mm_as_structs.h"
#include "mm_bc.h"
#include "mm_eh.h"
#include "mm_input.h"
#include "mm_interface.h"
#include "mm_mp_const.h"
#include "mm_post_def.h"
#include "mm_species.h"
#include "rf_allo.h"
#include "rf_bc_const.h"
#include "rf_fem.h"
#include "rf_fem_const.h"
#include "rf_io.h"
#include "rf_io_const.h"
#include "rf_mp.h"
#include "rf_solver.h"
#include "rf_solver_const.h"
#include "std.h"

/*
 * Hey! This is the *one* place where these are defined. All other locations
 * have a mm_mp_structs and mm_mp.h to declare what these are.
 */

extern int Num_Var_Init_Mat[MAX_NUMBER_MATLS]; /* number of variables to overwrite  *
                                                * with material-specific            *
                                                * initialization                    */

extern struct Boundary_Condition *BC_Types;

extern struct Rotation_Specs *ROT_Types;

static Spfrtn sr;

/*
 * What to look for each time...
 */

/*************** R O U T I N E S   I N   T H E   F I L E ***********************
 *
 *    NAME				TYPE		CALLED_BY
 *--------------------------------------------------------------------
 *
 *    rd_bc_specs()			void		read_input_file
 *
 */

static int BC_consistency(struct Boundary_Condition *); /* BC_Type                           */

static int detect_BC(int, int);

/*
 *	This file is a break-off from the very large file mm_input.c.
 *      See the comments found therein.
 *
 *
 *	Author:			Edward D. Wilkes, GRAM Inc.
 *	Revised:
 */

/*****************************************************************************/
/*****************************************************************************/
/*****************************************************************************/
/*
 * rd_bc_specs -- read input file for boundary condition specifications
 *
 * Comments:	This code was lifted out of the ever-growing read_input_file()
 *           	routine above. This makes things more modular, with division
 *           	into "sections".
 *
 *		Someday we need to comb through all these placeholder options
 *		to see if they are useful.
 *
 * Revised:			Fri Oct 29 10:15:45 MDT 1993 pasacki@sandia.gov
 */

void rd_bc_specs(FILE *ifp, char *input) {
  char err_msg[MAX_CHAR_IN_INPUT];
  int i;
  int j;
  //  int error;
  int ibc, var, num_const;
  char ts[MAX_LINE_LENGTH];

  char seed_string[80];
  char instruction_string[DIM][80];
  char component_string[DIM][120];
  char condition_string[DIM][80];
  char coordinate_string[DIM][80] = {"x", "y", "z"};
  char topo_string[80];
  char rot_eq_string[80];

  static const char yo[] = "rd_bc_specs";
  char echo_string[MAX_CHAR_IN_INPUT] = "\0";
  char *echo_file = Echo_Input_File;

  int overlap_bc = FALSE;
  int iread;
  int NO_SPECIES = -1;
  int k, eq_found, eqn, irc, p;
  dbl sx, sy, sz;

  struct Rotation_Specs *rot;

  /*
   * Initialize...
   */

  num_new_BC_Desc = 0;

  /*
   * Read boundary condition specifications
   */

  iread = look_for_optional(ifp, "Boundary Condition Specifications", input, '=');

  look_for(ifp, "Number of BC", input, '=');
  if (fscanf(ifp, "%d", &Num_BC) != 1) {
    fprintf(stderr, "error reading number of boundary conditions try to read list");
    Num_BC = -1;
  }
  /*
   * Count boundary conditions if Num_BC is set to -1
   */
  if (Num_BC == -1) {
    Num_BC = count_list(ifp, "BC", input, '=', "END OF BC");
  }

  /*
   *  Allocate space for the vector, BC_Types.
   */
  BC_Types = alloc_struct_1(struct Boundary_Condition, Num_BC);

  if (Debug_Flag && ProcID == 0) {
    printf("%s:\tallocated %d copies of the %lu sized\n", yo, Num_BC,
           (unsigned long int)sizeof(struct Boundary_Condition));
    printf("%s:\tBoundary_Condition structure.\n", yo);
  }

  ECHO("\n***Boundary Condition Specifications***\n", echo_file);

  SPF(echo_string, "%s = %d", "Number of BC", Num_BC);
  ECHO(echo_string, echo_file);

  /* initialize number of interface sources*/
  Num_Interface_Srcs = 0;
  for (ibc = 0; ibc < Num_BC; ibc++) {

    /*
     *   Initialize the boundary condition to its
     *   default state.
     */
    initialize_Boundary_Condition(BC_Types + ibc);

    look_for(ifp, "BC", input, '=');
    if (fscanf(ifp, "%s", ts) != 1) {
      GOMA_EH(-1, "error reading BC_Types[ibc].BC_Name");
    }

    /*
     *  Set the BC_Name based upon the string read into
     *  the character variable ts.
     *
     *  -> Also, assign the pointer to the BC_Description structure
     *     that matches the string, here.
     */
    BC_Types[ibc].desc = NULL;
    for (k = 0; k < Num_BC_Names; k++) {
      if (!strcmp(ts, BC_Desc[k].name1) || !strcmp(ts, BC_Desc[k].name2)) {
        BC_Types[ibc].BC_Name = BC_Desc[k].BC_Name;
        BC_Types[ibc].desc = &BC_Desc[k];
        BC_Types[ibc].BC_Desc_index = k;
      }
    }

    if (BC_Types[ibc].desc == NULL) {
      fprintf(stderr, "%s:\tBC %s not recognized.\n", yo, ts);
      exit(-1);
    }

    /*
     * Read the boundary condition Set_type.
     *
     * There are five valid strings,
     * N* and S* for node sets and side sets and LS for level set.
     *
     * NS, SS: No continuation
     * NC, SC: Continuation
     *
     */
    if (fscanf(ifp, "%80s", input) != 1) {
      fprintf(stderr, "%s:\tError reading BC_Types[ibc].Set_Type\n", yo);
      exit(-1);
    }

    if (!strcmp(input, "NS")) {
      (void)strncpy(BC_Types[ibc].Set_Type, "NS", 3);
    } else if (!strcmp(input, "NC")) {
      (void)strncpy(BC_Types[ibc].Set_Type, "NS", 3);
      cont->upBCID = ibc;
      printf("BC Continuation: BCID = %4d\n", cont->upBCID);
    } else if (!strcmp(input, "SS")) {
      (void)strncpy(BC_Types[ibc].Set_Type, "SS", 3);
    } else if (!strcmp(input, "SC")) {
      (void)strncpy(BC_Types[ibc].Set_Type, "SS", 3);
      cont->upBCID = ibc;
      printf("BC Continuation: BCID = %4d\n", cont->upBCID);
    } else if (!strcmp(input, "LS")) {
      (void)strncpy(BC_Types[ibc].Set_Type, "LS", 3);

      if (!strcmp(BC_Types[ibc].desc->name1, "BAAIJENS_FLUID_SOLID") ||
          !strcmp(BC_Types[ibc].desc->name1, "LS_NO_SLIP")) {
        /* bad noble hack
        GOMA_EH(GOMA_ERROR,"Cannot apply BAAIJENS_SOLID_FLUID or LS_NO_SLIP to set type LS. Use
        PF");
        */
      }
    } else if (!strcmp(input, "PF")) {
      (void)strncpy(BC_Types[ibc].Set_Type, "PF", 3);
    } else {
      fprintf(stderr, "%s:\tunrecognized Set_Type for current boundary condition %d - %s\n", yo,
              ibc, input);
      exit(-1);
    }

    /*
     * Read in the ID of the boundary condition.  This ID refers to an ID in
     * the EXODUS binary input file.  The existence of this ID will be checked
     * later...
     */

    if (fscanf(ifp, "%d", &BC_Types[ibc].BC_ID) != 1) {
      fprintf(stderr, "%s:\tError reading BC_Types[ibc].BC_ID\n", yo);
      exit(-1);
    }

    /*
     * Summarize BC's that were successfully parsed so far...(argument
     * processing still to come)...
     */
    for (k = 0; k < Num_BC_Names; k++) {
      if (!strcmp(ts, BC_Desc[k].name1) || !strcmp(ts, BC_Desc[k].name2)) {

        SPF(echo_string, "BC = %s %s %d", BC_Desc[k].name1, BC_Types[ibc].Set_Type,
            BC_Types[ibc].BC_ID);
      }
    }

    /* Check for fluid/solid interaction BC's (embedded or contact) */
    if (BC_Types[ibc].desc->method == EMBEDDED_SURF || BC_Types[ibc].desc->method == CONTACT_SURF)
      overlap_bc = TRUE;

    /*
     * Read in a second SS number for EDGE conditions
     */
    if (BC_Types[ibc].desc->method == COLLOCATE_EDGE ||
        BC_Types[ibc].desc->method == WEAK_INT_EDGE ||
        BC_Types[ibc].desc->method == STRONG_INT_EDGE) {
      if (fscanf(ifp, "%d", &BC_Types[ibc].BC_ID2) != 1) {
        sprintf(err_msg, "Expected 2nd int for SSID for EDGE on %s.", BC_Types[ibc].desc->name1);
        GOMA_EH(GOMA_ERROR, err_msg);
      }
      SPF(endofstring(echo_string), " %d", BC_Types[ibc].BC_ID2);
    }

    /*
     * Here's a RECIPE for adding new boundary conditions so you don't have any
     * excuses not to add new ones.  The changes sould be made in at least
     * four files (rf_bc_const.h, mm_names.h, mm_input.c, and bc_[method].c)
     * for some boundary conditions you may want to make additions elsewhere also.
     * One example of extra additions is in el_exoII_io.c where the ss_dup_list
     * is created - you may want to adapt the logic for rotation of new conditions.
     * (note that these lines are repeated at each place where you need to
     * make changes):
     *  Boundary Condition  Step 1: add Macro Substitution for your new boundary
     *                              condition in rf_bc_const.h - this is how you
     *      rf_bc_const.h           will refer to the new boundary condition
     *                              throughout the code.  Make sure the integer
     *                              you choose is unique from all the other BC
     *                              types.
     *  Boundary Condition  Step 2: add a description of your boundary condition
     *                              to the BC_Desc structure array in mm_names.h.
     *      mm_names.h              This structure includes information about the
     *                              type of boundary condition, which equation it
     *                              applies to, what variables it is sensitive to,
     *                              whether to rotate mesh or momentum equations,
     *                              etc.  It is very important that you fill out
     *                              this structure carefully, otherwise the code
     *                              won't know what to do.
     *  Boundary Condition  Step 3: add your BC case to the correct format listing
     *                              for reading the necessary arguments from the
     *      mm_input_bc.c           input file in mm_input_bc.c (this file).
     *
     *  Boundary Condition  Step 4: Add a function call (and a function) in the
     *                              correct routine for evaluating your boundary
     *      bc_colloc.c             condition.  This will probably in bc_colloc.c
     *      bc_integ.c              for collocated conditions or bc_integ.c for
     *                              strong or weak integrated conditions.
     *  Boundary Conditions Step 5: Add type into BC conflict lists.
     *  Boundary Condition  Step 5: use and enjoy your new boundary condition
     *
     * Step 3 should be done below:
     */
    /*
     * Read in data depending on the type of boundary condition...
     */

    switch (BC_Types[ibc].BC_Name) {
      /* Fall through for all cases which don't require any further
       * data input...
       */

    case LS_SOLID_FLUID_BC:
      overlap_bc = TRUE;
      /* fall through */
    case SA_WALL_FUNC_BC:
    case OMEGA_WALL_FUNC_BC:
    case PSPG_BC:
    case KIN_ELECTRODEPOSITION_BC:   /*  RSL 5/27/02  */
    case VNORM_ELECTRODEPOSITION_BC: /*  RSL 5/30/02  */
    case Q_VELO_SLIP_BC:
    case LS_NO_SLIP_BC:
    case LS_CAPILLARY_BC:
    case LS_CAP_CURVE_BC:
    case LS_CAP_DIV_N_BC:
    case LS_CAP_DIV_S_N_BC:
    case H_FREE_BC:
    case QNOBC_BC:
    case APR_NOBC_BC:
    case API_NOBC_BC:
    case POTENTIAL_NOBC_BC:
    case LS_INLET_BC:
    case LS_CONT_T_BC:
    case LS_CONT_FLUX_BC:
    case LS_CONT_VEL_BC:
    case LS_CONT_TRACTION_BC:
    case SHELL_SURFACE_CHARGE_BC:
    case SHELL_SURFACE_CHARGE_SIC_BC:
    case SHELL_DIFF_KINEMATIC_BC:
    case LS_EXTV_FLUID_SIC_BC:
    case LS_EIK_KINEMATIC_BC:
    case LS_EXTV_KINEMATIC_BC:
    case LS_EXTV_KIN_LEAK_BC:
    case REP_FORCE_SHU_BC:
    case REP_FORCE_SHU_SIC_BC:
    case SHELL_GRAD_FP_NOBC_BC:
    case SHELL_FLOW_DEVELOPED_BC:
    case SHELL_GRAD_FH_NOBC_BC:
    case SHELL_GRAD_PC_NOBC_BC:
    case STRESS_DEVELOPED_BC:
    case SHELL_TFMP_FREE_LIQ_BC:
    case SHELL_TFMP_NUM_DIFF_BC:
    case SHELL_TFMP_GRAD_S_BC:
    case SHELL_TFMP_FREE_GAS_BC:
    case SHELL_LUBRICATION_OUTFLOW_BC:
    case ZERO_VELO_TANGENT_3D_BC:
    case EM_ER_FREE_BC:
    case EM_EI_FREE_BC:
    case EM_HR_FREE_BC:
    case EM_HI_FREE_BC:
    case E_ER_2D_BC:
    case E_EI_2D_BC:
    case RESTIME_NOBC_BC:
    case EM_MMS_SIDE_BC:
    case EM_MMS_SIDE_IMAG_BC:
    case EM_ABSORBING_REAL_BC:
    case EM_ABSORBING_IMAG_BC:

      break;

      /* Fall through for all cases which requires a single integer value
       * as data input
       */
    case MOVING_PLANE_ETCH_BC:

      if (fscanf(ifp, "%d", &BC_Types[ibc].BC_Data_Int[0]) != 1) {
        sr = sprintf(err_msg, "%s: Expected 1 int for %s.", yo, BC_Types[ibc].desc->name1);
        GOMA_EH(GOMA_ERROR, err_msg);
      }
      SPF(endofstring(echo_string), " %d", BC_Types[ibc].BC_Data_Int[0]);

      break;

      /* Fall through for all cases which require a single floating point
       * value as data input and one additional optional parameter
       */
    case SURFTANG_SCALAR_BC:
      GOMA_WH(-1, "Use CAP_ENDFORCE_SCALAR for consistent sign convention");
      /*FALLTHROUGH*/
    case QSIDE_BC:
      /*	case TNRMLSIDE_BC:  12/6/01 */
      /*	case TSHRSIDE_BC:   ..dal   */
    case CURRENT_BC:
    case CURRENT_SIC_BC:
    case ELLIPTIC_XI_REGULARIZATION_BC:
    case ELLIPTIC_ETA_REGULARIZATION_BC:
    case KINEMATIC_BC:
    case KINEMATIC_XI_BC:
    case KINEMATIC_ETA_BC:
    case LUB_KINEMATIC_BC:
    case KIN_LEAK_HEAT_BC:
    case KINEMATIC_PETROV_BC:
    case KINEMATIC_COLLOC_BC:
    case KINEMATIC_DISC_BC:
    case KINEMATIC_EDGE_BC:
    case T_MELT_BC:
    case VELO_NORMAL_BC:
    case VELO_NORMAL_LS_BC:
    case VELO_NORMAL_LS_COLLOC_BC:
    case VELO_NORMAL_LS_PETROV_BC:
    case VELO_TANGENT_LS_BC:
    case VELO_NORM_COLLOC_BC:
    case VELO_TANG1_COLLOC_BC:
    case VELO_TANG2_COLLOC_BC:
    case VELO_NORMAL_DISC_BC:
    case CAP_ENDFORCE_SCALAR_BC:
    case SURFTANG_SCALAR_EDGE_BC:
    case FLOW_PRESSURE_BC:
    case FLOW_PRESSURE_VAR_BC:
    case FLOW_STRESSNOBC_BC:
    case FLOW_GRADV_BC:
    case FLOW_GRADV_T_BC:
    case FLOW_GRADV_SIC_BC:
    case FILL_INLET_BC:
    case FILL_CA_BC:
    case SHARP_CA_2D_BC:
    case STRONG_FILL_CA_BC:
    case WETTING_TENSION_BC:
    case LS_CA_H_BC:
    case LS_T_BC:
    case LS_U_BC:
    case LS_V_BC:
    case LS_W_BC:
    case LS_Q_BC:
    case LS_FLOW_PRESSURE_BC:
    case LS_CAP_HYSING_BC:
    case LS_CAP_DENNER_DIFF_BC:
    case SH_FLUID_STRESS_BC:
    case SH_LUBP_SOLID_BC:
    case SH_LUBP_SOLID_RS_BC:
    case LS_ATTACH_BC:
    case SH_SLOPE_X_BC:
    case SH_SLOPE_Y_BC:
    case APR_VELOCITY_BC:
    case API_VELOCITY_BC:
    case TENSION_SHEET_BC:
    case FRICTION_BC:
    case FRICTION_RS_BC:
    case SHEAR_TO_SHELL_BC:
    case GRAD_LUB_PRESS_BC:
    case LUB_STATIC_BC:
    case SHELL_GRAD_FP_BC:
    case SHELL_GRAD_FH_BC:
    case SHELL_GRAD_PC_BC:
    case LS_WALL_ANGLE_BC:
    case SH_SDET_BC:
    case SH_MESH2_WEAK_BC:
    case RESTIME_GRADSIC_BC:
    case GRAD_LUBP_NOBC_BC:
    case LUB_CURV_NOBC_BC:

      if (fscanf(ifp, "%lf", &BC_Types[ibc].BC_Data_Float[0]) != 1) {
        sr = sprintf(err_msg, "%s: Expected 1 flt for %s.", yo, BC_Types[ibc].desc->name1);
        GOMA_EH(GOMA_ERROR, err_msg);
      }
      BC_Types[ibc].max_DFlt = 1;

      SPF(endofstring(echo_string), " %.4g", BC_Types[ibc].BC_Data_Float[0]);
      if (BC_Types[ibc].BC_Name == GRAD_LUB_PRESS_BC ||
          BC_Types[ibc].BC_Name == GRAD_LUBP_NOBC_BC) {
        BC_Types[ibc].BC_Data_Float[1] = 0.;
        BC_Types[ibc].BC_Data_Float[2] = 1.;
        if (fscanf(ifp, "%lf %lf", &BC_Types[ibc].BC_Data_Float[1],
                   &BC_Types[ibc].BC_Data_Float[2]) != 2) {
          sr = sprintf(err_msg, "%s: Expected 2 flts for %s.", yo, BC_Types[ibc].desc->name1);
        }
        BC_Types[ibc].max_DFlt = 3;
        SPF(endofstring(echo_string), " %.4g %.4g", BC_Types[ibc].BC_Data_Float[1],
            BC_Types[ibc].BC_Data_Float[2]);
      }

      if (fscanf(ifp, "%d", &BC_Types[ibc].BC_Data_Int[0]) != 1) {
        BC_Types[ibc].BC_Data_Int[0] = -1;
        /* The default for this int now becomes an added sign needed to resolve unhandled issues
         * with determining the sign automagically. Put it in [1], because [0] gets overridden.
         */
        if (BC_Types[ibc].BC_Name == CAP_ENDFORCE_SCALAR_BC ||
            BC_Types[ibc].BC_Name == SURFTANG_SCALAR_BC) {
          BC_Types[ibc].BC_Data_Int[1] = 1;
        }
      } else {
        SPF(endofstring(echo_string), " %d", BC_Types[ibc].BC_Data_Int[0]);
        if (BC_Types[ibc].BC_Name == CAP_ENDFORCE_SCALAR_BC ||
            BC_Types[ibc].BC_Name == SURFTANG_SCALAR_BC) {
          if (BC_Types[ibc].BC_Data_Int[0] != 1 && BC_Types[ibc].BC_Data_Int[0] != -1) {
            sr = sprintf(err_msg, "%s: Optional int has to have a value of 1 or -1 (sign): %d", yo,
                         BC_Types[ibc].BC_Data_Int[0]);
            GOMA_EH(GOMA_ERROR, err_msg);
          } else {
            BC_Types[ibc].BC_Data_Int[1] = BC_Types[ibc].BC_Data_Int[0];
          }
        }
      }
      if (BC_Types[ibc].BC_Name == VELO_NORMAL_LS_BC ||
          BC_Types[ibc].BC_Name == VELO_NORMAL_LS_PETROV_BC ||
          BC_Types[ibc].BC_Name == VELO_NORMAL_LS_COLLOC_BC ||
          BC_Types[ibc].BC_Name == VELO_TANGENT_LS_BC) {
        BC_Types[ibc].BC_Data_Float[1] = 0.;
        BC_Types[ibc].BC_Data_Float[2] = 0.;
        BC_Types[ibc].BC_Data_Float[3] = 135.;
        if (fscanf(ifp, "%lf %lf %lf", &BC_Types[ibc].BC_Data_Float[1],
                   &BC_Types[ibc].BC_Data_Float[2], &BC_Types[ibc].BC_Data_Float[3]) != 3) {
          sr = sprintf(err_msg, "%s: Expected 3 flts for %s.", yo, BC_Types[ibc].desc->name1);
          GOMA_EH(GOMA_ERROR, err_msg);
        }
        BC_Types[ibc].max_DFlt = 4;
        SPF(endofstring(echo_string), " %.4g %.4g %.4g", BC_Types[ibc].BC_Data_Float[1],
            BC_Types[ibc].BC_Data_Float[2], BC_Types[ibc].BC_Data_Float[3]);
      }

<<<<<<< HEAD
      if (BC_Types[ibc].BC_Name == LUB_CURV_NOBC_BC) {
        BC_Types[ibc].BC_Data_Float[1] = 1.;
        if (fscanf(ifp, " %lf", &BC_Types[ibc].BC_Data_Float[1]) != 1) {
          sr = sprintf(err_msg, "%s: Expected 1 flts for %s.", yo, BC_Types[ibc].desc->name1);
          GOMA_WH(GOMA_ERROR, err_msg);
        }
        BC_Types[ibc].max_DFlt = 2;
        SPF(endofstring(echo_string), " %.4g", BC_Types[ibc].BC_Data_Float[1]);
      }
=======
>>>>>>> 77ff17de
      break;

      /*
       * DIRICHLET CONDITIONS ONLY!!
       * Fall through for all cases which require a single floating point
       * value as data input and two optional parameters:
       *   BC_relax      -> Time constant for relaxation of bc
       *                    (specify -1.0 for instantaneous)
       *   BC_EBID_Apply -> limit application of this Dirichlet bc to
       *                    the given element block (specify -1 for
       *                    no limitation)
       */
    case DISTNG_BC:
    case DX_BC:
    case DX_RS_BC:
    case DXDISTNG_BC:
    case DY_BC:
    case DY_RS_BC:
    case DYDISTNG_BC:
    case DZ_BC:
    case DZ_RS_BC:
    case DZDISTNG_BC:
    case DX_NOTHING_BC:
    case DY_NOTHING_BC:
    case DZ_NOTHING_BC:
    case P_BC:
    case PSTAR_BC:
    case T_BC:
    case U_BC:
    case V_BC:
    case W_BC:
    case USTAR_BC:
    case VSTAR_BC:
    case WSTAR_BC:
    case PU_BC:
    case PV_BC:
    case PW_BC:
    case N1_BC:
    case N2_BC:
    case N3_BC:
    case LM1_BC:
    case LM2_BC:
    case LM3_BC:
    case S11_BC:
    case S12_BC:
    case S13_BC:
    case S22_BC:
    case S23_BC:
    case S33_BC:
    case S11_1_BC:
    case S12_1_BC:
    case S13_1_BC:
    case S22_1_BC:
    case S23_1_BC:
    case S33_1_BC:
    case S11_2_BC:
    case S12_2_BC:
    case S13_2_BC:
    case S22_2_BC:
    case S23_2_BC:
    case S33_2_BC:
    case S11_3_BC:
    case S12_3_BC:
    case S13_3_BC:
    case S22_3_BC:
    case S23_3_BC:
    case S33_3_BC:
    case S11_4_BC:
    case S12_4_BC:
    case S13_4_BC:
    case S22_4_BC:
    case S23_4_BC:
    case S33_4_BC:
    case S11_5_BC:
    case S12_5_BC:
    case S13_5_BC:
    case S22_5_BC:
    case S23_5_BC:
    case S33_5_BC:
    case S11_6_BC:
    case S12_6_BC:
    case S13_6_BC:
    case S22_6_BC:
    case S23_6_BC:
    case S33_6_BC:
    case S11_7_BC:
    case S12_7_BC:
    case S13_7_BC:
    case S22_7_BC:
    case S23_7_BC:
    case S33_7_BC:

    case G11_BC:
    case G12_BC:
    case G13_BC:
    case G21_BC:
    case G22_BC:
    case G23_BC:
    case G31_BC:
    case G32_BC:
    case G33_BC:
    case VOLT_BC:
    case QS_BC:
    case F_BC:
    case F_DIODE_BC:
    case SH_BC:
    case NN_BC:
    case EXT_V_BC:
    case H_BC:
    case CONT_TANG_VEL_BC:
    case CONT_NORM_VEL_BC:
    case VELO_NORMAL_EDGE_BC:
    case VELO_NORMAL_EDGE_INT_BC:
    case CA_EDGE_CURVE_BC:
    case CA_EDGE_CURVE_INT_BC:
    case POROUS_LIQ_PRESSURE_BC:
    case POROUS_LIQ_FLUX_CONST_BC:
    case POROUS_GAS_PRESSURE_BC:
    case POROUS_GAS_FLUX_CONST_BC:
    case POROUS_TEMP_BC:
    case POROUS_SINK_BC:
    case SH_X_BC:
    case SH_Y_BC:
    case SH_K_BC:
    case SH_TENS_BC:
    case F1_BC:
    case F2_BC:
    case F3_BC:
    case F4_BC:
    case F5_BC:
    case APR_BC:
    case INTP_BC:
    case INTM_BC:
    case INTD_BC:
    case RESTIME_BC:
    case API_BC:
    case SH_USER_BC:
    case SH_LUBP_BC:
    case LUB_PRESS_BC:
    case LUB_PRESS_2_BC:
    case SHELL_TEMP_BC:
    case SHELL_FILMP_BC:
    case SHELL_FILMH_BC:
    case SHELL_PARTC_BC:
    case SHELL_OPEN_PRESS_BC:
    case SHELL_OPEN_PRESS_2_BC:
    case SHELL_SAT_1_BC:
    case SHELL_SAT_2_BC:
    case SHELL_SAT_3_BC:
    case SH_GAMMA1_BC:
    case SHELL_TFMP_PRES_BC:
    case EM_E1R_BC:
    case EM_E1I_BC:
    case EM_E2R_BC:
    case EM_E2I_BC:
    case EM_E3R_BC:
    case EM_E3I_BC:
    case EM_H1R_BC:
    case EM_H1I_BC:
    case EM_H2R_BC:
    case EM_H2I_BC:
    case EM_H3R_BC:
    case EM_H3I_BC:
    case EM_CONT_REAL_BC:
    case EM_CONT_IMAG_BC:
    case SHELL_TFMP_SAT_BC:
    case EDDY_NU_BC:
    case TURB_K_BC:
    case TURB_OMEGA_BC:

      if (fscanf(ifp, "%lf", &BC_Types[ibc].BC_Data_Float[0]) != 1) {
        sprintf(err_msg, "%s: Expected 1 flt for %s.", yo, BC_Types[ibc].desc->name1);
        GOMA_EH(GOMA_ERROR, err_msg);
      }
      BC_Types[ibc].max_DFlt = 2;

      SPF(endofstring(echo_string), " %.4g", BC_Types[ibc].BC_Data_Float[0]);

      if (fscanf(ifp, "%lf", &BC_Types[ibc].BC_relax) != 1) {
        BC_Types[ibc].BC_relax = -1.0;
      } else {

        SPF(endofstring(echo_string), " %.4g", BC_Types[ibc].BC_relax);

        if (fscanf(ifp, "%d", &BC_Types[ibc].BC_EBID_Apply) != 1) {
          BC_Types[ibc].BC_EBID_Apply = -1;
        } else
          SPF(endofstring(echo_string), " %d", BC_Types[ibc].BC_EBID_Apply);
      }
      break;

      /*
       * Fall through for all cases which require two floating point
       * values as data input
       */
    case QCONV_BC:
    case KIN_LEAK_BC:
    case VNORM_LEAK_BC:
    case VELO_SLIP_EK_BC:
    case LS_EIK_KIN_LEAK_BC:
    case SHEET_ENDSLOPE_BC:
    case LS_EXTV_LATENT_BC:
    case LS_LATENT_HEAT_BC:
    case LS_ACOUSTIC_SOURCE_BC:

      if (fscanf(ifp, "%lf %lf", &BC_Types[ibc].BC_Data_Float[0],
                 &BC_Types[ibc].BC_Data_Float[1]) != 2) {
        sr = sprintf(err_msg, "%s: Expected 2 flts for %s.", yo, BC_Types[ibc].desc->name1);
        GOMA_EH(GOMA_ERROR, err_msg);
      }
      BC_Types[ibc].max_DFlt = 2;
      SPF(endofstring(echo_string), " %.4g %.4g", BC_Types[ibc].BC_Data_Float[0],
          BC_Types[ibc].BC_Data_Float[1]);
      break;

    case LS_STRESS_JUMP_BC:
      if (fscanf(ifp, "%lf %lf", &BC_Types[ibc].BC_Data_Float[0],
                 &BC_Types[ibc].BC_Data_Float[1]) != 2) {
        sr = sprintf(err_msg, "%s: Expected 2 flts for %s.", yo, BC_Types[ibc].desc->name1);
        GOMA_EH(GOMA_ERROR, err_msg);
      }
      BC_Types[ibc].max_DFlt = 2;
      /* Try reading optional int */
      if (fscanf(ifp, "%d", &BC_Types[ibc].BC_Data_Int[0]) != 1) {
        BC_Types[ibc].BC_Data_Int[0] = 0;
      }
      if ((BC_Types[ibc].BC_Data_Int[0] != 0) && (BC_Types[ibc].BC_Data_Int[0] != 1) &&
          (BC_Types[ibc].BC_Data_Int[0] != -1)) {
        GOMA_EH(GOMA_ERROR,
                "Expected LS_STRESS_JUMP float float [-1,0,1] got LS_STRESS_JUMP %g %g %d",
                BC_Types[ibc].BC_Data_Float[0], BC_Types[ibc].BC_Data_Float[1],
                BC_Types[ibc].BC_Data_Int[0]);
      }
      SPF(endofstring(echo_string), " %.4g %.4g %d", BC_Types[ibc].BC_Data_Float[0],
          BC_Types[ibc].BC_Data_Float[1], BC_Types[ibc].BC_Data_Int[0]);
      break;

    case CAPILLARY_SHEAR_VISC_BC:
      if (fscanf(ifp, "%lf %lf", &BC_Types[ibc].BC_Data_Float[0],
                 &BC_Types[ibc].BC_Data_Float[1]) != 2) {
        sr = sprintf(err_msg, "%s: Expected 2 flts for %s.", yo, BC_Types[ibc].desc->name1);
        GOMA_EH(GOMA_ERROR, err_msg);
      }
      /* Try reading two optional floats [2] is t_start_on , while [3] is t_fully_on */
      if (fscanf(ifp, "%lf %lf", &BC_Types[ibc].BC_Data_Float[2],
                 &BC_Types[ibc].BC_Data_Float[3]) != 2) {
      }
      BC_Types[ibc].max_DFlt = 4;
      SPF(endofstring(echo_string), " %.4g %.4g %.4g %.4g", BC_Types[ibc].BC_Data_Float[0],
          BC_Types[ibc].BC_Data_Float[1], BC_Types[ibc].BC_Data_Float[2],
          BC_Types[ibc].BC_Data_Float[3]);

      break;

      /* Fall through for all cases which requires two integer values
       * as data input
       */
    case YFLUX_ETCH_BC:

      if (fscanf(ifp, "%d %d", &BC_Types[ibc].BC_Data_Int[0], &BC_Types[ibc].BC_Data_Int[1]) != 2) {
        sr = sprintf(err_msg, "%s: Expected 2 int for %s.", yo, BC_Types[ibc].desc->name1);
        GOMA_EH(GOMA_ERROR, err_msg);
      }
      SPF(endofstring(echo_string), " %d %d", BC_Types[ibc].BC_Data_Int[0],
          BC_Types[ibc].BC_Data_Int[1]);
      BC_Types[ibc].species_eq = BC_Types[ibc].BC_Data_Int[0];
      break;

      /*
       * Fall through for all cases which require three floating point
       * values as data input
       */
    case LS_ADC_OLD_BC:
    case LS_ADC_BC:
      srand((long)ut()); /* Seed the random number generator  when LS_ADC is used */
                         /* fall through */
    case FORCE_BC:
    case FORCE_SIC_BC:
    case FORCE_RS_BC:
    case NORM_FORCE_BC:
    case NORM_FORCE_RS_BC:
    case QSIDE_DIR_BC:
    case SLOPEX_BC:
    case SLOPEY_BC:
    case SLOPEZ_BC:
    case SLOPE_BC:
    case VELO_TANGENT_EDGE_BC:
    case VELO_TANGENT_EDGE_INT_BC:
    case SH_S11_WEAK_BC:
    case SH_S22_WEAK_BC:
    case VELO_NORMAL_LUB_BC:

      if (fscanf(ifp, "%lf %lf %lf", &BC_Types[ibc].BC_Data_Float[0],
                 &BC_Types[ibc].BC_Data_Float[1], &BC_Types[ibc].BC_Data_Float[2]) != 3) {
        sr = sprintf(err_msg, "%s: Expected 3 flts for %s.", yo, BC_Types[ibc].desc->name1);
        GOMA_EH(GOMA_ERROR, err_msg);
      }

      SPF_DBL_VEC(endofstring(echo_string), 3, BC_Types[ibc].BC_Data_Float);
      BC_Types[ibc].max_DFlt = 3;

      break;

      /*
       * Fall through for all cases which require three floating point
       * values as data input and one optional integer.
       */
    case CAPILLARY_BC:
    case CAPILLARY_TABLE_BC:
    case PF_CAPILLARY_BC:
    case LIGHTP_TRANS_BC:
    case LIGHTM_TRANS_BC:
    case LIGHTD_TRANS_BC:

      if (fscanf(ifp, "%lf %lf %lf", &BC_Types[ibc].BC_Data_Float[0],
                 &BC_Types[ibc].BC_Data_Float[1], &BC_Types[ibc].BC_Data_Float[2]) != 3) {
        sr = sprintf(err_msg, "%s: Expected 3 flts for %s.", yo, BC_Types[ibc].desc->name1);
        GOMA_EH(GOMA_ERROR, err_msg);
      }

      SPF_DBL_VEC(endofstring(echo_string), 3, BC_Types[ibc].BC_Data_Float);
      BC_Types[ibc].max_DFlt = 3;

      /* Try reading the optional integer. */
      if (fscanf(ifp, "%d", &BC_Types[ibc].BC_Data_Int[0]) != 1) {
        BC_Types[ibc].BC_Data_Int[0] = -1;
      } else {
        SPF(endofstring(echo_string), " %d", BC_Types[ibc].BC_Data_Int[0]);
      }

      if (BC_Types[ibc].BC_Name == CAPILLARY_TABLE_BC) {
        new_BC_Desc = ((struct BC_descriptions **)realloc(
            new_BC_Desc, (num_new_BC_Desc + 1) * sizeof(struct BC_descriptions *)));

        new_BC_Desc[num_new_BC_Desc] = alloc_BC_description(BC_Types[ibc].desc);

        BC_Types[ibc].desc = new_BC_Desc[num_new_BC_Desc];

        BC_Types[ibc].index_dad = num_new_BC_Desc++; /* This is important to Phil */

        if (num_BC_Tables == MAX_BC_TABLES) {
          GOMA_EH(GOMA_ERROR, "Maximum TABLE_BCs exceeded .");
        }

        BC_Tables[num_BC_Tables] = setup_table_BC(ifp, input, &BC_Types[ibc], echo_string);

        BC_Types[ibc].table_index = num_BC_Tables++;
      }
      break;

      /*
       * Fall through for all cases which require four floating point
       * values as data input
       */
    case SURFTANG_BC:
      GOMA_WH(-1, "Use CAP_ENDFORCE for consistent sign convention");
      /*FALLTHROUGH*/
    case PLANEX_BC:
    case PLANEY_BC:
    case PLANEZ_BC:
    case PLANE_BC:
    case CA_EDGE_BC:
    case CA_EDGE_INT_BC:
    case CAP_ENDFORCE_BC:
    case QRAD_BC:
    case LS_QRAD_BC:
    case SURFTANG_EDGE_BC:
    case FLOW_HYDROSTATIC_BC:
    case LUB_PRESS_HYDROSTATIC_BC:
    case VELO_TANGENT_3D_BC:
    case SHARP_WETLIN_VELOCITY_BC:
    case APR_PLANE_TRANS_BC:
    case API_PLANE_TRANS_BC:
    case DX_USER_NODE_BC:
    case DY_USER_NODE_BC:
    case DZ_USER_NODE_BC:
      if (fscanf(ifp, "%lf %lf %lf %lf", &BC_Types[ibc].BC_Data_Float[0],
                 &BC_Types[ibc].BC_Data_Float[1], &BC_Types[ibc].BC_Data_Float[2],
                 &BC_Types[ibc].BC_Data_Float[3]) != 4) {
        sr = sprintf(err_msg, "%s: Expected 4 flts for %s.", yo, BC_Types[ibc].desc->name1);
        GOMA_EH(GOMA_ERROR, err_msg);
      }
      BC_Types[ibc].max_DFlt = 4;
      SPF_DBL_VEC(endofstring(echo_string), 4, BC_Types[ibc].BC_Data_Float);
      if (BC_Types[ibc].BC_Name == QRAD_BC) {
        if (fscanf(ifp, "%lf", &BC_Types[ibc].BC_Data_Float[4]) != 1) {
          BC_Types[ibc].BC_Data_Float[4] = 0.;
        } else
          SPF(endofstring(echo_string), " %.4g", BC_Types[ibc].BC_Data_Float[4]);
        BC_Types[ibc].max_DFlt = 5;
      }

      break;
      /*
       * Fall through for all cases which require four floating point
       * values as data input and an optional integer element block
       */
    case CA_BC:
    case CA_MOMENTUM_BC:
      if (fscanf(ifp, "%lf %lf %lf %lf", &BC_Types[ibc].BC_Data_Float[0],
                 &BC_Types[ibc].BC_Data_Float[1], &BC_Types[ibc].BC_Data_Float[2],
                 &BC_Types[ibc].BC_Data_Float[3]) != 4) {
        sr = sprintf(err_msg, "%s: Expected 4 flts for %s.", yo, BC_Types[ibc].desc->name1);
        GOMA_EH(GOMA_ERROR, err_msg);
      } else {
        SPF_DBL_VEC(endofstring(echo_string), 4, BC_Types[ibc].BC_Data_Float);
        /* Scan for the optional int. If not present, put a -1 in second data position */
        /* This is to ensure a nonzero entry in BC_Data_Int[2] for CA */
        /* note: optional int isn't listed in the manual. What's it for? */
        if (fscanf(ifp, "%d", &BC_Types[ibc].BC_Data_Int[2]) != 1) {
          BC_Types[ibc].BC_Data_Int[2] = -1;
        } else
          SPF(endofstring(echo_string), " %d", BC_Types[ibc].BC_Data_Int[2]);
      }
      BC_Types[ibc].max_DFlt = 4;

      break;

      /*
       * Fall through for all cases which require four floating point
       * values as data input and result in the creation of solid model
       * (CGM) entities
       */
    case SM_PLANE_BC: /* Solid Model PLANE BC */
      GOMA_EH(GOMA_ERROR, "CGM not supported, SM_PLANE_BC");
      break;

    /*
     *   modify VELO_SLIP conditions for position dependent slip
     */
    case VELO_SLIP_BC:
    case VELO_SLIP_ROT_BC:
    case VELO_SLIP_FLUID_BC:
    case VELO_SLIP_ROT_FLUID_BC:
    case VELO_SLIP_FILL_BC:
    case VELO_SLIP_ROT_FILL_BC:
    case AIR_FILM_BC:
    case AIR_FILM_ROT_BC:
      if (fscanf(ifp, "%lf %lf %lf %lf", &BC_Types[ibc].BC_Data_Float[0],
                 &BC_Types[ibc].BC_Data_Float[1], &BC_Types[ibc].BC_Data_Float[2],
                 &BC_Types[ibc].BC_Data_Float[3]) != 4) {
        sr = sprintf(err_msg, "%s: Expected 4 flts for %s.", yo, BC_Types[ibc].desc->name1);
        GOMA_EH(GOMA_ERROR, err_msg);
      }

      BC_Types[ibc].max_DFlt = 4;
      SPF_DBL_VEC(endofstring(echo_string), 4, BC_Types[ibc].BC_Data_Float);

      if (fscanf(ifp, "%d %lf", &BC_Types[ibc].BC_Data_Int[0], &BC_Types[ibc].BC_Data_Float[4]) !=
          2) {
        BC_Types[ibc].BC_Data_Int[0] = -1;
        BC_Types[ibc].BC_Data_Float[4] = 0.;
      } else
        SPF(endofstring(echo_string), " %d %.4g", BC_Types[ibc].BC_Data_Int[0],
            BC_Types[ibc].BC_Data_Float[4]);
      if (fscanf(ifp, "%lf", &BC_Types[ibc].BC_Data_Float[5]) != 1) {
        BC_Types[ibc].BC_Data_Float[5] = 0.;
      } else
        SPF(endofstring(echo_string), " %.4g", BC_Types[ibc].BC_Data_Float[5]);
      BC_Types[ibc].max_DFlt = 5;

      if (fscanf(ifp, "%lf", &BC_Types[ibc].BC_Data_Float[6]) != 1) {
        BC_Types[ibc].BC_Data_Float[6] = 0.;
      } else
        SPF(endofstring(echo_string), " %.4g", BC_Types[ibc].BC_Data_Float[6]);
      BC_Types[ibc].max_DFlt = 6;

      if (fscanf(ifp, "%lf", &BC_Types[ibc].BC_Data_Float[7]) != 1) {
        BC_Types[ibc].BC_Data_Float[7] = 1;
      } else
        SPF(endofstring(echo_string), " %g", BC_Types[ibc].BC_Data_Float[7]);
      BC_Types[ibc].max_DFlt = 7;

      break;
    case VELO_SLIP_POWER_CARD_BC:
      if (fscanf(ifp, "%lf %lf %lf %lf %lf", &BC_Types[ibc].BC_Data_Float[0],
                 &BC_Types[ibc].BC_Data_Float[1], &BC_Types[ibc].BC_Data_Float[2],
                 &BC_Types[ibc].BC_Data_Float[3], &BC_Types[ibc].BC_Data_Float[4]) != 5) {
        sr = sprintf(err_msg, "%s: Expected 5 flts for %s.", yo, BC_Types[ibc].desc->name1);
        GOMA_EH(GOMA_ERROR, err_msg);
      }
      BC_Types[ibc].max_DFlt = 5;
      SPF_DBL_VEC(endofstring(echo_string), 5, BC_Types[ibc].BC_Data_Float);
      break;
    case VELO_SLIP_POWER_BC:
      if (fscanf(ifp, "%lf %lf %lf %lf %lf", &BC_Types[ibc].BC_Data_Float[0],
                 &BC_Types[ibc].BC_Data_Float[1], &BC_Types[ibc].BC_Data_Float[2],
                 &BC_Types[ibc].BC_Data_Float[3], &BC_Types[ibc].BC_Data_Float[4]) != 5) {
        sr = sprintf(err_msg, "%s: Expected 5 flts for %s.", yo, BC_Types[ibc].desc->name1);
        GOMA_EH(GOMA_ERROR, err_msg);
      }
      BC_Types[ibc].max_DFlt = 5;
      SPF_DBL_VEC(endofstring(echo_string), 5, BC_Types[ibc].BC_Data_Float);

      // Read in 3 tangential vector components for 3D

      if (fscanf(ifp, "%lf", &BC_Types[ibc].BC_Data_Float[5]) != 1) {
        BC_Types[ibc].BC_Data_Float[5] = 0.0;
      } else {
        SPF(endofstring(echo_string), " %.4g", BC_Types[ibc].BC_Data_Float[5]);
        BC_Types[ibc].max_DFlt = 6;
      }

      if (fscanf(ifp, "%lf", &BC_Types[ibc].BC_Data_Float[6]) != 1) {
        BC_Types[ibc].BC_Data_Float[6] = 0.0;
      } else {
        SPF(endofstring(echo_string), " %.4g", BC_Types[ibc].BC_Data_Float[6]);
        BC_Types[ibc].max_DFlt = 7;
      }

      if (fscanf(ifp, "%lf", &BC_Types[ibc].BC_Data_Float[7]) != 1) {
        BC_Types[ibc].BC_Data_Float[7] = 0.0;
      } else {
        SPF(endofstring(echo_string), " %g", BC_Types[ibc].BC_Data_Float[7]);
        BC_Types[ibc].max_DFlt = 8;
      }
      break;

      /*
       * Fall through for all cases which require five floating point
       * values as data input
       */

    case VELO_EK_3D_BC:
    case VELO_SLIP_LEVEL_BC:
    case VELO_SLIP_LEVEL_SIC_BC:
    case VELO_SLIP_LS_ROT_BC:
    case SHARP_HOFFMAN_VELOCITY_BC:
      if (fscanf(ifp, "%lf %lf %lf %lf %lf", &BC_Types[ibc].BC_Data_Float[0],
                 &BC_Types[ibc].BC_Data_Float[1], &BC_Types[ibc].BC_Data_Float[2],
                 &BC_Types[ibc].BC_Data_Float[3], &BC_Types[ibc].BC_Data_Float[4]) != 5) {
        sr = sprintf(err_msg, "%s: Expected 5 flts for %s.", yo, BC_Types[ibc].desc->name1);
        GOMA_EH(GOMA_ERROR, err_msg);
      }
      /*   outside slip coeff, gas_factor,  contact_friction   */
      if (fscanf(ifp, "%lf", &BC_Types[ibc].BC_Data_Float[5]) != 1) {
        BC_Types[ibc].BC_Data_Float[5] = 1.0 / LITTLE_PENALTY;
      }
      if (fscanf(ifp, "%lf", &BC_Types[ibc].BC_Data_Float[6]) != 1) {
        BC_Types[ibc].BC_Data_Float[6] = 8.0;
      }
      if (fscanf(ifp, "%lf", &BC_Types[ibc].BC_Data_Float[7]) != 1) {
        BC_Types[ibc].BC_Data_Float[7] = 1e-6;
      }
      if (fscanf(ifp, "%lf", &BC_Types[ibc].BC_Data_Float[8]) != 1) {
        BC_Types[ibc].BC_Data_Float[8] = 0.0;
      }

      BC_Types[ibc].max_DFlt = 9;
      SPF_DBL_VEC(endofstring(echo_string), 9, BC_Types[ibc].BC_Data_Float);

      break;

    case VELO_SLIP_LS_ORIENTED_BC:
      if (fscanf(ifp, "%lf %lf %lf %lf %lf",
                 &BC_Types[ibc].BC_Data_Float[0],       // ls_width
                 &BC_Types[ibc].BC_Data_Float[1],       // beta_negative
                 &BC_Types[ibc].BC_Data_Float[2],       // beta_positive
                 &BC_Types[ibc].BC_Data_Float[3],       // gamma_negative
                 &BC_Types[ibc].BC_Data_Float[4]) != 5) // gamma_positive
      {
        GOMA_EH(GOMA_ERROR, "%s: Expected 5 flts for %s.", yo, BC_Types[ibc].desc->name1);
      }

      if (fscanf(ifp, "%lf %lf %lf",
                 &BC_Types[ibc].BC_Data_Float[5],       // v_x
                 &BC_Types[ibc].BC_Data_Float[6],       // v_y
                 &BC_Types[ibc].BC_Data_Float[7]) != 5) // v_z
      {
        BC_Types[ibc].BC_Data_Float[5] = 0.0;
        BC_Types[ibc].BC_Data_Float[6] = 0.0;
        BC_Types[ibc].BC_Data_Float[7] = 0.0;
      }

      SPF_DBL_VEC(endofstring(echo_string), 8, BC_Types[ibc].BC_Data_Float);
      break;

    case VELO_SLIP_LS_HEAVISIDE_BC:
      if (fscanf(ifp, "%lf %lf %lf %lf %lf %lf",
                 &BC_Types[ibc].BC_Data_Float[0],       // ls_width
                 &BC_Types[ibc].BC_Data_Float[1],       // beta_negative
                 &BC_Types[ibc].BC_Data_Float[2],       // beta_positive
                 &BC_Types[ibc].BC_Data_Float[3],       // v_x
                 &BC_Types[ibc].BC_Data_Float[4],       // v_y
                 &BC_Types[ibc].BC_Data_Float[5]) != 6) // v_z
      {
        sr = sprintf(err_msg, "%s: Expected 6 flts for %s.", yo, BC_Types[ibc].desc->name1);
        GOMA_EH(GOMA_ERROR, err_msg);
      }

      SPF_DBL_VEC(endofstring(echo_string), 6, BC_Types[ibc].BC_Data_Float);
      break;
      /*
       * Fall through for all cases which require five floating point
       * values as data input plus optional parameters
       */

    case REP_FORCE_BC:
    case REP_FORCE_RS_BC:
    case ATTR_FORCE_BC:
    case ATTR_FORCE_RS_BC:
      if (fscanf(ifp, "%lf %lf %lf %lf %lf", &BC_Types[ibc].BC_Data_Float[0],
                 &BC_Types[ibc].BC_Data_Float[1], &BC_Types[ibc].BC_Data_Float[2],
                 &BC_Types[ibc].BC_Data_Float[3], &BC_Types[ibc].BC_Data_Float[4]) != 5) {
        sr = sprintf(err_msg, "%s: Expected 5 flts for %s.", yo, BC_Types[ibc].desc->name1);
        GOMA_EH(GOMA_ERROR, err_msg);
      }
      /*  optional repulsive force exponent   */
      if (fscanf(ifp, "%lf", &BC_Types[ibc].BC_Data_Float[5]) != 1) {
        BC_Types[ibc].BC_Data_Float[5] = 4.0;
      }
      /*  optional friction coefficient (static)   */
      if (fscanf(ifp, "%lf", &BC_Types[ibc].BC_Data_Float[6]) != 1) {
        BC_Types[ibc].BC_Data_Float[6] = 0.0;
      }

      BC_Types[ibc].max_DFlt = 7;
      SPF_DBL_VEC(endofstring(echo_string), 7, BC_Types[ibc].BC_Data_Float);

      break;
      /*
       * Fall through for all cases which require 3 integers and
       * five floating point values as data input
       */
    case VL_EQUIL_BC:
      if (fscanf(ifp, "%d %d %d %lf %lf %lf %lf %lf", &BC_Types[ibc].BC_Data_Int[0],
                 &BC_Types[ibc].BC_Data_Int[1], &BC_Types[ibc].BC_Data_Int[2],
                 &BC_Types[ibc].BC_Data_Float[0], &BC_Types[ibc].BC_Data_Float[1],
                 &BC_Types[ibc].BC_Data_Float[2], &BC_Types[ibc].BC_Data_Float[3],
                 &BC_Types[ibc].BC_Data_Float[4]) != 8) {
        sprintf(err_msg, "%s: Expected 3 ints and 5 flts for %s.", yo, BC_Types[ibc].desc->name1);
        GOMA_EH(GOMA_ERROR, err_msg);
      }
      BC_Types[ibc].species_eq = BC_Types[ibc].BC_Data_Int[0];
      assign_global_species_var_type(SPECIES_MASS_FRACTION, FALSE);

      SPF_INT_VEC(endofstring(echo_string), 3, BC_Types[ibc].BC_Data_Int);
      SPF_DBL_VEC(endofstring(echo_string), 5, BC_Types[ibc].BC_Data_Float);
      BC_Types[ibc].max_DFlt = 5;

      break;

      /*
       * Fall through for all cases which require 1 keyword, 1 integer
       *  and 3 floating point values as data input
       */

    case YFLUX_EQUIL_BC:

      if (fscanf(ifp, "%80s", input) != 1) {
        sprintf(err_msg, "%s: Expected a keyword RAOULT or FLORY for %s.", yo,
                BC_Types[ibc].desc->name1);
        GOMA_EH(GOMA_ERROR, err_msg);
      } else {
        if (!strcmp(input, "RAOULT")) {
          BC_Types[ibc].BC_Data_Int[2] = RAOULT;
        } else if (!strcmp(input, "FLORY")) {
          BC_Types[ibc].BC_Data_Int[2] = FLORY;
        } else if (!strcmp(input, "FLORY_CC")) {
          BC_Types[ibc].BC_Data_Int[2] = FLORY_CC;
        } else {
          GOMA_EH(GOMA_ERROR, "I don't recognize your YFLUX_EQUIL Keyword!");
        }
      }
      if (fscanf(ifp, "%d %lf %lf %lf", &BC_Types[ibc].BC_Data_Int[0],
                 &BC_Types[ibc].BC_Data_Float[0], &BC_Types[ibc].BC_Data_Float[1],
                 &BC_Types[ibc].BC_Data_Float[2]) != 4) {
        sr = sprintf(err_msg, "%s: Expected 1 int and 3 flt following %s for  %s.", yo, input,
                     BC_Types[ibc].desc->name1);
        GOMA_EH(GOMA_ERROR, err_msg);
      }

      SPF(endofstring(echo_string), " %s %d", input, BC_Types[ibc].BC_Data_Int[0]);
      SPF_DBL_VEC(endofstring(echo_string), 3, BC_Types[ibc].BC_Data_Float);

      /**	extra floats for Flory/Chilton-Coburn correlation	**/

      if (BC_Types[ibc].BC_Data_Int[2] == FLORY_CC) {
        if (fscanf(ifp, "%lf %lf", &BC_Types[ibc].BC_Data_Float[3],
                   &BC_Types[ibc].BC_Data_Float[4]) != 2) {
          sr = sprintf(err_msg, "%s: Expected 2 additional flts for  %s.", yo,
                       BC_Types[ibc].desc->name1);
          GOMA_EH(GOMA_ERROR, err_msg);
        }

        SPF_DBL_VEC(endofstring(echo_string), 2, &(BC_Types[ibc].BC_Data_Float[3]));

      } else {
        BC_Types[ibc].BC_Data_Float[3] = 0.;
        BC_Types[ibc].BC_Data_Float[4] = 0.;
      }

      BC_Types[ibc].max_DFlt = 5;
      BC_Types[ibc].species_eq = BC_Types[ibc].BC_Data_Int[0];

      break;

      /*
       * Fall through for all cases which require 1 keyword, 1 integer
       *  and 10 floating point values as data input
       */

    case YFLUX_SULFIDATION_BC:

      if (fscanf(ifp, "%80s", input) != 1) {
        sprintf(err_msg, "%s: Expected a keyword SOLID_DIFFUSION or GAS_DIFFUSION for %s.", yo,
                BC_Types[ibc].desc->name1);
        GOMA_EH(GOMA_ERROR, err_msg);
      } else {
        if (!strcmp(input, "SOLID_DIFFUSION_SIMPLIFIED")) {
          BC_Types[ibc].BC_Data_Int[2] = SOLID_DIFFUSION_SIMPLIFIED;
        } else if (!strcmp(input, "SOLID_DIFFUSION_ELECTRONEUTRALITY")) {
          BC_Types[ibc].BC_Data_Int[2] = SOLID_DIFFUSION_ELECTRONEUTRALITY;
        } else if (!strcmp(input, "SOLID_DIFFUSION_ELECTRONEUTRALITY_LINEAR")) {
          BC_Types[ibc].BC_Data_Int[2] = SOLID_DIFFUSION_ELECTRONEUTRALITY_LINEAR;
        } else if (!strcmp(input, "SOLID_DIFFUSION")) {
          BC_Types[ibc].BC_Data_Int[2] = SOLID_DIFFUSION;
        } else if (!strcmp(input, "GAS_DIFFUSION")) {
          BC_Types[ibc].BC_Data_Int[2] = GAS_DIFFUSION;
        } else if (!strcmp(input, "FULL")) {
          BC_Types[ibc].BC_Data_Int[2] = METAL_CORROSION_FULL;
        } else if (!strcmp(input, "ANNIHILATION_ELECTRONEUTRALITY")) {
          BC_Types[ibc].BC_Data_Int[2] = ANNIHILATION_ELECTRONEUTRALITY;
        } else if (!strcmp(input, "ANNIHILATION")) {
          BC_Types[ibc].BC_Data_Int[2] = ANNIHILATION;
        } else {
          GOMA_EH(GOMA_ERROR, "I don't recognize your YFLUX_SULFIDATION Keyword!");
        }
      }
      if (fscanf(ifp, "%d %lf %lf %lf %lf %lf %lf %lf %lf %lf %lf", &BC_Types[ibc].BC_Data_Int[0],
                 &BC_Types[ibc].BC_Data_Float[0], &BC_Types[ibc].BC_Data_Float[1],
                 &BC_Types[ibc].BC_Data_Float[2], &BC_Types[ibc].BC_Data_Float[3],
                 &BC_Types[ibc].BC_Data_Float[4], &BC_Types[ibc].BC_Data_Float[5],
                 &BC_Types[ibc].BC_Data_Float[6], &BC_Types[ibc].BC_Data_Float[7],
                 &BC_Types[ibc].BC_Data_Float[8], &BC_Types[ibc].BC_Data_Float[9]) != 11) {
        sr = sprintf(err_msg, "%s: Expected 1 int and 10 flt following %s for  %s.", yo, input,
                     BC_Types[ibc].desc->name1);
        GOMA_EH(GOMA_ERROR, err_msg);
      }

      BC_Types[ibc].species_eq = BC_Types[ibc].BC_Data_Int[0];

      SPF(endofstring(echo_string), " %s %d", input, BC_Types[ibc].BC_Data_Int[0]);
      SPF_DBL_VEC(endofstring(echo_string), 10, BC_Types[ibc].BC_Data_Float);
      BC_Types[ibc].max_DFlt = 10;

      break;

      /*
       * Fall through for all cases which require 1 keyword, 4 integers
       *  and 1 floating point values as data input
       */

    case VL_POLY_BC:

      if (fscanf(ifp, "%80s", input) != 1) {
        sr = sprintf(err_msg, "%s: Expected a keyword MASS or VOLUME for %s.", yo,
                     BC_Types[ibc].desc->name1);
        GOMA_EH(GOMA_ERROR, err_msg);
      } else {
        if (!strcmp(input, "VOLUME")) {
          BC_Types[ibc].BC_Data_Int[0] = VOLUME;
        } else if (!strcmp(input, "MASS")) {
          BC_Types[ibc].BC_Data_Int[0] = MASS;
        } else {
          GOMA_EH(GOMA_ERROR, "I don't recognize your VL_POLY Keyword!");
        }
      }

      if (fscanf(ifp, "%d %d %d %lf", &BC_Types[ibc].BC_Data_Int[1], &BC_Types[ibc].BC_Data_Int[2],
                 &BC_Types[ibc].BC_Data_Int[3], &BC_Types[ibc].BC_Data_Float[0]) != 4) {
        sr = sprintf(err_msg, "%s: Expected 3 ints and 1 flt for %s.", yo,
                     BC_Types[ibc].desc->name1);
        GOMA_EH(GOMA_ERROR, err_msg);
      }

      BC_Types[ibc].species_eq = BC_Types[ibc].BC_Data_Int[1];

      SPF(endofstring(echo_string), " %s", input);
      for (i = 0; i < 3; i++)
        SPF(endofstring(echo_string), " %d", BC_Types[ibc].BC_Data_Int[i]);
      SPF(endofstring(echo_string), " %.4g", BC_Types[ibc].BC_Data_Float[0]);

      break;

      /*
       * Fall through for all cases which require six floating point
       * values as data input
       */

    case SHARP_BLAKE_VELOCITY_BC:
    case SHARP_COX_VELOCITY_BC:
    case SHARP_SHIK_VELOCITY_BC:
      if (fscanf(ifp, "%lf %lf %lf %lf %lf %lf ", &BC_Types[ibc].BC_Data_Float[0],
                 &BC_Types[ibc].BC_Data_Float[1], &BC_Types[ibc].BC_Data_Float[2],
                 &BC_Types[ibc].BC_Data_Float[3], &BC_Types[ibc].BC_Data_Float[4],
                 &BC_Types[ibc].BC_Data_Float[5]) != 6) {
        sr = sprintf(err_msg, "%s: Expected 6 flts for %s.", yo, BC_Types[ibc].desc->name1);
        GOMA_EH(GOMA_ERROR, err_msg);
      }

      for (i = 0; i < 6; i++)
        SPF(endofstring(echo_string), " %.4g", BC_Types[ibc].BC_Data_Float[i]);
      break;

      /*
       * Fall through for all cases which require seven floating point
       * values as data input
       */
    case CA_OR_FIX_BC:
    case MOVING_PLANE_BC:
    case WETTING_SPEED_LIN_BC:

      if (fscanf(ifp, "%lf %lf %lf %lf %lf %lf %lf", &BC_Types[ibc].BC_Data_Float[0],
                 &BC_Types[ibc].BC_Data_Float[1], &BC_Types[ibc].BC_Data_Float[2],
                 &BC_Types[ibc].BC_Data_Float[3], &BC_Types[ibc].BC_Data_Float[4],
                 &BC_Types[ibc].BC_Data_Float[5], &BC_Types[ibc].BC_Data_Float[6]) != 7) {
        sr = sprintf(err_msg, "%s: Expected 7 flts for %s.", yo, BC_Types[ibc].desc->name1);
        GOMA_EH(GOMA_ERROR, err_msg);
      }

      for (i = 0; i < 7; i++)
        SPF(endofstring(echo_string), " %.4g", BC_Types[ibc].BC_Data_Float[i]);

      /*initialize pinning flag to zero, which is BC_Data_Int[0]
        for each CA_OR_FIX Card */
      if (!strcmp(BC_Types[ibc].desc->name1, "CA_OR_FIX")) {
        BC_Types[ibc].BC_Data_Int[0] = 0;
      }

      break;

      /*
       * Fall through for all cases which require eight floating point (used to be 7)
       * values as data input and one optional integer (BC_Data_int[0]).
       */
    case SHEAR_STRESS_APPLIED_BC:
    case CAP_REPULSE_BC:

      if (fscanf(ifp, "%lf %lf %lf %lf %lf %lf %lf %lf", &BC_Types[ibc].BC_Data_Float[0],
                 &BC_Types[ibc].BC_Data_Float[1], &BC_Types[ibc].BC_Data_Float[2],
                 &BC_Types[ibc].BC_Data_Float[3], &BC_Types[ibc].BC_Data_Float[4],
                 &BC_Types[ibc].BC_Data_Float[5], &BC_Types[ibc].BC_Data_Float[6],
                 &BC_Types[ibc].BC_Data_Float[7]) != 8) {
        sr = sprintf(err_msg, "%s: Expected 8 flts for %s.", yo, BC_Types[ibc].desc->name1);
        GOMA_EH(-1, err_msg);
      }

      for (i = 0; i < 8; i++)
        SPF(endofstring(echo_string), " %.4g", BC_Types[ibc].BC_Data_Float[i]);

      /* Try reading the optional integer. */
      if (fscanf(ifp, "%d", &BC_Types[ibc].BC_Data_Int[0]) != 1) {
        BC_Types[ibc].BC_Data_Int[0] = -1;
      } else
        SPF(endofstring(echo_string), " %d", BC_Types[ibc].BC_Data_Int[0]);

      break;

      /*
       * Fall through for all cases which require seven floating point
       * values as data input and one optional integer.
       */
    case LS_RECOIL_PRESSURE_BC:
    case CAP_RECOIL_PRESS_BC:

      if (fscanf(ifp, "%lf %lf %lf %lf %lf %lf %lf", &BC_Types[ibc].BC_Data_Float[0],
                 &BC_Types[ibc].BC_Data_Float[1], &BC_Types[ibc].BC_Data_Float[2],
                 &BC_Types[ibc].BC_Data_Float[3], &BC_Types[ibc].BC_Data_Float[4],
                 &BC_Types[ibc].BC_Data_Float[5], &BC_Types[ibc].BC_Data_Float[6]) != 7) {
        sr = sprintf(err_msg, "%s: Expected 7 flts for %s.", yo, BC_Types[ibc].desc->name1);
        GOMA_EH(GOMA_ERROR, err_msg);
      }

      for (i = 0; i < 7; i++)
        SPF(endofstring(echo_string), " %.4g", BC_Types[ibc].BC_Data_Float[i]);

      /* Try reading the optional integer. */
      if (fscanf(ifp, "%d", &BC_Types[ibc].BC_Data_Int[0]) != 1) {
        BC_Types[ibc].BC_Data_Int[0] = -1;
      } else
        SPF(endofstring(echo_string), " %d", BC_Types[ibc].BC_Data_Int[0]);

      break;

      /*
       * Fall through for all cases which require eight floating point
       * values as data input
       */

    case VAR_CA_EDGE_BC:
    case VELO_THETA_TPL_BC:
    case VELO_THETA_HOFFMAN_BC:
    case VELO_THETA_COX_BC:
    case WETTING_SPEED_BLAKE_BC:
    case WETTING_SPEED_HOFFMAN_BC:
    case WETTING_SPEED_COX_BC:
    case WETTING_SPEED_SHIK_BC:
    case LINEAR_WETTING_SIC_BC:
    case BLAKE_DIRICHLET_BC:
    case HOFFMAN_DIRICHLET_BC:
    case COX_DIRICHLET_BC:
    case BLAKE_DIRICH_ROLL_BC:
    case HOFFMAN_DIRICH_ROLL_BC:
    case COX_DIRICH_ROLL_BC:
    case EM_ER_FARFIELD_DIRECT_BC:
    case EM_EI_FARFIELD_DIRECT_BC:
    case EM_HR_FARFIELD_DIRECT_BC:
    case EM_HI_FARFIELD_DIRECT_BC:
    case E_ER_FARFIELD_BC:
    case E_EI_FARFIELD_BC:
    case EM_FARFIELD_REAL_NED_BC:
    case EM_FARFIELD_IMAG_NED_BC:

      if (fscanf(ifp, "%lf %lf %lf %lf %lf %lf %lf %lf", &BC_Types[ibc].BC_Data_Float[0],
                 &BC_Types[ibc].BC_Data_Float[1], &BC_Types[ibc].BC_Data_Float[2],
                 &BC_Types[ibc].BC_Data_Float[3], &BC_Types[ibc].BC_Data_Float[4],
                 &BC_Types[ibc].BC_Data_Float[5], &BC_Types[ibc].BC_Data_Float[6],
                 &BC_Types[ibc].BC_Data_Float[7]) != 8) {
        sprintf(err_msg, "%s: Expected 8 flts for BC %s.\n", yo, BC_Types[ibc].desc->name1);
        strcat(err_msg,
               "Be advised syntax to this boundary condition has changed. Consult GOMA manual.\n");
        GOMA_EH(GOMA_ERROR, err_msg);
      } else { /* 1*/
        for (i = 0; i < 8; i++)
          SPF(endofstring(echo_string), " %.4g", BC_Types[ibc].BC_Data_Float[i]);

        if (fscanf(ifp, "%d", &BC_Types[ibc].BC_Data_Int[2]) != 1) {
          BC_Types[ibc].BC_Data_Int[2] = -1;
        } else
          SPF(endofstring(echo_string), " %d", BC_Types[ibc].BC_Data_Int[2]);

        if (fscanf(ifp, "%lf", &BC_Types[ibc].BC_Data_Float[8]) != 1) {
          BC_Types[ibc].BC_Data_Float[8] = 1.0;
        } else
          SPF(endofstring(echo_string), " %lf", BC_Types[ibc].BC_Data_Float[8]);
        /*   outside slip coeff, gas_factor,  contact_friction   */
        if (fscanf(ifp, "%lf", &BC_Types[ibc].BC_Data_Float[9]) != 1) {
          if (!strcmp(BC_Types[ibc].desc->name1, "VELO_THETA_HOFFMAN")) {
            /* Max DCA for Hoffman condition  */
            BC_Types[ibc].BC_Data_Float[9] = 180.0;
          } else {
            BC_Types[ibc].BC_Data_Float[9] = 1.0 / sqrt(LITTLE_PENALTY * BIG_PENALTY);
          }
        } else
          SPF(endofstring(echo_string), " %lf", BC_Types[ibc].BC_Data_Float[9]);
        if (fscanf(ifp, "%lf", &BC_Types[ibc].BC_Data_Float[10]) != 1) {
          if (!strcmp(BC_Types[ibc].desc->name1, "VELO_THETA_HOFFMAN") ||
              !strcmp(BC_Types[ibc].desc->name1, "VELO_THETA_COX")) {
            /* DCL shearrate for Hoffman/Cox condition  */
            BC_Types[ibc].BC_Data_Float[10] = -1.0;
          } else {
            BC_Types[ibc].BC_Data_Float[10] = 8.0;
          }
        } else
          SPF(endofstring(echo_string), " %lf", BC_Types[ibc].BC_Data_Float[10]);
        if (fscanf(ifp, "%lf", &BC_Types[ibc].BC_Data_Float[11]) != 1) {
          BC_Types[ibc].BC_Data_Float[11] = 1e-6;
        } else
          SPF(endofstring(echo_string), " %lf", BC_Types[ibc].BC_Data_Float[11]);
      }

      BC_Types[ibc].BC_Data_Int[3] = (BC_Types[ibc].BC_Name == BLAKE_DIRICH_ROLL_BC ||
                                      BC_Types[ibc].BC_Name == HOFFMAN_DIRICH_ROLL_BC ||
                                      BC_Types[ibc].BC_Name == COX_DIRICH_ROLL_BC)
                                         ? TRUE
                                         : FALSE;

      break;
      /*
       * Fall through for all cases which require nine floating point
       * values as data input
       */

    case VELO_THETA_SHIK_BC:
    case SHIK_DIRICHLET_BC:
    case SHIK_DIRICH_ROLL_BC:
    case HYSTERESIS_WETTING_BC:
    case EM_ER_SOMMERFELD_BC:
    case EM_EI_SOMMERFELD_BC:
    case EM_HR_SOMMERFELD_BC:
    case EM_HI_SOMMERFELD_BC:
      if (fscanf(ifp, "%lf %lf %lf %lf %lf %lf %lf %lf %lf", &BC_Types[ibc].BC_Data_Float[0],
                 &BC_Types[ibc].BC_Data_Float[1], &BC_Types[ibc].BC_Data_Float[2],
                 &BC_Types[ibc].BC_Data_Float[3], &BC_Types[ibc].BC_Data_Float[4],
                 &BC_Types[ibc].BC_Data_Float[5], &BC_Types[ibc].BC_Data_Float[6],
                 &BC_Types[ibc].BC_Data_Float[7], &BC_Types[ibc].BC_Data_Float[8]) != 9) {
        sprintf(err_msg, "%s: Expected 9 flts for BC %s.\n", yo, BC_Types[ibc].desc->name1);
        strcat(err_msg,
               "Be advised syntax to this boundary condition has changed. Consult GOMA manual.\n");
        GOMA_EH(GOMA_ERROR, err_msg);
      } else { /* 1*/
        for (i = 0; i < 9; i++)
          SPF(endofstring(echo_string), " %.4g", BC_Types[ibc].BC_Data_Float[i]);

        if (fscanf(ifp, "%d", &BC_Types[ibc].BC_Data_Int[2]) != 1) {
          BC_Types[ibc].BC_Data_Int[2] = -1;
        } else
          SPF(endofstring(echo_string), " %d", BC_Types[ibc].BC_Data_Int[2]);
        /*   outside slip coeff, gas_factor,  contact_friction   */
        if (fscanf(ifp, "%lf", &BC_Types[ibc].BC_Data_Float[9]) != 1) {
          BC_Types[ibc].BC_Data_Float[9] = 1.0 / sqrt(LITTLE_PENALTY * BIG_PENALTY);
        } else
          SPF(endofstring(echo_string), " %lf", BC_Types[ibc].BC_Data_Float[9]);
        if (fscanf(ifp, "%lf", &BC_Types[ibc].BC_Data_Float[10]) != 1) {
          BC_Types[ibc].BC_Data_Float[10] = 8.0;
        } else
          SPF(endofstring(echo_string), " %lf", BC_Types[ibc].BC_Data_Float[10]);
        if (fscanf(ifp, "%lf", &BC_Types[ibc].BC_Data_Float[11]) != 1) {
          BC_Types[ibc].BC_Data_Float[11] = 1e-6;
        } else
          SPF(endofstring(echo_string), " %lf", BC_Types[ibc].BC_Data_Float[11]);
      }
      BC_Types[ibc].BC_Data_Int[3] = (BC_Types[ibc].BC_Name == SHIK_DIRICH_ROLL_BC) ? TRUE : FALSE;

      break;

      /*
       * Fall through for all cases which require ten floating point
       * values as data input
       */
    case MOVING_CA_BC:
    case REP_FORCE_ROLL_BC:
    case REP_FORCE_ROLL_RS_BC:
    case CAP_REPULSE_TABLE_BC:
      if (fscanf(ifp, "%lf %lf %lf %lf %lf %lf %lf %lf %lf %lf", &BC_Types[ibc].BC_Data_Float[0],
                 &BC_Types[ibc].BC_Data_Float[1], &BC_Types[ibc].BC_Data_Float[2],
                 &BC_Types[ibc].BC_Data_Float[3], &BC_Types[ibc].BC_Data_Float[4],
                 &BC_Types[ibc].BC_Data_Float[5], &BC_Types[ibc].BC_Data_Float[6],
                 &BC_Types[ibc].BC_Data_Float[7], &BC_Types[ibc].BC_Data_Float[8],
                 &BC_Types[ibc].BC_Data_Float[9]) != 10) {
        sr = sprintf(err_msg, "%s: Expected 10(!) flts for %s.", yo, BC_Types[ibc].desc->name1);
        GOMA_EH(GOMA_ERROR, err_msg);
      }
      for (i = 0; i < 10; i++)
        SPF(endofstring(echo_string), " %.4g", BC_Types[ibc].BC_Data_Float[i]);

      if (fscanf(ifp, "%d", &BC_Types[ibc].BC_Data_Int[2]) != 1) {
        BC_Types[ibc].BC_Data_Int[2] = -1;
      } else
        SPF(endofstring(echo_string), " %d", BC_Types[ibc].BC_Data_Int[2]);

      break;
      /*
       * Fall through for all cases which require twelve floating point
       * values as data input
       */
    case E_ER_PLANEWAVE_BC:
    case E_EI_PLANEWAVE_BC:
      if (fscanf(ifp, "%lf %lf %lf %lf %lf %lf %lf %lf %lf %lf %lf %lf",
                 &BC_Types[ibc].BC_Data_Float[0], &BC_Types[ibc].BC_Data_Float[1],
                 &BC_Types[ibc].BC_Data_Float[2], &BC_Types[ibc].BC_Data_Float[3],
                 &BC_Types[ibc].BC_Data_Float[4], &BC_Types[ibc].BC_Data_Float[5],
                 &BC_Types[ibc].BC_Data_Float[6], &BC_Types[ibc].BC_Data_Float[7],
                 &BC_Types[ibc].BC_Data_Float[8], &BC_Types[ibc].BC_Data_Float[9],
                 &BC_Types[ibc].BC_Data_Float[10], &BC_Types[ibc].BC_Data_Float[11]) != 12) {
        sr = sprintf(err_msg, "%s: Expected 12(!) flts for %s.", yo, BC_Types[ibc].desc->name1);
        GOMA_EH(-1, err_msg);
      }
      for (i = 0; i < 12; i++)
        SPF(endofstring(echo_string), " %.4g", BC_Types[ibc].BC_Data_Float[i]);

      if (fscanf(ifp, "%d", &BC_Types[ibc].BC_Data_Int[2]) != 1) {
        BC_Types[ibc].BC_Data_Int[2] = -1;
      } else
        SPF(endofstring(echo_string), " %d", BC_Types[ibc].BC_Data_Int[2]);

      break;

    case CAP_REPULSE_USER_BC:
    case QRAD_REPULSE_ROLL_BC:

      if (fscanf(ifp, "%lf %lf %lf %lf %lf %lf %lf %lf %lf %lf %lf %lf %lf %lf %lf",
                 &BC_Types[ibc].BC_Data_Float[0], &BC_Types[ibc].BC_Data_Float[1],
                 &BC_Types[ibc].BC_Data_Float[2], &BC_Types[ibc].BC_Data_Float[3],
                 &BC_Types[ibc].BC_Data_Float[4], &BC_Types[ibc].BC_Data_Float[5],
                 &BC_Types[ibc].BC_Data_Float[6], &BC_Types[ibc].BC_Data_Float[7],
                 &BC_Types[ibc].BC_Data_Float[8], &BC_Types[ibc].BC_Data_Float[9],
                 &BC_Types[ibc].BC_Data_Float[10], &BC_Types[ibc].BC_Data_Float[11],
                 &BC_Types[ibc].BC_Data_Float[12], &BC_Types[ibc].BC_Data_Float[13],
                 &BC_Types[ibc].BC_Data_Float[14]) != 15) {
        sr = sprintf(err_msg, "%s: Expected 15 flts for %s.", yo, BC_Types[ibc].desc->name1);
        GOMA_EH(GOMA_ERROR, err_msg);
      }

      for (i = 0; i < 15; i++)
        SPF(endofstring(echo_string), " %.4g", BC_Types[ibc].BC_Data_Float[i]);

      /* Try reading the optional integer. */
      if (fscanf(ifp, "%d", &BC_Types[ibc].BC_Data_Int[2]) != 1) {
        BC_Types[ibc].BC_Data_Int[2] = -1;
      } else
        SPF(endofstring(echo_string), " %d", BC_Types[ibc].BC_Data_Int[2]);

      break;
    case CAP_REPULSE_ROLL_BC:

      if (fscanf(ifp, "%lf %lf %lf %lf %lf %lf %lf %lf %lf %lf %lf %lf",
                 &BC_Types[ibc].BC_Data_Float[0], &BC_Types[ibc].BC_Data_Float[1],
                 &BC_Types[ibc].BC_Data_Float[2], &BC_Types[ibc].BC_Data_Float[3],
                 &BC_Types[ibc].BC_Data_Float[4], &BC_Types[ibc].BC_Data_Float[5],
                 &BC_Types[ibc].BC_Data_Float[6], &BC_Types[ibc].BC_Data_Float[7],
                 &BC_Types[ibc].BC_Data_Float[8], &BC_Types[ibc].BC_Data_Float[9],
                 &BC_Types[ibc].BC_Data_Float[10], &BC_Types[ibc].BC_Data_Float[11]) != 12) {
        sr = sprintf(err_msg, "%s: Expected 12 required flts for %s.", yo,
                     BC_Types[ibc].desc->name1);
        GOMA_EH(GOMA_ERROR, err_msg);
      }

      for (i = 0; i < 12; i++)
        SPF(endofstring(echo_string), " %.4g", BC_Types[ibc].BC_Data_Float[i]);
      /* Try reading the optional integer. */
      if (fscanf(ifp, "%d", &BC_Types[ibc].BC_Data_Int[0]) != 1) {
        BC_Types[ibc].BC_Data_Int[0] = -1;
      } else
        SPF(endofstring(echo_string), " %d", BC_Types[ibc].BC_Data_Int[0]);

      if (fscanf(ifp, "%lf %lf %lf %lf", &BC_Types[ibc].BC_Data_Float[12],
                 &BC_Types[ibc].BC_Data_Float[13], &BC_Types[ibc].BC_Data_Float[14],
                 &BC_Types[ibc].BC_Data_Float[15]) != 4) {
        sr = sprintf(err_msg, "%s: Expected 12 required flts for %s.", yo,
                     BC_Types[ibc].desc->name1);
        GOMA_EH(GOMA_ERROR, err_msg);
        BC_Types[ibc].BC_Data_Float[12] = 1.;
        BC_Types[ibc].BC_Data_Float[13] = 2.;
        BC_Types[ibc].BC_Data_Float[14] = 0.;
        BC_Types[ibc].BC_Data_Float[15] = 1.;
      }

      /* Try reading the optional integer. */
      if (fscanf(ifp, "%d", &BC_Types[ibc].BC_Data_Int[2]) != 1) {
        BC_Types[ibc].BC_Data_Int[2] = -1;
      } else
        SPF(endofstring(echo_string), " %d", BC_Types[ibc].BC_Data_Int[2]);

      break;
      /*
       * for USER DEFINED BOUNDARY CONDITIONS
       * Fall through for all cases which require an arbitrary number of constants
       */
    case FLOW_PRESS_USER_BC:
      GOMA_WH(-1, " FLOW_PRESS_USER is no longer used.  Use PRESSURE_USER instead.");
      /* Fall through */
    case UVARY_BC:
    case VVARY_BC:
    case WVARY_BC:
    case U_PARABOLA_BC:
    case V_PARABOLA_BC:
    case W_PARABOLA_BC:
    case FILLET_BC:
    case DOUBLE_RAD_BC:
    case ROLL_FLUID_BC:
    case SPLINEX_BC:
    case SPLINEY_BC:
    case SPLINEZ_BC:
    case SPLINE_BC:
    case SPLINEX_RS_BC:
    case SPLINEY_RS_BC:
    case SPLINEZ_RS_BC:
    case SPLINE_RS_BC:
    case T_USER_BC:
    case UUSER_BC:
    case VUSER_BC:
    case WUSER_BC:
    case UUSER_COLLOC_BC:
    case VUSER_COLLOC_BC:
    case WUSER_COLLOC_BC:
    case QUSER_BC:
    case DX_USER_BC:
    case DY_USER_BC:
    case DZ_USER_BC:
    case P_LIQ_USER_BC:
    case SH_P_OPEN_USER_BC:
    case Q_LASER_WELD_BC:
    case Q_VAPOR_BC:
    case LS_QLASER_BC:
    case LS_QVAPOR_BC:
    case FORCE_USER_BC:
    case FORCE_USER_SIC_BC:
    case FORCE_USER_RS_BC:
    case PRESSURE_USER_BC:
    case VAR_CA_USER_BC:
    case KIN_CHEM_BC:
    case CURRENT_USER_BC:
    case CURRENT_USER_SIC_BC:
    case VOLT_USER_BC:
    case U_VES11_PARABOLA_BC:
    case U_VES12_PARABOLA_BC:
    case U_VES22_PARABOLA_BC:
    case U_VES13_PARABOLA_BC:
    case U_VES23_PARABOLA_BC:
    case U_VES33_PARABOLA_BC:
    case U_VES11_1_PARABOLA_BC:
    case U_VES12_1_PARABOLA_BC:
    case U_VES22_1_PARABOLA_BC:
    case U_VES13_1_PARABOLA_BC:
    case U_VES23_1_PARABOLA_BC:
    case U_VES33_1_PARABOLA_BC:
    case U_VES11_2_PARABOLA_BC:
    case U_VES12_2_PARABOLA_BC:
    case U_VES22_2_PARABOLA_BC:
    case U_VES13_2_PARABOLA_BC:
    case U_VES23_2_PARABOLA_BC:
    case U_VES33_2_PARABOLA_BC:
    case U_VES11_3_PARABOLA_BC:
    case U_VES12_3_PARABOLA_BC:
    case U_VES22_3_PARABOLA_BC:
    case U_VES13_3_PARABOLA_BC:
    case U_VES23_3_PARABOLA_BC:
    case U_VES33_3_PARABOLA_BC:
    case U_VES11_4_PARABOLA_BC:
    case U_VES12_4_PARABOLA_BC:
    case U_VES22_4_PARABOLA_BC:
    case U_VES13_4_PARABOLA_BC:
    case U_VES23_4_PARABOLA_BC:
    case U_VES33_4_PARABOLA_BC:
    case U_VES11_5_PARABOLA_BC:
    case U_VES12_5_PARABOLA_BC:
    case U_VES22_5_PARABOLA_BC:
    case U_VES13_5_PARABOLA_BC:
    case U_VES23_5_PARABOLA_BC:
    case U_VES33_5_PARABOLA_BC:
    case U_VES11_6_PARABOLA_BC:
    case U_VES12_6_PARABOLA_BC:
    case U_VES22_6_PARABOLA_BC:
    case U_VES13_6_PARABOLA_BC:
    case U_VES23_6_PARABOLA_BC:
    case U_VES33_6_PARABOLA_BC:
    case U_VES11_7_PARABOLA_BC:
    case U_VES12_7_PARABOLA_BC:
    case U_VES22_7_PARABOLA_BC:
    case U_VES13_7_PARABOLA_BC:
    case U_VES23_7_PARABOLA_BC:
    case U_VES33_7_PARABOLA_BC:
      num_const = read_constants(ifp, &(BC_Types[ibc].u_BC), NO_SPECIES);

      if (num_const < 0) {
        sr = sprintf(err_msg, "? user BC consts for %s on %sID=%d\n", BC_Types[ibc].desc->name1,
                     BC_Types[ibc].Set_Type, BC_Types[ibc].BC_ID);
        GOMA_EH(GOMA_ERROR, err_msg);
      }
      BC_Types[ibc].len_u_BC = num_const;
      BC_Types[ibc].max_DFlt = num_const;

      for (i = 0; i < num_const; i++)
        SPF(endofstring(echo_string), " %.4g", BC_Types[ibc].u_BC[i]);
      if (BC_Types[ibc].BC_Name == ROLL_FLUID_BC)
        BC_Types[ibc].BC_Data_Int[0] = (int)BC_Types[ibc].u_BC[9];

      break;

    case FRICTION_ACOUSTIC_BC:
    case FRICTION_ACOUSTIC_RS_BC:

      if (fscanf(ifp, "%lf %d", &BC_Types[ibc].BC_Data_Float[0], &BC_Types[ibc].BC_Data_Int[0]) !=
          2) {
        sr = sprintf(err_msg, "%s: Expected 1 flt, 1 int for %s.", yo, BC_Types[ibc].desc->name1);
        GOMA_EH(GOMA_ERROR, err_msg);
      }

      SPF(endofstring(echo_string), " %.4g", BC_Types[ibc].BC_Data_Float[0]);
      SPF(endofstring(echo_string), " %d", BC_Types[ibc].BC_Data_Int[0]);

      num_const = read_constants(ifp, &(BC_Types[ibc].u_BC), NO_SPECIES);
      if (num_const < 0) {
        sr = sprintf(err_msg, "? user BC consts for %s on %sID=%d\n", BC_Types[ibc].desc->name1,
                     BC_Types[ibc].Set_Type, BC_Types[ibc].BC_ID);
        GOMA_EH(GOMA_ERROR, err_msg);
      }
      BC_Types[ibc].len_u_BC = num_const;
      BC_Types[ibc].max_DFlt = num_const + 1;

      for (i = 0; i < num_const; i++)
        SPF(endofstring(echo_string), " %.4g", BC_Types[ibc].u_BC[i]);

      break;

    case VELO_TANGENT_USER_BC:
      if (fscanf(ifp, "%d %lf %lf %lf", &BC_Types[ibc].BC_Data_Int[0],
                 &BC_Types[ibc].BC_Data_Float[0], &BC_Types[ibc].BC_Data_Float[1],
                 &BC_Types[ibc].BC_Data_Float[2]) != 4) {
        sr = sprintf(err_msg, "Expected 1 int, 3 flts for %s on %sID=%d\n",
                     BC_Types[ibc].desc->name1, BC_Types[ibc].Set_Type, BC_Types[ibc].BC_ID);
        GOMA_EH(GOMA_ERROR, err_msg);
      }

      SPF(endofstring(echo_string), " %d", BC_Types[ibc].BC_Data_Int[0]);
      for (i = 0; i < 3; i++)
        SPF(endofstring(echo_string), " %.4g", BC_Types[ibc].BC_Data_Float[i]);

      num_const = read_constants(ifp, &(BC_Types[ibc].u_BC), NO_SPECIES);
      if (num_const < 0) {
        sr = sprintf(err_msg, "? user BC consts for %s on %sID=%d\n", BC_Types[ibc].desc->name1,
                     BC_Types[ibc].Set_Type, BC_Types[ibc].BC_ID);
        GOMA_EH(GOMA_ERROR, err_msg);
      }
      BC_Types[ibc].len_u_BC = num_const;
      BC_Types[ibc].max_DFlt = num_const + 3;

      for (i = 0; i < num_const; i++)
        SPF(endofstring(echo_string), " %.4g", BC_Types[ibc].u_BC[i]);

      break;
      /*
       * for USER DEFINED BOUNDARY CONDITIONS
       * Fall through for all cases which require an integer plus an
       * arbitrary number of double constants
       */
    case YFLUX_USER_BC:
    case YUSER_BC:
    case YFLUX_ALLOY_BC:
    case FEATURE_ROLLON_BC:
      if (fscanf(ifp, "%d", &BC_Types[ibc].BC_Data_Int[0]) != 1) {
        sr = sprintf(err_msg, "Expected 1 int for %s on %sID=%d\n", BC_Types[ibc].desc->name1,
                     BC_Types[ibc].Set_Type, BC_Types[ibc].BC_ID);
        GOMA_EH(GOMA_ERROR, err_msg);
      }
      BC_Types[ibc].species_eq = BC_Types[ibc].BC_Data_Int[0];
      num_const = read_constants(ifp, &(BC_Types[ibc].u_BC), NO_SPECIES);
      if (num_const < 0) {
        sr = sprintf(err_msg, "? user BC consts for %s on %sID=%d\n", BC_Types[ibc].desc->name1,
                     BC_Types[ibc].Set_Type, BC_Types[ibc].BC_ID);
        GOMA_EH(GOMA_ERROR, err_msg);
      }
      BC_Types[ibc].len_u_BC = num_const;
      BC_Types[ibc].max_DFlt = num_const;

      SPF(endofstring(echo_string), " %d", BC_Types[ibc].BC_Data_Int[0]);
      for (i = 0; i < num_const; i++)
        SPF(endofstring(echo_string), " %.4g", BC_Types[ibc].u_BC[i]);

      break;

      /*for MODEL options with USER-DEFINED BOUNDARY CONDITION option
       * Fall through for all cases which require a Keyword  plus an
       * arbitrary number of double constants
       */
    case CA_EDGE_OR_FIX_BC:
      if (fscanf(ifp, "%80s", input) != 1) {
        sprintf(err_msg, "%s: Expected Keyword for %s.", yo, BC_Types[ibc].desc->name1);
        GOMA_EH(GOMA_ERROR, err_msg);
      }

      if (!strcmp(BC_Types[ibc].desc->name1, "CA_EDGE_OR_FIX")) {
        if (!strcmp(input, "CIRCLE")) {
          BC_Types[ibc].BC_Data_Int[0] = CIRCLE;
        } else if (!strcmp(input, "USER")) {
          BC_Types[ibc].BC_Data_Int[0] = B_USER;
        } else {
          GOMA_EH(GOMA_ERROR, "I don't recognize your CA_EDGE_OR_FIX Keyword!");
        }
      }
      num_const = read_constants(ifp, &(BC_Types[ibc].u_BC), NO_SPECIES);
      if (num_const < 0) {
        sprintf(err_msg, "? user BC consts for %s on %sID=%d\n", BC_Types[ibc].desc->name1,
                BC_Types[ibc].Set_Type, BC_Types[ibc].BC_ID);
        GOMA_EH(GOMA_ERROR, err_msg);
      }
      BC_Types[ibc].len_u_BC = num_const;
      BC_Types[ibc].max_DFlt = num_const;

      SPF(endofstring(echo_string), " %s", input);
      for (i = 0; i < num_const; i++)
        SPF(endofstring(echo_string), " %.4g", BC_Types[ibc].u_BC[i]);

      break;

      /*
       * Fall through for all cases which require one integer as data input
       */
    case POROUS_CONV_BC:
    case YFLUX_SUS_BC:
    case KIN_DISPLACEMENT_PETROV_BC:
    case KIN_DISPLACEMENT_COLLOC_BC:
    case KIN_DISPLACEMENT_BC:
    case KIN_DISPLACEMENT_RS_BC:
    case PERIODIC_BC:
      if (fscanf(ifp, "%d", &BC_Types[ibc].BC_Data_Int[0]) != 1) {
        sprintf(err_msg, "Expected 1 int for %s on %sID=%d\n", BC_Types[ibc].desc->name1,
                BC_Types[ibc].Set_Type, BC_Types[ibc].BC_ID);
        GOMA_EH(GOMA_ERROR, err_msg);
      }
      BC_Types[ibc].species_eq = BC_Types[ibc].BC_Data_Int[0];

      if (BC_Types[ibc].BC_Name == PERIODIC_BC)
        GOMA_EH(GOMA_ERROR, "Don't you wish ...there were PERIODIC_BC");

      SPF(endofstring(echo_string), " %d", BC_Types[ibc].BC_Data_Int[0]);
      if (BC_Types[ibc].BC_Name == KIN_DISPLACEMENT_BC ||
          BC_Types[ibc].BC_Name == KIN_DISPLACEMENT_COLLOC_BC ||
          BC_Types[ibc].BC_Name == KIN_DISPLACEMENT_PETROV_BC) {
        num_const = read_constants(ifp, &(BC_Types[ibc].u_BC), NO_SPECIES);
        BC_Types[ibc].len_u_BC = num_const;
        BC_Types[ibc].max_DFlt = num_const;

        for (i = 0; i < num_const; i++)
          SPF(endofstring(echo_string), " %g", BC_Types[ibc].u_BC[i]);
      }

      break;

      /*
       * Fall through for all cases which require one integer and one
       * float as data input
       */
    case ELEC_TRACTION_BC:
    case ELEC_TRACTION_SOLID_BC:
    case SH_GAMMA1_DERIV_SYMM_BC:
    case SH_GAMMA2_DERIV_SYMM_BC:
    case DVZDR_ZERO_BC:
      if (fscanf(ifp, "%d %lf", &BC_Types[ibc].BC_Data_Int[0], &BC_Types[ibc].BC_Data_Float[0]) !=
          2) {
        sprintf(err_msg, "Expected 1 int and 1 float for %s on %sID=%d\n",
                BC_Types[ibc].desc->name1, BC_Types[ibc].Set_Type, BC_Types[ibc].BC_ID);
        GOMA_EH(GOMA_ERROR, err_msg);
      }
      SPF(endofstring(echo_string), " %d %.4g", BC_Types[ibc].BC_Data_Int[0],
          BC_Types[ibc].BC_Data_Float[0]);
      BC_Types[ibc].max_DFlt = 1;

      if (BC_Types[ibc].BC_Name == DVZDR_ZERO_BC) {
        // specify the radial direction as the wall
        BC_Types[ibc].BC_Data_Float[1] = 0.0;
        BC_Types[ibc].BC_Data_Float[2] = 1.0;
        BC_Types[ibc].BC_Data_Float[3] = 0.0;
        BC_Types[ibc].max_DFlt = 4;
      }
      break;

      /*
       * Stefan flow and kinematic stefan flow take one int
       * and one string
       *  -> first int is the element block of the pertinent side
       *     to apply the boundary condition on
       *  -> string is the source term to move the boundary.
       */
    case SDC_STEFANFLOW_BC:
    case SDC_KIN_SF_BC:
      if (fscanf(ifp, "%d %s", &BC_Types[ibc].BC_Data_Int[0], ts) != 2) {
        sprintf(err_msg, "Expected 1 int and a string for %s on %sID=%d\n",
                BC_Types[ibc].desc->name1, BC_Types[ibc].Set_Type, BC_Types[ibc].BC_ID);
        GOMA_EH(GOMA_ERROR, err_msg);
      }
      BC_Types[ibc].BC_Data_Int[1] = match_interface_source_string(ts);
      BC_Types[ibc].Storage_ID = BC_Types[ibc].BC_Data_Int[1];
      SPF(endofstring(echo_string), " %d %s", BC_Types[ibc].BC_Data_Int[0], ts);
      break;

      /*
       * Fall through for all cases which require one integer and one
       * floating point values as data input, and one floating
       * point value and one integer value as optional input.
       */
    case Y_BC:
    case Y_DISCONTINUOUS_BC:
    case YFLUX_CONST_BC:
    case YTOTALFLUX_CONST_BC:
    case KINEMATIC_SPECIES_BC:
    case SURFACE_CHARGE_BC:
    case FICK_CHRGD_SURF_GRAD_BC:

      if (fscanf(ifp, "%d %lf", &BC_Types[ibc].BC_Data_Int[0], &BC_Types[ibc].BC_Data_Float[0]) !=
          2) {
        sprintf(err_msg, "Expected 1 int, 1 flt for %s on %sID=%d\n", BC_Types[ibc].desc->name1,
                BC_Types[ibc].Set_Type, BC_Types[ibc].BC_ID);
        GOMA_EH(GOMA_ERROR, err_msg);
      }

      SPF(endofstring(echo_string), " %d %.4g", BC_Types[ibc].BC_Data_Int[0],
          BC_Types[ibc].BC_Data_Float[0]);
      BC_Types[ibc].max_DFlt = 1;

      if (!strcmp(BC_Types[ibc].Set_Type, "NS")) {
        if (fscanf(ifp, "%lf", &BC_Types[ibc].BC_relax) != 1) {
          BC_Types[ibc].BC_relax = -1.0;
        } else {

          SPF(endofstring(echo_string), " %.4g", BC_Types[ibc].BC_relax);

          if (fscanf(ifp, "%d", &BC_Types[ibc].BC_EBID_Apply) != 1) {
            BC_Types[ibc].BC_EBID_Apply = -1;
          } else
            SPF(endofstring(echo_string), " %d", BC_Types[ibc].BC_EBID_Apply);
        }
      }
      BC_Types[ibc].species_eq = BC_Types[ibc].BC_Data_Int[0];
      break;

      /*
       * Fall through for all cases which require one integer and seven
       * floating point values as data input
       */
    case CURRENT_BV_BC:
      if (fscanf(ifp, "%d %lf %lf %lf %lf %lf %lf %lf", &BC_Types[ibc].BC_Data_Int[0],
                 &BC_Types[ibc].BC_Data_Float[0], &BC_Types[ibc].BC_Data_Float[1],
                 &BC_Types[ibc].BC_Data_Float[2], &BC_Types[ibc].BC_Data_Float[3],
                 &BC_Types[ibc].BC_Data_Float[4], &BC_Types[ibc].BC_Data_Float[5],
                 &BC_Types[ibc].BC_Data_Float[6]) != 8) {
        sr = sprintf(err_msg, "Expected 1 int, 7 flts for %s on %sID=%d\n",
                     BC_Types[ibc].desc->name1, BC_Types[ibc].Set_Type, BC_Types[ibc].BC_ID);
        GOMA_EH(GOMA_ERROR, err_msg);
      }
      BC_Types[ibc].species_eq = BC_Types[ibc].BC_Data_Int[0];

      SPF(endofstring(echo_string), " %d", BC_Types[ibc].BC_Data_Int[0]);
      SPF_DBL_VEC(endofstring(echo_string), 7, BC_Types[ibc].BC_Data_Float);
      BC_Types[ibc].max_DFlt = 7;
      break;

      /*
       * Fall through for all cases which require one integer and eight
       * floating point values as data input
       */
    case CURRENT_ORR_BC:
    case YFLUX_H2O_ANODE_BC:
    case YFLUX_H2O_CATHODE_BC:
      if (fscanf(ifp, "%d %lf %lf %lf %lf %lf %lf %lf %lf", &BC_Types[ibc].BC_Data_Int[0],
                 &BC_Types[ibc].BC_Data_Float[0], &BC_Types[ibc].BC_Data_Float[1],
                 &BC_Types[ibc].BC_Data_Float[2], &BC_Types[ibc].BC_Data_Float[3],
                 &BC_Types[ibc].BC_Data_Float[4], &BC_Types[ibc].BC_Data_Float[5],
                 &BC_Types[ibc].BC_Data_Float[6], &BC_Types[ibc].BC_Data_Float[7]) != 9) {
        sr = sprintf(err_msg, "Expected 1 int, 8 flts for %s on %sID=%d\n",
                     BC_Types[ibc].desc->name1, BC_Types[ibc].Set_Type, BC_Types[ibc].BC_ID);
        GOMA_EH(GOMA_ERROR, err_msg);
      }
      BC_Types[ibc].species_eq = BC_Types[ibc].BC_Data_Int[0];

      SPF(endofstring(echo_string), " %d", BC_Types[ibc].BC_Data_Int[0]);
      SPF_DBL_VEC(endofstring(echo_string), 8, BC_Types[ibc].BC_Data_Float);
      BC_Types[ibc].max_DFlt = 8;
      break;

      /*
       * Fall through for all cases which require one integer and nine
       * floating point values as data input
       */
    case YFLUX_ORR_BC:
    case CURRENT_HOR_BC:
    case YFLUX_BV_BC:
      if (fscanf(ifp, "%d %lf %lf %lf %lf %lf %lf %lf %lf %lf", &BC_Types[ibc].BC_Data_Int[0],
                 &BC_Types[ibc].BC_Data_Float[0], &BC_Types[ibc].BC_Data_Float[1],
                 &BC_Types[ibc].BC_Data_Float[2], &BC_Types[ibc].BC_Data_Float[3],
                 &BC_Types[ibc].BC_Data_Float[4], &BC_Types[ibc].BC_Data_Float[5],
                 &BC_Types[ibc].BC_Data_Float[6], &BC_Types[ibc].BC_Data_Float[7],
                 &BC_Types[ibc].BC_Data_Float[8]) != 10) {
        sr = sprintf(err_msg, "Expected 1 int, 9 flts for %s on %sID=%d\n",
                     BC_Types[ibc].desc->name1, BC_Types[ibc].Set_Type, BC_Types[ibc].BC_ID);
        GOMA_EH(GOMA_ERROR, err_msg);
      }
      BC_Types[ibc].species_eq = BC_Types[ibc].BC_Data_Int[0];

      SPF(endofstring(echo_string), " %d", BC_Types[ibc].BC_Data_Int[0]);
      SPF_DBL_VEC(endofstring(echo_string), 9, BC_Types[ibc].BC_Data_Float);
      BC_Types[ibc].max_DFlt = 9;
      break;

      /*
       * Fall through for all cases which require one integer and ten
       * floating point values as data input
       */
    case YFLUX_HOR_BC:
      if (fscanf(ifp, "%d %lf %lf %lf %lf %lf %lf %lf %lf %lf %lf", &BC_Types[ibc].BC_Data_Int[0],
                 &BC_Types[ibc].BC_Data_Float[0], &BC_Types[ibc].BC_Data_Float[1],
                 &BC_Types[ibc].BC_Data_Float[2], &BC_Types[ibc].BC_Data_Float[3],
                 &BC_Types[ibc].BC_Data_Float[4], &BC_Types[ibc].BC_Data_Float[5],
                 &BC_Types[ibc].BC_Data_Float[6], &BC_Types[ibc].BC_Data_Float[7],
                 &BC_Types[ibc].BC_Data_Float[8], &BC_Types[ibc].BC_Data_Float[9]) != 11) {
        sr = sprintf(err_msg, "Expected 1 int, 10 flts for %s on %sID=%d\n",
                     BC_Types[ibc].desc->name1, BC_Types[ibc].Set_Type, BC_Types[ibc].BC_ID);
        GOMA_EH(GOMA_ERROR, err_msg);
      }
      BC_Types[ibc].species_eq = BC_Types[ibc].BC_Data_Int[0];

      SPF(endofstring(echo_string), " %d", BC_Types[ibc].BC_Data_Int[0]);
      SPF_DBL_VEC(endofstring(echo_string), 10, BC_Types[ibc].BC_Data_Float);
      BC_Types[ibc].max_DFlt = 10;
      break;

    case YFLUX_BV2_BC:
    case CURRENT_BV2_BC: /* RSL 1/15/01 */
      if (fscanf(ifp, "%d %lf %lf %lf %lf %lf %lf %lf %lf", &BC_Types[ibc].BC_Data_Int[0],
                 &BC_Types[ibc].BC_Data_Float[0], &BC_Types[ibc].BC_Data_Float[1],
                 &BC_Types[ibc].BC_Data_Float[2], &BC_Types[ibc].BC_Data_Float[3],
                 &BC_Types[ibc].BC_Data_Float[4], &BC_Types[ibc].BC_Data_Float[5],
                 &BC_Types[ibc].BC_Data_Float[6], &BC_Types[ibc].BC_Data_Float[7]) != 9) {
        sr = sprintf(err_msg, "Expected 1 int, 8 flts for %s on %sID=%d\n",
                     BC_Types[ibc].desc->name1, BC_Types[ibc].Set_Type, BC_Types[ibc].BC_ID);
        GOMA_EH(GOMA_ERROR, err_msg);
      }
      BC_Types[ibc].species_eq = BC_Types[ibc].BC_Data_Int[0];

      SPF(endofstring(echo_string), " %d", BC_Types[ibc].BC_Data_Int[0]);
      SPF_DBL_VEC(endofstring(echo_string), 9, BC_Types[ibc].BC_Data_Float);
      BC_Types[ibc].max_DFlt = 9;

      break;

    case YFLUX_BC:
    case YFLUX_NI_BC:
    case LS_YFLUX_BC:
    case CURRENT_NI_BC: /* RSL 3/9/01 */
    case SHELL_CONC_LS_BC:
      if (fscanf(ifp, "%d %lf %lf", &BC_Types[ibc].BC_Data_Int[0], &BC_Types[ibc].BC_Data_Float[0],
                 &BC_Types[ibc].BC_Data_Float[1]) != 3) {
        sprintf(err_msg, "Expected 1 int, 2 flts for %s on %sID=%d\n", BC_Types[ibc].desc->name1,
                BC_Types[ibc].Set_Type, BC_Types[ibc].BC_ID);
        GOMA_EH(GOMA_ERROR, err_msg);
      }
      BC_Types[ibc].species_eq = BC_Types[ibc].BC_Data_Int[0];

      SPF(endofstring(echo_string), " %d", BC_Types[ibc].BC_Data_Int[0]);
      SPF_DBL_VEC(endofstring(echo_string), 2, BC_Types[ibc].BC_Data_Float);
      BC_Types[ibc].max_DFlt = 2;

      break;

      /*
       * Fall through for all cases which require two integers as data input
       * Plus an optional float
       */
    case SOLID_FLUID_BC:
    case FLUID_SOLID_BC:
    case SOLID_FLUID_RS_BC:
    case FLUID_SOLID_RS_BC:
    case SOLID_FLUID_CONTACT_BC:
    case FLUID_SOLID_CONTACT_BC:
    case SOLID_LAGRANGE_MULT_BC:
    case BAAIJENS_SOLID_FLUID_BC:
    case BAAIJENS_FLUID_SOLID_BC:
    case LAGRANGE_NO_SLIP_BC:
    case POROUS_PRESSURE_BC:
    case POROUS_PRESSURE_LUB_BC:
    case DARCY_CONTINUOUS_BC:
    case DARCY_LUB_BC:
    case NO_SLIP_BC:
    case NO_SLIP_RS_BC:
    case VELO_TANGENT_SOLID_BC:
    case VELO_NORMAL_SOLID_BC:
    case SURFACE_ELECTRIC_FIELD_BC:
    case SURFACE_ACOUSTIC_VELOCITY_BC:
    case SURFACE_USER_SHELL_BC:
    case SURFACE_LUBRICATION_BC:
    case LUBP_SH_FP_MATCH_BC:
    case LUBP_SH_FP_FLUX_BC:
    case T_CONTACT_RESIS_BC:
    case T_CONTACT_RESIS_2_BC:
    case LIGHTP_JUMP_BC:
    case LIGHTM_JUMP_BC:
    case LIGHTP_JUMP_2_BC:
    case LIGHTM_JUMP_2_BC:

      if (fscanf(ifp, "%d %d", &BC_Types[ibc].BC_Data_Int[0], &BC_Types[ibc].BC_Data_Int[1]) != 2) {
        sr = sprintf(err_msg, "Expected 2 ints for %s on %sID=%d\n", BC_Types[ibc].desc->name1,
                     BC_Types[ibc].Set_Type, BC_Types[ibc].BC_ID);
        GOMA_EH(GOMA_ERROR, err_msg);
      }

      SPF(endofstring(echo_string), " %d %d", BC_Types[ibc].BC_Data_Int[0],
          BC_Types[ibc].BC_Data_Int[1]);
      /* add optional scaling float for fluid-structure bcs */

      if (!strcmp(BC_Types[ibc].desc->name1, "VELO_TANGENT_SOLID")) {
        if (fscanf(ifp, "%d ", &BC_Types[ibc].BC_Data_Int[2]) != 1) {
          BC_Types[ibc].BC_Data_Int[2] = 0;
        } else
          SPF(endofstring(echo_string), " %d ", BC_Types[ibc].BC_Data_Int[2]);
        /* these also need to be initialized */
        BC_Types[ibc].BC_Data_Float[0] = 1.; /*beta*/
        BC_Types[ibc].BC_Data_Float[1] = 0.;
      }

      if (!strcmp(BC_Types[ibc].desc->name1, "DARCY_CONTINUOUS")) {
        if (fscanf(ifp, "%lf %lf", &BC_Types[ibc].BC_Data_Float[0],
                   &BC_Types[ibc].BC_Data_Float[1]) != 2) {
          /* Default scaling factor to 0.0 */
          SPF(endofstring(echo_string), " %s", "(DARCY_CONTINUOUS length scale defaults to 0.0)");

          BC_Types[ibc].BC_Data_Float[0] = 0.0; /*the length scale */
          BC_Types[ibc].BC_Data_Float[1] = 0.0; /*the threshold time */
        } else
          SPF(endofstring(echo_string), " %.4g %.4g", BC_Types[ibc].BC_Data_Float[0],
              BC_Types[ibc].BC_Data_Float[1]);
      }
      if (!strcmp(BC_Types[ibc].desc->name1, "T_CONTACT_RESIS") ||
          !strcmp(BC_Types[ibc].desc->name1, "T_CONTACT_RESIS_2")) {
        if (fscanf(ifp, "%lf", &BC_Types[ibc].BC_Data_Float[0]) != 1) {
          /* Default scaling factor to 0.0 */
          SPF(endofstring(echo_string), " %s", "(Warning, no thermal contact resistance)");

          BC_Types[ibc].BC_Data_Float[0] = 0.0;
        } else
          SPF(endofstring(echo_string), " %.4g ", BC_Types[ibc].BC_Data_Float[0]);
      }
      if (!strcmp(BC_Types[ibc].desc->name1, "SOLID_FLUID_RS") ||
          !strcmp(BC_Types[ibc].desc->name1, "SOLID_FLUID") ||
          !strcmp(BC_Types[ibc].desc->name1, "FLUID_SOLID") ||
          !strcmp(BC_Types[ibc].desc->name1, "FLUID_SOLID_RS")) {
        if (fscanf(ifp, "%lf", &BC_Types[ibc].BC_Data_Float[0]) != 1) {
          /* Default scaling factor to 1.0 */
          SPF(endofstring(echo_string), " %s", "(Solid-Fluid Scaling Factor defaults to 1.0)");

          BC_Types[ibc].BC_Data_Float[0] = 1.0;
        } else
          SPF(endofstring(echo_string), " %.4g", BC_Types[ibc].BC_Data_Float[0]);
      }
      if (!strcmp(BC_Types[ibc].desc->name1, "FLUID_SOLID") && Linear_Solver == FRONT)
        GOMA_EH(GOMA_ERROR,
                "Mucho Problemo with FLUID_SOLID boundary condition and frontal solver. USE lu");
      if ((!strcmp(BC_Types[ibc].desc->name1, "SOLID_FLUID") ||
           !strcmp(BC_Types[ibc].desc->name1, "SOLID_FLUID_RS")) &&
          Linear_Solver == FRONT) {
        SPF(endofstring(echo_string), "\n  %s",
            "Warning: Poquito problemo con el SOLID_FLUID BC y frontal solver.");
        SPF(endofstring(echo_string), " %s",
            "Llame el senor Schunk @ 5058458991.  Gracias, que tenga una buena dia.");
      }

      break;

      /*
       * Fall through cases for 2 integers, then 1 float, followed by optional int. and  float
       */

    case VELO_SLIP_SOLID_BC:
      if (fscanf(ifp, "%d %d %lf", &BC_Types[ibc].BC_Data_Int[0], &BC_Types[ibc].BC_Data_Int[1],
                 &BC_Types[ibc].BC_Data_Float[0]) != 3)

      {
        sr = sprintf(err_msg, "Expected 2 ints and 1 float for %s on %sID=%d\n",
                     BC_Types[ibc].desc->name1, BC_Types[ibc].Set_Type, BC_Types[ibc].BC_ID);
        GOMA_EH(GOMA_ERROR, err_msg);
      }

      SPF(endofstring(echo_string), " %d %d %.4g", BC_Types[ibc].BC_Data_Int[0],
          BC_Types[ibc].BC_Data_Int[1], BC_Types[ibc].BC_Data_Float[0]);

      if (fscanf(ifp, "%d %lf", &BC_Types[ibc].BC_Data_Int[2], &BC_Types[ibc].BC_Data_Float[1]) !=
          2) {
        BC_Types[ibc].BC_Data_Int[2] = -1;
        BC_Types[ibc].BC_Data_Float[1] = 0.;
      } else
        SPF(endofstring(echo_string), " %d %.4g", BC_Types[ibc].BC_Data_Int[2],
            BC_Types[ibc].BC_Data_Float[1]);

      break;

    case QSIDE_LS_BC:

      if (fscanf(ifp, "%d %d %lf %lf", &BC_Types[ibc].BC_Data_Int[0], &BC_Types[ibc].BC_Data_Int[1],
                 &BC_Types[ibc].BC_Data_Float[0], &BC_Types[ibc].BC_Data_Float[1]) != 4)

      {
        sr = sprintf(err_msg, "Expected 2 ints and 2 float for %s on %sID=%d\n",
                     BC_Types[ibc].desc->name1, BC_Types[ibc].Set_Type, BC_Types[ibc].BC_ID);
        GOMA_EH(GOMA_ERROR, err_msg);
      }

      SPF(endofstring(echo_string), " %d %d %.4g %.4g", BC_Types[ibc].BC_Data_Int[0],
          BC_Types[ibc].BC_Data_Int[1], BC_Types[ibc].BC_Data_Float[0],
          BC_Types[ibc].BC_Data_Float[1]);
      break;

      /*
       * Fall through cases for 2 integers, then 3 floats
       */
    case POROUS_LIQ_PRESSURE_FILL_BC:
      if (fscanf(ifp, "%d %d %lf %lf %lf", &BC_Types[ibc].BC_Data_Int[0],
                 &BC_Types[ibc].BC_Data_Int[1], &BC_Types[ibc].BC_Data_Float[0],
                 &BC_Types[ibc].BC_Data_Float[1], &BC_Types[ibc].BC_Data_Float[2]) != 5)

      {
        sr = SPF(err_msg, "Expected 2 ints and 3 floats for %s on %sID=%d\n",
                 BC_Types[ibc].desc->name1, BC_Types[ibc].Set_Type, BC_Types[ibc].BC_ID);
        GOMA_EH(GOMA_ERROR, err_msg);
      }

      SPF(endofstring(echo_string), " %d %d", BC_Types[ibc].BC_Data_Int[0],
          BC_Types[ibc].BC_Data_Int[1]);
      for (i = 0; i < 3; i++)
        SPF(endofstring(echo_string), " %.4g", BC_Types[ibc].BC_Data_Float[i]);

      break;

      /*
       * Fall through cases for 2 integers, then 4 floats
       */
    case POR_LIQ_FLUX_FILL_BC:
      if (fscanf(ifp, "%d %d %lf %lf %lf %lf", &BC_Types[ibc].BC_Data_Int[0],
                 &BC_Types[ibc].BC_Data_Int[1], &BC_Types[ibc].BC_Data_Float[0],
                 &BC_Types[ibc].BC_Data_Float[1], &BC_Types[ibc].BC_Data_Float[2],
                 &BC_Types[ibc].BC_Data_Float[3]) != 6)

      {
        sr = SPF(err_msg, "Expected 2 ints and 4 floats for %s on %sID=%d\n",
                 BC_Types[ibc].desc->name1, BC_Types[ibc].Set_Type, BC_Types[ibc].BC_ID);
        GOMA_EH(GOMA_ERROR, err_msg);
      }

      SPF(endofstring(echo_string), " %d %d", BC_Types[ibc].BC_Data_Int[0],
          BC_Types[ibc].BC_Data_Int[1]);
      for (i = 0; i < 4; i++)
        SPF(endofstring(echo_string), " %.4g", BC_Types[ibc].BC_Data_Float[i]);

      break;

      /*
       * Fall through for all cases which require three integers as
       * data input
       */
    case P_EQUIL_BC:
      if (fscanf(ifp, "%d %d %d", &BC_Types[ibc].BC_Data_Int[0], &BC_Types[ibc].BC_Data_Int[1],
                 &BC_Types[ibc].BC_Data_Int[2]) != 3) {
        SPF(err_msg, "Expected 3 ints for %s on %sID=%d\n", BC_Types[ibc].desc->name1,
            BC_Types[ibc].Set_Type, BC_Types[ibc].BC_ID);
        GOMA_EH(GOMA_ERROR, err_msg);
      }

      for (i = 0; i < 3; i++)
        SPF(endofstring(echo_string), " %d", BC_Types[ibc].BC_Data_Int[i]);

      break;

      /*
       * Fall through for all cases which require three integers
       * and one float
       */
    case VN_POROUS_BC:
    case VP_EQUIL_BC:
    case VL_EQUIL_PRXN_BC:
    case IS_EQUIL_PRXN_BC:
      if (fscanf(ifp, "%d %d %d %lf", &BC_Types[ibc].BC_Data_Int[0], &BC_Types[ibc].BC_Data_Int[1],
                 &BC_Types[ibc].BC_Data_Int[2], &BC_Types[ibc].BC_Data_Float[0]) != 4) {
        SPF(err_msg, "Expected 3 ints, 1 flt for %s on %sID=%d\n", BC_Types[ibc].desc->name1,
            BC_Types[ibc].Set_Type, BC_Types[ibc].BC_ID);
        GOMA_EH(GOMA_ERROR, err_msg);
      }
      BC_Types[ibc].species_eq = BC_Types[ibc].BC_Data_Int[0];
      if (BC_Types[ibc].BC_Name == VL_EQUIL_PRXN_BC) {
        assign_global_species_var_type(SPECIES_MASS_FRACTION, FALSE);
      }
      if (BC_Types[ibc].BC_Name == IS_EQUIL_PRXN_BC) {
        assign_global_species_var_type(SPECIES_CONCENTRATION, FALSE);
      }
      if (BC_Types[ibc].species_eq == 0 && (BC_Types[ibc].BC_Name == IS_EQUIL_PRXN_BC ||
                                            BC_Types[ibc].BC_Name == VL_EQUIL_PRXN_BC)) {
        IntSrc_BCID[Num_Interface_Srcs] = BC_Types[ibc].BC_ID;
        Num_Interface_Srcs++;
      }

      for (i = 0; i < 3; i++)
        SPF(endofstring(echo_string), " %d", BC_Types[ibc].BC_Data_Int[i]);
      SPF(endofstring(echo_string), " %.4g", BC_Types[ibc].BC_Data_Float[0]);
      break;

      /*
       * Fall through for all cases which require three integers
       * and two float
       */
    case POROUS_GAS_BC:
    case YFLUX_DISC_RXN_BC:
      if (fscanf(ifp, "%d %d %d %lf %lf", &BC_Types[ibc].BC_Data_Int[0],
                 &BC_Types[ibc].BC_Data_Int[1], &BC_Types[ibc].BC_Data_Int[2],
                 &BC_Types[ibc].BC_Data_Float[0], &BC_Types[ibc].BC_Data_Float[1]) != 5) {
        sprintf(err_msg, "Expected 3 ints, 2 flts for %s on %sID=%d\n", BC_Types[ibc].desc->name1,
                BC_Types[ibc].Set_Type, BC_Types[ibc].BC_ID);
        GOMA_EH(GOMA_ERROR, err_msg);
      }

      for (i = 0; i < 3; i++)
        SPF(endofstring(echo_string), " %d", BC_Types[ibc].BC_Data_Int[i]);
      SPF(endofstring(echo_string), " %.4g %.4g", BC_Types[ibc].BC_Data_Float[0],
          BC_Types[ibc].BC_Data_Float[1]);

      break;

      /*
       * Fall through for all cases which require one integer and three
       * floating point values as data input
       */

    case VELO_TANGENT_BC:
    case VELO_STREAMING_BC:
    case LATENT_HEAT_BC:
      if (fscanf(ifp, "%d %lf %lf %lf", &BC_Types[ibc].BC_Data_Int[0],
                 &BC_Types[ibc].BC_Data_Float[0], &BC_Types[ibc].BC_Data_Float[1],
                 &BC_Types[ibc].BC_Data_Float[2]) != 4) {
        sr = sprintf(err_msg, "Expected 1 int, 3 flts for %s on %sID=%d\n",
                     BC_Types[ibc].desc->name1, BC_Types[ibc].Set_Type, BC_Types[ibc].BC_ID);
        GOMA_EH(GOMA_ERROR, err_msg);
      }

      /* LATENT_HEAT is a leak condition, so no species designation
         is needed. */
      /* BC_Types[ibc].species_eq = BC_Types[ibc].BC_Data_Int[0]; */

      BC_Types[ibc].max_DFlt = 3;
      SPF(endofstring(echo_string), " %d", BC_Types[ibc].BC_Data_Int[0]);
      for (i = 0; i < 3; i++)
        SPF(endofstring(echo_string), " %.4g", BC_Types[ibc].BC_Data_Float[i]);

      if (fscanf(ifp, "%lf", &BC_Types[ibc].BC_Data_Float[3]) != 1) {
        BC_Types[ibc].BC_Data_Float[3] = 0.0;
        BC_Types[ibc].max_DFlt = 4;
      } else
        SPF(endofstring(echo_string), " %lf", BC_Types[ibc].BC_Data_Float[11]);

      break;

      /* fall through case with one int and 4 floating points */
    case POROUS_FLUX_BC:
      if (fscanf(ifp, "%d %lf %lf %lf %lf", &BC_Types[ibc].BC_Data_Int[0],
                 &BC_Types[ibc].BC_Data_Float[0], &BC_Types[ibc].BC_Data_Float[1],
                 &BC_Types[ibc].BC_Data_Float[2], &BC_Types[ibc].BC_Data_Float[3]) != 5) {
        sr = sprintf(err_msg, "Expected 1 int, 4 flts for %s on %sID=%d\n",
                     BC_Types[ibc].desc->name1, BC_Types[ibc].Set_Type, BC_Types[ibc].BC_ID);
        GOMA_EH(GOMA_ERROR, err_msg);
      }

      BC_Types[ibc].species_eq = BC_Types[ibc].BC_Data_Int[0];

      SPF(endofstring(echo_string), " %d", BC_Types[ibc].BC_Data_Int[0]);
      for (i = 0; i < 4; i++)
        SPF(endofstring(echo_string), " %.4g", BC_Types[ibc].BC_Data_Float[i]);

      break;

      /*
       * Fall through for all cases which require one string and one integer
       * value as data input
       */
    case FIX_BC:
      /*
       *  Read the variable name to be fixed
       */
      if (fscanf(ifp, "%80s", input) != 1) {
        GOMA_EH(GOMA_ERROR, "Error reading equation type for FIX_BC");
      }

      /* loop through variable names and compare to input */

      eq_found = FALSE;
      for (k = 0; k < MAX_VARIABLE_TYPES + 1; k++) /* only check variables (including porosity) */
      {
        if (!strcmp(input, Var_Name[k].name1) || !strcmp(input, Var_Name[k].name2)) {
          BC_Types[ibc].BC_Data_Int[0] = Var_Name[k].Index;
          BC_Types[ibc].equation = EQ_Name[k].Index;
          eq_found = TRUE;
        }
      }
      if (!eq_found) {
        sr = SPF(err_msg, "? Variable name = \"%s\" for %s on %sID=%d\n", input,
                 BC_Types[ibc].desc->name1, BC_Types[ibc].Set_Type, BC_Types[ibc].BC_ID);
        GOMA_EH(GOMA_ERROR, err_msg);
      }

      if (fscanf(ifp, "%d", &BC_Types[ibc].BC_Data_Int[1]) != 1) {
        sr = SPF(err_msg, "? 1 int species ID after %s (or %s) for %s on %sID=%d\n",
                 Var_Name[BC_Types[ibc].BC_Data_Int[0]].name1,
                 Var_Name[BC_Types[ibc].BC_Data_Int[0]].name2, BC_Types[ibc].desc->name1,
                 BC_Types[ibc].Set_Type, BC_Types[ibc].BC_ID);
        GOMA_EH(GOMA_ERROR, err_msg);
      }

      BC_Types[ibc].species_eq = BC_Types[ibc].BC_Data_Int[1];
      BC_Types[ibc].BC_relax = -1.0;

      /*
       * Need to Allocate Space for the BC Description of this Condition.
       *
       * Now, though, rather than allocate directly into whichever
       *     BC_Types[say_what].desc
       * we'll create a more organized data structure and copy the pointer
       * into the motley place.
       */

      new_BC_Desc = ((struct BC_descriptions **)realloc(
          new_BC_Desc, (num_new_BC_Desc + 1) * sizeof(struct BC_descriptions *)));

      new_BC_Desc[num_new_BC_Desc] = alloc_BC_description(BC_Types[ibc].desc);

      BC_Types[ibc].desc = new_BC_Desc[num_new_BC_Desc];

      BC_Types[ibc].index_dad = num_new_BC_Desc;

      num_new_BC_Desc++;

      BC_Types[ibc].desc->equation = BC_Types[ibc].BC_Data_Int[0];
      BC_Types[ibc].desc->sens[BC_Types[ibc].BC_Data_Int[0]] = 1;

      SPF(endofstring(echo_string), " %s %d", input, BC_Types[ibc].BC_Data_Int[1]);
      break;

      /*
       *  Fall through case here which requires 1 keyword, 2 integers,
       *  and a float
       */

    case DISCONTINUOUS_VELO_BC:
    case LATENT_HEAT_INTERNAL_BC:

      if (fscanf(ifp, "%80s", input) != 1) {
        sprintf(err_msg, "%s: Expected Keyword for %s.", yo, BC_Types[ibc].desc->name1);
        GOMA_EH(GOMA_ERROR, err_msg);
      }

      /* loop through variable names and compare to input */

      if (!strcmp(BC_Types[ibc].desc->name1, "LATENT_HEAT_INTERNAL")) {
        if (!strcmp(input, "LIQUID_VAPOR")) {
          BC_Types[ibc].BC_Data_Int[0] = LIQUID_VAPOR;
        } else if (!strcmp(input, "SOLID_LIQUID")) {
          BC_Types[ibc].BC_Data_Int[0] = SOLID_LIQUID;
        } else {
          GOMA_EH(GOMA_ERROR, "I don't recognize your LATENT_HEAT_INTERNAL Keyword!");
        }

        if (fscanf(ifp, "%d %d", &BC_Types[ibc].BC_Data_Int[1], &BC_Types[ibc].BC_Data_Int[2]) !=
            2) {
          GOMA_EH(GOMA_ERROR, "The LATENT_HEAT_INTERNAL card requires 2 material block numbers");
        }

        if (fscanf(ifp, "%lf", &BC_Types[ibc].BC_Data_Float[0]) != 1) {
          GOMA_EH(GOMA_ERROR,
                  "The LATENT_HEAT_INTERNAL card requires one float after the block numbers");
        }
        SPF(endofstring(echo_string), " %s", input);
        SPF(endofstring(echo_string), " %d %d %.4g", BC_Types[ibc].BC_Data_Int[1],
            BC_Types[ibc].BC_Data_Int[2], BC_Types[ibc].BC_Data_Float[0]);
      }

      if (!strcmp(BC_Types[ibc].desc->name1, "DISCONTINUOUS_VELO")) {
        if (!strcmp(input, "EVAPORATION")) {
          BC_Types[ibc].BC_Data_Int[0] = EVAPORATION;
        } else if (!strcmp(input, "DISSOLUTION")) {
          BC_Types[ibc].BC_Data_Int[0] = DISSOLUTION;
        } else {
          GOMA_EH(GOMA_ERROR, "I don't recognize your DISCONTINUOUS Keyword!");
        }

        if (fscanf(ifp, "%d %d", &BC_Types[ibc].BC_Data_Int[1], &BC_Types[ibc].BC_Data_Int[2]) !=
            2) {
          GOMA_EH(GOMA_ERROR, "The DISCONTINUOUS_VELO card requires 2 Element block numbers");
        }
        SPF(endofstring(echo_string), " %s", input);
        SPF(endofstring(echo_string), " %d %d", BC_Types[ibc].BC_Data_Int[1],
            BC_Types[ibc].BC_Data_Int[2]);
      }

      break;

      /*
       * Fall through for all cases which require two ( string and integer )
       * and multiple floating point constants as data input
       */
    case GD_CONST_BC:
    case GD_LINEAR_BC:
    case GD_INVERSE_BC:
    case GD_PARAB_BC:
    case GD_PARAB_OFFSET_BC:
    case GD_POLYN_BC:
    case GD_TIME_BC:
    case GD_CIRC_BC:
    case GD_TABLE_BC:

      /*
       *  Read the Equation to be replaced by a Generalized Dirichlet Condition
       */
      if (fscanf(ifp, "%80s", input) != 1) {
        GOMA_EH(GOMA_ERROR, "Error reading equation type for GD_*_BC");
      }

      /* loop through equation names and compare to input */

      eq_found = FALSE;
      for (k = 0; !eq_found && k < Num_EQ_Names; k++) {
        if (!strcmp(input, EQ_Name[k].name1) || !strcmp(input, EQ_Name[k].name2)) {
          BC_Types[ibc].BC_Data_Int[0] = EQ_Name[k].Index;
          eq_found = TRUE;
          BC_Types[ibc].equation = EQ_Name[k].Index;
        }
      }
      if (!eq_found) {
        sr = SPF(err_msg, "Equation name = \"%s\" for %s on %sID=%d ???\n", input,
                 BC_Types[ibc].desc->name1, BC_Types[ibc].Set_Type, BC_Types[ibc].BC_ID);
        GOMA_EH(GOMA_ERROR, err_msg);
      }

      /*
       * Read the species number
       */

      if (fscanf(ifp, "%d", &BC_Types[ibc].BC_Data_Int[1]) != 1) {
        sr = SPF(err_msg, "Expected 1 int species ID after %s for %s on %sID=%d\n", input,
                 BC_Types[ibc].desc->name1, BC_Types[ibc].Set_Type, BC_Types[ibc].BC_ID);
        GOMA_EH(GOMA_ERROR, err_msg);
      }

      BC_Types[ibc].species_eq = BC_Types[ibc].BC_Data_Int[1];

      k--;
      SPF(endofstring(echo_string), " %s %d", EQ_Name[k].name1, BC_Types[ibc].BC_Data_Int[1]);

      /*
       *  Read the variable name which this condition uses
       */
      if (fscanf(ifp, "%80s", input) != 1) {
        GOMA_EH(GOMA_ERROR, "Error reading variable type for GD_BC");
      }

      /* loop through variable names and compare to input */

      eq_found = FALSE;
      for (k = 0; !eq_found && k < Num_Var_Names; k++) {
        if (!strcmp(input, Var_Name[k].name1) || !strcmp(input, Var_Name[k].name2)) {
          BC_Types[ibc].BC_Data_Int[2] = Var_Name[k].Index;
          eq_found = TRUE;
        }
      }

      /****     Adding a block since the GD_TIME names won't be in the
                      variable list ; constants are defined in the
                      GD block of rf_bc_const.h         ****/

      if (!eq_found) {
        if (strcmp(input, "LINEAR") == 0) {
          BC_Types[ibc].BC_Data_Int[2] = GD_TIME_LIN;
          eq_found = TRUE;
        } else if (strcmp(input, "EXPONENTIAL") == 0) {
          BC_Types[ibc].BC_Data_Int[2] = GD_TIME_EXP;
          eq_found = TRUE;
        } else if (strcmp(input, "SINUSOIDAL") == 0) {
          BC_Types[ibc].BC_Data_Int[2] = GD_TIME_SIN;
          eq_found = TRUE;
        } else if (strcmp(input, "TABLE") == 0) {
          BC_Types[ibc].BC_Data_Int[2] = GD_TIME_TABLE;
          eq_found = TRUE;
        }
      }

      /****         end of modified block   ******/

      if (!eq_found) {
        sr = SPF(err_msg, "Variable name = \"%s\" for %s on %sID=%d ???\n", input,
                 BC_Types[ibc].desc->name1, BC_Types[ibc].Set_Type, BC_Types[ibc].BC_ID);
        GOMA_EH(GOMA_ERROR, err_msg);
      }

      SPF(endofstring(echo_string), " %s", input);

      if (fscanf(ifp, "%d", &BC_Types[ibc].BC_Data_Int[3]) != 1) {
        sr = SPF(err_msg, "Expecting 1 int for %s on %sID=%d.\n", BC_Types[ibc].desc->name1,
                 BC_Types[ibc].Set_Type, BC_Types[ibc].BC_ID);
        GOMA_EH(GOMA_ERROR, err_msg);
      }

      SPF(endofstring(echo_string), " %d", BC_Types[ibc].BC_Data_Int[3]);

      /*
       * read the floating point values that correspond to this
       * boundary condition type
       */
      switch (BC_Types[ibc].BC_Name) {
      case GD_CONST_BC:
        if (fscanf(ifp, "%lf", &BC_Types[ibc].BC_Data_Float[0]) != 1) {
          sr = sprintf(err_msg, "Expected 1 flt for %s on %sID=%d.\n", BC_Types[ibc].desc->name1,
                       BC_Types[ibc].Set_Type, BC_Types[ibc].BC_ID);
          GOMA_EH(GOMA_ERROR, err_msg);
        }
        SPF_DBL_VEC(endofstring(echo_string), 1, BC_Types[ibc].BC_Data_Float);
        BC_Types[ibc].max_DFlt = 1;
        break;
      case GD_LINEAR_BC:
      case GD_INVERSE_BC:
        if (fscanf(ifp, "%lf %lf", &BC_Types[ibc].BC_Data_Float[0],
                   &BC_Types[ibc].BC_Data_Float[1]) != 2) {
          sr = sprintf(err_msg, "Expected 2 flts for %s on %sID=%d.\n", BC_Types[ibc].desc->name1,
                       BC_Types[ibc].Set_Type, BC_Types[ibc].BC_ID);
          GOMA_EH(GOMA_ERROR, err_msg);
        }

        BC_Types[ibc].max_DFlt = 2;
        SPF_DBL_VEC(endofstring(echo_string), 2, BC_Types[ibc].BC_Data_Float);
        break;
      case GD_PARAB_BC:
      case GD_CIRC_BC:
        if (fscanf(ifp, "%lf %lf %lf", &BC_Types[ibc].BC_Data_Float[0],
                   &BC_Types[ibc].BC_Data_Float[1], &BC_Types[ibc].BC_Data_Float[2]) != 3) {
          sr = sprintf(err_msg, "Expected 3 flts for %s on %sID=%d.\n", BC_Types[ibc].desc->name1,
                       BC_Types[ibc].Set_Type, BC_Types[ibc].BC_ID);
          GOMA_EH(GOMA_ERROR, err_msg);
        }

        BC_Types[ibc].max_DFlt = 3;
        SPF_DBL_VEC(endofstring(echo_string), 3, BC_Types[ibc].BC_Data_Float);

        break;
      case GD_PARAB_OFFSET_BC:
        if (fscanf(ifp, "%lf %lf %lf %lf", &BC_Types[ibc].BC_Data_Float[0],
                   &BC_Types[ibc].BC_Data_Float[1], &BC_Types[ibc].BC_Data_Float[2],
                   &BC_Types[ibc].BC_Data_Float[3]) != 4) {
          sr = sprintf(err_msg, "Expected 4 flts for %s on %sID=%d.\n", BC_Types[ibc].desc->name1,
                       BC_Types[ibc].Set_Type, BC_Types[ibc].BC_ID);
          GOMA_EH(GOMA_ERROR, err_msg);
        }

        BC_Types[ibc].max_DFlt = 4;
        SPF_DBL_VEC(endofstring(echo_string), 4, BC_Types[ibc].BC_Data_Float);

        break;

      case GD_POLYN_BC:
        if (fscanf(ifp, "%lf %lf %lf %lf %lf %lf %lf", &BC_Types[ibc].BC_Data_Float[0],
                   &BC_Types[ibc].BC_Data_Float[1], &BC_Types[ibc].BC_Data_Float[2],
                   &BC_Types[ibc].BC_Data_Float[3], &BC_Types[ibc].BC_Data_Float[4],
                   &BC_Types[ibc].BC_Data_Float[5], &BC_Types[ibc].BC_Data_Float[6]) != 7) {
          sr = sprintf(err_msg, "Expected 7 flts for %s on %sID=%d.\n", BC_Types[ibc].desc->name1,
                       BC_Types[ibc].Set_Type, BC_Types[ibc].BC_ID);
          GOMA_EH(GOMA_ERROR, err_msg);
        }

        BC_Types[ibc].max_DFlt = 7;
        SPF_DBL_VEC(endofstring(echo_string), 7, BC_Types[ibc].BC_Data_Float);
        break;

      case GD_TIME_BC:
        BC_Types[ibc].BC_Data_Int[3] = GD_TIME_BC;

        if (BC_Types[ibc].BC_Data_Int[2] != GD_TIME_TABLE) {

          double *gd_time_values = NULL;
          int lfdcount = read_constants(ifp, &gd_time_values, 0);

          if (lfdcount < 2 || lfdcount > 3) {
            sr = sprintf(err_msg, "Expected 2 or 3 flts for %s on %sID=%d.\n",
                         BC_Types[ibc].desc->name1, BC_Types[ibc].Set_Type, BC_Types[ibc].BC_ID);
            GOMA_EH(GOMA_ERROR, err_msg);
          }
          SPF_DBL_VEC(endofstring(echo_string), lfdcount, gd_time_values);

          for (k = 0; k < lfdcount; k++) {
            BC_Types[ibc].BC_Data_Float[k] = gd_time_values[k];
          }

          free(gd_time_values);

          BC_Types[ibc].BC_Data_Int[4] = 0;
          if (lfdcount == 3) {
            if (BC_Types[ibc].BC_Data_Float[2] < 0) {
              sr =
                  sprintf(err_msg, "Expected a positive value for maximum time on %s on %sID=%d.\n",
                          BC_Types[ibc].desc->name1, BC_Types[ibc].Set_Type, BC_Types[ibc].BC_ID);
              GOMA_EH(GOMA_ERROR, err_msg);
            }
            BC_Types[ibc].BC_Data_Int[4] = GD_TIME_MAX;
          }

          BC_Types[ibc].max_DFlt = lfdcount;
          SPF_DBL_VEC(endofstring(echo_string), lfdcount, BC_Types[ibc].BC_Data_Float);
        } else {
          if (num_BC_Tables == MAX_BC_TABLES) {
            GOMA_EH(GOMA_ERROR, "Maximum TABLE_BCs exceeded .");
          }

          BC_Tables[num_BC_Tables] = setup_gd_table_BC(ifp, input, &BC_Types[ibc], echo_string);
          BC_Types[ibc].table_index = num_BC_Tables++;
        }

        break;

      case GD_TABLE_BC:

        /* Read scaling factor */

        if (fscanf(ifp, "%lf", &BC_Types[ibc].BC_Data_Float[0]) != 1) {
          sr = sprintf(err_msg, "Expected 1 flts for %s on %sID=%d.\n", BC_Types[ibc].desc->name1,
                       BC_Types[ibc].Set_Type, BC_Types[ibc].BC_ID);
          GOMA_EH(GOMA_ERROR, err_msg);
          for (i = 0; i < 1; i++)
            SPF(endofstring(echo_string), " %.4g", BC_Types[ibc].BC_Data_Float[i]);
        }

        if (num_BC_Tables == MAX_BC_TABLES) {
          GOMA_EH(GOMA_ERROR, "Maximum TABLE_BCs exceeded .");
        }

        BC_Tables[num_BC_Tables] = setup_gd_table_BC(ifp, input, &BC_Types[ibc], echo_string);

        BC_Types[ibc].table_index = num_BC_Tables++;

        break;

      default:
        GOMA_EH(GOMA_ERROR, "Unimplemented GD type condition");
        break;
      }

      /*
       * Need to Allocate Space for the BC Description for the
       * current boundary condition
       *
       *  We do this by reallocating the pointer array to add an
       *  extra pointer onto the end of the current list. Then
       *  we malloc and initialize a new BC description structure
       *  and add it to the end of the list.
       */
      new_BC_Desc = (struct BC_descriptions **)realloc(
          new_BC_Desc, (num_new_BC_Desc + 1) * sizeof(struct BC_descriptions *));
      new_BC_Desc[num_new_BC_Desc] = alloc_BC_description(BC_Types[ibc].desc);

      /*
       *  Now fill in the new BC_Types condition and BC_description
       *  structure with information about the boundary condition
       */
      BC_Types[ibc].desc = new_BC_Desc[num_new_BC_Desc];
      BC_Types[ibc].index_dad = num_new_BC_Desc;
      BC_Types[ibc].desc->equation = BC_Types[ibc].BC_Data_Int[0];
      var = BC_Types[ibc].BC_Data_Int[2];
      num_new_BC_Desc++;

      /*
       * Fill in an a default description of the sensitivity of this
       * boundary condition to the independent variables (i.e., what
       * has a nonzero Jacobian entry).
       *
       *  Notes:
       *    MESH_POSITION variables will point to MESH_DISPLACEMENT eqns.
       *    Time derivatives of regular variables will point to the
       *      associated equation.
       *  Question:
       *    What if you need more ?
       */
      if (var >= V_FIRST && var < V_LAST) {
        BC_Types[ibc].desc->sens[var] = 1;
      } else if (var >= MESH_POSITION1 && var <= MESH_POSITION3) {
        BC_Types[ibc].desc->sens[var - MESH_POSITION1 + MESH_DISPLACEMENT1] = 1;
      } else if (var >= SOLID_POSITION1 && var <= SOLID_POSITION3) {
        BC_Types[ibc].desc->sens[var - SOLID_POSITION1 + SOLID_DISPLACEMENT1] = 1;
      } else if (var >= D_VEL1_DT && var <= D_P_DT) {
        BC_Types[ibc].desc->sens[var - D_VEL1_DT] = 1;
      }

      /* Check to see if this condition implies rotation of mesh or momentum equations */

      eqn = BC_Types[ibc].BC_Data_Int[0];
      if ((eqn >= R_MESH_NORMAL) && (eqn <= R_MESH_TANG2)) {
        BC_Types[ibc].desc->rotate = R_MESH1;
      }
      if ((eqn >= R_SOLID_NORMAL) && (eqn <= R_SOLID_TANG2)) {
        BC_Types[ibc].desc->rotate = R_SOLID1;
      }
      if ((eqn >= R_MOM_NORMAL) && (eqn <= R_MOM_TANG2)) {
        BC_Types[ibc].desc->rotate = R_MOMENTUM1;
      }

      break;

    case TABLE_WICV_BC:
    case TABLE_WICS_BC:
    case TABLE_BC:
      /*
       * Read in boundary data as a Data_Table structure
       */
      /*
       * Because there may be more than open TABLE_BC we must allocated
       * another BC_desc and fill it with the appropriate information.
       * We do this via the new_BC_Desc route so that it will integrate
       * into the parallel code.
       */

      new_BC_Desc = ((struct BC_descriptions **)realloc(
          new_BC_Desc, (num_new_BC_Desc + 1) * sizeof(struct BC_descriptions *)));

      /* Allocated  a new BC_desc for this Table BC and copy over the old info
       * that is listed in mm_names.h under TABLE_BC. Later this will be changed to reflect
       * the input deck card
       */

      new_BC_Desc[num_new_BC_Desc] = alloc_BC_description(BC_Types[ibc].desc);

      BC_Types[ibc].desc = new_BC_Desc[num_new_BC_Desc];

      BC_Types[ibc].index_dad = num_new_BC_Desc++; /* This is important to Phil */

      if (num_BC_Tables == MAX_BC_TABLES) {
        GOMA_EH(GOMA_ERROR, "Maximum TABLE_BCs exceeded .");
      }

      /*
       * Now read through the remainder of the BC card. Fill in the new BC_desc to
       * reflect was read ( equation, species_no etc.).  Also allocate space for
       * Data_Table struct and save a pointer to it in BC_Types[ibc]->table.
       * Finally, read and sort the tabular data itself
       */

      BC_Tables[num_BC_Tables] = setup_table_BC(ifp, input, &BC_Types[ibc], echo_string);

      /*
       * Record which table in BC_Tables is associate with this BC.  Important
       * when sending info to other processors
       */

      BC_Types[ibc].table_index = num_BC_Tables++;

      break;

      /*
       *
       * Read in Lagrange multiplier boundary conditions and add
       * associated augmenting condition
       *
       */
    case LGR_FLOWRATE_BC:
      /*
       * This boundary condition enforces a flowrate requirement over
       * the application sideset.  The flowrate requirement is a global
       * integrated constraint on the normal velocity.  It resembles very
       * much an augmenting condition.  This boundary condition is enforced
       * via a single constant lagrange multiplier unknown associated with
       * the sideset.  The value of the Lagrange multiplier is the additional
       * degree of freedom that appears just like any other augmenting
       * condition, but it isn't associated with a boundary condition parameter
       * or material parameter.  In addition, the lagrange multiplier multiplies
       * a surface integral on the sideset which is added to the residual of the
       * fluid momentum equation as an additional momentum source.  This is in
       * contrast to the regular augmenting condition algorithm which in general
       * doesn't change the residual vector.  When you work out the math you discover
       * that this additional momentum source term looks exactly like the
       * the surface integral that is used to apply a constant FLOW_PRESSURE
       * boundary condition with the multiplier taking the place of the pressure.
       * Actually, its value is the negative of the pressure.
       *
       * So what we have here is a hybrid sort of thing.  On the one hand,  it
       * applies a global integrated constraint via the augmenting condition
       * algorithm so we need to set this condition up here.  And also it applies
       * a more local additional the residual and jacobian matrices, which we
       * can apply via the regular bc_integ, weak integrated formality.  So pay
       * attention and here we go.....
       */

      /* First, read in the flowrate and a starting guess for the multiplier
       * as two float parameters on the BC = FLOWRATE line
       */

      if (fscanf(ifp, "%lf", &BC_Types[ibc].BC_Data_Float[0]) != 1) {

        sr = sprintf(err_msg, "Expected flt to start for %s on %s ID=%d.\n",
                     BC_Types[ibc].desc->name1, BC_Types[ibc].Set_Type, BC_Types[ibc].BC_ID);
        GOMA_EH(GOMA_ERROR, err_msg);
      }

      if (fscanf(ifp, "%s", input) != 1) {
        sr = sprintf(err_msg, "Expected 2nd parameter for %s on %s ID=%d.\n",
                     BC_Types[ibc].desc->name1, BC_Types[ibc].Set_Type, BC_Types[ibc].BC_ID);
        GOMA_EH(GOMA_ERROR, err_msg);
      }

      SPF(endofstring(echo_string), " %.4g %s", BC_Types[ibc].BC_Data_Float[0], input);

      BC_Types[ibc].BC_Data_Float[1] = (float)strtod(input, NULL);

      /*
       * Next see if ACs have been defined above.  If so add space for one more, if not, allocate
       * an array of one
       */

      if (augc == NULL) {
        augc = alloc_struct_1(struct AC_Information, 1);
        nAC = 1;
      } else {
        augc = realloc_struct_1(augc, struct AC_Information, nAC + 1, nAC);
        nAC++;
      }

      /* Record the index of the attached AC in the BC_Types structure */

      BC_Types[ibc].BC_Data_Int[0] = nAC - 1;

      /*
       * Next up...fill in the pieces of the AC structure with the appropriate info.
       */
      augc[nAC - 1].Type = AC_LGRM;     /* Attached AC is a Lagrange multiplier constraint */
      augc[nAC - 1].MTID = -1;          /* this integrates over all blocks sharing sideset */
      augc[nAC - 1].MFID = VOLUME_FLUX; /* This flux type used in evaluate_flux */
      augc[nAC - 1].COMPID = 0.0;
      augc[nAC - 1].SSID = BC_Types[ibc].BC_ID;               /* Sideset set id */
      augc[nAC - 1].CONSTV = -BC_Types[ibc].BC_Data_Float[0]; /* Store the flow rate value */
      augc[nAC - 1].BCID = ibc; /* record which boundary condition AC is attached to */
      augc[nAC - 1].DFID = 0;   /* record index of flow rate parameter (for continuation */
      augc[nAC - 1].iread = 0;

      /*
       * Now check the BC card again to see if we are suppose to
       * read the Lagrange multiplier from the guess file
       */

      if (!strcmp(input, "read"))
        augc[nAC - 1].iread = 1;

      /*
       * Lastly,  DataFlt[0] gets the starting LM guess from BC_Data_Float[1]
       *
       */

      augc[nAC - 1].DataFlt = alloc_dbl_1(1, -BC_Types[ibc].BC_Data_Float[1]);
      augc[nAC - 1].len_AC = 1;

      /* Oh, one more thing..reset the nAC value in all the AC's */

      for (i = 0; i < nAC; i++)
        augc[i].nAC = nAC;

      break;

      /*
       * Fall through for all unimplemented cases
       */
    default:
      fprintf(stderr, "%s:\tBC type not yet implemented.\n", yo);
      exit(-1);
      break;
    }

    BC_consistency(&BC_Types[ibc]);

    ECHO(echo_string, echo_file);

    /* check hunting BC data floats for out-of-bounds*/
    if (nHC) {
      for (i = 0; i < nHC; i++) {
        if (hunt[i].Type == 1 && hunt[i].BCID == ibc) {
          if (hunt[i].DFID >= BC_Types[ibc].max_DFlt) {
            GOMA_WH(-1, "Whoa.... hunting data float outside range\n");
            fprintf(stderr, " HC %d BC %d of %d\n", i, hunt[i].DFID, BC_Types[ibc].max_DFlt);
          }
        }
      }
    }
    /* check loca BC data floats for out-of-bounds*/
    if (nCC) {
      for (i = 0; i < nCC; i++) {
        if (cpcc[i].Type == 1 && cpcc[i].BCID == ibc) {
          if (cpcc[i].DFID >= BC_Types[ibc].max_DFlt)
            GOMA_WH(-1, "Whoa.... loca data float outside range\n");
        }
      }
    }
  }

  ECHO("END OF BC", echo_file);

  /* Check for overlap AC with no relevant boundary conditions */
  if (Do_Overlap && !overlap_bc) {
    GOMA_EH(GOMA_ERROR, "Overlap AC requested with no embedded or contact BC's!");
  }

  /*
   * Check for a pressure Datum Condition
   */
  iread = look_for_optional(ifp, "PRESSURE DATUM", input, '=');

  /*
   * Initialize, even if we don't use them.
   */

  pressure_datum_element = -1;
  pressure_datum_value = -1.0e12;

  if (iread == 1) {
    PRESSURE_DATUM = 1;
    if (fscanf(ifp, "%d %lf ", &pressure_datum_element, &pressure_datum_value) != 2) {
      SPF(echo_string, "\t(%s)", "PRESSURE DATUM =  missing data");
    } else {
      SPF(echo_string, "%s = %d %.4g", "PRESSURE DATUM", pressure_datum_element,
          pressure_datum_value);
    }
    ECHO(echo_string, echo_file);
  } else {
    PRESSURE_DATUM = 0;
  }

  /*
   * Read directions for Rotating Equations in 3D
   */
  iread = look_for_optional(ifp, "Rotation Specifications", input, '=');

  /* count number of rotation or non-rotation specifications */
  if (iread == 1) {

    SPF(echo_string, "\n%s =\n", "Rotation Specifications");
    ECHO(echo_string, echo_file);

    Num_ROT = count_list(ifp, "ROT", input, '=', "END OF ROT");
  } else {
    Num_ROT = 0;
  }

  SPF(echo_string, "%s = %d", "Number of rotation conditions", Num_ROT);
  ECHO(echo_string, echo_file);

  /*
   *  Allocate space for the vector, ROT_Types.
   */
  if (Num_ROT != 0) {
    ROT_Types = (struct Rotation_Specs *)smalloc(Num_ROT * sizeof(struct Rotation_Specs));

    /*
     * When they are "-1", these indeces mean a corresponding NULL pointer
     * for the BC_Desc ptr. If otherwise, they point into the so-indexed
     * BC_Desc[] array of structures. All necessitated by need for parallel
     * processors to know this information.
     */

#ifndef CDIM
#define CDIM 3
#endif

    for (i = 0; i < Num_ROT; i++) {
      for (j = 0; j < CDIM; j++) {
        ROT_Types[i].BC_desc_index[j] = -1;
      }
    }

    for (irc = 0; irc < Num_ROT; irc++) {

      /*
       * Handy quick pointer for *this* ROT_Type.
       */

      rot = ROT_Types + irc;

      strcpy(rot_eq_string, "?");

      look_for(ifp, "ROT", input, '=');

      /* Read equation type: MESH or MOM */

      if (fscanf(ifp, "%s", ts) != 1) {
        GOMA_EH(-1, "error reading Rotation equation name");
      }

      if (!strcmp(ts, "MESH")) {
        rot->eq_type = R_MESH1;
        strcpy(rot_eq_string, "d");
      } else if (!strcmp(ts, "MOM")) {
        rot->eq_type = R_MOMENTUM1;
        strcpy(rot_eq_string, "v");
      } else {
        sr = SPF(err_msg, "Invalid ROT[%d] eq_type \"%s\". Valid are: MOM, MESH.", irc, ts);
        GOMA_EH(-1, err_msg);
      }

      SPF(echo_string, "%s = %s", "ROT", ts);

      /* Read topology type */

      if (fscanf(ifp, "%s", ts) != 1) {
        GOMA_EH(-1, "error reading Rotation topology");
      }

      if (!strcmp(ts, "SURFACE")) {
        rot->type = FACE;

        /* Read list of SS needed to define topology */

        if (fscanf(ifp, "%d", &rot->ss_id[0]) != 1) {
          sr = sprintf(err_msg, "Error reading 1 int for ROT SURFACE ssid1 ...");
          GOMA_EH(GOMA_ERROR, err_msg);
        }

        sr = SPF(topo_string, "surf (%d)", rot->ss_id[0]);
        rot->ss_id[1] = 0;
        rot->ss_id[2] = 0;

        SPF(endofstring(echo_string), " %s %d", ts, rot->ss_id[0]);
      } else if (!strcmp(ts, "EDGE")) {
        rot->type = CURVE;
        /* Read list of SS needed to define topology */
        if (fscanf(ifp, "%d %d", &rot->ss_id[0], &rot->ss_id[1]) != 2) {
          sr = sprintf(err_msg, "Error reading 2 ints for ROT EDGE ssid1 ssid2 ...");
          GOMA_EH(GOMA_ERROR, err_msg);
        }
        sr = sprintf(topo_string, "edge (%d & %d)", rot->ss_id[0], rot->ss_id[1]);
        rot->ss_id[2] = 0;

        SPF(endofstring(echo_string), " %s %d %d", ts, rot->ss_id[0], rot->ss_id[1]);
      } else if (!strcmp(ts, "VERTEX")) {
        rot->type = VERTEX;
        /* Read list of SS needed to define topology */
        if (fscanf(ifp, "%d %d %d", &rot->ss_id[0], &rot->ss_id[1], &rot->ss_id[2]) != 3) {
          sprintf(err_msg, "Error reading 3 ints for ROT VERTEX ssid1 ssid2 ssid3 ...");
          GOMA_EH(GOMA_ERROR, err_msg);
        }
        sprintf(topo_string, "vrtx (%d & %d & %d)", rot->ss_id[0], rot->ss_id[1], rot->ss_id[2]);

        SPF(endofstring(echo_string), " %s %d %d %d", ts, rot->ss_id[0], rot->ss_id[1],
            rot->ss_id[2]);

      } else if (!strcmp(ts, "VOLUME")) {
        rot->type = BODY;
        rot->ss_id[0] = 0;
        rot->ss_id[1] = 0;
        rot->ss_id[2] = 0;
        sr = sprintf(topo_string, "volume");

        SPF(endofstring(echo_string), " %s %s", ts, "volume");
      } else {
        SPF(err_msg, "Invalid ROT[%d] topology \"%s\". Valid are: SURFACE, EDGE, VERTEX, VOLUME.",
            irc, ts);
        GOMA_EH(-1, err_msg);
      }

      rot->ROTATE = 0;
      rot->elems = NULL;
      /* loop over equation components and read BC list w/ SS#'s */
      for (p = 0; p < DIM; p++) { /* p */
        if (fscanf(ifp, "%s %d", ts, &rot->BC_SS[p]) != 2) {
          sprintf(err_msg, "Expected 1 string, 1 int for rotation instruction %d for ROT %s", p + 1,
                  topo_string);
          GOMA_EH(-1, err_msg);
        }

        strcpy(condition_string[p], ts);

        /* compare string to valid rotation vectors */
        if (!strcmp(ts, "NONE") || !strcmp(ts, "NA") || !strcmp(ts, "NO")) {
          rot->BC_Type[p] = ROT_NONE;
          rot->BC_desc[p] = NULL;
          rot->BC_SS[p] = -1;
          /*
           * Case: a = a	 self replacement ain't even worth the effort
           */
          strcpy(instruction_string[p], coordinate_string[p]);
        } else if (!strcmp(ts, "N")) {
          rot->BC_Type[p] = ROT_N;
          rot->BC_desc[p] = NULL;
          rot->ROTATE = 1;
          rot->BC_SS[p] = -1;
          strcpy(instruction_string[p], "n");
        } else if (!strcmp(ts, "N2")) {
          rot->BC_Type[p] = ROT_N2;
          rot->BC_desc[p] = NULL;
          rot->ROTATE = 1;
          rot->BC_SS[p] = -1;
          strcpy(instruction_string[p], "n2");
        } else if (!strcmp(ts, "N3")) {
          rot->BC_Type[p] = ROT_N3;
          rot->BC_desc[p] = NULL;
          rot->ROTATE = 1;
          rot->BC_SS[p] = -1;
          strcpy(instruction_string[p], "n3");
        } else if (!strcmp(ts, "T")) {
          rot->BC_Type[p] = ROT_T;
          rot->BC_desc[p] = NULL;
          rot->ROTATE = 1;
          rot->BC_SS[p] = -1;
          strcpy(instruction_string[p], "t");
        } else if (!strcmp(ts, "T1")) {
          rot->BC_Type[p] = ROT_T1;
          rot->BC_desc[p] = NULL;
          rot->ROTATE = 1;
          rot->BC_SS[p] = -1;
          strcpy(instruction_string[p], "t1");
        } else if (!strcmp(ts, "T2")) {
          rot->BC_Type[p] = ROT_T2;
          rot->BC_desc[p] = NULL;
          rot->ROTATE = 1;
          rot->BC_SS[p] = -1;
          strcpy(instruction_string[p], "t2");
        } else if (!strcmp(ts, "B")) {
          rot->BC_Type[p] = ROT_B;
          rot->BC_desc[p] = NULL;
          rot->ROTATE = 1;
          rot->BC_SS[p] = -1;
          strcpy(instruction_string[p], "b");
        } else if (!strcmp(ts, "S")) {
          rot->BC_Type[p] = ROT_S;
          rot->BC_desc[p] = NULL;
          rot->ROTATE = 1;
          rot->BC_SS[p] = -1;
          strcpy(instruction_string[p], "s");
        } else if (!strcmp(ts, "X")) {
          rot->BC_Type[p] = ROT_X;
          rot->BC_desc[p] = NULL;
          rot->ROTATE = 1;
          rot->BC_SS[p] = -1;
          strcpy(instruction_string[p], "ex");
        } else if (!strcmp(ts, "Y")) {
          rot->BC_Type[p] = ROT_Y;
          rot->BC_desc[p] = NULL;
          rot->ROTATE = 1;
          rot->BC_SS[p] = -1;
          strcpy(instruction_string[p], "ey");
        } else if (!strcmp(ts, "Z")) {
          rot->BC_Type[p] = ROT_Z;
          rot->BC_desc[p] = NULL;
          rot->ROTATE = 1;
          rot->BC_SS[p] = -1;
          strcpy(instruction_string[p], "ez");
        } else if (!strcmp(ts, "GD")) {
          rot->BC_Type[p] = ROT_GD;
          rot->BC_desc[p] = NULL;
          rot->BC_SS[p] = -1;
          strcpy(instruction_string[p], "GD");
        } else {
          for (k = 0; k < Num_BC_Names; k++) {
            if (!strcmp(ts, BC_Desc[k].name1) || !strcmp(ts, BC_Desc[k].name2)) {
              rot->BC_Type[p] = BC_Desc[k].BC_Name;
              rot->BC_desc[p] = &BC_Desc[k];
              rot->BC_desc_index[p] = k;
            }
          }

          if (detect_BC(rot->BC_Type[p], rot->BC_SS[p]) == 0) {
            SPF(err_msg, "ROT card: %d  \t >->->BC : %s %d not found<-<-<\n", irc, ts,
                rot->BC_SS[p]);
            GOMA_EH(GOMA_ERROR, err_msg);
          }
        }

        SPF(endofstring(echo_string), " %s %d", ts, (rot->BC_SS[p] == -1 ? 0 : rot->BC_SS[p]));
      }

      /* Read method of tangent calc and list of floats */
      strcpy(seed_string, "unseeded");
      if (fscanf(ifp, "%s", ts) != 1) {
        rot->method = ROT_BASIS;
        GOMA_WH(-1, "No Rotation method");
      }

      if (!strcmp(ts, "SEED")) {
        rot->method = ROT_SEED;
        /* Read list of SS needed to define topology */
        if (fscanf(ifp, "%lf %lf %lf", &sx, &sy, &sz) != 3)
          GOMA_EH(GOMA_ERROR, "Error reading SEED values for Rotation");
        rot->seed[0] = sx;
        rot->seed[1] = sy;
        rot->seed[2] = sz;
        sr = SPF(seed_string, "SEED [%g,%g,%g]", sx, sy, sz);

      } else if (!strcmp(ts, "NONE")) {
        rot->method = ROT_BASIS;
        strcpy(seed_string, "NONE");
      } else if (!strcmp(ts, "BASIS")) {
        rot->method = ROT_BASIS;
        strcpy(seed_string, "BASIS");
      } else if (!strcmp(ts, "BASIS_RESEED")) {
        rot->method = ROT_BASIS_RESEED;
        strcpy(seed_string, "BASIS_RESEED");
      } else if (!strcmp(ts, "BASIS_ONCE")) {
        rot->method = ROT_BASIS_ONCE;
        strcpy(seed_string, "BASIS_ONCE");
      } else {
        sr = SPF(err_msg,
                 "Invalid ROT[%d] seed_method \"%s\". Valid are: NONE, SEED, BASIS, BASIS_RESEED, "
                 "BASIS_ONCE.",
                 irc, ts);
        GOMA_EH(-1, err_msg);
      }

      SPF(endofstring(echo_string), " %s", seed_string);

      /*
       * A feeble attempt to wrought output to aid in
       * understanding what the ?!@# is going with this ROT.
       */

      /*
       * The rotation component instruction condition will be either
       * SOMEBCNAME ssid or it will be ssid=0 and some "x" or "n", for example.
       */
      for (p = 0; p < DIM; p++) {
        if (rot->BC_SS[p] == -1) {
          /*
           * Write a nice projected component like (n.R_d), (t1.R_d),
           * (t2.R_d), (b.R_d), (ex.R_d), (ey.R_d), (ez.R_d) or
           * (1.d) for "unchanged".
           */

          sr = sprintf(condition_string[p], "(%s.R_%s)", instruction_string[p], rot_eq_string);
        } else {
          /*
           * Write a nice BC constraint for this component.
           */

          sr = sprintf(condition_string[p], "(%s @ %d)", rot->BC_desc[p]->name1, rot->BC_SS[p]);
        }

        sr = snprintf(component_string[p], 119, "R_%s%s=%s", rot_eq_string, coordinate_string[p],
                      condition_string[p]);
      }

      SPF(endofstring(echo_string), "\n\t (%3d. %s %s %s %s %s)", irc + 1, topo_string,
          component_string[0], component_string[1], component_string[2], seed_string);

      ECHO(echo_string, echo_file);
    } /* end of loop over irc, rotation specs. */
    ECHO("END OF ROT", echo_file);
  } /* end of if Num_Rot != 0 */
}
/* rd_bc_specs -- read input file for boundary condition specifications */

/**************************************************************************/
/**************************************************************************/
/**************************************************************************/
/*
 * Check the consistency of a Boundary Condition structure.
 * Initially this routine was implemented to check and make sure that
 * NS designators are not used on BC's that are applicable only to
 * sidesets, and vice-versa.  However, it is also a good place to put
 * code that checks other BC input parameters, i.e. angles are always
 * in the range (0,2Pi).
 *
 * Author: T.A. Baer
 * Date  : December 1999
 */

static int BC_consistency(struct Boundary_Condition *BC_Type) {
  char err_msg[MAX_CHAR_IN_INPUT];
  static const char yo[] = "rd_bc_specs";

  /* Check that BC is appropriate to SS */
  if (!strcmp(BC_Type->Set_Type, "SS")) {
    switch (BC_Type->desc->method) {
    case COLLOCATE_SURF:
    case WEAK_INT_SURF:
    case STRONG_INT_SURF:
    case WEAK_SHELL_GRAD:
    case STRONG_SHELL_GRAD:
    case STRONG_INT_EDGE:
    case WEAK_INT_EDGE:
    case COLLOCATE_EDGE:
    case CONTACT_SURF:
    case EMBEDDED_SURF:
    case WEAK_SHARP_INT:
    case WEAK_INT_NEDELEC:
    case STRONG_INT_NEDELEC:
      break;
    case LS_SPECIAL:
      if (BC_Type->desc->BC_Name != LS_ADC_OLD_BC) {
        sprintf(err_msg, "%s %s %d\n\t\t %s", "BC Consistency error detected. ",
                BC_Type->desc->name1, BC_Type->BC_ID, " BC is not applicable to side sets ");
        GOMA_EH(GOMA_ERROR, err_msg);
      }
      break;
    default:
      sprintf(err_msg, "%s %s %d\n\t\t %s", "BC Consistency error detected. ", BC_Type->desc->name1,
              BC_Type->BC_ID, " BC is not applicable to side sets ");
      GOMA_EH(GOMA_ERROR, err_msg);
      break;
    }
  }

  if (!strcmp(BC_Type->Set_Type, "NS")) {
    switch (BC_Type->desc->method) {
    case DIRICHLET:
    case SPECIAL:
      break;
    case LS_SPECIAL:

      if (BC_Type->desc->BC_Name != LS_ADC_BC) {
        sprintf(err_msg, "%s %s %d\n\t\t %s", "BC Consistency error detected. ",
                BC_Type->desc->name1, BC_Type->BC_ID, " BC is not applicable to node sets ");
        GOMA_EH(GOMA_ERROR, err_msg);
      }

      break;
    default:
      // This boundary condition uses a side on a shell element in 2D. This is
      // a node set consisting of one node. Therefore, it's ok.
      switch (BC_Type->desc->BC_Name) {
      case SH_GAMMA1_DERIV_SYMM_BC:
      case SH_GAMMA2_DERIV_SYMM_BC:
      case SHELL_TFMP_FREE_LIQ_BC:
      case SHELL_TFMP_FREE_GAS_BC:
      case SHELL_TFMP_GRAD_S_BC:
      case GRAD_LUB_PRESS_BC:
      case SH_SDET_BC:
      case SH_MESH2_WEAK_BC:
      case SHELL_LUBRICATION_OUTFLOW_BC:
        break;
      default:
        sprintf(err_msg, "%s %s %d\n\t\t %s", "BC Consistency error detected. ",
                BC_Type->desc->name1, BC_Type->BC_ID, " BC is not applicable to node sets ");
        GOMA_EH(GOMA_ERROR, err_msg);
        break;
      }
    }
  }

  if (!strcmp(BC_Type->desc->name1, "VELO_THETA_TPL") ||
      !strcmp(BC_Type->desc->name1, "VELO_THETA_HOFFMAN") ||
      !strcmp(BC_Type->desc->name1, "VELO_THETA_COX") ||
      !strcmp(BC_Type->desc->name1, "VELO_THETA_SHIK") ||
      !strcmp(BC_Type->desc->name1, "WETTING_SPEED_BLAKE") ||
      !strcmp(BC_Type->desc->name1, "WETTING_SPEED_HOFFMAN") ||
      !strcmp(BC_Type->desc->name1, "WETTING_SPEED_SHIK") ||
      !strcmp(BC_Type->desc->name1, "WETTING_SPEED_COX")) { /* 1 */
    /*
     * Check some parameters for sanity.
     *
     */

    /*
     * Equilibrium contact angles shall be between 1 and 179 degrees. If you can't
     * fit within that range you have no business here.
     */

    if (BC_Type->BC_Data_Float[0] < 1. || BC_Type->BC_Data_Float[0] > 179.) {
      sr = sprintf(err_msg, "BC %s angle %g not in (1,179)", BC_Type->desc->name1,
                   BC_Type->BC_Data_Float[0]);
      GOMA_EH(GOMA_ERROR, err_msg);
    }

    /*
     * Normal vector magnitudes ought to be pretty close to 1.
     */

    if (fabs(BC_Type->BC_Data_Float[1] * BC_Type->BC_Data_Float[1] +
             BC_Type->BC_Data_Float[2] * BC_Type->BC_Data_Float[2] +
             BC_Type->BC_Data_Float[3] * BC_Type->BC_Data_Float[3] - 1) > 1e-3) {
      sr = sprintf(err_msg, "BC %s ss normal (%g,%g,%g) not unit.", BC_Type->desc->name1,
                   BC_Type->BC_Data_Float[1], BC_Type->BC_Data_Float[2], BC_Type->BC_Data_Float[3]);
      GOMA_WH(-1, "Will use variable wall normal for wetting bc");
    }

    /*
     * Other parameters in our Blake model should be positive...
     */

    if (BC_Type->BC_Data_Float[4] < 0) {
      sr = sprintf(err_msg, "BC %s preexponential %g negative.", BC_Type->desc->name1,
                   BC_Type->BC_Data_Float[4]);
      GOMA_EH(GOMA_ERROR, err_msg);
    }

    if (BC_Type->BC_Data_Float[5] < 0) {
      sr = sprintf(err_msg, "BC %s thermally-scaled surface energy %g negative.",
                   BC_Type->desc->name1, BC_Type->BC_Data_Float[5]);
      GOMA_EH(GOMA_ERROR, err_msg);
    }

    /*
     * t_relax = 0 is OK; means just do it with no relaxation...
     */

    if (BC_Type->BC_Data_Float[6] < 0) {
      sr = sprintf(err_msg, "BC %s relaxation time %g negative.", BC_Type->desc->name1,
                   BC_Type->BC_Data_Float[6]);
      GOMA_EH(GOMA_ERROR, err_msg);
    }

    if (BC_Type->BC_Data_Float[7] < 0) {
      sr = sprintf(err_msg, "BC %s old tpl velocity %g negative.", BC_Type->desc->name1,
                   BC_Type->BC_Data_Float[7]);
      GOMA_EH(GOMA_ERROR, err_msg);
    }
  }

  if (!strcmp(BC_Type->desc->name1, "VAR_CA_EDGE")) {
    /*
     * Normalize substrate normal vector
     */
    dbl *norm = &BC_Type->BC_Data_Float[5];
    dbl mag = sqrt(SQUARE(norm[0]) + SQUARE(norm[1]) + SQUARE(norm[2]));
    if (mag == 0.0) {
      sprintf(err_msg, "%s: ERROR for BC %s, zero length normal vector\n", yo,
              BC_Type->desc->name1);
      GOMA_EH(GOMA_ERROR, err_msg);
    } else {
      norm[0] /= mag;
      norm[1] /= mag;
      norm[2] /= mag;
    }
  }

  return 0;
}

/* Search through the BC list to find a match for BC_name and BC_SS
 *
 * Return TRUE if match of both found on same BC
 * Return FALSE if  no such match found
 *
 * Used when reading ROT cards to assure BCs listed are present
 *
 *
 * Author : T A Baer
 * Date   : Jan 10, 2001
 */

static int detect_BC(int BC_name, int BC_ID)

{

  int k = 0, found = FALSE;

  while (k < Num_BC && !found) {
    found = (BC_Types[k].BC_Name == BC_name) && (BC_Types[k].BC_ID == BC_ID);

    k++;
  }

  return (found);
}

/* END of file mm_input_bc.c */<|MERGE_RESOLUTION|>--- conflicted
+++ resolved
@@ -546,18 +546,6 @@
             BC_Types[ibc].BC_Data_Float[2], BC_Types[ibc].BC_Data_Float[3]);
       }
 
-<<<<<<< HEAD
-      if (BC_Types[ibc].BC_Name == LUB_CURV_NOBC_BC) {
-        BC_Types[ibc].BC_Data_Float[1] = 1.;
-        if (fscanf(ifp, " %lf", &BC_Types[ibc].BC_Data_Float[1]) != 1) {
-          sr = sprintf(err_msg, "%s: Expected 1 flts for %s.", yo, BC_Types[ibc].desc->name1);
-          GOMA_WH(GOMA_ERROR, err_msg);
-        }
-        BC_Types[ibc].max_DFlt = 2;
-        SPF(endofstring(echo_string), " %.4g", BC_Types[ibc].BC_Data_Float[1]);
-      }
-=======
->>>>>>> 77ff17de
       break;
 
       /*
