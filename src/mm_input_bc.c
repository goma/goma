--- conflicted
+++ resolved
@@ -1563,7 +1563,7 @@
 	    {
 	      sr = sprintf(err_msg, "%s: Expected 8 flts for %s.",
 			   yo, BC_Types[ibc].desc->name1);
-	      EH(-1, err_msg);
+	      GOMA_EH(-1, err_msg);
 	    }
 
 	   for(i=0;i<8;i++) SPF(endofstring(echo_string)," %.4g", BC_Types[ibc].BC_Data_Float[i]);
@@ -1901,7 +1901,7 @@
 	    {
 	      sr = sprintf(err_msg, "%s: Expected 12 required flts for %s.",
 			   yo, BC_Types[ibc].desc->name1);
-	      EH(-1, err_msg);
+	      GOMA_EH(GOMA_ERROR, err_msg);
 	    }
 
 	   for(i=0;i<12;i++) SPF(endofstring(echo_string)," %.4g", BC_Types[ibc].BC_Data_Float[i]);
@@ -1921,15 +1921,11 @@
 	    {
 	      sr = sprintf(err_msg, "%s: Expected 12 required flts for %s.",
 			   yo, BC_Types[ibc].desc->name1);
-<<<<<<< HEAD
-	      GOMA_EH(GOMA_ERROR, err_msg);
-=======
-	      EH(-1, err_msg);
+	      GOMA_EH(GOMA_ERROR, err_msg);
               BC_Types[ibc].BC_Data_Float[12] = 1.;
               BC_Types[ibc].BC_Data_Float[13] = 2.;
               BC_Types[ibc].BC_Data_Float[14] = 0.;
               BC_Types[ibc].BC_Data_Float[15] = 1.;
->>>>>>> 8d8bb9d1
 	    }
 
 	  /* Try reading the optional integer. */
