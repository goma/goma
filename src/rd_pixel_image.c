/************************************************************************ *
* Goma - Multiphysics finite element software                             *
* Sandia National Laboratories                                            *
*                                                                         *
* Copyright (c) 2014 Sandia Corporation.                                  *
*                                                                         *
* Under the terms of Contract DE-AC04-94AL85000 with Sandia Corporation,  *
* the U.S. Government retains certain rights in this software.            *
*                                                                         *
* This software is distributed under the GNU General Public License.      *
\************************************************************************/

/******************************************************************************* 
 * image_tool.c
 *
 * Tool for importing an image (or a pre-processed image) to calculate relevant
 * field, such as porosity, curvature, etc.  Then interpolates
 * and exports these properties to a pre-made ExodusII mesh.
 *
 * Author:  Scott A Roberts (1514), sarober@sandia.gov
 *
 * Created:  8 March, 2010
 *
 * Modified July 2010,       Ethan Secor        ethan.secor@drake.edu
 *                           Kris Tjiptowidjojo tjiptowi@unm.edu
 * Modified December 2010,   P. R. Schunk prschun@sandia.gov
 *        Bring on board GOMA. 
 *
 *******************************************************************************/

/* Include C libraries */
#include <stdlib.h>
#include <stdio.h>
#include <limits.h>
#include <string.h>
#include <math.h>
#include "std.h"

/* Include exodus libraries for writing out image */
#include "exodusII.h"

/* Include header files */
#include "rf_fem_const.h"
#include "rf_fem.h"
#include "mm_as_const.h"
#include "el_elm.h"
#include "mm_as_const.h"
#include "mm_as_structs.h"
#include "mm_as.h"
#include "el_geom.h"
#include "mm_fill_ptrs.h"
#include "rd_mesh.h"
#include "mm_eh.h"
#include "el_elm_info.h"
#include "mm_fill_util.h"
#include "sl_util_structs.h"
#include "sl_amesos_interface.h"

#include "rf_io_const.h"
#include "rf_io_structs.h"
#include "rf_io.h"
#include "rd_exo.h"
#include "wr_exo.h"

#include "rf_allo.h"
#include "rf_mp.h"
#include "md_timer.h"
#include "rd_pixel_image.h"

int first_time_fopen = TRUE;

/*** Begin program *************************************************************/
int
rd_image_to_mesh(int N_ext, Exo_DB *exo)  
{


  /* Input and output file names */
  char outfile[] = "map_pix.exoII";   
  char txtfile[] = "efv->name[N_ext]";     //This came in through the input deck    

  /* Field variables--These will come in through the input deck as well.  Hardwired here  */
  int num_nod_vars = 1;                           // Number of field variables
  char *nod_var_names[num_nod_vars];              // Declare variable names array
 
  /* File handling variables */
  int CPU_word_size = sizeof(float);
  int IO_word_size = 0;
  FILE * txtid;

  /*Exodus handles */
  float exoversion;
  int exoin;
  float *nodal_var_vals;
  int time_step = 1;
  float time_value = 0.0;

  int e_start, e_end;

  /* variables for processing the image data */
  double minsepar, separ; // minimum separation, and separation to match data point to element center

  /* Least square fit variables and arrays */
  double *bf_mat, *f_rhs, *x_fit, *Atranspose_f_rhs;
  int  *i_map, *j_map;
  int ipix_blkid = 0;



  /* Bookkeeping arrays */
  int *ElemID_data;


  /* Local variables */
  double nodecoor[MDE][DIM];


  /* Integers */
  int err, i, j, si;
  int elem_loc;
  int ilnode, ignode, ielem, ielem_shape;  
  int txt_num_pts;
  int icount;

  
  /* Array of doubles */
  double *f_data;
  double **xyz_data;
  double **xi_data;
  double **elmctrs;

  /* Scalar doubles */
  double xsum, ysum, zsum;

  double time0;

  time0 = ust();
  /* Scalar floats */

  /* Stop if parallel run */
  if(Num_Proc > 1) EH(-1, "pixel mapping is not yet available in parallel. Run serial then use the mapped exoII file");

  /* Stop if more than one pixel file read. This will be fixed soon (PRS 8/10/2011 */

  if(N_ext > 0) EH(-1,"Sorry, you have to read and convert one pixel file at a time right now.");

  /* Turn matID into blockId --Not necessarly the same */

  int ifound = 0;
  for (i=0; i<exo->num_elem_blocks; i++)
    {
      if(efv->ipix_matid[N_ext] == exo->eb_id[i])
	{
	  ipix_blkid = i;
	  ifound = 1;
	}
    }

  if(!ifound) EH(-1,"Trouble in rd_pixel_image: cannot find blkid");

  /* Sort out interpolations */
  if (( si = in_list(efv->i[N_ext], 0, Num_Interpolations, 
		     Unique_Interpolations)) == -1)
    {
      EH(-1,"Seems to be a problem finding IntegrationMap interpolation for pixels.");
    }

  /*** Open exodus files and initialize *************************/
  strcpy(txtfile, efv->file_nm[N_ext]);

  /* Replicate current input exodus database to prepare for mapped fields, unless it has already been done
     This is the file we will write out the new fields too for future use as fields 
  */

  if(first_time_fopen)
    {
      one_base(exo);
      wr_mesh_exo(exo, outfile, 0); 
      zero_base(exo);
      first_time_fopen = FALSE;
    }

  /* Now open it again and write to it.  */

  exoin = ex_open(outfile, EX_WRITE, &CPU_word_size, &IO_word_size, &exoversion);
  EH(exoin, "ex_open in rd_pixel_image.c");

  /* find element centers- sum node coordinates/numnodes, essentially a center of mass
    * this data is stored in an array, "elmctrs", so it does not need to be recalculated for each data point
    * elmctrs[] holds {xcoord, ycoord, zcoord}
    */

  elmctrs = (double**) malloc(exo->num_elems*sizeof(double*));
  for (ielem = 0; ielem < exo->num_elems; ielem++) 
     {
      elmctrs[ielem] = (double *) malloc(3*sizeof(double));
     }

  e_start = exo->eb_ptr[ipix_blkid]; e_end = exo->eb_ptr[ipix_blkid+1];
  for (ielem = e_start; ielem < e_end; ielem++)
    {
      load_ei(ielem, exo, 0, pg->imtrx);
      xsum=0.0;
      ysum=0.0;
      zsum=0.0;
      for (ilnode = 0; ilnode < exo->eb_num_nodes_per_elem[ipix_blkid]; ilnode++)
	{
	  // ignode = connectivity[ielem][ilnode] - 1;
	  ignode = Proc_Elem_Connect[ei[pg->imtrx]->iconnect_ptr + ilnode];
	  xsum+=Coor[0][ignode];
	  ysum+=Coor[1][ignode];
	  if(pd->Num_Dim == 3) zsum+=Coor[2][ignode];
	}

      elmctrs[ielem][0]=xsum/(double)exo->eb_num_nodes_per_elem[ipix_blkid];
      elmctrs[ielem][1]=ysum/(double)exo->eb_num_nodes_per_elem[ipix_blkid];
      if(pd->Num_Dim == 3) elmctrs[ielem][2]=zsum/(double)exo->eb_num_nodes_per_elem[ipix_blkid];
    }

  /*** Find the data point location within the element ***********/

  txtid = fopen(txtfile, "r"); 
  err = fscanf(txtid,  "%i", &txt_num_pts);  

  xyz_data = (double **) malloc(txt_num_pts * sizeof(double *));
  for (i=0; i<txt_num_pts; i++) {xyz_data[i] = (double *) malloc(DIM * sizeof(double)); }

  f_data = (double *) calloc(txt_num_pts, sizeof(double));

  /* Read the data points */
  for (i = 0; i < txt_num_pts; i++)
    {
      err = fscanf( txtid, "%le %le %le %le", &(xyz_data[i][0]), 
                      &(xyz_data[i][1]), &(xyz_data[i][2]), &(f_data[i]) );
    }

  fclose(txtid);

  /* Find element location */

  ElemID_data = (int *) calloc(txt_num_pts, sizeof(int));
  e_start = exo->eb_ptr[ipix_blkid]; e_end = exo->eb_ptr[ipix_blkid+1];

  for (i = 0; i < txt_num_pts; i++)
    {
        minsepar = 1.0e+30; // initialize minimum separation
        elem_loc = -1; // initialize element ID location
	for (ielem = e_start; ielem < e_end; ielem++)
          {
            separ =  sqrt(  (xyz_data[i][0] - elmctrs[ielem][0]) * (xyz_data[i][0] - elmctrs[ielem][0]) 
                          + (xyz_data[i][1] - elmctrs[ielem][1]) * (xyz_data[i][1] - elmctrs[ielem][1])
                          + (xyz_data[i][2] - elmctrs[ielem][2]) * (xyz_data[i][2] - elmctrs[ielem][2]) );

            if (separ < minsepar)
              {
                minsepar = separ;
                elem_loc = ielem + 1;
              }
          }

        ElemID_data[i] = elem_loc;            
    }

  /* Find local coordinates */
  xi_data = (double **) malloc(txt_num_pts * sizeof(double*) );
  for (i = 0; i < txt_num_pts; i++)
     {
      xi_data[i] = (double *) malloc( DIM * sizeof(double) );
     }

  /* Here we are going to pull a fast one.  For deforming mesh problems, you must have
   * the elemenet_stiffness_pointers set up to point to the displacements in the solution vector. 
   * Trouble is, load_elem_dof_ptrs has not been called yet, and so when beer_belly is called by 
   * find_xi below, it bombs.   DeformingMesh is true but *esp is null.   So, we will just shut 
   * off deforming mesh for purposes of the map, and then turn it back on if it was already on
   */
  int if_deform = 0;

  for (i = 0; i < txt_num_pts; i++)
     {

       /* Hold on, I may need load_elem_dofptr here.  and a call to bf_mp_init(pd) as in mm_fill.c */
      ielem = ElemID_data[i] - 1;
      ei[pg->imtrx]->ielem_type = Elem_Type(exo, ielem);
      load_ei(ielem, exo, 0, pg->imtrx);

      if(ei[pg->imtrx]->deforming_mesh) 
	{
	  if_deform = 1;
	  ei[pg->imtrx]->deforming_mesh = FALSE;
	}

      for ( ilnode = 0; ilnode < exo->eb_num_nodes_per_elem[ipix_blkid]; ilnode++)
         {
           // ignode = connectivity[ielem][ilnode] - 1;
	   ignode = Proc_Elem_Connect[ei[pg->imtrx]->iconnect_ptr + ilnode];
	   for(j=0; j<pd->Num_Dim; j++)
	     {
	       nodecoor[ilnode][j] = Coor[j][ignode];
	     }
         }

      find_xi(ielem, xyz_data[i], xi_data[i], ei[pg->imtrx]->ielem_type, nodecoor, si, N_ext);
      /* Now undo the mess if needed  */
      if(if_deform) ei[pg->imtrx]->deforming_mesh = TRUE;
     }



  /*** Assemble matrix for least square fit ***********/
  /* Here is where we may just load one row at a time, viz. allocate bf_mat to just exo->num_nodes vector
     and then call buld_epetra_matrix[row_i}.
     We are also going to want to skip zero columns here 
  */

  f_rhs = (double *) malloc(txt_num_pts * sizeof(double));
  x_fit = (double *) calloc(exo->eb_num_nodes_per_elem[ipix_blkid] * exo->eb_num_elems[ipix_blkid], sizeof(double));
  Atranspose_f_rhs = (double *) malloc(exo->eb_num_nodes_per_elem[ipix_blkid] * exo->eb_num_elems[ipix_blkid] * sizeof(double));
  bf_mat = (double *) malloc(txt_num_pts * exo->eb_num_nodes_per_elem[ipix_blkid]  * sizeof(double));
  i_map = (int *)malloc(txt_num_pts * exo->eb_num_nodes_per_elem[ipix_blkid] * sizeof(int));
  j_map = (int *)malloc(txt_num_pts * exo->eb_num_nodes_per_elem[ipix_blkid] * sizeof(int));

  for (i = 0; i < txt_num_pts; i++)
    {
     f_rhs[i] = f_data[i];
    }

  for (i = 0; i < txt_num_pts * exo->eb_num_nodes_per_elem[ipix_blkid]; i++)
    {
     bf_mat[i] = 0.0;
     i_map[i] = j_map[i] = -1;
    }

  /* Three steps left */
  /* 1) compute bf_mat and i_map, j_map  (Both arrays are
        0,num_txt_points*num_nodes long
	bf_mat has the matrix values, and i_map is the corresponding row and j_map the column.
	Note that we have compressed out all the zeros this way. 
     2) transport bf_mat, i_map, j_map to a C++ routine trilinos_solve_ls
     3) trilinos_solve_ls builds Epetra CSR matrix. Directs normal equation solve. 
  */

  /* Step 1 */
  icount = 0;
  for (i = 0; i < txt_num_pts; i++)
    {
     ielem = ElemID_data[i] - 1;
     err = load_ei(ielem, exo, 0, pg->imtrx);
      EH(err, "load_ei");

     ei[pg->imtrx]->ielem_type = Elem_Type(exo, ielem);
     ielem_shape     = type2shape(ei[pg->imtrx]->ielem_type);


     for (ilnode = 0; ilnode < exo->eb_num_nodes_per_elem[ipix_blkid]; ilnode++)
       {
	 ignode = Proc_Elem_Connect[ei[pg->imtrx]->iconnect_ptr + ilnode];
	 i_map[icount] = i;
	 j_map[icount] = ignode;
	 //Note hardwired to be Q1 now. But this should come from input deck
         bf_mat[icount] = newshape(xi_data[i], ei[pg->imtrx]->ielem_type, PSI, 
                                                     ilnode, ielem_shape, efv->i[N_ext], ilnode); 
	 icount++;
       }
    } 


  /*** Step 2, 3: transport bf_mat, i_map, and j_map to trilinos and  Solve the least squares system ************/
  int num_blk_nodes = exo->eb_num_nodes_per_elem[ipix_blkid] * exo->eb_num_elems[ipix_blkid];

 
  trilinos_solve_ls(bf_mat, i_map, j_map, f_rhs, x_fit, Atranspose_f_rhs,  
		    txt_num_pts, exo->eb_num_nodes_per_elem[ipix_blkid],  num_blk_nodes, 1);
 

  /*** Setup variables in exodus file ******************************************/

  // Number of variables and names
  nod_var_names[0] = efv->name[N_ext];
  err = ex_put_variable_param(exoin, EX_NODAL, num_nod_vars);
  err = ex_put_variable_names(exoin, EX_NODAL, num_nod_vars, nod_var_names);

  // Set time
  err = ex_put_time(exoin, time_step, &time_value);
 



  nodal_var_vals = (float *) calloc(exo->num_nodes, sizeof(float));
  for(i = 0; i < exo->num_nodes; i++) nodal_var_vals[i] =0.;
   
  // Loop over all of the nodes in the mesh block of interest
  e_start = exo->eb_ptr[ipix_blkid]; e_end = exo->eb_ptr[ipix_blkid+1];
  for (ielem = e_start; ielem < e_end; ielem++)
    {
      load_ei(ielem, exo, 0, pg->imtrx);
      for (ilnode = 0; ilnode < exo->eb_num_nodes_per_elem[ipix_blkid]; ilnode++)
	{
	  ignode = Proc_Elem_Connect[ei[pg->imtrx]->iconnect_ptr + ilnode];
	  //printf(" node = %d, val = %f \n", i+1, x_fit[i]);
	  nodal_var_vals[ignode]= (float) x_fit[ignode] ;
	} // End of loop over all of the nodes (i)
    }
 
<<<<<<< HEAD
  err = ex_put_var(exoin, time_step, EX_NODAL, 1, 1, exo->num_nodes, nodal_var_vals);

=======
   err = ex_put_var(exoin, time_step, EX_NODAL, 1, 1, exo->num_nodes, nodal_var_vals);
>>>>>>> 48a67847
   /* Now allocate memory for external field variable array for use and populate */
   /* You need to do this even though you have writtenit to a file */

   efv->ext_fld_ndl_val[N_ext] = alloc_dbl_1(exo->num_nodes, 0.0);
   printf("rd_pix_image: Allocated field %d for %s at %p\n",
	  N_ext, efv->name[N_ext], efv->ext_fld_ndl_val[N_ext]);
   for (i = 0; i < exo->num_nodes; i++)
    {
      efv->ext_fld_ndl_val[N_ext][i] = nodal_var_vals[i];
    }

   printf("Time for pixel-to-mesh processing: %g seconds\n",ust()-time0);
   
   /* Calculate error*/
   /* This uses the same function as in rd_pixel_image2.c, so we need to do a few
      'conversions' to accomodate the different pixel data structure the function expects
    */
   double resolution[3];
   /*   double pixorigin[3]; */
   int pixsize[3];
   double ***pixdata;
   double minx, miny, maxx, maxy;
   double firstx = 0;
   int setres;
   double dx = 0, dy = 0;
   int ii, jj;
   //double rmsd_error;
   double pmax, pmin;
   minx = miny = 1e20;
   maxx = maxy = -1e20;
   setres = 0;
   resolution[0] = 0;
   resolution[1] = 0;
   for (i = 0; i < txt_num_pts; i++)
     {
       if (i == 0) firstx = xyz_data[i][0];
       if (xyz_data[i][0] < minx) minx = xyz_data[i][0];
       if (xyz_data[i][0] > maxx) maxx = xyz_data[i][0];
       if (xyz_data[i][1] < miny) miny = xyz_data[i][1];
       if (xyz_data[i][1] > maxy) maxy = xyz_data[i][1];
       if (xyz_data[i][0] != firstx && !setres) {
	 resolution[0] = resolution[1] = dx = dy = xyz_data[i][0] - firstx;
	 setres = 1;
       }
     }   
   
   /*   pixorigin[0] = minx;
	pixorigin[1] = miny;
	pixorigin[2] = 0; 
   */
   pixsize[0] = (int)((maxx-minx)/resolution[0]) + 1;
   pixsize[1] = (int)((maxy-miny)/resolution[1]) + 1;
   pixsize[2] = 1;
   pixdata = (double ***) malloc(pixsize[0]*pixsize[1]*pixsize[2] * sizeof(double **));
   for (i = 0; i < pixsize[0]; i++)
     {
       pixdata[i] = (double **) malloc(pixsize[1]*pixsize[2]*sizeof(double*));
       for (j = 0; j < pixsize[1]; j++)
	 {
	  pixdata[i][j] = (double *) malloc(pixsize[2]*sizeof(double));
	 }
     }
   pmax = -1e20;
   pmin = 1e20;
   for (i = 0; i < txt_num_pts; i++)
     {
       ii = (int)((xyz_data[i][0] - minx)/dx);
       jj = (int)((xyz_data[i][1] - miny)/dy);
       pixdata[ii][jj][0] = f_data[i];
       if (f_data[i] > pmax) pmax = f_data[i];
       if (f_data[i] < pmin) pmin = f_data[i];
     }   


   // printf("Calculating error...\n");
   //All that just to run calc_error..
   //rmsd_error = calc_error(pixdata, pixsize, resolution, pixorigin, nodal_var_vals, exo, ipix_blkid, si, N_ext);  
   //printf("Scaled RMSD error was %g %%\n",rmsd_error / (pmax - pmin));

   /* Now you can clean things up */
   err = ex_close(exoin);

   safe_free(pixdata);
   safe_free(elmctrs);
   safe_free(xyz_data);
   safe_free(f_data);
   safe_free(ElemID_data);
   safe_free(xi_data);
   safe_free(f_rhs);
   safe_free(x_fit);
   safe_free(Atranspose_f_rhs);
   safe_free(bf_mat);
   safe_free(i_map);
   safe_free(j_map);
   safe_free(nodal_var_vals);



  return(0);
}

/******************************************************************************/
/* Note that this routine is a simpler version of two others in Goma which do things that we don't need to 
 * here.  Specifically, cf. with get_element_xi_newton and invert_isoparametric_map()
 */

extern int find_xi( int elem_id,                /*known element id number*/
	     const double x[DIM],        /*x,y,z coordinates of data point*/
	     double xi[DIM],             /*local coordinate output*/
	     int elem_type,             /*element type*/
	     double nodecoor[MDE][DIM],  /*global coordinates of local nodes  nodecoor[local node number][x y or z]*/ 
	     int si,
	     int N_ext)                    /*Interpolation index */
{


  /* local variables*/
  int i, j, error;
  int ielem_shape;
  int nodenum;
  int converged, inewton; /*flag for convergence and counter for iterations*/

  double R[DIM]; //residual vector
  double update[DIM]; //update for xi[]

  double norm; //convergence norm

  double phi[MDE]; //basis functions, one for each local node
 
  double x_intp[DIM]; //sum over local nodes of global coordinates

  converged = 0;
  inewton = 0;

  nodenum = elem_info(NNODES, elem_type);
  ielem_shape     = type2shape(elem_type);


  xi[0] = xi[1] = xi[2] = 0.;
  while( (!converged) && (inewton<50) )
   {
     error = load_basis_functions(xi, bfd);
     EH( error, "load_basis_functions");

     error = beer_belly(); 
     EH( error, "beer_belly");


    for (i=0; i<ei[pg->imtrx]->ielem_dim; i++)
      {
        x_intp[i] = 0.0;
        for (j=0; j<nodenum; j++)
           {
	     phi[j] = newshape(xi, elem_type, PSI, j, ielem_shape, efv->i[N_ext], j); 
	     x_intp[i] += nodecoor[j][i] * phi[j]; 
           }
        //x[i] is global xyz coordinate of the point, x_intp[i] is sum over local node basis functions of global coordinates

        R[i] = x[i] - x_intp[i];
        // the residual
      }

    for (i=0; i<ei[pg->imtrx]->ielem_dim; i++) {update[i]=0.0;}
    for (i=0; i<ei[pg->imtrx]->ielem_dim; i++)
      {
        for (j=0; j<ei[pg->imtrx]->ielem_dim; j++)
          {
            update[i] += bfd[si]->B[j][i]*R[j];
          }
      }

    norm = 0.0;
    for (i=0; i<ei[pg->imtrx]->ielem_dim ; i++) {norm += update[i]*update[i];}
    converged = (norm < 1.e-10);

    for (i=0; i<ei[pg->imtrx]->ielem_dim; i++)
      {
        xi[i] += update[i];
      }

    inewton++;
  }
  return(converged);
}

/*** end program *************************************************************/<|MERGE_RESOLUTION|>--- conflicted
+++ resolved
@@ -402,12 +402,7 @@
 	} // End of loop over all of the nodes (i)
     }
  
-<<<<<<< HEAD
-  err = ex_put_var(exoin, time_step, EX_NODAL, 1, 1, exo->num_nodes, nodal_var_vals);
-
-=======
    err = ex_put_var(exoin, time_step, EX_NODAL, 1, 1, exo->num_nodes, nodal_var_vals);
->>>>>>> 48a67847
    /* Now allocate memory for external field variable array for use and populate */
    /* You need to do this even though you have writtenit to a file */
 
