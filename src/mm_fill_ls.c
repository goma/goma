/************************************************************************ *
* Goma - Multiphysics finite element software                             *
* Sandia National Laboratories                                            *
*                                                                         *
* Copyright (c) 2014 Sandia Corporation.                                  *
*                                                                         *
* Under the terms of Contract DE-AC04-94AL85000 with Sandia Corporation,  *
* the U.S. Government retains certain rights in this software.            *
*                                                                         *
* This software is distributed under the GNU General Public License.      *
\************************************************************************/

/* mm_fill_ls -- auxiliary routines devoted to initialization and tracking of
 *               level set interface representations
 */

/*
 *$Id: mm_fill_ls.c,v 5.21 2009-11-13 23:20:08 prschun Exp $
 */

#include <math.h>
#include <stdio.h>
#include <stdlib.h>
#include <string.h>

#include "std.h" /* This needs to be here. */

#ifdef PARALLEL
#ifndef MPI
#define MPI /* otherwise az_aztec.h trounces MPI_Request */
#endif
#endif

#include "az_aztec.h"

/* goma include files (of course!) */

#include "el_elm.h"
#include "el_geom.h"
#include "mm_as.h"
#include "mm_as_const.h"
#include "mm_as_structs.h"
#include "mm_mp_const.h"
#include "rf_allo.h"
#include "rf_bc.h"
#include "rf_bc_const.h"
#include "rf_fem.h"
#include "rf_fem_const.h"
#include "rf_fill_const.h"
#include "rf_io.h"
#include "rf_io_const.h"
#include "rf_masks.h"
#include "rf_mp.h"
#include "rf_solver.h"
#include "rf_solver_const.h"
#include "rf_vars_const.h"

#include "mm_eh.h"

#include "mm_mp.h"
#include "mm_mp_structs.h"

#include "sl_util.h"

#define GOMA_MM_FILL_LS_C
#include "goma.h"

#include "sl_epetra_interface.h"
#include "sl_epetra_util.h"

/*
static int interface_on_side
( double isoval,
        int ielem_type,
        int id_side ));
*/
static void retrieve_node_coordinates(int, double *, double *, double **);

static struct LS_Surf_List *create_surfs_from_ns(int, double *, Exo_DB *);

static struct LS_Surf_List *create_surfs_from_ss(int, double *, Exo_DB *);

static struct LS_Surf_List *create_surfs_from_iso(int, double, double *,
                                                  Exo_DB *);

static void initialize_sign(int, double *, Exo_DB *);

static double initial_level_set(double, double, double);

static double gradient_norm_err(dbl *, Exo_DB *, Dpi *, dbl);

static int Hrenorm_simplemass(Exo_DB *exo, Comm_Ex *cx, Dpi *dpi, double x[],
                              struct LS_Surf_List *list, int num_total_nodes,
                              int num_ls_unkns, int num_total_unkns,
                              double time);

static int Hrenorm_smolianksi_only(Exo_DB *exo, Comm_Ex *cx, Dpi *dpi,
                                   double x[], struct LS_Surf_List *list,
                                   int num_total_nodes, int num_ls_unkns,
                                   int num_total_unkns, double time);

static int Hrenorm_constrain(Exo_DB *, Comm_Ex *, Dpi *, double[],
                             struct LS_Surf_List *, int, int, int, double);

static double find_LS_mass(const Exo_DB *, const Dpi *, const double *,
                           double *, double[], int);

static void find_quad_facets(struct LS_Surf_List *, int, double, int *,
                             Exo_DB *);

static int stash_node_displacements(double **, int, double *, Exo_DB *);

static int unique_surf(struct LS_Surf_List *, struct LS_Surf *);

static int point_on_ca_boundary(int, Exo_DB *);

static void find_intersections(struct LS_Surf_List *, int, double, Exo_DB *);

static int knockout_point(double[DIM], double[DIM], double);

static struct LS_Surf_List *create_surfs_from_arc(double[DIM], double,
                                                  double[DIM], double);

static double find_arc_region_sign(struct LS_Surf_Arc_Data *, double *);

static void compute_link_level_set(double *, double *, double, int, double,
                                   double *, double *, Integ_Elem *);

static struct LS_Surf *next_surf_or_subsurf(struct LS_Surf_List *, int *);

static struct LS_Surf *create_next_surf_or_subsurf(struct LS_Surf_List *, int,
                                                   int);

static double distance(double *, double *);

#ifdef PARALLEL
static void ddd_add_surf(DDD, struct LS_Surf *);
#endif

static int interface_in_grid(SGRID *);

static void divide_shape_fcn_tree(NTREE *, int);

static void compute_shape_fcn_values(NTREE *);

static void gather_subtree_coords(NTREE *, double *, double (*)[DIM]);

static void load_subtree_coords(int, NTREE *, double (*)[DIM]);

/*
static void print_shape_fcn_tree
( NTREE *)) ;
*/

static void find_grid_LS_value(SGRID *);

static int current_elem_xfem_state(int[], int *, double[], const Exo_DB *);

static double scalar_value_at_local_node(int, int, int, int, int, double *,
                                         Exo_DB *);

/*
static double element_average
( int,
                double [],
                const Exo_DB* ,
                int );
*/

static int vertex_on_element_boundary(double[DIM], double *, int *);

static void copy_distance_function(double *, double **);

static double determine_adc_probability(struct Boundary_Condition *, int,
                                        Exo_DB *, double *, int, int, int *,
                                        double, double *);

static void apply_adc_to_ss(Exo_DB *, double *, int, double);

static void apply_adc_to_elem(Exo_DB *, double *, int, int, int, int *, double,
                              double);

static double determine_nearest_distance(Exo_DB *, double *, int, int *);

static int check_alignment(double);

static struct LS_Surf *closest_other_surf(struct LS_Surf_List *, double *,
                                          Exo_DB *, struct LS_Surf *);

static double find_adc_node(int, double *, Exo_DB *, struct LS_Surf *, double *,
                            int *);

static void apply_adc_function(double *, Exo_DB *, double *, double, double);

static int is_LS_spurious(Exo_DB *, double *, int, double, double *);
static void purge_spurious_LS(double *, Exo_DB *, int);

#define EXPLICIT FALSE
#define MAX_STEP 500
#define SUBELEM_SIG_CROSS_TOL 1.e-6

#ifndef COUPLED_FILL
#define GRADIENT TRUE
#define STREAMWISE FALSE
void semi_lagrange_step(const int num_total_nodes, int num_total_unknowns,
                        int num_fill_unknowns, double x[], double F[],
                        double F_old[], double Fdot[], double Fdot_old[],
                        int node_to_fill[], double delta_t, double theta,
                        Exo_DB *exo, Dpi *dpi, Comm_Ex *cx)

{

  int inode, i;
  int eqn = LS;
  int dim = pd->Num_Dim;

  int global_fill_unknowns;

  int *ie_to_fill, *ext_dof;
  double *F_, *R, *b, *dC;

  double M0 = 0.0, global_LS_flux, M;

  double R_lamda, lamda, d_lamda, R_norm = 1.0, delta_norm = 1.0;

  int max_its;

#ifdef PARALLEL
  int local_fill_unknowns = num_fill_unknowns;

  double local_bTb, local_bTR, local_RTR;
  double global_bTb = 0.0, global_bTR = 0.0, global_RTR = 0.0;

  exchange_dof(cx, dpi, x, pg->imtrx);

#endif

  if (dim > 2)
    EH(-1, "SEMI_LAGRANGE time stepping not implemented in 3D.");
  if (ls->Isosurface_Subsurf_Type != LS_SURF_FACET)
    EH(-1, "Need FACET Isosurface type .");

  global_fill_unknowns = num_fill_unknowns;

  ext_dof = alloc_int_1(num_fill_unknowns, FALSE);

  ie_to_fill = alloc_int_1(num_fill_unknowns, 0);

  dalloc(num_fill_unknowns, F_);
  dalloc(num_fill_unknowns, R);
  dalloc(num_fill_unknowns, b);
  dalloc(num_total_unknowns, dC);

  for (inode = 0; inode < num_total_nodes; inode++) {

    double r_node[DIM];
    double v_node[DIM];
    double r_last[DIM];

    struct LS_Surf *closest;

    double distance;

    if (num_varType_at_node(inode, eqn) == 1) {
      r_node[0] = Coor[0][inode];
      r_node[1] = Coor[1][inode];

      if ((num_varType_at_node(inode, VELOCITY1) == 1) &&
          (num_varType_at_node(inode, VELOCITY2) == 1)) {
        v_node[0] = x[Index_Solution(inode, VELOCITY1, 0, 0, -1, pg->imtrx)];
        v_node[1] = x[Index_Solution(inode, VELOCITY2, 0, 0, -1, pg->imtrx)];
      } else {
        EH(-1, "Need equal interpolation order LS and VELOCITY1, VELOCITY2 for "
               "SEMI_LAGRANGE.\n");
      }

      r_last[0] = r_node[0] - v_node[0] * delta_t;
      r_last[1] = r_node[1] - v_node[1] * delta_t;

      closest = closest_surf(ls->last_surf_list, x, exo, r_last);

      distance = closest->closest_point->distance;

      F_[node_to_fill[inode]] = distance;

      ie_to_fill[node_to_fill[inode]] =
          Index_Solution(inode, ls->var, 0, 0, -2, pg->imtrx);

#ifdef PARALLEL
      /* Here we set up the array ext_dof which tells me whether this dof belong
       * to me or no */
      if (Num_Proc > 1) {
        if (inode > (dpi->num_internal_nodes + dpi->num_boundary_nodes - 1)) {
          ext_dof[node_to_fill[inode]] = TRUE;
          local_fill_unknowns -= 1;
        }
      }
#endif
    }
  }
#ifdef PARALLEL
  if (Num_Proc > 1) {

    global_fill_unknowns = 0;

    MPI_Allreduce(&local_fill_unknowns, &global_fill_unknowns, 1, MPI_INT,
                  MPI_SUM, MPI_COMM_WORLD);
  }

#endif

  M0 = find_LS_mass(exo, dpi, NULL, dC, x, num_total_unknowns);

  global_LS_flux =
      find_LS_global_flux(exo, dpi, NULL, NULL, x, num_total_unknowns);

  M0 -= global_LS_flux * delta_t;

  R_lamda = lamda = 0.0;

  max_its = 10;

  DPRINTF(stderr, "\n\t   L_2 in R   L_2 in dx   |dM| \n");
  DPRINTF(stderr, "\t  ---------  ---------   --------\n");

  while (delta_norm >= 1.e-5 && max_its > 0) {
    int k;
    double bTb, bTR, RTR;

    for (k = 0, bTb = bTR = RTR = 0.0; k < num_fill_unknowns; k++) {
      b[k] = dC[ie_to_fill[k]];
      R[k] = 2.0 * (F[k] - F_[k]) + lamda * b[k];

      if (ext_dof[k] == FALSE) {
        bTb += b[k] * b[k];
        bTR += b[k] * R[k];
        RTR += R[k] * R[k];
      }
    }

#ifdef PARALLEL

    if (Num_Proc > 1) {

      local_bTb = bTb;
      local_bTR = bTR;
      local_RTR = RTR;

      MPI_Allreduce(&local_bTb, &global_bTb, 1, MPI_DOUBLE, MPI_SUM,
                    MPI_COMM_WORLD);
      bTb = global_bTb;

      MPI_Allreduce(&local_bTR, &global_bTR, 1, MPI_DOUBLE, MPI_SUM,
                    MPI_COMM_WORLD);
      bTR = global_bTR;

      MPI_Allreduce(&local_RTR, &global_RTR, 1, MPI_DOUBLE, MPI_SUM,
                    MPI_COMM_WORLD);

      RTR = global_RTR;
    }

#endif

    R_norm = sqrt(fabs(RTR)) / global_fill_unknowns + fabs(R_lamda);

    DPRINTF(stderr, "\t%10.2e ", R_norm);

    d_lamda = (2.0 * R_lamda - bTR) / bTb;

    for (k = 0, delta_norm = 0.0; k < num_fill_unknowns; k++) {
      F[k] += -0.5 * R[k] - 0.5 * b[k] * d_lamda;

      x[ie_to_fill[k]] = F[k];

      if (ext_dof[k] == FALSE)
        delta_norm += pow(-0.5 * R[k] - 0.5 * b[k] * d_lamda, 2.0);
    }

    lamda += d_lamda;

#ifdef PARALLEL
    if (Num_Proc > 1) {
      double global_delta_norm = 0.0, local_delta_norm;

      local_delta_norm = delta_norm;

      MPI_Allreduce(&local_delta_norm, &global_delta_norm, 1, MPI_DOUBLE,
                    MPI_SUM, MPI_COMM_WORLD);
      delta_norm = global_delta_norm;
    }

    exchange_dof(cx, dpi, x, pg->imtrx);
#endif

    delta_norm =
        sqrt(delta_norm) / global_fill_unknowns + sqrt(d_lamda * d_lamda);

    M = find_LS_mass(exo, dpi, NULL, dC, x, num_total_unknowns);

    R_lamda = M - M0;

    max_its--;

    DPRINTF(stderr, "%10.2e   %10.2e \n", delta_norm, fabs(M - M0));
  }

  if (max_its == 0) {
    for (i = 0; i < num_fill_unknowns; i++)
      F[i] = F_[i];
  }

  for (i = 0; i < num_fill_unknowns; i++) {
    Fdot[i] = (1.0 + 2.0 * theta) / delta_t * (F[i] - F_old[i]) -
              2.0 * theta * Fdot_old[i];
  }
}

#endif /* COUPLED_FILL */

/***************************************************************************************/
/***************************************************************************************/
/***************************************************************************************/

int apply_ls_inlet_bc(double afill[], int ijaf[], double x[], double rf[],
                      int node_to_fill[],
                      struct elem_side_bc_struct *elem_side_bc, Exo_DB *exo) {

  int i;
  int ie;
  int I;

  double r[DIM];
  double distance;

  struct LS_Surf *closest;

  for (i = 0; i < elem_side_bc->num_nodes_on_side; i++) {
    I = elem_side_bc->local_node_id[i];

    retrieve_node_coordinates(I, x, r, NULL);

    closest = closest_surf(ls->last_surf_list, x, exo, r);

    distance = closest->closest_point->distance;

    if (num_varType_at_node(I, ls->var) == 1) {
      ie = Index_Solution(I, ls->var, 0, 0, -1, pg->imtrx);

      if (closest->closest_point->confidence == 0) {
        if (x[ie] * distance < 0.0)
          distance *= -1.0;
      }
      rf[node_to_fill[I]] += BIG_PENALTY * (x[ie] - distance);

      afill[node_to_fill[I]] += BIG_PENALTY;
    }
  }

  return (0);
}

int apply_strong_fill_ca_bc(
    double afill[],       /* Jacobian matrix for fill equation  */
    int ijaf[],           /* pointer to nonzeros in Jacobian matrix   */
    double x[],           /* Solution vector for the current processor    */
    double rf[],          /* Residual vector for the current processor    */
    const double delta_t, /* current time step size                       */
    const double theta_,  /* parameter (0 to 1) to vary time integration
                            ( implicit - 0 to explicit - 1)  */
    int node_to_fill[], const int ielem, /* element number */
    int ielem_type,                      /* element type  */
    const int num_local_nodes, const int ielem_dim, const int iconnect_ptr,
    struct elem_side_bc_struct *elem_side_bc,   /* Pointer to an element side
                                                   boundary condition structure */
    const int num_total_nodes, const double ca, /* contact angle */
    const Exo_DB *exo)

/******************************************************************************
  Function which applies contact angle for fill equation (level set)
  This is applied as a stong integrated condition ON THE FILL EQN
  specified through STRONG_FILL_CA_BC

  Author:         D. R. Noble
  Date:           17 February 2000
  Revised:

******************************************************************************/
{
  /* LOCAL VARIABLES */
  int a, ip, i, j, I, J, dim; /* counters */
  int idof, jdof, ie, je, ja; /* more counters */
  int nodes_per_side;
  int local_elem_node_id[MAX_NODES_PER_SIDE];

  int eqn;
  int err; /* status variable for functions */
  int ip_total;
  int nvdofi, nvdofj, ki, kj;
  dbl grad_F[DIM]; /* gradient of Fill. */

  double phi_i;
  dbl rhs;
  double s, t, u; /* Gaussian quadrature point locations  */
  double xi[DIM]; /* Local element coordinates of Gauss point. */
  double wt; /* Quadrature weights units - ergs/(sec*cm*K) = g*cm/(sec^3*K) */
  double F;
  double alpha;
  double delta_func;
  /***************************************************************************/

  /* Find out the number of surface quadrature points
     -this is assumed independent of the surface */
  ip_total = elem_info(NQUAD_SURF, ielem_type);

  eqn = FILL;
  dim = pd->Num_Dim;

  /* initialize grad_F */
  for (a = 0; a < DIM; a++) {
    grad_F[a] = 0;
  }

  /* Surface integration over element */
  for (ip = 0; ip < ip_total; ip++) {
    /* find the quadrature point locations for current ip */
    find_surf_st(ip, ielem_type, elem_side_bc->id_side, pd->Num_Dim, xi, &s, &t,
                 &u);

    /* find the quadrature weight for current ip */
    wt = Gq_surf_weight(ip, ielem_type);

    /* ****************************************/
    err = load_basis_functions(xi, bfd);
    EH(err, "problem from load_basis_functions");

    err = beer_belly();
    EH(err, "beer_belly");

    /* precalculate variables at  current integration pt.*/
    err = load_fv();
    EH(err, "load_fv");

    err = load_bf_grad();
    EH(err, "load_bf_grad");

    err = load_fv_grads();
    EH(err, "load_fv_grads");

    /* calculate the determinant of the surface jacobian and the normal to
     * the surface all at one time */

    err = get_side_info(ielem_type, elem_side_bc->id_side, &nodes_per_side,
                        local_elem_node_id);
    EH(err, "get_side_info");

    surface_determinant_and_normal(
        ielem, ei[pg->imtrx]->iconnect_ptr, num_local_nodes,
        ei[pg->imtrx]->ielem_dim - 1, elem_side_bc->id_side, nodes_per_side,
        local_elem_node_id);

    do_LSA_mods(LSA_SURFACE);

    /* calculate fill gradient */
    for (a = 0; a < dim; a++) {
      if (!EXPLICIT) {
        grad_F[a] = fv->grad_F[a];
      } else {
        grad_F[a] = fv_old->grad_F[a];
      }
    }
    /* calculate continuous delta function that is only
     * non-zero near the zero level set.
     */
    alpha = 0.5 * ls->Length_Scale;
    F = fv->F;
    /* delta_func = exp( -fabs(F)/alpha )/2.0/alpha; */
    if (fabs(F) < alpha) {
      delta_func = 0.5 * (1. + cos(M_PIE * F / alpha)) / alpha;
    } else {
      delta_func = 0.;
    }
    /*
     * Put local contributions into global right-hand side
     * if it is not a right-hand side variable-it won't get added in
     * (contribution is zero)
     */
    if (af->Assemble_Residual) {
      rhs = 0.;
      for (i = 0; i < ei[pg->imtrx]->num_local_nodes; i++) {
        I = Proc_Elem_Connect[ei[pg->imtrx]->iconnect_ptr + i];

        /* check for multiple dofs */
        nvdofi = Dolphin[pg->imtrx][I][eqn];

        for (ki = 0; ki < nvdofi; ki++) {
          rhs = cos(ca * M_PIE / 180.);

          for (a = 0; a < dim; a++) {
            rhs += grad_F[a] * fv->snormal[a];
          }

          idof = ei[pg->imtrx]->ln_to_first_dof[eqn][i] + ki;
          /* also convert from node number to dof number */
          phi_i = bf[eqn]->phi[idof];

          rf[node_to_fill[I] + ki] +=
              BIG_PENALTY * wt * fv->sdet * phi_i * delta_func * rhs;
        }
      }
    }

    if (af->Assemble_Jacobian) {
      for (i = 0; i < ei[pg->imtrx]->num_local_nodes; i++) {
        I = Proc_Elem_Connect[ei[pg->imtrx]->iconnect_ptr + i];
        nvdofi = Dolphin[pg->imtrx][I][eqn];

        for (ki = 0; ki < nvdofi; ki++) {
          ie = node_to_fill[I] + ki;
          idof = ei[pg->imtrx]->ln_to_first_dof[eqn][i] + ki;
          phi_i = bf[eqn]->phi[idof];

          /* derivatives of fill equation wrt to fill variable */
          for (j = 0; j < ei[pg->imtrx]->num_local_nodes; j++) {
            J = Proc_Elem_Connect[ei[pg->imtrx]->iconnect_ptr + j];
            nvdofj = Dolphin[pg->imtrx][J][eqn];
            for (kj = 0; kj < nvdofj; kj++) {
              jdof = ei[pg->imtrx]->ln_to_first_dof[eqn][j] + kj;

              je = node_to_fill[J] + kj;
              ja = (ie == je) ? ie : in_list(je, ijaf[ie], ijaf[ie + 1], ijaf);
              EH(ja, "Could not find vbl in sparse matrix.");

              for (a = 0; a < dim; a++) {
                afill[ja] += BIG_PENALTY * wt * fv->sdet * phi_i * delta_func *
                             bf[eqn]->grad_phi[jdof][a] * fv->snormal[a];
              }
            }
          }
        }
      }
    }
  }

  return 0;
}
/***************************************************************************************/
/***************************************************************************************/
/***************************************************************************************/

/*****************************************************************************/
/******************************************************************************/
/******************************************************************************/

/******************************************************************************
 * huygens_renormalization() : Renormalize the level set distance function.
 *
 * Input
 * =====
 * x                 = The vector of unknowns.
 * num_total_nodes   = Total number of nodes.
 * exo               = Exodus file pointer.
 * cx                =
 * dpi               =
 * num_ls_unknowns   = Total number of FILL unknowns.
 * num_total_unkns   = Total number of unknowns.
 * time              = The, uh, time.
 *
 * Output
 * ======
 * x                 = Modified vector of unknowns (FILL modified)
 *
 * Return
 * ======
 * 0                 = No renormalization done (x not modified).
 * 1                 = Renormalized (x modified).
 *
 ******************************************************************************/
int


huygens_renormalization ( double *x,
		const int num_total_nodes,
		Exo_DB *exo,
		Comm_Ex *cx,
		Dpi    *dpi,
		const int num_ls_unkns,
		const int num_total_unkns,
		const double time,
		const int Renorm_Now )
{
  struct LS_Surf_List *list = NULL;
  struct LS_Surf *isosurf = NULL;
  double ls_err;
  double tolerance = ls->Renorm_Tolerance;
  struct LS_Surf_Iso_Data *s;
  int status = 1;
  double renorm_width = ls->Length_Scale * ls->Control_Width;

  if (ls->Length_Scale == 0.) {
    renorm_width = ls->Control_Width *
                   global_h_elem_siz(x, x_old_static, xdot_static, x, exo, dpi);
  }

  ls_err = gradient_norm_err(x, exo, dpi, renorm_width);

  if (Renorm_Now || ls_err > tolerance) {
    /* Let's make a note of why we're renormalizing. */
    if (ls_err > tolerance) {
      DPRINTF(stdout, "\n\t Gradient norm error exceeds tolerance: %g > %g",
              ls_err, tolerance);
    }
    if (ls->Renorm_Countdown == 0) {
      DPRINTF(
          stdout,
          "\n\t Maximum number of steps without renormalization reached: %d",
          ls->Renorm_Freq);
    }
    DPRINTF(stdout, "\n\t Huygens renormalization : ");

    /* this call cleanses the LS field of "droplets" that surround exactly one
     * node */

    purge_spurious_LS(x, exo, num_total_nodes);

    list = create_surf_list();
    isosurf = create_surf(LS_SURF_ISOSURFACE);
    s = (struct LS_Surf_Iso_Data *)isosurf->data;
    s->isovar = ls->var;
    if (ls->Initial_LS_Displacement != 0.) {
      s->isoval = ls->Initial_LS_Displacement;
      ls->Initial_LS_Displacement = 0.;
    } else {
      s->isoval = 0.;
    }

    append_surf(list, isosurf);

    if (ls->Renorm_Method == HUYGENS) {
      surf_based_initialization(x, NULL, NULL, exo, num_total_nodes, list, time,
                                0., 0.);
    } else if (ls->Renorm_Method == HUYGENS_C) {
      Hrenorm_constrain(exo, cx, dpi, x, list, num_total_nodes, num_ls_unkns,
                        num_total_unkns, time);
    } else if (ls->Renorm_Method == HUYGENS_MASS_ITER) {
      Hrenorm_simplemass(exo, cx, dpi, x, list, num_total_nodes, num_ls_unkns,
                         num_total_unkns, time);
    } else if (ls->Renorm_Method == SMOLIANSKI_ONLY) {
      Hrenorm_smolianksi_only(exo, cx, dpi, x, list, num_total_nodes,
                              num_ls_unkns, num_total_unkns, time);
    } else {
      EH(-1, "You shouldn't actually be here. \n");
    }

    free_surf_list(&list);

    ls->Renorm_Countdown = ls->Renorm_Freq;
    status = 1;

    /*
     * the following flag's function is turn off the potential for saturation
     * hysteresis curve switching for 4 time steps after a renormalization step.
     * This hopefully avoids spurious curve switching related to renormalization
     * induced weirdness
     */

    ls->Sat_Hyst_Renorm_Lockout = 4;

    DPRINTF(stdout, "    done. \n");

  } else if (ls->Renorm_Freq == 0) {
    status = 0;
    DPRINTF(stdout, "\n\t Renormalization is disabled. \n");
  } else {
    status = 0;
    DPRINTF(stdout, "\n\t Renormalization unnecessary ( %g < %g ). \n", ls_err,
            tolerance);
  }

  return (status);
}
#ifndef COUPLED_FILL
/***************************************************************************************/
/***************************************************************************************/
/***************************************************************************************/

void correct_level_set(struct Aztec_Linear_Solver_System *ams, double xf[],
                       double rf[], double x[], double x_old[],
                       double x_oldest[], int node_to_fill[],
                       int num_total_nodes, int num_fill_unknowns,
                       double init_step_size, double theta, int num_steps,
                       int eqntype, Exo_DB *exo, Dpi *dpi, Comm_Ex *cx) {
  int step = 0, I;
  double *xfdot, *xfdot_old, *xf_old = NULL;

  double time = 0.0;

  double h = ls->Length_Scale;

  double ave_level_grad_err;

  double width = ls->Control_Width;

  double tolerance = ls->Renorm_Tolerance;

  static double step_size = 0.0;

  short int diverge = FALSE;

  xf_old = alloc_dbl_1(num_fill_unknowns, 0.0);
  xfdot = alloc_dbl_1(num_fill_unknowns, 0.0);
  xfdot_old = alloc_dbl_1(num_fill_unknowns, 0.0);
  get_fill_vector(num_total_nodes, x, xf, node_to_fill);
  memset(rf, 0, sizeof(double) * num_fill_unknowns);

  if (step_size == 0.0)
    step_size = init_step_size;

  ave_level_grad_err = gradient_norm_err(x, exo, dpi, width * h);

  if (fabs(ave_level_grad_err) > tolerance) {

    DPRINTF(stderr, "\n\t Correcting \n");
    DPRINTF(stderr, "\n\t\t  step       L1           its  \n");
    DPRINTF(stderr, "\t\t--------  ---------    --------\n");

    while ((fabs(ave_level_grad_err) > tolerance) && step++ < num_steps) {
      int its;

      dcopy1(num_fill_unknowns, xf, xf_old);

      time += step_size;

      its = integrate_explicit_eqn(ams, rf, xf, xf_old, xfdot, xfdot_old, x,
                                   x_old, x_oldest, step_size, theta, &time,
                                   eqntype, node_to_fill, exo, dpi, cx);

      if (its > 0) {
        int i, I, K;
        double last_norm = ave_level_grad_err;

        put_fill_vector(num_total_nodes, x, xf, node_to_fill);
        exchange_dof(cx, dpi, x, pg->imtrx);
        put_fill_vector(num_total_nodes, x_old, xf, node_to_fill);
        exchange_dof(cx, dpi, x_old, pg->imtrx);

        ave_level_grad_err = gradient_norm_err(x, exo, dpi, width * h);

        diverge = ave_level_grad_err >= last_norm;

        DPRINTF(stderr, "\t\t   [%d]     %10.3e      %d       %10.4e\n", step,
                ave_level_grad_err, its, step_size);
      } else if (step_size > init_step_size / 1000.0) {
        time = 0.0;
        step_size /= 10.0;
        step = 0;
        get_fill_vector(num_total_nodes, x_oldest, xf, node_to_fill);
        put_fill_vector(num_total_nodes, x, xf, node_to_fill);
        exchange_dof(cx, dpi, x, pg->imtrx);
        put_fill_vector(num_total_nodes, x_old, xf, node_to_fill);
        exchange_dof(cx, dpi, x_old, pg->imtrx);
        memset(xf_old, 0, sizeof(double) * num_fill_unknowns);

        DPRINTF(stderr, "\t\t  Resetting correcting step size to %10.3e\n",
                step_size);
      } else {
        step = num_steps; /* force the while loop to exit */
        diverge = TRUE;
      }
    }

    if (step >= num_steps && diverge) {
      get_fill_vector(num_total_nodes, x_oldest, xf, node_to_fill);
      put_fill_vector(num_total_nodes, x, xf, node_to_fill);
      exchange_dof(cx, dpi, x, pg->imtrx);
      put_fill_vector(num_total_nodes, x_old, xf, node_to_fill);
      exchange_dof(cx, dpi, x_old, pg->imtrx);

      DPRINTF(stderr, "\n\t\t  Correcting step fails. No correction applied "
                      "this time step \n");

      if (step_size / 2.0 > init_step_size / 1000.0) {
        step_size /= 2.0;
      } else {
        step_size = init_step_size / 1000.0;
      }
    } else {
      if (step_size * 2.0 < init_step_size) {
        step_size *= 2.0;
      } else {
        step_size = init_step_size;
      }
    }
  } else {
    DPRINTF(stderr, "\n\t Correction of level set unnecessay: %f \n",
            ave_level_grad_err);
  }

  safer_free((void **)&xf_old);
  safer_free((void **)&xfdot);
  safer_free((void **)&xfdot_old);
}
#endif /* not COUPLED_FILL */

#if 1

/* assemble_level_correct -- Assemble Jacobian and rhs to level-set distance
 * function correction evolution equation.
 *
 *
 *
 */

#ifndef COUPLED_FILL

int assemble_level_correct(
    double afill[], /* Jacobian matrix for fill equation  */
    int ijaf[],     /* pointer to nonzeros in Jacobian matrix   */
    double rf[],    /* rhs vector   */
    double dt,      /* current time step size */
    double tt,      /* parameter to vary time integration from
                     * explicit (tt = 1) to implicit (tt = 0) */
    int node_to_fill[]) {
  /*
   * Some local variables for convenience...
   */

  int eqn;
  int dim;
  int a, b;

  int i, j;
  int status;
  int I, J;
  int idof, jdof;

  int ie, je, ja;
  int ki, kj, nvdofi, nvdofj;

  dbl F; /* Fill. */
  dbl F_0;
  dbl F_old; /* Fill at last time step. */
  dbl F_dot; /* Fill derivative wrt time. */

  dbl grad_F[DIM];      /* gradient of Fill. */
  dbl grad_F_mag = 0.0; /* magnitude of fill gradient vector */

  dbl grad_F0[DIM];
  dbl grad_F0_mag = 0.0;

  dbl vel_mag = 0.0; /* velocity magnitude */

  dbl w[DIM]; /* correction velocities */
  dbl d_w_dF[DIM][MDE];
  dbl S = 0.0; /* sign of distance function (-1 or +1 ) */
  dbl P1 = 0.0;

  dbl xx[DIM];    /* position field. */
  dbl x_old[DIM]; /* old position field. */
  dbl x_dot[DIM]; /* current position field derivative wrt time. */

  dbl num_diff;

  /*
   * Galerkin weighting functions for i-th energy residuals
   * and some of their derivatives...
   */

  dbl phi_i;

  /*
   * Interpolation functions for variables and some of their derivatives.
   */

  dbl phi_j;
  dbl h3; /* Volume element (scale factors). */
  dbl det_J;
  dbl wt;

  double rhs;

#if 0
  extern dbl vec_dot
  (const int n1,
	 dbl *v1,
	 dbl *v2);
#endif

  dbl alpha = 0.5 * ls->Length_Scale;
  dbl upwind = 0.5;

  status = 0;

  /*
   * Unpack variables from structures for local convenience...
   */

  dim = pd->Num_Dim;

  eqn = R_FILL;

  /*
   * Bail out fast if there's nothing to do...
   */

  if (!pd->e[pg->imtrx][eqn]) {
    return (status);
  }

  wt = fv->wt; /* Gauss point weight. */

  h3 = fv->h3; /* Differential volume element. */

  det_J = bf[eqn]->detJ; /* Really, ought to be mesh eqn. */

  F = fv->F;
  F_old = fv_old->F;
  F_0 =
      fv_dot
          ->F; /* tabaer notes that fv_dot is being misused here to store the
                * level set field from which the all-important sign is found */

  /*  F_dot_old = sqrt( fv->x[0]*fv->x[0] + fv->x[1]*fv->x[1] ) - 1.0;  */

  /*   F_dot    =  (1 + 2. * tt) * (F - F_old)/dt - 2. * tt  * F_dot_old; */

  F_dot = (F - F_old) / dt;

  /*   S =  F_0 / sqrt( F_0 * F_0 + alpha*alpha ); */

  for (a = 0; a < dim; a++) {
    if (!EXPLICIT) {
      grad_F[a] = fv->grad_F[a];
    } else {
      grad_F[a] = fv_old->grad_F[a];
    }

    grad_F_mag += grad_F[a] * grad_F[a];

    vel_mag += fv->v[a] * fv->v[a];

    grad_F0[a] = fv_dot->grad_F[a];

    grad_F0_mag += grad_F0[a] * grad_F0[a];
  }

  grad_F_mag = sqrt(grad_F_mag);
  grad_F0_mag = sqrt(grad_F0_mag);

  vel_mag = sqrt(vel_mag);

  S = F_0 / sqrt(F_0 * F_0 + (grad_F0_mag * alpha * grad_F0_mag * alpha));

  /*
   * Gradient correction
   */

  if (GRADIENT) {
    memset(w, 0, sizeof(double) * DIM);
    memset(d_w_dF, 0, sizeof(double) * DIM * MDE);

    for (a = 0; (grad_F_mag > 1.e-12) && a < dim; a++) {
      w[a] = S * grad_F[a] / grad_F_mag;

      for (j = 0; j < ei[pg->imtrx]->dof[eqn]; j++) {
        P1 = vec_dot(dim, bf[eqn]->grad_phi[j], grad_F);

        d_w_dF[a][j] =
            bf[eqn]->grad_phi[j][a] - P1 * grad_F[a] / grad_F_mag / grad_F_mag;

        d_w_dF[a][j] *= S / grad_F_mag;
      }
    }
  }

  /*
   * Streamwise correction
   */
  if (STREAMWISE) {
    for (a = 0; a < dim; a++) {
      w[a] = S * fv->v[a] / vel_mag;

      for (j = 0; j < ei[pg->imtrx]->dof[eqn]; j++) {
        d_w_dF[a][j] = 0.0;
      }
    }
  }

  /*
   * Put local contributions into global right-hand side
   * if it is not a right-hand side variable-it won't get added in (contribution
   * is zero)
   */
  if (af->Assemble_Residual) {
    for (i = 0; i < ei[pg->imtrx]->num_local_nodes; i++) {
      I = Proc_Elem_Connect[ei[pg->imtrx]->iconnect_ptr + i];
      /* check for multiple dofs */
      nvdofi = Dolphin[pg->imtrx][I][eqn];

      for (ki = 0; ki < nvdofi; ki++) {

        /* check to make sure that unknowns are defined at this node,
           otherwise don't add anything to this node */
        idof = ei[pg->imtrx]->ln_to_first_dof[eqn][i] + ki;

        /* also convert from node number to dof number */
        phi_i = bf[eqn]->phi[idof];

        for (a = 0; a < dim; a++) {
          double p = 0;
          p += upwind * alpha * w[a] * bf[eqn]->grad_phi[idof][a];

          phi_i += p;
        }

        rhs = F_dot * phi_i;
        /* try implementing an explicit/implicit method */
        /*      rhs = (F-F_old)/dt * phi_i ; */

        rhs -= S * phi_i;

        for (a = 0; a < dim; a++) {
          rhs += phi_i * w[a] * grad_F[a];
        }

        rf[node_to_fill[I] + ki] += rhs * wt * det_J * h3;
      }
    }
  }

  if (af->Assemble_Jacobian) {
    for (i = 0; i < ei[pg->imtrx]->num_local_nodes; i++) {
      I = Proc_Elem_Connect[ei[pg->imtrx]->iconnect_ptr + i];

      nvdofi = Dolphin[pg->imtrx][I][eqn];
      for (ki = 0; ki < nvdofi; ki++) {

        ie = node_to_fill[I] + ki;
        idof = ei[pg->imtrx]->ln_to_first_dof[eqn][i] + ki;

        phi_i = bf[eqn]->phi[idof];

        for (a = 0; a < dim; a++) {
          double p = 0;
          p += upwind * alpha * w[a] * bf[eqn]->grad_phi[idof][a];

          phi_i += p;
        }

        rhs = F_dot - S + vec_dot(dim, w, grad_F);

        /* derivatives of fill equation wrt to fill variable */
        for (j = 0; j < ei[pg->imtrx]->num_local_nodes; j++) {
          J = Proc_Elem_Connect[ei[pg->imtrx]->iconnect_ptr + j];
          nvdofj = Dolphin[pg->imtrx][J][eqn];
          for (kj = 0; kj < nvdofj; kj++)

          {

            jdof = ei[pg->imtrx]->ln_to_first_dof[eqn][j] + kj;
            phi_j = bf[eqn]->phi[jdof];

            je = node_to_fill[J] + kj;
            ja = (ie == je) ? ie : in_list(je, ijaf[ie], ijaf[ie + 1], ijaf);
            EH(ja, "Could not find vbl in sparse matrix.");

            afill[ja] += wt * h3 * det_J * phi_i * phi_j * (1 + 2. * tt) / dt;

            for (a = 0; !EXPLICIT && a < dim; a++) {
              afill[ja] += wt * h3 * det_J * phi_i *
                           (w[a] * bf[eqn]->grad_phi[jdof][a] +
                            d_w_dF[a][jdof] * grad_F[a]);
              afill[ja] += wt * h3 * det_J * rhs * upwind * alpha *
                           (d_w_dF[a][jdof] * bf[eqn]->grad_phi[idof][a]);
            }
          }
        }
      }
    }
  }

  return (status);
} /* end of assemble_level_correct */

#endif /*COUPLED_FILL*/

int assemble_level_project(
    double afill[], /* Jacobian matrix for fill equation  */
    int ijaf[],     /* pointer to nonzeros in Jacobian matrix   */
    double rf[],    /* rhs vector   */
    double dt,      /* current time step size */
    double tt,      /* parameter to vary time integration from
                     * explicit (tt = 1) to implicit (tt = 0) */
    int node_to_fill[]) {
  /*
   * Some local variables for convenience...
   */

  int eqn;

  int i, j;
  int status;
  int I, J;
  int idof, jdof;

  int ie, je, ja;
  int ki, kj, nvdofi, nvdofj;

  dbl F; /* Fill. */
  dbl F_calc;

  /*
   * Galerkin weighting functions for i-th energy residuals
   * and some of their derivatives...
   */

  dbl phi_i;

  /*
   * Interpolation functions for variables and some of their derivatives.
   */

  dbl phi_j;
  dbl h3; /* Volume element (scale factors). */
  dbl det_J;
  dbl wt;

  /* static char yo[] = "assemble_fill"; */

  status = 0;

  /*
   * Unpack variables from structures for local convenience...
   */

  eqn = R_FILL;

  /*
   * Bail out fast if there's nothing to do...
   */

  if (!pd->e[pg->imtrx][eqn]) {
    return (status);
  }

  wt = fv->wt; /* Gauss point weight. */

  h3 = fv->h3; /* Differential volume element. */

  det_J = bf[eqn]->detJ; /* Really, ought to be mesh eqn. */

  F = fv->F;

  F_calc = initial_level_set(fv->x[0], fv->x[1], fv->x[2]);

  /*
   * Put local contributions into global right-hand side
   * if it is not a right-hand side variable-it won't get added in (contribution
   * is zero)
   */
  if (af->Assemble_Residual) {
    for (i = 0; i < ei[pg->imtrx]->num_local_nodes; i++) {
      I = Proc_Elem_Connect[ei[pg->imtrx]->iconnect_ptr + i];
      /* check for multiple dofs */
      nvdofi = Dolphin[pg->imtrx][I][eqn];

      for (ki = 0; ki < nvdofi; ki++) {

        /* check to make sure that unknowns are defined at this node,
           otherwise don't add anything to this node */
        idof = ei[pg->imtrx]->ln_to_first_dof[eqn][i] + ki;

        /* also convert from node number to dof number */
        phi_i = bf[eqn]->phi[idof];

        rf[node_to_fill[I] + ki] += wt * phi_i * det_J * h3 * (F - F_calc);
      }
    }
  }

  if (af->Assemble_Jacobian) {
    for (i = 0; i < ei[pg->imtrx]->num_local_nodes; i++) {
      I = Proc_Elem_Connect[ei[pg->imtrx]->iconnect_ptr + i];

      nvdofi = Dolphin[pg->imtrx][I][eqn];
      for (ki = 0; ki < nvdofi; ki++) {
        ie = node_to_fill[I] + ki;
        idof = ei[pg->imtrx]->ln_to_first_dof[eqn][i] + ki;
        phi_i = bf[eqn]->phi[idof];

        /* derivatives of fill equation wrt to fill variable */
        for (j = 0; j < ei[pg->imtrx]->num_local_nodes; j++) {
          J = Proc_Elem_Connect[ei[pg->imtrx]->iconnect_ptr + j];
          nvdofj = Dolphin[pg->imtrx][J][eqn];
          for (kj = 0; kj < nvdofj; kj++)

          {

            jdof = ei[pg->imtrx]->ln_to_first_dof[eqn][j] + kj;
            phi_j = bf[eqn]->phi[jdof];

            je = node_to_fill[J] + kj;
            ja = (ie == je) ? ie : in_list(je, ijaf[ie], ijaf[ie + 1], ijaf);
            EH(ja, "Could not find vbl in sparse matrix.");

            afill[ja] += wt * h3 * det_J * phi_i * phi_j;
          }
        }
      }
    }
  }

  return (status);
} /* end of assemble_level_project */

#endif

static double initial_level_set(double x, double y, double z) {

  /* insert distance function here */

  return (0);
}

static double gradient_norm_err(double *x, Exo_DB *exo, Dpi *dpi, double range)

{

  int eb, blk_id;
  double params = 0.5 * range;
  double grad_err = 0.;
  double area = 0.;
  double error;
  double area_scale = pow(range, pd->Num_Dim);

  for (eb = 0; eb < dpi->num_elem_blocks_global; eb++) {
    int mn;
    blk_id = dpi->eb_id_global[eb];
    mn = map_mat_index(blk_id);

    if (pd_glob[mn]->e[pg->imtrx][ls->var])
      grad_err += evaluate_volume_integral(exo, dpi, I_MAG_GRAD_FILL_ERROR,
                                           NULL, blk_id, 0, NULL, &params, 1,
                                           NULL, x, x, 0.0, 0.0, 0);

    if (pd_glob[mn]->e[pg->imtrx][ls->var])
      area +=
          evaluate_volume_integral(exo, dpi, I_LS_ARC_LENGTH, NULL, blk_id, 0,
                                   NULL, &params, 1, NULL, x, x, 0.0, 0.0, 0);
  }

  if (fabs(area) > 0.005 * area_scale)
    error = sqrt(grad_err / area);
  else
    error = 0.0;

  return (error);
}

/***************************************************************************************/
/***************************************************************************************/
/***************************************************************************************/

void surf_based_initialization(double *x, double *delta_x, double *xdot,
                               Exo_DB *exo, int num_total_nodes,
                               struct LS_Surf_List *list, double time,
                               double theta, double delta_t) {
  int a, I, ie;
  int DeformingMesh = upd->ep[pg->imtrx][R_MESH1];
  double r[DIM];
  double **Disp = NULL;

  struct LS_Surf *closest;
  /* NOTE: if delta_x is not NULL it is set to be the change in x with the
   * same (somewhat strange) sign convention used in mm_sol_nonlinear.c.
   * Similarly if x_dot is not NULL update it.
   * For all cases x is updated to the distance from the surfaces in list.
   */

  /* Handle special case of list of LS_SURF_NS where we need to initialize sign.
   * Note that the current implementation doesn't make sense to combine this
   * with other surfaces.
   */
  if (list->start->type == LS_SURF_NS) {
    struct LS_Surf_NS_Data *s = (struct LS_Surf_NS_Data *)list->start->data;

    if (list->start->next)
      EH(-1, "Current implementation is limited to a single NS surface");

    initialize_sign(s->PosEB_id, x, exo);
  }

  /* if we need to construct subsurfs, do it */

  create_subsurfs(list, x, exo);

  if (DeformingMesh != -1) {
    Disp = (double **)smalloc(DIM * sizeof(double *));

    for (a = 0; a < pd->Num_Dim; a++)
      Disp[a] = (double *)smalloc(num_total_nodes * sizeof(double));

    stash_node_displacements(Disp, num_total_nodes, x, exo);
  }

#define PRINT_LS 0
#if PRINT_LS
  print_surf_list(list, time);
  if (list->start->type == LS_SURF_ISOSURFACE && ls->SubElemIntegration)
    subelement_mesh_output(x, exo);
#endif

  for (I = 0; I < num_total_nodes; I++) {
    retrieve_node_coordinates(I, x, r, Disp);

    ie = Index_Solution(I, ls->var, 0, 0, -2, pg->imtrx);

    if (ie != -1) {
      closest = closest_surf(list, x, exo, r);

      /* Crude support for periodic level set function during redistancing
       */
      if (ls->Periodic_Planes) {
        double rperiodic[3], delta;
        double closest_dist = fabs(closest->closest_point->distance);
        double dist;
        double rbest[3];
        rbest[0] = r[0];
        rbest[1] = r[1];
        rbest[2] = r[2];
        /* X periodicity */
        if (ls->Periodic_Plane_Loc[0] != ls->Periodic_Plane_Loc[1]) {
          delta = ls->Periodic_Plane_Loc[0] - ls->Periodic_Plane_Loc[1];
          rperiodic[0] = r[0] + delta;
          rperiodic[1] = r[1];
          rperiodic[2] = r[2];
          closest = closest_surf(list, x, exo, rperiodic);
          dist = fabs(closest->closest_point->distance);
          if (dist < closest_dist) {
            closest_dist = dist;
            rbest[0] = rperiodic[0];
            rbest[1] = rperiodic[1];
            rbest[2] = rperiodic[2];
          }
          rperiodic[0] = r[0] - delta;
          closest = closest_surf(list, x, exo, rperiodic);
          dist = fabs(closest->closest_point->distance);
          if (dist < closest_dist) {
            closest_dist = dist;
            rbest[0] = rperiodic[0];
            rbest[1] = rperiodic[1];
            rbest[2] = rperiodic[2];
          }
        }
        /* Y periodicity */
        if (ls->Periodic_Plane_Loc[2] != ls->Periodic_Plane_Loc[3]) {
          delta = ls->Periodic_Plane_Loc[2] - ls->Periodic_Plane_Loc[3];
          rperiodic[0] = r[0];
          rperiodic[1] = r[1] + delta;
          rperiodic[2] = r[2];
          closest = closest_surf(list, x, exo, rperiodic);
          dist = fabs(closest->closest_point->distance);
          if (dist < closest_dist) {
            closest_dist = dist;
            rbest[0] = rperiodic[0];
            rbest[1] = rperiodic[1];
            rbest[2] = rperiodic[2];
          }
          rperiodic[1] = r[1] - delta;
          closest = closest_surf(list, x, exo, rperiodic);
          dist = fabs(closest->closest_point->distance);
          if (dist < closest_dist) {
            closest_dist = dist;
            rbest[0] = rperiodic[0];
            rbest[1] = rperiodic[1];
            rbest[2] = rperiodic[2];
          }
        }
        /* Z periodicity */
        if (pd->Num_Dim == 3 &&
            ls->Periodic_Plane_Loc[4] != ls->Periodic_Plane_Loc[5]) {
          delta = ls->Periodic_Plane_Loc[4] - ls->Periodic_Plane_Loc[5];
          rperiodic[0] = r[0];
          rperiodic[1] = r[1];
          rperiodic[2] = r[2] + delta;
          closest = closest_surf(list, x, exo, rperiodic);
          dist = fabs(closest->closest_point->distance);
          if (dist < closest_dist) {
            closest_dist = dist;
            rbest[0] = rperiodic[0];
            rbest[1] = rperiodic[1];
            rbest[2] = rperiodic[2];
          }
          rperiodic[2] = r[2] - delta;
          closest = closest_surf(list, x, exo, rperiodic);
          dist = fabs(closest->closest_point->distance);
          if (dist < closest_dist) {
            closest_dist = dist;
            rbest[0] = rperiodic[0];
            rbest[1] = rperiodic[1];
            rbest[2] = rperiodic[2];
          }
        }
        closest = closest_surf(list, x, exo, rbest);
      }

      /* if closest point is on a boundary on which a contact angle is
       * specified, we want to "extend" the distance function into
       * the boundary to avoid a cusp in the distance function
       */
      if (ls->Contact_Inflection) {
        struct LS_Surf_Closest_Point *cp = closest->closest_point;

        if (cp->inflection) {
          double rmirror[3];

          rmirror[0] = cp->x[0] + (cp->x[0] - r[0]);
          rmirror[1] = cp->x[1] + (cp->x[1] - r[1]);
          rmirror[2] = 0.;

          if (pd->Num_Dim == 3) {
            rmirror[2] = cp->x[2] + (cp->x[2] - r[2]);
          }
          closest = closest_surf(list, x, exo, rmirror);
          closest->closest_point->distance *= -1.;
        }
      }

      /* make sure to preserve sign for certain types of surfaces */
      if (closest->type == LS_SURF_ISOSURFACE) {
        struct LS_Surf_Iso_Data *s = (struct LS_Surf_Iso_Data *)closest->data;

        if ((x[ie] - s->isoval) * closest->closest_point->distance < 0.)
          closest->closest_point->distance *= -1;
      } else if (closest->type == LS_SURF_NS) {
        /* sign set above based on element block, just need to preserve it */
        if (x[ie] * closest->closest_point->distance < 0.)
          closest->closest_point->distance *= -1;
      } else if (closest->type == LS_SURF_POINT) {
        /* this probably shouldn't happen */
        /* assume that we want distance to keep sign */
        if (x[ie] * closest->closest_point->distance < 0.)
          closest->closest_point->distance *= -1;
      } else if (closest->type == LS_SURF_ARC) {
        int sign;

        sign = find_arc_region_sign(closest->data, r);

        closest->closest_point->distance *= sign;
      }

      if (ls != NULL && ls->Huygens_Freeze_Nodes && fabs(time) > 0) {

        int node_is_frozen = 0;
        for (int ielem = exo->node_elem_pntr[I];
             ielem < exo->node_elem_pntr[I + 1]; ielem++) {
          int elem = exo->node_elem_list[ielem];
          if (elem_on_isosurface(elem, x, exo, ls->var, 0)) {
            node_is_frozen = 1;
          }
        }
        if (!node_is_frozen) {
          if (delta_x != NULL)
            delta_x[ie] = x[ie] - closest->closest_point->distance;
          if (xdot != NULL)
            xdot[ie] -= delta_x[ie] * (1.0 + 2 * theta) / delta_t;

          x[ie] = closest->closest_point->distance;
        }

      } else {

        if (delta_x != NULL)
          delta_x[ie] = x[ie] - closest->closest_point->distance;
        if (xdot != NULL)
          xdot[ie] -= delta_x[ie] * (1.0 + 2 * theta) / delta_t;

        x[ie] = closest->closest_point->distance;
      }
    }
  }

  if (DeformingMesh != -1) {

    for (a = 0; a < pd->Num_Dim; a++)
      safe_free((void *)Disp[a]);

    safe_free((void *)Disp);
  }

  return;
}

/***************************************************************************************/
/***************************************************************************************/

void free_surf_list(struct LS_Surf_List **list_p) {
  struct LS_Surf_List *list;
  list = *list_p;

  if (list != NULL) {

    while (list->start != NULL) {
      list->current = list->start->next;

      if (list->start->subsurf_list)
        free_surf_list(&(list->start->subsurf_list));

      safer_free((void **)&(list->start->data));
      safer_free((void **)&(list->start->closest_point));

      safer_free((void **)&(list->start));

      list->start = list->current;
    }

    safer_free((void **)list_p);
  }
}

void free_subsurfs(struct LS_Surf_List *list) {
  struct LS_Surf *surf;

  if (list != NULL) {
    surf = list->start;

    while (surf) {
      if (surf->subsurf_list)
        free_surf_list(&(surf->subsurf_list));
      surf = surf->next;
    }
  }
  return;
}

struct LS_Surf *closest_surf(struct LS_Surf_List *list, double *x, Exo_DB *exo,
                             double r[DIM]) {
  struct LS_Surf *surf, *closest;
  double distance, closest_distance;
  double confidence, closest_confidence;
  double abs_closest_distance, abs_distance;
  double tol = 1.e-5;

  surf = list->start;
  find_surf_closest_point(surf, x, exo, r);
  closest = surf;
  closest_distance = closest->closest_point->distance;
  closest_confidence = closest->closest_point->confidence;

  surf = surf->next;
  while (surf != NULL) {

    find_surf_closest_point(surf, x, exo, r);
    distance = surf->closest_point->distance;
    confidence = surf->closest_point->confidence;

    /* Hopefully not too confusing here.
     * To avoid sign errors we need to permit the possibility of making
     * a very small magnitude error.  We need to catch pick the right
     * surface when two surface are nominally the same distance away
     * but one is more confident than the other about the sign of the
     * distance function.  The tolerance for error in the magnitude is
     * set in the variable tol.  If it is too small, we may pick a surface
     * that has incorrect sign information resulting in a large error in
     * the distance function.  If it is too large, we may make too large
     * or errors in the magnitude of the distance function by picking a
     * surface that is further away just cuz it is more confident about the
     * sign.
     * If we had a narrow band approach this just wouldn't matter since
     * the magnitude errors will only happen relatively far from the interface.
     */

    abs_closest_distance = fabs(closest_distance);
    abs_distance = fabs(distance);
    if (((confidence == closest_confidence) &&
         (abs_distance < abs_closest_distance)) ||
        ((confidence < closest_confidence) &&
         (abs_distance < (1. - tol) * abs_closest_distance)) ||
        ((confidence > closest_confidence) &&
         (abs_distance < (1. + tol) * abs_closest_distance))) {
      closest = surf;
      closest_distance = distance;
      closest_confidence = confidence;
    }

    surf = surf->next;
  }
  return (closest);
}

void find_surf_closest_point(struct LS_Surf *surf, double *x, Exo_DB *exo,
                             double *r) {

  struct LS_Surf_Closest_Point *cp;
  /* the surface has a closest_point structure that has the info about the
   * point on surf that is closest to r
   */

  cp = surf->closest_point;

  /* The closest point confidence is used to avoid sign errors on vertex-based
   * objects.  The default is unity which means that we are completely
   * confident of the sign of this answer.  For objects that have some
   * degree of uncertainty about the sign, the surface will be selected
   * that has the lowest distance magnitude AND the largest confidence
   */

  cp->confidence = 1.; /* default is fully confident of sign */

  /* The element number elem along with the parameter coords xi tell how to
   * interpolate quantities at the nearest point.  Some surface types, like
   * planes, spheres, and circles are mesh objects so you can't directly
   * find these quantities.  This is the default which is denoted by elem=-1.
   * For cases where this mapping is available it should be loaded to facilitate
   * evaluating quantities on the surface at the nearest point
   */

  cp->elem = -1;
  cp->elem_side = -1;

  /* The inflection parameter tells whether the closest point lies on a boundary
   * which has a CA condition applied (NOTE: the ls->Contact_Inflection must
   * also be turn on).  Currently, this is possible for facets or point based
   * surfaces.
   */

  cp->inflection = FALSE;

  switch (surf->type) {
  case LS_SURF_POINT: {
    struct LS_Surf_Point_Data *s = (struct LS_Surf_Point_Data *)surf->data;
    double *p = s->x;
    double distance;

    distance = (r[0] - p[0]) * (r[0] - p[0]) + (r[1] - p[1]) * (r[1] - p[1]);

    if (pd->Num_Dim == 3) {
      distance += (r[2] - p[2]) * (r[2] - p[2]);
    }

    /* note that sign will have to be determined elsewhere */
    cp->confidence = 0.; /* a point gives no indication of sign at all */
    cp->distance = sqrt(distance);
    cp->inflection = s->inflection;

    /* get data necessary for evaluating quantities at this point */
    cp->elem = s->elem;
    cp->xi[0] = s->xi[0];
    cp->xi[1] = s->xi[1];
    cp->xi[2] = s->xi[2];
    cp->x[0] = s->x[0];
    cp->x[1] = s->x[1];
    cp->x[2] = s->x[2];
  }

  break;

  case LS_SURF_PLANE: {
    struct LS_Surf_Plane_Data *s = (struct LS_Surf_Plane_Data *)surf->data;
    double *n = s->n;
    double d = s->d;
    double dot_prod = 0.0;

    dot_prod += r[0] * n[0] + r[1] * n[1];

    if (pd->Num_Dim == 3)
      dot_prod += r[2] * n[2];

    cp->distance = dot_prod - d;

    /* NOTE: it makes no sense to try to interpolate quantities here */

  }

  break;
  case LS_SURF_CIRCLE:
  case LS_SURF_SPHERE: {
    struct LS_Surf_Sphere_Data *s = (struct LS_Surf_Sphere_Data *)surf->data;
    int sign = ((s->r < 0.) ? -1 : 1);
    double *c = s->center;
    double radius = sign * s->r;
    double distance;

    if (surf->type == LS_SURF_SPHERE) {
      distance = (r[2] - c[2]) * (r[2] - c[2]);
    } else {
      distance = 0.0;
    }

    distance += (r[0] - c[0]) * (r[0] - c[0]) + (r[1] - c[1]) * (r[1] - c[1]);

    cp->distance = sign * (sqrt(distance) - radius);

    /* NOTE: it makes no sense to try to interpolate quantities here */

  }

  break;

  case LS_SURF_FACET: {
    int a;
    double ray[2], d[2], ray_normal[2], fraction;
    double ray_mag_squared, d_dot_ray, d_dot_n;
    double distance;

    struct LS_Surf_Facet_Data *s = (struct LS_Surf_Facet_Data *)surf->data;

    if (s->num_points == 2) {
      struct LS_Surf_Point_Data *s1 =
          (struct LS_Surf_Point_Data *)surf->subsurf_list->start->data;
      struct LS_Surf_Point_Data *s2 =
          (struct LS_Surf_Point_Data *)surf->subsurf_list->start->next->data;
      double *p1 = s1->x;
      double *p2 = s2->x;

      ray[0] = p2[0] - p1[0];
      ray[1] = p2[1] - p1[1];
      ray_mag_squared = ray[0] * ray[0] + ray[1] * ray[1];

      /* if the points p1 and p2 are oriented correctly
         (i.e. proceeding counterclockwise around body),
         ray_normal points toward positive distance
         (in my view this is an outward facing normal)
       */

      ray_normal[0] = ray[1];
      ray_normal[1] = -ray[0];
      normalize_really_simple_vector(ray_normal, 2);

      d[0] = r[0] - p1[0];
      d[1] = r[1] - p1[1];

      d_dot_ray = dot_product(2, d, ray);

      if (d_dot_ray <= 0.) /* we are closest to point p1 */
      {
        fraction = 0.;
        cp->inflection = s1->inflection;
      } else {
        if (d_dot_ray >= ray_mag_squared) /* we are closest to point p2 */
        {
          fraction = 1.;
          d[0] -= ray[0];
          d[1] -= ray[1];
          cp->inflection = s2->inflection;
        } else /* we are closest to some point on the segment */
        {
          fraction = d_dot_ray / ray_mag_squared;
          d[0] -= fraction * ray[0];
          d[1] -= fraction * ray[1];
          if (s1->inflection && s2->inflection)
            cp->inflection = TRUE;
        }
      }

      distance = sqrt(d[0] * d[0] + d[1] * d[1]);
      d_dot_n = dot_product(2, d, ray_normal);
      if (d_dot_n < 0)
        distance *= -1.;

      /* put together the mapping for this facet
       */
      cp->elem = s->elem;
      cp->elem_side = s->elem_side;
      cp->x[2] = 0.;
      cp->xi[2] = 0.;
      for (a = 0; a < pd->Num_Dim; a++) {
        cp->x[a] = (1. - fraction) * s1->x[a] + fraction * s2->x[a];
        cp->xi[a] = (1. - fraction) * s1->xi[a] + fraction * s2->xi[a];
      }

      /* confidence based on angle between ray_normal and d */
      if ((distance == 0.) || ((fraction > 0.) && (fraction < 1.))) {
        cp->confidence = 1.;
      } else {
        cp->confidence = d_dot_n / distance;
      }
      cp->distance = distance;
    } else {
      EH(-1, "Facet based surfaces not yet implemented in 3-D");
    }

  } break;

  case LS_SURF_SS:
  case LS_SURF_NS:
  case LS_SURF_ISOSURFACE:
  case LS_SURF_ARC: {
    int a;
    struct LS_Surf *subsurf;
    /* recursive call to find closest subsurface */
    subsurf = closest_surf(surf->subsurf_list, x, exo, r);

    /* inherit closest_point data from closest subsurface */
    cp->elem = subsurf->closest_point->elem;
    cp->elem_side = subsurf->closest_point->elem_side;
    for (a = 0; a < 3; a++) {
      cp->x[a] = subsurf->closest_point->x[a];
      cp->xi[a] = subsurf->closest_point->xi[a];
    }
    cp->distance = subsurf->closest_point->distance;
    cp->confidence = subsurf->closest_point->confidence;
    cp->inflection = subsurf->closest_point->inflection;
  }

  break;

  case LS_SURF_USER: {
    struct LS_Surf_User_Data *s = (struct LS_Surf_User_Data *)surf->data;

    cp->distance = user_surf_object(s->Int_Data, s->Real_Data, r);

  } break;

  default:
    break;
  }
}

static struct LS_Surf_List *create_surfs_from_ns(int ns_id, double *x,
                                                 Exo_DB *exo)
/* construct list of surface objects from node set */
{
  /* first make list of surfaces from specified node sets */
  int i, ns, I, inflection;
  int ns_num_nodes;
  int *ns_node_list = NULL;
  double p[3], xi[3];
  struct LS_Surf_List *list;
  struct LS_Surf *surf;

  list = create_surf_list();

  ns = 0;
  while (exo->ns_id[ns] != ns_id && ns++ < exo->num_node_sets)
    ;

  if (ns >= exo->num_node_sets) {
    if (Num_Proc == 1)
      EH(-1, "Error: cannot find initial level set nodeset for Huygens "
             "initialization \n");
  } else {
    ns_num_nodes = exo->ns_num_nodes[ns];

    ns_node_list = exo->ns_node_list + exo->ns_node_index[ns];

    for (i = 0; i < ns_num_nodes; i++) {
      I = ns_node_list[i];

      memset(p, 0, sizeof(double) * 3);
      memset(xi, 0, sizeof(double) * 3);

      retrieve_node_coordinates(I, x, p, NULL);

      inflection = point_on_ca_boundary(I, exo);

      /* Not supplying elem or xi here since we don't really have elem
       * accessible. */
      surf = create_surf_point(p, -1, xi, inflection);
      append_surf(list, surf);
    }
  }

  return (list);
}

static struct LS_Surf_List *create_surfs_from_ss(int ss_id, double *x,
                                                 Exo_DB *exo)
/* construct list of surface objects from side set */
{
  /* first make list of surfaces from specified node sets */
  int i, n, iss;
  int num_nodes_on_side, ielem, side, ielem_type;
  int nodes_per_side, ielem_dim;
  int iconnect_ptr;
  int local_elem_node_id[MAX_NODES_PER_SIDE];
  int I, inflection, ln, lnn[2];
  double p[3], xi[3];
  struct LS_Surf_List *list;
  struct LS_Surf *surf, *vertex[2];

  /* find the side set index for this side set */
  if ((iss = in_list(ss_id, 0, exo->num_side_sets, exo->ss_id)) == -1) {
    fprintf(stderr,
            "Error in create_subsurfs_from_ss.  Cannot find side set id %d",
            ss_id);
    exit(-1);
  }

  list = create_surf_list();

  /* loop over all elements in this SS */
  for (i = 0; i < exo->ss_num_sides[iss]; i++) {

    ielem = exo->ss_elem_list[exo->ss_elem_index[iss] + i];

    side = exo->ss_side_list[exo->ss_elem_index[iss] + i];

#ifdef DEBUG
    fprintf(stderr, "Side/elem = %d, %d\n", ielem, side);
#endif

    /* Get the number of nodes on the side of the current element
          NOTE - Currently, this must be the same for all elements
          in the side set, a fairly big limitation        */

    num_nodes_on_side =
        (exo->ss_node_side_index[iss][i + 1] - exo->ss_node_side_index[iss][i]);

    ielem_type = Elem_Type(exo, ielem);
    get_side_info(ielem_type, side, &nodes_per_side, local_elem_node_id);
    iconnect_ptr = exo->elem_ptr[ielem];
    ielem_dim = elem_info(NDIM, ielem_type);

    for (n = 0; n < num_nodes_on_side - 1; n++) {

      if (ielem_dim == 2) {

        if (num_nodes_on_side == 2) {
          lnn[0] = local_elem_node_id[0];
          lnn[1] = local_elem_node_id[1];
        } else if (num_nodes_on_side == 3) {
          if (n == 0) {
            lnn[0] = local_elem_node_id[0];
            lnn[1] = local_elem_node_id[2];
          } else if (n == 1) {
            lnn[0] = local_elem_node_id[2];
            lnn[1] = local_elem_node_id[1];
          }
        }

        for (ln = 0; ln < 2; ln++) {
          I = exo->node_list[iconnect_ptr + lnn[ln]];

          retrieve_node_coordinates(I, x, p, NULL);

          inflection = point_on_ca_boundary(I, exo);
          find_nodal_stu(lnn[ln], ielem_type, xi, xi + 1, xi + 2);

          vertex[ln] = create_surf_point(p, ielem, xi, inflection);
        }

        surf = create_surf_facet_line(vertex[0], vertex[1], ielem, side);
        append_surf(list, surf);

      } else {
        EH(-1, "create_subsurfs_from_ss currently only implemented for 2-D");
      }
    }
  } /* for ( i=0; i<exo->ss_num_sides[iss]; i++) */

  return (list);
}

int stash_node_displacements(double **d, int num_total_nodes, double *x,
                             Exo_DB *exo) {
  int *moved;
  int e_start, e_end, ielem = 0;
  int i, var, p, ln, gnn;
  int dim = pd->Num_Dim;

  double phi[MDE];

  moved = (int *)smalloc(num_total_nodes * sizeof(int));
  memset(moved, 0, num_total_nodes * sizeof(int));

  e_start = exo->eb_ptr[0];
  e_end = exo->eb_ptr[exo->num_elem_blocks];

  for (ielem = e_start; ielem < e_end; ielem++) {
    load_elem_dofptr(ielem, exo, x, x, x, x, 1);

    for (ln = 0; ln < ei[pg->imtrx]->num_local_nodes; ln++) {
      double xi[3] = {0.0, 0.0, 0.0};

      gnn = exo->elem_node_list[exo->elem_node_pntr[ielem] + ln];

      find_nodal_stu(ln, ei[pg->imtrx]->ielem_type, xi, xi + 1, xi + 2);

      if (moved[gnn] != 1) {
        for (p = 0; p < dim; p++) {
          d[p][gnn] = 0.0;
          var = MESH_DISPLACEMENT1 + p;

          if (pd->v[pg->imtrx][var]) {

            for (i = 0; i < ei[pg->imtrx]->dof[var]; i++) {
              phi[i] = newshape(xi, ei[pg->imtrx]->ielem_type, PSI,
                                ei[pg->imtrx]->dof_list[var][i],
                                ei[pg->imtrx]->ielem_shape,
                                pd->i[pg->imtrx][var], i);

              d[p][gnn] += *esp->d[p][i] * phi[i];
            }
            moved[gnn] = 1;
          }
        }
      }
    }
  }
  safe_free((void *)moved);
  return (0);
}

static void retrieve_node_coordinates(int I, double *x, double *p, double **d) {
  int a, ie, var;

  p[0] = Coor[0][I];
  p[1] = Coor[1][I];
  p[2] = (pd->Num_Dim == 3) ? Coor[2][I] : 0.0;

  if (d == NULL) {
    for (a = 0; a < pd->Num_Dim; a++) {
      var = MESH_DISPLACEMENT1 + a;

      if (pd->v[pg->imtrx][var]) {
        ie = Index_Solution(I, var, 0, 0, -1, pg->imtrx);

        if (ie != -1)
          p[a] += x[ie];
      }
    }
  } else {
    p[0] += d[0][I];
    p[1] += d[1][I];
    p[2] += (pd->Num_Dim == 3) ? d[2][I] : 0.0;
  }

  return;
}

static struct LS_Surf_List *create_surfs_from_arc(double c[DIM], double r,
                                                  double n[DIM], double d) {

  struct LS_Surf_List *list;

  double theta = 0;
  int nint = 1200;
  double del_theta = 360.0 / nint;
  double test_point[DIM] = {0., 0., 0.};

  list = create_surf_list();

  while (theta < 360.0) {
    struct LS_Surf *surf;
    struct LS_Surf_Point_Data *s;

    /*  stuff that gets done */
    test_point[0] = c[0] + r * cos(M_PIE * theta / 180.0);
    test_point[1] = c[1] + r * sin(M_PIE * theta / 180.0);

    if (knockout_point(test_point, n, d) == FALSE) {
      surf = create_surf(LS_SURF_POINT);
      s = (struct LS_Surf_Point_Data *)surf->data;

      s->x[0] = test_point[0];
      s->x[1] = test_point[1];
      s->x[2] = 0.0;

      if (unique_surf(list, surf)) {
        append_surf(list, surf);
      } else {
        safe_free(surf);
      }
    }
    theta += del_theta;
  }
  return (list);
}

static int knockout_point(double test[DIM], double normal[DIM], double d) {
  double R;

  R = test[0] * normal[0] + test[1] * normal[1];

  return (R > d);
}

static double find_arc_region_sign(struct LS_Surf_Arc_Data *s, double *r) {

  double *c = s->center;
  double *n = s->n;
  double radius = s->r;
  double d = s->d;
  double R;

  double sign = s->sign;

  if ((r[0] * n[0] + r[1] * n[1]) < d) {
    R = pow((r[0] - c[0]), 2) + pow((r[1] - c[1]), 2);

    if (R > radius * radius) {
      sign *= -1.0;
    }
  }
  return (sign);
}

static struct LS_Surf_List *create_surfs_from_iso(int isovar, double isoval,
                                                  double x[], Exo_DB *exo) {
  int ebi, e, e_start, e_end;

  struct LS_Surf_List *list;
  struct Shape_Fcn_Tree *ntree = NULL;
  int isosurf_exists = FALSE;

  list = create_surf_list();

  for (ebi = 0; ebi < exo->num_elem_blocks; ebi++) {

    ei[pg->imtrx]->elem_blk_id = exo->eb_id[ebi];

    pd = pd_glob[Matilda[ebi]];
    mp = mp_glob[Matilda[ebi]];

    e_start = exo->eb_ptr[ebi];
    e_end = exo->eb_ptr[ebi + 1];

    if (pd->e[pg->imtrx][isovar]) {
      for (e = e_start; e < e_end; e++) {

        if (elem_on_isosurface(e, x, exo, isovar, isoval)) {

          load_elem_dofptr(e, exo, x_static, x_old_static, xdot_static,
                           xdot_old_static, 0);

          bf_mp_init(pd);

          switch (ls->Isosurface_Subsurf_Type) {

          case LS_SURF_POINT:

            if (ls->Search_Option == GRID_SEARCH) {
              SGRID *sgrid;

              if (ntree == NULL) {
                ntree = create_shape_fcn_tree(ls->Grid_Search_Depth);
                /* 			      print_shape_fcn_tree ( ntree ); */
              }

              sgrid = create_search_grid(ntree);

              divide_search_grid(sgrid, ls->Grid_Search_Depth);

              /* 			print_search_grid ( sgrid ); */
              find_grid_intersections(sgrid, list);

              free_search_grid(&sgrid);
              sgrid = NULL;
            } else {
              find_intersections(list, isovar, isoval, exo);
            }
            break;

          case LS_SURF_FACET:
            if (ls->SubElemIntegration && isovar == LS) {
              get_subelement_facets(list, isoval);
            } else {
              find_facets(list, isovar, isoval, exo);
            }
            break;

          default:
            EH(-1, "Unknown subsurface type for isosurface reconstruction");
            break;
          }
        }
      }
    }
  }

  if (ntree != NULL) {
    free_shape_fcn_tree(ntree);
    ntree = NULL;
  }

  isosurf_exists = (list->size == 0) ? FALSE : TRUE;

  if (Num_Proc > 1) {
#ifdef PARALLEL
    int global_bool = FALSE;
    MPI_Allreduce(&isosurf_exists, &global_bool, 1, MPI_INT, MPI_LOR,
                  MPI_COMM_WORLD);
    isosurf_exists = global_bool;
#endif
  }

  if (isosurf_exists == FALSE)
    smooth_stop_with_msg("\n\tUnable to locate points on zero level set "
                         "isosurface.  Stopping Goma.\n");

  return (list);
}

void create_subsurfs(struct LS_Surf_List *list, double *x, Exo_DB *exo) {
  struct LS_Surf *surf = list->start;

  while (surf != NULL) {

    switch (surf->type) {
    case LS_SURF_SS: {
      struct LS_Surf_SS_Data *s = (struct LS_Surf_SS_Data *)surf->data;

      /* delete old list first */
      free_surf_list(&(surf->subsurf_list));

      surf->subsurf_list = create_surfs_from_ss(s->ss_id, x, exo);
    } break;

    case LS_SURF_NS: {
      struct LS_Surf_NS_Data *s = (struct LS_Surf_NS_Data *)surf->data;

      /* delete old list first */
      free_surf_list(&(surf->subsurf_list));

      surf->subsurf_list = create_surfs_from_ns(s->ns_id, x, exo);
    } break;

    case LS_SURF_ISOSURFACE: {
      struct LS_Surf_Iso_Data *s = (struct LS_Surf_Iso_Data *)surf->data;

      /* delete old list first */
      free_surf_list(&(surf->subsurf_list));

      surf->subsurf_list = create_surfs_from_iso(s->isovar, s->isoval, x, exo);
    }

    break;
    case LS_SURF_ARC: {
      struct LS_Surf_Arc_Data *s = (struct LS_Surf_Arc_Data *)surf->data;
      free_surf_list(&(surf->subsurf_list));

      surf->subsurf_list = create_surfs_from_arc(s->center, s->r, s->n, s->d);

      print_surf_list(surf->subsurf_list, 0.0);

    } break;
    default:
      break;
    }

    if (Num_Proc > 1) {
      if (surf->subsurf_list != NULL)
        assemble_Global_surf_list(surf->subsurf_list);
    }

    surf = surf->next;
  }

  return;
}
static void initialize_sign(int PosEB_id, double *x, Exo_DB *e) {
  int ie, i, I;
  int eb;
  int num_nodes_per_blk;

  /*  if( e->num_elem_blocks != 2 && Num_Proc == 1 )
      {
        EH(-1,"Huygens Initialization only functions for two element blocks
     \n");
      }
  */
  for (eb = 0; eb < e->num_elem_blocks; eb++) {
    num_nodes_per_blk = e->eb_num_nodes_per_elem[eb] * e->eb_num_elems[eb];

    for (i = 0; i < num_nodes_per_blk; i++) {
      I = e->eb_conn[eb][i];
      ie = Index_Solution(I, ls->var, 0, 0, -2, pg->imtrx);
      if (ie != -1)
        x[ie] = e->eb_id[eb] == PosEB_id ? 1.0 : -1.0;
    }
  }
}

#ifdef PARALLEL
static void ddd_add_surf(DDD pkg, struct LS_Surf *surf) {
  ddd_add_member(pkg, &(surf->type), 1, MPI_INT);

  switch (surf->type) {
  case LS_SURF_POINT: {
    struct LS_Surf_Point_Data *s = (struct LS_Surf_Point_Data *)surf->data;

    ddd_add_member(pkg, s->x, 3, MPI_DOUBLE);
    ddd_add_member(pkg, &(s->elem), 1, MPI_INT);
    ddd_add_member(pkg, s->xi, 3, MPI_DOUBLE);
    ddd_add_member(pkg, &(s->inflection), 1, MPI_INT);
  } break;

  case LS_SURF_PLANE: {
    struct LS_Surf_Plane_Data *s = (struct LS_Surf_Plane_Data *)surf->data;

    ddd_add_member(pkg, s->n, 3, MPI_DOUBLE);
    ddd_add_member(pkg, &(s->d), 1, MPI_DOUBLE);
  } break;

  case LS_SURF_CIRCLE:
  case LS_SURF_SPHERE: {
    struct LS_Surf_Sphere_Data *s = (struct LS_Surf_Sphere_Data *)surf->data;

    ddd_add_member(pkg, s->center, 3, MPI_DOUBLE);
    ddd_add_member(pkg, &(s->r), 1, MPI_DOUBLE);
  } break;
  case LS_SURF_ARC: {
    struct LS_Surf_Arc_Data *s = (struct LS_Surf_Arc_Data *)surf->data;
    ddd_add_member(pkg, s->center, 3, MPI_DOUBLE);
    ddd_add_member(pkg, &(s->r), 1, MPI_DOUBLE);
    ddd_add_member(pkg, s->n, 3, MPI_DOUBLE);
    ddd_add_member(pkg, &(s->d), 1, MPI_DOUBLE);
    ddd_add_member(pkg, &(s->sign), 1, MPI_DOUBLE);
  } break;
  case LS_SURF_FACET: {
    struct LS_Surf_Facet_Data *s = (struct LS_Surf_Facet_Data *)surf->data;

    ddd_add_member(pkg, &(s->num_points), 1, MPI_INT);
  } break;

  case LS_SURF_SS: {
    struct LS_Surf_SS_Data *s = (struct LS_Surf_SS_Data *)surf->data;

    ddd_add_member(pkg, &(s->ss_id), 1, MPI_INT);
  } break;

  case LS_SURF_NS: {
    struct LS_Surf_NS_Data *s = (struct LS_Surf_NS_Data *)surf->data;

    ddd_add_member(pkg, &(s->ns_id), 1, MPI_INT);
    ddd_add_member(pkg, &(s->PosEB_id), 1, MPI_INT);
  } break;

  case LS_SURF_ISOSURFACE: {
    struct LS_Surf_Iso_Data *s = (struct LS_Surf_Iso_Data *)surf->data;

    ddd_add_member(pkg, &(s->isovar), 1, MPI_INT);
    ddd_add_member(pkg, &(s->isoval), 1, MPI_DOUBLE);
  } break;

  case LS_SURF_USER: {
    struct LS_Surf_User_Data *s = (struct LS_Surf_User_Data *)surf->data;

    ddd_add_member(pkg, s->Int_Data, 5, MPI_INT);
    ddd_add_member(pkg, s->Real_Data, 10, MPI_DOUBLE);
  } break;

  default: {
    EH(-1, "ddd_add_surf called with unknown surface type");
  } break;
  }
}

#endif

void assemble_Global_surf_list(struct LS_Surf_List *list) {
#ifdef PARALLEL

  DDD pkg = NULL;

  int *list_size = NULL;

  struct LS_Surf *surf = NULL;

  int i, n;
  int my_list_size;
  int *levels, *types, level;

#endif

  if (list == NULL)
    EH(-1, "Lists must exist before calling assemble_Global_surf_list");

#ifdef PARALLEL
  list_size = (int *)smalloc(Num_Proc * sizeof(int));

  /* recurse list to find how many surfaces I have */
  /* To start, set list->current to NULL so that next_surf_or_subsurf
   * knows to return first entry in the list.
   */
  list->current = NULL;
  my_list_size = 0;
  do {
    level = 0;
    surf = next_surf_or_subsurf(list, &level);
    if (surf)
      my_list_size++;
  } while (surf);

  /* find out how much everybody is going to tell us
   */
  MPI_Allgather(&my_list_size, 1, MPI_INT, list_size, 1, MPI_INT,
                MPI_COMM_WORLD);

  /* handle one processor at a time */
  for (i = 0; i < Num_Proc; i++) {
    if (list_size[i] > 0) {
      /* get (or create) initial data concerning type and number of subsurfs */
      levels = (int *)smalloc(list_size[i] * sizeof(int));
      types = (int *)smalloc(list_size[i] * sizeof(int));

      pkg = ddd_alloc();

      if (ProcID == i) {
        /* Traverse my original list of surfs getting the level and type. */

        /* again reset the list */
        list->current = NULL;

        for (n = 0; n < list_size[i]; n++) {
          level = 0;
          surf = next_surf_or_subsurf(list, &level);

          if (surf == NULL) {
            EH(-1, "That really shouldn't happen.");
          }

          levels[n] = level;
          types[n] = surf->type;
        }
      }

      /* now broadcast this info */
      MPI_Bcast(levels, list_size[i], MPI_INT, i, MPI_COMM_WORLD);
      MPI_Bcast(types, list_size[i], MPI_INT, i, MPI_COMM_WORLD);

      /* now both sender and receivers march through shoving addresses
       * via ddd_add_member
       */
      if (ProcID == i) {
        /* again reset the list */
        list->current = NULL;
      }

      for (n = 0; n < list_size[i]; n++) {
        if (ProcID == i) {
          level = 0;
          surf = next_surf_or_subsurf(list, &level);
        } else {
          surf = create_next_surf_or_subsurf(list, levels[n], types[n]);
        }

        ddd_add_surf(pkg, surf);
      }

      safer_free((void **)&levels);
      safer_free((void **)&types);

      ddd_set_commit(pkg);
      MPI_Barrier(MPI_COMM_WORLD);
      MPI_Bcast(MPI_BOTTOM, 1, pkg->new_type, i, MPI_COMM_WORLD);
      ddd_free(pkg);
    }
  }

  if (list->size == 0 && Num_Proc == 1) {
    EH(-1, "No points found on zero level set");
    /*       DPRINTF(stderr,"No points found on zero level set\n"); */
  }

  safer_free((void **)&list_size);
#endif
}

/* (f1 < 0. ) ? (f2 >= 0.) : (f2 < 0.) */
int sign_change(double f1, double f2) {
  if (f1 < 0.) {
    if (f2 < 0.)
      return FALSE;
    return TRUE;
  } else {
    if (f2 < 0.)
      return TRUE;
    return FALSE;
  }
}

/*
 * Following examines and element ielem as to whether the isoval
 * contour of the isovar variable is present in the element.
 */

int elem_on_isosurface(int elem, double x[], const Exo_DB *exo, int isovar,
                       double isoval) {
  int i, I;
  int iconn_ptr = exo->elem_ptr[elem];
  int dofs;
  double f[MDE];
  int ielem_type, ielem_shape, interpolation;
  int ebn, mn;

  ebn = find_elemblock_index(elem, exo);
  mn = Matilda[ebn];
  if (!(pd_glob[mn]->v[pg->imtrx][isovar]))
    return (FALSE);

  ielem_type = Elem_Type(exo, elem);
  ielem_shape = type2shape(ielem_type);
  interpolation = pd_glob[mn]->i[pg->imtrx][isovar];
  dofs = getdofs(ielem_shape, interpolation);

  I = exo->node_list[iconn_ptr + 0];

  f[0] = x[Index_Solution(I, isovar, 0, 0, -2, pg->imtrx)] - isoval;

  /* if there is a zero crossing, somebody must have a different
   * sign than node 0
   */
  for (i = 1; i < dofs; i++) {
    I = exo->node_list[iconn_ptr + i];

    f[i] = x[Index_Solution(I, isovar, 0, 0, -2, pg->imtrx)] - isoval;

    if (sign_change(f[i], f[0])) {
      return (TRUE);
    }
  }

/* DRN - this is somewhat experimental */
#if 0 
  /* look for crossings that don't intersect a side but don't change the sign
     of any nodes
   */
  switch ( interpolation ) {
    case I_Q1:
      return FALSE;
    case I_Q2:
      switch ( ielem_shape ) {
	case QUADRILATERAL:
	  {
	    int iside;
	    int nodes_per_side;
	    int lnn[3];
	    for ( iside=0; iside<4; iside++ )
              {
                get_side_info( ielem_type, iside+1, &nodes_per_side, lnn);
		if ( fabs(f[lnn[2]]) < 0.25*fabs(f[lnn[0]]+f[lnn[1]]) - 0.5*sqrt(f[lnn[0]]*f[lnn[1]]) )
		  {
#if 0
		    DPRINTF(stderr,"Yikes! Zero crossing in elem_on_isosurface for ielem=%d with all nodes on one side!!!\n",elem);
#endif
		    return TRUE;
		  }
	      }
	    return FALSE;
	  }
      }
  }
#endif

  return (FALSE);
}

int elem_near_isosurface(int elem, double x[], const Exo_DB *exo, int isovar,
                         double isoval) {
  int i, I;
  int iconn_ptr = exo->elem_ptr[elem];
  int dofs;
  double f[MDE];
  int ielem_type, ielem_shape, interpolation;
  int ebn, mn;

  ebn = find_elemblock_index(elem, exo);
  mn = Matilda[ebn];
  if (!(pd_glob[mn]->v[pg->imtrx][isovar]))
    return (FALSE);

  ielem_type = Elem_Type(exo, elem);
  ielem_shape = type2shape(ielem_type);
  interpolation = pd_glob[mn]->i[pg->imtrx][isovar];
  dofs = getdofs(ielem_shape, interpolation);

  I = exo->node_list[iconn_ptr + 0];

  f[0] = x[Index_Solution(I, isovar, 0, 0, -2, pg->imtrx)] - isoval;

  dbl hsquared[DIM];
  dbl hh[DIM][DIM];
  dbl dhh_dxnode[DIM][MDE];

  h_elem_siz(hsquared, hh, dhh_dxnode, pd_glob[mn]->gv[R_MESH1]);

  double h_elem = 0;
  for (int a = 0; a < ei[pg->imtrx]->ielem_dim; a++) {
    h_elem += hsquared[a];
  }
  /* This is the size of the element */
  h_elem = sqrt(h_elem / ((double)ei[pg->imtrx]->ielem_dim));
  /* if there is a zero crossing, somebody must have a different
   * sign than node 0
   */
  for (i = 1; i < dofs; i++) {
    I = exo->node_list[iconn_ptr + i];

    f[i] = x[Index_Solution(I, isovar, 0, 0, -2, pg->imtrx)] - isoval;

    if (fabs(f[i]) < (h_elem * 0.5)) {
      return (TRUE);
    }
  }

  return (FALSE);
}

/*
 * Following examines an element, elem, and computes the
 * average value of the given var.
 */
/*
double
element_average ( int elem,
                  double x[],
                  const Exo_DB* exo,
                  int var )
{
  int i, I;
  int iconn_ptr = exo->elem_ptr[elem];
  int dofs;
  int ielem_type, ielem_shape;
  int ebn, mn;
  double sum = 0.;

  ebn = find_elemblock_index(elem, exo);
  mn = Matilda[ebn];
  if (!(pd_glob[mn]->v[pg->imtrx][var])) return (0.);

  ielem_type = Elem_Type(exo, elem);
  ielem_shape  = type2shape(ielem_type);
  dofs = getdofs(ielem_shape, pd_glob[mn]->i[pg->imtrx][var]);

  I = exo->node_list[ iconn_ptr + 0 ];

  for ( i=0 ; i< dofs; i++)
    {
      I = exo->node_list[ iconn_ptr + i ];

      sum += x[Index_Solution(I, var, 0, 0, -2, pg->imtrx)];
    }

  return (sum/dofs);
}
*/
/*
 * Following examines current element as to whether the isoval
 * contour of the isovar variable is present in the element.
 */

int current_elem_on_isosurface(int isovar, double isoval) {
  double *esp;
  double f[MDE];
  int i;

  if (!(pd->gv[isovar]))
    return (FALSE);

  esp = x_static +
        ei[pg->imtrx]->ieqn_ledof[ei[pg->imtrx]->lvdof_to_ledof[isovar][0]];
  f[0] = *esp - isoval;

  /* if there is a zero crossing, somebody must have a different
   * sign than node 0
   */
  for (i = 1; i < ei[pg->imtrx]->dof[isovar]; i++) {
    esp = x_static +
          ei[pg->imtrx]->ieqn_ledof[ei[pg->imtrx]->lvdof_to_ledof[isovar][i]];
    f[i] = *esp - isoval;

    if (sign_change(f[i], f[0])) {
      return (TRUE);
    }
  }

/* DRN - this is somewhat experimental */
#if 1
  /* look for crossings that intersect a side but don't change the sign
     of any nodes
   */
  switch (pd->i[pg->imtrx][isovar]) {
  case I_Q1:
    return FALSE;
  case I_Q2:
    switch (ei[pg->imtrx]->ielem_shape) {
    case QUADRILATERAL: {
      int iside;
      int nodes_per_side;
      int lnn[3];
      for (iside = 0; iside < 4; iside++) {
        get_side_info(ei[pg->imtrx]->ielem_type, iside + 1, &nodes_per_side,
                      lnn);
        if (fabs(f[lnn[2]]) < 0.25 * fabs(f[lnn[0]] + f[lnn[1]]) -
                                  0.5 * sqrt(f[lnn[0]] * f[lnn[1]])) {
#if 0
		    DPRINTF(stderr,"Yikes! Zero crossing in current_elem_on_isosurface for ielem=%d with all nodes on one side!!!\n",ei[pg->imtrx]->ielem);
#endif
          return TRUE;
        }
      }
      return FALSE;
    }
    }
  }
#endif

  return (FALSE);
}
/*
#define BASE_ELEM_SIG_CROSS_TOL 1.e-12
int
significant_element_crossing ( int elem,
                               double x[],
                               const Exo_DB* exo )
{
  int i, I;
  int iconn_ptr = exo->elem_ptr[elem];
  int dofs;
  int ielem_type, ielem_shape;
  int ebn, mn;
  double value;
  double max_neg = 0.;
  double max_pos = 0.;

  ebn = find_elemblock_index(elem, exo);
  mn = Matilda[ebn];
  if (!(pd_glob[mn]->v[pg->imtrx][ls->var])) return (FALSE);

  ielem_type = Elem_Type(exo, elem);
  ielem_shape  = type2shape(ielem_type);
  dofs = getdofs(ielem_shape, pd_glob[mn]->i[pg->imtrx][ls->var]);

  for ( i=0 ; i< dofs; i++)
    {
      I = exo->node_list[ iconn_ptr + i ];

      value = x[Index_Solution(I, ls->var, 0, 0, -2, pg->imtrx)];

      if ( -value > max_neg ) max_neg = -value;
      if ( value > max_pos ) max_pos = value;
    }

  if ( max_neg * max_pos == 0. ) return (FALSE);

  if ( max_neg > max_pos )
    {
      if ( max_pos/max_neg > BASE_ELEM_SIG_CROSS_TOL ) return (TRUE);
    }
  else
    {
      if ( max_neg/max_pos > BASE_ELEM_SIG_CROSS_TOL ) return (TRUE);
    }

  return (FALSE);
}
*/
/*
static int
significant_current_element_crossing ()
{
  int i;
  double value;
  double max_neg = 0.;
  double max_pos = 0.;

  if (!(pd->v[pg->imtrx][ls->var])) return (FALSE);

  for ( i=0 ; i< ei[pg->imtrx]->dof[ls->var]; i++)
    {
          switch (ls->var )
          {
                  case FILL:
                          value =  *(esp->F[i]);
                          break;
                  case PHASE1:
                  case PHASE2:
                  case PHASE3:
                  case PHASE4:
                  case PHASE5:
                          value = *(esp->pF[ls->var-PHASE1][i]);
                          break;
          }

      if ( -value > max_neg ) max_neg = -value;
      if ( value > max_pos ) max_pos = value;
    }

  if ( max_neg * max_pos == 0. ) return (FALSE);

  if ( max_neg > max_pos )
    {
      if ( max_pos/max_neg > BASE_ELEM_SIG_CROSS_TOL ) return (TRUE);
    }
  else
    {
      if ( max_neg/max_pos > BASE_ELEM_SIG_CROSS_TOL ) return (TRUE);
    }

  return (FALSE);
}
*/

static int Hrenorm_simplemass(Exo_DB *exo, Comm_Ex *cx, Dpi *dpi, double x[],
                              struct LS_Surf_List *list, int num_total_nodes,
                              int num_ls_unkns, int num_total_unkns,
                              double time) {
  int I, ie, max_its, i;
  double *dC;
  double *F, *F_, *R, *b;
  double M;
  int global_ls_unkns = num_ls_unkns;
  static double M0;
  static int M0_set = 0;
#ifdef PARALLEL

  double interface_size = 0;
  double c = 0;
  int eb, blk_id;
  double Mold;

  MPI_Allreduce(&num_ls_unkns, &global_ls_unkns, 1, MPI_INT, MPI_SUM,
                MPI_COMM_WORLD);

#endif

  dC = F = F_ = R = b = NULL;

  dalloc(num_total_unkns, dC);

  dalloc(num_ls_unkns, F);
  dalloc(num_ls_unkns, F_);
  dalloc(num_ls_unkns, R);
  dalloc(num_ls_unkns, b);

  if ((!M0_set) && (ls->Mass_Value >= 0.0)) {
    if (ls->Mass_Value > 0) {
      M0 = ls->Mass_Value;
    } else {
      M0 = find_LS_mass(exo, dpi, NULL, dC, x, num_total_unkns);
      M0_set = 1;
    }
  } else if (!M0_set) {
    M0 = find_LS_mass(exo, dpi, NULL, dC, x, num_total_unkns);
  }

  surf_based_initialization(x, NULL, NULL, exo, num_total_nodes, list, time, 0.,
                            0.);
#ifdef PARALLEL
  exchange_dof(cx, dpi, x, pg->imtrx);
#endif

  max_its = 20;
  Mold = M0;
  M = find_LS_mass(exo, dpi, NULL, dC, x, num_total_unkns);
  DPRINTF(stdout, "\n\t\t Mass old %g, Mass new %g: \t", M0, M);

  for (i = 0; i < max_its; i++) {
    if (fabs(M - Mold) < 1e-7) {
      break;
    }

    interface_size = 0;
    for (eb = 0; eb < dpi->num_elem_blocks_global; eb++) {
      blk_id = dpi->eb_id_global[eb];

      interface_size +=
          evaluate_volume_integral(exo, dpi, I_LS_ARC_LENGTH, NULL, blk_id, 0,
                                   NULL, NULL, 1, NULL, x, x, 0.0, 0.0, 0);
    }

    c = (M - Mold) / interface_size;
    for (I = 0; I < num_total_nodes; I++) {
      if ((ie = Index_Solution(I, ls->var, 0, 0, -2, pg->imtrx)) != -1) {
        x[ie] += c;
      }
    }
#ifdef PARALLEL
    exchange_dof(cx, dpi, x, pg->imtrx);
#endif

    Mold = M0;
    M = find_LS_mass(exo, dpi, NULL, dC, x, num_total_unkns);

    DPRINTF(stdout, "\n\t\t iter %d, Additive value: %f, new mass %g \n\t\t", i,
            c, M);
  }

#ifdef PARALLEL
  exchange_dof(cx, dpi, x, pg->imtrx);
#endif

  safe_free(dC);
  safe_free(F);
  safe_free(F_);
  safe_free(R);
  safe_free(b);

  return (TRUE);
}

static int Hrenorm_smolianksi_only(Exo_DB *exo, Comm_Ex *cx, Dpi *dpi,
                                   double x[], struct LS_Surf_List *list,
                                   int num_total_nodes, int num_ls_unkns,
                                   int num_total_unkns, double time) {
  int I, ie, max_its, i;
  double *dC;
  double *F, *F_, *R, *b;
  double M;
  int global_ls_unkns = num_ls_unkns;
  static double M0;
  static int M0_set = 0;
#ifdef PARALLEL

  double interface_size = 0;
  double c = 0;
  int eb, blk_id;
  double Mold;

  MPI_Allreduce(&num_ls_unkns, &global_ls_unkns, 1, MPI_INT, MPI_SUM,
                MPI_COMM_WORLD);

#endif

  dC = F = F_ = R = b = NULL;

  dalloc(num_total_unkns, dC);

  dalloc(num_ls_unkns, F);
  dalloc(num_ls_unkns, F_);
  dalloc(num_ls_unkns, R);
  dalloc(num_ls_unkns, b);

  if ((!M0_set) && (ls->Mass_Value >= 0.0)) {
    if (ls->Mass_Value > 0) {
      M0 = ls->Mass_Value;
    } else {
      M0 = find_LS_mass(exo, dpi, NULL, dC, x, num_total_unkns);
      M0_set = 1;
    }
  } else if (!M0_set) {
    M0 = find_LS_mass(exo, dpi, NULL, dC, x, num_total_unkns);
  }
#ifdef PARALLEL
  exchange_dof(cx, dpi, x, pg->imtrx);
#endif

  max_its = 20;
  Mold = M0;
  M = find_LS_mass(exo, dpi, NULL, dC, x, num_total_unkns);
  DPRINTF(stdout, "\n\t\t Mass old %g, Mass new %g: \t", M0, M);

  for (i = 0; i < max_its; i++) {
    if (fabs(M - Mold) < 1e-7) {
      break;
    }

    interface_size = 0;
    for (eb = 0; eb < dpi->num_elem_blocks_global; eb++) {
      blk_id = dpi->eb_id_global[eb];

      interface_size +=
          evaluate_volume_integral(exo, dpi, I_LS_ARC_LENGTH, NULL, blk_id, 0,
                                   NULL, NULL, 1, NULL, x, x, 0.0, 0.0, 0);
    }

    c = (M - Mold) / interface_size;
    for (I = 0; I < num_total_nodes; I++) {
      if ((ie = Index_Solution(I, ls->var, 0, 0, -2, pg->imtrx)) != -1) {
        x[ie] += c;
      }
    }
#ifdef PARALLEL
    exchange_dof(cx, dpi, x, pg->imtrx);
#endif

    Mold = M0;
    M = find_LS_mass(exo, dpi, NULL, dC, x, num_total_unkns);

    DPRINTF(stdout, "\n\t\t iter %d, Additive value: %f, new mass %g \n\t\t", i,
            c, M);
  }

#ifdef PARALLEL
  exchange_dof(cx, dpi, x, pg->imtrx);
#endif

  safe_free(dC);
  safe_free(F);
  safe_free(F_);
  safe_free(R);
  safe_free(b);

  return (TRUE);
}

static int Hrenorm_constrain(Exo_DB *exo, Comm_Ex *cx, Dpi *dpi, double x[],
                             struct LS_Surf_List *list, int num_total_nodes,
                             int num_ls_unkns, int num_total_unkns,
                             double time) {
  int I, ie, k, max_its;
  double M0, lamda, R_lamda, norm = 1.0;
  double *dC;
  double *F, *F_, *R, *b;
  int *ie_map;
  double bTb, bTR, RTR, M;
  double d_lamda;
  int global_ls_unkns = num_ls_unkns;
#ifdef PARALLEL
  int *ext_dof = NULL;
  double local_bTb = 0.;
  double local_bTR = 0.;
  double local_RTR = 0.;

  double global_bTb = 0.;
  double global_bTR = 0.;
  double global_RTR = 0.;

  MPI_Allreduce(&num_ls_unkns, &global_ls_unkns, 1, MPI_INT, MPI_SUM,
                MPI_COMM_WORLD);

#endif

  dC = F = F_ = R = b = NULL;

  dalloc(num_total_unkns, dC);

  dalloc(num_ls_unkns, F);
  dalloc(num_ls_unkns, F_);
  dalloc(num_ls_unkns, R);
  dalloc(num_ls_unkns, b);

  DPRINTF(stdout, "\n\t\t Mass constraint iteration: \t");

  ie_map = (int *)smalloc(num_ls_unkns * sizeof(int));

#ifdef PARALLEL
  if (Num_Proc > 1)
    ext_dof = (int *)smalloc(num_ls_unkns * sizeof(int));
#endif

  for (I = 0, k = 0; I < num_total_nodes; I++) {
    if ((ie = Index_Solution(I, ls->var, 0, 0, -2, pg->imtrx)) != -1) {
      F[k] = x[ie];
      ie_map[k] = ie;

#ifdef PARALLEL
      /* Here we set up the array ext_dof which */
      if (Num_Proc > 1) {
        if (I > (dpi->num_internal_nodes + dpi->num_boundary_nodes - 1))
          ext_dof[k] = TRUE;
        else
          ext_dof[k] = FALSE;
      }
#endif

      k++;
    }
  }

  if (k != num_ls_unkns) {
    EH(-1, "Error in Hrenorm_constrain. Level set unknowns unaccounted for.");
  }

  M0 = find_LS_mass(exo, dpi, NULL, dC, x, num_total_unkns);

  if (ls->Mass_Value != 0.0)
    M0 = ls->Mass_Value;

  surf_based_initialization(x, NULL, NULL, exo, num_total_nodes, list, time, 0.,
                            0.);

  for (k = 0; k < num_ls_unkns; k++) {
    F_[k] = x[ie_map[k]];
    x[ie_map[k]] = F[k];
  }

  R_lamda = lamda = 0.0;

  max_its = 10;

  while (norm >= 1.e-6 && max_its > 0) {

    for (k = 0, bTb = bTR = RTR = 0.0; k < num_ls_unkns; k++) {
      int external = FALSE;

      b[k] = dC[ie_map[k]];
      R[k] = 2.0 * (F[k] - F_[k]) + lamda * b[k];

#ifdef PARALLEL
      if (Num_Proc > 1)
        external = ext_dof[k];
        /* when accumulating the dot products it is important not to add the
         * external dofs */
#endif

      if (!external) {
        bTb += b[k] * b[k];
        bTR += b[k] * R[k];
        RTR += R[k] * R[k];
      }
    }

#ifdef PARALLEL
    if (Num_Proc > 1) {
      local_bTb = bTb;
      local_bTR = bTR;
      local_RTR = RTR;

      MPI_Allreduce(&local_bTb, &global_bTb, 1, MPI_DOUBLE, MPI_SUM,
                    MPI_COMM_WORLD);
      bTb = global_bTb;

      MPI_Allreduce(&local_bTR, &global_bTR, 1, MPI_DOUBLE, MPI_SUM,
                    MPI_COMM_WORLD);
      bTR = global_bTR;

      MPI_Allreduce(&local_RTR, &global_RTR, 1, MPI_DOUBLE, MPI_SUM,
                    MPI_COMM_WORLD);

      RTR = global_RTR;
    }

#endif
    norm = sqrt(fabs(RTR)) / global_ls_unkns + fabs(R_lamda);

    d_lamda = (2.0 * R_lamda - bTR) / bTb;

    for (k = 0; k < num_ls_unkns; k++) {
      F[k] += -0.5 * R[k] - 0.5 * b[k] * d_lamda;

      x[ie_map[k]] = F[k];
    }
#ifdef PARALLEL
    exchange_dof(cx, dpi, x, pg->imtrx);
#endif

    lamda += d_lamda;

    M = find_LS_mass(exo, dpi, NULL, dC, x, num_total_unkns);

    R_lamda = M - M0;

    max_its--;
    DPRINTF(stdout, ". %e/%e ", M, M0);
  }

  DPRINTF(stdout, "\n\t\t Multiplier value: %f \n\t\t", lamda);

  safe_free(dC);
  safe_free(F);
  safe_free(F_);
  safe_free(R);
  safe_free(b);

  return (TRUE);
}

static double find_LS_mass(const Exo_DB *exo, const Dpi *dpi,
                           const double *params, double *dC, double x[],
                           int num_total_unkns) {
  double M = 0.0;
  int eb, blk_id;
  int num_params = params == NULL ? 0 : 1;

  if (dC != NULL) {
    memset(dC, 0, num_total_unkns * sizeof(double));
  }

  for (eb = 0, M = 0.0; eb < dpi->num_elem_blocks_global; eb++) {
    int mn;
    blk_id = dpi->eb_id_global[eb];
    mn = map_mat_index(blk_id);

    if (pd_glob[mn]->e[pg->imtrx][ls->var])
      M += evaluate_volume_integral(exo, dpi, ls->Mass_Sign, NULL, blk_id, 0,
                                    NULL, params, num_params, dC, x, x, 0.0,
                                    tran->time_value, 0);
  }

  return (M);
}

double find_LS_global_flux(const Exo_DB *exo, const Dpi *dpi,
                           const double *params, double *dC, double x[],
                           int num_total_unkns) {

  double M = 0.0;
  int eb, blk_id;

  if (dC != NULL)
    memset(dC, 0, num_total_unkns * sizeof(double));

  for (eb = 0, M = 0.0; eb < dpi->num_elem_blocks_global; eb++) {
    int mn;
    blk_id = dpi->eb_id_global[eb];
    mn = map_mat_index(blk_id);

    if (pd_glob[mn]->e[pg->imtrx][ls->var])

      M += evaluate_global_flux(
          exo, dpi, (ls->Mass_Sign == I_NEG_FILL ? NEG_LS_FLUX : POS_LS_FLUX),
          blk_id, 0, NULL, NULL, x, 0.0, 0);
  }

  return (M);
}

/******************************************************************************
 * find_LS_vel: computes the average of a velocity component in either the
 * positive or negative phases (w.r.t. level set FILL).  The 'chosen_vel'
 * parameter should be one of I_{NEG,POS}_V{X,Y,Z}.  I copied the find_LS_mass
 * function for this....
 *
 * Input
 * =====
 * exo                = ExodusII pointer.
 * dpi                = Comuncations pointer.
 * params             = If non-NULL, params[0] is the interfacial width to use
 *                      in lieu of ls->Length_Scale. NB:
 *compute_volume_integrand() uses H(F) so this really doesn't matter. chosen_vel
 *= Specifies which velocity component and phase to average. x = The solution
 *vector. num_total_unknowns = Number of total unknowns.
 *
 * Returns
 * =======
 * VV                 = Average velocity component over a given phase.
 *
 ******************************************************************************/
double find_LS_vel(const Exo_DB *exo, const Dpi *dpi, const double *params,
                   const int chosen_vel, double x[], int num_total_unkns) {
  double Vel, Vol;
  int eb, blk_id, mn, phase;
  int num_params = params == NULL ? 0 : 1;

  if (chosen_vel == I_NEG_VX || chosen_vel == I_NEG_VY ||
      chosen_vel == I_NEG_VZ)
    phase = I_NEG_FILL;
  else
    phase = I_POS_FILL;

  Vel = 0.0;
  Vol = 0.0;
  for (eb = 0; eb < dpi->num_elem_blocks_global; eb++) {
    blk_id = dpi->eb_id_global[eb];
    mn = map_mat_index(blk_id);

    if (pd_glob[mn]->e[pg->imtrx][R_LEVEL_SET]) {
      Vel +=
          evaluate_volume_integral(exo, dpi, chosen_vel, NULL, blk_id, 0, NULL,
                                   params, num_params, NULL, x, x, 0.0, 0.0, 0);
      Vol +=
          evaluate_volume_integral(exo, dpi, phase, NULL, blk_id, 0, NULL,
                                   params, num_params, NULL, x, x, 0.0, 0.0, 0);
    }
  }

  return (Vel / Vol);
}

void print_point_list(double *x, Exo_DB *exo, char *filename, double time_value)

{

  struct LS_Surf_List *list;
  struct LS_Surf *surf;

  int default_Isosurface_Subsurf_Type = ls->Isosurface_Subsurf_Type;

  FILE *ofp = NULL;

  if (ProcID == 0 && filename != NULL) /* Only Proc 0 writes */
  {

    if ((ofp = fopen(filename, "w")) == NULL) {
      EH(-1, "Error opening level set output file.\n");
    }
  }

  list = create_surf_list();

  append_surf_isosurf(list, LS, 0.0);

  ls->Isosurface_Subsurf_Type =
      LS_SURF_POINT; /* We are only interested in points at the moment */

  create_subsurfs(list, x, exo);

  surf = list->start->subsurf_list->start;

  list->current = surf;

  DPRINTF(ofp, "Time: %11.5e          X\t          Y\t          Z\n",
          time_value);

  while (surf != NULL) {
    struct LS_Surf_Point_Data *s = (struct LS_Surf_Point_Data *)surf->data;

    DPRINTF(ofp, "                 %11.5e\t%11.5e\t%11.5e\n", s->x[0], s->x[1],
            s->x[2]);

    list->current = surf->next;
    surf = list->current;
  }

  ls->Isosurface_Subsurf_Type = default_Isosurface_Subsurf_Type;

  free_surf_list(&list);

  if (ProcID == 0)
    fclose(ofp);
}

int generate_facet_list(double (**point0)[DIM], double (**point1)[DIM],
                        int **owning_elem, double *x, Exo_DB *exo)

{
  struct LS_Surf_List *list;
  struct LS_Surf_List *facet_list;
  struct LS_Surf *surf, *surf_point;
  int num_facets, count;
  struct LS_Surf_Point_Data *pt;

  int default_Isosurface_Subsurf_Type = ls->Isosurface_Subsurf_Type;

  list = create_surf_list();

  append_surf_isosurf(list, LS, 0.0);

  ls->Isosurface_Subsurf_Type =
      LS_SURF_FACET; /* We are interested in a facet description of interface */

  create_subsurfs(list, x, exo);

  facet_list = list->start->subsurf_list;

  surf = facet_list->start;

  num_facets = 0;

  while (surf != NULL) {
    if (surf->type != LS_SURF_FACET) {
      EH(-1, "Error traversing facet list\n");
    }
    num_facets++;
    surf = surf->next;
  }

  if (*owning_elem != NULL) {
    safe_free((void *)*point0);
    safe_free((void *)*point1);
    safe_free((void *)*owning_elem);
  }

  *point0 = (double(*)[DIM])smalloc(DIM * num_facets * sizeof(double));
  *point1 = (double(*)[DIM])smalloc(DIM * num_facets * sizeof(double));
  *owning_elem = (int *)smalloc(num_facets * sizeof(int));

  count = 0;
  surf = facet_list->start;
  while (surf != NULL) {
    if (surf->type != LS_SURF_FACET) {
      EH(-1, "Error traversing facet list\n");
    }

    struct LS_Surf_Facet_Data *f = (struct LS_Surf_Facet_Data *)surf->data;

    if (f->num_points != 2) {
      EH(-1, "Only linear facets in 2-D are supported.\n");
    }

    (*owning_elem)[count] = f->elem;

    surf_point = surf->subsurf_list->start;

    if (surf_point->type != LS_SURF_POINT) {
      EH(-1, "Error traversing facet point list\n");
    }

    pt = (struct LS_Surf_Point_Data *)surf_point->data;
    (*point0)[count][0] = pt->x[0];
    (*point0)[count][1] = pt->x[1];

    pt = (struct LS_Surf_Point_Data *)surf_point->next->data;
    (*point1)[count][0] = pt->x[0];
    (*point1)[count][1] = pt->x[1];

    count++;
    surf = surf->next;
  }

  ls->Isosurface_Subsurf_Type = default_Isosurface_Subsurf_Type;

  free_surf_list(&list);

  return num_facets;
}

int
print_ls_interface( double *x,
		    Exo_DB *exo,
		    Dpi    *dpi,
		    const double time,
		    char *filenm,
		    int print_all_times )
{
  char output_filenm[MAX_FNL];
  struct LS_Surf_List *list = NULL;
  struct LS_Surf *isosurf = NULL;
  struct LS_Surf_Iso_Data *s;
  FILE *outfile = NULL;
  int status = 0;

  strncpy(output_filenm, filenm, MAX_FNL-1);
  multiname(output_filenm, ProcID, Num_Proc);

  if (print_all_times) {
    outfile = fopen(output_filenm, "a");
  } else {
    outfile = fopen(output_filenm, "w");
  }

  if (outfile == NULL) {
    EH(-1, "Output file for level set interface could not be opened");
  }

  list = create_surf_list();
  isosurf = create_surf( LS_SURF_ISOSURFACE );
  s = (struct LS_Surf_Iso_Data *) isosurf->data;
  s->isovar = ls->var;
  if ( ls->Initial_LS_Displacement != 0. )
    {
      s->isoval = ls->Initial_LS_Displacement;
      ls->Initial_LS_Displacement = 0.;
    }
  else
    {
      s->isoval = 0.;
    }


  append_surf( list, isosurf );

  create_subsurfs( list, x, exo );

  struct LS_Surf *surf;
  surf = list->start->subsurf_list->start;
  while (surf != NULL) {

    switch (surf->type) {
    case LS_SURF_POINT :
      {
	struct LS_Surf_Point_Data *s = (struct LS_Surf_Point_Data *) surf->data;
	double *p = s->x;
	if (print_all_times) {
	  fprintf(outfile, "%g\t%g\t%g\t%d\n", time, p[0], p[1], 0);
	} else {
	  fprintf(outfile, "%g\t%g\t%d\n", p[0], p[1], 0);
	}
      }
      break;
    case LS_SURF_FACET :
      {
	struct LS_Surf_Facet_Data *s = (struct LS_Surf_Facet_Data *) surf->data;

	if (s->num_points == 2)
	  {
	    struct LS_Surf_Point_Data *s1 = (struct LS_Surf_Point_Data *)
	      surf->subsurf_list->start->data;
	    struct LS_Surf_Point_Data *s2 = (struct LS_Surf_Point_Data *)
	      surf->subsurf_list->start->next->data;
	    double *p1 = s1->x;
	    double *p2 = s2->x;
	    if (print_all_times) {
	      fprintf(outfile, "%g\t%g\t%g\t%d\n", time, p1[0], p1[1], 0);
	      fprintf(outfile, "%g\t%g\t%g\t%d\n", time, p2[0], p2[1], 1);
	    } else {
	      fprintf(outfile, "%g\t%g\t%d\n", p1[0], p1[1], 0);
	      fprintf(outfile, "%g\t%g\t%d\n", p2[0], p2[1], 1);
	    }
	  }
	else
	  {
	    EH(-1,"Facet based surfaces not yet implemented in 3-D");
	  }
      }
      break;
    default:
      EH(-1, "Cannot print level set interfaces that are not Points or Facets");
      break;
    }

    surf = surf->next;
  }

  free_surf_list ( &list );
  fclose(outfile);
  return(status);
}

void print_surf_list(struct LS_Surf_List *list, double time) {
  int i = 0;
  FILE *f;
  static FILE *g = NULL;
  struct LS_Surf *surf = list->start;
  int j, level;
  char filename1[80], filename2[80], err_msg[MAX_CHAR_ERR_MSG];

#ifdef PARALLEL
  if (Num_Proc > 1) {
    sprintf(filename1, "level_set%d_of_%d.dat", ProcID + 1, Num_Proc);
    sprintf(filename2, "level_set_all%d_of_%d.dat", ProcID + 1, Num_Proc);
  } else {
    sprintf(filename1, "level_set.dat");
    sprintf(filename2, "level_set_all.dat");
  }
#else
  sprintf(filename1, "level_set.dat");
  sprintf(filename2, "level_set_all.dat");
#endif

  if ((f = fopen(filename1, "w")) == NULL) {
    sprintf(err_msg, "Error opening %s\n", filename1);
    EH(-1, err_msg);
  }

  if (g == NULL) {
    if ((g = fopen(filename2, "w")) == NULL) {
      sprintf(err_msg, "Error opening %s\n", filename2);
      EH(-1, err_msg);
    }
  }

  /* recurse entire list including subsurfs */
  /* To start, set list->current to NULL so that next_surf_or_subsurf
   * knows to return first entry in the list.
   */
  list->current = NULL;

  level = 0;
  surf = next_surf_or_subsurf(list, &level);

  while (surf) {
    /* add tabs to indicate surface hierarchy */
    for (j = 0; j < level; j++) {
      fprintf(f, "\t");
      fprintf(g, "\t");
    }

    switch (surf->type) {
    case LS_SURF_POINT: {

#ifdef LS_SURFPOINT_FILE
      struct LS_Surf_Point_Data *s = (struct LS_Surf_Point_Data *)surf->data;
      fprintf(f, "POINT %d\t %f\t %f\t %f\t %d\n", i, s->x[0], s->x[1], s->x[2],
              s->inflection);
      fprintf(g, "POINT %f\t %d\t %f\t %f\t %f\t %d\n", time, i, s->x[0],
              s->x[1], s->x[2], s->inflection);
      if ((pd->Num_Dim != 3) && (fabs(s->x[2]) > 1.e-8)) {
        printf("huh?\n");
      }
#endif
    }

    break;

    case LS_SURF_PLANE: {
      struct LS_Surf_Plane_Data *s = (struct LS_Surf_Plane_Data *)surf->data;

      fprintf(f, "PLANE %d\t %f\t %f\t %f\t %f\n", i, s->n[0], s->n[1], s->n[2],
              s->d);
      fprintf(g, "PLANE %f\t %d\t %f\t %f\t %f\t %f\n", time, i, s->n[0],
              s->n[1], s->n[2], s->d);

    }

    break;
    case LS_SURF_CIRCLE:
    case LS_SURF_SPHERE: {
      struct LS_Surf_Sphere_Data *s = (struct LS_Surf_Sphere_Data *)surf->data;

      fprintf(f, "CICLE/SPHERE %d\t %f\t %f\t %f\t %f\n", i, s->center[0],
              s->center[1], s->center[2], s->r);
      fprintf(g, "CICLE/SPHERE %f\t %d\t %f\t %f\t %f\t %f\n", time, i,
              s->center[0], s->center[1], s->center[2], s->r);
    }

    break;

    case LS_SURF_FACET: {
      struct LS_Surf_Facet_Data *s = (struct LS_Surf_Facet_Data *)surf->data;

      fprintf(f, "FACET %d\t %d\n", i, s->num_points);
      fprintf(g, "FACET %f\t %d\t %d\t\n", time, i, s->num_points);
    }

    break;

    case LS_SURF_SS: {
      struct LS_Surf_SS_Data *s = (struct LS_Surf_SS_Data *)surf->data;

      fprintf(f, "SS %d\t %d\n", i, s->ss_id);
      fprintf(g, "SS %f\t %d\t %d\n", time, i, s->ss_id);
    } break;

    case LS_SURF_NS: {
      struct LS_Surf_NS_Data *s = (struct LS_Surf_NS_Data *)surf->data;

      fprintf(f, "NS %d\t %d\t %d\n", i, s->ns_id, s->PosEB_id);
      fprintf(g, "NS %f\t %d\t %d\t %d\n", time, i, s->ns_id, s->PosEB_id);
    } break;

    case LS_SURF_ISOSURFACE: {
      struct LS_Surf_Iso_Data *s = (struct LS_Surf_Iso_Data *)surf->data;

      fprintf(f, "Isosurface %d\t %d\t %f\n", i, s->isovar, s->isoval);
      fprintf(g, "Isosurface %f\t %d\t %d\t %f\n", time, i, s->isovar,
              s->isoval);
    }

    break;

    default:
      break;
    }

    i++;

    level = 0;
    surf = next_surf_or_subsurf(list, &level);
  }
  fclose(f);
}

static void find_intersections(struct LS_Surf_List *list, int isovar,
                               double isoval, Exo_DB *exo) {
  double xi[3] = {0., 0., 0.};
  double yi[3] = {0., 0., 0.};
  double x[3] = {0., 0., 0.};
  int i, j, I, J, link;
  int inflection;
  struct LS_Surf *surf;

  switch (ei[pg->imtrx]->ielem_shape) {

  case QUADRILATERAL:
  case SHELL:

    switch (pd->i[pg->imtrx][isovar]) {

    case I_Q1: /* bilinear quadrilateral */
    {
      double links[6][2] = {{0, 1}, {1, 2}, {2, 3}, {3, 0}, {0, 2}, {1, 3}};

      for (link = 0; link < 6; link++) {

        i = links[link][0];
        j = links[link][1];
        I = Proc_Elem_Connect[ei[pg->imtrx]->iconnect_ptr + i];
        J = Proc_Elem_Connect[ei[pg->imtrx]->iconnect_ptr + j];

        find_nodal_stu(i, ei[pg->imtrx]->ielem_type, xi, xi + 1, xi + 2);
        find_nodal_stu(j, ei[pg->imtrx]->ielem_type, yi, yi + 1, yi + 2);

        if (find_link_intersection(xi, yi, isovar, isoval, NULL) == TRUE) {
          /* check if crossing is on an edge with a ca condition */
          inflection = FALSE; /* innocent till proven guilty */
          if (ls->Contact_Inflection && point_on_ca_boundary(I, exo) &&
              point_on_ca_boundary(J, exo))
            inflection = TRUE;
          map_local_coordinates(xi, x);
          surf = create_surf_point(x, ei[pg->imtrx]->ielem, xi, inflection);
          if (unique_surf(list, surf)) {
            append_surf(list, surf);
          } else {
            safe_free(surf);
          }
        }
      }
    } break;

    case I_Q2: /* biquadratic quadrilateral */
    {
      double links[20][2] = {{0, 4}, {4, 1}, {1, 5}, {5, 2}, {2, 6},
                             {6, 3}, {3, 7}, {7, 0}, {4, 8}, {8, 6},
                             {7, 8}, {8, 5}, {4, 7}, {0, 8}, {4, 5},
                             {1, 8}, {2, 8}, {5, 6}, {6, 7}, {3, 8}};

      for (link = 0; link < 20; link++) {

        i = links[link][0];
        j = links[link][1];
        I = Proc_Elem_Connect[ei[pg->imtrx]->iconnect_ptr + i];
        J = Proc_Elem_Connect[ei[pg->imtrx]->iconnect_ptr + j];

        find_nodal_stu(i, ei[pg->imtrx]->ielem_type, xi, xi + 1, xi + 2);
        find_nodal_stu(j, ei[pg->imtrx]->ielem_type, yi, yi + 1, yi + 2);

        if (find_link_intersection(xi, yi, isovar, isoval, NULL) == TRUE) {
          /* check if crossing is on an edge with a ca condition */
          inflection = FALSE; /* innocent till proven guilty */
          if (ls->Contact_Inflection && point_on_ca_boundary(I, exo) &&
              point_on_ca_boundary(J, exo))
            inflection = TRUE;
          map_local_coordinates(xi, x);
          surf = create_surf_point(x, ei[pg->imtrx]->ielem, xi, inflection);
          if (unique_surf(list, surf)) {
            append_surf(list, surf);
          } else {
			free(surf->data);
			free(surf->closest_point);
			free(surf);
          }
        }
      }
    } break;

    default:
      EH(-1, "Huygens renormalization not implemented for interpolation");
      break;
    }
    break;

  case HEXAHEDRON:

    switch (pd->i[pg->imtrx][isovar]) {

    case I_Q1: /* trilinear hex */
    {
      double links[28][2] = {{0, 1}, {1, 2}, {2, 3}, {3, 0}, {0, 4}, {1, 5},
                             {2, 6}, {3, 7}, {4, 5}, {5, 6}, {6, 7}, {7, 4},
                             {0, 2}, {1, 3}, {0, 5}, {1, 4}, {1, 6}, {2, 5},
                             {3, 6}, {2, 7}, {0, 7}, {3, 4}, {4, 6}, {5, 7},
                             {0, 6}, {1, 7}, {2, 4}, {3, 5}};

      for (link = 0; link < 28; link++) {

        i = links[link][0];
        j = links[link][1];
        I = Proc_Elem_Connect[ei[pg->imtrx]->iconnect_ptr + i];
        J = Proc_Elem_Connect[ei[pg->imtrx]->iconnect_ptr + j];

        find_nodal_stu(i, ei[pg->imtrx]->ielem_type, xi, xi + 1, xi + 2);
        find_nodal_stu(j, ei[pg->imtrx]->ielem_type, yi, yi + 1, yi + 2);

        if (find_link_intersection(xi, yi, isovar, isoval, NULL) == TRUE) {
          /* check if crossing is on an edge with a ca condition */
          inflection = FALSE; /* innocent till proven guilty */
          if (ls->Contact_Inflection && point_on_ca_boundary(I, exo) &&
              point_on_ca_boundary(J, exo))
            inflection = TRUE;
          map_local_coordinates(xi, x);
          surf = create_surf_point(x, ei[pg->imtrx]->ielem, xi, inflection);
          if (unique_surf(list, surf)) {
            append_surf(list, surf);
          } else {
            safe_free(surf);
          }
        }
      }
    } break;

    case I_Q2: /* triquadratic hex */
    {
      double links[86][2] = {
          {0, 11},  {11, 21}, {21, 8},  {8, 0},   {12, 23}, {23, 20}, {20, 25},
          {25, 12}, {11, 23}, {21, 20}, {8, 25},  {0, 12},  {11, 3},  {3, 10},
          {10, 21}, {23, 15}, {15, 26}, {26, 20}, {3, 15},  {10, 26}, {21, 9},
          {9, 1},   {1, 8},   {20, 24}, {24, 13}, {13, 25}, {9, 24},  {1, 13},
          {10, 3},  {2, 9},   {26, 14}, {14, 24}, {2, 19},  {4, 19},  {19, 22},
          {22, 16}, {16, 4},  {12, 4},  {23, 19}, {20, 22}, {25, 16}, {19, 7},
          {7, 18},  {18, 22}, {15, 7},  {26, 18}, {22, 17}, {17, 5},  {5, 16},
          {24, 17}, {13, 5},  {18, 6},  {6, 17},  {19, 6},  {0, 20},  {12, 21},
          {23, 8},  {11, 25}, {11, 26}, {3, 20},  {10, 23}, {21, 15}, {8, 24},
          {21, 13}, {9, 25},  {1, 20},  {21, 14}, {10, 24}, {3, 20},  {9, 26},
          {12, 22}, {23, 16}, {20, 4},  {25, 19}, {23, 18}, {15, 22}, {26, 19},
          {20, 7},  {25, 17}, {20, 5},  {24, 16}, {13, 22}, {20, 6},  {26, 17},
          {14, 22}, {24, 18}}; /* This set of links is not all the links that
                                  exist on a 27node brick */

      for (link = 0; link < 86; link++) {

        i = links[link][0];
        j = links[link][1];
        I = Proc_Elem_Connect[ei[pg->imtrx]->iconnect_ptr + i];
        J = Proc_Elem_Connect[ei[pg->imtrx]->iconnect_ptr + j];

        find_nodal_stu(i, ei[pg->imtrx]->ielem_type, xi, xi + 1, xi + 2);
        find_nodal_stu(j, ei[pg->imtrx]->ielem_type, yi, yi + 1, yi + 2);

        if (find_link_intersection(xi, yi, isovar, isoval, NULL) == TRUE) {
          /* check if crossing is on an edge with a ca condition */
          inflection = FALSE; /* innocent till proven guilty */
          if (ls->Contact_Inflection && point_on_ca_boundary(I, exo) &&
              point_on_ca_boundary(J, exo))
            inflection = TRUE;
          map_local_coordinates(xi, x);
          surf = create_surf_point(x, ei[pg->imtrx]->ielem, xi, inflection);
          if (unique_surf(list, surf)) {
            append_surf(list, surf);
          } else {
            safe_free(surf);
          }
        }
      }
    } break;

    default:
      EH(-1, "Huygens renormalization not implemented for interpolation");
      break;
    }
    break;

  case TRIANGLE:
  case TRISHELL:

    switch (pd->i[pg->imtrx][isovar]) {

    case I_Q1: /* bilinear triangular shell */
    case I_Q2: {
      double links[3][2] = {{0, 1}, {1, 2}, {2, 0}};

      for (link = 0; link < 3; link++) {

        i = links[link][0];
        j = links[link][1];
        I = Proc_Elem_Connect[ei[pg->imtrx]->iconnect_ptr + i];
        J = Proc_Elem_Connect[ei[pg->imtrx]->iconnect_ptr + j];

        find_nodal_stu(i, ei[pg->imtrx]->ielem_type, xi, xi + 1, xi + 2);
        find_nodal_stu(j, ei[pg->imtrx]->ielem_type, yi, yi + 1, yi + 2);

        if (find_link_intersection(xi, yi, isovar, isoval, NULL) == TRUE) {
          /* check if crossing is on an edge with a ca condition */
          inflection = FALSE; /* innocent till proven guilty */
          if (ls->Contact_Inflection && point_on_ca_boundary(I, exo) &&
              point_on_ca_boundary(J, exo))
            inflection = TRUE;
          map_local_coordinates(xi, x);
          surf = create_surf_point(x, ei[pg->imtrx]->ielem, xi, inflection);
          if (unique_surf(list, surf)) {
            append_surf(list, surf);
          } else {
            safe_free(surf);
          }
        }
      }
    } break;

    default:
      EH(-1, "Huygens renormalization not implemented for this interpolation "
             "on TRIs");
      break;
    }
    break;

  case TETRAHEDRON:

    switch (pd->i[pg->imtrx][isovar]) {

    case I_Q1: /* trilinear hex */
    {
      int links[6][2] = {{0, 1}, {0, 2}, {0, 3}, {1, 2}, {1,3}, {2,3}};

      for (link = 0; link < 6; link++) {

        i = links[link][0];
        j = links[link][1];
        I = Proc_Elem_Connect[ei[pg->imtrx]->iconnect_ptr + i];
        J = Proc_Elem_Connect[ei[pg->imtrx]->iconnect_ptr + j];

        find_nodal_stu(i, ei[pg->imtrx]->ielem_type, xi, xi + 1, xi + 2);
        find_nodal_stu(j, ei[pg->imtrx]->ielem_type, yi, yi + 1, yi + 2);

        if (find_link_intersection(xi, yi, isovar, isoval, NULL) == TRUE) {
          /* check if crossing is on an edge with a ca condition */
          inflection = FALSE; /* innocent till proven guilty */
          if (ls->Contact_Inflection && point_on_ca_boundary(I, exo) &&
              point_on_ca_boundary(J, exo))
            inflection = TRUE;
          map_local_coordinates(xi, x);
          surf = create_surf_point(x, ei[pg->imtrx]->ielem, xi, inflection);
          if (unique_surf(list, surf)) {
            append_surf(list, surf);
          } else {
            safe_free(surf);
          }
        }
      }
    } break;
    default:
      EH(-1, "Huygens renormalization not implemented for this interpolation "
             "on TRIs");
      break;
    }
    break;

  default:
    EH(-1, "Huygens renormalization not implemented for this element shape");
    break;
  }
}

void find_facets(struct LS_Surf_List *list, int isovar, double isoval,
                 Exo_DB *exo) {

  switch (ei[pg->imtrx]->ielem_shape) {

  case QUADRILATERAL:
  case SHELL:

    switch (pd->i[pg->imtrx][isovar]) {
    case I_Q1: /* bilinear quadrilateral */
    {

      int quad[4] = {0, 1, 2, 3};

      find_quad_facets(list, isovar, isoval, quad, exo);

    } break;

    case I_Q2: /* biquadratic quadrilateral */
    {
      int quads[4][4] = {
          {0, 4, 8, 7}, {4, 1, 5, 8}, {8, 5, 2, 6}, {7, 8, 6, 3}};

      find_quad_facets(list, isovar, isoval, quads[0], exo);
      find_quad_facets(list, isovar, isoval, quads[1], exo);
      find_quad_facets(list, isovar, isoval, quads[2], exo);
      find_quad_facets(list, isovar, isoval, quads[3], exo);

    } break;

    default:
      printf("isovar=%d, pd->i[pg->imtrx][isovar]=%d\n", isovar,
             pd->i[pg->imtrx][isovar]);
      EH(-1, "Facet based contouring not implemented for quads with this "
             "interpolation type");
      break;
    }
    break;

  case HEXAHEDRON:
    switch (pd->i[pg->imtrx][isovar]) {

    default:
      EH(-1, "Facet based contouring not implemented for hexes with this "
             "interpolation type");
      break;
    }
    break;

  default:
    EH(-1, "Facet based contouring not implemented for this element shape");
    break;
  }
}

static void find_quad_facets(struct LS_Surf_List *list, int isovar,
                             double isoval, int *quad, Exo_DB *exo) {
  double xi[3], yi[3], x[3], *esp;
  int i, j, I, J;
  int edge, vert_count, edge_sign[4], inflection;
  struct LS_Surf *vertex[4], *surf;
  double val_center, val_I, val_J;

  vert_count = 0;
  val_center = 0.;
  for (edge = 0; edge < 4; edge++) {
    i = quad[edge];
    j = quad[(edge + 1) % 4];
    I = Proc_Elem_Connect[ei[pg->imtrx]->iconnect_ptr + i];
    J = Proc_Elem_Connect[ei[pg->imtrx]->iconnect_ptr + j];

    esp = x_static +
          ei[pg->imtrx]->ieqn_ledof[ei[pg->imtrx]->lvdof_to_ledof[isovar][i]];
    val_I = *esp - isoval;

    esp = x_static +
          ei[pg->imtrx]->ieqn_ledof[ei[pg->imtrx]->lvdof_to_ledof[isovar][j]];
    val_J = *esp - isoval;

    /* keep track of average value for resolving ambiguous configuration */
    val_center += val_I;

    /* an edge is considered to have a crossing if the function
     * changes sign along the edge OR if the first node on the
     * side is zero
     */
    if ((val_I * val_J < 0.) || ((val_I == 0.) && (val_J != 0.))) {
      if (val_J > val_I) {
        edge_sign[vert_count] = 1;
      } else if (val_J < val_I) {
        edge_sign[vert_count] = -1;
      } else {
        edge_sign[vert_count] = 0;
      }

      /* locate crossing */
      find_nodal_stu(i, ei[pg->imtrx]->ielem_type, xi, xi + 1, xi + 2);
      find_nodal_stu(j, ei[pg->imtrx]->ielem_type, yi, yi + 1, yi + 2);
      if (!find_link_intersection(xi, yi, isovar, isoval, NULL)) {
        EH(-1, "Shouldn't be here.");
      }

      /* check if crossing is on an edge with a ca condition */
      inflection = FALSE; /* innocent till proven guilty */
      if (ls->Contact_Inflection && point_on_ca_boundary(I, exo) &&
          point_on_ca_boundary(J, exo))
        inflection = TRUE;

      map_local_coordinates(xi, x);
      vertex[vert_count] =
          create_surf_point(x, ei[pg->imtrx]->ielem, xi, inflection);

      vert_count++;
    }
  }

  switch (vert_count) {

  case 0:
  case 1: {
    return;
  }
    /* no "break;" to avoid the "statement not reached" warning */

  case 2: {
    if (edge_sign[0] > edge_sign[1]) {
      surf = create_surf_facet_line(vertex[0], vertex[1], ei[pg->imtrx]->ielem,
                                    -1);
    } else {
      surf = create_surf_facet_line(vertex[1], vertex[0], ei[pg->imtrx]->ielem,
                                    -1);
    }
    append_surf(list, surf);
  } break;

  case 4: {
    /* Slightly ambiguous situation of all 4 edges having crossings.
     * To handle this, make the center have the same sign it currently
     * has.
     */

    if (edge_sign[0] * val_center < 0.) {
      if (edge_sign[0] > edge_sign[1]) {
        surf = create_surf_facet_line(vertex[0], vertex[1],
                                      ei[pg->imtrx]->ielem, -1);
      } else {
        surf = create_surf_facet_line(vertex[1], vertex[0],
                                      ei[pg->imtrx]->ielem, -1);
      }
      append_surf(list, surf);

      if (edge_sign[2] > edge_sign[3]) {
        surf = create_surf_facet_line(vertex[2], vertex[3],
                                      ei[pg->imtrx]->ielem, -1);
      } else {
        surf = create_surf_facet_line(vertex[3], vertex[2],
                                      ei[pg->imtrx]->ielem, -1);
      }
      append_surf(list, surf);
    } else {
      if (edge_sign[1] > edge_sign[2]) {
        surf = create_surf_facet_line(vertex[1], vertex[2],
                                      ei[pg->imtrx]->ielem, -1);
      } else {
        surf = create_surf_facet_line(vertex[2], vertex[1],
                                      ei[pg->imtrx]->ielem, -1);
      }
      append_surf(list, surf);

      if (edge_sign[3] > edge_sign[0]) {
        surf = create_surf_facet_line(vertex[3], vertex[0],
                                      ei[pg->imtrx]->ielem, -1);
      } else {
        surf = create_surf_facet_line(vertex[0], vertex[3],
                                      ei[pg->imtrx]->ielem, -1);
      }
      append_surf(list, surf);
    }
  } break;

  default: {
    printf("number of edges = %d\n", vert_count);
    EH(-1, "Silly me, I thought this couldn't happen");
  } break;
  }
}

static int point_on_ca_boundary(int I, Exo_DB *exo)
/* check to see if point is on SS with CA condition.
 * we do this so because points on such boundaries should
 * be treated as inflection points in the zero level set
 */
{
  static int num_ss_on_ca_boundary = -1;
  static int iss_on_ca_boundary[20];
  int inflection;
  int ibc, ica, i, J;
  int iss = 0;

  /* first time here, make list of side sets with CA boundary conditions */
  if (num_ss_on_ca_boundary == -1) {
    num_ss_on_ca_boundary = 0;
    for (ibc = 0; ibc < Num_BC; ibc++) {
      if (BC_Types[ibc].BC_Name == FILL_CA_BC) {
        if ((iss = in_list(BC_Types[ibc].BC_ID, 0, exo->num_side_sets,
                           exo->ss_id)) == -1) {
          EH(-1, "Cannot locate SS index in point_on_ca_boundary");
        }
        if (num_ss_on_ca_boundary >= 20)
          EH(-1, "Need to increase array for ss_on_ca_boundary[] in "
                 "point_on_ca_boundary");
        iss_on_ca_boundary[num_ss_on_ca_boundary] = iss;
        num_ss_on_ca_boundary++;
      }
    }
  }

  inflection = FALSE; /* innocent till proven guilty */

  for (ica = 0; ica < num_ss_on_ca_boundary; ica++) {
    iss = iss_on_ca_boundary[ica];

    for (i = 0; i < Proc_SS_Node_Count[iss]; i++) {
      J = exo->ss_node_list[iss][i];
      if (J == I)
        inflection = TRUE;
    }
  }

  return inflection;
}

int find_link_intersection(double *xi, double *yi, int isovar, double isoval,
                           Integ_Elem *subelement) {
  double rlo, rhi, dr, dr_old;
  double F1, F2;
  int a, step = 0;
  double r = 0., F = 0., dF = 0.;
  double temp;
  double tol = 1.e-16;

  compute_link_level_set(xi, yi, 0., isovar, isoval, &F1, &dF, subelement);
  compute_link_level_set(xi, yi, 1., isovar, isoval, &F2, &dF, subelement);
  if (fabs(F1) < tol * fabs(F2)) {
    return (TRUE);
  }; /* that was easy */
  if (fabs(F2) < tol * fabs(F1)) {
    for (a = 0; a < pd->Num_Dim; a++) {
      xi[a] = yi[a];
    }
    return (TRUE);
  };

  if (F1 * F2 >= 0.) {
    /* no zero crossing on this link */
    return (FALSE);
  }

  rlo = 0.;
  rhi = 1.;
  dr_old = 1.;
  dr = dr_old;

  while ((fabs(dr) > tol) && step < MAX_STEP) {
    /* if 1st step or out of range or too slow, use bisection */
    if ((step == 0) || /* first step */
        ((((r - rhi) * dF - F) * ((r - rlo) * dF - F)) >=
         0.) ||                             /* out of range */
        (fabs(2. * F) > fabs(dr_old * dF))) /* too slow */
    {
      if (step == 0) {
        r = -F1 / (F2 - F1);
      } else {
        dr_old = dr;
        dr = 0.5 * (rhi - rlo);
        temp = r;
        r = rlo + dr;
        if (r - temp == 0.)
          break;
        if (r - rlo == 0.)
          break;
      }
    } else /* use Newton step */
    {
      dr_old = dr;
      dr = -F / dF;
      temp = r;
      r += dr;
      if (r - temp == 0.)
        break;
    }

    /* calc F and dF */
    compute_link_level_set(xi, yi, r, isovar, isoval, &F, &dF, subelement);

    /* keep the root bracketed between rlo and rhi */
    if (F * F1 > 0.) {
      if (r > rlo) {
        rlo = r;
      }
    } else {
      if (r < rhi) {
        rhi = r;
      }
    }

    step++;
  }

  if (step >= MAX_STEP) {
    fprintf(
        stdout,
        "The maximum iteration count was exceeded in find_link_intersection!");
    return (FALSE);
  }

  for (a = 0; a < pd->Num_Dim; a++) {
    xi[a] = (1. - r) * xi[a] + r * yi[a];
  }

  return (TRUE);
}

static void compute_link_level_set(double *xi, double *yi, double r, int isovar,
                                   double isoval, double *F, double *dF,
                                   Integ_Elem *subelement) {
  int i, a;
  double ri[3] = {0.0, 0.0, 0.0}, dri[3] = {0.0, 0.0, 0.0};
  double *esp;

  for (a = 0; a < pd->Num_Dim; a++) {
    ri[a] = (1. - r) * xi[a] + r * yi[a];
    dri[a] = yi[a] - xi[a];
  }

  if (subelement == NULL) {
    load_basis_functions(ri, bfd);

    for (i = 0, *F = -isoval, *dF = 0.0; i < ei[pg->imtrx]->dof[isovar]; i++) {

      esp = x_static +
            ei[pg->imtrx]->ieqn_ledof[ei[pg->imtrx]->lvdof_to_ledof[isovar][i]];

      *F += *esp * bf[isovar]->phi[i];

      for (a = 0; a < pd->Num_Dim; a++) {
        *dF += *esp * bf[isovar]->dphidxi[i][a] * dri[a];
      }
    }
  } else {
    /* need to account for mapping from subelement to parent element */
    double pi[3] = {0.0, 0.0, 0.0};
    int a, b, i;
    double J[DIM][DIM];
    int dim = ei[pg->imtrx]->ielem_dim;

    subelement_J(subelement, yi, J, TRUE);
    map_subelement_stu(pi, subelement, ri);

    load_basis_functions(pi, bfd);

    for (i = 0, *F = -isoval, *dF = 0.0; i < ei[pg->imtrx]->dof[isovar]; i++) {

      esp = x_static +
            ei[pg->imtrx]->ieqn_ledof[ei[pg->imtrx]->lvdof_to_ledof[isovar][i]];

      *F += *esp * bf[isovar]->phi[i];

      for (a = 0; a < dim; a++) {
        for (b = 0; b < dim; b++) {
          *dF += *esp * bf[isovar]->dphidxi[i][b] * J[a][b] * dri[a];
        }
      }
    }
  }
}

struct LS_Surf *create_surf(int type)
/* generic surface creator */
{
  struct LS_Surf *surf;

  surf = (struct LS_Surf *)smalloc(sizeof(struct LS_Surf));

  surf->type = type;
  surf->closest_point = (struct LS_Surf_Closest_Point *)smalloc(
      sizeof(struct LS_Surf_Closest_Point));
  surf->subsurf_list = NULL;
  surf->next = NULL;

  /* now for the not so generic part */
  switch (surf->type) {
  case LS_SURF_POINT: {
    surf->data = (void *)smalloc(sizeof(struct LS_Surf_Point_Data));
  } break;

  case LS_SURF_PLANE: {
    surf->data = (void *)smalloc(sizeof(struct LS_Surf_Plane_Data));
  } break;

  case LS_SURF_CIRCLE:
  case LS_SURF_SPHERE: {
    surf->data = (void *)smalloc(sizeof(struct LS_Surf_Sphere_Data));
  } break;

  case LS_SURF_FACET: {
    surf->data = (void *)smalloc(sizeof(struct LS_Surf_Facet_Data));
  } break;

  case LS_SURF_SS: {
    surf->data = (void *)smalloc(sizeof(struct LS_Surf_SS_Data));
  } break;

  case LS_SURF_NS: {
    surf->data = (void *)smalloc(sizeof(struct LS_Surf_NS_Data));
  } break;

  case LS_SURF_ISOSURFACE: {
    surf->data = (void *)smalloc(sizeof(struct LS_Surf_Iso_Data));
  } break;

  case LS_SURF_USER: {
    surf->data = (void *)smalloc(sizeof(struct LS_Surf_User_Data));
  } break;
  case LS_SURF_ARC: {
    surf->data = (void *)smalloc(sizeof(struct LS_Surf_Arc_Data));
  } break;
  default: {
    EH(-1, "create_surf called with unknown surface type");
  } break;
  }

  return surf;
}

void append_surf(struct LS_Surf_List *list, struct LS_Surf *surf)
/* append surface to list */
{
  if (list->size == 0) {
    list->start = surf;
  } else {
    list->end->next = surf;
  }
  list->end = surf;
  list->end->next = NULL;
  list->size++;
}

void append_surf_isosurf(struct LS_Surf_List *list, int isovar, double isoval) {
  struct LS_Surf *tmp_surf = NULL;
  struct LS_Surf_Iso_Data *tmp_data;

  tmp_surf = create_surf(LS_SURF_ISOSURFACE);
  tmp_data = (struct LS_Surf_Iso_Data *)tmp_surf->data;
  tmp_data->isovar = isovar;
  tmp_data->isoval = isoval;

  append_surf(list, tmp_surf);
}

static double distance(double *x, double *y) {
  double dist;

  dist = pow((x[0] - y[0]), 2.0) + pow((x[1] - y[1]), 2.0);

  if (pd->Num_Dim == 3)
    dist += pow((x[2] - y[2]), 2.0);

  return sqrt(dist);
}

int unique_surf(struct LS_Surf_List *list, struct LS_Surf *surf)
/* check if surface is unique or is a duplicate */
{
  int unique = TRUE; /* innocent till proven guilty here */

  switch (surf->type) {
  case LS_SURF_POINT: {
    struct LS_Surf_Point_Data *s = (struct LS_Surf_Point_Data *)surf->data;

    /* step through list looking for duplicates */
    list->current = list->start;
    while (list->current) {
      if (list->current->type == LS_SURF_POINT) {
        struct LS_Surf_Point_Data *sl =
            (struct LS_Surf_Point_Data *)list->current->data;
        if (distance(s->x, sl->x) < ls->Length_Scale * 0.001) {
          unique = FALSE;
          return unique;
        }
      }
      list->current = list->current->next;
    }
  } break;

  default: {
    EH(-1, "unique_surf not implemented for this surface type");
  } break;
  }

  return unique;
}

struct LS_Surf_List *create_surf_list(void)
/* surface list creator */
{
  struct LS_Surf_List *list;

  list = (struct LS_Surf_List *)smalloc(sizeof(struct LS_Surf_List));

  list->size = 0;
  list->start = list->end = list->current = NULL;

  return list;
}

struct LS_Surf *create_surf_point(double *x, int elem, double *xi,
                                  int inflection) {
  struct LS_Surf *surf;
  struct LS_Surf_Point_Data *s;

  surf = create_surf(LS_SURF_POINT);
  s = (struct LS_Surf_Point_Data *)surf->data;

  s->x[0] = x[0];
  s->x[1] = x[1];
  s->x[2] = x[2];
  s->xi[0] = xi[0];
  s->xi[1] = xi[1];
  s->xi[2] = xi[2];

  s->elem = elem;
  s->inflection = inflection;

  return surf;
}

struct LS_Surf *create_surf_facet_line(struct LS_Surf *v1, struct LS_Surf *v2,
                                       int elem, int elem_side) {
  struct LS_Surf *surf;
  struct LS_Surf_Facet_Data *s;

  surf = create_surf(LS_SURF_FACET);
  s = (struct LS_Surf_Facet_Data *)surf->data;

  s->num_points = 2;
  s->elem = elem;
  s->elem_side = elem_side;

  surf->subsurf_list = create_surf_list();

  append_surf(surf->subsurf_list, v1);
  append_surf(surf->subsurf_list, v2);

  return surf;
}

static struct LS_Surf *next_surf_or_subsurf(struct LS_Surf_List *list,
                                            int *level)
/* Recursively descend list
 * On the first call, list->current should be set to NULL.
 * This will cause the first item in the list to be returned
 * and set up for future calls.
 * NOTE: *level is returned as the level at which the surface
 * was found (how many levels of subsurfaces were descended).
 * This is incremented as each level is descended so it must
 * be initialized to zero for each call.
 */
{
  struct LS_Surf *surf;

  if (list->current == NULL) /* this is the first call for this list */
  {
    list->current = list->start;
    surf = list->current;
  } else {
    if (list->current->subsurf_list) /* working on subsurf list */
    {
      (*level)++;
      surf = next_surf_or_subsurf(list->current->subsurf_list, level);
      if (surf != NULL)
        return surf;
      /* we have reached the end of the subsurf list, returns to current list */
      (*level)--;
    }

    list->current = list->current->next;
    surf = list->current;
  }

  /* reset subsurface list so that next call will descend into it correctly */
  if ((surf != NULL) && (surf->subsurf_list != NULL)) {
    surf->subsurf_list->current = NULL;
  }

  return surf;
}

static struct LS_Surf *create_next_surf_or_subsurf(struct LS_Surf_List *list,
                                                   int level, int type)
/* create new list entry
 * level indicates how many levels of subsurfaces need to be descended before
 * adding the new surface
 */
{
  struct LS_Surf *surf;

  if (level > 0) {
    if (list->end->subsurf_list == NULL) {
      if (level > 1)
        EH(-1, "Didn't think this could happen");
      list->end->subsurf_list = create_surf_list();
    }
    surf =
        create_next_surf_or_subsurf(list->end->subsurf_list, level - 1, type);
  } else {
    surf = create_surf(type);
    append_surf(list, surf);
  }
  return surf;
}

/*
 * ls_var_initialization :  Initializes field variables that are indexed to
 * level set These would include species in two-phase transport or temperature
 * in casting.
 *
 *   Input
 *         x  = vector of nodal unknowns
 *         x_old = vector of old nodal unknowns
 */

void ls_var_initialization(double **u, Exo_DB *exo, Dpi *dpi, Comm_Ex **cx) {
  int n, k, ebi, ebj, mn;
  int block_temp, ielem, e_start, e_end;
  int *block_order;

  block_order = alloc_int_1(exo->num_elem_blocks, 0);
  for (n = 0; n < exo->num_elem_blocks; n++)
    block_order[n] = n;

  if (Num_Proc > 1) {
    for (n = 0; n < exo->num_elem_blocks; n++) {
      for (k = n + 1; k < exo->num_elem_blocks; k++) {
        if (Matilda[block_order[k]] < Matilda[block_order[n]]) {
          block_temp = block_order[n];
          block_order[n] = block_order[k];
          block_order[k] = block_temp;
        }
      }
    }
  }

  for (ebj = 0; ebj < exo->num_elem_blocks; ebj++) {
    ebi = block_order[ebj];
    mn = Matilda[ebi];
    pd = pd_glob[mn];
    mp = mp_glob[mn];

    // PRS note: hardwired here to R_PHASE1
    if (pd->e[pg->imtrx][R_LEVEL_SET]) {
      int ielem_type, num_nodes, index;
      int i, j, var, nunks, ie;
      NODAL_VARS_STRUCT *nv;

      e_start = exo->eb_ptr[ebi];
      e_end = exo->eb_ptr[ebi + 1];

      for (ielem = e_start; ielem < e_end; ielem++) {
        ielem_type = Elem_Type(exo, ielem);
        num_nodes = elem_info(NNODES, ielem_type);
        index = Proc_Connect_Ptr[ielem];
        ls->Elem_Sign = 0;

        for (n = 0; n < num_nodes; n++) /* local nodes */
        {
          scalar_value_at_local_node(ielem, ielem_type, n, LS, 0, u[pg->imtrx],
                                     exo);
          i = Proc_Elem_Connect[index++];

          for (int imtrx = 0; imtrx < upd->Total_Num_Matrices; imtrx++) {

            nv = Nodes[i]->Nodal_Vars_Info[imtrx];

            for (j = Num_Var_Init; j < ls->Num_Var_Init + Num_Var_Init; j++) {

              var = Var_init[j].var;

              nunks = get_nv_ndofs_modMF(nv, var);

              if (nunks > 0 && pd->i[imtrx][var]) {
                if (nunks == 1) {
                  ie = Index_Solution(i, var, Var_init[j].ktype, 0, mn, imtrx);

                  level_set_property(Var_init[j].init_val_minus,
                                     Var_init[j].init_val_plus,
                                     ls->Length_Scale, &(u[imtrx][ie]), NULL);

                } else {
                  EH(-1, " Cannot initialized multiple degrees of freedom at a "
                         "node \n");
                }
              }
            }
          }
        }
      }
    }
  }

  safer_free((void **)&block_order);

  for (int imtrx = 0; imtrx < upd->Total_Num_Matrices; imtrx++) {
    exchange_dof(cx[imtrx], dpi, u[imtrx], imtrx);
  }

  return;
}

static double scalar_value_at_local_node(int ielem, int ielem_type, int lnode,
                                         int var, int ktype, double *u,
                                         Exo_DB *exo) {

  double xi[DIM], val = 0;
  double scr1, scr2;

  if (u == x_static) /* be the least disruptive possible */
  {
    load_elem_dofptr(ielem, exo, x_static, x_old_static, xdot_static,
                     xdot_old_static, 0);
  } else {
    load_elem_dofptr(ielem, exo, u, u, u, u, 0);
  }

  bf_mp_init(pd);

  find_nodal_stu(lnode, ielem_type, xi, xi + 1, xi + 2);

  load_basis_functions(xi, bfd);

  switch (var) {
  case FILL:
    if (pd->v[pg->imtrx][var])
      scalar_fv_fill(esp->F, esp_dot->F, esp_old->F, bf[var]->phi,
                     ei[pg->imtrx]->dof[var], &fv->F, &scr1, &scr2);
    val = fv->F;
    break;
  case TEMPERATURE:
    if (pd->v[pg->imtrx][var])
      scalar_fv_fill(esp->T, esp_dot->T, esp_old->T, bf[var]->phi,
                     ei[pg->imtrx]->dof[var], &fv->T, &scr1, &scr2);
    val = fv->T;
    break;
  default:
    val = 0;
    break;
  }
  return (val);
}

/*
static double find_LS_value_on_side
( int ielem_type ,
        int id_side,
        double s,
        double t,
        double xi[DIM]))
*/
void iso_contour_on_side(double isoval, int dim, int ielem_type, int id_side,
                         int *ip_total, double (**s)[DIM], double **wt) {
  switch (dim) {
  case 2: {
    int local_elem_node_id[MAX_NODES_PER_SIDE];
    int nodes_per_side;
    int i;
    int have_crossing = FALSE;

    get_side_info(ielem_type, id_side, &nodes_per_side, local_elem_node_id);

    for (i = 1; i < nodes_per_side; i++) {
      int lvdof = ei[pg->imtrx]->ln_to_dof[ls->var][local_elem_node_id[i]];

      if (lvdof != -1) {

        if (sign_change(*esp->F[local_elem_node_id[0]] - isoval,
                        *esp->F[local_elem_node_id[i]] - isoval))
          have_crossing = TRUE;
      }
    }

    if (have_crossing) {
      double xi_p[DIM];

      *ip_total = 1;
      *s = (double(*)[DIM])smalloc(DIM * sizeof(double));
      *wt = (double *)smalloc(sizeof(double));
      *wt[0] = 1.0;

      if (sign_change(*esp->F[local_elem_node_id[0]] - isoval,
                      *esp->F[local_elem_node_id[1]] - isoval)) {
        load_surf_st(ielem_type, id_side, pd->Num_Dim, *s[0], -1., 0.);
        load_surf_st(ielem_type, id_side, pd->Num_Dim, xi_p, 1., 0.);

        find_link_intersection(*s[0], xi_p, ls->var, isoval, NULL);
      } else /* unusual case of having two crossings on this side, hmmm, what to
                do? */
      {
        if (nodes_per_side != 3)
          EH(-1, "Unexpected element type!");

        if (sign_change(*esp->F[local_elem_node_id[0]] - isoval,
                        *esp->F[local_elem_node_id[2]] - isoval)) {
          load_surf_st(ielem_type, id_side, pd->Num_Dim, *s[0], -1., 0.);
          load_surf_st(ielem_type, id_side, pd->Num_Dim, xi_p, 0., 0.);

          find_link_intersection(*s[0], xi_p, ls->var, isoval, NULL);
        } else {
          EH(-1, "This really shouldn't happen!");
        }
      }
    } else {
      *ip_total = 0;
      *s = NULL;
      *wt = NULL;
    }
  } break;
  case 3:
    EH(-1, "Third dimension remains problematic.\n");
  }
  return;
}
/*
static int
interface_on_side( double isoval,
                   int ielem_type,
                   int id_side )
{
  int local_elem_node_id[MAX_NODES_PER_SIDE];
  int nodes_per_side;
  int ldof_eqn;
  int i;

  int all_negative = TRUE;
  int all_positive = TRUE;



  get_side_info( ielem_type, id_side, &nodes_per_side, local_elem_node_id );

  for( i=0; ( all_positive || all_negative) &&  i<nodes_per_side ; i++)
    {
      int id;

      id = local_elem_node_id[i];

      if(  (ldof_eqn = ei[pg->imtrx]->ln_to_first_dof[ls->var][id]) != -1 )
        {
          all_negative = ( *(esp->F[ldof_eqn]) - isoval <= 0.0 ) &&
all_negative; all_positive = ( *(esp->F[ldof_eqn]) - isoval > 0.0 ) &&
all_positive;
        }
    }

  return ( !( all_negative || all_positive ) );
}
*/
/*
static double
find_LS_value_on_side( int ielem_type,
                       int id_side,
                       double s,
                       double t,
                       double xi[DIM] )
{
  double value;
  int i;

  load_surf_st( ielem_type, id_side, pd->Num_Dim, xi, s, t );

  load_basis_functions( xi, bfd );

  for(i=0, value=0.0; i<ei[pg->imtrx]->dof[ls->var]; i++ )
    {
      value += *(esp->F[i])*bf[ls->var]->phi[i];
    }
  return(value);
}
*/
/******************************************************************************
 * level_set_interface(): Calculates useful level set functions and their
 *                        derivatives.  Some terms are probably not worth
 *        computing (such as d_H_dgradF[]) but it's easier to be systematic.
 *        The routine tries to be as efficient as possible -- no derivatives
 *        are calculated if we're not near the interface or if do_deriv is
 *FALSE.
 *
 * Input
 * -----
 *   F	      = The value of the level set (distance) function.
 *   grad_F   = Gradient of F.
 *   width    = Width of the interface region; width = 2*alpha.
 *   do_deriv = If TRUE, calculate the derivatives.
 *
 * Output
 * ------
 *   near	     = TRUE if the current posistion (i.e. F) is in the
 *                     interfacial region
 *   H		     = Heaviside function; smooth form of: H=0 for F<0,
 *                     H=1 for F>0
 *   d_H_dF	     = Derivative of H w.r.t. F. Normally this would be
 *                     delta but not here
 *   d_H_dgradF      = Derivative of H w.r.t. the components of grad(F).
 *   delta	     = Delta function: smooth form of: delta(F) = 1 for
 *                     F=0, =0 for F != 0; N.B. This delta has a correction
 *                     for cases where F is not a pure distance function.
 *   d_delta_dF	     = Derivative of delta w.r.t. F
 *   d_delta_dgradF  = Derivative of delta w.r.t. the components of grad(F).
 *   normal	     = Normal vector: typically normal = grad(F); here we use
 *                     normal = grad(F) / |grad(F)| to be safe.
 *   d_normal_dF     = Derivative of normal w.r.t. F.
 *   d_noraml_dgradF = Derivative of normal w.r.t. the components of grad(F).
 *
 * Return
 * ------
 *   0 = Success.
 *  -1 = Failure.
 *
 * Example Usage of Derivative Terms
 * ---------------------------------
 *
 * d_normal_dgradF[a][b] = d normal[a] / d gradF[b]
 *
 * So, to compute Jacobian terms like d normal[a]/d F_j:
 *
 * d normal[a] / d F_j = d_normal_dF[a]        * bf[FILL]->phi[j]
 *                     + d_normal_dgradF[a][0] * bf[FILL]->grad_phi[j][0]
 *                     + d_normal_dgradF[a][1] * bf[FILL]->grad_phi[j][1]
 *                     + d_normal_dgradF[a][2] * bf[FILL]->grad_phi[j][2]
 *
 ******************************************************************************/
int level_set_interface(const double F, const double grad_F[DIM],
                        const double width, const int do_deriv, int *near,
                        double *H, double *d_H_dF, double d_H_dgradF[DIM],
                        double *delta, double *d_delta_dF,
                        double d_delta_dgradF[DIM], double normal[DIM],
                        double d_normal_dF[DIM],
                        double d_normal_dgradF[DIM][DIM]) {
  int a, b;
  int status = 0;
  double mag, maginv;
  double alpha = 0.5 * width;

  /**************************************************
   * Initialize the results.
   **************************************************/
  /* if do_deriv == TRUE, we assume these pointers aren't NULL. */
  if (do_deriv) {
    *d_H_dF = 0.;
    *d_delta_dF = 0.;
    memset(d_H_dgradF, 0, sizeof(double) * DIM);
    memset(d_delta_dgradF, 0, sizeof(double) * DIM);
    memset(d_normal_dF, 0, sizeof(double) * DIM);
    memset(d_normal_dgradF, 0, sizeof(double) * DIM * DIM);
  }

  /* If we're not in the mushy zone, set the essentials and bail out. */
  if (fabs(F) >= alpha) {
    *near = FALSE;
    *H = (F < 0) ? 0. : 1.;
    *delta = 0.;
    memset(normal, 0, sizeof(double) * DIM);
    return (status);
  }

  /**************************************************
   * Calculate the functions for real
   **************************************************/
  mag = 0.0;
  for (a = 0; a < VIM; a++) {
    normal[a] = grad_F[a];
    mag += grad_F[a] * grad_F[a];
  }
  mag = sqrt(mag);
  maginv = (mag == 0.0) ? 1.0 : 1.0 / mag;

  for (a = 0; a < VIM; a++) {
    normal[a] *= maginv;
  }

  *near = TRUE;
  *H = 0.5 * (1. + F / alpha + sin(M_PIE * F / alpha) / M_PIE);
  *delta = 0.5 * (1. + cos(M_PIE * F / alpha)) / alpha * mag;

  /* Bail out if we don't need to calculate the derivatives. */
  if (!do_deriv)
    return (status);

  /**************************************************
   * Calculate the derivatives of the functions
   **************************************************/

  for (a = 0; a < VIM; a++) {
    for (b = 0; b < VIM; b++) {
      d_normal_dgradF[a][b] = -pow(maginv, 3.0) * grad_F[b] * grad_F[a];
    }
    d_normal_dgradF[a][a] += maginv;
  }

  *d_H_dF = 0.5 * (1. + cos(M_PIE * F / alpha)) / alpha;
  *d_delta_dF = -0.5 * sin(M_PIE * F / alpha) * M_PIE / (alpha * alpha) * mag;
  for (a = 0; a < VIM; a++) {
    d_delta_dgradF[a] = *d_H_dF * maginv * grad_F[a];
  }

  return (status);
}

/******************************************************************************
 *
 * level_set_property() : Calculate a general, scalar material property using
 *                        the level set function.
 *
 * Input
 * -----
 *   p0	   = Material property for FILL < 0 ("minus" side)
 *   p1	   = Material property for FILL > 0 ("plus" side)
 *
 * Output
 * ------
 *   pp		  = Material property at the current coordinate.
 *   d_pp_dF[MDE] = Derivative of the material property w.r.t. the FILL
 *                  variable. N.B. If d_pp_dF == NULL, this derivative
 *                  is not calculated.
 *
 * Returns
 * -------
 *   0 = Success.
 *  -1 = Failure.
 *
 ******************************************************************************/
int level_set_property(const double p0, const double p1, const double width,
                       double *pp, double d_pp_dF[MDE]) {
  int var, j;
  int do_deriv;

  /* See if we need to bother with derivatives. */
  do_deriv = d_pp_dF != NULL;

  /* Fetch the level set interfacial functions. */
  load_lsi(width);

  /* Calculate the material property. */
  if (ls->Elem_Sign == -1)
    *pp = p0;
  else if (ls->Elem_Sign == 1)
    *pp = p1;
  else
    *pp = p0 + (p1 - p0) * lsi->H;

  if (ls->Elem_Sign != 0 && do_deriv) {
    var = ls->var;
    for (j = 0; j < ei[pg->imtrx]->dof[var]; j++) {
      d_pp_dF[j] = 0.;
    }
  }

  /* Bail out if we don't need derivatives or if we're not in the mushy zone. */
  if (!do_deriv || !lsi->near || ls->Elem_Sign != 0)
    return (0);

#ifdef COUPLED_FILL
  load_lsi_derivs();

  /* Calculate the deriviatives of the material property w.r.t. FILL. */
  var = ls->var;
  for (j = 0; j < ei[pg->imtrx]->dof[var]; j++) {
    /* Calculate the Jacobian terms. */
    d_pp_dF[j] = (p1 - p0) * lsi->d_H_dF[j];
  }

#endif /* COUPLED_FILL */

#if 0
  /*
   * NB: H(F) doesn't not (currently) depend on grad_F and hence pp
   *     does not depend on MESH_DISPLACEMENTs.  I'll leave this here 
   *     just in case....  Hence the 'if 0'
   */

  if ( ! pd->v[pg->imtrx][MESH_DISPLACEMENT1] ) return(0);

  for ( b=0; b < VIM; b++ )
    {
      var = MESH_DISPLACEMENT1 + b;
      for ( j=0; j < ei[pg->imtrx]->dof[var]; j++)
	{
	  d_pp_dmesh[b][j] = (p1 - p0) * lsi->d_H_dmesh[b][j];
	}
    }
#endif /* 0 */

  return (0);
}

int level_set_property_offset(const double p0, const double p1,
                              const double width, double *pp,
                              double d_pp_dF[MDE]) {
  int var, j;
  int do_deriv;

  /* See if we need to bother with derivatives. */
  do_deriv = d_pp_dF != NULL;

  /* Fetch the level set interfacial functions. */
  load_lsi_offset(width);

  /* Calculate the material property. */
  if (ls->Elem_Sign == -1)
    *pp = p0;
  else if (ls->Elem_Sign == 1)
    *pp = p1;
  else
    *pp = p0 + (p1 - p0) * lsi->H;

  if (ls->Elem_Sign != 0 && do_deriv) {
    var = ls->var;
    for (j = 0; j < ei[pg->imtrx]->dof[var]; j++) {
      d_pp_dF[j] = 0.;
    }
  }

  /* Bail out if we don't need derivatives or if we're not in the mushy zone. */
  if (!do_deriv || !lsi->near || ls->Elem_Sign != 0)
    return (0);

#ifdef COUPLED_FILL
  load_lsi_derivs();

  /* Calculate the deriviatives of the material property w.r.t. FILL. */
  var = ls->var;
  for (j = 0; j < ei[pg->imtrx]->dof[var]; j++) {
    /* Calculate the Jacobian terms. */
    d_pp_dF[j] = (p1 - p0) * lsi->d_H_dF[j];
  }

#endif /* COUPLED_FILL */

#if 0
  /*
   * NB: H(F) doesn't not (currently) depend on grad_F and hence pp
   *     does not depend on MESH_DISPLACEMENTs.  I'll leave this here
   *     just in case....  Hence the 'if 0'
   */

  if ( ! pd->v[pg->imtrx][MESH_DISPLACEMENT1] ) return(0);

  for ( b=0; b < VIM; b++ )
    {
      var = MESH_DISPLACEMENT1 + b;
      for ( j=0; j < ei[pg->imtrx]->dof[var]; j++)
        {
          d_pp_dmesh[b][j] = (p1 - p0) * lsi->d_H_dmesh[b][j];
        }
    }
#endif /* 0 */

  return (0);
}

/******************************************************************************
 *
 * ls_transport_property() : Almost identical in function to level_set_property.
 *                           Computes "diffuse" level set Hv function of
 material
 *                           property.  Differs from level_set_property in that
 it
 *                           returns sensitivity wrt F field instead of F nodal
 unknowns.
 *                           It is used primarily for diffusivities, thermal
 conductivities
 *
 *
 * Input
 * -----
 *   p0	   = Material property for FILL < 0 ("minus" side)
 *   p1	   = Material property for FILL > 0 ("plus" side)
 *
 * Output
 * ------
 *   pp		  = Material property at the current coordinate.
 *   d_pp_dF      = Derivative of the material property w.r.t. the FILL
 *                  variable. N.B. If d_pp_dF == NULL, this derivative
 *                  is not calculated.
 *
 * Returns
 * -------mm_fill_ls.c:   else if ( ls->Elem_Sign == 1 ) *pp = p1;

 *   0 = Success.
 *  -1 = Failure.
 *
 ******************************************************************************/
int ls_transport_property(const double p0, const double p1, const double width,
                          double *pp, double *d_pp_dF) {

  int do_deriv;

  /* See if we need to bother with derivatives. */
  do_deriv = d_pp_dF != NULL;

  /* Fetch the level set interfacial functions. */
  load_lsi(width);

  /* Calculate the material property. */
  if (ls->Elem_Sign == -1)
    *pp = p0;
  else if (ls->Elem_Sign == 1)
    *pp = p1;
  else
    *pp = p0 + (p1 - p0) * lsi->H;

  if (do_deriv)
    *d_pp_dF = 0.;

  /* Bail out if we don't need derivatives or if we're not in the mushy zone. */
  if (!do_deriv || !lsi->near || ls->Elem_Sign != 0)
    return (0);

#ifdef COUPLED_FILL
  load_lsi_derivs();

  /* Calculate the deriviatives of the material property w.r.t. FILL. */
  if (ls->Elem_Sign == 0)
    *d_pp_dF = (p1 - p0) * lsi->dH;
  else
    *d_pp_dF = 0.;

#endif /* COUPLED_FILL */

  return (0);
}

void determine_ls_elem_overlap_state(void) {
  /* For level set problems we need to know the characteristics of all of this
   * element */
  /* ls->elem_overlap_state = 0 -> no crossing in element
     ls->elem_overlap_state = 1 -> crossing in element
   */

  if (ls == NULL)
    return;

  ls->elem_overlap_state = FALSE;

  if (fabs(ls->Length_Scale) > 1.0E-20) /* diffuse interface */
  {
    if (current_elem_overlaps_interface(ls->Length_Scale))
      ls->elem_overlap_state = TRUE;
  } else /* sharp interface */
  {
    if (current_elem_on_isosurface(ls->var, 0.))
      ls->elem_overlap_state = TRUE;
  }
}

void load_xfem_for_elem(double x[], const Exo_DB *exo) {
  int eqn;

  /* only evaluate element quantities if new element */
  if (ei[pg->imtrx]->ielem != xfem->ielem || Debug_Flag < 0) {
    xfem->ielem = ei[pg->imtrx]->ielem;
    xfem->elem_state = current_elem_xfem_state(xfem->node_var_state,
                                               &xfem->elem_var_state, x, exo);
    /* fill in bogus values to avoid pathological cases */
    xfem->xi[0] = -2;
    xfem->xi[1] = -2;
    xfem->xi[2] = -2;

    /* check if gradients will be needed for XG-type interpolations */
    xfem->have_XG = FALSE;
    for (eqn = V_FIRST; eqn < V_LAST && !xfem->have_XG; eqn++) {
      if (pd->i[pg->imtrx][eqn] == I_P1_XG ||
          pd->i[pg->imtrx][eqn] == I_Q1_XG ||
          pd->i[pg->imtrx][eqn] == I_Q2_XG ||
          pd->i[pg->imtrx][eqn] == I_Q1_HG ||
          pd->i[pg->imtrx][eqn] == I_Q1_HVG ||
          pd->i[pg->imtrx][eqn] == I_Q2_HG || pd->i[pg->imtrx][eqn] == I_Q2_HVG)
        xfem->have_XG = TRUE;
    }

    /* check if quantities will be needed for discontinuous-type interpolations
     */
    xfem->have_disc = FALSE;
    for (eqn = V_FIRST; eqn < V_LAST && !xfem->have_disc; eqn++) {
      if (pd->i[pg->imtrx][eqn] == I_Q1_HV ||
          pd->i[pg->imtrx][eqn] == I_Q1_HG ||
          pd->i[pg->imtrx][eqn] == I_Q1_HVG ||
          pd->i[pg->imtrx][eqn] == I_Q2_HV ||
          pd->i[pg->imtrx][eqn] == I_Q2_HG || pd->i[pg->imtrx][eqn] == I_Q2_HVG)
        xfem->have_disc = TRUE;
    }
#if 0
      /* possibly dangerous, but try to speed things up by setting
         active_interp_ledof for XFEM vars 
       */
      for (eqn = V_FIRST; eqn < V_LAST; eqn++)
        {
          if ( pd->e[pg->imtrx][eqn] )
	    {
	      for (i = 0; i < ei[pg->imtrx]->dof[eqn]; i++) 
	        {
	          ledof = ei[pg->imtrx]->lvdof_to_ledof[eqn][i];
		  
                  xfem_dof_state( i, pd->i[pg->imtrx][eqn], ei[pg->imtrx]->ielem_shape,
                                  &xfem_active, &extended_dof, &base_interp, &base_dof );
		  if ( extended_dof && !xfem_active ) ei[pg->imtrx]->active_interp_ledof[ledof] = FALSE;
		}
	    }
	}
#endif
  }
}

void load_xfem_for_stu(const double xi[]) {
  int i, F_elem_type = -1;
  int dof_ls;

  /* in XFEM, basis functions depend on distance function */
  /* here, we evaluate these functions */

  /* make sure xfem has been set up for element */
  if (ei[pg->imtrx]->ielem != xfem->ielem) {
    EH(-1, "Must call load_xfem_for_elem before calling load_xfem_for_stu.\n");
  }

  if (xfem->elem_state == 1) {
    /* only evaluate distance if at new point */
    if (xi[0] != xfem->xi[0] || xi[1] != xfem->xi[1] || xi[2] != xfem->xi[2]) {
      double alpha = 0.5 * ls->Length_Scale;

      xfem->xi[0] = xi[0];
      xfem->xi[1] = xi[1];
      xfem->xi[2] = xi[2];

      dof_ls = ei[pg->imtrx]->dof[ls->var];

      if (pd->i[pg->imtrx][ls->var] == I_Q1) {
        F_elem_type = pd->Num_Dim == 2 ? BILINEAR_QUAD : TRILINEAR_HEX;
      } else if (pd->i[pg->imtrx][FILL] == I_Q2) {
        F_elem_type = pd->Num_Dim == 2 ? BIQUAD_QUAD : TRIQUAD_HEX;
      } else if (pd->i[pg->imtrx][FILL] == I_NOTHING) {
        xfem->near = FALSE;
        xfem->F = 2. * ls->Length_Scale;
        xfem->H = 1.;
        xfem->delta = 0.;
        xfem->dF_xi[0] = 0.;
        xfem->dF_xi[1] = 0.;
        xfem->dF_xi[2] = 0.;
        xfem->bf_plus = 0.;
        xfem->F_plus = 0.;
        xfem->grad_bf_plus[0] = 0.;
        xfem->grad_bf_plus[1] = 0.;
        xfem->grad_bf_plus[2] = 0.;
        xfem->grad_F_plus[0] = 0.;
        xfem->grad_F_plus[1] = 0.;
        xfem->grad_F_plus[2] = 0.;
        return;
      } else
        EH(-1, "Unexpected interpolation for FILL");

      xfem->F = 0.;
      for (i = 0; i < dof_ls; i++) {
        xfem->F += shape(xi[0], xi[1], xi[2], F_elem_type, PSI, i) * *esp->F[i];
      }

      if (fabs(xfem->F) < alpha) {
        xfem->near = TRUE;
        xfem->H =
            0.5 * (1. + xfem->F / alpha + sin(M_PIE * xfem->F / alpha) / M_PIE);
        xfem->delta = 0.5 * (1. + cos(M_PIE * xfem->F / alpha)) / alpha;
      } else {
        xfem->near = FALSE;
        xfem->H = (xfem->F < 0.0) ? 0.0 : 1.0;
        xfem->delta = 0.;
        /* DRN: not sure if we want to do this or not */
        /*if( fabs(xfem->F) < DBL_SMALL) xfem->H = 0.5;*/
        if (ls->on_sharp_surf) {
          xfem->H = (ls->Elem_Sign < 0) ? 0.0 : 1.0;
          xfem->delta = 0.;
        }
      }

      /* gradients and other derived quantities */
      xfem->dF_xi[0] = 0.;
      xfem->dF_xi[1] = 0.;
      xfem->dF_xi[2] = 0.;
      xfem->bf_plus = 0.;
      xfem->F_plus = 0.;
      xfem->grad_bf_plus[0] = 0.;
      xfem->grad_bf_plus[1] = 0.;
      xfem->grad_bf_plus[2] = 0.;
      xfem->grad_F_plus[0] = 0.;
      xfem->grad_F_plus[1] = 0.;
      xfem->grad_F_plus[2] = 0.;

      /* drn - this contains somewhat convoluted logic to desparately try to
         keep the costs low but keep from having too many if tests

         basically, we need the following
         xfem->near:      need xfem->dF_xi[]
         xfem->have_XG:   need xfem->dF_xi[] & xfem->F_plus &
         xfem->grad_F_plus[] xfem->have_disc: need xfem->F_plus &
         xfem->grad_F_plus[] & xfem->bf_plus & xfem->grad_bf_plus[]

         the most important thing is to avoid extra calls to shape.  the logic
         below sometimes calculates unnecessary quantities, but should avoid
         unnecessary calls to shape.
       */
      if (xfem->have_XG || xfem->have_disc || xfem->near) {
        double phi, dphi = 0.0;

        if (xfem->have_XG || xfem->have_disc) {
          for (i = 0; i < dof_ls; i++) {
            if (*esp->F[i] >= 0.) {
              phi = shape(xi[0], xi[1], xi[2], F_elem_type, PSI, i);
              xfem->bf_plus += phi;
              xfem->F_plus += phi * *esp->F[i];
            }
          }
        }

        /* 1-D, 2-D, or 3-D (I guess that's everybody!) */
        for (i = 0; i < dof_ls; i++) {
          if (xfem->near || xfem->have_XG || *esp->F[i] >= 0.) {
            dphi = shape(xi[0], xi[1], xi[2], F_elem_type, DPSI_S, i);
            xfem->dF_xi[0] += dphi * *esp->F[i];
          }
          if ((xfem->have_XG || xfem->have_disc) && *esp->F[i] >= 0.) {
            xfem->grad_bf_plus[0] += dphi;
            xfem->grad_F_plus[0] += dphi * *esp->F[i];
          }
        }

        /* 2-D or 3-D */
        if (ei[pg->imtrx]->ielem_dim > 1) {
          for (i = 0; i < dof_ls; i++) {
            if (xfem->near || xfem->have_XG || *esp->F[i] >= 0.) {
              dphi = shape(xi[0], xi[1], xi[2], F_elem_type, DPSI_T, i);
              xfem->dF_xi[1] += dphi * *esp->F[i];
            }
            if ((xfem->have_XG || xfem->have_disc) && *esp->F[i] >= 0.) {
              xfem->grad_bf_plus[1] += dphi;
              xfem->grad_F_plus[1] += dphi * *esp->F[i];
            }
          }
        }

        /* 3-D only */
        if (ei[pg->imtrx]->ielem_dim > 2) {
          for (i = 0; i < dof_ls; i++) {
            if (xfem->near || xfem->have_XG || *esp->F[i] >= 0.) {
              dphi = shape(xi[0], xi[1], xi[2], F_elem_type, DPSI_U, i);
              xfem->dF_xi[2] += dphi * *esp->F[i];
            }
            if ((xfem->have_XG || xfem->have_disc) && *esp->F[i] >= 0.) {
              xfem->grad_bf_plus[2] += dphi;
              xfem->grad_F_plus[2] += dphi * *esp->F[i];
            }
          }
        }
      }
    }
  }
}

void xfem_correct(int num_total_nodes, double x[], double xdot[],
                  double x_old[], double xdot_old[], double delta_x[],
                  double theta_arg, double delta_t) {
  NODE_INFO_STRUCT *node;
  NODAL_VARS_STRUCT *nv;
  VARIABLE_DESCRIPTION_STRUCT *vd;
  int I, ie, idof, lvdesc, var_type;
  int interp;
  int ioffset;

  for (I = 0; I < num_total_nodes; I++) {
    node = Nodes[I];
    nv = node->Nodal_Vars_Info[pg->imtrx];
    ioffset = 0;
    for (lvdesc = 0; lvdesc < nv->Num_Var_Desc; lvdesc++) {
      vd = nv->Var_Desc_List[lvdesc];
      if (MatID == -1)
        MatID = 0;
      var_type = vd->Variable_Type;

      interp = pd_glob[MatID]->i[pg->imtrx][var_type];

      int fill_matrix = pd_glob[MatID]->mi[R_FILL];
      if (upd->Total_Num_Matrices == 1 && fill_matrix < 0) {
        fill_matrix = pg->imtrx;
      } else if (fill_matrix < 0) {
        EH(-1, "Could not find fill matrix");
      }
      if (is_xfem_interp(interp)) {
        double F, F_old, F_prev;

        if (delta_x == NULL) {

          gnn_distance(I, pg->matrices[fill_matrix].x,
                       pg->matrices[fill_matrix].x_old, NULL, &F, &F_old, NULL);

        } else {

          gnn_distance(I, pg->matrices[fill_matrix].x,
                       pg->matrices[fill_matrix].x_old, delta_x, &F, &F_old,
                       &F_prev);

          if (sign_change(F, F_prev)) /* corrector changed sign of node */
          {
            int ie_xfem;
            switch (interp) {
            case I_P0_GP:
            case I_Q1_GP:
            case I_Q2_GP:
            case I_P0_GN:
            case I_Q1_GN:
            case I_Q2_GN:
/* Debugging */
#if 0
                          DPRINTF(stderr, "Debugging: node changed sign in corrector:\n");
			  DPRINTF(stderr, "F = %g, F_prev = %g at node, I = %d, v=%d\n", F, F_prev, I, var_type);
                          DPRINTF(stderr, "x[%d] = %g\n\n", ie, x[ie]);
#endif
              break;
            case I_P0_G:
            case I_Q1_G:
            case I_Q2_G: {
              double temp;
              ie = node->First_Unknown[pg->imtrx] + ioffset;
              ie_xfem = node->First_Unknown[pg->imtrx] + ioffset + 1;

              temp = x[ie];
              x[ie] = x[ie_xfem];
              x[ie_xfem] = temp;
/* Debugging */
#if 0
                          DPRINTF(stderr, "Debugging: node changed sign in corrector:\n");
			  DPRINTF(stderr, "F = %g, F_prev = %g at node, I = %d, v=%d\n", F, F_prev, I, var_type);
                          DPRINTF(stderr, "x[%d] = %g, x[%d+1] = %g\n\n", ie, x[ie], ie, x[ie+1]);
#endif
            } break;
            case I_P0_XV:
            case I_Q1_XV:
            case I_Q2_XV: {
              int sign_prev = -1;
              if (F_prev >= 0.)
                sign_prev = 1;

              ie = node->First_Unknown[pg->imtrx] + ioffset;
              ie_xfem = node->First_Unknown[pg->imtrx] + ioffset + 1;

              x[ie] = x[ie] - sign_prev * x[ie_xfem];
/* Debugging */
#if 0
                          DPRINTF(stderr, "Debugging: node changed sign in corrector:\n");
			  DPRINTF(stderr, "F = %g, F_prev = %g at node, I = %d, v=%d\n", F, F_prev, I, var_type);
                          DPRINTF(stderr, "x[%d] = %g, x[%d+1] = %g\n\n", ie, x[ie], ie, x[ie+1]);
#endif
            } break;
            default:
              WH(-1, "x correction not yet implemented for this type of XFEM");
            }
          }
        }

        if (sign_change(F,
                        F_old)) /* node changed sign from previous time step */
        {
          int ie_xfem;
          switch (interp) {
          case I_P0_GP:
          case I_Q1_GP:
          case I_Q2_GP:
          case I_P0_GN:
          case I_Q1_GN:
          case I_Q2_GN:
/* Debugging */
#if 0
                          DPRINTF(stderr, "Debugging: node has changed sign since previous time step:\n");
			  DPRINTF(stderr, "F = %g, F_old = %g at node, I = %d, v=%d\n", F, F_old, I, var_type);
			  DPRINTF(stderr, "x[%d] = %g\n", ie, x[ie]); 
			  DPRINTF(stderr, "x_old[%d] = %g\n", ie, x_old[ie]); 
                          DPRINTF(stderr, "xdot[%d] = %g\n\n", ie, xdot[ie]);
#endif
            break;
          case I_P0_G:
          case I_Q1_G:
          case I_Q2_G:
            ie = node->First_Unknown[pg->imtrx] + ioffset;
            ie_xfem = node->First_Unknown[pg->imtrx] + ioffset + 1;

            xdot[ie] =
                (1.0 + 2.0 * theta_arg) / delta_t * (x[ie] - x_old[ie_xfem]) -
                (2.0 * theta_arg) * xdot_old[ie_xfem];
            xdot[ie_xfem] =
                (1.0 + 2.0 * theta_arg) / delta_t * (x[ie_xfem] - x_old[ie]) -
                (2.0 * theta_arg) * xdot_old[ie];
            break;
          case I_P0_XV:
          case I_Q1_XV:
          case I_Q2_XV: {
            int sign_old = -1;
            double x_old_i, xdot_old_i;
            if (F_old >= 0.)
              sign_old = 1;

            ie = node->First_Unknown[pg->imtrx] + ioffset;
            ie_xfem = node->First_Unknown[pg->imtrx] + ioffset + 1;

            x_old_i = x_old[ie] - sign_old * x_old[ie_xfem];
            xdot_old_i = xdot_old[ie] - sign_old * xdot_old[ie_xfem];

            xdot[ie] = (1.0 + 2.0 * theta_arg) / delta_t * (x[ie] - x_old_i) -
                       (2.0 * theta_arg) * xdot_old_i;

            xdot[ie_xfem] = (1.0 + 2.0 * theta_arg) / delta_t *
                                (x[ie_xfem] - x_old[ie_xfem]) -
                            (2.0 * theta_arg) * xdot_old[ie_xfem];
/* Debugging */
#if 0
                          DPRINTF(stderr, "Debugging: node has changed sign since previous time step:\n");
			  DPRINTF(stderr, "F = %g, F_old = %g at node, I = %d, v=%d\n", F, F_old, I, var_type);
			  DPRINTF(stderr, "x[%d] = %g, x[%d+1] = %g\n", ie, x[ie], ie, x[ie+1]); 
			  DPRINTF(stderr, "x_old[%d] = %g, x_old[%d+1] = %g\n", ie, x_old[ie], ie, x_old[ie+1]); 
                          DPRINTF(stderr, "xdot[%d] = %g, xdot[%d+1] = %g\n\n", ie, xdot[ie], ie, xdot[ie+1]);
#endif
          } break;
          case I_P1_XG:
          case I_Q1_XG:
          case I_Q2_XG: {

            double delta_g = fabs(F_old) - fabs(F);

            ie = node->First_Unknown[pg->imtrx] + ioffset;
            ie_xfem = node->First_Unknown[pg->imtrx] + ioffset + 1;

            xdot[ie] = (1.0 + 2.0 * theta_arg) / delta_t *
                           (x[ie] - x_old[ie] - delta_g) -
                       (2.0 * theta_arg) * xdot_old[ie];

            xdot[ie_xfem] = (1.0 + 2.0 * theta_arg) / delta_t *
                                (x[ie_xfem] - x_old[ie_xfem]) -
                            (2.0 * theta_arg) * xdot_old[ie_xfem];
          } break;
          default:
            WH(-1, "xdot correction not yet implemented for this type of XFEM");
          }
        } else {
          for (idof = 0; idof < vd->Ndof; idof++) {
            ie = node->First_Unknown[pg->imtrx] + ioffset + idof;
            xdot[ie] = (1.0 + 2.0 * theta_arg) / delta_t * (x[ie] - x_old[ie]) -
                       (2.0 * theta_arg) * xdot_old[ie];
          }
        }
      }

      ioffset += vd->Ndof;
    }
  }
}

void xfem_predict(int num_total_nodes, int numProcUnknowns, double delta_t,
                  double delta_t_old, double delta_t_older, double theta_arg,
                  double x[], double x_old[], double x_older[],
                  double x_oldest[], double xdot[], double xdot_old[],
                  double xdot_older[]) {
  NODE_INFO_STRUCT *node;
  NODAL_VARS_STRUCT *nv;
  VARIABLE_DESCRIPTION_STRUCT *vd;
  int I, ie, lvdesc, var_type;
  int interp;
  double c1, c2, c3 = 0.0;
  int ioffset;

  if (theta_arg == 0.5) {
    c1 = delta_t * (delta_t + delta_t_old) / delta_t_older /
         (delta_t_older + delta_t_old);
    c2 = -delta_t * (delta_t + delta_t_old + delta_t_older) /
         (delta_t_old * delta_t_older);
    c3 = (delta_t + delta_t_old + delta_t_older) * (delta_t + delta_t_old) /
         delta_t_old / (delta_t_older + delta_t_old);
  } else {
    c1 = delta_t * (1.0 + theta_arg * delta_t / delta_t_old);
    c2 = theta_arg * (delta_t * delta_t) / (delta_t_old);
  }

  for (I = 0; I < num_total_nodes; I++) {
    node = Nodes[I];
    nv = node->Nodal_Vars_Info[pg->imtrx];
    ioffset = 0;
    for (lvdesc = 0; lvdesc < nv->Num_Var_Desc; lvdesc++) {
      vd = nv->Var_Desc_List[lvdesc];
      if (MatID == -1)
        MatID = 0;
      var_type = vd->Variable_Type;

      interp = pd_glob[MatID]->i[pg->imtrx][var_type];

      if (is_xfem_interp(interp)) {
        double F, F_old, F_older, F_oldest;

        gnn_distance(I, x, x_old, NULL, &F, &F_old, NULL);
        gnn_distance(I, x_older, x_oldest, NULL, &F_older, &F_oldest, NULL);

        if (sign_change(F, F_old) || sign_change(F, F_older) ||
            (theta_arg == 0.5 && sign_change(F, F_oldest))) {
          int ie_xfem;
          switch (interp) {
          case I_P0_GP:
          case I_Q1_GP:
          case I_Q2_GP:
          case I_P0_GN:
          case I_Q1_GN:
          case I_Q2_GN:
            break;
          case I_P0_G:
          case I_Q1_G:
          case I_Q2_G: {
            ie = node->First_Unknown[pg->imtrx] + ioffset;
            ie_xfem = node->First_Unknown[pg->imtrx] + ioffset + 1;

            if (theta_arg == 0.5) {
              double x_old_local, x_old_other;
              double x_older_local, x_older_other;
              double x_oldest_local, x_oldest_other;

              if (sign_change(F, F_old)) {
                x_old_local = x_old[ie_xfem];
                x_old_other = x_old[ie];
              } else {
                x_old_local = x_old[ie];
                x_old_other = x_old[ie_xfem];
              }
              if (sign_change(F, F_older)) {
                x_older_local = x_older[ie_xfem];
                x_older_other = x_older[ie];
              } else {
                x_older_local = x_older[ie];
                x_older_other = x_older[ie_xfem];
              }
              if (sign_change(F, F_oldest)) {
                x_oldest_local = x_oldest[ie_xfem];
                x_oldest_other = x_oldest[ie];
              } else {
                x_oldest_local = x_oldest[ie];
                x_oldest_other = x_oldest[ie_xfem];
              }

              x[ie] =
                  c3 * x_old_local + c2 * x_older_local + c1 * x_oldest_local;
              x[ie_xfem] =
                  c3 * x_old_other + c2 * x_older_other + c1 * x_oldest_other;
            } else {
              double x_old_local, x_old_other;
              double xdot_old_local, xdot_old_other;
              double xdot_older_local, xdot_older_other;

              if (sign_change(F, F_old)) {
                x_old_local = x_old[ie_xfem];
                x_old_other = x_old[ie];
                xdot_old_local = xdot_old[ie_xfem];
                xdot_old_other = xdot_old[ie];
              } else {
                x_old_local = x_old[ie];
                x_old_other = x_old[ie_xfem];
                xdot_old_local = xdot_old[ie];
                xdot_old_other = xdot_old[ie_xfem];
              }
              if (sign_change(F, F_older)) {
                xdot_older_local = xdot_older[ie_xfem];
                xdot_older_other = xdot_older[ie];
              } else {
                xdot_older_local = xdot_older[ie];
                xdot_older_other = xdot_older[ie_xfem];
              }

              x[ie] = x_old_local + c1 * xdot_old_local - c2 * xdot_older_local;
              x[ie_xfem] =
                  x_old_other + c1 * xdot_old_other - c2 * xdot_older_other;
            }
          } break;
          case I_P0_XV:
          case I_Q1_XV:
          case I_Q2_XV: {
            int sign_old = 0, sign_older = 0, sign_oldest = 0;

            if (sign_change(F, F_old)) {
              if (F_old < 0.)
                sign_old = -1;
              else
                sign_old = 1;
            }
            if (sign_change(F, F_older)) {
              if (F_older < 0.)
                sign_older = -1;
              else
                sign_older = 1;
            }
            if (sign_change(F, F_oldest)) {
              if (F_oldest < 0.)
                sign_oldest = -1;
              else
                sign_oldest = 1;
            }

            ie = node->First_Unknown[pg->imtrx] + ioffset;
            ie_xfem = node->First_Unknown[pg->imtrx] + ioffset + 1;

            if (theta_arg == 0.5) {
              x[ie] = c3 * (x_old[ie] - sign_old * x_old[ie_xfem]) +
                      c2 * (x_older[ie] - sign_older * x_older[ie_xfem]) +
                      c1 * (x_oldest[ie] - sign_oldest * x_oldest[ie_xfem]);

              x[ie_xfem] = c3 * x_old[ie_xfem] + c2 * x_older[ie_xfem] +
                           c1 * x_oldest[ie_xfem];
            } else {
              x[ie] = (x_old[ie] - sign_old * x_old[ie_xfem]) +
                      c1 * (xdot_old[ie] - sign_old * xdot_old[ie_xfem]) -
                      c2 * (xdot_older[ie] - sign_older * xdot_older[ie_xfem]);
              x[ie_xfem] = (x_old[ie_xfem] + c1 * xdot_old[ie_xfem] -
                            c2 * xdot_older[ie_xfem]);
            }
/* Debugging */
#if 0
                        DPRINTF(stderr, "Debugging: node changed sign in predictor:\n");
			DPRINTF(stderr, "F = %g, F_old = %g at node, I = %d, v=%d\n", F, F_old, I, var_type);
			DPRINTF(stderr, "x_old[%d] = %g, x_old[%d+1] = %g\n", ie, x_old[ie], ie, x_old[ie+1]); 
			DPRINTF(stderr, "xdot_old[%d] = %g, xdot_old[%d+1] = %g\n", ie, xdot_old[ie], ie, xdot_old[ie+1]); 
                        DPRINTF(stderr, "x[%d] = %g, x[%d+1] = %g\n\n", ie, x[ie], ie, x[ie+1]);
#endif
          } break;
          default:
            WH(-1, "predictor not yet implemented for this type of XFEM");
          }
        }
      }
      ioffset += vd->Ndof;
    }
  }

  /* fix xdot */
  xfem_correct(num_total_nodes, x, xdot, x_old, xdot_old, NULL, theta_arg,
               delta_t);
}

/******************************************************************************
 * xfem_var_diff: compute difference in var
 *                vdiff = the difference between the value on the other side
 *                        of the interface and the value on this side
 *                phidiff = d(vdiff)/vj
 *                gradvdiff = grad(vdiff)
 *
 ******************************************************************************/
void xfem_var_diff(int var, double *vdiff, double phidiff[MDE],
                   double gradvdiff[DIM]) {
  int interp = pd->i[pg->imtrx][var];
  BASIS_FUNCTIONS_STRUCT *bfv = bf[var];
  int xfem_active, extended_dof, base_interp, base_dof;
  int a, i;
  double *esp;

  /* initialize */
  *vdiff = 0.;
  gradvdiff[0] = 0.;
  gradvdiff[1] = 0.;
  gradvdiff[2] = 0.;
  for (i = 0; i < ei[pg->imtrx]->dof[var]; i++)
    phidiff[i] = 0.;

  switch (interp) {
  case I_P0_XV:
  case I_Q1_XV:
  case I_Q2_XV: {
    int sign = -ls->Elem_Sign;
    for (i = 0; i < ei[pg->imtrx]->dof[var]; i++) {
      xfem_dof_state(i, interp, ei[pg->imtrx]->ielem_shape, &xfem_active,
                     &extended_dof, &base_interp, &base_dof);
      if (extended_dof) {
        esp = x_static +
              ei[pg->imtrx]->ieqn_ledof[ei[pg->imtrx]->lvdof_to_ledof[var][i]];

        *vdiff += bfv->phi[2 * base_dof] * *esp * sign;
        phidiff[i] = bfv->phi[2 * base_dof] * sign;

        for (a = 0; a < VIM; a++) {
          gradvdiff[a] += bfv->grad_phi[2 * base_dof][a] * *esp * sign;
        }
      }
    }
  } break;
  case I_NOTHING:
    break;
  default:
    EH(-1, "xfem_var_diff not yet implemented for this type of XFEM");
  }
}

/******************************************************************************
 * zero_lsi: Initialize a level set interface data structure
 *
 * Author: Pat Notz 10/29/01
 ******************************************************************************/
void zero_lsi(void) {
  /* Sanity checking. */
  if (lsi == NULL) {
    EH(-1, "lsi Level_Set_Interface structure is NULL.");
  }

  if (ls == NULL) {
    EH(-1, "ls Level_Set_Data structure is NULL.");
  }

  lsi->near = FALSE;
  lsi->alpha = 0.0;

  lsi->H = 0.0;
  lsi->delta = 0.0;

  memset(lsi->normal, 0, sizeof(double) * DIM);

  /* This is useful for calculating the above (and other) quantities. */
  lsi->gfmag = 0.0;
  lsi->gfmaginv = 0.0;
}

void zero_lsi_derivs(void) {
  /* Sanity checking. */
  if (lsi == NULL) {
    EH(-1, "lsi Level_Set_Interface structure is NULL.");
  }

  if (ls == NULL) {
    EH(-1, "ls Level_Set_Data structure is NULL.");
  }

  lsi->dH = 0.;
  memset(lsi->d_H_dF, 0, sizeof(double) * MDE);
  memset(lsi->d_H_dmesh, 0, sizeof(double) * DIM * MDE);

  memset(lsi->d_delta_dF, 0, sizeof(double) * MDE);
  memset(lsi->d_delta_dmesh, 0, sizeof(double) * DIM * MDE);

  memset(lsi->d_normal_dF, 0, sizeof(double) * DIM * MDE);
  memset(lsi->d_normal_dmesh, 0, sizeof(double) * DIM * DIM * MDE);

  /* This is useful for calculating the above (and other) quantities. */
  memset(lsi->d_gfmag_dF, 0, sizeof(double) * MDE);
  memset(lsi->d_gfmag_dmesh, 0, sizeof(double) * DIM * MDE);

  memset(lsi->d_gfmaginv_dF, 0, sizeof(double) * MDE);
  memset(lsi->d_gfmaginv_dmesh, 0, sizeof(double) * DIM * MDE);
}

/******************************************************************************
 * load_lsi: Load the level set interface functions into the global
 *           lsi (Level_Set_Interface struct) based on the current state
 *           of the global fv (Field_Variables) data structure (viz., fv->F).
 *
 * Input
 * =====
 * width = The width of the interfacial region.
 *
 * Returns 0 on success.
 *
 * Author: Pat Notz 10/29/01
 ******************************************************************************/
int load_lsi(const double width) {
  double F = 0, alpha, *grad_F = NULL;
  int a, b;
  int i, j, k;

  /* Zero things out. */
  zero_lsi();

  /* Check if we're in the mushy zone. */
  lsi->alpha = 0.5 * width;
  alpha = lsi->alpha;

  copy_distance_function( &F, &grad_F);

  lsi->near = ls->on_sharp_surf || fabs(F) < alpha;

  /* Calculate the interfacial functions we want to know even if not in mushy
   * zone. */

  lsi->gfmag = 0.0;
  for (a = 0; a < VIM; a++) {
    lsi->normal[a] = grad_F[a];
    lsi->gfmag += grad_F[a] * grad_F[a];
  }
  lsi->gfmag = sqrt(lsi->gfmag);
  lsi->gfmaginv = (lsi->gfmag == 0.0) ? 1.0 : 1.0 / lsi->gfmag;

  for (a = 0; a < VIM; a++) {
    lsi->normal[a] *= lsi->gfmaginv;
  }

  /* If we're not in the mushy zone: */
  if (ls->on_sharp_surf) {
    /*lsi->H = ( F < 0.0) ? 0.0 : 1.0 ;*/
    lsi->H = (ls->Elem_Sign < 0) ? 0.0 : 1.0;
    lsi->delta = 1.;
  } else if (!lsi->near) {
    lsi->H = (F < 0.0) ? 0.0 : 1.0;
    lsi->delta = 0.;
  } else {
    lsi->H = 0.5 * (1. + F / alpha + sin(M_PIE * F / alpha) / M_PIE);
    lsi->delta = 0.5 * (1. + cos(M_PIE * F / alpha)) * lsi->gfmag / alpha;
  }

  /**** Shield the operations below since they are very expensive relative to
     the previous operations in the load_lsi routine. Add your variables as
     needed  ********/

  if (pd->gv[LUBP] || pd->gv[LUBP_2] ||
      pd->gv[SHELL_SAT_CLOSED] ||
      pd->gv[SHELL_PRESS_OPEN] ||
      pd->gv[SHELL_PRESS_OPEN_2] ||
      pd->gv[SHELL_SAT_GASN]) {

    /* Evaluate heaviside using FEM basis functions */
    double Hni, d_Hni_dF, Fi;
      double Hni_old, Fi_old;
    int eqn = R_FILL;
    lsi->Hn = 0.0;
      lsi->Hn_old = 0.0;
    memset(lsi->gradHn, 0.0, sizeof(double) * DIM);
      memset(lsi->gradHn_old, 0.0, sizeof(double)*DIM);
    memset(lsi->d_Hn_dF, 0.0, sizeof(double) * MDE);
    memset(lsi->d_gradHn_dF, 0.0, sizeof(double) * DIM * MDE);
    memset(lsi->d_Hn_dmesh, 0.0, sizeof(double) * DIM * MDE);
    memset(lsi->d_gradHn_dmesh, 0.0, sizeof(double) * DIM * DIM * MDE);
    if(pd->gv[LUBP] || pd->gv[SHELL_SAT_CLOSED] || pd->gv[SHELL_PRESS_OPEN ] || pd->gv[SHELL_SAT_GASN] ) 
      {
	for ( i = 0; i < ei[pg->imtrx]->dof[eqn]; i++ ) {
	  Fi = *esp->F[i];
	  if ( fabs(Fi) > lsi->alpha ) {
	    Hni = ( Fi < 0.0 ) ? 0.0 : 1.0;
	    d_Hni_dF = 0.0;
	  } else {
	    Hni      = 0.5 * (1.0 + Fi/lsi->alpha + sin(M_PIE*Fi/lsi->alpha)/M_PIE);
	    d_Hni_dF = 0.5 * (1/lsi->alpha + cos(M_PIE*Fi/lsi->alpha)/lsi->alpha);
	  }
	  lsi->Hn         += Hni      * bf[eqn]->phi[i];
	  lsi->d_Hn_dF[i] += d_Hni_dF * bf[eqn]->phi[i];
	  if (pd->gv[MESH_DISPLACEMENT1]) {
	    for ( b = 0; b < DIM; b++ ) {
	      for ( k = 0; k < ei[pg->imtrx]->dof[MESH_DISPLACEMENT1]; k++ ) {
		lsi->d_Hn_dmesh[b][k] += Hni * bf[eqn]->phi[i] * bf[MESH_DISPLACEMENT1]->phi[k];
	      }
	    }
	  }
	  for ( j = 0; j < VIM; j++ ) {
	    lsi->gradHn[j]         += Hni      * bf[eqn]->grad_phi[i][j];
	    lsi->d_gradHn_dF[j][i] += d_Hni_dF * bf[eqn]->grad_phi[i][j];
	    if (pd->gv[MESH_DISPLACEMENT1]) {
	      for ( b = 0; b < DIM; b++ ) {
		for ( k = 0; k < ei[pg->imtrx]->dof[MESH_DISPLACEMENT1]; k++ ) {
		  lsi->d_gradHn_dmesh[j][b][k] += Hni * bf[eqn]->d_grad_phi_dmesh[i][j][b][k];
		}
	      }
	    }
	  }

	  Fi_old = *esp_old->F[i];
	  if ( fabs(Fi_old) > lsi->alpha ) {
	    Hni_old = ( Fi_old < 0.0 ) ? 0.0 : 1.0;
	  } else {
	    Hni_old  = 0.5 * (1.0 + Fi_old/lsi->alpha + sin(M_PIE*Fi_old/lsi->alpha)/M_PIE);
	  }
	  lsi->Hn_old += Hni_old * bf[eqn]->phi[i];
	  for ( j = 0; j < VIM; j++ ) {
	    lsi->gradHn_old[j] += Hni_old * bf[eqn]->grad_phi[i][j];
	  }
	}
      }
    else if (pd->gv[LUBP_2] || pd->gv[SHELL_PRESS_OPEN_2])
      {
	eqn = R_PHASE1;
	for ( i = 0; i < ei[pg->imtrx]->dof[eqn]; i++ ) {
	  Fi = *esp->pF[0][i];
	  if ( fabs(Fi) > lsi->alpha ) {
	    Hni = ( Fi < 0.0 ) ? 0.0 : 1.0;
	    d_Hni_dF = 0.0;
	  } else {
	    Hni      = 0.5 * (1.0 + Fi/lsi->alpha + sin(M_PIE*Fi/lsi->alpha)/M_PIE);
	    d_Hni_dF = 0.5 * (1/lsi->alpha + cos(M_PIE*Fi/lsi->alpha)/lsi->alpha);
	  }
	  lsi->Hn         += Hni      * bf[eqn]->phi[i];
	  lsi->d_Hn_dF[i] += d_Hni_dF * bf[eqn]->phi[i];
	  if (pd->gv[MESH_DISPLACEMENT1]) {
	    for ( b = 0; b < DIM; b++ ) {
	      for ( k = 0; k < ei[pg->imtrx]->dof[MESH_DISPLACEMENT1]; k++ ) {
		lsi->d_Hn_dmesh[b][k] += Hni * bf[eqn]->phi[i] * bf[MESH_DISPLACEMENT1]->phi[k];
	      }
	    }
	  }
	  for ( j = 0; j < VIM; j++ ) {
	    lsi->gradHn[j]         += Hni      * bf[eqn]->grad_phi[i][j];
	    lsi->d_gradHn_dF[j][i] += d_Hni_dF * bf[eqn]->grad_phi[i][j];
	    if (pd->gv[MESH_DISPLACEMENT1]) {
	      for ( b = 0; b < DIM; b++ ) {
		for ( k = 0; k < ei[pg->imtrx]->dof[MESH_DISPLACEMENT1]; k++ ) {
		  lsi->d_gradHn_dmesh[j][b][k] += Hni * bf[eqn]->d_grad_phi_dmesh[i][j][b][k];
		}
	      }
	    }
	  }

	  Fi_old = *esp_old->pF[0][i];
	  if ( fabs(Fi_old) > lsi->alpha ) {
	    Hni_old = ( Fi_old < 0.0 ) ? 0.0 : 1.0;
	  } else {
	    Hni_old  = 0.5 * (1.0 + Fi_old/lsi->alpha + sin(M_PIE*Fi_old/lsi->alpha)/M_PIE);
	  }
	  lsi->Hn_old += Hni_old * bf[eqn]->phi[i];
	  for ( j = 0; j < VIM; j++ ) {
	    lsi->gradHn_old[j] += Hni_old * bf[eqn]->grad_phi[i][j];
	  }
	}
      } 
 
  } /* end of if pd->v[LUBP] || ... etc */

  /************ End of shielding **************************/

  if (fabs(alpha) < 1e-32) {
    alpha = 1e-32;
  }
  lsi->delta_max = lsi->gfmag / alpha;

  return(0);

}

int
load_lsi_old(const double width, struct Level_Set_Interface *lsi_old)
{
  double F_old = 0, alpha, *grad_F_old = NULL;
  int a;

  if (ls->var != FILL) {
    EH(-1, "Unknown level set variable");
  }

  lsi_old->near  = FALSE;
  lsi_old->alpha = 0.0;

  lsi_old->H = 0.0;
  lsi_old->delta = 0.0;

  memset(lsi_old->normal, 0, sizeof(double)*DIM);

  /* This is useful for calculating the above (and other) quantities. */
  lsi_old->gfmag = 0.0;
  lsi_old->gfmaginv = 0.0;

  /* Check if we're in the mushy zone. */
  lsi_old->alpha = 0.5 * width;
  alpha      = lsi_old->alpha;

  F_old = fv_old->F;
  grad_F_old = fv_old->grad_F;

  lsi_old->near  = ls->on_sharp_surf || fabs(F_old) < alpha;

  /* Calculate the interfacial functions we want to know even if not in mushy zone. */

  lsi_old->gfmag = 0.0;
  for ( a=0; a < VIM; a++ )
    {
      lsi_old->normal[a] = grad_F_old[a];
      lsi_old->gfmag    += grad_F_old[a] * grad_F_old[a];
    }
  lsi_old->gfmag = sqrt( lsi_old->gfmag );
  lsi_old->gfmaginv     = ( lsi_old->gfmag == 0.0 ) ? 1.0 : 1.0 / lsi_old->gfmag;

  for ( a=0; a < VIM; a++)
    {
      lsi_old->normal[a] *= lsi_old->gfmaginv;
    }

  /* If we're not in the mushy zone: */
  if ( ls->on_sharp_surf )
    {
      lsi_old->H = ( ls->Elem_Sign < 0 ) ? 0.0 : 1.0 ;
      lsi_old->delta = 1.;
    }
  else if ( ! lsi_old->near )
    {
      lsi_old->H = ( F_old < 0.0) ? 0.0 : 1.0 ;
      lsi_old->delta = 0.;
    }
  else
    {
      lsi_old->H     = 0.5 * (1. + F_old / alpha + sin(M_PIE * F_old / alpha) / M_PIE);
      lsi_old->delta = 0.5 * (1. + cos(M_PIE * F_old / alpha)) * lsi_old->gfmag / alpha;
    }


/**** Shield the operations below since they are very expensive relative to the previous
      operations in the load_lsi routine. Add your variables as needed  ********/

  if (pd->v[pg->imtrx][LUBP]  || pd->v[pg->imtrx][LUBP_2] || pd->v[pg->imtrx][SHELL_SAT_CLOSED] || pd->v[pg->imtrx][SHELL_PRESS_OPEN ] ||
      pd->v[pg->imtrx][SHELL_PRESS_OPEN_2] || pd->v[pg->imtrx][SHELL_SAT_GASN] )
    {
      EH(-1, "No support for LUBP/SHELL_SAT/SHELL_PRESS");
    } /* end of if pd->v[pg->imtrx][LUBP] || ... etc */

/************ End of shielding **************************/

  lsi_old->delta_max = lsi_old->gfmag/alpha;

  return (0);
}

int load_lsi_offset(const double width) {
  double F = 0, alpha, *grad_F = NULL;
  int a, b;
  int i, j, k;

  /* Zero things out. */
  zero_lsi();

  /* Check if we're in the mushy zone. */
  lsi->alpha = 0.5 * width;
  alpha = lsi->alpha;

  copy_distance_function(&F, &grad_F);

  // add offset
  F += 2 * alpha;

  lsi->near = ls->on_sharp_surf || fabs(F) < alpha;

  /* Calculate the interfacial functions we want to know even if not in mushy
   * zone. */

  lsi->gfmag = 0.0;
  for (a = 0; a < VIM; a++) {
    lsi->normal[a] = grad_F[a];
    lsi->gfmag += grad_F[a] * grad_F[a];
  }
  lsi->gfmag = sqrt(lsi->gfmag);
  lsi->gfmaginv = (lsi->gfmag == 0.0) ? 1.0 : 1.0 / lsi->gfmag;

  for (a = 0; a < VIM; a++) {
    lsi->normal[a] *= lsi->gfmaginv;
  }

  /* If we're not in the mushy zone: */
  if (ls->on_sharp_surf) {
    /*lsi->H = ( F < 0.0) ? 0.0 : 1.0 ;*/
    lsi->H = (ls->Elem_Sign < 0) ? 0.0 : 1.0;
    lsi->delta = 1.;
  } else if (!lsi->near) {
    lsi->H = (F < 0.0) ? 0.0 : 1.0;
    lsi->delta = 0.;
  } else {
    lsi->H = 0.5 * (1. + F / alpha + sin(M_PIE * F / alpha) / M_PIE);
    lsi->delta = 0.5 * (1. + cos(M_PIE * F / alpha)) * lsi->gfmag / alpha;
  }

  /**** Shield the operations below since they are very expensive relative to
     the previous operations in the load_lsi routine. Add your variables as
     needed  ********/

  if (pd->v[pg->imtrx][LUBP] || pd->v[pg->imtrx][LUBP_2] ||
      pd->v[pg->imtrx][SHELL_SAT_CLOSED] ||
      pd->v[pg->imtrx][SHELL_PRESS_OPEN] ||
      pd->v[pg->imtrx][SHELL_PRESS_OPEN_2] ||
      pd->v[pg->imtrx][SHELL_SAT_GASN]) {

    /* Evaluate heaviside using FEM basis functions */
    double Hni, d_Hni_dF, Fi;
    int eqn = R_FILL;
    lsi->Hn = 0.0;
    memset(lsi->gradHn, 0.0, sizeof(double) * DIM);
    memset(lsi->d_Hn_dF, 0.0, sizeof(double) * MDE);
    memset(lsi->d_gradHn_dF, 0.0, sizeof(double) * DIM * MDE);
    memset(lsi->d_Hn_dmesh, 0.0, sizeof(double) * DIM * MDE);
    memset(lsi->d_gradHn_dmesh, 0.0, sizeof(double) * DIM * DIM * MDE);

    if (pd->v[pg->imtrx][LUBP] || pd->v[pg->imtrx][SHELL_SAT_CLOSED] ||
        pd->v[pg->imtrx][SHELL_PRESS_OPEN] ||
        pd->v[pg->imtrx][SHELL_SAT_GASN]) {
      for (i = 0; i < ei[pg->imtrx]->dof[eqn]; i++) {
        Fi = *esp->F[i];
        if (fabs(Fi) > lsi->alpha) {
          Hni = (Fi < 0.0) ? 0.0 : 1.0;
          d_Hni_dF = 0.0;
        } else {
          Hni = 0.5 *
                (1.0 + Fi / lsi->alpha + sin(M_PIE * Fi / lsi->alpha) / M_PIE);
          d_Hni_dF = 0.5 * (1 / lsi->alpha +
                            cos(M_PIE * Fi / lsi->alpha) / lsi->alpha);
        }
        lsi->Hn += Hni * bf[eqn]->phi[i];
        lsi->d_Hn_dF[i] += d_Hni_dF * bf[eqn]->phi[i];
        if (pd->v[pg->imtrx][MESH_DISPLACEMENT1]) {
          for (b = 0; b < DIM; b++) {
            for (k = 0; k < ei[pg->imtrx]->dof[MESH_DISPLACEMENT1]; k++) {
              lsi->d_Hn_dmesh[b][k] +=
                  Hni * bf[eqn]->phi[i] * bf[MESH_DISPLACEMENT1]->phi[k];
            }
          }
        }
        for (j = 0; j < VIM; j++) {
          lsi->gradHn[j] += Hni * bf[eqn]->grad_phi[i][j];
          lsi->d_gradHn_dF[j][i] += d_Hni_dF * bf[eqn]->grad_phi[i][j];
          if (pd->v[pg->imtrx][MESH_DISPLACEMENT1]) {
            for (b = 0; b < DIM; b++) {
              for (k = 0; k < ei[pg->imtrx]->dof[MESH_DISPLACEMENT1]; k++) {
                lsi->d_gradHn_dmesh[j][b][k] +=
                    Hni * bf[eqn]->d_grad_phi_dmesh[i][j][b][k];
              }
            }
          }
        }
      }
    } else if (pd->v[pg->imtrx][LUBP_2] ||
               pd->v[pg->imtrx][SHELL_PRESS_OPEN_2]) {
      eqn = R_PHASE1;
      for (i = 0; i < ei[pg->imtrx]->dof[eqn]; i++) {
        Fi = *esp->pF[0][i];
        if (fabs(Fi) > lsi->alpha) {
          Hni = (Fi < 0.0) ? 0.0 : 1.0;
          d_Hni_dF = 0.0;
        } else {
          Hni = 0.5 *
                (1.0 + Fi / lsi->alpha + sin(M_PIE * Fi / lsi->alpha) / M_PIE);
          d_Hni_dF = 0.5 * (1 / lsi->alpha +
                            cos(M_PIE * Fi / lsi->alpha) / lsi->alpha);
        }
        lsi->Hn += Hni * bf[eqn]->phi[i];
        lsi->d_Hn_dF[i] += d_Hni_dF * bf[eqn]->phi[i];
        if (pd->v[pg->imtrx][MESH_DISPLACEMENT1]) {
          for (b = 0; b < DIM; b++) {
            for (k = 0; k < ei[pg->imtrx]->dof[MESH_DISPLACEMENT1]; k++) {
              lsi->d_Hn_dmesh[b][k] +=
                  Hni * bf[eqn]->phi[i] * bf[MESH_DISPLACEMENT1]->phi[k];
            }
          }
        }
        for (j = 0; j < VIM; j++) {
          lsi->gradHn[j] += Hni * bf[eqn]->grad_phi[i][j];
          lsi->d_gradHn_dF[j][i] += d_Hni_dF * bf[eqn]->grad_phi[i][j];
          if (pd->v[pg->imtrx][MESH_DISPLACEMENT1]) {
            for (b = 0; b < DIM; b++) {
              for (k = 0; k < ei[pg->imtrx]->dof[MESH_DISPLACEMENT1]; k++) {
                lsi->d_gradHn_dmesh[j][b][k] +=
                    Hni * bf[eqn]->d_grad_phi_dmesh[i][j][b][k];
              }
            }
          }
        }
      }
    }

  } /* end of if pd->v[pg->imtrx][LUBP] || ... etc */

  /************ End of shielding **************************/

  lsi->delta_max = lsi->gfmag / alpha;

  return (0);
}

/******************************************************************************
 * load_lsi_shell_second: Special case of load_lsi forced to be written to
 *circumvent the shell-shell-friend situation encountered in multilayer shell
 *stacks.  The friend code does not work for this pathological case, so we need
 *to do nonlocal operations and cannot do a setup-shop-at-point approach.
 *  *
 * Input
 * =====
 * width = The width of the interfacial region.
 *
 * Returns 0 on success.
 *
 * Author: Randy Schunk, dubiously, on 8/21/2012
 ******************************************************************************/
int load_lsi_shell_second(const double width) {
  double F = 0, alpha, *grad_F = NULL;
  int a, b;
  int i, j, k;

  /* Zero things out. */
  zero_lsi();

  /* Check if we're in the mushy zone. */
  lsi->alpha = 0.5 * width;
  alpha = lsi->alpha;

  copy_distance_function(&F, &grad_F);

  lsi->near = ls->on_sharp_surf || fabs(F) < alpha;

  /* Calculate the interfacial functions we want to know even if not in mushy
   * zone. */

  lsi->gfmag = 0.0;
  for (a = 0; a < VIM; a++) {
    lsi->normal[a] = grad_F[a];
    lsi->gfmag += grad_F[a] * grad_F[a];
  }
  lsi->gfmag = sqrt(lsi->gfmag);
  lsi->gfmaginv = (lsi->gfmag == 0.0) ? 1.0 : 1.0 / lsi->gfmag;

  for (a = 0; a < VIM; a++) {
    lsi->normal[a] *= lsi->gfmaginv;
  }

  /* If we're not in the mushy zone: */
  if (ls->on_sharp_surf) {
    /*lsi->H = ( F < 0.0) ? 0.0 : 1.0 ;*/
    lsi->H = (ls->Elem_Sign < 0) ? 0.0 : 1.0;
    lsi->delta = 1.;
  } else if (!lsi->near) {
    lsi->H = (F < 0.0) ? 0.0 : 1.0;
    lsi->delta = 0.;
  } else {
    lsi->H = 0.5 * (1. + F / alpha + sin(M_PIE * F / alpha) / M_PIE);
    lsi->delta = 0.5 * (1. + cos(M_PIE * F / alpha)) * lsi->gfmag / alpha;
  }

  /**** Shield the operations below since they are very expensive relative to
     the previous operations in the load_lsi routine. Add your variables as
     needed.   The balance force
        formulation here.   compute at nodes first, and then spread to gauss
     points ********/

  double Hni, d_Hni_dF, Fi;
  int eqn;
  lsi->Hn = 0.0;
  memset(lsi->gradHn, 0.0, sizeof(double) * DIM);
  memset(lsi->d_Hn_dF, 0.0, sizeof(double) * MDE);
  memset(lsi->d_gradHn_dF, 0.0, sizeof(double) * DIM * MDE);
  memset(lsi->d_Hn_dmesh, 0.0, sizeof(double) * DIM * MDE);
  memset(lsi->d_gradHn_dmesh, 0.0, sizeof(double) * DIM * DIM * MDE);
  if (upd->vp[pg->imtrx][LUBP_2] >= 0 ||
      upd->vp[pg->imtrx][SHELL_PRESS_OPEN_2] >= 0) {
    eqn = R_PHASE1;
    for (i = 0; i < ei[pg->imtrx]->dof[eqn]; i++) {
      Fi = *esp->pF[0][i];
      if (fabs(Fi) > lsi->alpha) {
        Hni = (Fi < 0.0) ? 0.0 : 1.0;
        d_Hni_dF = 0.0;
      } else {
        Hni = 0.5 *
              (1.0 + Fi / lsi->alpha + sin(M_PIE * Fi / lsi->alpha) / M_PIE);
        d_Hni_dF =
            0.5 * (1 / lsi->alpha + cos(M_PIE * Fi / lsi->alpha) / lsi->alpha);
      }
      lsi->Hn += Hni * bf[eqn]->phi[i];
      lsi->d_Hn_dF[i] += d_Hni_dF * bf[eqn]->phi[i];
      if (pd->v[pg->imtrx][MESH_DISPLACEMENT1]) {
        for (b = 0; b < DIM; b++) {
          for (k = 0; k < ei[pg->imtrx]->dof[MESH_DISPLACEMENT1]; k++) {
            lsi->d_Hn_dmesh[b][k] +=
                Hni * bf[eqn]->phi[i] * bf[MESH_DISPLACEMENT1]->phi[k];
          }
        }
      }
      for (j = 0; j < VIM; j++) {
        lsi->gradHn[j] += Hni * bf[eqn]->grad_phi[i][j];
        lsi->d_gradHn_dF[j][i] += d_Hni_dF * bf[eqn]->grad_phi[i][j];
        if (pd->v[pg->imtrx][MESH_DISPLACEMENT1]) {
          for (b = 0; b < DIM; b++) {
            for (k = 0; k < ei[pg->imtrx]->dof[MESH_DISPLACEMENT1]; k++) {
              lsi->d_gradHn_dmesh[j][b][k] +=
                  Hni * bf[eqn]->d_grad_phi_dmesh[i][j][b][k];
            }
          }
        }
      }
    }
  } /* end of if upd->vp[pg->imtrx][LUBP] || ... etc */
  else {
    EH(-1, " you shouldn't be in this routine. Go check it out or contact PRS "
           "8/21/2012");
  }

  /************ End of shielding **************************/

  lsi->delta_max = lsi->gfmag / alpha;

  return (0);
}

static void copy_distance_function(double *F, double **grad_F) {
  int offset = 0;

  switch (ls->var) {
  case FILL:
    *F = fv->F;
    *grad_F = fv->grad_F;
    break;
  case PHASE1:
  case PHASE2:
  case PHASE3:
  case PHASE4:
  case PHASE5:
    offset = ls->var - PHASE1;
    *F = fv->pF[offset];
    *grad_F = fv->grad_pF[offset];
    break;
  default:
    EH(-1, " Unknown distance function variable type.\n");
    break;
  }
}

/******************************************************************************
 * load_lsi_derivs Load up the derivatives of the level set interface
 *                  functions into the global lsi (Level_Set_Interface struct)
 *                  based on the current state of the global fv
 *                  (Field_Variables) data structure.  This function should
 *                  only be called after load_lsi().
 *
 * Returns 0 on success.
 *
 * Author: Pat Notz 10/29/01
 ******************************************************************************/
int load_lsi_derivs(void) {
  double F = 0, phi_j, grad_phi_j[DIM], *grad_F = NULL;
  double alpha = lsi->alpha;
  int a, b, j, var;

  /* Zero things out. */
  zero_lsi_derivs();

  copy_distance_function(&F, &grad_F);

  /* Initialize grad_phi_j */
  for (a = 0; a < DIM; a++) {
    grad_phi_j[a] = 0;
  }

  /*
   * If we're here, the pd->v[pg->imtrx]ar[ls->var] is true...
   *
   * Always compute the distance function variable derivs, even for uncoupled
   * fill problems... see Hrenorm_constrain
   *
   * Derivatives w.r.t. distance function variable
   */
  var = ls->var;
  for (j = 0; j < ei[pg->imtrx]->dof[var]; j++) {
    /* Fetch the basis functions. */
    phi_j = bf[var]->phi[j];
    for (a = 0; a < VIM; a++) {
      grad_phi_j[a] = bf[var]->grad_phi[j][a];
    }

    /* Derivative of gfmag. */
    lsi->d_gfmag_dF[j] = 0.0;
    for (a = 0; a < VIM; a++) {
      lsi->d_gfmag_dF[j] += grad_F[a] * grad_phi_j[a] * lsi->gfmaginv;
    }

    /* Derivative of gfmaginv. */
    lsi->d_gfmaginv_dF[j] = (lsi->gfmag == 0.0)
                                ? 0.0
                                : -pow(lsi->gfmaginv, 2.0) * lsi->d_gfmag_dF[j];

    /* Derivative of the normal vector. */
    for (a = 0; a < VIM; a++) {
      lsi->d_normal_dF[a][j] =
          grad_phi_j[a] * lsi->gfmaginv + lsi->d_gfmaginv_dF[j] * grad_F[a];
    }

  } /* for: j */

  /*
   * Derivatives w.r.t. MESH_DISPLACEMENTs
   */
  if (pd->v[pg->imtrx][MESH_DISPLACEMENT1]) {

    for (b = 0; b < VIM; b++) {
      var = MESH_DISPLACEMENT1 + b;
      for (j = 0; j < ei[pg->imtrx]->dof[var]; j++) {
        /* Fetch the basis functions. */
        phi_j = bf[var]->phi[j];
        for (a = 0; a < VIM; a++) {
          grad_phi_j[a] = bf[var]->grad_phi[j][a];
        }

        /* gfmag */
        for (a = 0; a < VIM; a++) {
          lsi->d_gfmag_dmesh[b][j] =
              grad_F[a] * fv->d_grad_F_dmesh[a][b][j] * lsi->gfmaginv;
        }

        /* gfmaginv */
        lsi->d_gfmaginv_dmesh[b][j] =
            (lsi->gfmag == 0.0)
                ? 0.0
                : -pow(lsi->gfmaginv, 2.0) * lsi->d_gfmag_dmesh[b][j];

        /* normal */
        for (a = 0; a < VIM; a++) {
          lsi->d_normal_dmesh[a][b][j] =
              fv->d_grad_F_dmesh[a][b][j] * lsi->gfmaginv +
              lsi->d_gfmaginv_dmesh[b][j] * grad_F[a];
        }

      } /* for: j */

    } /* for: b */
  }

  /* DRN: this is required to get path dependence terms right */
  var = FILL;
  if (ls->on_sharp_surf) {
    for (j = 0; j < ei[pg->imtrx]->dof[var]; j++) {
      /* Fetch the basis functions. */
      phi_j = bf[var]->phi[j];

      /* Derivative of the delta function. */
      lsi->d_delta_dF[j] = lsi->d_gfmag_dF[j] * lsi->gfmaginv;
      lsi->d_H_dF[j] = phi_j * lsi->gfmaginv;
    }
  }

  /* If we're not in the mushy zone, all remaining derivs should be zero. */
  if (ls->on_sharp_surf || !lsi->near)
    return (0);

  lsi->dH = 0.5 * (1.0 / alpha) * (1. + cos(M_PIE * F / alpha));

  /*
   * Derivatives w.r.t. FILL for non-zero alpha
   */
  var = ls->var;
  for (j = 0; j < ei[pg->imtrx]->dof[var]; j++) {
    /* Fetch the basis functions. */
    phi_j = bf[var]->phi[j];

    /* Derivative of the H function. */
    lsi->d_H_dF[j] = phi_j * lsi->dH;

    /* Derivative of the delta function. */
    lsi->d_delta_dF[j] =
        -0.5 * (M_PIE * phi_j / alpha * sin(M_PIE * F / alpha)) * lsi->gfmag /
            alpha +
        0.5 * (1. + cos(M_PIE * F / alpha)) * lsi->d_gfmag_dF[j] / alpha;

  } /* for: j */

  /*
   * Derivatives w.r.t. MESH_DISPLACEMENTs for non-zero alpha
   */
  if (pd->v[pg->imtrx][MESH_DISPLACEMENT1]) {
    for (b = 0; b < VIM; b++) {
      var = MESH_DISPLACEMENT1 + b;
      for (j = 0; j < ei[pg->imtrx]->dof[var]; j++) {

        /* In the current implementation, H does not depend on grad_F
           and, hence, it doens't depend on the mesh. */

        /* delta */
        lsi->d_delta_dmesh[b][j] = 0.5 * (1. + cos(M_PIE * F / alpha)) / alpha *
                                   lsi->d_gfmag_dmesh[b][j];

      } /* for: j */

    } /* for: b */
  }

  return (0);
}

/*
 *
 *  load_lsi_adjmatr
 *
 *    Function that computes value of level set function based on values
 *    from an adjacent material under the assumption that the current material
 *    does not contain level set function unknowns
 *
 *    Not that only the value of the level set function and values derived from
 * it (H, delta, d_H_dF
 */

int load_lsi_adjmatr(const double width) {
  double F, alpha, phi_j;
  int j, ln;
  int lvdesc, lvdof, var_type, num_dofs;

  lvdesc = 0;
  while ((var_type = ei[pg->imtrx]->Lvdesc_to_Var_Type[lvdesc]) != FILL)
    lvdesc++;

  num_dofs = ei[pg->imtrx]->Lvdesc_Numdof[lvdesc];

  fv->F = scalar_fv_fill_adjmatrl(esp->F, lvdesc, num_dofs, var_type);

  /* Zero things out. */
  zero_lsi();
  zero_lsi_derivs();

  /* Check if we're in the mushy zone. */

  lsi->alpha = 0.5 * width;
  alpha = lsi->alpha;
  F = fv->F;
  lsi->near = ls->on_sharp_surf || fabs(F) < alpha;

  /*
   * Note that we can't compute grad_F in the adjmatr (Yet)  so all quantities
   * related cannot be determined
   */

  /* If we're not in the mushy zone: */
  if (ls->on_sharp_surf) {
    /*lsi->H = ( F < 0.0) ? 0.0 : 1.0 ;*/
    lsi->H = (ls->Elem_Sign < 0) ? 0.0 : 1.0;
    lsi->delta = 1.;
  } else if (!lsi->near) {
    lsi->H = (F < 0.0) ? 0.0 : 1.0;
    lsi->delta = 0.;
  } else {
    lsi->H = 0.5 * (1. + F / alpha + sin(M_PIE * F / alpha) / M_PIE);
    lsi->delta =
        0.5 * (1. + cos(M_PIE * F / alpha)) /
        alpha; /* this is an approximation since we can't compute gfmag */
    lsi->dH = 0.5 * (1.0 / alpha) * (1. + cos(M_PIE * F / alpha));
    for (j = 0; j < num_dofs; j++) {

      lvdof = ei[pg->imtrx]->Lvdesc_to_lvdof[lvdesc][j];

      ln = ei[pg->imtrx]->dof_list[var_type][lvdof];

      phi_j = bf[var_type]->phi[ln];

      /* Derivative of the H function. */
      lsi->d_H_dF[j] = phi_j * lsi->dH;

      /* Derivative of the delta function. */
      lsi->d_delta_dF[j] =
          -0.5 * (M_PIE * phi_j / alpha * sin(M_PIE * F / alpha)) / alpha;
    }
  }

  return (0);
}

double ls_modulate_property(double p1, double p2, double width, double pm_minus,
                            double pm_plus, double dpdF[MDE], double *factor) {
  double p_plus, p_minus, p;

  p_minus = p1 * pm_plus + p2 * pm_minus;
  p_plus = p1 * pm_minus + p2 * pm_plus;

  level_set_property(p_minus, p_plus, width, &p, dpdF);

  if (ls->Elem_Sign == -1)
    *factor = pm_plus;
  else if (ls->Elem_Sign == 1)
    *factor = pm_minus;
  else
    *factor = pm_plus * (1.0 - lsi->H) + pm_minus * lsi->H;

  return (p);
}

double ls_modulate_property_offset(double p1, double p2, double width,
                                   double pm_minus, double pm_plus,
                                   double dpdF[MDE], double *factor) {
  double p_plus, p_minus, p;

  p_minus = p1 * pm_plus + p2 * pm_minus;
  p_plus = p1 * pm_minus + p2 * pm_plus;

  level_set_property_offset(p_minus, p_plus, width, &p, dpdF);

  if (ls->Elem_Sign == -1)
    *factor = pm_plus;
  else if (ls->Elem_Sign == 1)
    *factor = pm_minus;
  else
    *factor = pm_plus * (1.0 - lsi->H) + pm_minus * lsi->H;

  return (p);
}

static int current_elem_xfem_state(
    int node_var_state[], int *elem_var_state,
    double x[], /* Solution vector for the current processor    */
    const Exo_DB *exo) {
  /* check if there is a dependency on extended unknowns for this element */
  /* we also need to classify the nodes of this element:
     node_var_state[i] == 0 -> this node does not have active enriched dofs in
     any element node_var_state[i] == 1 -> this node has active enriched dofs in
     this element node_var_state[i] == 2 -> this node does not have active
     enriched dofs in this element but does in some other element
   */
  /* we also need to know the status of element vars:
     elem_var_state == 0 -> elem_vars in this element are not active
     elem_var_state == 1 -> elem_vars in this element are active
   */
  /* return = 0 -> no extending fns active in this element
     return = 1 -> at least one of the nodes of this element have node_var_state
     == 1 or elem_vars_state == 1 return = 2 -> at least one of the nodes of
     this element have node_var_state == 2
   */
  int i, j, e, I;
  int elem_state = 0;

  /* turn everything off by default */

  *elem_var_state = 0;
  for (i = 0; i < ei[pg->imtrx]->num_local_nodes; i++) {
    node_var_state[i] = 0;
  }

  if (ls->Length_Scale != 0.) /* diffuse interface */
  {
    if (ls->elem_overlap_state) {
      /* element vars are active */
      *elem_var_state = 1;
      /* nodal vars are active */
      for (i = 0; i < ei[pg->imtrx]->num_local_nodes; i++) {
        node_var_state[i] = 1;
      }
    } else {
      /* element vars are *NOT* active */
      *elem_var_state = 0;
      /* nodal vars still might be active */
      for (i = 0; i < ei[pg->imtrx]->num_local_nodes; i++) {
        /* check all neighboring elements to see if any span the interface */
        I = Proc_Elem_Connect[ei[pg->imtrx]->iconnect_ptr + i];
        for (j = exo->node_elem_pntr[I];
             j < exo->node_elem_pntr[I + 1] && !node_var_state[i]; j++) {
          e = exo->node_elem_list[j];
          if (elem_overlaps_interface(e, x, exo, ls->Length_Scale)) {
            node_var_state[i] = 2;
          }
        }
      }
    }
  } else /* sharp interface */
  {

    if (ls->elem_overlap_state) {
      /* element vars are active */
      *elem_var_state = 1;
      /* nodal vars are active */
      for (i = 0; i < ei[pg->imtrx]->num_local_nodes; i++) {
        node_var_state[i] = 1;
      }
    } else {
      /* element vars are *NOT* active */
      *elem_var_state = 0;
      /* nodal vars still might be active */

      for (i = 0; i < ei[pg->imtrx]->num_local_nodes; i++) {
        /* check all neighboring elements */
        I = Proc_Elem_Connect[ei[pg->imtrx]->iconnect_ptr + i];
        for (j = exo->node_elem_pntr[I];
             j < exo->node_elem_pntr[I + 1] && !node_var_state[i]; j++) {
          e = exo->node_elem_list[j];
          if (elem_on_isosurface(e, x, exo, ls->var, 0.)) {
            node_var_state[i] = 2;
          }
        }
      }
    }
  }

  for (i = 0; i < ei[pg->imtrx]->num_local_nodes; i++) {
    if (*elem_var_state == 1 || node_var_state[i] == 1)
      elem_state = 1;
    if (elem_state == 0 && node_var_state[i] == 2)
      elem_state = 2;
  }

  return (elem_state);
}

int is_xfem_interp(const int interp) {
  return (interp == I_P0_G || interp == I_P1_G || interp == I_Q1_G ||
          interp == I_Q2_G || interp == I_P0_GP || interp == I_P1_GP ||
          interp == I_Q1_GP || interp == I_Q2_GP || interp == I_P0_GN ||
          interp == I_P1_GN || interp == I_Q1_GN || interp == I_Q2_GN ||
          interp == I_P0_XV || interp == I_P1_XV || interp == I_Q1_XV ||
          interp == I_Q2_XV || interp == I_P1_XG || interp == I_Q1_XG ||
          interp == I_Q2_XG || interp == I_Q1_HG || interp == I_Q1_HV ||
          interp == I_Q1_HVG || interp == I_Q2_HG || interp == I_Q2_HV ||
          interp == I_Q2_HVG);
}

void xfem_dof_state(
    const int ledof, const int interpolation, const int eshape,
    int *xfem_active, /* flag indicating xfem affects this dof's basis functions
                       */
    int *extended_dof, /* flag indicating if this an extended dof */
    int *base_interp,  /* base interpolation, ie, I_Q1_XG -> I_Q1 */
    int *base_dof)     /* what dof of base_interp does this dof map to */
{
  switch (interpolation) {
  case I_P0_G:
  case I_P0_GP:
  case I_P0_GN:
  case I_P0_XV:
    *base_interp = I_P0;
    break;
  case I_P1_G:
  case I_P1_GP:
  case I_P1_GN:
  case I_P1_XV:
  case I_P1_XG:
    *base_interp = I_P1;
    break;
  case I_Q1_G:
  case I_Q1_GP:
  case I_Q1_GN:
  case I_Q1_XV:
  case I_Q1_XG:
  case I_Q1_HV:
  case I_Q1_HG:
  case I_Q1_HVG:
    *base_interp = I_Q1;
    break;
  case I_Q2_G:
  case I_Q2_GP:
  case I_Q2_GN:
  case I_Q2_XV:
  case I_Q2_XG:
  case I_Q2_HV:
  case I_Q2_HG:
  case I_Q2_HVG:
    *base_interp = I_Q2;
    break;
  default:
    /* assume non extended function and exit now */
    *base_interp = interpolation;
    *extended_dof = FALSE;
    *base_dof = ledof;
    *xfem_active = FALSE;
    return;
    break;
  }

  switch (interpolation) {
  case I_P0_G:
  case I_P0_XV:
  case I_P1_G:
  case I_P1_XV:
  case I_P1_XG:
  case I_Q1_G:
  case I_Q2_G:
  case I_Q1_XV:
  case I_Q1_XG:
  case I_Q2_XV:
  case I_Q2_XG:
    *extended_dof = (ledof % 2 == 1);
    if (*extended_dof)
      *base_dof = (ledof - 1) / 2;
    else
      *base_dof = ledof / 2;
    break;
  case I_Q1_HV:
  case I_Q1_HG:
  case I_Q1_HVG:
  case I_Q2_HV:
  case I_Q2_HG:
  case I_Q2_HVG:
    *extended_dof = (ledof >= getdofs(eshape, *base_interp));
    if (*extended_dof)
      *base_dof =
          ledof -
          getdofs(eshape, *base_interp); /* watch out used differently here */
    else
      *base_dof = ledof;
    break;
  case I_Q1_GP:
  case I_Q2_GP:
    *base_dof = ledof;
    *extended_dof = lnn_distance(*base_dof) < 0.;
    break;
  case I_P0_GP:
  case I_P1_GP:
    *base_dof = ledof;
    *extended_dof = xfem->elem_var_state == 1 || lnn_distance(*base_dof) < 0.;
    break;
  case I_Q1_GN:
  case I_Q2_GN:
    *base_dof = ledof;
    *extended_dof = lnn_distance(*base_dof) >= 0.;
    break;
  case I_P0_GN:
  case I_P1_GN:
    *base_dof = ledof;
    *extended_dof = xfem->elem_var_state == 1 || lnn_distance(*base_dof) >= 0.;
    break;
  default:
    EH(-1, "Unrecognized extended shape function.");
    break;
  }

  switch (interpolation) {
  case I_P0_G:
  case I_P0_XV:
  case I_P1_G:
  case I_P1_XV:
  case I_P1_XG:
  case I_P0_GP:
  case I_P0_GN:
  case I_Q1_HV:
  case I_Q1_HG:
  case I_Q1_HVG:
  case I_Q2_HV:
  case I_Q2_HG:
  case I_Q2_HVG:
    *xfem_active = (xfem->elem_var_state == 1);
    break;
  case I_Q1_G:
  case I_Q2_G:
  case I_Q1_GP:
  case I_Q1_GN:
  case I_Q2_GP:
  case I_Q2_GN:
  case I_Q1_XV:
  case I_Q1_XG:
  case I_Q2_XV:
  case I_Q2_XG:
    *xfem_active = (xfem->node_var_state[*base_dof] == 1);
    break;
  default:
    EH(-1, "Unrecognized extended shape function.");
    break;
  }

  return;
}

int is_extended_dof(const int I, const int idof,
                    VARIABLE_DESCRIPTION_STRUCT *vd, const double F) {
  /* DRN: this function isn't done yet */
  int var = vd->Variable_Type;
  int MatID = vd->MatID;
  int interp;
  int extended_dof = FALSE;

  if (MatID == -1)
    MatID = 0;
  interp = pd_glob[MatID]->i[pg->imtrx][var];

  switch (interp) {
  case I_P0_G:
  case I_P0_XV:
  case I_Q1_G:
  case I_Q2_G:
  case I_Q1_XV:
  case I_Q1_XG:
  case I_Q2_XV:
  case I_Q2_XG:
    extended_dof = (idof == 1);
    break;
  case I_P1_G:
  case I_P1_XV:
  case I_P1_XG:
    extended_dof = FALSE; /*FIX ME*/
    break;
  case I_Q1_HV:
  case I_Q1_HG:
  case I_Q1_HVG:
  case I_Q2_HV:
  case I_Q2_HG:
  case I_Q2_HVG:
    extended_dof = FALSE; /*FIX ME*/
                          /*
                           *extended_dof = (ledof >= getdofs( eshape, *base_interp ));
                           */
    break;
  case I_P0_GP:
  case I_P1_GP:
  case I_Q1_GP:
  case I_Q2_GP:
    extended_dof = (F < 0.);
    break;
  case I_P0_GN:
  case I_P1_GN:
  case I_Q1_GN:
  case I_Q2_GN:
    extended_dof = (F >= 0.);
    break;
  default:
    EH(-1, "Unrecognized extended shape function.");
    break;
  }

  return (extended_dof);
} /* END of function is_extended_dof  */

int dof_incomplete(int node, int elem_type, int interpolation, int eshape) {
  int iside, nodes_per_side;
  int lnn[MDE];
  double f[MDE];
  switch (interpolation) {
  case I_Q1:
    return TRUE;
  case I_Q2:
    switch (eshape) {
    case QUADRILATERAL:
      if (node < 4)
        return TRUE;
      if (node == 8)
        return FALSE;
      for (iside = 0; iside < 4; iside++) {
        get_side_info(elem_type, iside + 1, &nodes_per_side, lnn);
        if (lnn[2] == node) {
          f[0] = lnn_distance(lnn[0]);
          f[1] = lnn_distance(lnn[1]);
          f[2] = lnn_distance(lnn[2]);
          return (!sign_change(f[0], f[1]) && !sign_change(f[1], f[2]));
        }
      }
      EH(-1, "Unexpected Error.");
      break;
    default:
      EH(-1, "Not implemented yet.");
      break;
    }
    break;
  default:
    EH(-1, "Invalid shape function.");
    break;
  }
  return (-1);
} /* END of function dof_incomplete */

/* SEARCH GRID FUNCTIONS */
/*
 * The search grid method for finding points on the zero ls contour
 * is quite simple.  Once an element is determined to have a zero contour
 * section in it, it is subdivided into four (2D) or eight (3D) equal
 * sized smaller subelements ( called grids for lack of a better name ).
 * In s,u, and t space the element is split along planes passing through
 * the element center and parallel to the principle axis.  So, for example,
 * a quad element would generate four grids whose vertices are at the points:
 *  Grid 0:  (-1,-1), (0,-1), (0,0), (-1,0)
 *  Grid 1:  ( 0,-1), (1,-1), (1,0), ( 0,0)
 *  Grid 2:  ( 0,0 ), (1,0),  (1,1), ( 0,1)
 *  Grid 3:  (-1,0 0, (0,0),  (0,1), ( -1,1)
 *
 *  On each grid, the LS function is computed at the vertices ( call them nodes
 * ) and from this those grids through which the interface passes can be
 *  determined.  The other grids are ignored.  Those grids that have an
 * interface are divided once again by precisely the same method.  In fact, they
 * are divided by a recursive call to the function which divided the first
 * element This process continues until a preset level of division is reached.
 *
 *  The Search_Grid_Structure accomodates this division.  Each SGRID structure
 * represents a single grid.  It has members for the s,t,u coordinates of the
 * nodes and value for the LS function at the nodes.  It also has an array of
 * pointers that are populated by the grids that appear when the parent grid is
 * divided. Each of these subgrids might have subgrids of their own and so on.
 * Thus, each SGRID structure might be the starting node of an entire tree of
 * smaller subgrids.
 *
 */

SGRID *create_search_grid(NTREE *ntree) {
  SGRID *new_grid;

  new_grid = (SGRID *)smalloc(sizeof(SGRID));

  new_grid->ei = ei[pg->imtrx];
  /* new_grid->dim = pd->Num_Dim; PRS */
  new_grid->dim = ei[pg->imtrx]->ielem_dim;
  new_grid->level = 0;
  new_grid->num_verts = (new_grid->dim == 2) ? 4 : 8;
  new_grid->tree = ntree;

  switch (new_grid->dim) {
    int j;

  case 2:
    /*       new_grid->xi = ( double (*) [DIM] ) smalloc( sizeof(double)*4*DIM
     * ); */

    /*       new_grid->LS_value = smalloc( sizeof(double)*4 ); */

    for (j = 0; j < 4; j++) {
      find_nodal_stu(j, ei[pg->imtrx]->ielem_type, new_grid->tree->xi[j],
                     new_grid->tree->xi[j] + 1, new_grid->tree->xi[j] + 2);
      new_grid->LS_value[j] = *(esp->F[j]);
    }

    break;

  case 3:
    /*       new_grid->xi = ( double (*) [DIM] ) smalloc( sizeof(double)*8*DIM
     * ); */
    /*       new_grid->LS_value = smalloc( sizeof(double)*8 ); */

    for (j = 0; j < 8; j++) {
      find_nodal_stu(j, ei[pg->imtrx]->ielem_type, new_grid->tree->xi[j],
                     new_grid->tree->xi[j] + 1, new_grid->tree->xi[j] + 2);
      new_grid->LS_value[j] = *(esp->F[j]);
    }

    break;
  default:
    break;
  }
  return (new_grid);
}

/***************************************************************
 * divide_search_grid******************************************
 ***************************************************************
 *   input:   parent  -    pointer to search_grid structure
 *            max_level  - integer setting maximum degree of division requested
 *
 *   Nominally, allocs the subgrid array in the parent search_grid
 *   then populates each sub search grid with coordinates and LS values
 *   computed with respect to the parent.
 *
 *   It checks each sub search grid from the passage of the interface through
 *   it.  If no interface present the sub grid is deallocated.  If the interface
 *   is present, the sub search grid is further divided according to a recursive
 *   call to this same function.  When this function returns, the parent
 *structure pointer stands at the top of a branching tree structure extending
 *downward max_level - parent->level branches. Pretty cool huh ?
 *
 *  returns void.
 *********************************************************************/

void divide_search_grid(SGRID *parent, int max_level) {
  if (parent->level <
      max_level) /* If my level is the max level, return to end the recursion */
  {
    int index;
    int num_subgrids;
    int dim = parent->dim;

    num_subgrids = (dim == 2) ? 4 : 8;

    parent->num_subgrids = num_subgrids;

    /* allocated subgrid structures  */

    parent->subgrids = (SGRID **)smalloc(num_subgrids * sizeof(SGRID *));

    for (index = 0; index < num_subgrids; index++)

    {
      parent->subgrids[index] = (SGRID *)smalloc(sizeof(SGRID));

      /* Inherit so of the structure member values from the parent */

      parent->subgrids[index]->ei = parent->ei;
      parent->subgrids[index]->dim = parent->dim;
      parent->subgrids[index]->level = parent->level + 1;
      parent->subgrids[index]->num_verts = (parent->dim == 2) ? 4 : 8;
      parent->subgrids[index]->num_subgrids = 0;
      parent->subgrids[index]->subgrids = NULL;
      parent->subgrids[index]->tree = parent->tree->subtrees[index];

      find_grid_LS_value(parent->subgrids[index]);

      /*
       * Next statements test whether zero LS contour passes through
       * subgrids[index] search grid.
       */

      if (interface_in_grid(parent->subgrids[index]) == TRUE) {
        /*
         * Divide subgrid further if interface is in grid.  Note that if
         * if this subgrid is at max_level, there will be an immediate return
         */

        divide_search_grid(parent->subgrids[index], max_level);
      } else {
        /*
         * This grid doesn't contain the LS interface and therefore is no longer
         * of interest.  So free it and cap its branch with a NULL pointer.
         */

        free_search_grid(&(parent->subgrids[index]));
      }
    }
  }
  return;
}

static void find_grid_LS_value(SGRID *grid) {
  int i, j;
  int num_fcns, num_verts;
  double(*phi)[MDE];

  num_verts = grid->num_verts;
  num_fcns = grid->tree->num_fcns;
  phi = grid->tree->phi;

  for (i = 0; i < num_verts; i++) {
    grid->LS_value[i] = 0.0;

    for (j = 0; j < num_fcns; j++) {
      grid->LS_value[i] += *(esp->F[j]) * phi[i][j];
    }
  }

  return;
}

#if 1
void map_local_coordinates(double *xi, double *x) {
  int a, j;
  int dim = ei[pg->imtrx]->ielem_dim;
  int ShapeVar = pd->ShapeVar;
  int DeformingMesh = pd->e[pg->imtrx][R_MESH1];
  int mdof = ei[pd->mi[ShapeVar]]->dof[ShapeVar];
  int ln, I;
  int iconnect = Proc_Connect_Ptr[ei[pg->imtrx]->ielem];
  double phi_j;

  if (ei[pg->imtrx]->ielem_shape == SHELL ||
      ei[pg->imtrx]->ielem_shape == TRISHELL) {
    dim = pd->Num_Dim;
  }

  for (a = 0; a < dim; a++) {
    x[a] = 0.0;

    if (!DeformingMesh) {
      for (j = 0; j < mdof; j++) {
        ln = ei[pd->mi[ShapeVar]]->dof_list[ShapeVar][j];

        I = Proc_Elem_Connect[iconnect + ln];

        phi_j = newshape(xi, ei[pg->imtrx]->ielem_type, PSI, ln,
                         ei[pg->imtrx]->ielem_shape,
                         pd->i[pd->mi[ShapeVar]][ShapeVar], j);

        x[a] += Coor[a][I] * phi_j;
      }
    } else {
      for (j = 0; j < mdof; j++) {
        ln = ei[pd->mi[ShapeVar]]->dof_list[ShapeVar][j];

        I = Proc_Elem_Connect[iconnect + ln];

        phi_j = newshape(xi, ei[pg->imtrx]->ielem_type, PSI, ln,
                         ei[pg->imtrx]->ielem_shape,
                         pd->i[pd->mi[ShapeVar]][ShapeVar], j);

        x[a] += (Coor[a][I] + *esp->d[a][j]) * phi_j;
      }
    }
  }

  return;
}
#endif

static int interface_in_grid(SGRID *grid) {
  int i;
  int num_verts = grid->num_verts;

  double val0 = grid->LS_value[0];

  if (val0 == 0.0)
    return (TRUE);

  for (i = 1; i < num_verts; i++) {
    if (grid->LS_value[i] * val0 <= 0.0)
      return (TRUE);
  }

  return FALSE;
}

void free_search_grid(SGRID **ptr_grid) {
  int i;
  SGRID *grid = *ptr_grid;

  if (grid == NULL)
    return;

  if (grid->num_subgrids == 0) {
    safe_free(grid);
  } else {
    for (i = 0; i < grid->num_subgrids; i++) {
      free_search_grid(&(grid->subgrids[i]));
    }

    safe_free(grid->subgrids);

    grid->num_subgrids = 0;

    free_search_grid(&grid);
    *ptr_grid = NULL;
  }
  return;
}

void print_search_grid(SGRID *grid) {
  int i;
  int num_verts;
  double x[DIM];

  int l;

  if (grid == NULL)
    return;

  l = grid->level;
  num_verts = (grid->dim == 2) ? 4 : 8;

  if (grid->num_subgrids == 0) {
    for (i = 0; i < num_verts; i++) {
      l = grid->level;

      while (l-- > 0)
        printf("\t");

      map_local_coordinates(grid->tree->xi[i], x);

      printf("%f\t%f\t%f\n", x[0], x[1], x[2]);
    }
  } else {
    for (i = 0; i < grid->num_subgrids; i++) {
      l = grid->level;
      while (l-- > 0)
        printf("\t");
      printf("Level %d, Subgrid %d \n", grid->level, i);

      print_search_grid(grid->subgrids[i]);
    }
  }
  return;
}

void find_grid_intersections(SGRID *grid, struct LS_Surf_List *list) {
  int index;
  int i, j, l, link;
  double xi[3] = {0., 0., 0.}, yi[3] = {0., 0., 0.};
  double x[3];
  struct LS_Surf *surf;

  if (grid == NULL)
    return;

  if (grid->num_subgrids ==
      0) /* Search only the lowest level grids for intersections */
  {
    switch (grid->dim) {
    case 2: {
      static int links[6][2] = {{0, 1}, {1, 2}, {2, 3}, {3, 0}, {0, 2}, {1, 3}};

      for (link = 0; link < 6; link++) {
        i = links[link][0];
        j = links[link][1];

        for (l = 0; l < grid->dim; l++) {
          xi[l] = grid->tree->xi[i][l];
          yi[l] = grid->tree->xi[j][l];
        }

        if (find_link_intersection(xi, yi, ls->var, 0.0, NULL) == TRUE) {

          map_local_coordinates(xi, x);
          surf = create_surf_point(x, ei[pg->imtrx]->ielem, xi, FALSE);

          if (unique_surf(list, surf)) {
            append_surf(list, surf);
          } else {
            safe_free(surf);
          }
        }
      }
    } break;
    case 3: {
      static int links[4][2] = {
          {0, 6},
          {1, 7},
          {2, 4},
          {3, 5}}; /* These are the diagonals.  Saves us having to check
                      for dupes. Expensive in 3D */

      for (link = 0; link < 4; link++) {
        i = links[link][0];
        j = links[link][1];

        for (l = 0; l < grid->dim; l++) {
          xi[l] = grid->tree->xi[i][l];
          yi[l] = grid->tree->xi[j][l];
        }

        if (find_link_intersection(xi, yi, ls->var, 0.0, NULL) == TRUE) {
          map_local_coordinates(xi, x);
          surf = create_surf_point(x, ei[pg->imtrx]->ielem, xi, FALSE);

          append_surf(list, surf);
        }
      }
    } break;
    default:
      break;
    }
  } else {
    for (index = 0; index < grid->num_subgrids; index++) {
      find_grid_intersections(grid->subgrids[index], list);
    }
  }

  return;
}

/*
 *   Shape function tree section
 *
 *   I should really discuss this particular structure in more detail.  It
 * became apparent to me when setting up the Search_Grid recursive structures
 * for both interface reconstruction and adaptive subgrid integration, that I
 * was having to compute locations of grid vertices and values of shape
 * functions at these points  and locations of integration points over and over.
 * All of these quantities can be computed up front on the (s,u,t) master
 * element Hence the notion of the shape function tree structure was aborned.
 *
 *   The NTREE structure is similar to the SGRID structure in that it is a
 * self-similar, recursively-connected tree structure.  That is, the parent
 * structure points to children structures of the same type, but the parent
 *   structure might be the child of a larger parent itself.  A given NTREE
 * structure stores its dimensionality, its division depth, the number of
 * vertices it has, the (s,u,t) coordinates of these vertices, the values of a
 * single shape function interpolant at these vertices, the location and weights
 * of numerical integration points on the the structure.  It knows how many
 * children it has and has pointers to all of them.  It, however, doesn't know
 * who its parent is.  Sad really.
 *
 *   The SGRID structure can be be sparesly populated, that is, some branches
 * terminate prematurely before they reach the maximum division depth set
 * (max_level).  This is because some grid's don't overlap the interface or the
 * "interface region." This is not so with the NTREE structure.  All branches
 * are fully populated to the maximum division depth.  This is because the NTREE
 * structure is to be created up front and used as a resource when constructing
 * the SGRID structures.  One can't know *a priori* which grids any SGRID
 * reconstruction will need, so we have to compute ALL of them.  This can mean a
 * lot of information.  For example, an 3D NTREE structure to a division depth
 * of 4 will have 1 + 8 + 64 + 512 + 4096 = 4681 distinct grids within it.  All
 * of them with 8 vertices along with associated shape function values not to
 * mention the integration point information.  A lot of computations and
 * something you don't want to reconstruct for every element.
 */

NTREE *create_shape_fcn_tree(int max_level) {
  NTREE *tree;

  tree = (NTREE *)smalloc(sizeof(NTREE));

  /* tree->dim = pd->Num_Dim;*/
  tree->dim = ei[pg->imtrx]->ielem_dim;
  tree->level = 0;
  tree->num_verts = (tree->dim == 2) ? 4 : 8;
  tree->bf = bf[ls->var];
  tree->num_fcns = ei[pg->imtrx]->dof[ls->var];
  tree->num_subtrees = 0;
  tree->subtrees = NULL;

  switch (tree->dim) {
    int j;
  case 2:
    tree->xi = (double(*)[DIM])smalloc(sizeof(double) * 4 * DIM);
    tree->phi = (double(*)[MDE])smalloc(sizeof(double) * 4 * MDE);

    for (j = 0; j < 4; j++) {
      find_nodal_stu(j, ei[pg->imtrx]->ielem_type, tree->xi[j], tree->xi[j] + 1,
                     tree->xi[j] + 2);
    }

    tree->s = (double(*)[DIM])smalloc(sizeof(double) * 9 * DIM);
    tree->wt = (double *)smalloc(sizeof(double) * 9);

    break;

  case 3:

    tree->xi = (double(*)[DIM])smalloc(sizeof(double) * 8 * DIM);
    tree->phi = (double(*)[MDE])smalloc(sizeof(double) * 8 * MDE);

    for (j = 0; j < 8; j++) {
      find_nodal_stu(j, ei[pg->imtrx]->ielem_type, tree->xi[j], tree->xi[j] + 1,
                     tree->xi[j] + 2);
    }

    tree->s = (double(*)[DIM])smalloc(sizeof(double) * 8 * DIM);
    tree->wt = (double *)smalloc(sizeof(double) * 8);

    break;
  default:
    break;
  }

  compute_shape_fcn_values(tree);

  divide_shape_fcn_tree(tree, max_level);

  return (tree);
}

static void compute_shape_fcn_values(NTREE *tree)

{
  int i, j, ledof, jdof;
  double ri[DIM];

  for (i = 0; i < tree->num_verts; i++) {
    ri[0] = tree->xi[i][0];
    ri[1] = tree->xi[i][1];
    ri[2] = tree->xi[i][2];

    /* load_basis_functions */
    jdof = 0;
    for (j = 0; j < ei[pg->imtrx]->dof[ls->var]; j++) {
      ledof = ei[pg->imtrx]->lvdof_to_ledof[ls->var][j];
      if (ei[pg->imtrx]->active_interp_ledof[ledof]) {
        tree->phi[i][j] = newshape(ri, ei[pg->imtrx]->ielem_type, PSI,
                                   ei[pg->imtrx]->dof_list[ls->var][j],
                                   ei[pg->imtrx]->ielem_shape,
                                   pd->i[pg->imtrx][ls->var], jdof);
        jdof++;
      } else {
        tree->phi[i][j] = 0.0;
      }
    }
  }
  return;
}

#define MAX_SUBTREE_NODES 27

static void divide_shape_fcn_tree(NTREE *parent, int max_level) {
  if (parent->level < max_level) {
    int index;
    int num_subtrees;
    double xi_m[DIM] = {0.0, 0.0, 0.0};
    double subtree_xi[MAX_SUBTREE_NODES][DIM];
    int num_gpts = 0;

    switch (parent->dim) {
    case 3:
      xi_m[2] = (parent->xi[0][2] + parent->xi[4][2]) / 2.0;
	  /* fall through */
    case 2:
      xi_m[0] = (parent->xi[0][0] + parent->xi[1][0]) / 2.0;
      xi_m[1] = (parent->xi[1][1] + parent->xi[2][1]) / 2.0;
    }

    num_subtrees = (parent->dim == 2) ? 4 : 8;

    parent->num_subtrees = num_subtrees;

    parent->subtrees = (NTREE **)smalloc(num_subtrees * (int) sizeof(NTREE *));

    gather_subtree_coords(parent, xi_m, subtree_xi);

    for (index = 0; index < num_subtrees; index++) {
      int num_verts = (parent->dim == 2) ? 4 : 8;

      parent->subtrees[index] = (NTREE *)smalloc(sizeof(NTREE));

      parent->subtrees[index]->dim = parent->dim;
      parent->subtrees[index]->level = parent->level + 1;
      parent->subtrees[index]->num_verts = num_verts;
      parent->subtrees[index]->bf = parent->bf;
      parent->subtrees[index]->num_fcns = parent->num_fcns;
      parent->subtrees[index]->num_subtrees = 0;
      parent->subtrees[index]->subtrees = NULL;

      parent->subtrees[index]->xi =
          (double(*)[DIM])smalloc(num_verts * (int) sizeof(double) * DIM);
      parent->subtrees[index]->phi =
          (double(*)[MDE])smalloc(num_verts * (int) sizeof(double) * MDE);

      load_subtree_coords(index, parent->subtrees[index], subtree_xi);

      if (TRUE) {
        if (parent->dim == 3)
          num_gpts = (parent->subtrees[index]->level < 8) ? 8 : 1;
        if (parent->dim == 2)
          num_gpts = (parent->subtrees[index]->level < 8) ? 4 : 1;

        parent->subtrees[index]->s =
            (double(*)[DIM])smalloc(num_gpts * DIM * sizeof(double));
        parent->subtrees[index]->wt =
            (double *)smalloc(num_gpts * sizeof(double));

        find_tree_integration_pts(parent->subtrees[index], num_gpts);
      }

      compute_shape_fcn_values(parent->subtrees[index]);

      divide_shape_fcn_tree(parent->subtrees[index], max_level);
    }
  }
}

static void gather_subtree_coords(NTREE *tree, double *xi_m,
                                  double (*sub_xi)[DIM]) {

  int i, a;
  double s = 0, t = 0, u = 0;

  if (tree == NULL)
    return;

  for (a = 0; a < DIM; a++) {
    for (i = 0; i < tree->num_verts; i++) {
      sub_xi[i][a] = tree->xi[i][a];
    }
  }

  switch (tree->dim) {
  case 2:

    for (i = 4; i < 9; i++) {
      switch (i) {
      case 4:
        s = xi_m[0];
        t = tree->xi[0][1];
        break;

      case 5:
        s = tree->xi[1][0];
        t = xi_m[1];
        break;

      case 6:
        s = xi_m[0];
        t = tree->xi[2][1];
        break;

      case 7:
        s = tree->xi[3][0];
        t = xi_m[1];
        break;

      case 8:
        s = xi_m[0];
        t = xi_m[1];
        break;
      default:
        break;
      }

      sub_xi[i][0] = s;
      sub_xi[i][1] = t;
      sub_xi[i][2] = 0.0;
    }

    break;

  case 3:
    for (i = 8; i < 27; i++) {
      switch (i) {
      case 8:
        s = xi_m[0];
        t = tree->xi[0][1];
        u = tree->xi[0][2];
        break;
      case 9:
        s = tree->xi[1][0];
        t = xi_m[1];
        u = tree->xi[1][2];
        break;

      case 10:
        s = xi_m[0];
        t = tree->xi[2][1];
        u = tree->xi[2][2];
        break;

      case 11:
        s = tree->xi[3][0];
        t = xi_m[1];
        u = tree->xi[3][2];
        break;

      case 12:
        s = tree->xi[0][0];
        t = tree->xi[0][1];
        u = xi_m[2];
        break;

      case 13:
        s = tree->xi[1][0];
        t = tree->xi[1][1];
        u = xi_m[2];
        break;

      case 14:
        s = tree->xi[2][0];
        t = tree->xi[2][1];
        u = xi_m[2];
        break;

      case 15:
        s = tree->xi[3][0];
        t = tree->xi[3][1];
        u = xi_m[2];
        break;

      case 16:
        s = xi_m[0];
        t = tree->xi[4][1];
        u = tree->xi[4][2];
        break;
      case 17:
        s = tree->xi[5][0];
        t = xi_m[1];
        u = tree->xi[5][2];
        break;

      case 18:
        s = xi_m[0];
        t = tree->xi[6][1];
        u = tree->xi[6][2];
        break;

      case 19:
        s = tree->xi[7][0];
        t = xi_m[1];
        u = tree->xi[7][2];
        break;

      case 20:
        s = xi_m[0];
        t = xi_m[1];
        u = xi_m[2];
        break;

      case 21:
        s = xi_m[0];
        t = xi_m[1];
        u = tree->xi[0][2];
        break;

      case 22:
        s = xi_m[0];
        t = xi_m[1];
        u = tree->xi[4][2];
        break;

      case 23:
        s = tree->xi[0][0];
        t = xi_m[1];
        u = xi_m[2];
        break;

      case 24:
        s = tree->xi[1][0];
        t = xi_m[1];
        u = xi_m[2];
        break;

      case 25:
        s = xi_m[0];
        t = tree->xi[0][1];
        u = xi_m[2];
        break;

      case 26:
        s = xi_m[0];
        t = tree->xi[2][1];
        u = xi_m[2];
        break;

      default:
        break;
      }

      sub_xi[i][0] = s;
      sub_xi[i][1] = t;
      sub_xi[i][2] = u;
    }
  default:
    break;
  }
  return;
}

static void load_subtree_coords(int index, NTREE *tree, double (*sub_xi)[DIM]) {
  int node;
  switch (tree->dim) {
  case 2: {
    static int map2D[4][4] = {
        {0, 4, 8, 7}, {4, 1, 5, 8}, {8, 5, 2, 6}, {7, 8, 6, 3}};

    for (node = 0; node < 4; node++) {
      tree->xi[node][0] = sub_xi[map2D[index][node]][0];
      tree->xi[node][1] = sub_xi[map2D[index][node]][1];
      tree->xi[node][2] = sub_xi[map2D[index][node]][2];
    }

  } break;

  case 3: {
    static int map3D[8][8] = {
        {0, 8, 21, 11, 12, 25, 20, 23},  {8, 1, 9, 21, 25, 13, 24, 20},
        {21, 9, 2, 10, 20, 24, 14, 26},  {11, 21, 10, 3, 23, 20, 26, 15},
        {12, 25, 20, 23, 4, 16, 22, 19}, {25, 13, 24, 20, 16, 5, 17, 22},
        {20, 24, 14, 26, 22, 17, 6, 18}, {23, 20, 26, 15, 19, 22, 18, 7}};

    for (node = 0; node < 8; node++) {
      tree->xi[node][0] = sub_xi[map3D[index][node]][0];
      tree->xi[node][1] = sub_xi[map3D[index][node]][1];
      tree->xi[node][2] = sub_xi[map3D[index][node]][2];
    }

  }

  break;
  default:
    break;
  }
  return;
}

void free_shape_fcn_tree(NTREE *tree) {
  int i;

  if (tree == NULL)
    return;

  if (tree->num_subtrees == 0) {
    safe_free(tree->xi);
    safe_free(tree->phi);
    safe_free(tree->s);
    safe_free(tree->wt);
    safe_free(tree);
  } else {
    for (i = 0; i < tree->num_subtrees; i++) {
      free_shape_fcn_tree(tree->subtrees[i]);
    }

    safe_free(tree->subtrees);

    tree->num_subtrees = 0;

    free_shape_fcn_tree(tree);
  }
  return;
}

/*
static void
print_shape_fcn_tree( NTREE *tree)
{
  int i;
  int num_verts;
  double x[DIM] = {0.,0.,0.};

  int l;

  if ( tree == NULL ) return;

  l = tree->level;
  num_verts = ( tree->dim == 2 ) ? 4 : 8;


  if( tree->num_subtrees == 0 )
    {
      for( i = 0 ; i < num_verts; i++ )
        {
          l = tree->level;

          while ( l-- > 0 ) printf("\t");

          map_local_coordinates( tree->xi[i], x );

          printf( "%lf\t%lf\t%lf\n", x[0], x[1], x[2]);
        }
    }
  else
    {
      for( i = 0; i<tree->num_subtrees; i++ )
        {
          l = tree->level;
          while ( l-- > 0 ) printf("\t");
          printf("Level %d, Subtree %d \n",tree->level, i );


          print_shape_fcn_tree( tree->subtrees[i] );
        }
    }
  return;
}
*/

int build_integration_grid(SGRID *parent, int max_level, double width) {
  int total_gpts = 0;

  if (parent->level <
      max_level) /* If my level is the max level, return to end the recursion */
  {
    int index;
    int num_subgrids;
    int dim = parent->dim;

    num_subgrids = (dim == 2) ? 4 : 8;

    parent->num_subgrids = num_subgrids;

    /* allocated subgrid structures  */

    parent->subgrids = (SGRID **)array_alloc(1, num_subgrids, sizeof(SGRID *));

    for (index = 0; index < num_subgrids; index++)

    {

      parent->subgrids[index] = (SGRID *)array_alloc(1, 1, sizeof(SGRID));
      parent->subgrids[index]->ei = parent->ei;
      parent->subgrids[index]->dim = parent->dim;
      parent->subgrids[index]->level = parent->level + 1;
      parent->subgrids[index]->num_verts = (parent->dim == 2) ? 4 : 8;
      parent->subgrids[index]->num_subgrids = 0;
      parent->subgrids[index]->subgrids = NULL;
      parent->subgrids[index]->tree = parent->tree->subtrees[index];

      find_grid_LS_value(parent->subgrids[index]);

      /*
       * Next statement test whetherelement overlaps interface region
       */

      if (grid_overlaps_interface(parent->subgrids[index], width)) {
        /*
         * if so we divide it again.
         */

        total_gpts +=
            build_integration_grid(parent->subgrids[index], max_level, width);
      } else {
        /* Do nothing.  We want to keep the grid to do integration on later
         * but don't need to divide it further.
         */

        total_gpts += parent->subgrids[index]->tree->num_gpts;
      }
    }
  } else {
    total_gpts = parent->tree->num_gpts;
  }
  return (total_gpts);
}

int find_tree_integration_pts(NTREE *tree, int num_gpts) {
  int i, elem_type;
  double l1 = 0, l2 = 0, l3 = 0, s_m[DIM];
  double s, t, u;

  compute_tree_size(tree, &l1, &l2, &l3, s_m);

  switch (tree->dim) {
  case 2:
    switch (num_gpts) {
    case 9:
    case 4:

      elem_type = num_gpts == 4 ? BILINEAR_QUAD : BIQUAD_QUAD;

      for (i = 0; i < num_gpts; i++) {
        find_stu(i, elem_type, &s, &t, &u);

        tree->s[i][0] = s_m[0] + l1 * s / 2.0;
        tree->s[i][1] = s_m[1] + l2 * t / 2.0;
        tree->s[i][2] = 0.0;

        tree->wt[i] = Gq_weight(i, elem_type);
        tree->wt[i] *= fabs(l1 * l2) / 4.0;

        tree->num_gpts = num_gpts;
      }
      break;

    case 1:
      tree->s[0][0] = s_m[0];
      tree->s[0][1] = s_m[1];
      tree->s[0][2] = 0.0;
      tree->wt[0] = fabs(l1 * l2);
      tree->num_gpts = 1;
      break;

    default:
      break;
    }
    break;
  case 3:
    switch (num_gpts) {
    case 27:
    case 8:
      elem_type = num_gpts == 8 ? TRILINEAR_HEX : TRIQUAD_HEX;

      for (i = 0; i < num_gpts; i++) {
        find_stu(i, elem_type, &s, &t, &u);

        tree->s[i][0] = s_m[0] + l1 * s / 2.0;
        tree->s[i][1] = s_m[1] + l2 * t / 2.0;
        tree->s[i][2] = s_m[2] + l3 * u / 2.0;

        tree->wt[i] = Gq_weight(i, elem_type);
        tree->wt[i] *= fabs(l1 * l2 * l3) / 8.0;

        tree->num_gpts = num_gpts;
      }
      break;

    case 1:
      tree->s[0][0] = s_m[0];
      tree->s[0][1] = s_m[1];
      tree->s[0][2] = s_m[2];
      tree->wt[0] = fabs(l1 * l2 * l3);
      tree->num_gpts = 1;
      break;
    default:
      break;
    }
    break;
  default:
    break;
  }
  return (0);
}

void compute_tree_size(NTREE *tree, double *l1, double *l2, double *l3,
                       double *s_m) {
  switch (tree->dim) {
  case 2:
    *l1 = tree->xi[1][0] - tree->xi[0][0];
    *l2 = tree->xi[2][1] - tree->xi[1][1];
    *l3 = 0.0;

    s_m[0] = (tree->xi[1][0] + tree->xi[0][0]) / 2.0;
    s_m[1] = (tree->xi[2][1] + tree->xi[1][1]) / 2.0;
    s_m[2] = 0.0;
    break;
  case 3:
    *l1 = tree->xi[1][0] - tree->xi[0][0];
    *l2 = tree->xi[2][1] - tree->xi[1][1];
    *l3 = tree->xi[4][2] - tree->xi[0][2];

    s_m[0] = (tree->xi[1][0] + tree->xi[0][0]) / 2.0;
    s_m[1] = (tree->xi[2][1] + tree->xi[1][1]) / 2.0;
    s_m[2] = (tree->xi[4][2] + tree->xi[0][2]) / 2.0;
    break;
  default:
    break;
  }
}

int grid_overlaps_interface(SGRID *grid, double width) {
  double interface_low = -width / 2.0;
  double interface_high = width / 2.0;

  int all_low = TRUE;
  int all_high = TRUE;

  int i;

  for (i = 0; i < grid->num_verts; i++) {
    all_low = (grid->LS_value[i] <= interface_low) && all_low;

    all_high = (grid->LS_value[i] >= interface_high) && all_high;
  }

  return (!(all_low || all_high));
}

int gather_integration_pts(SGRID *grid, double (*s)[DIM], double *wt,
                           int num_gpts) {
  int index;

  if (grid->num_subgrids != 0) {
    for (index = 0; index < grid->num_subgrids; index++) {
      num_gpts = gather_integration_pts(grid->subgrids[index], s, wt, num_gpts);
    }
  } else {
    NTREE *tree = grid->tree;

    for (index = 0; index < tree->num_gpts; index++) {
      s[num_gpts][0] = tree->s[index][0];
      s[num_gpts][1] = tree->s[index][1];
      s[num_gpts][2] = tree->s[index][2];

      wt[num_gpts] = tree->wt[index];

      num_gpts++;
    }
  }
  return (num_gpts);
}

int print_subgrid_integration_pts(double (*s)[DIM], double *wt, int num_gpts) {
  int i;
  double x[DIM];

  FILE *ifp;

#define DEBUG_SUB_INTEGRATION 0
#if DEBUG_SUB_INTEGRATION
  double sum = 0.;
  double test = 0.;
  int nx = 2;
  int ny = 2;
  double answer;
  int ip_total = elem_info(NQUAD, ei[pg->imtrx]->ielem_type);
  double xi[3];
  double orig_sum = 0.;
  double orig_test = 0.;
  double orig_wt;
#endif

  ifp = fopen("subgrid_int_pts", "a");

  for (i = 0; i < num_gpts; i++) {
    map_local_coordinates(s[i], x);

    if (pd->Num_Dim == 2)
      fprintf(ifp, "%lf\t%lf\n", x[0], x[1]);
    else if (pd->Num_Dim == 3)
      fprintf(ifp, "%lf\t%lf\t%lf\n", x[0], x[1], x[2]);

#if DEBUG_SUB_INTEGRATION
    test += (pow(x[0], nx) * pow(x[1], ny)) * wt[i];
    sum += wt[i];
#endif
  }

#if DEBUG_SUB_INTEGRATION
  for (i = 0; i < ip_total; i++) {
    find_stu(i, ei[pg->imtrx]->ielem_type, xi, xi + 1,
             xi + 2); /* find quadrature point */
    orig_wt = Gq_weight(
        i, ei[pg->imtrx]->ielem_type); /* find quadrature weights for */
    map_local_coordinates(xi, x);

    orig_test += (pow(x[0], nx) * pow(x[1], ny)) * orig_wt;
    orig_sum += orig_wt;
  }
  if ((sum - orig_sum) / orig_sum > 1.e-8)
    printf("subgrid total wt = %g, orig total wt = %g, err = %g\n", sum,
           orig_sum, (sum - orig_sum) / orig_sum);
  if ((test - orig_test) / orig_test > 1.e-8)
    printf("subgrid test = %g, orig test = %g, err = %g\n", test, orig_test,
           (test - orig_test) / orig_test);
#endif

  fclose(ifp);
  return 0;
}

int print_subgrid_surface_integration_pts(double (*s)[DIM], double *wt,
                                          int num_gpts) {
  int i;
  double x[DIM];

  FILE *ifp;

  ifp = fopen("subgrid_surface_int_pts", "a");

  for (i = 0; i < num_gpts; i++) {
    map_local_coordinates(s[i], x);

    if (pd->Num_Dim == 2)
      fprintf(ifp, "%lf\t%lf\t%lf\t%lf\n", x[0], x[1], x[2], wt[i]);
    else if (pd->Num_Dim == 3)
      fprintf(ifp, "%lf\t%lf\t%lf\t%lf\n", x[0], x[1], x[2], wt[i]);
  }

  fclose(ifp);
  return 0;
}

int current_elem_overlaps_interface(double width) {

  double interface_low = -width / 2.0;
  double interface_high = width / 2.0;
  double value = 0.0;

  int all_low = TRUE;
  int all_high = TRUE;
  int all_positive = TRUE;
  int all_negative = TRUE;

  int element_status = FALSE;

  int i;
  double absolute_minimum = DBL_MAX;
  double absolute_maximum = 0.;

  if (!(pd->gv[ls->var]))
    return (FALSE);

  if (width == 0.) {
    int on_isosurface = current_elem_on_isosurface(ls->var, 0.);
    return on_isosurface;
  }

  for (i = 0; i < ei[pd->mi[ls->var]]->dof[ls->var]; i++) {
    switch (ls->var) {
    case FILL:
      value = *(esp->F[i]);
      break;
    case PHASE1:
    case PHASE2:
    case PHASE3:
    case PHASE4:
    case PHASE5:
      value = *(esp->pF[ls->var - PHASE1][i]);
      break;
    }

    all_low = (value < interface_low) && all_low;

    all_high = (value >= interface_high) && all_high;

    all_positive = (value >= 0.0) && all_positive;

    all_negative = (value < 0.0) && all_negative;

    if (fabs(value) < absolute_minimum) {
      absolute_minimum = fabs(value);
    }
    if (fabs(value) > absolute_maximum) {
      absolute_maximum = fabs(value);
    }
  }

  if (all_low || all_high) {
    /* This is an unequivocal case.  The element does not overlap */

    element_status = FALSE;
  } else if (!all_positive && !all_negative) {
    /* another unequivocal case.  The zero contour is in the element */

    element_status = TRUE;
  } else {
    /* This is the sticky case.  The high or low contour is in the element
     * but is possible that it is just entering or leaving the element.  In
     * which case there is potential that no integration points will fall within
     * the interface band.  This case must be detected and the element must be
     * labelled false.
     */
#if 0
      double distance_scale, band_width;
      
      distance_scale = 2.0*(absolute_maximum - absolute_minimum);

      band_width = distance_scale*0.5*( 1.0/(pow( 2.0, (double) ls->Integration_Depth ) ) );

      if ( absolute_minimum + band_width >= width/2.0 )
	{
	  element_status = FALSE;

/* 	  fprintf(stderr, "Status check for element : %d  is FALSE \n", ei[pg->imtrx]->ielem +1 ); */
	}
      else
	{
	  element_status = TRUE;
	}
#endif
    element_status = TRUE;
  }

  return (element_status);
}

int elem_overlaps_interface(int elem, double x[], const Exo_DB *exo,
                            double width) {
  int i, I;
  int iconn_ptr = exo->elem_ptr[elem];
  int dofs;
  double value;
  int ielem_type, ielem_shape;
  int ebn, mn;
  double interface_low = -width / 2.0;
  double interface_high = width / 2.0;
  int all_low = TRUE;
  int all_high = TRUE;
  int all_positive = TRUE;
  int all_negative = TRUE;

  int element_status = FALSE;

#if 0
  int  min_node;
#endif

  double absolute_minimum = DBL_MAX;
  double absolute_maximum = 0.;

  ebn = find_elemblock_index(elem, exo);
  mn = Matilda[ebn];
  if (!(pd_glob[mn]->v[pg->imtrx][ls->var]))
    return (FALSE);

  if (width == 0.) {
    int on_isosurface = elem_on_isosurface(elem, x, exo, ls->var, 0.);
    return on_isosurface;
  }

  ielem_type = Elem_Type(exo, elem);
  ielem_shape = type2shape(ielem_type);
  dofs = getdofs(ielem_shape, pd_glob[mn]->i[pg->imtrx][ls->var]);

  for (i = 0; i < dofs; i++) {
    I = exo->node_list[iconn_ptr + i];

    value = x[Index_Solution(I, ls->var, 0, 0, -2, pg->imtrx)];

    all_low = (value < interface_low) && all_low;

    all_high = (value >= interface_high) && all_high;

    all_positive = (value >= 0.0) && all_positive;

    all_negative = (value < 0.0) && all_negative;

    if (fabs(value) < absolute_minimum) {
      absolute_minimum = fabs(value);
#if 0
	  min_node = i;
#endif
    }
    if (fabs(value) > absolute_maximum) {
      absolute_maximum = fabs(value);
    }
  }

  if (all_low || all_high) {
    /* This is an unequivocal case.  The element does not overlap */

    element_status = FALSE;
  } else if (!all_positive && !all_negative) {
    /* another unequivocal case.  The zero contour is in the element */

    element_status = TRUE;
  } else {
#if 0 /* Change other #if's containing min_node if using */
      /* This is the sticky case.  The high or low contour is in the element 
       * but is possible that it is just entering or leaving the element.  In which case
       * there is potential that no integration points will fall within the 
       * interface band.  This case must be detected and the element must be labelled
       * false.
       */

      double xi[DIM], det, distance_scale, band_width;
      int err;
            
      
      find_nodal_stu( min_node, ielem_type, xi, xi+1, xi+2 );

      err = load_basis_functions(xi, bfd);
      EH( err, "problem from load_basis_functions");
      
      err = beer_belly();
      EH( err, "beer_belly");

      det = bf[ls->var]->detJ;

      distance_scale = 2.0*pow( det , 1.0/ ( (double) pd->Num_Dim ) );

      band_width = distance_scale*0.5*( 1.0/(pow( 2.0, (double) ls->Integration_Depth ) ) );
      

      if ( absolute_minimum + band_width >= width/2.0 )
	{
	  element_status = FALSE;

/* 	  fprintf(stderr, "Status check for element : %d  is FALSE \n", ei[pg->imtrx]->ielem +1 ); */

	}
      else if ( absolute_minimum + band_width < width/2.0 )
	{
	  element_status = TRUE;

	}
#endif
#if 0
      double distance_scale, band_width;
      
      distance_scale = 2.0*(absolute_maximum - absolute_minimum);

      band_width = distance_scale*0.5*( 1.0/(pow( 2.0, (double) ls->Integration_Depth ) ) );
      
      if ( absolute_minimum + band_width >= width/2.0 )
	{
	  element_status = FALSE;
	}
      else
	{
	  element_status = TRUE;
	}
#endif
    element_status = TRUE;
  }

  return (element_status);
}

int get_subgrid_integration_pts(NTREE *start_tree, SGRID **start_grid,
                                double (**s)[DIM], double **weight,
                                double width) {

  int num_gpts;

  free_search_grid(start_grid);

  *start_grid = create_search_grid(start_tree);

  num_gpts = build_integration_grid(*start_grid, ls->Integration_Depth, width);

  if (*s != NULL) {
    safe_free((void *)*s);
    safe_free((void *)*weight);
  }

  *s = (double(*)[DIM])smalloc(DIM * num_gpts * sizeof(double));

  *weight = (double *)smalloc(num_gpts * sizeof(double));

  gather_integration_pts(*start_grid, *s, *weight, 0);

  return (num_gpts);
}

int gather_surface_subgrid_integration_pts(SGRID *grid, int id_side,
                                           double surface_centroid[DIM],
                                           double (*s)[DIM], double *wt,
                                           int num_gpts) {
  int index;

  if (grid->num_subgrids != 0) {
    for (index = 0; index < grid->num_subgrids; index++) {
      num_gpts = gather_surface_subgrid_integration_pts(
          grid->subgrids[index], id_side, surface_centroid, s, wt, num_gpts);
    }
  } else {
    int vert_index, side_index;
    int all_done = FALSE;
    int elem_type, num_surf_pts;
    int ip;
    NTREE *tree = grid->tree;
    double l1 = 0, l2 = 0, l3 = 0, s_m[DIM];
    double xi[DIM] = {0., 0., 0.};
    double ss, tt, uu;

    elem_type = tree->dim == 2 ? BILINEAR_QUAD : TRILINEAR_HEX;

    compute_tree_size(tree, &l1, &l2, &l3, s_m);

    for (vert_index = 0; !all_done && vert_index < tree->num_verts;
         vert_index++) {
      if (vertex_on_element_boundary(tree->xi[vert_index], surface_centroid,
                                     &side_index)) {
        s_m[side_index] = surface_centroid[side_index];

        num_surf_pts = elem_info(NQUAD_SURF, elem_type);

        for (ip = 0; ip < num_surf_pts; ip++) {
          find_surf_st(ip, elem_type, id_side, tree->dim, xi, &ss, &tt, &uu);

          xi[side_index] = 0.0;

          s[num_gpts][0] = s_m[0] + l1 * xi[0] / 2.0;
          s[num_gpts][1] = s_m[1] + l2 * xi[1] / 2.0;
          s[num_gpts][2] = s_m[2] + l3 * xi[2] / 2.0;

          if (tree->dim == 2) {

            wt[num_gpts] =
                Gq_surf_weight(ip, elem_type) * (l1 + l2) / (2.0) / 2.0;
          } else if (tree->dim == 3) {
            wt[num_gpts] = Gq_surf_weight(ip, elem_type) *
                           pow(((l1 + l2 + l3) / 3.0), 2.0) / 4.0;
          }

          num_gpts++;
        }

        all_done = TRUE;
      }
    }
  }

#if 0
			if( vertex_on_element_boundary( tree->xi[vert_index], &side_index ) &&
				fabs( tree->xi[vert_index][side_index] -  surface_centroid[side_index] ) < 1.e-12  )
			{
				
				s[num_gpts][0] = tree->xi[vert_index][0];
				s[num_gpts][1] = tree->xi[vert_index][1];
				s[num_gpts][2] = tree->xi[vert_index][2];
				
				compute_tree_size( tree, &l1, &l2, &l3, s_m );
				
				wt[num_gpts] = pow( 2.0, -(tree->dim-1) )* ( l1 + l2 + l3 ) /( (double) tree->dim );
				
				num_gpts++;
			}
#endif

  return (num_gpts);
}

static int vertex_on_element_boundary(double xi[DIM], double *surface_centroid,
                                      int *id) {
  int i;

  for (i = 0; i < DIM; i++) {
    if (fabs(1.0 - fabs(xi[i])) < 1.e-12) {
      if (fabs(xi[i] - surface_centroid[i]) < 1.e-12) {
        *id = i;
        return (TRUE);
      }
    }
  }

  return (FALSE);
}

void assemble_boundary_extension_velocity(double x[], Exo_DB *exo, Dpi *dpi) {

  /*
   * Some local variables for convenience...
   */

  int eqn;
  int dim;

  int i, j;

  int var, peqn, pvar;

  double *val_ptr;

  double xi[DIM] = {0., 0., 0.};
  int exterior_faces[8];
  int num_exterior_faces;
  int id_side;
  int node_to_set[MDE];

  int local_elem_node_id[MAX_NODES_PER_SIDE];
  int nodes_per_side;
  int have_nodes_to_set = FALSE;
  double sign;
  int debug_here = FALSE;
  int closest_node = -1;
  double F[MDE];
  double closest_F;
  int n, a;
  double F_value;

  /*
   * Unpack variables from structures for local convenience...
   */

  dim = pd->Num_Dim;

  eqn = R_EXT_VELOCITY;
  peqn = upd->ep[pg->imtrx][eqn];

  /* this element needs to be set if it does not span the interface
     and there are nodes that lie on an exterior face that has
     inward-facing characteristics
   */
  if (ls->elem_overlap_state)
    return;

  /* check to see if this element has external faces */
  if ((num_exterior_faces = get_exterior_faces(ei[pg->imtrx]->ielem,
                                               exterior_faces, exo, dpi)) == 0)
    return;

  /* check each exterior face for inward facing characteristics */
  for (i = 0; i < ei[pg->imtrx]->dof[eqn]; i++)
    node_to_set[i] = FALSE;
  for (j = 0; j < num_exterior_faces; j++) {
    id_side = exterior_faces[j] + 1;

    get_side_info(ei[pg->imtrx]->ielem_type, id_side, &nodes_per_side,
                  local_elem_node_id);

    /* loop over nodes on side */
    for (n = 0; n < nodes_per_side; n++) {
      /* check if characteristic points inward here */
      i = local_elem_node_id[n];
      find_nodal_stu(i, ei[pg->imtrx]->ielem_type, xi, xi + 1, xi + 2);

      setup_shop_at_point(ei[pg->imtrx]->ielem, xi, exo);
      load_lsi(ls->Length_Scale);
      if (pfd == NULL) {
        F_value = fv->F;
      } else {
        F_value = fv->pF[ls->var - PHASE1];
      }
      F[i] = F_value;

      surface_determinant_and_normal(
          ei[pg->imtrx]->ielem, ei[pg->imtrx]->iconnect_ptr,
          ei[pg->imtrx]->num_local_nodes, ei[pg->imtrx]->ielem_dim - 1, id_side,
          nodes_per_side, local_elem_node_id);

      sign = 0.;
      for (a = 0; a < dim; a++) {
        if (F_value < 0.)
          sign -= fv->snormal[a] * lsi->normal[a];
        else
          sign += fv->snormal[a] * lsi->normal[a];
      }

      if (sign < 0.) {
        node_to_set[i] = TRUE;
        have_nodes_to_set = TRUE;
      }
    }
  }

  if (have_nodes_to_set) {

    if (debug_here)
      printf("Current elem #%d has external nodes to constrain.\n",
             ei[pg->imtrx]->ielem + 1);

    /* find closest node on exterior face */
    closest_F = 1.e30;
    for (i = 0; i < ei[pg->imtrx]->dof[eqn]; i++) {
      if (node_to_set[i]) {
        if (fabs(F[i]) < closest_F) {
          closest_node = i;
          closest_F = fabs(F[i]);
        }
      }
    }

    for (i = 0; i < ei[pg->imtrx]->dof[eqn]; i++) {
      if (node_to_set[i] && i != closest_node) {
        if (debug_here) {
          int I = ei[pg->imtrx]->gnn_list[eqn][i];
          printf(
              " will setup node #%d with boundary upwind in current elem #%d\n",
              I + 1, ei[pg->imtrx]->ielem + 1);
          printf(" (closest node in this element is #%d)\n",
                 ei[pg->imtrx]->gnn_list[eqn][closest_node] + 1);
        }

        val_ptr =
            x +
            ei[pg->imtrx]->ieqn_ledof[ei[pg->imtrx]->lvdof_to_ledof[eqn][i]];

<<<<<<< HEAD
        lec->R[peqn][i] += BIG_PENALTY * *val_ptr;
=======
              lec->R[LEC_R_INDEX(peqn,i)] += BIG_PENALTY * *val_ptr;
>>>>>>> e33b61bb

        val_ptr =
            x +
            ei[pg->imtrx]
                ->ieqn_ledof[ei[pg->imtrx]->lvdof_to_ledof[eqn][closest_node]];

<<<<<<< HEAD
        lec->R[peqn][i] -= BIG_PENALTY * *val_ptr;
=======
              lec->R[LEC_R_INDEX(peqn,i)] -= BIG_PENALTY * *val_ptr;
>>>>>>> e33b61bb

        if (af->Assemble_Jacobian) {
          /*
           * J_ext_v_ext_v
           */
          var = eqn;
          pvar = upd->vp[pg->imtrx][var];

<<<<<<< HEAD
          lec->J[peqn][pvar][i][i] += BIG_PENALTY;
          lec->J[peqn][pvar][i][closest_node] -= BIG_PENALTY;
=======
                  lec->J[LEC_J_INDEX(peqn,pvar,i,i)] += BIG_PENALTY;
                  lec->J[LEC_J_INDEX(peqn,pvar,i,closest_node)] -= BIG_PENALTY;
                }
            }
>>>>>>> e33b61bb
        }
      }
    }
  }

  return;
}

int assemble_extension_velocity(dbl hsquared[DIM], dbl hh[DIM][DIM],
                                dbl dh_dxnode[DIM][MDE]) {

  int status;

  /*
   * Some local variables for convenience...
   */

  int eqn;
  int dim;
  int a;

  int i, j;

  dbl *grad_F; /* gradient of Fill. */

  dbl S = 0.0; /* sign of distance function (-1 or +1 ) */

  dbl hh_siz;
  dbl h_elem;

  dbl resid;

  /*
   * Galerkin weighting functions for i-th energy residuals
   * and some of their derivatives...
   */

  /*
   * Interpolation functions for variables and some of their derivatives.
   */

  dbl *grad_phi_i, *grad_phi_j;
  dbl h3; /* Volume element (scale factors). */
  dbl det_J;
  dbl wt;
  dbl wt_func, d_wt_func;
  dbl tau;

  dbl advection, advection_a, advection_b;
  dbl gradF_gradphi[MDE];        /* gradF.gradphi */
  dbl n_dot_gradphi[MDE];        /* n.gradphi */
  dbl gradext_v_gradphi[MDE];    /* gradext_v.gradphi */
  dbl gradphi_gradphi[MDE][MDE]; /* gradphi.gradphi */

  dbl d_det_J_dmesh_pj, dh3dmesh_pj;

  dbl *grad_ext_v;

  int var, peqn, pvar, p;

  status = 0;

  /*
   * Unpack variables from structures for local convenience...
   */

  dim = pd->Num_Dim;

  eqn = R_EXT_VELOCITY;

  /*
   * Bail out fast if there's nothing to do...
   */

  if (!pd->e[pg->imtrx][eqn]) {
    return (status);
  }

  wt = fv->wt; /* Gauss point weight. */

  h3 = fv->h3; /* Differential volume element. */

  det_J = bf[eqn]->detJ;

  load_lsi(0.);
  load_lsi_derivs();

  if (pfd == NULL) {
    grad_F = fv->grad_F;
  } else {
    grad_F = fv->grad_pF[ls->var - PHASE1];
  }

  hh_siz = 0.;
  for (a = 0; a < dim; a++) {
    hh_siz += hsquared[a];
  }
  /* This is the average value of h**2 in the element */

  hh_siz = hh_siz / ((double)dim);

  /* This is the size of the element */

  h_elem = sqrt(hh_siz);

  /*grad_F = fv->grad_F;  */
  grad_ext_v = fv->grad_ext_v;
#define GRADF_GRADEXTV 1
/* DRN: although the option NORMAL_GRADEXTV seems more logical,
   the normal is discontinuous so it can show pathological
   behavior that GRADF_GRADEXTV may not suffer from
 */
#define NORMAL_GRADEXTV 0
#if GRADF_GRADEXTV
  resid = 0.;
  for (a = 0; a < VIM; a++)
    resid += grad_F[a] * grad_ext_v[a];
#endif
  for (i = 0; i < ei[pg->imtrx]->dof[eqn]; i++) {
    gradF_gradphi[i] = 0.;
    grad_phi_i = bf[eqn]->grad_phi[i];
    for (a = 0; a < VIM; a++) {
      gradF_gradphi[i] += grad_F[a] * grad_phi_i[a];
    }
  }
#if NORMAL_GRADEXTV
  resid = 0.;
  for (a = 0; a < VIM; a++)
    resid += lsi->normal[a] * grad_ext_v[a];
#endif
  for (i = 0; i < ei[pg->imtrx]->dof[eqn]; i++) {
    n_dot_gradphi[i] = 0.;
    grad_phi_i = bf[eqn]->grad_phi[i];
    for (a = 0; a < VIM; a++) {
      n_dot_gradphi[i] += lsi->normal[a] * grad_phi_i[a];
    }
  }

  tau = 0.5 * h_elem;

  for (i = 0; i < ei[pg->imtrx]->dof[eqn]; i++) {
    grad_phi_i = bf[eqn]->grad_phi[i];

    gradext_v_gradphi[i] = 0.;
    for (a = 0; a < VIM; a++) {
      gradext_v_gradphi[i] += grad_ext_v[a] * grad_phi_i[a];
    }
  }

  var = EXT_VELOCITY;
  for (i = 0; i < ei[pg->imtrx]->dof[eqn]; i++) {
    grad_phi_i = bf[eqn]->grad_phi[i];

    for (j = 0; j < ei[pg->imtrx]->dof[var]; j++) {
      grad_phi_j = bf[var]->grad_phi[j];

      gradphi_gradphi[i][j] = 0.;
      for (a = 0; a < VIM; a++) {
        gradphi_gradphi[i][j] += grad_phi_j[a] * grad_phi_i[a];
      }
    }
  }

  /* sign of LS */
  S = 2. * lsi->H - 1.;
  if (af->Assemble_Residual) {
    peqn = upd->ep[pg->imtrx][eqn];
    /*
     * In the element, there will be contributions to this many equations
     * based on the number of degrees of freedom...
     */

    for (i = 0; i < ei[pg->imtrx]->dof[eqn]; i++) {

#if GRADF_GRADEXTV
      wt_func =
          S * bf[eqn]->phi[i] + tau * gradF_gradphi[i]; /* Petrov-Galerkin */
#endif
#if NORMAL_GRADEXTV
      wt_func =
          S * bf[eqn]->phi[i] + tau * n_dot_gradphi[i]; /* Petrov-Galerkin */
#endif
      grad_phi_i = bf[eqn]->grad_phi[i];

      advection = 0.;
      if (pd->e[pg->imtrx][eqn] & T_ADVECTION) {
        advection = resid * wt_func;
        advection *= det_J * wt * h3;
        advection *= pd->etm[pg->imtrx][eqn][(LOG2_ADVECTION)];
      }

      lec->R[peqn][i] += advection;
    }
  }

<<<<<<< HEAD
=======
	  advection = 0.;
	  if ( pd->e[eqn] & T_ADVECTION )
	    {
		  advection = resid * wt_func;
		  advection *= det_J * wt * h3;
		  advection *= pd->etm[eqn][(LOG2_ADVECTION)];
	    }
	
          lec->R[LEC_R_INDEX(peqn,i)] += advection;
	}
    } 
  
  
>>>>>>> e33b61bb
  /*
   * Jacobian terms...
   */

  if (af->Assemble_Jacobian) {
    peqn = upd->ep[pg->imtrx][eqn];

    for (i = 0; i < ei[pg->imtrx]->dof[eqn]; i++) {
#if GRADF_GRADEXTV
      wt_func =
          S * bf[eqn]->phi[i] + tau * gradF_gradphi[i]; /* Petrov-Galerkin */
#endif
#if NORMAL_GRADEXTV
      wt_func =
          S * bf[eqn]->phi[i] + tau * n_dot_gradphi[i]; /* Petrov-Galerkin */
#endif
      grad_phi_i = bf[eqn]->grad_phi[i];

      /*
       * J_ext_v_ext_v
       */
      var = EXT_VELOCITY;
      if (pd->v[pg->imtrx][var]) {
        pvar = upd->vp[pg->imtrx][var];
        for (j = 0; j < ei[pg->imtrx]->dof[var]; j++) {
          grad_phi_j = bf[var]->grad_phi[j];

          advection = 0.;

          if (pd->e[pg->imtrx][eqn] & T_ADVECTION) {
#if GRADF_GRADEXTV
            for (a = 0; a < dim; a++) {
              advection += grad_F[a] * grad_phi_j[a] * wt_func;
            }
#endif
#if NORMAL_GRADEXTV
            for (a = 0; a < dim; a++) {
              advection += lsi->normal[a] * grad_phi_j[a] * wt_func;
            }
#endif
<<<<<<< HEAD
            advection *= det_J * wt * h3;
            advection *= pd->etm[pg->imtrx][eqn][(LOG2_ADVECTION)];
          }

          lec->J[peqn][pvar][i][j] += advection;
        }
      }

#ifdef COUPLED_FILL /* Only add Jacobian entries for coupled fill problems. */
      /*
       * J_ext_v_F
       */

      var = ls->var;

      if (pd->v[pg->imtrx][var]) {
        pvar = upd->vp[pg->imtrx][var];
        for (j = 0; j < ei[pg->imtrx]->dof[var]; j++) {
          grad_phi_j = bf[var]->grad_phi[j];

          d_wt_func = 0.;
=======
		      advection *= det_J * wt * h3;
		      advection *= pd->etm[eqn][(LOG2_ADVECTION)];
		      
		    }
		  
                  lec->J[LEC_J_INDEX(peqn,pvar,i,j)] += advection;
		}
	    }
	    
#ifdef COUPLED_FILL /* Only add Jacobian entries for coupled fill problems. */  
	  /*
	   * J_ext_v_F
	   */

	  var =  ls->var;
	  
	  if ( pd->v[var] )
	    {
	      pvar = upd->vp[var];
	      for ( j=0; j<ei->dof[var]; j++)
		{
                  grad_phi_j = bf[var]->grad_phi[j];
		  
		  d_wt_func = 0.;
>>>>>>> e33b61bb
#if GRADF_GRADEXTV
          for (a = 0; a < dim; a++) {
            d_wt_func += tau * grad_phi_j[a] * grad_phi_i[a];
          }
#endif
#if NORMAL_GRADEXTV
          for (a = 0; a < dim; a++) {
            d_wt_func += tau * lsi->d_normal_dF[a][j] * grad_phi_i[a];
          }
#endif

          advection = 0.;

          if (pd->e[pg->imtrx][eqn] & T_ADVECTION) {
#if GRADF_GRADEXTV
            for (a = 0; a < dim; a++) {
              advection += grad_phi_j[a] * grad_ext_v[a] * wt_func;
            }
#endif
#if NORMAL_GRADEXTV
            for (a = 0; a < dim; a++) {
              advection += lsi->d_normal_dF[a][j] * grad_ext_v[a] * wt_func;
            }
#endif
<<<<<<< HEAD
            advection += resid * d_wt_func;
            advection *= det_J * wt * h3;
            advection *= pd->etm[pg->imtrx][eqn][(LOG2_ADVECTION)];
          }

          lec->J[peqn][pvar][i][j] += advection;
        }
      }
=======
		      advection += resid * d_wt_func;
		      advection *= det_J * wt * h3;
		      advection *= pd->etm[eqn][(LOG2_ADVECTION)];
		      
		    }
		  
                  lec->J[LEC_J_INDEX(peqn,pvar,i,j)] += advection;
		}
	    }
>>>>>>> e33b61bb
#endif /* not COUPLED_FILL */

      /*
       * J_ext_v_dmesh THIS IS A MESS
       */
      for (p = 0; p < dim; p++) {
        var = MESH_DISPLACEMENT1 + p;
        if (pd->v[pg->imtrx][var]) {
          pvar = upd->vp[pg->imtrx][var];
          for (j = 0; j < ei[pg->imtrx]->dof[var]; j++) {
            d_det_J_dmesh_pj = bf[eqn]->d_det_J_dm[p][j];

            dh3dmesh_pj = fv->dh3dq[p] * bf[var]->phi[j];

            advection = 0.;

            if (pd->e[pg->imtrx][eqn] & T_ADVECTION) {
              /*
               * three parts:
               *    advection_a =
               *    	Int ( d(Vv)/dmesh h3 |Jv| )
               *
               *    advection_b =
               *  (i)	Int ( Vv h3 d(|Jv|)/dmesh )
               *  (ii)      Int ( Vv dh3/dmesh |Jv|   )
               */

              advection_a = S * resid;

              advection_a *= (d_det_J_dmesh_pj * h3 + det_J * dh3dmesh_pj);

              advection_b = 0.;
              for (a = 0; a < dim; a++) {
#ifdef COUPLED_FILL

                advection_b += fv->d_grad_F_dmesh[a][p][j] * grad_ext_v[a];
#endif /* COUPLED_FILL */
                advection_b += grad_F[a] * fv->d_grad_ext_v_dmesh[a][p][j];
              }
              advection_b *= det_J * h3;

<<<<<<< HEAD
              advection = advection_a + advection_b;

              advection *=
                  wt_func * wt * pd->etm[pg->imtrx][eqn][(LOG2_ADVECTION)];
            }

            lec->J[peqn][pvar][i][j] += advection;
          }
        }
      }
=======
			    }
			  advection_b *=  det_J * h3;
			  
			  advection = advection_a + advection_b;
			  
			  advection *= wt_func * wt * pd->etm[eqn][(LOG2_ADVECTION)];
			  
			}
		      
                      lec->J[LEC_J_INDEX(peqn,pvar,i,j)] += advection;
		    }
		}
	    }
	}
>>>>>>> e33b61bb
    }
  }

  status = 1;

  return (status);
}

void get_subelement_descriptions(double x[], Exo_DB *exo,
                                 Integ_Elem_Desc_List *list) {
  /* gather subelement information into a single list */
  int ebi, ielem, e_start, e_end;
  Integ_Elem *e;
  double *x_current = x_static;

  list->size = 0;
  list->start = NULL;

  for (ebi = 0; ebi < exo->num_elem_blocks; ebi++) {

    pd = pd_glob[Matilda[ebi]];
    mp = mp_glob[Matilda[ebi]];

    e_start = exo->eb_ptr[ebi];
    e_end = exo->eb_ptr[ebi + 1];

    if (pd->v[pg->imtrx][ls->var]) {
      for (ielem = e_start; ielem < e_end; ielem++) {

        if (elem_on_isosurface(ielem, x, exo, ls->var, 0.)) {

          load_elem_dofptr(ielem, exo, x, x_old_static, xdot_static,
                           xdot_old_static, 0);

          e = create_integ_elements(0.);

          gather_subelement_descriptions(list, e);

          free_integ_elements(e);
        }
      }
    }
  }

  /* restore static pointer */
  x_static = x_current;

  return;
}

void ls_surface_extents(double x[], Exo_DB *exo, double min[3], double max[3]) {
  int iside;
  Integ_Elem_Desc *s;
  Integ_Elem_Desc_List list;
  int nodes_per_side;
  int lnn[MAX_NODES_PER_SIDE];
  int n;
  int first = TRUE;

  /* first step is to gather subelement information into a single list */
  get_subelement_descriptions(x, exo, &list);

  if (list.size == 0 && Num_Proc == 1) {
    DPRINTF(stderr, "No elements found on the interface.\n");
    return;
  }

  /* now that the information has been gathered, we can examine list */
  s = list.start;
  while (s != NULL) {
    for (iside = 0; iside < s->num_sides; iside++) {
      if (s->bc_sides[iside]) /* side is on ls interface */
      {
        if (s->num_nodes == 6) /* only quadratic triangles supported for now */
        {
          get_side_info(QUAD_TRI, iside + 1, &nodes_per_side, lnn);

          if (first) {
            min[0] = s->x[lnn[0]][0];
            max[0] = s->x[lnn[0]][0];
            min[1] = s->x[lnn[0]][1];
            max[1] = s->x[lnn[0]][1];
            min[2] = 0.;
            max[2] = 0.;
            first = FALSE;
          }

          for (n = 0; n < 3; n++) {
            if (s->x[lnn[n]][0] < min[0])
              min[0] = s->x[lnn[n]][0];
            if (s->x[lnn[n]][0] > max[0])
              max[0] = s->x[lnn[n]][0];
            if (s->x[lnn[n]][1] < min[1])
              min[1] = s->x[lnn[n]][1];
            if (s->x[lnn[n]][1] > max[1])
              max[1] = s->x[lnn[n]][1];
          }
        }
      }
    }
    s = s->next;
  }

  /* be sure to leave the place as clean as you found it */
  free_subelement_descriptions(&list.start);

  return;
}

void free_subelement_descriptions(Integ_Elem_Desc **s_ptr) {
  if (s_ptr != NULL && *s_ptr != NULL) {
    Integ_Elem_Desc *s = *s_ptr;
    free_subelement_descriptions(&(s->next));
    safe_free(s->x);
    safe_free(s);
  }
}

void gather_subelement_descriptions(Integ_Elem_Desc_List *list, Integ_Elem *e) {
  int i;
  if (e->num_subelements > 0) {
    for (i = 0; i < e->num_subelements; i++) {
      gather_subelement_descriptions(list, e->subelements[i]);
    }
  } else {
    Integ_Elem_Desc *s;

    s = (Integ_Elem_Desc *)smalloc(sizeof(Integ_Elem_Desc));
    s->num_nodes = e->num_local_nodes;
    s->x = (double(*)[DIM])smalloc(sizeof(double) * s->num_nodes * DIM);
    for (i = 0; i < s->num_nodes; i++) {
      map_local_coordinates(e->xi[i], s->x[i]);
    }
    s->num_sides = e->num_sides;
    s->bc_sides = (int *)smalloc(sizeof(int) * s->num_sides);
    for (i = 0; i < s->num_sides; i++) {
      s->bc_sides[i] = e->bc_sides[i];
    }
    s->next = list->start;
    list->start = s;
    list->size++;
  }
}

void subelement_mesh_output(double x[], Exo_DB *exo) {
  Integ_Elem_Desc *s;
  Integ_Elem_Desc_List list;
  int i, j, ivconn, isconn;
  int *vconn, *sconn;
  int comp_ws = 8, io_ws = 8;
  int exoid, nnodes, nvelems, nselems, nodes_per_elem, nodes_per_side;
  double *coord_x, *coord_y, *coord_z;
  int iside;
  char filename[256];
  char *description = "Subelement decomposition";
  static int count = 0;

  sprintf(filename, "subelements.%.5d.exoII", count);

  /* first step is to gather subelement information into a single list */
  get_subelement_descriptions(x, exo, &list);

  if (list.size == 0 && Num_Proc == 1) {
    DPRINTF(stderr, "No elements found on the interface.\n");
    return;
  }

  DPRINTF(stderr, "Subelement decomposition contains %d elements.\n",
          list.size);

  /* count sublements and their nodes */
  s = list.start;
  nnodes = 0;
  nvelems = 0;
  nselems = 0;
  nodes_per_elem = 0;
  nodes_per_side = 0;

  /* only support output of linear or quadratic triangles for now */
  while (s != NULL && s->num_nodes != 3 && s->num_nodes != 6)
    s = s->next;

  if (s != NULL) {
    nodes_per_elem = s->num_nodes;
    if (nodes_per_elem == 3)
      nodes_per_side = 2;
    else if (nodes_per_elem == 6)
      nodes_per_side = 3;
    else
      EH(-1, "Subelement type not supported.");
  }

  while (s != NULL) {
    if (s->num_nodes == nodes_per_elem) {
      nnodes += s->num_nodes;
      nvelems += 1;
    }
    for (iside = 0; iside < s->num_sides; iside++) {
      if (s->bc_sides[iside])
        nselems += 1;
    }
    s = s->next;
  }

  if (nvelems == 0) {
    DPRINTF(
        stderr,
        "No valid triangles in sublement list, no output will be written.\n");
    free_subelement_descriptions(&list.start);
    return;
  }

  /* no attempt to form true connectivity */
  DPRINTF(stderr, "Creating sublement file %s for %d nodes and %d elements.\n",
          filename, nnodes, nvelems);

  exoid = ex_create(filename, EX_CLOBBER, &comp_ws, &io_ws);
  ex_put_init(exoid, description, 2, nnodes, nvelems + nselems, 2, 2, 0);

  /* gather coordinates into contiguous arrays and form connectivity array */
  coord_x = (double *)smalloc(nnodes * sizeof(double));
  coord_y = (double *)smalloc(nnodes * sizeof(double));
  coord_z = (double *)smalloc(nnodes * sizeof(double));
  vconn = (int *)smalloc(nvelems * nodes_per_elem * sizeof(int));
  sconn = (int *)smalloc(nselems * nodes_per_side * sizeof(int));
  s = list.start;
  i = 0;
  ivconn = 0;
  isconn = 0;
  while (s != NULL) {
    if (s->num_nodes == nodes_per_elem) {
      for (j = 0; j < s->num_nodes; j++) {
        coord_x[i] = s->x[j][0];
        coord_y[i] = s->x[j][1];
        coord_z[i] = s->x[j][2];
        if (j < nodes_per_elem)
          vconn[ivconn++] = i + 1;
        i++;
      }
      for (iside = 0; iside < s->num_sides; iside++) {
        if (s->bc_sides[iside]) {
          int istart = i - s->num_nodes;
          if (iside == 0) {
            sconn[isconn++] = istart + 0 + 1;
            sconn[isconn++] = istart + 1 + 1;
            if (nodes_per_side == 3)
              sconn[isconn++] = istart + 3 + 1;
          } else if (iside == 1) {
            sconn[isconn++] = istart + 1 + 1;
            sconn[isconn++] = istart + 2 + 1;
            if (nodes_per_side == 3)
              sconn[isconn++] = istart + 4 + 1;
          } else if (iside == 2) {
            sconn[isconn++] = istart + 2 + 1;
            sconn[isconn++] = istart + 0 + 1;
            if (nodes_per_side == 3)
              sconn[isconn++] = istart + 5 + 1;
          } else
            EH(-1, "Subelement type not supported.");
        }
      }
    }
    s = s->next;
  }
  ex_put_coord(exoid, coord_x, coord_y, coord_z);

  /*
  ex_put_node_num_map( exoid, nmap );
  ex_put_elem_num_map( exoid, emap );
  */
  ex_put_block(exoid, EX_ELEM_BLOCK, 1, "TRI", nvelems, nodes_per_elem, 0, 0,
               0);
  ex_put_conn(exoid, EX_ELEM_BLOCK, 1, vconn, 0, 0);

  ex_put_block ( exoid, EX_ELEM_BLOCK, 1, "TRI", nvelems, nodes_per_elem, 0, 0, 0 );
  ex_put_conn ( exoid, EX_ELEM_BLOCK, 1, vconn, 0, 0 );
  ex_put_conn(exoid, EX_ELEM_BLOCK, 2, sconn, 0, 0);
  ex_put_block ( exoid, EX_ELEM_BLOCK, 2, "SHEL", nselems, nodes_per_side, 0, 0, 0 );
  ex_put_conn ( exoid, EX_ELEM_BLOCK, 2, sconn, 0, 0 );

  /* dummy nodeset on volume */
  ex_put_set_param( exoid, EX_NODE_SET, 1, ivconn, 0 );
  ex_put_set( exoid, EX_NODE_SET, 1, vconn, NULL );

  /* dummy nodeset on surface */
  ex_put_set_param( exoid, EX_NODE_SET, 2, isconn, 0 );
  ex_put_set( exoid, EX_NODE_SET, 2, sconn, NULL );

  /* no data for now */

  ex_close(exoid);

  free_subelement_descriptions(&list.start);
  safe_free(coord_x);
  safe_free(coord_y);
  safe_free(coord_z);
  safe_free(vconn);
  safe_free(sconn);

  count++;

  return;
}

int get_facet_integration_pts(double (**s)[DIM], double **weight, Exo_DB *exo) {
  struct LS_Surf_List *list;
  struct LS_Surf *surf;
  struct LS_Surf_Point_Data *vert[2];
  struct LS_Surf_Facet_Data *facet_data;
  double t;
  double length, sdet, wt;
  int ip, ip_total, i, num_gpts;

  if (*s != NULL) {
    safe_free((void *)*s);
    safe_free((void *)*weight);
  }

  /* get list of facets in this element */
  list = create_surf_list();

  find_facets(list, ls->var, 0., exo);

  if (Do_Overlap && ls->CrossMeshQuadPoints > 0)
    ip_total = ls->CrossMeshQuadPoints;
  else
    ip_total = 3;

  num_gpts = ip_total * list->size;

  surf = list->start;

  *s = (double(*)[DIM])smalloc(DIM * num_gpts * sizeof(double));
  *weight = (double *)smalloc(num_gpts * sizeof(double));

  /* process each facet */
  i = 0;
  while (surf) {
    facet_data = (struct LS_Surf_Facet_Data *)surf->data;

    if (facet_data->num_points != 2)
      EH(-1, "Only 2 point facets currently supported");

    vert[0] = (struct LS_Surf_Point_Data *)surf->subsurf_list->start->data;
    vert[1] =
        (struct LS_Surf_Point_Data *)surf->subsurf_list->start->next->data;

    length = sqrt(pow((vert[0]->x[0] - vert[1]->x[0]), 2.0) +
                  pow((vert[0]->x[1] - vert[1]->x[1]), 2.0));

    /* loop over gauss points on facet */
    for (ip = 0; ip < ip_total; ip++) {
      find_segment_s_wt(ip, ip_total, &t, &wt);
      (*s)[i][0] =
          vert[0]->xi[0] + 0.5 * (t + 1.) * (vert[1]->xi[0] - vert[0]->xi[0]);
      (*s)[i][1] =
          vert[0]->xi[1] + 0.5 * (t + 1.) * (vert[1]->xi[1] - vert[0]->xi[1]);
      (*s)[i][2] = 0.;

      map_local_coordinates((*s)[i], fv->x);
      load_coordinate_scales(pd->CoordinateSystem, fv);

      /* Line integral term for detJ */
      /* note this isn't quite right for spherical coords */
      sdet = 0.5 * length * fv->h3;

      (*weight)[i] = wt * sdet;
      i++;
    }

    surf = surf->next;
  } /* while (surf) */

  free_surf_list(&list);

  return num_gpts;
}

static int fail_courant_condition(void) {
  int i;
  double max_F;
  double min_F;
  double dF, max_dF = 0.;
  double **F = esp->F;
  double **F_old = esp_old->F;

  if (TimeIntegration == STEADY)
    return FALSE;

  max_F = *F_old[0];
  min_F = *F_old[0];
  for (i = 0; i < ei[pg->imtrx]->dof[FILL]; i++) {
    if (*F_old[i] > max_F)
      max_F = *F_old[i];
    if (*F_old[i] < min_F)
      min_F = *F_old[i];
    dF = fabs(*F[i] - *F_old[i]);
    if (dF > max_dF)
      max_dF = dF;
  }
  if (max_dF > 10. * (max_F - min_F)) {
    fprintf(stderr, "Courant condition failed in elem=%d\n",
            ei[pg->imtrx]->ielem + 1);
    return TRUE;
  }

  return FALSE;
}

#if 0
double
Courant_Time_Step( double x[], double x_old[], double x_older[], 
                   double xdot[], double xdot_old[], 
                   double resid_vector[],
                   Exo_DB *exo )
{
  int ebi, ielem, e_start, e_end;
  int count = 0;
  double dt, min_dt;
  double v_mag2;
  double hsquared[DIM];
  double hhv[DIM][DIM];
  double dhv_dxnode[DIM][MDE];
  double h_elem;
  int dim, wim;
  int a, i;
  
  for ( ebi=0; ebi<exo->num_elem_blocks; ebi++)
    {

      pd  = pd_glob[Matilda[ebi]];
      mp  = mp_glob[Matilda[ebi]];

      e_start = exo->eb_ptr[ebi];
      e_end   = exo->eb_ptr[ebi+1];
      
      dim = pd->Num_Dim;
      wim = dim;

      if (pd->CoordinateSystem == SWIRLING ||
          pd->CoordinateSystem == PROJECTED_CARTESIAN ||
          pd->CoordinateSystem == CARTESIAN_2pt5D)
        wim = wim+1;

      if (ls->var != NULL)
	{
	  if ( pd->v[pg->imtrx][ls->var] )
	    {
	      for( ielem = e_start ; ielem < e_end ; ielem++)
		{

		  load_elem_dofptr(ielem, exo, x, x_old,
				   xdot, xdot_old,
				   resid_vector, 0);
                               
		  h_elem_siz(hsquared, hhv, dhv_dxnode, pd->e[pg->imtrx][R_MESH1]);
              
		  h_elem = 0.;
		  for ( a=0; a<dim; a++) h_elem += hsquared[a];
		  /* This is the size of the element */
		  h_elem = sqrt(h_elem/ ((double )dim));
              
		  if ( pd->v[pg->imtrx][EXT_VELOCITY] )
		    {
		      for ( i=0; i< ei[pg->imtrx]->dof[EXT_VELOCITY]; i++ )
			{
			  if ( *esp->ext_v[i] != 0. )
			    {
			      dt = fabs(h_elem / *esp->ext_v[i]);
			      if ( count++ == 0 || dt < min_dt ) min_dt = dt;
			    }
			}
		    }
		  if ( pd->v[pg->imtrx][VELOCITY1] && tran->Fill_Equation != FILL_EQN_EXT_V )
		    {
		      for ( i=0; i< ei[pg->imtrx]->dof[VELOCITY1]; i++ )
			{
			  if ( is_xfem_interp( pd->i[pg->imtrx][VELOCITY1] ) )
			    {
			      int xfem_active, extended_dof, base_interp, base_dof;
			      xfem_dof_state( i, pd->i[pg->imtrx][VELOCITY1], ei[pg->imtrx]->ielem_shape,
					      &xfem_active, &extended_dof, &base_interp, &base_dof );
			      if ( extended_dof ) continue;
			    }
			  v_mag2 = 0.;
			  for ( a=0; a<wim; a++ )
			    {
			      v_mag2 += *esp->v[a][i] * *esp->v[a][i];
			    }
			  if ( v_mag2 != 0. )
			    {
			      dt = fabs(h_elem / sqrt( v_mag2 ));
			      if ( count++ == 0 || dt < min_dt ) min_dt = dt;
			    }
			}
		    }
		}
	    }
	}
    }
  return (min_dt);
}
#else
double Courant_Time_Step(double x[], double x_old[], double x_older[],
                         double xdot[], double xdot_old[],
                         double resid_vector[], int *proc_config, Exo_DB *exo) {
  int ebi, ielem, e_start, e_end;
  int count = 0;
  double dt, min_dt = 0.;
  double hsquared[DIM];
  double hhv[DIM][DIM];
  double dhv_dxnode[DIM][MDE];
  double h_elem;
  double *xi, xi_array[3];
  double sum, sumv;
  int dim, wim;
  int ip_total, ip;
  double wt, vnorm;
  int a;
  int overlaps_interface;
  int got_interface = FALSE;
  SGRID *element_search_grid = NULL;
  int pass, num_passes;

  for (ebi = 0; ebi < exo->num_elem_blocks; ebi++) {

    pd = pd_glob[Matilda[ebi]];
    mp = mp_glob[Matilda[ebi]];

    e_start = exo->eb_ptr[ebi];
    e_end = exo->eb_ptr[ebi + 1];

    dim = pd->Num_Dim;
    wim = dim;

    if (pd->CoordinateSystem == SWIRLING ||
          pd->CoordinateSystem == PROJECTED_CARTESIAN ||
          pd->CoordinateSystem == CARTESIAN_2pt5D)
      wim = wim + 1;

    if (pd->v[pg->imtrx][ls->var]) {
      for (ielem = e_start; ielem < e_end; ielem++) {
        overlaps_interface = FALSE;
        if (ls->Length_Scale != 0.) /* diffuse interface */
        {
          if (elem_overlaps_interface(ielem, x, exo, ls->Length_Scale))
            overlaps_interface = TRUE;
        } else /* sharp interface */
        {
          if (elem_on_isosurface(ielem, x, exo, ls->var, 0.))
            overlaps_interface = TRUE;
        }
        if (overlaps_interface)
          got_interface = TRUE;
        if (!overlaps_interface)
          continue;

        load_elem_dofptr(ielem, exo, x, x_old, xdot, xdot_old, 0);

        h_elem_siz(hsquared, hhv, dhv_dxnode, pd->e[pg->imtrx][R_MESH1]);

        h_elem = 0.;
        for (a = 0; a < ei[pg->imtrx]->ielem_dim; a++)
          h_elem += hsquared[a];
        /* This is the size of the element */
        h_elem = sqrt(h_elem / ((double)ei[pg->imtrx]->ielem_dim));

        if (ls->Integration_Depth > 0) {
          ip_total = get_subgrid_integration_pts(
              Subgrid_Tree, &element_search_grid, &Subgrid_Int.s,
              &Subgrid_Int.wt, ls->Length_Scale);
        } else if (ls->SubElemIntegration) {
          ip_total = get_subelement_integration_pts(
              &Subgrid_Int.s, &Subgrid_Int.wt, &Subgrid_Int.ip_sign, 0., -1, 0);
        } else {
          ip_total = elem_info(NQUAD, ei[pg->imtrx]->ielem_type);
        }

        if (is_xfem_interp(pd->i[pd->mi[VELOCITY1]][VELOCITY1]))
          num_passes = 2;
        else
          num_passes = 1;

        for (pass = 0; pass < num_passes; pass++) {
          if (num_passes == 2)
            ls->Elem_Sign = -1 + 2 * pass;
          else
            ls->Elem_Sign = 0;

          sum = 0.;
          sumv = 0.;
          for (ip = 0; ip < ip_total; ip++) {
            if (ls->Integration_Depth > 0) {
              xi = Subgrid_Int.s[ip];
              wt = Subgrid_Int.wt[ip];
            } else if (ls->SubElemIntegration) {
              xi = Subgrid_Int.s[ip];
              wt = Subgrid_Int.wt[ip];
              /* on sharp interface */
              ls->on_sharp_surf = TRUE;
            } else {
              xi = &(xi_array[0]);
              find_stu(ip, ei[pg->imtrx]->ielem_type, xi, xi + 1,
                       xi + 2); /* find quadrature point */
              wt = Gq_weight(
                  ip,
                  ei[pg->imtrx]->ielem_type); /* find quadrature weights for */
            }

            setup_shop_at_point(ei[pg->imtrx]->ielem, xi, exo);
            load_lsi(ls->Length_Scale);

            fv->wt = wt * lsi->delta;

            /* prediction of normal velocity */
            vnorm = 0.;
            if (pd->v[pd->mi[EXT_VELOCITY]][EXT_VELOCITY]) {
              vnorm += (2.5 * fv->ext_v - 1.5 * fv_old->ext_v);
            }
            if (pd->v[pd->mi[VELOCITY1]][VELOCITY1] &&
                tran->Fill_Equation != FILL_EQN_EXT_V) {
              for (a = 0; a < VIM; a++) {
                vnorm += (2.5 * fv->v[a] - 1.5 * fv_old->v[a]) * lsi->normal[a];
              }
            }
            sumv += fv->wt * vnorm;
            sum += fv->wt;
          }

          if ((sumv != 0.) && (sum != 0.)) {
            dt = fabs(h_elem * sum / sumv);
            if (count++ == 0 || dt < min_dt)
              min_dt = dt;
          }

        } /* for ( pass = 0; pass < num_passes; pass++ ) */

        if (ls->Integration_Depth > 0) {
          safe_free((void *)Subgrid_Int.s);
          Subgrid_Int.s = NULL;
          safe_free((void *)Subgrid_Int.wt);
          Subgrid_Int.wt = NULL;
          free_search_grid(&element_search_grid);
        }
      }
    }
  }
  /*fprintf(stderr,"Min dt = %g\n",min_dt);*/

  /* Search for global min_dt */
  if (Num_Proc > 1) {
    /* If interface not on this processor, don't allow zero min_dt! */
    if (!got_interface)
      min_dt = 100.0 * tran->Delta_t_max;
    min_dt = AZ_gmin_double(min_dt, proc_config);
  }

  /* restore */
  ls->on_sharp_surf = FALSE;
  ls->Elem_Sign = 0;
  return (min_dt);
}
#endif

int get_subelement_integration_pts(double (**s)[DIM], double **weight,
                                   int **ip_sign, double isoval, int gpt_type,
                                   int sign) {

  Integ_Elem *e;
  int num_gpts;

  if (pd->v[pg->imtrx][LS]) {
    neg_elem_volume |= fail_courant_condition();
  } else {
    neg_elem_volume = 0;
  }

  if (neg_elem_volume)
    return (0);

  e = create_integ_elements(isoval);

  num_gpts = num_subelement_integration_pts(e, gpt_type, sign);

  if (*s != NULL) {
    safe_free((void *)*s);
    *s = NULL;
  }
  if (*weight != NULL) {
    safe_free((void *)*weight);
    *weight = NULL;
  }
  if (ip_sign != NULL && *ip_sign != NULL) {
    safe_free((void *)*ip_sign);
    *ip_sign = NULL;
  }

  *s = (double(*)[DIM])smalloc(DIM * num_gpts * sizeof(double));

  *weight = (double *)smalloc(num_gpts * sizeof(double));

  if (ip_sign != NULL) {
    *ip_sign = (int *)smalloc(num_gpts * sizeof(int));
    gather_subelement_integration_pts(e, *s, *weight, *ip_sign, gpt_type, sign,
                                      0);
  } else {
    gather_subelement_integration_pts(e, *s, *weight, NULL, gpt_type, sign, 0);
  }

  free_integ_elements(e);

  return (num_gpts);
}

void get_subelement_facets(struct LS_Surf_List *list, double isoval) {

  Integ_Elem *e;

  e = create_integ_elements(isoval);

  gather_subelement_facets(list, e);

  free_integ_elements(e);
}

void gather_subelement_facets(struct LS_Surf_List *list, Integ_Elem *e) {
  if (e->num_subelements > 0) {
    int i;
    for (i = 0; i < e->num_subelements; i++) {
      gather_subelement_facets(list, e->subelements[i]);
    }
  } else {
    int nodes_per_side;
    int lnn[2];
    struct LS_Surf *vertex[2], *surf;
    int iside;
    double x[DIM] = {0., 0., 0.};

    for (iside = 0; iside < e->num_sides; iside++) {
      if (e->bc_sides[iside]) {
        get_side_info(e->ielem_type, iside + 1, &nodes_per_side, lnn);

        if (nodes_per_side == 2) {
          map_local_coordinates(e->xi[lnn[0]], x);
          vertex[0] =
              create_surf_point(x, ei[pg->imtrx]->ielem, e->xi[lnn[0]], FALSE);

          map_local_coordinates(e->xi[lnn[1]], x);
          vertex[1] =
              create_surf_point(x, ei[pg->imtrx]->ielem, e->xi[lnn[1]], FALSE);

          surf = create_surf_facet_line(vertex[0], vertex[1],
                                        ei[pg->imtrx]->ielem, -1);
          append_surf(list, surf);
        } else {
          /* DRN - higher order facets would be a much better solution */
          int num_facets = 20;
          double yi[DIM], yi0[DIM], yi1[DIM], xi[DIM];
          int i;
          double s0, s1;

          find_nodal_stu(lnn[0], e->ielem_type, yi0, yi0 + 1, yi0 + 2);
          find_nodal_stu(lnn[1], e->ielem_type, yi1, yi1 + 1, yi1 + 2);

          for (i = 0; i < num_facets; i++) {
            s0 = ((double)(2 * i - num_facets)) / num_facets;
            s1 = ((double)(2 * (i + 1) - num_facets)) / num_facets;

            yi[0] = yi0[0] + 0.5 * (s0 + 1.) * (yi1[0] - yi0[0]);
            yi[1] = yi0[1] + 0.5 * (s0 + 1.) * (yi1[1] - yi0[1]);
            yi[2] = 0.;

            map_subelement_stu(xi, e, yi);
            map_local_coordinates(xi, x);
            vertex[0] = create_surf_point(x, ei[pg->imtrx]->ielem, xi, FALSE);
            if (fabs(x[2]) > 1.e-6) {
              printf("bad1\n");
            }

            yi[0] = yi0[0] + 0.5 * (s1 + 1.) * (yi1[0] - yi0[0]);
            yi[1] = yi0[1] + 0.5 * (s1 + 1.) * (yi1[1] - yi0[1]);
            yi[2] = 0.;

            map_subelement_stu(xi, e, yi);
            map_local_coordinates(xi, x);
            vertex[1] = create_surf_point(x, ei[pg->imtrx]->ielem, xi, FALSE);
            if (fabs(x[2]) > 1.e-6) {
              printf("bad2\n");
            }

            surf = create_surf_facet_line(vertex[0], vertex[1],
                                          ei[pg->imtrx]->ielem, -1);
            append_surf(list, surf);
          }
        }
      }
    }
  }
}

Integ_Elem *create_integ_elements(double isoval) {
  Integ_Elem *e;
  double(*xi)[DIM];
  int i;
  int side_ids[4] = {0, 1, 2, 3};

  e = (Integ_Elem *)smalloc(sizeof(Integ_Elem));

  xi = (double(*)[DIM])smalloc(sizeof(double) * ei[pg->imtrx]->num_local_nodes *
                               DIM);

  for (i = 0; i < ei[pg->imtrx]->num_local_nodes; i++) {
    find_nodal_stu(i, ei[pg->imtrx]->ielem_type, &xi[i][0], &xi[i][1],
                   &xi[i][2]);
  }

  build_integ_element(e, isoval, ei[pg->imtrx]->ielem_type, xi, side_ids,
                      FALSE);

  safe_free(xi);

  return (e);
}

void free_integ_elements(Integ_Elem *e) {
  int i;
  for (i = 0; i < e->num_subelements; i++) {
    free_integ_elements(e->subelements[i]);
  }
  if (e->num_subelements > 0)
    safe_free(e->subelements);
  if (e->bc_sides != NULL)
    safe_free(e->bc_sides);
  if (e->side_ids != NULL)
    safe_free(e->side_ids);

  safe_free(e->f);
  safe_free(e->xi);
  safe_free(e);
}
/*
int
significant_subelement_crossing( Integ_Elem * e, double tol )
{
  double max_neg = 0.;
  double max_pos = 0.;
  int i;

  for ( i = 0; i < e->num_local_nodes; i++ ) {
    if ( -e->f[i] > max_neg ) max_neg = -e->f[i];
    if ( e->f[i] > max_pos ) max_pos = e->f[i];
  }

  if ( max_neg > max_pos )  {
    if ( max_pos/max_neg > tol ) return(TRUE);
  } else {
    if ( max_neg/max_pos > tol ) return(TRUE);
  }
  return(FALSE);
}
*/
/*
static double
subelement_error(Integ_Elem * e, double isoval)
{
  int i;
  double phi;
  double xi[3], yi[3];
  double f = 0., fbase;
  double fmax = e->f[0];
  double fmin = e->f[0];
  double error;
  double fscale = 0.;
  xi[0] = 0.; xi[1] = 0.; xi[2] = 0.;
  yi[0] = 1./3.; yi[1] = 1./3.; yi[2] = 0.;

  for ( i = 0; i < e->num_local_nodes; i++ )
    {
      phi = shape(yi[0], yi[1], yi[2], e->ielem_type, PSI, i);
      xi[0] += phi * e->xi[i][0];
      xi[1] += phi * e->xi[i][1];
      xi[2] += phi * e->xi[i][2];
      if ( e->f[i] > fmax ) fmax = e->f[i];
      if ( e->f[i] < fmin ) fmin = e->f[i];
      fscale += e->f[i] * e->f[i];
      f += phi * e->f[i];
    }
  fbase = fv_at_point( xi, ls->var ) - isoval;
  error = fabs((fbase - f)/(fmax - fmin));
  error = fabs(fbase - f)/sqrt(fscale/e->num_local_nodes);
  return error;
}
*/
static double subelement_quality(Integ_Elem *e) {
  double yi[3];
  double detJ, mindetJ = 1.e33, sumdetJ = 0.;
  double quality;
  int ip_total, ip;

  ip_total = elem_info(NQUAD, e->ielem_type);
  for (ip = 0; ip < ip_total; ip++) {
    find_stu(ip, e->ielem_type, yi, yi + 1, yi + 2);
    detJ = subelement_detJ(e, yi, TRUE);
    if (ip == 0 || detJ < mindetJ)
      mindetJ = detJ;
    sumdetJ += fabs(detJ);
  }

  if (sumdetJ < 1.e-16)
    quality = 1.;
  else
    quality = mindetJ * e->num_local_nodes / sumdetJ;
  return quality;
}

static int subelement_side_crossing(Integ_Elem *e, int iside, double tol)
/* checks status of side of subelement
   return = 0: no crossing at all of this side of subelement
   return = 1: single significant crossing of this side of subelement
   return = 2: two crossings on this side of the subelement and extent of
   crossing is significant return = -1: at least one crossing of subelement but
   not considered significant
 */
{
  int nodes_per_side;
  int lnn[MAX_NODES_PER_SIDE];
  double max_neg = 0.;
  double max_pos = 0.;
  int num_crossings = 0;
  int i;

  get_side_info(e->ielem_type, iside + 1, &nodes_per_side, lnn);

  if (nodes_per_side == 2) {
    if (sign_change(e->f[lnn[0]], e->f[lnn[1]]))
      num_crossings++;
  } else if (nodes_per_side == 3) {
    if (sign_change(e->f[lnn[0]], e->f[lnn[2]]))
      num_crossings++;
    if (sign_change(e->f[lnn[2]], e->f[lnn[1]]))
      num_crossings++;
    if (num_crossings == 0 &&
        fabs(e->f[lnn[2]]) < 0.25 * fabs(e->f[lnn[0]] + e->f[lnn[1]]) -
                                 0.5 * sqrt(e->f[lnn[0]] * e->f[lnn[1]]))
      num_crossings = 2;
  } else {
    EH(-1, "Subelement type not supported.");
  }

  /* because of all the bad things that can happen when a side has two
     crossings, we return early in this case
   */
  if (num_crossings == 2)
    return (2);

  /* There is one more check we need to make.
   * Namely, even if this side has no crossings, does it
   * exactly run right along the interface?
   * If so, the extrema along this side will all have
   * abs(F) == 0.
   */

  /* find nodal extrema */
  for (i = 0; i < nodes_per_side; i++) {
    if (-e->f[lnn[i]] > max_neg)
      max_neg = -e->f[lnn[i]];
    if (e->f[lnn[i]] > max_pos)
      max_pos = e->f[lnn[i]];
  }

  /* calculate extreme value on sides considering higher order interpolant */
  if (nodes_per_side == 3) {
    double a, b, f;
    a = e->f[lnn[0]] - 2. * e->f[lnn[2]] + e->f[lnn[1]];
    b = e->f[lnn[1]] - e->f[lnn[0]];
    if (fabs(a) > 0.5 * fabs(b)) {
      f = e->f[lnn[2]] - b * b / (8. * a);
      if (-f > max_neg)
        max_neg = -f;
      if (f > max_pos)
        max_pos = f;
    }
  }

#if 0
  fprintf(stderr,"  e->sign = %d, side = %d, max_neg = %g, max_pos = %g\n",e->sign,iside,max_neg,max_pos);
#endif

  /* test for case of running along surface */
  if (max_neg == 0. && max_pos == 0.)
    return (-2);

  /* check for case of no or insignificant crossing */
  if ((e->sign == -1 && max_pos == 0.) || (e->sign == 1 && max_neg == 0.))
    return (-1);

  return (1);
}

void build_integ_element(Integ_Elem *e, double isoval, int ielem_type,
                         double (*xi)[DIM], int *side_ids, int is_conformal) {
  int i, shape;

  int tri_type;
  double sum_f;

  if (xfem != NULL && xfem->have_XG && ei[pg->imtrx]->ielem_type == BIQUAD_QUAD)
    tri_type = QUAD6_TRI;
  else
    tri_type = QUAD_TRI;

  e->ielem_type = ielem_type;
  e->num_local_nodes = elem_info(NNODES, ielem_type);

  e->xi = (double(*)[DIM])smalloc(sizeof(double) * e->num_local_nodes * DIM);
  e->f = (double *)smalloc(sizeof(double) * e->num_local_nodes);
  for (i = 0; i < e->num_local_nodes; i++) {
    e->xi[i][0] = xi[i][0];
    e->xi[i][1] = xi[i][1];
    e->xi[i][2] = xi[i][2];
    e->f[i] = fv_at_point(xi[i], ls->var) - isoval;
  }

  /* compute "sign" of subelement
     while this doesn't make sense for subelems that span interface
     it is needed for discerning if subelem is responsible for
     constructing interfacial elements
   */
  sum_f = 0.;
  for (i = 0; i < e->num_local_nodes; i++)
    sum_f += e->f[i];
  if (sum_f < 0.)
    e->sign = -1;
  else
    e->sign = 1;

  shape = type2shape(ielem_type);
  e->num_sides = shape2sides(shape);

  e->side_ids = (int *)smalloc(sizeof(int) * e->num_sides);
  for (i = 0; i < e->num_sides; i++) {
    e->side_ids[i] = side_ids[i];
  }

  /* For this next part, there are basically, two classes of elements
   *   1. elements that have been specifically created to conform to interface
   *   2. elements that do not necessarily conform to interface
   * These are distinguished based on the flag is_conformal.  For non-conformal
   * elements, we need to look for sub-elements.
   */

  e->num_subelements = 0;
  e->subelements = NULL;

  e->bc_sides = NULL;
  e->is_conformal = is_conformal;

  if (!e->is_conformal) {
    switch (ielem_type) {
    case BIQUAD_QUAD:
    case BILINEAR_QUAD: {
      int job = -1; /* job == -1: no subelements
                       job == 0: create 4 triangles
                     */
      double *f = e->f;
      int side_crossing[4];
      double nodes[6][DIM];
      int side_ids[3];

	    memset(side_crossing, 0, sizeof(int)*4);

      /* determine what we are going to do with this element (set job) */

      if (ls->Integration_Depth > 0) { /* diffuse interface */

        int overlaps_interface = FALSE;
        double alpha = 0.5 * ls->Length_Scale;
        int all_low = TRUE;
        int all_high = TRUE;

        /* see if subelement intersects diffuse interface */
        for (i = 0; i < e->num_local_nodes; i++) {
          all_low = (f[i] < -alpha) && all_low;
          all_high = (f[i] >= alpha) && all_high;
        }
        overlaps_interface = !(all_low || all_high);

        if (overlaps_interface)
          job = 0;

      } else { /* sharp interface */
#if 0
              int have_crossing = FALSE;
	      for ( iside = 0; iside < e->num_sides; iside++ )
	        {
		  side_crossing[iside] = subelement_side_crossing( e, iside, SUBELEM_SIG_CROSS_TOL );
		  if ( side_crossing[iside] > 0 ) have_crossing = TRUE;
		}

              if ( have_crossing ) job = 0;
#endif
#if 1
        /* always cut into triangles */
        job = 0;
#endif
      }

      if (job == 0) { /* create 4 triangles */

        e->num_subelements = 4;
        e->subelements =
            (Integ_Elem **)smalloc(sizeof(Integ_Elem) * e->num_subelements);

        /* triangle 1 */
        nodes[0][0] = e->xi[0][0];
        nodes[0][1] = e->xi[0][1];
        nodes[0][2] = 0.;
        nodes[1][0] = e->xi[1][0];
        nodes[1][1] = e->xi[1][1];
        nodes[1][2] = 0.;
        if (ielem_type == BIQUAD_QUAD) {
          nodes[2][0] = e->xi[8][0];
          nodes[2][1] = e->xi[8][1];
          nodes[2][2] = 0.;
          nodes[3][0] = e->xi[4][0];
          nodes[3][1] = e->xi[4][1];
          nodes[3][2] = 0.;
        } else {
          nodes[2][0] =
              0.25 * (e->xi[0][0] + e->xi[1][0] + e->xi[2][0] + e->xi[3][0]);
          nodes[2][1] =
              0.25 * (e->xi[0][1] + e->xi[1][1] + e->xi[2][1] + e->xi[3][1]);
          nodes[2][2] = 0.;
          nodes[3][0] = 0.5 * (nodes[0][0] + nodes[1][0]);
          nodes[3][1] = 0.5 * (nodes[0][1] + nodes[1][1]);
          nodes[3][2] = 0.;
        }
        nodes[4][0] = 0.5 * (nodes[2][0] + nodes[1][0]);
        nodes[4][1] = 0.5 * (nodes[2][1] + nodes[1][1]);
        nodes[4][2] = 0.;
        nodes[5][0] = 0.5 * (nodes[2][0] + nodes[0][0]);
        nodes[5][1] = 0.5 * (nodes[2][1] + nodes[0][1]);
        nodes[5][2] = 0.;
        side_ids[0] = e->side_ids[0];
        side_ids[1] = -1; /* not on any parent side */
        side_ids[2] = -1; /* not on any parent side */
        e->subelements[0] = (Integ_Elem *)smalloc(sizeof(Integ_Elem));
        build_integ_element(e->subelements[0], isoval, tri_type, nodes,
                            side_ids, FALSE);

        /* triangle 2 */
        nodes[0][0] = e->xi[1][0];
        nodes[0][1] = e->xi[1][1];
        nodes[0][2] = 0.;
        nodes[1][0] = e->xi[2][0];
        nodes[1][1] = e->xi[2][1];
        nodes[1][2] = 0.;
        if (ielem_type == BIQUAD_QUAD) {
          nodes[2][0] = e->xi[8][0];
          nodes[2][1] = e->xi[8][1];
          nodes[2][2] = 0.;
          nodes[3][0] = e->xi[5][0];
          nodes[3][1] = e->xi[5][1];
          nodes[3][2] = 0.;
        } else {
          nodes[2][0] =
              0.25 * (e->xi[0][0] + e->xi[1][0] + e->xi[2][0] + e->xi[3][0]);
          nodes[2][1] =
              0.25 * (e->xi[0][1] + e->xi[1][1] + e->xi[2][1] + e->xi[3][1]);
          nodes[2][2] = 0.;
          nodes[3][0] = 0.5 * (nodes[0][0] + nodes[1][0]);
          nodes[3][1] = 0.5 * (nodes[0][1] + nodes[1][1]);
          nodes[3][2] = 0.;
        }
        nodes[4][0] = 0.5 * (nodes[2][0] + nodes[1][0]);
        nodes[4][1] = 0.5 * (nodes[2][1] + nodes[1][1]);
        nodes[4][2] = 0.;
        nodes[5][0] = 0.5 * (nodes[2][0] + nodes[0][0]);
        nodes[5][1] = 0.5 * (nodes[2][1] + nodes[0][1]);
        nodes[5][2] = 0.;
        side_ids[0] = e->side_ids[1];
        side_ids[1] = -1; /* not on any parent side */
        side_ids[2] = -1; /* not on any parent side */
        e->subelements[1] = (Integ_Elem *)smalloc(sizeof(Integ_Elem));
        build_integ_element(e->subelements[1], isoval, tri_type, nodes,
                            side_ids, FALSE);

        /* triangle 3 */
        nodes[0][0] = e->xi[2][0];
        nodes[0][1] = e->xi[2][1];
        nodes[0][2] = 0.;
        nodes[1][0] = e->xi[3][0];
        nodes[1][1] = e->xi[3][1];
        nodes[1][2] = 0.;
        if (ielem_type == BIQUAD_QUAD) {
          nodes[2][0] = e->xi[8][0];
          nodes[2][1] = e->xi[8][1];
          nodes[2][2] = 0.;
          nodes[3][0] = e->xi[6][0];
          nodes[3][1] = e->xi[6][1];
          nodes[3][2] = 0.;
        } else {
          nodes[2][0] =
              0.25 * (e->xi[0][0] + e->xi[1][0] + e->xi[2][0] + e->xi[3][0]);
          nodes[2][1] =
              0.25 * (e->xi[0][1] + e->xi[1][1] + e->xi[2][1] + e->xi[3][1]);
          nodes[2][2] = 0.;
          nodes[3][0] = 0.5 * (nodes[0][0] + nodes[1][0]);
          nodes[3][1] = 0.5 * (nodes[0][1] + nodes[1][1]);
          nodes[3][2] = 0.;
        }
        nodes[4][0] = 0.5 * (nodes[2][0] + nodes[1][0]);
        nodes[4][1] = 0.5 * (nodes[2][1] + nodes[1][1]);
        nodes[4][2] = 0.;
        nodes[5][0] = 0.5 * (nodes[2][0] + nodes[0][0]);
        nodes[5][1] = 0.5 * (nodes[2][1] + nodes[0][1]);
        nodes[5][2] = 0.;
        side_ids[0] = e->side_ids[2];
        side_ids[1] = -1; /* not on any parent side */
        side_ids[2] = -1; /* not on any parent side */
        e->subelements[2] = (Integ_Elem *)smalloc(sizeof(Integ_Elem));
        build_integ_element(e->subelements[2], isoval, tri_type, nodes,
                            side_ids, FALSE);

        /* triangle 4 */
        nodes[0][0] = e->xi[3][0];
        nodes[0][1] = e->xi[3][1];
        nodes[0][2] = 0.;
        nodes[1][0] = e->xi[0][0];
        nodes[1][1] = e->xi[0][1];
        nodes[1][2] = 0.;
        if (ielem_type == BIQUAD_QUAD) {
          nodes[2][0] = e->xi[8][0];
          nodes[2][1] = e->xi[8][1];
          nodes[2][2] = 0.;
          nodes[3][0] = e->xi[7][0];
          nodes[3][1] = e->xi[7][1];
          nodes[3][2] = 0.;
        } else {
          nodes[2][0] =
              0.25 * (e->xi[0][0] + e->xi[1][0] + e->xi[2][0] + e->xi[3][0]);
          nodes[2][1] =
              0.25 * (e->xi[0][1] + e->xi[1][1] + e->xi[2][1] + e->xi[3][1]);
          nodes[2][2] = 0.;
          nodes[3][0] = 0.5 * (nodes[0][0] + nodes[1][0]);
          nodes[3][1] = 0.5 * (nodes[0][1] + nodes[1][1]);
          nodes[3][2] = 0.;
        }
        nodes[4][0] = 0.5 * (nodes[2][0] + nodes[1][0]);
        nodes[4][1] = 0.5 * (nodes[2][1] + nodes[1][1]);
        nodes[4][2] = 0.;
        nodes[5][0] = 0.5 * (nodes[2][0] + nodes[0][0]);
        nodes[5][1] = 0.5 * (nodes[2][1] + nodes[0][1]);
        nodes[5][2] = 0.;
        side_ids[0] = e->side_ids[3];
        side_ids[1] = -1; /* not on any parent side */
        side_ids[2] = -1; /* not on any parent side */
        e->subelements[3] = (Integ_Elem *)smalloc(sizeof(Integ_Elem));
        build_integ_element(e->subelements[3], isoval, tri_type, nodes,
                            side_ids, FALSE);

      } else { /* no subelements */

        if (ls->Integration_Depth > 0) { /* diffuse interface */
          /* assign sign of element */
          e->sign = 0;

          /* make sure bc_sides isn't used since this interface is diffuse */
          e->bc_sides = NULL;
        } else { /* sharp interface */
          /* see if any sides of this element are on interface */
          e->bc_sides = (int *)smalloc(sizeof(int) * e->num_sides);

          e->bc_sides[0] = (side_crossing[0] == -2);
          e->bc_sides[1] = (side_crossing[1] == -2);
          e->bc_sides[2] = (side_crossing[2] == -2);
          e->bc_sides[3] = (side_crossing[3] == -2);
        }
      }
    } break;

    case QUAD_TRI:
    case QUAD6_TRI: {
      int job = -1; /* job == -1: no subelements
                       job == 0:  create 4 conformal subelements
                       job == 1:  create 4 non-conformal subelements by
                       subdividing each side
                     */
      double *f = e->f;
      int side_crossing[3], iside;
      double nodes[6][DIM];
      int index[6];
      double xi0[DIM], xi1[DIM], xi2[DIM];
      int side_ids[3];
      double f_temp;
      int ii;

      /* initialize index[] */
      for (ii = 0; ii < 6; ii++) {
        index[ii] = 0;
      }

      /* determine what we are going to do with this element (set job) */

      if (ls->Integration_Depth > 0) {
        int overlaps_interface = FALSE;
        double alpha = 0.5 * ls->Length_Scale;
        double detJ, length_scale;
        double scale = pow(2.0, (double)ls->Integration_Depth);
        double yi[DIM],
            center[DIM] = {0.33333333333333333333, 0.33333333333333333333, 0.};
        int all_low = TRUE;
        int all_high = TRUE;

        /* see if subelement intersects diffuse interface */
        for (i = 0; i < e->num_local_nodes; i++) {
          all_low = (f[i] < -alpha) && all_low;
          all_high = (f[i] >= alpha) && all_high;
        }
        overlaps_interface = !(all_low || all_high);

        if (overlaps_interface) {
          /* determine size of subelement compared to interface thickness */
          map_subelement_stu(center, e, yi);
          detJ = subelement_detJ(e, yi, FALSE);
          length_scale = pow(detJ, 1.0 / ((double)pd->Num_Dim));
          if (length_scale > ls->Length_Scale / scale)
            job = 1;
        }

      } else { /* sharp interface */
        int have_crossing = FALSE;
        int two_crossings = FALSE;
#if 0
              fprintf(stderr,"Parent ielem+1 = %d\n",ei[pg->imtrx]->ielem+1);
              for ( i=0; i<e->num_local_nodes; i++ ) {
                fprintf(stderr,"  Node #%d: xi=(%g,%g), F=%g\n",
                        i, xi[i][0], xi[i][1], f[i]);
              }
#endif
        for (iside = 0; iside < e->num_sides; iside++) {
          side_crossing[iside] =
              subelement_side_crossing(e, iside, SUBELEM_SIG_CROSS_TOL);
          if (side_crossing[iside] > 0)
            have_crossing = TRUE;
          if (side_crossing[iside] == 2)
            two_crossings = TRUE;
        }
#if 0
              for ( i=0; i<e->num_sides; i++ ) {
                fprintf(stderr,"  side_crossing[%d] = %d\n", i, side_crossing[i]);
              }
#endif
        if (have_crossing) {
          if (two_crossings) {
            job = 1;
          } else {
            /* otherwise, attempt to create 4 conforming triangle sub-elements
             */
            double temp[DIM];
            int success;

            /* reorder so that first side does not have crossing */
            if (!sign_change(f[0], f[1])) {
              index[0] = 0;
              index[1] = 1;
              index[2] = 2;
              index[3] = 3;
              index[4] = 4;
              index[5] = 5;
            } else if (!sign_change(f[1], f[2])) {
              index[0] = 1;
              index[1] = 2;
              index[2] = 0;
              index[3] = 4;
              index[4] = 5;
              index[5] = 3;
            } else {
              index[0] = 2;
              index[1] = 0;
              index[2] = 1;
              index[3] = 5;
              index[4] = 3;
              index[5] = 4;
            }

            xi0[0] = xi[index[2]][0];
            xi0[1] = xi[index[2]][1];
            xi0[2] = xi[index[2]][2];
            temp[0] = xi[index[1]][0];
            temp[1] = xi[index[1]][1];
            temp[2] = xi[index[1]][2];
            success = find_link_intersection(xi0, temp, ls->var, isoval, NULL);

            xi2[0] = xi[index[2]][0];
            xi2[1] = xi[index[2]][1];
            xi2[2] = xi[index[2]][2];
            temp[0] = xi[index[0]][0];
            temp[1] = xi[index[0]][1];
            temp[2] = xi[index[0]][2];
            success &= find_link_intersection(xi2, temp, ls->var, isoval, NULL);
#if 0
                  /* DRN: I really liked this commented out algorithm, but it isn't quite as 
		     accurate as the current algorithm further below.  The issue is that, although
		     the quadratic triangle has parabolic edges, the underlying biquadratic function
		     has still higher order terms.  They are neglected in this algorithm and it
		     can reduce the accuracy for very fine meshes.
		   */
		  /* the center point isn't quite so easy */
                  /* we would like the center point to be located about halfway between the
                     other two crossings
                     So we will find a root along guaranteed direction and then equalize side
                   */
                  xi1[0] = xi[index[2]][0]; xi1[1] = xi[index[2]][1]; xi1[2] = xi[index[2]][2];
                  temp[0] = xi[index[3]][0]; temp[1] = xi[index[3]][1]; temp[2] = xi[index[3]][2];
                  success &= find_link_intersection( xi1, temp, ls->var, isoval, NULL );

                  if ( success )
                    {
                      /* now that we have xi0 xi1 and xi2, move xi1 to lie approx halfway between
                         xi0 and xi2
                       */
                      double dist0, dist2, mid;
                      temp[0] = xi1[0]; temp[1] = xi1[1]; temp[2] = 0.;
                      
                      dist0 = sqrt((xi1[0] - xi0[0]) * (xi1[0] - xi0[0]) +
                                   (xi1[1] - xi0[1]) * (xi1[1] - xi0[1]));
                      dist2 = sqrt((xi1[0] - xi2[0]) * (xi1[0] - xi2[0]) +
                                   (xi1[1] - xi2[1]) * (xi1[1] - xi2[1]));
                                   
                      if ( dist0 != dist2 )
                        {
                          double err = -1. + 2.*dist2/(dist0+dist2);
                          mid = 0.5*(-1. + sqrt(1.+4.*err*err))/err;
                          
                          xi1[0] = 0.5*mid*(mid-1.)  * xi0[0] +
                                   (1.-mid)*(1.+mid) * temp[0] +
                                   0.5*mid*(mid+1.)  * xi2[0];
                          xi1[1] = 0.5*mid*(mid-1.)  * xi0[1] +
                                   (1.-mid)*(1.+mid) * temp[1] +
                                   0.5*mid*(mid+1.)  * xi2[1];
#if 0
                          DPRINTF(stderr,"before dist0=%g,dist2=%g\n",dist0,dist2);         
                          dist0 = sqrt((xi1[0] - xi0[0]) * (xi1[0] - xi0[0]) +
                                       (xi1[1] - xi0[1]) * (xi1[1] - xi0[1]));
                          dist2 = sqrt((xi1[0] - xi2[0]) * (xi1[0] - xi2[0]) +
                                       (xi1[1] - xi2[1]) * (xi1[1] - xi2[1]));
                          DPRINTF(stderr,"after mid=%g,dist0=%g,dist2=%g\n",mid,dist0,dist2);
#endif
                        }
                    }
#endif
#if 1
            /* the center point isn't quite so easy */
            /* we would like the center point to be located about halfway
               between the other two crossings So we will find a root between
               the midpt and node 2 or node 3 depending on which one is on the
               opposite side of the interface from the midpoint.
             */
            temp[0] = 0.5 * (xi0[0] + xi2[0]);
            temp[1] = 0.5 * (xi0[1] + xi2[1]);
            temp[2] = 0.;
            f_temp = fv_at_point(temp, ls->var) - isoval;
            if (sign_change(f_temp, f[index[2]])) {
              xi1[0] = xi[index[2]][0];
              xi1[1] = xi[index[2]][1];
              xi1[2] = xi[index[2]][2];
              success &=
                  find_link_intersection(xi1, temp, ls->var, isoval, NULL);
            } else if (sign_change(f_temp, f[index[3]])) {
              xi1[0] = xi[index[3]][0];
              xi1[1] = xi[index[3]][1];
              xi1[2] = xi[index[3]][2];
              success &=
                  find_link_intersection(xi1, temp, ls->var, isoval, NULL);
            } else {
              success = FALSE;
            }
#endif

            if (success) {
              job = 0;
            } else {
              job = 1; /* divide into 4 nonconformal subelements */
                       /* (test print lines commented out)
                                           fprintf(stderr,"Failed to decompose QUAD_TRI
                          into subelements.\n");          for ( i=0;
                          i<e->num_local_nodes; i++ ) {          fprintf(stderr,"Element #%d: Node
                          #%d:          xi=(%g,%g), F=%g\n",          ei[pg->imtrx]->ielem, i,
                          xi[index[i]][0],          xi[index[i]][1], f[index[i]]);
                                           }
                                           for ( i=0; i<e->num_sides; i++ ) {
                                             fprintf(stderr,"side_crossing[%d] = %d\n",
                          i, side_crossing[i]);
                                           }
                       */
            }
          }
        }
      }
      if (job == 0) { /* divide into 4 conformal elements */

        int err = FALSE;
        double quality_tol = 0.3;

        e->num_subelements = 4;
        e->subelements =
            (Integ_Elem **)smalloc(sizeof(Integ_Elem) * e->num_subelements);

        /* triangle 1 */
        nodes[0][0] = xi0[0];
        nodes[0][1] = xi0[1];
        nodes[0][2] = 0.;
        nodes[1][0] = xi[index[2]][0];
        nodes[1][1] = xi[index[2]][1];
        nodes[1][2] = 0.;
        nodes[2][0] = xi2[0];
        nodes[2][1] = xi2[1];
        nodes[2][2] = 0.;
        nodes[3][0] = 0.5 * (xi0[0] + xi[index[2]][0]);
        nodes[3][1] = 0.5 * (xi0[1] + xi[index[2]][1]);
        nodes[3][2] = 0.;
        nodes[4][0] = 0.5 * (xi2[0] + xi[index[2]][0]);
        nodes[4][1] = 0.5 * (xi2[1] + xi[index[2]][1]);
        nodes[4][2] = 0.;
        nodes[5][0] = xi1[0];
        nodes[5][1] = xi1[1];
        nodes[5][2] = 0.;

        side_ids[0] = e->side_ids[index[1]];
        side_ids[1] = e->side_ids[index[2]];
        side_ids[2] = -2; /* on isosurface */

        e->subelements[0] = (Integ_Elem *)smalloc(sizeof(Integ_Elem));
        build_integ_element(e->subelements[0], isoval, tri_type, nodes,
                            side_ids, TRUE);
        if (subelement_quality(e->subelements[0]) < quality_tol)
          err = TRUE;

        /* triangle 2 */
        nodes[0][0] = xi0[0];
        nodes[0][1] = xi0[1];
        nodes[0][2] = 0.;
        nodes[1][0] = xi2[0];
        nodes[1][1] = xi2[1];
        nodes[1][2] = 0.;
        nodes[2][0] = xi[index[3]][0];
        nodes[2][1] = xi[index[3]][1];
        nodes[2][2] = 0.;
        nodes[3][0] = xi1[0];
        nodes[3][1] = xi1[1];
        nodes[3][2] = 0.;
        nodes[4][0] = 0.5 * (xi2[0] + xi[index[3]][0]);
        nodes[4][1] = 0.5 * (xi2[1] + xi[index[3]][1]);
        nodes[4][2] = 0.;
        nodes[5][0] = 0.5 * (xi0[0] + xi[index[3]][0]);
        nodes[5][1] = 0.5 * (xi0[1] + xi[index[3]][1]);
        nodes[5][2] = 0.;

        side_ids[0] = -2; /* on isosurface */
        side_ids[1] = -1; /* not on any parent side */
        side_ids[2] = -1; /* not on any parent side */

        e->subelements[1] = (Integ_Elem *)smalloc(sizeof(Integ_Elem));
        build_integ_element(e->subelements[1], isoval, tri_type, nodes,
                            side_ids, TRUE);
        if (subelement_quality(e->subelements[1]) < quality_tol)
          err = TRUE;

        /* triangle 3 */
        nodes[0][0] = xi[index[1]][0];
        nodes[0][1] = xi[index[1]][1];
        nodes[0][2] = 0.;
        nodes[1][0] = xi0[0];
        nodes[1][1] = xi0[1];
        nodes[1][2] = 0.;
        nodes[2][0] = xi[index[3]][0];
        nodes[2][1] = xi[index[3]][1];
        nodes[2][2] = 0.;
        nodes[3][0] = 0.5 * (xi0[0] + xi[index[1]][0]);
        nodes[3][1] = 0.5 * (xi0[1] + xi[index[1]][1]);
        nodes[3][2] = 0.;
        nodes[4][0] = 0.5 * (xi0[0] + xi[index[3]][0]);
        nodes[4][1] = 0.5 * (xi0[1] + xi[index[3]][1]);
        nodes[4][2] = 0.;
        nodes[5][0] = 0.5 * (xi[index[1]][0] + xi[index[3]][0]);
        nodes[5][1] = 0.5 * (xi[index[1]][1] + xi[index[3]][1]);
        nodes[5][2] = 0.;

        side_ids[0] = e->side_ids[index[1]];
        side_ids[1] = -1; /* not on any parent side */
        side_ids[2] = e->side_ids[index[0]];

        e->subelements[2] = (Integ_Elem *)smalloc(sizeof(Integ_Elem));
        build_integ_element(e->subelements[2], isoval, tri_type, nodes,
                            side_ids, TRUE);
        if (subelement_quality(e->subelements[2]) < quality_tol)
          err = TRUE;

        /* triangle 4 */
        nodes[0][0] = xi[index[3]][0];
        nodes[0][1] = xi[index[3]][1];
        nodes[0][2] = 0.;
        nodes[1][0] = xi2[0];
        nodes[1][1] = xi2[1];
        nodes[1][2] = 0.;
        nodes[2][0] = xi[index[0]][0];
        nodes[2][1] = xi[index[0]][1];
        nodes[2][2] = 0.;
        nodes[3][0] = 0.5 * (xi2[0] + xi[index[3]][0]);
        nodes[3][1] = 0.5 * (xi2[1] + xi[index[3]][1]);
        nodes[3][2] = 0.;
        nodes[4][0] = 0.5 * (xi2[0] + xi[index[0]][0]);
        nodes[4][1] = 0.5 * (xi2[1] + xi[index[0]][1]);
        nodes[4][2] = 0.;
        nodes[5][0] = 0.5 * (xi[index[0]][0] + xi[index[3]][0]);
        nodes[5][1] = 0.5 * (xi[index[0]][1] + xi[index[3]][1]);
        nodes[5][2] = 0.;

        side_ids[0] = -1; /* not on any parent side */
        side_ids[1] = e->side_ids[index[2]];
        side_ids[2] = e->side_ids[index[0]];

        e->subelements[3] = (Integ_Elem *)smalloc(sizeof(Integ_Elem));
        build_integ_element(e->subelements[3], isoval, tri_type, nodes,
                            side_ids, TRUE);
        if (subelement_quality(e->subelements[3]) < quality_tol)
          err = TRUE;

        if (err) {
          job = 1;
          err = FALSE;
          /* clear memory for unsuccessful subelements */
          for (i = 0; i < 3; i++) {
            free_integ_elements(e->subelements[i]);
          }
          safe_free(e->subelements);
        }
      }
      if (job == 0) {
      } else if (job == 1) { /* divide into 4 nonconformal elements */

        int i0, i1, i2;

        e->num_subelements = 4;
        e->subelements =
            (Integ_Elem **)smalloc(sizeof(Integ_Elem) * e->num_subelements);

        /* triangle 1*/
        i0 = 0;
        i1 = 3;
        i2 = 5;
        nodes[0][0] = xi[i0][0];
        nodes[0][1] = xi[i0][1];
        nodes[0][2] = 0.;
        nodes[1][0] = xi[i1][0];
        nodes[1][1] = xi[i1][1];
        nodes[1][2] = 0.;
        nodes[2][0] = xi[i2][0];
        nodes[2][1] = xi[i2][1];
        nodes[2][2] = 0.;
        nodes[3][0] = 0.5 * (nodes[0][0] + nodes[1][0]);
        nodes[3][1] = 0.5 * (nodes[0][1] + nodes[1][1]);
        nodes[3][2] = 0.;
        nodes[4][0] = 0.5 * (nodes[1][0] + nodes[2][0]);
        nodes[4][1] = 0.5 * (nodes[1][1] + nodes[2][1]);
        nodes[4][2] = 0.;
        nodes[5][0] = 0.5 * (nodes[2][0] + nodes[0][0]);
        nodes[5][1] = 0.5 * (nodes[2][1] + nodes[0][1]);
        nodes[5][2] = 0.;

        side_ids[0] = e->side_ids[0];
        side_ids[1] = -1; /* not on any parent side */
        side_ids[2] = e->side_ids[2];

        e->subelements[0] = (Integ_Elem *)smalloc(sizeof(Integ_Elem));
        build_integ_element(e->subelements[0], isoval, tri_type, nodes,
                            side_ids, FALSE);

        /* triangle 2*/
        i0 = 1;
        i1 = 4;
        i2 = 3;
        nodes[0][0] = xi[i0][0];
        nodes[0][1] = xi[i0][1];
        nodes[0][2] = 0.;
        nodes[1][0] = xi[i1][0];
        nodes[1][1] = xi[i1][1];
        nodes[1][2] = 0.;
        nodes[2][0] = xi[i2][0];
        nodes[2][1] = xi[i2][1];
        nodes[2][2] = 0.;
        nodes[3][0] = 0.5 * (nodes[0][0] + nodes[1][0]);
        nodes[3][1] = 0.5 * (nodes[0][1] + nodes[1][1]);
        nodes[3][2] = 0.;
        nodes[4][0] = 0.5 * (nodes[1][0] + nodes[2][0]);
        nodes[4][1] = 0.5 * (nodes[1][1] + nodes[2][1]);
        nodes[4][2] = 0.;
        nodes[5][0] = 0.5 * (nodes[2][0] + nodes[0][0]);
        nodes[5][1] = 0.5 * (nodes[2][1] + nodes[0][1]);
        nodes[5][2] = 0.;

        side_ids[0] = e->side_ids[1];
        side_ids[1] = -1; /* not on any parent side */
        side_ids[2] = e->side_ids[0];

        e->subelements[1] = (Integ_Elem *)smalloc(sizeof(Integ_Elem));
        build_integ_element(e->subelements[1], isoval, tri_type, nodes,
                            side_ids, FALSE);

        /* triangle 3*/
        i0 = 2;
        i1 = 5;
        i2 = 4;
        nodes[0][0] = xi[i0][0];
        nodes[0][1] = xi[i0][1];
        nodes[0][2] = 0.;
        nodes[1][0] = xi[i1][0];
        nodes[1][1] = xi[i1][1];
        nodes[1][2] = 0.;
        nodes[2][0] = xi[i2][0];
        nodes[2][1] = xi[i2][1];
        nodes[2][2] = 0.;
        nodes[3][0] = 0.5 * (nodes[0][0] + nodes[1][0]);
        nodes[3][1] = 0.5 * (nodes[0][1] + nodes[1][1]);
        nodes[3][2] = 0.;
        nodes[4][0] = 0.5 * (nodes[1][0] + nodes[2][0]);
        nodes[4][1] = 0.5 * (nodes[1][1] + nodes[2][1]);
        nodes[4][2] = 0.;
        nodes[5][0] = 0.5 * (nodes[2][0] + nodes[0][0]);
        nodes[5][1] = 0.5 * (nodes[2][1] + nodes[0][1]);
        nodes[5][2] = 0.;

        side_ids[0] = e->side_ids[2];
        side_ids[1] = -1; /* not on any parent side */
        side_ids[2] = e->side_ids[1];

        e->subelements[2] = (Integ_Elem *)smalloc(sizeof(Integ_Elem));
        build_integ_element(e->subelements[2], isoval, tri_type, nodes,
                            side_ids, FALSE);

        /* triangle 4*/
        i0 = 3;
        i1 = 4;
        i2 = 5;
        nodes[0][0] = xi[i0][0];
        nodes[0][1] = xi[i0][1];
        nodes[0][2] = 0.;
        nodes[1][0] = xi[i1][0];
        nodes[1][1] = xi[i1][1];
        nodes[1][2] = 0.;
        nodes[2][0] = xi[i2][0];
        nodes[2][1] = xi[i2][1];
        nodes[2][2] = 0.;
        nodes[3][0] = 0.5 * (nodes[0][0] + nodes[1][0]);
        nodes[3][1] = 0.5 * (nodes[0][1] + nodes[1][1]);
        nodes[3][2] = 0.;
        nodes[4][0] = 0.5 * (nodes[1][0] + nodes[2][0]);
        nodes[4][1] = 0.5 * (nodes[1][1] + nodes[2][1]);
        nodes[4][2] = 0.;
        nodes[5][0] = 0.5 * (nodes[2][0] + nodes[0][0]);
        nodes[5][1] = 0.5 * (nodes[2][1] + nodes[0][1]);
        nodes[5][2] = 0.;

        side_ids[0] = -1; /* not on any parent side */
        side_ids[1] = -1; /* not on any parent side */
        side_ids[2] = -1; /* not on any parent side */

        e->subelements[3] = (Integ_Elem *)smalloc(sizeof(Integ_Elem));
        build_integ_element(e->subelements[3], isoval, tri_type, nodes,
                            side_ids, FALSE);

      } else { /* no subelements */
        if (ls->Integration_Depth > 0) {
          /* assign sign of element */
          e->sign = 0;

          /* make sure bc_sides isn't used since this interface is diffuse */
          e->bc_sides = NULL;
        } else {
          /* see if any sides of this element are on interface */
          e->bc_sides = (int *)smalloc(sizeof(int) * e->num_sides);
          e->bc_sides[0] = (side_crossing[0] == -2);
          e->bc_sides[1] = (side_crossing[1] == -2);
          e->bc_sides[2] = (side_crossing[2] == -2);
        }
      }
    } break;
    default:
      EH(-1, "Unsupported element type.");
      break;
    }
  } else /* if ( !is_conformal ) */
  {
    /* these are elems that were designed to conform to interface */
    /* we need to assign element sign and mark bc_sides */
    switch (ielem_type) {
    case QUAD_TRI:
    case QUAD6_TRI: {
      /* assign sign of element */
      e->sign = 1;
      if (side_ids[0] != -2 && side_ids[2] != -2) {
        if (e->f[0] < 0.)
          e->sign = -1;
      } else if (side_ids[0] != -2 && side_ids[1] != -2) {
        if (e->f[1] < 0.)
          e->sign = -1;
      } else if (side_ids[1] != -2 && side_ids[2] != -2) {
        if (e->f[2] < 0.)
          e->sign = -1;
      } else {
        EH(-1, "This really shouldn't happen!");
      }

      /* see if any sides of this element are on interface */
      e->bc_sides = (int *)smalloc(sizeof(int) * e->num_sides);
      e->bc_sides[0] = (e->sign == -1 && side_ids[0] == -2);
      e->bc_sides[1] = (e->sign == -1 && side_ids[1] == -2);
      e->bc_sides[2] = (e->sign == -1 && side_ids[2] == -2);
    } break;
    default:
      EH(-1, "Unsupported element type.");
      break;
    }
  }
}

void map_subelement_stu(double *xi, Integ_Elem *e, double *yi) {
  int i;
  double phi;

  xi[0] = 0.;
  xi[1] = 0.;
  xi[2] = 0.;

  for (i = 0; i < e->num_local_nodes; i++) {
    phi = shape(yi[0], yi[1], yi[2], e->ielem_type, PSI, i);
    xi[0] += phi * e->xi[i][0];
    xi[1] += phi * e->xi[i][1];
    xi[2] += phi * e->xi[i][2];
  }
}

void subelement_J(Integ_Elem *e, double *yi, double J[DIM][DIM],
                  int subelement_map) {
  int a, b, i;
  double dphidyi[MDE][DIM];
  int dim = ei[pg->imtrx]->ielem_dim;

  switch (dim) {
  case 1:
    for (i = 0; i < e->num_local_nodes; i++) {
      dphidyi[i][0] = shape(yi[0], yi[1], yi[2], e->ielem_type, DPSI_S, i);
    }
    break;
  case 2:
    for (i = 0; i < e->num_local_nodes; i++) {
      dphidyi[i][0] = shape(yi[0], yi[1], yi[2], e->ielem_type, DPSI_S, i);
      dphidyi[i][1] = shape(yi[0], yi[1], yi[2], e->ielem_type, DPSI_T, i);
    }
    break;
  case 3:
    for (i = 0; i < e->num_local_nodes; i++) {
      dphidyi[i][0] = shape(yi[0], yi[1], yi[2], e->ielem_type, DPSI_S, i);
      dphidyi[i][1] = shape(yi[0], yi[1], yi[2], e->ielem_type, DPSI_T, i);
      dphidyi[i][2] = shape(yi[0], yi[1], yi[2], e->ielem_type, DPSI_U, i);
    }
    break;
  }

  if (subelement_map) /* Jacobian mapping back to base element coords */
  {
    for (a = 0; a < dim; a++) {
      for (b = 0; b < dim; b++) {
        J[a][b] = 0.;
        for (i = 0; i < e->num_local_nodes; i++) {
          J[a][b] += e->xi[i][b] * dphidyi[i][a];
        }
      }
    }
  } else /* Jacobian mapping back to physical coords */
  {
    double x[MDE][DIM];
    for (i = 0; i < e->num_local_nodes; i++) {
      map_local_coordinates(e->xi[i], x[i]);
    }
    for (a = 0; a < dim; a++) {
      for (b = 0; b < dim; b++) {
        J[a][b] = 0.;
        for (i = 0; i < e->num_local_nodes; i++) {
          J[a][b] += x[i][b] * dphidyi[i][a];
        }
      }
    }
  }
}

double subelement_detJ(Integ_Elem *e, double *yi, int subelement_map) {
  double J[DIM][DIM], detJ = 0.0;
  int dim = ei[pg->imtrx]->ielem_dim;
  int elem_shape;

  subelement_J(e, yi, J, subelement_map);

  switch (dim) {
  case 1:
    detJ = J[0][0];
    break;
  case 2:
    detJ = J[0][0] * J[1][1] - J[0][1] * J[1][0];
    break;
  case 3:
    detJ = J[0][0] * (J[1][1] * J[2][2] - J[1][2] * J[2][1]) -
           J[0][1] * (J[1][0] * J[2][2] - J[2][0] * J[1][2]) +
           J[0][2] * (J[1][0] * J[2][1] - J[2][0] * J[1][1]);

    break;
  }

  if (subelement_map) {
    elem_shape = type2shape(e->ielem_type);
    switch (elem_shape) {
    case TRIANGLE:
      detJ *= 1.;
      break;
    case QUADRILATERAL:
      detJ *= 2.;
      break;
    }

    elem_shape = type2shape(ei[pg->imtrx]->ielem_type);
    switch (elem_shape) {
    case TRIANGLE:
      detJ /= 1.;
      break;
    case QUADRILATERAL:
      detJ /= 2.;
      break;
    }
  }

  return detJ;
}

double subelement_surfdet(Integ_Elem *e, double *yi, int side,
                          int subelement_map) {
  double J[DIM][DIM];
  double xi[DIM];
  int dim = ei[pg->imtrx]->ielem_dim;
  int ielem_shape;
  int nodes_per_side;
  int local_elem_node_id[MAX_NODES_PER_SIDE];
  int a, b;
  int DeformingMesh = pd->e[pg->imtrx][R_MESH1];
  struct Basis_Functions *map_bf = bf[pd->ShapeVar];

  /* the requirements here can be a bit different than in for subelement_detJ */
  /* There we computed |dX/dY| where Y is the subelent coord and X is the
     element coord.  For the volume integrals this get multiplied by |dx/dX|
     where x is the physical space.
   */
  /* If we are integrating the parent element along one of its side, we
     operate is the same mode here. (subelement_map == TRUE)
   */
  /* But if we are integrating along the isosurface (subelement_map == FALSE),
     we need the complete |dx/ds| where x is again the physical space
     and s is along the side of our subelement (in y coordinates).  This
     will be used directly by routines assembling embedded surface integrals.
   */

  subelement_J(e, yi, J, subelement_map);

  for (a = 0; a < dim; a++) {
    for (b = 0; b < dim; b++) {
      map_bf->J[a][b] = J[a][b];
    }
  }

  /* Quite possibly a bad idea, but we are going to try to get
     surface_determinant_and_normal to do the rest of the work.
     How is this accomplished?  Well it involves lying to the routine
     about the element properties and then resetting them upon return.
   */
  /*
     First step is to get coordinate scales loaded for coord
     systems like CYLINDRICAL.
     We do this if we are on isosurface so computing complete
     determinant (subelement_map == FALSE).
   */
  if (!subelement_map) {
    map_subelement_stu(xi, e, yi);
    map_local_coordinates(xi, fv->x);
    load_coordinate_scales(pd->CoordinateSystem, fv);
  }

  /* ick, there is an assumption in surface_determinant_and_normal that we
     violate here.  The assumption is that only nodes on the side of the
     element affect the determinant and normal on that side.
     Here we are along an "internal side" that is not a true side of the
     element and therefore these quantities can depend on all displacements
     in the element.

     Also to get moving mesh to work, the dJ's must be fixed just as the J
     was modified above.
   */
  if (DeformingMesh)
    WH(-1, "Deforming mesh not handled correctly by subelement_surfdet");

  /* NOTE: One thing that I found out the hard way is that calls to
     load_basis_functions will be ineffectual while in this state of
     lying about the element shape.  So avoid trying to do anything
     else in the lines between the lie below and the line where the
     correct shape is restored.
   */
  ielem_shape =
      ei[pg->imtrx]
          ->ielem_shape; /* store the truth so we can restore it later */
  ei[pg->imtrx]->ielem_shape = type2shape(e->ielem_type); /* lying to ei */

  get_side_info(e->ielem_type, side, &nodes_per_side, local_elem_node_id);
  surface_determinant_and_normal(
      -1, ei[pg->imtrx]->iconnect_ptr, e->num_local_nodes,
      ei[pg->imtrx]->ielem_dim - 1, side, nodes_per_side, local_elem_node_id);

  /* the lies must end */
  ei[pg->imtrx]->ielem_shape = ielem_shape; /* fixing ei */

  return (fv->sdet);
}

int num_subelement_integration_pts(Integ_Elem *e, int gpt_type, int sign) {
  int num_gpts = 0;
  if (e->num_subelements > 0) {
    int i;
    for (i = 0; i < e->num_subelements; i++) {
      num_gpts +=
          num_subelement_integration_pts(e->subelements[i], gpt_type, sign);
    }
  } else {
    if (sign == 0 || sign == e->sign) {
      if (gpt_type >= 0) /* gauss pts along side of parent element */
      {
        int iside, ip_total;
        ip_total = elem_info(NQUAD_SURF, e->ielem_type);
        for (iside = 0; iside < e->num_sides; iside++) {
          if (e->side_ids[iside] == gpt_type)
            num_gpts += ip_total;
        }
      } else if (gpt_type == -1) /* gauss pts along isosurface */
      {
        int iside, ip_total;
        if (Do_Overlap && ls->CrossMeshQuadPoints > 0)
          ip_total = ls->CrossMeshQuadPoints;
        else
          ip_total = elem_info(NQUAD_SURF, e->ielem_type);
        for (iside = 0; iside < e->num_sides; iside++) {
          if (e->bc_sides[iside])
            num_gpts += ip_total;
        }
      } else if (gpt_type == -2) /* volume gauss pts */
      {
        num_gpts = elem_info(NQUAD, e->ielem_type);
      } else {
        EH(-1, "Incorrect type of sublelement gauss points requested.");
      }
    }
  }

  return num_gpts;
}

int gather_subelement_integration_pts(Integ_Elem *e, double (*s)[DIM],
                                      double *wt, int *ip_sign, int gpt_type,
                                      int sign, int index) {
  if (e->num_subelements > 0) {
    int i;
    for (i = 0; i < e->num_subelements; i++) {
      index = gather_subelement_integration_pts(e->subelements[i], s, wt,
                                                ip_sign, gpt_type, sign, index);
    }
  } else {
    if (sign == 0 || sign == e->sign) {
      int ip_total;
      int ip;
      double yi[DIM];
      double sdet, weight;
      double detJ;

      if (gpt_type >= 0) /* gauss pts along side of parent element */
      {
        double s_i, t_i, u_i;
        int iside;
        ip_total = elem_info(NQUAD_SURF, e->ielem_type);
        for (iside = 0; iside < e->num_sides; iside++) {
          if (e->side_ids[iside] == gpt_type) {
            for (ip = 0; ip < ip_total; ip++) {
              find_surf_st(ip, e->ielem_type, iside + 1, pd->Num_Dim, yi, &s_i,
                           &t_i, &u_i);
              weight = Gq_surf_weight(ip, e->ielem_type);

              map_subelement_stu(s[index], e, yi);
              sdet = subelement_surfdet(e, yi, iside + 1, TRUE);
              wt[index] = weight * sdet;
              if (ip_sign != NULL)
                ip_sign[index] = e->sign;
              index++;
            }
          }
        }
      } else if (gpt_type == -1) /* gauss pts along isosurface */
      {
        double s_i, t_i, u_i;
        int iside;
        if (Do_Overlap && ls->CrossMeshQuadPoints > 0)
          ip_total = ls->CrossMeshQuadPoints;
        else
          ip_total = elem_info(NQUAD_SURF, e->ielem_type);
        for (iside = 0; iside < e->num_sides; iside++) {
          if (e->bc_sides[iside]) {
            for (ip = 0; ip < ip_total; ip++) {
              if (Do_Overlap && ls->CrossMeshQuadPoints > 0) {
                find_subsurf_st_wt(ip, ls->CrossMeshQuadPoints, e->ielem_type,
                                   iside + 1, pd->Num_Dim, yi, &weight);
              } else {
                find_surf_st(ip, e->ielem_type, iside + 1, pd->Num_Dim, yi,
                             &s_i, &t_i, &u_i);
                weight = Gq_surf_weight(ip, e->ielem_type);
              }
              map_subelement_stu(s[index], e, yi);
              sdet = subelement_surfdet(e, yi, iside + 1, FALSE);
              wt[index] = weight * sdet;
              if (ip_sign != NULL)
                ip_sign[index] = 0;
              index++;
            }
          }
        }
      } else if (gpt_type == -2) /* volume gauss pts */
      {
        ip_total = elem_info(NQUAD, e->ielem_type);
        for (ip = 0; ip < ip_total; ip++) {
          find_stu(ip, e->ielem_type, yi, yi + 1, yi + 2);
          map_subelement_stu(s[index], e, yi);
          detJ = subelement_detJ(e, yi, TRUE);
          if (detJ < 0.) {
            if (fabs(detJ) > 0.01)
              neg_elem_volume = TRUE;
#define DEBUG_DRN 0
#if DEBUG_DRN
            printf("for elem=%d, subelement detJ = %g\n", ei[pg->imtrx]->ielem,
                   detJ);
#endif
            detJ = 0.;
          }
          wt[index] = Gq_weight(ip, e->ielem_type) * detJ;
          if (ip_sign != NULL)
            ip_sign[index] = e->sign;
          index++;
        }
      } else {
        EH(-1, "Incorrect type of sublelement gauss points requested.");
      }
    }
  }

  return index;
}

void clear_xfem_contribution(int N) {
  int ie;

  /*	memset( &(xfem->active_vol[0]), 0, sizeof(double)*N);
          memset( &(xfem->tot_vol[0]), 0, sizeof(double)*N);

  */

  for (ie = 0; ie < N; ie++) {
    xfem->active_vol[ie] = 0.;
    xfem->tot_vol[ie] = 0.;
  }
}

void compute_xfem_contribution(int N) {
  int eqn, i, ie, ledof;
  int xfem_active, extended_dof = 0, base_interp, base_dof;
  double dV;

  for (eqn = V_FIRST; eqn < V_LAST; eqn++) {
    if (pd->e[pg->imtrx][eqn] && eqn != R_FILL && eqn != R_EXT_VELOCITY) {
      dV = bf[eqn]->detJ * fv->wt * fv->h3;
      for (i = 0; i < ei[pg->imtrx]->dof[eqn]; i++) {
        xfem_dof_state(i, pd->i[pg->imtrx][eqn], ei[pg->imtrx]->ielem_shape,
                       &xfem_active, &extended_dof, &base_interp, &base_dof);
        /*fprintf(stderr,"compute_xfem_contribution: eqn=%d, i=%d, base_dof=%d,
         * extended_dof=%d\n",eqn,i,base_dof,extended_dof);*/
        if (extended_dof) {
          ledof = ei[pg->imtrx]->lvdof_to_ledof[eqn][i];

          if (ei[pg->imtrx]->owned_ledof[ledof]) {
            if (eqn == MASS_FRACTION) {
              int ke;
              for (ke = 0; ke < upd->Max_Num_Species_Eqn; ke++) {
                ie = ei[pg->imtrx]->ieqn_ledof[ledof] + ke;

                if (ie < 0 || ie >= N) {
                  DPRINTF(stderr, "compute_xfem_contribution ie = %d\n", ie);
                  EH(-1, "compute_xfem_contrib, ie out of bounds\n");
                }

                xfem->active_vol[ie] += bf[eqn]->phi[i] * dV;
                xfem->tot_vol[ie] += dV;
              }
            } else {
              ie = ei[pg->imtrx]->ieqn_ledof[ledof];

              if (ie < 0 || ie >= N) {
                DPRINTF(stderr, "compute_xfem_contribution ie = %d\n", ie);
                EH(-1, "compute_xfem_contrib, ie out of bounds\n");
              }

              xfem->active_vol[ie] += bf[eqn]->phi[i] * dV;
              xfem->tot_vol[ie] += dV;
            }
          }
        }
      }
    }
  }
}

void check_xfem_contribution(int N, struct Aztec_Linear_Solver_System *ams,
                             double resid[], double x[], Exo_DB *exo) {
  int irow;
  double eps_standard = 1.e-4;
  double eps_diffusive = 1.e-10;
  double eps;
  int j, k;
  int j_last, ija_row;
  int eqn;
  int *ija = ams->bindx;
  double *a = ams->val;

  if (strcmp(Matrix_Format, "msr") == 0) {
    for (irow = 0; irow < N; irow++) {
      eqn = idv[pg->imtrx][irow][0];
      if (eqn == R_MASS || eqn == R_ENERGY)
        eps = eps_diffusive;
      else
        eps = eps_standard;
      if (fabs(xfem->active_vol[irow]) < eps * xfem->tot_vol[irow]) {
        j_last = ija[irow + 1] - ija[irow];
        ija_row = ija[irow];

#if 0
            /* set value to predicted one */
            a[irow] = 1.;
            resid[irow] = x[irow]-x_pred_static[irow];
#endif
#if 0
            /* set value to zero */
            a[irow] = 1.;
            resid[irow] = x[irow];
#endif
#if 0
            /* set residual to zero */
            a[irow] = 1.;
            resid[irow] = 0.;
#endif
#if 1
        /* set time derivative to zero */
        a[irow] = 1.;
        resid[irow] = x[irow] - x_old_static[irow];
#endif

        for (j = 0; j < j_last; j++) {
          k = ija_row + j;
          a[k] = 0.;
        }

        if (FALSE && xfem->active_vol[irow] != 0.) /* debugging */
        {
          DPRINTF(stderr,
                  "kill partial equation, row=%d, n = %d, active/tot=%g\n",
                  irow, idv[pg->imtrx][irow][2] + 1,
                  fabs(xfem->active_vol[irow]) / xfem->tot_vol[irow]);
        }
      }
    }
  } else if (strcmp(Matrix_Format, "epetra") == 0) {
    for (irow = 0; irow < N; irow++) {
      eqn = idv[pg->imtrx][irow][0];
      if (eqn == R_MASS || eqn == R_ENERGY) {
        eps = eps_diffusive;
      } else {
        eps = eps_standard;
      }
      if (fabs(xfem->active_vol[irow]) < eps * xfem->tot_vol[irow]) {

        EpetraSetDiagonalOnly(ams, ams->GlobalIDs[irow]);
        resid[irow] = x[irow] - x_old_static[irow];

        if (FALSE && xfem->active_vol[irow] != 0.) /* debugging */
        {
          DPRINTF(stderr,
                  "kill partial equation, row=%d, n = %d, active/tot=%g\n",
                  irow, idv[pg->imtrx][irow][2] + 1,
                  fabs(xfem->active_vol[irow]) / xfem->tot_vol[irow]);
        }
      }
    }
  } else {
    EH(-1, "Unsupported matrix format in check_xfem_contribution");
  }

  return;
}

void resolve_ls_adc_old(struct Boundary_Condition *LS_ADC, Exo_DB *exo,
                        double *x, double delta_t, int *adc_event,
                        int time_step) {
  int ssid = LS_ADC->BC_ID, ss_elem_index;
  int nodes_per_side, local_elem_node_id[MAX_NODES_PER_SIDE], ielem_type;
  int i, iss, ielem, side;
  double switch_value = 0.0;

  double P;

  if ((iss = in_list(ssid, 0, exo->num_side_sets, exo->ss_id)) == -1) {
    if (Num_Proc == 1) {
      fprintf(stderr, "Error in resolve_ls_adc.  Cannot find side set id %d",
              ssid);
      exit(-1);
    } else
      /* presumably ssid doesn't exist on this proc.  Move along. Nothing to see
       * here */
      return;
  }

  ss_elem_index = exo->ss_elem_index[iss];

  /* loop over all elements in this SS */
  for (i = 0; *adc_event == FALSE && i < exo->ss_num_sides[iss]; i++) {
    ielem = exo->ss_elem_list[ss_elem_index + i];

    side = exo->ss_side_list[ss_elem_index + i];

    ielem_type = Elem_Type(exo, ielem);
    get_side_info(ielem_type, side, &nodes_per_side, local_elem_node_id);

    if (elem_on_isosurface(ielem, x, exo, LS, 0.0)) {
      int random = rand(), rand_max = RAND_MAX;

      P = determine_adc_probability(LS_ADC, ielem, exo, x, side, nodes_per_side,
                                    local_elem_node_id, delta_t, &switch_value);

      if (P != 0.0 && (random <= rand_max * P)) {
        /*apply_adc_to_elem ( exo, x, ielem, side, nodes_per_side,
         * local_elem_node_id, 0,  switch_value );*/
        *adc_event = TRUE;
      }
    }
  }
  apply_adc_to_ss(exo, x, iss, switch_value);
  return;
}

static double determine_adc_probability(struct Boundary_Condition *ls_adc,
                                        int ielem, Exo_DB *exo, double *x,
                                        int side, int nodes_per_side,
                                        int *local_elem_node_id, double delta_t,
                                        double *switch_value) {
  double P = 1.0;
  double avg_cos, area, surf_area;
  double xi[DIM];
  double capture_angle = ls_adc->BC_Data_Float[0];
  double capture_distance = ls_adc->BC_Data_Float[1];
  double capture_rate = ls_adc->BC_Data_Float[2];
  double average_snormal[DIM];
  double value0;
  int a, i, ip, ip_total;

  load_elem_dofptr(ielem, exo, x, x, x, x, 0);

  value0 = *esp->F[local_elem_node_id[0]];

  for (i = 1; P != 0.0 && i < nodes_per_side; i++) {
    int ln;

    ln = local_elem_node_id[i];
    if (fabs(*esp->F[ln]) < 1.e-12)
      P = 0.0;
    if (*esp->F[ln] * value0 < 0.0)
      P = 0.0;
  }

  if (P == 0.0)
    return (P);

  ip_total = elem_info(NQUAD_SURF, ei[pg->imtrx]->ielem_type);

  average_snormal[0] = 0.0;
  average_snormal[1] = 0.0;
  average_snormal[2] = 0.0;

  for (ip = 0, surf_area = 0.0; ip < ip_total; ip++) {
    double s, t, u;
    find_surf_st(ip, ei[pg->imtrx]->ielem_type, side, ei[pg->imtrx]->ielem_dim,
                 xi, &s, &t, &u);
    fv->wt = Gq_surf_weight(ip, ei[pg->imtrx]->ielem_type);

    load_basis_functions(xi, bfd);

    beer_belly();

    load_fv();

    load_bf_grad();

    load_fv_grads();

    surface_determinant_and_normal(
        ielem, ei[pg->imtrx]->iconnect_ptr, ei[pg->imtrx]->num_local_nodes,
        ei[pg->imtrx]->ielem_dim - 1, side, nodes_per_side, local_elem_node_id);

    for (a = 0; a < pd->Num_Dim; a++)
      average_snormal[a] += fv->snormal[a] / ip_total;

    surf_area += fv->wt * fv->h3 * fv->sdet;
  }

  ip_total = elem_info(NQUAD, ei[pg->imtrx]->ielem_type);

  for (ip = 0, avg_cos = 0.0, area = 0.0; ip < ip_total; ip++) {
    double sum;

    find_stu(ip, ei[pg->imtrx]->ielem_type, &xi[0], &xi[1], &xi[2]);

    fv->wt = Gq_weight(ip, ei[pg->imtrx]->ielem_type);

    load_basis_functions(xi, bfd);

    beer_belly();

    load_fv();

    load_bf_grad();

    load_fv_grads();

    load_lsi(ls->Length_Scale);

    for (a = 0, sum = 0.0; a < pd->Num_Dim; a++) {
      sum += average_snormal[a] * lsi->normal[a];
    }

    avg_cos += fv->wt * sum * fv->h3 * bf[pd->ShapeVar]->detJ;
    area += fv->wt * fv->h3 * bf[pd->ShapeVar]->detJ;
  }

  if (area < 1.e-12)
    EH(-1, "Error zero area element detected in determine_adc_probability.\n");

  avg_cos /= area;

  if (fabs(avg_cos) < fabs(cos(M_PI * capture_angle / 180)))
    P = 0.0;

  if (P != 0.0) {
    value0 =
        determine_nearest_distance(exo, x, nodes_per_side, local_elem_node_id);

    *switch_value = fabs(value0);

    if (fabs(value0) < capture_distance) {
      P = capture_rate * surf_area * delta_t;
      P = P >= 1.0 ? 1.0 : P;
    } else {
      P = capture_rate * sqrt(area) * delta_t *
          exp(1.0 - pow(value0 / capture_distance, 2.0));
    }
    fprintf(stderr, "ADC event possible at elem %d with probability %g\n",
            ielem, P);
  }

  return (P);
}

static void apply_adc_to_ss(Exo_DB *exo, double *x, int iss,
                            double switch_value)

{
  int i, ielem, side, ss_elem_index;
  int nodes_per_side, local_elem_node_id[MAX_NODES_PER_SIDE], ielem_type;
  double start_sign = 123.0;
  int *apply_to_side;

  ss_elem_index = exo->ss_elem_index[iss];
  apply_to_side = alloc_int_1(exo->ss_num_sides[iss], FALSE);

  for (i = 0; i < exo->ss_num_sides[iss]; i++) {
    ielem = exo->ss_elem_list[ss_elem_index + i];

    if (elem_on_isosurface(ielem, x, exo, LS, 0.0)) {
      apply_to_side[i] = TRUE;
    }
  }

  for (i = 0; i < exo->ss_num_sides[iss]; i++) {
    ielem = exo->ss_elem_list[ss_elem_index + i];

    side = exo->ss_side_list[ss_elem_index + i];

    ielem_type = Elem_Type(exo, ielem);
    get_side_info(ielem_type, side, &nodes_per_side, local_elem_node_id);

    if (apply_to_side[i] == TRUE) {
      load_elem_dofptr(ielem, exo, x, x, x, x, 0);

      if (start_sign == 123.0)
        start_sign = sign_of(*esp->F[local_elem_node_id[0]]);

      apply_adc_to_elem(exo, x, ielem, side, nodes_per_side, local_elem_node_id,
                        start_sign, switch_value);
    }
  }
  safe_free((void *)apply_to_side);
  return;
}

static void apply_adc_to_elem(Exo_DB *exo, double *x, int ielem, int side,
                              int nodes_per_side, int *local_elem_node_id,
                              double start_sign, double switch_value)

{
  int i, ln, I;
  double r[DIM];
  struct LS_Surf_List *list;

  if (start_sign == 0.0)
    start_sign = sign_of(*esp->F[local_elem_node_id[0]]);

  list = create_surf_list();

  for (i = 0; i < nodes_per_side; i++) {
    struct LS_Surf *s;

    ln = local_elem_node_id[i];
    I = ei[pg->imtrx]->gnn_list[LS][ln];

    r[0] = Coor[0][I];
    r[1] = Coor[1][I];
    if (pd->Num_Dim == 3)
      r[2] = Coor[2][I];

    s = create_surf_point(r, ei[pg->imtrx]->ielem, r, FALSE);

    if (unique_surf(list, s)) {
      append_surf(list, s);
    } else {
      safe_free(s);
    }
  }

  switch_value *= (-start_sign) * 1.e-2;

  for (i = 0; i < nodes_per_side; i++) {
    ln = local_elem_node_id[i];

    if ((*esp->F[ln]) * start_sign > 0.0) {
      *esp->F[ln] = switch_value;
    }
  }

  for (i = 0; i < ei[pg->imtrx]->num_local_nodes; i++) {
    struct LS_Surf *s;
    if (in_list(i, 0, nodes_per_side, local_elem_node_id) == -1) {
      I = ei[pg->imtrx]->gnn_list[LS][i];
      r[0] = Coor[0][I];
      r[1] = Coor[1][I];
      if (pd->Num_Dim == 3)
        r[2] = Coor[2][I];

      s = closest_surf(list, x, exo, r);
      if (ei[pg->imtrx]->ln_to_first_dof[LS][i] != -1) {
        *esp->F[i] = (-start_sign) * fabs(s->closest_point->distance);
      }
    }
  }
  DPRINTF(stderr, "ADC event applied to element %d.\n", ielem);

  free_surf_list(&list);

  return;
}

static double determine_nearest_distance(Exo_DB *exo, double *x,
                                         int nodes_per_side,
                                         int *local_elem_node_id) {
  int i, ln, I;
  struct LS_Surf_List *list;
  double nearest_distance;
  double r[DIM] = {0., 0., 0.};

  list = create_surf_list();

  find_intersections(list, LS, 0.0, exo);

  for (i = 0, nearest_distance = 0.0; i < nodes_per_side; i++) {
    struct LS_Surf *s;
    double dist;

    ln = local_elem_node_id[i];
    I = ei[pg->imtrx]->gnn_list[LS][ln];

    r[0] = Coor[0][I];
    r[1] = Coor[1][I];
    if (pd->Num_Dim == 3)
      r[2] = Coor[2][I];

    s = closest_surf(list, x, exo, r);

    dist = fabs(s->closest_point->distance);

    nearest_distance += dist / nodes_per_side;
  }

  free_surf_list(&list);

  return (nearest_distance);
}

struct LS_Surf *resolve_ls_adc(struct LS_Surf_List *Surf_list,
                               struct Boundary_Condition *ls_adc, Exo_DB *exo,
                               double *x, double delta_t, int *adc_event,
                               int time_step) {
  struct LS_Surf *II = Surf_list->start;

  double capture_angle = ls_adc->BC_Data_Float[0];
  double capture_distance = ls_adc->BC_Data_Float[1];
  double capture_rate = ls_adc->BC_Data_Float[2];
  double P_sum = 0.0;

  *adc_event = FALSE;

  /*printf("Testing for contact the following locations :\n");*/

  while ((*adc_event == FALSE) && II != NULL) {
    struct LS_Surf_Point_Data *dd = (struct LS_Surf_Point_Data *)II->data;

    setup_shop_at_point(dd->elem, dd->xi, exo);

    load_lsi(ls->Length_Scale);

    if (check_alignment(capture_angle)) {
      double phase_func = fabs(fv->pF[0]);
      double contact_area;
      struct LS_Surf *nearest_other;

      double P = 0.0;
      int random = rand(), rand_max = RAND_MAX;

      /*printf("\t\t(%lf, %lf)", dd->x[0], dd->x[1] );*/

      nearest_other = closest_other_surf(Surf_list, x, exo, II);

      contact_area = nearest_other->closest_point->distance;

      if (pd->Num_Dim == 3)
        contact_area *= contact_area * M_PI / 4.0;

      if (phase_func < capture_distance) {
        P = capture_rate * contact_area * delta_t;
      } else {
        P = capture_rate * contact_area * delta_t *
            exp(1.0 - pow(phase_func / capture_distance, 3.0));
      }

      P = P >= 1.0 ? 1.0 : P;

      P_sum += P;

      if (P != 0.0 && (random <= rand_max * P)) {
        int I_adc;
        double distance, p[DIM], val0;

        val0 = find_adc_node(ls_adc->BC_ID, x, exo, II, &distance, &I_adc);
        printf("ADC event detected at point (%lf, %lf) with probability %lf "
               "and contact area %lf\n",
               dd->x[0], dd->x[1], P, contact_area);
        printf("ADC contact event to be resolved at node %d, distance %lf with "
               "value %lf\n",
               I_adc, distance, val0);

        if (I_adc != -1) {
          retrieve_node_coordinates(I_adc, x, p, NULL);

          apply_adc_function(x, exo, p, distance, 1.05 * val0);

          *adc_event = TRUE;
        }
      }
    }

    II = II->next;
  }

  if (P_sum != 0.0) {
    DPRINTF(stderr,
            "\tCumulative contact probability for this time step \t ( %lf ) \n",
            P_sum);
  }
  return (II);
}

static int check_alignment(double capture_angle) {
  int dim = pd->Num_Dim;

  double nw[DIM] = {0., 0., 0.};

  double cosine = 0.;

  int is_aligned = FALSE;

  /* So the big assumption here is that the gradient of the phase function field
   * AT THE INTERFACE CURVE can be used as a good approximation to the wall
   * normal This assumption will improve the nearer the level set interface is
   * to the wall itself o'course
   */

  nw[0] = -fv->grad_pF[0][0];
  nw[1] = -fv->grad_pF[0][1];
  if (dim == 3)
    nw[2] = -fv->grad_pF[0][2];

  normalize_really_simple_vector(nw, dim);

  cosine = nw[0] * lsi->normal[0];
  cosine += nw[1] * lsi->normal[1];
  if (dim == 3)
    cosine += nw[2] * lsi->normal[2];

  if (fabs(cosine) >= fabs(cos(M_PI * capture_angle / 180)))
    is_aligned = TRUE;

  return (is_aligned);
}

static struct LS_Surf *closest_other_surf(struct LS_Surf_List *Surf_list,
                                          double *x, Exo_DB *exo,
                                          struct LS_Surf *this_surf) {

  double min_distance = 1.e+30;
  struct LS_Surf *that_surf;
  struct LS_Surf *closest_other = NULL;
  struct LS_Surf_Point_Data *dd = (struct LS_Surf_Point_Data *)this_surf->data;

  that_surf = Surf_list->start;

  while (that_surf != NULL) {
    if (that_surf != this_surf) {
      find_surf_closest_point(that_surf, x, exo, dd->x);

      if (that_surf->closest_point->distance < min_distance) {
        min_distance = that_surf->closest_point->distance;
        closest_other = that_surf;
      }
    }

    that_surf = that_surf->next;
  }

  return (closest_other);
}

static double find_adc_node(int ns_id, double *x, Exo_DB *exo,
                            struct LS_Surf *II, double *dist, int *I_adc) {
  int i;

  int ns, ns_num_nodes;
  int *ns_node_list;
  double p[DIM];

  int ie_adc = -1;

  ns = 0;

  *I_adc = -1;
  *dist = 1.e10;

  while (exo->ns_id[ns] != ns_id && ns++ < exo->num_node_sets)
    ;

  if (ns >= exo->num_node_sets) {
    if (Num_Proc == 1)
      EH(-1, "In find_adc_node:  Can't locate nodeset id \n");
    else
      /* Parallel problem:  likely that this sideset isn't on this proc */
      return (-1.e33);
  }

  ns_num_nodes = exo->ns_num_nodes[ns];

  ns_node_list = exo->ns_node_list + exo->ns_node_index[ns];

  for (i = 0; i < ns_num_nodes; i++) {
    int I, ie;
    I = ns_node_list[i];

    ie = Index_Solution(I, LS, 0, 0, -2, pg->imtrx);

    if (ie != -1) {

      retrieve_node_coordinates(I, x, p, NULL);

      find_surf_closest_point(II, x, exo, p);

      if (II->closest_point->distance < *dist) {
        *dist = II->closest_point->distance;
        *I_adc = I;
        ie_adc = ie;
      }
    }
  }

  if (ie_adc == -1)
    EH(-1, " Error in find_adc_node:  Can't locate level set unknown\n");

  return (x[ie_adc]);
}

static void apply_adc_function(double *x, Exo_DB *exo, double *p0, double d,
                               double val0) {

  int I, ie;
  double p[DIM], func;

  for (I = 0; I < exo->num_nodes; I++) {
    ie = Index_Solution(I, LS, 0, 0, -2, pg->imtrx);

    if (ie != -1) {
      double ll;

      retrieve_node_coordinates(I, x, p, NULL);

      ll = (p[0] - p0[0]) * (p[0] - p0[0]);
      ll += (p[1] - p0[1]) * (p[1] - p0[1]);

      if (pd->Num_Dim == 3)
        ll += (p[2] - p0[2]) * (p[2] - p0[2]);

      ll = sqrt(ll);

      func = val0 * exp(-pow((ll / d), 2.0));

      if (fabs(func) > 1.e-15) {
        x[ie] = x[ie] - func;
      }
    }
  }
  return;
}

static int is_LS_spurious(Exo_DB *exo, double *x, int this_node, double sign,
                          double *avg_value) {
  int j, ie;
  int node;
  int node_ptr = exo->node_node_pntr[this_node];
  int num_nodes = exo->node_node_pntr[this_node + 1] - node_ptr;

  int is_spurious = TRUE;

  double value = 0.0;

  *avg_value = 0.0;

  for (j = 0; is_spurious && j < num_nodes; j++) {
    node = exo->node_node_list[node_ptr + j];

    ie = Index_Solution(node, LS, 0, 0, -2, pg->imtrx);

    if (ie != -1 && node != this_node) {
      value = x[ie];

      *avg_value += value / (num_nodes - 1);

      if (sign * value >= 0.0) {
        is_spurious = FALSE;
        *avg_value = 1.e30;
      }
    }
  }
  return (is_spurious);
}
static void purge_spurious_LS(double *x, Exo_DB *exo, int num_total_nodes) {
  int I, ie;
  double sign, avg_value;

  for (I = 0; I < num_total_nodes; I++) {

    ie = Index_Solution(I, LS, 0, 0, -2, pg->imtrx);

    if (ie != -1) {
      sign = x[ie] >= 0 ? 1.0 : -1.0;

      if (is_LS_spurious(exo, x, I, sign, &avg_value)) {
        x[ie] = avg_value;
      }
    }
  }
  return;
}<|MERGE_RESOLUTION|>--- conflicted
+++ resolved
@@ -8759,22 +8759,14 @@
             x +
             ei[pg->imtrx]->ieqn_ledof[ei[pg->imtrx]->lvdof_to_ledof[eqn][i]];
 
-<<<<<<< HEAD
-        lec->R[peqn][i] += BIG_PENALTY * *val_ptr;
-=======
               lec->R[LEC_R_INDEX(peqn,i)] += BIG_PENALTY * *val_ptr;
->>>>>>> e33b61bb
 
         val_ptr =
             x +
             ei[pg->imtrx]
                 ->ieqn_ledof[ei[pg->imtrx]->lvdof_to_ledof[eqn][closest_node]];
 
-<<<<<<< HEAD
-        lec->R[peqn][i] -= BIG_PENALTY * *val_ptr;
-=======
               lec->R[LEC_R_INDEX(peqn,i)] -= BIG_PENALTY * *val_ptr;
->>>>>>> e33b61bb
 
         if (af->Assemble_Jacobian) {
           /*
@@ -8783,15 +8775,8 @@
           var = eqn;
           pvar = upd->vp[pg->imtrx][var];
 
-<<<<<<< HEAD
-          lec->J[peqn][pvar][i][i] += BIG_PENALTY;
-          lec->J[peqn][pvar][i][closest_node] -= BIG_PENALTY;
-=======
                   lec->J[LEC_J_INDEX(peqn,pvar,i,i)] += BIG_PENALTY;
                   lec->J[LEC_J_INDEX(peqn,pvar,i,closest_node)] -= BIG_PENALTY;
-                }
-            }
->>>>>>> e33b61bb
         }
       }
     }
@@ -8983,26 +8968,10 @@
         advection *= pd->etm[pg->imtrx][eqn][(LOG2_ADVECTION)];
       }
 
-      lec->R[peqn][i] += advection;
-    }
-  }
-
-<<<<<<< HEAD
-=======
-	  advection = 0.;
-	  if ( pd->e[eqn] & T_ADVECTION )
-	    {
-		  advection = resid * wt_func;
-		  advection *= det_J * wt * h3;
-		  advection *= pd->etm[eqn][(LOG2_ADVECTION)];
-	    }
-	
           lec->R[LEC_R_INDEX(peqn,i)] += advection;
-	}
-    } 
-  
-  
->>>>>>> e33b61bb
+    }
+  }
+
   /*
    * Jacobian terms...
    */
@@ -9043,12 +9012,11 @@
               advection += lsi->normal[a] * grad_phi_j[a] * wt_func;
             }
 #endif
-<<<<<<< HEAD
             advection *= det_J * wt * h3;
             advection *= pd->etm[pg->imtrx][eqn][(LOG2_ADVECTION)];
           }
 
-          lec->J[peqn][pvar][i][j] += advection;
+                  lec->J[LEC_J_INDEX(peqn,pvar,i,j)] += advection;
         }
       }
 
@@ -9065,32 +9033,6 @@
           grad_phi_j = bf[var]->grad_phi[j];
 
           d_wt_func = 0.;
-=======
-		      advection *= det_J * wt * h3;
-		      advection *= pd->etm[eqn][(LOG2_ADVECTION)];
-		      
-		    }
-		  
-                  lec->J[LEC_J_INDEX(peqn,pvar,i,j)] += advection;
-		}
-	    }
-	    
-#ifdef COUPLED_FILL /* Only add Jacobian entries for coupled fill problems. */  
-	  /*
-	   * J_ext_v_F
-	   */
-
-	  var =  ls->var;
-	  
-	  if ( pd->v[var] )
-	    {
-	      pvar = upd->vp[var];
-	      for ( j=0; j<ei->dof[var]; j++)
-		{
-                  grad_phi_j = bf[var]->grad_phi[j];
-		  
-		  d_wt_func = 0.;
->>>>>>> e33b61bb
 #if GRADF_GRADEXTV
           for (a = 0; a < dim; a++) {
             d_wt_func += tau * grad_phi_j[a] * grad_phi_i[a];
@@ -9115,26 +9057,14 @@
               advection += lsi->d_normal_dF[a][j] * grad_ext_v[a] * wt_func;
             }
 #endif
-<<<<<<< HEAD
             advection += resid * d_wt_func;
             advection *= det_J * wt * h3;
             advection *= pd->etm[pg->imtrx][eqn][(LOG2_ADVECTION)];
           }
 
-          lec->J[peqn][pvar][i][j] += advection;
+                  lec->J[LEC_J_INDEX(peqn,pvar,i,j)] += advection;
         }
       }
-=======
-		      advection += resid * d_wt_func;
-		      advection *= det_J * wt * h3;
-		      advection *= pd->etm[eqn][(LOG2_ADVECTION)];
-		      
-		    }
-		  
-                  lec->J[LEC_J_INDEX(peqn,pvar,i,j)] += advection;
-		}
-	    }
->>>>>>> e33b61bb
 #endif /* not COUPLED_FILL */
 
       /*
@@ -9176,33 +9106,16 @@
               }
               advection_b *= det_J * h3;
 
-<<<<<<< HEAD
               advection = advection_a + advection_b;
 
               advection *=
                   wt_func * wt * pd->etm[pg->imtrx][eqn][(LOG2_ADVECTION)];
             }
 
-            lec->J[peqn][pvar][i][j] += advection;
+                      lec->J[LEC_J_INDEX(peqn,pvar,i,j)] += advection;
           }
         }
       }
-=======
-			    }
-			  advection_b *=  det_J * h3;
-			  
-			  advection = advection_a + advection_b;
-			  
-			  advection *= wt_func * wt * pd->etm[eqn][(LOG2_ADVECTION)];
-			  
-			}
-		      
-                      lec->J[LEC_J_INDEX(peqn,pvar,i,j)] += advection;
-		    }
-		}
-	    }
-	}
->>>>>>> e33b61bb
     }
   }
 
