/************************************************************************ *
* Goma - Multiphysics finite element software                             *
* Sandia National Laboratories                                            *
*                                                                         *
* Copyright (c) 2014 Sandia Corporation.                                  *
*                                                                         *
* Under the terms of Contract DE-AC04-94AL85000 with Sandia Corporation,  *
* the U.S. Government retains certain rights in this software.            *
*                                                                         *
* This software is distributed under the GNU General Public License.      *
\************************************************************************/

/* mm_fill_ls -- auxiliary routines devoted to initialization and tracking of
 *               level set interface representations
 */

/*
 *$Id: mm_fill_ls.c,v 5.21 2009-11-13 23:20:08 prschun Exp $
 */

#include <math.h>
#include <stdio.h>
#include <stdlib.h>
#include <string.h>

#include "std.h" /* This needs to be here. */

<<<<<<< HEAD
=======
#ifdef USE_CGM
#include "gm_cgm_c_interface.h"
#endif

>>>>>>> 48a67847
#ifdef PARALLEL
#ifndef MPI
#define MPI /* otherwise az_aztec.h trounces MPI_Request */
#endif
#endif

#include "az_aztec.h"

/* goma include files (of course!) */

#include "el_elm.h"
#include "el_geom.h"
#include "mm_as.h"
#include "mm_as_const.h"
#include "mm_as_structs.h"
#include "mm_mp_const.h"
#include "rf_allo.h"
#include "rf_bc.h"
#include "rf_bc_const.h"
#include "rf_fem.h"
#include "rf_fem_const.h"
#include "rf_fill_const.h"
#include "rf_io.h"
#include "rf_io_const.h"
#include "rf_masks.h"
#include "rf_mp.h"
#include "rf_solver.h"
#include "rf_solver_const.h"
#include "rf_vars_const.h"

#include "mm_eh.h"

#include "mm_mp.h"
#include "mm_mp_structs.h"

#include "sl_util.h"

#define GOMA_MM_FILL_LS_C
#include "goma.h"

#include "sl_epetra_interface.h"
#include "sl_epetra_util.h"

/*
static int interface_on_side
( double isoval,
        int ielem_type,
        int id_side ));
*/
static void retrieve_node_coordinates(int, double *, double *, double **);

static struct LS_Surf_List *create_surfs_from_ns(int, double *, Exo_DB *);

static struct LS_Surf_List *create_surfs_from_ss(int, double *, Exo_DB *);

static struct LS_Surf_List *create_surfs_from_iso(int, double, double *,
                                                  Exo_DB *);

static void initialize_sign(int, double *, Exo_DB *);

static double initial_level_set(double, double, double);

static double gradient_norm_err(dbl *, Exo_DB *, Dpi *, dbl);

static int Hrenorm_simplemass(Exo_DB *exo, Comm_Ex *cx, Dpi *dpi, double x[],
                              struct LS_Surf_List *list, int num_total_nodes,
                              int num_ls_unkns, int num_total_unkns,
                              double time);

static int Hrenorm_smolianksi_only(Exo_DB *exo, Comm_Ex *cx, Dpi *dpi,
                                   double x[], struct LS_Surf_List *list,
                                   int num_total_nodes, int num_ls_unkns,
                                   int num_total_unkns, double time);

static int Hrenorm_constrain(Exo_DB *, Comm_Ex *, Dpi *, double[],
                             struct LS_Surf_List *, int, int, int, double);

static double find_LS_mass(const Exo_DB *, const Dpi *, const double *,
                           double *, double[], int);

static void find_quad_facets(struct LS_Surf_List *, int, double, int *,
                             Exo_DB *);

static int stash_node_displacements(double **, int, double *, Exo_DB *);

static int unique_surf(struct LS_Surf_List *, struct LS_Surf *);

static int point_on_ca_boundary(int, Exo_DB *);

static void find_intersections(struct LS_Surf_List *, int, double, Exo_DB *);

static int knockout_point(double[DIM], double[DIM], double);

static struct LS_Surf_List *create_surfs_from_arc(double[DIM], double,
                                                  double[DIM], double);

static double find_arc_region_sign(struct LS_Surf_Arc_Data *, double *);

static void compute_link_level_set(double *, double *, double, int, double,
                                   double *, double *, Integ_Elem *);

static struct LS_Surf *next_surf_or_subsurf(struct LS_Surf_List *, int *);

static struct LS_Surf *create_next_surf_or_subsurf(struct LS_Surf_List *, int,
                                                   int);

static double distance(double *, double *);

#ifdef PARALLEL
static void ddd_add_surf(DDD, struct LS_Surf *);
#endif

static int interface_in_grid(SGRID *);

static void divide_shape_fcn_tree(NTREE *, int);

static void compute_shape_fcn_values(NTREE *);

static void gather_subtree_coords(NTREE *, double *, double (*)[DIM]);

static void load_subtree_coords(int, NTREE *, double (*)[DIM]);

/*
static void print_shape_fcn_tree
( NTREE *)) ;
*/

static void find_grid_LS_value(SGRID *);

static int current_elem_xfem_state(int[], int *, double[], const Exo_DB *);

static double scalar_value_at_local_node(int, int, int, int, int, double *,
                                         Exo_DB *);

/*
static double element_average
( int,
                double [],
                const Exo_DB* ,
                int );
*/

<<<<<<< HEAD
static int vertex_on_element_boundary
PROTO(( double [DIM],
		double *,
		int * ));

static void copy_distance_function
PROTO(( double *,
	double **));

static double determine_adc_probability 
PROTO (( struct Boundary_Condition *,
		 int,
		 Exo_DB *,
		 double *,
		 int ,
		 int ,
		 int *,
		 double,
		 double * ));
		 
static void apply_adc_to_ss
PROTO(( Exo_DB *, 
		double *,  
		int , 
	    double  ));


static void apply_adc_to_elem
PROTO ((Exo_DB *,
		double *,
		int ,
		int ,
		int ,
		int *,
		double, 
		double ));

static double determine_nearest_distance 
PROTO(( Exo_DB *,
		double *,
		int ,
		int * ));
		
static int check_alignment 
PROTO (( double ));

static struct LS_Surf *closest_other_surf
PROTO(( struct LS_Surf_List *,
		double *,
		Exo_DB *,
		struct LS_Surf * ));
		
static double find_adc_node
PROTO(( int , 
		  double *,
		  Exo_DB *,
		  struct LS_Surf *,
		  double *,
		  int  *  ));
		  
static void apply_adc_function
PROTO(( double *,
		Exo_DB *,
		double *,
		double , 
		double  ));
		
static int is_LS_spurious 
PROTO(( Exo_DB* ,
		double *,
		int ,
		double ,
		double * ));		
static void purge_spurious_LS 
PROTO(( double *,
		Exo_DB *,
		int ) );
=======
static int vertex_on_element_boundary(double[DIM], double *, int *);

static void copy_distance_function(double *, double **);

static double determine_adc_probability(struct Boundary_Condition *, int,
                                        Exo_DB *, double *, int, int, int *,
                                        double, double *);

static void apply_adc_to_ss(Exo_DB *, double *, int, double);

static void apply_adc_to_elem(Exo_DB *, double *, int, int, int, int *, double,
                              double);

static double determine_nearest_distance(Exo_DB *, double *, int, int *);

static int check_alignment(double);

static struct LS_Surf *closest_other_surf(struct LS_Surf_List *, double *,
                                          Exo_DB *, struct LS_Surf *);

static double find_adc_node(int, double *, Exo_DB *, struct LS_Surf *, double *,
                            int *);

static void apply_adc_function(double *, Exo_DB *, double *, double, double);

static int is_LS_spurious(Exo_DB *, double *, int, double, double *);
static void purge_spurious_LS(double *, Exo_DB *, int);
>>>>>>> 48a67847

#define GRADIENT TRUE
#define STREAMWISE FALSE
#define EXPLICIT FALSE
#define MAX_STEP 500
#define BASE_ELEM_SIG_CROSS_TOL 1.e-12
#define SUBELEM_SIG_CROSS_TOL 1.e-6

#ifndef COUPLED_FILL
void semi_lagrange_step(const int num_total_nodes, int num_total_unknowns,
                        int num_fill_unknowns, double x[], double F[],
                        double F_old[], double Fdot[], double Fdot_old[],
                        int node_to_fill[], double delta_t, double theta,
                        Exo_DB *exo, Dpi *dpi, Comm_Ex *cx)

{

  int inode, i;
  int eqn = LS;
  int dim = pd->Num_Dim;

  int global_fill_unknowns;

  int *ie_to_fill, *ext_dof;
  double *F_, *R, *b, *dC;

  double M0 = 0.0, global_LS_flux, M;

  double R_lamda, lamda, d_lamda, R_norm = 1.0, delta_norm = 1.0;

  int max_its;

#ifdef PARALLEL
  int local_fill_unknowns = num_fill_unknowns;

  double local_bTb, local_bTR, local_RTR;
  double global_bTb = 0.0, global_bTR = 0.0, global_RTR = 0.0;

  exchange_dof(cx, dpi, x, pg->imtrx);

#endif

  if (dim > 2)
    EH(-1, "SEMI_LAGRANGE time stepping not implemented in 3D.");
  if (ls->Isosurface_Subsurf_Type != LS_SURF_FACET)
    EH(-1, "Need FACET Isosurface type .");

  global_fill_unknowns = num_fill_unknowns;

  ext_dof = alloc_int_1(num_fill_unknowns, FALSE);

  ie_to_fill = alloc_int_1(num_fill_unknowns, 0);

  dalloc(num_fill_unknowns, F_);
  dalloc(num_fill_unknowns, R);
  dalloc(num_fill_unknowns, b);
  dalloc(num_total_unknowns, dC);

  for (inode = 0; inode < num_total_nodes; inode++) {

    double r_node[DIM];
    double v_node[DIM];
    double r_last[DIM];

    struct LS_Surf *closest;

    double distance;

    if (num_varType_at_node(inode, eqn) == 1) {
      r_node[0] = Coor[0][inode];
      r_node[1] = Coor[1][inode];

      if ((num_varType_at_node(inode, VELOCITY1) == 1) &&
          (num_varType_at_node(inode, VELOCITY2) == 1)) {
        v_node[0] = x[Index_Solution(inode, VELOCITY1, 0, 0, -1, pg->imtrx)];
        v_node[1] = x[Index_Solution(inode, VELOCITY2, 0, 0, -1, pg->imtrx)];
      } else {
        EH(-1, "Need equal interpolation order LS and VELOCITY1, VELOCITY2 for "
               "SEMI_LAGRANGE.\n");
      }

      r_last[0] = r_node[0] - v_node[0] * delta_t;
      r_last[1] = r_node[1] - v_node[1] * delta_t;

      closest = closest_surf(ls->last_surf_list, x, exo, r_last);

      distance = closest->closest_point->distance;

      F_[node_to_fill[inode]] = distance;

      ie_to_fill[node_to_fill[inode]] =
          Index_Solution(inode, ls->var, 0, 0, -2, pg->imtrx);

#ifdef PARALLEL
      /* Here we set up the array ext_dof which tells me whether this dof belong
       * to me or no */
      if (Num_Proc > 1) {
        if (inode > (dpi->num_internal_nodes + dpi->num_boundary_nodes - 1)) {
          ext_dof[node_to_fill[inode]] = TRUE;
          local_fill_unknowns -= 1;
        }
      }
#endif
    }
  }
#ifdef PARALLEL
  if (Num_Proc > 1) {

    global_fill_unknowns = 0;

    MPI_Allreduce(&local_fill_unknowns, &global_fill_unknowns, 1, MPI_INT,
                  MPI_SUM, MPI_COMM_WORLD);
  }

#endif

  M0 = find_LS_mass(exo, dpi, NULL, dC, x, num_total_unknowns);

  global_LS_flux =
      find_LS_global_flux(exo, dpi, NULL, NULL, x, num_total_unknowns);

  M0 -= global_LS_flux * delta_t;

  R_lamda = lamda = 0.0;

  max_its = 10;

  DPRINTF(stderr, "\n\t   L_2 in R   L_2 in dx   |dM| \n");
  DPRINTF(stderr, "\t  ---------  ---------   --------\n");

  while (delta_norm >= 1.e-5 && max_its > 0) {
    int k;
    double bTb, bTR, RTR;

    for (k = 0, bTb = bTR = RTR = 0.0; k < num_fill_unknowns; k++) {
      b[k] = dC[ie_to_fill[k]];
      R[k] = 2.0 * (F[k] - F_[k]) + lamda * b[k];

      if (ext_dof[k] == FALSE) {
        bTb += b[k] * b[k];
        bTR += b[k] * R[k];
        RTR += R[k] * R[k];
      }
    }

#ifdef PARALLEL

    if (Num_Proc > 1) {

      local_bTb = bTb;
      local_bTR = bTR;
      local_RTR = RTR;

      MPI_Allreduce(&local_bTb, &global_bTb, 1, MPI_DOUBLE, MPI_SUM,
                    MPI_COMM_WORLD);
      bTb = global_bTb;

      MPI_Allreduce(&local_bTR, &global_bTR, 1, MPI_DOUBLE, MPI_SUM,
                    MPI_COMM_WORLD);
      bTR = global_bTR;

      MPI_Allreduce(&local_RTR, &global_RTR, 1, MPI_DOUBLE, MPI_SUM,
                    MPI_COMM_WORLD);

      RTR = global_RTR;
    }

#endif

    R_norm = sqrt(fabs(RTR)) / global_fill_unknowns + fabs(R_lamda);

    DPRINTF(stderr, "\t%10.2e ", R_norm);

    d_lamda = (2.0 * R_lamda - bTR) / bTb;

    for (k = 0, delta_norm = 0.0; k < num_fill_unknowns; k++) {
      F[k] += -0.5 * R[k] - 0.5 * b[k] * d_lamda;

      x[ie_to_fill[k]] = F[k];

      if (ext_dof[k] == FALSE)
        delta_norm += pow(-0.5 * R[k] - 0.5 * b[k] * d_lamda, 2.0);
    }

    lamda += d_lamda;

#ifdef PARALLEL
    if (Num_Proc > 1) {
      double global_delta_norm = 0.0, local_delta_norm;

      local_delta_norm = delta_norm;

      MPI_Allreduce(&local_delta_norm, &global_delta_norm, 1, MPI_DOUBLE,
                    MPI_SUM, MPI_COMM_WORLD);
      delta_norm = global_delta_norm;
    }

    exchange_dof(cx, dpi, x, pg->imtrx);
#endif

    delta_norm =
        sqrt(delta_norm) / global_fill_unknowns + sqrt(d_lamda * d_lamda);

    M = find_LS_mass(exo, dpi, NULL, dC, x, num_total_unknowns);

    R_lamda = M - M0;

    max_its--;

    DPRINTF(stderr, "%10.2e   %10.2e \n", delta_norm, fabs(M - M0));
  }

  if (max_its == 0) {
    for (i = 0; i < num_fill_unknowns; i++)
      F[i] = F_[i];
  }

  for (i = 0; i < num_fill_unknowns; i++) {
    Fdot[i] = (1.0 + 2.0 * theta) / delta_t * (F[i] - F_old[i]) -
              2.0 * theta * Fdot_old[i];
  }
}

#endif /* COUPLED_FILL */

/***************************************************************************************/
/***************************************************************************************/
/***************************************************************************************/

int apply_ls_inlet_bc(double afill[], int ijaf[], double x[], double rf[],
                      int node_to_fill[],
                      struct elem_side_bc_struct *elem_side_bc, Exo_DB *exo) {

  int i;
  int ie;
  int I;

  double r[DIM];
  double distance;

  struct LS_Surf *closest;

  for (i = 0; i < elem_side_bc->num_nodes_on_side; i++) {
    I = elem_side_bc->local_node_id[i];

    retrieve_node_coordinates(I, x, r, NULL);

    closest = closest_surf(ls->last_surf_list, x, exo, r);

    distance = closest->closest_point->distance;

    if (num_varType_at_node(I, ls->var) == 1) {
      ie = Index_Solution(I, ls->var, 0, 0, -1, pg->imtrx);

      if (closest->closest_point->confidence == 0) {
        if (x[ie] * distance < 0.0)
          distance *= -1.0;
      }
      rf[node_to_fill[I]] += BIG_PENALTY * (x[ie] - distance);

      afill[node_to_fill[I]] += BIG_PENALTY;
    }
  }

  return (0);
}

int apply_strong_fill_ca_bc(
    double afill[],       /* Jacobian matrix for fill equation  */
    int ijaf[],           /* pointer to nonzeros in Jacobian matrix   */
    double x[],           /* Solution vector for the current processor    */
    double rf[],          /* Residual vector for the current processor    */
    const double delta_t, /* current time step size                       */
    const double theta_,  /* parameter (0 to 1) to vary time integration
                            ( implicit - 0 to explicit - 1)  */
    int node_to_fill[], const int ielem, /* element number */
    int ielem_type,                      /* element type  */
    const int num_local_nodes, const int ielem_dim, const int iconnect_ptr,
    struct elem_side_bc_struct *elem_side_bc,   /* Pointer to an element side
                                                   boundary condition structure */
    const int num_total_nodes, const double ca, /* contact angle */
    const Exo_DB *exo)

/******************************************************************************
  Function which applies contact angle for fill equation (level set)
  This is applied as a stong integrated condition ON THE FILL EQN
  specified through STRONG_FILL_CA_BC

  Author:         D. R. Noble
  Date:           17 February 2000
  Revised:

******************************************************************************/
{
  /* LOCAL VARIABLES */
  int a, ip, i, j, I, J, dim; /* counters */
  int idof, jdof, ie, je, ja; /* more counters */
  int nodes_per_side;
  int local_elem_node_id[MAX_NODES_PER_SIDE];

  int eqn;
  int err; /* status variable for functions */
  int ip_total;
  int nvdofi, nvdofj, ki, kj;
  dbl grad_F[DIM]; /* gradient of Fill. */

  double phi_i;
  dbl rhs;
  double s, t, u; /* Gaussian quadrature point locations  */
  double xi[DIM]; /* Local element coordinates of Gauss point. */
  double wt; /* Quadrature weights units - ergs/(sec*cm*K) = g*cm/(sec^3*K) */
  double F;
  double alpha;
  double delta_func;
  /***************************************************************************/

  /* Find out the number of surface quadrature points
     -this is assumed independent of the surface */
  ip_total = elem_info(NQUAD_SURF, ielem_type);

  eqn = FILL;
  dim = pd->Num_Dim;

  /* initialize grad_F */
  for (a = 0; a < DIM; a++) {
    grad_F[a] = 0;
  }

  /* Surface integration over element */
  for (ip = 0; ip < ip_total; ip++) {
    /* find the quadrature point locations for current ip */
    find_surf_st(ip, ielem_type, elem_side_bc->id_side, pd->Num_Dim, xi, &s, &t,
                 &u);

    /* find the quadrature weight for current ip */
    wt = Gq_surf_weight(ip, ielem_type);

    /* ****************************************/
    err = load_basis_functions(xi, bfd);
    EH(err, "problem from load_basis_functions");

    err = beer_belly();
    EH(err, "beer_belly");

    /* precalculate variables at  current integration pt.*/
    err = load_fv();
    EH(err, "load_fv");

    err = load_bf_grad();
    EH(err, "load_bf_grad");

    err = load_fv_grads();
    EH(err, "load_fv_grads");

    /* calculate the determinant of the surface jacobian and the normal to
     * the surface all at one time */

    err = get_side_info(ielem_type, elem_side_bc->id_side, &nodes_per_side,
                        local_elem_node_id);
    EH(err, "get_side_info");

    surface_determinant_and_normal(
        ielem, ei[pg->imtrx]->iconnect_ptr, num_local_nodes,
        ei[pg->imtrx]->ielem_dim - 1, elem_side_bc->id_side, nodes_per_side,
        local_elem_node_id);

    do_LSA_mods(LSA_SURFACE);

    /* calculate fill gradient */
    for (a = 0; a < dim; a++) {
      if (!EXPLICIT) {
        grad_F[a] = fv->grad_F[a];
      } else {
        grad_F[a] = fv_old->grad_F[a];
      }
    }
    /* calculate continuous delta function that is only
     * non-zero near the zero level set.
     */
    alpha = 0.5 * ls->Length_Scale;
    F = fv->F;
    /* delta_func = exp( -fabs(F)/alpha )/2.0/alpha; */
    if (fabs(F) < alpha) {
      delta_func = 0.5 * (1. + cos(M_PIE * F / alpha)) / alpha;
    } else {
      delta_func = 0.;
    }
    /*
     * Put local contributions into global right-hand side
     * if it is not a right-hand side variable-it won't get added in
     * (contribution is zero)
     */
    if (af->Assemble_Residual) {
      rhs = 0.;
      for (i = 0; i < ei[pg->imtrx]->num_local_nodes; i++) {
        I = Proc_Elem_Connect[ei[pg->imtrx]->iconnect_ptr + i];

        /* check for multiple dofs */
        nvdofi = Dolphin[pg->imtrx][I][eqn];

        for (ki = 0; ki < nvdofi; ki++) {
          rhs = cos(ca * M_PIE / 180.);

          for (a = 0; a < dim; a++) {
            rhs += grad_F[a] * fv->snormal[a];
          }

          idof = ei[pg->imtrx]->ln_to_first_dof[eqn][i] + ki;
          /* also convert from node number to dof number */
          phi_i = bf[eqn]->phi[idof];

          rf[node_to_fill[I] + ki] +=
              BIG_PENALTY * wt * fv->sdet * phi_i * delta_func * rhs;
        }
      }
    }

    if (af->Assemble_Jacobian) {
      for (i = 0; i < ei[pg->imtrx]->num_local_nodes; i++) {
        I = Proc_Elem_Connect[ei[pg->imtrx]->iconnect_ptr + i];
        nvdofi = Dolphin[pg->imtrx][I][eqn];

        for (ki = 0; ki < nvdofi; ki++) {
          ie = node_to_fill[I] + ki;
          idof = ei[pg->imtrx]->ln_to_first_dof[eqn][i] + ki;
          phi_i = bf[eqn]->phi[idof];

          /* derivatives of fill equation wrt to fill variable */
          for (j = 0; j < ei[pg->imtrx]->num_local_nodes; j++) {
            J = Proc_Elem_Connect[ei[pg->imtrx]->iconnect_ptr + j];
            nvdofj = Dolphin[pg->imtrx][J][eqn];
            for (kj = 0; kj < nvdofj; kj++) {
              jdof = ei[pg->imtrx]->ln_to_first_dof[eqn][j] + kj;

              je = node_to_fill[J] + kj;
              ja = (ie == je) ? ie : in_list(je, ijaf[ie], ijaf[ie + 1], ijaf);
              EH(ja, "Could not find vbl in sparse matrix.");

              for (a = 0; a < dim; a++) {
                afill[ja] += BIG_PENALTY * wt * fv->sdet * phi_i * delta_func *
                             bf[eqn]->grad_phi[jdof][a] * fv->snormal[a];
              }
            }
          }
        }
      }
    }
  }

  return 0;
}
/***************************************************************************************/
/***************************************************************************************/
/***************************************************************************************/

/*****************************************************************************/
/******************************************************************************/
/******************************************************************************/

/******************************************************************************
 * huygens_renormalization() : Renormalize the level set distance function.
 *
 * Input
 * =====
 * x                 = The vector of unknowns.
 * num_total_nodes   = Total number of nodes.
 * exo               = Exodus file pointer.
 * cx                =
 * dpi               =
 * num_ls_unknowns   = Total number of FILL unknowns.
 * num_total_unkns   = Total number of unknowns.
 * time              = The, uh, time.
 *
 * Output
 * ======
 * x                 = Modified vector of unknowns (FILL modified)
 *
 * Return
 * ======
 * 0                 = No renormalization done (x not modified).
 * 1                 = Renormalized (x modified).
 *
 ******************************************************************************/
int


huygens_renormalization ( double *x,
		const int num_total_nodes,
		Exo_DB *exo,
		Comm_Ex *cx,
		Dpi    *dpi,
		const int num_ls_unkns,
		const int num_total_unkns,
		const double time,
		const int Renorm_Now )
{
  struct LS_Surf_List *list = NULL;
  struct LS_Surf *isosurf = NULL;
  double ls_err;
  double tolerance = ls->Renorm_Tolerance;
  struct LS_Surf_Iso_Data *s;
  int status = 1;
  double renorm_width = ls->Length_Scale * ls->Control_Width;

  if (ls->Length_Scale == 0.) {
    renorm_width = ls->Control_Width *
                   global_h_elem_siz(x, x_old_static, xdot_static, x, exo, dpi);
  }

  ls_err = gradient_norm_err(x, exo, dpi, renorm_width);

  if (Renorm_Now || ls_err > tolerance) {
    /* Let's make a note of why we're renormalizing. */
    if (ls_err > tolerance) {
      DPRINTF(stderr, "\n\t Gradient norm error exceeds tolerance: %g > %g",
              ls_err, tolerance);
    }
    if (ls->Renorm_Countdown == 0) {
      DPRINTF(
          stderr,
          "\n\t Maximum number of steps without renormalization reached: %d",
          ls->Renorm_Freq);
    }
    DPRINTF(stderr, "\n\t Huygens renormalization : ");

    /* this call cleanses the LS field of "droplets" that surround exactly one
     * node */

    purge_spurious_LS(x, exo, num_total_nodes);

    list = create_surf_list();
    isosurf = create_surf(LS_SURF_ISOSURFACE);
    s = (struct LS_Surf_Iso_Data *)isosurf->data;
    s->isovar = ls->var;
    if (ls->Initial_LS_Displacement != 0.) {
      s->isoval = ls->Initial_LS_Displacement;
      ls->Initial_LS_Displacement = 0.;
    } else {
      s->isoval = 0.;
    }

    append_surf(list, isosurf);

    if (ls->Renorm_Method == HUYGENS) {
      surf_based_initialization(x, NULL, NULL, exo, num_total_nodes, list, time,
                                0., 0.);
    } else if (ls->Renorm_Method == HUYGENS_C) {
      Hrenorm_constrain(exo, cx, dpi, x, list, num_total_nodes, num_ls_unkns,
                        num_total_unkns, time);
    } else if (ls->Renorm_Method == HUYGENS_MASS_ITER) {
      Hrenorm_simplemass(exo, cx, dpi, x, list, num_total_nodes, num_ls_unkns,
                         num_total_unkns, time);
    } else if (ls->Renorm_Method == SMOLIANSKI_ONLY) {
      Hrenorm_smolianksi_only(exo, cx, dpi, x, list, num_total_nodes,
                              num_ls_unkns, num_total_unkns, time);
    } else {
      EH(-1, "You shouldn't actually be here. \n");
    }

    free_surf_list(&list);

    ls->Renorm_Countdown = ls->Renorm_Freq;
    status = 1;

    /*
     * the following flag's function is turn off the potential for saturation
     * hysteresis curve switching for 4 time steps after a renormalization step.
     * This hopefully avoids spurious curve switching related to renormalization
     * induced weirdness
     */

    ls->Sat_Hyst_Renorm_Lockout = 4;

    DPRINTF(stderr, "    done. \n");

  } else if (ls->Renorm_Freq == 0) {
    status = 0;
    DPRINTF(stderr, "\n\t Renormalization is disabled. \n");
  } else {
    status = 0;
    DPRINTF(stderr, "\n\t Renormalization unnecessary ( %g < %g ). \n", ls_err,
            tolerance);
  }

  return (status);
}
#ifndef COUPLED_FILL
/***************************************************************************************/
/***************************************************************************************/
/***************************************************************************************/

void correct_level_set(struct Aztec_Linear_Solver_System *ams, double xf[],
                       double rf[], double x[], double x_old[],
                       double x_oldest[], int node_to_fill[],
                       int num_total_nodes, int num_fill_unknowns,
                       double init_step_size, double theta, int num_steps,
                       int eqntype, Exo_DB *exo, Dpi *dpi, Comm_Ex *cx) {
  int step = 0, I;
  double *xfdot, *xfdot_old, *xf_old = NULL;

  double time = 0.0;

  double h = ls->Length_Scale;

  double ave_level_grad_err;

  double width = ls->Control_Width;

  double tolerance = ls->Renorm_Tolerance;

  static double step_size = 0.0;

  short int diverge = FALSE;

  xf_old = alloc_dbl_1(num_fill_unknowns, 0.0);
  xfdot = alloc_dbl_1(num_fill_unknowns, 0.0);
  xfdot_old = alloc_dbl_1(num_fill_unknowns, 0.0);
  get_fill_vector(num_total_nodes, x, xf, node_to_fill);
  memset(rf, 0, sizeof(double) * num_fill_unknowns);

  if (step_size == 0.0)
    step_size = init_step_size;

  ave_level_grad_err = gradient_norm_err(x, exo, dpi, width * h);

  if (fabs(ave_level_grad_err) > tolerance) {

    DPRINTF(stderr, "\n\t Correcting \n");
    DPRINTF(stderr, "\n\t\t  step       L1           its  \n");
    DPRINTF(stderr, "\t\t--------  ---------    --------\n");

    while ((fabs(ave_level_grad_err) > tolerance) && step++ < num_steps) {
      int its;

      dcopy1(num_fill_unknowns, xf, xf_old);

      time += step_size;

      its = integrate_explicit_eqn(ams, rf, xf, xf_old, xfdot, xfdot_old, x,
                                   x_old, x_oldest, step_size, theta, &time,
                                   eqntype, node_to_fill, exo, dpi, cx);

      if (its > 0) {
        int i, I, K;
        double last_norm = ave_level_grad_err;

        put_fill_vector(num_total_nodes, x, xf, node_to_fill);
        exchange_dof(cx, dpi, x, pg->imtrx);
        put_fill_vector(num_total_nodes, x_old, xf, node_to_fill);
        exchange_dof(cx, dpi, x_old, pg->imtrx);

        ave_level_grad_err = gradient_norm_err(x, exo, dpi, width * h);

        diverge = ave_level_grad_err >= last_norm;

        DPRINTF(stderr, "\t\t   [%d]     %10.3e      %d       %10.4e\n", step,
                ave_level_grad_err, its, step_size);
      } else if (step_size > init_step_size / 1000.0) {
        time = 0.0;
        step_size /= 10.0;
        step = 0;
        get_fill_vector(num_total_nodes, x_oldest, xf, node_to_fill);
        put_fill_vector(num_total_nodes, x, xf, node_to_fill);
        exchange_dof(cx, dpi, x, pg->imtrx);
        put_fill_vector(num_total_nodes, x_old, xf, node_to_fill);
        exchange_dof(cx, dpi, x_old, pg->imtrx);
        memset(xf_old, 0, sizeof(double) * num_fill_unknowns);

        DPRINTF(stderr, "\t\t  Resetting correcting step size to %10.3e\n",
                step_size);
      } else {
        step = num_steps; /* force the while loop to exit */
        diverge = TRUE;
      }
    }

    if (step >= num_steps && diverge) {
      get_fill_vector(num_total_nodes, x_oldest, xf, node_to_fill);
      put_fill_vector(num_total_nodes, x, xf, node_to_fill);
      exchange_dof(cx, dpi, x, pg->imtrx);
      put_fill_vector(num_total_nodes, x_old, xf, node_to_fill);
      exchange_dof(cx, dpi, x_old, pg->imtrx);

      DPRINTF(stderr, "\n\t\t  Correcting step fails. No correction applied "
                      "this time step \n");

      if (step_size / 2.0 > init_step_size / 1000.0) {
        step_size /= 2.0;
      } else {
        step_size = init_step_size / 1000.0;
      }
    } else {
      if (step_size * 2.0 < init_step_size) {
        step_size *= 2.0;
      } else {
        step_size = init_step_size;
      }
    }
  } else {
    DPRINTF(stderr, "\n\t Correction of level set unnecessay: %f \n",
            ave_level_grad_err);
  }

  safer_free((void **)&xf_old);
  safer_free((void **)&xfdot);
  safer_free((void **)&xfdot_old);
}
#endif /* not COUPLED_FILL */

#if 1

/* assemble_level_correct -- Assemble Jacobian and rhs to level-set distance
 * function correction evolution equation.
 *
 *
 *
 */

#ifndef COUPLED_FILL

int assemble_level_correct(
    double afill[], /* Jacobian matrix for fill equation  */
    int ijaf[],     /* pointer to nonzeros in Jacobian matrix   */
    double rf[],    /* rhs vector   */
    double dt,      /* current time step size */
    double tt,      /* parameter to vary time integration from
                     * explicit (tt = 1) to implicit (tt = 0) */
    int node_to_fill[]) {
  /*
   * Some local variables for convenience...
   */

  int eqn;
  int dim;
  int a, b;

  int i, j;
  int status;
  int I, J;
  int idof, jdof;

  int ie, je, ja;
  int ki, kj, nvdofi, nvdofj;

  dbl F; /* Fill. */
  dbl F_0;
  dbl F_old; /* Fill at last time step. */
  dbl F_dot; /* Fill derivative wrt time. */

  dbl grad_F[DIM];      /* gradient of Fill. */
  dbl grad_F_mag = 0.0; /* magnitude of fill gradient vector */

  dbl grad_F0[DIM];
  dbl grad_F0_mag = 0.0;

  dbl vel_mag = 0.0; /* velocity magnitude */

  dbl w[DIM]; /* correction velocities */
  dbl d_w_dF[DIM][MDE];
  dbl S = 0.0; /* sign of distance function (-1 or +1 ) */
  dbl P1 = 0.0;

  dbl xx[DIM];    /* position field. */
  dbl x_old[DIM]; /* old position field. */
  dbl x_dot[DIM]; /* current position field derivative wrt time. */

  dbl num_diff;

  /*
   * Galerkin weighting functions for i-th energy residuals
   * and some of their derivatives...
   */

  dbl phi_i;

  /*
   * Interpolation functions for variables and some of their derivatives.
   */

  dbl phi_j;
  dbl h3; /* Volume element (scale factors). */
  dbl det_J;
  dbl wt;

  double rhs;

#if 0
  extern dbl vec_dot
  (const int n1,
	 dbl *v1,
	 dbl *v2);
#endif

  dbl alpha = 0.5 * ls->Length_Scale;
  dbl upwind = 0.5;

  status = 0;

  /*
   * Unpack variables from structures for local convenience...
   */

  dim = pd->Num_Dim;

  eqn = R_FILL;

  /*
   * Bail out fast if there's nothing to do...
   */

  if (!pd->e[pg->imtrx][eqn]) {
    return (status);
  }

  wt = fv->wt; /* Gauss point weight. */

  h3 = fv->h3; /* Differential volume element. */

  det_J = bf[eqn]->detJ; /* Really, ought to be mesh eqn. */

  F = fv->F;
  F_old = fv_old->F;
  F_0 =
      fv_dot
          ->F; /* tabaer notes that fv_dot is being misused here to store the
                * level set field from which the all-important sign is found */

  /*  F_dot_old = sqrt( fv->x[0]*fv->x[0] + fv->x[1]*fv->x[1] ) - 1.0;  */

  /*   F_dot    =  (1 + 2. * tt) * (F - F_old)/dt - 2. * tt  * F_dot_old; */

  F_dot = (F - F_old) / dt;

  /*   S =  F_0 / sqrt( F_0 * F_0 + alpha*alpha ); */

  for (a = 0; a < dim; a++) {
    if (!EXPLICIT) {
      grad_F[a] = fv->grad_F[a];
    } else {
      grad_F[a] = fv_old->grad_F[a];
    }

    grad_F_mag += grad_F[a] * grad_F[a];

    vel_mag += fv->v[a] * fv->v[a];

    grad_F0[a] = fv_dot->grad_F[a];

    grad_F0_mag += grad_F0[a] * grad_F0[a];
  }

  grad_F_mag = sqrt(grad_F_mag);
  grad_F0_mag = sqrt(grad_F0_mag);

  vel_mag = sqrt(vel_mag);

  S = F_0 / sqrt(F_0 * F_0 + (grad_F0_mag * alpha * grad_F0_mag * alpha));

  /*
   * Gradient correction
   */

  if (GRADIENT) {
    memset(w, 0, sizeof(double) * DIM);
    memset(d_w_dF, 0, sizeof(double) * DIM * MDE);

    for (a = 0; (grad_F_mag > 1.e-12) && a < dim; a++) {
      w[a] = S * grad_F[a] / grad_F_mag;

      for (j = 0; j < ei[pg->imtrx]->dof[eqn]; j++) {
        P1 = vec_dot(dim, bf[eqn]->grad_phi[j], grad_F);

        d_w_dF[a][j] =
            bf[eqn]->grad_phi[j][a] - P1 * grad_F[a] / grad_F_mag / grad_F_mag;

        d_w_dF[a][j] *= S / grad_F_mag;
      }
    }
  }

  /*
   * Streamwise correction
   */
  if (STREAMWISE) {
    for (a = 0; a < dim; a++) {
      w[a] = S * fv->v[a] / vel_mag;

      for (j = 0; j < ei[pg->imtrx]->dof[eqn]; j++) {
        d_w_dF[a][j] = 0.0;
      }
    }
  }

  /*
   * Put local contributions into global right-hand side
   * if it is not a right-hand side variable-it won't get added in (contribution
   * is zero)
   */
  if (af->Assemble_Residual) {
    for (i = 0; i < ei[pg->imtrx]->num_local_nodes; i++) {
      I = Proc_Elem_Connect[ei[pg->imtrx]->iconnect_ptr + i];
      /* check for multiple dofs */
      nvdofi = Dolphin[pg->imtrx][I][eqn];

      for (ki = 0; ki < nvdofi; ki++) {

        /* check to make sure that unknowns are defined at this node,
           otherwise don't add anything to this node */
        idof = ei[pg->imtrx]->ln_to_first_dof[eqn][i] + ki;

        /* also convert from node number to dof number */
        phi_i = bf[eqn]->phi[idof];

        for (a = 0; a < dim; a++) {
          double p = 0;
          p += upwind * alpha * w[a] * bf[eqn]->grad_phi[idof][a];

          phi_i += p;
        }

        rhs = F_dot * phi_i;
        /* try implementing an explicit/implicit method */
        /*      rhs = (F-F_old)/dt * phi_i ; */

        rhs -= S * phi_i;

        for (a = 0; a < dim; a++) {
          rhs += phi_i * w[a] * grad_F[a];
        }

        rf[node_to_fill[I] + ki] += rhs * wt * det_J * h3;
      }
    }
  }

  if (af->Assemble_Jacobian) {
    for (i = 0; i < ei[pg->imtrx]->num_local_nodes; i++) {
      I = Proc_Elem_Connect[ei[pg->imtrx]->iconnect_ptr + i];

      nvdofi = Dolphin[pg->imtrx][I][eqn];
      for (ki = 0; ki < nvdofi; ki++) {

        ie = node_to_fill[I] + ki;
        idof = ei[pg->imtrx]->ln_to_first_dof[eqn][i] + ki;

        phi_i = bf[eqn]->phi[idof];

        for (a = 0; a < dim; a++) {
          double p = 0;
          p += upwind * alpha * w[a] * bf[eqn]->grad_phi[idof][a];

          phi_i += p;
        }

        rhs = F_dot - S + vec_dot(dim, w, grad_F);

        /* derivatives of fill equation wrt to fill variable */
        for (j = 0; j < ei[pg->imtrx]->num_local_nodes; j++) {
          J = Proc_Elem_Connect[ei[pg->imtrx]->iconnect_ptr + j];
          nvdofj = Dolphin[pg->imtrx][J][eqn];
          for (kj = 0; kj < nvdofj; kj++)

          {

            jdof = ei[pg->imtrx]->ln_to_first_dof[eqn][j] + kj;
            phi_j = bf[eqn]->phi[jdof];

            je = node_to_fill[J] + kj;
            ja = (ie == je) ? ie : in_list(je, ijaf[ie], ijaf[ie + 1], ijaf);
            EH(ja, "Could not find vbl in sparse matrix.");

            afill[ja] += wt * h3 * det_J * phi_i * phi_j * (1 + 2. * tt) / dt;

            for (a = 0; !EXPLICIT && a < dim; a++) {
              afill[ja] += wt * h3 * det_J * phi_i *
                           (w[a] * bf[eqn]->grad_phi[jdof][a] +
                            d_w_dF[a][jdof] * grad_F[a]);
              afill[ja] += wt * h3 * det_J * rhs * upwind * alpha *
                           (d_w_dF[a][jdof] * bf[eqn]->grad_phi[idof][a]);
            }
          }
        }
      }
    }
  }

  return (status);
} /* end of assemble_level_correct */

#endif /*COUPLED_FILL*/

int assemble_level_project(
    double afill[], /* Jacobian matrix for fill equation  */
    int ijaf[],     /* pointer to nonzeros in Jacobian matrix   */
    double rf[],    /* rhs vector   */
    double dt,      /* current time step size */
    double tt,      /* parameter to vary time integration from
                     * explicit (tt = 1) to implicit (tt = 0) */
    int node_to_fill[]) {
  /*
   * Some local variables for convenience...
   */

  int eqn;

  int i, j;
  int status;
  int I, J;
  int idof, jdof;

  int ie, je, ja;
  int ki, kj, nvdofi, nvdofj;

  dbl F; /* Fill. */
  dbl F_calc;

  /*
   * Galerkin weighting functions for i-th energy residuals
   * and some of their derivatives...
   */

  dbl phi_i;

  /*
   * Interpolation functions for variables and some of their derivatives.
   */

  dbl phi_j;
  dbl h3; /* Volume element (scale factors). */
  dbl det_J;
  dbl wt;

  /* static char yo[] = "assemble_fill"; */

  status = 0;

  /*
   * Unpack variables from structures for local convenience...
   */

  eqn = R_FILL;

  /*
   * Bail out fast if there's nothing to do...
   */

  if (!pd->e[pg->imtrx][eqn]) {
    return (status);
  }

  wt = fv->wt; /* Gauss point weight. */

  h3 = fv->h3; /* Differential volume element. */

  det_J = bf[eqn]->detJ; /* Really, ought to be mesh eqn. */

  F = fv->F;

  F_calc = initial_level_set(fv->x[0], fv->x[1], fv->x[2]);

  /*
   * Put local contributions into global right-hand side
   * if it is not a right-hand side variable-it won't get added in (contribution
   * is zero)
   */
  if (af->Assemble_Residual) {
    for (i = 0; i < ei[pg->imtrx]->num_local_nodes; i++) {
      I = Proc_Elem_Connect[ei[pg->imtrx]->iconnect_ptr + i];
      /* check for multiple dofs */
      nvdofi = Dolphin[pg->imtrx][I][eqn];

      for (ki = 0; ki < nvdofi; ki++) {

        /* check to make sure that unknowns are defined at this node,
           otherwise don't add anything to this node */
        idof = ei[pg->imtrx]->ln_to_first_dof[eqn][i] + ki;

        /* also convert from node number to dof number */
        phi_i = bf[eqn]->phi[idof];

        rf[node_to_fill[I] + ki] += wt * phi_i * det_J * h3 * (F - F_calc);
      }
    }
  }

  if (af->Assemble_Jacobian) {
    for (i = 0; i < ei[pg->imtrx]->num_local_nodes; i++) {
      I = Proc_Elem_Connect[ei[pg->imtrx]->iconnect_ptr + i];

      nvdofi = Dolphin[pg->imtrx][I][eqn];
      for (ki = 0; ki < nvdofi; ki++) {
        ie = node_to_fill[I] + ki;
        idof = ei[pg->imtrx]->ln_to_first_dof[eqn][i] + ki;
        phi_i = bf[eqn]->phi[idof];

        /* derivatives of fill equation wrt to fill variable */
        for (j = 0; j < ei[pg->imtrx]->num_local_nodes; j++) {
          J = Proc_Elem_Connect[ei[pg->imtrx]->iconnect_ptr + j];
          nvdofj = Dolphin[pg->imtrx][J][eqn];
          for (kj = 0; kj < nvdofj; kj++)

          {

            jdof = ei[pg->imtrx]->ln_to_first_dof[eqn][j] + kj;
            phi_j = bf[eqn]->phi[jdof];

            je = node_to_fill[J] + kj;
            ja = (ie == je) ? ie : in_list(je, ijaf[ie], ijaf[ie + 1], ijaf);
            EH(ja, "Could not find vbl in sparse matrix.");

            afill[ja] += wt * h3 * det_J * phi_i * phi_j;
          }
        }
      }
    }
  }

  return (status);
} /* end of assemble_level_project */

#endif

static double initial_level_set(double x, double y, double z) {

  /* insert distance function here */

  return (0);
}

static double gradient_norm_err(double *x, Exo_DB *exo, Dpi *dpi, double range)

{

  int eb, blk_id;
  double params = 0.5 * range;
  double grad_err = 0.;
  double area = 0.;
  double error;
  double area_scale = pow(range, pd->Num_Dim);

  for (eb = 0; eb < dpi->num_elem_blocks_global; eb++) {
    int mn;
    blk_id = dpi->eb_id_global[eb];
    mn = map_mat_index(blk_id);

    if (pd_glob[mn]->e[pg->imtrx][ls->var])
      grad_err += evaluate_volume_integral(exo, dpi, I_MAG_GRAD_FILL_ERROR,
                                           NULL, blk_id, 0, NULL, &params, 1,
                                           NULL, x, x, 0.0, 0.0, 0);

    if (pd_glob[mn]->e[pg->imtrx][ls->var])
      area +=
          evaluate_volume_integral(exo, dpi, I_LS_ARC_LENGTH, NULL, blk_id, 0,
                                   NULL, &params, 1, NULL, x, x, 0.0, 0.0, 0);
  }

  if (fabs(area) > 0.005 * area_scale)
    error = sqrt(grad_err / area);
  else
    error = 0.0;

  return (error);
}

/***************************************************************************************/
/***************************************************************************************/
/***************************************************************************************/

<<<<<<< HEAD
void
surf_based_initialization ( double *x,
                            double *delta_x,
                            double *xdot,
                            Exo_DB *exo,
			    int num_total_nodes,
			    struct LS_Surf_List *list,
                            double time,
                            double theta,
                            double delta_t )
{
=======
void cgm_based_initialization(double *x, int num_total_nodes) {
#ifdef USE_CGM
  int I, ie;
  char err_msg[256];
  double r[DIM], dist;
  FaceHandle *face_handle;

  if (cgm_get_face_by_name((char const *)(ls->sm_object_name), &face_handle)) {
    sprintf(err_msg, "Could not find FACE named '%s'.\n", ls->sm_object_name);
    EH(-1, err_msg);
  }

  for (I = 0; I < num_total_nodes; I++) {
    /* Get node coordinate. */
    r[0] = Coor[0][I];
    r[1] = Coor[1][I];
    if (pd->Num_Dim == 3)
      r[2] = Coor[2][I];
    else
      r[2] = 0.0;

    /* Get index into solution vectorfor the FILL variable. */
    cgm_face_get_closest_boundary(face_handle, r[0], r[1], r[2], &dist);
    ie = Index_Solution(I, ls->var, 0, 0, -2, pg->imtrx);
    x[ie] = dist;
  }
#else
  EH(-1, "CGM not implemented.");
#endif
}

/***************************************************************************************/
/***************************************************************************************/
/***************************************************************************************/

void surf_based_initialization(double *x, double *delta_x, double *xdot,
                               Exo_DB *exo, int num_total_nodes,
                               struct LS_Surf_List *list, double time,
                               double theta, double delta_t) {
>>>>>>> 48a67847
  int a, I, ie;
  int DeformingMesh = upd->ep[pg->imtrx][R_MESH1];
  double r[DIM];
  double **Disp = NULL;

  struct LS_Surf *closest;
  /* NOTE: if delta_x is not NULL it is set to be the change in x with the
   * same (somewhat strange) sign convention used in mm_sol_nonlinear.c.
   * Similarly if x_dot is not NULL update it.
   * For all cases x is updated to the distance from the surfaces in list.
   */

  /* Handle special case of list of LS_SURF_NS where we need to initialize sign.
   * Note that the current implementation doesn't make sense to combine this
   * with other surfaces.
   */
  if (list->start->type == LS_SURF_NS) {
    struct LS_Surf_NS_Data *s = (struct LS_Surf_NS_Data *)list->start->data;

    if (list->start->next)
      EH(-1, "Current implementation is limited to a single NS surface");

    initialize_sign(s->PosEB_id, x, exo);
  }

  /* if we need to construct subsurfs, do it */

  create_subsurfs(list, x, exo);

  if (DeformingMesh != -1) {
    Disp = (double **)smalloc(DIM * sizeof(double *));

    for (a = 0; a < pd->Num_Dim; a++)
      Disp[a] = (double *)smalloc(num_total_nodes * sizeof(double));

    stash_node_displacements(Disp, num_total_nodes, x, exo);
  }

#define PRINT_LS 0
#if PRINT_LS
  print_surf_list(list, time);
  if (list->start->type == LS_SURF_ISOSURFACE && ls->SubElemIntegration)
    subelement_mesh_output(x, exo);
#endif

  for (I = 0; I < num_total_nodes; I++) {
    retrieve_node_coordinates(I, x, r, Disp);

    ie = Index_Solution(I, ls->var, 0, 0, -2, pg->imtrx);

    if (ie != -1) {
      closest = closest_surf(list, x, exo, r);

      /* Crude support for periodic level set function during redistancing
       */
      if (ls->Periodic_Planes) {
        double rperiodic[3], delta;
        double closest_dist = fabs(closest->closest_point->distance);
        double dist;
        double rbest[3];
        rbest[0] = r[0];
        rbest[1] = r[1];
        rbest[2] = r[2];
        /* X periodicity */
        if (ls->Periodic_Plane_Loc[0] != ls->Periodic_Plane_Loc[1]) {
          delta = ls->Periodic_Plane_Loc[0] - ls->Periodic_Plane_Loc[1];
          rperiodic[0] = r[0] + delta;
          rperiodic[1] = r[1];
          rperiodic[2] = r[2];
          closest = closest_surf(list, x, exo, rperiodic);
          dist = fabs(closest->closest_point->distance);
          if (dist < closest_dist) {
            closest_dist = dist;
            rbest[0] = rperiodic[0];
            rbest[1] = rperiodic[1];
            rbest[2] = rperiodic[2];
          }
          rperiodic[0] = r[0] - delta;
          closest = closest_surf(list, x, exo, rperiodic);
          dist = fabs(closest->closest_point->distance);
          if (dist < closest_dist) {
            closest_dist = dist;
            rbest[0] = rperiodic[0];
            rbest[1] = rperiodic[1];
            rbest[2] = rperiodic[2];
          }
        }
        /* Y periodicity */
        if (ls->Periodic_Plane_Loc[2] != ls->Periodic_Plane_Loc[3]) {
          delta = ls->Periodic_Plane_Loc[2] - ls->Periodic_Plane_Loc[3];
          rperiodic[0] = r[0];
          rperiodic[1] = r[1] + delta;
          rperiodic[2] = r[2];
          closest = closest_surf(list, x, exo, rperiodic);
          dist = fabs(closest->closest_point->distance);
          if (dist < closest_dist) {
            closest_dist = dist;
            rbest[0] = rperiodic[0];
            rbest[1] = rperiodic[1];
            rbest[2] = rperiodic[2];
          }
          rperiodic[1] = r[1] - delta;
          closest = closest_surf(list, x, exo, rperiodic);
          dist = fabs(closest->closest_point->distance);
          if (dist < closest_dist) {
            closest_dist = dist;
            rbest[0] = rperiodic[0];
            rbest[1] = rperiodic[1];
            rbest[2] = rperiodic[2];
          }
        }
        /* Z periodicity */
        if (pd->Num_Dim == 3 &&
            ls->Periodic_Plane_Loc[4] != ls->Periodic_Plane_Loc[5]) {
          delta = ls->Periodic_Plane_Loc[4] - ls->Periodic_Plane_Loc[5];
          rperiodic[0] = r[0];
          rperiodic[1] = r[1];
          rperiodic[2] = r[2] + delta;
          closest = closest_surf(list, x, exo, rperiodic);
          dist = fabs(closest->closest_point->distance);
          if (dist < closest_dist) {
            closest_dist = dist;
            rbest[0] = rperiodic[0];
            rbest[1] = rperiodic[1];
            rbest[2] = rperiodic[2];
          }
          rperiodic[2] = r[2] - delta;
          closest = closest_surf(list, x, exo, rperiodic);
          dist = fabs(closest->closest_point->distance);
          if (dist < closest_dist) {
            closest_dist = dist;
            rbest[0] = rperiodic[0];
            rbest[1] = rperiodic[1];
            rbest[2] = rperiodic[2];
          }
        }
        closest = closest_surf(list, x, exo, rbest);
      }

      /* if closest point is on a boundary on which a contact angle is
       * specified, we want to "extend" the distance function into
       * the boundary to avoid a cusp in the distance function
       */
      if (ls->Contact_Inflection) {
        struct LS_Surf_Closest_Point *cp = closest->closest_point;

        if (cp->inflection) {
          double rmirror[3];

          rmirror[0] = cp->x[0] + (cp->x[0] - r[0]);
          rmirror[1] = cp->x[1] + (cp->x[1] - r[1]);
          rmirror[2] = 0.;

          if (pd->Num_Dim == 3) {
            rmirror[2] = cp->x[2] + (cp->x[2] - r[2]);
          }
          closest = closest_surf(list, x, exo, rmirror);
          closest->closest_point->distance *= -1.;
        }
      }

      /* make sure to preserve sign for certain types of surfaces */
      if (closest->type == LS_SURF_ISOSURFACE) {
        struct LS_Surf_Iso_Data *s = (struct LS_Surf_Iso_Data *)closest->data;

        if ((x[ie] - s->isoval) * closest->closest_point->distance < 0.)
          closest->closest_point->distance *= -1;
      } else if (closest->type == LS_SURF_NS) {
        /* sign set above based on element block, just need to preserve it */
        if (x[ie] * closest->closest_point->distance < 0.)
          closest->closest_point->distance *= -1;
      } else if (closest->type == LS_SURF_POINT) {
        /* this probably shouldn't happen */
        /* assume that we want distance to keep sign */
        if (x[ie] * closest->closest_point->distance < 0.)
          closest->closest_point->distance *= -1;
      } else if (closest->type == LS_SURF_ARC) {
        int sign;

        sign = find_arc_region_sign(closest->data, r);

        closest->closest_point->distance *= sign;
      }

      if (ls != NULL && ls->Huygens_Freeze_Nodes && fabs(time) > 0) {

        int node_is_frozen = 0;
        for (int ielem = exo->node_elem_pntr[I];
             ielem < exo->node_elem_pntr[I + 1]; ielem++) {
          int elem = exo->node_elem_list[ielem];
          if (elem_on_isosurface(elem, x, exo, ls->var, 0)) {
            node_is_frozen = 1;
          }
        }
        if (!node_is_frozen) {
          if (delta_x != NULL)
            delta_x[ie] = x[ie] - closest->closest_point->distance;
          if (xdot != NULL)
            xdot[ie] -= delta_x[ie] * (1.0 + 2 * theta) / delta_t;

          x[ie] = closest->closest_point->distance;
        }

      } else {

        if (delta_x != NULL)
          delta_x[ie] = x[ie] - closest->closest_point->distance;
        if (xdot != NULL)
          xdot[ie] -= delta_x[ie] * (1.0 + 2 * theta) / delta_t;

        x[ie] = closest->closest_point->distance;
      }
    }
  }

  if (DeformingMesh != -1) {

    for (a = 0; a < pd->Num_Dim; a++)
      safe_free((void *)Disp[a]);

    safe_free((void *)Disp);
  }

  return;
}

/***************************************************************************************/
/***************************************************************************************/

void free_surf_list(struct LS_Surf_List **list_p) {
  struct LS_Surf_List *list;
  list = *list_p;

  if (list != NULL) {

    while (list->start != NULL) {
      list->current = list->start->next;

      if (list->start->subsurf_list)
        free_surf_list(&(list->start->subsurf_list));

      safer_free((void **)&(list->start->data));
      safer_free((void **)&(list->start->closest_point));

      safer_free((void **)&(list->start));

      list->start = list->current;
    }

    safer_free((void **)list_p);
  }
}

void free_subsurfs(struct LS_Surf_List *list) {
  struct LS_Surf *surf;

  if (list != NULL) {
    surf = list->start;

    while (surf) {
      if (surf->subsurf_list)
        free_surf_list(&(surf->subsurf_list));
      surf = surf->next;
    }
  }
  return;
}

struct LS_Surf *closest_surf(struct LS_Surf_List *list, double *x, Exo_DB *exo,
                             double r[DIM]) {
  struct LS_Surf *surf, *closest;
  double distance, closest_distance;
  double confidence, closest_confidence;
  double abs_closest_distance, abs_distance;
  double tol = 1.e-5;

  surf = list->start;
  find_surf_closest_point(surf, x, exo, r);
  closest = surf;
  closest_distance = closest->closest_point->distance;
  closest_confidence = closest->closest_point->confidence;

  surf = surf->next;
  while (surf != NULL) {

    find_surf_closest_point(surf, x, exo, r);
    distance = surf->closest_point->distance;
    confidence = surf->closest_point->confidence;

    /* Hopefully not too confusing here.
     * To avoid sign errors we need to permit the possibility of making
     * a very small magnitude error.  We need to catch pick the right
     * surface when two surface are nominally the same distance away
     * but one is more confident than the other about the sign of the
     * distance function.  The tolerance for error in the magnitude is
     * set in the variable tol.  If it is too small, we may pick a surface
     * that has incorrect sign information resulting in a large error in
     * the distance function.  If it is too large, we may make too large
     * or errors in the magnitude of the distance function by picking a
     * surface that is further away just cuz it is more confident about the
     * sign.
     * If we had a narrow band approach this just wouldn't matter since
     * the magnitude errors will only happen relatively far from the interface.
     */

    abs_closest_distance = fabs(closest_distance);
    abs_distance = fabs(distance);
    if (((confidence == closest_confidence) &&
         (abs_distance < abs_closest_distance)) ||
        ((confidence < closest_confidence) &&
         (abs_distance < (1. - tol) * abs_closest_distance)) ||
        ((confidence > closest_confidence) &&
         (abs_distance < (1. + tol) * abs_closest_distance))) {
      closest = surf;
      closest_distance = distance;
      closest_confidence = confidence;
    }

    surf = surf->next;
  }
  return (closest);
}

void find_surf_closest_point(struct LS_Surf *surf, double *x, Exo_DB *exo,
                             double *r) {

  struct LS_Surf_Closest_Point *cp;
  /* the surface has a closest_point structure that has the info about the
   * point on surf that is closest to r
   */

  cp = surf->closest_point;

  /* The closest point confidence is used to avoid sign errors on vertex-based
   * objects.  The default is unity which means that we are completely
   * confident of the sign of this answer.  For objects that have some
   * degree of uncertainty about the sign, the surface will be selected
   * that has the lowest distance magnitude AND the largest confidence
   */

  cp->confidence = 1.; /* default is fully confident of sign */

  /* The element number elem along with the parameter coords xi tell how to
   * interpolate quantities at the nearest point.  Some surface types, like
   * planes, spheres, and circles are mesh objects so you can't directly
   * find these quantities.  This is the default which is denoted by elem=-1.
   * For cases where this mapping is available it should be loaded to facilitate
   * evaluating quantities on the surface at the nearest point
   */

  cp->elem = -1;
  cp->elem_side = -1;

  /* The inflection parameter tells whether the closest point lies on a boundary
   * which has a CA condition applied (NOTE: the ls->Contact_Inflection must
   * also be turn on).  Currently, this is possible for facets or point based
   * surfaces.
   */

  cp->inflection = FALSE;

  switch (surf->type) {
  case LS_SURF_POINT: {
    struct LS_Surf_Point_Data *s = (struct LS_Surf_Point_Data *)surf->data;
    double *p = s->x;
    double distance;

    distance = (r[0] - p[0]) * (r[0] - p[0]) + (r[1] - p[1]) * (r[1] - p[1]);

    if (pd->Num_Dim == 3) {
      distance += (r[2] - p[2]) * (r[2] - p[2]);
    }

    /* note that sign will have to be determined elsewhere */
    cp->confidence = 0.; /* a point gives no indication of sign at all */
    cp->distance = sqrt(distance);
    cp->inflection = s->inflection;

    /* get data necessary for evaluating quantities at this point */
    cp->elem = s->elem;
    cp->xi[0] = s->xi[0];
    cp->xi[1] = s->xi[1];
    cp->xi[2] = s->xi[2];
    cp->x[0] = s->x[0];
    cp->x[1] = s->x[1];
    cp->x[2] = s->x[2];
  }

  break;

  case LS_SURF_PLANE: {
    struct LS_Surf_Plane_Data *s = (struct LS_Surf_Plane_Data *)surf->data;
    double *n = s->n;
    double d = s->d;
    double dot_prod = 0.0;

    dot_prod += r[0] * n[0] + r[1] * n[1];

    if (pd->Num_Dim == 3)
      dot_prod += r[2] * n[2];

    cp->distance = dot_prod - d;

    /* NOTE: it makes no sense to try to interpolate quantities here */

  }

  break;
  case LS_SURF_CIRCLE:
  case LS_SURF_SPHERE: {
    struct LS_Surf_Sphere_Data *s = (struct LS_Surf_Sphere_Data *)surf->data;
    int sign = ((s->r < 0.) ? -1 : 1);
    double *c = s->center;
    double radius = sign * s->r;
    double distance;

    if (surf->type == LS_SURF_SPHERE) {
      distance = (r[2] - c[2]) * (r[2] - c[2]);
    } else {
      distance = 0.0;
    }

    distance += (r[0] - c[0]) * (r[0] - c[0]) + (r[1] - c[1]) * (r[1] - c[1]);

    cp->distance = sign * (sqrt(distance) - radius);

    /* NOTE: it makes no sense to try to interpolate quantities here */

  }

  break;

  case LS_SURF_FACET: {
    int a;
    double ray[2], d[2], ray_normal[2], fraction;
    double ray_mag_squared, d_dot_ray, d_dot_n;
    double distance;

    struct LS_Surf_Facet_Data *s = (struct LS_Surf_Facet_Data *)surf->data;

    if (s->num_points == 2) {
      struct LS_Surf_Point_Data *s1 =
          (struct LS_Surf_Point_Data *)surf->subsurf_list->start->data;
      struct LS_Surf_Point_Data *s2 =
          (struct LS_Surf_Point_Data *)surf->subsurf_list->start->next->data;
      double *p1 = s1->x;
      double *p2 = s2->x;

      ray[0] = p2[0] - p1[0];
      ray[1] = p2[1] - p1[1];
      ray_mag_squared = ray[0] * ray[0] + ray[1] * ray[1];

      /* if the points p1 and p2 are oriented correctly
         (i.e. proceeding counterclockwise around body),
         ray_normal points toward positive distance
         (in my view this is an outward facing normal)
       */

      ray_normal[0] = ray[1];
      ray_normal[1] = -ray[0];
      normalize_really_simple_vector(ray_normal, 2);

      d[0] = r[0] - p1[0];
      d[1] = r[1] - p1[1];

      d_dot_ray = dot_product(2, d, ray);

      if (d_dot_ray <= 0.) /* we are closest to point p1 */
      {
        fraction = 0.;
        cp->inflection = s1->inflection;
      } else {
        if (d_dot_ray >= ray_mag_squared) /* we are closest to point p2 */
        {
          fraction = 1.;
          d[0] -= ray[0];
          d[1] -= ray[1];
          cp->inflection = s2->inflection;
        } else /* we are closest to some point on the segment */
        {
          fraction = d_dot_ray / ray_mag_squared;
          d[0] -= fraction * ray[0];
          d[1] -= fraction * ray[1];
          if (s1->inflection && s2->inflection)
            cp->inflection = TRUE;
        }
      }

      distance = sqrt(d[0] * d[0] + d[1] * d[1]);
      d_dot_n = dot_product(2, d, ray_normal);
      if (d_dot_n < 0)
        distance *= -1.;

      /* put together the mapping for this facet
       */
      cp->elem = s->elem;
      cp->elem_side = s->elem_side;
      cp->x[2] = 0.;
      cp->xi[2] = 0.;
      for (a = 0; a < pd->Num_Dim; a++) {
        cp->x[a] = (1. - fraction) * s1->x[a] + fraction * s2->x[a];
        cp->xi[a] = (1. - fraction) * s1->xi[a] + fraction * s2->xi[a];
      }

      /* confidence based on angle between ray_normal and d */
      if ((distance == 0.) || ((fraction > 0.) && (fraction < 1.))) {
        cp->confidence = 1.;
      } else {
        cp->confidence = d_dot_n / distance;
      }
      cp->distance = distance;
    } else {
      EH(-1, "Facet based surfaces not yet implemented in 3-D");
    }

  } break;

  case LS_SURF_SS:
  case LS_SURF_NS:
  case LS_SURF_ISOSURFACE:
  case LS_SURF_ARC: {
    int a;
    struct LS_Surf *subsurf;
    /* recursive call to find closest subsurface */
    subsurf = closest_surf(surf->subsurf_list, x, exo, r);

    /* inherit closest_point data from closest subsurface */
    cp->elem = subsurf->closest_point->elem;
    cp->elem_side = subsurf->closest_point->elem_side;
    for (a = 0; a < 3; a++) {
      cp->x[a] = subsurf->closest_point->x[a];
      cp->xi[a] = subsurf->closest_point->xi[a];
    }
    cp->distance = subsurf->closest_point->distance;
    cp->confidence = subsurf->closest_point->confidence;
    cp->inflection = subsurf->closest_point->inflection;
  }

  break;

  case LS_SURF_USER: {
    struct LS_Surf_User_Data *s = (struct LS_Surf_User_Data *)surf->data;

    cp->distance = user_surf_object(s->Int_Data, s->Real_Data, r);

  } break;

  default:
    break;
  }
}

static struct LS_Surf_List *create_surfs_from_ns(int ns_id, double *x,
                                                 Exo_DB *exo)
/* construct list of surface objects from node set */
{
  /* first make list of surfaces from specified node sets */
  int i, ns, I, inflection;
  int ns_num_nodes;
  int *ns_node_list = NULL;
  double p[3], xi[3];
  struct LS_Surf_List *list;
  struct LS_Surf *surf;

  list = create_surf_list();

  ns = 0;
  while (exo->ns_id[ns] != ns_id && ns++ < exo->num_node_sets)
    ;

  if (ns >= exo->num_node_sets) {
    if (Num_Proc == 1)
      EH(-1, "Error: cannot find initial level set nodeset for Huygens "
             "initialization \n");
  } else {
    ns_num_nodes = exo->ns_num_nodes[ns];

    ns_node_list = exo->ns_node_list + exo->ns_node_index[ns];

    for (i = 0; i < ns_num_nodes; i++) {
      I = ns_node_list[i];

      memset(p, 0, sizeof(double) * 3);
      memset(xi, 0, sizeof(double) * 3);

      retrieve_node_coordinates(I, x, p, NULL);

      inflection = point_on_ca_boundary(I, exo);

      /* Not supplying elem or xi here since we don't really have elem
       * accessible. */
      surf = create_surf_point(p, -1, xi, inflection);
      append_surf(list, surf);
    }
  }

  return (list);
}

static struct LS_Surf_List *create_surfs_from_ss(int ss_id, double *x,
                                                 Exo_DB *exo)
/* construct list of surface objects from side set */
{
  /* first make list of surfaces from specified node sets */
  int i, n, iss;
  int num_nodes_on_side, ielem, side, ielem_type;
  int nodes_per_side, ielem_dim;
  int iconnect_ptr;
  int local_elem_node_id[MAX_NODES_PER_SIDE];
  int I, inflection, ln, lnn[2];
  double p[3], xi[3];
  struct LS_Surf_List *list;
  struct LS_Surf *surf, *vertex[2];

  /* find the side set index for this side set */
  if ((iss = in_list(ss_id, 0, exo->num_side_sets, exo->ss_id)) == -1) {
    fprintf(stderr,
            "Error in create_subsurfs_from_ss.  Cannot find side set id %d",
            ss_id);
    exit(-1);
  }

  list = create_surf_list();

  /* loop over all elements in this SS */
  for (i = 0; i < exo->ss_num_sides[iss]; i++) {

    ielem = exo->ss_elem_list[exo->ss_elem_index[iss] + i];

    side = exo->ss_side_list[exo->ss_elem_index[iss] + i];

#ifdef DEBUG
    fprintf(stderr, "Side/elem = %d, %d\n", ielem, side);
#endif

    /* Get the number of nodes on the side of the current element
          NOTE - Currently, this must be the same for all elements
          in the side set, a fairly big limitation        */

    num_nodes_on_side =
        (exo->ss_node_side_index[iss][i + 1] - exo->ss_node_side_index[iss][i]);

    ielem_type = Elem_Type(exo, ielem);
    get_side_info(ielem_type, side, &nodes_per_side, local_elem_node_id);
    iconnect_ptr = exo->elem_ptr[ielem];
    ielem_dim = elem_info(NDIM, ielem_type);

    for (n = 0; n < num_nodes_on_side - 1; n++) {

      if (ielem_dim == 2) {

        if (num_nodes_on_side == 2) {
          lnn[0] = local_elem_node_id[0];
          lnn[1] = local_elem_node_id[1];
        } else if (num_nodes_on_side == 3) {
          if (n == 0) {
            lnn[0] = local_elem_node_id[0];
            lnn[1] = local_elem_node_id[2];
          } else if (n == 1) {
            lnn[0] = local_elem_node_id[2];
            lnn[1] = local_elem_node_id[1];
          }
        }

        for (ln = 0; ln < 2; ln++) {
          I = exo->node_list[iconnect_ptr + lnn[ln]];

          retrieve_node_coordinates(I, x, p, NULL);

          inflection = point_on_ca_boundary(I, exo);
          find_nodal_stu(lnn[ln], ielem_type, xi, xi + 1, xi + 2);

          vertex[ln] = create_surf_point(p, ielem, xi, inflection);
        }

        surf = create_surf_facet_line(vertex[0], vertex[1], ielem, side);
        append_surf(list, surf);

      } else {
        EH(-1, "create_subsurfs_from_ss currently only implemented for 2-D");
      }
    }
  } /* for ( i=0; i<exo->ss_num_sides[iss]; i++) */

  return (list);
}

int stash_node_displacements(double **d, int num_total_nodes, double *x,
                             Exo_DB *exo) {
  int *moved;
  int e_start, e_end, ielem = 0;
  int i, var, p, ln, gnn;
  int dim = pd->Num_Dim;

  double phi[MDE];

  moved = (int *)smalloc(num_total_nodes * sizeof(int));
  memset(moved, 0, num_total_nodes * sizeof(int));

  e_start = exo->eb_ptr[0];
  e_end = exo->eb_ptr[exo->num_elem_blocks];

  for (ielem = e_start; ielem < e_end; ielem++) {
    load_elem_dofptr(ielem, exo, x, x, x, x, x, 1);

    for (ln = 0; ln < ei[pg->imtrx]->num_local_nodes; ln++) {
      double xi[3] = {0.0, 0.0, 0.0};

      gnn = exo->elem_node_list[exo->elem_node_pntr[ielem] + ln];

      find_nodal_stu(ln, ei[pg->imtrx]->ielem_type, xi, xi + 1, xi + 2);

      if (moved[gnn] != 1) {
        for (p = 0; p < dim; p++) {
          d[p][gnn] = 0.0;
          var = MESH_DISPLACEMENT1 + p;

          if (pd->v[pg->imtrx][var]) {

            for (i = 0; i < ei[pg->imtrx]->dof[var]; i++) {
              phi[i] = newshape(xi, ei[pg->imtrx]->ielem_type, PSI,
                                ei[pg->imtrx]->dof_list[var][i],
                                ei[pg->imtrx]->ielem_shape,
                                pd->i[pg->imtrx][var], i);

              d[p][gnn] += *esp->d[p][i] * phi[i];
            }
            moved[gnn] = 1;
          }
        }
      }
    }
  }
  safe_free((void *)moved);
  return (0);
}

static void retrieve_node_coordinates(int I, double *x, double *p, double **d) {
  int a, ie, var;

  p[0] = Coor[0][I];
  p[1] = Coor[1][I];
  p[2] = (pd->Num_Dim == 3) ? Coor[2][I] : 0.0;

  if (d == NULL) {
    for (a = 0; a < pd->Num_Dim; a++) {
      var = MESH_DISPLACEMENT1 + a;

      if (pd->v[pg->imtrx][var]) {
        ie = Index_Solution(I, var, 0, 0, -1, pg->imtrx);

        if (ie != -1)
          p[a] += x[ie];
      }
    }
  } else {
    p[0] += d[0][I];
    p[1] += d[1][I];
    p[2] += (pd->Num_Dim == 3) ? d[2][I] : 0.0;
  }

  return;
}

static struct LS_Surf_List *create_surfs_from_arc(double c[DIM], double r,
                                                  double n[DIM], double d) {

  struct LS_Surf_List *list;

  double theta = 0;
  int nint = 1200;
  double del_theta = 360.0 / nint;
  double test_point[DIM] = {0., 0., 0.};

  list = create_surf_list();

  while (theta < 360.0) {
    struct LS_Surf *surf;
    struct LS_Surf_Point_Data *s;

    /*  stuff that gets done */
    test_point[0] = c[0] + r * cos(M_PIE * theta / 180.0);
    test_point[1] = c[1] + r * sin(M_PIE * theta / 180.0);

    if (knockout_point(test_point, n, d) == FALSE) {
      surf = create_surf(LS_SURF_POINT);
      s = (struct LS_Surf_Point_Data *)surf->data;

      s->x[0] = test_point[0];
      s->x[1] = test_point[1];
      s->x[2] = 0.0;

      if (unique_surf(list, surf)) {
        append_surf(list, surf);
      } else {
        safe_free(surf);
      }
    }
    theta += del_theta;
  }
  return (list);
}

static int knockout_point(double test[DIM], double normal[DIM], double d) {
  double R;

  R = test[0] * normal[0] + test[1] * normal[1];

  return (R > d);
}

static double find_arc_region_sign(struct LS_Surf_Arc_Data *s, double *r) {

  double *c = s->center;
  double *n = s->n;
  double radius = s->r;
  double d = s->d;
  double R;

  double sign = s->sign;

  if ((r[0] * n[0] + r[1] * n[1]) < d) {
    R = pow((r[0] - c[0]), 2) + pow((r[1] - c[1]), 2);

    if (R > radius * radius) {
      sign *= -1.0;
    }
  }
  return (sign);
}

static struct LS_Surf_List *create_surfs_from_iso(int isovar, double isoval,
                                                  double x[], Exo_DB *exo) {
  int ebi, e, e_start, e_end;

  struct LS_Surf_List *list;
  struct Shape_Fcn_Tree *ntree = NULL;
  int isosurf_exists = FALSE;

  list = create_surf_list();

  for (ebi = 0; ebi < exo->num_elem_blocks; ebi++) {

    ei[pg->imtrx]->elem_blk_id = exo->eb_id[ebi];

    pd = pd_glob[Matilda[ebi]];
    mp = mp_glob[Matilda[ebi]];

    e_start = exo->eb_ptr[ebi];
    e_end = exo->eb_ptr[ebi + 1];

    if (pd->e[pg->imtrx][isovar]) {
      for (e = e_start; e < e_end; e++) {

        if (elem_on_isosurface(e, x, exo, isovar, isoval)) {

          load_elem_dofptr(e, exo, x_static, x_old_static, xdot_static,
                           xdot_old_static, x_static, 0);

          bf_mp_init(pd);

          switch (ls->Isosurface_Subsurf_Type) {

          case LS_SURF_POINT:

            if (ls->Search_Option == GRID_SEARCH) {
              SGRID *sgrid;

              if (ntree == NULL) {
                ntree = create_shape_fcn_tree(ls->Grid_Search_Depth);
                /* 			      print_shape_fcn_tree ( ntree ); */
              }

              sgrid = create_search_grid(ntree);

              divide_search_grid(sgrid, ls->Grid_Search_Depth);

              /* 			print_search_grid ( sgrid ); */
              find_grid_intersections(sgrid, list);

              free_search_grid(&sgrid);
              sgrid = NULL;
            } else {
              find_intersections(list, isovar, isoval, exo);
            }
            break;

          case LS_SURF_FACET:
            if (ls->SubElemIntegration && isovar == LS) {
              get_subelement_facets(list, isoval);
            } else {
              find_facets(list, isovar, isoval, exo);
            }
            break;

          default:
            EH(-1, "Unknown subsurface type for isosurface reconstruction");
            break;
          }
        }
      }
    }
  }

  if (ntree != NULL) {
    free_shape_fcn_tree(ntree);
    ntree = NULL;
  }

  isosurf_exists = (list->size == 0) ? FALSE : TRUE;

  if (Num_Proc > 1) {
#ifdef PARALLEL
    int global_bool = FALSE;
    MPI_Allreduce(&isosurf_exists, &global_bool, 1, MPI_INT, MPI_LOR,
                  MPI_COMM_WORLD);
    isosurf_exists = global_bool;
#endif
  }

  if (isosurf_exists == FALSE)
    smooth_stop_with_msg("\n\tUnable to locate points on zero level set "
                         "isosurface.  Stopping Goma.\n");

  return (list);
}

void create_subsurfs(struct LS_Surf_List *list, double *x, Exo_DB *exo) {
  struct LS_Surf *surf = list->start;

  while (surf != NULL) {

    switch (surf->type) {
    case LS_SURF_SS: {
      struct LS_Surf_SS_Data *s = (struct LS_Surf_SS_Data *)surf->data;

      /* delete old list first */
      free_surf_list(&(surf->subsurf_list));

      surf->subsurf_list = create_surfs_from_ss(s->ss_id, x, exo);
    } break;

    case LS_SURF_NS: {
      struct LS_Surf_NS_Data *s = (struct LS_Surf_NS_Data *)surf->data;

      /* delete old list first */
      free_surf_list(&(surf->subsurf_list));

      surf->subsurf_list = create_surfs_from_ns(s->ns_id, x, exo);
    } break;

    case LS_SURF_ISOSURFACE: {
      struct LS_Surf_Iso_Data *s = (struct LS_Surf_Iso_Data *)surf->data;

      /* delete old list first */
      free_surf_list(&(surf->subsurf_list));

      surf->subsurf_list = create_surfs_from_iso(s->isovar, s->isoval, x, exo);
    }

    break;
    case LS_SURF_ARC: {
      struct LS_Surf_Arc_Data *s = (struct LS_Surf_Arc_Data *)surf->data;
      free_surf_list(&(surf->subsurf_list));

      surf->subsurf_list = create_surfs_from_arc(s->center, s->r, s->n, s->d);

      print_surf_list(surf->subsurf_list, 0.0);

    } break;
    default:
      break;
    }

    if (Num_Proc > 1) {
      if (surf->subsurf_list != NULL)
        assemble_Global_surf_list(surf->subsurf_list);
    }

    surf = surf->next;
  }

<<<<<<< HEAD
#ifdef PARALLEL
static void
ddd_add_surf( DDD pkg, 
              struct LS_Surf *surf )
{
  ddd_add_member( pkg, &(surf->type), 1, MPI_INT );
  
  switch( surf->type )
    {
    case LS_SURF_POINT :
      {
	struct LS_Surf_Point_Data *s = (struct LS_Surf_Point_Data *) surf->data;
        
        ddd_add_member( pkg, s->x, 3, MPI_DOUBLE );
        ddd_add_member( pkg, &(s->elem), 1, MPI_INT );
        ddd_add_member( pkg, s->xi, 3, MPI_DOUBLE );
        ddd_add_member( pkg, &(s->inflection), 1, MPI_INT );
      }
      break;
      
    case LS_SURF_PLANE :
      {
        struct LS_Surf_Plane_Data *s = (struct LS_Surf_Plane_Data *) surf->data;
        
        ddd_add_member( pkg, s->n, 3, MPI_DOUBLE );
        ddd_add_member( pkg, &(s->d), 1, MPI_DOUBLE );
      }
      break;
      
    case LS_SURF_CIRCLE :
    case LS_SURF_SPHERE :
      {
        struct LS_Surf_Sphere_Data *s = (struct LS_Surf_Sphere_Data *) surf->data;
        
        ddd_add_member( pkg, s->center, 3, MPI_DOUBLE );
        ddd_add_member( pkg, &(s->r), 1, MPI_DOUBLE );
      }
      break;
    case LS_SURF_ARC:
      {
	struct LS_Surf_Arc_Data *s = ( struct LS_Surf_Arc_Data *) surf->data;
	ddd_add_member( pkg, s->center, 3, MPI_DOUBLE );
	ddd_add_member( pkg, &(s->r), 1, MPI_DOUBLE );
	ddd_add_member( pkg, s->n, 3, MPI_DOUBLE );
	ddd_add_member( pkg, &(s->d), 1, MPI_DOUBLE);
	ddd_add_member( pkg, &(s->sign), 1, MPI_DOUBLE);
      }
      break;
    case LS_SURF_FACET :
      {
        struct LS_Surf_Facet_Data *s = (struct LS_Surf_Facet_Data *) surf->data;
        
        ddd_add_member( pkg, &(s->num_points), 1, MPI_INT );
      }      
      break;
      
    case LS_SURF_SS :
      {
        struct LS_Surf_SS_Data *s = (struct LS_Surf_SS_Data *) surf->data;
        
        ddd_add_member( pkg, &(s->ss_id), 1, MPI_INT );
      }
      break;
=======
  return;
}
static void initialize_sign(int PosEB_id, double *x, Exo_DB *e) {
  int ie, i, I;
  int eb;
  int num_nodes_per_blk;
>>>>>>> 48a67847

  /*  if( e->num_elem_blocks != 2 && Num_Proc == 1 )
      {
        EH(-1,"Huygens Initialization only functions for two element blocks
     \n");
      }
  */
  for (eb = 0; eb < e->num_elem_blocks; eb++) {
    num_nodes_per_blk = e->eb_num_nodes_per_elem[eb] * e->eb_num_elems[eb];

    for (i = 0; i < num_nodes_per_blk; i++) {
      I = e->eb_conn[eb][i];
      ie = Index_Solution(I, ls->var, 0, 0, -2, pg->imtrx);
      if (ie != -1)
        x[ie] = e->eb_id[eb] == PosEB_id ? 1.0 : -1.0;
    }
  }
}

#ifdef PARALLEL
static void ddd_add_surf(DDD pkg, struct LS_Surf *surf) {
  ddd_add_member(pkg, &(surf->type), 1, MPI_INT);

  switch (surf->type) {
  case LS_SURF_POINT: {
    struct LS_Surf_Point_Data *s = (struct LS_Surf_Point_Data *)surf->data;

    ddd_add_member(pkg, s->x, 3, MPI_DOUBLE);
    ddd_add_member(pkg, &(s->elem), 1, MPI_INT);
    ddd_add_member(pkg, s->xi, 3, MPI_DOUBLE);
    ddd_add_member(pkg, &(s->inflection), 1, MPI_INT);
  } break;

  case LS_SURF_PLANE: {
    struct LS_Surf_Plane_Data *s = (struct LS_Surf_Plane_Data *)surf->data;

    ddd_add_member(pkg, s->n, 3, MPI_DOUBLE);
    ddd_add_member(pkg, &(s->d), 1, MPI_DOUBLE);
  } break;

  case LS_SURF_CIRCLE:
  case LS_SURF_SPHERE: {
    struct LS_Surf_Sphere_Data *s = (struct LS_Surf_Sphere_Data *)surf->data;

    ddd_add_member(pkg, s->center, 3, MPI_DOUBLE);
    ddd_add_member(pkg, &(s->r), 1, MPI_DOUBLE);
  } break;
  case LS_SURF_ARC: {
    struct LS_Surf_Arc_Data *s = (struct LS_Surf_Arc_Data *)surf->data;
    ddd_add_member(pkg, s->center, 3, MPI_DOUBLE);
    ddd_add_member(pkg, &(s->r), 1, MPI_DOUBLE);
    ddd_add_member(pkg, s->n, 3, MPI_DOUBLE);
    ddd_add_member(pkg, &(s->d), 1, MPI_DOUBLE);
    ddd_add_member(pkg, &(s->sign), 1, MPI_DOUBLE);
  } break;
  case LS_SURF_FACET: {
    struct LS_Surf_Facet_Data *s = (struct LS_Surf_Facet_Data *)surf->data;

    ddd_add_member(pkg, &(s->num_points), 1, MPI_INT);
  } break;

  case LS_SURF_SS: {
    struct LS_Surf_SS_Data *s = (struct LS_Surf_SS_Data *)surf->data;

    ddd_add_member(pkg, &(s->ss_id), 1, MPI_INT);
  } break;

  case LS_SURF_NS: {
    struct LS_Surf_NS_Data *s = (struct LS_Surf_NS_Data *)surf->data;

    ddd_add_member(pkg, &(s->ns_id), 1, MPI_INT);
    ddd_add_member(pkg, &(s->PosEB_id), 1, MPI_INT);
  } break;

  case LS_SURF_ISOSURFACE: {
    struct LS_Surf_Iso_Data *s = (struct LS_Surf_Iso_Data *)surf->data;

    ddd_add_member(pkg, &(s->isovar), 1, MPI_INT);
    ddd_add_member(pkg, &(s->isoval), 1, MPI_DOUBLE);
  } break;

  case LS_SURF_USER: {
    struct LS_Surf_User_Data *s = (struct LS_Surf_User_Data *)surf->data;

    ddd_add_member(pkg, s->Int_Data, 5, MPI_INT);
    ddd_add_member(pkg, s->Real_Data, 10, MPI_DOUBLE);
  } break;

  default: {
    EH(-1, "ddd_add_surf called with unknown surface type");
  } break;
  }
}

#endif

void assemble_Global_surf_list(struct LS_Surf_List *list) {
#ifdef PARALLEL

  DDD pkg = NULL;

  int *list_size = NULL;

  struct LS_Surf *surf = NULL;

  int i, n;
  int my_list_size;
  int *levels, *types, level;

#endif

  if (list == NULL)
    EH(-1, "Lists must exist before calling assemble_Global_surf_list");

#ifdef PARALLEL
  list_size = (int *)smalloc(Num_Proc * sizeof(int));

  /* recurse list to find how many surfaces I have */
  /* To start, set list->current to NULL so that next_surf_or_subsurf
   * knows to return first entry in the list.
   */
  list->current = NULL;
  my_list_size = 0;
  do {
    level = 0;
    surf = next_surf_or_subsurf(list, &level);
    if (surf)
      my_list_size++;
  } while (surf);

  /* find out how much everybody is going to tell us
   */
  MPI_Allgather(&my_list_size, 1, MPI_INT, list_size, 1, MPI_INT,
                MPI_COMM_WORLD);

  /* handle one processor at a time */
  for (i = 0; i < Num_Proc; i++) {
    if (list_size[i] > 0) {
      /* get (or create) initial data concerning type and number of subsurfs */
      levels = (int *)smalloc(list_size[i] * sizeof(int));
      types = (int *)smalloc(list_size[i] * sizeof(int));

      pkg = ddd_alloc();

      if (ProcID == i) {
        /* Traverse my original list of surfs getting the level and type. */

        /* again reset the list */
        list->current = NULL;

        for (n = 0; n < list_size[i]; n++) {
          level = 0;
          surf = next_surf_or_subsurf(list, &level);

          if (surf == NULL) {
            EH(-1, "That really shouldn't happen.");
          }

          levels[n] = level;
          types[n] = surf->type;
        }
      }

      /* now broadcast this info */
      MPI_Bcast(levels, list_size[i], MPI_INT, i, MPI_COMM_WORLD);
      MPI_Bcast(types, list_size[i], MPI_INT, i, MPI_COMM_WORLD);

      /* now both sender and receivers march through shoving addresses
       * via ddd_add_member
       */
      if (ProcID == i) {
        /* again reset the list */
        list->current = NULL;
      }

      for (n = 0; n < list_size[i]; n++) {
        if (ProcID == i) {
          level = 0;
          surf = next_surf_or_subsurf(list, &level);
        } else {
          surf = create_next_surf_or_subsurf(list, levels[n], types[n]);
        }

        ddd_add_surf(pkg, surf);
      }

      safer_free((void **)&levels);
      safer_free((void **)&types);

      ddd_set_commit(pkg);
      MPI_Barrier(MPI_COMM_WORLD);
      MPI_Bcast(MPI_BOTTOM, 1, pkg->new_type, i, MPI_COMM_WORLD);
      ddd_free(pkg);
    }
  }

  if (list->size == 0 && Num_Proc == 1) {
    EH(-1, "No points found on zero level set");
    /*       DPRINTF(stderr,"No points found on zero level set\n"); */
  }

  safer_free((void **)&list_size);
#endif
}

/* (f1 < 0. ) ? (f2 >= 0.) : (f2 < 0.) */
int sign_change(double f1, double f2) {
  if (f1 < 0.) {
    if (f2 < 0.)
      return FALSE;
    return TRUE;
  } else {
    if (f2 < 0.)
      return TRUE;
    return FALSE;
  }
}

/*
 * Following examines and element ielem as to whether the isoval
 * contour of the isovar variable is present in the element.
 */

int elem_on_isosurface(int elem, double x[], const Exo_DB *exo, int isovar,
                       double isoval) {
  int i, I;
  int iconn_ptr = exo->elem_ptr[elem];
  int dofs;
  double f[MDE];
  int ielem_type, ielem_shape, interpolation;
  int ebn, mn;

  ebn = find_elemblock_index(elem, exo);
  mn = Matilda[ebn];
  if (!(pd_glob[mn]->v[pg->imtrx][isovar]))
    return (FALSE);

  ielem_type = Elem_Type(exo, elem);
  ielem_shape = type2shape(ielem_type);
  interpolation = pd_glob[mn]->i[pg->imtrx][isovar];
  dofs = getdofs(ielem_shape, interpolation);

  I = exo->node_list[iconn_ptr + 0];

  f[0] = x[Index_Solution(I, isovar, 0, 0, -2, pg->imtrx)] - isoval;

  /* if there is a zero crossing, somebody must have a different
   * sign than node 0
   */
  for (i = 1; i < dofs; i++) {
    I = exo->node_list[iconn_ptr + i];

    f[i] = x[Index_Solution(I, isovar, 0, 0, -2, pg->imtrx)] - isoval;

    if (sign_change(f[i], f[0])) {
      return (TRUE);
    }
  }

/* DRN - this is somewhat experimental */
#if 0 
  /* look for crossings that don't intersect a side but don't change the sign
     of any nodes
   */
  switch ( interpolation ) {
    case I_Q1:
      return FALSE;
    case I_Q2:
      switch ( ielem_shape ) {
	case QUADRILATERAL:
	  {
	    int iside;
	    int nodes_per_side;
	    int lnn[3];
	    for ( iside=0; iside<4; iside++ )
              {
                get_side_info( ielem_type, iside+1, &nodes_per_side, lnn);
		if ( fabs(f[lnn[2]]) < 0.25*fabs(f[lnn[0]]+f[lnn[1]]) - 0.5*sqrt(f[lnn[0]]*f[lnn[1]]) )
		  {
#if 0
		    DPRINTF(stderr,"Yikes! Zero crossing in elem_on_isosurface for ielem=%d with all nodes on one side!!!\n",elem);
#endif
		    return TRUE;
		  }
	      }
	    return FALSE;
	  }
      }
  }
#endif

  return (FALSE);
}

int elem_near_isosurface(int elem, double x[], const Exo_DB *exo, int isovar,
                         double isoval) {
  int i, I;
  int iconn_ptr = exo->elem_ptr[elem];
  int dofs;
  double f[MDE];
  int ielem_type, ielem_shape, interpolation;
  int ebn, mn;

  ebn = find_elemblock_index(elem, exo);
  mn = Matilda[ebn];
  if (!(pd_glob[mn]->v[pg->imtrx][isovar]))
    return (FALSE);

  ielem_type = Elem_Type(exo, elem);
  ielem_shape = type2shape(ielem_type);
  interpolation = pd_glob[mn]->i[pg->imtrx][isovar];
  dofs = getdofs(ielem_shape, interpolation);

  I = exo->node_list[iconn_ptr + 0];

  f[0] = x[Index_Solution(I, isovar, 0, 0, -2, pg->imtrx)] - isoval;

  dbl hsquared[DIM];
  dbl hh[DIM][DIM];
  dbl dhh_dxnode[DIM][MDE];

  h_elem_siz(hsquared, hh, dhh_dxnode, pd_glob[mn]->gv[R_MESH1]);

  double h_elem = 0;
  for (int a = 0; a < ei[pg->imtrx]->ielem_dim; a++) {
    h_elem += hsquared[a];
  }
  /* This is the size of the element */
  h_elem = sqrt(h_elem / ((double)ei[pg->imtrx]->ielem_dim));
  /* if there is a zero crossing, somebody must have a different
   * sign than node 0
   */
  for (i = 1; i < dofs; i++) {
    I = exo->node_list[iconn_ptr + i];

    f[i] = x[Index_Solution(I, isovar, 0, 0, -2, pg->imtrx)] - isoval;

    if (fabs(f[i]) < (h_elem * 0.5)) {
      return (TRUE);
    }
  }

  return (FALSE);
}

/*
 * Following examines an element, elem, and computes the
 * average value of the given var.
 */
/*
double
element_average ( int elem,
                  double x[],
                  const Exo_DB* exo,
                  int var )
{
  int i, I;
  int iconn_ptr = exo->elem_ptr[elem];
  int dofs;
  int ielem_type, ielem_shape;
  int ebn, mn;
  double sum = 0.;

  ebn = find_elemblock_index(elem, exo);
  mn = Matilda[ebn];
  if (!(pd_glob[mn]->v[pg->imtrx][var])) return (0.);

  ielem_type = Elem_Type(exo, elem);
  ielem_shape  = type2shape(ielem_type);
  dofs = getdofs(ielem_shape, pd_glob[mn]->i[pg->imtrx][var]);

  I = exo->node_list[ iconn_ptr + 0 ];

  for ( i=0 ; i< dofs; i++)
    {
      I = exo->node_list[ iconn_ptr + i ];

      sum += x[Index_Solution(I, var, 0, 0, -2, pg->imtrx)];
    }

  return (sum/dofs);
}
*/
/*
 * Following examines current element as to whether the isoval
 * contour of the isovar variable is present in the element.
 */

int current_elem_on_isosurface(int isovar, double isoval) {
  double *esp;
  double f[MDE];
  int i;

  if (!(pd->gv[isovar]))
    return (FALSE);

  esp = x_static +
        ei[pg->imtrx]->ieqn_ledof[ei[pg->imtrx]->lvdof_to_ledof[isovar][0]];
  f[0] = *esp - isoval;

  /* if there is a zero crossing, somebody must have a different
   * sign than node 0
   */
  for (i = 1; i < ei[pg->imtrx]->dof[isovar]; i++) {
    esp = x_static +
          ei[pg->imtrx]->ieqn_ledof[ei[pg->imtrx]->lvdof_to_ledof[isovar][i]];
    f[i] = *esp - isoval;

    if (sign_change(f[i], f[0])) {
      return (TRUE);
    }
  }

/* DRN - this is somewhat experimental */
#if 1
  /* look for crossings that intersect a side but don't change the sign
     of any nodes
   */
  switch (pd->i[pg->imtrx][isovar]) {
  case I_Q1:
    return FALSE;
  case I_Q2:
    switch (ei[pg->imtrx]->ielem_shape) {
    case QUADRILATERAL: {
      int iside;
      int nodes_per_side;
      int lnn[3];
      for (iside = 0; iside < 4; iside++) {
        get_side_info(ei[pg->imtrx]->ielem_type, iside + 1, &nodes_per_side,
                      lnn);
        if (fabs(f[lnn[2]]) < 0.25 * fabs(f[lnn[0]] + f[lnn[1]]) -
                                  0.5 * sqrt(f[lnn[0]] * f[lnn[1]])) {
#if 0
		    DPRINTF(stderr,"Yikes! Zero crossing in current_elem_on_isosurface for ielem=%d with all nodes on one side!!!\n",ei[pg->imtrx]->ielem);
#endif
          return TRUE;
        }
      }
      return FALSE;
    }
    }
  }
#endif

  return (FALSE);
}
/*
int
significant_element_crossing ( int elem,
                               double x[],
                               const Exo_DB* exo )
{
  int i, I;
  int iconn_ptr = exo->elem_ptr[elem];
  int dofs;
  int ielem_type, ielem_shape;
  int ebn, mn;
  double value;
  double max_neg = 0.;
  double max_pos = 0.;

  ebn = find_elemblock_index(elem, exo);
  mn = Matilda[ebn];
  if (!(pd_glob[mn]->v[pg->imtrx][ls->var])) return (FALSE);

  ielem_type = Elem_Type(exo, elem);
  ielem_shape  = type2shape(ielem_type);
  dofs = getdofs(ielem_shape, pd_glob[mn]->i[pg->imtrx][ls->var]);

  for ( i=0 ; i< dofs; i++)
    {
      I = exo->node_list[ iconn_ptr + i ];

      value = x[Index_Solution(I, ls->var, 0, 0, -2, pg->imtrx)];

      if ( -value > max_neg ) max_neg = -value;
      if ( value > max_pos ) max_pos = value;
    }

  if ( max_neg * max_pos == 0. ) return (FALSE);

  if ( max_neg > max_pos )
    {
      if ( max_pos/max_neg > BASE_ELEM_SIG_CROSS_TOL ) return (TRUE);
    }
  else
    {
      if ( max_neg/max_pos > BASE_ELEM_SIG_CROSS_TOL ) return (TRUE);
    }

  return (FALSE);
}
*/
/*
static int
significant_current_element_crossing ()
{
  int i;
  double value;
  double max_neg = 0.;
  double max_pos = 0.;

  if (!(pd->v[pg->imtrx][ls->var])) return (FALSE);

  for ( i=0 ; i< ei[pg->imtrx]->dof[ls->var]; i++)
    {
          switch (ls->var )
          {
                  case FILL:
                          value =  *(esp->F[i]);
                          break;
                  case PHASE1:
                  case PHASE2:
                  case PHASE3:
                  case PHASE4:
                  case PHASE5:
                          value = *(esp->pF[ls->var-PHASE1][i]);
                          break;
          }

      if ( -value > max_neg ) max_neg = -value;
      if ( value > max_pos ) max_pos = value;
    }

  if ( max_neg * max_pos == 0. ) return (FALSE);

  if ( max_neg > max_pos )
    {
      if ( max_pos/max_neg > BASE_ELEM_SIG_CROSS_TOL ) return (TRUE);
    }
  else
    {
      if ( max_neg/max_pos > BASE_ELEM_SIG_CROSS_TOL ) return (TRUE);
    }

  return (FALSE);
}
*/

static int Hrenorm_simplemass(Exo_DB *exo, Comm_Ex *cx, Dpi *dpi, double x[],
                              struct LS_Surf_List *list, int num_total_nodes,
                              int num_ls_unkns, int num_total_unkns,
                              double time) {
  int I, ie, max_its, i;
  double *dC;
  double *F, *F_, *R, *b;
  double M;
  int global_ls_unkns = num_ls_unkns;
  static double M0;
  static int M0_set = 0;
#ifdef PARALLEL

  double interface_size = 0;
  double c = 0;
  int eb, blk_id;
  double Mold;

  MPI_Allreduce(&num_ls_unkns, &global_ls_unkns, 1, MPI_INT, MPI_SUM,
                MPI_COMM_WORLD);

#endif

  dC = F = F_ = R = b = NULL;

  dalloc(num_total_unkns, dC);

  dalloc(num_ls_unkns, F);
  dalloc(num_ls_unkns, F_);
  dalloc(num_ls_unkns, R);
  dalloc(num_ls_unkns, b);

  if ((!M0_set) && (ls->Mass_Value >= 0.0)) {
    if (ls->Mass_Value > 0) {
      M0 = ls->Mass_Value;
    } else {
      M0 = find_LS_mass(exo, dpi, NULL, dC, x, num_total_unkns);
      M0_set = 1;
    }
  } else if (!M0_set) {
    M0 = find_LS_mass(exo, dpi, NULL, dC, x, num_total_unkns);
  }

  surf_based_initialization(x, NULL, NULL, exo, num_total_nodes, list, time, 0.,
                            0.);
#ifdef PARALLEL
  exchange_dof(cx, dpi, x, pg->imtrx);
#endif

  max_its = 20;
  Mold = M0;
  M = find_LS_mass(exo, dpi, NULL, dC, x, num_total_unkns);
  DPRINTF(stderr, "\n\t\t Mass old %g, Mass new %g: \t", M0, M);

  for (i = 0; i < max_its; i++) {
    if (fabs(M - Mold) < 1e-7) {
      break;
    }

    interface_size = 0;
    for (eb = 0; eb < dpi->num_elem_blocks_global; eb++) {
      blk_id = dpi->eb_id_global[eb];

      interface_size +=
          evaluate_volume_integral(exo, dpi, I_LS_ARC_LENGTH, NULL, blk_id, 0,
                                   NULL, NULL, 1, NULL, x, x, 0.0, 0.0, 0);
    }

    c = (M - Mold) / interface_size;
    for (I = 0; I < num_total_nodes; I++) {
      if ((ie = Index_Solution(I, ls->var, 0, 0, -2, pg->imtrx)) != -1) {
        x[ie] += c;
      }
    }
#ifdef PARALLEL
    exchange_dof(cx, dpi, x, pg->imtrx);
#endif

    Mold = M0;
    M = find_LS_mass(exo, dpi, NULL, dC, x, num_total_unkns);

    DPRINTF(stderr, "\n\t\t iter %d, Additive value: %f, new mass %g \n\t\t", i,
            c, M);
  }

#ifdef PARALLEL
  exchange_dof(cx, dpi, x, pg->imtrx);
#endif

  safe_free(dC);
  safe_free(F);
  safe_free(F_);
  safe_free(R);
  safe_free(b);

  return (TRUE);
}

static int Hrenorm_smolianksi_only(Exo_DB *exo, Comm_Ex *cx, Dpi *dpi,
                                   double x[], struct LS_Surf_List *list,
                                   int num_total_nodes, int num_ls_unkns,
                                   int num_total_unkns, double time) {
  int I, ie, max_its, i;
  double *dC;
  double *F, *F_, *R, *b;
  double M;
  int global_ls_unkns = num_ls_unkns;
  static double M0;
  static int M0_set = 0;
#ifdef PARALLEL

  double interface_size = 0;
  double c = 0;
  int eb, blk_id;
  double Mold;

  MPI_Allreduce(&num_ls_unkns, &global_ls_unkns, 1, MPI_INT, MPI_SUM,
                MPI_COMM_WORLD);

#endif

  dC = F = F_ = R = b = NULL;

  dalloc(num_total_unkns, dC);

  dalloc(num_ls_unkns, F);
  dalloc(num_ls_unkns, F_);
  dalloc(num_ls_unkns, R);
  dalloc(num_ls_unkns, b);

  if ((!M0_set) && (ls->Mass_Value >= 0.0)) {
    if (ls->Mass_Value > 0) {
      M0 = ls->Mass_Value;
    } else {
      M0 = find_LS_mass(exo, dpi, NULL, dC, x, num_total_unkns);
      M0_set = 1;
    }
  } else if (!M0_set) {
    M0 = find_LS_mass(exo, dpi, NULL, dC, x, num_total_unkns);
  }
#ifdef PARALLEL
  exchange_dof(cx, dpi, x, pg->imtrx);
#endif

  max_its = 20;
  Mold = M0;
  M = find_LS_mass(exo, dpi, NULL, dC, x, num_total_unkns);
  DPRINTF(stderr, "\n\t\t Mass old %g, Mass new %g: \t", M0, M);

  for (i = 0; i < max_its; i++) {
    if (fabs(M - Mold) < 1e-7) {
      break;
    }

    interface_size = 0;
    for (eb = 0; eb < dpi->num_elem_blocks_global; eb++) {
      blk_id = dpi->eb_id_global[eb];

      interface_size +=
          evaluate_volume_integral(exo, dpi, I_LS_ARC_LENGTH, NULL, blk_id, 0,
                                   NULL, NULL, 1, NULL, x, x, 0.0, 0.0, 0);
    }

    c = (M - Mold) / interface_size;
    for (I = 0; I < num_total_nodes; I++) {
      if ((ie = Index_Solution(I, ls->var, 0, 0, -2, pg->imtrx)) != -1) {
        x[ie] += c;
      }
    }
#ifdef PARALLEL
    exchange_dof(cx, dpi, x, pg->imtrx);
#endif

    Mold = M0;
    M = find_LS_mass(exo, dpi, NULL, dC, x, num_total_unkns);

    DPRINTF(stderr, "\n\t\t iter %d, Additive value: %f, new mass %g \n\t\t", i,
            c, M);
  }

#ifdef PARALLEL
  exchange_dof(cx, dpi, x, pg->imtrx);
#endif

  safe_free(dC);
  safe_free(F);
  safe_free(F_);
  safe_free(R);
  safe_free(b);

  return (TRUE);
}

static int Hrenorm_constrain(Exo_DB *exo, Comm_Ex *cx, Dpi *dpi, double x[],
                             struct LS_Surf_List *list, int num_total_nodes,
                             int num_ls_unkns, int num_total_unkns,
                             double time) {
  int I, ie, k, max_its;
  double M0, lamda, R_lamda, norm = 1.0;
  double *dC;
  double *F, *F_, *R, *b;
  int *ie_map;
  double bTb, bTR, RTR, M;
  double d_lamda;
  int global_ls_unkns = num_ls_unkns;
#ifdef PARALLEL
  int *ext_dof = NULL;
  double local_bTb = 0.;
  double local_bTR = 0.;
  double local_RTR = 0.;

  double global_bTb = 0.;
  double global_bTR = 0.;
  double global_RTR = 0.;

  MPI_Allreduce(&num_ls_unkns, &global_ls_unkns, 1, MPI_INT, MPI_SUM,
                MPI_COMM_WORLD);

#endif

  dC = F = F_ = R = b = NULL;

  dalloc(num_total_unkns, dC);

  dalloc(num_ls_unkns, F);
  dalloc(num_ls_unkns, F_);
  dalloc(num_ls_unkns, R);
  dalloc(num_ls_unkns, b);

  DPRINTF(stderr, "\n\t\t Mass constraint iteration: \t");

  ie_map = (int *)smalloc(num_ls_unkns * sizeof(int));

#ifdef PARALLEL
  if (Num_Proc > 1)
    ext_dof = (int *)smalloc(num_ls_unkns * sizeof(int));
#endif

  for (I = 0, k = 0; I < num_total_nodes; I++) {
    if ((ie = Index_Solution(I, ls->var, 0, 0, -2, pg->imtrx)) != -1) {
      F[k] = x[ie];
      ie_map[k] = ie;

#ifdef PARALLEL
      /* Here we set up the array ext_dof which */
      if (Num_Proc > 1) {
        if (I > (dpi->num_internal_nodes + dpi->num_boundary_nodes - 1))
          ext_dof[k] = TRUE;
        else
          ext_dof[k] = FALSE;
      }
#endif

      k++;
    }
  }

  if (k != num_ls_unkns) {
    EH(-1, "Error in Hrenorm_constrain. Level set unknowns unaccounted for.");
  }

  M0 = find_LS_mass(exo, dpi, NULL, dC, x, num_total_unkns);

  if (ls->Mass_Value != 0.0)
    M0 = ls->Mass_Value;

  surf_based_initialization(x, NULL, NULL, exo, num_total_nodes, list, time, 0.,
                            0.);

  for (k = 0; k < num_ls_unkns; k++) {
    F_[k] = x[ie_map[k]];
    x[ie_map[k]] = F[k];
  }

  R_lamda = lamda = 0.0;

  max_its = 10;

  while (norm >= 1.e-6 && max_its > 0) {

    for (k = 0, bTb = bTR = RTR = 0.0; k < num_ls_unkns; k++) {
      int external = FALSE;

      b[k] = dC[ie_map[k]];
      R[k] = 2.0 * (F[k] - F_[k]) + lamda * b[k];

#ifdef PARALLEL
      if (Num_Proc > 1)
        external = ext_dof[k];
        /* when accumulating the dot products it is important not to add the
         * external dofs */
#endif

      if (!external) {
        bTb += b[k] * b[k];
        bTR += b[k] * R[k];
        RTR += R[k] * R[k];
      }
    }

#ifdef PARALLEL
    if (Num_Proc > 1) {
      local_bTb = bTb;
      local_bTR = bTR;
      local_RTR = RTR;

      MPI_Allreduce(&local_bTb, &global_bTb, 1, MPI_DOUBLE, MPI_SUM,
                    MPI_COMM_WORLD);
      bTb = global_bTb;

      MPI_Allreduce(&local_bTR, &global_bTR, 1, MPI_DOUBLE, MPI_SUM,
                    MPI_COMM_WORLD);
      bTR = global_bTR;

      MPI_Allreduce(&local_RTR, &global_RTR, 1, MPI_DOUBLE, MPI_SUM,
                    MPI_COMM_WORLD);

      RTR = global_RTR;
    }

#endif
    norm = sqrt(fabs(RTR)) / global_ls_unkns + fabs(R_lamda);

    d_lamda = (2.0 * R_lamda - bTR) / bTb;

    for (k = 0; k < num_ls_unkns; k++) {
      F[k] += -0.5 * R[k] - 0.5 * b[k] * d_lamda;

      x[ie_map[k]] = F[k];
    }
#ifdef PARALLEL
    exchange_dof(cx, dpi, x, pg->imtrx);
#endif

    lamda += d_lamda;

    M = find_LS_mass(exo, dpi, NULL, dC, x, num_total_unkns);

    R_lamda = M - M0;

    max_its--;
    DPRINTF(stderr, ". %e/%e ", M, M0);
  }

  DPRINTF(stderr, "\n\t\t Multiplier value: %f \n\t\t", lamda);

  safe_free(dC);
  safe_free(F);
  safe_free(F_);
  safe_free(R);
  safe_free(b);

  return (TRUE);
}

static double find_LS_mass(const Exo_DB *exo, const Dpi *dpi,
                           const double *params, double *dC, double x[],
                           int num_total_unkns) {
  double M = 0.0;
  int eb, blk_id;
  int num_params = params == NULL ? 0 : 1;

  if (dC != NULL) {
    memset(dC, 0, num_total_unkns * sizeof(double));
  }

  for (eb = 0, M = 0.0; eb < dpi->num_elem_blocks_global; eb++) {
    int mn;
    blk_id = dpi->eb_id_global[eb];
    mn = map_mat_index(blk_id);

    if (pd_glob[mn]->e[pg->imtrx][ls->var])
      M += evaluate_volume_integral(exo, dpi, ls->Mass_Sign, NULL, blk_id, 0,
                                    NULL, params, num_params, dC, x, x, 0.0,
                                    tran->time_value, 0);
  }

  return (M);
}

double find_LS_global_flux(const Exo_DB *exo, const Dpi *dpi,
                           const double *params, double *dC, double x[],
                           int num_total_unkns) {

  double M = 0.0;
  int eb, blk_id;

  if (dC != NULL)
    memset(dC, 0, num_total_unkns * sizeof(double));

  for (eb = 0, M = 0.0; eb < dpi->num_elem_blocks_global; eb++) {
    int mn;
    blk_id = dpi->eb_id_global[eb];
    mn = map_mat_index(blk_id);

    if (pd_glob[mn]->e[pg->imtrx][ls->var])

      M += evaluate_global_flux(
          exo, dpi, (ls->Mass_Sign == I_NEG_FILL ? NEG_LS_FLUX : POS_LS_FLUX),
          blk_id, 0, NULL, NULL, x, 0.0, 0);
  }

  return (M);
}

/******************************************************************************
 * find_LS_vel: computes the average of a velocity component in either the
 * positive or negative phases (w.r.t. level set FILL).  The 'chosen_vel'
 * parameter should be one of I_{NEG,POS}_V{X,Y,Z}.  I copied the find_LS_mass
 * function for this....
 *
 * Input
 * =====
 * exo                = ExodusII pointer.
 * dpi                = Comuncations pointer.
 * params             = If non-NULL, params[0] is the interfacial width to use
 *                      in lieu of ls->Length_Scale. NB:
 *compute_volume_integrand() uses H(F) so this really doesn't matter. chosen_vel
 *= Specifies which velocity component and phase to average. x = The solution
 *vector. num_total_unknowns = Number of total unknowns.
 *
 * Returns
 * =======
 * VV                 = Average velocity component over a given phase.
 *
 ******************************************************************************/
double find_LS_vel(const Exo_DB *exo, const Dpi *dpi, const double *params,
                   const int chosen_vel, double x[], int num_total_unkns) {
  double Vel, Vol;
  int eb, blk_id, mn, phase;
  int num_params = params == NULL ? 0 : 1;

  if (chosen_vel == I_NEG_VX || chosen_vel == I_NEG_VY ||
      chosen_vel == I_NEG_VZ)
    phase = I_NEG_FILL;
  else
    phase = I_POS_FILL;

  Vel = 0.0;
  Vol = 0.0;
  for (eb = 0; eb < dpi->num_elem_blocks_global; eb++) {
    blk_id = dpi->eb_id_global[eb];
    mn = map_mat_index(blk_id);

    if (pd_glob[mn]->e[pg->imtrx][R_LEVEL_SET]) {
      Vel +=
          evaluate_volume_integral(exo, dpi, chosen_vel, NULL, blk_id, 0, NULL,
                                   params, num_params, NULL, x, x, 0.0, 0.0, 0);
      Vol +=
          evaluate_volume_integral(exo, dpi, phase, NULL, blk_id, 0, NULL,
                                   params, num_params, NULL, x, x, 0.0, 0.0, 0);
    }
  }

  return (Vel / Vol);
}

void print_point_list(double *x, Exo_DB *exo, char *filename, double time_value)

{

  struct LS_Surf_List *list;
  struct LS_Surf *surf;

  int default_Isosurface_Subsurf_Type = ls->Isosurface_Subsurf_Type;

  FILE *ofp = NULL;

  if (ProcID == 0 && filename != NULL) /* Only Proc 0 writes */
  {

    if ((ofp = fopen(filename, "w")) == NULL) {
      EH(-1, "Error opening level set output file.\n");
    }
  }

  list = create_surf_list();

  append_surf_isosurf(list, LS, 0.0);

  ls->Isosurface_Subsurf_Type =
      LS_SURF_POINT; /* We are only interested in points at the moment */

  create_subsurfs(list, x, exo);

  surf = list->start->subsurf_list->start;

  list->current = surf;

  DPRINTF(ofp, "Time: %11.5e          X\t          Y\t          Z\n",
          time_value);

  while (surf != NULL) {
    struct LS_Surf_Point_Data *s = (struct LS_Surf_Point_Data *)surf->data;

    DPRINTF(ofp, "                 %11.5e\t%11.5e\t%11.5e\n", s->x[0], s->x[1],
            s->x[2]);

    list->current = surf->next;
    surf = list->current;
  }

  ls->Isosurface_Subsurf_Type = default_Isosurface_Subsurf_Type;

  free_surf_list(&list);

  if (ProcID == 0)
    fclose(ofp);
}

int generate_facet_list(double (**point0)[DIM], double (**point1)[DIM],
                        int **owning_elem, double *x, Exo_DB *exo)

{
  struct LS_Surf_List *list;
  struct LS_Surf_List *facet_list;
  struct LS_Surf *surf, *surf_point;
  int num_facets, count;
  struct LS_Surf_Point_Data *pt;

  int default_Isosurface_Subsurf_Type = ls->Isosurface_Subsurf_Type;

  list = create_surf_list();

  append_surf_isosurf(list, LS, 0.0);

  ls->Isosurface_Subsurf_Type =
      LS_SURF_FACET; /* We are interested in a facet description of interface */

  create_subsurfs(list, x, exo);

  facet_list = list->start->subsurf_list;

  surf = facet_list->start;

  num_facets = 0;

  while (surf != NULL) {
    if (surf->type != LS_SURF_FACET) {
      EH(-1, "Error traversing facet list\n");
    }
    num_facets++;
    surf = surf->next;
  }

  if (*owning_elem != NULL) {
    safe_free((void *)*point0);
    safe_free((void *)*point1);
    safe_free((void *)*owning_elem);
  }

  *point0 = (double(*)[DIM])smalloc(DIM * num_facets * sizeof(double));
  *point1 = (double(*)[DIM])smalloc(DIM * num_facets * sizeof(double));
  *owning_elem = (int *)smalloc(num_facets * sizeof(int));

  count = 0;
  surf = facet_list->start;
  while (surf != NULL) {
    if (surf->type != LS_SURF_FACET) {
      EH(-1, "Error traversing facet list\n");
    }

    struct LS_Surf_Facet_Data *f = (struct LS_Surf_Facet_Data *)surf->data;

    if (f->num_points != 2) {
      EH(-1, "Only linear facets in 2-D are supported.\n");
    }

    (*owning_elem)[count] = f->elem;

    surf_point = surf->subsurf_list->start;

    if (surf_point->type != LS_SURF_POINT) {
      EH(-1, "Error traversing facet point list\n");
    }

    pt = (struct LS_Surf_Point_Data *)surf_point->data;
    (*point0)[count][0] = pt->x[0];
    (*point0)[count][1] = pt->x[1];

    pt = (struct LS_Surf_Point_Data *)surf_point->next->data;
    (*point1)[count][0] = pt->x[0];
    (*point1)[count][1] = pt->x[1];

    count++;
    surf = surf->next;
  }

  ls->Isosurface_Subsurf_Type = default_Isosurface_Subsurf_Type;

  free_surf_list(&list);

  return num_facets;
}

<<<<<<< HEAD
int
print_ls_interface( double *x,
		    Exo_DB *exo,
		    Dpi    *dpi,
		    const double time,
		    char *filenm,
		    int print_all_times )
{
=======
int print_ls_interface(double *x, Exo_DB *exo, Dpi *dpi, const double time,
                       char *filenm, int print_all_times) {
>>>>>>> 48a67847
  char output_filenm[MAX_FNL];
  struct LS_Surf_List *list = NULL;
  struct LS_Surf *isosurf = NULL;
  struct LS_Surf_Iso_Data *s;
  FILE *outfile = NULL;
  int status = 0;

<<<<<<< HEAD
  strncpy(output_filenm, filenm, MAX_FNL-1);
  multiname(output_filenm, ProcID, Num_Proc);

  if (print_all_times) {
    outfile = fopen(output_filenm, "a");
  } else {
    outfile = fopen(output_filenm, "w");
  }

  if (outfile == NULL) {
    EH(-1, "Output file for level set interface could not be opened");
  }

  list = create_surf_list();
  isosurf = create_surf( LS_SURF_ISOSURFACE );
  s = (struct LS_Surf_Iso_Data *) isosurf->data;
  s->isovar = ls->var;
  if ( ls->Initial_LS_Displacement != 0. )
    {
      s->isoval = ls->Initial_LS_Displacement;
      ls->Initial_LS_Displacement = 0.;
    }
  else
    {
      s->isoval = 0.;
    }


  append_surf( list, isosurf );

  create_subsurfs( list, x, exo );

  struct LS_Surf *surf;
  surf = list->start->subsurf_list->start;
  while (surf != NULL) {

    switch (surf->type) {
    case LS_SURF_POINT :
      {
	struct LS_Surf_Point_Data *s = (struct LS_Surf_Point_Data *) surf->data;
	double *p = s->x;
	if (print_all_times) {
	  fprintf(outfile, "%g\t%g\t%g\t%d\n", time, p[0], p[1], 0);
	} else {
	  fprintf(outfile, "%g\t%g\t%d\n", p[0], p[1], 0);
	}
      }
      break;
    case LS_SURF_FACET :
      {
	struct LS_Surf_Facet_Data *s = (struct LS_Surf_Facet_Data *) surf->data;

	if (s->num_points == 2)
	  {
	    struct LS_Surf_Point_Data *s1 = (struct LS_Surf_Point_Data *)
	      surf->subsurf_list->start->data;
	    struct LS_Surf_Point_Data *s2 = (struct LS_Surf_Point_Data *)
	      surf->subsurf_list->start->next->data;
	    double *p1 = s1->x;
	    double *p2 = s2->x;
	    if (print_all_times) {
	      fprintf(outfile, "%g\t%g\t%g\t%d\n", time, p1[0], p1[1], 0);
	      fprintf(outfile, "%g\t%g\t%g\t%d\n", time, p2[0], p2[1], 1);
	    } else {
	      fprintf(outfile, "%g\t%g\t%d\n", p1[0], p1[1], 0);
	      fprintf(outfile, "%g\t%g\t%d\n", p2[0], p2[1], 1);
	    }
	  }
	else
	  {
	    EH(-1,"Facet based surfaces not yet implemented in 3-D");
	  }
      }
      break;
    default:
      EH(-1, "Cannot print level set interfaces that are not Points or Facets");
      break;
    }

    surf = surf->next;
  }

  free_surf_list ( &list );
  fclose(outfile);
  return(status);
}
=======
  strncpy(output_filenm, filenm, MAX_FNL);
  multiname(output_filenm, ProcID, Num_Proc);
>>>>>>> 48a67847

  if (print_all_times) {
    outfile = fopen(output_filenm, "a");
  } else {
    outfile = fopen(output_filenm, "w");
  }

  if (outfile == NULL) {
    EH(-1, "Output file for level set interface could not be opened");
  }

  list = create_surf_list();
  isosurf = create_surf(LS_SURF_ISOSURFACE);
  s = (struct LS_Surf_Iso_Data *)isosurf->data;
  s->isovar = ls->var;
  if (ls->Initial_LS_Displacement != 0.) {
    s->isoval = ls->Initial_LS_Displacement;
    ls->Initial_LS_Displacement = 0.;
  } else {
    s->isoval = 0.;
  }

  append_surf(list, isosurf);

  create_subsurfs(list, x, exo);

  struct LS_Surf *surf;
  surf = list->start->subsurf_list->start;
  while (surf != NULL) {

    switch (surf->type) {
    case LS_SURF_POINT: {
      struct LS_Surf_Point_Data *s = (struct LS_Surf_Point_Data *)surf->data;
      double *p = s->x;
      if (print_all_times) {
        fprintf(outfile, "%g\t%g\t%g\t%d\n", time, p[0], p[1], 0);
      } else {
        fprintf(outfile, "%g\t%g\t%d\n", p[0], p[1], 0);
      }
    } break;
    case LS_SURF_FACET: {
      struct LS_Surf_Facet_Data *s = (struct LS_Surf_Facet_Data *)surf->data;

      if (s->num_points == 2) {
        struct LS_Surf_Point_Data *s1 =
            (struct LS_Surf_Point_Data *)surf->subsurf_list->start->data;
        struct LS_Surf_Point_Data *s2 =
            (struct LS_Surf_Point_Data *)surf->subsurf_list->start->next->data;
        double *p1 = s1->x;
        double *p2 = s2->x;
        if (print_all_times) {
          fprintf(outfile, "%g\t%g\t%g\t%d\n", time, p1[0], p1[1], 0);
          fprintf(outfile, "%g\t%g\t%g\t%d\n", time, p2[0], p2[1], 1);
        } else {
          fprintf(outfile, "%g\t%g\t%d\n", p1[0], p1[1], 0);
          fprintf(outfile, "%g\t%g\t%d\n", p2[0], p2[1], 1);
        }
      } else {
        EH(-1, "Facet based surfaces not yet implemented in 3-D");
      }
    } break;
    default:
      EH(-1, "Cannot print level set interfaces that are not Points or Facets");
      break;
    }

    surf = surf->next;
  }
  // print_surf_list ( list, time );

  free_surf_list(&list);
  fclose(outfile);
  return (status);
}

void print_surf_list(struct LS_Surf_List *list, double time) {
  int i = 0;
  FILE *f;
  static FILE *g = NULL;
  struct LS_Surf *surf = list->start;
  int j, level;
  char filename1[80], filename2[80], err_msg[MAX_CHAR_ERR_MSG];

#ifdef PARALLEL
  if (Num_Proc > 1) {
    sprintf(filename1, "level_set%d_of_%d.dat", ProcID + 1, Num_Proc);
    sprintf(filename2, "level_set_all%d_of_%d.dat", ProcID + 1, Num_Proc);
  } else {
    sprintf(filename1, "level_set.dat");
    sprintf(filename2, "level_set_all.dat");
  }
#else
  sprintf(filename1, "level_set.dat");
  sprintf(filename2, "level_set_all.dat");
#endif

  if ((f = fopen(filename1, "w")) == NULL) {
    sprintf(err_msg, "Error opening %s\n", filename1);
    EH(-1, err_msg);
  }

  if (g == NULL) {
    if ((g = fopen(filename2, "w")) == NULL) {
      sprintf(err_msg, "Error opening %s\n", filename2);
      EH(-1, err_msg);
    }
  }

  /* recurse entire list including subsurfs */
  /* To start, set list->current to NULL so that next_surf_or_subsurf
   * knows to return first entry in the list.
   */
  list->current = NULL;

  level = 0;
  surf = next_surf_or_subsurf(list, &level);

  while (surf) {
    /* add tabs to indicate surface hierarchy */
    for (j = 0; j < level; j++) {
      fprintf(f, "\t");
      fprintf(g, "\t");
    }

    switch (surf->type) {
    case LS_SURF_POINT: {

#ifdef LS_SURFPOINT_FILE
      struct LS_Surf_Point_Data *s = (struct LS_Surf_Point_Data *)surf->data;
      fprintf(f, "POINT %d\t %f\t %f\t %f\t %d\n", i, s->x[0], s->x[1], s->x[2],
              s->inflection);
      fprintf(g, "POINT %f\t %d\t %f\t %f\t %f\t %d\n", time, i, s->x[0],
              s->x[1], s->x[2], s->inflection);
      if ((pd->Num_Dim != 3) && (fabs(s->x[2]) > 1.e-8)) {
        printf("huh?\n");
      }
#endif
    }

    break;

    case LS_SURF_PLANE: {
      struct LS_Surf_Plane_Data *s = (struct LS_Surf_Plane_Data *)surf->data;

      fprintf(f, "PLANE %d\t %f\t %f\t %f\t %f\n", i, s->n[0], s->n[1], s->n[2],
              s->d);
      fprintf(g, "PLANE %f\t %d\t %f\t %f\t %f\t %f\n", time, i, s->n[0],
              s->n[1], s->n[2], s->d);

    }

    break;
    case LS_SURF_CIRCLE:
    case LS_SURF_SPHERE: {
      struct LS_Surf_Sphere_Data *s = (struct LS_Surf_Sphere_Data *)surf->data;

      fprintf(f, "CICLE/SPHERE %d\t %f\t %f\t %f\t %f\n", i, s->center[0],
              s->center[1], s->center[2], s->r);
      fprintf(g, "CICLE/SPHERE %f\t %d\t %f\t %f\t %f\t %f\n", time, i,
              s->center[0], s->center[1], s->center[2], s->r);
    }

    break;

    case LS_SURF_FACET: {
      struct LS_Surf_Facet_Data *s = (struct LS_Surf_Facet_Data *)surf->data;

      fprintf(f, "FACET %d\t %d\n", i, s->num_points);
      fprintf(g, "FACET %f\t %d\t %d\t\n", time, i, s->num_points);
    }

    break;

<<<<<<< HEAD
        case I_Q1:                     /* bilinear quadrilateral */
          {
            double links[6][2] = { { 0,1 },{ 1,2 },
                                   { 2,3 },{ 3,0 },
                                   { 0,2 },{ 1,3 } };
 
            for ( link=0; link<6; link++)
              {
 
                i = links[link][0];
                j = links[link][1];
                I = Proc_Elem_Connect[ei->iconnect_ptr + i];
                J = Proc_Elem_Connect[ei->iconnect_ptr + j];
 
                find_nodal_stu (i, ei->ielem_type, xi, xi+1, xi+2);
                find_nodal_stu (j, ei->ielem_type, yi, yi+1, yi+2);

                if( find_link_intersection ( xi, yi, isovar, isoval, NULL ) == TRUE )
                  {
                    /* check if crossing is on an edge with a ca condition */
                    inflection = FALSE; /* innocent till proven guilty */
                    if ( ls->Contact_Inflection &&
                         point_on_ca_boundary( I, exo ) &&
                         point_on_ca_boundary( J, exo ) ) inflection = TRUE;
                    map_local_coordinates( xi, x );
                    surf = create_surf_point ( x, ei->ielem, xi, inflection );
                    if ( unique_surf( list, surf ) )
                      {
                        append_surf( list, surf );
                      }
                    else
                      {
                        safe_free( surf );
                      }
                  }
              }
          }
          break;
 
        case I_Q2:                     /* biquadratic quadrilateral */
          {
            double links[20][2] = { { 0,4 },{ 4,1 },
                                    { 1,5 },{ 5,2 },
                                    { 2,6 },{ 6,3 },
                                    { 3,7 },{ 7,0 },
                                    { 4,8 },{ 8,6 },
                                    { 7,8 },{ 8,5 },
                                    { 4,7 },{ 0,8 },
                                    { 4,5 },{ 1,8 },
                                    { 2,8 },{ 5,6 },
                                    { 6,7 },{ 3,8 } };

            for ( link=0; link<20; link++)
              {
 
                i = links[link][0];
                j = links[link][1];
                I = Proc_Elem_Connect[ei->iconnect_ptr + i];
                J = Proc_Elem_Connect[ei->iconnect_ptr + j];
 
                find_nodal_stu (i, ei->ielem_type, xi, xi+1, xi+2);
                find_nodal_stu (j, ei->ielem_type, yi, yi+1, yi+2);

                if( find_link_intersection ( xi, yi, isovar, isoval, NULL ) == TRUE )
                  {
                    /* check if crossing is on an edge with a ca condition */
                    inflection = FALSE; /* innocent till proven guilty */
                    if ( ls->Contact_Inflection &&
                         point_on_ca_boundary( I, exo ) &&
                         point_on_ca_boundary( J, exo ) ) inflection = TRUE;
                    map_local_coordinates( xi, x );
                    surf = create_surf_point ( x, ei->ielem, xi, inflection );
                    if ( unique_surf( list, surf ) )
                      {
                        append_surf( list, surf );
                      }
                    else
                      {
			free(surf->data);
			free(surf->closest_point);
			free(surf);
                      }
                  }
=======
    case LS_SURF_SS: {
      struct LS_Surf_SS_Data *s = (struct LS_Surf_SS_Data *)surf->data;
>>>>>>> 48a67847

      fprintf(f, "SS %d\t %d\n", i, s->ss_id);
      fprintf(g, "SS %f\t %d\t %d\n", time, i, s->ss_id);
    } break;

    case LS_SURF_NS: {
      struct LS_Surf_NS_Data *s = (struct LS_Surf_NS_Data *)surf->data;

      fprintf(f, "NS %d\t %d\t %d\n", i, s->ns_id, s->PosEB_id);
      fprintf(g, "NS %f\t %d\t %d\t %d\n", time, i, s->ns_id, s->PosEB_id);
    } break;

    case LS_SURF_ISOSURFACE: {
      struct LS_Surf_Iso_Data *s = (struct LS_Surf_Iso_Data *)surf->data;

      fprintf(f, "Isosurface %d\t %d\t %f\n", i, s->isovar, s->isoval);
      fprintf(g, "Isosurface %f\t %d\t %d\t %f\n", time, i, s->isovar,
              s->isoval);
    }

    break;

    default:
      break;
    }

    i++;

    level = 0;
    surf = next_surf_or_subsurf(list, &level);
  }
  fclose(f);
}

static void find_intersections(struct LS_Surf_List *list, int isovar,
                               double isoval, Exo_DB *exo) {
  double xi[3] = {0., 0., 0.};
  double yi[3] = {0., 0., 0.};
  double x[3] = {0., 0., 0.};
  int i, j, I, J, link;
  int inflection;
  struct LS_Surf *surf;

  switch (ei[pg->imtrx]->ielem_shape) {

  case QUADRILATERAL:
  case SHELL:

    switch (pd->i[pg->imtrx][isovar]) {

    case I_Q1: /* bilinear quadrilateral */
    {
      double links[6][2] = {{0, 1}, {1, 2}, {2, 3}, {3, 0}, {0, 2}, {1, 3}};

      for (link = 0; link < 6; link++) {

        i = links[link][0];
        j = links[link][1];
        I = Proc_Elem_Connect[ei[pg->imtrx]->iconnect_ptr + i];
        J = Proc_Elem_Connect[ei[pg->imtrx]->iconnect_ptr + j];

        find_nodal_stu(i, ei[pg->imtrx]->ielem_type, xi, xi + 1, xi + 2);
        find_nodal_stu(j, ei[pg->imtrx]->ielem_type, yi, yi + 1, yi + 2);

        if (find_link_intersection(xi, yi, isovar, isoval, NULL) == TRUE) {
          /* check if crossing is on an edge with a ca condition */
          inflection = FALSE; /* innocent till proven guilty */
          if (ls->Contact_Inflection && point_on_ca_boundary(I, exo) &&
              point_on_ca_boundary(J, exo))
            inflection = TRUE;
          map_local_coordinates(xi, x);
          surf = create_surf_point(x, ei[pg->imtrx]->ielem, xi, inflection);
          if (unique_surf(list, surf)) {
            append_surf(list, surf);
          } else {
            safe_free(surf);
          }
        }
      }
    } break;

    case I_Q2: /* biquadratic quadrilateral */
    {
      double links[20][2] = {{0, 4}, {4, 1}, {1, 5}, {5, 2}, {2, 6},
                             {6, 3}, {3, 7}, {7, 0}, {4, 8}, {8, 6},
                             {7, 8}, {8, 5}, {4, 7}, {0, 8}, {4, 5},
                             {1, 8}, {2, 8}, {5, 6}, {6, 7}, {3, 8}};

      for (link = 0; link < 20; link++) {

        i = links[link][0];
        j = links[link][1];
        I = Proc_Elem_Connect[ei[pg->imtrx]->iconnect_ptr + i];
        J = Proc_Elem_Connect[ei[pg->imtrx]->iconnect_ptr + j];

        find_nodal_stu(i, ei[pg->imtrx]->ielem_type, xi, xi + 1, xi + 2);
        find_nodal_stu(j, ei[pg->imtrx]->ielem_type, yi, yi + 1, yi + 2);

        if (find_link_intersection(xi, yi, isovar, isoval, NULL) == TRUE) {
          /* check if crossing is on an edge with a ca condition */
          inflection = FALSE; /* innocent till proven guilty */
          if (ls->Contact_Inflection && point_on_ca_boundary(I, exo) &&
              point_on_ca_boundary(J, exo))
            inflection = TRUE;
          map_local_coordinates(xi, x);
          surf = create_surf_point(x, ei[pg->imtrx]->ielem, xi, inflection);
          if (unique_surf(list, surf)) {
            append_surf(list, surf);
          } else {
            safe_free(surf);
          }
        }
      }
    } break;

    default:
      EH(-1, "Huygens renormalization not implemented for interpolation");
      break;
    }
    break;

  case HEXAHEDRON:

    switch (pd->i[pg->imtrx][isovar]) {

    case I_Q1: /* trilinear hex */
    {
      double links[28][2] = {{0, 1}, {1, 2}, {2, 3}, {3, 0}, {0, 4}, {1, 5},
                             {2, 6}, {3, 7}, {4, 5}, {5, 6}, {6, 7}, {7, 4},
                             {0, 2}, {1, 3}, {0, 5}, {1, 4}, {1, 6}, {2, 5},
                             {3, 6}, {2, 7}, {0, 7}, {3, 4}, {4, 6}, {5, 7},
                             {0, 6}, {1, 7}, {2, 4}, {3, 5}};

      for (link = 0; link < 28; link++) {

        i = links[link][0];
        j = links[link][1];
        I = Proc_Elem_Connect[ei[pg->imtrx]->iconnect_ptr + i];
        J = Proc_Elem_Connect[ei[pg->imtrx]->iconnect_ptr + j];

        find_nodal_stu(i, ei[pg->imtrx]->ielem_type, xi, xi + 1, xi + 2);
        find_nodal_stu(j, ei[pg->imtrx]->ielem_type, yi, yi + 1, yi + 2);

        if (find_link_intersection(xi, yi, isovar, isoval, NULL) == TRUE) {
          /* check if crossing is on an edge with a ca condition */
          inflection = FALSE; /* innocent till proven guilty */
          if (ls->Contact_Inflection && point_on_ca_boundary(I, exo) &&
              point_on_ca_boundary(J, exo))
            inflection = TRUE;
          map_local_coordinates(xi, x);
          surf = create_surf_point(x, ei[pg->imtrx]->ielem, xi, inflection);
          if (unique_surf(list, surf)) {
            append_surf(list, surf);
          } else {
            safe_free(surf);
          }
        }
      }
    } break;

    case I_Q2: /* triquadratic hex */
    {
      double links[86][2] = {
          {0, 11},  {11, 21}, {21, 8},  {8, 0},   {12, 23}, {23, 20}, {20, 25},
          {25, 12}, {11, 23}, {21, 20}, {8, 25},  {0, 12},  {11, 3},  {3, 10},
          {10, 21}, {23, 15}, {15, 26}, {26, 20}, {3, 15},  {10, 26}, {21, 9},
          {9, 1},   {1, 8},   {20, 24}, {24, 13}, {13, 25}, {9, 24},  {1, 13},
          {10, 3},  {2, 9},   {26, 14}, {14, 24}, {2, 19},  {4, 19},  {19, 22},
          {22, 16}, {16, 4},  {12, 4},  {23, 19}, {20, 22}, {25, 16}, {19, 7},
          {7, 18},  {18, 22}, {15, 7},  {26, 18}, {22, 17}, {17, 5},  {5, 16},
          {24, 17}, {13, 5},  {18, 6},  {6, 17},  {19, 6},  {0, 20},  {12, 21},
          {23, 8},  {11, 25}, {11, 26}, {3, 20},  {10, 23}, {21, 15}, {8, 24},
          {21, 13}, {9, 25},  {1, 20},  {21, 14}, {10, 24}, {3, 20},  {9, 26},
          {12, 22}, {23, 16}, {20, 4},  {25, 19}, {23, 18}, {15, 22}, {26, 19},
          {20, 7},  {25, 17}, {20, 5},  {24, 16}, {13, 22}, {20, 6},  {26, 17},
          {14, 22}, {24, 18}}; /* This set of links is not all the links that
                                  exist on a 27node brick */

      for (link = 0; link < 86; link++) {

        i = links[link][0];
        j = links[link][1];
        I = Proc_Elem_Connect[ei[pg->imtrx]->iconnect_ptr + i];
        J = Proc_Elem_Connect[ei[pg->imtrx]->iconnect_ptr + j];

        find_nodal_stu(i, ei[pg->imtrx]->ielem_type, xi, xi + 1, xi + 2);
        find_nodal_stu(j, ei[pg->imtrx]->ielem_type, yi, yi + 1, yi + 2);

        if (find_link_intersection(xi, yi, isovar, isoval, NULL) == TRUE) {
          /* check if crossing is on an edge with a ca condition */
          inflection = FALSE; /* innocent till proven guilty */
          if (ls->Contact_Inflection && point_on_ca_boundary(I, exo) &&
              point_on_ca_boundary(J, exo))
            inflection = TRUE;
          map_local_coordinates(xi, x);
          surf = create_surf_point(x, ei[pg->imtrx]->ielem, xi, inflection);
          if (unique_surf(list, surf)) {
            append_surf(list, surf);
          } else {
            safe_free(surf);
          }
        }
      }
    } break;

    default:
      EH(-1, "Huygens renormalization not implemented for interpolation");
      break;
    }
    break;

  case TRIANGLE:
  case TRISHELL:

    switch (pd->i[pg->imtrx][isovar]) {

    case I_Q1: /* bilinear triangular shell */
    case I_Q2: {
      double links[3][2] = {{0, 1}, {1, 2}, {2, 0}};

      for (link = 0; link < 3; link++) {

        i = links[link][0];
        j = links[link][1];
        I = Proc_Elem_Connect[ei[pg->imtrx]->iconnect_ptr + i];
        J = Proc_Elem_Connect[ei[pg->imtrx]->iconnect_ptr + j];

        find_nodal_stu(i, ei[pg->imtrx]->ielem_type, xi, xi + 1, xi + 2);
        find_nodal_stu(j, ei[pg->imtrx]->ielem_type, yi, yi + 1, yi + 2);

        if (find_link_intersection(xi, yi, isovar, isoval, NULL) == TRUE) {
          /* check if crossing is on an edge with a ca condition */
          inflection = FALSE; /* innocent till proven guilty */
          if (ls->Contact_Inflection && point_on_ca_boundary(I, exo) &&
              point_on_ca_boundary(J, exo))
            inflection = TRUE;
          map_local_coordinates(xi, x);
          surf = create_surf_point(x, ei[pg->imtrx]->ielem, xi, inflection);
          if (unique_surf(list, surf)) {
            append_surf(list, surf);
          } else {
            safe_free(surf);
          }
        }
      }
    } break;

    default:
      EH(-1, "Huygens renormalization not implemented for this interpolation "
             "on TRIs");
      break;
    }
    break;

  case TETRAHEDRON:

    switch (pd->i[pg->imtrx][isovar]) {

    case I_Q1: /* trilinear hex */
    {
      int links[6][2] = {{0, 1}, {0, 2}, {0, 3}, {1, 2}, {1,3}, {2,3}};

      for (link = 0; link < 6; link++) {

        i = links[link][0];
        j = links[link][1];
        I = Proc_Elem_Connect[ei[pg->imtrx]->iconnect_ptr + i];
        J = Proc_Elem_Connect[ei[pg->imtrx]->iconnect_ptr + j];

        find_nodal_stu(i, ei[pg->imtrx]->ielem_type, xi, xi + 1, xi + 2);
        find_nodal_stu(j, ei[pg->imtrx]->ielem_type, yi, yi + 1, yi + 2);

        if (find_link_intersection(xi, yi, isovar, isoval, NULL) == TRUE) {
          /* check if crossing is on an edge with a ca condition */
          inflection = FALSE; /* innocent till proven guilty */
          if (ls->Contact_Inflection && point_on_ca_boundary(I, exo) &&
              point_on_ca_boundary(J, exo))
            inflection = TRUE;
          map_local_coordinates(xi, x);
          surf = create_surf_point(x, ei[pg->imtrx]->ielem, xi, inflection);
          if (unique_surf(list, surf)) {
            append_surf(list, surf);
          } else {
            safe_free(surf);
          }
        }
      }
    } break;
    default:
      EH(-1, "Huygens renormalization not implemented for this interpolation "
             "on TRIs");
      break;
    }
    break;

  default:
    EH(-1, "Huygens renormalization not implemented for this element shape");
    break;
  }
}

void find_facets(struct LS_Surf_List *list, int isovar, double isoval,
                 Exo_DB *exo) {

  switch (ei[pg->imtrx]->ielem_shape) {

  case QUADRILATERAL:
  case SHELL:

    switch (pd->i[pg->imtrx][isovar]) {
    case I_Q1: /* bilinear quadrilateral */
    {

      int quad[4] = {0, 1, 2, 3};

      find_quad_facets(list, isovar, isoval, quad, exo);

    } break;

    case I_Q2: /* biquadratic quadrilateral */
    {
      int quads[4][4] = {
          {0, 4, 8, 7}, {4, 1, 5, 8}, {8, 5, 2, 6}, {7, 8, 6, 3}};

      find_quad_facets(list, isovar, isoval, quads[0], exo);
      find_quad_facets(list, isovar, isoval, quads[1], exo);
      find_quad_facets(list, isovar, isoval, quads[2], exo);
      find_quad_facets(list, isovar, isoval, quads[3], exo);

    } break;

    default:
      printf("isovar=%d, pd->i[pg->imtrx][isovar]=%d\n", isovar,
             pd->i[pg->imtrx][isovar]);
      EH(-1, "Facet based contouring not implemented for quads with this "
             "interpolation type");
      break;
    }
    break;

  case HEXAHEDRON:
    switch (pd->i[pg->imtrx][isovar]) {

    default:
      EH(-1, "Facet based contouring not implemented for hexes with this "
             "interpolation type");
      break;
    }
    break;

  default:
    EH(-1, "Facet based contouring not implemented for this element shape");
    break;
  }
}

static void find_quad_facets(struct LS_Surf_List *list, int isovar,
                             double isoval, int *quad, Exo_DB *exo) {
  double xi[3], yi[3], x[3], *esp;
  int i, j, I, J;
  int edge, vert_count, edge_sign[4], inflection;
  struct LS_Surf *vertex[4], *surf;
  double val_center, val_I, val_J;

  vert_count = 0;
  val_center = 0.;
  for (edge = 0; edge < 4; edge++) {
    i = quad[edge];
    j = quad[(edge + 1) % 4];
    I = Proc_Elem_Connect[ei[pg->imtrx]->iconnect_ptr + i];
    J = Proc_Elem_Connect[ei[pg->imtrx]->iconnect_ptr + j];

    esp = x_static +
          ei[pg->imtrx]->ieqn_ledof[ei[pg->imtrx]->lvdof_to_ledof[isovar][i]];
    val_I = *esp - isoval;

    esp = x_static +
          ei[pg->imtrx]->ieqn_ledof[ei[pg->imtrx]->lvdof_to_ledof[isovar][j]];
    val_J = *esp - isoval;

    /* keep track of average value for resolving ambiguous configuration */
    val_center += val_I;

    /* an edge is considered to have a crossing if the function
     * changes sign along the edge OR if the first node on the
     * side is zero
     */
    if ((val_I * val_J < 0.) || ((val_I == 0.) && (val_J != 0.))) {
      if (val_J > val_I) {
        edge_sign[vert_count] = 1;
      } else if (val_J < val_I) {
        edge_sign[vert_count] = -1;
      } else {
        edge_sign[vert_count] = 0;
      }

      /* locate crossing */
      find_nodal_stu(i, ei[pg->imtrx]->ielem_type, xi, xi + 1, xi + 2);
      find_nodal_stu(j, ei[pg->imtrx]->ielem_type, yi, yi + 1, yi + 2);
      if (!find_link_intersection(xi, yi, isovar, isoval, NULL)) {
        EH(-1, "Shouldn't be here.");
      }

      /* check if crossing is on an edge with a ca condition */
      inflection = FALSE; /* innocent till proven guilty */
      if (ls->Contact_Inflection && point_on_ca_boundary(I, exo) &&
          point_on_ca_boundary(J, exo))
        inflection = TRUE;

      map_local_coordinates(xi, x);
      vertex[vert_count] =
          create_surf_point(x, ei[pg->imtrx]->ielem, xi, inflection);

      vert_count++;
    }
  }

  switch (vert_count) {

  case 0:
  case 1: {
    return;
  }
    /* no "break;" to avoid the "statement not reached" warning */

  case 2: {
    if (edge_sign[0] > edge_sign[1]) {
      surf = create_surf_facet_line(vertex[0], vertex[1], ei[pg->imtrx]->ielem,
                                    -1);
    } else {
      surf = create_surf_facet_line(vertex[1], vertex[0], ei[pg->imtrx]->ielem,
                                    -1);
    }
    append_surf(list, surf);
  } break;

  case 4: {
    /* Slightly ambiguous situation of all 4 edges having crossings.
     * To handle this, make the center have the same sign it currently
     * has.
     */

    if (edge_sign[0] * val_center < 0.) {
      if (edge_sign[0] > edge_sign[1]) {
        surf = create_surf_facet_line(vertex[0], vertex[1],
                                      ei[pg->imtrx]->ielem, -1);
      } else {
        surf = create_surf_facet_line(vertex[1], vertex[0],
                                      ei[pg->imtrx]->ielem, -1);
      }
      append_surf(list, surf);

      if (edge_sign[2] > edge_sign[3]) {
        surf = create_surf_facet_line(vertex[2], vertex[3],
                                      ei[pg->imtrx]->ielem, -1);
      } else {
        surf = create_surf_facet_line(vertex[3], vertex[2],
                                      ei[pg->imtrx]->ielem, -1);
      }
      append_surf(list, surf);
    } else {
      if (edge_sign[1] > edge_sign[2]) {
        surf = create_surf_facet_line(vertex[1], vertex[2],
                                      ei[pg->imtrx]->ielem, -1);
      } else {
        surf = create_surf_facet_line(vertex[2], vertex[1],
                                      ei[pg->imtrx]->ielem, -1);
      }
      append_surf(list, surf);

      if (edge_sign[3] > edge_sign[0]) {
        surf = create_surf_facet_line(vertex[3], vertex[0],
                                      ei[pg->imtrx]->ielem, -1);
      } else {
        surf = create_surf_facet_line(vertex[0], vertex[3],
                                      ei[pg->imtrx]->ielem, -1);
      }
      append_surf(list, surf);
    }
  } break;

  default: {
    printf("number of edges = %d\n", vert_count);
    EH(-1, "Silly me, I thought this couldn't happen");
  } break;
  }
}

static int point_on_ca_boundary(int I, Exo_DB *exo)
/* check to see if point is on SS with CA condition.
 * we do this so because points on such boundaries should
 * be treated as inflection points in the zero level set
 */
{
  static int num_ss_on_ca_boundary = -1;
  static int iss_on_ca_boundary[20];
  int inflection;
  int ibc, ica, i, J;
  int iss = 0;

  /* first time here, make list of side sets with CA boundary conditions */
  if (num_ss_on_ca_boundary == -1) {
    num_ss_on_ca_boundary = 0;
    for (ibc = 0; ibc < Num_BC; ibc++) {
      if (BC_Types[ibc].BC_Name == FILL_CA_BC) {
        if ((iss = in_list(BC_Types[ibc].BC_ID, 0, exo->num_side_sets,
                           exo->ss_id)) == -1) {
          EH(-1, "Cannot locate SS index in point_on_ca_boundary");
        }
        if (num_ss_on_ca_boundary >= 20)
          EH(-1, "Need to increase array for ss_on_ca_boundary[] in "
                 "point_on_ca_boundary");
        iss_on_ca_boundary[num_ss_on_ca_boundary] = iss;
        num_ss_on_ca_boundary++;
      }
    }
  }

  inflection = FALSE; /* innocent till proven guilty */

  for (ica = 0; ica < num_ss_on_ca_boundary; ica++) {
    iss = iss_on_ca_boundary[ica];

    for (i = 0; i < Proc_SS_Node_Count[iss]; i++) {
      J = exo->ss_node_list[iss][i];
      if (J == I)
        inflection = TRUE;
    }
  }

  return inflection;
}

int find_link_intersection(double *xi, double *yi, int isovar, double isoval,
                           Integ_Elem *subelement) {
  double rlo, rhi, dr, dr_old;
  double F1, F2;
  int a, step = 0;
  double r = 0., F = 0., dF = 0.;
  double temp;
  double tol = 1.e-16;

  compute_link_level_set(xi, yi, 0., isovar, isoval, &F1, &dF, subelement);
  compute_link_level_set(xi, yi, 1., isovar, isoval, &F2, &dF, subelement);
  if (fabs(F1) < tol * fabs(F2)) {
    return (TRUE);
  }; /* that was easy */
  if (fabs(F2) < tol * fabs(F1)) {
    for (a = 0; a < pd->Num_Dim; a++) {
      xi[a] = yi[a];
    }
    return (TRUE);
  };

  if (F1 * F2 >= 0.) {
    /* no zero crossing on this link */
    return (FALSE);
  }

  rlo = 0.;
  rhi = 1.;
  dr_old = 1.;
  dr = dr_old;

  while ((fabs(dr) > tol) && step < MAX_STEP) {
    /* if 1st step or out of range or too slow, use bisection */
    if ((step == 0) || /* first step */
        ((((r - rhi) * dF - F) * ((r - rlo) * dF - F)) >=
         0.) ||                             /* out of range */
        (fabs(2. * F) > fabs(dr_old * dF))) /* too slow */
    {
      if (step == 0) {
        r = -F1 / (F2 - F1);
      } else {
        dr_old = dr;
        dr = 0.5 * (rhi - rlo);
        temp = r;
        r = rlo + dr;
        if (r - temp == 0.)
          break;
        if (r - rlo == 0.)
          break;
      }
    } else /* use Newton step */
    {
      dr_old = dr;
      dr = -F / dF;
      temp = r;
      r += dr;
      if (r - temp == 0.)
        break;
    }

    /* calc F and dF */
    compute_link_level_set(xi, yi, r, isovar, isoval, &F, &dF, subelement);

    /* keep the root bracketed between rlo and rhi */
    if (F * F1 > 0.) {
      if (r > rlo) {
        rlo = r;
      }
    } else {
      if (r < rhi) {
        rhi = r;
      }
    }

    step++;
  }

  if (step >= MAX_STEP) {
    fprintf(
        stderr,
        "The maximum iteration count was exceeded in find_link_intersection!");
    return (FALSE);
  }

  for (a = 0; a < pd->Num_Dim; a++) {
    xi[a] = (1. - r) * xi[a] + r * yi[a];
  }

  return (TRUE);
}

static void compute_link_level_set(double *xi, double *yi, double r, int isovar,
                                   double isoval, double *F, double *dF,
                                   Integ_Elem *subelement) {
  int i, a;
  double ri[3] = {0.0, 0.0, 0.0}, dri[3] = {0.0, 0.0, 0.0};
  double *esp;

  for (a = 0; a < pd->Num_Dim; a++) {
    ri[a] = (1. - r) * xi[a] + r * yi[a];
    dri[a] = yi[a] - xi[a];
  }

  if (subelement == NULL) {
    load_basis_functions(ri, bfd);

    for (i = 0, *F = -isoval, *dF = 0.0; i < ei[pg->imtrx]->dof[isovar]; i++) {

      esp = x_static +
            ei[pg->imtrx]->ieqn_ledof[ei[pg->imtrx]->lvdof_to_ledof[isovar][i]];

      *F += *esp * bf[isovar]->phi[i];

      for (a = 0; a < pd->Num_Dim; a++) {
        *dF += *esp * bf[isovar]->dphidxi[i][a] * dri[a];
      }
    }
  } else {
    /* need to account for mapping from subelement to parent element */
    double pi[3] = {0.0, 0.0, 0.0};
    int a, b, i;
    double J[DIM][DIM];
    int dim = ei[pg->imtrx]->ielem_dim;

    subelement_J(subelement, yi, J, TRUE);
    map_subelement_stu(pi, subelement, ri);

    load_basis_functions(pi, bfd);

    for (i = 0, *F = -isoval, *dF = 0.0; i < ei[pg->imtrx]->dof[isovar]; i++) {

      esp = x_static +
            ei[pg->imtrx]->ieqn_ledof[ei[pg->imtrx]->lvdof_to_ledof[isovar][i]];

      *F += *esp * bf[isovar]->phi[i];

      for (a = 0; a < dim; a++) {
        for (b = 0; b < dim; b++) {
          *dF += *esp * bf[isovar]->dphidxi[i][b] * J[a][b] * dri[a];
        }
      }
    }
  }
}

struct LS_Surf *create_surf(int type)
/* generic surface creator */
{
  struct LS_Surf *surf;

  surf = (struct LS_Surf *)smalloc(sizeof(struct LS_Surf));

  surf->type = type;
  surf->closest_point = (struct LS_Surf_Closest_Point *)smalloc(
      sizeof(struct LS_Surf_Closest_Point));
  surf->subsurf_list = NULL;
  surf->next = NULL;

  /* now for the not so generic part */
  switch (surf->type) {
  case LS_SURF_POINT: {
    surf->data = (void *)smalloc(sizeof(struct LS_Surf_Point_Data));
  } break;

  case LS_SURF_PLANE: {
    surf->data = (void *)smalloc(sizeof(struct LS_Surf_Plane_Data));
  } break;

  case LS_SURF_CIRCLE:
  case LS_SURF_SPHERE: {
    surf->data = (void *)smalloc(sizeof(struct LS_Surf_Sphere_Data));
  } break;

  case LS_SURF_FACET: {
    surf->data = (void *)smalloc(sizeof(struct LS_Surf_Facet_Data));
  } break;

  case LS_SURF_SS: {
    surf->data = (void *)smalloc(sizeof(struct LS_Surf_SS_Data));
  } break;

  case LS_SURF_NS: {
    surf->data = (void *)smalloc(sizeof(struct LS_Surf_NS_Data));
  } break;

  case LS_SURF_ISOSURFACE: {
    surf->data = (void *)smalloc(sizeof(struct LS_Surf_Iso_Data));
  } break;

  case LS_SURF_USER: {
    surf->data = (void *)smalloc(sizeof(struct LS_Surf_User_Data));
  } break;
  case LS_SURF_ARC: {
    surf->data = (void *)smalloc(sizeof(struct LS_Surf_Arc_Data));
  } break;
  default: {
    EH(-1, "create_surf called with unknown surface type");
  } break;
  }

  return surf;
}

void append_surf(struct LS_Surf_List *list, struct LS_Surf *surf)
/* append surface to list */
{
  if (list->size == 0) {
    list->start = surf;
  } else {
    list->end->next = surf;
  }
  list->end = surf;
  list->end->next = NULL;
  list->size++;
}

void append_surf_isosurf(struct LS_Surf_List *list, int isovar, double isoval) {
  struct LS_Surf *tmp_surf = NULL;
  struct LS_Surf_Iso_Data *tmp_data;

  tmp_surf = create_surf(LS_SURF_ISOSURFACE);
  tmp_data = (struct LS_Surf_Iso_Data *)tmp_surf->data;
  tmp_data->isovar = isovar;
  tmp_data->isoval = isoval;

  append_surf(list, tmp_surf);
}

static double distance(double *x, double *y) {
  double dist;

  dist = pow((x[0] - y[0]), 2.0) + pow((x[1] - y[1]), 2.0);

  if (pd->Num_Dim == 3)
    dist += pow((x[2] - y[2]), 2.0);

  return sqrt(dist);
}

int unique_surf(struct LS_Surf_List *list, struct LS_Surf *surf)
/* check if surface is unique or is a duplicate */
{
  int unique = TRUE; /* innocent till proven guilty here */

  switch (surf->type) {
  case LS_SURF_POINT: {
    struct LS_Surf_Point_Data *s = (struct LS_Surf_Point_Data *)surf->data;

    /* step through list looking for duplicates */
    list->current = list->start;
    while (list->current) {
      if (list->current->type == LS_SURF_POINT) {
        struct LS_Surf_Point_Data *sl =
            (struct LS_Surf_Point_Data *)list->current->data;
        if (distance(s->x, sl->x) < ls->Length_Scale * 0.001) {
          unique = FALSE;
          return unique;
        }
      }
      list->current = list->current->next;
    }
  } break;

  default: {
    EH(-1, "unique_surf not implemented for this surface type");
  } break;
  }

  return unique;
}

struct LS_Surf_List *create_surf_list()
/* surface list creator */
{
  struct LS_Surf_List *list;

  list = (struct LS_Surf_List *)smalloc(sizeof(struct LS_Surf_List));

  list->size = 0;
  list->start = list->end = list->current = NULL;

  return list;
}

struct LS_Surf *create_surf_point(double *x, int elem, double *xi,
                                  int inflection) {
  struct LS_Surf *surf;
  struct LS_Surf_Point_Data *s;

  surf = create_surf(LS_SURF_POINT);
  s = (struct LS_Surf_Point_Data *)surf->data;

  s->x[0] = x[0];
  s->x[1] = x[1];
  s->x[2] = x[2];
  s->xi[0] = xi[0];
  s->xi[1] = xi[1];
  s->xi[2] = xi[2];

  s->elem = elem;
  s->inflection = inflection;

  return surf;
}

struct LS_Surf *create_surf_facet_line(struct LS_Surf *v1, struct LS_Surf *v2,
                                       int elem, int elem_side) {
  struct LS_Surf *surf;
  struct LS_Surf_Facet_Data *s;

  surf = create_surf(LS_SURF_FACET);
  s = (struct LS_Surf_Facet_Data *)surf->data;

  s->num_points = 2;
  s->elem = elem;
  s->elem_side = elem_side;

  surf->subsurf_list = create_surf_list();

  append_surf(surf->subsurf_list, v1);
  append_surf(surf->subsurf_list, v2);

  return surf;
}

static struct LS_Surf *next_surf_or_subsurf(struct LS_Surf_List *list,
                                            int *level)
/* Recursively descend list
 * On the first call, list->current should be set to NULL.
 * This will cause the first item in the list to be returned
 * and set up for future calls.
 * NOTE: *level is returned as the level at which the surface
 * was found (how many levels of subsurfaces were descended).
 * This is incremented as each level is descended so it must
 * be initialized to zero for each call.
 */
{
  struct LS_Surf *surf;

  if (list->current == NULL) /* this is the first call for this list */
  {
    list->current = list->start;
    surf = list->current;
  } else {
    if (list->current->subsurf_list) /* working on subsurf list */
    {
      (*level)++;
      surf = next_surf_or_subsurf(list->current->subsurf_list, level);
      if (surf != NULL)
        return surf;
      /* we have reached the end of the subsurf list, returns to current list */
      (*level)--;
    }

    list->current = list->current->next;
    surf = list->current;
  }

  /* reset subsurface list so that next call will descend into it correctly */
  if ((surf != NULL) && (surf->subsurf_list != NULL)) {
    surf->subsurf_list->current = NULL;
  }

  return surf;
}

static struct LS_Surf *create_next_surf_or_subsurf(struct LS_Surf_List *list,
                                                   int level, int type)
/* create new list entry
 * level indicates how many levels of subsurfaces need to be descended before
 * adding the new surface
 */
{
  struct LS_Surf *surf;

  if (level > 0) {
    if (list->end->subsurf_list == NULL) {
      if (level > 1)
        EH(-1, "Didn't think this could happen");
      list->end->subsurf_list = create_surf_list();
    }
    surf =
        create_next_surf_or_subsurf(list->end->subsurf_list, level - 1, type);
  } else {
    surf = create_surf(type);
    append_surf(list, surf);
  }
  return surf;
}

/*
 * ls_var_initialization :  Initializes field variables that are indexed to
 * level set These would include species in two-phase transport or temperature
 * in casting.
 *
 *   Input
 *         x  = vector of nodal unknowns
 *         x_old = vector of old nodal unknowns
 */

void ls_var_initialization(double **u, Exo_DB *exo, Dpi *dpi, Comm_Ex **cx) {
  int n, k, ebi, ebj, mn;
  int block_temp, ielem, e_start, e_end;
  int *block_order;

  block_order = alloc_int_1(exo->num_elem_blocks, 0);
  for (n = 0; n < exo->num_elem_blocks; n++)
    block_order[n] = n;

  if (Num_Proc > 1) {
    for (n = 0; n < exo->num_elem_blocks; n++) {
      for (k = n + 1; k < exo->num_elem_blocks; k++) {
        if (Matilda[block_order[k]] < Matilda[block_order[n]]) {
          block_temp = block_order[n];
          block_order[n] = block_order[k];
          block_order[k] = block_temp;
        }
      }
    }
  }

  for (ebj = 0; ebj < exo->num_elem_blocks; ebj++) {
    ebi = block_order[ebj];
    mn = Matilda[ebi];
    pd = pd_glob[mn];
    mp = mp_glob[mn];

    // PRS note: hardwired here to R_PHASE1
    if (pd->e[pg->imtrx][R_LEVEL_SET]) {
      int ielem_type, num_nodes, index;
      int i, j, var, nunks, ie;
      NODAL_VARS_STRUCT *nv;

      e_start = exo->eb_ptr[ebi];
      e_end = exo->eb_ptr[ebi + 1];

      for (ielem = e_start; ielem < e_end; ielem++) {
        ielem_type = Elem_Type(exo, ielem);
        num_nodes = elem_info(NNODES, ielem_type);
        index = Proc_Connect_Ptr[ielem];
        ls->Elem_Sign = 0;

        for (n = 0; n < num_nodes; n++) /* local nodes */
        {
          scalar_value_at_local_node(ielem, ielem_type, n, LS, 0, u[pg->imtrx],
                                     exo);
          i = Proc_Elem_Connect[index++];

          for (int imtrx = 0; imtrx < upd->Total_Num_Matrices; imtrx++) {

            nv = Nodes[i]->Nodal_Vars_Info[imtrx];

            for (j = Num_Var_Init; j < ls->Num_Var_Init + Num_Var_Init; j++) {

              var = Var_init[j].var;

              nunks = get_nv_ndofs_modMF(nv, var);

              if (nunks > 0 && pd->i[imtrx][var]) {
                if (nunks == 1) {
                  ie = Index_Solution(i, var, Var_init[j].ktype, 0, mn, imtrx);

                  level_set_property(Var_init[j].init_val_minus,
                                     Var_init[j].init_val_plus,
                                     ls->Length_Scale, &(u[imtrx][ie]), NULL);

                } else {
                  EH(-1, " Cannot initialized multiple degrees of freedom at a "
                         "node \n");
                }
              }
            }
          }
        }
      }
    }
  }

  safer_free((void **)&block_order);

  for (int imtrx = 0; imtrx < upd->Total_Num_Matrices; imtrx++) {
    exchange_dof(cx[imtrx], dpi, u[imtrx], imtrx);
  }

  return;
}

static double scalar_value_at_local_node(int ielem, int ielem_type, int lnode,
                                         int var, int ktype, double *u,
                                         Exo_DB *exo) {

  double xi[DIM], val = 0;
  double scr1, scr2;

  if (u == x_static) /* be the least disruptive possible */
  {
    load_elem_dofptr(ielem, exo, x_static, x_old_static, xdot_static,
                     xdot_old_static, x_static, 0);
  } else {
    load_elem_dofptr(ielem, exo, u, u, u, u, u, 0);
  }

  bf_mp_init(pd);

  find_nodal_stu(lnode, ielem_type, xi, xi + 1, xi + 2);

  load_basis_functions(xi, bfd);

  switch (var) {
  case FILL:
    if (pd->v[pg->imtrx][var])
      scalar_fv_fill(esp->F, esp_dot->F, esp_old->F, bf[var]->phi,
                     ei[pg->imtrx]->dof[var], &fv->F, &scr1, &scr2);
    val = fv->F;
    break;
  case TEMPERATURE:
    if (pd->v[pg->imtrx][var])
      scalar_fv_fill(esp->T, esp_dot->T, esp_old->T, bf[var]->phi,
                     ei[pg->imtrx]->dof[var], &fv->T, &scr1, &scr2);
    val = fv->T;
    break;
  default:
    val = 0;
    break;
  }
  return (val);
}

/*
static double find_LS_value_on_side
( int ielem_type ,
        int id_side,
        double s,
        double t,
        double xi[DIM]))
*/
void iso_contour_on_side(double isoval, int dim, int ielem_type, int id_side,
                         int *ip_total, double (**s)[DIM], double **wt) {
  switch (dim) {
  case 2: {
    int local_elem_node_id[MAX_NODES_PER_SIDE];
    int nodes_per_side;
    int i;
    int have_crossing = FALSE;

    get_side_info(ielem_type, id_side, &nodes_per_side, local_elem_node_id);

    for (i = 1; i < nodes_per_side; i++) {
      int lvdof = ei[pg->imtrx]->ln_to_dof[ls->var][local_elem_node_id[i]];

      if (lvdof != -1) {

        if (sign_change(*esp->F[local_elem_node_id[0]] - isoval,
                        *esp->F[local_elem_node_id[i]] - isoval))
          have_crossing = TRUE;
      }
    }

    if (have_crossing) {
      double xi_p[DIM];

      *ip_total = 1;
      *s = (double(*)[DIM])smalloc(DIM * sizeof(double));
      *wt = (double *)smalloc(sizeof(double));
      *wt[0] = 1.0;

      if (sign_change(*esp->F[local_elem_node_id[0]] - isoval,
                      *esp->F[local_elem_node_id[1]] - isoval)) {
        load_surf_st(ielem_type, id_side, pd->Num_Dim, *s[0], -1., 0.);
        load_surf_st(ielem_type, id_side, pd->Num_Dim, xi_p, 1., 0.);

        find_link_intersection(*s[0], xi_p, ls->var, isoval, NULL);
      } else /* unusual case of having two crossings on this side, hmmm, what to
                do? */
      {
        if (nodes_per_side != 3)
          EH(-1, "Unexpected element type!");

        if (sign_change(*esp->F[local_elem_node_id[0]] - isoval,
                        *esp->F[local_elem_node_id[2]] - isoval)) {
          load_surf_st(ielem_type, id_side, pd->Num_Dim, *s[0], -1., 0.);
          load_surf_st(ielem_type, id_side, pd->Num_Dim, xi_p, 0., 0.);

          find_link_intersection(*s[0], xi_p, ls->var, isoval, NULL);
        } else {
          EH(-1, "This really shouldn't happen!");
        }
      }
    } else {
      *ip_total = 0;
      *s = NULL;
      *wt = NULL;
    }
  } break;
  case 3:
    EH(-1, "Third dimension remains problematic.\n");
  }
  return;
}
/*
static int
interface_on_side( double isoval,
                   int ielem_type,
                   int id_side )
{
  int local_elem_node_id[MAX_NODES_PER_SIDE];
  int nodes_per_side;
  int ldof_eqn;
  int i;

  int all_negative = TRUE;
  int all_positive = TRUE;



  get_side_info( ielem_type, id_side, &nodes_per_side, local_elem_node_id );

  for( i=0; ( all_positive || all_negative) &&  i<nodes_per_side ; i++)
    {
      int id;

      id = local_elem_node_id[i];

      if(  (ldof_eqn = ei[pg->imtrx]->ln_to_first_dof[ls->var][id]) != -1 )
        {
          all_negative = ( *(esp->F[ldof_eqn]) - isoval <= 0.0 ) &&
all_negative; all_positive = ( *(esp->F[ldof_eqn]) - isoval > 0.0 ) &&
all_positive;
        }
    }

  return ( !( all_negative || all_positive ) );
}
*/
/*
static double
find_LS_value_on_side( int ielem_type,
                       int id_side,
                       double s,
                       double t,
                       double xi[DIM] )
{
  double value;
  int i;

  load_surf_st( ielem_type, id_side, pd->Num_Dim, xi, s, t );

  load_basis_functions( xi, bfd );

  for(i=0, value=0.0; i<ei[pg->imtrx]->dof[ls->var]; i++ )
    {
      value += *(esp->F[i])*bf[ls->var]->phi[i];
    }
  return(value);
}
*/
/******************************************************************************
 * level_set_interface(): Calculates useful level set functions and their
 *                        derivatives.  Some terms are probably not worth
 *        computing (such as d_H_dgradF[]) but it's easier to be systematic.
 *        The routine tries to be as efficient as possible -- no derivatives
 *        are calculated if we're not near the interface or if do_deriv is
 *FALSE.
 *
 * Input
 * -----
 *   F	      = The value of the level set (distance) function.
 *   grad_F   = Gradient of F.
 *   width    = Width of the interface region; width = 2*alpha.
 *   do_deriv = If TRUE, calculate the derivatives.
 *
 * Output
 * ------
 *   near	     = TRUE if the current posistion (i.e. F) is in the
 *                     interfacial region
 *   H		     = Heaviside function; smooth form of: H=0 for F<0,
 *                     H=1 for F>0
 *   d_H_dF	     = Derivative of H w.r.t. F. Normally this would be
 *                     delta but not here
 *   d_H_dgradF      = Derivative of H w.r.t. the components of grad(F).
 *   delta	     = Delta function: smooth form of: delta(F) = 1 for
 *                     F=0, =0 for F != 0; N.B. This delta has a correction
 *                     for cases where F is not a pure distance function.
 *   d_delta_dF	     = Derivative of delta w.r.t. F
 *   d_delta_dgradF  = Derivative of delta w.r.t. the components of grad(F).
 *   normal	     = Normal vector: typically normal = grad(F); here we use
 *                     normal = grad(F) / |grad(F)| to be safe.
 *   d_normal_dF     = Derivative of normal w.r.t. F.
 *   d_noraml_dgradF = Derivative of normal w.r.t. the components of grad(F).
 *
 * Return
 * ------
 *   0 = Success.
 *  -1 = Failure.
 *
 * Example Usage of Derivative Terms
 * ---------------------------------
 *
 * d_normal_dgradF[a][b] = d normal[a] / d gradF[b]
 *
 * So, to compute Jacobian terms like d normal[a]/d F_j:
 *
 * d normal[a] / d F_j = d_normal_dF[a]        * bf[FILL]->phi[j]
 *                     + d_normal_dgradF[a][0] * bf[FILL]->grad_phi[j][0]
 *                     + d_normal_dgradF[a][1] * bf[FILL]->grad_phi[j][1]
 *                     + d_normal_dgradF[a][2] * bf[FILL]->grad_phi[j][2]
 *
 ******************************************************************************/
int level_set_interface(const double F, const double grad_F[DIM],
                        const double width, const int do_deriv, int *near,
                        double *H, double *d_H_dF, double d_H_dgradF[DIM],
                        double *delta, double *d_delta_dF,
                        double d_delta_dgradF[DIM], double normal[DIM],
                        double d_normal_dF[DIM],
                        double d_normal_dgradF[DIM][DIM]) {
  int a, b;
  int status = 0;
  double mag, maginv;
  double alpha = 0.5 * width;

  /**************************************************
   * Initialize the results.
   **************************************************/
  /* if do_deriv == TRUE, we assume these pointers aren't NULL. */
  if (do_deriv) {
    *d_H_dF = 0.;
    *d_delta_dF = 0.;
    memset(d_H_dgradF, 0, sizeof(double) * DIM);
    memset(d_delta_dgradF, 0, sizeof(double) * DIM);
    memset(d_normal_dF, 0, sizeof(double) * DIM);
    memset(d_normal_dgradF, 0, sizeof(double) * DIM * DIM);
  }

  /* If we're not in the mushy zone, set the essentials and bail out. */
  if (fabs(F) >= alpha) {
    *near = FALSE;
    *H = (F < 0) ? 0. : 1.;
    *delta = 0.;
    memset(normal, 0, sizeof(double) * DIM);
    return (status);
  }

  /**************************************************
   * Calculate the functions for real
   **************************************************/
  mag = 0.0;
  for (a = 0; a < VIM; a++) {
    normal[a] = grad_F[a];
    mag += grad_F[a] * grad_F[a];
  }
  mag = sqrt(mag);
  maginv = (mag == 0.0) ? 1.0 : 1.0 / mag;

  for (a = 0; a < VIM; a++) {
    normal[a] *= maginv;
  }

  *near = TRUE;
  *H = 0.5 * (1. + F / alpha + sin(M_PIE * F / alpha) / M_PIE);
  *delta = 0.5 * (1. + cos(M_PIE * F / alpha)) / alpha * mag;

  /* Bail out if we don't need to calculate the derivatives. */
  if (!do_deriv)
    return (status);

  /**************************************************
   * Calculate the derivatives of the functions
   **************************************************/

  for (a = 0; a < VIM; a++) {
    for (b = 0; b < VIM; b++) {
      d_normal_dgradF[a][b] = -pow(maginv, 3.0) * grad_F[b] * grad_F[a];
    }
    d_normal_dgradF[a][a] += maginv;
  }

  *d_H_dF = 0.5 * (1. + cos(M_PIE * F / alpha)) / alpha;
  *d_delta_dF = -0.5 * sin(M_PIE * F / alpha) * M_PIE / (alpha * alpha) * mag;
  for (a = 0; a < VIM; a++) {
    d_delta_dgradF[a] = *d_H_dF * maginv * grad_F[a];
  }

  return (status);
}

/******************************************************************************
 *
 * level_set_property() : Calculate a general, scalar material property using
 *                        the level set function.
 *
 * Input
 * -----
 *   p0	   = Material property for FILL < 0 ("minus" side)
 *   p1	   = Material property for FILL > 0 ("plus" side)
 *
 * Output
 * ------
 *   pp		  = Material property at the current coordinate.
 *   d_pp_dF[MDE] = Derivative of the material property w.r.t. the FILL
 *                  variable. N.B. If d_pp_dF == NULL, this derivative
 *                  is not calculated.
 *
 * Returns
 * -------
 *   0 = Success.
 *  -1 = Failure.
 *
 ******************************************************************************/
int level_set_property(const double p0, const double p1, const double width,
                       double *pp, double d_pp_dF[MDE]) {
  int var, j;
  int do_deriv;

  /* See if we need to bother with derivatives. */
  do_deriv = d_pp_dF != NULL;

  /* Fetch the level set interfacial functions. */
  load_lsi(width);

  /* Calculate the material property. */
  if (ls->Elem_Sign == -1)
    *pp = p0;
  else if (ls->Elem_Sign == 1)
    *pp = p1;
  else
    *pp = p0 + (p1 - p0) * lsi->H;

  if (ls->Elem_Sign != 0 && do_deriv) {
    var = ls->var;
    for (j = 0; j < ei[pg->imtrx]->dof[var]; j++) {
      d_pp_dF[j] = 0.;
    }
  }

  /* Bail out if we don't need derivatives or if we're not in the mushy zone. */
  if (!do_deriv || !lsi->near || ls->Elem_Sign != 0)
    return (0);

#ifdef COUPLED_FILL
  load_lsi_derivs();

  /* Calculate the deriviatives of the material property w.r.t. FILL. */
  var = ls->var;
  for (j = 0; j < ei[pg->imtrx]->dof[var]; j++) {
    /* Calculate the Jacobian terms. */
    d_pp_dF[j] = (p1 - p0) * lsi->d_H_dF[j];
  }

#endif /* COUPLED_FILL */

#if 0
  /*
   * NB: H(F) doesn't not (currently) depend on grad_F and hence pp
   *     does not depend on MESH_DISPLACEMENTs.  I'll leave this here 
   *     just in case....  Hence the 'if 0'
   */

  if ( ! pd->v[pg->imtrx][MESH_DISPLACEMENT1] ) return(0);

  for ( b=0; b < VIM; b++ )
    {
      var = MESH_DISPLACEMENT1 + b;
      for ( j=0; j < ei[pg->imtrx]->dof[var]; j++)
	{
	  d_pp_dmesh[b][j] = (p1 - p0) * lsi->d_H_dmesh[b][j];
	}
    }
#endif /* 0 */

  return (0);
}

int level_set_property_offset(const double p0, const double p1,
                              const double width, double *pp,
                              double d_pp_dF[MDE]) {
  int var, j;
  int do_deriv;

  /* See if we need to bother with derivatives. */
  do_deriv = d_pp_dF != NULL;

  /* Fetch the level set interfacial functions. */
  load_lsi_offset(width);

  /* Calculate the material property. */
  if (ls->Elem_Sign == -1)
    *pp = p0;
  else if (ls->Elem_Sign == 1)
    *pp = p1;
  else
    *pp = p0 + (p1 - p0) * lsi->H;

  if (ls->Elem_Sign != 0 && do_deriv) {
    var = ls->var;
    for (j = 0; j < ei[pg->imtrx]->dof[var]; j++) {
      d_pp_dF[j] = 0.;
    }
  }

  /* Bail out if we don't need derivatives or if we're not in the mushy zone. */
  if (!do_deriv || !lsi->near || ls->Elem_Sign != 0)
    return (0);

#ifdef COUPLED_FILL
  load_lsi_derivs();

  /* Calculate the deriviatives of the material property w.r.t. FILL. */
  var = ls->var;
  for (j = 0; j < ei[pg->imtrx]->dof[var]; j++) {
    /* Calculate the Jacobian terms. */
    d_pp_dF[j] = (p1 - p0) * lsi->d_H_dF[j];
  }

#endif /* COUPLED_FILL */

#if 0
  /*
   * NB: H(F) doesn't not (currently) depend on grad_F and hence pp
   *     does not depend on MESH_DISPLACEMENTs.  I'll leave this here
   *     just in case....  Hence the 'if 0'
   */

  if ( ! pd->v[pg->imtrx][MESH_DISPLACEMENT1] ) return(0);

  for ( b=0; b < VIM; b++ )
    {
      var = MESH_DISPLACEMENT1 + b;
      for ( j=0; j < ei[pg->imtrx]->dof[var]; j++)
        {
          d_pp_dmesh[b][j] = (p1 - p0) * lsi->d_H_dmesh[b][j];
        }
    }
#endif /* 0 */

  return (0);
}

/******************************************************************************
 *
 * ls_transport_property() : Almost identical in function to level_set_property.
 *                           Computes "diffuse" level set Hv function of
 material
 *                           property.  Differs from level_set_property in that
 it
 *                           returns sensitivity wrt F field instead of F nodal
 unknowns.
 *                           It is used primarily for diffusivities, thermal
 conductivities
 *
 *
 * Input
 * -----
 *   p0	   = Material property for FILL < 0 ("minus" side)
 *   p1	   = Material property for FILL > 0 ("plus" side)
 *
 * Output
 * ------
 *   pp		  = Material property at the current coordinate.
 *   d_pp_dF      = Derivative of the material property w.r.t. the FILL
 *                  variable. N.B. If d_pp_dF == NULL, this derivative
 *                  is not calculated.
 *
 * Returns
 * -------mm_fill_ls.c:   else if ( ls->Elem_Sign == 1 ) *pp = p1;

 *   0 = Success.
 *  -1 = Failure.
 *
 ******************************************************************************/
int ls_transport_property(const double p0, const double p1, const double width,
                          double *pp, double *d_pp_dF) {

  int do_deriv;

  /* See if we need to bother with derivatives. */
  do_deriv = d_pp_dF != NULL;

  /* Fetch the level set interfacial functions. */
  load_lsi(width);

  /* Calculate the material property. */
  if (ls->Elem_Sign == -1)
    *pp = p0;
  else if (ls->Elem_Sign == 1)
    *pp = p1;
  else
    *pp = p0 + (p1 - p0) * lsi->H;

  if (do_deriv)
    *d_pp_dF = 0.;

  /* Bail out if we don't need derivatives or if we're not in the mushy zone. */
  if (!do_deriv || !lsi->near || ls->Elem_Sign != 0)
    return (0);

#ifdef COUPLED_FILL
  load_lsi_derivs();

  /* Calculate the deriviatives of the material property w.r.t. FILL. */
  if (ls->Elem_Sign == 0)
    *d_pp_dF = (p1 - p0) * lsi->dH;
  else
    *d_pp_dF = 0.;

#endif /* COUPLED_FILL */

  return (0);
}

void determine_ls_elem_overlap_state() {
  /* For level set problems we need to know the characteristics of all of this
   * element */
  /* ls->elem_overlap_state = 0 -> no crossing in element
     ls->elem_overlap_state = 1 -> crossing in element
   */

  if (ls == NULL)
    return;

  ls->elem_overlap_state = FALSE;

  if (fabs(ls->Length_Scale) > 1.0E-20) /* diffuse interface */
  {
    if (current_elem_overlaps_interface(ls->Length_Scale))
      ls->elem_overlap_state = TRUE;
  } else /* sharp interface */
  {
    if (current_elem_on_isosurface(ls->var, 0.))
      ls->elem_overlap_state = TRUE;
  }
}

void load_xfem_for_elem(double x[], const Exo_DB *exo) {
  int eqn;

  /* only evaluate element quantities if new element */
  if (ei[pg->imtrx]->ielem != xfem->ielem || Debug_Flag < 0) {
    xfem->ielem = ei[pg->imtrx]->ielem;
    xfem->elem_state = current_elem_xfem_state(xfem->node_var_state,
                                               &xfem->elem_var_state, x, exo);
    /* fill in bogus values to avoid pathological cases */
    xfem->xi[0] = -2;
    xfem->xi[1] = -2;
    xfem->xi[2] = -2;

    /* check if gradients will be needed for XG-type interpolations */
    xfem->have_XG = FALSE;
    for (eqn = V_FIRST; eqn < V_LAST && !xfem->have_XG; eqn++) {
      if (pd->i[pg->imtrx][eqn] == I_P1_XG ||
          pd->i[pg->imtrx][eqn] == I_Q1_XG ||
          pd->i[pg->imtrx][eqn] == I_Q2_XG ||
          pd->i[pg->imtrx][eqn] == I_Q1_HG ||
          pd->i[pg->imtrx][eqn] == I_Q1_HVG ||
          pd->i[pg->imtrx][eqn] == I_Q2_HG || pd->i[pg->imtrx][eqn] == I_Q2_HVG)
        xfem->have_XG = TRUE;
    }

    /* check if quantities will be needed for discontinuous-type interpolations
     */
    xfem->have_disc = FALSE;
    for (eqn = V_FIRST; eqn < V_LAST && !xfem->have_disc; eqn++) {
      if (pd->i[pg->imtrx][eqn] == I_Q1_HV ||
          pd->i[pg->imtrx][eqn] == I_Q1_HG ||
          pd->i[pg->imtrx][eqn] == I_Q1_HVG ||
          pd->i[pg->imtrx][eqn] == I_Q2_HV ||
          pd->i[pg->imtrx][eqn] == I_Q2_HG || pd->i[pg->imtrx][eqn] == I_Q2_HVG)
        xfem->have_disc = TRUE;
    }
#if 0
      /* possibly dangerous, but try to speed things up by setting
         active_interp_ledof for XFEM vars 
       */
      for (eqn = V_FIRST; eqn < V_LAST; eqn++)
        {
          if ( pd->e[pg->imtrx][eqn] )
	    {
	      for (i = 0; i < ei[pg->imtrx]->dof[eqn]; i++) 
	        {
	          ledof = ei[pg->imtrx]->lvdof_to_ledof[eqn][i];
		  
                  xfem_dof_state( i, pd->i[pg->imtrx][eqn], ei[pg->imtrx]->ielem_shape,
                                  &xfem_active, &extended_dof, &base_interp, &base_dof );
		  if ( extended_dof && !xfem_active ) ei[pg->imtrx]->active_interp_ledof[ledof] = FALSE;
		}
	    }
	}
#endif
  }
}

void load_xfem_for_stu(const double xi[]) {
  int i, F_elem_type = -1;
  int dof_ls;

  /* in XFEM, basis functions depend on distance function */
  /* here, we evaluate these functions */

  /* make sure xfem has been set up for element */
  if (ei[pg->imtrx]->ielem != xfem->ielem) {
    EH(-1, "Must call load_xfem_for_elem before calling load_xfem_for_stu.\n");
  }

  if (xfem->elem_state == 1) {
    /* only evaluate distance if at new point */
    if (xi[0] != xfem->xi[0] || xi[1] != xfem->xi[1] || xi[2] != xfem->xi[2]) {
      double alpha = 0.5 * ls->Length_Scale;

      xfem->xi[0] = xi[0];
      xfem->xi[1] = xi[1];
      xfem->xi[2] = xi[2];

      dof_ls = ei[pg->imtrx]->dof[ls->var];

      if (pd->i[pg->imtrx][ls->var] == I_Q1) {
        F_elem_type = pd->Num_Dim == 2 ? BILINEAR_QUAD : TRILINEAR_HEX;
      } else if (pd->i[pg->imtrx][FILL] == I_Q2) {
        F_elem_type = pd->Num_Dim == 2 ? BIQUAD_QUAD : TRIQUAD_HEX;
      } else if (pd->i[pg->imtrx][FILL] == I_NOTHING) {
        xfem->near = FALSE;
        xfem->F = 2. * ls->Length_Scale;
        xfem->H = 1.;
        xfem->delta = 0.;
        xfem->dF_xi[0] = 0.;
        xfem->dF_xi[1] = 0.;
        xfem->dF_xi[2] = 0.;
        xfem->bf_plus = 0.;
        xfem->F_plus = 0.;
        xfem->grad_bf_plus[0] = 0.;
        xfem->grad_bf_plus[1] = 0.;
        xfem->grad_bf_plus[2] = 0.;
        xfem->grad_F_plus[0] = 0.;
        xfem->grad_F_plus[1] = 0.;
        xfem->grad_F_plus[2] = 0.;
        return;
      } else
        EH(-1, "Unexpected interpolation for FILL");

      xfem->F = 0.;
      for (i = 0; i < dof_ls; i++) {
        xfem->F += shape(xi[0], xi[1], xi[2], F_elem_type, PSI, i) * *esp->F[i];
      }

      if (fabs(xfem->F) < alpha) {
        xfem->near = TRUE;
        xfem->H =
            0.5 * (1. + xfem->F / alpha + sin(M_PIE * xfem->F / alpha) / M_PIE);
        xfem->delta = 0.5 * (1. + cos(M_PIE * xfem->F / alpha)) / alpha;
      } else {
        xfem->near = FALSE;
        xfem->H = (xfem->F < 0.0) ? 0.0 : 1.0;
        xfem->delta = 0.;
        /* DRN: not sure if we want to do this or not */
        /*if( fabs(xfem->F) < DBL_SMALL) xfem->H = 0.5;*/
        if (ls->on_sharp_surf) {
          xfem->H = (ls->Elem_Sign < 0) ? 0.0 : 1.0;
          xfem->delta = 0.;
        }
      }

      /* gradients and other derived quantities */
      xfem->dF_xi[0] = 0.;
      xfem->dF_xi[1] = 0.;
      xfem->dF_xi[2] = 0.;
      xfem->bf_plus = 0.;
      xfem->F_plus = 0.;
      xfem->grad_bf_plus[0] = 0.;
      xfem->grad_bf_plus[1] = 0.;
      xfem->grad_bf_plus[2] = 0.;
      xfem->grad_F_plus[0] = 0.;
      xfem->grad_F_plus[1] = 0.;
      xfem->grad_F_plus[2] = 0.;

      /* drn - this contains somewhat convoluted logic to desparately try to
         keep the costs low but keep from having too many if tests

         basically, we need the following
         xfem->near:      need xfem->dF_xi[]
         xfem->have_XG:   need xfem->dF_xi[] & xfem->F_plus &
         xfem->grad_F_plus[] xfem->have_disc: need xfem->F_plus &
         xfem->grad_F_plus[] & xfem->bf_plus & xfem->grad_bf_plus[]

         the most important thing is to avoid extra calls to shape.  the logic
         below sometimes calculates unnecessary quantities, but should avoid
         unnecessary calls to shape.
       */
      if (xfem->have_XG || xfem->have_disc || xfem->near) {
        double phi, dphi = 0.0;

        if (xfem->have_XG || xfem->have_disc) {
          for (i = 0; i < dof_ls; i++) {
            if (*esp->F[i] >= 0.) {
              phi = shape(xi[0], xi[1], xi[2], F_elem_type, PSI, i);
              xfem->bf_plus += phi;
              xfem->F_plus += phi * *esp->F[i];
            }
          }
        }

        /* 1-D, 2-D, or 3-D (I guess that's everybody!) */
        for (i = 0; i < dof_ls; i++) {
          if (xfem->near || xfem->have_XG || *esp->F[i] >= 0.) {
            dphi = shape(xi[0], xi[1], xi[2], F_elem_type, DPSI_S, i);
            xfem->dF_xi[0] += dphi * *esp->F[i];
          }
          if ((xfem->have_XG || xfem->have_disc) && *esp->F[i] >= 0.) {
            xfem->grad_bf_plus[0] += dphi;
            xfem->grad_F_plus[0] += dphi * *esp->F[i];
          }
        }

        /* 2-D or 3-D */
        if (ei[pg->imtrx]->ielem_dim > 1) {
          for (i = 0; i < dof_ls; i++) {
            if (xfem->near || xfem->have_XG || *esp->F[i] >= 0.) {
              dphi = shape(xi[0], xi[1], xi[2], F_elem_type, DPSI_T, i);
              xfem->dF_xi[1] += dphi * *esp->F[i];
            }
            if ((xfem->have_XG || xfem->have_disc) && *esp->F[i] >= 0.) {
              xfem->grad_bf_plus[1] += dphi;
              xfem->grad_F_plus[1] += dphi * *esp->F[i];
            }
          }
        }

        /* 3-D only */
        if (ei[pg->imtrx]->ielem_dim > 2) {
          for (i = 0; i < dof_ls; i++) {
            if (xfem->near || xfem->have_XG || *esp->F[i] >= 0.) {
              dphi = shape(xi[0], xi[1], xi[2], F_elem_type, DPSI_U, i);
              xfem->dF_xi[2] += dphi * *esp->F[i];
            }
            if ((xfem->have_XG || xfem->have_disc) && *esp->F[i] >= 0.) {
              xfem->grad_bf_plus[2] += dphi;
              xfem->grad_F_plus[2] += dphi * *esp->F[i];
            }
          }
        }
      }
    }
  }
}

void xfem_correct(int num_total_nodes, double x[], double xdot[],
                  double x_old[], double xdot_old[], double delta_x[],
                  double theta_arg, double delta_t) {
  NODE_INFO_STRUCT *node;
  NODAL_VARS_STRUCT *nv;
  VARIABLE_DESCRIPTION_STRUCT *vd;
  int I, ie, idof, lvdesc, var_type;
  int interp;
  int ioffset;

  for (I = 0; I < num_total_nodes; I++) {
    node = Nodes[I];
    nv = node->Nodal_Vars_Info[pg->imtrx];
    ioffset = 0;
    for (lvdesc = 0; lvdesc < nv->Num_Var_Desc; lvdesc++) {
      vd = nv->Var_Desc_List[lvdesc];
      if (MatID == -1)
        MatID = 0;
      var_type = vd->Variable_Type;

      interp = pd_glob[MatID]->i[pg->imtrx][var_type];

      int fill_matrix = pd_glob[MatID]->mi[R_FILL];
      if (upd->Total_Num_Matrices == 1 && fill_matrix < 0) {
        fill_matrix = pg->imtrx;
      } else if (fill_matrix < 0) {
        EH(-1, "Could not find fill matrix");
      }
      if (is_xfem_interp(interp)) {
        double F, F_old, F_prev;

        if (delta_x == NULL) {

          gnn_distance(I, pg->matrices[fill_matrix].x,
                       pg->matrices[fill_matrix].x_old, NULL, &F, &F_old, NULL);

        } else {

          gnn_distance(I, pg->matrices[fill_matrix].x,
                       pg->matrices[fill_matrix].x_old, delta_x, &F, &F_old,
                       &F_prev);

          if (sign_change(F, F_prev)) /* corrector changed sign of node */
          {
            int ie_xfem;
            switch (interp) {
            case I_P0_GP:
            case I_Q1_GP:
            case I_Q2_GP:
            case I_P0_GN:
            case I_Q1_GN:
            case I_Q2_GN:
/* Debugging */
#if 0
                          DPRINTF(stderr, "Debugging: node changed sign in corrector:\n");
			  DPRINTF(stderr, "F = %g, F_prev = %g at node, I = %d, v=%d\n", F, F_prev, I, var_type);
                          DPRINTF(stderr, "x[%d] = %g\n\n", ie, x[ie]);
#endif
              break;
            case I_P0_G:
            case I_Q1_G:
            case I_Q2_G: {
              double temp;
              ie = node->First_Unknown[pg->imtrx] + ioffset;
              ie_xfem = node->First_Unknown[pg->imtrx] + ioffset + 1;

              temp = x[ie];
              x[ie] = x[ie_xfem];
              x[ie_xfem] = temp;
/* Debugging */
#if 0
                          DPRINTF(stderr, "Debugging: node changed sign in corrector:\n");
			  DPRINTF(stderr, "F = %g, F_prev = %g at node, I = %d, v=%d\n", F, F_prev, I, var_type);
                          DPRINTF(stderr, "x[%d] = %g, x[%d+1] = %g\n\n", ie, x[ie], ie, x[ie+1]);
#endif
            } break;
            case I_P0_XV:
            case I_Q1_XV:
            case I_Q2_XV: {
              int sign_prev = -1;
              if (F_prev >= 0.)
                sign_prev = 1;

              ie = node->First_Unknown[pg->imtrx] + ioffset;
              ie_xfem = node->First_Unknown[pg->imtrx] + ioffset + 1;

              x[ie] = x[ie] - sign_prev * x[ie_xfem];
/* Debugging */
#if 0
                          DPRINTF(stderr, "Debugging: node changed sign in corrector:\n");
			  DPRINTF(stderr, "F = %g, F_prev = %g at node, I = %d, v=%d\n", F, F_prev, I, var_type);
                          DPRINTF(stderr, "x[%d] = %g, x[%d+1] = %g\n\n", ie, x[ie], ie, x[ie+1]);
#endif
            } break;
            default:
              WH(-1, "x correction not yet implemented for this type of XFEM");
            }
          }
        }

        if (sign_change(F,
                        F_old)) /* node changed sign from previous time step */
        {
          int ie_xfem;
          switch (interp) {
          case I_P0_GP:
          case I_Q1_GP:
          case I_Q2_GP:
          case I_P0_GN:
          case I_Q1_GN:
          case I_Q2_GN:
/* Debugging */
#if 0
                          DPRINTF(stderr, "Debugging: node has changed sign since previous time step:\n");
			  DPRINTF(stderr, "F = %g, F_old = %g at node, I = %d, v=%d\n", F, F_old, I, var_type);
			  DPRINTF(stderr, "x[%d] = %g\n", ie, x[ie]); 
			  DPRINTF(stderr, "x_old[%d] = %g\n", ie, x_old[ie]); 
                          DPRINTF(stderr, "xdot[%d] = %g\n\n", ie, xdot[ie]);
#endif
            break;
          case I_P0_G:
          case I_Q1_G:
          case I_Q2_G:
            ie = node->First_Unknown[pg->imtrx] + ioffset;
            ie_xfem = node->First_Unknown[pg->imtrx] + ioffset + 1;

            xdot[ie] =
                (1.0 + 2.0 * theta_arg) / delta_t * (x[ie] - x_old[ie_xfem]) -
                (2.0 * theta_arg) * xdot_old[ie_xfem];
            xdot[ie_xfem] =
                (1.0 + 2.0 * theta_arg) / delta_t * (x[ie_xfem] - x_old[ie]) -
                (2.0 * theta_arg) * xdot_old[ie];
            break;
          case I_P0_XV:
          case I_Q1_XV:
          case I_Q2_XV: {
            int sign_old = -1;
            double x_old_i, xdot_old_i;
            if (F_old >= 0.)
              sign_old = 1;

            ie = node->First_Unknown[pg->imtrx] + ioffset;
            ie_xfem = node->First_Unknown[pg->imtrx] + ioffset + 1;

            x_old_i = x_old[ie] - sign_old * x_old[ie_xfem];
            xdot_old_i = xdot_old[ie] - sign_old * xdot_old[ie_xfem];

            xdot[ie] = (1.0 + 2.0 * theta_arg) / delta_t * (x[ie] - x_old_i) -
                       (2.0 * theta_arg) * xdot_old_i;

            xdot[ie_xfem] = (1.0 + 2.0 * theta_arg) / delta_t *
                                (x[ie_xfem] - x_old[ie_xfem]) -
                            (2.0 * theta_arg) * xdot_old[ie_xfem];
/* Debugging */
#if 0
                          DPRINTF(stderr, "Debugging: node has changed sign since previous time step:\n");
			  DPRINTF(stderr, "F = %g, F_old = %g at node, I = %d, v=%d\n", F, F_old, I, var_type);
			  DPRINTF(stderr, "x[%d] = %g, x[%d+1] = %g\n", ie, x[ie], ie, x[ie+1]); 
			  DPRINTF(stderr, "x_old[%d] = %g, x_old[%d+1] = %g\n", ie, x_old[ie], ie, x_old[ie+1]); 
                          DPRINTF(stderr, "xdot[%d] = %g, xdot[%d+1] = %g\n\n", ie, xdot[ie], ie, xdot[ie+1]);
#endif
          } break;
          case I_P1_XG:
          case I_Q1_XG:
          case I_Q2_XG: {

            double delta_g = fabs(F_old) - fabs(F);

            ie = node->First_Unknown[pg->imtrx] + ioffset;
            ie_xfem = node->First_Unknown[pg->imtrx] + ioffset + 1;

            xdot[ie] = (1.0 + 2.0 * theta_arg) / delta_t *
                           (x[ie] - x_old[ie] - delta_g) -
                       (2.0 * theta_arg) * xdot_old[ie];

            xdot[ie_xfem] = (1.0 + 2.0 * theta_arg) / delta_t *
                                (x[ie_xfem] - x_old[ie_xfem]) -
                            (2.0 * theta_arg) * xdot_old[ie_xfem];
          } break;
          default:
            WH(-1, "xdot correction not yet implemented for this type of XFEM");
          }
        } else {
          for (idof = 0; idof < vd->Ndof; idof++) {
            ie = node->First_Unknown[pg->imtrx] + ioffset + idof;
            xdot[ie] = (1.0 + 2.0 * theta_arg) / delta_t * (x[ie] - x_old[ie]) -
                       (2.0 * theta_arg) * xdot_old[ie];
          }
        }
      }

      ioffset += vd->Ndof;
    }
  }
}

void xfem_predict(int num_total_nodes, int numProcUnknowns, double delta_t,
                  double delta_t_old, double delta_t_older, double theta_arg,
                  double x[], double x_old[], double x_older[],
                  double x_oldest[], double xdot[], double xdot_old[],
                  double xdot_older[]) {
  NODE_INFO_STRUCT *node;
  NODAL_VARS_STRUCT *nv;
  VARIABLE_DESCRIPTION_STRUCT *vd;
  int I, ie, lvdesc, var_type;
  int interp;
  double c1, c2, c3 = 0.0;
  int ioffset;

  if (theta_arg == 0.5) {
    c1 = delta_t * (delta_t + delta_t_old) / delta_t_older /
         (delta_t_older + delta_t_old);
    c2 = -delta_t * (delta_t + delta_t_old + delta_t_older) /
         (delta_t_old * delta_t_older);
    c3 = (delta_t + delta_t_old + delta_t_older) * (delta_t + delta_t_old) /
         delta_t_old / (delta_t_older + delta_t_old);
  } else {
    c1 = delta_t * (1.0 + theta_arg * delta_t / delta_t_old);
    c2 = theta_arg * (delta_t * delta_t) / (delta_t_old);
  }

  for (I = 0; I < num_total_nodes; I++) {
    node = Nodes[I];
    nv = node->Nodal_Vars_Info[pg->imtrx];
    ioffset = 0;
    for (lvdesc = 0; lvdesc < nv->Num_Var_Desc; lvdesc++) {
      vd = nv->Var_Desc_List[lvdesc];
      if (MatID == -1)
        MatID = 0;
      var_type = vd->Variable_Type;

      interp = pd_glob[MatID]->i[pg->imtrx][var_type];

      if (is_xfem_interp(interp)) {
        double F, F_old, F_older, F_oldest;

        gnn_distance(I, x, x_old, NULL, &F, &F_old, NULL);
        gnn_distance(I, x_older, x_oldest, NULL, &F_older, &F_oldest, NULL);

        if (sign_change(F, F_old) || sign_change(F, F_older) ||
            (theta_arg == 0.5 && sign_change(F, F_oldest))) {
          int ie_xfem;
          switch (interp) {
          case I_P0_GP:
          case I_Q1_GP:
          case I_Q2_GP:
          case I_P0_GN:
          case I_Q1_GN:
          case I_Q2_GN:
            break;
          case I_P0_G:
          case I_Q1_G:
          case I_Q2_G: {
            ie = node->First_Unknown[pg->imtrx] + ioffset;
            ie_xfem = node->First_Unknown[pg->imtrx] + ioffset + 1;

            if (theta_arg == 0.5) {
              double x_old_local, x_old_other;
              double x_older_local, x_older_other;
              double x_oldest_local, x_oldest_other;

              if (sign_change(F, F_old)) {
                x_old_local = x_old[ie_xfem];
                x_old_other = x_old[ie];
              } else {
                x_old_local = x_old[ie];
                x_old_other = x_old[ie_xfem];
              }
              if (sign_change(F, F_older)) {
                x_older_local = x_older[ie_xfem];
                x_older_other = x_older[ie];
              } else {
                x_older_local = x_older[ie];
                x_older_other = x_older[ie_xfem];
              }
              if (sign_change(F, F_oldest)) {
                x_oldest_local = x_oldest[ie_xfem];
                x_oldest_other = x_oldest[ie];
              } else {
                x_oldest_local = x_oldest[ie];
                x_oldest_other = x_oldest[ie_xfem];
              }

              x[ie] =
                  c3 * x_old_local + c2 * x_older_local + c1 * x_oldest_local;
              x[ie_xfem] =
                  c3 * x_old_other + c2 * x_older_other + c1 * x_oldest_other;
            } else {
              double x_old_local, x_old_other;
              double xdot_old_local, xdot_old_other;
              double xdot_older_local, xdot_older_other;

              if (sign_change(F, F_old)) {
                x_old_local = x_old[ie_xfem];
                x_old_other = x_old[ie];
                xdot_old_local = xdot_old[ie_xfem];
                xdot_old_other = xdot_old[ie];
              } else {
                x_old_local = x_old[ie];
                x_old_other = x_old[ie_xfem];
                xdot_old_local = xdot_old[ie];
                xdot_old_other = xdot_old[ie_xfem];
              }
              if (sign_change(F, F_older)) {
                xdot_older_local = xdot_older[ie_xfem];
                xdot_older_other = xdot_older[ie];
              } else {
                xdot_older_local = xdot_older[ie];
                xdot_older_other = xdot_older[ie_xfem];
              }

              x[ie] = x_old_local + c1 * xdot_old_local - c2 * xdot_older_local;
              x[ie_xfem] =
                  x_old_other + c1 * xdot_old_other - c2 * xdot_older_other;
            }
          } break;
          case I_P0_XV:
          case I_Q1_XV:
          case I_Q2_XV: {
            int sign_old = 0, sign_older = 0, sign_oldest = 0;

            if (sign_change(F, F_old)) {
              if (F_old < 0.)
                sign_old = -1;
              else
                sign_old = 1;
            }
            if (sign_change(F, F_older)) {
              if (F_older < 0.)
                sign_older = -1;
              else
                sign_older = 1;
            }
            if (sign_change(F, F_oldest)) {
              if (F_oldest < 0.)
                sign_oldest = -1;
              else
                sign_oldest = 1;
            }

            ie = node->First_Unknown[pg->imtrx] + ioffset;
            ie_xfem = node->First_Unknown[pg->imtrx] + ioffset + 1;

            if (theta_arg == 0.5) {
              x[ie] = c3 * (x_old[ie] - sign_old * x_old[ie_xfem]) +
                      c2 * (x_older[ie] - sign_older * x_older[ie_xfem]) +
                      c1 * (x_oldest[ie] - sign_oldest * x_oldest[ie_xfem]);

              x[ie_xfem] = c3 * x_old[ie_xfem] + c2 * x_older[ie_xfem] +
                           c1 * x_oldest[ie_xfem];
            } else {
              x[ie] = (x_old[ie] - sign_old * x_old[ie_xfem]) +
                      c1 * (xdot_old[ie] - sign_old * xdot_old[ie_xfem]) -
                      c2 * (xdot_older[ie] - sign_older * xdot_older[ie_xfem]);
              x[ie_xfem] = (x_old[ie_xfem] + c1 * xdot_old[ie_xfem] -
                            c2 * xdot_older[ie_xfem]);
            }
/* Debugging */
#if 0
                        DPRINTF(stderr, "Debugging: node changed sign in predictor:\n");
			DPRINTF(stderr, "F = %g, F_old = %g at node, I = %d, v=%d\n", F, F_old, I, var_type);
			DPRINTF(stderr, "x_old[%d] = %g, x_old[%d+1] = %g\n", ie, x_old[ie], ie, x_old[ie+1]); 
			DPRINTF(stderr, "xdot_old[%d] = %g, xdot_old[%d+1] = %g\n", ie, xdot_old[ie], ie, xdot_old[ie+1]); 
                        DPRINTF(stderr, "x[%d] = %g, x[%d+1] = %g\n\n", ie, x[ie], ie, x[ie+1]);
#endif
          } break;
          default:
            WH(-1, "predictor not yet implemented for this type of XFEM");
          }
        }
      }
      ioffset += vd->Ndof;
    }
  }

  /* fix xdot */
  xfem_correct(num_total_nodes, x, xdot, x_old, xdot_old, NULL, theta_arg,
               delta_t);
}

/******************************************************************************
 * xfem_var_diff: compute difference in var
 *                vdiff = the difference between the value on the other side
 *                        of the interface and the value on this side
 *                phidiff = d(vdiff)/vj
 *                gradvdiff = grad(vdiff)
 *
 ******************************************************************************/
void xfem_var_diff(int var, double *vdiff, double phidiff[MDE],
                   double gradvdiff[DIM]) {
  int interp = pd->i[pg->imtrx][var];
  BASIS_FUNCTIONS_STRUCT *bfv = bf[var];
  int xfem_active, extended_dof, base_interp, base_dof;
  int a, i;
  double *esp;

  /* initialize */
  *vdiff = 0.;
  gradvdiff[0] = 0.;
  gradvdiff[1] = 0.;
  gradvdiff[2] = 0.;
  for (i = 0; i < ei[pg->imtrx]->dof[var]; i++)
    phidiff[i] = 0.;

  switch (interp) {
  case I_P0_XV:
  case I_Q1_XV:
  case I_Q2_XV: {
    int sign = -ls->Elem_Sign;
    for (i = 0; i < ei[pg->imtrx]->dof[var]; i++) {
      xfem_dof_state(i, interp, ei[pg->imtrx]->ielem_shape, &xfem_active,
                     &extended_dof, &base_interp, &base_dof);
      if (extended_dof) {
        esp = x_static +
              ei[pg->imtrx]->ieqn_ledof[ei[pg->imtrx]->lvdof_to_ledof[var][i]];

        *vdiff += bfv->phi[2 * base_dof] * *esp * sign;
        phidiff[i] = bfv->phi[2 * base_dof] * sign;

        for (a = 0; a < VIM; a++) {
          gradvdiff[a] += bfv->grad_phi[2 * base_dof][a] * *esp * sign;
        }
      }
    }
  } break;
  case I_NOTHING:
    break;
  default:
    EH(-1, "xfem_var_diff not yet implemented for this type of XFEM");
  }
}

/******************************************************************************
 * zero_lsi: Initialize a level set interface data structure
 *
 * Author: Pat Notz 10/29/01
 ******************************************************************************/
void zero_lsi() {
  /* Sanity checking. */
  if (lsi == NULL) {
    EH(-1, "lsi Level_Set_Interface structure is NULL.");
  }

  if (ls == NULL) {
    EH(-1, "ls Level_Set_Data structure is NULL.");
  }

  lsi->near = FALSE;
  lsi->alpha = 0.0;

  lsi->H = 0.0;
  lsi->delta = 0.0;

  memset(lsi->normal, 0, sizeof(double) * DIM);

  /* This is useful for calculating the above (and other) quantities. */
  lsi->gfmag = 0.0;
  lsi->gfmaginv = 0.0;
}

void zero_lsi_derivs() {
  /* Sanity checking. */
  if (lsi == NULL) {
    EH(-1, "lsi Level_Set_Interface structure is NULL.");
  }

  if (ls == NULL) {
    EH(-1, "ls Level_Set_Data structure is NULL.");
  }

  lsi->dH = 0.;
  memset(lsi->d_H_dF, 0, sizeof(double) * MDE);
  memset(lsi->d_H_dmesh, 0, sizeof(double) * DIM * MDE);

  memset(lsi->d_delta_dF, 0, sizeof(double) * MDE);
  memset(lsi->d_delta_dmesh, 0, sizeof(double) * DIM * MDE);

  memset(lsi->d_normal_dF, 0, sizeof(double) * DIM * MDE);
  memset(lsi->d_normal_dmesh, 0, sizeof(double) * DIM * DIM * MDE);

  /* This is useful for calculating the above (and other) quantities. */
  memset(lsi->d_gfmag_dF, 0, sizeof(double) * MDE);
  memset(lsi->d_gfmag_dmesh, 0, sizeof(double) * DIM * MDE);

  memset(lsi->d_gfmaginv_dF, 0, sizeof(double) * MDE);
  memset(lsi->d_gfmaginv_dmesh, 0, sizeof(double) * DIM * MDE);
}

/******************************************************************************
 * load_lsi: Load the level set interface functions into the global
 *           lsi (Level_Set_Interface struct) based on the current state
 *           of the global fv (Field_Variables) data structure (viz., fv->F).
 *
 * Input
 * =====
 * width = The width of the interfacial region.
 *
 * Returns 0 on success.
 *
 * Author: Pat Notz 10/29/01
 ******************************************************************************/
int load_lsi(const double width) {
  double F = 0, alpha, *grad_F = NULL;
  int a, b;
  int i, j, k;

  /* Zero things out. */
  zero_lsi();

  /* Check if we're in the mushy zone. */
  lsi->alpha = 0.5 * width;
<<<<<<< HEAD
  alpha      = lsi->alpha;
  
  copy_distance_function( &F, &grad_F);
=======
  alpha = lsi->alpha;
>>>>>>> 48a67847

  copy_distance_function(&F, &grad_F);

  lsi->near = ls->on_sharp_surf || fabs(F) < alpha;

  /* Calculate the interfacial functions we want to know even if not in mushy
   * zone. */

  lsi->gfmag = 0.0;
  for (a = 0; a < VIM; a++) {
    lsi->normal[a] = grad_F[a];
    lsi->gfmag += grad_F[a] * grad_F[a];
  }
  lsi->gfmag = sqrt(lsi->gfmag);
  lsi->gfmaginv = (lsi->gfmag == 0.0) ? 1.0 : 1.0 / lsi->gfmag;

  for (a = 0; a < VIM; a++) {
    lsi->normal[a] *= lsi->gfmaginv;
  }

  /* If we're not in the mushy zone: */
  if (ls->on_sharp_surf) {
    /*lsi->H = ( F < 0.0) ? 0.0 : 1.0 ;*/
    lsi->H = (ls->Elem_Sign < 0) ? 0.0 : 1.0;
    lsi->delta = 1.;
  } else if (!lsi->near) {
    lsi->H = (F < 0.0) ? 0.0 : 1.0;
    lsi->delta = 0.;
  } else {
    lsi->H = 0.5 * (1. + F / alpha + sin(M_PIE * F / alpha) / M_PIE);
    lsi->delta = 0.5 * (1. + cos(M_PIE * F / alpha)) * lsi->gfmag / alpha;
  }

  /**** Shield the operations below since they are very expensive relative to
     the previous operations in the load_lsi routine. Add your variables as
     needed  ********/

  if (pd->v[pg->imtrx][LUBP] || pd->v[pg->imtrx][LUBP_2] ||
      pd->v[pg->imtrx][SHELL_SAT_CLOSED] ||
      pd->v[pg->imtrx][SHELL_PRESS_OPEN] ||
      pd->v[pg->imtrx][SHELL_PRESS_OPEN_2] ||
      pd->v[pg->imtrx][SHELL_SAT_GASN]) {

    /* Evaluate heaviside using FEM basis functions */
    double Hni, d_Hni_dF, Fi;
    int eqn = R_FILL;
    lsi->Hn = 0.0;
    memset(lsi->gradHn, 0.0, sizeof(double) * DIM);
    memset(lsi->d_Hn_dF, 0.0, sizeof(double) * MDE);
    memset(lsi->d_gradHn_dF, 0.0, sizeof(double) * DIM * MDE);
    memset(lsi->d_Hn_dmesh, 0.0, sizeof(double) * DIM * MDE);
    memset(lsi->d_gradHn_dmesh, 0.0, sizeof(double) * DIM * DIM * MDE);

    if (pd->v[pg->imtrx][LUBP] || pd->v[pg->imtrx][SHELL_SAT_CLOSED] ||
        pd->v[pg->imtrx][SHELL_PRESS_OPEN] ||
        pd->v[pg->imtrx][SHELL_SAT_GASN]) {
      for (i = 0; i < ei[pg->imtrx]->dof[eqn]; i++) {
        Fi = *esp->F[i];
        if (fabs(Fi) > lsi->alpha) {
          Hni = (Fi < 0.0) ? 0.0 : 1.0;
          d_Hni_dF = 0.0;
        } else {
          Hni = 0.5 *
                (1.0 + Fi / lsi->alpha + sin(M_PIE * Fi / lsi->alpha) / M_PIE);
          d_Hni_dF = 0.5 * (1 / lsi->alpha +
                            cos(M_PIE * Fi / lsi->alpha) / lsi->alpha);
        }
        lsi->Hn += Hni * bf[eqn]->phi[i];
        lsi->d_Hn_dF[i] += d_Hni_dF * bf[eqn]->phi[i];
        if (pd->v[pg->imtrx][MESH_DISPLACEMENT1]) {
          for (b = 0; b < DIM; b++) {
            for (k = 0; k < ei[pg->imtrx]->dof[MESH_DISPLACEMENT1]; k++) {
              lsi->d_Hn_dmesh[b][k] +=
                  Hni * bf[eqn]->phi[i] * bf[MESH_DISPLACEMENT1]->phi[k];
            }
          }
        }
        for (j = 0; j < VIM; j++) {
          lsi->gradHn[j] += Hni * bf[eqn]->grad_phi[i][j];
          lsi->d_gradHn_dF[j][i] += d_Hni_dF * bf[eqn]->grad_phi[i][j];
          if (pd->v[pg->imtrx][MESH_DISPLACEMENT1]) {
            for (b = 0; b < DIM; b++) {
              for (k = 0; k < ei[pg->imtrx]->dof[MESH_DISPLACEMENT1]; k++) {
                lsi->d_gradHn_dmesh[j][b][k] +=
                    Hni * bf[eqn]->d_grad_phi_dmesh[i][j][b][k];
              }
            }
          }
        }
      }
    } else if (pd->v[pg->imtrx][LUBP_2] ||
               pd->v[pg->imtrx][SHELL_PRESS_OPEN_2]) {
      eqn = R_PHASE1;
      for (i = 0; i < ei[pg->imtrx]->dof[eqn]; i++) {
        Fi = *esp->pF[0][i];
        if (fabs(Fi) > lsi->alpha) {
          Hni = (Fi < 0.0) ? 0.0 : 1.0;
          d_Hni_dF = 0.0;
        } else {
          Hni = 0.5 *
                (1.0 + Fi / lsi->alpha + sin(M_PIE * Fi / lsi->alpha) / M_PIE);
          d_Hni_dF = 0.5 * (1 / lsi->alpha +
                            cos(M_PIE * Fi / lsi->alpha) / lsi->alpha);
        }
        lsi->Hn += Hni * bf[eqn]->phi[i];
        lsi->d_Hn_dF[i] += d_Hni_dF * bf[eqn]->phi[i];
        if (pd->v[pg->imtrx][MESH_DISPLACEMENT1]) {
          for (b = 0; b < DIM; b++) {
            for (k = 0; k < ei[pg->imtrx]->dof[MESH_DISPLACEMENT1]; k++) {
              lsi->d_Hn_dmesh[b][k] +=
                  Hni * bf[eqn]->phi[i] * bf[MESH_DISPLACEMENT1]->phi[k];
            }
          }
        }
        for (j = 0; j < VIM; j++) {
          lsi->gradHn[j] += Hni * bf[eqn]->grad_phi[i][j];
          lsi->d_gradHn_dF[j][i] += d_Hni_dF * bf[eqn]->grad_phi[i][j];
          if (pd->v[pg->imtrx][MESH_DISPLACEMENT1]) {
            for (b = 0; b < DIM; b++) {
              for (k = 0; k < ei[pg->imtrx]->dof[MESH_DISPLACEMENT1]; k++) {
                lsi->d_gradHn_dmesh[j][b][k] +=
                    Hni * bf[eqn]->d_grad_phi_dmesh[i][j][b][k];
              }
            }
          }
        }
      }
    }

  } /* end of if pd->v[pg->imtrx][LUBP] || ... etc */

  /************ End of shielding **************************/

  if (fabs(alpha) < 1e-32) {
    alpha = 1e-32;
  }
  lsi->delta_max = lsi->gfmag / alpha;

<<<<<<< HEAD
      /* Evaluate heaviside using FEM basis functions */
      double Hni, d_Hni_dF, Fi;
      double Hni_old, Fi_old;
      int eqn = R_FILL;
      lsi->Hn = 0.0;
      lsi->Hn_old = 0.0;
      memset(lsi->gradHn, 0.0, sizeof(double)*DIM);
      memset(lsi->gradHn_old, 0.0, sizeof(double)*DIM);
      memset(lsi->d_Hn_dF, 0.0, sizeof(double)*MDE);
      memset(lsi->d_gradHn_dF, 0.0, sizeof(double)*DIM*MDE);
      memset(lsi->d_Hn_dmesh, 0.0, sizeof(double)*DIM*MDE);
      memset(lsi->d_gradHn_dmesh, 0.0, sizeof(double)*DIM*DIM*MDE);

      if(pd->v[LUBP] || pd->v[SHELL_SAT_CLOSED] || pd->v[SHELL_PRESS_OPEN ] || pd->v[SHELL_SAT_GASN] ) 
	{
	  for ( i = 0; i < ei->dof[eqn]; i++ ) {
	    Fi = *esp->F[i];
	    if ( fabs(Fi) > lsi->alpha ) {
	      Hni = ( Fi < 0.0 ) ? 0.0 : 1.0;
	      d_Hni_dF = 0.0;
	    } else {
	      Hni      = 0.5 * (1.0 + Fi/lsi->alpha + sin(M_PIE*Fi/lsi->alpha)/M_PIE);
	      d_Hni_dF = 0.5 * (1/lsi->alpha + cos(M_PIE*Fi/lsi->alpha)/lsi->alpha);
	    }
	    lsi->Hn         += Hni      * bf[eqn]->phi[i];
	    lsi->d_Hn_dF[i] += d_Hni_dF * bf[eqn]->phi[i];
	    if (pd->v[MESH_DISPLACEMENT1]) {
	      for ( b = 0; b < DIM; b++ ) {
		for ( k = 0; k < ei->dof[MESH_DISPLACEMENT1]; k++ ) {
		  lsi->d_Hn_dmesh[b][k] += Hni * bf[eqn]->phi[i] * bf[MESH_DISPLACEMENT1]->phi[k];
		}
	      }
	    }
	    for ( j = 0; j < VIM; j++ ) {
	      lsi->gradHn[j]         += Hni      * bf[eqn]->grad_phi[i][j];
	      lsi->d_gradHn_dF[j][i] += d_Hni_dF * bf[eqn]->grad_phi[i][j];
	      if (pd->v[MESH_DISPLACEMENT1]) {
		for ( b = 0; b < DIM; b++ ) {
		  for ( k = 0; k < ei->dof[MESH_DISPLACEMENT1]; k++ ) {
		    lsi->d_gradHn_dmesh[j][b][k] += Hni * bf[eqn]->d_grad_phi_dmesh[i][j][b][k];
		  }
		}
	      }
	    }

	    Fi_old = *esp_old->F[i];
	    if ( fabs(Fi_old) > lsi->alpha ) {
	      Hni_old = ( Fi_old < 0.0 ) ? 0.0 : 1.0;
	    } else {
	      Hni_old  = 0.5 * (1.0 + Fi_old/lsi->alpha + sin(M_PIE*Fi_old/lsi->alpha)/M_PIE);
            }
	    lsi->Hn_old += Hni_old * bf[eqn]->phi[i];
	    for ( j = 0; j < VIM; j++ ) {
	      lsi->gradHn_old[j] += Hni_old * bf[eqn]->grad_phi[i][j];
            }
          }
	}
      else if (pd->v[LUBP_2] || pd->v[SHELL_PRESS_OPEN_2])
	{
	  eqn = R_PHASE1;
	  for ( i = 0; i < ei->dof[eqn]; i++ ) {
	    Fi = *esp->pF[0][i];
	    if ( fabs(Fi) > lsi->alpha ) {
	      Hni = ( Fi < 0.0 ) ? 0.0 : 1.0;
	      d_Hni_dF = 0.0;
	    } else {
	      Hni      = 0.5 * (1.0 + Fi/lsi->alpha + sin(M_PIE*Fi/lsi->alpha)/M_PIE);
	      d_Hni_dF = 0.5 * (1/lsi->alpha + cos(M_PIE*Fi/lsi->alpha)/lsi->alpha);
	    }
	    lsi->Hn         += Hni      * bf[eqn]->phi[i];
	    lsi->d_Hn_dF[i] += d_Hni_dF * bf[eqn]->phi[i];
	    if (pd->v[MESH_DISPLACEMENT1]) {
	      for ( b = 0; b < DIM; b++ ) {
		for ( k = 0; k < ei->dof[MESH_DISPLACEMENT1]; k++ ) {
		  lsi->d_Hn_dmesh[b][k] += Hni * bf[eqn]->phi[i] * bf[MESH_DISPLACEMENT1]->phi[k];
		}
	      }
	    }
	    for ( j = 0; j < VIM; j++ ) {
	      lsi->gradHn[j]         += Hni      * bf[eqn]->grad_phi[i][j];
	      lsi->d_gradHn_dF[j][i] += d_Hni_dF * bf[eqn]->grad_phi[i][j];
	      if (pd->v[MESH_DISPLACEMENT1]) {
		for ( b = 0; b < DIM; b++ ) {
		  for ( k = 0; k < ei->dof[MESH_DISPLACEMENT1]; k++ ) {
		    lsi->d_gradHn_dmesh[j][b][k] += Hni * bf[eqn]->d_grad_phi_dmesh[i][j][b][k];
		  }
		}
	      }
	    }

	    Fi_old = *esp_old->pF[0][i];
	    if ( fabs(Fi_old) > lsi->alpha ) {
	      Hni_old = ( Fi_old < 0.0 ) ? 0.0 : 1.0;
	    } else {
	      Hni_old  = 0.5 * (1.0 + Fi_old/lsi->alpha + sin(M_PIE*Fi_old/lsi->alpha)/M_PIE);
            }
	    lsi->Hn_old += Hni_old * bf[eqn]->phi[i];
	    for ( j = 0; j < VIM; j++ ) {
	      lsi->gradHn_old[j] += Hni_old * bf[eqn]->grad_phi[i][j];
            }
	  }
	} 
 
    } /* end of if pd->v[LUBP] || ... etc */
=======
  return (0);
}

int load_lsi_offset(const double width) {
  double F = 0, alpha, *grad_F = NULL;
  int a, b;
  int i, j, k;

  /* Zero things out. */
  zero_lsi();

  /* Check if we're in the mushy zone. */
  lsi->alpha = 0.5 * width;
  alpha = lsi->alpha;

  copy_distance_function(&F, &grad_F);

  // add offset
  F += 2 * alpha;

  lsi->near = ls->on_sharp_surf || fabs(F) < alpha;

  /* Calculate the interfacial functions we want to know even if not in mushy
   * zone. */

  lsi->gfmag = 0.0;
  for (a = 0; a < VIM; a++) {
    lsi->normal[a] = grad_F[a];
    lsi->gfmag += grad_F[a] * grad_F[a];
  }
  lsi->gfmag = sqrt(lsi->gfmag);
  lsi->gfmaginv = (lsi->gfmag == 0.0) ? 1.0 : 1.0 / lsi->gfmag;

  for (a = 0; a < VIM; a++) {
    lsi->normal[a] *= lsi->gfmaginv;
  }

  /* If we're not in the mushy zone: */
  if (ls->on_sharp_surf) {
    /*lsi->H = ( F < 0.0) ? 0.0 : 1.0 ;*/
    lsi->H = (ls->Elem_Sign < 0) ? 0.0 : 1.0;
    lsi->delta = 1.;
  } else if (!lsi->near) {
    lsi->H = (F < 0.0) ? 0.0 : 1.0;
    lsi->delta = 0.;
  } else {
    lsi->H = 0.5 * (1. + F / alpha + sin(M_PIE * F / alpha) / M_PIE);
    lsi->delta = 0.5 * (1. + cos(M_PIE * F / alpha)) * lsi->gfmag / alpha;
  }

  /**** Shield the operations below since they are very expensive relative to
     the previous operations in the load_lsi routine. Add your variables as
     needed  ********/

  if (pd->v[pg->imtrx][LUBP] || pd->v[pg->imtrx][LUBP_2] ||
      pd->v[pg->imtrx][SHELL_SAT_CLOSED] ||
      pd->v[pg->imtrx][SHELL_PRESS_OPEN] ||
      pd->v[pg->imtrx][SHELL_PRESS_OPEN_2] ||
      pd->v[pg->imtrx][SHELL_SAT_GASN]) {

    /* Evaluate heaviside using FEM basis functions */
    double Hni, d_Hni_dF, Fi;
    int eqn = R_FILL;
    lsi->Hn = 0.0;
    memset(lsi->gradHn, 0.0, sizeof(double) * DIM);
    memset(lsi->d_Hn_dF, 0.0, sizeof(double) * MDE);
    memset(lsi->d_gradHn_dF, 0.0, sizeof(double) * DIM * MDE);
    memset(lsi->d_Hn_dmesh, 0.0, sizeof(double) * DIM * MDE);
    memset(lsi->d_gradHn_dmesh, 0.0, sizeof(double) * DIM * DIM * MDE);

    if (pd->v[pg->imtrx][LUBP] || pd->v[pg->imtrx][SHELL_SAT_CLOSED] ||
        pd->v[pg->imtrx][SHELL_PRESS_OPEN] ||
        pd->v[pg->imtrx][SHELL_SAT_GASN]) {
      for (i = 0; i < ei[pg->imtrx]->dof[eqn]; i++) {
        Fi = *esp->F[i];
        if (fabs(Fi) > lsi->alpha) {
          Hni = (Fi < 0.0) ? 0.0 : 1.0;
          d_Hni_dF = 0.0;
        } else {
          Hni = 0.5 *
                (1.0 + Fi / lsi->alpha + sin(M_PIE * Fi / lsi->alpha) / M_PIE);
          d_Hni_dF = 0.5 * (1 / lsi->alpha +
                            cos(M_PIE * Fi / lsi->alpha) / lsi->alpha);
        }
        lsi->Hn += Hni * bf[eqn]->phi[i];
        lsi->d_Hn_dF[i] += d_Hni_dF * bf[eqn]->phi[i];
        if (pd->v[pg->imtrx][MESH_DISPLACEMENT1]) {
          for (b = 0; b < DIM; b++) {
            for (k = 0; k < ei[pg->imtrx]->dof[MESH_DISPLACEMENT1]; k++) {
              lsi->d_Hn_dmesh[b][k] +=
                  Hni * bf[eqn]->phi[i] * bf[MESH_DISPLACEMENT1]->phi[k];
            }
          }
        }
        for (j = 0; j < VIM; j++) {
          lsi->gradHn[j] += Hni * bf[eqn]->grad_phi[i][j];
          lsi->d_gradHn_dF[j][i] += d_Hni_dF * bf[eqn]->grad_phi[i][j];
          if (pd->v[pg->imtrx][MESH_DISPLACEMENT1]) {
            for (b = 0; b < DIM; b++) {
              for (k = 0; k < ei[pg->imtrx]->dof[MESH_DISPLACEMENT1]; k++) {
                lsi->d_gradHn_dmesh[j][b][k] +=
                    Hni * bf[eqn]->d_grad_phi_dmesh[i][j][b][k];
              }
            }
          }
        }
      }
    } else if (pd->v[pg->imtrx][LUBP_2] ||
               pd->v[pg->imtrx][SHELL_PRESS_OPEN_2]) {
      eqn = R_PHASE1;
      for (i = 0; i < ei[pg->imtrx]->dof[eqn]; i++) {
        Fi = *esp->pF[0][i];
        if (fabs(Fi) > lsi->alpha) {
          Hni = (Fi < 0.0) ? 0.0 : 1.0;
          d_Hni_dF = 0.0;
        } else {
          Hni = 0.5 *
                (1.0 + Fi / lsi->alpha + sin(M_PIE * Fi / lsi->alpha) / M_PIE);
          d_Hni_dF = 0.5 * (1 / lsi->alpha +
                            cos(M_PIE * Fi / lsi->alpha) / lsi->alpha);
        }
        lsi->Hn += Hni * bf[eqn]->phi[i];
        lsi->d_Hn_dF[i] += d_Hni_dF * bf[eqn]->phi[i];
        if (pd->v[pg->imtrx][MESH_DISPLACEMENT1]) {
          for (b = 0; b < DIM; b++) {
            for (k = 0; k < ei[pg->imtrx]->dof[MESH_DISPLACEMENT1]; k++) {
              lsi->d_Hn_dmesh[b][k] +=
                  Hni * bf[eqn]->phi[i] * bf[MESH_DISPLACEMENT1]->phi[k];
            }
          }
        }
        for (j = 0; j < VIM; j++) {
          lsi->gradHn[j] += Hni * bf[eqn]->grad_phi[i][j];
          lsi->d_gradHn_dF[j][i] += d_Hni_dF * bf[eqn]->grad_phi[i][j];
          if (pd->v[pg->imtrx][MESH_DISPLACEMENT1]) {
            for (b = 0; b < DIM; b++) {
              for (k = 0; k < ei[pg->imtrx]->dof[MESH_DISPLACEMENT1]; k++) {
                lsi->d_gradHn_dmesh[j][b][k] +=
                    Hni * bf[eqn]->d_grad_phi_dmesh[i][j][b][k];
              }
            }
          }
        }
      }
    }
>>>>>>> 48a67847

  } /* end of if pd->v[pg->imtrx][LUBP] || ... etc */

<<<<<<< HEAD
  if (fabs(alpha) > 1e-15)
    {
      lsi->delta_max = lsi->gfmag/alpha;
    }

  return(0);

}

int
load_lsi_old(const double width, struct Level_Set_Interface *lsi_old)
{
  double F_old = 0, alpha, *grad_F_old = NULL;
  int a;

  if (ls->var != FILL) {
    EH(-1, "Unknown level set variable");
  }

  lsi_old->near  = FALSE;
  lsi_old->alpha = 0.0;

  lsi_old->H = 0.0;
  lsi_old->delta = 0.0;

  memset(lsi_old->normal, 0, sizeof(double)*DIM);

  /* This is useful for calculating the above (and other) quantities. */
  lsi_old->gfmag = 0.0;
  lsi_old->gfmaginv = 0.0;

  /* Check if we're in the mushy zone. */
  lsi_old->alpha = 0.5 * width;
  alpha      = lsi_old->alpha;

  F_old = fv_old->F;
  grad_F_old = fv_old->grad_F;

  lsi_old->near  = ls->on_sharp_surf || fabs(F_old) < alpha;

  /* Calculate the interfacial functions we want to know even if not in mushy zone. */

  lsi_old->gfmag = 0.0;
  for ( a=0; a < VIM; a++ )
    {
      lsi_old->normal[a] = grad_F_old[a];
      lsi_old->gfmag    += grad_F_old[a] * grad_F_old[a];
    }
  lsi_old->gfmag = sqrt( lsi_old->gfmag );
  lsi_old->gfmaginv     = ( lsi_old->gfmag == 0.0 ) ? 1.0 : 1.0 / lsi_old->gfmag;

  for ( a=0; a < VIM; a++)
    {
      lsi_old->normal[a] *= lsi_old->gfmaginv;
    }

  /* If we're not in the mushy zone: */
  if ( ls->on_sharp_surf )
    {
      lsi_old->H = ( ls->Elem_Sign < 0 ) ? 0.0 : 1.0 ;
      lsi_old->delta = 1.;
    }
  else if ( ! lsi_old->near )
    {
      lsi_old->H = ( F_old < 0.0) ? 0.0 : 1.0 ;
      lsi_old->delta = 0.;
    }
  else
    {
      lsi_old->H     = 0.5 * (1. + F_old / alpha + sin(M_PIE * F_old / alpha) / M_PIE);
      lsi_old->delta = 0.5 * (1. + cos(M_PIE * F_old / alpha)) * lsi_old->gfmag / alpha;
    }


/**** Shield the operations below since they are very expensive relative to the previous
      operations in the load_lsi routine. Add your variables as needed  ********/

  if (pd->v[LUBP]  || pd->v[LUBP_2] || pd->v[SHELL_SAT_CLOSED] || pd->v[SHELL_PRESS_OPEN ] ||
      pd->v[SHELL_PRESS_OPEN_2] || pd->v[SHELL_SAT_GASN] )
    {
      EH(-1, "No support for LUBP/SHELL_SAT/SHELL_PRESS");
    } /* end of if pd->v[LUBP] || ... etc */

/************ End of shielding **************************/

  lsi_old->delta_max = lsi_old->gfmag/alpha;
=======
  /************ End of shielding **************************/
>>>>>>> 48a67847

  lsi->delta_max = lsi->gfmag / alpha;

  return (0);
}

/******************************************************************************
<<<<<<< HEAD
 * load_lsi_shell_second: Special case of load_lsi forced to be written to circumvent
 * the shell-shell-friend situation encountered in multilayer shell stacks.  The
 * friend code does not work for this pathological case, so we need to do nonlocal
 * operations and cannot do a setup-shop-at-point approach. 
=======
 * load_lsi_shell_second: Special case of load_lsi forced to be written to
 *circumvent the shell-shell-friend situation encountered in multilayer shell
 *stacks.  The friend code does not work for this pathological case, so we need
 *to do nonlocal operations and cannot do a setup-shop-at-point approach.
>>>>>>> 48a67847
 *  *
 * Input
 * =====
 * width = The width of the interfacial region.
 *
 * Returns 0 on success.
 *
 * Author: Randy Schunk, dubiously, on 8/21/2012
 ******************************************************************************/
int load_lsi_shell_second(const double width) {
  double F = 0, alpha, *grad_F = NULL;
  int a, b;
  int i, j, k;

  /* Zero things out. */
  zero_lsi();

  /* Check if we're in the mushy zone. */
  lsi->alpha = 0.5 * width;
<<<<<<< HEAD
  alpha      = lsi->alpha;

  copy_distance_function( &F, &grad_F );
=======
  alpha = lsi->alpha;

  copy_distance_function(&F, &grad_F);
>>>>>>> 48a67847

  lsi->near = ls->on_sharp_surf || fabs(F) < alpha;

  /* Calculate the interfacial functions we want to know even if not in mushy
   * zone. */

  lsi->gfmag = 0.0;
<<<<<<< HEAD
  for ( a=0; a < VIM; a++ )
    {
      lsi->normal[a] = grad_F[a];
      lsi->gfmag    += grad_F[a] * grad_F[a];
    }
  lsi->gfmag = sqrt( lsi->gfmag );
  lsi->gfmaginv     = ( lsi->gfmag == 0.0 ) ? 1.0 : 1.0 / lsi->gfmag;

  for ( a=0; a < VIM; a++)
    {
      lsi->normal[a] *= lsi->gfmaginv;
    }
=======
  for (a = 0; a < VIM; a++) {
    lsi->normal[a] = grad_F[a];
    lsi->gfmag += grad_F[a] * grad_F[a];
  }
  lsi->gfmag = sqrt(lsi->gfmag);
  lsi->gfmaginv = (lsi->gfmag == 0.0) ? 1.0 : 1.0 / lsi->gfmag;
>>>>>>> 48a67847

  for (a = 0; a < VIM; a++) {
    lsi->normal[a] *= lsi->gfmaginv;
  }

  /* If we're not in the mushy zone: */
  if (ls->on_sharp_surf) {
    /*lsi->H = ( F < 0.0) ? 0.0 : 1.0 ;*/
    lsi->H = (ls->Elem_Sign < 0) ? 0.0 : 1.0;
    lsi->delta = 1.;
  } else if (!lsi->near) {
    lsi->H = (F < 0.0) ? 0.0 : 1.0;
    lsi->delta = 0.;
  } else {
    lsi->H = 0.5 * (1. + F / alpha + sin(M_PIE * F / alpha) / M_PIE);
    lsi->delta = 0.5 * (1. + cos(M_PIE * F / alpha)) * lsi->gfmag / alpha;
  }

  /**** Shield the operations below since they are very expensive relative to
     the previous operations in the load_lsi routine. Add your variables as
     needed.   The balance force
        formulation here.   compute at nodes first, and then spread to gauss
     points ********/

  double Hni, d_Hni_dF, Fi;
  int eqn;
  lsi->Hn = 0.0;
  memset(lsi->gradHn, 0.0, sizeof(double) * DIM);
  memset(lsi->d_Hn_dF, 0.0, sizeof(double) * MDE);
  memset(lsi->d_gradHn_dF, 0.0, sizeof(double) * DIM * MDE);
  memset(lsi->d_Hn_dmesh, 0.0, sizeof(double) * DIM * MDE);
  memset(lsi->d_gradHn_dmesh, 0.0, sizeof(double) * DIM * DIM * MDE);
  if (upd->vp[pg->imtrx][LUBP_2] >= 0 ||
      upd->vp[pg->imtrx][SHELL_PRESS_OPEN_2] >= 0) {
    eqn = R_PHASE1;
    for (i = 0; i < ei[pg->imtrx]->dof[eqn]; i++) {
      Fi = *esp->pF[0][i];
      if (fabs(Fi) > lsi->alpha) {
        Hni = (Fi < 0.0) ? 0.0 : 1.0;
        d_Hni_dF = 0.0;
      } else {
        Hni = 0.5 *
              (1.0 + Fi / lsi->alpha + sin(M_PIE * Fi / lsi->alpha) / M_PIE);
        d_Hni_dF =
            0.5 * (1 / lsi->alpha + cos(M_PIE * Fi / lsi->alpha) / lsi->alpha);
      }
      lsi->Hn += Hni * bf[eqn]->phi[i];
      lsi->d_Hn_dF[i] += d_Hni_dF * bf[eqn]->phi[i];
      if (pd->v[pg->imtrx][MESH_DISPLACEMENT1]) {
        for (b = 0; b < DIM; b++) {
          for (k = 0; k < ei[pg->imtrx]->dof[MESH_DISPLACEMENT1]; k++) {
            lsi->d_Hn_dmesh[b][k] +=
                Hni * bf[eqn]->phi[i] * bf[MESH_DISPLACEMENT1]->phi[k];
          }
        }
      }
      for (j = 0; j < VIM; j++) {
        lsi->gradHn[j] += Hni * bf[eqn]->grad_phi[i][j];
        lsi->d_gradHn_dF[j][i] += d_Hni_dF * bf[eqn]->grad_phi[i][j];
        if (pd->v[pg->imtrx][MESH_DISPLACEMENT1]) {
          for (b = 0; b < DIM; b++) {
            for (k = 0; k < ei[pg->imtrx]->dof[MESH_DISPLACEMENT1]; k++) {
              lsi->d_gradHn_dmesh[j][b][k] +=
                  Hni * bf[eqn]->d_grad_phi_dmesh[i][j][b][k];
            }
          }
        }
      }
    }
  } /* end of if upd->vp[pg->imtrx][LUBP] || ... etc */
  else {
    EH(-1, " you shouldn't be in this routine. Go check it out or contact PRS "
           "8/21/2012");
  }

  /************ End of shielding **************************/

  lsi->delta_max = lsi->gfmag / alpha;

  return (0);
}

<<<<<<< HEAD
static void copy_distance_function( double *F,
				    double **grad_F)
{
  int offset=0;

	switch( ls->var)
	{
		case FILL:
			*F = fv->F;
			*grad_F = fv->grad_F;
			break;
		case PHASE1:
		case PHASE2:
		case PHASE3:
		case PHASE4:
		case PHASE5:
			offset = ls->var - PHASE1;
			*F = fv->pF[offset];
			*grad_F = fv->grad_pF[offset];
			break;
		default:
			EH(-1," Unknown distance function variable type.\n");
			break;
	}
=======
static void copy_distance_function(double *F, double **grad_F) {
  int offset = 0;

  switch (ls->var) {
  case FILL:
    *F = fv->F;
    *grad_F = fv->grad_F;
    break;
  case PHASE1:
  case PHASE2:
  case PHASE3:

  case PHASE4:
  case PHASE5:
    offset = ls->var - PHASE1;
    *F = fv->pF[offset];
    *grad_F = fv->grad_pF[offset];
    break;
  default:
    EH(-1, " Unknown distance function variable type.\n");
    break;
  }
>>>>>>> 48a67847
}

/******************************************************************************
 * load_lsi_derivs Load up the derivatives of the level set interface
 *                  functions into the global lsi (Level_Set_Interface struct)
 *                  based on the current state of the global fv
 *                  (Field_Variables) data structure.  This function should
 *                  only be called after load_lsi().
 *
 * Returns 0 on success.
 *
 * Author: Pat Notz 10/29/01
 ******************************************************************************/
int load_lsi_derivs() {
  double F = 0, phi_j, grad_phi_j[DIM], *grad_F = NULL;
  double alpha = lsi->alpha;
  int a, b, j, var;

  /* Zero things out. */
  zero_lsi_derivs();

  copy_distance_function(&F, &grad_F);

  /* Initialize grad_phi_j */
  for (a = 0; a < DIM; a++) {
    grad_phi_j[a] = 0;
  }

  /*
   * If we're here, the pd->v[pg->imtrx]ar[ls->var] is true...
   *
   * Always compute the distance function variable derivs, even for uncoupled
   * fill problems... see Hrenorm_constrain
   *
   * Derivatives w.r.t. distance function variable
   */
  var = ls->var;
  for (j = 0; j < ei[pg->imtrx]->dof[var]; j++) {
    /* Fetch the basis functions. */
    phi_j = bf[var]->phi[j];
    for (a = 0; a < VIM; a++) {
      grad_phi_j[a] = bf[var]->grad_phi[j][a];
    }

    /* Derivative of gfmag. */
    lsi->d_gfmag_dF[j] = 0.0;
    for (a = 0; a < VIM; a++) {
      lsi->d_gfmag_dF[j] += grad_F[a] * grad_phi_j[a] * lsi->gfmaginv;
    }

    /* Derivative of gfmaginv. */
    lsi->d_gfmaginv_dF[j] = (lsi->gfmag == 0.0)
                                ? 0.0
                                : -pow(lsi->gfmaginv, 2.0) * lsi->d_gfmag_dF[j];

    /* Derivative of the normal vector. */
    for (a = 0; a < VIM; a++) {
      lsi->d_normal_dF[a][j] =
          grad_phi_j[a] * lsi->gfmaginv + lsi->d_gfmaginv_dF[j] * grad_F[a];
    }

  } /* for: j */

  /*
   * Derivatives w.r.t. MESH_DISPLACEMENTs
   */
  if (pd->v[pg->imtrx][MESH_DISPLACEMENT1]) {

    for (b = 0; b < VIM; b++) {
      var = MESH_DISPLACEMENT1 + b;
      for (j = 0; j < ei[pg->imtrx]->dof[var]; j++) {
        /* Fetch the basis functions. */
        phi_j = bf[var]->phi[j];
        for (a = 0; a < VIM; a++) {
          grad_phi_j[a] = bf[var]->grad_phi[j][a];
        }

        /* gfmag */
        for (a = 0; a < VIM; a++) {
          lsi->d_gfmag_dmesh[b][j] =
              grad_F[a] * fv->d_grad_F_dmesh[a][b][j] * lsi->gfmaginv;
        }

        /* gfmaginv */
        lsi->d_gfmaginv_dmesh[b][j] =
            (lsi->gfmag == 0.0)
                ? 0.0
                : -pow(lsi->gfmaginv, 2.0) * lsi->d_gfmag_dmesh[b][j];

        /* normal */
        for (a = 0; a < VIM; a++) {
          lsi->d_normal_dmesh[a][b][j] =
              fv->d_grad_F_dmesh[a][b][j] * lsi->gfmaginv +
              lsi->d_gfmaginv_dmesh[b][j] * grad_F[a];
        }

      } /* for: j */

    } /* for: b */
  }

  /* DRN: this is required to get path dependence terms right */
  var = FILL;
  if (ls->on_sharp_surf) {
    for (j = 0; j < ei[pg->imtrx]->dof[var]; j++) {
      /* Fetch the basis functions. */
      phi_j = bf[var]->phi[j];

      /* Derivative of the delta function. */
      lsi->d_delta_dF[j] = lsi->d_gfmag_dF[j] * lsi->gfmaginv;
      lsi->d_H_dF[j] = phi_j * lsi->gfmaginv;
    }
  }

  /* If we're not in the mushy zone, all remaining derivs should be zero. */
  if (ls->on_sharp_surf || !lsi->near)
    return (0);

  lsi->dH = 0.5 * (1.0 / alpha) * (1. + cos(M_PIE * F / alpha));

  /*
   * Derivatives w.r.t. FILL for non-zero alpha
   */
  var = ls->var;
  for (j = 0; j < ei[pg->imtrx]->dof[var]; j++) {
    /* Fetch the basis functions. */
    phi_j = bf[var]->phi[j];

    /* Derivative of the H function. */
    lsi->d_H_dF[j] = phi_j * lsi->dH;

    /* Derivative of the delta function. */
    lsi->d_delta_dF[j] =
        -0.5 * (M_PIE * phi_j / alpha * sin(M_PIE * F / alpha)) * lsi->gfmag /
            alpha +
        0.5 * (1. + cos(M_PIE * F / alpha)) * lsi->d_gfmag_dF[j] / alpha;

  } /* for: j */

  /*
   * Derivatives w.r.t. MESH_DISPLACEMENTs for non-zero alpha
   */
  if (pd->v[pg->imtrx][MESH_DISPLACEMENT1]) {
    for (b = 0; b < VIM; b++) {
      var = MESH_DISPLACEMENT1 + b;
      for (j = 0; j < ei[pg->imtrx]->dof[var]; j++) {

        /* In the current implementation, H does not depend on grad_F
           and, hence, it doens't depend on the mesh. */

        /* delta */
        lsi->d_delta_dmesh[b][j] = 0.5 * (1. + cos(M_PIE * F / alpha)) / alpha *
                                   lsi->d_gfmag_dmesh[b][j];

      } /* for: j */

    } /* for: b */
  }

  return (0);
}

/*
 *
 *  load_lsi_adjmatr
 *
 *    Function that computes value of level set function based on values
 *    from an adjacent material under the assumption that the current material
 *    does not contain level set function unknowns
 *
 *    Not that only the value of the level set function and values derived from
 * it (H, delta, d_H_dF
 */

int load_lsi_adjmatr(const double width) {
  double F, alpha, phi_j;
  int j, ln;
  int lvdesc, lvdof, var_type, num_dofs;

  lvdesc = 0;
  while ((var_type = ei[pg->imtrx]->Lvdesc_to_Var_Type[lvdesc]) != FILL)
    lvdesc++;

  num_dofs = ei[pg->imtrx]->Lvdesc_Numdof[lvdesc];

  fv->F = scalar_fv_fill_adjmatrl(esp->F, lvdesc, num_dofs, var_type);

  /* Zero things out. */
  zero_lsi();
  zero_lsi_derivs();

  /* Check if we're in the mushy zone. */

  lsi->alpha = 0.5 * width;
  alpha = lsi->alpha;
  F = fv->F;
  lsi->near = ls->on_sharp_surf || fabs(F) < alpha;

  /*
   * Note that we can't compute grad_F in the adjmatr (Yet)  so all quantities
   * related cannot be determined
   */

  /* If we're not in the mushy zone: */
  if (ls->on_sharp_surf) {
    /*lsi->H = ( F < 0.0) ? 0.0 : 1.0 ;*/
    lsi->H = (ls->Elem_Sign < 0) ? 0.0 : 1.0;
    lsi->delta = 1.;
  } else if (!lsi->near) {
    lsi->H = (F < 0.0) ? 0.0 : 1.0;
    lsi->delta = 0.;
  } else {
    lsi->H = 0.5 * (1. + F / alpha + sin(M_PIE * F / alpha) / M_PIE);
    lsi->delta =
        0.5 * (1. + cos(M_PIE * F / alpha)) /
        alpha; /* this is an approximation since we can't compute gfmag */
    lsi->dH = 0.5 * (1.0 / alpha) * (1. + cos(M_PIE * F / alpha));
    for (j = 0; j < num_dofs; j++) {

      lvdof = ei[pg->imtrx]->Lvdesc_to_lvdof[lvdesc][j];

      ln = ei[pg->imtrx]->dof_list[var_type][lvdof];

      phi_j = bf[var_type]->phi[ln];

      /* Derivative of the H function. */
      lsi->d_H_dF[j] = phi_j * lsi->dH;

      /* Derivative of the delta function. */
      lsi->d_delta_dF[j] =
          -0.5 * (M_PIE * phi_j / alpha * sin(M_PIE * F / alpha)) / alpha;
    }
  }

  return (0);
}

double ls_modulate_property(double p1, double p2, double width, double pm_minus,
                            double pm_plus, double dpdF[MDE], double *factor) {
  double p_plus, p_minus, p;

  p_minus = p1 * pm_plus + p2 * pm_minus;
  p_plus = p1 * pm_minus + p2 * pm_plus;

  level_set_property(p_minus, p_plus, width, &p, dpdF);

  if (ls->Elem_Sign == -1)
    *factor = pm_plus;
  else if (ls->Elem_Sign == 1)
    *factor = pm_minus;
  else
    *factor = pm_plus * (1.0 - lsi->H) + pm_minus * lsi->H;

  return (p);
}

double ls_modulate_property_offset(double p1, double p2, double width,
                                   double pm_minus, double pm_plus,
                                   double dpdF[MDE], double *factor) {
  double p_plus, p_minus, p;

  p_minus = p1 * pm_plus + p2 * pm_minus;
  p_plus = p1 * pm_minus + p2 * pm_plus;

  level_set_property_offset(p_minus, p_plus, width, &p, dpdF);

  if (ls->Elem_Sign == -1)
    *factor = pm_plus;
  else if (ls->Elem_Sign == 1)
    *factor = pm_minus;
  else
    *factor = pm_plus * (1.0 - lsi->H) + pm_minus * lsi->H;

  return (p);
}

static int current_elem_xfem_state(
    int node_var_state[], int *elem_var_state,
    double x[], /* Solution vector for the current processor    */
    const Exo_DB *exo) {
  /* check if there is a dependency on extended unknowns for this element */
  /* we also need to classify the nodes of this element:
     node_var_state[i] == 0 -> this node does not have active enriched dofs in
     any element node_var_state[i] == 1 -> this node has active enriched dofs in
     this element node_var_state[i] == 2 -> this node does not have active
     enriched dofs in this element but does in some other element
   */
  /* we also need to know the status of element vars:
     elem_var_state == 0 -> elem_vars in this element are not active
     elem_var_state == 1 -> elem_vars in this element are active
   */
  /* return = 0 -> no extending fns active in this element
     return = 1 -> at least one of the nodes of this element have node_var_state
     == 1 or elem_vars_state == 1 return = 2 -> at least one of the nodes of
     this element have node_var_state == 2
   */
  int i, j, e, I;
  int elem_state = 0;

  /* turn everything off by default */

  *elem_var_state = 0;
  for (i = 0; i < ei[pg->imtrx]->num_local_nodes; i++) {
    node_var_state[i] = 0;
  }

  if (ls->Length_Scale != 0.) /* diffuse interface */
  {
    if (ls->elem_overlap_state) {
      /* element vars are active */
      *elem_var_state = 1;
      /* nodal vars are active */
      for (i = 0; i < ei[pg->imtrx]->num_local_nodes; i++) {
        node_var_state[i] = 1;
      }
    } else {
      /* element vars are *NOT* active */
      *elem_var_state = 0;
      /* nodal vars still might be active */
      for (i = 0; i < ei[pg->imtrx]->num_local_nodes; i++) {
        /* check all neighboring elements to see if any span the interface */
        I = Proc_Elem_Connect[ei[pg->imtrx]->iconnect_ptr + i];
        for (j = exo->node_elem_pntr[I];
             j < exo->node_elem_pntr[I + 1] && !node_var_state[i]; j++) {
          e = exo->node_elem_list[j];
          if (elem_overlaps_interface(e, x, exo, ls->Length_Scale)) {
            node_var_state[i] = 2;
          }
        }
      }
    }
  } else /* sharp interface */
  {

    if (ls->elem_overlap_state) {
      /* element vars are active */
      *elem_var_state = 1;
      /* nodal vars are active */
      for (i = 0; i < ei[pg->imtrx]->num_local_nodes; i++) {
        node_var_state[i] = 1;
      }
    } else {
      /* element vars are *NOT* active */
      *elem_var_state = 0;
      /* nodal vars still might be active */

      for (i = 0; i < ei[pg->imtrx]->num_local_nodes; i++) {
        /* check all neighboring elements */
        I = Proc_Elem_Connect[ei[pg->imtrx]->iconnect_ptr + i];
        for (j = exo->node_elem_pntr[I];
             j < exo->node_elem_pntr[I + 1] && !node_var_state[i]; j++) {
          e = exo->node_elem_list[j];
          if (elem_on_isosurface(e, x, exo, ls->var, 0.)) {
            node_var_state[i] = 2;
          }
        }
      }
    }
  }

  for (i = 0; i < ei[pg->imtrx]->num_local_nodes; i++) {
    if (*elem_var_state == 1 || node_var_state[i] == 1)
      elem_state = 1;
    if (elem_state == 0 && node_var_state[i] == 2)
      elem_state = 2;
  }

  return (elem_state);
}

int is_xfem_interp(const int interp) {
  return (interp == I_P0_G || interp == I_P1_G || interp == I_Q1_G ||
          interp == I_Q2_G || interp == I_P0_GP || interp == I_P1_GP ||
          interp == I_Q1_GP || interp == I_Q2_GP || interp == I_P0_GN ||
          interp == I_P1_GN || interp == I_Q1_GN || interp == I_Q2_GN ||
          interp == I_P0_XV || interp == I_P1_XV || interp == I_Q1_XV ||
          interp == I_Q2_XV || interp == I_P1_XG || interp == I_Q1_XG ||
          interp == I_Q2_XG || interp == I_Q1_HG || interp == I_Q1_HV ||
          interp == I_Q1_HVG || interp == I_Q2_HG || interp == I_Q2_HV ||
          interp == I_Q2_HVG);
}

void xfem_dof_state(
    const int ledof, const int interpolation, const int eshape,
    int *xfem_active, /* flag indicating xfem affects this dof's basis functions
                       */
    int *extended_dof, /* flag indicating if this an extended dof */
    int *base_interp,  /* base interpolation, ie, I_Q1_XG -> I_Q1 */
    int *base_dof)     /* what dof of base_interp does this dof map to */
{
  switch (interpolation) {
  case I_P0_G:
  case I_P0_GP:
  case I_P0_GN:
  case I_P0_XV:
    *base_interp = I_P0;
    break;
  case I_P1_G:
  case I_P1_GP:
  case I_P1_GN:
  case I_P1_XV:
  case I_P1_XG:
    *base_interp = I_P1;
    break;
  case I_Q1_G:
  case I_Q1_GP:
  case I_Q1_GN:
  case I_Q1_XV:
  case I_Q1_XG:
  case I_Q1_HV:
  case I_Q1_HG:
  case I_Q1_HVG:
    *base_interp = I_Q1;
    break;
  case I_Q2_G:
  case I_Q2_GP:
  case I_Q2_GN:
  case I_Q2_XV:
  case I_Q2_XG:
  case I_Q2_HV:
  case I_Q2_HG:
  case I_Q2_HVG:
    *base_interp = I_Q2;
    break;
  default:
    /* assume non extended function and exit now */
    *base_interp = interpolation;
    *extended_dof = FALSE;
    *base_dof = ledof;
    *xfem_active = FALSE;
    return;
    break;
  }

  switch (interpolation) {
  case I_P0_G:
  case I_P0_XV:
  case I_P1_G:
  case I_P1_XV:
  case I_P1_XG:
  case I_Q1_G:
  case I_Q2_G:
  case I_Q1_XV:
  case I_Q1_XG:
  case I_Q2_XV:
  case I_Q2_XG:
    *extended_dof = (ledof % 2 == 1);
    if (*extended_dof)
      *base_dof = (ledof - 1) / 2;
    else
      *base_dof = ledof / 2;
    break;
  case I_Q1_HV:
  case I_Q1_HG:
  case I_Q1_HVG:
  case I_Q2_HV:
  case I_Q2_HG:
  case I_Q2_HVG:
    *extended_dof = (ledof >= getdofs(eshape, *base_interp));
    if (*extended_dof)
      *base_dof =
          ledof -
          getdofs(eshape, *base_interp); /* watch out used differently here */
    else
      *base_dof = ledof;
    break;
  case I_Q1_GP:
  case I_Q2_GP:
    *base_dof = ledof;
    *extended_dof = lnn_distance(*base_dof) < 0.;
    break;
  case I_P0_GP:
  case I_P1_GP:
    *base_dof = ledof;
    *extended_dof = xfem->elem_var_state == 1 || lnn_distance(*base_dof) < 0.;
    break;
  case I_Q1_GN:
  case I_Q2_GN:
    *base_dof = ledof;
    *extended_dof = lnn_distance(*base_dof) >= 0.;
    break;
  case I_P0_GN:
  case I_P1_GN:
    *base_dof = ledof;
    *extended_dof = xfem->elem_var_state == 1 || lnn_distance(*base_dof) >= 0.;
    break;
  default:
    EH(-1, "Unrecognized extended shape function.");
    break;
  }

  switch (interpolation) {
  case I_P0_G:
  case I_P0_XV:
  case I_P1_G:
  case I_P1_XV:
  case I_P1_XG:
  case I_P0_GP:
  case I_P0_GN:
  case I_Q1_HV:
  case I_Q1_HG:
  case I_Q1_HVG:
  case I_Q2_HV:
  case I_Q2_HG:
  case I_Q2_HVG:
    *xfem_active = (xfem->elem_var_state == 1);
    break;
  case I_Q1_G:
  case I_Q2_G:
  case I_Q1_GP:
  case I_Q1_GN:
  case I_Q2_GP:
  case I_Q2_GN:
  case I_Q1_XV:
  case I_Q1_XG:
  case I_Q2_XV:
  case I_Q2_XG:
    *xfem_active = (xfem->node_var_state[*base_dof] == 1);
    break;
  default:
    EH(-1, "Unrecognized extended shape function.");
    break;
  }

  return;
}

int is_extended_dof(const int I, const int idof,
                    VARIABLE_DESCRIPTION_STRUCT *vd, const double F) {
  /* DRN: this function isn't done yet */
  int var = vd->Variable_Type;
  int MatID = vd->MatID;
  int interp;
  int extended_dof = FALSE;

  if (MatID == -1)
    MatID = 0;
  interp = pd_glob[MatID]->i[pg->imtrx][var];

  switch (interp) {
  case I_P0_G:
  case I_P0_XV:
  case I_Q1_G:
  case I_Q2_G:
  case I_Q1_XV:
  case I_Q1_XG:
  case I_Q2_XV:
  case I_Q2_XG:
    extended_dof = (idof == 1);
    break;
  case I_P1_G:
  case I_P1_XV:
  case I_P1_XG:
    extended_dof = FALSE; /*FIX ME*/
    break;
  case I_Q1_HV:
  case I_Q1_HG:
  case I_Q1_HVG:
  case I_Q2_HV:
  case I_Q2_HG:
  case I_Q2_HVG:
    extended_dof = FALSE; /*FIX ME*/
                          /*
                           *extended_dof = (ledof >= getdofs( eshape, *base_interp ));
                           */
    break;
  case I_P0_GP:
  case I_P1_GP:
  case I_Q1_GP:
  case I_Q2_GP:
    extended_dof = (F < 0.);
    break;
  case I_P0_GN:
  case I_P1_GN:
  case I_Q1_GN:
  case I_Q2_GN:
    extended_dof = (F >= 0.);
    break;
  default:
    EH(-1, "Unrecognized extended shape function.");
    break;
  }

  return (extended_dof);
} /* END of function is_extended_dof  */

int dof_incomplete(int node, int elem_type, int interpolation, int eshape) {
  int iside, nodes_per_side;
  int lnn[MDE];
  double f[MDE];
  switch (interpolation) {
  case I_Q1:
    return TRUE;
  case I_Q2:
    switch (eshape) {
    case QUADRILATERAL:
      if (node < 4)
        return TRUE;
      if (node == 8)
        return FALSE;
      for (iside = 0; iside < 4; iside++) {
        get_side_info(elem_type, iside + 1, &nodes_per_side, lnn);
        if (lnn[2] == node) {
          f[0] = lnn_distance(lnn[0]);
          f[1] = lnn_distance(lnn[1]);
          f[2] = lnn_distance(lnn[2]);
          return (!sign_change(f[0], f[1]) && !sign_change(f[1], f[2]));
        }
      }
      EH(-1, "Unexpected Error.");
      break;
    default:
      EH(-1, "Not implemented yet.");
      break;
    }
    break;
  default:
    EH(-1, "Invalid shape function.");
    break;
  }
  return (-1);
} /* END of function dof_incomplete */

/* SEARCH GRID FUNCTIONS */
/*
 * The search grid method for finding points on the zero ls contour
 * is quite simple.  Once an element is determined to have a zero contour
 * section in it, it is subdivided into four (2D) or eight (3D) equal
 * sized smaller subelements ( called grids for lack of a better name ).
 * In s,u, and t space the element is split along planes passing through
 * the element center and parallel to the principle axis.  So, for example,
 * a quad element would generate four grids whose vertices are at the points:
 *  Grid 0:  (-1,-1), (0,-1), (0,0), (-1,0)
 *  Grid 1:  ( 0,-1), (1,-1), (1,0), ( 0,0)
 *  Grid 2:  ( 0,0 ), (1,0),  (1,1), ( 0,1)
 *  Grid 3:  (-1,0 0, (0,0),  (0,1), ( -1,1)
 *
 *  On each grid, the LS function is computed at the vertices ( call them nodes
 * ) and from this those grids through which the interface passes can be
 *  determined.  The other grids are ignored.  Those grids that have an
 * interface are divided once again by precisely the same method.  In fact, they
 * are divided by a recursive call to the function which divided the first
 * element This process continues until a preset level of division is reached.
 *
 *  The Search_Grid_Structure accomodates this division.  Each SGRID structure
 * represents a single grid.  It has members for the s,t,u coordinates of the
 * nodes and value for the LS function at the nodes.  It also has an array of
 * pointers that are populated by the grids that appear when the parent grid is
 * divided. Each of these subgrids might have subgrids of their own and so on.
 * Thus, each SGRID structure might be the starting node of an entire tree of
 * smaller subgrids.
 *
 */

SGRID *create_search_grid(NTREE *ntree) {
  SGRID *new_grid;

  new_grid = (SGRID *)smalloc(sizeof(SGRID));

  new_grid->ei = ei[pg->imtrx];
  /* new_grid->dim = pd->Num_Dim; PRS */
  new_grid->dim = ei[pg->imtrx]->ielem_dim;
  new_grid->level = 0;
  new_grid->num_verts = (new_grid->dim == 2) ? 4 : 8;
  new_grid->tree = ntree;

  switch (new_grid->dim) {
    int j;

  case 2:
    /*       new_grid->xi = ( double (*) [DIM] ) smalloc( sizeof(double)*4*DIM
     * ); */

    /*       new_grid->LS_value = smalloc( sizeof(double)*4 ); */

    for (j = 0; j < 4; j++) {
      find_nodal_stu(j, ei[pg->imtrx]->ielem_type, new_grid->tree->xi[j],
                     new_grid->tree->xi[j] + 1, new_grid->tree->xi[j] + 2);
      new_grid->LS_value[j] = *(esp->F[j]);
    }

    break;

  case 3:
    /*       new_grid->xi = ( double (*) [DIM] ) smalloc( sizeof(double)*8*DIM
     * ); */
    /*       new_grid->LS_value = smalloc( sizeof(double)*8 ); */

    for (j = 0; j < 8; j++) {
      find_nodal_stu(j, ei[pg->imtrx]->ielem_type, new_grid->tree->xi[j],
                     new_grid->tree->xi[j] + 1, new_grid->tree->xi[j] + 2);
      new_grid->LS_value[j] = *(esp->F[j]);
    }

    break;
  default:
    break;
  }
  return (new_grid);
}

/***************************************************************
 * divide_search_grid******************************************
 ***************************************************************
 *   input:   parent  -    pointer to search_grid structure
 *            max_level  - integer setting maximum degree of division requested
 *
 *   Nominally, allocs the subgrid array in the parent search_grid
 *   then populates each sub search grid with coordinates and LS values
 *   computed with respect to the parent.
 *
 *   It checks each sub search grid from the passage of the interface through
 *   it.  If no interface present the sub grid is deallocated.  If the interface
 *   is present, the sub search grid is further divided according to a recursive
 *   call to this same function.  When this function returns, the parent
 *structure pointer stands at the top of a branching tree structure extending
 *downward max_level - parent->level branches. Pretty cool huh ?
 *
 *  returns void.
 *********************************************************************/

void divide_search_grid(SGRID *parent, int max_level) {
  if (parent->level <
      max_level) /* If my level is the max level, return to end the recursion */
  {
    int index;
    int num_subgrids;
    int dim = parent->dim;

    num_subgrids = (dim == 2) ? 4 : 8;

    parent->num_subgrids = num_subgrids;

    /* allocated subgrid structures  */

    parent->subgrids = (SGRID **)smalloc(num_subgrids * sizeof(SGRID *));

    for (index = 0; index < num_subgrids; index++)

    {
      parent->subgrids[index] = (SGRID *)smalloc(sizeof(SGRID));

      /* Inherit so of the structure member values from the parent */

      parent->subgrids[index]->ei = parent->ei;
      parent->subgrids[index]->dim = parent->dim;
      parent->subgrids[index]->level = parent->level + 1;
      parent->subgrids[index]->num_verts = (parent->dim == 2) ? 4 : 8;
      parent->subgrids[index]->num_subgrids = 0;
      parent->subgrids[index]->subgrids = NULL;
      parent->subgrids[index]->tree = parent->tree->subtrees[index];

      find_grid_LS_value(parent->subgrids[index]);

      /*
       * Next statements test whether zero LS contour passes through
       * subgrids[index] search grid.
       */

      if (interface_in_grid(parent->subgrids[index]) == TRUE) {
        /*
         * Divide subgrid further if interface is in grid.  Note that if
         * if this subgrid is at max_level, there will be an immediate return
         */

        divide_search_grid(parent->subgrids[index], max_level);
      } else {
        /*
         * This grid doesn't contain the LS interface and therefore is no longer
         * of interest.  So free it and cap its branch with a NULL pointer.
         */

        free_search_grid(&(parent->subgrids[index]));
      }
    }
  }
  return;
}

static void find_grid_LS_value(SGRID *grid) {
  int i, j;
  int num_fcns, num_verts;
  double(*phi)[MDE];

  num_verts = grid->num_verts;
  num_fcns = grid->tree->num_fcns;
  phi = grid->tree->phi;

  for (i = 0; i < num_verts; i++) {
    grid->LS_value[i] = 0.0;

    for (j = 0; j < num_fcns; j++) {
      grid->LS_value[i] += *(esp->F[j]) * phi[i][j];
    }
  }

  return;
}

#if 1
void map_local_coordinates(double *xi, double *x) {
  int a, j;
  int dim = ei[pg->imtrx]->ielem_dim;
  int ShapeVar = pd->ShapeVar;
  int DeformingMesh = pd->e[pg->imtrx][R_MESH1];
  int mdof = ei[pd->mi[ShapeVar]]->dof[ShapeVar];
  int ln, I;
  int iconnect = Proc_Connect_Ptr[ei[pg->imtrx]->ielem];
  double phi_j;

  if (ei[pg->imtrx]->ielem_shape == SHELL ||
      ei[pg->imtrx]->ielem_shape == TRISHELL) {
    dim = pd->Num_Dim;
  }

  for (a = 0; a < dim; a++) {
    x[a] = 0.0;

    if (!DeformingMesh) {
      for (j = 0; j < mdof; j++) {
        ln = ei[pd->mi[ShapeVar]]->dof_list[ShapeVar][j];

        I = Proc_Elem_Connect[iconnect + ln];

        phi_j = newshape(xi, ei[pg->imtrx]->ielem_type, PSI, ln,
                         ei[pg->imtrx]->ielem_shape,
                         pd->i[pd->mi[ShapeVar]][ShapeVar], j);

        x[a] += Coor[a][I] * phi_j;
      }
    } else {
      for (j = 0; j < mdof; j++) {
        ln = ei[pd->mi[ShapeVar]]->dof_list[ShapeVar][j];

        I = Proc_Elem_Connect[iconnect + ln];

        phi_j = newshape(xi, ei[pg->imtrx]->ielem_type, PSI, ln,
                         ei[pg->imtrx]->ielem_shape,
                         pd->i[pd->mi[ShapeVar]][ShapeVar], j);

        x[a] += (Coor[a][I] + *esp->d[a][j]) * phi_j;
      }
    }
  }

  return;
}
#endif

static int interface_in_grid(SGRID *grid) {
  int i;
  int num_verts = grid->num_verts;

  double val0 = grid->LS_value[0];

  if (val0 == 0.0)
    return (TRUE);

  for (i = 1; i < num_verts; i++) {
    if (grid->LS_value[i] * val0 <= 0.0)
      return (TRUE);
  }

  return FALSE;
}

void free_search_grid(SGRID **ptr_grid) {
  int i;
  SGRID *grid = *ptr_grid;

  if (grid == NULL)
    return;

  if (grid->num_subgrids == 0) {
    safe_free(grid);
  } else {
    for (i = 0; i < grid->num_subgrids; i++) {
      free_search_grid(&(grid->subgrids[i]));
    }

    safe_free(grid->subgrids);

    grid->num_subgrids = 0;

    free_search_grid(&grid);
    *ptr_grid = NULL;
  }
  return;
}

void print_search_grid(SGRID *grid) {
  int i;
  int num_verts;
  double x[DIM];

  int l;

  if (grid == NULL)
    return;

  l = grid->level;
  num_verts = (grid->dim == 2) ? 4 : 8;

  if (grid->num_subgrids == 0) {
    for (i = 0; i < num_verts; i++) {
      l = grid->level;

      while (l-- > 0)
        printf("\t");

      map_local_coordinates(grid->tree->xi[i], x);

      printf("%f\t%f\t%f\n", x[0], x[1], x[2]);
    }
  } else {
    for (i = 0; i < grid->num_subgrids; i++) {
      l = grid->level;
      while (l-- > 0)
        printf("\t");
      printf("Level %d, Subgrid %d \n", grid->level, i);

      print_search_grid(grid->subgrids[i]);
    }
  }
  return;
}

void find_grid_intersections(SGRID *grid, struct LS_Surf_List *list) {
  int index;
  int i, j, l, link;
  double xi[3] = {0., 0., 0.}, yi[3] = {0., 0., 0.};
  double x[3];
  struct LS_Surf *surf;

  if (grid == NULL)
    return;

  if (grid->num_subgrids ==
      0) /* Search only the lowest level grids for intersections */
  {
    switch (grid->dim) {
    case 2: {
      static int links[6][2] = {{0, 1}, {1, 2}, {2, 3}, {3, 0}, {0, 2}, {1, 3}};

      for (link = 0; link < 6; link++) {
        i = links[link][0];
        j = links[link][1];

        for (l = 0; l < grid->dim; l++) {
          xi[l] = grid->tree->xi[i][l];
          yi[l] = grid->tree->xi[j][l];
        }

        if (find_link_intersection(xi, yi, ls->var, 0.0, NULL) == TRUE) {

          map_local_coordinates(xi, x);
          surf = create_surf_point(x, ei[pg->imtrx]->ielem, xi, FALSE);

          if (unique_surf(list, surf)) {
            append_surf(list, surf);
          } else {
            safe_free(surf);
          }
        }
      }
    } break;
    case 3: {
      static int links[4][2] = {
          {0, 6},
          {1, 7},
          {2, 4},
          {3, 5}}; /* These are the diagonals.  Saves us having to check
                      for dupes. Expensive in 3D */

      for (link = 0; link < 4; link++) {
        i = links[link][0];
        j = links[link][1];

        for (l = 0; l < grid->dim; l++) {
          xi[l] = grid->tree->xi[i][l];
          yi[l] = grid->tree->xi[j][l];
        }

        if (find_link_intersection(xi, yi, ls->var, 0.0, NULL) == TRUE) {
          map_local_coordinates(xi, x);
          surf = create_surf_point(x, ei[pg->imtrx]->ielem, xi, FALSE);

          append_surf(list, surf);
        }
      }
    } break;
    default:
      break;
    }
  } else {
    for (index = 0; index < grid->num_subgrids; index++) {
      find_grid_intersections(grid->subgrids[index], list);
    }
  }

  return;
}

/*
 *   Shape function tree section
 *
 *   I should really discuss this particular structure in more detail.  It
 * became apparent to me when setting up the Search_Grid recursive structures
 * for both interface reconstruction and adaptive subgrid integration, that I
 * was having to compute locations of grid vertices and values of shape
 * functions at these points  and locations of integration points over and over.
 * All of these quantities can be computed up front on the (s,u,t) master
 * element Hence the notion of the shape function tree structure was aborned.
 *
 *   The NTREE structure is similar to the SGRID structure in that it is a
 * self-similar, recursively-connected tree structure.  That is, the parent
 * structure points to children structures of the same type, but the parent
 *   structure might be the child of a larger parent itself.  A given NTREE
 * structure stores its dimensionality, its division depth, the number of
 * vertices it has, the (s,u,t) coordinates of these vertices, the values of a
 * single shape function interpolant at these vertices, the location and weights
 * of numerical integration points on the the structure.  It knows how many
 * children it has and has pointers to all of them.  It, however, doesn't know
 * who its parent is.  Sad really.
 *
 *   The SGRID structure can be be sparesly populated, that is, some branches
 * terminate prematurely before they reach the maximum division depth set
 * (max_level).  This is because some grid's don't overlap the interface or the
 * "interface region." This is not so with the NTREE structure.  All branches
 * are fully populated to the maximum division depth.  This is because the NTREE
 * structure is to be created up front and used as a resource when constructing
 * the SGRID structures.  One can't know *a priori* which grids any SGRID
 * reconstruction will need, so we have to compute ALL of them.  This can mean a
 * lot of information.  For example, an 3D NTREE structure to a division depth
 * of 4 will have 1 + 8 + 64 + 512 + 4096 = 4681 distinct grids within it.  All
 * of them with 8 vertices along with associated shape function values not to
 * mention the integration point information.  A lot of computations and
 * something you don't want to reconstruct for every element.
 */

NTREE *create_shape_fcn_tree(int max_level) {
  NTREE *tree;

  tree = (NTREE *)smalloc(sizeof(NTREE));

  /* tree->dim = pd->Num_Dim;*/
  tree->dim = ei[pg->imtrx]->ielem_dim;
  tree->level = 0;
  tree->num_verts = (tree->dim == 2) ? 4 : 8;
  tree->bf = bf[ls->var];
  tree->num_fcns = ei[pg->imtrx]->dof[ls->var];
  tree->num_subtrees = 0;
  tree->subtrees = NULL;

  switch (tree->dim) {
    int j;
  case 2:
    tree->xi = (double(*)[DIM])smalloc(sizeof(double) * 4 * DIM);
    tree->phi = (double(*)[MDE])smalloc(sizeof(double) * 4 * MDE);

    for (j = 0; j < 4; j++) {
      find_nodal_stu(j, ei[pg->imtrx]->ielem_type, tree->xi[j], tree->xi[j] + 1,
                     tree->xi[j] + 2);
    }

    tree->s = (double(*)[DIM])smalloc(sizeof(double) * 9 * DIM);
    tree->wt = (double *)smalloc(sizeof(double) * 9);

    break;

  case 3:

    tree->xi = (double(*)[DIM])smalloc(sizeof(double) * 8 * DIM);
    tree->phi = (double(*)[MDE])smalloc(sizeof(double) * 8 * MDE);

    for (j = 0; j < 8; j++) {
      find_nodal_stu(j, ei[pg->imtrx]->ielem_type, tree->xi[j], tree->xi[j] + 1,
                     tree->xi[j] + 2);
    }

    tree->s = (double(*)[DIM])smalloc(sizeof(double) * 8 * DIM);
    tree->wt = (double *)smalloc(sizeof(double) * 8);

    break;
  default:
    break;
  }

  compute_shape_fcn_values(tree);

  divide_shape_fcn_tree(tree, max_level);

  return (tree);
}

static void compute_shape_fcn_values(NTREE *tree)

{
  int i, j, ledof, jdof;
  double ri[DIM];

  for (i = 0; i < tree->num_verts; i++) {
    ri[0] = tree->xi[i][0];
    ri[1] = tree->xi[i][1];
    ri[2] = tree->xi[i][2];

    /* load_basis_functions */
    jdof = 0;
    for (j = 0; j < ei[pg->imtrx]->dof[ls->var]; j++) {
      ledof = ei[pg->imtrx]->lvdof_to_ledof[ls->var][j];
      if (ei[pg->imtrx]->active_interp_ledof[ledof]) {
        tree->phi[i][j] = newshape(ri, ei[pg->imtrx]->ielem_type, PSI,
                                   ei[pg->imtrx]->dof_list[ls->var][j],
                                   ei[pg->imtrx]->ielem_shape,
                                   pd->i[pg->imtrx][ls->var], jdof);
        jdof++;
      } else {
        tree->phi[i][j] = 0.0;
      }
    }
  }
  return;
}

#define MAX_SUBTREE_NODES 27

<<<<<<< HEAD
static void
divide_shape_fcn_tree ( NTREE *parent, 
			int max_level )
{
  if ( parent->level < max_level )
    {
      int index;
      int num_subtrees;
      double xi_m[DIM] = {0.0, 0.0, 0.0};
      double subtree_xi[MAX_SUBTREE_NODES][DIM];
      int num_gpts = 0;


      switch ( parent->dim )
	{
	case 3:
	  xi_m[2] = (parent->xi[0][2] + parent->xi[4][2])/2.0;
	  /* fall through */
	case 2:
	  xi_m[0] = (parent->xi[0][0] + parent->xi[1][0])/2.0;
	  xi_m[1] = (parent->xi[1][1] + parent->xi[2][1])/2.0;
	}

      num_subtrees = ( parent->dim == 2 ) ? 4 : 8;
      
      parent->num_subtrees = num_subtrees;

      parent->subtrees = ( NTREE **) smalloc( num_subtrees*sizeof( NTREE * ) );
=======
static void divide_shape_fcn_tree(NTREE *parent, int max_level) {
  if (parent->level < max_level) {
    int index;
    int num_subtrees;
    double xi_m[DIM] = {0.0, 0.0, 0.0};
    double subtree_xi[MAX_SUBTREE_NODES][DIM];
    int num_gpts = 0;
>>>>>>> 48a67847

    switch (parent->dim) {
    case 3:
      xi_m[2] = (parent->xi[0][2] + parent->xi[4][2]) / 2.0;
      /* fall through */
    case 2:
      xi_m[0] = (parent->xi[0][0] + parent->xi[1][0]) / 2.0;
      xi_m[1] = (parent->xi[1][1] + parent->xi[2][1]) / 2.0;
    }

    num_subtrees = (parent->dim == 2) ? 4 : 8;

    parent->num_subtrees = num_subtrees;

    parent->subtrees = (NTREE **)smalloc(num_subtrees * (int) sizeof(NTREE *));

    gather_subtree_coords(parent, xi_m, subtree_xi);

    for (index = 0; index < num_subtrees; index++) {
      int num_verts = (parent->dim == 2) ? 4 : 8;

      parent->subtrees[index] = (NTREE *)smalloc(sizeof(NTREE));

      parent->subtrees[index]->dim = parent->dim;
      parent->subtrees[index]->level = parent->level + 1;
      parent->subtrees[index]->num_verts = num_verts;
      parent->subtrees[index]->bf = parent->bf;
      parent->subtrees[index]->num_fcns = parent->num_fcns;
      parent->subtrees[index]->num_subtrees = 0;
      parent->subtrees[index]->subtrees = NULL;

      parent->subtrees[index]->xi =
          (double(*)[DIM])smalloc(num_verts * (int) sizeof(double) * DIM);
      parent->subtrees[index]->phi =
          (double(*)[MDE])smalloc(num_verts * (int) sizeof(double) * MDE);

      load_subtree_coords(index, parent->subtrees[index], subtree_xi);

      if (TRUE) {
        if (parent->dim == 3)
          num_gpts = (parent->subtrees[index]->level < 8) ? 8 : 1;
        if (parent->dim == 2)
          num_gpts = (parent->subtrees[index]->level < 8) ? 4 : 1;

        parent->subtrees[index]->s =
            (double(*)[DIM])smalloc(num_gpts * DIM * sizeof(double));
        parent->subtrees[index]->wt =
            (double *)smalloc(num_gpts * sizeof(double));

        find_tree_integration_pts(parent->subtrees[index], num_gpts);
      }

      compute_shape_fcn_values(parent->subtrees[index]);

      divide_shape_fcn_tree(parent->subtrees[index], max_level);
    }
  }
}

static void gather_subtree_coords(NTREE *tree, double *xi_m,
                                  double (*sub_xi)[DIM]) {

  int i, a;
  double s = 0, t = 0, u = 0;

  if (tree == NULL)
    return;

  for (a = 0; a < DIM; a++) {
    for (i = 0; i < tree->num_verts; i++) {
      sub_xi[i][a] = tree->xi[i][a];
    }
  }

  switch (tree->dim) {
  case 2:

    for (i = 4; i < 9; i++) {
      switch (i) {
      case 4:
        s = xi_m[0];
        t = tree->xi[0][1];
        break;

      case 5:
        s = tree->xi[1][0];
        t = xi_m[1];
        break;

      case 6:
        s = xi_m[0];
        t = tree->xi[2][1];
        break;

      case 7:
        s = tree->xi[3][0];
        t = xi_m[1];
        break;

      case 8:
        s = xi_m[0];
        t = xi_m[1];
        break;
      default:
        break;
      }

      sub_xi[i][0] = s;
      sub_xi[i][1] = t;
      sub_xi[i][2] = 0.0;
    }

    break;

  case 3:
    for (i = 8; i < 27; i++) {
      switch (i) {
      case 8:
        s = xi_m[0];
        t = tree->xi[0][1];
        u = tree->xi[0][2];
        break;
      case 9:
        s = tree->xi[1][0];
        t = xi_m[1];
        u = tree->xi[1][2];
        break;

      case 10:
        s = xi_m[0];
        t = tree->xi[2][1];
        u = tree->xi[2][2];
        break;

      case 11:
        s = tree->xi[3][0];
        t = xi_m[1];
        u = tree->xi[3][2];
        break;

      case 12:
        s = tree->xi[0][0];
        t = tree->xi[0][1];
        u = xi_m[2];
        break;

      case 13:
        s = tree->xi[1][0];
        t = tree->xi[1][1];
        u = xi_m[2];
        break;

      case 14:
        s = tree->xi[2][0];
        t = tree->xi[2][1];
        u = xi_m[2];
        break;

      case 15:
        s = tree->xi[3][0];
        t = tree->xi[3][1];
        u = xi_m[2];
        break;

      case 16:
        s = xi_m[0];
        t = tree->xi[4][1];
        u = tree->xi[4][2];
        break;
      case 17:
        s = tree->xi[5][0];
        t = xi_m[1];
        u = tree->xi[5][2];
        break;

      case 18:
        s = xi_m[0];
        t = tree->xi[6][1];
        u = tree->xi[6][2];
        break;

      case 19:
        s = tree->xi[7][0];
        t = xi_m[1];
        u = tree->xi[7][2];
        break;

      case 20:
        s = xi_m[0];
        t = xi_m[1];
        u = xi_m[2];
        break;

      case 21:
        s = xi_m[0];
        t = xi_m[1];
        u = tree->xi[0][2];
        break;

      case 22:
        s = xi_m[0];
        t = xi_m[1];
        u = tree->xi[4][2];
        break;

      case 23:
        s = tree->xi[0][0];
        t = xi_m[1];
        u = xi_m[2];
        break;

      case 24:
        s = tree->xi[1][0];
        t = xi_m[1];
        u = xi_m[2];
        break;

      case 25:
        s = xi_m[0];
        t = tree->xi[0][1];
        u = xi_m[2];
        break;

      case 26:
        s = xi_m[0];
        t = tree->xi[2][1];
        u = xi_m[2];
        break;

      default:
        break;
      }

      sub_xi[i][0] = s;
      sub_xi[i][1] = t;
      sub_xi[i][2] = u;
    }
  default:
    break;
  }
  return;
}

static void load_subtree_coords(int index, NTREE *tree, double (*sub_xi)[DIM]) {
  int node;
  switch (tree->dim) {
  case 2: {
    static int map2D[4][4] = {
        {0, 4, 8, 7}, {4, 1, 5, 8}, {8, 5, 2, 6}, {7, 8, 6, 3}};

    for (node = 0; node < 4; node++) {
      tree->xi[node][0] = sub_xi[map2D[index][node]][0];
      tree->xi[node][1] = sub_xi[map2D[index][node]][1];
      tree->xi[node][2] = sub_xi[map2D[index][node]][2];
    }

  } break;

  case 3: {
    static int map3D[8][8] = {
        {0, 8, 21, 11, 12, 25, 20, 23},  {8, 1, 9, 21, 25, 13, 24, 20},
        {21, 9, 2, 10, 20, 24, 14, 26},  {11, 21, 10, 3, 23, 20, 26, 15},
        {12, 25, 20, 23, 4, 16, 22, 19}, {25, 13, 24, 20, 16, 5, 17, 22},
        {20, 24, 14, 26, 22, 17, 6, 18}, {23, 20, 26, 15, 19, 22, 18, 7}};

    for (node = 0; node < 8; node++) {
      tree->xi[node][0] = sub_xi[map3D[index][node]][0];
      tree->xi[node][1] = sub_xi[map3D[index][node]][1];
      tree->xi[node][2] = sub_xi[map3D[index][node]][2];
    }

  }

  break;
  default:
    break;
  }
  return;
}

void free_shape_fcn_tree(NTREE *tree) {
  int i;

  if (tree == NULL)
    return;

  if (tree->num_subtrees == 0) {
    safe_free(tree->xi);
    safe_free(tree->phi);
    safe_free(tree->s);
    safe_free(tree->wt);
    safe_free(tree);
  } else {
    for (i = 0; i < tree->num_subtrees; i++) {
      free_shape_fcn_tree(tree->subtrees[i]);
    }

    safe_free(tree->subtrees);

    tree->num_subtrees = 0;

    free_shape_fcn_tree(tree);
  }
  return;
}

/*
static void
print_shape_fcn_tree( NTREE *tree)
{
  int i;
  int num_verts;
  double x[DIM] = {0.,0.,0.};

  int l;

  if ( tree == NULL ) return;

  l = tree->level;
  num_verts = ( tree->dim == 2 ) ? 4 : 8;


  if( tree->num_subtrees == 0 )
    {
      for( i = 0 ; i < num_verts; i++ )
        {
          l = tree->level;

          while ( l-- > 0 ) printf("\t");

          map_local_coordinates( tree->xi[i], x );

          printf( "%lf\t%lf\t%lf\n", x[0], x[1], x[2]);
        }
    }
  else
    {
      for( i = 0; i<tree->num_subtrees; i++ )
        {
          l = tree->level;
          while ( l-- > 0 ) printf("\t");
          printf("Level %d, Subtree %d \n",tree->level, i );


          print_shape_fcn_tree( tree->subtrees[i] );
        }
    }
  return;
}
*/

int build_integration_grid(SGRID *parent, int max_level, double width) {
  int total_gpts = 0;

  if (parent->level <
      max_level) /* If my level is the max level, return to end the recursion */
  {
    int index;
    int num_subgrids;
    int dim = parent->dim;

    num_subgrids = (dim == 2) ? 4 : 8;

    parent->num_subgrids = num_subgrids;

    /* allocated subgrid structures  */

    parent->subgrids = (SGRID **)array_alloc(1, num_subgrids, sizeof(SGRID *));

    for (index = 0; index < num_subgrids; index++)

    {

      parent->subgrids[index] = (SGRID *)array_alloc(1, 1, sizeof(SGRID));
      parent->subgrids[index]->ei = parent->ei;
      parent->subgrids[index]->dim = parent->dim;
      parent->subgrids[index]->level = parent->level + 1;
      parent->subgrids[index]->num_verts = (parent->dim == 2) ? 4 : 8;
      parent->subgrids[index]->num_subgrids = 0;
      parent->subgrids[index]->subgrids = NULL;
      parent->subgrids[index]->tree = parent->tree->subtrees[index];

      find_grid_LS_value(parent->subgrids[index]);

      /*
       * Next statement test whetherelement overlaps interface region
       */

      if (grid_overlaps_interface(parent->subgrids[index], width)) {
        /*
         * if so we divide it again.
         */

        total_gpts +=
            build_integration_grid(parent->subgrids[index], max_level, width);
      } else {
        /* Do nothing.  We want to keep the grid to do integration on later
         * but don't need to divide it further.
         */

        total_gpts += parent->subgrids[index]->tree->num_gpts;
      }
    }
  } else {
    total_gpts = parent->tree->num_gpts;
  }
  return (total_gpts);
}

int find_tree_integration_pts(NTREE *tree, int num_gpts) {
  int i, elem_type;
  double l1 = 0, l2 = 0, l3 = 0, s_m[DIM];
  double s, t, u;

  compute_tree_size(tree, &l1, &l2, &l3, s_m);

  switch (tree->dim) {
  case 2:
    switch (num_gpts) {
    case 9:
    case 4:

      elem_type = num_gpts == 4 ? BILINEAR_QUAD : BIQUAD_QUAD;

      for (i = 0; i < num_gpts; i++) {
        find_stu(i, elem_type, &s, &t, &u);

        tree->s[i][0] = s_m[0] + l1 * s / 2.0;
        tree->s[i][1] = s_m[1] + l2 * t / 2.0;
        tree->s[i][2] = 0.0;

        tree->wt[i] = Gq_weight(i, elem_type);
        tree->wt[i] *= fabs(l1 * l2) / 4.0;

        tree->num_gpts = num_gpts;
      }
      break;

    case 1:
      tree->s[0][0] = s_m[0];
      tree->s[0][1] = s_m[1];
      tree->s[0][2] = 0.0;
      tree->wt[0] = fabs(l1 * l2);
      tree->num_gpts = 1;
      break;

    default:
      break;
    }
    break;
  case 3:
    switch (num_gpts) {
    case 27:
    case 8:
      elem_type = num_gpts == 8 ? TRILINEAR_HEX : TRIQUAD_HEX;

      for (i = 0; i < num_gpts; i++) {
        find_stu(i, elem_type, &s, &t, &u);

        tree->s[i][0] = s_m[0] + l1 * s / 2.0;
        tree->s[i][1] = s_m[1] + l2 * t / 2.0;
        tree->s[i][2] = s_m[2] + l3 * u / 2.0;

        tree->wt[i] = Gq_weight(i, elem_type);
        tree->wt[i] *= fabs(l1 * l2 * l3) / 8.0;

        tree->num_gpts = num_gpts;
      }
      break;

    case 1:
      tree->s[0][0] = s_m[0];
      tree->s[0][1] = s_m[1];
      tree->s[0][2] = s_m[2];
      tree->wt[0] = fabs(l1 * l2 * l3);
      tree->num_gpts = 1;
      break;
    default:
      break;
    }
    break;
  default:
    break;
  }
  return (0);
}

void compute_tree_size(NTREE *tree, double *l1, double *l2, double *l3,
                       double *s_m) {
  switch (tree->dim) {
  case 2:
    *l1 = tree->xi[1][0] - tree->xi[0][0];
    *l2 = tree->xi[2][1] - tree->xi[1][1];
    *l3 = 0.0;

    s_m[0] = (tree->xi[1][0] + tree->xi[0][0]) / 2.0;
    s_m[1] = (tree->xi[2][1] + tree->xi[1][1]) / 2.0;
    s_m[2] = 0.0;
    break;
  case 3:
    *l1 = tree->xi[1][0] - tree->xi[0][0];
    *l2 = tree->xi[2][1] - tree->xi[1][1];
    *l3 = tree->xi[4][2] - tree->xi[0][2];

    s_m[0] = (tree->xi[1][0] + tree->xi[0][0]) / 2.0;
    s_m[1] = (tree->xi[2][1] + tree->xi[1][1]) / 2.0;
    s_m[2] = (tree->xi[4][2] + tree->xi[0][2]) / 2.0;
    break;
  default:
    break;
  }
}

int grid_overlaps_interface(SGRID *grid, double width) {
  double interface_low = -width / 2.0;
  double interface_high = width / 2.0;

  int all_low = TRUE;
  int all_high = TRUE;

  int i;

  for (i = 0; i < grid->num_verts; i++) {
    all_low = (grid->LS_value[i] <= interface_low) && all_low;

    all_high = (grid->LS_value[i] >= interface_high) && all_high;
  }

  return (!(all_low || all_high));
}

int gather_integration_pts(SGRID *grid, double (*s)[DIM], double *wt,
                           int num_gpts) {
  int index;

  if (grid->num_subgrids != 0) {
    for (index = 0; index < grid->num_subgrids; index++) {
      num_gpts = gather_integration_pts(grid->subgrids[index], s, wt, num_gpts);
    }
  } else {
    NTREE *tree = grid->tree;

    for (index = 0; index < tree->num_gpts; index++) {
      s[num_gpts][0] = tree->s[index][0];
      s[num_gpts][1] = tree->s[index][1];
      s[num_gpts][2] = tree->s[index][2];

      wt[num_gpts] = tree->wt[index];

      num_gpts++;
    }
  }
  return (num_gpts);
}

int print_subgrid_integration_pts(double (*s)[DIM], double *wt, int num_gpts) {
  int i;
  double x[DIM];

  FILE *ifp;

#define DEBUG_SUB_INTEGRATION 0
#if DEBUG_SUB_INTEGRATION
  double sum = 0.;
  double test = 0.;
  int nx = 2;
  int ny = 2;
  double answer;
  int ip_total = elem_info(NQUAD, ei[pg->imtrx]->ielem_type);
  double xi[3];
  double orig_sum = 0.;
  double orig_test = 0.;
  double orig_wt;
#endif

  ifp = fopen("subgrid_int_pts", "a");

  for (i = 0; i < num_gpts; i++) {
    map_local_coordinates(s[i], x);

    if (pd->Num_Dim == 2)
      fprintf(ifp, "%lf\t%lf\n", x[0], x[1]);
    else if (pd->Num_Dim == 3)
      fprintf(ifp, "%lf\t%lf\t%lf\n", x[0], x[1], x[2]);

#if DEBUG_SUB_INTEGRATION
    test += (pow(x[0], nx) * pow(x[1], ny)) * wt[i];
    sum += wt[i];
#endif
  }

#if DEBUG_SUB_INTEGRATION
  for (i = 0; i < ip_total; i++) {
    find_stu(i, ei[pg->imtrx]->ielem_type, xi, xi + 1,
             xi + 2); /* find quadrature point */
    orig_wt = Gq_weight(
        i, ei[pg->imtrx]->ielem_type); /* find quadrature weights for */
    map_local_coordinates(xi, x);

    orig_test += (pow(x[0], nx) * pow(x[1], ny)) * orig_wt;
    orig_sum += orig_wt;
  }
  if ((sum - orig_sum) / orig_sum > 1.e-8)
    printf("subgrid total wt = %g, orig total wt = %g, err = %g\n", sum,
           orig_sum, (sum - orig_sum) / orig_sum);
  if ((test - orig_test) / orig_test > 1.e-8)
    printf("subgrid test = %g, orig test = %g, err = %g\n", test, orig_test,
           (test - orig_test) / orig_test);
#endif

  fclose(ifp);
  return 0;
}

int print_subgrid_surface_integration_pts(double (*s)[DIM], double *wt,
                                          int num_gpts) {
  int i;
  double x[DIM];

  FILE *ifp;

  ifp = fopen("subgrid_surface_int_pts", "a");

  for (i = 0; i < num_gpts; i++) {
    map_local_coordinates(s[i], x);

    if (pd->Num_Dim == 2)
      fprintf(ifp, "%lf\t%lf\t%lf\t%lf\n", x[0], x[1], x[2], wt[i]);
    else if (pd->Num_Dim == 3)
      fprintf(ifp, "%lf\t%lf\t%lf\t%lf\n", x[0], x[1], x[2], wt[i]);
  }

  fclose(ifp);
  return 0;
}

int current_elem_overlaps_interface(double width) {

  double interface_low = -width / 2.0;
  double interface_high = width / 2.0;
  double value = 0.0;

  int all_low = TRUE;
  int all_high = TRUE;
  int all_positive = TRUE;
  int all_negative = TRUE;

  int element_status = FALSE;

  int i;
  double absolute_minimum = DBL_MAX;
  double absolute_maximum = 0.;

  if (!(pd->gv[ls->var]))
    return (FALSE);

  if (width == 0.) {
    int on_isosurface = current_elem_on_isosurface(ls->var, 0.);
    return on_isosurface;
  }

  for (i = 0; i < ei[pd->mi[ls->var]]->dof[ls->var]; i++) {
    switch (ls->var) {
    case FILL:
      value = *(esp->F[i]);
      break;
    case PHASE1:
    case PHASE2:
    case PHASE3:
    case PHASE4:
    case PHASE5:
      value = *(esp->pF[ls->var - PHASE1][i]);
      break;
    }

    all_low = (value < interface_low) && all_low;

    all_high = (value >= interface_high) && all_high;

    all_positive = (value >= 0.0) && all_positive;

    all_negative = (value < 0.0) && all_negative;

    if (fabs(value) < absolute_minimum) {
      absolute_minimum = fabs(value);
    }
    if (fabs(value) > absolute_maximum) {
      absolute_maximum = fabs(value);
    }
  }

  if (all_low || all_high) {
    /* This is an unequivocal case.  The element does not overlap */

    element_status = FALSE;
  } else if (!all_positive && !all_negative) {
    /* another unequivocal case.  The zero contour is in the element */

    element_status = TRUE;
  } else {
    /* This is the sticky case.  The high or low contour is in the element
     * but is possible that it is just entering or leaving the element.  In
     * which case there is potential that no integration points will fall within
     * the interface band.  This case must be detected and the element must be
     * labelled false.
     */
#if 0
      double distance_scale, band_width;
      
      distance_scale = 2.0*(absolute_maximum - absolute_minimum);

      band_width = distance_scale*0.5*( 1.0/(pow( 2.0, (double) ls->Integration_Depth ) ) );

      if ( absolute_minimum + band_width >= width/2.0 )
	{
	  element_status = FALSE;

/* 	  fprintf(stderr, "Status check for element : %d  is FALSE \n", ei[pg->imtrx]->ielem +1 ); */
	}
      else
	{
	  element_status = TRUE;
	}
#endif
    element_status = TRUE;
  }

  return (element_status);
}

int elem_overlaps_interface(int elem, double x[], const Exo_DB *exo,
                            double width) {
  int i, I;
  int iconn_ptr = exo->elem_ptr[elem];
  int dofs;
  double value;
  int ielem_type, ielem_shape;
  int ebn, mn;
  double interface_low = -width / 2.0;
  double interface_high = width / 2.0;
  int all_low = TRUE;
  int all_high = TRUE;
  int all_positive = TRUE;
  int all_negative = TRUE;

  int element_status = FALSE;

#if 0
  int  min_node;
#endif

  double absolute_minimum = DBL_MAX;
  double absolute_maximum = 0.;

  ebn = find_elemblock_index(elem, exo);
  mn = Matilda[ebn];
  if (!(pd_glob[mn]->v[pg->imtrx][ls->var]))
    return (FALSE);

  if (width == 0.) {
    int on_isosurface = elem_on_isosurface(elem, x, exo, ls->var, 0.);
    return on_isosurface;
  }

  ielem_type = Elem_Type(exo, elem);
  ielem_shape = type2shape(ielem_type);
  dofs = getdofs(ielem_shape, pd_glob[mn]->i[pg->imtrx][ls->var]);

  for (i = 0; i < dofs; i++) {
    I = exo->node_list[iconn_ptr + i];

    value = x[Index_Solution(I, ls->var, 0, 0, -2, pg->imtrx)];

    all_low = (value < interface_low) && all_low;

    all_high = (value >= interface_high) && all_high;

    all_positive = (value >= 0.0) && all_positive;

    all_negative = (value < 0.0) && all_negative;

    if (fabs(value) < absolute_minimum) {
      absolute_minimum = fabs(value);
#if 0
	  min_node = i;
#endif
    }
    if (fabs(value) > absolute_maximum) {
      absolute_maximum = fabs(value);
    }
  }

  if (all_low || all_high) {
    /* This is an unequivocal case.  The element does not overlap */

    element_status = FALSE;
  } else if (!all_positive && !all_negative) {
    /* another unequivocal case.  The zero contour is in the element */

    element_status = TRUE;
  } else {
#if 0 /* Change other #if's containing min_node if using */
      /* This is the sticky case.  The high or low contour is in the element 
       * but is possible that it is just entering or leaving the element.  In which case
       * there is potential that no integration points will fall within the 
       * interface band.  This case must be detected and the element must be labelled
       * false.
       */

      double xi[DIM], det, distance_scale, band_width;
      int err;
            
      
      find_nodal_stu( min_node, ielem_type, xi, xi+1, xi+2 );

      err = load_basis_functions(xi, bfd);
      EH( err, "problem from load_basis_functions");
      
      err = beer_belly();
      EH( err, "beer_belly");

      det = bf[ls->var]->detJ;

      distance_scale = 2.0*pow( det , 1.0/ ( (double) pd->Num_Dim ) );

      band_width = distance_scale*0.5*( 1.0/(pow( 2.0, (double) ls->Integration_Depth ) ) );
      

      if ( absolute_minimum + band_width >= width/2.0 )
	{
	  element_status = FALSE;

/* 	  fprintf(stderr, "Status check for element : %d  is FALSE \n", ei[pg->imtrx]->ielem +1 ); */

	}
      else if ( absolute_minimum + band_width < width/2.0 )
	{
	  element_status = TRUE;

	}
#endif
#if 0
      double distance_scale, band_width;
      
      distance_scale = 2.0*(absolute_maximum - absolute_minimum);

      band_width = distance_scale*0.5*( 1.0/(pow( 2.0, (double) ls->Integration_Depth ) ) );
      
      if ( absolute_minimum + band_width >= width/2.0 )
	{
	  element_status = FALSE;
	}
      else
	{
	  element_status = TRUE;
	}
#endif
    element_status = TRUE;
  }

  return (element_status);
}

int get_subgrid_integration_pts(NTREE *start_tree, SGRID **start_grid,
                                double (**s)[DIM], double **weight,
                                double width) {

  int num_gpts;

  free_search_grid(start_grid);

  *start_grid = create_search_grid(start_tree);

  num_gpts = build_integration_grid(*start_grid, ls->Integration_Depth, width);

  if (*s != NULL) {
    safe_free((void *)*s);
    safe_free((void *)*weight);
  }

  *s = (double(*)[DIM])smalloc(DIM * num_gpts * sizeof(double));

  *weight = (double *)smalloc(num_gpts * sizeof(double));

  gather_integration_pts(*start_grid, *s, *weight, 0);

  return (num_gpts);
}

int gather_surface_subgrid_integration_pts(SGRID *grid, int id_side,
                                           double surface_centroid[DIM],
                                           double (*s)[DIM], double *wt,
                                           int num_gpts) {
  int index;

  if (grid->num_subgrids != 0) {
    for (index = 0; index < grid->num_subgrids; index++) {
      num_gpts = gather_surface_subgrid_integration_pts(
          grid->subgrids[index], id_side, surface_centroid, s, wt, num_gpts);
    }
  } else {
    int vert_index, side_index;
    int all_done = FALSE;
    int elem_type, num_surf_pts;
    int ip;
    NTREE *tree = grid->tree;
    double l1 = 0, l2 = 0, l3 = 0, s_m[DIM];
    double xi[DIM] = {0., 0., 0.};
    double ss, tt, uu;

    elem_type = tree->dim == 2 ? BILINEAR_QUAD : TRILINEAR_HEX;

    compute_tree_size(tree, &l1, &l2, &l3, s_m);

    for (vert_index = 0; !all_done && vert_index < tree->num_verts;
         vert_index++) {
      if (vertex_on_element_boundary(tree->xi[vert_index], surface_centroid,
                                     &side_index)) {
        s_m[side_index] = surface_centroid[side_index];

        num_surf_pts = elem_info(NQUAD_SURF, elem_type);

        for (ip = 0; ip < num_surf_pts; ip++) {
          find_surf_st(ip, elem_type, id_side, tree->dim, xi, &ss, &tt, &uu);

          xi[side_index] = 0.0;

          s[num_gpts][0] = s_m[0] + l1 * xi[0] / 2.0;
          s[num_gpts][1] = s_m[1] + l2 * xi[1] / 2.0;
          s[num_gpts][2] = s_m[2] + l3 * xi[2] / 2.0;

          if (tree->dim == 2) {

            wt[num_gpts] =
                Gq_surf_weight(ip, elem_type) * (l1 + l2) / (2.0) / 2.0;
          } else if (tree->dim == 3) {
            wt[num_gpts] = Gq_surf_weight(ip, elem_type) *
                           pow(((l1 + l2 + l3) / 3.0), 2.0) / 4.0;
          }

          num_gpts++;
        }

        all_done = TRUE;
      }
    }
  }

#if 0
			if( vertex_on_element_boundary( tree->xi[vert_index], &side_index ) &&
				fabs( tree->xi[vert_index][side_index] -  surface_centroid[side_index] ) < 1.e-12  )
			{
				
				s[num_gpts][0] = tree->xi[vert_index][0];
				s[num_gpts][1] = tree->xi[vert_index][1];
				s[num_gpts][2] = tree->xi[vert_index][2];
				
				compute_tree_size( tree, &l1, &l2, &l3, s_m );
				
				wt[num_gpts] = pow( 2.0, -(tree->dim-1) )* ( l1 + l2 + l3 ) /( (double) tree->dim );
				
				num_gpts++;
			}
#endif

  return (num_gpts);
}

static int vertex_on_element_boundary(double xi[DIM], double *surface_centroid,
                                      int *id) {
  int i;

  for (i = 0; i < DIM; i++) {
    if (fabs(1.0 - fabs(xi[i])) < 1.e-12) {
      if (fabs(xi[i] - surface_centroid[i]) < 1.e-12) {
        *id = i;
        return (TRUE);
      }
    }
  }

  return (FALSE);
}

void assemble_boundary_extension_velocity(double x[], Exo_DB *exo, Dpi *dpi) {

  /*
   * Some local variables for convenience...
   */

  int eqn;
  int dim;

  int i, j;

  int var, peqn, pvar;

  double *val_ptr;

  double xi[DIM] = {0., 0., 0.};
  int exterior_faces[8];
  int num_exterior_faces;
  int id_side;
  int node_to_set[MDE];

  int local_elem_node_id[MAX_NODES_PER_SIDE];
  int nodes_per_side;
  int have_nodes_to_set = FALSE;
  double sign;
  int debug_here = FALSE;
  int closest_node = -1;
  double F[MDE];
  double closest_F;
  int n, a;
  double F_value;

  /*
   * Unpack variables from structures for local convenience...
   */

  dim = pd->Num_Dim;

  eqn = R_EXT_VELOCITY;
  peqn = upd->ep[pg->imtrx][eqn];

  /* this element needs to be set if it does not span the interface
     and there are nodes that lie on an exterior face that has
     inward-facing characteristics
   */
  if (ls->elem_overlap_state)
    return;

  /* check to see if this element has external faces */
  if ((num_exterior_faces = get_exterior_faces(ei[pg->imtrx]->ielem,
                                               exterior_faces, exo, dpi)) == 0)
    return;

  /* check each exterior face for inward facing characteristics */
  for (i = 0; i < ei[pg->imtrx]->dof[eqn]; i++)
    node_to_set[i] = FALSE;
  for (j = 0; j < num_exterior_faces; j++) {
    id_side = exterior_faces[j] + 1;

    get_side_info(ei[pg->imtrx]->ielem_type, id_side, &nodes_per_side,
                  local_elem_node_id);

    /* loop over nodes on side */
    for (n = 0; n < nodes_per_side; n++) {
      /* check if characteristic points inward here */
      i = local_elem_node_id[n];
      find_nodal_stu(i, ei[pg->imtrx]->ielem_type, xi, xi + 1, xi + 2);

      setup_shop_at_point(ei[pg->imtrx]->ielem, xi, exo);
      load_lsi(ls->Length_Scale);
      if (pfd == NULL) {
        F_value = fv->F;
      } else {
        F_value = fv->pF[ls->var - PHASE1];
      }
      F[i] = F_value;

      surface_determinant_and_normal(
          ei[pg->imtrx]->ielem, ei[pg->imtrx]->iconnect_ptr,
          ei[pg->imtrx]->num_local_nodes, ei[pg->imtrx]->ielem_dim - 1, id_side,
          nodes_per_side, local_elem_node_id);

      sign = 0.;
      for (a = 0; a < dim; a++) {
        if (F_value < 0.)
          sign -= fv->snormal[a] * lsi->normal[a];
        else
          sign += fv->snormal[a] * lsi->normal[a];
      }

      if (sign < 0.) {
        node_to_set[i] = TRUE;
        have_nodes_to_set = TRUE;
      }
    }
  }

  if (have_nodes_to_set) {

    if (debug_here)
      printf("Current elem #%d has external nodes to constrain.\n",
             ei[pg->imtrx]->ielem + 1);

    /* find closest node on exterior face */
    closest_F = 1.e30;
    for (i = 0; i < ei[pg->imtrx]->dof[eqn]; i++) {
      if (node_to_set[i]) {
        if (fabs(F[i]) < closest_F) {
          closest_node = i;
          closest_F = fabs(F[i]);
        }
      }
    }

    for (i = 0; i < ei[pg->imtrx]->dof[eqn]; i++) {
      if (node_to_set[i] && i != closest_node) {
        if (debug_here) {
          int I = ei[pg->imtrx]->gnn_list[eqn][i];
          printf(
              " will setup node #%d with boundary upwind in current elem #%d\n",
              I + 1, ei[pg->imtrx]->ielem + 1);
          printf(" (closest node in this element is #%d)\n",
                 ei[pg->imtrx]->gnn_list[eqn][closest_node] + 1);
        }

        val_ptr =
            x +
            ei[pg->imtrx]->ieqn_ledof[ei[pg->imtrx]->lvdof_to_ledof[eqn][i]];

        lec->R[peqn][i] += BIG_PENALTY * *val_ptr;

        val_ptr =
            x +
            ei[pg->imtrx]
                ->ieqn_ledof[ei[pg->imtrx]->lvdof_to_ledof[eqn][closest_node]];

        lec->R[peqn][i] -= BIG_PENALTY * *val_ptr;

        if (af->Assemble_Jacobian) {
          /*
           * J_ext_v_ext_v
           */
          var = eqn;
          pvar = upd->vp[pg->imtrx][var];

          lec->J[peqn][pvar][i][i] += BIG_PENALTY;
          lec->J[peqn][pvar][i][closest_node] -= BIG_PENALTY;
        }
      }
    }
  }

  return;
}

int assemble_extension_velocity(dbl hsquared[DIM], dbl hh[DIM][DIM],
                                dbl dh_dxnode[DIM][MDE]) {

  int status;

  /*
   * Some local variables for convenience...
   */

  int eqn;
  int dim;
  int a;

  int i, j;

  dbl *grad_F; /* gradient of Fill. */

  dbl S = 0.0; /* sign of distance function (-1 or +1 ) */

  dbl hh_siz;
  dbl h_elem;

  dbl resid;

  /*
   * Galerkin weighting functions for i-th energy residuals
   * and some of their derivatives...
   */

  /*
   * Interpolation functions for variables and some of their derivatives.
   */

  dbl *grad_phi_i, *grad_phi_j;
  dbl h3; /* Volume element (scale factors). */
  dbl det_J;
  dbl wt;
  dbl wt_func, d_wt_func;
  dbl tau;

  dbl advection, advection_a, advection_b;
  dbl gradF_gradphi[MDE];        /* gradF.gradphi */
  dbl n_dot_gradphi[MDE];        /* n.gradphi */
  dbl gradext_v_gradphi[MDE];    /* gradext_v.gradphi */
  dbl gradphi_gradphi[MDE][MDE]; /* gradphi.gradphi */

  dbl d_det_J_dmesh_pj, dh3dmesh_pj;

  dbl *grad_ext_v;

  int var, peqn, pvar, p;

  status = 0;

  /*
   * Unpack variables from structures for local convenience...
   */

  dim = pd->Num_Dim;

  eqn = R_EXT_VELOCITY;

  /*
   * Bail out fast if there's nothing to do...
   */

  if (!pd->e[pg->imtrx][eqn]) {
    return (status);
  }

  wt = fv->wt; /* Gauss point weight. */

  h3 = fv->h3; /* Differential volume element. */

  det_J = bf[eqn]->detJ;

  load_lsi(0.);
  load_lsi_derivs();

  if (pfd == NULL) {
    grad_F = fv->grad_F;
  } else {
    grad_F = fv->grad_pF[ls->var - PHASE1];
  }

  hh_siz = 0.;
  for (a = 0; a < dim; a++) {
    hh_siz += hsquared[a];
  }
  /* This is the average value of h**2 in the element */

  hh_siz = hh_siz / ((double)dim);

  /* This is the size of the element */

  h_elem = sqrt(hh_siz);

  /*grad_F = fv->grad_F;  */
  grad_ext_v = fv->grad_ext_v;
#define GRADF_GRADEXTV 1
/* DRN: although the option NORMAL_GRADEXTV seems more logical,
   the normal is discontinuous so it can show pathological
   behavior that GRADF_GRADEXTV may not suffer from
 */
#define NORMAL_GRADEXTV 0
#if GRADF_GRADEXTV
  resid = 0.;
  for (a = 0; a < VIM; a++)
    resid += grad_F[a] * grad_ext_v[a];
#endif
  for (i = 0; i < ei[pg->imtrx]->dof[eqn]; i++) {
    gradF_gradphi[i] = 0.;
    grad_phi_i = bf[eqn]->grad_phi[i];
    for (a = 0; a < VIM; a++) {
      gradF_gradphi[i] += grad_F[a] * grad_phi_i[a];
    }
  }
#if NORMAL_GRADEXTV
  resid = 0.;
  for (a = 0; a < VIM; a++)
    resid += lsi->normal[a] * grad_ext_v[a];
#endif
  for (i = 0; i < ei[pg->imtrx]->dof[eqn]; i++) {
    n_dot_gradphi[i] = 0.;
    grad_phi_i = bf[eqn]->grad_phi[i];
    for (a = 0; a < VIM; a++) {
      n_dot_gradphi[i] += lsi->normal[a] * grad_phi_i[a];
    }
  }

  tau = 0.5 * h_elem;

  for (i = 0; i < ei[pg->imtrx]->dof[eqn]; i++) {
    grad_phi_i = bf[eqn]->grad_phi[i];

    gradext_v_gradphi[i] = 0.;
    for (a = 0; a < VIM; a++) {
      gradext_v_gradphi[i] += grad_ext_v[a] * grad_phi_i[a];
    }
  }

  var = EXT_VELOCITY;
  for (i = 0; i < ei[pg->imtrx]->dof[eqn]; i++) {
    grad_phi_i = bf[eqn]->grad_phi[i];

    for (j = 0; j < ei[pg->imtrx]->dof[var]; j++) {
      grad_phi_j = bf[var]->grad_phi[j];

      gradphi_gradphi[i][j] = 0.;
      for (a = 0; a < VIM; a++) {
        gradphi_gradphi[i][j] += grad_phi_j[a] * grad_phi_i[a];
      }
    }
  }

  /* sign of LS */
  S = 2. * lsi->H - 1.;
  if (af->Assemble_Residual) {
    peqn = upd->ep[pg->imtrx][eqn];
    /*
     * In the element, there will be contributions to this many equations
     * based on the number of degrees of freedom...
     */

    for (i = 0; i < ei[pg->imtrx]->dof[eqn]; i++) {

#if GRADF_GRADEXTV
      wt_func =
          S * bf[eqn]->phi[i] + tau * gradF_gradphi[i]; /* Petrov-Galerkin */
#endif
#if NORMAL_GRADEXTV
      wt_func =
          S * bf[eqn]->phi[i] + tau * n_dot_gradphi[i]; /* Petrov-Galerkin */
#endif
      grad_phi_i = bf[eqn]->grad_phi[i];

      advection = 0.;
      if (pd->e[pg->imtrx][eqn] & T_ADVECTION) {
        advection = resid * wt_func;
        advection *= det_J * wt * h3;
        advection *= pd->etm[pg->imtrx][eqn][(LOG2_ADVECTION)];
      }

      lec->R[peqn][i] += advection;
    }
  }

  /*
   * Jacobian terms...
   */

  if (af->Assemble_Jacobian) {
    peqn = upd->ep[pg->imtrx][eqn];

    for (i = 0; i < ei[pg->imtrx]->dof[eqn]; i++) {
#if GRADF_GRADEXTV
      wt_func =
          S * bf[eqn]->phi[i] + tau * gradF_gradphi[i]; /* Petrov-Galerkin */
#endif
#if NORMAL_GRADEXTV
      wt_func =
          S * bf[eqn]->phi[i] + tau * n_dot_gradphi[i]; /* Petrov-Galerkin */
#endif
      grad_phi_i = bf[eqn]->grad_phi[i];

      /*
       * J_ext_v_ext_v
       */
      var = EXT_VELOCITY;
      if (pd->v[pg->imtrx][var]) {
        pvar = upd->vp[pg->imtrx][var];
        for (j = 0; j < ei[pg->imtrx]->dof[var]; j++) {
          grad_phi_j = bf[var]->grad_phi[j];

          advection = 0.;

          if (pd->e[pg->imtrx][eqn] & T_ADVECTION) {
#if GRADF_GRADEXTV
            for (a = 0; a < dim; a++) {
              advection += grad_F[a] * grad_phi_j[a] * wt_func;
            }
#endif
#if NORMAL_GRADEXTV
            for (a = 0; a < dim; a++) {
              advection += lsi->normal[a] * grad_phi_j[a] * wt_func;
            }
#endif
            advection *= det_J * wt * h3;
            advection *= pd->etm[pg->imtrx][eqn][(LOG2_ADVECTION)];
          }

          lec->J[peqn][pvar][i][j] += advection;
        }
      }

#ifdef COUPLED_FILL /* Only add Jacobian entries for coupled fill problems. */
      /*
       * J_ext_v_F
       */

      var = ls->var;

      if (pd->v[pg->imtrx][var]) {
        pvar = upd->vp[pg->imtrx][var];
        for (j = 0; j < ei[pg->imtrx]->dof[var]; j++) {
          grad_phi_j = bf[var]->grad_phi[j];

          d_wt_func = 0.;
#if GRADF_GRADEXTV
          for (a = 0; a < dim; a++) {
            d_wt_func += tau * grad_phi_j[a] * grad_phi_i[a];
          }
#endif
#if NORMAL_GRADEXTV
          for (a = 0; a < dim; a++) {
            d_wt_func += tau * lsi->d_normal_dF[a][j] * grad_phi_i[a];
          }
#endif

          advection = 0.;

          if (pd->e[pg->imtrx][eqn] & T_ADVECTION) {
#if GRADF_GRADEXTV
            for (a = 0; a < dim; a++) {
              advection += grad_phi_j[a] * grad_ext_v[a] * wt_func;
            }
#endif
#if NORMAL_GRADEXTV
            for (a = 0; a < dim; a++) {
              advection += lsi->d_normal_dF[a][j] * grad_ext_v[a] * wt_func;
            }
#endif
            advection += resid * d_wt_func;
            advection *= det_J * wt * h3;
            advection *= pd->etm[pg->imtrx][eqn][(LOG2_ADVECTION)];
          }

          lec->J[peqn][pvar][i][j] += advection;
        }
      }
#endif /* not COUPLED_FILL */

      /*
       * J_ext_v_dmesh THIS IS A MESS
       */
      for (p = 0; p < dim; p++) {
        var = MESH_DISPLACEMENT1 + p;
        if (pd->v[pg->imtrx][var]) {
          pvar = upd->vp[pg->imtrx][var];
          for (j = 0; j < ei[pg->imtrx]->dof[var]; j++) {
            d_det_J_dmesh_pj = bf[eqn]->d_det_J_dm[p][j];

            dh3dmesh_pj = fv->dh3dq[p] * bf[var]->phi[j];

            advection = 0.;

            if (pd->e[pg->imtrx][eqn] & T_ADVECTION) {
              /*
               * three parts:
               *    advection_a =
               *    	Int ( d(Vv)/dmesh h3 |Jv| )
               *
               *    advection_b =
               *  (i)	Int ( Vv h3 d(|Jv|)/dmesh )
               *  (ii)      Int ( Vv dh3/dmesh |Jv|   )
               */

              advection_a = S * resid;

              advection_a *= (d_det_J_dmesh_pj * h3 + det_J * dh3dmesh_pj);

              advection_b = 0.;
              for (a = 0; a < dim; a++) {
#ifdef COUPLED_FILL

                advection_b += fv->d_grad_F_dmesh[a][p][j] * grad_ext_v[a];
#endif /* COUPLED_FILL */
                advection_b += grad_F[a] * fv->d_grad_ext_v_dmesh[a][p][j];
              }
              advection_b *= det_J * h3;

              advection = advection_a + advection_b;

              advection *=
                  wt_func * wt * pd->etm[pg->imtrx][eqn][(LOG2_ADVECTION)];
            }

            lec->J[peqn][pvar][i][j] += advection;
          }
        }
      }
    }
  }

  status = 1;

  return (status);
}

void get_subelement_descriptions(double x[], Exo_DB *exo,
                                 Integ_Elem_Desc_List *list) {
  /* gather subelement information into a single list */
  int ebi, ielem, e_start, e_end;
  Integ_Elem *e;
  double *x_current = x_static;

  list->size = 0;
  list->start = NULL;

  for (ebi = 0; ebi < exo->num_elem_blocks; ebi++) {

    pd = pd_glob[Matilda[ebi]];
    mp = mp_glob[Matilda[ebi]];

    e_start = exo->eb_ptr[ebi];
    e_end = exo->eb_ptr[ebi + 1];

    if (pd->v[pg->imtrx][ls->var]) {
      for (ielem = e_start; ielem < e_end; ielem++) {

        if (elem_on_isosurface(ielem, x, exo, ls->var, 0.)) {

          load_elem_dofptr(ielem, exo, x, x_old_static, xdot_static,
                           xdot_old_static, x_static, 0);

          e = create_integ_elements(0.);

          gather_subelement_descriptions(list, e);

          free_integ_elements(e);
        }
      }
    }
  }

  /* restore static pointer */
  x_static = x_current;

  return;
}

void ls_surface_extents(double x[], Exo_DB *exo, double min[3], double max[3]) {
  int iside;
  Integ_Elem_Desc *s;
  Integ_Elem_Desc_List list;
  int nodes_per_side;
  int lnn[MAX_NODES_PER_SIDE];
  int n;
  int first = TRUE;

  /* first step is to gather subelement information into a single list */
  get_subelement_descriptions(x, exo, &list);

  if (list.size == 0 && Num_Proc == 1) {
    DPRINTF(stderr, "No elements found on the interface.\n");
    return;
  }

  /* now that the information has been gathered, we can examine list */
  s = list.start;
  while (s != NULL) {
    for (iside = 0; iside < s->num_sides; iside++) {
      if (s->bc_sides[iside]) /* side is on ls interface */
      {
        if (s->num_nodes == 6) /* only quadratic triangles supported for now */
        {
          get_side_info(QUAD_TRI, iside + 1, &nodes_per_side, lnn);

          if (first) {
            min[0] = s->x[lnn[0]][0];
            max[0] = s->x[lnn[0]][0];
            min[1] = s->x[lnn[0]][1];
            max[1] = s->x[lnn[0]][1];
            min[2] = 0.;
            max[2] = 0.;
            first = FALSE;
          }

          for (n = 0; n < 3; n++) {
            if (s->x[lnn[n]][0] < min[0])
              min[0] = s->x[lnn[n]][0];
            if (s->x[lnn[n]][0] > max[0])
              max[0] = s->x[lnn[n]][0];
            if (s->x[lnn[n]][1] < min[1])
              min[1] = s->x[lnn[n]][1];
            if (s->x[lnn[n]][1] > max[1])
              max[1] = s->x[lnn[n]][1];
          }
        }
      }
    }
    s = s->next;
  }

  /* be sure to leave the place as clean as you found it */
  free_subelement_descriptions(&list.start);

  return;
}

void free_subelement_descriptions(Integ_Elem_Desc **s_ptr) {
  if (s_ptr != NULL && *s_ptr != NULL) {
    Integ_Elem_Desc *s = *s_ptr;
    free_subelement_descriptions(&(s->next));
    safe_free(s->x);
    safe_free(s);
  }
}

void gather_subelement_descriptions(Integ_Elem_Desc_List *list, Integ_Elem *e) {
  int i;
  if (e->num_subelements > 0) {
    for (i = 0; i < e->num_subelements; i++) {
      gather_subelement_descriptions(list, e->subelements[i]);
    }
  } else {
    Integ_Elem_Desc *s;

    s = (Integ_Elem_Desc *)smalloc(sizeof(Integ_Elem_Desc));
    s->num_nodes = e->num_local_nodes;
    s->x = (double(*)[DIM])smalloc(sizeof(double) * s->num_nodes * DIM);
    for (i = 0; i < s->num_nodes; i++) {
      map_local_coordinates(e->xi[i], s->x[i]);
    }
    s->num_sides = e->num_sides;
    s->bc_sides = (int *)smalloc(sizeof(int) * s->num_sides);
    for (i = 0; i < s->num_sides; i++) {
      s->bc_sides[i] = e->bc_sides[i];
    }
    s->next = list->start;
    list->start = s;
    list->size++;
  }
}

void subelement_mesh_output(double x[], Exo_DB *exo) {
  Integ_Elem_Desc *s;
  Integ_Elem_Desc_List list;
  int i, j, ivconn, isconn;
  int *vconn, *sconn;
  int comp_ws = 8, io_ws = 8;
  int exoid, nnodes, nvelems, nselems, nodes_per_elem, nodes_per_side;
  double *coord_x, *coord_y, *coord_z;
  int iside;
  char filename[256];
  char *description = "Subelement decomposition";
  static int count = 0;

  sprintf(filename, "subelements.%.5d.exoII", count);

  /* first step is to gather subelement information into a single list */
  get_subelement_descriptions(x, exo, &list);

  if (list.size == 0 && Num_Proc == 1) {
    DPRINTF(stderr, "No elements found on the interface.\n");
    return;
  }

  DPRINTF(stderr, "Subelement decomposition contains %d elements.\n",
          list.size);

  /* count sublements and their nodes */
  s = list.start;
  nnodes = 0;
  nvelems = 0;
  nselems = 0;
  nodes_per_elem = 0;
  nodes_per_side = 0;

  /* only support output of linear or quadratic triangles for now */
  while (s != NULL && s->num_nodes != 3 && s->num_nodes != 6)
    s = s->next;

  if (s != NULL) {
    nodes_per_elem = s->num_nodes;
    if (nodes_per_elem == 3)
      nodes_per_side = 2;
    else if (nodes_per_elem == 6)
      nodes_per_side = 3;
    else
      EH(-1, "Subelement type not supported.");
  }

  while (s != NULL) {
    if (s->num_nodes == nodes_per_elem) {
      nnodes += s->num_nodes;
      nvelems += 1;
    }
    for (iside = 0; iside < s->num_sides; iside++) {
      if (s->bc_sides[iside])
        nselems += 1;
    }
    s = s->next;
  }

  if (nvelems == 0) {
    DPRINTF(
        stderr,
        "No valid triangles in sublement list, no output will be written.\n");
    free_subelement_descriptions(&list.start);
    return;
  }

  /* no attempt to form true connectivity */
  DPRINTF(stderr, "Creating sublement file %s for %d nodes and %d elements.\n",
          filename, nnodes, nvelems);

  exoid = ex_create(filename, EX_CLOBBER, &comp_ws, &io_ws);
  ex_put_init(exoid, description, 2, nnodes, nvelems + nselems, 2, 2, 0);

  /* gather coordinates into contiguous arrays and form connectivity array */
  coord_x = (double *)smalloc(nnodes * sizeof(double));
  coord_y = (double *)smalloc(nnodes * sizeof(double));
  coord_z = (double *)smalloc(nnodes * sizeof(double));
  vconn = (int *)smalloc(nvelems * nodes_per_elem * sizeof(int));
  sconn = (int *)smalloc(nselems * nodes_per_side * sizeof(int));
  s = list.start;
  i = 0;
  ivconn = 0;
  isconn = 0;
  while (s != NULL) {
    if (s->num_nodes == nodes_per_elem) {
      for (j = 0; j < s->num_nodes; j++) {
        coord_x[i] = s->x[j][0];
        coord_y[i] = s->x[j][1];
        coord_z[i] = s->x[j][2];
        if (j < nodes_per_elem)
          vconn[ivconn++] = i + 1;
        i++;
      }
      for (iside = 0; iside < s->num_sides; iside++) {
        if (s->bc_sides[iside]) {
          int istart = i - s->num_nodes;
          if (iside == 0) {
            sconn[isconn++] = istart + 0 + 1;
            sconn[isconn++] = istart + 1 + 1;
            if (nodes_per_side == 3)
              sconn[isconn++] = istart + 3 + 1;
          } else if (iside == 1) {
            sconn[isconn++] = istart + 1 + 1;
            sconn[isconn++] = istart + 2 + 1;
            if (nodes_per_side == 3)
              sconn[isconn++] = istart + 4 + 1;
          } else if (iside == 2) {
            sconn[isconn++] = istart + 2 + 1;
            sconn[isconn++] = istart + 0 + 1;
            if (nodes_per_side == 3)
              sconn[isconn++] = istart + 5 + 1;
          } else
            EH(-1, "Subelement type not supported.");
        }
      }
    }
    s = s->next;
  }
  ex_put_coord(exoid, coord_x, coord_y, coord_z);

  /*
  ex_put_node_num_map( exoid, nmap );
  ex_put_elem_num_map( exoid, emap );
  */
  ex_put_block(exoid, EX_ELEM_BLOCK, 1, "TRI", nvelems, nodes_per_elem, 0, 0,
               0);
  ex_put_conn(exoid, EX_ELEM_BLOCK, 1, vconn, 0, 0);

  ex_put_block(exoid, EX_ELEM_BLOCK, 2, "SHEL", nselems, nodes_per_side, 0, 0,
               0);
  ex_put_conn(exoid, EX_ELEM_BLOCK, 2, sconn, 0, 0);

<<<<<<< HEAD
  ex_put_block ( exoid, EX_ELEM_BLOCK, 1, "TRI", nvelems, nodes_per_elem, 0, 0, 0 );
  ex_put_conn ( exoid, EX_ELEM_BLOCK, 1, vconn, 0, 0 );
  
  ex_put_block ( exoid, EX_ELEM_BLOCK, 2, "SHEL", nselems, nodes_per_side, 0, 0, 0 );
  ex_put_conn ( exoid, EX_ELEM_BLOCK, 2, sconn, 0, 0 );
  
  /* dummy nodeset on volume */
  ex_put_set_param( exoid, EX_NODE_SET, 1, ivconn, 0 );
  ex_put_set( exoid, EX_NODE_SET, 1, vconn, NULL );

  /* dummy nodeset on surface */
  ex_put_set_param( exoid, EX_NODE_SET, 2, isconn, 0 );
  ex_put_set( exoid, EX_NODE_SET, 2, sconn, NULL );
  
=======
  /* dummy nodeset on volume */
  ex_put_set_param(exoid, EX_NODE_SET, 1, ivconn, 0);
  ex_put_set(exoid, EX_NODE_SET, 1, vconn, NULL);

  /* dummy nodeset on surface */
  ex_put_set_param(exoid, EX_NODE_SET, 2, isconn, 0);
  ex_put_set(exoid, EX_NODE_SET, 2, sconn, NULL);

>>>>>>> 48a67847
  /* no data for now */

  ex_close(exoid);

  free_subelement_descriptions(&list.start);
  safe_free(coord_x);
  safe_free(coord_y);
  safe_free(coord_z);
  safe_free(vconn);
  safe_free(sconn);

  count++;

  return;
}

int get_facet_integration_pts(double (**s)[DIM], double **weight, Exo_DB *exo) {
  struct LS_Surf_List *list;
  struct LS_Surf *surf;
  struct LS_Surf_Point_Data *vert[2];
  struct LS_Surf_Facet_Data *facet_data;
  double t;
  double length, sdet, wt;
  int ip, ip_total, i, num_gpts;

  if (*s != NULL) {
    safe_free((void *)*s);
    safe_free((void *)*weight);
  }

  /* get list of facets in this element */
  list = create_surf_list();

  find_facets(list, ls->var, 0., exo);

  if (Do_Overlap && ls->CrossMeshQuadPoints > 0)
    ip_total = ls->CrossMeshQuadPoints;
  else
    ip_total = 3;

  num_gpts = ip_total * list->size;

  surf = list->start;

  *s = (double(*)[DIM])smalloc(DIM * num_gpts * sizeof(double));
  *weight = (double *)smalloc(num_gpts * sizeof(double));

  /* process each facet */
  i = 0;
  while (surf) {
    facet_data = (struct LS_Surf_Facet_Data *)surf->data;

    if (facet_data->num_points != 2)
      EH(-1, "Only 2 point facets currently supported");

    vert[0] = (struct LS_Surf_Point_Data *)surf->subsurf_list->start->data;
    vert[1] =
        (struct LS_Surf_Point_Data *)surf->subsurf_list->start->next->data;

    length = sqrt(pow((vert[0]->x[0] - vert[1]->x[0]), 2.0) +
                  pow((vert[0]->x[1] - vert[1]->x[1]), 2.0));

    /* loop over gauss points on facet */
    for (ip = 0; ip < ip_total; ip++) {
      find_segment_s_wt(ip, ip_total, &t, &wt);
      (*s)[i][0] =
          vert[0]->xi[0] + 0.5 * (t + 1.) * (vert[1]->xi[0] - vert[0]->xi[0]);
      (*s)[i][1] =
          vert[0]->xi[1] + 0.5 * (t + 1.) * (vert[1]->xi[1] - vert[0]->xi[1]);
      (*s)[i][2] = 0.;

      map_local_coordinates((*s)[i], fv->x);
      load_coordinate_scales(pd->CoordinateSystem, fv);

      /* Line integral term for detJ */
      /* note this isn't quite right for spherical coords */
      sdet = 0.5 * length * fv->h3;

      (*weight)[i] = wt * sdet;
      i++;
    }

    surf = surf->next;
  } /* while (surf) */

  free_surf_list(&list);

  return num_gpts;
}

static int fail_courant_condition(void) {
  int i;
  double max_F;
  double min_F;
  double dF, max_dF = 0.;
  double **F = esp->F;
  double **F_old = esp_old->F;

  if (TimeIntegration == STEADY)
    return FALSE;

  max_F = *F_old[0];
  min_F = *F_old[0];
  for (i = 0; i < ei[pg->imtrx]->dof[FILL]; i++) {
    if (*F_old[i] > max_F)
      max_F = *F_old[i];
    if (*F_old[i] < min_F)
      min_F = *F_old[i];
    dF = fabs(*F[i] - *F_old[i]);
    if (dF > max_dF)
      max_dF = dF;
  }
  if (max_dF > 10. * (max_F - min_F)) {
    fprintf(stderr, "Courant condition failed in elem=%d\n",
            ei[pg->imtrx]->ielem + 1);
    return TRUE;
  }

  return FALSE;
}

#if 0
double
Courant_Time_Step( double x[], double x_old[], double x_older[], 
                   double xdot[], double xdot_old[], 
                   double resid_vector[],
                   Exo_DB *exo )
{
  int ebi, ielem, e_start, e_end;
  int count = 0;
  double dt, min_dt;
  double v_mag2;
  double hsquared[DIM];
  double hhv[DIM][DIM];
  double dhv_dxnode[DIM][MDE];
  double h_elem;
  int dim, wim;
  int a, i;
  
  for ( ebi=0; ebi<exo->num_elem_blocks; ebi++)
    {

      pd  = pd_glob[Matilda[ebi]];
      mp  = mp_glob[Matilda[ebi]];

      e_start = exo->eb_ptr[ebi];
      e_end   = exo->eb_ptr[ebi+1];
      
      dim = pd->Num_Dim;
      wim = dim;

      if (pd->CoordinateSystem == SWIRLING ||
          pd->CoordinateSystem == PROJECTED_CARTESIAN ||
          pd->CoordinateSystem == CARTESIAN_2pt5D)
        wim = wim+1;

      if (ls->var != NULL)
	{
	  if ( pd->v[pg->imtrx][ls->var] )
	    {
	      for( ielem = e_start ; ielem < e_end ; ielem++)
		{

		  load_elem_dofptr(ielem, exo, x, x_old,
				   xdot, xdot_old,
				   resid_vector, 0);
                               
		  h_elem_siz(hsquared, hhv, dhv_dxnode, pd->e[pg->imtrx][R_MESH1]);
              
		  h_elem = 0.;
		  for ( a=0; a<dim; a++) h_elem += hsquared[a];
		  /* This is the size of the element */
		  h_elem = sqrt(h_elem/ ((double )dim));
              
		  if ( pd->v[pg->imtrx][EXT_VELOCITY] )
		    {
		      for ( i=0; i< ei[pg->imtrx]->dof[EXT_VELOCITY]; i++ )
			{
			  if ( *esp->ext_v[i] != 0. )
			    {
			      dt = fabs(h_elem / *esp->ext_v[i]);
			      if ( count++ == 0 || dt < min_dt ) min_dt = dt;
			    }
			}
		    }
		  if ( pd->v[pg->imtrx][VELOCITY1] && tran->Fill_Equation != FILL_EQN_EXT_V )
		    {
		      for ( i=0; i< ei[pg->imtrx]->dof[VELOCITY1]; i++ )
			{
			  if ( is_xfem_interp( pd->i[pg->imtrx][VELOCITY1] ) )
			    {
			      int xfem_active, extended_dof, base_interp, base_dof;
			      xfem_dof_state( i, pd->i[pg->imtrx][VELOCITY1], ei[pg->imtrx]->ielem_shape,
					      &xfem_active, &extended_dof, &base_interp, &base_dof );
			      if ( extended_dof ) continue;
			    }
			  v_mag2 = 0.;
			  for ( a=0; a<wim; a++ )
			    {
			      v_mag2 += *esp->v[a][i] * *esp->v[a][i];
			    }
			  if ( v_mag2 != 0. )
			    {
			      dt = fabs(h_elem / sqrt( v_mag2 ));
			      if ( count++ == 0 || dt < min_dt ) min_dt = dt;
			    }
			}
		    }
		}
	    }
	}
    }
  return (min_dt);
}
#else
double Courant_Time_Step(double x[], double x_old[], double x_older[],
                         double xdot[], double xdot_old[],
                         double resid_vector[], int *proc_config, Exo_DB *exo) {
  int ebi, ielem, e_start, e_end;
  int count = 0;
  double dt, min_dt = 0.;
  double hsquared[DIM];
  double hhv[DIM][DIM];
  double dhv_dxnode[DIM][MDE];
  double h_elem;
  double *xi, xi_array[3];
  double sum, sumv;
  int dim, wim;
  int ip_total, ip;
  double wt, vnorm;
  int a;
  int overlaps_interface;
  int got_interface = FALSE;
  SGRID *element_search_grid = NULL;
  int pass, num_passes;

  for (ebi = 0; ebi < exo->num_elem_blocks; ebi++) {

    pd = pd_glob[Matilda[ebi]];
    mp = mp_glob[Matilda[ebi]];

<<<<<<< HEAD
      if (pd->CoordinateSystem == SWIRLING ||
          pd->CoordinateSystem == PROJECTED_CARTESIAN ||
          pd->CoordinateSystem == CARTESIAN_2pt5D)
        wim = wim+1;
=======
    e_start = exo->eb_ptr[ebi];
    e_end = exo->eb_ptr[ebi + 1];
>>>>>>> 48a67847

    dim = pd->Num_Dim;
    wim = dim;

    if (pd->CoordinateSystem == SWIRLING ||
        pd->CoordinateSystem == PROJECTED_CARTESIAN)
      wim = wim + 1;

    if (pd->v[pg->imtrx][ls->var]) {
      for (ielem = e_start; ielem < e_end; ielem++) {
        overlaps_interface = FALSE;
        if (ls->Length_Scale != 0.) /* diffuse interface */
        {
          if (elem_overlaps_interface(ielem, x, exo, ls->Length_Scale))
            overlaps_interface = TRUE;
        } else /* sharp interface */
        {
          if (elem_on_isosurface(ielem, x, exo, ls->var, 0.))
            overlaps_interface = TRUE;
        }
        if (overlaps_interface)
          got_interface = TRUE;
        if (!overlaps_interface)
          continue;

        load_elem_dofptr(ielem, exo, x, x_old, xdot, xdot_old, resid_vector, 0);

        h_elem_siz(hsquared, hhv, dhv_dxnode, pd->e[pg->imtrx][R_MESH1]);

        h_elem = 0.;
        for (a = 0; a < ei[pg->imtrx]->ielem_dim; a++)
          h_elem += hsquared[a];
        /* This is the size of the element */
        h_elem = sqrt(h_elem / ((double)ei[pg->imtrx]->ielem_dim));

        if (ls->Integration_Depth > 0) {
          ip_total = get_subgrid_integration_pts(
              Subgrid_Tree, &element_search_grid, &Subgrid_Int.s,
              &Subgrid_Int.wt, ls->Length_Scale);
        } else if (ls->SubElemIntegration) {
          ip_total = get_subelement_integration_pts(
              &Subgrid_Int.s, &Subgrid_Int.wt, &Subgrid_Int.ip_sign, 0., -1, 0);
        } else {
          ip_total = elem_info(NQUAD, ei[pg->imtrx]->ielem_type);
        }

        if (is_xfem_interp(pd->i[pd->mi[VELOCITY1]][VELOCITY1]))
          num_passes = 2;
        else
          num_passes = 1;

        for (pass = 0; pass < num_passes; pass++) {
          if (num_passes == 2)
            ls->Elem_Sign = -1 + 2 * pass;
          else
            ls->Elem_Sign = 0;

          sum = 0.;
          sumv = 0.;
          for (ip = 0; ip < ip_total; ip++) {
            if (ls->Integration_Depth > 0) {
              xi = Subgrid_Int.s[ip];
              wt = Subgrid_Int.wt[ip];
            } else if (ls->SubElemIntegration) {
              xi = Subgrid_Int.s[ip];
              wt = Subgrid_Int.wt[ip];
              /* on sharp interface */
              ls->on_sharp_surf = TRUE;
            } else {
              xi = &(xi_array[0]);
              find_stu(ip, ei[pg->imtrx]->ielem_type, xi, xi + 1,
                       xi + 2); /* find quadrature point */
              wt = Gq_weight(
                  ip,
                  ei[pg->imtrx]->ielem_type); /* find quadrature weights for */
            }

            setup_shop_at_point(ei[pg->imtrx]->ielem, xi, exo);
            load_lsi(ls->Length_Scale);

            fv->wt = wt * lsi->delta;

            /* prediction of normal velocity */
            vnorm = 0.;
            if (pd->v[pd->mi[EXT_VELOCITY]][EXT_VELOCITY]) {
              vnorm += (2.5 * fv->ext_v - 1.5 * fv_old->ext_v);
            }
            if (pd->v[pd->mi[VELOCITY1]][VELOCITY1] &&
                tran->Fill_Equation != FILL_EQN_EXT_V) {
              for (a = 0; a < VIM; a++) {
                vnorm += (2.5 * fv->v[a] - 1.5 * fv_old->v[a]) * lsi->normal[a];
              }
            }
            sumv += fv->wt * vnorm;
            sum += fv->wt;
          }

          if ((sumv != 0.) && (sum != 0.)) {
            dt = fabs(h_elem * sum / sumv);
            if (count++ == 0 || dt < min_dt)
              min_dt = dt;
          }

        } /* for ( pass = 0; pass < num_passes; pass++ ) */

        if (ls->Integration_Depth > 0) {
          safe_free((void *)Subgrid_Int.s);
          Subgrid_Int.s = NULL;
          safe_free((void *)Subgrid_Int.wt);
          Subgrid_Int.wt = NULL;
          free_search_grid(&element_search_grid);
        }
      }
    }
  }
  /*fprintf(stderr,"Min dt = %g\n",min_dt);*/

  /* Search for global min_dt */
  if (Num_Proc > 1) {
    /* If interface not on this processor, don't allow zero min_dt! */
    if (!got_interface)
      min_dt = 100.0 * tran->Delta_t_max;
    min_dt = AZ_gmin_double(min_dt, proc_config);
  }

  /* restore */
  ls->on_sharp_surf = FALSE;
  ls->Elem_Sign = 0;
  return (min_dt);
}
#endif

int get_subelement_integration_pts(double (**s)[DIM], double **weight,
                                   int **ip_sign, double isoval, int gpt_type,
                                   int sign) {

  Integ_Elem *e;
  int num_gpts;

  if (pd->v[pg->imtrx][LS]) {
    neg_elem_volume |= fail_courant_condition();
  } else {
    neg_elem_volume = 0;
  }

  if (neg_elem_volume)
    return (0);

  e = create_integ_elements(isoval);

  num_gpts = num_subelement_integration_pts(e, gpt_type, sign);

  if (*s != NULL) {
    safe_free((void *)*s);
    *s = NULL;
  }
  if (*weight != NULL) {
    safe_free((void *)*weight);
    *weight = NULL;
  }
  if (ip_sign != NULL && *ip_sign != NULL) {
    safe_free((void *)*ip_sign);
    *ip_sign = NULL;
  }

  *s = (double(*)[DIM])smalloc(DIM * num_gpts * sizeof(double));

  *weight = (double *)smalloc(num_gpts * sizeof(double));

  if (ip_sign != NULL) {
    *ip_sign = (int *)smalloc(num_gpts * sizeof(int));
    gather_subelement_integration_pts(e, *s, *weight, *ip_sign, gpt_type, sign,
                                      0);
  } else {
    gather_subelement_integration_pts(e, *s, *weight, NULL, gpt_type, sign, 0);
  }

  free_integ_elements(e);

  return (num_gpts);
}

void get_subelement_facets(struct LS_Surf_List *list, double isoval) {

  Integ_Elem *e;

  e = create_integ_elements(isoval);

  gather_subelement_facets(list, e);

  free_integ_elements(e);
}

void gather_subelement_facets(struct LS_Surf_List *list, Integ_Elem *e) {
  if (e->num_subelements > 0) {
    int i;
    for (i = 0; i < e->num_subelements; i++) {
      gather_subelement_facets(list, e->subelements[i]);
    }
  } else {
    int nodes_per_side;
    int lnn[2];
    struct LS_Surf *vertex[2], *surf;
    int iside;
    double x[DIM] = {0., 0., 0.};

    for (iside = 0; iside < e->num_sides; iside++) {
      if (e->bc_sides[iside]) {
        get_side_info(e->ielem_type, iside + 1, &nodes_per_side, lnn);

        if (nodes_per_side == 2) {
          map_local_coordinates(e->xi[lnn[0]], x);
          vertex[0] =
              create_surf_point(x, ei[pg->imtrx]->ielem, e->xi[lnn[0]], FALSE);

          map_local_coordinates(e->xi[lnn[1]], x);
          vertex[1] =
              create_surf_point(x, ei[pg->imtrx]->ielem, e->xi[lnn[1]], FALSE);

          surf = create_surf_facet_line(vertex[0], vertex[1],
                                        ei[pg->imtrx]->ielem, -1);
          append_surf(list, surf);
        } else {
          /* DRN - higher order facets would be a much better solution */
          int num_facets = 20;
          double yi[DIM], yi0[DIM], yi1[DIM], xi[DIM];
          int i;
          double s0, s1;

          find_nodal_stu(lnn[0], e->ielem_type, yi0, yi0 + 1, yi0 + 2);
          find_nodal_stu(lnn[1], e->ielem_type, yi1, yi1 + 1, yi1 + 2);

          for (i = 0; i < num_facets; i++) {
            s0 = ((double)(2 * i - num_facets)) / num_facets;
            s1 = ((double)(2 * (i + 1) - num_facets)) / num_facets;

            yi[0] = yi0[0] + 0.5 * (s0 + 1.) * (yi1[0] - yi0[0]);
            yi[1] = yi0[1] + 0.5 * (s0 + 1.) * (yi1[1] - yi0[1]);
            yi[2] = 0.;

            map_subelement_stu(xi, e, yi);
            map_local_coordinates(xi, x);
            vertex[0] = create_surf_point(x, ei[pg->imtrx]->ielem, xi, FALSE);
            if (fabs(x[2]) > 1.e-6) {
              printf("bad1\n");
            }

            yi[0] = yi0[0] + 0.5 * (s1 + 1.) * (yi1[0] - yi0[0]);
            yi[1] = yi0[1] + 0.5 * (s1 + 1.) * (yi1[1] - yi0[1]);
            yi[2] = 0.;

            map_subelement_stu(xi, e, yi);
            map_local_coordinates(xi, x);
            vertex[1] = create_surf_point(x, ei[pg->imtrx]->ielem, xi, FALSE);
            if (fabs(x[2]) > 1.e-6) {
              printf("bad2\n");
            }

            surf = create_surf_facet_line(vertex[0], vertex[1],
                                          ei[pg->imtrx]->ielem, -1);
            append_surf(list, surf);
          }
        }
      }
    }
  }
}

Integ_Elem *create_integ_elements(double isoval) {
  Integ_Elem *e;
  double(*xi)[DIM];
  int i;
  int side_ids[4] = {0, 1, 2, 3};

  e = (Integ_Elem *)smalloc(sizeof(Integ_Elem));

  xi = (double(*)[DIM])smalloc(sizeof(double) * ei[pg->imtrx]->num_local_nodes *
                               DIM);

  for (i = 0; i < ei[pg->imtrx]->num_local_nodes; i++) {
    find_nodal_stu(i, ei[pg->imtrx]->ielem_type, &xi[i][0], &xi[i][1],
                   &xi[i][2]);
  }

  build_integ_element(e, isoval, ei[pg->imtrx]->ielem_type, xi, side_ids,
                      FALSE);

  safe_free(xi);

  return (e);
}

void free_integ_elements(Integ_Elem *e) {
  int i;
  for (i = 0; i < e->num_subelements; i++) {
    free_integ_elements(e->subelements[i]);
  }
  if (e->num_subelements > 0)
    safe_free(e->subelements);
  if (e->bc_sides != NULL)
    safe_free(e->bc_sides);
  if (e->side_ids != NULL)
    safe_free(e->side_ids);

  safe_free(e->f);
  safe_free(e->xi);
  safe_free(e);
}
/*
int
significant_subelement_crossing( Integ_Elem * e, double tol )
{
  double max_neg = 0.;
  double max_pos = 0.;
  int i;

  for ( i = 0; i < e->num_local_nodes; i++ ) {
    if ( -e->f[i] > max_neg ) max_neg = -e->f[i];
    if ( e->f[i] > max_pos ) max_pos = e->f[i];
  }

  if ( max_neg > max_pos )  {
    if ( max_pos/max_neg > tol ) return(TRUE);
  } else {
    if ( max_neg/max_pos > tol ) return(TRUE);
  }
  return(FALSE);
}
*/
/*
static double
subelement_error(Integ_Elem * e, double isoval)
{
  int i;
  double phi;
  double xi[3], yi[3];
  double f = 0., fbase;
  double fmax = e->f[0];
  double fmin = e->f[0];
  double error;
  double fscale = 0.;
  xi[0] = 0.; xi[1] = 0.; xi[2] = 0.;
  yi[0] = 1./3.; yi[1] = 1./3.; yi[2] = 0.;

  for ( i = 0; i < e->num_local_nodes; i++ )
    {
      phi = shape(yi[0], yi[1], yi[2], e->ielem_type, PSI, i);
      xi[0] += phi * e->xi[i][0];
      xi[1] += phi * e->xi[i][1];
      xi[2] += phi * e->xi[i][2];
      if ( e->f[i] > fmax ) fmax = e->f[i];
      if ( e->f[i] < fmin ) fmin = e->f[i];
      fscale += e->f[i] * e->f[i];
      f += phi * e->f[i];
    }
  fbase = fv_at_point( xi, ls->var ) - isoval;
  error = fabs((fbase - f)/(fmax - fmin));
  error = fabs(fbase - f)/sqrt(fscale/e->num_local_nodes);
  return error;
}
*/
static double subelement_quality(Integ_Elem *e) {
  double yi[3];
  double detJ, mindetJ = 1.e33, sumdetJ = 0.;
  double quality;
  int ip_total, ip;

  ip_total = elem_info(NQUAD, e->ielem_type);
  for (ip = 0; ip < ip_total; ip++) {
    find_stu(ip, e->ielem_type, yi, yi + 1, yi + 2);
    detJ = subelement_detJ(e, yi, TRUE);
    if (ip == 0 || detJ < mindetJ)
      mindetJ = detJ;
    sumdetJ += fabs(detJ);
  }

  if (sumdetJ < 1.e-16)
    quality = 1.;
  else
    quality = mindetJ * e->num_local_nodes / sumdetJ;
  return quality;
}

static int subelement_side_crossing(Integ_Elem *e, int iside, double tol)
/* checks status of side of subelement
   return = 0: no crossing at all of this side of subelement
   return = 1: single significant crossing of this side of subelement
   return = 2: two crossings on this side of the subelement and extent of
   crossing is significant return = -1: at least one crossing of subelement but
   not considered significant
 */
{
  int nodes_per_side;
  int lnn[MAX_NODES_PER_SIDE];
  double max_neg = 0.;
  double max_pos = 0.;
  int num_crossings = 0;
  int i;

  get_side_info(e->ielem_type, iside + 1, &nodes_per_side, lnn);

  if (nodes_per_side == 2) {
    if (sign_change(e->f[lnn[0]], e->f[lnn[1]]))
      num_crossings++;
  } else if (nodes_per_side == 3) {
    if (sign_change(e->f[lnn[0]], e->f[lnn[2]]))
      num_crossings++;
    if (sign_change(e->f[lnn[2]], e->f[lnn[1]]))
      num_crossings++;
    if (num_crossings == 0 &&
        fabs(e->f[lnn[2]]) < 0.25 * fabs(e->f[lnn[0]] + e->f[lnn[1]]) -
                                 0.5 * sqrt(e->f[lnn[0]] * e->f[lnn[1]]))
      num_crossings = 2;
  } else {
    EH(-1, "Subelement type not supported.");
  }

  /* because of all the bad things that can happen when a side has two
     crossings, we return early in this case
   */
  if (num_crossings == 2)
    return (2);

  /* There is one more check we need to make.
   * Namely, even if this side has no crossings, does it
   * exactly run right along the interface?
   * If so, the extrema along this side will all have
   * abs(F) == 0.
   */

  /* find nodal extrema */
  for (i = 0; i < nodes_per_side; i++) {
    if (-e->f[lnn[i]] > max_neg)
      max_neg = -e->f[lnn[i]];
    if (e->f[lnn[i]] > max_pos)
      max_pos = e->f[lnn[i]];
  }

  /* calculate extreme value on sides considering higher order interpolant */
  if (nodes_per_side == 3) {
    double a, b, f;
    a = e->f[lnn[0]] - 2. * e->f[lnn[2]] + e->f[lnn[1]];
    b = e->f[lnn[1]] - e->f[lnn[0]];
    if (fabs(a) > 0.5 * fabs(b)) {
      f = e->f[lnn[2]] - b * b / (8. * a);
      if (-f > max_neg)
        max_neg = -f;
      if (f > max_pos)
        max_pos = f;
    }
  }

#if 0
  fprintf(stderr,"  e->sign = %d, side = %d, max_neg = %g, max_pos = %g\n",e->sign,iside,max_neg,max_pos);
#endif

  /* test for case of running along surface */
  if (max_neg == 0. && max_pos == 0.)
    return (-2);

  /* check for case of no or insignificant crossing */
  if ((e->sign == -1 && max_pos == 0.) || (e->sign == 1 && max_neg == 0.))
    return (-1);

  return (1);
}

void build_integ_element(Integ_Elem *e, double isoval, int ielem_type,
                         double (*xi)[DIM], int *side_ids, int is_conformal) {
  int i, shape;

  int tri_type;
  double sum_f;

  if (xfem != NULL && xfem->have_XG && ei[pg->imtrx]->ielem_type == BIQUAD_QUAD)
    tri_type = QUAD6_TRI;
  else
    tri_type = QUAD_TRI;

  e->ielem_type = ielem_type;
  e->num_local_nodes = elem_info(NNODES, ielem_type);

  e->xi = (double(*)[DIM])smalloc(sizeof(double) * e->num_local_nodes * DIM);
  e->f = (double *)smalloc(sizeof(double) * e->num_local_nodes);
  for (i = 0; i < e->num_local_nodes; i++) {
    e->xi[i][0] = xi[i][0];
    e->xi[i][1] = xi[i][1];
    e->xi[i][2] = xi[i][2];
    e->f[i] = fv_at_point(xi[i], ls->var) - isoval;
  }

  /* compute "sign" of subelement
     while this doesn't make sense for subelems that span interface
     it is needed for discerning if subelem is responsible for
     constructing interfacial elements
   */
  sum_f = 0.;
  for (i = 0; i < e->num_local_nodes; i++)
    sum_f += e->f[i];
  if (sum_f < 0.)
    e->sign = -1;
  else
    e->sign = 1;

  shape = type2shape(ielem_type);
  e->num_sides = shape2sides(shape);

  e->side_ids = (int *)smalloc(sizeof(int) * e->num_sides);
  for (i = 0; i < e->num_sides; i++) {
    e->side_ids[i] = side_ids[i];
  }

  /* For this next part, there are basically, two classes of elements
   *   1. elements that have been specifically created to conform to interface
   *   2. elements that do not necessarily conform to interface
   * These are distinguished based on the flag is_conformal.  For non-conformal
   * elements, we need to look for sub-elements.
   */

  e->num_subelements = 0;
  e->subelements = NULL;

  e->bc_sides = NULL;
  e->is_conformal = is_conformal;

<<<<<<< HEAD
  if ( !e->is_conformal )
    {
      switch ( ielem_type )
        {
        case BIQUAD_QUAD:
        case BILINEAR_QUAD:
          {
            int job = -1; /* job == -1: no subelements
                             job == 0: create 4 triangles
                           */
            double *f = e->f;
	    int side_crossing[4];
            double nodes[6][DIM];
	    int side_ids[3];

	    memset(side_crossing, 0, sizeof(int)*4);
=======
  if (!e->is_conformal) {
    switch (ielem_type) {
    case BIQUAD_QUAD:
    case BILINEAR_QUAD: {
      int job = -1; /* job == -1: no subelements
                       job == 0: create 4 triangles
                     */
      double *f = e->f;
      int side_crossing[4];
      double nodes[6][DIM];
      int side_ids[3];

      memset(side_crossing, 0, sizeof(int) * 4);

      /* determine what we are going to do with this element (set job) */

      if (ls->Integration_Depth > 0) { /* diffuse interface */

        int overlaps_interface = FALSE;
        double alpha = 0.5 * ls->Length_Scale;
        int all_low = TRUE;
        int all_high = TRUE;

        /* see if subelement intersects diffuse interface */
        for (i = 0; i < e->num_local_nodes; i++) {
          all_low = (f[i] < -alpha) && all_low;
          all_high = (f[i] >= alpha) && all_high;
        }
        overlaps_interface = !(all_low || all_high);
>>>>>>> 48a67847

        if (overlaps_interface)
          job = 0;

      } else { /* sharp interface */
#if 0
              int have_crossing = FALSE;
	      for ( iside = 0; iside < e->num_sides; iside++ )
	        {
		  side_crossing[iside] = subelement_side_crossing( e, iside, SUBELEM_SIG_CROSS_TOL );
		  if ( side_crossing[iside] > 0 ) have_crossing = TRUE;
		}

              if ( have_crossing ) job = 0;
#endif
#if 1
        /* always cut into triangles */
        job = 0;
#endif
      }

      if (job == 0) { /* create 4 triangles */

        e->num_subelements = 4;
        e->subelements =
            (Integ_Elem **)smalloc(sizeof(Integ_Elem) * e->num_subelements);

        /* triangle 1 */
        nodes[0][0] = e->xi[0][0];
        nodes[0][1] = e->xi[0][1];
        nodes[0][2] = 0.;
        nodes[1][0] = e->xi[1][0];
        nodes[1][1] = e->xi[1][1];
        nodes[1][2] = 0.;
        if (ielem_type == BIQUAD_QUAD) {
          nodes[2][0] = e->xi[8][0];
          nodes[2][1] = e->xi[8][1];
          nodes[2][2] = 0.;
          nodes[3][0] = e->xi[4][0];
          nodes[3][1] = e->xi[4][1];
          nodes[3][2] = 0.;
        } else {
          nodes[2][0] =
              0.25 * (e->xi[0][0] + e->xi[1][0] + e->xi[2][0] + e->xi[3][0]);
          nodes[2][1] =
              0.25 * (e->xi[0][1] + e->xi[1][1] + e->xi[2][1] + e->xi[3][1]);
          nodes[2][2] = 0.;
          nodes[3][0] = 0.5 * (nodes[0][0] + nodes[1][0]);
          nodes[3][1] = 0.5 * (nodes[0][1] + nodes[1][1]);
          nodes[3][2] = 0.;
        }
        nodes[4][0] = 0.5 * (nodes[2][0] + nodes[1][0]);
        nodes[4][1] = 0.5 * (nodes[2][1] + nodes[1][1]);
        nodes[4][2] = 0.;
        nodes[5][0] = 0.5 * (nodes[2][0] + nodes[0][0]);
        nodes[5][1] = 0.5 * (nodes[2][1] + nodes[0][1]);
        nodes[5][2] = 0.;
        side_ids[0] = e->side_ids[0];
        side_ids[1] = -1; /* not on any parent side */
        side_ids[2] = -1; /* not on any parent side */
        e->subelements[0] = (Integ_Elem *)smalloc(sizeof(Integ_Elem));
        build_integ_element(e->subelements[0], isoval, tri_type, nodes,
                            side_ids, FALSE);

        /* triangle 2 */
        nodes[0][0] = e->xi[1][0];
        nodes[0][1] = e->xi[1][1];
        nodes[0][2] = 0.;
        nodes[1][0] = e->xi[2][0];
        nodes[1][1] = e->xi[2][1];
        nodes[1][2] = 0.;
        if (ielem_type == BIQUAD_QUAD) {
          nodes[2][0] = e->xi[8][0];
          nodes[2][1] = e->xi[8][1];
          nodes[2][2] = 0.;
          nodes[3][0] = e->xi[5][0];
          nodes[3][1] = e->xi[5][1];
          nodes[3][2] = 0.;
        } else {
          nodes[2][0] =
              0.25 * (e->xi[0][0] + e->xi[1][0] + e->xi[2][0] + e->xi[3][0]);
          nodes[2][1] =
              0.25 * (e->xi[0][1] + e->xi[1][1] + e->xi[2][1] + e->xi[3][1]);
          nodes[2][2] = 0.;
          nodes[3][0] = 0.5 * (nodes[0][0] + nodes[1][0]);
          nodes[3][1] = 0.5 * (nodes[0][1] + nodes[1][1]);
          nodes[3][2] = 0.;
        }
        nodes[4][0] = 0.5 * (nodes[2][0] + nodes[1][0]);
        nodes[4][1] = 0.5 * (nodes[2][1] + nodes[1][1]);
        nodes[4][2] = 0.;
        nodes[5][0] = 0.5 * (nodes[2][0] + nodes[0][0]);
        nodes[5][1] = 0.5 * (nodes[2][1] + nodes[0][1]);
        nodes[5][2] = 0.;
        side_ids[0] = e->side_ids[1];
        side_ids[1] = -1; /* not on any parent side */
        side_ids[2] = -1; /* not on any parent side */
        e->subelements[1] = (Integ_Elem *)smalloc(sizeof(Integ_Elem));
        build_integ_element(e->subelements[1], isoval, tri_type, nodes,
                            side_ids, FALSE);

        /* triangle 3 */
        nodes[0][0] = e->xi[2][0];
        nodes[0][1] = e->xi[2][1];
        nodes[0][2] = 0.;
        nodes[1][0] = e->xi[3][0];
        nodes[1][1] = e->xi[3][1];
        nodes[1][2] = 0.;
        if (ielem_type == BIQUAD_QUAD) {
          nodes[2][0] = e->xi[8][0];
          nodes[2][1] = e->xi[8][1];
          nodes[2][2] = 0.;
          nodes[3][0] = e->xi[6][0];
          nodes[3][1] = e->xi[6][1];
          nodes[3][2] = 0.;
        } else {
          nodes[2][0] =
              0.25 * (e->xi[0][0] + e->xi[1][0] + e->xi[2][0] + e->xi[3][0]);
          nodes[2][1] =
              0.25 * (e->xi[0][1] + e->xi[1][1] + e->xi[2][1] + e->xi[3][1]);
          nodes[2][2] = 0.;
          nodes[3][0] = 0.5 * (nodes[0][0] + nodes[1][0]);
          nodes[3][1] = 0.5 * (nodes[0][1] + nodes[1][1]);
          nodes[3][2] = 0.;
        }
        nodes[4][0] = 0.5 * (nodes[2][0] + nodes[1][0]);
        nodes[4][1] = 0.5 * (nodes[2][1] + nodes[1][1]);
        nodes[4][2] = 0.;
        nodes[5][0] = 0.5 * (nodes[2][0] + nodes[0][0]);
        nodes[5][1] = 0.5 * (nodes[2][1] + nodes[0][1]);
        nodes[5][2] = 0.;
        side_ids[0] = e->side_ids[2];
        side_ids[1] = -1; /* not on any parent side */
        side_ids[2] = -1; /* not on any parent side */
        e->subelements[2] = (Integ_Elem *)smalloc(sizeof(Integ_Elem));
        build_integ_element(e->subelements[2], isoval, tri_type, nodes,
                            side_ids, FALSE);

        /* triangle 4 */
        nodes[0][0] = e->xi[3][0];
        nodes[0][1] = e->xi[3][1];
        nodes[0][2] = 0.;
        nodes[1][0] = e->xi[0][0];
        nodes[1][1] = e->xi[0][1];
        nodes[1][2] = 0.;
        if (ielem_type == BIQUAD_QUAD) {
          nodes[2][0] = e->xi[8][0];
          nodes[2][1] = e->xi[8][1];
          nodes[2][2] = 0.;
          nodes[3][0] = e->xi[7][0];
          nodes[3][1] = e->xi[7][1];
          nodes[3][2] = 0.;
        } else {
          nodes[2][0] =
              0.25 * (e->xi[0][0] + e->xi[1][0] + e->xi[2][0] + e->xi[3][0]);
          nodes[2][1] =
              0.25 * (e->xi[0][1] + e->xi[1][1] + e->xi[2][1] + e->xi[3][1]);
          nodes[2][2] = 0.;
          nodes[3][0] = 0.5 * (nodes[0][0] + nodes[1][0]);
          nodes[3][1] = 0.5 * (nodes[0][1] + nodes[1][1]);
          nodes[3][2] = 0.;
        }
        nodes[4][0] = 0.5 * (nodes[2][0] + nodes[1][0]);
        nodes[4][1] = 0.5 * (nodes[2][1] + nodes[1][1]);
        nodes[4][2] = 0.;
        nodes[5][0] = 0.5 * (nodes[2][0] + nodes[0][0]);
        nodes[5][1] = 0.5 * (nodes[2][1] + nodes[0][1]);
        nodes[5][2] = 0.;
        side_ids[0] = e->side_ids[3];
        side_ids[1] = -1; /* not on any parent side */
        side_ids[2] = -1; /* not on any parent side */
        e->subelements[3] = (Integ_Elem *)smalloc(sizeof(Integ_Elem));
        build_integ_element(e->subelements[3], isoval, tri_type, nodes,
                            side_ids, FALSE);

      } else { /* no subelements */

        if (ls->Integration_Depth > 0) { /* diffuse interface */
          /* assign sign of element */
          e->sign = 0;

          /* make sure bc_sides isn't used since this interface is diffuse */
          e->bc_sides = NULL;
        } else { /* sharp interface */
          /* see if any sides of this element are on interface */
          e->bc_sides = (int *)smalloc(sizeof(int) * e->num_sides);

          e->bc_sides[0] = (side_crossing[0] == -2);
          e->bc_sides[1] = (side_crossing[1] == -2);
          e->bc_sides[2] = (side_crossing[2] == -2);
          e->bc_sides[3] = (side_crossing[3] == -2);
        }
      }
    } break;

    case QUAD_TRI:
    case QUAD6_TRI: {
      int job = -1; /* job == -1: no subelements
                       job == 0:  create 4 conformal subelements
                       job == 1:  create 4 non-conformal subelements by
                       subdividing each side
                     */
      double *f = e->f;
      int side_crossing[3], iside;
      double nodes[6][DIM];
      int index[6];
      double xi0[DIM], xi1[DIM], xi2[DIM];
      int side_ids[3];
      double f_temp;
      int ii;

      /* initialize index[] */
      for (ii = 0; ii < 6; ii++) {
        index[ii] = 0;
      }

      /* determine what we are going to do with this element (set job) */

      if (ls->Integration_Depth > 0) {
        int overlaps_interface = FALSE;
        double alpha = 0.5 * ls->Length_Scale;
        double detJ, length_scale;
        double scale = pow(2.0, (double)ls->Integration_Depth);
        double yi[DIM],
            center[DIM] = {0.33333333333333333333, 0.33333333333333333333, 0.};
        int all_low = TRUE;
        int all_high = TRUE;

        /* see if subelement intersects diffuse interface */
        for (i = 0; i < e->num_local_nodes; i++) {
          all_low = (f[i] < -alpha) && all_low;
          all_high = (f[i] >= alpha) && all_high;
        }
        overlaps_interface = !(all_low || all_high);

        if (overlaps_interface) {
          /* determine size of subelement compared to interface thickness */
          map_subelement_stu(center, e, yi);
          detJ = subelement_detJ(e, yi, FALSE);
          length_scale = pow(detJ, 1.0 / ((double)pd->Num_Dim));
          if (length_scale > ls->Length_Scale / scale)
            job = 1;
        }

      } else { /* sharp interface */
        int have_crossing = FALSE;
        int two_crossings = FALSE;
#if 0
              fprintf(stderr,"Parent ielem+1 = %d\n",ei[pg->imtrx]->ielem+1);
              for ( i=0; i<e->num_local_nodes; i++ ) {
                fprintf(stderr,"  Node #%d: xi=(%g,%g), F=%g\n",
                        i, xi[i][0], xi[i][1], f[i]);
              }
#endif
        for (iside = 0; iside < e->num_sides; iside++) {
          side_crossing[iside] =
              subelement_side_crossing(e, iside, SUBELEM_SIG_CROSS_TOL);
          if (side_crossing[iside] > 0)
            have_crossing = TRUE;
          if (side_crossing[iside] == 2)
            two_crossings = TRUE;
        }
#if 0
              for ( i=0; i<e->num_sides; i++ ) {
                fprintf(stderr,"  side_crossing[%d] = %d\n", i, side_crossing[i]);
              }
#endif
        if (have_crossing) {
          if (two_crossings) {
            job = 1;
          } else {
            /* otherwise, attempt to create 4 conforming triangle sub-elements
             */
            double temp[DIM];
            int success;

            /* reorder so that first side does not have crossing */
            if (!sign_change(f[0], f[1])) {
              index[0] = 0;
              index[1] = 1;
              index[2] = 2;
              index[3] = 3;
              index[4] = 4;
              index[5] = 5;
            } else if (!sign_change(f[1], f[2])) {
              index[0] = 1;
              index[1] = 2;
              index[2] = 0;
              index[3] = 4;
              index[4] = 5;
              index[5] = 3;
            } else {
              index[0] = 2;
              index[1] = 0;
              index[2] = 1;
              index[3] = 5;
              index[4] = 3;
              index[5] = 4;
            }

            xi0[0] = xi[index[2]][0];
            xi0[1] = xi[index[2]][1];
            xi0[2] = xi[index[2]][2];
            temp[0] = xi[index[1]][0];
            temp[1] = xi[index[1]][1];
            temp[2] = xi[index[1]][2];
            success = find_link_intersection(xi0, temp, ls->var, isoval, NULL);

            xi2[0] = xi[index[2]][0];
            xi2[1] = xi[index[2]][1];
            xi2[2] = xi[index[2]][2];
            temp[0] = xi[index[0]][0];
            temp[1] = xi[index[0]][1];
            temp[2] = xi[index[0]][2];
            success &= find_link_intersection(xi2, temp, ls->var, isoval, NULL);
#if 0
                  /* DRN: I really liked this commented out algorithm, but it isn't quite as 
		     accurate as the current algorithm further below.  The issue is that, although
		     the quadratic triangle has parabolic edges, the underlying biquadratic function
		     has still higher order terms.  They are neglected in this algorithm and it
		     can reduce the accuracy for very fine meshes.
		   */
		  /* the center point isn't quite so easy */
                  /* we would like the center point to be located about halfway between the
                     other two crossings
                     So we will find a root along guaranteed direction and then equalize side
                   */
                  xi1[0] = xi[index[2]][0]; xi1[1] = xi[index[2]][1]; xi1[2] = xi[index[2]][2];
                  temp[0] = xi[index[3]][0]; temp[1] = xi[index[3]][1]; temp[2] = xi[index[3]][2];
                  success &= find_link_intersection( xi1, temp, ls->var, isoval, NULL );

                  if ( success )
                    {
                      /* now that we have xi0 xi1 and xi2, move xi1 to lie approx halfway between
                         xi0 and xi2
                       */
                      double dist0, dist2, mid;
                      temp[0] = xi1[0]; temp[1] = xi1[1]; temp[2] = 0.;
                      
                      dist0 = sqrt((xi1[0] - xi0[0]) * (xi1[0] - xi0[0]) +
                                   (xi1[1] - xi0[1]) * (xi1[1] - xi0[1]));
                      dist2 = sqrt((xi1[0] - xi2[0]) * (xi1[0] - xi2[0]) +
                                   (xi1[1] - xi2[1]) * (xi1[1] - xi2[1]));
                                   
                      if ( dist0 != dist2 )
                        {
                          double err = -1. + 2.*dist2/(dist0+dist2);
                          mid = 0.5*(-1. + sqrt(1.+4.*err*err))/err;
                          
                          xi1[0] = 0.5*mid*(mid-1.)  * xi0[0] +
                                   (1.-mid)*(1.+mid) * temp[0] +
                                   0.5*mid*(mid+1.)  * xi2[0];
                          xi1[1] = 0.5*mid*(mid-1.)  * xi0[1] +
                                   (1.-mid)*(1.+mid) * temp[1] +
                                   0.5*mid*(mid+1.)  * xi2[1];
#if 0
                          DPRINTF(stderr,"before dist0=%g,dist2=%g\n",dist0,dist2);         
                          dist0 = sqrt((xi1[0] - xi0[0]) * (xi1[0] - xi0[0]) +
                                       (xi1[1] - xi0[1]) * (xi1[1] - xi0[1]));
                          dist2 = sqrt((xi1[0] - xi2[0]) * (xi1[0] - xi2[0]) +
                                       (xi1[1] - xi2[1]) * (xi1[1] - xi2[1]));
                          DPRINTF(stderr,"after mid=%g,dist0=%g,dist2=%g\n",mid,dist0,dist2);
#endif
                        }
                    }
#endif
#if 1
            /* the center point isn't quite so easy */
            /* we would like the center point to be located about halfway
               between the other two crossings So we will find a root between
               the midpt and node 2 or node 3 depending on which one is on the
               opposite side of the interface from the midpoint.
             */
            temp[0] = 0.5 * (xi0[0] + xi2[0]);
            temp[1] = 0.5 * (xi0[1] + xi2[1]);
            temp[2] = 0.;
            f_temp = fv_at_point(temp, ls->var) - isoval;
            if (sign_change(f_temp, f[index[2]])) {
              xi1[0] = xi[index[2]][0];
              xi1[1] = xi[index[2]][1];
              xi1[2] = xi[index[2]][2];
              success &=
                  find_link_intersection(xi1, temp, ls->var, isoval, NULL);
            } else if (sign_change(f_temp, f[index[3]])) {
              xi1[0] = xi[index[3]][0];
              xi1[1] = xi[index[3]][1];
              xi1[2] = xi[index[3]][2];
              success &=
                  find_link_intersection(xi1, temp, ls->var, isoval, NULL);
            } else {
              success = FALSE;
            }
#endif

            if (success) {
              job = 0;
            } else {
              job = 1; /* divide into 4 nonconformal subelements */
                       /* (test print lines commented out)
                                           fprintf(stderr,"Failed to decompose QUAD_TRI
                          into subelements.\n");          for ( i=0;
                          i<e->num_local_nodes; i++ ) {          fprintf(stderr,"Element #%d: Node
                          #%d:          xi=(%g,%g), F=%g\n",          ei[pg->imtrx]->ielem, i,
                          xi[index[i]][0],          xi[index[i]][1], f[index[i]]);
                                           }
                                           for ( i=0; i<e->num_sides; i++ ) {
                                             fprintf(stderr,"side_crossing[%d] = %d\n",
                          i, side_crossing[i]);
                                           }
                       */
            }
          }
        }
      }
      if (job == 0) { /* divide into 4 conformal elements */

        int err = FALSE;
        double quality_tol = 0.3;

        e->num_subelements = 4;
        e->subelements =
            (Integ_Elem **)smalloc(sizeof(Integ_Elem) * e->num_subelements);

        /* triangle 1 */
        nodes[0][0] = xi0[0];
        nodes[0][1] = xi0[1];
        nodes[0][2] = 0.;
        nodes[1][0] = xi[index[2]][0];
        nodes[1][1] = xi[index[2]][1];
        nodes[1][2] = 0.;
        nodes[2][0] = xi2[0];
        nodes[2][1] = xi2[1];
        nodes[2][2] = 0.;
        nodes[3][0] = 0.5 * (xi0[0] + xi[index[2]][0]);
        nodes[3][1] = 0.5 * (xi0[1] + xi[index[2]][1]);
        nodes[3][2] = 0.;
        nodes[4][0] = 0.5 * (xi2[0] + xi[index[2]][0]);
        nodes[4][1] = 0.5 * (xi2[1] + xi[index[2]][1]);
        nodes[4][2] = 0.;
        nodes[5][0] = xi1[0];
        nodes[5][1] = xi1[1];
        nodes[5][2] = 0.;

        side_ids[0] = e->side_ids[index[1]];
        side_ids[1] = e->side_ids[index[2]];
        side_ids[2] = -2; /* on isosurface */

        e->subelements[0] = (Integ_Elem *)smalloc(sizeof(Integ_Elem));
        build_integ_element(e->subelements[0], isoval, tri_type, nodes,
                            side_ids, TRUE);
        if (subelement_quality(e->subelements[0]) < quality_tol)
          err = TRUE;

        /* triangle 2 */
        nodes[0][0] = xi0[0];
        nodes[0][1] = xi0[1];
        nodes[0][2] = 0.;
        nodes[1][0] = xi2[0];
        nodes[1][1] = xi2[1];
        nodes[1][2] = 0.;
        nodes[2][0] = xi[index[3]][0];
        nodes[2][1] = xi[index[3]][1];
        nodes[2][2] = 0.;
        nodes[3][0] = xi1[0];
        nodes[3][1] = xi1[1];
        nodes[3][2] = 0.;
        nodes[4][0] = 0.5 * (xi2[0] + xi[index[3]][0]);
        nodes[4][1] = 0.5 * (xi2[1] + xi[index[3]][1]);
        nodes[4][2] = 0.;
        nodes[5][0] = 0.5 * (xi0[0] + xi[index[3]][0]);
        nodes[5][1] = 0.5 * (xi0[1] + xi[index[3]][1]);
        nodes[5][2] = 0.;

        side_ids[0] = -2; /* on isosurface */
        side_ids[1] = -1; /* not on any parent side */
        side_ids[2] = -1; /* not on any parent side */

        e->subelements[1] = (Integ_Elem *)smalloc(sizeof(Integ_Elem));
        build_integ_element(e->subelements[1], isoval, tri_type, nodes,
                            side_ids, TRUE);
        if (subelement_quality(e->subelements[1]) < quality_tol)
          err = TRUE;

        /* triangle 3 */
        nodes[0][0] = xi[index[1]][0];
        nodes[0][1] = xi[index[1]][1];
        nodes[0][2] = 0.;
        nodes[1][0] = xi0[0];
        nodes[1][1] = xi0[1];
        nodes[1][2] = 0.;
        nodes[2][0] = xi[index[3]][0];
        nodes[2][1] = xi[index[3]][1];
        nodes[2][2] = 0.;
        nodes[3][0] = 0.5 * (xi0[0] + xi[index[1]][0]);
        nodes[3][1] = 0.5 * (xi0[1] + xi[index[1]][1]);
        nodes[3][2] = 0.;
        nodes[4][0] = 0.5 * (xi0[0] + xi[index[3]][0]);
        nodes[4][1] = 0.5 * (xi0[1] + xi[index[3]][1]);
        nodes[4][2] = 0.;
        nodes[5][0] = 0.5 * (xi[index[1]][0] + xi[index[3]][0]);
        nodes[5][1] = 0.5 * (xi[index[1]][1] + xi[index[3]][1]);
        nodes[5][2] = 0.;

        side_ids[0] = e->side_ids[index[1]];
        side_ids[1] = -1; /* not on any parent side */
        side_ids[2] = e->side_ids[index[0]];

        e->subelements[2] = (Integ_Elem *)smalloc(sizeof(Integ_Elem));
        build_integ_element(e->subelements[2], isoval, tri_type, nodes,
                            side_ids, TRUE);
        if (subelement_quality(e->subelements[2]) < quality_tol)
          err = TRUE;

        /* triangle 4 */
        nodes[0][0] = xi[index[3]][0];
        nodes[0][1] = xi[index[3]][1];
        nodes[0][2] = 0.;
        nodes[1][0] = xi2[0];
        nodes[1][1] = xi2[1];
        nodes[1][2] = 0.;
        nodes[2][0] = xi[index[0]][0];
        nodes[2][1] = xi[index[0]][1];
        nodes[2][2] = 0.;
        nodes[3][0] = 0.5 * (xi2[0] + xi[index[3]][0]);
        nodes[3][1] = 0.5 * (xi2[1] + xi[index[3]][1]);
        nodes[3][2] = 0.;
        nodes[4][0] = 0.5 * (xi2[0] + xi[index[0]][0]);
        nodes[4][1] = 0.5 * (xi2[1] + xi[index[0]][1]);
        nodes[4][2] = 0.;
        nodes[5][0] = 0.5 * (xi[index[0]][0] + xi[index[3]][0]);
        nodes[5][1] = 0.5 * (xi[index[0]][1] + xi[index[3]][1]);
        nodes[5][2] = 0.;

        side_ids[0] = -1; /* not on any parent side */
        side_ids[1] = e->side_ids[index[2]];
        side_ids[2] = e->side_ids[index[0]];

        e->subelements[3] = (Integ_Elem *)smalloc(sizeof(Integ_Elem));
        build_integ_element(e->subelements[3], isoval, tri_type, nodes,
                            side_ids, TRUE);
        if (subelement_quality(e->subelements[3]) < quality_tol)
          err = TRUE;

        if (err) {
          job = 1;
          err = FALSE;
          /* clear memory for unsuccessful subelements */
          for (i = 0; i < 3; i++) {
            free_integ_elements(e->subelements[i]);
          }
          safe_free(e->subelements);
        }
      }
      if (job == 0) {
      } else if (job == 1) { /* divide into 4 nonconformal elements */

        int i0, i1, i2;

        e->num_subelements = 4;
        e->subelements =
            (Integ_Elem **)smalloc(sizeof(Integ_Elem) * e->num_subelements);

        /* triangle 1*/
        i0 = 0;
        i1 = 3;
        i2 = 5;
        nodes[0][0] = xi[i0][0];
        nodes[0][1] = xi[i0][1];
        nodes[0][2] = 0.;
        nodes[1][0] = xi[i1][0];
        nodes[1][1] = xi[i1][1];
        nodes[1][2] = 0.;
        nodes[2][0] = xi[i2][0];
        nodes[2][1] = xi[i2][1];
        nodes[2][2] = 0.;
        nodes[3][0] = 0.5 * (nodes[0][0] + nodes[1][0]);
        nodes[3][1] = 0.5 * (nodes[0][1] + nodes[1][1]);
        nodes[3][2] = 0.;
        nodes[4][0] = 0.5 * (nodes[1][0] + nodes[2][0]);
        nodes[4][1] = 0.5 * (nodes[1][1] + nodes[2][1]);
        nodes[4][2] = 0.;
        nodes[5][0] = 0.5 * (nodes[2][0] + nodes[0][0]);
        nodes[5][1] = 0.5 * (nodes[2][1] + nodes[0][1]);
        nodes[5][2] = 0.;

        side_ids[0] = e->side_ids[0];
        side_ids[1] = -1; /* not on any parent side */
        side_ids[2] = e->side_ids[2];

        e->subelements[0] = (Integ_Elem *)smalloc(sizeof(Integ_Elem));
        build_integ_element(e->subelements[0], isoval, tri_type, nodes,
                            side_ids, FALSE);

        /* triangle 2*/
        i0 = 1;
        i1 = 4;
        i2 = 3;
        nodes[0][0] = xi[i0][0];
        nodes[0][1] = xi[i0][1];
        nodes[0][2] = 0.;
        nodes[1][0] = xi[i1][0];
        nodes[1][1] = xi[i1][1];
        nodes[1][2] = 0.;
        nodes[2][0] = xi[i2][0];
        nodes[2][1] = xi[i2][1];
        nodes[2][2] = 0.;
        nodes[3][0] = 0.5 * (nodes[0][0] + nodes[1][0]);
        nodes[3][1] = 0.5 * (nodes[0][1] + nodes[1][1]);
        nodes[3][2] = 0.;
        nodes[4][0] = 0.5 * (nodes[1][0] + nodes[2][0]);
        nodes[4][1] = 0.5 * (nodes[1][1] + nodes[2][1]);
        nodes[4][2] = 0.;
        nodes[5][0] = 0.5 * (nodes[2][0] + nodes[0][0]);
        nodes[5][1] = 0.5 * (nodes[2][1] + nodes[0][1]);
        nodes[5][2] = 0.;

        side_ids[0] = e->side_ids[1];
        side_ids[1] = -1; /* not on any parent side */
        side_ids[2] = e->side_ids[0];

        e->subelements[1] = (Integ_Elem *)smalloc(sizeof(Integ_Elem));
        build_integ_element(e->subelements[1], isoval, tri_type, nodes,
                            side_ids, FALSE);

        /* triangle 3*/
        i0 = 2;
        i1 = 5;
        i2 = 4;
        nodes[0][0] = xi[i0][0];
        nodes[0][1] = xi[i0][1];
        nodes[0][2] = 0.;
        nodes[1][0] = xi[i1][0];
        nodes[1][1] = xi[i1][1];
        nodes[1][2] = 0.;
        nodes[2][0] = xi[i2][0];
        nodes[2][1] = xi[i2][1];
        nodes[2][2] = 0.;
        nodes[3][0] = 0.5 * (nodes[0][0] + nodes[1][0]);
        nodes[3][1] = 0.5 * (nodes[0][1] + nodes[1][1]);
        nodes[3][2] = 0.;
        nodes[4][0] = 0.5 * (nodes[1][0] + nodes[2][0]);
        nodes[4][1] = 0.5 * (nodes[1][1] + nodes[2][1]);
        nodes[4][2] = 0.;
        nodes[5][0] = 0.5 * (nodes[2][0] + nodes[0][0]);
        nodes[5][1] = 0.5 * (nodes[2][1] + nodes[0][1]);
        nodes[5][2] = 0.;

        side_ids[0] = e->side_ids[2];
        side_ids[1] = -1; /* not on any parent side */
        side_ids[2] = e->side_ids[1];

        e->subelements[2] = (Integ_Elem *)smalloc(sizeof(Integ_Elem));
        build_integ_element(e->subelements[2], isoval, tri_type, nodes,
                            side_ids, FALSE);

        /* triangle 4*/
        i0 = 3;
        i1 = 4;
        i2 = 5;
        nodes[0][0] = xi[i0][0];
        nodes[0][1] = xi[i0][1];
        nodes[0][2] = 0.;
        nodes[1][0] = xi[i1][0];
        nodes[1][1] = xi[i1][1];
        nodes[1][2] = 0.;
        nodes[2][0] = xi[i2][0];
        nodes[2][1] = xi[i2][1];
        nodes[2][2] = 0.;
        nodes[3][0] = 0.5 * (nodes[0][0] + nodes[1][0]);
        nodes[3][1] = 0.5 * (nodes[0][1] + nodes[1][1]);
        nodes[3][2] = 0.;
        nodes[4][0] = 0.5 * (nodes[1][0] + nodes[2][0]);
        nodes[4][1] = 0.5 * (nodes[1][1] + nodes[2][1]);
        nodes[4][2] = 0.;
        nodes[5][0] = 0.5 * (nodes[2][0] + nodes[0][0]);
        nodes[5][1] = 0.5 * (nodes[2][1] + nodes[0][1]);
        nodes[5][2] = 0.;

        side_ids[0] = -1; /* not on any parent side */
        side_ids[1] = -1; /* not on any parent side */
        side_ids[2] = -1; /* not on any parent side */

        e->subelements[3] = (Integ_Elem *)smalloc(sizeof(Integ_Elem));
        build_integ_element(e->subelements[3], isoval, tri_type, nodes,
                            side_ids, FALSE);

      } else { /* no subelements */
        if (ls->Integration_Depth > 0) {
          /* assign sign of element */
          e->sign = 0;

          /* make sure bc_sides isn't used since this interface is diffuse */
          e->bc_sides = NULL;
        } else {
          /* see if any sides of this element are on interface */
          e->bc_sides = (int *)smalloc(sizeof(int) * e->num_sides);
          e->bc_sides[0] = (side_crossing[0] == -2);
          e->bc_sides[1] = (side_crossing[1] == -2);
          e->bc_sides[2] = (side_crossing[2] == -2);
        }
      }
    } break;
    default:
      EH(-1, "Unsupported element type.");
      break;
    }
  } else /* if ( !is_conformal ) */
  {
    /* these are elems that were designed to conform to interface */
    /* we need to assign element sign and mark bc_sides */
    switch (ielem_type) {
    case QUAD_TRI:
    case QUAD6_TRI: {
      /* assign sign of element */
      e->sign = 1;
      if (side_ids[0] != -2 && side_ids[2] != -2) {
        if (e->f[0] < 0.)
          e->sign = -1;
      } else if (side_ids[0] != -2 && side_ids[1] != -2) {
        if (e->f[1] < 0.)
          e->sign = -1;
      } else if (side_ids[1] != -2 && side_ids[2] != -2) {
        if (e->f[2] < 0.)
          e->sign = -1;
      } else {
        EH(-1, "This really shouldn't happen!");
      }

      /* see if any sides of this element are on interface */
      e->bc_sides = (int *)smalloc(sizeof(int) * e->num_sides);
      e->bc_sides[0] = (e->sign == -1 && side_ids[0] == -2);
      e->bc_sides[1] = (e->sign == -1 && side_ids[1] == -2);
      e->bc_sides[2] = (e->sign == -1 && side_ids[2] == -2);
    } break;
    default:
      EH(-1, "Unsupported element type.");
      break;
    }
  }
}

void map_subelement_stu(double *xi, Integ_Elem *e, double *yi) {
  int i;
  double phi;

  xi[0] = 0.;
  xi[1] = 0.;
  xi[2] = 0.;

  for (i = 0; i < e->num_local_nodes; i++) {
    phi = shape(yi[0], yi[1], yi[2], e->ielem_type, PSI, i);
    xi[0] += phi * e->xi[i][0];
    xi[1] += phi * e->xi[i][1];
    xi[2] += phi * e->xi[i][2];
  }
}

void subelement_J(Integ_Elem *e, double *yi, double J[DIM][DIM],
                  int subelement_map) {
  int a, b, i;
  double dphidyi[MDE][DIM];
  int dim = ei[pg->imtrx]->ielem_dim;

  switch (dim) {
  case 1:
    for (i = 0; i < e->num_local_nodes; i++) {
      dphidyi[i][0] = shape(yi[0], yi[1], yi[2], e->ielem_type, DPSI_S, i);
    }
    break;
  case 2:
    for (i = 0; i < e->num_local_nodes; i++) {
      dphidyi[i][0] = shape(yi[0], yi[1], yi[2], e->ielem_type, DPSI_S, i);
      dphidyi[i][1] = shape(yi[0], yi[1], yi[2], e->ielem_type, DPSI_T, i);
    }
    break;
  case 3:
    for (i = 0; i < e->num_local_nodes; i++) {
      dphidyi[i][0] = shape(yi[0], yi[1], yi[2], e->ielem_type, DPSI_S, i);
      dphidyi[i][1] = shape(yi[0], yi[1], yi[2], e->ielem_type, DPSI_T, i);
      dphidyi[i][2] = shape(yi[0], yi[1], yi[2], e->ielem_type, DPSI_U, i);
    }
    break;
  }

  if (subelement_map) /* Jacobian mapping back to base element coords */
  {
    for (a = 0; a < dim; a++) {
      for (b = 0; b < dim; b++) {
        J[a][b] = 0.;
        for (i = 0; i < e->num_local_nodes; i++) {
          J[a][b] += e->xi[i][b] * dphidyi[i][a];
        }
      }
    }
  } else /* Jacobian mapping back to physical coords */
  {
    double x[MDE][DIM];
    for (i = 0; i < e->num_local_nodes; i++) {
      map_local_coordinates(e->xi[i], x[i]);
    }
    for (a = 0; a < dim; a++) {
      for (b = 0; b < dim; b++) {
        J[a][b] = 0.;
        for (i = 0; i < e->num_local_nodes; i++) {
          J[a][b] += x[i][b] * dphidyi[i][a];
        }
      }
    }
  }
}

double subelement_detJ(Integ_Elem *e, double *yi, int subelement_map) {
  double J[DIM][DIM], detJ = 0.0;
  int dim = ei[pg->imtrx]->ielem_dim;
  int elem_shape;

  subelement_J(e, yi, J, subelement_map);

  switch (dim) {
  case 1:
    detJ = J[0][0];
    break;
  case 2:
    detJ = J[0][0] * J[1][1] - J[0][1] * J[1][0];
    break;
  case 3:
    detJ = J[0][0] * (J[1][1] * J[2][2] - J[1][2] * J[2][1]) -
           J[0][1] * (J[1][0] * J[2][2] - J[2][0] * J[1][2]) +
           J[0][2] * (J[1][0] * J[2][1] - J[2][0] * J[1][1]);

    break;
  }

  if (subelement_map) {
    elem_shape = type2shape(e->ielem_type);
    switch (elem_shape) {
    case TRIANGLE:
      detJ *= 1.;
      break;
    case QUADRILATERAL:
      detJ *= 2.;
      break;
    }

    elem_shape = type2shape(ei[pg->imtrx]->ielem_type);
    switch (elem_shape) {
    case TRIANGLE:
      detJ /= 1.;
      break;
    case QUADRILATERAL:
      detJ /= 2.;
      break;
    }
  }

  return detJ;
}

double subelement_surfdet(Integ_Elem *e, double *yi, int side,
                          int subelement_map) {
  double J[DIM][DIM];
  double xi[DIM];
  int dim = ei[pg->imtrx]->ielem_dim;
  int ielem_shape;
  int nodes_per_side;
  int local_elem_node_id[MAX_NODES_PER_SIDE];
  int a, b;
  int DeformingMesh = pd->e[pg->imtrx][R_MESH1];
  struct Basis_Functions *map_bf = bf[pd->ShapeVar];

  /* the requirements here can be a bit different than in for subelement_detJ */
  /* There we computed |dX/dY| where Y is the subelent coord and X is the
     element coord.  For the volume integrals this get multiplied by |dx/dX|
     where x is the physical space.
   */
  /* If we are integrating the parent element along one of its side, we
     operate is the same mode here. (subelement_map == TRUE)
   */
  /* But if we are integrating along the isosurface (subelement_map == FALSE),
     we need the complete |dx/ds| where x is again the physical space
     and s is along the side of our subelement (in y coordinates).  This
     will be used directly by routines assembling embedded surface integrals.
   */

  subelement_J(e, yi, J, subelement_map);

  for (a = 0; a < dim; a++) {
    for (b = 0; b < dim; b++) {
      map_bf->J[a][b] = J[a][b];
    }
  }

  /* Quite possibly a bad idea, but we are going to try to get
     surface_determinant_and_normal to do the rest of the work.
     How is this accomplished?  Well it involves lying to the routine
     about the element properties and then resetting them upon return.
   */
  /*
     First step is to get coordinate scales loaded for coord
     systems like CYLINDRICAL.
     We do this if we are on isosurface so computing complete
     determinant (subelement_map == FALSE).
   */
  if (!subelement_map) {
    map_subelement_stu(xi, e, yi);
    map_local_coordinates(xi, fv->x);
    load_coordinate_scales(pd->CoordinateSystem, fv);
  }

  /* ick, there is an assumption in surface_determinant_and_normal that we
     violate here.  The assumption is that only nodes on the side of the
     element affect the determinant and normal on that side.
     Here we are along an "internal side" that is not a true side of the
     element and therefore these quantities can depend on all displacements
     in the element.

     Also to get moving mesh to work, the dJ's must be fixed just as the J
     was modified above.
   */
  if (DeformingMesh)
    WH(-1, "Deforming mesh not handled correctly by subelement_surfdet");

  /* NOTE: One thing that I found out the hard way is that calls to
     load_basis_functions will be ineffectual while in this state of
     lying about the element shape.  So avoid trying to do anything
     else in the lines between the lie below and the line where the
     correct shape is restored.
   */
  ielem_shape =
      ei[pg->imtrx]
          ->ielem_shape; /* store the truth so we can restore it later */
  ei[pg->imtrx]->ielem_shape = type2shape(e->ielem_type); /* lying to ei */

  get_side_info(e->ielem_type, side, &nodes_per_side, local_elem_node_id);
  surface_determinant_and_normal(
      -1, ei[pg->imtrx]->iconnect_ptr, e->num_local_nodes,
      ei[pg->imtrx]->ielem_dim - 1, side, nodes_per_side, local_elem_node_id);

  /* the lies must end */
  ei[pg->imtrx]->ielem_shape = ielem_shape; /* fixing ei */

  return (fv->sdet);
}

int num_subelement_integration_pts(Integ_Elem *e, int gpt_type, int sign) {
  int num_gpts = 0;
  if (e->num_subelements > 0) {
    int i;
    for (i = 0; i < e->num_subelements; i++) {
      num_gpts +=
          num_subelement_integration_pts(e->subelements[i], gpt_type, sign);
    }
  } else {
    if (sign == 0 || sign == e->sign) {
      if (gpt_type >= 0) /* gauss pts along side of parent element */
      {
        int iside, ip_total;
        ip_total = elem_info(NQUAD_SURF, e->ielem_type);
        for (iside = 0; iside < e->num_sides; iside++) {
          if (e->side_ids[iside] == gpt_type)
            num_gpts += ip_total;
        }
      } else if (gpt_type == -1) /* gauss pts along isosurface */
      {
        int iside, ip_total;
        if (Do_Overlap && ls->CrossMeshQuadPoints > 0)
          ip_total = ls->CrossMeshQuadPoints;
        else
          ip_total = elem_info(NQUAD_SURF, e->ielem_type);
        for (iside = 0; iside < e->num_sides; iside++) {
          if (e->bc_sides[iside])
            num_gpts += ip_total;
        }
      } else if (gpt_type == -2) /* volume gauss pts */
      {
        num_gpts = elem_info(NQUAD, e->ielem_type);
      } else {
        EH(-1, "Incorrect type of sublelement gauss points requested.");
      }
    }
  }

  return num_gpts;
}

int gather_subelement_integration_pts(Integ_Elem *e, double (*s)[DIM],
                                      double *wt, int *ip_sign, int gpt_type,
                                      int sign, int index) {
  if (e->num_subelements > 0) {
    int i;
    for (i = 0; i < e->num_subelements; i++) {
      index = gather_subelement_integration_pts(e->subelements[i], s, wt,
                                                ip_sign, gpt_type, sign, index);
    }
  } else {
    if (sign == 0 || sign == e->sign) {
      int ip_total;
      int ip;
      double yi[DIM];
      double sdet, weight;
      double detJ;

      if (gpt_type >= 0) /* gauss pts along side of parent element */
      {
        double s_i, t_i, u_i;
        int iside;
        ip_total = elem_info(NQUAD_SURF, e->ielem_type);
        for (iside = 0; iside < e->num_sides; iside++) {
          if (e->side_ids[iside] == gpt_type) {
            for (ip = 0; ip < ip_total; ip++) {
              find_surf_st(ip, e->ielem_type, iside + 1, pd->Num_Dim, yi, &s_i,
                           &t_i, &u_i);
              weight = Gq_surf_weight(ip, e->ielem_type);

              map_subelement_stu(s[index], e, yi);
              sdet = subelement_surfdet(e, yi, iside + 1, TRUE);
              wt[index] = weight * sdet;
              if (ip_sign != NULL)
                ip_sign[index] = e->sign;
              index++;
            }
          }
        }
      } else if (gpt_type == -1) /* gauss pts along isosurface */
      {
        double s_i, t_i, u_i;
        int iside;
        if (Do_Overlap && ls->CrossMeshQuadPoints > 0)
          ip_total = ls->CrossMeshQuadPoints;
        else
          ip_total = elem_info(NQUAD_SURF, e->ielem_type);
        for (iside = 0; iside < e->num_sides; iside++) {
          if (e->bc_sides[iside]) {
            for (ip = 0; ip < ip_total; ip++) {
              if (Do_Overlap && ls->CrossMeshQuadPoints > 0) {
                find_subsurf_st_wt(ip, ls->CrossMeshQuadPoints, e->ielem_type,
                                   iside + 1, pd->Num_Dim, yi, &weight);
              } else {
                find_surf_st(ip, e->ielem_type, iside + 1, pd->Num_Dim, yi,
                             &s_i, &t_i, &u_i);
                weight = Gq_surf_weight(ip, e->ielem_type);
              }
              map_subelement_stu(s[index], e, yi);
              sdet = subelement_surfdet(e, yi, iside + 1, FALSE);
              wt[index] = weight * sdet;
              if (ip_sign != NULL)
                ip_sign[index] = 0;
              index++;
            }
          }
        }
      } else if (gpt_type == -2) /* volume gauss pts */
      {
        ip_total = elem_info(NQUAD, e->ielem_type);
        for (ip = 0; ip < ip_total; ip++) {
          find_stu(ip, e->ielem_type, yi, yi + 1, yi + 2);
          map_subelement_stu(s[index], e, yi);
          detJ = subelement_detJ(e, yi, TRUE);
          if (detJ < 0.) {
            if (fabs(detJ) > 0.01)
              neg_elem_volume = TRUE;
#define DEBUG_DRN 0
#if DEBUG_DRN
            printf("for elem=%d, subelement detJ = %g\n", ei[pg->imtrx]->ielem,
                   detJ);
#endif
            detJ = 0.;
          }
          wt[index] = Gq_weight(ip, e->ielem_type) * detJ;
          if (ip_sign != NULL)
            ip_sign[index] = e->sign;
          index++;
        }
      } else {
        EH(-1, "Incorrect type of sublelement gauss points requested.");
      }
    }
  }

  return index;
}

void clear_xfem_contribution(int N) {
  int ie;

  /*	memset( &(xfem->active_vol[0]), 0, sizeof(double)*N);
          memset( &(xfem->tot_vol[0]), 0, sizeof(double)*N);

  */

  for (ie = 0; ie < N; ie++) {
    xfem->active_vol[ie] = 0.;
    xfem->tot_vol[ie] = 0.;
  }
}

void compute_xfem_contribution(int N) {
  int eqn, i, ie, ledof;
  int xfem_active, extended_dof = 0, base_interp, base_dof;
  double dV;

  for (eqn = V_FIRST; eqn < V_LAST; eqn++) {
    if (pd->e[pg->imtrx][eqn] && eqn != R_FILL && eqn != R_EXT_VELOCITY) {
      dV = bf[eqn]->detJ * fv->wt * fv->h3;
      for (i = 0; i < ei[pg->imtrx]->dof[eqn]; i++) {
        xfem_dof_state(i, pd->i[pg->imtrx][eqn], ei[pg->imtrx]->ielem_shape,
                       &xfem_active, &extended_dof, &base_interp, &base_dof);
        /*fprintf(stderr,"compute_xfem_contribution: eqn=%d, i=%d, base_dof=%d,
         * extended_dof=%d\n",eqn,i,base_dof,extended_dof);*/
        if (extended_dof) {
          ledof = ei[pg->imtrx]->lvdof_to_ledof[eqn][i];

          if (ei[pg->imtrx]->owned_ledof[ledof]) {
            if (eqn == MASS_FRACTION) {
              int ke;
              for (ke = 0; ke < upd->Max_Num_Species_Eqn; ke++) {
                ie = ei[pg->imtrx]->ieqn_ledof[ledof] + ke;

                if (ie < 0 || ie >= N) {
                  DPRINTF(stderr, "compute_xfem_contribution ie = %d\n", ie);
                  EH(-1, "compute_xfem_contrib, ie out of bounds\n");
                }

                xfem->active_vol[ie] += bf[eqn]->phi[i] * dV;
                xfem->tot_vol[ie] += dV;
              }
            } else {
              ie = ei[pg->imtrx]->ieqn_ledof[ledof];

              if (ie < 0 || ie >= N) {
                DPRINTF(stderr, "compute_xfem_contribution ie = %d\n", ie);
                EH(-1, "compute_xfem_contrib, ie out of bounds\n");
              }

              xfem->active_vol[ie] += bf[eqn]->phi[i] * dV;
              xfem->tot_vol[ie] += dV;
            }
          }
        }
      }
    }
  }
}

void check_xfem_contribution(int N, struct Aztec_Linear_Solver_System *ams,
                             double resid[], double x[], Exo_DB *exo) {
  int irow;
  double eps_standard = 1.e-4;
  double eps_diffusive = 1.e-10;
  double eps;
  int j, k;
  int j_last, ija_row;
  int eqn;
  int *ija = ams->bindx;
  double *a = ams->val;

  if (strcmp(Matrix_Format, "msr") == 0) {
    for (irow = 0; irow < N; irow++) {
      eqn = idv[pg->imtrx][irow][0];
      if (eqn == R_MASS || eqn == R_ENERGY)
        eps = eps_diffusive;
      else
        eps = eps_standard;
      if (fabs(xfem->active_vol[irow]) < eps * xfem->tot_vol[irow]) {
        j_last = ija[irow + 1] - ija[irow];
        ija_row = ija[irow];

#if 0
            /* set value to predicted one */
            a[irow] = 1.;
            resid[irow] = x[irow]-x_pred_static[irow];
#endif
#if 0
            /* set value to zero */
            a[irow] = 1.;
            resid[irow] = x[irow];
#endif
#if 0
            /* set residual to zero */
            a[irow] = 1.;
            resid[irow] = 0.;
#endif
#if 1
        /* set time derivative to zero */
        a[irow] = 1.;
        resid[irow] = x[irow] - x_old_static[irow];
#endif

        for (j = 0; j < j_last; j++) {
          k = ija_row + j;
          a[k] = 0.;
        }

        if (FALSE && xfem->active_vol[irow] != 0.) /* debugging */
        {
          DPRINTF(stderr,
                  "kill partial equation, row=%d, n = %d, active/tot=%g\n",
                  irow, idv[pg->imtrx][irow][2] + 1,
                  fabs(xfem->active_vol[irow]) / xfem->tot_vol[irow]);
        }
      }
    }
  } else if (strcmp(Matrix_Format, "epetra") == 0) {
    for (irow = 0; irow < N; irow++) {
      eqn = idv[pg->imtrx][irow][0];
      if (eqn == R_MASS || eqn == R_ENERGY) {
        eps = eps_diffusive;
      } else {
        eps = eps_standard;
      }
      if (fabs(xfem->active_vol[irow]) < eps * xfem->tot_vol[irow]) {

        EpetraSetDiagonalOnly(ams, ams->GlobalIDs[irow]);
        resid[irow] = x[irow] - x_old_static[irow];

        if (FALSE && xfem->active_vol[irow] != 0.) /* debugging */
        {
          DPRINTF(stderr,
                  "kill partial equation, row=%d, n = %d, active/tot=%g\n",
                  irow, idv[pg->imtrx][irow][2] + 1,
                  fabs(xfem->active_vol[irow]) / xfem->tot_vol[irow]);
        }
      }
    }
  } else {
    EH(-1, "Unsupported matrix format in check_xfem_contribution");
  }

  return;
}

void resolve_ls_adc_old(struct Boundary_Condition *LS_ADC, Exo_DB *exo,
                        double *x, double delta_t, int *adc_event,
                        int time_step) {
  int ssid = LS_ADC->BC_ID, ss_elem_index;
  int nodes_per_side, local_elem_node_id[MAX_NODES_PER_SIDE], ielem_type;
  int i, iss, ielem, side;
  double switch_value = 0.0;

  double P;

  if ((iss = in_list(ssid, 0, exo->num_side_sets, exo->ss_id)) == -1) {
    if (Num_Proc == 1) {
      fprintf(stderr, "Error in resolve_ls_adc.  Cannot find side set id %d",
              ssid);
      exit(-1);
    } else
      /* presumably ssid doesn't exist on this proc.  Move along. Nothing to see
       * here */
      return;
  }

  ss_elem_index = exo->ss_elem_index[iss];

  /* loop over all elements in this SS */
  for (i = 0; *adc_event == FALSE && i < exo->ss_num_sides[iss]; i++) {
    ielem = exo->ss_elem_list[ss_elem_index + i];

    side = exo->ss_side_list[ss_elem_index + i];

    ielem_type = Elem_Type(exo, ielem);
    get_side_info(ielem_type, side, &nodes_per_side, local_elem_node_id);

    if (elem_on_isosurface(ielem, x, exo, LS, 0.0)) {
      int random = rand(), rand_max = RAND_MAX;

      P = determine_adc_probability(LS_ADC, ielem, exo, x, side, nodes_per_side,
                                    local_elem_node_id, delta_t, &switch_value);

      if (P != 0.0 && (random <= rand_max * P)) {
        /*apply_adc_to_elem ( exo, x, ielem, side, nodes_per_side,
         * local_elem_node_id, 0,  switch_value );*/
        *adc_event = TRUE;
      }
    }
  }
  apply_adc_to_ss(exo, x, iss, switch_value);
  return;
}

static double determine_adc_probability(struct Boundary_Condition *ls_adc,
                                        int ielem, Exo_DB *exo, double *x,
                                        int side, int nodes_per_side,
                                        int *local_elem_node_id, double delta_t,
                                        double *switch_value) {
  double P = 1.0;
  double avg_cos, area, surf_area;
  double xi[DIM];
  double capture_angle = ls_adc->BC_Data_Float[0];
  double capture_distance = ls_adc->BC_Data_Float[1];
  double capture_rate = ls_adc->BC_Data_Float[2];
  double average_snormal[DIM];
  double value0;
  int a, i, ip, ip_total;

  load_elem_dofptr(ielem, exo, x, x, x, x, x, 0);

  value0 = *esp->F[local_elem_node_id[0]];

  for (i = 1; P != 0.0 && i < nodes_per_side; i++) {
    int ln;

    ln = local_elem_node_id[i];
    if (fabs(*esp->F[ln]) < 1.e-12)
      P = 0.0;
    if (*esp->F[ln] * value0 < 0.0)
      P = 0.0;
  }

  if (P == 0.0)
    return (P);

  ip_total = elem_info(NQUAD_SURF, ei[pg->imtrx]->ielem_type);

  average_snormal[0] = 0.0;
  average_snormal[1] = 0.0;
  average_snormal[2] = 0.0;

  for (ip = 0, surf_area = 0.0; ip < ip_total; ip++) {
    double s, t, u;
    find_surf_st(ip, ei[pg->imtrx]->ielem_type, side, ei[pg->imtrx]->ielem_dim,
                 xi, &s, &t, &u);
    fv->wt = Gq_surf_weight(ip, ei[pg->imtrx]->ielem_type);

    load_basis_functions(xi, bfd);

    beer_belly();

    load_fv();

    load_bf_grad();

    load_fv_grads();

    surface_determinant_and_normal(
        ielem, ei[pg->imtrx]->iconnect_ptr, ei[pg->imtrx]->num_local_nodes,
        ei[pg->imtrx]->ielem_dim - 1, side, nodes_per_side, local_elem_node_id);

    for (a = 0; a < pd->Num_Dim; a++)
      average_snormal[a] += fv->snormal[a] / ip_total;

    surf_area += fv->wt * fv->h3 * fv->sdet;
  }

  ip_total = elem_info(NQUAD, ei[pg->imtrx]->ielem_type);

  for (ip = 0, avg_cos = 0.0, area = 0.0; ip < ip_total; ip++) {
    double sum;

    find_stu(ip, ei[pg->imtrx]->ielem_type, &xi[0], &xi[1], &xi[2]);

    fv->wt = Gq_weight(ip, ei[pg->imtrx]->ielem_type);

    load_basis_functions(xi, bfd);

    beer_belly();

    load_fv();

    load_bf_grad();

    load_fv_grads();

    load_lsi(ls->Length_Scale);

    for (a = 0, sum = 0.0; a < pd->Num_Dim; a++) {
      sum += average_snormal[a] * lsi->normal[a];
    }

    avg_cos += fv->wt * sum * fv->h3 * bf[pd->ShapeVar]->detJ;
    area += fv->wt * fv->h3 * bf[pd->ShapeVar]->detJ;
  }

  if (area < 1.e-12)
    EH(-1, "Error zero area element detected in determine_adc_probability.\n");

  avg_cos /= area;

  if (fabs(avg_cos) < fabs(cos(M_PI * capture_angle / 180)))
    P = 0.0;

  if (P != 0.0) {
    value0 =
        determine_nearest_distance(exo, x, nodes_per_side, local_elem_node_id);

    *switch_value = fabs(value0);

    if (fabs(value0) < capture_distance) {
      P = capture_rate * surf_area * delta_t;
      P = P >= 1.0 ? 1.0 : P;
    } else {
      P = capture_rate * sqrt(area) * delta_t *
          exp(1.0 - pow(value0 / capture_distance, 2.0));
    }
    fprintf(stderr, "ADC event possible at elem %d with probability %g\n",
            ielem, P);
  }

  return (P);
}

static void apply_adc_to_ss(Exo_DB *exo, double *x, int iss,
                            double switch_value)

{
  int i, ielem, side, ss_elem_index;
  int nodes_per_side, local_elem_node_id[MAX_NODES_PER_SIDE], ielem_type;
  double start_sign = 123.0;
  int *apply_to_side;

  ss_elem_index = exo->ss_elem_index[iss];
  apply_to_side = alloc_int_1(exo->ss_num_sides[iss], FALSE);

  for (i = 0; i < exo->ss_num_sides[iss]; i++) {
    ielem = exo->ss_elem_list[ss_elem_index + i];

    if (elem_on_isosurface(ielem, x, exo, LS, 0.0)) {
      apply_to_side[i] = TRUE;
    }
  }

  for (i = 0; i < exo->ss_num_sides[iss]; i++) {
    ielem = exo->ss_elem_list[ss_elem_index + i];

    side = exo->ss_side_list[ss_elem_index + i];

    ielem_type = Elem_Type(exo, ielem);
    get_side_info(ielem_type, side, &nodes_per_side, local_elem_node_id);

    if (apply_to_side[i] == TRUE) {
      load_elem_dofptr(ielem, exo, x, x, x, x, x, 0);

      if (start_sign == 123.0)
        start_sign = sign_of(*esp->F[local_elem_node_id[0]]);

      apply_adc_to_elem(exo, x, ielem, side, nodes_per_side, local_elem_node_id,
                        start_sign, switch_value);
    }
  }
  safe_free((void *)apply_to_side);
  return;
}

static void apply_adc_to_elem(Exo_DB *exo, double *x, int ielem, int side,
                              int nodes_per_side, int *local_elem_node_id,
                              double start_sign, double switch_value)

{
  int i, ln, I;
  double r[DIM];
  struct LS_Surf_List *list;

  if (start_sign == 0.0)
    start_sign = sign_of(*esp->F[local_elem_node_id[0]]);

  list = create_surf_list();

  for (i = 0; i < nodes_per_side; i++) {
    struct LS_Surf *s;

    ln = local_elem_node_id[i];
    I = ei[pg->imtrx]->gnn_list[LS][ln];

    r[0] = Coor[0][I];
    r[1] = Coor[1][I];
    if (pd->Num_Dim == 3)
      r[2] = Coor[2][I];

    s = create_surf_point(r, ei[pg->imtrx]->ielem, r, FALSE);

    if (unique_surf(list, s)) {
      append_surf(list, s);
    } else {
      safe_free(s);
    }
  }

  switch_value *= (-start_sign) * 1.e-2;

  for (i = 0; i < nodes_per_side; i++) {
    ln = local_elem_node_id[i];

    if ((*esp->F[ln]) * start_sign > 0.0) {
      *esp->F[ln] = switch_value;
    }
  }

  for (i = 0; i < ei[pg->imtrx]->num_local_nodes; i++) {
    struct LS_Surf *s;
    if (in_list(i, 0, nodes_per_side, local_elem_node_id) == -1) {
      I = ei[pg->imtrx]->gnn_list[LS][i];
      r[0] = Coor[0][I];
      r[1] = Coor[1][I];
      if (pd->Num_Dim == 3)
        r[2] = Coor[2][I];

      s = closest_surf(list, x, exo, r);
      if (ei[pg->imtrx]->ln_to_first_dof[LS][i] != -1) {
        *esp->F[i] = (-start_sign) * fabs(s->closest_point->distance);
      }
    }
  }
  DPRINTF(stderr, "ADC event applied to element %d.\n", ielem);

  free_surf_list(&list);

  return;
}

static double determine_nearest_distance(Exo_DB *exo, double *x,
                                         int nodes_per_side,
                                         int *local_elem_node_id) {
  int i, ln, I;
  struct LS_Surf_List *list;
  double nearest_distance;
  double r[DIM] = {0., 0., 0.};

  list = create_surf_list();

  find_intersections(list, LS, 0.0, exo);

  for (i = 0, nearest_distance = 0.0; i < nodes_per_side; i++) {
    struct LS_Surf *s;
    double dist;

    ln = local_elem_node_id[i];
    I = ei[pg->imtrx]->gnn_list[LS][ln];

    r[0] = Coor[0][I];
    r[1] = Coor[1][I];
    if (pd->Num_Dim == 3)
      r[2] = Coor[2][I];

    s = closest_surf(list, x, exo, r);

    dist = fabs(s->closest_point->distance);

    nearest_distance += dist / nodes_per_side;
  }

  free_surf_list(&list);

  return (nearest_distance);
}

struct LS_Surf *resolve_ls_adc(struct LS_Surf_List *Surf_list,
                               struct Boundary_Condition *ls_adc, Exo_DB *exo,
                               double *x, double delta_t, int *adc_event,
                               int time_step) {
  struct LS_Surf *II = Surf_list->start;

  double capture_angle = ls_adc->BC_Data_Float[0];
  double capture_distance = ls_adc->BC_Data_Float[1];
  double capture_rate = ls_adc->BC_Data_Float[2];
  double P_sum = 0.0;

  *adc_event = FALSE;

  /*printf("Testing for contact the following locations :\n");*/

  while ((*adc_event == FALSE) && II != NULL) {
    struct LS_Surf_Point_Data *dd = (struct LS_Surf_Point_Data *)II->data;

    setup_shop_at_point(dd->elem, dd->xi, exo);

    load_lsi(ls->Length_Scale);

    if (check_alignment(capture_angle)) {
      double phase_func = fabs(fv->pF[0]);
      double contact_area;
      struct LS_Surf *nearest_other;

      double P = 0.0;
      int random = rand(), rand_max = RAND_MAX;

      /*printf("\t\t(%lf, %lf)", dd->x[0], dd->x[1] );*/

      nearest_other = closest_other_surf(Surf_list, x, exo, II);

      contact_area = nearest_other->closest_point->distance;

      if (pd->Num_Dim == 3)
        contact_area *= contact_area * M_PI / 4.0;

      if (phase_func < capture_distance) {
        P = capture_rate * contact_area * delta_t;
      } else {
        P = capture_rate * contact_area * delta_t *
            exp(1.0 - pow(phase_func / capture_distance, 3.0));
      }

      P = P >= 1.0 ? 1.0 : P;

      P_sum += P;

      if (P != 0.0 && (random <= rand_max * P)) {
        int I_adc;
        double distance, p[DIM], val0;

        val0 = find_adc_node(ls_adc->BC_ID, x, exo, II, &distance, &I_adc);
        printf("ADC event detected at point (%lf, %lf) with probability %lf "
               "and contact area %lf\n",
               dd->x[0], dd->x[1], P, contact_area);
        printf("ADC contact event to be resolved at node %d, distance %lf with "
               "value %lf\n",
               I_adc, distance, val0);

        if (I_adc != -1) {
          retrieve_node_coordinates(I_adc, x, p, NULL);

          apply_adc_function(x, exo, p, distance, 1.05 * val0);

          *adc_event = TRUE;
        }
      }
    }

    II = II->next;
  }

  if (P_sum != 0.0) {
    DPRINTF(stderr,
            "\tCumulative contact probability for this time step \t ( %lf ) \n",
            P_sum);
  }
  return (II);
}

static int check_alignment(double capture_angle) {
  int dim = pd->Num_Dim;

  double nw[DIM] = {0., 0., 0.};

  double cosine = 0.;

  int is_aligned = FALSE;

  /* So the big assumption here is that the gradient of the phase function field
   * AT THE INTERFACE CURVE can be used as a good approximation to the wall
   * normal This assumption will improve the nearer the level set interface is
   * to the wall itself o'course
   */

  nw[0] = -fv->grad_pF[0][0];
  nw[1] = -fv->grad_pF[0][1];
  if (dim == 3)
    nw[2] = -fv->grad_pF[0][2];

  normalize_really_simple_vector(nw, dim);

  cosine = nw[0] * lsi->normal[0];
  cosine += nw[1] * lsi->normal[1];
  if (dim == 3)
    cosine += nw[2] * lsi->normal[2];

  if (fabs(cosine) >= fabs(cos(M_PI * capture_angle / 180)))
    is_aligned = TRUE;

  return (is_aligned);
}

static struct LS_Surf *closest_other_surf(struct LS_Surf_List *Surf_list,
                                          double *x, Exo_DB *exo,
                                          struct LS_Surf *this_surf) {

  double min_distance = 1.e+30;
  struct LS_Surf *that_surf;
  struct LS_Surf *closest_other = NULL;
  struct LS_Surf_Point_Data *dd = (struct LS_Surf_Point_Data *)this_surf->data;

  that_surf = Surf_list->start;

  while (that_surf != NULL) {
    if (that_surf != this_surf) {
      find_surf_closest_point(that_surf, x, exo, dd->x);

      if (that_surf->closest_point->distance < min_distance) {
        min_distance = that_surf->closest_point->distance;
        closest_other = that_surf;
      }
    }

    that_surf = that_surf->next;
  }

  return (closest_other);
}

static double find_adc_node(int ns_id, double *x, Exo_DB *exo,
                            struct LS_Surf *II, double *dist, int *I_adc) {
  int i;

  int ns, ns_num_nodes;
  int *ns_node_list;
  double p[DIM];

  int ie_adc = -1;

  ns = 0;

  *I_adc = -1;
  *dist = 1.e10;

  while (exo->ns_id[ns] != ns_id && ns++ < exo->num_node_sets)
    ;

  if (ns >= exo->num_node_sets) {
    if (Num_Proc == 1)
      EH(-1, "In find_adc_node:  Can't locate nodeset id \n");
    else
      /* Parallel problem:  likely that this sideset isn't on this proc */
      return (-1.e33);
  }

  ns_num_nodes = exo->ns_num_nodes[ns];

  ns_node_list = exo->ns_node_list + exo->ns_node_index[ns];

  for (i = 0; i < ns_num_nodes; i++) {
    int I, ie;
    I = ns_node_list[i];

    ie = Index_Solution(I, LS, 0, 0, -2, pg->imtrx);

    if (ie != -1) {

      retrieve_node_coordinates(I, x, p, NULL);

      find_surf_closest_point(II, x, exo, p);

      if (II->closest_point->distance < *dist) {
        *dist = II->closest_point->distance;
        *I_adc = I;
        ie_adc = ie;
      }
    }
  }

  if (ie_adc == -1)
    EH(-1, " Error in find_adc_node:  Can't locate level set unknown\n");

  return (x[ie_adc]);
}

static void apply_adc_function(double *x, Exo_DB *exo, double *p0, double d,
                               double val0) {

  int I, ie;
  double p[DIM], func;

  for (I = 0; I < exo->num_nodes; I++) {
    ie = Index_Solution(I, LS, 0, 0, -2, pg->imtrx);

    if (ie != -1) {
      double ll;

      retrieve_node_coordinates(I, x, p, NULL);

      ll = (p[0] - p0[0]) * (p[0] - p0[0]);
      ll += (p[1] - p0[1]) * (p[1] - p0[1]);

      if (pd->Num_Dim == 3)
        ll += (p[2] - p0[2]) * (p[2] - p0[2]);

      ll = sqrt(ll);

      func = val0 * exp(-pow((ll / d), 2.0));

      if (fabs(func) > 1.e-15) {
        x[ie] = x[ie] - func;
      }
    }
  }
  return;
}

static int is_LS_spurious(Exo_DB *exo, double *x, int this_node, double sign,
                          double *avg_value) {
  int j, ie;
  int node;
  int node_ptr = exo->node_node_pntr[this_node];
  int num_nodes = exo->node_node_pntr[this_node + 1] - node_ptr;

  int is_spurious = TRUE;

  double value = 0.0;

  *avg_value = 0.0;

  for (j = 0; is_spurious && j < num_nodes; j++) {
    node = exo->node_node_list[node_ptr + j];

    ie = Index_Solution(node, LS, 0, 0, -2, pg->imtrx);

    if (ie != -1 && node != this_node) {
      value = x[ie];

      *avg_value += value / (num_nodes - 1);

      if (sign * value >= 0.0) {
        is_spurious = FALSE;
        *avg_value = 1.e30;
      }
    }
  }
  return (is_spurious);
}
static void purge_spurious_LS(double *x, Exo_DB *exo, int num_total_nodes) {
  int I, ie;
  double sign, avg_value;

  for (I = 0; I < num_total_nodes; I++) {

    ie = Index_Solution(I, LS, 0, 0, -2, pg->imtrx);

    if (ie != -1) {
      sign = x[ie] >= 0 ? 1.0 : -1.0;

      if (is_LS_spurious(exo, x, I, sign, &avg_value)) {
        x[ie] = avg_value;
      }
    }
  }
  return;
}<|MERGE_RESOLUTION|>--- conflicted
+++ resolved
@@ -25,13 +25,6 @@
 
 #include "std.h" /* This needs to be here. */
 
-<<<<<<< HEAD
-=======
-#ifdef USE_CGM
-#include "gm_cgm_c_interface.h"
-#endif
-
->>>>>>> 48a67847
 #ifdef PARALLEL
 #ifndef MPI
 #define MPI /* otherwise az_aztec.h trounces MPI_Request */
@@ -174,85 +167,6 @@
                 int );
 */
 
-<<<<<<< HEAD
-static int vertex_on_element_boundary
-PROTO(( double [DIM],
-		double *,
-		int * ));
-
-static void copy_distance_function
-PROTO(( double *,
-	double **));
-
-static double determine_adc_probability 
-PROTO (( struct Boundary_Condition *,
-		 int,
-		 Exo_DB *,
-		 double *,
-		 int ,
-		 int ,
-		 int *,
-		 double,
-		 double * ));
-		 
-static void apply_adc_to_ss
-PROTO(( Exo_DB *, 
-		double *,  
-		int , 
-	    double  ));
-
-
-static void apply_adc_to_elem
-PROTO ((Exo_DB *,
-		double *,
-		int ,
-		int ,
-		int ,
-		int *,
-		double, 
-		double ));
-
-static double determine_nearest_distance 
-PROTO(( Exo_DB *,
-		double *,
-		int ,
-		int * ));
-		
-static int check_alignment 
-PROTO (( double ));
-
-static struct LS_Surf *closest_other_surf
-PROTO(( struct LS_Surf_List *,
-		double *,
-		Exo_DB *,
-		struct LS_Surf * ));
-		
-static double find_adc_node
-PROTO(( int , 
-		  double *,
-		  Exo_DB *,
-		  struct LS_Surf *,
-		  double *,
-		  int  *  ));
-		  
-static void apply_adc_function
-PROTO(( double *,
-		Exo_DB *,
-		double *,
-		double , 
-		double  ));
-		
-static int is_LS_spurious 
-PROTO(( Exo_DB* ,
-		double *,
-		int ,
-		double ,
-		double * ));		
-static void purge_spurious_LS 
-PROTO(( double *,
-		Exo_DB *,
-		int ) );
-=======
 static int vertex_on_element_boundary(double[DIM], double *, int *);
 
 static void copy_distance_function(double *, double **);
@@ -280,7 +194,6 @@
 
 static int is_LS_spurious(Exo_DB *, double *, int, double, double *);
 static void purge_spurious_LS(double *, Exo_DB *, int);
->>>>>>> 48a67847
 
 #define GRADIENT TRUE
 #define STREAMWISE FALSE
@@ -1449,59 +1362,10 @@
 /***************************************************************************************/
 /***************************************************************************************/
 
-<<<<<<< HEAD
-void
-surf_based_initialization ( double *x,
-                            double *delta_x,
-                            double *xdot,
-                            Exo_DB *exo,
-			    int num_total_nodes,
-			    struct LS_Surf_List *list,
-                            double time,
-                            double theta,
-                            double delta_t )
-{
-=======
-void cgm_based_initialization(double *x, int num_total_nodes) {
-#ifdef USE_CGM
-  int I, ie;
-  char err_msg[256];
-  double r[DIM], dist;
-  FaceHandle *face_handle;
-
-  if (cgm_get_face_by_name((char const *)(ls->sm_object_name), &face_handle)) {
-    sprintf(err_msg, "Could not find FACE named '%s'.\n", ls->sm_object_name);
-    EH(-1, err_msg);
-  }
-
-  for (I = 0; I < num_total_nodes; I++) {
-    /* Get node coordinate. */
-    r[0] = Coor[0][I];
-    r[1] = Coor[1][I];
-    if (pd->Num_Dim == 3)
-      r[2] = Coor[2][I];
-    else
-      r[2] = 0.0;
-
-    /* Get index into solution vectorfor the FILL variable. */
-    cgm_face_get_closest_boundary(face_handle, r[0], r[1], r[2], &dist);
-    ie = Index_Solution(I, ls->var, 0, 0, -2, pg->imtrx);
-    x[ie] = dist;
-  }
-#else
-  EH(-1, "CGM not implemented.");
-#endif
-}
-
-/***************************************************************************************/
-/***************************************************************************************/
-/***************************************************************************************/
-
 void surf_based_initialization(double *x, double *delta_x, double *xdot,
                                Exo_DB *exo, int num_total_nodes,
                                struct LS_Surf_List *list, double time,
                                double theta, double delta_t) {
->>>>>>> 48a67847
   int a, I, ie;
   int DeformingMesh = upd->ep[pg->imtrx][R_MESH1];
   double r[DIM];
@@ -2484,78 +2348,12 @@
     surf = surf->next;
   }
 
-<<<<<<< HEAD
-#ifdef PARALLEL
-static void
-ddd_add_surf( DDD pkg, 
-              struct LS_Surf *surf )
-{
-  ddd_add_member( pkg, &(surf->type), 1, MPI_INT );
-  
-  switch( surf->type )
-    {
-    case LS_SURF_POINT :
-      {
-	struct LS_Surf_Point_Data *s = (struct LS_Surf_Point_Data *) surf->data;
-        
-        ddd_add_member( pkg, s->x, 3, MPI_DOUBLE );
-        ddd_add_member( pkg, &(s->elem), 1, MPI_INT );
-        ddd_add_member( pkg, s->xi, 3, MPI_DOUBLE );
-        ddd_add_member( pkg, &(s->inflection), 1, MPI_INT );
-      }
-      break;
-      
-    case LS_SURF_PLANE :
-      {
-        struct LS_Surf_Plane_Data *s = (struct LS_Surf_Plane_Data *) surf->data;
-        
-        ddd_add_member( pkg, s->n, 3, MPI_DOUBLE );
-        ddd_add_member( pkg, &(s->d), 1, MPI_DOUBLE );
-      }
-      break;
-      
-    case LS_SURF_CIRCLE :
-    case LS_SURF_SPHERE :
-      {
-        struct LS_Surf_Sphere_Data *s = (struct LS_Surf_Sphere_Data *) surf->data;
-        
-        ddd_add_member( pkg, s->center, 3, MPI_DOUBLE );
-        ddd_add_member( pkg, &(s->r), 1, MPI_DOUBLE );
-      }
-      break;
-    case LS_SURF_ARC:
-      {
-	struct LS_Surf_Arc_Data *s = ( struct LS_Surf_Arc_Data *) surf->data;
-	ddd_add_member( pkg, s->center, 3, MPI_DOUBLE );
-	ddd_add_member( pkg, &(s->r), 1, MPI_DOUBLE );
-	ddd_add_member( pkg, s->n, 3, MPI_DOUBLE );
-	ddd_add_member( pkg, &(s->d), 1, MPI_DOUBLE);
-	ddd_add_member( pkg, &(s->sign), 1, MPI_DOUBLE);
-      }
-      break;
-    case LS_SURF_FACET :
-      {
-        struct LS_Surf_Facet_Data *s = (struct LS_Surf_Facet_Data *) surf->data;
-        
-        ddd_add_member( pkg, &(s->num_points), 1, MPI_INT );
-      }      
-      break;
-      
-    case LS_SURF_SS :
-      {
-        struct LS_Surf_SS_Data *s = (struct LS_Surf_SS_Data *) surf->data;
-        
-        ddd_add_member( pkg, &(s->ss_id), 1, MPI_INT );
-      }
-      break;
-=======
   return;
 }
 static void initialize_sign(int PosEB_id, double *x, Exo_DB *e) {
   int ie, i, I;
   int eb;
   int num_nodes_per_blk;
->>>>>>> 48a67847
 
   /*  if( e->num_elem_blocks != 2 && Num_Proc == 1 )
       {
@@ -3690,7 +3488,6 @@
   return num_facets;
 }
 
-<<<<<<< HEAD
 int
 print_ls_interface( double *x,
 		    Exo_DB *exo,
@@ -3699,10 +3496,6 @@
 		    char *filenm,
 		    int print_all_times )
 {
-=======
-int print_ls_interface(double *x, Exo_DB *exo, Dpi *dpi, const double time,
-                       char *filenm, int print_all_times) {
->>>>>>> 48a67847
   char output_filenm[MAX_FNL];
   struct LS_Surf_List *list = NULL;
   struct LS_Surf *isosurf = NULL;
@@ -3710,7 +3503,6 @@
   FILE *outfile = NULL;
   int status = 0;
 
-<<<<<<< HEAD
   strncpy(output_filenm, filenm, MAX_FNL-1);
   multiname(output_filenm, ProcID, Num_Proc);
 
@@ -3797,84 +3589,6 @@
   fclose(outfile);
   return(status);
 }
-=======
-  strncpy(output_filenm, filenm, MAX_FNL);
-  multiname(output_filenm, ProcID, Num_Proc);
->>>>>>> 48a67847
-
-  if (print_all_times) {
-    outfile = fopen(output_filenm, "a");
-  } else {
-    outfile = fopen(output_filenm, "w");
-  }
-
-  if (outfile == NULL) {
-    EH(-1, "Output file for level set interface could not be opened");
-  }
-
-  list = create_surf_list();
-  isosurf = create_surf(LS_SURF_ISOSURFACE);
-  s = (struct LS_Surf_Iso_Data *)isosurf->data;
-  s->isovar = ls->var;
-  if (ls->Initial_LS_Displacement != 0.) {
-    s->isoval = ls->Initial_LS_Displacement;
-    ls->Initial_LS_Displacement = 0.;
-  } else {
-    s->isoval = 0.;
-  }
-
-  append_surf(list, isosurf);
-
-  create_subsurfs(list, x, exo);
-
-  struct LS_Surf *surf;
-  surf = list->start->subsurf_list->start;
-  while (surf != NULL) {
-
-    switch (surf->type) {
-    case LS_SURF_POINT: {
-      struct LS_Surf_Point_Data *s = (struct LS_Surf_Point_Data *)surf->data;
-      double *p = s->x;
-      if (print_all_times) {
-        fprintf(outfile, "%g\t%g\t%g\t%d\n", time, p[0], p[1], 0);
-      } else {
-        fprintf(outfile, "%g\t%g\t%d\n", p[0], p[1], 0);
-      }
-    } break;
-    case LS_SURF_FACET: {
-      struct LS_Surf_Facet_Data *s = (struct LS_Surf_Facet_Data *)surf->data;
-
-      if (s->num_points == 2) {
-        struct LS_Surf_Point_Data *s1 =
-            (struct LS_Surf_Point_Data *)surf->subsurf_list->start->data;
-        struct LS_Surf_Point_Data *s2 =
-            (struct LS_Surf_Point_Data *)surf->subsurf_list->start->next->data;
-        double *p1 = s1->x;
-        double *p2 = s2->x;
-        if (print_all_times) {
-          fprintf(outfile, "%g\t%g\t%g\t%d\n", time, p1[0], p1[1], 0);
-          fprintf(outfile, "%g\t%g\t%g\t%d\n", time, p2[0], p2[1], 1);
-        } else {
-          fprintf(outfile, "%g\t%g\t%d\n", p1[0], p1[1], 0);
-          fprintf(outfile, "%g\t%g\t%d\n", p2[0], p2[1], 1);
-        }
-      } else {
-        EH(-1, "Facet based surfaces not yet implemented in 3-D");
-      }
-    } break;
-    default:
-      EH(-1, "Cannot print level set interfaces that are not Points or Facets");
-      break;
-    }
-
-    surf = surf->next;
-  }
-  // print_surf_list ( list, time );
-
-  free_surf_list(&list);
-  fclose(outfile);
-  return (status);
-}
 
 void print_surf_list(struct LS_Surf_List *list, double time) {
   int i = 0;
@@ -3974,94 +3688,8 @@
 
     break;
 
-<<<<<<< HEAD
-        case I_Q1:                     /* bilinear quadrilateral */
-          {
-            double links[6][2] = { { 0,1 },{ 1,2 },
-                                   { 2,3 },{ 3,0 },
-                                   { 0,2 },{ 1,3 } };
- 
-            for ( link=0; link<6; link++)
-              {
- 
-                i = links[link][0];
-                j = links[link][1];
-                I = Proc_Elem_Connect[ei->iconnect_ptr + i];
-                J = Proc_Elem_Connect[ei->iconnect_ptr + j];
- 
-                find_nodal_stu (i, ei->ielem_type, xi, xi+1, xi+2);
-                find_nodal_stu (j, ei->ielem_type, yi, yi+1, yi+2);
-
-                if( find_link_intersection ( xi, yi, isovar, isoval, NULL ) == TRUE )
-                  {
-                    /* check if crossing is on an edge with a ca condition */
-                    inflection = FALSE; /* innocent till proven guilty */
-                    if ( ls->Contact_Inflection &&
-                         point_on_ca_boundary( I, exo ) &&
-                         point_on_ca_boundary( J, exo ) ) inflection = TRUE;
-                    map_local_coordinates( xi, x );
-                    surf = create_surf_point ( x, ei->ielem, xi, inflection );
-                    if ( unique_surf( list, surf ) )
-                      {
-                        append_surf( list, surf );
-                      }
-                    else
-                      {
-                        safe_free( surf );
-                      }
-                  }
-              }
-          }
-          break;
- 
-        case I_Q2:                     /* biquadratic quadrilateral */
-          {
-            double links[20][2] = { { 0,4 },{ 4,1 },
-                                    { 1,5 },{ 5,2 },
-                                    { 2,6 },{ 6,3 },
-                                    { 3,7 },{ 7,0 },
-                                    { 4,8 },{ 8,6 },
-                                    { 7,8 },{ 8,5 },
-                                    { 4,7 },{ 0,8 },
-                                    { 4,5 },{ 1,8 },
-                                    { 2,8 },{ 5,6 },
-                                    { 6,7 },{ 3,8 } };
-
-            for ( link=0; link<20; link++)
-              {
- 
-                i = links[link][0];
-                j = links[link][1];
-                I = Proc_Elem_Connect[ei->iconnect_ptr + i];
-                J = Proc_Elem_Connect[ei->iconnect_ptr + j];
- 
-                find_nodal_stu (i, ei->ielem_type, xi, xi+1, xi+2);
-                find_nodal_stu (j, ei->ielem_type, yi, yi+1, yi+2);
-
-                if( find_link_intersection ( xi, yi, isovar, isoval, NULL ) == TRUE )
-                  {
-                    /* check if crossing is on an edge with a ca condition */
-                    inflection = FALSE; /* innocent till proven guilty */
-                    if ( ls->Contact_Inflection &&
-                         point_on_ca_boundary( I, exo ) &&
-                         point_on_ca_boundary( J, exo ) ) inflection = TRUE;
-                    map_local_coordinates( xi, x );
-                    surf = create_surf_point ( x, ei->ielem, xi, inflection );
-                    if ( unique_surf( list, surf ) )
-                      {
-                        append_surf( list, surf );
-                      }
-                    else
-                      {
-			free(surf->data);
-			free(surf->closest_point);
-			free(surf);
-                      }
-                  }
-=======
     case LS_SURF_SS: {
       struct LS_Surf_SS_Data *s = (struct LS_Surf_SS_Data *)surf->data;
->>>>>>> 48a67847
 
       fprintf(f, "SS %d\t %d\n", i, s->ss_id);
       fprintf(g, "SS %f\t %d\t %d\n", time, i, s->ss_id);
@@ -4171,7 +3799,9 @@
           if (unique_surf(list, surf)) {
             append_surf(list, surf);
           } else {
-            safe_free(surf);
+			free(surf->data);
+			free(surf->closest_point);
+			free(surf);
           }
         }
       }
@@ -6348,15 +5978,271 @@
 
   /* Check if we're in the mushy zone. */
   lsi->alpha = 0.5 * width;
-<<<<<<< HEAD
-  alpha      = lsi->alpha;
-  
+  alpha = lsi->alpha;
+
   copy_distance_function( &F, &grad_F);
-=======
+
+  lsi->near = ls->on_sharp_surf || fabs(F) < alpha;
+
+  /* Calculate the interfacial functions we want to know even if not in mushy
+   * zone. */
+
+  lsi->gfmag = 0.0;
+  for (a = 0; a < VIM; a++) {
+    lsi->normal[a] = grad_F[a];
+    lsi->gfmag += grad_F[a] * grad_F[a];
+  }
+  lsi->gfmag = sqrt(lsi->gfmag);
+  lsi->gfmaginv = (lsi->gfmag == 0.0) ? 1.0 : 1.0 / lsi->gfmag;
+
+  for (a = 0; a < VIM; a++) {
+    lsi->normal[a] *= lsi->gfmaginv;
+  }
+
+  /* If we're not in the mushy zone: */
+  if (ls->on_sharp_surf) {
+    /*lsi->H = ( F < 0.0) ? 0.0 : 1.0 ;*/
+    lsi->H = (ls->Elem_Sign < 0) ? 0.0 : 1.0;
+    lsi->delta = 1.;
+  } else if (!lsi->near) {
+    lsi->H = (F < 0.0) ? 0.0 : 1.0;
+    lsi->delta = 0.;
+  } else {
+    lsi->H = 0.5 * (1. + F / alpha + sin(M_PIE * F / alpha) / M_PIE);
+    lsi->delta = 0.5 * (1. + cos(M_PIE * F / alpha)) * lsi->gfmag / alpha;
+  }
+
+  /**** Shield the operations below since they are very expensive relative to
+     the previous operations in the load_lsi routine. Add your variables as
+     needed  ********/
+
+  if (pd->v[pg->imtrx][LUBP] || pd->v[pg->imtrx][LUBP_2] ||
+      pd->v[pg->imtrx][SHELL_SAT_CLOSED] ||
+      pd->v[pg->imtrx][SHELL_PRESS_OPEN] ||
+      pd->v[pg->imtrx][SHELL_PRESS_OPEN_2] ||
+      pd->v[pg->imtrx][SHELL_SAT_GASN]) {
+
+    /* Evaluate heaviside using FEM basis functions */
+    double Hni, d_Hni_dF, Fi;
+      double Hni_old, Fi_old;
+    int eqn = R_FILL;
+    lsi->Hn = 0.0;
+      lsi->Hn_old = 0.0;
+    memset(lsi->gradHn, 0.0, sizeof(double) * DIM);
+      memset(lsi->gradHn_old, 0.0, sizeof(double)*DIM);
+    memset(lsi->d_Hn_dF, 0.0, sizeof(double) * MDE);
+    memset(lsi->d_gradHn_dF, 0.0, sizeof(double) * DIM * MDE);
+    memset(lsi->d_Hn_dmesh, 0.0, sizeof(double) * DIM * MDE);
+    memset(lsi->d_gradHn_dmesh, 0.0, sizeof(double) * DIM * DIM * MDE);
+
+    if (pd->v[pg->imtrx][LUBP] || pd->v[pg->imtrx][SHELL_SAT_CLOSED] ||
+        pd->v[pg->imtrx][SHELL_PRESS_OPEN] ||
+        pd->v[pg->imtrx][SHELL_SAT_GASN]) {
+      for (i = 0; i < ei[pg->imtrx]->dof[eqn]; i++) {
+        Fi = *esp->F[i];
+        if (fabs(Fi) > lsi->alpha) {
+          Hni = (Fi < 0.0) ? 0.0 : 1.0;
+          d_Hni_dF = 0.0;
+        } else {
+          Hni = 0.5 *
+                (1.0 + Fi / lsi->alpha + sin(M_PIE * Fi / lsi->alpha) / M_PIE);
+          d_Hni_dF = 0.5 * (1 / lsi->alpha +
+                            cos(M_PIE * Fi / lsi->alpha) / lsi->alpha);
+        }
+        lsi->Hn += Hni * bf[eqn]->phi[i];
+        lsi->d_Hn_dF[i] += d_Hni_dF * bf[eqn]->phi[i];
+        if (pd->v[pg->imtrx][MESH_DISPLACEMENT1]) {
+          for (b = 0; b < DIM; b++) {
+            for (k = 0; k < ei[pg->imtrx]->dof[MESH_DISPLACEMENT1]; k++) {
+              lsi->d_Hn_dmesh[b][k] +=
+                  Hni * bf[eqn]->phi[i] * bf[MESH_DISPLACEMENT1]->phi[k];
+            }
+          }
+        }
+        for (j = 0; j < VIM; j++) {
+          lsi->gradHn[j] += Hni * bf[eqn]->grad_phi[i][j];
+          lsi->d_gradHn_dF[j][i] += d_Hni_dF * bf[eqn]->grad_phi[i][j];
+          if (pd->v[pg->imtrx][MESH_DISPLACEMENT1]) {
+            for (b = 0; b < DIM; b++) {
+              for (k = 0; k < ei[pg->imtrx]->dof[MESH_DISPLACEMENT1]; k++) {
+                lsi->d_gradHn_dmesh[j][b][k] +=
+                    Hni * bf[eqn]->d_grad_phi_dmesh[i][j][b][k];
+              }
+            }
+          }
+
+	    Fi_old = *esp_old->F[i];
+	    if ( fabs(Fi_old) > lsi->alpha ) {
+	      Hni_old = ( Fi_old < 0.0 ) ? 0.0 : 1.0;
+	    } else {
+	      Hni_old  = 0.5 * (1.0 + Fi_old/lsi->alpha + sin(M_PIE*Fi_old/lsi->alpha)/M_PIE);
+            }
+	    lsi->Hn_old += Hni_old * bf[eqn]->phi[i];
+	    for ( j = 0; j < VIM; j++ ) {
+	      lsi->gradHn_old[j] += Hni_old * bf[eqn]->grad_phi[i][j];
+            }
+          }
+      }
+    } else if (pd->v[pg->imtrx][LUBP_2] ||
+               pd->v[pg->imtrx][SHELL_PRESS_OPEN_2]) {
+      eqn = R_PHASE1;
+      for (i = 0; i < ei[pg->imtrx]->dof[eqn]; i++) {
+        Fi = *esp->pF[0][i];
+        if (fabs(Fi) > lsi->alpha) {
+          Hni = (Fi < 0.0) ? 0.0 : 1.0;
+          d_Hni_dF = 0.0;
+        } else {
+          Hni = 0.5 *
+                (1.0 + Fi / lsi->alpha + sin(M_PIE * Fi / lsi->alpha) / M_PIE);
+          d_Hni_dF = 0.5 * (1 / lsi->alpha +
+                            cos(M_PIE * Fi / lsi->alpha) / lsi->alpha);
+        }
+        lsi->Hn += Hni * bf[eqn]->phi[i];
+        lsi->d_Hn_dF[i] += d_Hni_dF * bf[eqn]->phi[i];
+        if (pd->v[pg->imtrx][MESH_DISPLACEMENT1]) {
+          for (b = 0; b < DIM; b++) {
+            for (k = 0; k < ei[pg->imtrx]->dof[MESH_DISPLACEMENT1]; k++) {
+              lsi->d_Hn_dmesh[b][k] +=
+                  Hni * bf[eqn]->phi[i] * bf[MESH_DISPLACEMENT1]->phi[k];
+            }
+          }
+        }
+        for (j = 0; j < VIM; j++) {
+          lsi->gradHn[j] += Hni * bf[eqn]->grad_phi[i][j];
+          lsi->d_gradHn_dF[j][i] += d_Hni_dF * bf[eqn]->grad_phi[i][j];
+          if (pd->v[pg->imtrx][MESH_DISPLACEMENT1]) {
+            for (b = 0; b < DIM; b++) {
+              for (k = 0; k < ei[pg->imtrx]->dof[MESH_DISPLACEMENT1]; k++) {
+                lsi->d_gradHn_dmesh[j][b][k] +=
+                    Hni * bf[eqn]->d_grad_phi_dmesh[i][j][b][k];
+              }
+            }
+          }
+        }
+
+	    Fi_old = *esp_old->pF[0][i];
+	    if ( fabs(Fi_old) > lsi->alpha ) {
+	      Hni_old = ( Fi_old < 0.0 ) ? 0.0 : 1.0;
+	    } else {
+	      Hni_old  = 0.5 * (1.0 + Fi_old/lsi->alpha + sin(M_PIE*Fi_old/lsi->alpha)/M_PIE);
+            }
+	    lsi->Hn_old += Hni_old * bf[eqn]->phi[i];
+	    for ( j = 0; j < VIM; j++ ) {
+	      lsi->gradHn_old[j] += Hni_old * bf[eqn]->grad_phi[i][j];
+            }
+      }
+    }
+
+  } /* end of if pd->v[pg->imtrx][LUBP] || ... etc */
+
+  /************ End of shielding **************************/
+
+  if (fabs(alpha) < 1e-32) {
+    alpha = 1e-32;
+  }
+  lsi->delta_max = lsi->gfmag / alpha;
+
+  return(0);
+
+}
+
+int
+load_lsi_old(const double width, struct Level_Set_Interface *lsi_old)
+{
+  double F_old = 0, alpha, *grad_F_old = NULL;
+  int a;
+
+  if (ls->var != FILL) {
+    EH(-1, "Unknown level set variable");
+  }
+
+  lsi_old->near  = FALSE;
+  lsi_old->alpha = 0.0;
+
+  lsi_old->H = 0.0;
+  lsi_old->delta = 0.0;
+
+  memset(lsi_old->normal, 0, sizeof(double)*DIM);
+
+  /* This is useful for calculating the above (and other) quantities. */
+  lsi_old->gfmag = 0.0;
+  lsi_old->gfmaginv = 0.0;
+
+  /* Check if we're in the mushy zone. */
+  lsi_old->alpha = 0.5 * width;
+  alpha      = lsi_old->alpha;
+
+  F_old = fv_old->F;
+  grad_F_old = fv_old->grad_F;
+
+  lsi_old->near  = ls->on_sharp_surf || fabs(F_old) < alpha;
+
+  /* Calculate the interfacial functions we want to know even if not in mushy zone. */
+
+  lsi_old->gfmag = 0.0;
+  for ( a=0; a < VIM; a++ )
+    {
+      lsi_old->normal[a] = grad_F_old[a];
+      lsi_old->gfmag    += grad_F_old[a] * grad_F_old[a];
+    }
+  lsi_old->gfmag = sqrt( lsi_old->gfmag );
+  lsi_old->gfmaginv     = ( lsi_old->gfmag == 0.0 ) ? 1.0 : 1.0 / lsi_old->gfmag;
+
+  for ( a=0; a < VIM; a++)
+    {
+      lsi_old->normal[a] *= lsi_old->gfmaginv;
+    }
+
+  /* If we're not in the mushy zone: */
+  if ( ls->on_sharp_surf )
+    {
+      lsi_old->H = ( ls->Elem_Sign < 0 ) ? 0.0 : 1.0 ;
+      lsi_old->delta = 1.;
+    }
+  else if ( ! lsi_old->near )
+    {
+      lsi_old->H = ( F_old < 0.0) ? 0.0 : 1.0 ;
+      lsi_old->delta = 0.;
+    }
+  else
+    {
+      lsi_old->H     = 0.5 * (1. + F_old / alpha + sin(M_PIE * F_old / alpha) / M_PIE);
+      lsi_old->delta = 0.5 * (1. + cos(M_PIE * F_old / alpha)) * lsi_old->gfmag / alpha;
+    }
+
+
+/**** Shield the operations below since they are very expensive relative to the previous
+      operations in the load_lsi routine. Add your variables as needed  ********/
+
+  if (pd->v[pg->imtrx][LUBP]  || pd->v[pg->imtrx][LUBP_2] || pd->v[pg->imtrx][SHELL_SAT_CLOSED] || pd->v[pg->imtrx][SHELL_PRESS_OPEN ] ||
+      pd->v[pg->imtrx][SHELL_PRESS_OPEN_2] || pd->v[pg->imtrx][SHELL_SAT_GASN] )
+    {
+      EH(-1, "No support for LUBP/SHELL_SAT/SHELL_PRESS");
+    } /* end of if pd->v[pg->imtrx][LUBP] || ... etc */
+
+/************ End of shielding **************************/
+
+  lsi_old->delta_max = lsi_old->gfmag/alpha;
+
+  return (0);
+}
+
+int load_lsi_offset(const double width) {
+  double F = 0, alpha, *grad_F = NULL;
+  int a, b;
+  int i, j, k;
+
+  /* Zero things out. */
+  zero_lsi();
+
+  /* Check if we're in the mushy zone. */
+  lsi->alpha = 0.5 * width;
   alpha = lsi->alpha;
->>>>>>> 48a67847
 
   copy_distance_function(&F, &grad_F);
+
+  // add offset
+  F += 2 * alpha;
 
   lsi->near = ls->on_sharp_surf || fabs(F) < alpha;
 
@@ -6488,374 +6374,16 @@
 
   /************ End of shielding **************************/
 
-  if (fabs(alpha) < 1e-32) {
-    alpha = 1e-32;
-  }
   lsi->delta_max = lsi->gfmag / alpha;
 
-<<<<<<< HEAD
-      /* Evaluate heaviside using FEM basis functions */
-      double Hni, d_Hni_dF, Fi;
-      double Hni_old, Fi_old;
-      int eqn = R_FILL;
-      lsi->Hn = 0.0;
-      lsi->Hn_old = 0.0;
-      memset(lsi->gradHn, 0.0, sizeof(double)*DIM);
-      memset(lsi->gradHn_old, 0.0, sizeof(double)*DIM);
-      memset(lsi->d_Hn_dF, 0.0, sizeof(double)*MDE);
-      memset(lsi->d_gradHn_dF, 0.0, sizeof(double)*DIM*MDE);
-      memset(lsi->d_Hn_dmesh, 0.0, sizeof(double)*DIM*MDE);
-      memset(lsi->d_gradHn_dmesh, 0.0, sizeof(double)*DIM*DIM*MDE);
-
-      if(pd->v[LUBP] || pd->v[SHELL_SAT_CLOSED] || pd->v[SHELL_PRESS_OPEN ] || pd->v[SHELL_SAT_GASN] ) 
-	{
-	  for ( i = 0; i < ei->dof[eqn]; i++ ) {
-	    Fi = *esp->F[i];
-	    if ( fabs(Fi) > lsi->alpha ) {
-	      Hni = ( Fi < 0.0 ) ? 0.0 : 1.0;
-	      d_Hni_dF = 0.0;
-	    } else {
-	      Hni      = 0.5 * (1.0 + Fi/lsi->alpha + sin(M_PIE*Fi/lsi->alpha)/M_PIE);
-	      d_Hni_dF = 0.5 * (1/lsi->alpha + cos(M_PIE*Fi/lsi->alpha)/lsi->alpha);
-	    }
-	    lsi->Hn         += Hni      * bf[eqn]->phi[i];
-	    lsi->d_Hn_dF[i] += d_Hni_dF * bf[eqn]->phi[i];
-	    if (pd->v[MESH_DISPLACEMENT1]) {
-	      for ( b = 0; b < DIM; b++ ) {
-		for ( k = 0; k < ei->dof[MESH_DISPLACEMENT1]; k++ ) {
-		  lsi->d_Hn_dmesh[b][k] += Hni * bf[eqn]->phi[i] * bf[MESH_DISPLACEMENT1]->phi[k];
-		}
-	      }
-	    }
-	    for ( j = 0; j < VIM; j++ ) {
-	      lsi->gradHn[j]         += Hni      * bf[eqn]->grad_phi[i][j];
-	      lsi->d_gradHn_dF[j][i] += d_Hni_dF * bf[eqn]->grad_phi[i][j];
-	      if (pd->v[MESH_DISPLACEMENT1]) {
-		for ( b = 0; b < DIM; b++ ) {
-		  for ( k = 0; k < ei->dof[MESH_DISPLACEMENT1]; k++ ) {
-		    lsi->d_gradHn_dmesh[j][b][k] += Hni * bf[eqn]->d_grad_phi_dmesh[i][j][b][k];
-		  }
-		}
-	      }
-	    }
-
-	    Fi_old = *esp_old->F[i];
-	    if ( fabs(Fi_old) > lsi->alpha ) {
-	      Hni_old = ( Fi_old < 0.0 ) ? 0.0 : 1.0;
-	    } else {
-	      Hni_old  = 0.5 * (1.0 + Fi_old/lsi->alpha + sin(M_PIE*Fi_old/lsi->alpha)/M_PIE);
-            }
-	    lsi->Hn_old += Hni_old * bf[eqn]->phi[i];
-	    for ( j = 0; j < VIM; j++ ) {
-	      lsi->gradHn_old[j] += Hni_old * bf[eqn]->grad_phi[i][j];
-            }
-          }
-	}
-      else if (pd->v[LUBP_2] || pd->v[SHELL_PRESS_OPEN_2])
-	{
-	  eqn = R_PHASE1;
-	  for ( i = 0; i < ei->dof[eqn]; i++ ) {
-	    Fi = *esp->pF[0][i];
-	    if ( fabs(Fi) > lsi->alpha ) {
-	      Hni = ( Fi < 0.0 ) ? 0.0 : 1.0;
-	      d_Hni_dF = 0.0;
-	    } else {
-	      Hni      = 0.5 * (1.0 + Fi/lsi->alpha + sin(M_PIE*Fi/lsi->alpha)/M_PIE);
-	      d_Hni_dF = 0.5 * (1/lsi->alpha + cos(M_PIE*Fi/lsi->alpha)/lsi->alpha);
-	    }
-	    lsi->Hn         += Hni      * bf[eqn]->phi[i];
-	    lsi->d_Hn_dF[i] += d_Hni_dF * bf[eqn]->phi[i];
-	    if (pd->v[MESH_DISPLACEMENT1]) {
-	      for ( b = 0; b < DIM; b++ ) {
-		for ( k = 0; k < ei->dof[MESH_DISPLACEMENT1]; k++ ) {
-		  lsi->d_Hn_dmesh[b][k] += Hni * bf[eqn]->phi[i] * bf[MESH_DISPLACEMENT1]->phi[k];
-		}
-	      }
-	    }
-	    for ( j = 0; j < VIM; j++ ) {
-	      lsi->gradHn[j]         += Hni      * bf[eqn]->grad_phi[i][j];
-	      lsi->d_gradHn_dF[j][i] += d_Hni_dF * bf[eqn]->grad_phi[i][j];
-	      if (pd->v[MESH_DISPLACEMENT1]) {
-		for ( b = 0; b < DIM; b++ ) {
-		  for ( k = 0; k < ei->dof[MESH_DISPLACEMENT1]; k++ ) {
-		    lsi->d_gradHn_dmesh[j][b][k] += Hni * bf[eqn]->d_grad_phi_dmesh[i][j][b][k];
-		  }
-		}
-	      }
-	    }
-
-	    Fi_old = *esp_old->pF[0][i];
-	    if ( fabs(Fi_old) > lsi->alpha ) {
-	      Hni_old = ( Fi_old < 0.0 ) ? 0.0 : 1.0;
-	    } else {
-	      Hni_old  = 0.5 * (1.0 + Fi_old/lsi->alpha + sin(M_PIE*Fi_old/lsi->alpha)/M_PIE);
-            }
-	    lsi->Hn_old += Hni_old * bf[eqn]->phi[i];
-	    for ( j = 0; j < VIM; j++ ) {
-	      lsi->gradHn_old[j] += Hni_old * bf[eqn]->grad_phi[i][j];
-            }
-	  }
-	} 
- 
-    } /* end of if pd->v[LUBP] || ... etc */
-=======
   return (0);
 }
 
-int load_lsi_offset(const double width) {
-  double F = 0, alpha, *grad_F = NULL;
-  int a, b;
-  int i, j, k;
-
-  /* Zero things out. */
-  zero_lsi();
-
-  /* Check if we're in the mushy zone. */
-  lsi->alpha = 0.5 * width;
-  alpha = lsi->alpha;
-
-  copy_distance_function(&F, &grad_F);
-
-  // add offset
-  F += 2 * alpha;
-
-  lsi->near = ls->on_sharp_surf || fabs(F) < alpha;
-
-  /* Calculate the interfacial functions we want to know even if not in mushy
-   * zone. */
-
-  lsi->gfmag = 0.0;
-  for (a = 0; a < VIM; a++) {
-    lsi->normal[a] = grad_F[a];
-    lsi->gfmag += grad_F[a] * grad_F[a];
-  }
-  lsi->gfmag = sqrt(lsi->gfmag);
-  lsi->gfmaginv = (lsi->gfmag == 0.0) ? 1.0 : 1.0 / lsi->gfmag;
-
-  for (a = 0; a < VIM; a++) {
-    lsi->normal[a] *= lsi->gfmaginv;
-  }
-
-  /* If we're not in the mushy zone: */
-  if (ls->on_sharp_surf) {
-    /*lsi->H = ( F < 0.0) ? 0.0 : 1.0 ;*/
-    lsi->H = (ls->Elem_Sign < 0) ? 0.0 : 1.0;
-    lsi->delta = 1.;
-  } else if (!lsi->near) {
-    lsi->H = (F < 0.0) ? 0.0 : 1.0;
-    lsi->delta = 0.;
-  } else {
-    lsi->H = 0.5 * (1. + F / alpha + sin(M_PIE * F / alpha) / M_PIE);
-    lsi->delta = 0.5 * (1. + cos(M_PIE * F / alpha)) * lsi->gfmag / alpha;
-  }
-
-  /**** Shield the operations below since they are very expensive relative to
-     the previous operations in the load_lsi routine. Add your variables as
-     needed  ********/
-
-  if (pd->v[pg->imtrx][LUBP] || pd->v[pg->imtrx][LUBP_2] ||
-      pd->v[pg->imtrx][SHELL_SAT_CLOSED] ||
-      pd->v[pg->imtrx][SHELL_PRESS_OPEN] ||
-      pd->v[pg->imtrx][SHELL_PRESS_OPEN_2] ||
-      pd->v[pg->imtrx][SHELL_SAT_GASN]) {
-
-    /* Evaluate heaviside using FEM basis functions */
-    double Hni, d_Hni_dF, Fi;
-    int eqn = R_FILL;
-    lsi->Hn = 0.0;
-    memset(lsi->gradHn, 0.0, sizeof(double) * DIM);
-    memset(lsi->d_Hn_dF, 0.0, sizeof(double) * MDE);
-    memset(lsi->d_gradHn_dF, 0.0, sizeof(double) * DIM * MDE);
-    memset(lsi->d_Hn_dmesh, 0.0, sizeof(double) * DIM * MDE);
-    memset(lsi->d_gradHn_dmesh, 0.0, sizeof(double) * DIM * DIM * MDE);
-
-    if (pd->v[pg->imtrx][LUBP] || pd->v[pg->imtrx][SHELL_SAT_CLOSED] ||
-        pd->v[pg->imtrx][SHELL_PRESS_OPEN] ||
-        pd->v[pg->imtrx][SHELL_SAT_GASN]) {
-      for (i = 0; i < ei[pg->imtrx]->dof[eqn]; i++) {
-        Fi = *esp->F[i];
-        if (fabs(Fi) > lsi->alpha) {
-          Hni = (Fi < 0.0) ? 0.0 : 1.0;
-          d_Hni_dF = 0.0;
-        } else {
-          Hni = 0.5 *
-                (1.0 + Fi / lsi->alpha + sin(M_PIE * Fi / lsi->alpha) / M_PIE);
-          d_Hni_dF = 0.5 * (1 / lsi->alpha +
-                            cos(M_PIE * Fi / lsi->alpha) / lsi->alpha);
-        }
-        lsi->Hn += Hni * bf[eqn]->phi[i];
-        lsi->d_Hn_dF[i] += d_Hni_dF * bf[eqn]->phi[i];
-        if (pd->v[pg->imtrx][MESH_DISPLACEMENT1]) {
-          for (b = 0; b < DIM; b++) {
-            for (k = 0; k < ei[pg->imtrx]->dof[MESH_DISPLACEMENT1]; k++) {
-              lsi->d_Hn_dmesh[b][k] +=
-                  Hni * bf[eqn]->phi[i] * bf[MESH_DISPLACEMENT1]->phi[k];
-            }
-          }
-        }
-        for (j = 0; j < VIM; j++) {
-          lsi->gradHn[j] += Hni * bf[eqn]->grad_phi[i][j];
-          lsi->d_gradHn_dF[j][i] += d_Hni_dF * bf[eqn]->grad_phi[i][j];
-          if (pd->v[pg->imtrx][MESH_DISPLACEMENT1]) {
-            for (b = 0; b < DIM; b++) {
-              for (k = 0; k < ei[pg->imtrx]->dof[MESH_DISPLACEMENT1]; k++) {
-                lsi->d_gradHn_dmesh[j][b][k] +=
-                    Hni * bf[eqn]->d_grad_phi_dmesh[i][j][b][k];
-              }
-            }
-          }
-        }
-      }
-    } else if (pd->v[pg->imtrx][LUBP_2] ||
-               pd->v[pg->imtrx][SHELL_PRESS_OPEN_2]) {
-      eqn = R_PHASE1;
-      for (i = 0; i < ei[pg->imtrx]->dof[eqn]; i++) {
-        Fi = *esp->pF[0][i];
-        if (fabs(Fi) > lsi->alpha) {
-          Hni = (Fi < 0.0) ? 0.0 : 1.0;
-          d_Hni_dF = 0.0;
-        } else {
-          Hni = 0.5 *
-                (1.0 + Fi / lsi->alpha + sin(M_PIE * Fi / lsi->alpha) / M_PIE);
-          d_Hni_dF = 0.5 * (1 / lsi->alpha +
-                            cos(M_PIE * Fi / lsi->alpha) / lsi->alpha);
-        }
-        lsi->Hn += Hni * bf[eqn]->phi[i];
-        lsi->d_Hn_dF[i] += d_Hni_dF * bf[eqn]->phi[i];
-        if (pd->v[pg->imtrx][MESH_DISPLACEMENT1]) {
-          for (b = 0; b < DIM; b++) {
-            for (k = 0; k < ei[pg->imtrx]->dof[MESH_DISPLACEMENT1]; k++) {
-              lsi->d_Hn_dmesh[b][k] +=
-                  Hni * bf[eqn]->phi[i] * bf[MESH_DISPLACEMENT1]->phi[k];
-            }
-          }
-        }
-        for (j = 0; j < VIM; j++) {
-          lsi->gradHn[j] += Hni * bf[eqn]->grad_phi[i][j];
-          lsi->d_gradHn_dF[j][i] += d_Hni_dF * bf[eqn]->grad_phi[i][j];
-          if (pd->v[pg->imtrx][MESH_DISPLACEMENT1]) {
-            for (b = 0; b < DIM; b++) {
-              for (k = 0; k < ei[pg->imtrx]->dof[MESH_DISPLACEMENT1]; k++) {
-                lsi->d_gradHn_dmesh[j][b][k] +=
-                    Hni * bf[eqn]->d_grad_phi_dmesh[i][j][b][k];
-              }
-            }
-          }
-        }
-      }
-    }
->>>>>>> 48a67847
-
-  } /* end of if pd->v[pg->imtrx][LUBP] || ... etc */
-
-<<<<<<< HEAD
-  if (fabs(alpha) > 1e-15)
-    {
-      lsi->delta_max = lsi->gfmag/alpha;
-    }
-
-  return(0);
-
-}
-
-int
-load_lsi_old(const double width, struct Level_Set_Interface *lsi_old)
-{
-  double F_old = 0, alpha, *grad_F_old = NULL;
-  int a;
-
-  if (ls->var != FILL) {
-    EH(-1, "Unknown level set variable");
-  }
-
-  lsi_old->near  = FALSE;
-  lsi_old->alpha = 0.0;
-
-  lsi_old->H = 0.0;
-  lsi_old->delta = 0.0;
-
-  memset(lsi_old->normal, 0, sizeof(double)*DIM);
-
-  /* This is useful for calculating the above (and other) quantities. */
-  lsi_old->gfmag = 0.0;
-  lsi_old->gfmaginv = 0.0;
-
-  /* Check if we're in the mushy zone. */
-  lsi_old->alpha = 0.5 * width;
-  alpha      = lsi_old->alpha;
-
-  F_old = fv_old->F;
-  grad_F_old = fv_old->grad_F;
-
-  lsi_old->near  = ls->on_sharp_surf || fabs(F_old) < alpha;
-
-  /* Calculate the interfacial functions we want to know even if not in mushy zone. */
-
-  lsi_old->gfmag = 0.0;
-  for ( a=0; a < VIM; a++ )
-    {
-      lsi_old->normal[a] = grad_F_old[a];
-      lsi_old->gfmag    += grad_F_old[a] * grad_F_old[a];
-    }
-  lsi_old->gfmag = sqrt( lsi_old->gfmag );
-  lsi_old->gfmaginv     = ( lsi_old->gfmag == 0.0 ) ? 1.0 : 1.0 / lsi_old->gfmag;
-
-  for ( a=0; a < VIM; a++)
-    {
-      lsi_old->normal[a] *= lsi_old->gfmaginv;
-    }
-
-  /* If we're not in the mushy zone: */
-  if ( ls->on_sharp_surf )
-    {
-      lsi_old->H = ( ls->Elem_Sign < 0 ) ? 0.0 : 1.0 ;
-      lsi_old->delta = 1.;
-    }
-  else if ( ! lsi_old->near )
-    {
-      lsi_old->H = ( F_old < 0.0) ? 0.0 : 1.0 ;
-      lsi_old->delta = 0.;
-    }
-  else
-    {
-      lsi_old->H     = 0.5 * (1. + F_old / alpha + sin(M_PIE * F_old / alpha) / M_PIE);
-      lsi_old->delta = 0.5 * (1. + cos(M_PIE * F_old / alpha)) * lsi_old->gfmag / alpha;
-    }
-
-
-/**** Shield the operations below since they are very expensive relative to the previous
-      operations in the load_lsi routine. Add your variables as needed  ********/
-
-  if (pd->v[LUBP]  || pd->v[LUBP_2] || pd->v[SHELL_SAT_CLOSED] || pd->v[SHELL_PRESS_OPEN ] ||
-      pd->v[SHELL_PRESS_OPEN_2] || pd->v[SHELL_SAT_GASN] )
-    {
-      EH(-1, "No support for LUBP/SHELL_SAT/SHELL_PRESS");
-    } /* end of if pd->v[LUBP] || ... etc */
-
-/************ End of shielding **************************/
-
-  lsi_old->delta_max = lsi_old->gfmag/alpha;
-=======
-  /************ End of shielding **************************/
->>>>>>> 48a67847
-
-  lsi->delta_max = lsi->gfmag / alpha;
-
-  return (0);
-}
-
 /******************************************************************************
-<<<<<<< HEAD
- * load_lsi_shell_second: Special case of load_lsi forced to be written to circumvent
- * the shell-shell-friend situation encountered in multilayer shell stacks.  The
- * friend code does not work for this pathological case, so we need to do nonlocal
- * operations and cannot do a setup-shop-at-point approach. 
-=======
  * load_lsi_shell_second: Special case of load_lsi forced to be written to
  *circumvent the shell-shell-friend situation encountered in multilayer shell
  *stacks.  The friend code does not work for this pathological case, so we need
  *to do nonlocal operations and cannot do a setup-shop-at-point approach.
->>>>>>> 48a67847
  *  *
  * Input
  * =====
@@ -6875,15 +6403,9 @@
 
   /* Check if we're in the mushy zone. */
   lsi->alpha = 0.5 * width;
-<<<<<<< HEAD
-  alpha      = lsi->alpha;
-
-  copy_distance_function( &F, &grad_F );
-=======
   alpha = lsi->alpha;
 
   copy_distance_function(&F, &grad_F);
->>>>>>> 48a67847
 
   lsi->near = ls->on_sharp_surf || fabs(F) < alpha;
 
@@ -6891,27 +6413,12 @@
    * zone. */
 
   lsi->gfmag = 0.0;
-<<<<<<< HEAD
-  for ( a=0; a < VIM; a++ )
-    {
-      lsi->normal[a] = grad_F[a];
-      lsi->gfmag    += grad_F[a] * grad_F[a];
-    }
-  lsi->gfmag = sqrt( lsi->gfmag );
-  lsi->gfmaginv     = ( lsi->gfmag == 0.0 ) ? 1.0 : 1.0 / lsi->gfmag;
-
-  for ( a=0; a < VIM; a++)
-    {
-      lsi->normal[a] *= lsi->gfmaginv;
-    }
-=======
   for (a = 0; a < VIM; a++) {
     lsi->normal[a] = grad_F[a];
     lsi->gfmag += grad_F[a] * grad_F[a];
   }
   lsi->gfmag = sqrt(lsi->gfmag);
   lsi->gfmaginv = (lsi->gfmag == 0.0) ? 1.0 : 1.0 / lsi->gfmag;
->>>>>>> 48a67847
 
   for (a = 0; a < VIM; a++) {
     lsi->normal[a] *= lsi->gfmaginv;
@@ -6994,32 +6501,6 @@
   return (0);
 }
 
-<<<<<<< HEAD
-static void copy_distance_function( double *F,
-				    double **grad_F)
-{
-  int offset=0;
-
-	switch( ls->var)
-	{
-		case FILL:
-			*F = fv->F;
-			*grad_F = fv->grad_F;
-			break;
-		case PHASE1:
-		case PHASE2:
-		case PHASE3:
-		case PHASE4:
-		case PHASE5:
-			offset = ls->var - PHASE1;
-			*F = fv->pF[offset];
-			*grad_F = fv->grad_pF[offset];
-			break;
-		default:
-			EH(-1," Unknown distance function variable type.\n");
-			break;
-	}
-=======
 static void copy_distance_function(double *F, double **grad_F) {
   int offset = 0;
 
@@ -7031,7 +6512,6 @@
   case PHASE1:
   case PHASE2:
   case PHASE3:
-
   case PHASE4:
   case PHASE5:
     offset = ls->var - PHASE1;
@@ -7042,7 +6522,6 @@
     EH(-1, " Unknown distance function variable type.\n");
     break;
   }
->>>>>>> 48a67847
 }
 
 /******************************************************************************
@@ -8169,36 +7648,6 @@
 
 #define MAX_SUBTREE_NODES 27
 
-<<<<<<< HEAD
-static void
-divide_shape_fcn_tree ( NTREE *parent, 
-			int max_level )
-{
-  if ( parent->level < max_level )
-    {
-      int index;
-      int num_subtrees;
-      double xi_m[DIM] = {0.0, 0.0, 0.0};
-      double subtree_xi[MAX_SUBTREE_NODES][DIM];
-      int num_gpts = 0;
-
-
-      switch ( parent->dim )
-	{
-	case 3:
-	  xi_m[2] = (parent->xi[0][2] + parent->xi[4][2])/2.0;
-	  /* fall through */
-	case 2:
-	  xi_m[0] = (parent->xi[0][0] + parent->xi[1][0])/2.0;
-	  xi_m[1] = (parent->xi[1][1] + parent->xi[2][1])/2.0;
-	}
-
-      num_subtrees = ( parent->dim == 2 ) ? 4 : 8;
-      
-      parent->num_subtrees = num_subtrees;
-
-      parent->subtrees = ( NTREE **) smalloc( num_subtrees*sizeof( NTREE * ) );
-=======
 static void divide_shape_fcn_tree(NTREE *parent, int max_level) {
   if (parent->level < max_level) {
     int index;
@@ -8206,12 +7655,11 @@
     double xi_m[DIM] = {0.0, 0.0, 0.0};
     double subtree_xi[MAX_SUBTREE_NODES][DIM];
     int num_gpts = 0;
->>>>>>> 48a67847
 
     switch (parent->dim) {
     case 3:
       xi_m[2] = (parent->xi[0][2] + parent->xi[4][2]) / 2.0;
-      /* fall through */
+	  /* fall through */
     case 2:
       xi_m[0] = (parent->xi[0][0] + parent->xi[1][0]) / 2.0;
       xi_m[1] = (parent->xi[1][1] + parent->xi[2][1]) / 2.0;
@@ -9951,17 +9399,12 @@
                0);
   ex_put_conn(exoid, EX_ELEM_BLOCK, 1, vconn, 0, 0);
 
-  ex_put_block(exoid, EX_ELEM_BLOCK, 2, "SHEL", nselems, nodes_per_side, 0, 0,
-               0);
-  ex_put_conn(exoid, EX_ELEM_BLOCK, 2, sconn, 0, 0);
-
-<<<<<<< HEAD
   ex_put_block ( exoid, EX_ELEM_BLOCK, 1, "TRI", nvelems, nodes_per_elem, 0, 0, 0 );
   ex_put_conn ( exoid, EX_ELEM_BLOCK, 1, vconn, 0, 0 );
-  
+  ex_put_conn(exoid, EX_ELEM_BLOCK, 2, sconn, 0, 0);
   ex_put_block ( exoid, EX_ELEM_BLOCK, 2, "SHEL", nselems, nodes_per_side, 0, 0, 0 );
   ex_put_conn ( exoid, EX_ELEM_BLOCK, 2, sconn, 0, 0 );
-  
+
   /* dummy nodeset on volume */
   ex_put_set_param( exoid, EX_NODE_SET, 1, ivconn, 0 );
   ex_put_set( exoid, EX_NODE_SET, 1, vconn, NULL );
@@ -9969,17 +9412,7 @@
   /* dummy nodeset on surface */
   ex_put_set_param( exoid, EX_NODE_SET, 2, isconn, 0 );
   ex_put_set( exoid, EX_NODE_SET, 2, sconn, NULL );
-  
-=======
-  /* dummy nodeset on volume */
-  ex_put_set_param(exoid, EX_NODE_SET, 1, ivconn, 0);
-  ex_put_set(exoid, EX_NODE_SET, 1, vconn, NULL);
-
-  /* dummy nodeset on surface */
-  ex_put_set_param(exoid, EX_NODE_SET, 2, isconn, 0);
-  ex_put_set(exoid, EX_NODE_SET, 2, sconn, NULL);
-
->>>>>>> 48a67847
+
   /* no data for now */
 
   ex_close(exoid);
@@ -10221,21 +9654,15 @@
     pd = pd_glob[Matilda[ebi]];
     mp = mp_glob[Matilda[ebi]];
 
-<<<<<<< HEAD
-      if (pd->CoordinateSystem == SWIRLING ||
+    e_start = exo->eb_ptr[ebi];
+    e_end = exo->eb_ptr[ebi + 1];
+
+    dim = pd->Num_Dim;
+    wim = dim;
+
+    if (pd->CoordinateSystem == SWIRLING ||
           pd->CoordinateSystem == PROJECTED_CARTESIAN ||
           pd->CoordinateSystem == CARTESIAN_2pt5D)
-        wim = wim+1;
-=======
-    e_start = exo->eb_ptr[ebi];
-    e_end = exo->eb_ptr[ebi + 1];
->>>>>>> 48a67847
-
-    dim = pd->Num_Dim;
-    wim = dim;
-
-    if (pd->CoordinateSystem == SWIRLING ||
-        pd->CoordinateSystem == PROJECTED_CARTESIAN)
       wim = wim + 1;
 
     if (pd->v[pg->imtrx][ls->var]) {
@@ -10755,24 +10182,6 @@
   e->bc_sides = NULL;
   e->is_conformal = is_conformal;
 
-<<<<<<< HEAD
-  if ( !e->is_conformal )
-    {
-      switch ( ielem_type )
-        {
-        case BIQUAD_QUAD:
-        case BILINEAR_QUAD:
-          {
-            int job = -1; /* job == -1: no subelements
-                             job == 0: create 4 triangles
-                           */
-            double *f = e->f;
-	    int side_crossing[4];
-            double nodes[6][DIM];
-	    int side_ids[3];
-
-	    memset(side_crossing, 0, sizeof(int)*4);
-=======
   if (!e->is_conformal) {
     switch (ielem_type) {
     case BIQUAD_QUAD:
@@ -10785,7 +10194,7 @@
       double nodes[6][DIM];
       int side_ids[3];
 
-      memset(side_crossing, 0, sizeof(int) * 4);
+	    memset(side_crossing, 0, sizeof(int)*4);
 
       /* determine what we are going to do with this element (set job) */
 
@@ -10802,7 +10211,6 @@
           all_high = (f[i] >= alpha) && all_high;
         }
         overlaps_interface = !(all_low || all_high);
->>>>>>> 48a67847
 
         if (overlaps_interface)
           job = 0;
