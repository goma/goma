--- conflicted
+++ resolved
@@ -9638,21 +9638,11 @@
   int pass, num_passes;
 
   for (ebi = 0; ebi < exo->num_elem_blocks; ebi++) {
-
-<<<<<<< HEAD
     pd = pd_glob[Matilda[ebi]];
     mp = mp_glob[Matilda[ebi]];
 
     e_start = exo->eb_ptr[ebi];
     e_end = exo->eb_ptr[ebi + 1];
-
-    dim = pd->Num_Dim;
-    wim = dim;
-
-    if (pd->CoordinateSystem == SWIRLING ||
-          pd->CoordinateSystem == PROJECTED_CARTESIAN ||
-          pd->CoordinateSystem == CARTESIAN_2pt5D)
-      wim = wim + 1;
 
     if (pd->v[pg->imtrx][ls->var]) {
       for (ielem = e_start; ielem < e_end; ielem++) {
@@ -9735,7 +9725,7 @@
             }
             if (pd->v[pd->mi[VELOCITY1]][VELOCITY1] &&
                 tran->Fill_Equation != FILL_EQN_EXT_V) {
-              for (a = 0; a < VIM; a++) {
+              for (a = 0; a < WIM; a++) {
                 vnorm += (2.5 * fv->v[a] - 1.5 * fv_old->v[a]) * lsi->normal[a];
               }
             }
@@ -9759,128 +9749,6 @@
           free_search_grid(&element_search_grid);
         }
       }
-=======
-      e_start = exo->eb_ptr[ebi];
-      e_end   = exo->eb_ptr[ebi+1];
-      
-      if ( pd->v[ls->var] )
-	{
-	  for( ielem = e_start ; ielem < e_end ; ielem++)
-	    {
-	      overlaps_interface = FALSE;
-	      if ( ls->Length_Scale != 0. ) /* diffuse interface */
-                {
-                  if ( elem_overlaps_interface( ielem, x, exo, ls->Length_Scale ) ) 
-		    overlaps_interface = TRUE;
-                }
-              else /* sharp interface */
-                {
-                  if ( elem_on_isosurface ( ielem, x, exo, ls->var, 0. ) )
-                    overlaps_interface = TRUE;
-                }
-              if ( overlaps_interface) got_interface = TRUE;
-	      if ( !overlaps_interface ) continue;
-	      
-	      load_elem_dofptr(ielem, exo, x, x_old,
-                               xdot, xdot_old,
-		   	       resid_vector, 0);
-	      
-	      h_elem_siz(hsquared, hhv, dhv_dxnode, pd->e[R_MESH1]);
-              
-              h_elem = 0.;
-              for ( a=0; a<ei->ielem_dim; a++) h_elem += hsquared[a];
-              /* This is the size of the element */
-              h_elem = sqrt(h_elem/ ((double )ei->ielem_dim));
-	      
-	      if ( ls->Integration_Depth > 0 )
-	        {
-		  ip_total = get_subgrid_integration_pts ( Subgrid_Tree, &element_search_grid,
-                                                           &Subgrid_Int.s, &Subgrid_Int.wt, ls->Length_Scale );
-		}
-	      else if ( ls->SubElemIntegration )
-	        {
-		  ip_total = get_subelement_integration_pts ( &Subgrid_Int.s, &Subgrid_Int.wt, &Subgrid_Int.ip_sign, 0., -1, 0 );
-		}
-              else
-	        {
-		  ip_total = elem_info(NQUAD, ei->ielem_type);
-		}
-		    
-              if ( is_xfem_interp( pd->i[VELOCITY1] ) )
-	         num_passes = 2;
-	      else
-	        num_passes = 1;
-	
-	      for ( pass = 0; pass < num_passes; pass++ )
-	        {
-		  if ( num_passes == 2 ) 
-		    ls->Elem_Sign = -1 + 2*pass;
-		  else
-		    ls->Elem_Sign = 0;
-
-	          sum = 0.;
-	          sumv = 0.;
-	          for ( ip = 0; ip < ip_total; ip++ )
-	            {
-		      if ( ls->Integration_Depth > 0 )
-	                {
-		          xi = Subgrid_Int.s[ip];
-	                  wt = Subgrid_Int.wt[ip];
-		        }
-	              else if ( ls->SubElemIntegration )
-	                {
-		          xi = Subgrid_Int.s[ip];
-                          wt = Subgrid_Int.wt[ip];
-		          /* on sharp interface */
-                          ls->on_sharp_surf = TRUE;
-		        }
-                      else
-	                {
-		          xi = &(xi_array[0]);
-		          find_stu(ip, ei->ielem_type, xi, xi+1, xi+2); /* find quadrature point */
-                          wt = Gq_weight (ip, ei->ielem_type); /* find quadrature weights for */
-		        }
-		    
-		      setup_shop_at_point( ei->ielem, xi, exo );
-		      load_lsi( ls->Length_Scale );
-		  
-		      fv->wt = wt * lsi->delta;
-		  
-		      /* prediction of normal velocity */
-		      vnorm = 0.;
-		      if ( pd->v[EXT_VELOCITY] )
-		        {
-		          vnorm += ( 2.5 * fv->ext_v - 1.5 * fv_old->ext_v );
-		        }
-		      if ( pd->v[VELOCITY1] && tran->Fill_Equation != FILL_EQN_EXT_V )
-		        {
-		          for ( a = 0; a < VIM; a++ )
-		            {
-			      vnorm += ( 2.5 * fv->v[a] - 1.5 * fv_old->v[a] ) * lsi->normal[a];
-			    }
-		        }
-		      sumv += fv->wt * vnorm;
-		      sum += fv->wt;
-		    }
-		    
-		  if ( ( sumv != 0. ) && (sum != 0. ) )
-	            {
-		      dt = fabs( h_elem * sum / sumv );
-	              if ( count++ == 0 || dt < min_dt ) min_dt = dt;
-		    }
-		    
-		} /* for ( pass = 0; pass < num_passes; pass++ ) */
-		
-              if ( ls->Integration_Depth > 0 )
-	        {
-		  safe_free ( (void *) Subgrid_Int.s  ); Subgrid_Int.s = NULL;
-		  safe_free ( (void *) Subgrid_Int.wt ); Subgrid_Int.wt = NULL;
-		  free_search_grid ( &element_search_grid );
-		}
-	      
-	    }
-	}
->>>>>>> ffea811c
     }
   }
   /*fprintf(stderr,"Min dt = %g\n",min_dt);*/
