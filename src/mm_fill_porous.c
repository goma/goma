--- conflicted
+++ resolved
@@ -422,13 +422,8 @@
 		 */
 		if (mp->Porous_Mass_Lump) {
 		  mass = - pmv_ml->d_Inventory_Solvent_dot_dpmv[i][w][w1] *
-<<<<<<< HEAD
 		      wt_func * wt_total * pd->etm[pg->imtrx][eqn][(LOG2_MASS)];		    
-		  lec->J[peqn][pvar][ii][ii] += mass;
-=======
-		      wt_func * wt_total * pd->etm[eqn][(LOG2_MASS)];		    
                   lec->J[LEC_J_INDEX(peqn,pvar,ii,ii)] += mass;
->>>>>>> e33b61bb
 		}
 		
 		/*
@@ -714,13 +709,8 @@
 		{
 		  for (j = 0; j < ei[pg->imtrx]->dof[var]; j++) {
 		    source = pm_terms.d_MassSource_dSM[w][j] * det_J * h3 * wt * phi_i;
-<<<<<<< HEAD
 		    source *= pd->etm[pg->imtrx][eqn][LOG2_SOURCE];
-		    lec->J[peqn][pvar][ii][j] += source ;
-=======
-		    source *= pd->etm[eqn][LOG2_SOURCE];
                     lec->J[LEC_J_INDEX(peqn,pvar,ii,j)] += source ;
->>>>>>> e33b61bb
 	      
 		  }
 		}
@@ -734,13 +724,8 @@
 		  }
 		  advection *= - wt_func;
 				 				  
-<<<<<<< HEAD
 		  advection *= pd->etm[pg->imtrx][eqn][(LOG2_ADVECTION)] * h3 * det_J * wt;
-		  lec->J[peqn][pvar][ii][j] += advection ;
-=======
-		  advection *= pd->etm[eqn][(LOG2_ADVECTION)] * h3 * det_J * wt;
                   lec->J[LEC_J_INDEX(peqn,pvar,ii,j)] += advection ;
->>>>>>> e33b61bb
 		}		  
 	      }
 
@@ -753,13 +738,8 @@
 		  }
 		  diffusion *= - wt_func;
 				 				  
-<<<<<<< HEAD
 		  diffusion *= pd->etm[pg->imtrx][eqn][(LOG2_DIFFUSION)] * h3 * det_J * wt;
-		  lec->J[peqn][pvar][ii][j] += diffusion ;
-=======
-		  diffusion *= pd->etm[eqn][(LOG2_DIFFUSION)] * h3 * det_J * wt;
                   lec->J[LEC_J_INDEX(peqn,pvar,ii,j)] += diffusion ;
->>>>>>> e33b61bb
 		}		  
 	      }
 
