--- conflicted
+++ resolved
@@ -549,16 +549,9 @@
   err = load_elem_dofptr(ielem, exo, x, x_old, xdot, xdot_old, 0);
   EH(err, "load_elem_dofptr");
 
-<<<<<<< HEAD
-
   err = bf_mp_init(pd);
   mn = ei[pg->imtrx]->mn;
   pde = (int*) pd->e[pg->imtrx];
-=======
-  err = bf_mp_init(pd);  
-  mn = ei->mn;
-  pde = (int*) pd->e;
->>>>>>> 5a085485
 
   
   for ( mode=0; mode<vn->modes; mode++)
