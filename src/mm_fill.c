--- conflicted
+++ resolved
@@ -54,12 +54,8 @@
 #include "mm_fill_fill.h"
 #include "mm_fill_stress.h"
 #include "mm_fill_shell.h"
-<<<<<<< HEAD
 #include "mm_fill_population.h"
-=======
 #include "mm_fill_em.h"
-
->>>>>>> e33b61bb
 #include "exo_struct.h"
 #include "dpi.h"
 
@@ -554,16 +550,10 @@
   err = load_elem_dofptr(ielem, exo, x, x_old, xdot, xdot_old, 0);
   EH(err, "load_elem_dofptr");
 
-<<<<<<< HEAD
-
-  err = bf_mp_init(pd);
+
+  err = bf_mp_init(pd);  
   mn = ei[pg->imtrx]->mn;
   pde = (int*) pd->e[pg->imtrx];
-=======
-  err = bf_mp_init(pd);  
-  mn = ei->mn;
-  pde = (int*) pd->e;
->>>>>>> e33b61bb
 
   
   for ( mode=0; mode<vn->modes; mode++)
@@ -883,17 +873,10 @@
 	      for (i = 0; i < ei[pg->imtrx]->dof[R_LAGR_MULT1 + b]; i++) {
 		if(af->Assemble_Residual)
 		  {
-<<<<<<< HEAD
 		    lm_dof = ei[pg->imtrx]->gun_list[R_LAGR_MULT1 + b][i];
 		    eqn = upd->ep[pg->imtrx][R_LAGR_MULT1 + b];
 		    var = upd->vp[pg->imtrx][LAGR_MULT1 + b];
-		    lec->R[eqn][i] = x[lm_dof];
-=======
-		    lm_dof = ei->gun_list[R_LAGR_MULT1 + b][i];
-		    eqn = upd->ep[R_LAGR_MULT1 + b];
-		    var = upd->vp[LAGR_MULT1 + b];
                     lec->R[LEC_R_INDEX(eqn,i)] = x[lm_dof];
->>>>>>> e33b61bb
 		  }
        
 		if(af->Assemble_Jacobian)
@@ -914,15 +897,9 @@
 	      for (i = 0; i < ei[pg->imtrx]->dof[R_LAGR_MULT1 + b]; i++) {
 		if(af->Assemble_Residual)
 		  {
-<<<<<<< HEAD
 		    eqn = upd->ep[pg->imtrx][R_LAGR_MULT1 + b];
 		    var = upd->vp[pg->imtrx][LAGR_MULT1 + b];
-		    lec->R[eqn][i] = 0.;
-=======
-		    eqn = upd->ep[R_LAGR_MULT1 + b];
-		    var = upd->vp[LAGR_MULT1 + b];
                     lec->R[LEC_R_INDEX(eqn,i)] = 0.;
->>>>>>> e33b61bb
 		  }
        
 		if(af->Assemble_Jacobian)
@@ -987,15 +964,9 @@
 		  for (i = 0; i < ei[pg->imtrx]->dof[R_SOLID1 + b]; i++) {
 		    if(af->Assemble_Residual)
 		      {
-<<<<<<< HEAD
 			eqn = upd->ep[pg->imtrx][R_SOLID1 + b];
 			var = upd->vp[pg->imtrx][R_SOLID1 + b];
-			lec->R[eqn][i] = 0.;
-=======
-			eqn = upd->ep[R_SOLID1 + b];
-			var = upd->vp[R_SOLID1 + b];
                         lec->R[LEC_R_INDEX(eqn,i)] = 0.;
->>>>>>> e33b61bb
 		      }
 			     
 		    if (af->Assemble_Jacobian)
@@ -3336,20 +3307,12 @@
 	  if(node->DBSH_SLOPE_X == 1)
 	    {
 	      eqn = R_MESH1;
-<<<<<<< HEAD
-	      lec->R[upd->ep[pg->imtrx][eqn]][i] = 1.0*BIG_PENALTY;
-=======
-              lec->R[LEC_R_INDEX(upd->ep[eqn],i)] = 1.0*BIG_PENALTY;
->>>>>>> e33b61bb
+              lec->R[LEC_R_INDEX(upd->ep[pg->imtrx][eqn],i)] = 1.0*BIG_PENALTY;
 	    }
 	  if(node->DBSH_SLOPE_Y == 1)
 	    {
 	      eqn = R_MESH2;
-<<<<<<< HEAD
-	      lec->R[upd->ep[pg->imtrx][eqn]][i] = 0.0*BIG_PENALTY;
-=======
-              lec->R[LEC_R_INDEX(upd->ep[eqn],i)] = 0.0*BIG_PENALTY;
->>>>>>> e33b61bb
+              lec->R[LEC_R_INDEX(upd->ep[pg->imtrx][eqn],i)] = 0.0*BIG_PENALTY;
 	    }
 	}
     }
@@ -3916,17 +3879,10 @@
 	      for (i = 0; i < ei[pg->imtrx]->dof[R_LAGR_MULT1 + b]; i++) {
 		if(af->Assemble_Residual)
 		  {
-<<<<<<< HEAD
 		    lm_dof = ei[pg->imtrx]->gun_list[R_LAGR_MULT1 + b][i];
 		    eqn = upd->ep[pg->imtrx][R_LAGR_MULT1 + b];
 		    var = upd->vp[pg->imtrx][LAGR_MULT1 + b];
-		    lec->R[eqn][i] = x[lm_dof];
-=======
-		    lm_dof = ei->gun_list[R_LAGR_MULT1 + b][i];
-		    eqn = upd->ep[R_LAGR_MULT1 + b];
-		    var = upd->vp[LAGR_MULT1 + b];
                     lec->R[LEC_R_INDEX(eqn,i)] = x[lm_dof];
->>>>>>> e33b61bb
 		  }
        
 		if(af->Assemble_Jacobian)
@@ -3947,15 +3903,9 @@
 	      for (i = 0; i < ei[pg->imtrx]->dof[R_LAGR_MULT1 + b]; i++) {
 		if(af->Assemble_Residual)
 		  {
-<<<<<<< HEAD
 		    eqn = upd->ep[pg->imtrx][R_LAGR_MULT1 + b];
 		    var = upd->vp[pg->imtrx][LAGR_MULT1 + b];
-		    lec->R[eqn][i] = 0.;
-=======
-		    eqn = upd->ep[R_LAGR_MULT1 + b];
-		    var = upd->vp[LAGR_MULT1 + b];
                     lec->R[LEC_R_INDEX(eqn,i)] = 0.;
->>>>>>> e33b61bb
 		  }
        
 		if(af->Assemble_Jacobian)
@@ -4017,15 +3967,9 @@
 		  for (i = 0; i < ei[pg->imtrx]->dof[R_SOLID1 + b]; i++) {
 		    if(af->Assemble_Residual)
 		      {
-<<<<<<< HEAD
 			eqn = upd->ep[pg->imtrx][R_SOLID1 + b];
 			var = upd->vp[pg->imtrx][R_SOLID1 + b];
-			lec->R[eqn][i] = 0.;
-=======
-			eqn = upd->ep[R_SOLID1 + b];
-			var = upd->vp[R_SOLID1 + b];
                         lec->R[LEC_R_INDEX(eqn,i)] = 0.;
->>>>>>> e33b61bb
 		      }
 			     
 		    if (af->Assemble_Jacobian)
@@ -4855,20 +4799,12 @@
 	  if(node->DBSH_SLOPE_X == 1)
 	    {
 	      eqn = R_MESH1;
-<<<<<<< HEAD
-	      lec->R[upd->ep[pg->imtrx][eqn]][i] = 1.0*BIG_PENALTY;
-=======
-              lec->R[LEC_R_INDEX(upd->ep[eqn],i)] = 1.0*BIG_PENALTY;
->>>>>>> e33b61bb
+              lec->R[LEC_R_INDEX(upd->ep[pg->imtrx][eqn],i)] = 1.0*BIG_PENALTY;
 	    }
 	  if(node->DBSH_SLOPE_Y == 1)
 	    {
 	      eqn = R_MESH2;
-<<<<<<< HEAD
-	      lec->R[upd->ep[pg->imtrx][eqn]][i] = 0.0*BIG_PENALTY;
-=======
-              lec->R[LEC_R_INDEX(upd->ep[eqn],i)] = 0.0*BIG_PENALTY;
->>>>>>> e33b61bb
+              lec->R[LEC_R_INDEX(upd->ep[pg->imtrx][eqn],i)] = 0.0*BIG_PENALTY;
 	    }
 	}
     }
@@ -5213,15 +5149,9 @@
 	} else {
 	  dofs = ei[pg->imtrx]->dof[e];
 	  for (i = 0; i < dofs; i++) {
-<<<<<<< HEAD
 	    ledof = ei[pg->imtrx]->lvdof_to_ledof[e][i];
 	    ie = ei[pg->imtrx]->ieqn_ledof[ledof];
-	    resid_vector[ie] += lec->R[pe][i];
-=======
-	    ledof = ei->lvdof_to_ledof[e][i];
-	    ie = ei->ieqn_ledof[ledof];
             resid_vector[ie] += lec->R[LEC_R_INDEX(pe,i)];
->>>>>>> e33b61bb
 	  }
 	}
       }
@@ -5366,17 +5296,10 @@
 	       * there is no need to fill in the processor
 	       * residual and Jacobian row for this variable.
 	       */
-<<<<<<< HEAD
 	      ledof = ei[pg->imtrx]->lvdof_to_ledof[e][i];
 	      if (ei[pg->imtrx]->owned_ledof[ledof]) {
 		ie = ei[pg->imtrx]->gun_list[e][i];
-		resid_vector[ie] += lec->R[pe][i];
-=======
-	      ledof = ei->lvdof_to_ledof[e][i];
-	      if (ei->owned_ledof[ledof]) {
-		ie = ei->gun_list[e][i];
                 resid_vector[ie] += lec->R[LEC_R_INDEX(pe,i)];
->>>>>>> e33b61bb
 #ifdef DEBUG_LEC
 		{
                   if (fabs(lec->R[LEC_R_INDEX(pe,i)]) > DBL_SMALL ||
