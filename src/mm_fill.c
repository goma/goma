/************************************************************************ *
* Goma - Multiphysics finite element software                             *
* Sandia National Laboratories                                            *
*                                                                         *
* Copyright (c) 2022 Sandia Corporation.                                  *
*                                                                         *
* Under the terms of Contract DE-AC04-94AL85000 with Sandia Corporation,  *
* the U.S. Government retains certain rights in this software.            *
*                                                                         *
* This software is distributed under the GNU General Public License.      *
\************************************************************************/

/*
 *$Id: mm_fill.c,v 5.36 2010-07-21 16:39:26 hkmoffa Exp $
 */

/* Standard include files */

#include <math.h>
#include <stdio.h>
#include <stdlib.h>
#include <string.h>

/* GOMA include files */

#include "ac_stability.h"
#include "ac_stability_util.h"
#include "bc/rotate.h"
#include "bc/rotate_coordinates.h"
#include "bc_colloc.h"
#include "bc_contact.h"
#include "bc_curve.h"
#include "bc_dirich.h"
#include "bc_integ.h"
#include "bc_special.h"
#include "dpi.h"
#include "el_elm.h"
#include "el_elm_info.h"
#include "el_geom.h"
#include "exo_struct.h"
#include "md_timer.h"
#include "mm_as.h"
#include "mm_as_alloc.h"
#include "mm_as_const.h"
#include "mm_as_structs.h"
#include "mm_eh.h"
#include "mm_fill.h"
#include "mm_fill_aux.h"
#include "mm_fill_common.h"
#include "mm_fill_em.h"
#include "mm_fill_fill.h"
#include "mm_fill_ls.h"
#include "mm_fill_population.h"
#include "mm_fill_porous.h"
#include "mm_fill_potential.h"
#include "mm_fill_pthings.h"
#include "mm_fill_ptrs.h"
#include "mm_fill_rs.h"
#include "mm_fill_shell.h"
#include "mm_fill_species.h"
#include "mm_fill_stress.h"
#include "mm_fill_terms.h"
#include "mm_fill_util.h"
#include "mm_flux.h"
#include "mm_mp.h"
#include "mm_mp_const.h"
#include "mm_mp_structs.h"
#include "mm_qp_storage.h"
#include "mm_qtensor_model.h"
#include "mm_shell_util.h"
#include "mm_unknown_map.h"
#include "mpi.h"
#include "rd_mesh.h"
#include "rf_allo.h"
#include "rf_bc.h"
#include "rf_bc_const.h"
#include "rf_fem.h"
#include "rf_fem_const.h"
#include "rf_io.h"
#include "rf_masks.h"
#include "rf_mp.h"
#include "rf_node_const.h"
#include "rf_solver.h"
#include "rf_solver_const.h"
#include "sl_epetra_util.h"
#include "sl_util.h"
#include "sl_util_structs.h"
#include "std.h"
#ifdef HAVE_PETSC
#include "sl_petsc.h"
#endif
#include "mm_fill_split.h"
#include "stdbool.h"
#include "wr_side_data.h"

#define GOMA_MM_FILL_C

/*
 * Global variables defined here. Declared frequently via rf_bc.h
 */

/*
 * Demarcate the CPU consumption of matrix_fill().
 * Play some tricks to accumulate a reasonable depiction of the
 * total assembly time for all the elements and not just one element.
 */

double mm_fill_total;
extern int PRS_mat_ielem;

static void load_lec(Exo_DB *, /* Exodus database pointer */
                     int,      /* element number we are working on */
                     struct GomaLinearSolverData *,
                     double[],  /* Solution vector */
                     double[],  /* Residual vector */
                     double *); /* element stiffness Matrix for frontal solver*/
static void zero_lec(void);

/*****************************************************************************/
/*****************************************************************************/
/*****************************************************************************/

/*************************************************************************
 *
 * matrix_fill_full:
 *
 *
 *  Construct the Jacobian and Residual. This is a wrapper around the
 *  element level fill routine, matrix_fill().
 *
 * Return:
 *  -1 : A negative element volume was encountered somewhere in the
 *       domain. The Matrix is not filled till completion
 *   0 : Successful completion.
 *************************************************************************/

int matrix_fill_full(struct GomaLinearSolverData *ams,
                     double x[],
                     double resid_vector[],
                     double x_old[],
                     double x_older[],
                     double xdot[],
                     double xdot_old[],
                     double x_update[],
                     double *ptr_delta_t,
                     double *ptr_theta,
                     struct elem_side_bc_struct *first_elem_side_BC_array[],
                     double *ptr_time_value,
                     Exo_DB *exo,
                     Dpi *dpi,
                     int *ptr_num_total_nodes,
                     dbl *ptr_h_elem_avg,
                     dbl *ptr_U_norm,
                     dbl *estifm) {
  int ielem = 0, e_start = 0, e_end = 0, ebn = 0;
  char yo[] = "matrix_fill_full";
  int err, err_global;

#define debug_subelement_decomposition 0
#if debug_subelement_decomposition
  if (ls != NULL && ls->SubElemIntegration)
    subelement_mesh_output(x, exo);
  if (ls != NULL && ls->SubElemIntegration) {
    double surf_min[3];
    double surf_max[3];
    ls_surface_extents(x, exo, surf_min, surf_max);
    fprintf(stderr, "Level set surface extents: %g <= x <= %g, %g <= y <= %g\n", surf_min[0],
            surf_max[0], surf_min[1], surf_max[1]);
  }
#endif

  if (xfem != NULL)
    clear_xfem_contribution(ams->npu);

#define DEBUG_LS_INTEGRATION 0
#if DEBUG_LS_INTEGRATION
  if (ls != NULL) {
    ls->Neg_Vol = 0.;
    ls->Pos_Vol = 0.;
    ls->Surface_Area = 0.;
  }
#endif

  /*
   * One could do other loops here. For example, loop over global
   * nodes, precalculating likely quantities.
   */

  /*
   * Loop over all of the elements one a time. Obtain their
   * element contributions to the global matrix
   *
   * -> This would be a good spot to loop over each element block instead
   *    Then allocate memory here for common data elements
   */
  neg_elem_volume = FALSE;
  neg_lub_height = FALSE;
  zero_detJ = FALSE;

  e_start = exo->eb_ptr[0];
  e_end = exo->eb_ptr[exo->num_elem_blocks];

  for (ielem = e_start, ebn = 0; ielem < e_end && !neg_elem_volume && !neg_lub_height && !zero_detJ;
       ielem++) {

    /*First we must calculate the material-referenced element
     *number so as to be compatible with the ElemStorage struct
     */
    ebn = find_elemblock_index(ielem, exo);
    int mn = Matilda[ebn];
    if (mn < 0) {
      continue;
    }

    /*needed for saturation hyst. func. */
    PRS_mat_ielem = ielem - exo->eb_ptr[ebn];

    err = matrix_fill(ams, x, resid_vector, x_old, x_older, xdot, xdot_old, x_update, ptr_delta_t,
                      ptr_theta, first_elem_side_BC_array, ptr_time_value, exo, dpi, &ielem,
                      ptr_num_total_nodes, ptr_h_elem_avg, ptr_U_norm, estifm, 0);

    if (err)
      break;

    if (neg_elem_volume) {
      log_msg("Negative elem det J in element (%d)", ielem + 1);
      if (ls != NULL && ls->SubElemIntegration)
        subelement_mesh_output(x, exo);
    }

    if (neg_lub_height) {
      log_msg("Negative lubrication height in element (%d)", ielem + 1);
    }

    if (zero_detJ) {
      log_msg("Zero determinant of Jacobian of transformation (%d)", ielem + 1);
    }
  }

  /*
   * Free memory allocated above
   */
  global_qp_storage_destroy();

  /*
   * Now coordinate the processors so that they all know about a negative or zero
   * volume in an element and negative lubrication height
   */
#ifdef PARALLEL
  MPI_Allreduce(&neg_elem_volume, &neg_elem_volume_global, 1, MPI_INT, MPI_MAX, MPI_COMM_WORLD);
  neg_elem_volume = neg_elem_volume_global;

  MPI_Allreduce(&neg_lub_height, &neg_lub_height_global, 1, MPI_INT, MPI_MAX, MPI_COMM_WORLD);
  neg_lub_height = neg_lub_height_global;

  MPI_Allreduce(&zero_detJ, &zero_detJ_global, 1, MPI_INT, MPI_MAX, MPI_COMM_WORLD);
  zero_detJ = zero_detJ_global;

  MPI_Allreduce(&err, &err_global, 1, MPI_INT, MPI_SUM, MPI_COMM_WORLD);
  err = err_global;

#endif

  if (err)
    return -1;

  /*
   * Do common utility tasks, such as printing out the matrix when in
   * debug mode
   */

  if (xfem != NULL)
    check_xfem_contribution(ams->npu, ams, resid_vector, x, exo);

#if DEBUG_LS_INTEGRATION
  if (ls != NULL) {
    DPRINTF(stderr,
            "Debugging integration, Time,Neg_Vol,Pos_Vol,Area = %20.12e %20.12e %20.12e %20.12e\n",
            *ptr_time_value, ls->Neg_Vol, ls->Pos_Vol, ls->Surface_Area);
  }
#endif

  if (neg_elem_volume)
    return -1;
  if (neg_lub_height)
    return -1;
  if (zero_detJ)
    return -1;

  return 0;
}
/*****************************************************************************/
/*****************************************************************************/
/*****************************************************************************/

int matrix_fill(struct GomaLinearSolverData *ams,
                double x[],            /* Solution vector */
                double resid_vector[], /* Residual vector */
                double x_old[],        /* Solution vector , previous last time step */
                double x_older[],      /* Solution vector , previous prev time step */
                double xdot[],         /* xdot of current solution                  */
                double xdot_old[],     /* xdot_old of current solution              */
                double x_update[],     /* last update vector */
                double *ptr_delta_t,   /* current time step size                    */
                double *ptr_theta,     /* parameter to vary time integration from
                                        * explicit (theta = 1) to implicit
                                        * (theta = 0) */
                struct elem_side_bc_struct *first_elem_side_BC_array[],
                /* This is an array of pointers to the first
                   surface integral defined for each element.
                   It has a length equal to the total number
                   of elements defined on current processor */
                double *ptr_time_value,
                Exo_DB *exo,              /* ptr to EXODUS II finite element mesh db */
                Dpi *dpi,                 /* ptr to distributed processing info */
                int *ptr_ielem,           /* element number */
                int *ptr_num_total_nodes, /* Number of nodes that each processor is
                                             responsible for                              */
                dbl *ptr_h_elem_avg,      /* global average element size for PSPG */
                dbl *ptr_U_norm,          /* global average velocity for PSPG */
                dbl *estifm,              /* element stiffness Matrix for frontal solver*/
                int zeroCA)

/******************************************************************************
Function which fills the FEM stiffness matrices and the right-hand side.

Author:          Harry Moffat, Scott Hutchinson (1421)
Date:            24 November 1992
Revised:         Wed Mar  2 14:05:04 MST 1994 pasacki@sandia.gov
Revised:         9/15/94 RRR
Revised:         Summer 1998, SY Tam (UNM)
******************************************************************************/

{
  double delta_t, theta, time_value, h_elem_avg; /*see arg list */
  int ielem, num_total_nodes;

#if 0
  int status = 0;		/* variable describing status of the matrix */
				/* calculation this is set to -1 if further */
				/* iteration is not recommended*/
#endif

  static int CA_id[MAX_CA];     /*  array of CA conditions */
  static int CA_fselem[MAX_CA]; /*  array of CA free surface elements  */
  static int CA_sselem[MAX_CA]; /*  array of CA solid surface elements */
  static int CA_proc[MAX_CA];   /*  Processor which has each CA */

  int mn;                     /* material block counter */
  int err;                    /* temp variable to hold diagnostic flags.      */
  int ip;                     /* ip is the local quadrature point index       */
  int ip_total;               /* ip_total is the total number of volume
                                 quadrature points in the element             */
  int j;                      /* local index loop counter 	             */
  int i;                      /* Index for the local node number - row        */
  int b, eqn = -1, e, lm_dof; /*convenient params for neatness */
  int I;                      /* Index for global node number - row        */
  int ielem_type = 0;         /* Element type of the current element          */
  int ielem_dim;              /* Element physical dimension                   */
  int num_local_nodes;        /* Number of local basis functions in the
                                 current element                              */
  int iconnect_ptr;           /* Pointer to the beginning of the connectivity
                                 list for the current element                 */
  int ibc;                    /* Index for the boundary condition 	      */
  int var = -1;               /* variable name (TEMPERATURE, etc) */

  double s, t, u; /* Gaussian-quadrature point locations          */

  int call_int, call_col, call_contact, call_shell_grad, call_sharp_int;
  /* int call_special; */
  /* flags for calling boundary
     condition routines */
  int call_rotate;
  int rotate_mesh, rotate_momentum;
  int assemble_rs, make_trivial = 0; /* Flags for Eulerian solid mechanics
                                    and level-set */
  int bct, mode;

  /* ___________________________________________________________________________*/
  /* ___________________________________________________________________________*/

  double xi[DIM]; /* Local element coordinates of Gauss point. */

  double wt = 0.0; /* Quadrature weights
                    units - ergs/(sec*cm*K) = g*cm/(sec^3*K)     */

  double ls_F[MDE];                  /* local copy for adaptive weights  */
  double ad_wtpos[10], ad_wtneg[10]; /*adaptive integration weights  */

#if 0
  dbl h[DIM];                 /* element size variable for PSPG */
  dbl hh[DIM][DIM];
  dbl dh_dxnode[DIM][MDE];

  dbl hsquared[DIM];          /* square of the element size variable for SUPG */
  dbl hhv[DIM][DIM];
  dbl dhv_dxnode[DIM][MDE];
  dbl v_avg[DIM];              /* average element velocity for SUPG */
  dbl dv_dnode[DIM][MDE];      /* nodal derivatives of average element velocity for SUPG */
#endif

  struct Petrov_Galerkin_Data pg_data;

  struct Porous_Media_Terms pm_terms; /*Needed up here for Hysteresis switching criterion*/

  struct elem_side_bc_struct *elem_side_bc;
  /* Pointer to an element side boundary condition
     structure				      */
  struct elem_edge_bc_struct *elem_edge_bc;
  /* Pointer to an element edge boundary condition
     structure				      */
  int bc_input_id; /* Input ID of the surf_int boundary condition  */
  int id_side;     /* side counter for discontinuous Galerkin method */

  /* List to keep track of nodes at which residual and
     Jacobian corrections have been made           */
  /* for mesh equations */
  /* List to keep track of nodes at which residual and
     Jacobian corrections have been made           */
  /* for mesh equations */
  int local_node_list_fs[MDE]; /* list to keep track of nodes at which solid contributions
                                  have been transfered to liquid (fluid-solid boundaries)*/

  int discontinuous_mass;   /* flag that tells you if you are doing Discontinuous Galerkin
                               for the species equations */
  int discontinuous_stress; /* flag that tells you if you are doing Discontinuous Galerkin
                               for the species equations */
  int ielem_type_mass = -1; /* flag to give discontinuous interpolation type */

  int pspg_local = 0;
  int PorousShellOn = 0; /* flag for porous shell equations */
  bool owner = TRUE;

  NODE_INFO_STRUCT *node;
  SGRID *element_search_grid = NULL;

  struct Level_Set_Data *ls_old;

  static double mm_fill_start, mm_fill_end; /* Count CPU time this call. */

  static char yo[] = "matrix_fill"; /* My name to take blame... */

  int *pde;

  /*
   * BEGINNING OF EXECUTABLE STATEMENTS
   */

  mm_fill_start = ut();

  /*
   * Unpack some pointers that were added to help portability of front
   */
  delta_t = *ptr_delta_t;
  theta = *ptr_theta;
  time_value = *ptr_time_value;
  ielem = *ptr_ielem;
  num_total_nodes = *ptr_num_total_nodes;
  h_elem_avg = pg_data.h_elem_avg = *ptr_h_elem_avg;
  pg_data.U_norm = *ptr_U_norm;

  if (Debug_Flag > 1) {
    P0PRINTF("%s: begins\n", yo);
  }

  /******************************************************************************/
  /*                                BLOCK 1                                     */
  /*          LOOP OVER THE ELEMENTS DEFINED ON THE CURRENT PROCESSOR           */
  /*          INITIALIZATION THAT IS DEPENDENT ON THE ELEMENT NUMBER            */
  /******************************************************************************/

  /*
   * For each variable there are generally different degrees of
   * freedom that they and their equations contribute to.
   *
   * For this element, load up arrays that tell, for each variable,
   *
   *	(i) how many degrees of freedom they contribute towords
   *	(ii) the local node number associated with each degree of
   *	     freedom
   *	(iii) pointers in the "esp" structure that tell where
   *	      things are located in the global scheme...
   *		(a) nodal unknowns in this element...
   *		(b) Residual equations receiving contributions in
   *		    this element.
   *		(c) where the Jacobian entries go in the global
   *		    "a" matrix in its MSR format...
   */

  /*   Initialize CA element arrays. These arrays are */
  /*   are used to track the connectivity of elements */
  /*   around contact lines, so that a variable wall  */
  /*   normal can be used when the wall and free surface */
  /*   are in separate elements.                      */
  /*   PRS NOTE:  This is actually a very inefficient */
  /*   initialization, as these arrays could be set up*/
  /*   in one pre-processing step. However, that step */
  /*   requires an element sweep without assembly.    */
  /*   Could and should be done.                      */

  /*
   * Hmmm...the elem_order_map[] array is not always guaranteed to exist.
   * Need to make provision for this, say in rd_exo.c. (and don't forget
   * to free it up at the end, too!)
   *
   * There's a boolean exo->elem_order_map_exists that should be set and
   * checked accordingly to avoid problems in case exo->elem_order_map is NULL
   *
   */

  if (Proc_NS_List_Length > 0 &&
      ((zeroCA == 1) || ((Linear_Solver != FRONT && ielem == exo->eb_ptr[0]) ||
                         (Linear_Solver == FRONT && ielem == exo->elem_order_map[0] - 1)))) {
    int nsp, nspk, count = -1;
    memset(CA_fselem, -1, sizeof(int) * MAX_CA);
    memset(CA_sselem, -1, sizeof(int) * MAX_CA);
    memset(CA_id, -1, sizeof(int) * MAX_CA);
    memset(CA_proc, -1, sizeof(int) * MAX_CA);
    for (j = 0; j < Num_BC; j++) {
      switch (BC_Types[j].BC_Name) {
      case CA_BC:
      case CA_MOMENTUM_BC:
      case VELO_THETA_HOFFMAN_BC:
      case VELO_THETA_TPL_BC:
      case VELO_THETA_COX_BC:
      case VELO_THETA_SHIK_BC:
        nsp = match_nsid(BC_Types[j].BC_ID);
        nspk = Proc_NS_List[Proc_NS_Pointers[nsp]];
        if (nsp != -1 && Nodes[nspk]->Proc == ProcID) {
          count++;
          CA_proc[count] = ProcID;
        }
        break;
      }
    }

    /*
     * Initialize the accumulated CPU time for assembly...
     */
    mm_fill_total = 0;
  }

  /*
   *  load_elem_dofptr:
   *       This routine loads a lot of useful pointers concerning the
   *       current element refering to materials number:
   *             mp = pointer to the material property structure
   *             pd = problem description structure
   *             cr = cr structure
   *             elc
   *             vn = vn structure
   *             ve = ve structure
   *       It also fills in these element based structures:
   *             ei = Element Indeces structures
   *
   * First, make all the pointers for different variables point to
   * a bona fide zero value so that references to undefined variables
   * give a zero by default...
   */
  err = load_elem_dofptr(ielem, exo, x, x_old, xdot, xdot_old, 0);
  GOMA_EH(err, "load_elem_dofptr");

  err = bf_mp_init(pd);
  mn = ei[pg->imtrx]->mn;
  pde = (int *)pd->e[pg->imtrx];

  for (mode = 0; mode < vn->modes; mode++) {
    ve[mode] = ve_glob[mn][mode];
  }

  /* discontinuous Galerkin information */
  /* element type, assumed to be globally consistent for now */

  /* need to take this section out and up above.  Inefficient now as it assumes
     every element is different */

  discontinuous_mass = 0;

  if (pd->i[pg->imtrx][MASS_FRACTION] == I_P1) {
    if (pd->Num_Dim == 2)
      ielem_type_mass = P1_QUAD;
    if (pd->Num_Dim == 3)
      ielem_type_mass = P1_HEX;
    discontinuous_mass = 1;
  } else if (pd->i[pg->imtrx][MASS_FRACTION] == I_P0) {
    if (pd->Num_Dim == 2)
      ielem_type_mass = P0_QUAD;
    if (pd->Num_Dim == 3)
      ielem_type_mass = P0_HEX;
    discontinuous_mass = 1;
  } else if (pd->i[pg->imtrx][MASS_FRACTION] == I_PQ1) {
    if (pd->Num_Dim == 2)
      ielem_type_mass = BILINEAR_QUAD;
    if (pd->Num_Dim == 3)
      GOMA_EH(GOMA_ERROR, "Sorry PQ1 interpolation has not been implemented in 3D yet.");
    discontinuous_mass = 1;
  } else if (pd->i[pg->imtrx][MASS_FRACTION] == I_PQ2) {
    if (pd->Num_Dim == 2)
      ielem_type_mass = BIQUAD_QUAD;
    if (pd->Num_Dim == 3)
      GOMA_EH(GOMA_ERROR, "Sorry PQ2 interpolation has not been implemented in 3D yet.");
    discontinuous_mass = 1;
  } else {
    ielem_type_mass = ielem_type;
  }

  discontinuous_stress = 0;

  if (pd->i[pg->imtrx][POLYMER_STRESS11] == I_P1) {
    discontinuous_stress = 1;
  } else if (pd->i[pg->imtrx][POLYMER_STRESS11] == I_P0) {
    discontinuous_stress = 1;
  } else if (pd->i[pg->imtrx][POLYMER_STRESS11] == I_PQ1) {
    if (pd->Num_Dim == 3)
      GOMA_EH(GOMA_ERROR, "Sorry PQ1 interpolation has not been implemented in 3D yet.");
    discontinuous_stress = 1;
  } else if (pd->i[pg->imtrx][POLYMER_STRESS11] == I_PQ2) {
    if (pd->Num_Dim == 3)
      GOMA_EH(GOMA_ERROR, "Sorry PQ2 interpolation has not been implemented in 3D yet.");
    discontinuous_stress = 1;
  }

  ielem_type = ei[pg->imtrx]->ielem_type; /* element type */

  num_local_nodes = ei[pg->imtrx]->num_local_nodes; /* number of local  basis functions */

  ielem_dim = ei[pg->imtrx]->ielem_dim; /* physical dimension  of this element */

  iconnect_ptr =
      ei[pg->imtrx]
          ->iconnect_ptr; /* find pointer to beginning  of this element's connectivity list */

  /* subgrid or subelement integration setup */
  if (pd->gv[FILL] && ls != NULL && ls->Integration_Depth > 0 && ls->elem_overlap_state) {
    Subgrid_Int.active = TRUE;

#ifdef SUBELEMENT_FOR_SUBGRID
    /* DRN: you can also do subgrid integration with the following.
       it recursive divides element to create small subelements and then
       creates subgrid integration points */
    Subgrid_Int.ip_total = get_subelement_integration_pts(&Subgrid_Int.s, &Subgrid_Int.wt,
                                                          &Subgrid_Int.ip_sign, 0., -2, 0);
    /*DPRINTF(stderr,"DEBUG ielem=%d, ip_total=%d\n",ei[pg->imtrx]->ielem,Subgrid_Int.ip_total);*/
#else
    Subgrid_Int.ip_total = get_subgrid_integration_pts(
        Subgrid_Tree, &element_search_grid, &Subgrid_Int.s, &Subgrid_Int.wt, ls->Length_Scale);
    /*DPRINTF(stderr,"DEBUG ielem=%d, ip_total=%d\n",ei[pg->imtrx]->ielem,Subgrid_Int.ip_total);*/
#endif
#if 0
      print_subgrid_integration_pts ( Subgrid_Int.s, Subgrid_Int.wt, Subgrid_Int.ip_total );
#endif
  } else if (pd->gv[FILL] && ls != NULL && ls->SubElemIntegration && ls->elem_overlap_state) {
    Subgrid_Int.active = TRUE;
    Subgrid_Int.ip_total = get_subelement_integration_pts(&Subgrid_Int.s, &Subgrid_Int.wt,
                                                          &Subgrid_Int.ip_sign, 0., -2, 0);
    if (neg_elem_volume) {
#if 0
	  /* Squawk then turn off the switch. */
          GOMA_WH( -1, "Negative subelement volume detected.");
	  neg_elem_volume = FALSE;
#endif
#if 1
      /* Squawk then fail timestep. */
      fprintf(stderr, "Negative subelement volume in element (%d)!\n", ielem + 1);
      return -1;
#endif
    }
#if 0
      print_subgrid_integration_pts ( Subgrid_Int.s, Subgrid_Int.wt, Subgrid_Int.ip_total );
#endif
  } else if (pd->gv[FILL] && ls != NULL && ls->AdaptIntegration && ls->elem_overlap_state) {
    Subgrid_Int.active = TRUE;
  } else {
    Subgrid_Int.active = FALSE;
  }

  /*
   * Clean out local element contribution (lec) accumulator...
   */
  zero_lec();

  /* XFEM setup */
  /* DRN-now using check_xfem_contribution to do this */
#if 0
  if ( xfem!= NULL ) kill_extended_eqns( x, exo );
#endif
  if (ls != NULL)
    ls->Elem_Sign = 0;

  /******************************************************************************/
  /*                              BLOCK 1.5                                     */
  /*             INITIAL CALCULATIONS AT CENTROID OF THE ELEMENT                */
  /******************************************************************************/

  /*
   * set element size variable to zero if not used -- just to be safe
   */

  memset(pg_data.h, 0, sizeof(double) * DIM);
  memset(pg_data.hh, 0, sizeof(double) * DIM * DIM);
  memset(pg_data.dh_dxnode, 0, sizeof(double) * MDE * DIM);
  memset(pg_data.hsquared, 0, sizeof(double) * DIM);
  memset(pg_data.hhv, 0, sizeof(double) * DIM * DIM);
  memset(pg_data.dhv_dxnode, 0, sizeof(double) * MDE * DIM);
  memset(pg_data.v_avg, 0, sizeof(double) * DIM);
  memset(pg_data.dv_dnode, 0, sizeof(double) * MDE * DIM);
  pg_data.mu_avg = 0.;
  pg_data.rho_avg = 0.;

  /* get element level constants for upwinding and
     stabilized schemes, if necessary */
  /*
   * If PSPG is turned on, then calculate the centroid viscosity
   * for use in the PSPG formulas. Note, we actually call
   * load_basis_functions here. Is this big penalty necessary or
   * can be piggyback on top of one gauss point?
   */
  if (PSPG) {
    if (PSPG == 1) {
      pspg_local = 0;
    }
    /* This is the flag for the standard local PSPG */
    else if (PSPG == 2) {
      pspg_local = 1;
    }
  }

  if ((PSPG || (mp->Mwt_funcModel == SUPG)) && pde[R_PRESSURE] && pde[R_MOMENTUM1]) {
    xi[0] = 0.0;
    xi[1] = 0.0;
    xi[2] = 0.0;
    (void)load_basis_functions(xi, bfd);
    setup_shop_at_point(ielem, xi, exo);
    pg_data.mu_avg = element_viscosity();
    pg_data.rho_avg = density(NULL, time_value);

    //    double mu = 0;
    //    double rho = 0;
    //    for (ip = 0; ip < num_local_nodes; ip ++)
    //      {
    //        find_nodal_stu(ip, ielem_type, &xi[0], &xi[1], &xi[2]);
    //        setup_shop_at_point(ei[pg->imtrx]->ielem, xi, exo);
    //        double gamma[DIM][DIM];
    //        for ( int a=0; a<VIM; a++)
    //          {
    //            for ( int b=0; b<VIM; b++)
    //              {
    //                gamma[a][b] = fv->grad_v[a][b] + fv->grad_v[b][a];
    //              }
    //          }
    //        mu += viscosity(gn, gamma, NULL);
    //        rho += density(NULL, time_value);
    //      }
    //    pg_data.mu_avg = mu / ((double) num_local_nodes);
    //    pg_data.rho_avg = rho / ((double) num_local_nodes);

    if (pspg_local) {
      h_elem_siz(pg_data.hsquared, pg_data.hhv, pg_data.dhv_dxnode, pde[R_MESH1]);
      element_velocity(pg_data.v_avg, pg_data.dv_dnode, exo);
    }
  }

  if (Cont_GLS && pde[R_PRESSURE] && pde[R_MOMENTUM1]) {
    xi[0] = 0.0;
    xi[1] = 0.0;
    xi[2] = 0.0;
    (void)load_basis_functions(xi, bfd);
    pg_data.mu_avg = element_viscosity();
    pg_data.rho_avg = density(NULL, time_value);

    if (Cont_GLS == 2) {
      h_elem_siz(pg_data.hsquared, pg_data.hhv, pg_data.dhv_dxnode, pde[R_MESH1]);
      element_velocity(pg_data.v_avg, pg_data.dv_dnode, exo);
    }
  }

  if (pd->gv[FILL] || pd->gv[PHASE1]) /* UMR fix for non-FILL problems */
  {
    if (ls != NULL) {
      h_elem_siz(pg_data.hsquared, pg_data.hhv, pg_data.dhv_dxnode, pde[R_MESH1]);
    }
  }

  /*
   * The current SUPG model requires a value for the element's size and the
   * average velocity. Evaluate this here.
   */
  if ((mp->Momentwt_funcModel == SUPG &&
       (pde[R_MOMENT0] || pde[R_MOMENT1] || pde[R_MOMENT2] || pde[R_MOMENT3]) &&
       pd->gv[R_MOMENTUM1]) ||
      (vn->wt_funcModel == SUPG && pde[R_STRESS11] && pd->gv[R_MOMENTUM1]) ||
      (mp->Spwt_funcModel == SUPG && pde[R_MASS] && (pd->gv[R_MOMENTUM1] || pd->gv[R_MESH1])) ||
      (mp->Mwt_funcModel == SUPG && pde[R_MOMENTUM1]) ||
      (mp->Ewt_funcModel == SUPG && pde[R_ENERGY] && (pd->gv[R_MOMENTUM1] || pd->gv[R_MESH1])) ||
      (mp->Ewt_funcModel == SUPG && pde[R_SHELL_ENERGY] && (pde[R_LUBP])) ||
      ((pde[R_FILL]) && ((tran->Fill_Weight_Fcn == FILL_WEIGHT_SUPG) ||
                         (tran->Fill_Weight_Fcn == FILL_WEIGHT_EXPLICIT)))) {
    h_elem_siz(pg_data.hsquared, pg_data.hhv, pg_data.dhv_dxnode, pd->gv[R_MESH1]);
    element_velocity(pg_data.v_avg, pg_data.dv_dnode, exo);
  }

  if (cr->MassFluxModel == HYDRODYNAMIC) {
    /* For shock capturing diffusivity in Phillips model */
    h_elem_siz(pg_data.hsquared, pg_data.hhv, pg_data.dhv_dxnode, pde[R_MESH1]);
  }
  if (mp->DiffusivityModel[0] == HYDRO && mp->QTensorDiffType[0] == CONSTANT) {
    h_elem_siz(pg_data.hsquared, pg_data.hhv, pg_data.dhv_dxnode, pde[R_MESH1]);
    assemble_qtensor(pg_data.hsquared);
  }

  if (cr->MassFluxModel == HYDRODYNAMIC_QTENSOR_OLD) {
    h_elem_siz(pg_data.hsquared, pg_data.hhv, pg_data.dhv_dxnode, pde[R_MESH1]);
    assemble_qtensor(pg_data.hsquared);
  }

  /* Ryan's new qtensor model */
  else if (mp->DiffusivityModel[0] == HYDRO && mp->QtensorExtensionPModel == CONSTANT) {
    h_elem_siz(pg_data.hsquared, pg_data.hhv, pg_data.dhv_dxnode, pde[R_MESH1]);
    assemble_new_qtensor(pg_data.hsquared);
  }

  /*
   * Here we will do a quick element-level manipulation for the use of Lagrange
   * multipliers for fluid-structural surfaces (viz. overset grid). This section may change if
   * the assemble_volume_lagrange_multiplier guts change.
   * Quickly trivialize residuals and jacobian for elements that don't contain
   * an isosurface. For elements not containing a solid/fluid boundary, we will
   * set set the Jacobian and Residual to be such that no updates occur. Actually, this
   * test should be done at a much higher level, and not within a Gauss Integration loop, but
   * we will do this here for now.   PRS: If we go forward with this we need to put this
   * in a subroutine
   */

  ls_old = ls;
  if (!pde[R_MESH1]) {
    if (pfd != NULL)
      ls = pfd->ls[0]; /* this is a major hack */
    if (pde[R_LAGR_MULT1] && !ls->elem_overlap_state) {
      for (b = 0; b < pd->Num_Dim; b++) {
        for (i = 0; i < ei[pg->imtrx]->dof[R_LAGR_MULT1 + b]; i++) {
          if (af->Assemble_Residual) {
            lm_dof = ei[pg->imtrx]->gun_list[R_LAGR_MULT1 + b][i];
            eqn = upd->ep[pg->imtrx][R_LAGR_MULT1 + b];
            var = upd->vp[pg->imtrx][LAGR_MULT1 + b];
            lec->R[LEC_R_INDEX(eqn, i)] = x[lm_dof];
          }

          if (af->Assemble_Jacobian) {
            zero_lec_row(lec->J, eqn, i);
            lec->J[LEC_J_INDEX(eqn, var, i, i)] = 1.0;
          }
        }
      }
    }
  } else {
    if (pde[R_LAGR_MULT1]) {
      for (b = 0; b < pd->Num_Dim; b++) {
        for (i = 0; i < ei[pg->imtrx]->dof[R_LAGR_MULT1 + b]; i++) {
          if (af->Assemble_Residual) {
            eqn = upd->ep[pg->imtrx][R_LAGR_MULT1 + b];
            var = upd->vp[pg->imtrx][LAGR_MULT1 + b];
            lec->R[LEC_R_INDEX(eqn, i)] = 0.;
          }

          if (af->Assemble_Jacobian) {
            zero_lec_row(lec->J, eqn, i);
            lec->J[LEC_J_INDEX(eqn, var, i, i)] = 1.e-15;
          }
        }
      }
    }
  }
  ls = ls_old; /*Make things right again */

  /*
   * Here we will do another quick element-level manipulation for Eulerian Solid
   * mechanics problems using the level-set method and the assemble_real_solid
   * TALE routine.   In this situation we have a fixed mesh (hence no mesh motion
   * equations), and real-solid motion through the mesh. When not in the solid region
   * as delineated by the level-set field we will trivialize the real-solid equations
   * by setting the displacements to zero.  On elements that connect to elements through
   * which the level-set interface cuts, we will not assemble AT ALL, so as to achieve
   * the natural stress condition on the intefacial elements.
   */
  /* assemble fake equation for elements off interface */
  assemble_rs = TRUE;

  if (pde[R_SOLID1]) {
    if (pd->etm[pg->imtrx][R_SOLID1][(LOG2_MASS)])
      GOMA_EH(GOMA_ERROR, "Cannot do real inertia for TALE yet. Remove this line if trying to "
                          "perform EULERIAN solid mechanics");
    eqn = R_SOLID1;
    if (pd->TimeIntegration != STEADY && pd->etm[pg->imtrx][R_SOLID1][(LOG2_MASS)] &&
        !ls->elem_overlap_state && *esp->F[0] >= 0.0) {
      for (i = 0; i < ei[pg->imtrx]->dof[eqn]; i++) {
        make_trivial = TRUE;
        if ((pd->i[pg->imtrx][eqn] == I_Q1) || (pd->i[pg->imtrx][eqn] == I_Q2)) {
          /* check all neighboring elements to see if any
             span the interface */
          I = Proc_Elem_Connect[ei[pg->imtrx]->iconnect_ptr + i];
          for (j = exo->node_elem_pntr[I]; j < exo->node_elem_pntr[I + 1]; j++) {
            e = exo->node_elem_list[j];
            if (elem_overlaps_interface(e, x, exo, ls->Length_Scale)) {
              make_trivial = FALSE;
              assemble_rs = FALSE;
            }
          }
        }
      }
      if (make_trivial) {
        assemble_rs = FALSE;
        for (b = 0; b < pd->Num_Dim; b++) {
          for (i = 0; i < ei[pg->imtrx]->dof[R_SOLID1 + b]; i++) {
            if (af->Assemble_Residual) {
              eqn = upd->ep[pg->imtrx][R_SOLID1 + b];
              var = upd->vp[pg->imtrx][R_SOLID1 + b];
              lec->R[LEC_R_INDEX(eqn, i)] = 0.;
            }

            if (af->Assemble_Jacobian) {
              zero_lec_row(lec->J, eqn, i);
              lec->J[LEC_J_INDEX(eqn, var, i, i)] = 1.e-15;
            }
          }
        }
      }
    }
  }

  /******************************************************************************/
  /*                              BLOCK 1.6                                     */
  /*                Precalculations above the Gauss point loop                  */
  /******************************************************************************/

  if (pde[R_POR_LIQ_PRES]) {
    if (mp->Porous_Mass_Lump) {
      load_nodal_porous_properties(theta, delta_t);
    }
  }

  if ((pde[R_SHELL_SAT_OPEN]) || (pde[R_SHELL_SAT_OPEN_2])) {
    if (pde[R_SHELL_SAT_OPEN]) {
      load_nodal_shell_porous_properties(theta, delta_t, R_SHELL_SAT_OPEN);
    } else if (pde[R_SHELL_SAT_OPEN_2]) {
      load_nodal_shell_porous_properties(theta, delta_t, R_SHELL_SAT_OPEN_2);
    }
  }

  if (pde[R_PRESSURE]) {
    if (PSPP == 1) {
      err = assemble_projection_stabilization(exo, time_value);
      GOMA_EH(err, "assemble_projection_stabilization");
#ifdef CHECK_FINITE
      err = CHECKFINITE("assemble_projection_stabilization");
      if (err)
        return -1;
#endif
    }

    if (PSPP == 2) {
      err = assemble_PPPS_generalized(exo);
      GOMA_EH(err, "assemble_PPPS_generalized");
#ifdef CHECK_FINITE
      err = CHECKFINITE("assemble_PPPS_generalized");
      if (err)
        return -1;
#endif
    }

    if (PSPP == 3) {
      err = assemble_projection_time_stabilization(exo, time_value, theta, delta_t);
      GOMA_EH(err, "assemble_projection_stabilization");
#ifdef CHECK_FINITE
      CHECKFINITE("assemble_projection_stabilization");
#endif
    }
  }

  /* Initialize the flag for porous shell */
  if ((pde[R_SHELL_SAT_1]) || (pde[R_SHELL_SAT_2]) || (pde[R_SHELL_SAT_3])) {
    PorousShellOn = 1;
  }

  /* Do precalcations for porous shell hysteresis problem */
  if ((mp->PorousMediaType != CONTINUOUS) &&
      ((mp->PorousShellCapPresModel[0] == VAN_GENUCHTEN_HYST) ||
       (mp->PorousShellCapPresModel[0] == VAN_GENUCHTEN_HYST_EXT)) &&
      (PorousShellOn)) {
    //     if (af->Sat_hyst_reevaluate)
    //       {
    //        ebn = find_elemblock_index(ielem, exo);
    //        ielem_local = ielem - exo->eb_ptr[ebn];
    /* Determine what curve to follow and if switch is in order */
    //        err = evaluate_sat_hyst_criterion_nodal(ielem_local);
    //       }
  }

  /******************************************************************************/
  /*                              BLOCK 2.0a                                    */
  /*                   START OF VOLUME INTEGRATION LOOP                         */
  /*                LOOP OVER THE "REGULAR: QUADRATURE POINTS                   */
  /*          INITIALIZATION THAT IS DEPENDENT ON THE QUADRATURE POINT VALUE    */
  /******************************************************************************/

  ip_total = elem_info(NQUAD, ielem_type);

  /* Loop over all the Volume Quadrature integration points */

  if (pde[R_FILL]) /* No need to do this loop if there is no LS/FILL variable OK */
  {
    struct LS_Mass_Lumped_Penalty mass_lumped_penalty;
    if (ls != NULL && ls->Toure_Penalty) {
      assemble_ls_mass_lumped_penalty(&mass_lumped_penalty, ip_total, ielem_type, &pg_data);
    }

    for (ip = 0; ip < ip_total; ip++) {
      MMH_ip = ip;

      find_stu(ip, ielem_type, &s, &t, &u); /* find quadrature point */
      wt = Gq_weight(ip, ielem_type);       /* find quadrature weights for */
      if (ls != NULL)
        ls->Elem_Sign = 0;

      /* locations for current ip */

      /*
       * Local element coordinates...
       */

      xi[0] = s;
      xi[1] = t;
      xi[2] = u;

      fv->wt = wt;

      /*
       *	    PASS wt to assembly routines!!!!! ...
       */

      /*
       * Load up basis function information for each basis function
       * type needed by the current material. This is done in terms
       * of local element coordinates.
       */

      err = load_basis_functions(xi, bfd);
      GOMA_EH(err, "problem from load_basis_functions");

      /*
       * This has elemental Jacobian transformation and some
       * basic mesh derivatives...
       *
       * The physical space derivatives from beer_belly are still
       * "raw", in the sense that they do not yet include the
       * scale factors necessary to make them into *gradients*.
       * That is done in load_fv.
       */

      err = beer_belly();
      GOMA_EH(err, "beer_belly");
      if (neg_elem_volume)
        return -1;
      if (zero_detJ)
        return -1;

      /*
       * Load up field variable values at this Gauss point, but not
       * any gradients of field variables. Do load up the scale factors
       * and derivatives inherent to the coordinate system, such as
       * grad_(e_a) tensor... which is nontrivial in cylindrical
       * coordinates.
       */

      err = load_fv();
      GOMA_EH(err, "load_fv");

      /*
       * Here, load in the final part of the necessary basis function
       * information derivatives in the physical space coordinates.
       * Now we can form the true physical space gradient operators
       * because we have available the scale factors.
       */

      err = load_bf_grad();
      GOMA_EH(err, "load_bf_grad");

      /*
       * Finally, load the mesh derivatives of the gradients of the
       * basis functions with respect to physical space coordinates.
       *
       * Only call this high computational intensity tensor workout if
       * we really need this information...
       */

      if (pd->gv[R_MESH1]) {
        err = load_bf_mesh_derivs();
        GOMA_EH(err, "load_bf_mesh_derivs");
      }

      /*
       * Load up physical space gradients of field variables at this
       * Gauss point.
       */
      err = load_fv_grads();
      GOMA_EH(err, "load_fv_grads");

      if (pd->gv[R_MESH1]) {
        err = load_fv_mesh_derivs(1);
        GOMA_EH(err, "load_fv_mesh_derivs");
      }

      /*
       * Presumably, we have all the pieces we need.
       */

      do_LSA_mods(LSA_VOLUME);

      if (ls != NULL && ls->Evolution == LS_EVOLVE_SLAVE) {
        err = assemble_fill_fake(theta, delta_t);
        GOMA_EH(err, "assemble_fill_fake");
#ifdef CHECK_FINITE
        err = CHECKFINITE("assemble_fill_fake");
        if (err)
          return -1;
#endif /* CHECK_FINITE */
      } else if (tran->Fill_Equation == FILL_EQN_EXT_V && pde[R_EXT_VELOCITY]) {
        ls_old = ls;
        if (pfd != NULL)
          ls = pfd->ls[0];
        err = assemble_fill_ext_v(theta, delta_t, pg_data.hsquared, pg_data.hh, pg_data.dh_dxnode);
        ls = ls_old; /*Make things right again */
        GOMA_EH(err, "assemble_fill_ext_v");
#ifdef CHECK_FINITE
        err = CHECKFINITE("assemble_fill_ext_v");
        if (err)
          return -1;
#endif /* CHECK_FINITE */
      } else if (tran->Fill_Equation == FILL_EQN_ADVECT) {
        err = assemble_fill(theta, delta_t, &pg_data, R_FILL, xi, exo, time_value,
                            &mass_lumped_penalty);
        GOMA_EH(err, "assemble_fill");
#ifdef CHECK_FINITE
        err = CHECKFINITE("assemble_fill");
        if (err)
          return -1;
#endif /* CHECK_FINITE */
        if (pfd != NULL && pde[R_EXT_VELOCITY]) {
          ls_old = ls;
          ls = pfd->ls[0];
          err = assemble_fill(theta, delta_t, &pg_data, R_PHASE1, xi, exo, time_value,
                              &mass_lumped_penalty);
          ls = ls_old; /*Make things right again */
          GOMA_EH(err, "assemble_fill");
#ifdef CHECK_FINITE
          err = CHECKFINITE("assemble_fill");
          if (err)
            return -1;
#endif /* CHECK_FINITE */
        }
      }
    }
    /******************************************************************************/
  }
  /* END  for (ip = 0; ip < ip_total; ip++)                               */

  /******************************************************************************/
  /*                              BLOCK 2.0b                                    */
  /*                   START OF VOLUME INTEGRATION LOOP                         */
  /*                FOR EQNS THAT MIGHT DEPEND ON LEVEL SET FUNCTIONS           */
  /******************************************************************************/

  if (ls == NULL || !ls->elem_overlap_state) {
    /* case 1: normal gauss integration */
    ip_total = elem_info(NQUAD, ielem_type);
  } else if (ls->Integration_Depth == 0 && !ls->SubElemIntegration && !ls->AdaptIntegration) {
    if (xfem != NULL) {
      /* case 2: XFEM with normal gauss integration */
      ip_total = 2 * elem_info(NQUAD, ielem_type);
    } else {
      /* case 3: no XFEM with normal gauss integration */
      ip_total = elem_info(NQUAD, ielem_type);
    }
  } else if (Subgrid_Int.active && ls->Integration_Depth > 0) {
    if (xfem != NULL) {
      /* case 4: XFEM with subgrid integration */
      ip_total = 2 * Subgrid_Int.ip_total;
    } else {
      /* case 5: NO XFEM with subgrid integration */
      ip_total = Subgrid_Int.ip_total;
    }
  } else if (Subgrid_Int.active && ls->SubElemIntegration) {
    /* case 6: subelement integration */
    ip_total = Subgrid_Int.ip_total;
  } else if (Subgrid_Int.active && ls->AdaptIntegration) {
    /* case 7: Adaptive weight integration - same as case 2 and 3 */
    ip_total = elem_info(NQUAD, ielem_type);

    if (xfem != NULL) {
      for (i = 0; i < ei[pg->imtrx]->num_local_nodes; i++) {
        ls_F[i] = *esp->F[i];
      }
      i = adaptive_weight(ad_wtpos, ip_total, ielem_dim, ls_F, ls->Length_Scale, 2, ielem_type);
      GOMA_WH(i, "problem with adaptive weight routine");
      for (i = 0; i < ei[pg->imtrx]->num_local_nodes; i++) {
        ls_F[i] = -ls_F[i];
      }
      i = adaptive_weight(ad_wtneg, ip_total, ielem_dim, ls_F, ls->Length_Scale, 2, ielem_type);
      GOMA_WH(i, "problem with adaptive weight routine");
      ip_total = 2 * elem_info(NQUAD, ielem_type);
    }
  } else {
    GOMA_EH(GOMA_ERROR, "Unrecognized integration scheme!");
  }

  /* Loop over all the Volume Quadrature integration points */

  for (ip = 0; ip < ip_total; ip++) {
    MMH_ip = ip;

    if (ls == NULL || !ls->elem_overlap_state) {
      /* case 1: normal gauss integration */
      find_stu(ip, ielem_type, &s, &t, &u); /* find quadrature point */
      wt = Gq_weight(ip, ielem_type);       /* find quadrature weights for */
    } else if (ls->Integration_Depth == 0 && !ls->SubElemIntegration && !ls->AdaptIntegration) {
      if (xfem != NULL) {
        /* case 2: XFEM with normal gauss integration */
        find_stu(ip / 2, ielem_type, &s, &t, &u); /* find quadrature point */
        wt = Gq_weight(ip / 2, ielem_type);       /* find quadrature weights for */
        if (ip % 2 == 0)
          ls->Elem_Sign = -1;
        else
          ls->Elem_Sign = 1;
      } else {
        /* case 3: no XFEM with normal gauss integration */
        find_stu(ip, ielem_type, &s, &t, &u); /* find quadrature point */
        wt = Gq_weight(ip, ielem_type);       /* find quadrature weights for */
        ls->Elem_Sign = 0;
      }
    } else if (Subgrid_Int.active && ls->Integration_Depth > 0) {
      if (xfem != NULL) {
        /* case 4: XFEM with subgrid integration */
        s = Subgrid_Int.s[ip / 2][0];
        t = Subgrid_Int.s[ip / 2][1];
        u = Subgrid_Int.s[ip / 2][2];
        wt = Subgrid_Int.wt[ip / 2];
        if (ip % 2 == 0)
          ls->Elem_Sign = -1;
        else
          ls->Elem_Sign = 1;
      } else {
        /* case 5: NO XFEM with subgrid integration */
        s = Subgrid_Int.s[ip][0];
        t = Subgrid_Int.s[ip][1];
        u = Subgrid_Int.s[ip][2];
        wt = Subgrid_Int.wt[ip];
        ls->Elem_Sign = 0;
      }
    } else if (Subgrid_Int.active && ls->SubElemIntegration) {
      /* case 6: subelement integration */
      s = Subgrid_Int.s[ip][0];
      t = Subgrid_Int.s[ip][1];
      u = Subgrid_Int.s[ip][2];
      wt = Subgrid_Int.wt[ip];
      ls->Elem_Sign = Subgrid_Int.ip_sign[ip];
    } else if (Subgrid_Int.active && ls->AdaptIntegration) {
      /* case 7: Adaptive weight integration - similiar to case 2 and 3 */
      if (xfem != NULL) {
        find_stu(ip / 2, ielem_type, &s, &t, &u); /* find quadrature point */
        if (ip % 2 == 0) {
          wt = ad_wtneg[ip_total / 2 - 1 - ip / 2];
          ls->Elem_Sign = -1;
        } else {
          wt = ad_wtpos[ip_total / 2 - 1 - ip / 2];
          ls->Elem_Sign = 1;
        }
      } else {
        find_stu(ip, ielem_type, &s, &t, &u); /* find quadrature point */
        wt = Gq_weight(ip, ielem_type);       /* find quadrature weights for */
        ls->Elem_Sign = 0;
      }
    } else {
      GOMA_EH(GOMA_ERROR, "Unrecognized integration scheme!");
    }

    /* locations for current ip */

    /*
     * Local element coordinates...
     */

    xi[0] = s;
    xi[1] = t;
    xi[2] = u;

    fv->wt = wt;

    /*
     *	    PASS wt to assembly routines!!!!! ...
     */

    /*
     * Load up basis function information for each basis function
     * type needed by the current material. This is done in terms
     * of local element coordinates.
     */

    err = load_basis_functions(xi, bfd);

    GOMA_EH(err, "problem from load_basis_functions");

    /*
     * This has elemental Jacobian transformation and some
     * basic mesh derivatives...
     *
     * The physical space derivatives from beer_belly are still
     * "raw", in the sense that they do not yet include the
     * scale factors necessary to make them into *gradients*.
     * That is done in load_fv.
     */

    err = beer_belly();
    GOMA_EH(err, "beer_belly");
    if (neg_elem_volume)
      return -1;
    if (zero_detJ)
      return -1;

    /*
     * Load up field variable values at this Gauss point, but not
     * any gradients of field variables. Do load up the scale factors
     * and derivatives inherent to the coordinate system, such as
     * grad_(e_a) tensor... which is nontrivial in cylindrical
     * coordinates.
     */
    err = load_fv();
    GOMA_EH(err, "load_fv");

    /*
     * Here, load in the final part of the necessary basis function
     * information derivatives in the physical space coordinates.
     * Now we can form the true physical space gradient operators
     * because we have available the scale factors.
     */

    err = load_bf_grad();
    GOMA_EH(err, "load_bf_grad");

    /*
     * Finally, load the mesh derivatives of the gradients of the
     * basis functions with respect to physical space coordinates.
     *
     * Only call this high computational intensity tensor workout if
     * we really need this information...
     */

    if (pd->gv[R_MESH1]) {
      err = load_bf_mesh_derivs();
      GOMA_EH(err, "load_bf_mesh_derivs");
    }

    /*
     * Load up physical space gradients of field variables at this
     * Gauss point.
     */
    err = load_fv_grads();
    GOMA_EH(err, "load_fv_grads");

    if (pd->gv[R_MESH1]) {
      err = load_fv_mesh_derivs(1);
      GOMA_EH(err, "load_fv_mesh_derivs");
    }

    /* special section for XFEM with diffuse integration */
    /* this is cases 2 and 4 from above */
    if (ls != NULL && xfem != NULL && ls->elem_overlap_state && !ls->SubElemIntegration &&
        !ls->AdaptIntegration) {
      load_lsi(ls->Length_Scale);
      if (ls->Elem_Sign == -1) {
        wt *= 1. - lsi->H;
        fv->wt *= 1. - lsi->H;
        if (fv->wt == 0.)
          continue;
      } else {
        wt *= lsi->H;
        fv->wt *= lsi->H;
        if (fv->wt == 0.)
          continue;
      }
    }
    /* debugging integration */
#if DEBUG_LS_INTEGRATION
    if (ls != NULL) {
      load_lsi(ls->Length_Scale);
      if (ls->Elem_Sign == -1) {
        ls->Neg_Vol += fv->wt * fv->h3 * bf[pd->ShapeVar]->detJ;
      } else if (ls->Elem_Sign == 1) {
        ls->Pos_Vol += fv->wt * fv->h3 * bf[pd->ShapeVar]->detJ;
      } else {
        ls->Neg_Vol += fv->wt * (1. - lsi->H) * fv->h3 * bf[pd->ShapeVar]->detJ;
        ls->Pos_Vol += fv->wt * lsi->H * fv->h3 * bf[pd->ShapeVar]->detJ;
      }
    }
#endif
    if (xfem != NULL) {
      compute_xfem_contribution(ams->npu);
    }

    /* QUESTION
     * Since we are already at a gauss point and have calculated
     * all the field variables and their derivatives, shouldn't
     * we calculate all the material properties here, rather than
     * in the subroutines?
     * Then, each mp would be calculated only ONCE per gauss point
     * and would be available for all the assembly routines
     *
     * ANSWER
     * Yes.  Write the source!
     */
    computeCommonMaterialProps_gp(time_value);

    /*
     * Presumably, we have all the pieces we need.
     */
    do_LSA_mods(LSA_VOLUME);

    if (vn->evssModel == EVSS_F || vn->evssModel == EVSS_GRADV) {
      err = assemble_stress_fortin(theta, delta_t, &pg_data);
      err = segregate_stress_update(x_update);
      GOMA_EH(err, "assemble_stress_fortin");
#ifdef CHECK_FINITE
      err = CHECKFINITE("assemble_stress_fortin");
      if (err)
        return -1;
#endif
    } else if (vn->evssModel == EVSS_G) {
      err = assemble_stress(theta, delta_t, pg_data.hsquared, pg_data.hhv, pg_data.dhv_dxnode,
                            pg_data.v_avg, pg_data.dv_dnode);
      GOMA_EH(err, "assemble_stress");
#ifdef CHECK_FINITE
      err = CHECKFINITE("assemble_stress");
      if (err)
        return -1;
#endif
    } else if (vn->evssModel == EVSS_L) {
      err = assemble_stress_level_set(theta, delta_t, pg_data.hsquared, pg_data.hhv,
                                      pg_data.dhv_dxnode, pg_data.v_avg, pg_data.dv_dnode);
      GOMA_EH(err, "assemble_stress_level_set");
#ifdef CHECK_FINITE
      err = CHECKFINITE("assemble_stress_level_set");
      if (err)
        return -1;
#endif
    } else if (vn->evssModel == LOG_CONF || vn->evssModel == LOG_CONF_GRADV) {
      err = assemble_stress_log_conf(theta, delta_t, pg_data.hsquared, pg_data.hhv,
                                     pg_data.dhv_dxnode, pg_data.v_avg, pg_data.dv_dnode);

      GOMA_EH(err, "assemble_stress_log_conf");
      if (err)
        return -1;
      err = segregate_stress_update(x_update);
      GOMA_EH(err, "assemble_stress_update");
#ifdef CHECK_FINITE
      err = CHECKFINITE("assemble_stress_log_conf");
      if (err)
        return -1;
#endif
    } else if (vn->evssModel == LOG_CONF_TRANSIENT || vn->evssModel == LOG_CONF_TRANSIENT_GRADV) {
      err = assemble_stress_log_conf_transient(theta, delta_t, &pg_data);

      GOMA_EH(err, "assemble_stress_log_conf");
      if (err)
        return -1;
      err = segregate_stress_update(x_update);
      GOMA_EH(err, "assemble_stress_update");
#ifdef CHECK_FINITE
      err = CHECKFINITE("assemble_stress_log_conf");
      if (err)
        return -1;
#endif
    }

    if (pde[R_SHEAR_RATE]) {
      err = assemble_invariant(theta, delta_t);

      GOMA_EH(err, "assemble_invariant");
#ifdef CHECK_FINITE
      err = CHECKFINITE("assemble_invariant");
      if (err)
        return -1;
#endif
    }

    if (pde[R_ENORM]) {
      err = assemble_Enorm();
      GOMA_EH(err, "assemble_Enorm");
#ifdef CHECK_FINITE
      err = CHECKFINITE("assemble_Enorm");
      if (err)
        return -1;
#endif
    }

    if (pde[R_GRADIENT11]) {
      if (gn->ConstitutiveEquation == BINGHAM_MIXED) {
        err = assemble_rate_of_strain(theta, delta_t);
      } else {
        err = assemble_gradient(theta, delta_t);
      }
      GOMA_EH(err, "assemble_gradient");
#ifdef CHECK_FINITE
      err = CHECKFINITE("assemble_gradient");
      if (err)
        return -1;
#endif
    }

    if (pde[R_MESH1] && !pde[R_SHELL_CURVATURE] && !pde[R_SHELL_TENSION]) {
      err = assemble_mesh(time_value, theta, delta_t, ielem, ip, ip_total);
      GOMA_EH(err, "assemble_mesh");
#ifdef CHECK_FINITE
      err = CHECKFINITE("assemble_mesh");
      if (err)
        return -1;
#endif
      if (neg_elem_volume)
        return -1;
    }

    /*
     *  Load up porous media properties if necessary.
     *  These properties must be load here since they
     *  are needed to assemble the mesh Jacobian.
     *  Note that as of 4/06 we need to call this after mesh equation
     *  assembly as the anisotropic permeabilities depend on fv->deform_grad
     */
    if ((mp->PorousMediaType != CONTINUOUS) &&
        !(PorousShellOn)) /* Exclude porous shell from this operation */
    {
      err = load_porous_properties();
      GOMA_EH(err, "load_porous_properties");
      if ((mp->PorousMediaType == POROUS_UNSATURATED ||
           mp->PorousMediaType == POROUS_SHELL_UNSATURATED ||
           mp->PorousMediaType == POROUS_TWO_PHASE) &&
          (mp->SaturationModel == TANH_HYST)) {
        if (af->Sat_hyst_reevaluate) {
          /* gotta evaluate the various terms of the equation first */
          err = get_porous_part_sat_terms(&pm_terms, theta, delta_t);
          GOMA_EH(err, "problem in getting the partially-saturated porous  terms");

          /* Determine what curve to follow and if switch is in order */
          err = evaluate_sat_hyst_criterion(ip, PRS_mat_ielem, &pm_terms, theta, delta_t);

          /* Now that you have re-evaluated the switching parameter,
           * load up the saturation again in this case.
           */
          err = load_porous_properties();
          GOMA_EH(err, "load_porous_properties");
        }
      }
    }

    if (pde[R_MASS]) {
      err = assemble_mass_transport(time_value, theta, delta_t, &pg_data);
      GOMA_EH(err, "assemble_mass_transport");
#ifdef CHECK_FINITE
      err = CHECKFINITE("assemble_mass_transport");
      if (err)
        return -1;
#endif
      if (neg_elem_volume)
        return -1;
    }

    if (pde[R_POR_LIQ_PRES] || pde[R_POR_SATURATION]) {
      err = assemble_porous_transport(time_value, theta, delta_t);
      GOMA_EH(err, "assemble_porous");
#ifdef CHECK_FINITE
      err = CHECKFINITE("assemble_porous");
      if (err)
        return -1;
#endif
      if (neg_elem_volume)
        return -1;
    }

    if (pde[R_SOLID1] && assemble_rs) {
      err = assemble_real_solid(time_value, theta, delta_t);
      GOMA_EH(err, "assemble_mesh");
#ifdef CHECK_FINITE
      err = CHECKFINITE("assemble_mesh");
      if (err)
        return -1;
#endif
    }

    if (pde[R_ENERGY]) {
      err = assemble_energy(time_value, theta, delta_t, &pg_data);
      GOMA_EH(err, "assemble_energy");
#ifdef CHECK_FINITE
      err = CHECKFINITE("assemble_energy");
      if (err)
        return -1;
#endif
    }

    if (pde[R_POTENTIAL]) {
      err = assemble_potential(time_value, theta, delta_t);
      GOMA_EH(err, "assemble_potential");
#ifdef CHECK_FINITE
      err = CHECKFINITE("assemble_potential");
      if (err)
        return -1;
#endif
    }

    if (pde[R_ACOUS_PREAL]) {
      err = assemble_acoustic(time_value, theta, delta_t, &pg_data, R_ACOUS_PREAL, ACOUS_PREAL);
      GOMA_EH(err, "assemble_acoustic");
#ifdef CHECK_FINITE
      err = CHECKFINITE("assemble_acoustic");
      if (err)
        return -1;
#endif
    }

    if (pde[R_ACOUS_PIMAG]) {
      err = assemble_acoustic(time_value, theta, delta_t, &pg_data, R_ACOUS_PIMAG, ACOUS_PIMAG);
      GOMA_EH(err, "assemble_acoustic");
#ifdef CHECK_FINITE
      err = CHECKFINITE("assemble_acoustic");
      if (err)
        return -1;
#endif
    }

    if (pde[R_ACOUS_REYN_STRESS]) {
      err = assemble_acoustic_reynolds_stress(time_value, theta, delta_t, &pg_data);
      GOMA_EH(err, "assemble_acoustic_reynolds_stress");
#ifdef CHECK_FINITE
      err = CHECKFINITE("assemble_acoustic_reynolds_stress");
      if (err)
        return -1;
#endif
    }

    if (pde[R_LIGHT_INTP]) {
      err = assemble_poynting(time_value, theta, delta_t, &pg_data, R_LIGHT_INTP, LIGHT_INTP);
      GOMA_EH(err, "assemble_poynting");
#ifdef CHECK_FINITE
      err = CHECKFINITE("assemble_poynting");
      if (err)
        return -1;
#endif
    }

    if (pde[R_LIGHT_INTM]) {
      err = assemble_poynting(time_value, theta, delta_t, &pg_data, R_LIGHT_INTM, LIGHT_INTM);
      GOMA_EH(err, "assemble_poynting");
#ifdef CHECK_FINITE
      err = CHECKFINITE("assemble_poynting");
      if (err)
        return -1;
#endif
    }

    if (pde[R_LIGHT_INTD]) {
      err = assemble_poynting(time_value, theta, delta_t, &pg_data, R_LIGHT_INTD, LIGHT_INTD);
      GOMA_EH(err, "assemble_poynting");
#ifdef CHECK_FINITE
      err = CHECKFINITE("assemble_poynting");
      if (err)
        return -1;
#endif
    }

    if (pde[R_RESTIME]) {
      err = assemble_poynting(time_value, theta, delta_t, &pg_data, R_RESTIME, RESTIME);
      GOMA_EH(err, "assemble_poynting");
#ifdef CHECK_FINITE
      err = CHECKFINITE("assemble_poynting");
      if (err)
        return -1;
#endif
    }
    if ((pde[R_EM_E1_REAL] && !pde[R_EM_H1_REAL]) || (pde[R_EM_E2_REAL] && !pde[R_EM_H2_REAL]) ||
        (pde[R_EM_E3_REAL] && !pde[R_EM_H3_REAL])) {
      err = assemble_ewave_curlcurl(time_value, theta, delta_t, R_EM_E1_REAL, EM_E1_REAL);
      GOMA_EH(err, "assemble_ewave");
#ifdef CHECK_FINITE
      err = CHECKFINITE("assemble_ewave");
      if (err)
        return -1;
#endif
    } else if (pde[R_EM_E1_REAL]) {
      err = assemble_emwave(time_value, theta, delta_t, &pg_data, R_EM_E1_REAL, EM_E1_REAL,
                            EM_E1_IMAG);
      GOMA_EH(err, "assemble_emwave");
#ifdef CHECK_FINITE
      err = CHECKFINITE("assemble_emwave");
      if (err)
        return -1;
#endif
    }
    if (pde[R_EM_CONT_REAL]) {
      err = assemble_em_continuity();
      GOMA_EH(err, "assemble_em_continuity");
#ifdef CHECK_FINITE
      err = CHECKFINITE("assemble_em_continuity");
      if (err)
        return -1;
#endif
      if (neg_elem_volume)
        return -1;
    }

    if (pde[R_EM_E2_REAL] && !pde[R_EM_H2_REAL]) {
      //        err = assemble_ewave_tensor_bf(time_value, theta, delta_t,
      //                                R_EM_E2_REAL, EM_E2_REAL);
      //        GOMA_EH( err, "assemble_ewave");
      //#ifdef CHECK_FINITE
      //        err = CHECKFINITE("assemble_ewave");
      //        if (err) return -1;
      //#endif
    } else if (pde[R_EM_E2_REAL]) {
      err = assemble_emwave(time_value, theta, delta_t, &pg_data, R_EM_E2_REAL, EM_E2_REAL,
                            EM_E2_IMAG);
      GOMA_EH(err, "assemble_emwave");
#ifdef CHECK_FINITE
      err = CHECKFINITE("assemble_emwave");
      if (err)
        return -1;
#endif
    }

    if (pde[R_EM_E3_REAL] && !pde[R_EM_H3_REAL]) {
      //        err = assemble_ewave_tensor_bf(time_value, theta, delta_t,
      //                                R_EM_E3_REAL, EM_E3_REAL);
      //        GOMA_EH( err, "assemble_ewave");
      //#ifdef CHECK_FINITE
      //        err = CHECKFINITE("assemble_ewave");
      //        if (err) return -1;
      //#endif
    } else if (pde[R_EM_E3_REAL]) {
      err = assemble_emwave(time_value, theta, delta_t, &pg_data, R_EM_E3_REAL, EM_E3_REAL,
                            EM_E3_IMAG);
      GOMA_EH(err, "assemble_emwave");
#ifdef CHECK_FINITE
      err = CHECKFINITE("assemble_emwave");
      if (err)
        return -1;
#endif
    }

    if (pde[R_EM_E1_IMAG] && !pde[R_EM_H1_IMAG]) {
      //        err = assemble_ewave_tensor_bf(time_value, theta, delta_t,
      //                                R_EM_E1_IMAG, EM_E1_IMAG);
      //        GOMA_EH( err, "assemble_ewave");
      //#ifdef CHECK_FINITE
      //        err = CHECKFINITE("assemble_ewave");
      //        if (err) return -1;
      //#endif
    } else if (pde[R_EM_E1_IMAG]) {
      err = assemble_emwave(time_value, theta, delta_t, &pg_data, R_EM_E1_IMAG, EM_E1_IMAG,
                            EM_E1_REAL);
      GOMA_EH(err, "assemble_emwave");
#ifdef CHECK_FINITE
      err = CHECKFINITE("assemble_emwave");
      if (err)
        return -1;
#endif
    }

    if (pde[R_EM_E2_IMAG] && !pde[R_EM_H2_IMAG]) {
      //        err = assemble_ewave_tensor_bf(time_value, theta, delta_t,
      //                                R_EM_E2_IMAG, EM_E2_IMAG);
      //        GOMA_EH( err, "assemble_ewave");
      //#ifdef CHECK_FINITE
      //        err = CHECKFINITE("assemble_ewave");
      //        if (err) return -1;
      //#endif
    } else if (pde[R_EM_E2_IMAG]) {
      err = assemble_emwave(time_value, theta, delta_t, &pg_data, R_EM_E2_IMAG, EM_E2_IMAG,
                            EM_E2_REAL);
      GOMA_EH(err, "assemble_emwave");
#ifdef CHECK_FINITE
      err = CHECKFINITE("assemble_emwave");
      if (err)
        return -1;
#endif
    }

    if (pde[R_EM_E3_IMAG] && !pde[R_EM_H3_IMAG]) {
      //        err = assemble_ewave_tensor_bf(time_value, theta, delta_t,
      //                                R_EM_E3_IMAG, EM_E3_IMAG);
      //        GOMA_EH( err, "assemble_ewave");
      //#ifdef CHECK_FINITE
      //        err = CHECKFINITE("assemble_ewave");
      //        if (err) return -1;
      //#endif
    } else if (pde[R_EM_E3_IMAG]) {
      err = assemble_emwave(time_value, theta, delta_t, &pg_data, R_EM_E3_IMAG, EM_E3_IMAG,
                            EM_E3_REAL);
      GOMA_EH(err, "assemble_emwave");
#ifdef CHECK_FINITE
      err = CHECKFINITE("assemble_emwave");
      if (err)
        return -1;
#endif
    }

    if (pde[R_EM_H1_REAL]) {
      err = assemble_emwave(time_value, theta, delta_t, &pg_data, R_EM_H1_REAL, EM_H1_REAL,
                            EM_H1_IMAG);
      GOMA_EH(err, "assemble_emwave");
#ifdef CHECK_FINITE
      err = CHECKFINITE("assemble_emwave");
      if (err)
        return -1;
#endif
    }

    if (pde[R_EM_H2_REAL]) {
      err = assemble_emwave(time_value, theta, delta_t, &pg_data, R_EM_H2_REAL, EM_H2_REAL,
                            EM_H2_IMAG);
      GOMA_EH(err, "assemble_emwave");
#ifdef CHECK_FINITE
      err = CHECKFINITE("assemble_emwave");
      if (err)
        return -1;
#endif
    }

    if (pde[R_EM_H3_REAL]) {
      err = assemble_emwave(time_value, theta, delta_t, &pg_data, R_EM_H3_REAL, EM_H3_REAL,
                            EM_H3_IMAG);
      GOMA_EH(err, "assemble_emwave");
#ifdef CHECK_FINITE
      err = CHECKFINITE("assemble_emwave");
      if (err)
        return -1;
#endif
    }

    if (pde[R_EM_H1_IMAG]) {
      err = assemble_emwave(time_value, theta, delta_t, &pg_data, R_EM_H1_IMAG, EM_H1_IMAG,
                            EM_H1_REAL);
      GOMA_EH(err, "assemble_emwave");
#ifdef CHECK_FINITE
      err = CHECKFINITE("assemble_emwave");
      if (err)
        return -1;
#endif
    }

    if (pde[R_EM_H2_IMAG]) {
      err = assemble_emwave(time_value, theta, delta_t, &pg_data, R_EM_H2_IMAG, EM_H2_IMAG,
                            EM_H2_REAL);
      GOMA_EH(err, "assemble_emwave");
#ifdef CHECK_FINITE
      err = CHECKFINITE("assemble_emwave");
      if (err)
        return -1;
#endif
    }

    if (pde[R_EM_H3_IMAG]) {
      err = assemble_emwave(time_value, theta, delta_t, &pg_data, R_EM_H3_IMAG, EM_H3_IMAG,
                            EM_H3_REAL);
      GOMA_EH(err, "assemble_emwave");
#ifdef CHECK_FINITE
      err = CHECKFINITE("assemble_emwave");
      if (err)
        return -1;
#endif
    }

    if (pde[R_POR_SINK_MASS]) {
      err = assemble_pore_sink_mass(time_value, theta, delta_t);
      GOMA_EH(err, "assemble_pore_sink_mass");
#ifdef CHECK_FINITE
      err = CHECKFINITE("assemble_pore_sink_mass");
      if (err)
        return -1;
#endif
    }

    if (pde[R_EFIELD1]) {
      err = assemble_electric_field();
      GOMA_EH(err, "assemble_electric_field");
#ifdef CHECK_FINITE
      err = CHECKFINITE("assemble_electric_field");
      if (err)
        return -1;
#endif
    }

    if (pde[R_SURF_CHARGE]) {
      err = assemble_surface_charge(time_value, theta, delta_t, wt, xi, exo, R_SURF_CHARGE);
      GOMA_EH(err, "assemble_surface_charge");
#ifdef CHECK_FINITE
      err = CHECKFINITE("assemble_surface_charge");
      if (err)
        return -1;
#endif
    }

    if (pde[R_SHELL_USER]) {
      err = assemble_surface_charge(time_value, theta, delta_t, wt, xi, exo, R_SHELL_USER);
      GOMA_EH(err, "assemble_surface_charge");
#ifdef CHECK_FINITE
      err = CHECKFINITE("assemble_surface_charge");
      if (err)
        return -1;
#endif
    }

    if (pde[R_SHELL_BDYVELO]) {
      err = assemble_surface_charge(time_value, theta, delta_t, wt, xi, exo, R_SHELL_BDYVELO);
      GOMA_EH(err, "assemble_surface_charge");
#ifdef CHECK_FINITE
      err = CHECKFINITE("assemble_surface_charge");
      if (err)
        return -1;
#endif
    }

    if (pde[R_SHELL_LUBP]) {
      GOMA_EH(GOMA_ERROR, "SHELL_LUBP routine not available yet");
    }

    if (pde[R_LUBP]) {
      err = assemble_lubrication(R_LUBP, time_value, theta, delta_t, xi, exo);
      GOMA_EH(err, "assemble_lubrication");
#ifdef CHECK_FINITE
      err = CHECKFINITE("assemble_lubrication");
      if (err)
        return -1;
#endif
      if (neg_lub_height)
        return -1;
    }

    if (pde[R_LUBP_2]) {
      err = assemble_lubrication(R_LUBP_2, time_value, theta, delta_t, xi, exo);
      GOMA_EH(err, "assemble_lubrication");
#ifdef CHECK_FINITE
      err = CHECKFINITE("assemble_lubrication");
      if (err)
        return -1;
#endif
      if (neg_lub_height)
        return -1;
    }

<<<<<<< HEAD
    if (pde[R_MAX_STRAIN]) {
      err = assemble_max_strain();
      GOMA_EH(err, "assemble_max_strain");
#ifdef CHECK_FINITE
      err = CHECKFINITE("assemble_max_strain");
      if (err)
        return -1;
#endif
    }
=======
      if( pde[R_SHELL_FILMP] && pde[R_SHELL_FILMH] )
	{
          if (ei->ielem_dim == 1)
            {
	     err = assemble_film_1D(time_value, theta, delta_t, xi, exo);
	     EH( err, "assemble_film_1D");
#ifdef CHECK_FINITE
	     err = CHECKFINITE("assemble_film_1D");
	     if (err) return -1;
#endif
            }
          else
            {
	     err = assemble_film(time_value, theta, delta_t, xi, exo);
	     EH( err, "assemble_film");
#ifdef CHECK_FINITE
	     err = CHECKFINITE("assemble_film");
	     if (err) return -1;
#endif
            }
        }
      else if( (!(pde[R_SHELL_FILMP])) && pde[R_SHELL_FILMH] )
	{
	  EH( -1, "Both SHELL_FILMP and SHELL_FILMH must be activated !");
	}
      else if( pde[R_SHELL_FILMP] && (!(pde[R_SHELL_FILMH])) )
	{
	  EH( -1, "Both SHELL_FILMP and SHELL_FILMH must be activated !");
	}
>>>>>>> 9c26b529

    if (pde[R_CUR_STRAIN]) {
      err = assemble_cur_strain();
      GOMA_EH(err, "assemble_cur_strain");
#ifdef CHECK_FINITE
      err = CHECKFINITE("assemble_cur_strain");
      if (err)
        return -1;
#endif
    }

    if (pde[R_SHELL_LUB_CURV]) {
      err = assemble_lubrication_curvature(time_value, theta, delta_t, &pg_data, xi, exo);
      GOMA_EH(err, "assemble_lubrication_curvature");
#ifdef CHECK_FINITE
      err = CHECKFINITE("assemble_lubrication_curvature");
      if (err)
        return -1;
#endif
    }

    if (pde[R_SHELL_LUB_CURV_2]) {
      ls_old = ls;
      ls = pfd->ls[0];
      err = assemble_lubrication_curvature_2(time_value, theta, delta_t, &pg_data, xi, exo);
      GOMA_EH(err, "assemble_lubrication_curvature_2");
#ifdef CHECK_FINITE
      err = CHECKFINITE("assemble_lubrication_curvature_2");
      if (err)
        return -1;
#endif
      ls = ls_old;
    }

    if (pde[R_SHELL_ENERGY]) {
      err = assemble_shell_energy(time_value, theta, delta_t, xi, &pg_data, exo);
      GOMA_EH(err, "assemble_shell_energy");
#ifdef CHECK_FINITE
      err = CHECKFINITE("assemble_shell_energy");
      if (err)
        return -1;
#endif
    }

    if (pde[R_SHELL_DELTAH]) {
      err = assemble_shell_deltah(time_value, theta, delta_t, xi, exo);
      GOMA_EH(err, "assemble_shell_deltah");
#ifdef CHECK_FINITE
      err = CHECKFINITE("assemble_shell_deltah");
      if (err)
        return -1;
#endif
    }

    /* Both SHELL_FILMP and SHELL_FILMH have to be activated to solve film profile equation */

    if (pde[R_SHELL_FILMP] && pde[R_SHELL_FILMH]) {
      err = assemble_film(time_value, theta, delta_t, xi, exo);
      GOMA_EH(err, "assemble_film");
#ifdef CHECK_FINITE
      err = CHECKFINITE("assemble_film");
      if (err)
        return -1;
#endif
    } else if ((!(pde[R_SHELL_FILMP])) && pde[R_SHELL_FILMH]) {
      GOMA_EH(-1, "Both SHELL_FILMP and SHELL_FILMH must be activated !");
    } else if (pde[R_SHELL_FILMP] && (!(pde[R_SHELL_FILMH]))) {
      GOMA_EH(-1, "Both SHELL_FILMP and SHELL_FILMH must be activated !");
    }

    /* Film particles equation has to be activated along with either SHELL_FILMP and SHELL_FILMH or
     * LUBP */

    if (pde[R_SHELL_FILMP] && pde[R_SHELL_FILMH] && pde[R_SHELL_PARTC]) {
      err = assemble_film_particles(time_value, theta, delta_t, xi, &pg_data, exo);
      GOMA_EH(err, "assemble_film_particles");
#ifdef CHECK_FINITE
      err = CHECKFINITE("assemble_film_particles");
      if (err)
        return -1;
#endif
    }

    else if (pde[R_LUBP] && pde[R_SHELL_PARTC]) {
      err = assemble_film_particles(time_value, theta, delta_t, xi, &pg_data, exo);
      GOMA_EH(err, "assemble_film_particles");
#ifdef CHECK_FINITE
      err = CHECKFINITE("assemble_film_particles");
      if (err)
        return -1;
#endif
    }

    else if ((!(pde[R_SHELL_FILMP])) && pde[R_SHELL_FILMH] && pde[R_SHELL_PARTC]) {
      GOMA_EH(-1, " SHELL_PARTC requires SHELL_FILMP and SHELL_FILMH !");
    }

    else if (pde[R_SHELL_FILMP] && !(pde[R_SHELL_FILMH]) && pde[R_SHELL_PARTC]) {
      GOMA_EH(-1, " SHELL_PARTC requires SHELL_FILMP and SHELL_FILMH !");
    }

    if (pde[R_SHELL_SAT_CLOSED]) {
      err = assemble_porous_shell_closed(theta, delta_t, xi, exo);
      GOMA_EH(err, "assemble_porous_shell_closed");
#ifdef CHECK_FINITE
      err = CHECKFINITE("assemble_porous_shell_closed");
      if (err)
        return -1;
#endif
    }

    if (pde[R_SHELL_SAT_GASN]) {
      if (!pde[R_SHELL_SAT_CLOSED])
        GOMA_EH(-1, "SHELL_SAT_GASN required SHELL_SAT_CLOSED!");
      err = assemble_porous_shell_gasn(theta, delta_t, xi, exo);
      GOMA_EH(err, "assemble_porous_shell_gasn");
#ifdef CHECK_FINITE
      err = CHECKFINITE("assemble_porous_shell_gasn");
      if (err)
        return -1;
#endif
    }

    if (pde[R_SHELL_SAT_OPEN]) {
      err = assemble_porous_shell_open(theta, delta_t, xi, exo);
      GOMA_EH(err, "assemble_porous_shell_open");
#ifdef CHECK_FINITE
      err = CHECKFINITE("assemble_porous_shell_open");
      if (err)
        return -1;
#endif
    }

    if (pde[R_SHELL_SAT_OPEN_2]) {
      err = assemble_porous_shell_open_2(theta, delta_t, xi, exo);
      GOMA_EH(err, "assemble_porous_shell_open_2");
#ifdef CHECK_FINITE
      err = CHECKFINITE("assemble_porous_shell_open_2");
      if (err)
        return -1;
#endif
    }

    if ((pde[R_SHELL_SAT_1]) || (pde[R_SHELL_SAT_2]) || (pde[R_SHELL_SAT_3])) {
      err = assemble_porous_shell_saturation(theta, delta_t, xi, exo);
      GOMA_EH(err, "assemble_porous_shell_saturation");
#ifdef CHECK_FINITE
      err = CHECKFINITE("assemble_porous_shell_saturation");
      if (err)
        return -1;
#endif
    }

    if (pde[R_SHELL_ANGLE1]) {
      err = assemble_shell_angle(time_value, theta, delta_t, xi, exo);
      GOMA_EH(err, "assemble_shell_angle");
#ifdef CHECK_FINITE
      err = CHECKFINITE("assemble_shell_angle");
      if (err)
        return -1;
#endif
    }

    if (pde[R_N_DOT_CURL_V]) {
      err = assemble_shell_surface_rheo_pieces(time_value, theta, delta_t, xi, exo);
      GOMA_EH(err, "assemble_shell_surface_rheo_pieces");
#ifdef CHECK_FINITE
      err = CHECKFINITE("assemble_shell_surface_rheo_pieces");
      if (err)
        return -1;
#endif
    }

    /* Shell structure with both sh_K and sh_tens: */
    if (pde[R_SHELL_CURVATURE] && pde[R_SHELL_TENSION]) {
      err = assemble_shell_structure(time_value, theta, delta_t, wt, xi, exo);
      GOMA_EH(err, "assemble_shell_structure");
#ifdef CHECK_FINITE
      err = CHECKFINITE("assemble_shell_structure");
      if (err)
        return -1;
#endif
      if (pde[R_MESH1]) {
        err = assemble_shell_coordinates(time_value, theta, delta_t, wt, xi, exo);
        GOMA_EH(err, "assemble_shell_coordinates");
#ifdef CHECK_FINITE
        err = CHECKFINITE("assemble_shell_coordinates");
        if (err)
          return -1;
#endif
      }
    }

    /* Shell structure with only sh_tens, not sh_K */
    else if (!pde[R_SHELL_CURVATURE] && pde[R_SHELL_TENSION]) {
      err = assemble_shell_tension(time_value, theta, delta_t, wt, xi, exo);
      GOMA_EH(err, "assemble_shell_tension");
#ifdef CHECK_FINITE
      err = CHECKFINITE("assemble_shell_tension");
      if (err)
        return -1;
#endif
      if (pde[R_MESH1]) {
        err = assemble_shell_coordinates(time_value, theta, delta_t, wt, xi, exo);
        GOMA_EH(err, "assemble_shell_coordinates");
#ifdef CHECK_FINITE
        err = CHECKFINITE("assemble_shell_coordinates");
        if (err)
          return -1;
#endif
      }
    }

    /* Shell structure with only sh_K, not sh_tens is verboten! */
    else if (pde[R_MESH1] && pde[R_SHELL_CURVATURE] && !pde[R_SHELL_TENSION] &&
             !pde[R_SHELL_CURVATURE2]) {
      GOMA_EH(-1, "Must have both SHELL_TENSION AND SHELL_CURVATURE eqs");
    }

    if (pde[R_SHELL_DIFF_FLUX]) {
      err = assemble_shell_diffusion(time_value, theta, delta_t, wt, xi, exo);
      GOMA_EH(err, "assemble_shell_diffusion");
#ifdef CHECK_FINITE
      err = CHECKFINITE("assemble_shell_diffusion");
      if (err)
        return -1;
#endif
    }

    /* Web structure with both sh_K and sh_tens: */
    if (pde[R_SHELL_CURVATURE] && pde[R_SHELL_TENSION] &&
        (mp->FSIModel == FSI_SHELL_ONLY || mp->FSIModel == FSI_SHELL_ONLY_MESH)) {
      err = assemble_shell_web_structure(time_value, theta, delta_t, wt, xi, exo);
      GOMA_EH(err, "assemble_shell_web_structure");
#ifdef CHECK_FINITE
      err = CHECKFINITE("assemble_shell_web_structure");
      if (err)
        return -1;
#endif
      if (pde[R_MESH1]) {
        err = assemble_shell_web_coordinates(time_value, theta, delta_t, wt, xi, exo);
        GOMA_EH(err, "assemble_shell_web_coordinates");
#ifdef CHECK_FINITE
        err = CHECKFINITE("assemble_shell_web_coordinates");
        if (err)
          return -1;
#endif
      }
    }

    if ((pde[R_SHELL_DIFF_CURVATURE] || pde[R_SHELL_NORMAL1]) && !(pde[R_SHELL_NORMAL3]) &&
        !(pde[R_SHELL_CURVATURE])) {
      if (!pde[R_SHELL_NORMAL1] || !pde[R_SHELL_NORMAL2]) {
        GOMA_EH(GOMA_ERROR,
                "Both SHELL_NORMAL1 and SHELL_NORMAL2 required with SHELL_DIFF_CURVATURE eqn!");
      }
      err = assemble_shell_geometry(time_value, theta, delta_t, wt, xi, exo);
      GOMA_EH(err, "assemble_shell_geometry");
#ifdef CHECK_FINITE
      err = CHECKFINITE("assemble_shell_geometry");
      if (err)
        return -1;
#endif
    }

    if ((pde[R_SHELL_NORMAL1] && pde[R_SHELL_NORMAL2] && pde[R_SHELL_NORMAL3]) ||
        (pde[R_MESH1] && pde[R_SHELL_NORMAL1] && pde[R_SHELL_NORMAL2])) {

      err = assemble_shell_normal(xi, exo);
      GOMA_EH(err, "assemble_shell_normal");
#ifdef CHECK_FINITE
      err = CHECKFINITE("assemble_shell_normal");
      if (err)
        return -1;
#endif
    }

    if (pde[R_SHELL_CURVATURE] && pde[R_SHELL_CURVATURE2]) {
      err = assemble_shell_curvature(xi, exo);
      GOMA_EH(err, "assemble_shell_curvature");
#ifdef CHECK_FINITE
      err = CHECKFINITE("assemble_shell_curvature");
      if (err)
        return -1;
#endif
    }

    if ((pde[R_MESH1] && pde[R_SHELL_NORMAL1] && pde[R_SHELL_NORMAL2] && pde[R_SHELL_NORMAL3])) {
      err = assemble_shell_mesh(time_value, theta, delta_t, xi, exo);
      GOMA_EH(err, "assemble_shell_mesh");
#ifdef CHECK_FINITE
      err = CHECKFINITE("assemble_shell_mesh");
      if (err)
        return -1;
#endif
    }

    if (pde[R_TFMP_MASS] && pde[R_TFMP_BOUND]) {
      err = assemble_shell_tfmp(time_value, theta, delta_t, xi, exo);
      GOMA_EH(err, "assemble_shell_tfmp");
#ifdef CHECK_FINITE
      err = CHECKFINITE("assemble_shell_tfmp");
      if (err) {
        return -1;
      }
#endif
    }
    if (!pde[R_TFMP_MASS] && pde[R_TFMP_BOUND]) {
      err = assemble_shell_lubrication(time_value, theta, delta_t, xi, exo);
      GOMA_EH(err, "assemble_shell_lubrication");
#ifdef CHECK_FINITE
      err = CHECKFINITE("assemble_shell_lubrication");
      if (err) {
        return -1;
      }
#endif

      if (neg_lub_height) {
        GOMA_WH(
            -1,
            "returning from matrix fill because neg_lub_height after assemble_shell_lubrication");
        return -1;
      }
    }

    if (pde[R_MOMENTUM1]) {
      if (upd->SegregatedSolve) {
        err = assemble_momentum_segregated(time_value, theta, delta_t, &pg_data);
        GOMA_EH(err, "assemble_momentum");
#ifdef CHECK_FINITE
        CHECKFINITE("assemble_momentum");
#endif
      } else {
        err = assemble_momentum(time_value, theta, delta_t, h_elem_avg, &pg_data, xi, exo);
        GOMA_EH(err, "assemble_momentum");
#ifdef CHECK_FINITE
        CHECKFINITE("assemble_momentum");
#endif
      }
    }

    if (pde[R_PMOMENTUM1]) {
      err = assemble_pmomentum(time_value, theta, delta_t);
      GOMA_EH(err, "assemble_pmomentum");
#ifdef CHECK_FINITE
      err = CHECKFINITE("assemble_pmomentum");
      if (err)
        return -1;
#endif
    }

    if (pde[R_MOMENT0] || pde[R_MOMENT1] || pde[R_MOMENT2] || pde[R_MOMENT3]) {
      err = assemble_moments(time_value, theta, delta_t, &pg_data);
      GOMA_EH(err, "assemble_moments");
#ifdef CHECK_FINITE
      CHECKFINITE("assemble_moments");
#endif
    }
    if (pde[R_DENSITY_EQN]) {
      err = assemble_density();
      GOMA_EH(err, "assemble_density");
#ifdef CHECK_FINITE
      CHECKFINITE("assemble_density");
#endif
    }

    if (pde[R_FILL]) {
      if (tran->Fill_Equation == FILL_EQN_EIKONAL) {
        err = assemble_fill_gradf(theta, delta_t, pg_data.hsquared, pg_data.hh, pg_data.dh_dxnode);
        GOMA_EH(err, "assemble_fill_gradf");
#ifdef CHECK_FINITE
        err = CHECKFINITE("assemble_fill_gradf");
        if (err)
          return -1;
#endif /* CHECK_FINITE */
      }
    }

    if (pde[R_EXT_VELOCITY]) {
      ls_old = ls;
      if (pfd != NULL)
        ls = pfd->ls[0];
      assemble_extension_velocity(pg_data.hsquared, pg_data.hh, pg_data.dh_dxnode);
      ls = ls_old; /*Make things right again */
    }

    if (pde[R_CURVATURE]) {
      if (pde[R_NORMAL1])
        err = assemble_div_normals();
      else
        err = assemble_curvature();

      GOMA_EH(err, "assemble curvature projection");
#ifdef CHECK_FINITE
      err = CHECKFINITE("assemble curvature projection");
      if (err)
        return -1;
#endif
    }

    if (pde[R_NORMAL1]) {
      err = assemble_normals();
      GOMA_EH(err, "assemble_normals");
#ifdef CHECK_FINITE
      err = CHECKFINITE("assemble_normals");
      if (err)
        return -1;
#endif
    }

    if (pde[R_PRESSURE]) {
      if (upd->SegregatedSolve) {
        err = assemble_continuity_segregated(time_value, theta, delta_t, &pg_data);
        GOMA_EH(err, "assemble_continuity");
#ifdef CHECK_FINITE
        CHECKFINITE("assemble_continuity");
#endif
        if (neg_elem_volume)
          return -1;
      } else {
        err = assemble_continuity(time_value, theta, delta_t, &pg_data);
        GOMA_EH(err, "assemble_continuity");
#ifdef CHECK_FINITE
        CHECKFINITE("assemble_continuity");
#endif
        if (neg_elem_volume)
          return -1;
      }
    }

    if (pde[R_PSTAR]) {
      if (upd->SegregatedSolve) {
        err = assemble_pstar(time_value, theta, delta_t, &pg_data);
        GOMA_EH(err, "assemble_pstar");
#ifdef CHECK_FINITE
        CHECKFINITE("assemble_pstar");
#endif
        if (neg_elem_volume)
          return -1;
      } else {
        GOMA_EH(-1, "Only implemented for Segregated Solve");
      }
    }

    if (pde[R_USTAR]) {
      if (upd->SegregatedSolve) {
        err = assemble_ustar(time_value, theta, delta_t, &pg_data);
        GOMA_EH(err, "assemble_ustar");
#ifdef CHECK_FINITE
        CHECKFINITE("assemble_ustar");
#endif
        if (neg_elem_volume)
          return -1;
      } else {
        GOMA_EH(-1, "Only implemented for Segregated Solve");
      }
    }

    if (pde[R_VORT_DIR1]) /* Then R_VORT_DIR2 and R_VORT_DIR3 should be on*/
    {
      err = assemble_vorticity_direction();
      GOMA_EH(err, "assemble_vorticity_direction");
#ifdef CHECK_FINITE
      err = CHECKFINITE("assemble_vorticity_direction");
      if (err)
        return -1;
#endif
    }

    if (pde[R_BOND_EVOLUTION]) {
      err = assemble_bond_evolution(time_value, theta, delta_t);
      GOMA_EH(err, "assemble_bond_evolution");
#ifdef CHECK_FINITE
      err = CHECKFINITE("assemble_bond_evolution");
      if (err)
        return -1;
#endif
    }

#ifdef PHASE_COUPLED_FILL
    if (pde[R_PHASE1] && !pde[R_EXT_VELOCITY]) {
      ls_old = ls;
      if (pfd != NULL)
        ls = pfd->ls[0];

      err = assemble_phase_function(time_value, theta, delta_t, xi, exo);
      GOMA_EH(err, "assemble_phase_functions");
      ls = ls_old;

#ifdef CHECK_FINITE
      err = CHECKFINITE("assemble_phase_functions");
      if (err)
        return -1;
#endif /* CHECK_FINITE */
      if (pfd->Use_Constraint == TRUE) {
        err = assemble_pf_constraint(delta_t, &(pfd->Constraint_Integral), augc[0].lm_value,
                                     pfd->jac_info->d_pf_lm, pfd->jac_info->d_lm_pf);
        GOMA_EH(err, " assemble_pf_constraint \n");
      }
    }
#else /* PHASE_COUPLED_FILL */
    if (pde[R_PHASE1]) {
      ls_old = ls;
      ls = pfd->ls[0];
      err = assemble_fill_fake(theta, delta_t);
      GOMA_EH(err, "assemble_fill_fake");
#ifdef CHECK_FINITE
      err = CHECKFINITE("assemble_fill_fake");
      if (err)
        return -1;
#endif /* CHECK_FINITE*/
      ls = ls_old;
    }
#endif /*PHASE_COUPLED_FILL */

    if (pd->VolumeIntegral > -1) {
      if (Num_Proc > 1 && dpi->elem_owner[ielem] != ProcID)
        owner = FALSE;
      err = assemble_volume(owner);
      GOMA_EH(err, "assemble_volume");
#ifdef CHECK_FINITE
      err = CHECKFINITE("assemble_volume");
      if (err)
        return -1;
#endif
    }

    if (pd->LSVelocityIntegral > -1) {
      if (Num_Proc > 1 && dpi->elem_owner[ielem] != ProcID)
        owner = FALSE;
      err = assemble_LSvelocity(owner, ielem);
      GOMA_EH(err, "assemble_LSvelocity");
#ifdef CHECK_FINITE
      err = CHECKFINITE("assemble_LSvelocity");
      if (err)
        return -1;
#endif
    }

    if (pde[LAGR_MULT1]) {
      /* Hmm, think you want to move this to the surface site on apply imbedded
       * BC first. Maybe keep this here as a blank template for volume integrals
       */
      /*err = assemble_volume_lagrange_multiplier( time_value, theta, delta_t ); */
      GOMA_EH(err, "assemble_volume_lagrange_multiplier");
#ifdef CHECK_FINITE
      err = CHECKFINITE("assemble_volume_lagrange_multiplier");
      if (err)
        return -1;
#endif
    }

    /******************************************************************************/
  }
  /* END  for (ip = 0; ip < ip_total; ip++)                               */

  if (pd->gv[R_LEVEL_SET] && ls != NULL)
    apply_embedded_colloc_bc(ielem, x, delta_t, theta, time_value, exo, dpi);

  if (pde[R_EXT_VELOCITY]) {
    ls_old = ls;
    if (pfd != NULL)
      ls = pfd->ls[0]; /* this is a major hack */
    assemble_boundary_extension_velocity(x, exo, dpi);
    ls = ls_old; /*Make things right again */
  }

  /*First apply BCS to embedded primary level-set surface. */
  if (ls != NULL) {
    if (pd->gv[ls->var] && ls->elem_overlap_state) {
      if (ls->Length_Scale == 0. || Do_Overlap) {
        apply_embedded_bc(ielem, x, delta_t, theta, time_value, &pg_data, -1, NULL, NULL, NULL,
                          exo);
#ifdef CHECK_FINITE
        err = CHECKFINITE("apply_embedded_bc");
        if (err)
          return -1;
#endif
      } else {
        apply_distributed_sources(ielem, ls->Length_Scale, x, exo, delta_t, theta, time_value,
                                  &pg_data, -1, NULL, NULL, NULL);
#ifdef CHECK_FINITE
        err = CHECKFINITE("apply_distributed_sources");
        if (err)
          return -1;
#endif
      }
    }
  }

  /*Now apply embedded bcs to pfd level-set surfaces like overset grids */
  if (pfd != NULL) {
    ls_old = ls;
    ls = pfd->ls[0];
    if (pfd->ls[0]->Evolution == LS_EVOLVE_SLAVE)

    {
      if (pd->gv[ls->var] && ls->elem_overlap_state) {
        if (ls->Length_Scale == 0. || Do_Overlap) {
          apply_embedded_bc(ielem, x, delta_t, theta, time_value, &pg_data, -1, NULL, NULL, NULL,
                            exo);
#ifdef CHECK_FINITE
          err = CHECKFINITE("apply_embedded_bc");
#endif
          if (err)
            return -1;
        } else {
          apply_distributed_sources(ielem, ls->Length_Scale, x, exo, delta_t, theta, time_value,
                                    &pg_data, -1, NULL, NULL, NULL);
#ifdef CHECK_FINITE
          err = CHECKFINITE("apply_distributed_sources");
          if (err)
            return -1;
#endif
        }
      }
    } else if (pd->gv[R_PHASE1] && !pd->gv[R_FILL]) {
      apply_distributed_sources(ielem, ls->Length_Scale, x, exo, delta_t, theta, time_value,
                                &pg_data, -1, NULL, NULL, NULL);
    } else if (pd->gv[R_PHASE1] && pd->gv[R_EXT_VELOCITY]) {
      if (pd->gv[ls->var] && ls->elem_overlap_state) {
        apply_embedded_bc(ielem, x, delta_t, theta, time_value, &pg_data, -1, NULL, NULL, NULL,
                          exo);
#ifdef CHECK_FINITE
        err = CHECKFINITE("apply_embedded_bc");
        if (err)
          return -1;
#endif
      }
    }
    ls = ls_old;
  }

  /**************************************************************************/
  /*                          BLOCK 2'                                      */
  /*                   START OF SURFACE INTEGRATION LOOP                    */
  /*         LOOP OVER THE NUMBER OF SURFACE QUADRATURE POINTS              */
  /*             For Discontinuous Galerkin implementations                 */
  /**************************************************************************/

  /* Loop over all the surface Quadrature integration points */

  if (discontinuous_mass) {
    int neighbor;
    int index, face;

    for (face = 0; face < ei[pg->imtrx]->num_sides; face++) {

      index = exo->elem_elem_pntr[ielem] + face;
      neighbor = exo->elem_elem_list[index];

      if (Num_Proc > 1) {
        GOMA_WH(-1, "DG doesn't seem to work in parallel");
      }

      id_side = face + 1;

      err = assemble_surface_species(exo, x, delta_t, theta, ielem_type, ielem_type_mass, id_side,
                                     neighbor, ielem, num_local_nodes);
      GOMA_EH(err, "assemble_surface_species");
#ifdef CHECK_FINITE
      err = CHECKFINITE("assemble_surface_species");
      if (err)
        return -1;
#endif
    }
  }

  if (discontinuous_stress) {
    int neighbor;
    int index, face;

    var = 4 * lec->max_dof * (MAX_PROB_VAR + MAX_CONC) * lec->max_dof;
    memset(lec->J_stress_neighbor, 0, sizeof(double) * var);

    if (Num_Proc > 1) {
      GOMA_EH(GOMA_ERROR, "Discontinuous Galerkin for stress not implemented in parallel");
      return -1;
    }

    for (face = 0; face < ei[pg->imtrx]->num_sides; face++) {

      index = exo->elem_elem_pntr[ielem] + face;
      neighbor = exo->elem_elem_list[index];

      id_side = face + 1;

      /*      if(neighbor != -1) */
      {
        err = assemble_surface_stress(exo, x, ams, x_update, delta_t, theta, ielem_type,
                                      ielem_type_mass, id_side, neighbor, ielem, num_local_nodes);
        GOMA_EH(err, "assemble_surface_stress");
#ifdef CHECK_FINITE
        err = CHECKFINITE("assemble_surface_stress");
        if (err)
          return -1;
#endif
      }
    }
  }

  /**************************************************************************
   *                          BLOCK 3 - Weak SURFACE Boundary Conditions
   *                   START OF SURFACE INTEGRATION LOOP
   * apply BC's that are added into the BOUNDARY term of the integrated-by-parts
   * weighted residual equations.  Do this before rotating mesh or momentum equations
   **************************************************************************/
  /******************************************************************************/
  if (first_elem_side_BC_array[ielem] != NULL) {
    elem_side_bc = first_elem_side_BC_array[ielem];
    /***************************************************************************
     *  begining of do while construct which loops over the sides of this
     *  element that have boundary conditions applied on to them.
     ***************************************************************************/
    do {

      call_int = 0;
      call_shell_grad = 0;
      call_sharp_int = FALSE;

      for (ibc = 0; (bc_input_id = (int)elem_side_bc->BC_input_id[ibc]) != -1; ibc++) {
        if (BC_Types[bc_input_id].desc->method == WEAK_INT_SURF) {
          call_int = 1;
        }
        if ((BC_Types[bc_input_id].desc->method == WEAK_SHELL_GRAD ||
             BC_Types[bc_input_id].desc->method == STRONG_SHELL_GRAD) &&
            (num_elem_friends[ielem] > 0) && (ielem_dim > 1)) {
          call_shell_grad = TRUE;
        }
        if (BC_Types[bc_input_id].desc->method == WEAK_SHARP_INT)
          call_sharp_int = TRUE;
      }

      if (call_int) {
        err = apply_integrated_bc(x, resid_vector, delta_t, theta, &pg_data, ielem, ielem_type,
                                  num_local_nodes, ielem_dim, iconnect_ptr, elem_side_bc,
                                  num_total_nodes, WEAK_INT_SURF, time_value, element_search_grid,
                                  exo);
        GOMA_EH(err, " apply_integrated_bc");
#ifdef CHECK_FINITE
        err = CHECKFINITE("apply_integrated_bc");
        if (err)
          return -1;
#endif
        if (neg_elem_volume)
          return -1;
      }

      if (call_shell_grad) {
        err = apply_shell_grad_bc(x, resid_vector, delta_t, theta, pg_data.h_elem_avg, pg_data.h,
                                  pg_data.mu_avg, pg_data.U_norm, ielem, ielem_type,
                                  num_local_nodes, ielem_dim, iconnect_ptr, elem_side_bc,
                                  num_total_nodes, WEAK_SHELL_GRAD, time_value, exo);
        GOMA_EH(err, " apply_shell_grad_bc");
#ifdef CHECK_FINITE
        err = CHECKFINITE("apply_shell_grad_bc");
        if (err)
          return -1;
#endif
        if (neg_elem_volume)
          return -1;
      }
      if (call_sharp_int) {
        err = apply_sharp_integrated_bc(x, resid_vector, time_value, delta_t, theta,
                                        pg_data.hsquared, ielem, ielem_type, num_local_nodes,
                                        ielem_dim, iconnect_ptr, elem_side_bc, WEAK_SHARP_INT, exo);
      }
      GOMA_EH(err, " apply_sharp_integrated_bc");
#ifdef CHECK_FINITE
      err = CHECKFINITE("apply_sharp_integrated_bc");
      if (err)
        return -1;
#endif
      if (neg_elem_volume)
        return -1;

    } while ((elem_side_bc = elem_side_bc->next_side_bc) != NULL);
  } /* END if (First_Elem_Side_BC_Array[ielem] != NULL) */

  /**************************************************************************
   *                          BLOCK 4 - Weak EDGE Boundary Conditions
   *                   START OF CURVE INTEGRATION LOOP
   * apply BC's that are added into the integrated-by-parts part of the BOUNDARY
   * term of the integrated-by-parts weighted residual equations.   This only applies
   * for conditions like capillary that require end-of-the-interface fluxes to
   * be added back in (i.e. if transport equations is integrated by parts twice)
   * Do this before rotating mesh or momentum equations
   **************************************************************************/
  if (First_Elem_Edge_BC_Array[pg->imtrx][ielem] != NULL) {
    elem_edge_bc = First_Elem_Edge_BC_Array[pg->imtrx][ielem];

    /******************************************************************************/
    do { /* begining of do while construct
          * which loops over the sides of this element that have boundary
          * conditions */
      /****************************************************************************/

      /*
       *  Set flags for subroutines to call for each boundary condition
       *  on this side
       */
      call_int = 0;
      for (ibc = 0; (bc_input_id = (int)elem_edge_bc->BC_input_id[ibc]) != -1; ibc++) {
        bct = BC_Types[bc_input_id].desc->method;
        if (bct == WEAK_INT_EDGE)
          call_int = 1;
      }
      /*
       * BOUNDARY CONDITIONS OF TYPE 1 - Integrated along edge -
       *        only do the weak integrated conditions here
       */
      if (call_int) {
        err = apply_integrated_curve_bc(x, resid_vector, delta_t, theta, ielem, ielem_type,
                                        num_local_nodes, ielem_dim, iconnect_ptr, elem_edge_bc,
                                        num_total_nodes, WEAK_INT_EDGE, exo);
        GOMA_EH(err, " apply_integrated_curve_bc");
#ifdef CHECK_FINITE
        err = CHECKFINITE("apply_integrated_curve_bc");
        if (err)
          return -1;
#endif
        if (neg_elem_volume)
          return -1;
      }
      /****************************************************************************/
    } while ((elem_edge_bc = elem_edge_bc->next_edge_bc) != NULL);
    /* END of do  while () construct				      */
    /******************************************************************************/
  } /* END if (First_Elem_edge_BC_Array[ielem] != NULL) 		      */

  /**************************************************************************
   *                          BLOCK 5 - Weak POINT Boundary Conditions
   *                   START OF POINT INTEGRATION LOOP  ?!?
   *  are we ever going to need a condition like this?  Probably not, because
   *  integrals over a point in 3D are zero... unless it's a singular point
   *  for now we'll assume this can't happen
   *
   * 	Found one - In a 1D shell, the point represents the element edge, for
   *  which a boundary term needs to be added to the element integral.
   **************************************************************************/

  /******************************************************************************/
  /**************************************************************************
   *                          BLOCK 6 - Weak Shifty Boundary Conditions
   *   This section is for boundary conditions which equate the BOUNDARY terms
   *   of two different residual equations, e.g. FLUID_SOLID and SOLID_FLUID
   *   type BC's.
   *   Do this before rotating mesh or momentum equations
   **************************************************************************/
  /******************************************************************************/
  if (first_elem_side_BC_array[ielem] != NULL) {
    elem_side_bc = first_elem_side_BC_array[ielem];

    /******************************************************************************/
    do { /* begining of do while construct
          * which loops over the sides of this element that have boundary
          * conditions */
      /******************************************************************************/
      /* Determine which types of bc's apply on this side */
      /*call_special = 0; */
      for (ibc = 0; (bc_input_id = (int)elem_side_bc->BC_input_id[ibc]) != -1; ibc++) {
        bct = BC_Types[bc_input_id].desc->method;
        /*if (bct == WEAK_SHIFT) call_special = 1; */
      } /* end of loop over boundary condition number */

      /* MMH notes: This next call was commented out when I updated
       * the BC's for LSA.  If someone wants to be able to do the
       * following call, with LSA, then they need to be careful.
       *
       * If uncommenting also uncomment other call_special references
       */
      /* if (call_special) shift_residuals_and_jacobians(ija, a, x, resid_vector, */
      /* 					      	first_elem_side_BC_array) */
      /****************************************************************************/
    } while ((elem_side_bc = elem_side_bc->next_side_bc) != NULL);
    /* END of do  while () construct				      */
    /******************************************************************************/
  } /* END if (First_Elem_Side_BC_Array[ielem] != NULL) 		      */
  /******************************************************************************/

  /**************************************************************************
   *                          BLOCK 7
   * rotate equations here before dirichlet or strong conditions
   * and do any shifting of residual and jacobian contributions
   **************************************************************************/
  /*
   * Make sure there are BC's at this node and that we have vector equations
   */
  /*if (  first_elem_side_BC_array[ielem] != NULL && */
  if ((pde[R_MOMENTUM1] || pde[R_MESH1]) && Num_ROT == 0) {
    if (ielem_dim == 2) {
      call_rotate = 0;
      /* determine if rotation is needed */
      for (i = 0; (call_rotate == 0) && (i < num_local_nodes); i++) {
        /*
         * To address a particular residual equation, map the local
         * elemental node number i into a processor node index I.
         * Then, make sure this node is owned by this processor
         */
        I = Proc_Elem_Connect[iconnect_ptr + i];
        if (I < (dpi->num_internal_nodes + dpi->num_boundary_nodes)) {
          if (in_list(I, 0, num_mom_rotate[pg->imtrx], mom_rotate_node[pg->imtrx]) != -1)
            call_rotate = 1;
          if (in_list(I, 0, num_mesh_rotate[pg->imtrx], mesh_rotate_node[pg->imtrx]) != -1)
            call_rotate = 1;
        }
      }
      /* MMH: I am assuming that apply_rotated_bc will work properly
       * in LSA b/c it doesn't "add" anything, only rearranges it,
       * and we supposedly have the correct contributions by now.
       */
      if (call_rotate) {
        if (Use_2D_Rotation_Vectors == TRUE)
          rotate_eqns_at_node_2D(iconnect_ptr, ielem_dim, num_local_nodes, ams);
        else if (first_elem_side_BC_array[ielem] != NULL) {
          err = apply_rotated_bc(resid_vector, first_elem_side_BC_array, ielem, ielem_type,
                                 num_local_nodes, ielem_dim, iconnect_ptr, num_total_nodes, exo);
          GOMA_EH(err, " apply_rotated_bc");
#ifdef CHECK_FINITE
          err = CHECKFINITE("apply_rotated_bc");
          if (err)
            return -1;
#endif
        }
      }
    }
  }

  if ((pde[R_MOMENTUM1] || pde[R_MESH1]) && Num_ROT > 0) {
    int id_mesh, id_mom; /* local temporary things */

    /* Make sure there are BC's at this node and that we have vector equations*/

    /* determine if rotation is needed */
    for (i = 0; i < num_local_nodes; i++) {
      id_mesh = ei[pg->imtrx]->ln_to_dof[MESH_DISPLACEMENT1][i];
      id_mom = ei[pg->imtrx]->ln_to_dof[VELOCITY1][i];
      /*
       *  To address a particular residual equation, map the local
       *   elemental node number i into a global index I
       *  You only have to rotate equations at nodes that you own?!?
       */
      I = Proc_Elem_Connect[iconnect_ptr + i];
      if (I < (dpi->num_internal_nodes + dpi->num_boundary_nodes)) {
        /*
         * Check for rotation of mesh equations or momentum equations
         * work on MESH first
         */
        rotate_mesh = 0;
        if (ROT_list[I] != NULL && (ROT_list[I][VECT_EQ_MESH] != -1) && pde[R_MESH1] &&
            id_mesh > -1)
          rotate_mesh = 1;

        rotate_momentum = 0;

        if (ROT_list[I] != NULL && (ROT_list[I][VECT_EQ_MOM] != -1) && pde[R_MOMENTUM1] &&
            id_mom > -1)
          rotate_momentum = 1;

        /* Now rotate the appropriate equations and sensitivities*/
        if (rotate_mesh) {
          /* Call mesh rotation routine */
          /* MMH: I am assuming that rotate_mesh_eqn will work
           * properly in LSA b/c it doesn't "add" anything, only
           * rearranges it, and we supposedly have the correct
           * contributions by now.  I am worried, though, with this
           * call b/c there is direct access to a[] in here, instead
           * of through lec->J's...
           */
          rotate_mesh_eqn(id_mesh, I, iconnect_ptr, ielem_dim, ams);
        }

        if (rotate_momentum) {
          /* Call momentum rotation routine */
          /* MMH: See comment above for rotate_mesh_eqn. */
          rotate_momentum_eqn(id_mom, I, iconnect_ptr, ielem_dim, ams);
        }
      }
    } /* end of loop over nodes */
  }   /* end of if Num_ROT > 0 */

  if (pde[R_MOMENTUM1] && goma_automatic_rotations.automatic_rotations) {
    /* determine if rotation is needed */
    for (i = 0; i < num_local_nodes; i++) {
      int id_mom = ei[pg->imtrx]->ln_to_dof[VELOCITY1][i];
      /*
       *  To address a particular residual equation, map the local
       *   elemental node number i into a global index I
       *  You only have to rotate equations at nodes that you own?!?
       */
      I = Proc_Elem_Connect[iconnect_ptr + i];
      if (I < (dpi->num_internal_nodes + dpi->num_boundary_nodes)) {

        int rotate_momentum = 0;

        if (goma_automatic_rotations.rotation_nodes[I]
                .eqn_is_rotated[vector_equation_from_equation(R_MOMENTUM1)] &&
            pde[R_MOMENTUM1]) {
          rotate_momentum = 1;
        }

        if (rotate_momentum) {
          rotate_momentum_auto(id_mom, I, ielem_dim, ams);
        }
      }
    } /* end of loop over nodes */
  }   /* end of if Num_ROT > 0 */
  if (pde[R_MESH1] && goma_automatic_rotations.automatic_rotations) {
    /* determine if rotation is needed */
    for (i = 0; i < num_local_nodes; i++) {
      int id_mesh = ei[pg->imtrx]->ln_to_dof[R_MESH1][i];
      /*
       *  To address a particular residual equation, map the local
       *   elemental node number i into a global index I
       *  You only have to rotate equations at nodes that you own?!?
       */
      I = Proc_Elem_Connect[iconnect_ptr + i];
      if (I < (dpi->num_internal_nodes + dpi->num_boundary_nodes)) {

        int rotate_mesh = 0;

        if (goma_automatic_rotations.rotation_nodes[I]
                .eqn_is_rotated[vector_equation_from_equation(R_MESH1)] &&
            pde[R_MESH1]) {
          rotate_mesh = 1;
        }

        if (rotate_mesh) {
          rotate_mesh_auto(id_mesh, I, ielem_dim, ams);
        }
      }
    } /* end of loop over nodes */
  }   /* end of if Num_ROT > 0 */

  /******************************************************************************/
  /*                              BLOCK 9                                       */
  /* Start of STRONG Boundary Conditions (other than Dirichlet). There are two  */
  /* types depending on whether they are integrated or pointwise collocation    */
  /******************************************************************************/
  /*
   *   initialize node list for fluid/solid boundaries
   */
  for (i = 0; i < num_local_nodes; i++) {
    local_node_list_fs[i] = -1;
  }

  /******************************************************************************/
  if (first_elem_side_BC_array[ielem] != NULL) {
    /****************************************************************************/
    /* We may want to figure out which equations are rotated and which boundary
     * conditions are applied in a strong sense (replacing equations as opposed
     * to the weak sense in which boundary conditions are added to the existing
     * equations), and do the rotation and zeroing (or subtracting local
     * contributions) now, before we get into the heavy duty boundary
     * condition stuff
     */
    elem_side_bc = first_elem_side_BC_array[ielem];

    /*****************************************************************************/
    do { /* begining of do while construct */
      /* which loops over the sides of this element that have boundary
         conditions */

      /*
       *  Set flags for subroutines to call for each boundary condition
       *  on this side
       */
      call_int = 0;
      call_col = 0;
      call_contact = 0.;
      for (ibc = 0; (bc_input_id = (int)elem_side_bc->BC_input_id[ibc]) != -1; ibc++) {
        bct = BC_Types[bc_input_id].desc->method;
        if (bct == STRONG_INT_SURF)
          call_int = 1;
        if (bct == COLLOCATE_SURF)
          call_col = 1;
        if (bct == CONTACT_SURF)
          call_contact = 1;
      }
      /*
       * Major change here 6/10/98 to accomodate frontal solver.  Here the
       * FLUID_SOLID/SOLID_FLUID BCs actually use local element contribution
       * from the lec structure.  So, before the apply_integrated_bc was called
       * first and usually a companion NO_SLIP condition obliterated the fluid
       * momentum contributions to lec and so when the fluid-solid condition
       * followed, there were no stresses left to balance.  HEre we simply
       * switched the order of the calls below (i.e. call_col befor call_int)
       * to avoid this.  Cross your fingers!
       */

      /*
       * BOUNDARY CONDITIONS OF TYPE 1 - Pointwise Collocation at the
       * nodal points
       */
      if (call_col) {
        err = apply_point_colloc_bc(resid_vector, delta_t, theta, ielem, ip_total, ielem_type,
                                    num_local_nodes, ielem_dim, iconnect_ptr, elem_side_bc,
                                    num_total_nodes, local_node_list_fs, time_value, exo);
        GOMA_EH(err, " apply_point_colloc_bc");
#ifdef CHECK_FINITE
        err = CHECKFINITE("apply_point_colloc_bc");
        if (err)
          return -1;
#endif
        if (neg_elem_volume)
          return -1;
      }

      /*
       * BOUNDARY CONDITIONS OF TYPE 2 - Integrated over the surface
       * - only do the strong integrated conditions here
       */
      if (call_int) {
        err = apply_integrated_bc(x, resid_vector, delta_t, theta, &pg_data, ielem, ielem_type,
                                  num_local_nodes, ielem_dim, iconnect_ptr, elem_side_bc,
                                  num_total_nodes, STRONG_INT_SURF, time_value, element_search_grid,
                                  exo);
        GOMA_EH(err, " apply_integrated_bc");
#ifdef CHECK_FINITE
        err = CHECKFINITE("apply_integrated_bc");
        if (err)
          return -1;
#endif
        /*printf("Element: %d, ID_side: %d \n", ei[pg->imtrx]->ielem, elem_side_bc->id_side );
          for(i3=0; i3< (int)  elem_side_bc->num_nodes_on_side; i3++)
          {
          id3 = (int) elem_side_bc->local_elem_node_id[i3]; I3 =  I = Proc_Elem_Connect[iconnect_ptr
          + id3]; printf("\tI: %d, R[0][%d]: %7.4g, R[1][%d]: %7.4g\n", I3, id3, lec->R[0][id3],
          id3,  lec->R[1][id3]);
          }*/

        if (neg_elem_volume)
          return -1;
      }

      /*
       * BOUNDARY CONDITIONS which don't really fit in with the above types
       */
      if (call_int || call_col) {
        /* add call to Gibb's inequality condition is evaluated
         * within apply_special_bc, and potentially contact lines
         * are suddenly fixed here
         */
        err =
            apply_special_bc(ams, x, resid_vector, x_old, x_older, xdot, xdot_old, delta_t, theta,
                             first_elem_side_BC_array, ielem, ip_total, ielem_type, num_local_nodes,
                             ielem_dim, iconnect_ptr, elem_side_bc, num_total_nodes, SPECIAL, CA_id,
                             CA_fselem, CA_sselem, exo, time_value);
        GOMA_EH(err, " apply_special_bc");
#ifdef CHECK_FINITE
        err = CHECKFINITE("apply_special_bc");
        if (err)
          return -1;
#endif
        if (neg_elem_volume)
          return -1;
      }

      if (call_contact) {
        struct Level_Set_Data *ls_save = ls;

        /* Special contact conditions are applied here. These are boundary
           conditions that require a contact search or a mesh search, such
           as that which might happen with overlapping grids.   */

        /* Cludge her for BCs that are tied to R_PHASE0 */
        if (pfd != NULL) {
          ls = pfd->ls[0];
        } else {
          GOMA_EH(GOMA_ERROR,
                  "YOU cannot apply CONTACT_SURF BCs in mm_names.h with FILL field. R_PHASE only");
        }

        err = apply_contact_bc(x, resid_vector, delta_t, theta, pg_data.h_elem_avg, pg_data.h,
                               pg_data.mu_avg, pg_data.U_norm, first_elem_side_BC_array, ielem,
                               ielem_type, num_local_nodes, ielem_dim, iconnect_ptr, elem_side_bc,
                               num_total_nodes, CONTACT_SURF, -1, NULL, NULL, NULL, NULL,
                               time_value, exo);
        GOMA_EH(err, " apply_contact_bc");
#ifdef CHECK_FINITE
        err = CHECKFINITE("apply_contact_bc");
        if (err)
          return -1;
#endif
        if (neg_elem_volume)
          return -1;

        ls = ls_save;
      }
      /****************************************************************************/
    } while ((elem_side_bc = elem_side_bc->next_side_bc) != NULL);
    /* END of do  while () construct				      */
    /******************************************************************************/
  } /* END if (First_Elem_Side_BC_Array[ielem] != NULL) 		      */
  /******************************************************************************/

  /******************************************************************************/
  if (First_Elem_Edge_BC_Array[pg->imtrx][ielem] != NULL) {
    /******************************************************************************/
    elem_edge_bc = First_Elem_Edge_BC_Array[pg->imtrx][ielem];

    /****************************************************************************/
    do { /* begining of do while construct */
      /* which loops over the sides of this element that have boundary
         conditions */
      /****************************************************************************/

      /*
       *  Set flags for subroutines to call for each boundary
       *  condition on this side
       */
      call_int = 0;
      call_col = 0;
      for (ibc = 0; (bc_input_id = (int)elem_edge_bc->BC_input_id[ibc]) != -1; ibc++) {
        bct = BC_Types[bc_input_id].desc->method;
        if (bct == STRONG_INT_EDGE)
          call_int = 1;
        if (bct == COLLOCATE_EDGE)
          call_col = 1;
      }

      /*
       * BOUNDARY CONDITIONS OF TYPE 1 - Integrated over the surface
       * - only do the strong integrated conditions here
       */
      if (call_int) {
        err = apply_integrated_curve_bc(x, resid_vector, delta_t, theta, ielem, ielem_type,
                                        num_local_nodes, ielem_dim, iconnect_ptr, elem_edge_bc,
                                        num_total_nodes, STRONG_INT_EDGE, exo);
        GOMA_EH(err, " apply_integrated_curve_bc");
#ifdef CHECK_FINITE
        err = CHECKFINITE("apply_integrated_curve_bc");
        if (err)
          return -1;
#endif
        if (neg_elem_volume)
          return -1;
      }

      /*
       * BOUNDARY CONDITIONS OF TYPE 2 - Pointwise Collocation at the
       * nodal points
       */
      if (call_col) {
        err = apply_point_colloc_edge_bc(x, x_old, x_older, xdot, xdot_old, resid_vector, delta_t,
                                         theta, ielem, ip_total, ielem_type, num_local_nodes,
                                         ielem_dim, iconnect_ptr, elem_edge_bc, num_total_nodes,
                                         local_node_list_fs, time_value);
        GOMA_EH(err, " apply_point_colloc_bc");
#ifdef CHECK_FINITE
        err = CHECKFINITE("apply_point_colloc_bc");
        if (err)
          return -1;
#endif
        if (neg_elem_volume)
          return -1;
      }

      /****************************************************************************/
    } while ((elem_edge_bc = elem_edge_bc->next_edge_bc) != NULL);
    /* END of do  while () construct				      */
    /******************************************************************************/
  } /* END if (First_Elem_Edge_BC_Array[ielem] != NULL) 		      */

  /********************************************************************************
   *                          BLOCK 8
   * Now zero out the rows that correspond to Dirichlet Conditions
   *  i.e. conditions where the value of the solution vector is known and
   *       so the residual is set to zero and jacobian has a one on the diagonal
   *       (sometimes one is not on the diagonal, as in the case
   *        of distinguishing conditions)
   ********************************************************************************/

  err = put_dirichlet_in_matrix(x, num_total_nodes);
  GOMA_EH(err, " put_dirichlet_in_matrix");
#ifdef CHECK_FINITE
  err = CHECKFINITE("put_dirichlet_in_matrix");
  if (err)
    return -1;
#endif

  /* PRS test code for shell endpoint conditions.  4/21/2004 */
  if (pde[R_MESH1] && pde[R_SHELL_TENSION]) {
    for (i = 0; i < num_local_nodes; i++) {
      I = Proc_Elem_Connect[iconnect_ptr + i];
      node = Nodes[I];
      /*Now apply condition */
      if (node->DBSH_SLOPE_X == 1) {
        eqn = R_MESH1;
        lec->R[LEC_R_INDEX(upd->ep[pg->imtrx][eqn], i)] = 1.0 * BIG_PENALTY;
      }
      if (node->DBSH_SLOPE_Y == 1) {
        eqn = R_MESH2;
        lec->R[LEC_R_INDEX(upd->ep[pg->imtrx][eqn], i)] = 0.0 * BIG_PENALTY;
      }
    }
  }

  if ((Linear_Stability == LSA_3D_OF_2D || Linear_Stability == LSA_3D_OF_2D_SAVE) &&
      !(af->Assemble_LSA_Jacobian_Matrix) && !(af->Assemble_LSA_Mass_Matrix))
    /* Cheap, but effective!  Zero out the equation rows for
     * R_MOMENTUM3, and the columns for sensitivities to VELOCITY3,
     * then stick in a Dirichlet condition.  The end effect should be
     * that our original 2D steady-state problem has an appended
     * system equivalent to the identity problem, "I x = 0". */
    for (i = 0; i < lec->max_dof; i++) {
      eqn = upd->ep[pg->imtrx][R_MOMENTUM3];
      var = upd->vp[pg->imtrx][VELOCITY3];
      zero_lec_row(lec->J, eqn, i);
      zero_lec_column(lec->J, var, i);
      lec->J[LEC_J_INDEX(eqn, var, i, i)] = 1.0;
      lec->R[LEC_R_INDEX(eqn, i)] = 0.0;
    }
  /* If we're doing normal mode LSA, and we're on wavenumber 0, then
   * the jacobian contributions to the w-momentum equation are
   * (rightly) all zero.  This causes a zero row, which we don't
   * really want.  We want to emulate the Dirichlet = 0 "boundary
   * condition" for all internal nodes, so we put a 1 on the diagonal
   * for the same reason(s) as above.  We don't want this to be
   * subtracted out, so we only apply it on one pass. */
  if ((Linear_Stability == LSA_3D_OF_2D || Linear_Stability == LSA_3D_OF_2D_SAVE) &&
      af->Assemble_LSA_Jacobian_Matrix && LSA_3D_of_2D_wave_number == 0 && LSA_3D_of_2D_pass == 1)
    for (i = 0; i < lec->max_dof; i++)
      lec->J[LEC_J_INDEX(R_MOMENTUM3, VELOCITY3, i, i)] = 1.0;

  if (ls != NULL && ls->Ignore_F_deps) {
    int peqn, pvar;
    for (eqn = V_FIRST; eqn < V_LAST; eqn++) {
      peqn = upd->ep[pg->imtrx][eqn];
      if (peqn != -1 && eqn != R_FILL) {
        var = FILL;
        pvar = upd->vp[pg->imtrx][var];
        for (i = 0; i < ei[pg->imtrx]->dof[eqn]; i++) {
          for (j = 0; j < ei[pg->imtrx]->dof[var]; j++) {
            lec->J[LEC_J_INDEX(peqn, pvar, i, j)] = 0.;
            /*
              if ( lec->J[LEC_J_INDEX(peqn,pvar,i,j)] != 0. )
              DPRINTF(stderr,"lec->J[eqn=%d][var=FILL][%d][%d] =
              %g\n",eqn,i,j,lec->J[LEC_J_INDEX(peqn,pvar,i,j)]);
            */
          }
        }
      }
    }
  }
  if (pfd != NULL && pfd->ls[0]->Evolution == LS_EVOLVE_SLAVE) {
    int peqn, pvar;
    for (eqn = V_FIRST; eqn < V_LAST; eqn++) {
      peqn = upd->ep[pg->imtrx][eqn];
      if (peqn != -1 && eqn != R_PHASE1) {
        var = PHASE1;
        pvar = upd->vp[pg->imtrx][var];
        for (i = 0; i < ei[pg->imtrx]->dof[eqn]; i++) {
          for (j = 0; j < ei[pg->imtrx]->dof[var]; j++) {
            lec->J[LEC_J_INDEX(peqn, pvar, i, j)] = 0.;
          }
        }
      }
    }
  }

  /*
   * Load local element stiffness matrix (lec) into global matrix, depending
   * on solver used - front vs. everything else, and matrix storage format
   * MSR vs VBR.
   */
#if 0
  if (first_elem_side_BC_array[ielem] != NULL) 
    {
      elem_side_bc = first_elem_side_BC_array[ielem];
	
      do {
	int id,jd;
	for (ibc = 0; 
	     (bc_input_id = (int) elem_side_bc->BC_input_id[ibc]) != -1; ibc++) 
	  {
	    if(BC_Types[bc_input_id].desc->method == STRONG_INT_SURF ) {
				
	      printf("\nElement: %d, ID_side: %d\n", ei[pg->imtrx]->ielem,  elem_side_bc->id_side);
				
	      for( i=0; i < (int) elem_side_bc->num_nodes_on_side; i++)
		{	
		  id = (int) elem_side_bc->local_elem_node_id[i];
		  I = Proc_Elem_Connect[iconnect_ptr + id];
					
		  for(eqn=0; eqn < 2; eqn++)
		    {
		      if( id != ei[pg->imtrx]->ln_to_first_dof[eqn][id] ) { printf("Error found elem: %d, I:%d, eqn %d\n",  ei[pg->imtrx]->ielem, I, eqn); }
		      printf("%d \t", I );
		      for( var=0; var< 2; var++) 
			{
			  for( j=0; j < (int) elem_side_bc->num_nodes_on_side; j++)
			    {	
			      jd = (int) elem_side_bc->local_elem_node_id[j];		
			      printf("J[%d][%d][%d][%d]: %9.3g ", eqn, var, id, jd, lec->J[eqn][var][id][jd] );
			    }
			}
                      printf("\tR[%d][%d]: %7.4g\n", eqn, id, lec->R[LEC_R_INDEX(eqn,id)] );
		    }
					
		}
	    }
	  }
      }
      while ( (elem_side_bc =  elem_side_bc->next_side_bc) != NULL );
    }
#endif

  load_lec(exo, ielem, ams, x, resid_vector, estifm);

  /*  if( pfd != NULL && pfd->Use_Constraint == TRUE )
      {
      load_pf_constraint(  pf_constraint, d_pf_lm, d_lm_pf );
      }
  */

  /******************************************************************************/
  /*                              BLOCK 13                                      */
  /*                            CLEANUP BLOCK                                   */
  /******************************************************************************/

  /*
   *  Good spot to print out the element stiffness matrix and residual or to
   *  free any memory that was allocated on the element level
   */
  mm_fill_end = ut();
  mm_fill_total += mm_fill_end - mm_fill_start;

  /*
   *  Free up Subgrid integration arrays
   */

  if (Subgrid_Int.active) {
    safe_free((void *)Subgrid_Int.s);
    Subgrid_Int.s = NULL;
    safe_free((void *)Subgrid_Int.wt);
    Subgrid_Int.wt = NULL;
    free_search_grid(&element_search_grid);
  }

  if (Debug_Flag > 1) {
    P0PRINTF("%s: ends\n", yo);
    MMH_ip = -1;
  }
  if ((Linear_Solver != FRONT && ielem == exo->eb_ptr[exo->num_elem_blocks] - 1) ||
      (Linear_Solver == FRONT && ielem == exo->elem_order_map[exo->num_elem_blocks] - 1)) {
    if (zeroCA == 0) {
      int count = 0, Num_CAs_done = 0;
      for (j = 0; j < MAX_CA; j++) {
        if (CA_id[j] == -2)
          Num_CAs_done++;
        if (CA_proc[j] == ProcID)
          count++;
      }

      if (count != Num_CAs_done) {
        GOMA_WH(-1, "\nNot all contact angle conditions were applied!\n");
        for (j = 0; j < count; j++) {
          fprintf(stderr, "CA:%d ID:%d fselem:%d sselem:%d Proc:%d\n", j, CA_id[j], CA_fselem[j],
                  CA_sselem[j], CA_proc[j]);
        }
        fprintf(stderr, "Count=%d  Done=%d\n", count, Num_CAs_done);
      }
    }
  }

  return 0;
} /*   END OF matrix_fill                                                     */
/******************************************************************************/

/* matrix_fill_stress is called from numerical_jacobian_compute_stress function
 * and is mainly used for the log-conformation formulation for viscoelastic stress.
 * It is a copy of the matrix_fill function, but only calls assemble_stress.
 */
int matrix_fill_stress(struct GomaLinearSolverData *ams,
                       double x[],            /* Solution vector */
                       double resid_vector[], /* Residual vector */
                       double x_old[],        /* Solution vector , previous last time step */
                       double x_older[],      /* Solution vector , previous prev time step */
                       double xdot[],         /* xdot of current solution                  */
                       double xdot_old[],     /* xdot_old of current solution              */
                       double x_update[],     /* last update vector */
                       double *ptr_delta_t,   /* current time step size                    */
                       double *ptr_theta,     /* parameter to vary time integration from
                                               * explicit (theta = 1) to implicit
                                               * (theta = 0) */
                       struct elem_side_bc_struct *first_elem_side_BC_array[],
                       /* This is an array of pointers to the first
                          surface integral defined for each element.
                          It has a length equal to the total number
                          of elements defined on current processor */
                       double *ptr_time_value,
                       Exo_DB *exo,              /* ptr to EXODUS II finite element mesh db */
                       Dpi *dpi,                 /* ptr to distributed processing info */
                       int *ptr_ielem,           /* element number */
                       int *ptr_num_total_nodes, /* Number of nodes that each processor is
                                                    responsible for                              */
                       dbl *ptr_h_elem_avg,      /* global average element size for PSPG */
                       dbl *ptr_U_norm,          /* global average velocity for PSPG */
                       dbl *estifm,              /* element stiffness Matrix for frontal solver*/
                       int zeroCA)               /* boolean to zero zeroCA */

{
  double delta_t, theta, time_value; /*see arg list */
  int ielem, num_total_nodes;

#if 0
  int status = 0;		/* variable describing status of the matrix */
				/* calculation this is set to -1 if further */
				/* iteration is not recommended*/
#endif

  static int CA_id[MAX_CA];     /*  array of CA conditions */
  static int CA_fselem[MAX_CA]; /*  array of CA free surface elements  */
  static int CA_sselem[MAX_CA]; /*  array of CA solid surface elements */
  static int CA_proc[MAX_CA];   /*  Processor which has each CA */

  int mn;                     /* material block counter */
  int err;                    /* temp variable to hold diagnostic flags.      */
  int ip;                     /* ip is the local quadrature point index       */
  int ip_total;               /* ip_total is the total number of volume
                                 quadrature points in the element             */
  int j;                      /* local index loop counter 	             */
  int i;                      /* Index for the local node number - row        */
  int b, eqn = -1, e, lm_dof; /*convenient params for neatness */
  int I;                      /* Index for global node number - row        */
  int ielem_type = 0;         /* Element type of the current element          */
  int ielem_dim;              /* Element physical dimension                   */
  int num_local_nodes;        /* Number of local basis functions in the
                                 current element                              */
  int iconnect_ptr;           /* Pointer to the beginning of the connectivity
                                 list for the current element                 */
  int ibc;                    /* Index for the boundary condition 	      */
  int var = -1;               /* variable name (TEMPERATURE, etc) */

  double s, t, u; /* Gaussian-quadrature point locations          */

  int call_int, call_col, call_contact, call_shell_grad, call_sharp_int;
  /* int call_special; */
  /* flags for calling boundary
     condition routines */
  int call_rotate;
  int rotate_mesh, rotate_momentum;
  int make_trivial = 0; /* Flags for Eulerian solid mechanics
                                    and level-set */
  int bct, mode;

  /* ___________________________________________________________________________*/
  /* ___________________________________________________________________________*/

  double xi[DIM]; /* Local element coordinates of Gauss point. */

  double wt = 0.0; /* Quadrature weights
                    units - ergs/(sec*cm*K) = g*cm/(sec^3*K)     */

  struct Petrov_Galerkin_Data pg_data;

  struct elem_side_bc_struct *elem_side_bc;
  /* Pointer to an element side boundary condition
     structure				      */
  struct elem_edge_bc_struct *elem_edge_bc;
  /* Pointer to an element edge boundary condition
     structure				      */
  int bc_input_id; /* Input ID of the surf_int boundary condition  */
  int id_side;     /* side counter for discontinuous Galerkin method */

  /* List to keep track of nodes at which residual and
     Jacobian corrections have been made           */
  /* for mesh equations */
  /* List to keep track of nodes at which residual and
     Jacobian corrections have been made           */
  /* for mesh equations */
  int local_node_list_fs[MDE]; /* list to keep track of nodes at which solid contributions
                                  have been transfered to liquid (fluid-solid boundaries)*/

  int discontinuous_stress; /* flag that tells you if you are doing Discontinuous Galerkin
                               for the species equations */
  int ielem_type_mass = -1; /* flag to give discontinuous interpolation type */

  int pspg_local = 0;

  NODE_INFO_STRUCT *node;
  SGRID *element_search_grid = NULL;

  struct Level_Set_Data *ls_old;

  static double mm_fill_start, mm_fill_end; /* Count CPU time this call. */

  static char yo[] = "matrix_fill"; /* My name to take blame... */

  int *pde;

  /*
   * BEGINNING OF EXECUTABLE STATEMENTS
   */

  mm_fill_start = ut();

  /*
   * Unpack some pointers that were added to help portability of front
   */
  delta_t = *ptr_delta_t;
  theta = *ptr_theta;
  time_value = *ptr_time_value;
  ielem = *ptr_ielem;
  num_total_nodes = *ptr_num_total_nodes;
  pg_data.U_norm = *ptr_U_norm;

  if (Debug_Flag > 1) {
    P0PRINTF("%s: begins\n", yo);
  }

  /******************************************************************************/
  /*                                BLOCK 1                                     */
  /*          LOOP OVER THE ELEMENTS DEFINED ON THE CURRENT PROCESSOR           */
  /*          INITIALIZATION THAT IS DEPENDENT ON THE ELEMENT NUMBER            */
  /******************************************************************************/

  if (Proc_NS_List_Length > 0 &&
      ((zeroCA == 1) || ((Linear_Solver != FRONT && ielem == exo->eb_ptr[0]) ||
                         (Linear_Solver == FRONT && ielem == exo->elem_order_map[0] - 1)))) {
    int nsp, nspk, count = -1;
    memset(CA_fselem, -1, sizeof(int) * MAX_CA);
    memset(CA_sselem, -1, sizeof(int) * MAX_CA);
    memset(CA_id, -1, sizeof(int) * MAX_CA);
    memset(CA_proc, -1, sizeof(int) * MAX_CA);
    for (j = 0; j < Num_BC; j++) {
      switch (BC_Types[j].BC_Name) {
      case CA_BC:
      case CA_MOMENTUM_BC:
      case VELO_THETA_HOFFMAN_BC:
      case VELO_THETA_TPL_BC:
      case VELO_THETA_COX_BC:
      case VELO_THETA_SHIK_BC:
        nsp = match_nsid(BC_Types[j].BC_ID);
        nspk = Proc_NS_List[Proc_NS_Pointers[nsp]];
        if (nsp != -1 && Nodes[nspk]->Proc == ProcID) {
          count++;
          CA_proc[count] = ProcID;
        }
        break;
      }
    }

    /*
     * Initialize the accumulated CPU time for assembly...
     */
    mm_fill_total = 0;
  }

  err = load_elem_dofptr(ielem, exo, x, x_old, xdot, xdot_old, 0);
  GOMA_EH(err, "load_elem_dofptr");

  err = bf_mp_init(pd);
  mn = ei[pg->imtrx]->mn;
  pde = (int *)pd->e;

  for (mode = 0; mode < vn->modes; mode++) {
    ve[mode] = ve_glob[mn][mode];
  }

  /* discontinuous Galerkin information */
  /* element type, assumed to be globally consistent for now */

  /* need to take this section out and up above.  Inefficient now as it assumes
     every element is different */

  discontinuous_stress = 0;

  if (pd->i[pg->imtrx][POLYMER_STRESS11] == I_P1) {
    discontinuous_stress = 1;
  } else if (pd->i[pg->imtrx][POLYMER_STRESS11] == I_P0) {
    discontinuous_stress = 1;
  } else if (pd->i[pg->imtrx][POLYMER_STRESS11] == I_PQ1) {
    if (pd->Num_Dim == 3)
      GOMA_EH(GOMA_ERROR, "Sorry PQ1 interpolation has not been implemented in 3D yet.");
    discontinuous_stress = 1;
  } else if (pd->i[pg->imtrx][POLYMER_STRESS11] == I_PQ2) {
    if (pd->Num_Dim == 3)
      GOMA_EH(GOMA_ERROR, "Sorry PQ2 interpolation has not been implemented in 3D yet.");
    discontinuous_stress = 1;
  }

  ielem_type = ei[pg->imtrx]->ielem_type; /* element type */

  num_local_nodes = ei[pg->imtrx]->num_local_nodes; /* number of local  basis functions */

  ielem_dim = ei[pg->imtrx]->ielem_dim; /* physical dimension  of this element */

  iconnect_ptr =
      ei[pg->imtrx]
          ->iconnect_ptr; /* find pointer to beginning  of this element's connectivity list */

  Subgrid_Int.active = FALSE;

  /*
   * Clean out local element contribution (lec) accumulator...
   */
  zero_lec();

  /* XFEM setup */
  /* DRN-now using check_xfem_contribution to do this */

  /******************************************************************************/
  /*                              BLOCK 1.5                                     */
  /*             INITIAL CALCULATIONS AT CENTROID OF THE ELEMENT                */
  /******************************************************************************/

  /*
   * set element size variable to zero if not used -- just to be safe
   */

  memset(pg_data.h, 0, sizeof(double) * DIM);
  memset(pg_data.hh, 0, sizeof(double) * DIM * DIM);
  memset(pg_data.dh_dxnode, 0, sizeof(double) * MDE * DIM);
  memset(pg_data.hsquared, 0, sizeof(double) * DIM);
  memset(pg_data.hhv, 0, sizeof(double) * DIM * DIM);
  memset(pg_data.dhv_dxnode, 0, sizeof(double) * MDE * DIM);
  memset(pg_data.v_avg, 0, sizeof(double) * DIM);
  memset(pg_data.dv_dnode, 0, sizeof(double) * MDE * DIM);
  pg_data.mu_avg = 0.;
  pg_data.rho_avg = 0.;

  if (PSPG) {
    if (PSPG == 1) {
      pspg_local = 0;
    }
    /* This is the flag for the standard local PSPG */
    else if (PSPG == 2) {
      pspg_local = 1;
    }
  }

  if (PSPG && pde[R_PRESSURE] && pde[R_MOMENTUM1]) {
    xi[0] = 0.0;
    xi[1] = 0.0;
    xi[2] = 0.0;
    (void)load_basis_functions(xi, bfd);
    pg_data.mu_avg = element_viscosity();
    pg_data.rho_avg = density(NULL, time_value);

    if (pspg_local) {
      h_elem_siz(pg_data.hsquared, pg_data.hhv, pg_data.dhv_dxnode, pde[R_MESH1]);
      element_velocity(pg_data.v_avg, pg_data.dv_dnode, exo);
    }
  }

  if (Cont_GLS && pde[R_PRESSURE] && pde[R_MOMENTUM1]) {
    xi[0] = 0.0;
    xi[1] = 0.0;
    xi[2] = 0.0;
    (void)load_basis_functions(xi, bfd);
    pg_data.mu_avg = element_viscosity();
    pg_data.rho_avg = density(NULL, time_value);

    if (Cont_GLS == 2) {
      h_elem_siz(pg_data.hsquared, pg_data.hhv, pg_data.dhv_dxnode, pde[R_MESH1]);
      element_velocity(pg_data.v_avg, pg_data.dv_dnode, exo);
    }
  }

  /*
   * The current SUPG model requires a value for the element's size and the
   * average velocity. Evaluate this here.
   */
  if ((vn->wt_funcModel == SUPG && pde[R_STRESS11] && pde[R_MOMENTUM1]) ||
      (mp->Spwt_funcModel == SUPG && pde[R_MASS] && (pde[R_MOMENTUM1] || pde[R_MESH1])) ||
      (mp->Mwt_funcModel == SUPG && pde[R_MOMENTUM1]) ||
      (mp->Ewt_funcModel == SUPG && pde[R_ENERGY] && (pde[R_MOMENTUM1] || pde[R_MESH1])) ||
      (mp->Ewt_funcModel == SUPG && pde[R_SHELL_ENERGY] && (pde[R_LUBP]))) {
    h_elem_siz(pg_data.hsquared, pg_data.hhv, pg_data.dhv_dxnode, pde[R_MESH1]);
    element_velocity(pg_data.v_avg, pg_data.dv_dnode, exo);
  }

  if (cr->MassFluxModel == HYDRODYNAMIC) {
    /* For shock capturing diffusivity in Phillips model */
    h_elem_siz(pg_data.hsquared, pg_data.hhv, pg_data.dhv_dxnode, pde[R_MESH1]);
  }
  if (mp->DiffusivityModel[0] == HYDRO && mp->QTensorDiffType[0] == CONSTANT) {
    h_elem_siz(pg_data.hsquared, pg_data.hhv, pg_data.dhv_dxnode, pde[R_MESH1]);
    assemble_qtensor(pg_data.hsquared);
  }

  if (cr->MassFluxModel == HYDRODYNAMIC_QTENSOR_OLD) {
    h_elem_siz(pg_data.hsquared, pg_data.hhv, pg_data.dhv_dxnode, pde[R_MESH1]);
    assemble_qtensor(pg_data.hsquared);
  }

  /* Ryan's new qtensor model */
  else if (mp->DiffusivityModel[0] == HYDRO && mp->QtensorExtensionPModel == CONSTANT) {
    h_elem_siz(pg_data.hsquared, pg_data.hhv, pg_data.dhv_dxnode, pde[R_MESH1]);
    assemble_new_qtensor(pg_data.hsquared);
  }

  ls_old = ls;
  if (!pde[R_MESH1]) {
    if (pfd != NULL)
      ls = pfd->ls[0]; /* this is a major hack */
    if (pde[R_LAGR_MULT1] && !ls->elem_overlap_state) {
      for (b = 0; b < pd->Num_Dim; b++) {
        for (i = 0; i < ei[pg->imtrx]->dof[R_LAGR_MULT1 + b]; i++) {
          if (af->Assemble_Residual) {
            lm_dof = ei[pg->imtrx]->gun_list[R_LAGR_MULT1 + b][i];
            eqn = upd->ep[pg->imtrx][R_LAGR_MULT1 + b];
            var = upd->vp[pg->imtrx][LAGR_MULT1 + b];
            lec->R[LEC_R_INDEX(eqn, i)] = x[lm_dof];
          }

          if (af->Assemble_Jacobian) {
            zero_lec_row(lec->J, eqn, i);
            lec->J[LEC_J_INDEX(eqn, var, i, i)] = 1.0;
          }
        }
      }
    }
  } else {
    if (pde[R_LAGR_MULT1]) {
      for (b = 0; b < pd->Num_Dim; b++) {
        for (i = 0; i < ei[pg->imtrx]->dof[R_LAGR_MULT1 + b]; i++) {
          if (af->Assemble_Residual) {
            eqn = upd->ep[pg->imtrx][R_LAGR_MULT1 + b];
            var = upd->vp[pg->imtrx][LAGR_MULT1 + b];
            lec->R[LEC_R_INDEX(eqn, i)] = 0.;
          }

          if (af->Assemble_Jacobian) {
            zero_lec_row(lec->J, eqn, i);
            lec->J[LEC_J_INDEX(eqn, var, i, i)] = 1.e-15;
          }
        }
      }
    }
  }
  ls = ls_old; /*Make things right again */

  /*
   * Here we will do another quick element-level manipulation for Eulerian Solid
   * mechanics problems using the level-set method and the assemble_real_solid
   * TALE routine.   In this situation we have a fixed mesh (hence no mesh motion
   * equations), and real-solid motion through the mesh. When not in the solid region
   * as delineated by the level-set field we will trivialize the real-solid equations
   * by setting the displacements to zero.  On elements that connect to elements through
   * which the level-set interface cuts, we will not assemble AT ALL, so as to achieve
   * the natural stress condition on the intefacial elements.
   */
  /* assemble fake equation for elements off interface */

  if (pde[R_SOLID1]) {
    if (pd->etm[pg->imtrx][R_SOLID1][(LOG2_MASS)])
      GOMA_EH(GOMA_ERROR, "Cannot do real inertia for TALE yet. Remove this line if trying to "
                          "perform EULERIAN solid mechanics");
    eqn = R_SOLID1;
    if (pd->TimeIntegration != STEADY && pd->etm[pg->imtrx][R_SOLID1][(LOG2_MASS)] &&
        !ls->elem_overlap_state && *esp->F[0] >= 0.0) {
      for (i = 0; i < ei[pg->imtrx]->dof[eqn]; i++) {
        make_trivial = TRUE;
        if ((pd->i[pg->imtrx][eqn] == I_Q1) || (pd->i[pg->imtrx][eqn] == I_Q2)) {
          /* check all neighboring elements to see if any
             span the interface */
          I = Proc_Elem_Connect[ei[pg->imtrx]->iconnect_ptr + i];
          for (j = exo->node_elem_pntr[I]; j < exo->node_elem_pntr[I + 1]; j++) {
            e = exo->node_elem_list[j];
            if (elem_overlaps_interface(e, x, exo, ls->Length_Scale)) {
              make_trivial = FALSE;
            }
          }
        }
      }
      if (make_trivial) {
        for (b = 0; b < pd->Num_Dim; b++) {
          for (i = 0; i < ei[pg->imtrx]->dof[R_SOLID1 + b]; i++) {
            if (af->Assemble_Residual) {
              eqn = upd->ep[pg->imtrx][R_SOLID1 + b];
              var = upd->vp[pg->imtrx][R_SOLID1 + b];
              lec->R[LEC_R_INDEX(eqn, i)] = 0.;
            }

            if (af->Assemble_Jacobian) {
              zero_lec_row(lec->J, eqn, i);
              lec->J[LEC_J_INDEX(eqn, var, i, i)] = 1.e-15;
            }
          }
        }
      }
    }
  }

  /******************************************************************************/
  /*                              BLOCK 1.6                                     */
  /*                Precalculations above the Gauss point loop                  */
  /******************************************************************************/

  if (pde[R_POR_LIQ_PRES]) {
    if (mp->Porous_Mass_Lump) {
      load_nodal_porous_properties(theta, delta_t);
    }
  }

  if ((pde[R_SHELL_SAT_OPEN]) || (pde[R_SHELL_SAT_OPEN_2])) {
    if (pde[R_SHELL_SAT_OPEN]) {
      load_nodal_shell_porous_properties(theta, delta_t, R_SHELL_SAT_OPEN);
    } else if (pde[R_SHELL_SAT_OPEN_2]) {
      load_nodal_shell_porous_properties(theta, delta_t, R_SHELL_SAT_OPEN_2);
    }
  }

  ip_total = elem_info(NQUAD, ielem_type);

  /* Loop over all the Volume Quadrature integration points */

  for (ip = 0; ip < ip_total; ip++) {
    MMH_ip = ip;

    /* case 1: normal gauss integration */
    find_stu(ip, ielem_type, &s, &t, &u); /* find quadrature point */
    wt = Gq_weight(ip, ielem_type);       /* find quadrature weights for */

    /* locations for current ip */

    /*
     * Local element coordinates...
     */

    xi[0] = s;
    xi[1] = t;
    xi[2] = u;

    fv->wt = wt;

    /*
     *	    PASS wt to assembly routines!!!!! ...
     */

    /*
     * Load up basis function information for each basis function
     * type needed by the current material. This is done in terms
     * of local element coordinates.
     */

    err = load_basis_functions(xi, bfd);
    GOMA_EH(err, "problem from load_basis_functions");

    err = beer_belly();
    GOMA_EH(err, "beer_belly");
    if (neg_elem_volume)
      return -1;
    if (zero_detJ)
      return -1;

    err = load_fv();
    GOMA_EH(err, "load_fv");

    err = load_bf_grad();
    GOMA_EH(err, "load_bf_grad");

    if (pde[R_MESH1] || pd->v[pg->imtrx][R_MESH1]) {
      err = load_bf_mesh_derivs();
      GOMA_EH(err, "load_bf_mesh_derivs");
    }

    /*
     * Load up physical space gradients of field variables at this
     * Gauss point.
     */
    err = load_fv_grads();
    GOMA_EH(err, "load_fv_grads");

    if (pde[R_MESH1] || pd->v[pg->imtrx][R_MESH1]) {
      err = load_fv_mesh_derivs(1);
      GOMA_EH(err, "load_fv_mesh_derivs");
    }

    computeCommonMaterialProps_gp(time_value);

    /*
     * Presumably, we have all the pieces we need.
     */
    do_LSA_mods(LSA_VOLUME);

    if (vn->evssModel == LOG_CONF || vn->evssModel == LOG_CONF_GRADV) {
      err = assemble_stress_log_conf(theta, delta_t, pg_data.hsquared, pg_data.hhv,
                                     pg_data.dhv_dxnode, pg_data.v_avg, pg_data.dv_dnode);
      if (err)
        return -1;
      err = segregate_stress_update(x_update);
      GOMA_EH(err, "assemble_stress_log_conf");
#ifdef CHECK_FINITE
      err = CHECKFINITE("assemble_stress_log_conf");
      if (err)
        return -1;
#endif
    } else if (vn->evssModel == LOG_CONF_TRANSIENT || vn->evssModel == LOG_CONF_TRANSIENT_GRADV) {
      err = assemble_stress_log_conf_transient(theta, delta_t, &pg_data);

      GOMA_EH(err, "assemble_stress_log_conf");
      if (err)
        return -1;
      err = segregate_stress_update(x_update);
      GOMA_EH(err, "assemble_stress_update");
#ifdef CHECK_FINITE
      err = CHECKFINITE("assemble_stress_log_conf");
      if (err)
        return -1;
#endif
    }
    if (pde[R_EM_E1_REAL]) {
      err = assemble_emwave(time_value, theta, delta_t, &pg_data, R_EM_E1_REAL, EM_E1_REAL,
                            EM_E1_IMAG);
      GOMA_EH(err, "assemble_emwave");
#ifdef CHECK_FINITE
      err = CHECKFINITE("assemble_emwave");
      if (err)
        return -1;
#endif
    }

    if (pde[R_EM_E2_REAL]) {
      err = assemble_emwave(time_value, theta, delta_t, &pg_data, R_EM_E2_REAL, EM_E2_REAL,
                            EM_E2_IMAG);
      GOMA_EH(err, "assemble_emwave");
#ifdef CHECK_FINITE
      err = CHECKFINITE("assemble_emwave");
      if (err)
        return -1;
#endif
    }

    if (pde[R_EM_E3_REAL]) {
      err = assemble_emwave(time_value, theta, delta_t, &pg_data, R_EM_E3_REAL, EM_E3_REAL,
                            EM_E3_IMAG);
      GOMA_EH(err, "assemble_emwave");
#ifdef CHECK_FINITE
      err = CHECKFINITE("assemble_emwave");
      if (err)
        return -1;
#endif
    }

    if (pde[R_EM_E1_IMAG]) {
      err = assemble_emwave(time_value, theta, delta_t, &pg_data, R_EM_E1_IMAG, EM_E1_IMAG,
                            EM_E1_REAL);
      GOMA_EH(err, "assemble_emwave");
#ifdef CHECK_FINITE
      err = CHECKFINITE("assemble_emwave");
      if (err)
        return -1;
#endif
    }

    if (pde[R_EM_E2_IMAG]) {
      err = assemble_emwave(time_value, theta, delta_t, &pg_data, R_EM_E2_IMAG, EM_E2_IMAG,
                            EM_E2_REAL);
      GOMA_EH(err, "assemble_emwave");
#ifdef CHECK_FINITE
      err = CHECKFINITE("assemble_emwave");
      if (err)
        return -1;
#endif
    }

    if (pde[R_EM_E3_IMAG]) {
      err = assemble_emwave(time_value, theta, delta_t, &pg_data, R_EM_E3_IMAG, EM_E3_IMAG,
                            EM_E3_REAL);
      GOMA_EH(err, "assemble_emwave");
#ifdef CHECK_FINITE
      err = CHECKFINITE("assemble_emwave");
      if (err)
        return -1;
#endif
    }

    if (pde[R_EM_H1_REAL]) {
      err = assemble_emwave(time_value, theta, delta_t, &pg_data, R_EM_H1_REAL, EM_H1_REAL,
                            EM_H1_IMAG);
      GOMA_EH(err, "assemble_emwave");
#ifdef CHECK_FINITE
      err = CHECKFINITE("assemble_emwave");
      if (err)
        return -1;
#endif
    }

    if (pde[R_EM_H2_REAL]) {
      err = assemble_emwave(time_value, theta, delta_t, &pg_data, R_EM_H2_REAL, EM_H2_REAL,
                            EM_H2_IMAG);
      GOMA_EH(err, "assemble_emwave");
#ifdef CHECK_FINITE
      err = CHECKFINITE("assemble_emwave");
      if (err)
        return -1;
#endif
    }

    if (pde[R_EM_H3_REAL]) {
      err = assemble_emwave(time_value, theta, delta_t, &pg_data, R_EM_H3_REAL, EM_H3_REAL,
                            EM_H3_IMAG);
      GOMA_EH(err, "assemble_emwave");
#ifdef CHECK_FINITE
      err = CHECKFINITE("assemble_emwave");
      if (err)
        return -1;
#endif
    }

    if (pde[R_EM_H1_IMAG]) {
      err = assemble_emwave(time_value, theta, delta_t, &pg_data, R_EM_H1_IMAG, EM_H1_IMAG,
                            EM_H1_REAL);
      GOMA_EH(err, "assemble_emwave");
#ifdef CHECK_FINITE
      err = CHECKFINITE("assemble_emwave");
      if (err)
        return -1;
#endif
    }

    if (pde[R_EM_H2_IMAG]) {
      err = assemble_emwave(time_value, theta, delta_t, &pg_data, R_EM_H2_IMAG, EM_H2_IMAG,
                            EM_H2_REAL);
      GOMA_EH(err, "assemble_emwave");
#ifdef CHECK_FINITE
      err = CHECKFINITE("assemble_emwave");
      if (err)
        return -1;
#endif
    }

    if (pde[R_EM_H3_IMAG]) {
      err = assemble_emwave(time_value, theta, delta_t, &pg_data, R_EM_H3_IMAG, EM_H3_IMAG,
                            EM_H3_REAL);
      GOMA_EH(err, "assemble_emwave");
#ifdef CHECK_FINITE
      err = CHECKFINITE("assemble_emwave");
      if (err)
        return -1;
#endif
    }

    /******************************************************************************/
  }
  /* END  for (ip = 0; ip < ip_total; ip++)                               */

  /**************************************************************************/
  /*                          BLOCK 2'                                      */
  /*                   START OF SURFACE INTEGRATION LOOP                    */
  /*         LOOP OVER THE NUMBER OF SURFACE QUADRATURE POINTS              */
  /*             For Discontinuous Galerkin implementations                 */
  /**************************************************************************/

  if (discontinuous_stress) {
    int neighbor;
    int index, face;

    var = 4 * lec->max_dof * (MAX_PROB_VAR + MAX_CONC) * lec->max_dof;
    memset(lec->J_stress_neighbor, 0, sizeof(double) * var);

    for (face = 0; face < ei[pg->imtrx]->num_sides; face++) {

      index = exo->elem_elem_pntr[ielem] + face;
      neighbor = exo->elem_elem_list[index];

      id_side = face + 1;

      /*      if(neighbor != -1) */
      {
        err = assemble_surface_stress(exo, x, ams, x_update, delta_t, theta, ielem_type,
                                      ielem_type_mass, id_side, neighbor, ielem, num_local_nodes);
        GOMA_EH(err, "assemble_surface_stress");
#ifdef CHECK_FINITE
        err = CHECKFINITE("assemble_surface_stress");
        if (err)
          return -1;
#endif
      }
    }
  }

  /**************************************************************************
   *                          BLOCK 3 - Weak SURFACE Boundary Conditions
   *                   START OF SURFACE INTEGRATION LOOP
   * apply BC's that are added into the BOUNDARY term of the integrated-by-parts
   * weighted residual equations.  Do this before rotating mesh or momentum equations
   **************************************************************************/
  /******************************************************************************/
  if (first_elem_side_BC_array[ielem] != NULL) {
    elem_side_bc = first_elem_side_BC_array[ielem];
    /***************************************************************************
     *  begining of do while construct which loops over the sides of this
     *  element that have boundary conditions applied on to them.
     ***************************************************************************/
    do {

      call_int = 0;
      call_shell_grad = 0;
      call_sharp_int = FALSE;

      for (ibc = 0; (bc_input_id = (int)elem_side_bc->BC_input_id[ibc]) != -1; ibc++) {
        if (BC_Types[bc_input_id].desc->method == WEAK_INT_SURF) {
          call_int = 1;
        }
        if ((BC_Types[bc_input_id].desc->method == WEAK_SHELL_GRAD ||
             BC_Types[bc_input_id].desc->method == STRONG_SHELL_GRAD) &&
            (num_elem_friends[ielem] > 0) && (ielem_dim > 1)) {
          call_shell_grad = TRUE;
        }
        if (BC_Types[bc_input_id].desc->method == WEAK_SHARP_INT)
          call_sharp_int = TRUE;
      }

      if (call_int) {
        err = apply_integrated_bc(x, resid_vector, delta_t, theta, &pg_data, ielem, ielem_type,
                                  num_local_nodes, ielem_dim, iconnect_ptr, elem_side_bc,
                                  num_total_nodes, WEAK_INT_SURF, time_value, element_search_grid,
                                  exo);
        GOMA_EH(err, " apply_integrated_bc");
#ifdef CHECK_FINITE
        err = CHECKFINITE("apply_integrated_bc");
        if (err)
          return -1;
#endif
        if (neg_elem_volume)
          return -1;
      }

      if (call_shell_grad) {
        err = apply_shell_grad_bc(x, resid_vector, delta_t, theta, pg_data.h_elem_avg, pg_data.h,
                                  pg_data.mu_avg, pg_data.U_norm, ielem, ielem_type,
                                  num_local_nodes, ielem_dim, iconnect_ptr, elem_side_bc,
                                  num_total_nodes, WEAK_SHELL_GRAD, time_value, exo);
        GOMA_EH(err, " apply_shell_grad_bc");
#ifdef CHECK_FINITE
        err = CHECKFINITE("apply_shell_grad_bc");
        if (err)
          return -1;
#endif
        if (neg_elem_volume)
          return -1;
      }
      if (call_sharp_int) {
        err = apply_sharp_integrated_bc(x, resid_vector, time_value, delta_t, theta,
                                        pg_data.hsquared, ielem, ielem_type, num_local_nodes,
                                        ielem_dim, iconnect_ptr, elem_side_bc, WEAK_SHARP_INT, exo);
      }
      GOMA_EH(err, " apply_sharp_integrated_bc");
#ifdef CHECK_FINITE
      err = CHECKFINITE("apply_sharp_integrated_bc");
      if (err)
        return -1;
#endif
      if (neg_elem_volume)
        return -1;

    } while ((elem_side_bc = elem_side_bc->next_side_bc) != NULL);
  } /* END if (First_Elem_Side_BC_Array[ielem] != NULL) */

  /**************************************************************************
   *                          BLOCK 4 - Weak EDGE Boundary Conditions
   *                   START OF CURVE INTEGRATION LOOP
   * apply BC's that are added into the integrated-by-parts part of the BOUNDARY
   * term of the integrated-by-parts weighted residual equations.   This only applies
   * for conditions like capillary that require end-of-the-interface fluxes to
   * be added back in (i.e. if transport equations is integrated by parts twice)
   * Do this before rotating mesh or momentum equations
   **************************************************************************/
  if (First_Elem_Edge_BC_Array[pg->imtrx][ielem] != NULL) {
    elem_edge_bc = First_Elem_Edge_BC_Array[pg->imtrx][ielem];

    /******************************************************************************/
    do { /* begining of do while construct
          * which loops over the sides of this element that have boundary
          * conditions */
      /****************************************************************************/

      /*
       *  Set flags for subroutines to call for each boundary condition
       *  on this side
       */
      call_int = 0;
      for (ibc = 0; (bc_input_id = (int)elem_edge_bc->BC_input_id[ibc]) != -1; ibc++) {
        bct = BC_Types[bc_input_id].desc->method;
        if (bct == WEAK_INT_EDGE)
          call_int = 1;
      }
      /*
       * BOUNDARY CONDITIONS OF TYPE 1 - Integrated along edge -
       *        only do the weak integrated conditions here
       */
      if (call_int) {
        err = apply_integrated_curve_bc(x, resid_vector, delta_t, theta, ielem, ielem_type,
                                        num_local_nodes, ielem_dim, iconnect_ptr, elem_edge_bc,
                                        num_total_nodes, WEAK_INT_EDGE, exo);
        GOMA_EH(err, " apply_integrated_curve_bc");
#ifdef CHECK_FINITE
        err = CHECKFINITE("apply_integrated_curve_bc");
        if (err)
          return -1;
#endif
        if (neg_elem_volume)
          return -1;
      }
      /****************************************************************************/
    } while ((elem_edge_bc = elem_edge_bc->next_edge_bc) != NULL);
    /* END of do  while () construct				      */
    /******************************************************************************/
  } /* END if (First_Elem_edge_BC_Array[ielem] != NULL) 		      */

  /**************************************************************************
   *                          BLOCK 5 - Weak POINT Boundary Conditions
   *                   START OF POINT INTEGRATION LOOP  ?!?
   *  are we ever going to need a condition like this?  Probably not, because
   *  integrals over a point in 3D are zero... unless it's a singular point
   *  for now we'll assume this can't happen
   **************************************************************************/

  /******************************************************************************/
  /**************************************************************************
   *                          BLOCK 6 - Weak Shifty Boundary Conditions
   *   This section is for boundary conditions which equate the BOUNDARY terms
   *   of two different residual equations, e.g. FLUID_SOLID and SOLID_FLUID
   *   type BC's.
   *   Do this before rotating mesh or momentum equations
   **************************************************************************/
  /******************************************************************************/
  if (first_elem_side_BC_array[ielem] != NULL) {
    elem_side_bc = first_elem_side_BC_array[ielem];

    /******************************************************************************/
    do { /* begining of do while construct
          * which loops over the sides of this element that have boundary
          * conditions */
      /******************************************************************************/
      /* Determine which types of bc's apply on this side */
      /*call_special = 0; */
      for (ibc = 0; (bc_input_id = (int)elem_side_bc->BC_input_id[ibc]) != -1; ibc++) {
        bct = BC_Types[bc_input_id].desc->method;
        /*if (bct == WEAK_SHIFT) call_special = 1; */
      } /* end of loop over boundary condition number */

    } while ((elem_side_bc = elem_side_bc->next_side_bc) != NULL);
    /* END of do  while () construct				      */
    /******************************************************************************/
  } /* END if (First_Elem_Side_BC_Array[ielem] != NULL) 		      */
  /******************************************************************************/

  /**************************************************************************
   *                          BLOCK 7
   * rotate equations here before dirichlet or strong conditions
   * and do any shifting of residual and jacobian contributions
   **************************************************************************/
  /*
   * Make sure there are BC's at this node and that we have vector equations
   */
  /*if (  first_elem_side_BC_array[ielem] != NULL && */
  if ((pde[R_MOMENTUM1] || pde[R_MESH1]) && Num_ROT == 0) {
    if (ielem_dim == 2) {
      call_rotate = 0;
      /* determine if rotation is needed */
      for (i = 0; (call_rotate == 0) && (i < num_local_nodes); i++) {
        /*
         * To address a particular residual equation, map the local
         * elemental node number i into a processor node index I.
         * Then, make sure this node is owned by this processor
         */
        I = Proc_Elem_Connect[iconnect_ptr + i];
        if (I < (dpi->num_internal_nodes + dpi->num_boundary_nodes)) {
          if (in_list(I, 0, num_mom_rotate[pg->imtrx], mom_rotate_node[pg->imtrx]) != -1)
            call_rotate = 1;
          if (in_list(I, 0, num_mesh_rotate[pg->imtrx], mesh_rotate_node[pg->imtrx]) != -1)
            call_rotate = 1;
        }
      }
      /* MMH: I am assuming that apply_rotated_bc will work properly
       * in LSA b/c it doesn't "add" anything, only rearranges it,
       * and we supposedly have the correct contributions by now.
       */
      if (call_rotate) {
        if (Use_2D_Rotation_Vectors == TRUE)
          rotate_eqns_at_node_2D(iconnect_ptr, ielem_dim, num_local_nodes, ams);
        else if (first_elem_side_BC_array[ielem] != NULL) {
          err = apply_rotated_bc(resid_vector, first_elem_side_BC_array, ielem, ielem_type,
                                 num_local_nodes, ielem_dim, iconnect_ptr, num_total_nodes, exo);
          GOMA_EH(err, " apply_rotated_bc");
#ifdef CHECK_FINITE
          err = CHECKFINITE("apply_rotated_bc");
          if (err)
            return -1;
#endif
        }
      }
    }
  }

  if ((pde[R_MOMENTUM1] || pde[R_MESH1]) && Num_ROT > 0) {
    int id_mesh, id_mom; /* local temporary things */

    /* Make sure there are BC's at this node and that we have vector equations*/

    /* determine if rotation is needed */
    for (i = 0; i < num_local_nodes; i++) {
      id_mesh = ei[pg->imtrx]->ln_to_dof[MESH_DISPLACEMENT1][i];
      id_mom = ei[pg->imtrx]->ln_to_dof[VELOCITY1][i];
      /*
       *  To address a particular residual equation, map the local
       *   elemental node number i into a global index I
       *  You only have to rotate equations at nodes that you own?!?
       */
      I = Proc_Elem_Connect[iconnect_ptr + i];
      if (I < (dpi->num_internal_nodes + dpi->num_boundary_nodes)) {
        /*
         * Check for rotation of mesh equations or momentum equations
         * work on MESH first
         */
        rotate_mesh = 0;
        if (ROT_list[I] != NULL && (ROT_list[I][VECT_EQ_MESH] != -1) && pde[R_MESH1] &&
            id_mesh > -1)
          rotate_mesh = 1;

        rotate_momentum = 0;

        if (ROT_list[I] != NULL && (ROT_list[I][VECT_EQ_MOM] != -1) && pde[R_MOMENTUM1] &&
            id_mom > -1)
          rotate_momentum = 1;

        /* Now rotate the appropriate equations and sensitivities*/
        if (rotate_mesh) {
          /* Call mesh rotation routine */
          /* MMH: I am assuming that rotate_mesh_eqn will work
           * properly in LSA b/c it doesn't "add" anything, only
           * rearranges it, and we supposedly have the correct
           * contributions by now.  I am worried, though, with this
           * call b/c there is direct access to a[] in here, instead
           * of through lec->J's...
           */
          rotate_mesh_eqn(id_mesh, I, iconnect_ptr, ielem_dim, ams);
        }

        if (rotate_momentum) {
          /* Call momentum rotation routine */
          /* MMH: See comment above for rotate_mesh_eqn. */
          rotate_momentum_eqn(id_mom, I, iconnect_ptr, ielem_dim, ams);
        }
      }
    } /* end of loop over nodes */
  }   /* end of if Num_ROT > 0 */

  if (pde[R_MOMENTUM1] && goma_automatic_rotations.automatic_rotations) {
    int id_mom; /* local temporary things */
    /* determine if rotation is needed */
    for (i = 0; i < num_local_nodes; i++) {
      id_mom = ei[pg->imtrx]->ln_to_dof[VELOCITY1][i];
      /*
       *  To address a particular residual equation, map the local
       *   elemental node number i into a global index I
       *  You only have to rotate equations at nodes that you own?!?
       */
      I = Proc_Elem_Connect[iconnect_ptr + i];
      if (I < (dpi->num_internal_nodes + dpi->num_boundary_nodes)) {

        rotate_momentum = 0;

        if (goma_automatic_rotations.rotation_nodes[I].is_rotated && pde[R_MOMENTUM1]) {
          rotate_momentum = 1;
        }

        if (rotate_momentum) {
          rotate_momentum_auto(id_mom, I, ielem_dim, ams);
        }
      }
    } /* end of loop over nodes */
  }   /* end of if Num_ROT > 0 */

  /******************************************************************************/
  /*                              BLOCK 9                                       */
  /* Start of STRONG Boundary Conditions (other than Dirichlet). There are two  */
  /* types depending on whether they are integrated or pointwise collocation    */
  /******************************************************************************/
  /*
   *   initialize node list for fluid/solid boundaries
   */
  for (i = 0; i < num_local_nodes; i++) {
    local_node_list_fs[i] = -1;
  }

  /******************************************************************************/
  if (first_elem_side_BC_array[ielem] != NULL) {
    /****************************************************************************/
    /* We may want to figure out which equations are rotated and which boundary
     * conditions are applied in a strong sense (replacing equations as opposed
     * to the weak sense in which boundary conditions are added to the existing
     * equations), and do the rotation and zeroing (or subtracting local
     * contributions) now, before we get into the heavy duty boundary
     * condition stuff
     */
    elem_side_bc = first_elem_side_BC_array[ielem];

    /*****************************************************************************/
    do { /* begining of do while construct */
      /* which loops over the sides of this element that have boundary
         conditions */

      /*
       *  Set flags for subroutines to call for each boundary condition
       *  on this side
       */
      call_int = 0;
      call_col = 0;
      call_contact = 0.;
      for (ibc = 0; (bc_input_id = (int)elem_side_bc->BC_input_id[ibc]) != -1; ibc++) {
        bct = BC_Types[bc_input_id].desc->method;
        if (bct == STRONG_INT_SURF)
          call_int = 1;
        if (bct == COLLOCATE_SURF)
          call_col = 1;
        if (bct == CONTACT_SURF)
          call_contact = 1;
      }
      if (call_col) {
        err = apply_point_colloc_bc(resid_vector, delta_t, theta, ielem, ip_total, ielem_type,
                                    num_local_nodes, ielem_dim, iconnect_ptr, elem_side_bc,
                                    num_total_nodes, local_node_list_fs, time_value, exo);
        GOMA_EH(err, " apply_point_colloc_bc");
#ifdef CHECK_FINITE
        err = CHECKFINITE("apply_point_colloc_bc");
        if (err)
          return -1;
#endif
        if (neg_elem_volume)
          return -1;
      }

      /*
       * BOUNDARY CONDITIONS OF TYPE 2 - Integrated over the surface
       * - only do the strong integrated conditions here
       */
      if (call_int) {
        err = apply_integrated_bc(x, resid_vector, delta_t, theta, &pg_data, ielem, ielem_type,
                                  num_local_nodes, ielem_dim, iconnect_ptr, elem_side_bc,
                                  num_total_nodes, STRONG_INT_SURF, time_value, element_search_grid,
                                  exo);
        GOMA_EH(err, " apply_integrated_bc");
#ifdef CHECK_FINITE
        err = CHECKFINITE("apply_integrated_bc");
        if (err)
          return -1;
#endif
        /*printf("Element: %d, ID_side: %d \n", ei[pg->imtrx]->ielem, elem_side_bc->id_side );
          for(i3=0; i3< (int)  elem_side_bc->num_nodes_on_side; i3++)
          {
          id3 = (int) elem_side_bc->local_elem_node_id[i3]; I3 =  I = Proc_Elem_Connect[iconnect_ptr
          + id3]; printf("\tI: %d, R[0][%d]: %7.4g, R[1][%d]: %7.4g\n", I3, id3, lec->R[0][id3],
          id3,  lec->R[1][id3]);
          }*/

        if (neg_elem_volume)
          return -1;
      }

      /*
       * BOUNDARY CONDITIONS which don't really fit in with the above types
       */
      if (0 && (call_int || call_col)) {
        /* add call to Gibb's inequality condition is evaluated
         * within apply_special_bc, and potentially contact lines
         * are suddenly fixed here
         */
        err =
            apply_special_bc(ams, x, resid_vector, x_old, x_older, xdot, xdot_old, delta_t, theta,
                             first_elem_side_BC_array, ielem, ip_total, ielem_type, num_local_nodes,
                             ielem_dim, iconnect_ptr, elem_side_bc, num_total_nodes, SPECIAL, CA_id,
                             CA_fselem, CA_sselem, exo, time_value);
        GOMA_EH(err, " apply_special_bc");
#ifdef CHECK_FINITE
        err = CHECKFINITE("apply_special_bc");
        if (err)
          return -1;
#endif
        if (neg_elem_volume)
          return -1;
      }

      if (call_contact) {
        struct Level_Set_Data *ls_save = ls;

        /* Special contact conditions are applied here. These are boundary
           conditions that require a contact search or a mesh search, such
           as that which might happen with overlapping grids.   */

        /* Cludge her for BCs that are tied to R_PHASE0 */
        if (pfd != NULL) {
          ls = pfd->ls[0];
        } else {
          GOMA_EH(GOMA_ERROR,
                  "YOU cannot apply CONTACT_SURF BCs in mm_names.h with FILL field. R_PHASE only");
        }

        err = apply_contact_bc(x, resid_vector, delta_t, theta, pg_data.h_elem_avg, pg_data.h,
                               pg_data.mu_avg, pg_data.U_norm, first_elem_side_BC_array, ielem,
                               ielem_type, num_local_nodes, ielem_dim, iconnect_ptr, elem_side_bc,
                               num_total_nodes, CONTACT_SURF, -1, NULL, NULL, NULL, NULL,
                               time_value, exo);
        GOMA_EH(err, " apply_contact_bc");
#ifdef CHECK_FINITE
        err = CHECKFINITE("apply_contact_bc");
        if (err)
          return -1;
#endif
        if (neg_elem_volume)
          return -1;

        ls = ls_save;
      }
      /****************************************************************************/
    } while ((elem_side_bc = elem_side_bc->next_side_bc) != NULL);
    /* END of do  while () construct				      */
    /******************************************************************************/
  } /* END if (First_Elem_Side_BC_Array[ielem] != NULL) 		      */
  /******************************************************************************/

  /******************************************************************************/
  if (First_Elem_Edge_BC_Array[pg->imtrx][ielem] != NULL) {
    /******************************************************************************/
    elem_edge_bc = First_Elem_Edge_BC_Array[pg->imtrx][ielem];

    /****************************************************************************/
    do { /* begining of do while construct */
      /* which loops over the sides of this element that have boundary
         conditions */
      /****************************************************************************/

      /*
       *  Set flags for subroutines to call for each boundary
       *  condition on this side
       */
      call_int = 0;
      call_col = 0;
      for (ibc = 0; (bc_input_id = (int)elem_edge_bc->BC_input_id[ibc]) != -1; ibc++) {
        bct = BC_Types[bc_input_id].desc->method;
        if (bct == STRONG_INT_EDGE)
          call_int = 1;
        if (bct == COLLOCATE_EDGE)
          call_col = 1;
      }

      /*
       * BOUNDARY CONDITIONS OF TYPE 1 - Integrated over the surface
       * - only do the strong integrated conditions here
       */
      if (call_int) {
        err = apply_integrated_curve_bc(x, resid_vector, delta_t, theta, ielem, ielem_type,
                                        num_local_nodes, ielem_dim, iconnect_ptr, elem_edge_bc,
                                        num_total_nodes, STRONG_INT_EDGE, exo);
        GOMA_EH(err, " apply_integrated_curve_bc");
#ifdef CHECK_FINITE
        err = CHECKFINITE("apply_integrated_curve_bc");
        if (err)
          return -1;
#endif
        if (neg_elem_volume)
          return -1;
      }

      /*
       * BOUNDARY CONDITIONS OF TYPE 2 - Pointwise Collocation at the
       * nodal points
       */
      if (call_col) {
        err = apply_point_colloc_edge_bc(x, x_old, x_older, xdot, xdot_old, resid_vector, delta_t,
                                         theta, ielem, ip_total, ielem_type, num_local_nodes,
                                         ielem_dim, iconnect_ptr, elem_edge_bc, num_total_nodes,
                                         local_node_list_fs, time_value);
        GOMA_EH(err, " apply_point_colloc_bc");
#ifdef CHECK_FINITE
        err = CHECKFINITE("apply_point_colloc_bc");
        if (err)
          return -1;
#endif
        if (neg_elem_volume)
          return -1;
      }

      /****************************************************************************/
    } while ((elem_edge_bc = elem_edge_bc->next_edge_bc) != NULL);
    /* END of do  while () construct				      */
    /******************************************************************************/
  } /* END if (First_Elem_Edge_BC_Array[ielem] != NULL) 		      */

  /********************************************************************************
   *                          BLOCK 8
   * Now zero out the rows that correspond to Dirichlet Conditions
   *  i.e. conditions where the value of the solution vector is known and
   *       so the residual is set to zero and jacobian has a one on the diagonal
   *       (sometimes one is not on the diagonal, as in the case
   *        of distinguishing conditions)
   ********************************************************************************/

  err = put_dirichlet_in_matrix(x, num_total_nodes);
  GOMA_EH(err, " put_dirichlet_in_matrix");
#ifdef CHECK_FINITE
  err = CHECKFINITE("put_dirichlet_in_matrix");
  if (err)
    return -1;
#endif

  /* PRS test code for shell endpoint conditions.  4/21/2004 */
  if (pde[R_MESH1] && pde[R_SHELL_TENSION]) {
    for (i = 0; i < num_local_nodes; i++) {
      I = Proc_Elem_Connect[iconnect_ptr + i];
      node = Nodes[I];
      /*Now apply condition */
      if (node->DBSH_SLOPE_X == 1) {
        eqn = R_MESH1;
        lec->R[LEC_R_INDEX(upd->ep[pg->imtrx][eqn], i)] = 1.0 * BIG_PENALTY;
      }
      if (node->DBSH_SLOPE_Y == 1) {
        eqn = R_MESH2;
        lec->R[LEC_R_INDEX(upd->ep[pg->imtrx][eqn], i)] = 0.0 * BIG_PENALTY;
      }
    }
  }

  if ((Linear_Stability == LSA_3D_OF_2D || Linear_Stability == LSA_3D_OF_2D_SAVE) &&
      !(af->Assemble_LSA_Jacobian_Matrix) && !(af->Assemble_LSA_Mass_Matrix))
    /* Cheap, but effective!  Zero out the equation rows for
     * R_MOMENTUM3, and the columns for sensitivities to VELOCITY3,
     * then stick in a Dirichlet condition.  The end effect should be
     * that our original 2D steady-state problem has an appended
     * system equivalent to the identity problem, "I x = 0". */
    for (i = 0; i < lec->max_dof; i++) {
      eqn = upd->ep[pg->imtrx][R_MOMENTUM3];
      var = upd->vp[pg->imtrx][VELOCITY3];
      zero_lec_row(lec->J, eqn, i);
      zero_lec_column(lec->J, var, i);
      lec->J[LEC_J_INDEX(eqn, var, i, i)] = 1.0;
      lec->R[LEC_R_INDEX(eqn, i)] = 0.0;
    }
  /* If we're doing normal mode LSA, and we're on wavenumber 0, then
   * the jacobian contributions to the w-momentum equation are
   * (rightly) all zero.  This causes a zero row, which we don't
   * really want.  We want to emulate the Dirichlet = 0 "boundary
   * condition" for all internal nodes, so we put a 1 on the diagonal
   * for the same reason(s) as above.  We don't want this to be
   * subtracted out, so we only apply it on one pass. */
  if ((Linear_Stability == LSA_3D_OF_2D || Linear_Stability == LSA_3D_OF_2D_SAVE) &&
      af->Assemble_LSA_Jacobian_Matrix && LSA_3D_of_2D_wave_number == 0 && LSA_3D_of_2D_pass == 1)
    for (i = 0; i < lec->max_dof; i++)
      lec->J[LEC_J_INDEX(R_MOMENTUM3, VELOCITY3, i, i)] = 1.0;

  /*
   * Load local element stiffness matrix (lec) into global matrix, depending
   * on solver used - front vs. everything else, and matrix storage format
   * MSR vs VBR.
   */

  load_lec(exo, ielem, ams, x, resid_vector, estifm);

  /*  if( pfd != NULL && pfd->Use_Constraint == TRUE )
      {
      load_pf_constraint(  pf_constraint, d_pf_lm, d_lm_pf );
      }
  */

  /******************************************************************************/
  /*                              BLOCK 13                                      */
  /*                            CLEANUP BLOCK                                   */
  /******************************************************************************/

  /*
   *  Good spot to print out the element stiffness matrix and residual or to
   *  free any memory that was allocated on the element level
   */
  mm_fill_end = ut();
  mm_fill_total += mm_fill_end - mm_fill_start;

  /*
   *  Free up Subgrid integration arrays
   */

  if (Subgrid_Int.active) {
    safe_free((void *)Subgrid_Int.s);
    Subgrid_Int.s = NULL;
    safe_free((void *)Subgrid_Int.wt);
    Subgrid_Int.wt = NULL;
    free_search_grid(&element_search_grid);
  }

  if (Debug_Flag > 1) {
    P0PRINTF("%s: ends\n", yo);
    MMH_ip = -1;
  }
  if ((Linear_Solver != FRONT && ielem == exo->eb_ptr[exo->num_elem_blocks] - 1) ||
      (Linear_Solver == FRONT && ielem == exo->elem_order_map[exo->num_elem_blocks] - 1)) {
    if (zeroCA == 0) {
      int count = 0, Num_CAs_done = 0;
      for (j = 0; j < MAX_CA; j++) {
        if (CA_id[j] == -2)
          Num_CAs_done++;
        if (CA_proc[j] == ProcID)
          count++;
      }

      if (count != Num_CAs_done) {
        GOMA_WH(-1, "\nNot all contact angle conditions were applied!\n");
        for (j = 0; j < count; j++) {
          fprintf(stderr, "CA:%d ID:%d fselem:%d sselem:%d Proc:%d\n", j, CA_id[j], CA_fselem[j],
                  CA_sselem[j], CA_proc[j]);
        }
        fprintf(stderr, "Count=%d  Done=%d\n", count, Num_CAs_done);
      }
    }
  }

  return 0;
} /*   END OF matrix_fill_stress                                                     */

static void load_lec(Exo_DB *exo, /* ptr to EXODUS II finite element mesh db */
                     int ielem,   /* Element number we are working on */
                     struct GomaLinearSolverData *ams,
                     double x[],            /* Solution vector */
                     double resid_vector[], /* Residual vector */
                     dbl *estifm)           /* element stiffness Matrix for frontal solver*/

/**************************************************************************
 *
 * load_lec was designed to take the local stiffness matrix, lec, and
 * load it  into the global matrix in three different ways depending
 * on user specification.  These ways are 1) Standard GOMA MSR format
 * 2) Frontal solver format where the  solver itself compiles the global
 * matrix 3)  VBR format .
 *
 * Written by: RRR 6/99
 * Revised:
 *************************************************************************/
{
  int e, v, i, j, pe, pv;
  int dofs;
  int I, J, K;
  int gnn, ie, ke, kv, nvdof;
  int je, ja, ledof;
  int je_new;
  struct Element_Indices *ei_ptr;
#ifdef DEBUG_LEC
  char lec_name[256], ler_name[256];
  FILE *llll, *rrrr;
  static int lec_it = -1;
  int Print_Zeroes = TRUE;
  lec_it++;

  sprintf(lec_name, "lec_dump_%d_%d.txt", DPI_ptr->elem_index_global[ei[pg->imtrx]->ielem], ProcID);
  sprintf(ler_name, "ler_dump_%d_%d.txt", DPI_ptr->elem_index_global[ei[pg->imtrx]->ielem], ProcID);
  llll = fopen(lec_name, "a");
  rrrr = fopen(ler_name, "a");
  fprintf(rrrr, "------------------------------------------------------\n");
  fprintf(rrrr, "local element = %d, Proc = %d\n", ei[pg->imtrx]->ielem, ProcID);
  fprintf(rrrr, "lec_it = %d\n", lec_it);
  fprintf(rrrr, "global element = %d\n", DPI_ptr->elem_index_global[ei[pg->imtrx]->ielem]);
  fprintf(rrrr, "\nGlobal_NN Proc_NN  Equation    idof    Proc_SolnNum     ResidValue\n");
#endif

  if (strcmp(Matrix_Format, "epetra") == 0) {
    EpetraLoadLec(ielem, ams, resid_vector);
  }
#ifdef HAVE_PETSC
  else if (strcmp(Matrix_Format, "petsc") == 0) {
    petsc_load_lec(ielem, ams, resid_vector);
  }
#endif
  else {
    /* load up matrix in MSR format */
    if (strcmp(Matrix_Format, "msr") == 0) {
      double *a = ams->val;
      int *ija = ams->bindx;

      for (e = V_FIRST; e < V_LAST; e++) {
        pe = upd->ep[pg->imtrx][e];
        if (pe != -1) {
          if (e == R_MASS) {
            for (ke = 0; ke < upd->Max_Num_Species_Eqn; ke++) {
              pe = MAX_PROB_VAR + ke;
              dofs = ei[pg->imtrx]->dof[e];
              for (i = 0; i < dofs; i++) {
                /*
                 * Check to see whether this dof is on a
                 * node owned by this processor. If it isn't
                 * there is no need to fill in the processor
                 * residual and Jacobian row for this variable.
                 */
                ledof = ei[pg->imtrx]->lvdof_to_ledof[e][i];
                if (ei[pg->imtrx]->owned_ledof[ledof]) {
                  gnn = ei[pg->imtrx]->gnn_list[e][i];
                  nvdof = ei[pg->imtrx]->Baby_Dolphin[e][i];
                  je_new = ei[pg->imtrx]->ieqn_ledof[ledof] + ke;
                  ie = Index_Solution(gnn, e, ke, nvdof, ei[pg->imtrx]->matID_ledof[ledof],
                                      pg->imtrx);

                  resid_vector[ie] += lec->R[LEC_R_INDEX(MAX_PROB_VAR + ke, i)];
#ifdef DEBUG_LEC
                  {
                    if (fabs(lec->R[LEC_R_INDEX(MAX_PROB_VAR + ke, i)]) > DBL_SMALL ||
                        Print_Zeroes) {
                      fprintf(rrrr, "%7d %7d MF%-3d %9d -  %12d - %10.3g\n",
                              DPI_ptr->node_index_global[gnn], gnn, ke, i, ie,
                              lec->R[LEC_R_INDEX(MAX_PROB_VAR + ke, i)]);
                    }
                  }
#endif

                  if (af->Assemble_Jacobian) {
                    for (v = V_FIRST; v < V_LAST; v++) {
                      pv = upd->vp[pg->imtrx][v];
                      if (pv != -1 && (Inter_Mask[pg->imtrx][e][v])) {
                        ei_ptr = ei[pg->imtrx];
                        if (ei[pg->imtrx]->owningElementForColVar[v] != ielem) {
                          if (ei[pg->imtrx]->owningElementForColVar[v] != -1) {
                            ei_ptr = ei[pg->imtrx]->owningElement_ei_ptr[v];
                            if (ei_ptr == 0) {
                              printf("ei_ptr == 0\n");
                              exit(-1);
                            }
                          }
                        }
                        if (v == MASS_FRACTION) {
                          for (kv = 0; kv < upd->Max_Num_Species_Eqn; kv++) {
                            pv = MAX_PROB_VAR + kv;
                            for (j = 0; j < ei_ptr->dof[v]; j++) {
                              ledof = ei_ptr->lvdof_to_ledof[v][j];
                              je_new = ei_ptr->ieqn_ledof[ledof] + kv;
                              je = Index_Solution(ei_ptr->gnn_list[v][j], v, kv,
                                                  ei_ptr->Baby_Dolphin[v][j],
                                                  ei_ptr->matID_ledof[ledof], pg->imtrx);
                              if (je != je_new) {
                                /*
                                 * HKM -> another special case. Until we delineate
                                 *        the subspecies as individual local
                                 *        dofs, je_new will be wrong here. je
                                 *        is correct.
                                 */
                                if (Nodes[ei_ptr->gnn_list[v][j]]->Mat_List.Length < 2) {
                                }
                              }
                              GOMA_EH(je, "Bad var index.");
                              ja = (ie == je) ? ie : in_list(je, ija[ie], ija[ie + 1], ija);
                              GOMA_EH(ja, "Could not find vbl in sparse matrix.");
                              a[ja] += lec->J[LEC_J_INDEX(pe, pv, i, j)];

#ifdef DEBUG_LEC
                              {
                                if (fabs(lec->J[LEC_J_INDEX(pe, pv, i, j)]) > DBL_SMALL ||
                                    Print_Zeroes) {
                                  fprintf(llll, "%9d %9d %9d %9d -  %12d - %10.3g\n", pe, pv, i, j,
                                          ja, lec->J[LEC_J_INDEX(pe, pv, i, j)]);
                                }
                              }
#endif
                            }
                          }
                        } else {
                          pv = upd->vp[pg->imtrx][v];
                          kv = 0;
                          for (j = 0; j < ei_ptr->dof[v]; j++) {
                            ledof = ei_ptr->lvdof_to_ledof[v][j];
                            je_new = ei_ptr->ieqn_ledof[ledof];
                            je = Index_Solution(ei_ptr->gnn_list[v][j], v, kv,
                                                ei_ptr->Baby_Dolphin[v][j],
                                                ei_ptr->matID_ledof[ledof], pg->imtrx);
                            if (je != je_new) {
                              fprintf(stderr, "Oh fiddlesticks: je = %d, je_new = %d\n", je,
                                      je_new);
                              GOMA_EH(GOMA_ERROR, "LEC Indexing error");
                            }
                            GOMA_EH(je, "Bad var index.");
                            ja = (ie == je) ? ie : in_list(je, ija[ie], ija[ie + 1], ija);
                            GOMA_EH(ja, "Could not find vbl in sparse matrix.");
                            a[ja] += lec->J[LEC_J_INDEX(pe, pv, i, j)];
#ifdef DEBUG_LEC
                            {
                              if (fabs(lec->J[LEC_J_INDEX(pe, pv, i, j)]) > DBL_SMALL ||
                                  Print_Zeroes) {
                                fprintf(llll, "%9d %9d %9d %9d -  %12d - %10.3g\n", pe, pv, i, j,
                                        ja, lec->J[LEC_J_INDEX(pe, pv, i, j)]);
                              }
                            }
#endif
                          }
                        }
                      }
                    }
                  }
                }
              }
            }
          } else {
            pe = upd->ep[pg->imtrx][e];
            dofs = ei[pg->imtrx]->dof[e];
            for (i = 0; i < dofs; i++) {
              /*
               * Check to see whether this dof is on a
               * node owned by this processor. If it isn't
               * there is no need to fill in the processor
               * residual and Jacobian row for this variable.
               */
              ledof = ei[pg->imtrx]->lvdof_to_ledof[e][i];
              if (ei[pg->imtrx]->owned_ledof[ledof]) {
                ie = ei[pg->imtrx]->gun_list[e][i];
                resid_vector[ie] += lec->R[LEC_R_INDEX(pe, i)];
#ifdef DEBUG_LEC
                {
                  if (fabs(lec->R[LEC_R_INDEX(pe, i)]) > DBL_SMALL || Print_Zeroes) {

                    fprintf(rrrr, "%9d %9d -  %12d - %10.3g\n", pe, i, ie,
                            lec->R[LEC_R_INDEX(pe, i)]);
                  }
                }
#endif

                if (af->Assemble_Jacobian) {
                  for (v = V_FIRST; v < V_LAST; v++) {
                    pv = upd->vp[pg->imtrx][v];
                    if (pv != -1 && (Inter_Mask[pg->imtrx][e][v])) {
                      if (v == MASS_FRACTION) {

                        ei_ptr = ei[pg->imtrx];
                        if (ei[pg->imtrx]->owningElementForColVar[v] != ielem) {
                          if (ei[pg->imtrx]->owningElementForColVar[v] != -1) {
                            ei_ptr = ei[pg->imtrx]->owningElement_ei_ptr[v];
                            if (ei_ptr == 0) {
                              GOMA_EH(GOMA_ERROR, "ei_ptr == 0\n");
                              exit(-1);
                            }
                          }
                        }
                        for (kv = 0; kv < upd->Max_Num_Species_Eqn; kv++) {
                          pv = MAX_PROB_VAR + kv;
                          for (j = 0; j < ei_ptr->dof[v]; j++) {
                            ledof = ei_ptr->lvdof_to_ledof[v][j];
                            je_new = ei_ptr->ieqn_ledof[ledof] + kv;
                            je = Index_Solution(ei_ptr->gnn_list[v][j], v, kv,
                                                ei_ptr->Baby_Dolphin[v][j],
                                                ei_ptr->matID_ledof[ledof], pg->imtrx);
                            if (je != je_new) {
                              /*
                               * HKM -> another special case. Until we delineate
                               *        the subspecies as individual local
                               *        dofs, je_new will be wrong here. je
                               *        is correct.
                               */
                              if (Nodes[ei[pg->imtrx]->gnn_list[v][j]]->Mat_List.Length < 2) {
                              }
                            }
                            GOMA_EH(je, "Bad var index.");
                            ja = (ie == je) ? ie : in_list(je, ija[ie], ija[ie + 1], ija);
                            GOMA_EH(ja, "Could not find vbl in sparse matrix.");
                            a[ja] += lec->J[LEC_J_INDEX(pe, pv, i, j)];

#ifdef DEBUG_LEC
                            {
                              if (fabs(lec->J[LEC_J_INDEX(pe, pv, i, j)]) > DBL_SMALL ||
                                  Print_Zeroes) {
                                fprintf(llll, "%9d %9d %9d %9d -  %12d - %10.3g\n", pe, pv, i, j,
                                        ja, lec->J[LEC_J_INDEX(pe, pv, i, j)]);
                              }
                            }
#endif
                          }
                        }
                      } else {
                        kv = 0;
                        // NEW IMPLEMENTATION
                        ei_ptr = ei[pg->imtrx];
                        if (ei[pg->imtrx]->owningElementForColVar[v] != ielem) {
                          if (ei[pg->imtrx]->owningElementForColVar[v] != -1) {
                            ei_ptr = ei[pg->imtrx]->owningElement_ei_ptr[v];
                            if (ei_ptr == 0) {
                              GOMA_EH(GOMA_ERROR, "ei slave pointer is null");
                              exit(-1);
                            }
                          }
                        }
                        for (j = 0; j < ei_ptr->dof[v]; j++) {
                          ledof = ei_ptr->lvdof_to_ledof[v][j];
                          je_new = ei_ptr->ieqn_ledof[ledof];
                          je = Index_Solution(ei_ptr->gnn_list[v][j], v, kv,
                                              ei_ptr->Baby_Dolphin[v][j],
                                              ei_ptr->matID_ledof[ledof], pg->imtrx);
                          if (je != je_new) {
                            fprintf(stderr, "Oh fiddlesticks: je = %d, je_new = %d\n", je, je_new);
                            GOMA_EH(GOMA_ERROR, "LEC Indexing error");
                          }
                          GOMA_EH(je, "Bad var index.");
                          ja = (ie == je) ? ie : in_list(je, ija[ie], ija[ie + 1], ija);
                          GOMA_EH(ja, "Could not find vbl in sparse matrix.");
                          a[ja] += lec->J[LEC_J_INDEX(pe, pv, i, j)];
#ifdef DEBUG_LEC
                          {
                            if (fabs(lec->J[LEC_J_INDEX(pe, pv, i, j)]) > DBL_SMALL ||
                                Print_Zeroes) {
                              fprintf(llll, "%9d %9d %9d %9d -  %12d - %10.3g\n", pe, pv, i, j, ja,
                                      lec->J[LEC_J_INDEX(pe, pv, i, j)]);
                            }
                          }
#endif
                        }
                      }
                    }
                  }
                }
              }
            }
          }
        }
      }
    } /* Matrix_Format == "msr" */
    /* load up matrix in VBR format */
    else if (strcmp(Matrix_Format, "vbr") == 0) {
      double *a = ams->val;
      int *bindx = ams->bindx;
      int *bpntr = ams->bpntr;
      int *rpntr = ams->rpntr;
      int *indx = ams->indx;

      int row_dofs;
      int idofs, jdofs;
      int blk_row, blk_col;
      int lec_row, lec_col;
      double *a_ptr;

      for (i = 0; i < ei[pg->imtrx]->num_local_nodes; i++) {
        /* I is the global row block index, also global node number */
        I = Proc_Elem_Connect[ei[pg->imtrx]->iconnect_ptr + i];
        /* if I is an external node to this processor, skip all this stuff */
        if (I < ams->npn) {
          row_dofs = rpntr[I + 1] - rpntr[I];
          for (e = V_FIRST; e < V_LAST; e++) {
            pe = upd->ep[pg->imtrx][e];
            if (pe != -1) {
              if (e == R_MASS) {
                for (ke = 0; ke < upd->Max_Num_Species_Eqn; ke++) {
                  pe = MAX_PROB_VAR + ke;
                  blk_row = Local_Offset[pg->imtrx][I][e] + ke * Dolphin[pg->imtrx][I][e];
                  lec_row = ei[pg->imtrx]->ln_to_first_dof[e][i];
                  for (idofs = 0; idofs < Dolphin[pg->imtrx][I][e]; idofs++) {
                    *(resid_vector + rpntr[I] + blk_row + idofs) +=
                        lec->R[LEC_R_INDEX(pe, lec_row + idofs)];

                    if (af->Assemble_Jacobian) {
                      for (v = V_FIRST; v < V_LAST; v++) {
                        pv = upd->vp[pg->imtrx][v];
                        if ((pv != -1) && (Inter_Mask[pg->imtrx][e][v])) {
                          // NEW
                          ei_ptr = ei[pg->imtrx];
                          if (ei[pg->imtrx]->owningElementForColVar[v] != ielem) {
                            if (ei[pg->imtrx]->owningElementForColVar[v] != -1) {
                              ei_ptr = ei[pg->imtrx]->owningElement_ei_ptr[v];
                              if (ei_ptr == 0) {
                                GOMA_EH(GOMA_ERROR, "ei_ptr == 0\n");
                                exit(-1);
                              }
                            }
                          }
                          for (j = 0; j < ei_ptr->num_local_nodes; j++) {
                            J = Proc_Elem_Connect[ei_ptr->iconnect_ptr +
                                                  j]; /* J is the global column block index */
                            K = in_list(J, bpntr[I], bpntr[I + 1],
                                        bindx); /* K is the block index */
                            GOMA_EH(K, " Can't locate column index in bindx ");
                            a_ptr =
                                a + indx[K]; /* a_ptr points to first entry in val of Kth block */

                            if (v == MASS_FRACTION) {
                              for (kv = 0; kv < upd->Max_Num_Species_Eqn; kv++) {
                                pv = MAX_PROB_VAR + kv;
                                blk_col =
                                    Local_Offset[pg->imtrx][J][v] + kv * Dolphin[pg->imtrx][J][v];
                                lec_col = ei_ptr->ln_to_first_dof[v][j];
                                for (jdofs = 0; jdofs < Dolphin[pg->imtrx][J][v]; jdofs++) {
                                  *(a_ptr + row_dofs * (blk_col + jdofs) + blk_row + idofs) +=
                                      lec->J[LEC_J_INDEX(pe, pv, lec_row + idofs, lec_col + jdofs)];
                                }
                              }
                            } else {
                              blk_col = Local_Offset[pg->imtrx][J][v];
                              lec_col = ei_ptr->ln_to_first_dof[v][j];
                              for (jdofs = 0; jdofs < Dolphin[pg->imtrx][J][v]; jdofs++) {
                                *(a_ptr + row_dofs * (blk_col + jdofs) + blk_row + idofs) +=
                                    lec->J[LEC_J_INDEX(pe, pv, lec_row + idofs, lec_col + jdofs)];
                              }
                            }
                          }
                        }
                      }
                    }
                  }
                }
              } else {
                blk_row = Local_Offset[pg->imtrx][I][e];
                lec_row = ei[pg->imtrx]->ln_to_first_dof[e][i];
                for (idofs = 0; idofs < Dolphin[pg->imtrx][I][e]; idofs++) {
                  *(resid_vector + rpntr[I] + blk_row + idofs) +=
                      lec->R[LEC_R_INDEX(pe, lec_row + idofs)];
                  if (af->Assemble_Jacobian) {
                    for (v = V_FIRST; v < V_LAST; v++) {
                      pv = upd->vp[pg->imtrx][v];
                      if ((pv != -1) && (Inter_Mask[pg->imtrx][e][v])) {
                        // NEW
                        ei_ptr = ei[pg->imtrx];
                        if (ei[pg->imtrx]->owningElementForColVar[v] != ielem) {
                          if (ei[pg->imtrx]->owningElementForColVar[v] != -1) {
                            ei_ptr = ei[pg->imtrx]->owningElement_ei_ptr[v];
                            if (ei_ptr == 0) {
                              printf("ei_ptr == 0\n");
                              exit(-1);
                            }
                          }
                        }
                        for (j = 0; j < ei_ptr->num_local_nodes; j++) {
                          J = Proc_Elem_Connect[ei_ptr->iconnect_ptr +
                                                j]; /* J is the global column block index */
                          K = in_list(J, bpntr[I], bpntr[I + 1], bindx); /* K is the block index */
                          GOMA_EH(K, " Can't locate column index in bindx ");
                          a_ptr = a + indx[K]; /* a_ptr points to first entry in val of Kth block */

                          if (v == MASS_FRACTION) {
                            for (kv = 0; kv < upd->Max_Num_Species_Eqn; kv++) {
                              pv = MAX_PROB_VAR + kv;
                              blk_col =
                                  Local_Offset[pg->imtrx][J][v] + kv * Dolphin[pg->imtrx][J][v];
                              lec_col = ei_ptr->ln_to_first_dof[v][j];
                              for (jdofs = 0; jdofs < Dolphin[pg->imtrx][J][v]; jdofs++) {
                                *(a_ptr + row_dofs * (blk_col + jdofs) + blk_row + idofs) +=
                                    lec->J[LEC_J_INDEX(pe, pv, lec_row + idofs, lec_col + jdofs)];
                              }
                            }
                          } else {
                            /*  All variables of the same type at the same node are
                             *  contiguous within the solution vector.
                             *  Find the local offset first
                             */
                            blk_col = Local_Offset[pg->imtrx][J][v];
                            /*  For the current node, j, find the index for the
                             *  first dof of type v in the LESM.
                             */
                            lec_col = ei_ptr->ln_to_first_dof[v][j];
                            /*  Dolphin contains the number of dofs of type v at the
                             *  global node J
                             */
                            for (jdofs = 0; jdofs < Dolphin[pg->imtrx][J][v]; jdofs++) {
                              *(a_ptr + row_dofs * (blk_col + jdofs) + blk_row + idofs) +=
                                  lec->J[LEC_J_INDEX(pe, pv, lec_row + idofs, lec_col + jdofs)];
                            }
                          }
                        }
                      }
                    }
                  }
                }
              }
            }
          }
        }
      }
    }
  }
#ifdef DEBUG_LEC
  fclose(llll);
  fclose(rrrr);
#endif
}
/****************************************************************************/

static void zero_lec(void)

/**************************************************************************
 *
 * zero_lec()
 *
 *  This routine zeroes the local element stiffness vector and Jacobian.
 **************************************************************************/
{
  memset(lec->R, 0, MAX_LOCAL_VAR_DESC * lec->max_dof * sizeof(dbl));
  memset(lec->J, 0,
         MAX_LOCAL_VAR_DESC * MAX_LOCAL_VAR_DESC * lec->max_dof * lec->max_dof * sizeof(dbl));
  memset(lec->J_stress_neighbor, 0,
         4 * lec->max_dof * MAX_LOCAL_VAR_DESC * lec->max_dof * sizeof(dbl));
}
/****************************************************************************/

int checkfinite(const char *file, const int line, const char *message) {
  /* look through lec->R and lec-J for NAN's or anything else inappropriate */
  int eqn, var, peqn, pvar;
  int i;
  int j = 0;
  int all_finite = TRUE;
  struct Element_Indices *ei_ptr;
  int ielem = ei[pg->imtrx]->ielem;
  /*   fprintf(stdout,"Hi. We are in checkfinite.");  */
  /*   if ( !isfinite(x/y)) */
  /*     { */
  /*       fprintf(stderr,"It's working for 0/0.\n");  */
  /*     } */
  /*   if ( !isfinite(1/y)) */
  /*     { */
  /*       fprintf(stderr,"It's working for 1/0.\n");  */
  /*     } */
  for (eqn = V_FIRST; eqn < V_LAST; eqn++) {
    peqn = upd->ep[pg->imtrx][eqn];
    if (peqn != -1) {
      for (i = 0; i < ei[pg->imtrx]->dof[eqn]; i++) {
        j = finite(lec->R[LEC_R_INDEX(peqn, i)]);
        if (!j) {
          fprintf(stderr, "lec->R[%s][edof=%d] = %g\n", EQ_Name[eqn].name1, i,
                  lec->R[LEC_R_INDEX(peqn, i)]);
          all_finite = FALSE;
          goto non_finite_entry;
        }
        for (var = V_FIRST; var < V_LAST; var++) {
          pvar = upd->vp[pg->imtrx][var];
          if (pvar != -1) {
            ei_ptr = ei[pg->imtrx];
            if (ei[pg->imtrx]->owningElementForColVar[var] != ielem) {
              if (ei[pg->imtrx]->owningElementForColVar[var] != -1) {
                ei_ptr = ei[pg->imtrx]->owningElement_ei_ptr[var];
              }
            }
            for (j = 0; j < ei_ptr->dof[var]; j++) {
              if (!isfinite(lec->J[LEC_J_INDEX(peqn, pvar, i, j)])) {
                fprintf(stderr, "lec->J[%s][%s][edof=%d][vdof=%d] = %g\n", EQ_Name[eqn].name1,
                        Var_Name[var].name1, i, j, lec->J[LEC_J_INDEX(peqn, pvar, i, j)]);
                all_finite = FALSE;
                goto non_finite_entry;
              }
            }
          }
        }
      }
    }
  }

non_finite_entry:
  if (all_finite != TRUE) {
#ifndef PARALLEL
    fprintf(stderr, "Non-finite entry in lec found at  %s:%d: %s\n", file, line, message);
#else
    fprintf(stderr, "P_%d: Non-finite entry in lec found at %s:%d: %s\n", ProcID, file, line,
            message);
#endif
    return -1;
  }

  return 0;
}

int load_pf_constraint(double pf_constraint, double d_pf_lm[][MDE], double d_lm_pf[][MDE]) {
  int i, j, ledof;
  int ie;
  int var;

  pfd->Constraint_Integral += pf_constraint;

  for (i = 0; i < pfd->num_phase_funcs; i++) {
    var = PHASE1 + i;
    if (pd->v[pg->imtrx][var]) {
      for (j = 0; j < ei[pg->imtrx]->dof[var]; j++) {
        ledof = ei[pg->imtrx]->lvdof_to_ledof[var][j];
        if (ei[pg->imtrx]->owned_ledof[ledof]) {
          ie = ei[pg->imtrx]->gun_list[var][j];
          pfd->jac_info->d_pf_lm[ie] += d_pf_lm[i][j];
          pfd->jac_info->d_lm_pf[ie] += d_lm_pf[i][j];
        }
      }
    }
  }
  return (TRUE);
}
/****************************************************************************/<|MERGE_RESOLUTION|>--- conflicted
+++ resolved
@@ -1952,7 +1952,6 @@
         return -1;
     }
 
-<<<<<<< HEAD
     if (pde[R_MAX_STRAIN]) {
       err = assemble_max_strain();
       GOMA_EH(err, "assemble_max_strain");
@@ -1962,37 +1961,6 @@
         return -1;
 #endif
     }
-=======
-      if( pde[R_SHELL_FILMP] && pde[R_SHELL_FILMH] )
-	{
-          if (ei->ielem_dim == 1)
-            {
-	     err = assemble_film_1D(time_value, theta, delta_t, xi, exo);
-	     EH( err, "assemble_film_1D");
-#ifdef CHECK_FINITE
-	     err = CHECKFINITE("assemble_film_1D");
-	     if (err) return -1;
-#endif
-            }
-          else
-            {
-	     err = assemble_film(time_value, theta, delta_t, xi, exo);
-	     EH( err, "assemble_film");
-#ifdef CHECK_FINITE
-	     err = CHECKFINITE("assemble_film");
-	     if (err) return -1;
-#endif
-            }
-        }
-      else if( (!(pde[R_SHELL_FILMP])) && pde[R_SHELL_FILMH] )
-	{
-	  EH( -1, "Both SHELL_FILMP and SHELL_FILMH must be activated !");
-	}
-      else if( pde[R_SHELL_FILMP] && (!(pde[R_SHELL_FILMH])) )
-	{
-	  EH( -1, "Both SHELL_FILMP and SHELL_FILMH must be activated !");
-	}
->>>>>>> 9c26b529
 
     if (pde[R_CUR_STRAIN]) {
       err = assemble_cur_strain();
@@ -2050,13 +2018,23 @@
     /* Both SHELL_FILMP and SHELL_FILMH have to be activated to solve film profile equation */
 
     if (pde[R_SHELL_FILMP] && pde[R_SHELL_FILMH]) {
-      err = assemble_film(time_value, theta, delta_t, xi, exo);
-      GOMA_EH(err, "assemble_film");
-#ifdef CHECK_FINITE
-      err = CHECKFINITE("assemble_film");
-      if (err)
-        return -1;
-#endif
+      if (ei[pg->imtrx]->ielem_dim == 1) {
+        err = assemble_film_1D(time_value, theta, delta_t, xi, exo);
+        GOMA_EH(err, "assemble_film_1D");
+#ifdef CHECK_FINITE
+        err = CHECKFINITE("assemble_film_1D");
+        if (err)
+          return -1;
+#endif
+      } else {
+        err = assemble_film(time_value, theta, delta_t, xi, exo);
+        GOMA_EH(err, "assemble_film");
+#ifdef CHECK_FINITE
+        err = CHECKFINITE("assemble_film");
+        if (err)
+          return -1;
+#endif
+      }
     } else if ((!(pde[R_SHELL_FILMP])) && pde[R_SHELL_FILMH]) {
       GOMA_EH(-1, "Both SHELL_FILMP and SHELL_FILMH must be activated !");
     } else if (pde[R_SHELL_FILMP] && (!(pde[R_SHELL_FILMH]))) {
@@ -2291,7 +2269,7 @@
     }
 
     if (pde[R_TFMP_MASS] && pde[R_TFMP_BOUND]) {
-      err = assemble_shell_tfmp(time_value, theta, delta_t, xi, exo);
+      err = assemble_shell_tfmp(time_value, theta, delta_t, xi, &pg_data, exo);
       GOMA_EH(err, "assemble_shell_tfmp");
 #ifdef CHECK_FINITE
       err = CHECKFINITE("assemble_shell_tfmp");
