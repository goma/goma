
/************************************************************************ *
* Goma - Multiphysics finite element software                             *
* Sandia National Laboratories                                            *
*                                                                         *
* Copyright (c) 2014 Sandia Corporation.                                  *
*                                                                         *
* Under the terms of Contract DE-AC04-94AL85000 with Sandia Corporation,  *
* the U.S. Government retains certain rights in this software.            *
*                                                                         *
* This software is distributed under the GNU General Public License.      *
\************************************************************************/


/*
 *$Id: mm_numjac.c,v 5.5 2009-04-24 23:42:33 hkmoffa Exp $
 */

#ifdef USE_RCSID
static char rcsid[] = "$Id: mm_numjac.c,v 5.5 2009-04-24 23:42:33 hkmoffa Exp $";
#endif

/* Standard include files */
#include <stdio.h>
#include <string.h>
#include <math.h>
#include <stdlib.h>

/* GOMA include files */

#include "std.h"
#include "rf_fem_const.h"
#include "rf_fem.h"
#include "rf_io_const.h"
#include "rf_io_structs.h"
#include "rf_io.h"
#include "rf_mp.h"
#include "rf_solver.h"
#include "el_elm.h"
#include "el_geom.h"

#include "mm_eh.h"
#include "rf_vars_const.h"
#include "mm_mp_const.h"
#include "mm_as_structs.h"
#include "mm_as.h"

#include "rf_masks.h"
#include "rf_bc_const.h"
#include "rf_solver_const.h"
#include "rf_fill_const.h"

#include "sl_util.h"
#include "mm_qp_storage.h"
#define GOMA_MM_NUMJAC_C
#include "goma.h"

static void piksr2		/* mm_numjac.c                               */
(int ,			/* n                                         */
       int [],			/* arr                                       */
       int [],			/* brr                                       */
       dbl []);		/* crr                                       */

#ifdef FORWARD_DIFF_NUMJAC
static void compute_numerical_jacobian_errors
(dbl,			/* analytic value */
       dbl,			/* numerical value */
       dbl [],			/* absolute error */
       dbl []);		/* relative error */
#endif

typedef struct {
  int num_colors;
  int *column_color;
  int *colptr;
  int *rowptr;
  int nnz;
} Coloring;

static Coloring* find_coloring(struct Aztec_Linear_Solver_System *ams,
			int num_unknowns,
			int num_total_nodes,
			Exo_DB *exo,
			Dpi *dpi);

static void free_coloring(Coloring *coloring); 

typedef struct {
  int a_val, b_val;
  dbl c_val;
} data_t;

typedef struct intLinkedList {
  int val;
  struct intLinkedList *next;
} IntLinkedList;

/* Prepend an item to the list, replacing the current head
 * value with the new value */
static void int_linked_list_prepend(IntLinkedList * head, int val)
{
  // This is kinda hacky to not use **list, any ptr to old head items
  // will now have updated val
  IntLinkedList * item = malloc(sizeof(IntLinkedList));
  item->next = head->next;
  item->val = head->val;
  head->next = item;
  head->val = val;
}

/* Check if an item is in the list */
static int item_in_int_linked_list(IntLinkedList * list, int val)
{
  if (list->val == val) {
    return TRUE;
  } else if (list->next == NULL) {
    return FALSE;
  } else {
    return item_in_int_linked_list(list->next, val);
  }
}

/* free memory for the list */
static void free_int_linked_list(IntLinkedList *list)
{
  if (list == NULL) return;
  free_int_linked_list(list->next);
  free(list);
}

/* Find the matrix coloring for finite difference

   Coloring is determined in a greedy fashion,
   might be useful to use actual algorithms in the future
   or an external library (ColPack)

   Color each coloumn such that all columns
   with the same color share no rows containing
   nonzeros in that column
*/
static Coloring* find_coloring(struct Aztec_Linear_Solver_System *ams,
			int num_unknowns,
			int num_total_nodes,
			Exo_DB *exo,
			Dpi *dpi)
{
  int i, j;
  /* for storing transpose in column format */
  int *col = calloc(sizeof(int), ams->bindx[num_unknowns]);
  int *row = calloc(sizeof(int), ams->bindx[num_unknowns]);
  int *colptr = calloc(sizeof(int), num_unknowns+1);
  int *rowidx;
  int *has_row;
  int *column_color;
  Coloring *coloring = malloc(sizeof(Coloring));
#ifdef DEBUG_FD_COLORING
  double t1, t2;
  t1 = MPI_Wtime();
#endif


  /* Find Coo and CSC format, probably not great for giant problems,
   * but we are doing numerical jacobians which
   * is probably the biggest limit to problem size here
   * Storage costs increase by ~ 3 * nnz */
  int nnz = 0;
  for (i = 0; i < num_unknowns; i++) {
    row[nnz] = i;
    col[nnz] = i;
    nnz++;
    for (j = ams->bindx[i]; j < ams->bindx[i+1]; j++) {
      row[nnz] = i;
      col[nnz] = ams->bindx[j];
      nnz++;
    }
  }

  rowidx = calloc(sizeof(int), nnz);
  /* Find CSC format */
  for (i = 0; i < nnz; i++) {
    colptr[col[i] + 1] += 1;
  }

  // fix indexes
  for (i = 0; i < num_unknowns; i++) {
    colptr[i+1] += colptr[i];
  }

  int *counts = calloc(sizeof(int), num_unknowns);

  // set rows for each column
  for (i = 0; i < nnz; i++) {
    j = col[i];
    int offset = colptr[j] + counts[j];
    rowidx[offset] = row[i];
    counts[j] += 1;
  }

  free(counts);
  free(row);
  free(col);
#ifdef DEBUG_FD_COLORING
  t2 = MPI_Wtime();
  printf( "%d Elapsed time is %f\n", ProcID, t2 - t1 );
#endif

  column_color = malloc(sizeof(int) * num_unknowns);

  for (j = 0; j < num_unknowns; j++) {
    column_color[j] = -1;
  }

  /* greedy coloring
   *
   * Assign column to a color only if that
   * color is not already associated with rows
   * in the column
   */
  int num_colored = 0;
  int num_colors = 0;
  has_row = calloc(num_unknowns, sizeof(int));
  // until all columns have a color
  while (num_colored < num_unknowns) {
    // Color ever column we can with the current color
    for (j = 0; j < num_unknowns; j++) {
      if (column_color[j] == -1) {
	// Only valid if all rows are not in this color
	int valid = TRUE;
	for (i = colptr[j]; i < colptr[j+1]; i++) {
	  if (has_row[rowidx[i]]) {
	    valid = FALSE;
	    break;
	  }
	}

	// We can add this column to the current color
	if (valid) {
	  for (i = colptr[j]; i < colptr[j+1]; i++) {
	    has_row[rowidx[i]] = TRUE;
	  }
	  column_color[j] = num_colors;
	  num_colored++;
	}
      }
    }
    memset(has_row, 0, sizeof(int) * num_unknowns);
    num_colors++;
  }

  coloring->num_colors = num_colors;
  coloring->column_color = column_color;
#ifdef DEBUG_FD_COLORING
  t2 = MPI_Wtime();
  printf( "%d Elapsed2 time is %f\n", ProcID, t2 - t1 );
#endif

#if defined(PRINT_FD_COLORING) || defined(DEBUG_FD_COLORING)
  int min = num_unknowns, max = 0;
  double average = ((double) num_unknowns) / ((double) num_colors);

  for (i = 0; i < num_colors; i++) {
    int count = 0;
    for (j = 0; j < num_unknowns; j++) {
      if (column_color[j] == i){
	count++;
      }
    }
    if (count < min) {
      min = count;
    } else if (count > max) {
      max = count;
    }
  }
  // print some stats
  printf("Coloring results:\n");
  printf("Columns %d, Colors %d\n", num_unknowns, num_colors);
  printf("Min %d, Max %d, Average %g\n", min, max, average);
#endif
#ifdef DEBUG_FD_COLORING
  t2 = MPI_Wtime();
  printf( "%d Elapsed3 time is %f\n", ProcID, t2 - t1 );
#endif

  coloring->colptr = colptr;
  coloring->rowptr = rowidx;
  coloring->nnz = nnz;
  free(has_row);
  return coloring;
}

static void free_coloring(Coloring *coloring) {
  free(coloring->colptr);
  free(coloring->rowptr);
  free(coloring->column_color);
  free(coloring);
}

void
numerical_jacobian_compute_stress(struct Aztec_Linear_Solver_System *ams,
		   double x[],	/* Solution vector for the current processor */
		   double resid_vector[],   /* Residual vector for the current
					     * processor */
		   double delta_t, /* time step size */
		   double theta, /* parameter to vary time integration from
				    explicit (theta = 1) to
				    implicit (theta = 0) */
		   double x_old[], /* Value of the old solution vector */
		   double x_older[], /* Value of the real old soln vect */

		   double xdot[], /* Value of xdot predicted for new solution */
		   double xdot_old[], /* Value of xdot at previous time */

		   double x_update[],
		   int num_total_nodes,

		   struct elem_side_bc_struct *first_elem_side_BC_array[],
				/* This is an array of pointers to the first
				   surface integral defined for each element.
				   It has a length equal to the total number
				   of elements defined on the current proc */
		   int Debug_Flag, /* flag for calculating numerical jacobian
				      -1 == calc num jac w/o rescaling
				      -2 == calc num jac w/  rescaling */
		   double time_value, /* current value of time */
		   Exo_DB *exo,	    /* ptr to whole fe mesh */
		   Dpi *dpi,        /* any distributed processing info */
		   double *h_elem_avg,
		   double *U_norm)
/******************************************************************************
  This function compares the analytical jacobian entries calculated in
  matrix_fill the numerical ones approximated by central difference method.

  Author:          K. S. Chen (1511) (based on an earlier version by P. R. Schunk).
  Date:            January 19, 1994

  Updated: M. M. Hopkins.  Mucho optimization and other scaling options.
  Updated: D. R. Noble.  Added bracketed approach to checking Jacobian.
  Debug Option = -1 => unscaled rows
                 -2 => scaled rows
                 -3 => rows scaled by diagonal value

  Forward Difference Jacobian Checker: (USE -DFORWARD_DIFF_NUMJAC)
  If the absolute error exceeds RESIDUAL_TOLERANCE, or the scaled
  error exceeds SCALED_RESIDUAL_TOLERANCE (both defined in
  mm_numjac.h), an error message is reported.  Certain assumptions are
  made if the magnitudes of errors are on the order of
  SCALED_RESIDUAL_TOLERANCE_CUTOFF.  See the function
  compute_numerical_jacobian_errors() for details.

  Bracketed Jacobian Checker:
  Checks if the change in the residual caused by perturbing the solution vector
  is inconsistent with the two analytical jacobians computed for the original
  and perturbed solutions. Should catch any jacobian error that is larger than
  the change in the jacobian between the two solution points.  Should only return
  false positives when there is a change in the sign of the second derivative
  between the two solution points.
******************************************************************************/
{
  int i, j, nnonzero;
  int idx, color;
  int zeroCA = 1;
  double *resid_vector_1, *x_1;
  double dx;
  int *irow, *jcolumn, *nelem;
  int v_s[MAX_MODES][DIM][DIM];
  int mode;
  int my_elem_num, my_node_num;
  IntLinkedList *elem_list = NULL;
  int var_i, var_j;
  double *dx_col;
  double x_scale[MAX_VARIABLE_TYPES];
  int count[MAX_VARIABLE_TYPES];
  double *nj;
  char errstring[256];
  double *resid_vector_save;
  int numProcUnknowns = NumUnknowns[pg->imtrx] + NumExtUnknowns[pg->imtrx];
  // assuming we are only computing coloring once, and that the matrix does not change
  Coloring *coloring = NULL;

  if(strcmp(Matrix_Format, "msr"))
    EH(-1, "Cannot compute numerical jacobian values for non-MSR formats.");

/* calculates the total number of non-zero entries in the analytical jacobian, a[] */
  nnonzero = NZeros+1;

  /* allocate arrays to hold jacobian and vector values */
  irow = (int *) array_alloc(1, nnonzero, sizeof(int));
  jcolumn = (int *) array_alloc(1, nnonzero, sizeof(int));
  nelem = (int *) array_alloc(1, nnonzero, sizeof(int));
  resid_vector_1 =  (double *) array_alloc(1, numProcUnknowns, sizeof(double));
  x_1 =  (double *) array_alloc(1, numProcUnknowns, sizeof(double));
  dx_col = calloc(numProcUnknowns, sizeof(double));
  nj = calloc(sizeof(double), ams->bindx[numProcUnknowns]);
  memcpy(nj, ams->val, ams->bindx[numProcUnknowns]*(sizeof(double)));

  // Load stress equation pointers
  stress_eqn_pointer(v_s);

  resid_vector_save = (double *) array_alloc(1, numProcUnknowns, sizeof(double));
  memcpy(resid_vector_save, resid_vector, numProcUnknowns*(sizeof(double)));

  /* Cannot do this with Front */
  if (Linear_Solver == FRONT) EH(-1,"Cannot use frontal solver with numjac. Use umf or lu");

  /* Initialization */

  /* There are a couple of places in checking the Jacobian numerically
   * that you really need to know the scale of the unknowns in the problem.
   * One is to determine the right size fo a finite difference step and
   * the second is in evaluating the scale of the residual.  So first step
   * is to estimate the scale for all variables in the problem */
  memset(x_scale, 0, (MAX_VARIABLE_TYPES)*sizeof(dbl));
  memset(count, 0, (MAX_VARIABLE_TYPES)*sizeof(int));
  for (i = 0; i < numProcUnknowns; i++)
    {
      var_i = idv[pg->imtrx][i][0];
      count[var_i]++;
      x_scale[var_i] += x[i]*x[i];
    }
  dbl scale_tmp = global_h_elem_siz(x, x_old, xdot, resid_vector, exo, dpi);
  for (i = 0; i < MAX_VARIABLE_TYPES; i++)
    {
      if (count[i]) x_scale[i] = sqrt(x_scale[i]/count[i]);
      /* Now check for bad news.  If x[i] is zero everywhere then,
       * use the element size for displacements and for other
       * quantities assume x is order 1.
       */
      if (x_scale[i] == 0.)
        {
          switch (i)
            {
            case MESH_DISPLACEMENT1:
            case MESH_DISPLACEMENT2:
            case MESH_DISPLACEMENT3:
            case SOLID_DISPLACEMENT1:
            case SOLID_DISPLACEMENT2:
            case SOLID_DISPLACEMENT3:
              x_scale[i] = scale_tmp;
              break;

            default:
              x_scale[i] = 1.;
              break;
            }
        }
    }
  /* for level set problems we have an inherent scale */
  if (ls != NULL && ls->Length_Scale != 0.) x_scale[FILL] = ls->Length_Scale;

  /* copy x vector */
  memcpy(x_1, x, numProcUnknowns*(sizeof(double)));

  // Coloring is made the default as the cost of coloring is small
  coloring = find_coloring(ams, numProcUnknowns, num_total_nodes, exo, dpi);

  /*
   *  now calculate analytical and numerical jacobians at perturbed values
   *  check that the perturbed residuals are consistent with range possible
   *  for range of analytical jacobian values
   */
  for (color = 0; color < coloring->num_colors; color++)       /* loop over each color */
    {
#ifdef DEBUG_FD_COLORING
      double t1, t2, t3, t4;
      t1 = MPI_Wtime();
#endif
      memset(resid_vector_1, 0, NumUnknowns[pg->imtrx]*sizeof(dbl));
      /*
       * Perturb many variables
       */
#ifdef DEBUG_FD_COLORING
      int count = 0;
      int elem_count = 0;
#endif
      for (j = 0; j < numProcUnknowns; j++) {
	if (coloring->column_color[j] == color) {
	  dx = x_scale[idv[pg->imtrx][j][0]] * FD_DELTA_UNKNOWN;
	  if(dx < 1.0E-15) dx = 1.0E-7;
	  x_1[j] = x[j] + dx;

	  if (pd_glob[0]->TimeIntegration != STEADY) {
	    xdot[j] += (x_1[j] - x[j])  * (1.0 + 2 * theta) / delta_t;
	  }

	  dx_col[j] = dx;
#ifdef DEBUG_FD_COLORING
	  count++;
#endif
	  my_node_num = idv[pg->imtrx][j][2];

	  for(i = exo->node_elem_pntr[my_node_num];
	      i < exo->node_elem_pntr[my_node_num+1]; i++) {
	    my_elem_num = exo->node_elem_list[i];
	    if (elem_list == NULL) {
	      elem_list = malloc(sizeof(IntLinkedList));
	      elem_list->val = my_elem_num;
	      elem_list->next = NULL;
#ifdef DEBUG_FD_COLORING
	      elem_count++;
#endif
	    } else if (item_in_int_linked_list(elem_list, my_elem_num)) {
	      EH(-1, "Jacobian elem coloring error, trying to assemble already accounted for element");
	    } else {
	      int_linked_list_prepend(elem_list, my_elem_num);
#ifdef DEBUG_FD_COLORING
	      elem_count++;
#endif
	    }
	  }

	  for(i = exo->node_elem_pntr[my_node_num];
	      i < exo->node_elem_pntr[my_node_num+1]; i++) {
	    my_elem_num = exo->node_elem_list[i];
	    int k;
	    for(k = exo->elem_node_pntr[my_elem_num];
		k < exo->elem_node_pntr[my_elem_num+1]; k++) {
	      int node_num = exo->elem_node_list[k];
	      int l;
	      for(l = exo->node_elem_pntr[node_num];
		  l < exo->node_elem_pntr[node_num+1]; l++) {
		int elem_num = exo->node_elem_list[l];
		if(elem_num == -1) {
		  continue;
		}
		if(!item_in_int_linked_list(elem_list, elem_num)) {
		  int_linked_list_prepend(elem_list, elem_num);
#ifdef DEBUG_FD_COLORING
		  elem_count++;
#endif
		}
	      }
	    }
	  }
	}
      }

#ifdef DEBUG_FD_COLORING
      printf("ColorStats %d [elem = %d], [count = %d]\n", color, elem_count, count);
      t2 = MPI_Wtime();
      printf( "%d Color0 time is %f\n", ProcID, t2 - t1 );
#endif

      af->Assemble_Residual = TRUE;
      af->Assemble_LSA_Jacobian_Matrix = FALSE;
      af->Assemble_LSA_Mass_Matrix = FALSE;
      af->Assemble_Jacobian = FALSE;
      neg_elem_volume = FALSE;
      neg_lub_height = FALSE;
      zero_detJ = FALSE;

      IntLinkedList *elptr;
      for (elptr = elem_list; elptr != NULL; elptr = elptr->next) {
	int ielem = elptr->val;
	int ebn;
	/*First we must calculate the material-referenced element
	 *number so as to be compatible with the ElemStorage struct
	 */
	ebn = find_elemblock_index(ielem, exo);
	int mn = Matilda[ebn];
	if (mn < 0) {
	  continue;
	}

	/*needed for saturation hyst. func. */
	PRS_mat_ielem = ielem - exo->eb_ptr[ebn];

	matrix_fill_stress(ams, x_1, resid_vector_1,
			   x_old, x_older,  xdot, xdot_old, x_update,
			   &delta_t, &theta,
			   first_elem_side_BC_array,
			   &time_value, exo, dpi,
			   &ielem, &num_total_nodes,
			   h_elem_avg, U_norm, NULL, zeroCA);
	zeroCA = -1;  

      }

#ifdef DEBUG_FD_COLORING
      t3 = MPI_Wtime();
      printf( "%d Color1 time is %f\n", ProcID, t3 - t2 );
#endif
      /*
       * Free memory allocated above
       */
      global_qp_storage_destroy();

      for (j = 0; j < numProcUnknowns; j++) {
        if (color == coloring->column_color[j]) {
          for (idx = coloring->colptr[j]; idx < coloring->colptr[j + 1];
               idx++) {
            i = coloring->rowptr[idx];
	    var_i = idv[pg->imtrx][i][0];
	    var_j = idv[pg->imtrx][j][0];
            int gnode;
            int ivd;
            int i_offset;
            int idof;
            Index_Solution_Inv(i, &gnode, &ivd, &i_offset, &idof, pg->imtrx);

            if (pd->v[pg->imtrx][EM_E1_REAL]) {
              if (Inter_Mask[var_i][var_j]) {
                int ja = (i == j) ? j
                                  : in_list(j, ams->bindx[i], ams->bindx[i + 1],
                                            ams->bindx);
                if (ja == -1) {
                  sprintf(errstring,
                          "Index not found (%d, %d) for interaction (%d, %d)",
                          i, j, idv[pg->imtrx][i][0], idv[pg->imtrx][j][0]);
                  EH(ja, errstring);
                }
                if (Nodes[gnode]->DBC[pg->imtrx] && Nodes[gnode]->DBC[pg->imtrx][i_offset] != -1 &&
                    i == j) {
                  nj[ja] = 1.0;
                } else if (Nodes[gnode]->DBC[pg->imtrx] &&
                           Nodes[gnode]->DBC[pg->imtrx][i_offset] != -1) {
                  nj[ja] = 0.0;
                } else {
                  nj[ja] = (resid_vector_1[i] - resid_vector[i]) / (dx_col[j]);
                }
              }
            }

            for (mode = 0; mode < vn->modes; mode++) {
              /* Only for stress terms */
		if (idv[pg->imtrx][i][0] >= v_s[mode][0][0] && idv[pg->imtrx][i][0] <= v_s[mode][2][2]) {

		    if (Inter_Mask[pg->imtrx][var_i][var_j]) {

                  int ja = (i == j) ? j
                                    : in_list(j, ams->bindx[i],
                                              ams->bindx[i + 1], ams->bindx);
                  if (ja == -1) {
                    sprintf(errstring, "Index not found (%d, %d) for interaction (%d, %d)", i, j,
                            idv[pg->imtrx][i][0], idv[pg->imtrx][j][0]);
                    EH(ja, errstring);
                  }
                  if (Nodes[gnode]->DBC[pg->imtrx] && Nodes[gnode]->DBC[pg->imtrx][i_offset] != -1 &&
                      i == j) {
                    nj[ja] = 1.0;
                  } else if (Nodes[gnode]->DBC[pg->imtrx] &&
                             Nodes[gnode]->DBC[pg->imtrx][i_offset] != -1) {
                    nj[ja] = 0.0;
                  } else {
                    nj[ja] = (resid_vector_1[i] - resid_vector[i]) / (dx_col[j]);
                  }
                }
              }
            } // Loop over modes
          }
        }
      }

      /*
       * return solution vector to its original state
       */
      for (j = 0; j < numProcUnknowns; j++) {
	if (coloring->column_color[j] == color) {
	  if (pd_glob[0]->TimeIntegration != STEADY) {
	    xdot[j] -= (x_1[j] - x[j])  * (1.0 + 2 * theta) / delta_t;
	  }
	}
      }
      memcpy(x_1, x, numProcUnknowns*(sizeof(double)));
      free_int_linked_list(elem_list);
      elem_list = NULL;
#ifdef DEBUG_FD_COLORING
      t4 = MPI_Wtime();
      printf( "%d Color2 time is %f\n", ProcID, t4 - t3 );
#endif
    }                          /* End of for (j=0; j<numProcUnknowns; j++) */

#ifdef PARALLEL
  neg_elem_volume_global = FALSE;
  MPI_Allreduce(&neg_elem_volume, &neg_elem_volume_global, 1,
		MPI_INT, MPI_LOR, MPI_COMM_WORLD);
  neg_elem_volume = neg_elem_volume_global;

  neg_lub_height_global = FALSE;
  MPI_Allreduce(&neg_lub_height, &neg_lub_height_global, 1,
		MPI_INT, MPI_LOR, MPI_COMM_WORLD);
  neg_lub_height = neg_lub_height_global;

  zero_detJ_global = FALSE;
  MPI_Allreduce(&zero_detJ, &zero_detJ_global, 1,
		MPI_INT, MPI_LOR, MPI_COMM_WORLD);
  zero_detJ = zero_detJ_global;
#endif

  if (neg_elem_volume) {
    DPRINTF(stderr, "neg_elem_volume triggered \n");
    exit(-1);
  }
  if (neg_lub_height) {
    DPRINTF(stderr, "neg_lub_height triggered \n");
    exit(-1);
  }
  if (zero_detJ) {
    DPRINTF(stderr, "zero_detJ triggered \n");
    exit(-1);
  }


  memcpy(ams->val, nj, ams->bindx[numProcUnknowns]*(sizeof(double)));
  free(nj);
  free(dx_col);
  memcpy(resid_vector, resid_vector_save, numProcUnknowns*(sizeof(double)));
  free(resid_vector_save);
  free_coloring(coloring);
  /* free arrays to hold jacobian and vector values */
  safe_free( (void *) irow) ;
  safe_free( (void *) jcolumn) ;
  safe_free( (void *) nelem) ;
  safe_free( (void *) resid_vector_1) ;
  safe_free( (void *) x_1) ;
}


/*
 * Global variables defined here. Declared frequently via rf_bc.h
 */
/*****************************************************************************/
/*****************************************************************************/
/*****************************************************************************/

void
numerical_jacobian(struct Aztec_Linear_Solver_System *ams,
		   double x[],	/* Solution vector for the current processor */
		   double resid_vector[],   /* Residual vector for the current
					     * processor */
		   double delta_t, /* time step size */
		   double theta, /* parameter to vary time integration from
				    explicit (theta = 1) to
				    implicit (theta = 0) */
		   double x_old[], /* Value of the old solution vector */
		   double x_older[], /* Value of the real old soln vect */

		   double xdot[], /* Value of xdot predicted for new solution */
		   double xdot_old[], /* Value of xdot at previous time */

		   double x_update[],
		   int num_total_nodes,

		   struct elem_side_bc_struct *first_elem_side_BC_array[],
				/* This is an array of pointers to the first
				   surface integral defined for each element.
				   It has a length equal to the total number
				   of elements defined on the current proc */
		   int Debug_Flag, /* flag for calculating numerical jacobian
				      -1 == calc num jac w/o rescaling
				      -2 == calc num jac w/  rescaling */
		   double time_value, /* current value of time */
		   Exo_DB *exo,	    /* ptr to whole fe mesh */
		   Dpi *dpi,        /* any distributed processing info */
		   double *h_elem_avg,
		   double *U_norm)

/******************************************************************************
  This function compares the analytical jacobian entries calculated in
  matrix_fill the numerical ones approximated by central difference method.

  Author:          K. S. Chen (1511) (based on an earlier version by P. R. Schunk).
  Date:            January 19, 1994

  Updated: M. M. Hopkins.  Mucho optimization and other scaling options.
  Updated: D. R. Noble.  Added bracketed approach to checking Jacobian.
  Debug Option = -1 => unscaled rows
                 -2 => scaled rows
                 -3 => rows scaled by diagonal value

  Forward Difference Jacobian Checker: (USE -DFORWARD_DIFF_NUMJAC)
  If the absolute error exceeds RESIDUAL_TOLERANCE, or the scaled
  error exceeds SCALED_RESIDUAL_TOLERANCE (both defined in
  mm_numjac.h), an error message is reported.  Certain assumptions are
  made if the magnitudes of errors are on the order of
  SCALED_RESIDUAL_TOLERANCE_CUTOFF.  See the function
  compute_numerical_jacobian_errors() for details.

  Bracketed Jacobian Checker:
  Checks if the change in the residual caused by perturbing the solution vector
  is inconsistent with the two analytical jacobians computed for the original
  and perturbed solutions. Should catch any jacobian error that is larger than
  the change in the jacobian between the two solution points.  Should only return
  false positives when there is a change in the sign of the second derivative
  between the two solution points.
******************************************************************************/
{
  int i, j, k, l, m, ii, nn, kount, nnonzero, index;
  int zeroCA = 1;
  double *a = ams->val;
  int *ija = ams->bindx;
  double *aj_diag, *aj_off_diag, *scale;
  double *resid_vector_1, *x_1, resid_scale;
  double resid_min, resid_max, resid_error;
  /* double resid_scaled_error; */
  double dx, delta_min, delta_max;
  double delta_aj_percentage, roundoff, confidence, resid_diff;
  int *irow, *jcolumn, *nelem;

  int num_elems, num_dofs;
  int my_elem_num, my_node_num, elem_num, node_num;
  int elem_already_listed;
  int *output_list;
  int *elem_list, *dof_list;
  NODE_INFO_STRUCT *node;
  NODAL_VARS_STRUCT *nvs;
  VARIABLE_DESCRIPTION_STRUCT *vd;
  int I, var_i, var_j, ibc, bc_input_id, eqn;
  struct elem_side_bc_struct *elem_side_bc;
	  double x_scale[MAX_VARIABLE_TYPES];
	  int count[MAX_VARIABLE_TYPES];
	  int Inter_Mask_save[MAX_VARIABLE_TYPES][MAX_VARIABLE_TYPES];
	#ifdef FORWARD_DIFF_NUMJAC
	  double *nj, nj_err, nj_scaled_err;
	#else
	  double *aj, *aj_1, nj;
	#endif

	#ifdef DEBUG_NUMJAC
	  dbl min_scale, max_scale, abs_min, abs_max;
#endif

  DPRINTF(stderr, "\n Starting Numerical Jacobian Checker\n");
  if(strcmp(Matrix_Format, "msr"))
    EH(-1, "Cannot compute numerical jacobian values for non-MSR formats.");

/* calculates the total number of non-zero entries in the analytical jacobian, a[] */
  nnonzero = NZeros+1;
  nn = ija[NumUnknowns[pg->imtrx]]-ija[0]; /* total number of diagonal entries a[] */

  /* allocate arrays to hold jacobian and vector values */
  irow = (int *) array_alloc(1, nnonzero, sizeof(int));
  jcolumn = (int *) array_alloc(1, nnonzero, sizeof(int));
  nelem = (int *) array_alloc(1, nnonzero, sizeof(int));
  aj_diag =  (double *) array_alloc(1, NumUnknowns[pg->imtrx], sizeof(double));
  aj_off_diag =  (double *) array_alloc(1, nnonzero, sizeof(double));
  resid_vector_1 =  (double *) array_alloc(1, NumUnknowns[pg->imtrx], sizeof(double));
  x_1 =  (double *) array_alloc(1, NumUnknowns[pg->imtrx], sizeof(double));
  scale =  (double *) array_alloc(1, NumUnknowns[pg->imtrx], sizeof(double));
  output_list = (int *)array_alloc(1, NumUnknowns[pg->imtrx], sizeof(int));
  dof_list = (int *)array_alloc(1, NumUnknowns[pg->imtrx], sizeof(int));
  elem_list = (int *)array_alloc(1, ELEM_LIST_SIZE, sizeof(int));
#ifdef FORWARD_DIFF_NUMJAC
  nj =  (double *) array_alloc(1, nnonzero, sizeof(double));
#else
  aj =  (double *) array_alloc(1, NumUnknowns[pg->imtrx], sizeof(double));
  aj_1 =  (double *) array_alloc(1, NumUnknowns[pg->imtrx], sizeof(double));
#endif

  if (aj_off_diag == NULL || scale == NULL) EH(-1, "No room for storage for computing numerical jacobian");

  /* Cannot do this with Front */
  if (Linear_Solver == FRONT) EH(-1,"Cannot use frontal solver with numjac. Use umf or lu");

  /* Initialization */
  memset(aj_off_diag, 0, nnonzero*sizeof(dbl));
  memset(aj_diag, 0, NumUnknowns[pg->imtrx]*sizeof(dbl));

  /* save Inter_Mask[pg->imtrx] away, turn on all entries so that we can make sure
   * that Inter_Mask[pg->imtrx] is being turned on for all entries being used
   */
  for(j =0; j < MAX_VARIABLE_TYPES; j++)
    {
      for(i = 0; i < MAX_VARIABLE_TYPES; i++)
        {
          Inter_Mask_save[j][i] = Inter_Mask[pg->imtrx][j][i];
          Inter_Mask[pg->imtrx][j][i] = 1;
        }
    }

  /* There are a couple of places in checking the Jacobian numerically
   * that you really need to know the scale of the unknowns in the problem.
   * One is to determine the right size fo a finite difference step and
   * the second is in evaluating the scale of the residual.  So first step
   * is to estimate the scale for all variables in the problem */
  memset(x_scale, 0, (MAX_VARIABLE_TYPES)*sizeof(dbl));
  memset(count, 0, (MAX_VARIABLE_TYPES)*sizeof(int));
  for (i = 0; i < NumUnknowns[pg->imtrx]; i++)
    {
      var_i = idv[pg->imtrx][i][0];
      count[var_i]++;
      x_scale[var_i] += x[i]*x[i];
    }
  for (i = 0; i < MAX_VARIABLE_TYPES; i++)
    {
      if (count[i]) x_scale[i] = sqrt(x_scale[i]/count[i]);
      /* Now check for bad news.  If x[i] is zero everywhere then,
       * use the element size for displacements and for other
       * quantities assume x is order 1.
       */
      if (x_scale[i] == 0.)
        {
          switch (i)
            {
            case MESH_DISPLACEMENT1:
            case MESH_DISPLACEMENT2:
            case MESH_DISPLACEMENT3:
            case SOLID_DISPLACEMENT1:
            case SOLID_DISPLACEMENT2:
            case SOLID_DISPLACEMENT3:
              x_scale[i] = global_h_elem_siz(x, x_old, xdot, resid_vector, exo, dpi);
              break;

            default:
              x_scale[i] = 1.;
              break;
            }
        }
    }
  /* for level set problems we have an inherent scale */
  if (ls != NULL && ls->Length_Scale != 0.) x_scale[FILL] = ls->Length_Scale;

  /* copy x vector */
  for (i = 0; i < NumUnknowns[pg->imtrx]; i++)
    {
      x_1[i] = x[i];
    }

  /* first calculate the residual vector corresponding to the solution vector read in
     the initial guess file; also calculate the analytical jacobian entries */
  af->Assemble_Residual = TRUE;
  af->Assemble_Jacobian = TRUE;
  af->Assemble_LSA_Jacobian_Matrix = FALSE;
  af->Assemble_LSA_Mass_Matrix = FALSE;

  DPRINTF(stderr, "Computing analytic entries ...");
  (void) matrix_fill_full(ams, x, resid_vector,
			  x_old, x_older, xdot, xdot_old,x_update,
			  &delta_t, &theta,
			  first_elem_side_BC_array,
			  &time_value, exo, dpi,
			  &num_total_nodes,
			  h_elem_avg, U_norm, NULL);

#ifdef DEBUG_NUMJAC
  DPRINTF(stderr, "Before scaling:\n");
  for(i = 0; i < 20; i++)
    DPRINTF(stderr, "resid[% 2d] = %-10.4g\n", i, resid_vector[i]);
#endif

  if(Debug_Flag == -2)
    {
      /* Scale matrix first to get rid of problems with
       * penalty parameter.
       */
      row_sum_scaling_scale(ams, resid_vector, scale);

#ifdef DEBUG_NUMJAC
      abs_min = 1.0e+10;
      abs_max = 0.0;
      for(i = 0; i < NumUnknowns[pg->imtrx]; i++)
	{
	  if(fabs(scale[i])>abs_max) abs_max=fabs(scale[i]);
	  if(fabs(scale[i])<abs_min) abs_min = fabs(scale[i]);
	}
      DPRINTF(stderr, "abs_min = %g, abs_max = %g\n", abs_min, abs_max);
#endif
    }
  if(Debug_Flag == -3)
    {
      /* Scale matrix by diagonal entry.  This is usually the largest
       * in magnitude.  If this is zero, then perform no scaling.
       */
      for(i = 0; i < NumUnknowns[pg->imtrx]; i++)
	scale[i] = (a[i] == 0.0) ? 1.0 : a[i];
      row_scaling(NumUnknowns[pg->imtrx], a, ija, resid_vector, scale);
    }

#ifdef DEBUG_NUMJAC
  DPRINTF(stderr, "After scaling:\n");
  for(i = 0; i < 20; i++)
    DPRINTF(stderr, "resid[% 2d] = %-10.4g\n", i, resid_vector[i]);
  min_scale = 1.0e+20;
  max_scale = -min_scale;
  DPRINTF(stderr, "Scale vector:\n");
  for(i = 0; i < NumUnknowns[pg->imtrx]; i++)
    {
      DPRINTF(stderr, "scale[% 2d] = %-10.4g\n", i, scale[i]);
      if(scale[i] < min_scale) min_scale = scale[i];
      if(scale[i] > max_scale) max_scale = scale[i];
    }
  DPRINTF(stderr, "min_scale = % 9.4g, max_scale = % 9.4g\n",
	  min_scale, max_scale);
#endif

  /* extract diagonal and off-diagonal elements from the coefficient matrix stored
     in sparse-storage format */
  for (i=0; i<NumUnknowns[pg->imtrx]; i++)
    aj_diag[i] = a[i];                    /* diagonal elements */

  kount=0;                              /* off-diagonal elements */
  for (i=0; i<NumUnknowns[pg->imtrx]; i++)
    {
      nelem[i] = ija[i+1] - ija[i];
      for (k=0; k<nelem[i]; k++)
	{
	  irow[kount]=i;                   /* row # in global jacobian matrix */
	  ii = kount + NumUnknowns[pg->imtrx] + 1;
	  jcolumn[kount]=ija[ii];          /* column # in global jacobian matrix */
	  aj_off_diag[kount] = a[ii];
	  kount=kount+1;
	}
    }

  DPRINTF(stderr, "Sorting nonzeros ...");
  piksr2(nn, jcolumn, irow, aj_off_diag);  /* arrange coefficient matrix columnwise,*/
                                            /* in ascending column number order */
  DPRINTF(stderr, "done\n");

  /*
   *  now calculate analytical and numerical jacobians at perturbed values
   *  check that the perturbed residuals are consistent with range possible
   *  for range of analytical jacobian values
   */
  for (j = 0; j < NumUnknowns[pg->imtrx]; j++)       /* loop over each column */
    {
      /*
       * Perturb one variable at a time
       */

     if ( ls != NULL && ls->Ignore_F_deps && idv[pg->imtrx][j][0] == FILL ) continue;

#ifdef FORWARD_DIFF_NUMJAC
      x_1[j] = x[j] + x_scale[idv[pg->imtrx][j][0]] * DELTA_UNKNOWN;
#else
      dx = x_scale[idv[pg->imtrx][j][0]] * FD_DELTA_UNKNOWN;
      x_1[j] = x[j] + dx;
#endif

      num_elems = 0;
      for(i = 0; i < ELEM_LIST_SIZE; i++)
	elem_list[i] = 0;
      for(i = 0; i < NumUnknowns[pg->imtrx]; i++)
	output_list[i] = FALSE;

      af->Assemble_Residual = TRUE;
      af->Assemble_LSA_Jacobian_Matrix = FALSE;
      af->Assemble_LSA_Mass_Matrix = FALSE;
#ifdef FORWARD_DIFF_NUMJAC
      af->Assemble_Jacobian = FALSE;
#else
      af->Assemble_Jacobian = TRUE;
#endif
      neg_elem_volume = FALSE;
      neg_lub_height = FALSE;
      zero_detJ = FALSE;

      my_node_num = idv[pg->imtrx][j][2];

      /* Which elements to fill?  We need every element that contains
       * this node, plus all of the elements connected to them, even if
       * they are only connected by a node (and not a side).
       *
       * First, we put all the elements containing this node into the
       * list.  It is not possible for repeated elements, here.
       */
      for(i = exo->node_elem_pntr[my_node_num];
	  i < exo->node_elem_pntr[my_node_num+1]; i++)
	{
	  my_elem_num = exo->node_elem_list[i];
	  elem_list[num_elems++] = my_elem_num;
	}

      /* Now we go through each element we have, then each node on
       * those elements, then every element containing those nodes.
       * Add those elements, if they have not already been added.
       */
      for(i = exo->node_elem_pntr[my_node_num];
	  i < exo->node_elem_pntr[my_node_num+1]; i++)
	{
	  my_elem_num = exo->node_elem_list[i];
	  for(k = exo->elem_node_pntr[my_elem_num];
	      k < exo->elem_node_pntr[my_elem_num+1]; k++)
	    {
	      node_num = exo->elem_node_list[k];
	      for(l = exo->node_elem_pntr[node_num];
		  l < exo->node_elem_pntr[node_num+1]; l++)
		{
		  elem_num = exo->node_elem_list[l];
		  if(elem_num == -1)
		    continue;
		  elem_already_listed = FALSE;
		  for(m = 0; m < num_elems; m++)
		    if(elem_list[m] == elem_num)
		      {
			elem_already_listed = TRUE;
			break;
		      }
		  if(!elem_already_listed)
		    elem_list[num_elems++] = elem_num;
		}
	    }
	}

      /* For which variables do we report the numerical vs. analytic
       * jacobians?  Only those that are actually contained in an
       * element that contains our unknown's node.  We need to search
       * for all of the unknowns on all of the nodes on all of these
       * elements (whew!).  We specifically SHOULDN'T compare
       * numerical and analytic jacobians for any nodes except these,
       * because all of those nodes are not fully populated (so that
       * the residuals will come out incorrect for comparison
       * purposes).
       */
      for (i = exo->node_elem_pntr[my_node_num];
	   i < exo->node_elem_pntr[my_node_num+1]; i++) {
	my_elem_num = exo->node_elem_list[i];
	load_ei(my_elem_num, exo, 0, pg->imtrx);
	for (k = exo->elem_node_pntr[my_elem_num];
	     k < exo->elem_node_pntr[my_elem_num+1]; k++) {
	  node_num = exo->elem_node_list[k];
	  node = Nodes[node_num];
	  nvs = node->Nodal_Vars_Info[pg->imtrx];
	  for (l = 0; l < nvs->Num_Var_Desc; l++) {
	    vd = nvs->Var_Desc_List[l];
	    for (m = 0; m < vd->Ndof; m++) {
	      index = node->First_Unknown[pg->imtrx] + nvs->Nodal_Offset[l] + m;
	      output_list[index] = TRUE;
	    }
	  }
	}
      }

      /* make compact list of Eqdof's that will be checked; put diagonal term first */
      dof_list[0] = j;
      num_dofs = 1;
      for (i=0; i<NumUnknowns[pg->imtrx]; i++)
        {
          if (i!=j && output_list[i])
            {
              dof_list[num_dofs++] = i;
            }
        }

      /* compute residual and Jacobian at perturbed soln */
      memset(a, 0, nnonzero*sizeof(dbl));
      memset(resid_vector_1, 0, NumUnknowns[pg->imtrx]*sizeof(dbl));

      if (pd_glob[0]->TimeIntegration != STEADY) {
	xdot[j] += (x_1[j] - x[j])  * (1.0 + 2 * theta) / delta_t;
      }

      if ( xfem != NULL )
        clear_xfem_contribution( ams->npu );

      for (i = 0; i < num_elems; i++) {
<<<<<<< HEAD
	zeroCA = -1;
	if (i == 0) zeroCA = 1;
	load_ei(elem_list[i], exo, 0, pg->imtrx);
=======
	load_ei(elem_list[i], exo, 0);
>>>>>>> 941a707b
	matrix_fill(ams, x_1, resid_vector_1,
		    x_old, x_older,  xdot, xdot_old, x_update,
		    &delta_t, &theta,
		    first_elem_side_BC_array,
		    &time_value, exo, dpi,
		    &elem_list[i], &num_total_nodes,
		    h_elem_avg, U_norm, NULL, zeroCA);
	zeroCA = 0;
	if( neg_elem_volume ) break;
	if( neg_lub_height ) break;
	if( zero_detJ ) break;
      }

      if ( xfem != NULL )
        check_xfem_contribution( ams->npu, ams, resid_vector_1, x_1, exo );

      /*
       * Free memory allocated above
       */
      global_qp_storage_destroy();

#ifdef PARALLEL
      neg_elem_volume_global = FALSE;
      MPI_Allreduce(&neg_elem_volume, &neg_elem_volume_global, 1,
                     MPI_INT, MPI_LOR, MPI_COMM_WORLD);
      neg_elem_volume = neg_elem_volume_global;

      neg_lub_height_global = FALSE;
      MPI_Allreduce(&neg_lub_height, &neg_lub_height_global, 1,
                     MPI_INT, MPI_LOR, MPI_COMM_WORLD);
      neg_lub_height = neg_lub_height_global;

      zero_detJ_global = FALSE;
      MPI_Allreduce(&zero_detJ, &zero_detJ_global, 1,
                     MPI_INT, MPI_LOR, MPI_COMM_WORLD);
      zero_detJ = zero_detJ_global;
#endif

      if (neg_elem_volume) {
	DPRINTF(stderr, "neg_elem_volume triggered \n");
	exit(-1);
      }
      if (neg_lub_height) {
        DPRINTF(stderr, "neg_lub_height triggered \n");
        exit(-1);
      }
      if (zero_detJ) {
        DPRINTF(stderr, "zero_detJ triggered \n");
        exit(-1);
      }

#ifdef DEBUG_NUMJAC
      DPRINTF(stderr, "For j = % 2d, before scaling:\n", j);
      for (ii = 0; ii < num_dofs; ii++)
        {
	  i = dof_list[ii];
	  DPRINTF(stderr, "resid[% 2d] = %-10.4g\n", i, resid_vector_1[i]);
	}
#endif

      if (Debug_Flag == -2 || Debug_Flag == -3)
	{
          /* Scale to get rid of problems with
	   * penalty parameter.
	   */
#ifdef FORWARD_DIFF_NUMJAC
          vector_scaling(NumUnknowns[pg->imtrx], resid_vector_1, scale);
#else
          row_scaling(NumUnknowns[pg->imtrx], a, ija, resid_vector_1, scale);
#endif
	}

#ifdef DEBUG_NUMJAC
      DPRINTF(stderr, "For j = % 2d, after scaling:\n", j);
      for (ii = 0; ii < num_dofs; ii++)
        {
	  i = dof_list[ii];
	  DPRINTF(stderr, "resid[% 2d] = %-10.4g\n", i, resid_vector_1[i]);
	}
#endif

#ifdef FORWARD_DIFF_NUMJAC
      for (ii = 0; ii < num_dofs; ii++)
        {
	  i = dof_list[ii];
	  if(x[j] != 0.0)
	    nj[i] = (resid_vector_1[i] - resid_vector[i])/(x[j] * DELTA_UNKNOWN);
	  else
	    nj[i] = (resid_vector_1[i] - resid_vector[i])/DELTA_UNKNOWN;
#ifdef DEBUG_NUMJAC
	    DPRINTF(stderr,"x[%02d]=%-15g, resid_vector_1[%02d]=%-15g, resid_vector[%02d]=%-15g",
		    i,x[i],i,resid_vector_1[i],i,resid_vector[i]);
	    DPRINTF(stderr, " nj[%02d]=%-15g\n",i,nj[i]);
#endif
	}

      compute_numerical_jacobian_errors(aj_diag[j], nj[j], &nj_err, &nj_scaled_err);

      /* COMPARISON: analytical vs. numerical --- the diagonal element for column j */
      if(nj_err >= RESIDUAL_TOLERANCE ||
	 nj_scaled_err >= SCALED_RESIDUAL_TOLERANCE)
	{
	  DPRINTF(stderr, "Diag%.22s Var%.22s aj=%-10.4g nj=%-10.4g er=%9.4g rer=%9.4g x=%-10.4g r=%-10.4g\n"
		  ,resname[pg->imtrx][j],dofname[pg->imtrx][j], aj_diag[j], nj[j], nj_err,
		  nj_scaled_err, x_1[j], resid_vector_1[j]);
	}


      /* COMPARISON: analytical vs. numerical ---  the off-diagonal elements for column j */
      for (k=0; k<(ija[NumUnknowns[pg->imtrx]]-ija[0]); k++)
	{
	  if(jcolumn[k] == j)       /* match the column numbers */
	    {
	      for (ii = 0; ii < num_dofs; ii++)
                {
                  i = dof_list[ii];
		  if(irow[k] == i)      /* match the row numbers */
		    {
		      compute_numerical_jacobian_errors(aj_off_diag[k], nj[i], &nj_err, &nj_scaled_err);
		      /* MMH
		       * Added in a condition that the residual has to be
		       * "bigger than zero" (or 1e-6).  This could also
		       * be done as /aj_diag[j]...
		       */
		      if(nj_err >= RESIDUAL_TOLERANCE ||
			 nj_scaled_err >= SCALED_RESIDUAL_TOLERANCE)
			DPRINTF(stderr,
				"  Eq%.42s Var%.42s aj=%-10.4g nj=%-10.4g er=%9.4g rer=%9.4g x=%-10.4g r=%-10.4g\n",
				resname[pg->imtrx][irow[k]], dofname[pg->imtrx][jcolumn[k]],
				aj_off_diag[k], nj[i], nj_err,
				nj_scaled_err, x_1[j], resid_vector_1[j]);
		    }
		}
	    }
	}
#else
      /* BRACKETED JACOBIAN CHECKER */
      /* extract diagonal and off-diagonal elements from the coefficient matrix stored
         in sparse-storage format */
      memset(aj, 0, NumUnknowns[pg->imtrx]*sizeof(dbl));
      memset(aj_1, 0, NumUnknowns[pg->imtrx]*sizeof(dbl));
      for (ii = 0; ii < num_dofs; ii++)
        {
	  i = dof_list[ii];
          if (i == j)
            {
              aj[i] = aj_diag[j];
              aj_1[i] = a[i];
            }
          else
            {
              for (k=0; k<(ija[NumUnknowns[pg->imtrx]]-ija[0]); k++)
                {
                  if ((jcolumn[k] == j) && (irow[k] == i))
                    {
                      aj[i] = aj_off_diag[k];
                    }
                }
              for (k = ija[i]; k< ija[i+1]; k++)
                {
                  if (ija[k] == j)
                    {
                      aj_1[i] = a[k];
                    }
                }
            }
        }

      for (ii = 0; ii < num_dofs; ii++)
        {

          i = dof_list[ii];

          /* compute valid range for resid_vector_1[i] */
          if (dx*aj[i] > dx*aj_1[i])
            {
              delta_min = dx*aj_1[i];
              delta_max = dx*aj[i];
            }
          else
            {
              delta_min = dx*aj[i];
              delta_max = dx*aj_1[i];
            }

          /* attempt to calculate the magnitude of the roundoff error in the
           * residual calculation.  this is estimated to be MAX( J x_scale ) */
          resid_scale = fabs( resid_vector[i] );
          /*DRN-MAX BROKEN? resid_scale = MAX( resid_scale, fabs( a[i] * x_scale[idv[pg->imtrx][i][0]] ) );*/
	  if ( fabs( a[i] * x_scale[idv[pg->imtrx][i][0]] ) > resid_scale ) resid_scale = fabs( a[i] * x_scale[idv[pg->imtrx][i][0]] );
          for (k = ija[i]; k< ija[i+1]; k++)
            {
              var_j = idv[pg->imtrx][ija[k]][0];
              /*DRN-MAX BROKEN? resid_scale = MAX( resid_scale, fabs( a[k] * x_scale[var_j]) );*/
	      if ( fabs( a[k] * x_scale[var_j]) > resid_scale ) resid_scale = fabs( a[k] * x_scale[var_j]);
            }

          roundoff = 1.e-11;
          resid_min = resid_vector[i] + delta_min - roundoff*resid_scale;
          resid_max = resid_vector[i] + delta_max + roundoff*resid_scale;
          resid_diff = delta_max - delta_min;
          resid_diff += 2.*roundoff*resid_scale;

          if (resid_vector_1[i]<resid_min || resid_vector_1[i]>resid_max)
            {
              nj = (resid_vector_1[i] - resid_vector[i]) / dx;
              /* this scaled error examines the size of the deviation to
               * the width of the acceptance band.  The bigger the number
               * the more confidence you should be able to have that the
               * error is significant */
              /*DRN-MAX BROKEN? resid_error = MAX( resid_vector_1[i] - resid_max, resid_min - resid_vector_1[i] );*/
	      if ( resid_vector_1[i]<resid_min ) resid_error = resid_min - resid_vector_1[i];
	      else resid_error = resid_vector_1[i] - resid_max;

              /* resid_scaled_error = resid_error / resid_diff; */

              /* The following is a measure of the percentage of the acceptance band that is
               * due to changes in the jacobian from the unperturbed to perturbed
               * states.  The closer this is to 1, the more confidence you have
               * that the error is significant.  However, this will always be zero
               * for a constant sensitivity.  The more linear the relationship over
               * dx, the smaller this will be. A value of 0 means that one would expect
               * the numerical jacobian to agree with the analytical ones (which in this
               * case are the same) to within the roundoff error.
               * If this value is small and resid_scaled_error is small (meaning order 1)
               * than you may be safe ignoring this entry.  If this is close to 1, you
               * can be fairly confident that this is a signficant error for any value
               * of resid_scaled_error.
               */
              delta_aj_percentage = (delta_max - delta_min) / resid_diff;

              /* Here's an attempt to combine these ideas to give a measure of
               * confidence that we are flagging a true error.  This is the error
               * relative to the expected roundoff error.  I am a little hesitant
               * to use this because of the inherent uncertainty in the scale of the
               * residual error.
               */
              confidence = resid_error /
                           (2.*roundoff*resid_scale);

              if (i==j)
                {
                  DPRINTF(stderr,
                    "Diag%32.32s Var%32.32s x=%-10.4g dx=%-10.4g aj=%-10.4g nj=%-10.4g aj_1=%-10.4g d_aj=%-10.4g conf=%-10.4g\n",
	                  resname[pg->imtrx][i], dofname[pg->imtrx][j], x[j], dx,
			              aj[i], nj, aj_1[i],
                    delta_aj_percentage, confidence );
                }
              else
                {
		              DPRINTF(stderr,
			              "Eq%-32.32s Var%-32.32s x=%-10.2g dx=%-10.2g aj=%-10.4g nj=%-10.4g aj_1=%-10.2g d_aj=%-10.2g conf=%-10.2g\n",
			              resname[pg->imtrx][i], dofname[pg->imtrx][j], x[j], dx,
			              aj[i], nj, aj_1[i],
                    delta_aj_percentage, confidence );
                }

              /* print disclaimer for entries that have much lower confidence levels */
              if (x[j] == 0.)
                {
                  switch (idv[pg->imtrx][j][0])
                    {
                    case MESH_DISPLACEMENT1:
                    case MESH_DISPLACEMENT2:
                    case MESH_DISPLACEMENT3:
                    case SOLID_DISPLACEMENT1:
                    case SOLID_DISPLACEMENT2:
                    case SOLID_DISPLACEMENT3:

                    /* DPRINTF(stderr, "  NOTE: Jacobian errors associated with displacements "
                                      "are less reliable with undeformed initial conditions.\n");
*/
                      break;

                    default:
                      break;
                    }
                }

              /* list all BC's applied at this node and highlight ones with
               * desired sensitivity */
              my_node_num = idv[pg->imtrx][i][2];

              for (k = exo->node_elem_pntr[my_node_num];
                   k < exo->node_elem_pntr[my_node_num+1]; k++)
                {
                  my_elem_num = exo->node_elem_list[k];
                  load_ei(my_elem_num, exo, 0, pg->imtrx);

                  if (first_elem_side_BC_array[my_elem_num] != NULL)
                    {

                      elem_side_bc = first_elem_side_BC_array[my_elem_num];
                      /***************************************************************************
                       *  begining of do while construct which loops over the sides of this
                       *  element that have boundary conditions applied on to them.
                       ***************************************************************************/
                      do
                        {
                          for (ibc = 0; (bc_input_id = (int) elem_side_bc->BC_input_id[ibc]) != -1; ibc++)
                            {
                              var_i = idv[pg->imtrx][i][0];
                              var_j = idv[pg->imtrx][j][0];
                              I = idv[pg->imtrx][i][2];

                              if (in_list( I, 0, elem_side_bc->num_nodes_on_side, elem_side_bc->local_node_id ))
                                {
                                  eqn = var_i;
                                  if (BC_Types[bc_input_id].desc->vector &&
				      (eqn == VELOCITY2 || eqn == VELOCITY3) ) eqn = VELOCITY1;
#ifdef DEBUG_NUMJAC
                                  if (BC_Types[bc_input_id].desc->equation == eqn &&
				      BC_Types[bc_input_id].desc->sens[var_j] )
                                    {
                                      DPRINTF(stderr, "  >>> ");
                                    }
                                  else
                                    {
                                      DPRINTF(stderr, "      ");
                                    }

                                  DPRINTF(stderr, "%s on %sID=%d\n",
                                          BC_Types[bc_input_id].desc->name1,
			                  BC_Types[bc_input_id].Set_Type,
			                  BC_Types[bc_input_id].BC_ID);
#endif
                                }
                            }
                        } while ((elem_side_bc = elem_side_bc->next_side_bc) != NULL);
                    } /* END if (First_Elem_Side_BC_Array[my_elem_num] != NULL) */
                }
            }

          /* check Inter_Mask[pg->imtrx] for missing entries */
          var_i = idv[pg->imtrx][i][0];
          var_j = idv[pg->imtrx][j][0];
          if (!Inter_Mask_save[var_i][var_j])
            {
              /* check to make sure no dependence appears in analytical jacobian */
              if ((aj[i] != 0.) || (aj_1[i] != 0.))
                {
                  DPRINTF(stderr,
                    "Potential dependency error: Inter_Mask[pg->imtrx][Eq%.32s][Var%.32s]=0, but aj=%-10.4g aj_1=%-10.4g\n",
	                  resname[pg->imtrx][i], dofname[pg->imtrx][j], aj[i], aj_1[i] );
                }

              /* check to make sure no dependence appears in numerical jacobian */
              resid_min = resid_vector[i] - roundoff*resid_scale;
              resid_max = resid_vector[i] + roundoff*resid_scale;
              if (resid_vector_1[i]<resid_min || resid_vector_1[i]>resid_max)
                {
                  nj = (resid_vector_1[i] - resid_vector[i]) / dx;
                  DPRINTF(stderr,
                    "Potential dependency error: Inter_Mask[pg->imtrx][Eq%.32s][Var%.32s]=0, but nj=%-10.4g\n",
	                  resname[pg->imtrx][i], dofname[pg->imtrx][j], nj );
                }
            }
        }
#endif

      /*
       * return solution vector to its original state
       */
      if (pd_glob[0]->TimeIntegration != STEADY) {
	xdot[j] -= (x_1[j] - x[j])  * (1.0 + 2 * theta) / delta_t;
      }
      x_1[j] = x[j];
    }                          /* End of for (j=0; j<NumUnknowns[pg->imtrx]; j++) */

  /* free arrays to hold jacobian and vector values */
  safe_free( (void *) irow) ;
  safe_free( (void *) jcolumn) ;
  safe_free( (void *) nelem) ;
  safe_free( (void *) aj_diag) ;
  safe_free( (void *) aj_off_diag) ;
  safe_free( (void *) resid_vector_1) ;
  safe_free( (void *) x_1) ;
  safe_free( (void *) scale) ;
  safe_free( (void *) output_list);
  safe_free( (void *) dof_list);
  safe_free( (void *) elem_list);
#ifdef FORWARD_DIFF_NUMJAC
  safe_free( (void *) nj) ;
#else
  safe_free( (void *) aj) ;
  safe_free( (void *) aj_1) ;
#endif

}                             /*   End of function numerical_jacobian  */
/*****************************************************************************/
/*****************************************************************************/
/*****************************************************************************/

static int
intcompare(const void *left, const void *right)

    /*
     *
     */
{
  register int left_a_val, right_a_val;

  left_a_val = ((const data_t *)left)->a_val;
  right_a_val = ((const data_t *)right)->a_val;
  if (left_a_val > right_a_val)
    return 1;
  else if (left_a_val < right_a_val)
    return -1;
  else
    return 0;
}


/* function sorts arrays arr[], brr[], crr[] in ascending values of arr[] */
static void
piksr2(const int n, int arr[], int brr[], dbl crr[])
{
  int i;
  data_t *vals;

  vals = (data_t *)array_alloc(1, n, sizeof(data_t));
  for(i = 0; i < n; i++)
    {
      vals[i].a_val = arr[i];
      vals[i].b_val = brr[i];
      vals[i].c_val = crr[i];
    }
  qsort((data_t *)vals, n, sizeof(data_t), intcompare);
  for(i = 0; i < n; i++)
    {
      arr[i] = vals[i].a_val;
      brr[i] = vals[i].b_val;
      crr[i] = vals[i].c_val;
    }
  safe_free((void *)vals);
}       /* End of function piksr2 */


/* Do something intelligent with our raw errors... For example, if the
 * diagonal value is 1, and aj = 0.0, and nj = 1.0e-20, then this
 * probably isn't an actual error!
 */
#ifdef FORWARD_DIFF_NUMJAC
static void
compute_numerical_jacobian_errors(const dbl exact, /* analytic value */
				  const dbl approx, /* numerical value */
				  dbl *nj_err, /* absolute error */
				  dbl *nj_scaled_err) /* scaled error */
{
  dbl fexact, fapprox;

  fexact = fabs(exact);
  fapprox = fabs(approx);
  *nj_err = fabs(exact-approx);

  /* Case 1: exact is zero, approx is numerically zero. */
  if(fexact == 0.0 && fapprox < SCALED_RESIDUAL_TOLERANCE_CUTOFF)
    {
      *nj_scaled_err = 0.0;
      return;
    }
  /* Case 2: approx is zero, exact is numerically zero. */
  if(fapprox == 0.0 && fexact < SCALED_RESIDUAL_TOLERANCE_CUTOFF)
    {
      *nj_scaled_err = 0.0;
      return;
    }
  /* Case 3: exact is zero, approx is nonzero. */
  if(fexact == 0.0)
    {
      *nj_scaled_err = 1.0e+10;
      return;
      /* Case 3a: cannot ignore size of absolute error */
      /*
      if(*nj_err >= MIXED_RESIDUAL_TOLERANCE)
	*nj_scaled_err = 1.0e+10;
	*/
      /* Case 3b: The absolute error is so small that we ignore it. */
      /*
      else
	*nj_scaled_err = 0.0;
      return;
      */
    }
  /* Case 4: exact is nonzero, report scaled error. */
  *nj_scaled_err = *nj_err / fexact;
  /* Case 5: have a scaled error that causes reporting, but the
   * absolute error is so small that we don't worry about it.
   */
  if(*nj_scaled_err >= SCALED_RESIDUAL_TOLERANCE &&
     *nj_err < MIXED_RESIDUAL_TOLERANCE)
    *nj_scaled_err = 0.0;
  /* Case 6: have an absolute error that causes reporting, but the
   * scaled error is so small that we don't worry about it.
   */
  if(*nj_err >= RESIDUAL_TOLERANCE &&
     *nj_scaled_err < MIXED_SCALED_RESIDUAL_TOLERANCE)
    *nj_err = 0.0;
}
#endif

#ifndef COUPLED_FILL
void
numerical_jacobian_fill(int ijaf[],	/* fill Vector of integer pointers into a matrix */
			double afill[], /* Vector of non-zero entries in the
					 * coefficient matrix */
			double xf[],	/* fill Solution vector for the current processor */
			double rf[],    /* Residual vector for the current
					 * processor */
			double delta_t, /* time step size */
		        double theta,   /* parameter to vary time integration
                                         * from explicit (theta = 1) to
				         *      implicit (theta = 0) */
			double x[],     /* Value current big solution vector holding everything*/
			double x_old[], /* Value of the old solution vector */
			double xdot[],  /* Value of xdot predicted for new solution */


			int Debug_Flag, /* flag for calculating numerical jacobian
					   -3 == calc num jac w/  rescaling */
			int node_to_fill[], /* this is a map from the */
			Exo_DB *exo,	    /* ptr to whole fe mesh */
			Dpi *dpi) /* ptr to parallel info */

/******************************************************************************
  This function compares the analytical jacobian entries calculated in matrix_fill
                         the numerical ones approximated by central difference method.

  Author:          K. S. Chen (1511) (based on an earlier version by P. R. Schunk).
  Date:            January 19, 1994

******************************************************************************/

{
  int i, j, k, ii, nn, kount, nnonzero, num_total_nodes;

  extern struct elem_side_bc_struct **First_Elem_Side_BC_Array;

  const double epsilon = 1.e-07;


  double epsilon1=1.e-3;
  dbl *aj_diag, *aj_off_diag, *nj, *resid_vector_old, *x_save, *scale;
  int *irow, *jcolumn, *nelem;


  fprintf(stderr,"\n Starting Numerical Jacobian Checker for Fill equation\n");

  nnonzero	  = fill_zeros+1;
  nn		  = ijaf[num_fill_unknowns]-ijaf[0]; /* total number of diagonal entries a[] */
  num_total_nodes = Num_Internal_Nodes + Num_Border_Nodes;

/* allocate arrays to hold jacobian and vector values */
  irow		   = (int *) array_alloc(1, nnonzero, sizeof(int));
  jcolumn	   = (int *) array_alloc(1, nnonzero, sizeof(int));
  nelem		   = (int *) array_alloc(1, nnonzero, sizeof(int));
  aj_diag	   = (double *) array_alloc(1, num_fill_unknowns, sizeof(double));
  aj_off_diag	   = (double *) array_alloc(1, nnonzero, sizeof(double));
  nj		   = (double *) array_alloc(1, nnonzero, sizeof(double));
  resid_vector_old = (double *) array_alloc(1, num_fill_unknowns, sizeof(double));
  x_save	   = (double *) array_alloc(1, num_fill_unknowns, sizeof(double));
  scale		   = (double *) array_alloc(1, num_fill_unknowns, sizeof(double));

  if (nj == NULL || scale == NULL) EH(-1, "No room for numerical jacobian arrays");

  if (Debug_Flag == -2) epsilon1 = 1.e-6;

  /* initialization */
  memset(aj_off_diag, 0, nnonzero*sizeof(dbl)); /* off-diagonal analytical jacobian elements */
  memset(nj, 0, nnonzero*sizeof(dbl));          /* numerical jacobian elements */
  memset(aj_diag, 0, num_fill_unknowns*sizeof(dbl));  /* diagonal analytical jacobian elements */


  /* first calculate the residual vector corresponding to the solution vector read in
     the initial guess file; also calculate the analytical jacobian entries */

  af->Assemble_Residual		   = TRUE;
  af->Assemble_Jacobian		   = TRUE;
  af->Assemble_LSA_Jacobian_Matrix = FALSE;
  af->Assemble_LSA_Mass_Matrix	   = FALSE;

  (void) fill_matrix(afill, ijaf, rf, xf, x, x_old,
		     xdot, delta_t, theta, ADVECT, node_to_fill,
		     First_Elem_Side_BC_Array, exo, dpi);

  if (Debug_Flag == -2) {
    /* Scale matrix first to get rid of problems with
       penalt parameter */
    row_sum_scale_MSR(num_fill_unknowns, afill, ijaf, rf, scale);
  }

  /* save solution vector and residual vector before numerical jacobian calculations */

  dcopy1( num_fill_unknowns, xf, x_save);
  dcopy1( num_fill_unknowns, rf, resid_vector_old);

  /* extract diagonal and off-diagonal elements from the coefficient matrix stored
     in sparse-storage format */

  dcopy1(num_fill_unknowns, afill, aj_diag);  /* diagonal elements */

  kount=0;                              /* off-diagonal elements */
  for (i=0; i<num_fill_unknowns; i++)
    {
      nelem[i] = ijaf[i+1] - ijaf[i];
      for (k=0; k<nelem[i]; k++)
	{
	  irow[kount]=i;                   /* row # in global jacobian matrix */
	  ii = kount + num_fill_unknowns + 1;
	  jcolumn[kount]=ijaf[ii];          /* column # in global jacobian matrix */
	  aj_off_diag[kount] = afill[ii];
	  kount=kount+1;
	}
    }

  piksr2(nn, jcolumn, irow, aj_off_diag);  /* arrange coefficient matrix columnwise,*/
  /* in ascending column number order */


  /* calculate numerical jacobian entries columnwise and then compare them with the
     analytical jacobian entries */

  for (j=0; j<num_fill_unknowns; j++)       /* loop over each column */
    {

      xf[j] = x_save[j] + epsilon;     /* perturb one variable at a time */
      /* let big vector know of the change for load_fv */

      put_fill_vector(num_total_nodes, x, xf, node_to_fill);

      for (i=0; i<num_fill_unknowns; i++)
	rf[i] = 0.0;         /* zero residual vector before its calculation */

      af->Assemble_Residual = TRUE;
      af->Assemble_Jacobian = FALSE;
      af->Assemble_LSA_Jacobian_Matrix = FALSE;
      af->Assemble_LSA_Mass_Matrix = FALSE;

      (void) fill_matrix(afill, ijaf, rf, xf, x, x_old,
			 xdot, delta_t, theta, ADVECT,
                         node_to_fill, First_Elem_Side_BC_Array, exo, dpi);

      if (Debug_Flag == -2) {
	/* Scale matrix first to get rid of problems with
	   penalt parameter */
	row_scaling(num_fill_unknowns, afill, ijaf, rf, scale);
      }

      for (i=0; i<num_fill_unknowns; i++)  /* cal numerical jacobian vector for column j */
	nj[i] = (rf[i] - resid_vector_old[i])/epsilon;


      /* COMPARISON: analytical vs. numerical --- the diagonal element for column j */

      if(ABS(aj_diag[j] - nj[j]) > epsilon1)
	fprintf(stderr, " aj=%-10.4g nj=%-10.4g resid=%-12.5g at unknown j = %d\n",
		aj_diag[j], nj[j], rf[j], j);


      /* COMPARISON: analytical vs. numerical ---  the off-diagonal elements for column j */

      for (k=0; k<(ijaf[num_fill_unknowns]-ijaf[0]); k++)
	{
	  if(jcolumn[k] == j)       /* match the column numbers */
	    {
	      for (i=0; i<num_fill_unknowns; i++)
		{
		  if(i == irow[k])      /* match the row numbers */
		    {

		      if(ABS(aj_off_diag[k]-nj[i]) > epsilon1 && aj_off_diag[k] != 1.0e+06)
			fprintf(stderr," aj=%-10.4g nj=%-10.4g at unknown j = %d row i = %d\n",
				aj_off_diag[k], nj[i], j, i);
		    }
		}
	    }
	}

      xf[j] = xf[j] - epsilon;  /* return solution vector to its original state */

    }                          /* End of for (j=0; j<num_fill_unknowns; j++) */

  /* free arrays to hold jacobian and vector values */
  safe_free( (void *) irow) ;
  safe_free( (void *) jcolumn) ;
  safe_free( (void *) nelem) ;
  safe_free( (void *) aj_diag) ;
  safe_free( (void *) aj_off_diag) ;
  safe_free( (void *) nj) ;
  safe_free( (void *) resid_vector_old) ;
  safe_free( (void *) x_save) ;
  safe_free( (void *) scale) ;

}                             /*   End of function numerical_jacobian_fill  */
#endif /* not COUPLED_FILL */

/*****************************************************************************/
/*****************************************************************************/
/*****************************************************************************/

double
calc_numerical_delta(double base_value)

    /*************************************************************************
     *
     *  calc_numerical_delta():
     *
     *   This routine calculates a delta given a variable. It doesn't do
     *   anything elegant, such as checking for a "usual value" for the
     *   variable. Therefore, problems may arise.
     *
     *   The return value is guarranteed to be positive definate.
     *
     *************************************************************************/
{
  return (fabs(base_value) * DELTA_UNKNOWN + 1.0E-10);
}
/*****************************************************************************/
/*****************************************************************************/
/*****************************************************************************/

static int originalChoice_Jacobian = -23;
/*****************************************************************************/
/*****************************************************************************/
/*****************************************************************************/

void
AF_assemble_Residual_Only(void)

    /*************************************************************************
     *
     *  AF_assemble_Residual_Only
     *
     *  This routine sets the action flag to just calculate the residual
     *  only
     *
     *************************************************************************/
{
  originalChoice_Jacobian = af->Assemble_Jacobian;
  if (af->Assemble_Jacobian) {
     af->Assemble_Jacobian = FALSE;
  }
  if (! af->Assemble_Residual) af->Assemble_Residual = TRUE;
}
/*****************************************************************************/
/*****************************************************************************/
/*****************************************************************************/

void
AF_restore_Jacobian_Flag(void)

    /*************************************************************************
     *
     *  AF_restore_Jacobian_Flag
     *
     *
     *************************************************************************/
{
  if (originalChoice_Jacobian == -23) {
    EH(-1,"restore_Jacobian_Action_Flag ERROR: no original choice");
  }
  af->Assemble_Jacobian = originalChoice_Jacobian;
  originalChoice_Jacobian = -23;
}
/*****************************************************************************/
/*****************************************************************************/
/*****************************************************************************/<|MERGE_RESOLUTION|>--- conflicted
+++ resolved
@@ -1143,13 +1143,7 @@
         clear_xfem_contribution( ams->npu );
 
       for (i = 0; i < num_elems; i++) {
-<<<<<<< HEAD
-	zeroCA = -1;
-	if (i == 0) zeroCA = 1;
 	load_ei(elem_list[i], exo, 0, pg->imtrx);
-=======
-	load_ei(elem_list[i], exo, 0);
->>>>>>> 941a707b
 	matrix_fill(ams, x_1, resid_vector_1,
 		    x_old, x_older,  xdot, xdot_old, x_update,
 		    &delta_t, &theta,
