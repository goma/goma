/************************************************************************ *
* Goma - Multiphysics finite element software                             *
* Sandia National Laboratories                                            *
*                                                                         *
* Copyright (c) 2014 Sandia Corporation.                                  *
*                                                                         *
* Under the terms of Contract DE-AC04-94AL85000 with Sandia Corporation,  *
* the U.S. Government retains certain rights in this software.            *
*                                                                         *
* This software is distributed under the GNU General Public License.      *
\************************************************************************/
 
/* wr_exo -- open, write EXODUS II finite element mesh, close.
 *
 * Input:
 *	x -- a pointer to a structure containing the information from
 *	     an EXODUS IIv2 finite element database. A detailed description
 *	     of this structure may be found in "exo_struct.h"
 *
 *	verbosity -- a integer that determines the level of output
 *		from rd_exo(). If zero, then no output is produced, larger
 *		values produce more detailed reporting of rd_exo()'s progress.
 *
 * Return values:
 *	integer -- A value of zero is returned upon normal completion of the
 *		   routine. A value of -1 is returned if abnormal conditions
 *		   were encountered.
 *
 * Notes:
 *
 *	1. wr_exo() does inquiries before attempting to write stuff out.
 *		    items need to exist before they can be written.
 *
 *	2. Assume that various memory allocation has already been done.
 *
 *	3. Based on code for the more general wr_exo() routine, but
 *	   chopped down to do just the mesh.
 *
 * Created: 1997/08/04 10:02 MDT pasacki@sandia.gov
 *
 * Revised:
 */

#include <sys/types.h>
#include <time.h>
#include <errno.h>
#include <sys/utsname.h>
#include <pwd.h>
#include <fcntl.h>
#include <stdlib.h>
#include <stdio.h>
#include <string.h>
#include <unistd.h>		/* for getuid() */

#ifndef lint
#ifdef USE_RCSID
static char rcsid[] = "$Id: wr_exo.c,v 5.3 2008-05-02 19:07:58 hkmoffa Exp $";
#endif
#endif

static int has_been_called=0;

#include "std.h"
#include "exo_struct.h"
#include "mm_eh.h"
#include "rf_vars_const.h"
#include "mm_mp_const.h"
#include "mm_as_const.h"
#include "mm_as_structs.h"
#include "mm_as.h"
#include "rf_bc.h"
#include "rf_fem_const.h"
#include "rf_fem.h"
#include "rf_allo.h"
#include "rf_mp.h"		/* are we serial or parallel? */
#include "rf_io_structs.h"	/* for Results_Description */

#define GOMA_WR_EXO_C
#include "goma.h"

extern char **Argv;		/* global shadow of argv, def'd in main.c */

static Spfrtn sr;		/* sprintf() return type, whatever it is. */

/***********************************************************************/
/***********************************************************************/
/***********************************************************************/
int 
wr_mesh_exo(Exo_DB *x,		/* def'd in exo_struct.h */
            char *filename,	/* where to write */
            int verbosity)	/* how much to tell while writing */
{
#ifdef DEBUG
  char *yo = "wr_nodal_results_exo: ";
#endif
  int i;
  int status=0;

  /* 
   * This is a sad and pathetic little hack intended only for short term
   * use.  If its been longer than a year since 9/3/99 it should be replaced
   * with better code.  TABAER */

  dbl dummy=0;

  if ( verbosity > 0 )
    {
      fprintf(stderr, "wr_mesh_exo() begins.\n");
    }

  /*
   * Mesh data is so fundamental that we'll create the file with clobber,
   * obliterating any existing file of the same name. That is, preserving
   * other data in an EXODUS II file while writing onto it new mesh information
   * is deemed too extraordinary. If mesh information is written, it causes
   * all information in the file to be superseded.
   */

  x->io_wordsize = 8;

#ifdef DEBUG
  fprintf(stderr, "%s: ex_open with:\n", yo);
  fprintf(stderr, "\t\tfilename    = \"%s\"\n", filename);
  fprintf(stderr, "\t\tcomp_ws     = %d\n", x->comp_wordsize);
  fprintf(stderr, "\t\tio_wordsize = %d\n", x->io_wordsize);
#endif

  x->cmode = EX_CLOBBER;
  x->exoid = ex_create(filename, x->cmode, &x->comp_wordsize, 
                       &x->io_wordsize);
  EH(x->exoid, "ex_create");
      
  if ( verbosity > 1 )
    {
      fprintf(stderr, "ex_open/create() rtn = %d\n", x->exoid);
    }

  if ( verbosity > 2 )
    {
      fprintf(stderr, "\tx->path    = \"%s\"\n", x->path);
      fprintf(stderr, "\tx->mode    = %d\n", x->mode);
      fprintf(stderr, "\tx->comp_ws = %d\n", x->comp_wordsize);
      fprintf(stderr, "\tx->io_ws   = %d\n", x->io_wordsize);
      fprintf(stderr, "\tx->version = %g\n", x->version);
    }

  if ( verbosity > 1 )
    {
      fprintf(stderr, "ex_put_init() call...\n");
    }
  status = ex_put_init(x->exoid,
                       x->title, 
                       x->num_dim, 
                       x->num_nodes,
                       x->num_elems, 
                       x->num_elem_blocks, 
                       x->num_node_sets,
                       x->num_side_sets);

  EH(status, "ex_put_init");

  if ( verbosity > 0 )
    {
      fprintf(stderr, "\tx->title           = \"%s\"\n", x->title);
      fprintf(stderr, "\tx->num_nodes       = %d\n", x->num_nodes);
      fprintf(stderr, "\tx->num_elems       = %d\n", x->num_elems);
      fprintf(stderr, "\tx->num_elem_blocks = %d\n", x->num_elem_blocks);
      fprintf(stderr, "\tx->num_node_sets   = %d\n", x->num_node_sets);
      fprintf(stderr, "\tx->num_side_sets   = %d\n", x->num_side_sets);
    }

  if ( verbosity > 1 )
    {
      fprintf(stderr, "\tx->num_qa_rec      = %d\n", x->num_qa_rec);
      fprintf(stderr, "\tx->num_info        = %d\n", x->num_info);
    }      

  if ( x->num_qa_rec > 0 )
    {
      status = ex_put_qa(x->exoid, x->num_qa_rec, x->qa_record);
      EH(status, "ex_put_qa");
    }

  if ( x->num_info > 0 )
    {
      status = ex_put_info(x->exoid, x->num_info, x->info);
      EH(status, "ex_put_info");
    }

  if ( verbosity > 0 )
    {
      fprintf(stderr, "ex_put_coord()...\n");
    }

  if ( x->num_dim < 3 )
    {
      x->z_coord = &dummy;
    }

  if ( x->num_dim < 2 )
    {
      x->y_coord = &dummy;
    }

  if ( x->num_dim < 1 )
    {
      x->x_coord = &dummy;
    }

  status = ex_put_coord(x->exoid, x->x_coord, x->y_coord, x->z_coord);
  EH(status, "ex_put_coord");

  status = ex_put_coord_names(x->exoid, x->coord_names);
  EH(status, "ex_get_coord_names");

  if ( x->num_nodes > 0 )
    {
      if ( verbosity > 0 )
        {
          fprintf(stderr, "ex_put_node_num_map()...\n");
        }
      if ( x->node_map_exists )
        {
          status = ex_put_id_map(x->exoid, EX_NODE_MAP, x->node_map);
          EH(status, "ex_put_id_map node");
        }
    }

  if ( x->num_elems > 0 )
    {
      
      if ( x->elem_map_exists )
        {
          status = ex_put_id_map(x->exoid, EX_ELEM_MAP, x->elem_map);
          EH(status, "ex_put_id_map elem");
        }

      if ( x->elem_order_map_exists )
        {
          status = ex_put_map(x->exoid, x->elem_order_map);
          EH(status, "ex_put_map");
        }
    }

  /*
   * ELEMENT BLOCKS...
   */

  if ( x->num_elem_blocks > 0 )
    {
      for ( i=0; i<x->num_elem_blocks; i++)
        {
          if ( verbosity > 0 )
            {
              fprintf(stderr, "ex_put_elem_block()...\n");
            }
          status = ex_put_block(x->exoid, EX_ELEM_BLOCK,
                                x->eb_id[i],
                                x->eb_elem_type[i],
                                x->eb_num_elems[i],
                                x->eb_num_nodes_per_elem[i], 0, 0,
                                x->eb_num_attr[i]);
          EH(status, "ex_put_blocks elem");

          if ( (x->eb_num_elems[i] * x->eb_num_nodes_per_elem[i]) > 0 )
            {
              status = ex_put_conn(x->exoid, EX_ELEM_BLOCK,
                                   x->eb_id[i],
                                   x->eb_conn[i], 0, 0);
              EH(status, "ex_put_conn elem");
            }

          if ( (x->eb_num_elems[i]*x->eb_num_attr[i]) > 0 )
            {
              status = ex_put_attr(x->exoid, EX_ELEM_BLOCK, x->eb_id[i], x->eb_attr[i]);
              EH(status, "ex_put_attr elem");
            }
        }
    }

  /*
   * NODE SETS...
   */

  if ( x->num_node_sets > 0 )
    {
      if ( verbosity > 0 )
        {
          fprintf(stderr, "ex_put_concat_sets() node sets...\n");
        }

      ex_set_specs ns_specs;

      ns_specs.sets_ids            = x->ns_id;
      ns_specs.num_entries_per_set = x->ns_num_nodes;
      ns_specs.num_dist_per_set    = x->ns_num_distfacts;
      ns_specs.sets_entry_index    = x->ns_node_index;
      ns_specs.sets_dist_index     = x->ns_distfact_index;
      ns_specs.sets_entry_list     = x->ns_node_list;
      ns_specs.sets_extra_list     = NULL;
      ns_specs.sets_dist_fact      = x->ns_distfact_list;

      status = ex_put_concat_sets(x->exoid, EX_NODE_SET, &ns_specs);
      EH(status, "ex_put_concat_sets node_sets");
    }


  /*
   * SIDE SETS...
   */

  if ( x->num_side_sets > 0 ) 
    {
      if ( verbosity > 0 )
        {
          fprintf(stderr, "ex_put_concat_sets() side sets...\n");
        }
	

      ex_set_specs ss_specs;
      ss_specs.sets_ids            = x->ss_id;
      ss_specs.num_entries_per_set = x->ss_num_sides;
      ss_specs.num_dist_per_set    = x->ss_num_distfacts;
      ss_specs.sets_entry_index    = x->ss_elem_index;
      ss_specs.sets_dist_index     = x->ss_distfact_index;
      ss_specs.sets_entry_list     = x->ss_elem_list;
      ss_specs.sets_extra_list     = x->ss_side_list;
      ss_specs.sets_dist_fact      = x->ss_distfact_list;

      status = ex_put_concat_sets(x->exoid, EX_SIDE_SET, &ss_specs);

      EH(status, "ex_put_concat_sets side_sets");
    }


  /*
   * PROPERTIES...
   */

  /*
   * EXODUS II will write out the default table of one property called 
   * the "ID" for NS, SS, and EBs. Unless you actually have more properties
   * you want dumped, then we'll not write these out.
   */

  /*
   * Well, the damage s done. Very old EXODUS II data sets have spuriously
   * compounded ID properties already. 
   */

  /*
   * Node sets...
   */

  if ( x->ns_num_props > 1 ) 
    {

      if ( verbosity > 0 )
        {
          fprintf(stderr, "ex_put_prop_names(nodesets)...\n");
        }
      status = ex_put_prop_names(x->exoid, EX_NODE_SET, x->ns_num_props - 1,
                                 &(x->ns_prop_name[1]) );
      EH(status, "ex_put_prop_names(EX_NODE_SET)");

      /* 
       * the following loop begins at 1 so as avoid writing
       * the first "ID" node set property table
       * This automatically added by ex_put_prop_array
       * as the first property table written to all exodus files
       * Consequently, if we were to write the "ID" table out
       * here it would continually be replicated as the file
       * is repeatedly rewritten
       */

      for ( i=1; i<x->ns_num_props; i++)
        {
          if( strcmp( x->ns_prop_name[i] , "ID" ) !=0 )
            {
              status = ex_put_prop_array(x->exoid, EX_NODE_SET, 
                                         x->ns_prop_name[i],
                                         x->ns_prop[i]);
              EH(status, "ex_put_prop_array(EX_NODE_SET)");
            }
        }
      
    }
      
  /*
   * Side sets...
   */

  if ( x->ss_num_props > 1 ) 
    {

      /*
       * Only write these out if the second property is not the same ole
       * "ID" like the first one...
       */

      if ( verbosity > 0 )
        {
          fprintf(stderr, "ex_put_prop_names(sidesets)...\n");
        }
      status = ex_put_prop_names(x->exoid, EX_SIDE_SET, x->ss_num_props - 1,
                                 &(x->ss_prop_name[1]));
      EH(status, "ex_get_prop_names(EX_SIDE_SET)");
          
      for ( i=1; i<x->ss_num_props; i++)
        {
          if( strcmp( x->ss_prop_name[i] , "ID" ) !=0 )
            {

              status = ex_put_prop_array(x->exoid, EX_SIDE_SET, 
                                         x->ss_prop_name[i],
                                         x->ss_prop[i]);
              EH(status, "ex_put_prop_array(EX_SIDE_SET)");
            }
        }
    }
      
  /*
   * Element blocks...
   */

  if ( x->eb_num_props > 1 ) 
    {

      if ( verbosity > 0 )
        {
          fprintf(stderr, "ex_put_prop_names(elemblocks)...\n");
        }

      status = ex_put_prop_names(x->exoid, EX_ELEM_BLOCK, x->eb_num_props - 1,
                                 &(x->eb_prop_name[1]) );
      EH(status, "ex_put_prop_names(EX_ELEM_BLOCK)");

      for ( i=1; i<x->eb_num_props; i++)
        {
          if( strcmp( x->ss_prop_name[i] , "ID" ) !=0 )
            {

              status = ex_put_prop_array(x->exoid, EX_ELEM_BLOCK, 
                                         x->eb_prop_name[i],
                                         x->eb_prop[i]);
              EH(status, "ex_put_prop_array(EX_ELEM_BLOCK)");
            }
        }
        
    }
      
  status = ex_close(x->exoid);
  EH(status, "ex_close()");
  
  return(status);
}

/****************************************************************************/
/****************************************************************************/
/****************************************************************************/

static int file_is_readable(const char *filename)

    /***********************************************************************
     *
     * file_is_readable()
     *
     *  Attempts to determine if a file exists and is readable by this
     *  user
     *
     *  Input
     * -------
     *    filename = Relative pathname to the file.
     *
     *  Return
     * --------
     *    True (1) = File exists and is readable
     *    false(0) = File doesn't exist or is not readable.
     *
     *  (note: fopen will set the global variable, errno, as well. Therefore,
     *         there is more specific information if needed)
     ***********************************************************************/
{
  FILE *fp;
  if (filename == NULL) return 0;
  fp = fopen(filename, "r");
  if (fp == NULL) return 0;
  (void) fclose(fp);
  return 1;
}
/****************************************************************************/
/****************************************************************************/
/****************************************************************************/

/* wr_result_prelim_exo() -- open, setup EXODUS II db for results, close
 *
 * One time initialization that writes out how many nodal variables to expect
 * in the results and what their names are. This information comes in via
 * the Results_Description.
 *
 * This routine is based on the setup_exoII_results() of long ago, but modified
 * to use the new exo_struct.
 *
 * The filename written to is "exo->path", so set it to what you need and
 * remember to set it back for the next person.
 *
 * in:
 * ---
 *	rd		pointer to a "Results_Description" structure that 
 * 			describes the results that are about to be dumped.
 *			for more information on this structure, see the
 *			file "rf_io.h"
 *
 *	exo		ptr to Exodus II finite element database that has
 *			been read in. Basically, expect that mesh data is
 *			known at this point, even if the results have not
 *			yet been computed.
 * out:
 * ----
 *	(none)
 *
 * Revised: 1997/08/26 14:06 MDT pasacki@sandia.gov
 */

<<<<<<< HEAD
void
wr_result_prelim_exo(struct Results_Description *rd, 
                     Exo_DB *exo,
                     char *filename,
                     double ***gvec_elem )
{
=======
void wr_result_prelim_exo(struct Results_Description *rd,
                          Exo_DB *exo,
                          char *filename,
                          double ***gvec_elem) {
>>>>>>> e33b61bb
  int i, error;
  int filename_exists; /* boolean */

<<<<<<< HEAD
  int	num_vars;		/* number of var_type variables to be written */
  char	*var_names[MAX_NNV];	/* NOTE: this array must be sized to be the 
                                   greatest value of MAX_NNV, MAX_NEV, MAX_NGV,
                                   etc. It is reused for each of these variable
                                   types. Currently (8/13/98), MAX_NNV is the 
                                   largest value @ 100 of them all - RRL   */

  char	*gvar_names[MAX_NGV];	
                                /* array containing num_vars variable names */
=======
  int num_vars;             /* number of var_type variables to be written */
  char *var_names[MAX_NNV]; /* NOTE: this array must be sized to be the
                               greatest value of MAX_NNV, MAX_NEV, MAX_NGV,
                               etc. It is reused for each of these variable
                               types. Currently (8/13/98), MAX_NNV is the
                               largest value @ 100 of them all - RRL   */

  char *gvar_names[MAX_NGV];
  /* array containing num_vars variable names */
>>>>>>> e33b61bb

#ifdef DEBUG
  static char *yo = "wr_result_prelim_exo: ";
#endif
  /*
   * We don't support history variables.
   */

  if (rd->nhv > 0) {
    EH(-1, "Not prepared to write history variables.");
  }

  if (filename == NULL) {
    EH(-1, "No file specified to write EXODUS II info.");
  }

  /*
   *  Figure out whether the file exists and is readable by this
   *  user.
   */
  filename_exists = file_is_readable(filename);

  /*
   * If this is an entirely new file, then we'll take the opportunity to
   * write out 8 byte floating point data. If it's an old file, then
   * we'll query it by passing a zero and respect it's wishes.
   *
   * The I/O wordsize is really immaterial to the memory resident structure
   * and is often obsolete when reading and writing memory contents to and
   * from different EXODUS II files. Same applies for the filename.
   */
  if (filename_exists) {
    exo->io_wordsize = 0; /* query the file */
#ifdef DEBUG
    fprintf(stderr, "%s: \"%s\" already exists\n", yo, filename);
#endif
  } else {
    exo->io_wordsize = 8;
#ifdef DEBUG
<<<<<<< HEAD
      fprintf(stderr, "%s: \"%s\" does not exist, going for double\n", yo, 
              filename);
=======
    fprintf(stderr, "%s: \"%s\" does not exist, going for double\n", yo, filename);
>>>>>>> e33b61bb
#endif
  }

  exo->cmode = EX_WRITE;

#ifdef DEBUG
  fprintf(stderr, "%s: ex_open with:\n", yo);
  fprintf(stderr, "\t\tfilename    = \"%s\"\n", filename);
  fprintf(stderr, "\t\tcomp_ws     = %d\n", exo->comp_wordsize);
  fprintf(stderr, "\t\tio_wordsize = %d\n", exo->io_wordsize);
#endif

  if (filename_exists) {
#ifdef DEBUG
<<<<<<< HEAD
      fprintf(stderr, "P_%d at barrier < ex_open in wr_result_prelim_exo()\n", 
              ProcID);
#endif

      exo->exoid = ex_open(filename, exo->cmode, &exo->comp_wordsize, 
                           &exo->io_wordsize, &exo->version);
      EH(exo->exoid, "ex_open");
    }
  else
    {
      exo->exoid = ex_create(filename, exo->cmode, &exo->comp_wordsize, 
                           &exo->io_wordsize);
      EH(exo->exoid, "ex_create");
    }

=======
    fprintf(stderr, "P_%d at barrier < ex_open in wr_result_prelim_exo()\n", ProcID);
#endif

    exo->exoid =
        ex_open(filename, exo->cmode, &exo->comp_wordsize, &exo->io_wordsize, &exo->version);
    EH(exo->exoid, "ex_open");
  } else {
    exo->exoid = ex_create(filename, exo->cmode, &exo->comp_wordsize, &exo->io_wordsize);
    EH(exo->exoid, "ex_create");
  }
>>>>>>> e33b61bb

  /*
   * Analysis Results
   * -------- -------
   */

  /* --------------------- Global Variables -------------------------- */
<<<<<<< HEAD
  if ( rd->ngv > 0 )
    {
      num_vars = rd->ngv;
      error = ex_put_variable_param(exo->exoid, EX_GLOBAL, num_vars);
      EH(error, "ex_put_variable_param global");
      for ( i=0; i<rd->ngv; i++)
        {
         gvar_names[i] = rd->gvname[i];
        }
      error = ex_put_variable_names(exo->exoid, EX_GLOBAL, num_vars, gvar_names);
      EH(error, "ex_put_variable_names global");
    }
      
  /* -------------------- Element Variables -------------------------- */
  if ( rd->nev > 0 )
    {
      num_vars = rd->nev;
      error = ex_put_variable_param(exo->exoid, EX_ELEM_BLOCK, num_vars);
      EH(error, "ex_put_variable_param elem block");
      for ( i=0; i<rd->nev; i++)
        {
          var_names[i] = rd->evname[i];
#ifdef DEBUG
          printf("%s: elem var_name[%d] = %s\n", yo, i, var_names[i]);
#endif
        }
=======
  if (rd->ngv > 0) {
    num_vars = rd->ngv;
    error = ex_put_variable_param(exo->exoid, EX_GLOBAL, num_vars);
    EH(error, "ex_put_variable_param global");
    for (i = 0; i < rd->ngv; i++) {
      gvar_names[i] = rd->gvname[i];
    }
    error = ex_put_variable_names(exo->exoid, EX_GLOBAL, num_vars, gvar_names);
    EH(error, "ex_put_variable_names global");
  }

  /* -------------------- Element Variables -------------------------- */
  if (rd->nev > 0) {
    num_vars = rd->nev;
    error = ex_put_variable_param(exo->exoid, EX_ELEM_BLOCK, num_vars);
    EH(error, "ex_put_variable_param elem block");
    for (i = 0; i < rd->nev; i++) {
      var_names[i] = rd->evname[i];
#ifdef DEBUG
      printf("%s: elem var_name[%d] = %s\n", yo, i, var_names[i]);
#endif
    }
>>>>>>> e33b61bb
#ifdef DEBUG
    printf("%s: varnames loaded\n", yo);
#endif
    error = ex_put_variable_names(exo->exoid, EX_ELEM_BLOCK, num_vars, var_names);
    EH(error, "ex_put_variable_names elem block");

    /* Create truth table at this time - saves mucho cycles later
       Also malloc the gvec_elem final dim. Easier to do right
       when the truth table is built. */

    create_truth_table(rd, exo, gvec_elem);
  }

  /* -------------------- Nodal Variables -------------------------- */
<<<<<<< HEAD
  if ( rd->nnv > 0 )
    {
      num_vars = rd->nnv;
      error = ex_put_variable_param(exo->exoid, EX_NODAL, num_vars);
      EH(error, "ex_put_variable_param EX_NODAL");
      for ( i=0; i<rd->nnv; i++)
        {
          var_names[i] = rd->nvname[i];
#ifdef DEBUG
          printf("%s: nodal var_name[%d] = %s\n", yo, i, var_names[i]);
#endif
        }
=======
  if (rd->nnv > 0) {
    num_vars = rd->nnv;
    error = ex_put_variable_param(exo->exoid, EX_NODAL, num_vars);
    EH(error, "ex_put_variable_param EX_NODAL");
    for (i = 0; i < rd->nnv; i++) {
      var_names[i] = rd->nvname[i];
#ifdef DEBUG
      printf("%s: nodal var_name[%d] = %s\n", yo, i, var_names[i]);
#endif
    }
>>>>>>> e33b61bb
#ifdef DEBUG
    printf("%s: varnames loaded\n", yo);
#endif
    error = ex_put_variable_names(exo->exoid, EX_NODAL, num_vars, var_names);
    EH(error, "ex_put_variable_names nodal");
  }

  error = ex_close(exo->exoid);
  EH(error, "ex_close");

  return;
}
/* End of wr_result_prelim_exo() ------------------------------------------- */
/***********************************************************************/
/***********************************************************************/
/***********************************************************************/


void
wr_result_prelim_exo_segregated(struct Results_Description **rd,
                     Exo_DB *exo,
                     char *filename,
                     double ****gvec_elem )
{
  int i, error;
  int filename_exists;          /* boolean */

  int   num_vars;               /* number of var_type variables to be written */
  char  *var_names[MAX_NNV];    /* NOTE: this array must be sized to be the
                                   greatest value of MAX_NNV, MAX_NEV, MAX_NGV,
                                   etc. It is reused for each of these variable
                                   types. Currently (8/13/98), MAX_NNV is the
                                   largest value @ 100 of them all - RRL   */

  char  *gvar_names[MAX_NGV];
                                /* array containing num_vars variable names */
  int total_nev = 0;
  int total_nnv = 0;

  for (pg->imtrx = 0; pg->imtrx < upd->Total_Num_Matrices; pg->imtrx++) {
    total_nev += rd[pg->imtrx]->nev;
    total_nnv += rd[pg->imtrx]->nnv;
  }

#ifdef DEBUG
  static char *yo="wr_result_prelim_exo: ";
#endif
  /*
   * We don't support history variables.
   */

  if ( rd[0]->nhv > 0 )
    {
      EH(-1, "Not prepared to write history variables.");
    }

  if ( filename == NULL )
    {
      EH(-1, "No file specified to write EXODUS II info.");
    }

  /*
   *  Figure out whether the file exists and is readable by this
   *  user.
   */
  filename_exists = file_is_readable(filename);

  /*
   * If this is an entirely new file, then we'll take the opportunity to
   * write out 8 byte floating point data. If it's an old file, then
   * we'll query it by passing a zero and respect it's wishes.
   *
   * The I/O wordsize is really immaterial to the memory resident structure
   * and is often obsolete when reading and writing memory contents to and
   * from different EXODUS II files. Same applies for the filename.
   */
  if ( filename_exists )
    {
      exo->io_wordsize = 0;     /* query the file */
#ifdef DEBUG
      fprintf(stderr, "%s: \"%s\" already exists\n", yo, filename);
#endif
    }
  else
    {
      exo->io_wordsize = 8;
#ifdef DEBUG
      fprintf(stderr, "%s: \"%s\" does not exist, going for double\n", yo,
              filename);
#endif
    }

  exo->cmode = EX_WRITE;

#ifdef DEBUG
  fprintf(stderr, "%s: ex_open with:\n", yo);
  fprintf(stderr, "\t\tfilename    = \"%s\"\n", filename);
  fprintf(stderr, "\t\tcomp_ws     = %d\n", exo->comp_wordsize);
  fprintf(stderr, "\t\tio_wordsize = %d\n", exo->io_wordsize);
#endif

  if ( filename_exists )
    {
#ifdef DEBUG
      fprintf(stderr, "P_%d at barrier < ex_open in wr_result_prelim_exo()\n",
              ProcID);
#endif

      exo->exoid = ex_open(filename, exo->cmode, &exo->comp_wordsize,
                           &exo->io_wordsize, &exo->version);
      EH(exo->exoid, "ex_open");
    }
  else
    {
      exo->exoid = ex_create(filename, exo->cmode, &exo->comp_wordsize,
                           &exo->io_wordsize);
      EH(exo->exoid, "ex_create");
    }


  /*
   * Analysis Results
   * -------- -------
   */

  /* --------------------- Global Variables -------------------------- */
  if ( rd[0]->ngv > 0 )
    {
      num_vars = rd[0]->ngv;
      error = ex_put_variable_param(exo->exoid, EX_GLOBAL, num_vars);
      EH(error, "ex_put_variable_param global");
      for ( i=0; i<rd[0]->ngv; i++)
        {
         gvar_names[i] = rd[0]->gvname[i];
        }
      error = ex_put_variable_names(exo->exoid, EX_GLOBAL, num_vars, gvar_names);
      EH(error, "ex_put_variable_names global");
    }

  /* -------------------- Element Variables -------------------------- */
  if ( total_nev > 0 )
    {
      error = ex_put_variable_param(exo->exoid, EX_ELEM_BLOCK, total_nev);
      EH(error, "ex_put_variable_param elem block");
      pg->imtrx = 0;
      int count = 0;
      i = 0;
      while (count < total_nev) {
        while (i >= rd[pg->imtrx]->nev && pg->imtrx < upd->Total_Num_Matrices) {
          i = 0;
          pg->imtrx++;
        }

        if (pg->imtrx >= upd->Total_Num_Matrices) {
          EH(-1, "Error counting element variables");
          return;
        }

        var_names[count] = rd[pg->imtrx]->evname[i];
#ifdef DEBUG
          printf("%s: elem var_name[%d] = %s\n", yo, count, var_names[count]);
#endif
        i++;
        count++;
      }
#ifdef DEBUG
      printf("%s: varnames loaded\n", yo);
#endif
      error = ex_put_variable_names(exo->exoid, EX_ELEM_BLOCK,  total_nev, var_names);
      EH(error, "ex_put_variable_names elem block");

      /* Create truth table at this time - saves mucho cycles later
         Also malloc the gvec_elem final dim. Easier to do right
         when the truth table is built. */

      create_truth_table_segregated(rd, exo, gvec_elem);
    }

  /* -------------------- Nodal Variables -------------------------- */
  if ( total_nnv > 0 )
    {
      error = ex_put_variable_param(exo->exoid, EX_NODAL, total_nnv);
      EH(error, "ex_put_variable_param EX_NODAL");
      pg->imtrx = 0;
      int count = 0;
      i = 0;
      while (count < total_nnv) {
        while (i >= rd[pg->imtrx]->nnv && pg->imtrx < upd->Total_Num_Matrices) {
          i = 0;
          pg->imtrx++;
        }

        if (pg->imtrx >= upd->Total_Num_Matrices) {
          EH(-1, "Error counting nodal variables");
          return;
        }

        var_names[count] = rd[pg->imtrx]->nvname[i];
  #ifdef DEBUG
        printf("%s: nodal var_name[%d] = %s\n", yo, count, var_names[count]);
  #endif
        i++;
        count++;
      }
#ifdef DEBUG
      printf("%s: varnames loaded\n", yo);
#endif
      error = ex_put_variable_names(exo->exoid, EX_NODAL, total_nnv, var_names);
      EH(error, "ex_put_variable_names nodal");
    }

  error = ex_close(exo->exoid);
  EH(error, "ex_close");

  return;
}

void 
wr_nodal_result_exo(Exo_DB *exo, char *filename, double vector[],
                    int variable_index, int time_step, double time_value)

     /*****************************************************************
      * write_nodal_result_exo() 
      *     -- open/write/close EXODUS II db for 1 nodal var at one
      *        time step.
      *
      * The output EXODUS II database contains the original model
      * information with some minor QA and info additions, with new 
      * nodal value solution data written.
      * 
      ******************************************************************/
{
  char err_msg[MAX_CHAR_IN_INPUT];
  int error;
  exo->cmode = EX_WRITE;
  exo->io_wordsize = 0;		/* query */
  exo->exoid = ex_open(filename, exo->cmode, &exo->comp_wordsize, 
                       &exo->io_wordsize, &exo->version);
  if (exo->exoid < 0)
    {
      sr = sprintf(err_msg, 
                   "ex_open() = %d on \"%s\" failure @ step %d, time = %g",
                   exo->exoid, filename, time_step, time_value);
      EH(-1, err_msg);
    }
  error      = ex_put_time(exo->exoid, time_step, &time_value);
  EH(error, "ex_put_time");
  error      = ex_put_var(exo->exoid, time_step, EX_NODAL, variable_index, 1,
				exo->num_nodes, vector);
  EH(error, "ex_put_var nodal");
  error      = ex_close(exo->exoid);
  return;
}
/***********************************************************************/
/***********************************************************************/
/***********************************************************************/

void 
wr_elem_result_exo(Exo_DB *exo, const char *filename, double ***vector, 
                   const int variable_index, const int time_step,
                   const double time_value, 
                   struct Results_Description *rd)
{
  int error, i;
  double local_time_value=time_value;
  /* static char *yo = "wr_elem_result_exo"; */

  /*
   * This file must already exist.
   */

  exo->cmode = EX_WRITE;

  exo->io_wordsize = 0;		/* query */
  exo->exoid = ex_open(filename, exo->cmode, &exo->comp_wordsize, 
                       &exo->io_wordsize, &exo->version);
  EH(exo->exoid, "ex_open");

#ifdef DEBUG
  fprintf(stderr, "\t\tfilename    = \"%s\"\n", filename);
  fprintf(stderr, "\t\tcomp_ws     = %d\n", exo->comp_wordsize);
  fprintf(stderr, "\t\tio_wordsize = %d\n", exo->io_wordsize);
#endif

  error = ex_put_time (exo->exoid, time_step, &local_time_value );
  EH(error, "ex_put_time");

  /* If the truth table has NOT been set up, this will be really slow... */

  for (i = 0; i < exo->num_elem_blocks; i++) {
    if (exo->elem_var_tab_exists == TRUE) {
      /* Only write out vals if this variable exists for the block */
      if (exo->elem_var_tab[i*rd->nev + variable_index] == 1) {
        error = ex_put_var(exo->exoid, time_step, EX_ELEM_BLOCK, variable_index+1,
                           exo->eb_id[i], exo->eb_num_elems[i],
                           vector[i][variable_index]);
	      EH(error, "ex_put_var elem");
      }
    }
    else {
      /* write it anyway (not really recommended from a performance viewpoint) */
      error      = ex_put_var ( exo->exoid,
                                time_step, EX_ELEM_BLOCK,
                                variable_index+1, /* Convert to 1 based for
                                          exodus */
                                exo->eb_id[i],
                                exo->eb_num_elems[i],
                                vector[i][variable_index] );
      EH(error, "ex_put_var elem");
    }
  }

  error      = ex_close ( exo->exoid );
  EH(error, "ex_close");

  return;
}


void
wr_global_result_exo( Exo_DB *exo, 
                      const char *filename, 
                      const int time_step, 
                      const int ngv, 
                      double u[] )
{
     /*****************************************************************
      * write_global_result_exo() 
      *     -- open/write/close EXODUS II db for all global values
      *
      * The output EXODUS II database contains the original model
      * information with some minor QA and info additions, with new 
      * global data written.
      * 
      ******************************************************************/
  int error;


  /* 
   * This capability is deactivated for parallel processing.
   * brkfix doesn't support global variables, when this
   * changes this restriction should be removed. TAB 3/2002 */

  if( u == NULL ) return ; /* Do nothing if this is NULL */

  exo->cmode = EX_WRITE;
  exo->io_wordsize = 0;		/* query */
  exo->exoid = ex_open(filename, exo->cmode, &exo->comp_wordsize, 
                       &exo->io_wordsize, &exo->version);
  if (exo->exoid < 0) {
    EH(-1,"wr_nodal_result_exo: could not open the output file");
  }

  error = ex_put_var( exo->exoid, time_step, EX_GLOBAL, 1, 0, ngv, u );

  EH(error, "ex_put_var glob_vars");

  error = ex_close( exo->exoid);


  return;
}
/* End of write_exoII_results ----------------------------------------- */



/***********************************************************************/
/***********************************************************************/
/***********************************************************************/
/*
 * create_truth_table() -- Test each proposed element against each element
 * block for existance and populate the truth table. This saves file
 * rewrites later (a netcdf phenom) when each variable is written sequentially
 * later.
 *
 * Created: 1998/08/19 08:17 MDT rrlober@sandia.gov
 */
<<<<<<< HEAD
void
create_truth_table(struct Results_Description *rd, Exo_DB *exo,
                   double ***gvec_elem )
{
  char err_msg[MAX_CHAR_IN_INPUT], if_ev;
  int   i, j, eb_indx, ev_indx, mat_num, error, check, iii;
  int   imtrx;
  int	tev, found_match, ip_total;
=======
void create_truth_table(struct Results_Description *rd, Exo_DB *exo, double ***gvec_elem) {
  char err_msg[MAX_CHAR_IN_INPUT], if_ev;
  int i, j, eb_indx, ev_indx, mat_num, error, check, iii;
  int tev, found_match, ip_total;
>>>>>>> e33b61bb
  ELEM_BLK_STRUCT *eb_ptr;

  static const char yo[] = "create_truth_table";

  tev = 0;
  i = 0;
  exo->elem_var_tab = (int *)smalloc((exo->num_elem_blocks * rd->nev) * sizeof(int));
  exo->truth_table_existance_key = (int *)smalloc((V_LAST - V_FIRST) * sizeof(int));

  for (i = 0; i < V_LAST - V_FIRST; i++) {
    exo->truth_table_existance_key[i] = 0;
  }

  /* This first cycle is a test to detect which potential elem variables
     (treated as nodal in goma) exist in which block via tests below on
     whether the variables have been requested at all by the user and if
     requested, are of the appropriate integration order for conversion
     to an elem var.

     This is necessary since the array of the truth table cycles through
     the element var index fastest, and if a given element var is defined
     for one block but not another, the block in which it is undefined
     will not know the difference between a defined variable that is
     of the wrong interpolation order for this block, and a variable
     that is not defined at all for the problem. This first cycle scopes
     for these cases and sets up a temp array of all possible elem vars
     model wide that must be treated (1 or 0) in the truth table. RRL */

  if_ev = FALSE;

  for (eb_indx = 0; eb_indx < exo->num_elem_blocks; eb_indx++) {
    /* First test for all the potential elem vars from primary nodal vars
       for this block */
    mat_num = Matilda[eb_indx];
    if (mat_num < 0) {
      continue;
    }
<<<<<<< HEAD
    for (imtrx = 0; imtrx < upd->Total_Num_Matrices; imtrx++)
       {
        for ( j = V_FIRST; j < V_LAST; j++) 
           {
            if ( pd_glob[mat_num]->v[imtrx][j] != V_NOTHING ) 
              {
               if ( pd_glob[mat_num]->i[imtrx][j] == I_P0 ) 
                 {
                  if ( Num_Var_In_Type[imtrx][j] > 1 ) 
                    {
                     fprintf(stderr,
                             "%s: Too many components in variable type for element variable %s (%s)\n",
                             yo,
                             Exo_Var_Names[j].name2,
                             Exo_Var_Names[j].name1 );
                     exit (-1);
                    }
                  if ( exo->truth_table_existance_key[j - V_FIRST] == 0 ) 
                    {
                     /* We just found a candidate for an element variable */
                     tev += Num_Var_In_Type[imtrx][j];
                     exo->truth_table_existance_key[j - V_FIRST] = 1;
                    }
                 }
              }
           }
       }
    /* Now pick up all the post processing variables for this block 
       - yes, for now they must
       each be listed separately and painfully */
    for (imtrx = 0; imtrx < upd->Total_Num_Matrices; imtrx++)
       {
        if (ERROR_ZZ_VEL != -1 && Num_Var_In_Type[imtrx][R_MOMENTUM1]) 
          {
           tev++;
           if (ERROR_ZZ_VEL_ELSIZE  != -1) 
             {
              tev++;	
             }
          }
        if (ERROR_ZZ_Q != -1 && Num_Var_In_Type[imtrx][R_ENERGY]) 
          {
           tev++;
           if (ERROR_ZZ_Q_ELSIZE  != -1) 
             {
              tev++;	
             }
          }
       }
    check = 0;
    for ( i = 0; i < upd->Num_Mat; i++ ) {
      if( pd_glob[i]->MeshMotion == LAGRANGIAN ||
          pd_glob[i]->MeshMotion == DYNAMIC_LAGRANGIAN) check = 1;
=======
    for (j = V_FIRST; j < V_LAST; j++) {
      if (pd_glob[mat_num]->v[j] != V_NOTHING) {
        if (pd_glob[mat_num]->i[j] == I_P0) {
          if (Num_Var_In_Type[j] > 1) {
            fprintf(stderr,
                    "%s: Too many components in variable type for element variable %s (%s)\n", yo,
                    Exo_Var_Names[j].name2, Exo_Var_Names[j].name1);
            exit(-1);
          }
          if (exo->truth_table_existance_key[j - V_FIRST] == 0) {
            /* We just found a candidate for an element variable */
            tev += Num_Var_In_Type[j];
            exo->truth_table_existance_key[j - V_FIRST] = 1;
          }
        }
        if (pd_glob[mat_num]->i[j] == I_P1) {
          if (exo->truth_table_existance_key[j - V_FIRST] == 0) {
            /* We just found a candidate for an element variable */
            tev += getdofs(type2shape(exo->eb_elem_itype[mat_num]), I_P1);
            ;
            exo->truth_table_existance_key[j - V_FIRST] = 1;
          }
        }
        if ( pd_glob[mat_num]->i[j] == I_P1 )
          {
           if ( exo->truth_table_existance_key[j - V_FIRST] == 0 )
             {
              /* We just found a candidate for an element variable */
              tev += getdofs(type2shape(exo->eb_elem_itype[mat_num]),I_P1);;
              exo->truth_table_existance_key[j - V_FIRST] = 1;
             }
          }
      }
    }

    /* Now pick up all the post processing variables for this block
       - yes, for now they must
       each be listed separately and painfully */
    if (ERROR_ZZ_VEL != -1 && Num_Var_In_Type[R_MOMENTUM1]) {
      tev++;
      if (ERROR_ZZ_VEL_ELSIZE != -1) {
        tev++;
      }
    }
    if (ERROR_ZZ_Q != -1 && Num_Var_In_Type[R_ENERGY]) {
      tev++;
      if (ERROR_ZZ_Q_ELSIZE != -1) {
        tev++;
      }
    }
    check = 0;
    for (i = 0; i < upd->Num_Mat; i++) {
      if (pd_glob[i]->MeshMotion == LAGRANGIAN || pd_glob[i]->MeshMotion == DYNAMIC_LAGRANGIAN)
        check = 1;
    }

    if (ERROR_ZZ_P != -1 && (Num_Var_In_Type[R_MOMENTUM1] || check)) {
      tev++;
      if (ERROR_ZZ_P_ELSIZE != -1) {
        tev++;
      }
>>>>>>> e33b61bb
    }

    for (imtrx = 0; imtrx < upd->Total_Num_Matrices; imtrx++)
       {
        if (ERROR_ZZ_P != -1 && (Num_Var_In_Type[imtrx][R_MOMENTUM1] || check)) 
          {
           tev++;
           if (ERROR_ZZ_P_ELSIZE  != -1) 
             {
              tev++;	
             }
          }
       }
    /* Finally pick up all of the element-level-storage continuation
     * variables, e.g. for saturation hysteresis function
     */
    mat_num = Matilda[eb_indx];
    mp = mp_glob[mat_num];
    eb_ptr = Element_Blocks + eb_indx;
    ip_total = elem_info(NQUAD, eb_ptr->Elem_Type);
<<<<<<< HEAD
    if((mp->PorousMediaType == POROUS_UNSATURATED ||
        mp->PorousMediaType == POROUS_SHELL_UNSATURATED ||
        mp->PorousMediaType == POROUS_TWO_PHASE) &&
       mp->SaturationModel == TANH_HYST &&
       !if_ev)
      {
        for ( j = 0; j < ip_total; j++) {
          if(SAT_CURVE_TYPE != -1) tev++; /*For Sat curve type */
          if(CAP_PRESS_SWITCH != -1) tev++; /*For saturation switch */
          if(SAT_QP_SWITCH != -1) tev++; /*for cap press switch point*/
        }
        if_ev = TRUE;
=======
    if ((mp->PorousMediaType == POROUS_UNSATURATED ||
         mp->PorousMediaType == POROUS_SHELL_UNSATURATED ||
         mp->PorousMediaType == POROUS_TWO_PHASE) &&
        mp->SaturationModel == TANH_HYST && !if_ev) {
      for (j = 0; j < ip_total; j++) {
        if (SAT_CURVE_TYPE != -1)
          tev++; /*For Sat curve type */
        if (CAP_PRESS_SWITCH != -1)
          tev++; /*For saturation switch */
        if (SAT_QP_SWITCH != -1)
          tev++; /*for cap press switch point*/
>>>>>>> e33b61bb
      }
      if_ev = TRUE;
    }
  }

  /* Sanity check */
<<<<<<< HEAD
  if ( tev != rd->nev ) {
    sr = sprintf(err_msg, 
                 "%s: Elem var count mismatch: tev(%d)<>rd->nev(%d)!?",
                 yo, tev, rd->nev);
=======
  if (tev != rd->nev) {
    sr = sprintf(err_msg, "%s: Elem var count mismatch: tev(%d)<>rd->nev(%d)!?", yo, tev, rd->nev);
>>>>>>> e33b61bb
    EH(-1, err_msg);
    /*
    fprintf(stderr,
            "%s: Disagreement over number of element variables\n",
            yo );
<<<<<<< HEAD
    exit (-1);    
=======
    exit (-1);
>>>>>>> e33b61bb
    */
  }

  /* Now do the real loop and populate the truth table */
  i = 0;
<<<<<<< HEAD
  for ( eb_indx = 0; eb_indx < exo->num_elem_blocks; eb_indx++ ) 
     {
      /* First test for all the potential elem vars from primary nodal vars
         for this block */
      mat_num = Matilda[eb_indx];
      ev_indx = 0;
      for (imtrx = 0; imtrx < upd->Total_Num_Matrices; imtrx++)
         {
          for ( j = V_FIRST; j < V_LAST; j++) 
             {
              found_match = FALSE;
              if ( pd_glob[mat_num]->v[imtrx][j] != V_NOTHING ) 
                {
                 if ( pd_glob[mat_num]->i[imtrx][j] == I_P0 ) 
                   {
                    if ( Num_Var_In_Type[imtrx][j] > 1 ) 
                      {
                       fprintf(stderr,
                               "%s: Too many components in variable type for element variable %s (%s)\n",
                               yo,
                               Exo_Var_Names[j].name2,
                               Exo_Var_Names[j].name1 );
                       exit (-1);
                      }
                    /* We just found a candidate for an element variable */
                    exo->elem_var_tab[i++] = 1;
                    found_match = TRUE;
                    ev_indx++;
                    /* malloc the entry for this block by number of elems for this block 
                       but - only if the variable exists for this block! (by the truth table) */
                    if ( has_been_called == 0 ) 
                      {
                       /* NOTE: this final array dim is only to be malloc'd once; when a user 
                          is annealing the mesh, anneal mesh calls wr_result_prelim_exo again,
                          and hence create_truth_table, which would realloc this dim of gvec_elem.
                          this test will prevent that. - RRL */
                       asdv ( &gvec_elem[eb_indx][ev_indx - 1],
                              exo->eb_num_elems[eb_indx] );
                      }
                   }
                }
              if ( found_match == FALSE && exo->truth_table_existance_key[j - V_FIRST] == 1 ) 
                {
                 exo->elem_var_tab[i++] = 0;
                 ev_indx++;
                }
             }
         }
      /* Now pick up all the post processing variables for this block 
         - yes, for now they must
         each be listed separately and painfully */

      for (imtrx = 0; imtrx < upd->Total_Num_Matrices; imtrx++)
         {
          if (ERROR_ZZ_VEL != -1 && Num_Var_In_Type[imtrx][R_MOMENTUM1]) 
            {
             exo->elem_var_tab[i++] = 1;   
             ev_indx++;
             /* malloc the entry for this block by number of elems for this block 
                but - only if the variable exists for this block! (by the truth table) */
             if ( has_been_called == 0 ) 
               {
                /* NOTE: this final array dim is only to be malloc'd once; when a user 
                   is annealing the mesh, anneal mesh calls wr_result_prelim_exo again,
                   and hence create_truth_table, which would realloc this dim of gvec_elem.
                   this test will prevent that. - RRL */
                asdv ( &gvec_elem[eb_indx][ev_indx - 1],
                       exo->eb_num_elems[eb_indx] );
               }
             if (ERROR_ZZ_VEL_ELSIZE  != -1) 
               {
                exo->elem_var_tab[i++] = 1;   
                ev_indx++;
                /* malloc the entry for this block by number of elems for this block 
                   but - only if the variable exists for this block! (by the truth table) */
                if ( has_been_called == 0 ) 
                  {
                   /* NOTE: this final array dim is only to be malloc'd once; when a user 
                      is annealing the mesh, anneal mesh calls wr_result_prelim_exo again,
                      and hence create_truth_table, which would realloc this dim of gvec_elem.
                      this test will prevent that. - RRL */
                   asdv ( &gvec_elem[eb_indx][ev_indx - 1],
                          exo->eb_num_elems[eb_indx] );
                  }
               }
            }

          if (ERROR_ZZ_Q != -1 && Num_Var_In_Type[imtrx][R_ENERGY]) 
            {
             exo->elem_var_tab[i++] = 1;   
             ev_indx++;
             /* malloc the entry for this block by number of elems for this block 
                but - only if the variable exists for this block! (by the truth table) */
             if ( has_been_called == 0 ) 
               {
                /* NOTE: this final array dim is only to be malloc'd once; when a user 
                   is annealing the mesh, anneal mesh calls wr_result_prelim_exo again,
                   and hence create_truth_table, which would realloc this dim of gvec_elem.
                   this test will prevent that. - RRL */
                asdv ( &gvec_elem[eb_indx][ev_indx - 1],
                       exo->eb_num_elems[eb_indx] );
               }
             if (ERROR_ZZ_Q_ELSIZE  != -1) 
               {
                exo->elem_var_tab[i++] = 1;   
                ev_indx++;
                /* malloc the entry for this block by number of elems for this block 
                   but - only if the variable exists for this block! (by the truth table) */
                if ( has_been_called == 0 ) 
                  {
                   /* NOTE: this final array dim is only to be malloc'd once; when a user 
                      is annealing the mesh, anneal mesh calls wr_result_prelim_exo again,
                      and hence create_truth_table, which would realloc this dim of gvec_elem.
                      this test will prevent that. - RRL */
                   asdv ( &gvec_elem[eb_indx][ev_indx - 1],
                          exo->eb_num_elems[eb_indx] );
                  }
               }
            }
         }
      check = 0;
      for ( iii = 0; iii < upd->Num_Mat; iii++ ) 
         {
          if( pd_glob[iii]->MeshMotion == LAGRANGIAN ||
              pd_glob[iii]->MeshMotion == DYNAMIC_LAGRANGIAN) check = 1;
         }

      for (imtrx = 0; imtrx < upd->Total_Num_Matrices; imtrx++)
         {
          if (ERROR_ZZ_P != -1 && (Num_Var_In_Type[imtrx][R_MOMENTUM1] || check)) 
            {
             exo->elem_var_tab[i++] = 1;   
             ev_indx++;
             /* malloc the entry for this block by number of elems for this block 
                but - only if the variable exists for this block! (by the truth table) */
             if ( has_been_called == 0 ) 
               {
                /* NOTE: this final array dim is only to be malloc'd once; when a user 
                   is annealing the mesh, anneal mesh calls wr_result_prelim_exo again,
                   and hence create_truth_table, which would realloc this dim of gvec_elem.
                   this test will prevent that. - RRL */
                asdv ( &gvec_elem[eb_indx][ev_indx - 1],
                       exo->eb_num_elems[eb_indx] );
               }
             if (ERROR_ZZ_P_ELSIZE  != -1) 
               {
                exo->elem_var_tab[i++] = 1;   
                ev_indx++;
                /* malloc the entry for this block by number of elems for this block 
                   but - only if the variable exists for this block! (by the truth table) */
                if ( has_been_called == 0 ) 
                  {
                   /* NOTE: this final array dim is only to be malloc'd once; when a user 
                      is annealing the mesh, anneal mesh calls wr_result_prelim_exo again,
                      and hence create_truth_table, which would realloc this dim of gvec_elem.
                      this test will prevent that. - RRL */
                   asdv ( &gvec_elem[eb_indx][ev_indx - 1],
                          exo->eb_num_elems[eb_indx] );
                   has_been_called++;
                  }
               }
            }
         }
      /*Now finally the saturation hysteresis variables */
      if(SAT_CURVE_TYPE != -1 || CAP_PRESS_SWITCH != -1 || SAT_QP_SWITCH != -1)
        {
         eb_ptr = Element_Blocks + eb_indx;
         ip_total = elem_info(NQUAD, eb_ptr->Elem_Type);
         for(j=0; j < ip_total; j++)
            {
             /*Note that we will set these for all 3 var types because you
              *will never see them individually. 
              */
             exo->elem_var_tab[i++] = 1;
             ev_indx++;
             if ( has_been_called == 0 ) 
               {
                 asdv ( &gvec_elem[eb_indx][ev_indx - 1],
                      exo->eb_num_elems[eb_indx] );
               }
             exo->elem_var_tab[i++] = 1;
             ev_indx++;
             if ( has_been_called == 0 ) 
               {
                 asdv ( &gvec_elem[eb_indx][ev_indx - 1],
                      exo->eb_num_elems[eb_indx] );
               }
             exo->elem_var_tab[i++] = 1;
             ev_indx++;
             if ( has_been_called == 0 ) 
               {
                 asdv ( &gvec_elem[eb_indx][ev_indx - 1],
                      exo->eb_num_elems[eb_indx] );
               }
            }
        }
     }

  /* write out table */
  error      = ex_put_truth_table ( exo->exoid, EX_ELEM_BLOCK,
				    exo->num_elem_blocks,
				    rd->nev,
				    exo->elem_var_tab );
  EH(error, "ex_put_truth_table EX_ELEM_BLOCK");

  /* Now set truth table exists flag */
  exo->elem_var_tab_exists = TRUE;
}


void
create_truth_table_segregated(struct Results_Description **rd, Exo_DB *exo,
                   double ****gvec_elem )
{
  char err_msg[MAX_CHAR_IN_INPUT], if_ev;
  int   i, j, eb_indx, ev_indx, mat_num, error, check, iii;
  int   tev, found_match, ip_total;
  int total_nev;
  ELEM_BLK_STRUCT *eb_ptr;

  static const char yo[] = "create_truth_table";

  total_nev = 0;
  for (pg->imtrx = 0; pg->imtrx < upd->Total_Num_Matrices; pg->imtrx++) {
    total_nev += rd[pg->imtrx]->nev;
  }
  tev = 0;
  i = 0;
  exo->elem_var_tab = (int *) smalloc( (exo->num_elem_blocks*total_nev)*sizeof(int));
  exo->truth_table_existance_key = (int *) smalloc( (V_LAST - V_FIRST)*sizeof(int));

  for ( i = 0; i < V_LAST - V_FIRST; i++ ) {
    exo->truth_table_existance_key[i] = 0;
  }

  /* This first cycle is a test to detect which potential elem variables
     (treated as nodal in goma) exist in which block via tests below on
     whether the variables have been requested at all by the user and if
     requested, are of the appropriate integration order for conversion
     to an elem var.

     This is necessary since the array of the truth table cycles through
     the element var index fastest, and if a given element var is defined
     for one block but not another, the block in which it is undefined
     will not know the difference between a defined variable that is
     of the wrong interpolation order for this block, and a variable
     that is not defined at all for the problem. This first cycle scopes
     for these cases and sets up a temp array of all possible elem vars
     model wide that must be treated (1 or 0) in the truth table. RRL */

  if_ev = FALSE;

  for ( eb_indx = 0; eb_indx < exo->num_elem_blocks; eb_indx++ ) {
    /* First test for all the potential elem vars from primary nodal vars
       for this block */
    mat_num = Matilda[eb_indx];
    if (mat_num < 0) {
      continue;
    }
    for (pg->imtrx = 0; pg->imtrx < upd->Total_Num_Matrices; pg->imtrx++)
       {
        for ( j = V_FIRST; j < V_LAST; j++)
           {
            if ( pd_glob[mat_num]->v[pg->imtrx][j] != V_NOTHING )
              {
               if ( pd_glob[mat_num]->i[pg->imtrx][j] == I_P0 )
                 {
                  if ( Num_Var_In_Type[pg->imtrx][j] > 1 )
                    {
                     fprintf(stderr,
                             "%s: Too many components in variable type for element variable %s (%s)\n",
                             yo,
                             Exo_Var_Names[j].name2,
                             Exo_Var_Names[j].name1 );
                     exit (-1);
                    }
                  if ( exo->truth_table_existance_key[j - V_FIRST] == 0 )
                    {
                     /* We just found a candidate for an element variable */
                     tev += Num_Var_In_Type[pg->imtrx][j];
                     exo->truth_table_existance_key[j - V_FIRST] = 1;
                    }
                 }
              }
           }
       }
    /* Now pick up all the post processing variables for this block
       - yes, for now they must
       each be listed separately and painfully */
    for (pg->imtrx = 0; pg->imtrx < upd->Total_Num_Matrices; pg->imtrx++)
       {
        if (ERROR_ZZ_VEL != -1 && Num_Var_In_Type[pg->imtrx][R_MOMENTUM1])
          {
           tev++;
           if (ERROR_ZZ_VEL_ELSIZE  != -1)
             {
              tev++;
             }
          }
        if (ERROR_ZZ_Q != -1 && Num_Var_In_Type[pg->imtrx][R_ENERGY])
          {
           tev++;
           if (ERROR_ZZ_Q_ELSIZE  != -1)
             {
              tev++;
             }
          }
       }
    check = 0;
    for ( i = 0; i < upd->Num_Mat; i++ ) {
      if( pd_glob[i]->MeshMotion == LAGRANGIAN ||
          pd_glob[i]->MeshMotion == DYNAMIC_LAGRANGIAN) check = 1;
    }

    for (pg->imtrx = 0; pg->imtrx < upd->Total_Num_Matrices; pg->imtrx++)
       {
        if (ERROR_ZZ_P != -1 && (Num_Var_In_Type[pg->imtrx][R_MOMENTUM1] || check))
          {
           tev++;
           if (ERROR_ZZ_P_ELSIZE  != -1)
             {
              tev++;
             }
          }
       }
    /* Finally pick up all of the element-level-storage continuation
     * variables, e.g. for saturation hysteresis function
     */
    mat_num = Matilda[eb_indx];
    mp = mp_glob[mat_num];
    eb_ptr = Element_Blocks + eb_indx;
    ip_total = elem_info(NQUAD, eb_ptr->Elem_Type);
    if((mp->PorousMediaType == POROUS_UNSATURATED ||
        mp->PorousMediaType == POROUS_SHELL_UNSATURATED ||
        mp->PorousMediaType == POROUS_TWO_PHASE) &&
       mp->SaturationModel == TANH_HYST &&
       !if_ev)
      {
        for ( j = 0; j < ip_total; j++) {
          if(SAT_CURVE_TYPE != -1) tev++; /*For Sat curve type */
          if(CAP_PRESS_SWITCH != -1) tev++; /*For saturation switch */
          if(SAT_QP_SWITCH != -1) tev++; /*for cap press switch point*/
        }
        if_ev = TRUE;
      }
=======
  for (eb_indx = 0; eb_indx < exo->num_elem_blocks; eb_indx++) {
    /* First test for all the potential elem vars from primary nodal vars
       for this block */
    mat_num = Matilda[eb_indx];
    ev_indx = 0;
    for (j = V_FIRST; j < V_LAST; j++) {
      found_match = FALSE;
      if (pd_glob[mat_num]->v[j] != V_NOTHING) {
        if (pd_glob[mat_num]->i[j] == I_P0) {
          if (Num_Var_In_Type[j] > 1) {
            fprintf(stderr,
                    "%s: Too many components in variable type for element variable %s (%s)\n", yo,
                    Exo_Var_Names[j].name2, Exo_Var_Names[j].name1);
            exit(-1);
          }
          /* We just found a candidate for an element variable */
          exo->elem_var_tab[i++] = 1;
          found_match = TRUE;
          ev_indx++;
          /* malloc the entry for this block by number of elems for this block
             but - only if the variable exists for this block! (by the truth table) */
          if (has_been_called == 0) {
            /* NOTE: this final array dim is only to be malloc'd once; when a user
               is annealing the mesh, anneal mesh calls wr_result_prelim_exo again,
               and hence create_truth_table, which would realloc this dim of gvec_elem.
               this test will prevent that. - RRL */
            asdv(&gvec_elem[eb_indx][ev_indx - 1], exo->eb_num_elems[eb_indx]);
          }
        }
        if (pd_glob[mat_num]->i[j] == I_P1) {
          int dof = getdofs(type2shape(exo->eb_elem_itype[mat_num]), I_P1);
          /* We just found a candidate for an element variable */
          for (int k = 0; k < dof; k++) {
            exo->elem_var_tab[i++] = 1;
            found_match = TRUE;
            ev_indx++;
            /* malloc the entry for this block by number of elems for this block
               but - only if the variable exists for this block! (by the truth table) */

            if (has_been_called == 0) {
              /* NOTE: this final array dim is only to be malloc'd once; when a user
                 is annealing the mesh, anneal mesh calls wr_result_prelim_exo again,
                 and hence create_truth_table, which would realloc this dim of gvec_elem.
                 this test will prevent that. - RRL */
              asdv(&gvec_elem[eb_indx][ev_indx - 1], exo->eb_num_elems[eb_indx]);
            }
          }
        }
      }
      if (found_match == FALSE && exo->truth_table_existance_key[j - V_FIRST] == 1) {
        exo->elem_var_tab[i++] = 0;
        ev_indx++;
      }
    }

    /* Now pick up all the post processing variables for this block
       - yes, for now they must
       each be listed separately and painfully */

    if (ERROR_ZZ_VEL != -1 && Num_Var_In_Type[R_MOMENTUM1]) {
      exo->elem_var_tab[i++] = 1;
      ev_indx++;
      /* malloc the entry for this block by number of elems for this block
         but - only if the variable exists for this block! (by the truth table) */
      if (has_been_called == 0) {
        /* NOTE: this final array dim is only to be malloc'd once; when a user
           is annealing the mesh, anneal mesh calls wr_result_prelim_exo again,
           and hence create_truth_table, which would realloc this dim of gvec_elem.
           this test will prevent that. - RRL */
        asdv(&gvec_elem[eb_indx][ev_indx - 1], exo->eb_num_elems[eb_indx]);
      }
      if (ERROR_ZZ_VEL_ELSIZE != -1) {
        exo->elem_var_tab[i++] = 1;
        ev_indx++;
        /* malloc the entry for this block by number of elems for this block
           but - only if the variable exists for this block! (by the truth table) */
        if (has_been_called == 0) {
          /* NOTE: this final array dim is only to be malloc'd once; when a user
             is annealing the mesh, anneal mesh calls wr_result_prelim_exo again,
             and hence create_truth_table, which would realloc this dim of gvec_elem.
             this test will prevent that. - RRL */
          asdv(&gvec_elem[eb_indx][ev_indx - 1], exo->eb_num_elems[eb_indx]);
        }
      }
    }

    if (ERROR_ZZ_Q != -1 && Num_Var_In_Type[R_ENERGY]) {
      exo->elem_var_tab[i++] = 1;
      ev_indx++;
      /* malloc the entry for this block by number of elems for this block
         but - only if the variable exists for this block! (by the truth table) */
      if (has_been_called == 0) {
        /* NOTE: this final array dim is only to be malloc'd once; when a user
           is annealing the mesh, anneal mesh calls wr_result_prelim_exo again,
           and hence create_truth_table, which would realloc this dim of gvec_elem.
           this test will prevent that. - RRL */
        asdv(&gvec_elem[eb_indx][ev_indx - 1], exo->eb_num_elems[eb_indx]);
      }
      if (ERROR_ZZ_Q_ELSIZE != -1) {
        exo->elem_var_tab[i++] = 1;
        ev_indx++;
        /* malloc the entry for this block by number of elems for this block
           but - only if the variable exists for this block! (by the truth table) */
        if (has_been_called == 0) {
          /* NOTE: this final array dim is only to be malloc'd once; when a user
             is annealing the mesh, anneal mesh calls wr_result_prelim_exo again,
             and hence create_truth_table, which would realloc this dim of gvec_elem.
             this test will prevent that. - RRL */
          asdv(&gvec_elem[eb_indx][ev_indx - 1], exo->eb_num_elems[eb_indx]);
        }
      }
    }

    check = 0;
    for (iii = 0; iii < upd->Num_Mat; iii++) {
      if (pd_glob[iii]->MeshMotion == LAGRANGIAN || pd_glob[iii]->MeshMotion == DYNAMIC_LAGRANGIAN)
        check = 1;
    }

    if (ERROR_ZZ_P != -1 && (Num_Var_In_Type[R_MOMENTUM1] || check)) {
      exo->elem_var_tab[i++] = 1;
      ev_indx++;
      /* malloc the entry for this block by number of elems for this block
         but - only if the variable exists for this block! (by the truth table) */
      if (has_been_called == 0) {
        /* NOTE: this final array dim is only to be malloc'd once; when a user
           is annealing the mesh, anneal mesh calls wr_result_prelim_exo again,
           and hence create_truth_table, which would realloc this dim of gvec_elem.
           this test will prevent that. - RRL */
        asdv(&gvec_elem[eb_indx][ev_indx - 1], exo->eb_num_elems[eb_indx]);
      }
      if (ERROR_ZZ_P_ELSIZE != -1) {
        exo->elem_var_tab[i++] = 1;
        ev_indx++;
        /* malloc the entry for this block by number of elems for this block
           but - only if the variable exists for this block! (by the truth table) */
        if (has_been_called == 0) {
          /* NOTE: this final array dim is only to be malloc'd once; when a user
             is annealing the mesh, anneal mesh calls wr_result_prelim_exo again,
             and hence create_truth_table, which would realloc this dim of gvec_elem.
             this test will prevent that. - RRL */
          asdv(&gvec_elem[eb_indx][ev_indx - 1], exo->eb_num_elems[eb_indx]);
          has_been_called++;
        }
      }
    }

    /*Now finally the saturation hysteresis variables */
    if (SAT_CURVE_TYPE != -1 || CAP_PRESS_SWITCH != -1 || SAT_QP_SWITCH != -1) {
      eb_ptr = Element_Blocks + eb_indx;
      ip_total = elem_info(NQUAD, eb_ptr->Elem_Type);
      for (j = 0; j < ip_total; j++) {
        /*Note that we will set these for all 3 var types because you
         *will never see them individually.
         */
        exo->elem_var_tab[i++] = 1;
        ev_indx++;
        if (has_been_called == 0) {
          asdv(&gvec_elem[eb_indx][ev_indx - 1], exo->eb_num_elems[eb_indx]);
        }
        exo->elem_var_tab[i++] = 1;
        ev_indx++;
        if (has_been_called == 0) {
          asdv(&gvec_elem[eb_indx][ev_indx - 1], exo->eb_num_elems[eb_indx]);
        }
        exo->elem_var_tab[i++] = 1;
        ev_indx++;
        if (has_been_called == 0) {
          asdv(&gvec_elem[eb_indx][ev_indx - 1], exo->eb_num_elems[eb_indx]);
        }
      }
    }
>>>>>>> e33b61bb
  }

  /* Sanity check */
  if ( tev != total_nev ) {
    sr = sprintf(err_msg,
                 "%s: Elem var count mismatch: tev(%d)<>rd->nev(%d)!?",
                 yo, tev, total_nev);
    EH(-1, err_msg);
    /*
    fprintf(stderr,
            "%s: Disagreement over number of element variables\n",
            yo );
    exit (-1);
    */
  }

  /* Now do the real loop and populate the truth table */
  i = 0;
  for ( eb_indx = 0; eb_indx < exo->num_elem_blocks; eb_indx++ )
     {
      /* First test for all the potential elem vars from primary nodal vars
         for this block */
      mat_num = Matilda[eb_indx];
      ev_indx = 0;
      for (pg->imtrx = 0; pg->imtrx < upd->Total_Num_Matrices; pg->imtrx++)
         {
          for ( j = V_FIRST; j < V_LAST; j++)
             {
              found_match = FALSE;
              if ( pd_glob[mat_num]->v[pg->imtrx][j] != V_NOTHING )
                {
                 if ( pd_glob[mat_num]->i[pg->imtrx][j] == I_P0 )
                   {
                    if ( Num_Var_In_Type[pg->imtrx][j] > 1 )
                      {
                       fprintf(stderr,
                               "%s: Too many components in variable type for element variable %s (%s)\n",
                               yo,
                               Exo_Var_Names[j].name2,
                               Exo_Var_Names[j].name1 );
                       exit (-1);
                      }
                    /* We just found a candidate for an element variable */
                    exo->elem_var_tab[i++] = 1;
                    found_match = TRUE;
                    ev_indx++;
                    /* malloc the entry for this block by number of elems for this block
                       but - only if the variable exists for this block! (by the truth table) */
                    if ( has_been_called == 0 )
                      {
                       /* NOTE: this final array dim is only to be malloc'd once; when a user
                          is annealing the mesh, anneal mesh calls wr_result_prelim_exo again,
                          and hence create_truth_table, which would realloc this dim of gvec_elem.
                          this test will prevent that. - RRL */
                       asdv ( &gvec_elem[pg->imtrx][eb_indx][ev_indx - 1],
                              exo->eb_num_elems[eb_indx] );
                      }
                   }
                }
              if ( found_match == FALSE && exo->truth_table_existance_key[j - V_FIRST] == 1 )
                {
                 exo->elem_var_tab[i++] = 0;
                 ev_indx++;
                }
             }
         }
      /* Now pick up all the post processing variables for this block
         - yes, for now they must
         each be listed separately and painfully */

      for (pg->imtrx = 0; pg->imtrx < upd->Total_Num_Matrices; pg->imtrx++)
         {
          if (ERROR_ZZ_VEL != -1 && Num_Var_In_Type[pg->imtrx][R_MOMENTUM1])
            {
             exo->elem_var_tab[i++] = 1;
             ev_indx++;
             /* malloc the entry for this block by number of elems for this block
                but - only if the variable exists for this block! (by the truth table) */
             if ( has_been_called == 0 )
               {
                /* NOTE: this final array dim is only to be malloc'd once; when a user
                   is annealing the mesh, anneal mesh calls wr_result_prelim_exo again,
                   and hence create_truth_table, which would realloc this dim of gvec_elem.
                   this test will prevent that. - RRL */
                asdv ( &gvec_elem[pg->imtrx][eb_indx][ev_indx - 1],
                       exo->eb_num_elems[eb_indx] );
               }
             if (ERROR_ZZ_VEL_ELSIZE  != -1)
               {
                exo->elem_var_tab[i++] = 1;
                ev_indx++;
                /* malloc the entry for this block by number of elems for this block
                   but - only if the variable exists for this block! (by the truth table) */
                if ( has_been_called == 0 )
                  {
                   /* NOTE: this final array dim is only to be malloc'd once; when a user
                      is annealing the mesh, anneal mesh calls wr_result_prelim_exo again,
                      and hence create_truth_table, which would realloc this dim of gvec_elem.
                      this test will prevent that. - RRL */
                   asdv ( &gvec_elem[pg->imtrx][eb_indx][ev_indx - 1],
                          exo->eb_num_elems[eb_indx] );
                  }
               }
            }

          if (ERROR_ZZ_Q != -1 && Num_Var_In_Type[pg->imtrx][R_ENERGY])
            {
             exo->elem_var_tab[i++] = 1;
             ev_indx++;
             /* malloc the entry for this block by number of elems for this block
                but - only if the variable exists for this block! (by the truth table) */
             if ( has_been_called == 0 )
               {
                /* NOTE: this final array dim is only to be malloc'd once; when a user
                   is annealing the mesh, anneal mesh calls wr_result_prelim_exo again,
                   and hence create_truth_table, which would realloc this dim of gvec_elem.
                   this test will prevent that. - RRL */
                asdv ( &gvec_elem[pg->imtrx][eb_indx][ev_indx - 1],
                       exo->eb_num_elems[eb_indx] );
               }
             if (ERROR_ZZ_Q_ELSIZE  != -1)
               {
                exo->elem_var_tab[i++] = 1;
                ev_indx++;
                /* malloc the entry for this block by number of elems for this block
                   but - only if the variable exists for this block! (by the truth table) */
                if ( has_been_called == 0 )
                  {
                   /* NOTE: this final array dim is only to be malloc'd once; when a user
                      is annealing the mesh, anneal mesh calls wr_result_prelim_exo again,
                      and hence create_truth_table, which would realloc this dim of gvec_elem.
                      this test will prevent that. - RRL */
                   asdv ( &gvec_elem[pg->imtrx][eb_indx][ev_indx - 1],
                          exo->eb_num_elems[eb_indx] );
                  }
               }
            }
         }
      check = 0;
      for ( iii = 0; iii < upd->Num_Mat; iii++ )
         {
          if( pd_glob[iii]->MeshMotion == LAGRANGIAN ||
              pd_glob[iii]->MeshMotion == DYNAMIC_LAGRANGIAN) check = 1;
         }

      for (pg->imtrx = 0; pg->imtrx < upd->Total_Num_Matrices; pg->imtrx++)
         {
          if (ERROR_ZZ_P != -1 && (Num_Var_In_Type[pg->imtrx][R_MOMENTUM1] || check))
            {
             exo->elem_var_tab[i++] = 1;
             ev_indx++;
             /* malloc the entry for this block by number of elems for this block
                but - only if the variable exists for this block! (by the truth table) */
             if ( has_been_called == 0 )
               {
                /* NOTE: this final array dim is only to be malloc'd once; when a user
                   is annealing the mesh, anneal mesh calls wr_result_prelim_exo again,
                   and hence create_truth_table, which would realloc this dim of gvec_elem.
                   this test will prevent that. - RRL */
                asdv ( &gvec_elem[pg->imtrx][eb_indx][ev_indx - 1],
                       exo->eb_num_elems[eb_indx] );
               }
             if (ERROR_ZZ_P_ELSIZE  != -1)
               {
                exo->elem_var_tab[i++] = 1;
                ev_indx++;
                /* malloc the entry for this block by number of elems for this block
                   but - only if the variable exists for this block! (by the truth table) */
                if ( has_been_called == 0 )
                  {
                   /* NOTE: this final array dim is only to be malloc'd once; when a user
                      is annealing the mesh, anneal mesh calls wr_result_prelim_exo again,
                      and hence create_truth_table, which would realloc this dim of gvec_elem.
                      this test will prevent that. - RRL */
                   asdv ( &gvec_elem[pg->imtrx][eb_indx][ev_indx - 1],
                          exo->eb_num_elems[eb_indx] );
                   has_been_called++;
                  }
               }
            }
         }
      /*Now finally the saturation hysteresis variables */
      if(SAT_CURVE_TYPE != -1 || CAP_PRESS_SWITCH != -1 || SAT_QP_SWITCH != -1)
        {
         eb_ptr = Element_Blocks + eb_indx;
         ip_total = elem_info(NQUAD, eb_ptr->Elem_Type);
         for(j=0; j < ip_total; j++)
            {
             /*Note that we will set these for all 3 var types because you
              *will never see them individually.
              */
             exo->elem_var_tab[i++] = 1;
             ev_indx++;
             if ( has_been_called == 0 )
               {
                 asdv ( &gvec_elem[pg->imtrx][eb_indx][ev_indx - 1],
                      exo->eb_num_elems[eb_indx] );
               }
             exo->elem_var_tab[i++] = 1;
             ev_indx++;
             if ( has_been_called == 0 )
               {
                 asdv ( &gvec_elem[pg->imtrx][eb_indx][ev_indx - 1],
                      exo->eb_num_elems[eb_indx] );
               }
             exo->elem_var_tab[i++] = 1;
             ev_indx++;
             if ( has_been_called == 0 )
               {
                 asdv ( &gvec_elem[pg->imtrx][eb_indx][ev_indx - 1],
                      exo->eb_num_elems[eb_indx] );
               }
            }
        }
     }

  /* write out table */
<<<<<<< HEAD
  error      = ex_put_truth_table ( exo->exoid, EX_ELEM_BLOCK,
				    exo->num_elem_blocks,
				    total_nev,
				    exo->elem_var_tab );
=======
  error = ex_put_truth_table(exo->exoid, EX_ELEM_BLOCK, exo->num_elem_blocks, rd->nev,
                             exo->elem_var_tab);
>>>>>>> e33b61bb
  EH(error, "ex_put_truth_table EX_ELEM_BLOCK");

  /* Now set truth table exists flag */
  exo->elem_var_tab_exists = TRUE;
}
/***********************************************************************/
/***********************************************************************/
/***********************************************************************/
/*
 * add_qa_stamp() -- if space exists, add a goma QA record to the EXODUS II db.
 *
 * Notes:    [1] A new QA record is created that is slightly larger that the
 *		 old one. The old information is transcribed and a new record
 *		 is added that reflects this analysis.
 *		
 *	     [2] New records are not added if there are at least 4 QA records
 *		 already accumulated. The threshhold varies according to the
 *		 C preprocessor symbol MAX_QA.
 *		
 *		c.f. SAND83-0905
 *
 * Created: 1997/08/04 08:17 MDT pasacki@sandia.gov
 * 
 * Revised: 2000/02/07 12:40 MST pasacki@sandia.gov
 */

void
add_qa_stamp(Exo_DB *exo)
{
  int i;
  int j;
  int k;
  int n;

  /*  char *new[MAX_QA][4];*/

  QA_Record *Q;

  n = exo->num_qa_rec;

  if ( n > MAX_QA - 1 )
    {
      return;
    }

  exo->num_qa_rec++;

  Q = (QA_Record *) smalloc( (exo->num_qa_rec)*sizeof(QA_Record));

  for (i=0; i<exo->num_qa_rec; i++)
    {
      for (j=0; j<4; j++)
        {
          Q[i][j] = (char *) smalloc(LEN_QA_RECORD*sizeof(char));

          /*
           * Initialize to null terminators...
           */

          for (k=0; k<LEN_QA_RECORD; k++)
            {
              Q[i][j][k] = '\0';
            }
        }
    }

  /*
   * Copy any old stuff into the new area.
   */

  for ( i=0; i<exo->num_qa_rec-1; i++)
    {
      for ( j=0; j<4; j++)
        {
          strcpy(Q[i][j], exo->qa_record[i][j]);
        }
    }

  /*
   * Preload new record with all terminating nulls.
   */

  for ( j=0; j<4; j++)
    {
      for ( k=0; k<MAX_STR_LENGTH; k++)
        {
          Q[n][j][k] = '\0';
        }
    }

  /*
   * Concoct a new record.
   */

  strcpy(Q[n][0], "GOMA");
  strcpy(Q[n][1], GOMA_VERSION); /* def'd in std.h for now */
  get_date(Q[n][2]);
  get_time(Q[n][3]);

  /*
   * Free the old record members.
   */

  for ( i=0; i<n; i++)
    {
      for ( j=0; j<4; j++)
        {
          safer_free((void **)&(exo->qa_record[i][j]));
        }
    }

  if ( n > 0 )
    {
      safer_free((void **)&(exo->qa_record));
    }

  /*
   * Assign new pointer.
   */

  exo->qa_record = Q;

  return;
}
/***********************************************************************/
/***********************************************************************/
/***********************************************************************/
/*
 * add_info_stamp -- add an information record to EXODUS II db if space exists.
 *
 * Created: 1997/08/04 08:22 MDT pasacki@sandia.gov
 */

void
add_info_stamp(Exo_DB *exo)
{
  int i;
  int k;
  int n;
  char **a;
  char buf[MAX_LINE_LENGTH+1];
  time_t now, then;
#ifdef NO_LEAKY_GETPWUID
  struct passwd *pwe;
#endif
  struct utsname utsname;
  INFO_Record *I;

  n = exo->num_info;

  if ( n+10 > MAX_INFO )
    {
      return;
    }

  exo->num_info += 10;

  /*
  buf[0] = '\0';
  ni = (char **) calloc( exo->num_info, sizeof(char *));
  */

  /*
   * Allocate space for the new info record.
   */

  I = (INFO_Record *) smalloc(exo->num_info*sizeof(INFO_Record));

  for ( i=0; i<exo->num_info; i++)
    {
      I[i] = (char *) smalloc(MAX_LINE_LENGTH*sizeof(char));
    }

  /*
   * Transcribe any old records...
   */

  for ( i=0; i<n; i++)
    {
      strcpy(I[i], exo->info[i]);
    }

  /*
   * Initialize the new records to terminating nulls...
   */

  for ( i=n; i<exo->num_info; i++)
    {
      for ( k=0; k<MAX_LINE_LENGTH; k++)
        {
          I[i][k] = '\0';
        }
    }

  /*
   * Fill in the new records with information about this run.
   */

  strcpy(I[n], "____");

  /*
   * -9 -- the command line issued for this simulation
   */

  /*
  for ( i=0; i<Argc; i++)
    {
      strcat(buf, Argv[i]);
      strcat(buf, " ");
    }
  */

  for ( i=0; i<MAX_LINE_LENGTH; i++)  
    {
      buf[i] = '\0';
    }

  a = Argv;

  if ( a != NULL )
    {
      i = 0;
      /* MMH: This needs a +2: +1 for the space, and +1 for the
       * null.
       */
      while (*a != NULL && 
             ((strlen(buf) + strlen(*a) + 2) < MAX_LINE_LENGTH) )
        {
          strcat(buf, *a);
          strcat(buf, " ");
          a++;
        }
    }

  strcpy(I[n+1], buf);

  /*
   * -8 -- the date and time of the simulation
   */

  now = time(&then);
  strftime(buf, MAX_LINE_LENGTH, "%C", localtime(&now));
  strcpy(I[n+2], buf);

  /*
   * -7 -- current working directory
   */

  if ( ProcID < 8 )		/* too much I/O overhead for many procs */
    {
      char * cwderr = getcwd(buf, MAX_LINE_LENGTH+1);
      if (cwderr == NULL) {
        strcpy(buf, ".");
      }
    }
  else
    {
      strcpy(buf, ".");
    }

  strcpy(I[n+3], buf);

  /*
   * -6 -- the name of the user
   */

  sprintf(buf, "uid %d", (int)(getuid()));

#ifdef NO_LEAKY_GETPWUID
  pwe = getpwuid(getuid());
  strcpy(buf, pwe->pw_name);
#endif

  strcpy(I[n+4], buf);

  /*
   * -5 through -1 -- the POSIX system information
   */

  uname(&utsname);
  
  /* Lets be on the safe side put one char less than MAX_LINE_LENGTH into the info buffers */

  strncpy(I[n+5], utsname.sysname, MAX_LINE_LENGTH-1);
  strncpy(I[n+6], utsname.nodename, MAX_LINE_LENGTH-1);
  strncpy(I[n+7], utsname.release, MAX_LINE_LENGTH-1);
  strncpy(I[n+8], utsname.version, MAX_LINE_LENGTH-1);
  strncpy(I[n+9], utsname.machine, MAX_LINE_LENGTH-1);

  /*
   * Free the old beast and assign the new one.
   */
  for ( i=0; i<n; i++)
    {
      safer_free((void **)&(exo->info[i]));
    }
  if ( n > 0 )
    {
      safer_free((void **) &(exo->info));
    }
  exo->info = I;
  return;
}
/***********************************************************************/
/* wr_resetup_exo() -- open/write/close EXODUS II db for results names
 *
 * Created: 1998/01/26 14:06 MST pasacki@sandia.gov
 *
 * Revised: 
 */

<<<<<<< HEAD
void 
wr_resetup_exo(Exo_DB *exo,
               char *filename,
               int verbosity)
{
=======
void wr_resetup_exo(Exo_DB *exo, char *filename, int verbosity) {
>>>>>>> e33b61bb
  int error;
  int i;
  int status;

  /*
   * This file must already exist.
   */

  exo->cmode = EX_WRITE;

#ifdef DEBUG
  fprintf(stderr, "%s: begins\n", yo);
#endif

  exo->io_wordsize = 0; /* i.e., query */
  exo->comp_wordsize = sizeof(dbl);
<<<<<<< HEAD
  exo->exoid         = ex_open(filename, exo->cmode, &exo->comp_wordsize, 
                               &exo->io_wordsize, &exo->version);
=======
  exo->exoid = ex_open(filename, exo->cmode, &exo->comp_wordsize, &exo->io_wordsize, &exo->version);
>>>>>>> e33b61bb

#ifdef DEBUG
  fprintf(stderr, "\t\tfilename    = \"%s\"\n", filename);
  fprintf(stderr, "\t\tcomp_ws     = %d\n", exo->comp_wordsize);
  fprintf(stderr, "\t\tio_wordsize = %d\n", exo->io_wordsize);
#endif

  /*
   * Results setup...
   */

  if (exo->num_glob_vars > 0) {
    status = ex_put_variable_param(exo->exoid, EX_GLOBAL, exo->num_glob_vars);
    EH(status, "ex_put_variable_param global");
    status = ex_put_variable_names(exo->exoid, EX_GLOBAL, exo->num_glob_vars, exo->glob_var_names);
    EH(status, "ex_put_variable_names global");
  }

  if (exo->num_elem_vars > 0) {
    status = ex_put_variable_param(exo->exoid, EX_ELEM_BLOCK, exo->num_elem_vars);
    EH(status, "ex_put_variable_param elem block");
    status =
        ex_put_variable_names(exo->exoid, EX_ELEM_BLOCK, exo->num_elem_vars, exo->elem_var_names);
    EH(status, "ex_put_variable_names elem block");
    if (exo->elem_var_tab != NULL) {
      status = ex_put_truth_table(exo->exoid, EX_ELEM_BLOCK, exo->num_elem_blocks,
                                  exo->num_elem_vars, exo->elem_var_tab);
      EH(status, "ex_put_truth_table elem block");
      }
    }


<<<<<<< HEAD
  if ( exo->num_times > 0 )
    {
      for ( i=0; i<exo->num_times; i++)
        {
          status = ex_put_time(exo->exoid, i+1, &(exo->time_vals[i]));
          EH(status, "ex_put_times");
        }
=======
  if (exo->num_node_vars > 0) {
    status = ex_put_variable_param(exo->exoid, EX_NODAL, exo->num_node_vars);
    EH(status, "ex_put_variable_param nodal");
    status = ex_put_variable_names(exo->exoid, EX_NODAL, exo->num_node_vars, exo->node_var_names);
    EH(status, "ex_put_variable_names nodal");
  }

  if (exo->num_times > 0) {
    for (i = 0; i < exo->num_times; i++) {
      status = ex_put_time(exo->exoid, i + 1, &(exo->time_vals[i]));
      EH(status, "ex_put_times");
>>>>>>> e33b61bb
    }
  }

  error = ex_close(exo->exoid);
  if (error != 0)
    exit(2);
  return;
}

<<<<<<< HEAD

void 
wr_result_exo(Exo_DB *exo, char *filename)
{
=======
void wr_result_exo(Exo_DB *exo, char *filename, int verbosity) {
>>>>>>> e33b61bb
  int i;
  int index;
  int j;
  int k;
  int status;
  int time_index;
  char err_msg[MAX_CHAR_IN_INPUT];
  /*
   * This file should already exist.
   */

  exo->cmode = EX_WRITE;

#ifdef DEBUG
  fprintf(stderr, "%s: begins\n", yo);
#endif

  exo->io_wordsize = 0; /* i.e., query */
  exo->comp_wordsize = sizeof(dbl);
<<<<<<< HEAD
  exo->exoid         = ex_open(filename, 
                               exo->cmode, 
                               &exo->comp_wordsize, 
                               &exo->io_wordsize, 
                               &exo->version);
=======
  exo->exoid = ex_open(filename, exo->cmode, &exo->comp_wordsize, &exo->io_wordsize, &exo->version);
>>>>>>> e33b61bb

#ifdef DEBUG
  fprintf(stderr, "\t\tfilename    = \"%s\"\n", filename);
  fprintf(stderr, "\t\tcomp_ws     = %d\n", exo->comp_wordsize);
  fprintf(stderr, "\t\tio_wordsize = %d\n", exo->io_wordsize);
#endif

  /*
   * Element variable truth table and values at ONE TIME ONLY.
   */

  if (exo->num_elem_vars > 0) {

#ifdef DEBUG
<<<<<<< HEAD
      fprintf(stderr, "\t\tneb         = %d\n", exo->num_elem_blocks);
      fprintf(stderr, "\t\tnev         = %d\n", exo->num_elem_vars);
      fprintf(stderr, "\t\tevt:        =   \n");
      for ( i=0; i<exo->num_elem_blocks; i++)
        {
          for ( j=0; j<exo->num_elem_vars; j++)
            {
              fprintf(stderr, "block index %d, elem var index %d is %d\n",
                      i, j, exo->elem_var_tab[i*(exo->num_elem_vars)+j]);
            }
        }
=======
    fprintf(stderr, "\t\tneb         = %d\n", exo->num_elem_blocks);
    fprintf(stderr, "\t\tnev         = %d\n", exo->num_elem_vars);
    fprintf(stderr, "\t\tevt:        =   \n");
    for (i = 0; i < exo->num_elem_blocks; i++) {
      for (j = 0; j < exo->num_elem_vars; j++) {
        fprintf(stderr, "block index %d, elem var index %d is %d\n", i, j,
                exo->elem_var_tab[i * (exo->num_elem_vars) + j]);
      }
    }
>>>>>>> e33b61bb
#endif

    /*
     * This has already been done.
     *

<<<<<<< HEAD
      status = ex_put_elem_var_tab(exo->exoid, 
                                   exo->num_elem_blocks,
                                   exo->num_elem_vars, 
                                   exo->elem_var_tab);
      EH(status, "ex_put_elem_var_tab");
      */

      for ( i=0; i<exo->num_ev_time_indeces; i++)
        {
          time_index = exo->ev_time_indeces[i];
          
          for ( j=0; j<exo->num_elem_blocks; j++)
            {
              for ( k=0; k<exo->num_elem_vars; k++)
                {
                  index = j * exo->num_elem_vars + k;
                  
                  if ( exo->elem_var_tab[index] != 0 )
                    {
                      status = ex_put_var(exo->exoid, time_index, EX_ELEM_BLOCK, k+1,
                      exo->eb_id[j],
                      exo->eb_num_elems[j],
                      &(exo->ev[i][index][0]));
                      if ( status < 0 )
                        {
                          sprintf(err_msg, 
                                                    "ex_put_var() elem bad rtn: time %d, elemvar %d, EB ID %d",
                                                    time_index, k+1, exo->eb_id[j]);
                          EH(-1, err_msg);
                        }
                    }
                }
            }
        }
=======
    status = ex_put_elem_var_tab(exo->exoid,
                                 exo->num_elem_blocks,
                                 exo->num_elem_vars,
                                 exo->elem_var_tab);
    EH(status, "ex_put_elem_var_tab");
    */

    for (i = 0; i < exo->num_ev_time_indeces; i++) {
      time_index = exo->ev_time_indeces[i];

      for (j = 0; j < exo->num_elem_blocks; j++) {
        for (k = 0; k < exo->num_elem_vars; k++) {
          index = j * exo->num_elem_vars + k;

          if (exo->elem_var_tab == NULL || exo->elem_var_tab[index] != 0) {
            status = ex_put_var(exo->exoid, time_index, EX_ELEM_BLOCK, k + 1, exo->eb_id[j],
                                exo->eb_num_elems[j], &(exo->ev[i][index][0]));
            if (status < 0) {
              sprintf(err_msg, "ex_put_var() elem bad rtn: time %d, elemvar %d, EB ID %d",
                      time_index, k + 1, exo->eb_id[j]);
              EH(-1, err_msg);
            }
          }
        }
      }
>>>>>>> e33b61bb
    }
  }

  /*
   * Put nodal variable values at last time step...
   */

<<<<<<< HEAD
  if ( exo->num_node_vars > 0 )
    {
      for ( i=0; i<exo->num_nv_time_indeces; i++)
        {
          time_index = exo->nv_time_indeces[i];

          for ( j = 0; j < exo->num_nv_indeces; j++)
            {
              status = ex_put_var(exo->exoid, time_index, EX_NODAL,
                exo->nv_indeces[j], 1,
                exo->num_nodes,
                &(exo->nv[i][j][0]));
              EH(status, "ex_put_var nodal");
            }
        }
=======
  if (exo->num_node_vars > 0) {
    for (i = 0; i < exo->num_nv_time_indeces; i++) {
      time_index = exo->nv_time_indeces[i];

      for (j = 0; j < exo->num_nv_indeces; j++) {
        status = ex_put_var(exo->exoid, time_index, EX_NODAL, exo->nv_indeces[j], 1, exo->num_nodes,
                            &(exo->nv[i][j][0]));
        EH(status, "ex_put_var nodal");
      }
>>>>>>> e33b61bb
    }
  }

  status = ex_close(exo->exoid);
  EH(status, "ex_close()");

  return;
}<|MERGE_RESOLUTION|>--- conflicted
+++ resolved
@@ -522,23 +522,15 @@
  * Revised: 1997/08/26 14:06 MDT pasacki@sandia.gov
  */
 
-<<<<<<< HEAD
 void
 wr_result_prelim_exo(struct Results_Description *rd, 
                      Exo_DB *exo,
                      char *filename,
                      double ***gvec_elem )
 {
-=======
-void wr_result_prelim_exo(struct Results_Description *rd,
-                          Exo_DB *exo,
-                          char *filename,
-                          double ***gvec_elem) {
->>>>>>> e33b61bb
   int i, error;
-  int filename_exists; /* boolean */
-
-<<<<<<< HEAD
+  int filename_exists;		/* boolean */
+
   int	num_vars;		/* number of var_type variables to be written */
   char	*var_names[MAX_NNV];	/* NOTE: this array must be sized to be the 
                                    greatest value of MAX_NNV, MAX_NEV, MAX_NGV,
@@ -548,32 +540,23 @@
 
   char	*gvar_names[MAX_NGV];	
                                 /* array containing num_vars variable names */
-=======
-  int num_vars;             /* number of var_type variables to be written */
-  char *var_names[MAX_NNV]; /* NOTE: this array must be sized to be the
-                               greatest value of MAX_NNV, MAX_NEV, MAX_NGV,
-                               etc. It is reused for each of these variable
-                               types. Currently (8/13/98), MAX_NNV is the
-                               largest value @ 100 of them all - RRL   */
-
-  char *gvar_names[MAX_NGV];
-  /* array containing num_vars variable names */
->>>>>>> e33b61bb
-
-#ifdef DEBUG
-  static char *yo = "wr_result_prelim_exo: ";
+
+#ifdef DEBUG  
+  static char *yo="wr_result_prelim_exo: ";
 #endif
   /*
    * We don't support history variables.
    */
 
-  if (rd->nhv > 0) {
-    EH(-1, "Not prepared to write history variables.");
-  }
-
-  if (filename == NULL) {
-    EH(-1, "No file specified to write EXODUS II info.");
-  }
+  if ( rd->nhv > 0 )
+    {
+      EH(-1, "Not prepared to write history variables.");
+    }
+
+  if ( filename == NULL )
+    {
+      EH(-1, "No file specified to write EXODUS II info.");
+    }
 
   /*
    *  Figure out whether the file exists and is readable by this
@@ -590,22 +573,21 @@
    * and is often obsolete when reading and writing memory contents to and
    * from different EXODUS II files. Same applies for the filename.
    */
-  if (filename_exists) {
-    exo->io_wordsize = 0; /* query the file */
+  if ( filename_exists )
+    {
+      exo->io_wordsize = 0;	/* query the file */
 #ifdef DEBUG
-    fprintf(stderr, "%s: \"%s\" already exists\n", yo, filename);
-#endif
-  } else {
-    exo->io_wordsize = 8;
+      fprintf(stderr, "%s: \"%s\" already exists\n", yo, filename);
+#endif
+    }
+  else
+    {
+      exo->io_wordsize = 8;
 #ifdef DEBUG
-<<<<<<< HEAD
       fprintf(stderr, "%s: \"%s\" does not exist, going for double\n", yo, 
               filename);
-=======
-    fprintf(stderr, "%s: \"%s\" does not exist, going for double\n", yo, filename);
->>>>>>> e33b61bb
-#endif
-  }
+#endif
+    }
 
   exo->cmode = EX_WRITE;
 
@@ -616,9 +598,9 @@
   fprintf(stderr, "\t\tio_wordsize = %d\n", exo->io_wordsize);
 #endif
 
-  if (filename_exists) {
+  if ( filename_exists )
+    {
 #ifdef DEBUG
-<<<<<<< HEAD
       fprintf(stderr, "P_%d at barrier < ex_open in wr_result_prelim_exo()\n", 
               ProcID);
 #endif
@@ -634,18 +616,6 @@
       EH(exo->exoid, "ex_create");
     }
 
-=======
-    fprintf(stderr, "P_%d at barrier < ex_open in wr_result_prelim_exo()\n", ProcID);
-#endif
-
-    exo->exoid =
-        ex_open(filename, exo->cmode, &exo->comp_wordsize, &exo->io_wordsize, &exo->version);
-    EH(exo->exoid, "ex_open");
-  } else {
-    exo->exoid = ex_create(filename, exo->cmode, &exo->comp_wordsize, &exo->io_wordsize);
-    EH(exo->exoid, "ex_create");
-  }
->>>>>>> e33b61bb
 
   /*
    * Analysis Results
@@ -653,7 +623,6 @@
    */
 
   /* --------------------- Global Variables -------------------------- */
-<<<<<<< HEAD
   if ( rd->ngv > 0 )
     {
       num_vars = rd->ngv;
@@ -680,45 +649,22 @@
           printf("%s: elem var_name[%d] = %s\n", yo, i, var_names[i]);
 #endif
         }
-=======
-  if (rd->ngv > 0) {
-    num_vars = rd->ngv;
-    error = ex_put_variable_param(exo->exoid, EX_GLOBAL, num_vars);
-    EH(error, "ex_put_variable_param global");
-    for (i = 0; i < rd->ngv; i++) {
-      gvar_names[i] = rd->gvname[i];
-    }
-    error = ex_put_variable_names(exo->exoid, EX_GLOBAL, num_vars, gvar_names);
-    EH(error, "ex_put_variable_names global");
-  }
-
-  /* -------------------- Element Variables -------------------------- */
-  if (rd->nev > 0) {
-    num_vars = rd->nev;
-    error = ex_put_variable_param(exo->exoid, EX_ELEM_BLOCK, num_vars);
-    EH(error, "ex_put_variable_param elem block");
-    for (i = 0; i < rd->nev; i++) {
-      var_names[i] = rd->evname[i];
 #ifdef DEBUG
-      printf("%s: elem var_name[%d] = %s\n", yo, i, var_names[i]);
-#endif
-    }
->>>>>>> e33b61bb
-#ifdef DEBUG
-    printf("%s: varnames loaded\n", yo);
-#endif
-    error = ex_put_variable_names(exo->exoid, EX_ELEM_BLOCK, num_vars, var_names);
-    EH(error, "ex_put_variable_names elem block");
-
-    /* Create truth table at this time - saves mucho cycles later
-       Also malloc the gvec_elem final dim. Easier to do right
-       when the truth table is built. */
-
-    create_truth_table(rd, exo, gvec_elem);
-  }
+      printf("%s: varnames loaded\n", yo);
+#endif
+      error = ex_put_variable_names(exo->exoid, EX_ELEM_BLOCK, num_vars, var_names);
+      EH(error, "ex_put_variable_names elem block");
+
+      /* Create truth table at this time - saves mucho cycles later
+         Also malloc the gvec_elem final dim. Easier to do right
+         when the truth table is built. */
+     create_truth_table(rd, exo, gvec_elem);
+
+    }
+
+
 
   /* -------------------- Nodal Variables -------------------------- */
-<<<<<<< HEAD
   if ( rd->nnv > 0 )
     {
       num_vars = rd->nnv;
@@ -731,24 +677,12 @@
           printf("%s: nodal var_name[%d] = %s\n", yo, i, var_names[i]);
 #endif
         }
-=======
-  if (rd->nnv > 0) {
-    num_vars = rd->nnv;
-    error = ex_put_variable_param(exo->exoid, EX_NODAL, num_vars);
-    EH(error, "ex_put_variable_param EX_NODAL");
-    for (i = 0; i < rd->nnv; i++) {
-      var_names[i] = rd->nvname[i];
 #ifdef DEBUG
-      printf("%s: nodal var_name[%d] = %s\n", yo, i, var_names[i]);
-#endif
-    }
->>>>>>> e33b61bb
-#ifdef DEBUG
-    printf("%s: varnames loaded\n", yo);
-#endif
-    error = ex_put_variable_names(exo->exoid, EX_NODAL, num_vars, var_names);
-    EH(error, "ex_put_variable_names nodal");
-  }
+      printf("%s: varnames loaded\n", yo);
+#endif
+      error = ex_put_variable_names(exo->exoid, EX_NODAL, num_vars, var_names);
+      EH(error, "ex_put_variable_names nodal");
+    }
 
   error = ex_close(exo->exoid);
   EH(error, "ex_close");
@@ -1120,7 +1054,6 @@
  *
  * Created: 1998/08/19 08:17 MDT rrlober@sandia.gov
  */
-<<<<<<< HEAD
 void
 create_truth_table(struct Results_Description *rd, Exo_DB *exo,
                    double ***gvec_elem )
@@ -1129,26 +1062,20 @@
   int   i, j, eb_indx, ev_indx, mat_num, error, check, iii;
   int   imtrx;
   int	tev, found_match, ip_total;
-=======
-void create_truth_table(struct Results_Description *rd, Exo_DB *exo, double ***gvec_elem) {
-  char err_msg[MAX_CHAR_IN_INPUT], if_ev;
-  int i, j, eb_indx, ev_indx, mat_num, error, check, iii;
-  int tev, found_match, ip_total;
->>>>>>> e33b61bb
   ELEM_BLK_STRUCT *eb_ptr;
 
   static const char yo[] = "create_truth_table";
 
   tev = 0;
   i = 0;
-  exo->elem_var_tab = (int *)smalloc((exo->num_elem_blocks * rd->nev) * sizeof(int));
-  exo->truth_table_existance_key = (int *)smalloc((V_LAST - V_FIRST) * sizeof(int));
-
-  for (i = 0; i < V_LAST - V_FIRST; i++) {
+  exo->elem_var_tab = (int *) smalloc( (exo->num_elem_blocks*rd->nev)*sizeof(int));
+  exo->truth_table_existance_key = (int *) smalloc( (V_LAST - V_FIRST)*sizeof(int));
+
+  for ( i = 0; i < V_LAST - V_FIRST; i++ ) {
     exo->truth_table_existance_key[i] = 0;
   }
 
-  /* This first cycle is a test to detect which potential elem variables
+  /* This first cycle is a test to detect which potential elem variables 
      (treated as nodal in goma) exist in which block via tests below on
      whether the variables have been requested at all by the user and if
      requested, are of the appropriate integration order for conversion
@@ -1156,23 +1083,22 @@
 
      This is necessary since the array of the truth table cycles through
      the element var index fastest, and if a given element var is defined
-     for one block but not another, the block in which it is undefined
-     will not know the difference between a defined variable that is
+     for one block but not another, the block in which it is undefined 
+     will not know the difference between a defined variable that is 
      of the wrong interpolation order for this block, and a variable
      that is not defined at all for the problem. This first cycle scopes
-     for these cases and sets up a temp array of all possible elem vars
+     for these cases and sets up a temp array of all possible elem vars 
      model wide that must be treated (1 or 0) in the truth table. RRL */
 
   if_ev = FALSE;
 
-  for (eb_indx = 0; eb_indx < exo->num_elem_blocks; eb_indx++) {
+  for ( eb_indx = 0; eb_indx < exo->num_elem_blocks; eb_indx++ ) {
     /* First test for all the potential elem vars from primary nodal vars
        for this block */
     mat_num = Matilda[eb_indx];
     if (mat_num < 0) {
       continue;
     }
-<<<<<<< HEAD
     for (imtrx = 0; imtrx < upd->Total_Num_Matrices; imtrx++)
        {
         for ( j = V_FIRST; j < V_LAST; j++) 
@@ -1194,6 +1120,15 @@
                     {
                      /* We just found a candidate for an element variable */
                      tev += Num_Var_In_Type[imtrx][j];
+                     exo->truth_table_existance_key[j - V_FIRST] = 1;
+                    }
+                 }
+               if ( pd_glob[mat_num]->i[imtrx][j] == I_P1 )
+                 {
+                  if ( exo->truth_table_existance_key[j - V_FIRST] == 0 )
+                    {
+                     /* We just found a candidate for an element variable */
+                     tev += getdofs(type2shape(exo->eb_elem_itype[imtrx]),I_P1);;
                      exo->truth_table_existance_key[j - V_FIRST] = 1;
                     }
                  }
@@ -1226,69 +1161,6 @@
     for ( i = 0; i < upd->Num_Mat; i++ ) {
       if( pd_glob[i]->MeshMotion == LAGRANGIAN ||
           pd_glob[i]->MeshMotion == DYNAMIC_LAGRANGIAN) check = 1;
-=======
-    for (j = V_FIRST; j < V_LAST; j++) {
-      if (pd_glob[mat_num]->v[j] != V_NOTHING) {
-        if (pd_glob[mat_num]->i[j] == I_P0) {
-          if (Num_Var_In_Type[j] > 1) {
-            fprintf(stderr,
-                    "%s: Too many components in variable type for element variable %s (%s)\n", yo,
-                    Exo_Var_Names[j].name2, Exo_Var_Names[j].name1);
-            exit(-1);
-          }
-          if (exo->truth_table_existance_key[j - V_FIRST] == 0) {
-            /* We just found a candidate for an element variable */
-            tev += Num_Var_In_Type[j];
-            exo->truth_table_existance_key[j - V_FIRST] = 1;
-          }
-        }
-        if (pd_glob[mat_num]->i[j] == I_P1) {
-          if (exo->truth_table_existance_key[j - V_FIRST] == 0) {
-            /* We just found a candidate for an element variable */
-            tev += getdofs(type2shape(exo->eb_elem_itype[mat_num]), I_P1);
-            ;
-            exo->truth_table_existance_key[j - V_FIRST] = 1;
-          }
-        }
-        if ( pd_glob[mat_num]->i[j] == I_P1 )
-          {
-           if ( exo->truth_table_existance_key[j - V_FIRST] == 0 )
-             {
-              /* We just found a candidate for an element variable */
-              tev += getdofs(type2shape(exo->eb_elem_itype[mat_num]),I_P1);;
-              exo->truth_table_existance_key[j - V_FIRST] = 1;
-             }
-          }
-      }
-    }
-
-    /* Now pick up all the post processing variables for this block
-       - yes, for now they must
-       each be listed separately and painfully */
-    if (ERROR_ZZ_VEL != -1 && Num_Var_In_Type[R_MOMENTUM1]) {
-      tev++;
-      if (ERROR_ZZ_VEL_ELSIZE != -1) {
-        tev++;
-      }
-    }
-    if (ERROR_ZZ_Q != -1 && Num_Var_In_Type[R_ENERGY]) {
-      tev++;
-      if (ERROR_ZZ_Q_ELSIZE != -1) {
-        tev++;
-      }
-    }
-    check = 0;
-    for (i = 0; i < upd->Num_Mat; i++) {
-      if (pd_glob[i]->MeshMotion == LAGRANGIAN || pd_glob[i]->MeshMotion == DYNAMIC_LAGRANGIAN)
-        check = 1;
-    }
-
-    if (ERROR_ZZ_P != -1 && (Num_Var_In_Type[R_MOMENTUM1] || check)) {
-      tev++;
-      if (ERROR_ZZ_P_ELSIZE != -1) {
-        tev++;
-      }
->>>>>>> e33b61bb
     }
 
     for (imtrx = 0; imtrx < upd->Total_Num_Matrices; imtrx++)
@@ -1303,13 +1175,12 @@
           }
        }
     /* Finally pick up all of the element-level-storage continuation
-     * variables, e.g. for saturation hysteresis function
+     * variables, e.g. for saturation hysteresis function 
      */
     mat_num = Matilda[eb_indx];
     mp = mp_glob[mat_num];
     eb_ptr = Element_Blocks + eb_indx;
     ip_total = elem_info(NQUAD, eb_ptr->Elem_Type);
-<<<<<<< HEAD
     if((mp->PorousMediaType == POROUS_UNSATURATED ||
         mp->PorousMediaType == POROUS_SHELL_UNSATURATED ||
         mp->PorousMediaType == POROUS_TWO_PHASE) &&
@@ -1322,50 +1193,25 @@
           if(SAT_QP_SWITCH != -1) tev++; /*for cap press switch point*/
         }
         if_ev = TRUE;
-=======
-    if ((mp->PorousMediaType == POROUS_UNSATURATED ||
-         mp->PorousMediaType == POROUS_SHELL_UNSATURATED ||
-         mp->PorousMediaType == POROUS_TWO_PHASE) &&
-        mp->SaturationModel == TANH_HYST && !if_ev) {
-      for (j = 0; j < ip_total; j++) {
-        if (SAT_CURVE_TYPE != -1)
-          tev++; /*For Sat curve type */
-        if (CAP_PRESS_SWITCH != -1)
-          tev++; /*For saturation switch */
-        if (SAT_QP_SWITCH != -1)
-          tev++; /*for cap press switch point*/
->>>>>>> e33b61bb
       }
-      if_ev = TRUE;
-    }
   }
 
   /* Sanity check */
-<<<<<<< HEAD
   if ( tev != rd->nev ) {
     sr = sprintf(err_msg, 
                  "%s: Elem var count mismatch: tev(%d)<>rd->nev(%d)!?",
                  yo, tev, rd->nev);
-=======
-  if (tev != rd->nev) {
-    sr = sprintf(err_msg, "%s: Elem var count mismatch: tev(%d)<>rd->nev(%d)!?", yo, tev, rd->nev);
->>>>>>> e33b61bb
     EH(-1, err_msg);
     /*
     fprintf(stderr,
             "%s: Disagreement over number of element variables\n",
             yo );
-<<<<<<< HEAD
     exit (-1);    
-=======
-    exit (-1);
->>>>>>> e33b61bb
     */
   }
-
+  
   /* Now do the real loop and populate the truth table */
   i = 0;
-<<<<<<< HEAD
   for ( eb_indx = 0; eb_indx < exo->num_elem_blocks; eb_indx++ ) 
      {
       /* First test for all the potential elem vars from primary nodal vars
@@ -1405,6 +1251,30 @@
                        asdv ( &gvec_elem[eb_indx][ev_indx - 1],
                               exo->eb_num_elems[eb_indx] );
                       }
+                   }
+                 if ( pd_glob[mat_num]->i[imtrx][j] == I_P1 )
+                   {
+                   int dof  = getdofs(type2shape(exo->eb_elem_itype[imtrx]),I_P1);
+                    /* We just found a candidate for an element variable */
+                   for(int k =0;k<dof;k++)
+                   {
+                    exo->elem_var_tab[i++] = 1;
+                    found_match = TRUE;
+                    ev_indx++;
+                    /* malloc the entry for this block by number of elems for this block
+                       but - only if the variable exists for this block! (by the truth table) */
+
+
+                   if ( has_been_called == 0 )
+                     {
+                      /* NOTE: this final array dim is only to be malloc'd once; when a user
+                         is annealing the mesh, anneal mesh calls wr_result_prelim_exo again,
+                         and hence create_truth_table, which would realloc this dim of gvec_elem.
+                         this test will prevent that. - RRL */
+                      asdv ( &gvec_elem[eb_indx][ev_indx - 1],
+                             exo->eb_num_elems[eb_indx] );
+                     }
+                   }
                    }
                 }
               if ( found_match == FALSE && exo->truth_table_existance_key[j - V_FIRST] == 1 ) 
@@ -1711,180 +1581,6 @@
         }
         if_ev = TRUE;
       }
-=======
-  for (eb_indx = 0; eb_indx < exo->num_elem_blocks; eb_indx++) {
-    /* First test for all the potential elem vars from primary nodal vars
-       for this block */
-    mat_num = Matilda[eb_indx];
-    ev_indx = 0;
-    for (j = V_FIRST; j < V_LAST; j++) {
-      found_match = FALSE;
-      if (pd_glob[mat_num]->v[j] != V_NOTHING) {
-        if (pd_glob[mat_num]->i[j] == I_P0) {
-          if (Num_Var_In_Type[j] > 1) {
-            fprintf(stderr,
-                    "%s: Too many components in variable type for element variable %s (%s)\n", yo,
-                    Exo_Var_Names[j].name2, Exo_Var_Names[j].name1);
-            exit(-1);
-          }
-          /* We just found a candidate for an element variable */
-          exo->elem_var_tab[i++] = 1;
-          found_match = TRUE;
-          ev_indx++;
-          /* malloc the entry for this block by number of elems for this block
-             but - only if the variable exists for this block! (by the truth table) */
-          if (has_been_called == 0) {
-            /* NOTE: this final array dim is only to be malloc'd once; when a user
-               is annealing the mesh, anneal mesh calls wr_result_prelim_exo again,
-               and hence create_truth_table, which would realloc this dim of gvec_elem.
-               this test will prevent that. - RRL */
-            asdv(&gvec_elem[eb_indx][ev_indx - 1], exo->eb_num_elems[eb_indx]);
-          }
-        }
-        if (pd_glob[mat_num]->i[j] == I_P1) {
-          int dof = getdofs(type2shape(exo->eb_elem_itype[mat_num]), I_P1);
-          /* We just found a candidate for an element variable */
-          for (int k = 0; k < dof; k++) {
-            exo->elem_var_tab[i++] = 1;
-            found_match = TRUE;
-            ev_indx++;
-            /* malloc the entry for this block by number of elems for this block
-               but - only if the variable exists for this block! (by the truth table) */
-
-            if (has_been_called == 0) {
-              /* NOTE: this final array dim is only to be malloc'd once; when a user
-                 is annealing the mesh, anneal mesh calls wr_result_prelim_exo again,
-                 and hence create_truth_table, which would realloc this dim of gvec_elem.
-                 this test will prevent that. - RRL */
-              asdv(&gvec_elem[eb_indx][ev_indx - 1], exo->eb_num_elems[eb_indx]);
-            }
-          }
-        }
-      }
-      if (found_match == FALSE && exo->truth_table_existance_key[j - V_FIRST] == 1) {
-        exo->elem_var_tab[i++] = 0;
-        ev_indx++;
-      }
-    }
-
-    /* Now pick up all the post processing variables for this block
-       - yes, for now they must
-       each be listed separately and painfully */
-
-    if (ERROR_ZZ_VEL != -1 && Num_Var_In_Type[R_MOMENTUM1]) {
-      exo->elem_var_tab[i++] = 1;
-      ev_indx++;
-      /* malloc the entry for this block by number of elems for this block
-         but - only if the variable exists for this block! (by the truth table) */
-      if (has_been_called == 0) {
-        /* NOTE: this final array dim is only to be malloc'd once; when a user
-           is annealing the mesh, anneal mesh calls wr_result_prelim_exo again,
-           and hence create_truth_table, which would realloc this dim of gvec_elem.
-           this test will prevent that. - RRL */
-        asdv(&gvec_elem[eb_indx][ev_indx - 1], exo->eb_num_elems[eb_indx]);
-      }
-      if (ERROR_ZZ_VEL_ELSIZE != -1) {
-        exo->elem_var_tab[i++] = 1;
-        ev_indx++;
-        /* malloc the entry for this block by number of elems for this block
-           but - only if the variable exists for this block! (by the truth table) */
-        if (has_been_called == 0) {
-          /* NOTE: this final array dim is only to be malloc'd once; when a user
-             is annealing the mesh, anneal mesh calls wr_result_prelim_exo again,
-             and hence create_truth_table, which would realloc this dim of gvec_elem.
-             this test will prevent that. - RRL */
-          asdv(&gvec_elem[eb_indx][ev_indx - 1], exo->eb_num_elems[eb_indx]);
-        }
-      }
-    }
-
-    if (ERROR_ZZ_Q != -1 && Num_Var_In_Type[R_ENERGY]) {
-      exo->elem_var_tab[i++] = 1;
-      ev_indx++;
-      /* malloc the entry for this block by number of elems for this block
-         but - only if the variable exists for this block! (by the truth table) */
-      if (has_been_called == 0) {
-        /* NOTE: this final array dim is only to be malloc'd once; when a user
-           is annealing the mesh, anneal mesh calls wr_result_prelim_exo again,
-           and hence create_truth_table, which would realloc this dim of gvec_elem.
-           this test will prevent that. - RRL */
-        asdv(&gvec_elem[eb_indx][ev_indx - 1], exo->eb_num_elems[eb_indx]);
-      }
-      if (ERROR_ZZ_Q_ELSIZE != -1) {
-        exo->elem_var_tab[i++] = 1;
-        ev_indx++;
-        /* malloc the entry for this block by number of elems for this block
-           but - only if the variable exists for this block! (by the truth table) */
-        if (has_been_called == 0) {
-          /* NOTE: this final array dim is only to be malloc'd once; when a user
-             is annealing the mesh, anneal mesh calls wr_result_prelim_exo again,
-             and hence create_truth_table, which would realloc this dim of gvec_elem.
-             this test will prevent that. - RRL */
-          asdv(&gvec_elem[eb_indx][ev_indx - 1], exo->eb_num_elems[eb_indx]);
-        }
-      }
-    }
-
-    check = 0;
-    for (iii = 0; iii < upd->Num_Mat; iii++) {
-      if (pd_glob[iii]->MeshMotion == LAGRANGIAN || pd_glob[iii]->MeshMotion == DYNAMIC_LAGRANGIAN)
-        check = 1;
-    }
-
-    if (ERROR_ZZ_P != -1 && (Num_Var_In_Type[R_MOMENTUM1] || check)) {
-      exo->elem_var_tab[i++] = 1;
-      ev_indx++;
-      /* malloc the entry for this block by number of elems for this block
-         but - only if the variable exists for this block! (by the truth table) */
-      if (has_been_called == 0) {
-        /* NOTE: this final array dim is only to be malloc'd once; when a user
-           is annealing the mesh, anneal mesh calls wr_result_prelim_exo again,
-           and hence create_truth_table, which would realloc this dim of gvec_elem.
-           this test will prevent that. - RRL */
-        asdv(&gvec_elem[eb_indx][ev_indx - 1], exo->eb_num_elems[eb_indx]);
-      }
-      if (ERROR_ZZ_P_ELSIZE != -1) {
-        exo->elem_var_tab[i++] = 1;
-        ev_indx++;
-        /* malloc the entry for this block by number of elems for this block
-           but - only if the variable exists for this block! (by the truth table) */
-        if (has_been_called == 0) {
-          /* NOTE: this final array dim is only to be malloc'd once; when a user
-             is annealing the mesh, anneal mesh calls wr_result_prelim_exo again,
-             and hence create_truth_table, which would realloc this dim of gvec_elem.
-             this test will prevent that. - RRL */
-          asdv(&gvec_elem[eb_indx][ev_indx - 1], exo->eb_num_elems[eb_indx]);
-          has_been_called++;
-        }
-      }
-    }
-
-    /*Now finally the saturation hysteresis variables */
-    if (SAT_CURVE_TYPE != -1 || CAP_PRESS_SWITCH != -1 || SAT_QP_SWITCH != -1) {
-      eb_ptr = Element_Blocks + eb_indx;
-      ip_total = elem_info(NQUAD, eb_ptr->Elem_Type);
-      for (j = 0; j < ip_total; j++) {
-        /*Note that we will set these for all 3 var types because you
-         *will never see them individually.
-         */
-        exo->elem_var_tab[i++] = 1;
-        ev_indx++;
-        if (has_been_called == 0) {
-          asdv(&gvec_elem[eb_indx][ev_indx - 1], exo->eb_num_elems[eb_indx]);
-        }
-        exo->elem_var_tab[i++] = 1;
-        ev_indx++;
-        if (has_been_called == 0) {
-          asdv(&gvec_elem[eb_indx][ev_indx - 1], exo->eb_num_elems[eb_indx]);
-        }
-        exo->elem_var_tab[i++] = 1;
-        ev_indx++;
-        if (has_been_called == 0) {
-          asdv(&gvec_elem[eb_indx][ev_indx - 1], exo->eb_num_elems[eb_indx]);
-        }
-      }
-    }
->>>>>>> e33b61bb
   }
 
   /* Sanity check */
@@ -2102,15 +1798,10 @@
      }
 
   /* write out table */
-<<<<<<< HEAD
   error      = ex_put_truth_table ( exo->exoid, EX_ELEM_BLOCK,
 				    exo->num_elem_blocks,
 				    total_nev,
 				    exo->elem_var_tab );
-=======
-  error = ex_put_truth_table(exo->exoid, EX_ELEM_BLOCK, exo->num_elem_blocks, rd->nev,
-                             exo->elem_var_tab);
->>>>>>> e33b61bb
   EH(error, "ex_put_truth_table EX_ELEM_BLOCK");
 
   /* Now set truth table exists flag */
@@ -2422,15 +2113,11 @@
  * Revised: 
  */
 
-<<<<<<< HEAD
 void 
 wr_resetup_exo(Exo_DB *exo,
                char *filename,
                int verbosity)
 {
-=======
-void wr_resetup_exo(Exo_DB *exo, char *filename, int verbosity) {
->>>>>>> e33b61bb
   int error;
   int i;
   int status;
@@ -2445,14 +2132,10 @@
   fprintf(stderr, "%s: begins\n", yo);
 #endif
 
-  exo->io_wordsize = 0; /* i.e., query */
+  exo->io_wordsize   = 0;	/* i.e., query */
   exo->comp_wordsize = sizeof(dbl);
-<<<<<<< HEAD
   exo->exoid         = ex_open(filename, exo->cmode, &exo->comp_wordsize, 
                                &exo->io_wordsize, &exo->version);
-=======
-  exo->exoid = ex_open(filename, exo->cmode, &exo->comp_wordsize, &exo->io_wordsize, &exo->version);
->>>>>>> e33b61bb
 
 #ifdef DEBUG
   fprintf(stderr, "\t\tfilename    = \"%s\"\n", filename);
@@ -2464,28 +2147,40 @@
    * Results setup...
    */
 
-  if (exo->num_glob_vars > 0) {
-    status = ex_put_variable_param(exo->exoid, EX_GLOBAL, exo->num_glob_vars);
-    EH(status, "ex_put_variable_param global");
-    status = ex_put_variable_names(exo->exoid, EX_GLOBAL, exo->num_glob_vars, exo->glob_var_names);
-    EH(status, "ex_put_variable_names global");
-  }
-
-  if (exo->num_elem_vars > 0) {
-    status = ex_put_variable_param(exo->exoid, EX_ELEM_BLOCK, exo->num_elem_vars);
-    EH(status, "ex_put_variable_param elem block");
-    status =
-        ex_put_variable_names(exo->exoid, EX_ELEM_BLOCK, exo->num_elem_vars, exo->elem_var_names);
-    EH(status, "ex_put_variable_names elem block");
-    if (exo->elem_var_tab != NULL) {
-      status = ex_put_truth_table(exo->exoid, EX_ELEM_BLOCK, exo->num_elem_blocks,
-                                  exo->num_elem_vars, exo->elem_var_tab);
+  if ( exo->num_glob_vars > 0 )
+    {
+      status = ex_put_variable_param(exo->exoid, EX_GLOBAL, exo->num_glob_vars);
+      EH(status, "ex_put_variable_param global");
+      status = ex_put_variable_names(exo->exoid, EX_GLOBAL, exo->num_glob_vars,
+				exo->glob_var_names);
+      EH(status, "ex_put_variable_names global");
+    }
+
+  if ( exo->num_elem_vars > 0 )
+    {
+      status = ex_put_variable_param(exo->exoid, EX_ELEM_BLOCK, exo->num_elem_vars);
+      EH(status, "ex_put_variable_param elem block");
+      status = ex_put_variable_names(exo->exoid, EX_ELEM_BLOCK,
+				     exo->num_elem_vars,
+				     exo->elem_var_names);
+      EH(status, "ex_put_variable_names elem block");
+      status = ex_put_truth_table(exo->exoid, EX_ELEM_BLOCK,
+				   exo->num_elem_blocks,
+				   exo->num_elem_vars, 
+				   exo->elem_var_tab);
       EH(status, "ex_put_truth_table elem block");
-      }
-    }
-
-
-<<<<<<< HEAD
+    }
+
+  if ( exo->num_node_vars > 0 )
+    {
+      status = ex_put_variable_param(exo->exoid, EX_NODAL, exo->num_node_vars);
+      EH(status, "ex_put_variable_param nodal");
+      status = ex_put_variable_names(exo->exoid, EX_NODAL,
+				exo->num_node_vars,
+				exo->node_var_names);
+      EH(status, "ex_put_variable_names nodal");
+    }
+
   if ( exo->num_times > 0 )
     {
       for ( i=0; i<exo->num_times; i++)
@@ -2493,36 +2188,17 @@
           status = ex_put_time(exo->exoid, i+1, &(exo->time_vals[i]));
           EH(status, "ex_put_times");
         }
-=======
-  if (exo->num_node_vars > 0) {
-    status = ex_put_variable_param(exo->exoid, EX_NODAL, exo->num_node_vars);
-    EH(status, "ex_put_variable_param nodal");
-    status = ex_put_variable_names(exo->exoid, EX_NODAL, exo->num_node_vars, exo->node_var_names);
-    EH(status, "ex_put_variable_names nodal");
-  }
-
-  if (exo->num_times > 0) {
-    for (i = 0; i < exo->num_times; i++) {
-      status = ex_put_time(exo->exoid, i + 1, &(exo->time_vals[i]));
-      EH(status, "ex_put_times");
->>>>>>> e33b61bb
-    }
-  }
-
-  error = ex_close(exo->exoid);
-  if (error != 0)
-    exit(2);
+    }
+
+  error      = ex_close(exo->exoid);
+  if ( error != 0 ) exit(2);
   return;
 }
 
-<<<<<<< HEAD
 
 void 
 wr_result_exo(Exo_DB *exo, char *filename)
 {
-=======
-void wr_result_exo(Exo_DB *exo, char *filename, int verbosity) {
->>>>>>> e33b61bb
   int i;
   int index;
   int j;
@@ -2540,17 +2216,13 @@
   fprintf(stderr, "%s: begins\n", yo);
 #endif
 
-  exo->io_wordsize = 0; /* i.e., query */
+  exo->io_wordsize   = 0;	/* i.e., query */
   exo->comp_wordsize = sizeof(dbl);
-<<<<<<< HEAD
   exo->exoid         = ex_open(filename, 
                                exo->cmode, 
                                &exo->comp_wordsize, 
                                &exo->io_wordsize, 
                                &exo->version);
-=======
-  exo->exoid = ex_open(filename, exo->cmode, &exo->comp_wordsize, &exo->io_wordsize, &exo->version);
->>>>>>> e33b61bb
 
 #ifdef DEBUG
   fprintf(stderr, "\t\tfilename    = \"%s\"\n", filename);
@@ -2562,10 +2234,10 @@
    * Element variable truth table and values at ONE TIME ONLY.
    */
 
-  if (exo->num_elem_vars > 0) {
+  if ( exo->num_elem_vars > 0 )
+    {
 
 #ifdef DEBUG
-<<<<<<< HEAD
       fprintf(stderr, "\t\tneb         = %d\n", exo->num_elem_blocks);
       fprintf(stderr, "\t\tnev         = %d\n", exo->num_elem_vars);
       fprintf(stderr, "\t\tevt:        =   \n");
@@ -2577,24 +2249,12 @@
                       i, j, exo->elem_var_tab[i*(exo->num_elem_vars)+j]);
             }
         }
-=======
-    fprintf(stderr, "\t\tneb         = %d\n", exo->num_elem_blocks);
-    fprintf(stderr, "\t\tnev         = %d\n", exo->num_elem_vars);
-    fprintf(stderr, "\t\tevt:        =   \n");
-    for (i = 0; i < exo->num_elem_blocks; i++) {
-      for (j = 0; j < exo->num_elem_vars; j++) {
-        fprintf(stderr, "block index %d, elem var index %d is %d\n", i, j,
-                exo->elem_var_tab[i * (exo->num_elem_vars) + j]);
-      }
-    }
->>>>>>> e33b61bb
-#endif
-
-    /*
-     * This has already been done.
-     *
-
-<<<<<<< HEAD
+#endif
+
+      /*
+       * This has already been done.
+       *
+
       status = ex_put_elem_var_tab(exo->exoid, 
                                    exo->num_elem_blocks,
                                    exo->num_elem_vars, 
@@ -2629,41 +2289,12 @@
                 }
             }
         }
-=======
-    status = ex_put_elem_var_tab(exo->exoid,
-                                 exo->num_elem_blocks,
-                                 exo->num_elem_vars,
-                                 exo->elem_var_tab);
-    EH(status, "ex_put_elem_var_tab");
-    */
-
-    for (i = 0; i < exo->num_ev_time_indeces; i++) {
-      time_index = exo->ev_time_indeces[i];
-
-      for (j = 0; j < exo->num_elem_blocks; j++) {
-        for (k = 0; k < exo->num_elem_vars; k++) {
-          index = j * exo->num_elem_vars + k;
-
-          if (exo->elem_var_tab == NULL || exo->elem_var_tab[index] != 0) {
-            status = ex_put_var(exo->exoid, time_index, EX_ELEM_BLOCK, k + 1, exo->eb_id[j],
-                                exo->eb_num_elems[j], &(exo->ev[i][index][0]));
-            if (status < 0) {
-              sprintf(err_msg, "ex_put_var() elem bad rtn: time %d, elemvar %d, EB ID %d",
-                      time_index, k + 1, exo->eb_id[j]);
-              EH(-1, err_msg);
-            }
-          }
-        }
-      }
->>>>>>> e33b61bb
-    }
-  }
+    }
 
   /*
    * Put nodal variable values at last time step...
    */
 
-<<<<<<< HEAD
   if ( exo->num_node_vars > 0 )
     {
       for ( i=0; i<exo->num_nv_time_indeces; i++)
@@ -2679,22 +2310,10 @@
               EH(status, "ex_put_var nodal");
             }
         }
-=======
-  if (exo->num_node_vars > 0) {
-    for (i = 0; i < exo->num_nv_time_indeces; i++) {
-      time_index = exo->nv_time_indeces[i];
-
-      for (j = 0; j < exo->num_nv_indeces; j++) {
-        status = ex_put_var(exo->exoid, time_index, EX_NODAL, exo->nv_indeces[j], 1, exo->num_nodes,
-                            &(exo->nv[i][j][0]));
-        EH(status, "ex_put_var nodal");
-      }
->>>>>>> e33b61bb
-    }
-  }
+    }
 
   status = ex_close(exo->exoid);
   EH(status, "ex_close()");
-
+  
   return;
 }