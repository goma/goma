--- conflicted
+++ resolved
@@ -1641,16 +1641,9 @@
 
   I = (INFO_Record *)smalloc(exo->num_info * sizeof(INFO_Record));
 
-<<<<<<< HEAD
   for (i = 0; i < exo->num_info; i++) {
-    I[i] = (char *)calloc((MAX_LINE_LENGTH + 1), sizeof(char));
-  }
-=======
-  for ( i=0; i<exo->num_info; i++)
-    {
-      I[i] = (char *) smalloc((MAX_LINE_LENGTH+1)*sizeof(char));
-    }
->>>>>>> 9c26b529
+    I[i] = (char *)smalloc((MAX_LINE_LENGTH + 1) * sizeof(char));
+  }
 
   /*
    * Transcribe any old records...
