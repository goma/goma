--- conflicted
+++ resolved
@@ -698,20 +698,6 @@
   int sr;
   if (varType == MASS_FRACTION) {
     assign_species_name(idof, mp_ptr, species_name, species_desc, matID);
-<<<<<<< HEAD
-  }
-  else if(matID!=-1 && pd_glob[matID]->i[varType] == I_P0)
-  {
-    sprintf(species_name,  "%s_E", Var_Name[varType].name2);
-    strcpy(species_desc, Var_Name[varType].name1);
-  }
-  else if(matID!=-1 && pd_glob[matID]->i[varType] == I_P1)
-  {
-    sprintf(species_name,  "%s_E%d", Var_Name[varType].name2,idof+1);
-    strcpy(species_desc, Var_Name[varType].name1);
-  }
-  else {
-=======
   } else if (matID != -1 && pd_glob[matID]->i[varType] == I_P0) {
     sprintf(species_name, "%s_E", Var_Name[varType].name2);
     strcpy(species_desc, Var_Name[varType].name1);
@@ -719,7 +705,6 @@
     sprintf(species_name, "%s_E%d", Var_Name[varType].name2, idof + 1);
     strcpy(species_desc, Var_Name[varType].name1);
   } else {
->>>>>>> 6a4659b3
     strcpy(species_name, Var_Name[varType].name2);
     strcpy(species_desc, Var_Name[varType].name1);
 
