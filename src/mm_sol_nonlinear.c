/************************************************************************ *
* Goma - Multiphysics finite element software                             *
* Sandia National Laboratories                                            *
*                                                                         *
* Copyright (c) 2014 Sandia Corporation.                                  *
*                                                                         *
* Under the terms of Contract DE-AC04-94AL85000 with Sandia Corporation,  *
* the U.S. Government retains certain rights in this software.            *
*                                                                         *
* This software is distributed under the GNU General Public License.      *
\************************************************************************/

/* NEWTON ITERATIVE SOLUTION DRIVER WITH SENSITIVITIES WRT SPECIFIED 
 * FLUX AND/OR DATA PARAMETER AND/OR CONTINUATION PARAMETER
 */

/*
 *$Id: mm_sol_nonlinear.c,v 5.19 2010-07-21 21:03:04 sarober Exp $
 */

#ifdef USE_RCSID
static char rcsid[] =
"$Id: mm_sol_nonlinear.c,v 5.19 2010-07-21 21:03:04 sarober Exp $";
#endif

#include <math.h>
#include <stdio.h>
#include <stdlib.h>
#include <strings.h>
#include <string.h>
#include "std.h"
#include "rf_io_const.h"
#include "rf_io_structs.h"
#include "rf_io.h"
#include "rf_solver.h"
#include "rf_fem_const.h"
#include "rf_fem.h"
#include "rf_mp.h"
#include "rf_allo.h"
#include "rf_bc_const.h"
#include "mm_more_utils.h"
  
#include "rf_solver_const.h"
#include "sl_matrix_util.h"

#include "mm_qp_storage.h"

#include "sl_util_structs.h"

#include "sl_amesos_interface.h"

#include "sl_aztecoo_interface.h"

#include "sl_stratimikos_interface.h"

#define _MM_SOL_NONLINEAR_C
#include "goma.h"

/*
 * EDW: The prototype for function "mf_sol_lineqn" has been moved
 * to mm_sol_nonlinear.h so that LOCA has access to it.
 */


/*
 * This variable is used for more than one linear solver package.
 */

static int first_linear_solver_call=TRUE;


/*
 * Default: do not attempt to use Harwell MA28 linear solver. Kundert's is
 *          more robust and Harwell has a better successor to MA28 that you
 *          can buy with money.
 *
 * #define HARWELL
 */

#ifdef PARALLEL
#ifndef MPI
#define MPI			/* otherwise az_aztec.h trounces MPI_Request */
#endif
#endif

#include "az_aztec.h"

#include "sl_util.h"

#include "el_geom.h"

#include "mm_as_const.h"
#include "mm_as_structs.h"
#include "mm_as.h"
#include "mm_post_def.h"

#include "mm_eh.h"


/* EDW: This function invokes LOCA bordering algorithms as needed. */
extern int continuation_hook
PROTO((double *, double *, void *, double, double));

static int soln_sens		/* mm_sol_nonlinear.c                        */
PROTO((double ,			/* lambda - parameter                        */
       double [],		/* x - soln vector                           */
       double [],		/* xdot - dxdt predicted for new time step   */
       double ,			/* delta_s - step                            */
       Exo_DB *,		/* exo                                       */
       Dpi *,			/* dpi                                       */
       Comm_Ex *,		/* cx                                        */
       double [],		/* res_p                                     */
       int ,			/* numProcUnknowns                           */
       int [],			/* ija                                       */
       double [],		/* a                                         */
       double [],		/* x_old                                     */
       double [],		/* x_older                                   */
       double [],		/* xdot_old                                  */
       double [],		/* x_update                                  */
       double ,			/* delta_t                                   */
       double ,			/* theta                                     */
       double ,			/* time_value                                */
       int ,			/* num_total_nodes                           */
       double [],		/* res_m                                     */
       int ,			/* Factor_Flag                               */
       int ,			/* matr_form                                 */
       double [],		/* resid_vector_sens                         */
       double [],		/* x_sens                                    */
       double **,		/* x_sens_p                                  */
       double [],		/* scale                                     */
       struct Aztec_Linear_Solver_System *, /* ams - ptrs to Aztec linear    *
					     * systems                       */
       int ,			/* first_linear_solver_call                  */
       int ,			/* Norm_below_tolerance                      */
       int ,			/* Rate_above_tolerance                      */
       int ,			/* vector_id                                 */
       int ,			/* sens_type                                 */
       int ,			/* sens_id                                   */
       int ,			/* sens_flt                                  */
       int ,			/* sens_flt2                                  */
       int *, /* frontal solver variables */
       int *,   		/*  fs->ncod  */
       double *,		/*  fs->bc    */
       double *,		/*  smallpiv  */
       double *,		/*  singpiv   */ 
       int *,			/*  iautopiv  */
       int *,			/*  iscale    */
       double *,		/*  scaling_max */
       double *,		/*  h_elem_avg  */
       double *,
       int,  			/* UMF_system_id */
       char []));               /* calling purpose */


/*
 * The one place place these global variables are defined. 
 * Declared frequently via std.h, etc. every where else.
 */

int neg_elem_volume        = FALSE;
int neg_elem_volume_global = FALSE;

int neg_lub_height        = FALSE;
int neg_lub_height_global = FALSE;

int zero_detJ        = FALSE;
int zero_detJ_global = FALSE;

/*
   
   GOMA NON-LINEAR EQUATION SOLVER

   FOR EACH LINEAR SUB-SOLVE, 

   STANDARD SOLVE:

             [ J ] [ x ]  =  [ f ]

   IF HAVE AUGMENTING CONDITIONS, SOLVE:

             [ J  B ] [ x ]    [ f ]
    [M][v] = [      ] [   ] =  [   ]
             [ C  D ] [ y ]    [ g ]

   J: JACOBIAN MATRIX, dR/dq
   q: VECTOR OF GOMA UNKNOWNS
   R: RESIDUAL VECTOR = -f
   B: dR/dp
   p: VECTOR OF UNKNOWNS ASSOCIATED WITH AUGMENTING CONDITIONS
   C: dA/dq
   A: JACOBIAN MATRIX OF AUGMENTING CONDITIONS
   D: dA/dp
   f: f = -R
   g: RESIDUAL VECTOR OF AUGMENTING CONDITIONS

   AUGMENTING CONDITIONS BY IAN GATES
   2/98 - 10/98

    IF CONTINUATION, DO:

    J dq/dp = - dR/dp

    IN soln_sens AFTER CONVERGED

    J: JACOBIAN MATRIX, dR/dq
    q: VECTOR OF GOMA UNKNOWNS
    R: RESIDUAL VECTOR
    p: PARAMETER

    SENSITIVITIES AND AUGMENTING CONDITIONS
    IDG 2/98 - 10/98

    FLUX AND DATA PARAMETER SENSITIVITIES
    RBS 4/99 - 6/99

    MODIFIED FOR HUNTING SENSITIVITIES
    IDG 7/99 - 7/99

*/

int solve_nonlinear_problem(struct Aztec_Linear_Solver_System *ams,
                                            /* ptrs to Aztec linear systems */
			    double x[],     /* soln vector on this proc */
			    double delta_t, /* time step size */
			    double theta,   /* parameter to vary time 
					     * integration from 
					     *   explicit (theta = 1) to 
					     *   implicit (theta = 0) */
			    double x_old[], /* soln vector @ previous time */
			    double x_older[], /* soln vector @ previous, previous time */
			    double xdot[],  /* dxdt predicted for new time */
			    double xdot_old[], /* dxdt for previous time */
			    double resid_vector[],
			    double x_update[], 
                            double scale[],  /*Scale factor held for modified newton
                                              *resolves */
			    int *converged, /* whether the Newton iteration
					     * has converged (out) */
			    int *nprint,    /* counter for time step number */
			    int    tev,	    /* total number elem variables to
					     * output to EXODUS II file */
			    int tev_post,   /* extra element post processing 
					     * results */
			    double *glob_var_vals,   /* global variable values */
			    RESULTS_DESCRIPTION_STRUCT *rd,
                                            /* details about post proc vars */
			    int  *gindex,
			    int  *gsize,
			    double *gvec,
			    double ***gvec_elem,
			    double time_value,
			    Exo_DB *exo,
			    Dpi *dpi,
			    Comm_Ex *cx,
                            int nt,
                            int *time_step_reform,
			    int is_steady_state,
			    double x_AC[],   /* updating evp quantities */
 			    double x_AC_dot[],   
			    double lambda,
			    double *resid_vector_sens,
			    double *x_sens,
			    double **x_sens_p,	/*  solution sensitivities */
                            void *con_ptr)   /* Identifies if called from LOCA */
{

  double *a   = ams->val;	/* nonzero values of a CMSR matrix */
  int    *ija = ams->bindx;	/* column pointer array into matrix "a"*/

  int    *ija_save = ams->belfry; /* to hide external row/eqns from Aztec */

  static int    dofs_hidden=FALSE; /* boolean indicating when dofs are hidden */

  int 	        i, j, k;

  int           numProcUnknowns; /* number of degrees of freedom this processor
				  * sees (internal+boundary+external) but no
				  * more. */

  int           GNumUnknowns;		/* Global number of unknowns in the */
					/* system    */
  int 		inewton;		/* Newton iteration counter */

  int		return_value;	        /* nonzero if things screw up ...  */

  int		print_damp_factor;      /* Always printed after update norms */

  int		print_visc_sens;        /* Always printed after update norms */

  double	Norm[5][3];		/* Global norms... */
					/*   [0][0] == residual, L_oo norm */
					/*   [0][1] == residual, L_1  norm */
					/*   [0][2] == residual, L_2  norm */
					/*   [1][0] == correction, L_oo norm */
					/*   [1][1] == correction, L_1  norm */
					/*   [1][2] == correction, L_2  norm */
                                        /*   [2][0] == AC residual, L_oo norm */
                                        /*   [2][1] == AC residual, L_1  norm */
                                        /*   [2][2] == AC residual, L_2  norm */
                                        /*   [3][0] == AC correction, L_oo norm */
                                        /*   [3][1] == AC correction, L_1  norm */
                                        /*   [3][2] == AC correction, L_2  norm */
                                        /*   [4][0] == solution, L_oo norm */
                                        /*   [4][1] == solution, L_1  norm */
                                        /*   [4][2] == solution, L_2  norm */

  double        Norm_r[2][3];           /* Relative (to solution vector) norms... */
                                        /*   [0][0] == correction, L_oo norm */
                                        /*   [0][1] == correction, L_1  norm */
                                        /*   [0][2] == correction, L_2  norm */
                                        /*   [1][0] == AC correction, L_oo norm */
                                        /*   [1][1] == AC correction, L_1  norm */
                                        /*   [1][2] == AC correction, L_2  norm */
  double        Resid_Norm_stack[3];    /* Place holder for last residual norms   */
  double        Soln_Norm_stack[3];      /* Place holder for last update norms   */
  double        Conv_order=0, Soln_order=0;   /* Order of convergence  */
  double	Conv_rate=0, Soln_rate=0;  /* Convergence rates, i.e. neg. semilog slope*/
  double        AConv_order=0, ASoln_order=0;   /* AC counterparts  */
  double	AConv_rate=0, ASoln_rate=0;  
  double        AC_Resid_Norm_stack[3];    /* Place holder for last residual norms   */
  double        AC_Soln_Norm_stack[3];      /* Place holder for last update norms   */
  int           Norm_below_tolerance;    /* Boolean for modified newton test*/
  int           Rate_above_tolerance;    /* Boolean for modified newton test*/
  int           step_reform;             /* counter for Jacobian reformation */

  double Reltol = 1.0e-2, Abstol = 1.0e-6;  /* LOCA convergence criteria */
  int continuation_converged = TRUE;
  int num_total_nodes = dpi->num_universe_nodes;
				/* Number of nodes that each processor is
				 * responsible for                           */
  dbl h_elem_avg;                        /* global average element size for PSPG */
  dbl U_norm    ;                        /* global average velocity for PSPG */
  	

  
  double        delta_s = 0.0;         /* STEP */
  int    *ncod=NULL; dbl *bc=NULL;     /* Dummy pointers for non-Front cases */



  static char	yo[]="solve_nonlinear_problem";	/* routine identifier */

  /* 
   * The following vectors all have lengths equal to the number of local
   * unknowns - i.e., equations for which the current processor is responsible.
   */

  double 	*delta_x;		/* update */

  int error, why;
  int num_unk_r, num_unk_x; 

  char dofname_r[80];
  char dofname_nr[80];
  char dofname_x[80];
  char dofname_g[80];
  char dofname_ry[80];
  char dofname_y[80];

  static int UMF_system_id;	/* Used to uniquely identify the
				 * "regular" system to solve from the
				 * other UMF systems. */
  static int		Factor_Flag;	/* Legend::
				 * --------
				 * 1 -- this is the first LU,
				 * 2 -- >1st LU, similar matrix structure,
				 * 3 -- new rhs, use already factored LU

				 UMFPACK USAGE:

				 0   : LOAD MATRIX AND ANALYSIS/DECOMPOSITION 
				       AND BACK SUBSTITUTION
				 1   : LOAD MATRIX AND DECOMPOSITION USING PAST ANALYSIS 
				       AND BACK SUBSTITUTION
				 > 2 : BACK SUBSTITUTION ONLY

				 */

  int           matr_form=0;       /* 1: MSR FORMAT MATRIX FOR UMFPACK DRIVER */

  int       i_post;
  int       err = 0;

  dbl       total_mesh_volume;   /* global variable value */

  int local_order;		/* of the unknowns that this processor owns */
  int local_order_plus;		/* and if the external rows are included */
  int local_nnz;		/* number of nonzero matrix entries that
				 * are owned by this processor */
  int local_nnz_plus;		/* and if the external rows are included */

  int global_order;		/* order of the global system */
  int global_order_plus;	/* and if the external rows are overincluded */
  int global_nnz;		/* a sum of the number of nonzero matrix 
				 * entries owned by each processor */
  int global_nnz_plus;		/* a sum that overincludes the external rows */

  char		stringer[80];	/* holding format of num linear solve itns */
  char		stringer_AC[80];/* holding format of num AC linear solve itns */

  dbl		a_start;	/* mark start of assembly */
  dbl		a_end;		/* mark end of assembly */

  char		ctod[80];	/* hold current time of day */

  dbl		s_start;	/* mark start of solve */
  dbl		s_end;		/* mark end of solve */

  /*
   * With the advent of the Benner's frontal solver it is more difficult to
   * profile the CPU time used by the assembly and by the solver since they
   * are more closely intertwined by the frontal solver calling element level
   * assembly.
   *
   * As some sop toward ameliorating this situation, count up the total
   * CPU time for both assembly and solving here and then access accumulated
   * totals for just assembly that get suitably initialized and incremented 
   * in matrix_fill().
   */

  extern double mm_fill_total;

  double asmslv_start;
  double asmslv_end;

  double asmslv_time;
  double slv_time;

  int           iAC, jAC;
  int           num_unk_g, num_unk_y;
  dbl           *res_p, *res_m;
  dbl           *gAC, *hAC, *tAC, *yAC;
  dbl           **bAC=NULL, **cAC=NULL, **dAC=NULL, **sAC=NULL, **wAC=NULL;
  dbl           *tempAC;

  int           iiAC, imaxAC=0;
  int           *ordAC=NULL;
  dbl           bigAC, dumAC, sumAC;


  /* frontal solver parameters */
  int zero;
  int mf_resolve;
  dbl smallpiv;
  dbl singpiv;
  int iautopiv;
  int iscale;   /* you will have to turn this off for resolves */
  dbl scaling_max;

  dbl           ac_start=0;       /* mark start of AC assembly */
  dbl           ac_end=0;         /* mark end of AC assembly */

  dbl           sc_start=0;       /* mark start of AC solve */
  dbl           sc_end=0;         /* mark end of AC solve */


  double param_val;
  int sens_vec_ct;
  char sens_caller[40];    /* string containing caller of soln_sens */

  int	linear_solver_blk;	/* count calls to AZ_solve() */
  int	linear_solver_itns;	/* count cumulative linearsolver iterations */
  int   total_ls_its = 0;       /* linear solver iteration counter */
  int	num_linear_solve_blks;	/* one pass for now */
  int	matrix_solved;		/* boolean */
  dbl   gamma, beta;            /* copies of Newmark-beta time integration
				   parameters */
  int alc_with_acs = FALSE;     /* Flag to handle arc length eqn as an AC   */
  dbl equation_ALC, delta_y_ALC = 0.0; /* Arc length algorithm parameters */
  struct con_struct *con = con_ptr;
  struct Level_Set_Data *ls_old;
  
  /* Had to add these for newmark-beta updates based on material */
  UMI_LIST_STRUCT *curr_mat_list;
  NODE_INFO_STRUCT *node_ptr;
  int num_mat, imat, mat_index, b; 

#ifdef DEBUG_MMH
  int inode, i_Var_Desc, i_offset, idof_eqn, idof_var;
  dbl abs_row_sum, row_sum;
  VARIABLE_DESCRIPTION_STRUCT *vd_eqn, *vd_var;
#endif /* DEBUG_MMH */

#ifdef ENABLE_SKIP_SOLVE
  int enable_skip_solve = TRUE;
#else
  int enable_skip_solve = FALSE;
#endif
  /*
   * Begin executable statements...
   */

  sens_caller[0]='\0';
  return_value = 0;		/* Set the return value to failure
				 * until convergence is achieved */

  /*
   * INITIALIZE
   */

  num_unk_r = num_unk_x = num_unk_g = num_unk_y = 0; 

  memset(Norm, 0, 3*5 * sizeof(double));
  memset(Norm_r, 0, 3*2 * sizeof(double));

  if (Debug_Flag) {
    DPRINTF(stderr, "%s: max Newton itns = %d\n", 
	    yo, Max_Newton_Steps);
    DPRINTF(stderr, "%s: convergence tol = %.1e %.1e \n",
	    yo, Epsilon[0], Epsilon[2]);
  }

  /*
   * The number of nonzero matrix entries that this processor owns.
   * External rows are not counted, though ija[] does stretch out to 
   * include them too for the parallel case. In the parallel case,
   * watch out to use the bigger ija[] for assembly purposes, but the
   * smaller one for Aztec (after processing via hide_external()).
   */
  numProcUnknowns = NumUnknowns + NumExtUnknowns;
      if (strcmp(Matrix_Format, "msr") == 0) 
	{
  local_order      = ams->npn;
  local_order_plus = ams->npn_plus;
  local_nnz_plus   = ams->nnz_plus;
  local_nnz        = ams->nnz;
  canine_chaos(local_order, local_order_plus, local_nnz, local_nnz_plus,
	       &global_order, &global_order_plus, 
	       &global_nnz, &global_nnz_plus);

  /*
   * Setup some legacy variables.
   */

  NZeros       = local_nnz;
  GNZeros      = global_nnz;
  GNumUnknowns = global_order;

  if (Debug_Flag) {
    DPRINTF(stderr, "%s: NumUnknowns  = %d\n", yo, NumUnknowns);
    DPRINTF(stderr, "%s: NZeros       = %d\n", yo, NZeros);
    DPRINTF(stderr, "%s: GNZeros      = %d\n", yo, GNZeros);
    DPRINTF(stderr, "%s: GNumUnknowns = %d\n", yo, GNumUnknowns);
  }      

  /*
   *  matrix_stats (a, ija, NumUnknowns, &NZeros, &GNZeros, &GNumUnknowns);
   */
#ifdef DEBUG
  fprintf(stderr, "P_%d: lo=%d, lo+=%d, lnnz=%d, lnnz+=%d\n", ProcID,
	  local_order, local_order_plus, local_nnz, local_nnz_plus);
  fprintf(stderr, "P_%d: go=%d, go+=%d, gnnz=%d, gnnz+=%d\n", ProcID,
	  global_order, global_order_plus, global_nnz, global_nnz_plus);
#endif /* DEBUG */
	}

  asdv(&delta_x, numProcUnknowns);
  asdv(&res_p, numProcUnknowns);
  asdv(&res_m, numProcUnknowns);

  /*
   * Initialize augmenting condition arrays if needed
   */
  if (nAC > 0)
    {

  /*
   * Set alc_with_acs flag
   * Exclude arc length equation on first step (consistent with LOCA)
   */
      if (loca_in->Cont_Order == 2)
        {
          alc_with_acs = TRUE;
          if (con->private_info.step_num == 0) nAC--;
        }
     
      asdv(&gAC, numProcUnknowns);
      asdv(&hAC, numProcUnknowns);
      asdv(&tAC, numProcUnknowns);
      asdv(&yAC, numProcUnknowns);
      asdv(&tempAC, numProcUnknowns);
    
      bAC = Dmatrix_birth(nAC, numProcUnknowns);
      cAC = Dmatrix_birth(nAC, numProcUnknowns);
      dAC = Dmatrix_birth(nAC, nAC);
      sAC = Dmatrix_birth(nAC, nAC);
      wAC = Dmatrix_birth(nAC, numProcUnknowns);

      ordAC = Ivector_birth(nAC); 
    }


  /*
   * Initial conditions at the beginning of the Newton iteration loop...
   * -> Set the convervence flag to false
   */
  *converged = FALSE;
  inewton    = 0;
  if(Max_Newton_Steps <= 0) *converged = TRUE;

  if (Linear_Solver == FRONT) {
    init_vec_value(scale, 1.0, numProcUnknowns);
  }

  /*
   * EDW: LOCA, when used, controls UMF_system_id as it calls the solver
   * in other places as well.
   */

  if (con_ptr != NULL) UMF_system_id = LOCA_UMF_ID;

  if (Time_Jacobian_Reformation_stride > 1)
    {
      if(nt == *time_step_reform  || nt == 0)
	{
	  /* here we are simply fooling the tolerance checker to 
	     reform based on iteration number or time step number */
	  Norm_below_tolerance = FALSE;
	  Rate_above_tolerance = FALSE;
	  init_vec_value (scale, 1.0, numProcUnknowns);

	  if (nt !=0) 
	    {
	      *time_step_reform += Time_Jacobian_Reformation_stride;
	    }
	}
      else
	{
	  Norm_below_tolerance = TRUE;
	  Rate_above_tolerance = TRUE;
	}
    }
  else
    {
      Norm_below_tolerance = FALSE;
      Rate_above_tolerance = FALSE;
    }

  Resid_Norm_stack[2] = Resid_Norm_stack[1] = Resid_Norm_stack[0] = 0.1;
  Soln_Norm_stack[2] = Soln_Norm_stack[1] = Soln_Norm_stack[0] = 0.1;
  AC_Resid_Norm_stack[2] = AC_Resid_Norm_stack[1] = AC_Resid_Norm_stack[0] = 0.1;
  AC_Soln_Norm_stack[2] = AC_Soln_Norm_stack[1] = AC_Soln_Norm_stack[0] = 0.1;
  step_reform          = Newt_Jacobian_Reformation_stride;
  
  /*
   * Make sure every processor is "finished commenting" about the preliminary
   * problem setup - keep the iteration free of clutter caused by buffered
   * stdouts and stderrs from multiple processors...
   */
  fflush(stdout);
  fflush(stderr);
#ifdef PARALLEL  
  (void) MPI_Barrier(MPI_COMM_WORLD);
#endif /* PARALLEL */
  fflush(stdout);
  fflush(stderr);

  if ( TimeIntegration == STEADY )
    {

      DPRINTF(stderr, "\n\n");
      if(Solver_Output_Format & 1)DPRINTF(stderr, "         ");
      if(Solver_Output_Format & 2)DPRINTF(stderr, "    ");
      if( (Solver_Output_Format & 4) && (Solver_Output_Format & 8) && (Solver_Output_Format & 16))
         { DPRINTF(stderr, "  R e s i d u a l        "); }
      else
         { DPRINTF(stderr, "  Residual       "); }
      if( (Solver_Output_Format & 32) && (Solver_Output_Format & 64) && (Solver_Output_Format & 128))
         { DPRINTF(stderr, " C o r r e c t i o n\n"); }
      else
         { DPRINTF(stderr, " Correction\n"); }
    }
  else
    {

      DPRINTF(stderr, 
"\n    N e w t o n  C o n v e r g e n c e  - I m p l i c i t   T i m e   S t e p\n");
    }

  DPRINTF(stderr, "\n");
  if(Solver_Output_Format & 1)DPRINTF(stderr, "   ToD   ");
  if(Solver_Output_Format & 2)DPRINTF(stderr, "itn ");
  if(Solver_Output_Format & 4)DPRINTF(stderr, "  L_oo  ");
  if(Solver_Output_Format & 8)DPRINTF(stderr, "  L_1   ");
  if(Solver_Output_Format & 16)DPRINTF(stderr, "  L_2   ");
  if(Solver_Output_Format & 32)DPRINTF(stderr, "  L_oo  ");
  if(Solver_Output_Format & 64)DPRINTF(stderr, "  L_1   ");
  if(Solver_Output_Format & 128)DPRINTF(stderr, "  L_2   ");
  if(Solver_Output_Format & 256)DPRINTF(stderr, "lis ");
  if(Solver_Output_Format & 512)DPRINTF(stderr, " asm/slv (sec)  ");
  if(Solver_Output_Format & 1024)DPRINTF(stderr, "ROrd/Rt ");
  if(Solver_Output_Format & 2048)DPRINTF(stderr, "UOrd/Rt ");
  DPRINTF(stderr, "\n");
  if(Solver_Output_Format & 1)DPRINTF(stderr, "-------- ");
  if(Solver_Output_Format & 2)DPRINTF(stderr, "--- ");
  if(Solver_Output_Format & 4)DPRINTF(stderr, "------- ");
  if(Solver_Output_Format & 8)DPRINTF(stderr, "------- ");
  if(Solver_Output_Format & 16)DPRINTF(stderr, "------- ");
  if(Solver_Output_Format & 32)DPRINTF(stderr, "------- ");
  if(Solver_Output_Format & 64)DPRINTF(stderr, "------- ");
  if(Solver_Output_Format & 128)DPRINTF(stderr, "------- ");
  if(Solver_Output_Format & 256)DPRINTF(stderr, "--- ");
  if(Solver_Output_Format & 512)DPRINTF(stderr, "--------------- ");
  if(Solver_Output_Format & 1024)DPRINTF(stderr, "------- ");
  if(Solver_Output_Format & 2048)DPRINTF(stderr, "-------");
  DPRINTF(stderr, "\n");

  /*********************************************************************************
   *
   *                         Top of the Newton Iteration Loop
   *
   *********************************************************************************/
  while (( !(*converged)) && (inewton < Max_Newton_Steps))
    {
      init_vec_value(resid_vector, 0.0, numProcUnknowns);
      init_vec_value(delta_x, 0.0, numProcUnknowns);
      /* Zero matrix values */
      if (strcmp(Matrix_Format, "epetra") == 0) {
        EpetraPutScalarRowMatrix(ams->RowMatrix, 0.0);
      } else {
        init_vec_value(a, 0.0, ams->nnz);
      }
      get_time(ctod);

      /*
       * Mark the CPU time for combined assembly and solve purposes...
       */

      asmslv_start = ut(); asmslv_end = asmslv_start;

      log_msg("%s: Newton iteration %d", yo, inewton);

#ifndef ALE_DCA_INFO_PLEASE
      if(Solver_Output_Format & 1)DPRINTF(stderr, "%s ", ctod);
      if ( inewton < 10 )
	{
          if(Solver_Output_Format & 2)DPRINTF(stderr, "[%d] ", inewton );
	}
      else if ( inewton < 100 )
	{
          if(Solver_Output_Format & 2)DPRINTF(stderr, "%d] ", inewton );
	} 
      else
	{
          if(Solver_Output_Format & 2)DPRINTF(stderr, "%d ", inewton );
	}
#endif
      
      /*
       * If doing continuation in parallel, restore external matrix rows here.
       */
      if ( Num_Proc > 1 && strcmp( Matrix_Format, "msr" ) == 0 && dofs_hidden )
	{
          show_external(num_universe_dofs,
                        (num_universe_dofs-num_external_dofs),
                        ija, ija_save, a);
	}

      /* For Overlap AC algorithm, reset kinematic AC residuals here */
      if (Do_Overlap && nAC > 0)
        {
          err = assign_overlap_acs( x, exo );
          if ( err == -1 )
            {
              /* error can be caused by neg_elem_volume or from insufficient AC's
               * check for neg_elem_volume and if so, return, otherwise must abort
               */
              check_for_neg_elem_volume(augc[nAC-1].solid_eb+1,
                                        x, resid_vector,
                                        x_old, x_older, xdot, xdot_old, x_update,
                                        &delta_t, &theta,
                                        &time_value, exo );
              if (neg_elem_volume)
                {
                  return_value = -1;
                  goto free_and_clear;
                }
              else
                {
                  EH(-1, "Insufficient number of AC's set aside for overlap");
                }
            }
          for (iAC=0; iAC<nAC; iAC++) augc[iAC].lm_resid = 0.0;
        }
	  
	  if( pfd != NULL )
	  {
		  if( pfd->jac_info != NULL )
		  { 
			  pfd->Constraint_Integral = 0.0;
			  init_vec_value(pfd->jac_info->d_pf_lm, 0.0, numProcUnknowns);
			  init_vec_value(pfd->jac_info->d_lm_pf, 0.0, numProcUnknowns);
		  }
	  }


      /* get global element size and velocity norm if needed for PSPG or Cont_GLS */
	  if((PSPG && Num_Var_In_Type[PRESSURE]) || (Cont_GLS && Num_Var_In_Type[VELOCITY1]))
	  {
          h_elem_avg = global_h_elem_siz(x, x_old, xdot, resid_vector, exo, dpi);
		  U_norm     = global_velocity_norm(x, exo, dpi);
	  }
      else
	  {
		  h_elem_avg = 0.;
		  U_norm     = 0.;
	  }
	  
      if (Debug_Flag < 0 && Debug_Flag != -4 && 
          (Debug_Flag != -5 || inewton >= Max_Newton_Steps-1) )
	{
	  /* Former block 0 in mm_fill.c. Here is some initialization */
	  num_total_nodes = dpi->num_universe_nodes;

	  /*
	   * NORMAL, TANGENT and OTHER Vectors required for ROTATION are calculated
	   * ahead of time so we don't run into anomolous behavior due to neclaced 
	   * elements, junction points, . . .
	   */

	  if (Num_ROT > 0) calculate_all_rotation_vectors(exo, x);
	  	  else if ( Use_2D_Rotation_Vectors == TRUE ) calculate_2D_rotation_vectors(exo,x);

	  numerical_jacobian(ams, x, resid_vector, delta_t, theta, 
			     x_old, x_older, xdot, xdot_old,x_update,
			     num_total_nodes, First_Elem_Side_BC_Array, 
			     Debug_Flag, time_value, exo, dpi,
			     &h_elem_avg, &U_norm);

	  DPRINTF(stderr,"%s: numerical Jacobian done....\n", yo);
	  P0PRINTF("\n-done\n\n");
	  exit(0);
	}
      else
	{

          if (!Norm_below_tolerance || !Rate_above_tolerance)
	    {
	      init_vec_value (resid_vector, 0.0, numProcUnknowns);
	      init_vec_value (a, 0.0, ( NZeros + 1 ) );
	      af->Assemble_Residual = TRUE;
	      af->Assemble_Jacobian = TRUE;
	      af->Assemble_LSA_Jacobian_Matrix = FALSE;
	      af->Assemble_LSA_Mass_Matrix = FALSE;
	    }
	  else
	    {
	      init_vec_value(resid_vector, 0.0, numProcUnknowns);
	      af->Assemble_Residual = TRUE;
	      af->Assemble_Jacobian = FALSE;
	      af->Assemble_LSA_Jacobian_Matrix = FALSE;
	      af->Assemble_LSA_Mass_Matrix = FALSE;
	    }
	  a_start = ut(); a_end = a_start;

	  /* Former block 0 in mm_fill.c. Here is some initialization */
	  num_total_nodes = dpi->num_universe_nodes;

          /* If using volume change metric for element quality, reset here */
          if (nEQM>0 && eqm->do_vol && af->Assemble_Residual)
            {
              eqm->vol_sum = 0.0;
              eqm->vol_low = 9999.9;
              eqm->vol_count = 0;
            }

	  /*
	   * NORMAL, TANGENT and OTHER Vectors required for ROTATION are calculated
	   * ahead of time so we don't run into anomolous behavior due to neclaced 
	   * elements, junction points, . . .
	   */
	  if (Num_ROT > 0) calculate_all_rotation_vectors(exo, x);
	  else  if ( Use_2D_Rotation_Vectors == TRUE ) calculate_2D_rotation_vectors(exo,x);

	  /* Initialize volume constraint, not the most efficient way. */

	  numProcUnknowns = NumUnknowns + NumExtUnknowns;
	  if (nAC > 0) { 

	    for (iAC = 0;iAC < nAC;iAC++) {
	      init_vec_value(augc[iAC].d_evol_dx, 0.0, numProcUnknowns);
	      init_vec_value(augc[iAC].d_lsvel_dx, 0.0, numProcUnknowns);
	      init_vec_value(augc[iAC].d_lsvol_dx, 0.0, numProcUnknowns);
	      augc[iAC].evol = 0.;
	      augc[iAC].lsvel = 0.;
	      augc[iAC].lsvol = 0.;
	    }
	  }

          /* Exchange dof before matrix fill so parallel information
             is properly communicated */
          exchange_dof(cx,dpi, x);

	  if (Linear_Solver == FRONT)
	    {
	      zero	  = 0;
	      mf_resolve  = 0;
	      smallpiv	  = 1.e-3;
	      singpiv	  = 1.e-14;
	      iautopiv	  = 1;
	      iscale	  = 1;   /* you will have to turn this off for resolves */
              scaling_max = 1.;

	      if (!Norm_below_tolerance || !Rate_above_tolerance)
		{
		  mf_resolve = zero;
		  init_vec_value(scale, 1.0, numProcUnknowns);
		}
	      else 
		{
		  /*
		   * NB: Needs to be changed to 1 as soon as Bob provides
		   *     scale vector.  Change to one.  Works now
		   *     but cannot be done with row-sum-scalling.
		   */
		  mf_resolve = 1;
		  /* 
		   *  now just get the residuals.  af-> params set above
		   */
		  err = matrix_fill_full(ams, x, resid_vector, 
					 x_old, x_older, xdot, xdot_old, x_update,
					 &delta_t, &theta, First_Elem_Side_BC_Array, 
					 &time_value, exo, dpi, &num_total_nodes,
					 &h_elem_avg, &U_norm, NULL);
		  a_end = ut();
		}
	
	      if (Num_Proc > 1) EH(-1, "Whoa.  No front allowed with nproc>1");  
#ifdef HAVE_FRONT
		  err = mf_solve_lineqn(&mf_resolve,
								resid_vector,
								1,
								fss->ncod,
								fss->bc,
								&smallpiv,
								&singpiv,
								&iautopiv,
								&iscale, 
								matrix_fill,
								delta_x,
	/* This list of args */     &scaling_max,
	/* below matrix_fill */     scale,
	/* pointer is the arg*/     ams,
	/* list for matrix_fill */  x,
	/* If you change that*/     resid_vector,
	/* arglist, you must */     x_old,
	/* change the frontal */    x_older,
	/* solver.            */    xdot,
								xdot_old,
								x_update,
								&delta_t,
								&theta,
								First_Elem_Side_BC_Array,
								&time_value,
								exo,
								dpi,
								&num_total_nodes,
								&h_elem_avg,
								&U_norm);
	      /*
	       * Free memory allocated above
	       */
	      global_qp_storage_destroy();

	      if (neg_elem_volume) err = -1;
	      if (err == -1) {
                return_value = -1;
                goto free_and_clear;
              }


	      /* Our friend Bob B. doesn't leaves resid vector untouched,
		 so we have to scale it with his scaling that he now
		 graciously supplies. */
	        for(i=0; i< NumUnknowns; i++) resid_vector[i] /= scale[i]; 

#else /* HAVE_FRONT */
EH(-1,"version not compiled with frontal solver");
#endif /* HAVE_FRONT */
	      
	      a_end = ut();
	    }
	  else
	    {

	      err = matrix_fill_full(ams, x, resid_vector, 
				     x_old, x_older, xdot, xdot_old, x_update,
				     &delta_t, &theta, 
				     First_Elem_Side_BC_Array, 
				     &time_value, exo, dpi,
				     &num_total_nodes,
				     &h_elem_avg, &U_norm, NULL);

              if( ( (vn->evssModel == LOG_CONF || vn->evssModel == LOG_CONF_GRADV)
                 && pd->v[POLYMER_STRESS11] && af->Assemble_Jacobian == TRUE)
                  || ((pd->v[EM_E1_REAL] && pd->v[EM_H1_REAL]) && af->Assemble_Jacobian == TRUE) )
                {
                  numerical_jacobian_compute_stress(ams, x, resid_vector, delta_t, theta, 
                                     x_old, x_older, xdot, xdot_old,x_update,
                                     num_total_nodes, First_Elem_Side_BC_Array, 
                                     Debug_Flag, time_value, exo, dpi, 
                                     &h_elem_avg, &U_norm);
                }
 
	      a_end = ut();
	      if (err == -1) {
                return_value = -1;
                goto free_and_clear;
              }

	      /* Scale matrix first to get rid of problems with 
	       * penalty parameter. In front option this is done
	       * within the solver
	       */
	      if (!Norm_below_tolerance || !Rate_above_tolerance) {
		row_sum_scaling_scale(ams, resid_vector, scale);
	      } else {
		vector_scaling(NumUnknowns, resid_vector, scale);
	      }
#ifdef DEBUG_MMHX    
              {
                VARIABLE_DESCRIPTION_STRUCT *vd_eqn, *vd_var;
                int inode, i_Var_Desc, i_offset, idof_eqn, idof_var;
	      /* This chunk of code will print out every entry of the
	       * Jacobian matrix. */ 
	      for (i = 0; i < NumUnknowns; i++) {
		vd_eqn = Index_Solution_Inv(i, &inode, &i_Var_Desc,
					    &i_offset, &idof_eqn);
		vd_var = vd_eqn;
		fprintf(stderr, "Eq=%d/%s,Node=%d Var=%d/%s,Node=%d Sens=%g Resid=%g\n",
			i, vd_eqn->Var_Name[idof_eqn], idv[i][2],
                        i, vd_var->Var_Name[idof_eqn], idv[i][2],
                        a[i], resid_vector[i]);
		for (j = ija[i]; j < ija[i+1]; j++) {
		  vd_eqn = Index_Solution_Inv(i, &inode, &i_Var_Desc,
					      &i_offset, &idof_eqn);
		  vd_var = Index_Solution_Inv(ija[j], &inode, &i_Var_Desc,
					      &i_offset, &idof_var);
		  /*if (a[j] != 0.0) {*/
                  if (fabs(a[j]) > 1.e-12) {
		    fprintf(stderr, "Eq=%d/%s,Node=%d Var=%d/%s,Node=%d Sens=%g\n",
                            i, vd_eqn->Var_Name[idof_eqn], idv[i][2],
                            ija[j], vd_var->Var_Name[idof_var], idv[ija[j]][2],
                            a[j]);
		  }
		}
	      }
              }
#endif /* DEBUG_MMHX */

#ifdef DEBUG_MMH

	      /* This chunk of code will print out equation dofs that
	       * have a zero row sum. 
	       */
	      k = 0;
	      for (i = 0; i < NumUnknowns; i++) {
		row_sum = a[i];
		abs_row_sum = fabs(a[i]);
		vd_eqn = Index_Solution_Inv(i, &inode, &i_Var_Desc, 
					    &i_offset, &idof_eqn);
		for (j = ija[i]; j < ija[i+1]; j++) {
		  row_sum += a[j];
		  abs_row_sum += fabs(a[j]);
		}
		if (row_sum == 0.0 || abs_row_sum == 0.0) {
		    fprintf(stderr, 
			    "ZERO ROW SUM: Eq = %d/%s, inode = %d, i_offset = %d, idof_eqn = %d, row_sum = %g, abs_row_sum = %g\n",
			    i, vd_eqn->Var_Name[idof_eqn], inode, i_offset,
			    idof_eqn, row_sum, abs_row_sum);
		}
	      }
#endif /* DEBUG_MMH */
	    }
	 
	  if (err == -1) {
            return_value = -1;
            goto free_and_clear;
          }
	}


      /*
       *
       *   DEAL WITH AUGMENTING CONDITION MATRICES
       *
       */
      
      if (nAC > 0)	
	{
	  MF_Args mf_args;

	  /* OK, copy all the data into the mf_args structure.  A pointer
	     to this guy is sent down to aug cond routines.  Cleans things
	     up a bit and makes it easier to call matrix_fill multiple times. */

	  mf_args.ams = ams;
	  mf_args.x   = x;
	  mf_args.resid = resid_vector;
	  mf_args.x_old = x_old;
	  mf_args.x_older = x_older;
	  mf_args.xdot = xdot;
	  mf_args.xdot_old = xdot_old;
	  mf_args.x_update = x_update;
	  mf_args.delta_t = &delta_t;
	  mf_args.theta_  = &theta;
	  mf_args.first_elem_side_bc = First_Elem_Side_BC_Array;
	  mf_args.time = &time_value;
	  mf_args.exo  = exo;
	  mf_args.dpi  = dpi;
	  mf_args.num_total_nodes = &num_total_nodes;
	  mf_args.h_elem_avg = &h_elem_avg;
	  mf_args.U_norm = &U_norm;
	  mf_args.estifm = NULL;

	ac_start = ut();

	for (iAC = 0; iAC < nAC ; iAC++)
	  {  
	    memset(cAC[iAC],0, sizeof(double)*numProcUnknowns);
	    memset(bAC[iAC],0, sizeof(double)*numProcUnknowns);
	  }
        memset(gAC,0, sizeof(double)*numProcUnknowns);

	for (iAC = 0; iAC < nAC; iAC++)
	  {
	    switch (augc[iAC].Type)
	      {
	      case AC_USERBC:
	      case AC_USERMAT:
		user_aug_cond(iAC,
			      nAC,
			      x_AC,
			      bAC,
			      cAC,
			      dAC,
			      gAC,
			      numProcUnknowns,
			      x_sens_p,
			      cx,
			      &mf_args);
		break;
				
	      case AC_FLUX:
              case AC_FLUX_MAT:
	      case AC_VOLUME:  
	      case AC_LS_VEL:
	      case AC_POSITION:				
		std_aug_cond(iAC,
			     nAC,
			     x_AC,
			     bAC,
			     cAC,
			     dAC,
			     gAC,
			     numProcUnknowns,
			     cx,
			     &mf_args);
		break;
				
	      case AC_OVERLAP:
		/* This case handled below. */
                break;

	      case AC_LGRM:
	      case AC_PF_CONSTRAINT:
		std_lgr_cond(iAC,
			     nAC,
			     x_AC,
			     bAC,
			     cAC,
			     dAC,
			     gAC,
			     resid_vector,
			     scale,
			     numProcUnknowns,
			     cx,
			     &mf_args);
		break;
			  
	      case AC_PERIODIC:
		periodic_bc_cond(iAC,
				 nAC,
				 x_AC,
				 bAC,
				 cAC,
				 dAC,
				 gAC,
				 resid_vector,
				 scale,
				  numProcUnknowns,
				 cx,
				 &mf_args);
		break;

              case AC_ARC_LENGTH:
                alc_aug_cond(iAC,
			     nAC,
			     x_AC,
			     bAC,
			     cAC,
			     dAC,
			     gAC,
			     &equation_ALC,
			     numProcUnknowns,
			     cx,
			     con_ptr,
			     &mf_args);
                break;
				
	      default:
		EH(-1,"Unknown augmenting condition type");
		break;
	      }
	  }
							  
	/*
	 * This function is called just once per iteration to fill in all OVERLAP
	 * type AC constraints for fluid/solid problems with overlapping grids
	 */
        if (augc[nAC-1].Type == AC_OVERLAP)
          {
	    /* as of 3/23/05 this routine must use pfd[0] struct */
	    ls_old = ls;
	    if (pfd->ls[0] != NULL)
	      {
		ls = pfd->ls[0];
		overlap_aug_cond(ija,
				 a,
				 x_AC,
				 gAC,
				 bAC,
				 cAC,
				 dAC,
				 cx,
				 &mf_args);
		ls = ls_old;
	      }
          }

	if (Linear_Solver != FRONT)   /*Must do this UNTIL REB provides scale vector 
					on return from frontal solver */
	  {
	    for (iAC=0;iAC<nAC;iAC++) {
	      for (j=0;j<NumUnknowns;j++) { 
		bAC[iAC][j] /= scale[j]; 
	      }
	    }
	  }

	ac_end = ut(); 

#if 1
        /* row sum scale AC equations */
        row_sum_scaling_scale_AC( cAC, dAC, gAC, nAC );
#endif
              
        Norm[2][0] = Loo_norm_1p(gAC, nAC, &num_unk_g, dofname_g );
        Norm[2][1] = L1_norm_1p (gAC, nAC);
        Norm[2][2] = L2_norm_1p (gAC, nAC);

	}

      /*
       * We already know the resid vector now, so let's print out its norms
       * now instead of after a big long matrix elimination...
       */

      print_damp_factor = FALSE;
      print_visc_sens = FALSE;
      Norm[0][0] = Loo_norm(resid_vector, NumUnknowns, &num_unk_r, dofname_r);
      Norm[0][1] = L1_norm (resid_vector, NumUnknowns);
      Norm[0][2] = L2_norm (resid_vector, NumUnknowns);

      log_msg("%-38s = %23.16e", "residual norm (L_oo)", Norm[0][0]);
      log_msg("%-38s = %23.16e", "residual norm (L_1)", Norm[0][1]);
      log_msg("%-38s = %23.16e", "residual norm (L_2)", Norm[0][2]);
#ifdef ALE_DCA_INFO_PLEASE
      if(Solver_Output_Format & 1)DPRINTF(stderr, "%s ", ctod);
      if ( inewton < 10 )
	{
          if(Solver_Output_Format & 2)DPRINTF(stderr, "[%d] ", inewton );
	}
      else if ( inewton < 100 )
	{
          if(Solver_Output_Format & 2)DPRINTF(stderr, "%d] ", inewton );
	} 
      else
	{
          if(Solver_Output_Format & 2)DPRINTF(stderr, "%d ", inewton );
	}
#endif

      if(Solver_Output_Format & 4)DPRINTF(stderr, "%7.1e ", Norm[0][0]);
      if(Solver_Output_Format & 8)DPRINTF(stderr, "%7.1e ", Norm[0][1]);
      if(Solver_Output_Format & 16)DPRINTF(stderr, "%7.1e ", Norm[0][2]);
		  
	if( (inewton > 0) && (Norm[0][2] < Epsilon[0]) && (Norm[0][0] < Epsilon[0]) &&
		(Norm[2][2] < Epsilon[0]) && (Norm[2][0] < Epsilon[0]))
	  { *converged = (Epsilon[2] > 1.0) ? TRUE : FALSE ;  }
      
#ifdef DEBUG_NORM
      if (fabs(resid_vector[num_unk_r]) == fabs(Norm[0][0])) {
	printf("P_%d: dofname[%d] = ", ProcID, num_unk_r);
	if (dofname) printf("%s",  dofname[num_unk_r]);
	else         printf(" (unk)");
	printf(", resid = %g\n", resid_vector[num_unk_r]);
      }
#endif /* DEBUG_NORM */

      /*
       * Before starting the solve of the linear system, fix up the matrix
       * to exclude external rows. However, we'll save all the column name 
       * values so we can reincorporate them back in before the next assembly 
       * step.
       */
      if (Num_Proc > 1 && strcmp( Matrix_Format, "msr" ) == 0 ) {
	hide_external(num_universe_dofs, NumUnknowns, ija, ija_save, a);
	dofs_hidden = TRUE;
#ifdef DEBUG
	print_array(ija, ija[ija[0]-1], "ija_diet", type_int, ProcID);
#endif /* DEBUG */
      }

#ifdef DEBUG_JACOBIAN
      if (inewton < 1) {
	if (strcmp(Matrix_Format, "msr") == 0) {
	  print_msr_matrix(num_internal_dofs + num_boundary_dofs,
			   ija, a, x);
	  print_array(ija, ija[ija[0]-1], "ija", type_int, ProcID);
	} else {
	  print_vbr_matrix(ams, exo, dpi, Num_Unknowns_Node);
	}
      }
#endif /* DEBUG_JACOBIAN */
      /*
       *       DUMP THE MATRIX if requested to do so
       */
#ifdef MATRIX_DUMP
      if (strcmp(Matrix_Format, "msr") == 0) {
	matrix_dump_msr(ams, exo, dpi, x);
      } else if (strcmp(Matrix_Format, "vbr") == 0) {
        matrix_dump_vbr(ams, exo, dpi, x);
      } else if (strcmp(Matrix_Format, "front") == 0){
	if (ams->Number_Jac_Dump != 0) {
	  WH(-1, "Matrix dump requested, but not supported for frontal solver");
	}
      }
#endif /* MATRIX_DUMP */
      /*************************************************************************
       *             SOLVE THE LINEAR SYSTEM
       *************************************************************************/
      s_start = ut(); s_end = s_start;
	   
      if( (Linear_Solver != FRONT) && *converged && enable_skip_solve) 
        {
/*  If we're going to skip the Solve step, compute and save some useful 
    information first...*/

         Resid_Norm_stack[0] = Resid_Norm_stack[1];
         Resid_Norm_stack[1] = Resid_Norm_stack[2];
<<<<<<< HEAD
         Resid_Norm_stack[2] = Norm[0][2]/BIG_PENALTY + DBL_SMALL;
=======
         Resid_Norm_stack[2] = Norm[0][2]/BIG_PENALTY;
>>>>>>> 5a0b84af
	 if(nAC)
	   {
            AC_Resid_Norm_stack[0] = AC_Resid_Norm_stack[1];
            AC_Resid_Norm_stack[1] = AC_Resid_Norm_stack[2];
<<<<<<< HEAD
            AC_Resid_Norm_stack[2] = Norm[2][2]/BIG_PENALTY + DBL_SMALL;
=======
            AC_Resid_Norm_stack[2] = Norm[2][2]/BIG_PENALTY;
>>>>>>> 5a0b84af
	   }
	   
         if(inewton && (Resid_Norm_stack[2] > 0) && (Resid_Norm_stack[2] != 1) ) 
	    {
#if 1
	    if(inewton <= 1)
	       {
	        Conv_order = log10(Resid_Norm_stack[2])/log10(Resid_Norm_stack[1]);
	        Conv_rate = log10(Resid_Norm_stack[1])-log10(Resid_Norm_stack[2]);
	       }
	    else
	       {
	        Conv_order = log10(Resid_Norm_stack[2]/Resid_Norm_stack[1])
				/log10(Resid_Norm_stack[1]/Resid_Norm_stack[0]);
	        Conv_rate = -0.5*log10(Resid_Norm_stack[0])+2*log10(Resid_Norm_stack[1])
				-1.5*log10(Resid_Norm_stack[2]);
	       }
#else
	     Conv_order = log10(Resid_Norm_stack[2])/log10(Resid_Norm_stack[1]); 
	     Conv_rate = log10(Resid_Norm_stack[1]) - log10(Resid_Norm_stack[2]);
#endif
	    }

         if(nAC && inewton && (AC_Resid_Norm_stack[2] > 0) && (AC_Resid_Norm_stack[2] != 1) ) 
	    {
#if 1
	     if(inewton <= 1)
	       {
	        AConv_order = log10(AC_Resid_Norm_stack[2])/log10(AC_Resid_Norm_stack[1]);
	        AConv_rate = log10(AC_Resid_Norm_stack[1])-log10(AC_Resid_Norm_stack[2]);
	       }
	     else
	       {
	        AConv_order = log10(AC_Resid_Norm_stack[2]/AC_Resid_Norm_stack[1])
				/log10(AC_Resid_Norm_stack[1]/AC_Resid_Norm_stack[0]);
	        AConv_rate = -0.5*log10(AC_Resid_Norm_stack[0])+2*log10(AC_Resid_Norm_stack[1])
				-1.5*log10(AC_Resid_Norm_stack[2]);
	       }
#else
	     AConv_order = log10(AC_Resid_Norm_stack[2])/log10(AC_Resid_Norm_stack[1]); 
	     AConv_rate = log10(AC_Resid_Norm_stack[1]) - log10(AC_Resid_Norm_stack[2]);
#endif
	    }
	 if ( glob_var_vals != NULL )
	   {
	    glob_var_vals[0] = (double) *converged;
	    glob_var_vals[1] = (double) inewton;
	    glob_var_vals[2] = (double) Max_Newton_Steps;
	    glob_var_vals[3] = Conv_order;
	    glob_var_vals[4] = Conv_rate;
	    total_mesh_volume = 0;

	    for(i=0;nAC > 0 && i<nAC;i++) 
	      {
	       total_mesh_volume += augc[i].evol;
	       glob_var_vals[6 + i ] = x_AC[i];
	      }

	    glob_var_vals[5] = (double) total_mesh_volume;
	   }
	 goto skip_solve;
         }
	   
      switch (Linear_Solver)
      {
      case UMFPACK2:
      case UMFPACK2F:
	  if (strcmp(Matrix_Format, "msr"))
	      EH(-1,"ERROR: umfpack solver needs msr matrix format");

          if(!Norm_below_tolerance || !Rate_above_tolerance)
	      Factor_Flag = 1;
	  else
	      Factor_Flag = 3;

	  if (first_linear_solver_call)
	  {
	    Factor_Flag = 0;
	    UMF_system_id = -1;
	  }

	  /* Force refactorization if UMFPACK2F */
	  if (Linear_Solver == UMFPACK2F) {
	    Factor_Flag = 0;
	  }
	  matr_form = 1;

	  UMF_system_id = SL_UMF(UMF_system_id,
				 &first_linear_solver_call,
				 &Factor_Flag, &matr_form,
				 &NumUnknowns, &NZeros, &ija[0],
				 &ija[0], &a[0], &resid_vector[0],
				 &delta_x[0]);

	  first_linear_solver_call = FALSE;

          if(!Norm_below_tolerance || !Rate_above_tolerance)
	      Factor_Flag = 1;
	  else
	      Factor_Flag = 3;

          LOCA_UMF_ID = UMF_system_id;
	  strcpy(stringer, " 1 ");
	  break;

      case SPARSE13a:
	  if (strcmp(Matrix_Format, "msr")) {
	    EH(-1,"ERROR: lu solver needs msr matrix format");
	  }
	  dcopy1(NumUnknowns, resid_vector, delta_x);
	  if (!Norm_below_tolerance || !Rate_above_tolerance) {
	    lu (NumUnknowns, NumExtUnknowns, NZeros, 
		a, ija, delta_x, (first_linear_solver_call?1:2));
	    first_linear_solver_call = FALSE;
	  } else  {
	    lu (NumUnknowns, NumExtUnknowns, NZeros, 
		a, ija, delta_x, 3);
	    first_linear_solver_call = FALSE;
	  }
	  /* 
	     * Note that sl_lu has static variables to keep track of
	     * first call or not.
	     */
	  strcpy(stringer, " 1 ");
	  break;

      case AZTEC:
	  /*
	   * Initialization is now performed up in
	   * solve_problem() in rf_solve.c, not here in the
	   * midst of the Newton iteration.
	   */
	  if (first_linear_solver_call) {
	    ams->options[AZ_pre_calc] = AZ_calc;
	  } else {
	    if (strcmp(Matrix_Factorization_Reuse, "calc") == 0) {
	      /*
	       * Gonna start from scratch even though I've cooked a
	       * preconditioner in the kitchen all day? Well, then
	       * you won't need the leftover pieces from all my
	       * hard preparation last time around.
		 */

	      AZ_free_memory(ams->data_org[AZ_name]); 

	      ams->options[AZ_pre_calc] = AZ_calc;

	    }
	    else if ( strcmp(Matrix_Factorization_Reuse, "recalc") == 0 )
	    {
	      ams->options[AZ_pre_calc] = AZ_recalc;
	    }
	    else if ( strcmp(Matrix_Factorization_Reuse, "reuse") == 0 )
	    {
	      ams->options[AZ_pre_calc] = AZ_reuse;
	    }
	    else
	    {
	      EH(-1, "Unknown factorization reuse specification.");
	    }
	  }

	  linear_solver_blk     = 0; /* count calls to AZ_solve() */
	  num_linear_solve_blks = 1; /* upper limit to AZ_solve() calls */
	  linear_solver_itns    = 0; /* cumulative number of iterations */
	  matrix_solved         = FALSE; 
	  while ( ( ! matrix_solved                            ) && 
		  ( linear_solver_blk < num_linear_solve_blks  ) ) {
	    /* 
	       * Someday the user may want to do fancy heuristics based
	       * on all kinds of cost functions, artificial intelligence
	       * neural networks, etc.
	       *
	       * For the linear system "Ax=b", we have
	       *    A -- indx, bindx(ija), rpntr, cpntr, bpntr, val(a)
	       *    x -- delta_x, newton correction vector
	       *    b -- resid_vector, newton residual equation vector
	       */
#ifdef DEBUG
	    /*
	      fprintf(stderr, "P_%d: AZ_solve(..data_org[] = %d...)\n", 
		      ProcID, ams->data_org[AZ_matrix_type]);
	      */

	      /*
	       * Dump out ija[]...
	       */
	      
	    print_array(ams->bindx, 
			ams->bindx[num_internal_dofs+num_boundary_dofs],
			"ijA", type_int, ProcID);
#endif /* DEBUG */
	    if(!Norm_below_tolerance || !Rate_above_tolerance) {
	      /* Save old A before Aztec rescales it */
	      if ( save_old_A ) dcopy1(NZeros,ams->val, ams->val_old);
	    } else {
	      /*Recover last A*/
	      if (save_old_A) dcopy1(NZeros,ams->val_old, ams->val);

	    }

	    AZ_solve(delta_x, resid_vector, ams->options, ams->params, 
		     ams->indx, ams->bindx, ams->rpntr, ams->cpntr, 
		     ams->bpntr, ams->val, ams->data_org, ams->status, 
		     ams->proc_config);

	    first_linear_solver_call = FALSE;

	    if ( Debug_Flag > 0 ) {
	      dump_aztec_status(ams->status);
	    }


            why = (int)ams->status[AZ_why];
            aztec_stringer(why, ams->status[AZ_its], &stringer[0]);

	    matrix_solved = ( ams->status[AZ_why] == AZ_normal) ;
	    linear_solver_blk++;
	    linear_solver_itns += ams->status[AZ_its];
	  } 

	  /* Necessary anymore?
	   * 	  if (options[AZ_pre_calc] == AZ_calc) {
	   * 	  FREE the memory used in storing preconditioner info
	   *   - unless using the RE_USE option
	   * 	      AZ_clear(data_org[AZ_name]);
	   * 	    AZ_free_memory(data_org[AZ_name]);
	   * 	  } 
	   */
	  break;	
          	  
      case AMESOS:

        if( strcmp( Matrix_Format,"msr" ) == 0 ) {
          amesos_solve_msr( Amesos_Package, ams, delta_x, resid_vector, 1 );
        } else if ( strcmp( Matrix_Format,"epetra" ) == 0 ) {
          amesos_solve_epetra(Amesos_Package, ams, delta_x, resid_vector);
        } else {
          EH(-1," Sorry, only MSR and Epetra matrix formats are currently supported with the Amesos solver suite\n");
        }
        strcpy(stringer, " 1 ");
        break;

      case AZTECOO:
        if ( strcmp( Matrix_Format,"epetra" ) == 0 ) {
          aztecoo_solve_epetra(ams, delta_x, resid_vector);
          why = (int) ams->status[AZ_why];
          aztec_stringer(why, ams->status[AZ_its], &stringer[0]);
          matrix_solved = (ams->status[AZ_why] == AZ_normal);
        } else {
          EH(-1, "Sorry, only Epetra matrix formats are currently supported with the AztecOO solver suite\n");
        }
        break;

      case STRATIMIKOS:
        if ( strcmp( Matrix_Format,"epetra" ) == 0 ) {
          int iterations;
          int err = stratimikos_solve(ams, delta_x, resid_vector, &iterations, Stratimikos_File);
          if (err) {
	    EH(err, "Error in stratimikos solve");
	    check_parallel_error("Error in solve - stratimikos");
          }
	  if (iterations == -1) {
	    strcpy(stringer, "err");
	  } else {
	    aztec_stringer(AZ_normal, iterations, &stringer[0]);
	  }
        } else {
          EH(-1, "Sorry, only Epetra matrix formats are currently supported with the Stratimikos interface\n");
        }
        break;

      case MA28:
	  /*
	   * sl_ma28 keeps internal static variables to determine whether
	   * it is the first call or not.
	   */
#ifdef HARWELL	  
	  err = cmsr_ma28(NumUnknowns, NZeros, a, ija, 
			  delta_x, resid_vector);
#else /* HARWELL */
	  EH(-1, "That linear solver package is not implemented.");
#endif /* HARWELL */
	  strcpy(stringer, " 1 ");
	  break;

      case FRONT:
	  strcpy(stringer, " fs");
	  break;

      default:
	  EH(-1, "That linear solver package is not implemented.");
	  break;
      }
      s_end = ut();
      /**************************************************************************
       *        END OF LINEAR SYSTEM SOLVE SECTION
       **************************************************************************/
      /* 
       *
       *          SENSITIVITIES FOR AC's
       *
       */

      if (nAC > 0) {
	sc_start = ut();

	/*
	 * LOOP OVER NUMBER OF AUGMENTING CONDITIONS
	 */
	for (iAC = 0;iAC < nAC;iAC++) {

	  switch (Linear_Solver) {
	  case UMFPACK2:
	  case UMFPACK2F:
	      matr_form = 1;

	      /* MMH: I don't believe that a refactorization is EVER
	       * intended here.  However, that was the option selected
	       * when Linear_Solver is UMFPACK2F.  I'm guessing that
	       * although this isn't, in fact, what you want to happen, it
	       * is what was previously done before I consolidated
	       * UMFPACK2 and UMFPACK2F. */
	      if(Linear_Solver == UMFPACK2F)
		  Factor_Flag = 0;
	      else
		  Factor_Flag = 3;

	      if(first_linear_solver_call)
		  EH(-1, "Solving for AC's BEFORE a regular solve");

#ifdef DEBUG_SL_UMF
	      printf("%s: entering SL_UMF for augmenting conditions solve\n", yo); 
	      fflush(stdout);
#endif /* DEBUG_SL_UMF */
	      UMF_system_id = SL_UMF(UMF_system_id,
				     &first_linear_solver_call,
				     &Factor_Flag, &matr_form,
				     &NumUnknowns, &NZeros, &ija[0],
				     &ija[0], &a[0], &bAC[iAC][0],
				     &wAC[iAC][0]);
#ifdef DEBUG_SL_UMF
	      printf("%s: returning from SL_UMF\n", yo); fflush(stdout);
#endif /* DEBUG_SL_UMF */

	      /*  */
	      strcpy(stringer_AC, " 1 ");
	      LOCA_UMF_ID = UMF_system_id;
	      break;

	  case SPARSE13a:
	      dcopy1(NumUnknowns, &bAC[iAC][0], &tAC[0]);
	      lu(NumUnknowns, NumExtUnknowns, NZeros, 
		 a, ija, &tAC[0], 3);
	      dcopy1(NumUnknowns, &tAC[0], &wAC[iAC][0]);
	      strcpy(stringer_AC, " 1 ");
	      break;
		  
	  case AMESOS: 
            if( strcmp( Matrix_Format,"msr" ) == 0 ) {
              amesos_solve_msr( Amesos_Package, ams, &wAC[iAC][0], &bAC[iAC][0], 0 );
            } else if ( strcmp( Matrix_Format,"epetra" ) == 0 ) {
              amesos_solve_epetra(Amesos_Package, ams, &wAC[iAC][0], &bAC[iAC][0]);
            } else {
              EH(-1," Sorry, only MSR and Epetra matrix formats are currently supported with the Amesos solver suite\n");
            }
            strcpy(stringer_AC, " 1 ");
	    break;

	  case AZTEC:
	      /*
	       * Initialization is now performed up in
	       * solve_problem() in rf_solve.c, not here in the
	       * midst of the Newton iteration.
	   */
              ams->options[AZ_pre_calc] =
             (ams->options[AZ_keep_info] ? AZ_reuse : AZ_calc);

	      linear_solver_blk     = 0; /* count calls to AZ_solve() */
	      num_linear_solve_blks = 1; /* upper limit to AZ_solve() calls */
	      linear_solver_itns    = 0; /* cumulative number of iterations */
	      matrix_solved         = FALSE; 
	      while ((! matrix_solved                            ) && 
		     (linear_solver_blk < num_linear_solve_blks  )) {
		/* 
		 * Someday the user may want to do fancy heuristics based
		 * on all kinds of cost functions, artificial intelligence
		 * neural networks, etc.
		 *
		 * For the linear system "Ax=b", we have
		 *    A -- indx, bindx(ija), rpntr, cpntr, bpntr, val(a)
		 *    x -- delta_x, newton correction vector
		 *    b -- resid_vector, newton residual equation vector
		 */
#ifdef DEBUG
		/*
		  fprintf(stderr, "P_%d: AZ_solve(..data_org[] = %d...)\n", 
		  ProcID, ams->data_org[AZ_matrix_type]);
		*/
		
		/*
		 * Dump out ija[]...
		 */
		
		print_array(ams->bindx, 
			    ams->bindx[num_internal_dofs+num_boundary_dofs],
			    "ijA", type_int, ProcID);
#endif /* DEBUG */
		AZ_solve(&wAC[iAC][0], &bAC[iAC][0], ams->options, ams->params, 
			 ams->indx, ams->bindx, ams->rpntr, ams->cpntr, 
			 ams->bpntr, ams->val, ams->data_org, ams->status, 
			 ams->proc_config);

		if ( Debug_Flag > 0 ) {
		  dump_aztec_status(ams->status);
		}


                why = (int)ams->status[AZ_why];
                aztec_stringer(why, ams->status[AZ_its], &stringer_AC[0]);

		matrix_solved = ( ams->status[AZ_why] == AZ_normal) ;
		linear_solver_blk++;
		linear_solver_itns += ams->status[AZ_its];
	      } 

	      /* Necessary anymore?
	       * 	  if (options[AZ_pre_calc] == AZ_calc) {
	       * 	  FREE the memory used in storing preconditioner info
	       *   - unless using the RE_USE option
	       * 	      AZ_clear(data_org[AZ_name]);
	       * 	    AZ_free_memory(data_org[AZ_name]);
	       * 	  } 
	       */

	      break;
	  case MA28:
#ifdef HARWELL    
	      err = cmsr_ma28 (NumUnknowns, NZeros, a, ija, 
			       &wAC[iAC][0], &bAC[iAC][0]);
#else /* HARWELL */
	      EH(-1, "That linear solver package is not implemented.");
#endif /* HARWELL */
	      strcpy(stringer_AC, " 1 ");
	      break;
          case AZTECOO:
            if ( strcmp( Matrix_Format,"epetra" ) == 0 ) {
              aztecoo_solve_epetra(ams, &wAC[iAC][0], &bAC[iAC][0]);
              why = (int) ams->status[AZ_why];
              aztec_stringer(why, ams->status[AZ_its], &stringer_AC[0]);
              matrix_solved = (ams->status[AZ_why] == AZ_normal);
            } else {
              EH(-1, "Sorry, only Epetra matrix formats are currently supported with the AztecOO solver suite\n");
            }
            break;
          case STRATIMIKOS:
            if ( strcmp( Matrix_Format,"epetra" ) == 0 ) {
              int iterations;
              int err = stratimikos_solve(ams, &wAC[iAC][0], &bAC[iAC][0], &iterations, Stratimikos_File);
              EH(err, "Error in stratimikos solve");
	      if (iterations == -1) {
		strcpy(stringer, "err");
	      } else {
		aztec_stringer(AZ_normal, iterations, &stringer[0]);
	      }
            } else {
              EH(-1, "Sorry, only Epetra matrix formats are currently supported with the Stratimikos interface\n");
            }
            break;

	  case FRONT:

	      mf_resolve =1;
              scaling_max = 1.;

	      if (Num_Proc > 1) EH(-1, "Whoa.  No front allowed with nproc>1");
#ifdef HAVE_FRONT
              err = mf_solve_lineqn(&mf_resolve, /* re_solve                 */
                                    bAC[0], /* rhs                           */
                                    1, /* nrhs                               */
                                    fss->ncod, /* nsetbc                      */
                                    fss->bc, /* bcvalue                       */
                                    &smallpiv, /* smallpiv                   */
                                    &singpiv, /* singpiv                     */
                                    &iautopiv, /* iautopiv                   */
				    &iscale, /* iscale                       */
                                    matrix_fill, /* element matrix fill fnc  */
				    tAC, /* lhs                              */
				    &scaling_max, /* scaling max             */
				    scale,
				    ams,
				    x,
				    resid_vector,
				    x_old,
				    x_older,
				    xdot,
                                    xdot_old,
                                    x_update,
                                    &delta_t,
                                    &theta,
                                    First_Elem_Side_BC_Array,
                                    &time_value,
                                    exo,
                                    dpi,
                                    &num_total_nodes,
                                    &h_elem_avg,
                                    &U_norm);
	      /*
	       * Free memory allocated above
	       */
	      global_qp_storage_destroy();

	      if( neg_elem_volume ) err = -1;
	      if (err == -1) {
                return_value = -1;
                goto free_and_clear;
              }

	      dcopy1(NumUnknowns, &tAC[0], &wAC[iAC][0]);
	      strcpy(stringer_AC, " f ");
	      break;
#else
              EH(-1, "Front solver is not enabled.");
              break;
#endif /* HAVE_FRONT */
	  default:
	      EH(-1, "That linear solver package is not implemented.");
	      break;
	  }
	} /* END AC LOOP */

	/**************************************************************************
	 *  END OF AUGMENTED CONDITIONS SECTION
	 **************************************************************************/
	/*
	 *
	 *               SCHUR COMPLEMENT OF J IN [M]
	 *
	 */

	for (iAC=0;iAC<nAC;iAC++) {
	  for (jAC=0;jAC<nAC;jAC++) { 
	    sAC[iAC][jAC] = dot_product(NumUnknowns, &cAC[iAC][0], &wAC[jAC][0]); 
	  }
	}

#ifdef PARALLEL
        if( Num_Proc > 1 ) {
          for( iAC=0; iAC<nAC; iAC++ ) {
	    for (jAC=0;jAC<nAC;jAC++) tempAC[jAC] = sAC[iAC][jAC];
	    MPI_Allreduce( tempAC, sAC[iAC], nAC,
			   MPI_DOUBLE, MPI_SUM, MPI_COMM_WORLD );
	  }
	}
#endif /* PARALLEL */

	for (iAC=0;iAC<nAC;iAC++) {
	  for (jAC=0;jAC<nAC;jAC++) { 
	    sAC[iAC][jAC] = dAC[iAC][jAC]-sAC[iAC][jAC];
	  }
	}

	/*
	 *
	 *    GET UPDATE ON AC's
	 *
	 */
	for (iAC=0;iAC<nAC;iAC++)
	{ tAC[iAC] = dot_product(NumUnknowns, &cAC[iAC][0], &delta_x[0]); }
#ifdef PARALLEL
        if( Num_Proc > 1 )
	{
          for (jAC=0;jAC<nAC;jAC++) tempAC[jAC] = tAC[jAC];
          MPI_Allreduce( tempAC, tAC, nAC,
                         MPI_DOUBLE, MPI_SUM, MPI_COMM_WORLD );
	}
#endif /* PARALLEL */

	v2sum(nAC, &yAC[0], 1.0, &gAC[0], -1.0, &tAC[0]);

	for (iAC=0;iAC<nAC;iAC++) { 
	  ordAC[iAC] = iAC; 
	}
	for (i=0;i<nAC;i++) {
	  bigAC = 0.0;
	  for (j=0;j<nAC;j++) { 
	    if (fabs(sAC[i][j]) > bigAC) {
	      bigAC = fabs(sAC[i][j]); 
	    }
	  }
	  if (bigAC == 0.0) {
	    puts("\n E: AC: sAC Singular matrix.");
            return_value = -1;
            goto free_and_clear;
	  }
	  hAC[i] = 1.0/bigAC; 
	}
	for (j=0;j<nAC;j++) {
	  for (i=0;i<j;i++) {
	    sumAC = sAC[i][j];
	    for (k=0;k<i;k++) {
	      sumAC -= sAC[i][k]*sAC[k][j];
	    }
	    sAC[i][j] = sumAC;
	  }
	  bigAC = 0.0;
	  for (i=j;i<nAC;i++) { 
	    sumAC = sAC[i][j];
	    for (k=0;k<j;k++) { 
	      sumAC -= sAC[i][k]*sAC[k][j]; 
	    }
	    sAC[i][j] = sumAC;
	    dumAC = hAC[i]*fabs(sumAC);
	    if (dumAC >= bigAC) { 
	      bigAC = dumAC;imaxAC = i; 
	    } 
	  }
	  if (j != imaxAC) {
	    for (k=0;k<nAC;k++) { 
	      dumAC = sAC[imaxAC][k];
	      sAC[imaxAC][k] = sAC[j][k];
	      sAC[j][k] = dumAC;
	    }
	    hAC[imaxAC] = hAC[j]; }
	  ordAC[j] = imaxAC;
	  if (sAC[j][j] == 0.0) { 
	    sAC[j][j] = 1.0e-20;
	  }

	  dumAC = 1.0/sAC[j][j];
	  for (i=j+1;i<nAC;i++) {
	    sAC[i][j] *= dumAC;
	  }
	}
	iiAC = -1;
	for (i=0;i<nAC;i++) {
	  k = ordAC[i];sumAC = yAC[k];yAC[k] = yAC[i];
	  if (iiAC != -1) { for (j=iiAC;j<i;j++) { sumAC -= sAC[i][j]*yAC[j]; }}
	  else if (sumAC != 0.0) { iiAC = i; }
	  yAC[i] = sumAC;
	}
	for (i=(nAC-1);i>=0;i--) {
	  sumAC = yAC[i];
	  if (i < (nAC-1)) { for (j=i+1;j<nAC;j++) { sumAC -= sAC[i][j]*yAC[j]; }}
	  yAC[i] = sumAC/sAC[i][i]; 
	}

	/*

	SOLVE FOR REMAINING UPDATES

	*/

	for (i = 0;i < NumUnknowns;i++) {
	  tAC[i] = 0.0;
	  for (iAC = 0;iAC < nAC;iAC++) {
	    tAC[i] += wAC[iAC][i]*yAC[iAC];
	  }
	}
	/**************************************************************************
	 *          END OF SHUR COMPLIMENT SECTION
	 **************************************************************************/
	/*
	 *
	 *   UPDATE GOMA UNKNOWNS DUE TO CHANGES IN AUGMENTED CONDITIONS
	 *
	 */
	for (i = 0;i < NumUnknowns;i++) {
	  delta_x[i] -= tAC[i];
	}
	sc_end = ut();

        /* Set arc length parameter update */
        if (alc_with_acs) delta_y_ALC = yAC[nAC-1];

      } /* END OF if (nAC > 0) */
      /**************************************************************************
       *         END OF AUGMENTED SYSTEM SOLVE SECTION
       **************************************************************************/
      
      Norm[1][0] = Loo_norm(delta_x, NumUnknowns, &num_unk_x, dofname_x);
      Norm[1][1] = L1_norm (delta_x, NumUnknowns);
      Norm[1][2] = L2_norm (delta_x, NumUnknowns);
      Norm_r[0][0] = Loo_norm_r(delta_x, x, NumUnknowns, &num_unk_x,dofname_nr);
      Norm_r[0][1] = L1_norm_r (delta_x, x, NumUnknowns);
      Norm_r[0][2] = L2_norm_r (delta_x, x, NumUnknowns);
      
      if (nAC > 0) {
        Norm[3][0] = Loo_norm_1p(yAC, nAC, &num_unk_y, dofname_y);
        Norm[3][1] = L1_norm_1p (yAC, nAC);
        Norm[3][2] = L2_norm_1p (yAC, nAC);
        Norm_r[1][0] = Loo_norm_r_1p(yAC, x_AC, nAC, &num_unk_y, dofname_ry);
        Norm_r[1][1] = L1_norm_r_1p (yAC, x_AC, nAC);
        Norm_r[1][2] = L2_norm_r_1p (yAC, x_AC, nAC);
	AC_Resid_Norm_stack[0] = AC_Resid_Norm_stack[1];
	AC_Resid_Norm_stack[1] = AC_Resid_Norm_stack[2];
<<<<<<< HEAD
	AC_Resid_Norm_stack[2] = Norm[2][2]/BIG_PENALTY + DBL_SMALL;
	AC_Soln_Norm_stack[0] = AC_Soln_Norm_stack[1];
	AC_Soln_Norm_stack[1] = AC_Soln_Norm_stack[2];
	AC_Soln_Norm_stack[2] = Norm_r[1][2]/BIG_PENALTY + DBL_SMALL;
=======
	AC_Resid_Norm_stack[2] = Norm[2][2]/BIG_PENALTY;
	AC_Soln_Norm_stack[0] = AC_Soln_Norm_stack[1];
	AC_Soln_Norm_stack[1] = AC_Soln_Norm_stack[2];
	AC_Soln_Norm_stack[2] = Norm_r[1][2]/BIG_PENALTY;
>>>>>>> 5a0b84af
      }

      /* Save some norm info for modified Newton stuff */
      
      Resid_Norm_stack[0] = Resid_Norm_stack[1];
      Resid_Norm_stack[1] = Resid_Norm_stack[2];
<<<<<<< HEAD
      Resid_Norm_stack[2] = Norm[0][2]/BIG_PENALTY + DBL_SMALL;
      Soln_Norm_stack[0] = Soln_Norm_stack[1];
      Soln_Norm_stack[1] = Soln_Norm_stack[2];
      Soln_Norm_stack[2] = Norm_r[0][2]/BIG_PENALTY + DBL_SMALL;
=======
      Resid_Norm_stack[2] = Norm[0][2]/BIG_PENALTY;
      Soln_Norm_stack[0] = Soln_Norm_stack[1];
      Soln_Norm_stack[1] = Soln_Norm_stack[2];
      Soln_Norm_stack[2] = Norm_r[0][2]/BIG_PENALTY;
>>>>>>> 5a0b84af
      /* Compute rate_of_convergence.  Really what we want
	             here is dln(norm)/dnorm   FIGURE IT OUT! */
	/* Asymptotically we should have Norm_(i+1) ~ lambda * Norm_i ^ alpha
	   or log[Norm_(i+1)] = log(lambda) + alpha*log(Norm_i),
	   where alpha defines the convergence order.
	   For <= 2 iterations, assume lambda=1 ==> alpha = log[Norm_(i+1)]/log[Norm_i]
	   Otherwise, eliminate lambda using 3 iteration results to get:
		alpha = log[Norm_(i+1)/Norm_i]/log[Norm_i/Norm_(i-1)].
	*/
	   
      if(inewton && (Resid_Norm_stack[2] > 0) && (Soln_Norm_stack[2] > 0)  &&
		(Resid_Norm_stack[2] != 1) && (Soln_Norm_stack[2] != 1)) 
	{
#if 1
	 if(inewton <= 1)
	    {
	     Conv_order = log10(Resid_Norm_stack[2])/log10(Resid_Norm_stack[1]);
	     Soln_order = log10(Soln_Norm_stack[2])/log10(Soln_Norm_stack[1]);
	     Conv_rate = log10(Resid_Norm_stack[1])-log10(Resid_Norm_stack[2]);
	     Soln_rate = log10(Soln_Norm_stack[1])-log10(Soln_Norm_stack[2]);
	    }
	 else
	    {
	     Conv_order = log10(Resid_Norm_stack[2]/Resid_Norm_stack[1])
				/log10(Resid_Norm_stack[1]/Resid_Norm_stack[0]);
	     Soln_order = log10(Soln_Norm_stack[2]/Soln_Norm_stack[1])
				/log10(Soln_Norm_stack[1]/Soln_Norm_stack[0]);
	     Conv_rate = -0.5*log10(Resid_Norm_stack[0])+2*log10(Resid_Norm_stack[1])
				-1.5*log10(Resid_Norm_stack[2]);
	     Soln_rate = -0.5*log10(Soln_Norm_stack[0])+2*log10(Soln_Norm_stack[1])
				-1.5*log10(Soln_Norm_stack[2]);
	    }
#else
	 Conv_order = log10(Resid_Norm_stack[2])/log10(Resid_Norm_stack[1]);
	 Soln_order = log10(Soln_Norm_stack[2])/log10(Soln_Norm_stack[1]);
	 Conv_rate = log10(Resid_Norm_stack[1])-log10(Resid_Norm_stack[2]);
	 Soln_rate = log10(Soln_Norm_stack[1])-log10(Soln_Norm_stack[2]);
#endif
	}
      if(nAC && inewton && (AC_Resid_Norm_stack[2] > 0) && (AC_Soln_Norm_stack[2] > 0)  &&
		(AC_Resid_Norm_stack[2] != 1) && (AC_Soln_Norm_stack[2] != 1)) 
	{
#if 1
	 if(inewton <= 1)
	    {
	     AConv_order = log10(AC_Resid_Norm_stack[2])/log10(AC_Resid_Norm_stack[1]);
	     ASoln_order = log10(AC_Soln_Norm_stack[2])/log10(AC_Soln_Norm_stack[1]);
	     AConv_rate = log10(AC_Resid_Norm_stack[1])-log10(AC_Resid_Norm_stack[2]);
	     ASoln_rate = log10(AC_Soln_Norm_stack[1])-log10(AC_Soln_Norm_stack[2]);
	    }
	 else
	    {
<<<<<<< HEAD
	     Conv_order = log10(AC_Resid_Norm_stack[2]/AC_Resid_Norm_stack[1])
				/log10(AC_Resid_Norm_stack[1]/AC_Resid_Norm_stack[0]);
	     Soln_order = log10(AC_Soln_Norm_stack[2]/AC_Soln_Norm_stack[1])
				/log10(AC_Soln_Norm_stack[1]/AC_Soln_Norm_stack[0]);
	     Conv_rate = -0.5*log10(AC_Resid_Norm_stack[0])+2*log10(AC_Resid_Norm_stack[1])
				-1.5*log10(AC_Resid_Norm_stack[2]);
	     Soln_rate = -0.5*log10(AC_Soln_Norm_stack[0])+2*log10(AC_Soln_Norm_stack[1])
=======
	     AConv_order = log10(AC_Resid_Norm_stack[2]/AC_Resid_Norm_stack[1])
				/log10(AC_Resid_Norm_stack[1]/AC_Resid_Norm_stack[0]);
	     ASoln_order = log10(AC_Soln_Norm_stack[2]/AC_Soln_Norm_stack[1])
				/log10(AC_Soln_Norm_stack[1]/AC_Soln_Norm_stack[0]);
	     AConv_rate = -0.5*log10(AC_Resid_Norm_stack[0])+2*log10(AC_Resid_Norm_stack[1])
				-1.5*log10(AC_Resid_Norm_stack[2]);
	     ASoln_rate = -0.5*log10(AC_Soln_Norm_stack[0])+2*log10(AC_Soln_Norm_stack[1])
>>>>>>> 5a0b84af
				-1.5*log10(AC_Soln_Norm_stack[2]);
	    }
#else
	 AConv_order = log10(AC_Resid_Norm_stack[2])/log10(AC_Resid_Norm_stack[1]);
	 ASoln_order = log10(AC_Soln_Norm_stack[2])/log10(AC_Soln_Norm_stack[1]);
	 AConv_rate = log10(AC_Resid_Norm_stack[1])-log10(AC_Resid_Norm_stack[2]);
	 ASoln_rate = log10(AC_Soln_Norm_stack[1])-log10(AC_Soln_Norm_stack[2]);
#endif
	}
	    

      /* fail if we didn't get a finite solution */
      if (!isfinite(Norm[1][0]) || !isfinite(Norm[1][1]) || !isfinite(Norm[1][2]) ||
          !isfinite(Norm[0][0]) || !isfinite(Norm[0][1]) || !isfinite(Norm[0][2])) {
        return_value = -1;
        goto free_and_clear;
      }
      
      if (modified_newton &&
	  modified_newt_norm_tol != 0. &&
	  convergence_rate_tolerance != 0.) {
	
	/* Compute convergence level and compare with tolerance */
	Norm_below_tolerance = (Resid_Norm_stack[2] < modified_newt_norm_tol);
	
	Rate_above_tolerance = (Conv_rate > convergence_rate_tolerance);
      }
      
      if (Newt_Jacobian_Reformation_stride > 1)
	{
          if(inewton == step_reform - 1)
	    {
	      /* here we are simply fooling the tolerance checker to 
		 reform based on iteration number or time step number */
	      Norm_below_tolerance = FALSE;
	      Rate_above_tolerance = FALSE;
	      step_reform += Newt_Jacobian_Reformation_stride;
	    }
	  else
	    {
	       Norm_below_tolerance = TRUE;
	       Rate_above_tolerance = TRUE;
	    }
	}
      else if(Time_Jacobian_Reformation_stride !=1)    
	{
	  /* do nothing different*/
	}


      log_msg("%-38s = %23.16e", "correction norm (L_oo)", Norm[1][0]);
      log_msg("%-38s = %23.16e", "correction norm (L_1)", Norm[1][1]);
      log_msg("%-38s = %23.16e", "correction norm (L_2)", Norm[1][2]);

      asmslv_end = ut();

      if (Write_Intermediate_Solutions || (Iout == 1)) {
      
#define debug_subelement_decomposition 1
#if debug_subelement_decomposition
        if ( ls != NULL && ls->SubElemIntegration ) subelement_mesh_output(x, exo);
#endif
	
	/*
	 * HKM -> should add a few sync() statements here 
	 */
	sync_processors();
        print_sync_start(FALSE);

        print_sync_end(FALSE);
      }

      fflush(NULL);

      /*
       * If the solution is to be written at intermediate stages of the
       * Newton iteration, the new default is to write out the initial
       * guess immediately BEFORE the first Newton iteration. This is
       * Polly's idea and, of course, it's a good one. This way, the
       * Residual you see corresponds to the x that was input, including
       * the initial guess.
       */

      if ( Write_Intermediate_Solutions && Unlimited_Output )
	{
	  error = wr_soln_vec(x, resid_vector, NumUnknowns, inewton);
	  EH (error, "problem from wr_soln_vec");
	}

      if((damp_factor1 <= 1. && damp_factor1 >= 0.) &&
         (damp_factor2 <= 1. && damp_factor2 >= 0.) &&
         (damp_factor3 <= 1. && damp_factor3 >= 0.))
        {
           print_damp_factor = TRUE;
	   if( !Visc_Sens_Copy ) Include_Visc_Sens = FALSE;
           if(Norm[0][0] > custom_tol3)
             {
                damp_factor = damp_factor3;
/*
                DPRINTF(stderr, "\n Invoking Damping factor %f\n", damp_factor3);
*/
             }
           else if(Norm[0][0] > custom_tol2)
             {
                damp_factor = damp_factor2;
/*
                DPRINTF(stderr, "\n Invoking Damping factor %f\n", damp_factor2);
*/
             }
           else if(Norm[0][0] > custom_tol1)
             {
                damp_factor = damp_factor1;
/*
                DPRINTF(stderr, "\n Invoking Damping factor %f\n", damp_factor1);
*/
             }
           else
             {
                damp_factor = 1.00;
/*
                DPRINTF(stderr, " \n Invoking Damping factor %f", damp_factor);
*/
	   	if( !Visc_Sens_Copy ) 
			{
			 Include_Visc_Sens = TRUE;
                         print_visc_sens = TRUE;
/*
                	 DPRINTF(stderr, " Invoking Viscosity Sensitivities");
*/
			}
/*
                DPRINTF(stderr, "\n");
*/
             }
        }
      else
        {
           /*default damping factor case */
           if(damp_factor2 == -1.) damp_factor = damp_factor1; 
	   if( !Visc_Sens_Copy )
		{
		if(Visc_Sens_Factor*inewton < Max_Newton_Steps)
			{ Include_Visc_Sens = FALSE; }
	   	else
			{
			 Include_Visc_Sens = TRUE;
                         print_visc_sens = TRUE;
/*
                	 DPRINTF(stderr, " Invoking Viscosity Sensitivities\n");
*/
			}
		}
        }

      if (damp_factor <= 1.0e-06) { 
	damp_factor = damp_factor1; 
      }
      dcopy1(numProcUnknowns, delta_x, x_update);

      /*
       * For LOCA continuation algorithms, invoke any
       * needed bordering algorithms here.
       * If arc length algorithm has been done as an AC,
       * just get the convergence status.
       */

      if (con_ptr != NULL)
        {
          if (alc_with_acs) continuation_converged = 
	    arc_length_status(con_ptr, equation_ALC,
                              delta_y_ALC, Reltol, Abstol);
	  else continuation_converged = 
	    continuation_hook(x, delta_x, con_ptr, Reltol, Abstol);
        }

      /*******************************************************************
       *
       *   UPDATE GOMA UNKNOWNS
       *
       *******************************************************************/
      for (i = 0; i < NumUnknowns; i++) {
	x[i] -= damp_factor * var_damp[idv[i][0]] * delta_x[i];
      }
      exchange_dof(cx, dpi, x);
      if (pd->TimeIntegration != STEADY) {
	for (i = 0; i < NumUnknowns; i++) {
	  xdot[i] -= damp_factor * var_damp[idv[i][0]] * delta_x[i] * (1.0 + 2 * theta) / delta_t;
	}
        exchange_dof(cx, dpi, xdot);
		
	/* Now go back and correct all those dofs in solid regions undergoing newmark-beta
	 * transient scheme */
	if(tran->solid_inertia)
	  {
	    beta  = tran->newmark_beta;
	    gamma = tran->newmark_gamma;
	    for (i = 0; i < num_total_nodes; i++) 
	      {
		node_ptr = Nodes[i];
		curr_mat_list = &(node_ptr->Mat_List);
		num_mat = curr_mat_list->Length;

		for (imat = 0; imat < num_mat; imat++) 
		  {
		    mat_index= (curr_mat_list->List)[imat];
		    if(pd_glob[mat_index]->MeshMotion == DYNAMIC_LAGRANGIAN) 
		      {
			for (b = 0; b < ei->ielem_dim; b++)
			  {
			    j = Index_Solution(i, R_MESH1 + b, 0, 0 , -1);
			    xdot[j] = (x[j]-x_old[j]) * (gamma/beta) / delta_t
			      +tran->xdbl_dot_old[j]*((1-gamma)-gamma*(1.-2.*beta)/2./beta)*delta_t
			      +xdot_old[j]*(1.-gamma/beta);
		         
			    tran->xdbl_dot[j] = (x[j]-x_old[j])/beta/delta_t/delta_t
			      - xdot_old[j]/beta/delta_t
			      - tran->xdbl_dot_old[j]*(1.-2.*beta)/2./beta;
			  }
		      }
		  }
	      }
	    exchange_dof(cx, dpi, xdot);
	    exchange_dof(cx, dpi, tran->xdbl_dot);
	  }
          
	/* Now go back and correct all those dofs that use XFEM */
	if(xfem != NULL)
	  {
            xfem_correct( num_total_nodes, x, xdot, x_old, xdot_old, delta_x, theta, delta_t );
	    exchange_dof(cx, dpi, x);
	    exchange_dof(cx, dpi, xdot);
	  }
      }


      /* implicit embedded level set surfaces*/
      if ( ls != NULL && ls->Evolution == LS_EVOLVE_SLAVE )
        {
          surf_based_initialization(x, delta_x, xdot, exo, num_total_nodes,
                                    ls->init_surf_list, time_value, theta, delta_t);
          exchange_dof(cx, dpi, x);
          exchange_dof(cx, dpi, xdot);
        }
      if (pfd != NULL)
	{
	  ls_old = ls;
          ls = pfd->ls[0];

          if ( ls->Evolution == LS_EVOLVE_SLAVE )
            {
              surf_based_initialization(x, delta_x, xdot, exo, num_total_nodes,
                                        ls->init_surf_list, time_value, theta, delta_t);
              exchange_dof(cx, dpi, x);
              exchange_dof(cx, dpi, xdot);
            }
          ls = ls_old;
        }

      /*
       *  
       *   UPDATE THE AUGMENTED UNKNOWNS
       *
       */
      if (nAC > 0) {
	if (Debug_Flag > 0) {
	  DPRINTF(stderr, "\n------------------------------\n");
	  DPRINTF(stderr, "Augmenting Conditions:    %4d\n", nAC);
	  DPRINTF(stderr, "Number of extra unknowns: %4d\n\n", nAC);
        }
	for (iAC = 0;iAC < nAC;iAC++) {
	  x_AC[iAC] -= damp_factor * yAC[iAC]; 
      		if (pd->TimeIntegration != STEADY) {
	  		x_AC_dot[iAC] -= damp_factor * yAC[iAC] * 
					(1.0 + 2 * theta) / delta_t;
	  		augc[iAC].tmp2 = x_AC_dot[iAC];
			}
	  update_parameterAC(iAC, x, xdot, x_AC, cx, exo, dpi);
	  augc[iAC].tmp1 = x_AC[iAC];

	  /*
	   * PRINT OUT VALUES OF EXTRA UNKNOWNS 
	   * FROM AUGMENTING CONDITIONS 
	   */
	  if (Debug_Flag > 0) {
	    if (augc[iAC].Type == AC_USERBC) {	      
	      DPRINTF(stderr, "\tBC[%4d] DF[%4d]=% 10.6e Update=% 10.6e\n", 
		      augc[iAC].BCID, augc[iAC].DFID, x_AC[iAC], 
		      damp_factor*yAC[iAC]);	      
	    } else {
              if (augc[iAC].Type == AC_USERMAT || augc[iAC].Type == AC_FLUX_MAT ) {
		DPRINTF(stderr, "\tMT[%4d] MP[%4d]=% 10.6e Update=% 10.6e\n", 
			augc[iAC].MTID, augc[iAC].MPID,
			x_AC[iAC], damp_factor*yAC[iAC]);
	      } else {
		if (augc[iAC].Type == AC_VOLUME) {
		  DPRINTF(stderr,
			  "\tMT[%4d] VC[%4d]=%10.6e Param=%10.6e\n", 
			  augc[iAC].MTID, augc[iAC].VOLID,
			  augc[iAC].evol, x_AC[iAC]);
		} else {
		  if (augc[iAC].Type == AC_FLUX) {
		    DPRINTF(stderr,
			    "\tBC[%4d] DF[%4d]=% 10.6e Update=% 10.6e\n", 
			    augc[iAC].BCID, augc[iAC].DFID,
			    x_AC[iAC], damp_factor*yAC[iAC]);
		  } else {
		    if (augc[iAC].Type == AC_LGRM) {
		      DPRINTF(stderr,
			      "\tAC[%d], Lagrange Multiplier=%10.6e Update=%10.6e\n",
			      iAC, x_AC[iAC], damp_factor*yAC[iAC] );
		    } else {
		      if (augc[iAC].Type == AC_ARC_LENGTH) {
		        DPRINTF(stderr,
			        "\tAC[%d], Arc Length Parameter=%10.6e Update=%10.6e\n",
			        iAC, x_AC[iAC], damp_factor*yAC[iAC] );
                      } else {
                        if (augc[iAC].Type == AC_OVERLAP) {
                          DPRINTF(stderr,
                                  "\tAC[%d], Elem %d Side %d  Dim %d:  LM=%10.6e  Update=%10.6e\n",
                                  iAC, augc[iAC].lm_elem, augc[iAC].lm_side,
                                  augc[iAC].lm_dim, x_AC[iAC], damp_factor*yAC[iAC] );
                        } else {
                          if (augc[iAC].Type == AC_PERIODIC) {
                            DPRINTF(stderr,
                                    "\tAC[%d], Elem %d Side %d  Var %s:  LM=%10.6e  Update=%10.6e\n",
                                    iAC, augc[iAC].lm_elem, augc[iAC].lm_side,
                                    Var_Name[augc[iAC].VAR].name1, x_AC[iAC], damp_factor*yAC[iAC] );
                          } else {
			    if (augc[iAC].Type == AC_POSITION) {
			      DPRINTF(stderr,
				      "\tMT[%4d] XY[%4d]=%10.6e Param=%10.6e\n", 
				      augc[iAC].MTID, augc[iAC].VOLID,
				      augc[iAC].evol, x_AC[iAC]);
			    }
			  }
			}
                      }
		    }
		  } 
		}
	      }
	    }
	  } 
	}
      }
      /********************************************************************
       *  CHECK IF CONVERGED
       *   (EDW: Modified to check bordering algorithm convergence
       *         as required by LOCA)
       ********************************************************************/
      
      *converged = ((Norm[0][2] < Epsilon[0]) && (Norm[2][2] < Epsilon[0]) &&
		    (Norm[0][0] < Epsilon[0]) && (Norm[0][2] < Epsilon[0] ) &&
		    (Norm_r[0][2] < Epsilon[2]) && (Norm_r[1][2] < Epsilon[2]) &&
		    (Norm_r[0][0] < Epsilon[2]) && (Norm_r[1][0] < Epsilon[2]) &&
		    (continuation_converged));

      /*******************************************************************
       *
       * copy out global unknowns if array as been allocated for them 
       *
       *
       *******************************************************************/

       if ( glob_var_vals != NULL )
	 {
	   glob_var_vals[0] = (double) *converged;
	   glob_var_vals[1] = (double) inewton;
	   glob_var_vals[2] = (double) Max_Newton_Steps;
	   glob_var_vals[3] = Conv_order;
	   glob_var_vals[4] = Conv_rate;
	   total_mesh_volume = 0;

	   for(i=0;nAC > 0 && i<nAC;i++) 
	     {
	       total_mesh_volume += augc[i].evol;
	       glob_var_vals[6 + i ] = x_AC[i];
	     }

	   glob_var_vals[5] = (double) total_mesh_volume;
	 }

      /********************************************************************
       *
       *    OPTIONALLY, 
       *    WRITE OUT THE INTERMEDIATE SOLUTION AT EACH NEWTON ITERATION
       *
       ********************************************************************/
      
      if (Write_Intermediate_Solutions) {
	if (TimeIntegration == STEADY) {
	  time_value = (double) *nprint+1.;
	}

	/* First nodal vars */
	for (i = 0; i <  rd->TotalNVSolnOutput; i++) {
	  extract_nodal_vec(x, rd->nvtype[i], rd->nvkind[i], 
			    rd->nvmatID[i], gvec, exo, FALSE, time_value);
	  wr_nodal_result_exo(exo, ExoFileOut, gvec, i+1, 
			      *nprint+1, time_value);
	}
	/* Add additional user-specified post processing variables */
	if (rd->TotalNVPostOutput > 0) {
	  post_process_nodal(x, x_sens_p, x_old, xdot, xdot_old, 
			     resid_vector, *nprint+1, &time_value,
			     delta_t, theta, NULL, exo, dpi, rd, ExoFileOut);
	}
	/* Write out time derivatives if requested */
	if (TIME_DERIVATIVES != -1 && (TimeIntegration != STEADY)) {
	  for (i = 0; i < rd->TotalNVSolnOutput; i++) {
	    i_post = rd->TotalNVSolnOutput + rd->TotalNVPostOutput + i;
	    extract_nodal_vec(xdot, rd->nvtype[i_post], rd->nvkind[i_post],
			      rd->nvmatID[i_post], gvec, exo, TRUE, time_value);
	    wr_nodal_result_exo(exo, ExoFileOut, gvec, i_post+1, 
				*nprint+1, time_value);
	  }
	}

	/* Now element vars */
	for (i = 0; i < tev; i++) {
          extract_elem_vec(x, i, rd->evtype[i], gvec_elem, exo, 0);
          wr_elem_result_exo(exo, ExoFileOut, gvec_elem, i, *nprint + 1, time_value, rd);
        }
        /* Add additional user-specified post processing variables */
	if (tev_post > 0) {
	  post_process_elem(x, x_old, xdot, xdot_old, resid_vector, tev, 
			    tev_post, gvec_elem, *nprint+1,
			    &time_value, delta_t, exo, dpi, rd);

	  /* Write out time derivatives if requested */
	  if (TIME_DERIVATIVES != -1 && (TimeIntegration != STEADY)) {
	    for (i = 0; i < tev; i++) {
	      i_post = tev_post + i;
              extract_elem_vec(xdot, i_post, rd->evtype[i_post], gvec_elem, exo, 0);
              wr_elem_result_exo(exo, ExoFileOut, gvec_elem, i_post, *nprint + 1, time_value, rd);
            }
	  }
	}

	/* and global variables.  The case glob_var_vals == NULL is caught in the function */
	wr_global_result_exo( exo, ExoFileOut, *nprint + 1, 6 + nAC, glob_var_vals );

	*nprint=*nprint+1;

      }

      /*
       * Back to normal. Readjust the ija[] pointers to mimic the bloated
       * system for this processor that pretends like it really cares about
       * filling in matrix entries for external degrees of freedom.
       *
       * If we are doing continuation then after convergence one must
       * defer this event until after performing the sensitivity calculation
       */
      if (Num_Proc > 1 && strcmp( Matrix_Format, "msr" ) == 0) 
        {
	  if ((!*converged) && 
	      ((Continuation != ALC_NONE) || (nn_post_fluxes_sens > 0) ||
	       (nn_post_data_sens   > 0)    )) 
		{ 
          show_external(num_universe_dofs, 
		      (num_universe_dofs-num_external_dofs), 
		      ija, ija_save, a);
	  dofs_hidden = FALSE;
		}
	}
	
skip_solve:

	if(Epsilon[2] > 1)
	   {
            if(Solver_Output_Format & 32)DPRINTF(stderr, "%7.1e ", Norm[1][0]);
            if(Solver_Output_Format & 64)DPRINTF(stderr, "%7.1e ", Norm[1][1]);
            if(Solver_Output_Format & 128)DPRINTF(stderr, "%7.1e ", Norm[1][2]);
            if(Solver_Output_Format & 256)DPRINTF(stderr, "%s ", stringer);
	   }
	else
	   {
            if(Solver_Output_Format & 32)DPRINTF(stderr, "%7.1e ", Norm_r[0][0]);
            if(Solver_Output_Format & 64)DPRINTF(stderr, "%7.1e ", Norm_r[0][1]);
            if(Solver_Output_Format & 128)DPRINTF(stderr, "%7.1e ", Norm_r[0][2]);
            if(Solver_Output_Format & 256)DPRINTF(stderr, "%s ", stringer);
	   }
	
	
	if ( Linear_Solver != FRONT )
	   {
	    asmslv_time = ( a_end - a_start );
	    slv_time    = ( s_end - s_start );
            if(Solver_Output_Format & 512)DPRINTF(stderr, "%7.1e/%7.1e ", asmslv_time, slv_time);
            if(Solver_Output_Format & 1024)DPRINTF(stderr, "%.1f/%.1f ", Conv_order,Conv_rate);
            if(Solver_Output_Format & 2048)DPRINTF(stderr, "%.1f/%.1f ", Soln_order,Soln_rate);
	    DPRINTF(stderr, "\n");
	   }
	else
	   {
	    asmslv_time = ( asmslv_end - asmslv_start );
	    slv_time    = ( asmslv_time - mm_fill_total );
            if(Solver_Output_Format & 512)DPRINTF(stderr, "%7.1e/%7.1e ", mm_fill_total, slv_time);
            if(Solver_Output_Format & 1024)DPRINTF(stderr, "%.1f/%.1f ", Conv_order,Conv_rate);
            if(Solver_Output_Format & 2048)DPRINTF(stderr, "%.1f/%.1f ", Soln_order,Soln_rate);
	    DPRINTF(stderr, "\n");
	   }
	
	if( Write_Intermediate_Solutions || (Iout == 1 ) ) 
	   {
	    if (dofname_r[0] != '\0') 
		{ fprintf(stderr, "L_oo cause: R->(%s)", dofname_r); }
	    if (dofname_x[0] != '\0') 
		{ fprintf(stderr, "DelX->(%s)\n", dofname_x); }
	   }

        /* print damping factor and/or viscosity sens message here */
        if (print_damp_factor) DPRINTF(stderr, " Invoking damping factor %f\n", damp_factor);
        if (print_visc_sens) DPRINTF(stderr, " Invoking Viscosity Sensitivities\n");

	if (nAC > 0) 
	   {
	    if(Solver_Output_Format & 1)DPRINTF(stderr, "         ");
	    if(Solver_Output_Format & 2)DPRINTF(stderr, " AC ");
	    if(Solver_Output_Format & 4)DPRINTF(stderr, "%7.1e ", Norm[2][0]);
	    if(Solver_Output_Format & 8)DPRINTF(stderr, "%7.1e ", Norm[2][1]);
	    if(Solver_Output_Format & 16)DPRINTF(stderr, "%7.1e ", Norm[2][2]);
	    if(Epsilon[2] > 1) 
		{
		if(Solver_Output_Format & 32)DPRINTF(stderr, "%7.1e ", Norm[3][0]);
		if(Solver_Output_Format & 64)DPRINTF(stderr, "%7.1e ", Norm[3][1]);
		if(Solver_Output_Format & 128)DPRINTF(stderr, "%7.1e ", Norm[3][2]);
		} 
	    else 
		{
		if(Solver_Output_Format & 32)DPRINTF(stderr, "%7.1e ", Norm_r[1][0]);
		if(Solver_Output_Format & 64)DPRINTF(stderr, "%7.1e ", Norm_r[1][1]);
		if(Solver_Output_Format & 128)DPRINTF(stderr, "%7.1e ", Norm_r[1][2]);
		}
            if(Solver_Output_Format & 256)DPRINTF(stderr, "%s ", stringer_AC);
	    asmslv_time = ( ac_end - ac_start );
	    slv_time    = ( sc_end - sc_start );
	    if(Solver_Output_Format & 512)DPRINTF(stderr, "%7.1e/%7.1e ", asmslv_time, slv_time); 
            if(Solver_Output_Format & 1024)DPRINTF(stderr, "%.1f/%.1f ", AConv_order,AConv_rate);
            if(Solver_Output_Format & 2048)DPRINTF(stderr, "%.1f/%.1f ", ASoln_order,ASoln_rate);
	    DPRINTF(stderr, "\n");
	   }

      inewton++;
      af->Sat_hyst_reevaluate = FALSE; /*only want this true
					 for first iteration*/
    } /* End of loop over newton iterations */

  /**********************************************************************/
  /**********************************************************************
   *
   * This is the end of Newton iteration loop. Either we have converged or
   * we have exceeded the permissable number of Newton iterations.
   * Here we will write out some of the convergence (or lack thereof) info
   * to the exodusII file so that intelligent decisions can be made regarding
   * automated continuation, from an external source like DAKOTA.
   * What we will write in the form of global variables in the exodus II file is
   *    If converged (0 or 1)
   *    if inewton =  Max_Newton_Steps (0 or 1)
   *    Convergence rate at last steps
   *
   *
   **********************************************************************/


  /**  return number of newton iterations  **/
  return_value = inewton;


  if (! *converged) {
    if (Debug_Flag) { 
      DPRINTF(stderr, "\n%s:  Newton iteration FAILED.\n", yo);
    }
  } else {
    if (Debug_Flag) {
      DPRINTF(stderr, "\n%s:  Newton iteration CONVERGED.\n", yo);
    }
  }

/**
  *     Solution vector norms for detecting turning points
  */
      Norm[4][0] = Loo_norm(x, NumUnknowns, &num_unk_x, dofname_x);
      Norm[4][1] = L1_norm (x, NumUnknowns)/((double)NumUnknowns);
      Norm[4][2] = L2_norm (x, NumUnknowns)/sqrt((double)NumUnknowns);

  if(Solver_Output_Format & 1)DPRINTF(stderr, "-------- ");
  if(Solver_Output_Format & 2)DPRINTF(stderr, "--- ");
  if(Solver_Output_Format & 4)DPRINTF(stderr, "------- ");
  if(Solver_Output_Format & 8)DPRINTF(stderr, "------- ");
  if(Solver_Output_Format & 16)DPRINTF(stderr, "------- ");
  if(Solver_Output_Format & 32)DPRINTF(stderr, "------- ");
  if(Solver_Output_Format & 64)DPRINTF(stderr, "------- ");
  if(Solver_Output_Format & 128)DPRINTF(stderr, "------- ");
  if(Solver_Output_Format & 256)DPRINTF(stderr, "--- ");
  if(Solver_Output_Format & 512)DPRINTF(stderr, "--------------- ");
  if(Solver_Output_Format & 1024)DPRINTF(stderr, "------- ");
  if(Solver_Output_Format & 2048)DPRINTF(stderr, "-------");
  DPRINTF(stderr, "\n");
      DPRINTF(stderr, "scaled solution norms  %10.3e %10.3e %10.3e \n", 
	      Norm[4][0], Norm[4][1], Norm[4][2]);

  /*
    * COMPUTE SOLUTION SENSITIVITY TO PARAMETERS AS REQUESTED
    */

  sens_vec_ct=-1;

  /*
   *
   *   FLUX SENSITIVITIES
   *
   */
  if(Linear_Solver == FRONT) {
    ncod = fss->ncod;
    bc   = fss->bc;
  } else {
    mf_resolve = 0;
    ncod = NULL; 
    bc   = NULL;
    smallpiv = 0.;
    singpiv = 0.;
    iautopiv = 0;
    iscale = 0;
    scaling_max = 0.;
  }

  for (i=0;i<nn_post_fluxes_sens;i++) {
    if (pp_fluxes_sens[i]->vector_id > sens_vec_ct) {
      /*
       *
       *	GET SENSITIVITY PARAMETER VALUE
       *
       */
      retrieve_parameterS(&param_val, x, xdot, 
			  pp_fluxes_sens[i]->sens_type,
			  pp_fluxes_sens[i]->sens_id,
			  pp_fluxes_sens[i]->sens_flt,
			  pp_fluxes_sens[i]->sens_flt2,
			  cx, exo, dpi);

      strcat(sens_caller,"Flux Sensitivity");

      err = soln_sens(param_val, x, xdot, delta_t, exo, dpi,
		      cx, res_p, numProcUnknowns, ija, a,
		      x_old, x_older, xdot_old, x_update,
		      delta_t, theta, time_value, num_total_nodes,
		      res_m, 3, matr_form, resid_vector_sens,
		      x_sens,  x_sens_p, scale, ams,
		      first_linear_solver_call,  Norm_below_tolerance,
		      Rate_above_tolerance,
		      pp_fluxes_sens[i]->vector_id,
		      pp_fluxes_sens[i]->sens_type,
		      pp_fluxes_sens[i]->sens_id,
		      pp_fluxes_sens[i]->sens_flt,
		      pp_fluxes_sens[i]->sens_flt2,
		      &mf_resolve, ncod,  bc,  &smallpiv, 
		      &singpiv,  &iautopiv,   &iscale,
		      &scaling_max, &h_elem_avg, &U_norm,
		      UMF_system_id, sens_caller);
      sens_vec_ct++;
    }
  }

  /*
   *
   *    DATA SENSITIVITIES
   *
   */

  for (i=0;i<nn_post_data_sens;i++) {
    if (pp_data_sens[i]->vector_id > sens_vec_ct) {
      /*
       *
       *	GET SENSITIVITY PARAMETER VALUE
       *
       */
      retrieve_parameterS(&param_val, x, xdot,
			  pp_data_sens[i]->sens_type,
			  pp_data_sens[i]->sens_id,
			  pp_data_sens[i]->sens_flt,
			  pp_data_sens[i]->sens_flt2,
			  cx, exo, dpi);

      strcat(sens_caller,"Data Sensitivity");

      err = soln_sens(param_val,
		      x,
		      xdot,
		      delta_s,
		      exo,
		      dpi,
		      cx,
		      res_p,
		      numProcUnknowns,
		      ija,
		      a,
		      x_old,
		      x_older,
		      xdot_old,
		      x_update,
		      delta_t,
		      theta,
		      time_value,
		      num_total_nodes,
		      res_m,
		      3,
		      matr_form,
		      resid_vector_sens,
		      x_sens,
		      x_sens_p,
		      scale,
		      ams,
		      first_linear_solver_call,
		      Norm_below_tolerance,
		      Rate_above_tolerance,
		      pp_data_sens[i]->vector_id,
		      pp_data_sens[i]->sens_type,
		      pp_data_sens[i]->sens_id,
		      pp_data_sens[i]->sens_flt,
		      pp_data_sens[i]->sens_flt2,
		      &mf_resolve, /* frontal solver variables */
		      ncod, 
		      bc, 
		      &smallpiv, 
		      &singpiv, 
		      &iautopiv, 
		      &iscale,
		      &scaling_max, 
		      &h_elem_avg,
		      &U_norm,
		      UMF_system_id,
		      sens_caller );

      sens_vec_ct++;
    }
  }
  /*
   *        OUTPUT DATA TO FILES
   */

/*  only if converged */

if( *converged )
  {

  for (i = 0; i < nn_post_data; i++) {
    err = ns_data_print (pp_data[i], x, exo, time_value, delta_t);
  }
  /*
   *       OUTPUT DATA SENSITIVITY TO FILES
   */

  for (i = 0; i < nn_post_data_sens; i++) {
    err = ns_data_sens_print (pp_data_sens[i], x, x_sens_p, time_value);
  }


  }	/* if converged */

  /**

   COMPUTE SOLUTION SENSITIVITY TO THE CONTINUATION PARAMETER

   **/

   /*

   CHECK IF CONTINUATION PARAMETER IS SAME AS SOLUTION
   SENSITIVITY AND THUS SAVE A CALL
   SAME FOR HUNTING SENSITIVITIES

   */

/*  only if converged */

  if (Continuation > 0  &&  *converged) {

    switch (Continuation) {
    case  ALC_FIRST:

	if(cont->sensvec_id != -1)
	{
	  for(i=0;i<numProcUnknowns;i++)
	  { x_sens[i] = x_sens_p[cont->sensvec_id][i]; }
	}
	else
	{

	  strcat(sens_caller,"First Order Continuation");

	  err = soln_sens(lambda,  /* parameter */
			  x,       /* soln vector */
			  xdot,    /* dxdt */
			  delta_s, /* step */
			  exo,
			  dpi,
			  cx,
			  res_p,
			  numProcUnknowns,
			  ija,
			  a,
			  x_old,
			  x_older,
			  xdot_old,
			  x_update,
			  delta_t,
			  theta,
			  time_value,
			  num_total_nodes,
			  res_m,
			  3,
			  matr_form,
			  resid_vector_sens,
			  x_sens,
			  x_sens_p,
			  scale,
			  ams,
			  first_linear_solver_call,
			  Norm_below_tolerance,
			  Rate_above_tolerance,
			  -1,
			  1,
			  0,
			  0,
			  0,
			  &mf_resolve, /* frontal solver variables */
			  ncod, 
			  bc, 
			  &smallpiv, 
			  &singpiv, 
			  &iautopiv, 
			  &iscale,
			  &scaling_max, 
			  &h_elem_avg,
			  &U_norm,
			  UMF_system_id,
			  sens_caller );
	}
	break;
    case  HUN_FIRST:

	strcat(sens_caller,"First Order Hunting Continuation ");

	err = soln_sens(lambda,  /* parameter */
			x,       /* soln vector */
			xdot,    /* dxdt */
			delta_s, /* step */
			exo,
			dpi,
			cx,
			res_p,
			numProcUnknowns,
			ija,
			a,
			x_old,
			x_older,
			xdot_old,
			x_update,
			delta_t,
			theta,
			time_value,
			num_total_nodes,
			res_m,      
			3,
			matr_form,
			resid_vector_sens,
			x_sens,
			x_sens_p,
			scale, 
			ams,                                                          
			first_linear_solver_call,
			Norm_below_tolerance,                                         
			Rate_above_tolerance,
			-1,
			1,
			0,
			0,
			0,
			&mf_resolve, /* frontal solver variables */
			ncod, 
			bc, 
			&smallpiv, 
			&singpiv, 
			&iautopiv, 
			&iscale,
			&scaling_max, 
			&h_elem_avg,
			&U_norm,
			UMF_system_id,
			sens_caller );
	break; }

    if (Linear_Solver == AZTEC) total_ls_its += err;

  } /* if (Continuation > 0) */

  if (Linear_Solver == AZTEC) ams->status[AZ_its] = total_ls_its;
  LOCA_UMF_ID = UMF_system_id;

free_and_clear:  
/*
 * If using LOCA, there may be another resolve after exiting the
 * nonlinear solver, so defer restoring external matrix rows
 * until the next linear solver call.
 */

  if ( Num_Proc > 1 && strcmp( Matrix_Format, "msr" ) == 0 )
    {
      if (Continuation != LOCA && dofs_hidden)
        {
          show_external(num_universe_dofs,
                        (num_universe_dofs-num_external_dofs),
                        ija, ija_save, a);
          dofs_hidden = FALSE;
        }
    }

  safe_free( (void *) delta_x);
  safe_free( (void *) res_p);
  safe_free( (void *) res_m);

  if (nAC > 0) {
    safe_free( (void *) gAC);
    safe_free( (void *) hAC);
    safe_free( (void *) tAC);
    safe_free( (void *) yAC);
    safe_free( (void *) tempAC);
    
    Dmatrix_death(bAC, nAC, numProcUnknowns);
    Dmatrix_death(cAC, nAC, numProcUnknowns);
    Dmatrix_death(dAC, nAC, nAC);
    Dmatrix_death(sAC, nAC, nAC);
    Dmatrix_death(wAC, nAC, numProcUnknowns);

    Ivector_death(ordAC, nAC);

  /* Restore arc length equation AC at end of first step. */
    if (alc_with_acs && con->private_info.step_num == 0) nAC++;
  }

  return(return_value);
} /* end of solve_nonlinear_problem */
/***********************************************************************/
/***********************************************************************/
/***********************************************************************/
/* L2_norm -- compute L2 norm of a vector scattered across multiple procs */

double 
L2_norm (double *vector, int nloc)
{
  int 		i;
  double 	local_value;
#ifdef PARALLEL
  double	global_value;
#endif /* PARALLEL */

  local_value = 0.;
  for ( i=0;  i<nloc; i++, vector++)
    {
      local_value +=   (*vector)* (*vector);
    }

#ifdef PARALLEL
  MPI_Allreduce(&local_value, &global_value, 1, MPI_DOUBLE, MPI_SUM, 
		MPI_COMM_WORLD);
  local_value = global_value;
#endif /* PARALLEL */

  return(sqrt(local_value));
}
/***********************************************************************/
/***********************************************************************/
/***********************************************************************/

double
L2_norm_diff(double *v1, double *v2, const int nloc)
{
  int 		i;
  double 	local_value = 0.0;
#ifdef PARALLEL
  double	global_value;
#endif /* PARALLEL */

  for(i = 0; i < nloc ; i++, v1++, v2++ )
    {
      local_value += (*v1 - *v2 ) * ( *v1 - *v2 );
    }
#ifdef PARALLEL
  MPI_Allreduce(&local_value, &global_value, 1, MPI_DOUBLE, MPI_SUM, 
		MPI_COMM_WORLD);
  local_value = global_value;
#endif /* PARALLEL */

  return ( sqrt( local_value ) );
}
/* L2_norm -- compute L2 norm of a vector scattered across multiple procs */
/***********************************************************************/
/***********************************************************************/
/***********************************************************************/
/* L2_norm -- relative */

double
L2_norm_r(double *vector, double *vecscal, int nloc)
{
  int           i;
  double        local_value;
#ifdef PARALLEL
  double        global_value;
#endif /* PARALLEL */

  local_value = 0.;
  for ( i=0;  i<nloc; i++, vector++, vecscal++)
    {
      local_value += (*vector)* (*vector) / (1 + (*vecscal) * (*vecscal));
    }

#ifdef PARALLEL
  MPI_Allreduce(&local_value, &global_value, 1, MPI_DOUBLE, MPI_SUM,
                MPI_COMM_WORLD);
  local_value = global_value;
#endif /* PARALLEL */

  return (sqrt(local_value));
}
/* L2_norm -- relative */

/***********************************************************************/
/***********************************************************************/
/***********************************************************************/
/* L1_norm -- compute L1 norm of a vector scattered across multiple procs */

double 
L1_norm (double *vector,
	 int	     nloc)
{
  int 		i;
  double 	local_value;
#ifdef PARALLEL
  double	global_value;
#endif /* PARALLEL */

  local_value = 0.;
  for ( i=0;  i<nloc; i++, vector++)
    {
      local_value +=   fabs(*vector);
    }
#ifdef PARALLEL
  MPI_Allreduce(&local_value, &global_value, 1, MPI_DOUBLE, MPI_SUM, 
		MPI_COMM_WORLD);
  local_value = global_value;
#endif /* PARALLEL */

  return(local_value);
}
/* L1_norm -- compute L1 norm of a vector scattered across multiple procs */

/***********************************************************************/
/***********************************************************************/
/***********************************************************************/
double
L1_norm_r (double *vector, double *vecscal, int nloc)
{
  int           i;
  double        local_value;
#ifdef PARALLEL
  double        global_value;
#endif /* PARALLEL */

  local_value = 0.;
  for (i = 0; i < nloc; i++, vector++, vecscal++)
    {
      local_value += fabs(*vector)/(1 +fabs(*vecscal));
    }
#ifdef PARALLEL
  MPI_Allreduce( &local_value, &global_value, 1, MPI_DOUBLE, MPI_SUM,
                MPI_COMM_WORLD);
  local_value = global_value;
#endif /* PARALLEL */

  return(local_value);
}
/***********************************************************************/
/***********************************************************************/
/***********************************************************************/

double 
Loo_norm (double *vector, int nloc, int *num_unk, char *dofname_x)

    /*******************************************************************
     *  Loo_norm -- compute an Loo norm of a vector scattered 
     *              across multiple procs
     *
     * Input
     * ----------
     *  vector[]   ->  vector whose norm is to be calculated
     *  nloc       ->  local length of vector[] and vecscal[]
     *  dofname_r  ->  previously allocated space -> at least 80 chars
     *
     * Output 
     * ----------
     *  return  -> value of the Loo norm
     *  num_unk -> position in the solution vector of largest component
     *            ( if not on this processor, return -1)
     *  dofname_x->  description of the current unknown
     *            ( if not on this processor, return null string )
     *******************************************************************/
{
  int 		i;
  double local_value = -1.0;
#ifdef PARALLEL
  struct { double d; int i; } in, out;
#endif /* PARALLEL */
  for (i = 0; i < nloc; i++, vector++) {
    if (fabs(*vector) > local_value) {
      local_value = fabs(*vector);
      *num_unk = i;
    }
  }
#ifdef PARALLEL
  in.d        = local_value;
  in.i        = ProcID;
  MPI_Allreduce(&in, &out, 1, MPI_DOUBLE_INT, MPI_MAXLOC, MPI_COMM_WORLD);
  local_value = out.d;
  if (out.i == ProcID) { 
    dofname40(*num_unk, dofname_x);
  } else {
    *num_unk = -1;
    if (dofname_x != NULL ) dofname_x[0] = '\0'; 
  }
#else /* PARALLEL */
  dofname40(*num_unk, dofname_x);
#endif /* PARALLEL */
  return (local_value);
}
/***********************************************************************/
/***********************************************************************/
/***********************************************************************/

double
Loo_norm_r(double *vector, double *vecscal, int nloc, 
           int *num_unk, char *dofname_r)

    /*******************************************************************
     *  Loo_norm_r -- compute a scaled Loo norm of a vector scattered 
     *                across multiple procs
     *
     * Input
     * ----------
     *  vector[]   ->  vector whose norm is to be calculated
     *  vecscal[]  ->  scaled factor for each component of vector[]
     *  nloc       ->  local length of vector[] and vecscal[]
     *  dofname_r  ->  previously allocated space -> at least 80 chars
     *
     * Output 
     * ----------
     *  return  -> value of the scaled Loo norm
     *  num_unk -> position in the solution vector of largest component
     *            ( if not on this processor, return -1)
     *  dofname_x->  description of the current unknown
     *            ( if not on this processor, return null string )
     *******************************************************************/
{
  int           i;
  double        local_value = -1.0E200,  quotient;
#ifdef PARALLEL
  struct { double d; int i; } in, out;
#endif /* PARALLEL */
  for (i = 0; i < nloc; i++, vector++, vecscal++) {
    quotient = fabs(*vector) / (1.0 + fabs(*vecscal));
    if (quotient > local_value) {
      local_value = quotient;
      *num_unk = i;
    }
  }
#ifdef PARALLEL
  in.d        = local_value;
  in.i        = ProcID;
  MPI_Allreduce(&in, &out, 1, MPI_DOUBLE_INT, MPI_MAXLOC, MPI_COMM_WORLD);
  local_value = out.d;
  if (out.i == ProcID) { 
    dofname40(*num_unk, dofname_r);
  } else {
    *num_unk = -1;
    if (dofname_r != NULL ) dofname_r[0] = '\0'; 
  }
#else /* PARALLEL */
  dofname40(*num_unk, dofname_r);
#endif /* PARALLEL */
  return (local_value);
}
/***********************************************************************/
/***********************************************************************/
/***********************************************************************/
/* Loo_norm -- relative */

/* L2_norm_1p  -- compute the L2 norm of a vector on a single processor */
double
L2_norm_1p (double *vector,
	 int nloc)
{
  int 		i;
  double 	local_value;

  local_value = 0.;
  for ( i=0;  i<nloc; i++, vector++)
    {
      local_value +=   (*vector)* (*vector);
    }

  return(sqrt(local_value));
}

/* L2_norm_diff_1p -- compute the change in L2 norm of a vector 
                        on a single processor */
double
L2_norm_diff_1p( double *v1,
	      double *v2,
	      const int nloc )
{
  int 		i;
  double 	local_value = 0.0;

  for(i = 0; i < nloc ; i++, v1++, v2++ )
    {
      local_value += (*v1 - *v2 ) * ( *v1 - *v2 );
    }

  return ( sqrt( local_value ) );
}
/* end L2_norm_diff_1p */


/* L2_norm_r_1p -- compute the L2 norm of a scaled vector on single proc */

double
L2_norm_r_1p(double *vector, double *vecscal, int nloc)
{
  int           i;
  double        local_value;

  local_value = 0.;
  for ( i=0;  i<nloc; i++, vector++, vecscal++)
    {
      local_value += (*vector)* (*vector) / (1 + (*vecscal) * (*vecscal));
    }

  return(sqrt(local_value));
}
/* end L2_norm_1p -- relative */


/* L1_norm_1p -- compute L1 norm of a vector on a single proc */

double 
L1_norm_1p (double *vector,
	 int	     nloc)
{
  int 		i;
  double 	local_value;

  local_value = 0.;
  for ( i=0;  i<nloc; i++, vector++)
    {
      local_value +=   fabs(*vector);
    }

  return(local_value);
}
/* end L1_norm_1p */

/* L1_norm_r_1p -- compute L1 norm of a scaled vector on a single proc */
double
L1_norm_r_1p (double *vector, double *vecscal, int nloc)
{
  int           i;
  double        local_value;

  local_value = 0.;
  for (i = 0; i < nloc; i++, vector++, vecscal++)
    {
      local_value += fabs(*vector)/(1 +fabs(*vecscal));
    }

  return(local_value);
}
/* L1_norm -- relative */


/* Loo_norm_1p -- compute Loo norm of a vector on a single proc */
double 
Loo_norm_1p (double *vector,
	  int nloc,
	  int *num_unk,
          char *dofname_x )
{
  int 		i;
  double 	local_value = -1e30;

  for ( i=0;  i<nloc; i++, vector++)
    {
      if ( fabs(*vector) > local_value )
	{
	  local_value = fabs(*vector);
          *num_unk = i;
	}
    }

  return(local_value);
}
/* end Loo_norm_r_1p */

/* Loo_norm_r_1p -- compute Loo norm of a scaled vector on a single proc */
double
Loo_norm_r_1p(double *vector, double *vecscal, int nloc, 
           int *num_unk, char *dofname_r )
{
  int           i;
  double        local_value;
  double        quotient;

  local_value = -1.e30;

  for (i = 0; i < nloc; i++, vector++, vecscal++)
    {
      quotient = fabs(*vector)/(1 + fabs(*vecscal) );
      if ( quotient > local_value )
        {
          local_value = quotient;
          *num_unk = i;
        }
    }

  return(local_value);
}
/* end Loo_norm_r_1p */
/*
 * print_array() - dump out a list of array components to a procname-based file
 *
 * Example usage:
 *
 *	print_array(x, n, "x", "%g", ProcID);
 *
 *	print_array(ija, nnz, "ija", "%d", ProcID);
 *
 *
 * Created: 1997/10/28 17:26 MST pasacki@sandia.gov
 * Revised:
 */

void
print_array(const void *array, 
	    const int length, 
	    const char *name, 
	    const Edt datatype,
	    const int procid)
{
  int i;
  char filename[MAX_FNL];
  FILE *f;

  sprintf(filename, "%s_%dof%d", name, procid+1, Num_Proc);
  f  = fopen(filename, "a");

#if 0
  fprintf(f, "\n---------------------------------------------------------\n");
#endif

  switch ( datatype )
    {
    case type_int:
      for ( i=0; i<length; i++)
	{
#if 0
	  fprintf(f, "%s[%d] = %d\n", name, i, ((int *)array)[i]);
#endif
	  fprintf(f, "%d %d\n", i, ((int *)array)[i]);
	}
      break;
      
    case type_double:
      for ( i=0; i<length; i++)
	{
#if 0
	  fprintf(f, "%s[%d] = %g\n", name, i, ((double *)array)[i]);
#endif
	  fprintf(f, "%d %23.16e\n", i, ((double *)array)[i]);
	}
      break;
      
    default:
      EH(-1, "Cannot handle that datatype.");
      break;
    }

  fclose(f);
  return;
}

/*******************************************************************
 *     soln_sens.c
 *  computes sensitivity of the solution from the Jacobian matrix
 *	using finite differences
 *******************************************************************/

/*

    SOLVE:

    J dq/dp = - dR/dp

    J: JACOBIAN MATRIX, dR/dq
    q: VECTOR OF GOMA UNKNOWNS
    R: RESIDUAL VECTOR
    p: PARAMETER

*/

static int
soln_sens ( double lambda,  /*  parameter */
	    double x[],	/* soln vector */
	    double xdot[],	/*  dxdt predicted for new time */
	    double delta_s,	/* step */
	    Exo_DB *exo,
	    Dpi *dpi,
	    Comm_Ex *cx,
	    double res_p[],
	    int numProcUnknowns,
	    int ija[],
	    double a[],
	    double x_old[],
	    double x_older[],
	    double xdot_old[],
	    double x_update[],
	    double delta_t,
	    double theta,
	    double time_value,
	    int num_total_nodes,
	    double res_m[],
	    int Factor_Flag,
	    int matr_form,
	    double resid_vector_sens[],
	    double x_sens[],
	    double **x_sens_p,
	    double scale[],
	    struct Aztec_Linear_Solver_System *ams, /* ptrs to
						     * Aztec 
						     * linear
						     * systems
						     */
	    int first_linear_solver_call,
	    int Norm_below_tolerance,
	    int Rate_above_tolerance,
	    int vector_id,
	    int sens_type,
	    int sens_id,
	    int sens_flt,
	    int sens_flt2,
            int *mf_resolve, /* frontal solver variables */
            int *fsncod, 
            double *fsbc, 
            double *smallpiv, 
            double *singpiv, 
            int *iautopiv, 
	    int *iscale,
	    double *scaling_max, 
	    double *ptr_h_elem_avg,
            double *ptr_U_norm,
	    int UMF_system_id,
            char* sens_caller)

{
  double dlambda, lambda_tmp, hunt_val;

  int i,iHC,iAC;
  dbl          a_start;        /* mark start of assembly */
  dbl          a_end;          /* mark end of assembly */
  int       err;

  int	linear_solver_blk;	/* count calls to AZ_solve() */
  int	linear_solver_itns;	/* count cumulative linearsolver iterations */
  int	num_linear_solve_blks;	/* one pass for now */
  int	matrix_solved;		/* boolean */
  char		stringer[80];	/* holding format of num linear solve itns */

  double h_elem_avg = *ptr_h_elem_avg;
  double U_norm = *ptr_U_norm;

  double time_local =0.0;
  double time_global=0.0;

  double fd_factor=FD_FACTOR;	/*  finite difference step */

  /*
  static int first_soln_sens_linear_solver_call = 1;
  */
  /*  static int UMF_system_id = -1; *//* We'll give soln_sens it's own UMF
				  * system space, since it does its own
				  * matrix_fill's. */

  exchange_dof(cx, dpi, x);

  /*
   *
   * GET SENSITIVITY OF RESIDUAL TO NATURAL PARAMETER
   *
   */
	err = 0;
  a_start = ut();

  dlambda = fd_factor*lambda;
  dlambda = (fabs(dlambda) < fd_factor ? fd_factor : dlambda);

  /*
   * GET RESIDUAL SENSITIVITY
   */
  
  lambda_tmp = lambda+dlambda;

	if(vector_id == -1)
	{
	switch (Continuation)
		{
		case ALC_FIRST:
      		update_parameterC(0, lambda_tmp, x, xdot, NULL, delta_s, cx, exo, dpi);
		break;
		case HUN_FIRST:
		for (iHC=0;iHC<nHC;iHC++)
		  {
                   if( hunt[iHC].ramp ==2 )
                    {
                     hunt_val = hunt[iHC].BegParameterValue*
                                pow(hunt[iHC].EndParameterValue/hunt[iHC].BegParameterValue,lambda_tmp);
                    }  
                   else  
                    {
		     hunt_val = hunt[iHC].BegParameterValue + lambda_tmp*
				(hunt[iHC].EndParameterValue - hunt[iHC].BegParameterValue);
                    }
		   update_parameterHC(iHC, hunt_val, x, xdot, NULL, 1.0, cx, exo,dpi);
	           }
		 break;
		}
	}
	else
	{
	  update_parameterS(lambda_tmp, x, xdot, sens_type, sens_id, sens_flt, 
			    sens_flt2,cx, exo, dpi);
	}

  init_vec_value (res_p, 0.0, numProcUnknowns);
  af->Assemble_Residual = TRUE;
  af->Assemble_Jacobian = FALSE;
  af->Assemble_LSA_Jacobian_Matrix = FALSE;
  af->Assemble_LSA_Mass_Matrix = FALSE;
  if(nAC > 0)
    {
     for(iAC=0 ; iAC<nAC ; iAC++)
          {augc[iAC].evol =0.0;}
    }

  err = matrix_fill_full(ams, x, res_p, 
			 x_old, x_older, xdot, xdot_old, x_update, 
			 &delta_t, &theta, 
			 First_Elem_Side_BC_Array, 
			 &time_value, exo, dpi,
			 &num_total_nodes,
			 &h_elem_avg, &U_norm, NULL);
  if (err == -1) return(err);

  lambda_tmp = lambda-dlambda;
	if(vector_id == -1)
	{
	switch (Continuation)
		{
		case ALC_FIRST:
		  update_parameterC(0, lambda_tmp, x, xdot, NULL, delta_s, 
				    cx, exo, dpi);
		break;
		case HUN_FIRST:
		for (iHC=0;iHC<nHC;iHC++)
		  {
                   if(hunt[iHC].ramp == 2)
                     {
                      hunt_val = hunt[iHC].BegParameterValue*
                    pow(hunt[iHC].EndParameterValue/hunt[iHC].BegParameterValue,lambda_tmp);
                     }  
                   else  
                     {
		      hunt_val = hunt[iHC].BegParameterValue + lambda_tmp*
				(hunt[iHC].EndParameterValue - hunt[iHC].BegParameterValue);
                     }
		    update_parameterHC(iHC, hunt_val, x, xdot, NULL, 1.0, cx, exo,dpi);
		  }
		break;
		}
	}
	else
	{
	  update_parameterS(lambda_tmp, x, xdot, sens_type, sens_id, sens_flt,
			    sens_flt2,cx, exo, dpi);
	}

  init_vec_value (res_m, 0.0, numProcUnknowns);
  af->Assemble_Residual = TRUE;
  af->Assemble_Jacobian = FALSE;
  af->Assemble_LSA_Jacobian_Matrix = FALSE;
  af->Assemble_LSA_Mass_Matrix = FALSE;
  if(nAC > 0)
    {
     for(iAC=0 ; iAC<nAC ; iAC++)
          {augc[iAC].evol =0.0;}
    }

  err = matrix_fill_full(ams, x, res_m, 
			 x_old, x_older, xdot, xdot_old, x_update,
			 &delta_t, &theta, 
			 First_Elem_Side_BC_Array, 
			 &time_value, exo, dpi,
			 &num_total_nodes,
			 &h_elem_avg, &U_norm, NULL);
  
  if (err == -1) return(err);

  /*
   * RESET PARAMETERS
   */
  
	if(vector_id == -1)
	{
	switch (Continuation)
		{
		case ALC_FIRST:
		  update_parameterC(0, lambda, x, xdot, NULL, delta_s, cx, exo, dpi);
		break;
		case HUN_FIRST:
		for (iHC=0;iHC<nHC;iHC++)
		  {
                   if( hunt[iHC].ramp == 2 )
                    {
                      hunt_val = hunt[iHC].BegParameterValue*
                      pow(hunt[iHC].EndParameterValue/hunt[iHC].BegParameterValue,lambda);
                    }  

                   else  
                    {
		      hunt_val = hunt[iHC].BegParameterValue + lambda*
		           (hunt[iHC].EndParameterValue - hunt[iHC].BegParameterValue);
                    }
		   update_parameterHC(iHC, hunt_val, x, xdot, NULL, 1.0, cx, exo,dpi);
		  }
		break;
		}
	}
	else
	{
	  update_parameterS(lambda, x, xdot, sens_type, sens_id, sens_flt, 
			sens_flt2, cx, exo, dpi);
	}

  lambda_tmp = 0.5/dlambda;
  v2sum(numProcUnknowns, &resid_vector_sens[0], 
	 lambda_tmp, &res_p[0], 
	-lambda_tmp, &res_m[0]);

  if(vector_id != -1) {
    for(i=0;i<numProcUnknowns;i++) {
      x_sens_p[vector_id+1][i] = resid_vector_sens[i]; 
    }
  }
  /*
   *
   * GET SENSITIVITY OF SOLUTION TO NATURAL PARAMETER
   *
   */
#ifdef MATRIX_DUMP_SENS
      if (strcmp(Matrix_Format, "msr") == 0) {
        matrix_dump_msr(ams, exo, dpi, x);
      } else {
        matrix_dump_vbr(ams, exo, dpi, x);
      }
#endif

  if (Linear_Solver != FRONT) 	
    {
      vector_scaling(NumUnknowns, resid_vector_sens, scale);
    }

  switch (Linear_Solver)
    {
    case UMFPACK2:
    case UMFPACK2F:
      /*  */
      matr_form = 1;

      /* Factor_Flag is always 3 when entering soln_sens, as far as I
       * can tell... */

      /* MMH: I don't believe that a refactorization is EVER intended
       * here.  However, that was the option selected when
       * Linear_Solver is UMFPACK2F.  I'm guessing that although this
       * isn't, in fact, what you want to happen, it is what was
       * previously done before I consolidated UMFPACK2 and
       * UMFPACK2F. */
      if(Linear_Solver == UMFPACK2F)
	Factor_Flag = 0;

      if(first_linear_solver_call)
	EH(-1, "Solving for AC's BEFORE a regular solve");

      /* MMH: I believe that this system will always be the same
       * structure/system as the one used for the regular solve.  This
       * was the behavior before I consolidated the UMFPACK and
       * UMFPACK2F. */

#ifdef DEBUG_SL_UMF
      printf("%s: entering SL_UMF for soln_sens solve\n", y0); fflush(stdout);
#endif
      UMF_system_id = SL_UMF(UMF_system_id,
			     /*
			     &first_soln_sens_linear_solver_call,
			     */
			     &first_linear_solver_call,
			     &Factor_Flag, &matr_form, &NumUnknowns,
			     &NZeros, &ija[0], &ija[0], &a[0],
			     &resid_vector_sens[0], &x_sens[0]);
#ifdef DEBUG_SL_UMF
      printf("%s: returning from SL_UMF\n", y0); fflush(stdout);
#endif
      /*
      first_soln_sens_linear_solver_call = 0;
      */

      strcpy(stringer, " 1 ");
      break;
      
    case SPARSE13a:
      dcopy1(NumUnknowns, resid_vector_sens, x_sens);
	    lu(NumUnknowns, NumExtUnknowns, NZeros, 
	       a, ija, x_sens, 3);
	    first_linear_solver_call = FALSE;
      /* 
       * Note that sl_lu has static variables to keep track of
       * first call or not.
       */
      strcpy(stringer, " 1 ");
      break;
		
    case AMESOS:	
      if( strcmp( Matrix_Format,"msr" ) == 0 ) {
        amesos_solve_msr( Amesos_Package, ams, x_sens, resid_vector_sens, 0 );
      } else if ( strcmp( Matrix_Format,"epetra" ) == 0 ) {
        amesos_solve_epetra(Amesos_Package, ams, x_sens, resid_vector_sens);
      } else {
        EH(-1," Sorry, only MSR and Epetra matrix formats are currently supported with the Amesos solver suite\n");
      }
      strcpy(stringer, " 1 ");
      break;
      break;
      
    case AZTEC:
      /*
       * Initialization is now performed up in
       * solve_problem() in rf_solve.c, not here in the
       * midst of the Newton iteration.
       */
      ams->options[AZ_pre_calc] = AZ_calc;
      
      linear_solver_blk     = 0; /* count calls to AZ_solve() */
      num_linear_solve_blks = 1; /* upper limit to AZ_solve() calls */
      linear_solver_itns    = 0; /* cumulative number of iterations */
      matrix_solved         = FALSE; 
      while ( ( ! matrix_solved                            ) && 
	      ( linear_solver_blk < num_linear_solve_blks  ) )
	    {
	      /* 
	       * Someday the user may want to do fancy heuristics based
	       * on all kinds of cost functions, artificial intelligence
	       * neural networks, etc.
	       *
	       * For the linear system "Ax=b", we have
	       *    A -- indx, bindx(ija), rpntr, cpntr, bpntr, val(a)
	       *    x -- x_sens, newton correction vector
	       *    b -- resid_vector_sens, newton residual equation vector
	       */
#ifdef DEBUG
	      /*
		fprintf(stderr, "P_%d: AZ_solve(..data_org[] = %d...)\n", 
		ProcID, ams->data_org[AZ_matrix_type]);
		*/
	      
	      /*
	       * Dump out ija[]...
	       */
	      
	      print_array(ams->bindx, 
			  ams->bindx[num_internal_dofs+num_boundary_dofs],
			  "ijA", type_int, ProcID);
#endif	      
	      AZ_solve(x_sens, resid_vector_sens, ams->options, ams->params, 
		       ams->indx, ams->bindx, ams->rpntr, ams->cpntr, 
		       ams->bpntr, ams->val, ams->data_org, ams->status, 
		       ams->proc_config);
	      
	      if ( Debug_Flag > 0 )
		{
		  dump_aztec_status(ams->status);
		}
	      
              aztec_stringer( (int)ams->status[AZ_why],
                              ams->status[AZ_its], &stringer[0]);

	      matrix_solved = ( ams->status[AZ_why] == AZ_normal) ;
	      linear_solver_blk++;
	      linear_solver_itns += ams->status[AZ_its];

	    } 

      break;
    case AZTECOO:
      if ( strcmp( Matrix_Format,"epetra" ) == 0 ) {
        aztecoo_solve_epetra(ams, x_sens, resid_vector_sens);
        aztec_stringer((int) ams->status[AZ_why], ams->status[AZ_its], &stringer[0]);
        matrix_solved = (ams->status[AZ_why] == AZ_normal);
      } else {
        EH(-1, "Sorry, only Epetra matrix formats are currently supported with the AztecOO solver suite\n");
      }
      break;

    case STRATIMIKOS:
      if ( strcmp( Matrix_Format,"epetra" ) == 0 ) {
        int iterations;
        int err = stratimikos_solve(ams,  x_sens, resid_vector_sens, &iterations, Stratimikos_File);
        EH(err, "Error in stratimikos solve");
	if (iterations == -1) {
	  strcpy(stringer, "err");
	} else {
	  aztec_stringer(AZ_normal, iterations, &stringer[0]);
	}
      } else {
        EH(-1, "Sorry, only Epetra matrix formats are currently supported with the Stratimikos interface\n");
      }
      break;
    case MA28:
      /*
       * sl_ma28 keeps internal static variables to determine whether
       * it is the first call or not.
       */
#ifdef HARWELL	  
      err = cmsr_ma28 (NumUnknowns, NZeros, a, ija, 
		       x_sens, resid_vector_sens);
#endif
#ifndef HARWELL
      EH(-1, "That linear solver package is not implemented.");
#endif
      strcpy(stringer, " 1 ");
      break;
	case FRONT:

	      *mf_resolve =1;
              *scaling_max = 1.;

	      if (Num_Proc > 1) EH(-1, "Whoa.  No front allowed with nproc>1");
#ifdef HAVE_FRONT  
              err = mf_solve_lineqn(mf_resolve, /* re_solve                 */
                                    &resid_vector_sens[0], /* rhs            */
                                    1, /* nrhs                               */
                                    fsncod, /* nsetbc                      */
                                    fsbc, /* bcvalue                       */
                                    smallpiv, /* smallpiv                   */
                                    singpiv, /* singpiv                     */
                                    iautopiv, /* iautopiv                   */
				    iscale, /* iscale                       */
                                    matrix_fill, /* element matrix fill fnc  */
				    &x_sens[0], /* lhs                              */
        /* This list of args */     scaling_max, /* scaling max             */
        /* below matrix_fill */     scale,
        /* pointer is the arg*/     ams,
        /* list for matrix_fill */  x,
        /* If you change that*/     &resid_vector_sens[0],
        /* arglist, you must */     x_old,
        /* change the frontal */    x_older,
        /* solver.            */    xdot,
                                    xdot_old,
                                    x_update,
                                    &delta_t,
                                    &theta,
                                    First_Elem_Side_BC_Array,
                                    &time_value,
                                    exo,
                                    dpi,
                                    &num_total_nodes,
                                    &h_elem_avg,
                                    &U_norm);
	      /*
	       * Free memory allocated above
	       */
	      global_qp_storage_destroy();

	      if( neg_elem_volume ) err = -1;
	      if (err == -1) return(err);

	  strcpy(stringer, "1");
#endif
	  break;
    default:
      EH(-1, "That linear solver package is not implemented.");
      break;
    }

  /*
   * GET RIGHT SIGN FOR dx/dlambda;
   * ABOVE WE SOLVED:  J dx/d* = dR/d*
   */

  vchange_sign(numProcUnknowns, &x_sens[0]);

  exchange_dof(cx, dpi, x_sens);

  a_end = ut();

  if(vector_id != -1) {
    for(i=0;i<numProcUnknowns;i++) {
      x_sens_p[vector_id][i] = x_sens[i]; 
    }
  }

  /*
   * DONE
   */

  time_local = a_end - a_start;
#ifdef PARALLEL
  MPI_Allreduce(&time_local, &time_global, 1,
                MPI_DOUBLE, MPI_MAX, MPI_COMM_WORLD);
  time_local = time_global;
#endif
  fflush(stderr);
  sens_caller[ strlen(sens_caller) ] = '\0';
  DPRINTF(stderr,"\n\n%s resolve time:  %7.1e\n", sens_caller, time_local );
  sens_caller[0] = '\0';

	return(err);
} /*   end of routine soln_sens()   */
/* end of file mm_sol_nonlinear.c */<|MERGE_RESOLUTION|>--- conflicted
+++ resolved
@@ -1359,20 +1359,12 @@
 
          Resid_Norm_stack[0] = Resid_Norm_stack[1];
          Resid_Norm_stack[1] = Resid_Norm_stack[2];
-<<<<<<< HEAD
-         Resid_Norm_stack[2] = Norm[0][2]/BIG_PENALTY + DBL_SMALL;
-=======
          Resid_Norm_stack[2] = Norm[0][2]/BIG_PENALTY;
->>>>>>> 5a0b84af
 	 if(nAC)
 	   {
             AC_Resid_Norm_stack[0] = AC_Resid_Norm_stack[1];
             AC_Resid_Norm_stack[1] = AC_Resid_Norm_stack[2];
-<<<<<<< HEAD
-            AC_Resid_Norm_stack[2] = Norm[2][2]/BIG_PENALTY + DBL_SMALL;
-=======
             AC_Resid_Norm_stack[2] = Norm[2][2]/BIG_PENALTY;
->>>>>>> 5a0b84af
 	   }
 	   
          if(inewton && (Resid_Norm_stack[2] > 0) && (Resid_Norm_stack[2] != 1) ) 
@@ -2069,34 +2061,20 @@
         Norm_r[1][2] = L2_norm_r_1p (yAC, x_AC, nAC);
 	AC_Resid_Norm_stack[0] = AC_Resid_Norm_stack[1];
 	AC_Resid_Norm_stack[1] = AC_Resid_Norm_stack[2];
-<<<<<<< HEAD
-	AC_Resid_Norm_stack[2] = Norm[2][2]/BIG_PENALTY + DBL_SMALL;
-	AC_Soln_Norm_stack[0] = AC_Soln_Norm_stack[1];
-	AC_Soln_Norm_stack[1] = AC_Soln_Norm_stack[2];
-	AC_Soln_Norm_stack[2] = Norm_r[1][2]/BIG_PENALTY + DBL_SMALL;
-=======
 	AC_Resid_Norm_stack[2] = Norm[2][2]/BIG_PENALTY;
 	AC_Soln_Norm_stack[0] = AC_Soln_Norm_stack[1];
 	AC_Soln_Norm_stack[1] = AC_Soln_Norm_stack[2];
 	AC_Soln_Norm_stack[2] = Norm_r[1][2]/BIG_PENALTY;
->>>>>>> 5a0b84af
       }
 
       /* Save some norm info for modified Newton stuff */
       
       Resid_Norm_stack[0] = Resid_Norm_stack[1];
       Resid_Norm_stack[1] = Resid_Norm_stack[2];
-<<<<<<< HEAD
-      Resid_Norm_stack[2] = Norm[0][2]/BIG_PENALTY + DBL_SMALL;
-      Soln_Norm_stack[0] = Soln_Norm_stack[1];
-      Soln_Norm_stack[1] = Soln_Norm_stack[2];
-      Soln_Norm_stack[2] = Norm_r[0][2]/BIG_PENALTY + DBL_SMALL;
-=======
       Resid_Norm_stack[2] = Norm[0][2]/BIG_PENALTY;
       Soln_Norm_stack[0] = Soln_Norm_stack[1];
       Soln_Norm_stack[1] = Soln_Norm_stack[2];
       Soln_Norm_stack[2] = Norm_r[0][2]/BIG_PENALTY;
->>>>>>> 5a0b84af
       /* Compute rate_of_convergence.  Really what we want
 	             here is dln(norm)/dnorm   FIGURE IT OUT! */
 	/* Asymptotically we should have Norm_(i+1) ~ lambda * Norm_i ^ alpha
@@ -2149,15 +2127,6 @@
 	    }
 	 else
 	    {
-<<<<<<< HEAD
-	     Conv_order = log10(AC_Resid_Norm_stack[2]/AC_Resid_Norm_stack[1])
-				/log10(AC_Resid_Norm_stack[1]/AC_Resid_Norm_stack[0]);
-	     Soln_order = log10(AC_Soln_Norm_stack[2]/AC_Soln_Norm_stack[1])
-				/log10(AC_Soln_Norm_stack[1]/AC_Soln_Norm_stack[0]);
-	     Conv_rate = -0.5*log10(AC_Resid_Norm_stack[0])+2*log10(AC_Resid_Norm_stack[1])
-				-1.5*log10(AC_Resid_Norm_stack[2]);
-	     Soln_rate = -0.5*log10(AC_Soln_Norm_stack[0])+2*log10(AC_Soln_Norm_stack[1])
-=======
 	     AConv_order = log10(AC_Resid_Norm_stack[2]/AC_Resid_Norm_stack[1])
 				/log10(AC_Resid_Norm_stack[1]/AC_Resid_Norm_stack[0]);
 	     ASoln_order = log10(AC_Soln_Norm_stack[2]/AC_Soln_Norm_stack[1])
@@ -2165,7 +2134,6 @@
 	     AConv_rate = -0.5*log10(AC_Resid_Norm_stack[0])+2*log10(AC_Resid_Norm_stack[1])
 				-1.5*log10(AC_Resid_Norm_stack[2]);
 	     ASoln_rate = -0.5*log10(AC_Soln_Norm_stack[0])+2*log10(AC_Soln_Norm_stack[1])
->>>>>>> 5a0b84af
 				-1.5*log10(AC_Soln_Norm_stack[2]);
 	    }
 #else
