/************************************************************************ *
* Goma - Multiphysics finite element software                             *
* Sandia National Laboratories                                            *
*                                                                         *
* Copyright (c) 2021 Sandia Corporation.                                  *
*                                                                         *
* Under the terms of Contract DE-AC04-94AL85000 with Sandia Corporation,  *
* the U.S. Government retains certain rights in this software.            *
*                                                                         *
* This software is distributed under the GNU General Public License.      *
\************************************************************************/

/* NEWTON ITERATIVE SOLUTION DRIVER WITH SENSITIVITIES WRT SPECIFIED
 * FLUX AND/OR DATA PARAMETER AND/OR CONTINUATION PARAMETER
 */

#include "mm_sol_nonlinear.h"

#include <math.h>
#include <stdio.h>
#include <stdlib.h>
#include <string.h>

#include "ac_update_parameter.h"
#include "bc/rotate.h"
#include "dp_comm.h"
#include "dp_types.h"
#include "dp_utils.h"
#include "dpi.h"
#include "exo_struct.h"
#include "loca_const.h"
#include "md_timer.h"
#include "mm_augc_util.h"
#include "mm_eh.h"
#include "mm_fill.h"
#include "mm_fill_aux.h"
#include "mm_fill_ls.h"
#include "mm_fill_solid.h"
#include "mm_fill_util.h"
#include "mm_input.h"
#include "mm_more_utils.h"
#include "mm_mp.h"
#include "mm_mp_structs.h"
#include "mm_numjac.h"
#include "mm_post_proc.h"
#include "mm_unknown_map.h"
#include "mpi.h"
#include "rf_allo.h"
#include "rf_bc.h"
#include "rf_bc_const.h"
#include "rf_fem.h"
#include "rf_fem_const.h"
#include "rf_io.h"
#include "rf_io_const.h"
#include "rf_io_structs.h"
#include "rf_mp.h"
#include "rf_node_const.h"
#include "rf_solver.h"
#include "rf_solver_const.h"
#include "rf_util.h"
#include "sl_amesos_interface.h"
#include "sl_auxutil.h"
#include "sl_aztecoo_interface.h"
#include "sl_epetra_interface.h"
#include "sl_lu.h"
#include "sl_matrix_util.h"
#include "sl_petsc.h"
#include "sl_stratimikos_interface.h"
#include "sl_umf.h"
#include "sl_util_structs.h"
#include "std.h"
#include "wr_exo.h"
#include "wr_side_data.h"

#define GOMA_MM_SOL_NONLINEAR_C

/*
 * EDW: The prototype for function "mf_sol_lineqn" has been moved
 * to mm_sol_nonlinear.h so that LOCA has access to it.
 */

/*
 * This variable is used for more than one linear solver package.
 */

static int first_linear_solver_call = TRUE;

/*
 * Default: do not attempt to use Harwell MA28 linear solver. Kundert's is
 *          more robust and Harwell has a better successor to MA28 that you
 *          can buy with money.
 *
 * #define HARWELL
 */

#ifdef PARALLEL
#ifndef MPI
#define MPI /* otherwise az_aztec.h trounces MPI_Request */
#endif
#endif

#include "az_aztec.h"
#include "bc/rotate_coordinates.h"
#include "mm_as.h"
#include "mm_as_structs.h"
#include "mm_post_def.h"
#include "sl_util.h"

static int soln_sens                /* mm_sol_nonlinear.c                        */
    (double,                        /* lambda - parameter                        */
     double[],                      /* x - soln vector                           */
     double[],                      /* xdot - dxdt predicted for new time step   */
     double,                        /* delta_s - step                            */
     Exo_DB *,                      /* exo                                       */
     Dpi *,                         /* dpi                                       */
     Comm_Ex *,                     /* cx                                        */
     double[],                      /* res_p                                     */
     int,                           /* numProcUnknowns                           */
     int[],                         /* ija                                       */
     double[],                      /* a                                         */
     double[],                      /* x_old                                     */
     double[],                      /* x_older                                   */
     double[],                      /* xdot_old                                  */
     double[],                      /* x_update                                  */
     double,                        /* delta_t                                   */
     double,                        /* theta                                     */
     double,                        /* time_value                                */
     int,                           /* num_total_nodes                           */
     double[],                      /* res_m                                     */
     int,                           /* Factor_Flag                               */
     int,                           /* matr_form                                 */
     double[],                      /* resid_vector_sens                         */
     double[],                      /* x_sens                                    */
     double **,                     /* x_sens_p                                  */
     double[],                      /* scale                                     */
     struct GomaLinearSolverData *, /* ams - ptrs to Aztec linear    *
                                     * systems                       */
     int,                           /* first_linear_solver_call                  */
     int,                           /* Norm_below_tolerance                      */
     int,                           /* Rate_above_tolerance                      */
     int,                           /* vector_id                                 */
     int,                           /* sens_type                                 */
     int,                           /* sens_id                                   */
     int,                           /* sens_flt                                  */
     int,                           /* sens_flt2                                  */
     int *,                         /* frontal solver variables */
     int *,                         /*  fs->ncod  */
     double *,                      /*  fs->bc    */
     double *,                      /*  smallpiv  */
     double *,                      /*  singpiv   */
     int *,                         /*  iautopiv  */
     int *,                         /*  iscale    */
     double *,                      /*  scaling_max */
     double *,                      /*  h_elem_avg  */
     double *,
     int,     /* UMF_system_id */
     char[]); /* calling purpose */

/*
 * The one place place these global variables are defined.
 * Declared frequently via std.h, etc. every where else.
 */

int neg_elem_volume = FALSE;
int neg_elem_volume_global = FALSE;

int neg_lub_height = FALSE;
int neg_lub_height_global = FALSE;

int zero_detJ = FALSE;
int zero_detJ_global = FALSE;

/*

   GOMA NON-LINEAR EQUATION SOLVER

   FOR EACH LINEAR SUB-SOLVE,

   STANDARD SOLVE:

             [ J ] [ x ]  =  [ f ]

   IF HAVE AUGMENTING CONDITIONS, SOLVE:

             [ J  B ] [ x ]    [ f ]
    [M][v] = [      ] [   ] =  [   ]
             [ C  D ] [ y ]    [ g ]

   J: JACOBIAN MATRIX, dR/dq
   q: VECTOR OF GOMA UNKNOWNS
   R: RESIDUAL VECTOR = -f
   B: dR/dp
   p: VECTOR OF UNKNOWNS ASSOCIATED WITH AUGMENTING CONDITIONS
   C: dA/dq
   A: JACOBIAN MATRIX OF AUGMENTING CONDITIONS
   D: dA/dp
   f: f = -R
   g: RESIDUAL VECTOR OF AUGMENTING CONDITIONS

   AUGMENTING CONDITIONS BY IAN GATES
   2/98 - 10/98

    IF CONTINUATION, DO:

    J dq/dp = - dR/dp

    IN soln_sens AFTER CONVERGED

    J: JACOBIAN MATRIX, dR/dq
    q: VECTOR OF GOMA UNKNOWNS
    R: RESIDUAL VECTOR
    p: PARAMETER

    SENSITIVITIES AND AUGMENTING CONDITIONS
    IDG 2/98 - 10/98

    FLUX AND DATA PARAMETER SENSITIVITIES
    RBS 4/99 - 6/99

    MODIFIED FOR HUNTING SENSITIVITIES
    IDG 7/99 - 7/99

*/

int solve_nonlinear_problem(struct GomaLinearSolverData *ams,
                            /* ptrs to Aztec linear systems */
                            double x[],        /* soln vector on this proc */
                            double delta_t,    /* time step size */
                            double theta,      /* parameter to vary time
                                                * integration from
                                                *   explicit (theta = 1) to
                                                *   implicit (theta = 0) */
                            double x_old[],    /* soln vector @ previous time */
                            double x_older[],  /* soln vector @ previous, previous time */
                            double xdot[],     /* dxdt predicted for new time */
                            double xdot_old[], /* dxdt for previous time */
                            double resid_vector[],
                            double x_update[],
                            double scale[],        /*Scale factor held for modified newton
                                                    *resolves */
                            int *converged,        /* whether the Newton iteration
                                                    * has converged (out) */
                            int *nprint,           /* counter for time step number */
                            int tev,               /* total number elem variables to
                                                    * output to EXODUS II file */
                            int tev_post,          /* extra element post processing
                                                    * results */
                            double *glob_var_vals, /* global variable values */
                            RESULTS_DESCRIPTION_STRUCT *rd,
                            /* details about post proc vars */
                            int *gindex,
                            int *gsize,
                            double *gvec,
                            double ***gvec_elem,
                            double time_value,
                            Exo_DB *exo,
                            Dpi *dpi,
                            Comm_Ex *cx,
                            int nt,
                            int *time_step_reform,
                            int is_steady_state,
                            double x_AC[], /* updating evp quantities */
                            double x_AC_dot[],
                            double lambda,
                            double *resid_vector_sens,
                            double *x_sens,
                            double **x_sens_p, /*  solution sensitivities */
                            void *con_ptr) {

  static int prev_matrix = 0;

  double *a = ams->val;  /* nonzero values of a CMSR matrix */
  int *ija = ams->bindx; /* column pointer array into matrix "a"*/

  int *ija_save = ams->belfry; /* to hide external row/eqns from Aztec */

  static int dofs_hidden = FALSE; /* boolean indicating when dofs are hidden */

  int i, j, k;

  int numProcUnknowns; /* number of degrees of freedom this processor
                        * sees (internal+boundary+external) but no
                        * more. */

  int GNumUnknowns; /* Global number of unknowns in the */
                    /* system    */
  int inewton;      /* Newton iteration counter */

  int return_value; /* nonzero if things screw up ...  */

  int print_damp_factor; /* Always printed after update norms */

  int print_visc_sens; /* Always printed after update norms */

  double Norm[5][3]; /* Global norms... */
                     /*   [0][0] == residual, L_oo norm */
                     /*   [0][1] == residual, L_1  norm */
                     /*   [0][2] == residual, L_2  norm */
                     /*   [1][0] == correction, L_oo norm */
                     /*   [1][1] == correction, L_1  norm */
                     /*   [1][2] == correction, L_2  norm */
                     /*   [2][0] == AC residual, L_oo norm */
                     /*   [2][1] == AC residual, L_1  norm */
                     /*   [2][2] == AC residual, L_2  norm */
                     /*   [3][0] == AC correction, L_oo norm */
                     /*   [3][1] == AC correction, L_1  norm */
                     /*   [3][2] == AC correction, L_2  norm */
                     /*   [4][0] == solution, L_oo norm */
                     /*   [4][1] == solution, L_1  norm */
                     /*   [4][2] == solution, L_2  norm */

  double Norm_r[2][3];                     /* Relative (to solution vector) norms... */
                                           /*   [0][0] == correction, L_oo norm */
                                           /*   [0][1] == correction, L_1  norm */
                                           /*   [0][2] == correction, L_2  norm */
                                           /*   [1][0] == AC correction, L_oo norm */
                                           /*   [1][1] == AC correction, L_1  norm */
                                           /*   [1][2] == AC correction, L_2  norm */
  double Resid_Norm_stack[3];              /* Place holder for last residual norms   */
  double Soln_Norm_stack[3];               /* Place holder for last update norms   */
  double Conv_order = 0, Soln_order = 0;   /* Order of convergence  */
  double Conv_rate = 0, Soln_rate = 0;     /* Convergence rates, i.e. neg. semilog slope*/
  double AConv_order = 0, ASoln_order = 0; /* AC counterparts  */
  double AConv_rate = 0, ASoln_rate = 0;
  double AC_Resid_Norm_stack[3]; /* Place holder for last residual norms   */
  double AC_Soln_Norm_stack[3];  /* Place holder for last update norms   */
  int Norm_below_tolerance;      /* Boolean for modified newton test*/
  int Rate_above_tolerance;      /* Boolean for modified newton test*/
  int step_reform;               /* counter for Jacobian reformation */

  double Reltol = 1.0e-2, Abstol = 1.0e-6; /* LOCA convergence criteria */
  int continuation_converged = TRUE;
  int num_total_nodes = dpi->num_universe_nodes;
  /* Number of nodes that each processor is
   * responsible for                           */
  dbl h_elem_avg; /* global average element size for PSPG */
  dbl U_norm;     /* global average velocity for PSPG */

  double delta_s = 0.0; /* STEP */
  int *ncod = NULL;
  dbl *bc = NULL; /* Dummy pointers for non-Front cases */

  static char yo[] = "solve_nonlinear_problem"; /* routine identifier */

  /*
   * The following vectors all have lengths equal to the number of local
   * unknowns - i.e., equations for which the current processor is responsible.
   */

  double *delta_x; /* update */

  int error, why;
  int num_unk_r, num_unk_x;

  char dofname_r[80];
  char dofname_nr[80];
  char dofname_x[80];
  char dofname_g[80];
  char dofname_ry[80];
  char dofname_y[80];

  static int UMF_system_id; /* Used to uniquely identify the
                             * "regular" system to solve from the
                             * other UMF systems. */
  static int Factor_Flag;   /* Legend::
                     * --------
                     * 1 -- this is the first LU,
                     * 2 -- >1st LU, similar matrix structure,
                     * 3 -- new rhs, use already factored LU
  
                     UMFPACK USAGE:
  
                     0   : LOAD MATRIX AND ANALYSIS/DECOMPOSITION
                           AND BACK SUBSTITUTION
                     1   : LOAD MATRIX AND DECOMPOSITION USING PAST ANALYSIS
                           AND BACK SUBSTITUTION
                     > 2 : BACK SUBSTITUTION ONLY
  
                     */

  int matr_form = 0; /* 1: MSR FORMAT MATRIX FOR UMFPACK DRIVER */

  int i_post;
  int err = 0;

  dbl total_mesh_volume; /* global variable value */

  int local_order;      /* of the unknowns that this processor owns */
  int local_order_plus; /* and if the external rows are included */
  int local_nnz;        /* number of nonzero matrix entries that
                         * are owned by this processor */
  int local_nnz_plus;   /* and if the external rows are included */

  int global_order;      /* order of the global system */
  int global_order_plus; /* and if the external rows are overincluded */
  int global_nnz;        /* a sum of the number of nonzero matrix
                          * entries owned by each processor */
  int global_nnz_plus;   /* a sum that overincludes the external rows */

  char stringer[80];    /* holding format of num linear solve itns */
  char stringer_AC[80]; /* holding format of num AC linear solve itns */

  dbl a_start; /* mark start of assembly */
  dbl a_end;   /* mark end of assembly */

  char ctod[80] = {'\0'}; /* hold current time of day */

  dbl s_start; /* mark start of solve */
  dbl s_end;   /* mark end of solve */

  /*
   * With the advent of the Benner's frontal solver it is more difficult to
   * profile the CPU time used by the assembly and by the solver since they
   * are more closely intertwined by the frontal solver calling element level
   * assembly.
   *
   * As some sop toward ameliorating this situation, count up the total
   * CPU time for both assembly and solving here and then access accumulated
   * totals for just assembly that get suitably initialized and incremented
   * in matrix_fill().
   */

  int iAC, jAC;
  int num_unk_g, num_unk_y;
  dbl *res_p, *res_m;
  dbl *gAC, *hAC, *tAC, *yAC;
  dbl **bAC = NULL, **cAC = NULL, **dAC = NULL, **sAC = NULL, **wAC = NULL;
  dbl *tempAC;

  int iiAC, imaxAC = 0;
  int *ordAC = NULL;
  dbl bigAC, dumAC, sumAC;

  extern double mm_fill_total;

  /* frontal solver parameters */
  int mf_resolve;
  dbl smallpiv;
  dbl singpiv;
  int iautopiv;
  int iscale; /* you will have to turn this off for resolves */
  dbl scaling_max;

  dbl ac_start = 0; /* mark start of AC assembly */
  dbl ac_end = 0;   /* mark end of AC assembly */

  dbl sc_start = 0; /* mark start of AC solve */
  dbl sc_end = 0;   /* mark end of AC solve */

  double param_val;
  int sens_vec_ct;
  char sens_caller[40]; /* string containing caller of soln_sens */

  int linear_solver_blk;               /* count calls to AZ_solve() */
  int linear_solver_itns;              /* count cumulative linearsolver iterations */
  int total_ls_its = 0;                /* linear solver iteration counter */
  int num_linear_solve_blks;           /* one pass for now */
  int matrix_solved;                   /* boolean */
  dbl gamma, beta;                     /* copies of Newmark-beta time integration
                                          parameters */
  int alc_with_acs = FALSE;            /* Flag to handle arc length eqn as an AC   */
  dbl equation_ALC, delta_y_ALC = 0.0; /* Arc length algorithm parameters */
  struct con_struct *con = con_ptr;
  struct Level_Set_Data *ls_old;

  /* Had to add these for newmark-beta updates based on material */
  UMI_LIST_STRUCT *curr_mat_list;
  NODE_INFO_STRUCT *node_ptr;
  int num_mat, imat, mat_index, b;

  double asmslv_start;
  double asmslv_end;

  double asmslv_time;
  double slv_time;

  if (pg->imtrx != prev_matrix) {
    first_linear_solver_call = TRUE;
    prev_matrix = pg->imtrx;
  }

  /*
   * Begin executable statements...
   */

  sens_caller[0] = '\0';
  return_value = 0; /* Set the return value to failure
                     * until convergence is achieved */

  /*
   * INITIALIZE
   */

  num_unk_r = num_unk_x = num_unk_g = num_unk_y = 0;

  memset(Norm, 0, 3 * 5 * sizeof(double));
  memset(Norm_r, 0, 3 * 2 * sizeof(double));

  if (Debug_Flag) {
    DPRINTF(stderr, "%s: max Newton itns = %d\n", yo, Max_Newton_Steps);
    DPRINTF(stderr, "%s: convergence tol = %.1e %.1e \n", yo, Epsilon[pg->imtrx][0],
            Epsilon[pg->imtrx][2]);
  }

  /*
   * The number of nonzero matrix entries that this processor owns.
   * External rows are not counted, though ija[] does stretch out to
   * include them too for the parallel case. In the parallel case,
   * watch out to use the bigger ija[] for assembly purposes, but the
   * smaller one for Aztec (after processing via hide_external()).
   */
  numProcUnknowns = NumUnknowns[pg->imtrx] + NumExtUnknowns[pg->imtrx];
  if (strcmp(Matrix_Format, "msr") == 0) {
    local_order = ams->npn;
    local_order_plus = ams->npn_plus;
    local_nnz_plus = ams->nnz_plus;
    local_nnz = ams->nnz;
    canine_chaos(local_order, local_order_plus, local_nnz, local_nnz_plus, &global_order,
                 &global_order_plus, &global_nnz, &global_nnz_plus);

    /*
     * Setup some legacy variables.
     */

    NZeros = local_nnz;
    GNZeros = global_nnz;
    GNumUnknowns = global_order;

    if (Debug_Flag) {
      DPRINTF(stderr, "%s: At matrix %d, NumUnknowns  = %d\n", yo, (pg->imtrx + 1),
              NumUnknowns[pg->imtrx]);
      DPRINTF(stderr, "%s: NZeros       = %d\n", yo, NZeros);
      DPRINTF(stderr, "%s: GNZeros      = %d\n", yo, GNZeros);
      DPRINTF(stderr, "%s: GNumUnknowns = %d\n", yo, GNumUnknowns);
    }

    /*
     *  matrix_stats (a, ija, NumUnknowns[pg->imtrx], &NZeros, &GNZeros, &GNumUnknowns);
     */
  }

  asdv(&delta_x, numProcUnknowns);
  asdv(&res_p, numProcUnknowns);
  asdv(&res_m, numProcUnknowns);

  /*
   * Initialize augmenting condition arrays if needed
   */
  if (nAC > 0) {

    /*
     * Set alc_with_acs flag
     * Exclude arc length equation on first step (consistent with LOCA)
     */
    if (loca_in->Cont_Order == 2) {
      alc_with_acs = TRUE;
      if (con->private_info.step_num == 0)
        nAC--;
    }

    asdv(&gAC, numProcUnknowns);
    asdv(&hAC, numProcUnknowns);
    asdv(&tAC, numProcUnknowns);
    asdv(&yAC, numProcUnknowns);
    asdv(&tempAC, numProcUnknowns);

    bAC = Dmatrix_birth(nAC, numProcUnknowns);
    cAC = Dmatrix_birth(nAC, numProcUnknowns);
    dAC = Dmatrix_birth(nAC, nAC);
    sAC = Dmatrix_birth(nAC, nAC);
    wAC = Dmatrix_birth(nAC, numProcUnknowns);

    ordAC = Ivector_birth(nAC);
  }

  /*
   * Initial conditions at the beginning of the Newton iteration loop...
   * -> Set the convervence flag to false
   */
  *converged = FALSE;
  inewton = 0;
  if (Max_Newton_Steps <= 0)
    *converged = TRUE;

  /*
   * EDW: LOCA, when used, controls UMF_system_id as it calls the solver
   * in other places as well.
   */

  if (con_ptr != NULL)
    UMF_system_id = LOCA_UMF_ID;

  if (Time_Jacobian_Reformation_stride > 1) {
    if (nt == *time_step_reform || nt == 0) {
      /* here we are simply fooling the tolerance checker to
         reform based on iteration number or time step number */
      Norm_below_tolerance = FALSE;
      Rate_above_tolerance = FALSE;
      init_vec_value(scale, 1.0, numProcUnknowns);

      if (nt != 0) {
        *time_step_reform += Time_Jacobian_Reformation_stride;
      }
    } else {
      Norm_below_tolerance = TRUE;
      Rate_above_tolerance = TRUE;
    }
  } else {
    Norm_below_tolerance = FALSE;
    Rate_above_tolerance = FALSE;
  }

  Resid_Norm_stack[2] = Resid_Norm_stack[1] = Resid_Norm_stack[0] = 0.1;
  Soln_Norm_stack[2] = Soln_Norm_stack[1] = Soln_Norm_stack[0] = 0.1;
  AC_Resid_Norm_stack[2] = AC_Resid_Norm_stack[1] = AC_Resid_Norm_stack[0] = 0.1;
  AC_Soln_Norm_stack[2] = AC_Soln_Norm_stack[1] = AC_Soln_Norm_stack[0] = 0.1;
  step_reform = Newt_Jacobian_Reformation_stride;

  /*
   * Make sure every processor is "finished commenting" about the preliminary
   * problem setup - keep the iteration free of clutter caused by buffered
   * stdouts and stderrs from multiple processors...
   */
  fflush(stdout);
  fflush(stderr);
#ifdef PARALLEL
  (void)MPI_Barrier(MPI_COMM_WORLD);
#endif /* PARALLEL */
  fflush(stdout);
  fflush(stderr);

  if (TimeIntegration == STEADY) {

    DPRINTF(stderr, "\n\n");
    if (Solver_Output_Format & 1)
      DPRINTF(stderr, "         ");
    if (Solver_Output_Format & 2)
      DPRINTF(stderr, "    ");
    if ((Solver_Output_Format & 4) && (Solver_Output_Format & 8) && (Solver_Output_Format & 16)) {
      DPRINTF(stderr, "  R e s i d u a l        ");
    } else {
      DPRINTF(stderr, "  Residual       ");
    }
    if ((Solver_Output_Format & 32) && (Solver_Output_Format & 64) &&
        (Solver_Output_Format & 128)) {
      DPRINTF(stderr, " C o r r e c t i o n\n");
    } else {
      DPRINTF(stderr, " Correction\n");
    }
  } else {

    DPRINTF(stdout,
            "\n    N e w t o n  C o n v e r g e n c e  - I m p l i c i t   T i m e   S t e p\n");
  }

  DPRINTF(stderr, "\n");
  if (Solver_Output_Format & 1)
    DPRINTF(stderr, "   ToD   ");
  if (Solver_Output_Format & 2)
    DPRINTF(stderr, "itn ");
  if (Solver_Output_Format & 4)
    DPRINTF(stderr, "  L_oo  ");
  if (Solver_Output_Format & 8)
    DPRINTF(stderr, "  L_1   ");
  if (Solver_Output_Format & 16)
    DPRINTF(stderr, "  L_2   ");
  if (Solver_Output_Format & 32)
    DPRINTF(stderr, "  L_oo  ");
  if (Solver_Output_Format & 64)
    DPRINTF(stderr, "  L_1   ");
  if (Solver_Output_Format & 128)
    DPRINTF(stderr, "  L_2   ");
  if (Solver_Output_Format & 256)
    DPRINTF(stderr, "lis ");
  if (Solver_Output_Format & 512)
    DPRINTF(stderr, " asm/slv (sec)  ");
  if (Solver_Output_Format & 1024)
    DPRINTF(stderr, "ROrd/Rt ");
  if (Solver_Output_Format & 2048)
    DPRINTF(stderr, "UOrd/Rt ");
  DPRINTF(stderr, "\n");
  if (Solver_Output_Format & 1)
    DPRINTF(stderr, "-------- ");
  if (Solver_Output_Format & 2)
    DPRINTF(stderr, "--- ");
  if (Solver_Output_Format & 4)
    DPRINTF(stderr, "------- ");
  if (Solver_Output_Format & 8)
    DPRINTF(stderr, "------- ");
  if (Solver_Output_Format & 16)
    DPRINTF(stderr, "------- ");
  if (Solver_Output_Format & 32)
    DPRINTF(stderr, "------- ");
  if (Solver_Output_Format & 64)
    DPRINTF(stderr, "------- ");
  if (Solver_Output_Format & 128)
    DPRINTF(stderr, "------- ");
  if (Solver_Output_Format & 256)
    DPRINTF(stderr, "--- ");
  if (Solver_Output_Format & 512)
    DPRINTF(stderr, "--------------- ");
  if (Solver_Output_Format & 1024)
    DPRINTF(stderr, "------- ");
  if (Solver_Output_Format & 2048)
    DPRINTF(stderr, "-------");
  DPRINTF(stderr, "\n");

  if (Num_ROT == 0 /*&& inewton == 0*/ && exo->num_dim == 3) {
    setup_rotated_bc_nodes(exo, dpi, BC_Types, Num_BC, x);
  }
  //  free_rotations(exo, &goma_automatic_rotations.rotation_nodes);
  /*********************************************************************************
   *
   *                         Top of the Newton Iteration Loop
   *
   *********************************************************************************/
  while ((!(*converged)) && (inewton < Max_Newton_Steps)) {
    init_vec_value(resid_vector, 0.0, numProcUnknowns);
    init_vec_value(delta_x, 0.0, numProcUnknowns);
    /* Zero matrix values */
    if (strcmp(Matrix_Format, "epetra") == 0) {
      EpetraPutScalarRowMatrix(ams->RowMatrix, 0.0);
    } else {
      init_vec_value(a, 0.0, ams->nnz);
    }
    get_time(ctod);

    /*
     * Mark the CPU time for combined assembly and solve purposes...
     */

    asmslv_start = ut();
    asmslv_end = asmslv_start;

    log_msg("%s: Newton iteration %d", yo, inewton);

#ifndef ALE_DCA_INFO_PLEASE
    if (Solver_Output_Format & 1)
      DPRINTF(stderr, "%s ", ctod);
    if (inewton < 10) {
      if (Solver_Output_Format & 2)
        DPRINTF(stderr, "[%d] ", inewton);
    } else if (inewton < 100) {
      if (Solver_Output_Format & 2)
        DPRINTF(stderr, "%d] ", inewton);
    } else {
      if (Solver_Output_Format & 2)
        DPRINTF(stderr, "%d ", inewton);
    }
#endif

    /*
     * If doing continuation in parallel, restore external matrix rows here.
     */
    if (Num_Proc > 1 && strcmp(Matrix_Format, "msr") == 0 && dofs_hidden) {
      show_external(num_universe_dofs[pg->imtrx],
                    (num_universe_dofs[pg->imtrx] - num_external_dofs[pg->imtrx]), ija, ija_save,
                    a);
    }

    /* For Overlap AC algorithm, reset kinematic AC residuals here */
    if (Do_Overlap && nAC > 0) {
      err = assign_overlap_acs(x, exo);
      if (err == -1) {
        /* error can be caused by neg_elem_volume or from insufficient AC's
         * check for neg_elem_volume and if so, return, otherwise must abort
         */
        check_for_neg_elem_volume(augc[nAC - 1].solid_eb + 1, x, resid_vector, x_old, x_older, xdot,
                                  xdot_old, x_update, &delta_t, &theta, &time_value, exo);
        if (neg_elem_volume) {
          return_value = -1;
          goto free_and_clear;
        } else {
          GOMA_EH(GOMA_ERROR, "Insufficient number of AC's set aside for overlap");
        }
      }
      for (iAC = 0; iAC < nAC; iAC++)
        augc[iAC].lm_resid = 0.0;
    }

    if (pfd != NULL) {
      if (pfd->jac_info != NULL) {
        pfd->Constraint_Integral = 0.0;
        init_vec_value(pfd->jac_info->d_pf_lm, 0.0, numProcUnknowns);
        init_vec_value(pfd->jac_info->d_lm_pf, 0.0, numProcUnknowns);
      }
    }

    /* get global element size and velocity norm if needed for PSPG or Cont_GLS */
    if (upd->matrix_index[VELOCITY1] == pg->imtrx &&
        ((PSPG && Num_Var_In_Type[pg->imtrx][PRESSURE]) ||
         (Cont_GLS && Num_Var_In_Type[pg->imtrx][VELOCITY1]))) {
      h_elem_avg = global_h_elem_siz(x, x_old, xdot, resid_vector, exo, dpi);
      U_norm = global_velocity_norm(x, exo, dpi);
    } else {
      h_elem_avg = 0.;
      U_norm = 0.;
    }

    if (Debug_Flag < 0 && Debug_Flag != -4 &&
        (Debug_Flag != -5 || inewton >= Max_Newton_Steps - 1)) {
      /* Former block 0 in mm_fill.c. Here is some initialization */
      num_total_nodes = dpi->num_universe_nodes;

      /*
       * NORMAL, TANGENT and OTHER Vectors required for ROTATION are calculated
       * ahead of time so we don't run into anomolous behavior due to neclaced
       * elements, junction points, . . .
       */

      if (Num_ROT > 0) {
        calculate_all_rotation_vectors(exo, x);
      } else if (Use_2D_Rotation_Vectors == TRUE) {
        calculate_2D_rotation_vectors(exo, x);
      }
      numerical_jacobian(ams, x, resid_vector, delta_t, theta, x_old, x_older, xdot, xdot_old,
                         x_update, num_total_nodes, First_Elem_Side_BC_Array[pg->imtrx], Debug_Flag,
                         time_value, exo, dpi, &h_elem_avg, &U_norm);

      DPRINTF(stdout, "%s: numerical Jacobian done....\n", yo);
      P0PRINTF("\n-done\n\n");
      exit(0);
    } else {

      if (!Norm_below_tolerance || !Rate_above_tolerance) {
        init_vec_value(resid_vector, 0.0, numProcUnknowns);
        init_vec_value(a, 0.0, (NZeros + 1));
        af->Assemble_Residual = TRUE;
        af->Assemble_Jacobian = TRUE;
        af->Assemble_LSA_Jacobian_Matrix = FALSE;
        af->Assemble_LSA_Mass_Matrix = FALSE;
      } else {
        init_vec_value(resid_vector, 0.0, numProcUnknowns);
        af->Assemble_Residual = TRUE;
        af->Assemble_Jacobian = FALSE;
        af->Assemble_LSA_Jacobian_Matrix = FALSE;
        af->Assemble_LSA_Mass_Matrix = FALSE;
      }
      a_start = ut();
      a_end = a_start;

      /* Former block 0 in mm_fill.c. Here is some initialization */
      num_total_nodes = dpi->num_universe_nodes;

      /* If using volume change metric for element quality, reset here */
      if (nEQM > 0 && eqm->do_vol && af->Assemble_Residual) {
        eqm->vol_sum = 0.0;
        eqm->vol_low = 9999.9;
        eqm->vol_count = 0;
      }

      /*
       * NORMAL, TANGENT and OTHER Vectors required for ROTATION are calculated
       * ahead of time so we don't run into anomolous behavior due to neclaced
       * elements, junction points, . . .
       */
<<<<<<< HEAD
      if (Num_ROT > 0)
        calculate_all_rotation_vectors(exo, x);
      else if (Use_2D_Rotation_Vectors == TRUE)
        calculate_2D_rotation_vectors(exo, x);
=======
      if ( Num_Proc > 1 && strcmp( Matrix_Format, "msr" ) == 0 && dofs_hidden )
	{
          show_external(num_universe_dofs[pg->imtrx],
                        (num_universe_dofs[pg->imtrx] - num_external_dofs[pg->imtrx]),
                        ija, ija_save, a);
          dofs_hidden = FALSE;
	}

      /* For Overlap AC algorithm, reset kinematic AC residuals here */
      if (Do_Overlap && nAC > 0)
        {
          err = assign_overlap_acs( x, exo );
          if ( err == -1 )
            {
              /* error can be caused by neg_elem_volume or from insufficient AC's
               * check for neg_elem_volume and if so, return, otherwise must abort
               */
              check_for_neg_elem_volume(augc[nAC-1].solid_eb+1,
                                        x, resid_vector,
                                        x_old, x_older, xdot, xdot_old, x_update,
                                        &delta_t, &theta,
                                        &time_value, exo );
              if (neg_elem_volume)
                {
                  return_value = -1;
                  goto free_and_clear;
                }
              else
                {
                  EH(-1, "Insufficient number of AC's set aside for overlap");
                }
            }
          for (iAC=0; iAC<nAC; iAC++) augc[iAC].lm_resid = 0.0;
        }
	  
	  if( pfd != NULL )
	  {
		  if( pfd->jac_info != NULL )
		  { 
			  pfd->Constraint_Integral = 0.0;
			  init_vec_value(pfd->jac_info->d_pf_lm, 0.0, numProcUnknowns);
			  init_vec_value(pfd->jac_info->d_lm_pf, 0.0, numProcUnknowns);
		  }
	  }


      /* get global element size and velocity norm if needed for PSPG or Cont_GLS */
          if(upd->matrix_index[VELOCITY1] == pg->imtrx && ((PSPG && Num_Var_In_Type[pg->imtrx][PRESSURE]) || (Cont_GLS && Num_Var_In_Type[pg->imtrx][VELOCITY1])))
	  {
          h_elem_avg = global_h_elem_siz(x, x_old, xdot, resid_vector, exo, dpi);
		  U_norm     = global_velocity_norm(x, exo, dpi);
	  }
      else
	  {
		  h_elem_avg = 0.;
		  U_norm     = 0.;
	  }
	  
      if (Debug_Flag < 0 && Debug_Flag != -4 &&
              (Debug_Flag != -5 || inewton >= Max_Newton_Steps-1))
	{
	  /* Former block 0 in mm_fill.c. Here is some initialization */
	  num_total_nodes = dpi->num_universe_nodes;

	  /*
	   * NORMAL, TANGENT and OTHER Vectors required for ROTATION are calculated
	   * ahead of time so we don't run into anomolous behavior due to neclaced 
	   * elements, junction points, . . .
	   */

	  if (Num_ROT > 0) calculate_all_rotation_vectors(exo, x);
	  	  else if ( Use_2D_Rotation_Vectors == TRUE ) calculate_2D_rotation_vectors(exo,x);

	  numerical_jacobian(ams, x, resid_vector, delta_t, theta, 
			     x_old, x_older, xdot, xdot_old,x_update,
			     num_total_nodes, First_Elem_Side_BC_Array[pg->imtrx], 
			     Debug_Flag, time_value, exo, dpi,
			     &h_elem_avg, &U_norm);

          DPRINTF(stdout,"%s: numerical Jacobian done....\n", yo);
	  P0PRINTF("\n-done\n\n");
	  exit(0);
	}
      else
	{

          if (!Norm_below_tolerance || !Rate_above_tolerance)
	    {
	      init_vec_value (resid_vector, 0.0, numProcUnknowns);
	      init_vec_value (a, 0.0, ( NZeros + 1 ) );
	      af->Assemble_Residual = TRUE;
	      af->Assemble_Jacobian = TRUE;
	      af->Assemble_LSA_Jacobian_Matrix = FALSE;
	      af->Assemble_LSA_Mass_Matrix = FALSE;
	    }
	  else
	    {
	      init_vec_value(resid_vector, 0.0, numProcUnknowns);
	      af->Assemble_Residual = TRUE;
	      af->Assemble_Jacobian = FALSE;
	      af->Assemble_LSA_Jacobian_Matrix = FALSE;
	      af->Assemble_LSA_Mass_Matrix = FALSE;
	    }
	  a_start = ut(); a_end = a_start;

	  /* Former block 0 in mm_fill.c. Here is some initialization */
	  num_total_nodes = dpi->num_universe_nodes;

          /* If using volume change metric for element quality, reset here */
          if (nEQM>0 && eqm->do_vol && af->Assemble_Residual)
            {
              eqm->vol_sum = 0.0;
              eqm->vol_low = 9999.9;
              eqm->vol_count = 0;
            }
>>>>>>> f5c9ff9b

      /* Initialize volume constraint, not the most efficient way. */

      numProcUnknowns = NumUnknowns[pg->imtrx] + NumExtUnknowns[pg->imtrx];
      if (nAC > 0) {

        for (iAC = 0; iAC < nAC; iAC++) {
          init_vec_value(augc[iAC].d_evol_dx, 0.0, numProcUnknowns);
          init_vec_value(augc[iAC].d_lsvel_dx, 0.0, numProcUnknowns);
          init_vec_value(augc[iAC].d_lsvol_dx, 0.0, numProcUnknowns);
          augc[iAC].evol = 0.;
          augc[iAC].lsvel = 0.;
          augc[iAC].lsvol = 0.;
        }
      }

      /* Exchange dof before matrix fill so parallel information
         is properly communicated */
      exchange_dof(cx, dpi, x, pg->imtrx);

      err = matrix_fill_full(ams, x, resid_vector, x_old, x_older, xdot, xdot_old, x_update,
                             &delta_t, &theta, First_Elem_Side_BC_Array[pg->imtrx], &time_value,
                             exo, dpi, &num_total_nodes, &h_elem_avg, &U_norm, NULL);

      if (((vn->evssModel == LOG_CONF || vn->evssModel == LOG_CONF_GRADV) &&
           pd->v[pg->imtrx][POLYMER_STRESS11] && af->Assemble_Jacobian == TRUE) ||
          ((pd->v[pg->imtrx][EM_E1_REAL] && pd->v[pg->imtrx][EM_H1_REAL]) &&
           af->Assemble_Jacobian == TRUE)) {
        numerical_jacobian_compute_stress(ams, x, resid_vector, delta_t, theta, x_old, x_older,
                                          xdot, xdot_old, x_update, num_total_nodes,
                                          First_Elem_Side_BC_Array[pg->imtrx], Debug_Flag,
                                          time_value, exo, dpi, &h_elem_avg, &U_norm);
      }

      a_end = ut();
      if (err == -1) {
        return_value = -1;
        goto free_and_clear;
      }

      /* Scale matrix first to get rid of problems with
       * penalty parameter. In front option this is done
       * within the solver
       */
      if (!Norm_below_tolerance || !Rate_above_tolerance) {
        row_sum_scaling_scale(ams, resid_vector, scale);
      } else {
        vector_scaling(NumUnknowns[pg->imtrx], resid_vector, scale);
      }
    }

    if (err == -1) {
      return_value = -1;
      goto free_and_clear;
    }

    /*
     *
     *   DEAL WITH AUGMENTING CONDITION MATRICES
     *
     */

    if (nAC > 0) {
      MF_Args mf_args;

      /* OK, copy all the data into the mf_args structure.  A pointer
         to this guy is sent down to aug cond routines.  Cleans things
         up a bit and makes it easier to call matrix_fill multiple times. */

      mf_args.ams = ams;
      mf_args.x = x;
      mf_args.resid = resid_vector;
      mf_args.x_old = x_old;
      mf_args.x_older = x_older;
      mf_args.xdot = xdot;
      mf_args.xdot_old = xdot_old;
      mf_args.x_update = x_update;
      mf_args.delta_t = &delta_t;
      mf_args.theta_ = &theta;
      mf_args.first_elem_side_bc = First_Elem_Side_BC_Array[pg->imtrx];
      mf_args.time = &time_value;
      mf_args.exo = exo;
      mf_args.dpi = dpi;
      mf_args.num_total_nodes = &num_total_nodes;
      mf_args.h_elem_avg = &h_elem_avg;
      mf_args.U_norm = &U_norm;
      mf_args.estifm = NULL;

      ac_start = ut();

      for (iAC = 0; iAC < nAC; iAC++) {
        memset(cAC[iAC], 0, sizeof(double) * numProcUnknowns);
        memset(bAC[iAC], 0, sizeof(double) * numProcUnknowns);
      }
      memset(gAC, 0, sizeof(double) * numProcUnknowns);

      for (iAC = 0; iAC < nAC; iAC++) {
        switch (augc[iAC].Type) {
        case AC_USERBC:
        case AC_USERMAT:
          user_aug_cond(iAC, nAC, x_AC, bAC, cAC, dAC, gAC, numProcUnknowns, x_sens_p, cx,
                        &mf_args);
          break;

        case AC_FLUX:
        case AC_FLUX_MAT:
        case AC_VOLUME:
        case AC_LS_VEL:
        case AC_POSITION:
          std_aug_cond(iAC, nAC, x_AC, bAC, cAC, dAC, gAC, numProcUnknowns, cx, &mf_args);
          break;

        case AC_OVERLAP:
          /* This case handled below. */
          break;

        case AC_LGRM:
        case AC_PF_CONSTRAINT:
          std_lgr_cond(iAC, nAC, x_AC, bAC, cAC, dAC, gAC, resid_vector, scale, numProcUnknowns, cx,
                       &mf_args);
          break;

        case AC_PERIODIC:
          periodic_bc_cond(iAC, nAC, x_AC, bAC, cAC, dAC, gAC, resid_vector, scale, numProcUnknowns,
                           cx, &mf_args);
          break;

        case AC_ARC_LENGTH:
          alc_aug_cond(iAC, nAC, x_AC, bAC, cAC, dAC, gAC, &equation_ALC, numProcUnknowns, cx,
                       con_ptr, &mf_args);
          break;

        default:
          GOMA_EH(GOMA_ERROR, "Unknown augmenting condition type");
          break;
        }
      }

      /*
       * This function is called just once per iteration to fill in all OVERLAP
       * type AC constraints for fluid/solid problems with overlapping grids
       */
      if (augc[nAC - 1].Type == AC_OVERLAP) {
        /* as of 3/23/05 this routine must use pfd[0] struct */
        ls_old = ls;
        if (pfd->ls[0] != NULL) {
          ls = pfd->ls[0];
          overlap_aug_cond(ija, a, x_AC, gAC, bAC, cAC, dAC, cx, &mf_args);
          ls = ls_old;
        }
      }

      for (iAC = 0; iAC < nAC; iAC++) {
        for (j = 0; j < NumUnknowns[pg->imtrx]; j++) {
          bAC[iAC][j] /= scale[j];
        }
      }

      ac_end = ut();

#if 1
      /* row sum scale AC equations */
      row_sum_scaling_scale_AC(cAC, dAC, gAC, nAC);
#endif

      Norm[2][0] = Loo_norm_1p(gAC, nAC, &num_unk_g, dofname_g);
      Norm[2][1] = L1_norm_1p(gAC, nAC);
      Norm[2][2] = L2_norm_1p(gAC, nAC);
    }

    /*
     * We already know the resid vector now, so let's print out its norms
     * now instead of after a big long matrix elimination...
     */

    print_damp_factor = FALSE;
    print_visc_sens = FALSE;
    Norm[0][0] = Loo_norm(resid_vector, NumUnknowns[pg->imtrx], &num_unk_r, dofname_r);
    Norm[0][1] = L1_norm(resid_vector, NumUnknowns[pg->imtrx]);
    Norm[0][2] = L2_norm(resid_vector, NumUnknowns[pg->imtrx]);

    log_msg("%-38s = %23.16e", "residual norm (L_oo)", Norm[0][0]);
    log_msg("%-38s = %23.16e", "residual norm (L_1)", Norm[0][1]);
    log_msg("%-38s = %23.16e", "residual norm (L_2)", Norm[0][2]);
#ifdef ALE_DCA_INFO_PLEASE
    if (Solver_Output_Format & 1)
      DPRINTF(stderr, "%s ", ctod);
    if (inewton < 10) {
      if (Solver_Output_Format & 2)
        DPRINTF(stderr, "[%d] ", inewton);
    } else if (inewton < 100) {
      if (Solver_Output_Format & 2)
        DPRINTF(stderr, "%d] ", inewton);
    } else {
      if (Solver_Output_Format & 2)
        DPRINTF(stderr, "%d ", inewton);
    }
#endif

    if (Solver_Output_Format & 4)
      DPRINTF(stderr, "%7.1e ", Norm[0][0]);
    if (Solver_Output_Format & 8)
      DPRINTF(stderr, "%7.1e ", Norm[0][1]);
    if (Solver_Output_Format & 16)
      DPRINTF(stderr, "%7.1e ", Norm[0][2]);

    if ((inewton > 0) && (Norm[0][2] < Epsilon[pg->imtrx][0]) &&
        (Norm[0][0] < Epsilon[pg->imtrx][0]) && (Norm[2][2] < Epsilon[pg->imtrx][0]) &&
        (Norm[2][0] < Epsilon[pg->imtrx][0])) {
      *converged = (Epsilon[pg->imtrx][2] > 1.0) ? TRUE : FALSE;
    }

#ifdef DEBUG_NORM
    if (fabs(resid_vector[num_unk_r]) == fabs(Norm[0][0])) {
      printf("P_%d: dofname[%d] = ", ProcID, num_unk_r);
      if (dofname)
        printf("%s", dofname[num_unk_r]);
      else
        printf(" (unk)");
      printf(", resid = %g\n", resid_vector[num_unk_r]);
    }
#endif /* DEBUG_NORM */

    /*
     * Before starting the solve of the linear system, fix up the matrix
     * to exclude external rows. However, we'll save all the column name
     * values so we can reincorporate them back in before the next assembly
     * step.
     */
    if (Num_Proc > 1 && strcmp(Matrix_Format, "msr") == 0) {
      hide_external(num_universe_dofs[pg->imtrx], NumUnknowns[pg->imtrx], ija, ija_save, a);
      dofs_hidden = TRUE;
    }

#ifdef DEBUG_JACOBIAN
    if (inewton < 2) {
      if (strcmp(Matrix_Format, "msr") == 0) {
        print_msr_matrix(num_internal_dofs[pg->imtrx] + num_boundary_dofs[pg->imtrx], ija, a, x);
        print_array(ija, ija[ija[0] - 1], "ija", type_int, ProcID);
      } else {
        print_vbr_matrix(ams, exo, dpi, NumUnknowns[pg->imtrx]);
      }
    }
#endif /* DEBUG_JACOBIAN */
       /*
        *       DUMP THE MATRIX if requested to do so
        */
#ifdef MATRIX_DUMP
    if (strcmp(Matrix_Format, "msr") == 0) {
      matrix_dump_msr(ams, exo, dpi, x);
    } else if (strcmp(Matrix_Format, "vbr") == 0) {
      matrix_dump_vbr(ams, exo, dpi, x);
    } else if (strcmp(Matrix_Format, "front") == 0) {
      if (ams->Number_Jac_Dump != 0) {
        GOMA_WH(-1, "Matrix dump requested, but not supported for frontal solver");
      }
    }
#endif /* MATRIX_DUMP */

    fflush(stdout);
    /*************************************************************************
     *             SOLVE THE LINEAR SYSTEM
     *************************************************************************/
    s_start = ut();
    s_end = s_start;

    if ((Linear_Solver != FRONT) && *converged) {
      /*  If we're going to skip the Solve step, compute and save some useful
          information first...*/

      Resid_Norm_stack[0] = Resid_Norm_stack[1];
      Resid_Norm_stack[1] = Resid_Norm_stack[2];
      Resid_Norm_stack[2] = Norm[0][2] / BIG_PENALTY;
      if (nAC) {
        AC_Resid_Norm_stack[0] = AC_Resid_Norm_stack[1];
        AC_Resid_Norm_stack[1] = AC_Resid_Norm_stack[2];
        AC_Resid_Norm_stack[2] = Norm[2][2] / BIG_PENALTY;
      }

      if (inewton && (Resid_Norm_stack[2] > 0) && (Resid_Norm_stack[2] != 1)) {
#if 1
        if (inewton <= 1) {
          Conv_order = log10(Resid_Norm_stack[2]) / log10(Resid_Norm_stack[1]);
          Conv_rate = log10(Resid_Norm_stack[1]) - log10(Resid_Norm_stack[2]);
        } else {
          Conv_order = log10(Resid_Norm_stack[2] / Resid_Norm_stack[1]) /
                       log10(Resid_Norm_stack[1] / Resid_Norm_stack[0]);
          Conv_rate = -0.5 * log10(Resid_Norm_stack[0]) + 2 * log10(Resid_Norm_stack[1]) -
                      1.5 * log10(Resid_Norm_stack[2]);
        }
#else
        Conv_order = log10(Resid_Norm_stack[2]) / log10(Resid_Norm_stack[1]);
        Conv_rate = log10(Resid_Norm_stack[1]) - log10(Resid_Norm_stack[2]);
#endif
      }

      if (nAC && inewton && (AC_Resid_Norm_stack[2] > 0) && (AC_Resid_Norm_stack[2] != 1)) {
#if 1
        if (inewton <= 1) {
          AConv_order = log10(AC_Resid_Norm_stack[2]) / log10(AC_Resid_Norm_stack[1]);
          AConv_rate = log10(AC_Resid_Norm_stack[1]) - log10(AC_Resid_Norm_stack[2]);
        } else {
          AConv_order = log10(AC_Resid_Norm_stack[2] / AC_Resid_Norm_stack[1]) /
                        log10(AC_Resid_Norm_stack[1] / AC_Resid_Norm_stack[0]);
          AConv_rate = -0.5 * log10(AC_Resid_Norm_stack[0]) + 2 * log10(AC_Resid_Norm_stack[1]) -
                       1.5 * log10(AC_Resid_Norm_stack[2]);
        }
#else
        AConv_order = log10(AC_Resid_Norm_stack[2]) / log10(AC_Resid_Norm_stack[1]);
        AConv_rate = log10(AC_Resid_Norm_stack[1]) - log10(AC_Resid_Norm_stack[2]);
#endif
      }
      if (glob_var_vals != NULL) {
        glob_var_vals[0] = (double)*converged;
        glob_var_vals[1] = (double)inewton;
        glob_var_vals[2] = (double)Max_Newton_Steps;
        glob_var_vals[3] = Conv_order;
        glob_var_vals[4] = Conv_rate;
        total_mesh_volume = 0;

        for (i = 0; nAC > 0 && i < nAC; i++) {
          total_mesh_volume += augc[i].evol;
          glob_var_vals[6 + i] = x_AC[i];
        }

        glob_var_vals[5] = (double)total_mesh_volume;
      }
      goto skip_solve;
    }

    switch (Linear_Solver) {
    case UMFPACK2:
    case UMFPACK2F:
      if (strcmp(Matrix_Format, "msr"))
        GOMA_EH(GOMA_ERROR, "ERROR: umfpack solver needs msr matrix format");

      if (!Norm_below_tolerance || !Rate_above_tolerance)
        Factor_Flag = 1;
      else
        Factor_Flag = 3;

      if (first_linear_solver_call) {
        Factor_Flag = 0;
        UMF_system_id = -1;
      }

      /* Force refactorization if UMFPACK2F */
      if (Linear_Solver == UMFPACK2F) {
        Factor_Flag = 0;
      }
      matr_form = 1;

      UMF_system_id = SL_UMF(UMF_system_id, &first_linear_solver_call, &Factor_Flag, &matr_form,
                             &NumUnknowns[pg->imtrx], &NZeros, &ija[0], &ija[0], &a[0],
                             &resid_vector[0], &delta_x[0]);

      first_linear_solver_call = FALSE;

      if (!Norm_below_tolerance || !Rate_above_tolerance)
        Factor_Flag = 1;
      else
        Factor_Flag = 3;

      LOCA_UMF_ID = UMF_system_id;
      strcpy(stringer, " 1 ");
      break;

    case SPARSE13a:
      if (strcmp(Matrix_Format, "msr")) {
        GOMA_EH(GOMA_ERROR, "ERROR: lu solver needs msr matrix format");
      }
      dcopy1(NumUnknowns[pg->imtrx], resid_vector, delta_x);
      if (!Norm_below_tolerance || !Rate_above_tolerance) {
        lu(NumUnknowns[pg->imtrx], NumExtUnknowns[pg->imtrx], NZeros, a, ija, delta_x,
           (first_linear_solver_call ? 1 : 2));
        first_linear_solver_call = FALSE;
      } else {
        lu(NumUnknowns[pg->imtrx], NumExtUnknowns[pg->imtrx], NZeros, a, ija, delta_x, 3);
        first_linear_solver_call = FALSE;
      }
      /*
       * Note that sl_lu has static variables to keep track of
       * first call or not.
       */
      strcpy(stringer, " 1 ");
      break;

    case AZTEC:
      /*
       * Initialization is now performed up in
       * solve_problem() in rf_solve.c, not here in the
       * midst of the Newton iteration.
       */
      if (first_linear_solver_call) {
        ams->options[AZ_pre_calc] = AZ_calc;
      } else {
        if (strcmp(Matrix_Factorization_Reuse, "calc") == 0) {
          /*
           * Gonna start from scratch even though I've cooked a
           * preconditioner in the kitchen all day? Well, then
           * you won't need the leftover pieces from all my
           * hard preparation last time around.
           */

          AZ_free_memory(ams->data_org[AZ_name]);

          ams->options[AZ_pre_calc] = AZ_calc;

        } else if (strcmp(Matrix_Factorization_Reuse, "recalc") == 0) {
          ams->options[AZ_pre_calc] = AZ_recalc;
        } else if (strcmp(Matrix_Factorization_Reuse, "reuse") == 0) {
          ams->options[AZ_pre_calc] = AZ_reuse;
        } else {
          GOMA_EH(GOMA_ERROR, "Unknown factorization reuse specification.");
        }
      }

      linear_solver_blk = 0;     /* count calls to AZ_solve() */
      num_linear_solve_blks = 1; /* upper limit to AZ_solve() calls */
      linear_solver_itns = 0;    /* cumulative number of iterations */
      matrix_solved = FALSE;
      while ((!matrix_solved) && (linear_solver_blk < num_linear_solve_blks)) {
        /*
         * Someday the user may want to do fancy heuristics based
         * on all kinds of cost functions, artificial intelligence
         * neural networks, etc.
         *
         * For the linear system "Ax=b", we have
         *    A -- indx, bindx(ija), rpntr, cpntr, bpntr, val(a)
         *    x -- delta_x, newton correction vector
         *    b -- resid_vector, newton residual equation vector
         */
        if (!Norm_below_tolerance || !Rate_above_tolerance) {
          /* Save old A before Aztec rescales it */
          if (save_old_A)
            dcopy1(NZeros, ams->val, ams->val_old);
        } else {
          /*Recover last A*/
          if (save_old_A)
            dcopy1(NZeros, ams->val_old, ams->val);
        }

        AZ_solve(delta_x, resid_vector, ams->options, ams->params, ams->indx, ams->bindx,
                 ams->rpntr, ams->cpntr, ams->bpntr, ams->val, ams->data_org, ams->status,
                 ams->proc_config);

        first_linear_solver_call = FALSE;

        if (Debug_Flag > 0) {
          dump_aztec_status(ams->status);
        }

        why = (int)ams->status[AZ_why];
        aztec_stringer(why, ams->status[AZ_its], &stringer[0]);

        matrix_solved = (ams->status[AZ_why] == AZ_normal);
        linear_solver_blk++;
        linear_solver_itns += ams->status[AZ_its];
      }

      /* Necessary anymore?
       * 	  if (options[AZ_pre_calc] == AZ_calc) {
       * 	  FREE the memory used in storing preconditioner info
       *   - unless using the RE_USE option
       * 	      AZ_clear(data_org[AZ_name]);
       * 	    AZ_free_memory(data_org[AZ_name]);
       * 	  }
       */
      break;

    case AMESOS:

      if (strcmp(Matrix_Format, "msr") == 0) {
        amesos_solve_msr(Amesos_Package, ams, delta_x, resid_vector, 1, pg->imtrx);
      } else if (strcmp(Matrix_Format, "epetra") == 0) {
        amesos_solve_epetra(Amesos_Package, ams, delta_x, resid_vector, pg->imtrx);
      } else {
        GOMA_EH(GOMA_ERROR, " Sorry, only MSR and Epetra matrix formats are currently supported "
                            "with the Amesos solver suite\n");
      }
      strcpy(stringer, " 1 ");
      break;

    case AZTECOO:
      if (strcmp(Matrix_Format, "epetra") == 0) {
        aztecoo_solve_epetra(ams, delta_x, resid_vector);
        why = (int)ams->status[AZ_why];
        aztec_stringer(why, ams->status[AZ_its], &stringer[0]);
        matrix_solved = (ams->status[AZ_why] == AZ_normal);
      } else {
        GOMA_EH(GOMA_ERROR, "Sorry, only Epetra matrix formats are currently supported with the "
                            "AztecOO solver suite\n");
      }
      break;
#ifdef HAVE_PETSC
    case PETSC_SOLVER:
      if (strcmp(Matrix_Format, "petsc") == 0) {
        int its;
        petsc_solve(ams, delta_x, resid_vector, &its);
        exchange_dof(cx, dpi, delta_x, pg->imtrx);
        matrix_solved = 1;
        char itsstring[10];
        itsstring[9] = '\0';
        snprintf(itsstring, 9, "%d", its);
        strcpy(stringer, itsstring);
      } else {
        GOMA_EH(GOMA_ERROR,
                "Sorry, only petsc matrix formats are currently supported with the petsc solver\n");
      }
      break;
#endif

    case STRATIMIKOS:
      if (strcmp(Matrix_Format, "epetra") == 0) {
        int iterations;
        int err =
            stratimikos_solve(ams, delta_x, resid_vector, &iterations, Stratimikos_File, pg->imtrx);
        if (err) {
          GOMA_EH(err, "Error in stratimikos solve");
          check_parallel_error("Error in solve - stratimikos");
        }
        aztec_stringer(AZ_normal, iterations, &stringer[0]);
      } else {
        GOMA_EH(GOMA_ERROR, "Sorry, only Epetra matrix formats are currently supported with the "
                            "Stratimikos interface\n");
      }
      break;

    case MA28:
      /*
       * sl_ma28 keeps internal static variables to determine whether
       * it is the first call or not.
       */
#ifdef HARWELL
      err = cmsr_ma28(NumUnknowns[pg->imtrx], NZeros, a, ija, delta_x, resid_vector);
#else  /* HARWELL */
      GOMA_EH(GOMA_ERROR, "That linear solver package is not implemented. Package %d",
              Linear_Solver);
#endif /* HARWELL */
      strcpy(stringer, " 1 ");
      break;

    default:
      GOMA_EH(GOMA_ERROR, "That linear solver package is not implemented. Package %d",
              Linear_Solver);
      break;
    }
    s_end = ut();
    /**************************************************************************
     *        END OF LINEAR SYSTEM SOLVE SECTION
     **************************************************************************/
    /*
     *
     *          SENSITIVITIES FOR AC's
     *
     */

    if (nAC > 0) {
      sc_start = ut();

      /*
       * LOOP OVER NUMBER OF AUGMENTING CONDITIONS
       */
      for (iAC = 0; iAC < nAC; iAC++) {

        switch (Linear_Solver) {
        case UMFPACK2:
        case UMFPACK2F:
          matr_form = 1;

          /* MMH: I don't believe that a refactorization is EVER
           * intended here.  However, that was the option selected
           * when Linear_Solver is UMFPACK2F.  I'm guessing that
           * although this isn't, in fact, what you want to happen, it
           * is what was previously done before I consolidated
           * UMFPACK2 and UMFPACK2F. */
          if (Linear_Solver == UMFPACK2F)
            Factor_Flag = 0;
          else
            Factor_Flag = 3;

          if (first_linear_solver_call)
            GOMA_EH(GOMA_ERROR, "Solving for AC's BEFORE a regular solve");

#ifdef DEBUG_SL_UMF
          printf("%s: entering SL_UMF for augmenting conditions solve\n", yo);
          fflush(stdout);
#endif /* DEBUG_SL_UMF */
          UMF_system_id = SL_UMF(UMF_system_id, &first_linear_solver_call, &Factor_Flag, &matr_form,
                                 &NumUnknowns[pg->imtrx], &NZeros, &ija[0], &ija[0], &a[0],
                                 &bAC[iAC][0], &wAC[iAC][0]);
#ifdef DEBUG_SL_UMF
          printf("%s: returning from SL_UMF\n", yo);
          fflush(stdout);
#endif /* DEBUG_SL_UMF */

          /*  */
          strcpy(stringer_AC, " 1 ");
          LOCA_UMF_ID = UMF_system_id;
          break;

        case SPARSE13a:
          dcopy1(NumUnknowns[pg->imtrx], &bAC[iAC][0], &tAC[0]);
          lu(NumUnknowns[pg->imtrx], NumExtUnknowns[pg->imtrx], NZeros, a, ija, &tAC[0], 3);
          dcopy1(NumUnknowns[pg->imtrx], &tAC[0], &wAC[iAC][0]);
          strcpy(stringer_AC, " 1 ");
          break;

        case AMESOS:
          if (strcmp(Matrix_Format, "msr") == 0) {
            amesos_solve_msr(Amesos_Package, ams, &wAC[iAC][0], &bAC[iAC][0], 0, pg->imtrx);
          } else if (strcmp(Matrix_Format, "epetra") == 0) {
            amesos_solve_epetra(Amesos_Package, ams, &wAC[iAC][0], &bAC[iAC][0], pg->imtrx);
          } else {
            GOMA_EH(GOMA_ERROR, " Sorry, only MSR and Epetra matrix formats are currently "
                                "supported with the Amesos solver suite\n");
          }
          strcpy(stringer_AC, " 1 ");
          break;

        case AZTEC:
          /*
           * Initialization is now performed up in
           * solve_problem() in rf_solve.c, not here in the
           * midst of the Newton iteration.
           */
          ams->options[AZ_pre_calc] = (ams->options[AZ_keep_info] ? AZ_reuse : AZ_calc);

          linear_solver_blk = 0;     /* count calls to AZ_solve() */
          num_linear_solve_blks = 1; /* upper limit to AZ_solve() calls */
          linear_solver_itns = 0;    /* cumulative number of iterations */
          matrix_solved = FALSE;
          while ((!matrix_solved) && (linear_solver_blk < num_linear_solve_blks)) {
            /*
             * Someday the user may want to do fancy heuristics based
             * on all kinds of cost functions, artificial intelligence
             * neural networks, etc.
             *
             * For the linear system "Ax=b", we have
             *    A -- indx, bindx(ija), rpntr, cpntr, bpntr, val(a)
             *    x -- delta_x, newton correction vector
             *    b -- resid_vector, newton residual equation vector
             */
            AZ_solve(&wAC[iAC][0], &bAC[iAC][0], ams->options, ams->params, ams->indx, ams->bindx,
                     ams->rpntr, ams->cpntr, ams->bpntr, ams->val, ams->data_org, ams->status,
                     ams->proc_config);

            if (Debug_Flag > 0) {
              dump_aztec_status(ams->status);
            }

            why = (int)ams->status[AZ_why];
            aztec_stringer(why, ams->status[AZ_its], &stringer_AC[0]);

            matrix_solved = (ams->status[AZ_why] == AZ_normal);
            linear_solver_blk++;
            linear_solver_itns += ams->status[AZ_its];
          }

          /* Necessary anymore?
           * 	  if (options[AZ_pre_calc] == AZ_calc) {
           * 	  FREE the memory used in storing preconditioner info
           *   - unless using the RE_USE option
           * 	      AZ_clear(data_org[AZ_name]);
           * 	    AZ_free_memory(data_org[AZ_name]);
           * 	  }
           */

          break;
        case MA28:
#ifdef HARWELL
          err = cmsr_ma28(NumUnknowns[pg->imtrx], NZeros, a, ija, &wAC[iAC][0], &bAC[iAC][0]);
#else  /* HARWELL */
          GOMA_EH(GOMA_ERROR, "That linear solver package is not implemented.");
#endif /* HARWELL */
          strcpy(stringer_AC, " 1 ");
          break;
        case AZTECOO:
          if (strcmp(Matrix_Format, "epetra") == 0) {
            aztecoo_solve_epetra(ams, &wAC[iAC][0], &bAC[iAC][0]);
            why = (int)ams->status[AZ_why];
            aztec_stringer(why, ams->status[AZ_its], &stringer_AC[0]);
            matrix_solved = (ams->status[AZ_why] == AZ_normal);
          } else {
            GOMA_EH(GOMA_ERROR, "Sorry, only Epetra matrix formats are currently supported with "
                                "the AztecOO solver suite\n");
          }
          break;
        case STRATIMIKOS:
          if (strcmp(Matrix_Format, "epetra") == 0) {
            int iterations;
            int err = stratimikos_solve(ams, &wAC[iAC][0], &bAC[iAC][0], &iterations,
                                        Stratimikos_File, pg->imtrx);
            GOMA_EH(err, "Error in stratimikos solve");
            if (iterations == -1) {
              strcpy(stringer, "err");
            } else {
              aztec_stringer(AZ_normal, iterations, &stringer_AC[0]);
            }
          } else {
            GOMA_EH(GOMA_ERROR, "Sorry, only Epetra matrix formats are currently supported with "
                                "the Stratimikos interface\n");
          }
          break;
        default:
          GOMA_EH(GOMA_ERROR, "That linear solver package is not implemented.");
          break;
        }
      } /* END AC LOOP */

      /**************************************************************************
       *  END OF AUGMENTED CONDITIONS SECTION
       **************************************************************************/
      /*
       *
       *               SCHUR COMPLEMENT OF J IN [M]
       *
       */

      for (iAC = 0; iAC < nAC; iAC++) {
        for (jAC = 0; jAC < nAC; jAC++) {
          sAC[iAC][jAC] = dot_product(NumUnknowns[pg->imtrx], &cAC[iAC][0], &wAC[jAC][0]);
        }
      }

#ifdef PARALLEL
      if (Num_Proc > 1) {
        for (iAC = 0; iAC < nAC; iAC++) {
          for (jAC = 0; jAC < nAC; jAC++)
            tempAC[jAC] = sAC[iAC][jAC];
          MPI_Allreduce(tempAC, sAC[iAC], nAC, MPI_DOUBLE, MPI_SUM, MPI_COMM_WORLD);
        }
      }
#endif /* PARALLEL */

      for (iAC = 0; iAC < nAC; iAC++) {
        for (jAC = 0; jAC < nAC; jAC++) {
          sAC[iAC][jAC] = dAC[iAC][jAC] - sAC[iAC][jAC];
        }
      }

      /*
       *
       *    GET UPDATE ON AC's
       *
       */
      for (iAC = 0; iAC < nAC; iAC++) {
        tAC[iAC] = dot_product(NumUnknowns[pg->imtrx], &cAC[iAC][0], &delta_x[0]);
      }
#ifdef PARALLEL
      if (Num_Proc > 1) {
        for (jAC = 0; jAC < nAC; jAC++)
          tempAC[jAC] = tAC[jAC];
        MPI_Allreduce(tempAC, tAC, nAC, MPI_DOUBLE, MPI_SUM, MPI_COMM_WORLD);
      }
#endif /* PARALLEL */

      v2sum(nAC, &yAC[0], 1.0, &gAC[0], -1.0, &tAC[0]);

      for (iAC = 0; iAC < nAC; iAC++) {
        ordAC[iAC] = iAC;
      }
      for (i = 0; i < nAC; i++) {
        bigAC = 0.0;
        for (j = 0; j < nAC; j++) {
          if (fabs(sAC[i][j]) > bigAC) {
            bigAC = fabs(sAC[i][j]);
          }
        }
        if (bigAC == 0.0) {
          puts("\n E: AC: sAC Singular matrix.");
          return_value = -1;
          goto free_and_clear;
        }
        hAC[i] = 1.0 / bigAC;
      }
      for (j = 0; j < nAC; j++) {
        for (i = 0; i < j; i++) {
          sumAC = sAC[i][j];
          for (k = 0; k < i; k++) {
            sumAC -= sAC[i][k] * sAC[k][j];
          }
          sAC[i][j] = sumAC;
        }
        bigAC = 0.0;
        for (i = j; i < nAC; i++) {
          sumAC = sAC[i][j];
          for (k = 0; k < j; k++) {
            sumAC -= sAC[i][k] * sAC[k][j];
          }
          sAC[i][j] = sumAC;
          dumAC = hAC[i] * fabs(sumAC);
          if (dumAC >= bigAC) {
            bigAC = dumAC;
            imaxAC = i;
          }
        }
        if (j != imaxAC) {
          for (k = 0; k < nAC; k++) {
            dumAC = sAC[imaxAC][k];
            sAC[imaxAC][k] = sAC[j][k];
            sAC[j][k] = dumAC;
          }
          hAC[imaxAC] = hAC[j];
        }
        ordAC[j] = imaxAC;
        if (sAC[j][j] == 0.0) {
          sAC[j][j] = 1.0e-20;
        }

        dumAC = 1.0 / sAC[j][j];
        for (i = j + 1; i < nAC; i++) {
          sAC[i][j] *= dumAC;
        }
      }
      iiAC = -1;
      for (i = 0; i < nAC; i++) {
        k = ordAC[i];
        sumAC = yAC[k];
        yAC[k] = yAC[i];
        if (iiAC != -1) {
          for (j = iiAC; j < i; j++) {
            sumAC -= sAC[i][j] * yAC[j];
          }
        } else if (sumAC != 0.0) {
          iiAC = i;
        }
        yAC[i] = sumAC;
      }
      for (i = (nAC - 1); i >= 0; i--) {
        sumAC = yAC[i];
        if (i < (nAC - 1)) {
          for (j = i + 1; j < nAC; j++) {
            sumAC -= sAC[i][j] * yAC[j];
          }
        }
        yAC[i] = sumAC / sAC[i][i];
      }

      /*

      SOLVE FOR REMAINING UPDATES

      */

      for (i = 0; i < NumUnknowns[pg->imtrx]; i++) {
        tAC[i] = 0.0;
        for (iAC = 0; iAC < nAC; iAC++) {
          tAC[i] += wAC[iAC][i] * yAC[iAC];
        }
      }
      /**************************************************************************
       *          END OF SHUR COMPLIMENT SECTION
       **************************************************************************/
      /*
       *
       *   UPDATE GOMA UNKNOWNS DUE TO CHANGES IN AUGMENTED CONDITIONS
       *
       */
      for (i = 0; i < NumUnknowns[pg->imtrx]; i++) {
        delta_x[i] -= tAC[i];
      }
      sc_end = ut();

      /* Set arc length parameter update */
      if (alc_with_acs)
        delta_y_ALC = yAC[nAC - 1];

    } /* END OF if (nAC > 0) */
    /**************************************************************************
     *         END OF AUGMENTED SYSTEM SOLVE SECTION
     **************************************************************************/

    Norm[1][0] = Loo_norm(delta_x, NumUnknowns[pg->imtrx], &num_unk_x, dofname_x);
    Norm[1][1] = L1_norm(delta_x, NumUnknowns[pg->imtrx]);
    Norm[1][2] = L2_norm(delta_x, NumUnknowns[pg->imtrx]);
    Norm_r[0][0] = Loo_norm_r(delta_x, x, NumUnknowns[pg->imtrx], &num_unk_x, dofname_nr);
    Norm_r[0][1] = L1_norm_r(delta_x, x, NumUnknowns[pg->imtrx]);
    Norm_r[0][2] = L2_norm_r(delta_x, x, NumUnknowns[pg->imtrx]);

    if (nAC > 0) {
      Norm[3][0] = Loo_norm_1p(yAC, nAC, &num_unk_y, dofname_y);
      Norm[3][1] = L1_norm_1p(yAC, nAC);
      Norm[3][2] = L2_norm_1p(yAC, nAC);
      Norm_r[1][0] = Loo_norm_r_1p(yAC, x_AC, nAC, &num_unk_y, dofname_ry);
      Norm_r[1][1] = L1_norm_r_1p(yAC, x_AC, nAC);
      Norm_r[1][2] = L2_norm_r_1p(yAC, x_AC, nAC);
      AC_Resid_Norm_stack[0] = AC_Resid_Norm_stack[1];
      AC_Resid_Norm_stack[1] = AC_Resid_Norm_stack[2];
      AC_Resid_Norm_stack[2] = Norm[2][2] / BIG_PENALTY;
      AC_Soln_Norm_stack[0] = AC_Soln_Norm_stack[1];
      AC_Soln_Norm_stack[1] = AC_Soln_Norm_stack[2];
      AC_Soln_Norm_stack[2] = Norm_r[1][2] / BIG_PENALTY;
    }

    /* Save some norm info for modified Newton stuff */

    Resid_Norm_stack[0] = Resid_Norm_stack[1];
    Resid_Norm_stack[1] = Resid_Norm_stack[2];
    Resid_Norm_stack[2] = Norm[0][2] / BIG_PENALTY;
    Soln_Norm_stack[0] = Soln_Norm_stack[1];
    Soln_Norm_stack[1] = Soln_Norm_stack[2];
    Soln_Norm_stack[2] = Norm_r[0][2] / BIG_PENALTY;
    /* Compute rate_of_convergence.  Really what we want
                   here is dln(norm)/dnorm   FIGURE IT OUT! */
    /* Asymptotically we should have Norm_(i+1) ~ lambda * Norm_i ^ alpha
       or log[Norm_(i+1)] = log(lambda) + alpha*log(Norm_i),
       where alpha defines the convergence order.
       For <= 2 iterations, assume lambda=1 ==> alpha = log[Norm_(i+1)]/log[Norm_i]
       Otherwise, eliminate lambda using 3 iteration results to get:
            alpha = log[Norm_(i+1)/Norm_i]/log[Norm_i/Norm_(i-1)].
    */

    if (inewton && (Resid_Norm_stack[2] > 0) && (Soln_Norm_stack[2] > 0) &&
        (Resid_Norm_stack[2] != 1) && (Soln_Norm_stack[2] != 1)) {
#if 1
      if (inewton <= 1) {
        Conv_order = log10(Resid_Norm_stack[2]) / log10(Resid_Norm_stack[1]);
        Soln_order = log10(Soln_Norm_stack[2]) / log10(Soln_Norm_stack[1]);
        Conv_rate = log10(Resid_Norm_stack[1]) - log10(Resid_Norm_stack[2]);
        Soln_rate = log10(Soln_Norm_stack[1]) - log10(Soln_Norm_stack[2]);
      } else {
        Conv_order = log10(Resid_Norm_stack[2] / Resid_Norm_stack[1]) /
                     log10(Resid_Norm_stack[1] / Resid_Norm_stack[0]);
        Soln_order = log10(Soln_Norm_stack[2] / Soln_Norm_stack[1]) /
                     log10(Soln_Norm_stack[1] / Soln_Norm_stack[0]);
        Conv_rate = -0.5 * log10(Resid_Norm_stack[0]) + 2 * log10(Resid_Norm_stack[1]) -
                    1.5 * log10(Resid_Norm_stack[2]);
        Soln_rate = -0.5 * log10(Soln_Norm_stack[0]) + 2 * log10(Soln_Norm_stack[1]) -
                    1.5 * log10(Soln_Norm_stack[2]);
      }
#else
      Conv_order = log10(Resid_Norm_stack[2]) / log10(Resid_Norm_stack[1]);
      Soln_order = log10(Soln_Norm_stack[2]) / log10(Soln_Norm_stack[1]);
      Conv_rate = log10(Resid_Norm_stack[1]) - log10(Resid_Norm_stack[2]);
      Soln_rate = log10(Soln_Norm_stack[1]) - log10(Soln_Norm_stack[2]);
#endif
    }
    if (nAC && inewton && (AC_Resid_Norm_stack[2] > 0) && (AC_Soln_Norm_stack[2] > 0) &&
        (AC_Resid_Norm_stack[2] != 1) && (AC_Soln_Norm_stack[2] != 1)) {
#if 1
      if (inewton <= 1) {
        AConv_order = log10(AC_Resid_Norm_stack[2]) / log10(AC_Resid_Norm_stack[1]);
        ASoln_order = log10(AC_Soln_Norm_stack[2]) / log10(AC_Soln_Norm_stack[1]);
        AConv_rate = log10(AC_Resid_Norm_stack[1]) - log10(AC_Resid_Norm_stack[2]);
        ASoln_rate = log10(AC_Soln_Norm_stack[1]) - log10(AC_Soln_Norm_stack[2]);
      } else {
        AConv_order = log10(AC_Resid_Norm_stack[2] / AC_Resid_Norm_stack[1]) /
                      log10(AC_Resid_Norm_stack[1] / AC_Resid_Norm_stack[0]);
        ASoln_order = log10(AC_Soln_Norm_stack[2] / AC_Soln_Norm_stack[1]) /
                      log10(AC_Soln_Norm_stack[1] / AC_Soln_Norm_stack[0]);
        AConv_rate = -0.5 * log10(AC_Resid_Norm_stack[0]) + 2 * log10(AC_Resid_Norm_stack[1]) -
                     1.5 * log10(AC_Resid_Norm_stack[2]);
        ASoln_rate = -0.5 * log10(AC_Soln_Norm_stack[0]) + 2 * log10(AC_Soln_Norm_stack[1]) -
                     1.5 * log10(AC_Soln_Norm_stack[2]);
      }
#else
      AConv_order = log10(AC_Resid_Norm_stack[2]) / log10(AC_Resid_Norm_stack[1]);
      ASoln_order = log10(AC_Soln_Norm_stack[2]) / log10(AC_Soln_Norm_stack[1]);
      AConv_rate = log10(AC_Resid_Norm_stack[1]) - log10(AC_Resid_Norm_stack[2]);
      ASoln_rate = log10(AC_Soln_Norm_stack[1]) - log10(AC_Soln_Norm_stack[2]);
#endif
    }

    /* fail if we didn't get a finite solution */
    if (!isfinite(Norm[1][0]) || !isfinite(Norm[1][1]) || !isfinite(Norm[1][2]) ||
        !isfinite(Norm[0][0]) || !isfinite(Norm[0][1]) || !isfinite(Norm[0][2])) {
      GOMA_WH_MANY(-1, "Non-Finite Norm found %g,%g,%g,%g,%g,%g", Norm[0][0], Norm[0][1],
                   Norm[0][2], Norm[1][0], Norm[1][1], Norm[1][2]);
      return_value = -1;
      goto free_and_clear;
    }

    if (modified_newton && modified_newt_norm_tol != 0. && convergence_rate_tolerance != 0.) {

      /* Compute convergence level and compare with tolerance */
      Norm_below_tolerance = (Resid_Norm_stack[2] < modified_newt_norm_tol);

      Rate_above_tolerance = (Conv_rate > convergence_rate_tolerance);
    }

    if (Newt_Jacobian_Reformation_stride > 1) {
      if (inewton == step_reform - 1) {
        /* here we are simply fooling the tolerance checker to
           reform based on iteration number or time step number */
        Norm_below_tolerance = FALSE;
        Rate_above_tolerance = FALSE;
        step_reform += Newt_Jacobian_Reformation_stride;
      } else {
        Norm_below_tolerance = TRUE;
        Rate_above_tolerance = TRUE;
      }
    } else if (Time_Jacobian_Reformation_stride != 1) {
      /* do nothing different*/
    }

    log_msg("%-38s = %23.16e", "correction norm (L_oo)", Norm[1][0]);
    log_msg("%-38s = %23.16e", "correction norm (L_1)", Norm[1][1]);
    log_msg("%-38s = %23.16e", "correction norm (L_2)", Norm[1][2]);

    if (Write_Intermediate_Solutions || (Iout == 1)) {

#define debug_subelement_decomposition 1
#if debug_subelement_decomposition
      if (ls != NULL && ls->SubElemIntegration)
        subelement_mesh_output(x, exo);
#endif

      /*
       * HKM -> should add a few sync() statements here
       */
      sync_processors();
      print_sync_start(FALSE);

      print_sync_end(FALSE);
    }

    fflush(NULL);

    /*
     * If the solution is to be written at intermediate stages of the
     * Newton iteration, the new default is to write out the initial
     * guess immediately BEFORE the first Newton iteration. This is
     * Polly's idea and, of course, it's a good one. This way, the
     * Residual you see corresponds to the x that was input, including
     * the initial guess.
     */

    if (Write_Intermediate_Solutions && Unlimited_Output) {
      error = wr_soln_vec(x, resid_vector, NumUnknowns[pg->imtrx], inewton);
      GOMA_EH(error, "problem from wr_soln_vec");
    }

    if ((damp_factor1 <= 1. && damp_factor1 >= 0.) && (damp_factor2 <= 1. && damp_factor2 >= 0.) &&
        (damp_factor3 <= 1. && damp_factor3 >= 0.)) {
      print_damp_factor = TRUE;
      if (!Visc_Sens_Copy)
        Include_Visc_Sens = FALSE;
      if (Norm[0][0] > custom_tol3) {
        damp_factor = damp_factor3;
        /*
                        DPRINTF(stderr, "\n Invoking Damping factor %f\n", damp_factor3);
        */
      } else if (Norm[0][0] > custom_tol2) {
        damp_factor = damp_factor2;
        /*
                        DPRINTF(stderr, "\n Invoking Damping factor %f\n", damp_factor2);
        */
      } else if (Norm[0][0] > custom_tol1) {
        damp_factor = damp_factor1;
        /*
                        DPRINTF(stderr, "\n Invoking Damping factor %f\n", damp_factor1);
        */
      } else {
        damp_factor = 1.00;
        /*
                        DPRINTF(stderr, " \n Invoking Damping factor %f", damp_factor);
        */
        if (!Visc_Sens_Copy) {
          Include_Visc_Sens = TRUE;
          print_visc_sens = TRUE;
          /*
                                   DPRINTF(stderr, " Invoking Viscosity Sensitivities");
          */
        }
        /*
                        DPRINTF(stderr, "\n");
        */
      }
    } else {
      /*default damping factor case */
      if (damp_factor2 == -1.)
        damp_factor = damp_factor1;
      if (!Visc_Sens_Copy) {
        if (Visc_Sens_Factor * inewton < Max_Newton_Steps) {
          Include_Visc_Sens = FALSE;
        } else {
          Include_Visc_Sens = TRUE;
          print_visc_sens = TRUE;
          /*
                                   DPRINTF(stderr, " Invoking Viscosity Sensitivities\n");
          */
        }
      }
    }

    if (damp_factor <= 1.0e-06) {
      damp_factor = damp_factor1;
    }
    dcopy1(numProcUnknowns, delta_x, x_update);

    /*
     * For LOCA continuation algorithms, invoke any
     * needed bordering algorithms here.
     * If arc length algorithm has been done as an AC,
     * just get the convergence status.
     */

    if (con_ptr != NULL) {
      if (alc_with_acs)
        continuation_converged =
            arc_length_status(con_ptr, equation_ALC, delta_y_ALC, Reltol, Abstol);
      else
        continuation_converged = continuation_hook(x, delta_x, con_ptr, Reltol, Abstol);
    }

    /*******************************************************************
     *
     *   UPDATE GOMA UNKNOWNS
     *
     *******************************************************************/
    for (i = 0; i < NumUnknowns[pg->imtrx]; i++) {
      x[i] -= damp_factor * var_damp[idv[pg->imtrx][i][0]] * delta_x[i];
    }
    exchange_dof(cx, dpi, x, pg->imtrx);
    if (pd->TimeIntegration != STEADY) {
      for (i = 0; i < NumUnknowns[pg->imtrx]; i++) {
        xdot[i] -=
            damp_factor * var_damp[idv[pg->imtrx][i][0]] * delta_x[i] * (1.0 + 2 * theta) / delta_t;
      }
      exchange_dof(cx, dpi, xdot, pg->imtrx);

      /* Now go back and correct all those dofs in solid regions undergoing newmark-beta
       * transient scheme */
      if (tran->solid_inertia) {
        beta = tran->newmark_beta;
        gamma = tran->newmark_gamma;
        for (i = 0; i < num_total_nodes; i++) {
          node_ptr = Nodes[i];
          curr_mat_list = &(node_ptr->Mat_List);
          num_mat = curr_mat_list->Length;

          for (imat = 0; imat < num_mat; imat++) {
            mat_index = (curr_mat_list->List)[imat];
            if (pd_glob[mat_index]->MeshMotion == DYNAMIC_LAGRANGIAN) {
              for (b = 0; b < ei[pg->imtrx]->ielem_dim; b++) {
                j = Index_Solution(i, R_MESH1 + b, 0, 0, -1, pg->imtrx);
                xdot[j] = (x[j] - x_old[j]) * (gamma / beta) / delta_t +
                          tran->xdbl_dot_old[j] *
                              ((1 - gamma) - gamma * (1. - 2. * beta) / 2. / beta) * delta_t +
                          xdot_old[j] * (1. - gamma / beta);

                tran->xdbl_dot[j] = (x[j] - x_old[j]) / beta / delta_t / delta_t -
                                    xdot_old[j] / beta / delta_t -
                                    tran->xdbl_dot_old[j] * (1. - 2. * beta) / 2. / beta;
              }
            }
          }
        }
        exchange_dof(cx, dpi, xdot, pg->imtrx);
        exchange_dof(cx, dpi, tran->xdbl_dot, pg->imtrx);
      }

      /* Now go back and correct all those dofs that use XFEM */
      if (xfem != NULL) {
        if (upd->Total_Num_Matrices > 0) {
          if (pg->imtrx == ls->MatrixNum) {
            xfem_correct(num_total_nodes, x, xdot, x_old, xdot_old, delta_x, theta, delta_t);
          } else {
            xfem_correct(num_total_nodes, x, xdot, x_old, xdot_old, NULL, theta, delta_t);
          }
        } else {
          xfem_correct(num_total_nodes, x, xdot, x_old, xdot_old, delta_x, theta, delta_t);
        }
        exchange_dof(cx, dpi, x, pg->imtrx);
        exchange_dof(cx, dpi, xdot, pg->imtrx);
      }
    }

    /* implicit embedded level set surfaces*/
    if (ls != NULL && ls->Evolution == LS_EVOLVE_SLAVE) {
      surf_based_initialization(x, delta_x, xdot, exo, num_total_nodes, ls->init_surf_list,
                                time_value, theta, delta_t);
      exchange_dof(cx, dpi, x, pg->imtrx);
      exchange_dof(cx, dpi, xdot, pg->imtrx);
    }
    if (pfd != NULL) {
      ls_old = ls;
      ls = pfd->ls[0];

      if (ls->Evolution == LS_EVOLVE_SLAVE) {
        surf_based_initialization(x, delta_x, xdot, exo, num_total_nodes, ls->init_surf_list,
                                  time_value, theta, delta_t);
        exchange_dof(cx, dpi, x, pg->imtrx);
        exchange_dof(cx, dpi, xdot, pg->imtrx);
      }
      ls = ls_old;
    }

    /*
     *
     *   UPDATE THE AUGMENTED UNKNOWNS
     *
     */
    if (nAC > 0) {
      if (Debug_Flag > 0) {
        DPRINTF(stdout, "\n------------------------------\n");
        DPRINTF(stdout, "Augmenting Conditions:    %4d\n", nAC);
        DPRINTF(stdout, "Number of extra unknowns: %4d\n\n", nAC);
      }
      for (iAC = 0; iAC < nAC; iAC++) {
        x_AC[iAC] -= damp_factor * yAC[iAC];
        if (pd->TimeIntegration != STEADY) {
          x_AC_dot[iAC] -= damp_factor * yAC[iAC] * (1.0 + 2 * theta) / delta_t;
          augc[iAC].tmp2 = x_AC_dot[iAC];
        }
        update_parameterAC(iAC, x, xdot, x_AC, cx, exo, dpi);
        augc[iAC].tmp1 = x_AC[iAC];

        /*
         * PRINT OUT VALUES OF EXTRA UNKNOWNS
         * FROM AUGMENTING CONDITIONS
         */
        if (Debug_Flag > 0) {
          if (augc[iAC].Type == AC_USERBC) {
            DPRINTF(stdout, "\tBC[%4d] DF[%4d]=% 10.6e Update=% 10.6e\n", augc[iAC].BCID,
                    augc[iAC].DFID, x_AC[iAC], damp_factor * yAC[iAC]);
          } else {
            if (augc[iAC].Type == AC_USERMAT || augc[iAC].Type == AC_FLUX_MAT) {
              DPRINTF(stdout, "\tMT[%4d] MP[%4d]=% 10.6e Update=% 10.6e\n", augc[iAC].MTID,
                      augc[iAC].MPID, x_AC[iAC], damp_factor * yAC[iAC]);
            } else {
              if (augc[iAC].Type == AC_VOLUME) {
                DPRINTF(stdout, "\tMT[%4d] VC[%4d]=%10.6e Param=%10.6e\n", augc[iAC].MTID,
                        augc[iAC].VOLID, augc[iAC].evol, x_AC[iAC]);
              } else {
                if (augc[iAC].Type == AC_FLUX) {
                  DPRINTF(stdout, "\tBC[%4d] DF[%4d]=% 10.6e Update=% 10.6e\n", augc[iAC].BCID,
                          augc[iAC].DFID, x_AC[iAC], damp_factor * yAC[iAC]);
                } else {
                  if (augc[iAC].Type == AC_LGRM) {
                    DPRINTF(stdout, "\tAC[%d], Lagrange Multiplier=%10.6e Update=%10.6e\n", iAC,
                            x_AC[iAC], damp_factor * yAC[iAC]);
                  } else {
                    if (augc[iAC].Type == AC_ARC_LENGTH) {
                      DPRINTF(stdout, "\tAC[%d], Arc Length Parameter=%10.6e Update=%10.6e\n", iAC,
                              x_AC[iAC], damp_factor * yAC[iAC]);
                    } else {
                      if (augc[iAC].Type == AC_OVERLAP) {
                        DPRINTF(stdout,
                                "\tAC[%d], Elem %d Side %d  Dim %d:  LM=%10.6e  Update=%10.6e\n",
                                iAC, augc[iAC].lm_elem, augc[iAC].lm_side, augc[iAC].lm_dim,
                                x_AC[iAC], damp_factor * yAC[iAC]);
                      } else {
                        if (augc[iAC].Type == AC_PERIODIC) {
                          DPRINTF(stdout,
                                  "\tAC[%d], Elem %d Side %d  Var %s:  LM=%10.6e  Update=%10.6e\n",
                                  iAC, augc[iAC].lm_elem, augc[iAC].lm_side,
                                  Var_Name[augc[iAC].VAR].name1, x_AC[iAC], damp_factor * yAC[iAC]);
                        } else {
                          if (augc[iAC].Type == AC_POSITION) {
                            DPRINTF(stdout, "\tMT[%4d] XY[%4d]=%10.6e Param=%10.6e\n",
                                    augc[iAC].MTID, augc[iAC].VOLID, augc[iAC].evol, x_AC[iAC]);
                          }
                        }
                      }
                    }
                  }
                }
              }
            }
          }
        }
      }
    }
    /********************************************************************
     *  CHECK IF CONVERGED
     *   (EDW: Modified to check bordering algorithm convergence
     *         as required by LOCA)
     ********************************************************************/

    *converged =
        ((Norm[0][2] < Epsilon[pg->imtrx][0]) && (Norm[2][2] < Epsilon[pg->imtrx][0]) &&
         (Norm[0][0] < Epsilon[pg->imtrx][0]) && (Norm[0][2] < Epsilon[pg->imtrx][0]) &&
         (Norm_r[0][2] < Epsilon[pg->imtrx][2]) && (Norm_r[1][2] < Epsilon[pg->imtrx][2]) &&
         (Norm_r[0][0] < Epsilon[pg->imtrx][2]) && (Norm_r[1][0] < Epsilon[pg->imtrx][2]) &&
         (continuation_converged));

    /*******************************************************************
     *
     * copy out global unknowns if array as been allocated for them
     *
     *
     *******************************************************************/

    if (glob_var_vals != NULL) {
      glob_var_vals[0] = (double)*converged;
      glob_var_vals[1] = (double)inewton;
      glob_var_vals[2] = (double)Max_Newton_Steps;
      glob_var_vals[3] = Conv_order;
      glob_var_vals[4] = Conv_rate;
      total_mesh_volume = 0;

      for (i = 0; nAC > 0 && i < nAC; i++) {
        total_mesh_volume += augc[i].evol;
        glob_var_vals[6 + i] = x_AC[i];
      }

      glob_var_vals[5] = (double)total_mesh_volume;
    }

    /********************************************************************
     *
     *    OPTIONALLY,
     *    WRITE OUT THE INTERMEDIATE SOLUTION AT EACH NEWTON ITERATION
     *
     ********************************************************************/

    if (Write_Intermediate_Solutions) {
      if (TimeIntegration == STEADY) {
        time_value = (double)*nprint + 1.;
      }

      /* First nodal vars */
      for (i = 0; i < rd->TotalNVSolnOutput; i++) {
        extract_nodal_vec(x, rd->nvtype[i], rd->nvkind[i], rd->nvmatID[i], gvec, exo, FALSE,
                          time_value);
        wr_nodal_result_exo(exo, ExoFileOut, gvec, i + 1, *nprint + 1, time_value);
      }
      /* Add additional user-specified post processing variables */
      if (rd->TotalNVPostOutput > 0) {
        post_process_nodal(x, x_sens_p, x_old, xdot, xdot_old, resid_vector, *nprint + 1,
                           &time_value, delta_t, theta, NULL, exo, dpi, rd, ExoFileOut, pg->imtrx);
      }
      /* Write out time derivatives if requested */
      if (TIME_DERIVATIVES != -1 && (TimeIntegration != STEADY)) {
        for (i = 0; i < rd->TotalNVSolnOutput; i++) {
          i_post = rd->TotalNVSolnOutput + rd->TotalNVPostOutput + i;
          extract_nodal_vec(xdot, rd->nvtype[i_post], rd->nvkind[i_post], rd->nvmatID[i_post], gvec,
                            exo, TRUE, time_value);
          wr_nodal_result_exo(exo, ExoFileOut, gvec, i_post + 1, *nprint + 1, time_value);
        }
      }

      /* Now element vars */
      for (i = 0; i < tev; i++) {
        extract_elem_vec(x, i, rd->evtype[i], gvec_elem, exo, 0);
        wr_elem_result_exo(exo, ExoFileOut, gvec_elem, i, *nprint + 1, time_value, rd);
      }
      /* Add additional user-specified post processing variables */
      if (tev_post > 0) {
        post_process_elem(x, x_old, xdot, xdot_old, resid_vector, tev, tev_post, gvec_elem,
                          *nprint + 1, &time_value, delta_t, exo, dpi, rd);

        /* Write out time derivatives if requested */
        if (TIME_DERIVATIVES != -1 && (TimeIntegration != STEADY)) {
          for (i = 0; i < tev; i++) {
            i_post = tev_post + i;
            extract_elem_vec(xdot, i_post, rd->evtype[i_post], gvec_elem, exo, 0);
            wr_elem_result_exo(exo, ExoFileOut, gvec_elem, i_post, *nprint + 1, time_value, rd);
          }
        }
      }

      /* and global variables.  The case glob_var_vals == NULL is caught in the function */
      wr_global_result_exo(exo, ExoFileOut, *nprint + 1, 6 + nAC, glob_var_vals);

      *nprint = *nprint + 1;
    }

    /*
     * Back to normal. Readjust the ija[] pointers to mimic the bloated
     * system for this processor that pretends like it really cares about
     * filling in matrix entries for external degrees of freedom.
     *
     * If we are doing continuation then after convergence one must
     * defer this event until after performing the sensitivity calculation
     */
    if (Num_Proc > 1 && strcmp(Matrix_Format, "msr") == 0) {
      if ((!*converged) &&
          ((Continuation != ALC_NONE) || (nn_post_fluxes_sens > 0) || (nn_post_data_sens > 0))) {
        show_external(num_universe_dofs[pg->imtrx],
                      (num_universe_dofs[pg->imtrx] - num_external_dofs[pg->imtrx]), ija, ija_save,
                      a);
        dofs_hidden = FALSE;
      }
    }

  skip_solve:

    if (Epsilon[pg->imtrx][2] > 1) {
      if (Solver_Output_Format & 32)
        DPRINTF(stderr, "%7.1e ", Norm[1][0]);
      if (Solver_Output_Format & 64)
        DPRINTF(stderr, "%7.1e ", Norm[1][1]);
      if (Solver_Output_Format & 128)
        DPRINTF(stderr, "%7.1e ", Norm[1][2]);
      if (Solver_Output_Format & 256)
        DPRINTF(stderr, "%s ", stringer);
    } else {
      if (Solver_Output_Format & 32)
        DPRINTF(stderr, "%7.1e ", Norm_r[0][0]);
      if (Solver_Output_Format & 64)
        DPRINTF(stderr, "%7.1e ", Norm_r[0][1]);
      if (Solver_Output_Format & 128)
        DPRINTF(stderr, "%7.1e ", Norm_r[0][2]);
      if (Solver_Output_Format & 256)
        DPRINTF(stderr, "%s ", stringer);
    }

    if (Linear_Solver != FRONT) {
      asmslv_time = (a_end - a_start);
      slv_time = (s_end - s_start);
      if (Solver_Output_Format & 512)
        DPRINTF(stderr, "%7.1e/%7.1e ", asmslv_time, slv_time);
      if (Solver_Output_Format & 1024)
        DPRINTF(stderr, "%.1f/%.1f ", Conv_order, Conv_rate);
      if (Solver_Output_Format & 2048)
        DPRINTF(stderr, "%.1f/%.1f ", Soln_order, Soln_rate);
      DPRINTF(stderr, "\n");
    } else {
      asmslv_time = (asmslv_end - asmslv_start);
      slv_time = (asmslv_time - mm_fill_total);
      if (Solver_Output_Format & 512)
        DPRINTF(stderr, "%7.1e/%7.1e ", mm_fill_total, slv_time);
      if (Solver_Output_Format & 1024)
        DPRINTF(stderr, "%.1f/%.1f ", Conv_order, Conv_rate);
      if (Solver_Output_Format & 2048)
        DPRINTF(stderr, "%.1f/%.1f ", Soln_order, Soln_rate);
      DPRINTF(stderr, "\n");
    }

    if (Write_Intermediate_Solutions || (Iout == 1)) {
      if (dofname_r[0] != '\0') {
        fprintf(stderr, "L_oo cause: R->(%s)", dofname_r);
      }
      if (dofname_x[0] != '\0') {
        fprintf(stderr, "DelX->(%s)\n", dofname_x);
      }
    }

    /* print damping factor and/or viscosity sens message here */
    if (print_damp_factor)
      DPRINTF(stdout, " Invoking damping factor %f\n", damp_factor);
    if (print_visc_sens)
      DPRINTF(stdout, " Invoking Viscosity Sensitivities\n");

    if (nAC > 0) {
      if (Solver_Output_Format & 1)
        DPRINTF(stderr, "         ");
      if (Solver_Output_Format & 2)
        DPRINTF(stderr, " AC ");
      if (Solver_Output_Format & 4)
        DPRINTF(stderr, "%7.1e ", Norm[2][0]);
      if (Solver_Output_Format & 8)
        DPRINTF(stderr, "%7.1e ", Norm[2][1]);
      if (Solver_Output_Format & 16)
        DPRINTF(stderr, "%7.1e ", Norm[2][2]);
      if (Epsilon[pg->imtrx][2] > 1) {
        if (Solver_Output_Format & 32)
          DPRINTF(stderr, "%7.1e ", Norm[3][0]);
        if (Solver_Output_Format & 64)
          DPRINTF(stderr, "%7.1e ", Norm[3][1]);
        if (Solver_Output_Format & 128)
          DPRINTF(stderr, "%7.1e ", Norm[3][2]);
      } else {
        if (Solver_Output_Format & 32)
          DPRINTF(stderr, "%7.1e ", Norm_r[1][0]);
        if (Solver_Output_Format & 64)
          DPRINTF(stderr, "%7.1e ", Norm_r[1][1]);
        if (Solver_Output_Format & 128)
          DPRINTF(stderr, "%7.1e ", Norm_r[1][2]);
      }
      if (Solver_Output_Format & 256)
        DPRINTF(stderr, "%s ", stringer_AC);
      asmslv_time = (ac_end - ac_start);
      slv_time = (sc_end - sc_start);
      if (Solver_Output_Format & 512)
        DPRINTF(stderr, "%7.1e/%7.1e ", asmslv_time, slv_time);
      if (Solver_Output_Format & 1024)
        DPRINTF(stderr, "%.1f/%.1f ", AConv_order, AConv_rate);
      if (Solver_Output_Format & 2048)
        DPRINTF(stderr, "%.1f/%.1f ", ASoln_order, ASoln_rate);
      DPRINTF(stderr, "\n");
    }

    inewton++;
    af->Sat_hyst_reevaluate = FALSE; /*only want this true
                                       for first iteration*/
  }                                  /* End of loop over newton iterations */

  /**********************************************************************/
  /**********************************************************************
   *
   * This is the end of Newton iteration loop. Either we have converged or
   * we have exceeded the permissable number of Newton iterations.
   * Here we will write out some of the convergence (or lack thereof) info
   * to the exodusII file so that intelligent decisions can be made regarding
   * automated continuation, from an external source like DAKOTA.
   * What we will write in the form of global variables in the exodus II file is
   *    If converged (0 or 1)
   *    if inewton =  Max_Newton_Steps (0 or 1)
   *    Convergence rate at last steps
   *
   *
   **********************************************************************/

  /**  return number of newton iterations  **/
  return_value = inewton;

  if (!*converged) {
    if (Debug_Flag) {
      DPRINTF(stdout, "\n%s:  Newton iteration FAILED.\n", yo);
    }
  } else {
    if (Debug_Flag) {
      DPRINTF(stdout, "\n%s:  Newton iteration CONVERGED.\n", yo);
    }
  }

  /**
   *     Solution vector norms for detecting turning points
   */
  Norm[4][0] = Loo_norm(x, NumUnknowns[pg->imtrx], &num_unk_x, dofname_x);
  Norm[4][1] = L1_norm(x, NumUnknowns[pg->imtrx]) / ((double)NumUnknowns[pg->imtrx]);
  Norm[4][2] = L2_norm(x, NumUnknowns[pg->imtrx]) / sqrt((double)NumUnknowns[pg->imtrx]);

  if (Solver_Output_Format & 1)
    DPRINTF(stderr, "-------- ");
  if (Solver_Output_Format & 2)
    DPRINTF(stderr, "--- ");
  if (Solver_Output_Format & 4)
    DPRINTF(stderr, "------- ");
  if (Solver_Output_Format & 8)
    DPRINTF(stderr, "------- ");
  if (Solver_Output_Format & 16)
    DPRINTF(stderr, "------- ");
  if (Solver_Output_Format & 32)
    DPRINTF(stderr, "------- ");
  if (Solver_Output_Format & 64)
    DPRINTF(stderr, "------- ");
  if (Solver_Output_Format & 128)
    DPRINTF(stderr, "------- ");
  if (Solver_Output_Format & 256)
    DPRINTF(stderr, "--- ");
  if (Solver_Output_Format & 512)
    DPRINTF(stderr, "--------------- ");
  if (Solver_Output_Format & 1024)
    DPRINTF(stderr, "------- ");
  if (Solver_Output_Format & 2048)
    DPRINTF(stderr, "-------");
  DPRINTF(stderr, "\n");
  DPRINTF(stderr, "scaled solution norms  %10.3e %10.3e %10.3e \n", Norm[4][0], Norm[4][1],
          Norm[4][2]);

  /*
   * COMPUTE SOLUTION SENSITIVITY TO PARAMETERS AS REQUESTED
   */

  sens_vec_ct = -1;

  /*
   *
   *   FLUX SENSITIVITIES
   *
   */
  mf_resolve = 0;
  ncod = NULL;
  bc = NULL;
  smallpiv = 0.;
  singpiv = 0.;
  iautopiv = 0;
  iscale = 0;
  scaling_max = 0.;

  for (i = 0; i < nn_post_fluxes_sens; i++) {
    if (pp_fluxes_sens[i]->vector_id > sens_vec_ct) {
      /*
       *
       *	GET SENSITIVITY PARAMETER VALUE
       *
       */
      retrieve_parameterS(&param_val, x, xdot, pp_fluxes_sens[i]->sens_type,
                          pp_fluxes_sens[i]->sens_id, pp_fluxes_sens[i]->sens_flt,
                          pp_fluxes_sens[i]->sens_flt2, cx, exo, dpi);

      strcat(sens_caller, "Flux Sensitivity");

      err = soln_sens(
          param_val, x, xdot, delta_t, exo, dpi, cx, res_p, numProcUnknowns, ija, a, x_old, x_older,
          xdot_old, x_update, delta_t, theta, time_value, num_total_nodes, res_m, 3, matr_form,
          resid_vector_sens, x_sens, x_sens_p, scale, ams, first_linear_solver_call,
          Norm_below_tolerance, Rate_above_tolerance, pp_fluxes_sens[i]->vector_id,
          pp_fluxes_sens[i]->sens_type, pp_fluxes_sens[i]->sens_id, pp_fluxes_sens[i]->sens_flt,
          pp_fluxes_sens[i]->sens_flt2, &mf_resolve, ncod, bc, &smallpiv, &singpiv, &iautopiv,
          &iscale, &scaling_max, &h_elem_avg, &U_norm, UMF_system_id, sens_caller);
      sens_vec_ct++;
    }
  }

  /*
   *
   *    DATA SENSITIVITIES
   *
   */

  for (i = 0; i < nn_post_data_sens; i++) {
    if (pp_data_sens[i]->vector_id > sens_vec_ct) {
      /*
       *
       *	GET SENSITIVITY PARAMETER VALUE
       *
       */
      retrieve_parameterS(&param_val, x, xdot, pp_data_sens[i]->sens_type, pp_data_sens[i]->sens_id,
                          pp_data_sens[i]->sens_flt, pp_data_sens[i]->sens_flt2, cx, exo, dpi);

      strcat(sens_caller, "Data Sensitivity");

      err = soln_sens(param_val, x, xdot, delta_s, exo, dpi, cx, res_p, numProcUnknowns, ija, a,
                      x_old, x_older, xdot_old, x_update, delta_t, theta, time_value,
                      num_total_nodes, res_m, 3, matr_form, resid_vector_sens, x_sens, x_sens_p,
                      scale, ams, first_linear_solver_call, Norm_below_tolerance,
                      Rate_above_tolerance, pp_data_sens[i]->vector_id, pp_data_sens[i]->sens_type,
                      pp_data_sens[i]->sens_id, pp_data_sens[i]->sens_flt,
                      pp_data_sens[i]->sens_flt2, &mf_resolve, /* frontal solver variables */
                      ncod, bc, &smallpiv, &singpiv, &iautopiv, &iscale, &scaling_max, &h_elem_avg,
                      &U_norm, UMF_system_id, sens_caller);

      sens_vec_ct++;
    }
  }
  /*
   *        OUTPUT DATA TO FILES
   */

  /*  only if converged */

  if (*converged) {

    for (i = 0; i < nn_post_data; i++) {
      err = ns_data_print(pp_data[i], x, exo, time_value, delta_t);
    }
    /*
     *       OUTPUT DATA SENSITIVITY TO FILES
     */

    for (i = 0; i < nn_post_data_sens; i++) {
      err = ns_data_sens_print(pp_data_sens[i], x, x_sens_p, time_value);
    }

  } /* if converged */

  /**

   COMPUTE SOLUTION SENSITIVITY TO THE CONTINUATION PARAMETER

   **/

  /*

  CHECK IF CONTINUATION PARAMETER IS SAME AS SOLUTION
  SENSITIVITY AND THUS SAVE A CALL
  SAME FOR HUNTING SENSITIVITIES

  */

  /*  only if converged */

  if (Continuation > 0 && *converged) {

    switch (Continuation) {
    case ALC_FIRST:

      if (cont->sensvec_id != -1) {
        for (i = 0; i < numProcUnknowns; i++) {
          x_sens[i] = x_sens_p[cont->sensvec_id][i];
        }
      } else {

        strcat(sens_caller, "First Order Continuation");

        err = soln_sens(lambda,  /* parameter */
                        x,       /* soln vector */
                        xdot,    /* dxdt */
                        delta_s, /* step */
                        exo, dpi, cx, res_p, numProcUnknowns, ija, a, x_old, x_older, xdot_old,
                        x_update, delta_t, theta, time_value, num_total_nodes, res_m, 3, matr_form,
                        resid_vector_sens, x_sens, x_sens_p, scale, ams, first_linear_solver_call,
                        Norm_below_tolerance, Rate_above_tolerance, -1, 1, 0, 0, 0,
                        &mf_resolve, /* frontal solver variables */
                        ncod, bc, &smallpiv, &singpiv, &iautopiv, &iscale, &scaling_max,
                        &h_elem_avg, &U_norm, UMF_system_id, sens_caller);
      }
      break;
    case HUN_FIRST:

      strcat(sens_caller, "First Order Hunting Continuation ");

      err = soln_sens(lambda,  /* parameter */
                      x,       /* soln vector */
                      xdot,    /* dxdt */
                      delta_s, /* step */
                      exo, dpi, cx, res_p, numProcUnknowns, ija, a, x_old, x_older, xdot_old,
                      x_update, delta_t, theta, time_value, num_total_nodes, res_m, 3, matr_form,
                      resid_vector_sens, x_sens, x_sens_p, scale, ams, first_linear_solver_call,
                      Norm_below_tolerance, Rate_above_tolerance, -1, 1, 0, 0, 0,
                      &mf_resolve, /* frontal solver variables */
                      ncod, bc, &smallpiv, &singpiv, &iautopiv, &iscale, &scaling_max, &h_elem_avg,
                      &U_norm, UMF_system_id, sens_caller);
      break;
    }

    if (Linear_Solver == AZTEC)
      total_ls_its += err;

  } /* if (Continuation > 0) */

  if (Linear_Solver == AZTEC)
    ams->status[AZ_its] = total_ls_its;
  LOCA_UMF_ID = UMF_system_id;

  /*
   * If using LOCA, there may be another resolve after exiting the
   * nonlinear solver, so defer restoring external matrix rows
   * until the next linear solver call.
   */

free_and_clear:
  if (Num_Proc > 1 && strcmp(Matrix_Format, "msr") == 0) {
    if (Continuation != LOCA && dofs_hidden) {
      show_external(num_universe_dofs[pg->imtrx],
                    (num_universe_dofs[pg->imtrx] - num_external_dofs[pg->imtrx]), ija, ija_save,
                    a);
      dofs_hidden = FALSE;
    }
  }

  safe_free((void *)delta_x);
  safe_free((void *)res_p);
  safe_free((void *)res_m);

  if (nAC > 0) {
    safe_free((void *)gAC);
    safe_free((void *)hAC);
    safe_free((void *)tAC);
    safe_free((void *)yAC);
    safe_free((void *)tempAC);

    Dmatrix_death(bAC, nAC, numProcUnknowns);
    Dmatrix_death(cAC, nAC, numProcUnknowns);
    Dmatrix_death(dAC, nAC, nAC);
    Dmatrix_death(sAC, nAC, nAC);
    Dmatrix_death(wAC, nAC, numProcUnknowns);

    Ivector_death(ordAC, nAC);

    /* Restore arc length equation AC at end of first step. */
    if (alc_with_acs && con->private_info.step_num == 0)
      nAC++;
  }

  return (return_value);
} /* end of solve_nonlinear_problem */
/***********************************************************************/
/***********************************************************************/
/***********************************************************************/
/* L2_norm -- compute L2 norm of a vector scattered across multiple procs */

double L2_norm(double *vector, int nloc) {
  int i;
  double local_value;
#ifdef PARALLEL
  double global_value;
#endif /* PARALLEL */

  local_value = 0.;
  for (i = 0; i < nloc; i++, vector++) {
    local_value += (*vector) * (*vector);
  }

#ifdef PARALLEL
  MPI_Allreduce(&local_value, &global_value, 1, MPI_DOUBLE, MPI_SUM, MPI_COMM_WORLD);
  local_value = global_value;
#endif /* PARALLEL */

  return (sqrt(local_value));
}
/***********************************************************************/
/***********************************************************************/
/***********************************************************************/

double L2_norm_diff(double *v1, double *v2, const int nloc) {
  int i;
  double local_value = 0.0;
#ifdef PARALLEL
  double global_value;
#endif /* PARALLEL */

  for (i = 0; i < nloc; i++, v1++, v2++) {
    local_value += (*v1 - *v2) * (*v1 - *v2);
  }
#ifdef PARALLEL
  MPI_Allreduce(&local_value, &global_value, 1, MPI_DOUBLE, MPI_SUM, MPI_COMM_WORLD);
  local_value = global_value;
#endif /* PARALLEL */

  return (sqrt(local_value));
}
/* L2_norm -- compute L2 norm of a vector scattered across multiple procs */
/***********************************************************************/
/***********************************************************************/
/***********************************************************************/
/* L2_norm -- relative */

double L2_norm_r(double *vector, double *vecscal, int nloc) {
  int i;
  double local_value;
#ifdef PARALLEL
  double global_value;
#endif /* PARALLEL */

  local_value = 0.;
  for (i = 0; i < nloc; i++, vector++, vecscal++) {
    local_value += (*vector) * (*vector) / (1 + (*vecscal) * (*vecscal));
  }

#ifdef PARALLEL
  MPI_Allreduce(&local_value, &global_value, 1, MPI_DOUBLE, MPI_SUM, MPI_COMM_WORLD);
  local_value = global_value;
#endif /* PARALLEL */

  return (sqrt(local_value));
}
/* L2_norm -- relative */

/***********************************************************************/
/***********************************************************************/
/***********************************************************************/
/* L1_norm -- compute L1 norm of a vector scattered across multiple procs */

double L1_norm(double *vector, int nloc) {
  int i;
  double local_value;
#ifdef PARALLEL
  double global_value;
#endif /* PARALLEL */

  local_value = 0.;
  for (i = 0; i < nloc; i++, vector++) {
    local_value += fabs(*vector);
  }
#ifdef PARALLEL
  MPI_Allreduce(&local_value, &global_value, 1, MPI_DOUBLE, MPI_SUM, MPI_COMM_WORLD);
  local_value = global_value;
#endif /* PARALLEL */

  return (local_value);
}
/* L1_norm -- compute L1 norm of a vector scattered across multiple procs */

/***********************************************************************/
/***********************************************************************/
/***********************************************************************/
double L1_norm_r(double *vector, double *vecscal, int nloc) {
  int i;
  double local_value;
#ifdef PARALLEL
  double global_value;
#endif /* PARALLEL */

  local_value = 0.;
  for (i = 0; i < nloc; i++, vector++, vecscal++) {
    local_value += fabs(*vector) / (1 + fabs(*vecscal));
  }
#ifdef PARALLEL
  MPI_Allreduce(&local_value, &global_value, 1, MPI_DOUBLE, MPI_SUM, MPI_COMM_WORLD);
  local_value = global_value;
#endif /* PARALLEL */

  return (local_value);
}
/***********************************************************************/
/***********************************************************************/
/***********************************************************************/

double Loo_norm(double *vector, int nloc, int *num_unk, char *dofname_x)

/*******************************************************************
 *  Loo_norm -- compute an Loo norm of a vector scattered
 *              across multiple procs
 *
 * Input
 * ----------
 *  vector[]   ->  vector whose norm is to be calculated
 *  nloc       ->  local length of vector[] and vecscal[]
 *  dofname_r  ->  previously allocated space -> at least 80 chars
 *
 * Output
 * ----------
 *  return  -> value of the Loo norm
 *  num_unk -> position in the solution vector of largest component
 *            ( if not on this processor, return -1)
 *  dofname_x->  description of the current unknown
 *            ( if not on this processor, return null string )
 *******************************************************************/
{
  int i;
  double local_value = -1.0;
#ifdef PARALLEL
  struct {
    double d;
    int i;
  } in, out;
#endif /* PARALLEL */
  for (i = 0; i < nloc; i++, vector++) {
    if (fabs(*vector) > local_value) {
      local_value = fabs(*vector);
      *num_unk = i;
    }
  }
#ifdef PARALLEL
  in.d = local_value;
  in.i = ProcID;
  MPI_Allreduce(&in, &out, 1, MPI_DOUBLE_INT, MPI_MAXLOC, MPI_COMM_WORLD);
  local_value = out.d;
  if (out.i == ProcID) {
    dofname40(*num_unk, dofname_x);
  } else {
    *num_unk = -1;
    if (dofname_x != NULL)
      dofname_x[0] = '\0';
  }
#else  /* PARALLEL */
  dofname40(*num_unk, dofname_x);
#endif /* PARALLEL */
  return (local_value);
}
/***********************************************************************/
/***********************************************************************/
/***********************************************************************/

double Loo_norm_r(double *vector, double *vecscal, int nloc, int *num_unk, char *dofname_r)

/*******************************************************************
 *  Loo_norm_r -- compute a scaled Loo norm of a vector scattered
 *                across multiple procs
 *
 * Input
 * ----------
 *  vector[]   ->  vector whose norm is to be calculated
 *  vecscal[]  ->  scaled factor for each component of vector[]
 *  nloc       ->  local length of vector[] and vecscal[]
 *  dofname_r  ->  previously allocated space -> at least 80 chars
 *
 * Output
 * ----------
 *  return  -> value of the scaled Loo norm
 *  num_unk -> position in the solution vector of largest component
 *            ( if not on this processor, return -1)
 *  dofname_x->  description of the current unknown
 *            ( if not on this processor, return null string )
 *******************************************************************/
{
  int i;
  double local_value = -1.0E200, quotient;
#ifdef PARALLEL
  struct {
    double d;
    int i;
  } in, out;
#endif /* PARALLEL */
  for (i = 0; i < nloc; i++, vector++, vecscal++) {
    quotient = fabs(*vector) / (1.0 + fabs(*vecscal));
    if (quotient > local_value) {
      local_value = quotient;
      *num_unk = i;
    }
  }
#ifdef PARALLEL
  in.d = local_value;
  in.i = ProcID;
  MPI_Allreduce(&in, &out, 1, MPI_DOUBLE_INT, MPI_MAXLOC, MPI_COMM_WORLD);
  local_value = out.d;
  if (out.i == ProcID) {
    dofname40(*num_unk, dofname_r);
  } else {
    *num_unk = -1;
    if (dofname_r != NULL)
      dofname_r[0] = '\0';
  }
#else  /* PARALLEL */
  dofname40(*num_unk, dofname_r);
#endif /* PARALLEL */
  return (local_value);
}
/***********************************************************************/
/***********************************************************************/
/***********************************************************************/
/* Loo_norm -- relative */

/* L2_norm_1p  -- compute the L2 norm of a vector on a single processor */
double L2_norm_1p(double *vector, int nloc) {
  int i;
  double local_value;

  local_value = 0.;
  for (i = 0; i < nloc; i++, vector++) {
    local_value += (*vector) * (*vector);
  }

  return (sqrt(local_value));
}

/* L2_norm_diff_1p -- compute the change in L2 norm of a vector
                        on a single processor */
double L2_norm_diff_1p(double *v1, double *v2, const int nloc) {
  int i;
  double local_value = 0.0;

  for (i = 0; i < nloc; i++, v1++, v2++) {
    local_value += (*v1 - *v2) * (*v1 - *v2);
  }

  return (sqrt(local_value));
}
/* end L2_norm_diff_1p */

/* L2_norm_r_1p -- compute the L2 norm of a scaled vector on single proc */

double L2_norm_r_1p(double *vector, double *vecscal, int nloc) {
  int i;
  double local_value;

  local_value = 0.;
  for (i = 0; i < nloc; i++, vector++, vecscal++) {
    local_value += (*vector) * (*vector) / (1 + (*vecscal) * (*vecscal));
  }

  return (sqrt(local_value));
}
/* end L2_norm_1p -- relative */

/* L1_norm_1p -- compute L1 norm of a vector on a single proc */

double L1_norm_1p(double *vector, int nloc) {
  int i;
  double local_value;

  local_value = 0.;
  for (i = 0; i < nloc; i++, vector++) {
    local_value += fabs(*vector);
  }

  return (local_value);
}
/* end L1_norm_1p */

/* L1_norm_r_1p -- compute L1 norm of a scaled vector on a single proc */
double L1_norm_r_1p(double *vector, double *vecscal, int nloc) {
  int i;
  double local_value;

  local_value = 0.;
  for (i = 0; i < nloc; i++, vector++, vecscal++) {
    local_value += fabs(*vector) / (1 + fabs(*vecscal));
  }

  return (local_value);
}
/* L1_norm -- relative */

/* Loo_norm_1p -- compute Loo norm of a vector on a single proc */
double Loo_norm_1p(double *vector, int nloc, int *num_unk, char *dofname_x) {
  int i;
  double local_value = -1e30;

  for (i = 0; i < nloc; i++, vector++) {
    if (fabs(*vector) > local_value) {
      local_value = fabs(*vector);
      *num_unk = i;
    }
  }

  return (local_value);
}
/* end Loo_norm_r_1p */

/* Loo_norm_r_1p -- compute Loo norm of a scaled vector on a single proc */
double Loo_norm_r_1p(double *vector, double *vecscal, int nloc, int *num_unk, char *dofname_r) {
  int i;
  double local_value;
  double quotient;

  local_value = -1.e30;

  for (i = 0; i < nloc; i++, vector++, vecscal++) {
    quotient = fabs(*vector) / (1 + fabs(*vecscal));
    if (quotient > local_value) {
      local_value = quotient;
      *num_unk = i;
    }
  }

  return (local_value);
}
/* end Loo_norm_r_1p */
/*
 * print_array() - dump out a list of array components to a procname-based file
 *
 * Example usage:
 *
 *	print_array(x, n, "x", "%g", ProcID);
 *
 *	print_array(ija, nnz, "ija", "%d", ProcID);
 *
 *
 * Created: 1997/10/28 17:26 MST pasacki@sandia.gov
 * Revised:
 */

void print_array(
    const void *array, const int length, const char *name, const Edt datatype, const int procid) {
  int i;
  char filename[MAX_FNL];
  FILE *f;

  sprintf(filename, "%s_%dof%d", name, procid + 1, Num_Proc);
  f = fopen(filename, "a");

#if 0
  fprintf(f, "\n---------------------------------------------------------\n");
#endif

  switch (datatype) {
  case type_int:
    for (i = 0; i < length; i++) {
#if 0
	  fprintf(f, "%s[%d] = %d\n", name, i, ((int *)array)[i]);
#endif
      fprintf(f, "%d %d\n", i, ((const int *)array)[i]);
    }
    break;

  case type_double:
    for (i = 0; i < length; i++) {
#if 0
	  fprintf(f, "%s[%d] = %g\n", name, i, ((double *)array)[i]);
#endif
      fprintf(f, "%d %23.16e\n", i, ((const double *)array)[i]);
    }
    break;

  default:
    GOMA_EH(GOMA_ERROR, "Cannot handle that datatype.");
    break;
  }

  fclose(f);
  return;
}

/*******************************************************************
 *     soln_sens.c
 *  computes sensitivity of the solution from the Jacobian matrix
 *	using finite differences
 *******************************************************************/

/*

    SOLVE:

    J dq/dp = - dR/dp

    J: JACOBIAN MATRIX, dR/dq
    q: VECTOR OF GOMA UNKNOWNS
    R: RESIDUAL VECTOR
    p: PARAMETER

*/

static int soln_sens(double lambda,  /*  parameter */
                     double x[],     /* soln vector */
                     double xdot[],  /*  dxdt predicted for new time */
                     double delta_s, /* step */
                     Exo_DB *exo,
                     Dpi *dpi,
                     Comm_Ex *cx,
                     double res_p[],
                     int numProcUnknowns,
                     int ija[],
                     double a[],
                     double x_old[],
                     double x_older[],
                     double xdot_old[],
                     double x_update[],
                     double delta_t,
                     double theta,
                     double time_value,
                     int num_total_nodes,
                     double res_m[],
                     int Factor_Flag,
                     int matr_form,
                     double resid_vector_sens[],
                     double x_sens[],
                     double **x_sens_p,
                     double scale[],
                     struct GomaLinearSolverData *ams, /* ptrs to
                                                        * Aztec
                                                        * linear
                                                        * systems
                                                        */
                     int first_linear_solver_call,
                     int Norm_below_tolerance,
                     int Rate_above_tolerance,
                     int vector_id,
                     int sens_type,
                     int sens_id,
                     int sens_flt,
                     int sens_flt2,
                     int *mf_resolve, /* frontal solver variables */
                     int *fsncod,
                     double *fsbc,
                     double *smallpiv,
                     double *singpiv,
                     int *iautopiv,
                     int *iscale,
                     double *scaling_max,
                     double *ptr_h_elem_avg,
                     double *ptr_U_norm,
                     int UMF_system_id,
                     char *sens_caller)

{
  double dlambda, lambda_tmp, hunt_val;

  int i, iHC, iAC;
  dbl a_start; /* mark start of assembly */
  dbl a_end;   /* mark end of assembly */
  int err;

  int linear_solver_blk;     /* count calls to AZ_solve() */
  int linear_solver_itns;    /* count cumulative linearsolver iterations */
  int num_linear_solve_blks; /* one pass for now */
  int matrix_solved;         /* boolean */
  char stringer[80];         /* holding format of num linear solve itns */

  double h_elem_avg = *ptr_h_elem_avg;
  double U_norm = *ptr_U_norm;

  double time_local = 0.0;
  double time_global = 0.0;

  double fd_factor = FD_FACTOR; /*  finite difference step */

  /*
  static int first_soln_sens_linear_solver_call = 1;
  */
  /*  static int UMF_system_id = -1; */ /* We'll give soln_sens it's own UMF
                                         * system space, since it does its own
                                         * matrix_fill's. */

  exchange_dof(cx, dpi, x, pg->imtrx);

  /*
   *
   * GET SENSITIVITY OF RESIDUAL TO NATURAL PARAMETER
   *
   */
  err = 0;
  a_start = ut();

  dlambda = fd_factor * lambda;
  dlambda = (fabs(dlambda) < fd_factor ? fd_factor : dlambda);

  /*
   * GET RESIDUAL SENSITIVITY
   */

  lambda_tmp = lambda + dlambda;

  if (vector_id == -1) {
    switch (Continuation) {
    case ALC_FIRST:
      update_parameterC(0, lambda_tmp, x, xdot, NULL, delta_s, cx, exo, dpi);
      break;
    case HUN_FIRST:
      for (iHC = 0; iHC < nHC; iHC++) {
        if (hunt[iHC].ramp == 2) {
          hunt_val = hunt[iHC].BegParameterValue *
                     pow(hunt[iHC].EndParameterValue / hunt[iHC].BegParameterValue, lambda_tmp);
        } else {
          hunt_val = hunt[iHC].BegParameterValue +
                     lambda_tmp * (hunt[iHC].EndParameterValue - hunt[iHC].BegParameterValue);
        }
        update_parameterHC(iHC, hunt_val, x, xdot, NULL, 1.0, cx, exo, dpi);
      }
      break;
    }
  } else {
    update_parameterS(lambda_tmp, x, xdot, sens_type, sens_id, sens_flt, sens_flt2, cx, exo, dpi);
  }

  init_vec_value(res_p, 0.0, numProcUnknowns);
  af->Assemble_Residual = TRUE;
  af->Assemble_Jacobian = FALSE;
  af->Assemble_LSA_Jacobian_Matrix = FALSE;
  af->Assemble_LSA_Mass_Matrix = FALSE;
  if (nAC > 0) {
    for (iAC = 0; iAC < nAC; iAC++) {
      augc[iAC].evol = 0.0;
    }
  }

  err = matrix_fill_full(ams, x, res_p, x_old, x_older, xdot, xdot_old, x_update, &delta_t, &theta,
                         First_Elem_Side_BC_Array[pg->imtrx], &time_value, exo, dpi,
                         &num_total_nodes, &h_elem_avg, &U_norm, NULL);
  if (err == -1)
    return (err);

  lambda_tmp = lambda - dlambda;
  if (vector_id == -1) {
    switch (Continuation) {
    case ALC_FIRST:
      update_parameterC(0, lambda_tmp, x, xdot, NULL, delta_s, cx, exo, dpi);
      break;
    case HUN_FIRST:
      for (iHC = 0; iHC < nHC; iHC++) {
        if (hunt[iHC].ramp == 2) {
          hunt_val = hunt[iHC].BegParameterValue *
                     pow(hunt[iHC].EndParameterValue / hunt[iHC].BegParameterValue, lambda_tmp);
        } else {
          hunt_val = hunt[iHC].BegParameterValue +
                     lambda_tmp * (hunt[iHC].EndParameterValue - hunt[iHC].BegParameterValue);
        }
        update_parameterHC(iHC, hunt_val, x, xdot, NULL, 1.0, cx, exo, dpi);
      }
      break;
    }
  } else {
    update_parameterS(lambda_tmp, x, xdot, sens_type, sens_id, sens_flt, sens_flt2, cx, exo, dpi);
  }

  init_vec_value(res_m, 0.0, numProcUnknowns);
  af->Assemble_Residual = TRUE;
  af->Assemble_Jacobian = FALSE;
  af->Assemble_LSA_Jacobian_Matrix = FALSE;
  af->Assemble_LSA_Mass_Matrix = FALSE;
  if (nAC > 0) {
    for (iAC = 0; iAC < nAC; iAC++) {
      augc[iAC].evol = 0.0;
    }
  }

  err = matrix_fill_full(ams, x, res_m, x_old, x_older, xdot, xdot_old, x_update, &delta_t, &theta,
                         First_Elem_Side_BC_Array[pg->imtrx], &time_value, exo, dpi,
                         &num_total_nodes, &h_elem_avg, &U_norm, NULL);

  if (err == -1)
    return (err);

  /*
   * RESET PARAMETERS
   */

  if (vector_id == -1) {
    switch (Continuation) {
    case ALC_FIRST:
      update_parameterC(0, lambda, x, xdot, NULL, delta_s, cx, exo, dpi);
      break;
    case HUN_FIRST:
      for (iHC = 0; iHC < nHC; iHC++) {
        if (hunt[iHC].ramp == 2) {
          hunt_val = hunt[iHC].BegParameterValue *
                     pow(hunt[iHC].EndParameterValue / hunt[iHC].BegParameterValue, lambda);
        }

        else {
          hunt_val = hunt[iHC].BegParameterValue +
                     lambda * (hunt[iHC].EndParameterValue - hunt[iHC].BegParameterValue);
        }
        update_parameterHC(iHC, hunt_val, x, xdot, NULL, 1.0, cx, exo, dpi);
      }
      break;
    }
  } else {
    update_parameterS(lambda, x, xdot, sens_type, sens_id, sens_flt, sens_flt2, cx, exo, dpi);
  }

  lambda_tmp = 0.5 / dlambda;
  v2sum(numProcUnknowns, &resid_vector_sens[0], lambda_tmp, &res_p[0], -lambda_tmp, &res_m[0]);

  if (vector_id != -1) {
    for (i = 0; i < numProcUnknowns; i++) {
      x_sens_p[vector_id + 1][i] = resid_vector_sens[i];
    }
  }
  /*
   *
   * GET SENSITIVITY OF SOLUTION TO NATURAL PARAMETER
   *
   */
#ifdef MATRIX_DUMP_SENS
  if (strcmp(Matrix_Format, "msr") == 0) {
    matrix_dump_msr(ams, exo, dpi, x);
  } else {
    matrix_dump_vbr(ams, exo, dpi, x);
  }
#endif

  vector_scaling(NumUnknowns[pg->imtrx], resid_vector_sens, scale);

  switch (Linear_Solver) {
  case UMFPACK2:
  case UMFPACK2F:
    /*  */
    matr_form = 1;

    /* Factor_Flag is always 3 when entering soln_sens, as far as I
     * can tell... */

    /* MMH: I don't believe that a refactorization is EVER intended
     * here.  However, that was the option selected when
     * Linear_Solver is UMFPACK2F.  I'm guessing that although this
     * isn't, in fact, what you want to happen, it is what was
     * previously done before I consolidated UMFPACK2 and
     * UMFPACK2F. */
    if (Linear_Solver == UMFPACK2F)
      Factor_Flag = 0;

    if (first_linear_solver_call)
      GOMA_EH(GOMA_ERROR, "Solving for AC's BEFORE a regular solve");

      /* MMH: I believe that this system will always be the same
       * structure/system as the one used for the regular solve.  This
       * was the behavior before I consolidated the UMFPACK and
       * UMFPACK2F. */

#ifdef DEBUG_SL_UMF
    printf("%s: entering SL_UMF for soln_sens solve\n", y0);
    fflush(stdout);
#endif
    UMF_system_id =
        SL_UMF(UMF_system_id,
               /*
               &first_soln_sens_linear_solver_call,
               */
               &first_linear_solver_call, &Factor_Flag, &matr_form, &NumUnknowns[pg->imtrx],
               &NZeros, &ija[0], &ija[0], &a[0], &resid_vector_sens[0], &x_sens[0]);
#ifdef DEBUG_SL_UMF
    printf("%s: returning from SL_UMF\n", y0);
    fflush(stdout);
#endif
    /*
    first_soln_sens_linear_solver_call = 0;
    */

    strcpy(stringer, " 1 ");
    break;

  case SPARSE13a:
    dcopy1(NumUnknowns[pg->imtrx], resid_vector_sens, x_sens);
    lu(NumUnknowns[pg->imtrx], NumExtUnknowns[pg->imtrx], NZeros, a, ija, x_sens, 3);
    first_linear_solver_call = FALSE;
    /*
     * Note that sl_lu has static variables to keep track of
     * first call or not.
     */
    strcpy(stringer, " 1 ");
    break;

  case AMESOS:
    if (strcmp(Matrix_Format, "msr") == 0) {
      amesos_solve_msr(Amesos_Package, ams, x_sens, resid_vector_sens, 0, pg->imtrx);
    } else if (strcmp(Matrix_Format, "epetra") == 0) {
      amesos_solve_epetra(Amesos_Package, ams, x_sens, resid_vector_sens, pg->imtrx);
    } else {
      GOMA_EH(GOMA_ERROR, " Sorry, only MSR and Epetra matrix formats are currently supported with "
                          "the Amesos solver suite\n");
    }
    strcpy(stringer, " 1 ");
    break;
    break;

  case AZTEC:
    /*
     * Initialization is now performed up in
     * solve_problem() in rf_solve.c, not here in the
     * midst of the Newton iteration.
     */
    ams->options[AZ_pre_calc] = AZ_calc;

    linear_solver_blk = 0;     /* count calls to AZ_solve() */
    num_linear_solve_blks = 1; /* upper limit to AZ_solve() calls */
    linear_solver_itns = 0;    /* cumulative number of iterations */
    matrix_solved = FALSE;
    while ((!matrix_solved) && (linear_solver_blk < num_linear_solve_blks)) {
      /*
       * Someday the user may want to do fancy heuristics based
       * on all kinds of cost functions, artificial intelligence
       * neural networks, etc.
       *
       * For the linear system "Ax=b", we have
       *    A -- indx, bindx(ija), rpntr, cpntr, bpntr, val(a)
       *    x -- x_sens, newton correction vector
       *    b -- resid_vector_sens, newton residual equation vector
       */
      AZ_solve(x_sens, resid_vector_sens, ams->options, ams->params, ams->indx, ams->bindx,
               ams->rpntr, ams->cpntr, ams->bpntr, ams->val, ams->data_org, ams->status,
               ams->proc_config);

      if (Debug_Flag > 0) {
        dump_aztec_status(ams->status);
      }

      aztec_stringer((int)ams->status[AZ_why], ams->status[AZ_its], &stringer[0]);

      matrix_solved = (ams->status[AZ_why] == AZ_normal);
      linear_solver_blk++;
      linear_solver_itns += ams->status[AZ_its];
    }

    break;
  case AZTECOO:
    if (strcmp(Matrix_Format, "epetra") == 0) {
      aztecoo_solve_epetra(ams, x_sens, resid_vector_sens);
      aztec_stringer((int)ams->status[AZ_why], ams->status[AZ_its], &stringer[0]);
      matrix_solved = (ams->status[AZ_why] == AZ_normal);
    } else {
      GOMA_EH(GOMA_ERROR, "Sorry, only Epetra matrix formats are currently supported with the "
                          "AztecOO solver suite\n");
    }
    break;

  case STRATIMIKOS:
    if (strcmp(Matrix_Format, "epetra") == 0) {
      int iterations;
      int err = stratimikos_solve(ams, x_sens, resid_vector_sens, &iterations, Stratimikos_File,
                                  pg->imtrx);
      GOMA_EH(err, "Error in stratimikos solve");
      if (iterations == -1) {
        strcpy(stringer, "err");
      } else {
        aztec_stringer(AZ_normal, iterations, &stringer[0]);
      }
    } else {
      GOMA_EH(GOMA_ERROR, "Sorry, only Epetra matrix formats are currently supported with the "
                          "Stratimikos interface\n");
    }
    break;
  case MA28:
    /*
     * sl_ma28 keeps internal static variables to determine whether
     * it is the first call or not.
     */
#ifdef HARWELL
    err = cmsr_ma28(NumUnknowns[pg->imtrx], NZeros, a, ija, x_sens, resid_vector_sens);
#endif
#ifndef HARWELL
    GOMA_EH(GOMA_ERROR, "That linear solver package is not implemented.");
#endif
    strcpy(stringer, " 1 ");
    break;
  default:
    GOMA_EH(GOMA_ERROR, "That linear solver package is not implemented.");
    break;
  }

  /*
   * GET RIGHT SIGN FOR dx/dlambda;
   * ABOVE WE SOLVED:  J dx/d* = dR/d*
   */

  vchange_sign(numProcUnknowns, &x_sens[0]);

  exchange_dof(cx, dpi, x_sens, pg->imtrx);

  a_end = ut();

  if (vector_id != -1) {
    for (i = 0; i < numProcUnknowns; i++) {
      x_sens_p[vector_id][i] = x_sens[i];
    }
  }

  /*
   * DONE
   */

  time_local = a_end - a_start;
#ifdef PARALLEL
  MPI_Allreduce(&time_local, &time_global, 1, MPI_DOUBLE, MPI_MAX, MPI_COMM_WORLD);
  time_local = time_global;
#endif
  fflush(stdout);
  sens_caller[strlen(sens_caller)] = '\0';
  DPRINTF(stdout, "\n\n%s resolve time:  %7.1e\n", sens_caller, time_local);
  sens_caller[0] = '\0';

  return (err);
} /*   end of routine soln_sens()   */
/* end of file mm_sol_nonlinear.c */<|MERGE_RESOLUTION|>--- conflicted
+++ resolved
@@ -2,7 +2,7 @@
 * Goma - Multiphysics finite element software                             *
 * Sandia National Laboratories                                            *
 *                                                                         *
-* Copyright (c) 2021 Sandia Corporation.                                  *
+* Copyright (c) 2014 Sandia Corporation.                                  *
 *                                                                         *
 * Under the terms of Contract DE-AC04-94AL85000 with Sandia Corporation,  *
 * the U.S. Government retains certain rights in this software.            *
@@ -14,65 +14,141 @@
  * FLUX AND/OR DATA PARAMETER AND/OR CONTINUATION PARAMETER
  */
 
+#include "sl_util_structs.h"
+#define GOMA_MM_SOL_NONLINEAR_C
+/* Needed to declare POSIX function drand48 */
+#define _XOPEN_SOURCE
 #include "mm_sol_nonlinear.h"
 
+#include <limits.h>
 #include <math.h>
 #include <stdio.h>
 #include <stdlib.h>
 #include <string.h>
-
+/* It would be nice if the routines in this
+   file didn't have include dependencies!   */
+#include "ac_conti.h"
+#include "ac_hunt.h"
+#include "ac_particles.h"
+#include "ac_stability.h"
+#include "ac_stability_util.h"
 #include "ac_update_parameter.h"
 #include "bc/rotate.h"
+#include "bc_colloc.h"
+#include "bc_contact.h"
+#include "bc_curve.h"
+#include "bc_dirich.h"
+#include "bc_integ.h"
+#include "bc_special.h"
+#include "bc_surfacedomain.h"
 #include "dp_comm.h"
+#include "dp_map_comm_vec.h"
 #include "dp_types.h"
 #include "dp_utils.h"
+#include "dp_vif.h"
 #include "dpi.h"
+#include "el_elm.h"
+#include "el_elm_info.h"
+#include "el_geom.h"
+#include "el_quality.h"
+#include "exo_conn.h"
 #include "exo_struct.h"
+#include "exodusII.h"
 #include "loca_const.h"
 #include "md_timer.h"
+#include "mm_as.h"
+#include "mm_as_alloc.h"
+#include "mm_as_const.h"
+#include "mm_as_structs.h"
 #include "mm_augc_util.h"
+#include "mm_bc.h"
+#include "mm_chemkin.h"
+#include "mm_dil_viscosity.h"
 #include "mm_eh.h"
+#include "mm_elem_block_structs.h"
 #include "mm_fill.h"
 #include "mm_fill_aux.h"
+#include "mm_fill_fill.h"
+#include "mm_fill_jac.h"
 #include "mm_fill_ls.h"
+#include "mm_fill_porous.h"
+#include "mm_fill_potential.h"
+#include "mm_fill_pthings.h"
+#include "mm_fill_ptrs.h"
+#include "mm_fill_rs.h"
+#include "mm_fill_shell.h"
 #include "mm_fill_solid.h"
+#include "mm_fill_species.h"
+#include "mm_fill_stress.h"
+#include "mm_fill_terms.h"
 #include "mm_fill_util.h"
+#include "mm_flux.h"
 #include "mm_input.h"
+#include "mm_interface.h"
 #include "mm_more_utils.h"
 #include "mm_mp.h"
+#include "mm_mp_const.h"
 #include "mm_mp_structs.h"
+#include "mm_ns_bc.h"
 #include "mm_numjac.h"
+#include "mm_post_def.h"
 #include "mm_post_proc.h"
+#include "mm_prob_def.h"
+#include "mm_qtensor_model.h"
+#include "mm_shell_bc.h"
+#include "mm_shell_util.h"
+#include "mm_sol_nonlinear.h"
+#include "mm_species.h"
+#include "mm_std_models.h"
 #include "mm_unknown_map.h"
-#include "mpi.h"
+#include "mm_viscosity.h"
+#include "rd_dpi.h"
+#include "rd_exo.h"
+#include "rd_mesh.h"
+#include "rd_pixel_image.h"
 #include "rf_allo.h"
 #include "rf_bc.h"
 #include "rf_bc_const.h"
+#include "rf_element_storage_const.h"
+#include "rf_element_storage_struct.h"
 #include "rf_fem.h"
 #include "rf_fem_const.h"
+#include "rf_fill_const.h"
 #include "rf_io.h"
 #include "rf_io_const.h"
 #include "rf_io_structs.h"
+#include "rf_masks.h"
 #include "rf_mp.h"
 #include "rf_node_const.h"
+#include "rf_pre_proc.h"
+#include "rf_shape.h"
+#include "rf_solve.h"
 #include "rf_solver.h"
 #include "rf_solver_const.h"
 #include "rf_util.h"
-#include "sl_amesos_interface.h"
+#include "rf_vars_const.h"
+#include "sl_aux.h"
 #include "sl_auxutil.h"
-#include "sl_aztecoo_interface.h"
-#include "sl_epetra_interface.h"
+#include "sl_eggroll.h"
 #include "sl_lu.h"
 #include "sl_matrix_util.h"
+#include "sl_umf.h"
+#include "sl_util.h"
+#include "sl_amesos_interface.h"
+#include "sl_aztecoo_interface.h"
 #include "sl_petsc.h"
 #include "sl_stratimikos_interface.h"
-#include "sl_umf.h"
-#include "sl_util_structs.h"
 #include "std.h"
+#include "user_ac.h"
+#include "user_bc.h"
+#include "user_mp.h"
+#include "user_mp_gen.h"
+#include "user_post.h"
+#include "user_pre.h"
+#include "wr_dpi.h"
 #include "wr_exo.h"
 #include "wr_side_data.h"
-
-#define GOMA_MM_SOL_NONLINEAR_C
+#include "wr_soln.h"
 
 /*
  * EDW: The prototype for function "mf_sol_lineqn" has been moved
@@ -100,58 +176,64 @@
 #endif
 
 #include "az_aztec.h"
-#include "bc/rotate_coordinates.h"
+
+#include "sl_util.h"
+
+#include "el_geom.h"
+
 #include "mm_as.h"
+#include "mm_as_const.h"
 #include "mm_as_structs.h"
 #include "mm_post_def.h"
-#include "sl_util.h"
-
-static int soln_sens                /* mm_sol_nonlinear.c                        */
-    (double,                        /* lambda - parameter                        */
-     double[],                      /* x - soln vector                           */
-     double[],                      /* xdot - dxdt predicted for new time step   */
-     double,                        /* delta_s - step                            */
-     Exo_DB *,                      /* exo                                       */
-     Dpi *,                         /* dpi                                       */
-     Comm_Ex *,                     /* cx                                        */
-     double[],                      /* res_p                                     */
-     int,                           /* numProcUnknowns                           */
-     int[],                         /* ija                                       */
-     double[],                      /* a                                         */
-     double[],                      /* x_old                                     */
-     double[],                      /* x_older                                   */
-     double[],                      /* xdot_old                                  */
-     double[],                      /* x_update                                  */
-     double,                        /* delta_t                                   */
-     double,                        /* theta                                     */
-     double,                        /* time_value                                */
-     int,                           /* num_total_nodes                           */
-     double[],                      /* res_m                                     */
-     int,                           /* Factor_Flag                               */
-     int,                           /* matr_form                                 */
-     double[],                      /* resid_vector_sens                         */
-     double[],                      /* x_sens                                    */
-     double **,                     /* x_sens_p                                  */
-     double[],                      /* scale                                     */
+
+#include "mm_eh.h"
+
+static int soln_sens                      /* mm_sol_nonlinear.c                        */
+    (double,                              /* lambda - parameter                        */
+     double[],                            /* x - soln vector                           */
+     double[],                            /* xdot - dxdt predicted for new time step   */
+     double,                              /* delta_s - step                            */
+     Exo_DB *,                            /* exo                                       */
+     Dpi *,                               /* dpi                                       */
+     Comm_Ex *,                           /* cx                                        */
+     double[],                            /* res_p                                     */
+     int,                                 /* numProcUnknowns                           */
+     int[],                               /* ija                                       */
+     double[],                            /* a                                         */
+     double[],                            /* x_old                                     */
+     double[],                            /* x_older                                   */
+     double[],                            /* xdot_old                                  */
+     double[],                            /* x_update                                  */
+     double,                              /* delta_t                                   */
+     double,                              /* theta                                     */
+     double,                              /* time_value                                */
+     int,                                 /* num_total_nodes                           */
+     double[],                            /* res_m                                     */
+     int,                                 /* Factor_Flag                               */
+     int,                                 /* matr_form                                 */
+     double[],                            /* resid_vector_sens                         */
+     double[],                            /* x_sens                                    */
+     double **,                           /* x_sens_p                                  */
+     double[],                            /* scale                                     */
      struct GomaLinearSolverData *, /* ams - ptrs to Aztec linear    *
-                                     * systems                       */
-     int,                           /* first_linear_solver_call                  */
-     int,                           /* Norm_below_tolerance                      */
-     int,                           /* Rate_above_tolerance                      */
-     int,                           /* vector_id                                 */
-     int,                           /* sens_type                                 */
-     int,                           /* sens_id                                   */
-     int,                           /* sens_flt                                  */
-     int,                           /* sens_flt2                                  */
-     int *,                         /* frontal solver variables */
-     int *,                         /*  fs->ncod  */
-     double *,                      /*  fs->bc    */
-     double *,                      /*  smallpiv  */
-     double *,                      /*  singpiv   */
-     int *,                         /*  iautopiv  */
-     int *,                         /*  iscale    */
-     double *,                      /*  scaling_max */
-     double *,                      /*  h_elem_avg  */
+                                           * systems                       */
+     int,                                 /* first_linear_solver_call                  */
+     int,                                 /* Norm_below_tolerance                      */
+     int,                                 /* Rate_above_tolerance                      */
+     int,                                 /* vector_id                                 */
+     int,                                 /* sens_type                                 */
+     int,                                 /* sens_id                                   */
+     int,                                 /* sens_flt                                  */
+     int,                                 /* sens_flt2                                  */
+     int *,                               /* frontal solver variables */
+     int *,                               /*  fs->ncod  */
+     double *,                            /*  fs->bc    */
+     double *,                            /*  smallpiv  */
+     double *,                            /*  singpiv   */
+     int *,                               /*  iautopiv  */
+     int *,                               /*  iscale    */
+     double *,                            /*  scaling_max */
+     double *,                            /*  h_elem_avg  */
      double *,
      int,     /* UMF_system_id */
      char[]); /* calling purpose */
@@ -403,7 +485,7 @@
   dbl a_start; /* mark start of assembly */
   dbl a_end;   /* mark end of assembly */
 
-  char ctod[80] = {'\0'}; /* hold current time of day */
+  char ctod[80]; /* hold current time of day */
 
   dbl s_start; /* mark start of solve */
   dbl s_end;   /* mark end of solve */
@@ -420,6 +502,14 @@
    * in matrix_fill().
    */
 
+  extern double mm_fill_total;
+
+  double asmslv_start;
+  double asmslv_end;
+
+  double asmslv_time;
+  double slv_time;
+
   int iAC, jAC;
   int num_unk_g, num_unk_y;
   dbl *res_p, *res_m;
@@ -431,9 +521,8 @@
   int *ordAC = NULL;
   dbl bigAC, dumAC, sumAC;
 
-  extern double mm_fill_total;
-
   /* frontal solver parameters */
+  int zero;
   int mf_resolve;
   dbl smallpiv;
   dbl singpiv;
@@ -468,11 +557,11 @@
   NODE_INFO_STRUCT *node_ptr;
   int num_mat, imat, mat_index, b;
 
-  double asmslv_start;
-  double asmslv_end;
-
-  double asmslv_time;
-  double slv_time;
+#ifdef DEBUG_MMH
+  int inode, i_Var_Desc, i_offset, idof_eqn, idof_var;
+  dbl abs_row_sum, row_sum;
+  VARIABLE_DESCRIPTION_STRUCT *vd_eqn, *vd_var;
+#endif /* DEBUG_MMH */
 
   if (pg->imtrx != prev_matrix) {
     first_linear_solver_call = TRUE;
@@ -537,6 +626,12 @@
     /*
      *  matrix_stats (a, ija, NumUnknowns[pg->imtrx], &NZeros, &GNZeros, &GNumUnknowns);
      */
+#ifdef DEBUG
+    fprintf(stderr, "P_%d: lo=%d, lo+=%d, lnnz=%d, lnnz+=%d\n", ProcID, local_order,
+            local_order_plus, local_nnz, local_nnz_plus);
+    fprintf(stderr, "P_%d: go=%d, go+=%d, gnnz=%d, gnnz+=%d\n", ProcID, global_order,
+            global_order_plus, global_nnz, global_nnz_plus);
+#endif /* DEBUG */
   }
 
   asdv(&delta_x, numProcUnknowns);
@@ -581,6 +676,10 @@
   inewton = 0;
   if (Max_Newton_Steps <= 0)
     *converged = TRUE;
+
+  if (Linear_Solver == FRONT) {
+    init_vec_value(scale, 1.0, numProcUnknowns);
+  }
 
   /*
    * EDW: LOCA, when used, controls UMF_system_id as it calls the solver
@@ -705,10 +804,6 @@
     DPRINTF(stderr, "-------");
   DPRINTF(stderr, "\n");
 
-  if (Num_ROT == 0 /*&& inewton == 0*/ && exo->num_dim == 3) {
-    setup_rotated_bc_nodes(exo, dpi, BC_Types, Num_BC, x);
-  }
-  //  free_rotations(exo, &goma_automatic_rotations.rotation_nodes);
   /*********************************************************************************
    *
    *                         Top of the Newton Iteration Loop
@@ -756,6 +851,7 @@
       show_external(num_universe_dofs[pg->imtrx],
                     (num_universe_dofs[pg->imtrx] - num_external_dofs[pg->imtrx]), ija, ija_save,
                     a);
+      dofs_hidden = FALSE;
     }
 
     /* For Overlap AC algorithm, reset kinematic AC residuals here */
@@ -808,11 +904,11 @@
        * elements, junction points, . . .
        */
 
-      if (Num_ROT > 0) {
+      if (Num_ROT > 0)
         calculate_all_rotation_vectors(exo, x);
-      } else if (Use_2D_Rotation_Vectors == TRUE) {
+      else if (Use_2D_Rotation_Vectors == TRUE)
         calculate_2D_rotation_vectors(exo, x);
-      }
+
       numerical_jacobian(ams, x, resid_vector, delta_t, theta, x_old, x_older, xdot, xdot_old,
                          x_update, num_total_nodes, First_Elem_Side_BC_Array[pg->imtrx], Debug_Flag,
                          time_value, exo, dpi, &h_elem_avg, &U_norm);
@@ -854,128 +950,10 @@
        * ahead of time so we don't run into anomolous behavior due to neclaced
        * elements, junction points, . . .
        */
-<<<<<<< HEAD
       if (Num_ROT > 0)
         calculate_all_rotation_vectors(exo, x);
       else if (Use_2D_Rotation_Vectors == TRUE)
         calculate_2D_rotation_vectors(exo, x);
-=======
-      if ( Num_Proc > 1 && strcmp( Matrix_Format, "msr" ) == 0 && dofs_hidden )
-	{
-          show_external(num_universe_dofs[pg->imtrx],
-                        (num_universe_dofs[pg->imtrx] - num_external_dofs[pg->imtrx]),
-                        ija, ija_save, a);
-          dofs_hidden = FALSE;
-	}
-
-      /* For Overlap AC algorithm, reset kinematic AC residuals here */
-      if (Do_Overlap && nAC > 0)
-        {
-          err = assign_overlap_acs( x, exo );
-          if ( err == -1 )
-            {
-              /* error can be caused by neg_elem_volume or from insufficient AC's
-               * check for neg_elem_volume and if so, return, otherwise must abort
-               */
-              check_for_neg_elem_volume(augc[nAC-1].solid_eb+1,
-                                        x, resid_vector,
-                                        x_old, x_older, xdot, xdot_old, x_update,
-                                        &delta_t, &theta,
-                                        &time_value, exo );
-              if (neg_elem_volume)
-                {
-                  return_value = -1;
-                  goto free_and_clear;
-                }
-              else
-                {
-                  EH(-1, "Insufficient number of AC's set aside for overlap");
-                }
-            }
-          for (iAC=0; iAC<nAC; iAC++) augc[iAC].lm_resid = 0.0;
-        }
-	  
-	  if( pfd != NULL )
-	  {
-		  if( pfd->jac_info != NULL )
-		  { 
-			  pfd->Constraint_Integral = 0.0;
-			  init_vec_value(pfd->jac_info->d_pf_lm, 0.0, numProcUnknowns);
-			  init_vec_value(pfd->jac_info->d_lm_pf, 0.0, numProcUnknowns);
-		  }
-	  }
-
-
-      /* get global element size and velocity norm if needed for PSPG or Cont_GLS */
-          if(upd->matrix_index[VELOCITY1] == pg->imtrx && ((PSPG && Num_Var_In_Type[pg->imtrx][PRESSURE]) || (Cont_GLS && Num_Var_In_Type[pg->imtrx][VELOCITY1])))
-	  {
-          h_elem_avg = global_h_elem_siz(x, x_old, xdot, resid_vector, exo, dpi);
-		  U_norm     = global_velocity_norm(x, exo, dpi);
-	  }
-      else
-	  {
-		  h_elem_avg = 0.;
-		  U_norm     = 0.;
-	  }
-	  
-      if (Debug_Flag < 0 && Debug_Flag != -4 &&
-              (Debug_Flag != -5 || inewton >= Max_Newton_Steps-1))
-	{
-	  /* Former block 0 in mm_fill.c. Here is some initialization */
-	  num_total_nodes = dpi->num_universe_nodes;
-
-	  /*
-	   * NORMAL, TANGENT and OTHER Vectors required for ROTATION are calculated
-	   * ahead of time so we don't run into anomolous behavior due to neclaced 
-	   * elements, junction points, . . .
-	   */
-
-	  if (Num_ROT > 0) calculate_all_rotation_vectors(exo, x);
-	  	  else if ( Use_2D_Rotation_Vectors == TRUE ) calculate_2D_rotation_vectors(exo,x);
-
-	  numerical_jacobian(ams, x, resid_vector, delta_t, theta, 
-			     x_old, x_older, xdot, xdot_old,x_update,
-			     num_total_nodes, First_Elem_Side_BC_Array[pg->imtrx], 
-			     Debug_Flag, time_value, exo, dpi,
-			     &h_elem_avg, &U_norm);
-
-          DPRINTF(stdout,"%s: numerical Jacobian done....\n", yo);
-	  P0PRINTF("\n-done\n\n");
-	  exit(0);
-	}
-      else
-	{
-
-          if (!Norm_below_tolerance || !Rate_above_tolerance)
-	    {
-	      init_vec_value (resid_vector, 0.0, numProcUnknowns);
-	      init_vec_value (a, 0.0, ( NZeros + 1 ) );
-	      af->Assemble_Residual = TRUE;
-	      af->Assemble_Jacobian = TRUE;
-	      af->Assemble_LSA_Jacobian_Matrix = FALSE;
-	      af->Assemble_LSA_Mass_Matrix = FALSE;
-	    }
-	  else
-	    {
-	      init_vec_value(resid_vector, 0.0, numProcUnknowns);
-	      af->Assemble_Residual = TRUE;
-	      af->Assemble_Jacobian = FALSE;
-	      af->Assemble_LSA_Jacobian_Matrix = FALSE;
-	      af->Assemble_LSA_Mass_Matrix = FALSE;
-	    }
-	  a_start = ut(); a_end = a_start;
-
-	  /* Former block 0 in mm_fill.c. Here is some initialization */
-	  num_total_nodes = dpi->num_universe_nodes;
-
-          /* If using volume change metric for element quality, reset here */
-          if (nEQM>0 && eqm->do_vol && af->Assemble_Residual)
-            {
-              eqm->vol_sum = 0.0;
-              eqm->vol_low = 9999.9;
-              eqm->vol_count = 0;
-            }
->>>>>>> f5c9ff9b
 
       /* Initialize volume constraint, not the most efficient way. */
 
@@ -996,40 +974,123 @@
          is properly communicated */
       exchange_dof(cx, dpi, x, pg->imtrx);
 
-      err = matrix_fill_full(ams, x, resid_vector, x_old, x_older, xdot, xdot_old, x_update,
-                             &delta_t, &theta, First_Elem_Side_BC_Array[pg->imtrx], &time_value,
-                             exo, dpi, &num_total_nodes, &h_elem_avg, &U_norm, NULL);
-
-      if (((vn->evssModel == LOG_CONF || vn->evssModel == LOG_CONF_GRADV) &&
-           pd->v[pg->imtrx][POLYMER_STRESS11] && af->Assemble_Jacobian == TRUE) ||
-          ((pd->v[pg->imtrx][EM_E1_REAL] && pd->v[pg->imtrx][EM_H1_REAL]) &&
-           af->Assemble_Jacobian == TRUE)) {
-        numerical_jacobian_compute_stress(ams, x, resid_vector, delta_t, theta, x_old, x_older,
-                                          xdot, xdot_old, x_update, num_total_nodes,
-                                          First_Elem_Side_BC_Array[pg->imtrx], Debug_Flag,
-                                          time_value, exo, dpi, &h_elem_avg, &U_norm);
-      }
-
-      a_end = ut();
+      if (Linear_Solver == FRONT) {
+        zero = 0;
+        mf_resolve = 0;
+        smallpiv = 1.e-3;
+        singpiv = 1.e-14;
+        iautopiv = 1;
+        iscale = 1; /* you will have to turn this off for resolves */
+        scaling_max = 1.;
+
+        if (!Norm_below_tolerance || !Rate_above_tolerance) {
+          mf_resolve = zero;
+          init_vec_value(scale, 1.0, numProcUnknowns);
+        } else {
+          /*
+           * NB: Needs to be changed to 1 as soon as Bob provides
+           *     scale vector.  Change to one.  Works now
+           *     but cannot be done with row-sum-scalling.
+           */
+          mf_resolve = 1;
+          /*
+           *  now just get the residuals.  af-> params set above
+           */
+          err = matrix_fill_full(ams, x, resid_vector, x_old, x_older, xdot, xdot_old, x_update,
+                                 &delta_t, &theta, First_Elem_Side_BC_Array[pg->imtrx], &time_value,
+                                 exo, dpi, &num_total_nodes, &h_elem_avg, &U_norm, NULL);
+          a_end = ut();
+        }
+
+        if (Num_Proc > 1)
+          GOMA_EH(GOMA_ERROR, "Whoa.  No front allowed with nproc>1");
+        a_end = ut();
+      } else {
+
+        err = matrix_fill_full(ams, x, resid_vector, x_old, x_older, xdot, xdot_old, x_update,
+                               &delta_t, &theta, First_Elem_Side_BC_Array[pg->imtrx], &time_value,
+                               exo, dpi, &num_total_nodes, &h_elem_avg, &U_norm, NULL);
+
+        if (((vn->evssModel == LOG_CONF || vn->evssModel == LOG_CONF_GRADV) &&
+             pd->v[pg->imtrx][POLYMER_STRESS11] && af->Assemble_Jacobian == TRUE) ||
+            ((pd->v[pg->imtrx][EM_E1_REAL] && pd->v[pg->imtrx][EM_H1_REAL]) &&
+             af->Assemble_Jacobian == TRUE)) {
+          numerical_jacobian_compute_stress(ams, x, resid_vector, delta_t, theta, x_old, x_older,
+                                            xdot, xdot_old, x_update, num_total_nodes,
+                                            First_Elem_Side_BC_Array[pg->imtrx], Debug_Flag,
+                                            time_value, exo, dpi, &h_elem_avg, &U_norm);
+        }
+
+        a_end = ut();
+        if (err == -1) {
+          return_value = -1;
+          goto free_and_clear;
+        }
+
+        /* Scale matrix first to get rid of problems with
+         * penalty parameter. In front option this is done
+         * within the solver
+         */
+        if (!Norm_below_tolerance || !Rate_above_tolerance) {
+          row_sum_scaling_scale(ams, resid_vector, scale);
+        } else {
+          vector_scaling(NumUnknowns[pg->imtrx], resid_vector, scale);
+        }
+#ifdef DEBUG_MMHX
+        {
+          VARIABLE_DESCRIPTION_STRUCT *vd_eqn, *vd_var;
+          int inode, i_Var_Desc, i_offset, idof_eqn, idof_var;
+          /* This chunk of code will print out every entry of the
+           * Jacobian matrix. */
+          for (i = 0; i < NumUnknowns[pg->imtrx]; i++) {
+            vd_eqn = Index_Solution_Inv(i, &inode, &i_Var_Desc, &i_offset, &idof_eqn, pg->imtrx);
+            vd_var = vd_eqn;
+            fprintf(stderr, "Eq=%d/%s,Node=%d Var=%d/%s,Node=%d Sens=%g Resid=%g\n", i,
+                    vd_eqn->Var_Name[idof_eqn], idv[pg->imtrx][i][2], i, vd_var->Var_Name[idof_eqn],
+                    idv[pg->imtrx][i][2], a[i], resid_vector[i]);
+            for (j = ija[i]; j < ija[i + 1]; j++) {
+              vd_eqn = Index_Solution_Inv(i, &inode, &i_Var_Desc, &i_offset, &idof_eqn, pg->imtrx);
+              vd_var =
+                  Index_Solution_Inv(ija[j], &inode, &i_Var_Desc, &i_offset, &idof_var, pg->imtrx);
+              /*if (a[j] != 0.0) {*/
+              if (fabs(a[j]) > 1.e-12) {
+                fprintf(stderr, "Eq=%d/%s,Node=%d Var=%d/%s,Node=%d Sens=%g\n", i,
+                        vd_eqn->Var_Name[idof_eqn], idv[pg->imtrx][i][2], ija[j],
+                        vd_var->Var_Name[idof_var], idv[pg->imtrx][ija[j]][2], a[j]);
+              }
+            }
+          }
+        }
+#endif /* DEBUG_MMHX */
+
+#ifdef DEBUG_MMH
+
+        /* This chunk of code will print out equation dofs that
+         * have a zero row sum.
+         */
+        k = 0;
+        for (i = 0; i < NumUnknowns[pg->imtrx]; i++) {
+          row_sum = a[i];
+          abs_row_sum = fabs(a[i]);
+          vd_eqn = Index_Solution_Inv(i, &inode, &i_Var_Desc, &i_offset, &idof_eqn, pg->imtrx);
+          for (j = ija[i]; j < ija[i + 1]; j++) {
+            row_sum += a[j];
+            abs_row_sum += fabs(a[j]);
+          }
+          if (row_sum == 0.0 || abs_row_sum == 0.0) {
+            fprintf(stderr,
+                    "ZERO ROW SUM: Eq = %d/%s, inode = %d, i_offset = %d, idof_eqn = %d, row_sum = "
+                    "%g, abs_row_sum = %g\n",
+                    i, vd_eqn->Var_Name[idof_eqn], inode, i_offset, idof_eqn, row_sum, abs_row_sum);
+          }
+        }
+#endif /* DEBUG_MMH */
+      }
+
       if (err == -1) {
         return_value = -1;
         goto free_and_clear;
       }
-
-      /* Scale matrix first to get rid of problems with
-       * penalty parameter. In front option this is done
-       * within the solver
-       */
-      if (!Norm_below_tolerance || !Rate_above_tolerance) {
-        row_sum_scaling_scale(ams, resid_vector, scale);
-      } else {
-        vector_scaling(NumUnknowns[pg->imtrx], resid_vector, scale);
-      }
-    }
-
-    if (err == -1) {
-      return_value = -1;
-      goto free_and_clear;
     }
 
     /*
@@ -1128,9 +1189,13 @@
         }
       }
 
-      for (iAC = 0; iAC < nAC; iAC++) {
-        for (j = 0; j < NumUnknowns[pg->imtrx]; j++) {
-          bAC[iAC][j] /= scale[j];
+      if (Linear_Solver != FRONT) /*Must do this UNTIL REB provides scale vector
+                                    on return from frontal solver */
+      {
+        for (iAC = 0; iAC < nAC; iAC++) {
+          for (j = 0; j < NumUnknowns[pg->imtrx]; j++) {
+            bAC[iAC][j] /= scale[j];
+          }
         }
       }
 
@@ -1208,6 +1273,9 @@
     if (Num_Proc > 1 && strcmp(Matrix_Format, "msr") == 0) {
       hide_external(num_universe_dofs[pg->imtrx], NumUnknowns[pg->imtrx], ija, ija_save, a);
       dofs_hidden = TRUE;
+#ifdef DEBUG
+      print_array(ija, ija[ija[0] - 1], "ija_diet", type_int, ProcID);
+#endif /* DEBUG */
     }
 
 #ifdef DEBUG_JACOBIAN
@@ -1230,12 +1298,10 @@
       matrix_dump_vbr(ams, exo, dpi, x);
     } else if (strcmp(Matrix_Format, "front") == 0) {
       if (ams->Number_Jac_Dump != 0) {
-        GOMA_WH(-1, "Matrix dump requested, but not supported for frontal solver");
+        WH(-1, "Matrix dump requested, but not supported for frontal solver");
       }
     }
 #endif /* MATRIX_DUMP */
-
-    fflush(stdout);
     /*************************************************************************
      *             SOLVE THE LINEAR SYSTEM
      *************************************************************************/
@@ -1408,6 +1474,20 @@
          *    x -- delta_x, newton correction vector
          *    b -- resid_vector, newton residual equation vector
          */
+#ifdef DEBUG
+        /*
+          fprintf(stderr, "P_%d: AZ_solve(..data_org[] = %d...)\n",
+                  ProcID, ams->data_org[AZ_matrix_type]);
+          */
+
+        /*
+         * Dump out ija[]...
+         */
+
+        print_array(ams->bindx,
+                    ams->bindx[num_internal_dofs[pg->imtrx] + num_boundary_dofs[pg->imtrx]], "ijA",
+                    type_int, ProcID);
+#endif /* DEBUG */
         if (!Norm_below_tolerance || !Rate_above_tolerance) {
           /* Save old A before Aztec rescales it */
           if (save_old_A)
@@ -1453,8 +1533,8 @@
       } else if (strcmp(Matrix_Format, "epetra") == 0) {
         amesos_solve_epetra(Amesos_Package, ams, delta_x, resid_vector, pg->imtrx);
       } else {
-        GOMA_EH(GOMA_ERROR, " Sorry, only MSR and Epetra matrix formats are currently supported "
-                            "with the Amesos solver suite\n");
+        GOMA_EH(GOMA_ERROR, " Sorry, only MSR and Epetra matrix formats are currently supported with the Amesos "
+               "solver suite\n");
       }
       strcpy(stringer, " 1 ");
       break;
@@ -1466,61 +1546,29 @@
         aztec_stringer(why, ams->status[AZ_its], &stringer[0]);
         matrix_solved = (ams->status[AZ_why] == AZ_normal);
       } else {
-        GOMA_EH(GOMA_ERROR, "Sorry, only Epetra matrix formats are currently supported with the "
-                            "AztecOO solver suite\n");
+        GOMA_EH(GOMA_ERROR, "Sorry, only Epetra matrix formats are currently supported with the AztecOO solver "
+               "suite\n");
       }
       break;
-#ifdef HAVE_PETSC
-    case PETSC_SOLVER:
-      if (strcmp(Matrix_Format, "petsc") == 0) {
-        int its;
-        petsc_solve(ams, delta_x, resid_vector, &its);
-        exchange_dof(cx, dpi, delta_x, pg->imtrx);
-        matrix_solved = 1;
-        char itsstring[10];
-        itsstring[9] = '\0';
-        snprintf(itsstring, 9, "%d", its);
-        strcpy(stringer, itsstring);
-      } else {
-        GOMA_EH(GOMA_ERROR,
-                "Sorry, only petsc matrix formats are currently supported with the petsc solver\n");
-      }
-      break;
-#endif
 
     case STRATIMIKOS:
       if (strcmp(Matrix_Format, "epetra") == 0) {
         int iterations;
-        int err =
-            stratimikos_solve(ams, delta_x, resid_vector, &iterations, Stratimikos_File, pg->imtrx);
+        int err = stratimikos_solve(ams, x_sens, resid_vector_sens, &iterations,
+                                  Stratimikos_File, pg->imtrx);
         if (err) {
           GOMA_EH(err, "Error in stratimikos solve");
           check_parallel_error("Error in solve - stratimikos");
         }
         aztec_stringer(AZ_normal, iterations, &stringer[0]);
       } else {
-        GOMA_EH(GOMA_ERROR, "Sorry, only Epetra matrix formats are currently supported with the "
-                            "Stratimikos interface\n");
+        GOMA_EH(GOMA_ERROR, "Sorry, only Epetra matrix formats are currently supported with the Stratimikos "
+               "interface\n");
       }
       break;
 
-    case MA28:
-      /*
-       * sl_ma28 keeps internal static variables to determine whether
-       * it is the first call or not.
-       */
-#ifdef HARWELL
-      err = cmsr_ma28(NumUnknowns[pg->imtrx], NZeros, a, ija, delta_x, resid_vector);
-#else  /* HARWELL */
-      GOMA_EH(GOMA_ERROR, "That linear solver package is not implemented. Package %d",
-              Linear_Solver);
-#endif /* HARWELL */
-      strcpy(stringer, " 1 ");
-      break;
-
     default:
-      GOMA_EH(GOMA_ERROR, "That linear solver package is not implemented. Package %d",
-              Linear_Solver);
+      GOMA_EH(GOMA_ERROR, "That linear solver package is not implemented.");
       break;
     }
     s_end = ut();
@@ -1590,8 +1638,8 @@
           } else if (strcmp(Matrix_Format, "epetra") == 0) {
             amesos_solve_epetra(Amesos_Package, ams, &wAC[iAC][0], &bAC[iAC][0], pg->imtrx);
           } else {
-            GOMA_EH(GOMA_ERROR, " Sorry, only MSR and Epetra matrix formats are currently "
-                                "supported with the Amesos solver suite\n");
+            GOMA_EH(GOMA_ERROR, " Sorry, only MSR and Epetra matrix formats are currently supported with the "
+                   "Amesos solver suite\n");
           }
           strcpy(stringer_AC, " 1 ");
           break;
@@ -1619,6 +1667,20 @@
              *    x -- delta_x, newton correction vector
              *    b -- resid_vector, newton residual equation vector
              */
+#ifdef DEBUG
+            /*
+              fprintf(stderr, "P_%d: AZ_solve(..data_org[] = %d...)\n",
+              ProcID, ams->data_org[AZ_matrix_type]);
+            */
+
+            /*
+             * Dump out ija[]...
+             */
+
+            print_array(ams->bindx,
+                        ams->bindx[num_internal_dofs[pg->imtrx] + num_boundary_dofs[pg->imtrx]],
+                        "ijA", type_int, ProcID);
+#endif /* DEBUG */
             AZ_solve(&wAC[iAC][0], &bAC[iAC][0], ams->options, ams->params, ams->indx, ams->bindx,
                      ams->rpntr, ams->cpntr, ams->bpntr, ams->val, ams->data_org, ams->status,
                      ams->proc_config);
@@ -1660,26 +1722,11 @@
             aztec_stringer(why, ams->status[AZ_its], &stringer_AC[0]);
             matrix_solved = (ams->status[AZ_why] == AZ_normal);
           } else {
-            GOMA_EH(GOMA_ERROR, "Sorry, only Epetra matrix formats are currently supported with "
-                                "the AztecOO solver suite\n");
+            GOMA_EH(GOMA_ERROR, "Sorry, only Epetra matrix formats are currently supported with the AztecOO "
+                   "solver suite\n");
           }
           break;
-        case STRATIMIKOS:
-          if (strcmp(Matrix_Format, "epetra") == 0) {
-            int iterations;
-            int err = stratimikos_solve(ams, &wAC[iAC][0], &bAC[iAC][0], &iterations,
-                                        Stratimikos_File, pg->imtrx);
-            GOMA_EH(err, "Error in stratimikos solve");
-            if (iterations == -1) {
-              strcpy(stringer, "err");
-            } else {
-              aztec_stringer(AZ_normal, iterations, &stringer_AC[0]);
-            }
-          } else {
-            GOMA_EH(GOMA_ERROR, "Sorry, only Epetra matrix formats are currently supported with "
-                                "the Stratimikos interface\n");
-          }
-          break;
+        case FRONT:
         default:
           GOMA_EH(GOMA_ERROR, "That linear solver package is not implemented.");
           break;
@@ -1943,8 +1990,6 @@
     /* fail if we didn't get a finite solution */
     if (!isfinite(Norm[1][0]) || !isfinite(Norm[1][1]) || !isfinite(Norm[1][2]) ||
         !isfinite(Norm[0][0]) || !isfinite(Norm[0][1]) || !isfinite(Norm[0][2])) {
-      GOMA_WH_MANY(-1, "Non-Finite Norm found %g,%g,%g,%g,%g,%g", Norm[0][0], Norm[0][1],
-                   Norm[0][2], Norm[1][0], Norm[1][1], Norm[1][2]);
       return_value = -1;
       goto free_and_clear;
     }
@@ -1975,6 +2020,8 @@
     log_msg("%-38s = %23.16e", "correction norm (L_oo)", Norm[1][0]);
     log_msg("%-38s = %23.16e", "correction norm (L_1)", Norm[1][1]);
     log_msg("%-38s = %23.16e", "correction norm (L_2)", Norm[1][2]);
+
+    asmslv_end = ut();
 
     if (Write_Intermediate_Solutions || (Iout == 1)) {
 
@@ -2532,14 +2579,14 @@
    *   FLUX SENSITIVITIES
    *
    */
-  mf_resolve = 0;
-  ncod = NULL;
-  bc = NULL;
-  smallpiv = 0.;
-  singpiv = 0.;
-  iautopiv = 0;
-  iscale = 0;
-  scaling_max = 0.;
+    mf_resolve = 0;
+    ncod = NULL;
+    bc = NULL;
+    smallpiv = 0.;
+    singpiv = 0.;
+    iautopiv = 0;
+    iscale = 0;
+    scaling_max = 0.;
 
   for (i = 0; i < nn_post_fluxes_sens; i++) {
     if (pp_fluxes_sens[i]->vector_id > sens_vec_ct) {
@@ -3173,10 +3220,10 @@
                      double **x_sens_p,
                      double scale[],
                      struct GomaLinearSolverData *ams, /* ptrs to
-                                                        * Aztec
-                                                        * linear
-                                                        * systems
-                                                        */
+                                                              * Aztec
+                                                              * linear
+                                                              * systems
+                                                              */
                      int first_linear_solver_call,
                      int Norm_below_tolerance,
                      int Rate_above_tolerance,
@@ -3375,7 +3422,9 @@
   }
 #endif
 
-  vector_scaling(NumUnknowns[pg->imtrx], resid_vector_sens, scale);
+  if (Linear_Solver != FRONT) {
+    vector_scaling(NumUnknowns[pg->imtrx], resid_vector_sens, scale);
+  }
 
   switch (Linear_Solver) {
   case UMFPACK2:
@@ -3442,8 +3491,8 @@
     } else if (strcmp(Matrix_Format, "epetra") == 0) {
       amesos_solve_epetra(Amesos_Package, ams, x_sens, resid_vector_sens, pg->imtrx);
     } else {
-      GOMA_EH(GOMA_ERROR, " Sorry, only MSR and Epetra matrix formats are currently supported with "
-                          "the Amesos solver suite\n");
+      GOMA_EH(GOMA_ERROR, " Sorry, only MSR and Epetra matrix formats are currently supported with the Amesos "
+             "solver suite\n");
     }
     strcpy(stringer, " 1 ");
     break;
@@ -3472,6 +3521,20 @@
        *    x -- x_sens, newton correction vector
        *    b -- resid_vector_sens, newton residual equation vector
        */
+#ifdef DEBUG
+      /*
+        fprintf(stderr, "P_%d: AZ_solve(..data_org[] = %d...)\n",
+        ProcID, ams->data_org[AZ_matrix_type]);
+        */
+
+      /*
+       * Dump out ija[]...
+       */
+
+      print_array(ams->bindx,
+                  ams->bindx[num_internal_dofs[pg->imtrx] + num_boundary_dofs[pg->imtrx]], "ijA",
+                  type_int, ProcID);
+#endif
       AZ_solve(x_sens, resid_vector_sens, ams->options, ams->params, ams->indx, ams->bindx,
                ams->rpntr, ams->cpntr, ams->bpntr, ams->val, ams->data_org, ams->status,
                ams->proc_config);
@@ -3494,16 +3557,16 @@
       aztec_stringer((int)ams->status[AZ_why], ams->status[AZ_its], &stringer[0]);
       matrix_solved = (ams->status[AZ_why] == AZ_normal);
     } else {
-      GOMA_EH(GOMA_ERROR, "Sorry, only Epetra matrix formats are currently supported with the "
-                          "AztecOO solver suite\n");
+      GOMA_EH(GOMA_ERROR, "Sorry, only Epetra matrix formats are currently supported with the AztecOO solver "
+             "suite\n");
     }
     break;
 
   case STRATIMIKOS:
     if (strcmp(Matrix_Format, "epetra") == 0) {
       int iterations;
-      int err = stratimikos_solve(ams, x_sens, resid_vector_sens, &iterations, Stratimikos_File,
-                                  pg->imtrx);
+      int err = stratimikos_solve(ams, x_sens, resid_vector_sens, &iterations,
+                                  Stratimikos_File, pg->imtrx);
       GOMA_EH(err, "Error in stratimikos solve");
       if (iterations == -1) {
         strcpy(stringer, "err");
@@ -3511,8 +3574,8 @@
         aztec_stringer(AZ_normal, iterations, &stringer[0]);
       }
     } else {
-      GOMA_EH(GOMA_ERROR, "Sorry, only Epetra matrix formats are currently supported with the "
-                          "Stratimikos interface\n");
+      GOMA_EH(GOMA_ERROR, "Sorry, only Epetra matrix formats are currently supported with the Stratimikos "
+             "interface\n");
     }
     break;
   case MA28:
