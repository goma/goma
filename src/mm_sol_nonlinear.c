--- conflicted
+++ resolved
@@ -438,6 +438,7 @@
   int           *ordAC=NULL;
   dbl           bigAC, dumAC, sumAC;
 
+  extern double mm_fill_total;
 
   /* frontal solver parameters */
   int mf_resolve;
@@ -475,11 +476,11 @@
   NODE_INFO_STRUCT *node_ptr;
   int num_mat, imat, mat_index, b; 
 
-#ifdef DEBUG_MMH
-  int inode, i_Var_Desc, i_offset, idof_eqn, idof_var;
-  dbl abs_row_sum, row_sum;
-  VARIABLE_DESCRIPTION_STRUCT *vd_eqn, *vd_var;
-#endif /* DEBUG_MMH */
+  double asmslv_start;
+  double asmslv_end;
+
+  double asmslv_time;
+  double slv_time;
 
   if (pg->imtrx != prev_matrix) {
     first_linear_solver_call = TRUE;
@@ -720,6 +721,9 @@
       /*
        * Mark the CPU time for combined assembly and solve purposes...
        */
+
+
+      asmslv_start = ut(); asmslv_end = asmslv_start;
 
       log_msg("%s: Newton iteration %d", yo, inewton);
 
@@ -1194,9 +1198,6 @@
        *************************************************************************/
       s_start = ut(); s_end = s_start;
 	   
-<<<<<<< HEAD
-	  if( *converged ) goto skip_solve;
-=======
       if( (Linear_Solver != FRONT) && *converged)
         {
 /*  If we're going to skip the Solve step, compute and save some useful 
@@ -1272,8 +1273,7 @@
 	   }
 	 goto skip_solve;
          }
->>>>>>> 8d8bb9d1
-	   
+
       switch (Linear_Solver)
       {
       case UMFPACK2:
@@ -2366,31 +2366,6 @@
 	
 skip_solve:
 
-<<<<<<< HEAD
-   if(Epsilon[pg->imtrx][2] > 1)
-   {
-     if ( !(*converged) || inewton == 0 ) {
-           DPRINTF(stdout, "%7.1e %7.1e %7.1e %s ",
-			   Norm[1][0], Norm[1][1], Norm[1][2], stringer);
-     }
-     else {
-#ifdef SKIP_LAST_SOLVE
-           DPRINTF(stdout, "%23c %s ",' ', " ns");
-#else
-           DPRINTF(stdout, "%7.1e %7.1e %7.1e %s ",
-			   Norm[1][0], Norm[1][1], Norm[1][2], stringer);
-#endif
-     }
-   }
-   else
-   {
-           DPRINTF(stdout, "%7.1e %7.1e %7.1e %s ",
-			   Norm_r[0][0], Norm_r[0][1], Norm_r[0][2], stringer);
-   }
-	
-	
-          DPRINTF(stdout, "%7.1e/%7.1e\n", (a_end-a_start), (s_end-s_start));
-=======
 	if(Epsilon[pg->imtrx][2] > 1)
 	   {
             if(Solver_Output_Format & 32)DPRINTF(stderr, "%7.1e ", Norm[1][0]);
@@ -2425,8 +2400,7 @@
             if(Solver_Output_Format & 2048)DPRINTF(stderr, "%.1f/%.1f ", Soln_order,Soln_rate);
 	    DPRINTF(stderr, "\n");
 	   }
->>>>>>> 8d8bb9d1
-	
+
 	if( Write_Intermediate_Solutions || (Iout == 1 ) ) 
 	   {
 	    if (dofname_r[0] != '\0') 
@@ -2439,29 +2413,6 @@
         if (print_damp_factor) DPRINTF(stdout, " Invoking damping factor %f\n", damp_factor);
         if (print_visc_sens) DPRINTF(stdout, " Invoking Viscosity Sensitivities\n");
 
-<<<<<<< HEAD
-	if (nAC > 0) {
-        DPRINTF(stdout, "          AC ");
-        DPRINTF(stdout, "%7.1e %7.1e %7.1e ", Norm[2][0],
-			Norm[2][1], Norm[2][2]);
-	if(Epsilon[pg->imtrx][2] > 1) {
-	  if ( !(*converged)  || inewton == 0	) {
-                DPRINTF(stdout, "%7.1e %7.1e %7.1e     ", Norm[3][0], Norm[3][1], Norm[3][2]);
-	  }
-	else {
-#ifdef SKIP_LAST_SOLVE
-                DPRINTF(stdout, "%23c %s ",' ', " 0 ");
-#else
-                DPRINTF(stdout, "%7.1e %7.1e %7.1e     ", Norm[3][0], Norm[3][1], Norm[3][2]);
-#endif
-	}	
-	} else {
-                DPRINTF(stdout, "%7.1e %7.1e %7.1e     ", Norm_r[1][0],
-				Norm_r[1][1], Norm_r[1][2]);
-	}
-        DPRINTF(stdout, "%7.1e/%7.1e\n", (ac_end-ac_start), (sc_end-sc_start));
-      }
-=======
 	if (nAC > 0)
 	   {
 	    if(Solver_Output_Format & 1)DPRINTF(stderr, "         ");
@@ -2489,7 +2440,6 @@
             if(Solver_Output_Format & 2048)DPRINTF(stderr, "%.1f/%.1f ", ASoln_order,ASoln_rate);
 	    DPRINTF(stderr, "\n");
 	   }
->>>>>>> 8d8bb9d1
 
       inewton++;
       af->Sat_hyst_reevaluate = FALSE; /*only want this true
