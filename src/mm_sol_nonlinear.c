/************************************************************************ *
* Goma - Multiphysics finite element software                             *
* Sandia National Laboratories                                            *
*                                                                         *
* Copyright (c) 2014 Sandia Corporation.                                  *
*                                                                         *
* Under the terms of Contract DE-AC04-94AL85000 with Sandia Corporation,  *
* the U.S. Government retains certain rights in this software.            *
*                                                                         *
* This software is distributed under the GNU General Public License.      *
\************************************************************************/

/* NEWTON ITERATIVE SOLUTION DRIVER WITH SENSITIVITIES WRT SPECIFIED 
 * FLUX AND/OR DATA PARAMETER AND/OR CONTINUATION PARAMETER
 */

/*
 *$Id: mm_sol_nonlinear.c,v 5.19 2010-07-21 21:03:04 sarober Exp $
 */

#ifdef USE_RCSID
static char rcsid[] =
"$Id: mm_sol_nonlinear.c,v 5.19 2010-07-21 21:03:04 sarober Exp $";
#endif

#include <math.h>
#include <stdio.h>
#include <stdlib.h>
#include <strings.h>
#include <string.h>
#include "std.h"
#include "rf_io_const.h"
#include "rf_io_structs.h"
#include "rf_io.h"
#include "rf_solver.h"
#include "rf_fem_const.h"
#include "rf_fem.h"
#include "rf_mp.h"
#include "rf_allo.h"
#include "rf_bc_const.h"
#include "mm_more_utils.h"
  
#include "rf_solver_const.h"
#include "sl_matrix_util.h"

#include "mm_qp_storage.h"

#include "sl_util_structs.h"

#include "sl_amesos_interface.h"

#include "sl_aztecoo_interface.h"

#include "sl_stratimikos_interface.h"

#define _MM_SOL_NONLINEAR_C
#include "goma.h"

/*
 * EDW: The prototype for function "mf_sol_lineqn" has been moved
 * to mm_sol_nonlinear.h so that LOCA has access to it.
 */


/*
 * This variable is used for more than one linear solver package.
 */

static int first_linear_solver_call=TRUE;


/*
 * Default: do not attempt to use Harwell MA28 linear solver. Kundert's is
 *          more robust and Harwell has a better successor to MA28 that you
 *          can buy with money.
 *
 * #define HARWELL
 */

#ifdef PARALLEL
#ifndef MPI
#define MPI			/* otherwise az_aztec.h trounces MPI_Request */
#endif
#endif

#include "az_aztec.h"

#include "sl_util.h"

#include "el_geom.h"

#include "mm_as_const.h"
#include "mm_as_structs.h"
#include "mm_as.h"
#include "mm_post_def.h"

#include "mm_eh.h"


/* EDW: This function invokes LOCA bordering algorithms as needed. */
extern int continuation_hook
PROTO((double *, double *, void *, double, double));

static int soln_sens		/* mm_sol_nonlinear.c                        */
PROTO((double ,			/* lambda - parameter                        */
       double [],		/* x - soln vector                           */
       double [],		/* xdot - dxdt predicted for new time step   */
       double ,			/* delta_s - step                            */
       Exo_DB *,		/* exo                                       */
       Dpi *,			/* dpi                                       */
       Comm_Ex *,		/* cx                                        */
       double [],		/* res_p                                     */
       int ,			/* numProcUnknowns                           */
       int [],			/* ija                                       */
       double [],		/* a                                         */
       double [],		/* x_old                                     */
       double [],		/* x_older                                   */
       double [],		/* xdot_old                                  */
       double [],		/* x_update                                  */
       double ,			/* delta_t                                   */
       double ,			/* theta                                     */
       double ,			/* time_value                                */
       int ,			/* num_total_nodes                           */
       double [],		/* res_m                                     */
       int ,			/* Factor_Flag                               */
       int ,			/* matr_form                                 */
       double [],		/* resid_vector_sens                         */
       double [],		/* x_sens                                    */
       double **,		/* x_sens_p                                  */
       double [],		/* scale                                     */
       struct Aztec_Linear_Solver_System *, /* ams - ptrs to Aztec linear    *
					     * systems                       */
       int ,			/* first_linear_solver_call                  */
       int ,			/* Norm_below_tolerance                      */
       int ,			/* Rate_above_tolerance                      */
       int ,			/* vector_id                                 */
       int ,			/* sens_type                                 */
       int ,			/* sens_id                                   */
       int ,			/* sens_flt                                  */
       int ,			/* sens_flt2                                  */
       int *, /* frontal solver variables */
       int *,   		/*  fs->ncod  */
       double *,		/*  fs->bc    */
       double *,		/*  smallpiv  */
       double *,		/*  singpiv   */ 
       int *,			/*  iautopiv  */
       int *,			/*  iscale    */
       double *,		/*  scaling_max */
       double *,		/*  h_elem_avg  */
       double *,
       int,  			/* UMF_system_id */
       char []));               /* calling purpose */


/*
 * The one place place these global variables are defined. 
 * Declared frequently via std.h, etc. every where else.
 */

int neg_elem_volume        = FALSE;
int neg_elem_volume_global = FALSE;

int neg_lub_height        = FALSE;
int neg_lub_height_global = FALSE;

int zero_detJ        = FALSE;
int zero_detJ_global = FALSE;

/*
   
   GOMA NON-LINEAR EQUATION SOLVER

   FOR EACH LINEAR SUB-SOLVE, 

   STANDARD SOLVE:

             [ J ] [ x ]  =  [ f ]

   IF HAVE AUGMENTING CONDITIONS, SOLVE:

             [ J  B ] [ x ]    [ f ]
    [M][v] = [      ] [   ] =  [   ]
             [ C  D ] [ y ]    [ g ]

   J: JACOBIAN MATRIX, dR/dq
   q: VECTOR OF GOMA UNKNOWNS
   R: RESIDUAL VECTOR = -f
   B: dR/dp
   p: VECTOR OF UNKNOWNS ASSOCIATED WITH AUGMENTING CONDITIONS
   C: dA/dq
   A: JACOBIAN MATRIX OF AUGMENTING CONDITIONS
   D: dA/dp
   f: f = -R
   g: RESIDUAL VECTOR OF AUGMENTING CONDITIONS

   AUGMENTING CONDITIONS BY IAN GATES
   2/98 - 10/98

    IF CONTINUATION, DO:

    J dq/dp = - dR/dp

    IN soln_sens AFTER CONVERGED

    J: JACOBIAN MATRIX, dR/dq
    q: VECTOR OF GOMA UNKNOWNS
    R: RESIDUAL VECTOR
    p: PARAMETER

    SENSITIVITIES AND AUGMENTING CONDITIONS
    IDG 2/98 - 10/98

    FLUX AND DATA PARAMETER SENSITIVITIES
    RBS 4/99 - 6/99

    MODIFIED FOR HUNTING SENSITIVITIES
    IDG 7/99 - 7/99

*/

int solve_nonlinear_problem(struct Aztec_Linear_Solver_System *ams,
                                            /* ptrs to Aztec linear systems */
			    double x[],     /* soln vector on this proc */
			    double delta_t, /* time step size */
			    double theta,   /* parameter to vary time 
					     * integration from 
					     *   explicit (theta = 1) to 
					     *   implicit (theta = 0) */
			    double x_old[], /* soln vector @ previous time */
			    double x_older[], /* soln vector @ previous, previous time */
			    double xdot[],  /* dxdt predicted for new time */
			    double xdot_old[], /* dxdt for previous time */
			    double resid_vector[],
			    double x_update[], 
                            double scale[],  /*Scale factor held for modified newton
                                              *resolves */
			    int *converged, /* whether the Newton iteration
					     * has converged (out) */
			    int *nprint,    /* counter for time step number */
			    int    tev,	    /* total number elem variables to
					     * output to EXODUS II file */
			    int tev_post,   /* extra element post processing 
					     * results */
			    double *glob_var_vals,   /* global variable values */
			    RESULTS_DESCRIPTION_STRUCT *rd,
                                            /* details about post proc vars */
			    int  *gindex,
			    int  *gsize,
			    double *gvec,
			    double ***gvec_elem,
			    double time_value,
			    Exo_DB *exo,
			    Dpi *dpi,
			    Comm_Ex *cx,
                            int nt,
                            int *time_step_reform,
			    int is_steady_state,
			    double x_AC[],   /* updating evp quantities */
 			    double x_AC_dot[],   
			    double lambda,
			    double *resid_vector_sens,
			    double *x_sens,
			    double **x_sens_p,	/*  solution sensitivities */
                            void *con_ptr)   /* Identifies if called from LOCA */
{

  double *a   = ams->val;	/* nonzero values of a CMSR matrix */
  int    *ija = ams->bindx;	/* column pointer array into matrix "a"*/

  int    *ija_save = ams->belfry; /* to hide external row/eqns from Aztec */

  static int    dofs_hidden=FALSE; /* boolean indicating when dofs are hidden */

  int 	        i, j, k;

  int           numProcUnknowns; /* number of degrees of freedom this processor
				  * sees (internal+boundary+external) but no
				  * more. */

  int           GNumUnknowns;		/* Global number of unknowns in the */
					/* system    */
  int 		inewton;		/* Newton iteration counter */

  int		return_value;	        /* nonzero if things screw up ...  */

  int		print_damp_factor;      /* Always printed after update norms */

  int		print_visc_sens;        /* Always printed after update norms */

  double	Norm[5][3];		/* Global norms... */
					/*   [0][0] == residual, L_oo norm */
					/*   [0][1] == residual, L_1  norm */
					/*   [0][2] == residual, L_2  norm */
					/*   [1][0] == correction, L_oo norm */
					/*   [1][1] == correction, L_1  norm */
					/*   [1][2] == correction, L_2  norm */
                                        /*   [2][0] == AC residual, L_oo norm */
                                        /*   [2][1] == AC residual, L_1  norm */
                                        /*   [2][2] == AC residual, L_2  norm */
                                        /*   [3][0] == AC correction, L_oo norm */
                                        /*   [3][1] == AC correction, L_1  norm */
                                        /*   [3][2] == AC correction, L_2  norm */
                                        /*   [4][0] == solution, L_oo norm */
                                        /*   [4][1] == solution, L_1  norm */
                                        /*   [4][2] == solution, L_2  norm */

  double        Norm_r[2][3];           /* Relative (to solution vector) norms... */
                                        /*   [0][0] == correction, L_oo norm */
                                        /*   [0][1] == correction, L_1  norm */
                                        /*   [0][2] == correction, L_2  norm */
                                        /*   [1][0] == AC correction, L_oo norm */
                                        /*   [1][1] == AC correction, L_1  norm */
                                        /*   [1][2] == AC correction, L_2  norm */
  double        Norm_new;                /* Place holder for latest norm */
  double        Norm_old;                /* Place holder for last norm   */
  int           Norm_below_tolerance;    /* Boolean for modified newton test*/
  int           Rate_above_tolerance;    /* Boolean for modified newton test*/
  int           step_reform;             /* counter for Jacobian reformation */

  double Reltol = 1.0e-2, Abstol = 1.0e-6;  /* LOCA convergence criteria */
  int continuation_converged = TRUE;
  int num_total_nodes = dpi->num_universe_nodes;
				/* Number of nodes that each processor is
				 * responsible for                           */
  dbl h_elem_avg;                        /* global average element size for PSPG */
  dbl U_norm    ;                        /* global average velocity for PSPG */
  	

  
  double        delta_s = 0.0;         /* STEP */
  int    *ncod=NULL; dbl *bc=NULL;     /* Dummy pointers for non-Front cases */



  static char	yo[]="solve_nonlinear_problem";	/* routine identifier */

  /* 
   * The following vectors all have lengths equal to the number of local
   * unknowns - i.e., equations for which the current processor is responsible.
   */

  double 	*delta_x;		/* update */

  int error, why;
  int num_unk_r, num_unk_x; 

  char dofname_r[80];
  char dofname_nr[80];
  char dofname_x[80];
  char dofname_g[80];
  char dofname_ry[80];
  char dofname_y[80];

  static int UMF_system_id;	/* Used to uniquely identify the
				 * "regular" system to solve from the
				 * other UMF systems. */
  static int		Factor_Flag;	/* Legend::
				 * --------
				 * 1 -- this is the first LU,
				 * 2 -- >1st LU, similar matrix structure,
				 * 3 -- new rhs, use already factored LU

				 UMFPACK USAGE:

				 0   : LOAD MATRIX AND ANALYSIS/DECOMPOSITION 
				       AND BACK SUBSTITUTION
				 1   : LOAD MATRIX AND DECOMPOSITION USING PAST ANALYSIS 
				       AND BACK SUBSTITUTION
				 > 2 : BACK SUBSTITUTION ONLY

				 */

  int           matr_form=0;       /* 1: MSR FORMAT MATRIX FOR UMFPACK DRIVER */

  int       i_post;
  int       err = 0;

  dbl       total_mesh_volume;   /* global variable value */

  int local_order;		/* of the unknowns that this processor owns */
  int local_order_plus;		/* and if the external rows are included */
  int local_nnz;		/* number of nonzero matrix entries that
				 * are owned by this processor */
  int local_nnz_plus;		/* and if the external rows are included */

  int global_order;		/* order of the global system */
  int global_order_plus;	/* and if the external rows are overincluded */
  int global_nnz;		/* a sum of the number of nonzero matrix 
				 * entries owned by each processor */
  int global_nnz_plus;		/* a sum that overincludes the external rows */

  char		stringer[80];	/* holding format of num linear solve itns */
  char		stringer_AC[80];/* holding format of num AC linear solve itns */

  dbl		a_start;	/* mark start of assembly */
  dbl		a_end;		/* mark end of assembly */

  char		ctod[80];	/* hold current time of day */

  dbl		s_start;	/* mark start of solve */
  dbl		s_end;		/* mark end of solve */

  /*
   * With the advent of the Benner's frontal solver it is more difficult to
   * profile the CPU time used by the assembly and by the solver since they
   * are more closely intertwined by the frontal solver calling element level
   * assembly.
   *
   * As some sop toward ameliorating this situation, count up the total
   * CPU time for both assembly and solving here and then access accumulated
   * totals for just assembly that get suitably initialized and incremented 
   * in matrix_fill().
   */

  extern double mm_fill_total;

  double asmslv_start;
  double asmslv_end;

  double asmslv_time;
  double slv_time;

  int           iAC, jAC;
  int           num_unk_g, num_unk_y;
  dbl           *res_p, *res_m;
  dbl           *gAC, *hAC, *tAC, *yAC;
  dbl           **bAC=NULL, **cAC=NULL, **dAC=NULL, **sAC=NULL, **wAC=NULL;
  dbl           *tempAC;

  int           iiAC, imaxAC=0;
  int           *ordAC=NULL;
  dbl           bigAC, dumAC, sumAC;


  /* frontal solver parameters */
  int zero;
  int mf_resolve;
  dbl smallpiv;
  dbl singpiv;
  int iautopiv;
  int iscale;   /* you will have to turn this off for resolves */
  dbl scaling_max;

  dbl           ac_start=0;       /* mark start of AC assembly */
  dbl           ac_end=0;         /* mark end of AC assembly */

  dbl           sc_start=0;       /* mark start of AC solve */
  dbl           sc_end=0;         /* mark end of AC solve */


  double param_val;
  int sens_vec_ct;
  char sens_caller[40];    /* string containing caller of soln_sens */

  int	linear_solver_blk;	/* count calls to AZ_solve() */
  int	linear_solver_itns;	/* count cumulative linearsolver iterations */
  int   total_ls_its = 0;       /* linear solver iteration counter */
  int	num_linear_solve_blks;	/* one pass for now */
  int	matrix_solved;		/* boolean */
  dbl   gamma, beta;            /* copies of Newmark-beta time integration
				   parameters */
  int alc_with_acs = FALSE;     /* Flag to handle arc length eqn as an AC   */
  dbl equation_ALC, delta_y_ALC = 0.0; /* Arc length algorithm parameters */
  struct con_struct *con = con_ptr;
  struct Level_Set_Data *ls_old;
  
  /* Had to add these for newmark-beta updates based on material */
  UMI_LIST_STRUCT *curr_mat_list;
  NODE_INFO_STRUCT *node_ptr;
  int num_mat, imat, mat_index, b; 

#ifdef DEBUG_MMH
  int inode, i_Var_Desc, i_offset, idof_eqn, idof_var;
  dbl abs_row_sum, row_sum;
  VARIABLE_DESCRIPTION_STRUCT *vd_eqn, *vd_var;
#endif /* DEBUG_MMH */

  /*
   * Begin executable statements...
   */

  sens_caller[0]='\0';
  return_value = 0;		/* Set the return value to failure
				 * until convergence is achieved */

  /*
   * INITIALIZE
   */

  num_unk_r = num_unk_x = num_unk_g = num_unk_y = 0; 

  memset(Norm, 0, 3*5 * sizeof(double));
  memset(Norm_r, 0, 3*2 * sizeof(double));

  if (Debug_Flag) {
    DPRINTF(stderr, "%s: max Newton itns = %d\n", 
	    yo, Max_Newton_Steps);
    DPRINTF(stderr, "%s: convergence tol = %.1e %.1e \n",
	    yo, Epsilon[0], Epsilon[2]);
  }

  /*
   * The number of nonzero matrix entries that this processor owns.
   * External rows are not counted, though ija[] does stretch out to 
   * include them too for the parallel case. In the parallel case,
   * watch out to use the bigger ija[] for assembly purposes, but the
   * smaller one for Aztec (after processing via hide_external()).
   */
  numProcUnknowns = NumUnknowns + NumExtUnknowns;
      if (strcmp(Matrix_Format, "msr") == 0) 
	{
  local_order      = ams->npn;
  local_order_plus = ams->npn_plus;
  local_nnz_plus   = ams->nnz_plus;
  local_nnz        = ams->nnz;
  canine_chaos(local_order, local_order_plus, local_nnz, local_nnz_plus,
	       &global_order, &global_order_plus, 
	       &global_nnz, &global_nnz_plus);

  /*
   * Setup some legacy variables.
   */

  NZeros       = local_nnz;
  GNZeros      = global_nnz;
  GNumUnknowns = global_order;

  if (Debug_Flag) {
    DPRINTF(stderr, "%s: NumUnknowns  = %d\n", yo, NumUnknowns);
    DPRINTF(stderr, "%s: NZeros       = %d\n", yo, NZeros);
    DPRINTF(stderr, "%s: GNZeros      = %d\n", yo, GNZeros);
    DPRINTF(stderr, "%s: GNumUnknowns = %d\n", yo, GNumUnknowns);
  }      

  /*
   *  matrix_stats (a, ija, NumUnknowns, &NZeros, &GNZeros, &GNumUnknowns);
   */
#ifdef DEBUG
  fprintf(stderr, "P_%d: lo=%d, lo+=%d, lnnz=%d, lnnz+=%d\n", ProcID,
	  local_order, local_order_plus, local_nnz, local_nnz_plus);
  fprintf(stderr, "P_%d: go=%d, go+=%d, gnnz=%d, gnnz+=%d\n", ProcID,
	  global_order, global_order_plus, global_nnz, global_nnz_plus);
#endif /* DEBUG */
	}

  asdv(&delta_x, numProcUnknowns);
  asdv(&res_p, numProcUnknowns);
  asdv(&res_m, numProcUnknowns);

  /*
   * Initialize augmenting condition arrays if needed
   */
  if (nAC > 0)
    {

  /*
   * Set alc_with_acs flag
   * Exclude arc length equation on first step (consistent with LOCA)
   */
      if (loca_in->Cont_Order == 2)
        {
          alc_with_acs = TRUE;
          if (con->private_info.step_num == 0) nAC--;
        }
     
      asdv(&gAC, numProcUnknowns);
      asdv(&hAC, numProcUnknowns);
      asdv(&tAC, numProcUnknowns);
      asdv(&yAC, numProcUnknowns);
      asdv(&tempAC, numProcUnknowns);
    
      bAC = Dmatrix_birth(nAC, numProcUnknowns);
      cAC = Dmatrix_birth(nAC, numProcUnknowns);
      dAC = Dmatrix_birth(nAC, nAC);
      sAC = Dmatrix_birth(nAC, nAC);
      wAC = Dmatrix_birth(nAC, numProcUnknowns);

      ordAC = Ivector_birth(nAC); 
    }


  /*
   * Initial conditions at the beginning of the Newton iteration loop...
   * -> Set the convervence flag to false
   */
  *converged = FALSE;
  inewton    = 0;
  if(Max_Newton_Steps <= 0) *converged = TRUE;

  if (Linear_Solver == FRONT) {
    init_vec_value(scale, 1.0, numProcUnknowns);
  }

  /*
   * EDW: LOCA, when used, controls UMF_system_id as it calls the solver
   * in other places as well.
   */

  if (con_ptr != NULL) UMF_system_id = LOCA_UMF_ID;

  if (Time_Jacobian_Reformation_stride > 1)
    {
      if(nt == *time_step_reform  || nt == 0)
	{
	  /* here we are simply fooling the tolerance checker to 
	     reform based on iteration number or time step number */
	  Norm_below_tolerance = FALSE;
	  Rate_above_tolerance = FALSE;
	  init_vec_value (scale, 1.0, numProcUnknowns);

	  if (nt !=0) 
	    {
	      *time_step_reform += Time_Jacobian_Reformation_stride;
	    }
	}
      else
	{
	  Norm_below_tolerance = TRUE;
	  Rate_above_tolerance = TRUE;
	}
    }
  else
    {
      Norm_below_tolerance = FALSE;
      Rate_above_tolerance = FALSE;
    }

  Norm_old             = 1.e+30;
  Norm_new             = 1.e+30;
  step_reform          = Newt_Jacobian_Reformation_stride;
  
  /*
   * Make sure every processor is "finished commenting" about the preliminary
   * problem setup - keep the iteration free of clutter caused by buffered
   * stdouts and stderrs from multiple processors...
   */
  fflush(stdout);
  fflush(stderr);
#ifdef PARALLEL  
  (void) MPI_Barrier(MPI_COMM_WORLD);
#endif /* PARALLEL */
  fflush(stdout);
  fflush(stderr);

  if ( TimeIntegration == STEADY )
    {

      DPRINTF(stderr, "\n\n");
      DPRINTF(stderr, 
	      "               R e s i d u a l         C o r r e c t i o n\n");
    }
  else
    {

      DPRINTF(stderr, 
"\n    N e w t o n  C o n v e r g e n c e  - I m p l i c i t   T i m e   S t e p\n");
    }

  DPRINTF(stderr, 
"\n  ToD    itn   L_oo    L_1     L_2     L_oo    L_1     L_2   lis  asm/slv (sec)\n");
  DPRINTF(stderr, 
"-------- --- ------- ------- ------- ------- ------- ------- --- ---------------\n");

  /*********************************************************************************
   *
   *                         Top of the Newton Iteration Loop
   *
   *********************************************************************************/
  while (( !(*converged)) && (inewton < Max_Newton_Steps))
    {
      init_vec_value(resid_vector, 0.0, numProcUnknowns);
      init_vec_value(delta_x, 0.0, numProcUnknowns);
      /* Zero matrix values */
      if (strcmp(Matrix_Format, "epetra") == 0) {
        EpetraPutScalarRowMatrix(ams->RowMatrix, 0.0);
      } else {
        init_vec_value(a, 0.0, ams->nnz);
      }
      get_time(ctod);

      /*
       * Mark the CPU time for combined assembly and solve purposes...
       */

      asmslv_start = ut(); asmslv_end = asmslv_start;

      log_msg("%s: Newton iteration %d", yo, inewton);

      if ( inewton < 10 )
	{
	  DPRINTF(stderr,"%s [%d] ", ctod, inewton );
	}
      else if ( inewton < 100 )
	{
	  DPRINTF(stderr,"%s %d] ", ctod, inewton );
	}
      else
	{
	  DPRINTF(stderr,"%s %d ", ctod, inewton );	  
	}
      
      /*
       * If doing continuation in parallel, restore external matrix rows here.
       */
      if ( Num_Proc > 1 && strcmp( Matrix_Format, "msr" ) == 0 && dofs_hidden )
	{
          show_external(num_universe_dofs,
                        (num_universe_dofs-num_external_dofs),
                        ija, ija_save, a);
	}

      /* For Overlap AC algorithm, reset kinematic AC residuals here */
      if (Do_Overlap && nAC > 0)
        {
          err = assign_overlap_acs( x, exo );
          if ( err == -1 )
            {
              /* error can be caused by neg_elem_volume or from insufficient AC's
               * check for neg_elem_volume and if so, return, otherwise must abort
               */
              check_for_neg_elem_volume(augc[nAC-1].solid_eb+1,
                                        x, resid_vector,
                                        x_old, x_older, xdot, xdot_old, x_update,
                                        &delta_t, &theta,
                                        &time_value, exo );
              if (neg_elem_volume)
                {
                  return_value = -1;
                  goto free_and_clear;
                }
              else
                {
                  EH(-1, "Insufficient number of AC's set aside for overlap");
                }
            }
          for (iAC=0; iAC<nAC; iAC++) augc[iAC].lm_resid = 0.0;
        }
	  
	  if( pfd != NULL )
	  {
		  if( pfd->jac_info != NULL )
		  { 
			  pfd->Constraint_Integral = 0.0;
			  init_vec_value(pfd->jac_info->d_pf_lm, 0.0, numProcUnknowns);
			  init_vec_value(pfd->jac_info->d_lm_pf, 0.0, numProcUnknowns);
		  }
	  }


      /* get global element size and velocity norm if needed for PSPG or Cont_GLS */
	  if((PSPG && Num_Var_In_Type[PRESSURE]) || (Cont_GLS && Num_Var_In_Type[VELOCITY1]))
	  {
          h_elem_avg = global_h_elem_siz(x, x_old, xdot, resid_vector, exo, dpi);
		  U_norm     = global_velocity_norm(x, exo, dpi);
	  }
      else
	  {
		  h_elem_avg = 0.;
		  U_norm     = 0.;
	  }
	  
      if (Debug_Flag < 0 && Debug_Flag != -4 && 
          (Debug_Flag != -5 || inewton >= Max_Newton_Steps-1) )
	{
	  /* Former block 0 in mm_fill.c. Here is some initialization */
	  num_total_nodes = dpi->num_universe_nodes;

	  /*
	   * NORMAL, TANGENT and OTHER Vectors required for ROTATION are calculated
	   * ahead of time so we don't run into anomolous behavior due to neclaced 
	   * elements, junction points, . . .
	   */

	  if (Num_ROT > 0) calculate_all_rotation_vectors(exo, x);
	  	  else if ( Use_2D_Rotation_Vectors == TRUE ) calculate_2D_rotation_vectors(exo,x);

	  numerical_jacobian(ams, x, resid_vector, delta_t, theta, 
			     x_old, x_older, xdot, xdot_old,x_update,
			     num_total_nodes, First_Elem_Side_BC_Array, 
			     Debug_Flag, time_value, exo, dpi,
			     &h_elem_avg, &U_norm);

	  DPRINTF(stderr,"%s: numerical Jacobian done....\n", yo);
	  P0PRINTF("\n-done\n\n");
	  exit(0);
	}
      else
	{

          if (!Norm_below_tolerance || !Rate_above_tolerance)
	    {
	      init_vec_value (resid_vector, 0.0, numProcUnknowns);
	      init_vec_value (a, 0.0, ( NZeros + 1 ) );
	      af->Assemble_Residual = TRUE;
	      af->Assemble_Jacobian = TRUE;
	      af->Assemble_LSA_Jacobian_Matrix = FALSE;
	      af->Assemble_LSA_Mass_Matrix = FALSE;
	    }
	  else
	    {
	      init_vec_value(resid_vector, 0.0, numProcUnknowns);
	      af->Assemble_Residual = TRUE;
	      af->Assemble_Jacobian = FALSE;
	      af->Assemble_LSA_Jacobian_Matrix = FALSE;
	      af->Assemble_LSA_Mass_Matrix = FALSE;
	    }
	  a_start = ut(); a_end = a_start;

	  /* Former block 0 in mm_fill.c. Here is some initialization */
	  num_total_nodes = dpi->num_universe_nodes;

          /* If using volume change metric for element quality, reset here */
          if (nEQM>0 && eqm->do_vol && af->Assemble_Residual)
            {
              eqm->vol_sum = 0.0;
              eqm->vol_low = 9999.9;
              eqm->vol_count = 0;
            }

	  /*
	   * NORMAL, TANGENT and OTHER Vectors required for ROTATION are calculated
	   * ahead of time so we don't run into anomolous behavior due to neclaced 
	   * elements, junction points, . . .
	   */
	  if (Num_ROT > 0) calculate_all_rotation_vectors(exo, x);
	  else  if ( Use_2D_Rotation_Vectors == TRUE ) calculate_2D_rotation_vectors(exo,x);

	  /* Initialize volume constraint, not the most efficient way. */

	  numProcUnknowns = NumUnknowns + NumExtUnknowns;
	  if (nAC > 0) { 

	    for (iAC = 0;iAC < nAC;iAC++) {
	      init_vec_value(augc[iAC].d_evol_dx, 0.0, numProcUnknowns);
	      init_vec_value(augc[iAC].d_lsvel_dx, 0.0, numProcUnknowns);
	      init_vec_value(augc[iAC].d_lsvol_dx, 0.0, numProcUnknowns);
	      augc[iAC].evol = 0.;
	      augc[iAC].lsvel = 0.;
	      augc[iAC].lsvol = 0.;
	    }
	  }

          /* Exchange dof before matrix fill so parallel information
             is properly communicated */
          exchange_dof(cx,dpi, x);

	  if (Linear_Solver == FRONT)
	    {
	      zero	  = 0;
	      mf_resolve  = 0;
	      smallpiv	  = 1.e-3;
	      singpiv	  = 1.e-14;
	      iautopiv	  = 1;
	      iscale	  = 1;   /* you will have to turn this off for resolves */
              scaling_max = 1.;

	      if (!Norm_below_tolerance || !Rate_above_tolerance)
		{
		  mf_resolve = zero;
		  init_vec_value(scale, 1.0, numProcUnknowns);
		}
	      else 
		{
		  /*
		   * NB: Needs to be changed to 1 as soon as Bob provides
		   *     scale vector.  Change to one.  Works now
		   *     but cannot be done with row-sum-scalling.
		   */
		  mf_resolve = 1;
		  /* 
		   *  now just get the residuals.  af-> params set above
		   */
		  err = matrix_fill_full(ams, x, resid_vector, 
					 x_old, x_older, xdot, xdot_old, x_update,
					 &delta_t, &theta, First_Elem_Side_BC_Array, 
					 &time_value, exo, dpi, &num_total_nodes,
					 &h_elem_avg, &U_norm, NULL);
		  a_end = ut();
		}
	
	      if (Num_Proc > 1) EH(-1, "Whoa.  No front allowed with nproc>1");  
#ifdef HAVE_FRONT
		  err = mf_solve_lineqn(&mf_resolve,
								resid_vector,
								1,
								fss->ncod,
								fss->bc,
								&smallpiv,
								&singpiv,
								&iautopiv,
								&iscale, 
								matrix_fill,
								delta_x,
	/* This list of args */     &scaling_max,
	/* below matrix_fill */     scale,
	/* pointer is the arg*/     ams,
	/* list for matrix_fill */  x,
	/* If you change that*/     resid_vector,
	/* arglist, you must */     x_old,
	/* change the frontal */    x_older,
	/* solver.            */    xdot,
								xdot_old,
								x_update,
								&delta_t,
								&theta,
								First_Elem_Side_BC_Array,
								&time_value,
								exo,
								dpi,
								&num_total_nodes,
								&h_elem_avg,
								&U_norm);
	      /*
	       * Free memory allocated above
	       */
	      global_qp_storage_destroy();

	      if (neg_elem_volume) err = -1;
	      if (err == -1) {
                return_value = -1;
                goto free_and_clear;
              }


	      /* Our friend Bob B. doesn't leaves resid vector untouched,
		 so we have to scale it with his scaling that he now
		 graciously supplies. */
	        for(i=0; i< NumUnknowns; i++) resid_vector[i] /= scale[i]; 

#else /* HAVE_FRONT */
EH(-1,"version not compiled with frontal solver");
#endif /* HAVE_FRONT */
	      
	      a_end = ut();
	    }
	  else
	    {

	      err = matrix_fill_full(ams, x, resid_vector, 
				     x_old, x_older, xdot, xdot_old, x_update,
				     &delta_t, &theta, 
				     First_Elem_Side_BC_Array, 
				     &time_value, exo, dpi,
				     &num_total_nodes,
				     &h_elem_avg, &U_norm, NULL);
	     
              if( (vn->evssModel == LOG_CONF || vn->evssModel == LOG_CONF_GRADV)
		  && pd->v[POLYMER_STRESS11] && af->Assemble_Jacobian == TRUE)
                {
                  numerical_jacobian_compute_stress(ams, x, resid_vector, delta_t, theta, 
                                     x_old, x_older, xdot, xdot_old,x_update,
                                     num_total_nodes, First_Elem_Side_BC_Array, 
                                     Debug_Flag, time_value, exo, dpi, 
                                     &h_elem_avg, &U_norm);
                }
 
	      a_end = ut();
	      if (err == -1) {
                return_value = -1;
                goto free_and_clear;
              }

	      /* Scale matrix first to get rid of problems with 
	       * penalty parameter. In front option this is done
	       * within the solver
	       */
	      if (!Norm_below_tolerance || !Rate_above_tolerance) {
		row_sum_scaling_scale(ams, resid_vector, scale);
	      } else {
		vector_scaling(NumUnknowns, resid_vector, scale);
	      }
#ifdef DEBUG_MMHX    
              {
                VARIABLE_DESCRIPTION_STRUCT *vd_eqn, *vd_var;
                int inode, i_Var_Desc, i_offset, idof_eqn, idof_var;
	      /* This chunk of code will print out every entry of the
	       * Jacobian matrix. */ 
	      for (i = 0; i < NumUnknowns; i++) {
		vd_eqn = Index_Solution_Inv(i, &inode, &i_Var_Desc,
					    &i_offset, &idof_eqn);
		vd_var = vd_eqn;
		fprintf(stderr, "Eq=%d/%s,Node=%d Var=%d/%s,Node=%d Sens=%g Resid=%g\n",
			i, vd_eqn->Var_Name[idof_eqn], idv[i][2],
                        i, vd_var->Var_Name[idof_eqn], idv[i][2],
                        a[i], resid_vector[i]);
		for (j = ija[i]; j < ija[i+1]; j++) {
		  vd_eqn = Index_Solution_Inv(i, &inode, &i_Var_Desc,
					      &i_offset, &idof_eqn);
		  vd_var = Index_Solution_Inv(ija[j], &inode, &i_Var_Desc,
					      &i_offset, &idof_var);
		  /*if (a[j] != 0.0) {*/
                  if (fabs(a[j]) > 1.e-12) {
		    fprintf(stderr, "Eq=%d/%s,Node=%d Var=%d/%s,Node=%d Sens=%g\n",
                            i, vd_eqn->Var_Name[idof_eqn], idv[i][2],
                            ija[j], vd_var->Var_Name[idof_var], idv[ija[j]][2],
                            a[j]);
		  }
		}
	      }
              }
#endif /* DEBUG_MMHX */

#ifdef DEBUG_MMH

	      /* This chunk of code will print out equation dofs that
	       * have a zero row sum. 
	       */
	      k = 0;
	      for (i = 0; i < NumUnknowns; i++) {
		row_sum = a[i];
		abs_row_sum = fabs(a[i]);
		vd_eqn = Index_Solution_Inv(i, &inode, &i_Var_Desc, 
					    &i_offset, &idof_eqn);
		for (j = ija[i]; j < ija[i+1]; j++) {
		  row_sum += a[j];
		  abs_row_sum += fabs(a[j]);
		}
		if (row_sum == 0.0 || abs_row_sum == 0.0) {
		    fprintf(stderr, 
			    "ZERO ROW SUM: Eq = %d/%s, inode = %d, i_offset = %d, idof_eqn = %d, row_sum = %g, abs_row_sum = %g\n",
			    i, vd_eqn->Var_Name[idof_eqn], inode, i_offset,
			    idof_eqn, row_sum, abs_row_sum);
		}
	      }
#endif /* DEBUG_MMH */
	    }
	 
	  if (err == -1) {
            return_value = -1;
            goto free_and_clear;
          }
	}


      /*
       *
       *   DEAL WITH AUGMENTING CONDITION MATRICES
       *
       */
      
      if (nAC > 0)	
	{
	  MF_Args mf_args;

	  /* OK, copy all the data into the mf_args structure.  A pointer
	     to this guy is sent down to aug cond routines.  Cleans things
	     up a bit and makes it easier to call matrix_fill multiple times. */

	  mf_args.ams = ams;
	  mf_args.x   = x;
	  mf_args.resid = resid_vector;
	  mf_args.x_old = x_old;
	  mf_args.x_older = x_older;
	  mf_args.xdot = xdot;
	  mf_args.xdot_old = xdot_old;
	  mf_args.x_update = x_update;
	  mf_args.delta_t = &delta_t;
	  mf_args.theta_  = &theta;
	  mf_args.first_elem_side_bc = First_Elem_Side_BC_Array;
	  mf_args.time = &time_value;
	  mf_args.exo  = exo;
	  mf_args.dpi  = dpi;
	  mf_args.num_total_nodes = &num_total_nodes;
	  mf_args.h_elem_avg = &h_elem_avg;
	  mf_args.U_norm = &U_norm;
	  mf_args.estifm = NULL;

	ac_start = ut();

	for (iAC = 0; iAC < nAC ; iAC++)
	  {  
	    memset(cAC[iAC],0, sizeof(double)*numProcUnknowns);
	    memset(bAC[iAC],0, sizeof(double)*numProcUnknowns);
	  }
        memset(gAC,0, sizeof(double)*numProcUnknowns);

	for (iAC = 0; iAC < nAC; iAC++)
	  {
	    switch (augc[iAC].Type)
	      {
	      case AC_USERBC:
	      case AC_USERMAT:
		user_aug_cond(iAC,
			      nAC,
			      x_AC,
			      bAC,
			      cAC,
			      dAC,
			      gAC,
			      numProcUnknowns,
			      x_sens_p,
			      cx,
			      &mf_args);
		break;
				
	      case AC_FLUX:
              case AC_FLUX_MAT:
	      case AC_VOLUME:  
	      case AC_LS_VEL:
	      case AC_POSITION:				
		std_aug_cond(iAC,
			     nAC,
			     x_AC,
			     bAC,
			     cAC,
			     dAC,
			     gAC,
			     numProcUnknowns,
			     cx,
			     &mf_args);
		break;
				
	      case AC_OVERLAP:
		/* This case handled below. */
                break;

	      case AC_LGRM:
	      case AC_PF_CONSTRAINT:
		std_lgr_cond(iAC,
			     nAC,
			     x_AC,
			     bAC,
			     cAC,
			     dAC,
			     gAC,
			     resid_vector,
			     scale,
			     numProcUnknowns,
			     cx,
			     &mf_args);
		break;
			  
	      case AC_PERIODIC:
		periodic_bc_cond(iAC,
				 nAC,
				 x_AC,
				 bAC,
				 cAC,
				 dAC,
				 gAC,
				 resid_vector,
				 scale,
				  numProcUnknowns,
				 cx,
				 &mf_args);
		break;

              case AC_ARC_LENGTH:
                alc_aug_cond(iAC,
			     nAC,
			     x_AC,
			     bAC,
			     cAC,
			     dAC,
			     gAC,
			     &equation_ALC,
			     numProcUnknowns,
			     cx,
			     con_ptr,
			     &mf_args);
                break;
				
	      default:
		EH(-1,"Unknown augmenting condition type");
		break;
	      }
	  }
							  
	/*
	 * This function is called just once per iteration to fill in all OVERLAP
	 * type AC constraints for fluid/solid problems with overlapping grids
	 */
        if (augc[nAC-1].Type == AC_OVERLAP)
          {
	    /* as of 3/23/05 this routine must use pfd[0] struct */
	    ls_old = ls;
	    if (pfd->ls[0] != NULL)
	      {
		ls = pfd->ls[0];
		overlap_aug_cond(ija,
				 a,
				 x_AC,
				 gAC,
				 bAC,
				 cAC,
				 dAC,
				 cx,
				 &mf_args);
		ls = ls_old;
	      }
          }

	if (Linear_Solver != FRONT)   /*Must do this UNTIL REB provides scale vector 
					on return from frontal solver */
	  {
	    for (iAC=0;iAC<nAC;iAC++) {
	      for (j=0;j<NumUnknowns;j++) { 
		bAC[iAC][j] /= scale[j]; 
	      }
	    }
	  }

	ac_end = ut(); 

#if 1
        /* row sum scale AC equations */
        row_sum_scaling_scale_AC( cAC, dAC, gAC, nAC );
#endif
              
        Norm[2][0] = Loo_norm_1p(gAC, nAC, &num_unk_g, dofname_g );
        Norm[2][1] = L1_norm_1p (gAC, nAC);
        Norm[2][2] = L2_norm_1p (gAC, nAC);

	}

      /*
       * We already know the resid vector now, so let's print out its norms
       * now instead of after a big long matrix elimination...
       */

      print_damp_factor = FALSE;
      print_visc_sens = FALSE;
      Norm[0][0] = Loo_norm(resid_vector, NumUnknowns, &num_unk_r, dofname_r);
      Norm[0][1] = L1_norm (resid_vector, NumUnknowns);
      Norm[0][2] = L2_norm (resid_vector, NumUnknowns);

      log_msg("%-38s = %23.16e", "residual norm (L_oo)", Norm[0][0]);
      log_msg("%-38s = %23.16e", "residual norm (L_1)", Norm[0][1]);
      log_msg("%-38s = %23.16e", "residual norm (L_2)", Norm[0][2]);

      DPRINTF(stderr, "%7.1e %7.1e %7.1e ",  Norm[0][0], Norm[0][1], Norm[0][2]);
		  
	  if( inewton > 0 && Norm[0][2] < Epsilon[0] && Norm[2][2] < Epsilon[0] )
	  {
#ifdef SKIP_LAST_SOLVE
		*converged = Epsilon[2] > 1.0 ? TRUE : FALSE ;
#endif
	   }
      
#ifdef DEBUG_NORM
      if (fabs(resid_vector[num_unk_r]) == fabs(Norm[0][0])) {
	printf("P_%d: dofname[%d] = ", ProcID, num_unk_r);
	if (dofname) printf("%s",  dofname[num_unk_r]);
	else         printf(" (unk)");
	printf(", resid = %g\n", resid_vector[num_unk_r]);
      }
#endif /* DEBUG_NORM */

      /*
       * Before starting the solve of the linear system, fix up the matrix
       * to exclude external rows. However, we'll save all the column name 
       * values so we can reincorporate them back in before the next assembly 
       * step.
       */
      if (Num_Proc > 1 && strcmp( Matrix_Format, "msr" ) == 0 ) {
	hide_external(num_universe_dofs, NumUnknowns, ija, ija_save, a);
	dofs_hidden = TRUE;
#ifdef DEBUG
	print_array(ija, ija[ija[0]-1], "ija_diet", type_int, ProcID);
#endif /* DEBUG */
      }

#ifdef DEBUG_JACOBIAN
      if (inewton < 1) {
	if (strcmp(Matrix_Format, "msr") == 0) {
	  print_msr_matrix(num_internal_dofs + num_boundary_dofs,
			   ija, a, x);
	  print_array(ija, ija[ija[0]-1], "ija", type_int, ProcID);
	} else {
	  print_vbr_matrix(ams, exo, dpi, Num_Unknowns_Node);
	}
      }
#endif /* DEBUG_JACOBIAN */
      /*
       *       DUMP THE MATRIX if requested to do so
       */
#ifdef MATRIX_DUMP
      if (strcmp(Matrix_Format, "msr") == 0) {
	matrix_dump_msr(ams, exo, dpi, x);
      } else if (strcmp(Matrix_Format, "vbr") == 0) {
        matrix_dump_vbr(ams, exo, dpi, x);
      } else if (strcmp(Matrix_Format, "front") == 0){
	if (ams->Number_Jac_Dump != 0) {
	  WH(-1, "Matrix dump requested, but not supported for frontal solver");
	}
      }
#endif /* MATRIX_DUMP */
      /*************************************************************************
       *             SOLVE THE LINEAR SYSTEM
       *************************************************************************/
      s_start = ut(); s_end = s_start;
	   
	  if( Linear_Solver != FRONT && *converged ) goto skip_solve;
	   
      switch (Linear_Solver)
      {
      case UMFPACK2:
      case UMFPACK2F:
	  if (strcmp(Matrix_Format, "msr"))
	      EH(-1,"ERROR: umfpack solver needs msr matrix format");

          if(!Norm_below_tolerance || !Rate_above_tolerance)
	      Factor_Flag = 1;
	  else
	      Factor_Flag = 3;

	  if (first_linear_solver_call)
	  {
	    Factor_Flag = 0;
	    UMF_system_id = -1;
	  }

	  /* Force refactorization if UMFPACK2F */
	  if (Linear_Solver == UMFPACK2F) {
	    Factor_Flag = 0;
	  }
	  matr_form = 1;

	  UMF_system_id = SL_UMF(UMF_system_id,
				 &first_linear_solver_call,
				 &Factor_Flag, &matr_form,
				 &NumUnknowns, &NZeros, &ija[0],
				 &ija[0], &a[0], &resid_vector[0],
				 &delta_x[0]);

	  first_linear_solver_call = FALSE;

          if(!Norm_below_tolerance || !Rate_above_tolerance)
	      Factor_Flag = 1;
	  else
	      Factor_Flag = 3;

          LOCA_UMF_ID = UMF_system_id;
	  strcpy(stringer, " 1 ");
	  break;

      case SPARSE13a:
	  if (strcmp(Matrix_Format, "msr")) {
	    EH(-1,"ERROR: lu solver needs msr matrix format");
	  }
	  dcopy1(NumUnknowns, resid_vector, delta_x);
	  if (!Norm_below_tolerance || !Rate_above_tolerance) {
	    lu (NumUnknowns, NumExtUnknowns, NZeros, 
		a, ija, delta_x, (first_linear_solver_call?1:2));
	    first_linear_solver_call = FALSE;
	  } else  {
	    lu (NumUnknowns, NumExtUnknowns, NZeros, 
		a, ija, delta_x, 3);
	    first_linear_solver_call = FALSE;
	  }
	  /* 
	     * Note that sl_lu has static variables to keep track of
	     * first call or not.
	     */
	  strcpy(stringer, " 1 ");
	  break;

      case AZTEC:
	  /*
	   * Initialization is now performed up in
	   * solve_problem() in rf_solve.c, not here in the
	   * midst of the Newton iteration.
	   */
	  if (first_linear_solver_call) {
	    ams->options[AZ_pre_calc] = AZ_calc;
	  } else {
	    if (strcmp(Matrix_Factorization_Reuse, "calc") == 0) {
	      /*
	       * Gonna start from scratch even though I've cooked a
	       * preconditioner in the kitchen all day? Well, then
	       * you won't need the leftover pieces from all my
	       * hard preparation last time around.
		 */

	      AZ_free_memory(ams->data_org[AZ_name]); 

	      ams->options[AZ_pre_calc] = AZ_calc;

	    }
	    else if ( strcmp(Matrix_Factorization_Reuse, "recalc") == 0 )
	    {
	      ams->options[AZ_pre_calc] = AZ_recalc;
	    }
	    else if ( strcmp(Matrix_Factorization_Reuse, "reuse") == 0 )
	    {
	      ams->options[AZ_pre_calc] = AZ_reuse;
	    }
	    else
	    {
	      EH(-1, "Unknown factorization reuse specification.");
	    }
	  }

	  linear_solver_blk     = 0; /* count calls to AZ_solve() */
	  num_linear_solve_blks = 1; /* upper limit to AZ_solve() calls */
	  linear_solver_itns    = 0; /* cumulative number of iterations */
	  matrix_solved         = FALSE; 
	  while ( ( ! matrix_solved                            ) && 
		  ( linear_solver_blk < num_linear_solve_blks  ) ) {
	    /* 
	       * Someday the user may want to do fancy heuristics based
	       * on all kinds of cost functions, artificial intelligence
	       * neural networks, etc.
	       *
	       * For the linear system "Ax=b", we have
	       *    A -- indx, bindx(ija), rpntr, cpntr, bpntr, val(a)
	       *    x -- delta_x, newton correction vector
	       *    b -- resid_vector, newton residual equation vector
	       */
#ifdef DEBUG
	    /*
	      fprintf(stderr, "P_%d: AZ_solve(..data_org[] = %d...)\n", 
		      ProcID, ams->data_org[AZ_matrix_type]);
	      */

	      /*
	       * Dump out ija[]...
	       */
	      
	    print_array(ams->bindx, 
			ams->bindx[num_internal_dofs+num_boundary_dofs],
			"ijA", type_int, ProcID);
#endif /* DEBUG */
	    if(!Norm_below_tolerance || !Rate_above_tolerance) {
	      /* Save old A before Aztec rescales it */
	      if ( save_old_A ) dcopy1(NZeros,ams->val, ams->val_old);
	    } else {
	      /*Recover last A*/
	      if (save_old_A) dcopy1(NZeros,ams->val_old, ams->val);

	    }

	    AZ_solve(delta_x, resid_vector, ams->options, ams->params, 
		     ams->indx, ams->bindx, ams->rpntr, ams->cpntr, 
		     ams->bpntr, ams->val, ams->data_org, ams->status, 
		     ams->proc_config);

	    first_linear_solver_call = FALSE;

	    if ( Debug_Flag > 0 ) {
	      dump_aztec_status(ams->status);
	    }


            why = (int)ams->status[AZ_why];
            aztec_stringer(why, ams->status[AZ_its], &stringer[0]);

	    matrix_solved = ( ams->status[AZ_why] == AZ_normal) ;
	    linear_solver_blk++;
	    linear_solver_itns += ams->status[AZ_its];
	  } 

	  /* Necessary anymore?
	   * 	  if (options[AZ_pre_calc] == AZ_calc) {
	   * 	  FREE the memory used in storing preconditioner info
	   *   - unless using the RE_USE option
	   * 	      AZ_clear(data_org[AZ_name]);
	   * 	    AZ_free_memory(data_org[AZ_name]);
	   * 	  } 
	   */
	  break;	
          	  
      case AMESOS:

        if( strcmp( Matrix_Format,"msr" ) == 0 ) {
          amesos_solve_msr( Amesos_Package, ams, delta_x, resid_vector, 1 );
        } else if ( strcmp( Matrix_Format,"epetra" ) == 0 ) {
          amesos_solve_epetra(Amesos_Package, ams, delta_x, resid_vector);
        } else {
          EH(-1," Sorry, only MSR and Epetra matrix formats are currently supported with the Amesos solver suite\n");
        }
        strcpy(stringer, " 1 ");
        break;

      case AZTECOO:
        if ( strcmp( Matrix_Format,"epetra" ) == 0 ) {
          aztecoo_solve_epetra(ams, delta_x, resid_vector);
          why = (int) ams->status[AZ_why];
          aztec_stringer(why, ams->status[AZ_its], &stringer[0]);
          matrix_solved = (ams->status[AZ_why] == AZ_normal);
        } else {
          EH(-1, "Sorry, only Epetra matrix formats are currently supported with the AztecOO solver suite\n");
        }
        break;

      case STRATIMIKOS:
        if ( strcmp( Matrix_Format,"epetra" ) == 0 ) {
          int iterations;
          int err = stratimikos_solve(ams, delta_x, resid_vector, &iterations, Stratimikos_File);
          if (err) {
	    EH(err, "Error in stratimikos solve");
	    check_parallel_error("Error in solve - stratimikos");
          }
	  if (iterations == -1) {
	    strcpy(stringer, "err");
	  } else {
	    aztec_stringer(AZ_normal, iterations, &stringer[0]);
	  }
        } else {
          EH(-1, "Sorry, only Epetra matrix formats are currently supported with the Stratimikos interface\n");
        }
        break;

      case MA28:
	  /*
	   * sl_ma28 keeps internal static variables to determine whether
	   * it is the first call or not.
	   */
#ifdef HARWELL	  
	  err = cmsr_ma28(NumUnknowns, NZeros, a, ija, 
			  delta_x, resid_vector);
#else /* HARWELL */
	  EH(-1, "That linear solver package is not implemented.");
#endif /* HARWELL */
	  strcpy(stringer, " 1 ");
	  break;

      case FRONT:
	  strcpy(stringer, " fs");
	  break;

      default:
	  EH(-1, "That linear solver package is not implemented.");
	  break;
      }
      s_end = ut();
      /**************************************************************************
       *        END OF LINEAR SYSTEM SOLVE SECTION
       **************************************************************************/
      /* 
       *
       *          SENSITIVITIES FOR AC's
       *
       */

      if (nAC > 0) {
	sc_start = ut();

	/*
	 * LOOP OVER NUMBER OF AUGMENTING CONDITIONS
	 */
	for (iAC = 0;iAC < nAC;iAC++) {

	  switch (Linear_Solver) {
	  case UMFPACK2:
	  case UMFPACK2F:
	      matr_form = 1;

	      /* MMH: I don't believe that a refactorization is EVER
	       * intended here.  However, that was the option selected
	       * when Linear_Solver is UMFPACK2F.  I'm guessing that
	       * although this isn't, in fact, what you want to happen, it
	       * is what was previously done before I consolidated
	       * UMFPACK2 and UMFPACK2F. */
	      if(Linear_Solver == UMFPACK2F)
		  Factor_Flag = 0;
	      else
		  Factor_Flag = 3;

	      if(first_linear_solver_call)
		  EH(-1, "Solving for AC's BEFORE a regular solve");

#ifdef DEBUG_SL_UMF
	      printf("%s: entering SL_UMF for augmenting conditions solve\n", yo); 
	      fflush(stdout);
#endif /* DEBUG_SL_UMF */
	      UMF_system_id = SL_UMF(UMF_system_id,
				     &first_linear_solver_call,
				     &Factor_Flag, &matr_form,
				     &NumUnknowns, &NZeros, &ija[0],
				     &ija[0], &a[0], &bAC[iAC][0],
				     &wAC[iAC][0]);
#ifdef DEBUG_SL_UMF
	      printf("%s: returning from SL_UMF\n", yo); fflush(stdout);
#endif /* DEBUG_SL_UMF */

	      /*  */
	      strcpy(stringer_AC, " 1 ");
	      LOCA_UMF_ID = UMF_system_id;
	      break;

	  case SPARSE13a:
	      dcopy1(NumUnknowns, &bAC[iAC][0], &tAC[0]);
	      lu(NumUnknowns, NumExtUnknowns, NZeros, 
		 a, ija, &tAC[0], 3);
	      dcopy1(NumUnknowns, &tAC[0], &wAC[iAC][0]);
	      strcpy(stringer_AC, " 1 ");
	      break;
		  
	  case AMESOS: 
            if( strcmp( Matrix_Format,"msr" ) == 0 ) {
              amesos_solve_msr( Amesos_Package, ams, &wAC[iAC][0], &bAC[iAC][0], 0 );
            } else if ( strcmp( Matrix_Format,"epetra" ) == 0 ) {
              amesos_solve_epetra(Amesos_Package, ams, &wAC[iAC][0], &bAC[iAC][0]);
            } else {
              EH(-1," Sorry, only MSR and Epetra matrix formats are currently supported with the Amesos solver suite\n");
            }
            strcpy(stringer_AC, " 1 ");
	    break;

	  case AZTEC:
	      /*
	       * Initialization is now performed up in
	       * solve_problem() in rf_solve.c, not here in the
	       * midst of the Newton iteration.
	   */
              ams->options[AZ_pre_calc] =
             (ams->options[AZ_keep_info] ? AZ_reuse : AZ_calc);

	      linear_solver_blk     = 0; /* count calls to AZ_solve() */
	      num_linear_solve_blks = 1; /* upper limit to AZ_solve() calls */
	      linear_solver_itns    = 0; /* cumulative number of iterations */
	      matrix_solved         = FALSE; 
	      while ((! matrix_solved                            ) && 
		     (linear_solver_blk < num_linear_solve_blks  )) {
		/* 
		 * Someday the user may want to do fancy heuristics based
		 * on all kinds of cost functions, artificial intelligence
		 * neural networks, etc.
		 *
		 * For the linear system "Ax=b", we have
		 *    A -- indx, bindx(ija), rpntr, cpntr, bpntr, val(a)
		 *    x -- delta_x, newton correction vector
		 *    b -- resid_vector, newton residual equation vector
		 */
#ifdef DEBUG
		/*
		  fprintf(stderr, "P_%d: AZ_solve(..data_org[] = %d...)\n", 
		  ProcID, ams->data_org[AZ_matrix_type]);
		*/
		
		/*
		 * Dump out ija[]...
		 */
		
		print_array(ams->bindx, 
			    ams->bindx[num_internal_dofs+num_boundary_dofs],
			    "ijA", type_int, ProcID);
#endif /* DEBUG */
		AZ_solve(&wAC[iAC][0], &bAC[iAC][0], ams->options, ams->params, 
			 ams->indx, ams->bindx, ams->rpntr, ams->cpntr, 
			 ams->bpntr, ams->val, ams->data_org, ams->status, 
			 ams->proc_config);

		if ( Debug_Flag > 0 ) {
		  dump_aztec_status(ams->status);
		}


                why = (int)ams->status[AZ_why];
                aztec_stringer(why, ams->status[AZ_its], &stringer_AC[0]);

		matrix_solved = ( ams->status[AZ_why] == AZ_normal) ;
		linear_solver_blk++;
		linear_solver_itns += ams->status[AZ_its];
	      } 

	      /* Necessary anymore?
	       * 	  if (options[AZ_pre_calc] == AZ_calc) {
	       * 	  FREE the memory used in storing preconditioner info
	       *   - unless using the RE_USE option
	       * 	      AZ_clear(data_org[AZ_name]);
	       * 	    AZ_free_memory(data_org[AZ_name]);
	       * 	  } 
	       */

	      break;
	  case MA28:
#ifdef HARWELL    
	      err = cmsr_ma28 (NumUnknowns, NZeros, a, ija, 
			       &wAC[iAC][0], &bAC[iAC][0]);
#else /* HARWELL */
	      EH(-1, "That linear solver package is not implemented.");
#endif /* HARWELL */
	      strcpy(stringer_AC, " 1 ");
	      break;
          case AZTECOO:
            if ( strcmp( Matrix_Format,"epetra" ) == 0 ) {
              aztecoo_solve_epetra(ams, &wAC[iAC][0], &bAC[iAC][0]);
              why = (int) ams->status[AZ_why];
              aztec_stringer(why, ams->status[AZ_its], &stringer_AC[0]);
              matrix_solved = (ams->status[AZ_why] == AZ_normal);
            } else {
              EH(-1, "Sorry, only Epetra matrix formats are currently supported with the AztecOO solver suite\n");
            }
            break;
          case STRATIMIKOS:
            if ( strcmp( Matrix_Format,"epetra" ) == 0 ) {
              int iterations;
              int err = stratimikos_solve(ams, &wAC[iAC][0], &bAC[iAC][0], &iterations, Stratimikos_File);
              EH(err, "Error in stratimikos solve");
	      if (iterations == -1) {
		strcpy(stringer, "err");
	      } else {
		aztec_stringer(AZ_normal, iterations, &stringer[0]);
	      }
            } else {
              EH(-1, "Sorry, only Epetra matrix formats are currently supported with the Stratimikos interface\n");
            }
            break;

	  case FRONT:

	      mf_resolve =1;
              scaling_max = 1.;

	      if (Num_Proc > 1) EH(-1, "Whoa.  No front allowed with nproc>1");
#ifdef HAVE_FRONT
              err = mf_solve_lineqn(&mf_resolve, /* re_solve                 */
                                    bAC[0], /* rhs                           */
                                    1, /* nrhs                               */
                                    fss->ncod, /* nsetbc                      */
                                    fss->bc, /* bcvalue                       */
                                    &smallpiv, /* smallpiv                   */
                                    &singpiv, /* singpiv                     */
                                    &iautopiv, /* iautopiv                   */
				    &iscale, /* iscale                       */
                                    matrix_fill, /* element matrix fill fnc  */
				    tAC, /* lhs                              */
				    &scaling_max, /* scaling max             */
				    scale,
				    ams,
				    x,
				    resid_vector,
				    x_old,
				    x_older,
				    xdot,
                                    xdot_old,
                                    x_update,
                                    &delta_t,
                                    &theta,
                                    First_Elem_Side_BC_Array,
                                    &time_value,
                                    exo,
                                    dpi,
                                    &num_total_nodes,
                                    &h_elem_avg,
                                    &U_norm);
	      /*
	       * Free memory allocated above
	       */
	      global_qp_storage_destroy();

	      if( neg_elem_volume ) err = -1;
	      if (err == -1) {
                return_value = -1;
                goto free_and_clear;
              }

	      dcopy1(NumUnknowns, &tAC[0], &wAC[iAC][0]);
	      strcpy(stringer_AC, " f ");
	      break;
#else
              EH(-1, "Front solver is not enabled.");
              break;
#endif /* HAVE_FRONT */
	  default:
	      EH(-1, "That linear solver package is not implemented.");
	      break;
	  }
	} /* END AC LOOP */

	/**************************************************************************
	 *  END OF AUGMENTED CONDITIONS SECTION
	 **************************************************************************/
	/*
	 *
	 *               SCHUR COMPLEMENT OF J IN [M]
	 *
	 */

	for (iAC=0;iAC<nAC;iAC++) {
	  for (jAC=0;jAC<nAC;jAC++) { 
	    sAC[iAC][jAC] = dot_product(NumUnknowns, &cAC[iAC][0], &wAC[jAC][0]); 
	  }
	}

#ifdef PARALLEL
        if( Num_Proc > 1 ) {
          for( iAC=0; iAC<nAC; iAC++ ) {
	    for (jAC=0;jAC<nAC;jAC++) tempAC[jAC] = sAC[iAC][jAC];
	    MPI_Allreduce( tempAC, sAC[iAC], nAC,
			   MPI_DOUBLE, MPI_SUM, MPI_COMM_WORLD );
	  }
	}
#endif /* PARALLEL */

	for (iAC=0;iAC<nAC;iAC++) {
	  for (jAC=0;jAC<nAC;jAC++) { 
	    sAC[iAC][jAC] = dAC[iAC][jAC]-sAC[iAC][jAC];
	  }
	}

	/*
	 *
	 *    GET UPDATE ON AC's
	 *
	 */
	for (iAC=0;iAC<nAC;iAC++)
	{ tAC[iAC] = dot_product(NumUnknowns, &cAC[iAC][0], &delta_x[0]); }
#ifdef PARALLEL
        if( Num_Proc > 1 )
	{
          for (jAC=0;jAC<nAC;jAC++) tempAC[jAC] = tAC[jAC];
          MPI_Allreduce( tempAC, tAC, nAC,
                         MPI_DOUBLE, MPI_SUM, MPI_COMM_WORLD );
	}
#endif /* PARALLEL */

	v2sum(nAC, &yAC[0], 1.0, &gAC[0], -1.0, &tAC[0]);

	for (iAC=0;iAC<nAC;iAC++) { 
	  ordAC[iAC] = iAC; 
	}
	for (i=0;i<nAC;i++) {
	  bigAC = 0.0;
	  for (j=0;j<nAC;j++) { 
	    if (fabs(sAC[i][j]) > bigAC) {
	      bigAC = fabs(sAC[i][j]); 
	    }
	  }
	  if (bigAC == 0.0) {
	    puts("\n E: AC: sAC Singular matrix.");
            return_value = -1;
            goto free_and_clear;
	  }
	  hAC[i] = 1.0/bigAC; 
	}
	for (j=0;j<nAC;j++) {
	  for (i=0;i<j;i++) {
	    sumAC = sAC[i][j];
	    for (k=0;k<i;k++) {
	      sumAC -= sAC[i][k]*sAC[k][j];
	    }
	    sAC[i][j] = sumAC;
	  }
	  bigAC = 0.0;
	  for (i=j;i<nAC;i++) { 
	    sumAC = sAC[i][j];
	    for (k=0;k<j;k++) { 
	      sumAC -= sAC[i][k]*sAC[k][j]; 
	    }
	    sAC[i][j] = sumAC;
	    dumAC = hAC[i]*fabs(sumAC);
	    if (dumAC >= bigAC) { 
	      bigAC = dumAC;imaxAC = i; 
	    } 
	  }
	  if (j != imaxAC) {
	    for (k=0;k<nAC;k++) { 
	      dumAC = sAC[imaxAC][k];
	      sAC[imaxAC][k] = sAC[j][k];
	      sAC[j][k] = dumAC;
	    }
	    hAC[imaxAC] = hAC[j]; }
	  ordAC[j] = imaxAC;
	  if (sAC[j][j] == 0.0) { 
	    sAC[j][j] = 1.0e-20;
	  }

	  dumAC = 1.0/sAC[j][j];
	  for (i=j+1;i<nAC;i++) {
	    sAC[i][j] *= dumAC;
	  }
	}
	iiAC = -1;
	for (i=0;i<nAC;i++) {
	  k = ordAC[i];sumAC = yAC[k];yAC[k] = yAC[i];
	  if (iiAC != -1) { for (j=iiAC;j<i;j++) { sumAC -= sAC[i][j]*yAC[j]; }}
	  else if (sumAC != 0.0) { iiAC = i; }
	  yAC[i] = sumAC;
	}
	for (i=(nAC-1);i>=0;i--) {
	  sumAC = yAC[i];
	  if (i < (nAC-1)) { for (j=i+1;j<nAC;j++) { sumAC -= sAC[i][j]*yAC[j]; }}
	  yAC[i] = sumAC/sAC[i][i]; 
	}

	/*

	SOLVE FOR REMAINING UPDATES

	*/

	for (i = 0;i < NumUnknowns;i++) {
	  tAC[i] = 0.0;
	  for (iAC = 0;iAC < nAC;iAC++) {
	    tAC[i] += wAC[iAC][i]*yAC[iAC];
	  }
	}
	/**************************************************************************
	 *          END OF SHUR COMPLIMENT SECTION
	 **************************************************************************/
	/*
	 *
	 *   UPDATE GOMA UNKNOWNS DUE TO CHANGES IN AUGMENTED CONDITIONS
	 *
	 */
	for (i = 0;i < NumUnknowns;i++) {
	  delta_x[i] -= tAC[i];
	}
	sc_end = ut();

        /* Set arc length parameter update */
        if (alc_with_acs) delta_y_ALC = yAC[nAC-1];

      } /* END OF if (nAC > 0) */
      /**************************************************************************
       *         END OF AUGMENTED SYSTEM SOLVE SECTION
       **************************************************************************/
      
      Norm[1][0] = Loo_norm(delta_x, NumUnknowns, &num_unk_x, dofname_x);
      Norm[1][1] = L1_norm (delta_x, NumUnknowns);
      Norm[1][2] = L2_norm (delta_x, NumUnknowns);
      Norm_r[0][0] = Loo_norm_r(delta_x, x, NumUnknowns, &num_unk_x,dofname_nr);
      Norm_r[0][1] = L1_norm_r (delta_x, x, NumUnknowns);
      Norm_r[0][2] = L2_norm_r (delta_x, x, NumUnknowns);
      
      if (nAC > 0) {
        Norm[3][0] = Loo_norm_1p(yAC, nAC, &num_unk_y, dofname_y);
        Norm[3][1] = L1_norm_1p (yAC, nAC);
        Norm[3][2] = L2_norm_1p (yAC, nAC);
        Norm_r[1][0] = Loo_norm_r_1p(yAC, x_AC, nAC, &num_unk_y, dofname_ry);
        Norm_r[1][1] = L1_norm_r_1p (yAC, x_AC, nAC);
        Norm_r[1][2] = L2_norm_r_1p (yAC, x_AC, nAC);
      }

      /* Save some norm info for modified Newton stuff */
      
      Norm_old = Norm_new;
      Norm_new = Norm[0][1];

      /* fail if we didn't get a finite solution */
      if (!isfinite(Norm[1][0]) || !isfinite(Norm[1][1]) || !isfinite(Norm[1][2]) ||
          !isfinite(Norm[0][0]) || !isfinite(Norm[0][1]) || !isfinite(Norm[0][2])) {
        return_value = -1;
        goto free_and_clear;
      }
      
      if (modified_newton &&
	  modified_newt_norm_tol != 0. &&
	  convergence_rate_tolerance != 0.) {
	
	/* Compute convergence level and compare with tolerance */
	Norm_below_tolerance = (Norm_new < modified_newt_norm_tol);
	
	/* Compute rate_of_convergence.  Really what we want
	   here is dln(norm)/dnorm   FIGURE IT OUT! */
	/* Rate_above_tolerance = (pow(Norm_old, 1.8) > Norm_new); */
	Rate_above_tolerance = ((log10(Norm_new)/log10(Norm_old)) >
				convergence_rate_tolerance);
      }
      
      if (Newt_Jacobian_Reformation_stride > 1)
	{
          if(inewton == step_reform - 1)
	    {
	      /* here we are simply fooling the tolerance checker to 
		 reform based on iteration number or time step number */
	      Norm_below_tolerance = FALSE;
	      Rate_above_tolerance = FALSE;
	      step_reform += Newt_Jacobian_Reformation_stride;
	    }
	  else
	    {
	       Norm_below_tolerance = TRUE;
	       Rate_above_tolerance = TRUE;
	    }
	}
      else if(Time_Jacobian_Reformation_stride !=1)    
	{
	  /* do nothing different*/
	}


      log_msg("%-38s = %23.16e", "correction norm (L_oo)", Norm[1][0]);
      log_msg("%-38s = %23.16e", "correction norm (L_1)", Norm[1][1]);
      log_msg("%-38s = %23.16e", "correction norm (L_2)", Norm[1][2]);

      asmslv_end = ut();

      if (Write_Intermediate_Solutions || (Iout == 1)) {
      
#define debug_subelement_decomposition 1
#if debug_subelement_decomposition
        if ( ls != NULL && ls->SubElemIntegration ) subelement_mesh_output(x, exo);
#endif
	
	/*
	 * HKM -> should add a few sync() statements here 
	 */
	sync_processors();
        print_sync_start(FALSE);

        print_sync_end(FALSE);
      }

      fflush(NULL);

      /*
       * If the solution is to be written at intermediate stages of the
       * Newton iteration, the new default is to write out the initial
       * guess immediately BEFORE the first Newton iteration. This is
       * Polly's idea and, of course, it's a good one. This way, the
       * Residual you see corresponds to the x that was input, including
       * the initial guess.
       */

      if ( Write_Intermediate_Solutions && Unlimited_Output )
	{
	  error = wr_soln_vec(x, resid_vector, NumUnknowns, inewton);
	  EH (error, "problem from wr_soln_vec");
	}

      if((damp_factor1 <= 1. && damp_factor1 >= 0.) &&
         (damp_factor2 <= 1. && damp_factor2 >= 0.) &&
         (damp_factor3 <= 1. && damp_factor3 >= 0.))
        {
           print_damp_factor = TRUE;
	   if( !Visc_Sens_Copy ) Include_Visc_Sens = FALSE;
           if(Norm[0][0] > custom_tol3)
             {
                damp_factor = damp_factor3;
/*
                DPRINTF(stderr, "\n Invoking Damping factor %f\n", damp_factor3);
*/
             }
           else if(Norm[0][0] > custom_tol2)
             {
                damp_factor = damp_factor2;
/*
                DPRINTF(stderr, "\n Invoking Damping factor %f\n", damp_factor2);
*/
             }
           else if(Norm[0][0] > custom_tol1)
             {
                damp_factor = damp_factor1;
/*
                DPRINTF(stderr, "\n Invoking Damping factor %f\n", damp_factor1);
*/
             }
           else
             {
                damp_factor = 1.00;
/*
                DPRINTF(stderr, " \n Invoking Damping factor %f", damp_factor);
*/
	   	if( !Visc_Sens_Copy ) 
			{
			 Include_Visc_Sens = TRUE;
                         print_visc_sens = TRUE;
/*
                	 DPRINTF(stderr, " Invoking Viscosity Sensitivities");
*/
			}
/*
                DPRINTF(stderr, "\n");
*/
             }
        }
      else
        {
           /*default damping factor case */
           if(damp_factor2 == -1.) damp_factor = damp_factor1; 
	   if( !Visc_Sens_Copy )
		{
		if(Visc_Sens_Factor*inewton < Max_Newton_Steps)
			{ Include_Visc_Sens = FALSE; }
	   	else
			{
			 Include_Visc_Sens = TRUE;
                         print_visc_sens = TRUE;
/*
                	 DPRINTF(stderr, " Invoking Viscosity Sensitivities\n");
*/
			}
		}
        }

      if (damp_factor <= 1.0e-06) { 
	damp_factor = damp_factor1; 
      }
      dcopy1(numProcUnknowns, delta_x, x_update);

      /*
       * For LOCA continuation algorithms, invoke any
       * needed bordering algorithms here.
       * If arc length algorithm has been done as an AC,
       * just get the convergence status.
       */

      if (con_ptr != NULL)
        {
          if (alc_with_acs) continuation_converged = 
	    arc_length_status(con_ptr, equation_ALC,
                              delta_y_ALC, Reltol, Abstol);
	  else continuation_converged = 
	    continuation_hook(x, delta_x, con_ptr, Reltol, Abstol);
        }

      /*******************************************************************
       *
       *   UPDATE GOMA UNKNOWNS
       *
       *******************************************************************/
      for (i = 0; i < NumUnknowns; i++) {
	x[i] -= damp_factor * var_damp[idv[i][0]] * delta_x[i];
      }
      exchange_dof(cx, dpi, x);
      if (pd->TimeIntegration != STEADY) {
	for (i = 0; i < NumUnknowns; i++) {
	  xdot[i] -= damp_factor * var_damp[idv[i][0]] * delta_x[i] * (1.0 + 2 * theta) / delta_t;
	}
        exchange_dof(cx, dpi, xdot);
		
	/* Now go back and correct all those dofs in solid regions undergoing newmark-beta
	 * transient scheme */
	if(tran->solid_inertia)
	  {
	    beta  = tran->newmark_beta;
	    gamma = tran->newmark_gamma;
	    for (i = 0; i < num_total_nodes; i++) 
	      {
		node_ptr = Nodes[i];
		curr_mat_list = &(node_ptr->Mat_List);
		num_mat = curr_mat_list->Length;

		for (imat = 0; imat < num_mat; imat++) 
		  {
		    mat_index= (curr_mat_list->List)[imat];
		    if(pd_glob[mat_index]->MeshMotion == DYNAMIC_LAGRANGIAN) 
		      {
			for (b = 0; b < ei->ielem_dim; b++)
			  {
			    j = Index_Solution(i, R_MESH1 + b, 0, 0 , -1);
			    xdot[j] = (x[j]-x_old[j]) * (gamma/beta) / delta_t
			      +tran->xdbl_dot_old[j]*((1-gamma)-gamma*(1.-2.*beta)/2./beta)*delta_t
			      +xdot_old[j]*(1.-gamma/beta);
		         
			    tran->xdbl_dot[j] = (x[j]-x_old[j])/beta/delta_t/delta_t
			      - xdot_old[j]/beta/delta_t
			      - tran->xdbl_dot_old[j]*(1.-2.*beta)/2./beta;
			  }
		      }
		  }
	      }
	    exchange_dof(cx, dpi, xdot);
	    exchange_dof(cx, dpi, tran->xdbl_dot);
	  }
          
	/* Now go back and correct all those dofs that use XFEM */
	if(xfem != NULL)
	  {
            xfem_correct( num_total_nodes, x, xdot, x_old, xdot_old, delta_x, theta, delta_t );
	    exchange_dof(cx, dpi, x);
	    exchange_dof(cx, dpi, xdot);
	  }
      }


      /* implicit embedded level set surfaces*/
      if ( ls != NULL && ls->Evolution == LS_EVOLVE_SLAVE )
        {
          surf_based_initialization(x, delta_x, xdot, exo, num_total_nodes,
                                    ls->init_surf_list, time_value, theta, delta_t);
          exchange_dof(cx, dpi, x);
          exchange_dof(cx, dpi, xdot);
        }
      if (pfd != NULL)
	{
	  ls_old = ls;
          ls = pfd->ls[0];

          if ( ls->Evolution == LS_EVOLVE_SLAVE )
            {
              surf_based_initialization(x, delta_x, xdot, exo, num_total_nodes,
                                        ls->init_surf_list, time_value, theta, delta_t);
              exchange_dof(cx, dpi, x);
              exchange_dof(cx, dpi, xdot);
            }
          ls = ls_old;
        }

      /*
       *  
       *   UPDATE THE AUGMENTED UNKNOWNS
       *
       */
      if (nAC > 0) {
	if (Debug_Flag > 0) {
	  DPRINTF(stderr, "\n------------------------------\n");
	  DPRINTF(stderr, "Augmenting Conditions:    %4d\n", nAC);
	  DPRINTF(stderr, "Number of extra unknowns: %4d\n\n", nAC);
        }
	for (iAC = 0;iAC < nAC;iAC++) {
	  x_AC[iAC] -= damp_factor * yAC[iAC]; 
      		if (pd->TimeIntegration != STEADY) {
	  		x_AC_dot[iAC] -= damp_factor * yAC[iAC] * 
					(1.0 + 2 * theta) / delta_t;
	  		augc[iAC].tmp2 = x_AC_dot[iAC];
			}
	  update_parameterAC(iAC, x, xdot, x_AC, cx, exo, dpi);
	  augc[iAC].tmp1 = x_AC[iAC];

	  /*
	   * PRINT OUT VALUES OF EXTRA UNKNOWNS 
	   * FROM AUGMENTING CONDITIONS 
	   */
	  if (Debug_Flag > 0) {
	    if (augc[iAC].Type == AC_USERBC) {	      
	      DPRINTF(stderr, "\tBC[%4d] DF[%4d]=% 10.6e Update=% 10.6e\n", 
		      augc[iAC].BCID, augc[iAC].DFID, x_AC[iAC], 
		      damp_factor*yAC[iAC]);	      
	    } else {
              if (augc[iAC].Type == AC_USERMAT || augc[iAC].Type == AC_FLUX_MAT ) {
		DPRINTF(stderr, "\tMT[%4d] MP[%4d]=% 10.6e Update=% 10.6e\n", 
			augc[iAC].MTID, augc[iAC].MPID,
			x_AC[iAC], damp_factor*yAC[iAC]);
	      } else {
		if (augc[iAC].Type == AC_VOLUME) {
		  DPRINTF(stderr,
			  "\tMT[%4d] VC[%4d]=%10.6e Param=%10.6e\n", 
			  augc[iAC].MTID, augc[iAC].VOLID,
			  augc[iAC].evol, x_AC[iAC]);
		} else {
		  if (augc[iAC].Type == AC_FLUX) {
		    DPRINTF(stderr,
			    "\tBC[%4d] DF[%4d]=% 10.6e Update=% 10.6e\n", 
			    augc[iAC].BCID, augc[iAC].DFID,
			    x_AC[iAC], damp_factor*yAC[iAC]);
		  } else {
		    if (augc[iAC].Type == AC_LGRM) {
		      DPRINTF(stderr,
			      "\tAC[%d], Lagrange Multiplier=%10.6e Update=%10.6e\n",
			      iAC, x_AC[iAC], damp_factor*yAC[iAC] );
		    } else {
		      if (augc[iAC].Type == AC_ARC_LENGTH) {
		        DPRINTF(stderr,
			        "\tAC[%d], Arc Length Parameter=%10.6e Update=%10.6e\n",
			        iAC, x_AC[iAC], damp_factor*yAC[iAC] );
                      } else {
                        if (augc[iAC].Type == AC_OVERLAP) {
                          DPRINTF(stderr,
                                  "\tAC[%d], Elem %d Side %d  Dim %d:  LM=%10.6e  Update=%10.6e\n",
                                  iAC, augc[iAC].lm_elem, augc[iAC].lm_side,
                                  augc[iAC].lm_dim, x_AC[iAC], damp_factor*yAC[iAC] );
                        } else {
                          if (augc[iAC].Type == AC_PERIODIC) {
                            DPRINTF(stderr,
                                    "\tAC[%d], Elem %d Side %d  Var %s:  LM=%10.6e  Update=%10.6e\n",
                                    iAC, augc[iAC].lm_elem, augc[iAC].lm_side,
                                    Var_Name[augc[iAC].VAR].name1, x_AC[iAC], damp_factor*yAC[iAC] );
                          } else {
			    if (augc[iAC].Type == AC_POSITION) {
			      DPRINTF(stderr,
				      "\tMT[%4d] XY[%4d]=%10.6e Param=%10.6e\n", 
				      augc[iAC].MTID, augc[iAC].VOLID,
				      augc[iAC].evol, x_AC[iAC]);
			    }
			  }
			}
                      }
		    }
		  } 
		}
	      }
	    }
	  } 
	}
      }

      /*******************************************************************
       *
       * copy out global unknowns if array as been allocated for them 
       *
       *
       *******************************************************************/

       if ( glob_var_vals != NULL )
	 {
	   glob_var_vals[0] = (double) *converged;
	   glob_var_vals[1] = (double) inewton;
	   glob_var_vals[2] = (double) Max_Newton_Steps;
	   if (Norm_new > 0.0 ) {
	     glob_var_vals[3] = (double) (log10(Norm_new)/log10(Norm_old));
	   } else {
	     glob_var_vals[3] = 0.;
	   }
	   total_mesh_volume = 0;

	   for(i=0;nAC > 0 && i<nAC;i++) 
	     {
	       total_mesh_volume += augc[i].evol;
	       glob_var_vals[5 + i ] = x_AC[i];
	     }

	   glob_var_vals[4] = (double) total_mesh_volume;
	 }

      /********************************************************************
       *  CHECK IF CONVERGED
       *   (EDW: Modified to check bordering algorithm convergence
       *         as required by LOCA)
       ********************************************************************/
      
      *converged = ((Norm[0][2] < Epsilon[0] && Norm[2][2] < Epsilon[0]) &&
		    ((Norm_r[0][2] + Norm_r[1][2]) < Epsilon[2]) &&
		    (continuation_converged));

      /********************************************************************
       *
       *    OPTIONALLY, 
       *    WRITE OUT THE INTERMEDIATE SOLUTION AT EACH NEWTON ITERATION
       *
       ********************************************************************/
      
      if (Write_Intermediate_Solutions) {
	if (TimeIntegration == STEADY) {
	  time_value = (double) *nprint+1.;
	}

	/* First nodal vars */
	for (i = 0; i <  rd->TotalNVSolnOutput; i++) {
	  extract_nodal_vec(x, rd->nvtype[i], rd->nvkind[i], 
			    rd->nvmatID[i], gvec, exo, FALSE, time_value);
	  wr_nodal_result_exo(exo, ExoFileOut, gvec, i+1, 
			      *nprint+1, time_value);
	}
	/* Add additional user-specified post processing variables */
	if (rd->TotalNVPostOutput > 0) {
	  post_process_nodal(x, x_sens_p, x_old, xdot, xdot_old, 
			     resid_vector, *nprint+1, &time_value,
			     delta_t, theta, NULL, exo, dpi, rd, ExoFileOut);
	}
	/* Write out time derivatives if requested */
	if (TIME_DERIVATIVES != -1 && (TimeIntegration != STEADY)) {
	  for (i = 0; i < rd->TotalNVSolnOutput; i++) {
	    i_post = rd->TotalNVSolnOutput + rd->TotalNVPostOutput + i;
	    extract_nodal_vec(xdot, rd->nvtype[i_post], rd->nvkind[i_post],
			      rd->nvmatID[i_post], gvec, exo, TRUE, time_value);
	    wr_nodal_result_exo(exo, ExoFileOut, gvec, i_post+1, 
				*nprint+1, time_value);
	  }
	}

	/* Now element vars */
	for (i = 0; i < tev; i++) {
<<<<<<< HEAD
          extract_elem_vec(x, i, rd->evtype[i], gvec_elem, exo,0);
          wr_elem_result_exo(exo, ExoFileOut, gvec_elem, i,
			     *nprint+1, time_value , rd);
	}
	/* Add additional user-specified post processing variables */
=======
          extract_elem_vec(x, i, rd->evtype[i], gvec_elem, exo, 0);
          wr_elem_result_exo(exo, ExoFileOut, gvec_elem, i, *nprint + 1, time_value, rd);
        }
        /* Add additional user-specified post processing variables */
>>>>>>> 6a4659b3
	if (tev_post > 0) {
	  post_process_elem(x, x_old, xdot, xdot_old, resid_vector, tev, 
			    tev_post, gvec_elem, *nprint+1,
			    &time_value, delta_t, exo, dpi, rd);

	  /* Write out time derivatives if requested */
	  if (TIME_DERIVATIVES != -1 && (TimeIntegration != STEADY)) {
	    for (i = 0; i < tev; i++) {
	      i_post = tev_post + i;
<<<<<<< HEAD
              extract_elem_vec(xdot, i_post, rd->evtype[i_post],
                               gvec_elem, exo,0);
	      wr_elem_result_exo(exo, ExoFileOut, gvec_elem, i_post, 
				 *nprint+1, time_value, rd);
	    }
=======
              extract_elem_vec(xdot, i_post, rd->evtype[i_post], gvec_elem, exo, 0);
              wr_elem_result_exo(exo, ExoFileOut, gvec_elem, i_post, *nprint + 1, time_value, rd);
            }
>>>>>>> 6a4659b3
	  }
	}

	/* and global variables.  The case glob_var_vals == NULL is caught in the function */
	wr_global_result_exo( exo, ExoFileOut, *nprint + 1, 5 + nAC, glob_var_vals );

	*nprint=*nprint+1;

      }

      /*
       * Back to normal. Readjust the ija[] pointers to mimic the bloated
       * system for this processor that pretends like it really cares about
       * filling in matrix entries for external degrees of freedom.
       *
       * If we are doing continuation then after convergence one must
       * defer this event until after performing the sensitivity calculation
       */
      if (Num_Proc > 1 && strcmp( Matrix_Format, "msr" ) == 0) 
        {
	  if (*converged && 
	      ((Continuation != ALC_NONE)      ||
	       (nn_post_fluxes_sens > 0) ||
	       (nn_post_data_sens   > 0)    )) break;
          show_external(num_universe_dofs, 
		      (num_universe_dofs-num_external_dofs), 
		      ija, ija_save, a);
	  dofs_hidden = FALSE;
	}
	
skip_solve:

   if(Epsilon[2] > 1)
   {
     if ( !(*converged) || (  Linear_Solver == FRONT ) || inewton == 0 ) {
	   DPRINTF(stderr, "%7.1e %7.1e %7.1e %s ",
			   Norm[1][0], Norm[1][1], Norm[1][2], stringer);
     }
     else {
#ifdef SKIP_LAST_SOLVE
	   DPRINTF(stderr, "%23c %s ",' ', " ns");			
#else
	   DPRINTF(stderr, "%7.1e %7.1e %7.1e %s ",
			   Norm[1][0], Norm[1][1], Norm[1][2], stringer);
#endif
     }
   }
   else
   {
	   DPRINTF(stderr, "%7.1e %7.1e %7.1e %s ",
			   Norm_r[0][0], Norm_r[0][1], Norm_r[0][2], stringer);
   }
	
	
	if ( Linear_Solver != FRONT )
	{
	  DPRINTF(stderr, "%7.1e/%7.1e\n", (a_end-a_start), (s_end-s_start));
	}
      else
	{
	  asmslv_time = ( asmslv_end - asmslv_start );
	  slv_time    = ( asmslv_time - mm_fill_total );
	  DPRINTF(stderr, "%7.1e/%7.1e\n", mm_fill_total, slv_time);
	}
	
	if( Write_Intermediate_Solutions || (Iout == 1 ) ) {
		if (dofname_r[0] != '\0') {
         fprintf(stderr, "L_oo cause: R->(%s)", dofname_r);
	}
	if (dofname_x[0] != '\0') {
         fprintf(stderr, "DelX->(%s)\n", dofname_x);
	}
}

        /* print damping factor and/or viscosity sens message here */
        if (print_damp_factor) DPRINTF(stderr, " Invoking damping factor %f\n", damp_factor);
        if (print_visc_sens) DPRINTF(stderr, " Invoking Viscosity Sensitivities\n");

	if (nAC > 0) {
	DPRINTF(stderr, "          AC ");
	DPRINTF(stderr, "%7.1e %7.1e %7.1e ", Norm[2][0],
			Norm[2][1], Norm[2][2]);
	if(Epsilon[2] > 1) {
	  if ( !(*converged)  || (  Linear_Solver == FRONT ) || inewton == 0	) {
		DPRINTF(stderr, "%7.1e %7.1e %7.1e     ", Norm[3][0], Norm[3][1], Norm[3][2]);
	  }
	else {
#ifdef SKIP_LAST_SOLVE
		DPRINTF(stderr, "%23c %s ",' ', " 0 ");	
#else
		DPRINTF(stderr, "%7.1e %7.1e %7.1e     ", Norm[3][0], Norm[3][1], Norm[3][2]);
#endif
	}	
	} else {
		DPRINTF(stderr, "%7.1e %7.1e %7.1e     ", Norm_r[1][0], 
				Norm_r[1][1], Norm_r[1][2]);
	}
	DPRINTF(stderr, "%7.1e/%7.1e\n", (ac_end-ac_start), (sc_end-sc_start)); 
      }

      inewton++;
      af->Sat_hyst_reevaluate = FALSE; /*only want this true
					 for first iteration*/
    } /* End of loop over newton iterations */

  /**********************************************************************/
  /**********************************************************************
   *
   * This is the end of Newton iteration loop. Either we have converged or
   * we have exceeded the permissable number of Newton iterations.
   * Here we will write out some of the convergence (or lack thereof) info
   * to the exodusII file so that intelligent decisions can be made regarding
   * automated continuation, from an external source like DAKOTA.
   * What we will write in the form of global variables in the exodus II file is
   *    If converged (0 or 1)
   *    if inewton =  Max_Newton_Steps (0 or 1)
   *    Convergence rate at last steps
   *
   *
   **********************************************************************/


  /**  return number of newton iterations  **/
  return_value = inewton;


  if (! *converged) {
    if (Debug_Flag) { 
      DPRINTF(stderr, "\n%s:  Newton iteration FAILED.\n", yo);
    }
  } else {
    if (Debug_Flag) {
      DPRINTF(stderr,
	      "\n%s:  Newton iteration CONVERGED.\n", yo);
    }
  }

/**
  *     Solution vector norms for detecting turning points
  */
      Norm[4][0] = Loo_norm(x, NumUnknowns, &num_unk_x, dofname_x);
      Norm[4][1] = L1_norm (x, NumUnknowns)/((double)NumUnknowns);
      Norm[4][2] = L2_norm (x, NumUnknowns)/sqrt((double)NumUnknowns);

      DPRINTF(stderr, "scaled solution norms  %13.6e %13.6e %13.6e \n", 
	      Norm[4][0], Norm[4][1], Norm[4][2]);

  /*
    * COMPUTE SOLUTION SENSITIVITY TO PARAMETERS AS REQUESTED
    */

  sens_vec_ct=-1;

  /*
   *
   *   FLUX SENSITIVITIES
   *
   */
  if(Linear_Solver == FRONT) {
    ncod = fss->ncod;
    bc   = fss->bc;
  } else {
    mf_resolve = 0;
    ncod = NULL; 
    bc   = NULL;
    smallpiv = 0.;
    singpiv = 0.;
    iautopiv = 0;
    iscale = 0;
    scaling_max = 0.;
  }

  for (i=0;i<nn_post_fluxes_sens;i++) {
    if (pp_fluxes_sens[i]->vector_id > sens_vec_ct) {
      /*
       *
       *	GET SENSITIVITY PARAMETER VALUE
       *
       */
      retrieve_parameterS(&param_val, x, xdot, 
			  pp_fluxes_sens[i]->sens_type,
			  pp_fluxes_sens[i]->sens_id,
			  pp_fluxes_sens[i]->sens_flt,
			  pp_fluxes_sens[i]->sens_flt2,
			  cx, exo, dpi);

      strcat(sens_caller,"Flux Sensitivity");

      err = soln_sens(param_val, x, xdot, delta_t, exo, dpi,
		      cx, res_p, numProcUnknowns, ija, a,
		      x_old, x_older, xdot_old, x_update,
		      delta_t, theta, time_value, num_total_nodes,
		      res_m, 3, matr_form, resid_vector_sens,
		      x_sens,  x_sens_p, scale, ams,
		      first_linear_solver_call,  Norm_below_tolerance,
		      Rate_above_tolerance,
		      pp_fluxes_sens[i]->vector_id,
		      pp_fluxes_sens[i]->sens_type,
		      pp_fluxes_sens[i]->sens_id,
		      pp_fluxes_sens[i]->sens_flt,
		      pp_fluxes_sens[i]->sens_flt2,
		      &mf_resolve, ncod,  bc,  &smallpiv, 
		      &singpiv,  &iautopiv,   &iscale,
		      &scaling_max, &h_elem_avg, &U_norm,
		      UMF_system_id, sens_caller);
      sens_vec_ct++;
    }
  }

  /*
   *
   *    DATA SENSITIVITIES
   *
   */

  for (i=0;i<nn_post_data_sens;i++) {
    if (pp_data_sens[i]->vector_id > sens_vec_ct) {
      /*
       *
       *	GET SENSITIVITY PARAMETER VALUE
       *
       */
      retrieve_parameterS(&param_val, x, xdot,
			  pp_data_sens[i]->sens_type,
			  pp_data_sens[i]->sens_id,
			  pp_data_sens[i]->sens_flt,
			  pp_data_sens[i]->sens_flt2,
			  cx, exo, dpi);

      strcat(sens_caller,"Data Sensitivity");

      err = soln_sens(param_val,
		      x,
		      xdot,
		      delta_s,
		      exo,
		      dpi,
		      cx,
		      res_p,
		      numProcUnknowns,
		      ija,
		      a,
		      x_old,
		      x_older,
		      xdot_old,
		      x_update,
		      delta_t,
		      theta,
		      time_value,
		      num_total_nodes,
		      res_m,
		      3,
		      matr_form,
		      resid_vector_sens,
		      x_sens,
		      x_sens_p,
		      scale,
		      ams,
		      first_linear_solver_call,
		      Norm_below_tolerance,
		      Rate_above_tolerance,
		      pp_data_sens[i]->vector_id,
		      pp_data_sens[i]->sens_type,
		      pp_data_sens[i]->sens_id,
		      pp_data_sens[i]->sens_flt,
		      pp_data_sens[i]->sens_flt2,
		      &mf_resolve, /* frontal solver variables */
		      ncod, 
		      bc, 
		      &smallpiv, 
		      &singpiv, 
		      &iautopiv, 
		      &iscale,
		      &scaling_max, 
		      &h_elem_avg,
		      &U_norm,
		      UMF_system_id,
		      sens_caller );

      sens_vec_ct++;
    }
  }
  /*
   *        OUTPUT DATA TO FILES
   */

/*  only if converged */

if( *converged )
  {

  for (i = 0; i < nn_post_data; i++) {
    err = ns_data_print (pp_data[i], x, exo, time_value, delta_t);
  }
  /*
   *       OUTPUT DATA SENSITIVITY TO FILES
   */

  for (i = 0; i < nn_post_data_sens; i++) {
    err = ns_data_sens_print (pp_data_sens[i], x, x_sens_p, time_value);
  }


  }	/* if converged */

  /**

   COMPUTE SOLUTION SENSITIVITY TO THE CONTINUATION PARAMETER

   **/

   /*

   CHECK IF CONTINUATION PARAMETER IS SAME AS SOLUTION
   SENSITIVITY AND THUS SAVE A CALL
   SAME FOR HUNTING SENSITIVITIES

   */

/*  only if converged */

  if (Continuation > 0  &&  *converged) {

    switch (Continuation) {
    case  ALC_FIRST:

	if(cont->sensvec_id != -1)
	{
	  for(i=0;i<numProcUnknowns;i++)
	  { x_sens[i] = x_sens_p[cont->sensvec_id][i]; }
	}
	else
	{

	  strcat(sens_caller,"First Order Continuation");

	  err = soln_sens(lambda,  /* parameter */
			  x,       /* soln vector */
			  xdot,    /* dxdt */
			  delta_s, /* step */
			  exo,
			  dpi,
			  cx,
			  res_p,
			  numProcUnknowns,
			  ija,
			  a,
			  x_old,
			  x_older,
			  xdot_old,
			  x_update,
			  delta_t,
			  theta,
			  time_value,
			  num_total_nodes,
			  res_m,
			  3,
			  matr_form,
			  resid_vector_sens,
			  x_sens,
			  x_sens_p,
			  scale,
			  ams,
			  first_linear_solver_call,
			  Norm_below_tolerance,
			  Rate_above_tolerance,
			  -1,
			  1,
			  0,
			  0,
			  0,
			  &mf_resolve, /* frontal solver variables */
			  ncod, 
			  bc, 
			  &smallpiv, 
			  &singpiv, 
			  &iautopiv, 
			  &iscale,
			  &scaling_max, 
			  &h_elem_avg,
			  &U_norm,
			  UMF_system_id,
			  sens_caller );
	}
	break;
    case  HUN_FIRST:

	strcat(sens_caller,"First Order Hunting Continuation ");

	err = soln_sens(lambda,  /* parameter */
			x,       /* soln vector */
			xdot,    /* dxdt */
			delta_s, /* step */
			exo,
			dpi,
			cx,
			res_p,
			numProcUnknowns,
			ija,
			a,
			x_old,
			x_older,
			xdot_old,
			x_update,
			delta_t,
			theta,
			time_value,
			num_total_nodes,
			res_m,      
			3,
			matr_form,
			resid_vector_sens,
			x_sens,
			x_sens_p,
			scale, 
			ams,                                                          
			first_linear_solver_call,
			Norm_below_tolerance,                                         
			Rate_above_tolerance,
			-1,
			1,
			0,
			0,
			0,
			&mf_resolve, /* frontal solver variables */
			ncod, 
			bc, 
			&smallpiv, 
			&singpiv, 
			&iautopiv, 
			&iscale,
			&scaling_max, 
			&h_elem_avg,
			&U_norm,
			UMF_system_id,
			sens_caller );
	break; }

    if (Linear_Solver == AZTEC) total_ls_its += err;

  } /* if (Continuation > 0) */

  if (Linear_Solver == AZTEC) ams->status[AZ_its] = total_ls_its;
  LOCA_UMF_ID = UMF_system_id;

free_and_clear:  
/*
 * If using LOCA, there may be another resolve after exiting the
 * nonlinear solver, so defer restoring external matrix rows
 * until the next linear solver call.
 */

  if ( Num_Proc > 1 && strcmp( Matrix_Format, "msr" ) == 0 )
    {
      if (Continuation != LOCA && dofs_hidden)
        {
          show_external(num_universe_dofs,
                        (num_universe_dofs-num_external_dofs),
                        ija, ija_save, a);
          dofs_hidden = FALSE;
        }
    }

  safe_free( (void *) delta_x);
  safe_free( (void *) res_p);
  safe_free( (void *) res_m);

  if (nAC > 0) {
    safe_free( (void *) gAC);
    safe_free( (void *) hAC);
    safe_free( (void *) tAC);
    safe_free( (void *) yAC);
    safe_free( (void *) tempAC);
    
    Dmatrix_death(bAC, nAC, numProcUnknowns);
    Dmatrix_death(cAC, nAC, numProcUnknowns);
    Dmatrix_death(dAC, nAC, nAC);
    Dmatrix_death(sAC, nAC, nAC);
    Dmatrix_death(wAC, nAC, numProcUnknowns);

    Ivector_death(ordAC, nAC);

  /* Restore arc length equation AC at end of first step. */
    if (alc_with_acs && con->private_info.step_num == 0) nAC++;
  }

  return(return_value);
} /* end of solve_nonlinear_problem */
/***********************************************************************/
/***********************************************************************/
/***********************************************************************/
/* L2_norm -- compute L2 norm of a vector scattered across multiple procs */

double 
L2_norm (double *vector, int nloc)
{
  int 		i;
  double 	local_value;
#ifdef PARALLEL
  double	global_value;
#endif /* PARALLEL */

  local_value = 0.;
  for ( i=0;  i<nloc; i++, vector++)
    {
      local_value +=   (*vector)* (*vector);
    }

#ifdef PARALLEL
  MPI_Allreduce(&local_value, &global_value, 1, MPI_DOUBLE, MPI_SUM, 
		MPI_COMM_WORLD);
  local_value = global_value;
#endif /* PARALLEL */

  return(sqrt(local_value));
}
/***********************************************************************/
/***********************************************************************/
/***********************************************************************/

double
L2_norm_diff(double *v1, double *v2, const int nloc)
{
  int 		i;
  double 	local_value = 0.0;
#ifdef PARALLEL
  double	global_value;
#endif /* PARALLEL */

  for(i = 0; i < nloc ; i++, v1++, v2++ )
    {
      local_value += (*v1 - *v2 ) * ( *v1 - *v2 );
    }
#ifdef PARALLEL
  MPI_Allreduce(&local_value, &global_value, 1, MPI_DOUBLE, MPI_SUM, 
		MPI_COMM_WORLD);
  local_value = global_value;
#endif /* PARALLEL */

  return ( sqrt( local_value ) );
}
/* L2_norm -- compute L2 norm of a vector scattered across multiple procs */
/***********************************************************************/
/***********************************************************************/
/***********************************************************************/
/* L2_norm -- relative */

double
L2_norm_r(double *vector, double *vecscal, int nloc)
{
  int           i;
  double        local_value;
#ifdef PARALLEL
  double        global_value;
#endif /* PARALLEL */

  local_value = 0.;
  for ( i=0;  i<nloc; i++, vector++, vecscal++)
    {
      local_value += (*vector)* (*vector) / (1 + (*vecscal) * (*vecscal));
    }

#ifdef PARALLEL
  MPI_Allreduce(&local_value, &global_value, 1, MPI_DOUBLE, MPI_SUM,
                MPI_COMM_WORLD);
  local_value = global_value;
#endif /* PARALLEL */

  return (sqrt(local_value));
}
/* L2_norm -- relative */

/***********************************************************************/
/***********************************************************************/
/***********************************************************************/
/* L1_norm -- compute L1 norm of a vector scattered across multiple procs */

double 
L1_norm (double *vector,
	 int	     nloc)
{
  int 		i;
  double 	local_value;
#ifdef PARALLEL
  double	global_value;
#endif /* PARALLEL */

  local_value = 0.;
  for ( i=0;  i<nloc; i++, vector++)
    {
      local_value +=   fabs(*vector);
    }
#ifdef PARALLEL
  MPI_Allreduce(&local_value, &global_value, 1, MPI_DOUBLE, MPI_SUM, 
		MPI_COMM_WORLD);
  local_value = global_value;
#endif /* PARALLEL */

  return(local_value);
}
/* L1_norm -- compute L1 norm of a vector scattered across multiple procs */

/***********************************************************************/
/***********************************************************************/
/***********************************************************************/
double
L1_norm_r (double *vector, double *vecscal, int nloc)
{
  int           i;
  double        local_value;
#ifdef PARALLEL
  double        global_value;
#endif /* PARALLEL */

  local_value = 0.;
  for (i = 0; i < nloc; i++, vector++, vecscal++)
    {
      local_value += fabs(*vector)/(1 +fabs(*vecscal));
    }
#ifdef PARALLEL
  MPI_Allreduce( &local_value, &global_value, 1, MPI_DOUBLE, MPI_SUM,
                MPI_COMM_WORLD);
  local_value = global_value;
#endif /* PARALLEL */

  return(local_value);
}
/***********************************************************************/
/***********************************************************************/
/***********************************************************************/

double 
Loo_norm (double *vector, int nloc, int *num_unk, char *dofname_x)

    /*******************************************************************
     *  Loo_norm -- compute an Loo norm of a vector scattered 
     *              across multiple procs
     *
     * Input
     * ----------
     *  vector[]   ->  vector whose norm is to be calculated
     *  nloc       ->  local length of vector[] and vecscal[]
     *  dofname_r  ->  previously allocated space -> at least 80 chars
     *
     * Output 
     * ----------
     *  return  -> value of the Loo norm
     *  num_unk -> position in the solution vector of largest component
     *            ( if not on this processor, return -1)
     *  dofname_x->  description of the current unknown
     *            ( if not on this processor, return null string )
     *******************************************************************/
{
  int 		i;
  double local_value = -1.0;
#ifdef PARALLEL
  struct { double d; int i; } in, out;
#endif /* PARALLEL */
  for (i = 0; i < nloc; i++, vector++) {
    if (fabs(*vector) > local_value) {
      local_value = fabs(*vector);
      *num_unk = i;
    }
  }
#ifdef PARALLEL
  in.d        = local_value;
  in.i        = ProcID;
  MPI_Allreduce(&in, &out, 1, MPI_DOUBLE_INT, MPI_MAXLOC, MPI_COMM_WORLD);
  local_value = out.d;
  if (out.i == ProcID) { 
    dofname40(*num_unk, dofname_x);
  } else {
    *num_unk = -1;
    if (dofname_x != NULL ) dofname_x[0] = '\0'; 
  }
#else /* PARALLEL */
  dofname40(*num_unk, dofname_x);
#endif /* PARALLEL */
  return (local_value);
}
/***********************************************************************/
/***********************************************************************/
/***********************************************************************/

double
Loo_norm_r(double *vector, double *vecscal, int nloc, 
           int *num_unk, char *dofname_r)

    /*******************************************************************
     *  Loo_norm_r -- compute a scaled Loo norm of a vector scattered 
     *                across multiple procs
     *
     * Input
     * ----------
     *  vector[]   ->  vector whose norm is to be calculated
     *  vecscal[]  ->  scaled factor for each component of vector[]
     *  nloc       ->  local length of vector[] and vecscal[]
     *  dofname_r  ->  previously allocated space -> at least 80 chars
     *
     * Output 
     * ----------
     *  return  -> value of the scaled Loo norm
     *  num_unk -> position in the solution vector of largest component
     *            ( if not on this processor, return -1)
     *  dofname_x->  description of the current unknown
     *            ( if not on this processor, return null string )
     *******************************************************************/
{
  int           i;
  double        local_value = -1.0E200,  quotient;
#ifdef PARALLEL
  struct { double d; int i; } in, out;
#endif /* PARALLEL */
  for (i = 0; i < nloc; i++, vector++, vecscal++) {
    quotient = fabs(*vector) / (1.0 + fabs(*vecscal));
    if (quotient > local_value) {
      local_value = quotient;
      *num_unk = i;
    }
  }
#ifdef PARALLEL
  in.d        = local_value;
  in.i        = ProcID;
  MPI_Allreduce(&in, &out, 1, MPI_DOUBLE_INT, MPI_MAXLOC, MPI_COMM_WORLD);
  local_value = out.d;
  if (out.i == ProcID) { 
    dofname40(*num_unk, dofname_r);
  } else {
    *num_unk = -1;
    if (dofname_r != NULL ) dofname_r[0] = '\0'; 
  }
#else /* PARALLEL */
  dofname40(*num_unk, dofname_r);
#endif /* PARALLEL */
  return (local_value);
}
/***********************************************************************/
/***********************************************************************/
/***********************************************************************/
/* Loo_norm -- relative */

/* L2_norm_1p  -- compute the L2 norm of a vector on a single processor */
double
L2_norm_1p (double *vector,
	 int nloc)
{
  int 		i;
  double 	local_value;

  local_value = 0.;
  for ( i=0;  i<nloc; i++, vector++)
    {
      local_value +=   (*vector)* (*vector);
    }

  return(sqrt(local_value));
}

/* L2_norm_diff_1p -- compute the change in L2 norm of a vector 
                        on a single processor */
double
L2_norm_diff_1p( double *v1,
	      double *v2,
	      const int nloc )
{
  int 		i;
  double 	local_value = 0.0;

  for(i = 0; i < nloc ; i++, v1++, v2++ )
    {
      local_value += (*v1 - *v2 ) * ( *v1 - *v2 );
    }

  return ( sqrt( local_value ) );
}
/* end L2_norm_diff_1p */


/* L2_norm_r_1p -- compute the L2 norm of a scaled vector on single proc */

double
L2_norm_r_1p(double *vector, double *vecscal, int nloc)
{
  int           i;
  double        local_value;

  local_value = 0.;
  for ( i=0;  i<nloc; i++, vector++, vecscal++)
    {
      local_value += (*vector)* (*vector) / (1 + (*vecscal) * (*vecscal));
    }

  return(sqrt(local_value));
}
/* end L2_norm_1p -- relative */


/* L1_norm_1p -- compute L1 norm of a vector on a single proc */

double 
L1_norm_1p (double *vector,
	 int	     nloc)
{
  int 		i;
  double 	local_value;

  local_value = 0.;
  for ( i=0;  i<nloc; i++, vector++)
    {
      local_value +=   fabs(*vector);
    }

  return(local_value);
}
/* end L1_norm_1p */

/* L1_norm_r_1p -- compute L1 norm of a scaled vector on a single proc */
double
L1_norm_r_1p (double *vector, double *vecscal, int nloc)
{
  int           i;
  double        local_value;

  local_value = 0.;
  for (i = 0; i < nloc; i++, vector++, vecscal++)
    {
      local_value += fabs(*vector)/(1 +fabs(*vecscal));
    }

  return(local_value);
}
/* L1_norm -- relative */


/* Loo_norm_1p -- compute Loo norm of a vector on a single proc */
double 
Loo_norm_1p (double *vector,
	  int nloc,
	  int *num_unk,
          char *dofname_x )
{
  int 		i;
  double 	local_value = -1e30;

  for ( i=0;  i<nloc; i++, vector++)
    {
      if ( fabs(*vector) > local_value )
	{
	  local_value = fabs(*vector);
          *num_unk = i;
	}
    }

  return(local_value);
}
/* end Loo_norm_r_1p */

/* Loo_norm_r_1p -- compute Loo norm of a scaled vector on a single proc */
double
Loo_norm_r_1p(double *vector, double *vecscal, int nloc, 
           int *num_unk, char *dofname_r )
{
  int           i;
  double        local_value;
  double        quotient;

  local_value = -1.e30;

  for (i = 0; i < nloc; i++, vector++, vecscal++)
    {
      quotient = fabs(*vector)/(1 + fabs(*vecscal) );
      if ( quotient > local_value )
        {
          local_value = quotient;
          *num_unk = i;
        }
    }

  return(local_value);
}
/* end Loo_norm_r_1p */
/*
 * print_array() - dump out a list of array components to a procname-based file
 *
 * Example usage:
 *
 *	print_array(x, n, "x", "%g", ProcID);
 *
 *	print_array(ija, nnz, "ija", "%d", ProcID);
 *
 *
 * Created: 1997/10/28 17:26 MST pasacki@sandia.gov
 * Revised:
 */

void
print_array(const void *array, 
	    const int length, 
	    const char *name, 
	    const Edt datatype,
	    const int procid)
{
  int i;
  char filename[MAX_FNL];
  FILE *f;

  sprintf(filename, "%s_%dof%d", name, procid+1, Num_Proc);
  f  = fopen(filename, "a");

#if 0
  fprintf(f, "\n---------------------------------------------------------\n");
#endif

  switch ( datatype )
    {
    case type_int:
      for ( i=0; i<length; i++)
	{
#if 0
	  fprintf(f, "%s[%d] = %d\n", name, i, ((int *)array)[i]);
#endif
	  fprintf(f, "%d %d\n", i, ((int *)array)[i]);
	}
      break;
      
    case type_double:
      for ( i=0; i<length; i++)
	{
#if 0
	  fprintf(f, "%s[%d] = %g\n", name, i, ((double *)array)[i]);
#endif
	  fprintf(f, "%d %23.16e\n", i, ((double *)array)[i]);
	}
      break;
      
    default:
      EH(-1, "Cannot handle that datatype.");
      break;
    }

  fclose(f);
  return;
}

/*******************************************************************
 *     soln_sens.c
 *  computes sensitivity of the solution from the Jacobian matrix
 *	using finite differences
 *******************************************************************/

/*

    SOLVE:

    J dq/dp = - dR/dp

    J: JACOBIAN MATRIX, dR/dq
    q: VECTOR OF GOMA UNKNOWNS
    R: RESIDUAL VECTOR
    p: PARAMETER

*/

static int
soln_sens ( double lambda,  /*  parameter */
	    double x[],	/* soln vector */
	    double xdot[],	/*  dxdt predicted for new time */
	    double delta_s,	/* step */
	    Exo_DB *exo,
	    Dpi *dpi,
	    Comm_Ex *cx,
	    double res_p[],
	    int numProcUnknowns,
	    int ija[],
	    double a[],
	    double x_old[],
	    double x_older[],
	    double xdot_old[],
	    double x_update[],
	    double delta_t,
	    double theta,
	    double time_value,
	    int num_total_nodes,
	    double res_m[],
	    int Factor_Flag,
	    int matr_form,
	    double resid_vector_sens[],
	    double x_sens[],
	    double **x_sens_p,
	    double scale[],
	    struct Aztec_Linear_Solver_System *ams, /* ptrs to
						     * Aztec 
						     * linear
						     * systems
						     */
	    int first_linear_solver_call,
	    int Norm_below_tolerance,
	    int Rate_above_tolerance,
	    int vector_id,
	    int sens_type,
	    int sens_id,
	    int sens_flt,
	    int sens_flt2,
            int *mf_resolve, /* frontal solver variables */
            int *fsncod, 
            double *fsbc, 
            double *smallpiv, 
            double *singpiv, 
            int *iautopiv, 
	    int *iscale,
	    double *scaling_max, 
	    double *ptr_h_elem_avg,
            double *ptr_U_norm,
	    int UMF_system_id,
            char* sens_caller)

{
  double dlambda, lambda_tmp, hunt_val;

  int i,iHC,iAC;
  dbl          a_start;        /* mark start of assembly */
  dbl          a_end;          /* mark end of assembly */
  int       err;

  int	linear_solver_blk;	/* count calls to AZ_solve() */
  int	linear_solver_itns;	/* count cumulative linearsolver iterations */
  int	num_linear_solve_blks;	/* one pass for now */
  int	matrix_solved;		/* boolean */
  char		stringer[80];	/* holding format of num linear solve itns */

  double h_elem_avg = *ptr_h_elem_avg;
  double U_norm = *ptr_U_norm;

  double time_local =0.0;
  double time_global=0.0;

  double fd_factor=FD_FACTOR;	/*  finite difference step */

  /*
  static int first_soln_sens_linear_solver_call = 1;
  */
  /*  static int UMF_system_id = -1; *//* We'll give soln_sens it's own UMF
				  * system space, since it does its own
				  * matrix_fill's. */

  exchange_dof(cx, dpi, x);

  /*
   *
   * GET SENSITIVITY OF RESIDUAL TO NATURAL PARAMETER
   *
   */
	err = 0;
  a_start = ut();

  dlambda = fd_factor*lambda;
  dlambda = (fabs(dlambda) < fd_factor ? fd_factor : dlambda);

  /*
   * GET RESIDUAL SENSITIVITY
   */
  
  lambda_tmp = lambda+dlambda;

	if(vector_id == -1)
	{
	switch (Continuation)
		{
		case ALC_FIRST:
      		update_parameterC(0, lambda_tmp, x, xdot, NULL, delta_s, cx, exo, dpi);
		break;
		case HUN_FIRST:
		for (iHC=0;iHC<nHC;iHC++)
		  {
                   if( hunt[iHC].ramp ==2 )
                    {
                     hunt_val = hunt[iHC].BegParameterValue*
                                pow(hunt[iHC].EndParameterValue/hunt[iHC].BegParameterValue,lambda_tmp);
                    }  
                   else  
                    {
		     hunt_val = hunt[iHC].BegParameterValue + lambda_tmp*
				(hunt[iHC].EndParameterValue - hunt[iHC].BegParameterValue);
                    }
		   update_parameterHC(iHC, hunt_val, x, xdot, NULL, 1.0, cx, exo,dpi);
	           }
		 break;
		}
	}
	else
	{
	  update_parameterS(lambda_tmp, x, xdot, sens_type, sens_id, sens_flt, 
			    sens_flt2,cx, exo, dpi);
	}

  init_vec_value (res_p, 0.0, numProcUnknowns);
  af->Assemble_Residual = TRUE;
  af->Assemble_Jacobian = FALSE;
  af->Assemble_LSA_Jacobian_Matrix = FALSE;
  af->Assemble_LSA_Mass_Matrix = FALSE;
  if(nAC > 0)
    {
     for(iAC=0 ; iAC<nAC ; iAC++)
          {augc[iAC].evol =0.0;}
    }

  err = matrix_fill_full(ams, x, res_p, 
			 x_old, x_older, xdot, xdot_old, x_update, 
			 &delta_t, &theta, 
			 First_Elem_Side_BC_Array, 
			 &time_value, exo, dpi,
			 &num_total_nodes,
			 &h_elem_avg, &U_norm, NULL);
  if (err == -1) return(err);

  lambda_tmp = lambda-dlambda;
	if(vector_id == -1)
	{
	switch (Continuation)
		{
		case ALC_FIRST:
		  update_parameterC(0, lambda_tmp, x, xdot, NULL, delta_s, 
				    cx, exo, dpi);
		break;
		case HUN_FIRST:
		for (iHC=0;iHC<nHC;iHC++)
		  {
                   if(hunt[iHC].ramp == 2)
                     {
                      hunt_val = hunt[iHC].BegParameterValue*
                    pow(hunt[iHC].EndParameterValue/hunt[iHC].BegParameterValue,lambda_tmp);
                     }  
                   else  
                     {
		      hunt_val = hunt[iHC].BegParameterValue + lambda_tmp*
				(hunt[iHC].EndParameterValue - hunt[iHC].BegParameterValue);
                     }
		    update_parameterHC(iHC, hunt_val, x, xdot, NULL, 1.0, cx, exo,dpi);
		  }
		break;
		}
	}
	else
	{
	  update_parameterS(lambda_tmp, x, xdot, sens_type, sens_id, sens_flt,
			    sens_flt2,cx, exo, dpi);
	}

  init_vec_value (res_m, 0.0, numProcUnknowns);
  af->Assemble_Residual = TRUE;
  af->Assemble_Jacobian = FALSE;
  af->Assemble_LSA_Jacobian_Matrix = FALSE;
  af->Assemble_LSA_Mass_Matrix = FALSE;
  if(nAC > 0)
    {
     for(iAC=0 ; iAC<nAC ; iAC++)
          {augc[iAC].evol =0.0;}
    }

  err = matrix_fill_full(ams, x, res_m, 
			 x_old, x_older, xdot, xdot_old, x_update,
			 &delta_t, &theta, 
			 First_Elem_Side_BC_Array, 
			 &time_value, exo, dpi,
			 &num_total_nodes,
			 &h_elem_avg, &U_norm, NULL);
  
  if (err == -1) return(err);

  /*
   * RESET PARAMETERS
   */
  
	if(vector_id == -1)
	{
	switch (Continuation)
		{
		case ALC_FIRST:
		  update_parameterC(0, lambda, x, xdot, NULL, delta_s, cx, exo, dpi);
		break;
		case HUN_FIRST:
		for (iHC=0;iHC<nHC;iHC++)
		  {
                   if( hunt[iHC].ramp == 2 )
                    {
                      hunt_val = hunt[iHC].BegParameterValue*
                      pow(hunt[iHC].EndParameterValue/hunt[iHC].BegParameterValue,lambda);
                    }  

                   else  
                    {
		      hunt_val = hunt[iHC].BegParameterValue + lambda*
		           (hunt[iHC].EndParameterValue - hunt[iHC].BegParameterValue);
                    }
		   update_parameterHC(iHC, hunt_val, x, xdot, NULL, 1.0, cx, exo,dpi);
		  }
		break;
		}
	}
	else
	{
	  update_parameterS(lambda, x, xdot, sens_type, sens_id, sens_flt, 
			sens_flt2, cx, exo, dpi);
	}

  lambda_tmp = 0.5/dlambda;
  v2sum(numProcUnknowns, &resid_vector_sens[0], 
	 lambda_tmp, &res_p[0], 
	-lambda_tmp, &res_m[0]);

  if(vector_id != -1) {
    for(i=0;i<numProcUnknowns;i++) {
      x_sens_p[vector_id+1][i] = resid_vector_sens[i]; 
    }
  }
  /*
   *
   * GET SENSITIVITY OF SOLUTION TO NATURAL PARAMETER
   *
   */
#ifdef MATRIX_DUMP_SENS
      if (strcmp(Matrix_Format, "msr") == 0) {
        matrix_dump_msr(ams, exo, dpi, x);
      } else {
        matrix_dump_vbr(ams, exo, dpi, x);
      }
#endif

  if (Linear_Solver != FRONT) 	
    {
      vector_scaling(NumUnknowns, resid_vector_sens, scale);
    }

  switch (Linear_Solver)
    {
    case UMFPACK2:
    case UMFPACK2F:
      /*  */
      matr_form = 1;

      /* Factor_Flag is always 3 when entering soln_sens, as far as I
       * can tell... */

      /* MMH: I don't believe that a refactorization is EVER intended
       * here.  However, that was the option selected when
       * Linear_Solver is UMFPACK2F.  I'm guessing that although this
       * isn't, in fact, what you want to happen, it is what was
       * previously done before I consolidated UMFPACK2 and
       * UMFPACK2F. */
      if(Linear_Solver == UMFPACK2F)
	Factor_Flag = 0;

      if(first_linear_solver_call)
	EH(-1, "Solving for AC's BEFORE a regular solve");

      /* MMH: I believe that this system will always be the same
       * structure/system as the one used for the regular solve.  This
       * was the behavior before I consolidated the UMFPACK and
       * UMFPACK2F. */

#ifdef DEBUG_SL_UMF
      printf("%s: entering SL_UMF for soln_sens solve\n", y0); fflush(stdout);
#endif
      UMF_system_id = SL_UMF(UMF_system_id,
			     /*
			     &first_soln_sens_linear_solver_call,
			     */
			     &first_linear_solver_call,
			     &Factor_Flag, &matr_form, &NumUnknowns,
			     &NZeros, &ija[0], &ija[0], &a[0],
			     &resid_vector_sens[0], &x_sens[0]);
#ifdef DEBUG_SL_UMF
      printf("%s: returning from SL_UMF\n", y0); fflush(stdout);
#endif
      /*
      first_soln_sens_linear_solver_call = 0;
      */

      strcpy(stringer, " 1 ");
      break;
      
    case SPARSE13a:
      dcopy1(NumUnknowns, resid_vector_sens, x_sens);
	    lu(NumUnknowns, NumExtUnknowns, NZeros, 
	       a, ija, x_sens, 3);
	    first_linear_solver_call = FALSE;
      /* 
       * Note that sl_lu has static variables to keep track of
       * first call or not.
       */
      strcpy(stringer, " 1 ");
      break;
		
    case AMESOS:	
      if( strcmp( Matrix_Format,"msr" ) == 0 ) {
        amesos_solve_msr( Amesos_Package, ams, x_sens, resid_vector_sens, 0 );
      } else if ( strcmp( Matrix_Format,"epetra" ) == 0 ) {
        amesos_solve_epetra(Amesos_Package, ams, x_sens, resid_vector_sens);
      } else {
        EH(-1," Sorry, only MSR and Epetra matrix formats are currently supported with the Amesos solver suite\n");
      }
      strcpy(stringer, " 1 ");
      break;
      break;
      
    case AZTEC:
      /*
       * Initialization is now performed up in
       * solve_problem() in rf_solve.c, not here in the
       * midst of the Newton iteration.
       */
      ams->options[AZ_pre_calc] = AZ_calc;
      
      linear_solver_blk     = 0; /* count calls to AZ_solve() */
      num_linear_solve_blks = 1; /* upper limit to AZ_solve() calls */
      linear_solver_itns    = 0; /* cumulative number of iterations */
      matrix_solved         = FALSE; 
      while ( ( ! matrix_solved                            ) && 
	      ( linear_solver_blk < num_linear_solve_blks  ) )
	    {
	      /* 
	       * Someday the user may want to do fancy heuristics based
	       * on all kinds of cost functions, artificial intelligence
	       * neural networks, etc.
	       *
	       * For the linear system "Ax=b", we have
	       *    A -- indx, bindx(ija), rpntr, cpntr, bpntr, val(a)
	       *    x -- x_sens, newton correction vector
	       *    b -- resid_vector_sens, newton residual equation vector
	       */
#ifdef DEBUG
	      /*
		fprintf(stderr, "P_%d: AZ_solve(..data_org[] = %d...)\n", 
		ProcID, ams->data_org[AZ_matrix_type]);
		*/
	      
	      /*
	       * Dump out ija[]...
	       */
	      
	      print_array(ams->bindx, 
			  ams->bindx[num_internal_dofs+num_boundary_dofs],
			  "ijA", type_int, ProcID);
#endif	      
	      AZ_solve(x_sens, resid_vector_sens, ams->options, ams->params, 
		       ams->indx, ams->bindx, ams->rpntr, ams->cpntr, 
		       ams->bpntr, ams->val, ams->data_org, ams->status, 
		       ams->proc_config);
	      
	      if ( Debug_Flag > 0 )
		{
		  dump_aztec_status(ams->status);
		}
	      
              aztec_stringer( (int)ams->status[AZ_why],
                              ams->status[AZ_its], &stringer[0]);

	      matrix_solved = ( ams->status[AZ_why] == AZ_normal) ;
	      linear_solver_blk++;
	      linear_solver_itns += ams->status[AZ_its];

	    } 

      break;
    case AZTECOO:
      if ( strcmp( Matrix_Format,"epetra" ) == 0 ) {
        aztecoo_solve_epetra(ams, x_sens, resid_vector_sens);
        aztec_stringer((int) ams->status[AZ_why], ams->status[AZ_its], &stringer[0]);
        matrix_solved = (ams->status[AZ_why] == AZ_normal);
      } else {
        EH(-1, "Sorry, only Epetra matrix formats are currently supported with the AztecOO solver suite\n");
      }
      break;

    case STRATIMIKOS:
      if ( strcmp( Matrix_Format,"epetra" ) == 0 ) {
        int iterations;
        int err = stratimikos_solve(ams,  x_sens, resid_vector_sens, &iterations, Stratimikos_File);
        EH(err, "Error in stratimikos solve");
	if (iterations == -1) {
	  strcpy(stringer, "err");
	} else {
	  aztec_stringer(AZ_normal, iterations, &stringer[0]);
	}
      } else {
        EH(-1, "Sorry, only Epetra matrix formats are currently supported with the Stratimikos interface\n");
      }
      break;
    case MA28:
      /*
       * sl_ma28 keeps internal static variables to determine whether
       * it is the first call or not.
       */
#ifdef HARWELL	  
      err = cmsr_ma28 (NumUnknowns, NZeros, a, ija, 
		       x_sens, resid_vector_sens);
#endif
#ifndef HARWELL
      EH(-1, "That linear solver package is not implemented.");
#endif
      strcpy(stringer, " 1 ");
      break;
	case FRONT:

	      *mf_resolve =1;
              *scaling_max = 1.;

	      if (Num_Proc > 1) EH(-1, "Whoa.  No front allowed with nproc>1");
#ifdef HAVE_FRONT  
              err = mf_solve_lineqn(mf_resolve, /* re_solve                 */
                                    &resid_vector_sens[0], /* rhs            */
                                    1, /* nrhs                               */
                                    fsncod, /* nsetbc                      */
                                    fsbc, /* bcvalue                       */
                                    smallpiv, /* smallpiv                   */
                                    singpiv, /* singpiv                     */
                                    iautopiv, /* iautopiv                   */
				    iscale, /* iscale                       */
                                    matrix_fill, /* element matrix fill fnc  */
				    &x_sens[0], /* lhs                              */
        /* This list of args */     scaling_max, /* scaling max             */
        /* below matrix_fill */     scale,
        /* pointer is the arg*/     ams,
        /* list for matrix_fill */  x,
        /* If you change that*/     &resid_vector_sens[0],
        /* arglist, you must */     x_old,
        /* change the frontal */    x_older,
        /* solver.            */    xdot,
                                    xdot_old,
                                    x_update,
                                    &delta_t,
                                    &theta,
                                    First_Elem_Side_BC_Array,
                                    &time_value,
                                    exo,
                                    dpi,
                                    &num_total_nodes,
                                    &h_elem_avg,
                                    &U_norm);
	      /*
	       * Free memory allocated above
	       */
	      global_qp_storage_destroy();

	      if( neg_elem_volume ) err = -1;
	      if (err == -1) return(err);

	  strcpy(stringer, "1");
#endif
	  break;
    default:
      EH(-1, "That linear solver package is not implemented.");
      break;
    }

  /*
   * GET RIGHT SIGN FOR dx/dlambda;
   * ABOVE WE SOLVED:  J dx/d* = dR/d*
   */

  vchange_sign(numProcUnknowns, &x_sens[0]);

  exchange_dof(cx, dpi, x_sens);

  a_end = ut();

  if(vector_id != -1) {
    for(i=0;i<numProcUnknowns;i++) {
      x_sens_p[vector_id][i] = x_sens[i]; 
    }
  }

  /*
   * DONE
   */

  time_local = a_end - a_start;
#ifdef PARALLEL
  MPI_Allreduce(&time_local, &time_global, 1,
                MPI_DOUBLE, MPI_MAX, MPI_COMM_WORLD);
  time_local = time_global;
#endif
  fflush(stderr);
  sens_caller[ strlen(sens_caller) ] = '\0';
  DPRINTF(stderr,"\n\n%s resolve time:  %7.1e\n", sens_caller, time_local );
  sens_caller[0] = '\0';

	return(err);
} /*   end of routine soln_sens()   */
/* end of file mm_sol_nonlinear.c */<|MERGE_RESOLUTION|>--- conflicted
+++ resolved
@@ -2345,18 +2345,10 @@
 
 	/* Now element vars */
 	for (i = 0; i < tev; i++) {
-<<<<<<< HEAD
-          extract_elem_vec(x, i, rd->evtype[i], gvec_elem, exo,0);
-          wr_elem_result_exo(exo, ExoFileOut, gvec_elem, i,
-			     *nprint+1, time_value , rd);
-	}
-	/* Add additional user-specified post processing variables */
-=======
           extract_elem_vec(x, i, rd->evtype[i], gvec_elem, exo, 0);
           wr_elem_result_exo(exo, ExoFileOut, gvec_elem, i, *nprint + 1, time_value, rd);
         }
         /* Add additional user-specified post processing variables */
->>>>>>> 6a4659b3
 	if (tev_post > 0) {
 	  post_process_elem(x, x_old, xdot, xdot_old, resid_vector, tev, 
 			    tev_post, gvec_elem, *nprint+1,
@@ -2366,17 +2358,9 @@
 	  if (TIME_DERIVATIVES != -1 && (TimeIntegration != STEADY)) {
 	    for (i = 0; i < tev; i++) {
 	      i_post = tev_post + i;
-<<<<<<< HEAD
-              extract_elem_vec(xdot, i_post, rd->evtype[i_post],
-                               gvec_elem, exo,0);
-	      wr_elem_result_exo(exo, ExoFileOut, gvec_elem, i_post, 
-				 *nprint+1, time_value, rd);
-	    }
-=======
               extract_elem_vec(xdot, i_post, rd->evtype[i_post], gvec_elem, exo, 0);
               wr_elem_result_exo(exo, ExoFileOut, gvec_elem, i_post, *nprint + 1, time_value, rd);
             }
->>>>>>> 6a4659b3
 	  }
 	}
 
