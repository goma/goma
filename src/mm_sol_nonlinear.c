--- conflicted
+++ resolved
@@ -367,15 +367,15 @@
                      * 1 -- this is the first LU,
                      * 2 -- >1st LU, similar matrix structure,
                      * 3 -- new rhs, use already factored LU
-  
+
                      UMFPACK USAGE:
-  
+
                      0   : LOAD MATRIX AND ANALYSIS/DECOMPOSITION
                            AND BACK SUBSTITUTION
                      1   : LOAD MATRIX AND DECOMPOSITION USING PAST ANALYSIS
                            AND BACK SUBSTITUTION
                      > 2 : BACK SUBSTITUTION ONLY
-  
+
                      */
 
   int matr_form = 0; /* 1: MSR FORMAT MATRIX FOR UMFPACK DRIVER */
@@ -3088,7 +3088,6 @@
   /*
    * GET RESIDUAL SENSITIVITY
    */
-<<<<<<< HEAD
 
   lambda_tmp = lambda + dlambda;
 
@@ -3099,7 +3098,7 @@
       break;
     case HUN_FIRST:
       for (iHC = 0; iHC < nHC; iHC++) {
-        if (hunt[iHC].ramp == 2) {
+        if (abs(hunt[iHC].ramp) == 2) {
           hunt_val = hunt[iHC].BegParameterValue *
                      pow(hunt[iHC].EndParameterValue / hunt[iHC].BegParameterValue, lambda_tmp);
         } else {
@@ -3115,48 +3114,10 @@
   }
 
   init_vec_value(res_p, 0.0, numProcUnknowns);
-=======
-  
-  lambda_tmp = lambda+dlambda;
-
-	if(vector_id == -1)
-	{
-	switch (Continuation)
-		{
-		case ALC_FIRST:
-      		update_parameterC(0, lambda_tmp, x, xdot, NULL, delta_s, cx, exo, dpi);
-		break;
-		case HUN_FIRST:
-		for (iHC=0;iHC<nHC;iHC++)
-		  {
-                   if( abs(hunt[iHC].ramp) ==2 )
-                    {
-                     hunt_val = hunt[iHC].BegParameterValue*
-                                pow(hunt[iHC].EndParameterValue/hunt[iHC].BegParameterValue,lambda_tmp);
-                    }  
-                   else  
-                    {
-		     hunt_val = hunt[iHC].BegParameterValue + lambda_tmp*
-				(hunt[iHC].EndParameterValue - hunt[iHC].BegParameterValue);
-                    }
-		   update_parameterHC(iHC, hunt_val, x, xdot, NULL, 1.0, cx, exo,dpi);
-	           }
-		 break;
-		}
-	}
-	else
-	{
-	  update_parameterS(lambda_tmp, x, xdot, sens_type, sens_id, sens_flt, 
-			    sens_flt2,cx, exo, dpi);
-	}
-
-  init_vec_value (res_p, 0.0, numProcUnknowns);
->>>>>>> 524b3a25
   af->Assemble_Residual = TRUE;
   af->Assemble_Jacobian = FALSE;
   af->Assemble_LSA_Jacobian_Matrix = FALSE;
   af->Assemble_LSA_Mass_Matrix = FALSE;
-<<<<<<< HEAD
   if (nAC > 0) {
     for (iAC = 0; iAC < nAC; iAC++) {
       augc[iAC].evol = 0.0;
@@ -3177,7 +3138,7 @@
       break;
     case HUN_FIRST:
       for (iHC = 0; iHC < nHC; iHC++) {
-        if (hunt[iHC].ramp == 2) {
+        if (abs(hunt[iHC].ramp) == 2) {
           hunt_val = hunt[iHC].BegParameterValue *
                      pow(hunt[iHC].EndParameterValue / hunt[iHC].BegParameterValue, lambda_tmp);
         } else {
@@ -3193,57 +3154,6 @@
   }
 
   init_vec_value(res_m, 0.0, numProcUnknowns);
-=======
-  if(nAC > 0)
-    {
-     for(iAC=0 ; iAC<nAC ; iAC++)
-          {augc[iAC].evol =0.0;}
-    }
-
-  err = matrix_fill_full(ams, x, res_p, 
-			 x_old, x_older, xdot, xdot_old, x_update, 
-			 &delta_t, &theta, 
-			 First_Elem_Side_BC_Array, 
-			 &time_value, exo, dpi,
-			 &num_total_nodes,
-			 &h_elem_avg, &U_norm, NULL);
-  if (err == -1) return(err);
-
-  lambda_tmp = lambda-dlambda;
-	if(vector_id == -1)
-	{
-	switch (Continuation)
-		{
-		case ALC_FIRST:
-		  update_parameterC(0, lambda_tmp, x, xdot, NULL, delta_s, 
-				    cx, exo, dpi);
-		break;
-		case HUN_FIRST:
-		for (iHC=0;iHC<nHC;iHC++)
-		  {
-                   if(abs(hunt[iHC].ramp) == 2)
-                     {
-                      hunt_val = hunt[iHC].BegParameterValue*
-                    pow(hunt[iHC].EndParameterValue/hunt[iHC].BegParameterValue,lambda_tmp);
-                     }  
-                   else  
-                     {
-		      hunt_val = hunt[iHC].BegParameterValue + lambda_tmp*
-				(hunt[iHC].EndParameterValue - hunt[iHC].BegParameterValue);
-                     }
-		    update_parameterHC(iHC, hunt_val, x, xdot, NULL, 1.0, cx, exo,dpi);
-		  }
-		break;
-		}
-	}
-	else
-	{
-	  update_parameterS(lambda_tmp, x, xdot, sens_type, sens_id, sens_flt,
-			    sens_flt2,cx, exo, dpi);
-	}
-
-  init_vec_value (res_m, 0.0, numProcUnknowns);
->>>>>>> 524b3a25
   af->Assemble_Residual = TRUE;
   af->Assemble_Jacobian = FALSE;
   af->Assemble_LSA_Jacobian_Matrix = FALSE;
@@ -3264,7 +3174,6 @@
   /*
    * RESET PARAMETERS
    */
-<<<<<<< HEAD
 
   if (vector_id == -1) {
     switch (Continuation) {
@@ -3273,7 +3182,7 @@
       break;
     case HUN_FIRST:
       for (iHC = 0; iHC < nHC; iHC++) {
-        if (hunt[iHC].ramp == 2) {
+        if (abs(hunt[iHC].ramp) == 2) {
           hunt_val = hunt[iHC].BegParameterValue *
                      pow(hunt[iHC].EndParameterValue / hunt[iHC].BegParameterValue, lambda);
         }
@@ -3296,49 +3205,6 @@
   if (vector_id != -1) {
     for (i = 0; i < numProcUnknowns; i++) {
       x_sens_p[vector_id + 1][i] = resid_vector_sens[i];
-=======
-  
-	if(vector_id == -1)
-	{
-	switch (Continuation)
-		{
-		case ALC_FIRST:
-		  update_parameterC(0, lambda, x, xdot, NULL, delta_s, cx, exo, dpi);
-		break;
-		case HUN_FIRST:
-		for (iHC=0;iHC<nHC;iHC++)
-		  {
-                   if( abs(hunt[iHC].ramp) == 2 )
-                    {
-                      hunt_val = hunt[iHC].BegParameterValue*
-                      pow(hunt[iHC].EndParameterValue/hunt[iHC].BegParameterValue,lambda);
-                    }  
-
-                   else  
-                    {
-		      hunt_val = hunt[iHC].BegParameterValue + lambda*
-		           (hunt[iHC].EndParameterValue - hunt[iHC].BegParameterValue);
-                    }
-		   update_parameterHC(iHC, hunt_val, x, xdot, NULL, 1.0, cx, exo,dpi);
-		  }
-		break;
-		}
-	}
-	else
-	{
-	  update_parameterS(lambda, x, xdot, sens_type, sens_id, sens_flt, 
-			sens_flt2, cx, exo, dpi);
-	}
-
-  lambda_tmp = 0.5/dlambda;
-  v2sum(numProcUnknowns, &resid_vector_sens[0], 
-	 lambda_tmp, &res_p[0], 
-	-lambda_tmp, &res_m[0]);
-
-  if(vector_id != -1) {
-    for(i=0;i<numProcUnknowns;i++) {
-      x_sens_p[vector_id+1][i] = resid_vector_sens[i]; 
->>>>>>> 524b3a25
     }
   }
   /*
