/************************************************************************ *
* Goma - Multiphysics finite element software                             *
* Sandia National Laboratories                                            *
*                                                                         *
* Copyright (c) 2022 Goma Developers, National Technology & Engineering   *
*               Solutions of Sandia, LLC (NTESS)                          *
*                                                                         *
* Under the terms of Contract DE-NA0003525, the U.S. Government retains   *
* certain rights in this software.                                        *
*                                                                         *
* This software is distributed under the GNU General Public License.      *
* See LICENSE file.                                                       *
\************************************************************************/

#include <stdio.h>
#include <stdlib.h>

#include "ac_update_parameter.h"
#include "dp_types.h"
#include "dpi.h"
#include "exo_struct.h"
#include "mm_as.h"
#include "mm_as_structs.h"
#include "mm_eh.h"
#include "mm_mp.h"
#include "mm_mp_const.h"
#include "mm_mp_structs.h"
#include "rf_bc.h"
#include "rf_bc_const.h"
#include "rf_fem.h"
#include "std.h"

#define GOMA_AC_UPDATE_PARAMETER_C
#include "user_continuation.h"

/*

   UPDATE PARAMETER FOR CONTINUATION

   IAN GATES

   2/98 - 9/98

   Case lists consolidated - EDW 2/01

*/

void update_parameterC(int iCC,        /* CONDITION NUMBER */
                       double lambda,  /* PARAMETER VALUE */
                       double *x,      /* UNKNOWN VECTOR */
                       double *xdot,   /* UNKNOWN_DOT VECTOR */
                       double *x_AC,   /* x_AC VECTOR */
                       double delta_s, /* STEP */
                       Comm_Ex *cx,    /* array of communications structures */
                       Exo_DB *exo,    /* ptr to the finite element mesh database */
                       Dpi *dpi)       /* distributed processing information */
{

  int ic, mn, mpr;
  int ibc, idf;

  /* Calls from ac_conti.c (nCC=0) */
  if (nCC == 0) {
    if (cont->upType == 1) { /* BC */
      ibc = cont->upBCID;
      idf = cont->upDFID;
      update_BC_parameter(lambda, ibc, idf, cx, exo, dpi);
    } else if (cont->upType == 2) {
      mn = cont->upMTID;
      mpr = cont->upMPID;
      ic = cont->upMDID;
      update_MT_parameter(lambda, mn, mpr, ic, cx, exo, dpi);
    } else if (cont->upType == 3) {
      ibc = cont->upBCID;
      idf = cont->upDFID;
      update_AC_parameter(lambda, ibc, idf, cx, exo, dpi);
    } else if (cont->upType == 4) {
      mn = cont->upMTID;
      mpr = cont->upMPID;
      ic = cont->upMDID;
      update_UM_parameter(lambda, mn, mpr, ic, cx, exo, dpi);
    } else if (cont->upType == 5) {
      update_user_parameter(lambda, x, xdot, x_AC, cx, exo, dpi);
    }

    else
      GOMA_EH(GOMA_ERROR, "Bad continuation type!");
  }

  /* Calls from LOCA */
  else {

    /*
     *    BC parameters
     */

    if (cpcc[iCC].Type == 1) {
      ibc = cpcc[iCC].BCID;
      idf = cpcc[iCC].DFID;
      update_BC_parameter(lambda, ibc, idf, cx, exo, dpi);
    }

    /*
     *    MT parameters
     */

    else if (cpcc[iCC].Type == 2) {
      mn = cpcc[iCC].MTID;
      mpr = cpcc[iCC].MPID;
      ic = cpcc[iCC].MDID;
      update_MT_parameter(lambda, mn, mpr, ic, cx, exo, dpi);
    }

    /*
     *    AC parameters
     */

    else if (cpcc[iCC].Type == 3) {
      ibc = cpcc[iCC].BCID;
      idf = cpcc[iCC].DFID;
      update_AC_parameter(lambda, ibc, idf, cx, exo, dpi);
    }

    /*
     *    UM parameters
     */

    else if (cpcc[iCC].Type == 4) {
      mn = cpcc[iCC].MTID;
      mpr = cpcc[iCC].MPID;
      ic = cpcc[iCC].MDID;
      update_UM_parameter(lambda, mn, mpr, ic, cx, exo, dpi);
    }

    /*
     *    UF parameters
     */

    else if (cpcc[iCC].Type == 5) {
      update_user_parameter(lambda, x, xdot, x_AC, cx, exo, dpi);
    }

    else {
      if (cont->upType != 6)
        GOMA_EH(GOMA_ERROR, "Bad continuation type!");
    }
  }
}

void update_parameterTP(int iTC,        /* CONDITION NUMBER */
                        double lambda,  /* PARAMETER VALUE */
                        double *x,      /* UNKNOWN VECTOR */
                        double *xdot,   /* UNKNOWN_DOT VECTOR */
                        double *x_AC,   /* x_AC VECTOR */
                        double delta_s, /* STEP */
                        Comm_Ex *cx,    /* array of communications structures */
                        Exo_DB *exo,    /* ptr to the finite element mesh database */
                        Dpi *dpi)       /* distributed processing information */
{

  int ic, mn, mpr;
  int ibc, idf;

  /*
   *    BC parameters
   */

  if (tpcc[iTC].Type == 1) {
    ibc = tpcc[iTC].BCID;
    idf = tpcc[iTC].DFID;
    update_BC_parameter(lambda, ibc, idf, cx, exo, dpi);
  }

  /*
   *    MT parameters
   */

  else if (tpcc[iTC].Type == 2) {
    mn = tpcc[iTC].MTID;
    mpr = tpcc[iTC].MPID;
    ic = tpcc[iTC].MDID;
    update_MT_parameter(lambda, mn, mpr, ic, cx, exo, dpi);
  }

  /*
   *    AC parameters
   */

  else if (tpcc[iTC].Type == 3) {
    ibc = tpcc[iTC].BCID;
    idf = tpcc[iTC].DFID;
    update_AC_parameter(lambda, ibc, idf, cx, exo, dpi);
  }

  /*
   *    UM parameters
   */

  else if (tpcc[iTC].Type == 4) {
    mn = tpcc[iTC].MTID;
    mpr = tpcc[iTC].MPID;
    ic = tpcc[iTC].MDID;
    update_UM_parameter(lambda, mn, mpr, ic, cx, exo, dpi);
  }

  /*
   *    UF parameters
   */

  else if (tpcc[iTC].Type == 5) {
    update_user_TP_parameter(lambda, x, xdot, x_AC, cx, exo, dpi);
  }

  else {
    if (loca_in->TPupType != 6)
      GOMA_EH(GOMA_ERROR, "Bad TP continuation type!");
  }
}

void update_parameterHC(int iHC,        /* Hunting condition number */
                        double lambda,  /* PARAMETER VALUE */
                        double *x,      /* UNKNOWN VECTOR */
                        double *xdot,   /* UNKNOWN_DOT VECTOR */
                        double *x_AC,   /* x_AC VECTOR */
                        double delta_s, /* STEP */
                        Comm_Ex *cx,    /* array of communications structures */
                        Exo_DB *exo,    /* ptr to the finite element mesh database */
                        Dpi *dpi)       /* distributed processing information */
{

  int ic, mn, mpr;
  int ibc, idf;

  /*
   *    BC parameters
   */

  if (hunt[iHC].Type == 1) {
    ibc = hunt[iHC].BCID;
    idf = hunt[iHC].DFID;
    if (ibc > -1) {
      update_BC_parameter(lambda, ibc, idf, cx, exo, dpi);
    }
  }

  /*
   *    MT parameters
   */

  else if (hunt[iHC].Type == 2) {
    mn = hunt[iHC].MTID;
    mpr = hunt[iHC].MPID;
    ic = hunt[iHC].MDID;
    update_MT_parameter(lambda, mn, mpr, ic, cx, exo, dpi);
  }

  /*
   *    AC parameters
   */

  else if (hunt[iHC].Type == 3) {
    ibc = hunt[iHC].BCID;
    idf = hunt[iHC].DFID;
    update_AC_parameter(lambda, ibc, idf, cx, exo, dpi);
  }

  /*
   *    UM parameters
   */

  else if (hunt[iHC].Type == 4) {
    mn = hunt[iHC].MTID;
    mpr = hunt[iHC].MPID;
    ic = hunt[iHC].MDID;
    update_UM_parameter(lambda, mn, mpr, ic, cx, exo, dpi);
  }

  /*
   *    UF parameters
   */

  else if (hunt[iHC].Type == 5) {
    update_user_parameter(lambda, x, xdot, x_AC, cx, exo, dpi);
  }

  else
    GOMA_EH(GOMA_ERROR, "Bad HC continuation type!");
}

void update_parameterS(double lambda, /* PARAMETER VALUE */
                       double *x,     /* UNKNOWN VECTOR */
                       double *xdot,  /* UNKNOWN_DOT VECTOR */
                       int sens_type, /*  type of sensitivity variable(BC or MT) */
                       int sens_id,   /*  variable id BCID or MT# */
                       int sens_flt,  /* data float id or matl prop id */
                       int sens_flt2, /* data float id for UM */
                       Comm_Ex *cx,   /* array of communications structures */
                       Exo_DB *exo,   /* ptr to the finite element mesh database */
                       Dpi *dpi)      /* distributed processing information */
{

  int ic, mn, mpr;
  int ibc, idf;

  /*
   *    BC parameters
   */

  if (sens_type == 1) {
    ibc = sens_id;
    idf = sens_flt;
    update_BC_parameter(lambda, ibc, idf, cx, exo, dpi);
  }

  /*
   *    MT parameters
   */

  else if (sens_type == 2) {
    mn = sens_id;
    mpr = sens_flt;
    ic = sens_flt;
    update_MT_parameter(lambda, mn, mpr, ic, cx, exo, dpi);
  }

  /*
   *    AC parameters
   */

  else if (sens_type == 3) {
    ibc = sens_id;
    idf = sens_flt;
    update_AC_parameter(lambda, ibc, idf, cx, exo, dpi);
  }

  /*
   *    UM parameters
   */

  else if (sens_type == 4) {
    mn = sens_id;
    mpr = sens_flt;
    ic = sens_flt2;
    update_UM_parameter(lambda, mn, mpr, ic, cx, exo, dpi);
  }

  /*
   *    UF parameters
   */

  else if (sens_type == 5) {
    update_user_parameter(lambda, x, xdot, NULL, cx, exo, dpi);
  }

  else
    GOMA_EH(GOMA_ERROR, "Bad sens. parameter type!");
}

/*
 * Original parameter lists are now separated into the following
 * separate routines for BC and MT types - EDW 2/01.
 */

void update_BC_parameter(double lambda, /* Parameter value */
                         int ibc,       /* Boundary condition index */
                         int idf,       /* Boundary condition float tag */
                         Comm_Ex *cx,   /* array of communications structures */
                         Exo_DB *exo,   /* ptr to the finite element mesh database */
                         Dpi *dpi)      /* distributed processing information */
{

  struct Boundary_Condition *BC_Type;

  switch (BC_Types[ibc].BC_Name) {
  case SPLINE_BC:
  case SPLINEX_BC:
  case SPLINEY_BC:
  case SPLINEZ_BC:
  case SPLINE_RS_BC:
  case SPLINEX_RS_BC:
  case SPLINEY_RS_BC:
  case SPLINEZ_RS_BC:
  case FILLET_BC:
  case DOUBLE_RAD_BC:
  case FEATURE_ROLLON_BC:
  case ROLL_FLUID_BC:
  case UVARY_BC:
  case VVARY_BC:
  case WVARY_BC:
  case U_PARABOLA_BC:
  case V_PARABOLA_BC:
  case W_PARABOLA_BC:
  case PRESSURE_USER_BC:
  case FLOW_PRESS_USER_BC:
  case T_USER_BC:
  case UUSER_BC:
  case VUSER_BC:
  case WUSER_BC:
  case QUSER_BC:
  case DX_USER_BC:
  case DY_USER_BC:
  case DZ_USER_BC:
  case P_LIQ_USER_BC:
  case SH_P_OPEN_USER_BC:
  case VAR_CA_USER_BC:
  case CA_EDGE_OR_FIX_BC:
  case YFLUX_USER_BC:
  case YUSER_BC:
    BC_Types[ibc].u_BC[idf] = lambda;
    break;
  case TABLE_BC:
  case TABLE_WICV_BC:
  case TABLE_WICS_BC:
    BC_Type = &BC_Types[ibc];
    BC_Type->table->f[idf] = lambda;
    break;
  case CAPILLARY_TABLE_BC:
    BC_Type = &BC_Types[ibc];
    if (idf < 3) {
      BC_Types[ibc].BC_Data_Float[idf] = lambda;
    } else {
      BC_Type->table->yscale = lambda;
    }
    break;
  case FRICTION_ACOUSTIC_BC:
    if (idf > 1) {
      BC_Types[ibc].u_BC[idf - 2] = lambda;
    } else {
      BC_Types[ibc].BC_Data_Float[idf] = lambda;
    }
    break;
  default:
    BC_Types[ibc].BC_Data_Float[idf] = lambda;
    break;
  }

} /* END of routine update_BC_parameter  */
/*****************************************************************************/

void update_MT_parameter(double lambda, /* Parameter value */
                         int mn,        /* Material number index */
                         int mpr,       /* Material property index */
                         int ic,        /* Material property tag subindex */
                         Comm_Ex *cx,   /* array of communications structures */
                         Exo_DB *exo,   /* ptr to the finite element mesh database */
                         Dpi *dpi)      /* distributed processing information */
{
  double c_mm = 2.998E+11, c_m = 2.998E+8;

  switch (mpr) {

    /*
     * General Model Constants
     */

<<<<<<< HEAD
    case TAGC_WLFC2:
      gn_glob[mn]->wlfc2 = lambda;
      break;
      
    case TAGC_REFTEMP: 
      mp_glob[mn]->reference[TEMPERATURE] = lambda;
      break;
      
      /* these are for the BINGHAM yielding material model */
      
    case TAGC_TAU_Y: 
      gn_glob[mn]->tau_y = lambda;
      break;
    case TAGC_FEXP: 
      gn_glob[mn]->fexp = lambda;
      break;
      
      /* these are for SUSPENSION/FILLED_EPOXY models */
      
    case TAGC_MAXPACK: 
      gn_glob[mn]->maxpack = lambda;
      break;
    case TAGC_FICKDIFF_X:
      mp_glob[mn]->u_fdiffusivity[0][0]=lambda;
      break;
    case TAGC_FICKDIFF_Y:
      mp_glob[mn]->u_fdiffusivity[0][1]=lambda;
      break;
=======
  case TAGC_THERMAL_CONDUCTIVITY:
    mp_glob[mn]->thermal_conductivity = lambda;
    break;
>>>>>>> bc607132

  case TAGC_ACOUSTIC_WAVENUMBER:
    mp_glob[mn]->wave_number = lambda;
    break;

  case TAGC_ACOUSTIC_IMPEDANCE:
    mp_glob[mn]->acoustic_impedance = lambda;
    break;

  case TAGC_ACOUSTIC_ABSORPTION:
    mp_glob[mn]->acoustic_absorption = lambda;
    break;

  case TAGC_REFRACTIVE_INDEX:
    mp_glob[mn]->refractive_index = lambda;
    break;

  case TAGC_LIGHT_ABSORPTION:
    mp_glob[mn]->light_absorption = lambda;
    break;

  case TAGC_EXTINCTION_INDEX:
    mp_glob[mn]->extinction_index = lambda;
    break;

  case TAGC_ELECTRICAL_CONDUCTIVITY:
    mp_glob[mn]->electrical_conductivity = lambda;
    break;

  case TAGC_PERMITTIVITY:
    mp_glob[mn]->permittivity = lambda;
    break;

  case TAGC_VISCOSITY:
    mp_glob[mn]->viscosity = lambda;
    break;

  case TAGC_SURFACE_TENSION:
    mp_glob[mn]->surface_tension = lambda;
    break;

  case TAGC_HEAT_CAPACITY:
    mp_glob[mn]->heat_capacity = lambda;
    break;

  case TAGC_VOLUME_EXPANSION:
    mp_glob[mn]->Volume_Expansion = lambda;
    break;

  case TAGC_DENSITY:
    mp_glob[mn]->density = lambda;
    break;

  case TAGC_POROSITY:
    mp_glob[mn]->porosity = lambda;
    break;

  case TAGC_PERMEABILITY:
    mp_glob[mn]->permeability = lambda;
    break;

  case TAGC_REL_GAS_PERM:
    mp_glob[mn]->rel_gas_perm = lambda;
    break;

  case TAGC_REL_LIQ_PERM:
    mp_glob[mn]->rel_liq_perm = lambda;
    break;

  case TAGC_SATURATION:
    mp_glob[mn]->saturation = lambda;
    break;

  case TAGC_MELTING_POINT_LIQUIDUS:
    mp_glob[mn]->melting_point_liquidus = lambda;
    break;

  case TAGC_MELTING_POINT_SOLIDUS:
    mp_glob[mn]->melting_point_solidus = lambda;
    break;

  case TAGC_FLOWINGLIQUID_VISCOSITY:
    mp_glob[mn]->FlowingLiquid_viscosity = lambda;
    break;

  case TAGC_DIFFUSIVITY_0:
    mp_glob[mn]->diffusivity[0] = lambda;
    break;

  case TAGC_DIFFUSIVITY_1:
    mp_glob[mn]->diffusivity[1] = lambda;
    break;

    /*
     * Generalized Newtonian Models:
     * Newtonian, Power Law, Carreau or Bingham(1,2,3)
     */

  case TAGC_MU0:
    gn_glob[mn]->mu0 = lambda;
    break;
  case TAGC_NEXP:
    gn_glob[mn]->nexp = lambda;
    break;
  case TAGC_MUINF:
    gn_glob[mn]->muinf = lambda;
    break;
  case TAGC_LAM:
    gn_glob[mn]->lam = lambda;
    break;
  case TAGC_AEXP:
    gn_glob[mn]->aexp = lambda;
    break;
  case TAGC_ATEXP:
    gn_glob[mn]->atexp = lambda;
    break;

    /* CARREAU_WLF */

  case TAGC_WLFC2:
    gn_glob[mn]->wlfc2 = lambda;
    break;

    /* these are for the BINGHAM yielding material model */

  case TAGC_TAU_Y:
    gn_glob[mn]->tau_y = lambda;
    break;
  case TAGC_FEXP:
    gn_glob[mn]->fexp = lambda;
    break;

    /* these are for SUSPENSION/FILLED_EPOXY models */

  case TAGC_MAXPACK:
    gn_glob[mn]->maxpack = lambda;
    break;
  case TAGC_FICKDIFF_X:
    mp_glob[mn]->u_fdiffusivity[0][0] = lambda;
    break;
  case TAGC_FICKDIFF_Y:
    mp_glob[mn]->u_fdiffusivity[0][1] = lambda;
    break;

    /* these can be implemented for Ryan's Qtensor model as needed */

#if 0
    case TAGC_QTENSOR_EXTENSION_P:
      mp_glob[mn]->u_Qtensor_Extension_P[0][0]=lambda;
      break;
    case TAGC_QTENSOR_NCT:
      mp_glob[mn]->u_Qtensor_Nct[0][0]=lambda;
      break;
#endif

    /* these are for CURE/EPOXY/FILLED_EPOXY models */

  case TAGC_GELPOINT:
    gn_glob[mn]->gelpoint = lambda;
    break;
  case TAGC_CUREAEXP:
    gn_glob[mn]->cureaexp = lambda;
    break;
  case TAGC_CUREBEXP:
    gn_glob[mn]->curebexp = lambda;
    break;

    /*
     * Constants used in the Viscoelastic Constitutive Equations
     */

  case TAGC_TIME_CONST:
  case TAGC_TIME_CONST1:
  case TAGC_TIME_CONST2:
  case TAGC_TIME_CONST3:
  case TAGC_TIME_CONST4:
  case TAGC_TIME_CONST5:
  case TAGC_TIME_CONST6:
  case TAGC_TIME_CONST7:
    ve_glob[mn][mpr - TAGC_TIME_CONST]->time_const = lambda;
    break;

  case TAGC_WT_FUNC:
    vn_glob[mn]->wt_func = lambda;
    break;

  case TAGC_ALPHA:
  case TAGC_ALPHA1:
  case TAGC_ALPHA2:
  case TAGC_ALPHA3:
  case TAGC_ALPHA4:
  case TAGC_ALPHA5:
  case TAGC_ALPHA6:
  case TAGC_ALPHA7:
    ve_glob[mn][mpr - TAGC_ALPHA]->alpha = lambda;
    break;

  case TAGC_PTT_XI:
    ve_glob[mn][cont->upMPID - TAGC_PTT_XI]->xi = lambda;
    break;

  case TAGC_PTT_EPS:
    ve_glob[mn][cont->upMPID - TAGC_PTT_EPS]->eps = lambda;
    break;

  case TAGC_SHIFT_FUNC:
  case TAGC_SHIFT_FUNC1:
    vn_glob[mn]->shift[mpr - TAGC_SHIFT_FUNC] = lambda;
    break;

  case TAGC_POLYMER_YIELD_STRESS:
    for (int mm = 0; mm < vn_glob[mn]->modes; mm++) {
      ve_glob[mn][mm]->gn->tau_y = lambda;
    }
    break;

  case TAGC_POLYMER_YIELD_EXPONENT:
    for (int mm = 0; mm < vn_glob[mn]->modes; mm++) {
      ve_glob[mn][mm]->gn->fexp = lambda;
    }
    break;

    /*
     * Constants used in the Elasticity Constitutive Equations
     */

  case TAGC_LAME_MU:
    elc_glob[mn]->lame_mu = lambda;
    break;

  case TAGC_LAME_MU_CONTACT_LINE_G0:
    *(elc_glob[mn]->u_mu + 1) = lambda;
    break;

  case TAGC_LAME_MU_CONTACT_LINE_G1:
    *(elc_glob[mn]->u_mu + 2) = lambda;
    break;

  case TAGC_LAME_MU_CONTACT_LINE_R0:
    *(elc_glob[mn]->u_mu + 3) = lambda;
    break;

  case TAGC_LAME_LAMBDA:
    elc_glob[mn]->lame_lambda = lambda;
    break;

  case TAGC_BEND_STIFFNESS:
    elc_glob[mn]->bend_stiffness = lambda;
    break;

  case TAGC_CONV_LAG_VELX:
    *(elc_glob[mn]->v_mesh_sfs) = lambda;
    break;

  case TAGC_CONV_LAG_VELY:
    *(elc_glob[mn]->v_mesh_sfs + 1) = lambda;
    break;

  case TAGC_CONV_LAG_VELZ:
    *(elc_glob[mn]->v_mesh_sfs + 2) = lambda;
    break;

  case TAGC_CONV_LAG_ROTRATE:
    *(elc_glob[mn]->u_v_mesh_sfs) = lambda;
    break;

  case TAGC_CONV_LAG_ROT_X0:
    *(elc_glob[mn]->u_v_mesh_sfs + 1) = lambda;
    break;

  case TAGC_CONV_LAG_ROT_Y0:
    *(elc_glob[mn]->u_v_mesh_sfs + 2) = lambda;
    break;

  case TAGC_CONV_LAG_ROT_Z0:
    *(elc_glob[mn]->u_v_mesh_sfs + 3) = lambda;
    break;

  case TAGC_RS_LAME_MU:
    elc_rs_glob[mn]->lame_mu = lambda;
    break;

  case TAGC_RS_LAME_LAMBDA:
    elc_rs_glob[mn]->lame_lambda = lambda;
    break;

  case TAGC_RS_CONV_LAG_VELX:
    *(elc_rs_glob[mn]->v_mesh_sfs) = lambda;
    break;

  case TAGC_RS_CONV_LAG_VELY:
    *(elc_rs_glob[mn]->v_mesh_sfs + 1) = lambda;
    break;

  case TAGC_RS_CONV_LAG_VELZ:
    *(elc_rs_glob[mn]->v_mesh_sfs + 2) = lambda;
    break;

  case TAGC_RS_CONV_LAG_ROTRATE:
    *(elc_rs_glob[mn]->u_v_mesh_sfs) = lambda;
    break;

  case TAGC_RS_CONV_LAG_ROT_X0:
    *(elc_rs_glob[mn]->u_v_mesh_sfs + 1) = lambda;
    break;

  case TAGC_RS_CONV_LAG_ROT_Y0:
    *(elc_rs_glob[mn]->u_v_mesh_sfs + 2) = lambda;
    break;

  case TAGC_RS_CONV_LAG_ROT_Z0:
    *(elc_rs_glob[mn]->u_v_mesh_sfs + 3) = lambda;
    break;

  case TAGC_POISSON:
    elc_glob[mn]->poisson = lambda;
    break;

  case TAGC_STRSS_FR_SOL_VOL_FRAC:
    elc_glob[mn]->Strss_fr_sol_vol_frac = lambda;
    break;

    /*
     * Constants used for Source Term Models
     */

  case TAGC_NSS_A0:
    mp_glob[mn]->momentum_source[0] = lambda;
    break;

  case TAGC_NSS_A1:
    mp_glob[mn]->momentum_source[1] = lambda;
    break;

  case TAGC_NSS_A2:
    mp_glob[mn]->momentum_source[2] = lambda;
    break;

  case TAGC_NSS_A3:
    mp_glob[mn]->u_momentum_source[0] = lambda;
    break;

  case TAGC_LUB_HGT_U0:
    mp_glob[mn]->u_heightU_function_constants[0] = lambda;
    break;

  case TAGC_LUB_HGT_U1:
    mp_glob[mn]->u_heightU_function_constants[1] = lambda;
    break;

  case TAGC_LUB_HGT_U2:
    mp_glob[mn]->u_heightU_function_constants[2] = lambda;
    break;

  case TAGC_LUB_HGT_U3:
    mp_glob[mn]->u_heightU_function_constants[3] = lambda;
    break;

  case TAGC_LUB_HGT_U4:
    mp_glob[mn]->u_heightU_function_constants[4] = lambda;
    break;

  case TAGC_LUB_HGT_U5:
    mp_glob[mn]->u_heightU_function_constants[5] = lambda;
    break;

  case TAGC_LUB_HGT_U6:
    mp_glob[mn]->u_heightU_function_constants[6] = lambda;
    break;

  case TAGC_LUB_HGT_U7:
    mp_glob[mn]->u_heightU_function_constants[7] = lambda;
    break;

  case TAGC_LUB_HGT_L0:
    mp_glob[mn]->u_heightL_function_constants[0] = lambda;
    break;

  case TAGC_LUB_HGT_L1:
    mp_glob[mn]->u_heightL_function_constants[1] = lambda;
    break;

  case TAGC_LUB_HGT_L2:
    mp_glob[mn]->u_heightL_function_constants[2] = lambda;
    break;

  case TAGC_LUB_HGT_L3:
    mp_glob[mn]->u_heightL_function_constants[3] = lambda;
    break;

  case TAGC_LUB_HGT_L4:
    mp_glob[mn]->u_heightL_function_constants[4] = lambda;
    break;

  case TAGC_LUB_HGT_L5:
    mp_glob[mn]->u_heightL_function_constants[5] = lambda;
    break;

  case TAGC_LUB_HGT_L6:
    mp_glob[mn]->u_heightL_function_constants[6] = lambda;
    break;

  case TAGC_LUB_HGT_L7:
    mp_glob[mn]->u_heightL_function_constants[7] = lambda;
    break;

  case TAGC_U_LUB_VELO_U0:
    mp_glob[mn]->u_veloU_function_constants[0] = lambda;
    break;

  case TAGC_U_LUB_VELO_U1:
    mp_glob[mn]->u_veloU_function_constants[1] = lambda;
    break;

  case TAGC_U_LUB_VELO_U2:
    mp_glob[mn]->u_veloU_function_constants[2] = lambda;
    break;

  case TAGC_U_LUB_VELO_U3:
    mp_glob[mn]->u_veloU_function_constants[3] = lambda;
    break;

  case TAGC_U_LUB_VELO_U4:
    mp_glob[mn]->u_veloU_function_constants[4] = lambda;
    break;

  case TAGC_U_LUB_VELO_U5:
    mp_glob[mn]->u_veloU_function_constants[5] = lambda;
    break;

  case TAGC_U_LUB_VELO_L0:
    mp_glob[mn]->u_veloL_function_constants[0] = lambda;
    break;

  case TAGC_U_LUB_VELO_L1:
    mp_glob[mn]->u_veloL_function_constants[1] = lambda;
    break;

  case TAGC_U_LUB_VELO_L2:
    mp_glob[mn]->u_veloL_function_constants[2] = lambda;
    break;

  case TAGC_U_LUB_VELO_L3:
    mp_glob[mn]->u_veloL_function_constants[3] = lambda;
    break;

  case TAGC_U_LUB_VELO_L4:
    mp_glob[mn]->u_veloL_function_constants[4] = lambda;
    break;

  case TAGC_U_LUB_VELO_L5:
    mp_glob[mn]->u_veloL_function_constants[5] = lambda;
    break;

  case TAGC_LUB_VELO_U0:
    mp_glob[mn]->veloU[0] = lambda;
    break;

  case TAGC_LUB_VELO_U1:
    mp_glob[mn]->veloU[1] = lambda;
    break;

  case TAGC_LUB_VELO_U2:
    mp_glob[mn]->veloU[2] = lambda;
    break;

  case TAGC_LUB_VELO_L0:
    mp_glob[mn]->veloL[0] = lambda;
    break;

  case TAGC_LUB_VELO_L1:
    mp_glob[mn]->veloL[1] = lambda;
    break;

  case TAGC_LUB_VELO_L2:
    mp_glob[mn]->veloL[2] = lambda;
    break;

  case TAGC_LUB_DCA_U0:
    mp_glob[mn]->u_dcaU_function_constants[0] = lambda;
    break;

  case TAGC_LUB_DCA_U1:
    mp_glob[mn]->u_dcaU_function_constants[1] = lambda;
    break;

  case TAGC_LUB_DCA_U2:
    mp_glob[mn]->u_dcaU_function_constants[2] = lambda;
    break;

  case TAGC_LUB_DCA_U3:
    mp_glob[mn]->u_dcaU_function_constants[3] = lambda;
    break;

  case TAGC_LUB_DCA_L0:
    mp_glob[mn]->u_dcaL_function_constants[0] = lambda;
    break;

  case TAGC_LUB_DCA_L1:
    mp_glob[mn]->u_dcaL_function_constants[1] = lambda;
    break;

  case TAGC_LUB_DCA_L2:
    mp_glob[mn]->u_dcaL_function_constants[2] = lambda;
    break;

  case TAGC_LUB_DCA_L3:
    mp_glob[mn]->u_dcaL_function_constants[3] = lambda;
    break;

  case TAGC_LUB_SOURCE_0:
    mp_glob[mn]->u_lubsource_function_constants[0] = lambda;
    break;

  case TAGC_LUB_SOURCE_1:
    mp_glob[mn]->u_lubsource_function_constants[1] = lambda;
    break;

  case TAGC_LUB_SOURCE_2:
    mp_glob[mn]->u_lubsource_function_constants[2] = lambda;
    break;

  case TAGC_RST_FUNC_0:
    mp_glob[mn]->Rst_func = lambda;
    break;

  case TAGC_RST_FUNC_1:
    mp_glob[mn]->Rst_diffusion = lambda;
    break;

  case TAGC_HEAT_SOURCE_0:
    mp_glob[mn]->u_heat_source[0] = lambda;
    break;

  case TAGC_SPECIES_SOURCE_0_P0:
    mp_glob[mn]->u_species_source[0][0] = lambda;
    break;

  case TAGC_SPECIES_SOURCE_0_P1:
    mp_glob[mn]->u_species_source[0][1] = lambda;
    break;

  case TAGC_SPECIES_SOURCE_0_P2:
    mp_glob[mn]->u_species_source[0][2] = lambda;
    break;

  case TAGC_SPECIES_SOURCE_0_P3:
    mp_glob[mn]->u_species_source[0][3] = lambda;
    break;

  case TAGC_SPECIES_SOURCE_1_P0:
    mp_glob[mn]->u_species_source[1][0] = lambda;
    break;

  case TAGC_SPECIES_SOURCE_1_P1:
    mp_glob[mn]->u_species_source[1][1] = lambda;
    break;

  case TAGC_SPECIES_SOURCE_1_P2:
    mp_glob[mn]->u_species_source[1][2] = lambda;
    break;

  case TAGC_SPECIES_SOURCE_1_P3:
    mp_glob[mn]->u_species_source[1][3] = lambda;
    break;

  case TAGC_LATENT_HEAT_0:
    mp_glob[mn]->latent_heat_vap[0] = lambda;
    break;

  case TAGC_LATENT_HEAT_1:
    mp_glob[mn]->latent_heat_vap[1] = lambda;
    break;

  case TAGC_ACOUSTIC_FREQ:
    upd->Acoustic_Frequency = lambda;
    break;

  case TAGC_PROCESS_TEMP:
    upd->Process_Temperature = lambda;
    break;

  case TAGC_ACOUSTIC_WAVELENGTH:
    /* assume si_mm for now - it would be nice if Goma knew
     * what unit system was being used
     */
    if (1) {
      upd->Acoustic_Frequency = 2. * M_PIE * c_mm / lambda;
    } else {
      upd->Acoustic_Frequency = 2. * M_PIE * c_m / lambda;
    }
    break;
  case TAGC_TFMP_REL_PERM_0:
    mp_glob[mn]->tfmp_rel_perm_const[0] = lambda;
    break;

  case TAGC_TFMP_REL_PERM_1:
    mp_glob[mn]->tfmp_rel_perm_const[1] = lambda;
    break;

  case TAGC_TFMP_REL_PERM_2:
    mp_glob[mn]->tfmp_rel_perm_const[2] = lambda;
    break;

  case TAGC_TFMP_REL_PERM_3:
    mp_glob[mn]->tfmp_rel_perm_const[3] = lambda;
    break;

  case TAGC_TFMP_DENSITY_0:
    mp_glob[mn]->tfmp_density_const[0] = lambda;
    break;

  case TAGC_TFMP_DENSITY_1:
    mp_glob[mn]->tfmp_density_const[1] = lambda;
    break;

  case TAGC_TFMP_DENSITY_2:
    mp_glob[mn]->tfmp_density_const[2] = lambda;
    break;

  case TAGC_TFMP_DENSITY_3:
    mp_glob[mn]->tfmp_density_const[3] = lambda;
    break;

  case TAGC_TFMP_VISCOSITY_0:
    mp_glob[mn]->tfmp_viscosity_const[0] = lambda;
    break;
  case TAGC_TFMP_VISCOSITY_1:
    mp_glob[mn]->tfmp_viscosity_const[1] = lambda;
    break;

  default:
    printf("\n\t Error: Invalid Material Property Tag %d\n", mpr);
    exit(0);
    break;
  }

} /* END of routine update_MT_parameter  */
/*******************************************************************************/

void update_UM_parameter(
    double lambda, /* Parameter value */
    int mn,        /* Material number index */
    int mpr,       /* Material property index */
    int ic,        /* User model float index */
    Comm_Ex *cx,   /* array of communications structures */
    Exo_DB *exo,
    /* ptr to the finite element mesh database */ Dpi *dpi) /* distributed processing information */
/*
 * This function allows continuation in a user-defined material property
 * model parameter. It is invoked by setting the continuation type to "UM".
 * Many of the commonly-used models are already provided here.
 * More can be added as follows:
 *   1. Determine if the property of interest already has a user model option.
 *      If so, then the Material_Properties structure will contain at least
 *      the following members (see mm_mp_structs.h):
 *         dbl propname;
 *         dbl len_u_propname;
 *         dbl *u_propname;
 *         dbl d_propname[...]
 *         int PropnameModel;
 *      Add these if they are not already present.
 *   2. Determine if there is already a model read input for the property
 *      in mm_input_mp.c. If so, there will be a call to look_for_mat_prop()
 *      for this property; otherwise, you will need to put one in.
 *   3. Determine if there is a material property tag already defined.
 *      If so, it will appear in mm_mp_const.h as follows:
 *         #define TAGC_PROPNAME         xxxx
 *      Otherwise, add one here with a 4-digit integer xxxx which is not
 *      used by another TAGC_ define.
 *   4. Determine if there is already a function to read the model constants
 *      [i.e. usr_propname()] in user_mp.c. If not, create one using one of
 *      the existing usr_ functions as a template, and don't forget to put
 *      a prototype for it in user_mp.h.
 *
 * Now, to use this model (old or new) for continuation:
 *   1. Define the model in user_mp.c, noting which constants are which.
 *      As always, include all necessary sensitivities.
 *   2. Set the Propname Model card in the .mat file = USER and follow
 *      with the appropriate number of float constants. These will go into
 *      the mp->u_propname array in this order starting with index 0.
 *   3. In the Continuation Specifications section of the input deck,
 *      set these cards as follows:
 *         Continuation Type                 = UM
 *         Material id                       = i
 *         Material property tag             = j
 *         Material property tag subindex    = k
 *      Here, i and j identify the material number and specific property
 *      (the same as for type MT), and k is the (0-based) index of the
 *      user constant to be used for continuation.
 */
{

  int float_length = -1;
  switch (mpr) {
  case TAGC_THERMAL_CONDUCTIVITY:
    float_length = mp_glob[mn]->len_u_thermal_conductivity;
    break;
  case TAGC_ELECTRICAL_CONDUCTIVITY:
    float_length = mp_glob[mn]->len_u_electrical_conductivity;
    break;
  case TAGC_VISCOSITY:
    float_length = mp_glob[mn]->len_u_viscosity;
    break;
  case TAGC_SURFACE_TENSION:
    float_length = mp_glob[mn]->len_u_surface_tension;
    break;
  case TAGC_HEAT_CAPACITY:
    float_length = mp_glob[mn]->len_u_heat_capacity;
    break;
  case TAGC_VOLUME_EXPANSION:
    float_length = mp_glob[mn]->len_u_Volume_Expansion;
    break;
  case TAGC_DENSITY:
    float_length = mp_glob[mn]->len_u_density;
    break;
  case TAGC_POROSITY:
    float_length = mp_glob[mn]->len_u_porosity;
    break;
  case TAGC_PERMEABILITY:
    float_length = mp_glob[mn]->len_u_permeability;
    break;
  case TAGC_REL_GAS_PERM:
    float_length = mp_glob[mn]->len_u_rel_gas_perm;
    break;
  case TAGC_REL_LIQ_PERM:
    float_length = mp_glob[mn]->len_u_rel_liq_perm;
    break;
  case TAGC_SATURATION:
    float_length = mp_glob[mn]->len_u_saturation;
    break;
  case TAGC_FLOWINGLIQUID_VISCOSITY:
    float_length = mp_glob[mn]->len_u_FlowingLiquid_viscosity;
    break;
  case TAGC_TAU_Y:
    float_length = gn_glob[mn]->len_u_tau_y;
    break;
  default:
    GOMA_EH(GOMA_ERROR, "No model available for that property!");
    break;
  }
  if (ic >= float_length) {
    GOMA_EH(GOMA_ERROR, "Float index larger than user parameter list length!");
  }

  switch (mpr) {
  case TAGC_THERMAL_CONDUCTIVITY:
    mp_glob[mn]->u_thermal_conductivity[ic] = lambda;
    break;
  case TAGC_ELECTRICAL_CONDUCTIVITY:
    mp_glob[mn]->u_electrical_conductivity[ic] = lambda;
    break;
  case TAGC_VISCOSITY:
    mp_glob[mn]->u_viscosity[ic] = lambda;
    break;
  case TAGC_SURFACE_TENSION:
    mp_glob[mn]->u_surface_tension[ic] = lambda;
    break;
  case TAGC_HEAT_CAPACITY:
    mp_glob[mn]->u_heat_capacity[ic] = lambda;
    break;
  case TAGC_VOLUME_EXPANSION:
    mp_glob[mn]->u_Volume_Expansion[ic] = lambda;
    break;
  case TAGC_DENSITY:
    mp_glob[mn]->u_density[ic] = lambda;
    break;
  case TAGC_POROSITY:
    mp_glob[mn]->u_porosity[ic] = lambda;
    break;
  case TAGC_PERMEABILITY:
    mp_glob[mn]->u_permeability[ic] = lambda;
    break;
  case TAGC_REL_GAS_PERM:
    mp_glob[mn]->u_rel_gas_perm[ic] = lambda;
    break;
  case TAGC_REL_LIQ_PERM:
    mp_glob[mn]->u_rel_liq_perm[ic] = lambda;
    break;
  case TAGC_SATURATION:
    mp_glob[mn]->u_saturation[ic] = lambda;
    break;
  case TAGC_TAU_Y:
    gn_glob[mn]->u_tau_y[ic] = lambda;
    break;
  case TAGC_FLOWINGLIQUID_VISCOSITY:
    mp_glob[mn]->u_FlowingLiquid_viscosity[ic] = lambda;
    break;
  default:
    GOMA_EH(GOMA_ERROR, "No model available for that property!");
    break;
  }
} /* END of routine update_UM_parameter  */
/*******************************************************************************/

void update_AC_parameter(double lambda, /* Parameter value */
                         int ibc,       /* Boundary condition index */
                         int idf,       /* Boundary condition float tag */
                         Comm_Ex *cx,   /* array of communications structures */
                         Exo_DB *exo,   /* ptr to the finite element mesh database */
                         Dpi *dpi)      /* distributed processing information */
{

  if (idf == -1 || augc[ibc].len_AC == 0) {
    augc[ibc].CONSTV = lambda;
  } else {
    augc[ibc].DataFlt[idf] = lambda;
  }
} /* END of routine update_AC_parameter  */
/*******************************************************************************/

void retrieve_parameterS(double *lambda, /* PARAMETER VALUE */
                         double *x,      /* UNKNOWN VECTOR */
                         double *xdot,   /* UNKNOWN_DOT VECTOR */
                         int sens_type,  /*  type of sensitivity variable(BC or MT) */
                         int sens_id,    /*  variable id BCID or MT# */
                         int sens_flt,   /* data float id or matl prop id */
                         int sens_flt2,  /* data float id for UM */
                         Comm_Ex *cx,    /* array of communications structures */
                         Exo_DB *exo,    /* ptr to the finite element mesh database */
                         Dpi *dpi)       /* distributed processing information */
{

  int ic;
  int mn, mpr;
  int ibc, idf;

  if (sens_type == 1) {

    ibc = sens_id;
    idf = sens_flt;

    retrieve_BC_parameter(lambda, ibc, idf, cx, exo, dpi);

  } else if (sens_type == 2) {

    mn = sens_id;
    mpr = sens_flt;

    retrieve_MT_parameter(lambda, mn, mpr, cx, exo, dpi);
  } else if (sens_type == 3) {

    ibc = sens_id;
    idf = sens_flt;

    retrieve_AC_parameter(lambda, ibc, idf, cx, exo, dpi);
  } else if (sens_type == 4) {

    mn = sens_id;
    mpr = sens_flt;
    ic = sens_flt2;

    retrieve_UM_parameter(lambda, mn, mpr, ic, cx, exo, dpi);
  }

  else
    GOMA_EH(GOMA_ERROR, "Bad sens. parameter type!");

} /* END of routine retrieve_parameterS  */
/*****************************************************************************/
void retrieve_BC_parameter(double *lambda, /* Parameter value */
                           int ibc,        /* Boundary condition index */
                           int idf,        /* Boundary condition float tag */
                           Comm_Ex *cx,    /* array of communications structures */
                           Exo_DB *exo,    /* ptr to the finite element mesh database */
                           Dpi *dpi)       /* distributed processing information */
{

  struct Boundary_Condition *BC_Type;

  switch (BC_Types[ibc].BC_Name) {
  case SPLINE_BC:
  case SPLINEX_BC:
  case SPLINEY_BC:
  case SPLINEZ_BC:
  case SPLINE_RS_BC:
  case SPLINEX_RS_BC:
  case SPLINEY_RS_BC:
  case SPLINEZ_RS_BC:
  case FILLET_BC:
  case DOUBLE_RAD_BC:
  case FEATURE_ROLLON_BC:
  case ROLL_FLUID_BC:
  case UVARY_BC:
  case VVARY_BC:
  case WVARY_BC:
  case U_PARABOLA_BC:
  case V_PARABOLA_BC:
  case W_PARABOLA_BC:
  case PRESSURE_USER_BC:
  case FLOW_PRESS_USER_BC:
  case T_USER_BC:
  case UUSER_BC:
  case VUSER_BC:
  case WUSER_BC:
  case QUSER_BC:
  case DX_USER_BC:
  case DY_USER_BC:
  case DZ_USER_BC:
  case P_LIQ_USER_BC:
  case SH_P_OPEN_USER_BC:
  case VAR_CA_USER_BC:
  case CA_EDGE_OR_FIX_BC:
  case YFLUX_USER_BC:
  case YUSER_BC:
    *lambda = BC_Types[ibc].u_BC[idf];
    break;
  case TABLE_BC:
  case TABLE_WICV_BC:
  case TABLE_WICS_BC:
    BC_Type = &BC_Types[ibc];
    *lambda = BC_Type->table->f[idf];
    break;
  case CAPILLARY_TABLE_BC:
    BC_Type = &BC_Types[ibc];
    if (idf < 3) {
      *lambda = BC_Types[ibc].BC_Data_Float[idf];
    } else {
      *lambda = BC_Type->table->yscale;
    }
    break;
  case FRICTION_ACOUSTIC_BC:
    if (idf > 1) {
      *lambda = BC_Types[ibc].u_BC[idf - 2];
    } else {
      *lambda = BC_Types[ibc].BC_Data_Float[idf];
    }
    break;
  default:
    *lambda = BC_Types[ibc].BC_Data_Float[idf];
    break;
  }

} /* END of routine retrieve_BC_parameter  */
/*****************************************************************************/

void retrieve_MT_parameter(double *lambda, /* Parameter value */
                           int mn,         /* Material number index */
                           int mpr,        /* Material property index */
                           Comm_Ex *cx,    /* array of communications structures */
                           Exo_DB *exo,    /* ptr to the finite element mesh database */
                           Dpi *dpi)       /* distributed processing information */
{
  double c_mm = 2.998E+11, c_m = 2.998E+8;

  switch (mpr) {

    /*
     * General Model Constants
     */

<<<<<<< HEAD
    case TAGC_THERMAL_CONDUCTIVITY: 
      *lambda = mp_glob[mn]->thermal_conductivity;
      break;
      
    case TAGC_ACOUSTIC_WAVENUMBER: 
      *lambda = mp_glob[mn]->wave_number;
      break;
      
    case TAGC_ACOUSTIC_IMPEDANCE: 
      *lambda = mp_glob[mn]->acoustic_impedance;
      break;
      
    case TAGC_ACOUSTIC_ABSORPTION: 
      *lambda = mp_glob[mn]->acoustic_absorption;
      break;
      
    case TAGC_REFRACTIVE_INDEX: 
      *lambda = mp_glob[mn]->refractive_index;
      break;
      
    case TAGC_LIGHT_ABSORPTION: 
      *lambda = mp_glob[mn]->light_absorption;
      break;
      
    case TAGC_EXTINCTION_INDEX: 
      *lambda = mp_glob[mn]->extinction_index;
      break;
      
    case TAGC_ELECTRICAL_CONDUCTIVITY: 
      *lambda = mp_glob[mn]->electrical_conductivity;
      break;
      
    case TAGC_VISCOSITY: 
      *lambda = mp_glob[mn]->viscosity;
      break;         
      
    case TAGC_SURFACE_TENSION: 
      *lambda = mp_glob[mn]->surface_tension;
      break;
      
    case TAGC_HEAT_CAPACITY: 
      *lambda = mp_glob[mn]->heat_capacity;
      break;
      
    case TAGC_VOLUME_EXPANSION: 
      *lambda = mp_glob[mn]->Volume_Expansion;
      break;
      
    case TAGC_DENSITY: 
      *lambda = mp_glob[mn]->density;
      break;
      
    case TAGC_POROSITY: 
      *lambda = mp_glob[mn]->porosity;
      break;              
      
    case TAGC_PERMEABILITY: 
      *lambda = mp_glob[mn]->permeability;
      break;
      
    case TAGC_REL_GAS_PERM: 
      *lambda = mp_glob[mn]->rel_gas_perm;
      break;
      
    case TAGC_REL_LIQ_PERM: 
      *lambda = mp_glob[mn]->rel_liq_perm;
      break;
      
    case TAGC_SATURATION: 
      *lambda = mp_glob[mn]->saturation;
      break;
      
    case TAGC_MELTING_POINT_LIQUIDUS: 
      *lambda = mp_glob[mn]->melting_point_liquidus;
      break;
      
    case TAGC_MELTING_POINT_SOLIDUS: 
      *lambda = mp_glob[mn]->melting_point_solidus;
      break;
      
    case TAGC_FLOWINGLIQUID_VISCOSITY: 
      *lambda = mp_glob[mn]->FlowingLiquid_viscosity;
      break;
      
    case TAGC_DIFFUSIVITY_0: 
      *lambda = mp_glob[mn]->diffusivity[0];
      break;
      
    case TAGC_DIFFUSIVITY_1: 
      *lambda = mp_glob[mn]->diffusivity[1];
      break;
      
      /* 
       * Generalized Newtonian Models: 
       * Newtonian, Power Law, Carreau or Bingham(1,2,3)
       */
      
    case TAGC_MU0: 
      *lambda = gn_glob[mn]->mu0;
      break;
    case TAGC_NEXP: 
      *lambda = gn_glob[mn]->nexp;
      break;
    case TAGC_MUINF: 
      *lambda = gn_glob[mn]->muinf;
      break;
    case TAGC_LAM: 
      *lambda = gn_glob[mn]->lam;
      break;
    case TAGC_AEXP: 
      *lambda = gn_glob[mn]->aexp;
      break;
    case TAGC_ATEXP: 
      *lambda = gn_glob[mn]->atexp;
      break;

      /* CARREAU_WLF */

    case TAGC_WLFC2:
      *lambda = gn_glob[mn]->wlfc2;
      break;
      
    case TAGC_REFTEMP: 
      *lambda = mp_glob[mn]->reference[TEMPERATURE];
      break;
      
      /* these are for the BINGHAM yielding material model */
      
    case TAGC_TAU_Y: 
      *lambda = gn_glob[mn]->tau_y;
      break;
    case TAGC_FEXP: 
      *lambda = gn_glob[mn]->fexp;
      break;
      
      /* these are for SUSPENSION/FILLED_EPOXY models */
      
    case TAGC_MAXPACK: 
      *lambda = gn_glob[mn]->maxpack;
      break;
    case TAGC_FICKDIFF_X:
      *lambda = mp_glob[mn]->u_fdiffusivity[0][0];
      break;
    case TAGC_FICKDIFF_Y:
      *lambda = mp_glob[mn]->u_fdiffusivity[0][1];
      break;
      
      /* these can be implemented for Ryan's Qtensor model as needed */
=======
  case TAGC_THERMAL_CONDUCTIVITY:
    *lambda = mp_glob[mn]->thermal_conductivity;
    break;

  case TAGC_ACOUSTIC_WAVENUMBER:
    *lambda = mp_glob[mn]->wave_number;
    break;

  case TAGC_ACOUSTIC_IMPEDANCE:
    *lambda = mp_glob[mn]->acoustic_impedance;
    break;

  case TAGC_ACOUSTIC_ABSORPTION:
    *lambda = mp_glob[mn]->acoustic_absorption;
    break;

  case TAGC_REFRACTIVE_INDEX:
    *lambda = mp_glob[mn]->refractive_index;
    break;

  case TAGC_LIGHT_ABSORPTION:
    *lambda = mp_glob[mn]->light_absorption;
    break;

  case TAGC_EXTINCTION_INDEX:
    *lambda = mp_glob[mn]->extinction_index;
    break;

  case TAGC_ELECTRICAL_CONDUCTIVITY:
    *lambda = mp_glob[mn]->electrical_conductivity;
    break;

  case TAGC_VISCOSITY:
    *lambda = mp_glob[mn]->viscosity;
    break;

  case TAGC_SURFACE_TENSION:
    *lambda = mp_glob[mn]->surface_tension;
    break;

  case TAGC_HEAT_CAPACITY:
    *lambda = mp_glob[mn]->heat_capacity;
    break;

  case TAGC_VOLUME_EXPANSION:
    *lambda = mp_glob[mn]->Volume_Expansion;
    break;

  case TAGC_DENSITY:
    *lambda = mp_glob[mn]->density;
    break;

  case TAGC_POROSITY:
    *lambda = mp_glob[mn]->porosity;
    break;

  case TAGC_PERMEABILITY:
    *lambda = mp_glob[mn]->permeability;
    break;

  case TAGC_REL_GAS_PERM:
    *lambda = mp_glob[mn]->rel_gas_perm;
    break;

  case TAGC_REL_LIQ_PERM:
    *lambda = mp_glob[mn]->rel_liq_perm;
    break;

  case TAGC_SATURATION:
    *lambda = mp_glob[mn]->saturation;
    break;

  case TAGC_MELTING_POINT_LIQUIDUS:
    *lambda = mp_glob[mn]->melting_point_liquidus;
    break;

  case TAGC_MELTING_POINT_SOLIDUS:
    *lambda = mp_glob[mn]->melting_point_solidus;
    break;

  case TAGC_FLOWINGLIQUID_VISCOSITY:
    *lambda = mp_glob[mn]->FlowingLiquid_viscosity;
    break;

  case TAGC_DIFFUSIVITY_0:
    *lambda = mp_glob[mn]->diffusivity[0];
    break;

  case TAGC_DIFFUSIVITY_1:
    *lambda = mp_glob[mn]->diffusivity[1];
    break;

    /*
     * Generalized Newtonian Models:
     * Newtonian, Power Law, Carreau or Bingham(1,2,3)
     */

  case TAGC_MU0:
    *lambda = gn_glob[mn]->mu0;
    break;
  case TAGC_NEXP:
    *lambda = gn_glob[mn]->nexp;
    break;
  case TAGC_MUINF:
    *lambda = gn_glob[mn]->muinf;
    break;
  case TAGC_LAM:
    *lambda = gn_glob[mn]->lam;
    break;
  case TAGC_AEXP:
    *lambda = gn_glob[mn]->aexp;
    break;
  case TAGC_ATEXP:
    *lambda = gn_glob[mn]->atexp;
    break;

    /* CARREAU_WLF */

  case TAGC_WLFC2:
    *lambda = gn_glob[mn]->wlfc2;
    break;

    /* these are for the BINGHAM yielding material model */

  case TAGC_TAU_Y:
    *lambda = gn_glob[mn]->tau_y;
    break;
  case TAGC_FEXP:
    *lambda = gn_glob[mn]->fexp;
    break;

    /* these are for SUSPENSION/FILLED_EPOXY models */

  case TAGC_MAXPACK:
    *lambda = gn_glob[mn]->maxpack;
    break;
  case TAGC_FICKDIFF_X:
    *lambda = mp_glob[mn]->u_fdiffusivity[0][0];
    break;
  case TAGC_FICKDIFF_Y:
    *lambda = mp_glob[mn]->u_fdiffusivity[0][1];
    break;

    /* these can be implemented for Ryan's Qtensor model as needed */
>>>>>>> bc607132

#if 0
    case TAGC_QTENSOR_EXTENSION_P:
      *lambda = mp_glob[mn]->u_Qtensor_Extension_P[0][0];
      break;
    case TAGC_QTENSOR_NCT:
      *lambda = mp_glob[mn]->u_Qtensor_Nct[0][0];
      break;
#endif

    /* these are for CURE/EPOXY/FILLED_EPOXY models */

  case TAGC_GELPOINT:
    *lambda = gn_glob[mn]->gelpoint;
    break;
  case TAGC_CUREAEXP:
    *lambda = gn_glob[mn]->cureaexp;
    break;
  case TAGC_CUREBEXP:
    *lambda = gn_glob[mn]->curebexp;
    break;

    /*
     * Constants used in the Viscoelastic Constitutive Equations
     */

  case TAGC_TIME_CONST:
  case TAGC_TIME_CONST1:
  case TAGC_TIME_CONST2:
  case TAGC_TIME_CONST3:
  case TAGC_TIME_CONST4:
  case TAGC_TIME_CONST5:
  case TAGC_TIME_CONST6:
  case TAGC_TIME_CONST7:
    *lambda = ve_glob[mn][mpr - TAGC_TIME_CONST]->time_const;
    break;

  case TAGC_WT_FUNC:
    *lambda = vn_glob[mn]->wt_func;
    break;

  case TAGC_ALPHA:
  case TAGC_ALPHA1:
  case TAGC_ALPHA2:
  case TAGC_ALPHA3:
  case TAGC_ALPHA4:
  case TAGC_ALPHA5:
  case TAGC_ALPHA6:
  case TAGC_ALPHA7:
    *lambda = ve_glob[mn][mpr - TAGC_ALPHA]->alpha;
    break;

  case TAGC_PTT_XI:
    *lambda = ve_glob[mn][cont->upMPID - TAGC_PTT_XI]->xi;
    break;

  case TAGC_PTT_EPS:
    *lambda = ve_glob[mn][cont->upMPID - TAGC_PTT_EPS]->eps;
    break;

  case TAGC_SHIFT_FUNC:
  case TAGC_SHIFT_FUNC1:
    *lambda = vn_glob[mn]->shift[mpr - TAGC_SHIFT_FUNC];
    break;

  case TAGC_POLYMER_YIELD_STRESS:
    *lambda = ve_glob[mn][cont->upMPID - TAGC_POLYMER_YIELD_STRESS]->gn->tau_y;
    break;

  case TAGC_POLYMER_YIELD_EXPONENT:
    *lambda = ve_glob[mn][cont->upMPID - TAGC_POLYMER_YIELD_EXPONENT]->gn->fexp;
    break;

    /*
     * Constants used in the Elasticity Constitutive Equations
     */

  case TAGC_LAME_MU:
    *lambda = elc_glob[mn]->lame_mu;
    break;

  case TAGC_LAME_MU_CONTACT_LINE_G0:
    *lambda = *(elc_glob[mn]->u_mu + 1);
    break;

  case TAGC_LAME_MU_CONTACT_LINE_G1:
    *lambda = *(elc_glob[mn]->u_mu + 2);
    break;

  case TAGC_LAME_MU_CONTACT_LINE_R0:
    *lambda = *(elc_glob[mn]->u_mu + 3);
    break;

  case TAGC_LAME_LAMBDA:
    *lambda = elc_glob[mn]->lame_lambda;
    break;

  case TAGC_CONV_LAG_VELX:
    *lambda = *(elc_glob[mn]->v_mesh_sfs);
    break;

  case TAGC_CONV_LAG_VELY:
    *lambda = *(elc_glob[mn]->v_mesh_sfs + 1);
    break;

  case TAGC_CONV_LAG_VELZ:
    *lambda = *(elc_glob[mn]->v_mesh_sfs + 2);
    break;

  case TAGC_CONV_LAG_ROTRATE:
    *lambda = *(elc_glob[mn]->u_v_mesh_sfs);
    break;

  case TAGC_CONV_LAG_ROT_X0:
    *lambda = *(elc_glob[mn]->u_v_mesh_sfs + 1);
    break;

  case TAGC_CONV_LAG_ROT_Y0:
    *lambda = *(elc_glob[mn]->u_v_mesh_sfs + 2);
    break;

  case TAGC_CONV_LAG_ROT_Z0:
    *lambda = *(elc_glob[mn]->u_v_mesh_sfs + 3);
    break;

  case TAGC_RS_LAME_MU:
    *lambda = elc_rs_glob[mn]->lame_mu;
    break;

  case TAGC_RS_LAME_LAMBDA:
    *lambda = elc_rs_glob[mn]->lame_lambda;
    break;

  case TAGC_RS_CONV_LAG_VELX:
    *lambda = *(elc_rs_glob[mn]->v_mesh_sfs);
    break;

  case TAGC_RS_CONV_LAG_VELY:
    *lambda = *(elc_rs_glob[mn]->v_mesh_sfs + 1);
    break;

  case TAGC_RS_CONV_LAG_VELZ:
    *lambda = *(elc_rs_glob[mn]->v_mesh_sfs + 2);
    break;

  case TAGC_RS_CONV_LAG_ROTRATE:
    *lambda = *(elc_rs_glob[mn]->u_v_mesh_sfs);
    break;

  case TAGC_RS_CONV_LAG_ROT_X0:
    *lambda = *(elc_rs_glob[mn]->u_v_mesh_sfs + 1);
    break;

  case TAGC_RS_CONV_LAG_ROT_Y0:
    *lambda = *(elc_rs_glob[mn]->u_v_mesh_sfs + 2);
    break;

  case TAGC_RS_CONV_LAG_ROT_Z0:
    *lambda = *(elc_rs_glob[mn]->u_v_mesh_sfs + 3);
    break;

  case TAGC_POISSON:
    *lambda = elc_glob[mn]->poisson;
    break;

  case TAGC_STRSS_FR_SOL_VOL_FRAC:
    *lambda = elc_glob[mn]->Strss_fr_sol_vol_frac;
    break;

    /*
     * Constants used for Source Term Models
     */

  case TAGC_NSS_A0:
    *lambda = mp_glob[mn]->momentum_source[0];
    break;

  case TAGC_NSS_A1:
    *lambda = mp_glob[mn]->momentum_source[1];
    break;

  case TAGC_NSS_A2:
    *lambda = mp_glob[mn]->momentum_source[2];
    break;

  case TAGC_NSS_A3:
    *lambda = mp_glob[mn]->u_momentum_source[0];
    break;

  case TAGC_LUB_HGT_U0:
    *lambda = mp_glob[mn]->u_heightU_function_constants[0];
    break;

  case TAGC_LUB_HGT_U1:
    *lambda = mp_glob[mn]->u_heightU_function_constants[1];
    break;

  case TAGC_LUB_HGT_U2:
    *lambda = mp_glob[mn]->u_heightU_function_constants[2];
    break;

  case TAGC_LUB_HGT_U3:
    *lambda = mp_glob[mn]->u_heightU_function_constants[3];
    break;

  case TAGC_LUB_HGT_U4:
    *lambda = mp_glob[mn]->u_heightU_function_constants[4];
    break;

  case TAGC_LUB_HGT_U5:
    *lambda = mp_glob[mn]->u_heightU_function_constants[5];
    break;

  case TAGC_LUB_HGT_U6:
    *lambda = mp_glob[mn]->u_heightU_function_constants[6];
    break;

  case TAGC_LUB_HGT_U7:
    *lambda = mp_glob[mn]->u_heightU_function_constants[7];
    break;

  case TAGC_LUB_HGT_L0:
    *lambda = mp_glob[mn]->u_heightL_function_constants[0];
    break;

  case TAGC_LUB_HGT_L1:
    *lambda = mp_glob[mn]->u_heightL_function_constants[1];
    break;

  case TAGC_LUB_HGT_L2:
    *lambda = mp_glob[mn]->u_heightL_function_constants[2];
    break;

  case TAGC_LUB_HGT_L3:
    *lambda = mp_glob[mn]->u_heightL_function_constants[3];
    break;

  case TAGC_LUB_HGT_L4:
    *lambda = mp_glob[mn]->u_heightL_function_constants[4];
    break;

  case TAGC_LUB_HGT_L5:
    *lambda = mp_glob[mn]->u_heightL_function_constants[5];
    break;

  case TAGC_LUB_HGT_L6:
    *lambda = mp_glob[mn]->u_heightL_function_constants[6];
    break;

  case TAGC_LUB_HGT_L7:
    *lambda = mp_glob[mn]->u_heightL_function_constants[7];
    break;

  case TAGC_U_LUB_VELO_U0:
    *lambda = mp_glob[mn]->u_veloU_function_constants[0];
    break;

  case TAGC_U_LUB_VELO_U1:
    *lambda = mp_glob[mn]->u_veloU_function_constants[1];
    break;

  case TAGC_U_LUB_VELO_U2:
    *lambda = mp_glob[mn]->u_veloU_function_constants[2];
    break;

  case TAGC_U_LUB_VELO_U3:
    *lambda = mp_glob[mn]->u_veloU_function_constants[3];
    break;

  case TAGC_U_LUB_VELO_U4:
    *lambda = mp_glob[mn]->u_veloU_function_constants[4];
    break;

  case TAGC_U_LUB_VELO_U5:
    *lambda = mp_glob[mn]->u_veloU_function_constants[5];
    break;

  case TAGC_U_LUB_VELO_L0:
    *lambda = mp_glob[mn]->u_veloL_function_constants[0];
    break;

  case TAGC_U_LUB_VELO_L1:
    *lambda = mp_glob[mn]->u_veloL_function_constants[1];
    break;

  case TAGC_U_LUB_VELO_L2:
    *lambda = mp_glob[mn]->u_veloL_function_constants[2];
    break;

  case TAGC_U_LUB_VELO_L3:
    *lambda = mp_glob[mn]->u_veloL_function_constants[3];
    break;

  case TAGC_U_LUB_VELO_L4:
    *lambda = mp_glob[mn]->u_veloL_function_constants[4];
    break;

  case TAGC_U_LUB_VELO_L5:
    *lambda = mp_glob[mn]->u_veloL_function_constants[5];
    break;

  case TAGC_LUB_VELO_U0:
    *lambda = mp_glob[mn]->veloU[0];
    break;

  case TAGC_LUB_VELO_U1:
    *lambda = mp_glob[mn]->veloU[1];
    break;

  case TAGC_LUB_VELO_U2:
    *lambda = mp_glob[mn]->veloU[2];
    break;

  case TAGC_LUB_VELO_L0:
    *lambda = mp_glob[mn]->veloL[0];
    break;

  case TAGC_LUB_VELO_L1:
    *lambda = mp_glob[mn]->veloL[1];
    break;

  case TAGC_LUB_VELO_L2:
    *lambda = mp_glob[mn]->veloL[2];
    break;

  case TAGC_LUB_DCA_U0:
    *lambda = mp_glob[mn]->u_dcaU_function_constants[0];
    break;

  case TAGC_LUB_DCA_U1:
    *lambda = mp_glob[mn]->u_dcaU_function_constants[1];
    break;

  case TAGC_LUB_DCA_U2:
    *lambda = mp_glob[mn]->u_dcaU_function_constants[2];
    break;

  case TAGC_LUB_DCA_U3:
    *lambda = mp_glob[mn]->u_dcaU_function_constants[3];
    break;

  case TAGC_LUB_DCA_L0:
    *lambda = mp_glob[mn]->u_dcaL_function_constants[0];
    break;

  case TAGC_LUB_DCA_L1:
    *lambda = mp_glob[mn]->u_dcaL_function_constants[1];
    break;

  case TAGC_LUB_DCA_L2:
    *lambda = mp_glob[mn]->u_dcaL_function_constants[2];
    break;

  case TAGC_LUB_DCA_L3:
    *lambda = mp_glob[mn]->u_dcaL_function_constants[3];
    break;

  case TAGC_LUB_SOURCE_0:
    *lambda = mp_glob[mn]->u_lubsource_function_constants[0];
    break;

  case TAGC_LUB_SOURCE_1:
    *lambda = mp_glob[mn]->u_lubsource_function_constants[1];
    break;

  case TAGC_LUB_SOURCE_2:
    *lambda = mp_glob[mn]->u_lubsource_function_constants[2];
    break;

  case TAGC_RST_FUNC_0:
    *lambda = mp_glob[mn]->Rst_func;
    break;

  case TAGC_RST_FUNC_1:
    *lambda = mp_glob[mn]->Rst_diffusion;
    break;

  case TAGC_HEAT_SOURCE_0:
    *lambda = mp_glob[mn]->u_heat_source[0];
    break;

  case TAGC_SPECIES_SOURCE_0_P0:
    *lambda = mp_glob[mn]->u_species_source[0][0];
    break;

  case TAGC_SPECIES_SOURCE_0_P1:
    *lambda = mp_glob[mn]->u_species_source[0][1];
    break;

  case TAGC_SPECIES_SOURCE_0_P2:
    *lambda = mp_glob[mn]->u_species_source[0][2];
    break;

  case TAGC_SPECIES_SOURCE_0_P3:
    *lambda = mp_glob[mn]->u_species_source[0][3];
    break;

  case TAGC_SPECIES_SOURCE_1_P0:
    *lambda = mp_glob[mn]->u_species_source[1][0];
    break;

  case TAGC_SPECIES_SOURCE_1_P1:
    *lambda = mp_glob[mn]->u_species_source[1][1];
    break;

  case TAGC_SPECIES_SOURCE_1_P2:
    *lambda = mp_glob[mn]->u_species_source[1][2];
    break;

  case TAGC_SPECIES_SOURCE_1_P3:
    *lambda = mp_glob[mn]->u_species_source[1][3];
    break;

  case TAGC_LATENT_HEAT_0:
    *lambda = mp_glob[mn]->latent_heat_vap[0];
    break;

  case TAGC_LATENT_HEAT_1:
    *lambda = mp_glob[mn]->latent_heat_vap[1];
    break;

  case TAGC_ACOUSTIC_FREQ:
    *lambda = upd->Acoustic_Frequency;
    break;

  case TAGC_PROCESS_TEMP:
    *lambda = upd->Process_Temperature;
    break;

  case TAGC_ACOUSTIC_WAVELENGTH:
    /* assume si_mm for now - it would be nice if Goma knew
     * what unit system was being used
     */
    if (1) {
      *lambda = 2. * M_PIE * c_mm / upd->Acoustic_Frequency;
    } else {
      *lambda = 2. * M_PIE * c_m / upd->Acoustic_Frequency;
    }
    break;

  case TAGC_TFMP_REL_PERM_0:
    *lambda = mp_glob[mn]->tfmp_rel_perm_const[0];
    break;

  case TAGC_TFMP_REL_PERM_1:
    *lambda = mp_glob[mn]->tfmp_rel_perm_const[1];
    break;

  case TAGC_TFMP_REL_PERM_2:
    *lambda = mp_glob[mn]->tfmp_rel_perm_const[2];
    break;

  case TAGC_TFMP_REL_PERM_3:
    *lambda = mp_glob[mn]->tfmp_rel_perm_const[3];
    break;

  case TAGC_TFMP_DENSITY_0:
    *lambda = mp_glob[mn]->tfmp_density_const[0];
    break;

  case TAGC_TFMP_DENSITY_1:
    *lambda = mp_glob[mn]->tfmp_density_const[1];
    break;

  case TAGC_TFMP_DENSITY_2:
    *lambda = mp_glob[mn]->tfmp_density_const[2];
    break;

  case TAGC_TFMP_DENSITY_3:
    *lambda = mp_glob[mn]->tfmp_density_const[3];
    break;

  default:
    printf("\n\t Error: Invalid Material Property Tag %d\n", mpr);
    exit(0);
    break;
  }

} /* END of routine retrieve_MT_parameter  */
/*******************************************************************************/

void retrieve_AC_parameter(double *lambda, /* Parameter value */
                           int ibc,        /* Boundary condition index */
                           int idf,        /* Boundary condition float tag */
                           Comm_Ex *cx,    /* array of communications structures */
                           Exo_DB *exo,    /* ptr to the finite element mesh database */
                           Dpi *dpi)       /* distributed processing information */
{

  if (idf == -1 || augc[ibc].len_AC == 0) {
    *lambda = augc[ibc].CONSTV;
  } else {
    *lambda = augc[ibc].DataFlt[idf];
  }
} /* END of routine update_AC_parameter  */
/*******************************************************************************/

void retrieve_UM_parameter(
    double *lambda, /* Parameter value */
    int mn,         /* Material number index */
    int mpr,        /* Material property index */
    int ic,         /* User model float index */
    Comm_Ex *cx,    /* array of communications structures */
    Exo_DB *exo,
    /* ptr to the finite element mesh database */ Dpi *dpi) /* distributed processing information */
{

  int float_length = -1;
  switch (mpr) {
  case TAGC_THERMAL_CONDUCTIVITY:
    float_length = mp_glob[mn]->len_u_thermal_conductivity;
    break;
  case TAGC_ELECTRICAL_CONDUCTIVITY:
    float_length = mp_glob[mn]->len_u_electrical_conductivity;
    break;
  case TAGC_VISCOSITY:
    float_length = mp_glob[mn]->len_u_viscosity;
    break;
  case TAGC_SURFACE_TENSION:
    float_length = mp_glob[mn]->len_u_surface_tension;
    break;
  case TAGC_HEAT_CAPACITY:
    float_length = mp_glob[mn]->len_u_heat_capacity;
    break;
  case TAGC_VOLUME_EXPANSION:
    float_length = mp_glob[mn]->len_u_Volume_Expansion;
    break;
  case TAGC_DENSITY:
    float_length = mp_glob[mn]->len_u_density;
    break;
  case TAGC_POROSITY:
    float_length = mp_glob[mn]->len_u_porosity;
    break;
  case TAGC_PERMEABILITY:
    float_length = mp_glob[mn]->len_u_permeability;
    break;
  case TAGC_REL_GAS_PERM:
    float_length = mp_glob[mn]->len_u_rel_gas_perm;
    break;
  case TAGC_REL_LIQ_PERM:
    float_length = mp_glob[mn]->len_u_rel_liq_perm;
    break;
  case TAGC_SATURATION:
    float_length = mp_glob[mn]->len_u_saturation;
    break;
  case TAGC_FLOWINGLIQUID_VISCOSITY:
    float_length = mp_glob[mn]->len_u_FlowingLiquid_viscosity;
    break;
  case TAGC_TAU_Y:
    float_length = gn_glob[mn]->len_u_tau_y;
    break;
  default:
    GOMA_EH(GOMA_ERROR, "No model available for that property!");
    break;
  }
  if (ic >= float_length) {
    GOMA_EH(GOMA_ERROR, "Float index larger than user parameter list length!");
  }

  switch (mpr) {
  case TAGC_THERMAL_CONDUCTIVITY:
    *lambda = mp_glob[mn]->u_thermal_conductivity[ic];
    break;
  case TAGC_ELECTRICAL_CONDUCTIVITY:
    *lambda = mp_glob[mn]->u_electrical_conductivity[ic];
    break;
  case TAGC_VISCOSITY:
    *lambda = mp_glob[mn]->u_viscosity[ic];
    break;
  case TAGC_SURFACE_TENSION:
    *lambda = mp_glob[mn]->u_surface_tension[ic];
    break;
  case TAGC_HEAT_CAPACITY:
    *lambda = mp_glob[mn]->u_heat_capacity[ic];
    break;
  case TAGC_VOLUME_EXPANSION:
    *lambda = mp_glob[mn]->u_Volume_Expansion[ic];
    break;
  case TAGC_DENSITY:
    *lambda = mp_glob[mn]->u_density[ic];
    break;
  case TAGC_POROSITY:
    *lambda = mp_glob[mn]->u_porosity[ic];
    break;
  case TAGC_PERMEABILITY:
    *lambda = mp_glob[mn]->u_permeability[ic];
    break;
  case TAGC_REL_GAS_PERM:
    *lambda = mp_glob[mn]->u_rel_gas_perm[ic];
    break;
  case TAGC_REL_LIQ_PERM:
    *lambda = mp_glob[mn]->u_rel_liq_perm[ic];
    break;
  case TAGC_SATURATION:
    *lambda = mp_glob[mn]->u_saturation[ic];
    break;
  case TAGC_FLOWINGLIQUID_VISCOSITY:
    *lambda = mp_glob[mn]->u_FlowingLiquid_viscosity[ic];
    break;
  case TAGC_TAU_Y:
    *lambda = gn_glob[mn]->u_tau_y[ic];
    break;
  default:
    GOMA_EH(GOMA_ERROR, "No model available for that property!");
    break;
  }
} /* END of routine retrieve_UM_parameter  */
/*******************************************************************************/

/* END of file ac_update_parameter.c  */<|MERGE_RESOLUTION|>--- conflicted
+++ resolved
@@ -453,40 +453,15 @@
      * General Model Constants
      */
 
-<<<<<<< HEAD
-    case TAGC_WLFC2:
-      gn_glob[mn]->wlfc2 = lambda;
-      break;
-      
-    case TAGC_REFTEMP: 
+  case TAGC_REFTEMP: 
       mp_glob[mn]->reference[TEMPERATURE] = lambda;
       break;
       
-      /* these are for the BINGHAM yielding material model */
-      
-    case TAGC_TAU_Y: 
-      gn_glob[mn]->tau_y = lambda;
-      break;
-    case TAGC_FEXP: 
-      gn_glob[mn]->fexp = lambda;
-      break;
-      
       /* these are for SUSPENSION/FILLED_EPOXY models */
       
-    case TAGC_MAXPACK: 
-      gn_glob[mn]->maxpack = lambda;
-      break;
-    case TAGC_FICKDIFF_X:
-      mp_glob[mn]->u_fdiffusivity[0][0]=lambda;
-      break;
-    case TAGC_FICKDIFF_Y:
-      mp_glob[mn]->u_fdiffusivity[0][1]=lambda;
-      break;
-=======
   case TAGC_THERMAL_CONDUCTIVITY:
     mp_glob[mn]->thermal_conductivity = lambda;
     break;
->>>>>>> bc607132
 
   case TAGC_ACOUSTIC_WAVENUMBER:
     mp_glob[mn]->wave_number = lambda;
@@ -1438,7 +1413,6 @@
      * General Model Constants
      */
 
-<<<<<<< HEAD
     case TAGC_THERMAL_CONDUCTIVITY: 
       *lambda = mp_glob[mn]->thermal_conductivity;
       break;
@@ -1587,152 +1561,6 @@
       break;
       
       /* these can be implemented for Ryan's Qtensor model as needed */
-=======
-  case TAGC_THERMAL_CONDUCTIVITY:
-    *lambda = mp_glob[mn]->thermal_conductivity;
-    break;
-
-  case TAGC_ACOUSTIC_WAVENUMBER:
-    *lambda = mp_glob[mn]->wave_number;
-    break;
-
-  case TAGC_ACOUSTIC_IMPEDANCE:
-    *lambda = mp_glob[mn]->acoustic_impedance;
-    break;
-
-  case TAGC_ACOUSTIC_ABSORPTION:
-    *lambda = mp_glob[mn]->acoustic_absorption;
-    break;
-
-  case TAGC_REFRACTIVE_INDEX:
-    *lambda = mp_glob[mn]->refractive_index;
-    break;
-
-  case TAGC_LIGHT_ABSORPTION:
-    *lambda = mp_glob[mn]->light_absorption;
-    break;
-
-  case TAGC_EXTINCTION_INDEX:
-    *lambda = mp_glob[mn]->extinction_index;
-    break;
-
-  case TAGC_ELECTRICAL_CONDUCTIVITY:
-    *lambda = mp_glob[mn]->electrical_conductivity;
-    break;
-
-  case TAGC_VISCOSITY:
-    *lambda = mp_glob[mn]->viscosity;
-    break;
-
-  case TAGC_SURFACE_TENSION:
-    *lambda = mp_glob[mn]->surface_tension;
-    break;
-
-  case TAGC_HEAT_CAPACITY:
-    *lambda = mp_glob[mn]->heat_capacity;
-    break;
-
-  case TAGC_VOLUME_EXPANSION:
-    *lambda = mp_glob[mn]->Volume_Expansion;
-    break;
-
-  case TAGC_DENSITY:
-    *lambda = mp_glob[mn]->density;
-    break;
-
-  case TAGC_POROSITY:
-    *lambda = mp_glob[mn]->porosity;
-    break;
-
-  case TAGC_PERMEABILITY:
-    *lambda = mp_glob[mn]->permeability;
-    break;
-
-  case TAGC_REL_GAS_PERM:
-    *lambda = mp_glob[mn]->rel_gas_perm;
-    break;
-
-  case TAGC_REL_LIQ_PERM:
-    *lambda = mp_glob[mn]->rel_liq_perm;
-    break;
-
-  case TAGC_SATURATION:
-    *lambda = mp_glob[mn]->saturation;
-    break;
-
-  case TAGC_MELTING_POINT_LIQUIDUS:
-    *lambda = mp_glob[mn]->melting_point_liquidus;
-    break;
-
-  case TAGC_MELTING_POINT_SOLIDUS:
-    *lambda = mp_glob[mn]->melting_point_solidus;
-    break;
-
-  case TAGC_FLOWINGLIQUID_VISCOSITY:
-    *lambda = mp_glob[mn]->FlowingLiquid_viscosity;
-    break;
-
-  case TAGC_DIFFUSIVITY_0:
-    *lambda = mp_glob[mn]->diffusivity[0];
-    break;
-
-  case TAGC_DIFFUSIVITY_1:
-    *lambda = mp_glob[mn]->diffusivity[1];
-    break;
-
-    /*
-     * Generalized Newtonian Models:
-     * Newtonian, Power Law, Carreau or Bingham(1,2,3)
-     */
-
-  case TAGC_MU0:
-    *lambda = gn_glob[mn]->mu0;
-    break;
-  case TAGC_NEXP:
-    *lambda = gn_glob[mn]->nexp;
-    break;
-  case TAGC_MUINF:
-    *lambda = gn_glob[mn]->muinf;
-    break;
-  case TAGC_LAM:
-    *lambda = gn_glob[mn]->lam;
-    break;
-  case TAGC_AEXP:
-    *lambda = gn_glob[mn]->aexp;
-    break;
-  case TAGC_ATEXP:
-    *lambda = gn_glob[mn]->atexp;
-    break;
-
-    /* CARREAU_WLF */
-
-  case TAGC_WLFC2:
-    *lambda = gn_glob[mn]->wlfc2;
-    break;
-
-    /* these are for the BINGHAM yielding material model */
-
-  case TAGC_TAU_Y:
-    *lambda = gn_glob[mn]->tau_y;
-    break;
-  case TAGC_FEXP:
-    *lambda = gn_glob[mn]->fexp;
-    break;
-
-    /* these are for SUSPENSION/FILLED_EPOXY models */
-
-  case TAGC_MAXPACK:
-    *lambda = gn_glob[mn]->maxpack;
-    break;
-  case TAGC_FICKDIFF_X:
-    *lambda = mp_glob[mn]->u_fdiffusivity[0][0];
-    break;
-  case TAGC_FICKDIFF_Y:
-    *lambda = mp_glob[mn]->u_fdiffusivity[0][1];
-    break;
-
-    /* these can be implemented for Ryan's Qtensor model as needed */
->>>>>>> bc607132
 
 #if 0
     case TAGC_QTENSOR_EXTENSION_P:
