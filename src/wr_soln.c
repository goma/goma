/************************************************************************ *
* Goma - Multiphysics finite element software                             *
* Sandia National Laboratories                                            *
*                                                                         *
* Copyright (c) 2014 Sandia Corporation.                                  *
*                                                                         *
* Under the terms of Contract DE-AC04-94AL85000 with Sandia Corporation,  *
* the U.S. Government retains certain rights in this software.            *
*                                                                         *
* This software is distributed under the GNU General Public License.      *
\************************************************************************/
 

#include <stdlib.h>
#include <stdio.h>


#include "wr_soln.h"
#include "goma.h"

/***********************************************************************/
/***********************************************************************/
/***********************************************************************/

void 
write_solution(char output_file[], double resid_vector[], double x[], double **x_sens_p, double x_old[], double xdot[],
               double xdot_old[], int tev, int tev_post, double *gv, struct Results_Description *rd, double *gvec,
               double ***gvec_elem, int *nprint, dbl delta_t, dbl theta, dbl time_value, dbl *x_pp, Exo_DB *exo,
               Dpi *dpi)
    /*************************************************************************
     *
     * write_solution():
     *
     * This routine gathers both the solution and the post-processed
     * variables and then writes them one at a time to the output file.
     * The description of what it writes is taken from the
     * Results_Description structure in the parameter list.
     *
     *************************************************************************/
{
  int i, i_post, step=0;
#ifdef DEBUG
  static char *yo="write_solution";
  fprintf(stderr, "%s: begins\n", yo);
#endif

  /* First nodal quantities */
  for (i = 0; i < rd->TotalNVSolnOutput; i++) {
    extract_nodal_vec(x, rd->nvtype[i], rd->nvkind[i], rd->nvmatID[i],
		      gvec, exo, FALSE, time_value);
    step = (*nprint)+1;
    wr_nodal_result_exo(exo, output_file, gvec, i+1, step, time_value);
  }


  /* Special case for global post processing, usually file output */
#ifdef DEBUG
  fprintf(stderr, "%s: done with regular nodal vars; start global\n", yo);
#endif

  /* Special case for global post processing, special case file output for now*/
  post_process_global(x, exo, dpi, time_value);

#ifdef DEBUG
  fprintf(stderr, "%s: done with global; start tnv_post\n", yo);
#endif
  /*
   *  Add additional user-specified post processing variables
   */
  if (rd->TotalNVPostOutput > 0) {
    step = (*nprint) + 1;
#ifdef DEBUG
    fprintf(stderr, "%s: start post_process_nodal\n", yo);
#endif

    post_process_nodal(x, x_sens_p, x_old, xdot, xdot_old, resid_vector, 
		       step, &time_value, delta_t, theta, x_pp,
		       exo, dpi, rd, output_file, 0);
#ifdef DEBUG
    fprintf(stderr, "%s: done w/ post_process_nodal\n", yo);
#endif

    /*
     *  Write out time derivatives if requested
     */
    if (TIME_DERIVATIVES != -1 && (TimeIntegration != STEADY)) {
      for (i = 0; i < rd->TotalNVSolnOutput; i++) {
	i_post = rd->TotalNVSolnOutput + rd->TotalNVPostOutput + i;
	extract_nodal_vec(xdot, rd->nvtype[i_post], rd->nvkind[i_post],
			  rd->nvmatID[i], gvec, exo, TRUE, time_value);
	wr_nodal_result_exo(exo, output_file, gvec, i_post + 1, 
			    *nprint+1, time_value);
      }
    }
  }


  /* Now element quantities */
  for(i = 0; i < tev; i++) {
    bool is_P1 = FALSE;
    int dof = 0;
<<<<<<< HEAD
    for (int mn = 0; mn < upd->Num_Mat; mn++) {
    if(pd_glob[mn]->i[pg->imtrx][rd->evtype[i]]==I_P1)
    {
      dof = MAX(getdofs(type2shape(exo->eb_elem_itype[mn]),I_P1),dof);
      is_P1 = TRUE;
=======
    for (int eb_index = 0; eb_index < exo->num_elem_blocks; eb_index++) {
      int mn = Matilda[eb_index];
      if (pd_glob[mn]->i[rd->evtype[i]] == I_P1) {
        dof = MAX(getdofs(type2shape(exo->eb_elem_itype[eb_index]), I_P1), dof);
        is_P1 = TRUE;
      }
>>>>>>> 941a707b
    }
    }
    if(is_P1){
      for(int k =0;k<dof;k++)
      {
        extract_elem_vec(x, i, rd->evtype[i], gvec_elem, exo,k);
        step = (*nprint)+1;
        wr_elem_result_exo(exo, output_file, gvec_elem, i, step,
                           time_value, rd);
        i++;
      }

    }
    else{
    extract_elem_vec(x, i, rd->evtype[i], gvec_elem, exo,0);
    step = (*nprint)+1;
    wr_elem_result_exo(exo, output_file, gvec_elem, i, step, 
		       time_value, rd);
    }
  }
  /* Finally, global values */
  
  wr_global_result_exo( exo, output_file, step, rd->ngv, gv );
	
#ifdef DEBUG
  fprintf(stderr, "%s: done with regular element vars; start tev_post\n", yo);
#endif

  /* Add additional user-specified post processing variables */
  if (tev_post > 0) {
      step = (*nprint) + 1;
#ifdef DEBUG
      fprintf(stderr, "%s: start post_process_elem\n", yo);
#endif

      post_process_elem(x, x_old, xdot, xdot_old, resid_vector, tev, tev_post, 
			gvec_elem, step, &time_value, delta_t, exo, dpi, rd);
#ifdef DEBUG
      fprintf(stderr, "%s: done w/ post_process_elem\n", yo);
#endif

      /* Write out time derivatives if requested */
      if (TIME_DERIVATIVES != -1 && (TimeIntegration != STEADY)) {
	for (i = 0; i < tev; i++) {
	  i_post = tev_post + i;
          extract_elem_vec(xdot, i_post, rd->evtype[i_post], gvec_elem, exo,0);
	  wr_elem_result_exo(exo, output_file, gvec_elem, i_post,
			     *nprint+1, time_value, rd);
	}
      }
  }
}


void
write_solution_segregated(char output_file[], double **resid_vector, double **x, double **x_old, double **xdot,
                          double **xdot_old, int *tev_post, double *gv, struct Results_Description **rd,
                          double **gvec, int *nprint, dbl delta_t, dbl theta, dbl time_value, dbl *x_pp,
                          Exo_DB *exo, Dpi *dpi)
{
  int i, step=0;
  int i_post;
#ifdef DEBUG
  static char *yo="write_solution";
  fprintf(stderr, "%s: begins\n", yo);
#endif

  /* First nodal quantities */
  int offset = 0;
  for (pg->imtrx = 0; pg->imtrx < upd->Total_Num_Matrices; pg->imtrx++) {
    /* Special case for global post processing, usually file output */
    post_process_global(x[pg->imtrx], exo, dpi, time_value);

    if (pg->imtrx > 0) {
      offset += rd[pg->imtrx -1]->TotalNVSolnOutput + rd[pg->imtrx -1]->TotalNVPostOutput;
      if (TIME_DERIVATIVES != -1 && (TimeIntegration != STEADY)) {
	offset += rd[pg->imtrx -1]->TotalNVSolnOutput;
      }
    }
    for (i = 0; i < rd[pg->imtrx]->TotalNVSolnOutput; i++) {
      extract_nodal_vec(x[pg->imtrx], rd[pg->imtrx]->nvtype[i], rd[pg->imtrx]->nvkind[i],
          rd[pg->imtrx]->nvmatID[i], gvec[pg->imtrx], exo, FALSE, time_value);
      step = (*nprint) + 1;
      wr_nodal_result_exo(exo, output_file, gvec[pg->imtrx], offset + i + 1, step, time_value);
    }
  }

#ifdef DEBUG
  fprintf(stderr, "%s: done with regular nodal vars; start tnv_post\n", yo);
#endif

  /*
   *  Add additional user-specified post processing variables
   */
  offset = 0;
  for (pg->imtrx = 0; pg->imtrx < upd->Total_Num_Matrices; pg->imtrx++) {
    if (pg->imtrx > 0) {
      offset += rd[pg->imtrx -1]->TotalNVSolnOutput + rd[pg->imtrx -1]->TotalNVPostOutput;
      if (TIME_DERIVATIVES != -1 && (TimeIntegration != STEADY)) {
	offset += rd[pg->imtrx -1]->TotalNVSolnOutput;
      }
    }
    if (rd[pg->imtrx]->TotalNVPostOutput > 0) {
      step = (*nprint) + 1;
  #ifdef DEBUG
      fprintf(stderr, "%s: start post_process_nodal\n", yo);
  #endif

      post_process_nodal(x[pg->imtrx], NULL, x_old[pg->imtrx], xdot[pg->imtrx],
			 xdot_old[pg->imtrx], resid_vector[pg->imtrx], step, &time_value,
			 delta_t, theta, x_pp, exo, dpi, rd[pg->imtrx], output_file, offset);
  #ifdef DEBUG
      fprintf(stderr, "%s: done w/ post_process_nodal\n", yo);
  #endif

      /*
       *  Write out time derivatives if requested
       */

    }
  }

  offset = 0;
  if (tev_post != NULL) {
    for (pg->imtrx = 0; pg->imtrx < upd->Total_Num_Matrices; pg->imtrx++) {

      step = (*nprint) + 1;

      if (TIME_DERIVATIVES != -1 && (TimeIntegration != STEADY)) {
	if (pg->imtrx > 0) {
	  offset += rd[pg->imtrx-1]->TotalNVSolnOutput + rd[pg->imtrx-1]->TotalNVPostOutput + rd[pg->imtrx-1]->TotalNVSolnOutput;
	}
	for (i = 0; i < rd[pg->imtrx]->TotalNVSolnOutput; i++) {
	  i_post = rd[pg->imtrx]->TotalNVSolnOutput + rd[pg->imtrx]->TotalNVPostOutput + i;
	  extract_nodal_vec(xdot[pg->imtrx], rd[pg->imtrx]->nvtype[i_post], rd[pg->imtrx]->nvkind[i_post],
			    rd[pg->imtrx]->nvmatID[i], gvec[pg->imtrx], exo, TRUE, time_value);
	  wr_nodal_result_exo(exo, output_file, gvec[pg->imtrx], offset + i_post + 1,
			      *nprint+1, time_value);
	}
      }
    }
  }
//
  /* Now element quantities */
//  for(i = 0; i < tev; i++) {
//    extract_elem_vec(x, i, rd->evtype[i], gvec_elem, exo);
//    step = (*nprint)+1;
//    wr_elem_result_exo(exo, output_file, gvec_elem, i, step,
//                       time_value, rd);
//  }
  /* Finally, global values */

  wr_global_result_exo( exo, output_file, step, rd[0]->ngv, gv );

#ifdef DEBUG
  fprintf(stderr, "%s: done with regular element vars; start tev_post\n", yo);
#endif

  /* Add additional user-specified post processing variables */
//  if (tev_post > 0) {
//      step = (*nprint) + 1;
//#ifdef DEBUG
//      fprintf(stderr, "%s: start post_process_elem\n", yo);
//#endif
//
//      post_process_elem(x, x_old, xdot, xdot_old, resid_vector, tev, tev_post,
//                        gvec_elem, step, &time_value, delta_t, exo, dpi, rd);
//#ifdef DEBUG
//      fprintf(stderr, "%s: done w/ post_process_elem\n", yo);
//#endif
//
//      /* Write out time derivatives if requested */
//      if (TIME_DERIVATIVES != -1 && (TimeIntegration != STEADY)) {
//        for (i = 0; i < tev; i++) {
//          i_post = tev_post + i;
//          extract_elem_vec(xdot, i_post, rd->evtype[i_post], gvec_elem, exo);
//          wr_elem_result_exo(exo, output_file, gvec_elem, i_post,
//                             *nprint+1, time_value, rd);
//        }
//      }
//  }
}
/*****************************************************************************/
/*  END of file wr_soln.c  */
/*****************************************************************************/<|MERGE_RESOLUTION|>--- conflicted
+++ resolved
@@ -16,44 +16,61 @@
 
 
 #include "wr_soln.h"
+#define _WR_SOLN_C
 #include "goma.h"
 
 /***********************************************************************/
 /***********************************************************************/
 /***********************************************************************/
 
-void 
-write_solution(char output_file[], double resid_vector[], double x[], double **x_sens_p, double x_old[], double xdot[],
-               double xdot_old[], int tev, int tev_post, double *gv, struct Results_Description *rd, double *gvec,
-               double ***gvec_elem, int *nprint, dbl delta_t, dbl theta, dbl time_value, dbl *x_pp, Exo_DB *exo,
-               Dpi *dpi)
-    /*************************************************************************
-     *
-     * write_solution():
-     *
-     * This routine gathers both the solution and the post-processed
-     * variables and then writes them one at a time to the output file.
-     * The description of what it writes is taken from the
-     * Results_Description structure in the parameter list.
-     *
-     *************************************************************************/
+void write_solution(char output_file[],             /* name EXODUS II file */
+                    double resid_vector[],          /* Residual vector */
+                    double x[],                     /* soln vector */
+                    double **x_sens_p,              /* sensitivity vectors */
+                    double x_old[],                 /* soln vector at previous time step */
+                    double xdot[],                  /* dx/dt */
+                    double xdot_old[],              /* dx/dt at previous time step */
+                    int tev,                        /* total elem variables
+                                                       (normal) */
+                    int tev_post,                   /* additional post process
+                                                       elem vars */
+                    double *gv,                     /* global variable values */
+                    struct Results_Description *rd, /* for post process vars
+                                                       (rf_io_structs.h) */
+                    double *gvec,
+                    double ***gvec_elem, /* array vars [eb_index][ev_index][elem] */
+                    int *nprint,         /* counter for time step number*/
+                    dbl delta_t,         /* time step size */
+                    dbl theta,           /* time integration parameter */
+                    dbl time_value,      /* current time value */
+                    dbl *x_pp,           /* post proc vars for export */
+                    Exo_DB *exo,
+                    Dpi *dpi)
+/*************************************************************************
+ *
+ * write_solution():
+ *
+ * This routine gathers both the solution and the post-processed
+ * variables and then writes them one at a time to the output file.
+ * The description of what it writes is taken from the
+ * Results_Description structure in the parameter list.
+ *
+ *************************************************************************/
 {
-  int i, i_post, step=0;
-#ifdef DEBUG
-  static char *yo="write_solution";
+  int i, i_post, step = 0;
+#ifdef DEBUG
+  static char *yo = "write_solution";
   fprintf(stderr, "%s: begins\n", yo);
 #endif
 
   /* First nodal quantities */
   for (i = 0; i < rd->TotalNVSolnOutput; i++) {
-    extract_nodal_vec(x, rd->nvtype[i], rd->nvkind[i], rd->nvmatID[i],
-		      gvec, exo, FALSE, time_value);
-    step = (*nprint)+1;
-    wr_nodal_result_exo(exo, output_file, gvec, i+1, step, time_value);
-  }
-
-
-  /* Special case for global post processing, usually file output */
+    extract_nodal_vec(x, rd->nvtype[i], rd->nvkind[i], rd->nvmatID[i], gvec, exo, FALSE,
+                      time_value);
+    step = (*nprint) + 1;
+    wr_nodal_result_exo(exo, output_file, gvec, i + 1, step, time_value);
+  }
+
 #ifdef DEBUG
   fprintf(stderr, "%s: done with regular nodal vars; start global\n", yo);
 #endif
@@ -73,9 +90,8 @@
     fprintf(stderr, "%s: start post_process_nodal\n", yo);
 #endif
 
-    post_process_nodal(x, x_sens_p, x_old, xdot, xdot_old, resid_vector, 
-		       step, &time_value, delta_t, theta, x_pp,
-		       exo, dpi, rd, output_file, 0);
+    post_process_nodal(x, x_sens_p, x_old, xdot, xdot_old, resid_vector, step, &time_value, delta_t,
+                       theta, x_pp, exo, dpi, rd, output_file, 0);
 #ifdef DEBUG
     fprintf(stderr, "%s: done w/ post_process_nodal\n", yo);
 #endif
@@ -85,84 +101,67 @@
      */
     if (TIME_DERIVATIVES != -1 && (TimeIntegration != STEADY)) {
       for (i = 0; i < rd->TotalNVSolnOutput; i++) {
-	i_post = rd->TotalNVSolnOutput + rd->TotalNVPostOutput + i;
-	extract_nodal_vec(xdot, rd->nvtype[i_post], rd->nvkind[i_post],
-			  rd->nvmatID[i], gvec, exo, TRUE, time_value);
-	wr_nodal_result_exo(exo, output_file, gvec, i_post + 1, 
-			    *nprint+1, time_value);
-      }
-    }
-  }
-
+        i_post = rd->TotalNVSolnOutput + rd->TotalNVPostOutput + i;
+        extract_nodal_vec(xdot, rd->nvtype[i_post], rd->nvkind[i_post], rd->nvmatID[i], gvec, exo,
+                          TRUE, time_value);
+        wr_nodal_result_exo(exo, output_file, gvec, i_post + 1, *nprint + 1, time_value);
+      }
+    }
+  }
 
   /* Now element quantities */
-  for(i = 0; i < tev; i++) {
+  for (i = 0; i < tev; i++) {
     bool is_P1 = FALSE;
     int dof = 0;
-<<<<<<< HEAD
-    for (int mn = 0; mn < upd->Num_Mat; mn++) {
-    if(pd_glob[mn]->i[pg->imtrx][rd->evtype[i]]==I_P1)
-    {
-      dof = MAX(getdofs(type2shape(exo->eb_elem_itype[mn]),I_P1),dof);
-      is_P1 = TRUE;
-=======
     for (int eb_index = 0; eb_index < exo->num_elem_blocks; eb_index++) {
       int mn = Matilda[eb_index];
-      if (pd_glob[mn]->i[rd->evtype[i]] == I_P1) {
+      if (pd_glob[mn]->i[upd->matrix_index[rd->evtype[i]]][rd->evtype[i]] == I_P1) {
         dof = MAX(getdofs(type2shape(exo->eb_elem_itype[eb_index]), I_P1), dof);
         is_P1 = TRUE;
       }
->>>>>>> 941a707b
-    }
-    }
-    if(is_P1){
-      for(int k =0;k<dof;k++)
-      {
-        extract_elem_vec(x, i, rd->evtype[i], gvec_elem, exo,k);
-        step = (*nprint)+1;
-        wr_elem_result_exo(exo, output_file, gvec_elem, i, step,
-                           time_value, rd);
+    }
+    if (is_P1) {
+      for (int k = 0; k < dof; k++) {
+        extract_elem_vec(x, i, rd->evtype[i], gvec_elem, exo, k);
+        step = (*nprint) + 1;
+        wr_elem_result_exo(exo, output_file, gvec_elem, i, step, time_value, rd);
         i++;
       }
-
-    }
-    else{
-    extract_elem_vec(x, i, rd->evtype[i], gvec_elem, exo,0);
-    step = (*nprint)+1;
-    wr_elem_result_exo(exo, output_file, gvec_elem, i, step, 
-		       time_value, rd);
+    } else {
+      extract_elem_vec(x, i, rd->evtype[i], gvec_elem, exo, 0);
+      step = (*nprint) + 1;
+      wr_elem_result_exo(exo, output_file, gvec_elem, i, step, time_value, rd);
     }
   }
   /* Finally, global values */
-  
-  wr_global_result_exo( exo, output_file, step, rd->ngv, gv );
-	
+
+  wr_global_result_exo(exo, output_file, step, rd->ngv, gv);
+
 #ifdef DEBUG
   fprintf(stderr, "%s: done with regular element vars; start tev_post\n", yo);
 #endif
 
   /* Add additional user-specified post processing variables */
   if (tev_post > 0) {
-      step = (*nprint) + 1;
-#ifdef DEBUG
-      fprintf(stderr, "%s: start post_process_elem\n", yo);
-#endif
-
-      post_process_elem(x, x_old, xdot, xdot_old, resid_vector, tev, tev_post, 
-			gvec_elem, step, &time_value, delta_t, exo, dpi, rd);
-#ifdef DEBUG
-      fprintf(stderr, "%s: done w/ post_process_elem\n", yo);
-#endif
-
-      /* Write out time derivatives if requested */
-      if (TIME_DERIVATIVES != -1 && (TimeIntegration != STEADY)) {
-	for (i = 0; i < tev; i++) {
-	  i_post = tev_post + i;
-          extract_elem_vec(xdot, i_post, rd->evtype[i_post], gvec_elem, exo,0);
-	  wr_elem_result_exo(exo, output_file, gvec_elem, i_post,
-			     *nprint+1, time_value, rd);
-	}
-      }
+    step = (*nprint) + 1;
+#ifdef DEBUG
+    fprintf(stderr, "%s: start post_process_elem\n", yo);
+#endif
+
+    post_process_elem(x, x_old, xdot, xdot_old, resid_vector, tev, tev_post, gvec_elem, step,
+                      &time_value, delta_t, exo, dpi, rd);
+#ifdef DEBUG
+    fprintf(stderr, "%s: done w/ post_process_elem\n", yo);
+#endif
+
+    /* Write out time derivatives if requested */
+    if (TIME_DERIVATIVES != -1 && (TimeIntegration != STEADY)) {
+      for (i = 0; i < tev; i++) {
+        i_post = tev_post + i;
+        extract_elem_vec(xdot, i_post, rd->evtype[i_post], gvec_elem, exo, 0);
+        wr_elem_result_exo(exo, output_file, gvec_elem, i_post, *nprint + 1, time_value, rd);
+      }
+    }
   }
 }
 
@@ -214,7 +213,7 @@
       if (TIME_DERIVATIVES != -1 && (TimeIntegration != STEADY)) {
 	offset += rd[pg->imtrx -1]->TotalNVSolnOutput;
       }
-    }
+      }
     if (rd[pg->imtrx]->TotalNVPostOutput > 0) {
       step = (*nprint) + 1;
   #ifdef DEBUG
