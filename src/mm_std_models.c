--- conflicted
+++ resolved
@@ -51,12 +51,9 @@
 #include "mm_eh.h"
 
 #include "mm_fill_species.h"
-<<<<<<< HEAD
+#include "mm_fill_population.h"
 #include "mm_qtensor_model.h"
-=======
-#include "mm_fill_population.h"
 #define GOMA_MM_STD_MODELS_C
->>>>>>> 48a67847
 #include "mm_std_models.h"
 
 
@@ -4762,30 +4759,6 @@
 		}
 	    }
 	}
-<<<<<<< HEAD
-=======
-	  
-      var = VORT_DIR1;
-      memset(st->d_diff_flux_dvd, 0, MAX_CONC*DIM*DIM*MDE*sizeof(dbl));
-      
-      if(pd->v[pg->imtrx][var])
-	{
-	  for ( a=0; a<VIM; a++)   
-	    {
-	      for( p=0; p<VIM; p++ )
-		{
-		  for( j=0;  j<ei[pg->imtrx]->dof[var]; j++)
-		    {
-		      c_term = -M*d_div_tau_p_dvd[a][p][j];
-		      
-		      mu_term = 0.;
-		      
-		      st->d_diff_flux_dvd[w][a][p][j] = c_term + mu_term;
-		    }
-		}
-	    }
-	} 
->>>>>>> 48a67847
 
       var = MESH_DISPLACEMENT1;
       memset(st->d_diff_flux_dmesh, 0, MAX_CONC*DIM*DIM*MDE*sizeof(dbl));
@@ -4811,57 +4784,7 @@
 	    }
 	}
 
-<<<<<<< HEAD
     }  /* End Jacobian */
-=======
-     /*  var = VELOCITY_GRADIENT11; */
-/*       if ( pd->v[pg->imtrx][var] ) */
-/* 	{ */
-/* 	  for ( a=0; a<dim; a++) */
-/* 	    {		       */
-/* 	      for ( c=0; c<VIM; c++) */
-/* 		{ */
-/* 		  for ( d=0; d<VIM; d++) */
-/* 		    { */
-/* 		      var = v_g[c][d]; */
-/* 		      if ( pd->v[pg->imtrx][var] ) */
-/* 			{ */
-/* 			  for ( j=0; j<ei[pg->imtrx]->dof[var]; j++) */
-/* 			    { */
-/* 			      mu_term = 0.; */
-/* 			      c_term = -Y[w]*M*d_div_tau_p_dgd[a][c][d][j]; */
-/* 			      phi_j = bf[var]->phi[j]; */
-/* 			      for ( p=0; p<VIM; p++) */
-/* 				{		       */
-/* 				  for ( q=0; q<VIM; q++) */
-/* 				    {		       */
-/* 				      mu_term += -Y[w]*M*mu*bf[var]->grad_phi[j] [a] */
-/* 					*(delta(q,d)*delta(p,c)+delta(q,c)*delta(p,d)); */
-				      
-/* 				      if ( pd->CoordinateSystem != CARTESIAN ) */
-/* 					{ */
-/* 					  for ( r=0; r<VIM; r++) */
-/* 					    { */
-/* 					      mu_term -= -Y[w]*M*mu* (delta(q,d)*delta(p,c)+delta(q,c)*delta(p,d)) */
-/* 						* phi_j  *  (fv->grad_e[p][r][q]+fv->grad_e[q][p][r]); */
-/* 					    } */
-/* 					} */
-/* 				      for ( r=0; r<VIM; r++) */
-/* 					{ */
-/* 					  mu_term -= (delta(b,d)*delta(a,c)+delta(b,c)*delta(a,d)) */
-/* 					    * phi_j *  fv->grad_e[b][a][r]; */
-/* 					} */
-/* 				    } */
-/* 				} */
-/* 			      st->d_diff_flux_dG[w][a][c][d][j] = c_term  +  mu_term; */
-/* 			    } */
-			  
-/* 			} */
-/* 		    } */
-/* 		} */
-/* 	    } */
-/* 	} */
->>>>>>> 48a67847
 
 
   return(status);
@@ -5244,17 +5167,6 @@
   wim   = dim;
   if(pd->CoordinateSystem == SWIRLING) wim = wim+1;
 
-<<<<<<< HEAD
-=======
-  /* Compute gamma_dot[][] */
-  
- /*  if(!pd->e[pg->imtrx][VORT_DIR1]) */
-/*     { */
-/*       EH(-1, "Cannot use this QTENSOR model without the VORT_DIR{1,2,3} equations/variables active!"); */
-/*       exit(-1); */
-/*     } */
-  
->>>>>>> 48a67847
   /* Compute gammadot, grad(gammadot), gamma_dot[][], d_gd_dG, and d_grad_gd_dG */
   
   memset(gamma_dot, 0, DIM*DIM*sizeof(dbl) );
@@ -5288,82 +5200,7 @@
   
   for ( a=0; a<VIM; a++)
     {
-<<<<<<< HEAD
       vort_dir_local[a] = 0.0;
-=======
-      /* Get Q tensor */
-      for ( a=0; a<VIM; a++)
-	{
-	  div_qtensor[a]=-0.5*fv->vd[a]*fv->div_vd;
-	  
-	  for ( b=0; b<VIM; b++)
-	    {
-	      qtensor[a][b] = (dbl)delta(a,b) -
-		0.5 * fv->vd[a] * fv->vd[b];
-	      div_qtensor[a] -= 0.5*fv->vd[b] * fv->grad_vd[b][a];
-	    }
-	}
-      
-      var = VORT_DIR1;
-      memset(d_qtensor_dvd, 0, DIM*DIM*DIM*MDE*sizeof(dbl));
-      for(p = 0; p < DIM; p++)
-	{
-	  for(q = 0; q < DIM; q++)
-	    {
-	      for(b = 0; b < DIM; b++)
-		{
-		  for(j = 0; j < ei[pg->imtrx]->dof[var]; j++)
-		    {
-		      d_qtensor_dvd[p][q][b][j]=-0.5*bf[var]->phi[j]*
-			(fv->vd[q]*delta(p,b)+fv->vd[p]*delta(q,b));
-		    }
-		}
-	    }
-	}
-      
-      memset(d_div_q_dvd, 0, DIM*DIM*MDE*sizeof(dbl));
-      for(a = 0; a < DIM; a++)
-	{
-	  for(b = 0; b < DIM; b++)
-	    {
-	      for(j = 0; j < ei[pg->imtrx]->dof[var]; j++)
-		{
-		  div_phi_j_e_b = 0.;
-		  for ( p=0; p<VIM; p++)
-		    {
-		      div_phi_j_e_b += 
-			bf[var]->grad_phi_e[j][b] [p][p];
-		    }
-		  
-		  d_div_q_dvd[a][b][j] = -0.5*(bf[var]->phi[j]*delta(a,b)*fv->div_vd +
-					       fv->vd[a]*div_phi_j_e_b);
-		  for ( p=0; p<VIM; p++)
-		    {
-		      d_div_q_dvd[a][b][j] -= 0.5*bf[var]->phi[j]* delta(p,b)*fv->grad_vd[p][a] +
-			0.5*fv->vd[p] * bf[var]->grad_phi_e[j][b] [p][a];
-		    }
-		}
-	    }
-	}
-      
-      var = MESH_DISPLACEMENT1;
-      memset(d_div_q_dmesh, 0, DIM*DIM*MDE*sizeof(dbl));
-      for ( a=0; a<VIM; a++)
-	{
-	  for(j = 0; j < ei[pg->imtrx]->dof[var]; j++)
-	    {
-	      for ( p=0; p<VIM; p++)
-		{
-		  d_div_q_dmesh[a][p][j]=-0.5*fv->vd[a]*fv->d_div_vd_dmesh[p][j]*0.;
-		  for ( b=0; b<VIM; b++)
-		    {
-		      d_div_q_dmesh[a][p][j] -= 0.5*fv->vd[b] * fv->d_grad_vd_dmesh[b][a][p][j];
-		    }
-		}
-	    }
-	}
-	
->>>>>>> 48a67847
     }
   find_super_special_eigenvector(gamma_dot, vort_dir_local, v1, v2, v3, &tmp, print);
 
@@ -5473,75 +5310,7 @@
       memset(d_div_tau_p_dy, 0, DIM*MAX_CONC*MDE*sizeof(dbl) );
       memset(d_div_tau_p_dmesh, 0, DIM*DIM*MDE*sizeof(dbl) );
       memset(d_div_tau_p_dp, 0, DIM*MDE*sizeof(dbl) );
-<<<<<<< HEAD
             
-=======
-      
-      var = VELOCITY1;
-      grad_phi_e =bf[var]->grad_phi_e;
-      if(pd->v[pg->imtrx][var])
-	{
-	  for ( a=0; a<wim; a++)
-	    {
-	      for ( p=0; p<dim; p++)
-		{
-		  for( j=0; j<ei[pg->imtrx]->dof[var];j++)
-		    {
-		      for ( b=0; b<wim; b++)
-			{
-			  d_div_tau_p_dv[a][p][j] = (grad_phi_e[j][p][a][b] + grad_phi_e[j][p][a][b])*grad_mu[b];
-			}
-		    }
-		}
-	    }
-	}
-      
-      var = VORT_DIR1;
-      if(pd->v[pg->imtrx][var])
-	{
-	  for ( a=0; a<wim; a++)
-	    {
-	      for ( p=0; p<dim; p++)
-		{
-		  for( j=0; j<ei[pg->imtrx]->dof[var];j++)
-		    {
-		      d_div_tau_p_dvd[a][p][j] += mu0*(pp*d_div_q_dvd[a][p][j]*gammadot);
-		      
-		      for ( b=0; b<wim; b++)
-			{
-			  d_div_tau_p_dvd[a][p][j]+= mu0*d_qtensor_dvd[a][b][p][j]*
-			    (pp*grad_gd[b]+gammadot*d_pp_dy*grad_Y[w][b]);
-			}
-		    }
-		}
-	    }
-	}
-      
-      
-      /*       var = VELOCITY_GRADIENT11; */
-      /*       if(pd->v[pg->imtrx][var]) */
-      /* 	{ */
-      /* 	  dofs = ei[pg->imtrx]->dof[var]; */
-      /* 	  for ( a=0; a<wim; a++) */
-      /* 	    { */
-      /* 	      for ( p=0; p<VIM; p++) */
-      /* 		{ */
-      /* 		  for ( q=0; q<VIM; q++) */
-      /* 		    { */
-      /* 		      for( j=0; j<dofs;j++) */
-      /* 			{ */
-      /* 			  d_div_tau_p_dg[a][p][q][j] += mu0*pp*gd_inv* */
-      /* 			    (bf[var]->phi[j]*(fv->grad_G[a][p][q] + fv->grad_G[a][q][p])  */
-      /* 			     + bf[var]->grad_phi[j] [a]* gamma_dot_g[p][q] */
-      /* 			     - 0.5*grad_gd[a]*bf[var]->phi[j]*gamma_dot_g[p][q]*gd_inv2); */
-      /* 			} */
-      /* 		    } */
-      /* 		} */
-      /* 	    } */
-      /* 	} */
-      
-      
->>>>>>> 48a67847
       var = MASS_FRACTION;
       if(pd->v[pg->imtrx][var])
 	{
@@ -5560,23 +5329,6 @@
 	    }
 	}
       
-<<<<<<< HEAD
-=======
-      var = PRESSURE;
-      if(pd->v[pg->imtrx][var])
-	{
-	  dofs = ei[pg->imtrx]->dof[var];
-	  for ( a=0; a<wim; a++)
-	    {
-	      for( j=0; j<dofs;j++)
-		{
-		  d_div_tau_p_dp[a][j] +=(grad_Y[w][a]*bf[var]->phi[j]+Y[w]*bf[var]->grad_phi[j][a])*cp;
-		  
-		}
-	    }
-	}
-      
->>>>>>> 48a67847
       var = SHEAR_RATE;
       if(pd->v[pg->imtrx][var])
 	{
@@ -5970,28 +5722,15 @@
 
  /************Initialize everything for safety**************/
 
-<<<<<<< HEAD
   eqn   = R_MOMENTUM1;
-  if ( pd->e[eqn] & T_POROUS_BRINK )
+  if ( pd->e[pg->imtrx][eqn] & T_POROUS_BRINK )
     {
       *vis    = 0.;
-=======
-  eqn   = R_MOMENTUM1;			
-  if ( pd->e[pg->imtrx][eqn] & T_POROUS_BRINK )
-    {
-      *vis    = 0.;
-      
-      var = TEMPERATURE;
-      for (j=0; j<ei[pg->imtrx]->dof[var]; j++)
-	{
-	  dvis_dT[j] = 0.;
-	}
->>>>>>> 48a67847
 
       if (dvis_dT != NULL)
         {
          var = TEMPERATURE;
-         for (j=0; j<ei->dof[var]; j++)
+         for (j=0; j<ei[pg->imtrx]->dof[var]; j++)
 	    {
 	     dvis_dT[j] = 0.;
 	    }
@@ -6007,22 +5746,12 @@
   /**********************************************************/
       *vis = pow(10.0,AA+BB/(T-CC));
 
-<<<<<<< HEAD
   /* Now do sensitivities */
-=======
-  /* Now do sensitivies */
-
-  var = TEMPERATURE;
-  for ( j=0; j<ei[pg->imtrx]->dof[var]; j++)
-  {
-    dvis_dT[j]=-BB*exp(AA+BB/(T-CC))/pow(T-CC,2.0);
-  }
->>>>>>> 48a67847
 
   if (dvis_dT != NULL)
     {
      var = TEMPERATURE;
-     for ( j=0; j<ei->dof[var]; j++)
+     for ( j=0; j<ei[pg->imtrx]->dof[var]; j++)
         {
          dvis_dT[j]=-BB*exp(AA+BB/(T-CC))/pow(T-CC,2.0);
         }
@@ -6129,7 +5858,7 @@
            mp->d_FlowingLiquid_viscosity[var] = -mu * Aexp/(T*T) ;
           }
 
-        for ( j=0; j<ei->dof[var]; j++)
+        for ( j=0; j<ei[pg->imtrx]->dof[var]; j++)
           {
            d_flow_mu->T[j]= mp->d_FlowingLiquid_viscosity[var]*bf[var]->phi[j];
           }
@@ -6151,7 +5880,7 @@
            mp->d_FlowingLiquid_viscosity[MAX_VARIABLE_TYPES + species] = 0.;
           }
 
-        for ( j=0; j<ei->dof[var]; j++)
+        for ( j=0; j<ei[pg->imtrx]->dof[var]; j++)
           {
            d_flow_mu->C[species][j]= mp->d_FlowingLiquid_viscosity[var]*bf[var]->phi[j];
           }
@@ -6630,7 +6359,6 @@
  */
 
 {
-<<<<<<< HEAD
 
 #if MAX_CONC < 7
   EH(-1, "ion_reaction_source expects MAX_CONC to be >= 7");
@@ -6638,9 +6366,6 @@
 #else
 
   int eqn, var, j;
-=======
-  int eqn, var, j, imtrx;
->>>>>>> 48a67847
   int four, five;
   dbl k1, k2, k3, K1, K2, K3;
   dbl Q1 = 0.0, Q2 = 0.0, Q3 = 0.0;
@@ -6898,7 +6623,6 @@
           t0 = tran->init_time;
         }
 #ifndef tflop
-<<<<<<< HEAD
       if(t <= t0)
 	{
 	  fp = fopen("T_vs_t.out", "w");
@@ -6909,18 +6633,6 @@
 	}
 #else
       fp = fopen("T_vs_t.out", "a");
-=======
-            if(t <= t0)
-              {
-                fp = fopen("T_vs_t.out", "w");
-              }
-            else
-              {
-                fp = fopen("T_vs_t.out", "a");
-              }
-#else
-            fp = fopen("T_vs_t.out", "a");
->>>>>>> 48a67847
 #endif
             if(fp != NULL)
               {
