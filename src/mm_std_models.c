--- conflicted
+++ resolved
@@ -2728,13 +2728,8 @@
 
     case POROUS:
       /* do nothing... Rich loads this diffusivity model in
-<<<<<<< HEAD
-	 mm_fill_porous.c.  Maybe this should be
-	 moved over here sometime ? tab
-=======
          mm_fill_porous.c.  Maybe this should be
          moved over here sometime ? tab
->>>>>>> 3332841a
       */
       break;
 
@@ -2746,7 +2741,6 @@
       err = Generalized_FV_Diffusivity(w);
       break;
 
-<<<<<<< HEAD
     case SEDIMENT:
       err = sediment_compress_diffusivity(w, mp->u_diffusivity[w]);
       break;
@@ -2759,13 +2753,8 @@
       err = Bruggemann_free_volume_diffusivity(w, mp->u_diffusivity[w]);
       break;
 
-    case TABLE:
-      {
-      struct  Data_Table *table_local;
-=======
     case TABLE: {
       struct Data_Table *table_local;
->>>>>>> 3332841a
       table_local = MP_Tables[mp->diffusivity_tableid[w]];
       apply_table_mp(&mp->diffusivity[w], table_local);
       for (i = 0; i < table_local->columns - 1; i++) {
@@ -2887,45 +2876,80 @@
  * Price et al., AIChE J., Vol 49, Pg 309.  APErvin 10/03
  * ------------------------------------------------------------------------------
  */
+/*
+ * int Free_Vol_Theory_Diffusivity(param)
+ *
+ *      Free Volume Theory Diffusivity Model
+ * ------------------------------------------------------------------------------
+ * This routine is responsible computing the diffusivity according to
+ * free volume theory. See Paper by Duda et al., AIChE J., Vol 28, Pg 279.
+ *
+ *     input:  mp->u_diffusivity = param[0-16]
+ *                  param[0] = Specific critical hole free volume of component 0
+ *                             required for a jump
+ *                  param[1] = Specific critical hole free volume of component 1
+ *                             required for a jump
+ *                  param[2] = K11/gamma = free volume parameter 11 divided by overlap
+ *                              factor for free volume
+ *                  param[3] =  K12/gamma = free volume parameter 12 divided by overlap
+ *                              factor for free volume
+ *                  param[4] =  K21 - T_gl = free volume parameter 21 minus glass transition
+ *                                           temperature for component 1
+ *                  param[5] =  K22 - T_2l = free volume parameter 22 minus glass transition
+ *                                           temperature for component 2
+ *                  param[6] =  chi = interaction parameter for flory-huggins theory
+ *                  param[7] = x_si= ratio of critical molar volume of solvent jumping unit
+ *                              to critical molar volume of jumping unit of polymer.
+ *                  param[8] = pre-exponential factor for diffusivity (D0)
+ *                  param[9]= critical energy per mole to overcome attractive forces
+ *                            divided by the Natural Gas law constant (K).
+ *                  param[10]= specific volume of pure component 1
+ *                  param[11]= specific volume of pure component 2
+ *
+ *                  param[12] = free volume model number
+ *                  param[12] = 0 = FV 0  D_11 = (Vrentas and Duda, 1977)
+ *                  param[12] = 1 = FV 2  (Zelinsky and Hanley , 1999)
+ *                  param[12] = 2 = FV 3   self
+ *                  param[12] = 3 = FV 4 (Alsoy and Duda, 1999)
+ *                  param[12] = 4 = FVTO (friction-based)
+ *
+ *                  param[13] = solvent molecular weight
+ *                  param[14] = polymer molecular weight
+ *                  param[15] = D_o_polymer - polymer D_o for polymer
+ *						 self-diffusion coefficient
+ *                  param[16] = E_div_R_polymer - E_activation/R - polymer
+ *						 self-diffusion model
+ *                  Note: D_o_polymer and E_div_R_polymer are used SOLELY
+ *		  		in the friction-based model !!
+ *
+ *     output:  mp->diffusivity[w]
+ *              mp->d_diffusivity[w][w1]
+ *
+ * NOTE: The diffusivity according to this theory does not approach to
+ * self-diffusivity (of solvent component) as the mixture approaches pure solvent.
+ * One can make a correction by making sure that pow((1 - vol_frac_1),2)*(1.-2.*chi*vol_frac_1)
+ * does not go to zero as vol_frac_1 -> 1.  For example, use a cutoff
+ *  if (vol_frac_1 > 0.7)  vol_frac_1 = 0.7;
+ *
+ * NOTE: This subroutine has been modified to based fv->c on species_density,
+ *       and NOT MASS_FRACTION. ACSun 5/00
+ *
+ * Modified to include 4 additional free volume models and is based on
+ * Price et al., AIChE J., Vol 49, Pg 309.  APErvin 10/03
+ * ------------------------------------------------------------------------------
+ */
 int Free_Vol_Theory_Diffusivity(int species_no, /* current species number*/
                                 double *param)  /* free volume params from mat file */
 {
   int w, fv_model_number;
 
   double T, C[MAX_CONC], dDdT;
-<<<<<<< HEAD
-  double V_1s, V_2s, K11_gamma, K12_gamma, K21mTg1, K22mTg2,
-         chi, x_si, D_o, E_div_R, V_10, V_20;
-=======
   double V_1s, V_2s, K11_gamma, K12_gamma, K21mTg1, K22mTg2, chi, x_si, D_o, E_div_R, V_10, V_20;
->>>>>>> 3332841a
   double vol_frac_1, vol_frac_2;
   double d_vol_frac_1_dc[MAX_CONC], dC0dc[MAX_CONC];
   double V_fh_gamma;
   double exponen;
   double d_V_fh_gamma_dc[MAX_CONC], dexponen_dc[MAX_CONC];
-<<<<<<< HEAD
-  double c0, density_tot;	/* solvent dens, total density*/
-
-  double Q_thermo = 0.0 ; /* the thermodynamic factor */
-  double beta ; /* a fudge factor in Q_thermo */
-  double MW_1 = 0.0 ; /* solvent molecular weight */
-  double MW_2 = 0.0 ; /* polymer molecular weight */
-  double D1  = 0.0; /* the solvent self diffusion coefficient */
-  double D_o_polymer = 0.0, E_div_R_polymer = 0.0, A_friction = 0.0, ratio_D1_D2_term = 0.0 ;
- 				/* used solely for friction model */
-  double  exponen_D2 = 0.0, D2 = 0.0; 	/* used solely for friction model */
-  double d_D1_dc[MAX_CONC] ; /* derivative of D1, the solvent
-				self diffusion coefficient wrt the solvent mf */
-  double  dQ_dc[MAX_CONC];    /* derivative of Q_thermo wrt the solvent mf */
-  double  dA_dT   ;            /* friction factor model derivative of A wrt T */
-  double  d_D1_dT  ;                    /* dD1/dT */
-  double  d_D2_D1_dT=0   ;               /*  d(D2/D1)/dT */
-  double  d_D2_dc[MAX_CONC];      /*  d(D2/D1)/dw1 */
-  double  dA_dc[MAX_CONC]   ; /* friction factor model derivative of A wrt w1 */
-
-  double term1,term2, term3,term4 ; /* intermediate parameters */
-=======
   double c0, density_tot; /* solvent dens, total density*/
 
   double Q_thermo = 0.0; /* the thermodynamic factor */
@@ -2946,7 +2970,6 @@
   double dA_dc[MAX_CONC];            /* friction factor model derivative of A wrt w1 */
 
   double term1, term2, term3, term4; /* intermediate parameters */
->>>>>>> 3332841a
   PROPERTYJAC_STRUCT *densityJac = NULL;
   propertyJac_realloc(&densityJac, mp->Num_Species + 1);
 
@@ -2967,20 +2990,6 @@
 
   T = fv->T;
 
-<<<<<<< HEAD
-  if (fv_model_number  != 0)
-    {
-      /* beta = solvent molecular weight/ polymer molecular weight */
-      MW_1 = param[13];
-      MW_2 = param[14];
-      beta = 1.0 ;
-    }
-  if (fv_model_number  == 4) /* friction model requires these two parameters */
-    {
-      D_o_polymer =  param[15] ;
-      E_div_R_polymer = param[16];
-    }
-=======
   if (fv_model_number != 0) {
     /* beta = solvent molecular weight/ polymer molecular weight */
     MW_1 = param[13];
@@ -2992,27 +3001,17 @@
     D_o_polymer = param[15];
     E_div_R_polymer = param[16];
   }
->>>>>>> 3332841a
 
   /*
    * this minor kludge is added for backward compatibility with the testsuite problems
    */
 
-<<<<<<< HEAD
-
-  if( pd->Num_Species_Eqn == 1 )
-    {
-      if( mp->specific_volume[0] == -1.0 ) mp->specific_volume[0] = V_10;
-      if( mp->specific_volume[1] == -1.0 ) mp->specific_volume[1] = V_20;
-    }
-=======
   if (pd->Num_Species_Eqn == 1) {
     if (mp->specific_volume[0] == -1.0)
       mp->specific_volume[0] = V_10;
     if (mp->specific_volume[1] == -1.0)
       mp->specific_volume[1] = V_20;
   }
->>>>>>> 3332841a
 
   /*  initialization  */
   C[0] = fv->c[0];
@@ -3024,106 +3023,6 @@
   memset(d_vol_frac_1_dc, 0, sizeof(dbl) * MAX_CONC);
   memset(dC0dc, 0, sizeof(dbl) * MAX_CONC);
   density_tot = calc_density(mp, TRUE, densityJac, 0.0);
-<<<<<<< HEAD
-/*  density_tot = 1./mp->specific_volume[pd->Num_Species_Eqn]; */
-  switch(mp->Species_Var_Type)   {
-     case SPECIES_DENSITY:
-        for(w=0 ; w<pd->Num_Species_Eqn; w++)
-           {
-           if(mp->FreeVolSolvent[w])
-	     {
-	      c0 += fv->c[w];
-	      vol_frac_1 += fv->c[w]*mp->specific_volume[w];
-             }
-	   }
-          C[0] =  c0/density_tot;   /* w1 - the solvent mass fraction */
-          C[1] = 1. - C[0];  		/* w2 - the polymer mass fraction */
-          vol_frac_2 = 1.0 - vol_frac_1 ;
-         if(af->Assemble_Jacobian)
-          {
-        for(w=0 ; w<pd->Num_Species_Eqn; w++)
-           {
-           if(mp->FreeVolSolvent[w])
-	     {
-              d_vol_frac_1_dc[w] = mp->specific_volume[w];
-              dC0dc[w] = (density_tot - c0*mp->d_density[MAX_VARIABLE_TYPES+w])
-                          /SQUARE(density_tot);
-             }
-             else
-             {
-              d_vol_frac_1_dc[w] = 0.0;
-              dC0dc[w] = -c0*mp->d_density[MAX_VARIABLE_TYPES+w]
-                          /SQUARE(density_tot);
-             }
-           }
-          }
-          break;
-
-      case SPECIES_UNDEFINED_FORM:
-      case SPECIES_MASS_FRACTION:
-        for(w=0 ; w<pd->Num_Species_Eqn; w++)
-           {
-           if(mp->FreeVolSolvent[w])
-	     {
-	      c0 += fv->c[w];
-	      vol_frac_1 += fv->c[w]*mp->specific_volume[w];
-             }
-	   }
-          C[0] =  c0/density_tot;   /* w1 - the solvent mass fraction */
-          C[1] = 1. - C[0];  		/* w2 - the polymer mass fraction */
-          vol_frac_2 = 1.0 - vol_frac_1 ;
-         if(af->Assemble_Jacobian)
-          {
-        for(w=0 ; w<pd->Num_Species_Eqn; w++)
-           {
-           if(mp->FreeVolSolvent[w])
-	     {
-              d_vol_frac_1_dc[w] = mp->specific_volume[w]*
-                    (density_tot+fv->c[w]*mp->d_density[MAX_VARIABLE_TYPES+w]);
-              dC0dc[w] = 1.0;
-             }
-             else
-             {
-              d_vol_frac_1_dc[w] = mp->specific_volume[w]*
-                    fv->c[w]*mp->d_density[MAX_VARIABLE_TYPES+w];
-              dC0dc[w] = 0.0;
-             }
-           }
-          }
-          break;
-
-     case SPECIES_CONCENTRATION:
-        for(w=0 ; w<pd->Num_Species_Eqn; w++)
-           {
-           if(mp->FreeVolSolvent[w])
-	     {
-	      c0 += fv->c[w]*mp->molecular_weight[w];
-	      vol_frac_1 += fv->c[w]*mp->specific_volume[w]*mp->molecular_weight[w];
-             }
-	   }
-          C[0] =  c0/density_tot;   /* w1 - the solvent mass fraction */
-          C[1] = 1. - C[0];  		/* w2 - the polymer mass fraction */
-          vol_frac_2 = 1.0 - vol_frac_1 ;
-         if(af->Assemble_Jacobian)
-          {
-        for(w=0 ; w<pd->Num_Species_Eqn; w++)
-           {
-           if(mp->FreeVolSolvent[w])
-	     {
-              d_vol_frac_1_dc[w] = mp->specific_volume[w]*mp->molecular_weight[w];
-              dC0dc[w] = (density_tot*mp->molecular_weight[w] -
-                     c0*mp->d_density[MAX_VARIABLE_TYPES+w])/SQUARE(density_tot);
-             }
-             else
-             {
-              d_vol_frac_1_dc[w] = 0.0;
-              dC0dc[w] = -c0*mp->d_density[MAX_VARIABLE_TYPES+w]
-                          /SQUARE(density_tot);
-             }
-           }
-          }
-          break;
-=======
   /*  density_tot = 1./mp->specific_volume[pd->Num_Species_Eqn]; */
   switch (mp->Species_Var_Type) {
   case SPECIES_DENSITY:
@@ -3175,7 +3074,6 @@
       }
     }
     break;
->>>>>>> 3332841a
 
   case SPECIES_CONCENTRATION:
     for (w = 0; w < pd->Num_Species_Eqn; w++) {
@@ -3204,7 +3102,7 @@
 
   case SPECIES_MOLE_FRACTION:
   default:
-    GOMA_EH(GOMA_ERROR, "Undefined Species formulation in FREE_VOL_DIFFUSIVITY\n");
+    EH(-1, "Undefined Species formulation in FREE_VOL_DIFFUSIVITY\n");
     break;
   }
 
@@ -3222,74 +3120,13 @@
     /* Calculate Q_thermo, the thermodynamic factor as defined
        in the Price 2003 paper*/
 
-    Q_thermo = ((1.0 - vol_frac_1) * (1.0 - (2.0 * vol_frac_1 * chi))) +
-               ((vol_frac_1 * V_10 * MW_1) / (V_20 * MW_2 * beta));
-  }
-
-<<<<<<< HEAD
-  if (fv_model_number  != 0)
-    {
-
-      /* Calculate D1, the solvent self-diffusion coefficient */
-
-      exponen = exp(-(C[0]*V_1s + C[1]*x_si*V_2s)/V_fh_gamma);
-      D1 = D_o * exponen ;
-
-      /* Calculate Q_thermo, the thermodynamic factor as defined
-	 in the Price 2003 paper*/
-
-      /* Q_thermo = ( (1.0 - vol_frac_1) * (1.0 - (2.0 * vol_frac_1 * chi)) )
-	+ ( (vol_frac_1 * V_10 * MW_1 )/ (V_20 * MW_2 * beta) ) ; */
-      Q_thermo = 1.0;
-    }
+    /* Q_thermo = ( (1.0 - vol_frac_1) * (1.0 - (2.0 * vol_frac_1 * chi)) )
+      + ( (vol_frac_1 * V_10 * MW_1 )/ (V_20 * MW_2 * beta) ) ; */
+    Q_thermo = 1.0;
+  }
 
   /* For the friction-based model  param[12] = 4 */
   /* we calculate D2 - the polymer self-diffusion coefficient */
-
-  if (fv_model_number  == 4)
-    {
-      D_o_polymer *= exp(-E_div_R_polymer/T);
-      exponen_D2 = exp(-((C[0]* V_1s/x_si) + (C[1] * V_2s ))/V_fh_gamma);
-      D2 = D_o_polymer * exponen_D2 ;
-      ratio_D1_D2_term = 1.0 - ( (D2 * V_20 * MW_2)/(D1 * V_10 * MW_1));
-      ratio_D1_D2_term *=  vol_frac_1  ;
-      A_friction = 1.0 - ratio_D1_D2_term ;
-    }
-
-  switch(fv_model_number)
-    {
-
-    case 0:
-      mp->diffusivity[species_no] =
-	D_o
-	*pow((1 - vol_frac_1),2.0)*(1.-2.*chi*vol_frac_1)*
-	exp(-(C[0]*V_1s + C[1]*x_si*V_2s)/V_fh_gamma);
-      break;
-    case 1:
-      mp->diffusivity[species_no] = (vol_frac_2 /C[1]) * Q_thermo * D1 ;
-      break;
-
-    case 2:
-      mp->diffusivity[species_no] = D1 ;
-      break;
-
-    case 3:
-      mp->diffusivity[species_no] = Q_thermo  * D1 ;
-      break;
-
-    case 4:
-      mp->diffusivity[species_no] = A_friction * D1 * Q_thermo  ;
-      break;
-
-    default:
-      EH(-1, "Invalid Free Volume model number.");
-      break;
-
-    } /* end of switch(fv_model_number) */
-=======
-  /* For the friction-based model  param[12] = 4 */
-  /* we calculate D2 - the polymer self-diffusion coefficient */
->>>>>>> 3332841a
 
   if (fv_model_number == 4) {
     D_o_polymer *= exp(-E_div_R_polymer / T);
@@ -3302,39 +3139,6 @@
 
   switch (fv_model_number) {
 
-<<<<<<< HEAD
-  if(af->Assemble_Jacobian)
-    {
-      if (pd->v[TEMPERATURE] )
-	{
-
-	  if (fv_model_number != 4)
-	    {
-	      dDdT = mp->diffusivity[0]*
-		((C[0]*V_1s + C[1]*x_si*V_2s)/pow(V_fh_gamma,2.0))*
-		(K11_gamma*C[0] + K12_gamma*C[1])
-		+ mp->diffusivity[0]*(E_div_R/T/T);
-
-	      mp->d_diffusivity[species_no][TEMPERATURE] = dDdT;
-	    }
-	  if (fv_model_number == 4)
-	    {
-	      term1 =   (E_div_R_polymer - E_div_R) / (pow(T,2) )   ;
-	      term2 = V_1s *  C[0]* ((1.0/x_si) - 1.0) ;
-	      term3 = V_2s *  C[1]* (1.0 - x_si)   ;
-	      term4 = (K11_gamma * C[0] + K12_gamma * C[1]) * (term2 + term3);
-
-	      d_D2_D1_dT = ( term4 / ( pow(V_fh_gamma,2)) )  + term1 ;
-	      dA_dT = ( (vol_frac_1*D2*MW_2 * V_20 )/(D1*MW_1 * V_10)) * d_D2_D1_dT;
-	      d_D1_dT  = (D1 * (E_div_R/T/T))
-		+ (D1 * ((C[0]*V_1s + C[1]*x_si*V_2s)/pow(V_fh_gamma,2.0))*
-		   (K11_gamma*C[0] + K12_gamma*C[1])) ;
-	      dDdT = (dA_dT * Q_thermo * D1 )+ (A_friction * Q_thermo * d_D1_dT);
-
-	      mp->d_diffusivity[species_no][TEMPERATURE] = dDdT;
-	    }
-        }
-=======
   case 0:
     mp->diffusivity[species_no] = D_o * pow((1 - vol_frac_1), 2.0) * (1. - 2. * chi * vol_frac_1) *
                                   exp(-(C[0] * V_1s + C[1] * x_si * V_2s) / V_fh_gamma);
@@ -3356,19 +3160,18 @@
     break;
 
   default:
-    GOMA_EH(GOMA_ERROR, "Invalid Free Volume model number.");
+    EH(-1, "Invalid Free Volume model number.");
     break;
 
   } /* end of switch(fv_model_number) */
 
   if (af->Assemble_Jacobian) {
-    if (pd->v[pg->imtrx][TEMPERATURE]) {
+    if (pd->v[TEMPERATURE]) {
 
       if (fv_model_number != 4) {
         dDdT = mp->diffusivity[0] * ((C[0] * V_1s + C[1] * x_si * V_2s) / pow(V_fh_gamma, 2.0)) *
                    (K11_gamma * C[0] + K12_gamma * C[1]) +
                mp->diffusivity[0] * (E_div_R / T / T);
->>>>>>> 3332841a
 
         mp->d_diffusivity[species_no][TEMPERATURE] = dDdT;
       }
@@ -3379,7 +3182,7 @@
         term4 = (K11_gamma * C[0] + K12_gamma * C[1]) * (term2 + term3);
 
         d_D2_D1_dT = (term4 / (pow(V_fh_gamma, 2))) + term1;
-        dA_dT = ((vol_frac_1 * MW_2 * V_20) / (MW_1 * V_10)) * d_D2_D1_dT;
+        dA_dT = ((vol_frac_1 * D2 * MW_2 * V_20) / (D1 * MW_1 * V_10)) * d_D2_D1_dT;
         d_D1_dT = (D1 * (E_div_R / T / T)) +
                   (D1 * ((C[0] * V_1s + C[1] * x_si * V_2s) / pow(V_fh_gamma, 2.0)) *
                    (K11_gamma * C[0] + K12_gamma * C[1]));
@@ -3389,103 +3192,13 @@
       }
     }
 
-    if (pd->v[pg->imtrx][MASS_FRACTION]) {
+    if (pd->v[MASS_FRACTION]) {
       /* FOR NOW ONLY ALLOW 2 COMPONENT SYSTEMS, I.E. 1 SPECIES EQUATION) */
 #if 0
 	  d_vol_frac_1_dC[0] = ((C[0]*V_10 + C[1]*V_20)*V_10 - C[0]*V_10*(V_10-V_20))
 	    /pow((C[0]*V_10 + C[1]*V_20),2.0);
 
 #endif
-<<<<<<< HEAD
-	  exponen = exp(-(C[0]*V_1s + C[1]*x_si*V_2s)/V_fh_gamma);
-
-
-	  for(w=0 ; w<pd->Num_Species_Eqn; w++)
-	    {
-
-
-	      d_V_fh_gamma_dc[w] = dC0dc[w]*
-		(K11_gamma*(K21mTg1 + T) - K12_gamma*(K22mTg2 + T));
-	      dexponen_dc[w] = (-(V_fh_gamma*(V_1s-x_si*V_2s)*dC0dc[w]
-				  - (C[0]*V_1s+C[1]*V_2s*x_si)*d_V_fh_gamma_dc[w])
-				/pow(V_fh_gamma,2.0));
-	      if (fv_model_number  != 0)
-		{
-		  d_D1_dc[w] = D_o * exponen * dexponen_dc[w];
-		  /* dQ_dc[w]= d_vol_frac_1_dc[w] * ( 4.0*chi*vol_frac_1 - 2.0*chi
-			   +(V_10*MW_1)/(V_20*MW_2*beta)- 1.0); */
-                  dQ_dc[w] = 0.0;
-		}
-
-	      if (fv_model_number  == 4)
-		{
-		  term1 = C[0]*V_1s/x_si + C[1]*V_2s;
-		  term2 = V_1s/x_si - V_2s;
-		  d_D2_dc[w] = D_o_polymer*exponen_D2*
-		    (-(V_fh_gamma*dC0dc[w]*term2 -
-		       term1*d_V_fh_gamma_dc[w])/SQUARE(V_fh_gamma));
-		  term3 = V_20*MW_2/(V_10*MW_1);
-		  dA_dc[w] = vol_frac_1*term3*(D1*d_D2_dc[w]-D2*d_D1_dc[w])/SQUARE(D1)
-		    - d_vol_frac_1_dc[w]*(1.-term3*D2/D1);
-		}
-	    }
-
-
-	  switch(fv_model_number)
-	    {
-	    case 0:
-	      for(w = 0; w<pd->Num_Species_Eqn; w++)
-		{
-		  mp->d_diffusivity[species_no][MAX_VARIABLE_TYPES + w] =
-		    2.*(1.- vol_frac_1)*d_vol_frac_1_dc[w]*
-		    (1.-2.*chi*vol_frac_1)*exponen
-		    +pow(1.-vol_frac_1,2.0)*(-2.*chi)*
-		    d_vol_frac_1_dc[w]*exponen
-		    +pow(1.-vol_frac_1,2.0)*(1.-2.*chi*vol_frac_1)*
-		    exponen*dexponen_dc[w];
-		  mp->d_diffusivity[species_no][MAX_VARIABLE_TYPES + w] *= D_o;
-		}
-	      break;
-
-	    case 1:
-
-	      for(w = 0; w<pd->Num_Species_Eqn; w++)
-		{
-		  mp->d_diffusivity[species_no][MAX_VARIABLE_TYPES + w] =
-		    (-d_vol_frac_1_dc[w]*Q_thermo*D1 + vol_frac_2*dQ_dc[w]*D1
-		     + vol_frac_2*Q_thermo*d_D1_dc[w])/C[1]
-		    - (vol_frac_2*Q_thermo*D1)*(-dC0dc[w])/SQUARE(C[1]);
-		}
-	      break;
-
-	    case 2:
-	      for(w = 0; w<pd->Num_Species_Eqn; w++)
-		{
-		  mp->d_diffusivity[species_no][MAX_VARIABLE_TYPES + w] =
-		    d_D1_dc[w];
-		}
-	      break;
-
-	    case 3:
-	      for(w = 0; w<pd->Num_Species_Eqn; w++)
-		{
-		  mp->d_diffusivity[species_no][MAX_VARIABLE_TYPES + w] =
-		    dQ_dc[w]*D1  + Q_thermo*d_D1_dc[w];
-		}
-	      break;
-
-	    case 4:
-
-	      for(w = 0; w<pd->Num_Species_Eqn; w++)
-		{
-		  mp->d_diffusivity[species_no][MAX_VARIABLE_TYPES + w] =
-		    dA_dc[w]*Q_thermo*D1 + dQ_dc[w]*A_friction*D1
-		    + A_friction*Q_thermo*d_D1_dc[w];
-		}
-	      break;
-	    }
-	}
-=======
       exponen = exp(-(C[0] * V_1s + C[1] * x_si * V_2s) / V_fh_gamma);
 
       for (w = 0; w < pd->Num_Species_Eqn; w++) {
@@ -3496,8 +3209,9 @@
                           pow(V_fh_gamma, 2.0));
         if (fv_model_number != 0) {
           d_D1_dc[w] = D_o * exponen * dexponen_dc[w];
-          dQ_dc[w] = d_vol_frac_1_dc[w] * (4.0 * chi * vol_frac_1 - 2.0 * chi +
-                                           (V_10 * MW_1) / (V_20 * MW_2 * beta) - 1.0);
+          /* dQ_dc[w]= d_vol_frac_1_dc[w] * ( 4.0*chi*vol_frac_1 - 2.0*chi
+                   +(V_10*MW_1)/(V_20*MW_2*beta)- 1.0); */
+          dQ_dc[w] = 0.0;
         }
 
         if (fv_model_number == 4) {
@@ -3556,16 +3270,10 @@
         }
         break;
       }
->>>>>>> 3332841a
     }
   }
   propertyJac_destroy(&densityJac);
   return (0);
-<<<<<<< HEAD
-
-
-=======
->>>>>>> 3332841a
 }
 
 /**********************************************************************************/
@@ -3596,119 +3304,106 @@
  *
  * ------------------------------------------------------------------------------
  */
-int
-sediment_compress_diffusivity( int species_no,  /* current species number*/
-                               double *param)   /* free volume params from mat file */
+int sediment_compress_diffusivity(int species_no, /* current species number*/
+                                  double *param)  /* free volume params from mat file */
 {
- double T = fv->T;
-
-
- double kb = param[0];           /* Boltzmann constant */
- double visc = param[1];         /* Solvent viscosity */
- double R = param[2];            /* Particle radius */
- double phi_max = param[3];      /* Maximum volume fraction */
- double nexp = param[4];         /* Sedimentation coefficient exponent */
-
-
- /* Get particle volume fraction*/
- double phi_part = fv->c[species_no];
- double phi_adj = 0.0;
- double dphi_part_dc_part = 1.0;
-
- PROPERTYJAC_STRUCT *densityJac = NULL;
- propertyJac_realloc(&densityJac, mp->Num_Species+1);
- double density_tot = calc_density(mp, TRUE, densityJac, 0.0);
-
- switch(mp->Species_Var_Type)
-   {
-    case SPECIES_VOL_FRACTION:
-    case SPECIES_UNDEFINED_FORM:
-         phi_part = fv->c[species_no];
-         dphi_part_dc_part = 1.0;
-         break;
-
-    case SPECIES_MASS_FRACTION:
-         phi_part = density_tot * mp->specific_volume[species_no] * fv->c[species_no];
-         dphi_part_dc_part = mp->specific_volume[species_no] * densityJac->JacVector[species_no];
-         break;
-
-    case SPECIES_DENSITY:
-         phi_part = mp->specific_volume[species_no] * fv->c[species_no];
-         dphi_part_dc_part = mp->specific_volume[species_no];
-         break;
-
-    case SPECIES_CONCENTRATION:
-         phi_part = mp->molar_volume[species_no] * fv->c[species_no];
-         dphi_part_dc_part = mp->molar_volume[species_no];
-         break;
-
-    default:
-         EH(-1,"That Material Species Type is not supported");
-         break;
-   }
-
-
- /* Calculate base diffusivity based on Stokes Einstein relation */
- double Diff0 = (kb * T)/(6.0 * M_PIE * visc * R);
- double dDiff0_dT = kb/(6.0 * M_PIE * visc * R);
-
-
- /* Calculate compressibility factor */
- double Z = 0.0;
- double dZ_dphi_part    = 0.0;
- double d2Z_dphi_part_2 = 0.0;
-
- if (phi_part < 0.99 * phi_max)
-   {
+  double T = fv->T;
+
+  double kb = param[0];      /* Boltzmann constant */
+  double visc = param[1];    /* Solvent viscosity */
+  double R = param[2];       /* Particle radius */
+  double phi_max = param[3]; /* Maximum volume fraction */
+  double nexp = param[4];    /* Sedimentation coefficient exponent */
+
+  /* Get particle volume fraction*/
+  double phi_part = fv->c[species_no];
+  double phi_adj = 0.0;
+  double dphi_part_dc_part = 1.0;
+
+  PROPERTYJAC_STRUCT *densityJac = NULL;
+  propertyJac_realloc(&densityJac, mp->Num_Species + 1);
+  double density_tot = calc_density(mp, TRUE, densityJac, 0.0);
+
+  switch (mp->Species_Var_Type) {
+  case SPECIES_VOL_FRACTION:
+  case SPECIES_UNDEFINED_FORM:
+    phi_part = fv->c[species_no];
+    dphi_part_dc_part = 1.0;
+    break;
+
+  case SPECIES_MASS_FRACTION:
+    phi_part = density_tot * mp->specific_volume[species_no] * fv->c[species_no];
+    dphi_part_dc_part = mp->specific_volume[species_no] * densityJac->JacVector[species_no];
+    break;
+
+  case SPECIES_DENSITY:
+    phi_part = mp->specific_volume[species_no] * fv->c[species_no];
+    dphi_part_dc_part = mp->specific_volume[species_no];
+    break;
+
+  case SPECIES_CONCENTRATION:
+    phi_part = mp->molar_volume[species_no] * fv->c[species_no];
+    dphi_part_dc_part = mp->molar_volume[species_no];
+    break;
+
+  default:
+    EH(-1, "That Material Species Type is not supported");
+    break;
+  }
+
+  /* Calculate base diffusivity based on Stokes Einstein relation */
+  double Diff0 = (kb * T) / (6.0 * M_PIE * visc * R);
+  double dDiff0_dT = kb / (6.0 * M_PIE * visc * R);
+
+  /* Calculate compressibility factor */
+  double Z = 0.0;
+  double dZ_dphi_part = 0.0;
+  double d2Z_dphi_part_2 = 0.0;
+
+  if (phi_part < 0.99 * phi_max) {
     phi_adj = phi_part;
-    Z = 1.0/(phi_max - phi_part);
-    dZ_dphi_part    =  dphi_part_dc_part * 1.0/( (phi_max - phi_part) * (phi_max - phi_part) );
-    d2Z_dphi_part_2 =  dphi_part_dc_part * 2.0/( (phi_max - phi_part) * (phi_max - phi_part) * (phi_max - phi_part) );
-   }
- else
-   {
+    Z = 1.0 / (phi_max - phi_part);
+    dZ_dphi_part = dphi_part_dc_part * 1.0 / ((phi_max - phi_part) * (phi_max - phi_part));
+    d2Z_dphi_part_2 = dphi_part_dc_part * 2.0 /
+                      ((phi_max - phi_part) * (phi_max - phi_part) * (phi_max - phi_part));
+  } else {
     phi_adj = 0.99 * phi_max;
-    Z =  1.0/(phi_max - phi_adj);
+    Z = 1.0 / (phi_max - phi_adj);
     dZ_dphi_part = 0.0;
     d2Z_dphi_part_2 = 0.0;
-   }
-
- /* Calculate sedimentation coefficient */
- double K = 1.0;
- double dK_dphi_part = 0.0;
-
- if (phi_part > 0.0)
-   {
-    if (phi_part < 1.0)
-      {
-       K     = pow( (1.0 - phi_part), nexp);
-       dK_dphi_part = (- dphi_part_dc_part) * nexp * pow( (1.0 - phi_part), (nexp - 1.0) );
-      }
-    else
-      {
-       K = 0.0;
-       dK_dphi_part = 0.0;
-      }
-   }
-
- /* Evaluate diffusion coefficient and its sensitivities */
- double Diff = Diff0 * K * (Z + phi_adj * dZ_dphi_part);
- double dDiff_dphi_part =  Diff0 * dK_dphi_part * (Z + phi_adj * dZ_dphi_part)
-                         + Diff0 * K * ( dZ_dphi_part + dZ_dphi_part  + phi_adj * d2Z_dphi_part_2 );
-
- double dDiff_dT = dDiff0_dT * K * (Z + phi_adj * dZ_dphi_part);
-
- /* Export the diffusion coefficient and its sensitivities to the struct */
- mp->diffusivity[species_no] = Diff;
- mp->d_diffusivity[species_no][TEMPERATURE] = dDiff_dT;
- mp->d_diffusivity[species_no][MAX_VARIABLE_TYPES + species_no] = dDiff_dphi_part;
-
- if (densityJac != NULL)
-   {
+  }
+
+  /* Calculate sedimentation coefficient */
+  double K = 1.0;
+  double dK_dphi_part = 0.0;
+
+  if (phi_part > 0.0) {
+    if (phi_part < 1.0) {
+      K = pow((1.0 - phi_part), nexp);
+      dK_dphi_part = (-dphi_part_dc_part) * nexp * pow((1.0 - phi_part), (nexp - 1.0));
+    } else {
+      K = 0.0;
+      dK_dphi_part = 0.0;
+    }
+  }
+
+  /* Evaluate diffusion coefficient and its sensitivities */
+  double Diff = Diff0 * K * (Z + phi_adj * dZ_dphi_part);
+  double dDiff_dphi_part = Diff0 * dK_dphi_part * (Z + phi_adj * dZ_dphi_part) +
+                           Diff0 * K * (dZ_dphi_part + dZ_dphi_part + phi_adj * d2Z_dphi_part_2);
+
+  double dDiff_dT = dDiff0_dT * K * (Z + phi_adj * dZ_dphi_part);
+
+  /* Export the diffusion coefficient and its sensitivities to the struct */
+  mp->diffusivity[species_no] = Diff;
+  mp->d_diffusivity[species_no][TEMPERATURE] = dDiff_dT;
+  mp->d_diffusivity[species_no][MAX_VARIABLE_TYPES + species_no] = dDiff_dphi_part;
+
+  if (densityJac != NULL) {
     propertyJac_destroy(&densityJac);
-   }
-
- return (0);
+  }
+
+  return (0);
 }
 /**********************************************************************************/
 
@@ -3736,83 +3431,73 @@
  *
  * ------------------------------------------------------------------------------
  */
-int
-Bruggemann_diffusivity( int species_no,  /* current species number*/
-                        double *param)   /* params from mat file */
+int Bruggemann_diffusivity(int species_no, /* current species number*/
+                           double *param)  /* params from mat file */
 {
 
- int i_part = (int) param[0];    /* Species index of particles */
- double Diff0     = param[1];    /* Diffusivity without particles */
- double nexp      = param[2];    /* Exponent */
-
-
- /* Get particle volume fraction*/
- PROPERTYJAC_STRUCT *densityJac = NULL;
- double conv_factor = 1.0;
- double phi_part = fv->c[i_part];
-
- switch(mp->Species_Var_Type)
-   {
-    case SPECIES_VOL_FRACTION:
-    case SPECIES_UNDEFINED_FORM:
-         conv_factor = 1.0;
-         phi_part = fv->c[i_part];
-         break;
-
-    case SPECIES_MASS_FRACTION:
-         propertyJac_realloc(&densityJac, mp->Num_Species+1);
-         conv_factor = calc_density(mp, TRUE, densityJac, 0.0);
-         conv_factor *= mp->specific_volume[i_part];
-         phi_part = conv_factor * fv->c[i_part];
-         break;
-
-    case SPECIES_DENSITY:
-         conv_factor = mp->specific_volume[i_part];
-         phi_part = conv_factor * fv->c[i_part];
-         break;
-
-    case SPECIES_CONCENTRATION:
-         conv_factor = mp->molar_volume[i_part];
-         phi_part = conv_factor * fv->c[i_part];
-         break;
-
-    default:
-         EH(-1,"That Material Species Type is not supported");
-         break;
-   }
-
-
- /* Evaluate diffusion coefficient and its sensitivities */
- double phi_liq = 1.0 - phi_part;
- double Diff = Diff0;
- double dDiff_dphi_part = 0.0;
-
- if (phi_liq < 0.0)
-   {
+  int i_part = (int)param[0]; /* Species index of particles */
+  double Diff0 = param[1];    /* Diffusivity without particles */
+  double nexp = param[2];     /* Exponent */
+
+  /* Get particle volume fraction*/
+  PROPERTYJAC_STRUCT *densityJac = NULL;
+  double conv_factor = 1.0;
+  double phi_part = fv->c[i_part];
+
+  switch (mp->Species_Var_Type) {
+  case SPECIES_VOL_FRACTION:
+  case SPECIES_UNDEFINED_FORM:
+    conv_factor = 1.0;
+    phi_part = fv->c[i_part];
+    break;
+
+  case SPECIES_MASS_FRACTION:
+    propertyJac_realloc(&densityJac, mp->Num_Species + 1);
+    conv_factor = calc_density(mp, TRUE, densityJac, 0.0);
+    conv_factor *= mp->specific_volume[i_part];
+    phi_part = conv_factor * fv->c[i_part];
+    break;
+
+  case SPECIES_DENSITY:
+    conv_factor = mp->specific_volume[i_part];
+    phi_part = conv_factor * fv->c[i_part];
+    break;
+
+  case SPECIES_CONCENTRATION:
+    conv_factor = mp->molar_volume[i_part];
+    phi_part = conv_factor * fv->c[i_part];
+    break;
+
+  default:
+    EH(-1, "That Material Species Type is not supported");
+    break;
+  }
+
+  /* Evaluate diffusion coefficient and its sensitivities */
+  double phi_liq = 1.0 - phi_part;
+  double Diff = Diff0;
+  double dDiff_dphi_part = 0.0;
+
+  if (phi_liq < 0.0) {
     Diff = 0.0;
     dDiff_dphi_part = 0.0;
-   }
- else if (phi_liq > 1.0 )
-   {
+  } else if (phi_liq > 1.0) {
     Diff = Diff0;
     dDiff_dphi_part = 0.0;
-   }
- else
-   {
+  } else {
     Diff = Diff0 * pow(phi_liq, nexp);
     dDiff_dphi_part = nexp * Diff0 * pow(phi_liq, (nexp - 1.0)) * (-conv_factor);
-   }
-
- /* Export the diffusion coefficient and its sensitivities to the struct */
- mp->diffusivity[species_no] = Diff;
- mp->d_diffusivity[species_no][MAX_VARIABLE_TYPES + i_part] = dDiff_dphi_part;
-
- if (densityJac != NULL)
-   {
+  }
+
+  /* Export the diffusion coefficient and its sensitivities to the struct */
+  mp->diffusivity[species_no] = Diff;
+  mp->d_diffusivity[species_no][MAX_VARIABLE_TYPES + i_part] = dDiff_dphi_part;
+
+  if (densityJac != NULL) {
     propertyJac_destroy(&densityJac);
-   }
-
- return (0);
+  }
+
+  return (0);
 }
 /**********************************************************************************/
 
@@ -3862,333 +3547,314 @@
  *
  * ------------------------------------------------------------------------------
  */
-int
-Bruggemann_free_volume_diffusivity(int species_no,  /* current species number*/
-                                   double *param)  /* free volume params from mat file */
+int Bruggemann_free_volume_diffusivity(int species_no, /* current species number*/
+                                       double *param)  /* free volume params from mat file */
 {
 
- /****** Extract the parameters **********/
-
- /* Bruggemann parameters */
- int i_part = (int) param[0];    /* Species index of particles */
- double nexp      = param[1];    /* Exponent */
-
- /* Free volume theory parameters */
- double V_1s         = param[2];         /* solvent specific critical-hole volume */
- double V_2s         = param[3];         /* polymer specific critical-hole volume */
- double K11_gamma    = param[4];         /* solvent free volume parameter */
- double K12_gamma    = param[5];         /* polymer free volume parameter */
- double K21mTg1      = param[6];         /* free volume/transition parameter */
- double K22mTg2      = param[7];         /* free volume/transition parameter */
- double chi          = param[8];         /* Flory-Huggins polymer/solvent interaction parameter */
- double x_si         = param[9];         /* Ratio of solvent and polymer jumping units */
- double D_o          = param[10];        /* Binary diffusivity for solvent-polymer system */
- double E_div_R      = param[11];        /* ratio of activation energy to gas constant*/
-
-
- /********* Get mass and volume fractions of each component ********/
-
- PROPERTYJAC_STRUCT *densityJac = NULL;
- propertyJac_realloc(&densityJac, mp->Num_Species+1);
- double density_tot = calc_density(mp, TRUE, densityJac, 0.0);
-
- double phi_part = fv->c[i_part];
- double phi_solv = fv->c[species_no];
- double dphi_part_dc_part = 1.0;
- double dphi_solv_dc_solv = 1.0;
-
- double omega_part = fv->c[i_part];
- double omega_solv = fv->c[species_no];
- double domega_part_dc_part = 1.0;
- double domega_solv_dc_solv = 1.0;
-
- double drho_dc_part = 1.0;
- double drho_dc_solv = 1.0;
-
- switch(mp->Species_Var_Type)
-   {
-    case SPECIES_VOL_FRACTION:
-    case SPECIES_UNDEFINED_FORM:
-         phi_part = fv->c[i_part];
-         phi_solv = fv->c[species_no];
-         dphi_part_dc_part = 1.0;
-         dphi_solv_dc_solv = 1.0;
-
-         omega_part = (1.0/density_tot) * 1.0/(mp->specific_volume[i_part])     * fv->c[i_part];
-         omega_solv = (1.0/density_tot) * 1.0/(mp->specific_volume[species_no]) * fv->c[species_no];
-         drho_dc_part = densityJac->JacVector[i_part];
-         drho_dc_solv = densityJac->JacVector[species_no];
-         domega_part_dc_part = -(1.0/density_tot/density_tot) * 1.0/(mp->specific_volume[i_part])     * drho_dc_part;
-         domega_solv_dc_solv = -(1.0/density_tot/density_tot) * 1.0/(mp->specific_volume[species_no]) * drho_dc_solv;
-         break;
-
-    case SPECIES_MASS_FRACTION:
-         phi_part = density_tot * mp->specific_volume[i_part]     * fv->c[i_part];
-         phi_solv = density_tot * mp->specific_volume[species_no] * fv->c[species_no];
-         drho_dc_part = densityJac->JacVector[i_part];
-         drho_dc_solv = densityJac->JacVector[species_no];
-         dphi_part_dc_part = mp->specific_volume[i_part]     * drho_dc_part;
-         dphi_solv_dc_solv = mp->specific_volume[species_no] * drho_dc_solv;
-
-
-         omega_part = fv->c[i_part];
-         omega_solv = fv->c[species_no];
-         domega_part_dc_part = 1.0;
-         domega_solv_dc_solv = 1.0;
-         break;
-
-    case SPECIES_DENSITY:
-         phi_part = mp->specific_volume[i_part]     * fv->c[i_part];
-         phi_solv = mp->specific_volume[species_no] * fv->c[species_no];
-         dphi_part_dc_part = mp->specific_volume[i_part];
-         dphi_solv_dc_solv = mp->specific_volume[species_no];
-
-         omega_part = 1.0/(density_tot) * fv->c[i_part];
-         omega_solv = 1.0/(density_tot) * fv->c[species_no];
-         drho_dc_part = densityJac->JacVector[i_part];
-         drho_dc_solv = densityJac->JacVector[species_no];
-         domega_part_dc_part = (-1.0/density_tot/density_tot) * drho_dc_part;
-         domega_solv_dc_solv = (-1.0/density_tot/density_tot) * drho_dc_solv;
-
-         break;
-
-    case SPECIES_CONCENTRATION:
-         phi_part = mp->molar_volume[i_part]     * fv->c[i_part];
-         phi_solv = mp->molar_volume[species_no] * fv->c[species_no];
-         dphi_part_dc_part = mp->molar_volume[i_part];
-         dphi_solv_dc_solv = mp->molar_volume[species_no];
-
-         omega_part = mp->molar_volume[i_part]     * mp->molecular_weight[i_part]     * fv->c[i_part];
-         omega_solv = mp->molar_volume[species_no] * mp->molecular_weight[species_no] * fv->c[species_no];
-         domega_part_dc_part = mp->molar_volume[i_part]     * mp->molecular_weight[i_part];
-         domega_solv_dc_solv = mp->molar_volume[species_no] * mp->molecular_weight[species_no];
-         break;
-    default:
-         EH(-1,"That Material Species Type is not supported");
-         break;
-   }
-
- /*********** Calculate Bruggemann contribution ********/
-
- double phi_liq = 1.0 - phi_part;
- double dphi_liq_dc_part = -dphi_part_dc_part;
- double Diff_Bruggemann = 1.0;
- double dDiff_Bruggemann_dc_part = 0.0;
-
- if (phi_liq < 0.0)
-   {
+  /****** Extract the parameters **********/
+
+  /* Bruggemann parameters */
+  int i_part = (int)param[0]; /* Species index of particles */
+  double nexp = param[1];     /* Exponent */
+
+  /* Free volume theory parameters */
+  double V_1s = param[2];      /* solvent specific critical-hole volume */
+  double V_2s = param[3];      /* polymer specific critical-hole volume */
+  double K11_gamma = param[4]; /* solvent free volume parameter */
+  double K12_gamma = param[5]; /* polymer free volume parameter */
+  double K21mTg1 = param[6];   /* free volume/transition parameter */
+  double K22mTg2 = param[7];   /* free volume/transition parameter */
+  double chi = param[8];       /* Flory-Huggins polymer/solvent interaction parameter */
+  double x_si = param[9];      /* Ratio of solvent and polymer jumping units */
+  double D_o = param[10];      /* Binary diffusivity for solvent-polymer system */
+  double E_div_R = param[11];  /* ratio of activation energy to gas constant*/
+
+  /********* Get mass and volume fractions of each component ********/
+
+  PROPERTYJAC_STRUCT *densityJac = NULL;
+  propertyJac_realloc(&densityJac, mp->Num_Species + 1);
+  double density_tot = calc_density(mp, TRUE, densityJac, 0.0);
+
+  double phi_part = fv->c[i_part];
+  double phi_solv = fv->c[species_no];
+  double dphi_part_dc_part = 1.0;
+  double dphi_solv_dc_solv = 1.0;
+
+  double omega_part = fv->c[i_part];
+  double omega_solv = fv->c[species_no];
+  double domega_part_dc_part = 1.0;
+  double domega_solv_dc_solv = 1.0;
+
+  double drho_dc_part = 1.0;
+  double drho_dc_solv = 1.0;
+
+  switch (mp->Species_Var_Type) {
+  case SPECIES_VOL_FRACTION:
+  case SPECIES_UNDEFINED_FORM:
+    phi_part = fv->c[i_part];
+    phi_solv = fv->c[species_no];
+    dphi_part_dc_part = 1.0;
+    dphi_solv_dc_solv = 1.0;
+
+    omega_part = (1.0 / density_tot) * 1.0 / (mp->specific_volume[i_part]) * fv->c[i_part];
+    omega_solv = (1.0 / density_tot) * 1.0 / (mp->specific_volume[species_no]) * fv->c[species_no];
+    drho_dc_part = densityJac->JacVector[i_part];
+    drho_dc_solv = densityJac->JacVector[species_no];
+    domega_part_dc_part =
+        -(1.0 / density_tot / density_tot) * 1.0 / (mp->specific_volume[i_part]) * drho_dc_part;
+    domega_solv_dc_solv =
+        -(1.0 / density_tot / density_tot) * 1.0 / (mp->specific_volume[species_no]) * drho_dc_solv;
+    break;
+
+  case SPECIES_MASS_FRACTION:
+    phi_part = density_tot * mp->specific_volume[i_part] * fv->c[i_part];
+    phi_solv = density_tot * mp->specific_volume[species_no] * fv->c[species_no];
+    drho_dc_part = densityJac->JacVector[i_part];
+    drho_dc_solv = densityJac->JacVector[species_no];
+    dphi_part_dc_part = mp->specific_volume[i_part] * drho_dc_part;
+    dphi_solv_dc_solv = mp->specific_volume[species_no] * drho_dc_solv;
+
+    omega_part = fv->c[i_part];
+    omega_solv = fv->c[species_no];
+    domega_part_dc_part = 1.0;
+    domega_solv_dc_solv = 1.0;
+    break;
+
+  case SPECIES_DENSITY:
+    phi_part = mp->specific_volume[i_part] * fv->c[i_part];
+    phi_solv = mp->specific_volume[species_no] * fv->c[species_no];
+    dphi_part_dc_part = mp->specific_volume[i_part];
+    dphi_solv_dc_solv = mp->specific_volume[species_no];
+
+    omega_part = 1.0 / (density_tot)*fv->c[i_part];
+    omega_solv = 1.0 / (density_tot)*fv->c[species_no];
+    drho_dc_part = densityJac->JacVector[i_part];
+    drho_dc_solv = densityJac->JacVector[species_no];
+    domega_part_dc_part = (-1.0 / density_tot / density_tot) * drho_dc_part;
+    domega_solv_dc_solv = (-1.0 / density_tot / density_tot) * drho_dc_solv;
+
+    break;
+
+  case SPECIES_CONCENTRATION:
+    phi_part = mp->molar_volume[i_part] * fv->c[i_part];
+    phi_solv = mp->molar_volume[species_no] * fv->c[species_no];
+    dphi_part_dc_part = mp->molar_volume[i_part];
+    dphi_solv_dc_solv = mp->molar_volume[species_no];
+
+    omega_part = mp->molar_volume[i_part] * mp->molecular_weight[i_part] * fv->c[i_part];
+    omega_solv =
+        mp->molar_volume[species_no] * mp->molecular_weight[species_no] * fv->c[species_no];
+    domega_part_dc_part = mp->molar_volume[i_part] * mp->molecular_weight[i_part];
+    domega_solv_dc_solv = mp->molar_volume[species_no] * mp->molecular_weight[species_no];
+    break;
+  default:
+    EH(-1, "That Material Species Type is not supported");
+    break;
+  }
+
+  /*********** Calculate Bruggemann contribution ********/
+
+  double phi_liq = 1.0 - phi_part;
+  double dphi_liq_dc_part = -dphi_part_dc_part;
+  double Diff_Bruggemann = 1.0;
+  double dDiff_Bruggemann_dc_part = 0.0;
+
+  if (phi_liq < 0.0) {
     Diff_Bruggemann = 0.0;
     dDiff_Bruggemann_dc_part = 0.0;
-   }
- else if (phi_liq > 1.0 )
-   {
+  } else if (phi_liq > 1.0) {
     Diff_Bruggemann = 1.0;
     dDiff_Bruggemann_dc_part = 0.0;
-   }
- else
-   {
+  } else {
     Diff_Bruggemann = pow(phi_liq, nexp);
     dDiff_Bruggemann_dc_part = nexp * pow(phi_liq, (nexp - 1.0)) * dphi_liq_dc_part;
-   }
-
-
- /*********** Calculate Free Volume contribution ********/
-
- double T = fv->T;
- double phi_poly = 1.0 - (phi_part + phi_solv);
- double dphi_poly_dc_part = -dphi_part_dc_part;
- double dphi_poly_dc_solv = -dphi_solv_dc_solv;
- double omega_poly = 1.0 - (omega_part + omega_solv);
- double domega_poly_dc_part = -domega_part_dc_part;
- double domega_poly_dc_solv = -domega_solv_dc_solv;
-
-
- if ( (phi_poly < 0.0) || (omega_poly < 0.0) )
-   {
+  }
+
+  /*********** Calculate Free Volume contribution ********/
+
+  double T = fv->T;
+  double phi_poly = 1.0 - (phi_part + phi_solv);
+  double dphi_poly_dc_part = -dphi_part_dc_part;
+  double dphi_poly_dc_solv = -dphi_solv_dc_solv;
+  double omega_poly = 1.0 - (omega_part + omega_solv);
+  double domega_poly_dc_part = -domega_part_dc_part;
+  double domega_poly_dc_solv = -domega_solv_dc_solv;
+
+  if ((phi_poly < 0.0) || (omega_poly < 0.0)) {
     phi_poly = 0.0;
     dphi_poly_dc_part = 0.0;
     dphi_poly_dc_solv = 0.0;
     omega_poly = 0.0;
     domega_poly_dc_part = 0.0;
     domega_poly_dc_solv = 0.0;
-   }
- else if ( (phi_poly > 1.0 ) || (omega_poly > 1.0) )
-   {
+  } else if ((phi_poly > 1.0) || (omega_poly > 1.0)) {
     phi_poly = 1.0;
     dphi_poly_dc_part = 0.0;
     dphi_poly_dc_solv = 0.0;
     omega_poly = 1.0;
     domega_poly_dc_part = 0.0;
     domega_poly_dc_solv = 0.0;
-   }
-
- double V_fh_gamma =   K11_gamma * omega_solv * (K21mTg1 + T)
-                     + K12_gamma * omega_poly * (K22mTg2 + T);
-
- double D_o1 = D_o * exp(-E_div_R/T);
-
- double Diff_Free_Vol = D_o1 * phi_poly * phi_poly  *(1.0 -2.0 * chi * phi_solv)
-                             * exp(-(omega_solv * V_1s + omega_poly * x_si * V_2s)/V_fh_gamma);
-
- double dV_fh_gamma_dT = K11_gamma * omega_solv + K12_gamma * omega_poly;
- double dD_o1_dT       = D_o * exp(-E_div_R/T) * (E_div_R/T/T);
-
- double dDiff_Free_Vol_dT =   dD_o1_dT * phi_poly * phi_poly  *(1.0 -2.0 * chi * phi_solv)
-                                       * exp(-(omega_solv * V_1s + omega_poly * x_si * V_2s)/V_fh_gamma)
-                            + D_o1 * phi_poly * phi_poly  *(1.0 -2.0 * chi * phi_solv)
-                                   * exp(-(omega_solv * V_1s + omega_poly * x_si * V_2s)/V_fh_gamma)
-                                   * ((omega_solv * V_1s + omega_poly * x_si * V_2s)/V_fh_gamma/V_fh_gamma)
-                                   * dV_fh_gamma_dT;
-
- double dV_fh_gamma_dc_solv =   K11_gamma * domega_solv_dc_solv * (K21mTg1 + T)
-                              + K12_gamma * domega_poly_dc_solv * (K22mTg2 + T);
-
- double dV_fh_gamma_dc_part =   K12_gamma * domega_poly_dc_part * (K22mTg2 + T);
-
- double dDiff_Free_Vol_dc_solv =   2.0 * D_o1 * phi_poly * dphi_poly_dc_solv  *(1.0 -2.0 * chi * phi_solv)
-                                   * exp(-(omega_solv * V_1s + omega_poly * x_si * V_2s)/V_fh_gamma)
-                                +  D_o1 * phi_poly * phi_poly * (-2.0 * chi * dphi_solv_dc_solv)
-                                   * exp(-(omega_solv * V_1s + omega_poly * x_si * V_2s)/V_fh_gamma)
-                                +  D_o1 * phi_poly * phi_poly  *(1.0 -2.0 * chi * phi_solv)
-                                   * exp(-(omega_solv * V_1s + omega_poly * x_si * V_2s)/V_fh_gamma)
-                                   * ( -(domega_solv_dc_solv * V_1s + domega_poly_dc_solv * x_si * V_2s)/V_fh_gamma
-                                       +(omega_solv * V_1s + omega_poly * x_si * V_2s)/V_fh_gamma/V_fh_gamma * dV_fh_gamma_dc_solv );
-
- double dDiff_Free_Vol_dc_part =   2.0 * D_o1 * phi_poly * dphi_poly_dc_part  *(1.0 -2.0 * chi * phi_solv)
-                                   * exp(-(omega_solv * V_1s + omega_poly * x_si * V_2s)/V_fh_gamma)
-                                 + D_o1 * phi_poly * phi_poly  *(1.0 -2.0 * chi * phi_solv)
-                                   * exp(-(omega_solv * V_1s + omega_poly * x_si * V_2s)/V_fh_gamma)
-                                   * ( -(domega_poly_dc_part * x_si * V_2s)/V_fh_gamma
-                                       +(omega_solv * V_1s + omega_poly * x_si * V_2s)/V_fh_gamma/V_fh_gamma * dV_fh_gamma_dc_part );
-
-
- /*********** Export the combined diffusivity ********/
- mp->diffusivity[species_no] = Diff_Bruggemann * Diff_Free_Vol;
- mp->d_diffusivity[species_no][MAX_VARIABLE_TYPES + i_part] =   dDiff_Bruggemann_dc_part * Diff_Free_Vol
-                                                              + Diff_Bruggemann * dDiff_Free_Vol_dc_part;
- mp->d_diffusivity[species_no][MAX_VARIABLE_TYPES + species_no] =  Diff_Bruggemann * dDiff_Free_Vol_dc_solv;
- mp->d_diffusivity[species_no][TEMPERATURE] = Diff_Bruggemann * dDiff_Free_Vol_dT;
-
- if (densityJac != NULL)
-   {
+  }
+
+  double V_fh_gamma =
+      K11_gamma * omega_solv * (K21mTg1 + T) + K12_gamma * omega_poly * (K22mTg2 + T);
+
+  double D_o1 = D_o * exp(-E_div_R / T);
+
+  double Diff_Free_Vol = D_o1 * phi_poly * phi_poly * (1.0 - 2.0 * chi * phi_solv) *
+                         exp(-(omega_solv * V_1s + omega_poly * x_si * V_2s) / V_fh_gamma);
+
+  double dV_fh_gamma_dT = K11_gamma * omega_solv + K12_gamma * omega_poly;
+  double dD_o1_dT = D_o * exp(-E_div_R / T) * (E_div_R / T / T);
+
+  double dDiff_Free_Vol_dT =
+      dD_o1_dT * phi_poly * phi_poly * (1.0 - 2.0 * chi * phi_solv) *
+          exp(-(omega_solv * V_1s + omega_poly * x_si * V_2s) / V_fh_gamma) +
+      D_o1 * phi_poly * phi_poly * (1.0 - 2.0 * chi * phi_solv) *
+          exp(-(omega_solv * V_1s + omega_poly * x_si * V_2s) / V_fh_gamma) *
+          ((omega_solv * V_1s + omega_poly * x_si * V_2s) / V_fh_gamma / V_fh_gamma) *
+          dV_fh_gamma_dT;
+
+  double dV_fh_gamma_dc_solv = K11_gamma * domega_solv_dc_solv * (K21mTg1 + T) +
+                               K12_gamma * domega_poly_dc_solv * (K22mTg2 + T);
+
+  double dV_fh_gamma_dc_part = K12_gamma * domega_poly_dc_part * (K22mTg2 + T);
+
+  double dDiff_Free_Vol_dc_solv =
+      2.0 * D_o1 * phi_poly * dphi_poly_dc_solv * (1.0 - 2.0 * chi * phi_solv) *
+          exp(-(omega_solv * V_1s + omega_poly * x_si * V_2s) / V_fh_gamma) +
+      D_o1 * phi_poly * phi_poly * (-2.0 * chi * dphi_solv_dc_solv) *
+          exp(-(omega_solv * V_1s + omega_poly * x_si * V_2s) / V_fh_gamma) +
+      D_o1 * phi_poly * phi_poly * (1.0 - 2.0 * chi * phi_solv) *
+          exp(-(omega_solv * V_1s + omega_poly * x_si * V_2s) / V_fh_gamma) *
+          (-(domega_solv_dc_solv * V_1s + domega_poly_dc_solv * x_si * V_2s) / V_fh_gamma +
+           (omega_solv * V_1s + omega_poly * x_si * V_2s) / V_fh_gamma / V_fh_gamma *
+               dV_fh_gamma_dc_solv);
+
+  double dDiff_Free_Vol_dc_part =
+      2.0 * D_o1 * phi_poly * dphi_poly_dc_part * (1.0 - 2.0 * chi * phi_solv) *
+          exp(-(omega_solv * V_1s + omega_poly * x_si * V_2s) / V_fh_gamma) +
+      D_o1 * phi_poly * phi_poly * (1.0 - 2.0 * chi * phi_solv) *
+          exp(-(omega_solv * V_1s + omega_poly * x_si * V_2s) / V_fh_gamma) *
+          (-(domega_poly_dc_part * x_si * V_2s) / V_fh_gamma +
+           (omega_solv * V_1s + omega_poly * x_si * V_2s) / V_fh_gamma / V_fh_gamma *
+               dV_fh_gamma_dc_part);
+
+  /*********** Export the combined diffusivity ********/
+  mp->diffusivity[species_no] = Diff_Bruggemann * Diff_Free_Vol;
+  mp->d_diffusivity[species_no][MAX_VARIABLE_TYPES + i_part] =
+      dDiff_Bruggemann_dc_part * Diff_Free_Vol + Diff_Bruggemann * dDiff_Free_Vol_dc_part;
+  mp->d_diffusivity[species_no][MAX_VARIABLE_TYPES + species_no] =
+      Diff_Bruggemann * dDiff_Free_Vol_dc_solv;
+  mp->d_diffusivity[species_no][TEMPERATURE] = Diff_Bruggemann * dDiff_Free_Vol_dT;
+
+  if (densityJac != NULL) {
     propertyJac_destroy(&densityJac);
-   }
-
- return (0);
-
+  }
+
+  return (0);
 }
 
 /**********************************************************************************/
 
 /**********************************************************************************/
 
-int
-hydro_sediment_flux (struct Species_Conservation_Terms *st, int w)
-
-    /***************************************************************************
-     * Function that computes the "diffusive" mass flux resulting from
-     * sedimentation and osmotic pressure gradient, i.e. hydroynamics
-     * and loads st->diff_flux[][].  Returns mass flux for species w in *st->diff_flux
-     *
-     *     Author: Kristianto Tjiptowidjojo, 02/2021
-
-     **************************************************************************/
+int hydro_sediment_flux(struct Species_Conservation_Terms *st, int w)
+
+/***************************************************************************
+ * Function that computes the "diffusive" mass flux resulting from
+ * sedimentation and osmotic pressure gradient, i.e. hydroynamics
+ * and loads st->diff_flux[][].  Returns mass flux for species w in *st->diff_flux
+ *
+ *     Author: Kristianto Tjiptowidjojo, 02/2021
+
+ **************************************************************************/
 {
   int w1, a, j, q, var;
   double tmp, coeff_rho, rhoD, *phi_ptr;
   double flux_settling[DIM] = {0.0}, dflux_settling_dC[DIM] = {0.0};
   double K = 0.0, dK_dC = 0.0;
 
-
-  if (mp->SettlingModel[w] == SEDIMENT)
-    {
-     double mult = 0.0;
-     double v_settling[DIM] = {0.0};
-     double rho_part = mp->u_settling[w][0];
-     double rho_solv = mp->u_settling[w][1];
-     double grav[DIM] = {0.0};
-     grav[0] = mp->u_settling[w][2];
-     grav[1] = mp->u_settling[w][3];
-     grav[2] = mp->u_settling[w][4];
-     double visc = mp->u_settling[w][5];
-     double R_part = mp->u_settling[w][6];
-     double nexp = mp->u_settling[w][7];
-
-     double phi_part = fv->c[w];
-     double dphi_part_dc_part = 1.0;
-
-     PROPERTYJAC_STRUCT *densityJac = NULL;
-     propertyJac_realloc(&densityJac, mp->Num_Species+1);
-     double density_tot = calc_density(mp, TRUE, densityJac, 0.0);
-
-     /* Calculate settling velocity*/
-     mult = (2.0/9.0) * (R_part * R_part * (rho_part - rho_solv))/visc;
-     v_settling[0] = mult * grav[0];
-     v_settling[1] = mult * grav[1];
-     v_settling[2] = mult * grav[2];
-
-     /* Get particles volume fraction */
-     switch(mp->Species_Var_Type)
-       {
-        case SPECIES_VOL_FRACTION:
-        case SPECIES_UNDEFINED_FORM:
-          phi_part = fv->c[w];
-          dphi_part_dc_part = 1.0;
-          break;
-
-        case SPECIES_MASS_FRACTION:
-          phi_part = density_tot * mp->specific_volume[w] * fv->c[w];
-          dphi_part_dc_part = mp->specific_volume[w] * densityJac->JacVector[w];
-          break;
-
-        case SPECIES_DENSITY:
-          phi_part = mp->specific_volume[w] * fv->c[w];
-          dphi_part_dc_part = mp->specific_volume[w];
-          break;
-
-        case SPECIES_CONCENTRATION:
-          phi_part = mp->molar_volume[w] * fv->c[w];
-          dphi_part_dc_part = mp->molar_volume[w];
-          break;
-
-        default:
-          EH(-1,"That Material Species Type is not supported");
-          break;
-       }
-     if (phi_part > 0.0)
-       {
-        if (phi_part < 1.0)
-          {
-           K     = pow( (1.0 - phi_part), nexp);
-           dK_dC = (- dphi_part_dc_part) * nexp * pow( (1.0 - phi_part), (nexp - 1.0) );
-          }
-        else
-          {
-           K = 0.0;
-           dK_dC = 0.0;
-          }
-
-        flux_settling[0] = K * v_settling[0] * fv->c[w];
-        flux_settling[1] = K * v_settling[1] * fv->c[w];
-        flux_settling[2] = K * v_settling[2] * fv->c[w];
-
-        dflux_settling_dC[0] =   dK_dC * v_settling[0] * fv->c[w]
-                               + K * v_settling[0];
-        dflux_settling_dC[1] =   dK_dC * v_settling[1] * fv->c[w]
-                               + K * v_settling[1];
-        dflux_settling_dC[2] =   dK_dC * v_settling[2] * fv->c[w]
-                               + K * v_settling[2];
-       }
-     if (densityJac != NULL)
-       {
-        propertyJac_destroy(&densityJac);
-       }
-    }
+  if (mp->SettlingModel[w] == SEDIMENT) {
+    double mult = 0.0;
+    double v_settling[DIM] = {0.0};
+    double rho_part = mp->u_settling[w][0];
+    double rho_solv = mp->u_settling[w][1];
+    double grav[DIM] = {0.0};
+    grav[0] = mp->u_settling[w][2];
+    grav[1] = mp->u_settling[w][3];
+    grav[2] = mp->u_settling[w][4];
+    double visc = mp->u_settling[w][5];
+    double R_part = mp->u_settling[w][6];
+    double nexp = mp->u_settling[w][7];
+
+    double phi_part = fv->c[w];
+    double dphi_part_dc_part = 1.0;
+
+    PROPERTYJAC_STRUCT *densityJac = NULL;
+    propertyJac_realloc(&densityJac, mp->Num_Species + 1);
+    double density_tot = calc_density(mp, TRUE, densityJac, 0.0);
+
+    /* Calculate settling velocity*/
+    mult = (2.0 / 9.0) * (R_part * R_part * (rho_part - rho_solv)) / visc;
+    v_settling[0] = mult * grav[0];
+    v_settling[1] = mult * grav[1];
+    v_settling[2] = mult * grav[2];
+
+    /* Get particles volume fraction */
+    switch (mp->Species_Var_Type) {
+    case SPECIES_VOL_FRACTION:
+    case SPECIES_UNDEFINED_FORM:
+      phi_part = fv->c[w];
+      dphi_part_dc_part = 1.0;
+      break;
+
+    case SPECIES_MASS_FRACTION:
+      phi_part = density_tot * mp->specific_volume[w] * fv->c[w];
+      dphi_part_dc_part = mp->specific_volume[w] * densityJac->JacVector[w];
+      break;
+
+    case SPECIES_DENSITY:
+      phi_part = mp->specific_volume[w] * fv->c[w];
+      dphi_part_dc_part = mp->specific_volume[w];
+      break;
+
+    case SPECIES_CONCENTRATION:
+      phi_part = mp->molar_volume[w] * fv->c[w];
+      dphi_part_dc_part = mp->molar_volume[w];
+      break;
+
+    default:
+      EH(-1, "That Material Species Type is not supported");
+      break;
+    }
+    if (phi_part > 0.0) {
+      if (phi_part < 1.0) {
+        K = pow((1.0 - phi_part), nexp);
+        dK_dC = (-dphi_part_dc_part) * nexp * pow((1.0 - phi_part), (nexp - 1.0));
+      } else {
+        K = 0.0;
+        dK_dC = 0.0;
+      }
+
+      flux_settling[0] = K * v_settling[0] * fv->c[w];
+      flux_settling[1] = K * v_settling[1] * fv->c[w];
+      flux_settling[2] = K * v_settling[2] * fv->c[w];
+
+      dflux_settling_dC[0] = dK_dC * v_settling[0] * fv->c[w] + K * v_settling[0];
+      dflux_settling_dC[1] = dK_dC * v_settling[1] * fv->c[w] + K * v_settling[1];
+      dflux_settling_dC[2] = dK_dC * v_settling[2] * fv->c[w] + K * v_settling[2];
+    }
+    if (densityJac != NULL) {
+      propertyJac_destroy(&densityJac);
+    }
+  }
 
   /*
    *  Get diffusivity and Jacobian dependence on the diffusivity
    */
-  if (Diffusivity()) EH(-1, "Error in Diffusivity.");
+  if (Diffusivity())
+    EH(-1, "Error in Diffusivity.");
 
   /*
    *  Add in rho or C depending upon species variable type
@@ -4197,67 +3863,53 @@
 
   rhoD = coeff_rho * mp->diffusivity[w];
 
-  for (a = 0; a < VIM; a++)
-     {
-      st->diff_flux[w][a]  =   flux_settling[a];
-      st->diff_flux[w][a] += - rhoD * st->grad_Y[w][a];
-     }
-
-  if (af->Assemble_Jacobian)
-    {
-
-     /* Sensitivity w.r.t. species concentration */
-     var = MASS_FRACTION;
-     phi_ptr = bf[var]->phi;
-     for (a = 0; a < VIM; a++)
-        {
-         for (w1 = 0; w1 < pd->Num_Species_Eqn; w1++)
-            {
-             tmp  = - coeff_rho * st->grad_Y[w][a]
-                    * mp->d_diffusivity[w][MAX_VARIABLE_TYPES + w1];
-             for (j = 0; j < ei->dof[var]; j++)
-                {
-                 st->d_diff_flux_dc[w][a][w1][j] = tmp * phi_ptr[j];
-                }
-            }
-         for (j = 0; j < ei->dof[var]; j++)
-            {
-             st->d_diff_flux_dc[w][a][w][j] -= rhoD * bf[var]->grad_phi[j][a];
-             st->d_diff_flux_dc[w][a][w][j] += dflux_settling_dC[a] * phi_ptr[j];
-            }
-        }
-
-     /* Sensitivity w.r.t. mesh displacement */
-     for (q = 0; q < pd->Num_Dim; q++)
-        {
-         var = MESH_DISPLACEMENT1 + q;
-         if (pd->v[var])
-           {
-            for (a = 0; a < VIM; a++)
-               {
-                for (j = 0; j < ei->dof[var]; j++)
-                   {
-                    st->d_diff_flux_dmesh[w][a][q][j] =
-                    - rhoD * fv->d_grad_c_dmesh[a][w][q][j];
-                   }
-               }
-           }
-        }
-
-     /* Sensitivity w.r.t. temperature */
-     var = TEMPERATURE;
-     phi_ptr =  bf[var]->phi;
-     for (a = 0; a < VIM; a++)
-        {
-         tmp = - coeff_rho * mp->d_diffusivity[w][var] * st->grad_Y[w][a];
-         for (j = 0; j < ei->dof[var]; j++)
-            {
-             st->d_diff_flux_dT[w][a][j] = tmp * phi_ptr[j];
-            }
-        }
-    }
-
- return (0);
+  for (a = 0; a < VIM; a++) {
+    st->diff_flux[w][a] = flux_settling[a];
+    st->diff_flux[w][a] += -rhoD * st->grad_Y[w][a];
+  }
+
+  if (af->Assemble_Jacobian) {
+
+    /* Sensitivity w.r.t. species concentration */
+    var = MASS_FRACTION;
+    phi_ptr = bf[var]->phi;
+    for (a = 0; a < VIM; a++) {
+      for (w1 = 0; w1 < pd->Num_Species_Eqn; w1++) {
+        tmp = -coeff_rho * st->grad_Y[w][a] * mp->d_diffusivity[w][MAX_VARIABLE_TYPES + w1];
+        for (j = 0; j < ei->dof[var]; j++) {
+          st->d_diff_flux_dc[w][a][w1][j] = tmp * phi_ptr[j];
+        }
+      }
+      for (j = 0; j < ei->dof[var]; j++) {
+        st->d_diff_flux_dc[w][a][w][j] -= rhoD * bf[var]->grad_phi[j][a];
+        st->d_diff_flux_dc[w][a][w][j] += dflux_settling_dC[a] * phi_ptr[j];
+      }
+    }
+
+    /* Sensitivity w.r.t. mesh displacement */
+    for (q = 0; q < pd->Num_Dim; q++) {
+      var = MESH_DISPLACEMENT1 + q;
+      if (pd->v[var]) {
+        for (a = 0; a < VIM; a++) {
+          for (j = 0; j < ei->dof[var]; j++) {
+            st->d_diff_flux_dmesh[w][a][q][j] = -rhoD * fv->d_grad_c_dmesh[a][w][q][j];
+          }
+        }
+      }
+    }
+
+    /* Sensitivity w.r.t. temperature */
+    var = TEMPERATURE;
+    phi_ptr = bf[var]->phi;
+    for (a = 0; a < VIM; a++) {
+      tmp = -coeff_rho * mp->d_diffusivity[w][var] * st->grad_Y[w][a];
+      for (j = 0; j < ei->dof[var]; j++) {
+        st->d_diff_flux_dT[w][a][j] = tmp * phi_ptr[j];
+      }
+    }
+  }
+
+  return (0);
 }
 
 /******************************************************************************/
@@ -4342,40 +3994,27 @@
  *
  * --------------------------------------------------------------------------------
  */
+
 int Generalized_FV_Diffusivity(int species_no) /* current species number*/
 {
-<<<<<<< HEAD
   int fv_model_number;
   int w, w1, w3, mode;
-  int w2=pd->Num_Species_Eqn;
-
-  double    activity[MAX_CONC], dcoeff[MAX_CONC][MAX_CONC],
-            d2coeff[MAX_CONC][MAX_CONC][MAX_CONC];
-=======
-  int w, w1, mode;
   int w2 = pd->Num_Species_Eqn;
 
   double activity[MAX_CONC], dcoeff[MAX_CONC][MAX_CONC], d2coeff[MAX_CONC][MAX_CONC][MAX_CONC];
->>>>>>> 3332841a
 
   double T;
 
   double d_Vfh_domega[MAX_CONC], d_alpha_dT[MAX_CONC], d_Dp_dT[MAX_CONC];
-  double d_Dp_dc[MAX_CONC][MAX_CONC], d_num_dc[MAX_CONC][MAX_CONC], 
-         d_alpha_dc[MAX_CONC][MAX_CONC], d_Vfh_dc[MAX_CONC];
+  double d_Dp_dc[MAX_CONC][MAX_CONC], d_num_dc[MAX_CONC][MAX_CONC], d_alpha_dc[MAX_CONC][MAX_CONC],
+      d_Vfh_dc[MAX_CONC];
   double d_num_domega[MAX_CONC][MAX_CONC];
   double d_omega_dc[MAX_CONC][MAX_CONC], drho_dc[MAX_CONC][MAX_CONC];
   double numerator[MAX_CONC], omega[MAX_CONC];
   double xsi[MAX_CONC][MAX_CONC];
-<<<<<<< HEAD
   double sv[MAX_CONC], mw[MAX_CONC], alpha[MAX_CONC];
-  double vs[MAX_CONC],K1_gamma[MAX_CONC],
-         K2mTg[MAX_CONC], Do[MAX_CONC],
-         E_div_R[MAX_CONC], Dp[MAX_CONC];
-=======
-  double vs[MAX_CONC], K1_gamma[MAX_CONC], K2mTg[MAX_CONC], Do[MAX_CONC], E_div_R[MAX_CONC];
-  double vsp, K1p_gamma, K2pmTg;
->>>>>>> 3332841a
+  double vs[MAX_CONC], K1_gamma[MAX_CONC], K2mTg[MAX_CONC], Do[MAX_CONC], E_div_R[MAX_CONC],
+      Dp[MAX_CONC];
   double allomega = 0.;
   double V_fh_gamma = 0.;
   double d_Vfh_dT = 0.;
@@ -4390,48 +4029,23 @@
    * interface  */
   /* the mode is hardcoded to FLORY for now */
 
-<<<<<<< HEAD
-  memset(dcoeff,0,sizeof(dbl)*MAX_CONC*MAX_CONC);
-  memset(d2coeff,0,sizeof(dbl)*MAX_CONC*MAX_CONC*MAX_CONC);
-=======
   memset(dcoeff, 0, sizeof(dbl) * MAX_CONC * MAX_CONC);
   memset(d2coeff, 0, sizeof(dbl) * MAX_CONC * MAX_CONC * MAX_CONC);
-
->>>>>>> 3332841a
   /* ln(activity_coeff) is coded based on flory-huggins for now
      there may be interest to expand this to other models,
      such as UNIQUAC, NRTL, etc. */
 
   mode = FLORY;
-  for (w=0; w<pd->Num_Species_Eqn; w++)
-    {
-      act_coeff(activity, dcoeff, d2coeff, fv->c, mode, w);
-    }
+  for (w = 0; w < pd->Num_Species_Eqn; w++) {
+    act_coeff(activity, dcoeff, d2coeff, fv->c, mode, w);
+  }
   /* load up polymer FV parameters */
 
-<<<<<<< HEAD
-
-  fv_model_number = (int) mp->u_diffusivity[0][12];
-
-  vs[w2]       = mp->u_diffusivity[0][1];
+  fv_model_number = (int)mp->u_diffusivity[0][12];
+
+  vs[w2] = mp->u_diffusivity[0][1];
   K1_gamma[w2] = mp->u_diffusivity[0][3];
-  K2mTg[w2]    = mp->u_diffusivity[0][5];
-
-  /* load up solvent FV parameters */
-  for (w=0; w<pd->Num_Species_Eqn; w++)
-    {
-      vs[w]       = mp->u_diffusivity[w][0];
-      K1_gamma[w] = mp->u_diffusivity[w][2];
-      K2mTg[w]    = mp->u_diffusivity[w][4];
-      Do[w]       = mp->u_diffusivity[w][8];
-      E_div_R[w]  = mp->u_diffusivity[w][9];
-      sv[w]       = mp->specific_volume[w];
-      mw[w]       = mp->molecular_weight[w];
-     }
-=======
-  vsp = mp->u_diffusivity[0][1];
-  K1p_gamma = mp->u_diffusivity[0][3];
-  K2pmTg = mp->u_diffusivity[0][5];
+  K2mTg[w2] = mp->u_diffusivity[0][5];
 
   /* load up solvent FV parameters */
   for (w = 0; w < pd->Num_Species_Eqn; w++) {
@@ -4440,32 +4054,18 @@
     K2mTg[w] = mp->u_diffusivity[w][4];
     Do[w] = mp->u_diffusivity[w][8];
     E_div_R[w] = mp->u_diffusivity[w][9];
-  }
->>>>>>> 3332841a
-
-      Do[w2]      = mp->u_diffusivity[0][10];
-      E_div_R[w2] = mp->u_diffusivity[0][11];
-      sv[w2]      = mp->specific_volume[w2];
-      mw[w2]      = mp->molecular_weight[w2];
-      T = fv->T;
+    sv[w] = mp->specific_volume[w];
+    mw[w] = mp->molecular_weight[w];
+  }
+
+  Do[w2] = mp->u_diffusivity[0][10];
+  E_div_R[w2] = mp->u_diffusivity[0][11];
+  sv[w2] = mp->specific_volume[w2];
+  mw[w2] = mp->molecular_weight[w2];
+  T = fv->T;
 
   /* load up binary FV parameters
    * the diagonals are unity  */
-<<<<<<< HEAD
-  for (w=0; w<pd->Num_Species_Eqn; w++)
-    {
-      for (w1=w+1; w1<pd->Num_Species_Eqn; w1++)
-        {  
-          xsi[w][w1] = mp->u_diffusivity[w][7]
-                      /mp->u_diffusivity[w1][7];
-          xsi[w1][w] = 1/xsi[w][w1];
-        }
-      xsi[w][w] = 1.;
-      xsi[w][w2] = mp->u_diffusivity[w][7];
-      xsi[w2][w] = 1./xsi[w][w2];
-    }
-      xsi[w2][w2] = 1.;
-=======
   for (w = 0; w < pd->Num_Species_Eqn; w++) {
     for (w1 = w + 1; w1 < pd->Num_Species_Eqn; w1++) {
       xsi[w][w1] = mp->u_diffusivity[w][7] / mp->u_diffusivity[w1][7];
@@ -4473,8 +4073,9 @@
     }
     xsi[w][w] = 1.;
     xsi[w][w2] = mp->u_diffusivity[w][7];
-  }
->>>>>>> 3332841a
+    xsi[w2][w] = 1. / xsi[w][w2];
+  }
+  xsi[w2][w2] = 1.;
 
   /* currently, c[] is assumed to be
      species_density, this needs to be explicitly
@@ -4482,76 +4083,35 @@
      Convert density to weight fractions */
 
   density_tot = calc_density(mp, TRUE, densityJac, 0.0);
-<<<<<<< HEAD
-  memset(rho,0,sizeof(dbl)*MAX_CONC);
-  memset(drho_dc,0,sizeof(dbl)*MAX_CONC*MAX_CONC);
-  switch(mp->Species_Var_Type)   {
-     case SPECIES_DENSITY:
-        for(w=0 ; w<pd->Num_Species_Eqn; w++)
-          {
-            rho[w] = fv->c[w];
-            drho_dc[w][w] = 1.0;
-          }
-         break;
-      case SPECIES_UNDEFINED_FORM:
-      case SPECIES_MASS_FRACTION:
-        for(w=0 ; w<pd->Num_Species_Eqn; w++)
-          {
-            rho[w] = fv->c[w]*density_tot;
-            for (w1=0 ; w1<pd->Num_Species_Eqn; w1++)
-              {
-                drho_dc[w][w1] = density_tot*delta(w,w1) 
-                                +fv->c[w]*mp->d_density[MAX_VARIABLE_TYPES+w1];
-              }
-          }
-         break;
-      case SPECIES_CONCENTRATION:
-        for(w=0 ; w<pd->Num_Species_Eqn; w++)
-           {
-             rho[w] = fv->c[w]*mp->molecular_weight[w];
-             drho_dc[w][w] = mp->molecular_weight[w];
-           }
-         break;
-      case SPECIES_MOLE_FRACTION:
-      case SPECIES_VOL_FRACTION:
-      default:
-         EH(-1,"Undefined Species formulation in Generalized_FV_Diffusivity\n");
-         break;
-      }
-
-  for (w=0; w<pd->Num_Species_Eqn; w++)
-    {
-      Do[w] *= exp(-E_div_R[w]/T);
-      omega[w] =  rho[w]/density_tot;
-      allomega += omega[w];
-    }
-=======
   memset(rho, 0, sizeof(dbl) * MAX_CONC);
-  memset(drho_dc, 0, sizeof(dbl) * MAX_CONC);
+  memset(drho_dc, 0, sizeof(dbl) * MAX_CONC * MAX_CONC);
   switch (mp->Species_Var_Type) {
   case SPECIES_DENSITY:
     for (w = 0; w < pd->Num_Species_Eqn; w++) {
       rho[w] = fv->c[w];
-      drho_dc[w] = 1.0;
+      drho_dc[w][w] = 1.0;
     }
     break;
   case SPECIES_UNDEFINED_FORM:
   case SPECIES_MASS_FRACTION:
     for (w = 0; w < pd->Num_Species_Eqn; w++) {
       rho[w] = fv->c[w] * density_tot;
-      drho_dc[w] = density_tot + fv->c[w] * mp->d_density[MAX_VARIABLE_TYPES + w];
+      for (w1 = 0; w1 < pd->Num_Species_Eqn; w1++) {
+        drho_dc[w][w1] =
+            density_tot * delta(w, w1) + fv->c[w] * mp->d_density[MAX_VARIABLE_TYPES + w1];
+      }
     }
     break;
   case SPECIES_CONCENTRATION:
     for (w = 0; w < pd->Num_Species_Eqn; w++) {
       rho[w] = fv->c[w] * mp->molecular_weight[w];
-      drho_dc[w] = mp->molecular_weight[w];
+      drho_dc[w][w] = mp->molecular_weight[w];
     }
     break;
   case SPECIES_MOLE_FRACTION:
   case SPECIES_VOL_FRACTION:
   default:
-    GOMA_EH(GOMA_ERROR, "Undefined Species formulation in Generalized_FV_Diffusivity\n");
+    EH(-1, "Undefined Species formulation in Generalized_FV_Diffusivity\n");
     break;
   }
 
@@ -4560,240 +4120,162 @@
     omega[w] = rho[w] / density_tot;
     allomega += omega[w];
   }
+
+  Do[w2] *= exp(-E_div_R[w2] / T);
   omega[w2] = 1. - allomega;
->>>>>>> 3332841a
-
-      Do[w2] *= exp(-E_div_R[w2]/T);
-      omega[w2] = 1. - allomega;
-
-<<<<<<< HEAD
-      numerator[w2] = omega[w2]*vs[w2]*xsi[w2][w2]; /* xsi[w2][w2] = 1 */
-      V_fh_gamma    = K1_gamma[w2]*omega[w2]*(K2mTg[w2] + T);
-      d_Vfh_dT      = K1_gamma[w2]*omega[w2];
-  for (w=0; w<pd->Num_Species_Eqn; w++)
-    {
-      V_fh_gamma += K1_gamma[w]*omega[w]*(K2mTg[w] + T);
-      d_Vfh_dT   += K1_gamma[w]*omega[w];
-      d_Vfh_domega[w] = K1_gamma[w]*(K2mTg[w] + T) - K1_gamma[w2]*(K2mTg[w2] + T);
-      numerator[w] = omega[w2]*vs[w2]*xsi[w][w2];
-      numerator[w2] += omega[w]*vs[w]*xsi[w2][w];
-      d_num_domega[w2][w] = vs[w]*xsi[w2][w] - vs[w2]*xsi[w2][w2];
-      for (w1=0; w1<pd->Num_Species_Eqn; w1++)
-        {
-          numerator[w] += omega[w1]*vs[w1]*xsi[w][w1];
-          d_num_domega[w][w1] = vs[w1]*xsi[w][w1]-vs[w2]*xsi[w][w2];
-        }  
-    }
-=======
+
+  numerator[w2] = omega[w2] * vs[w2] * xsi[w2][w2]; /* xsi[w2][w2] = 1 */
+  V_fh_gamma = K1_gamma[w2] * omega[w2] * (K2mTg[w2] + T);
+  d_Vfh_dT = K1_gamma[w2] * omega[w2];
   for (w = 0; w < pd->Num_Species_Eqn; w++) {
     V_fh_gamma += K1_gamma[w] * omega[w] * (K2mTg[w] + T);
-    numerator[species_no] += omega[w] * vs[w] * xsi[species_no][w];
     d_Vfh_dT += K1_gamma[w] * omega[w];
-  }
-  V_fh_gamma += K1p_gamma * omega[w2] * (K2pmTg + T);
-  numerator[species_no] += omega[w2] * vsp * xsi[species_no][w2];
-  d_Vfh_dT += K1p_gamma * omega[w2];
->>>>>>> 3332841a
-
-      Dp[w2] = Do[w2]*exp(-numerator[w2]/V_fh_gamma);
-  for (w=0; w<pd->Num_Species_Eqn; w++)
-    {
-      Dp[w] = Do[w]*exp(-numerator[w]/V_fh_gamma);
-      alpha[w] = sv[w]*Dp[w]*
-                ( 1.-Dp[w2]*sv[w2]*mw[w2]/(Dp[w]*sv[w]*mw[w]) );
-    }
-
-<<<<<<< HEAD
+    d_Vfh_domega[w] = K1_gamma[w] * (K2mTg[w] + T) - K1_gamma[w2] * (K2mTg[w2] + T);
+    numerator[w] = omega[w2] * vs[w2] * xsi[w][w2];
+    numerator[w2] += omega[w] * vs[w] * xsi[w2][w];
+    d_num_domega[w2][w] = vs[w] * xsi[w2][w] - vs[w2] * xsi[w2][w2];
+    for (w1 = 0; w1 < pd->Num_Species_Eqn; w1++) {
+      numerator[w] += omega[w1] * vs[w1] * xsi[w][w1];
+      d_num_domega[w][w1] = vs[w1] * xsi[w][w1] - vs[w2] * xsi[w][w2];
+    }
+  }
+
+  Dp[w2] = Do[w2] * exp(-numerator[w2] / V_fh_gamma);
+  for (w = 0; w < pd->Num_Species_Eqn; w++) {
+    Dp[w] = Do[w] * exp(-numerator[w] / V_fh_gamma);
+    alpha[w] = sv[w] * Dp[w] * (1. - Dp[w2] * sv[w2] * mw[w2] / (Dp[w] * sv[w] * mw[w]));
+  }
+
   /* mp->diffusivity_gen_fick[i][j] is the mutual diffusion
      coefficient D_ij calculated from self-diffusion coefficients D_i  */
 
-  for (w=0; w<pd->Num_Species_Eqn; w++)
-    {
-    /* this only works for case Species_Density because of how dcoeff is calculated as of 01/19/22 Chance Parrish*/
-    /* mp->diffusivity_gen_fick[species_no][w] = (delta(species_no,w) + dcoeff[species_no][w]*rho[species_no])*Dp[species_no];*/
-      mp->diffusivity_gen_fick[species_no][w] = (delta(species_no,w) +0.*dcoeff[species_no][w]*rho[species_no])*Dp[species_no];
-      for (w1=0; w1<pd->Num_Species_Eqn; w1++)
-        {
-         /* this only works for case Species_Density because of how dcoeff is calculated as of 01/19/22 Chance Parrish*/
-         /*mp->diffusivity_gen_fick[species_no][w] += alpha[w1]*rho[species_no]*(delta(w,w1)+rho[w1]*dcoeff[w1][w]);*/ 
-          mp->diffusivity_gen_fick[species_no][w] += -alpha[w1]*rho[species_no]*(delta(w,w1)+0.*rho[w1]*dcoeff[w1][w]);
-        }
-    }
-  if (fv_model_number == 1)
-    {
-       for (w=0; w<pd->Num_Species_Eqn; w++)
-         {
-           mp->diffusivity_gen_fick[species_no][w] = delta(species_no,w)*(mp->diffusivity_gen_fick[species_no][w]);
-         } 
-    }
-  if(af->Assemble_Jacobian)
-    {
-      if(pd->v[TEMPERATURE] )
-        { 
-          mp->d_diffusivity[species_no][TEMPERATURE] = 0.;
-          /* As of 1/19/22, d_Dp_dT is assuming E_divR[i] = 0 Chance Parrish */
-          d_Dp_dT[w2] = numerator[w2]/V_fh_gamma/V_fh_gamma*Dp[w2]*d_Vfh_dT;
-          for (w=0;w<pd->Num_Species_Eqn; w++)
-            {
-              d_Dp_dT[w] = numerator[w]/V_fh_gamma/V_fh_gamma*Dp[w]*d_Vfh_dT;
-              d_alpha_dT[w] = d_Dp_dT[w]*alpha[w]/Dp[w]
-                            - sv[w2]*mw[w2]*d_Dp_dT[w2]/mw[w]
-                            + Dp[w2]*sv[w2]*mw[w2]/Dp[w]/mw[w]*d_Dp_dT[w];
-              /*mp->d_diffusivity_gf[species_no][w][TEMPERATURE] = ( dcoeff[species_no][w]*rho[w]+delta(species_no,w) )*d_Dp_dT[w];*/
-              mp->d_diffusivity[species_no][MAX_VARIABLE_TYPES+w] = 0.;
-              mp->d_diffusivity_gf[species_no][w][TEMPERATURE] = (0.* dcoeff[species_no][w]*rho[w]+delta(species_no,w) )*d_Dp_dT[w];
-            }
-          for (w=0;w<pd->Num_Species_Eqn; w++)
-            {
-              for (w1=0;w1<pd->Num_Species_Eqn; w1++)
- 	        {
-                 /* mp->d_diffusivity_gf[species_no][w][TEMPERATURE] += -d_alpha_dT[w1]*rho[species_no]*(delta(w,w1)+rho[w1]*dcoeff[w1][w]);*/
-                  mp->d_diffusivity_gf[species_no][w][TEMPERATURE] += -d_alpha_dT[w1]*rho[species_no]*(delta(w,w1)+0.*rho[w1]*dcoeff[w1][w]);
-                }
-            }
-	  mp->d_diffusivity[species_no][TEMPERATURE] = 0.;
-          if (fv_model_number == 1)
-            {  
-              for (w=0; w<pd->Num_Species_Eqn; w++)
-                {
-                  mp->d_diffusivity_gf[species_no][w][TEMPERATURE] = delta(species_no,w)*(mp->d_diffusivity_gf[species_no][w][TEMPERATURE]);
-                }
-            }
-        }
-
-
-      if (pd->v[MASS_FRACTION] )
-	{
-          for (w=0; w<pd->Num_Species_Eqn; w++)
-            { 
-              d_Vfh_dc[w] = 0;
-              for (w1=0; w1<pd->Num_Species_Eqn; w1++)
-                {
-                  d_omega_dc[w][w1] = drho_dc[w][w1]/density_tot - rho[w]/density_tot/density_tot
-                                     *mp->d_density[MAX_VARIABLE_TYPES+w1];                  
-                }
-            }
-
-          for (w=0; w<pd->Num_Species_Eqn; w++)
-            { 
-              d_Dp_dc[w2][w] = 0;
-              d_num_dc[w2][w] = 0;
-              for (w1=0; w1<pd->Num_Species_Eqn; w1++)
-                {
-                  d_Vfh_dc[w] += d_omega_dc[w1][w]*( K1_gamma[w1]*(K2mTg[w1]+T) - K1_gamma[w2]*(K2mTg[w2]+T) );
-                  d_num_dc[w][w1] = 0.;
-                  d_num_dc[w2][w] += d_omega_dc[w1][w]*( vs[w1]*xsi[w2][w1] - vs[w2]*xsi[w2][w2] );
-                  for (w3=0; w3<pd->Num_Species_Eqn; w3++)
-                    {
-                      d_num_dc[w][w1] += d_omega_dc[w3][w1]*(vs[w3]*xsi[w][w3] - vs[w2]*xsi[w][w2]);
-                    }          
-                }    
-             }
-           for (w=0; w<pd->Num_Species_Eqn; w++)
-             {
-               for(w1=0; w1<pd->Num_Species_Eqn; w1++)
-                 { 
-                   d_Dp_dc[w][w1] = Dp[w]*( -d_num_dc[w][w1]/V_fh_gamma + numerator[w]*d_Vfh_dc[w1]/(V_fh_gamma*V_fh_gamma) );
-                 }  
-               d_Dp_dc[w2][w] = Dp[w2]*( -d_num_dc[w2][w]/V_fh_gamma + numerator[w2]*d_Vfh_dc[w]/(V_fh_gamma*V_fh_gamma) ); 
-               for (w1=0; w1<pd->Num_Species_Eqn; w1++)
-                 {
-                   d_alpha_dc[w][w1] = alpha[w]/Dp[w]*d_Dp_dc[w][w1] - sv[w2]*mw[w2]/mw[w]*d_Dp_dc[w2][w1] 
-                                     +Dp[w2]*sv[w2]*mw[w2]/(Dp[w]*mw[w])*d_Dp_dc[w][w1];
-                 }  
-             }
-           for (w=0; w<pd->Num_Species_Eqn; w++)
-             {
-               for (w1=0; w1<pd->Num_Species_Eqn; w1++)
-                 {
-                  /* mp->d_diffusivity_gf[species_no][w][MAX_VARIABLE_TYPES+w1] = 
-                    d_Dp_dc[species_no][w1]*(delta(species_no,w)+rho[species_no]*dcoeff[species_no][w])
-                   +Dp[species_no]*(delta(species_no,w1)*dcoeff[species_no][w]+rho[species_no]*d2coeff[species_no][w][w1]);*/
-                   mp->d_diffusivity_gf[species_no][w][MAX_VARIABLE_TYPES+w1] = 
-                    d_Dp_dc[species_no][w1]*(delta(species_no,w) +0.*rho[species_no]*dcoeff[species_no][w])
-                   +0.*Dp[species_no]*(delta(species_no,w1)*dcoeff[species_no][w]+rho[species_no]*d2coeff[species_no][w][w1]);
-                   for (w3=0; w3<pd->Num_Species_Eqn; w3++)
-                     {
-                      /* mp->d_diffusivity_gf[species_no][w][MAX_VARIABLE_TYPES+w1] += 
-                        -( d_alpha_dc[w3][w1]*rho[species_no]*(delta(w,w3)+rho[w3]*dcoeff[w3][w]) 
-                          +alpha[w3]*delta(species_no,w1)*(delta(w3,w)+rho[w3]*dcoeff[w3][w])
-                          +alpha[w3]*rho[species_no]*(delta(w3,w1)*dcoeff[w3][w]+rho[w3]*d2coeff[w3][w][w1])
-                         ); */
-                       mp->d_diffusivity_gf[species_no][w][MAX_VARIABLE_TYPES+w1] += 
-                        -( d_alpha_dc[w3][w1]*rho[species_no]*(delta(w,w3)+0.*rho[w3]*dcoeff[w3][w]) 
-                          +alpha[w3]*delta(species_no,w1)*(delta(w3,w)+0.*rho[w3]*dcoeff[w3][w])
-                          +0.*alpha[w3]*rho[species_no]*(delta(w3,w1)*dcoeff[w3][w]+rho[w3]*d2coeff[w3][w][w1])
-                         ); 
-                     }
-                 }
-             } 
-	   if (fv_model_number == 1)
-             {
-               for (w=0; w<pd->Num_Species_Eqn; w++)
-                 {
-                   for (w1=0; w1<pd->Num_Species_Eqn; w1++)
-                     {
-                       mp->d_diffusivity_gf[species_no][w][MAX_VARIABLE_TYPES+w1] = delta(species_no,w)*(mp->d_diffusivity_gf[species_no][w][MAX_VARIABLE_TYPES+w1]);
-                     }
-                 }
-             }
-         }
-     }
-=======
-  mp->diffusivity[species_no] = Do[species_no] * exp(-numerator[species_no] / V_fh_gamma);
-
   for (w = 0; w < pd->Num_Species_Eqn; w++) {
+    /* this only works for case Species_Density because of how dcoeff is calculated as of 01/19/22
+     * Chance Parrish*/
+    /* mp->diffusivity_gen_fick[species_no][w] = (delta(species_no,w) +
+     * dcoeff[species_no][w]*rho[species_no])*Dp[species_no];*/
     mp->diffusivity_gen_fick[species_no][w] =
-        mp->diffusivity[species_no] *
-        (fv->c[species_no] * dcoeff[species_no][w] + delta(species_no, w));
-  }
-
+        (delta(species_no, w) + 0. * dcoeff[species_no][w] * rho[species_no]) * Dp[species_no];
+    for (w1 = 0; w1 < pd->Num_Species_Eqn; w1++) {
+      /* this only works for case Species_Density because of how dcoeff is calculated as of 01/19/22
+       * Chance Parrish*/
+      /*mp->diffusivity_gen_fick[species_no][w] +=
+       * alpha[w1]*rho[species_no]*(delta(w,w1)+rho[w1]*dcoeff[w1][w]);*/
+      mp->diffusivity_gen_fick[species_no][w] +=
+          -alpha[w1] * rho[species_no] * (delta(w, w1) + 0. * rho[w1] * dcoeff[w1][w]);
+    }
+  }
+  if (fv_model_number == 1) {
+    for (w = 0; w < pd->Num_Species_Eqn; w++) {
+      mp->diffusivity_gen_fick[species_no][w] =
+          delta(species_no, w) * (mp->diffusivity_gen_fick[species_no][w]);
+    }
+  }
   if (af->Assemble_Jacobian) {
-    if (pd->v[pg->imtrx][TEMPERATURE]) {
-      mp->d_diffusivity[species_no][TEMPERATURE] =
-          mp->diffusivity[species_no] * d_Vfh_dT * numerator[species_no] / pow(V_fh_gamma, 2.0);
-
+    if (pd->v[TEMPERATURE]) {
+      mp->d_diffusivity[species_no][TEMPERATURE] = 0.;
+      /* As of 1/19/22, d_Dp_dT is assuming E_divR[i] = 0 Chance Parrish */
+      d_Dp_dT[w2] = numerator[w2] / V_fh_gamma / V_fh_gamma * Dp[w2] * d_Vfh_dT;
       for (w = 0; w < pd->Num_Species_Eqn; w++) {
+        d_Dp_dT[w] = numerator[w] / V_fh_gamma / V_fh_gamma * Dp[w] * d_Vfh_dT;
+        d_alpha_dT[w] = d_Dp_dT[w] * alpha[w] / Dp[w] - sv[w2] * mw[w2] * d_Dp_dT[w2] / mw[w] +
+                        Dp[w2] * sv[w2] * mw[w2] / Dp[w] / mw[w] * d_Dp_dT[w];
+        /*mp->d_diffusivity_gf[species_no][w][TEMPERATURE] = (
+         * dcoeff[species_no][w]*rho[w]+delta(species_no,w) )*d_Dp_dT[w];*/
+        mp->d_diffusivity[species_no][MAX_VARIABLE_TYPES + w] = 0.;
         mp->d_diffusivity_gf[species_no][w][TEMPERATURE] =
-            mp->d_diffusivity[species_no][TEMPERATURE] *
-            (fv->c[species_no] * dcoeff[species_no][w] + delta(species_no, w));
-      }
-    }
-    mp->d_diffusivity[species_no][TEMPERATURE] = 0.;
-
-    if (pd->v[pg->imtrx][MASS_FRACTION]) {
-
+            (0. * dcoeff[species_no][w] * rho[w] + delta(species_no, w)) * d_Dp_dT[w];
+      }
       for (w = 0; w < pd->Num_Species_Eqn; w++) {
-        d_Vfh_domega[w] = K1_gamma[w] * (K2mTg[w] + T) - K1p_gamma * (K2pmTg + T);
-        d_num_domega[species_no][w] = vs[w] * xsi[species_no][w] - vsp * xsi[species_no][w2];
-        d_omega_dc[species_no][w] =
-            -rho[species_no] * mp->d_density[MAX_VARIABLE_TYPES + w] / SQUARE(density_tot);
-      }
-      d_omega_dc[species_no][species_no] += drho_dc[species_no] / density_tot;
-
+        for (w1 = 0; w1 < pd->Num_Species_Eqn; w1++) {
+          /* mp->d_diffusivity_gf[species_no][w][TEMPERATURE] +=
+           * -d_alpha_dT[w1]*rho[species_no]*(delta(w,w1)+rho[w1]*dcoeff[w1][w]);*/
+          mp->d_diffusivity_gf[species_no][w][TEMPERATURE] +=
+              -d_alpha_dT[w1] * rho[species_no] * (delta(w, w1) + 0. * rho[w1] * dcoeff[w1][w]);
+        }
+      }
+      mp->d_diffusivity[species_no][TEMPERATURE] = 0.;
+      if (fv_model_number == 1) {
+        for (w = 0; w < pd->Num_Species_Eqn; w++) {
+          mp->d_diffusivity_gf[species_no][w][TEMPERATURE] =
+              delta(species_no, w) * (mp->d_diffusivity_gf[species_no][w][TEMPERATURE]);
+        }
+      }
+    }
+
+    if (pd->v[MASS_FRACTION]) {
       for (w = 0; w < pd->Num_Species_Eqn; w++) {
-
-        mp->d_diffusivity[species_no][MAX_VARIABLE_TYPES + w] =
-            mp->diffusivity[species_no] * d_omega_dc[species_no][w] *
-            (-d_num_domega[species_no][w] * V_fh_gamma + d_Vfh_domega[w] * numerator[species_no]) /
-            pow(V_fh_gamma, 2.0);
-
+        d_Vfh_dc[w] = 0;
         for (w1 = 0; w1 < pd->Num_Species_Eqn; w1++) {
-
-          mp->d_diffusivity_gf[species_no][w1][MAX_VARIABLE_TYPES + w] =
-              (mp->d_diffusivity[species_no][MAX_VARIABLE_TYPES + w] * dcoeff[species_no][w1] +
-               mp->diffusivity[species_no] * d2coeff[species_no][w1][w]) *
-              fv->c[species_no];
-        }
-        mp->d_diffusivity_gf[species_no][species_no][MAX_VARIABLE_TYPES + w] +=
-            mp->diffusivity[species_no] * dcoeff[species_no][w] +
-            mp->d_diffusivity[species_no][MAX_VARIABLE_TYPES + w];
-
-        mp->d_diffusivity[species_no][MAX_VARIABLE_TYPES + w] = 0.;
-      }
-    }
-  }
->>>>>>> 3332841a
+          d_omega_dc[w][w1] =
+              drho_dc[w][w1] / density_tot -
+              rho[w] / density_tot / density_tot * mp->d_density[MAX_VARIABLE_TYPES + w1];
+        }
+      }
+
+      for (w = 0; w < pd->Num_Species_Eqn; w++) {
+        d_Dp_dc[w2][w] = 0;
+        d_num_dc[w2][w] = 0;
+        for (w1 = 0; w1 < pd->Num_Species_Eqn; w1++) {
+          d_Vfh_dc[w] +=
+              d_omega_dc[w1][w] * (K1_gamma[w1] * (K2mTg[w1] + T) - K1_gamma[w2] * (K2mTg[w2] + T));
+          d_num_dc[w][w1] = 0.;
+          d_num_dc[w2][w] += d_omega_dc[w1][w] * (vs[w1] * xsi[w2][w1] - vs[w2] * xsi[w2][w2]);
+          for (w3 = 0; w3 < pd->Num_Species_Eqn; w3++) {
+            d_num_dc[w][w1] += d_omega_dc[w3][w1] * (vs[w3] * xsi[w][w3] - vs[w2] * xsi[w][w2]);
+          }
+        }
+      }
+      for (w = 0; w < pd->Num_Species_Eqn; w++) {
+        for (w1 = 0; w1 < pd->Num_Species_Eqn; w1++) {
+          d_Dp_dc[w][w1] = Dp[w] * (-d_num_dc[w][w1] / V_fh_gamma +
+                                    numerator[w] * d_Vfh_dc[w1] / (V_fh_gamma * V_fh_gamma));
+        }
+        d_Dp_dc[w2][w] = Dp[w2] * (-d_num_dc[w2][w] / V_fh_gamma +
+                                   numerator[w2] * d_Vfh_dc[w] / (V_fh_gamma * V_fh_gamma));
+        for (w1 = 0; w1 < pd->Num_Species_Eqn; w1++) {
+          d_alpha_dc[w][w1] = alpha[w] / Dp[w] * d_Dp_dc[w][w1] -
+                              sv[w2] * mw[w2] / mw[w] * d_Dp_dc[w2][w1] +
+                              Dp[w2] * sv[w2] * mw[w2] / (Dp[w] * mw[w]) * d_Dp_dc[w][w1];
+        }
+      }
+      for (w = 0; w < pd->Num_Species_Eqn; w++) {
+        for (w1 = 0; w1 < pd->Num_Species_Eqn; w1++) {
+          /* mp->d_diffusivity_gf[species_no][w][MAX_VARIABLE_TYPES+w1] =
+            d_Dp_dc[species_no][w1]*(delta(species_no,w)+rho[species_no]*dcoeff[species_no][w])
+           +Dp[species_no]*(delta(species_no,w1)*dcoeff[species_no][w]+rho[species_no]*d2coeff[species_no][w][w1]);*/
+          mp->d_diffusivity_gf[species_no][w][MAX_VARIABLE_TYPES + w1] =
+              d_Dp_dc[species_no][w1] *
+                  (delta(species_no, w) + 0. * rho[species_no] * dcoeff[species_no][w]) +
+              0. * Dp[species_no] *
+                  (delta(species_no, w1) * dcoeff[species_no][w] +
+                   rho[species_no] * d2coeff[species_no][w][w1]);
+          for (w3 = 0; w3 < pd->Num_Species_Eqn; w3++) {
+            /* mp->d_diffusivity_gf[species_no][w][MAX_VARIABLE_TYPES+w1] +=
+              -( d_alpha_dc[w3][w1]*rho[species_no]*(delta(w,w3)+rho[w3]*dcoeff[w3][w])
+                +alpha[w3]*delta(species_no,w1)*(delta(w3,w)+rho[w3]*dcoeff[w3][w])
+                +alpha[w3]*rho[species_no]*(delta(w3,w1)*dcoeff[w3][w]+rho[w3]*d2coeff[w3][w][w1])
+               ); */
+            mp->d_diffusivity_gf[species_no][w][MAX_VARIABLE_TYPES + w1] += -(
+                d_alpha_dc[w3][w1] * rho[species_no] *
+                    (delta(w, w3) + 0. * rho[w3] * dcoeff[w3][w]) +
+                alpha[w3] * delta(species_no, w1) * (delta(w3, w) + 0. * rho[w3] * dcoeff[w3][w]) +
+                0. * alpha[w3] * rho[species_no] *
+                    (delta(w3, w1) * dcoeff[w3][w] + rho[w3] * d2coeff[w3][w][w1]));
+          }
+        }
+      }
+      if (fv_model_number == 1) {
+        for (w = 0; w < pd->Num_Species_Eqn; w++) {
+          for (w1 = 0; w1 < pd->Num_Species_Eqn; w1++) {
+            mp->d_diffusivity_gf[species_no][w][MAX_VARIABLE_TYPES + w1] =
+                delta(species_no, w) *
+                (mp->d_diffusivity_gf[species_no][w][MAX_VARIABLE_TYPES + w1]);
+          }
+        }
+      }
+    }
+  }
   mp->diffusivity[species_no] = 0.;
 
   return (0);
@@ -4801,27 +4283,6 @@
 } /* End of Generalized_FV_Diffusivity */
 
 /******************************************************************************
-<<<<<<< HEAD
-*
-*  Function that computes the "diffusive" mass flux resulting from
-*  velocity gradients and viscosity gradients, i.e. hydroynamics
-*  and loads st->diff_flux[][].  Returns mass flux for species w in *st->diff_flux
-*
-*     Author: T.A. Baer, 11/96
-*
-*  Added curvature-induced migration as described by Krishnan et al. (1996)
-*     Author: A.C. Sun, 7/98
-*
-******************************************************************************/
-int
-hydro_flux(struct Species_Conservation_Terms *st,
-	   int w,                      /* species number */
-	   double tt,	/* parameter to vary time integration from
-			   explicit (tt = 1) to implicit (tt = 0) */
-	   double dt,	/* current time step size */
-	   const double hsquared[DIM])
-{
-=======
  *
  *  Function that computes the "diffusive" mass flux resulting from
  *  velocity gradients and viscosity gradients, i.e. hydroynamics
@@ -4839,7 +4300,6 @@
                              explicit (tt = 1) to implicit (tt = 0) */
                double dt, /* current time step size */
                const double hsquared[DIM]) {
->>>>>>> 3332841a
   int a, i, j, l, p, b, var;
   int status = 1;
   int dim;
