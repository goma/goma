/************************************************************************ *
* Goma - Multiphysics finite element software                             *
* Sandia National Laboratories                                            *
*                                                                         *
* Copyright (c) 2014 Sandia Corporation.                                  *
*                                                                         *
* Under the terms of Contract DE-AC04-94AL85000 with Sandia Corporation,  *
* the U.S. Government retains certain rights in this software.            *
*                                                                         *
* This software is distributed under the GNU General Public License.      *
\************************************************************************/
 

/*
 *$Id: mm_post_proc.c,v 5.15 2010-07-21 16:39:27 hkmoffa Exp $
 */

#ifdef USE_RCSID
static char rcsid[] =
"$Id: mm_post_proc.c,v 5.15 2010-07-21 16:39:27 hkmoffa Exp $";
#endif

/* Standard include files */

#include <stdio.h>
#include <stdlib.h>
#include <string.h>
#include <strings.h> /* strcasecmp and strncasecmp moved here for POSIX.1 */
#include <math.h>

/* GOMA include files */
#include "std.h"
#include "rf_fem_const.h"
#include "rf_fem.h"
#include "rf_io_const.h"
#include "rf_io_structs.h"
#include "rf_io.h"
#include "rf_mp.h"
#include "el_elm.h"
#include "el_geom.h"

#include "rf_allo.h"

#include "rf_masks.h"
#include "rf_bc_const.h"
#include "rf_bc.h"
#include "rf_solver_const.h"
#include "rf_solver.h"
#include "rf_fill_const.h"

#include "rf_io_const.h"
#include "rf_vars_const.h"
#include "mm_mp_const.h"
#include "mm_as_const.h"
#include "mm_as_structs.h"
#include "mm_as.h"
#include "mm_mp_structs.h"
#include "mm_mp.h"
#include "mm_qtensor_model.h"

#include "mm_eh.h"
#include "mm_more_utils.h"
#include "mm_post_proc.h"
#include "mm_fill_ptrs.h"
#include "mm_fill_population.h"

#include "dpi.h"
#include "exodusII.h"
#include "exo_struct.h"

#include "usr_print.h"

#define GOMA_MM_POST_PROC_C
#include "goma.h"
#include "mm_post_def.h"
#include "mm_fill_common.h"

#include "mm_std_models_shell.h"
#include "mm_std_models.h"
#include "shell_tfmp_struct.h"
#include "shell_tfmp_util.h"
#include "mm_fill_stress.h"
/*
 * Global variable definitions.
 * This is the 1 place these variables are defined. If you need them
 * elsewhere, then include them via mm_post_def.h
 */

int nn_post_fluxes;		/* Dimension of the following structure */
int nn_post_fluxes_sens;	/* Dimension of the following structure */
int nn_post_data;               /* Dimension of the following structure */
int nn_post_data_sens;          /* Dimension of the following structure */
int nn_error_metrics;           /* Dimension of the following structure */
int nn_particles;               /* Dimension of the following structure */
int nn_volume;                  /* number of pp_volume_int structures */
int ppvi_type;             /* Maybe there's a better way to do this, Seems like globals abound! AMC*/
int nn_global;             /* Hopefully these post processing thin get refactored into non-globals at some point */
int nn_average;
static int *listel;                  /* Pointer to element order map from exoII  */

struct Post_Processing_Data        **pp_data;
struct Post_Processing_Data_Sens   **pp_data_sens;
struct Post_Processing_Error        *pp_error_data;
struct Post_Processing_Fluxes      **pp_fluxes;
struct Post_Processing_Fluxes_Sens **pp_fluxes_sens;
struct Post_Processing_Particles   **pp_particles;
struct Post_Processing_Volumetric  **pp_volume;
pp_Global       **pp_global;
pp_Average      **pp_average;

static int error_presence_key[3]; /* Truth key (dim 3) as to which error 
				   * measure elem sizes are being done */

int Num_Nodal_Post_Proc_Var = 0;
int Num_Elem_Post_Proc_Var = 0;

/* The following variables are flags for input options - i.e. 0 or 1,
 * but they are set to the post-processing variable number in load_nodal_tkn 
 * to be used in mm_post_proc.c  - for options which imply more than one post-
 * processing variable to be output, the flag becomes the post-processing 
 * variable number of the first one of this variable type 
 *
 * Hey! All upper case should denote predefined constants from the
 * preprocessor, not *variables*! Just don't let it happen again!
 */

/*
 * Legend:
 *
 *  n>0 -- "Yes, calculate this quantity during post processing." Typically, 1.
 *
 *   -1 -- "No, do not calculate this quantity during post processing."
 */

int CAPILLARY_PRESSURE = -1;	/* capillary pressure in a porous media */
int CONC_CONT = -1;		/* concentration at vertex & midside nodes*/
int CONDUCTION_VECTORS = -1;   	/* conduction flux vectors*/
int CURL_V = -1;		/* Steve Kempka's favorite quantity */
int DARCY_VELOCITY_GAS = -1;	/* Darcy velocity vectors for gas phase 
				 * flow in a partially saturated porous
				 * media */
int DARCY_VELOCITY_LIQ = -1;    /* Darcy velocity vectors for flow in a
				 * saturated or unsaturated medium */
int DENSITY = -1;	       	/* density function at vertex and midside 
				 * nodes, e.g. for particle settling etc. */
int POLYMER_VISCOSITY = -1;
int POLYMER_TIME_CONST = -1;
int PTT_XI = -1;
int PTT_EPSILON = -1;
int MOBILITY_PARAMETER = -1;


int HEAVISIDE = -1;
int DIELECTROPHORETIC_FIELD = -1;
                                /* Dielectrophoretic force vectors. */
int DIELECTROPHORETIC_FIELD_NORM = -1;
                                /* Norm of DIELECTROPHORETIC_FIELD. */
int ENORMSQ_FIELD;		/* grad(|E|^2), for dielectrophoresis. */
int ENORMSQ_FIELD_NORM;		/* |grad(|E|^2)|, for dielectrophoresis. */
int DIFFUSION_VECTORS = -1;    	/* Diffusive mass flux vectors (units ?) */
int DIFFUSION_VECTORS_POR_LIQ_GPHASE = -1; 
                                /* Diffusion of the solvent liquid in the
				 * gas phase for porous flow problems */
int DIFFUSION_VECTORS_POR_AIR_GPHASE = -1; 
                                /* Diffusion of the air in the
				 * gas phase for porous flow problems */
int DIV_PVELOCITY = -1;		/* check the divergence of the particle phase
				 * velocities.  */
int DIV_TOTAL = -1;	       	/* Divergence of the sum of the fluid and
				 * particle phases.  This should be zero. */
int DIV_VELOCITY = -1;		/* incompressibility constraint at vertex and 
				 * midside nodes, e.g. del*v = 0 */
int ELECTRIC_FIELD = -1;        /* Electric field vectors: E = -grad(VOLTAGE) */
int ELECTRIC_FIELD_MAG = -1;    /* Electric field magnitude: sqrt(E.E) */

int ENERGY_FLUXLINES = -1;     	/* energy flux function, analogous to 
				 * stream function ... */
int ERROR_ZZ_P = -1;	       	/* Zienkiewicz-Zhu error indicator (element 
				 * quantity) based solely on pressure 
				 * contributions */
int ERROR_ZZ_P_ELSIZE = -1;	/* Recommended new element size from ZZ 
				 * pressure measure                          */
int ERROR_ZZ_Q = -1;	       	/* Zienkiewicz-Zhu error indicator (element 
				 * quantity) based solely on heat flux 
				 * contributions                             */
int ERROR_ZZ_Q_ELSIZE = -1;    	/* Recommended new element size from ZZ heat 
				 * flux measure */
int ERROR_ZZ_VEL = -1;		/* Zienkiewicz-Zhu error indicator (element 
				 * quantity) based solely on velocity (shear 
				 * stress) contributions                     */
int ERROR_ZZ_VEL_ELSIZE = -1;	/* Recommended new element size from ZZ 
				 * velocity measure */
int SAT_CURVE_TYPE = -1;
int SAT_QP_SWITCH = -1; 	/* Value of sat. function at hysteretic
				 * swtch point */
int CAP_PRESS_SWITCH = -1; 	/* Value of cap. press function at hysteretic
				 * swtch point */
int EVP_DEF_GRAD_TENSOR = -1;
int EXTERNAL_POST = -1;		/* external field variables read from other
				 * files */
int FILL_CONT = -1;	       	/* fill at vertex & midside nodes*/
int FIRST_INVAR_STRAIN = -1;		
int FLUXLINES = -1;	       	/* mass flux function. This is analogous to 
				 * stream function but represents mass flux */
int LAGRANGE_CONVECTION = -1;	/* Lagrangian convection velocity */
int MEAN_SHEAR = -1;		      
int MM_RESIDUALS = -1;		/* stress equation residuals at vertex
				 * and midside nodes*/
int NS_RESIDUALS = -1;		/* Navier-Stokes residuals at vertex
				 * and midside nodes */
int POROUS_RHO_GAS_SOLVENTS = -1;	
                                /* gas phase concentration of each solvent
				 * species in a porous media */
int POROUS_RHO_LPHASE = -1;     /* liquid phase density per unit volume of
				 * material in a porous medium */
int POROUS_RHO_TOTAL_SOLVENTS = -1;
                                /* Total density of each solvent species in a 
				 * porous media. Total, here means the
				 * density summed up over all phases */
int POROUS_SATURATION = -1;    	/* saturation in a porous media */
int POROUS_GRIDPECLET = -1;     /* Grid Peclet number for porous media */
int POROUS_SUPGVELOCITY = -1;   /* Effective velocities to use in SUPG
				 * formulations in porous media */
int POROUS_LIQUID_ACCUM_RATE = -1;
                                /* The rate at which liquid in a partially
				 * saturated porous medium is accumulating
				 * at a point */
int REL_LIQ_PERM = -1;          /* Relative liquid permeability in porous media */

int PRESSURE_CONT = -1;		/* pressure at vertex & midside nodes*/
int SH_DIV_S_V_CONT = -1;	/* SH_DIV_S_V at midside nodes */
int SH_CURV_CONT = -1;          /* SH_SURF_CURV at midside nodes */
int REAL_STRESS_TENSOR = -1;
int SEC_INVAR_STRAIN = -1;	/* 2nd strain invariant vertex,midside nodes*/
int STRAIN_TENSOR = -1;		/* strain tensor for mesh deformation  */
int STREAM = -1;	       	/* stream function*/
int STREAM_NORMAL_STRESS = -1;	/* streamwise normal stress function*/
int STREAM_SHEAR_STRESS = -1;	/* streamwise shear stress function*/
int STREAM_TENSION = -1;	/* streamwise tension - (Ttt-Tnn)/R*/
int STRESS_CONT = -1;	        /* stress at vertex & midside nodes*/
int STRESS_TENSOR = -1;		/* stress tensor for mesh deformation 
				 * (Lagrangian pressure) */
int SURFACE_VECTORS = -1;      	/* vector field of normals and tangents on
				 * surfaces, curves and vertices */
int SHELL_NORMALS = -1;		/* vector field of smoothed normals computed from fv->sh_ang */
int THIRD_INVAR_STRAIN = -1;
int TIME_DERIVATIVES = -1;     	/* time derivatives */
int TOTAL_STRESS11 = -1;       	/* sum over all modes for multi-mode models */
int TOTAL_STRESS12 = -1;       	/* sum over all modes for multi-mode models */
int TOTAL_STRESS13 = -1;       	/* sum over all modes for multi-mode models */
int TOTAL_STRESS22 = -1;       	/* sum over all modes for multi-mode models */
int TOTAL_STRESS23 = -1;       	/* sum over all modes for multi-mode models */
int TOTAL_STRESS33 = -1;       	/* sum over all modes for multi-mode models */
int USER_POST = -1;	       	/* a user defined function */
int PP_Viscosity = -1;          /* Viscosity */
int PP_FlowingLiquid_Viscosity = -1;          /* Flowing Liquid Viscosity - Porous Brinkman term */
int PP_VolumeFractionGas = -1;  /* Volume fraction of gas in a foam or other two phase material */
int ACOUSTIC_PRESSURE = -1;
int ACOUSTIC_PHASE_ANGLE = -1;
int ACOUSTIC_ENERGY_DENSITY = -1;
int LIGHT_INTENSITY = -1;
int PRINCIPAL_STRESS = -1;
int PRINCIPAL_REAL_STRESS = -1;
int LUB_HEIGHT = -1;
int LUB_HEIGHT_2 = -1;
int LUB_VELO_UPPER = -1;
int LUB_VELO_LOWER = -1;
int LUB_VELO_FIELD = -1;
int LUB_VELO_FIELD_2 = -1;
int LUB_FLUID_SOURCE = -1;
int DISJ_PRESS = -1;
int SH_SAT_OPEN = -1;
int SH_SAT_OPEN_2 = -1;
int SH_STRESS_TENSOR = -1;
int SH_TANG = -1;
int PP_LAME_MU = -1;
int PP_LAME_LAMBDA = -1;
int VON_MISES_STRESS = -1;
int VON_MISES_STRAIN = -1;
int UNTRACKED_SPEC = -1;
int LOG_CONF_MAP = -1;
int RHO_DOT = -1;
int MOMENT_SOURCES = -1;
int YZBETA = -1;
int TFMP_GAS_VELO = -1;
int TFMP_LIQ_VELO = -1;
int TFMP_INV_PECLET = -1;
int TFMP_KRG    = -1;
int VELO_SPEED = -1;
int GIES_CRIT = -1;
int J_FLUX = -1;
int EIG = -1;
int EIG1 = -1;
int EIG2 = -1;
int EIG3 = -1;
int GRAD_SH = -1;
int GRAD_Y = -1;
int HELICITY = -1;
int LAMB_VECTOR = -1;
int Q_FCN = -1;		      
int POYNTING_VECTORS = -1;   	/* conduction flux vectors*/
int SARAMITO_YIELD = -1;
int STRESS_NORM = -1;
int SPECIES_SOURCES = -1;   	/* continuous species sources*/

int len_u_post_proc = 0;	/* size of dynamically allocated u_post_proc
				 * actually is */
double *u_post_proc = 0;       	/* user-provided values used in calculating 
				 * user defined post processing variable */

/*
 *  Post-processing Step 1: add a new variable flag to end of mm_post_def.h
 *
 *       e.g.  extern int STREAM;
 *
 *       Note that this flag is now -1 (false) or the id number of the 
 *       post-processing variable in load_nodal_tkn
 *
 *                  Step 2: add the definition in mm_post_proc.c
 *
 *       e.g.  int STREAM;
 */

/**********************************************************************/
/**********************************************************************/
/**********************************************************************/
/*
 *  Global Variables Defined in this file:
 */
static int *listel;

/**********************************************************************/
/**********************************************************************/
/**********************************************************************/

/*
 * Prototypes of static functions
 */

static int calc_standard_fields	/* mm_post
				   _proc.c                            */
(double **,		/* post_proc_vect - rhs vector now called 
				 * post_proc_vect, accessed by 
				 * post_proc_vect[VARIABLE_NAME]
				 *               [I]
				 * is the I-th nodal value of 
				 * VARIABLE_NAME                             */
       double **,		/* lumped_mass - lumped mass matrix          */
       double ,			/* delta_t - time step size */
       double ,			/* theta   - select time step algorithm      */
       int ,			/* ielem */
       const int ,              /* ielem_type */
       int ,			/* ip */
       int ,			/* ip_total */
       RESULTS_DESCRIPTION_STRUCT *,
       struct Porous_Media_Terms  *,
       double,                  /* time */
       Exo_DB * const,
       double []
       );

static int calc_zz_error_vel	/* mm_post_proc.c                            */
(double [],		/* x - Soln vector for the current processor */
       double [],
       double [],
       double [],
       double [],
       int ,			/* ev_indx - Variable index for zz_error     */
       double ***,		/* gvec_elem - element variable values that  *
				 * are indexed: [eb_indx][ev_indx][elem]     */
       Exo_DB * const,		/* exo                                       */
       Dpi * const,		/* dpi                                       */
       int );			/* compute_elem_size                         */

static int abs_error_at_elem	/* mm_post_proc.c                            */
(int ,			/* i_elem                                    */
       double *** ,		/* tau_nodal_lsp                             */
       double * ,		/* gvec_elem                                 */
       double * ,		/* velocity_norm                             */
       double * );		/* ielem_area                                */

static int fill_lhs_lspatch	/* mm_post_proc.c                            */
(double * ,		/* i_node_coords                             */
       double * ,		/* wt_gp_loc                                 */
       double * ,		/* xgp_loc                                   */
       double * ,		/* ygp_loc                                   */
       double * ,		/* zgp_loc                                   */
       double * ,		/* det_gp_loc                                */
       int ,			/* max_terms                                 */
       double **,		/* s_lhs                                     */
       int ,			/* elem                                      */
       double **** );		/* tau_gp_ptch                               */

static int calc_stream_fcn	/* mm_post_proc.c                            */
(double [],		/* x                             soln vector */
       double [4],		/* del_stream_fcn                            */
       double [MAX_PDIM][MDE]); /* vel - array for local nodal velocity     *
				  * values which must be divergence free     */

static int correct_stream_fcn   /* mm_post_proc.c                            */
(int *,			/* kount - counter for element connectivity  */
       int ,			/* iel - current element number              */
       double [4],		/* del_stream_fcn - elemental side increments*
				 * to stream function calculated by          *
				 * calc_stream_fcn()                         */
       double [],		/* stream_fcn_vect                           */
       int []);		/* listnd - count times node is accessed     */

static int look_for_post_proc   /* mm_post_proc.c                            */
(FILE *,			/* ifp - pointer to file                     */
       char *,			/* search_string -                           */
       int *);			/* flag_variable - integer flag for options  */

static int midsid 
(double [],		/* stream_fcn_vect */
       Exo_DB *);		/* exo */

void
sum_average_nodal(double **avg_count, double ** avg_sum, int global_node, double time);

void
post_process_average(double x[],	 /* Solution vector for the current processor */
		     double x_old[],	/* Solution vector at last time step */
		     double xdot[],     /* time derivative of solution vector */
		     double xdot_old[], /* dx/dt at previous time step */
		     double resid_vector[], /* Residual vector for the
					       current proc */
		     Exo_DB *exo,
		     Dpi *dpi,
		     double **post_proc_vect,
		     double time);

/*
 * Prototypes of functions defined in other files that are needed here.
 */

/*
 * Here's a RECIPE for adding new post-processing options to make it easier to 
 * add new ones (note that these lines are repeated at each place where you 
 * need to make changes):
 * 
 * Post-processing Step
 *
 *  [1] Add a new variable flag to end of mm_post_def.h. For example
 *
 *		EXTERN int FOOBAR;
 *
 *      where the integer flag FOOBAR will be -1 if it is not to be computed,
 *      or it will be some integer that denotes its identification to the
 *      routine load_nodal_tkn().
 *  [1.5] Also add the definition in mm_post_proc.c For example
 *
 *		int FOOBAR;
 *
 *  [2] Add a new line in mm_post_proc.c routine rd_post_process_specs()
 *      to search input file for indications that your new variable should
 *      be activated. For example,
 *
 *		iread = look_for_post_proc(ifp, "Foo bar", &FOOBAR, '\n');
 *
 *  [3] Add a new line to put your variable's name into the exodus II database
 *      in mm_post_proc.c, routine load_nodal_tkn(). For the sake of argument,
 *      suppose the scalar quantity "foobar" requires the energy equation 
 *      to be active.
 *
 *      if ( FOOBAR != -1 && Num_Var_In_Type[pg->imtrx][R_ENERGY])
 *         {
 *            set_nv_tkud(rd, index, 0, 0, "FB","[1]", "Foobar", FALSE);
 *            index++;
 *            FOOBAR = index_post;
 *            index_post++;
 *         }
 *
 *  [4] Make provision to send the flag to calculate FOOBAR to any other
 *      processors. For simple Boolean flags, add a line in dp_vif.c for
 *      the main body transport via Noahs Ark like:
 *
 *		ddd_add_member(n, &FOOBAR, 1, MPI_INT);
 *
 *  [5] Add algorithm to calculate your new variable in mm_post_proc.c
 *      and put it in post_proc_vect[] array.
 *
 *  [6] Use and enjoy your new post-processing variable!
 *
 *
 * Notes: All these changes can be made by editing only 4 files:
 *
 *              mm_post_def.h,
 *		mm_post_proc.c, 
 *		mm_post_proc.h, 
 *		dp_vif.c
 *
 *        Based on Rich Cairncross' initial recipe. 
 *
 *        Revised 1997/11/08 15:21 MST pasacki@sandia.gov
 */

/*________________________________________________________________________*/

static int
calc_standard_fields(double **post_proc_vect, /* rhs vector now called 
					       * post_proc_vect, accessed by 
					       * post_proc_vect[VARIABLE_NAME]
					       *               [I]
					       * is the I-th nodal value of 
					       * VARIABLE_NAME               */
		     double **lumped_mass, /* lumped mass matrix */
		     double delta_t,
		     double theta,
		     int ielem,
		     const int ielem_type, 
		     int ip,
		     int ip_total,
		     RESULTS_DESCRIPTION_STRUCT *rd,
		     struct Porous_Media_Terms *pmt,
		     double time,
		     Exo_DB *exo,
		     double xi[DIM]
		     )

    /****************************************************************************
     *
     * calc_standard_fields()
     *
     * -- calculate post-processing quantities at a gauss point.
     *    Then, project their values onto all of the local nodes in the 
     *    local element. This routine is called at the element-gauss point
     *    level.
     *
     ****************************************************************************/
{
  int dim, a, b, c, eqn, var, w, w1, i, j, I, index, status, mode;
  dbl det_J;                   /* determinant of Jacobian: has "r" in it for
			     	  axisymmetric case, no "r" for Cartesian*/
  dbl phi_i;		       /* Weighting functions for i-th residuals */
  dbl phi_j;		       /* Interpolation functions for variables */
  dbl wt;
  dbl n[MAX_CONC][DIM];        /* Diffusion flux vector. */
  dbl qc[DIM];                 /* Conduction flux vector. */
  int err, ldof, ldof_right, ileft, iright, midside, checkPorous;
  /*  int first_porous_var = POR_LAST - MAX_POROUS_NUM + 1;*/
  /*  int SPECIES = MAX_VARIABLE_TYPES; */

  double TT[MAX_PDIM][MAX_PDIM];
  double EE[MAX_PDIM][MAX_PDIM];
  double FVP[MAX_PDIM][MAX_PDIM];
  double TVP[MAX_PDIM][MAX_PDIM];
  dbl dTT_drs[DIM][DIM][DIM][MDE];	
  double dTT_dx[MAX_PDIM][MAX_PDIM][MAX_PDIM][MDE];
  double dTT_dp[MAX_PDIM][MAX_PDIM][MDE];
  double dTT_dc[MAX_PDIM][MAX_PDIM][MAX_CONC][MDE];
  dbl dTT_dp_liq[DIM][DIM][MDE];/* Sensitivity of stress tensor... 
				    to nodal porous liquid pressure*/
  dbl dTT_dp_gas[DIM][DIM][MDE];/* Sensitivity of stress tensor... 
				    to nodal porous gas pressure*/
  dbl dTT_dporosity[DIM][DIM][MDE];/* Sensitivity of stress tensor...
				    to nodal porosity*/
  dbl dTT_dsink_mass[DIM][DIM][MDE];
  double dTT_dT[MAX_PDIM][MAX_PDIM][MDE];
  double dTT_dmax_strain[MAX_PDIM][MAX_PDIM][MDE];
  double dTT_dcur_strain[MAX_PDIM][MAX_PDIM][MDE];

  /*  double elast_modulus;	*/
  double stream_grad, velo_sqrd, vdelvdx[DIM], curv;
  double vconv[MAX_PDIM]; /*Calculated convection velocity */
  double vconv_old[MAX_PDIM]; /*Calculated convection velocity at previous time*/
  CONVECTION_VELOCITY_DEPENDENCE_STRUCT d_vconv_struct;
  CONVECTION_VELOCITY_DEPENDENCE_STRUCT *d_vconv = &d_vconv_struct;

  /* 
   * Variables for vicosity
   */
  dbl gamma[DIM][DIM];
  dbl mu;

  /* polymer viscosity */
  dbl mup;

  /* shift factor for polymer viscosity */

  dbl at = 0, wlf_denom;

  dbl rho; /* density variables */

  dbl hs[DIM];

  int species_particle;		/* For SUSPENSION_PM, which species is the
				 * particle phase? */
  dbl p_vol_frac;		/* Particle volume fraction. */

  struct Species_Conservation_Terms s_terms; 

  /* DG VE stuff */
  int v_s[MAX_MODES][DIM][DIM];
  dbl ves[DIM][DIM];

  /* Variables for dielectrophoretic force calculations. */
  dbl coeff_a, coeff_b, coeff_c, coeff_d, CM_fact, dielectrophoretic_force_coeff;
  dbl dfvector[MAX_PDIM], dfnorm; /* Enormsqvector[MAX_PDIM];*/

  /*
   * Additional variables for projection
   */
  dbl Ttt, E_E, TrE, Dnn, ts, Tnt, nv[DIM] = {0.,0.,0.};
  int i_pg, i_pl, i_pore;

  double *local_post, *local_lumped;

  status = 0;
  /* Some initialization */
  memset( dTT_dx, 0, sizeof(double)*DIM*DIM*DIM*MDE);
  memset( dTT_drs, 0, sizeof(double)*DIM*DIM*DIM*MDE);
  memset( dTT_dp, 0, sizeof(double)*DIM*DIM*MDE);
  memset( dTT_dc, 0, sizeof(double)*DIM*DIM*MAX_CONC*MDE);
  memset( dTT_dp_liq, 0, sizeof(double)*DIM*DIM*MDE);
  memset( dTT_dp_gas, 0, sizeof(double)*DIM*DIM*MDE);
  memset( dTT_dporosity, 0, sizeof(double)*DIM*DIM*MDE);
  memset( dTT_dsink_mass, 0, sizeof(double)*DIM*DIM*MDE);
  memset( dTT_dT, 0, sizeof(double)*DIM*DIM*MDE);
  memset( dTT_dmax_strain, 0, sizeof(double)*DIM*DIM*MDE);
  memset( dTT_dcur_strain, 0, sizeof(double)*DIM*DIM*MDE);
  memset(FVP, 0, sizeof(double)*DIM*DIM);

  zero_structure(&s_terms, sizeof(struct Species_Conservation_Terms), 1);

  /* load eqn and variable number in tensor form */
  err = stress_eqn_pointer(v_s);

  i_pl = 0;
  i_pg = 1;
  i_pore = 2;

  /* Porous media shell variables */
  dbl S;
  dbl d_cap_pres[2], cap_pres;
  d_cap_pres[0] = d_cap_pres[1] = 0.;
  dbl Patm;


#ifdef DEBUG
  fprintf(stderr, 
	  "P_%d: %s:%d Num_Nodal_Post_Proc_Var = %d\n", 
	  ProcID,  __FILE__, __LINE__,  Num_Nodal_Post_Proc_Var);
#endif

  local_post   = alloc_dbl_1(rd->TotalNVPostOutput, 0.0);
  local_lumped = alloc_dbl_1(rd->TotalNVPostOutput, 0.0);
  
  /*
   * Unpack variables from structures for local convenience...
   */

  dim   = pd_glob[0]->Num_Dim;

  if (pd->v[pg->imtrx][R_MESH1] && ei[pg->imtrx]->ielem_dim >= dim) {
    err = belly_flop(elc->lame_mu);
    EH(err, "error in belly flop");
    if (err == 2) exit(-1);
  }
 
  /*
   * Compute desired quantities at current gauss point and add them
   * into the post_proc_vector array
   */

  if (STREAM_NORMAL_STRESS != -1 && pd->e[pg->imtrx][R_MOMENTUM1]) {
    velo_sqrd = 0.;
    stream_grad = 0.;

    for ( a=0; a<VIM; a++)
      {
	for ( b=0; b<VIM; b++)
	  {
	    gamma[a][b] = fv->grad_v[a][b] + fv->grad_v[b][a];
	  }
      }
    for ( a=0; a<VIM; a++)
      {
	velo_sqrd += fv->v[a] * fv->v[a];
	for ( b=0; b<VIM; b++)
	  {
	    /* vv:gamma */
	    stream_grad += fv->v[a] * gamma[a][b] * fv->v[b];
	  }
      }
      stream_grad *= mp->viscosity;
/*
 **  viscoelastic stress tensor
 **/
   if ( pd->v[pg->imtrx][POLYMER_STRESS11] )
      {
       dbl log_c[DIM][DIM];
       dbl exp_s[DIM][DIM];
       dbl R1[DIM][DIM];
       dbl eig_values[DIM];
       dbl mup = 0.;
       dbl lambda = 0.;
       int ve_mode, p, r;
       memset( ves, 0, sizeof(dbl)*DIM*DIM);
       if(vn->evssModel==LOG_CONF || vn->evssModel == LOG_CONF_GRADV)
         {
          for ( ve_mode=0; ve_mode < vn->modes; ve_mode++)
             {
              for (p=0; p<VIM; p++)
                 {
                  for (r=0; r<VIM; r++)
                     {
                      log_c[p][r] = fv->S[ve_mode][p][r];
                     }
                 }
#ifdef ANALEIG_PLEASE
              analytical_exp_s(log_c, exp_s, eig_values, R1, NULL);
#else
              compute_exp_s(log_c, exp_s, eig_values, R1);
#endif
              mup = viscosity(ve[ve_mode]->gn, gamma, NULL);
              if(ve[ve_mode]->time_constModel == CONSTANT)
                {
                 lambda = ve[ve_mode]->time_const;
                }
              for (a=0; a<VIM; a++)
                 {
                  for (b=0; b<VIM; b++)
                     {
                      ves[a][b] += mup/lambda*(exp_s[a][b]-(double)delta(a,b));
                     }
                 }
             }
         }
       else
         {
          for ( a=0; a<VIM; a++)
             {
              for ( b=0; b<VIM; b++)
                 {
                  for ( ve_mode=0; ve_mode<vn->modes; ve_mode++)
                     {
                      ves[a][b] += fv->S[ve_mode][a][b];
                     }
                 }
             }
         }
      for ( a=0; a<VIM; a++)
        {
	for ( b=0; b<VIM; b++)
	  {
	    stream_grad += fv->v[a] * ves[a][b] * fv->v[b];
	  }
        }
      } // if pd->v[pg->imtrx][POLYMER_STRESS11]
    if (DOUBLE_NONZERO(velo_sqrd)) {
      Ttt =  stream_grad / velo_sqrd;
    } else {
      Ttt = 0.0;
    }

    local_post[STREAM_NORMAL_STRESS] = Ttt;
    local_lumped[STREAM_NORMAL_STRESS] = 1.;
  }
  if (STREAM_SHEAR_STRESS != -1 && pd->e[pg->imtrx][R_MOMENTUM1]) {
    nv[0] = fv->v[1];  nv[1] = -fv->v[0]; 
    velo_sqrd = 0.;
    stream_grad = 0.;

    for ( a=0; a<VIM; a++)
      {
	for ( b=0; b<VIM; b++)
	  {
	    gamma[a][b] = fv->grad_v[a][b] + fv->grad_v[b][a];
	  }
      }
    for ( a=0; a<dim; a++)
      {
	velo_sqrd += fv->v[a] * fv->v[a];
	for ( b=0; b<dim; b++)
	  {
	    /* vv:gamma */
	    stream_grad += fv->v[a] * gamma[a][b] * nv[b];
	  }
      }
    stream_grad *= mp->viscosity;
/*
 **  viscoelastic stress tensor
 **/
   if ( pd->v[pg->imtrx][POLYMER_STRESS11] )
      {
       dbl log_c[DIM][DIM];
       dbl exp_s[DIM][DIM];
       dbl R1[DIM][DIM];
       dbl eig_values[DIM];
       dbl mup = 0.;
       dbl lambda = 0.;
       int ve_mode, p, r;
       memset( ves, 0, sizeof(dbl)*DIM*DIM);
       if(vn->evssModel==LOG_CONF || vn->evssModel == LOG_CONF_GRADV)
         {
          for ( ve_mode=0; ve_mode < vn->modes; ve_mode++)
             {
              for (p=0; p<VIM; p++)
                 {
                  for (r=0; r<VIM; r++)
                     {
                      log_c[p][r] = fv->S[ve_mode][p][r];
                     }
                 }
#ifdef ANALEIG_PLEASE
              analytical_exp_s(log_c, exp_s, eig_values, R1, NULL);
#else
              compute_exp_s(log_c, exp_s, eig_values, R1);
#endif
              mup = viscosity(ve[ve_mode]->gn, gamma, NULL);
              if(ve[ve_mode]->time_constModel == CONSTANT)
                {
                 lambda = ve[ve_mode]->time_const;
                }
              for (a=0; a<VIM; a++)
                 {
                  for (b=0; b<VIM; b++)
                     {
                      ves[a][b] += mup/lambda*(exp_s[a][b]-(double)delta(a,b));
                     }
                 }
             }
         }
       else
         {
          for ( a=0; a<VIM; a++)
             {
              for ( b=0; b<VIM; b++)
                 {
                  for ( ve_mode=0; ve_mode<vn->modes; ve_mode++)
                     {
                      ves[a][b] += fv->S[ve_mode][a][b];
                     }
                 }
             }
         }
      for ( a=0; a<VIM; a++)
        {
	for ( b=0; b<VIM; b++)
	  {
	    stream_grad += fv->v[a] * ves[a][b] * nv[b];
	  }
        }
      } // if pd->v[pg->imtrx][POLYMER_STRESS11]
    if (DOUBLE_NONZERO(velo_sqrd)) {
      Tnt = stream_grad / velo_sqrd;
    } else {
      Tnt = 0.0;
    }
    local_post[STREAM_SHEAR_STRESS] = Tnt;
    local_lumped[STREAM_SHEAR_STRESS] = 1.;
  }

  if (STREAM_TENSION != -1 && pd->e[pg->imtrx][R_MOMENTUM1]) {
    velo_sqrd = 0.;
    stream_grad = 0.;
    curv = 0.;

    for ( a=0; a<VIM; a++)
      {
	for ( b=0; b<VIM; b++)
	  {
	    gamma[a][b] = fv->grad_v[a][b] + fv->grad_v[b][a];
	  }
      }
    memset( vdelvdx, 0, sizeof(dbl)*DIM);
    for ( a=0; a<dim; a++)
      { 
       velo_sqrd += fv->v[a] * fv->v[a]; 
        for ( b=0; b<dim; b++)
          { 
	   vdelvdx[b] += fv->v[a]*fv->grad_v[b][a];
          }
      }
    for ( a=0; a<dim; a++)
      {
	for ( b=0; b<dim; b++)
	  {
	    /* (2*vv-Iv):gamma */
	    stream_grad += (2.*fv->v[a]*fv->v[b]-delta(a,b)*velo_sqrd)*gamma[a][b];
	  }
      }
    for ( a=0; a<dim; a++)
      {
        for ( b=0; b<dim; b++)
          { 
        for ( c=0; c<dim; c++)
          { 
           curv += SQUARE(velo_sqrd*fv->grad_v[c][b]-fv->v[b]*vdelvdx[c]);
             }
          }
      }
    if(DOUBLE_NONZERO(velo_sqrd))curv = sqrt(curv/CUBE(velo_sqrd));
    stream_grad *= mp->viscosity;
/*
 **  viscoelastic stress tensor
 **/
   if ( pd->v[pg->imtrx][POLYMER_STRESS11] )
      {
       dbl log_c[DIM][DIM];
       dbl exp_s[DIM][DIM];
       dbl R1[DIM][DIM];
       dbl eig_values[DIM];
       dbl mup = 0.;
       dbl lambda = 0.;
       int ve_mode, p, r;
       memset( ves, 0, sizeof(dbl)*DIM*DIM);
       if(vn->evssModel==LOG_CONF || vn->evssModel == LOG_CONF_GRADV)
         {
          for ( ve_mode=0; ve_mode < vn->modes; ve_mode++)
             {
              for (p=0; p<VIM; p++)
                 {
                  for (r=0; r<VIM; r++)
                     {
                      log_c[p][r] = fv->S[ve_mode][p][r];
                     }
                 }
#ifdef ANALEIG_PLEASE
              analytical_exp_s(log_c, exp_s, eig_values, R1, NULL);
#else
              compute_exp_s(log_c, exp_s, eig_values, R1);
#endif
              mup = viscosity(ve[ve_mode]->gn, gamma, NULL);
              if(ve[ve_mode]->time_constModel == CONSTANT)
                {
                 lambda = ve[ve_mode]->time_const;
                }
              for (a=0; a<VIM; a++)
                 {
                  for (b=0; b<VIM; b++)
                     {
                      ves[a][b] += mup/lambda*(exp_s[a][b]-(double)delta(a,b));
                     }
                 }
             }
         }
       else
         {
          for ( a=0; a<VIM; a++)
             {
              for ( b=0; b<VIM; b++)
                 {
                  for ( ve_mode=0; ve_mode<vn->modes; ve_mode++)
                     {
                      ves[a][b] += fv->S[ve_mode][a][b];
                     }
                 }
             }
         }
      for ( a=0; a<VIM; a++)
        {
	for ( b=0; b<VIM; b++)
	  {
	    stream_grad += (2.*fv->v[a]*fv->v[b]-delta(a,b)*velo_sqrd)*ves[a][b];
	  }
        }
      } // if pd->v[pg->imtrx][POLYMER_STRESS11]
/* Need to determine curvature to multiply here...*/

    if (DOUBLE_NONZERO(velo_sqrd)) {
      Ttt = curv * stream_grad / velo_sqrd;
    } else {
      Ttt = 0.0;
    }
    local_post[STREAM_TENSION] = Ttt;
    local_lumped[STREAM_TENSION] = 1.;
  }

  if (DIV_VELOCITY != -1 && pd->e[pg->imtrx][PRESSURE]) {
    Dnn = 0.;
    for ( a=0; a<dim; a++)
      {
	{
	  Dnn += fv->grad_v[a][a];
	}
      }
    /* If you want everything positive, uncomment this next line */
    /* Dnn = fabs(Dnn);  */
    local_post[DIV_VELOCITY] = Dnn;
    local_lumped[DIV_VELOCITY] = 1.;
  }

  if (DIV_PVELOCITY != -1 && pd->e[pg->imtrx][R_PMOMENTUM1]) {
    Dnn = 0.0;
    for ( a=0; a<dim; a++)
      Dnn += fv->grad_pv[a][a];
    local_post[DIV_PVELOCITY] = Dnn;
    local_lumped[DIV_PVELOCITY] = 1.0;
  }

  if (DIV_TOTAL != -1 && pd->e[pg->imtrx][R_PMOMENTUM1]) {
    species_particle = (int) mp->u_density[0];
    p_vol_frac = fv->c[species_particle];
    Dnn = 0.0;
    for ( a=0; a<dim; a++)
      {
	dbl tempf,tempp;

	tempf = (1.0 - p_vol_frac) * fv->grad_v[a][a];
	tempp = p_vol_frac * fv->grad_pv[a][a];
	Dnn += tempf + tempp;
      }
    local_post[DIV_TOTAL] = Dnn;
    local_lumped[DIV_TOTAL] = 1.0;
  }

  if (PP_Viscosity != -1 && pd->e[pg->imtrx][R_MOMENTUM1]) {
    for (a = 0; a < VIM; a++)
      {
	for (b = 0; b < VIM; b++)
	  {
	    gamma[a][b] = fv->grad_v[a][b] + fv->grad_v[b][a];
	  }
      }

    mu = viscosity(gn, gamma, NULL);
      
    if (pd->v[pg->imtrx][POLYMER_STRESS11])
      {
	/*  shift factor  */
	if (pd->e[pg->imtrx][TEMPERATURE])
	  {
	    if (vn->shiftModel == CONSTANT)
	      {
		at = vn->shift[0];
              }
            else if (vn->shiftModel == MODIFIED_WLF)
              {
                wlf_denom = vn->shift[1] + fv->T - mp->reference[TEMPERATURE];
                if (wlf_denom != 0.)
                  {
                    at = exp(vn->shift[0]*(mp->reference[TEMPERATURE]-fv->T)/wlf_denom);
                  }
                else
                  {
                    at = 1.;
                  }
              }
          }
	else
          {
            at = 1.;
          }
	for (mode = 0; mode < vn->modes; mode++)
	  {
	    /* get polymer viscosity */
	    mup = viscosity(ve[mode]->gn, gamma, NULL);
	    mu += at * mup;
	  }
      }
    local_post[PP_Viscosity] = mu;
    local_lumped[PP_Viscosity] = 1.;
  }  

  if (PP_Viscosity != -1 && pd->e[pg->imtrx][R_LUBP]) {
    mu = viscosity(gn, NULL, NULL);
    local_post[PP_Viscosity] = mu;
    local_lumped[PP_Viscosity] = 1.0;
  }

  if (PP_Viscosity != -1 && pd->e[pg->imtrx][R_SHELL_FILMP]) {
    mu = viscosity(gn, NULL, NULL);
    local_post[PP_Viscosity] = mu;
    local_lumped[PP_Viscosity] = 1.0;
  }

  if ( PP_FlowingLiquid_Viscosity != -1 &&
       pd->e[pg->imtrx][R_MOMENTUM1] ) {
    if (mp->PorousMediaType == POROUS_BRINKMAN)
      {
       mu = flowing_liquid_viscosity(NULL);
      }
    else
      {
       mu = 0.0;
      }
    local_post[PP_FlowingLiquid_Viscosity] = mu;
    local_lumped[PP_FlowingLiquid_Viscosity] = 1.0;
  }

  if (PP_VolumeFractionGas != -1 && pd->e[pg->imtrx][R_MOMENTUM1]) {
    double volF = 0.0;
    computeCommonMaterialProps_gp(time);
    volF = mp->volumeFractionGas;
    local_post[PP_VolumeFractionGas] = volF;
    local_lumped[PP_VolumeFractionGas] = 1.0;
  }


  if (DENSITY != -1 && pd->e[pg->imtrx][R_MOMENTUM1] ) {
    rho = density(NULL, time);
    local_post[DENSITY] = rho;
    local_lumped[DENSITY] = 1.;
  }

  if (HEAVISIDE != -1 && ls != NULL && pd->e[pg->imtrx][R_FILL]) {
    load_lsi(ls->Length_Scale);
    local_post[HEAVISIDE] = lsi->H;
    local_lumped[HEAVISIDE] = 1.;
  }

  if (RHO_DOT != -1 && pd->e[pg->imtrx][R_MOMENTUM1] ) {
    double rho_dot = 0;
    if (mp->DensityModel == DENSITY_FOAM_PMDI_10) {
      double M_CO2 = mp->u_density[0];
      double rho_liq = mp->u_density[1];
      double ref_press = mp->u_density[2];
      double Rgas_const = mp->u_density[3];
      if (pd->gv[MOMENT1]) {
	double rho_gas = 0;

	if (fv->T > 0) {
	  rho_gas = (ref_press * M_CO2 / (Rgas_const * fv->T));
	}

	double nu = fv->moment[1];
	double nu_dot = fv_dot->moment[1];

	double inv1 = 1 / ( 1+ nu);
	double inv2 = inv1*inv1;

	double volF_dot = (nu_dot) * inv2;

	rho_dot = rho_gas * volF_dot - rho_liq * volF_dot;
      } else {
	int wCO2;
	int wH2O;
	int w;

	wCO2 = -1;
	wH2O = -1;
	for (w = 0; w < pd->Num_Species; w++) {
	  switch (mp->SpeciesSourceModel[w]) {
	  case FOAM_PMDI_10_CO2:
	    wCO2 = w;
	    break;
	  case FOAM_PMDI_10_H2O:
	    wH2O = w;
	    break;
	  default:
	    break;
	  }
	}

	if (wCO2 == -1) {
	  EH(-1, "Expected a Species Source of FOAM_PMDI_10_CO2");
	} else if (wH2O == -1) {
	  EH(-1, "Expected a Species Source of FOAM_PMDI_10_H2O");
	}

	double rho_gas = 0;

	if (fv->T > 0) {
	  rho_gas = (ref_press * M_CO2 / (Rgas_const * fv->T));
	}

	double nu = 0;
	double nu_dot = 0;

	if (fv->T > 0) {
	  nu = M_CO2 * fv->c[wCO2] / rho_gas;
	  nu_dot = M_CO2 * fv_dot->c[wCO2] / rho_gas;
	} else {
	  nu = 0;
	  nu_dot = 0;
	}

	double inv1 = 1 / ( 1+ nu);
	double inv2 = inv1*inv1;

	double volF_dot = (nu_dot) * inv2;

	rho_dot = rho_gas * volF_dot - rho_liq * volF_dot;
      }
    }
    local_post[RHO_DOT] = rho_dot;
    local_lumped[RHO_DOT] = 1.;
  }

  if (POLYMER_VISCOSITY != -1 && pd->e[pg->imtrx][R_STRESS11] ) {
    mode = 0;
    double mup = viscosity(ve[mode]->gn, gamma, NULL);
    local_post[POLYMER_VISCOSITY] = mup;
    local_lumped[POLYMER_VISCOSITY] = 1.;
  }

  if (POLYMER_TIME_CONST != -1 && pd->e[pg->imtrx][R_STRESS11] ) {
    mode = 0;
    double lambda = 0;
    double mup = viscosity(ve[mode]->gn, gamma, NULL);
    if (ve[mode]->time_constModel == CONSTANT) {
      lambda = ve[mode]->time_const;
    } else if (ve[mode]->time_constModel == CARREAU || ve[mode]->time_constModel == POWER_LAW) {
      lambda = mup/ve[mode]->time_const;
    } else if (ls != NULL && ve[mode]->time_constModel == VE_LEVEL_SET) {
      double pos_lambda = ve[mode]->pos_ls.time_const;
      double neg_lambda = ve[mode]->time_const;
      double width     = ls->Length_Scale;
      err = level_set_property(neg_lambda, pos_lambda, width, &lambda, NULL);
      EH(err, "level_set_property() failed for polymer time constant.");
    }
    local_post[POLYMER_TIME_CONST] = lambda;
    local_lumped[POLYMER_TIME_CONST] = 1.;
  }

  if (PTT_XI != -1 && pd->e[pg->imtrx][R_STRESS11] ) {
    mode = 0;
    double xi = 0;
    double mup = viscosity(ve[mode]->gn, gamma, NULL);
    if (ve[mode]->xiModel == CONSTANT) {
      xi = ve[mode]->xi;
    } else if (ve[mode]->xiModel == CARREAU || ve[mode]->xiModel == POWER_LAW) {
      xi = mup/ve[mode]->xi;
    } else if (ls != NULL && ve[mode]->xiModel == VE_LEVEL_SET) {
      double pos_xi = ve[mode]->pos_ls.xi;
      double neg_xi = ve[mode]->xi;
      double width     = ls->Length_Scale;
      err = level_set_property(neg_xi, pos_xi, width, &xi, NULL);
      EH(err, "level_set_property() failed for polymer time constant.");
    }
    local_post[PTT_XI] = xi;
    local_lumped[PTT_XI] = 1.;
  }

  if (PTT_EPSILON != -1 && pd->e[pg->imtrx][R_STRESS11] ) {
    mode = 0;
    double eps = 0;
    double mup = viscosity(ve[mode]->gn, gamma, NULL);
    if (ve[mode]->epsModel == CONSTANT) {
      eps = ve[mode]->eps;
    } else if (ve[mode]->epsModel == CARREAU || ve[mode]->epsModel == POWER_LAW) {
      eps = mup/ve[mode]->eps;
    } else if (ls != NULL && ve[mode]->epsModel == VE_LEVEL_SET) {
      double pos_eps = ve[mode]->pos_ls.eps;
      double neg_eps = ve[mode]->eps;
      double width     = ls->Length_Scale;
      err = level_set_property(neg_eps, pos_eps, width, &eps, NULL);
      EH(err, "level_set_property() failed for polymer time constant.");
    }
    local_post[PTT_EPSILON] = eps;
    local_lumped[PTT_EPSILON] = 1.;
  }

  if (MOBILITY_PARAMETER != -1 && pd->e[pg->imtrx][R_STRESS11] ) {
    mode = 0;
    double alpha = 0;
    double mup = viscosity(ve[mode]->gn, gamma, NULL);
    if (ve[mode]->alphaModel == CONSTANT) {
      alpha = ve[mode]->alpha;
    } else if (ve[mode]->alphaModel == CARREAU || ve[mode]->alphaModel == POWER_LAW) {
      alpha = mup/ve[mode]->alpha;
    } else if (ls != NULL && ve[mode]->alphaModel == VE_LEVEL_SET) {
      double pos_alpha = ve[mode]->pos_ls.alpha;
      double neg_alpha = ve[mode]->alpha;
      double width     = ls->Length_Scale;
      err = level_set_property(neg_alpha, pos_alpha, width, &alpha, NULL);
      EH(err, "level_set_property() failed for polymer time constant.");
    }
    local_post[MOBILITY_PARAMETER] = alpha;
    local_lumped[MOBILITY_PARAMETER] = 1.;
  }
  if (MEAN_SHEAR != -1 && pd->e[pg->imtrx][R_MOMENTUM1] ){
    double gammadot, gamma[DIM][DIM];
    for (a = 0; a < VIM; a++) {       
      for (b = 0; b < VIM; b++) {
	  gamma[a][b] = fv->grad_v[a][b] + fv->grad_v[b][a];
        }
      }
    /* find second invariant of strain-rate */
    calc_shearrate(&gammadot, gamma, NULL, NULL);

    local_post[MEAN_SHEAR] = gammadot;
    local_lumped[MEAN_SHEAR] = 1.;
  }

  if (GIES_CRIT != -1 && pd->e[pg->imtrx][R_MOMENTUM1] ){
    double gammadot, gamma[DIM][DIM];
    double vorticity, omega[DIM][DIM];
    for (a = 0; a < VIM; a++) {       
      for (b = 0; b < VIM; b++) {
	gamma[a][b] = fv->grad_v[a][b] + fv->grad_v[b][a];
	omega[a][b] = fv->grad_v[a][b] - fv->grad_v[b][a];
      }
    }
    /* find second invariant of strain-rate */
    calc_shearrate(&gammadot, gamma, NULL, NULL);
    calc_shearrate(&vorticity, omega, NULL, NULL);
    local_post[GIES_CRIT] = (gammadot - vorticity)/
			(DBL_SMALL + gammadot + vorticity);
    local_lumped[GIES_CRIT] = 1.;
  }

  if (Q_FCN != -1 && pd->e[pg->imtrx][R_MOMENTUM1] ){
    double gammadot, del_v[DIM][DIM];
    for (a = 0; a < VIM; a++) {       
      for (b = 0; b < VIM; b++) {
	  del_v[a][b] = fv->grad_v[a][b];
        }
      }
    /* find second invariant of velocity gradient tensor */
    calc_shearrate(&gammadot, del_v, NULL, NULL);

    local_post[Q_FCN] = gammadot;
    local_lumped[Q_FCN] = 1.;
  }
  if (VELO_SPEED != -1 && pd->e[pg->imtrx][R_MOMENTUM1] ){
    velo_sqrd = 0.;
    for (a = 0; a < VIM; a++) {       
	velo_sqrd += SQUARE(fv->v[a]);
        }
    local_post[VELO_SPEED] = sqrt(velo_sqrd);
    local_lumped[VELO_SPEED] = 1.;
  }

  if (PRESSURE_CONT != -1 && (pd->v[pg->imtrx][PRESSURE] || pd->v[pg->imtrx][TFMP_PRES]) &&
      (pd->e[pg->imtrx][R_MOMENTUM1] || (pd->MeshMotion == LAGRANGIAN ||
			      pd->MeshMotion == DYNAMIC_LAGRANGIAN)
       || (pd->MeshMotion == TOTAL_ALE)))
    {
      if (pd->v[pg->imtrx][PRESSURE]) {
	local_post[PRESSURE_CONT] = fv->P;
      } else if (pd->v[pg->imtrx][TFMP_PRES]) {
	local_post[PRESSURE_CONT] = fv->tfmp_pres;
      }
      local_lumped[PRESSURE_CONT] = 1.;
    }

  if (SH_DIV_S_V_CONT != -1 && pd->v[pg->imtrx][ SHELL_SURF_DIV_V])
    {
      local_post[SH_DIV_S_V_CONT] = fv->div_s_v;
      local_lumped[SH_DIV_S_V_CONT] = 1.;
    }

  if (SH_CURV_CONT != -1 && pd->v[pg->imtrx][SHELL_SURF_CURV])
    {
      local_post[SH_CURV_CONT] = fv->curv;
      local_lumped[SH_CURV_CONT] = 1.;
    }

  if (FILL_CONT != -1 && pd->v[pg->imtrx][FILL])
    {
      local_post[FILL_CONT] = fv->F;
      local_lumped[FILL_CONT] = 1.;
    }

  if (CONC_CONT != -1 && pd->v[pg->imtrx][MASS_FRACTION] )
    {
      for ( w=0; w<pd->Num_Species_Eqn; w++)
	{
	  local_post[CONC_CONT + w] = fv->c[w];
	  local_lumped[CONC_CONT + w] = 1.;
	}
    }

  if (STRESS_CONT != -1 && pd->v[pg->imtrx][POLYMER_STRESS11]) {
    index = 0;
    for (mode = 0; mode < vn->modes; mode++) {    
      if (pd->v[pg->imtrx][v_s[mode][0][0]]) {	  
	for (a = 0; a < VIM; a++) {
	  for (b = 0; b < VIM; b++) {
	    /* since the stress tensor is symmetric,
	       only assemble the upper half */ 
	    if (a <= b) { 
	      if (pd->v[pg->imtrx][v_s[mode][a][b]]) {
		local_post[STRESS_CONT + index] = fv->S[mode][a][b];
		local_lumped[STRESS_CONT + index] = 1.;
		index++;
	      }
	    }
	  }
	}
      }
    }
      
    /* Get total stress tensor for multi mode calculations */
    if (vn->modes > 1 ) {
      for (a = 0; a < VIM; a++) {
	for (b = 0; b < VIM; b++) {
	  /* since the stress tensor is symmetric, only assemble the
	     upper half */ 
	  if (a <= b) {  
	    ts = 0.;
	    for (mode = 0; mode < vn->modes; mode++) {    
	      if (pd->v[pg->imtrx][v_s[mode][a][b]]) {
		ts += fv->S[mode][a][b];
	      }
	    }
	    local_post[STRESS_CONT + index] = ts;
	    local_lumped[STRESS_CONT + index] = 1.;
	    index++;
	  }
	}
      }
    }
  }


  if (MOMENT_SOURCES != -1 && pd->v[pg->imtrx][MOMENT0])
    {
      double msource[MAX_MOMENTS];
      MOMENT_SOURCE_DEPENDENCE_STRUCT *d_msource;
      d_msource = calloc(sizeof(MOMENT_SOURCE_DEPENDENCE_STRUCT), 1);
      moment_source(msource, d_msource);

      for (int mom = 0; mom < MAX_MOMENTS; mom++)
        {
          if (pd->gv[MOMENT0 + mom])
            {
              local_post[MOMENT_SOURCES + mom] = msource[mom];
              local_lumped[MOMENT_SOURCES + mom] = 1.;
            }
        }
      free(d_msource);
    }

  if (YZBETA != -1 && pd->v[pg->imtrx][MASS_FRACTION])
    {
      struct Petrov_Galerkin_Data pg_data;
      h_elem_siz(pg_data.hsquared, pg_data.hhv, pg_data.dhv_dxnode, pd->e[pg->imtrx][R_MESH1]);
      struct Species_Conservation_Terms s_terms;
      zero_structure(&s_terms, sizeof(struct Species_Conservation_Terms), 1);
      err = get_continuous_species_terms(&s_terms, time, theta, delta_t, pg_data.hsquared);

      dbl h_elem = 0;
      for (int a = 0; a < ei[pg->imtrx]->ielem_dim; a++) {
        h_elem += pg_data.hsquared[a];
      }
//      dbl supg = 0;
//      if (mp->Spwt_funcModel == GALERKIN) {
//        supg = 0.;
//      } else if (mp->Spwt_funcModel == SUPG) {
//        supg = mp->Spwt_func;
//      }



      /* This is the size of the element */
      h_elem = sqrt(h_elem / ((double)ei[pg->imtrx]->ielem_dim));

      for (int w = 0; w < pd->Num_Species_Eqn; w++) {
        SUPG_terms supg_terms;
        double diffusivity = 0;
        if (mp->DiffusivityModel[w] == CONSTANT) {
          diffusivity =  mp->diffusivity[w];
        }
        supg_tau(&supg_terms, dim,  diffusivity, &pg_data, delta_t, 0, MASS_FRACTION);

        dbl strong_residual = 0;
        strong_residual = fv_dot->c[w];
        for (int p = 0; p < VIM; p++) {
          strong_residual += fv->v[p] * fv->grad_c[w][p];
        }
        //strong_residual -= s_terms.MassSource[w];
        dbl h_elem = 0;
        for (int a = 0; a < ei[pg->imtrx]->ielem_dim; a++) {
          h_elem += pg_data.hsquared[a];
        }
        /* This is the size of the element */
        h_elem = sqrt(h_elem  / ((double)ei[pg->imtrx]->ielem_dim));

        dbl inner = 0;
        for (int i = 0; i < dim; i++) {
          inner += fv->grad_c[w][i] * fv->grad_c[w][i];
        }

//        dbl yzbeta = 0;

        dbl inv_sqrt_inner = (1 / sqrt(inner + 1e-12));
        dbl dc1 = fabs(strong_residual) * inv_sqrt_inner * h_elem * 0.5;
        dbl dc2 = fabs(strong_residual) * h_elem * h_elem * 0.25;
//        yzbeta = 0.5*(dc1 + dc2);

        local_post[YZBETA + w] = 0.5*(dc1+dc2);//fmin(dc1, supg_terms.supg_tau);//yzbeta;//supg_terms.supg_tau;//fmin(supg_terms.supg_tau, 0.5*(dc1 + dc2));
        local_lumped[YZBETA + w] = 1.;
      }

    }

  if (FIRST_INVAR_STRAIN != -1 && pd->e[pg->imtrx][R_MESH1]) {
    TrE = 0.;
    if (pd->CoordinateSystem == CYLINDRICAL) {
      TrE = fv->strain[0][0] + 2*fv->strain[1][1];
    } else {
      for ( a=0; a<dim; a++)
	{
	  TrE += fv->strain[a][a];
	}
    }
    /*     TrE = fv->div_d; */
    local_post[FIRST_INVAR_STRAIN] = TrE;
    local_lumped[FIRST_INVAR_STRAIN] = 1.;
  }

  if (SEC_INVAR_STRAIN != -1 && pd->e[pg->imtrx][R_MESH1])
    {
      E_E = 0.;
      /* find second invariant of strain */
      for ( a=0; a<dim; a++)
	{
	  for ( b=0; b<dim; b++)
	    {
	      E_E += 0.5 * (fv->strain[a][b] * fv->strain[a][b] -
			    fv->strain[a][a] * fv->strain[b][b]);
	    }
	}
      local_post[SEC_INVAR_STRAIN] = E_E;
      local_lumped[SEC_INVAR_STRAIN] = 1.;
    }
  
  if (THIRD_INVAR_STRAIN != -1 && pd->e[pg->imtrx][R_MESH1]) {
    /* this is actually the volume change - third invarient of the Deformation Gradient! */
    local_post[THIRD_INVAR_STRAIN] = fv->volume_change;
    local_lumped[THIRD_INVAR_STRAIN] = 1.;
  }

  if(DIELECTROPHORETIC_FIELD != -1 && pd->e[pg->imtrx][R_ENORM])
    {
      if(Particle_Model_Data[1] <= 0.0 ||
	 Particle_Model_Data[2] <= 0.0 ||
	 Particle_Model_Data[3] <= 0.0 ||
	 Particle_Model_Data[4] <= 0.0 ||
	 Particle_Model_Data[5] <= 0.0 ||
	 Particle_Model_Data[6] <= 0.0 ||
	 Particle_Density <= 0.0 ||
	 Particle_Radius <= 0.0)
	WH(-1, "Not performing Dielectrophoretic Force Vectors output becuase of inconsistent Partile_Model_Data.");
      coeff_a = Particle_Model_Data[1] - Particle_Model_Data[2];
      coeff_b = (Particle_Model_Data[4] - Particle_Model_Data[3]) / Particle_Model_Data[5];
      coeff_c = Particle_Model_Data[1] + 2.0 * Particle_Model_Data[2];
      coeff_d = (Particle_Model_Data[3] + 2.0 * Particle_Model_Data[4]) / Particle_Model_Data[5];
      CM_fact = (coeff_a * coeff_c - coeff_b * coeff_d) / (coeff_c * coeff_c + coeff_d * coeff_d);
      dielectrophoretic_force_coeff = 4.0 * M_PIE * Particle_Radius * Particle_Radius * Particle_Radius	*
	Particle_Model_Data[2] * CM_fact * Particle_Model_Data[6] * Particle_Model_Data[6];
      for(a = 0; a < dim; a++)
	dfvector[a] = dielectrophoretic_force_coeff * fv->Enorm * fv->grad_Enorm[a];
      for(a = 0; a < dim; a++)
	{
	  local_post[DIELECTROPHORETIC_FIELD + a] = dfvector[a];
	  local_lumped[DIELECTROPHORETIC_FIELD + a] = 1.0;
	}
    }

  if(DIELECTROPHORETIC_FIELD_NORM != -1 && pd->e[pg->imtrx][R_ENORM])
    {
      if(Particle_Model_Data[1] <= 0.0 ||
	 Particle_Model_Data[2] <= 0.0 ||
	 Particle_Model_Data[3] <= 0.0 ||
	 Particle_Model_Data[4] <= 0.0 ||
	 Particle_Model_Data[5] <= 0.0 ||
	 Particle_Model_Data[6] <= 0.0 ||
	 Particle_Density <= 0.0 ||
	 Particle_Radius <= 0.0)
	WH(-1, "Not performing Dielectrophoretic Force Vectors output becuase of inconsistent Partile_Model_Data.");
      coeff_a = Particle_Model_Data[1] - Particle_Model_Data[2];
      coeff_b = (Particle_Model_Data[4] - Particle_Model_Data[3]) / Particle_Model_Data[5];
      coeff_c = Particle_Model_Data[1] + 2.0 * Particle_Model_Data[2];
      coeff_d = (Particle_Model_Data[3] + 2.0 * Particle_Model_Data[4]) / Particle_Model_Data[5];
      CM_fact = (coeff_a * coeff_c - coeff_b * coeff_d) / (coeff_c * coeff_c + coeff_d * coeff_d);
      dielectrophoretic_force_coeff = 4.0 * M_PIE * Particle_Radius * Particle_Radius * Particle_Radius	*
	Particle_Model_Data[2] * CM_fact * Particle_Model_Data[6] * Particle_Model_Data[6];
      for(a = 0; a < dim; a++)
	dfvector[a] = dielectrophoretic_force_coeff * fv->Enorm * fv->grad_Enorm[a];
      dfnorm = 0.0;
      for(a = 0; a < dim; a++)
	dfnorm += dfvector[a] * dfvector[a];
      dfnorm = MAX(0.0, dfnorm);
      dfnorm = sqrt(dfnorm);
      local_post[DIELECTROPHORETIC_FIELD_NORM] = dfnorm;
      local_lumped[DIELECTROPHORETIC_FIELD_NORM] = 1.0;
    }

  if(ENORMSQ_FIELD != -1 && pd->e[pg->imtrx][R_ENORM])
    for(a = 0; a < dim; a++)
      {
	local_post[ENORMSQ_FIELD + a] = 2.0 * fv->Enorm * fv->grad_Enorm[a];
	local_lumped[ENORMSQ_FIELD + a] = 1.0;
      }

  if(ENORMSQ_FIELD_NORM != -1 && pd->e[pg->imtrx][R_ENORM])
    {
      dfnorm = 0.0;
      for(a = 0; a < dim; a++)
	dfnorm += (2.0 * fv->Enorm * fv->grad_Enorm[a]) * (2.0 * fv->Enorm * fv->grad_Enorm[a]);
      dfnorm = MAX(0.0, dfnorm);
      dfnorm = sqrt(dfnorm);
      local_post[ENORMSQ_FIELD_NORM] = dfnorm;
      local_lumped[ENORMSQ_FIELD_NORM] = 1.0;
    }

  if (DIFFUSION_VECTORS != -1 && pd->e[pg->imtrx][R_MASS]) {
    if (mp->PorousMediaType == CONTINUOUS) {
      if (cr->MassFluxModel == FICKIAN) {
	for (w = 0; w < pd->Num_Species_Eqn; w++) {
	  for (a = 0; a < dim; a++) {
	    n[w][a] = - mp->diffusivity[w] * fv->grad_c[w][a];
	  }
	}
      } else if (cr->MassFluxModel == HYDRODYNAMIC 
		 || cr->MassFluxModel == HYDRODYNAMIC_QTENSOR 
		 || cr->MassFluxModel == HYDRODYNAMIC_QTENSOR_OLD) {
	/* Don't bother with the element size for the shock capturing
	   term when we are post processing */
	for (a = 0; a < dim; a++) hs[a] = 0.;

	for (w = 0; w < pd->Num_Species_Eqn; w++) {
	  hydro_flux(&s_terms, w, theta, delta_t, hs); 
	  for (a = 0; a < dim; a++) {
	    n[w][a] = s_terms.diff_flux[w][a];
	  }
	}
      } else {
	for (w = 0; w < pd->Num_Species_Eqn; w++) {
	  for (a = 0; a < dim; a++) {
	    n[w][a] = 0.0;
	  }
	}
      }
    }
    for (w = 0; w < pd->Num_Species_Eqn; w++) {
      for (a = 0; a < dim; a++) {
	local_post[DIFFUSION_VECTORS + w * dim + a] = n[w][a];
	local_lumped[DIFFUSION_VECTORS + w * dim + a] = 1.0;
      }
    }
  }

  if (DIFFUSION_VECTORS_POR_LIQ_GPHASE != -1 && pd->e[pg->imtrx][POR_LIQ_PRES] &&
      mp->PorousMediaType != POROUS_SATURATED) {
    for (a = 0; a < VIM; a++) {
      /*
       * First do the diffusive flux of solvent in the gas phase
       * UMR
       */
      n[0][a] =  mp->diffusivity[0] *
	  (pmv->d_gas_density_solvents[0][POR_LIQ_PRES] * fv->grad_p_liq[a] +
	   pmv->d_gas_density_solvents[0][POR_GAS_PRES] * fv->grad_p_gas[a]);
    }
    for (a = 0; a < dim; a++) {
      local_post[DIFFUSION_VECTORS_POR_LIQ_GPHASE + a] = n[0][a];
      local_lumped[DIFFUSION_VECTORS_POR_LIQ_GPHASE + a] = 1.0;
    }
  }

  if (DIFFUSION_VECTORS_POR_AIR_GPHASE != -1 && pd->e[pg->imtrx][POR_LIQ_PRES] &&
      mp->PorousMediaType != POROUS_SATURATED) {
    for (a = 0; a < VIM; a++) {
      /*
       * First do the diffusive flux of air in the gas phase
       * UMR
       */
      n[1][a] =  mp->diffusivity[1] *
	  (pmv->d_gas_density_solvents[1][POR_LIQ_PRES] * fv->grad_p_liq[a] +
	   pmv->d_gas_density_solvents[1][POR_GAS_PRES] * fv->grad_p_gas[a]);
    }
    for (a = 0; a < dim; a++) {
      local_post[DIFFUSION_VECTORS_POR_AIR_GPHASE + a] = n[1][a];
      local_lumped[DIFFUSION_VECTORS_POR_AIR_GPHASE + a] = 1.0;
    }
  }

  if(CONDUCTION_VECTORS != -1 && pd->e[pg->imtrx][R_ENERGY])
  {
    if ( cr->HeatFluxModel == CR_HF_FOURIER_0 )
    {
      if(mp->ConductivityModel == USER )
      {
	err = usr_thermal_conductivity(mp->u_thermal_conductivity, time);
      }


      for ( a=0; a<dim; a++)
      {
	qc[a] = - mp->thermal_conductivity * fv->grad_T[a];
      }
    }
    else if ( cr->HeatFluxModel == CR_HF_USER )
      {
	double dq_gradT[DIM][DIM],dq_dX[DIM][DIM];
#if defined SECOR_HEAT_FLUX
	double *hpar, h, dh_dX[DIM];
	double dq_dVb[DIM][DIM],dq_dVt[DIM][DIM],Vt[DIM], Vb[DIM];

        hpar = &mp->u_thermal_conductivity[0];
        h = hpar[0] + hpar[4]*fv->x[0]
	  + (hpar[1]-hpar[5]*fv->x[0])*(hpar[3]-fv->x[1])
	  + 0.5*hpar[2]*SQUARE(hpar[3]-fv->x[1]);

        dh_dX[0] = hpar[4] - hpar[5]*(hpar[3]-fv->x[1]);
        dh_dX[1] = hpar[5]*fv->x[0]-hpar[1] - hpar[2]*(hpar[3]-fv->x[1]);

	/*     velocities of bottom and top surfaces   */
        Vb[0] = mp->u_heat_capacity[0];
        Vb[1] = mp->u_heat_capacity[1];
        Vt[0] = mp->u_heat_capacity[2];
        Vt[1] = mp->u_heat_capacity[3];

	usr_heat_flux(fv->grad_T, qc, dq_gradT, dq_dX, time, h, dh_dX, Vb,Vt,
			      dq_dVb, dq_dVt);
#else
	usr_heat_flux(fv->grad_T, qc, dq_gradT, dq_dX, time);
	printf("untested\n");
	exit(-1);
#endif
    }
    else
    {
      for ( a=0; a<dim; a++)
      {
	qc[a] = 0.;
      }
    }
    for ( a=0; a<dim; a++)
    {
      local_post[CONDUCTION_VECTORS + a] = qc[a];
      local_lumped[CONDUCTION_VECTORS + a] = 1.;
    }
  }
  
  if(SHELL_NORMALS != -1 && ( pd->e[pg->imtrx][R_SHELL_ANGLE1] || pd->e[pg->imtrx][R_LUBP] ) )
  {
    double sh_n[DIM];
    for (a = 0; a < DIM; a++) {
      sh_n[a] = 0;
    }
    if ( pd->e[pg->imtrx][R_SHELL_ANGLE1] ) {
      if ( dim == 2 ) {
	sh_n[0] = cos( fv->sh_ang[0] );
	sh_n[1] = sin( fv->sh_ang[0] );
      } else {
        EH(-1,"Not hard at all to implement SHELL_NORMALS for 3D, so just do it!");
      }
    } else if ( pd->e[pg->imtrx][R_LUBP] ) {
      int *n_dof = NULL;
      int dof_map[MDE];
      dbl wt = fv->wt;
      n_dof = (int *)array_alloc (1, MAX_VARIABLE_TYPES, sizeof(int));
      lubrication_shell_initialize(n_dof, dof_map, -1, xi, exo, 0);
      for ( a=0; a<dim; a++) {
	sh_n[a] = fv->snormal[a];
      }
      fv->wt = wt;
      safe_free((void *) n_dof);
    } else {
      EH(-1,"Not sure how I got here.");
    }
    for ( a=0; a<dim; a++) {
      local_post[SHELL_NORMALS + a] = sh_n[a];
      local_lumped[SHELL_NORMALS + a] = 1.;
    }
  }

  /* calculate mesh stress here !!*/
  if (STRESS_TENSOR != -1 && pd->e[pg->imtrx][R_MESH1])
    {
      /* 
       * Total mesh stress tensor...
       */
      err = mesh_stress_tensor(TT, dTT_dx, dTT_dp, dTT_dc, dTT_dp_liq, 
			       dTT_dp_gas, dTT_dporosity, dTT_dsink_mass, dTT_dT, dTT_dmax_strain, dTT_dcur_strain,
			       elc->lame_mu, elc->lame_lambda,
                               delta_t, ielem, ip, ip_total);

      /* For LINEAR ELASTICITY */
      if (cr->MeshFluxModel == LINEAR)
         {
          if (dim == 2){
               TT[2][2] = 1.;
               TT[1][2] = 0.;
               TT[0][2] = 0.;
               }
         }
      /*  For Hookian Elasticity and shrinkage */
      else
         {
          if (dim == 2){
              if (cr->MeshMotion == ARBITRARY)
                 {
                  TT[2][2] = (1. - fv->volume_change) * elc->lame_mu;
                 }
              else
                 {
                  if (cr->MeshFluxModel == NONLINEAR ||
                      cr->MeshFluxModel == HOOKEAN_PSTRAIN ||
                      cr->MeshFluxModel == INCOMP_PSTRAIN )
                      TT[2][2] = (1. - pow(fv->volume_change,2./3.))
                              * elc->lame_mu - fv->P;
          /*              if (cr->MeshFluxModel == INCOMP_PSTRESS) */
                  else  TT[2][2] = 0.;
                  }
              TT[1][2] = 0.;
              TT[0][2] = 0.;
              }
         }

      for ( j=0; j<DIM; j++)
	{
	  local_post[STRESS_TENSOR + j] = TT[j][j];
	  local_lumped[STRESS_TENSOR + j] = 1.;
	}
      local_post[STRESS_TENSOR + 3] = TT[0][1];
      local_lumped[STRESS_TENSOR + 3] = 1.;
      if (dim == 3)  /*Note the T_theta_theta term for 
		       Axisymm is picked up in previous loop */
	{
	  local_post[STRESS_TENSOR + 4] = TT[0][2];
	  local_post[STRESS_TENSOR + 5] = TT[1][2];
	  local_lumped[STRESS_TENSOR + 4] = 1.;
	  local_lumped[STRESS_TENSOR + 5] = 1.;
	}
      
    } /* end of STRESS_TENSOR */


  /* calculate mesh strain here !!*/
  if (STRAIN_TENSOR != -1 && pd->e[pg->imtrx][R_MESH1])
    { 
      for (i=0; i< dim; i++)
	{
	  for (j=0; j < dim; j++)
	    {
	      EE[i][j] = fv->strain[i][j];
	    }
	}

      if (cr->MeshFluxModel != INCOMP_PSTRESS && dim <= 2 )
	{
	  EE[2][2] = 0.;
	}
      else if ( dim <= 2 )
	{
	  EE[2][2] = pow((fv->deform_grad[0][0] * fv->deform_grad[1][1]  
		      -  fv->deform_grad[1][0] * fv->deform_grad[0][1]), 0.5)
	             / pow((1. - fv->P / elc->lame_mu), 3./4.);
	}
      for ( j=0; j<3; j++)
	{
	  local_post[STRAIN_TENSOR + j] = EE[j][j];
	  local_lumped[STRAIN_TENSOR + j] = 1.;
	}
      local_post[STRAIN_TENSOR + 3] = EE[0][1];
      local_lumped[STRAIN_TENSOR + 3] = 1.;
      if (dim > 2)
	{
	  local_post[STRAIN_TENSOR + 4] = EE[0][2];
	  local_post[STRAIN_TENSOR + 5] = EE[1][2];
	  local_lumped[STRAIN_TENSOR + 4] = 1.;
	  local_lumped[STRAIN_TENSOR + 5] = 1.;
	}
    }      
  /* end of STRAIN_TENSOR */

  /* calculate EVP def grad here !!*/
  if (evpl->ConstitutiveEquation == EVP_HYPER &&
      EVP_DEF_GRAD_TENSOR != -1 && 
      pd->e[pg->imtrx][R_MESH1])
    { 
      /*even though I changed this to VIM, I noticed that FVPs
	are not transmitted to restart file.....PRS 6/7/2002 */
      for (i=0; i< VIM; i++)
	{
	  for (j=0; j < VIM; j++)
	    {
	      FVP[i][j] = evpl_glob[0]->F_vp_glob[ielem][ip][i][j];
	    }
	}

      for ( j=0; j<3; j++)
	{
	  local_post[EVP_DEF_GRAD_TENSOR + j] = FVP[j][j];
	  local_lumped[EVP_DEF_GRAD_TENSOR + j] = 1.;
	}
      local_post[EVP_DEF_GRAD_TENSOR + 3] = FVP[0][1];
      local_post[EVP_DEF_GRAD_TENSOR + 4] = FVP[1][0];
      local_lumped[EVP_DEF_GRAD_TENSOR + 3] = 1.;
      local_lumped[EVP_DEF_GRAD_TENSOR + 4] = 1.;
      if (dim > 2)
	{
	  local_post[EVP_DEF_GRAD_TENSOR + 5] = FVP[0][2];
	  local_post[EVP_DEF_GRAD_TENSOR + 6] = FVP[2][0];
	  local_post[EVP_DEF_GRAD_TENSOR + 7] = FVP[1][2];
	  local_post[EVP_DEF_GRAD_TENSOR + 8] = FVP[2][1];
	  local_lumped[EVP_DEF_GRAD_TENSOR + 5] = 1.;
	  local_lumped[EVP_DEF_GRAD_TENSOR + 6] = 1.;
	  local_lumped[EVP_DEF_GRAD_TENSOR + 7] = 1.;
	  local_lumped[EVP_DEF_GRAD_TENSOR + 8] = 1.;
	}
      /* To restart the EVP calculation, you also need the stress tensor. 
	 We dump here if mesh-stress is requested !!*/
      if (STRESS_TENSOR != -1 && pd->e[pg->imtrx][R_MESH1])
	{
	  for (i=0; i< DIM; i++)
	    {
	      for (j=0; j < DIM; j++)
		{
		  TVP[i][j] = evpl_glob[0]->TT_glob[ielem][ip][i][j];
		}
	    }
	  if(dim>2)
	    {
	      w1=9;
	    }
	  else
	    {
	      w1=5;
	    }
	  for ( j=0; j<3; j++)
	    {
	      local_post[EVP_DEF_GRAD_TENSOR + j + w1] = TVP[j][j];
	      local_lumped[EVP_DEF_GRAD_TENSOR + j + w1] = 1.;
	    }
	  local_post[EVP_DEF_GRAD_TENSOR + 3 + w1] = TVP[0][1];
	  local_post[EVP_DEF_GRAD_TENSOR + 4 + w1] = TVP[1][0];
	  local_lumped[EVP_DEF_GRAD_TENSOR + 3 + w1] = 1.;
	  local_lumped[EVP_DEF_GRAD_TENSOR + 4 + w1] = 1.;
	  if (dim > 2)
	    {
	      local_post[EVP_DEF_GRAD_TENSOR + 5 + w1] = TVP[0][2];
	      local_post[EVP_DEF_GRAD_TENSOR + 6 + w1] = TVP[2][0];
	      local_post[EVP_DEF_GRAD_TENSOR + 7 + w1] = TVP[1][2];
	      local_post[EVP_DEF_GRAD_TENSOR + 8 + w1] = TVP[2][1];
	      local_lumped[EVP_DEF_GRAD_TENSOR + 5 + w1] = 1.;
	      local_lumped[EVP_DEF_GRAD_TENSOR + 6 + w1] = 1.;
	      local_lumped[EVP_DEF_GRAD_TENSOR + 7 + w1] = 1.;
	      local_lumped[EVP_DEF_GRAD_TENSOR + 8 + w1] = 1.;
	    }
	}
    }      
  /* end of EVP_DEF_GRAD_TENSOR */


  if (LAGRANGE_CONVECTION != -1 && (pd->MeshMotion == LAGRANGIAN ||
				    cr->MeshMotion == DYNAMIC_LAGRANGIAN))
    {
      /* get the convection velocity (it's different for arbitrary and
	 lagrangian meshes) */
	  err = get_convection_velocity(vconv, vconv_old, d_vconv,  delta_t, theta);
      EH(err, "Error in calculating effective convection velocity");

	for ( j=0; j<dim; j++)
	  {
	    local_post[LAGRANGE_CONVECTION + j] = vconv[j];
	    local_lumped[LAGRANGE_CONVECTION + j] = 1.;
	  }
      }

  /*
   * Porous Media post-processing
   */
  checkPorous = 0;
  if (mp->PorousMediaType == POROUS_UNSATURATED ||
      mp->PorousMediaType == POROUS_TWO_PHASE   ||
      mp->PorousMediaType == POROUS_SHELL_UNSATURATED   ||
      mp->PorousMediaType == POROUS_SATURATED) {
    checkPorous = 1;
  }

  if (POROUS_SATURATION != -1 && checkPorous) {
    local_post[POROUS_SATURATION] = mp->saturation;
    local_lumped[POROUS_SATURATION] = 1.;
  } /* end of POROUS_SATURATION */

  if (POROUS_RHO_TOTAL_SOLVENTS != -1 && checkPorous) {
    w = 0;
    if (pd->v[pg->imtrx][POR_LIQ_PRES]) {
      local_post[POROUS_RHO_TOTAL_SOLVENTS] = pmv->bulk_density[i_pl];
      local_lumped[POROUS_RHO_TOTAL_SOLVENTS] = 1.;
    }
    w++;
    if (Num_Var_In_Type[pg->imtrx][R_POR_GAS_PRES]) {
      if (pd->v[pg->imtrx][POR_GAS_PRES]) {
	local_post[POROUS_RHO_TOTAL_SOLVENTS + w] = pmv->bulk_density[i_pg];
	local_lumped[POROUS_RHO_TOTAL_SOLVENTS + w] = 1.;
      }
      w++;
    }
    if (pd->v[pg->imtrx][POR_POROSITY]) {
      local_post[POROUS_RHO_TOTAL_SOLVENTS + w] = pmv->bulk_density[i_pore];
      local_lumped[POROUS_RHO_TOTAL_SOLVENTS + w] = 1.;
    }
  } /* end of POROUS_RHO_TOTAL_SOLVENTS */

  if (POROUS_RHO_GAS_SOLVENTS != -1 && checkPorous) {
    if (mp->PorousMediaType == POROUS_UNSATURATED ||
	mp->PorousMediaType == POROUS_TWO_PHASE || 
	mp->PorousMediaType == POROUS_SHELL_UNSATURATED) {
      w = 0;
      if (Num_Var_In_Type[pg->imtrx][R_POR_LIQ_PRES]) {
	if (pd->v[pg->imtrx][POR_LIQ_PRES]) {
	  local_post[POROUS_RHO_GAS_SOLVENTS] = pmv->gas_density_solvents[i_pl];
	  local_lumped[POROUS_RHO_GAS_SOLVENTS] = 1.;
	}
	w++;
      }
      if (Num_Var_In_Type[pg->imtrx][R_POR_GAS_PRES]) {
	if (pd->v[pg->imtrx][POR_GAS_PRES]) {
	  local_post[POROUS_RHO_GAS_SOLVENTS + w] = pmv->gas_density_solvents[i_pg];
	  local_lumped[POROUS_RHO_GAS_SOLVENTS + w] = 1.;
	}
	w++;
      }
      if (Num_Var_In_Type[pg->imtrx][R_POR_POROSITY]) {
	if (pd->v[pg->imtrx][POR_POROSITY]) {
	  local_post[POROUS_RHO_GAS_SOLVENTS + w] = pmv->gas_density_solvents[i_pore];
	  local_lumped[POROUS_RHO_GAS_SOLVENTS + w] = 1.;
	}
	w++;
      }
    }
  } /* end of POROUS_RHO_GAS_SOLVENTS */

  if (POROUS_RHO_LPHASE != -1 && checkPorous) {
    local_post[POROUS_RHO_LPHASE] = 
	mp->density * mp->porosity * mp->saturation;
    local_lumped[POROUS_RHO_LPHASE] = 1.;
  } /* end of POROUS_RHO_LPHASE */

  if (DARCY_VELOCITY_GAS != -1 && 
      mp->PorousMediaType == POROUS_TWO_PHASE) {
      for (a = 0; a < dim; a++) {
	local_post[DARCY_VELOCITY_GAS + a] = pmv->gas_darcy_velocity[a];
	local_lumped[DARCY_VELOCITY_GAS + a] = 1.;
      }
    } /* end of DARCY_VELOCITY_GAS */

  if (DARCY_VELOCITY_LIQ != -1 && 
      (mp->PorousMediaType == POROUS_UNSATURATED || 
       mp->PorousMediaType == POROUS_SHELL_UNSATURATED || 
       mp->PorousMediaType == POROUS_SATURATED || 
       mp->PorousMediaType == POROUS_TWO_PHASE )) {
    for (a = 0; a < dim; a++) {
      local_post[DARCY_VELOCITY_LIQ + a] = pmv->liq_darcy_velocity[a];
      local_lumped[DARCY_VELOCITY_LIQ + a] = 1.;
    }
  } /* end of DARCY_VELOCITY_LIQ */

  if (POROUS_LIQUID_ACCUM_RATE != -1 && 
      (mp->PorousMediaType == POROUS_UNSATURATED || 
       mp->PorousMediaType == POROUS_SHELL_UNSATURATED || 
       mp->PorousMediaType == POROUS_TWO_PHASE )) 
    {
      local_post[POROUS_LIQUID_ACCUM_RATE] = pmt->Inventory_solvent_dot[0];
	for (a = 0; a < dim; a++) 
	  {
	    local_post[POROUS_LIQUID_ACCUM_RATE] += pmt->conv_flux[0][a];
	  }
      local_lumped[POROUS_LIQUID_ACCUM_RATE] = 1.;
    } /* end of POROUS_LIQUID_ACCUM_RATE */

  if (ELECTRIC_FIELD != -1 && pd->e[pg->imtrx][R_POTENTIAL]) {
    for ( a = 0; a < dim; a++ ) {
      local_post[ELECTRIC_FIELD + a] = -fv->grad_V[a];
      local_lumped[ELECTRIC_FIELD +a] = 1.0;
    }
  } /* end of ELECTRIC_FIELD */

  if (ACOUSTIC_PRESSURE != -1 && (pd->e[pg->imtrx][R_ACOUS_PREAL] || pd->e[pg->imtrx][R_ACOUS_PIMAG]) ) {
      local_post[ACOUSTIC_PRESSURE] = sqrt(fv->apr*fv->apr + fv->api*fv->api);
      local_lumped[ACOUSTIC_PRESSURE] = 1.0;
  } /* end of ACOUSTIC_PRESSURE */

  if (ACOUSTIC_PHASE_ANGLE != -1 && (pd->e[pg->imtrx][R_ACOUS_PREAL] || pd->e[pg->imtrx][R_ACOUS_PIMAG]) ) {
      local_post[ACOUSTIC_PHASE_ANGLE] = atan2(fv->api,fv->apr)*180/M_PIE;
      local_lumped[ACOUSTIC_PHASE_ANGLE] = 1.0;
  } /* end of ACOUSTIC_PHASE_ANGLE */

  if (ACOUSTIC_ENERGY_DENSITY != -1 && (pd->e[pg->imtrx][R_ACOUS_PREAL] || pd->e[pg->imtrx][R_ACOUS_PIMAG]) ) {
	double acous_pgrad=0;
	double k, R, omega;
	k = wave_number( NULL, time);
	R = acoustic_impedance( NULL, time);
	omega = upd->Acoustic_Frequency;
	for (a = 0; a < dim; a++) 
	  {
		acous_pgrad += fv->grad_api[a]*fv->grad_api[a];
		acous_pgrad += fv->grad_apr[a]*fv->grad_apr[a];
	  }
      local_post[ACOUSTIC_ENERGY_DENSITY] = 0.25*k/(R*omega)*
		(fv->apr*fv->apr + fv->api*fv->api + acous_pgrad/(k*k));
      local_lumped[ACOUSTIC_ENERGY_DENSITY] = 1.0;
  } /* end of ACOUSTIC_ENERGY_DENSITY */

  if (LIGHT_INTENSITY != -1 && (pd->e[pg->imtrx][R_LIGHT_INTP] || pd->e[pg->imtrx][R_LIGHT_INTM]) ) {
      local_post[LIGHT_INTENSITY] = fv->poynt[0]+fv->poynt[1];
      local_lumped[LIGHT_INTENSITY] = 1.0;
  } /* end of LIGHT_INTENSITY */

  if (UNTRACKED_SPEC != -1 && pd->e[pg->imtrx][R_MASS]  ) {
      double density_tot=0.;
      switch(mp->Species_Var_Type)   {
      case SPECIES_CONCENTRATION:
        density_tot = calc_density(mp, FALSE, NULL, 0.0);
        local_post[UNTRACKED_SPEC] = density_tot;
	for (j=0 ; j < pd->Num_Species_Eqn ; j++)	{
      		local_post[UNTRACKED_SPEC] -= fv->c[j]*mp->molecular_weight[j];
		}
      	local_post[UNTRACKED_SPEC] /= mp->molecular_weight[pd->Num_Species_Eqn];
        break;
      case SPECIES_DENSITY:
        density_tot = calc_density(mp, FALSE, NULL, 0.0);
        local_post[UNTRACKED_SPEC] = density_tot;
	for (j=0 ; j < pd->Num_Species_Eqn ; j++)	{
      		local_post[UNTRACKED_SPEC] -= fv->c[j];
		}
        break;
      case SPECIES_MASS_FRACTION:
      case SPECIES_UNDEFINED_FORM:
        local_post[UNTRACKED_SPEC] = 1.0;
	for (j=0 ; j < pd->Num_Species_Eqn ; j++)	{
      		local_post[UNTRACKED_SPEC] -= fv->c[j];
		}
        break;
      default:
        WH(-1,"Undefined Species Type in UNTRACKED_SPEC\n");
      }
      local_lumped[UNTRACKED_SPEC] = 1.0;
  } /* end of UNTRACKED_SPEC*/

  if ( (TFMP_GAS_VELO != -1 || TFMP_LIQ_VELO != -1 || TFMP_KRG != -1)
       && pd->e[pg->imtrx][R_TFMP_MASS] && pd->e[pg->imtrx][R_TFMP_BOUND]) {

    int k;
    int *n_dof = NULL;
    int dof_map[MDE];
    double v_l[DIM], v_g[DIM];
    /*
     * Prepare geometry
     */
    n_dof = (int *)array_alloc (1, MAX_VARIABLE_TYPES, sizeof(int));
    lubrication_shell_initialize(n_dof, dof_map, -1, xi, exo, 0);

    /* Gather necessary values (S, h, Krg, gradII_P)*/

    // need pure phase viscosities
    double mu_l, mu_g;

    load_tfmp_viscosity_model(
      &mu_l, &mu_g
    );

    
    double S = fv->tfmp_sat;
    /* Use the height_function_model */
    double H_U, dH_U_dtime, H_L, dH_L_dtime;
    double dH_U_dX[DIM],dH_L_dX[DIM], dH_U_dp, dH_U_ddh;
    double h = height_function_model(&H_U, &dH_U_dtime, &H_L, &dH_L_dtime,
			      dH_U_dX, dH_L_dX, &dH_U_dp, &dH_U_ddh, time, delta_t);

    double dh_dtime = dH_U_dtime - dH_L_dtime;
    double gradII_h[DIM];
	  for (k = 0; k<DIM; k++) {
      gradII_h[k] = dH_U_dX[k] - dH_L_dX[k];
    }
    double dh_dmesh[DIM][MDE];
    double dh_dnormal[DIM][MDE];
    double d2h_dtime_dmesh[DIM][MDE];
    double d2h_dtime_dnormal[DIM][MDE];
    double d_gradIIh_dmesh[DIM][DIM][MDE];
    double d_gradIIh_dnormal[DIM][DIM][MDE];

    // dh_dtime is not used here
    double tt = 1.0;

    load_displacement_coupling_model(
      tt,
      delta_t,
      &h,
      &dh_dtime,
      gradII_h,
      dh_dmesh,
      dh_dnormal,
      d2h_dtime_dmesh,
      d2h_dtime_dnormal,
      d_gradIIh_dmesh,
      d_gradIIh_dnormal,
      n_dof,
      dof_map
    );
    //  rel perms
    double Krl, dKrl_dS, Krg, dKrg_dS;
    load_relative_permeability_model(S, &Krl, &dKrl_dS, &Krg, &dKrg_dS);
    
    /* Use the velocity function model */
    double veloU[DIM], veloL[DIM], veloAVG[DIM];

    velocity_function_model(veloU, veloL, time, delta_t);

    for (k=0; k<DIM; k++) {
      veloAVG[k] = (veloU[k] + veloL[k])/2.;
    }
    veloAVG[2] = 0.0;

    double gradII_P[DIM];
    Inn(fv->grad_tfmp_pres, gradII_P);
    
    /* Calculate Velocity */
    for (k = 0; k<DIM; k++) {
      v_l[k] = -h*h/12.0/mu_l*Krl*gradII_P[k];
      v_g[k] = -h*h/12.0/mu_g*Krg*gradII_P[k];
    }
    if (TFMP_GAS_VELO != -1) {
      local_post[TFMP_GAS_VELO] = v_g[0] + veloAVG[0];
      local_lumped[TFMP_GAS_VELO] += 1;
      local_post[TFMP_GAS_VELO + 1] = v_g[1] + veloAVG[1];
      local_lumped[TFMP_GAS_VELO + 1] += 1;
      local_post[TFMP_GAS_VELO + 2] = v_g[2] + veloAVG[2];
      local_lumped[TFMP_GAS_VELO + 2] += 1;
    }
    if (TFMP_LIQ_VELO != -1) {
      local_post[TFMP_LIQ_VELO] = v_l[0] + veloAVG[0];
      local_lumped[TFMP_LIQ_VELO] += 1;
      local_post[TFMP_LIQ_VELO + 1] = v_l[1] + veloAVG[1];
      local_lumped[TFMP_LIQ_VELO + 1] += 1;
      local_post[TFMP_LIQ_VELO + 2] = v_l[2] + veloAVG[2];
      local_lumped[TFMP_LIQ_VELO + 2] += 1;
    }
    if (TFMP_KRG != -1) {
      local_post[TFMP_KRG] = Krg;
      local_lumped[TFMP_KRG] += 1;
      //    } else {
      //      local_post[TFMP_KRG] = 0.0;
    }


    /* Cleanup */
    safe_free((void *) n_dof);
  }
  if ( (TFMP_INV_PECLET != -1 )
       && pd->e[pg->imtrx][R_TFMP_MASS] && pd->e[pg->imtrx][R_TFMP_BOUND]) {

    int k;
    int *n_dof = NULL;
    int dof_map[MDE];

    /*
     * Prepare geometry
     */
    n_dof = (int *)array_alloc (1, MAX_VARIABLE_TYPES, sizeof(int));
    lubrication_shell_initialize(n_dof, dof_map, -1, xi, exo, 0);

    /* Gather necessary values (S, h, Krg, gradII_P)*/

    // need pure phase viscosities
    double mu_l, mu_g;

    load_tfmp_viscosity_model(
      &mu_l, &mu_g
    );

    
    double S = fv->tfmp_sat;
    /* Use the height_function_model */
    double H_U, dH_U_dtime, H_L, dH_L_dtime;
    double dH_U_dX[DIM],dH_L_dX[DIM], dH_U_dp, dH_U_ddh;
    double h = height_function_model(&H_U, &dH_U_dtime, &H_L, &dH_L_dtime,
			      dH_U_dX, dH_L_dX, &dH_U_dp, &dH_U_ddh, time, delta_t);

    double dh_dtime = dH_U_dtime - dH_L_dtime;
      double gradII_h[DIM];
      for (k = 0; k<DIM; k++) {
        gradII_h[k] = dH_U_dX[k] - dH_L_dX[k];
      }

      double dh_dmesh[DIM][MDE];
      double dh_dnormal[DIM][MDE];
      double d2h_dtime_dmesh[DIM][MDE];
      double d2h_dtime_dnormal[DIM][MDE];
      double d_gradIIh_dmesh[DIM][DIM][MDE];
      double d_gradIIh_dnormal[DIM][DIM][MDE];

      // dh_dtime is not used here
      double tt = 1.0;

      load_displacement_coupling_model(
        tt,
        delta_t,
        &h,
        &dh_dtime,
        gradII_h,
        dh_dmesh,
        dh_dnormal,
        d2h_dtime_dmesh,
        d2h_dtime_dnormal,
        d_gradIIh_dmesh,
        d_gradIIh_dnormal,
        n_dof,
        dof_map
      );

    //Artificial diffusion constant
    double D, Krd, dKrd_dS;
    load_molecular_diffusion_model(S, &D, &Krd, &dKrd_dS);

    //  rel perms
    double Krl, dKrl_dS, Krg, dKrg_dS;
    load_relative_permeability_model(S, &Krl, &dKrl_dS, &Krg, &dKrg_dS);

    double gradII_P[DIM], gradII_S[DIM];

    Inn(fv->grad_tfmp_pres, gradII_P);
    Inn(fv->grad_tfmp_sat, gradII_S);

    dbl mag_gradII_P = 0.0;
    dbl mag_gradII_S = 0.0;
    
    /* Calculate gradient magnitudes */
    for (k = 0; k<DIM; k++) {
      mag_gradII_P += gradII_P[k]*gradII_P[k];
      mag_gradII_S += gradII_S[k]*gradII_S[k];
    }
    mag_gradII_P = sqrt(mag_gradII_P);
    mag_gradII_S = sqrt(mag_gradII_S);

    //if (TFMP_GAS_VELO != -1) {
    //if ( Krd != 0.0 && mag_gradII_S >= 1.e-10 ) {
    if ( Krd != 0.0 && mag_gradII_S != 0.0) {
      local_post[TFMP_INV_PECLET] = (Krl*h*h*h/12.0/mu_l*mag_gradII_P)/(D*Krd*mag_gradII_S);
    } else {
      local_post[TFMP_INV_PECLET] = 0.0;
    }
    local_lumped[TFMP_INV_PECLET] += 1;

    //}
    /* Cleanup */
    safe_free((void *) n_dof);
  }
  
/*  EXTERNAL tables	*/
   if (efv->ev) {
     for (j=0; j < efv->Num_external_field; j++) {
	if(efv->i[j] == I_TABLE)
	   {
            local_post[EXTERNAL_POST+j] = fv->external_field[j];
            local_lumped[EXTERNAL_POST+j] = 1.0;
	   }
     }
   }

  if (ELECTRIC_FIELD_MAG != -1 && pd->e[pg->imtrx][R_POTENTIAL]) {
    for ( a=0; a < dim; a++ ) {
      local_post[ELECTRIC_FIELD_MAG] += fv->grad_V[a] * fv->grad_V[a];
    }
    local_post[ELECTRIC_FIELD_MAG] = sqrt( local_post[ELECTRIC_FIELD_MAG] );
    local_lumped[ELECTRIC_FIELD_MAG] = 1.0;
  } /* end of ELECTRIC_FIELD_MAG */

  if (CAPILLARY_PRESSURE != -1 && 
      (mp->PorousMediaType == POROUS_UNSATURATED ||
       mp->PorousMediaType == POROUS_SHELL_UNSATURATED ||
       mp->PorousMediaType == POROUS_TWO_PHASE )) {
    local_post[CAPILLARY_PRESSURE] = pmv->cap_pres;
    local_lumped[CAPILLARY_PRESSURE] = 1.;
  } /* end of CAPILLARY_PRESSURE */

  if (POROUS_GRIDPECLET != -1 && checkPorous) {
    local_post[POROUS_GRIDPECLET] = 
	Stab->Grid_Peclet_Number[POR_LIQ_PRES];
    local_lumped[POROUS_GRIDPECLET] = 1.0;
  } /* end of POROUS_GRIDPECLET */

  if (POROUS_SUPGVELOCITY != -1 && checkPorous) {
    for (a = 0; a < dim; a++) {
      local_post[POROUS_SUPGVELOCITY + a] = pmv->U_supg[a];
      local_lumped[POROUS_SUPGVELOCITY + a] = 1.0;
    }
  } /* end of POROUS_SUPGVELOCITY */


  if (CURL_V != -1 && pd->e[pg->imtrx][R_MOMENTUM1]) {
    /* MMH: Note that in the SWIRLING coordinate system, we really
     * do have a 3-vector and not just a scalar.
       *
       * Same for PROJECTED_CARTESIAN, if VELOCITY3 can become
       * non-zero. -MMH
       */
    if (pd->CoordinateSystem == SWIRLING ||
	pd->CoordinateSystem == PROJECTED_CARTESIAN ||
	pd->CoordinateSystem == CARTESIAN_2pt5D ||
	dim == 3) {
      for (j = 0; j < VIM; j++) {
	local_post[CURL_V + j] = fv->curl_v[j];
	local_lumped[CURL_V + j] = 1.0;
      }
    } else {
      /* We are in 2D or axisymmetric.  In either case, it is the
       * last component of the vorticity vector that contains the
       * magnitude.
       */
      local_post[CURL_V] = fv->curl_v[2];
      local_lumped[CURL_V] = 1.0;
    }
  }

  if (HELICITY != -1 && pd->e[pg->imtrx][R_MOMENTUM1]) {
    /* MMH: Note that in the SWIRLING coordinate system, we really
     * do have a 3-vector and not just a scalar.
       *
       * Same for PROJECTED_CARTESIAN, if VELOCITY3 can become
       * non-zero. -MMH
       */
    if (pd->CoordinateSystem == SWIRLING ||
	pd->CoordinateSystem == PROJECTED_CARTESIAN ||
	pd->CoordinateSystem == CARTESIAN_2pt5D ||
	dim == 3) {
	local_post[HELICITY] = 0.0;
        for (j = 0; j < VIM; j++) {
	    local_post[HELICITY] += fv->v[j]*fv->curl_v[j];
            }
	local_lumped[HELICITY] = 1.0;
        } 
  }

  if (LAMB_VECTOR != -1 && pd->e[pg->imtrx][R_MOMENTUM1]) {
      for (j = 0; j < VIM; j++) {
	local_post[LAMB_VECTOR + j] = 0;
        for (a = 0; a < VIM; a++) {
        for (b = 0; b < VIM; b++) {
	     local_post[LAMB_VECTOR + j] += permute(a,b,j)*fv->curl_v[a]*fv->v[b];
            }
          }
	local_lumped[LAMB_VECTOR + j] = 1.0;
      }
    }

  /* calculate poynting vectors for EM calculations here !!  */
  if(POYNTING_VECTORS != -1 &&
     ((Num_Var_In_Type[pg->imtrx][R_ACOUS_PREAL] || Num_Var_In_Type[pg->imtrx][R_ACOUS_PIMAG])
       || (Num_Var_In_Type[pg->imtrx][R_EM_E1_REAL] || Num_Var_In_Type[pg->imtrx][R_EM_E2_REAL]
       || Num_Var_In_Type[pg->imtrx][R_EM_E3_REAL])))
  {
    double poynt[DIM];
    int c;
    memset(poynt, 0, sizeof(double)*DIM);
  /*  Acoustic analogy -- scalar version  */
    if (pd->e[pg->imtrx][R_ACOUS_PREAL] || pd->e[pg->imtrx][R_ACOUS_PIMAG])
    {
      double k, R, prefactor;
      k = wave_number( NULL, time);
      R = acoustic_impedance( NULL, time);
      prefactor = 0.5/(k*R);

      for ( a=0; a<DIM; a++)
        {
         poynt[a] += prefactor*(fv->api*fv->grad_apr[a]-fv->apr*fv->grad_api[a]);
        }
    }
  /*  EM vector, E & H formulation   */
    else if (pd->e[pg->imtrx][R_EM_E1_REAL] || pd->e[pg->imtrx][R_EM_E2_REAL] || pd->e[pg->imtrx][R_EM_E3_REAL])
    {
      for ( a=0; a<DIM; a++)
        {
          for ( b=0; b<DIM; b++)
            {
              for ( c=0; c<DIM; c++)
                {
                  poynt[a] += 0.5*permute(b,c,a)*
                          (fv->em_er[b]*fv->em_hr[c] + fv->em_ei[b]*fv->em_hi[c]);
                }
            }
        }
    }
    for ( a=0; a<dim; a++)
     {
      local_post[POYNTING_VECTORS + a] = poynt[a];
      local_lumped[POYNTING_VECTORS + a] = 1.;
     }
  }
  
  /* calculate species sources  */
  if (SPECIES_SOURCES != -1 && pd->e[pg->imtrx][R_MASS]) 
  {
    err = get_continuous_species_terms(&s_terms, time, theta, delta_t, hs);
    for ( w=0; w<pd->Num_Species_Eqn; w++)
	{
	  local_post[SPECIES_SOURCES + w] = s_terms.MassSource[w];
	  local_lumped[SPECIES_SOURCES + w] = 1.;
	}
  }

  if (STRESS_NORM != -1 && pd->e[pg->imtrx][POLYMER_STRESS11])
  {  
    for (int mode = 0; mode < vn->modes; mode++) {

      dbl traceOverVim = 0;
      for(int i=0; i<VIM; i++){
        traceOverVim += fv->S[mode][i][i];
      }

      traceOverVim /= VIM;

      // square of the deviatoric sress norm
      dbl normOfStressDSqr = 0;
      for(int i=0; i<VIM; i++){
        normOfStressDSqr += pow(fv->S[mode][i][i] - traceOverVim, 2)/2.;

        for(int j=i+1; j<VIM; j++){
          normOfStressDSqr += pow(fv->S[mode][i][j], 2);
        }
      }
          
      dbl normOfStressD = sqrt(normOfStressDSqr);
      local_post[STRESS_NORM + mode] = normOfStressD;
      local_lumped[STRESS_NORM + mode] = 1.;
    }
  }
  

  if(SARAMITO_YIELD != -1 && pd->e[pg->imtrx][POLYMER_STRESS11]) 
  {  
    for (int mode = 0; mode < vn->modes; mode++) {
      dbl coeff = compute_saramito_model_terms(fv->S[mode], ve[mode]->gn->tau_y, ve[mode]->gn->fexp, NULL);
      local_post[SARAMITO_YIELD + mode] = coeff;
      local_lumped[SARAMITO_YIELD + mode] = 1.;
    }
  }

  /* calculate real-solid stress here !!  */
  if(REAL_STRESS_TENSOR != -1 && pd->e[pg->imtrx][R_SOLID1])
    {
      mu = elc_rs->lame_mu;
      err = belly_flop_rs(mu);
      EH(err, "error in belly flop");
      if (err == 2) return(err);
      /* 
       * Total mesh stress tensor...
       */
       err = solid_stress_tensor(TT, dTT_dx, dTT_drs, dTT_dp, dTT_dc, 
				 dTT_dp_liq, dTT_dp_gas, dTT_dporosity,
				 dTT_dT, dTT_dmax_strain, elc_rs->lame_mu, elc_rs->lame_lambda);

        if (dim == 2)
            {
             if (cr->RealSolidFluxModel == NONLINEAR ||
                 cr->RealSolidFluxModel == HOOKEAN_PSTRAIN ||
                 cr->RealSolidFluxModel == INCOMP_PSTRAIN )
                 TT[2][2] = (1. - pow(fv->volume_change,2./3.))
                      * elc_rs->lame_mu - fv->P;
          /*              if (cr->MeshFluxModel == INCOMP_PSTRESS) */
              else  TT[2][2] = 0.;

         TT[1][2] = 0.;
         TT[0][2] = 0.;
             }

      for ( j=0; j<DIM; j++)
	{
	  local_post[REAL_STRESS_TENSOR + j] = TT[j][j];
	  local_lumped[REAL_STRESS_TENSOR + j] = 1.;
	}
      local_post[REAL_STRESS_TENSOR + 3] = TT[0][1];
      local_lumped[REAL_STRESS_TENSOR + 3] = 1.;
      if (dim == 3)
	{
	  local_post[REAL_STRESS_TENSOR + 4] = TT[0][2];
	  local_post[REAL_STRESS_TENSOR + 5] = TT[1][2];
	  local_lumped[REAL_STRESS_TENSOR + 4] = 1.;
	  local_lumped[REAL_STRESS_TENSOR + 5] = 1.;
	}
      
    } /* end of REAL_STRESS_TENSOR */

  /* calculate principal stress differences*/
  if (PRINCIPAL_STRESS != -1 && pd->e[pg->imtrx][R_MESH1])
    {
      double I_T, II_T, III_T, coeff_a, coeff_b;
      double m_par = 0,theta1, evalue1, evalue2, evalue3;
      if(cr->MeshMotion != ARBITRARY)
      {
      /*
       * Total mesh stress tensor...
       */
      err = mesh_stress_tensor(TT, dTT_dx, dTT_dp, dTT_dc, dTT_dp_liq,
			       dTT_dp_gas, dTT_dporosity, dTT_dsink_mass, dTT_dT, dTT_dmax_strain, dTT_dcur_strain,
			       elc->lame_mu, elc->lame_lambda,
                               delta_t, ielem, ip, ip_total);

      /* For LINEAR ELASTICITY */
      if (cr->MeshFluxModel == LINEAR)
         {
          if (dim == 2){
               TT[2][2] = 1.;
               TT[1][2] = 0.;
               TT[0][2] = 0.;
              }
          }
          /*  For Hookian Elasticity and shrinkage */
      else
        {
         if (dim == 2){
             if (cr->MeshMotion == ARBITRARY)
               {
                TT[2][2] = (1. - fv->volume_change) * elc->lame_mu;
               }
             else
               {
                if (cr->MeshFluxModel == NONLINEAR ||
                    cr->MeshFluxModel == HOOKEAN_PSTRAIN ||
                    cr->MeshFluxModel == INCOMP_PSTRAIN )
                    TT[2][2] = (1. - pow(fv->volume_change,2./3.))
                              * elc->lame_mu - fv->P;
         /*              if (cr->MeshFluxModel == INCOMP_PSTRESS) */
                else  TT[2][2] = 0.;
                }
             TT[1][2] = 0.;
             TT[0][2] = 0.;
             }
        }
      }
      else
      {
        memset( TT, 0, sizeof(dbl)*DIM*DIM);
        memset( gamma, 0, sizeof(dbl)*DIM*DIM);
        for ( a=0; a<VIM; a++)
           {
             for ( b=0; b<VIM; b++)
               {
                gamma[a][b] = fv->grad_v[a][b] + fv->grad_v[b][a];
                }
            }
         mu = viscosity(gn, gamma, NULL);
         for ( a=0; a<VIM; a++)
            {
             for ( b=0; b<VIM; b++)
               {
                TT[a][b] = mu*gamma[a][b]-fv->P*delta(a,b);
               }
             }
         if ( pd->v[pg->imtrx][POLYMER_STRESS11] )
           {
            for ( a=0; a<VIM; a++)
              {
              for ( b=0; b<VIM; b++)
                 {
                  for ( mode=0; mode<vn->modes; mode++)
                    {
                     TT[a][b] += fv->S[mode][a][b];
                    }
                 }
               }
            }
      }
      /*  try for Trig solution of cubic equation     */
      I_T = TT[0][0]+TT[1][1]+TT[2][2];
      II_T = TT[0][0]*TT[1][1]+TT[0][0]*TT[2][2]+TT[1][1]*TT[2][2]
              -(SQUARE(TT[0][1])+SQUARE(TT[0][2])+SQUARE(TT[1][2]));
      III_T = TT[0][0]*TT[1][1]*TT[2][2]+2.*(TT[0][1]*TT[1][2]*TT[0][2])
              -TT[0][0]*SQUARE(TT[1][2])-TT[1][1]*SQUARE(TT[0][2])
              -TT[2][2]*SQUARE(TT[0][1]);
      coeff_a = (3.*II_T - SQUARE(I_T))/3.;
      coeff_b = (2.*(-I_T)*SQUARE(I_T)-9.*(-I_T)*II_T+27.*(-III_T))/27.;
      if(coeff_a > 0)
              {fprintf(stderr,"trouble - imaginary roots %g %g\n",coeff_a,coeff_b);}
      else
              {m_par = 2.*sqrt(-coeff_a/3.);}
      theta1 = acos(3.*coeff_b/(coeff_a*m_par))/3.;
      evalue1 = m_par*cos(theta1) + I_T/3.;
      evalue2 = m_par*cos(theta1+2.*M_PIE/3.) + I_T/3.;
      evalue3 = m_par*cos(theta1+4.*M_PIE/3.) + I_T/3.;
      theta1 = evalue2;
      if(fabs(theta1) > fabs(evalue1))
             { evalue2=evalue1; evalue1=theta1;}
      theta1 = evalue3;
      if(fabs(theta1) > fabs(evalue2))
             { evalue3=evalue2; evalue2=theta1;}
      if(fabs(theta1) > fabs(evalue1))
             { evalue2=evalue1; evalue2=theta1;}
        local_post[PRINCIPAL_STRESS] = evalue1;
        local_lumped[PRINCIPAL_STRESS] = 1.;
        local_post[PRINCIPAL_STRESS+1] = evalue2;
        local_lumped[PRINCIPAL_STRESS+1] = 1.;
        local_post[PRINCIPAL_STRESS+2] = evalue3;
        local_lumped[PRINCIPAL_STRESS+2] = 1.;
    } /* end of PRINCIPAL_STRESS */

  /* calculate principal real stress differences*/
  if (PRINCIPAL_REAL_STRESS != -1 && pd->e[pg->imtrx][R_SOLID1])
    {
      double I_T, II_T, III_T, coeff_a, coeff_b;
      double m_par = 0,theta1, evalue1, evalue2, evalue3;
      /*
       * Total mesh stress tensor...
       */
      mu = elc_rs->lame_mu;
      err = belly_flop_rs(mu);
      EH(err, "error in belly flop");
      if (err == 2) return(err);
       err = solid_stress_tensor(TT, dTT_dx, dTT_drs, dTT_dp, dTT_dc,
                               dTT_dp_liq, dTT_dp_gas, dTT_dporosity,
				 dTT_dT, dTT_dmax_strain, elc_rs->lame_mu, elc_rs->lame_lambda);

       if (dim == 2)
          {
          if (cr->RealSolidFluxModel == NONLINEAR ||
              cr->RealSolidFluxModel == HOOKEAN_PSTRAIN ||
              cr->RealSolidFluxModel == INCOMP_PSTRAIN )
              TT[2][2] = (1. - pow(fv->volume_change,2./3.))
                      * elc_rs->lame_mu - fv->P;
           /*              if (cr->MeshFluxModel == INCOMP_PSTRESS) */
           else  TT[2][2] = 0.;

           TT[1][2] = 0.;
           TT[0][2] = 0.;
           }
      /*  try for Trig solution of cubic equation     */
      I_T = TT[0][0]+TT[1][1]+TT[2][2];
      II_T = TT[0][0]*TT[1][1]+TT[0][0]*TT[2][2]+TT[1][1]*TT[2][2]
              -(SQUARE(TT[0][1])+SQUARE(TT[0][2])+SQUARE(TT[1][2]));
      III_T = TT[0][0]*TT[1][1]*TT[2][2]+2.*(TT[0][1]*TT[1][2]*TT[0][2])
              -TT[0][0]*SQUARE(TT[1][2])-TT[1][1]*SQUARE(TT[0][2])
              -TT[2][2]*SQUARE(TT[0][1]);
      coeff_a = (3.*II_T - SQUARE(I_T))/3.;
      coeff_b = (2.*(-I_T)*SQUARE(I_T)-9.*(-I_T)*II_T+27.*(-III_T))/27.;
      if(coeff_a > 0)
              {fprintf(stderr,"trouble - imaginary roots %g %g\n",coeff_a,coeff_b);}
      else
              {m_par = 2.*sqrt(-coeff_a/3.);}
      theta1 = acos(3.*coeff_b/(coeff_a*m_par))/3.;
      evalue1 = m_par*cos(theta1) + I_T/3.;
      evalue2 = m_par*cos(theta1+2.*M_PIE/3.) + I_T/3.;
      evalue3 = m_par*cos(theta1+4.*M_PIE/3.) + I_T/3.;
      theta1 = evalue2;
      if(fabs(theta1) > fabs(evalue1))
             { evalue2=evalue1; evalue1=theta1;}
      theta1 = evalue3;
      if(fabs(theta1) > fabs(evalue2))
             { evalue3=evalue2; evalue2=theta1;}
      if(fabs(theta1) > fabs(evalue1))
             { evalue2=evalue1; evalue2=theta1;}
        local_post[PRINCIPAL_REAL_STRESS] = evalue1;
        local_lumped[PRINCIPAL_REAL_STRESS] = 1.;
        local_post[PRINCIPAL_REAL_STRESS+1] = evalue2;
        local_lumped[PRINCIPAL_REAL_STRESS+1] = 1.;
        local_post[PRINCIPAL_REAL_STRESS+2] = evalue3;
        local_lumped[PRINCIPAL_REAL_STRESS+2] = 1.;
    } /* end of PRINCIPAL_REAL_STRESS */

  if ( LUB_HEIGHT != -1 && (pd->e[pg->imtrx][R_LUBP] || pd->e[pg->imtrx][R_SHELL_FILMP] || pd->e[pg->imtrx][R_TFMP_MASS]  || pd->e[pg->imtrx][R_TFMP_BOUND]) ) {
    double H_U, dH_U_dtime, H_L, dH_L_dtime;
    double dH_U_dX[DIM],dH_L_dX[DIM], dH_U_dp, dH_U_ddh;
    
    /* Setup lubrication */
    int *n_dof = NULL;
    int dof_map[MDE];
    dbl wt = fv->wt;
    n_dof = (int *)array_alloc (1, MAX_VARIABLE_TYPES, sizeof(int));
    lubrication_shell_initialize(n_dof, dof_map, -1, xi, exo, 0);
    
    if (pd->e[pg->imtrx][R_LUBP])
      {	 
	local_post[LUB_HEIGHT] = height_function_model(&H_U, &dH_U_dtime, &H_L, &dH_L_dtime,
						       dH_U_dX, dH_L_dX, &dH_U_dp, &dH_U_ddh, time, delta_t);
      }
    else if (pd->e[pg->imtrx][R_SHELL_FILMP])
      {
	local_post[LUB_HEIGHT] = fv->sh_fh; 
    } else if (pd->e[pg->imtrx][R_TFMP_MASS] || pd->e[pg->imtrx][R_TFMP_BOUND]) {
      double tt = 1.0;
      GAP_STRUCT gap_v;
      GAP_STRUCT *gap = &gap_v;
      gap->time = time;
      gap->tt = tt;
      gap->delta_t = delta_t;
      gap->n_dof = n_dof;
      gap->dof_map = dof_map;
      load_gap_model(gap);

      local_post[LUB_HEIGHT] = gap->h;
    }
    
    switch ( mp->FSIModel ) {
    case FSI_MESH_CONTINUUM:
    case FSI_MESH_UNDEF:
    case FSI_SHELL_ONLY_UNDEF:      
      for(a=0;a<dim; a++)
	{
	  local_post[LUB_HEIGHT] -= fv->snormal[a] * fv->d[a];
	}
      break;
    case FSI_SHELL_ONLY_MESH:
      if ( ( (pd->e[pg->imtrx][R_SHELL_NORMAL1]) && (pd->e[pg->imtrx][R_SHELL_NORMAL2]) && (pd->e[pg->imtrx][R_SHELL_NORMAL3]) ) ||
      (pd->e[pg->imtrx][R_MESH1] && pd->e[pg->imtrx][R_SHELL_NORMAL1] && (pd->e[pg->imtrx][R_SHELL_NORMAL2]) && pd->e[pg->imtrx][R_LUBP]) )
        {
          double dh_dmesh[DIM][MDE];
          double dh_dnormal[DIM][MDE];
          double d2h_dtime_dmesh[DIM][MDE];
          double d2h_dtime_dnormal[DIM][MDE];
          double d_gradIIh_dmesh[DIM][DIM][MDE];
          double d_gradIIh_dnormal[DIM][DIM][MDE];

          // dh_dtime not used here
          double tt = 1.0;
          double dh_dtime = 1.0;
          double gradII_h[DIM];

          load_displacement_coupling_model(
            tt,
            delta_t,
            &(local_post[LUB_HEIGHT]),
            &dh_dtime,
            gradII_h,
            dh_dmesh,
            dh_dnormal,
            d2h_dtime_dmesh,
            d2h_dtime_dnormal,
            d_gradIIh_dmesh,
            d_gradIIh_dnormal,
            n_dof,
            dof_map
          );
        }
      else if (pd->e[pg->imtrx][R_TFMP_BOUND]) {
        // do nothing:
        // the normal_dot_displacement is taken care of in load_gap_model
      }
      else
        {
         for(a=0;a<dim; a++)
            {
             local_post[LUB_HEIGHT] -= fv->snormal[a] * fv->d[a];
            }
        }
      break;
    case FSI_REALSOLID_CONTINUUM:
      for(a=0;a<dim; a++)
	{
	  local_post[LUB_HEIGHT] -= fv->snormal[a] * fv->d_rs[a];
	}
      break;
    }
    local_lumped[LUB_HEIGHT] = 1.0;
    
    /* Cleanup */
    fv->wt = wt;
    safe_free((void *) n_dof);

  } /* end of LUB_HEIGHT */

  if ( LUB_HEIGHT_2 != -1 && (pd->e[pg->imtrx][R_LUBP_2] )) {
    double H_U_2, dH_U_2_dtime, H_L_2, dH_L_2_dtime;
    double dH_U_2_dX[DIM],dH_L_2_dX[DIM], dH_U_2_dp, dH_U_2_ddh;
    
    /* Setup lubrication */
    int *n_dof = NULL;
    int dof_map[MDE];
    dbl wt = fv->wt;
    n_dof = (int *)array_alloc (1, MAX_VARIABLE_TYPES, sizeof(int));
    lubrication_shell_initialize(n_dof, dof_map, -1, xi, exo, 0);
    
    if (pd->e[pg->imtrx][R_LUBP_2])
      {	 
	local_post[LUB_HEIGHT_2] = height_function_model(&H_U_2, &dH_U_2_dtime, &H_L_2, &dH_L_2_dtime,
						       dH_U_2_dX, dH_L_2_dX, &dH_U_2_dp, &dH_U_2_ddh, time, delta_t);
      }
    else if (pd->e[pg->imtrx][R_SHELL_FILMP])
      {
	local_post[LUB_HEIGHT] = 0.; 
      }
    
    switch ( mp->FSIModel ) {
    case FSI_MESH_CONTINUUM:
    case FSI_MESH_UNDEF:
    case FSI_SHELL_ONLY_UNDEF:      
      for(a=0;a<dim; a++)
	{
	  local_post[LUB_HEIGHT_2] -= fv->snormal[a] * fv->d[a];
	}
      break;
    case FSI_SHELL_ONLY_MESH:
      if ( (pd->e[pg->imtrx][R_SHELL_NORMAL1]) && (pd->e[pg->imtrx][R_SHELL_NORMAL2]) && (pd->e[pg->imtrx][R_SHELL_NORMAL3]) )
        {
         for(a=0;a<dim; a++)
            {
             local_post[LUB_HEIGHT] -= fv->n[a] * fv->d[a];
            }
        }
      else
        {
         for(a=0;a<dim; a++)
            {
             local_post[LUB_HEIGHT] -= fv->snormal[a] * fv->d[a];
            }
        }
      break;
    case FSI_REALSOLID_CONTINUUM:
      for(a=0;a<dim; a++)
	{
	  local_post[LUB_HEIGHT_2] -= fv->snormal[a] * fv->d_rs[a];
	}
      break;
    }
    local_lumped[LUB_HEIGHT_2] = 1.0;
    
    /* Cleanup */
    fv->wt = wt;
    safe_free((void *) n_dof);

  } /* end of LUB_HEIGHT_2 */

  if ( (LUB_VELO_UPPER != -1 || LUB_VELO_LOWER != -1) && (pd->e[pg->imtrx][R_LUBP] ) ) {
    /* Setup lubrication */
    int *n_dof = NULL;
    int dof_map[MDE];
    dbl wt = fv->wt;
    n_dof = (int *)array_alloc (1, MAX_VARIABLE_TYPES, sizeof(int));
    lubrication_shell_initialize(n_dof, dof_map, -1, xi, exo, 0);
    
    /* Post values */
    double veloU[DIM], veloL[DIM];
    velocity_function_model(veloU, veloL, time, delta_t);
    if(LUB_VELO_UPPER != -1)   {
      local_post[LUB_VELO_UPPER] = veloU[0];
      local_lumped[LUB_VELO_UPPER] = 1.0;
      local_post[LUB_VELO_UPPER+1] = veloU[1];
      local_lumped[LUB_VELO_UPPER+1] = 1.0;
      local_post[LUB_VELO_UPPER+2] = veloU[2];
      local_lumped[LUB_VELO_UPPER+2] = 1.0;
    }
    if(LUB_VELO_LOWER != -1)   {
      local_post[LUB_VELO_LOWER] = veloL[0];
      local_lumped[LUB_VELO_LOWER] = 1.0;
      local_post[LUB_VELO_LOWER+1] = veloL[1];
      local_lumped[LUB_VELO_LOWER+1] = 1.0;
      local_post[LUB_VELO_LOWER+2] = veloL[2];
      local_lumped[LUB_VELO_LOWER+2] = 1.0;
    }

    /* Cleanup */
    fv->wt = wt;
    safe_free((void *) n_dof);

  } /* end of LUB_VELO */

  if ( (LUB_VELO_FIELD != -1) && (pd->e[pg->imtrx][R_LUBP] || pd->e[pg->imtrx][R_SHELL_FILMP]) ) {

    /* Setup lubrication */
    int *n_dof = NULL;
    int dof_map[MDE];
    n_dof = (int *)array_alloc (1, MAX_VARIABLE_TYPES, sizeof(int));
    lubrication_shell_initialize(n_dof, dof_map, -1, xi, exo, 0);

    /* Calculate velocities */
    if(pd->e[pg->imtrx][R_LUBP])
      {
	calculate_lub_q_v(R_LUBP, time, delta_t, xi, exo);
      }
    else
      {
	calculate_lub_q_v(R_SHELL_FILMP, time, delta_t, xi, exo);
      }

    /* Post velocities */
    local_post[LUB_VELO_FIELD] = LubAux->v_avg[0];
    local_lumped[LUB_VELO_FIELD] = 1.0;
    local_post[LUB_VELO_FIELD+1] = LubAux->v_avg[1];
    local_lumped[LUB_VELO_FIELD+1] = 1.0;
    local_post[LUB_VELO_FIELD+2] = LubAux->v_avg[2];
    local_lumped[LUB_VELO_FIELD+2] = 1.0;

    /* Cleanup */
    safe_free((void *) n_dof);

  } /* end of LUB_VELO_FIELD */

  if ( (LUB_VELO_FIELD_2 != -1) && (pd->e[pg->imtrx][R_LUBP_2]) ) {

    /* Setup lubrication */
    int *n_dof = NULL;
    int dof_map[MDE];
    n_dof = (int *)array_alloc (1, MAX_VARIABLE_TYPES, sizeof(int));
    lubrication_shell_initialize(n_dof, dof_map, -1, xi, exo, 0);

    /* Calculate velocities */
    calculate_lub_q_v(R_LUBP_2, time, delta_t, xi, exo);

    /* Post velocities */
    local_post[LUB_VELO_FIELD_2] = LubAux->v_avg[0];
    local_lumped[LUB_VELO_FIELD_2] = 1.0;
    local_post[LUB_VELO_FIELD_2+1] = LubAux->v_avg[1];
    local_lumped[LUB_VELO_FIELD_2+1] = 1.0;
    local_post[LUB_VELO_FIELD_2+2] = LubAux->v_avg[2];
    local_lumped[LUB_VELO_FIELD_2+2] = 1.0;

    /* Cleanup */
    safe_free((void *) n_dof);

  } /* end of LUB_VELO_FIELD_2 */

  if ( (LUB_FLUID_SOURCE != -1) && (pd->e[pg->imtrx][R_LUBP] ) ) {
    /* Setup lubrication */
    int *n_dof = NULL;
    int dof_map[MDE];
    dbl wt = fv->wt;
    n_dof = (int *)array_alloc (1, MAX_VARIABLE_TYPES, sizeof(int));
    lubrication_shell_initialize(n_dof, dof_map, -1, xi, exo, 0);

    /* Post values */
    double LubSourceFlux = 0.0;
    lubrication_fluid_source(&LubSourceFlux, NULL);

    local_post[LUB_FLUID_SOURCE]   = LubSourceFlux;
    local_lumped[LUB_FLUID_SOURCE] = 1.0;

    /* Cleanup */
    fv->wt = wt;
    safe_free((void *) n_dof);

  } /* end of LUB_FLUID_SOURCE */

  if ( (PP_LAME_MU != -1) && (pd->e[pg->imtrx][R_MESH1]) ) {

    /* Define parameters */
    double mu;
    double lambda;
    double thermexp;
    double speciesexp[MAX_CONC];
    double d_mu_dx[DIM][MDE];
    double d_lambda_dx[DIM][MDE];
    double d_thermexp_dx[MAX_VARIABLE_TYPES+MAX_CONC];
    double d_speciesexp_dx[MAX_CONC][MAX_VARIABLE_TYPES+MAX_CONC];

    /* Calculate modulus */

    if(pd->MeshMotion == TOTAL_ALE)
      {
	load_elastic_properties(elc_rs, &mu, &lambda, &thermexp, speciesexp, d_mu_dx, d_lambda_dx, d_thermexp_dx, d_speciesexp_dx);
      }
    else
      {
	load_elastic_properties(elc, &mu, &lambda, &thermexp, speciesexp, d_mu_dx, d_lambda_dx, d_thermexp_dx, d_speciesexp_dx);
      }

    /* Post velocities */
    local_post[PP_LAME_MU] = mu;
    local_lumped[PP_LAME_MU] = 1.0;
    
  } /* end of PP_LAME_MU */

  if ( (PP_LAME_LAMBDA != -1) && (pd->e[pg->imtrx][R_MESH1]) ) {

    /* Define parameters */
    double mu;
    double lambda;
    double thermexp;
    double speciesexp[MAX_CONC];
    double d_mu_dx[DIM][MDE];
    double d_lambda_dx[DIM][MDE];
    double d_thermexp_dx[MAX_VARIABLE_TYPES+MAX_CONC];
    double d_speciesexp_dx[MAX_CONC][MAX_VARIABLE_TYPES+MAX_CONC];

    /* Calculate modulus */
    if(pd->MeshMotion == TOTAL_ALE)
      {
	load_elastic_properties(elc_rs, &mu, &lambda, &thermexp, speciesexp, d_mu_dx, d_lambda_dx, d_thermexp_dx, d_speciesexp_dx);
      }
    else
      {
	load_elastic_properties(elc, &mu, &lambda, &thermexp, speciesexp, d_mu_dx, d_lambda_dx, d_thermexp_dx, d_speciesexp_dx);
      }

    /* Post velocities */
    local_post[PP_LAME_LAMBDA] = lambda;
    local_lumped[PP_LAME_LAMBDA] = 1.0;
    
  } /* end of PP_LAME_LAMBDA */

  if ( DISJ_PRESS != -1 && (pd->e[pg->imtrx][R_SHELL_FILMP] ) ) {
 
      double DisjPress; 
      double grad_DisjPress[DIM]; 
      double dgrad_DisjPress_dH1[DIM][MDE], dgrad_DisjPress_dH2[DIM][MDE];

      DisjPress = disjoining_pressure_model(fv->sh_fh, fv->grad_sh_fh,
                                           grad_DisjPress, dgrad_DisjPress_dH1, dgrad_DisjPress_dH2 );

      local_post[DISJ_PRESS] = DisjPress;
      local_lumped[DISJ_PRESS] = 1.0;

  } /* end of DISJ_PRESS */

  if ( (SH_SAT_OPEN != -1) && pd->e[pg->imtrx][R_SHELL_SAT_OPEN] ) {

    /* Calculate saturation */
    Patm = mp->PorousShellPatm;
    cap_pres = Patm - fv->sh_p_open;
    S = load_saturation(mp->porosity, cap_pres, d_cap_pres);

    /* Post saturation */
    local_post[SH_SAT_OPEN] = S;
    local_lumped[SH_SAT_OPEN] = 1.0;
  } /* end of SH_SAT_OPEN */

  if ( (SH_SAT_OPEN_2 != -1) && pd->e[pg->imtrx][R_SHELL_SAT_OPEN_2] ) {

    /* Calculate saturation */
    Patm = mp->PorousShellPatm;
    cap_pres = Patm - fv->sh_p_open_2;
    S = load_saturation(mp->porosity, cap_pres, d_cap_pres);

    /* Post saturation */
    local_post[SH_SAT_OPEN_2] = S;
    local_lumped[SH_SAT_OPEN_2] = 1.0;
  } /* end of SH_SAT_OPEN_2 */

  if (REL_LIQ_PERM != -1 &&
      (mp->PorousMediaType == POROUS_UNSATURATED ||
       mp->PorousMediaType == POROUS_SHELL_UNSATURATED ||
       mp->PorousMediaType == POROUS_TWO_PHASE )) {

    /* Continuum porous media */
    if (pd->e[pg->imtrx][R_POR_LIQ_PRES]) {
      local_post[REL_LIQ_PERM] = mp->rel_liq_perm;
      local_lumped[REL_LIQ_PERM] = 1.;
    }

    /* Shell porous media */
    else if ( (pd->e[pg->imtrx][R_SHELL_SAT_OPEN]) ||
             (pd->e[pg->imtrx][R_SHELL_SAT_OPEN_2]) ){

      /* Calculate saturation */
      Patm = mp->PorousShellPatm;
      cap_pres = Patm - fv->sh_p_open;
      if (pd->e[pg->imtrx][R_SHELL_SAT_OPEN_2]) cap_pres = Patm - fv->sh_p_open_2;
      S = load_saturation(mp->porosity, cap_pres, d_cap_pres);

      /* Then get relative permeability */
      if (mp->RelLiqPermModel != CONSTANT) {
         load_liq_perm(mp->porosity, cap_pres, mp->saturation, d_cap_pres);
      }

      local_post[REL_LIQ_PERM] = mp->rel_liq_perm;
      local_lumped[REL_LIQ_PERM] = 1.;
    }
  } /* end of REL_LIQ_PERM */


  if ( (SH_STRESS_TENSOR != -1) && pd->e[pg->imtrx][R_SHELL_NORMAL1]
      && pd->e[pg->imtrx][R_SHELL_NORMAL2] && pd->e[pg->imtrx][R_SHELL_NORMAL3] && pd->e[pg->imtrx][R_MESH1]  ) {

     dbl TT[DIM][DIM];
     dbl dTT_dx[DIM][DIM][DIM][MDE];
     dbl dTT_dnormal[DIM][DIM][DIM][MDE];

     memset(TT,  0.0, sizeof(double)*DIM*DIM);
     memset(dTT_dx,  0.0, sizeof(double)*DIM*DIM*DIM*MDE);
     memset(dTT_dnormal,  0.0, sizeof(double)*DIM*DIM*DIM*MDE);

     shell_stress_tensor(TT, dTT_dx, dTT_dnormal);

    /* Post stresses */
    local_post[SH_STRESS_TENSOR] = TT[0][0];
    local_lumped[SH_STRESS_TENSOR] = 1.0;
    local_post[SH_STRESS_TENSOR+1] = TT[1][1];
    local_lumped[SH_STRESS_TENSOR+1] = 1.0;
    local_post[SH_STRESS_TENSOR+2] = TT[0][1];
    local_lumped[SH_STRESS_TENSOR+2] = 1.0;

  }

  if ( (SH_TANG != -1) && pd->e[pg->imtrx][R_SHELL_NORMAL1] && pd->e[pg->imtrx][R_SHELL_NORMAL2]
      && pd->e[pg->imtrx][R_SHELL_NORMAL3] && pd->e[pg->imtrx][R_MESH1] ) {

    dbl t0[DIM];
    dbl t1[DIM];

    shell_tangents(t0, t1, NULL, NULL, NULL, NULL);

    /* Post tangents and curvatures */

    local_post[SH_TANG] = t0[0];
    local_lumped[SH_TANG] = 1.0;
    local_post[SH_TANG + 1] = t0[1];
    local_lumped[SH_TANG + 1] = 1.0;
    local_post[SH_TANG + 2] = t0[2];
    local_lumped[SH_TANG + 2] = 1.0;

    local_post[SH_TANG + 3] = t1[0];
    local_lumped[SH_TANG + 3] = 1.0;
    local_post[SH_TANG + 4] = t1[1];
    local_lumped[SH_TANG + 4] = 1.0;
    local_post[SH_TANG + 5] = t1[2];
    local_lumped[SH_TANG + 5] = 1.0;
  }

  if (VON_MISES_STRAIN != -1 && pd->e[pg->imtrx][R_MESH1]) {

    dbl INV, d_INV_dT[DIM][DIM];
    INV = calc_tensor_invariant(fv->strain, d_INV_dT, 4);
    local_post[VON_MISES_STRAIN] = 2.0/3.0*INV;
    local_lumped[VON_MISES_STRAIN] = 1.;
  }

  if (VON_MISES_STRESS != -1 && pd->e[pg->imtrx][R_MESH1]) {

    dbl INV, d_INV_dT[DIM][DIM];

    // Calculate base stress tensor
    err = mesh_stress_tensor(TT, dTT_dx, dTT_dp, dTT_dc, dTT_dp_liq, 
			     dTT_dp_gas, dTT_dporosity, dTT_dsink_mass, dTT_dT, dTT_dmax_strain, dTT_dcur_strain,
			     elc->lame_mu, elc->lame_lambda,
			     delta_t, ielem, ip, ip_total);

    // Adjust tensor for various model cases
    if (cr->MeshFluxModel == LINEAR) {
      if (dim == 2) {
	TT[2][2] = 1.;
	TT[1][2] = 0.;
	TT[0][2] = 0.;
      }
    } else  {
      if (dim == 2) {
	if (cr->MeshMotion == ARBITRARY) {
	  TT[2][2] = (1. - fv->volume_change) * elc->lame_mu;
	} else {
	  if (cr->MeshFluxModel == NONLINEAR ||
	      cr->MeshFluxModel == HOOKEAN_PSTRAIN ||
	      cr->MeshFluxModel == INCOMP_PSTRAIN )
	    TT[2][2] = (1. - pow(fv->volume_change,2./3.))
	      * elc->lame_mu - fv->P;
	  else  TT[2][2] = 0.;
	}
	TT[1][2] = 0.;
	TT[0][2] = 0.;
      }
    }

    // Calculate invariant
    INV = calc_tensor_invariant(TT, d_INV_dT, 4);
    local_post[VON_MISES_STRESS] = INV;
    local_lumped[VON_MISES_STRESS] = 1.;
  }

  if (LOG_CONF_MAP != -1 && pd->v[pg->imtrx][POLYMER_STRESS11] &&
      (vn->evssModel == LOG_CONF || vn->evssModel == LOG_CONF_GRADV)) {
    index = 0;
    VISCOSITY_DEPENDENCE_STRUCT d_mup_struct;
    VISCOSITY_DEPENDENCE_STRUCT *d_mup = &d_mup_struct;
    d_mup = NULL; 
    double lambda;
    double R1[DIM][DIM];
    double eig_values[DIM];
    dbl exp_s[DIM][DIM];
    for (mode = 0; mode < vn->modes; mode++) {
#ifdef ANALEIG_PLEASE
      analytical_exp_s(fv->S[mode], exp_s, eig_values, R1, NULL);
#else
      compute_exp_s(fv->S[mode], exp_s, eig_values, R1);
#endif
      mup = viscosity(ve[mode]->gn, gamma, d_mup);
      // Polymer time constant
      lambda = 0.0;
      if(ve[mode]->time_constModel == CONSTANT)
        {
          lambda = ve[mode]->time_const;
        }      
      /* Looks like these models are not working right now
       *else if(ve[mode]->time_constModel == CARREAU || ve[mode]->time_constModel == POWER_LAW)
       * {
       *   lambda = mup/ve[mode]->time_const;
       * }
       */
      if(lambda==0.0)
        {
          EH( -1, "The conformation tensor needs a non-zero polymer time constant.");
        }
      if(mup==0.0)
        {
          EH( -1, "The conformation tensor needs a non-zero polymer viscosity.");
        }
      
      if (pd->v[pg->imtrx][v_s[mode][0][0]]) {      
        for (a = 0; a < VIM; a++) {
          for (b = 0; b < VIM; b++) {
            /* since the stress tensor is symmetric,
               only assemble the upper half */ 
            if (a <= b) {  
              if (pd->v[pg->imtrx][v_s[mode][a][b]]) {
                local_post[LOG_CONF_MAP + index] = (mup/lambda)*(exp_s[a][b] - delta(a,b));
                local_lumped[LOG_CONF_MAP + index] = 1.; 
                index++;
              }
            }
          } // for b
        } // for a
      }     
    } // Loop over modes
  }

  /*if (cr->MassFluxModel == DM_SUSPENSION_BALANCE ) {
    index = 0;
    int w = 0;
    for (a = 0; a < dim; a++)
      {
	hs[a] = 0.;
      }
    
    err = get_continuous_species_terms(&s_terms, time, theta, delta_t, hs);
    for (a=0; a < dim; a++)
      {
	local_post[J_FLUX + index] = s_terms.diff_flux[w][a];
	local_lumped[J_FLUX + index] = 1.;
	index++;
      }
      }*/
  
  if (GRAD_SH != -1 && pd->v[pg->imtrx][SHEAR_RATE]) {
    index = 0;
    for (a=0; a < dim; a++)
      {
	local_post[GRAD_SH + index] = fv->grad_SH[a];
	local_lumped[GRAD_SH + index] = 1.;
	index++;
      }
  }

  if (GRAD_Y != -1 && pd->v[pg->imtrx][MASS_FRACTION]) {
    index = 0;
    for (a=0; a < dim; a++)
      {
	local_post[GRAD_Y + index] = fv->grad_c[0][a];
	local_lumped[GRAD_Y + index] = 1.;
	index++;
      }
  }

  if ( EIG1 != -1 ) {
    index = 0;
    dbl v1[DIM];
    dbl v2[DIM], v3[DIM];
    dbl e1 = 0., e2 = 0., e3 = 0.;
    dbl gamma_dot[DIM][DIM], eigen[3];
    dbl v_bias[DIM], vy_bias[DIM], vort_bias[DIM];
    
    memset(v1, 0, DIM*sizeof(dbl));
    memset(v2, 0, DIM*sizeof(dbl));
    memset(v3, 0, DIM*sizeof(dbl));
    memset(v_bias, 0, DIM*sizeof(dbl));
    memset(vort_bias, 0, DIM*sizeof(dbl));
    memset(vy_bias, 0, DIM*sizeof(dbl));
    memset(gamma_dot, 0, DIM*DIM*sizeof(dbl));
    
    for (a=0; a < dim; a++)
      {
	for (b=0; b < dim; b++)
	  {
	    gamma_dot[a][b] = fv->grad_v[a][b] + fv->grad_v[b][a];
	  }
      }
    
    find_eigenvalues_eigenvectors( gamma_dot, &e1, &e2, &e3, v1, v2, v3 );
    eigen[0] = e1;
    eigen[1] = e2;
    eigen[2] = e3;

    v_bias[0] = 1.;
    vy_bias[1] = 1.;
    vort_bias[2] = 1.;

    bias_eigenvector_to(v1, v_bias);
    bias_eigenvector_to(v2, vy_bias);
    bias_eigenvector_to(v3, vort_bias);
   
    for ( a = 0; a < DIM; a++)
      {
	local_post[EIG + index] = eigen[a];
	local_lumped[EIG + index] = 1.;
	index++;
      }

    index = 0;
    for ( a = 0; a < DIM; a++)
      {
	local_post[EIG1 + index] = v1[a];
	local_lumped[EIG1 + index] = 1.;
	index++;
      }

    index = 0;
    for ( a = 0; a < DIM; a++)
      {
	local_post[EIG2 + index] = v2[a];
	local_lumped[EIG2 + index] = 1.;
	index++;
      }

    index = 0;
    for ( a = 0; a < DIM; a++)
      {
	local_post[EIG3 + index] = v3[a];
	local_lumped[EIG3 + index] = 1.;
	index++;
      }
  }

  
  if (USER_POST != -1) {
      /* calculate a user-specified post-processing variable */
      
      err = get_continuous_species_terms(&s_terms, time, theta, delta_t, hs);

      local_post[USER_POST] = user_post(u_post_proc);
      local_lumped[USER_POST] = 1.;
  }

  /*
   *  ---- NOTE do this step above this line, order of post processing 
   *       variables is not important here, anymore ---
   *
   *  Post-processing Step 4: add algorithm to calculate your new variable
   *                          in mm_post_proc
   *                          and put it in post_proc_vect array
   */
  
  wt = fv->wt;
  eqn = pd->ProjectionVar;  
  det_J = bf[eqn]->detJ;

  if ( ielem_type == BILINEAR_SHELL || ielem_type == BIQUAD_SHELL || ielem_type == BILINEAR_TRISHELL ||
       ielem_type == P0_SHELL || ielem_type == P1_SHELL) {
    int *n_dof = NULL;
    int dof_map[MDE];
    n_dof = (int *)array_alloc (1, MAX_VARIABLE_TYPES, sizeof(int));
    lubrication_shell_initialize(n_dof, dof_map, -1, xi, exo, 0);
    safe_free((void *) n_dof);
    det_J = fv->sdet;
  }

  /*
   * Put local element contributions into the global right-hand side
   *
   * HKM NOTE on projection operations:
   *
   *    One could make the argument that the procedure below is not
   * the most accurate one possible. A more accurate procedure would
   * be to form completely the local element contribution to the
   * projection operation:
   *
   *     MassMatrix_lem_i_j * S_j = integral( s_gp * bf_i)
   *
   *  where MassMatrix_lem_i_j = local element mass matrix
   *                           = int( bf_i * bf_j)
   *
   *  Then, invert that equation to obtain S_j. Then, renormalize
   * the result to get the elemental contribution:
   *
   *     S_i_elem  = S_i * sum_j(MassMatrix_lem_i_j)
   *     lumpedMM  = sum_j(MassMatrix_lem_i_j)
   *
   * And then, add up the elemental contributions.
   *
   * The method described above gives an exact solution to a sample
   * problem. The lumped Mass Matrix method carried out below
   * does not. However, in most papers on projection operations,
   * (aka Hughes et al.) the mass lumping operation undertaken
   * below is deemed to be sufficient.
   */
  for (i = 0; i < ei[pg->imtrx]->num_local_nodes; i++) {
    I = Proc_Elem_Connect[ei[pg->imtrx]->iconnect_ptr + i]; 
    /*
     *  check to make sure that unknowns are defined at this node,
     *  otherwise don't add anything to this node
     */
    ldof = ei[upd->matrix_index[pd->ProjectionVar]]->ln_to_dof[eqn][i];
    if (ldof >= 0) {
      phi_i = bf[eqn]->phi[ldof];
      for (var = 0; var < rd->TotalNVPostOutput; var++) {
	post_proc_vect[var][I] += local_post[var]   * phi_i * wt * det_J;
	lumped_mass[var][I]    += local_lumped[var] * phi_i * wt * det_J;
#ifdef DEBUG_HKM
	Dnn = 1.0;
	for (j = 0; j < ei[pg->imtrx]->num_local_nodes; j++) {
	  if (ei[pg->imtrx]->ln_to_dof[eqn][j] >= 0) {
	    phi_j = bf[eqn]->phi[ei[pg->imtrx]->ln_to_dof[eqn][j]];
	    Dnn -= phi_j;
	  }
	}
	if (fabs(Dnn) > 1.0E-4) {
	  fprintf(stderr,
		  "calc_standard_fields: basis functions don't sum to one\n");
	  EH(-1,"calc_standard_fields - bs problem");
	}
#endif
      }
    } else {
      /*
       *  Special Compatibility Section for the case where the projection
       *  basis functions don't span all of the nodes in the local element.
       *
       */
      midside = 0;
      if (bf[eqn]->interpolation == I_Q1 || bf[eqn]->interpolation == I_Q1_D ||
          bf[eqn]->interpolation == I_Q1_XV || bf[eqn]->interpolation == I_Q1_G ||
	  bf[eqn]->interpolation == I_Q1_GP || bf[eqn]->interpolation == I_Q1_GN ||
	  bf[eqn]->interpolation == I_SP) {
        if (ielem_type ==  S_BIQUAD_QUAD  || ielem_type == BIQUAD_QUAD) {
          midside = 1;
	}
      }
      if (! midside) {
           WH(-1,"calc_standard_fields: Couldn't find eqn whose interp spanned all local nodes");
      }
      if (i > 3 && i < 8) {
        ileft = i - 4;
        iright = i - 3;
        if (iright == 4) iright = 0;
	ldof = ei[pg->imtrx]->ln_to_dof[eqn][ileft];
	ldof_right = ei[pg->imtrx]->ln_to_dof[eqn][iright];
	phi_i = bf[eqn]->phi[ldof];
	phi_j = bf[eqn]->phi[ldof_right];
	for (var = 0; var < rd->TotalNVPostOutput; var++) {
	  post_proc_vect[var][I] += local_post[var]   * (phi_i + phi_j)
	      * wt * det_J;
	  lumped_mass[var][I]    += local_lumped[var] * (phi_i + phi_j)
	      * wt * det_J;
	}
      }
      if (i == 8 && ielem_type == BIQUAD_QUAD) {
	for (ileft = 0; ileft < 4; ileft++) {
	  ldof = ei[pg->imtrx]->ln_to_dof[eqn][ileft];
	  phi_i = bf[eqn]->phi[ldof];
	  for (var = 0; var < rd->TotalNVPostOutput; var++) {
	    post_proc_vect[var][I] += local_post[var]   * phi_i * wt * det_J;
	    lumped_mass[var][I]    += local_lumped[var] * phi_i * wt * det_J;
	  }
	}
      }
    }
  }

  safer_free((void **) &local_post);
  safer_free((void **) &local_lumped);
  return(status);
}
/*****************************************************************************/
/*****************************************************************************/
/*****************************************************************************/

void
post_process_average(double x[],	 /* Solution vector for the current processor */
		     double x_old[],	/* Solution vector at last time step */
		     double xdot[],     /* time derivative of solution vector */
		     double xdot_old[], /* dx/dt at previous time step */
		     double resid_vector[], /* Residual vector for the
					       current proc */
		     Exo_DB *exo,
		     Dpi *dpi,
		     double **post_proc_vect,
		     double time)
{
  int ielem;
  int ebn;
  int err;
  int e_start = exo->eb_ptr[0];
  int e_end   = exo->eb_ptr[exo->num_elem_blocks];
  double xi[DIM];

  double **avg_count;
  double **avg_sum;

  if (nn_average <= 0)
    {
      return;
    }

  avg_count = calloc(nn_average, sizeof(double *));
  avg_sum = calloc(nn_average, sizeof(double *));
  for (int i = 0; i < nn_average; i++)
    {
      avg_count[i] = calloc(dpi->num_universe_nodes, sizeof(double));
      avg_sum[i] = calloc(dpi->num_universe_nodes, sizeof(double));
    }

  for (ielem = e_start, ebn = 0; ielem < e_end; ielem++)
    {
      ebn = find_elemblock_index(ielem, exo);
      int mn = Matilda[ebn];
      if (mn < 0) {
        continue;
      }

      pd  = pd_glob[mn];
      cr  = cr_glob[mn];
      elc = elc_glob[mn];
      elc_rs = elc_rs_glob[mn];
      gn  = gn_glob[mn];
      mp  = mp_glob[mn];
      vn  = vn_glob[mn];
      evpl = evpl_glob[mn];

      err = load_elem_dofptr(ielem, exo, x, x_old,
                             xdot, xdot_old, 0);
      EH(err, "load_elem_dofptr");

      err = bf_mp_init(pd);
      EH(err, "bf_mp_init");

      fv->wt = 1.e30;

      int node;
      for (node = 0; node < ei[pg->imtrx]->num_local_nodes; node++)
        {

          int global_node = Proc_Elem_Connect[ei[pg->imtrx]->iconnect_ptr + node];

          find_nodal_stu(node, ei[pg->imtrx]->ielem_type, xi, xi+1, xi+2 );

          err = load_basis_functions(xi, bfd);
          EH( err, "problem from load_basis_functions");

          err = beer_belly();
          EH( err, "beer_belly");

          err = load_fv();
          EH( err, "load_fv");

          err = load_bf_grad();
          EH( err, "load_bf_grad");

          if (ei[pg->imtrx]->deforming_mesh && (pd->e[pg->imtrx][R_MESH1] || pd->v[pg->imtrx][R_MESH1]))
            {
              if (!pd->e[pg->imtrx][R_MESH1]) {
             // printf(" We are here\n");
              }
              err = load_bf_mesh_derivs();
              EH( err, "load_bf_mesh_derivs");
            }

          err = load_fv_grads();
          EH( err, "load_fv_grads");

          if (ei[pg->imtrx]->deforming_mesh && (pd->e[pg->imtrx][R_MESH1] || pd->v[pg->imtrx][R_MESH1]))
            {
              if (!pd->e[pg->imtrx][R_MESH1]) {
             //	printf(" We are here2\n");
              }
              err = load_fv_mesh_derivs(0);
              EH( err, "load_fv_mesh_derivs");
            }

          if (mp->PorousMediaType != CONTINUOUS)
            {
              err = load_porous_properties();
              EH( err, "load_porous_properties");
            }

          computeCommonMaterialProps_gp(time);


          sum_average_nodal(avg_count, avg_sum, global_node, time);


        }
    }

    for (int i = 0; i < nn_average; i++)
      {
        int node;
        for (node = 0; node < dpi->num_universe_nodes; node++)
          {
            if ((pp_average[i]->non_variable_type && pg->imtrx == 0) ||
                (!pp_average[i]->non_variable_type && Num_Var_In_Type[pg->imtrx][pp_average[i]->type]))
              {
                post_proc_vect[pp_average[i]->index_post][node] = avg_sum[i][node]/avg_count[i][node];
              }
          }
      }

    for (int i = 0; i < nn_average; i++)
      {
        free(avg_count[i]);
        free(avg_sum[i]);
      }

    free(avg_count);
    free(avg_sum);

}

void
sum_average_nodal(double **avg_count, double ** avg_sum, int global_node, double time)
{
  for (int i = 0; i < nn_average; i++)
    {
      avg_count[i][global_node] += 1;
      if (pp_average[i]->non_variable_type == 0)
        {
          switch (pp_average[i]->type)
            {
            case PRESSURE:
              avg_sum[i][global_node] += fv->P;
              break;
            case TEMPERATURE:
              avg_sum[i][global_node] += fv->T;
              break;
            case MASS_FRACTION:
              avg_sum[i][global_node] += fv->c[pp_average[i]->species_index];
              break;
            case MOMENT0:
              avg_sum[i][global_node] += fv->moment[0];
              break;
            case MOMENT1:
              avg_sum[i][global_node] += fv->moment[1];
              break;
            case MOMENT2:
              avg_sum[i][global_node] += fv->moment[2];
              break;
            case MOMENT3:
              avg_sum[i][global_node] += fv->moment[3];
              break;
            case DENSITY_EQN:
              {
                double rho = density(NULL, time);
                avg_sum[i][global_node] += rho;
              }
              break;
            default:
              EH(-1, "Unknown nodal average type");
              break;
            }
        }
      else
        {
          switch (pp_average[i]->type)
            {
            case AVG_DENSITY:
              {
                double rho = density(NULL, time);
                avg_sum[i][global_node] += rho;
              }
            break;
            case AVG_HEAVISIDE:
              {
                load_lsi(ls->Length_Scale);
                avg_sum[i][global_node] += lsi->H;
              }
              break;
            case AVG_VISCOSITY:
              {
                double gamma[DIM][DIM];
                int a;
                int b;
                for (a = 0; a < VIM; a++)
                  {
                    for (b = 0; b < VIM; b++)
                      {
                        gamma[a][b] = fv->grad_v[a][b] + fv->grad_v[b][a];
                      }
                  }

                double mu = viscosity(gn, gamma, NULL);
                avg_sum[i][global_node] += mu;
              }
              break;
            default:
              EH(-1, "Unknown nodal average non-variable type");
              break;
            }
        }

    }
}

/*****************************************************************************/

void 
post_process_nodal(double x[],	 /* Solution vector for the current processor */
		   double **x_sens_p,   /* solution sensitivities */
		   double x_old[],	/* Solution vector at last time step */
		   double xdot[],     /* time derivative of solution vector */
		   double xdot_old[], /* dx/dt at previous time step */
		   double resid_vector[], /* Residual vector for the
					     current proc */
		   int ts,
		   double *time_ptr,
		   double delta_t, 
		   double theta,
                   double *x_pp,
 		   Exo_DB *exo,
		   Dpi *dpi,
		   RESULTS_DESCRIPTION_STRUCT *rd,
		   char filename[],
		   int matrix_offset)

/*******************************************************************************
  Function which directs calculation of stream function & other post processing
  quantities

  Author:          P. R. Schunk
  Date:            12 September 1994
  Revised:         by many

*******************************************************************************/

{
/* TAB certifies that this function conforms to the exo/patran side numbering
 *  convention 11/10/98. */

  int idex;			/* temporary */
  int candidate;		/* prospective new unique node name in a SS
				 * node list */
  int length_node_list;		/* count up length of uniquely specified node
				 * names in a SS node list */
  int eb_index;
  int   mesh_exoid, cpu_word_size, io_word_size;  
  float version;
  int err;                    /* temp variable to hold diagnostic flags. */
  int ip;                     /* ip is the local quadrature point index      */
  int ip_total;               /* ip_total is the total number of volume
                                 quadrature points in the element            */
  int j, k, l;			/* local index loop counter                  */
  int i, id;			/* Index for the local node number - row     */
  int I;			/* Indeces for global node number - row      */
  int ielem=0, iel;             /* Index for elements                        */
  int ielem_type;             /* Element type of the current element         */
  int ielem_dim;              /* Element physical dimension                  */
  int num_local_nodes;        /* Number of local basis functions in the
                                 current element                             */
  int iconnect_ptr;           /* Pointer to the beginning of the connectivity
                                 list for the current element                */
  int eqn=-1;                      /* equation name (R_ENERGY, etc) */
  int var;                      /* variable name (TEMPERATURE, etc) */
  int w;                       /* species counter */

  double s, t, u;              /* Gaussian-quadrature point locations        */
  int *bloated_node_list;      /* temporary used to point to raw SS node list
				* that replicates nodes needlessly */
  int num_universe_nodes;      /* alias for dpi->num_universe_nodes */

  /*
   * LEGEND:
   *
   * output:
   *    dphixdm[i][j][k][n] - deriv of (deriv of phi[i] wrt to global coord[j])
   *                          wrt mesh disp. k at node n
   *
   * T                          temperature (just like T_quad)
   *                            at the jth node (dof in elem)
   * dTdx[i]                    the i-th component of temperature gradient
   */

/* __________________________________________________________________________*/
/* __________________________________________________________________________*/

  double xi[DIM];               /* Local element coordinates of Gauss point. */
  double wt;                  /* Quadrature weights
                                 units - ergs/(sec*cm*K) = g*cm/(sec^3*K)    */
  dbl *pressure_elem_vect=NULL;	/* vector to hold nodal pressure*/
  /* PRS Cludge for remeshing guys */

  /* new post processing array that contains the nodal values of all the
     post processing variables */
  double **post_proc_vect;

  double **lumped_mass;         /* vector to hold lumped mass matrix         */
  int    *listnd=NULL;
  int    *listndm[MAX_CONC];             /*  */
  int    *listnde=NULL;
  int    check, e_start, e_end, mn;
  double del_stream_fcn[4];   /* elemental side increments to stream function 
                                 calculated by routine calc_stream_fcn       */
  double vel[MAX_PDIM][MDE];  /* array for local nodal velocity values */

  int ii, kount=0;
  int kounte=0, kountm[MAX_CONC];

  /* side-post stuff */
  double *local_post, *local_lumped;
  double phi_i, phi_j;

  int num_side_in_set;        /* returned number of sides(faces or edges) is  */
  int num_elem_in_set, num_node_in_set, num_nodes_on_side;
                              /* in the side set                              */
  int num_dist_fact_in_set;   /* returned number of distribution factors in   */
  int *elem_list;
  int *node_list;
  int *ss_ids;
  int id_side, iss=0, p, q, dim, ldof, jd, iapply, ss_index;
  int mode;
  int id_local_elem_coord[MAX_NODES_PER_SIDE];

  /*  particle tracking stuff  */

  double p_time,p_step,p_norm,p_normu[2],vscale = 0.0;   /*   time stepping variables  */
  int p_done,p_converged,inewton,p_dim,p_N; /*convergence criteria, etc. */
  double p_lambda,p_force[MAX_PDIM];	/* particle time constant, ext. force */
  double p_mass[2*MAX_PDIM][2*MAX_PDIM+1],pivot;/*  matrix info for time-stepper*/
  double p_xold[MAX_PDIM],p_x[MAX_PDIM],sum;
  double p_vel[MAX_PDIM],p_velold[MAX_PDIM];
  double f_vel[MAX_PDIM],f_velold[MAX_PDIM];
  FILE *jfp=NULL;				/*  file pointer  */
  int velo_interp=0;	/*  velocity basis functions  */

#ifdef DEBUG
  static char yo[] = "post_process_nodal"; /* My name to take blame... */
#endif

  struct Porous_Media_Terms pm_terms;   /*added for POROUS_LIQUID_ACCUM_RATE*/

  /* 
   * BEGINNING OF EXECUTABLE STATEMENTS
   */

  num_universe_nodes = dpi->num_universe_nodes;

  /*****************************************************************************/
  /*                               BLOCK 0                                     */
  /*                        INITIALIZATION FOR ROUTINE                         */
  /*     INITIALIZATION THAT IS DEPENDENT ON THE CURRENT PROCESSOR NUMBER      */
  /*****************************************************************************/
  /*
   * For simple post processing tasks like obtaining L2 approximations
   * of discontinuous quantities and using mass matrix lumping, use
   * the total number of nodes visible to this processor, including
   * external nodes that are rightfully owned by other processors. The
   * basic idea is that any values computed for external nodes will be
   * suitably discarded during the recombination of the distributed
   * simulation results.
   */

  /*
   * Obtain an optimized element order map from the exoII database
   * if available. If it is not available, then calculate one
   */
  if (Num_Proc == 1) {
    listel = alloc_int_1(Num_Internal_Elems, 0);
    cpu_word_size = sizeof(dbl);
    io_word_size  = 0;
    mesh_exoid    = ex_open(ExoFile, EX_READ, &cpu_word_size, &io_word_size, 
			    &version);
    EH(mesh_exoid, "ex_open");
    /*
     * Turn off annoying warning about nonexistent element order maps
     * Only describe the problem if it is fatal.
     */
    ex_opts(EX_ABORT);
    err = ex_get_map (mesh_exoid, listel);
    EH(err, "ex_get_map");
    err = ex_close(mesh_exoid);
    EH(err, "ex_close");

    /*
     * If a valid mapping was not storred in the original exodus file,
     * then let's calculate mapping using a our own poor man's algorithm,
     * that at least satifies the bare-bones criteria needed for
     * calculating a connected stream function field variable where a
     * connected mesh exists.
     */
    for (i = 0; i < Num_Internal_Elems; i++) {
      listel[i]--;
    }
    if ((err = check_elem_order(listel, exo)) != 0) {
#ifdef DEBUG_HKM
      printf("post_process_nodal: exodus element map failed "
	     "connectivity for streamfunction calculation test, %d\n",
	     err);
#endif
      err = elem_order_for_nodal_connect(listel, exo);
#ifdef DEBUG_HKM
      if (err == 0) {
	printf("post_process_nodal: exodus element map now has good "
	       "connectivity for streamfunction calculation\n");
      } else {
	printf("post_process_nodal: exodus element map again failed "
	       "connectivity for streamfunction calculation test, %d\n",
	       err);
#endif
      }
#ifdef DEBUG_HKM
    } else {
      printf("post_process_nodal: exodus element map has good "
	     "connectivity for streamfunction calculation\n");
    }
#endif
    /*
     * Convert the mapping to 1 to Num_Internal_Elems basis
     */
    for (i = 0; i < Num_Internal_Elems; i++) {
      listel[i]++;
    }
  }

  /*
   *   If we have no postprocessing vectors to calculate then
   *   perform a quick return
   */
  if (rd->TotalNVPostOutput == 0) return;

  /* Allocate memory for requested function vectors */

  post_proc_vect = (double **)
      smalloc(rd->TotalNVPostOutput * sizeof(double *));

  for ( j = 0; j < rd->TotalNVPostOutput;j++)
    {
      post_proc_vect[j] = (double *)smalloc(num_universe_nodes*sizeof(double));
    }


  if ( Num_Proc == 1 )
    {
      if (STREAM != -1 && Num_Var_In_Type[pg->imtrx][R_MOMENTUM1])
	{
	  listnd = (int *) smalloc (num_universe_nodes * sizeof(int));
	}
    }

  check = 0;
  for (i = 0; i < upd->Num_Mat; i++)
    {
      if(pd_glob[i]->MeshMotion == LAGRANGIAN) check = 1;
      if(pd_glob[i]->MeshMotion == DYNAMIC_LAGRANGIAN) check = 1;
    }
  if ( PRESSURE_CONT != -1 && (Num_Var_In_Type[pg->imtrx][R_MOMENTUM1] || check ))
    {
      /* PRS Cludge for remeshing guys */
      pressure_elem_vect  = (double *) smalloc(Num_Internal_Elems * 
					       sizeof(double));
    }

  if ( Num_Proc == 1 )
    {
      if( FLUXLINES != -1 && Num_Var_In_Type[pg->imtrx][R_MASS])
	{
	  for (w=0; w< upd->Max_Num_Species_Eqn; w++)
	    {
	      listndm[w] = (int *) smalloc(num_universe_nodes*sizeof(int));
	      kountm[w] = 0;
	    }

	   if (DIFFUSION_VECTORS == -1) 
	     EH(-1, "Need diffusion vectors for flux-function");
	   if (pd->TimeIntegration != STEADY )
	     {
	       DPRINTF(stdout, 
		       "#####################################################");
	       DPRINTF(stdout,
		       "# WARNING: Fluxlines invalid in transient solutions #");
	       DPRINTF(stdout,
		       "#####################################################");
	     }
	}
    }


  if ( Num_Proc == 1 )
    {
      if(ENERGY_FLUXLINES != -1 && Num_Var_In_Type[pg->imtrx][R_ENERGY])
	{
	  listnde         = (int *) smalloc(num_universe_nodes * sizeof(int));
	  if(CONDUCTION_VECTORS == -1) 
	    EH(-1, "Need conduction vectors for flux-function");
	  if (pd->TimeIntegration != STEADY )
	    {
	      DPRINTF(stdout,
		      "######################################################");
	      DPRINTF(stdout,
		      "# WARNING: Fluxlines invalid in transient solutions #");
	      DPRINTF(stdout,
		      "######################################################");
	    }
	}
    }

  /* If L2 fitting, allocate memory for lumped mass and rhs 
   * wouldn't be here if it weren't */

  lumped_mass = (double **) smalloc(rd->TotalNVPostOutput * sizeof(double *));
  for (j = 0; j < rd->TotalNVPostOutput; j++)
    {
      lumped_mass[j] = (double *) smalloc(num_universe_nodes * sizeof(double));
    }

  /*Initialize */
   if ( Num_Proc == 1 )
     {
       if(STREAM != -1 && Num_Var_In_Type[pg->imtrx][R_MOMENTUM1])
	 {
	   for (I = 0; I < num_universe_nodes; I++)
	     {
	       listnd[I] = 0 ;
	     }
	 }
       if(ENERGY_FLUXLINES != -1 &&  Num_Var_In_Type[pg->imtrx][R_ENERGY])
	 {
	   for (I = 0; I < num_universe_nodes; I++)
	     {
	       listnde[I] = 0 ;
	     }
	 }
       if(FLUXLINES != -1 && Num_Var_In_Type[pg->imtrx][R_MASS])
	 {
	   for (w=0; w < upd->Max_Num_Species_Eqn; w++)
	     {
	       for (I = 0; I < num_universe_nodes; I++)
		 {
		   listndm[w][I] = 0 ;
		 }
	     }
	 }
     }

   if (rd->TotalNVPostOutput > 0 ) {
     for (i = 0; i < rd->TotalNVPostOutput; i++) {       
       for (I = 0; I < num_universe_nodes; I++) {     
	 lumped_mass[i][I]    = 0.;
	 post_proc_vect[i][I] = 0.;
       }
     }
   }

   /*  af->Assemble_Jacobian = FAE; */

/******************************************************************************/
/*                                BLOCK 1                                     */
/*          LOOP OVER THE ELEMENTS DEFINED ON THE CURRENT PROCESSOR           */
/*          INITIALIZATION THAT IS DEPENDENT ON THE ELEMENT NUMBER            */
/*          First calculate field variables using volume integrals            */
/*          Then calculate stream and flux functions (need fields of          */
/*          diffusion and conduction vectors for the flux functions           */
/******************************************************************************/

  /* 
   * Loop over all the elements, calculating the required interaction
   * coefficients
   */

  /*
   * Eventually, you may want to have an outermost loop over element blocks
   * where the "pd" and material ID's could potentially change, then loop
   * over each element of each element block.
   */
   
   /*
    * Note more robust distributed processing version: loop is over the
    * local element block indeces. The appropriate material index is found
    * from Matilda[]. 
    */

   for ( eb_index=0; eb_index<exo->num_elem_blocks; eb_index++)
     {
       mn  = Matilda[eb_index];

       pd  = pd_glob[mn];
       cr  = cr_glob[mn];
       elc = elc_glob[mn];
       elc_rs = elc_rs_glob[mn];
       gn  = gn_glob[mn];
       mp  = mp_glob[mn];	  
       vn  = vn_glob[mn];
       evpl = evpl_glob[mn];

       for ( mode=0; mode<vn->modes; mode++)
	 {
	   ve[mode]  = ve_glob[mn][mode];
	 }
       
       e_start = exo->eb_ptr[eb_index];
       e_end   = exo->eb_ptr[eb_index+1];
	  
       for (iel = e_start; iel < e_end; iel++)
	 {
	   ielem = iel;

	   PRS_mat_ielem = ielem - e_start;  /*added for hysteretic saturation func*/

	      /*
	       * For each variable there are generally different degrees of
	       * freedom that they and their equations contribute to.
	       *
	       * For this element, load up arrays that tell, for each variable,
	       *
	       *        (i) how many degrees of freedom they contribute towords
	       *        (ii) the local node number associated with each degree of
	       *             freedom
	       *        (iii) pointers in the "esp" structure that tell where
	       *              things are located in the global scheme...
	       *                (a) nodal unknowns in this element...
	       *                (b) Residual equations receiving contributions in
	       *                    this element.
	       *                (c) where the Jacobian entries go in the global
	       *                    "a" matrix in its MSR format...
	       */
	      
	  
           err = load_elem_dofptr(ielem, exo, x, x_old, xdot, xdot_old, 0);
	   EH(err, "load_elem_dofptr");
	   err = bf_mp_init(pd);
	   EH(err, "bf_mp_init");
	   ielem_type      = ei[pg->imtrx]->ielem_type;
	   ip_total        = elem_info(NQUAD, ielem_type); /* number of
							    * quadrature pts */
	      
	   num_local_nodes = ei[pg->imtrx]->num_local_nodes; /* number of 
							     * local basis 
							     * functions */
	      
	   ielem_dim       = ei[pg->imtrx]->ielem_dim; /* physical 
							   * dimension of this
							   * element */
	      
	   iconnect_ptr    = ei[pg->imtrx]->iconnect_ptr;	/* pointer to 
							 * beginning of this 
							 * element's
							 * connectivity list */
	      
      
/******************************************************************************/
/*                              BLOCK 1A                                      */
/*                   START OF VOLUME INTEGRATION LOOP                         */
/*                LOOP OVER THE NUMBER OF QUADRATURE POINTS                   */
/*    Here we are doing a L2 projection onto the grid points of selected      */
/*    quantities                                                              */
/******************************************************************************/
	   /* Loop over all the Volume Quadrature integration points */
	      
	   for (ip = 0; ip < ip_total; ip++) {

	     MMH_ip = ip;   /*Added for hysteretic saturation func.*/

	     find_stu (ip, ielem_type, &s, &t, &u);
	     xi[0] = s;
	     xi[1] = t;
	     xi[2] = u;
	     
	     /*
	      * find quadrature weights for current ip
	      */
	     wt = Gq_weight (ip, ielem_type);
	     fv->wt = wt;
		  
	     /*
	      * Load up basis function information for ea variable...
	      * Old usage: fill_shape
	      */  
	     err = load_basis_functions( xi, bfd);
	     EH( err, "problem from load_basis_functions");
		  
	     /*
	      * This has elemental Jacobian transformation and some 
	      * basic mesh derivatives...
	      * Old usage: calc_Jac, jelly_belly
	      */  
	     err = beer_belly();
	     EH( err, "beer_belly");
		  
	     /*
	      * Load up field variable values at this Gauss point.
	      */
	     err = load_fv();
	     EH( err, "load_fv");
		  
	     /*
	      * Here, load in the final part of the necessary basis function
	      * information derivatives in the physical space coordinates...
	      *
	      *			grad(phi_i)
	      *
	      *			grad(phi_i e_a)
	      * where:
	      *		phi_i is the basis function at i-th dof
	      *		e_a   is a unit vector in the coordinate system
	      *
	      * 		grad() operator depends on the coordinate system.
	      */  
	     err = load_bf_grad();
	     EH(err, "load_bf_grad");
		  
	     /*
	      * Load up physical space gradients of field variables at this
	      * Gauss point.
	      */
	     err = load_fv_grads();
	     EH(err, "load_fv_grads");	  
		  
	     /*
	      * Load up porous media variables and properties, if needed 
	      */
	     if (mp->PorousMediaType == POROUS_UNSATURATED || 
		 mp->PorousMediaType == POROUS_SATURATED ||
	         mp->PorousMediaType == POROUS_TWO_PHASE ) {
	       err = load_porous_properties(); 
	       EH(err, "load_porous_properties");
	     }
	     if (mp->PorousMediaType == POROUS_SATURATED) {
	       err = get_porous_fully_sat_terms(&pm_terms, *time_ptr, delta_t);
	       EH(err,"problem in getting the saturated porous darcy  terms");
	     } else if (mp->PorousMediaType == POROUS_UNSATURATED ||
			mp->PorousMediaType == POROUS_TWO_PHASE) {
	       err = get_porous_part_sat_terms(&pm_terms, *time_ptr, delta_t);
	       EH(err,"problem in getting the partially-saturated porous  terms");
	     }

	     computeCommonMaterialProps_gp(*time_ptr);

	     /*
	      * Calculate the contribution from this element of the
	      * projection of the standard field variables unto the
	      * node variables
	      */
	     err = calc_standard_fields(post_proc_vect, lumped_mass,
					delta_t, theta, ielem, ielem_type, ip,
					ip_total, rd, &pm_terms, *time_ptr, exo, xi);
	     EH(err, "calc_standard_fields");
	   } /* END  for (ip = 0; ip < ip_total; ip++)                      */
	 } /* END  for (iel = 0; iel < num_internal_elem; iel++)            */
     }  /* END for (ieb loop) */

   /* Solve linear system for requested fields and put back in rhs vector*/

/******************************************************************************/
/*                                BLOCK 2                                     */
/*                            SURFACE VARIABLES                               */
/*     Evaluate Post-Processing Variables that are only defined on surfaces   */
/******************************************************************************/
   if (SURFACE_VECTORS != -1 && pd->e[pg->imtrx][R_MESH1] && Num_ROT == 0 )
     {

       /* loop over side-sets and find surface vectors for all elements on each 
	* side-set */

       /*
	* We already read in this information, just refer to it if possible.
	*/

       ss_ids               = exo->ss_id;
  
       local_post           = (double *) smalloc(rd->TotalNVPostOutput *
						 sizeof(double));
       local_lumped         = (double *) smalloc(rd->TotalNVPostOutput *
						 sizeof(double));
    
       for ( iss=0; iss<exo->num_side_sets; iss++)
	 {
            num_side_in_set      = exo->ss_num_sides[iss];
            num_dist_fact_in_set = exo->ss_num_distfacts[iss];

            num_elem_in_set      = num_side_in_set;
            num_node_in_set      = num_dist_fact_in_set;

            num_nodes_on_side    = num_node_in_set/num_elem_in_set; /* Be it
								* hereby
								* recorded
								* that this
								* is done
								* under
								* protest. */  

	   bloated_node_list    = &(exo->ss_node_list[iss][0]);
	   elem_list            = &(exo->ss_elem_list[exo->ss_elem_index[iss]]);

	   /*
	    * Create node_list from original bloated list by adding only unique
	    * node numbers to it.
	    */

	   node_list            = (int *) smalloc(num_node_in_set*sizeof(int));

	   for ( j=0; j<num_node_in_set; j++ )
	     {
	       node_list[j] = -1;
	     }
	   
	   length_node_list = 0;
	   
	   for ( j=0; j<num_node_in_set; j++ )
	     {
	       candidate = bloated_node_list[j];
	       if ( in_list(candidate, 0, length_node_list, node_list) == -1 )
		 {
		   node_list[length_node_list] = candidate;
		   length_node_list++;
		 }
	     }

	   node_list       = (int *) realloc(node_list, 
					     length_node_list*sizeof(int));

	   num_node_in_set = length_node_list;

	   /*******************************************************************/
	   /*                      BLOCK 2A                                   */
	   /*            SURFACE INTEGRATION or NODAL LOOP                    */
	   /* Evaluate Post-Processing Variables that are only defined on     */
	   /* surfaces.                                                       */
	   /*******************************************************************/

	   for(i=0; i< num_elem_in_set; i++)
             {
               err = load_elem_dofptr(elem_list[i], exo, x, x_old, xdot,
                                      xdot_old, 0);
	       err = bf_mp_init(pd);     
	       EH(err, "load_elem_dofptr");
	       iconnect_ptr    = ei[pg->imtrx]->iconnect_ptr;
	       ielem_type      = ei[pg->imtrx]->ielem_type;
	       ip_total        = elem_info(NQUAD_SURF, ielem_type);
	       num_local_nodes = ei[pg->imtrx]->num_local_nodes;
	       ielem_dim       = ei[pg->imtrx]->ielem_dim;
	       dim             = ielem_dim;

	       id_side = find_id_side(ei[pg->imtrx]->ielem, num_nodes_on_side,
				      &exo->ss_node_list[iss][num_nodes_on_side*i],
				      id_local_elem_coord, exo);
	       /*
		* Here, we will either perform surface integral over element with
		* Gaussian Quadrature, or evaluate the surface properties
		* at each nodal point (I think in a fine enough mesh, the two 
		* become the same thing) */

	       /* use nodal points only!! */
	       for ( k=0; k<num_nodes_on_side; k++)
		 {
		   /* find where to put this nodal value in ss-list */
		   /* Find the local element node number for the current node */
		   id = id_local_elem_coord[k];

		   I = exo->node_list[ei[pg->imtrx]->iconnect_ptr + id]; 
		   find_nodal_stu(id, ielem_type, &xi[0], &xi[1], &xi[2]);

		   err = load_basis_functions( xi, bfd);
		   EH( err, "problem from load_basis_functions");
	
		   err = beer_belly();
		   EH( err, "beer_belly");
	
		   /* precalculate variables at  current integration pt.*/
		   err = load_fv();
		   EH( err, "load_fv");
	       
		   err = load_bf_grad();
		   EH( err, "load_bf_grad");
	
		   err = load_bf_mesh_derivs(); 
		   EH( err, "load_bf_mesh_derivs");
	    
		   surface_determinant_and_normal (ei[pg->imtrx]->ielem, iconnect_ptr, 
						   num_local_nodes, 
						   ielem_dim - 1,  
						   id_side,
						   num_nodes_on_side,
						   id_local_elem_coord );
	    
		   /* calculate the components of the surface normal and 
		    * mesh displacement derivatives
		    */

		   if (ielem_dim !=3) {
		     calc_surf_tangent(ei[pg->imtrx]->ielem, iconnect_ptr, 
				       num_local_nodes, ielem_dim-1,
				       num_nodes_on_side,
				       id_local_elem_coord);
		     }


		   /*
		    * Put local contributions into global right-hand side
		    * if it is not a right-hand side variable - it won't get 
		    * added in (contribution is zero)
		    */
		   if(SURFACE_VECTORS != -1 && pd->e[pg->imtrx][R_MESH1] && dim == 2)
		     {
	  
		       for (p = 0; p < rd->TotalNVPostOutput; p++) 
			 {
			   local_post[p] = 0.;
			   local_lumped[p] = 0.;
			 }

		       /* Set flag to indicate if we're in the right material 
			* (only one) to apply
			*/
		       iapply = 0;
		       if ((ss_index = in_list(ss_ids[iss], 0, 
					       Proc_Num_Side_Sets, 
					       ss_to_blks[0])) == -1)
			 {
			   EH(-1,"Cannot match side SSID to ss_to_blks[].");
			 }

		       if( exo->eb_id[find_elemblock_index(ei[pg->imtrx]->ielem, exo)] == 
			   ss_to_blks[1][ss_index] )
			 {
			   iapply = 1;
			 } 
		       if (iapply)
			 {
			   for (p=0; p<dim; p++)
			     {
			       idex = SURFACE_VECTORS + p;
			       local_post[idex]         = fv->snormal[p];
			       local_lumped[idex]       = 1.;
			       local_post[idex+dim]     = fv->stangent[0][p];
			       local_lumped[idex+dim]   = 1.;
/*   not for 2D problems       local_post[idex+2*dim]   = fv->stangent[1][p];
			       local_lumped[idex+2*dim] = 1.;  */
			     }
			 }
		     } /* end of Surface vectors */

		   /*
		    * Choose the same weighting function for all
		    * post-processing variables  - really want this to be
		    * the highest order weighting function 
		    */
		   eqn = pd->ProjectionVar;

		   /* also convert from node number to dof number */
		   ldof = ei[pg->imtrx]->ln_to_dof[eqn][id];
		   if (ldof < 0) {
                     EH(-1,"post_process_nodal: bad surface projection");
		   }
		   phi_i = bf[eqn]->phi[ldof];
		   for (var = 0; var < rd->TotalNVPostOutput; var++) {
		     post_proc_vect[var][I] += (local_post[var] * phi_i * 
						fv->sdet * fv->h3 );
		     for (j = 0; j < num_nodes_on_side; j++) {
		       /* Find the local element node number for the 
			* current node 
			*/
		       jd = id_local_elem_coord[j];
		       /* also convert from node number to dof number */
		       phi_j = bf[eqn]->phi[ei[pg->imtrx]->ln_to_dof[eqn][jd]];
		       lumped_mass[var][I] += (local_lumped[var] * fv->sdet
					       * phi_i * phi_j * fv->h3 );
		     }
		   }
		 } /* end of node-point loop */
	     } /* end of element loop on side-set */
	 } /* end of SS loop */
  
       safer_free((void **) &local_post);
       safer_free((void **) &local_lumped);
     } /* end of if surface variables */

   /* if ROTATION conditions are defined, determine these tangents separately 
    * and plug them directly into the post_proc_vect */
   if (SURFACE_VECTORS != -1 && Num_ROT > 0)
     {
       dim = pd_glob[0]->Num_Dim;
    /*
     * NORMAL, TANGENT and OTHER Vectors required for ROTATION are calculated
     * ahead of time so we don't run into anomolous behavior due to neclaced 
     * elements, junction points, . . .
     */
       calculate_all_rotation_vectors(exo, x);
    
       for (I = 0; I < num_universe_nodes; I++)
	 {
	   if (rotation[I][VECT_EQ_MESH] != NULL)
	     {
	       for (p = 0; p < dim; p++)
		 {
		   if (rotation[I][VECT_EQ_MESH][p]->ok)
		     {
		       for (q = 0; q < dim; q++)
			 {
			   post_proc_vect[SURFACE_VECTORS + p * dim + q][I] = 
			     rotation[I][VECT_EQ_MESH][p]->vector[q];
			   lumped_mass[SURFACE_VECTORS + p * dim + q][I] = 0.;
			 }
		     }
		 }
	     }
	 }
     }

/******************************************************************************/
/*                      SMOOTHING                                             */
/******************************************************************************/

   for (ii = 0; ii< rd->TotalNVPostOutput; ii++) {
     for (I = 0; I < num_universe_nodes; I++) {
       if (fabs(lumped_mass[ii][I]) > DBL_SMALL) {
	 post_proc_vect[ii][I] /= lumped_mass[ii][I];
       } else {
#ifdef DEBUG
   printf("WARNING: lumped_mass[%d][%d] = %g, post_proc_vect[%d][%d] = %g\n",
		ii, I, lumped_mass[ii][I], ii, I, post_proc_vect[ii][I]);
#endif
	 post_proc_vect[ii][I] = 0.0;
       }
     }
   }
/******************************************************************************/
/*                                BLOCK 3                                     */
/*                CALCULATE STREAM OR FLUX FUNCTIONS                          */
/******************************************************************************/

   if ( Num_Proc == 1 )
     {
       if (STREAM != -1 || FLUXLINES != -1  || ENERGY_FLUXLINES != -1 ) 
	 {
	   /* 
	    * Loop over all the elements, in the "optimal" order.
	    */
    
	   e_start = exo->eb_ptr[0];
	   e_end   = exo->eb_ptr[exo->num_elem_blocks];
	   for (iel = e_start; iel < e_end; iel++)
	     {
	       ielem = listel[iel] - 1;

	       /*
		* For each variable there are generally different degrees of
		* freedom that they and their equations contribute to.
		*
		* For this element, load up arrays that tell, for each variable,
		*
		*        (i) how many degrees of freedom they contribute towords
		*        (ii) the local node number associated with each degree
		*             of freedom
		*        (iii) pointers in the "esp" structure that tell where
		*              things are located in the global scheme...
		*                (a) nodal unknowns in this element...
		*                (b) Residual equations receiving contributions
		*                    in this element.
		*                (c) where the Jacobian entries go in the global
		*                    "a" matrix in its MSR format...
		*/
	    
	       err = load_elem_dofptr(ielem, exo, x, x_old, xdot, xdot_old, 0);
	    
	       EH(err, "load_elem_dofptr");

	       iconnect_ptr    = ei[pg->imtrx]->iconnect_ptr;
      
	       ielem_type      = ei[pg->imtrx]->ielem_type;
	       ip_total        = elem_info(NQUAD_SURF, ielem_type);
	       num_local_nodes = ei[pg->imtrx]->num_local_nodes;
      
	       ielem_dim       = ei[pg->imtrx]->ielem_dim;

	       dim             = ielem_dim;

		

	       /* Initialize velocity */
	       for(i=0; i<MAX_PDIM; i++)
		 {
		   for(j=0; j<MDE; j++)
		     {
		       vel[i][j] =0.;
		     }
		 }
	
	       /* get convection velocity at the nodal points */
	
	       if (STREAM != -1  &&  Num_Var_In_Type[pg->imtrx][VELOCITY1] && ei[pg->imtrx]->ielem_dim == 2)
		 {
		   /* Go for it -- Calculate the stream function at the nodes 
		    * of this element 
		    */

		   /*	if (ei[pg->imtrx]->ielem_dim == 2 && ei[pg->imtrx]->num_local_nodes == 9) { */

		   if (ei[pg->imtrx]->ielem_dim == 2) 
		     {
		       if (pd->e[pg->imtrx][R_MOMENTUM1]) 
			 {
			   for ( i=0; i<ei[pg->imtrx]->ielem_dim; i++)
			     {
			       var = VELOCITY1+i;
			       for ( j=0; j<ei[pg->imtrx]->dof[var]; j++)
				 {
				   vel[i][j] = *esp->v[i][j];
				 }
			     }
			 }
		       err = calc_stream_fcn(x, del_stream_fcn, vel); 
		     }
		   else
		     {
#if 1
		       EH(-1,"No stream function in 3D ");
#endif
		     }
		   err = correct_stream_fcn(&kount, iel, del_stream_fcn, 
					    post_proc_vect[STREAM], listnd);
	    
		 }  /* END of if(STREAM) */
	
	       check = 0;
	       for (i = 0; i < upd->Num_Mat; i++)
		 {
		   if(pd_glob[i]->MeshMotion == ARBITRARY) check = 1;
		   if((pd_glob[i]->MeshMotion == LAGRANGIAN ||
		       pd_glob[i]->MeshMotion == DYNAMIC_LAGRANGIAN) && 
		       pd_glob[i]->MeshInertia) check = 2; 
		 }
	
	       if (FLUXLINES != -1  && Num_Var_In_Type[pg->imtrx][R_MASS])
		 {
		   for (w=0; w < upd->Max_Num_Species_Eqn; w++)
		     {
		       /* Go for it -- Calculate the flux function at the nodes
			*  of this element 
			*/
		    
		       if (ei[pg->imtrx]->ielem_dim == 2) 
			 {
			   for ( i=0; i<ei[pg->imtrx]->ielem_dim; i++)
			     {
			       var = MASS_FRACTION;
			       for ( j=0; j<ei[pg->imtrx]->dof[var]; j++)
				 {
				   I = Proc_Elem_Connect[ Proc_Connect_Ptr[iel] 
							+ j ];
				   /* add in contribution from diffusion */
				   vel[i][j] = post_proc_vect[DIFFUSION_VECTORS 
							     + w * ei[pg->imtrx]->ielem_dim
							     + i][I];
				   if ( (check == 1) && 
					Num_Var_In_Type[pg->imtrx][VELOCITY1] )
				     {
				       vel[i][j] += ( (*esp->v[i][j]) * 
						      (*esp->c[w][j]) );
				     }
				   else if(check == 2)
				     /* use convection velocity for lagrangian 
					mesh motion */
				     {
				       I = Proc_Elem_Connect[ Proc_Connect_Ptr
							    [iel] + j ];
				       if (TimeIntegration != STEADY)
					 {
					   printf(
       "\n Need to update Lagrangian convection velocities for transient \n");
					   vel[i][j] += 
					     post_proc_vect[LAGRANGE_CONVECTION 
							   + i][I] 
					     * (*esp->c[w][j]);
					 }
				       else
					 {
					   vel[i][j] += 
					     post_proc_vect[LAGRANGE_CONVECTION 
							   + i][I]
					     * (*esp->c[w][j]);
					 }
				     }
				 }
			     }
			   err = calc_stream_fcn(x, del_stream_fcn, vel); 
			 }
		       else
			 {
			   EH(-1,"No flux lines in 3D ");
			 }
		       err = correct_stream_fcn(&kountm[w], iel, del_stream_fcn, 
						post_proc_vect[FLUXLINES + w], listndm[w]);
		    
		     }  /* END of loop over components */
		 }  /* END of if(FLUXLINES) */
	    
	       if (ENERGY_FLUXLINES != -1  && Num_Var_In_Type[pg->imtrx][R_ENERGY])  
		 {
		   /* Go for it -- Calculate the stream function at the nodes of this element */
		   if (ei[pg->imtrx]->ielem_dim == 2) 
		     {
		       for ( i=0; i<ei[pg->imtrx]->ielem_dim; i++)
			 {
			   var = TEMPERATURE;
			   for ( j=0; j<ei[pg->imtrx]->dof[var]; j++)
			     {
			       I = Proc_Elem_Connect[ Proc_Connect_Ptr[iel] + j ];
			       vel[i][j] = post_proc_vect[CONDUCTION_VECTORS + i][I];
			       if((check==1) && Num_Var_In_Type[pg->imtrx][VELOCITY1])
				 {
				   vel[i][j] += *esp->v[i][j] * (*esp->T[j]);
				 }
			       else if (check == 2)
				 /* use convection velocity for lagrangian mesh motion */
				 {
				   I = Proc_Elem_Connect[ Proc_Connect_Ptr[iel] + j ];
				   if (TimeIntegration != STEADY)
				     {
				       printf("\n Need to update Lagrangian convection velocities for transient \n");
				       vel[i][j] +=  post_proc_vect[LAGRANGE_CONVECTION + i][I]  
					 * (*esp->T[j]);
				     }
				   else
				     {
				       vel[i][j] +=  post_proc_vect[LAGRANGE_CONVECTION + i][I] 
					 * (*esp->T[j]);
				     }
				 }
			     }
			 }
		       err = calc_stream_fcn(x, del_stream_fcn, vel); 
		     } 
		   else 
		     {
		       EH(-1,"No energy flux lines in 3D ");
		     }
		   err = correct_stream_fcn(&kounte, iel, del_stream_fcn,
					    post_proc_vect[ENERGY_FLUXLINES], listnde);
		 }  /* END of if(ENERGY_FLUXLINES) */
	    
	     } /* END of loop over elements */ 

	 }  /* END of if(STREAM or FLUXLINES) */


  /*
   * do some last minute processing for special variable types 
   */

   if (STREAM != -1 &&  Num_Var_In_Type[pg->imtrx][VELOCITY1]) {
     /* First process global vector to recover average value at nodes*/
     for (I = 0; I < num_universe_nodes; I++) {
       ii = listnd[I];
       if (ii != 0) {
         post_proc_vect[STREAM][I] /= (double) ii;
       }
     }

     /* Compute value at midside nodes if these exist */
     if ( ei[pg->imtrx]->num_local_nodes == 9)
       {
	 err = midsid(post_proc_vect[STREAM], exo);
       }

     free(listnd);
   }

  if (FLUXLINES != -1 && Num_Var_In_Type[pg->imtrx][R_MASS]) {
    for (w = 0; w < upd->Max_Num_Species_Eqn; w++) {
      /* First process global vector to recover average value at nodes*/
      for (I = 0; I < num_universe_nodes; I++) {
	ii = listndm[w][I];
	if (ii != 0) {
	  post_proc_vect[FLUXLINES + w][I] /= (double) ii;
	}
      }
      
      /* Then compute value at midside nodes */
      
      if ( ei[pg->imtrx]->num_local_nodes == 9)
       {
	 err = midsid(post_proc_vect[FLUXLINES + w], exo);
       }
      
      free(listndm[w]);
    }
  }

   if (ENERGY_FLUXLINES != -1 && Num_Var_In_Type[pg->imtrx][R_ENERGY]) {
     /* First process global vector to recover average value at nodes*/
     for (I = 0; I < num_universe_nodes; I++) {
       ii = listnde[I];
       if (ii !=0) {
         post_proc_vect[ENERGY_FLUXLINES][I] /= (double) ii;
       }
     }

     /* Then compute value at midside nodes */

     if ( ei[pg->imtrx]->num_local_nodes == 9)
       {
	 err = midsid(post_proc_vect[ENERGY_FLUXLINES], exo);
       }

    free(listnde);
   }

     } /* end of serial processing block for streamlines */

   if (NS_RESIDUALS != -1 && Num_Var_In_Type[pg->imtrx][R_MOMENTUM1]) {
     for (I = 0; I < num_universe_nodes; I++){
       for (j = 0; j < ei[pg->imtrx]->ielem_dim; j++) {
	 ii = Index_Solution(I, R_MOMENTUM1 + j, 0, 0, -2, pg->imtrx);
	 if (ii != -1) {
	   post_proc_vect[NS_RESIDUALS + j][I] = resid_vector[ii];
	 }
       }
     }
   }

   if (NS_RESIDUALS != -1 && Num_Var_In_Type[pg->imtrx][R_MOMENTUM1]) {
     for (I = 0; I < num_universe_nodes; I++){
       for (j = 0; j < ei[pg->imtrx]->ielem_dim; j++) {
	 ii = Index_Solution(I, R_MOMENTUM1 + j, 0, 0, -2, pg->imtrx);
	 if (ii != -1) {
	   post_proc_vect[NS_RESIDUALS + j][I] = resid_vector[ii];
	 }
       }
     }
   }

   if (MM_RESIDUALS != -1 && Num_Var_In_Type[pg->imtrx][R_MESH1]) {
     for (I = 0; I < num_universe_nodes; I++){
       for (j=0; j < ei[pg->imtrx]->ielem_dim; j++) {
	 ii = Index_Solution(I, R_MESH1 + j, 0, 0, -2, pg->imtrx);
	 if (ii != -1) {
	   post_proc_vect[MM_RESIDUALS + j][I]=resid_vector[ii];
	 }
       }
     }
   }

   if (efv->ev) {
     for (j=0; j < efv->Num_external_field; j++) {
	if(efv->i[j] != I_TABLE)
	   {
       	    for (I = 0; I < num_universe_nodes; I++) 
		{ post_proc_vect[EXTERNAL_POST+j][I]=efv->ext_fld_ndl_val[j][I]; }
	   }
     }
   }

   /* sum up all stress modes to compute the total stress */
   if (TOTAL_STRESS11 != -1 && Num_Var_In_Type[pg->imtrx][R_STRESS11] ) 
   {
     sum_total_stress( x, R_STRESS11, 0, 
		       post_proc_vect[TOTAL_STRESS11], exo);
   }
   if (TOTAL_STRESS12 != -1 && Num_Var_In_Type[pg->imtrx][R_STRESS12] ) 
   {
     sum_total_stress( x, R_STRESS12, 0, 
		       post_proc_vect[TOTAL_STRESS12], exo);
   }
    
   if (TOTAL_STRESS13 != -1 && Num_Var_In_Type[pg->imtrx][R_STRESS13] ) 
   {
     sum_total_stress( x, R_STRESS13, 0, 
		       post_proc_vect[TOTAL_STRESS13], exo);
   }
    
   if (TOTAL_STRESS22 != -1 && Num_Var_In_Type[pg->imtrx][R_STRESS22] ) 
   {
     sum_total_stress( x, R_STRESS22, 0, 
		       post_proc_vect[TOTAL_STRESS22], exo);
   }
    
   if (TOTAL_STRESS23 != -1 && Num_Var_In_Type[pg->imtrx][R_STRESS23] ) 
   {
     sum_total_stress( x, R_STRESS23, 0, 
		       post_proc_vect[TOTAL_STRESS23], exo);
   }
    
   if (TOTAL_STRESS33 != -1 && Num_Var_In_Type[pg->imtrx][R_STRESS33] ) 
   {
     sum_total_stress( x, R_STRESS33, 0, 
		       post_proc_vect[TOTAL_STRESS33], exo);
   }

   if (nn_average > 0)
     {
       post_process_average(x, x_old, xdot, xdot_old, resid_vector, exo, dpi, post_proc_vect, *time_ptr);
     }

/*****************************************************************************/
/*                               BLOCK 4                                     */
/*           NOW, write results onto exodusII database                       */
/*****************************************************************************/
  /* ----------
   * NOW, write results onto exodusII database 
   * ----------*/

  for (i = 0; i < rd->TotalNVPostOutput; i++)
    {

      /*
       * When we're parallel, this will write out results for external
       * nodes that are owned by other processors. When we "fix" the results
       * into a monolith we may simply ignore this processor's concept of
       * the nodal result variable at external nodes.
       */
#ifdef DEBUG
      if (i == (DIFFUSION_VECTORS+0+1)) {
	{
	  int inode;
	  FILE *tfile;
          tfile=fopen("df_dump.txt", "a");
	  for (inode = 0; inode < exo->num_nodes; inode++) {	   
	    fprintf(tfile, "Y0DIFF1[%3d] = %15.6g\n", inode, post_proc_vect[i][inode]);
	  } 
	  fclose(tfile);
	}
      }
#endif     
      if (filename != NULL)
        {
          wr_nodal_result_exo(exo, filename, post_proc_vect[i],
			      matrix_offset + rd->TotalNVSolnOutput + i + 1, ts, *time_ptr);
        }
    }

      /* 
       * Compute particle traces and output to file
       */

      if(nn_particles > 0)
	{
          double orig_coord[3];
	  /* 1) Search Element Database and find originating element
	    id for each particle */

        fprintf(stderr,"  starting particle trace computation...  \n");

          p_dim = exo->num_dim;

          for (i = 0; i < nn_particles; i++) {

	  	for(j=0;j<p_dim;j++)
	        	{orig_coord[j] = pp_particles[i]->coord[j];}
          if(p_dim == 2)
                {
                pp_particles[i]->coord[2] = 0.;
                p_x[2] = 0.;
                }
	p_lambda = pp_particles[i]->mass*pp_particles[i]->mobility;
 	p_force[0] = pp_particles[i]->mobility*pp_particles[i]->force[0];
 	p_force[1] = pp_particles[i]->mobility*pp_particles[i]->force[1];
 	p_force[2] = pp_particles[i]->mobility*pp_particles[i]->force[2];
 
  /*	if the product of the particle mass and mobility is zero or negative
  	then the particle will follow the fluid pathlines.  If the product
  	is positive, solve a double size set of equations with particle
  	inertia and possibly external forces included.		*/
  
  
  	if(p_lambda > 0.0)	
  		{p_N = 2*p_dim;}
  	else
  		{p_N = p_dim;}


	if(pd->TimeIntegration == STEADY || 
		tran->time_value == tran->init_time+tran->delta_t)
	{
/*   get initial position    */

            pp_particles[i]->Current_element_id =
                        find_id_elem(pp_particles[i]->coord[0],
                                     pp_particles[i]->coord[1],
                                     pp_particles[i]->coord[2], x, exo,
				     0, exo->num_elems);

            if( pp_particles[i]->Current_element_id == -1)
			EH(-1,"Cannot locate one of your particles");
	}	/* if steady	*/

  /* find basis functions associated with velocity variables */

  for (j = 0; j < Num_Basis_Functions; j++) {
    if (pd_glob[ei[pg->imtrx]->mn]->i[pg->imtrx][VELOCITY1] == bfd[j]->interpolation) {
      velo_interp = j;
    }
  }

/*    get initial isoparametric coordinates - initial isopar. coords   */

	for(j=0;j<MAX_PDIM;j++)
	{pp_particles[i]->xi_coord[j] = 0.;}

        err = invert_isoparametric_map(&pp_particles[i]->Current_element_id,
                                       &pp_particles[i]->coord[0],
                                       &pp_particles[i]->xi_coord[0],
                                       exo, x, &velo_interp);

        if(err == 0)
                {
                WH(-1,"map inversion for particle path failed");
                goto next_particle;
                }

        for( j = 0 ; j < p_dim ; j++)
        {
	if(fabs(pp_particles[i]->xi_coord[j]) > 2.0)
                {
        fprintf(stderr,"particle %d - initial pt outside the domain\n",i);
        fprintf(stderr,"isoparametric coords  %g %g %g \n"
                        ,pp_particles[i]->xi_coord[0]
                        ,pp_particles[i]->xi_coord[1]
                        ,pp_particles[i]->xi_coord[2]);
                goto next_particle;
                }
        }

        err = load_basis_functions(&pp_particles[i]->xi_coord[0], bfd);
        EH( err, "problem from load_basis_functions");

        err = beer_belly();
        EH( err, "beer_belly");

        err = load_fv();
        EH( err, "load_fv");

        err = load_bf_grad();
        EH( err, "load_bf_grad");

        err = load_fv_grads();
        EH( err, "load_fv_grads");

	if(pd->TimeIntegration == STEADY || 
		tran->time_value == tran->init_time+tran->delta_t)
	{
        vscale=0.;
        for ( j = 0 ; j < p_dim ; j++)
                {
                p_x[j] = p_xold[j] = fv->x[j];
                p_vel[j] = p_velold[j] = fv->v[j];
                f_vel[j] = f_velold[j] = fv->v[j];
                pp_particles[i]->coord[j] = p_x[j];
                vscale += fv->v[j]*fv->v[j];
                }
        vscale = sqrt(vscale);
	}
	else
	{
        for ( j = 0 ; j < p_dim ; j++)
                {
                p_xold[j] = pp_particles[i]->coord[j];
                p_velold[j] = pp_particles[i]->p_velo[j];
                f_velold[j] = fv_old->v[j];
                }
	}

          /* 3) Start Time integration loop */

	if(pd->TimeIntegration == STEADY)
		{
        	p_time=pp_particles[i]->Start_Time;
        	p_step = pp_particles[i]->Delta_s/vscale;
		}
	else if(tran->time_value == tran->init_time + tran->delta_t)
		{ 
		p_time=tran->init_time;
        	p_step = tran->delta_t;
 		}
	else
		{
		p_time=tran->time_value - tran->delta_t; 
        	p_step = tran->delta_t;
		}

        p_done = FALSE;

	if(pd->TimeIntegration == STEADY || 
		tran->time_value == tran->init_time+tran->delta_t)
	{
/**  write file headings  **/

        if(  (jfp=fopen(pp_particles[i]->filenm,"a")) != NULL)
                {
        err = usr_ptracking (jfp, i+1, p_x, p_vel, p_xold, p_velold,
                        TRUE, p_time, p_step);
        EH(err,"problem with usr_ptracking");
                }
	}	/* if steady	*/
	else
	{
        jfp = fopen(pp_particles[i]->filenm,"a");
	}

        while ( !p_done )
            {

/*  Adjust particle size for droplets  */
	if( pd->v[RESTIME] && mp->SpeciesSourceModel[0] == DROP_EVAP)
		{
		p_lambda = pp_particles[i]->mass*pp_particles[i]->mobility*SQUARE(fv->restime);
 	p_force[0] = pp_particles[i]->mobility*pp_particles[i]->force[0]*SQUARE(fv->restime);
 	p_force[1] = pp_particles[i]->mobility*pp_particles[i]->force[1]*SQUARE(fv->restime);
 	p_force[2] = pp_particles[i]->mobility*pp_particles[i]->force[2]*SQUARE(fv->restime);
		}
/*   make Euler predictor step  */

        for ( j=0 ; j < p_dim ; j++)
                {
                p_x[j] = p_xold[j] + p_velold[j]*p_step;
                }
	if(p_lambda > 0.)	
  		{
  		for(j=0;j<p_dim;j++)
  			{
  	p_vel[j] = p_velold[j] + (f_velold[j]-p_velold[j]+p_force[j])
  					*p_step/p_lambda;
  			}
  		}

        p_time += p_step;

/*  trapezoidal rule corrector step  */

        p_converged = FALSE;
        inewton = 0;

        while ( !p_converged && inewton < 6 )
                {
        err = invert_isoparametric_map(&pp_particles[i]->Current_element_id,
                                       p_x,
                                       &pp_particles[i]->xi_coord[0],
                                       exo, x, &velo_interp);

        if(err == 0)
                {
                WH(-1,"map inversion for particle path failed");
                goto next_particle;
                }

        for( j = 0 ; j < p_dim ; j++)
        {
        if(fabs(pp_particles[i]->xi_coord[j]) > 2.0)
                {
                fprintf(stderr,"particle %d has exited the domain\n",i);
        fprintf(stderr,"element = %d\n",pp_particles[i]->Current_element_id);
        fprintf(stderr,"coords  %g %g %g \n",p_x[0],p_x[1],p_x[2]);
                p_done = TRUE;
                goto next_particle;
                }
        }

        err = load_basis_functions(&pp_particles[i]->xi_coord[0], bfd);
        EH( err, "problem from load_basis_functions");

        err = beer_belly();
        EH( err, "beer_belly");

        err = load_fv();
        EH( err, "load_fv");

        err = load_bf_grad();
        EH( err, "load_bf_grad");

        err = load_fv_grads();
        EH( err, "load_fv_grads");

/*  assemble mass matrix and rhs */

  	if(p_lambda > 0.0)
  	{
        for ( j = 0 ; j < p_dim ; j++)
           {
  		  f_vel[j] = fv->v[j];
                  p_mass[2*j][p_N] = p_x[j] - p_xold[j]
                                  - 0.5*p_step*(p_vel[j] + p_velold[j]);
                  p_mass[2*j+1][p_N] = p_lambda*(p_vel[j] - p_velold[j])
                    - 0.5*p_step* (f_vel[j]-p_vel[j] + f_velold[j]-p_velold[j]
  					 + 2.*p_force[j]);
                  for ( k = 0 ; k < p_dim ; k++)
                      {
          p_mass[2*j][2*k] =  -delta(j,k);
          p_mass[2*j][2*k+1] = 0.5*p_step*delta(j,k);
          p_mass[2*j+1][2*k] = 0.5*p_step*fv->grad_v[k][j];  
          p_mass[2*j+1][2*k+1] = -(0.5*p_step+p_lambda)*delta(j,k);
                      }
             }
  	}
  	else
  	{
          for ( j = 0 ; j < p_dim ; j++)
             {
  		f_vel[j] = fv->v[j];
                p_mass[j][p_dim] = p_x[j] - p_xold[j]
                                - 0.5*p_step*(f_vel[j] + f_velold[j]);
                for ( k = 0 ; k < p_dim ; k++)
                    {
        p_mass[j][k] = 0.5*p_step*fv->grad_v[k][j] - delta(j,k);
                    }
           }
  	}

        p_norm = 0;
        for ( j = 0 ; j < p_N ; j++ )
                {
  		p_norm += p_mass[j][p_N]*p_mass[j][p_N];
                }

/*   solve linear system using straight Gauss elimination assuming
                no pivoting required    */

        for ( j = 0 ; j < p_N-1 ; j++)
           {
                for (k = j+1 ; k < p_N ; k++)
                    {
                        pivot = p_mass[k][j]/p_mass[j][j];
                        for ( l = j+1 ; l < p_N+1 ; l++)
                            {
                                p_mass[k][l] -= p_mass[j][l]*pivot;
                            }
                    }
            }

/*  backsubstitution  */

        p_mass[p_N-1][p_N] = 
		p_mass[p_N-1][p_N]/p_mass[p_N-1][p_N-1];

        for ( j = p_N-2 ; j >= 0 ; j-- )
            {
                sum = 0;
                for ( k = j+1 ; k < p_N ; k++ )
                   {  sum += p_mass[j][k]*p_mass[k][p_N];}
                p_mass[j][p_N] = (p_mass[j][p_N] - sum)/p_mass[j][j];
            }

/**   update solution  **/
        p_normu[0] = 0;
        p_normu[1] = 0;
 	if(p_lambda > 0.0)
 	{
        for ( j = 0 ; j < p_dim ; j++)
                {
 		p_x[j] += p_mass[2*j][p_N];
 		p_vel[j] += p_mass[2*j+1][p_N];
 		}
        for ( j = 0 ; j < p_dim ; j++ )
                {
 		p_normu[0] += p_mass[2*j][p_N]*p_mass[2*j][p_N];
 		p_normu[1] += p_mass[2*j+1][p_N]*p_mass[2*j+1][p_N];
                }
 	}
 	else
 	{
        for ( j = 0 ; j < p_dim ; j++)
                {
 		p_x[j] += p_mass[j][p_N];
 		p_vel[j] = f_vel[j];
 		}
        for ( j = 0 ; j < p_dim ; j++ )
                {
 		p_normu[0] += p_mass[j][p_N]*p_mass[j][p_N];
                }
 	}

        p_converged = ( (p_norm+p_normu[0]+p_normu[1]) < 1.0E-12 );
        inewton++;
                }   /*  corrector while loop  */

        /*   check convergence of corrector step  */

        if(!p_converged)
                {
                p_time -= p_step;
                p_step *= 0.5;
		if((pd->TimeIntegration == STEADY && 
			p_step < 0.0001*pp_particles[i]->Delta_s/vscale) ||
			(pd->TimeIntegration == TRANSIENT && 
				p_step < tran->Delta_t_min))
			{
                 	WH(-1,"particle timestep below minimum");
                 	goto next_particle;
 			}
                continue;
                }
        else
                {

          /* update variables */

        for ( j=0 ; j < p_dim ; j++)
                {
                pp_particles[i]->coord[j] = p_x[j];
                pp_particles[i]->p_velo[j] = p_vel[j];
                }

        /*   call usr_ptracking for computation and output of other quantities
         *   along the particle traces
         */

        err = usr_ptracking (jfp, i+1, p_x, p_vel, p_xold, p_velold,
                        FALSE, p_time, p_step);
        EH(err,"problem with usr_ptracking");

        vscale=0.;
        for ( j=0 ; j < p_dim ; j++)
                {
                p_xold[j] = p_x[j];
                p_velold[j] = p_vel[j];
                f_velold[j] = f_vel[j];
                vscale += p_vel[j]*p_vel[j];
                }
        vscale = sqrt(vscale);
	if(pd->TimeIntegration == STEADY)
		{
        	p_step = MIN(pp_particles[i]->Delta_s/vscale,1.2*p_step);
		}
	else
		{
        	p_step = MIN(tran->delta_t,1.2*p_step);
		}
                }
        p_done = ( (pd->TimeIntegration == STEADY && 
			p_time >= pp_particles[i]->End_Time) ||
		    (pd->TimeIntegration == TRANSIENT &&
			p_time >= tran->time_value) );

        }   /*   while loop */

        next_particle:

        fflush(jfp);
	fclose(jfp);
	for(j=0;j<p_dim;j++)
	        {pp_particles[i]->coord[j] = orig_coord[j];}
          }  /*  particle counter */
        fprintf(stderr,"  Done tracing %d particles...  \n", nn_particles);
        }


/*  err = usr_print(time_ptr, delta_t, x, post_proc_vect, -1);  */

  check = 0;
  for (i = 0; i < upd->Num_Mat; i++)
    {
      if(pd_glob[i]->MeshMotion == LAGRANGIAN ||
	 pd_glob[i]->MeshMotion == DYNAMIC_LAGRANGIAN) check = 1;
    }
  if ( PRESSURE_CONT != -1 && (Num_Var_In_Type[pg->imtrx][VELOCITY1] || check))
    {
      /*PRS cludge for remeshing guys */
      for (I = 0; I < Num_Internal_Elems; I++){
	pressure_elem_vect[I] = (dbl) I;
      }
      
      safe_free(pressure_elem_vect);
    }  

  /*
   * Save porous saturation vector to x_pp.
   * Later, this will be usable for arbitrary post-processing variables.
   */
/*
printf(" Porous sat. ID is %d\n", POROUS_SATURATION);
printf(" Capillary pressure ID is %d\n", CAPILLARY_PRESSURE);
printf(" Number of PP vars from rd is %d\n", rd->TotalNVPostOutput);
printf(" Pointer check of x_pp: %p\n", x_pp);
  if (POROUS_SATURATION != -1 && x_pp != NULL)
    {
      for (I=0; I<num_universe_nodes; I++)
        {
          x_pp[I] = post_proc_vect[POROUS_SATURATION][I];
        }
    }
*/

  if (Num_Export_XP > 0 && x_pp != NULL)
    {
      idex = 0;
      for (j=0; j<Num_Export_XP; j++)
        {
          for (I=0; I<exo->num_nodes; I++)
            {
              x_pp[idex] = post_proc_vect[Export_XP_ID[j]][I];
              idex++;
            }
        }
    }

  /*
   * write out pressure along chosen side set
   */
/*   err = usr_print(NULL,0.,x,post_proc_vect, PRESSURE_CONT);  
   err = usr_print(NULL,0.,x,post_proc_vect, STRESS_TENSOR);  */

  for (j = 0; j < rd->TotalNVPostOutput; j++)
    {
      safe_free(post_proc_vect[j]);
    }

  safe_free(post_proc_vect);

  safe_free(listel);

  for (j = 0;j < rd->TotalNVPostOutput; j++)
    {
      safe_free(lumped_mass[j]);
    }

  safe_free(lumped_mass);

  return;
/*****************************************************************************/
} /*   END OF post_process_nodal                                             */
/*****************************************************************************/

void 
post_process_elem(double x[], /* soln vector */
		  double x_old[],	/* soln vector at previous time step */
		  double xdot[],	/* time derivative of soln vector */
		  double xdot_old[],
		  double resid_vector[], /* Residual vector */
		  const int tev, 
		  const int tev_post,
		  double ***gvec_elem, /* Triply indexed array containing 
					* element variable values on return.
					* convention: 
					* [elemblock_index][elemvar_index]
					*      [element_index(inblock)] */
		  const int ts,
		  const double *time_ptr,
		  const double delta_t, 
		  Exo_DB * const exo,
		  Dpi * const dpi,
                  struct Results_Description *rd)

    /************************************************************************
     * Function which directs calculation of element-based post processing
     *quantities
     *
     * Author:          Randy R. Lober
     * Date:            13 August 1998
     * Revised:         
     *
     ************************************************************************/
{
  int i,eb_indx,ev_indx,elem,compute_elem_size;
  int mn, ip_total, ielem, ip, ev_indx_tmp;
  ELEM_BLK_STRUCT *eb_ptr;

  if (Num_Elem_Post_Proc_Var == 0) return;

  /* Initialize  - NOTE ONLY initialize the members that have been malloc'd */
  i = 0;
  if ( tev_post > 0 ) {
    for ( eb_indx = 0; eb_indx < exo->num_elem_blocks; eb_indx++ ) {
      for ( ev_indx = tev; ev_indx < tev + tev_post; ev_indx++ ) {
	if ( exo->elem_var_tab[i++] == 1 ) { /* Checks to see if this ev_indx
						exists for this eb_indx */
	  for ( elem = 0; elem < exo->eb_num_elems[eb_indx]; elem++ ) {
	    gvec_elem[eb_indx][ev_indx][elem] = 0.;
	  }
	}
      }
    }
  }

  /* Compute the elem post vars here */
  ev_indx = tev;

  /* Zienkiewicz-Zhu error indicator based on velocity */

  if (ERROR_ZZ_VEL != -1 && Num_Var_In_Type[pg->imtrx][R_MOMENTUM1]) {
    compute_elem_size = 0;
    if (ERROR_ZZ_VEL_ELSIZE  != -1) compute_elem_size = 1;
    if (calc_zz_error_vel(x, x_old, xdot, xdot_old, resid_vector,
			  ev_indx,      /* Variable index for zz_error  */
			  gvec_elem,    /* elem var vals[eb_indx][ev_indx][elem] */
			  exo, dpi, compute_elem_size ) != 0 ) {
      EH(-1, " calc_zz_error_vel failure");
    } else {
      /* If we get to here, calc_zz_error_vel worked and we need to increment ev_indx */
      if ( compute_elem_size ) {
	/* if the elem size was also computed, 2 ev's were added, increment by 2 */
	ev_indx += 2;
      } else {
	/* If only the error was computed, increment ev_indx by 1 */
	ev_indx++;
      }
    }
  }

  if(SAT_CURVE_TYPE != -1 &&
     CAP_PRESS_SWITCH != -1 &&
     SAT_QP_SWITCH != -1)
    {
      ev_indx_tmp = ev_indx;
      if(Num_Var_In_Type[pg->imtrx][R_POR_LIQ_PRES] || 
	 Num_Var_In_Type[pg->imtrx][R_SHELL_SAT_OPEN] ||
	 Num_Var_In_Type[pg->imtrx][R_SHELL_SAT_OPEN_2])
	{
	  for (eb_indx = 0; eb_indx < exo->num_elem_blocks; eb_indx++) {
	    ev_indx = ev_indx_tmp;
	    mn = Matilda[eb_indx];
	    mp = mp_glob[mn];
	    eb_ptr = Element_Blocks + eb_indx;
	    ip_total = elem_info(NQUAD, eb_ptr->Elem_Type);
	    if((mp->PorousMediaType == POROUS_UNSATURATED ||
		mp->PorousMediaType == POROUS_SHELL_UNSATURATED ||
		mp->PorousMediaType == POROUS_TWO_PHASE) &&
	       mp->SaturationModel == TANH_HYST)
	      {
		for ( ip = 0; ip < ip_total; ip++) 
		  {
		    for(ielem=0; ielem < eb_ptr->Num_Elems_In_Block; ielem++)
		      {
			gvec_elem[eb_indx][ev_indx][ielem] += 
			  eb_ptr->ElemStorage[ielem].sat_curve_type[ip];
		      }
		    ev_indx++;
		  }
		for ( ip = 0; ip < ip_total; ip++) 
		  {
		    for(ielem=0; ielem < eb_ptr->Num_Elems_In_Block; ielem++)
		      {
			gvec_elem[eb_indx][ev_indx][ielem] += 
			  eb_ptr->ElemStorage[ielem].Sat_QP_tn[ip];
		      }
		    ev_indx++;
		  }
		for ( ip = 0; ip < ip_total; ip++) 
		  {
		    for(ielem=0; ielem < eb_ptr->Num_Elems_In_Block; ielem++)
		      {
			gvec_elem[eb_indx][ev_indx][ielem] += 
			  eb_ptr->ElemStorage[ielem].p_cap_QP[ip];
		      }
		    ev_indx++;
		  }
	      }
	  }
	}
    }
      
  for (i = 0; i < Num_Elem_Post_Proc_Var; i++) {
    /*
     * When we're parallel, this will write out results for boundary
     * elements that are shared by other processors.
     */
    wr_elem_result_exo(exo, ExoFileOut, gvec_elem, tev+i, ts,
		       *time_ptr, rd);
  }

  /* Release the struct array memory if it exists */
  if ( nn_error_metrics > 0 ) free (pp_error_data);
}
/*****************************************************************************/

void
post_process_global(double *x,	 /* Solution vector for the current processor */
		    Exo_DB *exo,
		    Dpi *dpi,
		    double time)
{
  int i;
  for (i = 0; i < nn_global; i++) {
    switch (pp_global[i]->type) {
    case PP_GLOBAL_LS_INTERFACE_PRINT:
      {
	if (ls != NULL) {
	  print_ls_interface(x, exo, dpi, time, pp_global[i]->filenm, FALSE);
	}
      }
      break;
    case PP_GLOBAL_LS_INTERFACE_PRINT_ALL_TIMES:
      {
	if (ls != NULL) {
	  print_ls_interface(x, exo, dpi, time, pp_global[i]->filenm, TRUE);
	}
      }
      break;
    default:
      EH(-1, "Unknown global post process type");
      break;
    }
  }
}

/********************************************************************************/
/********************************************************************************/
/********************************************************************************/

static int
calc_zz_error_vel(double x[], /* Solution vector                       */
		  double x_old[], double xdot[], 
		  double xdot_old[],
		  double resid_vector[], 
		  int ev_indx,	/* Variable index for zz_error               */
		  double ***gvec_elem, /* evar vals[eb_indx][ev_indx][elem]  */
		  Exo_DB * const exo,
		  Dpi * const dpi,
		  int compute_elem_size)

     /*
       Function which calculates the Zienkiewicz-Zhu error indicator for each
       appropriate element in the model

       Author:          R. R. Lober (9113)
       Date:            9 September 1998
       Revised          

     */

{
  int status, i_node, i_elem, i_start, i_end, i, j, k, kk, elem_id, max_gp, min_gp;
  int num_elems_in_patch, i_elem_type, i_elem_gp, i_elem_dim, mat_num;
  int max_dim, valid_count, max_terms, last_interp, i_eb_indx;
  int do_the_lu_decomp, *indx, max_velocity_norm_i_elem=0, max_velocity_err_i_elem=0;
  int *valid_elem_mask, num_local_proc_nodes, err, global_node_num;
  int remesh_status;
  double **xgp_loc, **ygp_loc, **zgp_loc, **det_gp_loc, **s_lhs, *rhs, ***tau_lsp;
  double ****tau_gp_ptch, *i_node_coords, **wt_gp_loc, tau, xgp, ygp, zgp, det, wt;
  double max_velocity_norm, max_velocity_norm_tmp, *elem_areas=NULL, h1, h2, error_ratio;
  double expansion_rate, reduction_rate, elem_size_min, elem_size_max, target_error;
  double max_velocity_err, max_x=0, max_y=0, max_z=0, total_volume, pct_over_target, volume_tmp;
  double pct_over_tolerance;

  status = 0;

  /* Sanity check for mesh topology data */
  if ( ! exo->node_elem_conn_exists ) {
    EH(-1, "Attempt to access undeveloped node->elem connectivity.");
  }  

  i_node_coords = (double *) smalloc (3*sizeof(double));

  num_local_proc_nodes = dpi->num_internal_nodes + dpi->num_external_nodes;
  /* Per conversation with PAS 9/15, in the parallel world of goma, each node
     has a unique and unambiguous owning proc, while each proc has elements that
     are shared and termed boundary elements. To ensure our data requests are
     appropriately on proc, we will use node indices as follows:
     our local view of all the nodes will be from 
        node index 0 to ( dpi->num_internal_nodes + dpi->num_external_nodes )
     and this index will be used to count into the Exodus Struct arrays. */

  /* Setup memory to hold least square projected derivatives for the fluid
     shear stress tensor. For 2D, this will entail storing t11, t12, & t22
     for each node. For 3D, it will be t11 t12, t13, t22, t23, & t33 for 
     each node. Access will be (for t12) tau_lsp[0][1][node]. The reason
     this looks a little complicated is because tau is symetric, and we
     don't want to waste space for unneeded components*num_nodes. */
  /* VIM is used here instead of exo->num_dim because for certain 2D models
     that were specified to be solved in cylindrical or swirling coordinate
     systems, they contain 3D tensors (thus tau_* must contain 3D comps) */
  /* MMH: PROJECTED_CARTESIAN coordinate systems are similar to
   * SWIRLING in this respect, too.
   */

  tau_lsp = (double ***) smalloc (VIM*sizeof(double **));
  for ( i = 0; i < VIM; i++ ) {
    tau_lsp[i] = (double **) smalloc (VIM*sizeof(double *));
    for ( j = 0; j < VIM; j++ ) {
      if ( j < i ) {
	tau_lsp[i][j] = tau_lsp[j][i];
      }
      else {
	tau_lsp[i][j] = (double *) smalloc (exo->num_nodes*sizeof(double));
	for ( k = 0; k < num_local_proc_nodes; k++ ) {
	  tau_lsp[i][j][k] = 0.;
	}
      }
    }
  }

  /* Complete node loop for LS patch construction @ each node */
  for ( i_node = 0; i_node < num_local_proc_nodes; i_node++ ) {

#ifdef RRL_DEBUG
#ifdef DBG_1
    fprintf( stdout, 
	     "At node %d and seeing elements:\n",
	     i_node+1);
#endif
#endif

    if ( exo->num_dim == 3 ) {
      i_node_coords[0] = exo->x_coord[i_node];
      i_node_coords[1] = exo->y_coord[i_node];
      i_node_coords[2] = exo->z_coord[i_node];
    } else {
      i_node_coords[0] = exo->x_coord[i_node];
      i_node_coords[1] = exo->y_coord[i_node];
      i_node_coords[2] = 0.;
    }

    i_start = exo->node_elem_pntr[i_node];
    i_end   = exo->node_elem_pntr[i_node + 1];

    num_elems_in_patch = i_end - i_start;

    /* Build mask for this patch and initialize */
    valid_elem_mask = (int *) smalloc (num_elems_in_patch*sizeof(int));
    for (i = 0; i < num_elems_in_patch; i++ ) valid_elem_mask[i] = 0;

    max_gp     = -1;
    min_gp     = 1000;
    max_dim    = -1;
    last_interp = -1;
    j = 0;
    /* Loop over elems in this patch about node i_node
      ( initial scoping loop over this patch ) */
    for ( i_elem = i_start; i_elem < i_end; i_elem++) {

      /* Check elem_type for each elem (for appropriate interp)
	 and check pd_glob for the block of this elem to check for
	 velocity existance and for variable interp for the material.
         This data will be applied to the patch mask to indicate
         which neighbor elems can be appropriately employed in the
         least square fit for this patch. */

      elem_id          = exo->node_elem_list[i_elem];
      i_elem_type      = Elem_Type( exo, 
				    elem_id);     /* element type */
      i_elem_gp        = elem_info( NQUAD, 
				    i_elem_type); /* number of
						     quadrature points */
      i_elem_dim       = elem_info( NDIM, 
				    i_elem_type); /* element dimension
						     (of course!) */
      /* Save this dimension if first time through - subsequent passes
	 test if dimension ever changes. This is a no no. */
      if ( i_elem == i_start ) max_dim = i_elem_dim;
      if ( i_elem_dim != max_dim || 
	   i_elem_dim != exo->num_dim ) {
	EH (-1,
	    "Cannot mix element dimensionality for error computation");
      }

      if ( i_elem_gp > max_gp ) {
	max_gp = i_elem_gp;
      }

      if ( i_elem_gp < min_gp ) {
	min_gp = i_elem_gp;
      }

      i_eb_indx        = exo->elem_eb[elem_id];
      mat_num          = Matilda[i_eb_indx];
      pd               = pd_glob[mat_num];

      /* Confirm momentum is being solved in this material & velocity is
	 turned on for each dimension that the element occupies. */
      valid_count = 0;
      for ( k = 0; k < i_elem_dim; k++ ) {
	if ( pd->e[pg->imtrx][R_MOMENTUM1 + k] &&
	     pd->v[pg->imtrx][VELOCITY1 + k] ) {
	  valid_count++;
	}
      }

      /* Only include element if every dimension was valid, and if this
         ev_indx exists for this i_eb_indx */
      if ( valid_count == i_elem_dim &&
	   exo->elem_var_tab[i_eb_indx*exo->num_elem_vars + ev_indx] == 1 ) {
	valid_elem_mask[j] = 1;

	/* Save this interpolation if first time through - subsequent passes
	 test if interpolation ever changes. This is a no no. */
	if ( i_elem == i_start ) last_interp = pd->i[pg->imtrx][VELOCITY1];
	if ( pd->i[pg->imtrx][VELOCITY1] != last_interp ) {
	  EH (-1,
	      "Cannot mix velocity interpolation levels for error computation");
	}
      }

#ifdef RRL_DEBUG
#ifdef DBG_1
      fprintf( stdout,
	       "       %d (blk %d, type %d, gp %d)\n", 
	       elem_id+1,
	       exo->eb_id[exo->elem_eb[elem_id]],
	       i_elem_type,
	       i_elem_gp );
#endif
#endif
      
      j++;
    } /* End initial scoping loop over this patch about node i_node */

    /* Need to build local arrays to store working local gp coords */
    xgp_loc    = (double **) smalloc ( num_elems_in_patch*sizeof(double *));
    ygp_loc    = (double **) smalloc ( num_elems_in_patch*sizeof(double *));
    zgp_loc    = (double **) smalloc ( num_elems_in_patch*sizeof(double *));
    det_gp_loc = (double **) smalloc ( num_elems_in_patch*sizeof(double *));
    wt_gp_loc  = (double **) smalloc ( num_elems_in_patch*sizeof(double *));

    for (k = 0; k < num_elems_in_patch; k++ ) {
      xgp_loc[k]    = (double *) smalloc ( max_gp*sizeof(double));
      ygp_loc[k]    = (double *) smalloc ( max_gp*sizeof(double));
      zgp_loc[k]    = (double *) smalloc ( max_gp*sizeof(double));
      det_gp_loc[k] = (double *) smalloc ( max_gp*sizeof(double));
      wt_gp_loc[k]  = (double *) smalloc ( max_gp*sizeof(double));

      /* Initialize the arrays for this patch */
      for (kk = 0; kk < max_gp; kk++ ) {
	xgp_loc[k][kk]    = 0.;
	ygp_loc[k][kk]    = 0.;
	zgp_loc[k][kk]    = 0.;
	det_gp_loc[k][kk] = 0.;
	wt_gp_loc[k][kk]  = 0.;
      }
    }

    /* Determine size of LS system to be solved for this patch */
    if ( max_dim > 2 &&
	 min_gp > 9 ) {
      max_terms = 10; /* 3D with quadratic elements */
    }
    else if ( max_dim > 2 && 
	      min_gp <= 9 ) {
      max_terms = 4; /* 3D with linear elements */
    }
    else if ( max_dim <= 2 &&
	      min_gp > 5 ) {
      max_terms = 6; /* 2D with quadratic elements */
    }
    else {
      max_terms = 3; /* 2D with linear elements */
    }

    s_lhs = (double **) smalloc (max_terms*sizeof(double *));
    for (k = 0; k < max_terms; k++) {
      s_lhs[k] = (double *) smalloc (max_terms*sizeof(double));
      for (kk = 0; kk < max_terms; kk++ ) {
	s_lhs[k][kk]    = 0.;
      }
    }
    rhs = (double *) smalloc (max_terms*sizeof(double));
    for (kk = 0; kk < max_terms; kk++ ) {
      rhs[kk]    = 0.;
    }

    /* Setup memory to hold least squares' projected derivatives for the
       fluid shear stress tensor at the gauss points for elements in this
       patch.  For 2D, this will entail storing t11, t12, & t22 for each
       gauss point. For 3D, it will be t11 t12, t13, t22, t23, & t33 for each
       gauss point. Access will be (for t12) tau_gp_ptch[0][1][elem][gp]. The
       reason this looks a little complicated is because tau is symetric, and
       we don't want to waste space for unneeded components. */
    /* VIM is used here instead of exo->num_dim because for certain 2D models
       that were specified to be solved in cylindrical or swirling coordinate
       systems, they contain 3D tensors (thus tau_* must contain 3D comps) */
    /* MMH: PROJECTED_CARTESIAN coordinate systems are similar to
     * SWIRLING in this respect, too.
     */

    tau_gp_ptch = (double ****) smalloc (VIM*sizeof(double ***));
    for ( i = 0; i < VIM; i++ ) {
      tau_gp_ptch[i] = (double ***) smalloc (VIM*sizeof(double **));
      for ( j = 0; j < VIM; j++ ) {
	if ( j < i ) {
	  tau_gp_ptch[i][j] = tau_gp_ptch[j][i];
	}
	else {
	  tau_gp_ptch[i][j] = (double **) smalloc (num_elems_in_patch*sizeof(double *));
	  for ( k = 0; k < num_elems_in_patch; k++ ) {
	    tau_gp_ptch[i][j][k] = (double *) smalloc ( max_gp*sizeof(double));
	    for (kk = 0; kk < max_gp; kk++) {
	      tau_gp_ptch[i][j][k][kk] = 0.0;
	    }
	  }
	}
      }
    }

    i_start = exo->node_elem_pntr[i_node];
    i_end   = exo->node_elem_pntr[i_node + 1];
    /* Actual workhorse LHS loop over the elems in this patch */
    for (k = 0, i_elem = i_start; i_elem < i_end; k++, i_elem++) {
      /* Only employ element if it has been deemed worthy from above scoping loop */
      if (valid_elem_mask[k] == 1) {

	/* Extract the info for this elem of the patch */
	elem_id          = exo->node_elem_list[i_elem];

	err = load_elem_dofptr(elem_id, exo, x, x_old, xdot, 
                               xdot_old, 0);
	EH(err, "load_elem_dofptr");     
 
	err = bf_mp_init(pd);
	EH(err, "bf_mp_init");

	mat_num = ei[pg->imtrx]->mn;

	i_elem_type      = ei[pg->imtrx]->ielem_type;     /* element type */
	i_elem_gp        = elem_info( NQUAD, 
				      i_elem_type); /* number of
						       quadrature points */
	i_elem_dim       = ei[pg->imtrx]->ielem_dim; /* element dimension
						       (of course!) */

	err = fill_lhs_lspatch ( i_node_coords,
				 wt_gp_loc[k],
				 xgp_loc[k],
				 ygp_loc[k],
				 zgp_loc[k],
				 det_gp_loc[k],
				 max_terms,
				 s_lhs,
				 k,
				 tau_gp_ptch );

      } /* End of treating worthy nodes with valid_elem_mask values */
    } /* End workhorse LHS loop over this patch */

    /* Now loop over needed components in tau_lsp for node i_node,
       again over the elements in the patch this time filling the rhs
       vector and solving via lu decomp and back sub for each
       component in tau_lsp in turn.*/
    /* NOTE: We're computing the needed tau components using VIM since
       that will pick up the necessary 3D components for cylindrical
       or swirling coordinate systems. The size of the system (least squares)
       being solved will be determined by the max_terms calculation, since
       that mechanism will result in the most high fidelity LS patch fitted.
       For example, if we were to take a 2D mesh of quadratic elements with
       a cylindrical coord system, and call it 3D, the best patch fit it could
       get would be linear 3D. By solving a 2D system on quadratic elements,
       the system fidelity goes up to 6 terms for the same problem. We can
       always solve for the additional tau terms with either system, so we're
       dictating the number of tau terms via VIM, and the max_terms via the
       actual element dimension and interpolation levels. Per conversation with
       RRR, 9/21/98 */
    /* MMH: PROJECTED_CARTESIAN coordinate systems are similar to
     * SWIRLING in this respect, too.
     */
    do_the_lu_decomp = 1;
    indx = (int *) smalloc (max_terms * sizeof(int));
    for ( i = 0; i < VIM; i++ ) {
      for ( j = 0; j < VIM; j++ ) {
	if ( j < i ) {
	  tau_lsp[i][j][i_node] = tau_lsp[j][i][i_node];
	}
	else {
	  for ( kk = 0; kk < max_terms; kk++ ) {
	    rhs[kk]    = 0.;
	  }

	  for ( k = 0, i_elem = i_start; i_elem < i_end; k++, i_elem++) {
	    /* Only employ element if it has been deemed worthy from 
	     * above scoping loop */
	    if ( valid_elem_mask[k] == 1 ) {
	      elem_id          = exo->node_elem_list[i_elem];
	      i_elem_type      = Elem_Type( exo, 
					    elem_id);     /* element type */
	      i_elem_gp        = elem_info( NQUAD, 
					    i_elem_type); /* number of
							     quadrature points */
	      for ( kk = 0; kk < i_elem_gp; kk++ ) {
		tau = tau_gp_ptch[i][j][k][kk];
		xgp = xgp_loc[k][kk];
		ygp = ygp_loc[k][kk];
		zgp = zgp_loc[k][kk];
		det = det_gp_loc[k][kk];
		wt  = wt_gp_loc[k][kk];
		switch ( max_terms ) {
		case 3:  /* 2D with linear elements    */
		  rhs[0] += 1.0 *     tau * det * wt;
		  rhs[1] += xgp *     tau * det * wt;
		  rhs[2] += ygp *     tau * det * wt;
		  break;
		case 6:  /* 2D with quadratic elements */
		  rhs[0] += 1.0 *     tau * det * wt;
		  rhs[1] += xgp *     tau * det * wt;
		  rhs[2] += ygp *     tau * det * wt;
		  rhs[3] += xgp*xgp * tau * det * wt;
		  rhs[4] += xgp*ygp * tau * det * wt;
		  rhs[5] += ygp*ygp * tau * det * wt;
		  break;
		case 4:  /* 3D with linear elements    */
		  rhs[0] += 1.0 *     tau * det * wt;
		  rhs[1] += xgp *     tau * det * wt;
		  rhs[2] += ygp *     tau * det * wt;
		  rhs[3] += zgp *     tau * det * wt;
		  break;
		case 10: /* 3D with quadratic elements */
		  rhs[0] += 1.0 *     tau * det * wt;
		  rhs[1] += xgp *     tau * det * wt;
		  rhs[2] += ygp *     tau * det * wt;
		  rhs[3] += zgp *     tau * det * wt;
		  rhs[4] += xgp*xgp * tau * det * wt;
		  rhs[5] += xgp*ygp * tau * det * wt;
		  rhs[6] += xgp*zgp * tau * det * wt;
		  rhs[7] += ygp*ygp * tau * det * wt;
		  rhs[8] += ygp*zgp * tau * det * wt;
		  rhs[9] += zgp*zgp * tau * det * wt;
		  break;
		default:
		  EH(-1, "Unsupported size in building RHS of least"
		     " squares patch for error");
		  break;
		}
	      }
	    }
	  }

	  /* Now solve the system for this patch. The first time through perform
	     the LU decomposition and the back substitution. All subsequent loop
	     iterations for this patch need only back substitute. */

	  if (lu_decomp_backsub_driver(s_lhs, rhs, indx, max_terms,
				       do_the_lu_decomp) == -1) {
	    EH(-1, " Error occurred in calc_zz_error_vel" );
	    status = -1;
	    return (status);
	  }

	  /* Next time just do the back sub */
	  if ( do_the_lu_decomp == 1 ) do_the_lu_decomp = 0;

	  tau_lsp[i][j][i_node] = rhs[0]; /* This works since we solved the system on a local
					     coord basis */

#ifdef RRL_DEBUG
#ifdef DBG_2
	  fprintf ( stdout,
		    "Just computed lsp tau%d%d for node %d = %6.4lf\n",
		    i + 1,
		    j + 1,
		    i_node + 1,
		    tau_lsp[i][j][i_node] );
#endif
#endif

	}
      }
    }

#ifdef RRL_DEBUG
#ifdef DBG_1
    fprintf( stdout,
	     "\n  node    t11       t12       t13       t21       t22       t23       t31      t32      t33\n" ); 
    if (ei[pg->imtrx]->ielem_dim > 2) {
      fprintf( stdout,
	       "  %2d   %6.4lf   %6.4lf   %6.4lf   %6.4lf   %6.4lf   %6.4lf   %6.4lf   %6.4lf   %6.4lf\n",
	       i_node + 1,
	       tau_lsp[0][0][i_node],
	       tau_lsp[0][1][i_node],
	       tau_lsp[0][2][i_node],
	       tau_lsp[1][0][i_node],
	       tau_lsp[1][1][i_node],
	       tau_lsp[1][2][i_node],
	       tau_lsp[2][0][i_node],
	       tau_lsp[2][1][i_node],
	       tau_lsp[2][2][i_node] ); 
    } else {
      fprintf( stdout,
	       "  %2d   %6.4lf   %6.4lf   < NA >   %6.4lf   %6.4lf   < NA >   < NA >   < NA >   < NA >\n",
	       i_node + 1,
	       tau_lsp[0][0][i_node],
	       tau_lsp[0][1][i_node],
	       tau_lsp[1][0][i_node],
	       tau_lsp[1][1][i_node] ); 
    }  
#endif
#endif

    /* Clean up memory for this patch */
    for (k = 0; k < num_elems_in_patch; k++ ) {
      free (xgp_loc[k]);
      free (ygp_loc[k]);
      free (zgp_loc[k]);
      free (det_gp_loc[k]);
      free (wt_gp_loc[k]);
    }
    free (xgp_loc);
    free (ygp_loc);
    free (zgp_loc);
    free (det_gp_loc);
    free (wt_gp_loc);

    free (valid_elem_mask);

    for (k = 0; k < max_terms; k++ ) {
      free (s_lhs[k]);
    }
    free (s_lhs);
    free (rhs);
    free (indx);

    for ( i = 0; i < VIM; i++ ) {
      for ( j = 0; j < VIM; j++ ) {
	/* Only the upper tri diag members were malloc'd, so only free those */
	if ( j >= i ) {
	  for ( k = 0; k < num_elems_in_patch; k++ ) {
	    free (tau_gp_ptch[i][j][k]);
	  } 
	  free (tau_gp_ptch[i][j]);
	}
      }
      free (tau_gp_ptch[i]);
    }
    free (tau_gp_ptch);

#ifdef RRL_DEBUG
#ifdef DBG_1
    fprintf( stdout,
	     "\n" );      
#endif
#endif

  }  /* End of loop building LHS for the patch about node i_node */

  /* Loop over each element in the model for the following. */
  /* Now have tau_lsp at the nodes, and tau at the gauss points (via fv)
     To get tau_lsp back at the gauss points, we will interpolate with
     shape functions. With both quantities back at the gauss points, we will
     cycle over the gauss points, computing the gfem/lsp difference for
     each tau component at each gauss point, then using these to compute
     the elemental error. Then store this absolute error val for the 
     currrent element into gvec_elem for now. */

  valid_elem_mask = (int *) smalloc (exo->num_elems*sizeof(int));
  for (i = 0; i < exo->num_elems; i++ ) valid_elem_mask[i] = 0;

  /* First do scoping loop to set up the valid_elem_mask for the entire model
     this time (valid to compute zz error based on velocity)  */
  for (i_elem = 0; i_elem < exo->num_elems; i_elem++ ) {
    elem_id          = exo->node_elem_list[i_elem];
    i_elem_type      = Elem_Type(exo, elem_id); /* element type */
    i_elem_gp        = elem_info(NQUAD, i_elem_type); /* number of quadrature points */
    i_elem_dim       = elem_info(NDIM, i_elem_type); /* element dimension  */
    i_eb_indx        = exo->elem_eb[i_elem];
    mat_num          = Matilda[i_eb_indx];
    pd               = pd_glob[mat_num];

    /* Confirm momentum is being solved in this material & velocity is
       turned on for each dimension that the element occupies. */
    valid_count = 0;
    for ( k = 0; k < i_elem_dim; k++ ) {
      if ( pd->e[pg->imtrx][R_MOMENTUM1 + k] &&
	   pd->v[pg->imtrx][VELOCITY1 + k] ) {
	valid_count++;
      }
    }

    /* Only include element if every dimension was valid, and if this
       ev_indx exists for this i_eb_indx */
    if ( valid_count == i_elem_dim &&
	 exo->elem_var_tab[i_eb_indx*exo->num_elem_vars + ev_indx] == 1 ) {
      valid_elem_mask[i_elem] = 1;
    }
  } /* End scoping loop for element error integration */

  /* Now do real loop for element error integration over entire model */
  /* Set up values to find max's and do the elem size stuff */
  if ( compute_elem_size != 0 ) {
    elem_areas = (double *) smalloc(exo->num_elems * sizeof (double));
    for (i = 0; i < exo->num_elems; i++ ) elem_areas[i] = 0;
  }
  max_velocity_norm  = 0.;
  max_velocity_err   = 0.;
  total_volume       = 0.;
  pct_over_target    = 0.;
  pct_over_tolerance = 0.;
  volume_tmp         = 0.;
  remesh_status      = -1;

  for (i_elem = 0; i_elem < exo->num_elems; i_elem++) {
    /* Only employ element if it has been deemed worthy from above scoping loop */

    if (valid_elem_mask[i_elem] == 1) {
      err = load_elem_dofptr(i_elem, exo, x, x_old, xdot, xdot_old, 0);
      EH(err, "load_elem_dofptr"); 

      err = bf_mp_init(pd);
      EH(err, "bf_mp_init");

      /* Extract the info for this elem of the patch */

      mat_num = ei[pg->imtrx]->mn;
      i_elem_type      = ei[pg->imtrx]->ielem_type;      /* element type */
      i_elem_gp        = elem_info( NQUAD, 
				    i_elem_type); /* number of quadrature points */
      i_elem_dim       = ei[pg->imtrx]->ielem_dim; /* element dimension
						     (of course!) */

      i_eb_indx           = exo->elem_eb[i_elem];

#ifdef RRL_DEBUG
#ifdef DBG_1
      fprintf( stdout,
	       "\n\n About to integrate zz error on the worthy element %d (blk %d)\n", 
	       i_elem+1,
	       exo->eb_id[i_eb_indx] );
#endif
#endif

      /* Now interpolate the LS projected values of tau back to the gauss points,
	 extract the fem values of tau at the same gauss points, 
	 and compute the error (absolute indicator) for elem i_elem */
      err = abs_error_at_elem(i_elem, tau_lsp, gvec_elem[i_eb_indx][ev_indx],
			      &max_velocity_norm_tmp, &elem_areas[i_elem]);

      /* sum the total area/vol of the elems being used for error computation */
      total_volume += elem_areas[i_elem];

      if (max_velocity_norm_tmp > max_velocity_norm) {
	max_velocity_norm = max_velocity_norm_tmp;
	max_velocity_norm_i_elem = i_elem;
      }

      if (gvec_elem[i_eb_indx][ev_indx][i_elem] > max_velocity_err) {
	max_velocity_err = gvec_elem[i_eb_indx][ev_indx][i_elem];
	max_velocity_err_i_elem = i_elem;

	max_x = 0;
	max_y = 0;
	max_z = 0;

	for ( j = 0; j < ei[pg->imtrx]->num_local_nodes; j++ ) {
	  /* also convert from node number to dof number */
	  global_node_num = Proc_Elem_Connect[ei[pg->imtrx]->iconnect_ptr + j];
	  max_x += exo->x_coord[global_node_num];
	  max_y += exo->y_coord[global_node_num];
	  if (exo->num_dim > 2 ) max_z += exo->z_coord[global_node_num];
	}
	max_x /= ei[pg->imtrx]->num_local_nodes;
	max_y /= ei[pg->imtrx]->num_local_nodes;
	if (exo->num_dim > 2 ) max_z /= ei[pg->imtrx]->num_local_nodes;
      }

    } /* End of treating worthy elems with valid_elem_mask values */
  } /* End of real loop for element error integration over entire model */

#ifdef RRL_DEBUG
#ifdef DBG_1
      fprintf( stdout,
	       "\n\n About to integrate zz error on the worthy element %d (blk %d)\n", 
	       i_elem+1,
	       exo->eb_id[i_eb_indx] );
#endif
#endif

  fprintf( stdout,
	   "\n Max energy norm of the velocity vector ( element %d ) \t= %6.4f\n", 
	   max_velocity_norm_i_elem+1,
	   max_velocity_norm );
  fprintf( stdout,
	   " Max ZZ error (velocity based)          ( element %d ) \t= %6.4f\n", 
	   max_velocity_err_i_elem+1,
	   max_velocity_err );
  fprintf( stdout,
	   "   x centroid = %6.4f\n", 
	   max_x );
  fprintf( stdout,
	   "   y centroid = %6.4f\n", 
	   max_y );
  fprintf( stdout,
	   "   z centroid = %6.4f\n", 
	   max_z );

  /* Now compute recommended elem sizes if needed */
  if ( compute_elem_size != 0 ) {
    /* First grab user supplied params */
    reduction_rate     = pp_error_data[0].error_params[0];
    expansion_rate     = pp_error_data[0].error_params[1];
    elem_size_min      = pp_error_data[0].error_params[2];
    elem_size_max      = pp_error_data[0].error_params[3];
    target_error       = pp_error_data[0].error_params[4];
    pct_over_tolerance = pp_error_data[0].error_params[5];

    for (i_elem = 0; i_elem < exo->num_elems; i_elem++ ) {
      /* Only employ element if it has been deemed worthy from above scoping loop */
      if ( valid_elem_mask[i_elem] == 1 ) {
	i_eb_indx                              = exo->elem_eb[i_elem];

	/* Determine typical element length scale - sqrt if 2D, cube root if 3D */
	if ( exo->num_dim == 3 ) {
	  h1 = pow ( elem_areas[i_elem],
		     0.3333333333 );
	} else {
	  h1 = sqrt ( elem_areas[i_elem] );
	}

	error_ratio = gvec_elem[i_eb_indx][ev_indx][i_elem]/target_error;

	if ( error_ratio <= 1.0 ) {
	  h2 = ( pow ( error_ratio,
		       -1./expansion_rate ) ) * h1;
	} else {
	  h2 = ( pow ( error_ratio,
		       -1./reduction_rate ) ) * h1;
	  /* This element needs refinement - add into the volume over calculation */
	  volume_tmp += elem_areas[i_elem];
	}

	/* Now ensure that the elem size floors & ceilings are observed */
	if ( h2 < elem_size_min ) h2 = elem_size_min;
	if ( h2 > elem_size_max ) h2 = elem_size_max;

	/* Store into gvec array - note that we store into the next ev_indx place
	   since this value always follows the error measure that it applies to */
	gvec_elem[i_eb_indx][ev_indx + 1][i_elem] = h2;
      }
    }

    pct_over_target = volume_tmp/(total_volume*0.01); /* Builds % of volume over error
							target */

    fprintf( stdout,
	     "\n Target error                                        \t= %6.4f\n", 
	     target_error );
    fprintf( stdout,
	     " Problem volume (area) considered for error          \t= %6.4f\n", 
	     total_volume );
    fprintf( stdout,
	     " Percent of problem volume over error target         \t= %6.2f [%%]\n", 
	     pct_over_target );
    fprintf( stdout,
	     " Tolerance for percent of problem volume over value  \t= %6.2f [%%]\n", 
	     pct_over_tolerance );

    if ( pct_over_target > pct_over_tolerance ) {
      /* Need to remesh the problem and run it again using sizing data */
      remesh_status = 2;
      fprintf( stdout,
	       " Remeshing status                                    \t= %d\n", 
	       remesh_status );
      fprintf( stdout,
	       "\n (Recommend remeshing model using the *ELSIZE element variable)\n" );
    } else if ( pct_over_target <= pct_over_tolerance &&
		max_velocity_err > target_error ) {
      remesh_status = 1;
      fprintf( stdout,
	       " Remeshing status                                    \t= %d\n", 
	       remesh_status );
      fprintf( stdout,
	       "\n (Max error > target error, but volume < target error within tolerance)\n" );
    }  else if ( max_velocity_err <= target_error ) {
      remesh_status = 0;
      fprintf( stdout,
	       " Remeshing status                                    \t= %d\n", 
	       remesh_status );
      fprintf( stdout,
	       "\n (Max error < target error, error reduction objective met)\n" );
    } else {
      EH( -1, 
	  "Undetermined state encountered during error/remeshing size data calculation\n" );
    }
      
    fprintf( stdout,
	     "\n Current number of nodes (resolution)                \t= %d\n", 
	     exo->num_nodes );
    fprintf( stdout,
	     " Current number of elements                          \t= %d\n", 
	     exo->num_elems );

    /* Free memory */
    free ( elem_areas );
  }

  /* Now normalize the raw values of ZZ velocity based error */
  for (i_elem = 0; i_elem < exo->num_elems; i_elem++ ) {
    /* Only employ element if it has been deemed worthy from above scoping loop */
    if ( valid_elem_mask[i_elem] == 1 ) {
      i_eb_indx                              = exo->elem_eb[i_elem];
      gvec_elem[i_eb_indx][ev_indx][i_elem] /= (max_velocity_norm*0.01); /* NOTE: converting to % */
    }
  }

  /* Final memory cleanup */
  for ( i = 0; i < VIM; i++ ) {
    for ( j = 0; j < VIM; j++ ) {
      /* Only the upper tri diag members were malloc'd, so only free those */
      if ( j >= i ) {
	free (tau_lsp[i][j]);
      }
    }
    free (tau_lsp[i]);
  }
  free (tau_lsp);
  free (i_node_coords);
  free (valid_elem_mask);

  return (status);
}

static int
abs_error_at_elem ( int i_elem,
		    double *** tau_nodal_lsp,
		    double * gvec_elem,
		    double * velocity_norm,
		    double * ielem_area ) 
/******************************************************************************
  Function which interpolates the LS projected values of tau back to the gauss 
  points, extracts the fem values of tau at the same gauss points, then using
  the differences between the two, computes the velocity based error norm
  (the absolute indicator value) for the element.

  Author:          R. R. Lober (9113)
  Date:            30 September 1998
  Revised          

******************************************************************************/
{
  int status = 0;
  int i, j, i_elem_gp, eqn, global_node_num, a, b;
  int err;                    /* temp variable to hold diagnostic flags. */
  double sum_tau, phi_i, ***tau_gp_fem, ***tau_gp_lsp, ***tau_gp_ext;
  double xi[DIM];             /* Local element coordinates of Gauss point. */
  double det, wt;
  double gamma[DIM][DIM];     /* shrearrate tensor based on velocity */

  double mu, elem_error, error_norm_tmp, elem_area, velocity_norm_tmp, elem_vel_norm;

  /* polymer viscosity */
  double mup;

  i_elem_gp            = elem_info( NQUAD, 
				    ei[pg->imtrx]->ielem_type); /* number of
						        quadrature points */
  eqn = R_MOMENTUM1; /* We depend on this eqn for the velocity based error measure */

  /* Grab memory to hold the fem & lsp values of tau, only malloc the upper tri-diag
     portion of these symetric tensors */
  tau_gp_fem = (double ***) smalloc (VIM*sizeof(double **));
  tau_gp_lsp = (double ***) smalloc (VIM*sizeof(double **));
  tau_gp_ext = (double ***) smalloc (VIM*sizeof(double **));
  for ( i = 0; i < VIM; i++ ) {
    tau_gp_fem[i] = (double **) smalloc (VIM*sizeof(double *));
    tau_gp_lsp[i] = (double **) smalloc (VIM*sizeof(double *));
    tau_gp_ext[i] = (double **) smalloc (VIM*sizeof(double *));
    for ( j = 0; j < VIM; j++ ) {
      if ( j < i ) {
	tau_gp_fem[i][j] = tau_gp_fem[j][i];
	tau_gp_lsp[i][j] = tau_gp_lsp[j][i];
	tau_gp_ext[i][j] = tau_gp_ext[j][i];
      }
      else {
	tau_gp_fem[i][j] = (double *) smalloc (i_elem_gp*sizeof(double));
	tau_gp_lsp[i][j] = (double *) smalloc (i_elem_gp*sizeof(double));
	tau_gp_ext[i][j] = (double *) smalloc (i_elem_gp*sizeof(double));
      }
    }
  }

  elem_error = 0.;
  elem_vel_norm = 0.;
  elem_area = 0.;

  /* Now loop over all the gauss points for this elem */
  for ( i = 0; i < i_elem_gp; i++ ) {
    find_stu ( i,
	       ei[pg->imtrx]->ielem_type,
	       &xi[0], 
	       &xi[1], 
	       &xi[2] ); /* find quadrature point */

    fv->wt = Gq_weight(i, ei[pg->imtrx]->ielem_type); /* find quadrature weights for
					      current ip */
    wt = fv->wt;

    err = load_basis_functions(xi, bfd);
    EH( err, 
	"problem from load_basis_functions" );

    /* This has elemental Jacobian transformation and some 
       basic mesh derivatives...
       Old usage: calc_Jac, jelly_belly */
    /* NOTE: this call also updates the value of detJ inside the bf struct
       for the point xi[] in the element pointed to by the ei struct */
		  
    err = beer_belly();
    EH( err,
	"beer_belly" );
		  
    /* Load up field variable values at this Gauss point. */
    /* Now fill fv with tau goodies, and cycle over the gauss points 
       filling the tau components into tau_gp_fem */
    err = load_fv();
    EH( err, "load_fv");
		  
    /* Load up physical space gradients of field variables at this
       Gauss point. */
    /* NOTE: load_bf_grad MUST be called before load_fv_grads as this
       call depends on it! - RRL 10/30/98 */
    err = load_bf_grad();
    EH( err, "load_bf_grad");

    err = load_fv_grads();
    EH( err, "load_fv_grads");

    /* Now generate & save the tau shear stress tensor components for this
       gauss point. */
    /* In Cartesian coordinates, this velocity gradient tensor will
       have components that are...
      
       			grad_v[a][b] = d v_b
      				       -----
      				       d x_a                         */

    for ( a = 0; a < VIM; a++ ) {
      for ( b = 0; b < VIM; b++ ) {
	gamma[a][b] = fv->grad_v[a][b] + fv->grad_v[b][a];
      }
    }

    mu = viscosity( gn, gamma, NULL );

    if ( pd->v[pg->imtrx][POLYMER_STRESS11] ) {
      /* get polymer viscosity */
      mup = viscosity( gn, gamma, NULL );
      mu = mu + mup;
    }
    
    for ( a = 0; a < VIM; a++ ) {
      for ( b = 0; b < VIM; b++ ) {
	tau_gp_fem[a][b][i] = mu*gamma[a][b];
      }
    }

#ifdef RRL_DEBUG
#ifdef DBG_0
    /* The following code segment is to compute the exact velocity solution
       and fluid shear stress norm for the poisuelle flow problem          */
/*     sumx = 0.; */
/*     sumy = 0.; */
/*     sumz = 0.; */
/*     for (j = 0; j < ei[pg->imtrx]->num_local_nodes; j++ ) { */
/*       phi_i = bf[eqn]->phi[ei[pg->imtrx]->ln_to_dof[eqn][j]]; */
/*       local_i = Proc_Elem_Connect[ei[pg->imtrx]->iconnect_ptr + j]; */
/*       sumx += phi_i*Coor[0][local_i]; */
/*       sumy += phi_i*Coor[1][local_i]; */
/*       if (ei[pg->imtrx]->ielem_dim > 2) { */
/* 	sumz += phi_i*Coor[2][local_i];	 */
/*       } */
/*     } */

/*     gamma_ext[0][0] = 0.; */
/*     gamma_ext[0][1] = -4.*sumy; */
/*     gamma_ext[0][2] = 0.; */
/*     gamma_ext[1][0] = gamma_ext[0][1]; */
/*     gamma_ext[1][1] = 0.; */
/*     gamma_ext[1][2] = 0.; */
/*     gamma_ext[2][0] = gamma_ext[0][2]; */
/*     gamma_ext[2][1] = gamma_ext[1][2]; */
/*     gamma_ext[2][2] = 0.; */

/*     for ( a = 0; a < VIM; a++ ) { */
/*       for ( b = 0; b < VIM; b++ ) { */
/* 	tau_gp_ext[a][b][i] = mu*gamma_ext[a][b]; */
/*       } */
/*     } */

#endif
#endif

    det = bf[eqn]->detJ;

    /* Now have all fem tau components for this elem, and gauss point i.
       Now interpolate the tau_lsp values back to gauss point i as well. */
    for ( a = 0; a < VIM; a++ ) {
      for ( b = 0; b < VIM; b++ ) {
	/* Calculate this symetrically (that's how its being stored) */
	if ( b >= a ) {
	  sum_tau = 0.;
	  for ( j = 0; j < ei[pg->imtrx]->num_local_nodes; j++ ) {
	    /* also convert from node number to dof number */
	    phi_i = bf[eqn]->phi[ei[pg->imtrx]->ln_to_dof[eqn][j]];
	    global_node_num = Proc_Elem_Connect[ei[pg->imtrx]->iconnect_ptr + j];
	    sum_tau += phi_i*tau_nodal_lsp[a][b][global_node_num];
	  }
	  tau_gp_lsp[a][b][i] = sum_tau;
#ifdef RRL_DEBUG
#ifdef DBG_1
	  fprintf( stdout,
		   "          LS \ttau%d%d at gp %d = %8.6lf (x=%6.4lf\ty=%6.4lf\tz=%6.4lf)\n",
		   a + 1,
		   b + 1,
		   i,
		   tau_gp_lsp[a][b][i],
		   sumx,
		   sumy,
		   sumz );    
#endif
#endif
	}
      }
    }

    /* Now integrate the error over the elem - this is essentially

       -- for 2D ---------------
       = {(tau11)**2 + 2(tau12)**2 + (tau22)**2}
 
       -- for 3D ---------------
       = {(tau11)**2 + 2(tau12)**2 + 2(tau13)**2 + (tau22)**2 +
       2(tau23)**2 + (tau33)**2} 
       
       Note that each off diagonal term occurs twice    */

    error_norm_tmp = 0.;
    velocity_norm_tmp = 0.;
    for ( a = 0; a < VIM; a++ ) {
      for ( b = 0; b < VIM; b++ ) {
	if ( b > a ) { /* Off axis symmetric term (upper tri only) */
	  error_norm_tmp += 2*((tau_gp_lsp[a][b][i] - tau_gp_fem[a][b][i]) * 
			       (tau_gp_lsp[a][b][i] - tau_gp_fem[a][b][i]) );
	  velocity_norm_tmp += 2*(tau_gp_fem[a][b][i] * tau_gp_fem[a][b][i]);
#ifdef RRL_DEBUG
#ifdef DBG_1
	  fprintf( stdout,
		   "\n    computed off diag error component \t2*(tau%d%d)**2 at gp %d = %8.6lf\n",
		   a + 1,
		   b + 1,
		   i,
		   2*((tau_gp_lsp[a][b][i] - tau_gp_fem[a][b][i]) * 
		      (tau_gp_lsp[a][b][i] - tau_gp_fem[a][b][i]) ));  
	  fprintf( stdout,
		   "    computed LS             component \t(tau_gp_lsp%d%d)  gp %d = %8.6lf\n",
		   a + 1,
		   b + 1,
		   i,
		   tau_gp_lsp[a][b][i] );   
	  fprintf( stdout,
		   "    computed FEM            component \t(tau_gp_fem%d%d)  gp %d = %8.6lf\n",
		   a + 1,
		   b + 1,
		   i,
		   tau_gp_fem[a][b][i] );   

	  fprintf( stdout,
		   "    computed EXACT          component \t(tau%d%d exact)   gp %d = %8.6lf\n",
		   a + 1,
		   b + 1,
		   i,
		   tau_gp_ext[a][b][i] ); 

	  fprintf( stdout,
		   "    gp %d is at \tx=%6.4lf\ty=%6.4lf\tz=%6.4lf\n",
		   i,
		   sumx,
		   sumy,
		   sumz );      
	  fprintf( stdout,
		   "    computed FEM          u component \t                gp %d = %8.6lf\n",
		   i,
		   fv->v[0] );   
	  fprintf( stdout,
		   "    computed EXACT        u component \t                gp %d = %8.6lf\n",
		   i,
		   2. - 2.*(sumy*sumy) );   
#endif
#endif
	} else if ( b == a ) { /* diagonal term */
	  error_norm_tmp += ((tau_gp_lsp[a][b][i] - tau_gp_fem[a][b][i]) *
			     (tau_gp_lsp[a][b][i] - tau_gp_fem[a][b][i]) );
	  velocity_norm_tmp += (tau_gp_fem[a][b][i] * tau_gp_fem[a][b][i]);	  
#ifdef RRL_DEBUG
#ifdef DBG_1
	  fprintf( stdout,
		   "\n    computed     diag error component \t  (tau%d%d)**2 at gp %d = %8.6lf\n",
		   a + 1,
		   b + 1,
		   i,
		   ((tau_gp_lsp[a][b][i] - tau_gp_fem[a][b][i]) *
		    (tau_gp_lsp[a][b][i] - tau_gp_fem[a][b][i])) );
	  fprintf( stdout,
		   "    computed LS             component \t(tau_gp_lsp%d%d)  gp %d = %8.6lf\n",
		   a + 1,
		   b + 1,
		   i,
		   tau_gp_lsp[a][b][i] );   
	  fprintf( stdout,
		   "    computed FEM            component \t(tau_gp_fem%d%d)  gp %d = %8.6lf\n",
		   a + 1,
		   b + 1,
		   i,
		   tau_gp_fem[a][b][i] );   
	  fprintf( stdout,
		   "    computed EXACT          component \t(tau%d%d exact)   gp %d = %8.6lf\n",
		   a + 1,
		   b + 1,
		   i,
		   tau_gp_ext[a][b][i] );  
	  fprintf( stdout,
		   "    gp %d is at \tx=%6.4lf\ty=%6.4lf\tz=%6.4lf\n",
		   i,
		   sumx,
		   sumy,
		   sumz );      
	  fprintf( stdout,
		   "    computed FEM          u component \t                gp %d = %8.6lf\n",
		   i,
		   fv->v[0] );   
	  fprintf( stdout,
		   "    computed EXACT        u component \t                gp %d = %8.6lf\n",
		   i,
		   2. - 2.*(sumy*sumy) );   
#endif
#endif
	}
      }
    }
    elem_error += error_norm_tmp*det*wt;
    elem_vel_norm += velocity_norm_tmp*det*wt;
    elem_area  += det*wt;;
  }

  *ielem_area = elem_area;

  /* Now its almost revealed!! */
  gvec_elem[i_elem] = sqrt(elem_error/elem_area);
  *velocity_norm = sqrt(elem_vel_norm/elem_area);
  
#ifdef RRL_DEBUG
#ifdef DBG_1
  fprintf( stdout,
	   "\n==> ZZ velocity err for element %d = %8.6lf <==\n",
	   ei[pg->imtrx]->ielem + 1,
	   gvec_elem[i_elem] ); 
  fprintf( stdout,
	   "    Velocity norm for element %d = %8.6lf <==\n",
	   ei[pg->imtrx]->ielem + 1,
	   *velocity_norm );    
#endif
#endif

  for ( i = 0; i < VIM; i++ ) {
    for ( j = 0; j < VIM; j++ ) {
      /* Only the upper tri diag members were malloc'd, so only free those */
      if ( j >= i ) {
	free (tau_gp_fem[i][j]);
	free (tau_gp_lsp[i][j]);
      }
    }
    free (tau_gp_fem[i]);
    free (tau_gp_lsp[i]);
  }
  free (tau_gp_fem);
  free (tau_gp_lsp);

  return (status);
}


static int 
fill_lhs_lspatch(double * i_node_coords,
		 double * wt_gp_loc,
		 double * xgp_loc,
		 double * ygp_loc,
		 double * zgp_loc,
		 double * det_gp_loc,
		 int      max_terms,
		 double ** s_lhs,
		 int      elem,
		 double **** tau_gp_ptch )	
/******************************************************************************
  Function which calculates the local coords for an element participating in a
  patch about a given node, then fills the contributions from that element into
  the LHS matrix of the least squares patch system being formed about the given 
  node.

  Author:          R. R. Lober (9113)
  Date:            15 September 1998
  Revised          

******************************************************************************/

{
  int i, j, i_elem_gp, eqn, local_i, a, b;
  int status = 0;
  int err;                    /* temp variable to hold diagnostic flags. */
  double sumx, sumy, sumz, phi_i;
  double xi[DIM];             /* Local element coordinates of Gauss point. */
  double xgp, ygp, zgp, det, wt;
  double gamma[DIM][DIM];     /* shrearrate tensor based on velocity */

  /* viscosity */
  double mu;

  /* polymer viscosity */
  double mup;

  i_elem_gp            = elem_info( NQUAD, 
				    ei[pg->imtrx]->ielem_type); /* number of
							quadrature points */
  eqn = R_MOMENTUM1; /* We depend on this eqn for the velocity based error measure */

  /* First build local coord system for the gauss points of this
     element about the node in the center of this patch. This is important
     since these least-squares systems tend to be ill-conditioned when the
     usual poloynomial basis are used (Reference D. Pelletier's report n0
     1, "Implementation of Error Analysis and Norms to Computational Fluid
     Dynamics Applications, (Bilinear Finite Elements)" for SNL, dated
     6/97. (or Randy Lober for copy)). The introduction of a local coord
     system alleviates this ill-conditioning. */

  for (i = 0; i < i_elem_gp; i++) {
    find_stu ( i,
	       ei[pg->imtrx]->ielem_type,
	       &xi[0], 
	       &xi[1], 
	       &xi[2] ); /* find quadrature point */

    wt_gp_loc[i] = Gq_weight (i,
			      ei[pg->imtrx]->ielem_type); /* find quadrature weights for
						  current ip */
    fv->wt = wt_gp_loc[i];

    err = load_basis_functions( xi,
				bfd );
    EH( err, 
	"problem from load_basis_functions" );

    /*
      This has elemental Jacobian transformation and some 
      basic mesh derivatives...
      Old usage: calc_Jac, jelly_belly */

    /* NOTE: this call also updates the value of detJ inside the bf struct
       for the point xi[] in the element pointed to by the ei struct */
		  
    err = beer_belly();
    EH( err,
	"beer_belly" );
		  
    /*
     * Load up field variable values at this Gauss point.
     */
    /* Now fill fv with tau goodies, and cycle over the gauss points 
       filling the tau components into tau_gp_ptch */
    err = load_fv();
    EH( err, "load_fv");
		  		  
    /*
     * Load up physical space gradients of field variables at this
     * Gauss point.
     */
    /* NOTE: load_bf_grad MUST be called before load_fv_grads as this
       call depends on it! - RRL 10/30/98 */
    err = load_bf_grad();
    EH( err, "load_bf_grad");

    err = load_fv_grads();
    EH( err, "load_fv_grads");

    /* Now generate & save the tau shear stress tensor components for this
       gauss point. */
    /*
     * In Cartesian coordinates, this velocity gradient tensor will
     * have components that are...
     *
     * 			grad_v[a][b] = d v_b
     *				       -----
     *				       d x_a
     */
    for ( a = 0; a < VIM; a++) {
      for ( b = 0; b < VIM; b++) {
	gamma[a][b] = fv->grad_v[a][b] + fv->grad_v[b][a];
      }
    }
    mu = viscosity( gn, gamma, NULL );

    if ( pd->v[pg->imtrx][POLYMER_STRESS11] ) {
      /* get polymer viscosity */
      mup = viscosity( gn, gamma, NULL );
      mu = mu + mup;
    }

    for ( a = 0; a < VIM; a++) {
      for ( b = 0; b < VIM; b++) {
	tau_gp_ptch[a][b][elem][i] = mu*gamma[a][b];
      }
    }

#ifdef RRL_DEBUG
#ifdef DBG_2
    if (i == 0) {
      fprintf( stdout,
	       "\n   gp     t11      t12      t13      t21      t22      t23      t31      t32      t33      mu\n" );
    }
    if (ei[pg->imtrx]->ielem_dim > 2) {
      fprintf( stdout,
	       "  %2d   %6.4lf   %6.4lf   %6.4lf   %6.4lf   %6.4lf   %6.4lf   %6.4lf   %6.4lf   %6.4lf   %6.4lf\n",
	       i + 1,
	       tau_gp_ptch[0][0][elem][i],
	       tau_gp_ptch[0][1][elem][i],
	       tau_gp_ptch[0][2][elem][i],
	       tau_gp_ptch[1][0][elem][i],
	       tau_gp_ptch[1][1][elem][i],
	       tau_gp_ptch[1][2][elem][i],
	       tau_gp_ptch[2][0][elem][i],
	       tau_gp_ptch[2][1][elem][i],
	       tau_gp_ptch[2][2][elem][i],
	       mu ); 
    } else {
      fprintf( stdout,
	       "  %2d   %6.4lf   %6.4lf   < NA >   %6.4lf   %6.4lf   < NA >   < NA >   < NA >   < NA >   %6.4lf\n",
	       i + 1,
	       tau_gp_ptch[0][0][elem][i],
	       tau_gp_ptch[0][1][elem][i],
	       tau_gp_ptch[1][0][elem][i],
	       tau_gp_ptch[1][1][elem][i],
	       mu ); 
    }  
#endif
#endif

    /* Now generate & save the relative coords between this gauss point and
       this patch node */
    sumx = 0.;
    sumy = 0.;
    sumz = 0.;
    for (j = 0; j < ei[pg->imtrx]->num_local_nodes; j++ ) {
      /* also convert from node number to dof number */
      phi_i = bf[eqn]->phi[ei[pg->imtrx]->ln_to_dof[eqn][j]];
      local_i = Proc_Elem_Connect[ei[pg->imtrx]->iconnect_ptr + j];
      sumx += phi_i*Coor[0][local_i];
      sumy += phi_i*Coor[1][local_i];
      if (ei[pg->imtrx]->ielem_dim > 2) {
	sumz += phi_i*Coor[2][local_i];	
      }
    }
    xgp_loc[i] = sumx - i_node_coords[0];
    ygp_loc[i] = sumy - i_node_coords[1];
    if (ei[pg->imtrx]->ielem_dim > 2) {
      zgp_loc[i] = sumz - i_node_coords[2];
    }
    det_gp_loc[i] = bf[eqn]->detJ;
  }

#ifdef RRL_DEBUG
#ifdef DBG_2
  fprintf( stdout,
	   "   gp     x        y       z        det       wt\n" );    
  for (i = 0; i < i_elem_gp; i++ ) {
    fprintf( stdout,
	     "  %2d   %6.4lf   %6.4lf   %6.4lf   %6.4lf   %6.4lf\n",
	     i + 1,
	     xgp_loc[i],
	     ygp_loc[i],
	     zgp_loc[i],
	     det_gp_loc[i],
	     wt_gp_loc[i] );   
  }
#endif
#endif

  /* Now Populate the contributions to s_lhs from this element
     for each gauss point */
  for (i = 0; i < i_elem_gp; i++) {
    switch ( max_terms ) {
    case 3:  /* 2D with linear elements    */
#ifdef RRL_DEBUG
#ifdef DBG_2
      fprintf( stdout,
	       "fill_lhs_lspatch using max_terms = %d (2D linear case)\n",
	       max_terms );    
#endif
#endif
      xgp = xgp_loc[i];
      ygp = ygp_loc[i];
      det = det_gp_loc[i];
      wt  = wt_gp_loc[i];
      s_lhs[0][0] += 1.0 *             det*wt;
      s_lhs[0][1] += xgp *             det*wt;
      s_lhs[0][2] += ygp *             det*wt;
		                              
      s_lhs[1][0] += xgp *             det*wt;
      s_lhs[1][1] += xgp*xgp *         det*wt;
      s_lhs[1][2] += xgp*ygp *         det*wt;
		                              
      s_lhs[2][0] += ygp *             det*wt;
      s_lhs[2][1] += xgp*ygp *         det*wt;
      s_lhs[2][2] += ygp*ygp *         det*wt;
      break;
    case 6:  /* 2D with quadratic elements */
#ifdef RRL_DEBUG
#ifdef DBG_2
      fprintf( stdout,
	       "fill_lhs_lspatch using max_terms = %d (2D quadratic case)\n",
	       max_terms );    
#endif
#endif
      xgp = xgp_loc[i];
      ygp = ygp_loc[i];
      det = det_gp_loc[i];
      wt  = wt_gp_loc[i];
      s_lhs[0][0] += 1.0 *             det*wt;
      s_lhs[0][1] += xgp *             det*wt;
      s_lhs[0][2] += ygp *             det*wt;
      s_lhs[0][3] += xgp*xgp *         det*wt;
      s_lhs[0][4] += xgp*ygp *         det*wt;
      s_lhs[0][5] += ygp*ygp *         det*wt;
		                              
      s_lhs[1][0] += xgp *             det*wt;
      s_lhs[1][1] += xgp*xgp *         det*wt;
      s_lhs[1][2] += xgp*ygp *         det*wt;
      s_lhs[1][3] += xgp*xgp*xgp *     det*wt;
      s_lhs[1][4] += xgp*xgp*ygp *     det*wt;
      s_lhs[1][5] += xgp*ygp*ygp *     det*wt;
		                              
      s_lhs[2][0] += ygp *             det*wt;
      s_lhs[2][1] += ygp*xgp *         det*wt;
      s_lhs[2][2] += ygp*ygp *         det*wt;
      s_lhs[2][3] += ygp*xgp*xgp *     det*wt;
      s_lhs[2][4] += ygp*ygp*xgp *     det*wt;
      s_lhs[2][5] += ygp*ygp*ygp *     det*wt;
		                              
      s_lhs[3][0] += xgp*xgp *         det*wt;
      s_lhs[3][1] += xgp*xgp*xgp *     det*wt;
      s_lhs[3][2] += xgp*xgp*ygp *     det*wt;
      s_lhs[3][3] += xgp*xgp*xgp*xgp * det*wt;
      s_lhs[3][4] += xgp*xgp*xgp*ygp * det*wt;
      s_lhs[3][5] += xgp*xgp*ygp*ygp * det*wt;
		                              
      s_lhs[4][0] += xgp*ygp *         det*wt;
      s_lhs[4][1] += xgp*xgp*ygp *     det*wt;
      s_lhs[4][2] += xgp*ygp*ygp *     det*wt;
      s_lhs[4][3] += xgp*xgp*xgp*ygp * det*wt;
      s_lhs[4][4] += xgp*xgp*ygp*ygp * det*wt;
      s_lhs[4][5] += xgp*ygp*ygp*ygp * det*wt;
		                              
      s_lhs[5][0] += ygp*ygp *         det*wt;
      s_lhs[5][1] += ygp*ygp*xgp *     det*wt;
      s_lhs[5][2] += ygp*ygp*ygp *     det*wt;
      s_lhs[5][3] += ygp*ygp*xgp*xgp * det*wt;
      s_lhs[5][4] += ygp*ygp*ygp*xgp * det*wt;
      s_lhs[5][5] += ygp*ygp*ygp*ygp * det*wt;
      break;
    case 4:  /* 3D with linear elements    */
#ifdef RRL_DEBUG
#ifdef DBG_2
      fprintf( stdout,
	       "fill_lhs_lspatch using max_terms = %d (3D linear case)\n",
	       max_terms );    
#endif
#endif
      xgp = xgp_loc[i];
      ygp = ygp_loc[i];
      zgp = zgp_loc[i];
      det = det_gp_loc[i];
      wt  = wt_gp_loc[i];
      s_lhs[0][0] += 1.0 *             det*wt;
      s_lhs[0][1] += xgp *             det*wt;
      s_lhs[0][2] += ygp *             det*wt;
      s_lhs[0][3] += zgp *             det*wt;

      s_lhs[1][0] += xgp *             det*wt;
      s_lhs[1][1] += xgp*xgp *         det*wt;
      s_lhs[1][2] += xgp*ygp *         det*wt;
      s_lhs[1][3] += xgp*zgp *         det*wt;

      s_lhs[2][0] += ygp *             det*wt;
      s_lhs[2][1] += ygp*xgp *         det*wt;
      s_lhs[2][2] += ygp*ygp *         det*wt;
      s_lhs[2][3] += ygp*zgp *         det*wt;

      s_lhs[3][0] += zgp *             det*wt;
      s_lhs[3][1] += zgp*xgp *         det*wt;
      s_lhs[3][2] += zgp*ygp *         det*wt;
      s_lhs[3][3] += zgp*zgp *         det*wt;
      break;
    case 10: /* 3D with quadratic elements */
#ifdef RRL_DEBUG
#ifdef DBG_2
      fprintf( stdout,
	       "fill_lhs_lspatch using max_terms = %d (3D quadratic case)\n",
	       max_terms );    
#endif
#endif
      xgp = xgp_loc[i];
      ygp = ygp_loc[i];
      zgp = zgp_loc[i];
      det = det_gp_loc[i];
      wt  = wt_gp_loc[i];
      s_lhs[0][0] += 1.0 *             det*wt;
      s_lhs[0][1] += xgp *             det*wt;
      s_lhs[0][2] += ygp *             det*wt;
      s_lhs[0][3] += zgp *             det*wt;
      s_lhs[0][4] += xgp*xgp *         det*wt;
      s_lhs[0][5] += xgp*ygp *         det*wt;
      s_lhs[0][6] += xgp*zgp *         det*wt;
      s_lhs[0][7] += ygp*ygp *         det*wt;
      s_lhs[0][8] += ygp*zgp *         det*wt;
      s_lhs[0][9] += zgp*zgp *         det*wt;

      s_lhs[1][0] += xgp *             det*wt;
      s_lhs[1][1] += xgp*xgp *         det*wt;
      s_lhs[1][2] += xgp*ygp *         det*wt;
      s_lhs[1][3] += xgp*zgp *         det*wt;
      s_lhs[1][4] += xgp*xgp*xgp *     det*wt;
      s_lhs[1][5] += xgp*xgp*ygp *     det*wt;
      s_lhs[1][6] += xgp*xgp*zgp *     det*wt;
      s_lhs[1][7] += xgp*ygp*ygp *     det*wt;
      s_lhs[1][8] += xgp*ygp*zgp *     det*wt;
      s_lhs[1][9] += xgp*zgp*zgp *     det*wt;

      s_lhs[2][0] += ygp *             det*wt;
      s_lhs[2][1] += ygp*xgp *         det*wt;
      s_lhs[2][2] += ygp*ygp *         det*wt;
      s_lhs[2][3] += ygp*zgp *         det*wt;
      s_lhs[2][4] += ygp*xgp*xgp *     det*wt;
      s_lhs[2][5] += ygp*ygp*xgp *     det*wt;
      s_lhs[2][6] += ygp*xgp*zgp *     det*wt;
      s_lhs[2][7] += ygp*ygp*ygp *     det*wt;
      s_lhs[2][8] += ygp*ygp*zgp *     det*wt;
      s_lhs[2][9] += ygp*zgp*zgp *     det*wt;

      s_lhs[3][0] += zgp *             det*wt;
      s_lhs[3][1] += zgp*xgp *         det*wt;
      s_lhs[3][2] += zgp*ygp *         det*wt;
      s_lhs[3][3] += zgp*zgp *         det*wt;
      s_lhs[3][4] += zgp*xgp*xgp *     det*wt;
      s_lhs[3][5] += zgp*xgp*ygp *     det*wt;
      s_lhs[3][6] += zgp*zgp*xgp *     det*wt;
      s_lhs[3][7] += zgp*ygp*ygp *     det*wt;
      s_lhs[3][8] += zgp*zgp*ygp *     det*wt;
      s_lhs[3][9] += zgp*zgp*zgp *     det*wt;

      s_lhs[4][0] += xgp*xgp *         det*wt;
      s_lhs[4][1] += xgp*xgp*xgp *     det*wt;
      s_lhs[4][2] += xgp*xgp*ygp *     det*wt;
      s_lhs[4][3] += xgp*xgp*zgp *     det*wt;
      s_lhs[4][4] += xgp*xgp*xgp*xgp * det*wt;
      s_lhs[4][5] += xgp*xgp*xgp*ygp * det*wt;
      s_lhs[4][6] += xgp*xgp*xgp*zgp * det*wt;
      s_lhs[4][7] += xgp*xgp*ygp*ygp * det*wt;
      s_lhs[4][8] += xgp*xgp*ygp*zgp * det*wt;
      s_lhs[4][9] += xgp*xgp*zgp*zgp * det*wt;

      s_lhs[5][0] += xgp*ygp *         det*wt;
      s_lhs[5][1] += xgp*xgp*ygp *     det*wt;
      s_lhs[5][2] += xgp*ygp*ygp *     det*wt;
      s_lhs[5][3] += xgp*ygp*zgp *     det*wt;
      s_lhs[5][4] += xgp*xgp*xgp*ygp * det*wt;
      s_lhs[5][5] += xgp*xgp*ygp*ygp * det*wt;
      s_lhs[5][6] += xgp*xgp*ygp*zgp * det*wt;
      s_lhs[5][7] += xgp*ygp*ygp*ygp * det*wt;
      s_lhs[5][8] += xgp*ygp*ygp*zgp * det*wt;
      s_lhs[5][9] += xgp*ygp*zgp*zgp * det*wt;

      s_lhs[6][0] += xgp*zgp *         det*wt;
      s_lhs[6][1] += xgp*xgp*zgp *     det*wt;
      s_lhs[6][2] += xgp*ygp*zgp *     det*wt;
      s_lhs[6][3] += xgp*zgp*zgp *     det*wt;
      s_lhs[6][4] += xgp*xgp*xgp*zgp * det*wt;
      s_lhs[6][5] += xgp*xgp*ygp*zgp * det*wt;
      s_lhs[6][6] += xgp*xgp*zgp*zgp * det*wt;
      s_lhs[6][7] += xgp*ygp*ygp*zgp * det*wt;
      s_lhs[6][8] += xgp*ygp*zgp*zgp * det*wt;
      s_lhs[6][9] += xgp*zgp*zgp*zgp * det*wt;

      s_lhs[7][0] += ygp*ygp *         det*wt;
      s_lhs[7][1] += ygp*ygp*xgp *     det*wt;
      s_lhs[7][2] += ygp*ygp*ygp *     det*wt;
      s_lhs[7][3] += ygp*ygp*zgp *     det*wt;
      s_lhs[7][4] += ygp*ygp*xgp*xgp * det*wt;
      s_lhs[7][5] += ygp*ygp*ygp*xgp * det*wt;
      s_lhs[7][6] += ygp*ygp*xgp*zgp * det*wt;
      s_lhs[7][7] += ygp*ygp*ygp*ygp * det*wt;
      s_lhs[7][8] += ygp*ygp*ygp*zgp * det*wt;
      s_lhs[7][9] += ygp*ygp*zgp*zgp * det*wt;

      s_lhs[8][0] += ygp*zgp *         det*wt;
      s_lhs[8][1] += ygp*xgp*zgp *     det*wt;
      s_lhs[8][2] += ygp*ygp*zgp *     det*wt;
      s_lhs[8][3] += ygp*zgp*zgp *     det*wt;
      s_lhs[8][4] += ygp*xgp*xgp*zgp * det*wt;
      s_lhs[8][5] += ygp*ygp*xgp*zgp * det*wt;
      s_lhs[8][6] += ygp*xgp*zgp*zgp * det*wt;
      s_lhs[8][7] += ygp*ygp*ygp*zgp * det*wt;
      s_lhs[8][8] += ygp*ygp*zgp*zgp * det*wt;
      s_lhs[8][9] += ygp*zgp*zgp*zgp * det*wt;

      s_lhs[9][0] += zgp*zgp *         det*wt;
      s_lhs[9][1] += zgp*zgp*xgp *     det*wt;
      s_lhs[9][2] += zgp*zgp*ygp *     det*wt;
      s_lhs[9][3] += zgp*zgp*zgp *     det*wt;
      s_lhs[9][4] += zgp*zgp*xgp*xgp * det*wt;
      s_lhs[9][5] += zgp*zgp*xgp*ygp * det*wt;
      s_lhs[9][6] += zgp*zgp*zgp*xgp * det*wt;
      s_lhs[9][7] += zgp*zgp*ygp*ygp * det*wt;
      s_lhs[9][8] += zgp*zgp*zgp*ygp * det*wt;
      s_lhs[9][9] += zgp*zgp*zgp*zgp * det*wt;

      break;
    default:
      EH( -1, 
	  "Unsupported size in building LHS of least squares patch for error" );
      break;
    }
  }    
  return (status);
}

/*****************************************************************************/
/*   Routine calc_stream_fcn                                                 */
/*****************************************************************************/

static int 
calc_stream_fcn(double x[],				/* soln vector */
		double del_stream_fcn[4],
		double vel[MAX_PDIM][MDE])		/* array for local 
							 * nodal velocity 
							 * values which must 
							 * be divergence free*/

/******************************************************************************
  Function which calculates the stream function variation around an individual 
  element

  Author:          P. R. Schunk (1511)
  Date:            9 September 1992
  Revised          9 January 1995 (Rich Cairncross to adapt for other vector fields)

******************************************************************************/
{
 double yy[9], xx[9];
 double fact1[3][3], fact2[2];
 int ngauss; 
 int DeformingMesh;
 double gspt[3], gswt[3];
 int I,i,j,k,i1,i2,i3;
 int ileft, iright, Ileft, Iright;
 double xdiff, ydiff;
 double wx1, wx2, wx3, wy1, wy2, wy3;
 double dsx[3], dsy[3];
 double s,wt,r,aa,b,c;
 int status = 0;

/* Initialize factors for analytical integration */
 
 fact1[0][0] = -0.5;      fact1[1][0] =  0.666667; fact1[2][0] = -0.166667;
 fact1[0][1] = -0.666667; fact1[1][1] =  0.0;      fact1[2][1] =  0.666667;
 fact1[0][2] =  0.166667; fact1[1][2] = -0.666667; fact1[2][2] =  0.5;

 fact2[0] = 0.333333 ; fact2[1] = 1.333333;

 init_vec_value(xx, 0.0, 9);
 init_vec_value(yy, 0.0, 9);

 ngauss = 3;
 gspt[0] = -0.7745966692; gspt[1] = 0.; gspt[2] = 0.7745966692;
 gswt[0] = 0.55555555556; gswt[1] = 0.8888888889; gswt[2]=0.555555556;

 DeformingMesh = pd->e[pg->imtrx][R_MESH1];

 /*
  *  need to adapt this for subparametric mapping, because all
  *  d[][] are not defined
  */
 if (DeformingMesh) {
   for (i = 0; i < ei[pg->imtrx]->num_local_nodes; i++) {
     I = Proc_Elem_Connect[ei[pg->imtrx]->iconnect_ptr + i];
     if (Index_Solution(I, MESH_DISPLACEMENT1, 0, 0, -2, pg->imtrx) != -1) {
       xx[i] = Coor[0][I] + *esp->d[0][ei[pg->imtrx]->ln_to_dof[R_MESH1][i]] ;
       yy[i] = Coor[1][I] + *esp->d[1][ei[pg->imtrx]->ln_to_dof[R_MESH2][i]]; 
     } else {  /* elements are subparametric */
       if (i < 8) {
	 /* make node lie halfway between adjacent nodes */
	 ileft = i - 4;
	 Ileft = Proc_Elem_Connect[ei[pg->imtrx]->iconnect_ptr + ileft];
	 iright = i - 3;
	 if (iright == 4) iright = 0;
	 Iright = Proc_Elem_Connect[ei[pg->imtrx]->iconnect_ptr + iright];
	 xx[i] = Coor[0][I] +
	     0.5 * (
		 x[Index_Solution(Ileft, MESH_DISPLACEMENT1, 0, 0, -2, pg->imtrx)]
		 + x[Index_Solution(Iright, MESH_DISPLACEMENT1,
				    0, 0, -2, pg->imtrx)]);
	 yy[i] = Coor[1][I] +
	     0.5 * (
		 x[Index_Solution(Ileft, MESH_DISPLACEMENT2, 0, 0, -2, pg->imtrx)]
		 + x[Index_Solution(Iright, MESH_DISPLACEMENT2,
				    0, 0, -2, pg->imtrx)]);
       } else {
	 /* put centroid in center */
	 I = Proc_Elem_Connect[ei[pg->imtrx]->iconnect_ptr + 8];
	 xx[i] = Coor[0][I];
	 yy[i] = Coor[1][I]; 
	 for (ileft=0; ileft<4; ileft++) {
	   Ileft = Proc_Elem_Connect[ei[pg->imtrx]->iconnect_ptr + ileft];
	   xx[i] += 
	       0.25 * x[Index_Solution(Ileft, MESH_DISPLACEMENT1,
				       0, 0, -2, pg->imtrx)];
	   yy[i] += 
	       0.25 * x[Index_Solution(Ileft, MESH_DISPLACEMENT2,
				       0, 0, -2, pg->imtrx)];
	 }
       }
     }
   }
 } else {
   for (i = 0; i < ei[pg->imtrx]->num_local_nodes; i++) {
     I = Proc_Elem_Connect[ei[pg->imtrx]->iconnect_ptr + i];
     xx[i] = Coor[0][I];
     yy[i] = Coor[1][I]; 
   }
 }

 if (pd->CoordinateSystem == CARTESIAN || 
     pd->CoordinateSystem == CARTESIAN_2pt5D) {
   if (pd_glob[0]->i[pg->imtrx][R_MOMENTUM1] == I_Q1) {
     WH(-1, "Stream function with Q1 mapping may not be accurate ");

     for (i = 0; i < ei[pg->imtrx]->num_sides; i++) {
       i1 = i;
       i2 = i+1;
       i3 = i + ei[pg->imtrx]->num_sides;
       if ( i == ei[pg->imtrx]->num_sides -1) i2 =0;
       xdiff = (xx[i2] - xx[i1])/2.;
       ydiff = (yy[i2] - yy[i1])/2.;
       del_stream_fcn[i] = 
	   (fact2[0]*(vel[0][i1]) + fact2[1]*(vel[0][i3]) + fact2[0]*(vel[0][i2]))*ydiff
           -(fact2[0]*(vel[1][i1]) + fact2[1]*(vel[1][i3]) + fact2[0]*(vel[1][i2]))*xdiff;
     }  
   } else {
     for(i = 0; i < ei[pg->imtrx]->num_sides; i++) {
       i1 = i;
       i2 = i+1;
       i3 = i + ei[pg->imtrx]->num_sides;
       if ( i == ei[pg->imtrx]->num_sides -1) i2 =0;
       wx1 = xx[i1]*fact1[0][0] + xx[i3]*fact1[1][0] +  xx[i2]*fact1[2][0];
       wx2 = xx[i1]*fact1[0][1] + xx[i3]*fact1[1][1] +  xx[i2]*fact1[2][1];
       wx3 = xx[i1]*fact1[0][2] + xx[i3]*fact1[1][2] +  xx[i2]*fact1[2][2];
       wy1 = yy[i1]*fact1[0][0] + yy[i3]*fact1[1][0] +  yy[i2]*fact1[2][0];
       wy2 = yy[i1]*fact1[0][1] + yy[i3]*fact1[1][1] +  yy[i2]*fact1[2][1];
       wy3 = yy[i1]*fact1[0][2] + yy[i3]*fact1[1][2] +  yy[i2]*fact1[2][2];

       del_stream_fcn[i] = wy1*(vel[0][i1]) + wy2*(vel[0][i3]) + wy3*(vel[0][i2])
	   -wx1*(vel[1][i1]) - wx2*(vel[1][i3]) - wx3*(vel[1][i2]);
     }         
   }

 } else if (pd->CoordinateSystem == CYLINDRICAL ||
            pd->CoordinateSystem == SWIRLING) {

   if (pd_glob[0]->i[pg->imtrx][R_MOMENTUM1] == I_Q1) {
     WH(-1, "Stream function with Q1 may not be accurate ");
     for (i = 0; i < ei[pg->imtrx]->num_sides; i++) {
       i1 = i;
       i2 = i+1;
       i3 = i + ei[pg->imtrx]->num_sides;
       if ( i == ei[pg->imtrx]->num_sides -1) i2 =0;
       xdiff = (xx[i2] - xx[i1])/2.;
       ydiff = (yy[i2] - yy[i1])/2.;
       del_stream_fcn[i] = 
	   (fact2[0]*(vel[0][i1]) + fact2[1]*(vel[0][i3]) + fact2[0]*(vel[0][i2]))*ydiff
           -(fact2[0]*(vel[1][i1]) + fact2[1]*(vel[1][i3]) + fact2[0]*(vel[1][i2]))*xdiff;
     }
   } else {
     for (i = 0; i < ei[pg->imtrx]->num_sides; i++) {
       i1 = i;
       i2 = i+1;
       i3 = i + ei[pg->imtrx]->num_sides;
       if (i == ei[pg->imtrx]->num_sides -1) i2 =0;
       for (j = 0; j < 3; j++) {
	 dsx[j]=0.;
	 dsy[j]=0.;
	 for (k = 0; k < ngauss; k++) {
	   s = gspt[k];
	   wt = gswt[k];
	   r = yy[i1]*(s*s-s)*0.5 + yy[i3]*(1.-s*s) + yy[i2]*(s*s+s)*0.5;
	   aa = (s*s-s)*0.25*(j-1)*(j-2)
	       -(1.-s*s)*(j)*(j-2)
	       +(s*s+s)*0.25*(j)*(j-1);
	   b = (2.*s-1)*xx[i1]*0.5 + (-2.*s)*xx[i3] + (2.*s +1.)*xx[i2]*0.5;
	   c = (2.*s-1.)*yy[i1]*0.5+(-2.*s)*yy[i3]+(2.*s+1.)*yy[i2]*0.5;
	   dsx[j]=dsx[j] + wt*r*aa*b;
	   dsy[j]=dsy[j] + wt*r*aa*c;
	 }
       }
       del_stream_fcn[i] =
	    dsx[0]*(vel[1][i1]) + dsx[1]*(vel[1][i3]) + dsx[2]*(vel[1][i2])
	   -dsy[0]*(vel[0][i1]) - dsy[1]*(vel[0][i3]) - dsy[2]*(vel[0][i2]);
     }
   }

 } else {
   EH(-1,"Stream function routine called with incompatible coord system");
 }
 return (status);
} /* End routine stream function */
/******************************************************************************/
/******************************************************************************/
/******************************************************************************/

static int 
midsid(double stream_fcn_vect[],              /* Soln vector for current proc */
       Exo_DB *exo)

/******************************************************************************
  Function which fills interpolates the values of the stream function from
  the vertices to the midpoint nodes

  Author:          P. R. Schunk (1511)
  Date:            9 September 1992

******************************************************************************/

{
   /* local variables */
   int i, ii, iii, I;
   int ielem;
   double stream_fcn[9];

   for (ielem = 0; ielem < Num_Internal_Elems; ielem++) {

       ei[pg->imtrx]->iconnect_ptr    = exo->elem_ptr[ielem]; 

       ei[pg->imtrx]->ielem_shape     = type2shape(ei[pg->imtrx]->ielem_type);
       ei[pg->imtrx]->num_sides       = shape2sides(ei[pg->imtrx]->ielem_shape);


       for (i = 0; i < ei[pg->imtrx]->num_sides; i++) {
          I = exo->node_list[ei[pg->imtrx]->iconnect_ptr + i];
          stream_fcn[i] = stream_fcn_vect[I];
       }
/*     
 *     QUADRILATERAL ELEMENTS (9 NODE) ONLY FOR NOW
*/    
       stream_fcn[4]=0.5*(stream_fcn[0]+stream_fcn[1]);
       stream_fcn[5]=0.5*(stream_fcn[1]+stream_fcn[2]);
       stream_fcn[6]=0.5*(stream_fcn[2]+stream_fcn[3]);
       stream_fcn[7]=0.5*(stream_fcn[3]+stream_fcn[0]);
       stream_fcn[8]=0.25*(stream_fcn[0]+stream_fcn[1]+stream_fcn[2]+stream_fcn[3]);

       ii = ei[pg->imtrx]->num_sides;
       iii = ei[pg->imtrx]->num_sides + ei[pg->imtrx]->num_sides + 1;
       for (i = ii; i < iii; i++) {
         I =  exo->node_list[ei[pg->imtrx]->iconnect_ptr + i];
         stream_fcn_vect[I] = stream_fcn[i];
       }
   }

   return(0);

}
/*________________________________________________________________________*/  

static int 
correct_stream_fcn(int *kount,	/* a counter for element connectivity ??     */
		   int iel,	/* current element number                    */
		   double del_stream_fcn[4], /* elemental side increments to *
					      * stream function calculated by* 
					      * calc_stream_fcn()            */
		   double stream_fcn_vect[],
		   int  listnd[]) /* count number of times node is accessed */

/******************************************************************************
  Function which corrects the values of the stream function 

  Author:          P. R. Schunk (1511)
  Date:            9 September 1992
  Adapted:         R. A. Cairncross 9 January 1995

******************************************************************************/
{
  int nsideq[7];
  int i, ii, iii, iiii, I, J, nprvel, nstart;
  int nel, nnel, kel, j;
  int status = 0;
  double s, stream_fcn[9];

  if (ei[pg->imtrx]->num_sides > 4) {
    EH(-1, "correct_stream_fcn not available in 3D");
    return -1;
  }

  /* initialize other vectors */
  for (i = 0; i < 4; i++) nsideq[i] = i;   
  for (i = 4; i < 7; i++) nsideq[i] = i - 4;
  for (i = 0; i < 9; i++) stream_fcn[i] = 0;

  /*
   *  Now correct for mass balance by looping over all the sides
   *  of the element, accumulating the stream function variable.
   *  The loop should end up being equal. If it is not, then
   *  fix it up, so that it is.
   */
  s = 0.;
  for (i = 0; i < ei[pg->imtrx]->num_sides; i++) {
    s +=  del_stream_fcn[i];
  }
  s = s/ei[pg->imtrx]->num_sides;
  for (i = 0; i < ei[pg->imtrx]->num_sides; i++) { 
    del_stream_fcn[i] -= s;
  }

  /* Calculate the stream function at the nodal points */
  if (iel == 0) {
    stream_fcn[0] = 0.;
    for ( i = 0; i < ei[pg->imtrx]->num_sides - 1; i++) {
      stream_fcn[i+1] = stream_fcn[i] + del_stream_fcn[i];
    }
    for (i = 0; i < ei[pg->imtrx]->num_sides; i++) { 
      I = Proc_Elem_Connect[ei[pg->imtrx]->iconnect_ptr + i]; 
      stream_fcn_vect[I] += stream_fcn[i];
      listnd[I] += 1;
    }
  }
    
  if (iel != 0) {
     

    /* locate connecting node with known value of stream_fcn */
     
    nprvel = iel -1;
    for (i = 0; i < ei[pg->imtrx]->num_sides; i++) { 
      I = Proc_Elem_Connect[ei[pg->imtrx]->iconnect_ptr + i];  
      nstart = i;
      for (nel = 0; nel < nprvel + 1; nel++) {
	kel = nprvel - nel;
	nnel = listel[kel]-1;
	/*  nnel = kel; */
             
	/* restriction here is that all previous elements
	   must be of the same type */

	for ( j = 0; j < ei[pg->imtrx]->num_sides; j++) {
	  J = Proc_Elem_Connect[Proc_Connect_Ptr[nnel] + j]; 
	  if (J == I && listnd[I] > 0) goto found;
	}
      }
    } 
    goto nextelm;
  found:
    /* Connecting node located, calculate stream function for current element */
    stream_fcn[nstart] = stream_fcn_vect[J]/listnd[J];    
    for (ii = 0; ii < ei[pg->imtrx]->num_sides - 1; ii++) { 
      iii = nsideq[nstart + ii];
      iiii= nsideq[nstart + ii +1];
      stream_fcn[iiii] = stream_fcn[iii]+del_stream_fcn[iii];
    }
   
    /* add to global vector */
      
    for (ii = 0; ii < ei[pg->imtrx]->num_sides; ii++) { 
      I = Proc_Elem_Connect[ ei[pg->imtrx]->iconnect_ptr + ii];
      stream_fcn_vect[I] += stream_fcn[ii];
      listnd[I]         += 1; 
    }
    goto nextelement;  
  nextelm:
    (*kount)++;
  }
  if (*kount > 1 ) {
    WH(-1, "calc_stream_fcn: POSSIBLE ERROR - Connectivity not sufficiently continuous\n"); 
  }
 nextelement:
  *kount = *kount;

  return (status);
} /* end of correct_stream_fcn */
/******************************************************************************/
/******************************************************************************/
/******************************************************************************/
/*
 * rd_post_process_specs -- read post processing specification section of input file
 *
 * Comments:	This code was lifted out of the ever-growing read_input_file()
 *           	routine above. This makes things more modular, with division
 *           	into "sections".
 *
 *		Someday we need to comb through all these placeholder options
 *		to see if they are useful.
 *
 *
 */

void 
rd_post_process_specs(FILE *ifp,
		      char *input)
{
  static const char yo[] = "rd_post_process_specs";

  int iread;			/* status flag from look_for_optional */
  char  line[81];
  char data_line_buffer[MAX_CHAR_IN_INPUT];
  char  *arguments[MAX_NUMBER_PARAMS];
  char first_string[MAX_CHAR_IN_INPUT];
  char filename[MAX_FNL];
  char second_string[MAX_CHAR_IN_INPUT];
  char	ts[MAX_CHAR_IN_INPUT];
  int i, k,  nargs, sz, sens_vec_ct, j;
  long save_position;
  int pbits[5];

  /*
   * Variables used to read one DATA line at a time...
   */
  int num_read_items;
  char variable_name[MAX_CHAR_IN_INPUT];
  int node_set_id;
  int species_id;
  char file_name[MAX_CHAR_IN_INPUT];
  char optional_format[MAX_CHAR_IN_INPUT];

  char echo_string[MAX_CHAR_ECHO_INPUT]="\0";
  char echo_file[MAX_CHAR_IN_INPUT]="\0";
  int elemBlock_id = -1;

  strcpy(echo_file,Echo_Input_File);
  /*
   * Initialize count of post proc vars to be exported
   */
  Num_Export_XP = 0;

  look_for(ifp,"Post Processing Specifications",input,'=');

  ECHO("\nPost Processing Specifications =\n", echo_file);

  iread = look_for_post_proc(ifp, "Stream Function", &STREAM);
  iread = look_for_post_proc(ifp, "Streamwise normal stress", &STREAM_NORMAL_STRESS);
  iread = look_for_post_proc(ifp, "Streamwise shear stress", &STREAM_SHEAR_STRESS);
  iread = look_for_post_proc(ifp, "Streamwise Stress Difference", &STREAM_TENSION);
  iread = look_for_post_proc(ifp, "Mean shear rate", &MEAN_SHEAR);
  iread = look_for_post_proc(ifp, "Pressure contours", &PRESSURE_CONT);
  iread = look_for_post_proc(ifp, "Shell div_s_v contours", &SH_DIV_S_V_CONT);
  iread = look_for_post_proc(ifp, "Shell curv contours", &SH_CURV_CONT);
  iread = look_for_post_proc(ifp, "Fill contours", &FILL_CONT);
  iread = look_for_post_proc(ifp, "Concentration contours", &CONC_CONT);
  iread = look_for_post_proc(ifp, "Stress contours", &STRESS_CONT);
  iread = look_for_post_proc(ifp, "First Invariant of Strain", &FIRST_INVAR_STRAIN);
  iread = look_for_post_proc(ifp, "Second Invariant of Strain", &SEC_INVAR_STRAIN);
  iread = look_for_post_proc(ifp, "Third Invariant of Strain", &THIRD_INVAR_STRAIN);
  iread = look_for_post_proc(ifp, "Velocity Divergence", &DIV_VELOCITY);
  iread = look_for_post_proc(ifp, "Particle Velocity Divergence", &DIV_PVELOCITY);
  iread = look_for_post_proc(ifp, "Total Velocity Divergence", &DIV_TOTAL);
  iread = look_for_post_proc(ifp, "Electric Field", &ELECTRIC_FIELD);
  iread = look_for_post_proc(ifp, "Electric Field Magnitude", &ELECTRIC_FIELD_MAG);
  iread = look_for_post_proc(ifp, "Viscosity", &PP_Viscosity);
  iread = look_for_post_proc(ifp, "FlowingLiquid Viscosity", &PP_FlowingLiquid_Viscosity);
  iread = look_for_post_proc(ifp, "Volume Fraction of Gas Phase", &PP_VolumeFractionGas);
  iread = look_for_post_proc(ifp, "Density", &DENSITY);
  iread = look_for_post_proc(ifp, "Density Time Derivative", &RHO_DOT);
  iread = look_for_post_proc(ifp, "Polymer Viscosity", &DENSITY);
  iread = look_for_post_proc(ifp, "Polymer Viscosity", &POLYMER_VISCOSITY);
  iread = look_for_post_proc(ifp, "Polymer Time Constant", &POLYMER_TIME_CONST);
  iread = look_for_post_proc(ifp, "Mobility Parameter", &MOBILITY_PARAMETER);
  iread = look_for_post_proc(ifp, "PTT Xi parameter", &PTT_XI);
  iread = look_for_post_proc(ifp, "PTT Epsilon parameter", &PTT_EPSILON);
  iread = look_for_post_proc(ifp, "Navier Stokes Residuals", &NS_RESIDUALS);
  iread = look_for_post_proc(ifp, "Moving Mesh Residuals", &MM_RESIDUALS);
  iread = look_for_post_proc(ifp, "Mass Diffusion Vectors", &DIFFUSION_VECTORS);
  iread = look_for_post_proc(ifp, "Dielectrophoretic Field", &DIELECTROPHORETIC_FIELD);
  iread = look_for_post_proc(ifp, "Dielectrophoretic Field Norm", &DIELECTROPHORETIC_FIELD_NORM);
  iread = look_for_post_proc(ifp, "Enormsq Field", &ENORMSQ_FIELD);
  iread = look_for_post_proc(ifp, "Enormsq Field Norm", &ENORMSQ_FIELD_NORM);
  iread = look_for_post_proc(ifp, "Diffusive Mass Flux Vectors", &DIFFUSION_VECTORS);
  iread = look_for_post_proc(ifp, "Mass Fluxlines", &FLUXLINES);
  iread = look_for_post_proc(ifp, "Energy Conduction Vectors", &CONDUCTION_VECTORS);
  iread = look_for_post_proc(ifp, "Energy Fluxlines", &ENERGY_FLUXLINES);
  iread = look_for_post_proc(ifp, "Time Derivatives", &TIME_DERIVATIVES);
  iread = look_for_post_proc(ifp, "Mesh Stress Tensor", &STRESS_TENSOR);
  iread = look_for_post_proc(ifp, "Real Solid Stress Tensor", &REAL_STRESS_TENSOR);
  iread = look_for_post_proc(ifp, "Mesh Strain Tensor", &STRAIN_TENSOR);
  iread = look_for_post_proc(ifp, "Viscoplastic Def_Grad Tensor", &EVP_DEF_GRAD_TENSOR);
  iread = look_for_post_proc(ifp, "Lagrangian Convection", &LAGRANGE_CONVECTION);
  iread = look_for_post_proc(ifp, "Normal and Tangent Vectors", &SURFACE_VECTORS);
  iread = look_for_post_proc(ifp, "Shell Normal Vectors", &SHELL_NORMALS);
  iread = look_for_post_proc(ifp, "Error ZZ velocity", &ERROR_ZZ_VEL);
  iread = look_for_post_proc(ifp, "Error ZZ heat flux", &ERROR_ZZ_Q);
  iread = look_for_post_proc(ifp, "Error ZZ pressure", &ERROR_ZZ_P);
  iread = look_for_post_proc(ifp, "Map Log-Conf Stress", &LOG_CONF_MAP);
  iread = look_for_post_proc(ifp, "Velocity Magnitude", &VELO_SPEED);
  iread = look_for_post_proc(ifp, "Giesekus Criterion", &GIES_CRIT);
  iread = look_for_post_proc(ifp, "Particle stress flux", &J_FLUX);
  iread = look_for_post_proc(ifp, "Eigenvalues", &EIG);
  iread = look_for_post_proc(ifp, "Eigenvector1", &EIG1);
  iread = look_for_post_proc(ifp, "Eigenvector2", &EIG2);
  iread = look_for_post_proc(ifp, "Eigenvector3", &EIG3);
  iread = look_for_post_proc(ifp, "Shear gradient", &GRAD_SH);
  iread = look_for_post_proc(ifp, "Concentration gradient", &GRAD_Y);
  iread = look_for_post_proc(ifp, "Vorticity Vector", &CURL_V);
  iread = look_for_post_proc(ifp, "Helicity Value", &HELICITY);
  iread = look_for_post_proc(ifp, "User-Defined Post Processing", &USER_POST);
  iread = look_for_post_proc(ifp, "Moment Sources", &MOMENT_SOURCES);
  iread = look_for_post_proc(ifp, "YZbeta Species", &YZBETA);
  iread = look_for_post_proc(ifp, "Heaviside", &HEAVISIDE);
  iread = look_for_post_proc(ifp, "Lamb Vector", &LAMB_VECTOR);
  iread = look_for_post_proc(ifp, "Q Function", &Q_FCN);
  iread = look_for_post_proc(ifp, "Poynting Vectors", &POYNTING_VECTORS);
  iread = look_for_post_proc(ifp, "Saramito Yield Coeff", &SARAMITO_YIELD);
  iread = look_for_post_proc(ifp, "VE Stress Norm", &STRESS_NORM);
  iread = look_for_post_proc(ifp, "Species Sources", &SPECIES_SOURCES);

  /*
   * Initialize for surety before communication to other processors.
   */

  len_u_post_proc = 0;

  if (USER_POST == 1) /* may need parameters for this option */
    {
      if ( fgets(line, 81, ifp) != NULL)
	{
          double dummy[1] = {-1.0};
	  strip(line);
	  len_u_post_proc = count_parameters(line);
	  if ( len_u_post_proc > 0)
	    {
	      u_post_proc = (dbl *)array_alloc(1, len_u_post_proc, sizeof(dbl));
	      
	      /* parse parameters into little strings */ 
	      tokenize_by_whsp(line, arguments, MAX_NUMBER_PARAMS);	      
	      for(i=0; i< len_u_post_proc; i++)
		{
		  u_post_proc[i] = atof(arguments[i]);
		}
	    }
          else
            {u_post_proc = dummy;}  
	}
    } 

  iread = look_for_post_proc(ifp, "Acoustic Pressure Magnitude", &ACOUSTIC_PRESSURE);
  iread = look_for_post_proc(ifp, "Acoustic Phase Angle", &ACOUSTIC_PHASE_ANGLE);
  iread = look_for_post_proc(ifp, "Acoustic Energy Density", &ACOUSTIC_ENERGY_DENSITY);
  iread = look_for_post_proc(ifp, "Light Intensity", &LIGHT_INTENSITY);
  iread = look_for_post_proc(ifp, "Principal Stress", &PRINCIPAL_STRESS);
  iread = look_for_post_proc(ifp, "Principal Real Stress", &PRINCIPAL_REAL_STRESS);
  iread = look_for_post_proc(ifp, "Lubrication Height", &LUB_HEIGHT);
  iread = look_for_post_proc(ifp, "Lubrication Height 2", &LUB_HEIGHT_2);
  iread = look_for_post_proc(ifp, "Lubrication Upper Velocity", &LUB_VELO_UPPER);
  iread = look_for_post_proc(ifp, "Lubrication Lower Velocity", &LUB_VELO_LOWER);
  iread = look_for_post_proc(ifp, "Lubrication Velocity Field", &LUB_VELO_FIELD);
  iread = look_for_post_proc(ifp, "Lubrication Velocity Field 2", &LUB_VELO_FIELD_2);
  iread = look_for_post_proc(ifp, "Lubrication Fluid Source", &LUB_FLUID_SOURCE);
  iread = look_for_post_proc(ifp, "Disjoining Pressure", &DISJ_PRESS);
  iread = look_for_post_proc(ifp, "Porous Shell Open Saturation", &SH_SAT_OPEN);
  iread = look_for_post_proc(ifp, "Porous Shell Open Saturation 2", &SH_SAT_OPEN_2);
  iread = look_for_post_proc(ifp, "Shell Stress Tensor", &SH_STRESS_TENSOR);
  iread = look_for_post_proc(ifp, "Shell Tangents", &SH_TANG);
  iread = look_for_post_proc(ifp, "Lame MU", &PP_LAME_MU);
  iread = look_for_post_proc(ifp, "Lame LAMBDA", &PP_LAME_LAMBDA);
  iread = look_for_post_proc(ifp, "Von Mises Strain", &VON_MISES_STRAIN);
  iread = look_for_post_proc(ifp, "Von Mises Stress", &VON_MISES_STRESS);
  iread = look_for_post_proc(ifp, "Untracked Species", 
                             &UNTRACKED_SPEC);
  iread = look_for_post_proc(ifp, "Porous Saturation", 
			     &POROUS_SATURATION);
  iread = look_for_post_proc(ifp, "Total density of solvents in porous media",
			     &POROUS_RHO_TOTAL_SOLVENTS);
  iread = look_for_post_proc(ifp, "Density of solvents in gas phase in porous media",
			     &POROUS_RHO_GAS_SOLVENTS);
  iread = look_for_post_proc(ifp, "Density of liquid phase in porous media", 
			     &POROUS_RHO_LPHASE);
  iread = look_for_post_proc(ifp, "Gas phase Darcy velocity in porous media",
			     &DARCY_VELOCITY_GAS);
  iread = look_for_post_proc(ifp, "Liquid phase Darcy velocity in porous media", 
			     &DARCY_VELOCITY_LIQ);
  iread = look_for_post_proc(ifp, "Local liquid accumulation rate in porous media", 
			     &POROUS_LIQUID_ACCUM_RATE);
  iread = look_for_post_proc(ifp, "Capillary pressure in porous media",
			     &CAPILLARY_PRESSURE);
  iread = look_for_post_proc(ifp, "Grid Peclet Number in porous media",
			     &POROUS_GRIDPECLET);
  iread = look_for_post_proc(ifp, "SUPG Velocity in porous media",
			     &POROUS_SUPGVELOCITY);
  iread = look_for_post_proc(ifp, "Relative Liquid Permeability",
			     &REL_LIQ_PERM);

  iread = look_for_post_proc(ifp, "TFMP_gas_velo", &TFMP_GAS_VELO);
  iread = look_for_post_proc(ifp, "TFMP_liq_velo", &TFMP_LIQ_VELO);
  iread = look_for_post_proc(ifp, "TFMP_inverse_Peclet", &TFMP_INV_PECLET);
  iread = look_for_post_proc(ifp, "TFMP_Krg", &TFMP_KRG);
  
  /* Report count of post-proc vars to be exported */
  /*
    fprintf(stderr, "Goma will export %d post-processing variables.\n", Num_Export_XP);
  */

  /*
   * Make theses additions in the same format as the above post processing variables
   *
   *  Post-processing Step 2: add a new call to look_for_post_proc in mm_post_proc
   *                          rd_post_proc_specs
   *                          to search input file for your new variable
   */

  /*
   *  Schedule post processing error-based element size calculation if needed
   */

  for (i = 0; i < 3; i++ ) { 
    error_presence_key[i] = 0;
  }

  i = 0;
  nn_error_metrics = 0;
  if (look_for_optional(ifp, "Error ZZ velocity elem size", input, '=') 
      == 1) { 
    if (ERROR_ZZ_VEL == -1) {
      EH(-1, "'Error ZZ velocity elem size' card REQUIRES 'Error ZZ "
	 "velocity = yes' card - please add");
    } else {
      ERROR_ZZ_VEL_ELSIZE = 1;
      error_presence_key[i] = 1;
      nn_error_metrics++;
    }
  } else {
    ERROR_ZZ_VEL_ELSIZE = -1;
  }
  i++;
  if (look_for_optional(ifp, "Error ZZ heat flux elem size", input, '=')
      == 1) { 
    if (ERROR_ZZ_Q == -1) {
      EH( -1,
	  "'Error ZZ heat flux elem size' card REQUIRES 'Error ZZ heat flux = yes' card - please add" );
    } else {
      ERROR_ZZ_Q_ELSIZE = 1;
      error_presence_key[i] = 1;
      nn_error_metrics++;
    }
  } else {
    ERROR_ZZ_Q_ELSIZE = -1;
  }
  i++;
  if ( look_for_optional ( ifp,
			   "Error ZZ pressure elem size",
			   input,
			   '=' ) == 1 ) { 
    if ( ERROR_ZZ_P == -1 ) {
      EH( -1,
	  "'Error ZZ pressure elem size' card REQUIRES 'Error ZZ pressure = yes' card - please add" );
    } else {
      ERROR_ZZ_P_ELSIZE = 1;
      error_presence_key[i] = 1;
      nn_error_metrics++;
    }
  } else {
    ERROR_ZZ_P_ELSIZE = -1;
  }

  /*
   *  Allocate memory to hold the error information
   */

  if ( nn_error_metrics > 0 ) {
    pp_error_data = (struct Post_Processing_Error *) 
      smalloc (nn_error_metrics*sizeof(struct Post_Processing_Error));

    i = 0;
    if ( error_presence_key[i] ) {
      /* Need this line to line up ifp? at the right place I think */
      look_for_optional ( ifp,
			  "Error ZZ velocity elem size",
			  input,
			  '=' );
      if (fscanf ( ifp,
		   "%lf %lf %lf %lf %lf %lf",
		   &pp_error_data[i].error_params[0],
		   &pp_error_data[i].error_params[1],
		   &pp_error_data[i].error_params[2],
		   &pp_error_data[i].error_params[3],
		   &pp_error_data[i].error_params[4],
		   &pp_error_data[i].error_params[5] ) != 6 ) {
	EH( -1,
	    " Error reading 'Error ZZ velocity elem size' card values - expecting 6 floats" );
      }
#ifdef RRL_DEBUG
#ifdef DBG_0
      fprintf( stdout,
	       "Read params for ZZ vel elem size (%6.4f) (%6.4f) (%6.4f) (%6.4f) (%6.4f) (%6.4f)\n", 
	       pp_error_data[i].error_params[0],
	       pp_error_data[i].error_params[1],
	       pp_error_data[i].error_params[2],
	       pp_error_data[i].error_params[3],
	       pp_error_data[i].error_params[4],
	       pp_error_data[i].error_params[5] );
#endif
#endif
      SPF(echo_string,"%s = %.4g %.4g %.4g %.4g %.4g %.4g",input,
	  pp_error_data[i].error_params[0],
	  pp_error_data[i].error_params[1],
	  pp_error_data[i].error_params[2],
	  pp_error_data[i].error_params[3],
	  pp_error_data[i].error_params[4],
	  pp_error_data[i].error_params[5] );
	  
      ECHO(echo_string,echo_file);
    
    }
    i++;
    if ( error_presence_key[i] ) {
      look_for ( ifp,
		 "Error ZZ heat flux elem size",
		 input,
		 '=' );
      if (fscanf ( ifp,
		   "%lf %lf %lf %lf %lf %lf",
		   &pp_error_data[i].error_params[0],
		   &pp_error_data[i].error_params[1],
		   &pp_error_data[i].error_params[2],
		   &pp_error_data[i].error_params[3],
		   &pp_error_data[i].error_params[4],
		   &pp_error_data[i].error_params[5] ) != 6 ) {
	EH( -1,
	    " Error reading 'Error ZZ heat flux elem size' card values - expecting 6 floats" );
      }
#ifdef RRL_DEBUG
#ifdef DBG_1
      fprintf( stdout,
	       "Read params for ZZ heat flux elem size (%6.4f) (%6.4f) (%6.4f) (%6.4f) (%6.4f) (%6.4f)\n", 
	       pp_error_data[i].error_params[0],
	       pp_error_data[i].error_params[1],
	       pp_error_data[i].error_params[2],
	       pp_error_data[i].error_params[3],
	       pp_error_data[i].error_params[4],
	       pp_error_data[i].error_params[5] );
#endif
#endif
      SPF(echo_string,"%s = %.4g %.4g %.4g %.4g %.4g %.4g",input,
	  pp_error_data[i].error_params[0],
	  pp_error_data[i].error_params[1],
	  pp_error_data[i].error_params[2],
	  pp_error_data[i].error_params[3],
	  pp_error_data[i].error_params[4],
	  pp_error_data[i].error_params[5] );
		  
      ECHO(echo_string,echo_file);
    }
    i++;
    if ( error_presence_key[i] ) {
      look_for ( ifp,
		 "Error ZZ pressure elem size",
		 input,
		 '=' );
      if (fscanf ( ifp,
		   "%lf %lf %lf %lf %lf %lf",
		   &pp_error_data[i].error_params[0],
		   &pp_error_data[i].error_params[1],
		   &pp_error_data[i].error_params[2],
		   &pp_error_data[i].error_params[3],
		   &pp_error_data[i].error_params[4],
		   &pp_error_data[i].error_params[5] ) != 6 ) {
	EH( -1,
	    " Error reading 'Error ZZ pressure elem size' card values - expecting 6 floats" );
      }
#ifdef RRL_DEBUG
#ifdef DBG_1
      fprintf( stdout,
	       "Read params for ZZ pressure elem size (%6.4f) (%6.4f) (%6.4f) (%6.4f) (%6.4f) (%6.4f)\n", 
	       pp_error_data[i].error_params[0],
	       pp_error_data[i].error_params[1],
	       pp_error_data[i].error_params[2],
	       pp_error_data[i].error_params[3],
	       pp_error_data[i].error_params[4],
	       pp_error_data[i].error_params[5] );
#endif
#endif
      SPF(echo_string,"%s = %.4g %.4g %.4g %.4g %.4g %.4g",input,
	  pp_error_data[i].error_params[0],
	  pp_error_data[i].error_params[1],
	  pp_error_data[i].error_params[2],
	  pp_error_data[i].error_params[3],
	  pp_error_data[i].error_params[4],
	  pp_error_data[i].error_params[5] );
	  
      ECHO(echo_string,echo_file);
    }	       
  }

  /*
   *  SCHEDULE POST-PROCESSING FLUX CALCULATIONS, IF NEEDED
   *
   */

  iread=look_for_optional(ifp, "Post Processing Fluxes", input, '=');
    
  /* count number of post-processing flux calculation specifications */

  if (iread == 1) 
    {
      nn_post_fluxes = count_list(ifp, "FLUX", input, '=', "END OF FLUX");
      ECHO("\nPost Processing Fluxes =\n", echo_file);
    } 
  else 
    {
      nn_post_fluxes = 0;
    }
  
  /*
   *  Allocate memory to hold the flux information
   */

  if ( nn_post_fluxes > 0 ) 
    {
      sz = sizeof(struct Post_Processing_Fluxes *);
      pp_fluxes = (struct Post_Processing_Fluxes **) array_alloc(1, nn_post_fluxes, sz);
      
      sz = sizeof(struct Post_Processing_Fluxes);
      
      for(i = 0; i < nn_post_fluxes; i++)
	{
	  pp_fluxes[i] = (struct Post_Processing_Fluxes *) array_alloc(1, 1, sz);
	}
      /*Now load up information by reading cards */
      
      for (i = 0; i < nn_post_fluxes; i++) 
	{
	  look_for(ifp, "FLUX", input, '=');
	  
	  /* Read FLUX  type: i.e. FORCE_X, HEAT FLUX, etc. */
	  
	  if (fscanf(ifp, "%s", ts) != 1)
	    {
	      EH( -1, "error reading Post Processing Flux input variable");
	    }

	  pp_fluxes[i]->flux_type = -1;
	  for (k=0; k<Num_Flux_Names; k++)
	    {
	      if(!strcmp(ts,pp_flux_names[k].name))
		{
		  pp_fluxes[i]->flux_type = pp_flux_names[k].Index;
		  strcpy(pp_fluxes[i]->flux_type_name, ts);
		  break;
		}
		  
	    }
	  if(pp_fluxes[i]->flux_type == -1)       {
	    EH( -1, "Invalid Flux name");
	  }
	  SPF(echo_string,"%s = %s", "FLUX", pp_fluxes[i]->flux_type_name);

	  /* read ss id */
	  
	  if (fscanf(ifp, "%d", &pp_fluxes[i]->ss_id) != 1)
	    {
	      fprintf(stderr,"%s:\tError reading flux->ss_id\n", yo);
	      exit (-1);
	    }



	  /* read block id */
	  
	  if (fscanf(ifp, "%d", &pp_fluxes[i]->blk_id) != 1)
	    {
	      fprintf(stderr,"%s:\tError reading flux->blk_id\n", yo);
	      exit (-1);
	    }

	  SPF(endofstring(echo_string)," %d %d",pp_fluxes[i]->ss_id ,pp_fluxes[i]->blk_id );
	  
/*	  pp_fluxes[i]->blk_id--;  */

	  /* read species id*/
	  
	  if (fscanf(ifp, "%d", &pp_fluxes[i]->species_number) != 1)
	    {
	      fprintf(stderr,"%s:\tError reading flux->species_number\n", yo);
	      exit (-1);
	    }

	  /* read file name */
	  if (fscanf(ifp, "%s", ts) != 1)
	    {
	      EH( -1, "error reading Post Processing Flux filename");
	    }
	  strcpy(pp_fluxes[i]->flux_filenm, ts);
	  
	  SPF(endofstring(echo_string)," %d %s", pp_fluxes[i]->species_number, pp_fluxes[i]->flux_filenm);

	  read_string(ifp,first_string,'\n');
	  nargs = sscanf(first_string, "%s %d %d %d %d %d", second_string,&pbits[0],&pbits[1],&pbits[2],&pbits[3],&pbits[4]);
	  if ( nargs > 0 && strcmp(second_string,"profile") == 0)
	    {
	      pp_fluxes[i]->profile_flag = 32;
	      SPF(endofstring(echo_string)," %s",second_string);
              sz=1;
              for (j=1 ; j<nargs ;j++)
                 {
	          if(pbits[j-1]) pp_fluxes[i]->profile_flag += sz;
                  sz *= 2;
                 }
	      SPF(endofstring(echo_string)," %d", pp_fluxes[i]->profile_flag);
	    }
	  else   
	    {
	      pp_fluxes[i]->profile_flag = FALSE;
	    }
	  ECHO(echo_string,echo_file);
	}
      ECHO("\nEND OF FLUX\n", echo_file);
    }


  /*
   *  SCHEDULE POST-PROCESSING FLUX SENSITIVITY CALCULATIONS, IF NEEDED
   *
   */

  /*   initialize sensitivity vector counter */
  sens_vec_ct=0;

  iread=look_for_optional(ifp, "Post Processing Flux Sensitivities", input, '=');

  /* count number of post-processing flux calculation specifications */
  if (iread == 1)
    {
      nn_post_fluxes_sens = count_list(ifp, "FLUX_SENS", input, '=', "END OF FLUX_SENS");
      ECHO("\nPost Processing Flux Sensitivities =\n", echo_file);
    }
  else
    {
      nn_post_fluxes_sens = 0;
    }

  /*
   *  Allocate memory to hold the flux information
   */

  if ( nn_post_fluxes_sens > 0 ) 
    {
      sz = sizeof(struct Post_Processing_Fluxes_Sens *);
      pp_fluxes_sens = (struct Post_Processing_Fluxes_Sens **) array_alloc(1, nn_post_fluxes_sens, sz);

      sz = sizeof(struct Post_Processing_Fluxes_Sens);
      
      for (i = 0; i < nn_post_fluxes_sens; i++)
	{
	  pp_fluxes_sens[i] = (struct Post_Processing_Fluxes_Sens *) array_alloc(1, 1, sz);
	}
      /*Now load up information by reading cards */

      for (i = 0; i < nn_post_fluxes_sens; i++)
	{ /* nn_post_fluxes */
	  look_for(ifp, "FLUX_SENS", input, '=');
	  /* Read FLUX  type: i.e. FORCE_X, HEAT FLUX, etc. */
	  if (fscanf(ifp, "%s", ts) != 1)
	    {
	      EH( -1, "error reading FLUX_SENS name");
	    }
	  
	  pp_fluxes_sens[i]->flux_type = -1;
	  for (k = 0; k < Num_Flux_Names; k++)
	    {
	      if (!strcmp(ts,pp_flux_names[k].name))
		{
		  pp_fluxes_sens[i]->flux_type = pp_flux_names[k].Index;
		  strcpy(pp_fluxes_sens[i]->flux_type_name, ts);
		  break;
		}
	    }
	  
	  if(pp_fluxes_sens[i]->flux_type == -1)  
	    {
	      EH( -1, "Invalid Flux name in Flux Sensitivity");
	    }
	  
	  sprintf(echo_string,"%s = %s","FLUX",pp_fluxes_sens[i]->flux_type_name); 

	  /* read ss id */

	  if (fscanf(ifp, "%d", &pp_fluxes_sens[i]->ss_id) != 1)
	    {
	      fprintf(stderr,"%s:\tError reading flux_sens->ss_id\n", yo);
	      exit (-1);
	    }

	  /* read block id */
	  
	  if (fscanf(ifp, "%d", &pp_fluxes_sens[i]->blk_id) != 1)
	    {
	      fprintf(stderr,"%s:\tError reading flux_sens->blk_id\n", yo);
	      exit (-1);
	    }


/*	  pp_fluxes_sens[i]->blk_id--;*/
	  
	  /* read species id*/
	  
	  if (fscanf(ifp, "%d", &pp_fluxes_sens[i]->species_number) != 1)
	    {
	      fprintf(stderr,"%s:\tError reading flux_sens->species_number\n", yo);
	      exit (-1);
	    }
	  sprintf(endofstring(echo_string)," %d %d %d", 
		  pp_fluxes_sens[i]->ss_id, pp_fluxes_sens[i]->blk_id, 
		  pp_fluxes_sens[i]->species_number);
	  
	  /*  read sensitivity variable type */
	  
	  if (fscanf(ifp, "%80s", input) != 1)
	    {
	      fprintf(stderr,"%s:\tError reading flux_sens->sens_type (BC, MT, AC, UM, AN, or UF)\n", yo);
	      exit (-1);
	    }
	  if (!strcmp(input,"BC"))
	    {
	      pp_fluxes_sens[i]->sens_type = 1;
	    }
	  else if (!strcmp(input,"MT"))
	    {
	      pp_fluxes_sens[i]->sens_type = 2;
	    }
	  else if (!strcmp(input,"AC"))
	    {
	      pp_fluxes_sens[i]->sens_type = 3;
	    }
	  else if (!strcmp(input,"UM"))
	    {
	      pp_fluxes_sens[i]->sens_type = 4;
	    }
	  else if (!strcmp(input,"UF"))
	    {
	      pp_fluxes_sens[i]->sens_type = 5;
	    }
	  else if (!strcmp(input,"AN"))
	    {
	      pp_fluxes_sens[i]->sens_type = 6;
	    } 
	  else
	    {
	      fprintf(stderr, "%s:\tImproper set_type for flux sensitivity - %s\n", yo, input);
	      exit (-1);
	    }
	  
	  /*  read BC id or material id */

	  if (fscanf(ifp, "%d", &pp_fluxes_sens[i]->sens_id) != 1)
	    {
	      fprintf(stderr,"%s:\tError reading flux_sens->sens_id\n", yo);
	      exit (-1);
	    }

	  sprintf(endofstring(echo_string)," %s %d", input, pp_fluxes_sens[i]->sens_id);

	  if(pp_fluxes_sens[i]->sens_type == 2 || 
	     pp_fluxes_sens[i]->sens_type == 4)pp_fluxes_sens[i]->sens_id--;
	  
	  /*  read data float or material property number */

	  if (fscanf(ifp, "%d", &pp_fluxes_sens[i]->sens_flt) != 1)
	    {
	      fprintf(stderr,"%s:\tError reading flux_sens->sens_flt\n", yo);
	      exit (-1);
	    }
	  
	  sprintf(endofstring(echo_string)," %4i", pp_fluxes_sens[i]->sens_flt );

	  if(pp_fluxes_sens[i]->sens_type == 4)
	    {
	      if (fscanf(ifp, "%d", &pp_fluxes_sens[i]->sens_flt2) != 1)
		{
		  fprintf(stderr,"%s:\tError reading flux_sens->sens_flt2\n", yo);
		  exit (-1);
		}
	      sprintf(endofstring(echo_string)," %4i", pp_fluxes_sens[i]->sens_flt2 );
	    }
	  else
	    {
	      pp_fluxes_sens[i]->sens_flt2 = -1;
	    }

	  /*      determine sensitivity vector number  */
	  /*   search for same previous sensitivity info */


	  pp_fluxes_sens[i]->vector_id = -1;
	  
	  for(j=0;j<i;j++)
	    {
	      if(pp_fluxes_sens[i]->sens_type == pp_fluxes_sens[j]->sens_type &&
		 pp_fluxes_sens[i]->sens_id == pp_fluxes_sens[j]->sens_id &&
		 pp_fluxes_sens[i]->sens_flt == pp_fluxes_sens[j]->sens_flt &&
		 pp_fluxes_sens[i]->sens_flt2 == pp_fluxes_sens[j]->sens_flt2 )
		{
		  pp_fluxes_sens[i]->vector_id=pp_fluxes_sens[j]->vector_id;
		}
	    }

	  if(pp_fluxes_sens[i]->vector_id == -1)
	    {
	      pp_fluxes_sens[i]->vector_id=sens_vec_ct;
	      
	      if(Continuation == ALC_FIRST)
		{
		  if( cont->upType == pp_fluxes_sens[i]->sens_type )
		    {
		      int id1 = -1, id2 = -1;
		      int id3=-1;
	
		      switch (cont->upType)
			{
			case 1:
			case 3:
			  id1 = cont->upBCID;
			  id2 = cont->upDFID;
			  break;
			case 2:
			  id1 = cont->upMTID;
			  id2 = cont->upMPID;
			  break;
			case 4:
			  id1 = cont->upMTID;
			  id2 = cont->upMPID;
			  id3 = cont->upMDID;
			  break;
			case 5:
			  EH(-1,"sensitivities to UF not done");
			  break;
			case 6:
			  EH(-1,"sensitivities to AN not done");
			  break;
			}
		      if(id1 == pp_fluxes_sens[i]->sens_id &&
			 id2 == pp_fluxes_sens[i]->sens_flt &&
			 id3 == pp_fluxes_sens[i]->sens_flt2 )
			{cont->sensvec_id = sens_vec_ct;}
		    }
		}
	
	      sens_vec_ct++;
	    }
	
	
	  /* read file name */
	  if (fscanf(ifp, "%s", ts) != 1)
	    {
	      EH( -1, "error reading Post Processing Flux Sens filename");
	    }
	  strcpy(pp_fluxes_sens[i]->flux_filenm, ts);
	  
	  read_string(ifp,first_string,'\n');
	  nargs = sscanf(first_string, "%s", second_string);
	  if ( nargs == 1 && strcmp(second_string,"profile") == 0)
	    {
	      pp_fluxes_sens[i]->profile_flag = TRUE;
	      SPF(endofstring(echo_string)," %s",second_string);
	    }
	  else  
	    {
	      pp_fluxes_sens[i]->profile_flag = FALSE;
	    }
	  ECHO(echo_string,echo_file); 
	}
      ECHO("\nEND OF FLUX\n",echo_file);
    }
  
	
  /*
   *  SCHEDULE POST-PROCESSING DATA CALCULATIONS, IF NEEDED
   *
   */

  iread=look_for_optional(ifp, "Post Processing Data", input, '=');
    
  /* count number of Post Processing Data specifications */
  if (iread == 1) {
    nn_post_data = count_list(ifp, "DATA", input, '=', "END OF DATA");

    ECHO("\nPost Processing Data =\n",echo_file);

  } else {
    nn_post_data = 0;
  }

  /*
   *  Allocate memory to hold the data information
   */

  if ( nn_post_data > 0 ) {
    sz = sizeof(struct Post_Processing_Data *);
    pp_data = (struct Post_Processing_Data **) array_alloc(1, nn_post_data, sz);

    sz = sizeof(struct Post_Processing_Data);

    for(i = 0; i < nn_post_data; i++)
      {
	pp_data[i] = (struct Post_Processing_Data *) array_alloc(1, 1, sz);

      }
    /*Now load up information by reading cards */

    /*
     * DATA = {vbl_name} {nodesetid} {elemblockid} {speciesnum} {file} {format}
     *
     *         vbl_name    = VELOCITY1, DMX, dmy, ..., theta
     *         nodesetid   = 2, 5, 2001, ...
     *         elemblockid = 1, 2, 12, ...
     *         speciesnum  = 1, 2, ...
     *         file        = myfile.d
     *         format      = [t|x|y|z]
     *         first_time  = FALSE
     */

    for (i = 0; i < nn_post_data; i++) {
      char *fgetsretval;
      look_for(ifp, "DATA", input, '=');

      save_position = ftell(ifp);
      fgetsretval = fgets(data_line_buffer, MAX_CHAR_IN_INPUT, ifp);
      if (fgetsretval == NULL) {
	EH(-1, "Error reading post processing line");
      }

      fseek(ifp, save_position, SEEK_SET);

      /*
       * Clean out variables.
       */

      strncpy(variable_name, "\0", 1);
      node_set_id = -1;
      species_id = -1;
      strncpy(file_name, "\0", 1);
      for (j=0;j<MAX_CHAR_IN_INPUT;j++) optional_format[j]='\0';

      num_read_items = sscanf(data_line_buffer, "%s %d %d %d %s %s",
			      variable_name,
			      &node_set_id,
			      &elemBlock_id,
			      &species_id,
			      file_name,
			      optional_format);

      if ( num_read_items < 5 )
	{
	  log_err("Insufficient DATA \n\t\"%s\".\n", data_line_buffer);
	}

      SPF(echo_string,"%s =  %s %d %d %d %s %s","DATA", variable_name, 
	  node_set_id, 
	  elemBlock_id, 
	  species_id,
	  file_name,
	  optional_format);


      /* Read DATA  type: i.e. VELOCITY1, VOLTAGE, etc. */
      sprintf(input,"%s", variable_name);

      /* Search for appropriate integer identifier in Var_Name struct */

      /*OK the decryption:  pp->data[i]->data_type = 0.. MAX_VAR_TYPE */
      /* 	                     =>Primitive variable request */
      /*                    pp->data[i]->data_type = -1 */
      /* 		             =>Post proc variable request */
      /* 		    pp->data[i]->data_type= -2 */
      /*                            =>Cannot recognize the request. */

      pp_data[i]->data_type = -2;  /* initialize first */
      for (k=0; k<Num_Var_Names; k++)
	{
	  if ( !strncasecmp(input, Var_Name[k].name1, 
			    strlen(input)) || 
	       !strncasecmp(input, Var_Name[k].name2,
			    strlen(input)))
	    {
	      pp_data[i]->data_type = Var_Name[k].Index;
	      strcpy(pp_data[i]->data_type_name, Var_Name[k].name1);
	      break;
	    }
	}

      if (pp_data[i]->data_type == -2)  /*not a primary variable, then try post proc */
	{
	  for (k=0; k<Num_Post_Var_Names; k++)
	    {
	      if ( !strncasecmp(input, Post_Var_Name[k].name1,
				strlen(input)) )
		{
		  pp_data[i]->data_type = -1;  /* Flag Post var */
		  strcpy(pp_data[i]->data_type_name, input);
		  break;
		}
	    }	      
	}

      if (pp_data[i]->data_type == -2)  
	{
	  log_err("Invalid DATA print variable \"%s\"; (see mm_names.h)\n",
		  input);
	}
    
      if ( node_set_id != -1 )
	{
	  pp_data[i]->ns_id = node_set_id;
	}
      else
	{
	  log_err("Problem scanning post processing DATA node set id %s\n",
		  pp_data[i]->data_type_name);
	}

   
      pp_data[i]->mat_num = -1;
      pp_data[i]->elem_blk_id = elemBlock_id;


      if ( species_id != -1 ) 
	{
	  pp_data[i]->species_number = species_id;
	}
      else
	{
	  log_err("Problem scanning post processing DATA species index %s\n",
		  pp_data[i]->data_type_name);
	}

      if ( 1 != sscanf(file_name, "%s", filename) )
	{
	  log_err("Problem scanning post processing DATA output filename %s\n",
		  pp_data[i]->data_type_name);		  
	}
      else
	{
	  strcpy(pp_data[i]->data_filenm, filename); 
	}

      /*
       * Do NOT complain if the optional_format specifier is missing.
       */

      strncpy(pp_data[i]->format_flag, "\0\0\0\0\0\0\0\0", 8);

      if ( optional_format[0] != '\0' )
	{
	  strcpy(pp_data[i]->format_flag, optional_format);
	}

      pp_data[i]->first_time = TRUE;

      ECHO(echo_string,echo_file);	 
    }
    ECHO("\nEND OF DATA\n", echo_file); 
  }

  /*
   *  SCHEDULE POST-PROCESSING DATA SENSITIVITY CALCULATIONS, IF NEEDED
   *
   */

  iread=look_for_optional(ifp, "Post Processing Data Sensitivities", input, '=');

  /* count number of Post Processing Data specifications */
  if (iread == 1)
    {
      nn_post_data_sens = count_list(ifp, "DATA_SENS", input, '=', "END OF DATA_SENS");
    }
  else
    {
      nn_post_data_sens = 0;
    }

  /*
   *  Allocate memory to hold the data information
   */

  if ( nn_post_data_sens > 0 )
    {
      sz = sizeof(struct Post_Processing_Data_Sens *);
      pp_data_sens = (struct Post_Processing_Data_Sens **) array_alloc(1, nn_post_data_sens, sz);

      sz = sizeof(struct Post_Processing_Data_Sens);

      for(i = 0; i < nn_post_data_sens; i++)
	{
	  pp_data_sens[i] = (struct Post_Processing_Data_Sens *) array_alloc(1, 1, sz);
	}
      /*Now load up information by reading cards */

      for (i = 0; i < nn_post_data_sens; i++)
	{
	  look_for(ifp, "DATA_SENS", input, '=');
	  /* Read DATA  type: i.e. VELOCITY1, VOLTAGE, etc. */
	  if (fscanf(ifp, "%s", input) != 1)
	    {
	      EH( -1, "error reading DATA_SENS name");
	    }
	  /* Search for appropriate integer identifier in Var_Name struct */

	  /*OK the decryption:  pp->data[i]->data_type = 0.. MAX_VAR_TYPE */
	  /*                             =>Primitive variable request */
	  /*                    pp->data[i]->data_type = -1 */
	  /*                             =>Post proc variable request */
	  /*                    pp->data[i]->data_type= -2 */
	  /*                            =>Cannot recognize the request. */

	  pp_data_sens[i]->data_type = -2;  /* initialize first */
	  for (k=0; k<Num_Var_Names; k++)
	    {
	      if(!strcmp(input,Var_Name[k].name1))
		{
		  pp_data_sens[i]->data_type = Var_Name[k].Index;
		  strcpy(pp_data_sens[i]->data_type_name, input);
		  break;
		}
	    }
	  if (pp_data_sens[i]->data_type == -2)  /*not a primary variable, then try post proc */
	    {
	      for (k=0; k<Num_Post_Var_Names; k++)
		{
		  EH(-1,"Unrecognized print variable. ");
		  if(!strcmp(input,Post_Var_Name[k].name1))
		    pp_data_sens[i]->data_type = -1;  /* Ok this says it is a Post var */
		  strcpy(pp_data_sens[i]->data_type_name, input);
		}
	    }
	  if(pp_data_sens[i]->data_type == -2)  EH(-1, "Invalid choice of print_sens variable");




	  /* read ns id */

	  if (fscanf(ifp, "%d", &pp_data_sens[i]->ns_id) != 1)
	    {
	      fprintf(stderr,"%s:\tError reading data_sens->ns_id\n", yo);
	      exit (-1);
	    }



	  /* read the material index number and then decrement its value */

	  if (fscanf(ifp, "%d", &pp_data_sens[i]->mat_id) != 1)
	    {
	      fprintf(stderr,"%s:\tError reading data_sens->blk_id\n", yo);
	      exit (-1);
	    }
/*	  pp_data_sens[i]->mat_id--;  */

	  /* read species id*/

	  if (fscanf(ifp, "%d", &pp_data_sens[i]->species_number) != 1)
	    {
	      fprintf(stderr,"%s:\tError reading data_sens->species_number\n", yo);
	      exit (-1);
	    }

	  /*  read sensitivity variable type */

	  if (fscanf(ifp, "%80s", input) != 1)
	    {
	      fprintf(stderr,"%s:\tError reading data_sens->sens_type (BC, MT, AC, UM, AN, or UF)\n", yo);
	      exit (-1);
	    }
	  if (!strcmp(input,"BC"))
	    {
	      pp_data_sens[i]->sens_type = 1;
	    }
	  else
	    if (!strcmp(input,"MT"))
	      {
		pp_data_sens[i]->sens_type = 2;
	      }
	    else
	      if (!strcmp(input,"AC"))
		{
		  pp_data_sens[i]->sens_type = 3;
		}
	      else
		if (!strcmp(input,"UM"))
		  {
		    pp_data_sens[i]->sens_type = 4;
		  }
		else
		  if (!strcmp(input,"UF"))
		    {
		      pp_data_sens[i]->sens_type = 5;
		    }
		  else
		    if (!strcmp(input,"AN"))
		      {
			pp_data_sens[i]->sens_type = 6;
		      }
		    else
		      {
			fprintf(stderr, "%s:\tImproper set_type for data sensitivity - %s\n", yo, input);
			exit (-1);
		      }

	  /*  read BC id or material id */

	  if (fscanf(ifp, "%d", &pp_data_sens[i]->sens_id) != 1)
	    {
	      fprintf(stderr,"%s:\tError reading data_sens->sens_id\n", yo);
	      exit (-1);
	    }
	  if(pp_data_sens[i]->sens_type == 2  || 
	     pp_data_sens[i]->sens_type == 4 )pp_data_sens[i]->sens_id--;

	  /*  read data float or material property number */

	  if (fscanf(ifp, "%d", &pp_data_sens[i]->sens_flt) != 1)
	    {
	      fprintf(stderr,"%s:\tError reading data_sens->sens_flt\n", yo);
	      exit (-1);
	    }

	  if(pp_data_sens[i]->sens_type == 4)
	    {
	      if (fscanf(ifp, "%d", &pp_data_sens[i]->sens_flt2) != 1)
		{
		  fprintf(stderr,"%s:\tError reading data_sens->sens_flt2\n", yo);
		  exit (-1);
		}
	    }
	  else
	    {
	      pp_data_sens[i]->sens_flt2 = -1;
	    }
	  /*

	  DETERMINE SENSITIVITY VECTOR NUMBER
	  SEARCH FOR SAME PREVIOUS SENSITIVITY INFO

	  */

	  pp_data_sens[i]->vector_id = -1;

	  /* first search flux sensitivity info */
	  for(j=0;j<nn_post_fluxes_sens;j++)
	    {
	      if(pp_data_sens[i]->sens_type == pp_fluxes_sens[j]->sens_type &&
		 pp_data_sens[i]->sens_id == pp_fluxes_sens[j]->sens_id &&
		 pp_data_sens[i]->sens_flt == pp_fluxes_sens[j]->sens_flt &&
		 pp_data_sens[i]->sens_flt2 == pp_fluxes_sens[j]->sens_flt2 )
                {pp_data_sens[i]->vector_id=pp_fluxes_sens[j]->vector_id;}
	    }
	  for(j=0;j<i;j++)
	    {
	      if(pp_data_sens[i]->sens_type == pp_data_sens[j]->sens_type &&
		 pp_data_sens[i]->sens_id == pp_data_sens[j]->sens_id &&
		 pp_data_sens[i]->sens_flt == pp_data_sens[j]->sens_flt &&
		 pp_data_sens[i]->sens_flt2 == pp_data_sens[j]->sens_flt2 )
                {pp_data_sens[i]->vector_id=pp_data_sens[j]->vector_id;}
	    }
	  if(pp_data_sens[i]->vector_id == -1)
	    {
	      pp_data_sens[i]->vector_id=sens_vec_ct;

	      /*

	      IF FIRST ORDER CONTINUATION CHECK FOR SAME SENSITIVITY PARAMETER

	      */

	      if(Continuation == ALC_FIRST)
		{
		  if( cont->upType == pp_data_sens[i]->sens_type )
		    {
		      int id1 = -1, id2 = -1;
		      int id3 =-1;
	
		      switch (cont->upType)
			{
			case 1:
			case 3:
			  id1 = cont->upBCID;
			  id2 = cont->upDFID;
			  break;
			case 2:
			  id1 = cont->upMTID;
			  id2 = cont->upMPID;
			  break;
			case 4:
			  id1 = cont->upMTID;
			  id2 = cont->upMPID;
			  id3 = cont->upMDID;
			  break;
			case 5:
			  EH(-1,"sensitivities to UF not done");
			  break;
			case 6:
			  EH(-1,"sensitivities to AN not done");
			  break;
			}
		      if(id1 == pp_data_sens[i]->sens_id &&
			 id2 == pp_data_sens[i]->sens_flt &&
			 id3 == pp_data_sens[i]->sens_flt2 )
			{cont->sensvec_id = sens_vec_ct;}
		    }
		}
	      sens_vec_ct++;
	    }

	  /* read file name */
	  read_string(ifp,first_string,'\n');
	  nargs = sscanf(first_string, "%s", second_string);
	  if ( nargs == 0 )
	    {
	      EH(-1,"Found zero arguments for the Data Sensitivity file name");
	    }
	  strcpy(pp_data_sens[i]->data_filenm, second_string);
	}   /*   data card count loop  */
    }     /*   if data_sens conditions */

  /*
   *  SCHEDULE POST-PROCESSING PARTICLE TRACKING CALCULATIONS, IF NEEDED
   *
   */
  iread = look_for_optional(ifp, "Post Processing Particle Traces", input, '=');

  /* count number of Post Processing Particles */
  if (iread == 1)
    {
      nn_particles = count_list(ifp, "PARTICLE", input, '=', "END OF PARTICLES");
      ECHO("\nPost Processing Particle Traces =\n",echo_file);
    }
  else
    {
      nn_particles = 0;
    }

  /*
   *  Allocate memory to hold the particle information
   */

  if ( nn_particles > 0 )
    {
      sz = sizeof(struct Post_Processing_Particles *);
      pp_particles = (struct Post_Processing_Particles **) array_alloc(1, nn_particles, sz);

      sz = sizeof(struct Post_Processing_Particles);

      for(i = 0; i < nn_particles; i++)
	{
	  pp_particles[i] = (struct Post_Processing_Particles *) array_alloc(1, 1, sz);
	}
      /*Now load up information by reading cards */
      for (i = 0; i < nn_particles; i++)
	{
	  look_for(ifp, "PARTICLE", input, '=');

	  if (fscanf(ifp, "%lf %lf %lf", &pp_particles[i]->coord[0],
		     &pp_particles[i]->coord[1],
		     &pp_particles[i]->coord[2]) != 3)
            {
              EH( -1, "error reading particle input data (check to make sure you have 3 coord values");
            }
	  SPF(echo_string,"%s = %g %g %g", "PARTICLE", pp_particles[i]->coord[0],pp_particles[i]->coord[1],pp_particles[i]->coord[2]);


	  if (fscanf(ifp, "%lf %lf %lf", &pp_particles[i]->Start_Time,
		     &pp_particles[i]->End_Time,
		     &pp_particles[i]->Delta_s) != 3)
            {
	      EH( -1, "error reading particle time data (Start_time, End_Time, Delta_s)");
            }
	  SPF(endofstring(echo_string)," %g %g %g",pp_particles[i]->Start_Time,pp_particles[i]->End_Time,pp_particles[i]->Delta_s);
	  if (fscanf(ifp, "%lf %lf", &pp_particles[i]->mass,
		     &pp_particles[i]->mobility) != 2)
            {
	      WH( -1, "defaulting to zero mass, mobility");
	      pp_particles[i]->mass=0.0;
	      pp_particles[i]->mobility=0.0;
            }
	  SPF(endofstring(echo_string)," %g %g",pp_particles[i]->mass,pp_particles[i]->mobility);
 
	  if (fscanf(ifp, "%lf %lf %lf", &pp_particles[i]->force[0],
		     &pp_particles[i]->force[1],
		     &pp_particles[i]->force[2]) != 3)
            {
	      WH( -1, "defaulting to zero external force");
	      pp_particles[i]->force[0]=0.0;
	      pp_particles[i]->force[1]=0.0;
	      pp_particles[i]->force[2]=0.0;
            }
	  SPF(endofstring(echo_string)," %g %g %g",pp_particles[i]->force[0],pp_particles[i]->force[1],pp_particles[i]->force[2]);

	  read_string(ifp,first_string,'\n');
	  nargs = sscanf(first_string, "%s", second_string);
	  if ( nargs == 0 )
	    {
	      EH(-1,"Found zero arguments for the Particle file name");
	    }
	  strcpy(pp_particles[i]->filenm, second_string);
	  SPF(endofstring(echo_string)," %s",pp_particles[i]->filenm);

          pp_particles[i]->Current_element_id = -1;
	  ECHO(echo_string,echo_file); 
        }

    }   /*end if iread */
  ECHO("\nEND OF PARTICLES\n", echo_file);
  /*
   *  SCHEDULE POST-PROCESSING VOLUME INTEGRALS, IF NEEDED
   *
   */
  iread = look_for_optional(ifp, "Post Processing Volumetric Integration", input, '=');

  if(iread == 1)
    {
      nn_volume = count_list(ifp, "VOLUME_INT", input, '=', "END OF VOLUME_INT");
      ECHO("\nPost Processing Volumetric Integration =\n",echo_file);
    }
  else
    {
      nn_volume = 0;
    }

  if( nn_volume)
    {
      ppvi_type = PPVI_VERBOSE; // Default to default output behavior see "Volumetric Integration Output Format" for other possible behaviors
      sz = sizeof( struct Post_Processing_Volumetric *);

      pp_volume = ( struct Post_Processing_Volumetric ** ) array_alloc( 1, nn_volume, sz );

      sz = sizeof( struct Post_Processing_Volumetric );

      for( i=0; i< nn_volume ; i++)
	{
	  pp_volume[i] = ( struct Post_Processing_Volumetric *) array_alloc(1,1,sz);
	}

      for( i=0; i< nn_volume; i++)
	{
	  look_for(ifp,"VOLUME_INT",input,'=');

	  if ( fscanf(ifp, "%s", ts) != 1 )
	    {
	      EH(-1,"error reading Post Processing volume integral card \n");
	    }

	  pp_volume[i]->volume_type = -1;
	  
	  for( k=0; k<Num_Vol_Names; k++)
	    {
	      if( !strcmp( ts, pp_vol_names[k].name) )
		{
		  pp_volume[i]->volume_type = pp_vol_names[k].Index;
		  strcpy( pp_volume[i]->volume_name, ts );
		}
	    }
	  SPF(echo_string,"%s = %s", "VOLUME_INT", pp_volume[i]->volume_name);



	  if( fscanf(ifp,"%d %d", &(pp_volume[i]->blk_id), &(pp_volume[i]->species_no) ) != 2 )
	    {
	      fprintf(stderr,"%s:\tError reading blk_id or species number for volume integral\n",yo);
	      exit(-1);
	    }

	  SPF(endofstring(echo_string)," %d %d", pp_volume[i]->blk_id, pp_volume[i]->species_no);

	  /* read file name TAB asks RBS why read the filename this waY ? 
	     I don't know, I copied it from somewhere - RBS     
	     Actually, Randy probably had me do it this way
	     -how's that for passing the buck.		
	    
	     Ah, that makes sense.  Randy wasn't a nerd in high school. 
	     Therefore, his code is always a bit off.  Not his fault 
	     really. (I kid, I kid )  */

	  read_string(ifp,first_string,'\n');

	  nargs = sscanf(first_string, "%s", second_string);

	  if ( nargs == 0 )
	    {
              EH(-1,"Found zero arguments for the Volumetric Integration file name");
            }

	  strcpy(pp_volume[i]->volume_fname, second_string);

	  SPF(endofstring(echo_string)," %s", pp_volume[i]->volume_fname);

	  {
	    int num_const,k;
	    char *args[MAX_NUMBER_PARAMS];

	    if( (num_const = tokenize_by_whsp(first_string, args, MAX_NUMBER_PARAMS ) ) > 1 ) 
	      {
		pp_volume[i]->params = alloc_dbl_1( num_const - 1, 0.0 ); 
		  
		for( k=1; k<num_const; k++)
		  {
		    pp_volume[i]->params[k-1] = atof( args[k] );
		  }

		pp_volume[i]->num_params = num_const-1;
		  
		SPF_DBL_VEC(endofstring(echo_string), num_const-1, &( pp_volume[i]->params[0]) );

	      }
	    else
	      {
		pp_volume[i]->params = NULL;
		pp_volume[i]->num_params = 0;
	      }

	  }
	  ECHO(echo_string,echo_file); 

	} /* end of i < nn_volume */
      ECHO("\nEND OF VOLUME_INT\n", echo_file);
    } /*if iread */ 

  iread = look_for_optional(ifp, "Volumetric Integration Output Format", input, '=');
  if ( iread == 1 ) {
    FILE *amcfp;
    int i;
    if ( fscanf(ifp, "%s", ts) != 1 )
      {
	EH(-1,"error reading Volume Integration Output Format card \n");
      }
    if ( !strcasecmp( ts, "Verbose" ) ) {
      ppvi_type = PPVI_VERBOSE;
    }
    else if ( !strcasecmp( ts, "CSV" ) ) {
      ppvi_type = PPVI_CSV;

      /* in order to prepend output file with data type info */
      char ts1[MAX_CHAR_IN_INPUT];
      for( i=0; i< nn_volume; i++) {
	amcfp=fopen( pp_volume[i]->volume_fname ,"a");
	if( amcfp != NULL ) {
	  strcpy( ts1, pp_volume[i]->volume_name) ;
	  fprintf(amcfp,"Time, %s\n", ts1);
	  fflush(amcfp);
	  fclose(amcfp);
	}
      }
    }
    else {
      WH(-1, "The Volumetric Integration Output Format was not recognized");
      ppvi_type = PPVI_VERBOSE;
    }
  }

  /*
   *  SCHEDULE POST-PROCESSING GLOBAL CALCULATIONS, IF NEEDED
   */

  iread=look_for_optional(ifp, "Post Processing Global", input, '=');

  /* count number of post-processing flux calculation specifications */

  if (iread == 1)
    {
      nn_global = count_list(ifp, "GLOBAL", input, '=', "END OF GLOBAL");
      ECHO("\nPost Processing Global =\n", echo_file);
    }
  else
    {
      nn_global = 0;
    }

  /*
   *  Allocate memory to hold the flux information
   */

  if ( nn_global > 0 )
    {
      sz = sizeof(struct Post_Processing_Global *);
      pp_global = (struct Post_Processing_Global **) array_alloc(1, nn_global, sz);

      sz = sizeof(struct Post_Processing_Global);

      for(i = 0; i < nn_global; i++)
	{
	  pp_global[i] = (struct Post_Processing_Global *) array_alloc(1, 1, sz);
	}

      /*Now load up information by reading cards */

      for (i = 0; i < nn_global; i++)
	{
	  look_for(ifp, "GLOBAL", input, '=');

	  /* Read GLOBAL  type */

	  if (fscanf(ifp, "%s", ts) != 1)
	    {
	      EH( -1, "error reading Post Processing Global input variable");
	    }

	  pp_global[i]->type = -1;
	  for (k=0; k < PP_GLOBAL_COUNT; k++)
	    {
	      if(!strcmp(ts, pp_global_names[k].name))
		{
		  pp_global[i]->type = pp_global_names[k].Index;
		  strcpy(pp_global[i]->type_name, ts);
		  break;
		}
	    }
	  if(pp_global[i]->type == -1)       {
	    EH( -1, "Invalid Global name");
	  }
	  SPF(echo_string,"%s = %s", "GLOBAL", pp_global[i]->type_name);

	  /* Custom post processing card reading for global */
	  switch (pp_global[i]->type) {
	    /* Read in a file name */
	  case PP_GLOBAL_LS_INTERFACE_PRINT:
	  case PP_GLOBAL_LS_INTERFACE_PRINT_ALL_TIMES:
	    {

	      /* read file name */
	      if (fscanf(ifp, "%s", ts) != 1)
		{
		  EH( -1, "error reading Post Processing Global filename");
		}
	      strcpy(pp_global[i]->filenm, ts);
	      SPF(endofstring(echo_string)," %s", pp_global[i]->filenm);
	    }
	    break;
	  default:
	    EH(-1, "Unsupported GLOBAL Post Processing Type");
	    break;
	  }

	  ECHO(echo_string,echo_file);
	}
      ECHO("\nEND OF GLOBAL\n", echo_file);
    }


  iread=look_for_optional(ifp, "Post Processing Averages", input, '=');

  /* count number of post-processing flux calculation specifications */

  if (iread == 1)
    {
      nn_average = count_list(ifp, "AVERAGE", input, '=', "END OF AVERAGES");
      ECHO("\nPost Processing Averages =\n", echo_file);
    }
  else
    {
      nn_average = 0;
    }

  if ( nn_average > 0 )
    {
      sz = sizeof(pp_Average *);
      pp_average = (pp_Average **) array_alloc(1, nn_average, sz);

      sz = sizeof(pp_Average);

      for(i = 0; i < nn_average; i++)
        {
          pp_average[i] = (pp_Average *) array_alloc(1, 1, sz);
        }

      /*Now load up information by reading cards */

      for (i = 0; i < nn_average; i++)
        {
          look_for(ifp, "AVERAGE", input, '=');
          save_position = ftell(ifp);
          char * fgetsret = fgets(data_line_buffer, MAX_CHAR_IN_INPUT, ifp);
          if (fgetsret == NULL)
          {
            EH(-1, "Error reading post processing line in Averages");
          }

          fseek(ifp, save_position, SEEK_SET);

          pp_average[i]->type = -1;
          pp_average[i]->non_variable_type = 0;

	  int read_average_items = sscanf(data_line_buffer, "%s %d",
					  variable_name, &(pp_average[i]->species_index));

	  if (read_average_items < 2)
	    {
	      EH(-1, "Error in reading Average post_processing");
	    }

	  for (k=0; k<Num_Var_Names; k++)
	    {
	      if ( !strncasecmp(variable_name, Var_Name[k].name1,
				strlen(variable_name)) ||
		   !strncasecmp(variable_name, Var_Name[k].name2,
				strlen(variable_name)))
		{
		  pp_average[i]->type = Var_Name[k].Index;
		  if (pp_average[i]->type == MASS_FRACTION)
		    {
		      int err = snprintf(pp_average[i]->type_name,
					 MAX_VAR_NAME_LNGTH,
					 "%s%d%s", Var_Name[k].name2,
					 pp_average[i]->species_index,
					 "_AVG");
		      if (err < 0 || err >= MAX_VAR_NAME_LNGTH)
			{
			  EH(-1, "Error writing mass fraction variable for average");
			}
		    }
		  else
		    {
		      strcpy(pp_average[i]->type_name, Var_Name[k].name2);
		      strcat(pp_average[i]->type_name, "_AVG");
		    }
		  break;
		}
	    }

	    if (pp_average[i]->type == -1)
	      {
		if (!strncasecmp(variable_name, "DENSITY_AVG", strlen(variable_name)))
		  {
		    strcpy(pp_average[i]->type_name, "DENSITY_AVG");
		    pp_average[i]->non_variable_type = 1;
		    pp_average[i]->type = AVG_HEAVISIDE;
		  }
		else if (!strncasecmp(variable_name, "HEAVISIDE", strlen(variable_name)))
		  {
		    strcpy(pp_average[i]->type_name, "HEAVISIDE_AVG");
		    pp_average[i]->non_variable_type = 1;
		    pp_average[i]->type = AVG_HEAVISIDE;
		  }
		else if (!strncasecmp(variable_name, "VISCOSITY", strlen(variable_name)))
		  {
		    strcpy(pp_average[i]->type_name, "VISCOSITY_AVG");
		    pp_average[i]->non_variable_type = 1;
		    pp_average[i]->type = AVG_VISCOSITY;
		  }
		else
		  {
		    fprintf(stderr, "Error reading unknown variable type: %s\n", variable_name);
		    EH(-1, "Unknown variable type for post processing");
		  }
	      }

	  SPF(echo_string,"%s = %s", "AVERAGE", variable_name);
	  SPF(endofstring(echo_string)," %d", pp_average[i]->species_index);
	  ECHO(echo_string,echo_file);



        }
      ECHO("\nEND OF AVERAGE\n", echo_file);
    }
}

/******************************************************************************/
/******************************************************************************/
/******************************************************************************/

static int 
look_for_post_proc(FILE *ifp,	/* pointer to file                           */
		   char *search_string,	/* input string for which to search  */
		   int *flag_variable) /* integer flag for post proc options */

   /*
    * look_for_post_proc -- generic read post processing specifications for
    *                       each entry. The call in this code specifically
    *                       rewinds the file so that searches may occur over
    *                       the entire file.
    *
    */
{
#ifdef DEBUG
  static char yo[] = "look_for_post_proc";
#endif
  char	input[MAX_CHAR_IN_INPUT];
  int iread;
  char echo_string[MAX_CHAR_ECHO_INPUT]="\0";
  char echo_file[MAX_CHAR_IN_INPUT]="\0";

  strcpy(echo_file,Echo_Input_File);


  /*
   * Rewind file and look for the optional string anywhere in the input deck
   * PP vars to be exported are indicated by flag_variable=2.
   */
  iread = look_for_optional(ifp, search_string, input, '=');
  if (iread == 1) {
    if (fscanf(ifp, "%s", input) != 1) {
	strip(input);
    }
    if (strcmp(input, "yes") == 0) {
      *flag_variable = 1;
    } else if (strcmp(input, "exp") == 0) {
      *flag_variable = 2;
      Num_Export_XP++;
    } else if (strcmp(input, "no") == 0) {
      *flag_variable = -1;
    } else {
      EH( -1, "Unknown problem option");
    }
    SPF(echo_string,"%s = %s",search_string,input); ECHO(echo_string,echo_file);
  }

#ifndef LIBRARY_MODE
  if (Num_Export_XP > 0)
    {
      WH(-1, "Post-process exp option only available in LIBRARY_MODE!");
      Num_Export_XP = 0;
    }
#endif
  return iread;
}
/******************************************************************************/
/******************************************************************************/
/******************************************************************************/
/* load_nodal_tkn -- load nodal variable types, kinds, and names
 *
 * input arguments:
 *	rd		pointer to results description structure that is
 *			loaded up here.
 *
 * output arguments:
 * 	nvtype[]	nodal variable type (0=VELOCITY1, etc.)
 *	nvkind[] 	nodal variable kind (0, except for mass species)
 *	nvname[] 	nodal variable name ("VX", etc.)
 *	nvunit[] 	nodal variable unit ("kg/s", etc.)
 *	nvdesc[] 	nodal variable description
 *
 * return value:
 *	int	       -1	something went wrong in this routine
 *			0	everything went OK fine hunky-dory
 *
 * Author:	Philip A. Sackinger
 * Created:	Tue Mar 23 08:00:13 MST 1993
 * Revised:	Wed Apr  7 06:46:16 MDT 1993
 */

int
load_nodal_tkn (struct Results_Description *rd, int *tnv, int *tnv_post)
{
  int i = -1, k, index, index_post, index_post_export, status = 0, check, w;
  int v_s[MAX_MODES][DIM][DIM];
  int a, b, mode;
  MATRL_PROP_STRUCT *matrl = mp_glob[0];
  VARIABLE_DESCRIPTION_STRUCT *vd;

  /*
   * Temporary strings hold current species name (short & long)...
   */
  char  nm[MAX_VAR_NAME_LNGTH],nm1[MAX_VAR_NAME_LNGTH],nm2[MAX_VAR_NAME_LNGTH];
  char  ds[MAX_VAR_DESC_LNGTH],ds1[MAX_VAR_DESC_LNGTH],ds2[MAX_VAR_DESC_LNGTH];
  char  species_name[MAX_VAR_NAME_LNGTH];
  char  species_desc[MAX_VAR_DESC_LNGTH];
  int   post_flag, var;
  int   mn;  /* Material Number ID */

  /* load eqn and variable number in tensor form */

  v_s[0][0][0] = POLYMER_STRESS11;
  v_s[0][0][1] = POLYMER_STRESS12;
  v_s[0][0][2] = POLYMER_STRESS13;
  v_s[0][1][0] = POLYMER_STRESS12;
  v_s[0][1][1] = POLYMER_STRESS22;
  v_s[0][1][2] = POLYMER_STRESS23;
  v_s[0][2][0] = POLYMER_STRESS13;
  v_s[0][2][1] = POLYMER_STRESS23;
  v_s[0][2][2] = POLYMER_STRESS33;

  v_s[1][0][0] = POLYMER_STRESS11_1;
  v_s[1][0][1] = POLYMER_STRESS12_1;
  v_s[1][0][2] = POLYMER_STRESS13_1;
  v_s[1][1][0] = POLYMER_STRESS12_1;
  v_s[1][1][1] = POLYMER_STRESS22_1;
  v_s[1][1][2] = POLYMER_STRESS23_1;
  v_s[1][2][0] = POLYMER_STRESS13_1;
  v_s[1][2][1] = POLYMER_STRESS23_1;
  v_s[1][2][2] = POLYMER_STRESS33_1;

  v_s[2][0][0] = POLYMER_STRESS11_2;
  v_s[2][0][1] = POLYMER_STRESS12_2;
  v_s[2][0][2] = POLYMER_STRESS13_2;
  v_s[2][1][0] = POLYMER_STRESS12_2;
  v_s[2][1][1] = POLYMER_STRESS22_2;
  v_s[2][1][2] = POLYMER_STRESS23_2;
  v_s[2][2][0] = POLYMER_STRESS13_2;
  v_s[2][2][1] = POLYMER_STRESS23_2;
  v_s[2][2][2] = POLYMER_STRESS33_2;

  v_s[3][0][0] = POLYMER_STRESS11_3;
  v_s[3][0][1] = POLYMER_STRESS12_3;
  v_s[3][0][2] = POLYMER_STRESS13_3;
  v_s[3][1][0] = POLYMER_STRESS12_3;
  v_s[3][1][1] = POLYMER_STRESS22_3;
  v_s[3][1][2] = POLYMER_STRESS23_3;
  v_s[3][2][0] = POLYMER_STRESS13_3;
  v_s[3][2][1] = POLYMER_STRESS23_3;
  v_s[3][2][2] = POLYMER_STRESS33_3;

  v_s[4][0][0] = POLYMER_STRESS11_4;
  v_s[4][0][1] = POLYMER_STRESS12_4;
  v_s[4][0][2] = POLYMER_STRESS13_4;
  v_s[4][1][0] = POLYMER_STRESS12_4;
  v_s[4][1][1] = POLYMER_STRESS22_4;
  v_s[4][1][2] = POLYMER_STRESS23_4;
  v_s[4][2][0] = POLYMER_STRESS13_4;
  v_s[4][2][1] = POLYMER_STRESS23_4;
  v_s[4][2][2] = POLYMER_STRESS33_4;

  v_s[5][0][0] = POLYMER_STRESS11_5;
  v_s[5][0][1] = POLYMER_STRESS12_5;
  v_s[5][0][2] = POLYMER_STRESS13_5;
  v_s[5][1][0] = POLYMER_STRESS12_5;
  v_s[5][1][1] = POLYMER_STRESS22_5;
  v_s[5][1][2] = POLYMER_STRESS23_5;
  v_s[5][2][0] = POLYMER_STRESS13_5;
  v_s[5][2][1] = POLYMER_STRESS23_5;
  v_s[5][2][2] = POLYMER_STRESS33_5;

  v_s[6][0][0] = POLYMER_STRESS11_6;
  v_s[6][0][1] = POLYMER_STRESS12_6;
  v_s[6][0][2] = POLYMER_STRESS13_6;
  v_s[6][1][0] = POLYMER_STRESS12_6;
  v_s[6][1][1] = POLYMER_STRESS22_6;
  v_s[6][1][2] = POLYMER_STRESS23_6;
  v_s[6][2][0] = POLYMER_STRESS13_6;
  v_s[6][2][1] = POLYMER_STRESS23_6;
  v_s[6][2][2] = POLYMER_STRESS33_6;

  v_s[7][0][0] = POLYMER_STRESS11_7;
  v_s[7][0][1] = POLYMER_STRESS12_7;
  v_s[7][0][2] = POLYMER_STRESS13_7;
  v_s[7][1][0] = POLYMER_STRESS12_7;
  v_s[7][1][1] = POLYMER_STRESS22_7;
  v_s[7][1][2] = POLYMER_STRESS23_7;
  v_s[7][2][0] = POLYMER_STRESS13_7;
  v_s[7][2][1] = POLYMER_STRESS23_7;
  v_s[7][2][2] = POLYMER_STRESS33_7;


  index  = 0;
  index_post  = 0;
  index_post_export  = 0;

  /*
   *  Here, if a variable and equation is turned on in any one
   *  material, then we must make provisions in the rd structure
   * for all materials.  This is for the sake of the post-processor. 
   *
   *
   * Check each variable to see if it has a valid interpolation and
   * write it as a nodal variable if it has this type in any phase.
   * We check here to see if the variable has an interpolation
   * type which is amenable to extraction via extract_nodal_variable().
   * If the variable exists in the problem but isn't continuous
   * or doesn't just have one value per node, (aka pressure, often).
   * Then, we don't include it in the list.
   */

  /*  This is to make sure that the mesh displacements are first
   *  in the exodus file. Just a little something to keep BLOT 
   *  happy, so it will show our deformed meshes.
   */

  for (var = MESH_DISPLACEMENT1; var<(MESH_DISPLACEMENT3+1); var++)  {
    if (variable_type_nodalInterp(var)) {
      set_nv_tkud(rd, index, var, 0, -1, Var_Name[var].name2, "[1]",
		  Var_Name[var].name1, FALSE);
      index++;
    }
  }

  /*
   *  Loop over all of the variables defined in the problem,
   *   (except mesh displacement variables, which are handled up above)
   *  and define their Results_Description structure entries.
   *  These will be used to define the associated exodus variables.
   */
  for (var = V_FIRST; var < V_LAST; var++) {
    if ((var < MESH_DISPLACEMENT1) || (var > MESH_DISPLACEMENT3))  {
      if (variable_type_nodalInterp(var)) {
	if (var == MASS_FRACTION) {
	  /*
       	   * HKM:
           *  Loop over the materials defined in the problem starting
	   *  with the generic material, -1. Search for variables 
	   *  defined in the solution vector. If there are any,
	   *  then add them to the structure that defines what the
	   *  Exodus output is.
           */
	  for (mn = -1; mn < upd->Num_Mat; mn++) {
            if (mn == -1) {
              for (i = upd->Num_Mat-1; i >= 0; i--) {
                if (mp_glob[i]->Num_Species == upd->Max_Num_Species) {
                  matrl = mp_glob[i];
                }
              }
            } else {
              matrl = mp_glob[mn];
            }
            for (i = 0; i < matrl->Num_Species; i++) {
              vd = get_vd_ptr(MASS_FRACTION, mn, i);
              if (vd && (vd->MatID == mn)) {
                /*
                 * Assign the exodus species name
                 */
                assign_species_name(i, matrl, species_name, 
				    species_desc, mn);
                /*
                 * Set the values in the Results_Description structure
                 */
                set_nv_tkud(rd, index, var, i, mn, species_name, "[1]",
                            species_desc, FALSE);
                index++;
              }
            }
          }
	} else {
	  for (mn = -1; mn < upd->Num_Mat; mn++) {
	    if (mn == -1) {
              for (i = upd->Num_Mat-1; i >= 0; i--) {
                if (pd_glob[i]->i[pg->imtrx][var]) {
                  matrl = mp_glob[i];
                }
              }
            } else {
              matrl = mp_glob[mn];
            }
            vd = get_vd_ptr(var, mn, i);
            if (vd && (vd->MatID == mn)) {
              assign_var_name(var, 0, matrl, species_name,
                              species_desc, mn);
              set_nv_tkud(rd, index, var, 0, mn, species_name, "[1]",
                          species_desc, FALSE);
              index++;
            }
          }
	}
      }
    }
  }
  /*
   *  Set the total number of Output Nodal Vectors determined by
   *  extract_nodal_vec() at this point
   */
  rd->TotalNVSolnOutput = index;

  /*
   * Start checking for post-processing options 
   *  at this point they should contain 1 = yes or -1 = no
   *  convert to -1 = no and post-processing variable number = yes 
   */
  
  if (STREAM != -1 &&  Num_Var_In_Type[pg->imtrx][VELOCITY1])
     {
       if (Num_Dim == 3) {
	 WH(-1,"Cant do stream function in 3D");
	 STREAM = -1;
       } else {
	 set_nv_tkud(rd, index, 0, 0, -2, "STREAM","[1]",
		     "Stream Function", FALSE);
	 index++;
         if (STREAM == 2)
           {
             Export_XP_ID[index_post_export] = index_post;
             index_post_export++;
           }
	 STREAM = index_post;
	 index_post++;
	 /* Put the index also in the table.  We should condense STREAM
	    and the corresponding entry in Post_Var_Name struct to be the same */
	  for (k=0; k<Num_Post_Var_Names; k++)
	    {
	      if (!strcmp("STREAM", Post_Var_Name[k].name1))
		  Post_Var_Name[k].Index = index_post;
	    }     
       }
     }


   if (STREAM_NORMAL_STRESS != -1 && Num_Var_In_Type[pg->imtrx][R_MOMENTUM1])
     {
       set_nv_tkud(rd, index, 0, 0, -2, "SNS","[1]",
		   "Streamwise normal stress", FALSE);
       index++;
       if (STREAM_NORMAL_STRESS == 2)
         {
           Export_XP_ID[index_post_export] = index_post;
           index_post_export++;
         }
       STREAM_NORMAL_STRESS = index_post;
       index_post++;
    }


   if (STREAM_SHEAR_STRESS != -1 && Num_Var_In_Type[pg->imtrx][R_MOMENTUM1])
     {
       set_nv_tkud(rd, index, 0, 0, -2, "SSS","[1]",
		   "Streamwise shear stress", FALSE);
       index++;
       if (STREAM_SHEAR_STRESS == 2)
         {
           Export_XP_ID[index_post_export] = index_post;
           index_post_export++;
         }
       STREAM_SHEAR_STRESS = index_post;
       index_post++;
    }

   if (STREAM_TENSION != -1 && Num_Var_In_Type[pg->imtrx][R_MOMENTUM1])
     {
       set_nv_tkud(rd, index, 0, 0, -2, "SSD","[1]",
		   "Streamwise Stress Difference", FALSE);
       index++;
       if (STREAM_TENSION == 2)
         {
           Export_XP_ID[index_post_export] = index_post;
           index_post_export++;
         }
       STREAM_TENSION = index_post;
       index_post++;
    }

   if (DIV_VELOCITY != -1 && Num_Var_In_Type[pg->imtrx][PRESSURE])
     {
       set_nv_tkud(rd, index, 0, 0, -2, "DIVV","[1]",
		   "Divergence of Velocity", FALSE);
       index++;
       if (DIV_VELOCITY == 2)
         {
           Export_XP_ID[index_post_export] = index_post;
           index_post_export++;
         }
       DIV_VELOCITY = index_post;
       index_post++;
     }

   if (DIV_PVELOCITY != -1 && Num_Var_In_Type[pg->imtrx][R_PMOMENTUM1])
     {
       set_nv_tkud(rd, index, 0, 0, -2, "DIVPV","[1]",
		   "Divergence of Particle Velocity", FALSE);
       index++;
       if (DIV_PVELOCITY == 2)
         {
           Export_XP_ID[index_post_export] = index_post;
           index_post_export++;
         }
       DIV_PVELOCITY = index_post;
       index_post++;
     }

   if (DIV_TOTAL != -1 && Num_Var_In_Type[pg->imtrx][R_PMOMENTUM1])
     {
       set_nv_tkud(rd, index, 0, 0, -2, "DIVTOTAL","[1]",
		   "Divergence of Total Velocity", FALSE);
       index++;
       if (DIV_TOTAL == 2)
         {
           Export_XP_ID[index_post_export] = index_post;
           index_post_export++;
         }
       DIV_TOTAL = index_post;
       index_post++;
     }

   if (PP_Viscosity != -1 && (
			      Num_Var_In_Type[pg->imtrx][R_MOMENTUM1] ||
			      Num_Var_In_Type[pg->imtrx][R_LUBP] ||
			      Num_Var_In_Type[pg->imtrx][R_SHELL_FILMP]
			      ))
     {
       set_nv_tkud(rd, index, 0, 0, -2, "MU","[1]", "Viscosity", FALSE);
       index++;
       if (PP_Viscosity == 2)
         {
           Export_XP_ID[index_post_export] = index_post;
           index_post_export++;
         }
       PP_Viscosity = index_post;
       index_post++;
     }


   if (PP_FlowingLiquid_Viscosity != -1 &&
       Num_Var_In_Type[pg->imtrx][R_MOMENTUM1] )
     {
       set_nv_tkud(rd, index, 0, 0, -2, "FLOW_MU","[1]", "FlowingLiquid Viscosity", FALSE);
       index++;
       if (PP_FlowingLiquid_Viscosity == 2)
         {
           Export_XP_ID[index_post_export] = index_post;
           index_post_export++;
         }
       PP_FlowingLiquid_Viscosity = index_post;
       index_post++;
     }

  if (PP_VolumeFractionGas != -1 && Num_Var_In_Type[pg->imtrx][R_MOMENTUM1])
     {
       set_nv_tkud(rd, index, 0, 0, -2, "VOLUMEFRACTIONGAS","[1]", "Volume Fraction of Gas Phase", FALSE);
       index++;
       if (PP_VolumeFractionGas == 2)
         {
           Export_XP_ID[index_post_export] = index_post;
           index_post_export++;
         }
       PP_VolumeFractionGas = index_post;
       index_post++;
     }

   if (DENSITY != -1 && Num_Var_In_Type[pg->imtrx][R_MOMENTUM1])
     {
       set_nv_tkud(rd, index, 0, 0, -2, "RHO","[1]", "Density", FALSE);
       index++;
       if (DENSITY == 2)
         {
           Export_XP_ID[index_post_export] = index_post;
           index_post_export++;
         }
       DENSITY = index_post;
       index_post++;
     }

   if (HEAVISIDE != -1 && ls != NULL && Num_Var_In_Type[pg->imtrx][R_FILL])
     {
       set_nv_tkud(rd, index, 0, 0, -2, "HEAVISIDE","[1]", "HEAVISIDE", FALSE);
       index++;
       if (HEAVISIDE == 2)
         {
           Export_XP_ID[index_post_export] = index_post;
           index_post_export++;
         }
       HEAVISIDE = index_post;
       index_post++;
     }

   if (RHO_DOT != -1 && Num_Var_In_Type[pg->imtrx][R_MOMENTUM1])
     {
       set_nv_tkud(rd, index, 0, 0, -2, "RHO_DOT","[1]", "RHO_DOT", FALSE);
       index++;
       if (RHO_DOT == 2)
         {
           Export_XP_ID[index_post_export] = index_post;
           index_post_export++;
         }
       RHO_DOT = index_post;
       index_post++;
     }

   if (MEAN_SHEAR != -1 && Num_Var_In_Type[pg->imtrx][R_MOMENTUM1])
     {
       set_nv_tkud(rd, index, 0, 0, -2, "SHEAR","[1]", "Mean shear rate",
		   FALSE);
       index++;
       if (MEAN_SHEAR == 2)
         {
           Export_XP_ID[index_post_export] = index_post;
           index_post_export++;
         }
       MEAN_SHEAR = index_post;
       index_post++;
    }

   if (GIES_CRIT != -1 && Num_Var_In_Type[pg->imtrx][R_MOMENTUM1])
     {
       set_nv_tkud(rd, index, 0, 0, -2, "GIES","[1]", "Giesekus Criterion",
		   FALSE);
       index++;
       if (GIES_CRIT == 2)
         {
           Export_XP_ID[index_post_export] = index_post;
           index_post_export++;
         }
       GIES_CRIT = index_post;
       index_post++;
    }

   if (Q_FCN != -1 && Num_Var_In_Type[pg->imtrx][R_MOMENTUM1])
     {
       set_nv_tkud(rd, index, 0, 0, -2, "Q_FCN","[1]", "Q Function",
		   FALSE);
       index++;
       if (Q_FCN == 2)
         {
           Export_XP_ID[index_post_export] = index_post;
           index_post_export++;
         }
       Q_FCN = index_post;
       index_post++;
    }

   if (VELO_SPEED != -1 && Num_Var_In_Type[pg->imtrx][R_MOMENTUM1])
     {
       set_nv_tkud(rd, index, 0, 0, -2, "VELO_SPEED","[1]", "Velocity Magnitude",
		   FALSE);
       index++;
       if (VELO_SPEED == 2)
         {
           Export_XP_ID[index_post_export] = index_post;
           index_post_export++;
         }
       VELO_SPEED = index_post;
       index_post++;
    }

   check = 0;
   for (i = 0; i < upd->Num_Mat; i++)
     {
       if(pd_glob[i]->MeshMotion == LAGRANGIAN ||
	  pd_glob[i]->MeshMotion == DYNAMIC_LAGRANGIAN) check = 1;
     }
   if (PRESSURE_CONT != -1 && (Num_Var_In_Type[pg->imtrx][R_MOMENTUM1] || check ))
     {
       set_nv_tkud(rd, index, 0, 0, -2, "PRESSURE","[1]", 
		   "hydrodynamic pressure", FALSE);
       index++;
       if (PRESSURE_CONT == 2)
         {
           Export_XP_ID[index_post_export] = index_post;
           index_post_export++;
         }
       PRESSURE_CONT = index_post;
       index_post++;
    }

   if (SH_DIV_S_V_CONT != -1 && (Num_Var_In_Type[pg->imtrx][R_MOMENTUM1]))
     {
       set_nv_tkud(rd, index, 0, 0, -2, "SH_DIV_S_V","[1]", 
		   "shell div_s_v", FALSE);
       index++;
       if (SH_DIV_S_V_CONT == 2)
         {
           Export_XP_ID[index_post_export] = index_post;
           index_post_export++;
         }
       SH_DIV_S_V_CONT = index_post;
       index_post++;
    }

   if (SH_CURV_CONT != -1 && (Num_Var_In_Type[pg->imtrx][R_SHELL_SURF_CURV]))
     {
       set_nv_tkud(rd, index, 0, 0, -2, "SH_SURF_CURV","[1]",  "shell curv", FALSE);
       index++;
       if (SH_CURV_CONT == 2)
         {
           Export_XP_ID[index_post_export] = index_post;
           index_post_export++;
         }
       SH_CURV_CONT = index_post;
       index_post++;
    }
 
  if (FILL_CONT != -1 && (Num_Var_In_Type[pg->imtrx][R_FILL]  ))
     {
       set_nv_tkud(rd, index, 0, 0, -2, "FILL","[1]", "continuous fill",
		   FALSE);
       index++;
       if (FILL_CONT == 2)
         {
           Export_XP_ID[index_post_export] = index_post;
           index_post_export++;
         }
       FILL_CONT = index_post;
       index_post++;
     }

  if (CONC_CONT != -1 && (Num_Var_In_Type[pg->imtrx][R_MASS]  ))
     {
       if (CONC_CONT == 2)
         {
           EH(-1, "Post-processing vectors cannot be exported yet!");
         }
      CONC_CONT = index_post;
      for (w = 0; w < upd->Max_Num_Species_Eqn; w++)
	{
	  sprintf(species_name, "YC%d", w);
	  sprintf(species_desc, "Concentration of %d", w);
	  set_nv_tkud(rd, index, 0, 0, -2, species_name,"[1]", species_desc,
		      FALSE);
	  index++;
	  index_post++;
	}
     }

  if (STRESS_CONT != -1 && (Num_Var_In_Type[pg->imtrx][POLYMER_STRESS11]  ))
    {
      int index_post_save = index_post;

      if (STRESS_CONT == 2)
        {
          EH(-1, "Post-processing vectors cannot be exported yet!");
        }

      for ( mode=0; mode<MAX_MODES; mode++)
	{
	  for ( a=0; a<VIM; a++)
	    {
	      for ( b=0; b<VIM; b++)
		{
		  /* stress tensor is symmetric */ 
		  if(a <= b)
		    {  
		      if (Num_Var_In_Type[pg->imtrx][v_s[mode][a][b]] )
			{
			  sprintf(species_name, "cs%d%d_%d", a+1, b+1, mode);
			  sprintf(species_desc, "Continuous stress %d%d_%d",
				  a+1, b+1, mode);
			  set_nv_tkud(rd, index, 0, 0, -2, species_name, "[1]",
				      species_desc, FALSE);
			  index++;
                          if (STRESS_CONT == 2)
                            {
                              Export_XP_ID[index_post_export] = index_post;
                              index_post_export++;
                            }
			  index_post++;
			}
		    }
		}
	    }
	}

      STRESS_CONT = index_post_save;

      check = 0;
      for (i = 0; i < upd->Num_Mat; i++)
	{
	  if(vn_glob[i]->modes > 1) check = 1;
	} 


      /* write out total stress if we have more than one mode */
      if(check)
	{
	  for ( a=0; a<VIM; a++)
	    {
	      for ( b=0; b<VIM; b++)
		{
		  /* stress tensor is symmetric */ 
		  if(a <= b)
		    {  
		      if (Num_Var_In_Type[pg->imtrx][v_s[0][a][b]] )
			{
			  sprintf(species_name, "tcs%d%d", a+1, b+1);
			  sprintf(species_desc, "Total continuous stress %d%d",
				       a+1, b+1);
			  set_nv_tkud(rd, index, 0, 0, -2, species_name,"[1]",
				      species_desc, FALSE);
			  index++;
			  index_post++;
			}
		    }
		}
	    }
	}
     }

  if (MOMENT_SOURCES != -1 && Num_Var_In_Type[pg->imtrx][MOMENT0])
    {
      MOMENT_SOURCES = index_post;
      for (int mom = 0; mom < MAX_MOMENTS; mom++)
        {
          if (pd->gv[MOMENT0 + mom])
            {
              sprintf(species_name, "MOMSOURCE%d", mom);
              sprintf(species_desc, "Moment Source %d",
                      mom);
              set_nv_tkud(rd, index, 0, 0, -2, species_name, "[1]",
                          species_desc, FALSE);
              index++;
              index_post++;
            }
        }
    }

  if (YZBETA != -1 && Num_Var_In_Type[pg->imtrx][MASS_FRACTION])
    {
      YZBETA = index_post;
      for (int w = 0; w < pd->Num_Species_Eqn; w++)
        {
          sprintf(species_name, "YZBETA_%d", w);
          sprintf(species_desc, "YZbeta %d",
                  w);
          set_nv_tkud(rd, index, 0, 0, -2, species_name, "[1]",
                      species_desc, FALSE);
          index++;
          index_post++;
        }
    }

   if (FIRST_INVAR_STRAIN != -1 && Num_Var_In_Type[pg->imtrx][R_MESH1])
     {
      set_nv_tkud(rd, index, 0, 0, -2, "IE","[1]", 
		  "1st invariant of strain tensor", FALSE);
      index++;
      if (FIRST_INVAR_STRAIN == 2)
        {
          Export_XP_ID[index_post_export] = index_post;
          index_post_export++;
        }
      FIRST_INVAR_STRAIN = index_post;
      index_post++;
    }

   if (SEC_INVAR_STRAIN != -1 && Num_Var_In_Type[pg->imtrx][R_MESH1])
     {
      set_nv_tkud(rd, index, 0, 0, -2, "IIE","[1]", 
		  "2nd invariant of strain tensor", FALSE);
      index++;
      if (SEC_INVAR_STRAIN == 2)
        {
          Export_XP_ID[index_post_export] = index_post;
          index_post_export++;
        }
      SEC_INVAR_STRAIN = index_post;
      index_post++;
    }

   if (THIRD_INVAR_STRAIN != -1 && Num_Var_In_Type[pg->imtrx][R_MESH1])
     {
      set_nv_tkud(rd, index, 0, 0, -2, "IIIE","[1]", 
		  "3rd invariant of strain tensor", FALSE);
      index++;
      if (THIRD_INVAR_STRAIN == 2)
        {
          Export_XP_ID[index_post_export] = index_post;
          index_post_export++;
        }
      THIRD_INVAR_STRAIN = index_post;
      index_post++;
    }

   if(DIELECTROPHORETIC_FIELD != -1 && Num_Var_In_Type[pg->imtrx][R_POTENTIAL])
     { 
       if (DIELECTROPHORETIC_FIELD == 2)
         {
           EH(-1, "Post-processing vectors cannot be exported yet!");
         }
       DIELECTROPHORETIC_FIELD = index_post;
       for(i = 0; i < Num_Dim; i++)
	 {
	   sprintf(nm , "DF%d", i);
	   sprintf(ds, "Dielectrophoretic force field component %d", i);
	   set_nv_tkud(rd, index, 0, 0, -2, nm, "[1]", ds, FALSE);
	   index++;
           if (DIELECTROPHORETIC_FIELD == 2)
             {
               Export_XP_ID[index_post_export] = index_post;
               index_post_export++;
             }
	   index_post++;
	 }
     }

   if(DIELECTROPHORETIC_FIELD_NORM != -1 && Num_Var_In_Type[pg->imtrx][R_POTENTIAL])
     {
       set_nv_tkud(rd, index, 0, 0, -2, "DFN", "[1]", "Dielectrophoretic force norm", FALSE);
       index++;
       if (DIELECTROPHORETIC_FIELD_NORM == 2)
         {
           Export_XP_ID[index_post_export] = index_post;
           index_post_export++;
         }
       DIELECTROPHORETIC_FIELD_NORM = index_post;
       index_post++;
     }

   if(ENORMSQ_FIELD != -1 && Num_Var_In_Type[pg->imtrx][R_POTENTIAL] && Num_Var_In_Type[pg->imtrx][R_ENORM])
     {
       if (ENORMSQ_FIELD == 2)
         {
           EH(-1, "Post-processing vectors cannot be exported yet!");
         }
       ENORMSQ_FIELD = index_post;
       for(i = 0; i < Num_Dim; i++)
	 {
	   sprintf(nm , "GENS%d", i);
	   sprintf(ds, "grad(|E|^2) field component %d", i);
	   set_nv_tkud(rd, index, 0, 0, -2, nm, "[1]", ds, FALSE);
	   index++;
           if (ENORMSQ_FIELD == 2)
             {
               Export_XP_ID[index_post_export] = index_post;
               index_post_export++;
             }
	   index_post++;
	 }
     }

   if(ENORMSQ_FIELD_NORM != -1 && Num_Var_In_Type[pg->imtrx][R_POTENTIAL] && Num_Var_In_Type[pg->imtrx][R_ENORM])
     {
       set_nv_tkud(rd, index, 0, 0, -2, "GENSNORM", "[1]", "|grad(|E|^2)|", FALSE);
       index++;
       if (ENORMSQ_FIELD_NORM == 2)
         {
           Export_XP_ID[index_post_export] = index_post;
           index_post_export++;
         }
       ENORMSQ_FIELD_NORM = index_post;
       index_post++;
     }

   if (DIFFUSION_VECTORS != -1) {
     char dir_ch[] = "XYZ";
     if (DIFFUSION_VECTORS == 2)
       {
         EH(-1, "Post-processing vectors cannot be exported yet!");
       }
     DIFFUSION_VECTORS = index_post;
     if (upd->Max_Num_Species_Eqn == 0) DIFFUSION_VECTORS = -1;
     for (w = 0; w < upd->Max_Num_Species_Eqn; w++) {
       for (i = 0; i < Num_Dim; i++) {
	 sprintf(species_name, "Y%dDIF%c", w, dir_ch[i]);
	 sprintf(species_desc, "Diffusion of %d in %c direction", w, dir_ch[i]);
	 set_nv_tkud(rd, index, 0, 0, -2, species_name,"[1]",
		     species_desc, FALSE);
	 index++;
	 index_post++;
       }
     }
     DIFFUSION_VECTORS_POR_LIQ_GPHASE = 1;
     DIFFUSION_VECTORS_POR_AIR_GPHASE = 1;
   }
   /*
    * Check for presence of gas phase diffusion of liquid
    * and air in a porous flow problem
    */
   check = 0;
   for (mn = 0; mn < upd->Num_Mat; mn++) {
     if (mp_glob[mn]->PorousMediaType == POROUS_UNSATURATED ||
	 mp_glob[mn]->PorousMediaType == POROUS_TWO_PHASE) {
       check = 1;
     }
   }
   if (!check) {
     DIFFUSION_VECTORS_POR_LIQ_GPHASE = -1;
     DIFFUSION_VECTORS_POR_AIR_GPHASE = -1;
   }

   if (DIFFUSION_VECTORS_POR_LIQ_GPHASE != -1) {
     DIFFUSION_VECTORS_POR_LIQ_GPHASE = index_post;
     for (i = 0; i < Num_Dim; i++) {
       sprintf(species_name, "YDIF_liq_gphase_%d", i);
       sprintf(species_desc, "Diffusion of liq in gas phase in %d direction", i);
       set_nv_tkud(rd, index, 0, 0, -2, species_name,"[1]",
		   species_desc, FALSE);
       index++;
       index_post++;
     }
   }
   if (DIFFUSION_VECTORS_POR_AIR_GPHASE != -1) {
     DIFFUSION_VECTORS_POR_AIR_GPHASE = index_post;
     for (i = 0; i < Num_Dim; i++) {
       sprintf(species_name, "YDIF_air_gphase_%d", i);
       sprintf(species_desc, "Diffusion of air in gas phase in %d direction", i);
       set_nv_tkud(rd, index, 0, 0, -2, species_name,"[1]",
		   species_desc, FALSE);
       index++;
       index_post++;
     }
   }


   if (FLUXLINES != -1 && Num_Var_In_Type[pg->imtrx][R_MASS]) {
     if (FLUXLINES == 2)
       {
         EH(-1, "Post-processing vectors cannot be exported yet!");
       }
     if (Num_Dim == 3) {
       WH(-1,"Cant do flux function in 3D");
       FLUXLINES = -1;
     } else if (TimeIntegration != STEADY) {
       WH(-1,"Cant do flux function in transient");
       FLUXLINES = -1;
     } else {
       FLUXLINES = index_post;
       for (w = 0; w < upd->Max_Num_Species_Eqn; w++) {
	 sprintf(species_name, "Y%dFLUX", w);
	 sprintf(species_desc, "Fluxfunction of %d", w);
	 set_nv_tkud(rd, index, 0, 0, -2, species_name,"[1]",
		     species_desc, FALSE);
	 index++;
	 index_post++;
       }
     }
   }

  if (CONDUCTION_VECTORS != -1 && Num_Var_In_Type[pg->imtrx][R_ENERGY])
    {
      if (CONDUCTION_VECTORS == 2)
        {
          EH(-1, "Post-processing vectors cannot be exported yet!");
        }
      CONDUCTION_VECTORS = index_post;
      /* X Component */
	sprintf(nm, "TCONDX");
	sprintf(ds, "Conduction in X direction");
	set_nv_tkud(rd, index, 0, 0, -2, nm, "[1]", ds, FALSE);
	index++;
	index_post++;
      /* Y Component */
	sprintf(nm, "TCONDY");
	sprintf(ds, "Conduction in Y direction");
	set_nv_tkud(rd, index, 0, 0, -2, nm, "[1]", ds, FALSE);
	index++;
	index_post++;
      /* Z Component */
      if ( Num_Dim > 2 )
	{
	sprintf(nm, "TCONDZ");
	sprintf(ds, "Conduction in Z direction");
	set_nv_tkud(rd, index, 0, 0, -2, nm, "[1]", ds, FALSE);
	index++;
	index_post++;
        }
    }

  if (POYNTING_VECTORS != -1 && 
        ((Num_Var_In_Type[pg->imtrx][R_ACOUS_PREAL] || Num_Var_In_Type[pg->imtrx][R_ACOUS_PIMAG])
        || (Num_Var_In_Type[pg->imtrx][R_EM_E1_REAL] || Num_Var_In_Type[pg->imtrx][R_EM_E2_REAL]
                      || Num_Var_In_Type[pg->imtrx][R_EM_E3_REAL])))
    {
      if (POYNTING_VECTORS == 2)
        {
          EH(-1, "Post-processing vectors cannot be exported yet!");
        }
      POYNTING_VECTORS = index_post;
      /* X Component */
	sprintf(nm, "POYNTX");
	sprintf(ds, "Poynting in X direction");
	set_nv_tkud(rd, index, 0, 0, -2, nm, "[1]", ds, FALSE);
	index++;
	index_post++;
      /* Y Component */
	sprintf(nm, "POYNTY");
	sprintf(ds, "Poynting in Y direction");
	set_nv_tkud(rd, index, 0, 0, -2, nm, "[1]", ds, FALSE);
	index++;
	index_post++;
      /* Z Component */
      if ( Num_Dim > 2 )
	{
	sprintf(nm, "POYNTZ");
	sprintf(ds, "Poynting in Z direction");
	set_nv_tkud(rd, index, 0, 0, -2, nm, "[1]", ds, FALSE);
	index++;
	index_post++;
        }
    }

  if (SPECIES_SOURCES != -1 &&  Num_Var_In_Type[pg->imtrx][R_MASS])
    {
      if (SPECIES_SOURCES == 2)
        {
          EH(-1, "Post-processing species source vectors cannot be exported yet!");
        }
     SPECIES_SOURCES = index_post;
     if (upd->Max_Num_Species_Eqn == 0) SPECIES_SOURCES = -1;
     for (w = 0; w < upd->Max_Num_Species_Eqn; w++) {
	 sprintf(species_name, "YSRC%d", w);
	 sprintf(species_desc, "Source of %d ", w);
	 set_nv_tkud(rd, index, 0, 0, -2, species_name,"[1]",
		     species_desc, FALSE);
	 index++;
	 index_post++;
         }
    }
  else
    {
      SPECIES_SOURCES = -1;
    }

  if (ELECTRIC_FIELD != -1 && Num_Var_In_Type[pg->imtrx][R_POTENTIAL])
    {
      if (ELECTRIC_FIELD == 2)
        {
          EH(-1, "Post-processing vectors cannot be exported yet!");
        }
      ELECTRIC_FIELD = index_post;

      /* X Component */
      sprintf(nm, "EX");
      sprintf(ds, "X-component of the electric field");
      set_nv_tkud(rd, index, 0, 0, -2, nm, "[1]", ds, FALSE);
      index++;
      index_post++;
      /* Y Component */
      sprintf(nm, "EY");
      sprintf(ds, "Y-component of the electric field");
      set_nv_tkud(rd, index, 0, 0, -2, nm, "[1]", ds, FALSE);
      index++;
      index_post++;
      /* Z Component */
      if ( Num_Dim > 2 )
	{
	  sprintf(nm, "EZ");
	  sprintf(ds, "Z-component of the electric field");
	  set_nv_tkud(rd, index, 0, 0, -2, nm, "[1]", ds, FALSE);
	  index++;
	  index_post++;
	}
    }

  if (ELECTRIC_FIELD_MAG != -1 && Num_Var_In_Type[pg->imtrx][R_POTENTIAL])
    {

      sprintf(nm, "EE");
      sprintf(ds, "Electric field magnitude");
      set_nv_tkud(rd, index, 0, 0, -2, nm, "[1]", ds, FALSE);
      index++;
      if (ELECTRIC_FIELD_MAG == 2)
        {
          Export_XP_ID[index_post_export] = index_post;
          index_post_export++;
        }
      ELECTRIC_FIELD_MAG = index_post;
      index_post++;
    }

  if (ENERGY_FLUXLINES != -1 && Num_Var_In_Type[pg->imtrx][R_ENERGY])
  {
    if (Num_Dim == 3) {
      WH(-1,"Cant do flux function in 3D");
      ENERGY_FLUXLINES = -1;
    } else if (TimeIntegration != STEADY) {
      WH(-1,"Cant do flux function in transient");
      ENERGY_FLUXLINES = -1;
    } else {
      ENERGY_FLUXLINES = index_post;
      set_nv_tkud(rd, index, 0, 0, -2, "EFLUX","[1]",
		  "Energy Fluxfunction", FALSE);
      index++;
      if (ENERGY_FLUXLINES == 2)
        {
          Export_XP_ID[index_post_export] = index_post;
          index_post_export++;
        }
      index_post++;
    }
  }

/* there are always 6 entries in the stress tensor (3-D symmetric) */
  if (STRESS_TENSOR != -1 && Num_Var_In_Type[pg->imtrx][R_MESH1])
    {
      if (STRESS_TENSOR == 2)
        {
          EH(-1, "Post-processing tensors cannot be exported yet!");
        }
      STRESS_TENSOR = index_post;
      set_nv_tkud(rd, index, 0, 0, -2, "T11","[1]",
		  "Mesh stretch stress x", FALSE);
      index++;
      index_post++;
      set_nv_tkud(rd, index, 0, 0, -2, "T22","[1]",
		  "Mesh stretch stress y", FALSE);
      index++;
      index_post++;
      set_nv_tkud(rd, index, 0, 0, -2, "T33","[1]",
		  "Mesh stretch stress z", FALSE);
      index++;
      index_post++;
      set_nv_tkud(rd, index, 0, 0, -2, "T12","[1]", 
		  "Mesh shear stress xy", FALSE);
      index++;
      index_post++;
      if (Num_Dim > 2)
	{
	  set_nv_tkud(rd, index, 0, 0, -2, "T13","[1]",
		      "Mesh shear stress xz", FALSE);
	  index++;
	  index_post++;
	  set_nv_tkud(rd, index, 0, 0, -2, "T23","[1]",
		      "Mesh shear stress yz", FALSE);
	  index++;
	  index_post++;
	}
    }

/* there are always 6 entries in the stress tensor (3-D symmetric) */
  if (REAL_STRESS_TENSOR != -1 && Num_Var_In_Type[pg->imtrx][R_SOLID1])
    {
      if (REAL_STRESS_TENSOR == 2)
        {
          EH(-1, "Post-processing tensors cannot be exported yet!");
        }
      REAL_STRESS_TENSOR = index_post;
      set_nv_tkud(rd, index, 0, 0, -2, "T11_RS","[1]",
		  "Real_solid stretch stress x", FALSE);
      index++;
      index_post++;
      set_nv_tkud(rd, index, 0, 0, -2, "T22_RS","[1]",
		  "Real_solid stretch stress y", FALSE);
      index++;
      index_post++;
      set_nv_tkud(rd, index, 0, 0, -2, "T33_RS","[1]",
		  "Real_solid stretch stress z", FALSE);
      index++;
      index_post++;
      set_nv_tkud(rd, index, 0, 0, -2, "T12_RS","[1]",
		  "Real_solid shear stress xy", FALSE);
      index++;
      index_post++;
      if (Num_Dim > 2 )
	{
	  set_nv_tkud(rd, index, 0, 0, -2, "T13_RS","[1]",
		      "Real_solid shear stress xz", FALSE);
	  index++;
	  index_post++;
	  set_nv_tkud(rd, index, 0, 0, -2, "T23_RS","[1]",
		      "Real_solid shear stress yz", FALSE);
	  index++;
	  index_post++;
	}
    }

  if (STRAIN_TENSOR != -1 &&  Num_Var_In_Type[pg->imtrx][R_MESH1])
    {
      if (STRAIN_TENSOR == 2)
        {
          EH(-1, "Post-processing tensors cannot be exported yet!");
        }
      STRAIN_TENSOR = index_post;
      set_nv_tkud(rd, index, 0, 0, -2, "E11","[1]",
		  "Mesh stetch strain x", FALSE);
      index++;
      index_post++;
      set_nv_tkud(rd, index, 0, 0, -2, "E22","[1]",
		  "Mesh stetch strain y", FALSE);
      index++;
      index_post++;
      set_nv_tkud(rd, index, 0, 0, -2, "E33","[1]",
		  "Mesh stetch strain z", FALSE);
      index++;
      index_post++;
      set_nv_tkud(rd, index, 0, 0, -2, "E12","[1]",
		  "Mesh shear strain xy", FALSE);
      index++;
      index_post++;
      if (Num_Dim > 2)
	{
	  set_nv_tkud(rd, index, 0, 0, -2, "E13","[1]",
		      "Mesh shear strain xz", FALSE);
	  index++;
	  index_post++;
	  set_nv_tkud(rd, index, 0, 0, -2, "E23","[1]",
		      "Mesh shear strain yz", FALSE);
	  index++;
	  index_post++;
	}
    }

  if (evpl_glob[0]->ConstitutiveEquation == EVP_HYPER &&
      EVP_DEF_GRAD_TENSOR != -1 &&  
      Num_Var_In_Type[pg->imtrx][R_MESH1])
    {
      if (EVP_DEF_GRAD_TENSOR == 2)
        {
          EH(-1, "Post-processing tensors cannot be exported yet!");
        }
      EVP_DEF_GRAD_TENSOR = index_post;
      set_nv_tkud(rd, index, 0, 0, -2, "FVP11","[1]",
		  "Viscoplastic deformation gradient x", FALSE);
      index++;
      index_post++;
      set_nv_tkud(rd, index, 0, 0, -2, "FVP22","[1]",
		  "Viscoplastic deformation gradient y", FALSE);
      index++;
      index_post++;
      set_nv_tkud(rd, index, 0, 0, -2, "FVP33","[1]",
		  "Viscoplastic deformation gradient z", FALSE);
      index++;
      index_post++;
      set_nv_tkud(rd, index, 0, 0, -2, "FVP12","[1]",
		  "Viscoplastic deformation gradient xy", FALSE);
      index++;
      index_post++;
      set_nv_tkud(rd, index, 0, 0, -2, "FVP21","[1]",
		  "Viscoplastic deformation gradient yx", FALSE);
      index++;
      index_post++;
      if (Num_Dim > 2)
	{
	  set_nv_tkud(rd, index, 0, 0, -2, "FVP13","[1]",
		      "Viscoplastic deformation gradient xz", FALSE);
	  index++;
	  index_post++;
	  set_nv_tkud(rd, index, 0, 0, -2, "FVP31","[1]",
		      "Viscoplastic deformation gradient zx", FALSE);
	  index++;
	  index_post++;
	  set_nv_tkud(rd, index, 0, 0, -2, "FVP23","[1]",
		      "Viscoplastic deformation gradient yz", FALSE);
	  index++;
	  index_post++;
	  set_nv_tkud(rd, index, 0, 0, -2, "FVP32","[1]",
		  "Viscoplastic deformation gradient zy", FALSE);
	  index++;
	  index_post++;

	}
      if (STRESS_TENSOR != -1 && Num_Var_In_Type[pg->imtrx][R_MESH1])
	{
	  set_nv_tkud(rd, index, 0, 0, -2, "TVP11","[1]",
		      "EVP stretch stress x", FALSE);
	  index++;
	  index_post++;
	  set_nv_tkud(rd, index, 0, 0, -2, "TVP22","[1]",
		      "EVP stretch stress y", FALSE);
	  index++;
	  index_post++;
	  set_nv_tkud(rd, index, 0, 0, -2, "TVP33","[1]",
		      "EVP stretch stress z", FALSE);
	  index++;
	  index_post++;
	  set_nv_tkud(rd, index, 0, 0, -2, "TVP12","[1]", 
		      "EVP shear stress xy",FALSE);
	  index++;
	  index_post++;
	  set_nv_tkud(rd, index, 0, 0, -2, "TVP21","[1]", 
		      "EVP shear stress yx",FALSE);
	  index++;
	  index_post++;
	  if (Num_Dim > 2 )
	    {
	      set_nv_tkud(rd, index, 0, 0, -2, "TVP13","[1]",
			  "EVP shear stress xz", FALSE);
	      index++;
	      index_post++;
	      set_nv_tkud(rd, index, 0, 0, -2, "TVP31","[1]",
			  "EVP shear stress zx", FALSE);
	      index++;
	      index_post++;

	      set_nv_tkud(rd, index, 0, 0, -2, "TVP23","[1]",
			  "EVP shear stress yz", FALSE);
	      index++;
	      index_post++
;	      set_nv_tkud(rd, index, 0, 0, -2, "TVP32","[1]",
			  "EVP shear stress zy", FALSE);
	      index++;
	      index_post++;
	    }
	}
    }

  check = 0;
  for (i = 0; i < upd->Num_Mat; i++)
    {
      if (pd_glob[i]->MeshMotion == LAGRANGIAN ||
	  pd_glob[i]->MeshMotion == DYNAMIC_LAGRANGIAN) check = 1;
    }

  if (LAGRANGE_CONVECTION != -1 && check)
    {
      if (LAGRANGE_CONVECTION == 2)
        {
          EH(-1, "Post-processing vectors cannot be exported yet!");
        }
      LAGRANGE_CONVECTION = index_post;
      for (i = 0; i < Num_Dim; i++)
        {
	  sprintf(nm, "VL%d", i);
	  sprintf(ds, "Lagrangian Convection in %d direction", i);
	  set_nv_tkud(rd, index, 0, 0, -2, nm,"[1]", ds, FALSE);
	  index++;
	  index_post++;
	}
    }
  						
  if (SURFACE_VECTORS != -1  && Num_Var_In_Type[pg->imtrx][MESH_DISPLACEMENT1])		
    {
      if (SURFACE_VECTORS == 2)
        {
          EH(-1, "Post-processing vectors cannot be exported yet!");
        }
      SURFACE_VECTORS = index_post;
      
      for (i=0; i<Num_Dim; i++)
        {
	  sprintf(nm, "N%d", i);
	  sprintf(ds, "Normal Vector in %d direction", i);
	  if (Num_Dim == 2)
	    {
	      sprintf(nm1, "T%d", i);
	      sprintf(ds1, "Tangent Vector in %d direction", i);
	    } 
	  else if (Num_Dim == 3)
	    {
	       sprintf(nm1, "TA%d", i);
	       sprintf(ds1, "1st Tangent Vector in %d direction", i);
	       sprintf(nm2, "TB%d", i);
	       sprintf(ds2, "2nd Tangent Vector in %d direction", i);
	    }

	  set_nv_tkud(rd, index, 0, 0, -2, nm,"[1]", ds, FALSE);
	  if (Num_Dim == 2) {
	    set_nv_tkud(rd, index+Num_Dim, 0, 0,-2,  nm1,"[1]", ds1, FALSE);
	  } else if (Num_Dim == 3) {
	    set_nv_tkud(rd, index+Num_Dim, 0, 0, -2, nm1,"[1]", ds1, FALSE);
	    set_nv_tkud(rd, index+Num_Dim+Num_Dim, 0, 0, -2, nm2,"[1]",
			ds2, FALSE);
	  }
	  index++;
	  index_post++;
	}
      index += Num_Dim * (Num_Dim - 1);
      index_post += Num_Dim * (Num_Dim - 1);
    }
    
  if (SHELL_NORMALS != -1  && ( Num_Var_In_Type[pg->imtrx][SHELL_ANGLE1] || Num_Var_In_Type[pg->imtrx][LUBP] ) )		
    {
      if (SHELL_NORMALS == 2)
        {
          EH(-1, "Post-processing vectors cannot be exported yet!");
        }
      SHELL_NORMALS = index_post;
      
      /* X Component */
      sprintf(nm, "SH_NX");
      sprintf(ds, "X-component of Shell Normal Vector");
      set_nv_tkud(rd, index, 0, 0, -2, nm, "[1]", ds, FALSE);
      index++;
      index_post++;
      /* Y Component */
      sprintf(nm, "SH_NY");
      sprintf(ds, "Y-component of Shell Normal Vector");
      set_nv_tkud(rd, index, 0, 0, -2, nm, "[1]", ds, FALSE);
      index++;
      index_post++;
      /* Z Component */
      if ( Num_Dim > 2 )
	{
	  sprintf(nm, "SH_NZ");
	  sprintf(ds, "Z-component of Shell Normal Vector");
	  set_nv_tkud(rd, index, 0, 0, -2, nm, "[1]", ds, FALSE);
	  index++;
	  index_post++;
	}
    }

  if (LOG_CONF_MAP != -1 && Num_Var_In_Type[pg->imtrx][POLYMER_STRESS11])
    {
    }
   
    if (LOG_CONF_MAP != -1 && Num_Var_In_Type[pg->imtrx][POLYMER_STRESS11])
    {
      LOG_CONF_MAP = index_post;
      set_nv_tkud(rd, index, 0, 0, -2, "MS11","[1]",
                  "log conf stress xx", FALSE);
      index++;
      index_post++;
      set_nv_tkud(rd, index, 0, 0, -2, "MS12","[1]",
                  "log conf stress xy", FALSE);

      index++;
      index_post++;
      set_nv_tkud(rd, index, 0, 0, -2, "MS22","[1]",
                  "log conf stress yy", FALSE);
      index++;
      index_post++;

      // Loop over any additional viscoelastic modes
      for (mode = 1; mode<MAX_MODES; mode++)
        {
          for (a=0; a<VIM; a++)
            {
              for (b=0; b<VIM; b++)
                {
                  if(a<=b)
                    {
                      if (Num_Var_In_Type[pg->imtrx][v_s[mode][a][b]])
                        {
                          sprintf(species_name, "MS%d%d_%d", a+1, b+1, mode);
 		          sprintf(species_desc, "log conf stress %d%d_%d",
				  a+1, b+1, mode);
                          set_nv_tkud(rd, index, 0, 0, -2, species_name, "[1]",
				      species_desc, FALSE);
                          index++;
                          index_post++;
                        }
                    }
                }
            }
        }

      if (Num_Dim > 2)
        {
          EH(-1, "Log Conf Stress not implemented for 3D");
        }
    }

  if (STRESS_NORM != -1 && Num_Var_In_Type[pg->imtrx][POLYMER_STRESS11])
    {
      STRESS_NORM = index_post;
      int num_modes = 0;
      for (int i = 0; i < MAX_MODES; i++) {
        if (Num_Var_In_Type[pg->imtrx][v_s[i][0][0]]) {
          num_modes++;
        }
      }
      for (int mode = 0; mode<num_modes; mode++) {
        sprintf(species_name, "STRESS_NORM_%d", mode);
        sprintf(species_desc, "stress norm mode_%d", mode);
        set_nv_tkud(rd, index, 0, 0, -2, species_name, "[1]", species_desc, FALSE);
        index++;
        index_post++;
      }
    }

  if (SARAMITO_YIELD != -1 && Num_Var_In_Type[pg->imtrx][POLYMER_STRESS11])
    {
      SARAMITO_YIELD = index_post;
      int num_modes = 0;
      for (int i = 0; i < MAX_MODES; i++) {
        if (Num_Var_In_Type[pg->imtrx][v_s[i][0][0]]) {
          num_modes++;
        }
      }
      for (int mode = 0; mode<num_modes; mode++) {
        sprintf(species_name, "SARAMITO_COEFF_%d", mode);
        sprintf(species_desc, "saramito coeff mode_%d", mode);
        set_nv_tkud(rd, index, 0, 0, -2, species_name, "[1]", species_desc, FALSE);
        index++;
        index_post++;
      }
    }

    /*if (J_FLUX != -1)
    {
      J_FLUX = index_post;
      set_nv_tkud(rd, index, 0, 0, -2, "J1","[1]",
                  "particle flux x", FALSE);
      index++;
      index_post++;
      set_nv_tkud(rd, index, 0, 0, -2, "J2","[1]",
                  "particle flux y", FALSE);

      index++;
      index_post++;
      set_nv_tkud(rd, index, 0, 0, -2, "J3","[1]",
                  "particle flux z", FALSE);
      index++;
      index_post++;
      }*/
    
   if (GRAD_SH != -1)
    {
      GRAD_SH = index_post;
      set_nv_tkud(rd, index, 0, 0, -2, "GRAD_SH0","[1]",
                  "Shear gradient x", FALSE);
      index++;
      index_post++;
      
      set_nv_tkud(rd, index, 0, 0, -2, "GRAD_SH1","[1]",
                  "Shear gradient y", FALSE);
      index++;
      index_post++;

      set_nv_tkud(rd, index, 0, 0, -2, "GRAD_SH2","[1]",
                  "Shear gradient z", FALSE);
      index++;
      index_post++;
    }

   if (GRAD_Y != -1)
    {
      GRAD_Y = index_post;
      set_nv_tkud(rd, index, 0, 0, -2, "GRAD_Y0","[1]",
                  "Concentration gradient x", FALSE);
      index++;
      index_post++;

      set_nv_tkud(rd, index, 0, 0, -2, "GRAD_Y1","[1]",
                  "Concentration gradient y", FALSE);
      index++;
      index_post++;

      set_nv_tkud(rd, index, 0, 0, -2, "GRAD_Y2","[1]",
                  "Concentration gradient z", FALSE);
      index++;
      index_post++;
    }

  if (EIG != -1)
    {
      EIG = index_post;
      set_nv_tkud(rd, index, 0, 0, -2, "EIGEN0","[1]",
                  "First eigenvalue", FALSE);
      index++;
      index_post++;
      set_nv_tkud(rd, index, 0, 0, -2, "EIGEN1","[1]",
                  "Second eigenvalue", FALSE);

      index++;
      index_post++;
      set_nv_tkud(rd, index, 0, 0, -2, "EIGEN2","[1]",
                  "Third eigenvalue", FALSE);
      index++;
      index_post++;
    }

   if (EIG1 != -1)
    {
      EIG1 = index_post;
      set_nv_tkud(rd, index, 0, 0, -2, "EIGEN0_0","[1]",
                  "First eigenvector x", FALSE);
      index++;
      index_post++;
      set_nv_tkud(rd, index, 0, 0, -2, "EIGEN0_1","[1]",
                   "First eigenvector y", FALSE);

      index++;
      index_post++;
      set_nv_tkud(rd, index, 0, 0, -2, "EIGEN0_2","[1]",
                  "First eigenvector z", FALSE);
      index++;
      index_post++;
    }

   if (EIG2 != -1)
    {
      EIG2 = index_post;
      set_nv_tkud(rd, index, 0, 0, -2, "EIGEN1_0","[1]",
                  "Second eigenvector x", FALSE);
      index++;
      index_post++;
      set_nv_tkud(rd, index, 0, 0, -2, "EIGEN1_1","[1]",
                   "Second eigenvector y", FALSE);

      index++;
      index_post++;
      set_nv_tkud(rd, index, 0, 0, -2, "EIGEN1_2","[1]",
                  "Second eigenvector z", FALSE);
      index++;
      index_post++;
    }
   
   if (EIG3 != -1)
    {
      EIG3 = index_post;
      set_nv_tkud(rd, index, 0, 0, -2, "EIGEN2_0","[1]",
                  "Third eigenvector x", FALSE);
      index++;
      index_post++;
      set_nv_tkud(rd, index, 0, 0, -2, "EIGEN2_1","[1]",
                   "Third eigenvector y", FALSE);

      index++;
      index_post++;
      set_nv_tkud(rd, index, 0, 0, -2, "EIGEN2_2","[1]",
                  "Third eigenvector z", FALSE);
      index++;
      index_post++;
    }
    

    
  /*
   * Porous flow post-processing setup section
   */
  check = 0;
  for (i = 0; i < upd->Num_Mat; i++) {
    if (mp_glob[i]->PorousMediaType == POROUS_UNSATURATED ||
	mp_glob[i]->PorousMediaType == POROUS_SATURATED ||
        mp_glob[i]->PorousMediaType == POROUS_SHELL_UNSATURATED ||
	mp_glob[i]->PorousMediaType == POROUS_TWO_PHASE ) {
      check = 1;
    }
  }

/*
printf("Before porous entries, IP = %d and IPE = %d\n",
index_post, index_post_export);
*/
  if (POROUS_SATURATION != -1 && Num_Var_In_Type[pg->imtrx][R_POR_LIQ_PRES] && 
      check) {
    set_nv_tkud(rd, index, 0, 0, -2, "SAT", "[1]", "Saturation", FALSE);
    index++;
    if (POROUS_SATURATION == 2)
      {
        Export_XP_ID[index_post_export] = index_post;
        index_post_export++;
      }
    POROUS_SATURATION = index_post;
    index_post++;
  } 

  if (POROUS_RHO_TOTAL_SOLVENTS != -1 && 
      Num_Var_In_Type[pg->imtrx][R_POR_LIQ_PRES] &&  check) {
    if (POROUS_RHO_TOTAL_SOLVENTS == 2)
      {
        EH(-1, "Post-processing vectors cannot be exported yet!");
      }
    POROUS_RHO_TOTAL_SOLVENTS = index_post;
    sprintf(species_name, "Rho_Total_liq");
    sprintf(species_desc, "Total density of liquid solvent");
    set_nv_tkud(rd, index, 0, 0, -2, species_name, "[1]",
		species_desc, FALSE);
    index++;
    index_post++;
    sprintf(species_name, "Rho_Total_air");
    sprintf(species_desc, "Total density of gas solvent");
    set_nv_tkud(rd, index, 0, 0, -2, species_name, "[1]",
		species_desc, FALSE);
    index++;
    index_post++;
    if (Num_Var_In_Type[pg->imtrx][R_POR_POROSITY]) {
      sprintf(species_name, "Rho_Total_solid");
      sprintf(species_desc, "Total density of solid solvent");
      set_nv_tkud(rd, index, 0, 0, -2, species_name, "[1]",
		  species_desc, FALSE);
      index++;
      index_post++;
    }
  }

  if (POROUS_RHO_GAS_SOLVENTS != -1 &&
      Num_Var_In_Type[pg->imtrx][R_POR_LIQ_PRES] && check) {
    if (POROUS_RHO_GAS_SOLVENTS == 2)
      {
        EH(-1, "Post-processing vectors cannot be exported yet!");
      }
    POROUS_RHO_GAS_SOLVENTS = index_post;
    if (Num_Var_In_Type[pg->imtrx][R_POR_LIQ_PRES]) {
      sprintf(species_name, "RhoSolv_g_liq");
      sprintf(species_desc, "Gas Phase Density of liq solvent");
      set_nv_tkud(rd, index, 0, 0, -2, species_name,"[1]",
		  species_desc, FALSE);
      index++;
      index_post++;
    }
    if (Num_Var_In_Type[pg->imtrx][R_POR_GAS_PRES]) {
      sprintf(species_name, "RhoSolv_g_air");
      sprintf(species_desc, "Gas Phase Density of gas solvent");
      set_nv_tkud(rd, index, 0, 0, -2, species_name,"[1]",
		  species_desc, FALSE);
      index++;
      index_post++;
    }
    if (Num_Var_In_Type[pg->imtrx][R_POR_POROSITY]) {
      sprintf(species_name, "RhoSolv_g_solid");
      sprintf(species_desc, "Gas Phase Density of solid solvent");
      set_nv_tkud(rd, index, 0, 0, -2, species_name,"[1]",
		  species_desc, FALSE);
      index++;
      index_post++;
    }
  }

  if (POROUS_RHO_LPHASE != -1 && 
      Num_Var_In_Type[pg->imtrx][R_POR_LIQ_PRES] && check) {
    sprintf(species_name, "Rho_Liq_Phase");
    sprintf(species_desc, "Density of the Liquid Phase");
    set_nv_tkud(rd, index, 0, 0, -2, species_name, "[1]",
		species_desc, FALSE);
    index++;
    if (POROUS_RHO_LPHASE == 2)
      {
        Export_XP_ID[index_post_export] = index_post;
        index_post_export++;
      }
    POROUS_RHO_LPHASE = index_post;
    index_post++;
  }

  if (DARCY_VELOCITY_GAS != -1 &&
      Num_Var_In_Type[pg->imtrx][R_POR_GAS_PRES] && check) {
    if (DARCY_VELOCITY_GAS == 2)
      {
        EH(-1, "Post-processing vectors cannot be exported yet!");
      }
    DARCY_VELOCITY_GAS = index_post;
    for (i = 0; i < Num_Dim; i++) {
      sprintf(nm, "Darcy_Vel_g_%d", i);
      sprintf(ds, "Gas Phase Darcy Velocity in the %d direction", i);
      set_nv_tkud(rd, index, 0, 0, -2, nm, "[1]", ds, FALSE);
      index++;
      index_post++;
    }
  }

  if (DARCY_VELOCITY_LIQ != -1 && 
      Num_Var_In_Type[pg->imtrx][R_POR_LIQ_PRES] && check) {
    if (DARCY_VELOCITY_LIQ == 2)
      {
        EH(-1, "Post-processing vectors cannot be exported yet!");
      }
    DARCY_VELOCITY_LIQ = index_post;
    for (i = 0; i < Num_Dim; i++) {
      sprintf(nm, "Darcy_Vel_l_%d", i);
      sprintf(ds, "Liquid Phase Darcy Velocity in the %d direction", i);
      set_nv_tkud(rd, index, 0, 0, -2, nm,"[1]", ds, FALSE);
      index++;
      index_post++;
    }
  }
  if (POROUS_LIQUID_ACCUM_RATE != -1 && 
      Num_Var_In_Type[pg->imtrx][R_POR_LIQ_PRES] && check) {
    set_nv_tkud(rd, index, 0, 0, -2, "Liq_Inv_Dot", "[1]",
		"Porous Liquid Accumlation Rate", FALSE);
    index++;
    if (POROUS_LIQUID_ACCUM_RATE == 2)
      {
        Export_XP_ID[index_post_export] = index_post;
        index_post_export++;
      }
    POROUS_LIQUID_ACCUM_RATE = index_post;
    index_post++;
  }

/*
printf(" Before cap. pressure, IP = %d and IPE = %d\n",
index_post, index_post_export);
*/
  if (CAPILLARY_PRESSURE != -1 && 
      Num_Var_In_Type[pg->imtrx][R_POR_LIQ_PRES] && check) {
    set_nv_tkud(rd, index, 0, 0, -2, "PC", "[1]",
		"Capillary Pressure", FALSE);
    index++;
    if (CAPILLARY_PRESSURE == 2)
      {
        Export_XP_ID[index_post_export] = index_post;
        index_post_export++;
      }
    CAPILLARY_PRESSURE = index_post;
    index_post++;
  }

  if (POROUS_GRIDPECLET != -1 && 
      Num_Var_In_Type[pg->imtrx][R_POR_LIQ_PRES] && check) {
    set_nv_tkud(rd, index, 0, 0, -2, "Por_Grid_Peclet", "[1]",
		"Porous Grid Peclet Number", FALSE);
    index++;
    if (POROUS_GRIDPECLET == 2)
      {
        Export_XP_ID[index_post_export] = index_post;
        index_post_export++;
      }
    POROUS_GRIDPECLET = index_post;
    index_post++;
  }

  if (POROUS_SUPGVELOCITY != -1 && 
      Num_Var_In_Type[pg->imtrx][R_POR_LIQ_PRES] && check) {
    if (POROUS_SUPGVELOCITY == 2)
      {
        EH(-1, "Post-processing vectors cannot be exported yet!");
      }
    POROUS_SUPGVELOCITY = index_post;
    for (i = 0; i < Num_Dim; i++) {
      sprintf(nm, "U_supg_porous_%d", i);
      sprintf(ds, "Porous SUPG Velocity in the %d direction", i);
      set_nv_tkud(rd, index, 0, 0, -2, nm,"[1]", ds, FALSE);
      index++;
      index_post++;
    }
  }

  if (REL_LIQ_PERM != -1 &&
      ( Num_Var_In_Type[pg->imtrx][R_POR_LIQ_PRES] ||
        Num_Var_In_Type[pg->imtrx][R_SHELL_SAT_OPEN] ||
        Num_Var_In_Type[pg->imtrx][R_SHELL_SAT_OPEN_2] )
        && check) {
    set_nv_tkud(rd, index, 0, 0, -2, "Rel_liq_perm", "[1]",
		"Relative Liquid Permeability", FALSE);
    index++;
    if (REL_LIQ_PERM == 2)
      {
        Export_XP_ID[index_post_export] = index_post;
        index_post_export++;
      }
    REL_LIQ_PERM = index_post;
    index_post++;
  } else {
    REL_LIQ_PERM = -1;
  }

/*
printf(" After porous entries, IP = %d and IPE = %d\n",
index_post, index_post_export);
*/


  /* MMH: Output the vorticity vector.
   */
  if (CURL_V != -1 && Num_Var_In_Type[pg->imtrx][R_MOMENTUM1])
     {
       if(pd->CoordinateSystem == SWIRLING ||
	  pd->CoordinateSystem == PROJECTED_CARTESIAN ||
	  pd->CoordinateSystem == CARTESIAN_2pt5D ||
	  Num_Dim == 3)
	 {
           if (CURL_V == 2)
             {
               EH(-1, "Post-processing vectors cannot be exported yet!");
             }
	   CURL_V = index_post;
	   set_nv_tkud(rd, index, 0, 0, -2, "VORTX", "[1]",
		       "x-component of vorticity", FALSE);
	   index++;
	   index_post++;
	   set_nv_tkud(rd, index, 0, 0, -2, "VORTY", "[1]",
		       "y-component of vorticity", FALSE);
	   index++;
	   index_post++;
	   set_nv_tkud(rd, index, 0, 0, -2, "VORTZ", "[1]",
		       "z-component of vorticity", FALSE);
	   index++;
	   index_post++;
	 }
       else if(Num_Dim == 2)
	 {
	   set_nv_tkud(rd, index, 0, 0, -2, "VORT", "[1]",
		       "Vorticity (scalar)", FALSE);
	   index++;
           if (CURL_V == 2)
             {
               Export_XP_ID[index_post_export] = index_post;
               index_post_export++;
             }
	   CURL_V = index_post;
	   index_post++;
	 }
       else
	 {
	   WH(-1,"Why are you asking for vorticity on a 1D problem?");
	   CURL_V = -1;
	 }
     }

  if (POLYMER_VISCOSITY != -1 && Num_Var_In_Type[pg->imtrx][R_STRESS11])
    {
      set_nv_tkud(rd, index, 0, 0, -2, "MUP","[1]", "Polymer Viscosity", FALSE);
      index++;
      if (POLYMER_VISCOSITY == 2)
	{
	  Export_XP_ID[index_post_export] = index_post;
	  index_post_export++;
	}
      POLYMER_VISCOSITY = index_post;
      index_post++;
    }
  else
    {
      POLYMER_VISCOSITY = -1;
    }
  /* RBS: Output the Lamb vector.
   */
  if (LAMB_VECTOR != -1 && Num_Var_In_Type[pg->imtrx][R_MOMENTUM1])
     {
       if(pd->CoordinateSystem == SWIRLING ||
	  pd->CoordinateSystem == PROJECTED_CARTESIAN ||
	  pd->CoordinateSystem == CARTESIAN_2pt5D ||
	  Num_Dim == 3)
	 {
           if (LAMB_VECTOR == 2)
             {
               EH(-1, "Post-processing vectors cannot be exported yet!");
             }
	   LAMB_VECTOR = index_post;
	   set_nv_tkud(rd, index, 0, 0, -2, "LAMBX", "[1]",
		       "x-component of Lamb", FALSE);
	   index++;
	   index_post++;
	   set_nv_tkud(rd, index, 0, 0, -2, "LAMBY", "[1]",
		       "y-component of Lamb", FALSE);
	   index++;
	   index_post++;
	   set_nv_tkud(rd, index, 0, 0, -2, "LAMBZ", "[1]",
		       "z-component of Lamb", FALSE);
	   index++;
	   index_post++;
	 }
       else if(Num_Dim == 2)
	 {
	   LAMB_VECTOR = index_post;
	   set_nv_tkud(rd, index, 0, 0, -2, "LAMBX", "[1]",
		       "x-component of Lamb", FALSE);
	   index++;
	   index_post++;
	   set_nv_tkud(rd, index, 0, 0, -2, "LAMBY", "[1]",
		       "y-component of Lamb", FALSE);
	   index++;
	   index_post++;
           if (LAMB_VECTOR == 2)
             {
               Export_XP_ID[index_post_export] = index_post;
               index_post_export++;
             }
	 }
     }
  /* RBS: Helicity quantity (scalar)
   */
  if (HELICITY != -1 && Num_Var_In_Type[pg->imtrx][R_MOMENTUM1])
     {
       if(pd->CoordinateSystem == SWIRLING ||
	  pd->CoordinateSystem == PROJECTED_CARTESIAN ||
	  pd->CoordinateSystem == CARTESIAN_2pt5D ||
	  Num_Dim == 3)
	 {
           if (HELICITY == 2)
             {
               EH(-1, "Post-processing vectors cannot be exported yet!");
             }
	   HELICITY = index_post;
	   set_nv_tkud(rd, index, 0, 0, -2, "HELIX", "[1]",
		       "helicity scalar", FALSE);
	   index++;
	   index_post++;
	 }
       else
	 {
	   WH(-1,"Why are you asking for Helicity in a 1D or 2D problem?");
	   HELICITY = -1;
	 }
     }

  if (POLYMER_TIME_CONST != -1 && Num_Var_In_Type[pg->imtrx][R_STRESS11])
    {
      set_nv_tkud(rd, index, 0, 0, -2, "LAMBDA","[1]", "Polymer Time Constant", FALSE);
      index++;
      if (POLYMER_TIME_CONST == 2)
	{
	  Export_XP_ID[index_post_export] = index_post;
	  index_post_export++;
	}
      POLYMER_TIME_CONST = index_post;
      index_post++;
    }

  if (MOBILITY_PARAMETER != -1 && Num_Var_In_Type[pg->imtrx][R_STRESS11])
    {
      set_nv_tkud(rd, index, 0, 0, -2, "ALPHA","[1]", "Mobility Parameter", FALSE);
      index++;
      if (MOBILITY_PARAMETER == 2)
	{
	  Export_XP_ID[index_post_export] = index_post;
	  index_post_export++;
	}
      MOBILITY_PARAMETER = index_post;
      index_post++;
    }

  if (PTT_XI != -1 && Num_Var_In_Type[pg->imtrx][R_STRESS11])
    {
      set_nv_tkud(rd, index, 0, 0, -2, "XI","[1]", "PTT Xi parameter", FALSE);
      index++;
      if (PTT_XI == 2)
	{
	  Export_XP_ID[index_post_export] = index_post;
	  index_post_export++;
	}
      PTT_XI = index_post;
      index_post++;
    }

  if (PTT_EPSILON != -1 && Num_Var_In_Type[pg->imtrx][R_STRESS11])
    {
      set_nv_tkud(rd, index, 0, 0, -2, "EPSILON","[1]", "PTT Epsilon parameter", FALSE);
      index++;
      if (PTT_EPSILON == 2)
	{
	  Export_XP_ID[index_post_export] = index_post;
	  index_post_export++;
	}
      PTT_EPSILON = index_post;
      index_post++;
    }

  

  if (USER_POST != -1)
    {
      set_nv_tkud(rd, index, 0, 0, -2, "USER","[1]", "User-Defined",
		  FALSE);
      index++;
      if (USER_POST == 2)
        {
          Export_XP_ID[index_post_export] = index_post;
          index_post_export++;
        }
      USER_POST = index_post;
      index_post++;
    }

  if (ACOUSTIC_PRESSURE != -1  && 
      (Num_Var_In_Type[pg->imtrx][R_ACOUS_PREAL] && Num_Var_In_Type[pg->imtrx][R_ACOUS_PIMAG]) )
    {
      set_nv_tkud(rd, index, 0, 0, -2, "AC_PRES","[1]", "Acoustic Pressure Magn.",
		  FALSE);
      index++;
      if (ACOUSTIC_PRESSURE == 2)
        {
          Export_XP_ID[index_post_export] = index_post;
          index_post_export++;
        }
      ACOUSTIC_PRESSURE = index_post;
      index_post++;
    }

  if (ACOUSTIC_PHASE_ANGLE != -1  && 
      (Num_Var_In_Type[pg->imtrx][R_ACOUS_PREAL] && Num_Var_In_Type[pg->imtrx][R_ACOUS_PIMAG]) )
    {
      set_nv_tkud(rd, index, 0, 0, -2, "AC_PHASE","[1]", "Acoustic Phase Angle",
		  FALSE);
      index++;
      if (ACOUSTIC_PHASE_ANGLE == 2)
        {
          Export_XP_ID[index_post_export] = index_post;
          index_post_export++;
        }
      ACOUSTIC_PHASE_ANGLE = index_post;
      index_post++;
    }

  if (ACOUSTIC_ENERGY_DENSITY != -1  && 
      (Num_Var_In_Type[pg->imtrx][R_ACOUS_PREAL] && Num_Var_In_Type[pg->imtrx][R_ACOUS_PIMAG]) )
    {
      set_nv_tkud(rd, index, 0, 0, -2, "AC_ED","[1]", "Acoustic Energy Density",
		  FALSE);
      index++;
      if (ACOUSTIC_ENERGY_DENSITY == 2)
        {
          Export_XP_ID[index_post_export] = index_post;
          index_post_export++;
        }
      ACOUSTIC_ENERGY_DENSITY = index_post;
      index_post++;
    }

  if (LIGHT_INTENSITY != -1  && 
      (Num_Var_In_Type[pg->imtrx][R_LIGHT_INTP] && Num_Var_In_Type[pg->imtrx][R_LIGHT_INTM]) )
    {
      set_nv_tkud(rd, index, 0, 0, -2, "L_INT","[1]", "Light Intensity",
		  FALSE);
      index++;
      if (LIGHT_INTENSITY == 2)
        {
          Export_XP_ID[index_post_export] = index_post;
          index_post_export++;
        }
      LIGHT_INTENSITY = index_post;
      index_post++;
    }

  if (UNTRACKED_SPEC != -1  && Num_Var_In_Type[pg->imtrx][R_MASS] )
    {
      set_nv_tkud(rd, index, 0, 0, -2, "UNT_SPEC","[1]", "Untracked Species",
		  FALSE);
      index++;
      if (UNTRACKED_SPEC == 2)
        {
          Export_XP_ID[index_post_export] = index_post;
          index_post_export++;
        }
      UNTRACKED_SPEC = index_post;
      index_post++;
    }

  if (PRINCIPAL_STRESS != -1  && Num_Var_In_Type[pg->imtrx][R_MESH1])
    {
      if (PRINCIPAL_STRESS == 2)
        {
          EH(-1, "Post-processing vectors cannot be exported yet!");
        }
      PRINCIPAL_STRESS = index_post;

      /* First Principal Stress */
      sprintf(nm, "PS_1");
      sprintf(ds, "Principal Stress 1");
      set_nv_tkud(rd, index, 0, 0, -2, nm, "[1]", ds, FALSE);
      index++;
      index_post++;
      /* Second Principal Stress */
      sprintf(nm, "PS_2");
      sprintf(ds, "Principal Stress 2");
      set_nv_tkud(rd, index, 0, 0, -2, nm, "[1]", ds, FALSE);
      index++;
      index_post++;
      /* Third Principal Stress */
      sprintf(nm, "PS_3");
      sprintf(ds, "Principal Stress 3");
      set_nv_tkud(rd, index, 0, 0, -2, nm, "[1]", ds, FALSE);
      index++;
      index_post++;
    }

  if (PRINCIPAL_REAL_STRESS != -1  && Num_Var_In_Type[pg->imtrx][R_SOLID1])
    {
      if (PRINCIPAL_REAL_STRESS == 2)
        {
          EH(-1, "Post-processing vectors cannot be exported yet!");
        }
      PRINCIPAL_REAL_STRESS = index_post;

      /* First Principal Stress */
      sprintf(nm, "PS_RS_1");
      sprintf(ds, "Principal Real Stress 1");
      set_nv_tkud(rd, index, 0, 0, -2, nm, "[1]", ds, FALSE);
      index++;
      index_post++;
      /* Second Principal Stress */
      sprintf(nm, "PS_RS_2");
      sprintf(ds, "Principal Real Stress 2");
      set_nv_tkud(rd, index, 0, 0, -2, nm, "[1]", ds, FALSE);
      index++;
      index_post++;
      /* Third Principal Stress */
      sprintf(nm, "PS_RS_3");
      sprintf(ds, "Principal Real Stress 3");
      set_nv_tkud(rd, index, 0, 0, -2, nm, "[1]", ds, FALSE);
      index++;
      index_post++;
    }

  if (LUB_HEIGHT != -1  &&  (Num_Var_In_Type[pg->imtrx][R_LUBP] || Num_Var_In_Type[pg->imtrx][R_SHELL_FILMP] ||
                            Num_Var_In_Type[pg->imtrx][R_TFMP_MASS] || Num_Var_In_Type[pg->imtrx][R_TFMP_BOUND]) )
    {
      if (LUB_HEIGHT == 2)
        {
          EH(-1, "Post-processing vectors cannot be exported yet!");
        }
      LUB_HEIGHT = index_post;
      sprintf(nm, "LUB_H");
      sprintf(ds, "Lubrication Height");
      set_nv_tkud(rd, index, 0, 0, -2, nm, "[1]", ds, FALSE);
      index++;
      index_post++;
    }

  if (LUB_HEIGHT_2 != -1  && (Num_Var_In_Type[pg->imtrx][R_LUBP_2] ))
    {
      if (LUB_HEIGHT_2 == 2)
        {
          EH(-1, "Post-processing vectors cannot be exported yet!");
        }
      LUB_HEIGHT_2 = index_post;
      sprintf(nm, "LUB_H_2");
      sprintf(ds, "Lubrication Height 2");
      set_nv_tkud(rd, index, 0, 0, -2, nm, "[1]", ds, FALSE);
      index++;
      index_post++;
    }

  if (LUB_VELO_UPPER != -1  && Num_Var_In_Type[pg->imtrx][R_LUBP])
    {
      if (LUB_VELO_UPPER == 2)
        {
          EH(-1, "Post-processing vectors cannot be exported yet!");
        }
      LUB_VELO_UPPER = index_post;
      sprintf(nm, "LUB_VUX");
      sprintf(ds, "Lubrication Upper Velocity x-component");
      set_nv_tkud(rd, index, 0, 0, -2, nm, "[1]", ds, FALSE);
      index++;
      index_post++;
      sprintf(nm, "LUB_VUY");
      sprintf(ds, "Lubrication Upper Velocity y-component");
      set_nv_tkud(rd, index, 0, 0, -2, nm, "[1]", ds, FALSE);
      index++;
      index_post++;
      sprintf(nm, "LUB_VUZ");
      sprintf(ds, "Lubrication Upper Velocity z-component");
      set_nv_tkud(rd, index, 0, 0, -2, nm, "[1]", ds, FALSE);
      index++;
      index_post++;
    }

  if (LUB_VELO_LOWER != -1  && Num_Var_In_Type[pg->imtrx][R_LUBP])
    {
      if (LUB_VELO_LOWER == 2)
        {
          EH(-1, "Post-processing vectors cannot be exported yet!");
        }
      LUB_VELO_LOWER = index_post;
      sprintf(nm, "LUB_VLX");
      sprintf(ds, "Lubrication Lower Velocity x-component");
      set_nv_tkud(rd, index, 0, 0, -2, nm, "[1]", ds, FALSE);
      index++;
      index_post++;
      sprintf(nm, "LUB_VLY");
      sprintf(ds, "Lubrication Lower Velocity y-component");
      set_nv_tkud(rd, index, 0, 0, -2, nm, "[1]", ds, FALSE);
      index++;
      index_post++;
      sprintf(nm, "LUB_VLZ");
      sprintf(ds, "Lubrication Lower Velocity z-component");
      set_nv_tkud(rd, index, 0, 0, -2, nm, "[1]", ds, FALSE);
      index++;
      index_post++;
    }

  if (LUB_VELO_FIELD != -1  && (Num_Var_In_Type[pg->imtrx][R_LUBP] || Num_Var_In_Type[pg->imtrx][R_SHELL_FILMP]))
    {
      if (LUB_VELO_FIELD == 2)
        {
          EH(-1, "Post-processing vectors cannot be exported yet!");
        }
      LUB_VELO_FIELD = index_post;
      sprintf(nm, "LUB_VELO_X");
      sprintf(ds, "Lubrication Velocity x-component");
      set_nv_tkud(rd, index, 0, 0, -2, nm, "[1]", ds, FALSE);
      index++;
      index_post++;
      sprintf(nm, "LUB_VELO_Y");
      sprintf(ds, "Lubrication Velocity y-component");
      set_nv_tkud(rd, index, 0, 0, -2, nm, "[1]", ds, FALSE);
      index++;
      index_post++;
      sprintf(nm, "LUB_VELO_Z");
      sprintf(ds, "Lubrication Velocity z-component");
      set_nv_tkud(rd, index, 0, 0, -2, nm, "[1]", ds, FALSE);
      index++;
      index_post++;
    }

  if (LUB_VELO_FIELD_2 != -1  && (Num_Var_In_Type[pg->imtrx][R_LUBP_2]))
    {
      if (LUB_VELO_FIELD_2 == 2)
        {
          EH(-1, "Post-processing vectors cannot be exported yet!");
        }
      LUB_VELO_FIELD_2 = index_post;
      sprintf(nm, "LUB_VELO_2_X");
      sprintf(ds, "Lubrication Velocity x-component");
      set_nv_tkud(rd, index, 0, 0, -2, nm, "[1]", ds, FALSE);
      index++;
      index_post++;
      sprintf(nm, "LUB_VELO_2_Y");
      sprintf(ds, "Lubrication Velocity y-component");
      set_nv_tkud(rd, index, 0, 0, -2, nm, "[1]", ds, FALSE);
      index++;
      index_post++;
      sprintf(nm, "LUB_VELO_2_Z");
      sprintf(ds, "Lubrication Velocity z-component");
      set_nv_tkud(rd, index, 0, 0, -2, nm, "[1]", ds, FALSE);
      index++;
      index_post++;
    }

  if (LUB_FLUID_SOURCE != -1  &&  Num_Var_In_Type[pg->imtrx][R_LUBP] )
    {
      if (LUB_FLUID_SOURCE == 2)
        {
          EH(-1, "Post-processing vectors cannot be exported yet!");
        }
      LUB_FLUID_SOURCE = index_post;
      sprintf(nm, "LUB_SOURCE");
      sprintf(ds, "Lubrication Source");
      set_nv_tkud(rd, index, 0, 0, -2, nm, "[1]", ds, FALSE);
      index++;
      index_post++;
    }

  if (DISJ_PRESS != -1  && Num_Var_In_Type[pg->imtrx][R_SHELL_FILMP])
    {
      if (DISJ_PRESS == 2)
        {
          EH(-1, "Post-processing vectors cannot be exported yet!");
        }
      DISJ_PRESS = index_post;
      sprintf(nm, "DISJ_PRESS");
      sprintf(ds, "Disjoining Pressure");
      set_nv_tkud(rd, index, 0, 0, -2, nm, "[1]", ds, FALSE);
      index++;
      index_post++;
    }

  if (SH_SAT_OPEN != -1  && Num_Var_In_Type[pg->imtrx][R_SHELL_SAT_OPEN])
    {
      if (SH_SAT_OPEN == 2)
        {
          EH(-1, "Post-processing vectors cannot be exported yet!");
        }
      SH_SAT_OPEN = index_post;
      sprintf(nm, "SH_SAT_OPEN");
      sprintf(ds, "Open Porous Shell Saturation");
      set_nv_tkud(rd, index, 0, 0, -2, nm, "[1]", ds, FALSE);
      index++;
      index_post++;
    }

  if (SH_SAT_OPEN_2 != -1  && Num_Var_In_Type[pg->imtrx][R_SHELL_SAT_OPEN_2])
    {
      if (SH_SAT_OPEN_2 == 2)
        {
          EH(-1, "Post-processing vectors cannot be exported yet!");
        }
      SH_SAT_OPEN_2 = index_post;
      sprintf(nm, "SH_SAT_OPEN_2");
      sprintf(ds, "Open Porous Shell Saturation 2");
      set_nv_tkud(rd, index, 0, 0, -2, nm, "[1]", ds, FALSE);
      index++;
      index_post++;
    }

  if (SH_STRESS_TENSOR != -1  && (Num_Var_In_Type[pg->imtrx][R_SHELL_NORMAL1] && Num_Var_In_Type[pg->imtrx][R_SHELL_NORMAL2]
                              &&  Num_Var_In_Type[pg->imtrx][R_SHELL_NORMAL3] && Num_Var_In_Type[pg->imtrx][R_MESH1]) )
    {
      if (SH_STRESS_TENSOR == 2)
        {
          EH(-1, "Post-processing vectors cannot be exported yet!");
        }
      SH_STRESS_TENSOR = index_post;
      sprintf(nm, "SH_S11");
      sprintf(ds, "Shell stress tensor component 11");
      set_nv_tkud(rd, index, 0, 0, -2, nm, "[1]", ds, FALSE);
      index++;
      index_post++;
      sprintf(nm, "SH_S22");
      sprintf(ds, "Shell stress tensor component 22");
      set_nv_tkud(rd, index, 0, 0, -2, nm, "[1]", ds, FALSE);
      index++;
      index_post++;
      sprintf(nm, "SH_S12");
      sprintf(ds, "Shell stress tensor component 12");
      set_nv_tkud(rd, index, 0, 0, -2, nm, "[1]", ds, FALSE);
      index++;
      index_post++;
    }

  if (SH_TANG != -1  && (Num_Var_In_Type[pg->imtrx][R_SHELL_NORMAL1] && Num_Var_In_Type[pg->imtrx][R_SHELL_NORMAL2]
                     &&  Num_Var_In_Type[pg->imtrx][R_SHELL_NORMAL3] && Num_Var_In_Type[pg->imtrx][R_MESH1]) )
    {
      if (SH_TANG == 2)
        {
          EH(-1, "Post-processing vectors cannot be exported yet!");
        }
      SH_TANG = index_post;

      sprintf(nm, "SH_T1X");
      sprintf(ds, "Shell tangent 1 x - component");
      set_nv_tkud(rd, index, 0, 0, -2, nm, "[1]", ds, FALSE);
      index++;
      index_post++;
      sprintf(nm, "SH_T1Y");
      sprintf(ds, "Shell tangent 1 y - component");
      set_nv_tkud(rd, index, 0, 0, -2, nm, "[1]", ds, FALSE);
      index++;
      index_post++;
      sprintf(nm, "SH_T1Z");
      sprintf(ds, "Shell tangent 1 z - component");
      set_nv_tkud(rd, index, 0, 0, -2, nm, "[1]", ds, FALSE);
      index++;
      index_post++;

      sprintf(nm, "SH_T2X");
      sprintf(ds, "Shell tangent 2 x - component");
      set_nv_tkud(rd, index, 0, 0, -2, nm, "[1]", ds, FALSE);
      index++;
      index_post++;
      sprintf(nm, "SH_T2Y");
      sprintf(ds, "Shell tangent 2 y - component");
      set_nv_tkud(rd, index, 0, 0, -2, nm, "[1]", ds, FALSE);
      index++;
      index_post++;
      sprintf(nm, "SH_T2Z");
      sprintf(ds, "Shell tangent 2 z - component");
      set_nv_tkud(rd, index, 0, 0, -2, nm, "[1]", ds, FALSE);
      index++;
      index_post++;

    }


  if (PP_LAME_MU != -1  && Num_Var_In_Type[pg->imtrx][R_MESH1])
    {
      if (PP_LAME_MU == 2)
        {
          EH(-1, "Post-processing vectors cannot be exported yet!");
        }
      PP_LAME_MU = index_post;
      sprintf(nm, "LAME_MU");
      sprintf(ds, "Lame MU Modulus");
      set_nv_tkud(rd, index, 0, 0, -2, nm, "[1]", ds, FALSE);
      index++;
      index_post++;
    }

  if (PP_LAME_LAMBDA != -1  && Num_Var_In_Type[pg->imtrx][R_MESH1])
    {
      if (PP_LAME_LAMBDA == 2)
        {
          EH(-1, "Post-processing vectors cannot be exported yet!");
        }
      PP_LAME_LAMBDA = index_post;
      sprintf(nm, "LAME_LAMBDA");
      sprintf(ds, "Lame LAMBDA Modulus");
      set_nv_tkud(rd, index, 0, 0, -2, nm, "[1]", ds, FALSE);
      index++;
      index_post++;
    }

  if (VON_MISES_STRAIN != -1 && Num_Var_In_Type[pg->imtrx][R_MESH1])
    {
      set_nv_tkud(rd, index, 0, 0, -2, "VME","[1]", 
		  "Von Mises Strain", FALSE);
      index++;
      if (VON_MISES_STRAIN == 2)
        {
          Export_XP_ID[index_post_export] = index_post;
          index_post_export++;
        }
      VON_MISES_STRAIN = index_post;
      index_post++;
    }

  if (VON_MISES_STRESS != -1 && Num_Var_In_Type[pg->imtrx][R_MESH1])
    {
      set_nv_tkud(rd, index, 0, 0, -2, "VMT","[1]", 
		  "Von Mises Stress", FALSE);
      index++;
      if (VON_MISES_STRESS == 2)
        {
          Export_XP_ID[index_post_export] = index_post;
          index_post_export++;
        }
      VON_MISES_STRESS = index_post;
      index_post++;
    }

  if (TFMP_GAS_VELO != -1  && Num_Var_In_Type[pg->imtrx][R_TFMP_MASS] && Num_Var_In_Type[pg->imtrx][R_TFMP_BOUND])
    {
      if (TFMP_GAS_VELO == 2)
        {
          EH(-1, "Post-processing vectors cannot be exported yet!");
        }
      TFMP_GAS_VELO = index_post;
      sprintf(nm, "TFMP_GAS_VX");
      sprintf(ds, "TFMP Gas Velocity x-component");
      set_nv_tkud(rd, index, 0, 0, -2, nm, "[1]", ds, FALSE);
      index++;
      index_post++;
      sprintf(nm, "TFMP_GAS_VY");
      sprintf(ds, "TFMP Gas Velocity y-component");
      set_nv_tkud(rd, index, 0, 0, -2, nm, "[1]", ds, FALSE);
      index++;
      index_post++;
      sprintf(nm, "TFMP_GAS_VZ");
      sprintf(ds, "TFMP Gas Velocity z-component");
      set_nv_tkud(rd, index, 0, 0, -2, nm, "[1]", ds, FALSE);
      index++;
      index_post++;
    }
  else
    {
      TFMP_GAS_VELO = -1;
    }

  if (TFMP_LIQ_VELO != -1  && Num_Var_In_Type[pg->imtrx][R_TFMP_MASS] && Num_Var_In_Type[pg->imtrx][R_TFMP_BOUND])
    {
      if (TFMP_LIQ_VELO == 2)
        {
          EH(-1, "Post-processing vectors cannot be exported yet!");
        }
      TFMP_LIQ_VELO = index_post;
      sprintf(nm, "TFMP_LIQ_VX");
      sprintf(ds, "TFMP Liq Velocity x-component");
      set_nv_tkud(rd, index, 0, 0, -2, nm, "[1]", ds, FALSE);
      index++;
      index_post++;
      sprintf(nm, "TFMP_LIQ_VY");
      sprintf(ds, "TFMP Liq Velocity y-component");
      set_nv_tkud(rd, index, 0, 0, -2, nm, "[1]", ds, FALSE);
      index++;
      index_post++;
      sprintf(nm, "TFMP_LIQ_VZ");
      sprintf(ds, "TFMP Liq Velocity z-component");
      set_nv_tkud(rd, index, 0, 0, -2, nm, "[1]", ds, FALSE);
      index++;
      index_post++;
    }
  else
    {
      TFMP_LIQ_VELO = -1;
    }

  if (TFMP_INV_PECLET != -1  && Num_Var_In_Type[pg->imtrx][R_TFMP_MASS] && Num_Var_In_Type[pg->imtrx][R_TFMP_BOUND])
    {
      if (TFMP_INV_PECLET == 2)
        {
          EH(-1, "Post-processing vectors cannot be exported yet!");
        }
      TFMP_INV_PECLET = index_post;
      sprintf(nm, "TFMP_INV_PECLET");
      sprintf(ds, "TFMP Inverted Local Peclet Number");
      set_nv_tkud(rd, index, 0, 0, -2, nm, "[1]", ds, FALSE);
      index++;
      index_post++;
    }
  else
    {
      TFMP_INV_PECLET = -1;
    }
  if (TFMP_KRG != -1  && Num_Var_In_Type[pg->imtrx][R_TFMP_BOUND])
    {
      if (TFMP_KRG == 2)
        {
          EH(-1, "Post-processing vectors cannot be exported yet!");
        }
      TFMP_KRG = index_post;
      sprintf(nm, "TFMP_KRG");
      sprintf(ds, "TFMP Local Gas Permeability");
      set_nv_tkud(rd, index, 0, 0, -2, nm, "[1]", ds, FALSE);
      index++;
      index_post++;
    }
  else
    {
      TFMP_KRG = -1;
    }


  
/* Add external variables if they are present */

/*
printf(" Before external vars, IP = %d and IPE = %d\n",
index_post, index_post_export);
*/
  if (efv->ev)
    {
      EXTERNAL_POST = index_post;
      for(i=0; i< efv->Num_external_field; i++)
	{
	  set_nv_tkud(rd, index, 0, 0, -2, efv->name[i] ,"[1]",
		      "External-fixed field", FALSE);
	  index++;
	  index_post++;
	}
    }


/*
 *  Post-processing Step 3: add a new line to put your variable's name into the 
 *                          exodus II database in mm_post_proc load_nodal_tkn
 */
/*
 *   ---- NOTE: any additional post processing variables should be input before
 *              this line, so they are before the NS_RESIDUALS and MM_RESIDUALS 
 *              post processing options
 */

  if ( NS_RESIDUALS != -1 && Num_Var_In_Type[pg->imtrx][R_MOMENTUM1] )
     {
      if (NS_RESIDUALS == 2)
        {
          EH(-1, "Post-processing vectors cannot be exported yet!");
        }
      NS_RESIDUALS = index_post;
      set_nv_tkud(rd, index, 0, 0, -2, "RMX", "[1]",
		  "x-component of NS eqns", FALSE);
      index++;
      index_post++;
      set_nv_tkud(rd, index, 0, 0, -2, "RMY", "[1]",
		  "y-component of NS eqns", FALSE);
      index++;
      index_post++;
      if(Num_Dim > 2)
	{
	  set_nv_tkud(rd, index, 0, 0, -2, "RMZ", "[1]",
		      "z-component of NS eqns", FALSE);
	  index++;
	  index_post++;
	}
     }

  if ( MM_RESIDUALS != -1 && Num_Var_In_Type[pg->imtrx][R_MESH1])
     {
      if (MM_RESIDUALS == 2)
        {
          EH(-1, "Post-processing vectors cannot be exported yet!");
        }
      MM_RESIDUALS = index_post;
      set_nv_tkud(rd, index, 0, 0, -2, "RDX", "[1]",
		  "x-component of mesh eqns", FALSE);
      index++;
      index_post++;
      set_nv_tkud(rd, index, 0, 0, -2, "RDY", "[1]",
		  "y-component of mesh eqns", FALSE);
      index++;
      index_post++;
      if(Num_Dim > 2) {
	set_nv_tkud(rd, index, 0, 0, -2, "RDZ", "[1]",
		    "z-component of mesh eqns", FALSE);
	index++;
	index_post++;
       }
    }

  /* write out total stress */
  var = R_STRESS11;
  if ( Num_Var_In_Type[pg->imtrx][var])
    {
      post_flag = 0;
      for (i = 0; i < upd->Num_Mat; i++)
	{
	  if(pd_glob[i]->i[pg->imtrx][var] == I_Q1 || pd_glob[i]->i[pg->imtrx][var] == I_Q2 
	     || pd_glob[i]->i[pg->imtrx][var] == I_Q2_D || pd_glob[i]->i[pg->imtrx][var] == I_Q1_D 
	     || pd_glob[i]->i[pg->imtrx][var] == I_SP || pd_glob[i]->i[pg->imtrx][var] ==
	     I_Q2_LSA || pd_glob[i]->i[pg->imtrx][var] == I_Q2_D_LSA )
	    {
	      if(vn_glob[i]->modes > 1)
		{
		  post_flag = 1;
		}
	    }
	}
      if (post_flag)
	{
	  TOTAL_STRESS11 = index_post;
	  set_nv_tkud(rd, index, var, 0, -2, "ts11", "[1]",
		      "total stress 11", FALSE);
	  index++;
	  index_post++;
	  var = R_STRESS12;
	  if ( Num_Var_In_Type[pg->imtrx][var])
	    {
	      TOTAL_STRESS12 = index_post;
	      set_nv_tkud(rd, index, var, 0, -2, "ts12", "[1]",
			  "total stress 12", FALSE);
	      index++;
	      index_post++;
	    }
	    
	  var = R_STRESS22;
	  if ( Num_Var_In_Type[pg->imtrx][var])
	    {
	      TOTAL_STRESS22 = index_post;
	      set_nv_tkud(rd, index, var, 0, -2, "ts22", "[1]",
			  "total stress 22", FALSE);
	      index++;
	      index_post++;
	    }

	  var = R_STRESS13;
	  if ( Num_Var_In_Type[pg->imtrx][var])
	    {
	      TOTAL_STRESS13 = index_post;
	      set_nv_tkud(rd, index, var, 0, -2, "ts13", "[1]",
			  "total stress 13", FALSE);
	      index++;
	      index_post++;
	    }

	  var = R_STRESS23;
	  if ( Num_Var_In_Type[pg->imtrx][var])
	    {
	      TOTAL_STRESS23 = index_post;
	      set_nv_tkud(rd, index, var, 0, -2, "ts23", "[1]",
			  "total stress 23", FALSE);
	      index++;
	      index_post++;
	    }

	  var = R_STRESS33;
	  if (Num_Var_In_Type[pg->imtrx][var])
	    {
	      TOTAL_STRESS33 = index_post;
	      set_nv_tkud(rd, index, var, 0, -2, "ts33", "[1]",
			  "total stress 33", FALSE);
	      index++;
	      index_post++;
	    }

	}
    }

  if ( nn_average > 0)
    {
      for (i = 0; i < nn_average; i++)
        {
          if ((pp_average[i]->non_variable_type && pg->imtrx == 0) ||
              (!pp_average[i]->non_variable_type && Num_Var_In_Type[pg->imtrx][pp_average[i]->type]))
            {
              pp_average[i]->index = index;
              pp_average[i]->index_post = index_post;

              set_nv_tkud(rd, index, 0, 0, -2, pp_average[i]->type_name, "[1]",
                          "average value", FALSE);
              index++;
              index_post++;
            }
        }
    }
  rd->TotalNVPostOutput = index - rd->TotalNVSolnOutput;

  
/************************** setup output of time derivatives if requested */

  if (TIME_DERIVATIVES != -1  && (TimeIntegration != STEADY)) {
    if (TIME_DERIVATIVES == 2)
      {
        EH(-1, "Post-processing time derivatives cannot be exported yet!");
      }
    for (var = V_FIRST; var < V_LAST; var++) {
      if (Num_Var_In_Type[pg->imtrx][var]) {
        if (variable_type_nodalInterp(var)) {
          if (var == MASS_FRACTION) {
            for (mn = -1; mn < upd->Num_Mat; mn++) {
              if (mn == -1) {
                for (i = upd->Num_Mat - 1; i >= 0; i--) {
                  if (mp_glob[i]->Num_Species == upd->Max_Num_Species) {
                    matrl = mp_glob[i];
                  }
                }
              } else {
                matrl = mp_glob[mn];
              }
              for (i = 0; i < matrl->Num_Species; i++) {
                vd = get_vd_ptr(MASS_FRACTION, mn, i);
                if (vd && (vd->MatID == mn)) {
                  /*
                   * Assign the exodus species name
                   */
                  assign_species_name(i, matrl, species_name, ds, mn);
                  strcat(species_name, "DOT");
                  sprintf(species_desc, "Time Derivative of ");
                  strcat(species_desc, ds);
                  /*
                   * Set the values in the Results_Description structure
                   */
                  set_nv_tkud(rd, index, var, i, mn, species_name, "[1]",
                              species_desc, TRUE);
                  index++;
                }
              }
            }
	  } else {
	    for (mn = -1; mn < upd->Num_Mat; mn++) {
	      if (mn == -1) {
		for (i = upd->Num_Mat - 1; i >= 0; i--) {
		  if (pd_glob[i]->i[pg->imtrx][var]) {
		    matrl = mp_glob[i];
		  }
		}
	      } else {
		matrl = mp_glob[mn];
	      }
              vd = get_vd_ptr(var, mn, i);
              if (vd && (vd->MatID == mn)) {
                assign_var_name(var, 0, matrl, species_name, ds, mn);
                strcat(species_name, "DOT");
                sprintf(species_desc, "Time Derivative of ");
                strcat(species_desc, ds);
                set_nv_tkud(rd, index, var, 0, mn, species_name, "[1]",
                            species_desc, TRUE);
                index++;
              }
            }
          }
        }
      }
    }
  }
     
  /* end of setup of time derivatives  ****************************/

  /* put index into the results description structure */
  rd->nnv = index;
  *tnv_post = index - *tnv;
  
  if ((TIME_DERIVATIVES != -1 && pd_glob[0]->TimeIntegration == TRANSIENT)
      && index_post != (*tnv_post - *tnv))
    WH(-1, "Bad nodal post process variable count ");

  if (TIME_DERIVATIVES == -1  && index_post != *tnv_post)
    WH(-1, "Bad nodal post process variable count ");

  return(status);
}
/**************************************************************************/
/**************************************************************************/
/**************************************************************************/

int
load_elem_tkn (struct Results_Description *rd,
	       const Exo_DB *exo,
	       int tev, int *tev_post)
{
  int i, j, index = 0, index_post = 0, ipost, status = 0, check;
  char  appended_name[MAX_VAR_NAME_LNGTH];
  int   *ev_var_mask;
  static const char yo[] = "load_elem_tkn";
  int ip_total;
  int eb_index, mn;
  ELEM_BLK_STRUCT *eb_ptr;


  /* Here, if a variable and equation is turned on in any one
     material, then we must make provisions in the rd structure
     for all materials.  This is for the sake of the post-processor.
  */

  ev_var_mask = (int *) smalloc( (V_LAST - V_FIRST)*sizeof(int));
  for ( i = 0; i < V_LAST - V_FIRST; i++ ) {
    ev_var_mask [i] = 0;
  }
  /* First cycle through all the primary variables that are nodal looking
     for element variable candidates (currently must be interpolated with I_P0 */
  for (i = 0; i < exo->num_elem_blocks; i++) {
    int mat_id = Matilda[i];
    for ( j = V_FIRST; j < V_LAST; j++) {
<<<<<<< HEAD
      if ( pd_glob[i]->v[pg->imtrx][j] != V_NOTHING ) {
	if (pd_glob[i]->i[pg->imtrx][j] == I_P0 ) {
	  if ( Num_Var_In_Type[pg->imtrx][j] > 1 ) {
=======
      if ( pd_glob[mat_id]->v[j] != V_NOTHING ) {
        if (pd_glob[mat_id]->i[j] == I_P0) {
          if (Num_Var_In_Type[j] > 1) {
>>>>>>> 5da52a99
            fprintf(stderr,
		    "%s: Too many components in variable type (%s - %s) for element variable\n",
		    yo,
		    Exo_Var_Names[j].name2,
		    Exo_Var_Names[j].name1 );
	    exit (-1);
          }
          if (ev_var_mask[j - V_FIRST] == 0) {
	    /* We just found a candidate for an element variable */
	    /* Append a suffix onto the var name to differentiate from its
	     nodal counterpart */
            sprintf(appended_name, "%s_E", Exo_Var_Names[j].name2);
            set_ev_tkud(rd, index, j, appended_name, Var_Units[j].name2, Exo_Var_Names[j].name1,
                        FALSE);
            index++;
            ev_var_mask[j - V_FIRST] = 1; /* Only count this variable once */
	  }
        }
<<<<<<< HEAD
        if (pd_glob[i]->i[pg->imtrx][j] == I_P1) {
=======
        if (pd_glob[mat_id]->i[j] == I_P1) {
>>>>>>> 5da52a99
          int dof = getdofs(type2shape(exo->eb_elem_itype[i]), I_P1);
          if (ev_var_mask[j - V_FIRST] == 0) {
            /* We just found a candidate for an element variable */
            /* Append a suffix onto the var name to differentiate from its
             nodal counterpart */
            for (i = 1; i <= dof; i++) {
              sprintf(appended_name, "%s_E%d", Exo_Var_Names[j].name2, i);
              set_ev_tkud(rd, index, j, appended_name, Var_Units[j].name2, Exo_Var_Names[j].name1,
                          FALSE);
              index++;
            }
            ev_var_mask[j - V_FIRST] = 1; /* Only count this variable once */
          }
        }
      }
    }
  }

  free(ev_var_mask);

  /* Now pick up all the post processing variables - yes, for now they must
     each be listed separately and painfully */

  /* ZZ error based on the fluid shear stress energy norm */
  if (ERROR_ZZ_VEL != -1 && Num_Var_In_Type[pg->imtrx][R_MOMENTUM1]) {
    set_ev_tkud( rd, 
		 index,
		 0, 
		 "ERR_ZZ_V",
		 "[1]", 
		 "Zienkiewicz-Zhu error from velocity",
		 FALSE);
    index++;
    ERROR_ZZ_VEL = index_post;
    index_post++;

    if (ERROR_ZZ_VEL_ELSIZE  != -1) {
      set_ev_tkud( rd, 
		   index,
		   0, 
		   "ERR_ZZ_V_ELSIZE",
		   "[1]", 
		   "Target element size from Zienkiewicz-Zhu error from velocity",
		   FALSE);
      index++;
      ERROR_ZZ_VEL_ELSIZE = index_post;
      index_post++;
    }
  } else {
    ERROR_ZZ_VEL = -1;
  }

  /* ZZ error based on the heat flux energy norm */
  if (ERROR_ZZ_Q != -1 && Num_Var_In_Type[pg->imtrx][R_ENERGY]) {
    set_ev_tkud( rd, 
		 index,
		 0, 
		 "ERR_ZZ_Q",
		 "[1]", 
		 "Zienkiewicz-Zhu error from heat flux",
		 FALSE);
    index++;
    ERROR_ZZ_Q = index_post;
    index_post++;
    if (ERROR_ZZ_Q_ELSIZE  != -1) {
      set_ev_tkud( rd, 
		   index,
		   0, 
		   "ERR_ZZ_Q_ELSIZE",
		   "[1]", 
		   "Target element size from Zienkiewicz-Zhu error from heat flux",
		   FALSE);
      index++;
      ERROR_ZZ_Q_ELSIZE = index_post;
      index_post++;
    }
  } else {
    ERROR_ZZ_Q = -1;
  }

  /* ZZ error based on the pressure energy norm */
  /* RRL I had to set check back to zero so the code wouldn't stop
     in wr_exo.c with a create_truth_table variable count error.  prs */
  check = 0;
  for (i = 0; i < upd->Num_Mat; i++ ) {
    if( pd_glob[i]->MeshMotion == LAGRANGIAN ||
	pd_glob[i]->MeshMotion == DYNAMIC_LAGRANGIAN) check = 0;
  }
  if (ERROR_ZZ_P != -1 && (Num_Var_In_Type[pg->imtrx][R_MOMENTUM1] || check)) {
    set_ev_tkud( rd, 
		 index,
		 0, 
		 "ERR_ZZ_P",
		 "[1]", 
		 "Zienkiewicz-Zhu error from pressure",
		 FALSE);
    index++;
    ERROR_ZZ_P = index_post;
    index_post++;
    if (ERROR_ZZ_P_ELSIZE  != -1) {
      set_ev_tkud( rd, 
		   index,
		   0, 
		   "ERR_ZZ_P_ELSIZE",
		   "[1]", 
		   "Target element size from Zienkiewicz-Zhu error from pressure",
		   FALSE);
      index++;
      ERROR_ZZ_P_ELSIZE = index_post;
      index_post++;
    }
  } else {
    ERROR_ZZ_P = -1;
  }

 /* Now, if necessary, cycle through and look for Hysteretic saturation models
  * which require more element variables (viz. corresponding to the total number
  * of Gauss points) for restart capability 
  */

  /* For now assume that if one block contains the element variablies 
   * for saturation hysteresis, then they all do.  This is inefficient but
   * to fix you need to make tev_post a element_block dependent array.
   */
  ipost = FALSE;
  for (eb_index = 0; eb_index < exo->num_elem_blocks; eb_index++) {
    mn = Matilda[eb_index];
    if (mn < 0) {
      continue;
    }
    mp = mp_glob[mn];
    eb_ptr = Element_Blocks + eb_index;
    ip_total = elem_info(NQUAD, eb_ptr->Elem_Type);
    if((mp->PorousMediaType == POROUS_UNSATURATED ||
	mp->PorousMediaType == POROUS_SHELL_UNSATURATED ||
	mp->PorousMediaType == POROUS_TWO_PHASE) &&
        mp->SaturationModel == TANH_HYST &&
       !ipost)
      {
	ipost = TRUE;

	SAT_CURVE_TYPE = index_post;
	for ( j = 0; j < ip_total; j++) {
	    /* We just found more element variables */
	    /* Append a index suffix onto the var name to differentiate 
	       between gauss point values*/
	    sprintf(appended_name,  "sat_curve_type%d", j );
	    set_ev_tkud(rd, index, 0, appended_name,
			"[1]", "Saturation hysteresis curve type", FALSE);
	    index++;
	    index_post++;
	}

	SAT_QP_SWITCH = index_post;
	for ( j = 0; j < ip_total; j++) {
	    sprintf(appended_name,  "sat_switch%d", j );
	    set_ev_tkud(rd, index, 0, appended_name,
			"[1]", "Value of saturation at hysteresis switch", FALSE);
	    index++;
	    index_post++;
	}

	CAP_PRESS_SWITCH = index_post;
	for ( j = 0; j < ip_total; j++) {
	    sprintf(appended_name,  "pc_switch%d", j );
	    set_ev_tkud(rd, index, 0, appended_name,
			"[1]", "Value of cap press at hysteresis switch", FALSE);
	    index++;
	    index_post++;
	}
	
      }
  }

  /* Finally put index into the results description structure */
  rd->nev = index;
  *tev_post = index - tev;
  Num_Elem_Post_Proc_Var = index_post;
  
  if ((TIME_DERIVATIVES != -1 && pd_glob[0]->TimeIntegration == TRANSIENT)
      && index_post != (*tev_post - tev))
    WH(-1, "Bad elem post process variable count ");

  if (TIME_DERIVATIVES == -1  && index_post != *tev_post)
    WH(-1, "Bad elem post process variable count ");

  return(status);
}

int
find_id_edge (const int ielem,			/* 0-based element number */
	      const int num_nodes_on_edge,
	      const int local_edge_node_list[], 
	      int id_local_elem_coord[],
	      int *param_dir,	/* direction of parametric edge curve */
	      const Exo_DB *exo)

/* 
 * this routine finds the edge id for 3D hex elements - it is an extension of the
 * id_side arguments - the ordering of sides and edges for a 3D element are shown
 * below
 *
 *                                    Back Face = 3
 *
 *
 *                                 7------=8=--------6
 *                                /:                /|
 *                Top Face = 6   / :               / |
 *                              5  :              6  |
 *                             /  10             /  12
 *                            /    :            /    |      Right Face = 2
 *                           4-------=7=-------5     |
 *                           |     :           |     |
 *                           |     3......=4=..|.....2
 *                           9    :           11    /
 *      Left Face = 4        |   :             |   /
 *                          ^|  1              |  2
 *                          || :/              | /  Bottom Face = 5
 *                          u|:t               |/
 *                           0-------=3=-------1
 *                            s->
 *
 *                             Front Face = 1
 *
 * The routine also determines the direction of the parameterization of the edge (i.e. edge number
 * 1 is paramterized by t (local coordinate 1)
 *
 * Written by: Richard Cairncross 8 August 1996
 *
 *  TAB certifies that this function conforms to the exo/patran side numbering convention 11/9/98.
 *
 */

{
    int 		 ielem_type;
    int 		 num_local_nodes;
    int			 ielem_dim;
    int 		 iconnect_ptr;
    int			 i;
    double		 sum;
    double u_val;

/*-------------------------------Start Execution-----------------------------*/

 /* Find out what type of element this is */   
    ielem_type = Elem_Type(exo, ielem);
    
 /* Find out how many local basis functions there are */ 
    num_local_nodes = elem_info(NNODES, ielem_type);
    
 /* Find out the physical dimension of the element */  
    ielem_dim = elem_info(NDIM, ielem_type);

 /* find the pointer the beginning of this element's connectivity list */
    iconnect_ptr = exo->elem_ptr[ielem];

 /* Find the local element coordinates - note, this algorithm keeps the ordering
		in local_ss_node_list - might be necessary */

    for (i = 0; i < num_nodes_on_edge; i++) {
      id_local_elem_coord[i] = in_list (local_edge_node_list[i], 0, 
		    num_local_nodes, &(exo->node_list[iconnect_ptr]));
      if ((id_local_elem_coord[i]) == -1) {
	 EH(-1,"find_id_edge ERROR: side set nodal map error\n");
       }
    }

    *param_dir = -1;
    u_val = 0.;
    switch (ielem_dim)   {
    case 3:
      u_val = 1.;
       for (i = 0, sum = 0.0; i < num_nodes_on_edge; i++)
         sum += shape( 1.0, 1.0, 0.0, ielem_type, PSI, id_local_elem_coord[i]);
       if (sum > 0.999) {
	 *param_dir = 2;
	 return (12);
       }
       for (i = 0, sum = 0.0; i < num_nodes_on_edge; i++)
         sum += shape( 1.0,-1.0, 0.0, ielem_type, PSI, id_local_elem_coord[i]);
       if (sum > 0.999) {
	 *param_dir = 2;
	 return (11);
       }
       for (i = 0, sum = 0.0; i < num_nodes_on_edge; i++)
         sum += shape(-1.0, 1.0, 0.0, ielem_type, PSI, id_local_elem_coord[i]);
       if (sum > 0.999) {
	 *param_dir = 2;
	 return (10);
       }
       for (i = 0, sum = 0.0; i < num_nodes_on_edge; i++)
         sum += shape(-1.0,-1.0, 0.0, ielem_type, PSI, id_local_elem_coord[i]);
       if (sum > 0.999) {
	 *param_dir = 2;
	 return (9);
       }
       for (i = 0, sum = 0.0; i < num_nodes_on_edge; i++)
         sum += shape( 0.0, 1.0, 1.0, ielem_type, PSI, id_local_elem_coord[i]);
       if (sum > 0.999) {
	 *param_dir = 0;
	 return (8);
       }
       for (i = 0, sum = 0.0; i < num_nodes_on_edge; i++)
         sum += shape( 0.0,-1.0, 1.0, ielem_type, PSI, id_local_elem_coord[i]);
       if (sum > 0.999) {
	 *param_dir = 0;
	 return (7);
       }
        for (i = 0, sum = 0.0; i < num_nodes_on_edge; i++)
         sum += shape( 1.0, 0.0, 1.0, ielem_type, PSI, id_local_elem_coord[i]);
       if (sum > 0.999)  {
	 *param_dir = 1;
	 return (6);
       }
       for (i = 0, sum = 0.0; i < num_nodes_on_edge; i++)
         sum += shape(-1.0, 0.0, 1.0, ielem_type, PSI, id_local_elem_coord[i]);
       if (sum > 0.999)  {
	 *param_dir = 1;
	 return (5);
       }
       for (i = 0, sum = 0.0; i < num_nodes_on_edge; i++)
         sum += shape( 0.0, 1.0, -u_val, ielem_type, PSI, id_local_elem_coord[i]);
       if (sum > 0.999)  {
	 *param_dir = 0;
	 return (4);
       }
       for (i = 0, sum = 0.0; i < num_nodes_on_edge; i++)
         sum += shape( 0.0,-1.0, -u_val, ielem_type, PSI, id_local_elem_coord[i]);
       if (sum > 0.999)  {
	 *param_dir = 0;
	 return (3);
       }
       for (i = 0, sum = 0.0; i < num_nodes_on_edge; i++)
         sum += shape( 1.0, 0.0, -u_val, ielem_type, PSI, id_local_elem_coord[i]);
       if (sum > 0.999)  {
	 *param_dir = 1;
	 return (2);
       }
       for (i = 0, sum = 0.0; i < num_nodes_on_edge; i++)
         sum += shape(-1.0, 0.0, -u_val, ielem_type, PSI, id_local_elem_coord[i]);
       if (sum > 0.999)  {
	 *param_dir = 1;
	 return (1);
       }
       break;
   case 2:
       for (i = 0, sum = 0.0; i < num_nodes_on_edge; i++)
         sum += shape( 1.0, 1.0, 0.0, ielem_type, PSI, id_local_elem_coord[i]);
       if (sum > 0.999) {
	 *param_dir = 2;
	 return (3);
       }
       for (i = 0, sum = 0.0; i < num_nodes_on_edge; i++)
         sum += shape( 1.0,-1.0, 0.0, ielem_type, PSI, id_local_elem_coord[i]);
       if (sum > 0.999) {
	 *param_dir = 2;
	 return (2);
       }
       for (i = 0, sum = 0.0; i < num_nodes_on_edge; i++)
         sum += shape(-1.0, 1.0, 0.0, ielem_type, PSI, id_local_elem_coord[i]);
       if (sum > 0.999) {
	 *param_dir = 2;
	 return (4);
       }
       for (i = 0, sum = 0.0; i < num_nodes_on_edge; i++)
         sum += shape(-1.0,-1.0, 0.0, ielem_type, PSI, id_local_elem_coord[i]);
       if (sum > 0.999) {
	 *param_dir = 2;
	 return (1);
       }
       break;
   case 1:
    /* On a 1D element, edges are points, in ExoII structures, they are
     * certainly nodes. 
     * * * */
    sum = shape(1.0, 0.0, 0.0, ielem_type, PSI, id_local_elem_coord[0]);
    if (sum > 0.999) {
      *param_dir = 0;
      return 2; // These edge numbers have to match cases in find_surf_st
    } else {
      *param_dir = 0;
      return 1; // node number
    }
    /*EH(-1,"Can't have edges in 1D");*/
      break;

    } /* END switch ielem_dim */

 /* An error condition has occurred, if here */
    EH(-1,"find_id_edge ERROR: no edge was found !\n");
    return (0);

}
/****************************************************************************/
/****************************************************************************/

int
find_id_edge_TET (const int ielem,			/* 0-based element number */
		  const int num_nodes_on_edge,
		  const int local_edge_node_list[], 
		  int id_local_elem_coord[],
		  int *param_dir,	/* direction of parametric edge curve */
		  const Exo_DB *exo)

/* 
 * this routine finds the edge id for 3D tet elements - it is an extension of the
 * id_side arguments - the ordering of sides and edges for a 3D element are shown
 * below
 *
  * The routine also determines the direction of the parameterization of the edge (i.e. edge number
 * 1 is paramterized by t (local coordinate 1)
 *
 * Written by: Randy Schunk 12 Feb 2012
 *
 *  TAB certifies that this function conforms to the exo/patran side numbering convention 11/9/98.
 *
 */

{
    int 		 ielem_type;
    int 		 num_local_nodes;
    int			 ielem_dim;
    int 		 iconnect_ptr;
    int			 i;
    double		 sum;

/*-------------------------------Start Execution-----------------------------*/

 /* Find out what type of element this is */   
    ielem_type = Elem_Type(exo, ielem);
    
 /* Find out how many local basis functions there are */ 
    num_local_nodes = elem_info(NNODES, ielem_type);
    
 /* Find out the physical dimension of the element */  
    ielem_dim = elem_info(NDIM, ielem_type);

 /* find the pointer the beginning of this element's connectivity list */
    iconnect_ptr = exo->elem_ptr[ielem];

 /* Find the local element coordinates - note, this algorithm keeps the ordering
		in local_ss_node_list - might be necessary */

    for (i = 0; i < num_nodes_on_edge; i++) {
       if ((id_local_elem_coord[i] = in_list (local_edge_node_list[i], 0, 
		   num_local_nodes, &(exo->node_list[iconnect_ptr])) ) == -1) {
	 EH(-1,"find_id_edge_TET ERROR: side set nodal map error\n");
       }
    }

    *param_dir = -1;
    switch (ielem_dim)   {
    case 3:
       for (i = 0, sum = 0.0; i < num_nodes_on_edge; i++)
         // sum += shape( 0.5, 0.5, 0.0, ielem_type, PSI, id_local_elem_coord[i]);
	 sum += shape( 0.5, 0, 0.0, ielem_type, PSI, id_local_elem_coord[i]);
       if (sum > 0.999) {
	 *param_dir = 0;
	 return (1);
       }
       for (i = 0, sum = 0.0; i < num_nodes_on_edge; i++)
         //sum += shape( 0.5,0.0, 0.5, ielem_type, PSI, id_local_elem_coord[i]);
	 sum += shape( 0.5,0.5, 0.0, ielem_type, PSI, id_local_elem_coord[i]);
       if (sum > 0.999) {
	 *param_dir = 1;
	 return (2);
       }
       for (i = 0, sum = 0.0; i < num_nodes_on_edge; i++)
         // sum += shape(0.0, 0.5, 0.5, ielem_type, PSI, id_local_elem_coord[i]);
	 sum += shape(0.0, 0.5, 0.0, ielem_type, PSI, id_local_elem_coord[i]);
       if (sum > 0.999) {
	 *param_dir = 1;
	 return (3);
       }
       for (i = 0, sum = 0.0; i < num_nodes_on_edge; i++)
         sum += shape(0.0 ,0.0, 0.5, ielem_type, PSI, id_local_elem_coord[i]);
       if (sum > 0.999) {
	 *param_dir = 2;
	 return (4);
       }
       for (i = 0, sum = 0.0; i < num_nodes_on_edge; i++)
         // sum += shape( 0.0, 0.5, 0.0, ielem_type, PSI, id_local_elem_coord[i]);
	 sum += shape( 0.5, 0.0, 0.5, ielem_type, PSI, id_local_elem_coord[i]);
       if (sum > 0.999) {
	 *param_dir = 0;
	 return (5);
       }
       for (i = 0, sum = 0.0; i < num_nodes_on_edge; i++)
         // sum += shape( 0.0,0.0, 0.5, ielem_type, PSI, id_local_elem_coord[i]);
	 sum += shape( 0.0 ,0.50, 0.5, ielem_type, PSI, id_local_elem_coord[i]);
       if (sum > 0.999) {
	 *param_dir = 2;
	 return (6);
       }
       break;
   case 2:
     EH(-1,"find_id_edge_TET not working in 2D");
     break;
   case 1:
     EH(-1,"Can't have edges in 1D");
       break;

    } /* END switch ielem_dim */

 /* An error condition has occurred, if here */
    EH(-1,"find_id_edge_TET ERROR: no edge was found !\n");
    return (0);

}
/****************************************************************************/
/****************************************************************************/
/*ARGSUSED*/
int
count_nodes_on_SS(const int ss_id,  /* SS id of Primary Side Set */
		  const int ss_id2, /* SS id of 2nd Side Set for edges*/
		  const int ss_id3, /* SS id of 3rd Side Set for vertices*/
		  const int iconnect_ptr,
		  const int ielem, 
		  const int num_local_nodes,
		  int local_ss_node_list[MDE],
		  int local_elem_node_id[MDE])
/* 
 * This routine counts the local nodes that are located on a SS (for faces), 
 * or the number of nodes which are on two SS (edges) or three SS (vertices).
 *
 * Written by Richard Cairncross 13 August 1996
 */
{
  int J, j, num_nodes_on_side;

  num_nodes_on_side = 0;
  for (j = 0; j < num_local_nodes; j++) 
    {
      J = Proc_Elem_Connect[iconnect_ptr + j];
      if (in_list(ss_id,0,MAX_SS_PER_NODE,SS_list[J]) != -1) 
	{
	  if (ss_id2 == -1 || in_list(ss_id2,0,MAX_SS_PER_NODE,SS_list[J]) != -1) 
	    {
	      if (ss_id3 == -1 || in_list(ss_id3,0,MAX_SS_PER_NODE,SS_list[J]) != -1) 
		{
		  local_ss_node_list[num_nodes_on_side] = J;
		  local_elem_node_id[num_nodes_on_side] = j;
		  num_nodes_on_side++;
		}
	    }
	}
    }
  return(num_nodes_on_side);
}
/************************************************************************************/
/************************************************************************************/
/************************************************************************************/

int
elem_order_for_nodal_connect(int *listel, const Exo_DB *exo)

    /********************************************************************************
     *
     * elem_order_for_nodal_connect():
     *
     *      This routine provides an ordering of the elements such that they 
     * provide connectivity with the underlying nodes. In other words, the elements
     * are ordered such that the next element always includes nodes found in
     * elements previously included in the ordering (if at all possible).
     *
     * Output:
     *  listel[] = Connectivity Ordering of the elements. (space for this must
     *             have already been allocated).
     *
     * Return:
     *  This routine returns the number of times the above connectivity principle
     *  has been broken in order to include all elements in the listing.
     *
     ********************************************************************************/
{
  int nbreaks = 0, ielem_type, num_local_nodes, elem_found, J, iel, ielem;
  int *used_elem, *used_node;
  int elem_loop_first, iconnect_ptr, ln, iorder;
  used_elem = alloc_int_1(exo->num_elems, 0);
  used_node = alloc_int_1(exo->num_nodes, 0);
  /*
   * Pick the first element to start off the whole process.
   * Mark down the element's nodes as used.
   */
  iel = 0;
  ielem_type = Elem_Type(exo, iel); 
  num_local_nodes = elem_info(NNODES, ielem_type);
  iconnect_ptr = exo->elem_ptr[iel];
  for (ln = 0; ln < num_local_nodes; ln++) {
    J = Proc_Elem_Connect[iconnect_ptr + ln];
    used_node[J]++;
  }
  used_elem[iel] = 1;
  elem_loop_first = 1;
  listel[0] = iel;
  /*
   * Now do the search a total of 1 less than the total number of
   * elements defined on the processor.
   */
  for (iorder = 1; iorder < exo->num_elems; iorder++) {
    elem_found = FALSE;
    /*
     *  Loop over all of the unused elements. Hopefully, the
     *  elem_loop_first gimmic will make this search more O(N)
     *  than O(N**2). However, it is not guarranteed.
     *
     *  If we find an element that has a used node, we use that element
     *  and exit the loop.
     */
    for (ielem = elem_loop_first; ielem < exo->num_elems && !elem_found;
	 ielem++) {
      if (!used_elem[ielem]) {
         ielem_type = Elem_Type(exo, ielem);
         num_local_nodes = elem_info(NNODES, ielem_type);
         iconnect_ptr = exo->elem_ptr[ielem];
	 for (ln = 0; ln < num_local_nodes; ln++) {
	   J = Proc_Elem_Connect[iconnect_ptr + ln];
	   if (used_node[J]) {
	     elem_found = TRUE;
             iel = ielem;    
	     break;
	   }
	 }
      }
    }
    if (!elem_found) {
      for (ielem = elem_loop_first; ielem < exo->num_elems; ielem++) {
	if (!used_elem[ielem]) {
          nbreaks++;
	  iel = ielem;
	  elem_found = TRUE;
          break;
	}
      }
    }
    /*
     * OK, we have found the element that we are to use.
     * Mark its nodes, add it to the list, and mark
     * the element as used.
     */
    if (elem_found) {
      ielem_type = Elem_Type(exo, iel);
      num_local_nodes = elem_info(NNODES, ielem_type);
      iconnect_ptr = exo->elem_ptr[iel];
      for (ln = 0; ln < num_local_nodes; ln++) {
	J = Proc_Elem_Connect[iconnect_ptr + ln];
	used_node[J]++;
      }
      used_elem[iel] = 1;
      if (iel == elem_loop_first)  elem_loop_first++;
    }
    listel[iorder] = iel;
  }
  safer_free((void **) &used_elem);
  safer_free((void **) &used_node);

  return nbreaks;
}
/************************************************************************************/
/************************************************************************************/
/************************************************************************************/


int
check_elem_order(const int *listel, const Exo_DB *exo)

    /********************************************************************************
     *
     * check_elem_order():
     *
     *      This routine checks the ordering of the elements in an element map,
     * such that they  provide connectivity with the underlying nodes.
     * In other words, the elements
     * are ordered such that the next element always includes nodes found in
     * elements previously included in the ordering (if at all possible).
     *
     * Input:
     *  listel[] = Connectivity Ordering of the elements. (space for this must
     *             have already been allocated).
     *
     * Return:
     *  This routine returns the number of times the above connectivity principle
     *  has been broken in order to include all elements in the listing.
     *  It returns -1 if not all of the elements are in the element map.
     *
     ********************************************************************************/
{
  int nbreaks = 0, ielem_type, num_local_nodes, J, iel;
  int iconnect_ptr, ln, iorder, elem_OK;
  int *used_elem, *used_node;
  used_elem = alloc_int_1(exo->num_elems, 0);
  used_node = alloc_int_1(exo->num_nodes, 0);
  /*
   * Pick the first element to start off the whole process.
   * Mark down the element's nodes as used.
   */
  
  iel = listel[0];
  ielem_type = Elem_Type(exo, iel); 
  num_local_nodes = elem_info(NNODES, ielem_type);
  iconnect_ptr = exo->elem_ptr[iel];
  for (ln = 0; ln < num_local_nodes; ln++) {
    J = Proc_Elem_Connect[iconnect_ptr + ln];
    used_node[J]++;
  }
  used_elem[iel] = 1;
  /*
   * Now do the search a total of 1 less than the total number of
   * elements defined on the processor.
   */
  for (iorder = 1; iorder < exo->num_elems; iorder++) {
    elem_OK = FALSE;
    iel = listel[iorder];
    ielem_type = Elem_Type(exo, iel); 
    num_local_nodes = elem_info(NNODES, ielem_type);
    iconnect_ptr = exo->elem_ptr[iel];
    for (ln = 0; ln < num_local_nodes; ln++) {
      J = Proc_Elem_Connect[iconnect_ptr + ln];
      if (used_node[J]) elem_OK = TRUE; 
      used_node[J]++;      
    }
    if (!elem_OK) {
      nbreaks++;
    }
    used_elem[iel] = 1;
  }
  /*
   * Check to see that all of the elements are in the map
   */
  for (iorder = 0; iorder < exo->num_elems; iorder++) {
    if (!used_elem[iorder]) {
#ifdef DEBUG_HKM
      fprintf(stderr,"check_elem_order: Element Mapping is missing element %d\n",
	      iorder);
#endif
      nbreaks = -1;
    }
  }
  safer_free((void **) &used_elem);
  safer_free((void **) &used_node);
  return nbreaks;
}
/************************************************************************************/
/************************************************************************************/
/************************************************************************************/<|MERGE_RESOLUTION|>--- conflicted
+++ resolved
@@ -12145,15 +12145,9 @@
   for (i = 0; i < exo->num_elem_blocks; i++) {
     int mat_id = Matilda[i];
     for ( j = V_FIRST; j < V_LAST; j++) {
-<<<<<<< HEAD
-      if ( pd_glob[i]->v[pg->imtrx][j] != V_NOTHING ) {
-	if (pd_glob[i]->i[pg->imtrx][j] == I_P0 ) {
+      if ( pd_glob[mat_id]->v[pg->imtrx][j] != V_NOTHING ) {
+        if (pd_glob[mat_id]->i[pg->imtrx][j] == I_P0) {
 	  if ( Num_Var_In_Type[pg->imtrx][j] > 1 ) {
-=======
-      if ( pd_glob[mat_id]->v[j] != V_NOTHING ) {
-        if (pd_glob[mat_id]->i[j] == I_P0) {
-          if (Num_Var_In_Type[j] > 1) {
->>>>>>> 5da52a99
             fprintf(stderr,
 		    "%s: Too many components in variable type (%s - %s) for element variable\n",
 		    yo,
@@ -12172,11 +12166,7 @@
             ev_var_mask[j - V_FIRST] = 1; /* Only count this variable once */
 	  }
         }
-<<<<<<< HEAD
-        if (pd_glob[i]->i[pg->imtrx][j] == I_P1) {
-=======
-        if (pd_glob[mat_id]->i[j] == I_P1) {
->>>>>>> 5da52a99
+        if (pd_glob[mat_id]->i[pg->imtrx][j] == I_P1) {
           int dof = getdofs(type2shape(exo->eb_elem_itype[i]), I_P1);
           if (ev_var_mask[j - V_FIRST] == 0) {
             /* We just found a candidate for an element variable */
