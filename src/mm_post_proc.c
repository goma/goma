--- conflicted
+++ resolved
@@ -927,13 +927,7 @@
   if (DIV_VELOCITY != -1 && pd->e[pg->imtrx][PRESSURE]) {
     Dnn = 0.;
     for (a = 0; a < dim; a++) {
-<<<<<<< HEAD
-      {
-        Dnn += fv->grad_v[a][a];
-      }
-=======
       Dnn += fv->grad_v[a][a];
->>>>>>> d767142b
     }
     /* If you want everything positive, uncomment this next line */
     /* Dnn = fabs(Dnn);  */
@@ -5302,13 +5296,9 @@
     post_process_average(x, x_old, xdot, xdot_old, resid_vector, exo, dpi, post_proc_vect,
                          *time_ptr);
     for (int ii = 0; ii < nn_average; ii++) {
-<<<<<<< HEAD
-      exchange_node(cx[pg->imtrx], dpi, post_proc_vect[pp_average[ii]->index_post]);
-=======
       if (post_process_variable_is_active(pp_average[ii], pg->imtrx)) {
         exchange_node(cx[0], dpi, post_proc_vect[pp_average[ii]->index_post]);
       }
->>>>>>> d767142b
     }
   }
 
