--- conflicted
+++ resolved
@@ -10259,10 +10259,7 @@
         }
     }
 
-<<<<<<< HEAD
-  if (ELECTRIC_FIELD != -1 && Num_Var_In_Type[pg->imtrx][R_POTENTIAL])
-=======
-  if (SPECIES_SOURCES != -1 &&  Num_Var_In_Type[R_MASS])
+  if (SPECIES_SOURCES != -1 &&  Num_Var_In_Type[pg->imtrx][R_MASS])
     {
       if (SPECIES_SOURCES == 2)
         {
@@ -10284,8 +10281,7 @@
       SPECIES_SOURCES = -1;
     }
 
-  if (ELECTRIC_FIELD != -1 && Num_Var_In_Type[R_POTENTIAL])
->>>>>>> 941a707b
+  if (ELECTRIC_FIELD != -1 && Num_Var_In_Type[pg->imtrx][R_POTENTIAL])
     {
       if (ELECTRIC_FIELD == 2)
         {
