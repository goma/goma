/************************************************************************ *
* Goma - Multiphysics finite element software                             *
* Sandia National Laboratories                                            *
*                                                                         *
* Copyright (c) 2022 Sandia Corporation.                                  *
*                                                                         *
* Under the terms of Contract DE-AC04-94AL85000 with Sandia Corporation,  *
* the U.S. Government retains certain rights in this software.            *
*                                                                         *
* This software is distributed under the GNU General Public License.      *
\************************************************************************/

/*
 *$Id: mm_post_proc.c,v 5.15 2010-07-21 16:39:27 hkmoffa Exp $
 */

/* Standard include files */

#include "rf_solve.h"
#include <math.h>
#include <stdio.h>
#include <stdlib.h>
#include <string.h>
#include <strings.h> /* strcasecmp and strncasecmp moved here for POSIX.1 */

#define GOMA_MM_POST_PROC_C
#include "mm_post_def.h"
#include "mm_post_proc.h"
/* GOMA include files */
#include "ac_particles.h"
#include "bc/rotate.h"
#include "bc_contact.h"
#include "dpi.h"
#include "el_elm.h"
#include "el_elm_info.h"
#include "el_geom.h"
#include "exo_struct.h"
#include "exodusII.h"
#include "mm_as.h"
#include "mm_as_alloc.h"
#include "mm_as_const.h"
#include "mm_as_structs.h"
#include "mm_bc.h"
#include "mm_elem_block_structs.h"
#include "mm_fill_aux.h"
#include "mm_fill_common.h"
#include "mm_fill_ls.h"
#include "mm_fill_population.h"
#include "mm_fill_porous.h"
#include "mm_fill_ptrs.h"
#include "mm_fill_rs.h"
#include "mm_fill_solid.h"
#include "mm_fill_species.h"
#include "mm_fill_stabilization.h"
#include "mm_fill_stress.h"
#include "mm_fill_terms.h"
#include "mm_fill_util.h"
#include "mm_input.h"
#include "mm_more_utils.h"
#include "mm_mp.h"
#include "mm_mp_const.h"
#include "mm_mp_structs.h"
#include "mm_qtensor_model.h"
#include "mm_shell_util.h"
#include "mm_std_models_shell.h"
#include "mm_unknown_map.h"
#include "mm_viscosity.h"
#include "rd_mesh.h"
#include "rf_allo.h"
#include "rf_bc.h"
#include "rf_bc_const.h"
#include "rf_element_storage_struct.h"
#include "rf_fem.h"
#include "rf_fem_const.h"
#include "rf_io.h"
#include "rf_io_const.h"
#include "rf_io_structs.h"
#include "rf_mp.h"
#include "rf_shape.h"
#include "rf_solver.h"
#include "rf_util.h"
#include "rf_vars_const.h"
#include "shell_tfmp_struct.h"
#include "shell_tfmp_util.h"
#include "sl_aux.h"
#include "sl_petsc.h"
#include "std.h"
#include "user_mp.h"
#include "user_post.h"
#include "wr_exo.h"

/*
 * Global variable definitions.
 * This is the 1 place these variables are defined. If you need them
 * elsewhere, then include them via mm_post_def.h
 */
int nn_post_fluxes;      /* Dimension of the following structure */
int nn_post_fluxes_sens; /* Dimension of the following structure */
int nn_post_data;        /* Dimension of the following structure */
int nn_post_data_sens;   /* Dimension of the following structure */
int nn_error_metrics;    /* Dimension of the following structure */
int nn_particles;        /* Dimension of the following structure */
int nn_volume;           /* number of pp_volume_int structures */
int ppvi_type;           /* Maybe there's a better way to do this, Seems like globals abound! AMC*/
int nn_global; /* Hopefully these post processing thin get refactored into non-globals at some point
                */
int nn_average;
static int *listel; /* Pointer to element order map from exoII  */

struct Post_Processing_Data **pp_data;
struct Post_Processing_Data_Sens **pp_data_sens;
struct Post_Processing_Error *pp_error_data;
struct Post_Processing_Fluxes **pp_fluxes;
struct Post_Processing_Fluxes_Sens **pp_fluxes_sens;
struct Post_Processing_Particles **pp_particles;
struct Post_Processing_Volumetric **pp_volume;
pp_Global **pp_global;
pp_Average **pp_average;

static int error_presence_key[3]; /* Truth key (dim 3) as to which error
                                   * measure elem sizes are being done */

int Num_Nodal_Post_Proc_Var = 0;
int Num_Elem_Post_Proc_Var = 0;

/* The following variables are flags for input options - i.e. 0 or 1,
 * but they are set to the post-processing variable number in load_nodal_tkn
 * to be used in mm_post_proc.c  - for options which imply more than one post-
 * processing variable to be output, the flag becomes the post-processing
 * variable number of the first one of this variable type
 *
 * Hey! All upper case should denote predefined constants from the
 * preprocessor, not *variables*! Just don't let it happen again!
 */

/*
 * Legend:
 *
 *  n>0 -- "Yes, calculate this quantity during post processing." Typically, 1.
 *
 *   -1 -- "No, do not calculate this quantity during post processing."
 */

int CAPILLARY_PRESSURE = -1; /* capillary pressure in a porous media */
int CONC_CONT = -1;          /* concentration at vertex & midside nodes*/
int CONDUCTION_VECTORS = -1; /* conduction flux vectors*/
int CURL_V = -1;             /* Steve Kempka's favorite quantity */
int DARCY_VELOCITY_GAS = -1; /* Darcy velocity vectors for gas phase
                              * flow in a partially saturated porous
                              * media */
int DARCY_VELOCITY_LIQ = -1; /* Darcy velocity vectors for flow in a
                              * saturated or unsaturated medium */
int DENSITY = -1;            /* density function at vertex and midside
                              * nodes, e.g. for particle settling etc. */
int POLYMER_VISCOSITY = -1;
int POLYMER_TIME_CONST = -1;
int PTT_XI = -1;
int PTT_EPSILON = -1;
int MOBILITY_PARAMETER = -1;

int HEAVISIDE = -1;
int DIELECTROPHORETIC_FIELD = -1;
/* Dielectrophoretic force vectors. */
int DIELECTROPHORETIC_FIELD_NORM = -1;
/* Norm of DIELECTROPHORETIC_FIELD. */
int ENORMSQ_FIELD;          /* grad(|E|^2), for dielectrophoresis. */
int ENORMSQ_FIELD_NORM;     /* |grad(|E|^2)|, for dielectrophoresis. */
int DIFFUSION_VECTORS = -1; /* Diffusive mass flux vectors (units ?) */
int DIFFUSION_VECTORS_POR_LIQ_GPHASE = -1;
/* Diffusion of the solvent liquid in the
 * gas phase for porous flow problems */
int DIFFUSION_VECTORS_POR_AIR_GPHASE = -1;
/* Diffusion of the air in the
 * gas phase for porous flow problems */
int DIV_PVELOCITY = -1;      /* check the divergence of the particle phase
                              * velocities.  */
int DIV_TOTAL = -1;          /* Divergence of the sum of the fluid and
                              * particle phases.  This should be zero. */
int DIV_VELOCITY = -1;       /* incompressibility constraint at vertex and
                              * midside nodes, e.g. del*v = 0 */
int ELECTRIC_FIELD = -1;     /* Electric field vectors: E = -grad(VOLTAGE) */
int ELECTRIC_FIELD_MAG = -1; /* Electric field magnitude: sqrt(E.E) */

int ENERGY_FLUXLINES = -1;    /* energy flux function, analogous to
                               * stream function ... */
int ERROR_ZZ_P = -1;          /* Zienkiewicz-Zhu error indicator (element
                               * quantity) based solely on pressure
                               * contributions */
int ERROR_ZZ_P_ELSIZE = -1;   /* Recommended new element size from ZZ
                               * pressure measure                          */
int ERROR_ZZ_Q = -1;          /* Zienkiewicz-Zhu error indicator (element
                               * quantity) based solely on heat flux
                               * contributions                             */
int ERROR_ZZ_Q_ELSIZE = -1;   /* Recommended new element size from ZZ heat
                               * flux measure */
int ERROR_ZZ_VEL = -1;        /* Zienkiewicz-Zhu error indicator (element
                               * quantity) based solely on velocity (shear
                               * stress) contributions                     */
int ERROR_ZZ_VEL_ELSIZE = -1; /* Recommended new element size from ZZ
                               * velocity measure */
int SAT_CURVE_TYPE = -1;
int SAT_QP_SWITCH = -1;    /* Value of sat. function at hysteretic
                            * swtch point */
int CAP_PRESS_SWITCH = -1; /* Value of cap. press function at hysteretic
                            * swtch point */
int NUM_CURVE_SWITCH = -1; /* Number of hysteretic curve switch */
int SAT_HYST_MIN = -1;     /* Minimum saturation value for scanning imbibition curve */
int SAT_HYST_MAX = -1;     /* Maximum saturation value for scanning draining curve */

int EVP_DEF_GRAD_TENSOR = -1;
int EXTERNAL_POST = -1; /* external field variables read from other
                         * files */
int FILL_CONT = -1;     /* fill at vertex & midside nodes*/
int FIRST_INVAR_STRAIN = -1;
int FLUXLINES = -1;           /* mass flux function. This is analogous to
                               * stream function but represents mass flux */
int LAGRANGE_CONVECTION = -1; /* Lagrangian convection velocity */
int MEAN_SHEAR = -1;
int MM_RESIDUALS = -1; /* stress equation residuals at vertex
                        * and midside nodes*/
int NS_RESIDUALS = -1; /* Navier-Stokes residuals at vertex
                        * and midside nodes */
int POROUS_RHO_GAS_SOLVENTS = -1;
/* gas phase concentration of each solvent
 * species in a porous media */
int POROUS_RHO_LPHASE = -1; /* liquid phase density per unit volume of
                             * material in a porous medium */
int POROUS_RHO_TOTAL_SOLVENTS = -1;
/* Total density of each solvent species in a
 * porous media. Total, here means the
 * density summed up over all phases */
int POROUS_SATURATION = -1;   /* saturation in a porous media */
int POROUS_GRIDPECLET = -1;   /* Grid Peclet number for porous media */
int POROUS_SUPGVELOCITY = -1; /* Effective velocities to use in SUPG
                               * formulations in porous media */
int POROUS_LIQUID_ACCUM_RATE = -1;
/* The rate at which liquid in a partially
 * saturated porous medium is accumulating
 * at a point */
int REL_LIQ_PERM = -1; /* Relative liquid permeability in porous media */

int PRESSURE_CONT = -1;   /* pressure at vertex & midside nodes*/
int SH_DIV_S_V_CONT = -1; /* SH_DIV_S_V at midside nodes */
int SH_CURV_CONT = -1;    /* SH_SURF_CURV at midside nodes */
int REAL_STRESS_TENSOR = -1;
int SEC_INVAR_STRAIN = -1;     /* 2nd strain invariant vertex,midside nodes*/
int STRAIN_TENSOR = -1;        /* strain tensor for mesh deformation  */
int STREAM = -1;               /* stream function*/
int STREAM_NORMAL_STRESS = -1; /* streamwise normal stress function*/
int STREAM_SHEAR_STRESS = -1;  /* streamwise shear stress function*/
int STREAM_TENSION = -1;       /* streamwise tension - (Ttt-Tnn)/R*/
int STRESS_CONT = -1;          /* stress at vertex & midside nodes*/
int STRESS_TENSOR = -1;        /* stress tensor for mesh deformation
                                * (Lagrangian pressure) */
int SURFACE_VECTORS = -1;      /* vector field of normals and tangents on
                                * surfaces, curves and vertices */
int SHELL_NORMALS = -1;        /* vector field of smoothed normals computed from fv->sh_ang */
int THIRD_INVAR_STRAIN = -1;
int TIME_DERIVATIVES = -1;           /* time derivatives */
int TOTAL_STRESS11 = -1;             /* sum over all modes for multi-mode models */
int TOTAL_STRESS12 = -1;             /* sum over all modes for multi-mode models */
int TOTAL_STRESS13 = -1;             /* sum over all modes for multi-mode models */
int TOTAL_STRESS22 = -1;             /* sum over all modes for multi-mode models */
int TOTAL_STRESS23 = -1;             /* sum over all modes for multi-mode models */
int TOTAL_STRESS33 = -1;             /* sum over all modes for multi-mode models */
int USER_POST = -1;                  /* a user defined function */
int PP_Viscosity = -1;               /* Viscosity */
int PP_FlowingLiquid_Viscosity = -1; /* Flowing Liquid Viscosity - Porous Brinkman term */
int PP_VolumeFractionGas = -1; /* Volume fraction of gas in a foam or other two phase material */
int ACOUSTIC_PRESSURE = -1;
int ACOUSTIC_PHASE_ANGLE = -1;
int ACOUSTIC_ENERGY_DENSITY = -1;
int LIGHT_INTENSITY = -1;
int PRINCIPAL_STRESS = -1;
int PRINCIPAL_REAL_STRESS = -1;
int LUB_HEIGHT = -1;
int LUB_HEIGHT_2 = -1;
int LUB_VELO_UPPER = -1;
int LUB_VELO_LOWER = -1;
int LUB_VELO_FIELD = -1;
int LUB_VELO_FIELD_2 = -1;
int LUB_FLUID_SOURCE = -1;
int DISJ_PRESS = -1;
int SH_SAT_OPEN = -1;
int SH_SAT_OPEN_2 = -1;
int SH_CAP_PRES = -1;
int SH_PORE_FLUX = -1;
int SH_STRESS_TENSOR = -1;
int SH_TANG = -1;
int PP_LAME_MU = -1;
int PP_LAME_LAMBDA = -1;
int VON_MISES_STRESS = -1;
int VON_MISES_STRAIN = -1;
int UNTRACKED_SPEC = -1;
int LOG_CONF_MAP = -1;
int RHO_DOT = -1;
int MOMENT_SOURCES = -1;
int YZBETA = -1;
int TFMP_GAS_VELO = -1;
int TFMP_LIQ_VELO = -1;
int TFMP_INV_PECLET = -1;
int TFMP_KRG = -1;
int VELO_SPEED = -1;
int GIES_CRIT = -1;
int J_FLUX = -1;
int EIG = -1;
int EIG1 = -1;
int EIG2 = -1;
int EIG3 = -1;
int GRAD_SH = -1;
int GRAD_Y = -1;
int HELICITY = -1;
int LAMB_VECTOR = -1;
int Q_FCN = -1;
int POYNTING_VECTORS = -1; /* conduction flux vectors*/
int PSPG_PP = -1;
int SARAMITO_YIELD = -1;
int STRESS_NORM = -1;
int SPECIES_SOURCES = -1; /* continuous species sources*/
int VISCOUS_STRESS = -1;
int VISCOUS_STRESS_NORM = -1;
int VISCOUS_VON_MISES_STRESS = -1;

int len_u_post_proc = 0; /* size of dynamically allocated u_post_proc
                          * actually is */
double *u_post_proc = 0; /* user-provided values used in calculating
                          * user defined post processing variable */

/*
 *  Post-processing Step 1: add a new variable flag to end of mm_post_def.h
 *
 *       e.g.  extern int STREAM;
 *
 *       Note that this flag is now -1 (false) or the id number of the
 *       post-processing variable in load_nodal_tkn
 *
 *                  Step 2: add the definition in mm_post_proc.c
 *
 *       e.g.  int STREAM;
 */

/**********************************************************************/
/**********************************************************************/
/**********************************************************************/
/*
 *  Global Variables Defined in this file:
 */
static int *listel;

/**********************************************************************/
/**********************************************************************/
/**********************************************************************/

/*
 * Prototypes of static functions
 */

static int calc_standard_fields /* mm_post
                                   _proc.c                            */
    (double **post_proc_vect,
     double **lumped_mass,
     double delta_t,
     double theta,
     int ielem,
     const int ielem_type,
     int ip,
     int ip_total,
     RESULTS_DESCRIPTION_STRUCT *rd,
     struct Porous_Media_Terms *pmt,
     double time,
     Exo_DB *exo,
     double xi[DIM],
     const PG_DATA *pg_data);

static int calc_zz_error_vel /* mm_post_proc.c                            */
    (double[],               /* x - Soln vector for the current processor */
     double[],
     double[],
     double[],
     double[],
     int,           /* ev_indx - Variable index for zz_error     */
     double ***,    /* gvec_elem - element variable values that  *
                     * are indexed: [eb_indx][ev_indx][elem]     */
     Exo_DB *const, /* exo                                       */
     Dpi *const,    /* dpi                                       */
     int);          /* compute_elem_size                         */

static int abs_error_at_elem /* mm_post_proc.c                            */
    (int,                    /* i_elem                                    */
     double ***,             /* tau_nodal_lsp                             */
     double *,               /* gvec_elem                                 */
     double *,               /* velocity_norm                             */
     double *);              /* ielem_area                                */

static int fill_lhs_lspatch /* mm_post_proc.c                            */
    (double *,              /* i_node_coords                             */
     double *,              /* wt_gp_loc                                 */
     double *,              /* xgp_loc                                   */
     double *,              /* ygp_loc                                   */
     double *,              /* zgp_loc                                   */
     double *,              /* det_gp_loc                                */
     int,                   /* max_terms                                 */
     double **,             /* s_lhs                                     */
     int,                   /* elem                                      */
     double ****);          /* tau_gp_ptch                               */

static int calc_stream_fcn   /* mm_post_proc.c                            */
    (double[],               /* x                             soln vector */
     double[4],              /* del_stream_fcn                            */
     double[MAX_PDIM][MDE]); /* vel - array for local nodal velocity     *
                              * values which must be divergence free     */

static int correct_stream_fcn /* mm_post_proc.c                            */
    (int *,                   /* kount - counter for element connectivity  */
     int,                     /* iel - current element number              */
     double[4],               /* del_stream_fcn - elemental side increments*
                               * to stream function calculated by          *
                               * calc_stream_fcn()                         */
     double[],                /* stream_fcn_vect                           */
     int[]);                  /* listnd - count times node is accessed     */

static int look_for_post_proc /* mm_post_proc.c                            */
    (FILE *,                  /* ifp - pointer to file                     */
     char *,                  /* search_string -                           */
     int *);                  /* flag_variable - integer flag for options  */

static int midsid(double[],  /* stream_fcn_vect */
                  Exo_DB *); /* exo */

void sum_average_nodal(double **avg_count, double **avg_sum, int global_node, double time);

void post_process_average(double x[],            /* Solution vector for the current processor */
                          double x_old[],        /* Solution vector at last time step */
                          double xdot[],         /* time derivative of solution vector */
                          double xdot_old[],     /* dx/dt at previous time step */
                          double resid_vector[], /* Residual vector for the
                                                    current proc */
                          Exo_DB *exo,
                          Dpi *dpi,
                          double **post_proc_vect,
                          double time);

/*
 * Prototypes of functions defined in other files that are needed here.
 */

/*
 * Here's a RECIPE for adding new post-processing options to make it easier to
 * add new ones (note that these lines are repeated at each place where you
 * need to make changes):
 *
 * Post-processing Step
 *
 *  [1] Add a new variable flag to end of mm_post_def.h. For example
 *
 *		EXTERN int FOOBAR;
 *
 *      where the integer flag FOOBAR will be -1 if it is not to be computed,
 *      or it will be some integer that denotes its identification to the
 *      routine load_nodal_tkn().
 *  [1.5] Also add the definition in mm_post_proc.c For example
 *
 *		int FOOBAR;
 *
 *  [2] Add a new line in mm_post_proc.c routine rd_post_process_specs()
 *      to search input file for indications that your new variable should
 *      be activated. For example,
 *
 *		iread = look_for_post_proc(ifp, "Foo bar", &FOOBAR, '\n');
 *
 *  [3] Add a new line to put your variable's name into the exodus II database
 *      in mm_post_proc.c, routine load_nodal_tkn(). For the sake of argument,
 *      suppose the scalar quantity "foobar" requires the energy equation
 *      to be active.
 *
 *      if ( FOOBAR != -1 && Num_Var_In_Type[pg->imtrx][R_ENERGY])
 *         {
 *            set_nv_tkud(rd, index, 0, 0, "FB","[1]", "Foobar", FALSE);
 *            index++;
 *            FOOBAR = index_post;
 *            index_post++;
 *         }
 *
 *  [4] Make provision to send the flag to calculate FOOBAR to any other
 *      processors. For simple Boolean flags, add a line in dp_vif.c for
 *      the main body transport via Noahs Ark like:
 *
 *		ddd_add_member(n, &FOOBAR, 1, MPI_INT);
 *
 *  [5] Add algorithm to calculate your new variable in mm_post_proc.c
 *      and put it in post_proc_vect[] array.
 *
 *  [6] Use and enjoy your new post-processing variable!
 *
 *
 * Notes: All these changes can be made by editing only 4 files:
 *
 *              mm_post_def.h,
 *		mm_post_proc.c,
 *		mm_post_proc.h,
 *		dp_vif.c
 *
 *        Based on Rich Cairncross' initial recipe.
 *
 *        Revised 1997/11/08 15:21 MST pasacki@sandia.gov
 */

/*________________________________________________________________________*/

static int calc_standard_fields(double **post_proc_vect,
                                double **lumped_mass,
                                double delta_t,
                                double theta,
                                int ielem,
                                const int ielem_type,
                                int ip,
                                int ip_total,
                                RESULTS_DESCRIPTION_STRUCT *rd,
                                struct Porous_Media_Terms *pmt,
                                double time,
                                Exo_DB *exo,
                                double xi[3],
                                const PG_DATA *pg_data)

/****************************************************************************
 *
 * calc_standard_fields()
 *
 * -- calculate post-processing quantities at a gauss point.
 *    Then, project their values onto all of the local nodes in the
 *    local element. This routine is called at the element-gauss point
 *    level.
 *
 ****************************************************************************/
{
  int dim, a, b, c, eqn, var, w, w1, i, j, I, index, status, mode;
  dbl det_J; /* determinant of Jacobian: has "r" in it for
                axisymmetric case, no "r" for Cartesian*/
  dbl phi_i; /* Weighting functions for i-th residuals */
  dbl phi_j; /* Interpolation functions for variables */
  dbl wt;
  dbl n[MAX_CONC][DIM]; /* Diffusion flux vector. */
  dbl qc[DIM];          /* Conduction flux vector. */
  int err, ldof, ldof_right, ileft, iright, midside, checkPorous;
  /*  int first_porous_var = POR_LAST - MAX_POROUS_NUM + 1;*/
  /*  int SPECIES = MAX_VARIABLE_TYPES; */

  double TT[MAX_PDIM][MAX_PDIM];
  double EE[MAX_PDIM][MAX_PDIM];
  double FVP[MAX_PDIM][MAX_PDIM];
  double TVP[MAX_PDIM][MAX_PDIM];
  dbl dTT_drs[DIM][DIM][DIM][MDE];
  double dTT_dx[MAX_PDIM][MAX_PDIM][MAX_PDIM][MDE];
  double dTT_dp[MAX_PDIM][MAX_PDIM][MDE];
  double dTT_dc[MAX_PDIM][MAX_PDIM][MAX_CONC][MDE];
  dbl dTT_dp_liq[DIM][DIM][MDE];    /* Sensitivity of stress tensor...
                                        to nodal porous liquid pressure*/
  dbl dTT_dp_gas[DIM][DIM][MDE];    /* Sensitivity of stress tensor...
                                        to nodal porous gas pressure*/
  dbl dTT_dporosity[DIM][DIM][MDE]; /* Sensitivity of stress tensor...
                                     to nodal porosity*/
  dbl dTT_dsink_mass[DIM][DIM][MDE];
  double dTT_dT[MAX_PDIM][MAX_PDIM][MDE];
  double dTT_dmax_strain[MAX_PDIM][MAX_PDIM][MDE];
  double dTT_dcur_strain[MAX_PDIM][MAX_PDIM][MDE];

  /*  double elast_modulus;	*/
  double stream_grad, velo_sqrd, vdelvdx[DIM], curv;
  double vconv[MAX_PDIM];     /*Calculated convection velocity */
  double vconv_old[MAX_PDIM]; /*Calculated convection velocity at previous time*/
  CONVECTION_VELOCITY_DEPENDENCE_STRUCT d_vconv_struct;
  CONVECTION_VELOCITY_DEPENDENCE_STRUCT *d_vconv = &d_vconv_struct;

  /*
   * Variables for vicosity
   */
  dbl gamma[DIM][DIM];
  dbl mu;

  /* polymer viscosity */
  dbl mup;

  /* shift factor for polymer viscosity */

  dbl at = 0, wlf_denom;

  dbl rho; /* density variables */

  dbl hs[DIM];

  int species_particle; /* For SUSPENSION_PM, which species is the
                         * particle phase? */
  dbl p_vol_frac;       /* Particle volume fraction. */

  struct Species_Conservation_Terms s_terms;

  /* DG VE stuff */
  int v_s[MAX_MODES][DIM][DIM];
  dbl ves[DIM][DIM];

  /* Variables for dielectrophoretic force calculations. */
  dbl coeff_a, coeff_b, coeff_c, coeff_d, CM_fact, dielectrophoretic_force_coeff;
  dbl dfvector[MAX_PDIM], dfnorm; /* Enormsqvector[MAX_PDIM];*/

  /*
   * Additional variables for projection
   */
  dbl Ttt, E_E, TrE, Dnn, ts, Tnt, nv[DIM] = {0., 0., 0.};
  int i_pg, i_pl, i_pore;

  double *local_post, *local_lumped;

  status = 0;
  /* Some initialization */
  memset(dTT_dx, 0, sizeof(double) * DIM * DIM * DIM * MDE);
  memset(dTT_drs, 0, sizeof(double) * DIM * DIM * DIM * MDE);
  memset(dTT_dp, 0, sizeof(double) * DIM * DIM * MDE);
  memset(dTT_dc, 0, sizeof(double) * DIM * DIM * MAX_CONC * MDE);
  memset(dTT_dp_liq, 0, sizeof(double) * DIM * DIM * MDE);
  memset(dTT_dp_gas, 0, sizeof(double) * DIM * DIM * MDE);
  memset(dTT_dporosity, 0, sizeof(double) * DIM * DIM * MDE);
  memset(dTT_dsink_mass, 0, sizeof(double) * DIM * DIM * MDE);
  memset(dTT_dT, 0, sizeof(double) * DIM * DIM * MDE);
  memset(dTT_dmax_strain, 0, sizeof(double) * DIM * DIM * MDE);
  memset(dTT_dcur_strain, 0, sizeof(double) * DIM * DIM * MDE);
  memset(FVP, 0, sizeof(double) * DIM * DIM);

  zero_structure(&s_terms, sizeof(struct Species_Conservation_Terms), 1);

  /* load eqn and variable number in tensor form */
  err = stress_eqn_pointer(v_s);

  i_pl = 0;
  i_pg = 1;
  i_pore = 2;

  /* Porous media shell variables */
  dbl S;
  dbl d_cap_pres[2], cap_pres;
  d_cap_pres[0] = d_cap_pres[1] = 0.;
  dbl Patm;

  local_post = alloc_dbl_1(rd->TotalNVPostOutput, 0.0);
  local_lumped = alloc_dbl_1(rd->TotalNVPostOutput, 0.0);

  /*
   * Unpack variables from structures for local convenience...
   */

  dim = pd_glob[0]->Num_Dim;

  if (pd->v[pg->imtrx][R_MESH1] && ei[pg->imtrx]->ielem_dim >= dim) {
    err = belly_flop(elc->lame_mu);
    GOMA_EH(err, "error in belly flop");
    if (err == 2)
      exit(-1);
  }

  /*
   * Compute desired quantities at current gauss point and add them
   * into the post_proc_vector array
   */

  if (STREAM_NORMAL_STRESS != -1 && pd->e[pg->imtrx][R_MOMENTUM1]) {
    velo_sqrd = 0.;
    stream_grad = 0.;

    for (a = 0; a < VIM; a++) {
      for (b = 0; b < VIM; b++) {
        gamma[a][b] = fv->grad_v[a][b] + fv->grad_v[b][a];
      }
    }
    for (a = 0; a < VIM; a++) {
      velo_sqrd += fv->v[a] * fv->v[a];
      for (b = 0; b < VIM; b++) {
        /* vv:gamma */
        stream_grad += fv->v[a] * gamma[a][b] * fv->v[b];
      }
    }
    stream_grad *= mp->viscosity;
    /*
     **  viscoelastic stress tensor
     **/
    if (pd->v[pg->imtrx][POLYMER_STRESS11]) {
      dbl log_c[DIM][DIM];
      dbl exp_s[DIM][DIM];
      dbl R1[DIM][DIM];
      dbl eig_values[DIM];
      dbl mup = 0.;
      dbl lambda = 0.;
      int ve_mode, p, r;
      memset(ves, 0, sizeof(dbl) * DIM * DIM);
      if (vn->evssModel == LOG_CONF || vn->evssModel == LOG_CONF_GRADV) {
        for (ve_mode = 0; ve_mode < vn->modes; ve_mode++) {
          for (p = 0; p < VIM; p++) {
            for (r = 0; r < VIM; r++) {
              log_c[p][r] = fv->S[ve_mode][p][r];
            }
          }
#ifdef ANALEIG_PLEASE
          analytical_exp_s(log_c, exp_s, eig_values, R1, NULL);
#else
          compute_exp_s(log_c, exp_s, eig_values, R1);
#endif
          mup = viscosity(ve[ve_mode]->gn, gamma, NULL);
          if (ve[ve_mode]->time_constModel == CONSTANT) {
            lambda = ve[ve_mode]->time_const;
          }
          for (a = 0; a < VIM; a++) {
            for (b = 0; b < VIM; b++) {
              ves[a][b] += mup / lambda * (exp_s[a][b] - (double)delta(a, b));
            }
          }
        }
      } else {
        for (a = 0; a < VIM; a++) {
          for (b = 0; b < VIM; b++) {
            for (ve_mode = 0; ve_mode < vn->modes; ve_mode++) {
              ves[a][b] += fv->S[ve_mode][a][b];
            }
          }
        }
      }
      for (a = 0; a < VIM; a++) {
        for (b = 0; b < VIM; b++) {
          stream_grad += fv->v[a] * ves[a][b] * fv->v[b];
        }
      }
    } // if pd->v[pg->imtrx][POLYMER_STRESS11]
    if (DOUBLE_NONZERO(velo_sqrd)) {
      Ttt = stream_grad / velo_sqrd;
    } else {
      Ttt = 0.0;
    }

    local_post[STREAM_NORMAL_STRESS] = Ttt;
    local_lumped[STREAM_NORMAL_STRESS] = 1.;
  }
  if (STREAM_SHEAR_STRESS != -1 && pd->e[pg->imtrx][R_MOMENTUM1]) {
    nv[0] = fv->v[1];
    nv[1] = -fv->v[0];
    velo_sqrd = 0.;
    stream_grad = 0.;

    for (a = 0; a < VIM; a++) {
      for (b = 0; b < VIM; b++) {
        gamma[a][b] = fv->grad_v[a][b] + fv->grad_v[b][a];
      }
    }
    for (a = 0; a < dim; a++) {
      velo_sqrd += fv->v[a] * fv->v[a];
      for (b = 0; b < dim; b++) {
        /* vv:gamma */
        stream_grad += fv->v[a] * gamma[a][b] * nv[b];
      }
    }
    stream_grad *= mp->viscosity;
    /*
     **  viscoelastic stress tensor
     **/
    if (pd->v[pg->imtrx][POLYMER_STRESS11]) {
      dbl log_c[DIM][DIM];
      dbl exp_s[DIM][DIM];
      dbl R1[DIM][DIM];
      dbl eig_values[DIM];
      dbl mup = 0.;
      dbl lambda = 0.;
      int ve_mode, p, r;
      memset(ves, 0, sizeof(dbl) * DIM * DIM);
      if (vn->evssModel == LOG_CONF || vn->evssModel == LOG_CONF_GRADV) {
        for (ve_mode = 0; ve_mode < vn->modes; ve_mode++) {
          for (p = 0; p < VIM; p++) {
            for (r = 0; r < VIM; r++) {
              log_c[p][r] = fv->S[ve_mode][p][r];
            }
          }
#ifdef ANALEIG_PLEASE
          analytical_exp_s(log_c, exp_s, eig_values, R1, NULL);
#else
          compute_exp_s(log_c, exp_s, eig_values, R1);
#endif
          mup = viscosity(ve[ve_mode]->gn, gamma, NULL);
          if (ve[ve_mode]->time_constModel == CONSTANT) {
            lambda = ve[ve_mode]->time_const;
          }
          for (a = 0; a < VIM; a++) {
            for (b = 0; b < VIM; b++) {
              ves[a][b] += mup / lambda * (exp_s[a][b] - (double)delta(a, b));
            }
          }
        }
      } else {
        for (a = 0; a < VIM; a++) {
          for (b = 0; b < VIM; b++) {
            for (ve_mode = 0; ve_mode < vn->modes; ve_mode++) {
              ves[a][b] += fv->S[ve_mode][a][b];
            }
          }
        }
      }
      for (a = 0; a < VIM; a++) {
        for (b = 0; b < VIM; b++) {
          stream_grad += fv->v[a] * ves[a][b] * nv[b];
        }
      }
    } // if pd->v[pg->imtrx][POLYMER_STRESS11]
    if (DOUBLE_NONZERO(velo_sqrd)) {
      Tnt = stream_grad / velo_sqrd;
    } else {
      Tnt = 0.0;
    }
    local_post[STREAM_SHEAR_STRESS] = Tnt;
    local_lumped[STREAM_SHEAR_STRESS] = 1.;
  }

  if (STREAM_TENSION != -1 && pd->e[pg->imtrx][R_MOMENTUM1]) {
    velo_sqrd = 0.;
    stream_grad = 0.;
    curv = 0.;

    for (a = 0; a < VIM; a++) {
      for (b = 0; b < VIM; b++) {
        gamma[a][b] = fv->grad_v[a][b] + fv->grad_v[b][a];
      }
    }
    memset(vdelvdx, 0, sizeof(dbl) * DIM);
    for (a = 0; a < dim; a++) {
      velo_sqrd += fv->v[a] * fv->v[a];
      for (b = 0; b < dim; b++) {
        vdelvdx[b] += fv->v[a] * fv->grad_v[b][a];
      }
    }
    for (a = 0; a < dim; a++) {
      for (b = 0; b < dim; b++) {
        /* (2*vv-Iv):gamma */
        stream_grad += (2. * fv->v[a] * fv->v[b] - delta(a, b) * velo_sqrd) * gamma[a][b];
      }
    }
    for (a = 0; a < dim; a++) {
      for (b = 0; b < dim; b++) {
        for (c = 0; c < dim; c++) {
          curv += SQUARE(velo_sqrd * fv->grad_v[c][b] - fv->v[b] * vdelvdx[c]);
        }
      }
    }
    if (DOUBLE_NONZERO(velo_sqrd))
      curv = sqrt(curv / CUBE(velo_sqrd));
    stream_grad *= mp->viscosity;
    /*
     **  viscoelastic stress tensor
     **/
    if (pd->v[pg->imtrx][POLYMER_STRESS11]) {
      dbl log_c[DIM][DIM];
      dbl exp_s[DIM][DIM];
      dbl R1[DIM][DIM];
      dbl eig_values[DIM];
      dbl mup = 0.;
      dbl lambda = 0.;
      int ve_mode, p, r;
      memset(ves, 0, sizeof(dbl) * DIM * DIM);
      if (vn->evssModel == LOG_CONF || vn->evssModel == LOG_CONF_GRADV) {
        for (ve_mode = 0; ve_mode < vn->modes; ve_mode++) {
          for (p = 0; p < VIM; p++) {
            for (r = 0; r < VIM; r++) {
              log_c[p][r] = fv->S[ve_mode][p][r];
            }
          }
#ifdef ANALEIG_PLEASE
          analytical_exp_s(log_c, exp_s, eig_values, R1, NULL);
#else
          compute_exp_s(log_c, exp_s, eig_values, R1);
#endif
          mup = viscosity(ve[ve_mode]->gn, gamma, NULL);
          if (ve[ve_mode]->time_constModel == CONSTANT) {
            lambda = ve[ve_mode]->time_const;
          }
          for (a = 0; a < VIM; a++) {
            for (b = 0; b < VIM; b++) {
              ves[a][b] += mup / lambda * (exp_s[a][b] - (double)delta(a, b));
            }
          }
        }
      } else {
        for (a = 0; a < VIM; a++) {
          for (b = 0; b < VIM; b++) {
            for (ve_mode = 0; ve_mode < vn->modes; ve_mode++) {
              ves[a][b] += fv->S[ve_mode][a][b];
            }
          }
        }
      }
      for (a = 0; a < VIM; a++) {
        for (b = 0; b < VIM; b++) {
          stream_grad += (2. * fv->v[a] * fv->v[b] - delta(a, b) * velo_sqrd) * ves[a][b];
        }
      }
    } // if pd->v[pg->imtrx][POLYMER_STRESS11]
    /* Need to determine curvature to multiply here...*/

    if (DOUBLE_NONZERO(velo_sqrd)) {
      Ttt = curv * stream_grad / velo_sqrd;
    } else {
      Ttt = 0.0;
    }
    local_post[STREAM_TENSION] = Ttt;
    local_lumped[STREAM_TENSION] = 1.;
  }

  if (DIV_VELOCITY != -1 && pd->e[pg->imtrx][PRESSURE]) {
    Dnn = 0.;
    for (a = 0; a < dim; a++) {
      { Dnn += fv->grad_v[a][a]; }
    }
    /* If you want everything positive, uncomment this next line */
    /* Dnn = fabs(Dnn);  */
    local_post[DIV_VELOCITY] = Dnn;
    local_lumped[DIV_VELOCITY] = 1.;
  }

  if (DIV_PVELOCITY != -1 && pd->e[pg->imtrx][R_PMOMENTUM1]) {
    Dnn = 0.0;
    for (a = 0; a < dim; a++)
      Dnn += fv->grad_pv[a][a];
    local_post[DIV_PVELOCITY] = Dnn;
    local_lumped[DIV_PVELOCITY] = 1.0;
  }

  if (DIV_TOTAL != -1 && pd->e[pg->imtrx][R_PMOMENTUM1]) {
    species_particle = (int)mp->u_density[0];
    p_vol_frac = fv->c[species_particle];
    Dnn = 0.0;
    for (a = 0; a < dim; a++) {
      dbl tempf, tempp;

      tempf = (1.0 - p_vol_frac) * fv->grad_v[a][a];
      tempp = p_vol_frac * fv->grad_pv[a][a];
      Dnn += tempf + tempp;
    }
    local_post[DIV_TOTAL] = Dnn;
    local_lumped[DIV_TOTAL] = 1.0;
  }

  if (PP_Viscosity != -1 && pd->e[pg->imtrx][R_MOMENTUM1]) {
    for (a = 0; a < VIM; a++) {
      for (b = 0; b < VIM; b++) {
        gamma[a][b] = fv->grad_v[a][b] + fv->grad_v[b][a];
      }
    }

    mu = viscosity(gn, gamma, NULL);

    if (pd->v[pg->imtrx][POLYMER_STRESS11]) {
      /*  shift factor  */
      if (pd->e[pg->imtrx][TEMPERATURE]) {
        if (vn->shiftModel == CONSTANT) {
          at = vn->shift[0];
        } else if (vn->shiftModel == MODIFIED_WLF) {
          wlf_denom = vn->shift[1] + fv->T - mp->reference[TEMPERATURE];
          if (wlf_denom != 0.) {
            at = exp(vn->shift[0] * (mp->reference[TEMPERATURE] - fv->T) / wlf_denom);
          } else {
            at = 1.;
          }
        }
      } else {
        at = 1.;
      }
      for (mode = 0; mode < vn->modes; mode++) {
        /* get polymer viscosity */
        mup = viscosity(ve[mode]->gn, gamma, NULL);
        mu += at * mup;
      }
    }

    if (gn->ConstitutiveEquation == BINGHAM_MIXED) {

      dbl gamma[DIM][DIM];
      for (a = 0; a < VIM; a++) {
        for (b = 0; b < VIM; b++) {
          gamma[a][b] = fv->grad_v[a][b] + fv->grad_v[b][a];
        }
      }

      dbl gammadot;
      calc_shearrate(&gammadot, gamma, NULL, NULL);

      dbl Du_eps = sqrt(gammadot + gn->epsilon * gn->epsilon);

      mu += gn->tau_y / Du_eps;
    }

    local_post[PP_Viscosity] = mu;
    local_lumped[PP_Viscosity] = 1.;
  }

  if (PP_Viscosity != -1 && pd->e[pg->imtrx][R_LUBP]) {
    mu = viscosity(gn, NULL, NULL);
    local_post[PP_Viscosity] = mu;
    local_lumped[PP_Viscosity] = 1.0;
  }

  if (PP_Viscosity != -1 && pd->e[pg->imtrx][R_SHELL_FILMP]) {
    mu = viscosity(gn, NULL, NULL);
    local_post[PP_Viscosity] = mu;
    local_lumped[PP_Viscosity] = 1.0;
  }

  if (PP_FlowingLiquid_Viscosity != -1 && pd->e[pg->imtrx][R_MOMENTUM1]) {
    if (mp->PorousMediaType == POROUS_BRINKMAN) {
      mu = flowing_liquid_viscosity(NULL);
    } else {
      mu = 0.0;
    }
    local_post[PP_FlowingLiquid_Viscosity] = mu;
    local_lumped[PP_FlowingLiquid_Viscosity] = 1.0;
  }

  if (PP_VolumeFractionGas != -1 && pd->e[pg->imtrx][R_MOMENTUM1]) {
    double volF = 0.0;
    computeCommonMaterialProps_gp(time);
    volF = mp->volumeFractionGas;
    local_post[PP_VolumeFractionGas] = volF;
    local_lumped[PP_VolumeFractionGas] = 1.0;
  }

  if (DENSITY != -1 && pd->e[pg->imtrx][R_MOMENTUM1]) {
    rho = density(NULL, time);
    local_post[DENSITY] = rho;
    local_lumped[DENSITY] = 1.;
  }

  if (HEAVISIDE != -1 && ls != NULL && pd->e[pg->imtrx][R_FILL]) {
    load_lsi(ls->Length_Scale);
    local_post[HEAVISIDE] = lsi->H;
    local_lumped[HEAVISIDE] = 1.;
  }

  if (RHO_DOT != -1 && pd->e[pg->imtrx][R_MOMENTUM1]) {
    double rho_dot = 0;
    if (mp->DensityModel == DENSITY_FOAM_PMDI_10) {
      double M_CO2 = mp->u_density[0];
      double rho_liq = mp->u_density[1];
      double ref_press = mp->u_density[2];
      double Rgas_const = mp->u_density[3];
      if (pd->gv[MOMENT1]) {
        double rho_gas = 0;

        if (fv->T > 0) {
          rho_gas = (ref_press * M_CO2 / (Rgas_const * fv->T));
        }

        double nu = fv->moment[1];
        double nu_dot = fv_dot->moment[1];

        double inv1 = 1 / (1 + nu);
        double inv2 = inv1 * inv1;

        double volF_dot = (nu_dot)*inv2;

        rho_dot = rho_gas * volF_dot - rho_liq * volF_dot;
      } else {
        int wCO2;
        int wH2O;
        int w;

        wCO2 = -1;
        wH2O = -1;
        for (w = 0; w < pd->Num_Species; w++) {
          switch (mp->SpeciesSourceModel[w]) {
          case FOAM_PMDI_10_CO2:
            wCO2 = w;
            break;
          case FOAM_PMDI_10_H2O:
            wH2O = w;
            break;
          default:
            break;
          }
        }

        if (wCO2 == -1) {
          GOMA_EH(GOMA_ERROR, "Expected a Species Source of FOAM_PMDI_10_CO2");
        } else if (wH2O == -1) {
          GOMA_EH(GOMA_ERROR, "Expected a Species Source of FOAM_PMDI_10_H2O");
        }

        double rho_gas = 0;

        if (fv->T > 0) {
          rho_gas = (ref_press * M_CO2 / (Rgas_const * fv->T));
        }

        double nu = 0;
        double nu_dot = 0;

        if (fv->T > 0) {
          nu = M_CO2 * fv->c[wCO2] / rho_gas;
          nu_dot = M_CO2 * fv_dot->c[wCO2] / rho_gas;
        } else {
          nu = 0;
          nu_dot = 0;
        }

        double inv1 = 1 / (1 + nu);
        double inv2 = inv1 * inv1;

        double volF_dot = (nu_dot)*inv2;

        rho_dot = rho_gas * volF_dot - rho_liq * volF_dot;
      }
    }
    local_post[RHO_DOT] = rho_dot;
    local_lumped[RHO_DOT] = 1.;
  }

  if (POLYMER_VISCOSITY != -1 && pd->e[pg->imtrx][R_STRESS11]) {
    mode = 0;
    double mup = viscosity(ve[mode]->gn, gamma, NULL);
    local_post[POLYMER_VISCOSITY] = mup;
    local_lumped[POLYMER_VISCOSITY] = 1.;
  }

  if (POLYMER_TIME_CONST != -1 && pd->e[pg->imtrx][R_STRESS11]) {
    mode = 0;
    double lambda = 0;
    double mup = viscosity(ve[mode]->gn, gamma, NULL);
    if (ve[mode]->time_constModel == CONSTANT) {
      lambda = ve[mode]->time_const;
    } else if (ve[mode]->time_constModel == CARREAU || ve[mode]->time_constModel == POWER_LAW) {
      lambda = mup / ve[mode]->time_const;
    } else if (ls != NULL && ve[mode]->time_constModel == VE_LEVEL_SET) {
      double pos_lambda = ve[mode]->pos_ls.time_const;
      double neg_lambda = ve[mode]->time_const;
      double width = ls->Length_Scale;
      err = level_set_property(neg_lambda, pos_lambda, width, &lambda, NULL);
      GOMA_EH(err, "level_set_property() failed for polymer time constant.");
    }
    local_post[POLYMER_TIME_CONST] = lambda;
    local_lumped[POLYMER_TIME_CONST] = 1.;
  }

  if (PTT_XI != -1 && pd->e[pg->imtrx][R_STRESS11]) {
    mode = 0;
    double xi = 0;
    double mup = viscosity(ve[mode]->gn, gamma, NULL);
    if (ve[mode]->xiModel == CONSTANT) {
      xi = ve[mode]->xi;
    } else if (ve[mode]->xiModel == CARREAU || ve[mode]->xiModel == POWER_LAW) {
      xi = mup / ve[mode]->xi;
    } else if (ls != NULL && ve[mode]->xiModel == VE_LEVEL_SET) {
      double pos_xi = ve[mode]->pos_ls.xi;
      double neg_xi = ve[mode]->xi;
      double width = ls->Length_Scale;
      err = level_set_property(neg_xi, pos_xi, width, &xi, NULL);
      GOMA_EH(err, "level_set_property() failed for polymer time constant.");
    }
    local_post[PTT_XI] = xi;
    local_lumped[PTT_XI] = 1.;
  }

  if (PTT_EPSILON != -1 && pd->e[pg->imtrx][R_STRESS11]) {
    mode = 0;
    double eps = 0;
    double mup = viscosity(ve[mode]->gn, gamma, NULL);
    if (ve[mode]->epsModel == CONSTANT) {
      eps = ve[mode]->eps;
    } else if (ve[mode]->epsModel == CARREAU || ve[mode]->epsModel == POWER_LAW) {
      eps = mup / ve[mode]->eps;
    } else if (ls != NULL && ve[mode]->epsModel == VE_LEVEL_SET) {
      double pos_eps = ve[mode]->pos_ls.eps;
      double neg_eps = ve[mode]->eps;
      double width = ls->Length_Scale;
      err = level_set_property(neg_eps, pos_eps, width, &eps, NULL);
      GOMA_EH(err, "level_set_property() failed for polymer time constant.");
    }
    local_post[PTT_EPSILON] = eps;
    local_lumped[PTT_EPSILON] = 1.;
  }

  if (MOBILITY_PARAMETER != -1 && pd->e[pg->imtrx][R_STRESS11]) {
    mode = 0;
    double alpha = 0;
    double mup = viscosity(ve[mode]->gn, gamma, NULL);
    if (ve[mode]->alphaModel == CONSTANT) {
      alpha = ve[mode]->alpha;
    } else if (ve[mode]->alphaModel == CARREAU || ve[mode]->alphaModel == POWER_LAW) {
      alpha = mup / ve[mode]->alpha;
    } else if (ls != NULL && ve[mode]->alphaModel == VE_LEVEL_SET) {
      double pos_alpha = ve[mode]->pos_ls.alpha;
      double neg_alpha = ve[mode]->alpha;
      double width = ls->Length_Scale;
      err = level_set_property(neg_alpha, pos_alpha, width, &alpha, NULL);
      GOMA_EH(err, "level_set_property() failed for polymer time constant.");
    }
    local_post[MOBILITY_PARAMETER] = alpha;
    local_lumped[MOBILITY_PARAMETER] = 1.;
  }
  if (MEAN_SHEAR != -1 && pd->e[pg->imtrx][R_MOMENTUM1]) {
    double gammadot, gamma[DIM][DIM];
    for (a = 0; a < VIM; a++) {
      for (b = 0; b < VIM; b++) {
        gamma[a][b] = fv->grad_v[a][b] + fv->grad_v[b][a];
      }
    }
    /* find second invariant of strain-rate */
    calc_shearrate(&gammadot, gamma, NULL, NULL);

    local_post[MEAN_SHEAR] = gammadot;
    local_lumped[MEAN_SHEAR] = 1.;
  }

  if (GIES_CRIT != -1 && pd->e[pg->imtrx][R_MOMENTUM1]) {
    double gammadot, gamma[DIM][DIM];
    double vorticity, omega[DIM][DIM];
    for (a = 0; a < VIM; a++) {
      for (b = 0; b < VIM; b++) {
        gamma[a][b] = fv->grad_v[a][b] + fv->grad_v[b][a];
        omega[a][b] = fv->grad_v[a][b] - fv->grad_v[b][a];
      }
    }
    /* find second invariant of strain-rate */
    calc_shearrate(&gammadot, gamma, NULL, NULL);
    calc_shearrate(&vorticity, omega, NULL, NULL);
    local_post[GIES_CRIT] = (gammadot - vorticity) / (DBL_SMALL + gammadot + vorticity);
    local_lumped[GIES_CRIT] = 1.;
  }

  if (Q_FCN != -1 && pd->e[pg->imtrx][R_MOMENTUM1]) {
    double gammadot, del_v[DIM][DIM];
    for (a = 0; a < VIM; a++) {
      for (b = 0; b < VIM; b++) {
        del_v[a][b] = fv->grad_v[a][b];
      }
    }
    /* find second invariant of velocity gradient tensor */
    calc_shearrate(&gammadot, del_v, NULL, NULL);

    local_post[Q_FCN] = gammadot;
    local_lumped[Q_FCN] = 1.;
  }

  if (PSPG_PP != -1 && pd->e[pg->imtrx][R_MOMENTUM1]) {
    dbl pspg[DIM];
    calc_pspg(pspg, NULL, time, theta, delta_t, pg_data);
    for (int i = 0; i < VIM; i++) {
      local_post[PSPG_PP + i] = pspg[i];
      local_lumped[PSPG_PP + i] = 1.;
    }
  }

  if (VELO_SPEED != -1 && pd->e[pg->imtrx][R_MOMENTUM1]) {
    velo_sqrd = 0.;
    for (a = 0; a < VIM; a++) {
      velo_sqrd += SQUARE(fv->v[a]);
    }
    local_post[VELO_SPEED] = sqrt(velo_sqrd);
    local_lumped[VELO_SPEED] = 1.;
  }

  if (PRESSURE_CONT != -1 && (pd->v[pg->imtrx][PRESSURE] || pd->v[pg->imtrx][TFMP_PRES]) &&
      (pd->e[pg->imtrx][R_MOMENTUM1] ||
       (pd->MeshMotion == LAGRANGIAN || pd->MeshMotion == DYNAMIC_LAGRANGIAN) ||
       (pd->MeshMotion == TOTAL_ALE))) {
    if (pd->v[pg->imtrx][PRESSURE]) {
      local_post[PRESSURE_CONT] = fv->P;
    } else if (pd->v[pg->imtrx][TFMP_PRES]) {
      local_post[PRESSURE_CONT] = fv->tfmp_pres;
    }
    local_lumped[PRESSURE_CONT] = 1.;
  }

  if (SH_DIV_S_V_CONT != -1 && pd->v[pg->imtrx][SHELL_SURF_DIV_V]) {
    local_post[SH_DIV_S_V_CONT] = fv->div_s_v;
    local_lumped[SH_DIV_S_V_CONT] = 1.;
  }

  if (SH_CURV_CONT != -1 && pd->v[pg->imtrx][SHELL_SURF_CURV]) {
    local_post[SH_CURV_CONT] = fv->curv;
    local_lumped[SH_CURV_CONT] = 1.;
  }

  if (FILL_CONT != -1 && pd->v[pg->imtrx][FILL]) {
    local_post[FILL_CONT] = fv->F;
    local_lumped[FILL_CONT] = 1.;
  }

  if (CONC_CONT != -1 && pd->v[pg->imtrx][MASS_FRACTION]) {
    for (w = 0; w < pd->Num_Species_Eqn; w++) {
      local_post[CONC_CONT + w] = fv->c[w];
      local_lumped[CONC_CONT + w] = 1.;
    }
  }

  if (STRESS_CONT != -1 && pd->v[pg->imtrx][POLYMER_STRESS11]) {
    index = 0;
    for (mode = 0; mode < vn->modes; mode++) {
      if (pd->v[pg->imtrx][v_s[mode][0][0]]) {
        for (a = 0; a < VIM; a++) {
          for (b = 0; b < VIM; b++) {
            /* since the stress tensor is symmetric,
               only assemble the upper half */
            if (a <= b) {
              if (pd->v[pg->imtrx][v_s[mode][a][b]]) {
                local_post[STRESS_CONT + index] = fv->S[mode][a][b];
                local_lumped[STRESS_CONT + index] = 1.;
                index++;
              }
            }
          }
        }
      }
    }

    /* Get total stress tensor for multi mode calculations */
    if (vn->modes > 1) {
      for (a = 0; a < VIM; a++) {
        for (b = 0; b < VIM; b++) {
          /* since the stress tensor is symmetric, only assemble the
             upper half */
          if (a <= b) {
            ts = 0.;
            for (mode = 0; mode < vn->modes; mode++) {
              if (pd->v[pg->imtrx][v_s[mode][a][b]]) {
                ts += fv->S[mode][a][b];
              }
            }
            local_post[STRESS_CONT + index] = ts;
            local_lumped[STRESS_CONT + index] = 1.;
            index++;
          }
        }
      }
    }
  }

  if (MOMENT_SOURCES != -1 && pd->v[pg->imtrx][MOMENT0]) {
    double msource[MAX_MOMENTS];
    MOMENT_SOURCE_DEPENDENCE_STRUCT *d_msource;
    d_msource = calloc(sizeof(MOMENT_SOURCE_DEPENDENCE_STRUCT), 1);
    moment_source(msource, d_msource);

    for (int mom = 0; mom < MAX_MOMENTS; mom++) {
      if (pd->gv[MOMENT0 + mom]) {
        local_post[MOMENT_SOURCES + mom] = msource[mom];
        local_lumped[MOMENT_SOURCES + mom] = 1.;
      }
    }
    free(d_msource);
  }

  if (YZBETA != -1 && pd->v[pg->imtrx][MASS_FRACTION]) {
    struct Petrov_Galerkin_Data pg_data;
    h_elem_siz(pg_data.hsquared, pg_data.hhv, pg_data.dhv_dxnode, pd->e[pg->imtrx][R_MESH1]);
    struct Species_Conservation_Terms s_terms;
    zero_structure(&s_terms, sizeof(struct Species_Conservation_Terms), 1);
    err = get_continuous_species_terms(&s_terms, time, theta, delta_t, pg_data.hsquared);

    dbl h_elem = 0;
    for (int a = 0; a < ei[pg->imtrx]->ielem_dim; a++) {
      h_elem += pg_data.hsquared[a];
    }

    /* This is the size of the element */
    h_elem = sqrt(h_elem / ((double)ei[pg->imtrx]->ielem_dim));

    for (int w = 0; w < pd->Num_Species_Eqn; w++) {
      dbl strong_residual = 0;
      strong_residual = fv_dot->c[w];
      for (int p = 0; p < VIM; p++) {
        strong_residual += fv->v[p] * fv->grad_c[w][p];
      }
      // strong_residual -= s_terms.MassSource[w];
      dbl h_elem = 0;
      for (int a = 0; a < ei[pg->imtrx]->ielem_dim; a++) {
        h_elem += pg_data.hsquared[a];
      }
      /* This is the size of the element */
      h_elem = sqrt(h_elem / ((double)ei[pg->imtrx]->ielem_dim));

      dbl inner = 0;
      for (int i = 0; i < dim; i++) {
        inner += fv->grad_c[w][i] * fv->grad_c[w][i];
      }

      //        dbl yzbeta = 0;

      dbl inv_sqrt_inner = (1 / sqrt(inner + 1e-12));
      dbl dc1 = fabs(strong_residual) * inv_sqrt_inner * h_elem * 0.5;
      dbl dc2 = fabs(strong_residual) * h_elem * h_elem * 0.25;
      //        yzbeta = 0.5*(dc1 + dc2);

      local_post[YZBETA + w] =
          0.5 *
          (dc1 +
           dc2); // fmin(dc1,
                 // supg_terms.supg_tau);//yzbeta;//supg_terms.supg_tau;//fmin(supg_terms.supg_tau,
                 // 0.5*(dc1 + dc2));
      local_lumped[YZBETA + w] = 1.;
    }
  }

  if (FIRST_INVAR_STRAIN != -1 && pd->e[pg->imtrx][R_MESH1]) {
    TrE = 0.;
    if (pd->CoordinateSystem == CYLINDRICAL) {
      TrE = fv->strain[0][0] + 2 * fv->strain[1][1];
    } else {
      for (a = 0; a < dim; a++) {
        TrE += fv->strain[a][a];
      }
    }
    /*     TrE = fv->div_d; */
    local_post[FIRST_INVAR_STRAIN] = TrE;
    local_lumped[FIRST_INVAR_STRAIN] = 1.;
  }

  if (SEC_INVAR_STRAIN != -1 && pd->e[pg->imtrx][R_MESH1]) {
    E_E = 0.;
    /* find second invariant of strain */
    for (a = 0; a < dim; a++) {
      for (b = 0; b < dim; b++) {
        E_E += 0.5 * (fv->strain[a][b] * fv->strain[a][b] - fv->strain[a][a] * fv->strain[b][b]);
      }
    }
    local_post[SEC_INVAR_STRAIN] = E_E;
    local_lumped[SEC_INVAR_STRAIN] = 1.;
  }

  if (THIRD_INVAR_STRAIN != -1 && pd->e[pg->imtrx][R_MESH1]) {
    /* this is actually the volume change - third invarient of the Deformation Gradient! */
    local_post[THIRD_INVAR_STRAIN] = fv->volume_change;
    local_lumped[THIRD_INVAR_STRAIN] = 1.;
  }

  if (DIELECTROPHORETIC_FIELD != -1 && pd->e[pg->imtrx][R_ENORM]) {
    if (Particle_Model_Data[1] <= 0.0 || Particle_Model_Data[2] <= 0.0 ||
        Particle_Model_Data[3] <= 0.0 || Particle_Model_Data[4] <= 0.0 ||
        Particle_Model_Data[5] <= 0.0 || Particle_Model_Data[6] <= 0.0 || Particle_Density <= 0.0 ||
        Particle_Radius <= 0.0)
      GOMA_WH(-1, "Not performing Dielectrophoretic Force Vectors output becuase of inconsistent "
                  "Partile_Model_Data.");
    coeff_a = Particle_Model_Data[1] - Particle_Model_Data[2];
    coeff_b = (Particle_Model_Data[4] - Particle_Model_Data[3]) / Particle_Model_Data[5];
    coeff_c = Particle_Model_Data[1] + 2.0 * Particle_Model_Data[2];
    coeff_d = (Particle_Model_Data[3] + 2.0 * Particle_Model_Data[4]) / Particle_Model_Data[5];
    CM_fact = (coeff_a * coeff_c - coeff_b * coeff_d) / (coeff_c * coeff_c + coeff_d * coeff_d);
    dielectrophoretic_force_coeff = 4.0 * M_PIE * Particle_Radius * Particle_Radius *
                                    Particle_Radius * Particle_Model_Data[2] * CM_fact *
                                    Particle_Model_Data[6] * Particle_Model_Data[6];
    for (a = 0; a < dim; a++)
      dfvector[a] = dielectrophoretic_force_coeff * fv->Enorm * fv->grad_Enorm[a];
    for (a = 0; a < dim; a++) {
      local_post[DIELECTROPHORETIC_FIELD + a] = dfvector[a];
      local_lumped[DIELECTROPHORETIC_FIELD + a] = 1.0;
    }
  }

  if (DIELECTROPHORETIC_FIELD_NORM != -1 && pd->e[pg->imtrx][R_ENORM]) {
    if (Particle_Model_Data[1] <= 0.0 || Particle_Model_Data[2] <= 0.0 ||
        Particle_Model_Data[3] <= 0.0 || Particle_Model_Data[4] <= 0.0 ||
        Particle_Model_Data[5] <= 0.0 || Particle_Model_Data[6] <= 0.0 || Particle_Density <= 0.0 ||
        Particle_Radius <= 0.0)
      GOMA_WH(-1, "Not performing Dielectrophoretic Force Vectors output becuase of inconsistent "
                  "Partile_Model_Data.");
    coeff_a = Particle_Model_Data[1] - Particle_Model_Data[2];
    coeff_b = (Particle_Model_Data[4] - Particle_Model_Data[3]) / Particle_Model_Data[5];
    coeff_c = Particle_Model_Data[1] + 2.0 * Particle_Model_Data[2];
    coeff_d = (Particle_Model_Data[3] + 2.0 * Particle_Model_Data[4]) / Particle_Model_Data[5];
    CM_fact = (coeff_a * coeff_c - coeff_b * coeff_d) / (coeff_c * coeff_c + coeff_d * coeff_d);
    dielectrophoretic_force_coeff = 4.0 * M_PIE * Particle_Radius * Particle_Radius *
                                    Particle_Radius * Particle_Model_Data[2] * CM_fact *
                                    Particle_Model_Data[6] * Particle_Model_Data[6];
    for (a = 0; a < dim; a++)
      dfvector[a] = dielectrophoretic_force_coeff * fv->Enorm * fv->grad_Enorm[a];
    dfnorm = 0.0;
    for (a = 0; a < dim; a++)
      dfnorm += dfvector[a] * dfvector[a];
    dfnorm = MAX(0.0, dfnorm);
    dfnorm = sqrt(dfnorm);
    local_post[DIELECTROPHORETIC_FIELD_NORM] = dfnorm;
    local_lumped[DIELECTROPHORETIC_FIELD_NORM] = 1.0;
  }

  if (ENORMSQ_FIELD != -1 && pd->e[pg->imtrx][R_ENORM])
    for (a = 0; a < dim; a++) {
      local_post[ENORMSQ_FIELD + a] = 2.0 * fv->Enorm * fv->grad_Enorm[a];
      local_lumped[ENORMSQ_FIELD + a] = 1.0;
    }

  if (ENORMSQ_FIELD_NORM != -1 && pd->e[pg->imtrx][R_ENORM]) {
    dfnorm = 0.0;
    for (a = 0; a < dim; a++)
      dfnorm += (2.0 * fv->Enorm * fv->grad_Enorm[a]) * (2.0 * fv->Enorm * fv->grad_Enorm[a]);
    dfnorm = MAX(0.0, dfnorm);
    dfnorm = sqrt(dfnorm);
    local_post[ENORMSQ_FIELD_NORM] = dfnorm;
    local_lumped[ENORMSQ_FIELD_NORM] = 1.0;
  }

  if (DIFFUSION_VECTORS != -1 && pd->e[pg->imtrx][R_MASS]) {
    if (mp->PorousMediaType == CONTINUOUS) {
      if (cr->MassFluxModel == FICKIAN) {
        for (w = 0; w < pd->Num_Species_Eqn; w++) {
          for (a = 0; a < dim; a++) {
            n[w][a] = -mp->diffusivity[w] * fv->grad_c[w][a];
          }
        }
      } else if (cr->MassFluxModel == HYDRODYNAMIC || cr->MassFluxModel == HYDRODYNAMIC_QTENSOR ||
                 cr->MassFluxModel == HYDRODYNAMIC_QTENSOR_OLD) {
        /* Don't bother with the element size for the shock capturing
           term when we are post processing */
        for (a = 0; a < dim; a++)
          hs[a] = 0.;

        for (w = 0; w < pd->Num_Species_Eqn; w++) {
          hydro_flux(&s_terms, w, theta, delta_t, hs);
          for (a = 0; a < dim; a++) {
            n[w][a] = s_terms.diff_flux[w][a];
          }
        }
      } else {
        for (w = 0; w < pd->Num_Species_Eqn; w++) {
          for (a = 0; a < dim; a++) {
            n[w][a] = 0.0;
          }
        }
      }
    }
    for (w = 0; w < pd->Num_Species_Eqn; w++) {
      for (a = 0; a < dim; a++) {
        local_post[DIFFUSION_VECTORS + w * dim + a] = n[w][a];
        local_lumped[DIFFUSION_VECTORS + w * dim + a] = 1.0;
      }
    }
  }

  if (DIFFUSION_VECTORS_POR_LIQ_GPHASE != -1 && pd->e[pg->imtrx][POR_LIQ_PRES] &&
      mp->PorousMediaType != POROUS_SATURATED) {
    for (a = 0; a < VIM; a++) {
      /*
       * First do the diffusive flux of solvent in the gas phase
       * UMR
       */
      n[0][a] =
          mp->diffusivity[0] * (pmv->d_gas_density_solvents[0][POR_LIQ_PRES] * fv->grad_p_liq[a] +
                                pmv->d_gas_density_solvents[0][POR_GAS_PRES] * fv->grad_p_gas[a]);
    }
    for (a = 0; a < dim; a++) {
      local_post[DIFFUSION_VECTORS_POR_LIQ_GPHASE + a] = n[0][a];
      local_lumped[DIFFUSION_VECTORS_POR_LIQ_GPHASE + a] = 1.0;
    }
  }

  if (DIFFUSION_VECTORS_POR_AIR_GPHASE != -1 && pd->e[pg->imtrx][POR_LIQ_PRES] &&
      mp->PorousMediaType != POROUS_SATURATED) {
    for (a = 0; a < VIM; a++) {
      /*
       * First do the diffusive flux of air in the gas phase
       * UMR
       */
      n[1][a] =
          mp->diffusivity[1] * (pmv->d_gas_density_solvents[1][POR_LIQ_PRES] * fv->grad_p_liq[a] +
                                pmv->d_gas_density_solvents[1][POR_GAS_PRES] * fv->grad_p_gas[a]);
    }
    for (a = 0; a < dim; a++) {
      local_post[DIFFUSION_VECTORS_POR_AIR_GPHASE + a] = n[1][a];
      local_lumped[DIFFUSION_VECTORS_POR_AIR_GPHASE + a] = 1.0;
    }
  }

  if (CONDUCTION_VECTORS != -1 && pd->e[pg->imtrx][R_ENERGY]) {
    if (cr->HeatFluxModel == CR_HF_FOURIER_0) {
      if (mp->ConductivityModel == USER) {
        err = usr_thermal_conductivity(mp->u_thermal_conductivity, time);
      }

      for (a = 0; a < dim; a++) {
        qc[a] = -mp->thermal_conductivity * fv->grad_T[a];
      }
    } else if (cr->HeatFluxModel == CR_HF_USER) {
      double dq_gradT[DIM][DIM], dq_dX[DIM][DIM];
#if defined SECOR_HEAT_FLUX
      double *hpar, h, dh_dX[DIM];
      double dq_dVb[DIM][DIM], dq_dVt[DIM][DIM], Vt[DIM], Vb[DIM];

      hpar = &mp->u_thermal_conductivity[0];
      h = hpar[0] + hpar[4] * fv->x[0] + (hpar[1] - hpar[5] * fv->x[0]) * (hpar[3] - fv->x[1]) +
          0.5 * hpar[2] * SQUARE(hpar[3] - fv->x[1]);

      dh_dX[0] = hpar[4] - hpar[5] * (hpar[3] - fv->x[1]);
      dh_dX[1] = hpar[5] * fv->x[0] - hpar[1] - hpar[2] * (hpar[3] - fv->x[1]);

      /*     velocities of bottom and top surfaces   */
      Vb[0] = mp->u_heat_capacity[0];
      Vb[1] = mp->u_heat_capacity[1];
      Vt[0] = mp->u_heat_capacity[2];
      Vt[1] = mp->u_heat_capacity[3];

      usr_heat_flux(fv->grad_T, qc, dq_gradT, dq_dX, time, h, dh_dX, Vb, Vt, dq_dVb, dq_dVt);
#else
      usr_heat_flux(fv->grad_T, qc, dq_gradT, dq_dX, time);
      printf("untested\n");
      exit(-1);
#endif
    } else {
      for (a = 0; a < dim; a++) {
        qc[a] = 0.;
      }
    }
    for (a = 0; a < dim; a++) {
      local_post[CONDUCTION_VECTORS + a] = qc[a];
      local_lumped[CONDUCTION_VECTORS + a] = 1.;
    }
  }

  if (SHELL_NORMALS != -1 && (pd->e[pg->imtrx][R_SHELL_ANGLE1] || pd->e[pg->imtrx][R_LUBP])) {
    double sh_n[DIM];
    for (a = 0; a < DIM; a++) {
      sh_n[a] = 0;
    }
    if (pd->e[pg->imtrx][R_SHELL_ANGLE1]) {
      if (dim == 2) {
        sh_n[0] = cos(fv->sh_ang[0]);
        sh_n[1] = sin(fv->sh_ang[0]);
      } else {
        GOMA_EH(GOMA_ERROR, "Not hard at all to implement SHELL_NORMALS for 3D, so just do it!");
      }
    } else if (pd->e[pg->imtrx][R_LUBP]) {
      int *n_dof = NULL;
      int dof_map[MDE];
      dbl wt = fv->wt;
      n_dof = (int *)array_alloc(1, MAX_VARIABLE_TYPES, sizeof(int));
      lubrication_shell_initialize(n_dof, dof_map, -1, xi, exo, 0);
      for (a = 0; a < dim; a++) {
        sh_n[a] = fv->snormal[a];
      }
      fv->wt = wt;
      safe_free((void *)n_dof);
    } else {
      GOMA_EH(GOMA_ERROR, "Not sure how I got here.");
    }
    for (a = 0; a < dim; a++) {
      local_post[SHELL_NORMALS + a] = sh_n[a];
      local_lumped[SHELL_NORMALS + a] = 1.;
    }
  }

  /* calculate mesh stress here !!*/
  if (STRESS_TENSOR != -1 && pd->e[pg->imtrx][R_MESH1]) {
    /*
     * Total mesh stress tensor...
     */
    err = mesh_stress_tensor(TT, dTT_dx, dTT_dp, dTT_dc, dTT_dp_liq, dTT_dp_gas, dTT_dporosity,
                             dTT_dsink_mass, dTT_dT, dTT_dmax_strain, dTT_dcur_strain, elc->lame_mu,
                             elc->lame_lambda, delta_t, ielem, ip, ip_total);

    /* For LINEAR ELASTICITY */
    if (cr->MeshFluxModel == LINEAR) {
      if (dim == 2) {
        TT[2][2] = 1.;
        TT[1][2] = 0.;
        TT[0][2] = 0.;
      }
    }
    /*  For Hookian Elasticity and shrinkage */
    else {
      if (dim == 2) {
        if (cr->MeshMotion == ARBITRARY) {
          TT[2][2] = (1. - fv->volume_change) * elc->lame_mu;
        } else {
          if (cr->MeshFluxModel == NONLINEAR || cr->MeshFluxModel == HOOKEAN_PSTRAIN ||
              cr->MeshFluxModel == INCOMP_PSTRAIN)
            TT[2][2] = (1. - pow(fv->volume_change, 2. / 3.)) * elc->lame_mu - fv->P;
          /*              if (cr->MeshFluxModel == INCOMP_PSTRESS) */
          else
            TT[2][2] = 0.;
        }
        TT[1][2] = 0.;
        TT[0][2] = 0.;
      }
    }

    for (j = 0; j < DIM; j++) {
      local_post[STRESS_TENSOR + j] = TT[j][j];
      local_lumped[STRESS_TENSOR + j] = 1.;
    }
    local_post[STRESS_TENSOR + 3] = TT[0][1];
    local_lumped[STRESS_TENSOR + 3] = 1.;
    if (dim == 3) /*Note the T_theta_theta term for
                    Axisymm is picked up in previous loop */
    {
      local_post[STRESS_TENSOR + 4] = TT[0][2];
      local_post[STRESS_TENSOR + 5] = TT[1][2];
      local_lumped[STRESS_TENSOR + 4] = 1.;
      local_lumped[STRESS_TENSOR + 5] = 1.;
    }

  } /* end of STRESS_TENSOR */

  /* calculate mesh strain here !!*/
  if (STRAIN_TENSOR != -1 && pd->e[pg->imtrx][R_MESH1]) {
    for (i = 0; i < dim; i++) {
      for (j = 0; j < dim; j++) {
        EE[i][j] = fv->strain[i][j];
      }
    }

    if (cr->MeshFluxModel != INCOMP_PSTRESS && dim <= 2) {
      EE[2][2] = 0.;
    } else if (dim <= 2) {
      EE[2][2] = pow((fv->deform_grad[0][0] * fv->deform_grad[1][1] -
                      fv->deform_grad[1][0] * fv->deform_grad[0][1]),
                     0.5) /
                 pow((1. - fv->P / elc->lame_mu), 3. / 4.);
    }
    for (j = 0; j < 3; j++) {
      local_post[STRAIN_TENSOR + j] = EE[j][j];
      local_lumped[STRAIN_TENSOR + j] = 1.;
    }
    local_post[STRAIN_TENSOR + 3] = EE[0][1];
    local_lumped[STRAIN_TENSOR + 3] = 1.;
    if (dim > 2) {
      local_post[STRAIN_TENSOR + 4] = EE[0][2];
      local_post[STRAIN_TENSOR + 5] = EE[1][2];
      local_lumped[STRAIN_TENSOR + 4] = 1.;
      local_lumped[STRAIN_TENSOR + 5] = 1.;
    }
  }
  /* end of STRAIN_TENSOR */

  /* calculate EVP def grad here !!*/
  if (evpl->ConstitutiveEquation == EVP_HYPER && EVP_DEF_GRAD_TENSOR != -1 &&
      pd->e[pg->imtrx][R_MESH1]) {
    /*even though I changed this to VIM, I noticed that FVPs
      are not transmitted to restart file.....PRS 6/7/2002 */
    for (i = 0; i < VIM; i++) {
      for (j = 0; j < VIM; j++) {
        FVP[i][j] = evpl_glob[0]->F_vp_glob[ielem][ip][i][j];
      }
    }

    for (j = 0; j < 3; j++) {
      local_post[EVP_DEF_GRAD_TENSOR + j] = FVP[j][j];
      local_lumped[EVP_DEF_GRAD_TENSOR + j] = 1.;
    }
    local_post[EVP_DEF_GRAD_TENSOR + 3] = FVP[0][1];
    local_post[EVP_DEF_GRAD_TENSOR + 4] = FVP[1][0];
    local_lumped[EVP_DEF_GRAD_TENSOR + 3] = 1.;
    local_lumped[EVP_DEF_GRAD_TENSOR + 4] = 1.;
    if (dim > 2) {
      local_post[EVP_DEF_GRAD_TENSOR + 5] = FVP[0][2];
      local_post[EVP_DEF_GRAD_TENSOR + 6] = FVP[2][0];
      local_post[EVP_DEF_GRAD_TENSOR + 7] = FVP[1][2];
      local_post[EVP_DEF_GRAD_TENSOR + 8] = FVP[2][1];
      local_lumped[EVP_DEF_GRAD_TENSOR + 5] = 1.;
      local_lumped[EVP_DEF_GRAD_TENSOR + 6] = 1.;
      local_lumped[EVP_DEF_GRAD_TENSOR + 7] = 1.;
      local_lumped[EVP_DEF_GRAD_TENSOR + 8] = 1.;
    }
    /* To restart the EVP calculation, you also need the stress tensor.
       We dump here if mesh-stress is requested !!*/
    if (STRESS_TENSOR != -1 && pd->e[pg->imtrx][R_MESH1]) {
      for (i = 0; i < DIM; i++) {
        for (j = 0; j < DIM; j++) {
          TVP[i][j] = evpl_glob[0]->TT_glob[ielem][ip][i][j];
        }
      }
      if (dim > 2) {
        w1 = 9;
      } else {
        w1 = 5;
      }
      for (j = 0; j < 3; j++) {
        local_post[EVP_DEF_GRAD_TENSOR + j + w1] = TVP[j][j];
        local_lumped[EVP_DEF_GRAD_TENSOR + j + w1] = 1.;
      }
      local_post[EVP_DEF_GRAD_TENSOR + 3 + w1] = TVP[0][1];
      local_post[EVP_DEF_GRAD_TENSOR + 4 + w1] = TVP[1][0];
      local_lumped[EVP_DEF_GRAD_TENSOR + 3 + w1] = 1.;
      local_lumped[EVP_DEF_GRAD_TENSOR + 4 + w1] = 1.;
      if (dim > 2) {
        local_post[EVP_DEF_GRAD_TENSOR + 5 + w1] = TVP[0][2];
        local_post[EVP_DEF_GRAD_TENSOR + 6 + w1] = TVP[2][0];
        local_post[EVP_DEF_GRAD_TENSOR + 7 + w1] = TVP[1][2];
        local_post[EVP_DEF_GRAD_TENSOR + 8 + w1] = TVP[2][1];
        local_lumped[EVP_DEF_GRAD_TENSOR + 5 + w1] = 1.;
        local_lumped[EVP_DEF_GRAD_TENSOR + 6 + w1] = 1.;
        local_lumped[EVP_DEF_GRAD_TENSOR + 7 + w1] = 1.;
        local_lumped[EVP_DEF_GRAD_TENSOR + 8 + w1] = 1.;
      }
    }
  }
  /* end of EVP_DEF_GRAD_TENSOR */

  if (LAGRANGE_CONVECTION != -1 &&
      (pd->MeshMotion == LAGRANGIAN || cr->MeshMotion == DYNAMIC_LAGRANGIAN)) {
    /* get the convection velocity (it's different for arbitrary and
       lagrangian meshes) */
    err = get_convection_velocity(vconv, vconv_old, d_vconv, delta_t, theta);
    GOMA_EH(err, "Error in calculating effective convection velocity");

    for (j = 0; j < dim; j++) {
      local_post[LAGRANGE_CONVECTION + j] = vconv[j];
      local_lumped[LAGRANGE_CONVECTION + j] = 1.;
    }
  }

  /*
   * Porous Media post-processing
   */
  checkPorous = 0;
  if (mp->PorousMediaType == POROUS_UNSATURATED || mp->PorousMediaType == POROUS_TWO_PHASE ||
      mp->PorousMediaType == POROUS_SHELL_UNSATURATED || mp->PorousMediaType == POROUS_SATURATED) {
    checkPorous = 1;
  }

  if (POROUS_SATURATION != -1 && checkPorous) {
    local_post[POROUS_SATURATION] = mp->saturation;
    local_lumped[POROUS_SATURATION] = 1.;
  } /* end of POROUS_SATURATION */

  if (POROUS_RHO_TOTAL_SOLVENTS != -1 && checkPorous) {
    w = 0;
    if (pd->v[pg->imtrx][POR_LIQ_PRES]) {
      local_post[POROUS_RHO_TOTAL_SOLVENTS] = pmv->bulk_density[i_pl];
      local_lumped[POROUS_RHO_TOTAL_SOLVENTS] = 1.;
    }
    w++;
    if (Num_Var_In_Type[pg->imtrx][R_POR_GAS_PRES]) {
      if (pd->v[pg->imtrx][POR_GAS_PRES]) {
        local_post[POROUS_RHO_TOTAL_SOLVENTS + w] = pmv->bulk_density[i_pg];
        local_lumped[POROUS_RHO_TOTAL_SOLVENTS + w] = 1.;
      }
      w++;
    }
    if (pd->v[pg->imtrx][POR_POROSITY]) {
      local_post[POROUS_RHO_TOTAL_SOLVENTS + w] = pmv->bulk_density[i_pore];
      local_lumped[POROUS_RHO_TOTAL_SOLVENTS + w] = 1.;
    }
  } /* end of POROUS_RHO_TOTAL_SOLVENTS */

  if (POROUS_RHO_GAS_SOLVENTS != -1 && checkPorous) {
    if (mp->PorousMediaType == POROUS_UNSATURATED || mp->PorousMediaType == POROUS_TWO_PHASE ||
        mp->PorousMediaType == POROUS_SHELL_UNSATURATED) {
      w = 0;
      if (Num_Var_In_Type[pg->imtrx][R_POR_LIQ_PRES]) {
        if (pd->v[pg->imtrx][POR_LIQ_PRES]) {
          local_post[POROUS_RHO_GAS_SOLVENTS] = pmv->gas_density_solvents[i_pl];
          local_lumped[POROUS_RHO_GAS_SOLVENTS] = 1.;
        }
        w++;
      }
      if (Num_Var_In_Type[pg->imtrx][R_POR_GAS_PRES]) {
        if (pd->v[pg->imtrx][POR_GAS_PRES]) {
          local_post[POROUS_RHO_GAS_SOLVENTS + w] = pmv->gas_density_solvents[i_pg];
          local_lumped[POROUS_RHO_GAS_SOLVENTS + w] = 1.;
        }
        w++;
      }
      if (Num_Var_In_Type[pg->imtrx][R_POR_POROSITY]) {
        if (pd->v[pg->imtrx][POR_POROSITY]) {
          local_post[POROUS_RHO_GAS_SOLVENTS + w] = pmv->gas_density_solvents[i_pore];
          local_lumped[POROUS_RHO_GAS_SOLVENTS + w] = 1.;
        }
        w++;
      }
    }
  } /* end of POROUS_RHO_GAS_SOLVENTS */

  if (POROUS_RHO_LPHASE != -1 && checkPorous) {
    local_post[POROUS_RHO_LPHASE] = mp->density * mp->porosity * mp->saturation;
    local_lumped[POROUS_RHO_LPHASE] = 1.;
  } /* end of POROUS_RHO_LPHASE */

  if (DARCY_VELOCITY_GAS != -1 && mp->PorousMediaType == POROUS_TWO_PHASE) {
    for (a = 0; a < dim; a++) {
      local_post[DARCY_VELOCITY_GAS + a] = pmv->gas_darcy_velocity[a];
      local_lumped[DARCY_VELOCITY_GAS + a] = 1.;
    }
  } /* end of DARCY_VELOCITY_GAS */

  if (DARCY_VELOCITY_LIQ != -1 &&
      (mp->PorousMediaType == POROUS_UNSATURATED ||
       mp->PorousMediaType == POROUS_SHELL_UNSATURATED || mp->PorousMediaType == POROUS_SATURATED ||
       mp->PorousMediaType == POROUS_TWO_PHASE)) {
    for (a = 0; a < dim; a++) {
      local_post[DARCY_VELOCITY_LIQ + a] = pmv->liq_darcy_velocity[a];
      local_lumped[DARCY_VELOCITY_LIQ + a] = 1.;
    }
  } /* end of DARCY_VELOCITY_LIQ */

  if (POROUS_LIQUID_ACCUM_RATE != -1 && (mp->PorousMediaType == POROUS_UNSATURATED ||
                                         mp->PorousMediaType == POROUS_SHELL_UNSATURATED ||
                                         mp->PorousMediaType == POROUS_TWO_PHASE)) {
    local_post[POROUS_LIQUID_ACCUM_RATE] = pmt->Inventory_solvent_dot[0];
    for (a = 0; a < dim; a++) {
      local_post[POROUS_LIQUID_ACCUM_RATE] += pmt->conv_flux[0][a];
    }
    local_lumped[POROUS_LIQUID_ACCUM_RATE] = 1.;
  } /* end of POROUS_LIQUID_ACCUM_RATE */

  if (ELECTRIC_FIELD != -1 && pd->e[pg->imtrx][R_POTENTIAL]) {
    for (a = 0; a < dim; a++) {
      local_post[ELECTRIC_FIELD + a] = -fv->grad_V[a];
      local_lumped[ELECTRIC_FIELD + a] = 1.0;
    }
  } /* end of ELECTRIC_FIELD */

  if (ACOUSTIC_PRESSURE != -1 &&
      (pd->e[pg->imtrx][R_ACOUS_PREAL] || pd->e[pg->imtrx][R_ACOUS_PIMAG])) {
    local_post[ACOUSTIC_PRESSURE] = sqrt(fv->apr * fv->apr + fv->api * fv->api);
    local_lumped[ACOUSTIC_PRESSURE] = 1.0;
  } /* end of ACOUSTIC_PRESSURE */

  if (ACOUSTIC_PHASE_ANGLE != -1 &&
      (pd->e[pg->imtrx][R_ACOUS_PREAL] || pd->e[pg->imtrx][R_ACOUS_PIMAG])) {
    local_post[ACOUSTIC_PHASE_ANGLE] = atan2(fv->api, fv->apr) * 180 / M_PIE;
    local_lumped[ACOUSTIC_PHASE_ANGLE] = 1.0;
  } /* end of ACOUSTIC_PHASE_ANGLE */

  if (ACOUSTIC_ENERGY_DENSITY != -1 &&
      (pd->e[pg->imtrx][R_ACOUS_PREAL] || pd->e[pg->imtrx][R_ACOUS_PIMAG])) {
    double acous_pgrad = 0;
    double k, R, omega;
    k = wave_number(NULL, time);
    R = acoustic_impedance(NULL, time);
    omega = upd->Acoustic_Frequency;
    for (a = 0; a < dim; a++) {
      acous_pgrad += fv->grad_api[a] * fv->grad_api[a];
      acous_pgrad += fv->grad_apr[a] * fv->grad_apr[a];
    }
    local_post[ACOUSTIC_ENERGY_DENSITY] =
        0.25 * k / (R * omega) * (fv->apr * fv->apr + fv->api * fv->api + acous_pgrad / (k * k));
    local_lumped[ACOUSTIC_ENERGY_DENSITY] = 1.0;
  } /* end of ACOUSTIC_ENERGY_DENSITY */

  if (LIGHT_INTENSITY != -1 && (pd->e[pg->imtrx][R_LIGHT_INTP] || pd->e[pg->imtrx][R_LIGHT_INTM])) {
    local_post[LIGHT_INTENSITY] = fv->poynt[0] + fv->poynt[1];
    local_lumped[LIGHT_INTENSITY] = 1.0;
  } /* end of LIGHT_INTENSITY */

  if (UNTRACKED_SPEC != -1 && pd->e[pg->imtrx][R_MASS]) {
    double density_tot = 0.;
    switch (mp->Species_Var_Type) {
    case SPECIES_CONCENTRATION:
      density_tot = calc_density(mp, FALSE, NULL, 0.0);
      local_post[UNTRACKED_SPEC] = density_tot;
      for (j = 0; j < pd->Num_Species_Eqn; j++) {
        local_post[UNTRACKED_SPEC] -= fv->c[j] * mp->molecular_weight[j];
      }
      local_post[UNTRACKED_SPEC] /= mp->molecular_weight[pd->Num_Species_Eqn];
      break;
    case SPECIES_DENSITY:
      density_tot = calc_density(mp, FALSE, NULL, 0.0);
      local_post[UNTRACKED_SPEC] = density_tot;
      for (j = 0; j < pd->Num_Species_Eqn; j++) {
        local_post[UNTRACKED_SPEC] -= fv->c[j];
      }
      break;
    case SPECIES_MASS_FRACTION:
    case SPECIES_UNDEFINED_FORM:
      local_post[UNTRACKED_SPEC] = 1.0;
      for (j = 0; j < pd->Num_Species_Eqn; j++) {
        local_post[UNTRACKED_SPEC] -= fv->c[j];
      }
      break;
    default:
      GOMA_WH(-1, "Undefined Species Type in UNTRACKED_SPEC\n");
    }
    local_lumped[UNTRACKED_SPEC] = 1.0;
  } /* end of UNTRACKED_SPEC*/

  if ((TFMP_GAS_VELO != -1 || TFMP_LIQ_VELO != -1 || TFMP_KRG != -1) &&
      pd->e[pg->imtrx][R_TFMP_MASS] && pd->e[pg->imtrx][R_TFMP_BOUND]) {

    int k;
    int *n_dof = NULL;
    int dof_map[MDE];
    double v_l[DIM], v_g[DIM];
    /*
     * Prepare geometry
     */
    n_dof = (int *)array_alloc(1, MAX_VARIABLE_TYPES, sizeof(int));
    lubrication_shell_initialize(n_dof, dof_map, -1, xi, exo, 0);

    /* Gather necessary values (S, h, Krg, gradII_P)*/

    // need pure phase viscosities
    double mu_l, mu_g;

    load_tfmp_viscosity_model(&mu_l, &mu_g);

    double S = fv->tfmp_sat;
    /* Use the height_function_model */
    double H_U, dH_U_dtime, H_L, dH_L_dtime;
    double dH_U_dX[DIM], dH_L_dX[DIM], dH_U_dp, dH_U_ddh;
    double h = height_function_model(&H_U, &dH_U_dtime, &H_L, &dH_L_dtime, dH_U_dX, dH_L_dX,
                                     &dH_U_dp, &dH_U_ddh, time, delta_t);

    double dh_dtime = dH_U_dtime - dH_L_dtime;
    double gradII_h[DIM];
    for (k = 0; k < DIM; k++) {
      gradII_h[k] = dH_U_dX[k] - dH_L_dX[k];
    }
    double dh_dmesh[DIM][MDE];
    double dh_dnormal[DIM][MDE];
    double d2h_dtime_dmesh[DIM][MDE];
    double d2h_dtime_dnormal[DIM][MDE];
    double d_gradIIh_dmesh[DIM][DIM][MDE];
    double d_gradIIh_dnormal[DIM][DIM][MDE];

    // dh_dtime is not used here
    double tt = 1.0;

    load_displacement_coupling_model(tt, delta_t, &h, &dh_dtime, gradII_h, dh_dmesh, dh_dnormal,
                                     d2h_dtime_dmesh, d2h_dtime_dnormal, d_gradIIh_dmesh,
                                     d_gradIIh_dnormal, n_dof, dof_map);
    //  rel perms
    double Krl, dKrl_dS, Krg, dKrg_dS;
    load_relative_permeability_model(S, &Krl, &dKrl_dS, &Krg, &dKrg_dS);

    /* Use the velocity function model */
    double veloU[DIM], veloL[DIM], veloAVG[DIM];

    velocity_function_model(veloU, veloL, time, delta_t);

    for (k = 0; k < DIM; k++) {
      veloAVG[k] = (veloU[k] + veloL[k]) / 2.;
    }
    veloAVG[2] = 0.0;

    double gradII_P[DIM];
    Inn(fv->grad_tfmp_pres, gradII_P);

    /* Calculate Velocity */
    for (k = 0; k < DIM; k++) {
      v_l[k] = -h * h / 12.0 / mu_l * Krl * gradII_P[k];
      v_g[k] = -h * h / 12.0 / mu_g * Krg * gradII_P[k];
    }
    if (TFMP_GAS_VELO != -1) {
      local_post[TFMP_GAS_VELO] = v_g[0] + veloAVG[0];
      local_lumped[TFMP_GAS_VELO] += 1;
      local_post[TFMP_GAS_VELO + 1] = v_g[1] + veloAVG[1];
      local_lumped[TFMP_GAS_VELO + 1] += 1;
      local_post[TFMP_GAS_VELO + 2] = v_g[2] + veloAVG[2];
      local_lumped[TFMP_GAS_VELO + 2] += 1;
    }
    if (TFMP_LIQ_VELO != -1) {
      local_post[TFMP_LIQ_VELO] = v_l[0] + veloAVG[0];
      local_lumped[TFMP_LIQ_VELO] += 1;
      local_post[TFMP_LIQ_VELO + 1] = v_l[1] + veloAVG[1];
      local_lumped[TFMP_LIQ_VELO + 1] += 1;
      local_post[TFMP_LIQ_VELO + 2] = v_l[2] + veloAVG[2];
      local_lumped[TFMP_LIQ_VELO + 2] += 1;
    }
    if (TFMP_KRG != -1) {
      local_post[TFMP_KRG] = Krg;
      local_lumped[TFMP_KRG] += 1;
      //    } else {
      //      local_post[TFMP_KRG] = 0.0;
    }

    /* Cleanup */
    safe_free((void *)n_dof);
  }
  if ((TFMP_INV_PECLET != -1) && pd->e[pg->imtrx][R_TFMP_MASS] && pd->e[pg->imtrx][R_TFMP_BOUND]) {

    int k;
    int *n_dof = NULL;
    int dof_map[MDE];

    /*
     * Prepare geometry
     */
    n_dof = (int *)array_alloc(1, MAX_VARIABLE_TYPES, sizeof(int));
    lubrication_shell_initialize(n_dof, dof_map, -1, xi, exo, 0);

    /* Gather necessary values (S, h, Krg, gradII_P)*/

    // need pure phase viscosities
    double mu_l, mu_g;

    load_tfmp_viscosity_model(&mu_l, &mu_g);

    double S = fv->tfmp_sat;
    /* Use the height_function_model */
    double H_U, dH_U_dtime, H_L, dH_L_dtime;
    double dH_U_dX[DIM], dH_L_dX[DIM], dH_U_dp, dH_U_ddh;
    double h = height_function_model(&H_U, &dH_U_dtime, &H_L, &dH_L_dtime, dH_U_dX, dH_L_dX,
                                     &dH_U_dp, &dH_U_ddh, time, delta_t);

    double dh_dtime = dH_U_dtime - dH_L_dtime;
    double gradII_h[DIM];
    for (k = 0; k < DIM; k++) {
      gradII_h[k] = dH_U_dX[k] - dH_L_dX[k];
    }

    double dh_dmesh[DIM][MDE];
    double dh_dnormal[DIM][MDE];
    double d2h_dtime_dmesh[DIM][MDE];
    double d2h_dtime_dnormal[DIM][MDE];
    double d_gradIIh_dmesh[DIM][DIM][MDE];
    double d_gradIIh_dnormal[DIM][DIM][MDE];

    // dh_dtime is not used here
    double tt = 1.0;

    load_displacement_coupling_model(tt, delta_t, &h, &dh_dtime, gradII_h, dh_dmesh, dh_dnormal,
                                     d2h_dtime_dmesh, d2h_dtime_dnormal, d_gradIIh_dmesh,
                                     d_gradIIh_dnormal, n_dof, dof_map);

    // Artificial diffusion constant
    double D, Krd, dKrd_dS;
    load_molecular_diffusion_model(S, &D, &Krd, &dKrd_dS);

    //  rel perms
    double Krl, dKrl_dS, Krg, dKrg_dS;
    load_relative_permeability_model(S, &Krl, &dKrl_dS, &Krg, &dKrg_dS);

    double gradII_P[DIM], gradII_S[DIM];

    Inn(fv->grad_tfmp_pres, gradII_P);
    Inn(fv->grad_tfmp_sat, gradII_S);

    dbl mag_gradII_P = 0.0;
    dbl mag_gradII_S = 0.0;

    /* Calculate gradient magnitudes */
    for (k = 0; k < DIM; k++) {
      mag_gradII_P += gradII_P[k] * gradII_P[k];
      mag_gradII_S += gradII_S[k] * gradII_S[k];
    }
    mag_gradII_P = sqrt(mag_gradII_P);
    mag_gradII_S = sqrt(mag_gradII_S);

    // if (TFMP_GAS_VELO != -1) {
    // if ( Krd != 0.0 && mag_gradII_S >= 1.e-10 ) {
    if (Krd != 0.0 && mag_gradII_S != 0.0) {
      local_post[TFMP_INV_PECLET] =
          (Krl * h * h * h / 12.0 / mu_l * mag_gradII_P) / (D * Krd * mag_gradII_S);
    } else {
      local_post[TFMP_INV_PECLET] = 0.0;
    }
    local_lumped[TFMP_INV_PECLET] += 1;

    //}
    /* Cleanup */
    safe_free((void *)n_dof);
  }

  /*  EXTERNAL tables	*/
  if (efv->ev) {
    for (j = 0; j < efv->Num_external_field; j++) {
      if (efv->i[j] == I_TABLE) {
        local_post[EXTERNAL_POST + j] = fv->external_field[j];
        local_lumped[EXTERNAL_POST + j] = 1.0;
      }
    }
  }

  if (ELECTRIC_FIELD_MAG != -1 && pd->e[pg->imtrx][R_POTENTIAL]) {
    for (a = 0; a < dim; a++) {
      local_post[ELECTRIC_FIELD_MAG] += fv->grad_V[a] * fv->grad_V[a];
    }
    local_post[ELECTRIC_FIELD_MAG] = sqrt(local_post[ELECTRIC_FIELD_MAG]);
    local_lumped[ELECTRIC_FIELD_MAG] = 1.0;
  } /* end of ELECTRIC_FIELD_MAG */

  if (CAPILLARY_PRESSURE != -1 && (mp->PorousMediaType == POROUS_UNSATURATED ||
                                   mp->PorousMediaType == POROUS_SHELL_UNSATURATED ||
                                   mp->PorousMediaType == POROUS_TWO_PHASE)) {
    local_post[CAPILLARY_PRESSURE] = pmv->cap_pres;
    local_lumped[CAPILLARY_PRESSURE] = 1.;
  } /* end of CAPILLARY_PRESSURE */

  if (POROUS_GRIDPECLET != -1 && checkPorous) {
    local_post[POROUS_GRIDPECLET] = Stab->Grid_Peclet_Number[POR_LIQ_PRES];
    local_lumped[POROUS_GRIDPECLET] = 1.0;
  } /* end of POROUS_GRIDPECLET */

  if (POROUS_SUPGVELOCITY != -1 && checkPorous) {
    for (a = 0; a < dim; a++) {
      local_post[POROUS_SUPGVELOCITY + a] = pmv->U_supg[a];
      local_lumped[POROUS_SUPGVELOCITY + a] = 1.0;
    }
  } /* end of POROUS_SUPGVELOCITY */

  if (CURL_V != -1 && pd->e[pg->imtrx][R_MOMENTUM1]) {
    /* MMH: Note that in the SWIRLING coordinate system, we really
     * do have a 3-vector and not just a scalar.
     *
     * Same for PROJECTED_CARTESIAN, if VELOCITY3 can become
     * non-zero. -MMH
     */
    if (pd->CoordinateSystem == SWIRLING || pd->CoordinateSystem == PROJECTED_CARTESIAN ||
        pd->CoordinateSystem == CARTESIAN_2pt5D || dim == 3) {
      for (j = 0; j < VIM; j++) {
        local_post[CURL_V + j] = fv->curl_v[j];
        local_lumped[CURL_V + j] = 1.0;
      }
    } else {
      /* We are in 2D or axisymmetric.  In either case, it is the
       * last component of the vorticity vector that contains the
       * magnitude.
       */
      local_post[CURL_V] = fv->curl_v[2];
      local_lumped[CURL_V] = 1.0;
    }
  }

  if (HELICITY != -1 && pd->e[pg->imtrx][R_MOMENTUM1]) {
    /* MMH: Note that in the SWIRLING coordinate system, we really
     * do have a 3-vector and not just a scalar.
     *
     * Same for PROJECTED_CARTESIAN, if VELOCITY3 can become
     * non-zero. -MMH
     */
    if (pd->CoordinateSystem == SWIRLING || pd->CoordinateSystem == PROJECTED_CARTESIAN ||
        pd->CoordinateSystem == CARTESIAN_2pt5D || dim == 3) {
      local_post[HELICITY] = 0.0;
      for (j = 0; j < VIM; j++) {
        local_post[HELICITY] += fv->v[j] * fv->curl_v[j];
      }
      local_lumped[HELICITY] = 1.0;
    }
  }

  if (LAMB_VECTOR != -1 && pd->e[pg->imtrx][R_MOMENTUM1]) {
    for (j = 0; j < VIM; j++) {
      local_post[LAMB_VECTOR + j] = 0;
      for (a = 0; a < VIM; a++) {
        for (b = 0; b < VIM; b++) {
          local_post[LAMB_VECTOR + j] += permute(a, b, j) * fv->curl_v[a] * fv->v[b];
        }
      }
      local_lumped[LAMB_VECTOR + j] = 1.0;
    }
  }

  /* calculate poynting vectors for EM calculations here !!  */
  if (POYNTING_VECTORS != -1 &&
      ((Num_Var_In_Type[pg->imtrx][R_ACOUS_PREAL] || Num_Var_In_Type[pg->imtrx][R_ACOUS_PIMAG]) ||
       (Num_Var_In_Type[pg->imtrx][R_EM_E1_REAL] || Num_Var_In_Type[pg->imtrx][R_EM_E2_REAL] ||
        Num_Var_In_Type[pg->imtrx][R_EM_E3_REAL]))) {
    double poynt[DIM];
    int c;
    memset(poynt, 0, sizeof(double) * DIM);
    /*  Acoustic analogy -- scalar version  */
    if (pd->e[pg->imtrx][R_ACOUS_PREAL] || pd->e[pg->imtrx][R_ACOUS_PIMAG]) {
      double k, R, prefactor;
      k = wave_number(NULL, time);
      R = acoustic_impedance(NULL, time);
      prefactor = 0.5 / (k * R);

      for (a = 0; a < DIM; a++) {
        poynt[a] += prefactor * (fv->api * fv->grad_apr[a] - fv->apr * fv->grad_api[a]);
      }
    }
    /*  EM vector, E & H formulation   */
    else if (pd->e[pg->imtrx][R_EM_E1_REAL] || pd->e[pg->imtrx][R_EM_E2_REAL] ||
             pd->e[pg->imtrx][R_EM_E3_REAL]) {
      for (a = 0; a < DIM; a++) {
        for (b = 0; b < DIM; b++) {
          for (c = 0; c < DIM; c++) {
            poynt[a] += 0.5 * permute(b, c, a) *
                        (fv->em_er[b] * fv->em_hr[c] + fv->em_ei[b] * fv->em_hi[c]);
          }
        }
      }
    }
    for (a = 0; a < dim; a++) {
      local_post[POYNTING_VECTORS + a] = poynt[a];
      local_lumped[POYNTING_VECTORS + a] = 1.;
    }
  }

  /* calculate species sources  */
  if (SPECIES_SOURCES != -1 && pd->e[pg->imtrx][R_MASS]) {
    err = get_continuous_species_terms(&s_terms, time, theta, delta_t, hs);
    for (w = 0; w < pd->Num_Species_Eqn; w++) {
      local_post[SPECIES_SOURCES + w] = s_terms.MassSource[w];
      local_lumped[SPECIES_SOURCES + w] = 1.;
    }
  }

  if (STRESS_NORM != -1 && pd->e[pg->imtrx][POLYMER_STRESS11]) {
    for (int mode = 0; mode < vn->modes; mode++) {

      dbl traceOverVim = 0;
      for (int i = 0; i < VIM; i++) {
        traceOverVim += fv->S[mode][i][i];
      }

      traceOverVim /= VIM;

      // square of the deviatoric sress norm
      dbl normOfStressDSqr = 0;
      for (int i = 0; i < VIM; i++) {
        normOfStressDSqr += pow(fv->S[mode][i][i] - traceOverVim, 2) / 2.;

        for (int j = i + 1; j < VIM; j++) {
          normOfStressDSqr += pow(fv->S[mode][i][j], 2);
        }
      }

      dbl normOfStressD = sqrt(normOfStressDSqr);
      local_post[STRESS_NORM + mode] = normOfStressD;
      local_lumped[STRESS_NORM + mode] = 1.;
    }
  }

  if (SARAMITO_YIELD != -1 && pd->e[pg->imtrx][POLYMER_STRESS11]) {
    for (int mode = 0; mode < vn->modes; mode++) {
      dbl coeff;
      compute_saramito_model_terms(&coeff, NULL, fv->S[mode], ve[mode]->gn, TRUE);
      local_post[SARAMITO_YIELD + mode] = coeff;
      local_lumped[SARAMITO_YIELD + mode] = 1.;
    }
  }

  if (VISCOUS_STRESS != -1 && pd->e[pg->imtrx][R_MOMENTUM1]) {
    for (a = 0; a < VIM; a++) {
      for (b = 0; b < VIM; b++) {
        gamma[a][b] = fv->grad_v[a][b] + fv->grad_v[b][a];
      }
    }

    mu = viscosity(gn, gamma, NULL);
    // printf("%lf", mu);
    for (a = 0; a < VIM; a++) {
      for (b = 0; b < VIM; b++) {
        local_post[VISCOUS_STRESS + a * VIM + b] = mu * gamma[a][b];
        local_lumped[VISCOUS_STRESS + a * VIM + b] = 1.;
      }
    }
  }

  if (VISCOUS_STRESS_NORM != -1 && pd->e[pg->imtrx][R_MOMENTUM1]) {
    for (a = 0; a < VIM; a++) {
      for (b = 0; b < VIM; b++) {
        gamma[a][b] = fv->grad_v[a][b] + fv->grad_v[b][a];
      }
    }

    mu = viscosity(gn, gamma, NULL);

    dbl traceOverVim = 0;
    for (int i = 0; i < VIM; i++) {
      traceOverVim += mu * (fv->grad_v[i][i] + fv->grad_v[i][i]);
    }

    traceOverVim /= VIM;

    // square of the deviatoric sress norm
    dbl normOfStressDSqr = 0;
    for (int i = 0; i < VIM; i++) {
      normOfStressDSqr += pow(mu * (fv->grad_v[i][i] + fv->grad_v[i][i]) - traceOverVim, 2) / 2.;

      for (int j = i + 1; j < VIM; j++) {
        normOfStressDSqr += pow(mu * (fv->grad_v[i][j] + fv->grad_v[j][i]), 2);
      }
    }

    dbl normOfStressD = sqrt(normOfStressDSqr);
    local_post[VISCOUS_STRESS_NORM] = normOfStressD;
    local_lumped[VISCOUS_STRESS_NORM] = 1.;
  }

  if (VISCOUS_VON_MISES_STRESS != -1 && pd->e[pg->imtrx][R_MOMENTUM1]) {
    for (a = 0; a < VIM; a++) {
      for (b = 0; b < VIM; b++) {
        gamma[a][b] = fv->grad_v[a][b] + fv->grad_v[b][a];
      }
    }

    mu = viscosity(gn, gamma, NULL);

    dbl viscousVonMisesStress = 0.0;

    if (Num_Dim < 3) {
      dbl stress_xx = mu * (fv->grad_v[0][0] + fv->grad_v[0][0]);
      dbl stress_xy = mu * (fv->grad_v[0][1] + fv->grad_v[1][0]);
      dbl stress_yy = mu * (fv->grad_v[1][1] + fv->grad_v[1][1]);

      viscousVonMisesStress = sqrt(pow(stress_xx, 2) + pow(stress_yy, 2) + 3 * pow(stress_xy, 2) -
                                   stress_xx * stress_yy);

    } else if (Num_Dim > 2) {
      dbl stress_xx = mu * (fv->grad_v[0][0] + fv->grad_v[0][0]);
      dbl stress_yy = mu * (fv->grad_v[1][1] + fv->grad_v[1][1]);
      dbl stress_zz = mu * (fv->grad_v[2][2] + fv->grad_v[2][2]);

      dbl stress_xy = mu * (fv->grad_v[0][1] + fv->grad_v[1][0]);
      dbl stress_xz = mu * (fv->grad_v[0][2] + fv->grad_v[2][0]);
      dbl stress_yz = mu * (fv->grad_v[1][2] + fv->grad_v[2][1]);

      viscousVonMisesStress =
          sqrt(0.5 * (pow((stress_xx - stress_yy), 2) + pow((stress_yy - stress_zz), 2) +
                      pow((stress_zz - stress_xx), 2) +
                      6 * (pow(stress_xy, 2) + pow(stress_yz, 2) + pow(stress_xz, 2))));
    }

    // dbl viscousVonMisesStress1 = viscousVonMisesStress;
    local_post[VISCOUS_VON_MISES_STRESS] = viscousVonMisesStress;
    local_lumped[VISCOUS_VON_MISES_STRESS] = 1.;
  }

  /* calculate real-solid stress here !!  */
  if (REAL_STRESS_TENSOR != -1 && pd->e[pg->imtrx][R_SOLID1]) {
    mu = elc_rs->lame_mu;
    err = belly_flop_rs(mu);
    GOMA_EH(err, "error in belly flop");
    if (err == 2)
      return (err);
    /*
     * Total mesh stress tensor...
     */
    err = solid_stress_tensor(TT, dTT_dx, dTT_drs, dTT_dp, dTT_dc, dTT_dp_liq, dTT_dp_gas,
                              dTT_dporosity, dTT_dT, dTT_dmax_strain, elc_rs->lame_mu,
                              elc_rs->lame_lambda);

    if (dim == 2) {
      if (cr->RealSolidFluxModel == NONLINEAR || cr->RealSolidFluxModel == HOOKEAN_PSTRAIN ||
          cr->RealSolidFluxModel == INCOMP_PSTRAIN)
        TT[2][2] = (1. - pow(fv->volume_change, 2. / 3.)) * elc_rs->lame_mu - fv->P;
      /*              if (cr->MeshFluxModel == INCOMP_PSTRESS) */
      else
        TT[2][2] = 0.;

      TT[1][2] = 0.;
      TT[0][2] = 0.;
    }

    for (j = 0; j < DIM; j++) {
      local_post[REAL_STRESS_TENSOR + j] = TT[j][j];
      local_lumped[REAL_STRESS_TENSOR + j] = 1.;
    }
    local_post[REAL_STRESS_TENSOR + 3] = TT[0][1];
    local_lumped[REAL_STRESS_TENSOR + 3] = 1.;
    if (dim == 3) {
      local_post[REAL_STRESS_TENSOR + 4] = TT[0][2];
      local_post[REAL_STRESS_TENSOR + 5] = TT[1][2];
      local_lumped[REAL_STRESS_TENSOR + 4] = 1.;
      local_lumped[REAL_STRESS_TENSOR + 5] = 1.;
    }

  } /* end of REAL_STRESS_TENSOR */

  /* calculate principal stress differences*/
  if (PRINCIPAL_STRESS != -1 && pd->e[pg->imtrx][R_MESH1]) {
    double I_T, II_T, III_T, coeff_a, coeff_b;
    double m_par = 0, theta1, evalue1, evalue2, evalue3;
    if (cr->MeshMotion != ARBITRARY) {
      /*
       * Total mesh stress tensor...
       */
      err = mesh_stress_tensor(TT, dTT_dx, dTT_dp, dTT_dc, dTT_dp_liq, dTT_dp_gas, dTT_dporosity,
                               dTT_dsink_mass, dTT_dT, dTT_dmax_strain, dTT_dcur_strain,
                               elc->lame_mu, elc->lame_lambda, delta_t, ielem, ip, ip_total);

      /* For LINEAR ELASTICITY */
      if (cr->MeshFluxModel == LINEAR) {
        if (dim == 2) {
          TT[2][2] = 1.;
          TT[1][2] = 0.;
          TT[0][2] = 0.;
        }
      }
      /*  For Hookian Elasticity and shrinkage */
      else {
        if (dim == 2) {
          if (cr->MeshMotion == ARBITRARY) {
            TT[2][2] = (1. - fv->volume_change) * elc->lame_mu;
          } else {
            if (cr->MeshFluxModel == NONLINEAR || cr->MeshFluxModel == HOOKEAN_PSTRAIN ||
                cr->MeshFluxModel == INCOMP_PSTRAIN)
              TT[2][2] = (1. - pow(fv->volume_change, 2. / 3.)) * elc->lame_mu - fv->P;
            /*              if (cr->MeshFluxModel == INCOMP_PSTRESS) */
            else
              TT[2][2] = 0.;
          }
          TT[1][2] = 0.;
          TT[0][2] = 0.;
        }
      }
    } else {
      memset(TT, 0, sizeof(dbl) * DIM * DIM);
      memset(gamma, 0, sizeof(dbl) * DIM * DIM);
      for (a = 0; a < VIM; a++) {
        for (b = 0; b < VIM; b++) {
          gamma[a][b] = fv->grad_v[a][b] + fv->grad_v[b][a];
        }
      }
      mu = viscosity(gn, gamma, NULL);
      for (a = 0; a < VIM; a++) {
        for (b = 0; b < VIM; b++) {
          TT[a][b] = mu * gamma[a][b] - fv->P * delta(a, b);
        }
      }
      if (pd->v[pg->imtrx][POLYMER_STRESS11]) {
        for (a = 0; a < VIM; a++) {
          for (b = 0; b < VIM; b++) {
            for (mode = 0; mode < vn->modes; mode++) {
              TT[a][b] += fv->S[mode][a][b];
            }
          }
        }
      }
    }
    /*  try for Trig solution of cubic equation     */
    I_T = TT[0][0] + TT[1][1] + TT[2][2];
    II_T = TT[0][0] * TT[1][1] + TT[0][0] * TT[2][2] + TT[1][1] * TT[2][2] -
           (SQUARE(TT[0][1]) + SQUARE(TT[0][2]) + SQUARE(TT[1][2]));
    III_T = TT[0][0] * TT[1][1] * TT[2][2] + 2. * (TT[0][1] * TT[1][2] * TT[0][2]) -
            TT[0][0] * SQUARE(TT[1][2]) - TT[1][1] * SQUARE(TT[0][2]) - TT[2][2] * SQUARE(TT[0][1]);
    coeff_a = (3. * II_T - SQUARE(I_T)) / 3.;
    coeff_b = (2. * (-I_T) * SQUARE(I_T) - 9. * (-I_T) * II_T + 27. * (-III_T)) / 27.;
    if (coeff_a > 0) {
      fprintf(stderr, "trouble - imaginary roots %g %g\n", coeff_a, coeff_b);
    } else {
      m_par = 2. * sqrt(-coeff_a / 3.);
    }
    theta1 = acos(3. * coeff_b / (coeff_a * m_par)) / 3.;
    evalue1 = m_par * cos(theta1) + I_T / 3.;
    evalue2 = m_par * cos(theta1 + 2. * M_PIE / 3.) + I_T / 3.;
    evalue3 = m_par * cos(theta1 + 4. * M_PIE / 3.) + I_T / 3.;
    theta1 = evalue2;
    if (fabs(theta1) > fabs(evalue1)) {
      evalue2 = evalue1;
      evalue1 = theta1;
    }
    theta1 = evalue3;
    if (fabs(theta1) > fabs(evalue2)) {
      evalue3 = evalue2;
      evalue2 = theta1;
    }
    if (fabs(theta1) > fabs(evalue1)) {
      evalue2 = evalue1;
      evalue2 = theta1;
    }
    local_post[PRINCIPAL_STRESS] = evalue1;
    local_lumped[PRINCIPAL_STRESS] = 1.;
    local_post[PRINCIPAL_STRESS + 1] = evalue2;
    local_lumped[PRINCIPAL_STRESS + 1] = 1.;
    local_post[PRINCIPAL_STRESS + 2] = evalue3;
    local_lumped[PRINCIPAL_STRESS + 2] = 1.;
  } /* end of PRINCIPAL_STRESS */

  /* calculate principal real stress differences*/
  if (PRINCIPAL_REAL_STRESS != -1 && pd->e[pg->imtrx][R_SOLID1]) {
    double I_T, II_T, III_T, coeff_a, coeff_b;
    double m_par = 0, theta1, evalue1, evalue2, evalue3;
    /*
     * Total mesh stress tensor...
     */
    mu = elc_rs->lame_mu;
    err = belly_flop_rs(mu);
    GOMA_EH(err, "error in belly flop");
    if (err == 2)
      return (err);
    err = solid_stress_tensor(TT, dTT_dx, dTT_drs, dTT_dp, dTT_dc, dTT_dp_liq, dTT_dp_gas,
                              dTT_dporosity, dTT_dT, dTT_dmax_strain, elc_rs->lame_mu,
                              elc_rs->lame_lambda);

    if (dim == 2) {
      if (cr->RealSolidFluxModel == NONLINEAR || cr->RealSolidFluxModel == HOOKEAN_PSTRAIN ||
          cr->RealSolidFluxModel == INCOMP_PSTRAIN)
        TT[2][2] = (1. - pow(fv->volume_change, 2. / 3.)) * elc_rs->lame_mu - fv->P;
      /*              if (cr->MeshFluxModel == INCOMP_PSTRESS) */
      else
        TT[2][2] = 0.;

      TT[1][2] = 0.;
      TT[0][2] = 0.;
    }
    /*  try for Trig solution of cubic equation     */
    I_T = TT[0][0] + TT[1][1] + TT[2][2];
    II_T = TT[0][0] * TT[1][1] + TT[0][0] * TT[2][2] + TT[1][1] * TT[2][2] -
           (SQUARE(TT[0][1]) + SQUARE(TT[0][2]) + SQUARE(TT[1][2]));
    III_T = TT[0][0] * TT[1][1] * TT[2][2] + 2. * (TT[0][1] * TT[1][2] * TT[0][2]) -
            TT[0][0] * SQUARE(TT[1][2]) - TT[1][1] * SQUARE(TT[0][2]) - TT[2][2] * SQUARE(TT[0][1]);
    coeff_a = (3. * II_T - SQUARE(I_T)) / 3.;
    coeff_b = (2. * (-I_T) * SQUARE(I_T) - 9. * (-I_T) * II_T + 27. * (-III_T)) / 27.;
    if (coeff_a > 0) {
      fprintf(stderr, "trouble - imaginary roots %g %g\n", coeff_a, coeff_b);
    } else {
      m_par = 2. * sqrt(-coeff_a / 3.);
    }
    theta1 = acos(3. * coeff_b / (coeff_a * m_par)) / 3.;
    evalue1 = m_par * cos(theta1) + I_T / 3.;
    evalue2 = m_par * cos(theta1 + 2. * M_PIE / 3.) + I_T / 3.;
    evalue3 = m_par * cos(theta1 + 4. * M_PIE / 3.) + I_T / 3.;
    theta1 = evalue2;
    if (fabs(theta1) > fabs(evalue1)) {
      evalue2 = evalue1;
      evalue1 = theta1;
    }
    theta1 = evalue3;
    if (fabs(theta1) > fabs(evalue2)) {
      evalue3 = evalue2;
      evalue2 = theta1;
    }
    if (fabs(theta1) > fabs(evalue1)) {
      evalue2 = evalue1;
      evalue2 = theta1;
    }
    local_post[PRINCIPAL_REAL_STRESS] = evalue1;
    local_lumped[PRINCIPAL_REAL_STRESS] = 1.;
    local_post[PRINCIPAL_REAL_STRESS + 1] = evalue2;
    local_lumped[PRINCIPAL_REAL_STRESS + 1] = 1.;
    local_post[PRINCIPAL_REAL_STRESS + 2] = evalue3;
    local_lumped[PRINCIPAL_REAL_STRESS + 2] = 1.;
  } /* end of PRINCIPAL_REAL_STRESS */

  if (LUB_HEIGHT != -1 && (pd->e[pg->imtrx][R_LUBP] || pd->e[pg->imtrx][R_SHELL_FILMP] ||
                           pd->e[pg->imtrx][R_TFMP_MASS] || pd->e[pg->imtrx][R_TFMP_BOUND])) {
    double H_U, dH_U_dtime, H_L, dH_L_dtime;
    double dH_U_dX[DIM], dH_L_dX[DIM], dH_U_dp, dH_U_ddh;

    /* Setup lubrication */
    int *n_dof = NULL;
    int dof_map[MDE];
    dbl wt = fv->wt;
    n_dof = (int *)array_alloc(1, MAX_VARIABLE_TYPES, sizeof(int));
    lubrication_shell_initialize(n_dof, dof_map, -1, xi, exo, 0);

    if (pd->e[pg->imtrx][R_LUBP]) {
      local_post[LUB_HEIGHT] = height_function_model(&H_U, &dH_U_dtime, &H_L, &dH_L_dtime, dH_U_dX,
                                                     dH_L_dX, &dH_U_dp, &dH_U_ddh, time, delta_t);
    } else if (pd->e[pg->imtrx][R_SHELL_FILMP]) {
      local_post[LUB_HEIGHT] = fv->sh_fh;
    } else if (pd->e[pg->imtrx][R_TFMP_MASS] || pd->e[pg->imtrx][R_TFMP_BOUND]) {
      double tt = 1.0;
      GAP_STRUCT gap_v;
      GAP_STRUCT *gap = &gap_v;
      gap->time = time;
      gap->tt = tt;
      gap->delta_t = delta_t;
      gap->n_dof = n_dof;
      gap->dof_map = dof_map;
      load_gap_model(gap);

      local_post[LUB_HEIGHT] = gap->h;
    }

    switch (mp->FSIModel) {
    case FSI_MESH_CONTINUUM:
    case FSI_MESH_UNDEF:
    case FSI_SHELL_ONLY_UNDEF:
      for (a = 0; a < dim; a++) {
        local_post[LUB_HEIGHT] -= fv->snormal[a] * fv->d[a];
      }
      break;
    case FSI_SHELL_ONLY_MESH:
      if (((pd->e[pg->imtrx][R_SHELL_NORMAL1]) && (pd->e[pg->imtrx][R_SHELL_NORMAL2]) &&
           (pd->e[pg->imtrx][R_SHELL_NORMAL3])) ||
          (pd->e[pg->imtrx][R_MESH1] && pd->e[pg->imtrx][R_SHELL_NORMAL1] &&
           (pd->e[pg->imtrx][R_SHELL_NORMAL2]) && pd->e[pg->imtrx][R_LUBP])) {
        double dh_dmesh[DIM][MDE];
        double dh_dnormal[DIM][MDE];
        double d2h_dtime_dmesh[DIM][MDE];
        double d2h_dtime_dnormal[DIM][MDE];
        double d_gradIIh_dmesh[DIM][DIM][MDE];
        double d_gradIIh_dnormal[DIM][DIM][MDE];

        // dh_dtime not used here
        double tt = 1.0;
        double dh_dtime = 1.0;
        double gradII_h[DIM];

        load_displacement_coupling_model(
            tt, delta_t, &(local_post[LUB_HEIGHT]), &dh_dtime, gradII_h, dh_dmesh, dh_dnormal,
            d2h_dtime_dmesh, d2h_dtime_dnormal, d_gradIIh_dmesh, d_gradIIh_dnormal, n_dof, dof_map);
      } else if (pd->e[pg->imtrx][R_TFMP_BOUND]) {
        // do nothing:
        // the normal_dot_displacement is taken care of in load_gap_model
      } else {
        for (a = 0; a < dim; a++) {
          local_post[LUB_HEIGHT] -= fv->snormal[a] * fv->d[a];
        }
      }
      break;
    case FSI_REALSOLID_CONTINUUM:
      for (a = 0; a < dim; a++) {
        local_post[LUB_HEIGHT] -= fv->snormal[a] * fv->d_rs[a];
      }
      break;
    }
    local_lumped[LUB_HEIGHT] = 1.0;

    /* Cleanup */
    fv->wt = wt;
    safe_free((void *)n_dof);

  } /* end of LUB_HEIGHT */

  if (LUB_HEIGHT_2 != -1 && (pd->e[pg->imtrx][R_LUBP_2])) {
    double H_U_2, dH_U_2_dtime, H_L_2, dH_L_2_dtime;
    double dH_U_2_dX[DIM], dH_L_2_dX[DIM], dH_U_2_dp, dH_U_2_ddh;

    /* Setup lubrication */
    int *n_dof = NULL;
    int dof_map[MDE];
    dbl wt = fv->wt;
    n_dof = (int *)array_alloc(1, MAX_VARIABLE_TYPES, sizeof(int));
    lubrication_shell_initialize(n_dof, dof_map, -1, xi, exo, 0);

    if (pd->e[pg->imtrx][R_LUBP_2]) {
      local_post[LUB_HEIGHT_2] =
          height_function_model(&H_U_2, &dH_U_2_dtime, &H_L_2, &dH_L_2_dtime, dH_U_2_dX, dH_L_2_dX,
                                &dH_U_2_dp, &dH_U_2_ddh, time, delta_t);
    } else if (pd->e[pg->imtrx][R_SHELL_FILMP]) {
      local_post[LUB_HEIGHT] = 0.;
    }

    switch (mp->FSIModel) {
    case FSI_MESH_CONTINUUM:
    case FSI_MESH_UNDEF:
    case FSI_SHELL_ONLY_UNDEF:
      for (a = 0; a < dim; a++) {
        local_post[LUB_HEIGHT_2] -= fv->snormal[a] * fv->d[a];
      }
      break;
    case FSI_SHELL_ONLY_MESH:
      if ((pd->e[pg->imtrx][R_SHELL_NORMAL1]) && (pd->e[pg->imtrx][R_SHELL_NORMAL2]) &&
          (pd->e[pg->imtrx][R_SHELL_NORMAL3])) {
        for (a = 0; a < dim; a++) {
          local_post[LUB_HEIGHT] -= fv->n[a] * fv->d[a];
        }
      } else {
        for (a = 0; a < dim; a++) {
          local_post[LUB_HEIGHT] -= fv->snormal[a] * fv->d[a];
        }
      }
      break;
    case FSI_REALSOLID_CONTINUUM:
      for (a = 0; a < dim; a++) {
        local_post[LUB_HEIGHT_2] -= fv->snormal[a] * fv->d_rs[a];
      }
      break;
    }
    local_lumped[LUB_HEIGHT_2] = 1.0;

    /* Cleanup */
    fv->wt = wt;
    safe_free((void *)n_dof);

  } /* end of LUB_HEIGHT_2 */

  if ((LUB_VELO_UPPER != -1 || LUB_VELO_LOWER != -1) && (pd->e[pg->imtrx][R_LUBP])) {
    /* Setup lubrication */
    int *n_dof = NULL;
    int dof_map[MDE];
    dbl wt = fv->wt;
    n_dof = (int *)array_alloc(1, MAX_VARIABLE_TYPES, sizeof(int));
    lubrication_shell_initialize(n_dof, dof_map, -1, xi, exo, 0);

    /* Post values */
    double veloU[DIM], veloL[DIM];
    velocity_function_model(veloU, veloL, time, delta_t);
    if (LUB_VELO_UPPER != -1) {
      local_post[LUB_VELO_UPPER] = veloU[0];
      local_lumped[LUB_VELO_UPPER] = 1.0;
      local_post[LUB_VELO_UPPER + 1] = veloU[1];
      local_lumped[LUB_VELO_UPPER + 1] = 1.0;
      local_post[LUB_VELO_UPPER + 2] = veloU[2];
      local_lumped[LUB_VELO_UPPER + 2] = 1.0;
    }
    if (LUB_VELO_LOWER != -1) {
      local_post[LUB_VELO_LOWER] = veloL[0];
      local_lumped[LUB_VELO_LOWER] = 1.0;
      local_post[LUB_VELO_LOWER + 1] = veloL[1];
      local_lumped[LUB_VELO_LOWER + 1] = 1.0;
      local_post[LUB_VELO_LOWER + 2] = veloL[2];
      local_lumped[LUB_VELO_LOWER + 2] = 1.0;
    }

    /* Cleanup */
    fv->wt = wt;
    safe_free((void *)n_dof);

  } /* end of LUB_VELO */

  if ((LUB_VELO_FIELD != -1) && (pd->e[pg->imtrx][R_LUBP] || pd->e[pg->imtrx][R_SHELL_FILMP])) {

    /* Setup lubrication */
    int *n_dof = NULL;
    int dof_map[MDE];
    n_dof = (int *)array_alloc(1, MAX_VARIABLE_TYPES, sizeof(int));
    lubrication_shell_initialize(n_dof, dof_map, -1, xi, exo, 0);

    /* Calculate velocities */
    if (pd->e[pg->imtrx][R_LUBP]) {
      calculate_lub_q_v(R_LUBP, time, delta_t, xi, exo);
    } else {
      calculate_lub_q_v(R_SHELL_FILMP, time, delta_t, xi, exo);
    }

    /* Post velocities */
    local_post[LUB_VELO_FIELD] = LubAux->v_avg[0];
    local_lumped[LUB_VELO_FIELD] = 1.0;
    local_post[LUB_VELO_FIELD + 1] = LubAux->v_avg[1];
    local_lumped[LUB_VELO_FIELD + 1] = 1.0;
    local_post[LUB_VELO_FIELD + 2] = LubAux->v_avg[2];
    local_lumped[LUB_VELO_FIELD + 2] = 1.0;

    /* Cleanup */
    safe_free((void *)n_dof);

  } /* end of LUB_VELO_FIELD */

  if ((LUB_VELO_FIELD_2 != -1) && (pd->e[pg->imtrx][R_LUBP_2])) {

    /* Setup lubrication */
    int *n_dof = NULL;
    int dof_map[MDE];
    n_dof = (int *)array_alloc(1, MAX_VARIABLE_TYPES, sizeof(int));
    lubrication_shell_initialize(n_dof, dof_map, -1, xi, exo, 0);

    /* Calculate velocities */
    calculate_lub_q_v(R_LUBP_2, time, delta_t, xi, exo);

    /* Post velocities */
    local_post[LUB_VELO_FIELD_2] = LubAux->v_avg[0];
    local_lumped[LUB_VELO_FIELD_2] = 1.0;
    local_post[LUB_VELO_FIELD_2 + 1] = LubAux->v_avg[1];
    local_lumped[LUB_VELO_FIELD_2 + 1] = 1.0;
    local_post[LUB_VELO_FIELD_2 + 2] = LubAux->v_avg[2];
    local_lumped[LUB_VELO_FIELD_2 + 2] = 1.0;

    /* Cleanup */
    safe_free((void *)n_dof);

  } /* end of LUB_VELO_FIELD_2 */

<<<<<<< HEAD
  if ((LUB_FLUID_SOURCE != -1) && (pd->e[pg->imtrx][R_LUBP])) {
=======
  if ( (LUB_FLUID_SOURCE != -1) &&
       ( (pd->e[R_LUBP]) ||
         (pd->e[R_SHELL_FILMP] && pd->e[R_SHELL_FILMH]))
     ) {
>>>>>>> 9c26b529
    /* Setup lubrication */
    int *n_dof = NULL;
    int dof_map[MDE];
    dbl wt = fv->wt;
    n_dof = (int *)array_alloc(1, MAX_VARIABLE_TYPES, sizeof(int));
    lubrication_shell_initialize(n_dof, dof_map, -1, xi, exo, 0);

    /* Post values */
    double LubSourceFlux = 0.0;
    lubrication_fluid_source(&LubSourceFlux, NULL, NULL);

    local_post[LUB_FLUID_SOURCE] = LubSourceFlux;
    local_lumped[LUB_FLUID_SOURCE] = 1.0;

    /* Cleanup */
    fv->wt = wt;
    safe_free((void *)n_dof);

  } /* end of LUB_FLUID_SOURCE */

  if ((PP_LAME_MU != -1) && (pd->e[pg->imtrx][R_MESH1])) {

    /* Define parameters */
    double mu;
    double lambda;
    double thermexp = 0;
    double speciesexp[MAX_CONC];
    double viscos = 0, dil_viscos = 0;
    double d_mu_dx[DIM][MDE];
    double d_lambda_dx[DIM][MDE];
    double d_thermexp_dx[MAX_VARIABLE_TYPES + MAX_CONC];
    double d_speciesexp_dx[MAX_CONC][MAX_VARIABLE_TYPES + MAX_CONC];
    double d_viscos_dx[MAX_VARIABLE_TYPES + MAX_CONC];
    double d_dilviscos_dx[MAX_VARIABLE_TYPES + MAX_CONC];

    /* Calculate modulus */

    if (pd->MeshMotion == TOTAL_ALE) {
      load_elastic_properties(elc_rs, &mu, &lambda, &thermexp, speciesexp, &viscos, &dil_viscos,
                              d_mu_dx, d_lambda_dx, d_thermexp_dx, d_speciesexp_dx, d_viscos_dx,
                              d_dilviscos_dx);
    } else {
      load_elastic_properties(elc, &mu, &lambda, &thermexp, speciesexp, &viscos, &dil_viscos,
                              d_mu_dx, d_lambda_dx, d_thermexp_dx, d_speciesexp_dx, d_viscos_dx,
                              d_dilviscos_dx);
    }

    /* Post velocities */
    local_post[PP_LAME_MU] = mu;
    local_lumped[PP_LAME_MU] = 1.0;

  } /* end of PP_LAME_MU */

  if ((PP_LAME_LAMBDA != -1) && (pd->e[pg->imtrx][R_MESH1])) {

    /* Define parameters */
    double mu;
    double lambda;
    double thermexp = 0;
    double speciesexp[MAX_CONC];
    double viscos = 0, dil_viscos = 0;
    double d_mu_dx[DIM][MDE];
    double d_lambda_dx[DIM][MDE];
    double d_thermexp_dx[MAX_VARIABLE_TYPES + MAX_CONC];
    double d_speciesexp_dx[MAX_CONC][MAX_VARIABLE_TYPES + MAX_CONC];
    double d_viscos_dx[MAX_VARIABLE_TYPES + MAX_CONC];
    double d_dilviscos_dx[MAX_VARIABLE_TYPES + MAX_CONC];

    /* Calculate modulus */
    if (pd->MeshMotion == TOTAL_ALE) {
      load_elastic_properties(elc_rs, &mu, &lambda, &thermexp, speciesexp, &viscos, &dil_viscos,
                              d_mu_dx, d_lambda_dx, d_thermexp_dx, d_speciesexp_dx, d_viscos_dx,
                              d_dilviscos_dx);
    } else {
      load_elastic_properties(elc, &mu, &lambda, &thermexp, speciesexp, &viscos, &dil_viscos,
                              d_mu_dx, d_lambda_dx, d_thermexp_dx, d_speciesexp_dx, d_viscos_dx,
                              d_dilviscos_dx);
    }

    /* Post velocities */
    local_post[PP_LAME_LAMBDA] = lambda;
    local_lumped[PP_LAME_LAMBDA] = 1.0;

  } /* end of PP_LAME_LAMBDA */

<<<<<<< HEAD
  if (DISJ_PRESS != -1 && (pd->e[pg->imtrx][R_SHELL_FILMP])) {

    double DisjPress;
    double grad_DisjPress[DIM];
    double dgrad_DisjPress_dH1[DIM][MDE], dgrad_DisjPress_dH2[DIM][MDE];
=======
  if ( DISJ_PRESS != -1 && (pd->e[R_SHELL_FILMP] ) ) {

      /* Setup lubrication */
      int *n_dof = NULL;
      int dof_map[MDE];
      dbl wt = fv->wt;
      n_dof = (int *)array_alloc (1, MAX_VARIABLE_TYPES, sizeof(int));
      lubrication_shell_initialize(n_dof, dof_map, -1, xi, exo, 0);

      double DisjPress;
      double grad_DisjPress[DIM];
      double dgrad_DisjPress_dH1[DIM][MDE], dgrad_DisjPress_dH2[DIM][MDE];
      double dgrad_DisjPress_dH[DIM][MDE];

      DisjPress = disjoining_pressure_model(fv->sh_fh, fv->grad_sh_fh, n_dof, dof_map,
                                           grad_DisjPress, dgrad_DisjPress_dH1, dgrad_DisjPress_dH2,
                                           dgrad_DisjPress_dH);
>>>>>>> 9c26b529

    DisjPress = disjoining_pressure_model(fv->sh_fh, fv->grad_sh_fh, grad_DisjPress,
                                          dgrad_DisjPress_dH1, dgrad_DisjPress_dH2);

    local_post[DISJ_PRESS] = DisjPress;
    local_lumped[DISJ_PRESS] = 1.0;

      /* Cleanup */
      fv->wt = wt;
      safe_free((void *) n_dof);

  } /* end of DISJ_PRESS */

  if ((SH_SAT_OPEN != -1) && pd->e[pg->imtrx][R_SHELL_SAT_OPEN]) {

    /* Calculate saturation */
    Patm = mp->PorousShellPatm;
    cap_pres = Patm - fv->sh_p_open;
    S = load_saturation(mp->porosity, cap_pres, d_cap_pres);

    /* Post saturation */
    local_post[SH_SAT_OPEN] = S;
    local_lumped[SH_SAT_OPEN] = 1.0;
  } /* end of SH_SAT_OPEN */

  if ((SH_SAT_OPEN_2 != -1) && pd->e[pg->imtrx][R_SHELL_SAT_OPEN_2]) {

    /* Calculate saturation */
    Patm = mp->PorousShellPatm;
    cap_pres = Patm - fv->sh_p_open_2;
    S = load_saturation(mp->porosity, cap_pres, d_cap_pres);

    /* Post saturation */
    local_post[SH_SAT_OPEN_2] = S;
    local_lumped[SH_SAT_OPEN_2] = 1.0;
  } /* end of SH_SAT_OPEN_2 */

  if ((SH_CAP_PRES != -1) && pd->e[pg->imtrx][R_SHELL_SAT_1]) {

    double shell_cap_pressure_nodal[MDE] = {0.0};
    double shell_cap_pressure = 0.0;

    for (j = 0; j < ei[pg->imtrx]->dof[SHELL_SAT_1]; j++) {
      shell_cap_pressure_nodal[j] = load_cap_pres(0, j, -1, *esp->sh_sat_1[j]);
      shell_cap_pressure += shell_cap_pressure_nodal[j] * bf[SHELL_SAT_1]->phi[j];
    }

    /* Post capillary pressure */
    local_post[SH_CAP_PRES] = shell_cap_pressure;
    local_lumped[SH_CAP_PRES] = 1.0;

    if (pd->e[pg->imtrx][R_SHELL_SAT_2]) {
      shell_cap_pressure = 0.0;
      for (j = 0; j < ei[pg->imtrx]->dof[SHELL_SAT_2]; j++) {
        shell_cap_pressure_nodal[j] = load_cap_pres(1, j, -1, *esp->sh_sat_2[j]);
        shell_cap_pressure += shell_cap_pressure_nodal[j] * bf[SHELL_SAT_2]->phi[j];
      }

      /* Post capillary pressure */
      local_post[SH_CAP_PRES + 1] = shell_cap_pressure;
      local_lumped[SH_CAP_PRES + 1] = 1.0;
    }

    if (pd->e[pg->imtrx][R_SHELL_SAT_3]) {
      shell_cap_pressure = 0.0;
      for (j = 0; j < ei[pg->imtrx]->dof[SHELL_SAT_3]; j++) {
        shell_cap_pressure_nodal[j] = load_cap_pres(2, j, -1, *esp->sh_sat_3[j]);
        shell_cap_pressure += shell_cap_pressure_nodal[j] * bf[SHELL_SAT_3]->phi[j];
      }

      /* Post capillary pressure */
      local_post[SH_CAP_PRES + 2] = shell_cap_pressure;
      local_lumped[SH_CAP_PRES + 2] = 1.0;
    }

  } /* end of SH_CAP_PRES */

  if ((SH_PORE_FLUX != -1) && pd->e[pg->imtrx][R_SHELL_SAT_1] && pd->e[pg->imtrx][R_SHELL_SAT_2]) {

    double j_1_2_nodal[MDE] = {0.0}, j_2_3_nodal[MDE] = {0.0};
    double j_1_2 = 0.0, j_2_3 = 0.0;

    /* Calculate the fluxes and their sensitivities */
    porous_shell_open_source_model(j_1_2_nodal, j_2_3_nodal, NULL, NULL);

    for (j = 0; j < ei[pg->imtrx]->dof[SHELL_SAT_3]; j++) {
      j_1_2 += j_1_2_nodal[j] * bf[SHELL_SAT_1]->phi[j];
      j_2_3 += j_2_3_nodal[j] * bf[SHELL_SAT_3]->phi[j];
    }

    /* Post flux between porous shell layers 1 and 2 */
    local_post[SH_PORE_FLUX] = j_1_2;
    local_lumped[SH_PORE_FLUX] = 1.0;

    if (pd->e[pg->imtrx][R_SHELL_SAT_3]) {
      /* Post flux between porous shell layers 2 and 3 */
      local_post[SH_PORE_FLUX + 1] = j_2_3;
      local_lumped[SH_PORE_FLUX + 1] = 1.0;
    }
  } /* end of SH_PORE_FLUX */

  if (REL_LIQ_PERM != -1 && (mp->PorousMediaType == POROUS_UNSATURATED ||
                             mp->PorousMediaType == POROUS_SHELL_UNSATURATED ||
                             mp->PorousMediaType == POROUS_TWO_PHASE)) {

    /* Continuum porous media */
    if (pd->e[pg->imtrx][R_POR_LIQ_PRES]) {
      local_post[REL_LIQ_PERM] = mp->rel_liq_perm;
      local_lumped[REL_LIQ_PERM] = 1.;
    }

    /* Shell porous media */
    else if ((pd->e[pg->imtrx][R_SHELL_SAT_OPEN]) || (pd->e[pg->imtrx][R_SHELL_SAT_OPEN_2])) {

      /* Calculate saturation */
      Patm = mp->PorousShellPatm;
      cap_pres = Patm - fv->sh_p_open;
      if (pd->e[pg->imtrx][R_SHELL_SAT_OPEN_2])
        cap_pres = Patm - fv->sh_p_open_2;
      S = load_saturation(mp->porosity, cap_pres, d_cap_pres);

      /* Then get relative permeability */
      if (mp->RelLiqPermModel != CONSTANT) {
        load_liq_perm(mp->porosity, cap_pres, mp->saturation, d_cap_pres);
      }

      local_post[REL_LIQ_PERM] = mp->rel_liq_perm;
      local_lumped[REL_LIQ_PERM] = 1.;
    }
  } /* end of REL_LIQ_PERM */

  if ((SH_STRESS_TENSOR != -1) && pd->e[pg->imtrx][R_SHELL_NORMAL1] &&
      pd->e[pg->imtrx][R_SHELL_NORMAL2] && pd->e[pg->imtrx][R_SHELL_NORMAL3] &&
      pd->e[pg->imtrx][R_MESH1]) {

    dbl TT[DIM][DIM];
    dbl dTT_dx[DIM][DIM][DIM][MDE];
    dbl dTT_dnormal[DIM][DIM][DIM][MDE];

    memset(TT, 0.0, sizeof(double) * DIM * DIM);
    memset(dTT_dx, 0.0, sizeof(double) * DIM * DIM * DIM * MDE);
    memset(dTT_dnormal, 0.0, sizeof(double) * DIM * DIM * DIM * MDE);

    shell_stress_tensor(TT, dTT_dx, dTT_dnormal);

    /* Post stresses */
    local_post[SH_STRESS_TENSOR] = TT[0][0];
    local_lumped[SH_STRESS_TENSOR] = 1.0;
    local_post[SH_STRESS_TENSOR + 1] = TT[1][1];
    local_lumped[SH_STRESS_TENSOR + 1] = 1.0;
    local_post[SH_STRESS_TENSOR + 2] = TT[0][1];
    local_lumped[SH_STRESS_TENSOR + 2] = 1.0;
  }

  if ((SH_TANG != -1) && pd->e[pg->imtrx][R_SHELL_NORMAL1] && pd->e[pg->imtrx][R_SHELL_NORMAL2] &&
      pd->e[pg->imtrx][R_SHELL_NORMAL3] && pd->e[pg->imtrx][R_MESH1]) {

    dbl t0[DIM];
    dbl t1[DIM];

    shell_tangents(t0, t1, NULL, NULL, NULL, NULL);

    /* Post tangents and curvatures */

    local_post[SH_TANG] = t0[0];
    local_lumped[SH_TANG] = 1.0;
    local_post[SH_TANG + 1] = t0[1];
    local_lumped[SH_TANG + 1] = 1.0;
    local_post[SH_TANG + 2] = t0[2];
    local_lumped[SH_TANG + 2] = 1.0;

    local_post[SH_TANG + 3] = t1[0];
    local_lumped[SH_TANG + 3] = 1.0;
    local_post[SH_TANG + 4] = t1[1];
    local_lumped[SH_TANG + 4] = 1.0;
    local_post[SH_TANG + 5] = t1[2];
    local_lumped[SH_TANG + 5] = 1.0;
  }

  if (VON_MISES_STRAIN != -1 && pd->e[pg->imtrx][R_MESH1]) {

    dbl INV, d_INV_dT[DIM][DIM];
    INV = calc_tensor_invariant(fv->strain, d_INV_dT, 4);
    local_post[VON_MISES_STRAIN] = 2.0 / 3.0 * INV;
    local_lumped[VON_MISES_STRAIN] = 1.;
  }

  if (VON_MISES_STRESS != -1 && pd->e[pg->imtrx][R_MESH1]) {

    dbl INV, d_INV_dT[DIM][DIM];

    // Calculate base stress tensor
    err = mesh_stress_tensor(TT, dTT_dx, dTT_dp, dTT_dc, dTT_dp_liq, dTT_dp_gas, dTT_dporosity,
                             dTT_dsink_mass, dTT_dT, dTT_dmax_strain, dTT_dcur_strain, elc->lame_mu,
                             elc->lame_lambda, delta_t, ielem, ip, ip_total);

    // Adjust tensor for various model cases
    if (cr->MeshFluxModel == LINEAR) {
      if (dim == 2) {
        TT[2][2] = 1.;
        TT[1][2] = 0.;
        TT[0][2] = 0.;
      }
    } else {
      if (dim == 2) {
        if (cr->MeshMotion == ARBITRARY) {
          TT[2][2] = (1. - fv->volume_change) * elc->lame_mu;
        } else {
          if (cr->MeshFluxModel == NONLINEAR || cr->MeshFluxModel == HOOKEAN_PSTRAIN ||
              cr->MeshFluxModel == INCOMP_PSTRAIN)
            TT[2][2] = (1. - pow(fv->volume_change, 2. / 3.)) * elc->lame_mu - fv->P;
          else
            TT[2][2] = 0.;
        }
        TT[1][2] = 0.;
        TT[0][2] = 0.;
      }
    }

    // Calculate invariant
    INV = calc_tensor_invariant(TT, d_INV_dT, 4);
    local_post[VON_MISES_STRESS] = INV;
    local_lumped[VON_MISES_STRESS] = 1.;
  }

  if (LOG_CONF_MAP != -1 && pd->v[pg->imtrx][POLYMER_STRESS11] &&
      (vn->evssModel == LOG_CONF || vn->evssModel == LOG_CONF_GRADV ||
       vn->evssModel == LOG_CONF_TRANSIENT || vn->evssModel == LOG_CONF_TRANSIENT_GRADV)) {
    index = 0;
    VISCOSITY_DEPENDENCE_STRUCT d_mup_struct;
    VISCOSITY_DEPENDENCE_STRUCT *d_mup = &d_mup_struct;
    d_mup = NULL;
    double lambda;
    double R1[DIM][DIM];
    double eig_values[DIM];
    dbl exp_s[DIM][DIM];
    for (mode = 0; mode < vn->modes; mode++) {
#ifdef ANALEIG_PLEASE
      analytical_exp_s(fv->S[mode], exp_s, eig_values, R1, NULL);
#else
      compute_exp_s(fv->S[mode], exp_s, eig_values, R1);
#endif
      mup = viscosity(ve[mode]->gn, gamma, d_mup);
      // Polymer time constant
      lambda = 0.0;
      if (ve[mode]->time_constModel == CONSTANT) {
        lambda = ve[mode]->time_const;
      }
      /* Looks like these models are not working right now
       *else if(ve[mode]->time_constModel == CARREAU || ve[mode]->time_constModel == POWER_LAW)
       * {
       *   lambda = mup/ve[mode]->time_const;
       * }
       */
      if (lambda == 0.0) {
        GOMA_EH(GOMA_ERROR, "The conformation tensor needs a non-zero polymer time constant.");
      }
      if (mup == 0.0) {
        GOMA_EH(GOMA_ERROR, "The conformation tensor needs a non-zero polymer viscosity.");
      }

      if (pd->v[pg->imtrx][v_s[mode][0][0]]) {
        for (a = 0; a < VIM; a++) {
          for (b = 0; b < VIM; b++) {
            /* since the stress tensor is symmetric,
               only assemble the upper half */
            if (a <= b) {
              if (pd->v[pg->imtrx][v_s[mode][a][b]]) {
                local_post[LOG_CONF_MAP + index] = (mup / lambda) * (exp_s[a][b] - delta(a, b));
                local_lumped[LOG_CONF_MAP + index] = 1.;
                index++;
              }
            }
          } // for b
        }   // for a
      }
    } // Loop over modes
  }

  /*if (cr->MassFluxModel == DM_SUSPENSION_BALANCE ) {
    index = 0;
    int w = 0;
    for (a = 0; a < dim; a++)
      {
        hs[a] = 0.;
      }

    err = get_continuous_species_terms(&s_terms, time, theta, delta_t, hs);
    for (a=0; a < dim; a++)
      {
        local_post[J_FLUX + index] = s_terms.diff_flux[w][a];
        local_lumped[J_FLUX + index] = 1.;
        index++;
      }
      }*/

  if (GRAD_SH != -1 && pd->v[pg->imtrx][SHEAR_RATE]) {
    index = 0;
    for (a = 0; a < dim; a++) {
      local_post[GRAD_SH + index] = fv->grad_SH[a];
      local_lumped[GRAD_SH + index] = 1.;
      index++;
    }
  }

  if (GRAD_Y != -1 && pd->v[pg->imtrx][MASS_FRACTION]) {
    index = 0;
    for (a = 0; a < dim; a++) {
      local_post[GRAD_Y + index] = fv->grad_c[0][a];
      local_lumped[GRAD_Y + index] = 1.;
      index++;
    }
  }

  if (EIG1 != -1) {
    index = 0;
    dbl v1[DIM];
    dbl v2[DIM], v3[DIM];
    dbl e1 = 0., e2 = 0., e3 = 0.;
    dbl gamma_dot[DIM][DIM], eigen[3];
    dbl v_bias[DIM], vy_bias[DIM], vort_bias[DIM];

    memset(v1, 0, DIM * sizeof(dbl));
    memset(v2, 0, DIM * sizeof(dbl));
    memset(v3, 0, DIM * sizeof(dbl));
    memset(v_bias, 0, DIM * sizeof(dbl));
    memset(vort_bias, 0, DIM * sizeof(dbl));
    memset(vy_bias, 0, DIM * sizeof(dbl));
    memset(gamma_dot, 0, DIM * DIM * sizeof(dbl));

    for (a = 0; a < dim; a++) {
      for (b = 0; b < dim; b++) {
        gamma_dot[a][b] = fv->grad_v[a][b] + fv->grad_v[b][a];
      }
    }

    find_eigenvalues_eigenvectors(gamma_dot, &e1, &e2, &e3, v1, v2, v3);
    eigen[0] = e1;
    eigen[1] = e2;
    eigen[2] = e3;

    v_bias[0] = 1.;
    vy_bias[1] = 1.;
    vort_bias[2] = 1.;

    bias_eigenvector_to(v1, v_bias);
    bias_eigenvector_to(v2, vy_bias);
    bias_eigenvector_to(v3, vort_bias);

    for (a = 0; a < DIM; a++) {
      local_post[EIG + index] = eigen[a];
      local_lumped[EIG + index] = 1.;
      index++;
    }

    index = 0;
    for (a = 0; a < DIM; a++) {
      local_post[EIG1 + index] = v1[a];
      local_lumped[EIG1 + index] = 1.;
      index++;
    }

    index = 0;
    for (a = 0; a < DIM; a++) {
      local_post[EIG2 + index] = v2[a];
      local_lumped[EIG2 + index] = 1.;
      index++;
    }

    index = 0;
    for (a = 0; a < DIM; a++) {
      local_post[EIG3 + index] = v3[a];
      local_lumped[EIG3 + index] = 1.;
      index++;
    }
  }

  if (USER_POST != -1) {
    /* calculate a user-specified post-processing variable */

    err = get_continuous_species_terms(&s_terms, time, theta, delta_t, hs);

    local_post[USER_POST] = user_post(u_post_proc);
    local_lumped[USER_POST] = 1.;
  }

  /*
   *  ---- NOTE do this step above this line, order of post processing
   *       variables is not important here, anymore ---
   *
   *  Post-processing Step 4: add algorithm to calculate your new variable
   *                          in mm_post_proc
   *                          and put it in post_proc_vect array
   */

  wt = fv->wt;
  eqn = pd->ProjectionVar;
  det_J = bf[eqn]->detJ;

  if (ielem_type == BILINEAR_SHELL || ielem_type == BIQUAD_SHELL ||
      ielem_type == BILINEAR_TRISHELL || ielem_type == P0_SHELL || ielem_type == P1_SHELL) {
    int *n_dof = NULL;
    int dof_map[MDE];
    n_dof = (int *)array_alloc(1, MAX_VARIABLE_TYPES, sizeof(int));
    lubrication_shell_initialize(n_dof, dof_map, -1, xi, exo, 0);
    safe_free((void *)n_dof);
    det_J = fv->sdet;
  }

  /*
   * Put local element contributions into the global right-hand side
   *
   * HKM NOTE on projection operations:
   *
   *    One could make the argument that the procedure below is not
   * the most accurate one possible. A more accurate procedure would
   * be to form completely the local element contribution to the
   * projection operation:
   *
   *     MassMatrix_lem_i_j * S_j = integral( s_gp * bf_i)
   *
   *  where MassMatrix_lem_i_j = local element mass matrix
   *                           = int( bf_i * bf_j)
   *
   *  Then, invert that equation to obtain S_j. Then, renormalize
   * the result to get the elemental contribution:
   *
   *     S_i_elem  = S_i * sum_j(MassMatrix_lem_i_j)
   *     lumpedMM  = sum_j(MassMatrix_lem_i_j)
   *
   * And then, add up the elemental contributions.
   *
   * The method described above gives an exact solution to a sample
   * problem. The lumped Mass Matrix method carried out below
   * does not. However, in most papers on projection operations,
   * (aka Hughes et al.) the mass lumping operation undertaken
   * below is deemed to be sufficient.
   */
  for (i = 0; i < ei[pg->imtrx]->num_local_nodes; i++) {
    I = Proc_Elem_Connect[ei[pg->imtrx]->iconnect_ptr + i];
    /*
     *  check to make sure that unknowns are defined at this node,
     *  otherwise don't add anything to this node
     */
    ldof = ei[upd->matrix_index[pd->ProjectionVar]]->ln_to_dof[eqn][i];
    if (ldof >= 0) {
      phi_i = bf[eqn]->phi[ldof];
      for (var = 0; var < rd->TotalNVPostOutput; var++) {
        post_proc_vect[var][I] += local_post[var] * phi_i * wt * det_J;
        lumped_mass[var][I] += local_lumped[var] * phi_i * wt * det_J;
      }
    } else {
      /*
       *  Special Compatibility Section for the case where the projection
       *  basis functions don't span all of the nodes in the local element.
       *
       */
      midside = 0;
      if (bf[eqn]->interpolation == I_Q1 || bf[eqn]->interpolation == I_Q1_D ||
          bf[eqn]->interpolation == I_Q1_XV || bf[eqn]->interpolation == I_Q1_G ||
          bf[eqn]->interpolation == I_Q1_GP || bf[eqn]->interpolation == I_Q1_GN ||
          bf[eqn]->interpolation == I_SP) {
        if (ielem_type == S_BIQUAD_QUAD || ielem_type == BIQUAD_QUAD) {
          midside = 1;
        }
      }
      if (!midside) {
        GOMA_WH(-1, "calc_standard_fields: Couldn't find eqn whose interp spanned all local nodes");
      }
      if (i > 3 && i < 8) {
        ileft = i - 4;
        iright = i - 3;
        if (iright == 4)
          iright = 0;
        ldof = ei[pg->imtrx]->ln_to_dof[eqn][ileft];
        ldof_right = ei[pg->imtrx]->ln_to_dof[eqn][iright];
        phi_i = bf[eqn]->phi[ldof];
        phi_j = bf[eqn]->phi[ldof_right];
        for (var = 0; var < rd->TotalNVPostOutput; var++) {
          post_proc_vect[var][I] += local_post[var] * (phi_i + phi_j) * wt * det_J;
          lumped_mass[var][I] += local_lumped[var] * (phi_i + phi_j) * wt * det_J;
        }
      }
      if (i == 8 && ielem_type == BIQUAD_QUAD) {
        for (ileft = 0; ileft < 4; ileft++) {
          ldof = ei[pg->imtrx]->ln_to_dof[eqn][ileft];
          phi_i = bf[eqn]->phi[ldof];
          for (var = 0; var < rd->TotalNVPostOutput; var++) {
            post_proc_vect[var][I] += local_post[var] * phi_i * wt * det_J;
            lumped_mass[var][I] += local_lumped[var] * phi_i * wt * det_J;
          }
        }
      }
    }
  }

  safer_free((void **)&local_post);
  safer_free((void **)&local_lumped);
  return (status);
}
/*****************************************************************************/
/*****************************************************************************/
/*****************************************************************************/

void post_process_average(double x[],            /* Solution vector for the current processor */
                          double x_old[],        /* Solution vector at last time step */
                          double xdot[],         /* time derivative of solution vector */
                          double xdot_old[],     /* dx/dt at previous time step */
                          double resid_vector[], /* Residual vector for the
                                                    current proc */
                          Exo_DB *exo,
                          Dpi *dpi,
                          double **post_proc_vect,
                          double time) {
  int ielem;
  int ebn;
  int err;
  int e_start = exo->eb_ptr[0];
  int e_end = exo->eb_ptr[exo->num_elem_blocks];
  double xi[DIM];

  double **avg_count;
  double **avg_sum;

  if (nn_average <= 0) {
    return;
  }

  avg_count = calloc(nn_average, sizeof(double *));
  avg_sum = calloc(nn_average, sizeof(double *));
  for (int i = 0; i < nn_average; i++) {
    avg_count[i] = calloc(dpi->num_universe_nodes, sizeof(double));
    avg_sum[i] = calloc(dpi->num_universe_nodes, sizeof(double));
  }

  for (ielem = e_start, ebn = 0; ielem < e_end; ielem++) {
    ebn = find_elemblock_index(ielem, exo);
    int mn = Matilda[ebn];
    if (mn < 0) {
      continue;
    }

    pd = pd_glob[mn];
    cr = cr_glob[mn];
    elc = elc_glob[mn];
    elc_rs = elc_rs_glob[mn];
    gn = gn_glob[mn];
    mp = mp_glob[mn];
    vn = vn_glob[mn];
    evpl = evpl_glob[mn];

    err = load_elem_dofptr(ielem, exo, x, x_old, xdot, xdot_old, 0);
    GOMA_EH(err, "load_elem_dofptr");

    err = bf_mp_init(pd);
    GOMA_EH(err, "bf_mp_init");

    fv->wt = 1.e30;

    int node;
    for (node = 0; node < ei[pg->imtrx]->num_local_nodes; node++) {

      int global_node = Proc_Elem_Connect[ei[pg->imtrx]->iconnect_ptr + node];

      find_nodal_stu(node, ei[pg->imtrx]->ielem_type, xi, xi + 1, xi + 2);

      err = load_basis_functions(xi, bfd);
      GOMA_EH(err, "problem from load_basis_functions");

      err = beer_belly();
      GOMA_EH(err, "beer_belly");

      err = load_fv();
      GOMA_EH(err, "load_fv");

      err = load_bf_grad();
      GOMA_EH(err, "load_bf_grad");

      if (ei[pg->imtrx]->deforming_mesh &&
          (pd->e[pg->imtrx][R_MESH1] || pd->v[pg->imtrx][R_MESH1])) {
        if (!pd->e[pg->imtrx][R_MESH1]) {
          // printf(" We are here\n");
        }
        err = load_bf_mesh_derivs();
        GOMA_EH(err, "load_bf_mesh_derivs");
      }

      err = load_fv_grads();
      GOMA_EH(err, "load_fv_grads");

      if (ei[pg->imtrx]->deforming_mesh &&
          (pd->e[pg->imtrx][R_MESH1] || pd->v[pg->imtrx][R_MESH1])) {
        if (!pd->e[pg->imtrx][R_MESH1]) {
          //	printf(" We are here2\n");
        }
        err = load_fv_mesh_derivs(0);
        GOMA_EH(err, "load_fv_mesh_derivs");
      }

      if (mp->PorousMediaType != CONTINUOUS) {
        err = load_porous_properties();
        GOMA_EH(err, "load_porous_properties");
      }

      computeCommonMaterialProps_gp(time);

      sum_average_nodal(avg_count, avg_sum, global_node, time);
    }
  }

  for (int i = 0; i < nn_average; i++) {
    int node;
    for (node = 0; node < dpi->num_universe_nodes; node++) {
      if ((pp_average[i]->non_variable_type && pg->imtrx == 0) ||
          (!pp_average[i]->non_variable_type && Num_Var_In_Type[pg->imtrx][pp_average[i]->type])) {
        post_proc_vect[pp_average[i]->index_post][node] = avg_sum[i][node] / avg_count[i][node];
      }
    }
  }

  for (int i = 0; i < nn_average; i++) {
    free(avg_count[i]);
    free(avg_sum[i]);
  }

  free(avg_count);
  free(avg_sum);
}

void sum_average_nodal(double **avg_count, double **avg_sum, int global_node, double time) {
  for (int i = 0; i < nn_average; i++) {
    avg_count[i][global_node] += 1;
    if (pp_average[i]->non_variable_type == 0) {
      switch (pp_average[i]->type) {
      case PRESSURE:
        avg_sum[i][global_node] += fv->P;
        break;
      case TEMPERATURE:
        avg_sum[i][global_node] += fv->T;
        break;
      case MASS_FRACTION:
        avg_sum[i][global_node] += fv->c[pp_average[i]->species_index];
        break;
      case MOMENT0:
        avg_sum[i][global_node] += fv->moment[0];
        break;
      case MOMENT1:
        avg_sum[i][global_node] += fv->moment[1];
        break;
      case MOMENT2:
        avg_sum[i][global_node] += fv->moment[2];
        break;
      case MOMENT3:
        avg_sum[i][global_node] += fv->moment[3];
        break;
      case DENSITY_EQN: {
        double rho = density(NULL, time);
        avg_sum[i][global_node] += rho;
      } break;
      default:
        GOMA_EH(GOMA_ERROR, "Unknown nodal average type %d %s", pp_average[i]->type,
                pp_average[i]->type_name);
        break;
      }
    } else {
      switch (pp_average[i]->type) {
      case AVG_DENSITY: {
        double rho = density(NULL, time);
        avg_sum[i][global_node] += rho;
      } break;
      case AVG_HEAVISIDE: {
        load_lsi(ls->Length_Scale);
        avg_sum[i][global_node] += lsi->H;
      } break;
      case AVG_VISCOSITY: {
        double gamma[DIM][DIM];
        int a;
        int b;
        for (a = 0; a < VIM; a++) {
          for (b = 0; b < VIM; b++) {
            gamma[a][b] = fv->grad_v[a][b] + fv->grad_v[b][a];
          }
        }
        double mu = viscosity(gn, gamma, NULL);

        if (gn->ConstitutiveEquation == BINGHAM_MIXED) {

          dbl gamma[DIM][DIM];
          for (a = 0; a < VIM; a++) {
            for (b = 0; b < VIM; b++) {
              gamma[a][b] = fv->grad_v[a][b] + fv->grad_v[b][a];
            }
          }

          dbl gammadot;
          calc_shearrate(&gammadot, gamma, NULL, NULL);

          dbl Du_eps = sqrt(gammadot + gn->epsilon * gn->epsilon);

          mu += gn->tau_y / Du_eps;
        }

        avg_sum[i][global_node] += mu;
      } break;
      case AVG_SHEAR: {
        double gamma[DIM][DIM];
        int a;
        int b;
        for (a = 0; a < VIM; a++) {
          for (b = 0; b < VIM; b++) {
            gamma[a][b] = fv->grad_v[a][b] + fv->grad_v[b][a];
          }
        }
        dbl gammadot = 0;
        calc_shearrate(&gammadot, /* strain rate invariant */
                       gamma,     /* strain rate tensor */
                       NULL, NULL);

        avg_sum[i][global_node] += gammadot;
      } break;
      default:
        GOMA_EH(GOMA_ERROR, "Unknown nodal average non-variable type");
        break;
      }
    }
  }
}

/*****************************************************************************/

void post_process_nodal(double x[],            /* Solution vector for the current processor */
                        double **x_sens_p,     /* solution sensitivities */
                        double x_old[],        /* Solution vector at last time step */
                        double xdot[],         /* time derivative of solution vector */
                        double xdot_old[],     /* dx/dt at previous time step */
                        double resid_vector[], /* Residual vector for the
                                                  current proc */
                        int ts,
                        double *time_ptr,
                        double delta_t,
                        double theta,
                        double *x_pp,
                        Exo_DB *exo,
                        Dpi *dpi,
                        RESULTS_DESCRIPTION_STRUCT *rd,
                        char filename[],
                        int matrix_offset)

/*******************************************************************************
  Function which directs calculation of stream function & other post processing
  quantities

  Author:          P. R. Schunk
  Date:            12 September 1994
  Revised:         by many

*******************************************************************************/

{
  /* TAB certifies that this function conforms to the exo/patran side numbering
   *  convention 11/10/98. */

  int idex;             /* temporary */
  int candidate;        /* prospective new unique node name in a SS
                         * node list */
  int length_node_list; /* count up length of uniquely specified node
                         * names in a SS node list */
  int eb_index;
  int mesh_exoid, cpu_word_size, io_word_size;
  float version;
  int err;             /* temp variable to hold diagnostic flags. */
  int ip;              /* ip is the local quadrature point index      */
  int ip_total;        /* ip_total is the total number of volume
                          quadrature points in the element            */
  int j, k, l;         /* local index loop counter                  */
  int i, id;           /* Index for the local node number - row     */
  int I;               /* Indeces for global node number - row      */
  int ielem = 0, iel;  /* Index for elements                        */
  int ielem_type;      /* Element type of the current element         */
  int ielem_dim;       /* Element physical dimension                  */
  int num_local_nodes; /* Number of local basis functions in the
                          current element                             */
  int iconnect_ptr;    /* Pointer to the beginning of the connectivity
                          list for the current element                */
  int eqn = -1;        /* equation name (R_ENERGY, etc) */
  int var;             /* variable name (TEMPERATURE, etc) */
  int w;               /* species counter */

  double s, t, u;         /* Gaussian-quadrature point locations        */
  int *bloated_node_list; /* temporary used to point to raw SS node list
                           * that replicates nodes needlessly */
  int num_universe_nodes; /* alias for dpi->num_universe_nodes */

  /*
   * LEGEND:
   *
   * output:
   *    dphixdm[i][j][k][n] - deriv of (deriv of phi[i] wrt to global coord[j])
   *                          wrt mesh disp. k at node n
   *
   * T                          temperature (just like T_quad)
   *                            at the jth node (dof in elem)
   * dTdx[i]                    the i-th component of temperature gradient
   */

  /* __________________________________________________________________________*/
  /* __________________________________________________________________________*/

  double xi[DIM];                 /* Local element coordinates of Gauss point. */
  double wt;                      /* Quadrature weights
                                     units - ergs/(sec*cm*K) = g*cm/(sec^3*K)    */
  dbl *pressure_elem_vect = NULL; /* vector to hold nodal pressure*/
  /* PRS Cludge for remeshing guys */

  /* new post processing array that contains the nodal values of all the
     post processing variables */
  double **post_proc_vect;

  double **lumped_mass; /* vector to hold lumped mass matrix         */
  int *listnd = NULL;
  int *listndm[MAX_CONC]; /*  */
  int *listnde = NULL;
  int check, e_start, e_end, mn;
  double del_stream_fcn[4];  /* elemental side increments to stream function
                                calculated by routine calc_stream_fcn       */
  double vel[MAX_PDIM][MDE]; /* array for local nodal velocity values */

  int ii, kount = 0;
  int kounte = 0, kountm[MAX_CONC];

  /* side-post stuff */
  double *local_post, *local_lumped;
  double phi_i, phi_j;

  int num_side_in_set; /* returned number of sides(faces or edges) is  */
  int num_elem_in_set, num_node_in_set, num_nodes_on_side;
  /* in the side set                              */
  int num_dist_fact_in_set; /* returned number of distribution factors in   */
  int *elem_list;
  int *node_list;
  int *ss_ids;
  int id_side, iss = 0, p, q, dim, ldof, jd, iapply, ss_index;
  int mode;
  int id_local_elem_coord[MAX_NODES_PER_SIDE];

  /*  particle tracking stuff  */

  double p_time, p_step, p_norm, p_normu[2], vscale = 0.0; /*   time stepping variables  */
  int p_done, p_converged, inewton, p_dim, p_N;            /*convergence criteria, etc. */
  double p_lambda, p_force[MAX_PDIM];                      /* particle time constant, ext. force */
  double p_mass[2 * MAX_PDIM][2 * MAX_PDIM + 1], pivot;    /*  matrix info for time-stepper*/
  double p_xold[MAX_PDIM], p_x[MAX_PDIM], sum;
  double p_vel[MAX_PDIM], p_velold[MAX_PDIM];
  double f_vel[MAX_PDIM], f_velold[MAX_PDIM];
  FILE *jfp = NULL;    /*  file pointer  */
  int velo_interp = 0; /*  velocity basis functions  */

  struct Porous_Media_Terms pm_terms; /*added for POROUS_LIQUID_ACCUM_RATE*/

  /*
   * BEGINNING OF EXECUTABLE STATEMENTS
   */

  num_universe_nodes = dpi->num_universe_nodes;

  /*****************************************************************************/
  /*                               BLOCK 0                                     */
  /*                        INITIALIZATION FOR ROUTINE                         */
  /*     INITIALIZATION THAT IS DEPENDENT ON THE CURRENT PROCESSOR NUMBER      */
  /*****************************************************************************/
  /*
   * For simple post processing tasks like obtaining L2 approximations
   * of discontinuous quantities and using mass matrix lumping, use
   * the total number of nodes visible to this processor, including
   * external nodes that are rightfully owned by other processors. The
   * basic idea is that any values computed for external nodes will be
   * suitably discarded during the recombination of the distributed
   * simulation results.
   */

  /*
   * Obtain an optimized element order map from the exoII database
   * if available. If it is not available, then calculate one
   */
  if (Num_Proc == 1) {
    listel = alloc_int_1(Num_Internal_Elems, 0);
    cpu_word_size = sizeof(dbl);
    io_word_size = 0;
    mesh_exoid = ex_open(ExoFile, EX_READ, &cpu_word_size, &io_word_size, &version);
    GOMA_EH(mesh_exoid, "ex_open");
    /*
     * Turn off annoying warning about nonexistent element order maps
     * Only describe the problem if it is fatal.
     */
    ex_opts(EX_ABORT);
    err = ex_get_map(mesh_exoid, listel);
    GOMA_EH(err, "ex_get_map");
    err = ex_close(mesh_exoid);
    GOMA_EH(err, "ex_close");

    /*
     * If a valid mapping was not storred in the original exodus file,
     * then let's calculate mapping using a our own poor man's algorithm,
     * that at least satifies the bare-bones criteria needed for
     * calculating a connected stream function field variable where a
     * connected mesh exists.
     */
    for (i = 0; i < Num_Internal_Elems; i++) {
      listel[i]--;
    }
    if ((err = check_elem_order(listel, exo)) != 0) {
      err = elem_order_for_nodal_connect(listel, exo);
    }
    /*
     * Convert the mapping to 1 to Num_Internal_Elems basis
     */
    for (i = 0; i < Num_Internal_Elems; i++) {
      listel[i]++;
    }
  }

  /*
   *   If we have no postprocessing vectors to calculate then
   *   perform a quick return
   */
  if (rd->TotalNVPostOutput == 0)
    return;

  /* Allocate memory for requested function vectors */

  post_proc_vect = (double **)smalloc(rd->TotalNVPostOutput * sizeof(double *));

  for (j = 0; j < rd->TotalNVPostOutput; j++) {
    post_proc_vect[j] = (double *)smalloc(num_universe_nodes * sizeof(double));
  }

  if (Num_Proc == 1) {
    if (STREAM != -1 && Num_Var_In_Type[pg->imtrx][R_MOMENTUM1]) {
      listnd = (int *)smalloc(num_universe_nodes * sizeof(int));
    }
  }

  check = 0;
  for (i = 0; i < upd->Num_Mat; i++) {
    if (pd_glob[i]->MeshMotion == LAGRANGIAN)
      check = 1;
    if (pd_glob[i]->MeshMotion == DYNAMIC_LAGRANGIAN)
      check = 1;
  }
  if (PRESSURE_CONT != -1 && (Num_Var_In_Type[pg->imtrx][R_MOMENTUM1] || check)) {
    /* PRS Cludge for remeshing guys */
    pressure_elem_vect = (double *)smalloc(Num_Internal_Elems * sizeof(double));
  }

  if (Num_Proc == 1) {
    if (FLUXLINES != -1 && Num_Var_In_Type[pg->imtrx][R_MASS]) {
      for (w = 0; w < upd->Max_Num_Species_Eqn; w++) {
        listndm[w] = (int *)smalloc(num_universe_nodes * sizeof(int));
        kountm[w] = 0;
      }

      if (DIFFUSION_VECTORS == -1)
        GOMA_EH(GOMA_ERROR, "Need diffusion vectors for flux-function");
      if (pd->TimeIntegration != STEADY) {
        DPRINTF(stdout, "#####################################################");
        DPRINTF(stdout, "# WARNING: Fluxlines invalid in transient solutions #");
        DPRINTF(stdout, "#####################################################");
      }
    }
  }

  if (Num_Proc == 1) {
    if (ENERGY_FLUXLINES != -1 && Num_Var_In_Type[pg->imtrx][R_ENERGY]) {
      listnde = (int *)smalloc(num_universe_nodes * sizeof(int));
      if (CONDUCTION_VECTORS == -1)
        GOMA_EH(GOMA_ERROR, "Need conduction vectors for flux-function");
      if (pd->TimeIntegration != STEADY) {
        DPRINTF(stdout, "######################################################");
        DPRINTF(stdout, "# WARNING: Fluxlines invalid in transient solutions #");
        DPRINTF(stdout, "######################################################");
      }
    }
  }

  /* If L2 fitting, allocate memory for lumped mass and rhs
   * wouldn't be here if it weren't */

  lumped_mass = (double **)smalloc(rd->TotalNVPostOutput * sizeof(double *));
  for (j = 0; j < rd->TotalNVPostOutput; j++) {
    lumped_mass[j] = (double *)smalloc(num_universe_nodes * sizeof(double));
  }

  /*Initialize */
  if (Num_Proc == 1) {
    if (STREAM != -1 && Num_Var_In_Type[pg->imtrx][R_MOMENTUM1]) {
      for (I = 0; I < num_universe_nodes; I++) {
        listnd[I] = 0;
      }
    }
    if (ENERGY_FLUXLINES != -1 && Num_Var_In_Type[pg->imtrx][R_ENERGY]) {
      for (I = 0; I < num_universe_nodes; I++) {
        listnde[I] = 0;
      }
    }
    if (FLUXLINES != -1 && Num_Var_In_Type[pg->imtrx][R_MASS]) {
      for (w = 0; w < upd->Max_Num_Species_Eqn; w++) {
        for (I = 0; I < num_universe_nodes; I++) {
          listndm[w][I] = 0;
        }
      }
    }
  }

  if (rd->TotalNVPostOutput > 0) {
    for (i = 0; i < rd->TotalNVPostOutput; i++) {
      for (I = 0; I < num_universe_nodes; I++) {
        lumped_mass[i][I] = 0.;
        post_proc_vect[i][I] = 0.;
      }
    }
  }

  /*  af->Assemble_Jacobian = FAE; */

  /******************************************************************************/
  /*                                BLOCK 1                                     */
  /*          LOOP OVER THE ELEMENTS DEFINED ON THE CURRENT PROCESSOR           */
  /*          INITIALIZATION THAT IS DEPENDENT ON THE ELEMENT NUMBER            */
  /*          First calculate field variables using volume integrals            */
  /*          Then calculate stream and flux functions (need fields of          */
  /*          diffusion and conduction vectors for the flux functions           */
  /******************************************************************************/

  /*
   * Loop over all the elements, calculating the required interaction
   * coefficients
   */

  /*
   * Eventually, you may want to have an outermost loop over element blocks
   * where the "pd" and material ID's could potentially change, then loop
   * over each element of each element block.
   */

  /*
   * Note more robust distributed processing version: loop is over the
   * local element block indeces. The appropriate material index is found
   * from Matilda[].
   */

  for (eb_index = 0; eb_index < exo->num_elem_blocks; eb_index++) {
    mn = Matilda[eb_index];

    pd = pd_glob[mn];
    cr = cr_glob[mn];
    elc = elc_glob[mn];
    elc_rs = elc_rs_glob[mn];
    gn = gn_glob[mn];
    mp = mp_glob[mn];
    vn = vn_glob[mn];
    evpl = evpl_glob[mn];

    for (mode = 0; mode < vn->modes; mode++) {
      ve[mode] = ve_glob[mn][mode];
    }

    e_start = exo->eb_ptr[eb_index];
    e_end = exo->eb_ptr[eb_index + 1];

    for (iel = e_start; iel < e_end; iel++) {
      ielem = iel;

      PRS_mat_ielem = ielem - e_start; /*added for hysteretic saturation func*/

      /*
       * For each variable there are generally different degrees of
       * freedom that they and their equations contribute to.
       *
       * For this element, load up arrays that tell, for each variable,
       *
       *        (i) how many degrees of freedom they contribute towords
       *        (ii) the local node number associated with each degree of
       *             freedom
       *        (iii) pointers in the "esp" structure that tell where
       *              things are located in the global scheme...
       *                (a) nodal unknowns in this element...
       *                (b) Residual equations receiving contributions in
       *                    this element.
       *                (c) where the Jacobian entries go in the global
       *                    "a" matrix in its MSR format...
       */

      err = load_elem_dofptr(ielem, exo, x, x_old, xdot, xdot_old, 0);
      GOMA_EH(err, "load_elem_dofptr");
      err = bf_mp_init(pd);
      GOMA_EH(err, "bf_mp_init");
      ielem_type = ei[pg->imtrx]->ielem_type;
      ip_total = elem_info(NQUAD, ielem_type); /* number of
                                                * quadrature pts */

      num_local_nodes = ei[pg->imtrx]->num_local_nodes; /* number of
                                                         * local basis
                                                         * functions */

      ielem_dim = ei[pg->imtrx]->ielem_dim; /* physical
                                             * dimension of this
                                             * element */

      iconnect_ptr = ei[pg->imtrx]->iconnect_ptr; /* pointer to
                                                   * beginning of this
                                                   * element's
                                                   * connectivity list */

      struct Petrov_Galerkin_Data pg_data;

      memset(pg_data.h, 0, sizeof(double) * DIM);
      memset(pg_data.hh, 0, sizeof(double) * DIM * DIM);
      memset(pg_data.dh_dxnode, 0, sizeof(double) * MDE * DIM);
      memset(pg_data.hsquared, 0, sizeof(double) * DIM);
      memset(pg_data.hhv, 0, sizeof(double) * DIM * DIM);
      memset(pg_data.dhv_dxnode, 0, sizeof(double) * MDE * DIM);
      memset(pg_data.v_avg, 0, sizeof(double) * DIM);
      memset(pg_data.dv_dnode, 0, sizeof(double) * MDE * DIM);
      pg_data.mu_avg = 0.;
      pg_data.rho_avg = 0.;

      /* get element level constants for upwinding and
         stabilized schemes, if necessary */
      /*
       * If PSPG is turned on, then calculate the centroid viscosity
       * for use in the PSPG formulas. Note, we actually call
       * load_basis_functions here. Is this big penalty necessary or
       * can be piggyback on top of one gauss point?
       */
      int pspg_local = 0;
      if (PSPG) {
        if (PSPG == 1) {
          pspg_local = 0;
        }
        /* This is the flag for the standard local PSPG */
        else if (PSPG == 2) {
          pspg_local = 1;
        }
      }

      if ((PSPG || (mp->Mwt_funcModel == SUPG)) && pd_glob[mn]->e[pg->imtrx][R_PRESSURE] &&
          pd_glob[mn]->e[pg->imtrx][R_MOMENTUM1]) {
        xi[0] = 0.0;
        xi[1] = 0.0;
        xi[2] = 0.0;
        (void)load_basis_functions(xi, bfd);
        setup_shop_at_point(ielem, xi, exo);
        pg_data.mu_avg = element_viscosity();
        pg_data.rho_avg = density(NULL, *time_ptr);

        if (pspg_local) {
          h_elem_siz(pg_data.hsquared, pg_data.hhv, pg_data.dhv_dxnode, pd_glob[mn]->gv[R_MESH1]);
          element_velocity(pg_data.v_avg, pg_data.dv_dnode, exo);
        }
      }
      /******************************************************************************/
      /*                              BLOCK 1A                                      */
      /*                   START OF VOLUME INTEGRATION LOOP                         */
      /*                LOOP OVER THE NUMBER OF QUADRATURE POINTS                   */
      /*    Here we are doing a L2 projection onto the grid points of selected      */
      /*    quantities                                                              */
      /******************************************************************************/
      /* Loop over all the Volume Quadrature integration points */

      for (ip = 0; ip < ip_total; ip++) {

        MMH_ip = ip; /*Added for hysteretic saturation func.*/

        find_stu(ip, ielem_type, &s, &t, &u);
        xi[0] = s;
        xi[1] = t;
        xi[2] = u;

        /*
         * find quadrature weights for current ip
         */
        wt = Gq_weight(ip, ielem_type);
        fv->wt = wt;

        /*
         * Load up basis function information for ea variable...
         * Old usage: fill_shape
         */
        err = load_basis_functions(xi, bfd);
        GOMA_EH(err, "problem from load_basis_functions");

        /*
         * This has elemental Jacobian transformation and some
         * basic mesh derivatives...
         * Old usage: calc_Jac, jelly_belly
         */
        err = beer_belly();
        GOMA_EH(err, "beer_belly");

        /*
         * Load up field variable values at this Gauss point.
         */
        err = load_fv();
        GOMA_EH(err, "load_fv");

        /*
         * Here, load in the final part of the necessary basis function
         * information derivatives in the physical space coordinates...
         *
         *			grad(phi_i)
         *
         *			grad(phi_i e_a)
         * where:
         *		phi_i is the basis function at i-th dof
         *		e_a   is a unit vector in the coordinate system
         *
         * 		grad() operator depends on the coordinate system.
         */
        err = load_bf_grad();
        GOMA_EH(err, "load_bf_grad");

        /*
         * Load up physical space gradients of field variables at this
         * Gauss point.
         */
        err = load_fv_grads();
        GOMA_EH(err, "load_fv_grads");

        /*
         * Load up porous media variables and properties, if needed
         */
        if (mp->PorousMediaType == POROUS_UNSATURATED || mp->PorousMediaType == POROUS_SATURATED ||
            mp->PorousMediaType == POROUS_TWO_PHASE) {
          err = load_porous_properties();
          GOMA_EH(err, "load_porous_properties");
        }
        if (mp->PorousMediaType == POROUS_SATURATED) {
          err = get_porous_fully_sat_terms(&pm_terms, *time_ptr, delta_t);
          GOMA_EH(err, "problem in getting the saturated porous darcy  terms");
        } else if (mp->PorousMediaType == POROUS_UNSATURATED ||
                   mp->PorousMediaType == POROUS_TWO_PHASE) {
          err = get_porous_part_sat_terms(&pm_terms, *time_ptr, delta_t);
          GOMA_EH(err, "problem in getting the partially-saturated porous  terms");
        }

        computeCommonMaterialProps_gp(*time_ptr);

        /*
         * Calculate the contribution from this element of the
         * projection of the standard field variables unto the
         * node variables
         */
        err = calc_standard_fields(post_proc_vect, lumped_mass, delta_t, theta, ielem, ielem_type,
                                   ip, ip_total, rd, &pm_terms, *time_ptr, exo, xi, &pg_data);
        GOMA_EH(err, "calc_standard_fields");
      } /* END  for (ip = 0; ip < ip_total; ip++)                      */
    }   /* END  for (iel = 0; iel < num_internal_elem; iel++)            */
  }     /* END for (ieb loop) */

  /* Solve linear system for requested fields and put back in rhs vector*/

  /******************************************************************************/
  /*                                BLOCK 2                                     */
  /*                            SURFACE VARIABLES                               */
  /*     Evaluate Post-Processing Variables that are only defined on surfaces   */
  /******************************************************************************/
  if (SURFACE_VECTORS != -1 && pd->e[pg->imtrx][R_MESH1] && Num_ROT == 0) {

    /* loop over side-sets and find surface vectors for all elements on each
     * side-set */

    /*
     * We already read in this information, just refer to it if possible.
     */

    ss_ids = exo->ss_id;

    local_post = (double *)smalloc(rd->TotalNVPostOutput * sizeof(double));
    local_lumped = (double *)smalloc(rd->TotalNVPostOutput * sizeof(double));

    for (iss = 0; iss < exo->num_side_sets; iss++) {
      num_side_in_set = exo->ss_num_sides[iss];
      num_dist_fact_in_set = exo->ss_num_distfacts[iss];

      num_elem_in_set = num_side_in_set;
      num_node_in_set = num_dist_fact_in_set;

      num_nodes_on_side = num_node_in_set / num_elem_in_set; /* Be it
                                                              * hereby
                                                              * recorded
                                                              * that this
                                                              * is done
                                                              * under
                                                              * protest. */

      bloated_node_list = &(exo->ss_node_list[iss][0]);
      elem_list = &(exo->ss_elem_list[exo->ss_elem_index[iss]]);

      /*
       * Create node_list from original bloated list by adding only unique
       * node numbers to it.
       */

      node_list = (int *)smalloc(num_node_in_set * sizeof(int));

      for (j = 0; j < num_node_in_set; j++) {
        node_list[j] = -1;
      }

      length_node_list = 0;

      for (j = 0; j < num_node_in_set; j++) {
        candidate = bloated_node_list[j];
        if (in_list(candidate, 0, length_node_list, node_list) == -1) {
          node_list[length_node_list] = candidate;
          length_node_list++;
        }
      }

      node_list = (int *)realloc(node_list, length_node_list * sizeof(int));

      num_node_in_set = length_node_list;

      /*******************************************************************/
      /*                      BLOCK 2A                                   */
      /*            SURFACE INTEGRATION or NODAL LOOP                    */
      /* Evaluate Post-Processing Variables that are only defined on     */
      /* surfaces.                                                       */
      /*******************************************************************/

      for (i = 0; i < num_elem_in_set; i++) {
        err = load_elem_dofptr(elem_list[i], exo, x, x_old, xdot, xdot_old, 0);
        err = bf_mp_init(pd);
        GOMA_EH(err, "load_elem_dofptr");
        iconnect_ptr = ei[pg->imtrx]->iconnect_ptr;
        ielem_type = ei[pg->imtrx]->ielem_type;
        ip_total = elem_info(NQUAD_SURF, ielem_type);
        num_local_nodes = ei[pg->imtrx]->num_local_nodes;
        ielem_dim = ei[pg->imtrx]->ielem_dim;
        dim = ielem_dim;

        id_side =
            find_id_side(ei[pg->imtrx]->ielem, num_nodes_on_side,
                         &exo->ss_node_list[iss][num_nodes_on_side * i], id_local_elem_coord, exo);
        /*
         * Here, we will either perform surface integral over element with
         * Gaussian Quadrature, or evaluate the surface properties
         * at each nodal point (I think in a fine enough mesh, the two
         * become the same thing) */

        /* use nodal points only!! */
        for (k = 0; k < num_nodes_on_side; k++) {
          /* find where to put this nodal value in ss-list */
          /* Find the local element node number for the current node */
          id = id_local_elem_coord[k];

          I = exo->node_list[ei[pg->imtrx]->iconnect_ptr + id];
          find_nodal_stu(id, ielem_type, &xi[0], &xi[1], &xi[2]);

          err = load_basis_functions(xi, bfd);
          GOMA_EH(err, "problem from load_basis_functions");

          err = beer_belly();
          GOMA_EH(err, "beer_belly");

          /* precalculate variables at  current integration pt.*/
          err = load_fv();
          GOMA_EH(err, "load_fv");

          err = load_bf_grad();
          GOMA_EH(err, "load_bf_grad");

          err = load_bf_mesh_derivs();
          GOMA_EH(err, "load_bf_mesh_derivs");

          surface_determinant_and_normal(ei[pg->imtrx]->ielem, iconnect_ptr, num_local_nodes,
                                         ielem_dim - 1, id_side, num_nodes_on_side,
                                         id_local_elem_coord);

          /* calculate the components of the surface normal and
           * mesh displacement derivatives
           */

          if (ielem_dim != 3) {
            calc_surf_tangent(ei[pg->imtrx]->ielem, iconnect_ptr, num_local_nodes, ielem_dim - 1,
                              num_nodes_on_side, id_local_elem_coord);
          }

          /*
           * Put local contributions into global right-hand side
           * if it is not a right-hand side variable - it won't get
           * added in (contribution is zero)
           */
          if (SURFACE_VECTORS != -1 && pd->e[pg->imtrx][R_MESH1] && dim == 2) {

            for (p = 0; p < rd->TotalNVPostOutput; p++) {
              local_post[p] = 0.;
              local_lumped[p] = 0.;
            }

            /* Set flag to indicate if we're in the right material
             * (only one) to apply
             */
            iapply = 0;
            if ((ss_index = in_list(ss_ids[iss], 0, Proc_Num_Side_Sets, ss_to_blks[0])) == -1) {
              GOMA_EH(GOMA_ERROR, "Cannot match side SSID to ss_to_blks[].");
            }

            if (exo->eb_id[find_elemblock_index(ei[pg->imtrx]->ielem, exo)] ==
                ss_to_blks[1][ss_index]) {
              iapply = 1;
            }
            if (iapply) {
              for (p = 0; p < dim; p++) {
                idex = SURFACE_VECTORS + p;
                local_post[idex] = fv->snormal[p];
                local_lumped[idex] = 1.;
                local_post[idex + dim] = fv->stangent[0][p];
                local_lumped[idex + dim] = 1.;
                /*   not for 2D problems       local_post[idex+2*dim]   = fv->stangent[1][p];
                                               local_lumped[idex+2*dim] = 1.;  */
              }
            }
          } /* end of Surface vectors */

          /*
           * Choose the same weighting function for all
           * post-processing variables  - really want this to be
           * the highest order weighting function
           */
          eqn = pd->ProjectionVar;

          /* also convert from node number to dof number */
          ldof = ei[pg->imtrx]->ln_to_dof[eqn][id];
          if (ldof < 0) {
            GOMA_EH(GOMA_ERROR, "post_process_nodal: bad surface projection");
          }
          phi_i = bf[eqn]->phi[ldof];
          for (var = 0; var < rd->TotalNVPostOutput; var++) {
            post_proc_vect[var][I] += (local_post[var] * phi_i * fv->sdet * fv->h3);
            for (j = 0; j < num_nodes_on_side; j++) {
              /* Find the local element node number for the
               * current node
               */
              jd = id_local_elem_coord[j];
              /* also convert from node number to dof number */
              phi_j = bf[eqn]->phi[ei[pg->imtrx]->ln_to_dof[eqn][jd]];
              lumped_mass[var][I] += (local_lumped[var] * fv->sdet * phi_i * phi_j * fv->h3);
            }
          }
        } /* end of node-point loop */
      }   /* end of element loop on side-set */
    }     /* end of SS loop */

    safer_free((void **)&local_post);
    safer_free((void **)&local_lumped);
  } /* end of if surface variables */

  /* if ROTATION conditions are defined, determine these tangents separately
   * and plug them directly into the post_proc_vect */
  if (SURFACE_VECTORS != -1 && Num_ROT > 0) {
    dim = pd_glob[0]->Num_Dim;
    /*
     * NORMAL, TANGENT and OTHER Vectors required for ROTATION are calculated
     * ahead of time so we don't run into anomolous behavior due to neclaced
     * elements, junction points, . . .
     */
    calculate_all_rotation_vectors(exo, x);

    for (I = 0; I < num_universe_nodes; I++) {
      if (rotation[I][VECT_EQ_MESH] != NULL) {
        for (p = 0; p < dim; p++) {
          if (rotation[I][VECT_EQ_MESH][p]->ok) {
            for (q = 0; q < dim; q++) {
              post_proc_vect[SURFACE_VECTORS + p * dim + q][I] =
                  rotation[I][VECT_EQ_MESH][p]->vector[q];
              lumped_mass[SURFACE_VECTORS + p * dim + q][I] = 0.;
            }
          }
        }
      }
    }
  }

  /******************************************************************************/
  /*                      SMOOTHING                                             */
  /******************************************************************************/

#ifdef HAVE_PETSC
  if (upd->petsc_solve_post_proc) {
    petsc_solve_post_proc(post_proc_vect, rd, dpi);
  } else {
#endif
    for (ii = 0; ii < rd->TotalNVPostOutput; ii++) {
      for (I = 0; I < num_universe_nodes; I++) {
        if (fabs(lumped_mass[ii][I]) > DBL_SMALL) {
          post_proc_vect[ii][I] /= lumped_mass[ii][I];
        } else {
          post_proc_vect[ii][I] = 0.0;
        }
      }
    }
#ifdef HAVE_PETSC
  }
#endif

  for (ii = 0; ii < rd->TotalNVPostOutput; ii++) {
    exchange_node(cx[0], dpi, post_proc_vect[ii]);
  }

  /******************************************************************************/
  /*                                BLOCK 3                                     */
  /*                CALCULATE STREAM OR FLUX FUNCTIONS                          */
  /******************************************************************************/

  if (Num_Proc == 1) {
    if (STREAM != -1 || FLUXLINES != -1 || ENERGY_FLUXLINES != -1) {
      /*
       * Loop over all the elements, in the "optimal" order.
       */

      e_start = exo->eb_ptr[0];
      e_end = exo->eb_ptr[exo->num_elem_blocks];
      for (iel = e_start; iel < e_end; iel++) {
        ielem = listel[iel] - 1;

        /*
         * For each variable there are generally different degrees of
         * freedom that they and their equations contribute to.
         *
         * For this element, load up arrays that tell, for each variable,
         *
         *        (i) how many degrees of freedom they contribute towords
         *        (ii) the local node number associated with each degree
         *             of freedom
         *        (iii) pointers in the "esp" structure that tell where
         *              things are located in the global scheme...
         *                (a) nodal unknowns in this element...
         *                (b) Residual equations receiving contributions
         *                    in this element.
         *                (c) where the Jacobian entries go in the global
         *                    "a" matrix in its MSR format...
         */

        err = load_elem_dofptr(ielem, exo, x, x_old, xdot, xdot_old, 0);

        GOMA_EH(err, "load_elem_dofptr");

        iconnect_ptr = ei[pg->imtrx]->iconnect_ptr;

        ielem_type = ei[pg->imtrx]->ielem_type;
        ip_total = elem_info(NQUAD_SURF, ielem_type);
        num_local_nodes = ei[pg->imtrx]->num_local_nodes;

        ielem_dim = ei[pg->imtrx]->ielem_dim;

        dim = ielem_dim;

        /* Initialize velocity */
        for (i = 0; i < MAX_PDIM; i++) {
          for (j = 0; j < MDE; j++) {
            vel[i][j] = 0.;
          }
        }

        /* get convection velocity at the nodal points */

        if (STREAM != -1 && Num_Var_In_Type[pg->imtrx][VELOCITY1] &&
            ei[pg->imtrx]->ielem_dim == 2) {
          /* Go for it -- Calculate the stream function at the nodes
           * of this element
           */

          /*	if (ei[pg->imtrx]->ielem_dim == 2 && ei[pg->imtrx]->num_local_nodes == 9) { */

          if (ei[pg->imtrx]->ielem_dim == 2) {
            if (pd->e[pg->imtrx][R_MOMENTUM1]) {
              for (i = 0; i < ei[pg->imtrx]->ielem_dim; i++) {
                var = VELOCITY1 + i;
                for (j = 0; j < ei[pg->imtrx]->dof[var]; j++) {
                  vel[i][j] = *esp->v[i][j];
                }
              }
            }
            err = calc_stream_fcn(x, del_stream_fcn, vel);
          } else {
#if 1
            GOMA_EH(GOMA_ERROR, "No stream function in 3D ");
#endif
          }
          err = correct_stream_fcn(&kount, iel, del_stream_fcn, post_proc_vect[STREAM], listnd);

        } /* END of if(STREAM) */

        check = 0;
        for (i = 0; i < upd->Num_Mat; i++) {
          if (pd_glob[i]->MeshMotion == ARBITRARY)
            check = 1;
          if ((pd_glob[i]->MeshMotion == LAGRANGIAN ||
               pd_glob[i]->MeshMotion == DYNAMIC_LAGRANGIAN) &&
              pd_glob[i]->MeshInertia)
            check = 2;
        }

        if (FLUXLINES != -1 && Num_Var_In_Type[pg->imtrx][R_MASS]) {
          for (w = 0; w < upd->Max_Num_Species_Eqn; w++) {
            /* Go for it -- Calculate the flux function at the nodes
             *  of this element
             */

            if (ei[pg->imtrx]->ielem_dim == 2) {
              for (i = 0; i < ei[pg->imtrx]->ielem_dim; i++) {
                var = MASS_FRACTION;
                for (j = 0; j < ei[pg->imtrx]->dof[var]; j++) {
                  I = Proc_Elem_Connect[Proc_Connect_Ptr[iel] + j];
                  /* add in contribution from diffusion */
                  vel[i][j] =
                      post_proc_vect[DIFFUSION_VECTORS + w * ei[pg->imtrx]->ielem_dim + i][I];
                  if ((check == 1) && Num_Var_In_Type[pg->imtrx][VELOCITY1]) {
                    vel[i][j] += ((*esp->v[i][j]) * (*esp->c[w][j]));
                  } else if (check == 2)
                  /* use convection velocity for lagrangian
                     mesh motion */
                  {
                    I = Proc_Elem_Connect[Proc_Connect_Ptr[iel] + j];
                    if (TimeIntegration != STEADY) {
                      printf("\n Need to update Lagrangian convection velocities for transient \n");
                      vel[i][j] += post_proc_vect[LAGRANGE_CONVECTION + i][I] * (*esp->c[w][j]);
                    } else {
                      vel[i][j] += post_proc_vect[LAGRANGE_CONVECTION + i][I] * (*esp->c[w][j]);
                    }
                  }
                }
              }
              err = calc_stream_fcn(x, del_stream_fcn, vel);
            } else {
              GOMA_EH(GOMA_ERROR, "No flux lines in 3D ");
            }
            err = correct_stream_fcn(&kountm[w], iel, del_stream_fcn, post_proc_vect[FLUXLINES + w],
                                     listndm[w]);

          } /* END of loop over components */
        }   /* END of if(FLUXLINES) */

        if (ENERGY_FLUXLINES != -1 && Num_Var_In_Type[pg->imtrx][R_ENERGY]) {
          /* Go for it -- Calculate the stream function at the nodes of this element */
          if (ei[pg->imtrx]->ielem_dim == 2) {
            for (i = 0; i < ei[pg->imtrx]->ielem_dim; i++) {
              var = TEMPERATURE;
              for (j = 0; j < ei[pg->imtrx]->dof[var]; j++) {
                I = Proc_Elem_Connect[Proc_Connect_Ptr[iel] + j];
                vel[i][j] = post_proc_vect[CONDUCTION_VECTORS + i][I];
                if ((check == 1) && Num_Var_In_Type[pg->imtrx][VELOCITY1]) {
                  vel[i][j] += *esp->v[i][j] * (*esp->T[j]);
                } else if (check == 2)
                /* use convection velocity for lagrangian mesh motion */
                {
                  I = Proc_Elem_Connect[Proc_Connect_Ptr[iel] + j];
                  if (TimeIntegration != STEADY) {
                    printf("\n Need to update Lagrangian convection velocities for transient \n");
                    vel[i][j] += post_proc_vect[LAGRANGE_CONVECTION + i][I] * (*esp->T[j]);
                  } else {
                    vel[i][j] += post_proc_vect[LAGRANGE_CONVECTION + i][I] * (*esp->T[j]);
                  }
                }
              }
            }
            err = calc_stream_fcn(x, del_stream_fcn, vel);
          } else {
            GOMA_EH(GOMA_ERROR, "No energy flux lines in 3D ");
          }
          err = correct_stream_fcn(&kounte, iel, del_stream_fcn, post_proc_vect[ENERGY_FLUXLINES],
                                   listnde);
        } /* END of if(ENERGY_FLUXLINES) */

      } /* END of loop over elements */

    } /* END of if(STREAM or FLUXLINES) */

    /*
     * do some last minute processing for special variable types
     */

    if (STREAM != -1 && Num_Var_In_Type[pg->imtrx][VELOCITY1]) {
      /* First process global vector to recover average value at nodes*/
      for (I = 0; I < num_universe_nodes; I++) {
        ii = listnd[I];
        if (ii != 0) {
          post_proc_vect[STREAM][I] /= (double)ii;
        }
      }

      /* Compute value at midside nodes if these exist */
      if (ei[pg->imtrx]->num_local_nodes == 9) {
        err = midsid(post_proc_vect[STREAM], exo);
      }

      free(listnd);
    }

    if (FLUXLINES != -1 && Num_Var_In_Type[pg->imtrx][R_MASS]) {
      for (w = 0; w < upd->Max_Num_Species_Eqn; w++) {
        /* First process global vector to recover average value at nodes*/
        for (I = 0; I < num_universe_nodes; I++) {
          ii = listndm[w][I];
          if (ii != 0) {
            post_proc_vect[FLUXLINES + w][I] /= (double)ii;
          }
        }

        /* Then compute value at midside nodes */

        if (ei[pg->imtrx]->num_local_nodes == 9) {
          err = midsid(post_proc_vect[FLUXLINES + w], exo);
        }

        free(listndm[w]);
      }
    }

    if (ENERGY_FLUXLINES != -1 && Num_Var_In_Type[pg->imtrx][R_ENERGY]) {
      /* First process global vector to recover average value at nodes*/
      for (I = 0; I < num_universe_nodes; I++) {
        ii = listnde[I];
        if (ii != 0) {
          post_proc_vect[ENERGY_FLUXLINES][I] /= (double)ii;
        }
      }

      /* Then compute value at midside nodes */

      if (ei[pg->imtrx]->num_local_nodes == 9) {
        err = midsid(post_proc_vect[ENERGY_FLUXLINES], exo);
      }

      free(listnde);
    }

  } /* end of serial processing block for streamlines */

  if (NS_RESIDUALS != -1 && Num_Var_In_Type[pg->imtrx][R_MOMENTUM1]) {
    for (I = 0; I < num_universe_nodes; I++) {
      for (j = 0; j < ei[pg->imtrx]->ielem_dim; j++) {
        ii = Index_Solution(I, R_MOMENTUM1 + j, 0, 0, -2, pg->imtrx);
        if (ii != -1) {
          post_proc_vect[NS_RESIDUALS + j][I] = resid_vector[ii];
        }
      }
    }
  }

  if (NS_RESIDUALS != -1 && Num_Var_In_Type[pg->imtrx][R_MOMENTUM1]) {
    for (I = 0; I < num_universe_nodes; I++) {
      for (j = 0; j < ei[pg->imtrx]->ielem_dim; j++) {
        ii = Index_Solution(I, R_MOMENTUM1 + j, 0, 0, -2, pg->imtrx);
        if (ii != -1) {
          post_proc_vect[NS_RESIDUALS + j][I] = resid_vector[ii];
        }
      }
    }
  }

  if (MM_RESIDUALS != -1 && Num_Var_In_Type[pg->imtrx][R_MESH1]) {
    for (I = 0; I < num_universe_nodes; I++) {
      for (j = 0; j < ei[pg->imtrx]->ielem_dim; j++) {
        ii = Index_Solution(I, R_MESH1 + j, 0, 0, -2, pg->imtrx);
        if (ii != -1) {
          post_proc_vect[MM_RESIDUALS + j][I] = resid_vector[ii];
        }
      }
    }
  }

  if (efv->ev) {
    for (j = 0; j < efv->Num_external_field; j++) {
      if (efv->i[j] != I_TABLE) {
        for (I = 0; I < num_universe_nodes; I++) {
          post_proc_vect[EXTERNAL_POST + j][I] = efv->ext_fld_ndl_val[j][I];
        }
      }
    }
  }

  /* sum up all stress modes to compute the total stress */
  if (TOTAL_STRESS11 != -1 && Num_Var_In_Type[pg->imtrx][R_STRESS11]) {
    sum_total_stress(x, R_STRESS11, 0, post_proc_vect[TOTAL_STRESS11], exo);
  }
  if (TOTAL_STRESS12 != -1 && Num_Var_In_Type[pg->imtrx][R_STRESS12]) {
    sum_total_stress(x, R_STRESS12, 0, post_proc_vect[TOTAL_STRESS12], exo);
  }

  if (TOTAL_STRESS13 != -1 && Num_Var_In_Type[pg->imtrx][R_STRESS13]) {
    sum_total_stress(x, R_STRESS13, 0, post_proc_vect[TOTAL_STRESS13], exo);
  }

  if (TOTAL_STRESS22 != -1 && Num_Var_In_Type[pg->imtrx][R_STRESS22]) {
    sum_total_stress(x, R_STRESS22, 0, post_proc_vect[TOTAL_STRESS22], exo);
  }

  if (TOTAL_STRESS23 != -1 && Num_Var_In_Type[pg->imtrx][R_STRESS23]) {
    sum_total_stress(x, R_STRESS23, 0, post_proc_vect[TOTAL_STRESS23], exo);
  }

  if (TOTAL_STRESS33 != -1 && Num_Var_In_Type[pg->imtrx][R_STRESS33]) {
    sum_total_stress(x, R_STRESS33, 0, post_proc_vect[TOTAL_STRESS33], exo);
  }

  if (nn_average > 0) {
    post_process_average(x, x_old, xdot, xdot_old, resid_vector, exo, dpi, post_proc_vect,
                         *time_ptr);
  }

  /*****************************************************************************/
  /*                               BLOCK 4                                     */
  /*           NOW, write results onto exodusII database                       */
  /*****************************************************************************/
  /* ----------
   * NOW, write results onto exodusII database
   * ----------*/

  for (i = 0; i < rd->TotalNVPostOutput; i++) {

    /*
     * When we're parallel, this will write out results for external
     * nodes that are owned by other processors. When we "fix" the results
     * into a monolith we may simply ignore this processor's concept of
     * the nodal result variable at external nodes.
     */
    if (filename != NULL) {
      wr_nodal_result_exo(exo, filename, post_proc_vect[i],
                          matrix_offset + rd->TotalNVSolnOutput + i + 1, ts, *time_ptr);
    }
  }

  /*
   * Compute particle traces and output to file
   */

  if (nn_particles > 0) {
    double orig_coord[3];
    /* 1) Search Element Database and find originating element
      id for each particle */

    fprintf(stderr, "  starting particle trace computation...  \n");

    p_dim = exo->num_dim;

    for (i = 0; i < nn_particles; i++) {

      for (j = 0; j < p_dim; j++) {
        orig_coord[j] = pp_particles[i]->coord[j];
      }
      if (p_dim == 2) {
        pp_particles[i]->coord[2] = 0.;
        p_x[2] = 0.;
      }
      p_lambda = pp_particles[i]->mass * pp_particles[i]->mobility;
      p_force[0] = pp_particles[i]->mobility * pp_particles[i]->force[0];
      p_force[1] = pp_particles[i]->mobility * pp_particles[i]->force[1];
      p_force[2] = pp_particles[i]->mobility * pp_particles[i]->force[2];

      /*	if the product of the particle mass and mobility is zero or negative
            then the particle will follow the fluid pathlines.  If the product
            is positive, solve a double size set of equations with particle
            inertia and possibly external forces included.		*/

      if (p_lambda > 0.0) {
        p_N = 2 * p_dim;
      } else {
        p_N = p_dim;
      }

      if (pd->TimeIntegration == STEADY || tran->time_value == tran->init_time + tran->delta_t) {
        /*   get initial position    */

        pp_particles[i]->Current_element_id =
            find_id_elem(pp_particles[i]->coord[0], pp_particles[i]->coord[1],
                         pp_particles[i]->coord[2], x, exo, 0, exo->num_elems);

        if (pp_particles[i]->Current_element_id == -1)
          GOMA_EH(GOMA_ERROR, "Cannot locate one of your particles");
      } /* if steady	*/

      /* find basis functions associated with velocity variables */

      for (j = 0; j < Num_Basis_Functions; j++) {
        if (pd_glob[ei[pg->imtrx]->mn]->i[pg->imtrx][VELOCITY1] == bfd[j]->interpolation) {
          velo_interp = j;
        }
      }

      /*    get initial isoparametric coordinates - initial isopar. coords   */

      for (j = 0; j < MAX_PDIM; j++) {
        pp_particles[i]->xi_coord[j] = 0.;
      }

      err =
          invert_isoparametric_map(&pp_particles[i]->Current_element_id, &pp_particles[i]->coord[0],
                                   &pp_particles[i]->xi_coord[0], exo, x, &velo_interp);

      if (err == 0) {
        GOMA_WH(-1, "map inversion for particle path failed");
        goto next_particle;
      }

      for (j = 0; j < p_dim; j++) {
        if (fabs(pp_particles[i]->xi_coord[j]) > 2.0) {
          fprintf(stderr, "particle %d - initial pt outside the domain\n", i);
          fprintf(stderr, "isoparametric coords  %g %g %g \n", pp_particles[i]->xi_coord[0],
                  pp_particles[i]->xi_coord[1], pp_particles[i]->xi_coord[2]);
          goto next_particle;
        }
      }

      err = load_basis_functions(&pp_particles[i]->xi_coord[0], bfd);
      GOMA_EH(err, "problem from load_basis_functions");

      err = beer_belly();
      GOMA_EH(err, "beer_belly");

      err = load_fv();
      GOMA_EH(err, "load_fv");

      err = load_bf_grad();
      GOMA_EH(err, "load_bf_grad");

      err = load_fv_grads();
      GOMA_EH(err, "load_fv_grads");

      if (pd->TimeIntegration == STEADY || tran->time_value == tran->init_time + tran->delta_t) {
        vscale = 0.;
        for (j = 0; j < p_dim; j++) {
          p_x[j] = p_xold[j] = fv->x[j];
          p_vel[j] = p_velold[j] = fv->v[j];
          f_vel[j] = f_velold[j] = fv->v[j];
          pp_particles[i]->coord[j] = p_x[j];
          vscale += fv->v[j] * fv->v[j];
        }
        vscale = sqrt(vscale);
      } else {
        for (j = 0; j < p_dim; j++) {
          p_xold[j] = pp_particles[i]->coord[j];
          p_velold[j] = pp_particles[i]->p_velo[j];
          f_velold[j] = fv_old->v[j];
        }
      }

      /* 3) Start Time integration loop */

      if (pd->TimeIntegration == STEADY) {
        p_time = pp_particles[i]->Start_Time;
        p_step = pp_particles[i]->Delta_s / vscale;
      } else if (tran->time_value == tran->init_time + tran->delta_t) {
        p_time = tran->init_time;
        p_step = tran->delta_t;
      } else {
        p_time = tran->time_value - tran->delta_t;
        p_step = tran->delta_t;
      }

      p_done = FALSE;

      if (pd->TimeIntegration == STEADY || tran->time_value == tran->init_time + tran->delta_t) {
        /**  write file headings  **/

        if ((jfp = fopen(pp_particles[i]->filenm, "a")) != NULL) {
          err = usr_ptracking(jfp, i + 1, p_x, p_vel, p_xold, p_velold, TRUE, p_time, p_step);
          GOMA_EH(err, "problem with usr_ptracking");
        }
      } /* if steady	*/
      else {
        jfp = fopen(pp_particles[i]->filenm, "a");
      }

      while (!p_done) {

        /*  Adjust particle size for droplets  */
        if (pd->v[pg->imtrx][RESTIME] && mp->SpeciesSourceModel[0] == DROP_EVAP) {
          p_lambda = pp_particles[i]->mass * pp_particles[i]->mobility * SQUARE(fv->restime);
          p_force[0] = pp_particles[i]->mobility * pp_particles[i]->force[0] * SQUARE(fv->restime);
          p_force[1] = pp_particles[i]->mobility * pp_particles[i]->force[1] * SQUARE(fv->restime);
          p_force[2] = pp_particles[i]->mobility * pp_particles[i]->force[2] * SQUARE(fv->restime);
        }
        /*   make Euler predictor step  */

        for (j = 0; j < p_dim; j++) {
          p_x[j] = p_xold[j] + p_velold[j] * p_step;
        }
        if (p_lambda > 0.) {
          for (j = 0; j < p_dim; j++) {
            p_vel[j] = p_velold[j] + (f_velold[j] - p_velold[j] + p_force[j]) * p_step / p_lambda;
          }
        }

        p_time += p_step;

        /*  trapezoidal rule corrector step  */

        p_converged = FALSE;
        inewton = 0;

        while (!p_converged && inewton < 6) {
          err = invert_isoparametric_map(&pp_particles[i]->Current_element_id, p_x,
                                         &pp_particles[i]->xi_coord[0], exo, x, &velo_interp);

          if (err == 0) {
            GOMA_WH(-1, "map inversion for particle path failed");
            goto next_particle;
          }

          for (j = 0; j < p_dim; j++) {
            if (fabs(pp_particles[i]->xi_coord[j]) > 2.0) {
              fprintf(stderr, "particle %d has exited the domain\n", i);
              fprintf(stderr, "element = %d\n", pp_particles[i]->Current_element_id);
              fprintf(stderr, "coords  %g %g %g \n", p_x[0], p_x[1], p_x[2]);
              p_done = TRUE;
              goto next_particle;
            }
          }

          err = load_basis_functions(&pp_particles[i]->xi_coord[0], bfd);
          GOMA_EH(err, "problem from load_basis_functions");

          err = beer_belly();
          GOMA_EH(err, "beer_belly");

          err = load_fv();
          GOMA_EH(err, "load_fv");

          err = load_bf_grad();
          GOMA_EH(err, "load_bf_grad");

          err = load_fv_grads();
          GOMA_EH(err, "load_fv_grads");

          /*  assemble mass matrix and rhs */

          if (p_lambda > 0.0) {
            for (j = 0; j < p_dim; j++) {
              f_vel[j] = fv->v[j];
              p_mass[2 * j][p_N] = p_x[j] - p_xold[j] - 0.5 * p_step * (p_vel[j] + p_velold[j]);
              p_mass[2 * j + 1][p_N] =
                  p_lambda * (p_vel[j] - p_velold[j]) -
                  0.5 * p_step *
                      (f_vel[j] - p_vel[j] + f_velold[j] - p_velold[j] + 2. * p_force[j]);
              for (k = 0; k < p_dim; k++) {
                p_mass[2 * j][2 * k] = -delta(j, k);
                p_mass[2 * j][2 * k + 1] = 0.5 * p_step * delta(j, k);
                p_mass[2 * j + 1][2 * k] = 0.5 * p_step * fv->grad_v[k][j];
                p_mass[2 * j + 1][2 * k + 1] = -(0.5 * p_step + p_lambda) * delta(j, k);
              }
            }
          } else {
            for (j = 0; j < p_dim; j++) {
              f_vel[j] = fv->v[j];
              p_mass[j][p_dim] = p_x[j] - p_xold[j] - 0.5 * p_step * (f_vel[j] + f_velold[j]);
              for (k = 0; k < p_dim; k++) {
                p_mass[j][k] = 0.5 * p_step * fv->grad_v[k][j] - delta(j, k);
              }
            }
          }

          p_norm = 0;
          for (j = 0; j < p_N; j++) {
            p_norm += p_mass[j][p_N] * p_mass[j][p_N];
          }

          /*   solve linear system using straight Gauss elimination assuming
                          no pivoting required    */

          for (j = 0; j < p_N - 1; j++) {
            for (k = j + 1; k < p_N; k++) {
              pivot = p_mass[k][j] / p_mass[j][j];
              for (l = j + 1; l < p_N + 1; l++) {
                p_mass[k][l] -= p_mass[j][l] * pivot;
              }
            }
          }

          /*  backsubstitution  */

          p_mass[p_N - 1][p_N] = p_mass[p_N - 1][p_N] / p_mass[p_N - 1][p_N - 1];

          for (j = p_N - 2; j >= 0; j--) {
            sum = 0;
            for (k = j + 1; k < p_N; k++) {
              sum += p_mass[j][k] * p_mass[k][p_N];
            }
            p_mass[j][p_N] = (p_mass[j][p_N] - sum) / p_mass[j][j];
          }

          /**   update solution  **/
          p_normu[0] = 0;
          p_normu[1] = 0;
          if (p_lambda > 0.0) {
            for (j = 0; j < p_dim; j++) {
              p_x[j] += p_mass[2 * j][p_N];
              p_vel[j] += p_mass[2 * j + 1][p_N];
            }
            for (j = 0; j < p_dim; j++) {
              p_normu[0] += p_mass[2 * j][p_N] * p_mass[2 * j][p_N];
              p_normu[1] += p_mass[2 * j + 1][p_N] * p_mass[2 * j + 1][p_N];
            }
          } else {
            for (j = 0; j < p_dim; j++) {
              p_x[j] += p_mass[j][p_N];
              p_vel[j] = f_vel[j];
            }
            for (j = 0; j < p_dim; j++) {
              p_normu[0] += p_mass[j][p_N] * p_mass[j][p_N];
            }
          }

          p_converged = ((p_norm + p_normu[0] + p_normu[1]) < 1.0E-12);
          inewton++;
        } /*  corrector while loop  */

        /*   check convergence of corrector step  */

        if (!p_converged) {
          p_time -= p_step;
          p_step *= 0.5;
          if ((pd->TimeIntegration == STEADY &&
               p_step < 0.0001 * pp_particles[i]->Delta_s / vscale) ||
              (pd->TimeIntegration == TRANSIENT && p_step < tran->Delta_t_min)) {
            GOMA_WH(-1, "particle timestep below minimum");
            goto next_particle;
          }
          continue;
        } else {

          /* update variables */

          for (j = 0; j < p_dim; j++) {
            pp_particles[i]->coord[j] = p_x[j];
            pp_particles[i]->p_velo[j] = p_vel[j];
          }

          /*   call usr_ptracking for computation and output of other quantities
           *   along the particle traces
           */

          err = usr_ptracking(jfp, i + 1, p_x, p_vel, p_xold, p_velold, FALSE, p_time, p_step);
          GOMA_EH(err, "problem with usr_ptracking");

          vscale = 0.;
          for (j = 0; j < p_dim; j++) {
            p_xold[j] = p_x[j];
            p_velold[j] = p_vel[j];
            f_velold[j] = f_vel[j];
            vscale += p_vel[j] * p_vel[j];
          }
          vscale = sqrt(vscale);
          if (pd->TimeIntegration == STEADY) {
            p_step = MIN(pp_particles[i]->Delta_s / vscale, 1.2 * p_step);
          } else {
            p_step = MIN(tran->delta_t, 1.2 * p_step);
          }
        }
        p_done = ((pd->TimeIntegration == STEADY && p_time >= pp_particles[i]->End_Time) ||
                  (pd->TimeIntegration == TRANSIENT && p_time >= tran->time_value));

      } /*   while loop */

    next_particle:

      fflush(jfp);
      fclose(jfp);
      for (j = 0; j < p_dim; j++) {
        pp_particles[i]->coord[j] = orig_coord[j];
      }
    } /*  particle counter */
    fprintf(stderr, "  Done tracing %d particles...  \n", nn_particles);
  }

  /*  err = usr_print(time_ptr, delta_t, x, post_proc_vect, -1);  */

  check = 0;
  for (i = 0; i < upd->Num_Mat; i++) {
    if (pd_glob[i]->MeshMotion == LAGRANGIAN || pd_glob[i]->MeshMotion == DYNAMIC_LAGRANGIAN)
      check = 1;
  }
  if (PRESSURE_CONT != -1 && (Num_Var_In_Type[pg->imtrx][VELOCITY1] || check)) {
    /*PRS cludge for remeshing guys */
    for (I = 0; I < Num_Internal_Elems; I++) {
      pressure_elem_vect[I] = (dbl)I;
    }

    safe_free(pressure_elem_vect);
  }

  /*
   * Save porous saturation vector to x_pp.
   * Later, this will be usable for arbitrary post-processing variables.
   */
  /*
  printf(" Porous sat. ID is %d\n", POROUS_SATURATION);
  printf(" Capillary pressure ID is %d\n", CAPILLARY_PRESSURE);
  printf(" Number of PP vars from rd is %d\n", rd->TotalNVPostOutput);
  printf(" Pointer check of x_pp: %p\n", x_pp);
    if (POROUS_SATURATION != -1 && x_pp != NULL)
      {
        for (I=0; I<num_universe_nodes; I++)
          {
            x_pp[I] = post_proc_vect[POROUS_SATURATION][I];
          }
      }
  */

  if (Num_Export_XP > 0 && x_pp != NULL) {
    idex = 0;
    for (j = 0; j < Num_Export_XP; j++) {
      for (I = 0; I < exo->num_nodes; I++) {
        x_pp[idex] = post_proc_vect[Export_XP_ID[j]][I];
        idex++;
      }
    }
  }

  /*
   * write out pressure along chosen side set
   */
  /*   err = usr_print(NULL,0.,x,post_proc_vect, PRESSURE_CONT);
     err = usr_print(NULL,0.,x,post_proc_vect, STRESS_TENSOR);  */

  for (j = 0; j < rd->TotalNVPostOutput; j++) {
    safe_free(post_proc_vect[j]);
  }

  safe_free(post_proc_vect);

  safe_free(listel);

  for (j = 0; j < rd->TotalNVPostOutput; j++) {
    safe_free(lumped_mass[j]);
  }

  safe_free(lumped_mass);

  return;
  /*****************************************************************************/
} /*   END OF post_process_nodal                                             */
/*****************************************************************************/

void post_process_elem(double x[],     /* soln vector */
                       double x_old[], /* soln vector at previous time step */
                       double xdot[],  /* time derivative of soln vector */
                       double xdot_old[],
                       double resid_vector[], /* Residual vector */
                       const int tev,
                       const int tev_post,
                       double ***gvec_elem, /* Triply indexed array containing
                                             * element variable values on return.
                                             * convention:
                                             * [elemblock_index][elemvar_index]
                                             *      [element_index(inblock)] */
                       const int ts,
                       const double *time_ptr,
                       const double delta_t,
                       Exo_DB *const exo,
                       Dpi *const dpi,
                       struct Results_Description *rd)

/************************************************************************
 * Function which directs calculation of element-based post processing
 *quantities
 *
 * Author:          Randy R. Lober
 * Date:            13 August 1998
 * Revised:
 *
 ************************************************************************/
{
  int i, eb_indx, ev_indx, elem, compute_elem_size;
  int mn, ip_total, ielem, ip, ev_indx_tmp;
  ELEM_BLK_STRUCT *eb_ptr;

  if (Num_Elem_Post_Proc_Var == 0)
    return;

  /* Initialize  - NOTE ONLY initialize the members that have been malloc'd */
  i = 0;
  if (tev_post > 0) {
    for (eb_indx = 0; eb_indx < exo->num_elem_blocks; eb_indx++) {
      for (ev_indx = tev; ev_indx < tev + tev_post; ev_indx++) {
        if (exo->elem_var_tab[i++] == 1) { /* Checks to see if this ev_indx
                                              exists for this eb_indx */
          for (elem = 0; elem < exo->eb_num_elems[eb_indx]; elem++) {
            gvec_elem[eb_indx][ev_indx][elem] = 0.;
          }
        }
      }
    }
  }

  /* Compute the elem post vars here */
  ev_indx = tev;

  /* Zienkiewicz-Zhu error indicator based on velocity */

  if (ERROR_ZZ_VEL != -1 && Num_Var_In_Type[pg->imtrx][R_MOMENTUM1]) {
    compute_elem_size = 0;
    if (ERROR_ZZ_VEL_ELSIZE != -1)
      compute_elem_size = 1;
    if (calc_zz_error_vel(x, x_old, xdot, xdot_old, resid_vector,
                          ev_indx,   /* Variable index for zz_error  */
                          gvec_elem, /* elem var vals[eb_indx][ev_indx][elem] */
                          exo, dpi, compute_elem_size) != 0) {
      GOMA_EH(GOMA_ERROR, " calc_zz_error_vel failure");
    } else {
      /* If we get to here, calc_zz_error_vel worked and we need to increment ev_indx */
      if (compute_elem_size) {
        /* if the elem size was also computed, 2 ev's were added, increment by 2 */
        ev_indx += 2;
      } else {
        /* If only the error was computed, increment ev_indx by 1 */
        ev_indx++;
      }
    }
  }

  if (SAT_CURVE_TYPE != -1 && CAP_PRESS_SWITCH != -1 && SAT_QP_SWITCH != -1) {
    ev_indx_tmp = ev_indx;
    if (Num_Var_In_Type[pg->imtrx][R_POR_LIQ_PRES] ||
        Num_Var_In_Type[pg->imtrx][R_SHELL_SAT_OPEN] ||
        Num_Var_In_Type[pg->imtrx][R_SHELL_SAT_OPEN_2]) {
      for (eb_indx = 0; eb_indx < exo->num_elem_blocks; eb_indx++) {
        ev_indx = ev_indx_tmp;
        mn = Matilda[eb_indx];
        mp = mp_glob[mn];
        eb_ptr = Element_Blocks + eb_indx;
        ip_total = elem_info(NQUAD, eb_ptr->Elem_Type);
        if ((mp->PorousMediaType == POROUS_UNSATURATED ||
             mp->PorousMediaType == POROUS_SHELL_UNSATURATED ||
             mp->PorousMediaType == POROUS_TWO_PHASE) &&
            mp->SaturationModel == TANH_HYST) {
          for (ip = 0; ip < ip_total; ip++) {
            for (ielem = 0; ielem < eb_ptr->Num_Elems_In_Block; ielem++) {
              gvec_elem[eb_indx][ev_indx][ielem] += eb_ptr->ElemStorage[ielem].sat_curve_type[ip];
            }
            ev_indx++;
          }
          for (ip = 0; ip < ip_total; ip++) {
            for (ielem = 0; ielem < eb_ptr->Num_Elems_In_Block; ielem++) {
              gvec_elem[eb_indx][ev_indx][ielem] += eb_ptr->ElemStorage[ielem].Sat_QP_tn[ip];
            }
            ev_indx++;
          }
          for (ip = 0; ip < ip_total; ip++) {
            for (ielem = 0; ielem < eb_ptr->Num_Elems_In_Block; ielem++) {
              gvec_elem[eb_indx][ev_indx][ielem] += eb_ptr->ElemStorage[ielem].p_cap_QP[ip];
            }
            ev_indx++;
          }
        }
      } /*End of loop over element block */
    }
  }

  for (i = 0; i < Num_Elem_Post_Proc_Var; i++) {
    /*
     * When we're parallel, this will write out results for boundary
     * elements that are shared by other processors.
     */
    wr_elem_result_exo(exo, ExoFileOut, gvec_elem, tev + i, ts, *time_ptr, rd);
  }

  /* Release the struct array memory if it exists */
  if (nn_error_metrics > 0)
    free(pp_error_data);
}
/*****************************************************************************/

void post_process_global(double *x, /* Solution vector for the current processor */
                         Exo_DB *exo,
                         Dpi *dpi,
                         double time) {
  int i;
  for (i = 0; i < nn_global; i++) {
    switch (pp_global[i]->type) {
    case PP_GLOBAL_LS_INTERFACE_PRINT: {
      if (ls != NULL) {
        print_ls_interface(x, exo, dpi, time, pp_global[i]->filenm, FALSE);
      }
    } break;
    case PP_GLOBAL_LS_INTERFACE_PRINT_ALL_TIMES: {
      if (ls != NULL) {
        print_ls_interface(x, exo, dpi, time, pp_global[i]->filenm, TRUE);
      }
    } break;
    default:
      GOMA_EH(GOMA_ERROR, "Unknown global post process type");
      break;
    }
  }
}

/********************************************************************************/
/********************************************************************************/
/********************************************************************************/

static int calc_zz_error_vel(double x[], /* Solution vector                       */
                             double x_old[],
                             double xdot[],
                             double xdot_old[],
                             double resid_vector[],
                             int ev_indx,         /* Variable index for zz_error               */
                             double ***gvec_elem, /* evar vals[eb_indx][ev_indx][elem]  */
                             Exo_DB *const exo,
                             Dpi *const dpi,
                             int compute_elem_size)

/*
  Function which calculates the Zienkiewicz-Zhu error indicator for each
  appropriate element in the model

  Author:          R. R. Lober (9113)
  Date:            9 September 1998
  Revised

*/

{
  int status, i_node, i_elem, i_start, i_end, i, j, k, kk, elem_id, max_gp, min_gp;
  int num_elems_in_patch, i_elem_type, i_elem_gp, i_elem_dim, mat_num;
  int max_dim, valid_count, max_terms, last_interp, i_eb_indx;
  int do_the_lu_decomp, *indx, max_velocity_norm_i_elem = 0, max_velocity_err_i_elem = 0;
  int *valid_elem_mask, num_local_proc_nodes, err, global_node_num;
  int remesh_status;
  double **xgp_loc, **ygp_loc, **zgp_loc, **det_gp_loc, **s_lhs, *rhs, ***tau_lsp;
  double ****tau_gp_ptch, *i_node_coords, **wt_gp_loc, tau, xgp, ygp, zgp, det, wt;
  double max_velocity_norm, max_velocity_norm_tmp, *elem_areas = NULL, h1, h2, error_ratio;
  double expansion_rate, reduction_rate, elem_size_min, elem_size_max, target_error;
  double max_velocity_err, max_x = 0, max_y = 0, max_z = 0, total_volume, pct_over_target,
                           volume_tmp;
  double pct_over_tolerance;

  status = 0;

  /* Sanity check for mesh topology data */
  if (!exo->node_elem_conn_exists) {
    GOMA_EH(GOMA_ERROR, "Attempt to access undeveloped node->elem connectivity.");
  }

  i_node_coords = (double *)smalloc(3 * sizeof(double));

  num_local_proc_nodes = dpi->num_internal_nodes + dpi->num_external_nodes;
  /* Per conversation with PAS 9/15, in the parallel world of goma, each node
     has a unique and unambiguous owning proc, while each proc has elements that
     are shared and termed boundary elements. To ensure our data requests are
     appropriately on proc, we will use node indices as follows:
     our local view of all the nodes will be from
        node index 0 to ( dpi->num_internal_nodes + dpi->num_external_nodes )
     and this index will be used to count into the Exodus Struct arrays. */

  /* Setup memory to hold least square projected derivatives for the fluid
     shear stress tensor. For 2D, this will entail storing t11, t12, & t22
     for each node. For 3D, it will be t11 t12, t13, t22, t23, & t33 for
     each node. Access will be (for t12) tau_lsp[0][1][node]. The reason
     this looks a little complicated is because tau is symetric, and we
     don't want to waste space for unneeded components*num_nodes. */
  /* VIM is used here instead of exo->num_dim because for certain 2D models
     that were specified to be solved in cylindrical or swirling coordinate
     systems, they contain 3D tensors (thus tau_* must contain 3D comps) */
  /* MMH: PROJECTED_CARTESIAN coordinate systems are similar to
   * SWIRLING in this respect, too.
   */

  tau_lsp = (double ***)smalloc(VIM * sizeof(double **));
  for (i = 0; i < VIM; i++) {
    tau_lsp[i] = (double **)smalloc(VIM * sizeof(double *));
    for (j = 0; j < VIM; j++) {
      if (j < i) {
        tau_lsp[i][j] = tau_lsp[j][i];
      } else {
        tau_lsp[i][j] = (double *)smalloc(exo->num_nodes * sizeof(double));
        for (k = 0; k < num_local_proc_nodes; k++) {
          tau_lsp[i][j][k] = 0.;
        }
      }
    }
  }

  /* Complete node loop for LS patch construction @ each node */
  for (i_node = 0; i_node < num_local_proc_nodes; i_node++) {

#ifdef RRL_DEBUG
#ifdef DBG_1
    fprintf(stdout, "At node %d and seeing elements:\n", i_node + 1);
#endif
#endif

    if (exo->num_dim == 3) {
      i_node_coords[0] = exo->x_coord[i_node];
      i_node_coords[1] = exo->y_coord[i_node];
      i_node_coords[2] = exo->z_coord[i_node];
    } else {
      i_node_coords[0] = exo->x_coord[i_node];
      i_node_coords[1] = exo->y_coord[i_node];
      i_node_coords[2] = 0.;
    }

    i_start = exo->node_elem_pntr[i_node];
    i_end = exo->node_elem_pntr[i_node + 1];

    num_elems_in_patch = i_end - i_start;

    /* Build mask for this patch and initialize */
    valid_elem_mask = (int *)smalloc(num_elems_in_patch * sizeof(int));
    for (i = 0; i < num_elems_in_patch; i++)
      valid_elem_mask[i] = 0;

    max_gp = -1;
    min_gp = 1000;
    max_dim = -1;
    last_interp = -1;
    j = 0;
    /* Loop over elems in this patch about node i_node
      ( initial scoping loop over this patch ) */
    for (i_elem = i_start; i_elem < i_end; i_elem++) {

      /* Check elem_type for each elem (for appropriate interp)
         and check pd_glob for the block of this elem to check for
         velocity existance and for variable interp for the material.
         This data will be applied to the patch mask to indicate
         which neighbor elems can be appropriately employed in the
         least square fit for this patch. */

      elem_id = exo->node_elem_list[i_elem];
      i_elem_type = Elem_Type(exo, elem_id);     /* element type */
      i_elem_gp = elem_info(NQUAD, i_elem_type); /* number of
                                                    quadrature points */
      i_elem_dim = elem_info(NDIM, i_elem_type); /* element dimension
                                                    (of course!) */
      /* Save this dimension if first time through - subsequent passes
         test if dimension ever changes. This is a no no. */
      if (i_elem == i_start)
        max_dim = i_elem_dim;
      if (i_elem_dim != max_dim || i_elem_dim != exo->num_dim) {
        GOMA_EH(GOMA_ERROR, "Cannot mix element dimensionality for error computation");
      }

      if (i_elem_gp > max_gp) {
        max_gp = i_elem_gp;
      }

      if (i_elem_gp < min_gp) {
        min_gp = i_elem_gp;
      }

      i_eb_indx = exo->elem_eb[elem_id];
      mat_num = Matilda[i_eb_indx];
      pd = pd_glob[mat_num];

      /* Confirm momentum is being solved in this material & velocity is
         turned on for each dimension that the element occupies. */
      valid_count = 0;
      for (k = 0; k < i_elem_dim; k++) {
        if (pd->e[pg->imtrx][R_MOMENTUM1 + k] && pd->v[pg->imtrx][VELOCITY1 + k]) {
          valid_count++;
        }
      }

      /* Only include element if every dimension was valid, and if this
         ev_indx exists for this i_eb_indx */
      if (valid_count == i_elem_dim &&
          exo->elem_var_tab[i_eb_indx * exo->num_elem_vars + ev_indx] == 1) {
        valid_elem_mask[j] = 1;

        /* Save this interpolation if first time through - subsequent passes
         test if interpolation ever changes. This is a no no. */
        if (i_elem == i_start)
          last_interp = pd->i[pg->imtrx][VELOCITY1];
        if (pd->i[pg->imtrx][VELOCITY1] != last_interp) {
          GOMA_EH(GOMA_ERROR, "Cannot mix velocity interpolation levels for error computation");
        }
      }

#ifdef RRL_DEBUG
#ifdef DBG_1
      fprintf(stdout, "       %d (blk %d, type %d, gp %d)\n", elem_id + 1,
              exo->eb_id[exo->elem_eb[elem_id]], i_elem_type, i_elem_gp);
#endif
#endif

      j++;
    } /* End initial scoping loop over this patch about node i_node */

    /* Need to build local arrays to store working local gp coords */
    xgp_loc = (double **)smalloc(num_elems_in_patch * sizeof(double *));
    ygp_loc = (double **)smalloc(num_elems_in_patch * sizeof(double *));
    zgp_loc = (double **)smalloc(num_elems_in_patch * sizeof(double *));
    det_gp_loc = (double **)smalloc(num_elems_in_patch * sizeof(double *));
    wt_gp_loc = (double **)smalloc(num_elems_in_patch * sizeof(double *));

    for (k = 0; k < num_elems_in_patch; k++) {
      xgp_loc[k] = (double *)smalloc(max_gp * sizeof(double));
      ygp_loc[k] = (double *)smalloc(max_gp * sizeof(double));
      zgp_loc[k] = (double *)smalloc(max_gp * sizeof(double));
      det_gp_loc[k] = (double *)smalloc(max_gp * sizeof(double));
      wt_gp_loc[k] = (double *)smalloc(max_gp * sizeof(double));

      /* Initialize the arrays for this patch */
      for (kk = 0; kk < max_gp; kk++) {
        xgp_loc[k][kk] = 0.;
        ygp_loc[k][kk] = 0.;
        zgp_loc[k][kk] = 0.;
        det_gp_loc[k][kk] = 0.;
        wt_gp_loc[k][kk] = 0.;
      }
    }

    /* Determine size of LS system to be solved for this patch */
    if (max_dim > 2 && min_gp > 9) {
      max_terms = 10; /* 3D with quadratic elements */
    } else if (max_dim > 2 && min_gp <= 9) {
      max_terms = 4; /* 3D with linear elements */
    } else if (max_dim <= 2 && min_gp > 5) {
      max_terms = 6; /* 2D with quadratic elements */
    } else {
      max_terms = 3; /* 2D with linear elements */
    }

    s_lhs = (double **)smalloc(max_terms * sizeof(double *));
    for (k = 0; k < max_terms; k++) {
      s_lhs[k] = (double *)smalloc(max_terms * sizeof(double));
      for (kk = 0; kk < max_terms; kk++) {
        s_lhs[k][kk] = 0.;
      }
    }
    rhs = (double *)smalloc(max_terms * sizeof(double));
    for (kk = 0; kk < max_terms; kk++) {
      rhs[kk] = 0.;
    }

    /* Setup memory to hold least squares' projected derivatives for the
       fluid shear stress tensor at the gauss points for elements in this
       patch.  For 2D, this will entail storing t11, t12, & t22 for each
       gauss point. For 3D, it will be t11 t12, t13, t22, t23, & t33 for each
       gauss point. Access will be (for t12) tau_gp_ptch[0][1][elem][gp]. The
       reason this looks a little complicated is because tau is symetric, and
       we don't want to waste space for unneeded components. */
    /* VIM is used here instead of exo->num_dim because for certain 2D models
       that were specified to be solved in cylindrical or swirling coordinate
       systems, they contain 3D tensors (thus tau_* must contain 3D comps) */
    /* MMH: PROJECTED_CARTESIAN coordinate systems are similar to
     * SWIRLING in this respect, too.
     */

    tau_gp_ptch = (double ****)smalloc(VIM * sizeof(double ***));
    for (i = 0; i < VIM; i++) {
      tau_gp_ptch[i] = (double ***)smalloc(VIM * sizeof(double **));
      for (j = 0; j < VIM; j++) {
        if (j < i) {
          tau_gp_ptch[i][j] = tau_gp_ptch[j][i];
        } else {
          tau_gp_ptch[i][j] = (double **)smalloc(num_elems_in_patch * sizeof(double *));
          for (k = 0; k < num_elems_in_patch; k++) {
            tau_gp_ptch[i][j][k] = (double *)smalloc(max_gp * sizeof(double));
            for (kk = 0; kk < max_gp; kk++) {
              tau_gp_ptch[i][j][k][kk] = 0.0;
            }
          }
        }
      }
    }

    i_start = exo->node_elem_pntr[i_node];
    i_end = exo->node_elem_pntr[i_node + 1];
    /* Actual workhorse LHS loop over the elems in this patch */
    for (k = 0, i_elem = i_start; i_elem < i_end; k++, i_elem++) {
      /* Only employ element if it has been deemed worthy from above scoping loop */
      if (valid_elem_mask[k] == 1) {

        /* Extract the info for this elem of the patch */
        elem_id = exo->node_elem_list[i_elem];

        err = load_elem_dofptr(elem_id, exo, x, x_old, xdot, xdot_old, 0);
        GOMA_EH(err, "load_elem_dofptr");

        err = bf_mp_init(pd);
        GOMA_EH(err, "bf_mp_init");

        mat_num = ei[pg->imtrx]->mn;

        i_elem_type = ei[pg->imtrx]->ielem_type;   /* element type */
        i_elem_gp = elem_info(NQUAD, i_elem_type); /* number of
                                                      quadrature points */
        i_elem_dim = ei[pg->imtrx]->ielem_dim;     /* element dimension
                                                     (of course!) */

        err = fill_lhs_lspatch(i_node_coords, wt_gp_loc[k], xgp_loc[k], ygp_loc[k], zgp_loc[k],
                               det_gp_loc[k], max_terms, s_lhs, k, tau_gp_ptch);

      } /* End of treating worthy nodes with valid_elem_mask values */
    }   /* End workhorse LHS loop over this patch */

    /* Now loop over needed components in tau_lsp for node i_node,
       again over the elements in the patch this time filling the rhs
       vector and solving via lu decomp and back sub for each
       component in tau_lsp in turn.*/
    /* NOTE: We're computing the needed tau components using VIM since
       that will pick up the necessary 3D components for cylindrical
       or swirling coordinate systems. The size of the system (least squares)
       being solved will be determined by the max_terms calculation, since
       that mechanism will result in the most high fidelity LS patch fitted.
       For example, if we were to take a 2D mesh of quadratic elements with
       a cylindrical coord system, and call it 3D, the best patch fit it could
       get would be linear 3D. By solving a 2D system on quadratic elements,
       the system fidelity goes up to 6 terms for the same problem. We can
       always solve for the additional tau terms with either system, so we're
       dictating the number of tau terms via VIM, and the max_terms via the
       actual element dimension and interpolation levels. Per conversation with
       RRR, 9/21/98 */
    /* MMH: PROJECTED_CARTESIAN coordinate systems are similar to
     * SWIRLING in this respect, too.
     */
    do_the_lu_decomp = 1;
    indx = (int *)smalloc(max_terms * sizeof(int));
    for (i = 0; i < VIM; i++) {
      for (j = 0; j < VIM; j++) {
        if (j < i) {
          tau_lsp[i][j][i_node] = tau_lsp[j][i][i_node];
        } else {
          for (kk = 0; kk < max_terms; kk++) {
            rhs[kk] = 0.;
          }

          for (k = 0, i_elem = i_start; i_elem < i_end; k++, i_elem++) {
            /* Only employ element if it has been deemed worthy from
             * above scoping loop */
            if (valid_elem_mask[k] == 1) {
              elem_id = exo->node_elem_list[i_elem];
              i_elem_type = Elem_Type(exo, elem_id);     /* element type */
              i_elem_gp = elem_info(NQUAD, i_elem_type); /* number of
                                                            quadrature points */
              for (kk = 0; kk < i_elem_gp; kk++) {
                tau = tau_gp_ptch[i][j][k][kk];
                xgp = xgp_loc[k][kk];
                ygp = ygp_loc[k][kk];
                zgp = zgp_loc[k][kk];
                det = det_gp_loc[k][kk];
                wt = wt_gp_loc[k][kk];
                switch (max_terms) {
                case 3: /* 2D with linear elements    */
                  rhs[0] += 1.0 * tau * det * wt;
                  rhs[1] += xgp * tau * det * wt;
                  rhs[2] += ygp * tau * det * wt;
                  break;
                case 6: /* 2D with quadratic elements */
                  rhs[0] += 1.0 * tau * det * wt;
                  rhs[1] += xgp * tau * det * wt;
                  rhs[2] += ygp * tau * det * wt;
                  rhs[3] += xgp * xgp * tau * det * wt;
                  rhs[4] += xgp * ygp * tau * det * wt;
                  rhs[5] += ygp * ygp * tau * det * wt;
                  break;
                case 4: /* 3D with linear elements    */
                  rhs[0] += 1.0 * tau * det * wt;
                  rhs[1] += xgp * tau * det * wt;
                  rhs[2] += ygp * tau * det * wt;
                  rhs[3] += zgp * tau * det * wt;
                  break;
                case 10: /* 3D with quadratic elements */
                  rhs[0] += 1.0 * tau * det * wt;
                  rhs[1] += xgp * tau * det * wt;
                  rhs[2] += ygp * tau * det * wt;
                  rhs[3] += zgp * tau * det * wt;
                  rhs[4] += xgp * xgp * tau * det * wt;
                  rhs[5] += xgp * ygp * tau * det * wt;
                  rhs[6] += xgp * zgp * tau * det * wt;
                  rhs[7] += ygp * ygp * tau * det * wt;
                  rhs[8] += ygp * zgp * tau * det * wt;
                  rhs[9] += zgp * zgp * tau * det * wt;
                  break;
                default:
                  GOMA_EH(GOMA_ERROR, "Unsupported size in building RHS of least"
                                      " squares patch for error");
                  break;
                }
              }
            }
          }

          /* Now solve the system for this patch. The first time through perform
             the LU decomposition and the back substitution. All subsequent loop
             iterations for this patch need only back substitute. */

          if (lu_decomp_backsub_driver(s_lhs, rhs, indx, max_terms, do_the_lu_decomp) == -1) {
            GOMA_EH(GOMA_ERROR, " Error occurred in calc_zz_error_vel");
            status = -1;
            return (status);
          }

          /* Next time just do the back sub */
          if (do_the_lu_decomp == 1)
            do_the_lu_decomp = 0;

          tau_lsp[i][j][i_node] = rhs[0]; /* This works since we solved the system on a local
                                             coord basis */

#ifdef RRL_DEBUG
#ifdef DBG_2
          fprintf(stdout, "Just computed lsp tau%d%d for node %d = %6.4lf\n", i + 1, j + 1,
                  i_node + 1, tau_lsp[i][j][i_node]);
#endif
#endif
        }
      }
    }

#ifdef RRL_DEBUG
#ifdef DBG_1
    fprintf(stdout, "\n  node    t11       t12       t13       t21       t22       t23       t31   "
                    "   t32      t33\n");
    if (ei[pg->imtrx]->ielem_dim > 2) {
      fprintf(stdout,
              "  %2d   %6.4lf   %6.4lf   %6.4lf   %6.4lf   %6.4lf   %6.4lf   %6.4lf   %6.4lf   "
              "%6.4lf\n",
              i_node + 1, tau_lsp[0][0][i_node], tau_lsp[0][1][i_node], tau_lsp[0][2][i_node],
              tau_lsp[1][0][i_node], tau_lsp[1][1][i_node], tau_lsp[1][2][i_node],
              tau_lsp[2][0][i_node], tau_lsp[2][1][i_node], tau_lsp[2][2][i_node]);
    } else {
      fprintf(stdout,
              "  %2d   %6.4lf   %6.4lf   < NA >   %6.4lf   %6.4lf   < NA >   < NA >   < NA >   < "
              "NA >\n",
              i_node + 1, tau_lsp[0][0][i_node], tau_lsp[0][1][i_node], tau_lsp[1][0][i_node],
              tau_lsp[1][1][i_node]);
    }
#endif
#endif

    /* Clean up memory for this patch */
    for (k = 0; k < num_elems_in_patch; k++) {
      free(xgp_loc[k]);
      free(ygp_loc[k]);
      free(zgp_loc[k]);
      free(det_gp_loc[k]);
      free(wt_gp_loc[k]);
    }
    free(xgp_loc);
    free(ygp_loc);
    free(zgp_loc);
    free(det_gp_loc);
    free(wt_gp_loc);

    free(valid_elem_mask);

    for (k = 0; k < max_terms; k++) {
      free(s_lhs[k]);
    }
    free(s_lhs);
    free(rhs);
    free(indx);

    for (i = 0; i < VIM; i++) {
      for (j = 0; j < VIM; j++) {
        /* Only the upper tri diag members were malloc'd, so only free those */
        if (j >= i) {
          for (k = 0; k < num_elems_in_patch; k++) {
            free(tau_gp_ptch[i][j][k]);
          }
          free(tau_gp_ptch[i][j]);
        }
      }
      free(tau_gp_ptch[i]);
    }
    free(tau_gp_ptch);

#ifdef RRL_DEBUG
#ifdef DBG_1
    fprintf(stdout, "\n");
#endif
#endif

  } /* End of loop building LHS for the patch about node i_node */

  /* Loop over each element in the model for the following. */
  /* Now have tau_lsp at the nodes, and tau at the gauss points (via fv)
     To get tau_lsp back at the gauss points, we will interpolate with
     shape functions. With both quantities back at the gauss points, we will
     cycle over the gauss points, computing the gfem/lsp difference for
     each tau component at each gauss point, then using these to compute
     the elemental error. Then store this absolute error val for the
     currrent element into gvec_elem for now. */

  valid_elem_mask = (int *)smalloc(exo->num_elems * sizeof(int));
  for (i = 0; i < exo->num_elems; i++)
    valid_elem_mask[i] = 0;

  /* First do scoping loop to set up the valid_elem_mask for the entire model
     this time (valid to compute zz error based on velocity)  */
  for (i_elem = 0; i_elem < exo->num_elems; i_elem++) {
    elem_id = exo->node_elem_list[i_elem];
    i_elem_type = Elem_Type(exo, elem_id);     /* element type */
    i_elem_gp = elem_info(NQUAD, i_elem_type); /* number of quadrature points */
    i_elem_dim = elem_info(NDIM, i_elem_type); /* element dimension  */
    i_eb_indx = exo->elem_eb[i_elem];
    mat_num = Matilda[i_eb_indx];
    pd = pd_glob[mat_num];

    /* Confirm momentum is being solved in this material & velocity is
       turned on for each dimension that the element occupies. */
    valid_count = 0;
    for (k = 0; k < i_elem_dim; k++) {
      if (pd->e[pg->imtrx][R_MOMENTUM1 + k] && pd->v[pg->imtrx][VELOCITY1 + k]) {
        valid_count++;
      }
    }

    /* Only include element if every dimension was valid, and if this
       ev_indx exists for this i_eb_indx */
    if (valid_count == i_elem_dim &&
        exo->elem_var_tab[i_eb_indx * exo->num_elem_vars + ev_indx] == 1) {
      valid_elem_mask[i_elem] = 1;
    }
  } /* End scoping loop for element error integration */

  /* Now do real loop for element error integration over entire model */
  /* Set up values to find max's and do the elem size stuff */
  if (compute_elem_size != 0) {
    elem_areas = (double *)smalloc(exo->num_elems * sizeof(double));
    for (i = 0; i < exo->num_elems; i++)
      elem_areas[i] = 0;
  }
  max_velocity_norm = 0.;
  max_velocity_err = 0.;
  total_volume = 0.;
  pct_over_target = 0.;
  pct_over_tolerance = 0.;
  volume_tmp = 0.;
  remesh_status = -1;

  for (i_elem = 0; i_elem < exo->num_elems; i_elem++) {
    /* Only employ element if it has been deemed worthy from above scoping loop */

    if (valid_elem_mask[i_elem] == 1) {
      err = load_elem_dofptr(i_elem, exo, x, x_old, xdot, xdot_old, 0);
      GOMA_EH(err, "load_elem_dofptr");

      err = bf_mp_init(pd);
      GOMA_EH(err, "bf_mp_init");

      /* Extract the info for this elem of the patch */

      mat_num = ei[pg->imtrx]->mn;
      i_elem_type = ei[pg->imtrx]->ielem_type;   /* element type */
      i_elem_gp = elem_info(NQUAD, i_elem_type); /* number of quadrature points */
      i_elem_dim = ei[pg->imtrx]->ielem_dim;     /* element dimension
                                                   (of course!) */

      i_eb_indx = exo->elem_eb[i_elem];

#ifdef RRL_DEBUG
#ifdef DBG_1
      fprintf(stdout, "\n\n About to integrate zz error on the worthy element %d (blk %d)\n",
              i_elem + 1, exo->eb_id[i_eb_indx]);
#endif
#endif

      /* Now interpolate the LS projected values of tau back to the gauss points,
         extract the fem values of tau at the same gauss points,
         and compute the error (absolute indicator) for elem i_elem */
      err = abs_error_at_elem(i_elem, tau_lsp, gvec_elem[i_eb_indx][ev_indx],
                              &max_velocity_norm_tmp, &elem_areas[i_elem]);

      /* sum the total area/vol of the elems being used for error computation */
      total_volume += elem_areas[i_elem];

      if (max_velocity_norm_tmp > max_velocity_norm) {
        max_velocity_norm = max_velocity_norm_tmp;
        max_velocity_norm_i_elem = i_elem;
      }

      if (gvec_elem[i_eb_indx][ev_indx][i_elem] > max_velocity_err) {
        max_velocity_err = gvec_elem[i_eb_indx][ev_indx][i_elem];
        max_velocity_err_i_elem = i_elem;

        max_x = 0;
        max_y = 0;
        max_z = 0;

        for (j = 0; j < ei[pg->imtrx]->num_local_nodes; j++) {
          /* also convert from node number to dof number */
          global_node_num = Proc_Elem_Connect[ei[pg->imtrx]->iconnect_ptr + j];
          max_x += exo->x_coord[global_node_num];
          max_y += exo->y_coord[global_node_num];
          if (exo->num_dim > 2)
            max_z += exo->z_coord[global_node_num];
        }
        max_x /= ei[pg->imtrx]->num_local_nodes;
        max_y /= ei[pg->imtrx]->num_local_nodes;
        if (exo->num_dim > 2)
          max_z /= ei[pg->imtrx]->num_local_nodes;
      }

    } /* End of treating worthy elems with valid_elem_mask values */
  }   /* End of real loop for element error integration over entire model */

#ifdef RRL_DEBUG
#ifdef DBG_1
  fprintf(stdout, "\n\n About to integrate zz error on the worthy element %d (blk %d)\n",
          i_elem + 1, exo->eb_id[i_eb_indx]);
#endif
#endif

  fprintf(stdout, "\n Max energy norm of the velocity vector ( element %d ) \t= %6.4f\n",
          max_velocity_norm_i_elem + 1, max_velocity_norm);
  fprintf(stdout, " Max ZZ error (velocity based)          ( element %d ) \t= %6.4f\n",
          max_velocity_err_i_elem + 1, max_velocity_err);
  fprintf(stdout, "   x centroid = %6.4f\n", max_x);
  fprintf(stdout, "   y centroid = %6.4f\n", max_y);
  fprintf(stdout, "   z centroid = %6.4f\n", max_z);

  /* Now compute recommended elem sizes if needed */
  if (compute_elem_size != 0) {
    /* First grab user supplied params */
    reduction_rate = pp_error_data[0].error_params[0];
    expansion_rate = pp_error_data[0].error_params[1];
    elem_size_min = pp_error_data[0].error_params[2];
    elem_size_max = pp_error_data[0].error_params[3];
    target_error = pp_error_data[0].error_params[4];
    pct_over_tolerance = pp_error_data[0].error_params[5];

    for (i_elem = 0; i_elem < exo->num_elems; i_elem++) {
      /* Only employ element if it has been deemed worthy from above scoping loop */
      if (valid_elem_mask[i_elem] == 1) {
        i_eb_indx = exo->elem_eb[i_elem];

        /* Determine typical element length scale - sqrt if 2D, cube root if 3D */
        if (exo->num_dim == 3) {
          h1 = pow(elem_areas[i_elem], 0.3333333333);
        } else {
          h1 = sqrt(elem_areas[i_elem]);
        }

        error_ratio = gvec_elem[i_eb_indx][ev_indx][i_elem] / target_error;

        if (error_ratio <= 1.0) {
          h2 = (pow(error_ratio, -1. / expansion_rate)) * h1;
        } else {
          h2 = (pow(error_ratio, -1. / reduction_rate)) * h1;
          /* This element needs refinement - add into the volume over calculation */
          volume_tmp += elem_areas[i_elem];
        }

        /* Now ensure that the elem size floors & ceilings are observed */
        if (h2 < elem_size_min)
          h2 = elem_size_min;
        if (h2 > elem_size_max)
          h2 = elem_size_max;

        /* Store into gvec array - note that we store into the next ev_indx place
           since this value always follows the error measure that it applies to */
        gvec_elem[i_eb_indx][ev_indx + 1][i_elem] = h2;
      }
    }

    pct_over_target = volume_tmp / (total_volume * 0.01); /* Builds % of volume over error
                                                            target */

    fprintf(stdout, "\n Target error                                        \t= %6.4f\n",
            target_error);
    fprintf(stdout, " Problem volume (area) considered for error          \t= %6.4f\n",
            total_volume);
    fprintf(stdout, " Percent of problem volume over error target         \t= %6.2f [%%]\n",
            pct_over_target);
    fprintf(stdout, " Tolerance for percent of problem volume over value  \t= %6.2f [%%]\n",
            pct_over_tolerance);

    if (pct_over_target > pct_over_tolerance) {
      /* Need to remesh the problem and run it again using sizing data */
      remesh_status = 2;
      fprintf(stdout, " Remeshing status                                    \t= %d\n",
              remesh_status);
      fprintf(stdout, "\n (Recommend remeshing model using the *ELSIZE element variable)\n");
    } else if (pct_over_target <= pct_over_tolerance && max_velocity_err > target_error) {
      remesh_status = 1;
      fprintf(stdout, " Remeshing status                                    \t= %d\n",
              remesh_status);
      fprintf(stdout,
              "\n (Max error > target error, but volume < target error within tolerance)\n");
    } else if (max_velocity_err <= target_error) {
      remesh_status = 0;
      fprintf(stdout, " Remeshing status                                    \t= %d\n",
              remesh_status);
      fprintf(stdout, "\n (Max error < target error, error reduction objective met)\n");
    } else {
      GOMA_EH(GOMA_ERROR,
              "Undetermined state encountered during error/remeshing size data calculation\n");
    }

    fprintf(stdout, "\n Current number of nodes (resolution)                \t= %d\n",
            exo->num_nodes);
    fprintf(stdout, " Current number of elements                          \t= %d\n",
            exo->num_elems);

    /* Free memory */
    free(elem_areas);
  }

  /* Now normalize the raw values of ZZ velocity based error */
  for (i_elem = 0; i_elem < exo->num_elems; i_elem++) {
    /* Only employ element if it has been deemed worthy from above scoping loop */
    if (valid_elem_mask[i_elem] == 1) {
      i_eb_indx = exo->elem_eb[i_elem];
      gvec_elem[i_eb_indx][ev_indx][i_elem] /=
          (max_velocity_norm * 0.01); /* NOTE: converting to % */
    }
  }

  /* Final memory cleanup */
  for (i = 0; i < VIM; i++) {
    for (j = 0; j < VIM; j++) {
      /* Only the upper tri diag members were malloc'd, so only free those */
      if (j >= i) {
        free(tau_lsp[i][j]);
      }
    }
    free(tau_lsp[i]);
  }
  free(tau_lsp);
  free(i_node_coords);
  free(valid_elem_mask);

  return (status);
}

static int abs_error_at_elem(int i_elem,
                             double ***tau_nodal_lsp,
                             double *gvec_elem,
                             double *velocity_norm,
                             double *ielem_area)
/******************************************************************************
  Function which interpolates the LS projected values of tau back to the gauss
  points, extracts the fem values of tau at the same gauss points, then using
  the differences between the two, computes the velocity based error norm
  (the absolute indicator value) for the element.

  Author:          R. R. Lober (9113)
  Date:            30 September 1998
  Revised

******************************************************************************/
{
  int status = 0;
  int i, j, i_elem_gp, eqn, global_node_num, a, b;
  int err; /* temp variable to hold diagnostic flags. */
  double sum_tau, phi_i, ***tau_gp_fem, ***tau_gp_lsp, ***tau_gp_ext;
  double xi[DIM]; /* Local element coordinates of Gauss point. */
  double det, wt;
  double gamma[DIM][DIM]; /* shrearrate tensor based on velocity */

  double mu, elem_error, error_norm_tmp, elem_area, velocity_norm_tmp, elem_vel_norm;

  /* polymer viscosity */
  double mup;

  i_elem_gp = elem_info(NQUAD, ei[pg->imtrx]->ielem_type); /* number of
                                                   quadrature points */
  eqn = R_MOMENTUM1; /* We depend on this eqn for the velocity based error measure */

  /* Grab memory to hold the fem & lsp values of tau, only malloc the upper tri-diag
     portion of these symetric tensors */
  tau_gp_fem = (double ***)smalloc(VIM * sizeof(double **));
  tau_gp_lsp = (double ***)smalloc(VIM * sizeof(double **));
  tau_gp_ext = (double ***)smalloc(VIM * sizeof(double **));
  for (i = 0; i < VIM; i++) {
    tau_gp_fem[i] = (double **)smalloc(VIM * sizeof(double *));
    tau_gp_lsp[i] = (double **)smalloc(VIM * sizeof(double *));
    tau_gp_ext[i] = (double **)smalloc(VIM * sizeof(double *));
    for (j = 0; j < VIM; j++) {
      if (j < i) {
        tau_gp_fem[i][j] = tau_gp_fem[j][i];
        tau_gp_lsp[i][j] = tau_gp_lsp[j][i];
        tau_gp_ext[i][j] = tau_gp_ext[j][i];
      } else {
        tau_gp_fem[i][j] = (double *)smalloc(i_elem_gp * sizeof(double));
        tau_gp_lsp[i][j] = (double *)smalloc(i_elem_gp * sizeof(double));
        tau_gp_ext[i][j] = (double *)smalloc(i_elem_gp * sizeof(double));
      }
    }
  }

  elem_error = 0.;
  elem_vel_norm = 0.;
  elem_area = 0.;

  /* Now loop over all the gauss points for this elem */
  for (i = 0; i < i_elem_gp; i++) {
    find_stu(i, ei[pg->imtrx]->ielem_type, &xi[0], &xi[1], &xi[2]); /* find quadrature point */

    fv->wt = Gq_weight(i, ei[pg->imtrx]->ielem_type); /* find quadrature weights for
                                              current ip */
    wt = fv->wt;

    err = load_basis_functions(xi, bfd);
    GOMA_EH(err, "problem from load_basis_functions");

    /* This has elemental Jacobian transformation and some
       basic mesh derivatives...
       Old usage: calc_Jac, jelly_belly */
    /* NOTE: this call also updates the value of detJ inside the bf struct
       for the point xi[] in the element pointed to by the ei struct */

    err = beer_belly();
    GOMA_EH(err, "beer_belly");

    /* Load up field variable values at this Gauss point. */
    /* Now fill fv with tau goodies, and cycle over the gauss points
       filling the tau components into tau_gp_fem */
    err = load_fv();
    GOMA_EH(err, "load_fv");

    /* Load up physical space gradients of field variables at this
       Gauss point. */
    /* NOTE: load_bf_grad MUST be called before load_fv_grads as this
       call depends on it! - RRL 10/30/98 */
    err = load_bf_grad();
    GOMA_EH(err, "load_bf_grad");

    err = load_fv_grads();
    GOMA_EH(err, "load_fv_grads");

    /* Now generate & save the tau shear stress tensor components for this
       gauss point. */
    /* In Cartesian coordinates, this velocity gradient tensor will
       have components that are...

                        grad_v[a][b] = d v_b
                                       -----
                                       d x_a                         */

    for (a = 0; a < VIM; a++) {
      for (b = 0; b < VIM; b++) {
        gamma[a][b] = fv->grad_v[a][b] + fv->grad_v[b][a];
      }
    }

    mu = viscosity(gn, gamma, NULL);

    if (pd->v[pg->imtrx][POLYMER_STRESS11]) {
      /* get polymer viscosity */
      mup = viscosity(gn, gamma, NULL);
      mu = mu + mup;
    }

    for (a = 0; a < VIM; a++) {
      for (b = 0; b < VIM; b++) {
        tau_gp_fem[a][b][i] = mu * gamma[a][b];
      }
    }

    det = bf[eqn]->detJ;

    /* Now have all fem tau components for this elem, and gauss point i.
       Now interpolate the tau_lsp values back to gauss point i as well. */
    for (a = 0; a < VIM; a++) {
      for (b = 0; b < VIM; b++) {
        /* Calculate this symetrically (that's how its being stored) */
        if (b >= a) {
          sum_tau = 0.;
          for (j = 0; j < ei[pg->imtrx]->num_local_nodes; j++) {
            /* also convert from node number to dof number */
            phi_i = bf[eqn]->phi[ei[pg->imtrx]->ln_to_dof[eqn][j]];
            global_node_num = Proc_Elem_Connect[ei[pg->imtrx]->iconnect_ptr + j];
            sum_tau += phi_i * tau_nodal_lsp[a][b][global_node_num];
          }
          tau_gp_lsp[a][b][i] = sum_tau;
#ifdef RRL_DEBUG
#ifdef DBG_1
          fprintf(stdout,
                  "          LS \ttau%d%d at gp %d = %8.6lf (x=%6.4lf\ty=%6.4lf\tz=%6.4lf)\n",
                  a + 1, b + 1, i, tau_gp_lsp[a][b][i], sumx, sumy, sumz);
#endif
#endif
        }
      }
    }

    /* Now integrate the error over the elem - this is essentially

       -- for 2D ---------------
       = {(tau11)**2 + 2(tau12)**2 + (tau22)**2}

       -- for 3D ---------------
       = {(tau11)**2 + 2(tau12)**2 + 2(tau13)**2 + (tau22)**2 +
       2(tau23)**2 + (tau33)**2}

       Note that each off diagonal term occurs twice    */

    error_norm_tmp = 0.;
    velocity_norm_tmp = 0.;
    for (a = 0; a < VIM; a++) {
      for (b = 0; b < VIM; b++) {
        if (b > a) { /* Off axis symmetric term (upper tri only) */
          error_norm_tmp += 2 * ((tau_gp_lsp[a][b][i] - tau_gp_fem[a][b][i]) *
                                 (tau_gp_lsp[a][b][i] - tau_gp_fem[a][b][i]));
          velocity_norm_tmp += 2 * (tau_gp_fem[a][b][i] * tau_gp_fem[a][b][i]);
#ifdef RRL_DEBUG
#ifdef DBG_1
          fprintf(stdout,
                  "\n    computed off diag error component \t2*(tau%d%d)**2 at gp %d = %8.6lf\n",
                  a + 1, b + 1, i,
                  2 * ((tau_gp_lsp[a][b][i] - tau_gp_fem[a][b][i]) *
                       (tau_gp_lsp[a][b][i] - tau_gp_fem[a][b][i])));
          fprintf(stdout,
                  "    computed LS             component \t(tau_gp_lsp%d%d)  gp %d = %8.6lf\n",
                  a + 1, b + 1, i, tau_gp_lsp[a][b][i]);
          fprintf(stdout,
                  "    computed FEM            component \t(tau_gp_fem%d%d)  gp %d = %8.6lf\n",
                  a + 1, b + 1, i, tau_gp_fem[a][b][i]);

          fprintf(stdout,
                  "    computed EXACT          component \t(tau%d%d exact)   gp %d = %8.6lf\n",
                  a + 1, b + 1, i, tau_gp_ext[a][b][i]);

          fprintf(stdout, "    gp %d is at \tx=%6.4lf\ty=%6.4lf\tz=%6.4lf\n", i, sumx, sumy, sumz);
          fprintf(stdout,
                  "    computed FEM          u component \t                gp %d = %8.6lf\n", i,
                  fv->v[0]);
          fprintf(stdout,
                  "    computed EXACT        u component \t                gp %d = %8.6lf\n", i,
                  2. - 2. * (sumy * sumy));
#endif
#endif
        } else if (b == a) { /* diagonal term */
          error_norm_tmp += ((tau_gp_lsp[a][b][i] - tau_gp_fem[a][b][i]) *
                             (tau_gp_lsp[a][b][i] - tau_gp_fem[a][b][i]));
          velocity_norm_tmp += (tau_gp_fem[a][b][i] * tau_gp_fem[a][b][i]);
#ifdef RRL_DEBUG
#ifdef DBG_1
          fprintf(stdout,
                  "\n    computed     diag error component \t  (tau%d%d)**2 at gp %d = %8.6lf\n",
                  a + 1, b + 1, i,
                  ((tau_gp_lsp[a][b][i] - tau_gp_fem[a][b][i]) *
                   (tau_gp_lsp[a][b][i] - tau_gp_fem[a][b][i])));
          fprintf(stdout,
                  "    computed LS             component \t(tau_gp_lsp%d%d)  gp %d = %8.6lf\n",
                  a + 1, b + 1, i, tau_gp_lsp[a][b][i]);
          fprintf(stdout,
                  "    computed FEM            component \t(tau_gp_fem%d%d)  gp %d = %8.6lf\n",
                  a + 1, b + 1, i, tau_gp_fem[a][b][i]);
          fprintf(stdout,
                  "    computed EXACT          component \t(tau%d%d exact)   gp %d = %8.6lf\n",
                  a + 1, b + 1, i, tau_gp_ext[a][b][i]);
          fprintf(stdout, "    gp %d is at \tx=%6.4lf\ty=%6.4lf\tz=%6.4lf\n", i, sumx, sumy, sumz);
          fprintf(stdout,
                  "    computed FEM          u component \t                gp %d = %8.6lf\n", i,
                  fv->v[0]);
          fprintf(stdout,
                  "    computed EXACT        u component \t                gp %d = %8.6lf\n", i,
                  2. - 2. * (sumy * sumy));
#endif
#endif
        }
      }
    }
    elem_error += error_norm_tmp * det * wt;
    elem_vel_norm += velocity_norm_tmp * det * wt;
    elem_area += det * wt;
    ;
  }

  *ielem_area = elem_area;

  /* Now its almost revealed!! */
  gvec_elem[i_elem] = sqrt(elem_error / elem_area);
  *velocity_norm = sqrt(elem_vel_norm / elem_area);

#ifdef RRL_DEBUG
#ifdef DBG_1
  fprintf(stdout, "\n==> ZZ velocity err for element %d = %8.6lf <==\n", ei[pg->imtrx]->ielem + 1,
          gvec_elem[i_elem]);
  fprintf(stdout, "    Velocity norm for element %d = %8.6lf <==\n", ei[pg->imtrx]->ielem + 1,
          *velocity_norm);
#endif
#endif

  for (i = 0; i < VIM; i++) {
    for (j = 0; j < VIM; j++) {
      /* Only the upper tri diag members were malloc'd, so only free those */
      if (j >= i) {
        free(tau_gp_fem[i][j]);
        free(tau_gp_lsp[i][j]);
      }
    }
    free(tau_gp_fem[i]);
    free(tau_gp_lsp[i]);
  }
  free(tau_gp_fem);
  free(tau_gp_lsp);

  return (status);
}

static int fill_lhs_lspatch(double *i_node_coords,
                            double *wt_gp_loc,
                            double *xgp_loc,
                            double *ygp_loc,
                            double *zgp_loc,
                            double *det_gp_loc,
                            int max_terms,
                            double **s_lhs,
                            int elem,
                            double ****tau_gp_ptch)
/******************************************************************************
  Function which calculates the local coords for an element participating in a
  patch about a given node, then fills the contributions from that element into
  the LHS matrix of the least squares patch system being formed about the given
  node.

  Author:          R. R. Lober (9113)
  Date:            15 September 1998
  Revised

******************************************************************************/

{
  int i, j, i_elem_gp, eqn, local_i, a, b;
  int status = 0;
  int err; /* temp variable to hold diagnostic flags. */
  double sumx, sumy, sumz, phi_i;
  double xi[DIM]; /* Local element coordinates of Gauss point. */
  double xgp, ygp, zgp, det, wt;
  double gamma[DIM][DIM]; /* shrearrate tensor based on velocity */

  /* viscosity */
  double mu;

  /* polymer viscosity */
  double mup;

  i_elem_gp = elem_info(NQUAD, ei[pg->imtrx]->ielem_type); /* number of
                                                   quadrature points */
  eqn = R_MOMENTUM1; /* We depend on this eqn for the velocity based error measure */

  /* First build local coord system for the gauss points of this
     element about the node in the center of this patch. This is important
     since these least-squares systems tend to be ill-conditioned when the
     usual poloynomial basis are used (Reference D. Pelletier's report n0
     1, "Implementation of Error Analysis and Norms to Computational Fluid
     Dynamics Applications, (Bilinear Finite Elements)" for SNL, dated
     6/97. (or Randy Lober for copy)). The introduction of a local coord
     system alleviates this ill-conditioning. */

  for (i = 0; i < i_elem_gp; i++) {
    find_stu(i, ei[pg->imtrx]->ielem_type, &xi[0], &xi[1], &xi[2]); /* find quadrature point */

    wt_gp_loc[i] = Gq_weight(i, ei[pg->imtrx]->ielem_type); /* find quadrature weights for
                                                    current ip */
    fv->wt = wt_gp_loc[i];

    err = load_basis_functions(xi, bfd);
    GOMA_EH(err, "problem from load_basis_functions");

    /*
      This has elemental Jacobian transformation and some
      basic mesh derivatives...
      Old usage: calc_Jac, jelly_belly */

    /* NOTE: this call also updates the value of detJ inside the bf struct
       for the point xi[] in the element pointed to by the ei struct */

    err = beer_belly();
    GOMA_EH(err, "beer_belly");

    /*
     * Load up field variable values at this Gauss point.
     */
    /* Now fill fv with tau goodies, and cycle over the gauss points
       filling the tau components into tau_gp_ptch */
    err = load_fv();
    GOMA_EH(err, "load_fv");

    /*
     * Load up physical space gradients of field variables at this
     * Gauss point.
     */
    /* NOTE: load_bf_grad MUST be called before load_fv_grads as this
       call depends on it! - RRL 10/30/98 */
    err = load_bf_grad();
    GOMA_EH(err, "load_bf_grad");

    err = load_fv_grads();
    GOMA_EH(err, "load_fv_grads");

    /* Now generate & save the tau shear stress tensor components for this
       gauss point. */
    /*
     * In Cartesian coordinates, this velocity gradient tensor will
     * have components that are...
     *
     * 			grad_v[a][b] = d v_b
     *				       -----
     *				       d x_a
     */
    for (a = 0; a < VIM; a++) {
      for (b = 0; b < VIM; b++) {
        gamma[a][b] = fv->grad_v[a][b] + fv->grad_v[b][a];
      }
    }
    mu = viscosity(gn, gamma, NULL);

    if (pd->v[pg->imtrx][POLYMER_STRESS11]) {
      /* get polymer viscosity */
      mup = viscosity(gn, gamma, NULL);
      mu = mu + mup;
    }

    for (a = 0; a < VIM; a++) {
      for (b = 0; b < VIM; b++) {
        tau_gp_ptch[a][b][elem][i] = mu * gamma[a][b];
      }
    }

#ifdef RRL_DEBUG
#ifdef DBG_2
    if (i == 0) {
      fprintf(stdout, "\n   gp     t11      t12      t13      t21      t22      t23      t31      "
                      "t32      t33      mu\n");
    }
    if (ei[pg->imtrx]->ielem_dim > 2) {
      fprintf(stdout,
              "  %2d   %6.4lf   %6.4lf   %6.4lf   %6.4lf   %6.4lf   %6.4lf   %6.4lf   %6.4lf   "
              "%6.4lf   %6.4lf\n",
              i + 1, tau_gp_ptch[0][0][elem][i], tau_gp_ptch[0][1][elem][i],
              tau_gp_ptch[0][2][elem][i], tau_gp_ptch[1][0][elem][i], tau_gp_ptch[1][1][elem][i],
              tau_gp_ptch[1][2][elem][i], tau_gp_ptch[2][0][elem][i], tau_gp_ptch[2][1][elem][i],
              tau_gp_ptch[2][2][elem][i], mu);
    } else {
      fprintf(stdout,
              "  %2d   %6.4lf   %6.4lf   < NA >   %6.4lf   %6.4lf   < NA >   < NA >   < NA >   < "
              "NA >   %6.4lf\n",
              i + 1, tau_gp_ptch[0][0][elem][i], tau_gp_ptch[0][1][elem][i],
              tau_gp_ptch[1][0][elem][i], tau_gp_ptch[1][1][elem][i], mu);
    }
#endif
#endif

    /* Now generate & save the relative coords between this gauss point and
       this patch node */
    sumx = 0.;
    sumy = 0.;
    sumz = 0.;
    for (j = 0; j < ei[pg->imtrx]->num_local_nodes; j++) {
      /* also convert from node number to dof number */
      phi_i = bf[eqn]->phi[ei[pg->imtrx]->ln_to_dof[eqn][j]];
      local_i = Proc_Elem_Connect[ei[pg->imtrx]->iconnect_ptr + j];
      sumx += phi_i * Coor[0][local_i];
      sumy += phi_i * Coor[1][local_i];
      if (ei[pg->imtrx]->ielem_dim > 2) {
        sumz += phi_i * Coor[2][local_i];
      }
    }
    xgp_loc[i] = sumx - i_node_coords[0];
    ygp_loc[i] = sumy - i_node_coords[1];
    if (ei[pg->imtrx]->ielem_dim > 2) {
      zgp_loc[i] = sumz - i_node_coords[2];
    }
    det_gp_loc[i] = bf[eqn]->detJ;
  }

#ifdef RRL_DEBUG
#ifdef DBG_2
  fprintf(stdout, "   gp     x        y       z        det       wt\n");
  for (i = 0; i < i_elem_gp; i++) {
    fprintf(stdout, "  %2d   %6.4lf   %6.4lf   %6.4lf   %6.4lf   %6.4lf\n", i + 1, xgp_loc[i],
            ygp_loc[i], zgp_loc[i], det_gp_loc[i], wt_gp_loc[i]);
  }
#endif
#endif

  /* Now Populate the contributions to s_lhs from this element
     for each gauss point */
  for (i = 0; i < i_elem_gp; i++) {
    switch (max_terms) {
    case 3: /* 2D with linear elements    */
#ifdef RRL_DEBUG
#ifdef DBG_2
      fprintf(stdout, "fill_lhs_lspatch using max_terms = %d (2D linear case)\n", max_terms);
#endif
#endif
      xgp = xgp_loc[i];
      ygp = ygp_loc[i];
      det = det_gp_loc[i];
      wt = wt_gp_loc[i];
      s_lhs[0][0] += 1.0 * det * wt;
      s_lhs[0][1] += xgp * det * wt;
      s_lhs[0][2] += ygp * det * wt;

      s_lhs[1][0] += xgp * det * wt;
      s_lhs[1][1] += xgp * xgp * det * wt;
      s_lhs[1][2] += xgp * ygp * det * wt;

      s_lhs[2][0] += ygp * det * wt;
      s_lhs[2][1] += xgp * ygp * det * wt;
      s_lhs[2][2] += ygp * ygp * det * wt;
      break;
    case 6: /* 2D with quadratic elements */
#ifdef RRL_DEBUG
#ifdef DBG_2
      fprintf(stdout, "fill_lhs_lspatch using max_terms = %d (2D quadratic case)\n", max_terms);
#endif
#endif
      xgp = xgp_loc[i];
      ygp = ygp_loc[i];
      det = det_gp_loc[i];
      wt = wt_gp_loc[i];
      s_lhs[0][0] += 1.0 * det * wt;
      s_lhs[0][1] += xgp * det * wt;
      s_lhs[0][2] += ygp * det * wt;
      s_lhs[0][3] += xgp * xgp * det * wt;
      s_lhs[0][4] += xgp * ygp * det * wt;
      s_lhs[0][5] += ygp * ygp * det * wt;

      s_lhs[1][0] += xgp * det * wt;
      s_lhs[1][1] += xgp * xgp * det * wt;
      s_lhs[1][2] += xgp * ygp * det * wt;
      s_lhs[1][3] += xgp * xgp * xgp * det * wt;
      s_lhs[1][4] += xgp * xgp * ygp * det * wt;
      s_lhs[1][5] += xgp * ygp * ygp * det * wt;

      s_lhs[2][0] += ygp * det * wt;
      s_lhs[2][1] += ygp * xgp * det * wt;
      s_lhs[2][2] += ygp * ygp * det * wt;
      s_lhs[2][3] += ygp * xgp * xgp * det * wt;
      s_lhs[2][4] += ygp * ygp * xgp * det * wt;
      s_lhs[2][5] += ygp * ygp * ygp * det * wt;

      s_lhs[3][0] += xgp * xgp * det * wt;
      s_lhs[3][1] += xgp * xgp * xgp * det * wt;
      s_lhs[3][2] += xgp * xgp * ygp * det * wt;
      s_lhs[3][3] += xgp * xgp * xgp * xgp * det * wt;
      s_lhs[3][4] += xgp * xgp * xgp * ygp * det * wt;
      s_lhs[3][5] += xgp * xgp * ygp * ygp * det * wt;

      s_lhs[4][0] += xgp * ygp * det * wt;
      s_lhs[4][1] += xgp * xgp * ygp * det * wt;
      s_lhs[4][2] += xgp * ygp * ygp * det * wt;
      s_lhs[4][3] += xgp * xgp * xgp * ygp * det * wt;
      s_lhs[4][4] += xgp * xgp * ygp * ygp * det * wt;
      s_lhs[4][5] += xgp * ygp * ygp * ygp * det * wt;

      s_lhs[5][0] += ygp * ygp * det * wt;
      s_lhs[5][1] += ygp * ygp * xgp * det * wt;
      s_lhs[5][2] += ygp * ygp * ygp * det * wt;
      s_lhs[5][3] += ygp * ygp * xgp * xgp * det * wt;
      s_lhs[5][4] += ygp * ygp * ygp * xgp * det * wt;
      s_lhs[5][5] += ygp * ygp * ygp * ygp * det * wt;
      break;
    case 4: /* 3D with linear elements    */
#ifdef RRL_DEBUG
#ifdef DBG_2
      fprintf(stdout, "fill_lhs_lspatch using max_terms = %d (3D linear case)\n", max_terms);
#endif
#endif
      xgp = xgp_loc[i];
      ygp = ygp_loc[i];
      zgp = zgp_loc[i];
      det = det_gp_loc[i];
      wt = wt_gp_loc[i];
      s_lhs[0][0] += 1.0 * det * wt;
      s_lhs[0][1] += xgp * det * wt;
      s_lhs[0][2] += ygp * det * wt;
      s_lhs[0][3] += zgp * det * wt;

      s_lhs[1][0] += xgp * det * wt;
      s_lhs[1][1] += xgp * xgp * det * wt;
      s_lhs[1][2] += xgp * ygp * det * wt;
      s_lhs[1][3] += xgp * zgp * det * wt;

      s_lhs[2][0] += ygp * det * wt;
      s_lhs[2][1] += ygp * xgp * det * wt;
      s_lhs[2][2] += ygp * ygp * det * wt;
      s_lhs[2][3] += ygp * zgp * det * wt;

      s_lhs[3][0] += zgp * det * wt;
      s_lhs[3][1] += zgp * xgp * det * wt;
      s_lhs[3][2] += zgp * ygp * det * wt;
      s_lhs[3][3] += zgp * zgp * det * wt;
      break;
    case 10: /* 3D with quadratic elements */
#ifdef RRL_DEBUG
#ifdef DBG_2
      fprintf(stdout, "fill_lhs_lspatch using max_terms = %d (3D quadratic case)\n", max_terms);
#endif
#endif
      xgp = xgp_loc[i];
      ygp = ygp_loc[i];
      zgp = zgp_loc[i];
      det = det_gp_loc[i];
      wt = wt_gp_loc[i];
      s_lhs[0][0] += 1.0 * det * wt;
      s_lhs[0][1] += xgp * det * wt;
      s_lhs[0][2] += ygp * det * wt;
      s_lhs[0][3] += zgp * det * wt;
      s_lhs[0][4] += xgp * xgp * det * wt;
      s_lhs[0][5] += xgp * ygp * det * wt;
      s_lhs[0][6] += xgp * zgp * det * wt;
      s_lhs[0][7] += ygp * ygp * det * wt;
      s_lhs[0][8] += ygp * zgp * det * wt;
      s_lhs[0][9] += zgp * zgp * det * wt;

      s_lhs[1][0] += xgp * det * wt;
      s_lhs[1][1] += xgp * xgp * det * wt;
      s_lhs[1][2] += xgp * ygp * det * wt;
      s_lhs[1][3] += xgp * zgp * det * wt;
      s_lhs[1][4] += xgp * xgp * xgp * det * wt;
      s_lhs[1][5] += xgp * xgp * ygp * det * wt;
      s_lhs[1][6] += xgp * xgp * zgp * det * wt;
      s_lhs[1][7] += xgp * ygp * ygp * det * wt;
      s_lhs[1][8] += xgp * ygp * zgp * det * wt;
      s_lhs[1][9] += xgp * zgp * zgp * det * wt;

      s_lhs[2][0] += ygp * det * wt;
      s_lhs[2][1] += ygp * xgp * det * wt;
      s_lhs[2][2] += ygp * ygp * det * wt;
      s_lhs[2][3] += ygp * zgp * det * wt;
      s_lhs[2][4] += ygp * xgp * xgp * det * wt;
      s_lhs[2][5] += ygp * ygp * xgp * det * wt;
      s_lhs[2][6] += ygp * xgp * zgp * det * wt;
      s_lhs[2][7] += ygp * ygp * ygp * det * wt;
      s_lhs[2][8] += ygp * ygp * zgp * det * wt;
      s_lhs[2][9] += ygp * zgp * zgp * det * wt;

      s_lhs[3][0] += zgp * det * wt;
      s_lhs[3][1] += zgp * xgp * det * wt;
      s_lhs[3][2] += zgp * ygp * det * wt;
      s_lhs[3][3] += zgp * zgp * det * wt;
      s_lhs[3][4] += zgp * xgp * xgp * det * wt;
      s_lhs[3][5] += zgp * xgp * ygp * det * wt;
      s_lhs[3][6] += zgp * zgp * xgp * det * wt;
      s_lhs[3][7] += zgp * ygp * ygp * det * wt;
      s_lhs[3][8] += zgp * zgp * ygp * det * wt;
      s_lhs[3][9] += zgp * zgp * zgp * det * wt;

      s_lhs[4][0] += xgp * xgp * det * wt;
      s_lhs[4][1] += xgp * xgp * xgp * det * wt;
      s_lhs[4][2] += xgp * xgp * ygp * det * wt;
      s_lhs[4][3] += xgp * xgp * zgp * det * wt;
      s_lhs[4][4] += xgp * xgp * xgp * xgp * det * wt;
      s_lhs[4][5] += xgp * xgp * xgp * ygp * det * wt;
      s_lhs[4][6] += xgp * xgp * xgp * zgp * det * wt;
      s_lhs[4][7] += xgp * xgp * ygp * ygp * det * wt;
      s_lhs[4][8] += xgp * xgp * ygp * zgp * det * wt;
      s_lhs[4][9] += xgp * xgp * zgp * zgp * det * wt;

      s_lhs[5][0] += xgp * ygp * det * wt;
      s_lhs[5][1] += xgp * xgp * ygp * det * wt;
      s_lhs[5][2] += xgp * ygp * ygp * det * wt;
      s_lhs[5][3] += xgp * ygp * zgp * det * wt;
      s_lhs[5][4] += xgp * xgp * xgp * ygp * det * wt;
      s_lhs[5][5] += xgp * xgp * ygp * ygp * det * wt;
      s_lhs[5][6] += xgp * xgp * ygp * zgp * det * wt;
      s_lhs[5][7] += xgp * ygp * ygp * ygp * det * wt;
      s_lhs[5][8] += xgp * ygp * ygp * zgp * det * wt;
      s_lhs[5][9] += xgp * ygp * zgp * zgp * det * wt;

      s_lhs[6][0] += xgp * zgp * det * wt;
      s_lhs[6][1] += xgp * xgp * zgp * det * wt;
      s_lhs[6][2] += xgp * ygp * zgp * det * wt;
      s_lhs[6][3] += xgp * zgp * zgp * det * wt;
      s_lhs[6][4] += xgp * xgp * xgp * zgp * det * wt;
      s_lhs[6][5] += xgp * xgp * ygp * zgp * det * wt;
      s_lhs[6][6] += xgp * xgp * zgp * zgp * det * wt;
      s_lhs[6][7] += xgp * ygp * ygp * zgp * det * wt;
      s_lhs[6][8] += xgp * ygp * zgp * zgp * det * wt;
      s_lhs[6][9] += xgp * zgp * zgp * zgp * det * wt;

      s_lhs[7][0] += ygp * ygp * det * wt;
      s_lhs[7][1] += ygp * ygp * xgp * det * wt;
      s_lhs[7][2] += ygp * ygp * ygp * det * wt;
      s_lhs[7][3] += ygp * ygp * zgp * det * wt;
      s_lhs[7][4] += ygp * ygp * xgp * xgp * det * wt;
      s_lhs[7][5] += ygp * ygp * ygp * xgp * det * wt;
      s_lhs[7][6] += ygp * ygp * xgp * zgp * det * wt;
      s_lhs[7][7] += ygp * ygp * ygp * ygp * det * wt;
      s_lhs[7][8] += ygp * ygp * ygp * zgp * det * wt;
      s_lhs[7][9] += ygp * ygp * zgp * zgp * det * wt;

      s_lhs[8][0] += ygp * zgp * det * wt;
      s_lhs[8][1] += ygp * xgp * zgp * det * wt;
      s_lhs[8][2] += ygp * ygp * zgp * det * wt;
      s_lhs[8][3] += ygp * zgp * zgp * det * wt;
      s_lhs[8][4] += ygp * xgp * xgp * zgp * det * wt;
      s_lhs[8][5] += ygp * ygp * xgp * zgp * det * wt;
      s_lhs[8][6] += ygp * xgp * zgp * zgp * det * wt;
      s_lhs[8][7] += ygp * ygp * ygp * zgp * det * wt;
      s_lhs[8][8] += ygp * ygp * zgp * zgp * det * wt;
      s_lhs[8][9] += ygp * zgp * zgp * zgp * det * wt;

      s_lhs[9][0] += zgp * zgp * det * wt;
      s_lhs[9][1] += zgp * zgp * xgp * det * wt;
      s_lhs[9][2] += zgp * zgp * ygp * det * wt;
      s_lhs[9][3] += zgp * zgp * zgp * det * wt;
      s_lhs[9][4] += zgp * zgp * xgp * xgp * det * wt;
      s_lhs[9][5] += zgp * zgp * xgp * ygp * det * wt;
      s_lhs[9][6] += zgp * zgp * zgp * xgp * det * wt;
      s_lhs[9][7] += zgp * zgp * ygp * ygp * det * wt;
      s_lhs[9][8] += zgp * zgp * zgp * ygp * det * wt;
      s_lhs[9][9] += zgp * zgp * zgp * zgp * det * wt;

      break;
    default:
      GOMA_EH(GOMA_ERROR, "Unsupported size in building LHS of least squares patch for error");
      break;
    }
  }
  return (status);
}

/*****************************************************************************/
/*   Routine calc_stream_fcn                                                 */
/*****************************************************************************/

static int calc_stream_fcn(double x[], /* soln vector */
                           double del_stream_fcn[4],
                           double vel[MAX_PDIM][MDE]) /* array for local
                                                       * nodal velocity
                                                       * values which must
                                                       * be divergence free*/

/******************************************************************************
  Function which calculates the stream function variation around an individual
  element

  Author:          P. R. Schunk (1511)
  Date:            9 September 1992
  Revised          9 January 1995 (Rich Cairncross to adapt for other vector fields)

******************************************************************************/
{
  double yy[9], xx[9];
  double fact1[3][3], fact2[2];
  int ngauss;
  int DeformingMesh;
  double gspt[3], gswt[3];
  int I, i, j, k, i1, i2, i3;
  int ileft, iright, Ileft, Iright;
  double xdiff, ydiff;
  double wx1, wx2, wx3, wy1, wy2, wy3;
  double dsx[3], dsy[3];
  double s, wt, r, aa, b, c;
  int status = 0;

  /* Initialize factors for analytical integration */

  fact1[0][0] = -0.5;
  fact1[1][0] = 0.666667;
  fact1[2][0] = -0.166667;
  fact1[0][1] = -0.666667;
  fact1[1][1] = 0.0;
  fact1[2][1] = 0.666667;
  fact1[0][2] = 0.166667;
  fact1[1][2] = -0.666667;
  fact1[2][2] = 0.5;

  fact2[0] = 0.333333;
  fact2[1] = 1.333333;

  init_vec_value(xx, 0.0, 9);
  init_vec_value(yy, 0.0, 9);

  ngauss = 3;
  gspt[0] = -0.7745966692;
  gspt[1] = 0.;
  gspt[2] = 0.7745966692;
  gswt[0] = 0.55555555556;
  gswt[1] = 0.8888888889;
  gswt[2] = 0.555555556;

  DeformingMesh = pd->e[pg->imtrx][R_MESH1];

  /*
   *  need to adapt this for subparametric mapping, because all
   *  d[][] are not defined
   */
  if (DeformingMesh) {
    for (i = 0; i < ei[pg->imtrx]->num_local_nodes; i++) {
      I = Proc_Elem_Connect[ei[pg->imtrx]->iconnect_ptr + i];
      if (Index_Solution(I, MESH_DISPLACEMENT1, 0, 0, -2, pg->imtrx) != -1) {
        xx[i] = Coor[0][I] + *esp->d[0][ei[pg->imtrx]->ln_to_dof[R_MESH1][i]];
        yy[i] = Coor[1][I] + *esp->d[1][ei[pg->imtrx]->ln_to_dof[R_MESH2][i]];
      } else { /* elements are subparametric */
        if (i < 8) {
          /* make node lie halfway between adjacent nodes */
          ileft = i - 4;
          Ileft = Proc_Elem_Connect[ei[pg->imtrx]->iconnect_ptr + ileft];
          iright = i - 3;
          if (iright == 4)
            iright = 0;
          Iright = Proc_Elem_Connect[ei[pg->imtrx]->iconnect_ptr + iright];
          xx[i] = Coor[0][I] +
                  0.5 * (x[Index_Solution(Ileft, MESH_DISPLACEMENT1, 0, 0, -2, pg->imtrx)] +
                         x[Index_Solution(Iright, MESH_DISPLACEMENT1, 0, 0, -2, pg->imtrx)]);
          yy[i] = Coor[1][I] +
                  0.5 * (x[Index_Solution(Ileft, MESH_DISPLACEMENT2, 0, 0, -2, pg->imtrx)] +
                         x[Index_Solution(Iright, MESH_DISPLACEMENT2, 0, 0, -2, pg->imtrx)]);
        } else {
          /* put centroid in center */
          I = Proc_Elem_Connect[ei[pg->imtrx]->iconnect_ptr + 8];
          xx[i] = Coor[0][I];
          yy[i] = Coor[1][I];
          for (ileft = 0; ileft < 4; ileft++) {
            Ileft = Proc_Elem_Connect[ei[pg->imtrx]->iconnect_ptr + ileft];
            xx[i] += 0.25 * x[Index_Solution(Ileft, MESH_DISPLACEMENT1, 0, 0, -2, pg->imtrx)];
            yy[i] += 0.25 * x[Index_Solution(Ileft, MESH_DISPLACEMENT2, 0, 0, -2, pg->imtrx)];
          }
        }
      }
    }
  } else {
    for (i = 0; i < ei[pg->imtrx]->num_local_nodes; i++) {
      I = Proc_Elem_Connect[ei[pg->imtrx]->iconnect_ptr + i];
      xx[i] = Coor[0][I];
      yy[i] = Coor[1][I];
    }
  }

  if (pd->CoordinateSystem == CARTESIAN || pd->CoordinateSystem == CARTESIAN_2pt5D) {
    if (pd_glob[0]->i[pg->imtrx][R_MOMENTUM1] == I_Q1) {
      GOMA_WH(-1, "Stream function with Q1 mapping may not be accurate ");

      for (i = 0; i < ei[pg->imtrx]->num_sides; i++) {
        i1 = i;
        i2 = i + 1;
        i3 = i + ei[pg->imtrx]->num_sides;
        if (i == ei[pg->imtrx]->num_sides - 1)
          i2 = 0;
        xdiff = (xx[i2] - xx[i1]) / 2.;
        ydiff = (yy[i2] - yy[i1]) / 2.;
        del_stream_fcn[i] =
            (fact2[0] * (vel[0][i1]) + fact2[1] * (vel[0][i3]) + fact2[0] * (vel[0][i2])) * ydiff -
            (fact2[0] * (vel[1][i1]) + fact2[1] * (vel[1][i3]) + fact2[0] * (vel[1][i2])) * xdiff;
      }
    } else {
      for (i = 0; i < ei[pg->imtrx]->num_sides; i++) {
        i1 = i;
        i2 = i + 1;
        i3 = i + ei[pg->imtrx]->num_sides;
        if (i == ei[pg->imtrx]->num_sides - 1)
          i2 = 0;
        wx1 = xx[i1] * fact1[0][0] + xx[i3] * fact1[1][0] + xx[i2] * fact1[2][0];
        wx2 = xx[i1] * fact1[0][1] + xx[i3] * fact1[1][1] + xx[i2] * fact1[2][1];
        wx3 = xx[i1] * fact1[0][2] + xx[i3] * fact1[1][2] + xx[i2] * fact1[2][2];
        wy1 = yy[i1] * fact1[0][0] + yy[i3] * fact1[1][0] + yy[i2] * fact1[2][0];
        wy2 = yy[i1] * fact1[0][1] + yy[i3] * fact1[1][1] + yy[i2] * fact1[2][1];
        wy3 = yy[i1] * fact1[0][2] + yy[i3] * fact1[1][2] + yy[i2] * fact1[2][2];

        del_stream_fcn[i] = wy1 * (vel[0][i1]) + wy2 * (vel[0][i3]) + wy3 * (vel[0][i2]) -
                            wx1 * (vel[1][i1]) - wx2 * (vel[1][i3]) - wx3 * (vel[1][i2]);
      }
    }

  } else if (pd->CoordinateSystem == CYLINDRICAL || pd->CoordinateSystem == SWIRLING) {

    if (pd_glob[0]->i[pg->imtrx][R_MOMENTUM1] == I_Q1) {
      GOMA_WH(-1, "Stream function with Q1 may not be accurate ");
      for (i = 0; i < ei[pg->imtrx]->num_sides; i++) {
        i1 = i;
        i2 = i + 1;
        i3 = i + ei[pg->imtrx]->num_sides;
        if (i == ei[pg->imtrx]->num_sides - 1)
          i2 = 0;
        xdiff = (xx[i2] - xx[i1]) / 2.;
        ydiff = (yy[i2] - yy[i1]) / 2.;
        del_stream_fcn[i] =
            (fact2[0] * (vel[0][i1]) + fact2[1] * (vel[0][i3]) + fact2[0] * (vel[0][i2])) * ydiff -
            (fact2[0] * (vel[1][i1]) + fact2[1] * (vel[1][i3]) + fact2[0] * (vel[1][i2])) * xdiff;
      }
    } else {
      for (i = 0; i < ei[pg->imtrx]->num_sides; i++) {
        i1 = i;
        i2 = i + 1;
        i3 = i + ei[pg->imtrx]->num_sides;
        if (i == ei[pg->imtrx]->num_sides - 1)
          i2 = 0;
        for (j = 0; j < 3; j++) {
          dsx[j] = 0.;
          dsy[j] = 0.;
          for (k = 0; k < ngauss; k++) {
            s = gspt[k];
            wt = gswt[k];
            r = yy[i1] * (s * s - s) * 0.5 + yy[i3] * (1. - s * s) + yy[i2] * (s * s + s) * 0.5;
            aa = (s * s - s) * 0.25 * (j - 1) * (j - 2) - (1. - s * s) * (j) * (j - 2) +
                 (s * s + s) * 0.25 * (j) * (j - 1);
            b = (2. * s - 1) * xx[i1] * 0.5 + (-2. * s) * xx[i3] + (2. * s + 1.) * xx[i2] * 0.5;
            c = (2. * s - 1.) * yy[i1] * 0.5 + (-2. * s) * yy[i3] + (2. * s + 1.) * yy[i2] * 0.5;
            dsx[j] = dsx[j] + wt * r * aa * b;
            dsy[j] = dsy[j] + wt * r * aa * c;
          }
        }
        del_stream_fcn[i] = dsx[0] * (vel[1][i1]) + dsx[1] * (vel[1][i3]) + dsx[2] * (vel[1][i2]) -
                            dsy[0] * (vel[0][i1]) - dsy[1] * (vel[0][i3]) - dsy[2] * (vel[0][i2]);
      }
    }

  } else {
    GOMA_EH(GOMA_ERROR, "Stream function routine called with incompatible coord system");
  }
  return (status);
} /* End routine stream function */
/******************************************************************************/
/******************************************************************************/
/******************************************************************************/

static int midsid(double stream_fcn_vect[], /* Soln vector for current proc */
                  Exo_DB *exo)

/******************************************************************************
  Function which fills interpolates the values of the stream function from
  the vertices to the midpoint nodes

  Author:          P. R. Schunk (1511)
  Date:            9 September 1992

******************************************************************************/

{
  /* local variables */
  int i, ii, iii, I;
  int ielem;
  double stream_fcn[9];

  for (ielem = 0; ielem < Num_Internal_Elems; ielem++) {

    ei[pg->imtrx]->iconnect_ptr = exo->elem_ptr[ielem];

    ei[pg->imtrx]->ielem_shape = type2shape(ei[pg->imtrx]->ielem_type);
    ei[pg->imtrx]->num_sides = shape2sides(ei[pg->imtrx]->ielem_shape);

    for (i = 0; i < ei[pg->imtrx]->num_sides; i++) {
      I = exo->node_list[ei[pg->imtrx]->iconnect_ptr + i];
      stream_fcn[i] = stream_fcn_vect[I];
    }
    /*
     *     QUADRILATERAL ELEMENTS (9 NODE) ONLY FOR NOW
     */
    stream_fcn[4] = 0.5 * (stream_fcn[0] + stream_fcn[1]);
    stream_fcn[5] = 0.5 * (stream_fcn[1] + stream_fcn[2]);
    stream_fcn[6] = 0.5 * (stream_fcn[2] + stream_fcn[3]);
    stream_fcn[7] = 0.5 * (stream_fcn[3] + stream_fcn[0]);
    stream_fcn[8] = 0.25 * (stream_fcn[0] + stream_fcn[1] + stream_fcn[2] + stream_fcn[3]);

    ii = ei[pg->imtrx]->num_sides;
    iii = ei[pg->imtrx]->num_sides + ei[pg->imtrx]->num_sides + 1;
    for (i = ii; i < iii; i++) {
      I = exo->node_list[ei[pg->imtrx]->iconnect_ptr + i];
      stream_fcn_vect[I] = stream_fcn[i];
    }
  }

  return (0);
}
/*________________________________________________________________________*/

static int correct_stream_fcn(int *kount, /* a counter for element connectivity ??     */
                              int iel,    /* current element number                    */
                              double del_stream_fcn[4], /* elemental side increments to *
                                                         * stream function calculated by*
                                                         * calc_stream_fcn()            */
                              double stream_fcn_vect[],
                              int listnd[]) /* count number of times node is accessed */

/******************************************************************************
  Function which corrects the values of the stream function

  Author:          P. R. Schunk (1511)
  Date:            9 September 1992
  Adapted:         R. A. Cairncross 9 January 1995

******************************************************************************/
{
  int nsideq[7];
  int i, ii, iii, iiii, I, J, nprvel, nstart;
  int nel, nnel, kel, j;
  int status = 0;
  double s, stream_fcn[9];

  if (ei[pg->imtrx]->num_sides > 4) {
    GOMA_EH(GOMA_ERROR, "correct_stream_fcn not available in 3D");
    return -1;
  }

  /* initialize other vectors */
  for (i = 0; i < 4; i++)
    nsideq[i] = i;
  for (i = 4; i < 7; i++)
    nsideq[i] = i - 4;
  for (i = 0; i < 9; i++)
    stream_fcn[i] = 0;

  /*
   *  Now correct for mass balance by looping over all the sides
   *  of the element, accumulating the stream function variable.
   *  The loop should end up being equal. If it is not, then
   *  fix it up, so that it is.
   */
  s = 0.;
  for (i = 0; i < ei[pg->imtrx]->num_sides; i++) {
    s += del_stream_fcn[i];
  }
  s = s / ei[pg->imtrx]->num_sides;
  for (i = 0; i < ei[pg->imtrx]->num_sides; i++) {
    del_stream_fcn[i] -= s;
  }

  /* Calculate the stream function at the nodal points */
  if (iel == 0) {
    stream_fcn[0] = 0.;
    for (i = 0; i < ei[pg->imtrx]->num_sides - 1; i++) {
      stream_fcn[i + 1] = stream_fcn[i] + del_stream_fcn[i];
    }
    for (i = 0; i < ei[pg->imtrx]->num_sides; i++) {
      I = Proc_Elem_Connect[ei[pg->imtrx]->iconnect_ptr + i];
      stream_fcn_vect[I] += stream_fcn[i];
      listnd[I] += 1;
    }
  }

  if (iel != 0) {

    /* locate connecting node with known value of stream_fcn */

    nprvel = iel - 1;
    for (i = 0; i < ei[pg->imtrx]->num_sides; i++) {
      I = Proc_Elem_Connect[ei[pg->imtrx]->iconnect_ptr + i];
      nstart = i;
      for (nel = 0; nel < nprvel + 1; nel++) {
        kel = nprvel - nel;
        nnel = listel[kel] - 1;
        /*  nnel = kel; */

        /* restriction here is that all previous elements
           must be of the same type */

        for (j = 0; j < ei[pg->imtrx]->num_sides; j++) {
          J = Proc_Elem_Connect[Proc_Connect_Ptr[nnel] + j];
          if (J == I && listnd[I] > 0)
            goto found;
        }
      }
    }
    goto nextelm;
  found:
    /* Connecting node located, calculate stream function for current element */
    stream_fcn[nstart] = stream_fcn_vect[J] / listnd[J];
    for (ii = 0; ii < ei[pg->imtrx]->num_sides - 1; ii++) {
      iii = nsideq[nstart + ii];
      iiii = nsideq[nstart + ii + 1];
      stream_fcn[iiii] = stream_fcn[iii] + del_stream_fcn[iii];
    }

    /* add to global vector */

    for (ii = 0; ii < ei[pg->imtrx]->num_sides; ii++) {
      I = Proc_Elem_Connect[ei[pg->imtrx]->iconnect_ptr + ii];
      stream_fcn_vect[I] += stream_fcn[ii];
      listnd[I] += 1;
    }
    goto nextelement;
  nextelm:
    (*kount)++;
  }
  if (*kount > 1) {
    GOMA_WH(-1, "calc_stream_fcn: POSSIBLE ERROR - Connectivity not sufficiently continuous\n");
  }
nextelement:
  *kount = *kount;

  return (status);
} /* end of correct_stream_fcn */
/******************************************************************************/
/******************************************************************************/
/******************************************************************************/
/*
 * rd_post_process_specs -- read post processing specification section of input file
 *
 * Comments:	This code was lifted out of the ever-growing read_input_file()
 *           	routine above. This makes things more modular, with division
 *           	into "sections".
 *
 *		Someday we need to comb through all these placeholder options
 *		to see if they are useful.
 *
 *
 */

void rd_post_process_specs(FILE *ifp, char *input) {
  static const char yo[] = "rd_post_process_specs";

  int iread; /* status flag from look_for_optional */
  char line[81];
  char data_line_buffer[MAX_CHAR_IN_INPUT];
  char *arguments[MAX_NUMBER_PARAMS];
  char first_string[MAX_CHAR_IN_INPUT];
  char filename[MAX_FNL];
  char second_string[MAX_CHAR_IN_INPUT];
  char ts[MAX_CHAR_IN_INPUT];
  int i, k, nargs, sz, sens_vec_ct, j;
  long save_position;
  int pbits[5];

  /*
   * Variables used to read one DATA line at a time...
   */
  int num_read_items;
  char variable_name[MAX_CHAR_IN_INPUT];
  int node_set_id;
  int species_id;
  char file_name[MAX_CHAR_IN_INPUT];
  char optional_format[MAX_CHAR_IN_INPUT];

  char echo_string[MAX_CHAR_ECHO_INPUT] = "\0";
  char echo_file[MAX_CHAR_IN_INPUT] = "\0";
  int elemBlock_id = -1;

  strcpy(echo_file, Echo_Input_File);
  /*
   * Initialize count of post proc vars to be exported
   */
  Num_Export_XP = 0;

  look_for(ifp, "Post Processing Specifications", input, '=');

  ECHO("\nPost Processing Specifications =\n", echo_file);

  iread = look_for_post_proc(ifp, "Stream Function", &STREAM);
  iread = look_for_post_proc(ifp, "Streamwise normal stress", &STREAM_NORMAL_STRESS);
  iread = look_for_post_proc(ifp, "Streamwise shear stress", &STREAM_SHEAR_STRESS);
  iread = look_for_post_proc(ifp, "Streamwise Stress Difference", &STREAM_TENSION);
  iread = look_for_post_proc(ifp, "Mean shear rate", &MEAN_SHEAR);
  iread = look_for_post_proc(ifp, "Pressure contours", &PRESSURE_CONT);
  iread = look_for_post_proc(ifp, "Shell div_s_v contours", &SH_DIV_S_V_CONT);
  iread = look_for_post_proc(ifp, "Shell curv contours", &SH_CURV_CONT);
  iread = look_for_post_proc(ifp, "Fill contours", &FILL_CONT);
  iread = look_for_post_proc(ifp, "Concentration contours", &CONC_CONT);
  iread = look_for_post_proc(ifp, "Stress contours", &STRESS_CONT);
  iread = look_for_post_proc(ifp, "First Invariant of Strain", &FIRST_INVAR_STRAIN);
  iread = look_for_post_proc(ifp, "Second Invariant of Strain", &SEC_INVAR_STRAIN);
  iread = look_for_post_proc(ifp, "Third Invariant of Strain", &THIRD_INVAR_STRAIN);
  iread = look_for_post_proc(ifp, "Velocity Divergence", &DIV_VELOCITY);
  iread = look_for_post_proc(ifp, "Particle Velocity Divergence", &DIV_PVELOCITY);
  iread = look_for_post_proc(ifp, "Total Velocity Divergence", &DIV_TOTAL);
  iread = look_for_post_proc(ifp, "Electric Field", &ELECTRIC_FIELD);
  iread = look_for_post_proc(ifp, "Electric Field Magnitude", &ELECTRIC_FIELD_MAG);
  iread = look_for_post_proc(ifp, "Viscosity", &PP_Viscosity);
  iread = look_for_post_proc(ifp, "FlowingLiquid Viscosity", &PP_FlowingLiquid_Viscosity);
  iread = look_for_post_proc(ifp, "Volume Fraction of Gas Phase", &PP_VolumeFractionGas);
  iread = look_for_post_proc(ifp, "Density", &DENSITY);
  iread = look_for_post_proc(ifp, "Density Time Derivative", &RHO_DOT);
  iread = look_for_post_proc(ifp, "Polymer Viscosity", &DENSITY);
  iread = look_for_post_proc(ifp, "Polymer Viscosity", &POLYMER_VISCOSITY);
  iread = look_for_post_proc(ifp, "Polymer Time Constant", &POLYMER_TIME_CONST);
  iread = look_for_post_proc(ifp, "Mobility Parameter", &MOBILITY_PARAMETER);
  iread = look_for_post_proc(ifp, "PTT Xi parameter", &PTT_XI);
  iread = look_for_post_proc(ifp, "PTT Epsilon parameter", &PTT_EPSILON);
  iread = look_for_post_proc(ifp, "Navier Stokes Residuals", &NS_RESIDUALS);
  iread = look_for_post_proc(ifp, "Moving Mesh Residuals", &MM_RESIDUALS);
  iread = look_for_post_proc(ifp, "Mass Diffusion Vectors", &DIFFUSION_VECTORS);
  iread = look_for_post_proc(ifp, "Dielectrophoretic Field", &DIELECTROPHORETIC_FIELD);
  iread = look_for_post_proc(ifp, "Dielectrophoretic Field Norm", &DIELECTROPHORETIC_FIELD_NORM);
  iread = look_for_post_proc(ifp, "Enormsq Field", &ENORMSQ_FIELD);
  iread = look_for_post_proc(ifp, "Enormsq Field Norm", &ENORMSQ_FIELD_NORM);
  iread = look_for_post_proc(ifp, "Diffusive Mass Flux Vectors", &DIFFUSION_VECTORS);
  iread = look_for_post_proc(ifp, "Mass Fluxlines", &FLUXLINES);
  iread = look_for_post_proc(ifp, "Energy Conduction Vectors", &CONDUCTION_VECTORS);
  iread = look_for_post_proc(ifp, "Energy Fluxlines", &ENERGY_FLUXLINES);
  iread = look_for_post_proc(ifp, "Time Derivatives", &TIME_DERIVATIVES);
  iread = look_for_post_proc(ifp, "Mesh Stress Tensor", &STRESS_TENSOR);
  iread = look_for_post_proc(ifp, "Real Solid Stress Tensor", &REAL_STRESS_TENSOR);
  iread = look_for_post_proc(ifp, "Mesh Strain Tensor", &STRAIN_TENSOR);
  iread = look_for_post_proc(ifp, "Viscoplastic Def_Grad Tensor", &EVP_DEF_GRAD_TENSOR);
  iread = look_for_post_proc(ifp, "Lagrangian Convection", &LAGRANGE_CONVECTION);
  iread = look_for_post_proc(ifp, "Normal and Tangent Vectors", &SURFACE_VECTORS);
  iread = look_for_post_proc(ifp, "Shell Normal Vectors", &SHELL_NORMALS);
  iread = look_for_post_proc(ifp, "Error ZZ velocity", &ERROR_ZZ_VEL);
  iread = look_for_post_proc(ifp, "Error ZZ heat flux", &ERROR_ZZ_Q);
  iread = look_for_post_proc(ifp, "Error ZZ pressure", &ERROR_ZZ_P);
  iread = look_for_post_proc(ifp, "Map Log-Conf Stress", &LOG_CONF_MAP);
  iread = look_for_post_proc(ifp, "Velocity Magnitude", &VELO_SPEED);
  iread = look_for_post_proc(ifp, "Giesekus Criterion", &GIES_CRIT);
  iread = look_for_post_proc(ifp, "Particle stress flux", &J_FLUX);
  iread = look_for_post_proc(ifp, "Eigenvalues", &EIG);
  iread = look_for_post_proc(ifp, "Eigenvector1", &EIG1);
  iread = look_for_post_proc(ifp, "Eigenvector2", &EIG2);
  iread = look_for_post_proc(ifp, "Eigenvector3", &EIG3);
  iread = look_for_post_proc(ifp, "Shear gradient", &GRAD_SH);
  iread = look_for_post_proc(ifp, "Concentration gradient", &GRAD_Y);
  iread = look_for_post_proc(ifp, "Vorticity Vector", &CURL_V);
  iread = look_for_post_proc(ifp, "Helicity Value", &HELICITY);
  iread = look_for_post_proc(ifp, "User-Defined Post Processing", &USER_POST);
  iread = look_for_post_proc(ifp, "Moment Sources", &MOMENT_SOURCES);
  iread = look_for_post_proc(ifp, "YZbeta Species", &YZBETA);
  iread = look_for_post_proc(ifp, "Heaviside", &HEAVISIDE);
  iread = look_for_post_proc(ifp, "Lamb Vector", &LAMB_VECTOR);
  iread = look_for_post_proc(ifp, "Q Function", &Q_FCN);
  iread = look_for_post_proc(ifp, "Poynting Vectors", &POYNTING_VECTORS);
  iread = look_for_post_proc(ifp, "PSPG Post", &PSPG_PP);
  iread = look_for_post_proc(ifp, "Saramito Yield Coeff", &SARAMITO_YIELD);
  iread = look_for_post_proc(ifp, "VE Stress Norm", &STRESS_NORM);
  iread = look_for_post_proc(ifp, "Species Sources", &SPECIES_SOURCES);
  iread = look_for_post_proc(ifp, "Viscous Stress", &VISCOUS_STRESS);
  iread = look_for_post_proc(ifp, "Viscous Stress Norm", &VISCOUS_STRESS_NORM);
  iread = look_for_post_proc(ifp, "Viscous Von Mises Stress", &VISCOUS_VON_MISES_STRESS);

  /*
   * Initialize for surety before communication to other processors.
   */

  len_u_post_proc = 0;

  if (USER_POST == 1) /* may need parameters for this option */
  {
    if (fgets(line, 81, ifp) != NULL) {
      double dummy[1] = {-1.0};
      strip(line);
      len_u_post_proc = count_parameters(line);
      if (len_u_post_proc > 0) {
        u_post_proc = (dbl *)array_alloc(1, len_u_post_proc, sizeof(dbl));

        /* parse parameters into little strings */
        tokenize_by_whsp(line, arguments, MAX_NUMBER_PARAMS);
        for (i = 0; i < len_u_post_proc; i++) {
          u_post_proc[i] = atof(arguments[i]);
        }
      } else {
        u_post_proc = dummy;
      }
    }
  }

  iread = look_for_post_proc(ifp, "Acoustic Pressure Magnitude", &ACOUSTIC_PRESSURE);
  iread = look_for_post_proc(ifp, "Acoustic Phase Angle", &ACOUSTIC_PHASE_ANGLE);
  iread = look_for_post_proc(ifp, "Acoustic Energy Density", &ACOUSTIC_ENERGY_DENSITY);
  iread = look_for_post_proc(ifp, "Light Intensity", &LIGHT_INTENSITY);
  iread = look_for_post_proc(ifp, "Principal Stress", &PRINCIPAL_STRESS);
  iread = look_for_post_proc(ifp, "Principal Real Stress", &PRINCIPAL_REAL_STRESS);
  iread = look_for_post_proc(ifp, "Lubrication Height", &LUB_HEIGHT);
  iread = look_for_post_proc(ifp, "Lubrication Height 2", &LUB_HEIGHT_2);
  iread = look_for_post_proc(ifp, "Lubrication Upper Velocity", &LUB_VELO_UPPER);
  iread = look_for_post_proc(ifp, "Lubrication Lower Velocity", &LUB_VELO_LOWER);
  iread = look_for_post_proc(ifp, "Lubrication Velocity Field", &LUB_VELO_FIELD);
  iread = look_for_post_proc(ifp, "Lubrication Velocity Field 2", &LUB_VELO_FIELD_2);
  iread = look_for_post_proc(ifp, "Lubrication Fluid Source", &LUB_FLUID_SOURCE);
  iread = look_for_post_proc(ifp, "Disjoining Pressure", &DISJ_PRESS);
  iread = look_for_post_proc(ifp, "Porous Shell Open Saturation", &SH_SAT_OPEN);
  iread = look_for_post_proc(ifp, "Porous Shell Open Saturation 2", &SH_SAT_OPEN_2);
  iread = look_for_post_proc(ifp, "Porous Shell Capillary Pressure", &SH_CAP_PRES);
  iread = look_for_post_proc(ifp, "Porous Shell Inter Layer Flux", &SH_PORE_FLUX);
  iread = look_for_post_proc(ifp, "Shell Stress Tensor", &SH_STRESS_TENSOR);
  iread = look_for_post_proc(ifp, "Shell Tangents", &SH_TANG);
  iread = look_for_post_proc(ifp, "Lame MU", &PP_LAME_MU);
  iread = look_for_post_proc(ifp, "Lame LAMBDA", &PP_LAME_LAMBDA);
  iread = look_for_post_proc(ifp, "Von Mises Strain", &VON_MISES_STRAIN);
  iread = look_for_post_proc(ifp, "Von Mises Stress", &VON_MISES_STRESS);
  iread = look_for_post_proc(ifp, "Untracked Species", &UNTRACKED_SPEC);
  iread = look_for_post_proc(ifp, "Porous Saturation", &POROUS_SATURATION);
  iread = look_for_post_proc(ifp, "Total density of solvents in porous media",
                             &POROUS_RHO_TOTAL_SOLVENTS);
  iread = look_for_post_proc(ifp, "Density of solvents in gas phase in porous media",
                             &POROUS_RHO_GAS_SOLVENTS);
  iread = look_for_post_proc(ifp, "Density of liquid phase in porous media", &POROUS_RHO_LPHASE);
  iread = look_for_post_proc(ifp, "Gas phase Darcy velocity in porous media", &DARCY_VELOCITY_GAS);
  iread =
      look_for_post_proc(ifp, "Liquid phase Darcy velocity in porous media", &DARCY_VELOCITY_LIQ);
  iread = look_for_post_proc(ifp, "Local liquid accumulation rate in porous media",
                             &POROUS_LIQUID_ACCUM_RATE);
  iread = look_for_post_proc(ifp, "Capillary pressure in porous media", &CAPILLARY_PRESSURE);
  iread = look_for_post_proc(ifp, "Grid Peclet Number in porous media", &POROUS_GRIDPECLET);
  iread = look_for_post_proc(ifp, "SUPG Velocity in porous media", &POROUS_SUPGVELOCITY);
  iread = look_for_post_proc(ifp, "Relative Liquid Permeability", &REL_LIQ_PERM);

  iread = look_for_post_proc(ifp, "TFMP_gas_velo", &TFMP_GAS_VELO);
  iread = look_for_post_proc(ifp, "TFMP_liq_velo", &TFMP_LIQ_VELO);
  iread = look_for_post_proc(ifp, "TFMP_inverse_Peclet", &TFMP_INV_PECLET);
  iread = look_for_post_proc(ifp, "TFMP_Krg", &TFMP_KRG);

  /* Report count of post-proc vars to be exported */
  /*
    fprintf(stderr, "Goma will export %d post-processing variables.\n", Num_Export_XP);
  */

  /*
   * Make theses additions in the same format as the above post processing variables
   *
   *  Post-processing Step 2: add a new call to look_for_post_proc in mm_post_proc
   *                          rd_post_proc_specs
   *                          to search input file for your new variable
   */

  /*
   *  Schedule post processing error-based element size calculation if needed
   */

  for (i = 0; i < 3; i++) {
    error_presence_key[i] = 0;
  }

  i = 0;
  nn_error_metrics = 0;
  if (look_for_optional(ifp, "Error ZZ velocity elem size", input, '=') == 1) {
    if (ERROR_ZZ_VEL == -1) {
      GOMA_EH(GOMA_ERROR, "'Error ZZ velocity elem size' card REQUIRES 'Error ZZ "
                          "velocity = yes' card - please add");
    } else {
      ERROR_ZZ_VEL_ELSIZE = 1;
      error_presence_key[i] = 1;
      nn_error_metrics++;
    }
  } else {
    ERROR_ZZ_VEL_ELSIZE = -1;
  }
  i++;
  if (look_for_optional(ifp, "Error ZZ heat flux elem size", input, '=') == 1) {
    if (ERROR_ZZ_Q == -1) {
      GOMA_EH(GOMA_ERROR,
              "'Error ZZ heat flux elem size' card REQUIRES 'Error ZZ heat flux = yes' card - "
              "please add");
    } else {
      ERROR_ZZ_Q_ELSIZE = 1;
      error_presence_key[i] = 1;
      nn_error_metrics++;
    }
  } else {
    ERROR_ZZ_Q_ELSIZE = -1;
  }
  i++;
  if (look_for_optional(ifp, "Error ZZ pressure elem size", input, '=') == 1) {
    if (ERROR_ZZ_P == -1) {
      GOMA_EH(GOMA_ERROR,
              "'Error ZZ pressure elem size' card REQUIRES 'Error ZZ pressure = yes' card - "
              "please add");
    } else {
      ERROR_ZZ_P_ELSIZE = 1;
      error_presence_key[i] = 1;
      nn_error_metrics++;
    }
  } else {
    ERROR_ZZ_P_ELSIZE = -1;
  }

  /*
   *  Allocate memory to hold the error information
   */

  if (nn_error_metrics > 0) {
    pp_error_data = (struct Post_Processing_Error *)smalloc(nn_error_metrics *
                                                            sizeof(struct Post_Processing_Error));

    i = 0;
    if (error_presence_key[i]) {
      /* Need this line to line up ifp? at the right place I think */
      look_for_optional(ifp, "Error ZZ velocity elem size", input, '=');
      if (fscanf(ifp, "%lf %lf %lf %lf %lf %lf", &pp_error_data[i].error_params[0],
                 &pp_error_data[i].error_params[1], &pp_error_data[i].error_params[2],
                 &pp_error_data[i].error_params[3], &pp_error_data[i].error_params[4],
                 &pp_error_data[i].error_params[5]) != 6) {
        GOMA_EH(GOMA_ERROR,
                " Error reading 'Error ZZ velocity elem size' card values - expecting 6 floats");
      }
#ifdef RRL_DEBUG
#ifdef DBG_0
      fprintf(stdout,
              "Read params for ZZ vel elem size (%6.4f) (%6.4f) (%6.4f) (%6.4f) (%6.4f) (%6.4f)\n",
              pp_error_data[i].error_params[0], pp_error_data[i].error_params[1],
              pp_error_data[i].error_params[2], pp_error_data[i].error_params[3],
              pp_error_data[i].error_params[4], pp_error_data[i].error_params[5]);
#endif
#endif
      SPF(echo_string, "%s = %.4g %.4g %.4g %.4g %.4g %.4g", input,
          pp_error_data[i].error_params[0], pp_error_data[i].error_params[1],
          pp_error_data[i].error_params[2], pp_error_data[i].error_params[3],
          pp_error_data[i].error_params[4], pp_error_data[i].error_params[5]);

      ECHO(echo_string, echo_file);
    }
    i++;
    if (error_presence_key[i]) {
      look_for(ifp, "Error ZZ heat flux elem size", input, '=');
      if (fscanf(ifp, "%lf %lf %lf %lf %lf %lf", &pp_error_data[i].error_params[0],
                 &pp_error_data[i].error_params[1], &pp_error_data[i].error_params[2],
                 &pp_error_data[i].error_params[3], &pp_error_data[i].error_params[4],
                 &pp_error_data[i].error_params[5]) != 6) {
        GOMA_EH(GOMA_ERROR,
                " Error reading 'Error ZZ heat flux elem size' card values - expecting 6 floats");
      }
#ifdef RRL_DEBUG
#ifdef DBG_1
      fprintf(stdout,
              "Read params for ZZ heat flux elem size (%6.4f) (%6.4f) (%6.4f) (%6.4f) (%6.4f) "
              "(%6.4f)\n",
              pp_error_data[i].error_params[0], pp_error_data[i].error_params[1],
              pp_error_data[i].error_params[2], pp_error_data[i].error_params[3],
              pp_error_data[i].error_params[4], pp_error_data[i].error_params[5]);
#endif
#endif
      SPF(echo_string, "%s = %.4g %.4g %.4g %.4g %.4g %.4g", input,
          pp_error_data[i].error_params[0], pp_error_data[i].error_params[1],
          pp_error_data[i].error_params[2], pp_error_data[i].error_params[3],
          pp_error_data[i].error_params[4], pp_error_data[i].error_params[5]);

      ECHO(echo_string, echo_file);
    }
    i++;
    if (error_presence_key[i]) {
      look_for(ifp, "Error ZZ pressure elem size", input, '=');
      if (fscanf(ifp, "%lf %lf %lf %lf %lf %lf", &pp_error_data[i].error_params[0],
                 &pp_error_data[i].error_params[1], &pp_error_data[i].error_params[2],
                 &pp_error_data[i].error_params[3], &pp_error_data[i].error_params[4],
                 &pp_error_data[i].error_params[5]) != 6) {
        GOMA_EH(GOMA_ERROR,
                " Error reading 'Error ZZ pressure elem size' card values - expecting 6 floats");
      }
#ifdef RRL_DEBUG
#ifdef DBG_1
      fprintf(
          stdout,
          "Read params for ZZ pressure elem size (%6.4f) (%6.4f) (%6.4f) (%6.4f) (%6.4f) (%6.4f)\n",
          pp_error_data[i].error_params[0], pp_error_data[i].error_params[1],
          pp_error_data[i].error_params[2], pp_error_data[i].error_params[3],
          pp_error_data[i].error_params[4], pp_error_data[i].error_params[5]);
#endif
#endif
      SPF(echo_string, "%s = %.4g %.4g %.4g %.4g %.4g %.4g", input,
          pp_error_data[i].error_params[0], pp_error_data[i].error_params[1],
          pp_error_data[i].error_params[2], pp_error_data[i].error_params[3],
          pp_error_data[i].error_params[4], pp_error_data[i].error_params[5]);

      ECHO(echo_string, echo_file);
    }
  }

  /*
   *  SCHEDULE POST-PROCESSING FLUX CALCULATIONS, IF NEEDED
   *
   */

  iread = look_for_optional(ifp, "Post Processing Fluxes", input, '=');

  /* count number of post-processing flux calculation specifications */

  if (iread == 1) {
    nn_post_fluxes = count_list(ifp, "FLUX", input, '=', "END OF FLUX");
    ECHO("\nPost Processing Fluxes =\n", echo_file);
  } else {
    nn_post_fluxes = 0;
  }

  /*
   *  Allocate memory to hold the flux information
   */

  if (nn_post_fluxes > 0) {
    sz = sizeof(struct Post_Processing_Fluxes *);
    pp_fluxes = (struct Post_Processing_Fluxes **)array_alloc(1, nn_post_fluxes, sz);

    sz = sizeof(struct Post_Processing_Fluxes);

    for (i = 0; i < nn_post_fluxes; i++) {
      pp_fluxes[i] = (struct Post_Processing_Fluxes *)array_alloc(1, 1, sz);
    }
    /*Now load up information by reading cards */

    for (i = 0; i < nn_post_fluxes; i++) {
      look_for(ifp, "FLUX", input, '=');

      /* Read FLUX  type: i.e. FORCE_X, HEAT FLUX, etc. */

      if (fscanf(ifp, "%s", ts) != 1) {
        GOMA_EH(GOMA_ERROR, "error reading Post Processing Flux input variable");
      }

      pp_fluxes[i]->flux_type = -1;
      for (k = 0; k < Num_Flux_Names; k++) {
        if (!strcmp(ts, pp_flux_names[k].name)) {
          pp_fluxes[i]->flux_type = pp_flux_names[k].Index;
          strcpy(pp_fluxes[i]->flux_type_name, ts);
          break;
        }
      }
      if (pp_fluxes[i]->flux_type == -1) {
        GOMA_EH(GOMA_ERROR, "Invalid Flux name");
      }
      SPF(echo_string, "%s = %s", "FLUX", pp_fluxes[i]->flux_type_name);

      /* read ss id */

      if (fscanf(ifp, "%d", &pp_fluxes[i]->ss_id) != 1) {
        fprintf(stderr, "%s:\tError reading flux->ss_id\n", yo);
        exit(-1);
      }

      /* read block id */

      if (fscanf(ifp, "%d", &pp_fluxes[i]->blk_id) != 1) {
        fprintf(stderr, "%s:\tError reading flux->blk_id\n", yo);
        exit(-1);
      }

      SPF(endofstring(echo_string), " %d %d", pp_fluxes[i]->ss_id, pp_fluxes[i]->blk_id);

      /*	  pp_fluxes[i]->blk_id--;  */

      /* read species id*/

      if (fscanf(ifp, "%d", &pp_fluxes[i]->species_number) != 1) {
        fprintf(stderr, "%s:\tError reading flux->species_number\n", yo);
        exit(-1);
      }

      /* read file name */
      if (fscanf(ifp, "%s", ts) != 1) {
        GOMA_EH(GOMA_ERROR, "error reading Post Processing Flux filename");
      }
      strcpy(pp_fluxes[i]->flux_filenm, ts);

      SPF(endofstring(echo_string), " %d %s", pp_fluxes[i]->species_number,
          pp_fluxes[i]->flux_filenm);

      read_string(ifp, first_string, '\n');
      nargs = sscanf(first_string, "%s %d %d %d %d %d", second_string, &pbits[0], &pbits[1],
                     &pbits[2], &pbits[3], &pbits[4]);
      if (nargs > 0 && strcmp(second_string, "profile") == 0) {
        pp_fluxes[i]->profile_flag = 32;
        SPF(endofstring(echo_string), " %s", second_string);
        sz = 1;
        for (j = 1; j < nargs; j++) {
          if (pbits[j - 1])
            pp_fluxes[i]->profile_flag += sz;
          sz *= 2;
        }
        SPF(endofstring(echo_string), " %d", pp_fluxes[i]->profile_flag);
      } else {
        pp_fluxes[i]->profile_flag = FALSE;
      }
      ECHO(echo_string, echo_file);
    }
    ECHO("\nEND OF FLUX\n", echo_file);
  }

  /*
   *  SCHEDULE POST-PROCESSING FLUX SENSITIVITY CALCULATIONS, IF NEEDED
   *
   */

  /*   initialize sensitivity vector counter */
  sens_vec_ct = 0;

  iread = look_for_optional(ifp, "Post Processing Flux Sensitivities", input, '=');

  /* count number of post-processing flux calculation specifications */
  if (iread == 1) {
    nn_post_fluxes_sens = count_list(ifp, "FLUX_SENS", input, '=', "END OF FLUX_SENS");
    ECHO("\nPost Processing Flux Sensitivities =\n", echo_file);
  } else {
    nn_post_fluxes_sens = 0;
  }

  /*
   *  Allocate memory to hold the flux information
   */

  if (nn_post_fluxes_sens > 0) {
    sz = sizeof(struct Post_Processing_Fluxes_Sens *);
    pp_fluxes_sens = (struct Post_Processing_Fluxes_Sens **)array_alloc(1, nn_post_fluxes_sens, sz);

    sz = sizeof(struct Post_Processing_Fluxes_Sens);

    for (i = 0; i < nn_post_fluxes_sens; i++) {
      pp_fluxes_sens[i] = (struct Post_Processing_Fluxes_Sens *)array_alloc(1, 1, sz);
    }
    /*Now load up information by reading cards */

    for (i = 0; i < nn_post_fluxes_sens; i++) { /* nn_post_fluxes */
      look_for(ifp, "FLUX_SENS", input, '=');
      /* Read FLUX  type: i.e. FORCE_X, HEAT FLUX, etc. */
      if (fscanf(ifp, "%s", ts) != 1) {
        GOMA_EH(GOMA_ERROR, "error reading FLUX_SENS name");
      }

      pp_fluxes_sens[i]->flux_type = -1;
      for (k = 0; k < Num_Flux_Names; k++) {
        if (!strcmp(ts, pp_flux_names[k].name)) {
          pp_fluxes_sens[i]->flux_type = pp_flux_names[k].Index;
          strcpy(pp_fluxes_sens[i]->flux_type_name, ts);
          break;
        }
      }

      if (pp_fluxes_sens[i]->flux_type == -1) {
        GOMA_EH(GOMA_ERROR, "Invalid Flux name in Flux Sensitivity");
      }

      sprintf(echo_string, "%s = %s", "FLUX", pp_fluxes_sens[i]->flux_type_name);

      /* read ss id */

      if (fscanf(ifp, "%d", &pp_fluxes_sens[i]->ss_id) != 1) {
        fprintf(stderr, "%s:\tError reading flux_sens->ss_id\n", yo);
        exit(-1);
      }

      /* read block id */

      if (fscanf(ifp, "%d", &pp_fluxes_sens[i]->blk_id) != 1) {
        fprintf(stderr, "%s:\tError reading flux_sens->blk_id\n", yo);
        exit(-1);
      }

      /*	  pp_fluxes_sens[i]->blk_id--;*/

      /* read species id*/

      if (fscanf(ifp, "%d", &pp_fluxes_sens[i]->species_number) != 1) {
        fprintf(stderr, "%s:\tError reading flux_sens->species_number\n", yo);
        exit(-1);
      }
      sprintf(endofstring(echo_string), " %d %d %d", pp_fluxes_sens[i]->ss_id,
              pp_fluxes_sens[i]->blk_id, pp_fluxes_sens[i]->species_number);

      /*  read sensitivity variable type */

      if (fscanf(ifp, "%80s", input) != 1) {
        fprintf(stderr, "%s:\tError reading flux_sens->sens_type (BC, MT, AC, UM, AN, or UF)\n",
                yo);
        exit(-1);
      }
      if (!strcmp(input, "BC")) {
        pp_fluxes_sens[i]->sens_type = 1;
      } else if (!strcmp(input, "MT")) {
        pp_fluxes_sens[i]->sens_type = 2;
      } else if (!strcmp(input, "AC")) {
        pp_fluxes_sens[i]->sens_type = 3;
      } else if (!strcmp(input, "UM")) {
        pp_fluxes_sens[i]->sens_type = 4;
      } else if (!strcmp(input, "UF")) {
        pp_fluxes_sens[i]->sens_type = 5;
      } else if (!strcmp(input, "AN")) {
        pp_fluxes_sens[i]->sens_type = 6;
      } else {
        fprintf(stderr, "%s:\tImproper set_type for flux sensitivity - %s\n", yo, input);
        exit(-1);
      }

      /*  read BC id or material id */

      if (fscanf(ifp, "%d", &pp_fluxes_sens[i]->sens_id) != 1) {
        fprintf(stderr, "%s:\tError reading flux_sens->sens_id\n", yo);
        exit(-1);
      }

      sprintf(endofstring(echo_string), " %s %d", input, pp_fluxes_sens[i]->sens_id);

      if (pp_fluxes_sens[i]->sens_type == 2 || pp_fluxes_sens[i]->sens_type == 4)
        pp_fluxes_sens[i]->sens_id--;

      /*  read data float or material property number */

      if (fscanf(ifp, "%d", &pp_fluxes_sens[i]->sens_flt) != 1) {
        fprintf(stderr, "%s:\tError reading flux_sens->sens_flt\n", yo);
        exit(-1);
      }

      sprintf(endofstring(echo_string), " %4i", pp_fluxes_sens[i]->sens_flt);

      if (pp_fluxes_sens[i]->sens_type == 4) {
        if (fscanf(ifp, "%d", &pp_fluxes_sens[i]->sens_flt2) != 1) {
          fprintf(stderr, "%s:\tError reading flux_sens->sens_flt2\n", yo);
          exit(-1);
        }
        sprintf(endofstring(echo_string), " %4i", pp_fluxes_sens[i]->sens_flt2);
      } else {
        pp_fluxes_sens[i]->sens_flt2 = -1;
      }

      /*      determine sensitivity vector number  */
      /*   search for same previous sensitivity info */

      pp_fluxes_sens[i]->vector_id = -1;

      for (j = 0; j < i; j++) {
        if (pp_fluxes_sens[i]->sens_type == pp_fluxes_sens[j]->sens_type &&
            pp_fluxes_sens[i]->sens_id == pp_fluxes_sens[j]->sens_id &&
            pp_fluxes_sens[i]->sens_flt == pp_fluxes_sens[j]->sens_flt &&
            pp_fluxes_sens[i]->sens_flt2 == pp_fluxes_sens[j]->sens_flt2) {
          pp_fluxes_sens[i]->vector_id = pp_fluxes_sens[j]->vector_id;
        }
      }

      if (pp_fluxes_sens[i]->vector_id == -1) {
        pp_fluxes_sens[i]->vector_id = sens_vec_ct;

        if (Continuation == ALC_FIRST) {
          if (cont->upType == pp_fluxes_sens[i]->sens_type) {
            int id1 = -1, id2 = -1;
            int id3 = -1;

            switch (cont->upType) {
            case 1:
            case 3:
              id1 = cont->upBCID;
              id2 = cont->upDFID;
              break;
            case 2:
              id1 = cont->upMTID;
              id2 = cont->upMPID;
              break;
            case 4:
              id1 = cont->upMTID;
              id2 = cont->upMPID;
              id3 = cont->upMDID;
              break;
            case 5:
              GOMA_EH(GOMA_ERROR, "sensitivities to UF not done");
              break;
            case 6:
              GOMA_EH(GOMA_ERROR, "sensitivities to AN not done");
              break;
            }
            if (id1 == pp_fluxes_sens[i]->sens_id && id2 == pp_fluxes_sens[i]->sens_flt &&
                id3 == pp_fluxes_sens[i]->sens_flt2) {
              cont->sensvec_id = sens_vec_ct;
            }
          }
        }

        sens_vec_ct++;
      }

      /* read file name */
      if (fscanf(ifp, "%s", ts) != 1) {
        GOMA_EH(GOMA_ERROR, "error reading Post Processing Flux Sens filename");
      }
      strcpy(pp_fluxes_sens[i]->flux_filenm, ts);

      read_string(ifp, first_string, '\n');
      nargs = sscanf(first_string, "%s", second_string);
      if (nargs == 1 && strcmp(second_string, "profile") == 0) {
        pp_fluxes_sens[i]->profile_flag = TRUE;
        SPF(endofstring(echo_string), " %s", second_string);
      } else {
        pp_fluxes_sens[i]->profile_flag = FALSE;
      }
      ECHO(echo_string, echo_file);
    }
    ECHO("\nEND OF FLUX\n", echo_file);
  }

  /*
   *  SCHEDULE POST-PROCESSING DATA CALCULATIONS, IF NEEDED
   *
   */

  iread = look_for_optional(ifp, "Post Processing Data", input, '=');

  /* count number of Post Processing Data specifications */
  if (iread == 1) {
    nn_post_data = count_list(ifp, "DATA", input, '=', "END OF DATA");

    ECHO("\nPost Processing Data =\n", echo_file);

  } else {
    nn_post_data = 0;
  }

  /*
   *  Allocate memory to hold the data information
   */

  if (nn_post_data > 0) {
    sz = sizeof(struct Post_Processing_Data *);
    pp_data = (struct Post_Processing_Data **)array_alloc(1, nn_post_data, sz);

    sz = sizeof(struct Post_Processing_Data);

    for (i = 0; i < nn_post_data; i++) {
      pp_data[i] = (struct Post_Processing_Data *)array_alloc(1, 1, sz);
    }
    /*Now load up information by reading cards */

    /*
     * DATA = {vbl_name} {nodesetid} {elemblockid} {speciesnum} {file} {format}
     *
     *         vbl_name    = VELOCITY1, DMX, dmy, ..., theta
     *         nodesetid   = 2, 5, 2001, ...
     *         elemblockid = 1, 2, 12, ...
     *         speciesnum  = 1, 2, ...
     *         file        = myfile.d
     *         format      = [t|x|y|z]
     *         first_time  = FALSE
     */

    for (i = 0; i < nn_post_data; i++) {
      char *fgetsretval;
      look_for(ifp, "DATA", input, '=');

      save_position = ftell(ifp);
      fgetsretval = fgets(data_line_buffer, MAX_CHAR_IN_INPUT, ifp);
      if (fgetsretval == NULL) {
        GOMA_EH(GOMA_ERROR, "Error reading post processing line");
      }

      fseek(ifp, save_position, SEEK_SET);

      /*
       * Clean out variables.
       */

      strncpy(variable_name, "\0", 1);
      node_set_id = -1;
      species_id = -1;
      strncpy(file_name, "\0", 1);
      for (j = 0; j < MAX_CHAR_IN_INPUT; j++)
        optional_format[j] = '\0';

      num_read_items = sscanf(data_line_buffer, "%s %d %d %d %s %s", variable_name, &node_set_id,
                              &elemBlock_id, &species_id, file_name, optional_format);

      if (num_read_items < 5) {
        log_err("Insufficient DATA \n\t\"%s\".\n", data_line_buffer);
      }

      SPF(echo_string, "%s =  %s %d %d %d %s %s", "DATA", variable_name, node_set_id, elemBlock_id,
          species_id, file_name, optional_format);

      /* Read DATA  type: i.e. VELOCITY1, VOLTAGE, etc. */
      sprintf(input, "%s", variable_name);

      /* Search for appropriate integer identifier in Var_Name struct */

      /*OK the decryption:  pp->data[i]->data_type = 0.. MAX_VAR_TYPE */
      /* 	                     =>Primitive variable request */
      /*                    pp->data[i]->data_type = -1 */
      /* 		             =>Post proc variable request */
      /* 		    pp->data[i]->data_type= -2 */
      /*                            =>Cannot recognize the request. */

      pp_data[i]->data_type = -2; /* initialize first */
      for (k = 0; k < Num_Var_Names; k++) {
        if (!strncasecmp(input, Var_Name[k].name1, strlen(input)) ||
            !strncasecmp(input, Var_Name[k].name2, strlen(input))) {
          pp_data[i]->data_type = Var_Name[k].Index;
          strcpy(pp_data[i]->data_type_name, Var_Name[k].name1);
          break;
        }
      }

      if (pp_data[i]->data_type == -2) /*not a primary variable, then try post proc */
      {
        for (k = 0; k < Num_Post_Var_Names; k++) {
          if (!strncasecmp(input, Post_Var_Name[k].name1, strlen(input))) {
            pp_data[i]->data_type = -1; /* Flag Post var */
            strcpy(pp_data[i]->data_type_name, input);
            break;
          }
        }
      }

      if (pp_data[i]->data_type == -2) {
        log_err("Invalid DATA print variable \"%s\"; (see mm_names.h)\n", input);
      }

      if (node_set_id != -1) {
        pp_data[i]->ns_id = node_set_id;
      } else {
        log_err("Problem scanning post processing DATA node set id %s\n",
                pp_data[i]->data_type_name);
      }

      pp_data[i]->mat_num = -1;
      pp_data[i]->elem_blk_id = elemBlock_id;

      if (species_id != -1) {
        pp_data[i]->species_number = species_id;
      } else {
        log_err("Problem scanning post processing DATA species index %s\n",
                pp_data[i]->data_type_name);
      }

      if (1 != sscanf(file_name, "%s", filename)) {
        log_err("Problem scanning post processing DATA output filename %s\n",
                pp_data[i]->data_type_name);
      } else {
        strcpy(pp_data[i]->data_filenm, filename);
      }

      /*
       * Do NOT complain if the optional_format specifier is missing.
       */

      strncpy(pp_data[i]->format_flag, "\0\0\0\0\0\0\0\0", 8);

      if (optional_format[0] != '\0') {
        strcpy(pp_data[i]->format_flag, optional_format);
      }

      pp_data[i]->first_time = TRUE;

      ECHO(echo_string, echo_file);
    }
    ECHO("\nEND OF DATA\n", echo_file);
  }

  /*
   *  SCHEDULE POST-PROCESSING DATA SENSITIVITY CALCULATIONS, IF NEEDED
   *
   */

  iread = look_for_optional(ifp, "Post Processing Data Sensitivities", input, '=');

  /* count number of Post Processing Data specifications */
  if (iread == 1) {
    nn_post_data_sens = count_list(ifp, "DATA_SENS", input, '=', "END OF DATA_SENS");
  } else {
    nn_post_data_sens = 0;
  }

  /*
   *  Allocate memory to hold the data information
   */

  if (nn_post_data_sens > 0) {
    sz = sizeof(struct Post_Processing_Data_Sens *);
    pp_data_sens = (struct Post_Processing_Data_Sens **)array_alloc(1, nn_post_data_sens, sz);

    sz = sizeof(struct Post_Processing_Data_Sens);

    for (i = 0; i < nn_post_data_sens; i++) {
      pp_data_sens[i] = (struct Post_Processing_Data_Sens *)array_alloc(1, 1, sz);
    }
    /*Now load up information by reading cards */

    for (i = 0; i < nn_post_data_sens; i++) {
      look_for(ifp, "DATA_SENS", input, '=');
      /* Read DATA  type: i.e. VELOCITY1, VOLTAGE, etc. */
      if (fscanf(ifp, "%s", input) != 1) {
        GOMA_EH(GOMA_ERROR, "error reading DATA_SENS name");
      }
      /* Search for appropriate integer identifier in Var_Name struct */

      /*OK the decryption:  pp->data[i]->data_type = 0.. MAX_VAR_TYPE */
      /*                             =>Primitive variable request */
      /*                    pp->data[i]->data_type = -1 */
      /*                             =>Post proc variable request */
      /*                    pp->data[i]->data_type= -2 */
      /*                            =>Cannot recognize the request. */

      pp_data_sens[i]->data_type = -2; /* initialize first */
      for (k = 0; k < Num_Var_Names; k++) {
        if (!strcmp(input, Var_Name[k].name1)) {
          pp_data_sens[i]->data_type = Var_Name[k].Index;
          strcpy(pp_data_sens[i]->data_type_name, input);
          break;
        }
      }
      if (pp_data_sens[i]->data_type == -2) /*not a primary variable, then try post proc */
      {
        for (k = 0; k < Num_Post_Var_Names; k++) {
          GOMA_EH(GOMA_ERROR, "Unrecognized print variable. ");
          if (!strcmp(input, Post_Var_Name[k].name1))
            pp_data_sens[i]->data_type = -1; /* Ok this says it is a Post var */
          strcpy(pp_data_sens[i]->data_type_name, input);
        }
      }
      if (pp_data_sens[i]->data_type == -2)
        GOMA_EH(GOMA_ERROR, "Invalid choice of print_sens variable");

      /* read ns id */

      if (fscanf(ifp, "%d", &pp_data_sens[i]->ns_id) != 1) {
        fprintf(stderr, "%s:\tError reading data_sens->ns_id\n", yo);
        exit(-1);
      }

      /* read the material index number and then decrement its value */

      if (fscanf(ifp, "%d", &pp_data_sens[i]->mat_id) != 1) {
        fprintf(stderr, "%s:\tError reading data_sens->blk_id\n", yo);
        exit(-1);
      }
      /*	  pp_data_sens[i]->mat_id--;  */

      /* read species id*/

      if (fscanf(ifp, "%d", &pp_data_sens[i]->species_number) != 1) {
        fprintf(stderr, "%s:\tError reading data_sens->species_number\n", yo);
        exit(-1);
      }

      /*  read sensitivity variable type */

      if (fscanf(ifp, "%80s", input) != 1) {
        fprintf(stderr, "%s:\tError reading data_sens->sens_type (BC, MT, AC, UM, AN, or UF)\n",
                yo);
        exit(-1);
      }
      if (!strcmp(input, "BC")) {
        pp_data_sens[i]->sens_type = 1;
      } else if (!strcmp(input, "MT")) {
        pp_data_sens[i]->sens_type = 2;
      } else if (!strcmp(input, "AC")) {
        pp_data_sens[i]->sens_type = 3;
      } else if (!strcmp(input, "UM")) {
        pp_data_sens[i]->sens_type = 4;
      } else if (!strcmp(input, "UF")) {
        pp_data_sens[i]->sens_type = 5;
      } else if (!strcmp(input, "AN")) {
        pp_data_sens[i]->sens_type = 6;
      } else {
        fprintf(stderr, "%s:\tImproper set_type for data sensitivity - %s\n", yo, input);
        exit(-1);
      }

      /*  read BC id or material id */

      if (fscanf(ifp, "%d", &pp_data_sens[i]->sens_id) != 1) {
        fprintf(stderr, "%s:\tError reading data_sens->sens_id\n", yo);
        exit(-1);
      }
      if (pp_data_sens[i]->sens_type == 2 || pp_data_sens[i]->sens_type == 4)
        pp_data_sens[i]->sens_id--;

      /*  read data float or material property number */

      if (fscanf(ifp, "%d", &pp_data_sens[i]->sens_flt) != 1) {
        fprintf(stderr, "%s:\tError reading data_sens->sens_flt\n", yo);
        exit(-1);
      }

      if (pp_data_sens[i]->sens_type == 4) {
        if (fscanf(ifp, "%d", &pp_data_sens[i]->sens_flt2) != 1) {
          fprintf(stderr, "%s:\tError reading data_sens->sens_flt2\n", yo);
          exit(-1);
        }
      } else {
        pp_data_sens[i]->sens_flt2 = -1;
      }
      /*

      DETERMINE SENSITIVITY VECTOR NUMBER
      SEARCH FOR SAME PREVIOUS SENSITIVITY INFO

      */

      pp_data_sens[i]->vector_id = -1;

      /* first search flux sensitivity info */
      for (j = 0; j < nn_post_fluxes_sens; j++) {
        if (pp_data_sens[i]->sens_type == pp_fluxes_sens[j]->sens_type &&
            pp_data_sens[i]->sens_id == pp_fluxes_sens[j]->sens_id &&
            pp_data_sens[i]->sens_flt == pp_fluxes_sens[j]->sens_flt &&
            pp_data_sens[i]->sens_flt2 == pp_fluxes_sens[j]->sens_flt2) {
          pp_data_sens[i]->vector_id = pp_fluxes_sens[j]->vector_id;
        }
      }
      for (j = 0; j < i; j++) {
        if (pp_data_sens[i]->sens_type == pp_data_sens[j]->sens_type &&
            pp_data_sens[i]->sens_id == pp_data_sens[j]->sens_id &&
            pp_data_sens[i]->sens_flt == pp_data_sens[j]->sens_flt &&
            pp_data_sens[i]->sens_flt2 == pp_data_sens[j]->sens_flt2) {
          pp_data_sens[i]->vector_id = pp_data_sens[j]->vector_id;
        }
      }
      if (pp_data_sens[i]->vector_id == -1) {
        pp_data_sens[i]->vector_id = sens_vec_ct;

        /*

        IF FIRST ORDER CONTINUATION CHECK FOR SAME SENSITIVITY PARAMETER

        */

        if (Continuation == ALC_FIRST) {
          if (cont->upType == pp_data_sens[i]->sens_type) {
            int id1 = -1, id2 = -1;
            int id3 = -1;

            switch (cont->upType) {
            case 1:
            case 3:
              id1 = cont->upBCID;
              id2 = cont->upDFID;
              break;
            case 2:
              id1 = cont->upMTID;
              id2 = cont->upMPID;
              break;
            case 4:
              id1 = cont->upMTID;
              id2 = cont->upMPID;
              id3 = cont->upMDID;
              break;
            case 5:
              GOMA_EH(GOMA_ERROR, "sensitivities to UF not done");
              break;
            case 6:
              GOMA_EH(GOMA_ERROR, "sensitivities to AN not done");
              break;
            }
            if (id1 == pp_data_sens[i]->sens_id && id2 == pp_data_sens[i]->sens_flt &&
                id3 == pp_data_sens[i]->sens_flt2) {
              cont->sensvec_id = sens_vec_ct;
            }
          }
        }
        sens_vec_ct++;
      }

      /* read file name */
      read_string(ifp, first_string, '\n');
      nargs = sscanf(first_string, "%s", second_string);
      if (nargs == 0) {
        GOMA_EH(GOMA_ERROR, "Found zero arguments for the Data Sensitivity file name");
      }
      strcpy(pp_data_sens[i]->data_filenm, second_string);
    } /*   data card count loop  */
  }   /*   if data_sens conditions */

  /*
   *  SCHEDULE POST-PROCESSING PARTICLE TRACKING CALCULATIONS, IF NEEDED
   *
   */
  iread = look_for_optional(ifp, "Post Processing Particle Traces", input, '=');

  /* count number of Post Processing Particles */
  if (iread == 1) {
    nn_particles = count_list(ifp, "PARTICLE", input, '=', "END OF PARTICLES");
    ECHO("\nPost Processing Particle Traces =\n", echo_file);
  } else {
    nn_particles = 0;
  }

  /*
   *  Allocate memory to hold the particle information
   */

  if (nn_particles > 0) {
    sz = sizeof(struct Post_Processing_Particles *);
    pp_particles = (struct Post_Processing_Particles **)array_alloc(1, nn_particles, sz);

    sz = sizeof(struct Post_Processing_Particles);

    for (i = 0; i < nn_particles; i++) {
      pp_particles[i] = (struct Post_Processing_Particles *)array_alloc(1, 1, sz);
    }
    /*Now load up information by reading cards */
    for (i = 0; i < nn_particles; i++) {
      look_for(ifp, "PARTICLE", input, '=');

      if (fscanf(ifp, "%lf %lf %lf", &pp_particles[i]->coord[0], &pp_particles[i]->coord[1],
                 &pp_particles[i]->coord[2]) != 3) {
        GOMA_EH(GOMA_ERROR,
                "error reading particle input data (check to make sure you have 3 coord values");
      }
      SPF(echo_string, "%s = %g %g %g", "PARTICLE", pp_particles[i]->coord[0],
          pp_particles[i]->coord[1], pp_particles[i]->coord[2]);

      if (fscanf(ifp, "%lf %lf %lf", &pp_particles[i]->Start_Time, &pp_particles[i]->End_Time,
                 &pp_particles[i]->Delta_s) != 3) {
        GOMA_EH(GOMA_ERROR, "error reading particle time data (Start_time, End_Time, Delta_s)");
      }
      SPF(endofstring(echo_string), " %g %g %g", pp_particles[i]->Start_Time,
          pp_particles[i]->End_Time, pp_particles[i]->Delta_s);
      if (fscanf(ifp, "%lf %lf", &pp_particles[i]->mass, &pp_particles[i]->mobility) != 2) {
        GOMA_WH(-1, "defaulting to zero mass, mobility");
        pp_particles[i]->mass = 0.0;
        pp_particles[i]->mobility = 0.0;
      }
      SPF(endofstring(echo_string), " %g %g", pp_particles[i]->mass, pp_particles[i]->mobility);

      if (fscanf(ifp, "%lf %lf %lf", &pp_particles[i]->force[0], &pp_particles[i]->force[1],
                 &pp_particles[i]->force[2]) != 3) {
        GOMA_WH(-1, "defaulting to zero external force");
        pp_particles[i]->force[0] = 0.0;
        pp_particles[i]->force[1] = 0.0;
        pp_particles[i]->force[2] = 0.0;
      }
      SPF(endofstring(echo_string), " %g %g %g", pp_particles[i]->force[0],
          pp_particles[i]->force[1], pp_particles[i]->force[2]);

      read_string(ifp, first_string, '\n');
      nargs = sscanf(first_string, "%s", second_string);
      if (nargs == 0) {
        GOMA_EH(GOMA_ERROR, "Found zero arguments for the Particle file name");
      }
      strcpy(pp_particles[i]->filenm, second_string);
      SPF(endofstring(echo_string), " %s", pp_particles[i]->filenm);

      pp_particles[i]->Current_element_id = -1;
      ECHO(echo_string, echo_file);
    }

  } /*end if iread */
  ECHO("\nEND OF PARTICLES\n", echo_file);
  /*
   *  SCHEDULE POST-PROCESSING VOLUME INTEGRALS, IF NEEDED
   *
   */
  iread = look_for_optional(ifp, "Post Processing Volumetric Integration", input, '=');

  if (iread == 1) {
    nn_volume = count_list(ifp, "VOLUME_INT", input, '=', "END OF VOLUME_INT");
    ECHO("\nPost Processing Volumetric Integration =\n", echo_file);
  } else {
    nn_volume = 0;
  }

  if (nn_volume) {
    ppvi_type = PPVI_VERBOSE; // Default to default output behavior see "Volumetric Integration
                              // Output Format" for other possible behaviors
    sz = sizeof(struct Post_Processing_Volumetric *);

    pp_volume = (struct Post_Processing_Volumetric **)array_alloc(1, nn_volume, sz);

    sz = sizeof(struct Post_Processing_Volumetric);

    for (i = 0; i < nn_volume; i++) {
      pp_volume[i] = (struct Post_Processing_Volumetric *)array_alloc(1, 1, sz);
    }

    for (i = 0; i < nn_volume; i++) {
      look_for(ifp, "VOLUME_INT", input, '=');

      if (fscanf(ifp, "%s", ts) != 1) {
        GOMA_EH(GOMA_ERROR, "error reading Post Processing volume integral card \n");
      }

      pp_volume[i]->volume_type = -1;

      for (k = 0; k < Num_Vol_Names; k++) {
        if (!strcmp(ts, pp_vol_names[k].name)) {
          pp_volume[i]->volume_type = pp_vol_names[k].Index;
          strcpy(pp_volume[i]->volume_name, ts);
        }
      }
      SPF(echo_string, "%s = %s", "VOLUME_INT", pp_volume[i]->volume_name);

      if (fscanf(ifp, "%d %d", &(pp_volume[i]->blk_id), &(pp_volume[i]->species_no)) != 2) {
        fprintf(stderr, "%s:\tError reading blk_id or species number for volume integral\n", yo);
        exit(-1);
      }

      SPF(endofstring(echo_string), " %d %d", pp_volume[i]->blk_id, pp_volume[i]->species_no);

      /* read file name TAB asks RBS why read the filename this waY ?
         I don't know, I copied it from somewhere - RBS
         Actually, Randy probably had me do it this way
         -how's that for passing the buck.

         Ah, that makes sense.  Randy wasn't a nerd in high school.
         Therefore, his code is always a bit off.  Not his fault
         really. (I kid, I kid )  */

      read_string(ifp, first_string, '\n');

      nargs = sscanf(first_string, "%s", second_string);

      if (nargs == 0) {
        GOMA_EH(GOMA_ERROR, "Found zero arguments for the Volumetric Integration file name");
      }

      strcpy(pp_volume[i]->volume_fname, second_string);

      SPF(endofstring(echo_string), " %s", pp_volume[i]->volume_fname);

      {
        int num_const, k;
        char *args[MAX_NUMBER_PARAMS];

        if ((num_const = tokenize_by_whsp(first_string, args, MAX_NUMBER_PARAMS)) > 1) {
          pp_volume[i]->params = alloc_dbl_1(num_const - 1, 0.0);

          for (k = 1; k < num_const; k++) {
            pp_volume[i]->params[k - 1] = atof(args[k]);
          }

          pp_volume[i]->num_params = num_const - 1;

          SPF_DBL_VEC(endofstring(echo_string), num_const - 1, &(pp_volume[i]->params[0]));

        } else {
          pp_volume[i]->params = NULL;
          pp_volume[i]->num_params = 0;
        }
      }
      ECHO(echo_string, echo_file);

    } /* end of i < nn_volume */
    ECHO("\nEND OF VOLUME_INT\n", echo_file);
  } /*if iread */

  iread = look_for_optional(ifp, "Volumetric Integration Output Format", input, '=');
  if (iread == 1) {
    FILE *amcfp;
    int i;
    if (fscanf(ifp, "%s", ts) != 1) {
      GOMA_EH(GOMA_ERROR, "error reading Volume Integration Output Format card \n");
    }
    if (!strcasecmp(ts, "Verbose")) {
      ppvi_type = PPVI_VERBOSE;
    } else if (!strcasecmp(ts, "CSV")) {
      ppvi_type = PPVI_CSV;

      /* in order to prepend output file with data type info */
      char ts1[MAX_CHAR_IN_INPUT];
      for (i = 0; i < nn_volume; i++) {
        amcfp = fopen(pp_volume[i]->volume_fname, "a");
        if (amcfp != NULL) {
          strcpy(ts1, pp_volume[i]->volume_name);
          fprintf(amcfp, "Time, %s\n", ts1);
          fflush(amcfp);
          fclose(amcfp);
        }
      }
    } else {
      GOMA_WH(-1, "The Volumetric Integration Output Format was not recognized");
      ppvi_type = PPVI_VERBOSE;
    }
  }

  /*
   *  SCHEDULE POST-PROCESSING GLOBAL CALCULATIONS, IF NEEDED
   */

  iread = look_for_optional(ifp, "Post Processing Global", input, '=');

  /* count number of post-processing flux calculation specifications */

  if (iread == 1) {
    nn_global = count_list(ifp, "GLOBAL", input, '=', "END OF GLOBAL");
    ECHO("\nPost Processing Global =\n", echo_file);
  } else {
    nn_global = 0;
  }

  /*
   *  Allocate memory to hold the flux information
   */

  if (nn_global > 0) {
    sz = sizeof(struct Post_Processing_Global *);
    pp_global = (struct Post_Processing_Global **)array_alloc(1, nn_global, sz);

    sz = sizeof(struct Post_Processing_Global);

    for (i = 0; i < nn_global; i++) {
      pp_global[i] = (struct Post_Processing_Global *)array_alloc(1, 1, sz);
    }

    /*Now load up information by reading cards */

    for (i = 0; i < nn_global; i++) {
      look_for(ifp, "GLOBAL", input, '=');

      /* Read GLOBAL  type */

      if (fscanf(ifp, "%s", ts) != 1) {
        GOMA_EH(GOMA_ERROR, "error reading Post Processing Global input variable");
      }

      pp_global[i]->type = -1;
      for (k = 0; k < PP_GLOBAL_COUNT; k++) {
        if (!strcmp(ts, pp_global_names[k].name)) {
          pp_global[i]->type = pp_global_names[k].Index;
          strcpy(pp_global[i]->type_name, ts);
          break;
        }
      }
      if (pp_global[i]->type == -1) {
        GOMA_EH(GOMA_ERROR, "Invalid Global name");
      }
      SPF(echo_string, "%s = %s", "GLOBAL", pp_global[i]->type_name);

      /* Custom post processing card reading for global */
      switch (pp_global[i]->type) {
        /* Read in a file name */
      case PP_GLOBAL_LS_INTERFACE_PRINT:
      case PP_GLOBAL_LS_INTERFACE_PRINT_ALL_TIMES: {

        /* read file name */
        if (fscanf(ifp, "%s", ts) != 1) {
          GOMA_EH(GOMA_ERROR, "error reading Post Processing Global filename");
        }
        strcpy(pp_global[i]->filenm, ts);
        SPF(endofstring(echo_string), " %s", pp_global[i]->filenm);
      } break;
      default:
        GOMA_EH(GOMA_ERROR, "Unsupported GLOBAL Post Processing Type");
        break;
      }

      ECHO(echo_string, echo_file);
    }
    ECHO("\nEND OF GLOBAL\n", echo_file);
  }

  iread = look_for_optional(ifp, "Post Processing Averages", input, '=');

  /* count number of post-processing flux calculation specifications */

  if (iread == 1) {
    nn_average = count_list(ifp, "AVERAGE", input, '=', "END OF AVERAGES");
    ECHO("\nPost Processing Averages =\n", echo_file);
  } else {
    nn_average = 0;
  }

  if (nn_average > 0) {
    sz = sizeof(pp_Average *);
    pp_average = (pp_Average **)array_alloc(1, nn_average, sz);

    sz = sizeof(pp_Average);

    for (i = 0; i < nn_average; i++) {
      pp_average[i] = (pp_Average *)array_alloc(1, 1, sz);
    }

    /*Now load up information by reading cards */

    for (i = 0; i < nn_average; i++) {
      look_for(ifp, "AVERAGE", input, '=');
      save_position = ftell(ifp);
      char *fgetsret = fgets(data_line_buffer, MAX_CHAR_IN_INPUT, ifp);
      if (fgetsret == NULL) {
        GOMA_EH(GOMA_ERROR, "Error reading post processing line in Averages");
      }

      fseek(ifp, save_position, SEEK_SET);

      pp_average[i]->type = -1;
      pp_average[i]->non_variable_type = 0;

      int read_average_items =
          sscanf(data_line_buffer, "%s %d", variable_name, &(pp_average[i]->species_index));

      if (read_average_items < 2) {
        GOMA_EH(GOMA_ERROR, "Error in reading Average post_processing");
      }

      for (k = 0; k < Num_Var_Names; k++) {
        if (!strncasecmp(variable_name, Var_Name[k].name1, strlen(variable_name)) ||
            !strncasecmp(variable_name, Var_Name[k].name2, strlen(variable_name))) {
          pp_average[i]->type = Var_Name[k].Index;
          if (pp_average[i]->type == MASS_FRACTION) {
            int err = snprintf(pp_average[i]->type_name, MAX_VAR_NAME_LNGTH, "%s%d%s",
                               Var_Name[k].name2, pp_average[i]->species_index, "_AVG");
            if (err < 0 || err >= MAX_VAR_NAME_LNGTH) {
              GOMA_EH(GOMA_ERROR, "Error writing mass fraction variable for average");
            }
          } else {
            strcpy(pp_average[i]->type_name, Var_Name[k].name2);
            strcat(pp_average[i]->type_name, "_AVG");
          }
          break;
        }
      }

      if (pp_average[i]->type == -1) {
        if (!strncasecmp(variable_name, "DENSITY_AVG", strlen(variable_name))) {
          strcpy(pp_average[i]->type_name, "DENSITY_AVG");
          pp_average[i]->non_variable_type = 1;
          pp_average[i]->type = AVG_HEAVISIDE;
        } else if (!strncasecmp(variable_name, "HEAVISIDE", strlen(variable_name))) {
          strcpy(pp_average[i]->type_name, "HEAVISIDE_AVG");
          pp_average[i]->non_variable_type = 1;
          pp_average[i]->type = AVG_HEAVISIDE;
        } else if (!strncasecmp(variable_name, "VISCOSITY", strlen(variable_name))) {
          strcpy(pp_average[i]->type_name, "VISCOSITY_AVG");
          pp_average[i]->non_variable_type = 1;
          pp_average[i]->type = AVG_VISCOSITY;
        } else if (!strncasecmp(variable_name, "SHEARRATE", strlen(variable_name))) {
          strcpy(pp_average[i]->type_name, "SHEARRATE_AVG");
          pp_average[i]->non_variable_type = 1;
          pp_average[i]->type = AVG_SHEAR;
        } else {
          fprintf(stderr, "Error reading unknown variable type: %s\n", variable_name);
          GOMA_EH(GOMA_ERROR, "Unknown variable type for post processing");
        }
      }

      SPF(echo_string, "%s = %s", "AVERAGE", variable_name);
      SPF(endofstring(echo_string), " %d", pp_average[i]->species_index);
      ECHO(echo_string, echo_file);
    }
    ECHO("\nEND OF AVERAGE\n", echo_file);
  }
}

/******************************************************************************/
/******************************************************************************/
/******************************************************************************/

static int look_for_post_proc(FILE *ifp,           /* pointer to file                           */
                              char *search_string, /* input string for which to search  */
                              int *flag_variable)  /* integer flag for post proc options */

/*
 * look_for_post_proc -- generic read post processing specifications for
 *                       each entry. The call in this code specifically
 *                       rewinds the file so that searches may occur over
 *                       the entire file.
 *
 */
{
  char input[MAX_CHAR_IN_INPUT];
  int iread;
  char echo_string[MAX_CHAR_ECHO_INPUT] = "\0";
  char echo_file[MAX_CHAR_IN_INPUT] = "\0";

  strcpy(echo_file, Echo_Input_File);

  /*
   * Rewind file and look for the optional string anywhere in the input deck
   * PP vars to be exported are indicated by flag_variable=2.
   */
  iread = look_for_optional(ifp, search_string, input, '=');
  if (iread == 1) {
    if (fscanf(ifp, "%s", input) != 1) {
      strip(input);
    }
    if (strcmp(input, "yes") == 0) {
      *flag_variable = 1;
    } else if (strcmp(input, "exp") == 0) {
      *flag_variable = 2;
      Num_Export_XP++;
    } else if (strcmp(input, "no") == 0) {
      *flag_variable = -1;
    } else {
      GOMA_EH(GOMA_ERROR, "Unknown problem option");
    }
    SPF(echo_string, "%s = %s", search_string, input);
    ECHO(echo_string, echo_file);
  }

#ifndef LIBRARY_MODE
  if (Num_Export_XP > 0) {
    GOMA_WH(-1, "Post-process exp option only available in LIBRARY_MODE!");
    Num_Export_XP = 0;
  }
#endif
  return iread;
}
/******************************************************************************/
/******************************************************************************/
/******************************************************************************/
/* load_nodal_tkn -- load nodal variable types, kinds, and names
 *
 * input arguments:
 *	rd		pointer to results description structure that is
 *			loaded up here.
 *
 * output arguments:
 * 	nvtype[]	nodal variable type (0=VELOCITY1, etc.)
 *	nvkind[] 	nodal variable kind (0, except for mass species)
 *	nvname[] 	nodal variable name ("VX", etc.)
 *	nvunit[] 	nodal variable unit ("kg/s", etc.)
 *	nvdesc[] 	nodal variable description
 *
 * return value:
 *	int	       -1	something went wrong in this routine
 *			0	everything went OK fine hunky-dory
 *
 * Author:	Philip A. Sackinger
 * Created:	Tue Mar 23 08:00:13 MST 1993
 * Revised:	Wed Apr  7 06:46:16 MDT 1993
 */

int load_nodal_tkn(struct Results_Description *rd, int *tnv, int *tnv_post) {
  int i = -1, k, index, index_post, index_post_export, status = 0, check, w;
  int v_s[MAX_MODES][DIM][DIM];
  int a, b, mode;
  MATRL_PROP_STRUCT *matrl = mp_glob[0];
  VARIABLE_DESCRIPTION_STRUCT *vd;

  /*
   * Temporary strings hold current species name (short & long)...
   */
  char nm[MAX_VAR_NAME_LNGTH], nm1[MAX_VAR_NAME_LNGTH], nm2[MAX_VAR_NAME_LNGTH];
  char ds[MAX_VAR_DESC_LNGTH], ds1[MAX_VAR_DESC_LNGTH], ds2[MAX_VAR_DESC_LNGTH];
  char species_name[MAX_VAR_NAME_LNGTH];
  char species_desc[MAX_VAR_DESC_LNGTH];
  int post_flag, var;
  int mn; /* Material Number ID */

  /* load eqn and variable number in tensor form */

  v_s[0][0][0] = POLYMER_STRESS11;
  v_s[0][0][1] = POLYMER_STRESS12;
  v_s[0][0][2] = POLYMER_STRESS13;
  v_s[0][1][0] = POLYMER_STRESS12;
  v_s[0][1][1] = POLYMER_STRESS22;
  v_s[0][1][2] = POLYMER_STRESS23;
  v_s[0][2][0] = POLYMER_STRESS13;
  v_s[0][2][1] = POLYMER_STRESS23;
  v_s[0][2][2] = POLYMER_STRESS33;

  v_s[1][0][0] = POLYMER_STRESS11_1;
  v_s[1][0][1] = POLYMER_STRESS12_1;
  v_s[1][0][2] = POLYMER_STRESS13_1;
  v_s[1][1][0] = POLYMER_STRESS12_1;
  v_s[1][1][1] = POLYMER_STRESS22_1;
  v_s[1][1][2] = POLYMER_STRESS23_1;
  v_s[1][2][0] = POLYMER_STRESS13_1;
  v_s[1][2][1] = POLYMER_STRESS23_1;
  v_s[1][2][2] = POLYMER_STRESS33_1;

  v_s[2][0][0] = POLYMER_STRESS11_2;
  v_s[2][0][1] = POLYMER_STRESS12_2;
  v_s[2][0][2] = POLYMER_STRESS13_2;
  v_s[2][1][0] = POLYMER_STRESS12_2;
  v_s[2][1][1] = POLYMER_STRESS22_2;
  v_s[2][1][2] = POLYMER_STRESS23_2;
  v_s[2][2][0] = POLYMER_STRESS13_2;
  v_s[2][2][1] = POLYMER_STRESS23_2;
  v_s[2][2][2] = POLYMER_STRESS33_2;

  v_s[3][0][0] = POLYMER_STRESS11_3;
  v_s[3][0][1] = POLYMER_STRESS12_3;
  v_s[3][0][2] = POLYMER_STRESS13_3;
  v_s[3][1][0] = POLYMER_STRESS12_3;
  v_s[3][1][1] = POLYMER_STRESS22_3;
  v_s[3][1][2] = POLYMER_STRESS23_3;
  v_s[3][2][0] = POLYMER_STRESS13_3;
  v_s[3][2][1] = POLYMER_STRESS23_3;
  v_s[3][2][2] = POLYMER_STRESS33_3;

  v_s[4][0][0] = POLYMER_STRESS11_4;
  v_s[4][0][1] = POLYMER_STRESS12_4;
  v_s[4][0][2] = POLYMER_STRESS13_4;
  v_s[4][1][0] = POLYMER_STRESS12_4;
  v_s[4][1][1] = POLYMER_STRESS22_4;
  v_s[4][1][2] = POLYMER_STRESS23_4;
  v_s[4][2][0] = POLYMER_STRESS13_4;
  v_s[4][2][1] = POLYMER_STRESS23_4;
  v_s[4][2][2] = POLYMER_STRESS33_4;

  v_s[5][0][0] = POLYMER_STRESS11_5;
  v_s[5][0][1] = POLYMER_STRESS12_5;
  v_s[5][0][2] = POLYMER_STRESS13_5;
  v_s[5][1][0] = POLYMER_STRESS12_5;
  v_s[5][1][1] = POLYMER_STRESS22_5;
  v_s[5][1][2] = POLYMER_STRESS23_5;
  v_s[5][2][0] = POLYMER_STRESS13_5;
  v_s[5][2][1] = POLYMER_STRESS23_5;
  v_s[5][2][2] = POLYMER_STRESS33_5;

  v_s[6][0][0] = POLYMER_STRESS11_6;
  v_s[6][0][1] = POLYMER_STRESS12_6;
  v_s[6][0][2] = POLYMER_STRESS13_6;
  v_s[6][1][0] = POLYMER_STRESS12_6;
  v_s[6][1][1] = POLYMER_STRESS22_6;
  v_s[6][1][2] = POLYMER_STRESS23_6;
  v_s[6][2][0] = POLYMER_STRESS13_6;
  v_s[6][2][1] = POLYMER_STRESS23_6;
  v_s[6][2][2] = POLYMER_STRESS33_6;

  v_s[7][0][0] = POLYMER_STRESS11_7;
  v_s[7][0][1] = POLYMER_STRESS12_7;
  v_s[7][0][2] = POLYMER_STRESS13_7;
  v_s[7][1][0] = POLYMER_STRESS12_7;
  v_s[7][1][1] = POLYMER_STRESS22_7;
  v_s[7][1][2] = POLYMER_STRESS23_7;
  v_s[7][2][0] = POLYMER_STRESS13_7;
  v_s[7][2][1] = POLYMER_STRESS23_7;
  v_s[7][2][2] = POLYMER_STRESS33_7;

  index = 0;
  index_post = 0;
  index_post_export = 0;

  /*
   *  Here, if a variable and equation is turned on in any one
   *  material, then we must make provisions in the rd structure
   * for all materials.  This is for the sake of the post-processor.
   *
   *
   * Check each variable to see if it has a valid interpolation and
   * write it as a nodal variable if it has this type in any phase.
   * We check here to see if the variable has an interpolation
   * type which is amenable to extraction via extract_nodal_variable().
   * If the variable exists in the problem but isn't continuous
   * or doesn't just have one value per node, (aka pressure, often).
   * Then, we don't include it in the list.
   */

  /*  This is to make sure that the mesh displacements are first
   *  in the exodus file. Just a little something to keep BLOT
   *  happy, so it will show our deformed meshes.
   */

  for (var = MESH_DISPLACEMENT1; var < (MESH_DISPLACEMENT3 + 1); var++) {
    if (variable_type_nodalInterp(var)) {
      set_nv_tkud(rd, index, var, 0, -1, Var_Name[var].name2, "[1]", Var_Name[var].name1, FALSE);
      index++;
    }
  }

  /*
   *  Loop over all of the variables defined in the problem,
   *   (except mesh displacement variables, which are handled up above)
   *  and define their Results_Description structure entries.
   *  These will be used to define the associated exodus variables.
   */
  for (var = V_FIRST; var < V_LAST; var++) {
    if ((var < MESH_DISPLACEMENT1) || (var > MESH_DISPLACEMENT3)) {
      if (variable_type_nodalInterp(var)) {
        if (var == MASS_FRACTION) {
          /*
           * HKM:
           *  Loop over the materials defined in the problem starting
           *  with the generic material, -1. Search for variables
           *  defined in the solution vector. If there are any,
           *  then add them to the structure that defines what the
           *  Exodus output is.
           */
          for (mn = -1; mn < upd->Num_Mat; mn++) {
            if (mn == -1) {
              for (i = upd->Num_Mat - 1; i >= 0; i--) {
                if (mp_glob[i]->Num_Species == upd->Max_Num_Species) {
                  matrl = mp_glob[i];
                }
              }
            } else {
              matrl = mp_glob[mn];
            }
            for (i = 0; i < matrl->Num_Species; i++) {
              vd = get_vd_ptr(MASS_FRACTION, mn, i);
              if (vd && (vd->MatID == mn)) {
                /*
                 * Assign the exodus species name
                 */
                assign_species_name(i, matrl, species_name, species_desc, mn);
                /*
                 * Set the values in the Results_Description structure
                 */
                set_nv_tkud(rd, index, var, i, mn, species_name, "[1]", species_desc, FALSE);
                index++;
              }
            }
          }
        } else {
          for (mn = -1; mn < upd->Num_Mat; mn++) {
            if (mn == -1) {
              for (i = upd->Num_Mat - 1; i >= 0; i--) {
                if (pd_glob[i]->i[pg->imtrx][var]) {
                  matrl = mp_glob[i];
                }
              }
            } else {
              matrl = mp_glob[mn];
            }
            vd = get_vd_ptr(var, mn, i);
            if (vd && (vd->MatID == mn)) {
              assign_var_name(var, 0, matrl, species_name, species_desc, mn);
              set_nv_tkud(rd, index, var, 0, mn, species_name, "[1]", species_desc, FALSE);
              index++;
            }
          }
        }
      }
    }
  }
  /*
   *  Set the total number of Output Nodal Vectors determined by
   *  extract_nodal_vec() at this point
   */
  rd->TotalNVSolnOutput = index;

  /*
   * Start checking for post-processing options
   *  at this point they should contain 1 = yes or -1 = no
   *  convert to -1 = no and post-processing variable number = yes
   */

  if (STREAM != -1 && Num_Var_In_Type[pg->imtrx][VELOCITY1]) {
    if (Num_Dim == 3) {
      GOMA_WH(-1, "Cant do stream function in 3D");
      STREAM = -1;
    } else {
      set_nv_tkud(rd, index, 0, 0, -2, "STREAM", "[1]", "Stream Function", FALSE);
      index++;
      if (STREAM == 2) {
        Export_XP_ID[index_post_export] = index_post;
        index_post_export++;
      }
      STREAM = index_post;
      index_post++;
      /* Put the index also in the table.  We should condense STREAM
         and the corresponding entry in Post_Var_Name struct to be the same */
      for (k = 0; k < Num_Post_Var_Names; k++) {
        if (!strcmp("STREAM", Post_Var_Name[k].name1))
          Post_Var_Name[k].Index = index_post;
      }
    }
  }

  if (STREAM_NORMAL_STRESS != -1 && Num_Var_In_Type[pg->imtrx][R_MOMENTUM1]) {
    set_nv_tkud(rd, index, 0, 0, -2, "SNS", "[1]", "Streamwise normal stress", FALSE);
    index++;
    if (STREAM_NORMAL_STRESS == 2) {
      Export_XP_ID[index_post_export] = index_post;
      index_post_export++;
    }
    STREAM_NORMAL_STRESS = index_post;
    index_post++;
  }

  if (STREAM_SHEAR_STRESS != -1 && Num_Var_In_Type[pg->imtrx][R_MOMENTUM1]) {
    set_nv_tkud(rd, index, 0, 0, -2, "SSS", "[1]", "Streamwise shear stress", FALSE);
    index++;
    if (STREAM_SHEAR_STRESS == 2) {
      Export_XP_ID[index_post_export] = index_post;
      index_post_export++;
    }
    STREAM_SHEAR_STRESS = index_post;
    index_post++;
  }

  if (STREAM_TENSION != -1 && Num_Var_In_Type[pg->imtrx][R_MOMENTUM1]) {
    set_nv_tkud(rd, index, 0, 0, -2, "SSD", "[1]", "Streamwise Stress Difference", FALSE);
    index++;
    if (STREAM_TENSION == 2) {
      Export_XP_ID[index_post_export] = index_post;
      index_post_export++;
    }
    STREAM_TENSION = index_post;
    index_post++;
  }

  if (DIV_VELOCITY != -1 && Num_Var_In_Type[pg->imtrx][PRESSURE]) {
    set_nv_tkud(rd, index, 0, 0, -2, "DIVV", "[1]", "Divergence of Velocity", FALSE);
    index++;
    if (DIV_VELOCITY == 2) {
      Export_XP_ID[index_post_export] = index_post;
      index_post_export++;
    }
    DIV_VELOCITY = index_post;
    index_post++;
  }

  if (DIV_PVELOCITY != -1 && Num_Var_In_Type[pg->imtrx][R_PMOMENTUM1]) {
    set_nv_tkud(rd, index, 0, 0, -2, "DIVPV", "[1]", "Divergence of Particle Velocity", FALSE);
    index++;
    if (DIV_PVELOCITY == 2) {
      Export_XP_ID[index_post_export] = index_post;
      index_post_export++;
    }
    DIV_PVELOCITY = index_post;
    index_post++;
  }

  if (DIV_TOTAL != -1 && Num_Var_In_Type[pg->imtrx][R_PMOMENTUM1]) {
    set_nv_tkud(rd, index, 0, 0, -2, "DIVTOTAL", "[1]", "Divergence of Total Velocity", FALSE);
    index++;
    if (DIV_TOTAL == 2) {
      Export_XP_ID[index_post_export] = index_post;
      index_post_export++;
    }
    DIV_TOTAL = index_post;
    index_post++;
  }

  if (PP_Viscosity != -1 &&
      (Num_Var_In_Type[pg->imtrx][R_MOMENTUM1] || Num_Var_In_Type[pg->imtrx][R_LUBP] ||
       Num_Var_In_Type[pg->imtrx][R_SHELL_FILMP])) {
    set_nv_tkud(rd, index, 0, 0, -2, "MU", "[1]", "Viscosity", FALSE);
    index++;
    if (PP_Viscosity == 2) {
      Export_XP_ID[index_post_export] = index_post;
      index_post_export++;
    }
    PP_Viscosity = index_post;
    index_post++;
  }

  if (PP_FlowingLiquid_Viscosity != -1 && Num_Var_In_Type[pg->imtrx][R_MOMENTUM1]) {
    set_nv_tkud(rd, index, 0, 0, -2, "FLOW_MU", "[1]", "FlowingLiquid Viscosity", FALSE);
    index++;
    if (PP_FlowingLiquid_Viscosity == 2) {
      Export_XP_ID[index_post_export] = index_post;
      index_post_export++;
    }
    PP_FlowingLiquid_Viscosity = index_post;
    index_post++;
  }

  if (PP_VolumeFractionGas != -1 && Num_Var_In_Type[pg->imtrx][R_MOMENTUM1]) {
    set_nv_tkud(rd, index, 0, 0, -2, "VOLUMEFRACTIONGAS", "[1]", "Volume Fraction of Gas Phase",
                FALSE);
    index++;
    if (PP_VolumeFractionGas == 2) {
      Export_XP_ID[index_post_export] = index_post;
      index_post_export++;
    }
    PP_VolumeFractionGas = index_post;
    index_post++;
  }

  if (DENSITY != -1 && Num_Var_In_Type[pg->imtrx][R_MOMENTUM1]) {
    set_nv_tkud(rd, index, 0, 0, -2, "RHO", "[1]", "Density", FALSE);
    index++;
    if (DENSITY == 2) {
      Export_XP_ID[index_post_export] = index_post;
      index_post_export++;
    }
    DENSITY = index_post;
    index_post++;
  }

  if (HEAVISIDE != -1 && ls != NULL && Num_Var_In_Type[pg->imtrx][R_FILL]) {
    set_nv_tkud(rd, index, 0, 0, -2, "HEAVISIDE", "[1]", "HEAVISIDE", FALSE);
    index++;
    if (HEAVISIDE == 2) {
      Export_XP_ID[index_post_export] = index_post;
      index_post_export++;
    }
    HEAVISIDE = index_post;
    index_post++;
  }

  if (RHO_DOT != -1 && Num_Var_In_Type[pg->imtrx][R_MOMENTUM1]) {
    set_nv_tkud(rd, index, 0, 0, -2, "RHO_DOT", "[1]", "RHO_DOT", FALSE);
    index++;
    if (RHO_DOT == 2) {
      Export_XP_ID[index_post_export] = index_post;
      index_post_export++;
    }
    RHO_DOT = index_post;
    index_post++;
  }

  if (MEAN_SHEAR != -1 && Num_Var_In_Type[pg->imtrx][R_MOMENTUM1]) {
    set_nv_tkud(rd, index, 0, 0, -2, "SHEAR", "[1]", "Mean shear rate", FALSE);
    index++;
    if (MEAN_SHEAR == 2) {
      Export_XP_ID[index_post_export] = index_post;
      index_post_export++;
    }
    MEAN_SHEAR = index_post;
    index_post++;
  }

  if (GIES_CRIT != -1 && Num_Var_In_Type[pg->imtrx][R_MOMENTUM1]) {
    set_nv_tkud(rd, index, 0, 0, -2, "GIES", "[1]", "Giesekus Criterion", FALSE);
    index++;
    if (GIES_CRIT == 2) {
      Export_XP_ID[index_post_export] = index_post;
      index_post_export++;
    }
    GIES_CRIT = index_post;
    index_post++;
  }

  if (Q_FCN != -1 && Num_Var_In_Type[pg->imtrx][R_MOMENTUM1]) {
    set_nv_tkud(rd, index, 0, 0, -2, "Q_FCN", "[1]", "Q Function", FALSE);
    index++;
    if (Q_FCN == 2) {
      Export_XP_ID[index_post_export] = index_post;
      index_post_export++;
    }
    Q_FCN = index_post;
    index_post++;
  }

  if (PSPG_PP != -1 && Num_Var_In_Type[pg->imtrx][R_MOMENTUM1]) {
    PSPG_PP = index_post;
    set_nv_tkud(rd, index, 0, 0, -2, "PSPG_X", "[1]", "PSPG PP X", FALSE);
    index++;
    index_post++;
    set_nv_tkud(rd, index, 0, 0, -2, "PSPG_Y", "[1]", "PSPG PP Y", FALSE);
    index++;
    index_post++;
    if (VIM > 2) {
      set_nv_tkud(rd, index, 0, 0, -2, "PSPG_Z", "[1]", "PSPG PP Z", FALSE);
      index++;
      index_post++;
    }
  }

  if (VELO_SPEED != -1 && Num_Var_In_Type[pg->imtrx][R_MOMENTUM1]) {
    set_nv_tkud(rd, index, 0, 0, -2, "VELO_SPEED", "[1]", "Velocity Magnitude", FALSE);
    index++;
    if (VELO_SPEED == 2) {
      Export_XP_ID[index_post_export] = index_post;
      index_post_export++;
    }
    VELO_SPEED = index_post;
    index_post++;
  }

  check = 0;
  for (i = 0; i < upd->Num_Mat; i++) {
    if (pd_glob[i]->MeshMotion == LAGRANGIAN || pd_glob[i]->MeshMotion == DYNAMIC_LAGRANGIAN)
      check = 1;
  }
  if (PRESSURE_CONT != -1 && (Num_Var_In_Type[pg->imtrx][R_MOMENTUM1] || check)) {
    set_nv_tkud(rd, index, 0, 0, -2, "PRESSURE", "[1]", "hydrodynamic pressure", FALSE);
    index++;
    if (PRESSURE_CONT == 2) {
      Export_XP_ID[index_post_export] = index_post;
      index_post_export++;
    }
    PRESSURE_CONT = index_post;
    index_post++;
  }

  if (SH_DIV_S_V_CONT != -1 && (Num_Var_In_Type[pg->imtrx][R_MOMENTUM1])) {
    set_nv_tkud(rd, index, 0, 0, -2, "SH_DIV_S_V", "[1]", "shell div_s_v", FALSE);
    index++;
    if (SH_DIV_S_V_CONT == 2) {
      Export_XP_ID[index_post_export] = index_post;
      index_post_export++;
    }
    SH_DIV_S_V_CONT = index_post;
    index_post++;
  }

  if (SH_CURV_CONT != -1 && (Num_Var_In_Type[pg->imtrx][R_SHELL_SURF_CURV])) {
    set_nv_tkud(rd, index, 0, 0, -2, "SH_SURF_CURV", "[1]", "shell curv", FALSE);
    index++;
    if (SH_CURV_CONT == 2) {
      Export_XP_ID[index_post_export] = index_post;
      index_post_export++;
    }
    SH_CURV_CONT = index_post;
    index_post++;
  }

  if (FILL_CONT != -1 && (Num_Var_In_Type[pg->imtrx][R_FILL])) {
    set_nv_tkud(rd, index, 0, 0, -2, "FILL", "[1]", "continuous fill", FALSE);
    index++;
    if (FILL_CONT == 2) {
      Export_XP_ID[index_post_export] = index_post;
      index_post_export++;
    }
    FILL_CONT = index_post;
    index_post++;
  }

  if (CONC_CONT != -1 && (Num_Var_In_Type[pg->imtrx][R_MASS])) {
    if (CONC_CONT == 2) {
      GOMA_EH(GOMA_ERROR, "Post-processing vectors cannot be exported yet!");
    }
    CONC_CONT = index_post;
    for (w = 0; w < upd->Max_Num_Species_Eqn; w++) {
      sprintf(species_name, "YC%d", w);
      sprintf(species_desc, "Concentration of %d", w);
      set_nv_tkud(rd, index, 0, 0, -2, species_name, "[1]", species_desc, FALSE);
      index++;
      index_post++;
    }
  }

  if (STRESS_CONT != -1 && (Num_Var_In_Type[pg->imtrx][POLYMER_STRESS11])) {
    int index_post_save = index_post;

    if (STRESS_CONT == 2) {
      GOMA_EH(GOMA_ERROR, "Post-processing vectors cannot be exported yet!");
    }

    for (mode = 0; mode < MAX_MODES; mode++) {
      for (a = 0; a < VIM; a++) {
        for (b = 0; b < VIM; b++) {
          /* stress tensor is symmetric */
          if (a <= b) {
            if (Num_Var_In_Type[pg->imtrx][v_s[mode][a][b]]) {
              sprintf(species_name, "cs%d%d_%d", a + 1, b + 1, mode);
              sprintf(species_desc, "Continuous stress %d%d_%d", a + 1, b + 1, mode);
              set_nv_tkud(rd, index, 0, 0, -2, species_name, "[1]", species_desc, FALSE);
              index++;
              if (STRESS_CONT == 2) {
                Export_XP_ID[index_post_export] = index_post;
                index_post_export++;
              }
              index_post++;
            }
          }
        }
      }
    }

    STRESS_CONT = index_post_save;

    check = 0;
    for (i = 0; i < upd->Num_Mat; i++) {
      if (vn_glob[i]->modes > 1)
        check = 1;
    }

    /* write out total stress if we have more than one mode */
    if (check) {
      for (a = 0; a < VIM; a++) {
        for (b = 0; b < VIM; b++) {
          /* stress tensor is symmetric */
          if (a <= b) {
            if (Num_Var_In_Type[pg->imtrx][v_s[0][a][b]]) {
              sprintf(species_name, "tcs%d%d", a + 1, b + 1);
              sprintf(species_desc, "Total continuous stress %d%d", a + 1, b + 1);
              set_nv_tkud(rd, index, 0, 0, -2, species_name, "[1]", species_desc, FALSE);
              index++;
              index_post++;
            }
          }
        }
      }
    }
  }

  if (MOMENT_SOURCES != -1 && Num_Var_In_Type[pg->imtrx][MOMENT0]) {
    MOMENT_SOURCES = index_post;
    for (int mom = 0; mom < MAX_MOMENTS; mom++) {
      if (pd->gv[MOMENT0 + mom]) {
        sprintf(species_name, "MOMSOURCE%d", mom);
        sprintf(species_desc, "Moment Source %d", mom);
        set_nv_tkud(rd, index, 0, 0, -2, species_name, "[1]", species_desc, FALSE);
        index++;
        index_post++;
      }
    }
  }

  if (YZBETA != -1 && Num_Var_In_Type[pg->imtrx][MASS_FRACTION]) {
    YZBETA = index_post;
    for (int w = 0; w < pd->Num_Species_Eqn; w++) {
      sprintf(species_name, "YZBETA_%d", w);
      sprintf(species_desc, "YZbeta %d", w);
      set_nv_tkud(rd, index, 0, 0, -2, species_name, "[1]", species_desc, FALSE);
      index++;
      index_post++;
    }
  }

  if (FIRST_INVAR_STRAIN != -1 && Num_Var_In_Type[pg->imtrx][R_MESH1]) {
    set_nv_tkud(rd, index, 0, 0, -2, "IE", "[1]", "1st invariant of strain tensor", FALSE);
    index++;
    if (FIRST_INVAR_STRAIN == 2) {
      Export_XP_ID[index_post_export] = index_post;
      index_post_export++;
    }
    FIRST_INVAR_STRAIN = index_post;
    index_post++;
  }

  if (SEC_INVAR_STRAIN != -1 && Num_Var_In_Type[pg->imtrx][R_MESH1]) {
    set_nv_tkud(rd, index, 0, 0, -2, "IIE", "[1]", "2nd invariant of strain tensor", FALSE);
    index++;
    if (SEC_INVAR_STRAIN == 2) {
      Export_XP_ID[index_post_export] = index_post;
      index_post_export++;
    }
    SEC_INVAR_STRAIN = index_post;
    index_post++;
  }

  if (THIRD_INVAR_STRAIN != -1 && Num_Var_In_Type[pg->imtrx][R_MESH1]) {
    set_nv_tkud(rd, index, 0, 0, -2, "IIIE", "[1]", "3rd invariant of strain tensor", FALSE);
    index++;
    if (THIRD_INVAR_STRAIN == 2) {
      Export_XP_ID[index_post_export] = index_post;
      index_post_export++;
    }
    THIRD_INVAR_STRAIN = index_post;
    index_post++;
  }

  if (DIELECTROPHORETIC_FIELD != -1 && Num_Var_In_Type[pg->imtrx][R_POTENTIAL]) {
    if (DIELECTROPHORETIC_FIELD == 2) {
      GOMA_EH(GOMA_ERROR, "Post-processing vectors cannot be exported yet!");
    }
    DIELECTROPHORETIC_FIELD = index_post;
    for (i = 0; i < Num_Dim; i++) {
      sprintf(nm, "DF%d", i);
      sprintf(ds, "Dielectrophoretic force field component %d", i);
      set_nv_tkud(rd, index, 0, 0, -2, nm, "[1]", ds, FALSE);
      index++;
      if (DIELECTROPHORETIC_FIELD == 2) {
        Export_XP_ID[index_post_export] = index_post;
        index_post_export++;
      }
      index_post++;
    }
  }

  if (DIELECTROPHORETIC_FIELD_NORM != -1 && Num_Var_In_Type[pg->imtrx][R_POTENTIAL]) {
    set_nv_tkud(rd, index, 0, 0, -2, "DFN", "[1]", "Dielectrophoretic force norm", FALSE);
    index++;
    if (DIELECTROPHORETIC_FIELD_NORM == 2) {
      Export_XP_ID[index_post_export] = index_post;
      index_post_export++;
    }
    DIELECTROPHORETIC_FIELD_NORM = index_post;
    index_post++;
  }

  if (ENORMSQ_FIELD != -1 && Num_Var_In_Type[pg->imtrx][R_POTENTIAL] &&
      Num_Var_In_Type[pg->imtrx][R_ENORM]) {
    if (ENORMSQ_FIELD == 2) {
      GOMA_EH(GOMA_ERROR, "Post-processing vectors cannot be exported yet!");
    }
    ENORMSQ_FIELD = index_post;
    for (i = 0; i < Num_Dim; i++) {
      sprintf(nm, "GENS%d", i);
      sprintf(ds, "grad(|E|^2) field component %d", i);
      set_nv_tkud(rd, index, 0, 0, -2, nm, "[1]", ds, FALSE);
      index++;
      if (ENORMSQ_FIELD == 2) {
        Export_XP_ID[index_post_export] = index_post;
        index_post_export++;
      }
      index_post++;
    }
  }

  if (ENORMSQ_FIELD_NORM != -1 && Num_Var_In_Type[pg->imtrx][R_POTENTIAL] &&
      Num_Var_In_Type[pg->imtrx][R_ENORM]) {
    set_nv_tkud(rd, index, 0, 0, -2, "GENSNORM", "[1]", "|grad(|E|^2)|", FALSE);
    index++;
    if (ENORMSQ_FIELD_NORM == 2) {
      Export_XP_ID[index_post_export] = index_post;
      index_post_export++;
    }
    ENORMSQ_FIELD_NORM = index_post;
    index_post++;
  }

  if (DIFFUSION_VECTORS != -1) {
    char dir_ch[] = "XYZ";
    if (DIFFUSION_VECTORS == 2) {
      GOMA_EH(GOMA_ERROR, "Post-processing vectors cannot be exported yet!");
    }
    DIFFUSION_VECTORS = index_post;
    if (upd->Max_Num_Species_Eqn == 0)
      DIFFUSION_VECTORS = -1;
    for (w = 0; w < upd->Max_Num_Species_Eqn; w++) {
      for (i = 0; i < Num_Dim; i++) {
        sprintf(species_name, "Y%dDIF%c", w, dir_ch[i]);
        sprintf(species_desc, "Diffusion of %d in %c direction", w, dir_ch[i]);
        set_nv_tkud(rd, index, 0, 0, -2, species_name, "[1]", species_desc, FALSE);
        index++;
        index_post++;
      }
    }
    DIFFUSION_VECTORS_POR_LIQ_GPHASE = 1;
    DIFFUSION_VECTORS_POR_AIR_GPHASE = 1;
  }
  /*
   * Check for presence of gas phase diffusion of liquid
   * and air in a porous flow problem
   */
  check = 0;
  for (mn = 0; mn < upd->Num_Mat; mn++) {
    if (mp_glob[mn]->PorousMediaType == POROUS_UNSATURATED ||
        mp_glob[mn]->PorousMediaType == POROUS_TWO_PHASE) {
      check = 1;
    }
  }
  if (!check) {
    DIFFUSION_VECTORS_POR_LIQ_GPHASE = -1;
    DIFFUSION_VECTORS_POR_AIR_GPHASE = -1;
  }

  if (DIFFUSION_VECTORS_POR_LIQ_GPHASE != -1) {
    DIFFUSION_VECTORS_POR_LIQ_GPHASE = index_post;
    for (i = 0; i < Num_Dim; i++) {
      sprintf(species_name, "YDIF_liq_gphase_%d", i);
      sprintf(species_desc, "Diffusion of liq in gas phase in %d direction", i);
      set_nv_tkud(rd, index, 0, 0, -2, species_name, "[1]", species_desc, FALSE);
      index++;
      index_post++;
    }
  }
  if (DIFFUSION_VECTORS_POR_AIR_GPHASE != -1) {
    DIFFUSION_VECTORS_POR_AIR_GPHASE = index_post;
    for (i = 0; i < Num_Dim; i++) {
      sprintf(species_name, "YDIF_air_gphase_%d", i);
      sprintf(species_desc, "Diffusion of air in gas phase in %d direction", i);
      set_nv_tkud(rd, index, 0, 0, -2, species_name, "[1]", species_desc, FALSE);
      index++;
      index_post++;
    }
  }

  if (FLUXLINES != -1 && Num_Var_In_Type[pg->imtrx][R_MASS]) {
    if (FLUXLINES == 2) {
      GOMA_EH(GOMA_ERROR, "Post-processing vectors cannot be exported yet!");
    }
    if (Num_Dim == 3) {
      GOMA_WH(-1, "Cant do flux function in 3D");
      FLUXLINES = -1;
    } else if (TimeIntegration != STEADY) {
      GOMA_WH(-1, "Cant do flux function in transient");
      FLUXLINES = -1;
    } else {
      FLUXLINES = index_post;
      for (w = 0; w < upd->Max_Num_Species_Eqn; w++) {
        sprintf(species_name, "Y%dFLUX", w);
        sprintf(species_desc, "Fluxfunction of %d", w);
        set_nv_tkud(rd, index, 0, 0, -2, species_name, "[1]", species_desc, FALSE);
        index++;
        index_post++;
      }
    }
  }

  if (CONDUCTION_VECTORS != -1 && Num_Var_In_Type[pg->imtrx][R_ENERGY]) {
    if (CONDUCTION_VECTORS == 2) {
      GOMA_EH(GOMA_ERROR, "Post-processing vectors cannot be exported yet!");
    }
    CONDUCTION_VECTORS = index_post;
    /* X Component */
    sprintf(nm, "TCONDX");
    sprintf(ds, "Conduction in X direction");
    set_nv_tkud(rd, index, 0, 0, -2, nm, "[1]", ds, FALSE);
    index++;
    index_post++;
    /* Y Component */
    sprintf(nm, "TCONDY");
    sprintf(ds, "Conduction in Y direction");
    set_nv_tkud(rd, index, 0, 0, -2, nm, "[1]", ds, FALSE);
    index++;
    index_post++;
    /* Z Component */
    if (Num_Dim > 2) {
      sprintf(nm, "TCONDZ");
      sprintf(ds, "Conduction in Z direction");
      set_nv_tkud(rd, index, 0, 0, -2, nm, "[1]", ds, FALSE);
      index++;
      index_post++;
    }
  }

  if (POYNTING_VECTORS != -1 &&
      ((Num_Var_In_Type[pg->imtrx][R_ACOUS_PREAL] || Num_Var_In_Type[pg->imtrx][R_ACOUS_PIMAG]) ||
       (Num_Var_In_Type[pg->imtrx][R_EM_E1_REAL] || Num_Var_In_Type[pg->imtrx][R_EM_E2_REAL] ||
        Num_Var_In_Type[pg->imtrx][R_EM_E3_REAL]))) {
    if (POYNTING_VECTORS == 2) {
      GOMA_EH(GOMA_ERROR, "Post-processing vectors cannot be exported yet!");
    }
    POYNTING_VECTORS = index_post;
    /* X Component */
    sprintf(nm, "POYNTX");
    sprintf(ds, "Poynting in X direction");
    set_nv_tkud(rd, index, 0, 0, -2, nm, "[1]", ds, FALSE);
    index++;
    index_post++;
    /* Y Component */
    sprintf(nm, "POYNTY");
    sprintf(ds, "Poynting in Y direction");
    set_nv_tkud(rd, index, 0, 0, -2, nm, "[1]", ds, FALSE);
    index++;
    index_post++;
    /* Z Component */
    if (Num_Dim > 2) {
      sprintf(nm, "POYNTZ");
      sprintf(ds, "Poynting in Z direction");
      set_nv_tkud(rd, index, 0, 0, -2, nm, "[1]", ds, FALSE);
      index++;
      index_post++;
    }
  }

  if (SPECIES_SOURCES != -1 && Num_Var_In_Type[pg->imtrx][R_MASS]) {
    if (SPECIES_SOURCES == 2) {
      GOMA_EH(GOMA_ERROR, "Post-processing species source vectors cannot be exported yet!");
    }
    SPECIES_SOURCES = index_post;
    if (upd->Max_Num_Species_Eqn == 0)
      SPECIES_SOURCES = -1;
    for (w = 0; w < upd->Max_Num_Species_Eqn; w++) {
      sprintf(species_name, "YSRC%d", w);
      sprintf(species_desc, "Source of %d ", w);
      set_nv_tkud(rd, index, 0, 0, -2, species_name, "[1]", species_desc, FALSE);
      index++;
      index_post++;
    }
  }

  if (ELECTRIC_FIELD != -1 && Num_Var_In_Type[pg->imtrx][R_POTENTIAL]) {
    if (ELECTRIC_FIELD == 2) {
      GOMA_EH(GOMA_ERROR, "Post-processing vectors cannot be exported yet!");
    }
    ELECTRIC_FIELD = index_post;

    /* X Component */
    sprintf(nm, "EX");
    sprintf(ds, "X-component of the electric field");
    set_nv_tkud(rd, index, 0, 0, -2, nm, "[1]", ds, FALSE);
    index++;
    index_post++;
    /* Y Component */
    sprintf(nm, "EY");
    sprintf(ds, "Y-component of the electric field");
    set_nv_tkud(rd, index, 0, 0, -2, nm, "[1]", ds, FALSE);
    index++;
    index_post++;
    /* Z Component */
    if (Num_Dim > 2) {
      sprintf(nm, "EZ");
      sprintf(ds, "Z-component of the electric field");
      set_nv_tkud(rd, index, 0, 0, -2, nm, "[1]", ds, FALSE);
      index++;
      index_post++;
    }
  }

  if (ELECTRIC_FIELD_MAG != -1 && Num_Var_In_Type[pg->imtrx][R_POTENTIAL]) {

    sprintf(nm, "EE");
    sprintf(ds, "Electric field magnitude");
    set_nv_tkud(rd, index, 0, 0, -2, nm, "[1]", ds, FALSE);
    index++;
    if (ELECTRIC_FIELD_MAG == 2) {
      Export_XP_ID[index_post_export] = index_post;
      index_post_export++;
    }
    ELECTRIC_FIELD_MAG = index_post;
    index_post++;
  }

  if (ENERGY_FLUXLINES != -1 && Num_Var_In_Type[pg->imtrx][R_ENERGY]) {
    if (Num_Dim == 3) {
      GOMA_WH(-1, "Cant do flux function in 3D");
      ENERGY_FLUXLINES = -1;
    } else if (TimeIntegration != STEADY) {
      GOMA_WH(-1, "Cant do flux function in transient");
      ENERGY_FLUXLINES = -1;
    } else {
      ENERGY_FLUXLINES = index_post;
      set_nv_tkud(rd, index, 0, 0, -2, "EFLUX", "[1]", "Energy Fluxfunction", FALSE);
      index++;
      if (ENERGY_FLUXLINES == 2) {
        Export_XP_ID[index_post_export] = index_post;
        index_post_export++;
      }
      index_post++;
    }
  }

  /* there are always 6 entries in the stress tensor (3-D symmetric) */
  if (STRESS_TENSOR != -1 && Num_Var_In_Type[pg->imtrx][R_MESH1]) {
    if (STRESS_TENSOR == 2) {
      GOMA_EH(GOMA_ERROR, "Post-processing tensors cannot be exported yet!");
    }
    STRESS_TENSOR = index_post;
    set_nv_tkud(rd, index, 0, 0, -2, "T11", "[1]", "Mesh stretch stress x", FALSE);
    index++;
    index_post++;
    set_nv_tkud(rd, index, 0, 0, -2, "T22", "[1]", "Mesh stretch stress y", FALSE);
    index++;
    index_post++;
    set_nv_tkud(rd, index, 0, 0, -2, "T33", "[1]", "Mesh stretch stress z", FALSE);
    index++;
    index_post++;
    set_nv_tkud(rd, index, 0, 0, -2, "T12", "[1]", "Mesh shear stress xy", FALSE);
    index++;
    index_post++;
    if (Num_Dim > 2) {
      set_nv_tkud(rd, index, 0, 0, -2, "T13", "[1]", "Mesh shear stress xz", FALSE);
      index++;
      index_post++;
      set_nv_tkud(rd, index, 0, 0, -2, "T23", "[1]", "Mesh shear stress yz", FALSE);
      index++;
      index_post++;
    }
  }

  /* there are always 6 entries in the stress tensor (3-D symmetric) */
  if (REAL_STRESS_TENSOR != -1 && Num_Var_In_Type[pg->imtrx][R_SOLID1]) {
    if (REAL_STRESS_TENSOR == 2) {
      GOMA_EH(GOMA_ERROR, "Post-processing tensors cannot be exported yet!");
    }
    REAL_STRESS_TENSOR = index_post;
    set_nv_tkud(rd, index, 0, 0, -2, "T11_RS", "[1]", "Real_solid stretch stress x", FALSE);
    index++;
    index_post++;
    set_nv_tkud(rd, index, 0, 0, -2, "T22_RS", "[1]", "Real_solid stretch stress y", FALSE);
    index++;
    index_post++;
    set_nv_tkud(rd, index, 0, 0, -2, "T33_RS", "[1]", "Real_solid stretch stress z", FALSE);
    index++;
    index_post++;
    set_nv_tkud(rd, index, 0, 0, -2, "T12_RS", "[1]", "Real_solid shear stress xy", FALSE);
    index++;
    index_post++;
    if (Num_Dim > 2) {
      set_nv_tkud(rd, index, 0, 0, -2, "T13_RS", "[1]", "Real_solid shear stress xz", FALSE);
      index++;
      index_post++;
      set_nv_tkud(rd, index, 0, 0, -2, "T23_RS", "[1]", "Real_solid shear stress yz", FALSE);
      index++;
      index_post++;
    }
  }

  if (STRAIN_TENSOR != -1 && Num_Var_In_Type[pg->imtrx][R_MESH1]) {
    if (STRAIN_TENSOR == 2) {
      GOMA_EH(GOMA_ERROR, "Post-processing tensors cannot be exported yet!");
    }
    STRAIN_TENSOR = index_post;
    set_nv_tkud(rd, index, 0, 0, -2, "E11", "[1]", "Mesh stetch strain x", FALSE);
    index++;
    index_post++;
    set_nv_tkud(rd, index, 0, 0, -2, "E22", "[1]", "Mesh stetch strain y", FALSE);
    index++;
    index_post++;
    set_nv_tkud(rd, index, 0, 0, -2, "E33", "[1]", "Mesh stetch strain z", FALSE);
    index++;
    index_post++;
    set_nv_tkud(rd, index, 0, 0, -2, "E12", "[1]", "Mesh shear strain xy", FALSE);
    index++;
    index_post++;
    if (Num_Dim > 2) {
      set_nv_tkud(rd, index, 0, 0, -2, "E13", "[1]", "Mesh shear strain xz", FALSE);
      index++;
      index_post++;
      set_nv_tkud(rd, index, 0, 0, -2, "E23", "[1]", "Mesh shear strain yz", FALSE);
      index++;
      index_post++;
    }
  }

  if (evpl_glob[0]->ConstitutiveEquation == EVP_HYPER && EVP_DEF_GRAD_TENSOR != -1 &&
      Num_Var_In_Type[pg->imtrx][R_MESH1]) {
    if (EVP_DEF_GRAD_TENSOR == 2) {
      GOMA_EH(GOMA_ERROR, "Post-processing tensors cannot be exported yet!");
    }
    EVP_DEF_GRAD_TENSOR = index_post;
    set_nv_tkud(rd, index, 0, 0, -2, "FVP11", "[1]", "Viscoplastic deformation gradient x", FALSE);
    index++;
    index_post++;
    set_nv_tkud(rd, index, 0, 0, -2, "FVP22", "[1]", "Viscoplastic deformation gradient y", FALSE);
    index++;
    index_post++;
    set_nv_tkud(rd, index, 0, 0, -2, "FVP33", "[1]", "Viscoplastic deformation gradient z", FALSE);
    index++;
    index_post++;
    set_nv_tkud(rd, index, 0, 0, -2, "FVP12", "[1]", "Viscoplastic deformation gradient xy", FALSE);
    index++;
    index_post++;
    set_nv_tkud(rd, index, 0, 0, -2, "FVP21", "[1]", "Viscoplastic deformation gradient yx", FALSE);
    index++;
    index_post++;
    if (Num_Dim > 2) {
      set_nv_tkud(rd, index, 0, 0, -2, "FVP13", "[1]", "Viscoplastic deformation gradient xz",
                  FALSE);
      index++;
      index_post++;
      set_nv_tkud(rd, index, 0, 0, -2, "FVP31", "[1]", "Viscoplastic deformation gradient zx",
                  FALSE);
      index++;
      index_post++;
      set_nv_tkud(rd, index, 0, 0, -2, "FVP23", "[1]", "Viscoplastic deformation gradient yz",
                  FALSE);
      index++;
      index_post++;
      set_nv_tkud(rd, index, 0, 0, -2, "FVP32", "[1]", "Viscoplastic deformation gradient zy",
                  FALSE);
      index++;
      index_post++;
    }
    if (STRESS_TENSOR != -1 && Num_Var_In_Type[pg->imtrx][R_MESH1]) {
      set_nv_tkud(rd, index, 0, 0, -2, "TVP11", "[1]", "EVP stretch stress x", FALSE);
      index++;
      index_post++;
      set_nv_tkud(rd, index, 0, 0, -2, "TVP22", "[1]", "EVP stretch stress y", FALSE);
      index++;
      index_post++;
      set_nv_tkud(rd, index, 0, 0, -2, "TVP33", "[1]", "EVP stretch stress z", FALSE);
      index++;
      index_post++;
      set_nv_tkud(rd, index, 0, 0, -2, "TVP12", "[1]", "EVP shear stress xy", FALSE);
      index++;
      index_post++;
      set_nv_tkud(rd, index, 0, 0, -2, "TVP21", "[1]", "EVP shear stress yx", FALSE);
      index++;
      index_post++;
      if (Num_Dim > 2) {
        set_nv_tkud(rd, index, 0, 0, -2, "TVP13", "[1]", "EVP shear stress xz", FALSE);
        index++;
        index_post++;
        set_nv_tkud(rd, index, 0, 0, -2, "TVP31", "[1]", "EVP shear stress zx", FALSE);
        index++;
        index_post++;

        set_nv_tkud(rd, index, 0, 0, -2, "TVP23", "[1]", "EVP shear stress yz", FALSE);
        index++;
        index_post++;
        set_nv_tkud(rd, index, 0, 0, -2, "TVP32", "[1]", "EVP shear stress zy", FALSE);
        index++;
        index_post++;
      }
    }
  }

  check = 0;
  for (i = 0; i < upd->Num_Mat; i++) {
    if (pd_glob[i]->MeshMotion == LAGRANGIAN || pd_glob[i]->MeshMotion == DYNAMIC_LAGRANGIAN)
      check = 1;
  }

  if (LAGRANGE_CONVECTION != -1 && check) {
    if (LAGRANGE_CONVECTION == 2) {
      GOMA_EH(GOMA_ERROR, "Post-processing vectors cannot be exported yet!");
    }
    LAGRANGE_CONVECTION = index_post;
    for (i = 0; i < Num_Dim; i++) {
      sprintf(nm, "VL%d", i);
      sprintf(ds, "Lagrangian Convection in %d direction", i);
      set_nv_tkud(rd, index, 0, 0, -2, nm, "[1]", ds, FALSE);
      index++;
      index_post++;
    }
  }

  if (SURFACE_VECTORS != -1 && Num_Var_In_Type[pg->imtrx][MESH_DISPLACEMENT1]) {
    if (SURFACE_VECTORS == 2) {
      GOMA_EH(GOMA_ERROR, "Post-processing vectors cannot be exported yet!");
    }
    SURFACE_VECTORS = index_post;

    for (i = 0; i < Num_Dim; i++) {
      sprintf(nm, "N%d", i);
      sprintf(ds, "Normal Vector in %d direction", i);
      if (Num_Dim == 2) {
        sprintf(nm1, "T%d", i);
        sprintf(ds1, "Tangent Vector in %d direction", i);
      } else if (Num_Dim == 3) {
        sprintf(nm1, "TA%d", i);
        sprintf(ds1, "1st Tangent Vector in %d direction", i);
        sprintf(nm2, "TB%d", i);
        sprintf(ds2, "2nd Tangent Vector in %d direction", i);
      }

      set_nv_tkud(rd, index, 0, 0, -2, nm, "[1]", ds, FALSE);
      if (Num_Dim == 2) {
        set_nv_tkud(rd, index + Num_Dim, 0, 0, -2, nm1, "[1]", ds1, FALSE);
      } else if (Num_Dim == 3) {
        set_nv_tkud(rd, index + Num_Dim, 0, 0, -2, nm1, "[1]", ds1, FALSE);
        set_nv_tkud(rd, index + Num_Dim + Num_Dim, 0, 0, -2, nm2, "[1]", ds2, FALSE);
      }
      index++;
      index_post++;
    }
    index += Num_Dim * (Num_Dim - 1);
    index_post += Num_Dim * (Num_Dim - 1);
  }

  if (SHELL_NORMALS != -1 &&
      (Num_Var_In_Type[pg->imtrx][SHELL_ANGLE1] || Num_Var_In_Type[pg->imtrx][LUBP])) {
    if (SHELL_NORMALS == 2) {
      GOMA_EH(GOMA_ERROR, "Post-processing vectors cannot be exported yet!");
    }
    SHELL_NORMALS = index_post;

    /* X Component */
    sprintf(nm, "SH_NX");
    sprintf(ds, "X-component of Shell Normal Vector");
    set_nv_tkud(rd, index, 0, 0, -2, nm, "[1]", ds, FALSE);
    index++;
    index_post++;
    /* Y Component */
    sprintf(nm, "SH_NY");
    sprintf(ds, "Y-component of Shell Normal Vector");
    set_nv_tkud(rd, index, 0, 0, -2, nm, "[1]", ds, FALSE);
    index++;
    index_post++;
    /* Z Component */
    if (Num_Dim > 2) {
      sprintf(nm, "SH_NZ");
      sprintf(ds, "Z-component of Shell Normal Vector");
      set_nv_tkud(rd, index, 0, 0, -2, nm, "[1]", ds, FALSE);
      index++;
      index_post++;
    }
  }

  if (LOG_CONF_MAP != -1 && Num_Var_In_Type[pg->imtrx][POLYMER_STRESS11]) {
    LOG_CONF_MAP = index_post;
    // Loop over any additional viscoelastic modes
    for (mode = 0; mode < MAX_MODES; mode++) {
      for (a = 0; a < VIM; a++) {
        for (b = 0; b < VIM; b++) {
          if (a <= b) {
            if (Num_Var_In_Type[pg->imtrx][v_s[mode][a][b]]) {
              sprintf(species_name, "MS%d%d_%d", a + 1, b + 1, mode);
              sprintf(species_desc, "log conf stress %d%d_%d", a + 1, b + 1, mode);
              set_nv_tkud(rd, index, 0, 0, -2, species_name, "[1]", species_desc, FALSE);
              index++;
              index_post++;
            }
          }
        }
      }
    }

    if (Num_Dim > 2) {
      GOMA_EH(GOMA_ERROR, "Log Conf Stress not implemented for 3D");
    }
  }

  if (STRESS_NORM != -1 && Num_Var_In_Type[pg->imtrx][POLYMER_STRESS11]) {
    STRESS_NORM = index_post;
    int num_modes = 0;
    for (int i = 0; i < MAX_MODES; i++) {
      if (Num_Var_In_Type[pg->imtrx][v_s[i][0][0]]) {
        num_modes++;
      }
    }
    for (int mode = 0; mode < num_modes; mode++) {
      sprintf(species_name, "STRESS_NORM_%d", mode);
      sprintf(species_desc, "stress norm mode_%d", mode);
      set_nv_tkud(rd, index, 0, 0, -2, species_name, "[1]", species_desc, FALSE);
      index++;
      index_post++;
    }
  }

  if (SARAMITO_YIELD != -1 && Num_Var_In_Type[pg->imtrx][POLYMER_STRESS11]) {
    SARAMITO_YIELD = index_post;
    int num_modes = 0;
    for (int i = 0; i < MAX_MODES; i++) {
      if (Num_Var_In_Type[pg->imtrx][v_s[i][0][0]]) {
        num_modes++;
      }
    }
    for (int mode = 0; mode < num_modes; mode++) {
      sprintf(species_name, "SARAMITO_COEFF_%d", mode);
      sprintf(species_desc, "saramito coeff mode_%d", mode);
      set_nv_tkud(rd, index, 0, 0, -2, species_name, "[1]", species_desc, FALSE);
      index++;
      index_post++;
    }
  }

  if (VISCOUS_STRESS != -1 && Num_Var_In_Type[pg->imtrx][R_MOMENTUM1]) {
    if (Num_Dim > 2) {
      VISCOUS_STRESS = index_post;
      set_nv_tkud(rd, index, 0, 0, -2, "VS11", "[1]", "Viscous stress xx", FALSE);
      index++;
      index_post++;
      set_nv_tkud(rd, index, 0, 0, -2, "VS12", "[1]", "Viscous stress xy", FALSE);

      index++;
      index_post++;

      set_nv_tkud(rd, index, 0, 0, -2, "VS13", "[1]", "Viscous stress xz", FALSE);
      index++;
      index_post++;

      set_nv_tkud(rd, index, 0, 0, -2, "VS21", "[1]", "Viscous stress yx", FALSE);

      index++;
      index_post++;

      set_nv_tkud(rd, index, 0, 0, -2, "VS22", "[1]", "Viscous stress yy", FALSE);
      index++;
      index_post++;

      set_nv_tkud(rd, index, 0, 0, -2, "VS23", "[1]", "Viscous stress yz", FALSE);
      index++;
      index_post++;

      set_nv_tkud(rd, index, 0, 0, -2, "VS31", "[1]", "Viscous stress zx", FALSE);

      index++;
      index_post++;

      set_nv_tkud(rd, index, 0, 0, -2, "VS32", "[1]", "Viscous stress zy", FALSE);
      index++;
      index_post++;

      set_nv_tkud(rd, index, 0, 0, -2, "VS33", "[1]", "Viscous stress zz", FALSE);
      index++;
      index_post++;

    } else {
      VISCOUS_STRESS = index_post;
      set_nv_tkud(rd, index, 0, 0, -2, "VS11", "[1]", "Viscous stress xx", FALSE);
      index++;
      index_post++;
      set_nv_tkud(rd, index, 0, 0, -2, "VS12", "[1]", "Viscous stress xy", FALSE);

      index++;
      index_post++;

      set_nv_tkud(rd, index, 0, 0, -2, "VS21", "[1]", "Viscous stress yx", FALSE);

      index++;
      index_post++;

<<<<<<< HEAD
      set_nv_tkud(rd, index, 0, 0, -2, "VS22", "[1]", "Viscous stress yy", FALSE);
=======
  if ( LUB_FLUID_SOURCE != -1  &&
      ( (Num_Var_In_Type[R_LUBP]) ||
        (Num_Var_In_Type[R_SHELL_FILMP] && Num_Var_In_Type[R_SHELL_FILMH]) )
     )
    {
      if (LUB_FLUID_SOURCE == 2)
        {
          EH(-1, "Post-processing vectors cannot be exported yet!");
        }
      LUB_FLUID_SOURCE = index_post;
      sprintf(nm, "LUB_SOURCE");
      sprintf(ds, "Lubrication Source");
      set_nv_tkud(rd, index, 0, 0, -2, nm, "[1]", ds, FALSE);
>>>>>>> 9c26b529
      index++;
      index_post++;
    }
  }

  if (VISCOUS_STRESS_NORM != -1 && Num_Var_In_Type[pg->imtrx][R_MOMENTUM1]) {
    SARAMITO_YIELD = -1;
    VISCOUS_STRESS_NORM = index_post;
    set_nv_tkud(rd, index, 0, 0, -2, "VSNORM", "[1]", "Viscous stress norm", FALSE);
    index++;
    index_post++;
  }

  if (VISCOUS_VON_MISES_STRESS != -1 && Num_Var_In_Type[pg->imtrx][R_MOMENTUM1]) {
    VISCOUS_VON_MISES_STRESS = index_post;
    set_nv_tkud(rd, index, 0, 0, -2, "VVMISSTRESS", "[1]", "Viscous Von Mises stress", FALSE);
    index++;
    index_post++;
  }

  /*if (J_FLUX != -1)
  {
    J_FLUX = index_post;
    set_nv_tkud(rd, index, 0, 0, -2, "J1","[1]",
                "particle flux x", FALSE);
    index++;
    index_post++;
    set_nv_tkud(rd, index, 0, 0, -2, "J2","[1]",
                "particle flux y", FALSE);

    index++;
    index_post++;
    set_nv_tkud(rd, index, 0, 0, -2, "J3","[1]",
                "particle flux z", FALSE);
    index++;
    index_post++;
    }*/

  if (GRAD_SH != -1) {
    GRAD_SH = index_post;
    set_nv_tkud(rd, index, 0, 0, -2, "GRAD_SH0", "[1]", "Shear gradient x", FALSE);
    index++;
    index_post++;

    set_nv_tkud(rd, index, 0, 0, -2, "GRAD_SH1", "[1]", "Shear gradient y", FALSE);
    index++;
    index_post++;

    set_nv_tkud(rd, index, 0, 0, -2, "GRAD_SH2", "[1]", "Shear gradient z", FALSE);
    index++;
    index_post++;
  }

  if (GRAD_Y != -1) {
    GRAD_Y = index_post;
    set_nv_tkud(rd, index, 0, 0, -2, "GRAD_Y0", "[1]", "Concentration gradient x", FALSE);
    index++;
    index_post++;

    set_nv_tkud(rd, index, 0, 0, -2, "GRAD_Y1", "[1]", "Concentration gradient y", FALSE);
    index++;
    index_post++;

    set_nv_tkud(rd, index, 0, 0, -2, "GRAD_Y2", "[1]", "Concentration gradient z", FALSE);
    index++;
    index_post++;
  }

  if (EIG != -1) {
    EIG = index_post;
    set_nv_tkud(rd, index, 0, 0, -2, "EIGEN0", "[1]", "First eigenvalue", FALSE);
    index++;
    index_post++;
    set_nv_tkud(rd, index, 0, 0, -2, "EIGEN1", "[1]", "Second eigenvalue", FALSE);

    index++;
    index_post++;
    set_nv_tkud(rd, index, 0, 0, -2, "EIGEN2", "[1]", "Third eigenvalue", FALSE);
    index++;
    index_post++;
  }

  if (EIG1 != -1) {
    EIG1 = index_post;
    set_nv_tkud(rd, index, 0, 0, -2, "EIGEN0_0", "[1]", "First eigenvector x", FALSE);
    index++;
    index_post++;
    set_nv_tkud(rd, index, 0, 0, -2, "EIGEN0_1", "[1]", "First eigenvector y", FALSE);

    index++;
    index_post++;
    set_nv_tkud(rd, index, 0, 0, -2, "EIGEN0_2", "[1]", "First eigenvector z", FALSE);
    index++;
    index_post++;
  }

  if (EIG2 != -1) {
    EIG2 = index_post;
    set_nv_tkud(rd, index, 0, 0, -2, "EIGEN1_0", "[1]", "Second eigenvector x", FALSE);
    index++;
    index_post++;
    set_nv_tkud(rd, index, 0, 0, -2, "EIGEN1_1", "[1]", "Second eigenvector y", FALSE);

    index++;
    index_post++;
    set_nv_tkud(rd, index, 0, 0, -2, "EIGEN1_2", "[1]", "Second eigenvector z", FALSE);
    index++;
    index_post++;
  }

  if (EIG3 != -1) {
    EIG3 = index_post;
    set_nv_tkud(rd, index, 0, 0, -2, "EIGEN2_0", "[1]", "Third eigenvector x", FALSE);
    index++;
    index_post++;
    set_nv_tkud(rd, index, 0, 0, -2, "EIGEN2_1", "[1]", "Third eigenvector y", FALSE);

    index++;
    index_post++;
    set_nv_tkud(rd, index, 0, 0, -2, "EIGEN2_2", "[1]", "Third eigenvector z", FALSE);
    index++;
    index_post++;
  }

  /*
   * Porous flow post-processing setup section
   */
  check = 0;
  for (i = 0; i < upd->Num_Mat; i++) {
    if (mp_glob[i]->PorousMediaType == POROUS_UNSATURATED ||
        mp_glob[i]->PorousMediaType == POROUS_SATURATED ||
        mp_glob[i]->PorousMediaType == POROUS_SHELL_UNSATURATED ||
        mp_glob[i]->PorousMediaType == POROUS_TWO_PHASE) {
      check = 1;
    }
  }

  /*
  printf("Before porous entries, IP = %d and IPE = %d\n",
  index_post, index_post_export);
  */
  if (POROUS_SATURATION != -1 && Num_Var_In_Type[pg->imtrx][R_POR_LIQ_PRES] && check) {
    set_nv_tkud(rd, index, 0, 0, -2, "SAT", "[1]", "Saturation", FALSE);
    index++;
    if (POROUS_SATURATION == 2) {
      Export_XP_ID[index_post_export] = index_post;
      index_post_export++;
    }
    POROUS_SATURATION = index_post;
    index_post++;
  }

  if (POROUS_RHO_TOTAL_SOLVENTS != -1 && Num_Var_In_Type[pg->imtrx][R_POR_LIQ_PRES] && check) {
    if (POROUS_RHO_TOTAL_SOLVENTS == 2) {
      GOMA_EH(GOMA_ERROR, "Post-processing vectors cannot be exported yet!");
    }
    POROUS_RHO_TOTAL_SOLVENTS = index_post;
    sprintf(species_name, "Rho_Total_liq");
    sprintf(species_desc, "Total density of liquid solvent");
    set_nv_tkud(rd, index, 0, 0, -2, species_name, "[1]", species_desc, FALSE);
    index++;
    index_post++;
    sprintf(species_name, "Rho_Total_air");
    sprintf(species_desc, "Total density of gas solvent");
    set_nv_tkud(rd, index, 0, 0, -2, species_name, "[1]", species_desc, FALSE);
    index++;
    index_post++;
    if (Num_Var_In_Type[pg->imtrx][R_POR_POROSITY]) {
      sprintf(species_name, "Rho_Total_solid");
      sprintf(species_desc, "Total density of solid solvent");
      set_nv_tkud(rd, index, 0, 0, -2, species_name, "[1]", species_desc, FALSE);
      index++;
      index_post++;
    }
  }

  if (POROUS_RHO_GAS_SOLVENTS != -1 && Num_Var_In_Type[pg->imtrx][R_POR_LIQ_PRES] && check) {
    if (POROUS_RHO_GAS_SOLVENTS == 2) {
      GOMA_EH(GOMA_ERROR, "Post-processing vectors cannot be exported yet!");
    }
    POROUS_RHO_GAS_SOLVENTS = index_post;
    if (Num_Var_In_Type[pg->imtrx][R_POR_LIQ_PRES]) {
      sprintf(species_name, "RhoSolv_g_liq");
      sprintf(species_desc, "Gas Phase Density of liq solvent");
      set_nv_tkud(rd, index, 0, 0, -2, species_name, "[1]", species_desc, FALSE);
      index++;
      index_post++;
    }
    if (Num_Var_In_Type[pg->imtrx][R_POR_GAS_PRES]) {
      sprintf(species_name, "RhoSolv_g_air");
      sprintf(species_desc, "Gas Phase Density of gas solvent");
      set_nv_tkud(rd, index, 0, 0, -2, species_name, "[1]", species_desc, FALSE);
      index++;
      index_post++;
    }
    if (Num_Var_In_Type[pg->imtrx][R_POR_POROSITY]) {
      sprintf(species_name, "RhoSolv_g_solid");
      sprintf(species_desc, "Gas Phase Density of solid solvent");
      set_nv_tkud(rd, index, 0, 0, -2, species_name, "[1]", species_desc, FALSE);
      index++;
      index_post++;
    }
  }

  if (POROUS_RHO_LPHASE != -1 && Num_Var_In_Type[pg->imtrx][R_POR_LIQ_PRES] && check) {
    sprintf(species_name, "Rho_Liq_Phase");
    sprintf(species_desc, "Density of the Liquid Phase");
    set_nv_tkud(rd, index, 0, 0, -2, species_name, "[1]", species_desc, FALSE);
    index++;
    if (POROUS_RHO_LPHASE == 2) {
      Export_XP_ID[index_post_export] = index_post;
      index_post_export++;
    }
    POROUS_RHO_LPHASE = index_post;
    index_post++;
  }

  if (DARCY_VELOCITY_GAS != -1 && Num_Var_In_Type[pg->imtrx][R_POR_GAS_PRES] && check) {
    if (DARCY_VELOCITY_GAS == 2) {
      GOMA_EH(GOMA_ERROR, "Post-processing vectors cannot be exported yet!");
    }
    DARCY_VELOCITY_GAS = index_post;
    for (i = 0; i < Num_Dim; i++) {
      sprintf(nm, "Darcy_Vel_g_%d", i);
      sprintf(ds, "Gas Phase Darcy Velocity in the %d direction", i);
      set_nv_tkud(rd, index, 0, 0, -2, nm, "[1]", ds, FALSE);
      index++;
      index_post++;
    }
  }

  if (DARCY_VELOCITY_LIQ != -1 && Num_Var_In_Type[pg->imtrx][R_POR_LIQ_PRES] && check) {
    if (DARCY_VELOCITY_LIQ == 2) {
      GOMA_EH(GOMA_ERROR, "Post-processing vectors cannot be exported yet!");
    }
    DARCY_VELOCITY_LIQ = index_post;
    for (i = 0; i < Num_Dim; i++) {
      sprintf(nm, "Darcy_Vel_l_%d", i);
      sprintf(ds, "Liquid Phase Darcy Velocity in the %d direction", i);
      set_nv_tkud(rd, index, 0, 0, -2, nm, "[1]", ds, FALSE);
      index++;
      index_post++;
    }
  }
  if (POROUS_LIQUID_ACCUM_RATE != -1 && Num_Var_In_Type[pg->imtrx][R_POR_LIQ_PRES] && check) {
    set_nv_tkud(rd, index, 0, 0, -2, "Liq_Inv_Dot", "[1]", "Porous Liquid Accumlation Rate", FALSE);
    index++;
    if (POROUS_LIQUID_ACCUM_RATE == 2) {
      Export_XP_ID[index_post_export] = index_post;
      index_post_export++;
    }
    POROUS_LIQUID_ACCUM_RATE = index_post;
    index_post++;
  }

  /*
  printf(" Before cap. pressure, IP = %d and IPE = %d\n",
  index_post, index_post_export);
  */
  if (CAPILLARY_PRESSURE != -1 && Num_Var_In_Type[pg->imtrx][R_POR_LIQ_PRES] && check) {
    set_nv_tkud(rd, index, 0, 0, -2, "PC", "[1]", "Capillary Pressure", FALSE);
    index++;
    if (CAPILLARY_PRESSURE == 2) {
      Export_XP_ID[index_post_export] = index_post;
      index_post_export++;
    }
    CAPILLARY_PRESSURE = index_post;
    index_post++;
  }

  if (POROUS_GRIDPECLET != -1 && Num_Var_In_Type[pg->imtrx][R_POR_LIQ_PRES] && check) {
    set_nv_tkud(rd, index, 0, 0, -2, "Por_Grid_Peclet", "[1]", "Porous Grid Peclet Number", FALSE);
    index++;
    if (POROUS_GRIDPECLET == 2) {
      Export_XP_ID[index_post_export] = index_post;
      index_post_export++;
    }
    POROUS_GRIDPECLET = index_post;
    index_post++;
  }

  if (POROUS_SUPGVELOCITY != -1 && Num_Var_In_Type[pg->imtrx][R_POR_LIQ_PRES] && check) {
    if (POROUS_SUPGVELOCITY == 2) {
      GOMA_EH(GOMA_ERROR, "Post-processing vectors cannot be exported yet!");
    }
    POROUS_SUPGVELOCITY = index_post;
    for (i = 0; i < Num_Dim; i++) {
      sprintf(nm, "U_supg_porous_%d", i);
      sprintf(ds, "Porous SUPG Velocity in the %d direction", i);
      set_nv_tkud(rd, index, 0, 0, -2, nm, "[1]", ds, FALSE);
      index++;
      index_post++;
    }
  }

  if (REL_LIQ_PERM != -1 &&
      (Num_Var_In_Type[pg->imtrx][R_POR_LIQ_PRES] || Num_Var_In_Type[pg->imtrx][R_SHELL_SAT_OPEN] ||
       Num_Var_In_Type[pg->imtrx][R_SHELL_SAT_OPEN_2]) &&
      check) {
    set_nv_tkud(rd, index, 0, 0, -2, "Rel_liq_perm", "[1]", "Relative Liquid Permeability", FALSE);
    index++;
    if (REL_LIQ_PERM == 2) {
      Export_XP_ID[index_post_export] = index_post;
      index_post_export++;
    }
    REL_LIQ_PERM = index_post;
    index_post++;
  } else {
    REL_LIQ_PERM = -1;
  }

  /*
  printf(" After porous entries, IP = %d and IPE = %d\n",
  index_post, index_post_export);
  */

  /* MMH: Output the vorticity vector.
   */
  if (CURL_V != -1 && Num_Var_In_Type[pg->imtrx][R_MOMENTUM1]) {
    if (pd->CoordinateSystem == SWIRLING || pd->CoordinateSystem == PROJECTED_CARTESIAN ||
        pd->CoordinateSystem == CARTESIAN_2pt5D || Num_Dim == 3) {
      if (CURL_V == 2) {
        GOMA_EH(GOMA_ERROR, "Post-processing vectors cannot be exported yet!");
      }
      CURL_V = index_post;
      set_nv_tkud(rd, index, 0, 0, -2, "VORTX", "[1]", "x-component of vorticity", FALSE);
      index++;
      index_post++;
      set_nv_tkud(rd, index, 0, 0, -2, "VORTY", "[1]", "y-component of vorticity", FALSE);
      index++;
      index_post++;
      set_nv_tkud(rd, index, 0, 0, -2, "VORTZ", "[1]", "z-component of vorticity", FALSE);
      index++;
      index_post++;
    } else if (Num_Dim == 2) {
      set_nv_tkud(rd, index, 0, 0, -2, "VORT", "[1]", "Vorticity (scalar)", FALSE);
      index++;
      if (CURL_V == 2) {
        Export_XP_ID[index_post_export] = index_post;
        index_post_export++;
      }
      CURL_V = index_post;
      index_post++;
    } else {
      GOMA_WH(-1, "Why are you asking for vorticity on a 1D problem?");
      CURL_V = -1;
    }
  }

  if (POLYMER_VISCOSITY != -1 && Num_Var_In_Type[pg->imtrx][R_STRESS11]) {
    set_nv_tkud(rd, index, 0, 0, -2, "MUP", "[1]", "Polymer Viscosity", FALSE);
    index++;
    if (POLYMER_VISCOSITY == 2) {
      Export_XP_ID[index_post_export] = index_post;
      index_post_export++;
    }
    POLYMER_VISCOSITY = index_post;
    index_post++;
  } else {
    POLYMER_VISCOSITY = -1;
  }
  /* RBS: Output the Lamb vector.
   */
  if (LAMB_VECTOR != -1 && Num_Var_In_Type[pg->imtrx][R_MOMENTUM1]) {
    if (pd->CoordinateSystem == SWIRLING || pd->CoordinateSystem == PROJECTED_CARTESIAN ||
        pd->CoordinateSystem == CARTESIAN_2pt5D || Num_Dim == 3) {
      if (LAMB_VECTOR == 2) {
        GOMA_EH(GOMA_ERROR, "Post-processing vectors cannot be exported yet!");
      }
      LAMB_VECTOR = index_post;
      set_nv_tkud(rd, index, 0, 0, -2, "LAMBX", "[1]", "x-component of Lamb", FALSE);
      index++;
      index_post++;
      set_nv_tkud(rd, index, 0, 0, -2, "LAMBY", "[1]", "y-component of Lamb", FALSE);
      index++;
      index_post++;
      set_nv_tkud(rd, index, 0, 0, -2, "LAMBZ", "[1]", "z-component of Lamb", FALSE);
      index++;
      index_post++;
    } else if (Num_Dim == 2) {
      LAMB_VECTOR = index_post;
      set_nv_tkud(rd, index, 0, 0, -2, "LAMBX", "[1]", "x-component of Lamb", FALSE);
      index++;
      index_post++;
      set_nv_tkud(rd, index, 0, 0, -2, "LAMBY", "[1]", "y-component of Lamb", FALSE);
      index++;
      index_post++;
      if (LAMB_VECTOR == 2) {
        Export_XP_ID[index_post_export] = index_post;
        index_post_export++;
      }
    }
  }
  /* RBS: Helicity quantity (scalar)
   */
  if (HELICITY != -1 && Num_Var_In_Type[pg->imtrx][R_MOMENTUM1]) {
    if (pd->CoordinateSystem == SWIRLING || pd->CoordinateSystem == PROJECTED_CARTESIAN ||
        pd->CoordinateSystem == CARTESIAN_2pt5D || Num_Dim == 3) {
      if (HELICITY == 2) {
        GOMA_EH(GOMA_ERROR, "Post-processing vectors cannot be exported yet!");
      }
      HELICITY = index_post;
      set_nv_tkud(rd, index, 0, 0, -2, "HELIX", "[1]", "helicity scalar", FALSE);
      index++;
      index_post++;
    } else {
      GOMA_WH(-1, "Why are you asking for Helicity in a 1D or 2D problem?");
      HELICITY = -1;
    }
  }

  if (POLYMER_TIME_CONST != -1 && Num_Var_In_Type[pg->imtrx][R_STRESS11]) {
    set_nv_tkud(rd, index, 0, 0, -2, "LAMBDA", "[1]", "Polymer Time Constant", FALSE);
    index++;
    if (POLYMER_TIME_CONST == 2) {
      Export_XP_ID[index_post_export] = index_post;
      index_post_export++;
    }
    POLYMER_TIME_CONST = index_post;
    index_post++;
  }

  if (MOBILITY_PARAMETER != -1 && Num_Var_In_Type[pg->imtrx][R_STRESS11]) {
    set_nv_tkud(rd, index, 0, 0, -2, "ALPHA", "[1]", "Mobility Parameter", FALSE);
    index++;
    if (MOBILITY_PARAMETER == 2) {
      Export_XP_ID[index_post_export] = index_post;
      index_post_export++;
    }
    MOBILITY_PARAMETER = index_post;
    index_post++;
  }

  if (PTT_XI != -1 && Num_Var_In_Type[pg->imtrx][R_STRESS11]) {
    set_nv_tkud(rd, index, 0, 0, -2, "XI", "[1]", "PTT Xi parameter", FALSE);
    index++;
    if (PTT_XI == 2) {
      Export_XP_ID[index_post_export] = index_post;
      index_post_export++;
    }
    PTT_XI = index_post;
    index_post++;
  }

  if (PTT_EPSILON != -1 && Num_Var_In_Type[pg->imtrx][R_STRESS11]) {
    set_nv_tkud(rd, index, 0, 0, -2, "EPSILON", "[1]", "PTT Epsilon parameter", FALSE);
    index++;
    if (PTT_EPSILON == 2) {
      Export_XP_ID[index_post_export] = index_post;
      index_post_export++;
    }
    PTT_EPSILON = index_post;
    index_post++;
  }

  if (USER_POST != -1) {
    set_nv_tkud(rd, index, 0, 0, -2, "USER", "[1]", "User-Defined", FALSE);
    index++;
    if (USER_POST == 2) {
      Export_XP_ID[index_post_export] = index_post;
      index_post_export++;
    }
    USER_POST = index_post;
    index_post++;
  }

  if (ACOUSTIC_PRESSURE != -1 &&
      (Num_Var_In_Type[pg->imtrx][R_ACOUS_PREAL] && Num_Var_In_Type[pg->imtrx][R_ACOUS_PIMAG])) {
    set_nv_tkud(rd, index, 0, 0, -2, "AC_PRES", "[1]", "Acoustic Pressure Magn.", FALSE);
    index++;
    if (ACOUSTIC_PRESSURE == 2) {
      Export_XP_ID[index_post_export] = index_post;
      index_post_export++;
    }
    ACOUSTIC_PRESSURE = index_post;
    index_post++;
  }

  if (ACOUSTIC_PHASE_ANGLE != -1 &&
      (Num_Var_In_Type[pg->imtrx][R_ACOUS_PREAL] && Num_Var_In_Type[pg->imtrx][R_ACOUS_PIMAG])) {
    set_nv_tkud(rd, index, 0, 0, -2, "AC_PHASE", "[1]", "Acoustic Phase Angle", FALSE);
    index++;
    if (ACOUSTIC_PHASE_ANGLE == 2) {
      Export_XP_ID[index_post_export] = index_post;
      index_post_export++;
    }
    ACOUSTIC_PHASE_ANGLE = index_post;
    index_post++;
  }

  if (ACOUSTIC_ENERGY_DENSITY != -1 &&
      (Num_Var_In_Type[pg->imtrx][R_ACOUS_PREAL] && Num_Var_In_Type[pg->imtrx][R_ACOUS_PIMAG])) {
    set_nv_tkud(rd, index, 0, 0, -2, "AC_ED", "[1]", "Acoustic Energy Density", FALSE);
    index++;
    if (ACOUSTIC_ENERGY_DENSITY == 2) {
      Export_XP_ID[index_post_export] = index_post;
      index_post_export++;
    }
    ACOUSTIC_ENERGY_DENSITY = index_post;
    index_post++;
  }

  if (LIGHT_INTENSITY != -1 &&
      (Num_Var_In_Type[pg->imtrx][R_LIGHT_INTP] && Num_Var_In_Type[pg->imtrx][R_LIGHT_INTM])) {
    set_nv_tkud(rd, index, 0, 0, -2, "L_INT", "[1]", "Light Intensity", FALSE);
    index++;
    if (LIGHT_INTENSITY == 2) {
      Export_XP_ID[index_post_export] = index_post;
      index_post_export++;
    }
    LIGHT_INTENSITY = index_post;
    index_post++;
  }

  if (UNTRACKED_SPEC != -1 && Num_Var_In_Type[pg->imtrx][R_MASS]) {
    set_nv_tkud(rd, index, 0, 0, -2, "UNT_SPEC", "[1]", "Untracked Species", FALSE);
    index++;
    if (UNTRACKED_SPEC == 2) {
      Export_XP_ID[index_post_export] = index_post;
      index_post_export++;
    }
    UNTRACKED_SPEC = index_post;
    index_post++;
  }

  if (PRINCIPAL_STRESS != -1 && Num_Var_In_Type[pg->imtrx][R_MESH1]) {
    if (PRINCIPAL_STRESS == 2) {
      GOMA_EH(GOMA_ERROR, "Post-processing vectors cannot be exported yet!");
    }
    PRINCIPAL_STRESS = index_post;

    /* First Principal Stress */
    sprintf(nm, "PS_1");
    sprintf(ds, "Principal Stress 1");
    set_nv_tkud(rd, index, 0, 0, -2, nm, "[1]", ds, FALSE);
    index++;
    index_post++;
    /* Second Principal Stress */
    sprintf(nm, "PS_2");
    sprintf(ds, "Principal Stress 2");
    set_nv_tkud(rd, index, 0, 0, -2, nm, "[1]", ds, FALSE);
    index++;
    index_post++;
    /* Third Principal Stress */
    sprintf(nm, "PS_3");
    sprintf(ds, "Principal Stress 3");
    set_nv_tkud(rd, index, 0, 0, -2, nm, "[1]", ds, FALSE);
    index++;
    index_post++;
  }

  if (PRINCIPAL_REAL_STRESS != -1 && Num_Var_In_Type[pg->imtrx][R_SOLID1]) {
    if (PRINCIPAL_REAL_STRESS == 2) {
      GOMA_EH(GOMA_ERROR, "Post-processing vectors cannot be exported yet!");
    }
    PRINCIPAL_REAL_STRESS = index_post;

    /* First Principal Stress */
    sprintf(nm, "PS_RS_1");
    sprintf(ds, "Principal Real Stress 1");
    set_nv_tkud(rd, index, 0, 0, -2, nm, "[1]", ds, FALSE);
    index++;
    index_post++;
    /* Second Principal Stress */
    sprintf(nm, "PS_RS_2");
    sprintf(ds, "Principal Real Stress 2");
    set_nv_tkud(rd, index, 0, 0, -2, nm, "[1]", ds, FALSE);
    index++;
    index_post++;
    /* Third Principal Stress */
    sprintf(nm, "PS_RS_3");
    sprintf(ds, "Principal Real Stress 3");
    set_nv_tkud(rd, index, 0, 0, -2, nm, "[1]", ds, FALSE);
    index++;
    index_post++;
  }

  if (LUB_HEIGHT != -1 &&
      (Num_Var_In_Type[pg->imtrx][R_LUBP] || Num_Var_In_Type[pg->imtrx][R_SHELL_FILMP] ||
       Num_Var_In_Type[pg->imtrx][R_TFMP_MASS] || Num_Var_In_Type[pg->imtrx][R_TFMP_BOUND])) {
    if (LUB_HEIGHT == 2) {
      GOMA_EH(GOMA_ERROR, "Post-processing vectors cannot be exported yet!");
    }
    LUB_HEIGHT = index_post;
    sprintf(nm, "LUB_H");
    sprintf(ds, "Lubrication Height");
    set_nv_tkud(rd, index, 0, 0, -2, nm, "[1]", ds, FALSE);
    index++;
    index_post++;
  }

  if (LUB_HEIGHT_2 != -1 && (Num_Var_In_Type[pg->imtrx][R_LUBP_2])) {
    if (LUB_HEIGHT_2 == 2) {
      GOMA_EH(GOMA_ERROR, "Post-processing vectors cannot be exported yet!");
    }
    LUB_HEIGHT_2 = index_post;
    sprintf(nm, "LUB_H_2");
    sprintf(ds, "Lubrication Height 2");
    set_nv_tkud(rd, index, 0, 0, -2, nm, "[1]", ds, FALSE);
    index++;
    index_post++;
  }

  if (LUB_VELO_UPPER != -1 && Num_Var_In_Type[pg->imtrx][R_LUBP]) {
    if (LUB_VELO_UPPER == 2) {
      GOMA_EH(GOMA_ERROR, "Post-processing vectors cannot be exported yet!");
    }
    LUB_VELO_UPPER = index_post;
    sprintf(nm, "LUB_VUX");
    sprintf(ds, "Lubrication Upper Velocity x-component");
    set_nv_tkud(rd, index, 0, 0, -2, nm, "[1]", ds, FALSE);
    index++;
    index_post++;
    sprintf(nm, "LUB_VUY");
    sprintf(ds, "Lubrication Upper Velocity y-component");
    set_nv_tkud(rd, index, 0, 0, -2, nm, "[1]", ds, FALSE);
    index++;
    index_post++;
    sprintf(nm, "LUB_VUZ");
    sprintf(ds, "Lubrication Upper Velocity z-component");
    set_nv_tkud(rd, index, 0, 0, -2, nm, "[1]", ds, FALSE);
    index++;
    index_post++;
  }

  if (LUB_VELO_LOWER != -1 && Num_Var_In_Type[pg->imtrx][R_LUBP]) {
    if (LUB_VELO_LOWER == 2) {
      GOMA_EH(GOMA_ERROR, "Post-processing vectors cannot be exported yet!");
    }
    LUB_VELO_LOWER = index_post;
    sprintf(nm, "LUB_VLX");
    sprintf(ds, "Lubrication Lower Velocity x-component");
    set_nv_tkud(rd, index, 0, 0, -2, nm, "[1]", ds, FALSE);
    index++;
    index_post++;
    sprintf(nm, "LUB_VLY");
    sprintf(ds, "Lubrication Lower Velocity y-component");
    set_nv_tkud(rd, index, 0, 0, -2, nm, "[1]", ds, FALSE);
    index++;
    index_post++;
    sprintf(nm, "LUB_VLZ");
    sprintf(ds, "Lubrication Lower Velocity z-component");
    set_nv_tkud(rd, index, 0, 0, -2, nm, "[1]", ds, FALSE);
    index++;
    index_post++;
  }

  if (LUB_VELO_FIELD != -1 &&
      (Num_Var_In_Type[pg->imtrx][R_LUBP] || Num_Var_In_Type[pg->imtrx][R_SHELL_FILMP])) {
    if (LUB_VELO_FIELD == 2) {
      GOMA_EH(GOMA_ERROR, "Post-processing vectors cannot be exported yet!");
    }
    LUB_VELO_FIELD = index_post;
    sprintf(nm, "LUB_VELO_X");
    sprintf(ds, "Lubrication Velocity x-component");
    set_nv_tkud(rd, index, 0, 0, -2, nm, "[1]", ds, FALSE);
    index++;
    index_post++;
    sprintf(nm, "LUB_VELO_Y");
    sprintf(ds, "Lubrication Velocity y-component");
    set_nv_tkud(rd, index, 0, 0, -2, nm, "[1]", ds, FALSE);
    index++;
    index_post++;
    sprintf(nm, "LUB_VELO_Z");
    sprintf(ds, "Lubrication Velocity z-component");
    set_nv_tkud(rd, index, 0, 0, -2, nm, "[1]", ds, FALSE);
    index++;
    index_post++;
  }

  if (LUB_VELO_FIELD_2 != -1 && (Num_Var_In_Type[pg->imtrx][R_LUBP_2])) {
    if (LUB_VELO_FIELD_2 == 2) {
      GOMA_EH(GOMA_ERROR, "Post-processing vectors cannot be exported yet!");
    }
    LUB_VELO_FIELD_2 = index_post;
    sprintf(nm, "LUB_VELO_2_X");
    sprintf(ds, "Lubrication Velocity x-component");
    set_nv_tkud(rd, index, 0, 0, -2, nm, "[1]", ds, FALSE);
    index++;
    index_post++;
    sprintf(nm, "LUB_VELO_2_Y");
    sprintf(ds, "Lubrication Velocity y-component");
    set_nv_tkud(rd, index, 0, 0, -2, nm, "[1]", ds, FALSE);
    index++;
    index_post++;
    sprintf(nm, "LUB_VELO_2_Z");
    sprintf(ds, "Lubrication Velocity z-component");
    set_nv_tkud(rd, index, 0, 0, -2, nm, "[1]", ds, FALSE);
    index++;
    index_post++;
  }

  if (LUB_FLUID_SOURCE != -1 && Num_Var_In_Type[pg->imtrx][R_LUBP]) {
    if (LUB_FLUID_SOURCE == 2) {
      GOMA_EH(GOMA_ERROR, "Post-processing vectors cannot be exported yet!");
    }
    LUB_FLUID_SOURCE = index_post;
    sprintf(nm, "LUB_SOURCE");
    sprintf(ds, "Lubrication Source");
    set_nv_tkud(rd, index, 0, 0, -2, nm, "[1]", ds, FALSE);
    index++;
    index_post++;
  }

  if (DISJ_PRESS != -1 && Num_Var_In_Type[pg->imtrx][R_SHELL_FILMP]) {
    if (DISJ_PRESS == 2) {
      GOMA_EH(GOMA_ERROR, "Post-processing vectors cannot be exported yet!");
    }
    DISJ_PRESS = index_post;
    sprintf(nm, "DISJ_PRESS");
    sprintf(ds, "Disjoining Pressure");
    set_nv_tkud(rd, index, 0, 0, -2, nm, "[1]", ds, FALSE);
    index++;
    index_post++;
  }

  if (SH_SAT_OPEN != -1 && Num_Var_In_Type[pg->imtrx][R_SHELL_SAT_OPEN]) {
    if (SH_SAT_OPEN == 2) {
      GOMA_EH(GOMA_ERROR, "Post-processing vectors cannot be exported yet!");
    }
    SH_SAT_OPEN = index_post;
    sprintf(nm, "SH_SAT_OPEN");
    sprintf(ds, "Open Porous Shell Saturation");
    set_nv_tkud(rd, index, 0, 0, -2, nm, "[1]", ds, FALSE);
    index++;
    index_post++;
  }

  if (SH_SAT_OPEN_2 != -1 && Num_Var_In_Type[pg->imtrx][R_SHELL_SAT_OPEN_2]) {
    if (SH_SAT_OPEN_2 == 2) {
      GOMA_EH(GOMA_ERROR, "Post-processing vectors cannot be exported yet!");
    }
    SH_SAT_OPEN_2 = index_post;
    sprintf(nm, "SH_SAT_OPEN_2");
    sprintf(ds, "Open Porous Shell Saturation 2");
    set_nv_tkud(rd, index, 0, 0, -2, nm, "[1]", ds, FALSE);
    index++;
    index_post++;
  }

  if (SH_CAP_PRES != -1 && Num_Var_In_Type[pg->imtrx][R_SHELL_SAT_1]) {
    if (SH_CAP_PRES == 2) {
      GOMA_EH(GOMA_ERROR, "Post-processing vectors cannot be exported yet!");
    }
    SH_CAP_PRES = index_post;
    sprintf(nm, "SH_CAP_PRES_1");
    sprintf(ds, "Porous Shell Capillary Pressure Layer 1");
    set_nv_tkud(rd, index, 0, 0, -2, nm, "[1]", ds, FALSE);
    index++;
    index_post++;
    if (Num_Var_In_Type[pg->imtrx][R_SHELL_SAT_2]) {
      sprintf(nm, "SH_CAP_PRES_2");
      sprintf(ds, "Porous Shell Capillary Pressure Layer 2");
      set_nv_tkud(rd, index, 0, 0, -2, nm, "[1]", ds, FALSE);
      index++;
      index_post++;
    }
    if (Num_Var_In_Type[pg->imtrx][R_SHELL_SAT_3]) {
      sprintf(nm, "SH_CAP_PRES_3");
      sprintf(ds, "Porous Shell Capillary Pressure Layer 3");
      set_nv_tkud(rd, index, 0, 0, -2, nm, "[1]", ds, FALSE);
      index++;
      index_post++;
    }
  }

  if (SH_PORE_FLUX != -1 && Num_Var_In_Type[pg->imtrx][R_SHELL_SAT_1] &&
      Num_Var_In_Type[pg->imtrx][R_SHELL_SAT_2]) {
    if (SH_PORE_FLUX == 2) {
      GOMA_EH(GOMA_ERROR, "Post-processing vectors cannot be exported yet!");
    }
    SH_PORE_FLUX = index_post;
    sprintf(nm, "SH_PORE_FLUX_1_2");
    sprintf(ds, "Porous Shell Flux Between Layers 1 and 2");
    set_nv_tkud(rd, index, 0, 0, -2, nm, "[1]", ds, FALSE);
    index++;
    index_post++;

    if (Num_Var_In_Type[pg->imtrx][R_SHELL_SAT_3]) {
      sprintf(nm, "SH_PORE_FLUX_2_3");
      sprintf(ds, "Porous Shell Flux Between Layers 2 and 3");
      set_nv_tkud(rd, index, 0, 0, -2, nm, "[1]", ds, FALSE);
      index++;
      index_post++;
    }
  }

  if (SH_STRESS_TENSOR != -1 &&
      (Num_Var_In_Type[pg->imtrx][R_SHELL_NORMAL1] && Num_Var_In_Type[pg->imtrx][R_SHELL_NORMAL2] &&
       Num_Var_In_Type[pg->imtrx][R_SHELL_NORMAL3] && Num_Var_In_Type[pg->imtrx][R_MESH1])) {
    if (SH_STRESS_TENSOR == 2) {
      GOMA_EH(GOMA_ERROR, "Post-processing vectors cannot be exported yet!");
    }
    SH_STRESS_TENSOR = index_post;
    sprintf(nm, "SH_S11");
    sprintf(ds, "Shell stress tensor component 11");
    set_nv_tkud(rd, index, 0, 0, -2, nm, "[1]", ds, FALSE);
    index++;
    index_post++;
    sprintf(nm, "SH_S22");
    sprintf(ds, "Shell stress tensor component 22");
    set_nv_tkud(rd, index, 0, 0, -2, nm, "[1]", ds, FALSE);
    index++;
    index_post++;
    sprintf(nm, "SH_S12");
    sprintf(ds, "Shell stress tensor component 12");
    set_nv_tkud(rd, index, 0, 0, -2, nm, "[1]", ds, FALSE);
    index++;
    index_post++;
  }

  if (SH_TANG != -1 &&
      (Num_Var_In_Type[pg->imtrx][R_SHELL_NORMAL1] && Num_Var_In_Type[pg->imtrx][R_SHELL_NORMAL2] &&
       Num_Var_In_Type[pg->imtrx][R_SHELL_NORMAL3] && Num_Var_In_Type[pg->imtrx][R_MESH1])) {
    if (SH_TANG == 2) {
      GOMA_EH(GOMA_ERROR, "Post-processing vectors cannot be exported yet!");
    }
    SH_TANG = index_post;

    sprintf(nm, "SH_T1X");
    sprintf(ds, "Shell tangent 1 x - component");
    set_nv_tkud(rd, index, 0, 0, -2, nm, "[1]", ds, FALSE);
    index++;
    index_post++;
    sprintf(nm, "SH_T1Y");
    sprintf(ds, "Shell tangent 1 y - component");
    set_nv_tkud(rd, index, 0, 0, -2, nm, "[1]", ds, FALSE);
    index++;
    index_post++;
    sprintf(nm, "SH_T1Z");
    sprintf(ds, "Shell tangent 1 z - component");
    set_nv_tkud(rd, index, 0, 0, -2, nm, "[1]", ds, FALSE);
    index++;
    index_post++;

    sprintf(nm, "SH_T2X");
    sprintf(ds, "Shell tangent 2 x - component");
    set_nv_tkud(rd, index, 0, 0, -2, nm, "[1]", ds, FALSE);
    index++;
    index_post++;
    sprintf(nm, "SH_T2Y");
    sprintf(ds, "Shell tangent 2 y - component");
    set_nv_tkud(rd, index, 0, 0, -2, nm, "[1]", ds, FALSE);
    index++;
    index_post++;
    sprintf(nm, "SH_T2Z");
    sprintf(ds, "Shell tangent 2 z - component");
    set_nv_tkud(rd, index, 0, 0, -2, nm, "[1]", ds, FALSE);
    index++;
    index_post++;
  }

  if (PP_LAME_MU != -1 && Num_Var_In_Type[pg->imtrx][R_MESH1]) {
    if (PP_LAME_MU == 2) {
      GOMA_EH(GOMA_ERROR, "Post-processing vectors cannot be exported yet!");
    }
    PP_LAME_MU = index_post;
    sprintf(nm, "LAME_MU");
    sprintf(ds, "Lame MU Modulus");
    set_nv_tkud(rd, index, 0, 0, -2, nm, "[1]", ds, FALSE);
    index++;
    index_post++;
  }

  if (PP_LAME_LAMBDA != -1 && Num_Var_In_Type[pg->imtrx][R_MESH1]) {
    if (PP_LAME_LAMBDA == 2) {
      GOMA_EH(GOMA_ERROR, "Post-processing vectors cannot be exported yet!");
    }
    PP_LAME_LAMBDA = index_post;
    sprintf(nm, "LAME_LAMBDA");
    sprintf(ds, "Lame LAMBDA Modulus");
    set_nv_tkud(rd, index, 0, 0, -2, nm, "[1]", ds, FALSE);
    index++;
    index_post++;
  }

  if (VON_MISES_STRAIN != -1 && Num_Var_In_Type[pg->imtrx][R_MESH1]) {
    set_nv_tkud(rd, index, 0, 0, -2, "VME", "[1]", "Von Mises Strain", FALSE);
    index++;
    if (VON_MISES_STRAIN == 2) {
      Export_XP_ID[index_post_export] = index_post;
      index_post_export++;
    }
    VON_MISES_STRAIN = index_post;
    index_post++;
  }

  if (VON_MISES_STRESS != -1 && Num_Var_In_Type[pg->imtrx][R_MESH1]) {
    set_nv_tkud(rd, index, 0, 0, -2, "VMT", "[1]", "Von Mises Stress", FALSE);
    index++;
    if (VON_MISES_STRESS == 2) {
      Export_XP_ID[index_post_export] = index_post;
      index_post_export++;
    }
    VON_MISES_STRESS = index_post;
    index_post++;
  }

  if (TFMP_GAS_VELO != -1 && Num_Var_In_Type[pg->imtrx][R_TFMP_MASS] &&
      Num_Var_In_Type[pg->imtrx][R_TFMP_BOUND]) {
    if (TFMP_GAS_VELO == 2) {
      GOMA_EH(GOMA_ERROR, "Post-processing vectors cannot be exported yet!");
    }
    TFMP_GAS_VELO = index_post;
    sprintf(nm, "TFMP_GAS_VX");
    sprintf(ds, "TFMP Gas Velocity x-component");
    set_nv_tkud(rd, index, 0, 0, -2, nm, "[1]", ds, FALSE);
    index++;
    index_post++;
    sprintf(nm, "TFMP_GAS_VY");
    sprintf(ds, "TFMP Gas Velocity y-component");
    set_nv_tkud(rd, index, 0, 0, -2, nm, "[1]", ds, FALSE);
    index++;
    index_post++;
    sprintf(nm, "TFMP_GAS_VZ");
    sprintf(ds, "TFMP Gas Velocity z-component");
    set_nv_tkud(rd, index, 0, 0, -2, nm, "[1]", ds, FALSE);
    index++;
    index_post++;
  } else {
    TFMP_GAS_VELO = -1;
  }

  if (TFMP_LIQ_VELO != -1 && Num_Var_In_Type[pg->imtrx][R_TFMP_MASS] &&
      Num_Var_In_Type[pg->imtrx][R_TFMP_BOUND]) {
    if (TFMP_LIQ_VELO == 2) {
      GOMA_EH(GOMA_ERROR, "Post-processing vectors cannot be exported yet!");
    }
    TFMP_LIQ_VELO = index_post;
    sprintf(nm, "TFMP_LIQ_VX");
    sprintf(ds, "TFMP Liq Velocity x-component");
    set_nv_tkud(rd, index, 0, 0, -2, nm, "[1]", ds, FALSE);
    index++;
    index_post++;
    sprintf(nm, "TFMP_LIQ_VY");
    sprintf(ds, "TFMP Liq Velocity y-component");
    set_nv_tkud(rd, index, 0, 0, -2, nm, "[1]", ds, FALSE);
    index++;
    index_post++;
    sprintf(nm, "TFMP_LIQ_VZ");
    sprintf(ds, "TFMP Liq Velocity z-component");
    set_nv_tkud(rd, index, 0, 0, -2, nm, "[1]", ds, FALSE);
    index++;
    index_post++;
  } else {
    TFMP_LIQ_VELO = -1;
  }

  if (TFMP_INV_PECLET != -1 && Num_Var_In_Type[pg->imtrx][R_TFMP_MASS] &&
      Num_Var_In_Type[pg->imtrx][R_TFMP_BOUND]) {
    if (TFMP_INV_PECLET == 2) {
      GOMA_EH(GOMA_ERROR, "Post-processing vectors cannot be exported yet!");
    }
    TFMP_INV_PECLET = index_post;
    sprintf(nm, "TFMP_INV_PECLET");
    sprintf(ds, "TFMP Inverted Local Peclet Number");
    set_nv_tkud(rd, index, 0, 0, -2, nm, "[1]", ds, FALSE);
    index++;
    index_post++;
  } else {
    TFMP_INV_PECLET = -1;
  }
  if (TFMP_KRG != -1 && Num_Var_In_Type[pg->imtrx][R_TFMP_BOUND]) {
    if (TFMP_KRG == 2) {
      GOMA_EH(GOMA_ERROR, "Post-processing vectors cannot be exported yet!");
    }
    TFMP_KRG = index_post;
    sprintf(nm, "TFMP_KRG");
    sprintf(ds, "TFMP Local Gas Permeability");
    set_nv_tkud(rd, index, 0, 0, -2, nm, "[1]", ds, FALSE);
    index++;
    index_post++;
  } else {
    TFMP_KRG = -1;
  }

  /* Add external variables if they are present */

  /*
  printf(" Before external vars, IP = %d and IPE = %d\n",
  index_post, index_post_export);
  */
  if (efv->ev) {
    EXTERNAL_POST = index_post;
    for (i = 0; i < efv->Num_external_field; i++) {
      set_nv_tkud(rd, index, 0, 0, -2, efv->name[i], "[1]", "External-fixed field", FALSE);
      index++;
      index_post++;
    }
  }

  /*
   *  Post-processing Step 3: add a new line to put your variable's name into the
   *                          exodus II database in mm_post_proc load_nodal_tkn
   */
  /*
   *   ---- NOTE: any additional post processing variables should be input before
   *              this line, so they are before the NS_RESIDUALS and MM_RESIDUALS
   *              post processing options
   */

  if (NS_RESIDUALS != -1 && Num_Var_In_Type[pg->imtrx][R_MOMENTUM1]) {
    if (NS_RESIDUALS == 2) {
      GOMA_EH(GOMA_ERROR, "Post-processing vectors cannot be exported yet!");
    }
    NS_RESIDUALS = index_post;
    set_nv_tkud(rd, index, 0, 0, -2, "RMX", "[1]", "x-component of NS eqns", FALSE);
    index++;
    index_post++;
    set_nv_tkud(rd, index, 0, 0, -2, "RMY", "[1]", "y-component of NS eqns", FALSE);
    index++;
    index_post++;
    if (Num_Dim > 2) {
      set_nv_tkud(rd, index, 0, 0, -2, "RMZ", "[1]", "z-component of NS eqns", FALSE);
      index++;
      index_post++;
    }
  }

  if (MM_RESIDUALS != -1 && Num_Var_In_Type[pg->imtrx][R_MESH1]) {
    if (MM_RESIDUALS == 2) {
      GOMA_EH(GOMA_ERROR, "Post-processing vectors cannot be exported yet!");
    }
    MM_RESIDUALS = index_post;
    set_nv_tkud(rd, index, 0, 0, -2, "RDX", "[1]", "x-component of mesh eqns", FALSE);
    index++;
    index_post++;
    set_nv_tkud(rd, index, 0, 0, -2, "RDY", "[1]", "y-component of mesh eqns", FALSE);
    index++;
    index_post++;
    if (Num_Dim > 2) {
      set_nv_tkud(rd, index, 0, 0, -2, "RDZ", "[1]", "z-component of mesh eqns", FALSE);
      index++;
      index_post++;
    }
  }

  /* write out total stress */
  var = R_STRESS11;
  if (Num_Var_In_Type[pg->imtrx][var]) {
    post_flag = 0;
    for (i = 0; i < upd->Num_Mat; i++) {
      if (pd_glob[i]->i[pg->imtrx][var] == I_Q1 || pd_glob[i]->i[pg->imtrx][var] == I_Q2 ||
          pd_glob[i]->i[pg->imtrx][var] == I_Q2_D || pd_glob[i]->i[pg->imtrx][var] == I_Q1_D ||
          pd_glob[i]->i[pg->imtrx][var] == I_SP || pd_glob[i]->i[pg->imtrx][var] == I_Q2_LSA ||
          pd_glob[i]->i[pg->imtrx][var] == I_Q2_D_LSA) {
        if (vn_glob[i]->modes > 1) {
          post_flag = 1;
        }
      }
    }
    if (post_flag) {
      TOTAL_STRESS11 = index_post;
      set_nv_tkud(rd, index, var, 0, -2, "ts11", "[1]", "total stress 11", FALSE);
      index++;
      index_post++;
      var = R_STRESS12;
      if (Num_Var_In_Type[pg->imtrx][var]) {
        TOTAL_STRESS12 = index_post;
        set_nv_tkud(rd, index, var, 0, -2, "ts12", "[1]", "total stress 12", FALSE);
        index++;
        index_post++;
      }

      var = R_STRESS22;
      if (Num_Var_In_Type[pg->imtrx][var]) {
        TOTAL_STRESS22 = index_post;
        set_nv_tkud(rd, index, var, 0, -2, "ts22", "[1]", "total stress 22", FALSE);
        index++;
        index_post++;
      }

      var = R_STRESS13;
      if (Num_Var_In_Type[pg->imtrx][var]) {
        TOTAL_STRESS13 = index_post;
        set_nv_tkud(rd, index, var, 0, -2, "ts13", "[1]", "total stress 13", FALSE);
        index++;
        index_post++;
      }

      var = R_STRESS23;
      if (Num_Var_In_Type[pg->imtrx][var]) {
        TOTAL_STRESS23 = index_post;
        set_nv_tkud(rd, index, var, 0, -2, "ts23", "[1]", "total stress 23", FALSE);
        index++;
        index_post++;
      }

      var = R_STRESS33;
      if (Num_Var_In_Type[pg->imtrx][var]) {
        TOTAL_STRESS33 = index_post;
        set_nv_tkud(rd, index, var, 0, -2, "ts33", "[1]", "total stress 33", FALSE);
        index++;
        index_post++;
      }
    }
  }

  if (nn_average > 0) {
    for (i = 0; i < nn_average; i++) {
      if ((pp_average[i]->non_variable_type && pg->imtrx == 0) ||
          (!pp_average[i]->non_variable_type && Num_Var_In_Type[pg->imtrx][pp_average[i]->type])) {
        pp_average[i]->index = index;
        pp_average[i]->index_post = index_post;

        set_nv_tkud(rd, index, 0, 0, -2, pp_average[i]->type_name, "[1]", "average value", FALSE);
        index++;
        index_post++;
      }
    }
  }
  rd->TotalNVPostOutput = index - rd->TotalNVSolnOutput;

  /************************** setup output of time derivatives if requested */

  if (TIME_DERIVATIVES != -1 && (TimeIntegration != STEADY)) {
    if (TIME_DERIVATIVES == 2) {
      GOMA_EH(GOMA_ERROR, "Post-processing time derivatives cannot be exported yet!");
    }
    for (var = V_FIRST; var < V_LAST; var++) {
      if (Num_Var_In_Type[pg->imtrx][var]) {
        if (variable_type_nodalInterp(var)) {
          if (var == MASS_FRACTION) {
            for (mn = -1; mn < upd->Num_Mat; mn++) {
              if (mn == -1) {
                for (i = upd->Num_Mat - 1; i >= 0; i--) {
                  if (mp_glob[i]->Num_Species == upd->Max_Num_Species) {
                    matrl = mp_glob[i];
                  }
                }
              } else {
                matrl = mp_glob[mn];
              }
              for (i = 0; i < matrl->Num_Species; i++) {
                vd = get_vd_ptr(MASS_FRACTION, mn, i);
                if (vd && (vd->MatID == mn)) {
                  /*
                   * Assign the exodus species name
                   */
                  assign_species_name(i, matrl, species_name, ds, mn);
                  strcat(species_name, "DOT");
                  sprintf(species_desc, "Time Derivative of ");
                  strcat(species_desc, ds);
                  /*
                   * Set the values in the Results_Description structure
                   */
                  set_nv_tkud(rd, index, var, i, mn, species_name, "[1]", species_desc, TRUE);
                  index++;
                }
              }
            }
          } else {
            for (mn = -1; mn < upd->Num_Mat; mn++) {
              if (mn == -1) {
                for (i = upd->Num_Mat - 1; i >= 0; i--) {
                  if (pd_glob[i]->i[pg->imtrx][var]) {
                    matrl = mp_glob[i];
                  }
                }
              } else {
                matrl = mp_glob[mn];
              }
              vd = get_vd_ptr(var, mn, i);
              if (vd && (vd->MatID == mn)) {
                assign_var_name(var, 0, matrl, species_name, ds, mn);
                strcat(species_name, "DOT");
                sprintf(species_desc, "Time Derivative of ");
                strcat(species_desc, ds);
                set_nv_tkud(rd, index, var, 0, mn, species_name, "[1]", species_desc, TRUE);
                index++;
              }
            }
          }
        }
      }
    }
  }

  /* end of setup of time derivatives  ****************************/

  /* put index into the results description structure */
  rd->nnv = index;
  *tnv_post = index - *tnv;

  if ((TIME_DERIVATIVES != -1 && pd_glob[0]->TimeIntegration == TRANSIENT) &&
      index_post != (*tnv_post - *tnv))
    GOMA_WH(-1, "Bad nodal post process variable count ");

  if (TIME_DERIVATIVES == -1 && index_post != *tnv_post)
    GOMA_WH(-1, "Bad nodal post process variable count ");

  return (status);
}
/**************************************************************************/
/**************************************************************************/
/**************************************************************************/

int load_elem_tkn(struct Results_Description *rd, const Exo_DB *exo, int tev, int *tev_post) {
  int i, j, index = 0, index_post = 0, ipost, status = 0, check;
  char appended_name[MAX_VAR_NAME_LNGTH];
  int *ev_var_mask;
  static const char yo[] = "load_elem_tkn";
  int ip_total;
  int eb_index, mn;
  ELEM_BLK_STRUCT *eb_ptr;

  /* Here, if a variable and equation is turned on in any one
     material, then we must make provisions in the rd structure
     for all materials.  This is for the sake of the post-processor.
  */

  ev_var_mask = (int *)smalloc((V_LAST - V_FIRST) * sizeof(int));
  for (i = 0; i < V_LAST - V_FIRST; i++) {
    ev_var_mask[i] = 0;
  }
  /* First cycle through all the primary variables that are nodal looking
     for element variable candidates (currently must be interpolated with I_P0 */
  for (i = 0; i < exo->num_elem_blocks; i++) {
    int mat_id = Matilda[i];
    if (exo->eb_num_elems[i] <= 0)
      continue;
    for (j = V_FIRST; j < V_LAST; j++) {
      if (pd_glob[mat_id]->v[pg->imtrx][j] != V_NOTHING) {
        if (pd_glob[mat_id]->i[pg->imtrx][j] == I_P0) {
          if (Num_Var_In_Type[pg->imtrx][j] > 1) {
            fprintf(stderr,
                    "%s: Too many components in variable type (%s - %s) for element variable\n", yo,
                    Exo_Var_Names[j].name2, Exo_Var_Names[j].name1);
            exit(-1);
          }
          if (ev_var_mask[j - V_FIRST] == 0) {
            /* We just found a candidate for an element variable */
            /* Append a suffix onto the var name to differentiate from its
             nodal counterpart */
            sprintf(appended_name, "%s_E", Exo_Var_Names[j].name2);
            set_ev_tkud(rd, index, j, appended_name, Var_Units[j].name2, Exo_Var_Names[j].name1,
                        FALSE);
            index++;
            ev_var_mask[j - V_FIRST] = 1; /* Only count this variable once */
          }
        }
        if (pd_glob[mat_id]->i[pg->imtrx][j] == I_P1) {
          int dof = getdofs(type2shape(exo->eb_elem_itype[i]), I_P1);
          if (ev_var_mask[j - V_FIRST] == 0) {
            /* We just found a candidate for an element variable */
            /* Append a suffix onto the var name to differentiate from its
             nodal counterpart */
            for (i = 1; i <= dof; i++) {
              sprintf(appended_name, "%s_E%d", Exo_Var_Names[j].name2, i);
              set_ev_tkud(rd, index, j, appended_name, Var_Units[j].name2, Exo_Var_Names[j].name1,
                          FALSE);
              index++;
              ev_var_mask[j - V_FIRST] = 1; /* Only count this variable once */
            }
          }
        }
      }
    }
  }

  free(ev_var_mask);

  /* Now pick up all the post processing variables - yes, for now they must
     each be listed separately and painfully */

  /* ZZ error based on the fluid shear stress energy norm */
  if (ERROR_ZZ_VEL != -1 && Num_Var_In_Type[pg->imtrx][R_MOMENTUM1]) {
    set_ev_tkud(rd, index, 0, "ERR_ZZ_V", "[1]", "Zienkiewicz-Zhu error from velocity", FALSE);
    index++;
    ERROR_ZZ_VEL = index_post;
    index_post++;

    if (ERROR_ZZ_VEL_ELSIZE != -1) {
      set_ev_tkud(rd, index, 0, "ERR_ZZ_V_ELSIZE", "[1]",
                  "Target element size from Zienkiewicz-Zhu error from velocity", FALSE);
      index++;
      ERROR_ZZ_VEL_ELSIZE = index_post;
      index_post++;
    }
  } else {
    ERROR_ZZ_VEL = -1;
  }

  /* ZZ error based on the heat flux energy norm */
  if (ERROR_ZZ_Q != -1 && Num_Var_In_Type[pg->imtrx][R_ENERGY]) {
    set_ev_tkud(rd, index, 0, "ERR_ZZ_Q", "[1]", "Zienkiewicz-Zhu error from heat flux", FALSE);
    index++;
    ERROR_ZZ_Q = index_post;
    index_post++;
    if (ERROR_ZZ_Q_ELSIZE != -1) {
      set_ev_tkud(rd, index, 0, "ERR_ZZ_Q_ELSIZE", "[1]",
                  "Target element size from Zienkiewicz-Zhu error from heat flux", FALSE);
      index++;
      ERROR_ZZ_Q_ELSIZE = index_post;
      index_post++;
    }
  } else {
    ERROR_ZZ_Q = -1;
  }

  /* ZZ error based on the pressure energy norm */
  /* RRL I had to set check back to zero so the code wouldn't stop
     in wr_exo.c with a create_truth_table variable count error.  prs */
  check = 0;
  for (i = 0; i < upd->Num_Mat; i++) {
    if (pd_glob[i]->MeshMotion == LAGRANGIAN || pd_glob[i]->MeshMotion == DYNAMIC_LAGRANGIAN)
      check = 0;
  }
  if (ERROR_ZZ_P != -1 && (Num_Var_In_Type[pg->imtrx][R_MOMENTUM1] || check)) {
    set_ev_tkud(rd, index, 0, "ERR_ZZ_P", "[1]", "Zienkiewicz-Zhu error from pressure", FALSE);
    index++;
    ERROR_ZZ_P = index_post;
    index_post++;
    if (ERROR_ZZ_P_ELSIZE != -1) {
      set_ev_tkud(rd, index, 0, "ERR_ZZ_P_ELSIZE", "[1]",
                  "Target element size from Zienkiewicz-Zhu error from pressure", FALSE);
      index++;
      ERROR_ZZ_P_ELSIZE = index_post;
      index_post++;
    }
  } else {
    ERROR_ZZ_P = -1;
  }

  /* Now, if necessary, cycle through and look for Hysteretic saturation models
   * which require more element variables (viz. corresponding to the total number
   * of Gauss points) for restart capability
   */

  /* For now assume that if one block contains the element variables
   * for saturation hysteresis, then they all do.  This is inefficient but
   * to fix you need to make tev_post a element_block dependent array.
   */
  ipost = FALSE;
  for (eb_index = 0; eb_index < exo->num_elem_blocks; eb_index++) {
    if (exo->eb_num_elems[eb_index] > 0) {
      mn = Matilda[eb_index];
      if (mn < 0) {
        continue;
      }
      mp = mp_glob[mn];
      eb_ptr = Element_Blocks + eb_index;
      ip_total = elem_info(NQUAD, eb_ptr->Elem_Type);
      if ((mp->PorousMediaType == POROUS_UNSATURATED ||
           mp->PorousMediaType == POROUS_SHELL_UNSATURATED ||
           mp->PorousMediaType == POROUS_TWO_PHASE) &&
          mp->SaturationModel == TANH_HYST && !ipost) {
        ipost = TRUE;

        SAT_CURVE_TYPE = index_post;
        for (j = 0; j < ip_total; j++) {
          /* We just found more element variables */
          /* Append a index suffix onto the var name to differentiate
             between gauss point values*/
          sprintf(appended_name, "sat_curve_type%d", j);
          set_ev_tkud(rd, index, 0, appended_name, "[1]", "Saturation hysteresis curve type",
                      FALSE);
          index++;
          index_post++;
        }

        SAT_QP_SWITCH = index_post;
        for (j = 0; j < ip_total; j++) {
          sprintf(appended_name, "sat_switch%d", j);
          set_ev_tkud(rd, index, 0, appended_name, "[1]",
                      "Value of saturation at hysteresis switch", FALSE);
          index++;
          index_post++;
        }

        CAP_PRESS_SWITCH = index_post;
        for (j = 0; j < ip_total; j++) {
          sprintf(appended_name, "pc_switch%d", j);
          set_ev_tkud(rd, index, 0, appended_name, "[1]", "Value of cap press at hysteresis switch",
                      FALSE);
          index++;
          index_post++;
        }
      }
    }
  }

  /* Finally put index into the results description structure */
  rd->nev = index;
  *tev_post = index - tev;
  Num_Elem_Post_Proc_Var = index_post;

  if ((TIME_DERIVATIVES != -1 && pd_glob[0]->TimeIntegration == TRANSIENT) &&
      index_post != (*tev_post - tev))
    GOMA_WH(-1, "Bad elem post process variable count ");

  if (TIME_DERIVATIVES == -1 && index_post != *tev_post)
    GOMA_WH(-1, "Bad elem post process variable count ");

  return (status);
}

int find_id_edge(const int ielem, /* 0-based element number */
                 const int num_nodes_on_edge,
                 const int local_edge_node_list[],
                 int id_local_elem_coord[],
                 int *param_dir, /* direction of parametric edge curve */
                 const Exo_DB *exo)

/*
 * this routine finds the edge id for 3D hex elements - it is an extension of the
 * id_side arguments - the ordering of sides and edges for a 3D element are shown
 * below
 *
 *                                    Back Face = 3
 *
 *
 *                                 7------=8=--------6
 *                                /:                /|
 *                Top Face = 6   / :               / |
 *                              5  :              6  |
 *                             /  10             /  12
 *                            /    :            /    |      Right Face = 2
 *                           4-------=7=-------5     |
 *                           |     :           |     |
 *                           |     3......=4=..|.....2
 *                           9    :           11    /
 *      Left Face = 4        |   :             |   /
 *                          ^|  1              |  2
 *                          || :/              | /  Bottom Face = 5
 *                          u|:t               |/
 *                           0-------=3=-------1
 *                            s->
 *
 *                             Front Face = 1
 *
 * The routine also determines the direction of the parameterization of the edge (i.e. edge number
 * 1 is paramterized by t (local coordinate 1)
 *
 * Written by: Richard Cairncross 8 August 1996
 *
 *  TAB certifies that this function conforms to the exo/patran side numbering convention 11/9/98.
 *
 */

{
  int ielem_type;
  int num_local_nodes;
  int ielem_dim;
  int iconnect_ptr;
  int i;
  double sum;
  double u_val;

  /*-------------------------------Start Execution-----------------------------*/

  /* Find out what type of element this is */
  ielem_type = Elem_Type(exo, ielem);

  /* Find out how many local basis functions there are */
  num_local_nodes = elem_info(NNODES, ielem_type);

  /* Find out the physical dimension of the element */
  ielem_dim = elem_info(NDIM, ielem_type);

  /* find the pointer the beginning of this element's connectivity list */
  iconnect_ptr = exo->elem_ptr[ielem];

  /* Find the local element coordinates - note, this algorithm keeps the ordering
                 in local_ss_node_list - might be necessary */

  for (i = 0; i < num_nodes_on_edge; i++) {
    id_local_elem_coord[i] =
        in_list(local_edge_node_list[i], 0, num_local_nodes, &(exo->node_list[iconnect_ptr]));
    if ((id_local_elem_coord[i]) == -1) {
      GOMA_EH(GOMA_ERROR, "find_id_edge ERROR: side set nodal map error\n");
    }
  }

  *param_dir = -1;
  u_val = 0.;
  switch (ielem_dim) {
  case 3:
    u_val = 1.;
    for (i = 0, sum = 0.0; i < num_nodes_on_edge; i++)
      sum += shape(1.0, 1.0, 0.0, ielem_type, PSI, id_local_elem_coord[i]);
    if (sum > 0.999) {
      *param_dir = 2;
      return (12);
    }
    for (i = 0, sum = 0.0; i < num_nodes_on_edge; i++)
      sum += shape(1.0, -1.0, 0.0, ielem_type, PSI, id_local_elem_coord[i]);
    if (sum > 0.999) {
      *param_dir = 2;
      return (11);
    }
    for (i = 0, sum = 0.0; i < num_nodes_on_edge; i++)
      sum += shape(-1.0, 1.0, 0.0, ielem_type, PSI, id_local_elem_coord[i]);
    if (sum > 0.999) {
      *param_dir = 2;
      return (10);
    }
    for (i = 0, sum = 0.0; i < num_nodes_on_edge; i++)
      sum += shape(-1.0, -1.0, 0.0, ielem_type, PSI, id_local_elem_coord[i]);
    if (sum > 0.999) {
      *param_dir = 2;
      return (9);
    }
    for (i = 0, sum = 0.0; i < num_nodes_on_edge; i++)
      sum += shape(0.0, 1.0, 1.0, ielem_type, PSI, id_local_elem_coord[i]);
    if (sum > 0.999) {
      *param_dir = 0;
      return (8);
    }
    for (i = 0, sum = 0.0; i < num_nodes_on_edge; i++)
      sum += shape(0.0, -1.0, 1.0, ielem_type, PSI, id_local_elem_coord[i]);
    if (sum > 0.999) {
      *param_dir = 0;
      return (7);
    }
    for (i = 0, sum = 0.0; i < num_nodes_on_edge; i++)
      sum += shape(1.0, 0.0, 1.0, ielem_type, PSI, id_local_elem_coord[i]);
    if (sum > 0.999) {
      *param_dir = 1;
      return (6);
    }
    for (i = 0, sum = 0.0; i < num_nodes_on_edge; i++)
      sum += shape(-1.0, 0.0, 1.0, ielem_type, PSI, id_local_elem_coord[i]);
    if (sum > 0.999) {
      *param_dir = 1;
      return (5);
    }
    for (i = 0, sum = 0.0; i < num_nodes_on_edge; i++)
      sum += shape(0.0, 1.0, -u_val, ielem_type, PSI, id_local_elem_coord[i]);
    if (sum > 0.999) {
      *param_dir = 0;
      return (4);
    }
    for (i = 0, sum = 0.0; i < num_nodes_on_edge; i++)
      sum += shape(0.0, -1.0, -u_val, ielem_type, PSI, id_local_elem_coord[i]);
    if (sum > 0.999) {
      *param_dir = 0;
      return (3);
    }
    for (i = 0, sum = 0.0; i < num_nodes_on_edge; i++)
      sum += shape(1.0, 0.0, -u_val, ielem_type, PSI, id_local_elem_coord[i]);
    if (sum > 0.999) {
      *param_dir = 1;
      return (2);
    }
    for (i = 0, sum = 0.0; i < num_nodes_on_edge; i++)
      sum += shape(-1.0, 0.0, -u_val, ielem_type, PSI, id_local_elem_coord[i]);
    if (sum > 0.999) {
      *param_dir = 1;
      return (1);
    }
    break;
  case 2:
    for (i = 0, sum = 0.0; i < num_nodes_on_edge; i++)
      sum += shape(1.0, 1.0, 0.0, ielem_type, PSI, id_local_elem_coord[i]);
    if (sum > 0.999) {
      *param_dir = 2;
      return (3);
    }
    for (i = 0, sum = 0.0; i < num_nodes_on_edge; i++)
      sum += shape(1.0, -1.0, 0.0, ielem_type, PSI, id_local_elem_coord[i]);
    if (sum > 0.999) {
      *param_dir = 2;
      return (2);
    }
    for (i = 0, sum = 0.0; i < num_nodes_on_edge; i++)
      sum += shape(-1.0, 1.0, 0.0, ielem_type, PSI, id_local_elem_coord[i]);
    if (sum > 0.999) {
      *param_dir = 2;
      return (4);
    }
    for (i = 0, sum = 0.0; i < num_nodes_on_edge; i++)
      sum += shape(-1.0, -1.0, 0.0, ielem_type, PSI, id_local_elem_coord[i]);
    if (sum > 0.999) {
      *param_dir = 2;
      return (1);
    }
    break;
  case 1:
    /* On a 1D element, edges are points, in ExoII structures, they are
     * certainly nodes.
     * * * */
    sum = shape(1.0, 0.0, 0.0, ielem_type, PSI, id_local_elem_coord[0]);
    if (sum > 0.999) {
      *param_dir = 0;
      return 2; // These edge numbers have to match cases in find_surf_st
    } else {
      *param_dir = 0;
      return 1; // node number
    }
    /*GOMA_EH(GOMA_ERROR,"Can't have edges in 1D");*/
    break;

  } /* END switch ielem_dim */

  /* An error condition has occurred, if here */
  GOMA_EH(GOMA_ERROR, "find_id_edge ERROR: no edge was found !\n");
  return (0);
}
/****************************************************************************/
/****************************************************************************/

int find_id_edge_TET(const int ielem, /* 0-based element number */
                     const int num_nodes_on_edge,
                     const int local_edge_node_list[],
                     int id_local_elem_coord[],
                     int *param_dir, /* direction of parametric edge curve */
                     const Exo_DB *exo)

/*
 * this routine finds the edge id for 3D tet elements - it is an extension of the
 * id_side arguments - the ordering of sides and edges for a 3D element are shown
 * below
 *
 * The routine also determines the direction of the parameterization of the edge (i.e. edge number
 * 1 is paramterized by t (local coordinate 1)
 *
 * Written by: Randy Schunk 12 Feb 2012
 *
 *  TAB certifies that this function conforms to the exo/patran side numbering convention 11/9/98.
 *
 */

{
  int ielem_type;
  int num_local_nodes;
  int ielem_dim;
  int iconnect_ptr;
  int i;
  double sum;

  /*-------------------------------Start Execution-----------------------------*/

  /* Find out what type of element this is */
  ielem_type = Elem_Type(exo, ielem);

  /* Find out how many local basis functions there are */
  num_local_nodes = elem_info(NNODES, ielem_type);

  /* Find out the physical dimension of the element */
  ielem_dim = elem_info(NDIM, ielem_type);

  /* find the pointer the beginning of this element's connectivity list */
  iconnect_ptr = exo->elem_ptr[ielem];

  /* Find the local element coordinates - note, this algorithm keeps the ordering
                 in local_ss_node_list - might be necessary */

  for (i = 0; i < num_nodes_on_edge; i++) {
    if ((id_local_elem_coord[i] = in_list(local_edge_node_list[i], 0, num_local_nodes,
                                          &(exo->node_list[iconnect_ptr]))) == -1) {
      GOMA_EH(GOMA_ERROR, "find_id_edge_TET ERROR: side set nodal map error\n");
    }
  }

  *param_dir = -1;
  switch (ielem_dim) {
  case 3:
    for (i = 0, sum = 0.0; i < num_nodes_on_edge; i++)
      // sum += shape( 0.5, 0.5, 0.0, ielem_type, PSI, id_local_elem_coord[i]);
      sum += shape(0.5, 0, 0.0, ielem_type, PSI, id_local_elem_coord[i]);
    if (sum > 0.999) {
      *param_dir = 0;
      return (1);
    }
    for (i = 0, sum = 0.0; i < num_nodes_on_edge; i++)
      // sum += shape( 0.5,0.0, 0.5, ielem_type, PSI, id_local_elem_coord[i]);
      sum += shape(0.5, 0.5, 0.0, ielem_type, PSI, id_local_elem_coord[i]);
    if (sum > 0.999) {
      *param_dir = 1;
      return (2);
    }
    for (i = 0, sum = 0.0; i < num_nodes_on_edge; i++)
      // sum += shape(0.0, 0.5, 0.5, ielem_type, PSI, id_local_elem_coord[i]);
      sum += shape(0.0, 0.5, 0.0, ielem_type, PSI, id_local_elem_coord[i]);
    if (sum > 0.999) {
      *param_dir = 1;
      return (3);
    }
    for (i = 0, sum = 0.0; i < num_nodes_on_edge; i++)
      sum += shape(0.0, 0.0, 0.5, ielem_type, PSI, id_local_elem_coord[i]);
    if (sum > 0.999) {
      *param_dir = 2;
      return (4);
    }
    for (i = 0, sum = 0.0; i < num_nodes_on_edge; i++)
      // sum += shape( 0.0, 0.5, 0.0, ielem_type, PSI, id_local_elem_coord[i]);
      sum += shape(0.5, 0.0, 0.5, ielem_type, PSI, id_local_elem_coord[i]);
    if (sum > 0.999) {
      *param_dir = 0;
      return (5);
    }
    for (i = 0, sum = 0.0; i < num_nodes_on_edge; i++)
      // sum += shape( 0.0,0.0, 0.5, ielem_type, PSI, id_local_elem_coord[i]);
      sum += shape(0.0, 0.50, 0.5, ielem_type, PSI, id_local_elem_coord[i]);
    if (sum > 0.999) {
      *param_dir = 2;
      return (6);
    }
    break;
  case 2:
    GOMA_EH(GOMA_ERROR, "find_id_edge_TET not working in 2D");
    break;
  case 1:
    GOMA_EH(GOMA_ERROR, "Can't have edges in 1D");
    break;

  } /* END switch ielem_dim */

  /* An error condition has occurred, if here */
  GOMA_EH(GOMA_ERROR, "find_id_edge_TET ERROR: no edge was found !\n");
  return (0);
}
/****************************************************************************/
/****************************************************************************/
/*ARGSUSED*/
int count_nodes_on_SS(const int ss_id,  /* SS id of Primary Side Set */
                      const int ss_id2, /* SS id of 2nd Side Set for edges*/
                      const int ss_id3, /* SS id of 3rd Side Set for vertices*/
                      const int iconnect_ptr,
                      const int ielem,
                      const int num_local_nodes,
                      int local_ss_node_list[MAX_NODES_PER_SIDE],
                      int local_elem_node_id[MAX_NODES_PER_SIDE])
/*
 * This routine counts the local nodes that are located on a SS (for faces),
 * or the number of nodes which are on two SS (edges) or three SS (vertices).
 *
 * Written by Richard Cairncross 13 August 1996
 */
{
  int J, j, num_nodes_on_side;

  num_nodes_on_side = 0;
  for (j = 0; j < num_local_nodes; j++) {
    J = Proc_Elem_Connect[iconnect_ptr + j];
    if (in_list(ss_id, 0, MAX_SS_PER_NODE, SS_list[J]) != -1) {
      if (ss_id2 == -1 || in_list(ss_id2, 0, MAX_SS_PER_NODE, SS_list[J]) != -1) {
        if (ss_id3 == -1 || in_list(ss_id3, 0, MAX_SS_PER_NODE, SS_list[J]) != -1) {
          local_ss_node_list[num_nodes_on_side] = J;
          local_elem_node_id[num_nodes_on_side] = j;
          num_nodes_on_side++;
        }
      }
    }
  }
  return (num_nodes_on_side);
}
/************************************************************************************/
/************************************************************************************/
/************************************************************************************/

int elem_order_for_nodal_connect(int *listel, const Exo_DB *exo)

/********************************************************************************
 *
 * elem_order_for_nodal_connect():
 *
 *      This routine provides an ordering of the elements such that they
 * provide connectivity with the underlying nodes. In other words, the elements
 * are ordered such that the next element always includes nodes found in
 * elements previously included in the ordering (if at all possible).
 *
 * Output:
 *  listel[] = Connectivity Ordering of the elements. (space for this must
 *             have already been allocated).
 *
 * Return:
 *  This routine returns the number of times the above connectivity principle
 *  has been broken in order to include all elements in the listing.
 *
 ********************************************************************************/
{
  int nbreaks = 0, ielem_type, num_local_nodes, elem_found, J, iel, ielem;
  int *used_elem, *used_node;
  int elem_loop_first, iconnect_ptr, ln, iorder;
  used_elem = alloc_int_1(exo->num_elems, 0);
  used_node = alloc_int_1(exo->num_nodes, 0);
  /*
   * Pick the first element to start off the whole process.
   * Mark down the element's nodes as used.
   */
  iel = 0;
  ielem_type = Elem_Type(exo, iel);
  num_local_nodes = elem_info(NNODES, ielem_type);
  iconnect_ptr = exo->elem_ptr[iel];
  for (ln = 0; ln < num_local_nodes; ln++) {
    J = Proc_Elem_Connect[iconnect_ptr + ln];
    used_node[J]++;
  }
  used_elem[iel] = 1;
  elem_loop_first = 1;
  listel[0] = iel;
  /*
   * Now do the search a total of 1 less than the total number of
   * elements defined on the processor.
   */
  for (iorder = 1; iorder < exo->num_elems; iorder++) {
    elem_found = FALSE;
    /*
     *  Loop over all of the unused elements. Hopefully, the
     *  elem_loop_first gimmic will make this search more O(N)
     *  than O(N**2). However, it is not guarranteed.
     *
     *  If we find an element that has a used node, we use that element
     *  and exit the loop.
     */
    for (ielem = elem_loop_first; ielem < exo->num_elems && !elem_found; ielem++) {
      if (!used_elem[ielem]) {
        ielem_type = Elem_Type(exo, ielem);
        num_local_nodes = elem_info(NNODES, ielem_type);
        iconnect_ptr = exo->elem_ptr[ielem];
        for (ln = 0; ln < num_local_nodes; ln++) {
          J = Proc_Elem_Connect[iconnect_ptr + ln];
          if (used_node[J]) {
            elem_found = TRUE;
            iel = ielem;
            break;
          }
        }
      }
    }
    if (!elem_found) {
      for (ielem = elem_loop_first; ielem < exo->num_elems; ielem++) {
        if (!used_elem[ielem]) {
          nbreaks++;
          iel = ielem;
          elem_found = TRUE;
          break;
        }
      }
    }
    /*
     * OK, we have found the element that we are to use.
     * Mark its nodes, add it to the list, and mark
     * the element as used.
     */
    if (elem_found) {
      ielem_type = Elem_Type(exo, iel);
      num_local_nodes = elem_info(NNODES, ielem_type);
      iconnect_ptr = exo->elem_ptr[iel];
      for (ln = 0; ln < num_local_nodes; ln++) {
        J = Proc_Elem_Connect[iconnect_ptr + ln];
        used_node[J]++;
      }
      used_elem[iel] = 1;
      if (iel == elem_loop_first)
        elem_loop_first++;
    }
    listel[iorder] = iel;
  }
  safer_free((void **)&used_elem);
  safer_free((void **)&used_node);

  return nbreaks;
}
/************************************************************************************/
/************************************************************************************/
/************************************************************************************/

int check_elem_order(const int *listel, const Exo_DB *exo)

/********************************************************************************
 *
 * check_elem_order():
 *
 *      This routine checks the ordering of the elements in an element map,
 * such that they  provide connectivity with the underlying nodes.
 * In other words, the elements
 * are ordered such that the next element always includes nodes found in
 * elements previously included in the ordering (if at all possible).
 *
 * Input:
 *  listel[] = Connectivity Ordering of the elements. (space for this must
 *             have already been allocated).
 *
 * Return:
 *  This routine returns the number of times the above connectivity principle
 *  has been broken in order to include all elements in the listing.
 *  It returns -1 if not all of the elements are in the element map.
 *
 ********************************************************************************/
{
  int nbreaks = 0, ielem_type, num_local_nodes, J, iel;
  int iconnect_ptr, ln, iorder, elem_OK;
  int *used_elem, *used_node;
  used_elem = alloc_int_1(exo->num_elems, 0);
  used_node = alloc_int_1(exo->num_nodes, 0);
  /*
   * Pick the first element to start off the whole process.
   * Mark down the element's nodes as used.
   */

  iel = listel[0];
  ielem_type = Elem_Type(exo, iel);
  num_local_nodes = elem_info(NNODES, ielem_type);
  iconnect_ptr = exo->elem_ptr[iel];
  for (ln = 0; ln < num_local_nodes; ln++) {
    J = Proc_Elem_Connect[iconnect_ptr + ln];
    used_node[J]++;
  }
  used_elem[iel] = 1;
  /*
   * Now do the search a total of 1 less than the total number of
   * elements defined on the processor.
   */
  for (iorder = 1; iorder < exo->num_elems; iorder++) {
    elem_OK = FALSE;
    iel = listel[iorder];
    ielem_type = Elem_Type(exo, iel);
    num_local_nodes = elem_info(NNODES, ielem_type);
    iconnect_ptr = exo->elem_ptr[iel];
    for (ln = 0; ln < num_local_nodes; ln++) {
      J = Proc_Elem_Connect[iconnect_ptr + ln];
      if (used_node[J])
        elem_OK = TRUE;
      used_node[J]++;
    }
    if (!elem_OK) {
      nbreaks++;
    }
    used_elem[iel] = 1;
  }
  /*
   * Check to see that all of the elements are in the map
   */
  for (iorder = 0; iorder < exo->num_elems; iorder++) {
    if (!used_elem[iorder]) {
      nbreaks = -1;
    }
  }
  safer_free((void **)&used_elem);
  safer_free((void **)&used_node);
  return nbreaks;
}
/************************************************************************************/
/************************************************************************************/
/************************************************************************************/<|MERGE_RESOLUTION|>--- conflicted
+++ resolved
@@ -2832,14 +2832,8 @@
 
   } /* end of LUB_VELO_FIELD_2 */
 
-<<<<<<< HEAD
-  if ((LUB_FLUID_SOURCE != -1) && (pd->e[pg->imtrx][R_LUBP])) {
-=======
-  if ( (LUB_FLUID_SOURCE != -1) &&
-       ( (pd->e[R_LUBP]) ||
-         (pd->e[R_SHELL_FILMP] && pd->e[R_SHELL_FILMH]))
-     ) {
->>>>>>> 9c26b529
+  if ((LUB_FLUID_SOURCE != -1) &&
+      ((pd->e[pg->imtrx][R_LUBP]) || (pd->e[pg->imtrx][R_SHELL_FILMP] && pd->e[pg->imtrx][R_SHELL_FILMH]))) {
     /* Setup lubrication */
     int *n_dof = NULL;
     int dof_map[MDE];
@@ -2925,41 +2919,30 @@
 
   } /* end of PP_LAME_LAMBDA */
 
-<<<<<<< HEAD
   if (DISJ_PRESS != -1 && (pd->e[pg->imtrx][R_SHELL_FILMP])) {
+
+    /* Setup lubrication */
+    int *n_dof = NULL;
+    int dof_map[MDE];
+    dbl wt = fv->wt;
+    n_dof = (int *)array_alloc(1, MAX_VARIABLE_TYPES, sizeof(int));
+    lubrication_shell_initialize(n_dof, dof_map, -1, xi, exo, 0);
 
     double DisjPress;
     double grad_DisjPress[DIM];
     double dgrad_DisjPress_dH1[DIM][MDE], dgrad_DisjPress_dH2[DIM][MDE];
-=======
-  if ( DISJ_PRESS != -1 && (pd->e[R_SHELL_FILMP] ) ) {
-
-      /* Setup lubrication */
-      int *n_dof = NULL;
-      int dof_map[MDE];
-      dbl wt = fv->wt;
-      n_dof = (int *)array_alloc (1, MAX_VARIABLE_TYPES, sizeof(int));
-      lubrication_shell_initialize(n_dof, dof_map, -1, xi, exo, 0);
-
-      double DisjPress;
-      double grad_DisjPress[DIM];
-      double dgrad_DisjPress_dH1[DIM][MDE], dgrad_DisjPress_dH2[DIM][MDE];
-      double dgrad_DisjPress_dH[DIM][MDE];
-
-      DisjPress = disjoining_pressure_model(fv->sh_fh, fv->grad_sh_fh, n_dof, dof_map,
-                                           grad_DisjPress, dgrad_DisjPress_dH1, dgrad_DisjPress_dH2,
-                                           dgrad_DisjPress_dH);
->>>>>>> 9c26b529
-
-    DisjPress = disjoining_pressure_model(fv->sh_fh, fv->grad_sh_fh, grad_DisjPress,
-                                          dgrad_DisjPress_dH1, dgrad_DisjPress_dH2);
+    double dgrad_DisjPress_dH[DIM][MDE];
+
+    DisjPress =
+        disjoining_pressure_model(fv->sh_fh, fv->grad_sh_fh, n_dof, dof_map, grad_DisjPress,
+                                  dgrad_DisjPress_dH1, dgrad_DisjPress_dH2, dgrad_DisjPress_dH);
 
     local_post[DISJ_PRESS] = DisjPress;
     local_lumped[DISJ_PRESS] = 1.0;
 
-      /* Cleanup */
-      fv->wt = wt;
-      safe_free((void *) n_dof);
+    /* Cleanup */
+    fv->wt = wt;
+    safe_free((void *)n_dof);
 
   } /* end of DISJ_PRESS */
 
@@ -9843,23 +9826,7 @@
       index++;
       index_post++;
 
-<<<<<<< HEAD
       set_nv_tkud(rd, index, 0, 0, -2, "VS22", "[1]", "Viscous stress yy", FALSE);
-=======
-  if ( LUB_FLUID_SOURCE != -1  &&
-      ( (Num_Var_In_Type[R_LUBP]) ||
-        (Num_Var_In_Type[R_SHELL_FILMP] && Num_Var_In_Type[R_SHELL_FILMH]) )
-     )
-    {
-      if (LUB_FLUID_SOURCE == 2)
-        {
-          EH(-1, "Post-processing vectors cannot be exported yet!");
-        }
-      LUB_FLUID_SOURCE = index_post;
-      sprintf(nm, "LUB_SOURCE");
-      sprintf(ds, "Lubrication Source");
-      set_nv_tkud(rd, index, 0, 0, -2, nm, "[1]", ds, FALSE);
->>>>>>> 9c26b529
       index++;
       index_post++;
     }
@@ -10552,7 +10519,9 @@
     index_post++;
   }
 
-  if (LUB_FLUID_SOURCE != -1 && Num_Var_In_Type[pg->imtrx][R_LUBP]) {
+  if (LUB_FLUID_SOURCE != -1 &&
+      ((Num_Var_In_Type[pg->imtrx][R_LUBP]) ||
+       (Num_Var_In_Type[R_SHELL_FILMP] && Num_Var_In_Type[R_SHELL_FILMH]))) {
     if (LUB_FLUID_SOURCE == 2) {
       GOMA_EH(GOMA_ERROR, "Post-processing vectors cannot be exported yet!");
     }
