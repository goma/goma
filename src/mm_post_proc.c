--- conflicted
+++ resolved
@@ -2304,13 +2304,8 @@
 
   if (SARAMITO_YIELD != -1 && pd->e[pg->imtrx][POLYMER_STRESS11]) {
     for (int mode = 0; mode < vn->modes; mode++) {
-<<<<<<< HEAD
-      dbl coeff =
-          compute_saramito_model_terms(fv->S[mode], ve[mode]->gn->tau_y, ve[mode]->gn->fexp, NULL);
-=======
       dbl coeff;
       compute_saramito_model_terms(&coeff, NULL, fv->S[mode], ve[mode]->gn, TRUE);
->>>>>>> f5c9ff9b
       local_post[SARAMITO_YIELD + mode] = coeff;
       local_lumped[SARAMITO_YIELD + mode] = 1.;
     }
@@ -10898,25 +10893,6 @@
   }
   /* First cycle through all the primary variables that are nodal looking
      for element variable candidates (currently must be interpolated with I_P0 */
-<<<<<<< HEAD
-  for (i = 0; i < upd->Num_Mat; i++) {
-    int eb = in_list(i, 0, exo->num_elem_blocks, Matilda);
-    if (exo->eb_num_elems[eb] > 0) {
-      for (j = V_FIRST; j < V_LAST; j++) {
-        if (pd_glob[i]->v[pg->imtrx][j] != V_NOTHING) {
-          if (pd_glob[i]->i[pg->imtrx][j] == I_P0) {
-            if (Num_Var_In_Type[pg->imtrx][j] > 1) {
-              fprintf(stderr,
-                      "%s: Too many components in variable type (%s - %s) for element variable\n",
-                      yo, Exo_Var_Names[j].name2, Exo_Var_Names[j].name1);
-              exit(-1);
-            }
-            if (ev_var_mask[j - V_FIRST] == 0) {
-              /* We just found a candidate for an element variable */
-              /* Append a suffix onto the var name to differentiate from its
-               nodal counterpart */
-              sprintf(appended_name, "%s_E", Exo_Var_Names[j].name2);
-=======
   for (i = 0; i < exo->num_elem_blocks; i++) {
     int mat_id = Matilda[i];
     for ( j = V_FIRST; j < V_LAST; j++) {
@@ -10949,7 +10925,6 @@
              nodal counterpart */
             for (i = 1; i <= dof; i++) {
               sprintf(appended_name, "%s_E%d", Exo_Var_Names[j].name2, i);
->>>>>>> f5c9ff9b
               set_ev_tkud(rd, index, j, appended_name, Var_Units[j].name2, Exo_Var_Names[j].name1,
                           FALSE);
               index++;
