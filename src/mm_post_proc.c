/************************************************************************ *
* Goma - Multiphysics finite element software                             *
* Sandia National Laboratories                                            *
*                                                                         *
* Copyright (c) 2022 Goma Developers, National Technology & Engineering   *
*               Solutions of Sandia, LLC (NTESS)                          *
*                                                                         *
* Under the terms of Contract DE-NA0003525, the U.S. Government retains   *
* certain rights in this software.                                        *
*                                                                         *
* This software is distributed under the GNU General Public License.      *
* See LICENSE file.                                                       *
\************************************************************************/

/*
 *$Id: mm_post_proc.c,v 5.15 2010-07-21 16:39:27 hkmoffa Exp $
 */

/* Standard include files */

#include "rf_solve.h"
#include <math.h>
#include <stdio.h>
#include <stdlib.h>
#include <string.h>
#include <strings.h> /* strcasecmp and strncasecmp moved here for POSIX.1 */

#define GOMA_MM_POST_PROC_C
#include "mm_post_def.h"
#include "mm_post_proc.h"
/* GOMA include files */
#include "ac_particles.h"
#include "bc/rotate.h"
#include "bc_contact.h"
#include "dpi.h"
#include "el_elm.h"
#include "el_elm_info.h"
#include "el_geom.h"
#include "exo_struct.h"
#include "exodusII.h"
#include "mm_as.h"
#include "mm_as_alloc.h"
#include "mm_as_const.h"
#include "mm_as_structs.h"
#include "mm_bc.h"
#include "mm_elem_block_structs.h"
#include "mm_fill_aux.h"
#include "mm_fill_common.h"
#include "mm_fill_ls.h"
#include "mm_fill_population.h"
#include "mm_fill_porous.h"
#include "mm_fill_ptrs.h"
#include "mm_fill_rs.h"
#include "mm_fill_solid.h"
#include "mm_fill_species.h"
#include "mm_fill_stabilization.h"
#include "mm_fill_stress.h"
#include "mm_fill_terms.h"
#include "mm_fill_util.h"
#include "mm_input.h"
#include "mm_more_utils.h"
#include "mm_mp.h"
#include "mm_mp_const.h"
#include "mm_mp_structs.h"
#include "mm_qtensor_model.h"
#include "mm_shell_util.h"
#include "mm_std_models_shell.h"
#include "mm_unknown_map.h"
#include "mm_viscosity.h"
#include "rd_mesh.h"
#include "rf_allo.h"
#include "rf_bc.h"
#include "rf_bc_const.h"
#include "rf_element_storage_struct.h"
#include "rf_fem.h"
#include "rf_fem_const.h"
#include "rf_io.h"
#include "rf_io_const.h"
#include "rf_io_structs.h"
#include "rf_mp.h"
#include "rf_shape.h"
#include "rf_solver.h"
#include "rf_util.h"
#include "rf_vars_const.h"
#include "shell_tfmp_struct.h"
#include "shell_tfmp_util.h"
#include "sl_aux.h"
#include "sl_petsc.h"
#include "std.h"
#include "user_mp.h"
#include "user_post.h"
#include "wr_exo.h"

/*
 * Global variable definitions.
 * This is the 1 place these variables are defined. If you need them
 * elsewhere, then include them via mm_post_def.h
 */
int nn_post_fluxes;      /* Dimension of the following structure */
int nn_post_fluxes_sens; /* Dimension of the following structure */
int nn_post_data;        /* Dimension of the following structure */
int nn_post_data_sens;   /* Dimension of the following structure */
int nn_error_metrics;    /* Dimension of the following structure */
int nn_particles;        /* Dimension of the following structure */
int nn_volume;           /* number of pp_volume_int structures */
int ppvi_type;           /* Maybe there's a better way to do this, Seems like globals abound! AMC*/
int nn_global; /* Hopefully these post processing thin get refactored into non-globals at some point
                */
int nn_average;
static int *listel; /* Pointer to element order map from exoII  */

struct Post_Processing_Data **pp_data;
struct Post_Processing_Data_Sens **pp_data_sens;
struct Post_Processing_Error *pp_error_data;
struct Post_Processing_Fluxes **pp_fluxes;
struct Post_Processing_Fluxes_Sens **pp_fluxes_sens;
struct Post_Processing_Particles **pp_particles;
struct Post_Processing_Volumetric **pp_volume;
pp_Global **pp_global;
pp_Average **pp_average;

static int error_presence_key[3]; /* Truth key (dim 3) as to which error
                                   * measure elem sizes are being done */

int Num_Nodal_Post_Proc_Var = 0;
int Num_Elem_Post_Proc_Var = 0;

/* The following variables are flags for input options - i.e. 0 or 1,
 * but they are set to the post-processing variable number in load_nodal_tkn
 * to be used in mm_post_proc.c  - for options which imply more than one post-
 * processing variable to be output, the flag becomes the post-processing
 * variable number of the first one of this variable type
 *
 * Hey! All upper case should denote predefined constants from the
 * preprocessor, not *variables*! Just don't let it happen again!
 */

/*
 * Legend:
 *
 *  n>0 -- "Yes, calculate this quantity during post processing." Typically, 1.
 *
 *   -1 -- "No, do not calculate this quantity during post processing."
 */

int CAPILLARY_PRESSURE = -1; /* capillary pressure in a porous media */
int CONC_CONT = -1;          /* concentration at vertex & midside nodes*/
int CONDUCTION_VECTORS = -1; /* conduction flux vectors*/
int CURL_V = -1;             /* Steve Kempka's favorite quantity */
int DARCY_VELOCITY_GAS = -1; /* Darcy velocity vectors for gas phase
                              * flow in a partially saturated porous
                              * media */
int DARCY_VELOCITY_LIQ = -1; /* Darcy velocity vectors for flow in a
                              * saturated or unsaturated medium */
int DENSITY = -1;            /* density function at vertex and midside
                              * nodes, e.g. for particle settling etc. */
int POLYMER_VISCOSITY = -1;
int POLYMER_TIME_CONST = -1;
int PTT_XI = -1;
int PTT_EPSILON = -1;
int MOBILITY_PARAMETER = -1;

int HEAVISIDE = -1;
int DIELECTROPHORETIC_FIELD = -1;
/* Dielectrophoretic force vectors. */
int DIELECTROPHORETIC_FIELD_NORM = -1;
/* Norm of DIELECTROPHORETIC_FIELD. */
int ENORMSQ_FIELD;          /* grad(|E|^2), for dielectrophoresis. */
int ENORMSQ_FIELD_NORM;     /* |grad(|E|^2)|, for dielectrophoresis. */
int DIFFUSION_VECTORS = -1; /* Diffusive mass flux vectors (units ?) */
int DIFFUSION_VECTORS_POR_LIQ_GPHASE = -1;
/* Diffusion of the solvent liquid in the
 * gas phase for porous flow problems */
int DIFFUSION_VECTORS_POR_AIR_GPHASE = -1;
/* Diffusion of the air in the
 * gas phase for porous flow problems */
int DIV_PVELOCITY = -1;      /* check the divergence of the particle phase
                              * velocities.  */
int DIV_TOTAL = -1;          /* Divergence of the sum of the fluid and
                              * particle phases.  This should be zero. */
int DIV_VELOCITY = -1;       /* incompressibility constraint at vertex and
                              * midside nodes, e.g. del*v = 0 */
int ELECTRIC_FIELD = -1;     /* Electric field vectors: E = -grad(VOLTAGE) */
int ELECTRIC_FIELD_MAG = -1; /* Electric field magnitude: sqrt(E.E) */

int ENERGY_FLUXLINES = -1;    /* energy flux function, analogous to
                               * stream function ... */
int ERROR_ZZ_P = -1;          /* Zienkiewicz-Zhu error indicator (element
                               * quantity) based solely on pressure
                               * contributions */
int ERROR_ZZ_P_ELSIZE = -1;   /* Recommended new element size from ZZ
                               * pressure measure                          */
int ERROR_ZZ_Q = -1;          /* Zienkiewicz-Zhu error indicator (element
                               * quantity) based solely on heat flux
                               * contributions                             */
int ERROR_ZZ_Q_ELSIZE = -1;   /* Recommended new element size from ZZ heat
                               * flux measure */
int ERROR_ZZ_VEL = -1;        /* Zienkiewicz-Zhu error indicator (element
                               * quantity) based solely on velocity (shear
                               * stress) contributions                     */
int ERROR_ZZ_VEL_ELSIZE = -1; /* Recommended new element size from ZZ
                               * velocity measure */
int SAT_CURVE_TYPE = -1;
int SAT_QP_SWITCH = -1;    /* Value of sat. function at hysteretic
                            * swtch point */
int CAP_PRESS_SWITCH = -1; /* Value of cap. press function at hysteretic
                            * swtch point */
int NUM_CURVE_SWITCH = -1; /* Number of hysteretic curve switch */
int SAT_HYST_MIN = -1;     /* Minimum saturation value for scanning imbibition curve */
int SAT_HYST_MAX = -1;     /* Maximum saturation value for scanning draining curve */

int EVP_DEF_GRAD_TENSOR = -1;
int EXTERNAL_POST = -1; /* external field variables read from other
                         * files */
int FILL_CONT = -1;     /* fill at vertex & midside nodes*/
int FIRST_INVAR_STRAIN = -1;
int FLUXLINES = -1;           /* mass flux function. This is analogous to
                               * stream function but represents mass flux */
int LAGRANGE_CONVECTION = -1; /* Lagrangian convection velocity */
int MEAN_SHEAR = -1;
int MM_RESIDUALS = -1; /* stress equation residuals at vertex
                        * and midside nodes*/
int NS_RESIDUALS = -1; /* Navier-Stokes residuals at vertex
                        * and midside nodes */
int POROUS_RHO_GAS_SOLVENTS = -1;
/* gas phase concentration of each solvent
 * species in a porous media */
int POROUS_RHO_LPHASE = -1; /* liquid phase density per unit volume of
                             * material in a porous medium */
int POROUS_RHO_TOTAL_SOLVENTS = -1;
/* Total density of each solvent species in a
 * porous media. Total, here means the
 * density summed up over all phases */
int POROUS_SATURATION = -1;   /* saturation in a porous media */
int POROUS_GRIDPECLET = -1;   /* Grid Peclet number for porous media */
int POROUS_SUPGVELOCITY = -1; /* Effective velocities to use in SUPG
                               * formulations in porous media */
int POROUS_LIQUID_ACCUM_RATE = -1;
/* The rate at which liquid in a partially
 * saturated porous medium is accumulating
 * at a point */
int REL_LIQ_PERM = -1; /* Relative liquid permeability in porous media */

int PRESSURE_CONT = -1;   /* pressure at vertex & midside nodes*/
int SH_DIV_S_V_CONT = -1; /* SH_DIV_S_V at midside nodes */
int SH_CURV_CONT = -1;    /* SH_SURF_CURV at midside nodes */
int REAL_STRESS_TENSOR = -1;
int SEC_INVAR_STRAIN = -1;     /* 2nd strain invariant vertex,midside nodes*/
int STRAIN_TENSOR = -1;        /* strain tensor for mesh deformation  */
int STREAM = -1;               /* stream function*/
int STREAM_NORMAL_STRESS = -1; /* streamwise normal stress function*/
int STREAM_SHEAR_STRESS = -1;  /* streamwise shear stress function*/
int STREAM_TENSION = -1;       /* streamwise tension - (Ttt-Tnn)/R*/
int STRESS_CONT = -1;          /* stress at vertex & midside nodes*/
int STRESS_TENSOR = -1;        /* stress tensor for mesh deformation
                                * (Lagrangian pressure) */
int SURFACE_VECTORS = -1;      /* vector field of normals and tangents on
                                * surfaces, curves and vertices */
int SHELL_NORMALS = -1;        /* vector field of smoothed normals computed from fv->sh_ang */
int THIRD_INVAR_STRAIN = -1;
int TIME_DERIVATIVES = -1;           /* time derivatives */
int TOTAL_STRESS11 = -1;             /* sum over all modes for multi-mode models */
int TOTAL_STRESS12 = -1;             /* sum over all modes for multi-mode models */
int TOTAL_STRESS13 = -1;             /* sum over all modes for multi-mode models */
int TOTAL_STRESS22 = -1;             /* sum over all modes for multi-mode models */
int TOTAL_STRESS23 = -1;             /* sum over all modes for multi-mode models */
int TOTAL_STRESS33 = -1;             /* sum over all modes for multi-mode models */
int USER_POST = -1;                  /* a user defined function */
int PP_Viscosity = -1;               /* Viscosity */
int PP_FlowingLiquid_Viscosity = -1; /* Flowing Liquid Viscosity - Porous Brinkman term */
int PP_VolumeFractionGas = -1; /* Volume fraction of gas in a foam or other two phase material */
int ACOUSTIC_PRESSURE = -1;
int ACOUSTIC_PHASE_ANGLE = -1;
int ACOUSTIC_ENERGY_DENSITY = -1;
int LIGHT_INTENSITY = -1;
int PRINCIPAL_STRESS = -1;
int PRINCIPAL_REAL_STRESS = -1;
int LUB_HEIGHT = -1;
int LUB_HEIGHT_2 = -1;
int LUB_VELO_UPPER = -1;
int LUB_VELO_LOWER = -1;
int LUB_VELO_FIELD = -1;
int LUB_VELO_FIELD_2 = -1;
int LUB_FLUID_SOURCE = -1;
int DISJ_PRESS = -1;
int SH_SAT_OPEN = -1;
int SH_SAT_OPEN_2 = -1;
int SH_CAP_PRES = -1;
int SH_PORE_FLUX = -1;
int SH_STRESS_TENSOR = -1;
int SH_TANG = -1;
int PP_LAME_MU = -1;
int PP_LAME_LAMBDA = -1;
int VON_MISES_STRESS = -1;
int VON_MISES_STRAIN = -1;
int UNTRACKED_SPEC = -1;
int LOG_CONF_MAP = -1;
int RHO_DOT = -1;
int MOMENT_SOURCES = -1;
int YZBETA = -1;
int TFMP_GAS_VELO = -1;
int TFMP_LIQ_VELO = -1;
int TFMP_INV_PECLET = -1;
int TFMP_KRG = -1;
int VELO_SPEED = -1;
int GIES_CRIT = -1;
int J_FLUX = -1;
int EIG = -1;
int EIG1 = -1;
int EIG2 = -1;
int EIG3 = -1;
int GRAD_SH = -1;
int GRAD_Y = -1;
int HELICITY = -1;
int LAMB_VECTOR = -1;
int Q_FCN = -1;
int POYNTING_VECTORS = -1; /* conduction flux vectors*/
int PSPG_PP = -1;
int SARAMITO_YIELD = -1;
int STRESS_NORM = -1;
int SPECIES_SOURCES = -1; /* continuous species sources*/
int VISCOUS_STRESS = -1;
int VISCOUS_STRESS_NORM = -1;
int VISCOUS_VON_MISES_STRESS = -1;

int len_u_post_proc = 0; /* size of dynamically allocated u_post_proc
                          * actually is */
double *u_post_proc = 0; /* user-provided values used in calculating
                          * user defined post processing variable */

/*
 *  Post-processing Step 1: add a new variable flag to end of mm_post_def.h
 *
 *       e.g.  extern int STREAM;
 *
 *       Note that this flag is now -1 (false) or the id number of the
 *       post-processing variable in load_nodal_tkn
 *
 *                  Step 2: add the definition in mm_post_proc.c
 *
 *       e.g.  int STREAM;
 */

/**********************************************************************/
/**********************************************************************/
/**********************************************************************/
/*
 *  Global Variables Defined in this file:
 */
static int *listel;

/**********************************************************************/
/**********************************************************************/
/**********************************************************************/

/*
 * Prototypes of static functions
 */

static int calc_standard_fields /* mm_post
                                   _proc.c                            */
    (double **post_proc_vect,
     double **lumped_mass,
     double delta_t,
     double theta,
     int ielem,
     const int ielem_type,
     int ip,
     int ip_total,
     RESULTS_DESCRIPTION_STRUCT *rd,
     struct Porous_Media_Terms *pmt,
     double time,
     Exo_DB *exo,
     double xi[DIM],
     const PG_DATA *pg_data);

static int calc_zz_error_vel /* mm_post_proc.c                            */
    (double[],               /* x - Soln vector for the current processor */
     double[],
     double[],
     double[],
     double[],
     int,           /* ev_indx - Variable index for zz_error     */
     double ***,    /* gvec_elem - element variable values that  *
                     * are indexed: [eb_indx][ev_indx][elem]     */
     Exo_DB *const, /* exo                                       */
     Dpi *const,    /* dpi                                       */
     int);          /* compute_elem_size                         */

static int abs_error_at_elem /* mm_post_proc.c                            */
    (int,                    /* i_elem                                    */
     double ***,             /* tau_nodal_lsp                             */
     double *,               /* gvec_elem                                 */
     double *,               /* velocity_norm                             */
     double *);              /* ielem_area                                */

static int fill_lhs_lspatch /* mm_post_proc.c                            */
    (double *,              /* i_node_coords                             */
     double *,              /* wt_gp_loc                                 */
     double *,              /* xgp_loc                                   */
     double *,              /* ygp_loc                                   */
     double *,              /* zgp_loc                                   */
     double *,              /* det_gp_loc                                */
     int,                   /* max_terms                                 */
     double **,             /* s_lhs                                     */
     int,                   /* elem                                      */
     double ****);          /* tau_gp_ptch                               */

static int calc_stream_fcn   /* mm_post_proc.c                            */
    (double[],               /* x                             soln vector */
     double[4],              /* del_stream_fcn                            */
     double[MAX_PDIM][MDE]); /* vel - array for local nodal velocity     *
                              * values which must be divergence free     */

static int correct_stream_fcn /* mm_post_proc.c                            */
    (int *,                   /* kount - counter for element connectivity  */
     int,                     /* iel - current element number              */
     double[4],               /* del_stream_fcn - elemental side increments*
                               * to stream function calculated by          *
                               * calc_stream_fcn()                         */
     double[],                /* stream_fcn_vect                           */
     int[]);                  /* listnd - count times node is accessed     */

static int look_for_post_proc /* mm_post_proc.c                            */
    (FILE *,                  /* ifp - pointer to file                     */
     char *,                  /* search_string -                           */
     int *);                  /* flag_variable - integer flag for options  */

static int midsid(double[],  /* stream_fcn_vect */
                  Exo_DB *); /* exo */

void sum_average_nodal(double **avg_count, double **avg_sum, int global_node, double time);

void post_process_average(double x[],            /* Solution vector for the current processor */
                          double x_old[],        /* Solution vector at last time step */
                          double xdot[],         /* time derivative of solution vector */
                          double xdot_old[],     /* dx/dt at previous time step */
                          double resid_vector[], /* Residual vector for the
                                                    current proc */
                          Exo_DB *exo,
                          Dpi *dpi,
                          double **post_proc_vect,
                          double time);

/*
 * Prototypes of functions defined in other files that are needed here.
 */

/*
 * Here's a RECIPE for adding new post-processing options to make it easier to
 * add new ones (note that these lines are repeated at each place where you
 * need to make changes):
 *
 * Post-processing Step
 *
 *  [1] Add a new variable flag to end of mm_post_def.h. For example
 *
 *		EXTERN int FOOBAR;
 *
 *      where the integer flag FOOBAR will be -1 if it is not to be computed,
 *      or it will be some integer that denotes its identification to the
 *      routine load_nodal_tkn().
 *  [1.5] Also add the definition in mm_post_proc.c For example
 *
 *		int FOOBAR;
 *
 *  [2] Add a new line in mm_post_proc.c routine rd_post_process_specs()
 *      to search input file for indications that your new variable should
 *      be activated. For example,
 *
 *		iread = look_for_post_proc(ifp, "Foo bar", &FOOBAR, '\n');
 *
 *  [3] Add a new line to put your variable's name into the exodus II database
 *      in mm_post_proc.c, routine load_nodal_tkn(). For the sake of argument,
 *      suppose the scalar quantity "foobar" requires the energy equation
 *      to be active.
 *
 *      if ( FOOBAR != -1 && Num_Var_In_Type[pg->imtrx][R_ENERGY])
 *         {
 *            set_nv_tkud(rd, index, 0, 0, "FB","[1]", "Foobar", FALSE);
 *            index++;
 *            FOOBAR = index_post;
 *            index_post++;
 *         }
 *
 *  [4] Make provision to send the flag to calculate FOOBAR to any other
 *      processors. For simple Boolean flags, add a line in dp_vif.c for
 *      the main body transport via Noahs Ark like:
 *
 *		ddd_add_member(n, &FOOBAR, 1, MPI_INT);
 *
 *  [5] Add algorithm to calculate your new variable in mm_post_proc.c
 *      and put it in post_proc_vect[] array.
 *
 *  [6] Use and enjoy your new post-processing variable!
 *
 *
 * Notes: All these changes can be made by editing only 4 files:
 *
 *              mm_post_def.h,
 *		mm_post_proc.c,
 *		mm_post_proc.h,
 *		dp_vif.c
 *
 *        Based on Rich Cairncross' initial recipe.
 *
 *        Revised 1997/11/08 15:21 MST pasacki@sandia.gov
 */

/*________________________________________________________________________*/

static int calc_standard_fields(double **post_proc_vect,
                                double **lumped_mass,
                                double delta_t,
                                double theta,
                                int ielem,
                                const int ielem_type,
                                int ip,
                                int ip_total,
                                RESULTS_DESCRIPTION_STRUCT *rd,
                                struct Porous_Media_Terms *pmt,
                                double time,
                                Exo_DB *exo,
                                double xi[3],
                                const PG_DATA *pg_data)

/****************************************************************************
 *
 * calc_standard_fields()
 *
 * -- calculate post-processing quantities at a gauss point.
 *    Then, project their values onto all of the local nodes in the
 *    local element. This routine is called at the element-gauss point
 *    level.
 *
 ****************************************************************************/
{
  int dim, a, b, c, eqn, var, w, w1, i, j, I, index, status, mode;
  dbl det_J; /* determinant of Jacobian: has "r" in it for
                axisymmetric case, no "r" for Cartesian*/
  dbl phi_i; /* Weighting functions for i-th residuals */
  dbl phi_j; /* Interpolation functions for variables */
  dbl wt;
  dbl n[MAX_CONC][DIM]; /* Diffusion flux vector. */
  dbl qc[DIM];          /* Conduction flux vector. */
  int err, ldof, ldof_right, ileft, iright, midside, checkPorous;
  /*  int first_porous_var = POR_LAST - MAX_POROUS_NUM + 1;*/
  /*  int SPECIES = MAX_VARIABLE_TYPES; */

  double TT[MAX_PDIM][MAX_PDIM];
  double EE[MAX_PDIM][MAX_PDIM];
  double FVP[MAX_PDIM][MAX_PDIM];
  double TVP[MAX_PDIM][MAX_PDIM];
  dbl dTT_drs[DIM][DIM][DIM][MDE];
  double dTT_dx[MAX_PDIM][MAX_PDIM][MAX_PDIM][MDE];
  double dTT_dp[MAX_PDIM][MAX_PDIM][MDE];
  double dTT_dc[MAX_PDIM][MAX_PDIM][MAX_CONC][MDE];
  dbl dTT_dp_liq[DIM][DIM][MDE];    /* Sensitivity of stress tensor...
                                        to nodal porous liquid pressure*/
  dbl dTT_dp_gas[DIM][DIM][MDE];    /* Sensitivity of stress tensor...
                                        to nodal porous gas pressure*/
  dbl dTT_dporosity[DIM][DIM][MDE]; /* Sensitivity of stress tensor...
                                     to nodal porosity*/
  dbl dTT_dsink_mass[DIM][DIM][MDE];
  double dTT_dT[MAX_PDIM][MAX_PDIM][MDE];
  double dTT_dmax_strain[MAX_PDIM][MAX_PDIM][MDE];
  double dTT_dcur_strain[MAX_PDIM][MAX_PDIM][MDE];

  /*  double elast_modulus;	*/
  double stream_grad, velo_sqrd, vdelvdx[DIM], curv;
  double vconv[MAX_PDIM];     /*Calculated convection velocity */
  double vconv_old[MAX_PDIM]; /*Calculated convection velocity at previous time*/
  CONVECTION_VELOCITY_DEPENDENCE_STRUCT d_vconv_struct;
  CONVECTION_VELOCITY_DEPENDENCE_STRUCT *d_vconv = &d_vconv_struct;

  /*
   * Variables for vicosity
   */
  dbl gamma[DIM][DIM];
  dbl mu;

  /* polymer viscosity */
  dbl mup;

  /* shift factor for polymer viscosity */

  dbl at = 0, wlf_denom;

  dbl rho; /* density variables */

  dbl hs[DIM];

  int species_particle; /* For SUSPENSION_PM, which species is the
                         * particle phase? */
  dbl p_vol_frac;       /* Particle volume fraction. */

  struct Species_Conservation_Terms s_terms;

  /* DG VE stuff */
  int v_s[MAX_MODES][DIM][DIM];
  dbl ves[DIM][DIM];

  /* Variables for dielectrophoretic force calculations. */
  dbl coeff_a, coeff_b, coeff_c, coeff_d, CM_fact, dielectrophoretic_force_coeff;
  dbl dfvector[MAX_PDIM], dfnorm; /* Enormsqvector[MAX_PDIM];*/

  /*
   * Additional variables for projection
   */
  dbl Ttt, E_E, TrE, Dnn, ts, Tnt, nv[DIM] = {0., 0., 0.};
  int i_pg, i_pl, i_pore;

  double *local_post, *local_lumped;

  status = 0;
  /* Some initialization */
  memset(dTT_dx, 0, sizeof(double) * DIM * DIM * DIM * MDE);
  memset(dTT_drs, 0, sizeof(double) * DIM * DIM * DIM * MDE);
  memset(dTT_dp, 0, sizeof(double) * DIM * DIM * MDE);
  memset(dTT_dc, 0, sizeof(double) * DIM * DIM * MAX_CONC * MDE);
  memset(dTT_dp_liq, 0, sizeof(double) * DIM * DIM * MDE);
  memset(dTT_dp_gas, 0, sizeof(double) * DIM * DIM * MDE);
  memset(dTT_dporosity, 0, sizeof(double) * DIM * DIM * MDE);
  memset(dTT_dsink_mass, 0, sizeof(double) * DIM * DIM * MDE);
  memset(dTT_dT, 0, sizeof(double) * DIM * DIM * MDE);
  memset(dTT_dmax_strain, 0, sizeof(double) * DIM * DIM * MDE);
  memset(dTT_dcur_strain, 0, sizeof(double) * DIM * DIM * MDE);
  memset(FVP, 0, sizeof(double) * DIM * DIM);

  zero_structure(&s_terms, sizeof(struct Species_Conservation_Terms), 1);

  /* load eqn and variable number in tensor form */
  err = stress_eqn_pointer(v_s);

  i_pl = 0;
  i_pg = 1;
  i_pore = 2;

  /* Porous media shell variables */
  dbl S;
  dbl d_cap_pres[2], cap_pres;
  d_cap_pres[0] = d_cap_pres[1] = 0.;
  dbl Patm;

  local_post = alloc_dbl_1(rd->TotalNVPostOutput, 0.0);
  local_lumped = alloc_dbl_1(rd->TotalNVPostOutput, 0.0);

  /*
   * Unpack variables from structures for local convenience...
   */

  dim = pd_glob[0]->Num_Dim;

  if (pd->v[pg->imtrx][R_MESH1] && ei[pg->imtrx]->ielem_dim >= dim) {
    err = belly_flop(elc->lame_mu);
    GOMA_EH(err, "error in belly flop");
    if (err == 2)
      exit(-1);
  }

  /*
   * Compute desired quantities at current gauss point and add them
   * into the post_proc_vector array
   */

  if (STREAM_NORMAL_STRESS != -1 && pd->e[pg->imtrx][R_MOMENTUM1]) {
    velo_sqrd = 0.;
    stream_grad = 0.;

    for (a = 0; a < VIM; a++) {
      for (b = 0; b < VIM; b++) {
        gamma[a][b] = fv->grad_v[a][b] + fv->grad_v[b][a];
      }
    }
    for (a = 0; a < VIM; a++) {
      velo_sqrd += fv->v[a] * fv->v[a];
      for (b = 0; b < VIM; b++) {
        /* vv:gamma */
        stream_grad += fv->v[a] * gamma[a][b] * fv->v[b];
      }
    }
    stream_grad *= mp->viscosity;
    /*
     **  viscoelastic stress tensor
     **/
    if (pd->v[pg->imtrx][POLYMER_STRESS11]) {
      dbl log_c[DIM][DIM];
      dbl exp_s[DIM][DIM];
      dbl R1[DIM][DIM];
      dbl eig_values[DIM];
      dbl mup = 0.;
      dbl lambda = 0.;
      int ve_mode, p, r;
      memset(ves, 0, sizeof(dbl) * DIM * DIM);
      if (vn->evssModel == LOG_CONF || vn->evssModel == LOG_CONF_GRADV) {
        for (ve_mode = 0; ve_mode < vn->modes; ve_mode++) {
          for (p = 0; p < VIM; p++) {
            for (r = 0; r < VIM; r++) {
              log_c[p][r] = fv->S[ve_mode][p][r];
            }
          }
#ifdef ANALEIG_PLEASE
          analytical_exp_s(log_c, exp_s, eig_values, R1, NULL);
#else
          compute_exp_s(log_c, exp_s, eig_values, R1);
#endif
          mup = viscosity(ve[ve_mode]->gn, gamma, NULL);
          if (ve[ve_mode]->time_constModel == CONSTANT) {
            lambda = ve[ve_mode]->time_const;
          }
          for (a = 0; a < VIM; a++) {
            for (b = 0; b < VIM; b++) {
              ves[a][b] += mup / lambda * (exp_s[a][b] - (double)delta(a, b));
            }
          }
        }
      } else {
        for (a = 0; a < VIM; a++) {
          for (b = 0; b < VIM; b++) {
            for (ve_mode = 0; ve_mode < vn->modes; ve_mode++) {
              ves[a][b] += fv->S[ve_mode][a][b];
            }
          }
        }
      }
      for (a = 0; a < VIM; a++) {
        for (b = 0; b < VIM; b++) {
          stream_grad += fv->v[a] * ves[a][b] * fv->v[b];
        }
      }
    } // if pd->v[pg->imtrx][POLYMER_STRESS11]
    if (DOUBLE_NONZERO(velo_sqrd)) {
      Ttt = stream_grad / velo_sqrd;
    } else {
      Ttt = 0.0;
    }

    local_post[STREAM_NORMAL_STRESS] = Ttt;
    local_lumped[STREAM_NORMAL_STRESS] = 1.;
  }
  if (STREAM_SHEAR_STRESS != -1 && pd->e[pg->imtrx][R_MOMENTUM1]) {
    nv[0] = fv->v[1];
    nv[1] = -fv->v[0];
    velo_sqrd = 0.;
    stream_grad = 0.;

    for (a = 0; a < VIM; a++) {
      for (b = 0; b < VIM; b++) {
        gamma[a][b] = fv->grad_v[a][b] + fv->grad_v[b][a];
      }
    }
    for (a = 0; a < dim; a++) {
      velo_sqrd += fv->v[a] * fv->v[a];
      for (b = 0; b < dim; b++) {
        /* vv:gamma */
        stream_grad += fv->v[a] * gamma[a][b] * nv[b];
      }
    }
    stream_grad *= mp->viscosity;
    /*
     **  viscoelastic stress tensor
     **/
    if (pd->v[pg->imtrx][POLYMER_STRESS11]) {
      dbl log_c[DIM][DIM];
      dbl exp_s[DIM][DIM];
      dbl R1[DIM][DIM];
      dbl eig_values[DIM];
      dbl mup = 0.;
      dbl lambda = 0.;
      int ve_mode, p, r;
      memset(ves, 0, sizeof(dbl) * DIM * DIM);
      if (vn->evssModel == LOG_CONF || vn->evssModel == LOG_CONF_GRADV) {
        for (ve_mode = 0; ve_mode < vn->modes; ve_mode++) {
          for (p = 0; p < VIM; p++) {
            for (r = 0; r < VIM; r++) {
              log_c[p][r] = fv->S[ve_mode][p][r];
            }
          }
#ifdef ANALEIG_PLEASE
          analytical_exp_s(log_c, exp_s, eig_values, R1, NULL);
#else
          compute_exp_s(log_c, exp_s, eig_values, R1);
#endif
          mup = viscosity(ve[ve_mode]->gn, gamma, NULL);
          if (ve[ve_mode]->time_constModel == CONSTANT) {
            lambda = ve[ve_mode]->time_const;
          }
          for (a = 0; a < VIM; a++) {
            for (b = 0; b < VIM; b++) {
              ves[a][b] += mup / lambda * (exp_s[a][b] - (double)delta(a, b));
            }
          }
        }
      } else {
        for (a = 0; a < VIM; a++) {
          for (b = 0; b < VIM; b++) {
            for (ve_mode = 0; ve_mode < vn->modes; ve_mode++) {
              ves[a][b] += fv->S[ve_mode][a][b];
            }
          }
        }
      }
      for (a = 0; a < VIM; a++) {
        for (b = 0; b < VIM; b++) {
          stream_grad += fv->v[a] * ves[a][b] * nv[b];
        }
      }
    } // if pd->v[pg->imtrx][POLYMER_STRESS11]
    if (DOUBLE_NONZERO(velo_sqrd)) {
      Tnt = stream_grad / velo_sqrd;
    } else {
      Tnt = 0.0;
    }
    local_post[STREAM_SHEAR_STRESS] = Tnt;
    local_lumped[STREAM_SHEAR_STRESS] = 1.;
  }

  if (STREAM_TENSION != -1 && pd->e[pg->imtrx][R_MOMENTUM1]) {
    velo_sqrd = 0.;
    stream_grad = 0.;
    curv = 0.;

    for (a = 0; a < VIM; a++) {
      for (b = 0; b < VIM; b++) {
        gamma[a][b] = fv->grad_v[a][b] + fv->grad_v[b][a];
      }
    }
    memset(vdelvdx, 0, sizeof(dbl) * DIM);
    for (a = 0; a < dim; a++) {
      velo_sqrd += fv->v[a] * fv->v[a];
      for (b = 0; b < dim; b++) {
        vdelvdx[b] += fv->v[a] * fv->grad_v[b][a];
      }
    }
    for (a = 0; a < dim; a++) {
      for (b = 0; b < dim; b++) {
        /* (2*vv-Iv):gamma */
        stream_grad += (2. * fv->v[a] * fv->v[b] - delta(a, b) * velo_sqrd) * gamma[a][b];
      }
    }
    for (a = 0; a < dim; a++) {
      for (b = 0; b < dim; b++) {
        for (c = 0; c < dim; c++) {
          curv += SQUARE(velo_sqrd * fv->grad_v[c][b] - fv->v[b] * vdelvdx[c]);
        }
      }
    }
    if (DOUBLE_NONZERO(velo_sqrd))
      curv = sqrt(curv / CUBE(velo_sqrd));
    stream_grad *= mp->viscosity;
    /*
     **  viscoelastic stress tensor
     **/
    if (pd->v[pg->imtrx][POLYMER_STRESS11]) {
      dbl log_c[DIM][DIM];
      dbl exp_s[DIM][DIM];
      dbl R1[DIM][DIM];
      dbl eig_values[DIM];
      dbl mup = 0.;
      dbl lambda = 0.;
      int ve_mode, p, r;
      memset(ves, 0, sizeof(dbl) * DIM * DIM);
      if (vn->evssModel == LOG_CONF || vn->evssModel == LOG_CONF_GRADV) {
        for (ve_mode = 0; ve_mode < vn->modes; ve_mode++) {
          for (p = 0; p < VIM; p++) {
            for (r = 0; r < VIM; r++) {
              log_c[p][r] = fv->S[ve_mode][p][r];
            }
          }
#ifdef ANALEIG_PLEASE
          analytical_exp_s(log_c, exp_s, eig_values, R1, NULL);
#else
          compute_exp_s(log_c, exp_s, eig_values, R1);
#endif
          mup = viscosity(ve[ve_mode]->gn, gamma, NULL);
          if (ve[ve_mode]->time_constModel == CONSTANT) {
            lambda = ve[ve_mode]->time_const;
          }
          for (a = 0; a < VIM; a++) {
            for (b = 0; b < VIM; b++) {
              ves[a][b] += mup / lambda * (exp_s[a][b] - (double)delta(a, b));
            }
          }
        }
      } else {
        for (a = 0; a < VIM; a++) {
          for (b = 0; b < VIM; b++) {
            for (ve_mode = 0; ve_mode < vn->modes; ve_mode++) {
              ves[a][b] += fv->S[ve_mode][a][b];
            }
          }
        }
      }
      for (a = 0; a < VIM; a++) {
        for (b = 0; b < VIM; b++) {
          stream_grad += (2. * fv->v[a] * fv->v[b] - delta(a, b) * velo_sqrd) * ves[a][b];
        }
      }
    } // if pd->v[pg->imtrx][POLYMER_STRESS11]
    /* Need to determine curvature to multiply here...*/

    if (DOUBLE_NONZERO(velo_sqrd)) {
      Ttt = curv * stream_grad / velo_sqrd;
    } else {
      Ttt = 0.0;
    }
    local_post[STREAM_TENSION] = Ttt;
    local_lumped[STREAM_TENSION] = 1.;
  }

  if (DIV_VELOCITY != -1 && pd->e[pg->imtrx][PRESSURE]) {
    Dnn = 0.;
    for (a = 0; a < dim; a++) {
      { Dnn += fv->grad_v[a][a]; }
    }
    /* If you want everything positive, uncomment this next line */
    /* Dnn = fabs(Dnn);  */
    local_post[DIV_VELOCITY] = Dnn;
    local_lumped[DIV_VELOCITY] = 1.;
  }

  if (DIV_PVELOCITY != -1 && pd->e[pg->imtrx][R_PMOMENTUM1]) {
    Dnn = 0.0;
    for (a = 0; a < dim; a++)
      Dnn += fv->grad_pv[a][a];
    local_post[DIV_PVELOCITY] = Dnn;
    local_lumped[DIV_PVELOCITY] = 1.0;
  }

  if (DIV_TOTAL != -1 && pd->e[pg->imtrx][R_PMOMENTUM1]) {
    species_particle = (int)mp->u_density[0];
    p_vol_frac = fv->c[species_particle];
    Dnn = 0.0;
    for (a = 0; a < dim; a++) {
      dbl tempf, tempp;

      tempf = (1.0 - p_vol_frac) * fv->grad_v[a][a];
      tempp = p_vol_frac * fv->grad_pv[a][a];
      Dnn += tempf + tempp;
    }
    local_post[DIV_TOTAL] = Dnn;
    local_lumped[DIV_TOTAL] = 1.0;
  }

  if (PP_Viscosity != -1 && pd->e[pg->imtrx][R_MOMENTUM1]) {
    for (a = 0; a < VIM; a++) {
      for (b = 0; b < VIM; b++) {
        gamma[a][b] = fv->grad_v[a][b] + fv->grad_v[b][a];
      }
    }

    mu = viscosity(gn, gamma, NULL);

    if (pd->v[pg->imtrx][POLYMER_STRESS11]) {
      /*  shift factor  */
      if (pd->e[pg->imtrx][TEMPERATURE]) {
        if (vn->shiftModel == CONSTANT) {
          at = vn->shift[0];
        } else if (vn->shiftModel == MODIFIED_WLF) {
          wlf_denom = vn->shift[1] + fv->T - mp->reference[TEMPERATURE];
          if (wlf_denom != 0.) {
            at = exp(vn->shift[0] * (mp->reference[TEMPERATURE] - fv->T) / wlf_denom);
          } else {
            at = 1.;
          }
        }
      } else {
        at = 1.;
      }
      for (mode = 0; mode < vn->modes; mode++) {
        /* get polymer viscosity */
        mup = viscosity(ve[mode]->gn, gamma, NULL);
        mu += at * mup;
      }
    }

    if (gn->ConstitutiveEquation == BINGHAM_MIXED) {

      dbl gamma[DIM][DIM];
      for (a = 0; a < VIM; a++) {
        for (b = 0; b < VIM; b++) {
          gamma[a][b] = fv->grad_v[a][b] + fv->grad_v[b][a];
        }
      }

      dbl gammadot;
      calc_shearrate(&gammadot, gamma, NULL, NULL);

      dbl Du_eps = sqrt(gammadot + gn->epsilon * gn->epsilon);

      mu += gn->tau_y / Du_eps;
    }

    local_post[PP_Viscosity] = mu;
    local_lumped[PP_Viscosity] = 1.;
  }

  if (PP_Viscosity != -1 &&
      (pd->e[pg->imtrx][R_LUBP] || pd->e[pg->imtrx][R_SHELL_FILMP] || pd->e[pg->imtrx][R_LUBP_2])) {
    if (gn->ConstitutiveEquation == POWER_LAW || gn->ConstitutiveEquation == BINGHAM ||
        gn->ConstitutiveEquation == HERSCHEL_BULKLEY || gn->ConstitutiveEquation == CARREAU ||
        gn->ConstitutiveEquation == CARREAU_WLF || gn->ConstitutiveEquation == BINGHAM_WLF) {
      int *n_dof = NULL;
      int dof_map[MDE];
      n_dof = (int *)array_alloc(1, MAX_VARIABLE_TYPES, sizeof(int));
      lubrication_shell_initialize(n_dof, dof_map, -1, xi, exo, 0);
      /* Calculate Shear-rate */
      if (pd->e[pg->imtrx][R_LUBP]) {
        calculate_lub_q_v(R_LUBP, time, delta_t, xi, exo);
      } else if (pd->e[pg->imtrx][R_LUBP_2]) {
<<<<<<< HEAD
        calculate_lub_q_v(R_SHELL_FILMP, time, delta_t, xi, exo);
=======
        calculate_lub_q_v(R_LUBP_2, time, delta_t, xi, exo);
>>>>>>> 8383525e
      } else {
        calculate_lub_q_v(R_SHELL_FILMP, time, delta_t, xi, exo);
      }
      local_post[PP_Viscosity] = LubAux->mu_star;
    } else {
      local_post[PP_Viscosity] = viscosity(gn, NULL, NULL);
    }
    local_lumped[PP_Viscosity] = 1.0;
  }

  if (PP_FlowingLiquid_Viscosity != -1 && pd->e[pg->imtrx][R_MOMENTUM1]) {
    if (mp->PorousMediaType == POROUS_BRINKMAN) {
      mu = flowing_liquid_viscosity(NULL);
    } else {
      mu = 0.0;
    }
    local_post[PP_FlowingLiquid_Viscosity] = mu;
    local_lumped[PP_FlowingLiquid_Viscosity] = 1.0;
  }

  if (PP_VolumeFractionGas != -1 && pd->e[pg->imtrx][R_MOMENTUM1]) {
    double volF = 0.0;
    computeCommonMaterialProps_gp(time);
    volF = mp->volumeFractionGas;
    local_post[PP_VolumeFractionGas] = volF;
    local_lumped[PP_VolumeFractionGas] = 1.0;
  }

  if (DENSITY != -1 && pd->e[pg->imtrx][R_MOMENTUM1]) {
    rho = density(NULL, time);
    local_post[DENSITY] = rho;
    local_lumped[DENSITY] = 1.;
  }

  if (HEAVISIDE != -1 && ls != NULL && pd->e[pg->imtrx][R_FILL]) {
    load_lsi(ls->Length_Scale);
    local_post[HEAVISIDE] = lsi->H;
    local_lumped[HEAVISIDE] = 1.;
  }

  if (RHO_DOT != -1 && pd->e[pg->imtrx][R_MOMENTUM1]) {
    double rho_dot = 0;
    if (mp->DensityModel == DENSITY_FOAM_PMDI_10) {
      double M_CO2 = mp->u_density[0];
      double rho_liq = mp->u_density[1];
      double ref_press = mp->u_density[2];
      double Rgas_const = mp->u_density[3];
      if (pd->gv[MOMENT1]) {
        double rho_gas = 0;

        if (fv->T > 0) {
          rho_gas = (ref_press * M_CO2 / (Rgas_const * fv->T));
        }

        double nu = fv->moment[1];
        double nu_dot = fv_dot->moment[1];

        double inv1 = 1 / (1 + nu);
        double inv2 = inv1 * inv1;

        double volF_dot = (nu_dot)*inv2;

        rho_dot = rho_gas * volF_dot - rho_liq * volF_dot;
      } else {
        int wCO2;
        int wH2O;
        int w;

        wCO2 = -1;
        wH2O = -1;
        for (w = 0; w < pd->Num_Species; w++) {
          switch (mp->SpeciesSourceModel[w]) {
          case FOAM_PMDI_10_CO2:
            wCO2 = w;
            break;
          case FOAM_PMDI_10_H2O:
            wH2O = w;
            break;
          default:
            break;
          }
        }

        if (wCO2 == -1) {
          GOMA_EH(GOMA_ERROR, "Expected a Species Source of FOAM_PMDI_10_CO2");
        } else if (wH2O == -1) {
          GOMA_EH(GOMA_ERROR, "Expected a Species Source of FOAM_PMDI_10_H2O");
        }

        double rho_gas = 0;

        if (fv->T > 0) {
          rho_gas = (ref_press * M_CO2 / (Rgas_const * fv->T));
        }

        double nu = 0;
        double nu_dot = 0;

        if (fv->T > 0) {
          nu = M_CO2 * fv->c[wCO2] / rho_gas;
          nu_dot = M_CO2 * fv_dot->c[wCO2] / rho_gas;
        } else {
          nu = 0;
          nu_dot = 0;
        }

        double inv1 = 1 / (1 + nu);
        double inv2 = inv1 * inv1;

        double volF_dot = (nu_dot)*inv2;

        rho_dot = rho_gas * volF_dot - rho_liq * volF_dot;
      }
    }
    local_post[RHO_DOT] = rho_dot;
    local_lumped[RHO_DOT] = 1.;
  }

  if (POLYMER_VISCOSITY != -1 && pd->e[pg->imtrx][R_STRESS11]) {
    mode = 0;
    double mup = viscosity(ve[mode]->gn, gamma, NULL);
    local_post[POLYMER_VISCOSITY] = mup;
    local_lumped[POLYMER_VISCOSITY] = 1.;
  }

  if (POLYMER_TIME_CONST != -1 && pd->e[pg->imtrx][R_STRESS11]) {
    mode = 0;
    double lambda = 0;
    double mup = viscosity(ve[mode]->gn, gamma, NULL);
    if (ve[mode]->time_constModel == CONSTANT) {
      lambda = ve[mode]->time_const;
    } else if (ve[mode]->time_constModel == CARREAU || ve[mode]->time_constModel == POWER_LAW) {
      lambda = mup / ve[mode]->time_const;
    } else if (ls != NULL && ve[mode]->time_constModel == VE_LEVEL_SET) {
      double pos_lambda = ve[mode]->pos_ls.time_const;
      double neg_lambda = ve[mode]->time_const;
      double width = ls->Length_Scale;
      err = level_set_property(neg_lambda, pos_lambda, width, &lambda, NULL);
      GOMA_EH(err, "level_set_property() failed for polymer time constant.");
    }
    local_post[POLYMER_TIME_CONST] = lambda;
    local_lumped[POLYMER_TIME_CONST] = 1.;
  }

  if (PTT_XI != -1 && pd->e[pg->imtrx][R_STRESS11]) {
    mode = 0;
    double xi = 0;
    double mup = viscosity(ve[mode]->gn, gamma, NULL);
    if (ve[mode]->xiModel == CONSTANT) {
      xi = ve[mode]->xi;
    } else if (ve[mode]->xiModel == CARREAU || ve[mode]->xiModel == POWER_LAW) {
      xi = mup / ve[mode]->xi;
    } else if (ls != NULL && ve[mode]->xiModel == VE_LEVEL_SET) {
      double pos_xi = ve[mode]->pos_ls.xi;
      double neg_xi = ve[mode]->xi;
      double width = ls->Length_Scale;
      err = level_set_property(neg_xi, pos_xi, width, &xi, NULL);
      GOMA_EH(err, "level_set_property() failed for polymer time constant.");
    }
    local_post[PTT_XI] = xi;
    local_lumped[PTT_XI] = 1.;
  }

  if (PTT_EPSILON != -1 && pd->e[pg->imtrx][R_STRESS11]) {
    mode = 0;
    double eps = 0;
    double mup = viscosity(ve[mode]->gn, gamma, NULL);
    if (ve[mode]->epsModel == CONSTANT) {
      eps = ve[mode]->eps;
    } else if (ve[mode]->epsModel == CARREAU || ve[mode]->epsModel == POWER_LAW) {
      eps = mup / ve[mode]->eps;
    } else if (ls != NULL && ve[mode]->epsModel == VE_LEVEL_SET) {
      double pos_eps = ve[mode]->pos_ls.eps;
      double neg_eps = ve[mode]->eps;
      double width = ls->Length_Scale;
      err = level_set_property(neg_eps, pos_eps, width, &eps, NULL);
      GOMA_EH(err, "level_set_property() failed for polymer time constant.");
    }
    local_post[PTT_EPSILON] = eps;
    local_lumped[PTT_EPSILON] = 1.;
  }

  if (MOBILITY_PARAMETER != -1 && pd->e[pg->imtrx][R_STRESS11]) {
    mode = 0;
    double alpha = 0;
    double mup = viscosity(ve[mode]->gn, gamma, NULL);
    if (ve[mode]->alphaModel == CONSTANT) {
      alpha = ve[mode]->alpha;
    } else if (ve[mode]->alphaModel == CARREAU || ve[mode]->alphaModel == POWER_LAW) {
      alpha = mup / ve[mode]->alpha;
    } else if (ls != NULL && ve[mode]->alphaModel == VE_LEVEL_SET) {
      double pos_alpha = ve[mode]->pos_ls.alpha;
      double neg_alpha = ve[mode]->alpha;
      double width = ls->Length_Scale;
      err = level_set_property(neg_alpha, pos_alpha, width, &alpha, NULL);
      GOMA_EH(err, "level_set_property() failed for polymer time constant.");
    }
    local_post[MOBILITY_PARAMETER] = alpha;
    local_lumped[MOBILITY_PARAMETER] = 1.;
  }
  if (MEAN_SHEAR != -1 && pd->e[pg->imtrx][R_MOMENTUM1]) {
    double gammadot, gamma[DIM][DIM];
    for (a = 0; a < VIM; a++) {
      for (b = 0; b < VIM; b++) {
        gamma[a][b] = fv->grad_v[a][b] + fv->grad_v[b][a];
      }
    }
    /* find second invariant of strain-rate */
    calc_shearrate(&gammadot, gamma, NULL, NULL);

    local_post[MEAN_SHEAR] = gammadot;
    local_lumped[MEAN_SHEAR] = 1.;
  }

  if (GIES_CRIT != -1 && pd->e[pg->imtrx][R_MOMENTUM1]) {
    double gammadot, gamma[DIM][DIM];
    double vorticity, omega[DIM][DIM];
    for (a = 0; a < VIM; a++) {
      for (b = 0; b < VIM; b++) {
        gamma[a][b] = fv->grad_v[a][b] + fv->grad_v[b][a];
        omega[a][b] = fv->grad_v[a][b] - fv->grad_v[b][a];
      }
    }
    /* find second invariant of strain-rate */
    calc_shearrate(&gammadot, gamma, NULL, NULL);
    calc_shearrate(&vorticity, omega, NULL, NULL);
    local_post[GIES_CRIT] = (gammadot - vorticity) / (DBL_SMALL + gammadot + vorticity);
    local_lumped[GIES_CRIT] = 1.;
  }

  if (Q_FCN != -1 && pd->e[pg->imtrx][R_MOMENTUM1]) {
    double gammadot, del_v[DIM][DIM];
    for (a = 0; a < VIM; a++) {
      for (b = 0; b < VIM; b++) {
        del_v[a][b] = fv->grad_v[a][b];
      }
    }
    /* find second invariant of velocity gradient tensor */
    calc_shearrate(&gammadot, del_v, NULL, NULL);

    local_post[Q_FCN] = gammadot;
    local_lumped[Q_FCN] = 1.;
  }

  if (PSPG_PP != -1 && pd->e[pg->imtrx][R_MOMENTUM1]) {
    dbl pspg[DIM];
    calc_pspg(pspg, NULL, time, theta, delta_t, pg_data);
    for (int i = 0; i < VIM; i++) {
      local_post[PSPG_PP + i] = pspg[i];
      local_lumped[PSPG_PP + i] = 1.;
    }
  }

  if (VELO_SPEED != -1 && pd->e[pg->imtrx][R_MOMENTUM1]) {
    velo_sqrd = 0.;
    for (a = 0; a < VIM; a++) {
      velo_sqrd += SQUARE(fv->v[a]);
    }
    local_post[VELO_SPEED] = sqrt(velo_sqrd);
    local_lumped[VELO_SPEED] = 1.;
  }

  if (PRESSURE_CONT != -1 && (pd->v[pg->imtrx][PRESSURE] || pd->v[pg->imtrx][TFMP_PRES]) &&
      (pd->e[pg->imtrx][R_MOMENTUM1] ||
       (pd->MeshMotion == LAGRANGIAN || pd->MeshMotion == DYNAMIC_LAGRANGIAN) ||
       (pd->MeshMotion == TOTAL_ALE))) {
    if (pd->v[pg->imtrx][PRESSURE]) {
      local_post[PRESSURE_CONT] = fv->P;
    } else if (pd->v[pg->imtrx][TFMP_PRES]) {
      local_post[PRESSURE_CONT] = fv->tfmp_pres;
    }
    local_lumped[PRESSURE_CONT] = 1.;
  }

  if (SH_DIV_S_V_CONT != -1 && pd->v[pg->imtrx][SHELL_SURF_DIV_V]) {
    local_post[SH_DIV_S_V_CONT] = fv->div_s_v;
    local_lumped[SH_DIV_S_V_CONT] = 1.;
  }

  if (SH_CURV_CONT != -1 && pd->v[pg->imtrx][SHELL_SURF_CURV]) {
    local_post[SH_CURV_CONT] = fv->curv;
    local_lumped[SH_CURV_CONT] = 1.;
  }

  if (FILL_CONT != -1 && pd->v[pg->imtrx][FILL]) {
    local_post[FILL_CONT] = fv->F;
    local_lumped[FILL_CONT] = 1.;
  }

  if (CONC_CONT != -1 && pd->v[pg->imtrx][MASS_FRACTION]) {
    for (w = 0; w < pd->Num_Species_Eqn; w++) {
      local_post[CONC_CONT + w] = fv->c[w];
      local_lumped[CONC_CONT + w] = 1.;
    }
  }

  if (STRESS_CONT != -1 && pd->v[pg->imtrx][POLYMER_STRESS11]) {
    index = 0;
    for (mode = 0; mode < vn->modes; mode++) {
      if (pd->v[pg->imtrx][v_s[mode][0][0]]) {
        for (a = 0; a < VIM; a++) {
          for (b = 0; b < VIM; b++) {
            /* since the stress tensor is symmetric,
               only assemble the upper half */
            if (a <= b) {
              if (pd->v[pg->imtrx][v_s[mode][a][b]]) {
                local_post[STRESS_CONT + index] = fv->S[mode][a][b];
                local_lumped[STRESS_CONT + index] = 1.;
                index++;
              }
            }
          }
        }
      }
    }

    /* Get total stress tensor for multi mode calculations */
    if (vn->modes > 1) {
      for (a = 0; a < VIM; a++) {
        for (b = 0; b < VIM; b++) {
          /* since the stress tensor is symmetric, only assemble the
             upper half */
          if (a <= b) {
            ts = 0.;
            for (mode = 0; mode < vn->modes; mode++) {
              if (pd->v[pg->imtrx][v_s[mode][a][b]]) {
                ts += fv->S[mode][a][b];
              }
            }
            local_post[STRESS_CONT + index] = ts;
            local_lumped[STRESS_CONT + index] = 1.;
            index++;
          }
        }
      }
    }
  }

  if (MOMENT_SOURCES != -1 && pd->v[pg->imtrx][MOMENT0]) {
    double msource[MAX_MOMENTS];
    MOMENT_SOURCE_DEPENDENCE_STRUCT *d_msource;
    d_msource = calloc(sizeof(MOMENT_SOURCE_DEPENDENCE_STRUCT), 1);
    moment_source(msource, d_msource);

    for (int mom = 0; mom < MAX_MOMENTS; mom++) {
      if (pd->gv[MOMENT0 + mom]) {
        local_post[MOMENT_SOURCES + mom] = msource[mom];
        local_lumped[MOMENT_SOURCES + mom] = 1.;
      }
    }
    free(d_msource);
  }

  if (YZBETA != -1 && pd->v[pg->imtrx][MASS_FRACTION]) {
    struct Petrov_Galerkin_Data pg_data;
    h_elem_siz(pg_data.hsquared, pg_data.hhv, pg_data.dhv_dxnode, pd->e[pg->imtrx][R_MESH1]);
    struct Species_Conservation_Terms s_terms;
    zero_structure(&s_terms, sizeof(struct Species_Conservation_Terms), 1);
    err = get_continuous_species_terms(&s_terms, time, theta, delta_t, pg_data.hsquared);

    dbl h_elem = 0;
    for (int a = 0; a < ei[pg->imtrx]->ielem_dim; a++) {
      h_elem += pg_data.hsquared[a];
    }

    /* This is the size of the element */
    h_elem = sqrt(h_elem / ((double)ei[pg->imtrx]->ielem_dim));

    for (int w = 0; w < pd->Num_Species_Eqn; w++) {
      dbl strong_residual = 0;
      strong_residual = fv_dot->c[w];
      for (int p = 0; p < VIM; p++) {
        strong_residual += fv->v[p] * fv->grad_c[w][p];
      }
      // strong_residual -= s_terms.MassSource[w];
      dbl h_elem = 0;
      for (int a = 0; a < ei[pg->imtrx]->ielem_dim; a++) {
        h_elem += pg_data.hsquared[a];
      }
      /* This is the size of the element */
      h_elem = sqrt(h_elem / ((double)ei[pg->imtrx]->ielem_dim));

      dbl inner = 0;
      for (int i = 0; i < dim; i++) {
        inner += fv->grad_c[w][i] * fv->grad_c[w][i];
      }

      //        dbl yzbeta = 0;

      dbl inv_sqrt_inner = (1 / sqrt(inner + 1e-12));
      dbl dc1 = fabs(strong_residual) * inv_sqrt_inner * h_elem * 0.5;
      dbl dc2 = fabs(strong_residual) * h_elem * h_elem * 0.25;
      //        yzbeta = 0.5*(dc1 + dc2);

      local_post[YZBETA + w] =
          0.5 *
          (dc1 +
           dc2); // fmin(dc1,
                 // supg_terms.supg_tau);//yzbeta;//supg_terms.supg_tau;//fmin(supg_terms.supg_tau,
                 // 0.5*(dc1 + dc2));
      local_lumped[YZBETA + w] = 1.;
    }
  }

  if (FIRST_INVAR_STRAIN != -1 && pd->e[pg->imtrx][R_MESH1]) {
    TrE = 0.;
    if (pd->CoordinateSystem == CYLINDRICAL) {
      TrE = fv->strain[0][0] + 2 * fv->strain[1][1];
    } else {
      for (a = 0; a < dim; a++) {
        TrE += fv->strain[a][a];
      }
    }
    /*     TrE = fv->div_d; */
    local_post[FIRST_INVAR_STRAIN] = TrE;
    local_lumped[FIRST_INVAR_STRAIN] = 1.;
  }

  if (SEC_INVAR_STRAIN != -1 && pd->e[pg->imtrx][R_MESH1]) {
    E_E = 0.;
    /* find second invariant of strain */
    for (a = 0; a < dim; a++) {
      for (b = 0; b < dim; b++) {
        E_E += 0.5 * (fv->strain[a][b] * fv->strain[a][b] - fv->strain[a][a] * fv->strain[b][b]);
      }
    }
    local_post[SEC_INVAR_STRAIN] = E_E;
    local_lumped[SEC_INVAR_STRAIN] = 1.;
  }

  if (THIRD_INVAR_STRAIN != -1 && pd->e[pg->imtrx][R_MESH1]) {
    /* this is actually the volume change - third invarient of the Deformation Gradient! */
    local_post[THIRD_INVAR_STRAIN] = fv->volume_change;
    local_lumped[THIRD_INVAR_STRAIN] = 1.;
  }

  if (DIELECTROPHORETIC_FIELD != -1 && pd->e[pg->imtrx][R_ENORM]) {
    if (Particle_Model_Data[1] <= 0.0 || Particle_Model_Data[2] <= 0.0 ||
        Particle_Model_Data[3] <= 0.0 || Particle_Model_Data[4] <= 0.0 ||
        Particle_Model_Data[5] <= 0.0 || Particle_Model_Data[6] <= 0.0 || Particle_Density <= 0.0 ||
        Particle_Radius <= 0.0)
      GOMA_WH(-1, "Not performing Dielectrophoretic Force Vectors output becuase of inconsistent "
                  "Partile_Model_Data.");
    coeff_a = Particle_Model_Data[1] - Particle_Model_Data[2];
    coeff_b = (Particle_Model_Data[4] - Particle_Model_Data[3]) / Particle_Model_Data[5];
    coeff_c = Particle_Model_Data[1] + 2.0 * Particle_Model_Data[2];
    coeff_d = (Particle_Model_Data[3] + 2.0 * Particle_Model_Data[4]) / Particle_Model_Data[5];
    CM_fact = (coeff_a * coeff_c - coeff_b * coeff_d) / (coeff_c * coeff_c + coeff_d * coeff_d);
    dielectrophoretic_force_coeff = 4.0 * M_PIE * Particle_Radius * Particle_Radius *
                                    Particle_Radius * Particle_Model_Data[2] * CM_fact *
                                    Particle_Model_Data[6] * Particle_Model_Data[6];
    for (a = 0; a < dim; a++)
      dfvector[a] = dielectrophoretic_force_coeff * fv->Enorm * fv->grad_Enorm[a];
    for (a = 0; a < dim; a++) {
      local_post[DIELECTROPHORETIC_FIELD + a] = dfvector[a];
      local_lumped[DIELECTROPHORETIC_FIELD + a] = 1.0;
    }
  }

  if (DIELECTROPHORETIC_FIELD_NORM != -1 && pd->e[pg->imtrx][R_ENORM]) {
    if (Particle_Model_Data[1] <= 0.0 || Particle_Model_Data[2] <= 0.0 ||
        Particle_Model_Data[3] <= 0.0 || Particle_Model_Data[4] <= 0.0 ||
        Particle_Model_Data[5] <= 0.0 || Particle_Model_Data[6] <= 0.0 || Particle_Density <= 0.0 ||
        Particle_Radius <= 0.0)
      GOMA_WH(-1, "Not performing Dielectrophoretic Force Vectors output becuase of inconsistent "
                  "Partile_Model_Data.");
    coeff_a = Particle_Model_Data[1] - Particle_Model_Data[2];
    coeff_b = (Particle_Model_Data[4] - Particle_Model_Data[3]) / Particle_Model_Data[5];
    coeff_c = Particle_Model_Data[1] + 2.0 * Particle_Model_Data[2];
    coeff_d = (Particle_Model_Data[3] + 2.0 * Particle_Model_Data[4]) / Particle_Model_Data[5];
    CM_fact = (coeff_a * coeff_c - coeff_b * coeff_d) / (coeff_c * coeff_c + coeff_d * coeff_d);
    dielectrophoretic_force_coeff = 4.0 * M_PIE * Particle_Radius * Particle_Radius *
                                    Particle_Radius * Particle_Model_Data[2] * CM_fact *
                                    Particle_Model_Data[6] * Particle_Model_Data[6];
    for (a = 0; a < dim; a++)
      dfvector[a] = dielectrophoretic_force_coeff * fv->Enorm * fv->grad_Enorm[a];
    dfnorm = 0.0;
    for (a = 0; a < dim; a++)
      dfnorm += dfvector[a] * dfvector[a];
    dfnorm = MAX(0.0, dfnorm);
    dfnorm = sqrt(dfnorm);
    local_post[DIELECTROPHORETIC_FIELD_NORM] = dfnorm;
    local_lumped[DIELECTROPHORETIC_FIELD_NORM] = 1.0;
  }

  if (ENORMSQ_FIELD != -1 && pd->e[pg->imtrx][R_ENORM])
    for (a = 0; a < dim; a++) {
      local_post[ENORMSQ_FIELD + a] = 2.0 * fv->Enorm * fv->grad_Enorm[a];
      local_lumped[ENORMSQ_FIELD + a] = 1.0;
    }

  if (ENORMSQ_FIELD_NORM != -1 && pd->e[pg->imtrx][R_ENORM]) {
    dfnorm = 0.0;
    for (a = 0; a < dim; a++)
      dfnorm += (2.0 * fv->Enorm * fv->grad_Enorm[a]) * (2.0 * fv->Enorm * fv->grad_Enorm[a]);
    dfnorm = MAX(0.0, dfnorm);
    dfnorm = sqrt(dfnorm);
    local_post[ENORMSQ_FIELD_NORM] = dfnorm;
    local_lumped[ENORMSQ_FIELD_NORM] = 1.0;
  }

  if (DIFFUSION_VECTORS != -1 && pd->e[pg->imtrx][R_MASS]) {
    if (mp->PorousMediaType == CONTINUOUS) {
      if (cr->MassFluxModel == FICKIAN) {
        for (w = 0; w < pd->Num_Species_Eqn; w++) {
          for (a = 0; a < dim; a++) {
            n[w][a] = -mp->diffusivity[w] * fv->grad_c[w][a];
          }
        }
      } else if (cr->MassFluxModel == HYDRODYNAMIC || cr->MassFluxModel == HYDRODYNAMIC_QTENSOR ||
                 cr->MassFluxModel == HYDRODYNAMIC_QTENSOR_OLD) {
        /* Don't bother with the element size for the shock capturing
           term when we are post processing */
        for (a = 0; a < dim; a++)
          hs[a] = 0.;

        for (w = 0; w < pd->Num_Species_Eqn; w++) {
          hydro_flux(&s_terms, w, theta, delta_t, hs);
          for (a = 0; a < dim; a++) {
            n[w][a] = s_terms.diff_flux[w][a];
          }
        }
      } else {
        for (w = 0; w < pd->Num_Species_Eqn; w++) {
          for (a = 0; a < dim; a++) {
            n[w][a] = 0.0;
          }
        }
      }
    }
    for (w = 0; w < pd->Num_Species_Eqn; w++) {
      for (a = 0; a < dim; a++) {
        local_post[DIFFUSION_VECTORS + w * dim + a] = n[w][a];
        local_lumped[DIFFUSION_VECTORS + w * dim + a] = 1.0;
      }
    }
  }

  if (DIFFUSION_VECTORS_POR_LIQ_GPHASE != -1 && pd->e[pg->imtrx][POR_LIQ_PRES] &&
      mp->PorousMediaType != POROUS_SATURATED) {
    for (a = 0; a < VIM; a++) {
      /*
       * First do the diffusive flux of solvent in the gas phase
       * UMR
       */
      n[0][a] =
          mp->diffusivity[0] * (pmv->d_gas_density_solvents[0][POR_LIQ_PRES] * fv->grad_p_liq[a] +
                                pmv->d_gas_density_solvents[0][POR_GAS_PRES] * fv->grad_p_gas[a]);
    }
    for (a = 0; a < dim; a++) {
      local_post[DIFFUSION_VECTORS_POR_LIQ_GPHASE + a] = n[0][a];
      local_lumped[DIFFUSION_VECTORS_POR_LIQ_GPHASE + a] = 1.0;
    }
  }

  if (DIFFUSION_VECTORS_POR_AIR_GPHASE != -1 && pd->e[pg->imtrx][POR_LIQ_PRES] &&
      mp->PorousMediaType != POROUS_SATURATED) {
    for (a = 0; a < VIM; a++) {
      /*
       * First do the diffusive flux of air in the gas phase
       * UMR
       */
      n[1][a] =
          mp->diffusivity[1] * (pmv->d_gas_density_solvents[1][POR_LIQ_PRES] * fv->grad_p_liq[a] +
                                pmv->d_gas_density_solvents[1][POR_GAS_PRES] * fv->grad_p_gas[a]);
    }
    for (a = 0; a < dim; a++) {
      local_post[DIFFUSION_VECTORS_POR_AIR_GPHASE + a] = n[1][a];
      local_lumped[DIFFUSION_VECTORS_POR_AIR_GPHASE + a] = 1.0;
    }
  }

  if (CONDUCTION_VECTORS != -1 && pd->e[pg->imtrx][R_ENERGY]) {
    if (cr->HeatFluxModel == CR_HF_FOURIER_0) {
      if (mp->ConductivityModel == USER) {
        err = usr_thermal_conductivity(mp->u_thermal_conductivity, time);
      }

      for (a = 0; a < dim; a++) {
        qc[a] = -mp->thermal_conductivity * fv->grad_T[a];
      }
    } else if (cr->HeatFluxModel == CR_HF_USER) {
      double dq_gradT[DIM][DIM], dq_dX[DIM][DIM];
#if defined SECOR_HEAT_FLUX
      double *hpar, h, dh_dX[DIM];
      double dq_dVb[DIM][DIM], dq_dVt[DIM][DIM], Vt[DIM], Vb[DIM];

      hpar = &mp->u_thermal_conductivity[0];
      h = hpar[0] + hpar[4] * fv->x[0] + (hpar[1] - hpar[5] * fv->x[0]) * (hpar[3] - fv->x[1]) +
          0.5 * hpar[2] * SQUARE(hpar[3] - fv->x[1]);

      dh_dX[0] = hpar[4] - hpar[5] * (hpar[3] - fv->x[1]);
      dh_dX[1] = hpar[5] * fv->x[0] - hpar[1] - hpar[2] * (hpar[3] - fv->x[1]);

      /*     velocities of bottom and top surfaces   */
      Vb[0] = mp->u_heat_capacity[0];
      Vb[1] = mp->u_heat_capacity[1];
      Vt[0] = mp->u_heat_capacity[2];
      Vt[1] = mp->u_heat_capacity[3];

      usr_heat_flux(fv->grad_T, qc, dq_gradT, dq_dX, time, h, dh_dX, Vb, Vt, dq_dVb, dq_dVt);
#else
      usr_heat_flux(fv->grad_T, qc, dq_gradT, dq_dX, time);
      printf("untested\n");
      exit(-1);
#endif
    } else {
      for (a = 0; a < dim; a++) {
        qc[a] = 0.;
      }
    }
    for (a = 0; a < dim; a++) {
      local_post[CONDUCTION_VECTORS + a] = qc[a];
      local_lumped[CONDUCTION_VECTORS + a] = 1.;
    }
  }

  if (SHELL_NORMALS != -1 && (pd->e[pg->imtrx][R_SHELL_ANGLE1] || pd->e[pg->imtrx][R_LUBP])) {
    double sh_n[DIM];
    for (a = 0; a < DIM; a++) {
      sh_n[a] = 0;
    }
    if (pd->e[pg->imtrx][R_SHELL_ANGLE1]) {
      if (dim == 2) {
        sh_n[0] = cos(fv->sh_ang[0]);
        sh_n[1] = sin(fv->sh_ang[0]);
      } else {
        GOMA_EH(GOMA_ERROR, "Not hard at all to implement SHELL_NORMALS for 3D, so just do it!");
      }
    } else if (pd->e[pg->imtrx][R_LUBP]) {
      int *n_dof = NULL;
      int dof_map[MDE];
      dbl wt = fv->wt;
      n_dof = (int *)array_alloc(1, MAX_VARIABLE_TYPES, sizeof(int));
      lubrication_shell_initialize(n_dof, dof_map, -1, xi, exo, 0);
      for (a = 0; a < dim; a++) {
        sh_n[a] = fv->snormal[a];
      }
      fv->wt = wt;
      safe_free((void *)n_dof);
    } else {
      GOMA_EH(GOMA_ERROR, "Not sure how I got here.");
    }
    for (a = 0; a < dim; a++) {
      local_post[SHELL_NORMALS + a] = sh_n[a];
      local_lumped[SHELL_NORMALS + a] = 1.;
    }
  }

  /* calculate mesh stress here !!*/
  if (STRESS_TENSOR != -1 && pd->e[pg->imtrx][R_MESH1]) {
    /*
     * Total mesh stress tensor...
     */
    err = mesh_stress_tensor(TT, dTT_dx, dTT_dp, dTT_dc, dTT_dp_liq, dTT_dp_gas, dTT_dporosity,
                             dTT_dsink_mass, dTT_dT, dTT_dmax_strain, dTT_dcur_strain, elc->lame_mu,
                             elc->lame_lambda, delta_t, ielem, ip, ip_total);

    /* For LINEAR ELASTICITY */
    if (cr->MeshFluxModel == LINEAR) {
      if (dim == 2) {
        TT[2][2] = 1.;
        TT[1][2] = 0.;
        TT[0][2] = 0.;
      }
    }
    /*  For Hookian Elasticity and shrinkage */
    else {
      if (dim == 2) {
        if (cr->MeshMotion == ARBITRARY) {
          TT[2][2] = (1. - fv->volume_change) * elc->lame_mu;
        } else {
          if (cr->MeshFluxModel == NONLINEAR || cr->MeshFluxModel == HOOKEAN_PSTRAIN ||
              cr->MeshFluxModel == INCOMP_PSTRAIN)
            TT[2][2] = (1. - pow(fv->volume_change, 2. / 3.)) * elc->lame_mu - fv->P;
          /*              if (cr->MeshFluxModel == INCOMP_PSTRESS) */
          else
            TT[2][2] = 0.;
        }
        TT[1][2] = 0.;
        TT[0][2] = 0.;
      }
    }

    for (j = 0; j < DIM; j++) {
      local_post[STRESS_TENSOR + j] = TT[j][j];
      local_lumped[STRESS_TENSOR + j] = 1.;
    }
    local_post[STRESS_TENSOR + 3] = TT[0][1];
    local_lumped[STRESS_TENSOR + 3] = 1.;
    if (dim == 3) /*Note the T_theta_theta term for
                    Axisymm is picked up in previous loop */
    {
      local_post[STRESS_TENSOR + 4] = TT[0][2];
      local_post[STRESS_TENSOR + 5] = TT[1][2];
      local_lumped[STRESS_TENSOR + 4] = 1.;
      local_lumped[STRESS_TENSOR + 5] = 1.;
    }

  } /* end of STRESS_TENSOR */

  /* calculate mesh strain here !!*/
  if (STRAIN_TENSOR != -1 && pd->e[pg->imtrx][R_MESH1]) {
    for (i = 0; i < dim; i++) {
      for (j = 0; j < dim; j++) {
        EE[i][j] = fv->strain[i][j];
      }
    }

    if (cr->MeshFluxModel != INCOMP_PSTRESS && dim <= 2) {
      EE[2][2] = 0.;
    } else if (dim <= 2) {
      EE[2][2] = pow((fv->deform_grad[0][0] * fv->deform_grad[1][1] -
                      fv->deform_grad[1][0] * fv->deform_grad[0][1]),
                     0.5) /
                 pow((1. - fv->P / elc->lame_mu), 3. / 4.);
    }
    for (j = 0; j < 3; j++) {
      local_post[STRAIN_TENSOR + j] = EE[j][j];
      local_lumped[STRAIN_TENSOR + j] = 1.;
    }
    local_post[STRAIN_TENSOR + 3] = EE[0][1];
    local_lumped[STRAIN_TENSOR + 3] = 1.;
    if (dim > 2) {
      local_post[STRAIN_TENSOR + 4] = EE[0][2];
      local_post[STRAIN_TENSOR + 5] = EE[1][2];
      local_lumped[STRAIN_TENSOR + 4] = 1.;
      local_lumped[STRAIN_TENSOR + 5] = 1.;
    }
  }
  /* end of STRAIN_TENSOR */

  /* calculate EVP def grad here !!*/
  if (evpl->ConstitutiveEquation == EVP_HYPER && EVP_DEF_GRAD_TENSOR != -1 &&
      pd->e[pg->imtrx][R_MESH1]) {
    /*even though I changed this to VIM, I noticed that FVPs
      are not transmitted to restart file.....PRS 6/7/2002 */
    for (i = 0; i < VIM; i++) {
      for (j = 0; j < VIM; j++) {
        FVP[i][j] = evpl_glob[0]->F_vp_glob[ielem][ip][i][j];
      }
    }

    for (j = 0; j < 3; j++) {
      local_post[EVP_DEF_GRAD_TENSOR + j] = FVP[j][j];
      local_lumped[EVP_DEF_GRAD_TENSOR + j] = 1.;
    }
    local_post[EVP_DEF_GRAD_TENSOR + 3] = FVP[0][1];
    local_post[EVP_DEF_GRAD_TENSOR + 4] = FVP[1][0];
    local_lumped[EVP_DEF_GRAD_TENSOR + 3] = 1.;
    local_lumped[EVP_DEF_GRAD_TENSOR + 4] = 1.;
    if (dim > 2) {
      local_post[EVP_DEF_GRAD_TENSOR + 5] = FVP[0][2];
      local_post[EVP_DEF_GRAD_TENSOR + 6] = FVP[2][0];
      local_post[EVP_DEF_GRAD_TENSOR + 7] = FVP[1][2];
      local_post[EVP_DEF_GRAD_TENSOR + 8] = FVP[2][1];
      local_lumped[EVP_DEF_GRAD_TENSOR + 5] = 1.;
      local_lumped[EVP_DEF_GRAD_TENSOR + 6] = 1.;
      local_lumped[EVP_DEF_GRAD_TENSOR + 7] = 1.;
      local_lumped[EVP_DEF_GRAD_TENSOR + 8] = 1.;
    }
    /* To restart the EVP calculation, you also need the stress tensor.
       We dump here if mesh-stress is requested !!*/
    if (STRESS_TENSOR != -1 && pd->e[pg->imtrx][R_MESH1]) {
      for (i = 0; i < DIM; i++) {
        for (j = 0; j < DIM; j++) {
          TVP[i][j] = evpl_glob[0]->TT_glob[ielem][ip][i][j];
        }
      }
      if (dim > 2) {
        w1 = 9;
      } else {
        w1 = 5;
      }
      for (j = 0; j < 3; j++) {
        local_post[EVP_DEF_GRAD_TENSOR + j + w1] = TVP[j][j];
        local_lumped[EVP_DEF_GRAD_TENSOR + j + w1] = 1.;
      }
      local_post[EVP_DEF_GRAD_TENSOR + 3 + w1] = TVP[0][1];
      local_post[EVP_DEF_GRAD_TENSOR + 4 + w1] = TVP[1][0];
      local_lumped[EVP_DEF_GRAD_TENSOR + 3 + w1] = 1.;
      local_lumped[EVP_DEF_GRAD_TENSOR + 4 + w1] = 1.;
      if (dim > 2) {
        local_post[EVP_DEF_GRAD_TENSOR + 5 + w1] = TVP[0][2];
        local_post[EVP_DEF_GRAD_TENSOR + 6 + w1] = TVP[2][0];
        local_post[EVP_DEF_GRAD_TENSOR + 7 + w1] = TVP[1][2];
        local_post[EVP_DEF_GRAD_TENSOR + 8 + w1] = TVP[2][1];
        local_lumped[EVP_DEF_GRAD_TENSOR + 5 + w1] = 1.;
        local_lumped[EVP_DEF_GRAD_TENSOR + 6 + w1] = 1.;
        local_lumped[EVP_DEF_GRAD_TENSOR + 7 + w1] = 1.;
        local_lumped[EVP_DEF_GRAD_TENSOR + 8 + w1] = 1.;
      }
    }
  }
  /* end of EVP_DEF_GRAD_TENSOR */

  if (LAGRANGE_CONVECTION != -1 &&
      (pd->MeshMotion == LAGRANGIAN || cr->MeshMotion == DYNAMIC_LAGRANGIAN)) {
    /* get the convection velocity (it's different for arbitrary and
       lagrangian meshes) */
    err = get_convection_velocity(vconv, vconv_old, d_vconv, delta_t, theta);
    GOMA_EH(err, "Error in calculating effective convection velocity");

    for (j = 0; j < dim; j++) {
      local_post[LAGRANGE_CONVECTION + j] = vconv[j];
      local_lumped[LAGRANGE_CONVECTION + j] = 1.;
    }
  }

  /*
   * Porous Media post-processing
   */
  checkPorous = 0;
  if (mp->PorousMediaType == POROUS_UNSATURATED || mp->PorousMediaType == POROUS_TWO_PHASE ||
      mp->PorousMediaType == POROUS_SHELL_UNSATURATED || mp->PorousMediaType == POROUS_SATURATED) {
    checkPorous = 1;
  }

  if (POROUS_SATURATION != -1 && checkPorous) {
    local_post[POROUS_SATURATION] = mp->saturation;
    local_lumped[POROUS_SATURATION] = 1.;
  } /* end of POROUS_SATURATION */

  if (POROUS_RHO_TOTAL_SOLVENTS != -1 && checkPorous) {
    w = 0;
    if (pd->v[pg->imtrx][POR_LIQ_PRES]) {
      local_post[POROUS_RHO_TOTAL_SOLVENTS] = pmv->bulk_density[i_pl];
      local_lumped[POROUS_RHO_TOTAL_SOLVENTS] = 1.;
    }
    w++;
    if (Num_Var_In_Type[pg->imtrx][R_POR_GAS_PRES]) {
      if (pd->v[pg->imtrx][POR_GAS_PRES]) {
        local_post[POROUS_RHO_TOTAL_SOLVENTS + w] = pmv->bulk_density[i_pg];
        local_lumped[POROUS_RHO_TOTAL_SOLVENTS + w] = 1.;
      }
      w++;
    }
    if (pd->v[pg->imtrx][POR_POROSITY]) {
      local_post[POROUS_RHO_TOTAL_SOLVENTS + w] = pmv->bulk_density[i_pore];
      local_lumped[POROUS_RHO_TOTAL_SOLVENTS + w] = 1.;
    }
  } /* end of POROUS_RHO_TOTAL_SOLVENTS */

  if (POROUS_RHO_GAS_SOLVENTS != -1 && checkPorous) {
    if (mp->PorousMediaType == POROUS_UNSATURATED || mp->PorousMediaType == POROUS_TWO_PHASE ||
        mp->PorousMediaType == POROUS_SHELL_UNSATURATED) {
      w = 0;
      if (Num_Var_In_Type[pg->imtrx][R_POR_LIQ_PRES]) {
        if (pd->v[pg->imtrx][POR_LIQ_PRES]) {
          local_post[POROUS_RHO_GAS_SOLVENTS] = pmv->gas_density_solvents[i_pl];
          local_lumped[POROUS_RHO_GAS_SOLVENTS] = 1.;
        }
        w++;
      }
      if (Num_Var_In_Type[pg->imtrx][R_POR_GAS_PRES]) {
        if (pd->v[pg->imtrx][POR_GAS_PRES]) {
          local_post[POROUS_RHO_GAS_SOLVENTS + w] = pmv->gas_density_solvents[i_pg];
          local_lumped[POROUS_RHO_GAS_SOLVENTS + w] = 1.;
        }
        w++;
      }
      if (Num_Var_In_Type[pg->imtrx][R_POR_POROSITY]) {
        if (pd->v[pg->imtrx][POR_POROSITY]) {
          local_post[POROUS_RHO_GAS_SOLVENTS + w] = pmv->gas_density_solvents[i_pore];
          local_lumped[POROUS_RHO_GAS_SOLVENTS + w] = 1.;
        }
        w++;
      }
    }
  } /* end of POROUS_RHO_GAS_SOLVENTS */

  if (POROUS_RHO_LPHASE != -1 && checkPorous) {
    local_post[POROUS_RHO_LPHASE] = mp->density * mp->porosity * mp->saturation;
    local_lumped[POROUS_RHO_LPHASE] = 1.;
  } /* end of POROUS_RHO_LPHASE */

  if (DARCY_VELOCITY_GAS != -1 && mp->PorousMediaType == POROUS_TWO_PHASE) {
    for (a = 0; a < dim; a++) {
      local_post[DARCY_VELOCITY_GAS + a] = pmv->gas_darcy_velocity[a];
      local_lumped[DARCY_VELOCITY_GAS + a] = 1.;
    }
  } /* end of DARCY_VELOCITY_GAS */

  if (DARCY_VELOCITY_LIQ != -1 &&
      (mp->PorousMediaType == POROUS_UNSATURATED ||
       mp->PorousMediaType == POROUS_SHELL_UNSATURATED || mp->PorousMediaType == POROUS_SATURATED ||
       mp->PorousMediaType == POROUS_TWO_PHASE)) {
    for (a = 0; a < dim; a++) {
      local_post[DARCY_VELOCITY_LIQ + a] = pmv->liq_darcy_velocity[a];
      local_lumped[DARCY_VELOCITY_LIQ + a] = 1.;
    }
  } /* end of DARCY_VELOCITY_LIQ */

  if (POROUS_LIQUID_ACCUM_RATE != -1 && (mp->PorousMediaType == POROUS_UNSATURATED ||
                                         mp->PorousMediaType == POROUS_SHELL_UNSATURATED ||
                                         mp->PorousMediaType == POROUS_TWO_PHASE)) {
    local_post[POROUS_LIQUID_ACCUM_RATE] = pmt->Inventory_solvent_dot[0];
    for (a = 0; a < dim; a++) {
      local_post[POROUS_LIQUID_ACCUM_RATE] += pmt->conv_flux[0][a];
    }
    local_lumped[POROUS_LIQUID_ACCUM_RATE] = 1.;
  } /* end of POROUS_LIQUID_ACCUM_RATE */

  if (ELECTRIC_FIELD != -1 && pd->e[pg->imtrx][R_POTENTIAL]) {
    for (a = 0; a < dim; a++) {
      local_post[ELECTRIC_FIELD + a] = -fv->grad_V[a];
      local_lumped[ELECTRIC_FIELD + a] = 1.0;
    }
  } /* end of ELECTRIC_FIELD */

  if (ACOUSTIC_PRESSURE != -1 &&
      (pd->e[pg->imtrx][R_ACOUS_PREAL] || pd->e[pg->imtrx][R_ACOUS_PIMAG])) {
    local_post[ACOUSTIC_PRESSURE] = sqrt(fv->apr * fv->apr + fv->api * fv->api);
    local_lumped[ACOUSTIC_PRESSURE] = 1.0;
  } /* end of ACOUSTIC_PRESSURE */

  if (ACOUSTIC_PHASE_ANGLE != -1 &&
      (pd->e[pg->imtrx][R_ACOUS_PREAL] || pd->e[pg->imtrx][R_ACOUS_PIMAG])) {
    local_post[ACOUSTIC_PHASE_ANGLE] = atan2(fv->api, fv->apr) * 180 / M_PIE;
    local_lumped[ACOUSTIC_PHASE_ANGLE] = 1.0;
  } /* end of ACOUSTIC_PHASE_ANGLE */

  if (ACOUSTIC_ENERGY_DENSITY != -1 &&
      (pd->e[pg->imtrx][R_ACOUS_PREAL] || pd->e[pg->imtrx][R_ACOUS_PIMAG])) {
    double acous_pgrad = 0;
    double k, R, omega;
    k = wave_number(NULL, time);
    R = acoustic_impedance(NULL, time);
    omega = upd->Acoustic_Frequency;
    for (a = 0; a < dim; a++) {
      acous_pgrad += fv->grad_api[a] * fv->grad_api[a];
      acous_pgrad += fv->grad_apr[a] * fv->grad_apr[a];
    }
    local_post[ACOUSTIC_ENERGY_DENSITY] =
        0.25 * k / (R * omega) * (fv->apr * fv->apr + fv->api * fv->api + acous_pgrad / (k * k));
    local_lumped[ACOUSTIC_ENERGY_DENSITY] = 1.0;
  } /* end of ACOUSTIC_ENERGY_DENSITY */

  if (LIGHT_INTENSITY != -1 && (pd->e[pg->imtrx][R_LIGHT_INTP] || pd->e[pg->imtrx][R_LIGHT_INTM])) {
    local_post[LIGHT_INTENSITY] = fv->poynt[0] + fv->poynt[1];
    local_lumped[LIGHT_INTENSITY] = 1.0;
  } /* end of LIGHT_INTENSITY */

  if (UNTRACKED_SPEC != -1 && pd->e[pg->imtrx][R_MASS]) {
    double density_tot = 0.;
    switch (mp->Species_Var_Type) {
    case SPECIES_CONCENTRATION:
      density_tot = calc_density(mp, FALSE, NULL, 0.0);
      local_post[UNTRACKED_SPEC] = density_tot;
      for (j = 0; j < pd->Num_Species_Eqn; j++) {
        local_post[UNTRACKED_SPEC] -= fv->c[j] * mp->molecular_weight[j];
      }
      local_post[UNTRACKED_SPEC] /= mp->molecular_weight[pd->Num_Species_Eqn];
      break;
    case SPECIES_DENSITY:
      density_tot = calc_density(mp, FALSE, NULL, 0.0);
      local_post[UNTRACKED_SPEC] = density_tot;
      for (j = 0; j < pd->Num_Species_Eqn; j++) {
        local_post[UNTRACKED_SPEC] -= fv->c[j];
      }
      break;
    case SPECIES_MASS_FRACTION:
    case SPECIES_UNDEFINED_FORM:
      local_post[UNTRACKED_SPEC] = 1.0;
      for (j = 0; j < pd->Num_Species_Eqn; j++) {
        local_post[UNTRACKED_SPEC] -= fv->c[j];
      }
      break;
    default:
      GOMA_WH(-1, "Undefined Species Type in UNTRACKED_SPEC\n");
    }
    local_lumped[UNTRACKED_SPEC] = 1.0;
  } /* end of UNTRACKED_SPEC*/

  if ((TFMP_GAS_VELO != -1 || TFMP_LIQ_VELO != -1 || TFMP_KRG != -1) &&
      pd->e[pg->imtrx][R_TFMP_MASS] && pd->e[pg->imtrx][R_TFMP_BOUND]) {

    int k;
    int *n_dof = NULL;
    int dof_map[MDE];
    double v_l[DIM], v_g[DIM];
    /*
     * Prepare geometry
     */
    n_dof = (int *)array_alloc(1, MAX_VARIABLE_TYPES, sizeof(int));
    lubrication_shell_initialize(n_dof, dof_map, -1, xi, exo, 0);

    /* Gather necessary values (S, h, Krg, gradII_P)*/

    // need pure phase viscosities
    double mu_l, mu_g;

    load_tfmp_viscosity_model(&mu_l, &mu_g);

    double S = fv->tfmp_sat;
    /* Use the height_function_model */
    double H_U, dH_U_dtime, H_L, dH_L_dtime;
    double dH_U_dX[DIM], dH_L_dX[DIM], dH_U_dp, dH_U_ddh;
    double h = height_function_model(&H_U, &dH_U_dtime, &H_L, &dH_L_dtime, dH_U_dX, dH_L_dX,
                                     &dH_U_dp, &dH_U_ddh, time, delta_t);

    double dh_dtime = dH_U_dtime - dH_L_dtime;
    double gradII_h[DIM];
    for (k = 0; k < DIM; k++) {
      gradII_h[k] = dH_U_dX[k] - dH_L_dX[k];
    }
    double dh_dmesh[DIM][MDE];
    double dh_dnormal[DIM][MDE];
    double d2h_dtime_dmesh[DIM][MDE];
    double d2h_dtime_dnormal[DIM][MDE];
    double d_gradIIh_dmesh[DIM][DIM][MDE];
    double d_gradIIh_dnormal[DIM][DIM][MDE];

    // dh_dtime is not used here
    double tt = 1.0;

    load_displacement_coupling_model(tt, delta_t, &h, &dh_dtime, gradII_h, dh_dmesh, dh_dnormal,
                                     d2h_dtime_dmesh, d2h_dtime_dnormal, d_gradIIh_dmesh,
                                     d_gradIIh_dnormal, n_dof, dof_map);
    //  rel perms
    double Krl, dKrl_dS, Krg, dKrg_dS;
    load_relative_permeability_model(S, &Krl, &dKrl_dS, &Krg, &dKrg_dS);

    /* Use the velocity function model */
    double veloU[DIM], veloL[DIM], veloAVG[DIM];

    velocity_function_model(veloU, veloL, time, delta_t);

    for (k = 0; k < DIM; k++) {
      veloAVG[k] = (veloU[k] + veloL[k]) / 2.;
    }
    veloAVG[2] = 0.0;

    double gradII_P[DIM];
    Inn(fv->grad_tfmp_pres, gradII_P);

    /* Calculate Velocity */
    for (k = 0; k < DIM; k++) {
      v_l[k] = -h * h / 12.0 / mu_l * Krl * gradII_P[k];
      v_g[k] = -h * h / 12.0 / mu_g * Krg * gradII_P[k];
    }
    if (TFMP_GAS_VELO != -1) {
      local_post[TFMP_GAS_VELO] = v_g[0] + veloAVG[0];
      local_lumped[TFMP_GAS_VELO] += 1;
      local_post[TFMP_GAS_VELO + 1] = v_g[1] + veloAVG[1];
      local_lumped[TFMP_GAS_VELO + 1] += 1;
      local_post[TFMP_GAS_VELO + 2] = v_g[2] + veloAVG[2];
      local_lumped[TFMP_GAS_VELO + 2] += 1;
    }
    if (TFMP_LIQ_VELO != -1) {
      local_post[TFMP_LIQ_VELO] = v_l[0] + veloAVG[0];
      local_lumped[TFMP_LIQ_VELO] += 1;
      local_post[TFMP_LIQ_VELO + 1] = v_l[1] + veloAVG[1];
      local_lumped[TFMP_LIQ_VELO + 1] += 1;
      local_post[TFMP_LIQ_VELO + 2] = v_l[2] + veloAVG[2];
      local_lumped[TFMP_LIQ_VELO + 2] += 1;
    }
    if (TFMP_KRG != -1) {
      local_post[TFMP_KRG] = Krg;
      local_lumped[TFMP_KRG] += 1;
      //    } else {
      //      local_post[TFMP_KRG] = 0.0;
    }

    /* Cleanup */
    safe_free((void *)n_dof);
  }
  if ((TFMP_INV_PECLET != -1) && pd->e[pg->imtrx][R_TFMP_MASS] && pd->e[pg->imtrx][R_TFMP_BOUND]) {

    int k;
    int *n_dof = NULL;
    int dof_map[MDE];

    /*
     * Prepare geometry
     */
    n_dof = (int *)array_alloc(1, MAX_VARIABLE_TYPES, sizeof(int));
    lubrication_shell_initialize(n_dof, dof_map, -1, xi, exo, 0);

    /* Gather necessary values (S, h, Krg, gradII_P)*/

    // need pure phase viscosities
    double mu_l, mu_g;

    load_tfmp_viscosity_model(&mu_l, &mu_g);

    double S = fv->tfmp_sat;
    /* Use the height_function_model */
    double H_U, dH_U_dtime, H_L, dH_L_dtime;
    double dH_U_dX[DIM], dH_L_dX[DIM], dH_U_dp, dH_U_ddh;
    double h = height_function_model(&H_U, &dH_U_dtime, &H_L, &dH_L_dtime, dH_U_dX, dH_L_dX,
                                     &dH_U_dp, &dH_U_ddh, time, delta_t);

    double dh_dtime = dH_U_dtime - dH_L_dtime;
    double gradII_h[DIM];
    for (k = 0; k < DIM; k++) {
      gradII_h[k] = dH_U_dX[k] - dH_L_dX[k];
    }

    double dh_dmesh[DIM][MDE];
    double dh_dnormal[DIM][MDE];
    double d2h_dtime_dmesh[DIM][MDE];
    double d2h_dtime_dnormal[DIM][MDE];
    double d_gradIIh_dmesh[DIM][DIM][MDE];
    double d_gradIIh_dnormal[DIM][DIM][MDE];

    // dh_dtime is not used here
    double tt = 1.0;

    load_displacement_coupling_model(tt, delta_t, &h, &dh_dtime, gradII_h, dh_dmesh, dh_dnormal,
                                     d2h_dtime_dmesh, d2h_dtime_dnormal, d_gradIIh_dmesh,
                                     d_gradIIh_dnormal, n_dof, dof_map);

    // Artificial diffusion constant
    double D, Krd, dKrd_dS;
    load_molecular_diffusion_model(S, &D, &Krd, &dKrd_dS);

    //  rel perms
    double Krl, dKrl_dS, Krg, dKrg_dS;
    load_relative_permeability_model(S, &Krl, &dKrl_dS, &Krg, &dKrg_dS);

    double gradII_P[DIM], gradII_S[DIM];

    Inn(fv->grad_tfmp_pres, gradII_P);
    Inn(fv->grad_tfmp_sat, gradII_S);

    dbl mag_gradII_P = 0.0;
    dbl mag_gradII_S = 0.0;

    /* Calculate gradient magnitudes */
    for (k = 0; k < DIM; k++) {
      mag_gradII_P += gradII_P[k] * gradII_P[k];
      mag_gradII_S += gradII_S[k] * gradII_S[k];
    }
    mag_gradII_P = sqrt(mag_gradII_P);
    mag_gradII_S = sqrt(mag_gradII_S);

    // if (TFMP_GAS_VELO != -1) {
    // if ( Krd != 0.0 && mag_gradII_S >= 1.e-10 ) {
    if (Krd != 0.0 && mag_gradII_S != 0.0) {
      local_post[TFMP_INV_PECLET] =
          (Krl * h * h * h / 12.0 / mu_l * mag_gradII_P) / (D * Krd * mag_gradII_S);
    } else {
      local_post[TFMP_INV_PECLET] = 0.0;
    }
    local_lumped[TFMP_INV_PECLET] += 1;

    //}
    /* Cleanup */
    safe_free((void *)n_dof);
  }

  /*  EXTERNAL tables	*/
  if (efv->ev) {
    for (j = 0; j < efv->Num_external_field; j++) {
      if (efv->i[j] == I_TABLE) {
        local_post[EXTERNAL_POST + j] = fv->external_field[j];
        local_lumped[EXTERNAL_POST + j] = 1.0;
      }
    }
  }

  if (ELECTRIC_FIELD_MAG != -1 && pd->e[pg->imtrx][R_POTENTIAL]) {
    for (a = 0; a < dim; a++) {
      local_post[ELECTRIC_FIELD_MAG] += fv->grad_V[a] * fv->grad_V[a];
    }
    local_post[ELECTRIC_FIELD_MAG] = sqrt(local_post[ELECTRIC_FIELD_MAG]);
    local_lumped[ELECTRIC_FIELD_MAG] = 1.0;
  } /* end of ELECTRIC_FIELD_MAG */

  if (CAPILLARY_PRESSURE != -1 && (mp->PorousMediaType == POROUS_UNSATURATED ||
                                   mp->PorousMediaType == POROUS_SHELL_UNSATURATED ||
                                   mp->PorousMediaType == POROUS_TWO_PHASE)) {
    local_post[CAPILLARY_PRESSURE] = pmv->cap_pres;
    local_lumped[CAPILLARY_PRESSURE] = 1.;
  } /* end of CAPILLARY_PRESSURE */

  if (POROUS_GRIDPECLET != -1 && checkPorous) {
    local_post[POROUS_GRIDPECLET] = Stab->Grid_Peclet_Number[POR_LIQ_PRES];
    local_lumped[POROUS_GRIDPECLET] = 1.0;
  } /* end of POROUS_GRIDPECLET */

  if (POROUS_SUPGVELOCITY != -1 && checkPorous) {
    for (a = 0; a < dim; a++) {
      local_post[POROUS_SUPGVELOCITY + a] = pmv->U_supg[a];
      local_lumped[POROUS_SUPGVELOCITY + a] = 1.0;
    }
  } /* end of POROUS_SUPGVELOCITY */

  if (CURL_V != -1 && pd->e[pg->imtrx][R_MOMENTUM1]) {
    /* MMH: Note that in the SWIRLING coordinate system, we really
     * do have a 3-vector and not just a scalar.
     *
     * Same for PROJECTED_CARTESIAN, if VELOCITY3 can become
     * non-zero. -MMH
     */
    if (pd->CoordinateSystem == SWIRLING || pd->CoordinateSystem == PROJECTED_CARTESIAN ||
        pd->CoordinateSystem == CARTESIAN_2pt5D || dim == 3) {
      for (j = 0; j < VIM; j++) {
        local_post[CURL_V + j] = fv->curl_v[j];
        local_lumped[CURL_V + j] = 1.0;
      }
    } else {
      /* We are in 2D or axisymmetric.  In either case, it is the
       * last component of the vorticity vector that contains the
       * magnitude.
       */
      local_post[CURL_V] = fv->curl_v[2];
      local_lumped[CURL_V] = 1.0;
    }
  }

  if (HELICITY != -1 && pd->e[pg->imtrx][R_MOMENTUM1]) {
    /* MMH: Note that in the SWIRLING coordinate system, we really
     * do have a 3-vector and not just a scalar.
     *
     * Same for PROJECTED_CARTESIAN, if VELOCITY3 can become
     * non-zero. -MMH
     */
    if (pd->CoordinateSystem == SWIRLING || pd->CoordinateSystem == PROJECTED_CARTESIAN ||
        pd->CoordinateSystem == CARTESIAN_2pt5D || dim == 3) {
      local_post[HELICITY] = 0.0;
      for (j = 0; j < VIM; j++) {
        local_post[HELICITY] += fv->v[j] * fv->curl_v[j];
      }
      local_lumped[HELICITY] = 1.0;
    }
  }

  if (LAMB_VECTOR != -1 && pd->e[pg->imtrx][R_MOMENTUM1]) {
    for (j = 0; j < VIM; j++) {
      local_post[LAMB_VECTOR + j] = 0;
      for (a = 0; a < VIM; a++) {
        for (b = 0; b < VIM; b++) {
          local_post[LAMB_VECTOR + j] += permute(a, b, j) * fv->curl_v[a] * fv->v[b];
        }
      }
      local_lumped[LAMB_VECTOR + j] = 1.0;
    }
  }

  /* calculate poynting vectors for EM calculations here !!  */
  if (POYNTING_VECTORS != -1 &&
      ((Num_Var_In_Type[pg->imtrx][R_ACOUS_PREAL] || Num_Var_In_Type[pg->imtrx][R_ACOUS_PIMAG]) ||
       (Num_Var_In_Type[pg->imtrx][R_EM_E1_REAL] || Num_Var_In_Type[pg->imtrx][R_EM_E2_REAL] ||
        Num_Var_In_Type[pg->imtrx][R_EM_E3_REAL]))) {
    double poynt[DIM];
    int c;
    memset(poynt, 0, sizeof(double) * DIM);
    /*  Acoustic analogy -- scalar version  */
    if (pd->e[pg->imtrx][R_ACOUS_PREAL] || pd->e[pg->imtrx][R_ACOUS_PIMAG]) {
      double k, R, prefactor;
      k = wave_number(NULL, time);
      R = acoustic_impedance(NULL, time);
      prefactor = 0.5 / (k * R);

      for (a = 0; a < DIM; a++) {
        poynt[a] += prefactor * (fv->api * fv->grad_apr[a] - fv->apr * fv->grad_api[a]);
      }
    }
    /*  EM vector, E & H formulation   */
    else if (pd->e[pg->imtrx][R_EM_E1_REAL] || pd->e[pg->imtrx][R_EM_E2_REAL] ||
             pd->e[pg->imtrx][R_EM_E3_REAL]) {
      for (a = 0; a < DIM; a++) {
        for (b = 0; b < DIM; b++) {
          for (c = 0; c < DIM; c++) {
            poynt[a] += 0.5 * permute(b, c, a) *
                        (fv->em_er[b] * fv->em_hr[c] + fv->em_ei[b] * fv->em_hi[c]);
          }
        }
      }
    }
    for (a = 0; a < dim; a++) {
      local_post[POYNTING_VECTORS + a] = poynt[a];
      local_lumped[POYNTING_VECTORS + a] = 1.;
    }
  }

  /* calculate species sources  */
  if (SPECIES_SOURCES != -1 && pd->e[pg->imtrx][R_MASS]) {
    err = get_continuous_species_terms(&s_terms, time, theta, delta_t, hs);
    for (w = 0; w < pd->Num_Species_Eqn; w++) {
      local_post[SPECIES_SOURCES + w] = s_terms.MassSource[w];
      local_lumped[SPECIES_SOURCES + w] = 1.;
    }
  }

  if (STRESS_NORM != -1 && pd->e[pg->imtrx][POLYMER_STRESS11]) {
    for (int mode = 0; mode < vn->modes; mode++) {

      dbl traceOverVim = 0;
      for (int i = 0; i < VIM; i++) {
        traceOverVim += fv->S[mode][i][i];
      }

      traceOverVim /= VIM;

      // square of the deviatoric sress norm
      dbl normOfStressDSqr = 0;
      for (int i = 0; i < VIM; i++) {
        normOfStressDSqr += pow(fv->S[mode][i][i] - traceOverVim, 2) / 2.;

        for (int j = i + 1; j < VIM; j++) {
          normOfStressDSqr += pow(fv->S[mode][i][j], 2);
        }
      }

      dbl normOfStressD = sqrt(normOfStressDSqr);
      local_post[STRESS_NORM + mode] = normOfStressD;
      local_lumped[STRESS_NORM + mode] = 1.;
    }
  }

  if (SARAMITO_YIELD != -1 && pd->e[pg->imtrx][POLYMER_STRESS11]) {
    for (int mode = 0; mode < vn->modes; mode++) {
      dbl coeff;
      compute_saramito_model_terms(&coeff, NULL, fv->S[mode], ve[mode]->gn, TRUE);
      local_post[SARAMITO_YIELD + mode] = coeff;
      local_lumped[SARAMITO_YIELD + mode] = 1.;
    }
  }

  if (VISCOUS_STRESS != -1 && pd->e[pg->imtrx][R_MOMENTUM1]) {
    for (a = 0; a < VIM; a++) {
      for (b = 0; b < VIM; b++) {
        gamma[a][b] = fv->grad_v[a][b] + fv->grad_v[b][a];
      }
    }

    mu = viscosity(gn, gamma, NULL);
    // printf("%lf", mu);
    for (a = 0; a < VIM; a++) {
      for (b = 0; b < VIM; b++) {
        local_post[VISCOUS_STRESS + a * VIM + b] = mu * gamma[a][b];
        local_lumped[VISCOUS_STRESS + a * VIM + b] = 1.;
      }
    }
  }

  if (VISCOUS_STRESS_NORM != -1 && pd->e[pg->imtrx][R_MOMENTUM1]) {
    for (a = 0; a < VIM; a++) {
      for (b = 0; b < VIM; b++) {
        gamma[a][b] = fv->grad_v[a][b] + fv->grad_v[b][a];
      }
    }

    mu = viscosity(gn, gamma, NULL);

    dbl traceOverVim = 0;
    for (int i = 0; i < VIM; i++) {
      traceOverVim += mu * (fv->grad_v[i][i] + fv->grad_v[i][i]);
    }

    traceOverVim /= VIM;

    // square of the deviatoric sress norm
    dbl normOfStressDSqr = 0;
    for (int i = 0; i < VIM; i++) {
      normOfStressDSqr += pow(mu * (fv->grad_v[i][i] + fv->grad_v[i][i]) - traceOverVim, 2) / 2.;

      for (int j = i + 1; j < VIM; j++) {
        normOfStressDSqr += pow(mu * (fv->grad_v[i][j] + fv->grad_v[j][i]), 2);
      }
    }

    dbl normOfStressD = sqrt(normOfStressDSqr);
    local_post[VISCOUS_STRESS_NORM] = normOfStressD;
    local_lumped[VISCOUS_STRESS_NORM] = 1.;
  }

  if (VISCOUS_VON_MISES_STRESS != -1 && pd->e[pg->imtrx][R_MOMENTUM1]) {
    for (a = 0; a < VIM; a++) {
      for (b = 0; b < VIM; b++) {
        gamma[a][b] = fv->grad_v[a][b] + fv->grad_v[b][a];
      }
    }

    mu = viscosity(gn, gamma, NULL);

    dbl viscousVonMisesStress = 0.0;

    if (Num_Dim < 3) {
      dbl stress_xx = mu * (fv->grad_v[0][0] + fv->grad_v[0][0]);
      dbl stress_xy = mu * (fv->grad_v[0][1] + fv->grad_v[1][0]);
      dbl stress_yy = mu * (fv->grad_v[1][1] + fv->grad_v[1][1]);

      viscousVonMisesStress = sqrt(pow(stress_xx, 2) + pow(stress_yy, 2) + 3 * pow(stress_xy, 2) -
                                   stress_xx * stress_yy);

    } else if (Num_Dim > 2) {
      dbl stress_xx = mu * (fv->grad_v[0][0] + fv->grad_v[0][0]);
      dbl stress_yy = mu * (fv->grad_v[1][1] + fv->grad_v[1][1]);
      dbl stress_zz = mu * (fv->grad_v[2][2] + fv->grad_v[2][2]);

      dbl stress_xy = mu * (fv->grad_v[0][1] + fv->grad_v[1][0]);
      dbl stress_xz = mu * (fv->grad_v[0][2] + fv->grad_v[2][0]);
      dbl stress_yz = mu * (fv->grad_v[1][2] + fv->grad_v[2][1]);

      viscousVonMisesStress =
          sqrt(0.5 * (pow((stress_xx - stress_yy), 2) + pow((stress_yy - stress_zz), 2) +
                      pow((stress_zz - stress_xx), 2) +
                      6 * (pow(stress_xy, 2) + pow(stress_yz, 2) + pow(stress_xz, 2))));
    }

    // dbl viscousVonMisesStress1 = viscousVonMisesStress;
    local_post[VISCOUS_VON_MISES_STRESS] = viscousVonMisesStress;
    local_lumped[VISCOUS_VON_MISES_STRESS] = 1.;
  }

  /* calculate real-solid stress here !!  */
  if (REAL_STRESS_TENSOR != -1 && pd->e[pg->imtrx][R_SOLID1]) {
    mu = elc_rs->lame_mu;
    err = belly_flop_rs(mu);
    GOMA_EH(err, "error in belly flop");
    if (err == 2)
      return (err);
    /*
     * Total mesh stress tensor...
     */
    err = solid_stress_tensor(TT, dTT_dx, dTT_drs, dTT_dp, dTT_dc, dTT_dp_liq, dTT_dp_gas,
                              dTT_dporosity, dTT_dT, dTT_dmax_strain, elc_rs->lame_mu,
                              elc_rs->lame_lambda);

    if (dim == 2) {
      if (cr->RealSolidFluxModel == NONLINEAR || cr->RealSolidFluxModel == HOOKEAN_PSTRAIN ||
          cr->RealSolidFluxModel == INCOMP_PSTRAIN)
        TT[2][2] = (1. - pow(fv->volume_change, 2. / 3.)) * elc_rs->lame_mu - fv->P;
      /*              if (cr->MeshFluxModel == INCOMP_PSTRESS) */
      else
        TT[2][2] = 0.;

      TT[1][2] = 0.;
      TT[0][2] = 0.;
    }

    for (j = 0; j < DIM; j++) {
      local_post[REAL_STRESS_TENSOR + j] = TT[j][j];
      local_lumped[REAL_STRESS_TENSOR + j] = 1.;
    }
    local_post[REAL_STRESS_TENSOR + 3] = TT[0][1];
    local_lumped[REAL_STRESS_TENSOR + 3] = 1.;
    if (dim == 3) {
      local_post[REAL_STRESS_TENSOR + 4] = TT[0][2];
      local_post[REAL_STRESS_TENSOR + 5] = TT[1][2];
      local_lumped[REAL_STRESS_TENSOR + 4] = 1.;
      local_lumped[REAL_STRESS_TENSOR + 5] = 1.;
    }

  } /* end of REAL_STRESS_TENSOR */

  /* calculate principal stress differences*/
  if (PRINCIPAL_STRESS != -1 && pd->e[pg->imtrx][R_MESH1]) {
    double I_T, II_T, III_T, coeff_a, coeff_b;
    double m_par = 0, theta1, evalue1, evalue2, evalue3;
    if (cr->MeshMotion != ARBITRARY) {
      /*
       * Total mesh stress tensor...
       */
      err = mesh_stress_tensor(TT, dTT_dx, dTT_dp, dTT_dc, dTT_dp_liq, dTT_dp_gas, dTT_dporosity,
                               dTT_dsink_mass, dTT_dT, dTT_dmax_strain, dTT_dcur_strain,
                               elc->lame_mu, elc->lame_lambda, delta_t, ielem, ip, ip_total);

      /* For LINEAR ELASTICITY */
      if (cr->MeshFluxModel == LINEAR) {
        if (dim == 2) {
          TT[2][2] = 1.;
          TT[1][2] = 0.;
          TT[0][2] = 0.;
        }
      }
      /*  For Hookian Elasticity and shrinkage */
      else {
        if (dim == 2) {
          if (cr->MeshMotion == ARBITRARY) {
            TT[2][2] = (1. - fv->volume_change) * elc->lame_mu;
          } else {
            if (cr->MeshFluxModel == NONLINEAR || cr->MeshFluxModel == HOOKEAN_PSTRAIN ||
                cr->MeshFluxModel == INCOMP_PSTRAIN)
              TT[2][2] = (1. - pow(fv->volume_change, 2. / 3.)) * elc->lame_mu - fv->P;
            /*              if (cr->MeshFluxModel == INCOMP_PSTRESS) */
            else
              TT[2][2] = 0.;
          }
          TT[1][2] = 0.;
          TT[0][2] = 0.;
        }
      }
    } else {
      memset(TT, 0, sizeof(dbl) * DIM * DIM);
      memset(gamma, 0, sizeof(dbl) * DIM * DIM);
      for (a = 0; a < VIM; a++) {
        for (b = 0; b < VIM; b++) {
          gamma[a][b] = fv->grad_v[a][b] + fv->grad_v[b][a];
        }
      }
      mu = viscosity(gn, gamma, NULL);
      for (a = 0; a < VIM; a++) {
        for (b = 0; b < VIM; b++) {
          TT[a][b] = mu * gamma[a][b] - fv->P * delta(a, b);
        }
      }
      if (pd->v[pg->imtrx][POLYMER_STRESS11]) {
        for (a = 0; a < VIM; a++) {
          for (b = 0; b < VIM; b++) {
            for (mode = 0; mode < vn->modes; mode++) {
              TT[a][b] += fv->S[mode][a][b];
            }
          }
        }
      }
    }
    /*  try for Trig solution of cubic equation     */
    I_T = TT[0][0] + TT[1][1] + TT[2][2];
    II_T = TT[0][0] * TT[1][1] + TT[0][0] * TT[2][2] + TT[1][1] * TT[2][2] -
           (SQUARE(TT[0][1]) + SQUARE(TT[0][2]) + SQUARE(TT[1][2]));
    III_T = TT[0][0] * TT[1][1] * TT[2][2] + 2. * (TT[0][1] * TT[1][2] * TT[0][2]) -
            TT[0][0] * SQUARE(TT[1][2]) - TT[1][1] * SQUARE(TT[0][2]) - TT[2][2] * SQUARE(TT[0][1]);
    coeff_a = (3. * II_T - SQUARE(I_T)) / 3.;
    coeff_b = (2. * (-I_T) * SQUARE(I_T) - 9. * (-I_T) * II_T + 27. * (-III_T)) / 27.;
    if (coeff_a > 0) {
      fprintf(stderr, "trouble - imaginary roots %g %g\n", coeff_a, coeff_b);
    } else {
      m_par = 2. * sqrt(-coeff_a / 3.);
    }
    theta1 = acos(3. * coeff_b / (coeff_a * m_par)) / 3.;
    evalue1 = m_par * cos(theta1) + I_T / 3.;
    evalue2 = m_par * cos(theta1 + 2. * M_PIE / 3.) + I_T / 3.;
    evalue3 = m_par * cos(theta1 + 4. * M_PIE / 3.) + I_T / 3.;
    theta1 = evalue2;
    if (fabs(theta1) > fabs(evalue1)) {
      evalue2 = evalue1;
      evalue1 = theta1;
    }
    theta1 = evalue3;
    if (fabs(theta1) > fabs(evalue2)) {
      evalue3 = evalue2;
      evalue2 = theta1;
    }
    if (fabs(theta1) > fabs(evalue1)) {
      evalue2 = evalue1;
      evalue2 = theta1;
    }
    local_post[PRINCIPAL_STRESS] = evalue1;
    local_lumped[PRINCIPAL_STRESS] = 1.;
    local_post[PRINCIPAL_STRESS + 1] = evalue2;
    local_lumped[PRINCIPAL_STRESS + 1] = 1.;
    local_post[PRINCIPAL_STRESS + 2] = evalue3;
    local_lumped[PRINCIPAL_STRESS + 2] = 1.;
  } /* end of PRINCIPAL_STRESS */

  /* calculate principal real stress differences*/
  if (PRINCIPAL_REAL_STRESS != -1 && pd->e[pg->imtrx][R_SOLID1]) {
    double I_T, II_T, III_T, coeff_a, coeff_b;
    double m_par = 0, theta1, evalue1, evalue2, evalue3;
    /*
     * Total mesh stress tensor...
     */
    mu = elc_rs->lame_mu;
    err = belly_flop_rs(mu);
    GOMA_EH(err, "error in belly flop");
    if (err == 2)
      return (err);
    err = solid_stress_tensor(TT, dTT_dx, dTT_drs, dTT_dp, dTT_dc, dTT_dp_liq, dTT_dp_gas,
                              dTT_dporosity, dTT_dT, dTT_dmax_strain, elc_rs->lame_mu,
                              elc_rs->lame_lambda);

    if (dim == 2) {
      if (cr->RealSolidFluxModel == NONLINEAR || cr->RealSolidFluxModel == HOOKEAN_PSTRAIN ||
          cr->RealSolidFluxModel == INCOMP_PSTRAIN)
        TT[2][2] = (1. - pow(fv->volume_change, 2. / 3.)) * elc_rs->lame_mu - fv->P;
      /*              if (cr->MeshFluxModel == INCOMP_PSTRESS) */
      else
        TT[2][2] = 0.;

      TT[1][2] = 0.;
      TT[0][2] = 0.;
    }
    /*  try for Trig solution of cubic equation     */
    I_T = TT[0][0] + TT[1][1] + TT[2][2];
    II_T = TT[0][0] * TT[1][1] + TT[0][0] * TT[2][2] + TT[1][1] * TT[2][2] -
           (SQUARE(TT[0][1]) + SQUARE(TT[0][2]) + SQUARE(TT[1][2]));
    III_T = TT[0][0] * TT[1][1] * TT[2][2] + 2. * (TT[0][1] * TT[1][2] * TT[0][2]) -
            TT[0][0] * SQUARE(TT[1][2]) - TT[1][1] * SQUARE(TT[0][2]) - TT[2][2] * SQUARE(TT[0][1]);
    coeff_a = (3. * II_T - SQUARE(I_T)) / 3.;
    coeff_b = (2. * (-I_T) * SQUARE(I_T) - 9. * (-I_T) * II_T + 27. * (-III_T)) / 27.;
    if (coeff_a > 0) {
      fprintf(stderr, "trouble - imaginary roots %g %g\n", coeff_a, coeff_b);
    } else {
      m_par = 2. * sqrt(-coeff_a / 3.);
    }
    theta1 = acos(3. * coeff_b / (coeff_a * m_par)) / 3.;
    evalue1 = m_par * cos(theta1) + I_T / 3.;
    evalue2 = m_par * cos(theta1 + 2. * M_PIE / 3.) + I_T / 3.;
    evalue3 = m_par * cos(theta1 + 4. * M_PIE / 3.) + I_T / 3.;
    theta1 = evalue2;
    if (fabs(theta1) > fabs(evalue1)) {
      evalue2 = evalue1;
      evalue1 = theta1;
    }
    theta1 = evalue3;
    if (fabs(theta1) > fabs(evalue2)) {
      evalue3 = evalue2;
      evalue2 = theta1;
    }
    if (fabs(theta1) > fabs(evalue1)) {
      evalue2 = evalue1;
      evalue2 = theta1;
    }
    local_post[PRINCIPAL_REAL_STRESS] = evalue1;
    local_lumped[PRINCIPAL_REAL_STRESS] = 1.;
    local_post[PRINCIPAL_REAL_STRESS + 1] = evalue2;
    local_lumped[PRINCIPAL_REAL_STRESS + 1] = 1.;
    local_post[PRINCIPAL_REAL_STRESS + 2] = evalue3;
    local_lumped[PRINCIPAL_REAL_STRESS + 2] = 1.;
  } /* end of PRINCIPAL_REAL_STRESS */

  if (LUB_HEIGHT != -1 && (pd->e[pg->imtrx][R_LUBP] || pd->e[pg->imtrx][R_SHELL_FILMP] ||
                           pd->e[pg->imtrx][R_TFMP_MASS] || pd->e[pg->imtrx][R_TFMP_BOUND])) {
    double H_U, dH_U_dtime, H_L, dH_L_dtime;
    double dH_U_dX[DIM], dH_L_dX[DIM], dH_U_dp, dH_U_ddh;

    /* Setup lubrication */
    int *n_dof = NULL;
    int dof_map[MDE];
    dbl wt = fv->wt;
    n_dof = (int *)array_alloc(1, MAX_VARIABLE_TYPES, sizeof(int));
    lubrication_shell_initialize(n_dof, dof_map, -1, xi, exo, 0);

    if (pd->e[pg->imtrx][R_LUBP]) {
      local_post[LUB_HEIGHT] = height_function_model(&H_U, &dH_U_dtime, &H_L, &dH_L_dtime, dH_U_dX,
                                                     dH_L_dX, &dH_U_dp, &dH_U_ddh, time, delta_t);
    } else if (pd->e[pg->imtrx][R_SHELL_FILMP]) {
      local_post[LUB_HEIGHT] = fv->sh_fh;
    } else if (pd->e[pg->imtrx][R_TFMP_MASS] || pd->e[pg->imtrx][R_TFMP_BOUND]) {
      double tt = 1.0;
      GAP_STRUCT gap_v;
      GAP_STRUCT *gap = &gap_v;
      gap->time = time;
      gap->tt = tt;
      gap->delta_t = delta_t;
      gap->n_dof = n_dof;
      gap->dof_map = dof_map;
      load_gap_model(gap);

      local_post[LUB_HEIGHT] = gap->h;
    }

    switch (mp->FSIModel) {
    case FSI_MESH_CONTINUUM:
    case FSI_MESH_UNDEF:
    case FSI_SHELL_ONLY_UNDEF:
      for (a = 0; a < dim; a++) {
        local_post[LUB_HEIGHT] -= fv->snormal[a] * fv->d[a];
      }
      break;
    case FSI_SHELL_ONLY_MESH:
      if (((pd->e[pg->imtrx][R_SHELL_NORMAL1]) && (pd->e[pg->imtrx][R_SHELL_NORMAL2]) &&
           (pd->e[pg->imtrx][R_SHELL_NORMAL3])) ||
          (pd->e[pg->imtrx][R_MESH1] && pd->e[pg->imtrx][R_SHELL_NORMAL1] &&
           (pd->e[pg->imtrx][R_SHELL_NORMAL2]) && pd->e[pg->imtrx][R_LUBP])) {
        double dh_dmesh[DIM][MDE];
        double dh_dnormal[DIM][MDE];
        double d2h_dtime_dmesh[DIM][MDE];
        double d2h_dtime_dnormal[DIM][MDE];
        double d_gradIIh_dmesh[DIM][DIM][MDE];
        double d_gradIIh_dnormal[DIM][DIM][MDE];

        // dh_dtime not used here
        double tt = 1.0;
        double dh_dtime = 1.0;
        double gradII_h[DIM];

        load_displacement_coupling_model(
            tt, delta_t, &(local_post[LUB_HEIGHT]), &dh_dtime, gradII_h, dh_dmesh, dh_dnormal,
            d2h_dtime_dmesh, d2h_dtime_dnormal, d_gradIIh_dmesh, d_gradIIh_dnormal, n_dof, dof_map);
      } else if (pd->e[pg->imtrx][R_TFMP_BOUND]) {
        // do nothing:
        // the normal_dot_displacement is taken care of in load_gap_model
      } else {
        for (a = 0; a < dim; a++) {
          local_post[LUB_HEIGHT] -= fv->snormal[a] * fv->d[a];
        }
      }
      break;
    case FSI_REALSOLID_CONTINUUM:
      for (a = 0; a < dim; a++) {
        local_post[LUB_HEIGHT] -= fv->snormal[a] * fv->d_rs[a];
      }
      break;
    }
    local_lumped[LUB_HEIGHT] = 1.0;

    /* Cleanup */
    fv->wt = wt;
    safe_free((void *)n_dof);

  } /* end of LUB_HEIGHT */

  if (LUB_HEIGHT_2 != -1 && (pd->e[pg->imtrx][R_LUBP_2])) {
    double H_U_2, dH_U_2_dtime, H_L_2, dH_L_2_dtime;
    double dH_U_2_dX[DIM], dH_L_2_dX[DIM], dH_U_2_dp, dH_U_2_ddh;

    /* Setup lubrication */
    int *n_dof = NULL;
    int dof_map[MDE];
    dbl wt = fv->wt;
    n_dof = (int *)array_alloc(1, MAX_VARIABLE_TYPES, sizeof(int));
    lubrication_shell_initialize(n_dof, dof_map, -1, xi, exo, 0);

    if (pd->e[pg->imtrx][R_LUBP_2]) {
      local_post[LUB_HEIGHT_2] =
          height_function_model(&H_U_2, &dH_U_2_dtime, &H_L_2, &dH_L_2_dtime, dH_U_2_dX, dH_L_2_dX,
                                &dH_U_2_dp, &dH_U_2_ddh, time, delta_t);
    } else if (pd->e[pg->imtrx][R_SHELL_FILMP]) {
      local_post[LUB_HEIGHT] = 0.;
    }

    switch (mp->FSIModel) {
    case FSI_MESH_CONTINUUM:
    case FSI_MESH_UNDEF:
    case FSI_SHELL_ONLY_UNDEF:
      for (a = 0; a < dim; a++) {
        local_post[LUB_HEIGHT_2] -= fv->snormal[a] * fv->d[a];
      }
      break;
    case FSI_SHELL_ONLY_MESH:
      if ((pd->e[pg->imtrx][R_SHELL_NORMAL1]) && (pd->e[pg->imtrx][R_SHELL_NORMAL2]) &&
          (pd->e[pg->imtrx][R_SHELL_NORMAL3])) {
        for (a = 0; a < dim; a++) {
          local_post[LUB_HEIGHT] -= fv->n[a] * fv->d[a];
        }
      } else {
        for (a = 0; a < dim; a++) {
          local_post[LUB_HEIGHT] -= fv->snormal[a] * fv->d[a];
        }
      }
      break;
    case FSI_REALSOLID_CONTINUUM:
      for (a = 0; a < dim; a++) {
        local_post[LUB_HEIGHT_2] -= fv->snormal[a] * fv->d_rs[a];
      }
      break;
    }
    local_lumped[LUB_HEIGHT_2] = 1.0;

    /* Cleanup */
    fv->wt = wt;
    safe_free((void *)n_dof);

  } /* end of LUB_HEIGHT_2 */

  if ((LUB_VELO_UPPER != -1 || LUB_VELO_LOWER != -1) && (pd->e[pg->imtrx][R_LUBP])) {
    /* Setup lubrication */
    int *n_dof = NULL;
    int dof_map[MDE];
    dbl wt = fv->wt;
    n_dof = (int *)array_alloc(1, MAX_VARIABLE_TYPES, sizeof(int));
    lubrication_shell_initialize(n_dof, dof_map, -1, xi, exo, 0);

    /* Post values */
    double veloU[DIM], veloL[DIM];
    velocity_function_model(veloU, veloL, time, delta_t);
    if (LUB_VELO_UPPER != -1) {
      local_post[LUB_VELO_UPPER] = veloU[0];
      local_lumped[LUB_VELO_UPPER] = 1.0;
      local_post[LUB_VELO_UPPER + 1] = veloU[1];
      local_lumped[LUB_VELO_UPPER + 1] = 1.0;
      local_post[LUB_VELO_UPPER + 2] = veloU[2];
      local_lumped[LUB_VELO_UPPER + 2] = 1.0;
    }
    if (LUB_VELO_LOWER != -1) {
      local_post[LUB_VELO_LOWER] = veloL[0];
      local_lumped[LUB_VELO_LOWER] = 1.0;
      local_post[LUB_VELO_LOWER + 1] = veloL[1];
      local_lumped[LUB_VELO_LOWER + 1] = 1.0;
      local_post[LUB_VELO_LOWER + 2] = veloL[2];
      local_lumped[LUB_VELO_LOWER + 2] = 1.0;
    }

    /* Cleanup */
    fv->wt = wt;
    safe_free((void *)n_dof);

  } /* end of LUB_VELO */

  if ((LUB_VELO_FIELD != -1) && (pd->e[pg->imtrx][R_LUBP] || pd->e[pg->imtrx][R_SHELL_FILMP])) {

    /* Setup lubrication */
    int *n_dof = NULL;
    int dof_map[MDE];
    n_dof = (int *)array_alloc(1, MAX_VARIABLE_TYPES, sizeof(int));
    lubrication_shell_initialize(n_dof, dof_map, -1, xi, exo, 0);

    /* Calculate velocities */
    if (pd->e[pg->imtrx][R_LUBP]) {
      calculate_lub_q_v(R_LUBP, time, delta_t, xi, exo);
    } else {
      calculate_lub_q_v(R_SHELL_FILMP, time, delta_t, xi, exo);
    }

    /* Post velocities */
    local_post[LUB_VELO_FIELD] = LubAux->v_avg[0];
    local_lumped[LUB_VELO_FIELD] = 1.0;
    local_post[LUB_VELO_FIELD + 1] = LubAux->v_avg[1];
    local_lumped[LUB_VELO_FIELD + 1] = 1.0;
    local_post[LUB_VELO_FIELD + 2] = LubAux->v_avg[2];
    local_lumped[LUB_VELO_FIELD + 2] = 1.0;

    /* Cleanup */
    safe_free((void *)n_dof);

  } /* end of LUB_VELO_FIELD */

  if ((LUB_VELO_FIELD_2 != -1) && (pd->e[pg->imtrx][R_LUBP_2])) {

    /* Setup lubrication */
    int *n_dof = NULL;
    int dof_map[MDE];
    n_dof = (int *)array_alloc(1, MAX_VARIABLE_TYPES, sizeof(int));
    lubrication_shell_initialize(n_dof, dof_map, -1, xi, exo, 0);

    /* Calculate velocities */
    calculate_lub_q_v(R_LUBP_2, time, delta_t, xi, exo);

    /* Post velocities */
    local_post[LUB_VELO_FIELD_2] = LubAux->v_avg[0];
    local_lumped[LUB_VELO_FIELD_2] = 1.0;
    local_post[LUB_VELO_FIELD_2 + 1] = LubAux->v_avg[1];
    local_lumped[LUB_VELO_FIELD_2 + 1] = 1.0;
    local_post[LUB_VELO_FIELD_2 + 2] = LubAux->v_avg[2];
    local_lumped[LUB_VELO_FIELD_2 + 2] = 1.0;

    /* Cleanup */
    safe_free((void *)n_dof);

  } /* end of LUB_VELO_FIELD_2 */

  if ((LUB_FLUID_SOURCE != -1) &&
      ((pd->e[pg->imtrx][R_LUBP]) ||
       (pd->e[pg->imtrx][R_SHELL_FILMP] && pd->e[pg->imtrx][R_SHELL_FILMH]))) {
    /* Setup lubrication */
    int *n_dof = NULL;
    int dof_map[MDE];
    dbl wt = fv->wt;
    n_dof = (int *)array_alloc(1, MAX_VARIABLE_TYPES, sizeof(int));
    lubrication_shell_initialize(n_dof, dof_map, -1, xi, exo, 0);

    /* Post values */
    double LubSourceFlux = 0.0;
    lubrication_fluid_source(&LubSourceFlux, NULL, NULL);

    local_post[LUB_FLUID_SOURCE] = LubSourceFlux;
    local_lumped[LUB_FLUID_SOURCE] = 1.0;

    /* Cleanup */
    fv->wt = wt;
    safe_free((void *)n_dof);

  } /* end of LUB_FLUID_SOURCE */

  if ((PP_LAME_MU != -1) && (pd->e[pg->imtrx][R_MESH1])) {

    /* Define parameters */
    double mu;
    double lambda;
    double thermexp = 0;
    double speciesexp[MAX_CONC];
    double viscos = 0, dil_viscos = 0;
    double d_mu_dx[DIM][MDE];
    double d_lambda_dx[DIM][MDE];
    double d_thermexp_dx[MAX_VARIABLE_TYPES + MAX_CONC];
    double d_speciesexp_dx[MAX_CONC][MAX_VARIABLE_TYPES + MAX_CONC];
    double d_viscos_dx[MAX_VARIABLE_TYPES + MAX_CONC];
    double d_dilviscos_dx[MAX_VARIABLE_TYPES + MAX_CONC];

    /* Calculate modulus */

    if (pd->MeshMotion == TOTAL_ALE) {
      load_elastic_properties(elc_rs, &mu, &lambda, &thermexp, speciesexp, &viscos, &dil_viscos,
                              d_mu_dx, d_lambda_dx, d_thermexp_dx, d_speciesexp_dx, d_viscos_dx,
                              d_dilviscos_dx);
    } else {
      load_elastic_properties(elc, &mu, &lambda, &thermexp, speciesexp, &viscos, &dil_viscos,
                              d_mu_dx, d_lambda_dx, d_thermexp_dx, d_speciesexp_dx, d_viscos_dx,
                              d_dilviscos_dx);
    }

    /* Post velocities */
    local_post[PP_LAME_MU] = mu;
    local_lumped[PP_LAME_MU] = 1.0;

  } /* end of PP_LAME_MU */

  if ((PP_LAME_LAMBDA != -1) && (pd->e[pg->imtrx][R_MESH1])) {

    /* Define parameters */
    double mu;
    double lambda;
    double thermexp = 0;
    double speciesexp[MAX_CONC];
    double viscos = 0, dil_viscos = 0;
    double d_mu_dx[DIM][MDE];
    double d_lambda_dx[DIM][MDE];
    double d_thermexp_dx[MAX_VARIABLE_TYPES + MAX_CONC];
    double d_speciesexp_dx[MAX_CONC][MAX_VARIABLE_TYPES + MAX_CONC];
    double d_viscos_dx[MAX_VARIABLE_TYPES + MAX_CONC];
    double d_dilviscos_dx[MAX_VARIABLE_TYPES + MAX_CONC];

    /* Calculate modulus */
    if (pd->MeshMotion == TOTAL_ALE) {
      load_elastic_properties(elc_rs, &mu, &lambda, &thermexp, speciesexp, &viscos, &dil_viscos,
                              d_mu_dx, d_lambda_dx, d_thermexp_dx, d_speciesexp_dx, d_viscos_dx,
                              d_dilviscos_dx);
    } else {
      load_elastic_properties(elc, &mu, &lambda, &thermexp, speciesexp, &viscos, &dil_viscos,
                              d_mu_dx, d_lambda_dx, d_thermexp_dx, d_speciesexp_dx, d_viscos_dx,
                              d_dilviscos_dx);
    }

    /* Post velocities */
    local_post[PP_LAME_LAMBDA] = lambda;
    local_lumped[PP_LAME_LAMBDA] = 1.0;

  } /* end of PP_LAME_LAMBDA */

  if (DISJ_PRESS != -1 && (pd->e[pg->imtrx][R_SHELL_FILMP])) {

    /* Setup lubrication */
    int *n_dof = NULL;
    int dof_map[MDE];
    dbl wt = fv->wt;
    n_dof = (int *)array_alloc(1, MAX_VARIABLE_TYPES, sizeof(int));
    lubrication_shell_initialize(n_dof, dof_map, -1, xi, exo, 0);

    double DisjPress;
    double grad_DisjPress[DIM];
    double dgrad_DisjPress_dH1[DIM][MDE], dgrad_DisjPress_dH2[DIM][MDE];
    double dgrad_DisjPress_dH[DIM][MDE];

    DisjPress =
        disjoining_pressure_model(fv->sh_fh, fv->grad_sh_fh, n_dof, dof_map, grad_DisjPress,
                                  dgrad_DisjPress_dH1, dgrad_DisjPress_dH2, dgrad_DisjPress_dH);

    local_post[DISJ_PRESS] = DisjPress;
    local_lumped[DISJ_PRESS] = 1.0;

    /* Cleanup */
    fv->wt = wt;
    safe_free((void *)n_dof);

  } /* end of DISJ_PRESS */

  if ((SH_SAT_OPEN != -1) && pd->e[pg->imtrx][R_SHELL_SAT_OPEN]) {

    /* Calculate saturation */
    Patm = mp->PorousShellPatm;
    cap_pres = Patm - fv->sh_p_open;
    S = load_saturation(mp->porosity, cap_pres, d_cap_pres);

    /* Post saturation */
    local_post[SH_SAT_OPEN] = S;
    local_lumped[SH_SAT_OPEN] = 1.0;
  } /* end of SH_SAT_OPEN */

  if ((SH_SAT_OPEN_2 != -1) && pd->e[pg->imtrx][R_SHELL_SAT_OPEN_2]) {

    /* Calculate saturation */
    Patm = mp->PorousShellPatm;
    cap_pres = Patm - fv->sh_p_open_2;
    S = load_saturation(mp->porosity, cap_pres, d_cap_pres);

    /* Post saturation */
    local_post[SH_SAT_OPEN_2] = S;
    local_lumped[SH_SAT_OPEN_2] = 1.0;
  } /* end of SH_SAT_OPEN_2 */

  if ((SH_CAP_PRES != -1) && pd->e[pg->imtrx][R_SHELL_SAT_1]) {

    double shell_cap_pressure_nodal[MDE] = {0.0};
    double shell_cap_pressure = 0.0;

    for (j = 0; j < ei[pg->imtrx]->dof[SHELL_SAT_1]; j++) {
      shell_cap_pressure_nodal[j] = load_cap_pres(0, j, -1, *esp->sh_sat_1[j]);
      shell_cap_pressure += shell_cap_pressure_nodal[j] * bf[SHELL_SAT_1]->phi[j];
    }

    /* Post capillary pressure */
    local_post[SH_CAP_PRES] = shell_cap_pressure;
    local_lumped[SH_CAP_PRES] = 1.0;

    if (pd->e[pg->imtrx][R_SHELL_SAT_2]) {
      shell_cap_pressure = 0.0;
      for (j = 0; j < ei[pg->imtrx]->dof[SHELL_SAT_2]; j++) {
        shell_cap_pressure_nodal[j] = load_cap_pres(1, j, -1, *esp->sh_sat_2[j]);
        shell_cap_pressure += shell_cap_pressure_nodal[j] * bf[SHELL_SAT_2]->phi[j];
      }

      /* Post capillary pressure */
      local_post[SH_CAP_PRES + 1] = shell_cap_pressure;
      local_lumped[SH_CAP_PRES + 1] = 1.0;
    }

    if (pd->e[pg->imtrx][R_SHELL_SAT_3]) {
      shell_cap_pressure = 0.0;
      for (j = 0; j < ei[pg->imtrx]->dof[SHELL_SAT_3]; j++) {
        shell_cap_pressure_nodal[j] = load_cap_pres(2, j, -1, *esp->sh_sat_3[j]);
        shell_cap_pressure += shell_cap_pressure_nodal[j] * bf[SHELL_SAT_3]->phi[j];
      }

      /* Post capillary pressure */
      local_post[SH_CAP_PRES + 2] = shell_cap_pressure;
      local_lumped[SH_CAP_PRES + 2] = 1.0;
    }

  } /* end of SH_CAP_PRES */

  if ((SH_PORE_FLUX != -1) && pd->e[pg->imtrx][R_SHELL_SAT_1] && pd->e[pg->imtrx][R_SHELL_SAT_2]) {

    double j_1_2_nodal[MDE] = {0.0}, j_2_3_nodal[MDE] = {0.0};
    double j_1_2 = 0.0, j_2_3 = 0.0;

    /* Calculate the fluxes and their sensitivities */
    porous_shell_open_source_model(j_1_2_nodal, j_2_3_nodal, NULL, NULL);

    for (j = 0; j < ei[pg->imtrx]->dof[SHELL_SAT_3]; j++) {
      j_1_2 += j_1_2_nodal[j] * bf[SHELL_SAT_1]->phi[j];
      j_2_3 += j_2_3_nodal[j] * bf[SHELL_SAT_3]->phi[j];
    }

    /* Post flux between porous shell layers 1 and 2 */
    local_post[SH_PORE_FLUX] = j_1_2;
    local_lumped[SH_PORE_FLUX] = 1.0;

    if (pd->e[pg->imtrx][R_SHELL_SAT_3]) {
      /* Post flux between porous shell layers 2 and 3 */
      local_post[SH_PORE_FLUX + 1] = j_2_3;
      local_lumped[SH_PORE_FLUX + 1] = 1.0;
    }
  } /* end of SH_PORE_FLUX */

  if (REL_LIQ_PERM != -1 && (mp->PorousMediaType == POROUS_UNSATURATED ||
                             mp->PorousMediaType == POROUS_SHELL_UNSATURATED ||
                             mp->PorousMediaType == POROUS_TWO_PHASE)) {

    /* Continuum porous media */
    if (pd->e[pg->imtrx][R_POR_LIQ_PRES]) {
      local_post[REL_LIQ_PERM] = mp->rel_liq_perm;
      local_lumped[REL_LIQ_PERM] = 1.;
    }

    /* Shell porous media */
    else if ((pd->e[pg->imtrx][R_SHELL_SAT_OPEN]) || (pd->e[pg->imtrx][R_SHELL_SAT_OPEN_2])) {

      /* Calculate saturation */
      Patm = mp->PorousShellPatm;
      cap_pres = Patm - fv->sh_p_open;
      if (pd->e[pg->imtrx][R_SHELL_SAT_OPEN_2])
        cap_pres = Patm - fv->sh_p_open_2;
      S = load_saturation(mp->porosity, cap_pres, d_cap_pres);

      /* Then get relative permeability */
      if (mp->RelLiqPermModel != CONSTANT) {
        load_liq_perm(mp->porosity, cap_pres, mp->saturation, d_cap_pres);
      }

      local_post[REL_LIQ_PERM] = mp->rel_liq_perm;
      local_lumped[REL_LIQ_PERM] = 1.;
    }
  } /* end of REL_LIQ_PERM */

  if ((SH_STRESS_TENSOR != -1) && pd->e[pg->imtrx][R_SHELL_NORMAL1] &&
      pd->e[pg->imtrx][R_SHELL_NORMAL2] && pd->e[pg->imtrx][R_SHELL_NORMAL3] &&
      pd->e[pg->imtrx][R_MESH1]) {

    dbl TT[DIM][DIM];
    dbl dTT_dx[DIM][DIM][DIM][MDE];
    dbl dTT_dnormal[DIM][DIM][DIM][MDE];

    memset(TT, 0.0, sizeof(double) * DIM * DIM);
    memset(dTT_dx, 0.0, sizeof(double) * DIM * DIM * DIM * MDE);
    memset(dTT_dnormal, 0.0, sizeof(double) * DIM * DIM * DIM * MDE);

    shell_stress_tensor(TT, dTT_dx, dTT_dnormal);

    /* Post stresses */
    local_post[SH_STRESS_TENSOR] = TT[0][0];
    local_lumped[SH_STRESS_TENSOR] = 1.0;
    local_post[SH_STRESS_TENSOR + 1] = TT[1][1];
    local_lumped[SH_STRESS_TENSOR + 1] = 1.0;
    local_post[SH_STRESS_TENSOR + 2] = TT[0][1];
    local_lumped[SH_STRESS_TENSOR + 2] = 1.0;
  }

  if ((SH_TANG != -1) && pd->e[pg->imtrx][R_SHELL_NORMAL1] && pd->e[pg->imtrx][R_SHELL_NORMAL2] &&
      pd->e[pg->imtrx][R_SHELL_NORMAL3] && pd->e[pg->imtrx][R_MESH1]) {

    dbl t0[DIM];
    dbl t1[DIM];

    shell_tangents(t0, t1, NULL, NULL, NULL, NULL);

    /* Post tangents and curvatures */

    local_post[SH_TANG] = t0[0];
    local_lumped[SH_TANG] = 1.0;
    local_post[SH_TANG + 1] = t0[1];
    local_lumped[SH_TANG + 1] = 1.0;
    local_post[SH_TANG + 2] = t0[2];
    local_lumped[SH_TANG + 2] = 1.0;

    local_post[SH_TANG + 3] = t1[0];
    local_lumped[SH_TANG + 3] = 1.0;
    local_post[SH_TANG + 4] = t1[1];
    local_lumped[SH_TANG + 4] = 1.0;
    local_post[SH_TANG + 5] = t1[2];
    local_lumped[SH_TANG + 5] = 1.0;
  }

  if (VON_MISES_STRAIN != -1 && pd->e[pg->imtrx][R_MESH1]) {

    dbl INV, d_INV_dT[DIM][DIM];
    INV = calc_tensor_invariant(fv->strain, d_INV_dT, 4);
    local_post[VON_MISES_STRAIN] = 2.0 / 3.0 * INV;
    local_lumped[VON_MISES_STRAIN] = 1.;
  }

  if (VON_MISES_STRESS != -1 && pd->e[pg->imtrx][R_MESH1]) {

    dbl INV, d_INV_dT[DIM][DIM];

    // Calculate base stress tensor
    err = mesh_stress_tensor(TT, dTT_dx, dTT_dp, dTT_dc, dTT_dp_liq, dTT_dp_gas, dTT_dporosity,
                             dTT_dsink_mass, dTT_dT, dTT_dmax_strain, dTT_dcur_strain, elc->lame_mu,
                             elc->lame_lambda, delta_t, ielem, ip, ip_total);

    // Adjust tensor for various model cases
    if (cr->MeshFluxModel == LINEAR) {
      if (dim == 2) {
        TT[2][2] = 1.;
        TT[1][2] = 0.;
        TT[0][2] = 0.;
      }
    } else {
      if (dim == 2) {
        if (cr->MeshMotion == ARBITRARY) {
          TT[2][2] = (1. - fv->volume_change) * elc->lame_mu;
        } else {
          if (cr->MeshFluxModel == NONLINEAR || cr->MeshFluxModel == HOOKEAN_PSTRAIN ||
              cr->MeshFluxModel == INCOMP_PSTRAIN)
            TT[2][2] = (1. - pow(fv->volume_change, 2. / 3.)) * elc->lame_mu - fv->P;
          else
            TT[2][2] = 0.;
        }
        TT[1][2] = 0.;
        TT[0][2] = 0.;
      }
    }

    // Calculate invariant
    INV = calc_tensor_invariant(TT, d_INV_dT, 4);
    local_post[VON_MISES_STRESS] = INV;
    local_lumped[VON_MISES_STRESS] = 1.;
  }

  if (LOG_CONF_MAP != -1 && pd->v[pg->imtrx][POLYMER_STRESS11] &&
      (vn->evssModel == LOG_CONF || vn->evssModel == LOG_CONF_GRADV ||
       vn->evssModel == LOG_CONF_TRANSIENT || vn->evssModel == LOG_CONF_TRANSIENT_GRADV)) {
    index = 0;
    VISCOSITY_DEPENDENCE_STRUCT d_mup_struct;
    VISCOSITY_DEPENDENCE_STRUCT *d_mup = &d_mup_struct;
    d_mup = NULL;
    double lambda;
    double R1[DIM][DIM];
    double eig_values[DIM];
    dbl exp_s[DIM][DIM];
    for (mode = 0; mode < vn->modes; mode++) {
#ifdef ANALEIG_PLEASE
      analytical_exp_s(fv->S[mode], exp_s, eig_values, R1, NULL);
#else
      compute_exp_s(fv->S[mode], exp_s, eig_values, R1);
#endif
      mup = viscosity(ve[mode]->gn, gamma, d_mup);
      // Polymer time constant
      lambda = 0.0;
      if (ve[mode]->time_constModel == CONSTANT) {
        lambda = ve[mode]->time_const;
      }
      /* Looks like these models are not working right now
       *else if(ve[mode]->time_constModel == CARREAU || ve[mode]->time_constModel == POWER_LAW)
       * {
       *   lambda = mup/ve[mode]->time_const;
       * }
       */
      if (lambda == 0.0) {
        GOMA_EH(GOMA_ERROR, "The conformation tensor needs a non-zero polymer time constant.");
      }
      if (mup == 0.0) {
        GOMA_EH(GOMA_ERROR, "The conformation tensor needs a non-zero polymer viscosity.");
      }

      if (pd->v[pg->imtrx][v_s[mode][0][0]]) {
        for (a = 0; a < VIM; a++) {
          for (b = 0; b < VIM; b++) {
            /* since the stress tensor is symmetric,
               only assemble the upper half */
            if (a <= b) {
              if (pd->v[pg->imtrx][v_s[mode][a][b]]) {
                local_post[LOG_CONF_MAP + index] = (mup / lambda) * (exp_s[a][b] - delta(a, b));
                local_lumped[LOG_CONF_MAP + index] = 1.;
                index++;
              }
            }
          } // for b
        }   // for a
      }
    } // Loop over modes
  }

  /*if (cr->MassFluxModel == DM_SUSPENSION_BALANCE ) {
    index = 0;
    int w = 0;
    for (a = 0; a < dim; a++)
      {
        hs[a] = 0.;
      }

    err = get_continuous_species_terms(&s_terms, time, theta, delta_t, hs);
    for (a=0; a < dim; a++)
      {
        local_post[J_FLUX + index] = s_terms.diff_flux[w][a];
        local_lumped[J_FLUX + index] = 1.;
        index++;
      }
      }*/

  if (GRAD_SH != -1 && pd->v[pg->imtrx][SHEAR_RATE]) {
    index = 0;
    for (a = 0; a < dim; a++) {
      local_post[GRAD_SH + index] = fv->grad_SH[a];
      local_lumped[GRAD_SH + index] = 1.;
      index++;
    }
  }

  if (GRAD_Y != -1 && pd->v[pg->imtrx][MASS_FRACTION]) {
    index = 0;
    for (a = 0; a < dim; a++) {
      local_post[GRAD_Y + index] = fv->grad_c[0][a];
      local_lumped[GRAD_Y + index] = 1.;
      index++;
    }
  }

  if (EIG1 != -1) {
    index = 0;
    dbl v1[DIM];
    dbl v2[DIM], v3[DIM];
    dbl e1 = 0., e2 = 0., e3 = 0.;
    dbl gamma_dot[DIM][DIM], eigen[3];
    dbl v_bias[DIM], vy_bias[DIM], vort_bias[DIM];

    memset(v1, 0, DIM * sizeof(dbl));
    memset(v2, 0, DIM * sizeof(dbl));
    memset(v3, 0, DIM * sizeof(dbl));
    memset(v_bias, 0, DIM * sizeof(dbl));
    memset(vort_bias, 0, DIM * sizeof(dbl));
    memset(vy_bias, 0, DIM * sizeof(dbl));
    memset(gamma_dot, 0, DIM * DIM * sizeof(dbl));

    for (a = 0; a < dim; a++) {
      for (b = 0; b < dim; b++) {
        gamma_dot[a][b] = fv->grad_v[a][b] + fv->grad_v[b][a];
      }
    }

    find_eigenvalues_eigenvectors(gamma_dot, &e1, &e2, &e3, v1, v2, v3);
    eigen[0] = e1;
    eigen[1] = e2;
    eigen[2] = e3;

    v_bias[0] = 1.;
    vy_bias[1] = 1.;
    vort_bias[2] = 1.;

    bias_eigenvector_to(v1, v_bias);
    bias_eigenvector_to(v2, vy_bias);
    bias_eigenvector_to(v3, vort_bias);

    for (a = 0; a < DIM; a++) {
      local_post[EIG + index] = eigen[a];
      local_lumped[EIG + index] = 1.;
      index++;
    }

    index = 0;
    for (a = 0; a < DIM; a++) {
      local_post[EIG1 + index] = v1[a];
      local_lumped[EIG1 + index] = 1.;
      index++;
    }

    index = 0;
    for (a = 0; a < DIM; a++) {
      local_post[EIG2 + index] = v2[a];
      local_lumped[EIG2 + index] = 1.;
      index++;
    }

    index = 0;
    for (a = 0; a < DIM; a++) {
      local_post[EIG3 + index] = v3[a];
      local_lumped[EIG3 + index] = 1.;
      index++;
    }
  }

  if (USER_POST != -1) {
    /* calculate a user-specified post-processing variable */

    err = get_continuous_species_terms(&s_terms, time, theta, delta_t, hs);

    local_post[USER_POST] = user_post(u_post_proc);
    local_lumped[USER_POST] = 1.;
  }

  /*
   *  ---- NOTE do this step above this line, order of post processing
   *       variables is not important here, anymore ---
   *
   *  Post-processing Step 4: add algorithm to calculate your new variable
   *                          in mm_post_proc
   *                          and put it in post_proc_vect array
   */

  wt = fv->wt;
  eqn = pd->ProjectionVar;
  det_J = bf[eqn]->detJ;

  if (ielem_type == BILINEAR_SHELL || ielem_type == BIQUAD_SHELL ||
      ielem_type == BILINEAR_TRISHELL || ielem_type == P0_SHELL || ielem_type == P1_SHELL) {
    int *n_dof = NULL;
    int dof_map[MDE];
    n_dof = (int *)array_alloc(1, MAX_VARIABLE_TYPES, sizeof(int));
    lubrication_shell_initialize(n_dof, dof_map, -1, xi, exo, 0);
    safe_free((void *)n_dof);
    det_J = fv->sdet;
  }

  /*
   * Put local element contributions into the global right-hand side
   *
   * HKM NOTE on projection operations:
   *
   *    One could make the argument that the procedure below is not
   * the most accurate one possible. A more accurate procedure would
   * be to form completely the local element contribution to the
   * projection operation:
   *
   *     MassMatrix_lem_i_j * S_j = integral( s_gp * bf_i)
   *
   *  where MassMatrix_lem_i_j = local element mass matrix
   *                           = int( bf_i * bf_j)
   *
   *  Then, invert that equation to obtain S_j. Then, renormalize
   * the result to get the elemental contribution:
   *
   *     S_i_elem  = S_i * sum_j(MassMatrix_lem_i_j)
   *     lumpedMM  = sum_j(MassMatrix_lem_i_j)
   *
   * And then, add up the elemental contributions.
   *
   * The method described above gives an exact solution to a sample
   * problem. The lumped Mass Matrix method carried out below
   * does not. However, in most papers on projection operations,
   * (aka Hughes et al.) the mass lumping operation undertaken
   * below is deemed to be sufficient.
   */
  for (i = 0; i < ei[pg->imtrx]->num_local_nodes; i++) {
    I = Proc_Elem_Connect[ei[pg->imtrx]->iconnect_ptr + i];
    /*
     *  check to make sure that unknowns are defined at this node,
     *  otherwise don't add anything to this node
     */
    ldof = ei[upd->matrix_index[pd->ProjectionVar]]->ln_to_dof[eqn][i];
    if (ldof >= 0) {
      phi_i = bf[eqn]->phi[ldof];
      for (var = 0; var < rd->TotalNVPostOutput; var++) {
        post_proc_vect[var][I] += local_post[var] * phi_i * wt * det_J;
        lumped_mass[var][I] += local_lumped[var] * phi_i * wt * det_J;
      }
    } else {
      /*
       *  Special Compatibility Section for the case where the projection
       *  basis functions don't span all of the nodes in the local element.
       *
       */
      midside = 0;
      if (bf[eqn]->interpolation == I_Q1 || bf[eqn]->interpolation == I_Q1_D ||
          bf[eqn]->interpolation == I_Q1_XV || bf[eqn]->interpolation == I_Q1_G ||
          bf[eqn]->interpolation == I_Q1_GP || bf[eqn]->interpolation == I_Q1_GN ||
          bf[eqn]->interpolation == I_SP) {
        if (ielem_type == S_BIQUAD_QUAD || ielem_type == BIQUAD_QUAD) {
          midside = 1;
        }
      }
      if (!midside) {
        GOMA_WH(-1, "calc_standard_fields: Couldn't find eqn whose interp spanned all local nodes");
      }
      if (i > 3 && i < 8) {
        ileft = i - 4;
        iright = i - 3;
        if (iright == 4)
          iright = 0;
        ldof = ei[pg->imtrx]->ln_to_dof[eqn][ileft];
        ldof_right = ei[pg->imtrx]->ln_to_dof[eqn][iright];
        phi_i = bf[eqn]->phi[ldof];
        phi_j = bf[eqn]->phi[ldof_right];
        for (var = 0; var < rd->TotalNVPostOutput; var++) {
          post_proc_vect[var][I] += local_post[var] * (phi_i + phi_j) * wt * det_J;
          lumped_mass[var][I] += local_lumped[var] * (phi_i + phi_j) * wt * det_J;
        }
      }
      if (i == 8 && ielem_type == BIQUAD_QUAD) {
        for (ileft = 0; ileft < 4; ileft++) {
          ldof = ei[pg->imtrx]->ln_to_dof[eqn][ileft];
          phi_i = bf[eqn]->phi[ldof];
          for (var = 0; var < rd->TotalNVPostOutput; var++) {
            post_proc_vect[var][I] += local_post[var] * phi_i * wt * det_J;
            lumped_mass[var][I] += local_lumped[var] * phi_i * wt * det_J;
          }
        }
      }
    }
  }

  safer_free((void **)&local_post);
  safer_free((void **)&local_lumped);
  return (status);
}
/*****************************************************************************/
/*****************************************************************************/
/*****************************************************************************/

void post_process_average(double x[],            /* Solution vector for the current processor */
                          double x_old[],        /* Solution vector at last time step */
                          double xdot[],         /* time derivative of solution vector */
                          double xdot_old[],     /* dx/dt at previous time step */
                          double resid_vector[], /* Residual vector for the
                                                    current proc */
                          Exo_DB *exo,
                          Dpi *dpi,
                          double **post_proc_vect,
                          double time) {
  int ielem;
  int ebn;
  int err;
  int e_start = exo->eb_ptr[0];
  int e_end = exo->eb_ptr[exo->num_elem_blocks];
  double xi[DIM];

  double **avg_count;
  double **avg_sum;

  if (nn_average <= 0) {
    return;
  }

  avg_count = calloc(nn_average, sizeof(double *));
  avg_sum = calloc(nn_average, sizeof(double *));
  for (int i = 0; i < nn_average; i++) {
    avg_count[i] = calloc(dpi->num_universe_nodes, sizeof(double));
    avg_sum[i] = calloc(dpi->num_universe_nodes, sizeof(double));
  }

  for (ielem = e_start, ebn = 0; ielem < e_end; ielem++) {
    ebn = find_elemblock_index(ielem, exo);
    int mn = Matilda[ebn];
    if (mn < 0) {
      continue;
    }

    pd = pd_glob[mn];
    cr = cr_glob[mn];
    elc = elc_glob[mn];
    elc_rs = elc_rs_glob[mn];
    gn = gn_glob[mn];
    mp = mp_glob[mn];
    vn = vn_glob[mn];
    evpl = evpl_glob[mn];

    err = load_elem_dofptr(ielem, exo, x, x_old, xdot, xdot_old, 0);
    GOMA_EH(err, "load_elem_dofptr");

    err = bf_mp_init(pd);
    GOMA_EH(err, "bf_mp_init");

    fv->wt = 1.e30;

    int node;
    for (node = 0; node < ei[pg->imtrx]->num_local_nodes; node++) {

      int global_node = Proc_Elem_Connect[ei[pg->imtrx]->iconnect_ptr + node];

      find_nodal_stu(node, ei[pg->imtrx]->ielem_type, xi, xi + 1, xi + 2);

      err = load_basis_functions(xi, bfd);
      GOMA_EH(err, "problem from load_basis_functions");

      err = beer_belly();
      GOMA_EH(err, "beer_belly");

      err = load_fv();
      GOMA_EH(err, "load_fv");

      err = load_bf_grad();
      GOMA_EH(err, "load_bf_grad");

      if (ei[pg->imtrx]->deforming_mesh &&
          (pd->e[pg->imtrx][R_MESH1] || pd->v[pg->imtrx][R_MESH1])) {
        if (!pd->e[pg->imtrx][R_MESH1]) {
          // printf(" We are here\n");
        }
        err = load_bf_mesh_derivs();
        GOMA_EH(err, "load_bf_mesh_derivs");
      }

      err = load_fv_grads();
      GOMA_EH(err, "load_fv_grads");

      if (ei[pg->imtrx]->deforming_mesh &&
          (pd->e[pg->imtrx][R_MESH1] || pd->v[pg->imtrx][R_MESH1])) {
        if (!pd->e[pg->imtrx][R_MESH1]) {
          //	printf(" We are here2\n");
        }
        err = load_fv_mesh_derivs(0);
        GOMA_EH(err, "load_fv_mesh_derivs");
      }

      if (mp->PorousMediaType != CONTINUOUS) {
        err = load_porous_properties();
        GOMA_EH(err, "load_porous_properties");
      }

      computeCommonMaterialProps_gp(time);

      sum_average_nodal(avg_count, avg_sum, global_node, time);
    }
  }

  for (int i = 0; i < nn_average; i++) {
    int node;
    for (node = 0; node < dpi->num_universe_nodes; node++) {
      if ((pp_average[i]->non_variable_type && pg->imtrx == 0) ||
          (!pp_average[i]->non_variable_type && Num_Var_In_Type[pg->imtrx][pp_average[i]->type])) {
        post_proc_vect[pp_average[i]->index_post][node] = avg_sum[i][node] / avg_count[i][node];
      }
    }
  }

  for (int i = 0; i < nn_average; i++) {
    free(avg_count[i]);
    free(avg_sum[i]);
  }

  free(avg_count);
  free(avg_sum);
}

void sum_average_nodal(double **avg_count, double **avg_sum, int global_node, double time) {
  for (int i = 0; i < nn_average; i++) {
    avg_count[i][global_node] += 1;
    if (pp_average[i]->non_variable_type == 0) {
      switch (pp_average[i]->type) {
      case PRESSURE:
        avg_sum[i][global_node] += fv->P;
        break;
      case TEMPERATURE:
        avg_sum[i][global_node] += fv->T;
        break;
      case MASS_FRACTION:
        avg_sum[i][global_node] += fv->c[pp_average[i]->species_index];
        break;
      case MOMENT0:
        avg_sum[i][global_node] += fv->moment[0];
        break;
      case MOMENT1:
        avg_sum[i][global_node] += fv->moment[1];
        break;
      case MOMENT2:
        avg_sum[i][global_node] += fv->moment[2];
        break;
      case MOMENT3:
        avg_sum[i][global_node] += fv->moment[3];
        break;
      case DENSITY_EQN: {
        double rho = density(NULL, time);
        avg_sum[i][global_node] += rho;
      } break;
      default:
        GOMA_EH(GOMA_ERROR, "Unknown nodal average type %d %s", pp_average[i]->type,
                pp_average[i]->type_name);
        break;
      }
    } else {
      switch (pp_average[i]->type) {
      case AVG_DENSITY: {
        double rho = density(NULL, time);
        avg_sum[i][global_node] += rho;
      } break;
      case AVG_HEAVISIDE: {
        load_lsi(ls->Length_Scale);
        avg_sum[i][global_node] += lsi->H;
      } break;
      case AVG_VISCOSITY: {
        double gamma[DIM][DIM];
        int a;
        int b;
        for (a = 0; a < VIM; a++) {
          for (b = 0; b < VIM; b++) {
            gamma[a][b] = fv->grad_v[a][b] + fv->grad_v[b][a];
          }
        }
        double mu = viscosity(gn, gamma, NULL);

        if (gn->ConstitutiveEquation == BINGHAM_MIXED) {

          dbl gamma[DIM][DIM];
          for (a = 0; a < VIM; a++) {
            for (b = 0; b < VIM; b++) {
              gamma[a][b] = fv->grad_v[a][b] + fv->grad_v[b][a];
            }
          }

          dbl gammadot;
          calc_shearrate(&gammadot, gamma, NULL, NULL);

          dbl Du_eps = sqrt(gammadot + gn->epsilon * gn->epsilon);

          mu += gn->tau_y / Du_eps;
        }

        avg_sum[i][global_node] += mu;
      } break;
      case AVG_SHEAR: {
        double gamma[DIM][DIM];
        int a;
        int b;
        for (a = 0; a < VIM; a++) {
          for (b = 0; b < VIM; b++) {
            gamma[a][b] = fv->grad_v[a][b] + fv->grad_v[b][a];
          }
        }
        dbl gammadot = 0;
        calc_shearrate(&gammadot, /* strain rate invariant */
                       gamma,     /* strain rate tensor */
                       NULL, NULL);

        avg_sum[i][global_node] += gammadot;
      } break;
      default:
        GOMA_EH(GOMA_ERROR, "Unknown nodal average non-variable type");
        break;
      }
    }
  }
}

/*****************************************************************************/

void post_process_nodal(double x[],            /* Solution vector for the current processor */
                        double **x_sens_p,     /* solution sensitivities */
                        double x_old[],        /* Solution vector at last time step */
                        double xdot[],         /* time derivative of solution vector */
                        double xdot_old[],     /* dx/dt at previous time step */
                        double resid_vector[], /* Residual vector for the
                                                  current proc */
                        int ts,
                        double *time_ptr,
                        double delta_t,
                        double theta,
                        double *x_pp,
                        Exo_DB *exo,
                        Dpi *dpi,
                        RESULTS_DESCRIPTION_STRUCT *rd,
                        char filename[],
                        int matrix_offset)

/*******************************************************************************
  Function which directs calculation of stream function & other post processing
  quantities

  Author:          P. R. Schunk
  Date:            12 September 1994
  Revised:         by many

*******************************************************************************/

{
  /* TAB certifies that this function conforms to the exo/patran side numbering
   *  convention 11/10/98. */

  int idex;             /* temporary */
  int candidate;        /* prospective new unique node name in a SS
                         * node list */
  int length_node_list; /* count up length of uniquely specified node
                         * names in a SS node list */
  int eb_index;
  int mesh_exoid, cpu_word_size, io_word_size;
  float version;
  int err;             /* temp variable to hold diagnostic flags. */
  int ip;              /* ip is the local quadrature point index      */
  int ip_total;        /* ip_total is the total number of volume
                          quadrature points in the element            */
  int j, k, l;         /* local index loop counter                  */
  int i, id;           /* Index for the local node number - row     */
  int I;               /* Indeces for global node number - row      */
  int ielem = 0, iel;  /* Index for elements                        */
  int ielem_type;      /* Element type of the current element         */
  int ielem_dim;       /* Element physical dimension                  */
  int num_local_nodes; /* Number of local basis functions in the
                          current element                             */
  int iconnect_ptr;    /* Pointer to the beginning of the connectivity
                          list for the current element                */
  int eqn = -1;        /* equation name (R_ENERGY, etc) */
  int var;             /* variable name (TEMPERATURE, etc) */
  int w;               /* species counter */

  double s, t, u;         /* Gaussian-quadrature point locations        */
  int *bloated_node_list; /* temporary used to point to raw SS node list
                           * that replicates nodes needlessly */
  int num_universe_nodes; /* alias for dpi->num_universe_nodes */

  /*
   * LEGEND:
   *
   * output:
   *    dphixdm[i][j][k][n] - deriv of (deriv of phi[i] wrt to global coord[j])
   *                          wrt mesh disp. k at node n
   *
   * T                          temperature (just like T_quad)
   *                            at the jth node (dof in elem)
   * dTdx[i]                    the i-th component of temperature gradient
   */

  /* __________________________________________________________________________*/
  /* __________________________________________________________________________*/

  double xi[DIM];                 /* Local element coordinates of Gauss point. */
  double wt;                      /* Quadrature weights
                                     units - ergs/(sec*cm*K) = g*cm/(sec^3*K)    */
  dbl *pressure_elem_vect = NULL; /* vector to hold nodal pressure*/
  /* PRS Cludge for remeshing guys */

  /* new post processing array that contains the nodal values of all the
     post processing variables */
  double **post_proc_vect;

  double **lumped_mass; /* vector to hold lumped mass matrix         */
  int *listnd = NULL;
  int *listndm[MAX_CONC]; /*  */
  int *listnde = NULL;
  int check, e_start, e_end, mn;
  double del_stream_fcn[4];  /* elemental side increments to stream function
                                calculated by routine calc_stream_fcn       */
  double vel[MAX_PDIM][MDE]; /* array for local nodal velocity values */

  int ii, kount = 0;
  int kounte = 0, kountm[MAX_CONC];

  /* side-post stuff */
  double *local_post, *local_lumped;
  double phi_i, phi_j;

  int num_side_in_set; /* returned number of sides(faces or edges) is  */
  int num_elem_in_set, num_node_in_set, num_nodes_on_side;
  /* in the side set                              */
  int num_dist_fact_in_set; /* returned number of distribution factors in   */
  int *elem_list;
  int *node_list;
  int *ss_ids;
  int id_side, iss = 0, p, q, dim, ldof, jd, iapply, ss_index;
  int mode;
  int id_local_elem_coord[MAX_NODES_PER_SIDE];

  /*  particle tracking stuff  */

  double p_time, p_step, p_norm, p_normu[2], vscale = 0.0; /*   time stepping variables  */
  int p_done, p_converged, inewton, p_dim, p_N;            /*convergence criteria, etc. */
  double p_lambda, p_force[MAX_PDIM];                      /* particle time constant, ext. force */
  double p_mass[2 * MAX_PDIM][2 * MAX_PDIM + 1], pivot;    /*  matrix info for time-stepper*/
  double p_xold[MAX_PDIM], p_x[MAX_PDIM], sum;
  double p_vel[MAX_PDIM], p_velold[MAX_PDIM];
  double f_vel[MAX_PDIM], f_velold[MAX_PDIM];
  FILE *jfp = NULL;    /*  file pointer  */
  int velo_interp = 0; /*  velocity basis functions  */

  struct Porous_Media_Terms pm_terms; /*added for POROUS_LIQUID_ACCUM_RATE*/

  /*
   * BEGINNING OF EXECUTABLE STATEMENTS
   */

  num_universe_nodes = dpi->num_universe_nodes;

  /*****************************************************************************/
  /*                               BLOCK 0                                     */
  /*                        INITIALIZATION FOR ROUTINE                         */
  /*     INITIALIZATION THAT IS DEPENDENT ON THE CURRENT PROCESSOR NUMBER      */
  /*****************************************************************************/
  /*
   * For simple post processing tasks like obtaining L2 approximations
   * of discontinuous quantities and using mass matrix lumping, use
   * the total number of nodes visible to this processor, including
   * external nodes that are rightfully owned by other processors. The
   * basic idea is that any values computed for external nodes will be
   * suitably discarded during the recombination of the distributed
   * simulation results.
   */

  /*
   * Obtain an optimized element order map from the exoII database
   * if available. If it is not available, then calculate one
   */
  if (Num_Proc == 1) {
    listel = alloc_int_1(Num_Internal_Elems, 0);
    cpu_word_size = sizeof(dbl);
    io_word_size = 0;
    mesh_exoid = ex_open(ExoFile, EX_READ, &cpu_word_size, &io_word_size, &version);
    GOMA_EH(mesh_exoid, "ex_open");
    /*
     * Turn off annoying warning about nonexistent element order maps
     * Only describe the problem if it is fatal.
     */
    ex_opts(EX_ABORT);
    err = ex_get_map(mesh_exoid, listel);
    GOMA_EH(err, "ex_get_map");
    err = ex_close(mesh_exoid);
    GOMA_EH(err, "ex_close");

    /*
     * If a valid mapping was not storred in the original exodus file,
     * then let's calculate mapping using a our own poor man's algorithm,
     * that at least satifies the bare-bones criteria needed for
     * calculating a connected stream function field variable where a
     * connected mesh exists.
     */
    for (i = 0; i < Num_Internal_Elems; i++) {
      listel[i]--;
    }
    if ((err = check_elem_order(listel, exo)) != 0) {
      err = elem_order_for_nodal_connect(listel, exo);
    }
    /*
     * Convert the mapping to 1 to Num_Internal_Elems basis
     */
    for (i = 0; i < Num_Internal_Elems; i++) {
      listel[i]++;
    }
  }

  /*
   *   If we have no postprocessing vectors to calculate then
   *   perform a quick return
   */
  if (rd->TotalNVPostOutput == 0)
    return;

  /* Allocate memory for requested function vectors */

  post_proc_vect = (double **)smalloc(rd->TotalNVPostOutput * sizeof(double *));

  for (j = 0; j < rd->TotalNVPostOutput; j++) {
    post_proc_vect[j] = (double *)smalloc(num_universe_nodes * sizeof(double));
  }

  if (Num_Proc == 1) {
    if (STREAM != -1 && Num_Var_In_Type[pg->imtrx][R_MOMENTUM1]) {
      listnd = (int *)smalloc(num_universe_nodes * sizeof(int));
    }
  }

  check = 0;
  for (i = 0; i < upd->Num_Mat; i++) {
    if (pd_glob[i]->MeshMotion == LAGRANGIAN)
      check = 1;
    if (pd_glob[i]->MeshMotion == DYNAMIC_LAGRANGIAN)
      check = 1;
  }
  if (PRESSURE_CONT != -1 && (Num_Var_In_Type[pg->imtrx][R_MOMENTUM1] || check)) {
    /* PRS Cludge for remeshing guys */
    pressure_elem_vect = (double *)smalloc(Num_Internal_Elems * sizeof(double));
  }

  if (Num_Proc == 1) {
    if (FLUXLINES != -1 && Num_Var_In_Type[pg->imtrx][R_MASS]) {
      for (w = 0; w < upd->Max_Num_Species_Eqn; w++) {
        listndm[w] = (int *)smalloc(num_universe_nodes * sizeof(int));
        kountm[w] = 0;
      }

      if (DIFFUSION_VECTORS == -1)
        GOMA_EH(GOMA_ERROR, "Need diffusion vectors for flux-function");
      if (pd->TimeIntegration != STEADY) {
        DPRINTF(stdout, "#####################################################");
        DPRINTF(stdout, "# WARNING: Fluxlines invalid in transient solutions #");
        DPRINTF(stdout, "#####################################################");
      }
    }
  }

  if (Num_Proc == 1) {
    if (ENERGY_FLUXLINES != -1 && Num_Var_In_Type[pg->imtrx][R_ENERGY]) {
      listnde = (int *)smalloc(num_universe_nodes * sizeof(int));
      if (CONDUCTION_VECTORS == -1)
        GOMA_EH(GOMA_ERROR, "Need conduction vectors for flux-function");
      if (pd->TimeIntegration != STEADY) {
        DPRINTF(stdout, "######################################################");
        DPRINTF(stdout, "# WARNING: Fluxlines invalid in transient solutions #");
        DPRINTF(stdout, "######################################################");
      }
    }
  }

  /* If L2 fitting, allocate memory for lumped mass and rhs
   * wouldn't be here if it weren't */

  lumped_mass = (double **)smalloc(rd->TotalNVPostOutput * sizeof(double *));
  for (j = 0; j < rd->TotalNVPostOutput; j++) {
    lumped_mass[j] = (double *)smalloc(num_universe_nodes * sizeof(double));
  }

  /*Initialize */
  if (Num_Proc == 1) {
    if (STREAM != -1 && Num_Var_In_Type[pg->imtrx][R_MOMENTUM1]) {
      for (I = 0; I < num_universe_nodes; I++) {
        listnd[I] = 0;
      }
    }
    if (ENERGY_FLUXLINES != -1 && Num_Var_In_Type[pg->imtrx][R_ENERGY]) {
      for (I = 0; I < num_universe_nodes; I++) {
        listnde[I] = 0;
      }
    }
    if (FLUXLINES != -1 && Num_Var_In_Type[pg->imtrx][R_MASS]) {
      for (w = 0; w < upd->Max_Num_Species_Eqn; w++) {
        for (I = 0; I < num_universe_nodes; I++) {
          listndm[w][I] = 0;
        }
      }
    }
  }

  if (rd->TotalNVPostOutput > 0) {
    for (i = 0; i < rd->TotalNVPostOutput; i++) {
      for (I = 0; I < num_universe_nodes; I++) {
        lumped_mass[i][I] = 0.;
        post_proc_vect[i][I] = 0.;
      }
    }
  }

  /*  af->Assemble_Jacobian = FAE; */

  /******************************************************************************/
  /*                                BLOCK 1                                     */
  /*          LOOP OVER THE ELEMENTS DEFINED ON THE CURRENT PROCESSOR           */
  /*          INITIALIZATION THAT IS DEPENDENT ON THE ELEMENT NUMBER            */
  /*          First calculate field variables using volume integrals            */
  /*          Then calculate stream and flux functions (need fields of          */
  /*          diffusion and conduction vectors for the flux functions           */
  /******************************************************************************/

  /*
   * Loop over all the elements, calculating the required interaction
   * coefficients
   */

  /*
   * Eventually, you may want to have an outermost loop over element blocks
   * where the "pd" and material ID's could potentially change, then loop
   * over each element of each element block.
   */

  /*
   * Note more robust distributed processing version: loop is over the
   * local element block indeces. The appropriate material index is found
   * from Matilda[].
   */

  for (eb_index = 0; eb_index < exo->num_elem_blocks; eb_index++) {
    mn = Matilda[eb_index];

    pd = pd_glob[mn];
    cr = cr_glob[mn];
    elc = elc_glob[mn];
    elc_rs = elc_rs_glob[mn];
    gn = gn_glob[mn];
    mp = mp_glob[mn];
    vn = vn_glob[mn];
    evpl = evpl_glob[mn];

    for (mode = 0; mode < vn->modes; mode++) {
      ve[mode] = ve_glob[mn][mode];
    }

    e_start = exo->eb_ptr[eb_index];
    e_end = exo->eb_ptr[eb_index + 1];

    for (iel = e_start; iel < e_end; iel++) {
      ielem = iel;

      PRS_mat_ielem = ielem - e_start; /*added for hysteretic saturation func*/

      /*
       * For each variable there are generally different degrees of
       * freedom that they and their equations contribute to.
       *
       * For this element, load up arrays that tell, for each variable,
       *
       *        (i) how many degrees of freedom they contribute towords
       *        (ii) the local node number associated with each degree of
       *             freedom
       *        (iii) pointers in the "esp" structure that tell where
       *              things are located in the global scheme...
       *                (a) nodal unknowns in this element...
       *                (b) Residual equations receiving contributions in
       *                    this element.
       *                (c) where the Jacobian entries go in the global
       *                    "a" matrix in its MSR format...
       */

      err = load_elem_dofptr(ielem, exo, x, x_old, xdot, xdot_old, 0);
      GOMA_EH(err, "load_elem_dofptr");
      err = bf_mp_init(pd);
      GOMA_EH(err, "bf_mp_init");
      ielem_type = ei[pg->imtrx]->ielem_type;
      ip_total = elem_info(NQUAD, ielem_type); /* number of
                                                * quadrature pts */

      num_local_nodes = ei[pg->imtrx]->num_local_nodes; /* number of
                                                         * local basis
                                                         * functions */

      ielem_dim = ei[pg->imtrx]->ielem_dim; /* physical
                                             * dimension of this
                                             * element */

      iconnect_ptr = ei[pg->imtrx]->iconnect_ptr; /* pointer to
                                                   * beginning of this
                                                   * element's
                                                   * connectivity list */

      struct Petrov_Galerkin_Data pg_data;

      memset(pg_data.h, 0, sizeof(double) * DIM);
      memset(pg_data.hh, 0, sizeof(double) * DIM * DIM);
      memset(pg_data.dh_dxnode, 0, sizeof(double) * MDE * DIM);
      memset(pg_data.hsquared, 0, sizeof(double) * DIM);
      memset(pg_data.hhv, 0, sizeof(double) * DIM * DIM);
      memset(pg_data.dhv_dxnode, 0, sizeof(double) * MDE * DIM);
      memset(pg_data.v_avg, 0, sizeof(double) * DIM);
      memset(pg_data.dv_dnode, 0, sizeof(double) * MDE * DIM);
      pg_data.mu_avg = 0.;
      pg_data.rho_avg = 0.;

      /* get element level constants for upwinding and
         stabilized schemes, if necessary */
      /*
       * If PSPG is turned on, then calculate the centroid viscosity
       * for use in the PSPG formulas. Note, we actually call
       * load_basis_functions here. Is this big penalty necessary or
       * can be piggyback on top of one gauss point?
       */
      int pspg_local = 0;
      if (PSPG) {
        if (PSPG == 1) {
          pspg_local = 0;
        }
        /* This is the flag for the standard local PSPG */
        else if (PSPG == 2) {
          pspg_local = 1;
        }
      }

      if ((PSPG || (mp->Mwt_funcModel == SUPG)) && pd_glob[mn]->e[pg->imtrx][R_PRESSURE] &&
          pd_glob[mn]->e[pg->imtrx][R_MOMENTUM1]) {
        xi[0] = 0.0;
        xi[1] = 0.0;
        xi[2] = 0.0;
        (void)load_basis_functions(xi, bfd);
        setup_shop_at_point(ielem, xi, exo);
        pg_data.mu_avg = element_viscosity();
        pg_data.rho_avg = density(NULL, *time_ptr);

        if (pspg_local) {
          h_elem_siz(pg_data.hsquared, pg_data.hhv, pg_data.dhv_dxnode, pd_glob[mn]->gv[R_MESH1]);
          element_velocity(pg_data.v_avg, pg_data.dv_dnode, exo);
        }
      }
      /******************************************************************************/
      /*                              BLOCK 1A                                      */
      /*                   START OF VOLUME INTEGRATION LOOP                         */
      /*                LOOP OVER THE NUMBER OF QUADRATURE POINTS                   */
      /*    Here we are doing a L2 projection onto the grid points of selected      */
      /*    quantities                                                              */
      /******************************************************************************/
      /* Loop over all the Volume Quadrature integration points */

      for (ip = 0; ip < ip_total; ip++) {

        MMH_ip = ip; /*Added for hysteretic saturation func.*/

        find_stu(ip, ielem_type, &s, &t, &u);
        xi[0] = s;
        xi[1] = t;
        xi[2] = u;

        /*
         * find quadrature weights for current ip
         */
        wt = Gq_weight(ip, ielem_type);
        fv->wt = wt;

        /*
         * Load up basis function information for ea variable...
         * Old usage: fill_shape
         */
        err = load_basis_functions(xi, bfd);
        GOMA_EH(err, "problem from load_basis_functions");

        /*
         * This has elemental Jacobian transformation and some
         * basic mesh derivatives...
         * Old usage: calc_Jac, jelly_belly
         */
        err = beer_belly();
        GOMA_EH(err, "beer_belly");

        /*
         * Load up field variable values at this Gauss point.
         */
        err = load_fv();
        GOMA_EH(err, "load_fv");

        /*
         * Here, load in the final part of the necessary basis function
         * information derivatives in the physical space coordinates...
         *
         *			grad(phi_i)
         *
         *			grad(phi_i e_a)
         * where:
         *		phi_i is the basis function at i-th dof
         *		e_a   is a unit vector in the coordinate system
         *
         * 		grad() operator depends on the coordinate system.
         */
        err = load_bf_grad();
        GOMA_EH(err, "load_bf_grad");

        /*
         * Load up physical space gradients of field variables at this
         * Gauss point.
         */
        err = load_fv_grads();
        GOMA_EH(err, "load_fv_grads");

        /*
         * Load up porous media variables and properties, if needed
         */
        if (mp->PorousMediaType == POROUS_UNSATURATED || mp->PorousMediaType == POROUS_SATURATED ||
            mp->PorousMediaType == POROUS_TWO_PHASE) {
          err = load_porous_properties();
          GOMA_EH(err, "load_porous_properties");
        }
        if (mp->PorousMediaType == POROUS_SATURATED) {
          err = get_porous_fully_sat_terms(&pm_terms, *time_ptr, delta_t);
          GOMA_EH(err, "problem in getting the saturated porous darcy  terms");
        } else if (mp->PorousMediaType == POROUS_UNSATURATED ||
                   mp->PorousMediaType == POROUS_TWO_PHASE) {
          err = get_porous_part_sat_terms(&pm_terms, *time_ptr, delta_t);
          GOMA_EH(err, "problem in getting the partially-saturated porous  terms");
        }

        computeCommonMaterialProps_gp(*time_ptr);

        /*
         * Calculate the contribution from this element of the
         * projection of the standard field variables unto the
         * node variables
         */
        err = calc_standard_fields(post_proc_vect, lumped_mass, delta_t, theta, ielem, ielem_type,
                                   ip, ip_total, rd, &pm_terms, *time_ptr, exo, xi, &pg_data);
        GOMA_EH(err, "calc_standard_fields");
      } /* END  for (ip = 0; ip < ip_total; ip++)                      */
    }   /* END  for (iel = 0; iel < num_internal_elem; iel++)            */
  }     /* END for (ieb loop) */

  /* Solve linear system for requested fields and put back in rhs vector*/

  /******************************************************************************/
  /*                                BLOCK 2                                     */
  /*                            SURFACE VARIABLES                               */
  /*     Evaluate Post-Processing Variables that are only defined on surfaces   */
  /******************************************************************************/
  if (SURFACE_VECTORS != -1 && pd->e[pg->imtrx][R_MESH1] && Num_ROT == 0) {

    /* loop over side-sets and find surface vectors for all elements on each
     * side-set */

    /*
     * We already read in this information, just refer to it if possible.
     */

    ss_ids = exo->ss_id;

    local_post = (double *)smalloc(rd->TotalNVPostOutput * sizeof(double));
    local_lumped = (double *)smalloc(rd->TotalNVPostOutput * sizeof(double));

    for (iss = 0; iss < exo->num_side_sets; iss++) {
      num_side_in_set = exo->ss_num_sides[iss];
      num_dist_fact_in_set = exo->ss_num_distfacts[iss];

      num_elem_in_set = num_side_in_set;
      num_node_in_set = num_dist_fact_in_set;

      num_nodes_on_side = num_node_in_set / num_elem_in_set; /* Be it
                                                              * hereby
                                                              * recorded
                                                              * that this
                                                              * is done
                                                              * under
                                                              * protest. */

      bloated_node_list = &(exo->ss_node_list[iss][0]);
      elem_list = &(exo->ss_elem_list[exo->ss_elem_index[iss]]);

      /*
       * Create node_list from original bloated list by adding only unique
       * node numbers to it.
       */

      node_list = (int *)smalloc(num_node_in_set * sizeof(int));

      for (j = 0; j < num_node_in_set; j++) {
        node_list[j] = -1;
      }

      length_node_list = 0;

      for (j = 0; j < num_node_in_set; j++) {
        candidate = bloated_node_list[j];
        if (in_list(candidate, 0, length_node_list, node_list) == -1) {
          node_list[length_node_list] = candidate;
          length_node_list++;
        }
      }

      node_list = (int *)realloc(node_list, length_node_list * sizeof(int));

      num_node_in_set = length_node_list;

      /*******************************************************************/
      /*                      BLOCK 2A                                   */
      /*            SURFACE INTEGRATION or NODAL LOOP                    */
      /* Evaluate Post-Processing Variables that are only defined on     */
      /* surfaces.                                                       */
      /*******************************************************************/

      for (i = 0; i < num_elem_in_set; i++) {
        err = load_elem_dofptr(elem_list[i], exo, x, x_old, xdot, xdot_old, 0);
        err = bf_mp_init(pd);
        GOMA_EH(err, "load_elem_dofptr");
        iconnect_ptr = ei[pg->imtrx]->iconnect_ptr;
        ielem_type = ei[pg->imtrx]->ielem_type;
        ip_total = elem_info(NQUAD_SURF, ielem_type);
        num_local_nodes = ei[pg->imtrx]->num_local_nodes;
        ielem_dim = ei[pg->imtrx]->ielem_dim;
        dim = ielem_dim;

        id_side =
            find_id_side(ei[pg->imtrx]->ielem, num_nodes_on_side,
                         &exo->ss_node_list[iss][num_nodes_on_side * i], id_local_elem_coord, exo);
        /*
         * Here, we will either perform surface integral over element with
         * Gaussian Quadrature, or evaluate the surface properties
         * at each nodal point (I think in a fine enough mesh, the two
         * become the same thing) */

        /* use nodal points only!! */
        for (k = 0; k < num_nodes_on_side; k++) {
          /* find where to put this nodal value in ss-list */
          /* Find the local element node number for the current node */
          id = id_local_elem_coord[k];

          I = exo->node_list[ei[pg->imtrx]->iconnect_ptr + id];
          find_nodal_stu(id, ielem_type, &xi[0], &xi[1], &xi[2]);

          err = load_basis_functions(xi, bfd);
          GOMA_EH(err, "problem from load_basis_functions");

          err = beer_belly();
          GOMA_EH(err, "beer_belly");

          /* precalculate variables at  current integration pt.*/
          err = load_fv();
          GOMA_EH(err, "load_fv");

          err = load_bf_grad();
          GOMA_EH(err, "load_bf_grad");

          err = load_bf_mesh_derivs();
          GOMA_EH(err, "load_bf_mesh_derivs");

          surface_determinant_and_normal(ei[pg->imtrx]->ielem, iconnect_ptr, num_local_nodes,
                                         ielem_dim - 1, id_side, num_nodes_on_side,
                                         id_local_elem_coord);

          /* calculate the components of the surface normal and
           * mesh displacement derivatives
           */

          if (ielem_dim != 3) {
            calc_surf_tangent(ei[pg->imtrx]->ielem, iconnect_ptr, num_local_nodes, ielem_dim - 1,
                              num_nodes_on_side, id_local_elem_coord);
          }

          /*
           * Put local contributions into global right-hand side
           * if it is not a right-hand side variable - it won't get
           * added in (contribution is zero)
           */
          if (SURFACE_VECTORS != -1 && pd->e[pg->imtrx][R_MESH1] && dim == 2) {

            for (p = 0; p < rd->TotalNVPostOutput; p++) {
              local_post[p] = 0.;
              local_lumped[p] = 0.;
            }

            /* Set flag to indicate if we're in the right material
             * (only one) to apply
             */
            iapply = 0;
            if ((ss_index = in_list(ss_ids[iss], 0, Proc_Num_Side_Sets, ss_to_blks[0])) == -1) {
              GOMA_EH(GOMA_ERROR, "Cannot match side SSID to ss_to_blks[].");
            }

            if (exo->eb_id[find_elemblock_index(ei[pg->imtrx]->ielem, exo)] ==
                ss_to_blks[1][ss_index]) {
              iapply = 1;
            }
            if (iapply) {
              for (p = 0; p < dim; p++) {
                idex = SURFACE_VECTORS + p;
                local_post[idex] = fv->snormal[p];
                local_lumped[idex] = 1.;
                local_post[idex + dim] = fv->stangent[0][p];
                local_lumped[idex + dim] = 1.;
                /*   not for 2D problems       local_post[idex+2*dim]   = fv->stangent[1][p];
                                               local_lumped[idex+2*dim] = 1.;  */
              }
            }
          } /* end of Surface vectors */

          /*
           * Choose the same weighting function for all
           * post-processing variables  - really want this to be
           * the highest order weighting function
           */
          eqn = pd->ProjectionVar;

          /* also convert from node number to dof number */
          ldof = ei[pg->imtrx]->ln_to_dof[eqn][id];
          if (ldof < 0) {
            GOMA_EH(GOMA_ERROR, "post_process_nodal: bad surface projection");
          }
          phi_i = bf[eqn]->phi[ldof];
          for (var = 0; var < rd->TotalNVPostOutput; var++) {
            post_proc_vect[var][I] += (local_post[var] * phi_i * fv->sdet * fv->h3);
            for (j = 0; j < num_nodes_on_side; j++) {
              /* Find the local element node number for the
               * current node
               */
              jd = id_local_elem_coord[j];
              /* also convert from node number to dof number */
              phi_j = bf[eqn]->phi[ei[pg->imtrx]->ln_to_dof[eqn][jd]];
              lumped_mass[var][I] += (local_lumped[var] * fv->sdet * phi_i * phi_j * fv->h3);
            }
          }
        } /* end of node-point loop */
      }   /* end of element loop on side-set */
    }     /* end of SS loop */

    safer_free((void **)&local_post);
    safer_free((void **)&local_lumped);
  } /* end of if surface variables */

  /* if ROTATION conditions are defined, determine these tangents separately
   * and plug them directly into the post_proc_vect */
  if (SURFACE_VECTORS != -1 && Num_ROT > 0) {
    dim = pd_glob[0]->Num_Dim;
    /*
     * NORMAL, TANGENT and OTHER Vectors required for ROTATION are calculated
     * ahead of time so we don't run into anomolous behavior due to neclaced
     * elements, junction points, . . .
     */
    calculate_all_rotation_vectors(exo, x);

    for (I = 0; I < num_universe_nodes; I++) {
      if (rotation[I][VECT_EQ_MESH] != NULL) {
        for (p = 0; p < dim; p++) {
          if (rotation[I][VECT_EQ_MESH][p]->ok) {
            for (q = 0; q < dim; q++) {
              post_proc_vect[SURFACE_VECTORS + p * dim + q][I] =
                  rotation[I][VECT_EQ_MESH][p]->vector[q];
              lumped_mass[SURFACE_VECTORS + p * dim + q][I] = 0.;
            }
          }
        }
      }
    }
  }

  /******************************************************************************/
  /*                      SMOOTHING                                             */
  /******************************************************************************/

#ifdef GOMA_ENABLE_PETSC
  if (upd->petsc_solve_post_proc) {
    petsc_solve_post_proc(post_proc_vect, rd, dpi);
  } else {
#endif
    for (ii = 0; ii < rd->TotalNVPostOutput; ii++) {
      for (I = 0; I < num_universe_nodes; I++) {
        if (fabs(lumped_mass[ii][I]) > DBL_SMALL) {
          post_proc_vect[ii][I] /= lumped_mass[ii][I];
        } else {
          post_proc_vect[ii][I] = 0.0;
        }
      }
    }
#ifdef GOMA_ENABLE_PETSC
  }
#endif

  for (ii = 0; ii < rd->TotalNVPostOutput; ii++) {
    exchange_node(cx[0], dpi, post_proc_vect[ii]);
  }

  /******************************************************************************/
  /*                                BLOCK 3                                     */
  /*                CALCULATE STREAM OR FLUX FUNCTIONS                          */
  /******************************************************************************/

  if (Num_Proc == 1) {
    if (STREAM != -1 || FLUXLINES != -1 || ENERGY_FLUXLINES != -1) {
      /*
       * Loop over all the elements, in the "optimal" order.
       */

      e_start = exo->eb_ptr[0];
      e_end = exo->eb_ptr[exo->num_elem_blocks];
      for (iel = e_start; iel < e_end; iel++) {
        ielem = listel[iel] - 1;

        /*
         * For each variable there are generally different degrees of
         * freedom that they and their equations contribute to.
         *
         * For this element, load up arrays that tell, for each variable,
         *
         *        (i) how many degrees of freedom they contribute towords
         *        (ii) the local node number associated with each degree
         *             of freedom
         *        (iii) pointers in the "esp" structure that tell where
         *              things are located in the global scheme...
         *                (a) nodal unknowns in this element...
         *                (b) Residual equations receiving contributions
         *                    in this element.
         *                (c) where the Jacobian entries go in the global
         *                    "a" matrix in its MSR format...
         */

        err = load_elem_dofptr(ielem, exo, x, x_old, xdot, xdot_old, 0);

        GOMA_EH(err, "load_elem_dofptr");

        iconnect_ptr = ei[pg->imtrx]->iconnect_ptr;

        ielem_type = ei[pg->imtrx]->ielem_type;
        ip_total = elem_info(NQUAD_SURF, ielem_type);
        num_local_nodes = ei[pg->imtrx]->num_local_nodes;

        ielem_dim = ei[pg->imtrx]->ielem_dim;

        dim = ielem_dim;

        /* Initialize velocity */
        for (i = 0; i < MAX_PDIM; i++) {
          for (j = 0; j < MDE; j++) {
            vel[i][j] = 0.;
          }
        }

        /* get convection velocity at the nodal points */

        if (STREAM != -1 && Num_Var_In_Type[pg->imtrx][VELOCITY1] &&
            ei[pg->imtrx]->ielem_dim == 2) {
          /* Go for it -- Calculate the stream function at the nodes
           * of this element
           */

          /*	if (ei[pg->imtrx]->ielem_dim == 2 && ei[pg->imtrx]->num_local_nodes == 9) { */

          if (ei[pg->imtrx]->ielem_dim == 2) {
            if (pd->e[pg->imtrx][R_MOMENTUM1]) {
              for (i = 0; i < ei[pg->imtrx]->ielem_dim; i++) {
                var = VELOCITY1 + i;
                for (j = 0; j < ei[pg->imtrx]->dof[var]; j++) {
                  vel[i][j] = *esp->v[i][j];
                }
              }
            }
            err = calc_stream_fcn(x, del_stream_fcn, vel);
          } else {
#if 1
            GOMA_EH(GOMA_ERROR, "No stream function in 3D ");
#endif
          }
          err = correct_stream_fcn(&kount, iel, del_stream_fcn, post_proc_vect[STREAM], listnd);

        } /* END of if(STREAM) */

        check = 0;
        for (i = 0; i < upd->Num_Mat; i++) {
          if (pd_glob[i]->MeshMotion == ARBITRARY)
            check = 1;
          if ((pd_glob[i]->MeshMotion == LAGRANGIAN ||
               pd_glob[i]->MeshMotion == DYNAMIC_LAGRANGIAN) &&
              pd_glob[i]->MeshInertia)
            check = 2;
        }

        if (FLUXLINES != -1 && Num_Var_In_Type[pg->imtrx][R_MASS]) {
          for (w = 0; w < upd->Max_Num_Species_Eqn; w++) {
            /* Go for it -- Calculate the flux function at the nodes
             *  of this element
             */

            if (ei[pg->imtrx]->ielem_dim == 2) {
              for (i = 0; i < ei[pg->imtrx]->ielem_dim; i++) {
                var = MASS_FRACTION;
                for (j = 0; j < ei[pg->imtrx]->dof[var]; j++) {
                  I = Proc_Elem_Connect[Proc_Connect_Ptr[iel] + j];
                  /* add in contribution from diffusion */
                  vel[i][j] =
                      post_proc_vect[DIFFUSION_VECTORS + w * ei[pg->imtrx]->ielem_dim + i][I];
                  if ((check == 1) && Num_Var_In_Type[pg->imtrx][VELOCITY1]) {
                    vel[i][j] += ((*esp->v[i][j]) * (*esp->c[w][j]));
                  } else if (check == 2)
                  /* use convection velocity for lagrangian
                     mesh motion */
                  {
                    I = Proc_Elem_Connect[Proc_Connect_Ptr[iel] + j];
                    if (TimeIntegration != STEADY) {
                      printf("\n Need to update Lagrangian convection velocities for transient \n");
                      vel[i][j] += post_proc_vect[LAGRANGE_CONVECTION + i][I] * (*esp->c[w][j]);
                    } else {
                      vel[i][j] += post_proc_vect[LAGRANGE_CONVECTION + i][I] * (*esp->c[w][j]);
                    }
                  }
                }
              }
              err = calc_stream_fcn(x, del_stream_fcn, vel);
            } else {
              GOMA_EH(GOMA_ERROR, "No flux lines in 3D ");
            }
            err = correct_stream_fcn(&kountm[w], iel, del_stream_fcn, post_proc_vect[FLUXLINES + w],
                                     listndm[w]);

          } /* END of loop over components */
        }   /* END of if(FLUXLINES) */

        if (ENERGY_FLUXLINES != -1 && Num_Var_In_Type[pg->imtrx][R_ENERGY]) {
          /* Go for it -- Calculate the stream function at the nodes of this element */
          if (ei[pg->imtrx]->ielem_dim == 2) {
            for (i = 0; i < ei[pg->imtrx]->ielem_dim; i++) {
              var = TEMPERATURE;
              for (j = 0; j < ei[pg->imtrx]->dof[var]; j++) {
                I = Proc_Elem_Connect[Proc_Connect_Ptr[iel] + j];
                vel[i][j] = post_proc_vect[CONDUCTION_VECTORS + i][I];
                if ((check == 1) && Num_Var_In_Type[pg->imtrx][VELOCITY1]) {
                  vel[i][j] += *esp->v[i][j] * (*esp->T[j]);
                } else if (check == 2)
                /* use convection velocity for lagrangian mesh motion */
                {
                  I = Proc_Elem_Connect[Proc_Connect_Ptr[iel] + j];
                  if (TimeIntegration != STEADY) {
                    printf("\n Need to update Lagrangian convection velocities for transient \n");
                    vel[i][j] += post_proc_vect[LAGRANGE_CONVECTION + i][I] * (*esp->T[j]);
                  } else {
                    vel[i][j] += post_proc_vect[LAGRANGE_CONVECTION + i][I] * (*esp->T[j]);
                  }
                }
              }
            }
            err = calc_stream_fcn(x, del_stream_fcn, vel);
          } else {
            GOMA_EH(GOMA_ERROR, "No energy flux lines in 3D ");
          }
          err = correct_stream_fcn(&kounte, iel, del_stream_fcn, post_proc_vect[ENERGY_FLUXLINES],
                                   listnde);
        } /* END of if(ENERGY_FLUXLINES) */

      } /* END of loop over elements */

    } /* END of if(STREAM or FLUXLINES) */

    /*
     * do some last minute processing for special variable types
     */

    if (STREAM != -1 && Num_Var_In_Type[pg->imtrx][VELOCITY1]) {
      /* First process global vector to recover average value at nodes*/
      for (I = 0; I < num_universe_nodes; I++) {
        ii = listnd[I];
        if (ii != 0) {
          post_proc_vect[STREAM][I] /= (double)ii;
        }
      }

      /* Compute value at midside nodes if these exist */
      if (ei[pg->imtrx]->num_local_nodes == 9) {
        err = midsid(post_proc_vect[STREAM], exo);
      }

      free(listnd);
    }

    if (FLUXLINES != -1 && Num_Var_In_Type[pg->imtrx][R_MASS]) {
      for (w = 0; w < upd->Max_Num_Species_Eqn; w++) {
        /* First process global vector to recover average value at nodes*/
        for (I = 0; I < num_universe_nodes; I++) {
          ii = listndm[w][I];
          if (ii != 0) {
            post_proc_vect[FLUXLINES + w][I] /= (double)ii;
          }
        }

        /* Then compute value at midside nodes */

        if (ei[pg->imtrx]->num_local_nodes == 9) {
          err = midsid(post_proc_vect[FLUXLINES + w], exo);
        }

        free(listndm[w]);
      }
    }

    if (ENERGY_FLUXLINES != -1 && Num_Var_In_Type[pg->imtrx][R_ENERGY]) {
      /* First process global vector to recover average value at nodes*/
      for (I = 0; I < num_universe_nodes; I++) {
        ii = listnde[I];
        if (ii != 0) {
          post_proc_vect[ENERGY_FLUXLINES][I] /= (double)ii;
        }
      }

      /* Then compute value at midside nodes */

      if (ei[pg->imtrx]->num_local_nodes == 9) {
        err = midsid(post_proc_vect[ENERGY_FLUXLINES], exo);
      }

      free(listnde);
    }

  } /* end of serial processing block for streamlines */

  if (NS_RESIDUALS != -1 && Num_Var_In_Type[pg->imtrx][R_MOMENTUM1]) {
    for (I = 0; I < num_universe_nodes; I++) {
      for (j = 0; j < ei[pg->imtrx]->ielem_dim; j++) {
        ii = Index_Solution(I, R_MOMENTUM1 + j, 0, 0, -2, pg->imtrx);
        if (ii != -1) {
          post_proc_vect[NS_RESIDUALS + j][I] = resid_vector[ii];
        }
      }
    }
  }

  if (NS_RESIDUALS != -1 && Num_Var_In_Type[pg->imtrx][R_MOMENTUM1]) {
    for (I = 0; I < num_universe_nodes; I++) {
      for (j = 0; j < ei[pg->imtrx]->ielem_dim; j++) {
        ii = Index_Solution(I, R_MOMENTUM1 + j, 0, 0, -2, pg->imtrx);
        if (ii != -1) {
          post_proc_vect[NS_RESIDUALS + j][I] = resid_vector[ii];
        }
      }
    }
  }

  if (MM_RESIDUALS != -1 && Num_Var_In_Type[pg->imtrx][R_MESH1]) {
    for (I = 0; I < num_universe_nodes; I++) {
      for (j = 0; j < ei[pg->imtrx]->ielem_dim; j++) {
        ii = Index_Solution(I, R_MESH1 + j, 0, 0, -2, pg->imtrx);
        if (ii != -1) {
          post_proc_vect[MM_RESIDUALS + j][I] = resid_vector[ii];
        }
      }
    }
  }

  if (efv->ev) {
    for (j = 0; j < efv->Num_external_field; j++) {
      if (efv->i[j] != I_TABLE) {
        for (I = 0; I < num_universe_nodes; I++) {
          post_proc_vect[EXTERNAL_POST + j][I] = efv->ext_fld_ndl_val[j][I];
        }
      }
    }
  }

  /* sum up all stress modes to compute the total stress */
  if (TOTAL_STRESS11 != -1 && Num_Var_In_Type[pg->imtrx][R_STRESS11]) {
    sum_total_stress(x, R_STRESS11, 0, post_proc_vect[TOTAL_STRESS11], exo);
  }
  if (TOTAL_STRESS12 != -1 && Num_Var_In_Type[pg->imtrx][R_STRESS12]) {
    sum_total_stress(x, R_STRESS12, 0, post_proc_vect[TOTAL_STRESS12], exo);
  }

  if (TOTAL_STRESS13 != -1 && Num_Var_In_Type[pg->imtrx][R_STRESS13]) {
    sum_total_stress(x, R_STRESS13, 0, post_proc_vect[TOTAL_STRESS13], exo);
  }

  if (TOTAL_STRESS22 != -1 && Num_Var_In_Type[pg->imtrx][R_STRESS22]) {
    sum_total_stress(x, R_STRESS22, 0, post_proc_vect[TOTAL_STRESS22], exo);
  }

  if (TOTAL_STRESS23 != -1 && Num_Var_In_Type[pg->imtrx][R_STRESS23]) {
    sum_total_stress(x, R_STRESS23, 0, post_proc_vect[TOTAL_STRESS23], exo);
  }

  if (TOTAL_STRESS33 != -1 && Num_Var_In_Type[pg->imtrx][R_STRESS33]) {
    sum_total_stress(x, R_STRESS33, 0, post_proc_vect[TOTAL_STRESS33], exo);
  }

  if (nn_average > 0) {
    post_process_average(x, x_old, xdot, xdot_old, resid_vector, exo, dpi, post_proc_vect,
                         *time_ptr);
  }

  /*****************************************************************************/
  /*                               BLOCK 4                                     */
  /*           NOW, write results onto exodusII database                       */
  /*****************************************************************************/
  /* ----------
   * NOW, write results onto exodusII database
   * ----------*/

  for (i = 0; i < rd->TotalNVPostOutput; i++) {

    /*
     * When we're parallel, this will write out results for external
     * nodes that are owned by other processors. When we "fix" the results
     * into a monolith we may simply ignore this processor's concept of
     * the nodal result variable at external nodes.
     */
    if (filename != NULL) {
      wr_nodal_result_exo(exo, filename, post_proc_vect[i],
                          matrix_offset + rd->TotalNVSolnOutput + i + 1, ts, *time_ptr);
    }
  }

  /*
   * Compute particle traces and output to file
   */

  if (nn_particles > 0) {
    double orig_coord[3];
    /* 1) Search Element Database and find originating element
      id for each particle */

    fprintf(stderr, "  starting particle trace computation...  \n");

    p_dim = exo->num_dim;

    for (i = 0; i < nn_particles; i++) {

      for (j = 0; j < p_dim; j++) {
        orig_coord[j] = pp_particles[i]->coord[j];
      }
      if (p_dim == 2) {
        pp_particles[i]->coord[2] = 0.;
        p_x[2] = 0.;
      }
      p_lambda = pp_particles[i]->mass * pp_particles[i]->mobility;
      p_force[0] = pp_particles[i]->mobility * pp_particles[i]->force[0];
      p_force[1] = pp_particles[i]->mobility * pp_particles[i]->force[1];
      p_force[2] = pp_particles[i]->mobility * pp_particles[i]->force[2];

      /*	if the product of the particle mass and mobility is zero or negative
            then the particle will follow the fluid pathlines.  If the product
            is positive, solve a double size set of equations with particle
            inertia and possibly external forces included.		*/

      if (p_lambda > 0.0) {
        p_N = 2 * p_dim;
      } else {
        p_N = p_dim;
      }

      if (pd->TimeIntegration == STEADY || tran->time_value == tran->init_time + tran->delta_t) {
        /*   get initial position    */

        pp_particles[i]->Current_element_id =
            find_id_elem(pp_particles[i]->coord[0], pp_particles[i]->coord[1],
                         pp_particles[i]->coord[2], x, exo, 0, exo->num_elems);

        if (pp_particles[i]->Current_element_id == -1)
          GOMA_EH(GOMA_ERROR, "Cannot locate one of your particles");
      } /* if steady	*/

      /* find basis functions associated with velocity variables */

      for (j = 0; j < Num_Basis_Functions; j++) {
        if (pd_glob[ei[pg->imtrx]->mn]->i[pg->imtrx][VELOCITY1] == bfd[j]->interpolation) {
          velo_interp = j;
        }
      }

      /*    get initial isoparametric coordinates - initial isopar. coords   */

      for (j = 0; j < MAX_PDIM; j++) {
        pp_particles[i]->xi_coord[j] = 0.;
      }

      err =
          invert_isoparametric_map(&pp_particles[i]->Current_element_id, &pp_particles[i]->coord[0],
                                   &pp_particles[i]->xi_coord[0], exo, x, &velo_interp);

      if (err == 0) {
        GOMA_WH(-1, "map inversion for particle path failed");
        goto next_particle;
      }

      for (j = 0; j < p_dim; j++) {
        if (fabs(pp_particles[i]->xi_coord[j]) > 2.0) {
          fprintf(stderr, "particle %d - initial pt outside the domain\n", i);
          fprintf(stderr, "isoparametric coords  %g %g %g \n", pp_particles[i]->xi_coord[0],
                  pp_particles[i]->xi_coord[1], pp_particles[i]->xi_coord[2]);
          goto next_particle;
        }
      }

      err = load_basis_functions(&pp_particles[i]->xi_coord[0], bfd);
      GOMA_EH(err, "problem from load_basis_functions");

      err = beer_belly();
      GOMA_EH(err, "beer_belly");

      err = load_fv();
      GOMA_EH(err, "load_fv");

      err = load_bf_grad();
      GOMA_EH(err, "load_bf_grad");

      err = load_fv_grads();
      GOMA_EH(err, "load_fv_grads");

      if (pd->TimeIntegration == STEADY || tran->time_value == tran->init_time + tran->delta_t) {
        vscale = 0.;
        for (j = 0; j < p_dim; j++) {
          p_x[j] = p_xold[j] = fv->x[j];
          p_vel[j] = p_velold[j] = fv->v[j];
          f_vel[j] = f_velold[j] = fv->v[j];
          pp_particles[i]->coord[j] = p_x[j];
          vscale += fv->v[j] * fv->v[j];
        }
        vscale = sqrt(vscale);
      } else {
        for (j = 0; j < p_dim; j++) {
          p_xold[j] = pp_particles[i]->coord[j];
          p_velold[j] = pp_particles[i]->p_velo[j];
          f_velold[j] = fv_old->v[j];
        }
      }

      /* 3) Start Time integration loop */

      if (pd->TimeIntegration == STEADY) {
        p_time = pp_particles[i]->Start_Time;
        p_step = pp_particles[i]->Delta_s / vscale;
      } else if (tran->time_value == tran->init_time + tran->delta_t) {
        p_time = tran->init_time;
        p_step = tran->delta_t;
      } else {
        p_time = tran->time_value - tran->delta_t;
        p_step = tran->delta_t;
      }

      p_done = FALSE;

      if (pd->TimeIntegration == STEADY || tran->time_value == tran->init_time + tran->delta_t) {
        /**  write file headings  **/

        if ((jfp = fopen(pp_particles[i]->filenm, "a")) != NULL) {
          err = usr_ptracking(jfp, i + 1, p_x, p_vel, p_xold, p_velold, TRUE, p_time, p_step);
          GOMA_EH(err, "problem with usr_ptracking");
        }
      } /* if steady	*/
      else {
        jfp = fopen(pp_particles[i]->filenm, "a");
      }

      while (!p_done) {

        /*  Adjust particle size for droplets  */
        if (pd->v[pg->imtrx][RESTIME] && mp->SpeciesSourceModel[0] == DROP_EVAP) {
          p_lambda = pp_particles[i]->mass * pp_particles[i]->mobility * SQUARE(fv->restime);
          p_force[0] = pp_particles[i]->mobility * pp_particles[i]->force[0] * SQUARE(fv->restime);
          p_force[1] = pp_particles[i]->mobility * pp_particles[i]->force[1] * SQUARE(fv->restime);
          p_force[2] = pp_particles[i]->mobility * pp_particles[i]->force[2] * SQUARE(fv->restime);
        }
        /*   make Euler predictor step  */

        for (j = 0; j < p_dim; j++) {
          p_x[j] = p_xold[j] + p_velold[j] * p_step;
        }
        if (p_lambda > 0.) {
          for (j = 0; j < p_dim; j++) {
            p_vel[j] = p_velold[j] + (f_velold[j] - p_velold[j] + p_force[j]) * p_step / p_lambda;
          }
        }

        p_time += p_step;

        /*  trapezoidal rule corrector step  */

        p_converged = FALSE;
        inewton = 0;

        while (!p_converged && inewton < 6) {
          err = invert_isoparametric_map(&pp_particles[i]->Current_element_id, p_x,
                                         &pp_particles[i]->xi_coord[0], exo, x, &velo_interp);

          if (err == 0) {
            GOMA_WH(-1, "map inversion for particle path failed");
            goto next_particle;
          }

          for (j = 0; j < p_dim; j++) {
            if (fabs(pp_particles[i]->xi_coord[j]) > 2.0) {
              fprintf(stderr, "particle %d has exited the domain\n", i);
              fprintf(stderr, "element = %d\n", pp_particles[i]->Current_element_id);
              fprintf(stderr, "coords  %g %g %g \n", p_x[0], p_x[1], p_x[2]);
              p_done = TRUE;
              goto next_particle;
            }
          }

          err = load_basis_functions(&pp_particles[i]->xi_coord[0], bfd);
          GOMA_EH(err, "problem from load_basis_functions");

          err = beer_belly();
          GOMA_EH(err, "beer_belly");

          err = load_fv();
          GOMA_EH(err, "load_fv");

          err = load_bf_grad();
          GOMA_EH(err, "load_bf_grad");

          err = load_fv_grads();
          GOMA_EH(err, "load_fv_grads");

          /*  assemble mass matrix and rhs */

          if (p_lambda > 0.0) {
            for (j = 0; j < p_dim; j++) {
              f_vel[j] = fv->v[j];
              p_mass[2 * j][p_N] = p_x[j] - p_xold[j] - 0.5 * p_step * (p_vel[j] + p_velold[j]);
              p_mass[2 * j + 1][p_N] =
                  p_lambda * (p_vel[j] - p_velold[j]) -
                  0.5 * p_step *
                      (f_vel[j] - p_vel[j] + f_velold[j] - p_velold[j] + 2. * p_force[j]);
              for (k = 0; k < p_dim; k++) {
                p_mass[2 * j][2 * k] = -delta(j, k);
                p_mass[2 * j][2 * k + 1] = 0.5 * p_step * delta(j, k);
                p_mass[2 * j + 1][2 * k] = 0.5 * p_step * fv->grad_v[k][j];
                p_mass[2 * j + 1][2 * k + 1] = -(0.5 * p_step + p_lambda) * delta(j, k);
              }
            }
          } else {
            for (j = 0; j < p_dim; j++) {
              f_vel[j] = fv->v[j];
              p_mass[j][p_dim] = p_x[j] - p_xold[j] - 0.5 * p_step * (f_vel[j] + f_velold[j]);
              for (k = 0; k < p_dim; k++) {
                p_mass[j][k] = 0.5 * p_step * fv->grad_v[k][j] - delta(j, k);
              }
            }
          }

          p_norm = 0;
          for (j = 0; j < p_N; j++) {
            p_norm += p_mass[j][p_N] * p_mass[j][p_N];
          }

          /*   solve linear system using straight Gauss elimination assuming
                          no pivoting required    */

          for (j = 0; j < p_N - 1; j++) {
            for (k = j + 1; k < p_N; k++) {
              pivot = p_mass[k][j] / p_mass[j][j];
              for (l = j + 1; l < p_N + 1; l++) {
                p_mass[k][l] -= p_mass[j][l] * pivot;
              }
            }
          }

          /*  backsubstitution  */

          p_mass[p_N - 1][p_N] = p_mass[p_N - 1][p_N] / p_mass[p_N - 1][p_N - 1];

          for (j = p_N - 2; j >= 0; j--) {
            sum = 0;
            for (k = j + 1; k < p_N; k++) {
              sum += p_mass[j][k] * p_mass[k][p_N];
            }
            p_mass[j][p_N] = (p_mass[j][p_N] - sum) / p_mass[j][j];
          }

          /**   update solution  **/
          p_normu[0] = 0;
          p_normu[1] = 0;
          if (p_lambda > 0.0) {
            for (j = 0; j < p_dim; j++) {
              p_x[j] += p_mass[2 * j][p_N];
              p_vel[j] += p_mass[2 * j + 1][p_N];
            }
            for (j = 0; j < p_dim; j++) {
              p_normu[0] += p_mass[2 * j][p_N] * p_mass[2 * j][p_N];
              p_normu[1] += p_mass[2 * j + 1][p_N] * p_mass[2 * j + 1][p_N];
            }
          } else {
            for (j = 0; j < p_dim; j++) {
              p_x[j] += p_mass[j][p_N];
              p_vel[j] = f_vel[j];
            }
            for (j = 0; j < p_dim; j++) {
              p_normu[0] += p_mass[j][p_N] * p_mass[j][p_N];
            }
          }

          p_converged = ((p_norm + p_normu[0] + p_normu[1]) < 1.0E-12);
          inewton++;
        } /*  corrector while loop  */

        /*   check convergence of corrector step  */

        if (!p_converged) {
          p_time -= p_step;
          p_step *= 0.5;
          if ((pd->TimeIntegration == STEADY &&
               p_step < 0.0001 * pp_particles[i]->Delta_s / vscale) ||
              (pd->TimeIntegration == TRANSIENT && p_step < tran->Delta_t_min)) {
            GOMA_WH(-1, "particle timestep below minimum");
            goto next_particle;
          }
          continue;
        } else {

          /* update variables */

          for (j = 0; j < p_dim; j++) {
            pp_particles[i]->coord[j] = p_x[j];
            pp_particles[i]->p_velo[j] = p_vel[j];
          }

          /*   call usr_ptracking for computation and output of other quantities
           *   along the particle traces
           */

          err = usr_ptracking(jfp, i + 1, p_x, p_vel, p_xold, p_velold, FALSE, p_time, p_step);
          GOMA_EH(err, "problem with usr_ptracking");

          vscale = 0.;
          for (j = 0; j < p_dim; j++) {
            p_xold[j] = p_x[j];
            p_velold[j] = p_vel[j];
            f_velold[j] = f_vel[j];
            vscale += p_vel[j] * p_vel[j];
          }
          vscale = sqrt(vscale);
          if (pd->TimeIntegration == STEADY) {
            p_step = MIN(pp_particles[i]->Delta_s / vscale, 1.2 * p_step);
          } else {
            p_step = MIN(tran->delta_t, 1.2 * p_step);
          }
        }
        p_done = ((pd->TimeIntegration == STEADY && p_time >= pp_particles[i]->End_Time) ||
                  (pd->TimeIntegration == TRANSIENT && p_time >= tran->time_value));

      } /*   while loop */

    next_particle:

      fflush(jfp);
      fclose(jfp);
      for (j = 0; j < p_dim; j++) {
        pp_particles[i]->coord[j] = orig_coord[j];
      }
    } /*  particle counter */
    fprintf(stderr, "  Done tracing %d particles...  \n", nn_particles);
  }

  /*  err = usr_print(time_ptr, delta_t, x, post_proc_vect, -1);  */

  check = 0;
  for (i = 0; i < upd->Num_Mat; i++) {
    if (pd_glob[i]->MeshMotion == LAGRANGIAN || pd_glob[i]->MeshMotion == DYNAMIC_LAGRANGIAN)
      check = 1;
  }
  if (PRESSURE_CONT != -1 && (Num_Var_In_Type[pg->imtrx][VELOCITY1] || check)) {
    /*PRS cludge for remeshing guys */
    for (I = 0; I < Num_Internal_Elems; I++) {
      pressure_elem_vect[I] = (dbl)I;
    }

    safe_free(pressure_elem_vect);
  }

  /*
   * Save porous saturation vector to x_pp.
   * Later, this will be usable for arbitrary post-processing variables.
   */
  /*
  printf(" Porous sat. ID is %d\n", POROUS_SATURATION);
  printf(" Capillary pressure ID is %d\n", CAPILLARY_PRESSURE);
  printf(" Number of PP vars from rd is %d\n", rd->TotalNVPostOutput);
  printf(" Pointer check of x_pp: %p\n", x_pp);
    if (POROUS_SATURATION != -1 && x_pp != NULL)
      {
        for (I=0; I<num_universe_nodes; I++)
          {
            x_pp[I] = post_proc_vect[POROUS_SATURATION][I];
          }
      }
  */

  if (Num_Export_XP > 0 && x_pp != NULL) {
    idex = 0;
    for (j = 0; j < Num_Export_XP; j++) {
      for (I = 0; I < exo->num_nodes; I++) {
        x_pp[idex] = post_proc_vect[Export_XP_ID[j]][I];
        idex++;
      }
    }
  }

  /*
   * write out pressure along chosen side set
   */
  /*   err = usr_print(NULL,0.,x,post_proc_vect, PRESSURE_CONT);
     err = usr_print(NULL,0.,x,post_proc_vect, STRESS_TENSOR);  */

  for (j = 0; j < rd->TotalNVPostOutput; j++) {
    safe_free(post_proc_vect[j]);
  }

  safe_free(post_proc_vect);

  safe_free(listel);

  for (j = 0; j < rd->TotalNVPostOutput; j++) {
    safe_free(lumped_mass[j]);
  }

  safe_free(lumped_mass);

  return;
  /*****************************************************************************/
} /*   END OF post_process_nodal                                             */
/*****************************************************************************/

void post_process_elem(double x[],     /* soln vector */
                       double x_old[], /* soln vector at previous time step */
                       double xdot[],  /* time derivative of soln vector */
                       double xdot_old[],
                       double resid_vector[], /* Residual vector */
                       const int tev,
                       const int tev_post,
                       double ***gvec_elem, /* Triply indexed array containing
                                             * element variable values on return.
                                             * convention:
                                             * [elemblock_index][elemvar_index]
                                             *      [element_index(inblock)] */
                       const int ts,
                       const double *time_ptr,
                       const double delta_t,
                       Exo_DB *const exo,
                       Dpi *const dpi,
                       struct Results_Description *rd)

/************************************************************************
 * Function which directs calculation of element-based post processing
 *quantities
 *
 * Author:          Randy R. Lober
 * Date:            13 August 1998
 * Revised:
 *
 ************************************************************************/
{
  int i, eb_indx, ev_indx, elem, compute_elem_size;
  int mn, ip_total, ielem, ip, ev_indx_tmp;
  ELEM_BLK_STRUCT *eb_ptr;

  if (Num_Elem_Post_Proc_Var == 0)
    return;

  /* Initialize  - NOTE ONLY initialize the members that have been malloc'd */
  i = 0;
  if (tev_post > 0) {
    for (eb_indx = 0; eb_indx < exo->num_elem_blocks; eb_indx++) {
      for (ev_indx = tev; ev_indx < tev + tev_post; ev_indx++) {
        if (exo->elem_var_tab[i++] == 1) { /* Checks to see if this ev_indx
                                              exists for this eb_indx */
          for (elem = 0; elem < exo->eb_num_elems[eb_indx]; elem++) {
            gvec_elem[eb_indx][ev_indx][elem] = 0.;
          }
        }
      }
    }
  }

  /* Compute the elem post vars here */
  ev_indx = tev;

  /* Zienkiewicz-Zhu error indicator based on velocity */

  if (ERROR_ZZ_VEL != -1 && Num_Var_In_Type[pg->imtrx][R_MOMENTUM1]) {
    compute_elem_size = 0;
    if (ERROR_ZZ_VEL_ELSIZE != -1)
      compute_elem_size = 1;
    if (calc_zz_error_vel(x, x_old, xdot, xdot_old, resid_vector,
                          ev_indx,   /* Variable index for zz_error  */
                          gvec_elem, /* elem var vals[eb_indx][ev_indx][elem] */
                          exo, dpi, compute_elem_size) != 0) {
      GOMA_EH(GOMA_ERROR, " calc_zz_error_vel failure");
    } else {
      /* If we get to here, calc_zz_error_vel worked and we need to increment ev_indx */
      if (compute_elem_size) {
        /* if the elem size was also computed, 2 ev's were added, increment by 2 */
        ev_indx += 2;
      } else {
        /* If only the error was computed, increment ev_indx by 1 */
        ev_indx++;
      }
    }
  }

  if (SAT_CURVE_TYPE != -1 && CAP_PRESS_SWITCH != -1 && SAT_QP_SWITCH != -1) {
    ev_indx_tmp = ev_indx;
    if (Num_Var_In_Type[pg->imtrx][R_POR_LIQ_PRES] ||
        Num_Var_In_Type[pg->imtrx][R_SHELL_SAT_OPEN] ||
        Num_Var_In_Type[pg->imtrx][R_SHELL_SAT_OPEN_2]) {
      for (eb_indx = 0; eb_indx < exo->num_elem_blocks; eb_indx++) {
        ev_indx = ev_indx_tmp;
        mn = Matilda[eb_indx];
        mp = mp_glob[mn];
        eb_ptr = Element_Blocks + eb_indx;
        ip_total = elem_info(NQUAD, eb_ptr->Elem_Type);
        if ((mp->PorousMediaType == POROUS_UNSATURATED ||
             mp->PorousMediaType == POROUS_SHELL_UNSATURATED ||
             mp->PorousMediaType == POROUS_TWO_PHASE) &&
            mp->SaturationModel == TANH_HYST) {
          for (ip = 0; ip < ip_total; ip++) {
            for (ielem = 0; ielem < eb_ptr->Num_Elems_In_Block; ielem++) {
              gvec_elem[eb_indx][ev_indx][ielem] += eb_ptr->ElemStorage[ielem].sat_curve_type[ip];
            }
            ev_indx++;
          }
          for (ip = 0; ip < ip_total; ip++) {
            for (ielem = 0; ielem < eb_ptr->Num_Elems_In_Block; ielem++) {
              gvec_elem[eb_indx][ev_indx][ielem] += eb_ptr->ElemStorage[ielem].Sat_QP_tn[ip];
            }
            ev_indx++;
          }
          for (ip = 0; ip < ip_total; ip++) {
            for (ielem = 0; ielem < eb_ptr->Num_Elems_In_Block; ielem++) {
              gvec_elem[eb_indx][ev_indx][ielem] += eb_ptr->ElemStorage[ielem].p_cap_QP[ip];
            }
            ev_indx++;
          }
        }
      } /*End of loop over element block */
    }
  }

  for (i = 0; i < Num_Elem_Post_Proc_Var; i++) {
    /*
     * When we're parallel, this will write out results for boundary
     * elements that are shared by other processors.
     */
    wr_elem_result_exo(exo, ExoFileOut, gvec_elem, tev + i, ts, *time_ptr, rd);
  }

  /* Release the struct array memory if it exists */
  if (nn_error_metrics > 0)
    free(pp_error_data);
}
/*****************************************************************************/

void post_process_global(double *x, /* Solution vector for the current processor */
                         Exo_DB *exo,
                         Dpi *dpi,
                         double time) {
  int i;
  for (i = 0; i < nn_global; i++) {
    switch (pp_global[i]->type) {
    case PP_GLOBAL_LS_INTERFACE_PRINT: {
      if (ls != NULL) {
        print_ls_interface(x, exo, dpi, time, pp_global[i]->filenm, FALSE);
      }
    } break;
    case PP_GLOBAL_LS_INTERFACE_PRINT_ALL_TIMES: {
      if (ls != NULL) {
        print_ls_interface(x, exo, dpi, time, pp_global[i]->filenm, TRUE);
      }
    } break;
    default:
      GOMA_EH(GOMA_ERROR, "Unknown global post process type");
      break;
    }
  }
}

/********************************************************************************/
/********************************************************************************/
/********************************************************************************/

static int calc_zz_error_vel(double x[], /* Solution vector                       */
                             double x_old[],
                             double xdot[],
                             double xdot_old[],
                             double resid_vector[],
                             int ev_indx,         /* Variable index for zz_error               */
                             double ***gvec_elem, /* evar vals[eb_indx][ev_indx][elem]  */
                             Exo_DB *const exo,
                             Dpi *const dpi,
                             int compute_elem_size)

/*
  Function which calculates the Zienkiewicz-Zhu error indicator for each
  appropriate element in the model

  Author:          R. R. Lober (9113)
  Date:            9 September 1998
  Revised

*/

{
  int status, i_node, i_elem, i_start, i_end, i, j, k, kk, elem_id, max_gp, min_gp;
  int num_elems_in_patch, i_elem_type, i_elem_gp, i_elem_dim, mat_num;
  int max_dim, valid_count, max_terms, last_interp, i_eb_indx;
  int do_the_lu_decomp, *indx, max_velocity_norm_i_elem = 0, max_velocity_err_i_elem = 0;
  int *valid_elem_mask, num_local_proc_nodes, err, global_node_num;
  int remesh_status;
  double **xgp_loc, **ygp_loc, **zgp_loc, **det_gp_loc, **s_lhs, *rhs, ***tau_lsp;
  double ****tau_gp_ptch, *i_node_coords, **wt_gp_loc, tau, xgp, ygp, zgp, det, wt;
  double max_velocity_norm, max_velocity_norm_tmp, *elem_areas = NULL, h1, h2, error_ratio;
  double expansion_rate, reduction_rate, elem_size_min, elem_size_max, target_error;
  double max_velocity_err, max_x = 0, max_y = 0, max_z = 0, total_volume, pct_over_target,
                           volume_tmp;
  double pct_over_tolerance;

  status = 0;

  /* Sanity check for mesh topology data */
  if (!exo->node_elem_conn_exists) {
    GOMA_EH(GOMA_ERROR, "Attempt to access undeveloped node->elem connectivity.");
  }

  i_node_coords = (double *)smalloc(3 * sizeof(double));

  num_local_proc_nodes = dpi->num_internal_nodes + dpi->num_external_nodes;
  /* Per conversation with PAS 9/15, in the parallel world of goma, each node
     has a unique and unambiguous owning proc, while each proc has elements that
     are shared and termed boundary elements. To ensure our data requests are
     appropriately on proc, we will use node indices as follows:
     our local view of all the nodes will be from
        node index 0 to ( dpi->num_internal_nodes + dpi->num_external_nodes )
     and this index will be used to count into the Exodus Struct arrays. */

  /* Setup memory to hold least square projected derivatives for the fluid
     shear stress tensor. For 2D, this will entail storing t11, t12, & t22
     for each node. For 3D, it will be t11 t12, t13, t22, t23, & t33 for
     each node. Access will be (for t12) tau_lsp[0][1][node]. The reason
     this looks a little complicated is because tau is symetric, and we
     don't want to waste space for unneeded components*num_nodes. */
  /* VIM is used here instead of exo->num_dim because for certain 2D models
     that were specified to be solved in cylindrical or swirling coordinate
     systems, they contain 3D tensors (thus tau_* must contain 3D comps) */
  /* MMH: PROJECTED_CARTESIAN coordinate systems are similar to
   * SWIRLING in this respect, too.
   */

  tau_lsp = (double ***)smalloc(VIM * sizeof(double **));
  for (i = 0; i < VIM; i++) {
    tau_lsp[i] = (double **)smalloc(VIM * sizeof(double *));
    for (j = 0; j < VIM; j++) {
      if (j < i) {
        tau_lsp[i][j] = tau_lsp[j][i];
      } else {
        tau_lsp[i][j] = (double *)smalloc(exo->num_nodes * sizeof(double));
        for (k = 0; k < num_local_proc_nodes; k++) {
          tau_lsp[i][j][k] = 0.;
        }
      }
    }
  }

  /* Complete node loop for LS patch construction @ each node */
  for (i_node = 0; i_node < num_local_proc_nodes; i_node++) {

#ifdef RRL_DEBUG
#ifdef DBG_1
    fprintf(stdout, "At node %d and seeing elements:\n", i_node + 1);
#endif
#endif

    if (exo->num_dim == 3) {
      i_node_coords[0] = exo->x_coord[i_node];
      i_node_coords[1] = exo->y_coord[i_node];
      i_node_coords[2] = exo->z_coord[i_node];
    } else {
      i_node_coords[0] = exo->x_coord[i_node];
      i_node_coords[1] = exo->y_coord[i_node];
      i_node_coords[2] = 0.;
    }

    i_start = exo->node_elem_pntr[i_node];
    i_end = exo->node_elem_pntr[i_node + 1];

    num_elems_in_patch = i_end - i_start;

    /* Build mask for this patch and initialize */
    valid_elem_mask = (int *)smalloc(num_elems_in_patch * sizeof(int));
    for (i = 0; i < num_elems_in_patch; i++)
      valid_elem_mask[i] = 0;

    max_gp = -1;
    min_gp = 1000;
    max_dim = -1;
    last_interp = -1;
    j = 0;
    /* Loop over elems in this patch about node i_node
      ( initial scoping loop over this patch ) */
    for (i_elem = i_start; i_elem < i_end; i_elem++) {

      /* Check elem_type for each elem (for appropriate interp)
         and check pd_glob for the block of this elem to check for
         velocity existance and for variable interp for the material.
         This data will be applied to the patch mask to indicate
         which neighbor elems can be appropriately employed in the
         least square fit for this patch. */

      elem_id = exo->node_elem_list[i_elem];
      i_elem_type = Elem_Type(exo, elem_id);     /* element type */
      i_elem_gp = elem_info(NQUAD, i_elem_type); /* number of
                                                    quadrature points */
      i_elem_dim = elem_info(NDIM, i_elem_type); /* element dimension
                                                    (of course!) */
      /* Save this dimension if first time through - subsequent passes
         test if dimension ever changes. This is a no no. */
      if (i_elem == i_start)
        max_dim = i_elem_dim;
      if (i_elem_dim != max_dim || i_elem_dim != exo->num_dim) {
        GOMA_EH(GOMA_ERROR, "Cannot mix element dimensionality for error computation");
      }

      if (i_elem_gp > max_gp) {
        max_gp = i_elem_gp;
      }

      if (i_elem_gp < min_gp) {
        min_gp = i_elem_gp;
      }

      i_eb_indx = exo->elem_eb[elem_id];
      mat_num = Matilda[i_eb_indx];
      pd = pd_glob[mat_num];

      /* Confirm momentum is being solved in this material & velocity is
         turned on for each dimension that the element occupies. */
      valid_count = 0;
      for (k = 0; k < i_elem_dim; k++) {
        if (pd->e[pg->imtrx][R_MOMENTUM1 + k] && pd->v[pg->imtrx][VELOCITY1 + k]) {
          valid_count++;
        }
      }

      /* Only include element if every dimension was valid, and if this
         ev_indx exists for this i_eb_indx */
      if (valid_count == i_elem_dim &&
          exo->elem_var_tab[i_eb_indx * exo->num_elem_vars + ev_indx] == 1) {
        valid_elem_mask[j] = 1;

        /* Save this interpolation if first time through - subsequent passes
         test if interpolation ever changes. This is a no no. */
        if (i_elem == i_start)
          last_interp = pd->i[pg->imtrx][VELOCITY1];
        if (pd->i[pg->imtrx][VELOCITY1] != last_interp) {
          GOMA_EH(GOMA_ERROR, "Cannot mix velocity interpolation levels for error computation");
        }
      }

#ifdef RRL_DEBUG
#ifdef DBG_1
      fprintf(stdout, "       %d (blk %d, type %d, gp %d)\n", elem_id + 1,
              exo->eb_id[exo->elem_eb[elem_id]], i_elem_type, i_elem_gp);
#endif
#endif

      j++;
    } /* End initial scoping loop over this patch about node i_node */

    /* Need to build local arrays to store working local gp coords */
    xgp_loc = (double **)smalloc(num_elems_in_patch * sizeof(double *));
    ygp_loc = (double **)smalloc(num_elems_in_patch * sizeof(double *));
    zgp_loc = (double **)smalloc(num_elems_in_patch * sizeof(double *));
    det_gp_loc = (double **)smalloc(num_elems_in_patch * sizeof(double *));
    wt_gp_loc = (double **)smalloc(num_elems_in_patch * sizeof(double *));

    for (k = 0; k < num_elems_in_patch; k++) {
      xgp_loc[k] = (double *)smalloc(max_gp * sizeof(double));
      ygp_loc[k] = (double *)smalloc(max_gp * sizeof(double));
      zgp_loc[k] = (double *)smalloc(max_gp * sizeof(double));
      det_gp_loc[k] = (double *)smalloc(max_gp * sizeof(double));
      wt_gp_loc[k] = (double *)smalloc(max_gp * sizeof(double));

      /* Initialize the arrays for this patch */
      for (kk = 0; kk < max_gp; kk++) {
        xgp_loc[k][kk] = 0.;
        ygp_loc[k][kk] = 0.;
        zgp_loc[k][kk] = 0.;
        det_gp_loc[k][kk] = 0.;
        wt_gp_loc[k][kk] = 0.;
      }
    }

    /* Determine size of LS system to be solved for this patch */
    if (max_dim > 2 && min_gp > 9) {
      max_terms = 10; /* 3D with quadratic elements */
    } else if (max_dim > 2 && min_gp <= 9) {
      max_terms = 4; /* 3D with linear elements */
    } else if (max_dim <= 2 && min_gp > 5) {
      max_terms = 6; /* 2D with quadratic elements */
    } else {
      max_terms = 3; /* 2D with linear elements */
    }

    s_lhs = (double **)smalloc(max_terms * sizeof(double *));
    for (k = 0; k < max_terms; k++) {
      s_lhs[k] = (double *)smalloc(max_terms * sizeof(double));
      for (kk = 0; kk < max_terms; kk++) {
        s_lhs[k][kk] = 0.;
      }
    }
    rhs = (double *)smalloc(max_terms * sizeof(double));
    for (kk = 0; kk < max_terms; kk++) {
      rhs[kk] = 0.;
    }

    /* Setup memory to hold least squares' projected derivatives for the
       fluid shear stress tensor at the gauss points for elements in this
       patch.  For 2D, this will entail storing t11, t12, & t22 for each
       gauss point. For 3D, it will be t11 t12, t13, t22, t23, & t33 for each
       gauss point. Access will be (for t12) tau_gp_ptch[0][1][elem][gp]. The
       reason this looks a little complicated is because tau is symetric, and
       we don't want to waste space for unneeded components. */
    /* VIM is used here instead of exo->num_dim because for certain 2D models
       that were specified to be solved in cylindrical or swirling coordinate
       systems, they contain 3D tensors (thus tau_* must contain 3D comps) */
    /* MMH: PROJECTED_CARTESIAN coordinate systems are similar to
     * SWIRLING in this respect, too.
     */

    tau_gp_ptch = (double ****)smalloc(VIM * sizeof(double ***));
    for (i = 0; i < VIM; i++) {
      tau_gp_ptch[i] = (double ***)smalloc(VIM * sizeof(double **));
      for (j = 0; j < VIM; j++) {
        if (j < i) {
          tau_gp_ptch[i][j] = tau_gp_ptch[j][i];
        } else {
          tau_gp_ptch[i][j] = (double **)smalloc(num_elems_in_patch * sizeof(double *));
          for (k = 0; k < num_elems_in_patch; k++) {
            tau_gp_ptch[i][j][k] = (double *)smalloc(max_gp * sizeof(double));
            for (kk = 0; kk < max_gp; kk++) {
              tau_gp_ptch[i][j][k][kk] = 0.0;
            }
          }
        }
      }
    }

    i_start = exo->node_elem_pntr[i_node];
    i_end = exo->node_elem_pntr[i_node + 1];
    /* Actual workhorse LHS loop over the elems in this patch */
    for (k = 0, i_elem = i_start; i_elem < i_end; k++, i_elem++) {
      /* Only employ element if it has been deemed worthy from above scoping loop */
      if (valid_elem_mask[k] == 1) {

        /* Extract the info for this elem of the patch */
        elem_id = exo->node_elem_list[i_elem];

        err = load_elem_dofptr(elem_id, exo, x, x_old, xdot, xdot_old, 0);
        GOMA_EH(err, "load_elem_dofptr");

        err = bf_mp_init(pd);
        GOMA_EH(err, "bf_mp_init");

        mat_num = ei[pg->imtrx]->mn;

        i_elem_type = ei[pg->imtrx]->ielem_type;   /* element type */
        i_elem_gp = elem_info(NQUAD, i_elem_type); /* number of
                                                      quadrature points */
        i_elem_dim = ei[pg->imtrx]->ielem_dim;     /* element dimension
                                                     (of course!) */

        err = fill_lhs_lspatch(i_node_coords, wt_gp_loc[k], xgp_loc[k], ygp_loc[k], zgp_loc[k],
                               det_gp_loc[k], max_terms, s_lhs, k, tau_gp_ptch);

      } /* End of treating worthy nodes with valid_elem_mask values */
    }   /* End workhorse LHS loop over this patch */

    /* Now loop over needed components in tau_lsp for node i_node,
       again over the elements in the patch this time filling the rhs
       vector and solving via lu decomp and back sub for each
       component in tau_lsp in turn.*/
    /* NOTE: We're computing the needed tau components using VIM since
       that will pick up the necessary 3D components for cylindrical
       or swirling coordinate systems. The size of the system (least squares)
       being solved will be determined by the max_terms calculation, since
       that mechanism will result in the most high fidelity LS patch fitted.
       For example, if we were to take a 2D mesh of quadratic elements with
       a cylindrical coord system, and call it 3D, the best patch fit it could
       get would be linear 3D. By solving a 2D system on quadratic elements,
       the system fidelity goes up to 6 terms for the same problem. We can
       always solve for the additional tau terms with either system, so we're
       dictating the number of tau terms via VIM, and the max_terms via the
       actual element dimension and interpolation levels. Per conversation with
       RRR, 9/21/98 */
    /* MMH: PROJECTED_CARTESIAN coordinate systems are similar to
     * SWIRLING in this respect, too.
     */
    do_the_lu_decomp = 1;
    indx = (int *)smalloc(max_terms * sizeof(int));
    for (i = 0; i < VIM; i++) {
      for (j = 0; j < VIM; j++) {
        if (j < i) {
          tau_lsp[i][j][i_node] = tau_lsp[j][i][i_node];
        } else {
          for (kk = 0; kk < max_terms; kk++) {
            rhs[kk] = 0.;
          }

          for (k = 0, i_elem = i_start; i_elem < i_end; k++, i_elem++) {
            /* Only employ element if it has been deemed worthy from
             * above scoping loop */
            if (valid_elem_mask[k] == 1) {
              elem_id = exo->node_elem_list[i_elem];
              i_elem_type = Elem_Type(exo, elem_id);     /* element type */
              i_elem_gp = elem_info(NQUAD, i_elem_type); /* number of
                                                            quadrature points */
              for (kk = 0; kk < i_elem_gp; kk++) {
                tau = tau_gp_ptch[i][j][k][kk];
                xgp = xgp_loc[k][kk];
                ygp = ygp_loc[k][kk];
                zgp = zgp_loc[k][kk];
                det = det_gp_loc[k][kk];
                wt = wt_gp_loc[k][kk];
                switch (max_terms) {
                case 3: /* 2D with linear elements    */
                  rhs[0] += 1.0 * tau * det * wt;
                  rhs[1] += xgp * tau * det * wt;
                  rhs[2] += ygp * tau * det * wt;
                  break;
                case 6: /* 2D with quadratic elements */
                  rhs[0] += 1.0 * tau * det * wt;
                  rhs[1] += xgp * tau * det * wt;
                  rhs[2] += ygp * tau * det * wt;
                  rhs[3] += xgp * xgp * tau * det * wt;
                  rhs[4] += xgp * ygp * tau * det * wt;
                  rhs[5] += ygp * ygp * tau * det * wt;
                  break;
                case 4: /* 3D with linear elements    */
                  rhs[0] += 1.0 * tau * det * wt;
                  rhs[1] += xgp * tau * det * wt;
                  rhs[2] += ygp * tau * det * wt;
                  rhs[3] += zgp * tau * det * wt;
                  break;
                case 10: /* 3D with quadratic elements */
                  rhs[0] += 1.0 * tau * det * wt;
                  rhs[1] += xgp * tau * det * wt;
                  rhs[2] += ygp * tau * det * wt;
                  rhs[3] += zgp * tau * det * wt;
                  rhs[4] += xgp * xgp * tau * det * wt;
                  rhs[5] += xgp * ygp * tau * det * wt;
                  rhs[6] += xgp * zgp * tau * det * wt;
                  rhs[7] += ygp * ygp * tau * det * wt;
                  rhs[8] += ygp * zgp * tau * det * wt;
                  rhs[9] += zgp * zgp * tau * det * wt;
                  break;
                default:
                  GOMA_EH(GOMA_ERROR, "Unsupported size in building RHS of least"
                                      " squares patch for error");
                  break;
                }
              }
            }
          }

          /* Now solve the system for this patch. The first time through perform
             the LU decomposition and the back substitution. All subsequent loop
             iterations for this patch need only back substitute. */

          if (lu_decomp_backsub_driver(s_lhs, rhs, indx, max_terms, do_the_lu_decomp) == -1) {
            GOMA_EH(GOMA_ERROR, " Error occurred in calc_zz_error_vel");
            status = -1;
            return (status);
          }

          /* Next time just do the back sub */
          if (do_the_lu_decomp == 1)
            do_the_lu_decomp = 0;

          tau_lsp[i][j][i_node] = rhs[0]; /* This works since we solved the system on a local
                                             coord basis */

#ifdef RRL_DEBUG
#ifdef DBG_2
          fprintf(stdout, "Just computed lsp tau%d%d for node %d = %6.4lf\n", i + 1, j + 1,
                  i_node + 1, tau_lsp[i][j][i_node]);
#endif
#endif
        }
      }
    }

#ifdef RRL_DEBUG
#ifdef DBG_1
    fprintf(stdout, "\n  node    t11       t12       t13       t21       t22       t23       t31   "
                    "   t32      t33\n");
    if (ei[pg->imtrx]->ielem_dim > 2) {
      fprintf(stdout,
              "  %2d   %6.4lf   %6.4lf   %6.4lf   %6.4lf   %6.4lf   %6.4lf   %6.4lf   %6.4lf   "
              "%6.4lf\n",
              i_node + 1, tau_lsp[0][0][i_node], tau_lsp[0][1][i_node], tau_lsp[0][2][i_node],
              tau_lsp[1][0][i_node], tau_lsp[1][1][i_node], tau_lsp[1][2][i_node],
              tau_lsp[2][0][i_node], tau_lsp[2][1][i_node], tau_lsp[2][2][i_node]);
    } else {
      fprintf(stdout,
              "  %2d   %6.4lf   %6.4lf   < NA >   %6.4lf   %6.4lf   < NA >   < NA >   < NA >   < "
              "NA >\n",
              i_node + 1, tau_lsp[0][0][i_node], tau_lsp[0][1][i_node], tau_lsp[1][0][i_node],
              tau_lsp[1][1][i_node]);
    }
#endif
#endif

    /* Clean up memory for this patch */
    for (k = 0; k < num_elems_in_patch; k++) {
      free(xgp_loc[k]);
      free(ygp_loc[k]);
      free(zgp_loc[k]);
      free(det_gp_loc[k]);
      free(wt_gp_loc[k]);
    }
    free(xgp_loc);
    free(ygp_loc);
    free(zgp_loc);
    free(det_gp_loc);
    free(wt_gp_loc);

    free(valid_elem_mask);

    for (k = 0; k < max_terms; k++) {
      free(s_lhs[k]);
    }
    free(s_lhs);
    free(rhs);
    free(indx);

    for (i = 0; i < VIM; i++) {
      for (j = 0; j < VIM; j++) {
        /* Only the upper tri diag members were malloc'd, so only free those */
        if (j >= i) {
          for (k = 0; k < num_elems_in_patch; k++) {
            free(tau_gp_ptch[i][j][k]);
          }
          free(tau_gp_ptch[i][j]);
        }
      }
      free(tau_gp_ptch[i]);
    }
    free(tau_gp_ptch);

#ifdef RRL_DEBUG
#ifdef DBG_1
    fprintf(stdout, "\n");
#endif
#endif

  } /* End of loop building LHS for the patch about node i_node */

  /* Loop over each element in the model for the following. */
  /* Now have tau_lsp at the nodes, and tau at the gauss points (via fv)
     To get tau_lsp back at the gauss points, we will interpolate with
     shape functions. With both quantities back at the gauss points, we will
     cycle over the gauss points, computing the gfem/lsp difference for
     each tau component at each gauss point, then using these to compute
     the elemental error. Then store this absolute error val for the
     currrent element into gvec_elem for now. */

  valid_elem_mask = (int *)smalloc(exo->num_elems * sizeof(int));
  for (i = 0; i < exo->num_elems; i++)
    valid_elem_mask[i] = 0;

  /* First do scoping loop to set up the valid_elem_mask for the entire model
     this time (valid to compute zz error based on velocity)  */
  for (i_elem = 0; i_elem < exo->num_elems; i_elem++) {
    elem_id = exo->node_elem_list[i_elem];
    i_elem_type = Elem_Type(exo, elem_id);     /* element type */
    i_elem_gp = elem_info(NQUAD, i_elem_type); /* number of quadrature points */
    i_elem_dim = elem_info(NDIM, i_elem_type); /* element dimension  */
    i_eb_indx = exo->elem_eb[i_elem];
    mat_num = Matilda[i_eb_indx];
    pd = pd_glob[mat_num];

    /* Confirm momentum is being solved in this material & velocity is
       turned on for each dimension that the element occupies. */
    valid_count = 0;
    for (k = 0; k < i_elem_dim; k++) {
      if (pd->e[pg->imtrx][R_MOMENTUM1 + k] && pd->v[pg->imtrx][VELOCITY1 + k]) {
        valid_count++;
      }
    }

    /* Only include element if every dimension was valid, and if this
       ev_indx exists for this i_eb_indx */
    if (valid_count == i_elem_dim &&
        exo->elem_var_tab[i_eb_indx * exo->num_elem_vars + ev_indx] == 1) {
      valid_elem_mask[i_elem] = 1;
    }
  } /* End scoping loop for element error integration */

  /* Now do real loop for element error integration over entire model */
  /* Set up values to find max's and do the elem size stuff */
  if (compute_elem_size != 0) {
    elem_areas = (double *)smalloc(exo->num_elems * sizeof(double));
    for (i = 0; i < exo->num_elems; i++)
      elem_areas[i] = 0;
  }
  max_velocity_norm = 0.;
  max_velocity_err = 0.;
  total_volume = 0.;
  pct_over_target = 0.;
  pct_over_tolerance = 0.;
  volume_tmp = 0.;
  remesh_status = -1;

  for (i_elem = 0; i_elem < exo->num_elems; i_elem++) {
    /* Only employ element if it has been deemed worthy from above scoping loop */

    if (valid_elem_mask[i_elem] == 1) {
      err = load_elem_dofptr(i_elem, exo, x, x_old, xdot, xdot_old, 0);
      GOMA_EH(err, "load_elem_dofptr");

      err = bf_mp_init(pd);
      GOMA_EH(err, "bf_mp_init");

      /* Extract the info for this elem of the patch */

      mat_num = ei[pg->imtrx]->mn;
      i_elem_type = ei[pg->imtrx]->ielem_type;   /* element type */
      i_elem_gp = elem_info(NQUAD, i_elem_type); /* number of quadrature points */
      i_elem_dim = ei[pg->imtrx]->ielem_dim;     /* element dimension
                                                   (of course!) */

      i_eb_indx = exo->elem_eb[i_elem];

#ifdef RRL_DEBUG
#ifdef DBG_1
      fprintf(stdout, "\n\n About to integrate zz error on the worthy element %d (blk %d)\n",
              i_elem + 1, exo->eb_id[i_eb_indx]);
#endif
#endif

      /* Now interpolate the LS projected values of tau back to the gauss points,
         extract the fem values of tau at the same gauss points,
         and compute the error (absolute indicator) for elem i_elem */
      err = abs_error_at_elem(i_elem, tau_lsp, gvec_elem[i_eb_indx][ev_indx],
                              &max_velocity_norm_tmp, &elem_areas[i_elem]);

      /* sum the total area/vol of the elems being used for error computation */
      total_volume += elem_areas[i_elem];

      if (max_velocity_norm_tmp > max_velocity_norm) {
        max_velocity_norm = max_velocity_norm_tmp;
        max_velocity_norm_i_elem = i_elem;
      }

      if (gvec_elem[i_eb_indx][ev_indx][i_elem] > max_velocity_err) {
        max_velocity_err = gvec_elem[i_eb_indx][ev_indx][i_elem];
        max_velocity_err_i_elem = i_elem;

        max_x = 0;
        max_y = 0;
        max_z = 0;

        for (j = 0; j < ei[pg->imtrx]->num_local_nodes; j++) {
          /* also convert from node number to dof number */
          global_node_num = Proc_Elem_Connect[ei[pg->imtrx]->iconnect_ptr + j];
          max_x += exo->x_coord[global_node_num];
          max_y += exo->y_coord[global_node_num];
          if (exo->num_dim > 2)
            max_z += exo->z_coord[global_node_num];
        }
        max_x /= ei[pg->imtrx]->num_local_nodes;
        max_y /= ei[pg->imtrx]->num_local_nodes;
        if (exo->num_dim > 2)
          max_z /= ei[pg->imtrx]->num_local_nodes;
      }

    } /* End of treating worthy elems with valid_elem_mask values */
  }   /* End of real loop for element error integration over entire model */

#ifdef RRL_DEBUG
#ifdef DBG_1
  fprintf(stdout, "\n\n About to integrate zz error on the worthy element %d (blk %d)\n",
          i_elem + 1, exo->eb_id[i_eb_indx]);
#endif
#endif

  fprintf(stdout, "\n Max energy norm of the velocity vector ( element %d ) \t= %6.4f\n",
          max_velocity_norm_i_elem + 1, max_velocity_norm);
  fprintf(stdout, " Max ZZ error (velocity based)          ( element %d ) \t= %6.4f\n",
          max_velocity_err_i_elem + 1, max_velocity_err);
  fprintf(stdout, "   x centroid = %6.4f\n", max_x);
  fprintf(stdout, "   y centroid = %6.4f\n", max_y);
  fprintf(stdout, "   z centroid = %6.4f\n", max_z);

  /* Now compute recommended elem sizes if needed */
  if (compute_elem_size != 0) {
    /* First grab user supplied params */
    reduction_rate = pp_error_data[0].error_params[0];
    expansion_rate = pp_error_data[0].error_params[1];
    elem_size_min = pp_error_data[0].error_params[2];
    elem_size_max = pp_error_data[0].error_params[3];
    target_error = pp_error_data[0].error_params[4];
    pct_over_tolerance = pp_error_data[0].error_params[5];

    for (i_elem = 0; i_elem < exo->num_elems; i_elem++) {
      /* Only employ element if it has been deemed worthy from above scoping loop */
      if (valid_elem_mask[i_elem] == 1) {
        i_eb_indx = exo->elem_eb[i_elem];

        /* Determine typical element length scale - sqrt if 2D, cube root if 3D */
        if (exo->num_dim == 3) {
          h1 = pow(elem_areas[i_elem], 0.3333333333);
        } else {
          h1 = sqrt(elem_areas[i_elem]);
        }

        error_ratio = gvec_elem[i_eb_indx][ev_indx][i_elem] / target_error;

        if (error_ratio <= 1.0) {
          h2 = (pow(error_ratio, -1. / expansion_rate)) * h1;
        } else {
          h2 = (pow(error_ratio, -1. / reduction_rate)) * h1;
          /* This element needs refinement - add into the volume over calculation */
          volume_tmp += elem_areas[i_elem];
        }

        /* Now ensure that the elem size floors & ceilings are observed */
        if (h2 < elem_size_min)
          h2 = elem_size_min;
        if (h2 > elem_size_max)
          h2 = elem_size_max;

        /* Store into gvec array - note that we store into the next ev_indx place
           since this value always follows the error measure that it applies to */
        gvec_elem[i_eb_indx][ev_indx + 1][i_elem] = h2;
      }
    }

    pct_over_target = volume_tmp / (total_volume * 0.01); /* Builds % of volume over error
                                                            target */

    fprintf(stdout, "\n Target error                                        \t= %6.4f\n",
            target_error);
    fprintf(stdout, " Problem volume (area) considered for error          \t= %6.4f\n",
            total_volume);
    fprintf(stdout, " Percent of problem volume over error target         \t= %6.2f [%%]\n",
            pct_over_target);
    fprintf(stdout, " Tolerance for percent of problem volume over value  \t= %6.2f [%%]\n",
            pct_over_tolerance);

    if (pct_over_target > pct_over_tolerance) {
      /* Need to remesh the problem and run it again using sizing data */
      remesh_status = 2;
      fprintf(stdout, " Remeshing status                                    \t= %d\n",
              remesh_status);
      fprintf(stdout, "\n (Recommend remeshing model using the *ELSIZE element variable)\n");
    } else if (pct_over_target <= pct_over_tolerance && max_velocity_err > target_error) {
      remesh_status = 1;
      fprintf(stdout, " Remeshing status                                    \t= %d\n",
              remesh_status);
      fprintf(stdout,
              "\n (Max error > target error, but volume < target error within tolerance)\n");
    } else if (max_velocity_err <= target_error) {
      remesh_status = 0;
      fprintf(stdout, " Remeshing status                                    \t= %d\n",
              remesh_status);
      fprintf(stdout, "\n (Max error < target error, error reduction objective met)\n");
    } else {
      GOMA_EH(GOMA_ERROR,
              "Undetermined state encountered during error/remeshing size data calculation\n");
    }

    fprintf(stdout, "\n Current number of nodes (resolution)                \t= %d\n",
            exo->num_nodes);
    fprintf(stdout, " Current number of elements                          \t= %d\n",
            exo->num_elems);

    /* Free memory */
    free(elem_areas);
  }

  /* Now normalize the raw values of ZZ velocity based error */
  for (i_elem = 0; i_elem < exo->num_elems; i_elem++) {
    /* Only employ element if it has been deemed worthy from above scoping loop */
    if (valid_elem_mask[i_elem] == 1) {
      i_eb_indx = exo->elem_eb[i_elem];
      gvec_elem[i_eb_indx][ev_indx][i_elem] /=
          (max_velocity_norm * 0.01); /* NOTE: converting to % */
    }
  }

  /* Final memory cleanup */
  for (i = 0; i < VIM; i++) {
    for (j = 0; j < VIM; j++) {
      /* Only the upper tri diag members were malloc'd, so only free those */
      if (j >= i) {
        free(tau_lsp[i][j]);
      }
    }
    free(tau_lsp[i]);
  }
  free(tau_lsp);
  free(i_node_coords);
  free(valid_elem_mask);

  return (status);
}

static int abs_error_at_elem(int i_elem,
                             double ***tau_nodal_lsp,
                             double *gvec_elem,
                             double *velocity_norm,
                             double *ielem_area)
/******************************************************************************
  Function which interpolates the LS projected values of tau back to the gauss
  points, extracts the fem values of tau at the same gauss points, then using
  the differences between the two, computes the velocity based error norm
  (the absolute indicator value) for the element.

  Author:          R. R. Lober (9113)
  Date:            30 September 1998
  Revised

******************************************************************************/
{
  int status = 0;
  int i, j, i_elem_gp, eqn, global_node_num, a, b;
  int err; /* temp variable to hold diagnostic flags. */
  double sum_tau, phi_i, ***tau_gp_fem, ***tau_gp_lsp, ***tau_gp_ext;
  double xi[DIM]; /* Local element coordinates of Gauss point. */
  double det, wt;
  double gamma[DIM][DIM]; /* shrearrate tensor based on velocity */

  double mu, elem_error, error_norm_tmp, elem_area, velocity_norm_tmp, elem_vel_norm;

  /* polymer viscosity */
  double mup;

  i_elem_gp = elem_info(NQUAD, ei[pg->imtrx]->ielem_type); /* number of
                                                   quadrature points */
  eqn = R_MOMENTUM1; /* We depend on this eqn for the velocity based error measure */

  /* Grab memory to hold the fem & lsp values of tau, only malloc the upper tri-diag
     portion of these symetric tensors */
  tau_gp_fem = (double ***)smalloc(VIM * sizeof(double **));
  tau_gp_lsp = (double ***)smalloc(VIM * sizeof(double **));
  tau_gp_ext = (double ***)smalloc(VIM * sizeof(double **));
  for (i = 0; i < VIM; i++) {
    tau_gp_fem[i] = (double **)smalloc(VIM * sizeof(double *));
    tau_gp_lsp[i] = (double **)smalloc(VIM * sizeof(double *));
    tau_gp_ext[i] = (double **)smalloc(VIM * sizeof(double *));
    for (j = 0; j < VIM; j++) {
      if (j < i) {
        tau_gp_fem[i][j] = tau_gp_fem[j][i];
        tau_gp_lsp[i][j] = tau_gp_lsp[j][i];
        tau_gp_ext[i][j] = tau_gp_ext[j][i];
      } else {
        tau_gp_fem[i][j] = (double *)smalloc(i_elem_gp * sizeof(double));
        tau_gp_lsp[i][j] = (double *)smalloc(i_elem_gp * sizeof(double));
        tau_gp_ext[i][j] = (double *)smalloc(i_elem_gp * sizeof(double));
      }
    }
  }

  elem_error = 0.;
  elem_vel_norm = 0.;
  elem_area = 0.;

  /* Now loop over all the gauss points for this elem */
  for (i = 0; i < i_elem_gp; i++) {
    find_stu(i, ei[pg->imtrx]->ielem_type, &xi[0], &xi[1], &xi[2]); /* find quadrature point */

    fv->wt = Gq_weight(i, ei[pg->imtrx]->ielem_type); /* find quadrature weights for
                                              current ip */
    wt = fv->wt;

    err = load_basis_functions(xi, bfd);
    GOMA_EH(err, "problem from load_basis_functions");

    /* This has elemental Jacobian transformation and some
       basic mesh derivatives...
       Old usage: calc_Jac, jelly_belly */
    /* NOTE: this call also updates the value of detJ inside the bf struct
       for the point xi[] in the element pointed to by the ei struct */

    err = beer_belly();
    GOMA_EH(err, "beer_belly");

    /* Load up field variable values at this Gauss point. */
    /* Now fill fv with tau goodies, and cycle over the gauss points
       filling the tau components into tau_gp_fem */
    err = load_fv();
    GOMA_EH(err, "load_fv");

    /* Load up physical space gradients of field variables at this
       Gauss point. */
    /* NOTE: load_bf_grad MUST be called before load_fv_grads as this
       call depends on it! - RRL 10/30/98 */
    err = load_bf_grad();
    GOMA_EH(err, "load_bf_grad");

    err = load_fv_grads();
    GOMA_EH(err, "load_fv_grads");

    /* Now generate & save the tau shear stress tensor components for this
       gauss point. */
    /* In Cartesian coordinates, this velocity gradient tensor will
       have components that are...

                        grad_v[a][b] = d v_b
                                       -----
                                       d x_a                         */

    for (a = 0; a < VIM; a++) {
      for (b = 0; b < VIM; b++) {
        gamma[a][b] = fv->grad_v[a][b] + fv->grad_v[b][a];
      }
    }

    mu = viscosity(gn, gamma, NULL);

    if (pd->v[pg->imtrx][POLYMER_STRESS11]) {
      /* get polymer viscosity */
      mup = viscosity(gn, gamma, NULL);
      mu = mu + mup;
    }

    for (a = 0; a < VIM; a++) {
      for (b = 0; b < VIM; b++) {
        tau_gp_fem[a][b][i] = mu * gamma[a][b];
      }
    }

    det = bf[eqn]->detJ;

    /* Now have all fem tau components for this elem, and gauss point i.
       Now interpolate the tau_lsp values back to gauss point i as well. */
    for (a = 0; a < VIM; a++) {
      for (b = 0; b < VIM; b++) {
        /* Calculate this symetrically (that's how its being stored) */
        if (b >= a) {
          sum_tau = 0.;
          for (j = 0; j < ei[pg->imtrx]->num_local_nodes; j++) {
            /* also convert from node number to dof number */
            phi_i = bf[eqn]->phi[ei[pg->imtrx]->ln_to_dof[eqn][j]];
            global_node_num = Proc_Elem_Connect[ei[pg->imtrx]->iconnect_ptr + j];
            sum_tau += phi_i * tau_nodal_lsp[a][b][global_node_num];
          }
          tau_gp_lsp[a][b][i] = sum_tau;
#ifdef RRL_DEBUG
#ifdef DBG_1
          fprintf(stdout,
                  "          LS \ttau%d%d at gp %d = %8.6lf (x=%6.4lf\ty=%6.4lf\tz=%6.4lf)\n",
                  a + 1, b + 1, i, tau_gp_lsp[a][b][i], sumx, sumy, sumz);
#endif
#endif
        }
      }
    }

    /* Now integrate the error over the elem - this is essentially

       -- for 2D ---------------
       = {(tau11)**2 + 2(tau12)**2 + (tau22)**2}

       -- for 3D ---------------
       = {(tau11)**2 + 2(tau12)**2 + 2(tau13)**2 + (tau22)**2 +
       2(tau23)**2 + (tau33)**2}

       Note that each off diagonal term occurs twice    */

    error_norm_tmp = 0.;
    velocity_norm_tmp = 0.;
    for (a = 0; a < VIM; a++) {
      for (b = 0; b < VIM; b++) {
        if (b > a) { /* Off axis symmetric term (upper tri only) */
          error_norm_tmp += 2 * ((tau_gp_lsp[a][b][i] - tau_gp_fem[a][b][i]) *
                                 (tau_gp_lsp[a][b][i] - tau_gp_fem[a][b][i]));
          velocity_norm_tmp += 2 * (tau_gp_fem[a][b][i] * tau_gp_fem[a][b][i]);
#ifdef RRL_DEBUG
#ifdef DBG_1
          fprintf(stdout,
                  "\n    computed off diag error component \t2*(tau%d%d)**2 at gp %d = %8.6lf\n",
                  a + 1, b + 1, i,
                  2 * ((tau_gp_lsp[a][b][i] - tau_gp_fem[a][b][i]) *
                       (tau_gp_lsp[a][b][i] - tau_gp_fem[a][b][i])));
          fprintf(stdout,
                  "    computed LS             component \t(tau_gp_lsp%d%d)  gp %d = %8.6lf\n",
                  a + 1, b + 1, i, tau_gp_lsp[a][b][i]);
          fprintf(stdout,
                  "    computed FEM            component \t(tau_gp_fem%d%d)  gp %d = %8.6lf\n",
                  a + 1, b + 1, i, tau_gp_fem[a][b][i]);

          fprintf(stdout,
                  "    computed EXACT          component \t(tau%d%d exact)   gp %d = %8.6lf\n",
                  a + 1, b + 1, i, tau_gp_ext[a][b][i]);

          fprintf(stdout, "    gp %d is at \tx=%6.4lf\ty=%6.4lf\tz=%6.4lf\n", i, sumx, sumy, sumz);
          fprintf(stdout,
                  "    computed FEM          u component \t                gp %d = %8.6lf\n", i,
                  fv->v[0]);
          fprintf(stdout,
                  "    computed EXACT        u component \t                gp %d = %8.6lf\n", i,
                  2. - 2. * (sumy * sumy));
#endif
#endif
        } else if (b == a) { /* diagonal term */
          error_norm_tmp += ((tau_gp_lsp[a][b][i] - tau_gp_fem[a][b][i]) *
                             (tau_gp_lsp[a][b][i] - tau_gp_fem[a][b][i]));
          velocity_norm_tmp += (tau_gp_fem[a][b][i] * tau_gp_fem[a][b][i]);
#ifdef RRL_DEBUG
#ifdef DBG_1
          fprintf(stdout,
                  "\n    computed     diag error component \t  (tau%d%d)**2 at gp %d = %8.6lf\n",
                  a + 1, b + 1, i,
                  ((tau_gp_lsp[a][b][i] - tau_gp_fem[a][b][i]) *
                   (tau_gp_lsp[a][b][i] - tau_gp_fem[a][b][i])));
          fprintf(stdout,
                  "    computed LS             component \t(tau_gp_lsp%d%d)  gp %d = %8.6lf\n",
                  a + 1, b + 1, i, tau_gp_lsp[a][b][i]);
          fprintf(stdout,
                  "    computed FEM            component \t(tau_gp_fem%d%d)  gp %d = %8.6lf\n",
                  a + 1, b + 1, i, tau_gp_fem[a][b][i]);
          fprintf(stdout,
                  "    computed EXACT          component \t(tau%d%d exact)   gp %d = %8.6lf\n",
                  a + 1, b + 1, i, tau_gp_ext[a][b][i]);
          fprintf(stdout, "    gp %d is at \tx=%6.4lf\ty=%6.4lf\tz=%6.4lf\n", i, sumx, sumy, sumz);
          fprintf(stdout,
                  "    computed FEM          u component \t                gp %d = %8.6lf\n", i,
                  fv->v[0]);
          fprintf(stdout,
                  "    computed EXACT        u component \t                gp %d = %8.6lf\n", i,
                  2. - 2. * (sumy * sumy));
#endif
#endif
        }
      }
    }
    elem_error += error_norm_tmp * det * wt;
    elem_vel_norm += velocity_norm_tmp * det * wt;
    elem_area += det * wt;
    ;
  }

  *ielem_area = elem_area;

  /* Now its almost revealed!! */
  gvec_elem[i_elem] = sqrt(elem_error / elem_area);
  *velocity_norm = sqrt(elem_vel_norm / elem_area);

#ifdef RRL_DEBUG
#ifdef DBG_1
  fprintf(stdout, "\n==> ZZ velocity err for element %d = %8.6lf <==\n", ei[pg->imtrx]->ielem + 1,
          gvec_elem[i_elem]);
  fprintf(stdout, "    Velocity norm for element %d = %8.6lf <==\n", ei[pg->imtrx]->ielem + 1,
          *velocity_norm);
#endif
#endif

  for (i = 0; i < VIM; i++) {
    for (j = 0; j < VIM; j++) {
      /* Only the upper tri diag members were malloc'd, so only free those */
      if (j >= i) {
        free(tau_gp_fem[i][j]);
        free(tau_gp_lsp[i][j]);
      }
    }
    free(tau_gp_fem[i]);
    free(tau_gp_lsp[i]);
  }
  free(tau_gp_fem);
  free(tau_gp_lsp);

  return (status);
}

static int fill_lhs_lspatch(double *i_node_coords,
                            double *wt_gp_loc,
                            double *xgp_loc,
                            double *ygp_loc,
                            double *zgp_loc,
                            double *det_gp_loc,
                            int max_terms,
                            double **s_lhs,
                            int elem,
                            double ****tau_gp_ptch)
/******************************************************************************
  Function which calculates the local coords for an element participating in a
  patch about a given node, then fills the contributions from that element into
  the LHS matrix of the least squares patch system being formed about the given
  node.

  Author:          R. R. Lober (9113)
  Date:            15 September 1998
  Revised

******************************************************************************/

{
  int i, j, i_elem_gp, eqn, local_i, a, b;
  int status = 0;
  int err; /* temp variable to hold diagnostic flags. */
  double sumx, sumy, sumz, phi_i;
  double xi[DIM]; /* Local element coordinates of Gauss point. */
  double xgp, ygp, zgp, det, wt;
  double gamma[DIM][DIM]; /* shrearrate tensor based on velocity */

  /* viscosity */
  double mu;

  /* polymer viscosity */
  double mup;

  i_elem_gp = elem_info(NQUAD, ei[pg->imtrx]->ielem_type); /* number of
                                                   quadrature points */
  eqn = R_MOMENTUM1; /* We depend on this eqn for the velocity based error measure */

  /* First build local coord system for the gauss points of this
     element about the node in the center of this patch. This is important
     since these least-squares systems tend to be ill-conditioned when the
     usual poloynomial basis are used (Reference D. Pelletier's report n0
     1, "Implementation of Error Analysis and Norms to Computational Fluid
     Dynamics Applications, (Bilinear Finite Elements)" for SNL, dated
     6/97. (or Randy Lober for copy)). The introduction of a local coord
     system alleviates this ill-conditioning. */

  for (i = 0; i < i_elem_gp; i++) {
    find_stu(i, ei[pg->imtrx]->ielem_type, &xi[0], &xi[1], &xi[2]); /* find quadrature point */

    wt_gp_loc[i] = Gq_weight(i, ei[pg->imtrx]->ielem_type); /* find quadrature weights for
                                                    current ip */
    fv->wt = wt_gp_loc[i];

    err = load_basis_functions(xi, bfd);
    GOMA_EH(err, "problem from load_basis_functions");

    /*
      This has elemental Jacobian transformation and some
      basic mesh derivatives...
      Old usage: calc_Jac, jelly_belly */

    /* NOTE: this call also updates the value of detJ inside the bf struct
       for the point xi[] in the element pointed to by the ei struct */

    err = beer_belly();
    GOMA_EH(err, "beer_belly");

    /*
     * Load up field variable values at this Gauss point.
     */
    /* Now fill fv with tau goodies, and cycle over the gauss points
       filling the tau components into tau_gp_ptch */
    err = load_fv();
    GOMA_EH(err, "load_fv");

    /*
     * Load up physical space gradients of field variables at this
     * Gauss point.
     */
    /* NOTE: load_bf_grad MUST be called before load_fv_grads as this
       call depends on it! - RRL 10/30/98 */
    err = load_bf_grad();
    GOMA_EH(err, "load_bf_grad");

    err = load_fv_grads();
    GOMA_EH(err, "load_fv_grads");

    /* Now generate & save the tau shear stress tensor components for this
       gauss point. */
    /*
     * In Cartesian coordinates, this velocity gradient tensor will
     * have components that are...
     *
     * 			grad_v[a][b] = d v_b
     *				       -----
     *				       d x_a
     */
    for (a = 0; a < VIM; a++) {
      for (b = 0; b < VIM; b++) {
        gamma[a][b] = fv->grad_v[a][b] + fv->grad_v[b][a];
      }
    }
    mu = viscosity(gn, gamma, NULL);

    if (pd->v[pg->imtrx][POLYMER_STRESS11]) {
      /* get polymer viscosity */
      mup = viscosity(gn, gamma, NULL);
      mu = mu + mup;
    }

    for (a = 0; a < VIM; a++) {
      for (b = 0; b < VIM; b++) {
        tau_gp_ptch[a][b][elem][i] = mu * gamma[a][b];
      }
    }

#ifdef RRL_DEBUG
#ifdef DBG_2
    if (i == 0) {
      fprintf(stdout, "\n   gp     t11      t12      t13      t21      t22      t23      t31      "
                      "t32      t33      mu\n");
    }
    if (ei[pg->imtrx]->ielem_dim > 2) {
      fprintf(stdout,
              "  %2d   %6.4lf   %6.4lf   %6.4lf   %6.4lf   %6.4lf   %6.4lf   %6.4lf   %6.4lf   "
              "%6.4lf   %6.4lf\n",
              i + 1, tau_gp_ptch[0][0][elem][i], tau_gp_ptch[0][1][elem][i],
              tau_gp_ptch[0][2][elem][i], tau_gp_ptch[1][0][elem][i], tau_gp_ptch[1][1][elem][i],
              tau_gp_ptch[1][2][elem][i], tau_gp_ptch[2][0][elem][i], tau_gp_ptch[2][1][elem][i],
              tau_gp_ptch[2][2][elem][i], mu);
    } else {
      fprintf(stdout,
              "  %2d   %6.4lf   %6.4lf   < NA >   %6.4lf   %6.4lf   < NA >   < NA >   < NA >   < "
              "NA >   %6.4lf\n",
              i + 1, tau_gp_ptch[0][0][elem][i], tau_gp_ptch[0][1][elem][i],
              tau_gp_ptch[1][0][elem][i], tau_gp_ptch[1][1][elem][i], mu);
    }
#endif
#endif

    /* Now generate & save the relative coords between this gauss point and
       this patch node */
    sumx = 0.;
    sumy = 0.;
    sumz = 0.;
    for (j = 0; j < ei[pg->imtrx]->num_local_nodes; j++) {
      /* also convert from node number to dof number */
      phi_i = bf[eqn]->phi[ei[pg->imtrx]->ln_to_dof[eqn][j]];
      local_i = Proc_Elem_Connect[ei[pg->imtrx]->iconnect_ptr + j];
      sumx += phi_i * Coor[0][local_i];
      sumy += phi_i * Coor[1][local_i];
      if (ei[pg->imtrx]->ielem_dim > 2) {
        sumz += phi_i * Coor[2][local_i];
      }
    }
    xgp_loc[i] = sumx - i_node_coords[0];
    ygp_loc[i] = sumy - i_node_coords[1];
    if (ei[pg->imtrx]->ielem_dim > 2) {
      zgp_loc[i] = sumz - i_node_coords[2];
    }
    det_gp_loc[i] = bf[eqn]->detJ;
  }

#ifdef RRL_DEBUG
#ifdef DBG_2
  fprintf(stdout, "   gp     x        y       z        det       wt\n");
  for (i = 0; i < i_elem_gp; i++) {
    fprintf(stdout, "  %2d   %6.4lf   %6.4lf   %6.4lf   %6.4lf   %6.4lf\n", i + 1, xgp_loc[i],
            ygp_loc[i], zgp_loc[i], det_gp_loc[i], wt_gp_loc[i]);
  }
#endif
#endif

  /* Now Populate the contributions to s_lhs from this element
     for each gauss point */
  for (i = 0; i < i_elem_gp; i++) {
    switch (max_terms) {
    case 3: /* 2D with linear elements    */
#ifdef RRL_DEBUG
#ifdef DBG_2
      fprintf(stdout, "fill_lhs_lspatch using max_terms = %d (2D linear case)\n", max_terms);
#endif
#endif
      xgp = xgp_loc[i];
      ygp = ygp_loc[i];
      det = det_gp_loc[i];
      wt = wt_gp_loc[i];
      s_lhs[0][0] += 1.0 * det * wt;
      s_lhs[0][1] += xgp * det * wt;
      s_lhs[0][2] += ygp * det * wt;

      s_lhs[1][0] += xgp * det * wt;
      s_lhs[1][1] += xgp * xgp * det * wt;
      s_lhs[1][2] += xgp * ygp * det * wt;

      s_lhs[2][0] += ygp * det * wt;
      s_lhs[2][1] += xgp * ygp * det * wt;
      s_lhs[2][2] += ygp * ygp * det * wt;
      break;
    case 6: /* 2D with quadratic elements */
#ifdef RRL_DEBUG
#ifdef DBG_2
      fprintf(stdout, "fill_lhs_lspatch using max_terms = %d (2D quadratic case)\n", max_terms);
#endif
#endif
      xgp = xgp_loc[i];
      ygp = ygp_loc[i];
      det = det_gp_loc[i];
      wt = wt_gp_loc[i];
      s_lhs[0][0] += 1.0 * det * wt;
      s_lhs[0][1] += xgp * det * wt;
      s_lhs[0][2] += ygp * det * wt;
      s_lhs[0][3] += xgp * xgp * det * wt;
      s_lhs[0][4] += xgp * ygp * det * wt;
      s_lhs[0][5] += ygp * ygp * det * wt;

      s_lhs[1][0] += xgp * det * wt;
      s_lhs[1][1] += xgp * xgp * det * wt;
      s_lhs[1][2] += xgp * ygp * det * wt;
      s_lhs[1][3] += xgp * xgp * xgp * det * wt;
      s_lhs[1][4] += xgp * xgp * ygp * det * wt;
      s_lhs[1][5] += xgp * ygp * ygp * det * wt;

      s_lhs[2][0] += ygp * det * wt;
      s_lhs[2][1] += ygp * xgp * det * wt;
      s_lhs[2][2] += ygp * ygp * det * wt;
      s_lhs[2][3] += ygp * xgp * xgp * det * wt;
      s_lhs[2][4] += ygp * ygp * xgp * det * wt;
      s_lhs[2][5] += ygp * ygp * ygp * det * wt;

      s_lhs[3][0] += xgp * xgp * det * wt;
      s_lhs[3][1] += xgp * xgp * xgp * det * wt;
      s_lhs[3][2] += xgp * xgp * ygp * det * wt;
      s_lhs[3][3] += xgp * xgp * xgp * xgp * det * wt;
      s_lhs[3][4] += xgp * xgp * xgp * ygp * det * wt;
      s_lhs[3][5] += xgp * xgp * ygp * ygp * det * wt;

      s_lhs[4][0] += xgp * ygp * det * wt;
      s_lhs[4][1] += xgp * xgp * ygp * det * wt;
      s_lhs[4][2] += xgp * ygp * ygp * det * wt;
      s_lhs[4][3] += xgp * xgp * xgp * ygp * det * wt;
      s_lhs[4][4] += xgp * xgp * ygp * ygp * det * wt;
      s_lhs[4][5] += xgp * ygp * ygp * ygp * det * wt;

      s_lhs[5][0] += ygp * ygp * det * wt;
      s_lhs[5][1] += ygp * ygp * xgp * det * wt;
      s_lhs[5][2] += ygp * ygp * ygp * det * wt;
      s_lhs[5][3] += ygp * ygp * xgp * xgp * det * wt;
      s_lhs[5][4] += ygp * ygp * ygp * xgp * det * wt;
      s_lhs[5][5] += ygp * ygp * ygp * ygp * det * wt;
      break;
    case 4: /* 3D with linear elements    */
#ifdef RRL_DEBUG
#ifdef DBG_2
      fprintf(stdout, "fill_lhs_lspatch using max_terms = %d (3D linear case)\n", max_terms);
#endif
#endif
      xgp = xgp_loc[i];
      ygp = ygp_loc[i];
      zgp = zgp_loc[i];
      det = det_gp_loc[i];
      wt = wt_gp_loc[i];
      s_lhs[0][0] += 1.0 * det * wt;
      s_lhs[0][1] += xgp * det * wt;
      s_lhs[0][2] += ygp * det * wt;
      s_lhs[0][3] += zgp * det * wt;

      s_lhs[1][0] += xgp * det * wt;
      s_lhs[1][1] += xgp * xgp * det * wt;
      s_lhs[1][2] += xgp * ygp * det * wt;
      s_lhs[1][3] += xgp * zgp * det * wt;

      s_lhs[2][0] += ygp * det * wt;
      s_lhs[2][1] += ygp * xgp * det * wt;
      s_lhs[2][2] += ygp * ygp * det * wt;
      s_lhs[2][3] += ygp * zgp * det * wt;

      s_lhs[3][0] += zgp * det * wt;
      s_lhs[3][1] += zgp * xgp * det * wt;
      s_lhs[3][2] += zgp * ygp * det * wt;
      s_lhs[3][3] += zgp * zgp * det * wt;
      break;
    case 10: /* 3D with quadratic elements */
#ifdef RRL_DEBUG
#ifdef DBG_2
      fprintf(stdout, "fill_lhs_lspatch using max_terms = %d (3D quadratic case)\n", max_terms);
#endif
#endif
      xgp = xgp_loc[i];
      ygp = ygp_loc[i];
      zgp = zgp_loc[i];
      det = det_gp_loc[i];
      wt = wt_gp_loc[i];
      s_lhs[0][0] += 1.0 * det * wt;
      s_lhs[0][1] += xgp * det * wt;
      s_lhs[0][2] += ygp * det * wt;
      s_lhs[0][3] += zgp * det * wt;
      s_lhs[0][4] += xgp * xgp * det * wt;
      s_lhs[0][5] += xgp * ygp * det * wt;
      s_lhs[0][6] += xgp * zgp * det * wt;
      s_lhs[0][7] += ygp * ygp * det * wt;
      s_lhs[0][8] += ygp * zgp * det * wt;
      s_lhs[0][9] += zgp * zgp * det * wt;

      s_lhs[1][0] += xgp * det * wt;
      s_lhs[1][1] += xgp * xgp * det * wt;
      s_lhs[1][2] += xgp * ygp * det * wt;
      s_lhs[1][3] += xgp * zgp * det * wt;
      s_lhs[1][4] += xgp * xgp * xgp * det * wt;
      s_lhs[1][5] += xgp * xgp * ygp * det * wt;
      s_lhs[1][6] += xgp * xgp * zgp * det * wt;
      s_lhs[1][7] += xgp * ygp * ygp * det * wt;
      s_lhs[1][8] += xgp * ygp * zgp * det * wt;
      s_lhs[1][9] += xgp * zgp * zgp * det * wt;

      s_lhs[2][0] += ygp * det * wt;
      s_lhs[2][1] += ygp * xgp * det * wt;
      s_lhs[2][2] += ygp * ygp * det * wt;
      s_lhs[2][3] += ygp * zgp * det * wt;
      s_lhs[2][4] += ygp * xgp * xgp * det * wt;
      s_lhs[2][5] += ygp * ygp * xgp * det * wt;
      s_lhs[2][6] += ygp * xgp * zgp * det * wt;
      s_lhs[2][7] += ygp * ygp * ygp * det * wt;
      s_lhs[2][8] += ygp * ygp * zgp * det * wt;
      s_lhs[2][9] += ygp * zgp * zgp * det * wt;

      s_lhs[3][0] += zgp * det * wt;
      s_lhs[3][1] += zgp * xgp * det * wt;
      s_lhs[3][2] += zgp * ygp * det * wt;
      s_lhs[3][3] += zgp * zgp * det * wt;
      s_lhs[3][4] += zgp * xgp * xgp * det * wt;
      s_lhs[3][5] += zgp * xgp * ygp * det * wt;
      s_lhs[3][6] += zgp * zgp * xgp * det * wt;
      s_lhs[3][7] += zgp * ygp * ygp * det * wt;
      s_lhs[3][8] += zgp * zgp * ygp * det * wt;
      s_lhs[3][9] += zgp * zgp * zgp * det * wt;

      s_lhs[4][0] += xgp * xgp * det * wt;
      s_lhs[4][1] += xgp * xgp * xgp * det * wt;
      s_lhs[4][2] += xgp * xgp * ygp * det * wt;
      s_lhs[4][3] += xgp * xgp * zgp * det * wt;
      s_lhs[4][4] += xgp * xgp * xgp * xgp * det * wt;
      s_lhs[4][5] += xgp * xgp * xgp * ygp * det * wt;
      s_lhs[4][6] += xgp * xgp * xgp * zgp * det * wt;
      s_lhs[4][7] += xgp * xgp * ygp * ygp * det * wt;
      s_lhs[4][8] += xgp * xgp * ygp * zgp * det * wt;
      s_lhs[4][9] += xgp * xgp * zgp * zgp * det * wt;

      s_lhs[5][0] += xgp * ygp * det * wt;
      s_lhs[5][1] += xgp * xgp * ygp * det * wt;
      s_lhs[5][2] += xgp * ygp * ygp * det * wt;
      s_lhs[5][3] += xgp * ygp * zgp * det * wt;
      s_lhs[5][4] += xgp * xgp * xgp * ygp * det * wt;
      s_lhs[5][5] += xgp * xgp * ygp * ygp * det * wt;
      s_lhs[5][6] += xgp * xgp * ygp * zgp * det * wt;
      s_lhs[5][7] += xgp * ygp * ygp * ygp * det * wt;
      s_lhs[5][8] += xgp * ygp * ygp * zgp * det * wt;
      s_lhs[5][9] += xgp * ygp * zgp * zgp * det * wt;

      s_lhs[6][0] += xgp * zgp * det * wt;
      s_lhs[6][1] += xgp * xgp * zgp * det * wt;
      s_lhs[6][2] += xgp * ygp * zgp * det * wt;
      s_lhs[6][3] += xgp * zgp * zgp * det * wt;
      s_lhs[6][4] += xgp * xgp * xgp * zgp * det * wt;
      s_lhs[6][5] += xgp * xgp * ygp * zgp * det * wt;
      s_lhs[6][6] += xgp * xgp * zgp * zgp * det * wt;
      s_lhs[6][7] += xgp * ygp * ygp * zgp * det * wt;
      s_lhs[6][8] += xgp * ygp * zgp * zgp * det * wt;
      s_lhs[6][9] += xgp * zgp * zgp * zgp * det * wt;

      s_lhs[7][0] += ygp * ygp * det * wt;
      s_lhs[7][1] += ygp * ygp * xgp * det * wt;
      s_lhs[7][2] += ygp * ygp * ygp * det * wt;
      s_lhs[7][3] += ygp * ygp * zgp * det * wt;
      s_lhs[7][4] += ygp * ygp * xgp * xgp * det * wt;
      s_lhs[7][5] += ygp * ygp * ygp * xgp * det * wt;
      s_lhs[7][6] += ygp * ygp * xgp * zgp * det * wt;
      s_lhs[7][7] += ygp * ygp * ygp * ygp * det * wt;
      s_lhs[7][8] += ygp * ygp * ygp * zgp * det * wt;
      s_lhs[7][9] += ygp * ygp * zgp * zgp * det * wt;

      s_lhs[8][0] += ygp * zgp * det * wt;
      s_lhs[8][1] += ygp * xgp * zgp * det * wt;
      s_lhs[8][2] += ygp * ygp * zgp * det * wt;
      s_lhs[8][3] += ygp * zgp * zgp * det * wt;
      s_lhs[8][4] += ygp * xgp * xgp * zgp * det * wt;
      s_lhs[8][5] += ygp * ygp * xgp * zgp * det * wt;
      s_lhs[8][6] += ygp * xgp * zgp * zgp * det * wt;
      s_lhs[8][7] += ygp * ygp * ygp * zgp * det * wt;
      s_lhs[8][8] += ygp * ygp * zgp * zgp * det * wt;
      s_lhs[8][9] += ygp * zgp * zgp * zgp * det * wt;

      s_lhs[9][0] += zgp * zgp * det * wt;
      s_lhs[9][1] += zgp * zgp * xgp * det * wt;
      s_lhs[9][2] += zgp * zgp * ygp * det * wt;
      s_lhs[9][3] += zgp * zgp * zgp * det * wt;
      s_lhs[9][4] += zgp * zgp * xgp * xgp * det * wt;
      s_lhs[9][5] += zgp * zgp * xgp * ygp * det * wt;
      s_lhs[9][6] += zgp * zgp * zgp * xgp * det * wt;
      s_lhs[9][7] += zgp * zgp * ygp * ygp * det * wt;
      s_lhs[9][8] += zgp * zgp * zgp * ygp * det * wt;
      s_lhs[9][9] += zgp * zgp * zgp * zgp * det * wt;

      break;
    default:
      GOMA_EH(GOMA_ERROR, "Unsupported size in building LHS of least squares patch for error");
      break;
    }
  }
  return (status);
}

/*****************************************************************************/
/*   Routine calc_stream_fcn                                                 */
/*****************************************************************************/

static int calc_stream_fcn(double x[], /* soln vector */
                           double del_stream_fcn[4],
                           double vel[MAX_PDIM][MDE]) /* array for local
                                                       * nodal velocity
                                                       * values which must
                                                       * be divergence free*/

/******************************************************************************
  Function which calculates the stream function variation around an individual
  element

  Author:          P. R. Schunk (1511)
  Date:            9 September 1992
  Revised          9 January 1995 (Rich Cairncross to adapt for other vector fields)

******************************************************************************/
{
  double yy[9], xx[9];
  double fact1[3][3], fact2[2];
  int ngauss;
  int DeformingMesh;
  double gspt[3], gswt[3];
  int I, i, j, k, i1, i2, i3;
  int ileft, iright, Ileft, Iright;
  double xdiff, ydiff;
  double wx1, wx2, wx3, wy1, wy2, wy3;
  double dsx[3], dsy[3];
  double s, wt, r, aa, b, c;
  int status = 0;

  /* Initialize factors for analytical integration */

  fact1[0][0] = -0.5;
  fact1[1][0] = 0.666667;
  fact1[2][0] = -0.166667;
  fact1[0][1] = -0.666667;
  fact1[1][1] = 0.0;
  fact1[2][1] = 0.666667;
  fact1[0][2] = 0.166667;
  fact1[1][2] = -0.666667;
  fact1[2][2] = 0.5;

  fact2[0] = 0.333333;
  fact2[1] = 1.333333;

  init_vec_value(xx, 0.0, 9);
  init_vec_value(yy, 0.0, 9);

  ngauss = 3;
  gspt[0] = -0.7745966692;
  gspt[1] = 0.;
  gspt[2] = 0.7745966692;
  gswt[0] = 0.55555555556;
  gswt[1] = 0.8888888889;
  gswt[2] = 0.555555556;

  DeformingMesh = pd->e[pg->imtrx][R_MESH1];

  /*
   *  need to adapt this for subparametric mapping, because all
   *  d[][] are not defined
   */
  if (DeformingMesh) {
    for (i = 0; i < ei[pg->imtrx]->num_local_nodes; i++) {
      I = Proc_Elem_Connect[ei[pg->imtrx]->iconnect_ptr + i];
      if (Index_Solution(I, MESH_DISPLACEMENT1, 0, 0, -2, pg->imtrx) != -1) {
        xx[i] = Coor[0][I] + *esp->d[0][ei[pg->imtrx]->ln_to_dof[R_MESH1][i]];
        yy[i] = Coor[1][I] + *esp->d[1][ei[pg->imtrx]->ln_to_dof[R_MESH2][i]];
      } else { /* elements are subparametric */
        if (i < 8) {
          /* make node lie halfway between adjacent nodes */
          ileft = i - 4;
          Ileft = Proc_Elem_Connect[ei[pg->imtrx]->iconnect_ptr + ileft];
          iright = i - 3;
          if (iright == 4)
            iright = 0;
          Iright = Proc_Elem_Connect[ei[pg->imtrx]->iconnect_ptr + iright];
          xx[i] = Coor[0][I] +
                  0.5 * (x[Index_Solution(Ileft, MESH_DISPLACEMENT1, 0, 0, -2, pg->imtrx)] +
                         x[Index_Solution(Iright, MESH_DISPLACEMENT1, 0, 0, -2, pg->imtrx)]);
          yy[i] = Coor[1][I] +
                  0.5 * (x[Index_Solution(Ileft, MESH_DISPLACEMENT2, 0, 0, -2, pg->imtrx)] +
                         x[Index_Solution(Iright, MESH_DISPLACEMENT2, 0, 0, -2, pg->imtrx)]);
        } else {
          /* put centroid in center */
          I = Proc_Elem_Connect[ei[pg->imtrx]->iconnect_ptr + 8];
          xx[i] = Coor[0][I];
          yy[i] = Coor[1][I];
          for (ileft = 0; ileft < 4; ileft++) {
            Ileft = Proc_Elem_Connect[ei[pg->imtrx]->iconnect_ptr + ileft];
            xx[i] += 0.25 * x[Index_Solution(Ileft, MESH_DISPLACEMENT1, 0, 0, -2, pg->imtrx)];
            yy[i] += 0.25 * x[Index_Solution(Ileft, MESH_DISPLACEMENT2, 0, 0, -2, pg->imtrx)];
          }
        }
      }
    }
  } else {
    for (i = 0; i < ei[pg->imtrx]->num_local_nodes; i++) {
      I = Proc_Elem_Connect[ei[pg->imtrx]->iconnect_ptr + i];
      xx[i] = Coor[0][I];
      yy[i] = Coor[1][I];
    }
  }

  if (pd->CoordinateSystem == CARTESIAN || pd->CoordinateSystem == CARTESIAN_2pt5D) {
    if (pd_glob[0]->i[pg->imtrx][R_MOMENTUM1] == I_Q1) {
      GOMA_WH(-1, "Stream function with Q1 mapping may not be accurate ");

      for (i = 0; i < ei[pg->imtrx]->num_sides; i++) {
        i1 = i;
        i2 = i + 1;
        i3 = i + ei[pg->imtrx]->num_sides;
        if (i == ei[pg->imtrx]->num_sides - 1)
          i2 = 0;
        xdiff = (xx[i2] - xx[i1]) / 2.;
        ydiff = (yy[i2] - yy[i1]) / 2.;
        del_stream_fcn[i] =
            (fact2[0] * (vel[0][i1]) + fact2[1] * (vel[0][i3]) + fact2[0] * (vel[0][i2])) * ydiff -
            (fact2[0] * (vel[1][i1]) + fact2[1] * (vel[1][i3]) + fact2[0] * (vel[1][i2])) * xdiff;
      }
    } else {
      for (i = 0; i < ei[pg->imtrx]->num_sides; i++) {
        i1 = i;
        i2 = i + 1;
        i3 = i + ei[pg->imtrx]->num_sides;
        if (i == ei[pg->imtrx]->num_sides - 1)
          i2 = 0;
        wx1 = xx[i1] * fact1[0][0] + xx[i3] * fact1[1][0] + xx[i2] * fact1[2][0];
        wx2 = xx[i1] * fact1[0][1] + xx[i3] * fact1[1][1] + xx[i2] * fact1[2][1];
        wx3 = xx[i1] * fact1[0][2] + xx[i3] * fact1[1][2] + xx[i2] * fact1[2][2];
        wy1 = yy[i1] * fact1[0][0] + yy[i3] * fact1[1][0] + yy[i2] * fact1[2][0];
        wy2 = yy[i1] * fact1[0][1] + yy[i3] * fact1[1][1] + yy[i2] * fact1[2][1];
        wy3 = yy[i1] * fact1[0][2] + yy[i3] * fact1[1][2] + yy[i2] * fact1[2][2];

        del_stream_fcn[i] = wy1 * (vel[0][i1]) + wy2 * (vel[0][i3]) + wy3 * (vel[0][i2]) -
                            wx1 * (vel[1][i1]) - wx2 * (vel[1][i3]) - wx3 * (vel[1][i2]);
      }
    }

  } else if (pd->CoordinateSystem == CYLINDRICAL || pd->CoordinateSystem == SWIRLING) {

    if (pd_glob[0]->i[pg->imtrx][R_MOMENTUM1] == I_Q1) {
      GOMA_WH(-1, "Stream function with Q1 may not be accurate ");
      for (i = 0; i < ei[pg->imtrx]->num_sides; i++) {
        i1 = i;
        i2 = i + 1;
        i3 = i + ei[pg->imtrx]->num_sides;
        if (i == ei[pg->imtrx]->num_sides - 1)
          i2 = 0;
        xdiff = (xx[i2] - xx[i1]) / 2.;
        ydiff = (yy[i2] - yy[i1]) / 2.;
        del_stream_fcn[i] =
            (fact2[0] * (vel[0][i1]) + fact2[1] * (vel[0][i3]) + fact2[0] * (vel[0][i2])) * ydiff -
            (fact2[0] * (vel[1][i1]) + fact2[1] * (vel[1][i3]) + fact2[0] * (vel[1][i2])) * xdiff;
      }
    } else {
      for (i = 0; i < ei[pg->imtrx]->num_sides; i++) {
        i1 = i;
        i2 = i + 1;
        i3 = i + ei[pg->imtrx]->num_sides;
        if (i == ei[pg->imtrx]->num_sides - 1)
          i2 = 0;
        for (j = 0; j < 3; j++) {
          dsx[j] = 0.;
          dsy[j] = 0.;
          for (k = 0; k < ngauss; k++) {
            s = gspt[k];
            wt = gswt[k];
            r = yy[i1] * (s * s - s) * 0.5 + yy[i3] * (1. - s * s) + yy[i2] * (s * s + s) * 0.5;
            aa = (s * s - s) * 0.25 * (j - 1) * (j - 2) - (1. - s * s) * (j) * (j - 2) +
                 (s * s + s) * 0.25 * (j) * (j - 1);
            b = (2. * s - 1) * xx[i1] * 0.5 + (-2. * s) * xx[i3] + (2. * s + 1.) * xx[i2] * 0.5;
            c = (2. * s - 1.) * yy[i1] * 0.5 + (-2. * s) * yy[i3] + (2. * s + 1.) * yy[i2] * 0.5;
            dsx[j] = dsx[j] + wt * r * aa * b;
            dsy[j] = dsy[j] + wt * r * aa * c;
          }
        }
        del_stream_fcn[i] = dsx[0] * (vel[1][i1]) + dsx[1] * (vel[1][i3]) + dsx[2] * (vel[1][i2]) -
                            dsy[0] * (vel[0][i1]) - dsy[1] * (vel[0][i3]) - dsy[2] * (vel[0][i2]);
      }
    }

  } else {
    GOMA_EH(GOMA_ERROR, "Stream function routine called with incompatible coord system");
  }
  return (status);
} /* End routine stream function */
/******************************************************************************/
/******************************************************************************/
/******************************************************************************/

static int midsid(double stream_fcn_vect[], /* Soln vector for current proc */
                  Exo_DB *exo)

/******************************************************************************
  Function which fills interpolates the values of the stream function from
  the vertices to the midpoint nodes

  Author:          P. R. Schunk (1511)
  Date:            9 September 1992

******************************************************************************/

{
  /* local variables */
  int i, ii, iii, I;
  int ielem;
  double stream_fcn[9];

  for (ielem = 0; ielem < Num_Internal_Elems; ielem++) {

    ei[pg->imtrx]->iconnect_ptr = exo->elem_ptr[ielem];

    ei[pg->imtrx]->ielem_shape = type2shape(ei[pg->imtrx]->ielem_type);
    ei[pg->imtrx]->num_sides = shape2sides(ei[pg->imtrx]->ielem_shape);

    for (i = 0; i < ei[pg->imtrx]->num_sides; i++) {
      I = exo->node_list[ei[pg->imtrx]->iconnect_ptr + i];
      stream_fcn[i] = stream_fcn_vect[I];
    }
    /*
     *     QUADRILATERAL ELEMENTS (9 NODE) ONLY FOR NOW
     */
    stream_fcn[4] = 0.5 * (stream_fcn[0] + stream_fcn[1]);
    stream_fcn[5] = 0.5 * (stream_fcn[1] + stream_fcn[2]);
    stream_fcn[6] = 0.5 * (stream_fcn[2] + stream_fcn[3]);
    stream_fcn[7] = 0.5 * (stream_fcn[3] + stream_fcn[0]);
    stream_fcn[8] = 0.25 * (stream_fcn[0] + stream_fcn[1] + stream_fcn[2] + stream_fcn[3]);

    ii = ei[pg->imtrx]->num_sides;
    iii = ei[pg->imtrx]->num_sides + ei[pg->imtrx]->num_sides + 1;
    for (i = ii; i < iii; i++) {
      I = exo->node_list[ei[pg->imtrx]->iconnect_ptr + i];
      stream_fcn_vect[I] = stream_fcn[i];
    }
  }

  return (0);
}
/*________________________________________________________________________*/

static int correct_stream_fcn(int *kount, /* a counter for element connectivity ??     */
                              int iel,    /* current element number                    */
                              double del_stream_fcn[4], /* elemental side increments to *
                                                         * stream function calculated by*
                                                         * calc_stream_fcn()            */
                              double stream_fcn_vect[],
                              int listnd[]) /* count number of times node is accessed */

/******************************************************************************
  Function which corrects the values of the stream function

  Author:          P. R. Schunk (1511)
  Date:            9 September 1992
  Adapted:         R. A. Cairncross 9 January 1995

******************************************************************************/
{
  int nsideq[7];
  int i, ii, iii, iiii, I, J, nprvel, nstart;
  int nel, nnel, kel, j;
  int status = 0;
  double s, stream_fcn[9];

  if (ei[pg->imtrx]->num_sides > 4) {
    GOMA_EH(GOMA_ERROR, "correct_stream_fcn not available in 3D");
    return -1;
  }

  /* initialize other vectors */
  for (i = 0; i < 4; i++)
    nsideq[i] = i;
  for (i = 4; i < 7; i++)
    nsideq[i] = i - 4;
  for (i = 0; i < 9; i++)
    stream_fcn[i] = 0;

  /*
   *  Now correct for mass balance by looping over all the sides
   *  of the element, accumulating the stream function variable.
   *  The loop should end up being equal. If it is not, then
   *  fix it up, so that it is.
   */
  s = 0.;
  for (i = 0; i < ei[pg->imtrx]->num_sides; i++) {
    s += del_stream_fcn[i];
  }
  s = s / ei[pg->imtrx]->num_sides;
  for (i = 0; i < ei[pg->imtrx]->num_sides; i++) {
    del_stream_fcn[i] -= s;
  }

  /* Calculate the stream function at the nodal points */
  if (iel == 0) {
    stream_fcn[0] = 0.;
    for (i = 0; i < ei[pg->imtrx]->num_sides - 1; i++) {
      stream_fcn[i + 1] = stream_fcn[i] + del_stream_fcn[i];
    }
    for (i = 0; i < ei[pg->imtrx]->num_sides; i++) {
      I = Proc_Elem_Connect[ei[pg->imtrx]->iconnect_ptr + i];
      stream_fcn_vect[I] += stream_fcn[i];
      listnd[I] += 1;
    }
  }

  if (iel != 0) {

    /* locate connecting node with known value of stream_fcn */

    nprvel = iel - 1;
    for (i = 0; i < ei[pg->imtrx]->num_sides; i++) {
      I = Proc_Elem_Connect[ei[pg->imtrx]->iconnect_ptr + i];
      nstart = i;
      for (nel = 0; nel < nprvel + 1; nel++) {
        kel = nprvel - nel;
        nnel = listel[kel] - 1;
        /*  nnel = kel; */

        /* restriction here is that all previous elements
           must be of the same type */

        for (j = 0; j < ei[pg->imtrx]->num_sides; j++) {
          J = Proc_Elem_Connect[Proc_Connect_Ptr[nnel] + j];
          if (J == I && listnd[I] > 0)
            goto found;
        }
      }
    }
    goto nextelm;
  found:
    /* Connecting node located, calculate stream function for current element */
    stream_fcn[nstart] = stream_fcn_vect[J] / listnd[J];
    for (ii = 0; ii < ei[pg->imtrx]->num_sides - 1; ii++) {
      iii = nsideq[nstart + ii];
      iiii = nsideq[nstart + ii + 1];
      stream_fcn[iiii] = stream_fcn[iii] + del_stream_fcn[iii];
    }

    /* add to global vector */

    for (ii = 0; ii < ei[pg->imtrx]->num_sides; ii++) {
      I = Proc_Elem_Connect[ei[pg->imtrx]->iconnect_ptr + ii];
      stream_fcn_vect[I] += stream_fcn[ii];
      listnd[I] += 1;
    }
    goto nextelement;
  nextelm:
    (*kount)++;
  }
  if (*kount > 1) {
    GOMA_WH(-1, "calc_stream_fcn: POSSIBLE ERROR - Connectivity not sufficiently continuous\n");
  }
nextelement:
  *kount = *kount;

  return (status);
} /* end of correct_stream_fcn */
/******************************************************************************/
/******************************************************************************/
/******************************************************************************/
/*
 * rd_post_process_specs -- read post processing specification section of input file
 *
 * Comments:	This code was lifted out of the ever-growing read_input_file()
 *           	routine above. This makes things more modular, with division
 *           	into "sections".
 *
 *		Someday we need to comb through all these placeholder options
 *		to see if they are useful.
 *
 *
 */

void rd_post_process_specs(FILE *ifp, char *input) {
  static const char yo[] = "rd_post_process_specs";

  int iread; /* status flag from look_for_optional */
  char line[81];
  char data_line_buffer[MAX_CHAR_IN_INPUT];
  char *arguments[MAX_NUMBER_PARAMS];
  char first_string[MAX_CHAR_IN_INPUT];
  char filename[MAX_FNL];
  char second_string[MAX_CHAR_IN_INPUT];
  char ts[MAX_CHAR_IN_INPUT];
  int i, k, nargs, sz, sens_vec_ct, j;
  long save_position;
  int pbits[5];

  /*
   * Variables used to read one DATA line at a time...
   */
  int num_read_items;
  char variable_name[MAX_CHAR_IN_INPUT];
  int node_set_id;
  int species_id;
  char file_name[MAX_CHAR_IN_INPUT];
  char optional_format[MAX_CHAR_IN_INPUT];

  char echo_string[MAX_CHAR_ECHO_INPUT] = "\0";
  char echo_file[MAX_CHAR_IN_INPUT] = "\0";
  int elemBlock_id = -1;

  strcpy(echo_file, Echo_Input_File);
  /*
   * Initialize count of post proc vars to be exported
   */
  Num_Export_XP = 0;

  look_for(ifp, "Post Processing Specifications", input, '=');

  ECHO("\nPost Processing Specifications =\n", echo_file);

  iread = look_for_post_proc(ifp, "Stream Function", &STREAM);
  iread = look_for_post_proc(ifp, "Streamwise normal stress", &STREAM_NORMAL_STRESS);
  iread = look_for_post_proc(ifp, "Streamwise shear stress", &STREAM_SHEAR_STRESS);
  iread = look_for_post_proc(ifp, "Streamwise Stress Difference", &STREAM_TENSION);
  iread = look_for_post_proc(ifp, "Mean shear rate", &MEAN_SHEAR);
  iread = look_for_post_proc(ifp, "Pressure contours", &PRESSURE_CONT);
  iread = look_for_post_proc(ifp, "Shell div_s_v contours", &SH_DIV_S_V_CONT);
  iread = look_for_post_proc(ifp, "Shell curv contours", &SH_CURV_CONT);
  iread = look_for_post_proc(ifp, "Fill contours", &FILL_CONT);
  iread = look_for_post_proc(ifp, "Concentration contours", &CONC_CONT);
  iread = look_for_post_proc(ifp, "Stress contours", &STRESS_CONT);
  iread = look_for_post_proc(ifp, "First Invariant of Strain", &FIRST_INVAR_STRAIN);
  iread = look_for_post_proc(ifp, "Second Invariant of Strain", &SEC_INVAR_STRAIN);
  iread = look_for_post_proc(ifp, "Third Invariant of Strain", &THIRD_INVAR_STRAIN);
  iread = look_for_post_proc(ifp, "Velocity Divergence", &DIV_VELOCITY);
  iread = look_for_post_proc(ifp, "Particle Velocity Divergence", &DIV_PVELOCITY);
  iread = look_for_post_proc(ifp, "Total Velocity Divergence", &DIV_TOTAL);
  iread = look_for_post_proc(ifp, "Electric Field", &ELECTRIC_FIELD);
  iread = look_for_post_proc(ifp, "Electric Field Magnitude", &ELECTRIC_FIELD_MAG);
  iread = look_for_post_proc(ifp, "Viscosity", &PP_Viscosity);
  iread = look_for_post_proc(ifp, "FlowingLiquid Viscosity", &PP_FlowingLiquid_Viscosity);
  iread = look_for_post_proc(ifp, "Volume Fraction of Gas Phase", &PP_VolumeFractionGas);
  iread = look_for_post_proc(ifp, "Density", &DENSITY);
  iread = look_for_post_proc(ifp, "Density Time Derivative", &RHO_DOT);
  iread = look_for_post_proc(ifp, "Polymer Viscosity", &DENSITY);
  iread = look_for_post_proc(ifp, "Polymer Viscosity", &POLYMER_VISCOSITY);
  iread = look_for_post_proc(ifp, "Polymer Time Constant", &POLYMER_TIME_CONST);
  iread = look_for_post_proc(ifp, "Mobility Parameter", &MOBILITY_PARAMETER);
  iread = look_for_post_proc(ifp, "PTT Xi parameter", &PTT_XI);
  iread = look_for_post_proc(ifp, "PTT Epsilon parameter", &PTT_EPSILON);
  iread = look_for_post_proc(ifp, "Navier Stokes Residuals", &NS_RESIDUALS);
  iread = look_for_post_proc(ifp, "Moving Mesh Residuals", &MM_RESIDUALS);
  iread = look_for_post_proc(ifp, "Mass Diffusion Vectors", &DIFFUSION_VECTORS);
  iread = look_for_post_proc(ifp, "Dielectrophoretic Field", &DIELECTROPHORETIC_FIELD);
  iread = look_for_post_proc(ifp, "Dielectrophoretic Field Norm", &DIELECTROPHORETIC_FIELD_NORM);
  iread = look_for_post_proc(ifp, "Enormsq Field", &ENORMSQ_FIELD);
  iread = look_for_post_proc(ifp, "Enormsq Field Norm", &ENORMSQ_FIELD_NORM);
  iread = look_for_post_proc(ifp, "Diffusive Mass Flux Vectors", &DIFFUSION_VECTORS);
  iread = look_for_post_proc(ifp, "Mass Fluxlines", &FLUXLINES);
  iread = look_for_post_proc(ifp, "Energy Conduction Vectors", &CONDUCTION_VECTORS);
  iread = look_for_post_proc(ifp, "Energy Fluxlines", &ENERGY_FLUXLINES);
  iread = look_for_post_proc(ifp, "Time Derivatives", &TIME_DERIVATIVES);
  iread = look_for_post_proc(ifp, "Mesh Stress Tensor", &STRESS_TENSOR);
  iread = look_for_post_proc(ifp, "Real Solid Stress Tensor", &REAL_STRESS_TENSOR);
  iread = look_for_post_proc(ifp, "Mesh Strain Tensor", &STRAIN_TENSOR);
  iread = look_for_post_proc(ifp, "Viscoplastic Def_Grad Tensor", &EVP_DEF_GRAD_TENSOR);
  iread = look_for_post_proc(ifp, "Lagrangian Convection", &LAGRANGE_CONVECTION);
  iread = look_for_post_proc(ifp, "Normal and Tangent Vectors", &SURFACE_VECTORS);
  iread = look_for_post_proc(ifp, "Shell Normal Vectors", &SHELL_NORMALS);
  iread = look_for_post_proc(ifp, "Error ZZ velocity", &ERROR_ZZ_VEL);
  iread = look_for_post_proc(ifp, "Error ZZ heat flux", &ERROR_ZZ_Q);
  iread = look_for_post_proc(ifp, "Error ZZ pressure", &ERROR_ZZ_P);
  iread = look_for_post_proc(ifp, "Map Log-Conf Stress", &LOG_CONF_MAP);
  iread = look_for_post_proc(ifp, "Velocity Magnitude", &VELO_SPEED);
  iread = look_for_post_proc(ifp, "Giesekus Criterion", &GIES_CRIT);
  iread = look_for_post_proc(ifp, "Particle stress flux", &J_FLUX);
  iread = look_for_post_proc(ifp, "Eigenvalues", &EIG);
  iread = look_for_post_proc(ifp, "Eigenvector1", &EIG1);
  iread = look_for_post_proc(ifp, "Eigenvector2", &EIG2);
  iread = look_for_post_proc(ifp, "Eigenvector3", &EIG3);
  iread = look_for_post_proc(ifp, "Shear gradient", &GRAD_SH);
  iread = look_for_post_proc(ifp, "Concentration gradient", &GRAD_Y);
  iread = look_for_post_proc(ifp, "Vorticity Vector", &CURL_V);
  iread = look_for_post_proc(ifp, "Helicity Value", &HELICITY);
  iread = look_for_post_proc(ifp, "User-Defined Post Processing", &USER_POST);
  iread = look_for_post_proc(ifp, "Moment Sources", &MOMENT_SOURCES);
  iread = look_for_post_proc(ifp, "YZbeta Species", &YZBETA);
  iread = look_for_post_proc(ifp, "Heaviside", &HEAVISIDE);
  iread = look_for_post_proc(ifp, "Lamb Vector", &LAMB_VECTOR);
  iread = look_for_post_proc(ifp, "Q Function", &Q_FCN);
  iread = look_for_post_proc(ifp, "Poynting Vectors", &POYNTING_VECTORS);
  iread = look_for_post_proc(ifp, "PSPG Post", &PSPG_PP);
  iread = look_for_post_proc(ifp, "Saramito Yield Coeff", &SARAMITO_YIELD);
  iread = look_for_post_proc(ifp, "VE Stress Norm", &STRESS_NORM);
  iread = look_for_post_proc(ifp, "Species Sources", &SPECIES_SOURCES);
  iread = look_for_post_proc(ifp, "Viscous Stress", &VISCOUS_STRESS);
  iread = look_for_post_proc(ifp, "Viscous Stress Norm", &VISCOUS_STRESS_NORM);
  iread = look_for_post_proc(ifp, "Viscous Von Mises Stress", &VISCOUS_VON_MISES_STRESS);

  /*
   * Initialize for surety before communication to other processors.
   */

  len_u_post_proc = 0;

  if (USER_POST == 1) /* may need parameters for this option */
  {
    if (fgets(line, 81, ifp) != NULL) {
      double dummy[1] = {-1.0};
      strip(line);
      len_u_post_proc = count_parameters(line);
      if (len_u_post_proc > 0) {
        u_post_proc = (dbl *)array_alloc(1, len_u_post_proc, sizeof(dbl));

        /* parse parameters into little strings */
        tokenize_by_whsp(line, arguments, MAX_NUMBER_PARAMS);
        for (i = 0; i < len_u_post_proc; i++) {
          u_post_proc[i] = atof(arguments[i]);
        }
      } else {
        u_post_proc = dummy;
      }
    }
  }

  iread = look_for_post_proc(ifp, "Acoustic Pressure Magnitude", &ACOUSTIC_PRESSURE);
  iread = look_for_post_proc(ifp, "Acoustic Phase Angle", &ACOUSTIC_PHASE_ANGLE);
  iread = look_for_post_proc(ifp, "Acoustic Energy Density", &ACOUSTIC_ENERGY_DENSITY);
  iread = look_for_post_proc(ifp, "Light Intensity", &LIGHT_INTENSITY);
  iread = look_for_post_proc(ifp, "Principal Stress", &PRINCIPAL_STRESS);
  iread = look_for_post_proc(ifp, "Principal Real Stress", &PRINCIPAL_REAL_STRESS);
  iread = look_for_post_proc(ifp, "Lubrication Height", &LUB_HEIGHT);
  iread = look_for_post_proc(ifp, "Lubrication Height 2", &LUB_HEIGHT_2);
  iread = look_for_post_proc(ifp, "Lubrication Upper Velocity", &LUB_VELO_UPPER);
  iread = look_for_post_proc(ifp, "Lubrication Lower Velocity", &LUB_VELO_LOWER);
  iread = look_for_post_proc(ifp, "Lubrication Velocity Field", &LUB_VELO_FIELD);
  iread = look_for_post_proc(ifp, "Lubrication Velocity Field 2", &LUB_VELO_FIELD_2);
  iread = look_for_post_proc(ifp, "Lubrication Fluid Source", &LUB_FLUID_SOURCE);
  iread = look_for_post_proc(ifp, "Disjoining Pressure", &DISJ_PRESS);
  iread = look_for_post_proc(ifp, "Porous Shell Open Saturation", &SH_SAT_OPEN);
  iread = look_for_post_proc(ifp, "Porous Shell Open Saturation 2", &SH_SAT_OPEN_2);
  iread = look_for_post_proc(ifp, "Porous Shell Capillary Pressure", &SH_CAP_PRES);
  iread = look_for_post_proc(ifp, "Porous Shell Inter Layer Flux", &SH_PORE_FLUX);
  iread = look_for_post_proc(ifp, "Shell Stress Tensor", &SH_STRESS_TENSOR);
  iread = look_for_post_proc(ifp, "Shell Tangents", &SH_TANG);
  iread = look_for_post_proc(ifp, "Lame MU", &PP_LAME_MU);
  iread = look_for_post_proc(ifp, "Lame LAMBDA", &PP_LAME_LAMBDA);
  iread = look_for_post_proc(ifp, "Von Mises Strain", &VON_MISES_STRAIN);
  iread = look_for_post_proc(ifp, "Von Mises Stress", &VON_MISES_STRESS);
  iread = look_for_post_proc(ifp, "Untracked Species", &UNTRACKED_SPEC);
  iread = look_for_post_proc(ifp, "Porous Saturation", &POROUS_SATURATION);
  iread = look_for_post_proc(ifp, "Total density of solvents in porous media",
                             &POROUS_RHO_TOTAL_SOLVENTS);
  iread = look_for_post_proc(ifp, "Density of solvents in gas phase in porous media",
                             &POROUS_RHO_GAS_SOLVENTS);
  iread = look_for_post_proc(ifp, "Density of liquid phase in porous media", &POROUS_RHO_LPHASE);
  iread = look_for_post_proc(ifp, "Gas phase Darcy velocity in porous media", &DARCY_VELOCITY_GAS);
  iread =
      look_for_post_proc(ifp, "Liquid phase Darcy velocity in porous media", &DARCY_VELOCITY_LIQ);
  iread = look_for_post_proc(ifp, "Local liquid accumulation rate in porous media",
                             &POROUS_LIQUID_ACCUM_RATE);
  iread = look_for_post_proc(ifp, "Capillary pressure in porous media", &CAPILLARY_PRESSURE);
  iread = look_for_post_proc(ifp, "Grid Peclet Number in porous media", &POROUS_GRIDPECLET);
  iread = look_for_post_proc(ifp, "SUPG Velocity in porous media", &POROUS_SUPGVELOCITY);
  iread = look_for_post_proc(ifp, "Relative Liquid Permeability", &REL_LIQ_PERM);

  iread = look_for_post_proc(ifp, "TFMP_gas_velo", &TFMP_GAS_VELO);
  iread = look_for_post_proc(ifp, "TFMP_liq_velo", &TFMP_LIQ_VELO);
  iread = look_for_post_proc(ifp, "TFMP_inverse_Peclet", &TFMP_INV_PECLET);
  iread = look_for_post_proc(ifp, "TFMP_Krg", &TFMP_KRG);

  /* Report count of post-proc vars to be exported */
  /*
    fprintf(stderr, "Goma will export %d post-processing variables.\n", Num_Export_XP);
  */

  /*
   * Make theses additions in the same format as the above post processing variables
   *
   *  Post-processing Step 2: add a new call to look_for_post_proc in mm_post_proc
   *                          rd_post_proc_specs
   *                          to search input file for your new variable
   */

  /*
   *  Schedule post processing error-based element size calculation if needed
   */

  for (i = 0; i < 3; i++) {
    error_presence_key[i] = 0;
  }

  i = 0;
  nn_error_metrics = 0;
  if (look_for_optional(ifp, "Error ZZ velocity elem size", input, '=') == 1) {
    if (ERROR_ZZ_VEL == -1) {
      GOMA_EH(GOMA_ERROR, "'Error ZZ velocity elem size' card REQUIRES 'Error ZZ "
                          "velocity = yes' card - please add");
    } else {
      ERROR_ZZ_VEL_ELSIZE = 1;
      error_presence_key[i] = 1;
      nn_error_metrics++;
    }
  } else {
    ERROR_ZZ_VEL_ELSIZE = -1;
  }
  i++;
  if (look_for_optional(ifp, "Error ZZ heat flux elem size", input, '=') == 1) {
    if (ERROR_ZZ_Q == -1) {
      GOMA_EH(GOMA_ERROR,
              "'Error ZZ heat flux elem size' card REQUIRES 'Error ZZ heat flux = yes' card - "
              "please add");
    } else {
      ERROR_ZZ_Q_ELSIZE = 1;
      error_presence_key[i] = 1;
      nn_error_metrics++;
    }
  } else {
    ERROR_ZZ_Q_ELSIZE = -1;
  }
  i++;
  if (look_for_optional(ifp, "Error ZZ pressure elem size", input, '=') == 1) {
    if (ERROR_ZZ_P == -1) {
      GOMA_EH(GOMA_ERROR,
              "'Error ZZ pressure elem size' card REQUIRES 'Error ZZ pressure = yes' card - "
              "please add");
    } else {
      ERROR_ZZ_P_ELSIZE = 1;
      error_presence_key[i] = 1;
      nn_error_metrics++;
    }
  } else {
    ERROR_ZZ_P_ELSIZE = -1;
  }

  /*
   *  Allocate memory to hold the error information
   */

  if (nn_error_metrics > 0) {
    pp_error_data = (struct Post_Processing_Error *)smalloc(nn_error_metrics *
                                                            sizeof(struct Post_Processing_Error));

    i = 0;
    if (error_presence_key[i]) {
      /* Need this line to line up ifp? at the right place I think */
      look_for_optional(ifp, "Error ZZ velocity elem size", input, '=');
      if (fscanf(ifp, "%lf %lf %lf %lf %lf %lf", &pp_error_data[i].error_params[0],
                 &pp_error_data[i].error_params[1], &pp_error_data[i].error_params[2],
                 &pp_error_data[i].error_params[3], &pp_error_data[i].error_params[4],
                 &pp_error_data[i].error_params[5]) != 6) {
        GOMA_EH(GOMA_ERROR,
                " Error reading 'Error ZZ velocity elem size' card values - expecting 6 floats");
      }
#ifdef RRL_DEBUG
#ifdef DBG_0
      fprintf(stdout,
              "Read params for ZZ vel elem size (%6.4f) (%6.4f) (%6.4f) (%6.4f) (%6.4f) (%6.4f)\n",
              pp_error_data[i].error_params[0], pp_error_data[i].error_params[1],
              pp_error_data[i].error_params[2], pp_error_data[i].error_params[3],
              pp_error_data[i].error_params[4], pp_error_data[i].error_params[5]);
#endif
#endif
      SPF(echo_string, "%s = %.4g %.4g %.4g %.4g %.4g %.4g", input,
          pp_error_data[i].error_params[0], pp_error_data[i].error_params[1],
          pp_error_data[i].error_params[2], pp_error_data[i].error_params[3],
          pp_error_data[i].error_params[4], pp_error_data[i].error_params[5]);

      ECHO(echo_string, echo_file);
    }
    i++;
    if (error_presence_key[i]) {
      look_for(ifp, "Error ZZ heat flux elem size", input, '=');
      if (fscanf(ifp, "%lf %lf %lf %lf %lf %lf", &pp_error_data[i].error_params[0],
                 &pp_error_data[i].error_params[1], &pp_error_data[i].error_params[2],
                 &pp_error_data[i].error_params[3], &pp_error_data[i].error_params[4],
                 &pp_error_data[i].error_params[5]) != 6) {
        GOMA_EH(GOMA_ERROR,
                " Error reading 'Error ZZ heat flux elem size' card values - expecting 6 floats");
      }
#ifdef RRL_DEBUG
#ifdef DBG_1
      fprintf(stdout,
              "Read params for ZZ heat flux elem size (%6.4f) (%6.4f) (%6.4f) (%6.4f) (%6.4f) "
              "(%6.4f)\n",
              pp_error_data[i].error_params[0], pp_error_data[i].error_params[1],
              pp_error_data[i].error_params[2], pp_error_data[i].error_params[3],
              pp_error_data[i].error_params[4], pp_error_data[i].error_params[5]);
#endif
#endif
      SPF(echo_string, "%s = %.4g %.4g %.4g %.4g %.4g %.4g", input,
          pp_error_data[i].error_params[0], pp_error_data[i].error_params[1],
          pp_error_data[i].error_params[2], pp_error_data[i].error_params[3],
          pp_error_data[i].error_params[4], pp_error_data[i].error_params[5]);

      ECHO(echo_string, echo_file);
    }
    i++;
    if (error_presence_key[i]) {
      look_for(ifp, "Error ZZ pressure elem size", input, '=');
      if (fscanf(ifp, "%lf %lf %lf %lf %lf %lf", &pp_error_data[i].error_params[0],
                 &pp_error_data[i].error_params[1], &pp_error_data[i].error_params[2],
                 &pp_error_data[i].error_params[3], &pp_error_data[i].error_params[4],
                 &pp_error_data[i].error_params[5]) != 6) {
        GOMA_EH(GOMA_ERROR,
                " Error reading 'Error ZZ pressure elem size' card values - expecting 6 floats");
      }
#ifdef RRL_DEBUG
#ifdef DBG_1
      fprintf(
          stdout,
          "Read params for ZZ pressure elem size (%6.4f) (%6.4f) (%6.4f) (%6.4f) (%6.4f) (%6.4f)\n",
          pp_error_data[i].error_params[0], pp_error_data[i].error_params[1],
          pp_error_data[i].error_params[2], pp_error_data[i].error_params[3],
          pp_error_data[i].error_params[4], pp_error_data[i].error_params[5]);
#endif
#endif
      SPF(echo_string, "%s = %.4g %.4g %.4g %.4g %.4g %.4g", input,
          pp_error_data[i].error_params[0], pp_error_data[i].error_params[1],
          pp_error_data[i].error_params[2], pp_error_data[i].error_params[3],
          pp_error_data[i].error_params[4], pp_error_data[i].error_params[5]);

      ECHO(echo_string, echo_file);
    }
  }

  /*
   *  SCHEDULE POST-PROCESSING FLUX CALCULATIONS, IF NEEDED
   *
   */

  iread = look_for_optional(ifp, "Post Processing Fluxes", input, '=');

  /* count number of post-processing flux calculation specifications */

  if (iread == 1) {
    nn_post_fluxes = count_list(ifp, "FLUX", input, '=', "END OF FLUX");
    ECHO("\nPost Processing Fluxes =\n", echo_file);
  } else {
    nn_post_fluxes = 0;
  }

  /*
   *  Allocate memory to hold the flux information
   */

  if (nn_post_fluxes > 0) {
    sz = sizeof(struct Post_Processing_Fluxes *);
    pp_fluxes = (struct Post_Processing_Fluxes **)array_alloc(1, nn_post_fluxes, sz);

    sz = sizeof(struct Post_Processing_Fluxes);

    for (i = 0; i < nn_post_fluxes; i++) {
      pp_fluxes[i] = (struct Post_Processing_Fluxes *)array_alloc(1, 1, sz);
    }
    /*Now load up information by reading cards */

    for (i = 0; i < nn_post_fluxes; i++) {
      look_for(ifp, "FLUX", input, '=');

      /* Read FLUX  type: i.e. FORCE_X, HEAT FLUX, etc. */

      if (fscanf(ifp, "%s", ts) != 1) {
        GOMA_EH(GOMA_ERROR, "error reading Post Processing Flux input variable");
      }

      pp_fluxes[i]->flux_type = -1;
      for (k = 0; k < Num_Flux_Names; k++) {
        if (!strcmp(ts, pp_flux_names[k].name)) {
          pp_fluxes[i]->flux_type = pp_flux_names[k].Index;
          strcpy(pp_fluxes[i]->flux_type_name, ts);
          break;
        }
      }
      if (pp_fluxes[i]->flux_type == -1) {
        GOMA_EH(GOMA_ERROR, "Invalid Flux name");
      }
      SPF(echo_string, "%s = %s", "FLUX", pp_fluxes[i]->flux_type_name);

      /* read ss id */

      if (fscanf(ifp, "%d", &pp_fluxes[i]->ss_id) != 1) {
        fprintf(stderr, "%s:\tError reading flux->ss_id\n", yo);
        exit(-1);
      }

      /* read block id */

      if (fscanf(ifp, "%d", &pp_fluxes[i]->blk_id) != 1) {
        fprintf(stderr, "%s:\tError reading flux->blk_id\n", yo);
        exit(-1);
      }

      SPF(endofstring(echo_string), " %d %d", pp_fluxes[i]->ss_id, pp_fluxes[i]->blk_id);

      /*	  pp_fluxes[i]->blk_id--;  */

      /* read species id*/

      if (fscanf(ifp, "%d", &pp_fluxes[i]->species_number) != 1) {
        fprintf(stderr, "%s:\tError reading flux->species_number\n", yo);
        exit(-1);
      }

      /* read file name */
      if (fscanf(ifp, "%s", ts) != 1) {
        GOMA_EH(GOMA_ERROR, "error reading Post Processing Flux filename");
      }
      strcpy(pp_fluxes[i]->flux_filenm, ts);

      SPF(endofstring(echo_string), " %d %s", pp_fluxes[i]->species_number,
          pp_fluxes[i]->flux_filenm);

      read_string(ifp, first_string, '\n');
      nargs = sscanf(first_string, "%s %d %d %d %d %d", second_string, &pbits[0], &pbits[1],
                     &pbits[2], &pbits[3], &pbits[4]);
      if (nargs > 0 && strcmp(second_string, "profile") == 0) {
        pp_fluxes[i]->profile_flag = 32;
        SPF(endofstring(echo_string), " %s", second_string);
        sz = 1;
        for (j = 1; j < nargs; j++) {
          if (pbits[j - 1])
            pp_fluxes[i]->profile_flag += sz;
          sz *= 2;
        }
        SPF(endofstring(echo_string), " %d", pp_fluxes[i]->profile_flag);
      } else {
        pp_fluxes[i]->profile_flag = FALSE;
      }
      ECHO(echo_string, echo_file);
    }
    ECHO("\nEND OF FLUX\n", echo_file);
  }

  /*
   *  SCHEDULE POST-PROCESSING FLUX SENSITIVITY CALCULATIONS, IF NEEDED
   *
   */

  /*   initialize sensitivity vector counter */
  sens_vec_ct = 0;

  iread = look_for_optional(ifp, "Post Processing Flux Sensitivities", input, '=');

  /* count number of post-processing flux calculation specifications */
  if (iread == 1) {
    nn_post_fluxes_sens = count_list(ifp, "FLUX_SENS", input, '=', "END OF FLUX_SENS");
    ECHO("\nPost Processing Flux Sensitivities =\n", echo_file);
  } else {
    nn_post_fluxes_sens = 0;
  }

  /*
   *  Allocate memory to hold the flux information
   */

  if (nn_post_fluxes_sens > 0) {
    sz = sizeof(struct Post_Processing_Fluxes_Sens *);
    pp_fluxes_sens = (struct Post_Processing_Fluxes_Sens **)array_alloc(1, nn_post_fluxes_sens, sz);

    sz = sizeof(struct Post_Processing_Fluxes_Sens);

    for (i = 0; i < nn_post_fluxes_sens; i++) {
      pp_fluxes_sens[i] = (struct Post_Processing_Fluxes_Sens *)array_alloc(1, 1, sz);
    }
    /*Now load up information by reading cards */

    for (i = 0; i < nn_post_fluxes_sens; i++) { /* nn_post_fluxes */
      look_for(ifp, "FLUX_SENS", input, '=');
      /* Read FLUX  type: i.e. FORCE_X, HEAT FLUX, etc. */
      if (fscanf(ifp, "%s", ts) != 1) {
        GOMA_EH(GOMA_ERROR, "error reading FLUX_SENS name");
      }

      pp_fluxes_sens[i]->flux_type = -1;
      for (k = 0; k < Num_Flux_Names; k++) {
        if (!strcmp(ts, pp_flux_names[k].name)) {
          pp_fluxes_sens[i]->flux_type = pp_flux_names[k].Index;
          strcpy(pp_fluxes_sens[i]->flux_type_name, ts);
          break;
        }
      }

      if (pp_fluxes_sens[i]->flux_type == -1) {
        GOMA_EH(GOMA_ERROR, "Invalid Flux name in Flux Sensitivity");
      }

      sprintf(echo_string, "%s = %s", "FLUX", pp_fluxes_sens[i]->flux_type_name);

      /* read ss id */

      if (fscanf(ifp, "%d", &pp_fluxes_sens[i]->ss_id) != 1) {
        fprintf(stderr, "%s:\tError reading flux_sens->ss_id\n", yo);
        exit(-1);
      }

      /* read block id */

      if (fscanf(ifp, "%d", &pp_fluxes_sens[i]->blk_id) != 1) {
        fprintf(stderr, "%s:\tError reading flux_sens->blk_id\n", yo);
        exit(-1);
      }

      /*	  pp_fluxes_sens[i]->blk_id--;*/

      /* read species id*/

      if (fscanf(ifp, "%d", &pp_fluxes_sens[i]->species_number) != 1) {
        fprintf(stderr, "%s:\tError reading flux_sens->species_number\n", yo);
        exit(-1);
      }
      sprintf(endofstring(echo_string), " %d %d %d", pp_fluxes_sens[i]->ss_id,
              pp_fluxes_sens[i]->blk_id, pp_fluxes_sens[i]->species_number);

      /*  read sensitivity variable type */

      if (fscanf(ifp, "%80s", input) != 1) {
        fprintf(stderr, "%s:\tError reading flux_sens->sens_type (BC, MT, AC, UM, AN, or UF)\n",
                yo);
        exit(-1);
      }
      if (!strcmp(input, "BC")) {
        pp_fluxes_sens[i]->sens_type = 1;
      } else if (!strcmp(input, "MT")) {
        pp_fluxes_sens[i]->sens_type = 2;
      } else if (!strcmp(input, "AC")) {
        pp_fluxes_sens[i]->sens_type = 3;
      } else if (!strcmp(input, "UM")) {
        pp_fluxes_sens[i]->sens_type = 4;
      } else if (!strcmp(input, "UF")) {
        pp_fluxes_sens[i]->sens_type = 5;
      } else if (!strcmp(input, "AN")) {
        pp_fluxes_sens[i]->sens_type = 6;
      } else {
        fprintf(stderr, "%s:\tImproper set_type for flux sensitivity - %s\n", yo, input);
        exit(-1);
      }

      /*  read BC id or material id */

      if (fscanf(ifp, "%d", &pp_fluxes_sens[i]->sens_id) != 1) {
        fprintf(stderr, "%s:\tError reading flux_sens->sens_id\n", yo);
        exit(-1);
      }

      sprintf(endofstring(echo_string), " %s %d", input, pp_fluxes_sens[i]->sens_id);

      if (pp_fluxes_sens[i]->sens_type == 2 || pp_fluxes_sens[i]->sens_type == 4)
        pp_fluxes_sens[i]->sens_id--;

      /*  read data float or material property number */

      if (fscanf(ifp, "%d", &pp_fluxes_sens[i]->sens_flt) != 1) {
        fprintf(stderr, "%s:\tError reading flux_sens->sens_flt\n", yo);
        exit(-1);
      }

      sprintf(endofstring(echo_string), " %4i", pp_fluxes_sens[i]->sens_flt);

      if (pp_fluxes_sens[i]->sens_type == 4) {
        if (fscanf(ifp, "%d", &pp_fluxes_sens[i]->sens_flt2) != 1) {
          fprintf(stderr, "%s:\tError reading flux_sens->sens_flt2\n", yo);
          exit(-1);
        }
        sprintf(endofstring(echo_string), " %4i", pp_fluxes_sens[i]->sens_flt2);
      } else {
        pp_fluxes_sens[i]->sens_flt2 = -1;
      }

      /*      determine sensitivity vector number  */
      /*   search for same previous sensitivity info */

      pp_fluxes_sens[i]->vector_id = -1;

      for (j = 0; j < i; j++) {
        if (pp_fluxes_sens[i]->sens_type == pp_fluxes_sens[j]->sens_type &&
            pp_fluxes_sens[i]->sens_id == pp_fluxes_sens[j]->sens_id &&
            pp_fluxes_sens[i]->sens_flt == pp_fluxes_sens[j]->sens_flt &&
            pp_fluxes_sens[i]->sens_flt2 == pp_fluxes_sens[j]->sens_flt2) {
          pp_fluxes_sens[i]->vector_id = pp_fluxes_sens[j]->vector_id;
        }
      }

      if (pp_fluxes_sens[i]->vector_id == -1) {
        pp_fluxes_sens[i]->vector_id = sens_vec_ct;

        if (Continuation == ALC_FIRST) {
          if (cont->upType == pp_fluxes_sens[i]->sens_type) {
            int id1 = -1, id2 = -1;
            int id3 = -1;

            switch (cont->upType) {
            case 1:
            case 3:
              id1 = cont->upBCID;
              id2 = cont->upDFID;
              break;
            case 2:
              id1 = cont->upMTID;
              id2 = cont->upMPID;
              break;
            case 4:
              id1 = cont->upMTID;
              id2 = cont->upMPID;
              id3 = cont->upMDID;
              break;
            case 5:
              GOMA_EH(GOMA_ERROR, "sensitivities to UF not done");
              break;
            case 6:
              GOMA_EH(GOMA_ERROR, "sensitivities to AN not done");
              break;
            }
            if (id1 == pp_fluxes_sens[i]->sens_id && id2 == pp_fluxes_sens[i]->sens_flt &&
                id3 == pp_fluxes_sens[i]->sens_flt2) {
              cont->sensvec_id = sens_vec_ct;
            }
          }
        }

        sens_vec_ct++;
      }

      /* read file name */
      if (fscanf(ifp, "%s", ts) != 1) {
        GOMA_EH(GOMA_ERROR, "error reading Post Processing Flux Sens filename");
      }
      strcpy(pp_fluxes_sens[i]->flux_filenm, ts);

      read_string(ifp, first_string, '\n');
      nargs = sscanf(first_string, "%s", second_string);
      if (nargs == 1 && strcmp(second_string, "profile") == 0) {
        pp_fluxes_sens[i]->profile_flag = TRUE;
        SPF(endofstring(echo_string), " %s", second_string);
      } else {
        pp_fluxes_sens[i]->profile_flag = FALSE;
      }
      ECHO(echo_string, echo_file);
    }
    ECHO("\nEND OF FLUX\n", echo_file);
  }

  /*
   *  SCHEDULE POST-PROCESSING DATA CALCULATIONS, IF NEEDED
   *
   */

  iread = look_for_optional(ifp, "Post Processing Data", input, '=');

  /* count number of Post Processing Data specifications */
  if (iread == 1) {
    nn_post_data = count_list(ifp, "DATA", input, '=', "END OF DATA");

    ECHO("\nPost Processing Data =\n", echo_file);

  } else {
    nn_post_data = 0;
  }

  /*
   *  Allocate memory to hold the data information
   */

  if (nn_post_data > 0) {
    sz = sizeof(struct Post_Processing_Data *);
    pp_data = (struct Post_Processing_Data **)array_alloc(1, nn_post_data, sz);

    sz = sizeof(struct Post_Processing_Data);

    for (i = 0; i < nn_post_data; i++) {
      pp_data[i] = (struct Post_Processing_Data *)array_alloc(1, 1, sz);
    }
    /*Now load up information by reading cards */

    /*
     * DATA = {vbl_name} {nodesetid} {elemblockid} {speciesnum} {file} {format}
     *
     *         vbl_name    = VELOCITY1, DMX, dmy, ..., theta
     *         nodesetid   = 2, 5, 2001, ...
     *         elemblockid = 1, 2, 12, ...
     *         speciesnum  = 1, 2, ...
     *         file        = myfile.d
     *         format      = [t|x|y|z]
     *         first_time  = FALSE
     */

    for (i = 0; i < nn_post_data; i++) {
      char *fgetsretval;
      look_for(ifp, "DATA", input, '=');

      save_position = ftell(ifp);
      fgetsretval = fgets(data_line_buffer, MAX_CHAR_IN_INPUT, ifp);
      if (fgetsretval == NULL) {
        GOMA_EH(GOMA_ERROR, "Error reading post processing line");
      }

      fseek(ifp, save_position, SEEK_SET);

      /*
       * Clean out variables.
       */

      strncpy(variable_name, "\0", 1);
      node_set_id = -1;
      species_id = -1;
      strncpy(file_name, "\0", 1);
      for (j = 0; j < MAX_CHAR_IN_INPUT; j++)
        optional_format[j] = '\0';

      num_read_items = sscanf(data_line_buffer, "%s %d %d %d %s %s", variable_name, &node_set_id,
                              &elemBlock_id, &species_id, file_name, optional_format);

      if (num_read_items < 5) {
        log_err("Insufficient DATA \n\t\"%s\".\n", data_line_buffer);
      }

      SPF(echo_string, "%s =  %s %d %d %d %s %s", "DATA", variable_name, node_set_id, elemBlock_id,
          species_id, file_name, optional_format);

      /* Read DATA  type: i.e. VELOCITY1, VOLTAGE, etc. */
      sprintf(input, "%s", variable_name);

      /* Search for appropriate integer identifier in Var_Name struct */

      /*OK the decryption:  pp->data[i]->data_type = 0.. MAX_VAR_TYPE */
      /* 	                     =>Primitive variable request */
      /*                    pp->data[i]->data_type = -1 */
      /* 		             =>Post proc variable request */
      /* 		    pp->data[i]->data_type= -2 */
      /*                            =>Cannot recognize the request. */

      pp_data[i]->data_type = -2; /* initialize first */
      for (k = 0; k < Num_Var_Names; k++) {
        if (!strncasecmp(input, Var_Name[k].name1, strlen(input)) ||
            !strncasecmp(input, Var_Name[k].name2, strlen(input))) {
          pp_data[i]->data_type = Var_Name[k].Index;
          strcpy(pp_data[i]->data_type_name, Var_Name[k].name1);
          break;
        }
      }

      if (pp_data[i]->data_type == -2) /*not a primary variable, then try post proc */
      {
        for (k = 0; k < Num_Post_Var_Names; k++) {
          if (!strncasecmp(input, Post_Var_Name[k].name1, strlen(input))) {
            pp_data[i]->data_type = -1; /* Flag Post var */
            strcpy(pp_data[i]->data_type_name, input);
            break;
          }
        }
      }

      if (pp_data[i]->data_type == -2) {
        log_err("Invalid DATA print variable \"%s\"; (see mm_names.h)\n", input);
      }

      if (node_set_id != -1) {
        pp_data[i]->ns_id = node_set_id;
      } else {
        log_err("Problem scanning post processing DATA node set id %s\n",
                pp_data[i]->data_type_name);
      }

      pp_data[i]->mat_num = -1;
      pp_data[i]->elem_blk_id = elemBlock_id;

      if (species_id != -1) {
        pp_data[i]->species_number = species_id;
      } else {
        log_err("Problem scanning post processing DATA species index %s\n",
                pp_data[i]->data_type_name);
      }

      if (1 != sscanf(file_name, "%s", filename)) {
        log_err("Problem scanning post processing DATA output filename %s\n",
                pp_data[i]->data_type_name);
      } else {
        strcpy(pp_data[i]->data_filenm, filename);
      }

      /*
       * Do NOT complain if the optional_format specifier is missing.
       */

      strncpy(pp_data[i]->format_flag, "\0\0\0\0\0\0\0\0", 8);

      if (optional_format[0] != '\0') {
        strcpy(pp_data[i]->format_flag, optional_format);
      }

      pp_data[i]->first_time = TRUE;

      ECHO(echo_string, echo_file);
    }
    ECHO("\nEND OF DATA\n", echo_file);
  }

  /*
   *  SCHEDULE POST-PROCESSING DATA SENSITIVITY CALCULATIONS, IF NEEDED
   *
   */

  iread = look_for_optional(ifp, "Post Processing Data Sensitivities", input, '=');

  /* count number of Post Processing Data specifications */
  if (iread == 1) {
    nn_post_data_sens = count_list(ifp, "DATA_SENS", input, '=', "END OF DATA_SENS");
  } else {
    nn_post_data_sens = 0;
  }

  /*
   *  Allocate memory to hold the data information
   */

  if (nn_post_data_sens > 0) {
    sz = sizeof(struct Post_Processing_Data_Sens *);
    pp_data_sens = (struct Post_Processing_Data_Sens **)array_alloc(1, nn_post_data_sens, sz);

    sz = sizeof(struct Post_Processing_Data_Sens);

    for (i = 0; i < nn_post_data_sens; i++) {
      pp_data_sens[i] = (struct Post_Processing_Data_Sens *)array_alloc(1, 1, sz);
    }
    /*Now load up information by reading cards */

    for (i = 0; i < nn_post_data_sens; i++) {
      look_for(ifp, "DATA_SENS", input, '=');
      /* Read DATA  type: i.e. VELOCITY1, VOLTAGE, etc. */
      if (fscanf(ifp, "%s", input) != 1) {
        GOMA_EH(GOMA_ERROR, "error reading DATA_SENS name");
      }
      /* Search for appropriate integer identifier in Var_Name struct */

      /*OK the decryption:  pp->data[i]->data_type = 0.. MAX_VAR_TYPE */
      /*                             =>Primitive variable request */
      /*                    pp->data[i]->data_type = -1 */
      /*                             =>Post proc variable request */
      /*                    pp->data[i]->data_type= -2 */
      /*                            =>Cannot recognize the request. */

      pp_data_sens[i]->data_type = -2; /* initialize first */
      for (k = 0; k < Num_Var_Names; k++) {
        if (!strcmp(input, Var_Name[k].name1)) {
          pp_data_sens[i]->data_type = Var_Name[k].Index;
          strcpy(pp_data_sens[i]->data_type_name, input);
          break;
        }
      }
      if (pp_data_sens[i]->data_type == -2) /*not a primary variable, then try post proc */
      {
        for (k = 0; k < Num_Post_Var_Names; k++) {
          GOMA_EH(GOMA_ERROR, "Unrecognized print variable. ");
          if (!strcmp(input, Post_Var_Name[k].name1))
            pp_data_sens[i]->data_type = -1; /* Ok this says it is a Post var */
          strcpy(pp_data_sens[i]->data_type_name, input);
        }
      }
      if (pp_data_sens[i]->data_type == -2)
        GOMA_EH(GOMA_ERROR, "Invalid choice of print_sens variable");

      /* read ns id */

      if (fscanf(ifp, "%d", &pp_data_sens[i]->ns_id) != 1) {
        fprintf(stderr, "%s:\tError reading data_sens->ns_id\n", yo);
        exit(-1);
      }

      /* read the material index number and then decrement its value */

      if (fscanf(ifp, "%d", &pp_data_sens[i]->mat_id) != 1) {
        fprintf(stderr, "%s:\tError reading data_sens->blk_id\n", yo);
        exit(-1);
      }
      /*	  pp_data_sens[i]->mat_id--;  */

      /* read species id*/

      if (fscanf(ifp, "%d", &pp_data_sens[i]->species_number) != 1) {
        fprintf(stderr, "%s:\tError reading data_sens->species_number\n", yo);
        exit(-1);
      }

      /*  read sensitivity variable type */

      if (fscanf(ifp, "%80s", input) != 1) {
        fprintf(stderr, "%s:\tError reading data_sens->sens_type (BC, MT, AC, UM, AN, or UF)\n",
                yo);
        exit(-1);
      }
      if (!strcmp(input, "BC")) {
        pp_data_sens[i]->sens_type = 1;
      } else if (!strcmp(input, "MT")) {
        pp_data_sens[i]->sens_type = 2;
      } else if (!strcmp(input, "AC")) {
        pp_data_sens[i]->sens_type = 3;
      } else if (!strcmp(input, "UM")) {
        pp_data_sens[i]->sens_type = 4;
      } else if (!strcmp(input, "UF")) {
        pp_data_sens[i]->sens_type = 5;
      } else if (!strcmp(input, "AN")) {
        pp_data_sens[i]->sens_type = 6;
      } else {
        fprintf(stderr, "%s:\tImproper set_type for data sensitivity - %s\n", yo, input);
        exit(-1);
      }

      /*  read BC id or material id */

      if (fscanf(ifp, "%d", &pp_data_sens[i]->sens_id) != 1) {
        fprintf(stderr, "%s:\tError reading data_sens->sens_id\n", yo);
        exit(-1);
      }
      if (pp_data_sens[i]->sens_type == 2 || pp_data_sens[i]->sens_type == 4)
        pp_data_sens[i]->sens_id--;

      /*  read data float or material property number */

      if (fscanf(ifp, "%d", &pp_data_sens[i]->sens_flt) != 1) {
        fprintf(stderr, "%s:\tError reading data_sens->sens_flt\n", yo);
        exit(-1);
      }

      if (pp_data_sens[i]->sens_type == 4) {
        if (fscanf(ifp, "%d", &pp_data_sens[i]->sens_flt2) != 1) {
          fprintf(stderr, "%s:\tError reading data_sens->sens_flt2\n", yo);
          exit(-1);
        }
      } else {
        pp_data_sens[i]->sens_flt2 = -1;
      }
      /*

      DETERMINE SENSITIVITY VECTOR NUMBER
      SEARCH FOR SAME PREVIOUS SENSITIVITY INFO

      */

      pp_data_sens[i]->vector_id = -1;

      /* first search flux sensitivity info */
      for (j = 0; j < nn_post_fluxes_sens; j++) {
        if (pp_data_sens[i]->sens_type == pp_fluxes_sens[j]->sens_type &&
            pp_data_sens[i]->sens_id == pp_fluxes_sens[j]->sens_id &&
            pp_data_sens[i]->sens_flt == pp_fluxes_sens[j]->sens_flt &&
            pp_data_sens[i]->sens_flt2 == pp_fluxes_sens[j]->sens_flt2) {
          pp_data_sens[i]->vector_id = pp_fluxes_sens[j]->vector_id;
        }
      }
      for (j = 0; j < i; j++) {
        if (pp_data_sens[i]->sens_type == pp_data_sens[j]->sens_type &&
            pp_data_sens[i]->sens_id == pp_data_sens[j]->sens_id &&
            pp_data_sens[i]->sens_flt == pp_data_sens[j]->sens_flt &&
            pp_data_sens[i]->sens_flt2 == pp_data_sens[j]->sens_flt2) {
          pp_data_sens[i]->vector_id = pp_data_sens[j]->vector_id;
        }
      }
      if (pp_data_sens[i]->vector_id == -1) {
        pp_data_sens[i]->vector_id = sens_vec_ct;

        /*

        IF FIRST ORDER CONTINUATION CHECK FOR SAME SENSITIVITY PARAMETER

        */

        if (Continuation == ALC_FIRST) {
          if (cont->upType == pp_data_sens[i]->sens_type) {
            int id1 = -1, id2 = -1;
            int id3 = -1;

            switch (cont->upType) {
            case 1:
            case 3:
              id1 = cont->upBCID;
              id2 = cont->upDFID;
              break;
            case 2:
              id1 = cont->upMTID;
              id2 = cont->upMPID;
              break;
            case 4:
              id1 = cont->upMTID;
              id2 = cont->upMPID;
              id3 = cont->upMDID;
              break;
            case 5:
              GOMA_EH(GOMA_ERROR, "sensitivities to UF not done");
              break;
            case 6:
              GOMA_EH(GOMA_ERROR, "sensitivities to AN not done");
              break;
            }
            if (id1 == pp_data_sens[i]->sens_id && id2 == pp_data_sens[i]->sens_flt &&
                id3 == pp_data_sens[i]->sens_flt2) {
              cont->sensvec_id = sens_vec_ct;
            }
          }
        }
        sens_vec_ct++;
      }

      /* read file name */
      read_string(ifp, first_string, '\n');
      nargs = sscanf(first_string, "%s", second_string);
      if (nargs == 0) {
        GOMA_EH(GOMA_ERROR, "Found zero arguments for the Data Sensitivity file name");
      }
      strcpy(pp_data_sens[i]->data_filenm, second_string);
    } /*   data card count loop  */
  }   /*   if data_sens conditions */

  /*
   *  SCHEDULE POST-PROCESSING PARTICLE TRACKING CALCULATIONS, IF NEEDED
   *
   */
  iread = look_for_optional(ifp, "Post Processing Particle Traces", input, '=');

  /* count number of Post Processing Particles */
  if (iread == 1) {
    nn_particles = count_list(ifp, "PARTICLE", input, '=', "END OF PARTICLES");
    ECHO("\nPost Processing Particle Traces =\n", echo_file);
  } else {
    nn_particles = 0;
  }

  /*
   *  Allocate memory to hold the particle information
   */

  if (nn_particles > 0) {
    sz = sizeof(struct Post_Processing_Particles *);
    pp_particles = (struct Post_Processing_Particles **)array_alloc(1, nn_particles, sz);

    sz = sizeof(struct Post_Processing_Particles);

    for (i = 0; i < nn_particles; i++) {
      pp_particles[i] = (struct Post_Processing_Particles *)array_alloc(1, 1, sz);
    }
    /*Now load up information by reading cards */
    for (i = 0; i < nn_particles; i++) {
      look_for(ifp, "PARTICLE", input, '=');

      if (fscanf(ifp, "%lf %lf %lf", &pp_particles[i]->coord[0], &pp_particles[i]->coord[1],
                 &pp_particles[i]->coord[2]) != 3) {
        GOMA_EH(GOMA_ERROR,
                "error reading particle input data (check to make sure you have 3 coord values");
      }
      SPF(echo_string, "%s = %g %g %g", "PARTICLE", pp_particles[i]->coord[0],
          pp_particles[i]->coord[1], pp_particles[i]->coord[2]);

      if (fscanf(ifp, "%lf %lf %lf", &pp_particles[i]->Start_Time, &pp_particles[i]->End_Time,
                 &pp_particles[i]->Delta_s) != 3) {
        GOMA_EH(GOMA_ERROR, "error reading particle time data (Start_time, End_Time, Delta_s)");
      }
      SPF(endofstring(echo_string), " %g %g %g", pp_particles[i]->Start_Time,
          pp_particles[i]->End_Time, pp_particles[i]->Delta_s);
      if (fscanf(ifp, "%lf %lf", &pp_particles[i]->mass, &pp_particles[i]->mobility) != 2) {
        GOMA_WH(-1, "defaulting to zero mass, mobility");
        pp_particles[i]->mass = 0.0;
        pp_particles[i]->mobility = 0.0;
      }
      SPF(endofstring(echo_string), " %g %g", pp_particles[i]->mass, pp_particles[i]->mobility);

      if (fscanf(ifp, "%lf %lf %lf", &pp_particles[i]->force[0], &pp_particles[i]->force[1],
                 &pp_particles[i]->force[2]) != 3) {
        GOMA_WH(-1, "defaulting to zero external force");
        pp_particles[i]->force[0] = 0.0;
        pp_particles[i]->force[1] = 0.0;
        pp_particles[i]->force[2] = 0.0;
      }
      SPF(endofstring(echo_string), " %g %g %g", pp_particles[i]->force[0],
          pp_particles[i]->force[1], pp_particles[i]->force[2]);

      read_string(ifp, first_string, '\n');
      nargs = sscanf(first_string, "%s", second_string);
      if (nargs == 0) {
        GOMA_EH(GOMA_ERROR, "Found zero arguments for the Particle file name");
      }
      strcpy(pp_particles[i]->filenm, second_string);
      SPF(endofstring(echo_string), " %s", pp_particles[i]->filenm);

      pp_particles[i]->Current_element_id = -1;
      ECHO(echo_string, echo_file);
    }

  } /*end if iread */
  ECHO("\nEND OF PARTICLES\n", echo_file);
  /*
   *  SCHEDULE POST-PROCESSING VOLUME INTEGRALS, IF NEEDED
   *
   */
  iread = look_for_optional(ifp, "Post Processing Volumetric Integration", input, '=');

  if (iread == 1) {
    nn_volume = count_list(ifp, "VOLUME_INT", input, '=', "END OF VOLUME_INT");
    ECHO("\nPost Processing Volumetric Integration =\n", echo_file);
  } else {
    nn_volume = 0;
  }

  if (nn_volume) {
    ppvi_type = PPVI_VERBOSE; // Default to default output behavior see "Volumetric Integration
                              // Output Format" for other possible behaviors
    sz = sizeof(struct Post_Processing_Volumetric *);

    pp_volume = (struct Post_Processing_Volumetric **)array_alloc(1, nn_volume, sz);

    sz = sizeof(struct Post_Processing_Volumetric);

    for (i = 0; i < nn_volume; i++) {
      pp_volume[i] = (struct Post_Processing_Volumetric *)array_alloc(1, 1, sz);
    }

    for (i = 0; i < nn_volume; i++) {
      look_for(ifp, "VOLUME_INT", input, '=');

      if (fscanf(ifp, "%s", ts) != 1) {
        GOMA_EH(GOMA_ERROR, "error reading Post Processing volume integral card \n");
      }

      pp_volume[i]->volume_type = -1;

      for (k = 0; k < Num_Vol_Names; k++) {
        if (!strcmp(ts, pp_vol_names[k].name)) {
          pp_volume[i]->volume_type = pp_vol_names[k].Index;
          strcpy(pp_volume[i]->volume_name, ts);
        }
      }
      SPF(echo_string, "%s = %s", "VOLUME_INT", pp_volume[i]->volume_name);

      if (fscanf(ifp, "%d %d", &(pp_volume[i]->blk_id), &(pp_volume[i]->species_no)) != 2) {
        fprintf(stderr, "%s:\tError reading blk_id or species number for volume integral\n", yo);
        exit(-1);
      }

      SPF(endofstring(echo_string), " %d %d", pp_volume[i]->blk_id, pp_volume[i]->species_no);

      /* read file name TAB asks RBS why read the filename this waY ?
         I don't know, I copied it from somewhere - RBS
         Actually, Randy probably had me do it this way
         -how's that for passing the buck.

         Ah, that makes sense.  Randy wasn't a nerd in high school.
         Therefore, his code is always a bit off.  Not his fault
         really. (I kid, I kid )  */

      read_string(ifp, first_string, '\n');

      nargs = sscanf(first_string, "%s", second_string);

      if (nargs == 0) {
        GOMA_EH(GOMA_ERROR, "Found zero arguments for the Volumetric Integration file name");
      }

      strcpy(pp_volume[i]->volume_fname, second_string);

      SPF(endofstring(echo_string), " %s", pp_volume[i]->volume_fname);

      {
        int num_const, k;
        char *args[MAX_NUMBER_PARAMS];

        if ((num_const = tokenize_by_whsp(first_string, args, MAX_NUMBER_PARAMS)) > 1) {
          pp_volume[i]->params = alloc_dbl_1(num_const - 1, 0.0);

          for (k = 1; k < num_const; k++) {
            pp_volume[i]->params[k - 1] = atof(args[k]);
          }

          pp_volume[i]->num_params = num_const - 1;

          SPF_DBL_VEC(endofstring(echo_string), num_const - 1, &(pp_volume[i]->params[0]));

        } else {
          pp_volume[i]->params = NULL;
          pp_volume[i]->num_params = 0;
        }
      }
      ECHO(echo_string, echo_file);

    } /* end of i < nn_volume */
    ECHO("\nEND OF VOLUME_INT\n", echo_file);
  } /*if iread */

  iread = look_for_optional(ifp, "Volumetric Integration Output Format", input, '=');
  if (iread == 1) {
    FILE *amcfp;
    int i;
    if (fscanf(ifp, "%s", ts) != 1) {
      GOMA_EH(GOMA_ERROR, "error reading Volume Integration Output Format card \n");
    }
    if (!strcasecmp(ts, "Verbose")) {
      ppvi_type = PPVI_VERBOSE;
    } else if (!strcasecmp(ts, "CSV")) {
      ppvi_type = PPVI_CSV;

      /* in order to prepend output file with data type info */
      char ts1[MAX_CHAR_IN_INPUT];
      for (i = 0; i < nn_volume; i++) {
        amcfp = fopen(pp_volume[i]->volume_fname, "a");
        if (amcfp != NULL) {
          strcpy(ts1, pp_volume[i]->volume_name);
          fprintf(amcfp, "Time, %s\n", ts1);
          fflush(amcfp);
          fclose(amcfp);
        }
      }
    } else {
      GOMA_WH(-1, "The Volumetric Integration Output Format was not recognized");
      ppvi_type = PPVI_VERBOSE;
    }
  }

  /*
   *  SCHEDULE POST-PROCESSING GLOBAL CALCULATIONS, IF NEEDED
   */

  iread = look_for_optional(ifp, "Post Processing Global", input, '=');

  /* count number of post-processing flux calculation specifications */

  if (iread == 1) {
    nn_global = count_list(ifp, "GLOBAL", input, '=', "END OF GLOBAL");
    ECHO("\nPost Processing Global =\n", echo_file);
  } else {
    nn_global = 0;
  }

  /*
   *  Allocate memory to hold the flux information
   */

  if (nn_global > 0) {
    sz = sizeof(struct Post_Processing_Global *);
    pp_global = (struct Post_Processing_Global **)array_alloc(1, nn_global, sz);

    sz = sizeof(struct Post_Processing_Global);

    for (i = 0; i < nn_global; i++) {
      pp_global[i] = (struct Post_Processing_Global *)array_alloc(1, 1, sz);
    }

    /*Now load up information by reading cards */

    for (i = 0; i < nn_global; i++) {
      look_for(ifp, "GLOBAL", input, '=');

      /* Read GLOBAL  type */

      if (fscanf(ifp, "%s", ts) != 1) {
        GOMA_EH(GOMA_ERROR, "error reading Post Processing Global input variable");
      }

      pp_global[i]->type = -1;
      for (k = 0; k < PP_GLOBAL_COUNT; k++) {
        if (!strcmp(ts, pp_global_names[k].name)) {
          pp_global[i]->type = pp_global_names[k].Index;
          strcpy(pp_global[i]->type_name, ts);
          break;
        }
      }
      if (pp_global[i]->type == -1) {
        GOMA_EH(GOMA_ERROR, "Invalid Global name");
      }
      SPF(echo_string, "%s = %s", "GLOBAL", pp_global[i]->type_name);

      /* Custom post processing card reading for global */
      switch (pp_global[i]->type) {
        /* Read in a file name */
      case PP_GLOBAL_LS_INTERFACE_PRINT:
      case PP_GLOBAL_LS_INTERFACE_PRINT_ALL_TIMES: {

        /* read file name */
        if (fscanf(ifp, "%s", ts) != 1) {
          GOMA_EH(GOMA_ERROR, "error reading Post Processing Global filename");
        }
        strcpy(pp_global[i]->filenm, ts);
        SPF(endofstring(echo_string), " %s", pp_global[i]->filenm);
      } break;
      default:
        GOMA_EH(GOMA_ERROR, "Unsupported GLOBAL Post Processing Type");
        break;
      }

      ECHO(echo_string, echo_file);
    }
    ECHO("\nEND OF GLOBAL\n", echo_file);
  }

  iread = look_for_optional(ifp, "Post Processing Averages", input, '=');

  /* count number of post-processing flux calculation specifications */

  if (iread == 1) {
    nn_average = count_list(ifp, "AVERAGE", input, '=', "END OF AVERAGES");
    ECHO("\nPost Processing Averages =\n", echo_file);
  } else {
    nn_average = 0;
  }

  if (nn_average > 0) {
    sz = sizeof(pp_Average *);
    pp_average = (pp_Average **)array_alloc(1, nn_average, sz);

    sz = sizeof(pp_Average);

    for (i = 0; i < nn_average; i++) {
      pp_average[i] = (pp_Average *)array_alloc(1, 1, sz);
    }

    /*Now load up information by reading cards */

    for (i = 0; i < nn_average; i++) {
      look_for(ifp, "AVERAGE", input, '=');
      save_position = ftell(ifp);
      char *fgetsret = fgets(data_line_buffer, MAX_CHAR_IN_INPUT, ifp);
      if (fgetsret == NULL) {
        GOMA_EH(GOMA_ERROR, "Error reading post processing line in Averages");
      }

      fseek(ifp, save_position, SEEK_SET);

      pp_average[i]->type = -1;
      pp_average[i]->non_variable_type = 0;

      int read_average_items =
          sscanf(data_line_buffer, "%s %d", variable_name, &(pp_average[i]->species_index));

      if (read_average_items < 2) {
        GOMA_EH(GOMA_ERROR, "Error in reading Average post_processing");
      }

      for (k = 0; k < Num_Var_Names; k++) {
        if (!strncasecmp(variable_name, Var_Name[k].name1, strlen(variable_name)) ||
            !strncasecmp(variable_name, Var_Name[k].name2, strlen(variable_name))) {
          pp_average[i]->type = Var_Name[k].Index;
          if (pp_average[i]->type == MASS_FRACTION) {
            int err = snprintf(pp_average[i]->type_name, MAX_VAR_NAME_LNGTH, "%s%d%s",
                               Var_Name[k].name2, pp_average[i]->species_index, "_AVG");
            if (err < 0 || err >= MAX_VAR_NAME_LNGTH) {
              GOMA_EH(GOMA_ERROR, "Error writing mass fraction variable for average");
            }
          } else {
            strcpy(pp_average[i]->type_name, Var_Name[k].name2);
            strcat(pp_average[i]->type_name, "_AVG");
          }
          break;
        }
      }

      if (pp_average[i]->type == -1) {
        if (!strncasecmp(variable_name, "DENSITY_AVG", strlen(variable_name))) {
          strcpy(pp_average[i]->type_name, "DENSITY_AVG");
          pp_average[i]->non_variable_type = 1;
          pp_average[i]->type = AVG_HEAVISIDE;
        } else if (!strncasecmp(variable_name, "HEAVISIDE", strlen(variable_name))) {
          strcpy(pp_average[i]->type_name, "HEAVISIDE_AVG");
          pp_average[i]->non_variable_type = 1;
          pp_average[i]->type = AVG_HEAVISIDE;
        } else if (!strncasecmp(variable_name, "VISCOSITY", strlen(variable_name))) {
          strcpy(pp_average[i]->type_name, "VISCOSITY_AVG");
          pp_average[i]->non_variable_type = 1;
          pp_average[i]->type = AVG_VISCOSITY;
        } else if (!strncasecmp(variable_name, "SHEARRATE", strlen(variable_name))) {
          strcpy(pp_average[i]->type_name, "SHEARRATE_AVG");
          pp_average[i]->non_variable_type = 1;
          pp_average[i]->type = AVG_SHEAR;
        } else {
          fprintf(stderr, "Error reading unknown variable type: %s\n", variable_name);
          GOMA_EH(GOMA_ERROR, "Unknown variable type for post processing");
        }
      }

      SPF(echo_string, "%s = %s", "AVERAGE", variable_name);
      SPF(endofstring(echo_string), " %d", pp_average[i]->species_index);
      ECHO(echo_string, echo_file);
    }
    ECHO("\nEND OF AVERAGE\n", echo_file);
  }
}

/******************************************************************************/
/******************************************************************************/
/******************************************************************************/

static int look_for_post_proc(FILE *ifp,           /* pointer to file                           */
                              char *search_string, /* input string for which to search  */
                              int *flag_variable)  /* integer flag for post proc options */

/*
 * look_for_post_proc -- generic read post processing specifications for
 *                       each entry. The call in this code specifically
 *                       rewinds the file so that searches may occur over
 *                       the entire file.
 *
 */
{
  char input[MAX_CHAR_IN_INPUT];
  int iread;
  char echo_string[MAX_CHAR_ECHO_INPUT] = "\0";
  char echo_file[MAX_CHAR_IN_INPUT] = "\0";

  strcpy(echo_file, Echo_Input_File);

  /*
   * Rewind file and look for the optional string anywhere in the input deck
   * PP vars to be exported are indicated by flag_variable=2.
   */
  iread = look_for_optional(ifp, search_string, input, '=');
  if (iread == 1) {
    if (fscanf(ifp, "%s", input) != 1) {
      strip(input);
    }
    if (strcmp(input, "yes") == 0) {
      *flag_variable = 1;
    } else if (strcmp(input, "exp") == 0) {
      *flag_variable = 2;
      Num_Export_XP++;
    } else if (strcmp(input, "no") == 0) {
      *flag_variable = -1;
    } else {
      GOMA_EH(GOMA_ERROR, "Unknown problem option");
    }
    SPF(echo_string, "%s = %s", search_string, input);
    ECHO(echo_string, echo_file);
  }

#ifndef LIBRARY_MODE
  if (Num_Export_XP > 0) {
    GOMA_WH(-1, "Post-process exp option only available in LIBRARY_MODE!");
    Num_Export_XP = 0;
  }
#endif
  return iread;
}
/******************************************************************************/
/******************************************************************************/
/******************************************************************************/
/* load_nodal_tkn -- load nodal variable types, kinds, and names
 *
 * input arguments:
 *	rd		pointer to results description structure that is
 *			loaded up here.
 *
 * output arguments:
 * 	nvtype[]	nodal variable type (0=VELOCITY1, etc.)
 *	nvkind[] 	nodal variable kind (0, except for mass species)
 *	nvname[] 	nodal variable name ("VX", etc.)
 *	nvunit[] 	nodal variable unit ("kg/s", etc.)
 *	nvdesc[] 	nodal variable description
 *
 * return value:
 *	int	       -1	something went wrong in this routine
 *			0	everything went OK fine hunky-dory
 *
 * Author:	Philip A. Sackinger
 * Created:	Tue Mar 23 08:00:13 MST 1993
 * Revised:	Wed Apr  7 06:46:16 MDT 1993
 */

int load_nodal_tkn(struct Results_Description *rd, int *tnv, int *tnv_post) {
  int i = -1, k, index, index_post, index_post_export, status = 0, check, w;
  int v_s[MAX_MODES][DIM][DIM];
  int a, b, mode;
  MATRL_PROP_STRUCT *matrl = mp_glob[0];
  VARIABLE_DESCRIPTION_STRUCT *vd;

  /*
   * Temporary strings hold current species name (short & long)...
   */
  char nm[MAX_VAR_NAME_LNGTH], nm1[MAX_VAR_NAME_LNGTH], nm2[MAX_VAR_NAME_LNGTH];
  char ds[MAX_VAR_DESC_LNGTH], ds1[MAX_VAR_DESC_LNGTH], ds2[MAX_VAR_DESC_LNGTH];
  char species_name[MAX_VAR_NAME_LNGTH];
  char species_desc[MAX_VAR_DESC_LNGTH];
  int post_flag, var;
  int mn; /* Material Number ID */

  /* load eqn and variable number in tensor form */

  v_s[0][0][0] = POLYMER_STRESS11;
  v_s[0][0][1] = POLYMER_STRESS12;
  v_s[0][0][2] = POLYMER_STRESS13;
  v_s[0][1][0] = POLYMER_STRESS12;
  v_s[0][1][1] = POLYMER_STRESS22;
  v_s[0][1][2] = POLYMER_STRESS23;
  v_s[0][2][0] = POLYMER_STRESS13;
  v_s[0][2][1] = POLYMER_STRESS23;
  v_s[0][2][2] = POLYMER_STRESS33;

  v_s[1][0][0] = POLYMER_STRESS11_1;
  v_s[1][0][1] = POLYMER_STRESS12_1;
  v_s[1][0][2] = POLYMER_STRESS13_1;
  v_s[1][1][0] = POLYMER_STRESS12_1;
  v_s[1][1][1] = POLYMER_STRESS22_1;
  v_s[1][1][2] = POLYMER_STRESS23_1;
  v_s[1][2][0] = POLYMER_STRESS13_1;
  v_s[1][2][1] = POLYMER_STRESS23_1;
  v_s[1][2][2] = POLYMER_STRESS33_1;

  v_s[2][0][0] = POLYMER_STRESS11_2;
  v_s[2][0][1] = POLYMER_STRESS12_2;
  v_s[2][0][2] = POLYMER_STRESS13_2;
  v_s[2][1][0] = POLYMER_STRESS12_2;
  v_s[2][1][1] = POLYMER_STRESS22_2;
  v_s[2][1][2] = POLYMER_STRESS23_2;
  v_s[2][2][0] = POLYMER_STRESS13_2;
  v_s[2][2][1] = POLYMER_STRESS23_2;
  v_s[2][2][2] = POLYMER_STRESS33_2;

  v_s[3][0][0] = POLYMER_STRESS11_3;
  v_s[3][0][1] = POLYMER_STRESS12_3;
  v_s[3][0][2] = POLYMER_STRESS13_3;
  v_s[3][1][0] = POLYMER_STRESS12_3;
  v_s[3][1][1] = POLYMER_STRESS22_3;
  v_s[3][1][2] = POLYMER_STRESS23_3;
  v_s[3][2][0] = POLYMER_STRESS13_3;
  v_s[3][2][1] = POLYMER_STRESS23_3;
  v_s[3][2][2] = POLYMER_STRESS33_3;

  v_s[4][0][0] = POLYMER_STRESS11_4;
  v_s[4][0][1] = POLYMER_STRESS12_4;
  v_s[4][0][2] = POLYMER_STRESS13_4;
  v_s[4][1][0] = POLYMER_STRESS12_4;
  v_s[4][1][1] = POLYMER_STRESS22_4;
  v_s[4][1][2] = POLYMER_STRESS23_4;
  v_s[4][2][0] = POLYMER_STRESS13_4;
  v_s[4][2][1] = POLYMER_STRESS23_4;
  v_s[4][2][2] = POLYMER_STRESS33_4;

  v_s[5][0][0] = POLYMER_STRESS11_5;
  v_s[5][0][1] = POLYMER_STRESS12_5;
  v_s[5][0][2] = POLYMER_STRESS13_5;
  v_s[5][1][0] = POLYMER_STRESS12_5;
  v_s[5][1][1] = POLYMER_STRESS22_5;
  v_s[5][1][2] = POLYMER_STRESS23_5;
  v_s[5][2][0] = POLYMER_STRESS13_5;
  v_s[5][2][1] = POLYMER_STRESS23_5;
  v_s[5][2][2] = POLYMER_STRESS33_5;

  v_s[6][0][0] = POLYMER_STRESS11_6;
  v_s[6][0][1] = POLYMER_STRESS12_6;
  v_s[6][0][2] = POLYMER_STRESS13_6;
  v_s[6][1][0] = POLYMER_STRESS12_6;
  v_s[6][1][1] = POLYMER_STRESS22_6;
  v_s[6][1][2] = POLYMER_STRESS23_6;
  v_s[6][2][0] = POLYMER_STRESS13_6;
  v_s[6][2][1] = POLYMER_STRESS23_6;
  v_s[6][2][2] = POLYMER_STRESS33_6;

  v_s[7][0][0] = POLYMER_STRESS11_7;
  v_s[7][0][1] = POLYMER_STRESS12_7;
  v_s[7][0][2] = POLYMER_STRESS13_7;
  v_s[7][1][0] = POLYMER_STRESS12_7;
  v_s[7][1][1] = POLYMER_STRESS22_7;
  v_s[7][1][2] = POLYMER_STRESS23_7;
  v_s[7][2][0] = POLYMER_STRESS13_7;
  v_s[7][2][1] = POLYMER_STRESS23_7;
  v_s[7][2][2] = POLYMER_STRESS33_7;

  index = 0;
  index_post = 0;
  index_post_export = 0;

  /*
   *  Here, if a variable and equation is turned on in any one
   *  material, then we must make provisions in the rd structure
   * for all materials.  This is for the sake of the post-processor.
   *
   *
   * Check each variable to see if it has a valid interpolation and
   * write it as a nodal variable if it has this type in any phase.
   * We check here to see if the variable has an interpolation
   * type which is amenable to extraction via extract_nodal_variable().
   * If the variable exists in the problem but isn't continuous
   * or doesn't just have one value per node, (aka pressure, often).
   * Then, we don't include it in the list.
   */

  /*  This is to make sure that the mesh displacements are first
   *  in the exodus file. Just a little something to keep BLOT
   *  happy, so it will show our deformed meshes.
   */

  for (var = MESH_DISPLACEMENT1; var < (MESH_DISPLACEMENT3 + 1); var++) {
    if (variable_type_nodalInterp(var)) {
      set_nv_tkud(rd, index, var, 0, -1, Var_Name[var].name2, "[1]", Var_Name[var].name1, FALSE);
      index++;
    }
  }

  /*
   *  Loop over all of the variables defined in the problem,
   *   (except mesh displacement variables, which are handled up above)
   *  and define their Results_Description structure entries.
   *  These will be used to define the associated exodus variables.
   */
  for (var = V_FIRST; var < V_LAST; var++) {
    if ((var < MESH_DISPLACEMENT1) || (var > MESH_DISPLACEMENT3)) {
      if (variable_type_nodalInterp(var)) {
        if (var == MASS_FRACTION) {
          /*
           * HKM:
           *  Loop over the materials defined in the problem starting
           *  with the generic material, -1. Search for variables
           *  defined in the solution vector. If there are any,
           *  then add them to the structure that defines what the
           *  Exodus output is.
           */
          for (mn = -1; mn < upd->Num_Mat; mn++) {
            if (mn == -1) {
              for (i = upd->Num_Mat - 1; i >= 0; i--) {
                if (mp_glob[i]->Num_Species == upd->Max_Num_Species) {
                  matrl = mp_glob[i];
                }
              }
            } else {
              matrl = mp_glob[mn];
            }
            for (i = 0; i < matrl->Num_Species; i++) {
              vd = get_vd_ptr(MASS_FRACTION, mn, i);
              if (vd && (vd->MatID == mn)) {
                /*
                 * Assign the exodus species name
                 */
                assign_species_name(i, matrl, species_name, species_desc, mn);
                /*
                 * Set the values in the Results_Description structure
                 */
                set_nv_tkud(rd, index, var, i, mn, species_name, "[1]", species_desc, FALSE);
                index++;
              }
            }
          }
        } else {
          for (mn = -1; mn < upd->Num_Mat; mn++) {
            if (mn == -1) {
              for (i = upd->Num_Mat - 1; i >= 0; i--) {
                if (pd_glob[i]->i[pg->imtrx][var]) {
                  matrl = mp_glob[i];
                }
              }
            } else {
              matrl = mp_glob[mn];
            }
            vd = get_vd_ptr(var, mn, i);
            if (vd && (vd->MatID == mn)) {
              assign_var_name(var, 0, matrl, species_name, species_desc, mn);
              set_nv_tkud(rd, index, var, 0, mn, species_name, "[1]", species_desc, FALSE);
              index++;
            }
          }
        }
      }
    }
  }
  /*
   *  Set the total number of Output Nodal Vectors determined by
   *  extract_nodal_vec() at this point
   */
  rd->TotalNVSolnOutput = index;

  /*
   * Start checking for post-processing options
   *  at this point they should contain 1 = yes or -1 = no
   *  convert to -1 = no and post-processing variable number = yes
   */

  if (STREAM != -1 && Num_Var_In_Type[pg->imtrx][VELOCITY1]) {
    if (Num_Dim == 3) {
      GOMA_WH(-1, "Cant do stream function in 3D");
      STREAM = -1;
    } else {
      set_nv_tkud(rd, index, 0, 0, -2, "STREAM", "[1]", "Stream Function", FALSE);
      index++;
      if (STREAM == 2) {
        Export_XP_ID[index_post_export] = index_post;
        index_post_export++;
      }
      STREAM = index_post;
      index_post++;
      /* Put the index also in the table.  We should condense STREAM
         and the corresponding entry in Post_Var_Name struct to be the same */
      for (k = 0; k < Num_Post_Var_Names; k++) {
        if (!strcmp("STREAM", Post_Var_Name[k].name1))
          Post_Var_Name[k].Index = index_post;
      }
    }
  }

  if (STREAM_NORMAL_STRESS != -1 && Num_Var_In_Type[pg->imtrx][R_MOMENTUM1]) {
    set_nv_tkud(rd, index, 0, 0, -2, "SNS", "[1]", "Streamwise normal stress", FALSE);
    index++;
    if (STREAM_NORMAL_STRESS == 2) {
      Export_XP_ID[index_post_export] = index_post;
      index_post_export++;
    }
    STREAM_NORMAL_STRESS = index_post;
    index_post++;
  }

  if (STREAM_SHEAR_STRESS != -1 && Num_Var_In_Type[pg->imtrx][R_MOMENTUM1]) {
    set_nv_tkud(rd, index, 0, 0, -2, "SSS", "[1]", "Streamwise shear stress", FALSE);
    index++;
    if (STREAM_SHEAR_STRESS == 2) {
      Export_XP_ID[index_post_export] = index_post;
      index_post_export++;
    }
    STREAM_SHEAR_STRESS = index_post;
    index_post++;
  }

  if (STREAM_TENSION != -1 && Num_Var_In_Type[pg->imtrx][R_MOMENTUM1]) {
    set_nv_tkud(rd, index, 0, 0, -2, "SSD", "[1]", "Streamwise Stress Difference", FALSE);
    index++;
    if (STREAM_TENSION == 2) {
      Export_XP_ID[index_post_export] = index_post;
      index_post_export++;
    }
    STREAM_TENSION = index_post;
    index_post++;
  }

  if (DIV_VELOCITY != -1 && Num_Var_In_Type[pg->imtrx][PRESSURE]) {
    set_nv_tkud(rd, index, 0, 0, -2, "DIVV", "[1]", "Divergence of Velocity", FALSE);
    index++;
    if (DIV_VELOCITY == 2) {
      Export_XP_ID[index_post_export] = index_post;
      index_post_export++;
    }
    DIV_VELOCITY = index_post;
    index_post++;
  }

  if (DIV_PVELOCITY != -1 && Num_Var_In_Type[pg->imtrx][R_PMOMENTUM1]) {
    set_nv_tkud(rd, index, 0, 0, -2, "DIVPV", "[1]", "Divergence of Particle Velocity", FALSE);
    index++;
    if (DIV_PVELOCITY == 2) {
      Export_XP_ID[index_post_export] = index_post;
      index_post_export++;
    }
    DIV_PVELOCITY = index_post;
    index_post++;
  }

  if (DIV_TOTAL != -1 && Num_Var_In_Type[pg->imtrx][R_PMOMENTUM1]) {
    set_nv_tkud(rd, index, 0, 0, -2, "DIVTOTAL", "[1]", "Divergence of Total Velocity", FALSE);
    index++;
    if (DIV_TOTAL == 2) {
      Export_XP_ID[index_post_export] = index_post;
      index_post_export++;
    }
    DIV_TOTAL = index_post;
    index_post++;
  }

  if (PP_Viscosity != -1 &&
      (Num_Var_In_Type[pg->imtrx][R_MOMENTUM1] || Num_Var_In_Type[pg->imtrx][R_LUBP] ||
       Num_Var_In_Type[pg->imtrx][R_SHELL_FILMP])) {
    set_nv_tkud(rd, index, 0, 0, -2, "MU", "[1]", "Viscosity", FALSE);
    index++;
    if (PP_Viscosity == 2) {
      Export_XP_ID[index_post_export] = index_post;
      index_post_export++;
    }
    PP_Viscosity = index_post;
    index_post++;
  }

  if (PP_FlowingLiquid_Viscosity != -1 && Num_Var_In_Type[pg->imtrx][R_MOMENTUM1]) {
    set_nv_tkud(rd, index, 0, 0, -2, "FLOW_MU", "[1]", "FlowingLiquid Viscosity", FALSE);
    index++;
    if (PP_FlowingLiquid_Viscosity == 2) {
      Export_XP_ID[index_post_export] = index_post;
      index_post_export++;
    }
    PP_FlowingLiquid_Viscosity = index_post;
    index_post++;
  }

  if (PP_VolumeFractionGas != -1 && Num_Var_In_Type[pg->imtrx][R_MOMENTUM1]) {
    set_nv_tkud(rd, index, 0, 0, -2, "VOLUMEFRACTIONGAS", "[1]", "Volume Fraction of Gas Phase",
                FALSE);
    index++;
    if (PP_VolumeFractionGas == 2) {
      Export_XP_ID[index_post_export] = index_post;
      index_post_export++;
    }
    PP_VolumeFractionGas = index_post;
    index_post++;
  }

  if (DENSITY != -1 && Num_Var_In_Type[pg->imtrx][R_MOMENTUM1]) {
    set_nv_tkud(rd, index, 0, 0, -2, "RHO", "[1]", "Density", FALSE);
    index++;
    if (DENSITY == 2) {
      Export_XP_ID[index_post_export] = index_post;
      index_post_export++;
    }
    DENSITY = index_post;
    index_post++;
  }

  if (HEAVISIDE != -1 && ls != NULL && Num_Var_In_Type[pg->imtrx][R_FILL]) {
    set_nv_tkud(rd, index, 0, 0, -2, "HEAVISIDE", "[1]", "HEAVISIDE", FALSE);
    index++;
    if (HEAVISIDE == 2) {
      Export_XP_ID[index_post_export] = index_post;
      index_post_export++;
    }
    HEAVISIDE = index_post;
    index_post++;
  }

  if (RHO_DOT != -1 && Num_Var_In_Type[pg->imtrx][R_MOMENTUM1]) {
    set_nv_tkud(rd, index, 0, 0, -2, "RHO_DOT", "[1]", "RHO_DOT", FALSE);
    index++;
    if (RHO_DOT == 2) {
      Export_XP_ID[index_post_export] = index_post;
      index_post_export++;
    }
    RHO_DOT = index_post;
    index_post++;
  }

  if (MEAN_SHEAR != -1 && Num_Var_In_Type[pg->imtrx][R_MOMENTUM1]) {
    set_nv_tkud(rd, index, 0, 0, -2, "SHEAR", "[1]", "Mean shear rate", FALSE);
    index++;
    if (MEAN_SHEAR == 2) {
      Export_XP_ID[index_post_export] = index_post;
      index_post_export++;
    }
    MEAN_SHEAR = index_post;
    index_post++;
  }

  if (GIES_CRIT != -1 && Num_Var_In_Type[pg->imtrx][R_MOMENTUM1]) {
    set_nv_tkud(rd, index, 0, 0, -2, "GIES", "[1]", "Giesekus Criterion", FALSE);
    index++;
    if (GIES_CRIT == 2) {
      Export_XP_ID[index_post_export] = index_post;
      index_post_export++;
    }
    GIES_CRIT = index_post;
    index_post++;
  }

  if (Q_FCN != -1 && Num_Var_In_Type[pg->imtrx][R_MOMENTUM1]) {
    set_nv_tkud(rd, index, 0, 0, -2, "Q_FCN", "[1]", "Q Function", FALSE);
    index++;
    if (Q_FCN == 2) {
      Export_XP_ID[index_post_export] = index_post;
      index_post_export++;
    }
    Q_FCN = index_post;
    index_post++;
  }

  if (PSPG_PP != -1 && Num_Var_In_Type[pg->imtrx][R_MOMENTUM1]) {
    PSPG_PP = index_post;
    set_nv_tkud(rd, index, 0, 0, -2, "PSPG_X", "[1]", "PSPG PP X", FALSE);
    index++;
    index_post++;
    set_nv_tkud(rd, index, 0, 0, -2, "PSPG_Y", "[1]", "PSPG PP Y", FALSE);
    index++;
    index_post++;
    if (VIM > 2) {
      set_nv_tkud(rd, index, 0, 0, -2, "PSPG_Z", "[1]", "PSPG PP Z", FALSE);
      index++;
      index_post++;
    }
  }

  if (VELO_SPEED != -1 && Num_Var_In_Type[pg->imtrx][R_MOMENTUM1]) {
    set_nv_tkud(rd, index, 0, 0, -2, "VELO_SPEED", "[1]", "Velocity Magnitude", FALSE);
    index++;
    if (VELO_SPEED == 2) {
      Export_XP_ID[index_post_export] = index_post;
      index_post_export++;
    }
    VELO_SPEED = index_post;
    index_post++;
  }

  check = 0;
  for (i = 0; i < upd->Num_Mat; i++) {
    if (pd_glob[i]->MeshMotion == LAGRANGIAN || pd_glob[i]->MeshMotion == DYNAMIC_LAGRANGIAN)
      check = 1;
  }
  if (PRESSURE_CONT != -1 && (Num_Var_In_Type[pg->imtrx][R_MOMENTUM1] || check)) {
    set_nv_tkud(rd, index, 0, 0, -2, "PRESSURE", "[1]", "hydrodynamic pressure", FALSE);
    index++;
    if (PRESSURE_CONT == 2) {
      Export_XP_ID[index_post_export] = index_post;
      index_post_export++;
    }
    PRESSURE_CONT = index_post;
    index_post++;
  }

  if (SH_DIV_S_V_CONT != -1 && (Num_Var_In_Type[pg->imtrx][R_MOMENTUM1])) {
    set_nv_tkud(rd, index, 0, 0, -2, "SH_DIV_S_V", "[1]", "shell div_s_v", FALSE);
    index++;
    if (SH_DIV_S_V_CONT == 2) {
      Export_XP_ID[index_post_export] = index_post;
      index_post_export++;
    }
    SH_DIV_S_V_CONT = index_post;
    index_post++;
  }

  if (SH_CURV_CONT != -1 && (Num_Var_In_Type[pg->imtrx][R_SHELL_SURF_CURV])) {
    set_nv_tkud(rd, index, 0, 0, -2, "SH_SURF_CURV", "[1]", "shell curv", FALSE);
    index++;
    if (SH_CURV_CONT == 2) {
      Export_XP_ID[index_post_export] = index_post;
      index_post_export++;
    }
    SH_CURV_CONT = index_post;
    index_post++;
  }

  if (FILL_CONT != -1 && (Num_Var_In_Type[pg->imtrx][R_FILL])) {
    set_nv_tkud(rd, index, 0, 0, -2, "FILL", "[1]", "continuous fill", FALSE);
    index++;
    if (FILL_CONT == 2) {
      Export_XP_ID[index_post_export] = index_post;
      index_post_export++;
    }
    FILL_CONT = index_post;
    index_post++;
  }

  if (CONC_CONT != -1 && (Num_Var_In_Type[pg->imtrx][R_MASS])) {
    if (CONC_CONT == 2) {
      GOMA_EH(GOMA_ERROR, "Post-processing vectors cannot be exported yet!");
    }
    CONC_CONT = index_post;
    for (w = 0; w < upd->Max_Num_Species_Eqn; w++) {
      sprintf(species_name, "YC%d", w);
      sprintf(species_desc, "Concentration of %d", w);
      set_nv_tkud(rd, index, 0, 0, -2, species_name, "[1]", species_desc, FALSE);
      index++;
      index_post++;
    }
  }

  if (STRESS_CONT != -1 && (Num_Var_In_Type[pg->imtrx][POLYMER_STRESS11])) {
    int index_post_save = index_post;

    if (STRESS_CONT == 2) {
      GOMA_EH(GOMA_ERROR, "Post-processing vectors cannot be exported yet!");
    }

    for (mode = 0; mode < MAX_MODES; mode++) {
      for (a = 0; a < VIM; a++) {
        for (b = 0; b < VIM; b++) {
          /* stress tensor is symmetric */
          if (a <= b) {
            if (Num_Var_In_Type[pg->imtrx][v_s[mode][a][b]]) {
              sprintf(species_name, "cs%d%d_%d", a + 1, b + 1, mode);
              sprintf(species_desc, "Continuous stress %d%d_%d", a + 1, b + 1, mode);
              set_nv_tkud(rd, index, 0, 0, -2, species_name, "[1]", species_desc, FALSE);
              index++;
              if (STRESS_CONT == 2) {
                Export_XP_ID[index_post_export] = index_post;
                index_post_export++;
              }
              index_post++;
            }
          }
        }
      }
    }

    STRESS_CONT = index_post_save;

    check = 0;
    for (i = 0; i < upd->Num_Mat; i++) {
      if (vn_glob[i]->modes > 1)
        check = 1;
    }

    /* write out total stress if we have more than one mode */
    if (check) {
      for (a = 0; a < VIM; a++) {
        for (b = 0; b < VIM; b++) {
          /* stress tensor is symmetric */
          if (a <= b) {
            if (Num_Var_In_Type[pg->imtrx][v_s[0][a][b]]) {
              sprintf(species_name, "tcs%d%d", a + 1, b + 1);
              sprintf(species_desc, "Total continuous stress %d%d", a + 1, b + 1);
              set_nv_tkud(rd, index, 0, 0, -2, species_name, "[1]", species_desc, FALSE);
              index++;
              index_post++;
            }
          }
        }
      }
    }
  }

  if (MOMENT_SOURCES != -1 && Num_Var_In_Type[pg->imtrx][MOMENT0]) {
    MOMENT_SOURCES = index_post;
    for (int mom = 0; mom < MAX_MOMENTS; mom++) {
      if (pd->gv[MOMENT0 + mom]) {
        sprintf(species_name, "MOMSOURCE%d", mom);
        sprintf(species_desc, "Moment Source %d", mom);
        set_nv_tkud(rd, index, 0, 0, -2, species_name, "[1]", species_desc, FALSE);
        index++;
        index_post++;
      }
    }
  }

  if (YZBETA != -1 && Num_Var_In_Type[pg->imtrx][MASS_FRACTION]) {
    YZBETA = index_post;
    for (int w = 0; w < pd->Num_Species_Eqn; w++) {
      sprintf(species_name, "YZBETA_%d", w);
      sprintf(species_desc, "YZbeta %d", w);
      set_nv_tkud(rd, index, 0, 0, -2, species_name, "[1]", species_desc, FALSE);
      index++;
      index_post++;
    }
  }

  if (FIRST_INVAR_STRAIN != -1 && Num_Var_In_Type[pg->imtrx][R_MESH1]) {
    set_nv_tkud(rd, index, 0, 0, -2, "IE", "[1]", "1st invariant of strain tensor", FALSE);
    index++;
    if (FIRST_INVAR_STRAIN == 2) {
      Export_XP_ID[index_post_export] = index_post;
      index_post_export++;
    }
    FIRST_INVAR_STRAIN = index_post;
    index_post++;
  }

  if (SEC_INVAR_STRAIN != -1 && Num_Var_In_Type[pg->imtrx][R_MESH1]) {
    set_nv_tkud(rd, index, 0, 0, -2, "IIE", "[1]", "2nd invariant of strain tensor", FALSE);
    index++;
    if (SEC_INVAR_STRAIN == 2) {
      Export_XP_ID[index_post_export] = index_post;
      index_post_export++;
    }
    SEC_INVAR_STRAIN = index_post;
    index_post++;
  }

  if (THIRD_INVAR_STRAIN != -1 && Num_Var_In_Type[pg->imtrx][R_MESH1]) {
    set_nv_tkud(rd, index, 0, 0, -2, "IIIE", "[1]", "3rd invariant of strain tensor", FALSE);
    index++;
    if (THIRD_INVAR_STRAIN == 2) {
      Export_XP_ID[index_post_export] = index_post;
      index_post_export++;
    }
    THIRD_INVAR_STRAIN = index_post;
    index_post++;
  }

  if (DIELECTROPHORETIC_FIELD != -1 && Num_Var_In_Type[pg->imtrx][R_POTENTIAL]) {
    if (DIELECTROPHORETIC_FIELD == 2) {
      GOMA_EH(GOMA_ERROR, "Post-processing vectors cannot be exported yet!");
    }
    DIELECTROPHORETIC_FIELD = index_post;
    for (i = 0; i < Num_Dim; i++) {
      sprintf(nm, "DF%d", i);
      sprintf(ds, "Dielectrophoretic force field component %d", i);
      set_nv_tkud(rd, index, 0, 0, -2, nm, "[1]", ds, FALSE);
      index++;
      if (DIELECTROPHORETIC_FIELD == 2) {
        Export_XP_ID[index_post_export] = index_post;
        index_post_export++;
      }
      index_post++;
    }
  }

  if (DIELECTROPHORETIC_FIELD_NORM != -1 && Num_Var_In_Type[pg->imtrx][R_POTENTIAL]) {
    set_nv_tkud(rd, index, 0, 0, -2, "DFN", "[1]", "Dielectrophoretic force norm", FALSE);
    index++;
    if (DIELECTROPHORETIC_FIELD_NORM == 2) {
      Export_XP_ID[index_post_export] = index_post;
      index_post_export++;
    }
    DIELECTROPHORETIC_FIELD_NORM = index_post;
    index_post++;
  }

  if (ENORMSQ_FIELD != -1 && Num_Var_In_Type[pg->imtrx][R_POTENTIAL] &&
      Num_Var_In_Type[pg->imtrx][R_ENORM]) {
    if (ENORMSQ_FIELD == 2) {
      GOMA_EH(GOMA_ERROR, "Post-processing vectors cannot be exported yet!");
    }
    ENORMSQ_FIELD = index_post;
    for (i = 0; i < Num_Dim; i++) {
      sprintf(nm, "GENS%d", i);
      sprintf(ds, "grad(|E|^2) field component %d", i);
      set_nv_tkud(rd, index, 0, 0, -2, nm, "[1]", ds, FALSE);
      index++;
      if (ENORMSQ_FIELD == 2) {
        Export_XP_ID[index_post_export] = index_post;
        index_post_export++;
      }
      index_post++;
    }
  }

  if (ENORMSQ_FIELD_NORM != -1 && Num_Var_In_Type[pg->imtrx][R_POTENTIAL] &&
      Num_Var_In_Type[pg->imtrx][R_ENORM]) {
    set_nv_tkud(rd, index, 0, 0, -2, "GENSNORM", "[1]", "|grad(|E|^2)|", FALSE);
    index++;
    if (ENORMSQ_FIELD_NORM == 2) {
      Export_XP_ID[index_post_export] = index_post;
      index_post_export++;
    }
    ENORMSQ_FIELD_NORM = index_post;
    index_post++;
  }

  if (DIFFUSION_VECTORS != -1) {
    char dir_ch[] = "XYZ";
    if (DIFFUSION_VECTORS == 2) {
      GOMA_EH(GOMA_ERROR, "Post-processing vectors cannot be exported yet!");
    }
    DIFFUSION_VECTORS = index_post;
    if (upd->Max_Num_Species_Eqn == 0)
      DIFFUSION_VECTORS = -1;
    for (w = 0; w < upd->Max_Num_Species_Eqn; w++) {
      for (i = 0; i < Num_Dim; i++) {
        sprintf(species_name, "Y%dDIF%c", w, dir_ch[i]);
        sprintf(species_desc, "Diffusion of %d in %c direction", w, dir_ch[i]);
        set_nv_tkud(rd, index, 0, 0, -2, species_name, "[1]", species_desc, FALSE);
        index++;
        index_post++;
      }
    }
    DIFFUSION_VECTORS_POR_LIQ_GPHASE = 1;
    DIFFUSION_VECTORS_POR_AIR_GPHASE = 1;
  }
  /*
   * Check for presence of gas phase diffusion of liquid
   * and air in a porous flow problem
   */
  check = 0;
  for (mn = 0; mn < upd->Num_Mat; mn++) {
    if (mp_glob[mn]->PorousMediaType == POROUS_UNSATURATED ||
        mp_glob[mn]->PorousMediaType == POROUS_TWO_PHASE) {
      check = 1;
    }
  }
  if (!check) {
    DIFFUSION_VECTORS_POR_LIQ_GPHASE = -1;
    DIFFUSION_VECTORS_POR_AIR_GPHASE = -1;
  }

  if (DIFFUSION_VECTORS_POR_LIQ_GPHASE != -1) {
    DIFFUSION_VECTORS_POR_LIQ_GPHASE = index_post;
    for (i = 0; i < Num_Dim; i++) {
      sprintf(species_name, "YDIF_liq_gphase_%d", i);
      sprintf(species_desc, "Diffusion of liq in gas phase in %d direction", i);
      set_nv_tkud(rd, index, 0, 0, -2, species_name, "[1]", species_desc, FALSE);
      index++;
      index_post++;
    }
  }
  if (DIFFUSION_VECTORS_POR_AIR_GPHASE != -1) {
    DIFFUSION_VECTORS_POR_AIR_GPHASE = index_post;
    for (i = 0; i < Num_Dim; i++) {
      sprintf(species_name, "YDIF_air_gphase_%d", i);
      sprintf(species_desc, "Diffusion of air in gas phase in %d direction", i);
      set_nv_tkud(rd, index, 0, 0, -2, species_name, "[1]", species_desc, FALSE);
      index++;
      index_post++;
    }
  }

  if (FLUXLINES != -1 && Num_Var_In_Type[pg->imtrx][R_MASS]) {
    if (FLUXLINES == 2) {
      GOMA_EH(GOMA_ERROR, "Post-processing vectors cannot be exported yet!");
    }
    if (Num_Dim == 3) {
      GOMA_WH(-1, "Cant do flux function in 3D");
      FLUXLINES = -1;
    } else if (TimeIntegration != STEADY) {
      GOMA_WH(-1, "Cant do flux function in transient");
      FLUXLINES = -1;
    } else {
      FLUXLINES = index_post;
      for (w = 0; w < upd->Max_Num_Species_Eqn; w++) {
        sprintf(species_name, "Y%dFLUX", w);
        sprintf(species_desc, "Fluxfunction of %d", w);
        set_nv_tkud(rd, index, 0, 0, -2, species_name, "[1]", species_desc, FALSE);
        index++;
        index_post++;
      }
    }
  }

  if (CONDUCTION_VECTORS != -1 && Num_Var_In_Type[pg->imtrx][R_ENERGY]) {
    if (CONDUCTION_VECTORS == 2) {
      GOMA_EH(GOMA_ERROR, "Post-processing vectors cannot be exported yet!");
    }
    CONDUCTION_VECTORS = index_post;
    /* X Component */
    sprintf(nm, "TCONDX");
    sprintf(ds, "Conduction in X direction");
    set_nv_tkud(rd, index, 0, 0, -2, nm, "[1]", ds, FALSE);
    index++;
    index_post++;
    /* Y Component */
    sprintf(nm, "TCONDY");
    sprintf(ds, "Conduction in Y direction");
    set_nv_tkud(rd, index, 0, 0, -2, nm, "[1]", ds, FALSE);
    index++;
    index_post++;
    /* Z Component */
    if (Num_Dim > 2) {
      sprintf(nm, "TCONDZ");
      sprintf(ds, "Conduction in Z direction");
      set_nv_tkud(rd, index, 0, 0, -2, nm, "[1]", ds, FALSE);
      index++;
      index_post++;
    }
  }

  if (POYNTING_VECTORS != -1 &&
      ((Num_Var_In_Type[pg->imtrx][R_ACOUS_PREAL] || Num_Var_In_Type[pg->imtrx][R_ACOUS_PIMAG]) ||
       (Num_Var_In_Type[pg->imtrx][R_EM_E1_REAL] || Num_Var_In_Type[pg->imtrx][R_EM_E2_REAL] ||
        Num_Var_In_Type[pg->imtrx][R_EM_E3_REAL]))) {
    if (POYNTING_VECTORS == 2) {
      GOMA_EH(GOMA_ERROR, "Post-processing vectors cannot be exported yet!");
    }
    POYNTING_VECTORS = index_post;
    /* X Component */
    sprintf(nm, "POYNTX");
    sprintf(ds, "Poynting in X direction");
    set_nv_tkud(rd, index, 0, 0, -2, nm, "[1]", ds, FALSE);
    index++;
    index_post++;
    /* Y Component */
    sprintf(nm, "POYNTY");
    sprintf(ds, "Poynting in Y direction");
    set_nv_tkud(rd, index, 0, 0, -2, nm, "[1]", ds, FALSE);
    index++;
    index_post++;
    /* Z Component */
    if (Num_Dim > 2) {
      sprintf(nm, "POYNTZ");
      sprintf(ds, "Poynting in Z direction");
      set_nv_tkud(rd, index, 0, 0, -2, nm, "[1]", ds, FALSE);
      index++;
      index_post++;
    }
  }

  if (SPECIES_SOURCES != -1 && Num_Var_In_Type[pg->imtrx][R_MASS]) {
    if (SPECIES_SOURCES == 2) {
      GOMA_EH(GOMA_ERROR, "Post-processing species source vectors cannot be exported yet!");
    }
    SPECIES_SOURCES = index_post;
    if (upd->Max_Num_Species_Eqn == 0)
      SPECIES_SOURCES = -1;
    for (w = 0; w < upd->Max_Num_Species_Eqn; w++) {
      sprintf(species_name, "YSRC%d", w);
      sprintf(species_desc, "Source of %d ", w);
      set_nv_tkud(rd, index, 0, 0, -2, species_name, "[1]", species_desc, FALSE);
      index++;
      index_post++;
    }
  }

  if (ELECTRIC_FIELD != -1 && Num_Var_In_Type[pg->imtrx][R_POTENTIAL]) {
    if (ELECTRIC_FIELD == 2) {
      GOMA_EH(GOMA_ERROR, "Post-processing vectors cannot be exported yet!");
    }
    ELECTRIC_FIELD = index_post;

    /* X Component */
    sprintf(nm, "EX");
    sprintf(ds, "X-component of the electric field");
    set_nv_tkud(rd, index, 0, 0, -2, nm, "[1]", ds, FALSE);
    index++;
    index_post++;
    /* Y Component */
    sprintf(nm, "EY");
    sprintf(ds, "Y-component of the electric field");
    set_nv_tkud(rd, index, 0, 0, -2, nm, "[1]", ds, FALSE);
    index++;
    index_post++;
    /* Z Component */
    if (Num_Dim > 2) {
      sprintf(nm, "EZ");
      sprintf(ds, "Z-component of the electric field");
      set_nv_tkud(rd, index, 0, 0, -2, nm, "[1]", ds, FALSE);
      index++;
      index_post++;
    }
  }

  if (ELECTRIC_FIELD_MAG != -1 && Num_Var_In_Type[pg->imtrx][R_POTENTIAL]) {

    sprintf(nm, "EE");
    sprintf(ds, "Electric field magnitude");
    set_nv_tkud(rd, index, 0, 0, -2, nm, "[1]", ds, FALSE);
    index++;
    if (ELECTRIC_FIELD_MAG == 2) {
      Export_XP_ID[index_post_export] = index_post;
      index_post_export++;
    }
    ELECTRIC_FIELD_MAG = index_post;
    index_post++;
  }

  if (ENERGY_FLUXLINES != -1 && Num_Var_In_Type[pg->imtrx][R_ENERGY]) {
    if (Num_Dim == 3) {
      GOMA_WH(-1, "Cant do flux function in 3D");
      ENERGY_FLUXLINES = -1;
    } else if (TimeIntegration != STEADY) {
      GOMA_WH(-1, "Cant do flux function in transient");
      ENERGY_FLUXLINES = -1;
    } else {
      ENERGY_FLUXLINES = index_post;
      set_nv_tkud(rd, index, 0, 0, -2, "EFLUX", "[1]", "Energy Fluxfunction", FALSE);
      index++;
      if (ENERGY_FLUXLINES == 2) {
        Export_XP_ID[index_post_export] = index_post;
        index_post_export++;
      }
      index_post++;
    }
  }

  /* there are always 6 entries in the stress tensor (3-D symmetric) */
  if (STRESS_TENSOR != -1 && Num_Var_In_Type[pg->imtrx][R_MESH1]) {
    if (STRESS_TENSOR == 2) {
      GOMA_EH(GOMA_ERROR, "Post-processing tensors cannot be exported yet!");
    }
    STRESS_TENSOR = index_post;
    set_nv_tkud(rd, index, 0, 0, -2, "T11", "[1]", "Mesh stretch stress x", FALSE);
    index++;
    index_post++;
    set_nv_tkud(rd, index, 0, 0, -2, "T22", "[1]", "Mesh stretch stress y", FALSE);
    index++;
    index_post++;
    set_nv_tkud(rd, index, 0, 0, -2, "T33", "[1]", "Mesh stretch stress z", FALSE);
    index++;
    index_post++;
    set_nv_tkud(rd, index, 0, 0, -2, "T12", "[1]", "Mesh shear stress xy", FALSE);
    index++;
    index_post++;
    if (Num_Dim > 2) {
      set_nv_tkud(rd, index, 0, 0, -2, "T13", "[1]", "Mesh shear stress xz", FALSE);
      index++;
      index_post++;
      set_nv_tkud(rd, index, 0, 0, -2, "T23", "[1]", "Mesh shear stress yz", FALSE);
      index++;
      index_post++;
    }
  }

  /* there are always 6 entries in the stress tensor (3-D symmetric) */
  if (REAL_STRESS_TENSOR != -1 && Num_Var_In_Type[pg->imtrx][R_SOLID1]) {
    if (REAL_STRESS_TENSOR == 2) {
      GOMA_EH(GOMA_ERROR, "Post-processing tensors cannot be exported yet!");
    }
    REAL_STRESS_TENSOR = index_post;
    set_nv_tkud(rd, index, 0, 0, -2, "T11_RS", "[1]", "Real_solid stretch stress x", FALSE);
    index++;
    index_post++;
    set_nv_tkud(rd, index, 0, 0, -2, "T22_RS", "[1]", "Real_solid stretch stress y", FALSE);
    index++;
    index_post++;
    set_nv_tkud(rd, index, 0, 0, -2, "T33_RS", "[1]", "Real_solid stretch stress z", FALSE);
    index++;
    index_post++;
    set_nv_tkud(rd, index, 0, 0, -2, "T12_RS", "[1]", "Real_solid shear stress xy", FALSE);
    index++;
    index_post++;
    if (Num_Dim > 2) {
      set_nv_tkud(rd, index, 0, 0, -2, "T13_RS", "[1]", "Real_solid shear stress xz", FALSE);
      index++;
      index_post++;
      set_nv_tkud(rd, index, 0, 0, -2, "T23_RS", "[1]", "Real_solid shear stress yz", FALSE);
      index++;
      index_post++;
    }
  }

  if (STRAIN_TENSOR != -1 && Num_Var_In_Type[pg->imtrx][R_MESH1]) {
    if (STRAIN_TENSOR == 2) {
      GOMA_EH(GOMA_ERROR, "Post-processing tensors cannot be exported yet!");
    }
    STRAIN_TENSOR = index_post;
    set_nv_tkud(rd, index, 0, 0, -2, "E11", "[1]", "Mesh stetch strain x", FALSE);
    index++;
    index_post++;
    set_nv_tkud(rd, index, 0, 0, -2, "E22", "[1]", "Mesh stetch strain y", FALSE);
    index++;
    index_post++;
    set_nv_tkud(rd, index, 0, 0, -2, "E33", "[1]", "Mesh stetch strain z", FALSE);
    index++;
    index_post++;
    set_nv_tkud(rd, index, 0, 0, -2, "E12", "[1]", "Mesh shear strain xy", FALSE);
    index++;
    index_post++;
    if (Num_Dim > 2) {
      set_nv_tkud(rd, index, 0, 0, -2, "E13", "[1]", "Mesh shear strain xz", FALSE);
      index++;
      index_post++;
      set_nv_tkud(rd, index, 0, 0, -2, "E23", "[1]", "Mesh shear strain yz", FALSE);
      index++;
      index_post++;
    }
  }

  if (evpl_glob[0]->ConstitutiveEquation == EVP_HYPER && EVP_DEF_GRAD_TENSOR != -1 &&
      Num_Var_In_Type[pg->imtrx][R_MESH1]) {
    if (EVP_DEF_GRAD_TENSOR == 2) {
      GOMA_EH(GOMA_ERROR, "Post-processing tensors cannot be exported yet!");
    }
    EVP_DEF_GRAD_TENSOR = index_post;
    set_nv_tkud(rd, index, 0, 0, -2, "FVP11", "[1]", "Viscoplastic deformation gradient x", FALSE);
    index++;
    index_post++;
    set_nv_tkud(rd, index, 0, 0, -2, "FVP22", "[1]", "Viscoplastic deformation gradient y", FALSE);
    index++;
    index_post++;
    set_nv_tkud(rd, index, 0, 0, -2, "FVP33", "[1]", "Viscoplastic deformation gradient z", FALSE);
    index++;
    index_post++;
    set_nv_tkud(rd, index, 0, 0, -2, "FVP12", "[1]", "Viscoplastic deformation gradient xy", FALSE);
    index++;
    index_post++;
    set_nv_tkud(rd, index, 0, 0, -2, "FVP21", "[1]", "Viscoplastic deformation gradient yx", FALSE);
    index++;
    index_post++;
    if (Num_Dim > 2) {
      set_nv_tkud(rd, index, 0, 0, -2, "FVP13", "[1]", "Viscoplastic deformation gradient xz",
                  FALSE);
      index++;
      index_post++;
      set_nv_tkud(rd, index, 0, 0, -2, "FVP31", "[1]", "Viscoplastic deformation gradient zx",
                  FALSE);
      index++;
      index_post++;
      set_nv_tkud(rd, index, 0, 0, -2, "FVP23", "[1]", "Viscoplastic deformation gradient yz",
                  FALSE);
      index++;
      index_post++;
      set_nv_tkud(rd, index, 0, 0, -2, "FVP32", "[1]", "Viscoplastic deformation gradient zy",
                  FALSE);
      index++;
      index_post++;
    }
    if (STRESS_TENSOR != -1 && Num_Var_In_Type[pg->imtrx][R_MESH1]) {
      set_nv_tkud(rd, index, 0, 0, -2, "TVP11", "[1]", "EVP stretch stress x", FALSE);
      index++;
      index_post++;
      set_nv_tkud(rd, index, 0, 0, -2, "TVP22", "[1]", "EVP stretch stress y", FALSE);
      index++;
      index_post++;
      set_nv_tkud(rd, index, 0, 0, -2, "TVP33", "[1]", "EVP stretch stress z", FALSE);
      index++;
      index_post++;
      set_nv_tkud(rd, index, 0, 0, -2, "TVP12", "[1]", "EVP shear stress xy", FALSE);
      index++;
      index_post++;
      set_nv_tkud(rd, index, 0, 0, -2, "TVP21", "[1]", "EVP shear stress yx", FALSE);
      index++;
      index_post++;
      if (Num_Dim > 2) {
        set_nv_tkud(rd, index, 0, 0, -2, "TVP13", "[1]", "EVP shear stress xz", FALSE);
        index++;
        index_post++;
        set_nv_tkud(rd, index, 0, 0, -2, "TVP31", "[1]", "EVP shear stress zx", FALSE);
        index++;
        index_post++;

        set_nv_tkud(rd, index, 0, 0, -2, "TVP23", "[1]", "EVP shear stress yz", FALSE);
        index++;
        index_post++;
        set_nv_tkud(rd, index, 0, 0, -2, "TVP32", "[1]", "EVP shear stress zy", FALSE);
        index++;
        index_post++;
      }
    }
  }

  check = 0;
  for (i = 0; i < upd->Num_Mat; i++) {
    if (pd_glob[i]->MeshMotion == LAGRANGIAN || pd_glob[i]->MeshMotion == DYNAMIC_LAGRANGIAN)
      check = 1;
  }

  if (LAGRANGE_CONVECTION != -1 && check) {
    if (LAGRANGE_CONVECTION == 2) {
      GOMA_EH(GOMA_ERROR, "Post-processing vectors cannot be exported yet!");
    }
    LAGRANGE_CONVECTION = index_post;
    for (i = 0; i < Num_Dim; i++) {
      sprintf(nm, "VL%d", i);
      sprintf(ds, "Lagrangian Convection in %d direction", i);
      set_nv_tkud(rd, index, 0, 0, -2, nm, "[1]", ds, FALSE);
      index++;
      index_post++;
    }
  }

  if (SURFACE_VECTORS != -1 && Num_Var_In_Type[pg->imtrx][MESH_DISPLACEMENT1]) {
    if (SURFACE_VECTORS == 2) {
      GOMA_EH(GOMA_ERROR, "Post-processing vectors cannot be exported yet!");
    }
    SURFACE_VECTORS = index_post;

    for (i = 0; i < Num_Dim; i++) {
      sprintf(nm, "N%d", i);
      sprintf(ds, "Normal Vector in %d direction", i);
      if (Num_Dim == 2) {
        sprintf(nm1, "T%d", i);
        sprintf(ds1, "Tangent Vector in %d direction", i);
      } else if (Num_Dim == 3) {
        sprintf(nm1, "TA%d", i);
        sprintf(ds1, "1st Tangent Vector in %d direction", i);
        sprintf(nm2, "TB%d", i);
        sprintf(ds2, "2nd Tangent Vector in %d direction", i);
      }

      set_nv_tkud(rd, index, 0, 0, -2, nm, "[1]", ds, FALSE);
      if (Num_Dim == 2) {
        set_nv_tkud(rd, index + Num_Dim, 0, 0, -2, nm1, "[1]", ds1, FALSE);
      } else if (Num_Dim == 3) {
        set_nv_tkud(rd, index + Num_Dim, 0, 0, -2, nm1, "[1]", ds1, FALSE);
        set_nv_tkud(rd, index + Num_Dim + Num_Dim, 0, 0, -2, nm2, "[1]", ds2, FALSE);
      }
      index++;
      index_post++;
    }
    index += Num_Dim * (Num_Dim - 1);
    index_post += Num_Dim * (Num_Dim - 1);
  }

  if (SHELL_NORMALS != -1 &&
      (Num_Var_In_Type[pg->imtrx][SHELL_ANGLE1] || Num_Var_In_Type[pg->imtrx][LUBP])) {
    if (SHELL_NORMALS == 2) {
      GOMA_EH(GOMA_ERROR, "Post-processing vectors cannot be exported yet!");
    }
    SHELL_NORMALS = index_post;

    /* X Component */
    sprintf(nm, "SH_NX");
    sprintf(ds, "X-component of Shell Normal Vector");
    set_nv_tkud(rd, index, 0, 0, -2, nm, "[1]", ds, FALSE);
    index++;
    index_post++;
    /* Y Component */
    sprintf(nm, "SH_NY");
    sprintf(ds, "Y-component of Shell Normal Vector");
    set_nv_tkud(rd, index, 0, 0, -2, nm, "[1]", ds, FALSE);
    index++;
    index_post++;
    /* Z Component */
    if (Num_Dim > 2) {
      sprintf(nm, "SH_NZ");
      sprintf(ds, "Z-component of Shell Normal Vector");
      set_nv_tkud(rd, index, 0, 0, -2, nm, "[1]", ds, FALSE);
      index++;
      index_post++;
    }
  }

  if (LOG_CONF_MAP != -1 && Num_Var_In_Type[pg->imtrx][POLYMER_STRESS11]) {
    LOG_CONF_MAP = index_post;
    // Loop over any additional viscoelastic modes
    for (mode = 0; mode < MAX_MODES; mode++) {
      for (a = 0; a < VIM; a++) {
        for (b = 0; b < VIM; b++) {
          if (a <= b) {
            if (Num_Var_In_Type[pg->imtrx][v_s[mode][a][b]]) {
              sprintf(species_name, "MS%d%d_%d", a + 1, b + 1, mode);
              sprintf(species_desc, "log conf stress %d%d_%d", a + 1, b + 1, mode);
              set_nv_tkud(rd, index, 0, 0, -2, species_name, "[1]", species_desc, FALSE);
              index++;
              index_post++;
            }
          }
        }
      }
    }

    if (Num_Dim > 2) {
      GOMA_EH(GOMA_ERROR, "Log Conf Stress not implemented for 3D");
    }
  }

  if (STRESS_NORM != -1 && Num_Var_In_Type[pg->imtrx][POLYMER_STRESS11]) {
    STRESS_NORM = index_post;
    int num_modes = 0;
    for (int i = 0; i < MAX_MODES; i++) {
      if (Num_Var_In_Type[pg->imtrx][v_s[i][0][0]]) {
        num_modes++;
      }
    }
    for (int mode = 0; mode < num_modes; mode++) {
      sprintf(species_name, "STRESS_NORM_%d", mode);
      sprintf(species_desc, "stress norm mode_%d", mode);
      set_nv_tkud(rd, index, 0, 0, -2, species_name, "[1]", species_desc, FALSE);
      index++;
      index_post++;
    }
  }

  if (SARAMITO_YIELD != -1 && Num_Var_In_Type[pg->imtrx][POLYMER_STRESS11]) {
    SARAMITO_YIELD = index_post;
    int num_modes = 0;
    for (int i = 0; i < MAX_MODES; i++) {
      if (Num_Var_In_Type[pg->imtrx][v_s[i][0][0]]) {
        num_modes++;
      }
    }
    for (int mode = 0; mode < num_modes; mode++) {
      sprintf(species_name, "SARAMITO_COEFF_%d", mode);
      sprintf(species_desc, "saramito coeff mode_%d", mode);
      set_nv_tkud(rd, index, 0, 0, -2, species_name, "[1]", species_desc, FALSE);
      index++;
      index_post++;
    }
  }

  if (VISCOUS_STRESS != -1 && Num_Var_In_Type[pg->imtrx][R_MOMENTUM1]) {
    if (Num_Dim > 2) {
      VISCOUS_STRESS = index_post;
      set_nv_tkud(rd, index, 0, 0, -2, "VS11", "[1]", "Viscous stress xx", FALSE);
      index++;
      index_post++;
      set_nv_tkud(rd, index, 0, 0, -2, "VS12", "[1]", "Viscous stress xy", FALSE);

      index++;
      index_post++;

      set_nv_tkud(rd, index, 0, 0, -2, "VS13", "[1]", "Viscous stress xz", FALSE);
      index++;
      index_post++;

      set_nv_tkud(rd, index, 0, 0, -2, "VS21", "[1]", "Viscous stress yx", FALSE);

      index++;
      index_post++;

      set_nv_tkud(rd, index, 0, 0, -2, "VS22", "[1]", "Viscous stress yy", FALSE);
      index++;
      index_post++;

      set_nv_tkud(rd, index, 0, 0, -2, "VS23", "[1]", "Viscous stress yz", FALSE);
      index++;
      index_post++;

      set_nv_tkud(rd, index, 0, 0, -2, "VS31", "[1]", "Viscous stress zx", FALSE);

      index++;
      index_post++;

      set_nv_tkud(rd, index, 0, 0, -2, "VS32", "[1]", "Viscous stress zy", FALSE);
      index++;
      index_post++;

      set_nv_tkud(rd, index, 0, 0, -2, "VS33", "[1]", "Viscous stress zz", FALSE);
      index++;
      index_post++;

    } else {
      VISCOUS_STRESS = index_post;
      set_nv_tkud(rd, index, 0, 0, -2, "VS11", "[1]", "Viscous stress xx", FALSE);
      index++;
      index_post++;
      set_nv_tkud(rd, index, 0, 0, -2, "VS12", "[1]", "Viscous stress xy", FALSE);

      index++;
      index_post++;

      set_nv_tkud(rd, index, 0, 0, -2, "VS21", "[1]", "Viscous stress yx", FALSE);

      index++;
      index_post++;

      set_nv_tkud(rd, index, 0, 0, -2, "VS22", "[1]", "Viscous stress yy", FALSE);
      index++;
      index_post++;
    }
  }

  if (VISCOUS_STRESS_NORM != -1 && Num_Var_In_Type[pg->imtrx][R_MOMENTUM1]) {
    SARAMITO_YIELD = -1;
    VISCOUS_STRESS_NORM = index_post;
    set_nv_tkud(rd, index, 0, 0, -2, "VSNORM", "[1]", "Viscous stress norm", FALSE);
    index++;
    index_post++;
  }

  if (VISCOUS_VON_MISES_STRESS != -1 && Num_Var_In_Type[pg->imtrx][R_MOMENTUM1]) {
    VISCOUS_VON_MISES_STRESS = index_post;
    set_nv_tkud(rd, index, 0, 0, -2, "VVMISSTRESS", "[1]", "Viscous Von Mises stress", FALSE);
    index++;
    index_post++;
  }

  /*if (J_FLUX != -1)
  {
    J_FLUX = index_post;
    set_nv_tkud(rd, index, 0, 0, -2, "J1","[1]",
                "particle flux x", FALSE);
    index++;
    index_post++;
    set_nv_tkud(rd, index, 0, 0, -2, "J2","[1]",
                "particle flux y", FALSE);

    index++;
    index_post++;
    set_nv_tkud(rd, index, 0, 0, -2, "J3","[1]",
                "particle flux z", FALSE);
    index++;
    index_post++;
    }*/

  if (GRAD_SH != -1) {
    GRAD_SH = index_post;
    set_nv_tkud(rd, index, 0, 0, -2, "GRAD_SH0", "[1]", "Shear gradient x", FALSE);
    index++;
    index_post++;

    set_nv_tkud(rd, index, 0, 0, -2, "GRAD_SH1", "[1]", "Shear gradient y", FALSE);
    index++;
    index_post++;

    set_nv_tkud(rd, index, 0, 0, -2, "GRAD_SH2", "[1]", "Shear gradient z", FALSE);
    index++;
    index_post++;
  }

  if (GRAD_Y != -1) {
    GRAD_Y = index_post;
    set_nv_tkud(rd, index, 0, 0, -2, "GRAD_Y0", "[1]", "Concentration gradient x", FALSE);
    index++;
    index_post++;

    set_nv_tkud(rd, index, 0, 0, -2, "GRAD_Y1", "[1]", "Concentration gradient y", FALSE);
    index++;
    index_post++;

    set_nv_tkud(rd, index, 0, 0, -2, "GRAD_Y2", "[1]", "Concentration gradient z", FALSE);
    index++;
    index_post++;
  }

  if (EIG != -1) {
    EIG = index_post;
    set_nv_tkud(rd, index, 0, 0, -2, "EIGEN0", "[1]", "First eigenvalue", FALSE);
    index++;
    index_post++;
    set_nv_tkud(rd, index, 0, 0, -2, "EIGEN1", "[1]", "Second eigenvalue", FALSE);

    index++;
    index_post++;
    set_nv_tkud(rd, index, 0, 0, -2, "EIGEN2", "[1]", "Third eigenvalue", FALSE);
    index++;
    index_post++;
  }

  if (EIG1 != -1) {
    EIG1 = index_post;
    set_nv_tkud(rd, index, 0, 0, -2, "EIGEN0_0", "[1]", "First eigenvector x", FALSE);
    index++;
    index_post++;
    set_nv_tkud(rd, index, 0, 0, -2, "EIGEN0_1", "[1]", "First eigenvector y", FALSE);

    index++;
    index_post++;
    set_nv_tkud(rd, index, 0, 0, -2, "EIGEN0_2", "[1]", "First eigenvector z", FALSE);
    index++;
    index_post++;
  }

  if (EIG2 != -1) {
    EIG2 = index_post;
    set_nv_tkud(rd, index, 0, 0, -2, "EIGEN1_0", "[1]", "Second eigenvector x", FALSE);
    index++;
    index_post++;
    set_nv_tkud(rd, index, 0, 0, -2, "EIGEN1_1", "[1]", "Second eigenvector y", FALSE);

    index++;
    index_post++;
    set_nv_tkud(rd, index, 0, 0, -2, "EIGEN1_2", "[1]", "Second eigenvector z", FALSE);
    index++;
    index_post++;
  }

  if (EIG3 != -1) {
    EIG3 = index_post;
    set_nv_tkud(rd, index, 0, 0, -2, "EIGEN2_0", "[1]", "Third eigenvector x", FALSE);
    index++;
    index_post++;
    set_nv_tkud(rd, index, 0, 0, -2, "EIGEN2_1", "[1]", "Third eigenvector y", FALSE);

    index++;
    index_post++;
    set_nv_tkud(rd, index, 0, 0, -2, "EIGEN2_2", "[1]", "Third eigenvector z", FALSE);
    index++;
    index_post++;
  }

  /*
   * Porous flow post-processing setup section
   */
  check = 0;
  for (i = 0; i < upd->Num_Mat; i++) {
    if (mp_glob[i]->PorousMediaType == POROUS_UNSATURATED ||
        mp_glob[i]->PorousMediaType == POROUS_SATURATED ||
        mp_glob[i]->PorousMediaType == POROUS_SHELL_UNSATURATED ||
        mp_glob[i]->PorousMediaType == POROUS_TWO_PHASE) {
      check = 1;
    }
  }

  /*
  printf("Before porous entries, IP = %d and IPE = %d\n",
  index_post, index_post_export);
  */
  if (POROUS_SATURATION != -1 && Num_Var_In_Type[pg->imtrx][R_POR_LIQ_PRES] && check) {
    set_nv_tkud(rd, index, 0, 0, -2, "SAT", "[1]", "Saturation", FALSE);
    index++;
    if (POROUS_SATURATION == 2) {
      Export_XP_ID[index_post_export] = index_post;
      index_post_export++;
    }
    POROUS_SATURATION = index_post;
    index_post++;
  }

  if (POROUS_RHO_TOTAL_SOLVENTS != -1 && Num_Var_In_Type[pg->imtrx][R_POR_LIQ_PRES] && check) {
    if (POROUS_RHO_TOTAL_SOLVENTS == 2) {
      GOMA_EH(GOMA_ERROR, "Post-processing vectors cannot be exported yet!");
    }
    POROUS_RHO_TOTAL_SOLVENTS = index_post;
    sprintf(species_name, "Rho_Total_liq");
    sprintf(species_desc, "Total density of liquid solvent");
    set_nv_tkud(rd, index, 0, 0, -2, species_name, "[1]", species_desc, FALSE);
    index++;
    index_post++;
    sprintf(species_name, "Rho_Total_air");
    sprintf(species_desc, "Total density of gas solvent");
    set_nv_tkud(rd, index, 0, 0, -2, species_name, "[1]", species_desc, FALSE);
    index++;
    index_post++;
    if (Num_Var_In_Type[pg->imtrx][R_POR_POROSITY]) {
      sprintf(species_name, "Rho_Total_solid");
      sprintf(species_desc, "Total density of solid solvent");
      set_nv_tkud(rd, index, 0, 0, -2, species_name, "[1]", species_desc, FALSE);
      index++;
      index_post++;
    }
  }

  if (POROUS_RHO_GAS_SOLVENTS != -1 && Num_Var_In_Type[pg->imtrx][R_POR_LIQ_PRES] && check) {
    if (POROUS_RHO_GAS_SOLVENTS == 2) {
      GOMA_EH(GOMA_ERROR, "Post-processing vectors cannot be exported yet!");
    }
    POROUS_RHO_GAS_SOLVENTS = index_post;
    if (Num_Var_In_Type[pg->imtrx][R_POR_LIQ_PRES]) {
      sprintf(species_name, "RhoSolv_g_liq");
      sprintf(species_desc, "Gas Phase Density of liq solvent");
      set_nv_tkud(rd, index, 0, 0, -2, species_name, "[1]", species_desc, FALSE);
      index++;
      index_post++;
    }
    if (Num_Var_In_Type[pg->imtrx][R_POR_GAS_PRES]) {
      sprintf(species_name, "RhoSolv_g_air");
      sprintf(species_desc, "Gas Phase Density of gas solvent");
      set_nv_tkud(rd, index, 0, 0, -2, species_name, "[1]", species_desc, FALSE);
      index++;
      index_post++;
    }
    if (Num_Var_In_Type[pg->imtrx][R_POR_POROSITY]) {
      sprintf(species_name, "RhoSolv_g_solid");
      sprintf(species_desc, "Gas Phase Density of solid solvent");
      set_nv_tkud(rd, index, 0, 0, -2, species_name, "[1]", species_desc, FALSE);
      index++;
      index_post++;
    }
  }

  if (POROUS_RHO_LPHASE != -1 && Num_Var_In_Type[pg->imtrx][R_POR_LIQ_PRES] && check) {
    sprintf(species_name, "Rho_Liq_Phase");
    sprintf(species_desc, "Density of the Liquid Phase");
    set_nv_tkud(rd, index, 0, 0, -2, species_name, "[1]", species_desc, FALSE);
    index++;
    if (POROUS_RHO_LPHASE == 2) {
      Export_XP_ID[index_post_export] = index_post;
      index_post_export++;
    }
    POROUS_RHO_LPHASE = index_post;
    index_post++;
  }

  if (DARCY_VELOCITY_GAS != -1 && Num_Var_In_Type[pg->imtrx][R_POR_GAS_PRES] && check) {
    if (DARCY_VELOCITY_GAS == 2) {
      GOMA_EH(GOMA_ERROR, "Post-processing vectors cannot be exported yet!");
    }
    DARCY_VELOCITY_GAS = index_post;
    for (i = 0; i < Num_Dim; i++) {
      sprintf(nm, "Darcy_Vel_g_%d", i);
      sprintf(ds, "Gas Phase Darcy Velocity in the %d direction", i);
      set_nv_tkud(rd, index, 0, 0, -2, nm, "[1]", ds, FALSE);
      index++;
      index_post++;
    }
  }

  if (DARCY_VELOCITY_LIQ != -1 && Num_Var_In_Type[pg->imtrx][R_POR_LIQ_PRES] && check) {
    if (DARCY_VELOCITY_LIQ == 2) {
      GOMA_EH(GOMA_ERROR, "Post-processing vectors cannot be exported yet!");
    }
    DARCY_VELOCITY_LIQ = index_post;
    for (i = 0; i < Num_Dim; i++) {
      sprintf(nm, "Darcy_Vel_l_%d", i);
      sprintf(ds, "Liquid Phase Darcy Velocity in the %d direction", i);
      set_nv_tkud(rd, index, 0, 0, -2, nm, "[1]", ds, FALSE);
      index++;
      index_post++;
    }
  }
  if (POROUS_LIQUID_ACCUM_RATE != -1 && Num_Var_In_Type[pg->imtrx][R_POR_LIQ_PRES] && check) {
    set_nv_tkud(rd, index, 0, 0, -2, "Liq_Inv_Dot", "[1]", "Porous Liquid Accumlation Rate", FALSE);
    index++;
    if (POROUS_LIQUID_ACCUM_RATE == 2) {
      Export_XP_ID[index_post_export] = index_post;
      index_post_export++;
    }
    POROUS_LIQUID_ACCUM_RATE = index_post;
    index_post++;
  }

  /*
  printf(" Before cap. pressure, IP = %d and IPE = %d\n",
  index_post, index_post_export);
  */
  if (CAPILLARY_PRESSURE != -1 && Num_Var_In_Type[pg->imtrx][R_POR_LIQ_PRES] && check) {
    set_nv_tkud(rd, index, 0, 0, -2, "PC", "[1]", "Capillary Pressure", FALSE);
    index++;
    if (CAPILLARY_PRESSURE == 2) {
      Export_XP_ID[index_post_export] = index_post;
      index_post_export++;
    }
    CAPILLARY_PRESSURE = index_post;
    index_post++;
  }

  if (POROUS_GRIDPECLET != -1 && Num_Var_In_Type[pg->imtrx][R_POR_LIQ_PRES] && check) {
    set_nv_tkud(rd, index, 0, 0, -2, "Por_Grid_Peclet", "[1]", "Porous Grid Peclet Number", FALSE);
    index++;
    if (POROUS_GRIDPECLET == 2) {
      Export_XP_ID[index_post_export] = index_post;
      index_post_export++;
    }
    POROUS_GRIDPECLET = index_post;
    index_post++;
  }

  if (POROUS_SUPGVELOCITY != -1 && Num_Var_In_Type[pg->imtrx][R_POR_LIQ_PRES] && check) {
    if (POROUS_SUPGVELOCITY == 2) {
      GOMA_EH(GOMA_ERROR, "Post-processing vectors cannot be exported yet!");
    }
    POROUS_SUPGVELOCITY = index_post;
    for (i = 0; i < Num_Dim; i++) {
      sprintf(nm, "U_supg_porous_%d", i);
      sprintf(ds, "Porous SUPG Velocity in the %d direction", i);
      set_nv_tkud(rd, index, 0, 0, -2, nm, "[1]", ds, FALSE);
      index++;
      index_post++;
    }
  }

  if (REL_LIQ_PERM != -1 &&
      (Num_Var_In_Type[pg->imtrx][R_POR_LIQ_PRES] || Num_Var_In_Type[pg->imtrx][R_SHELL_SAT_OPEN] ||
       Num_Var_In_Type[pg->imtrx][R_SHELL_SAT_OPEN_2]) &&
      check) {
    set_nv_tkud(rd, index, 0, 0, -2, "Rel_liq_perm", "[1]", "Relative Liquid Permeability", FALSE);
    index++;
    if (REL_LIQ_PERM == 2) {
      Export_XP_ID[index_post_export] = index_post;
      index_post_export++;
    }
    REL_LIQ_PERM = index_post;
    index_post++;
  } else {
    REL_LIQ_PERM = -1;
  }

  /*
  printf(" After porous entries, IP = %d and IPE = %d\n",
  index_post, index_post_export);
  */

  /* MMH: Output the vorticity vector.
   */
  if (CURL_V != -1 && Num_Var_In_Type[pg->imtrx][R_MOMENTUM1]) {
    if (pd->CoordinateSystem == SWIRLING || pd->CoordinateSystem == PROJECTED_CARTESIAN ||
        pd->CoordinateSystem == CARTESIAN_2pt5D || Num_Dim == 3) {
      if (CURL_V == 2) {
        GOMA_EH(GOMA_ERROR, "Post-processing vectors cannot be exported yet!");
      }
      CURL_V = index_post;
      set_nv_tkud(rd, index, 0, 0, -2, "VORTX", "[1]", "x-component of vorticity", FALSE);
      index++;
      index_post++;
      set_nv_tkud(rd, index, 0, 0, -2, "VORTY", "[1]", "y-component of vorticity", FALSE);
      index++;
      index_post++;
      set_nv_tkud(rd, index, 0, 0, -2, "VORTZ", "[1]", "z-component of vorticity", FALSE);
      index++;
      index_post++;
    } else if (Num_Dim == 2) {
      set_nv_tkud(rd, index, 0, 0, -2, "VORT", "[1]", "Vorticity (scalar)", FALSE);
      index++;
      if (CURL_V == 2) {
        Export_XP_ID[index_post_export] = index_post;
        index_post_export++;
      }
      CURL_V = index_post;
      index_post++;
    } else {
      GOMA_WH(-1, "Why are you asking for vorticity on a 1D problem?");
      CURL_V = -1;
    }
  }

  if (POLYMER_VISCOSITY != -1 && Num_Var_In_Type[pg->imtrx][R_STRESS11]) {
    set_nv_tkud(rd, index, 0, 0, -2, "MUP", "[1]", "Polymer Viscosity", FALSE);
    index++;
    if (POLYMER_VISCOSITY == 2) {
      Export_XP_ID[index_post_export] = index_post;
      index_post_export++;
    }
    POLYMER_VISCOSITY = index_post;
    index_post++;
  } else {
    POLYMER_VISCOSITY = -1;
  }
  /* RBS: Output the Lamb vector.
   */
  if (LAMB_VECTOR != -1 && Num_Var_In_Type[pg->imtrx][R_MOMENTUM1]) {
    if (pd->CoordinateSystem == SWIRLING || pd->CoordinateSystem == PROJECTED_CARTESIAN ||
        pd->CoordinateSystem == CARTESIAN_2pt5D || Num_Dim == 3) {
      if (LAMB_VECTOR == 2) {
        GOMA_EH(GOMA_ERROR, "Post-processing vectors cannot be exported yet!");
      }
      LAMB_VECTOR = index_post;
      set_nv_tkud(rd, index, 0, 0, -2, "LAMBX", "[1]", "x-component of Lamb", FALSE);
      index++;
      index_post++;
      set_nv_tkud(rd, index, 0, 0, -2, "LAMBY", "[1]", "y-component of Lamb", FALSE);
      index++;
      index_post++;
      set_nv_tkud(rd, index, 0, 0, -2, "LAMBZ", "[1]", "z-component of Lamb", FALSE);
      index++;
      index_post++;
    } else if (Num_Dim == 2) {
      LAMB_VECTOR = index_post;
      set_nv_tkud(rd, index, 0, 0, -2, "LAMBX", "[1]", "x-component of Lamb", FALSE);
      index++;
      index_post++;
      set_nv_tkud(rd, index, 0, 0, -2, "LAMBY", "[1]", "y-component of Lamb", FALSE);
      index++;
      index_post++;
      if (LAMB_VECTOR == 2) {
        Export_XP_ID[index_post_export] = index_post;
        index_post_export++;
      }
    }
  }
  /* RBS: Helicity quantity (scalar)
   */
  if (HELICITY != -1 && Num_Var_In_Type[pg->imtrx][R_MOMENTUM1]) {
    if (pd->CoordinateSystem == SWIRLING || pd->CoordinateSystem == PROJECTED_CARTESIAN ||
        pd->CoordinateSystem == CARTESIAN_2pt5D || Num_Dim == 3) {
      if (HELICITY == 2) {
        GOMA_EH(GOMA_ERROR, "Post-processing vectors cannot be exported yet!");
      }
      HELICITY = index_post;
      set_nv_tkud(rd, index, 0, 0, -2, "HELIX", "[1]", "helicity scalar", FALSE);
      index++;
      index_post++;
    } else {
      GOMA_WH(-1, "Why are you asking for Helicity in a 1D or 2D problem?");
      HELICITY = -1;
    }
  }

  if (POLYMER_TIME_CONST != -1 && Num_Var_In_Type[pg->imtrx][R_STRESS11]) {
    set_nv_tkud(rd, index, 0, 0, -2, "LAMBDA", "[1]", "Polymer Time Constant", FALSE);
    index++;
    if (POLYMER_TIME_CONST == 2) {
      Export_XP_ID[index_post_export] = index_post;
      index_post_export++;
    }
    POLYMER_TIME_CONST = index_post;
    index_post++;
  }

  if (MOBILITY_PARAMETER != -1 && Num_Var_In_Type[pg->imtrx][R_STRESS11]) {
    set_nv_tkud(rd, index, 0, 0, -2, "ALPHA", "[1]", "Mobility Parameter", FALSE);
    index++;
    if (MOBILITY_PARAMETER == 2) {
      Export_XP_ID[index_post_export] = index_post;
      index_post_export++;
    }
    MOBILITY_PARAMETER = index_post;
    index_post++;
  }

  if (PTT_XI != -1 && Num_Var_In_Type[pg->imtrx][R_STRESS11]) {
    set_nv_tkud(rd, index, 0, 0, -2, "XI", "[1]", "PTT Xi parameter", FALSE);
    index++;
    if (PTT_XI == 2) {
      Export_XP_ID[index_post_export] = index_post;
      index_post_export++;
    }
    PTT_XI = index_post;
    index_post++;
  }

  if (PTT_EPSILON != -1 && Num_Var_In_Type[pg->imtrx][R_STRESS11]) {
    set_nv_tkud(rd, index, 0, 0, -2, "EPSILON", "[1]", "PTT Epsilon parameter", FALSE);
    index++;
    if (PTT_EPSILON == 2) {
      Export_XP_ID[index_post_export] = index_post;
      index_post_export++;
    }
    PTT_EPSILON = index_post;
    index_post++;
  }

  if (USER_POST != -1) {
    set_nv_tkud(rd, index, 0, 0, -2, "USER", "[1]", "User-Defined", FALSE);
    index++;
    if (USER_POST == 2) {
      Export_XP_ID[index_post_export] = index_post;
      index_post_export++;
    }
    USER_POST = index_post;
    index_post++;
  }

  if (ACOUSTIC_PRESSURE != -1 &&
      (Num_Var_In_Type[pg->imtrx][R_ACOUS_PREAL] && Num_Var_In_Type[pg->imtrx][R_ACOUS_PIMAG])) {
    set_nv_tkud(rd, index, 0, 0, -2, "AC_PRES", "[1]", "Acoustic Pressure Magn.", FALSE);
    index++;
    if (ACOUSTIC_PRESSURE == 2) {
      Export_XP_ID[index_post_export] = index_post;
      index_post_export++;
    }
    ACOUSTIC_PRESSURE = index_post;
    index_post++;
  }

  if (ACOUSTIC_PHASE_ANGLE != -1 &&
      (Num_Var_In_Type[pg->imtrx][R_ACOUS_PREAL] && Num_Var_In_Type[pg->imtrx][R_ACOUS_PIMAG])) {
    set_nv_tkud(rd, index, 0, 0, -2, "AC_PHASE", "[1]", "Acoustic Phase Angle", FALSE);
    index++;
    if (ACOUSTIC_PHASE_ANGLE == 2) {
      Export_XP_ID[index_post_export] = index_post;
      index_post_export++;
    }
    ACOUSTIC_PHASE_ANGLE = index_post;
    index_post++;
  }

  if (ACOUSTIC_ENERGY_DENSITY != -1 &&
      (Num_Var_In_Type[pg->imtrx][R_ACOUS_PREAL] && Num_Var_In_Type[pg->imtrx][R_ACOUS_PIMAG])) {
    set_nv_tkud(rd, index, 0, 0, -2, "AC_ED", "[1]", "Acoustic Energy Density", FALSE);
    index++;
    if (ACOUSTIC_ENERGY_DENSITY == 2) {
      Export_XP_ID[index_post_export] = index_post;
      index_post_export++;
    }
    ACOUSTIC_ENERGY_DENSITY = index_post;
    index_post++;
  }

  if (LIGHT_INTENSITY != -1 &&
      (Num_Var_In_Type[pg->imtrx][R_LIGHT_INTP] && Num_Var_In_Type[pg->imtrx][R_LIGHT_INTM])) {
    set_nv_tkud(rd, index, 0, 0, -2, "L_INT", "[1]", "Light Intensity", FALSE);
    index++;
    if (LIGHT_INTENSITY == 2) {
      Export_XP_ID[index_post_export] = index_post;
      index_post_export++;
    }
    LIGHT_INTENSITY = index_post;
    index_post++;
  }

  if (UNTRACKED_SPEC != -1 && Num_Var_In_Type[pg->imtrx][R_MASS]) {
    set_nv_tkud(rd, index, 0, 0, -2, "UNT_SPEC", "[1]", "Untracked Species", FALSE);
    index++;
    if (UNTRACKED_SPEC == 2) {
      Export_XP_ID[index_post_export] = index_post;
      index_post_export++;
    }
    UNTRACKED_SPEC = index_post;
    index_post++;
  }

  if (PRINCIPAL_STRESS != -1 && Num_Var_In_Type[pg->imtrx][R_MESH1]) {
    if (PRINCIPAL_STRESS == 2) {
      GOMA_EH(GOMA_ERROR, "Post-processing vectors cannot be exported yet!");
    }
    PRINCIPAL_STRESS = index_post;

    /* First Principal Stress */
    sprintf(nm, "PS_1");
    sprintf(ds, "Principal Stress 1");
    set_nv_tkud(rd, index, 0, 0, -2, nm, "[1]", ds, FALSE);
    index++;
    index_post++;
    /* Second Principal Stress */
    sprintf(nm, "PS_2");
    sprintf(ds, "Principal Stress 2");
    set_nv_tkud(rd, index, 0, 0, -2, nm, "[1]", ds, FALSE);
    index++;
    index_post++;
    /* Third Principal Stress */
    sprintf(nm, "PS_3");
    sprintf(ds, "Principal Stress 3");
    set_nv_tkud(rd, index, 0, 0, -2, nm, "[1]", ds, FALSE);
    index++;
    index_post++;
  }

  if (PRINCIPAL_REAL_STRESS != -1 && Num_Var_In_Type[pg->imtrx][R_SOLID1]) {
    if (PRINCIPAL_REAL_STRESS == 2) {
      GOMA_EH(GOMA_ERROR, "Post-processing vectors cannot be exported yet!");
    }
    PRINCIPAL_REAL_STRESS = index_post;

    /* First Principal Stress */
    sprintf(nm, "PS_RS_1");
    sprintf(ds, "Principal Real Stress 1");
    set_nv_tkud(rd, index, 0, 0, -2, nm, "[1]", ds, FALSE);
    index++;
    index_post++;
    /* Second Principal Stress */
    sprintf(nm, "PS_RS_2");
    sprintf(ds, "Principal Real Stress 2");
    set_nv_tkud(rd, index, 0, 0, -2, nm, "[1]", ds, FALSE);
    index++;
    index_post++;
    /* Third Principal Stress */
    sprintf(nm, "PS_RS_3");
    sprintf(ds, "Principal Real Stress 3");
    set_nv_tkud(rd, index, 0, 0, -2, nm, "[1]", ds, FALSE);
    index++;
    index_post++;
  }

  if (LUB_HEIGHT != -1 &&
      (Num_Var_In_Type[pg->imtrx][R_LUBP] || Num_Var_In_Type[pg->imtrx][R_SHELL_FILMP] ||
       Num_Var_In_Type[pg->imtrx][R_TFMP_MASS] || Num_Var_In_Type[pg->imtrx][R_TFMP_BOUND])) {
    if (LUB_HEIGHT == 2) {
      GOMA_EH(GOMA_ERROR, "Post-processing vectors cannot be exported yet!");
    }
    LUB_HEIGHT = index_post;
    sprintf(nm, "LUB_H");
    sprintf(ds, "Lubrication Height");
    set_nv_tkud(rd, index, 0, 0, -2, nm, "[1]", ds, FALSE);
    index++;
    index_post++;
  }

  if (LUB_HEIGHT_2 != -1 && (Num_Var_In_Type[pg->imtrx][R_LUBP_2])) {
    if (LUB_HEIGHT_2 == 2) {
      GOMA_EH(GOMA_ERROR, "Post-processing vectors cannot be exported yet!");
    }
    LUB_HEIGHT_2 = index_post;
    sprintf(nm, "LUB_H_2");
    sprintf(ds, "Lubrication Height 2");
    set_nv_tkud(rd, index, 0, 0, -2, nm, "[1]", ds, FALSE);
    index++;
    index_post++;
  }

  if (LUB_VELO_UPPER != -1 && Num_Var_In_Type[pg->imtrx][R_LUBP]) {
    if (LUB_VELO_UPPER == 2) {
      GOMA_EH(GOMA_ERROR, "Post-processing vectors cannot be exported yet!");
    }
    LUB_VELO_UPPER = index_post;
    sprintf(nm, "LUB_VUX");
    sprintf(ds, "Lubrication Upper Velocity x-component");
    set_nv_tkud(rd, index, 0, 0, -2, nm, "[1]", ds, FALSE);
    index++;
    index_post++;
    sprintf(nm, "LUB_VUY");
    sprintf(ds, "Lubrication Upper Velocity y-component");
    set_nv_tkud(rd, index, 0, 0, -2, nm, "[1]", ds, FALSE);
    index++;
    index_post++;
    sprintf(nm, "LUB_VUZ");
    sprintf(ds, "Lubrication Upper Velocity z-component");
    set_nv_tkud(rd, index, 0, 0, -2, nm, "[1]", ds, FALSE);
    index++;
    index_post++;
  }

  if (LUB_VELO_LOWER != -1 && Num_Var_In_Type[pg->imtrx][R_LUBP]) {
    if (LUB_VELO_LOWER == 2) {
      GOMA_EH(GOMA_ERROR, "Post-processing vectors cannot be exported yet!");
    }
    LUB_VELO_LOWER = index_post;
    sprintf(nm, "LUB_VLX");
    sprintf(ds, "Lubrication Lower Velocity x-component");
    set_nv_tkud(rd, index, 0, 0, -2, nm, "[1]", ds, FALSE);
    index++;
    index_post++;
    sprintf(nm, "LUB_VLY");
    sprintf(ds, "Lubrication Lower Velocity y-component");
    set_nv_tkud(rd, index, 0, 0, -2, nm, "[1]", ds, FALSE);
    index++;
    index_post++;
    sprintf(nm, "LUB_VLZ");
    sprintf(ds, "Lubrication Lower Velocity z-component");
    set_nv_tkud(rd, index, 0, 0, -2, nm, "[1]", ds, FALSE);
    index++;
    index_post++;
  }

  if (LUB_VELO_FIELD != -1 &&
      (Num_Var_In_Type[pg->imtrx][R_LUBP] || Num_Var_In_Type[pg->imtrx][R_SHELL_FILMP])) {
    if (LUB_VELO_FIELD == 2) {
      GOMA_EH(GOMA_ERROR, "Post-processing vectors cannot be exported yet!");
    }
    LUB_VELO_FIELD = index_post;
    sprintf(nm, "LUB_VELO_X");
    sprintf(ds, "Lubrication Velocity x-component");
    set_nv_tkud(rd, index, 0, 0, -2, nm, "[1]", ds, FALSE);
    index++;
    index_post++;
    sprintf(nm, "LUB_VELO_Y");
    sprintf(ds, "Lubrication Velocity y-component");
    set_nv_tkud(rd, index, 0, 0, -2, nm, "[1]", ds, FALSE);
    index++;
    index_post++;
    sprintf(nm, "LUB_VELO_Z");
    sprintf(ds, "Lubrication Velocity z-component");
    set_nv_tkud(rd, index, 0, 0, -2, nm, "[1]", ds, FALSE);
    index++;
    index_post++;
  }

  if (LUB_VELO_FIELD_2 != -1 && (Num_Var_In_Type[pg->imtrx][R_LUBP_2])) {
    if (LUB_VELO_FIELD_2 == 2) {
      GOMA_EH(GOMA_ERROR, "Post-processing vectors cannot be exported yet!");
    }
    LUB_VELO_FIELD_2 = index_post;
    sprintf(nm, "LUB_VELO_2_X");
    sprintf(ds, "Lubrication Velocity x-component");
    set_nv_tkud(rd, index, 0, 0, -2, nm, "[1]", ds, FALSE);
    index++;
    index_post++;
    sprintf(nm, "LUB_VELO_2_Y");
    sprintf(ds, "Lubrication Velocity y-component");
    set_nv_tkud(rd, index, 0, 0, -2, nm, "[1]", ds, FALSE);
    index++;
    index_post++;
    sprintf(nm, "LUB_VELO_2_Z");
    sprintf(ds, "Lubrication Velocity z-component");
    set_nv_tkud(rd, index, 0, 0, -2, nm, "[1]", ds, FALSE);
    index++;
    index_post++;
  }

  if (LUB_FLUID_SOURCE != -1 &&
      ((Num_Var_In_Type[pg->imtrx][R_LUBP]) ||
       (Num_Var_In_Type[pg->imtrx][R_SHELL_FILMP] && Num_Var_In_Type[pg->imtrx][R_SHELL_FILMH]))) {
    if (LUB_FLUID_SOURCE == 2) {
      GOMA_EH(GOMA_ERROR, "Post-processing vectors cannot be exported yet!");
    }
    LUB_FLUID_SOURCE = index_post;
    sprintf(nm, "LUB_SOURCE");
    sprintf(ds, "Lubrication Source");
    set_nv_tkud(rd, index, 0, 0, -2, nm, "[1]", ds, FALSE);
    index++;
    index_post++;
  }

  if (DISJ_PRESS != -1 && Num_Var_In_Type[pg->imtrx][R_SHELL_FILMP]) {
    if (DISJ_PRESS == 2) {
      GOMA_EH(GOMA_ERROR, "Post-processing vectors cannot be exported yet!");
    }
    DISJ_PRESS = index_post;
    sprintf(nm, "DISJ_PRESS");
    sprintf(ds, "Disjoining Pressure");
    set_nv_tkud(rd, index, 0, 0, -2, nm, "[1]", ds, FALSE);
    index++;
    index_post++;
  }

  if (SH_SAT_OPEN != -1 && Num_Var_In_Type[pg->imtrx][R_SHELL_SAT_OPEN]) {
    if (SH_SAT_OPEN == 2) {
      GOMA_EH(GOMA_ERROR, "Post-processing vectors cannot be exported yet!");
    }
    SH_SAT_OPEN = index_post;
    sprintf(nm, "SH_SAT_OPEN");
    sprintf(ds, "Open Porous Shell Saturation");
    set_nv_tkud(rd, index, 0, 0, -2, nm, "[1]", ds, FALSE);
    index++;
    index_post++;
  }

  if (SH_SAT_OPEN_2 != -1 && Num_Var_In_Type[pg->imtrx][R_SHELL_SAT_OPEN_2]) {
    if (SH_SAT_OPEN_2 == 2) {
      GOMA_EH(GOMA_ERROR, "Post-processing vectors cannot be exported yet!");
    }
    SH_SAT_OPEN_2 = index_post;
    sprintf(nm, "SH_SAT_OPEN_2");
    sprintf(ds, "Open Porous Shell Saturation 2");
    set_nv_tkud(rd, index, 0, 0, -2, nm, "[1]", ds, FALSE);
    index++;
    index_post++;
  }

  if (SH_CAP_PRES != -1 && Num_Var_In_Type[pg->imtrx][R_SHELL_SAT_1]) {
    if (SH_CAP_PRES == 2) {
      GOMA_EH(GOMA_ERROR, "Post-processing vectors cannot be exported yet!");
    }
    SH_CAP_PRES = index_post;
    sprintf(nm, "SH_CAP_PRES_1");
    sprintf(ds, "Porous Shell Capillary Pressure Layer 1");
    set_nv_tkud(rd, index, 0, 0, -2, nm, "[1]", ds, FALSE);
    index++;
    index_post++;
    if (Num_Var_In_Type[pg->imtrx][R_SHELL_SAT_2]) {
      sprintf(nm, "SH_CAP_PRES_2");
      sprintf(ds, "Porous Shell Capillary Pressure Layer 2");
      set_nv_tkud(rd, index, 0, 0, -2, nm, "[1]", ds, FALSE);
      index++;
      index_post++;
    }
    if (Num_Var_In_Type[pg->imtrx][R_SHELL_SAT_3]) {
      sprintf(nm, "SH_CAP_PRES_3");
      sprintf(ds, "Porous Shell Capillary Pressure Layer 3");
      set_nv_tkud(rd, index, 0, 0, -2, nm, "[1]", ds, FALSE);
      index++;
      index_post++;
    }
  }

  if (SH_PORE_FLUX != -1 && Num_Var_In_Type[pg->imtrx][R_SHELL_SAT_1] &&
      Num_Var_In_Type[pg->imtrx][R_SHELL_SAT_2]) {
    if (SH_PORE_FLUX == 2) {
      GOMA_EH(GOMA_ERROR, "Post-processing vectors cannot be exported yet!");
    }
    SH_PORE_FLUX = index_post;
    sprintf(nm, "SH_PORE_FLUX_1_2");
    sprintf(ds, "Porous Shell Flux Between Layers 1 and 2");
    set_nv_tkud(rd, index, 0, 0, -2, nm, "[1]", ds, FALSE);
    index++;
    index_post++;

    if (Num_Var_In_Type[pg->imtrx][R_SHELL_SAT_3]) {
      sprintf(nm, "SH_PORE_FLUX_2_3");
      sprintf(ds, "Porous Shell Flux Between Layers 2 and 3");
      set_nv_tkud(rd, index, 0, 0, -2, nm, "[1]", ds, FALSE);
      index++;
      index_post++;
    }
  }

  if (SH_STRESS_TENSOR != -1 &&
      (Num_Var_In_Type[pg->imtrx][R_SHELL_NORMAL1] && Num_Var_In_Type[pg->imtrx][R_SHELL_NORMAL2] &&
       Num_Var_In_Type[pg->imtrx][R_SHELL_NORMAL3] && Num_Var_In_Type[pg->imtrx][R_MESH1])) {
    if (SH_STRESS_TENSOR == 2) {
      GOMA_EH(GOMA_ERROR, "Post-processing vectors cannot be exported yet!");
    }
    SH_STRESS_TENSOR = index_post;
    sprintf(nm, "SH_S11");
    sprintf(ds, "Shell stress tensor component 11");
    set_nv_tkud(rd, index, 0, 0, -2, nm, "[1]", ds, FALSE);
    index++;
    index_post++;
    sprintf(nm, "SH_S22");
    sprintf(ds, "Shell stress tensor component 22");
    set_nv_tkud(rd, index, 0, 0, -2, nm, "[1]", ds, FALSE);
    index++;
    index_post++;
    sprintf(nm, "SH_S12");
    sprintf(ds, "Shell stress tensor component 12");
    set_nv_tkud(rd, index, 0, 0, -2, nm, "[1]", ds, FALSE);
    index++;
    index_post++;
  }

  if (SH_TANG != -1 &&
      (Num_Var_In_Type[pg->imtrx][R_SHELL_NORMAL1] && Num_Var_In_Type[pg->imtrx][R_SHELL_NORMAL2] &&
       Num_Var_In_Type[pg->imtrx][R_SHELL_NORMAL3] && Num_Var_In_Type[pg->imtrx][R_MESH1])) {
    if (SH_TANG == 2) {
      GOMA_EH(GOMA_ERROR, "Post-processing vectors cannot be exported yet!");
    }
    SH_TANG = index_post;

    sprintf(nm, "SH_T1X");
    sprintf(ds, "Shell tangent 1 x - component");
    set_nv_tkud(rd, index, 0, 0, -2, nm, "[1]", ds, FALSE);
    index++;
    index_post++;
    sprintf(nm, "SH_T1Y");
    sprintf(ds, "Shell tangent 1 y - component");
    set_nv_tkud(rd, index, 0, 0, -2, nm, "[1]", ds, FALSE);
    index++;
    index_post++;
    sprintf(nm, "SH_T1Z");
    sprintf(ds, "Shell tangent 1 z - component");
    set_nv_tkud(rd, index, 0, 0, -2, nm, "[1]", ds, FALSE);
    index++;
    index_post++;

    sprintf(nm, "SH_T2X");
    sprintf(ds, "Shell tangent 2 x - component");
    set_nv_tkud(rd, index, 0, 0, -2, nm, "[1]", ds, FALSE);
    index++;
    index_post++;
    sprintf(nm, "SH_T2Y");
    sprintf(ds, "Shell tangent 2 y - component");
    set_nv_tkud(rd, index, 0, 0, -2, nm, "[1]", ds, FALSE);
    index++;
    index_post++;
    sprintf(nm, "SH_T2Z");
    sprintf(ds, "Shell tangent 2 z - component");
    set_nv_tkud(rd, index, 0, 0, -2, nm, "[1]", ds, FALSE);
    index++;
    index_post++;
  }

  if (PP_LAME_MU != -1 && Num_Var_In_Type[pg->imtrx][R_MESH1]) {
    if (PP_LAME_MU == 2) {
      GOMA_EH(GOMA_ERROR, "Post-processing vectors cannot be exported yet!");
    }
    PP_LAME_MU = index_post;
    sprintf(nm, "LAME_MU");
    sprintf(ds, "Lame MU Modulus");
    set_nv_tkud(rd, index, 0, 0, -2, nm, "[1]", ds, FALSE);
    index++;
    index_post++;
  }

  if (PP_LAME_LAMBDA != -1 && Num_Var_In_Type[pg->imtrx][R_MESH1]) {
    if (PP_LAME_LAMBDA == 2) {
      GOMA_EH(GOMA_ERROR, "Post-processing vectors cannot be exported yet!");
    }
    PP_LAME_LAMBDA = index_post;
    sprintf(nm, "LAME_LAMBDA");
    sprintf(ds, "Lame LAMBDA Modulus");
    set_nv_tkud(rd, index, 0, 0, -2, nm, "[1]", ds, FALSE);
    index++;
    index_post++;
  }

  if (VON_MISES_STRAIN != -1 && Num_Var_In_Type[pg->imtrx][R_MESH1]) {
    set_nv_tkud(rd, index, 0, 0, -2, "VME", "[1]", "Von Mises Strain", FALSE);
    index++;
    if (VON_MISES_STRAIN == 2) {
      Export_XP_ID[index_post_export] = index_post;
      index_post_export++;
    }
    VON_MISES_STRAIN = index_post;
    index_post++;
  }

  if (VON_MISES_STRESS != -1 && Num_Var_In_Type[pg->imtrx][R_MESH1]) {
    set_nv_tkud(rd, index, 0, 0, -2, "VMT", "[1]", "Von Mises Stress", FALSE);
    index++;
    if (VON_MISES_STRESS == 2) {
      Export_XP_ID[index_post_export] = index_post;
      index_post_export++;
    }
    VON_MISES_STRESS = index_post;
    index_post++;
  }

  if (TFMP_GAS_VELO != -1 && Num_Var_In_Type[pg->imtrx][R_TFMP_MASS] &&
      Num_Var_In_Type[pg->imtrx][R_TFMP_BOUND]) {
    if (TFMP_GAS_VELO == 2) {
      GOMA_EH(GOMA_ERROR, "Post-processing vectors cannot be exported yet!");
    }
    TFMP_GAS_VELO = index_post;
    sprintf(nm, "TFMP_GAS_VX");
    sprintf(ds, "TFMP Gas Velocity x-component");
    set_nv_tkud(rd, index, 0, 0, -2, nm, "[1]", ds, FALSE);
    index++;
    index_post++;
    sprintf(nm, "TFMP_GAS_VY");
    sprintf(ds, "TFMP Gas Velocity y-component");
    set_nv_tkud(rd, index, 0, 0, -2, nm, "[1]", ds, FALSE);
    index++;
    index_post++;
    sprintf(nm, "TFMP_GAS_VZ");
    sprintf(ds, "TFMP Gas Velocity z-component");
    set_nv_tkud(rd, index, 0, 0, -2, nm, "[1]", ds, FALSE);
    index++;
    index_post++;
  } else {
    TFMP_GAS_VELO = -1;
  }

  if (TFMP_LIQ_VELO != -1 && Num_Var_In_Type[pg->imtrx][R_TFMP_MASS] &&
      Num_Var_In_Type[pg->imtrx][R_TFMP_BOUND]) {
    if (TFMP_LIQ_VELO == 2) {
      GOMA_EH(GOMA_ERROR, "Post-processing vectors cannot be exported yet!");
    }
    TFMP_LIQ_VELO = index_post;
    sprintf(nm, "TFMP_LIQ_VX");
    sprintf(ds, "TFMP Liq Velocity x-component");
    set_nv_tkud(rd, index, 0, 0, -2, nm, "[1]", ds, FALSE);
    index++;
    index_post++;
    sprintf(nm, "TFMP_LIQ_VY");
    sprintf(ds, "TFMP Liq Velocity y-component");
    set_nv_tkud(rd, index, 0, 0, -2, nm, "[1]", ds, FALSE);
    index++;
    index_post++;
    sprintf(nm, "TFMP_LIQ_VZ");
    sprintf(ds, "TFMP Liq Velocity z-component");
    set_nv_tkud(rd, index, 0, 0, -2, nm, "[1]", ds, FALSE);
    index++;
    index_post++;
  } else {
    TFMP_LIQ_VELO = -1;
  }

  if (TFMP_INV_PECLET != -1 && Num_Var_In_Type[pg->imtrx][R_TFMP_MASS] &&
      Num_Var_In_Type[pg->imtrx][R_TFMP_BOUND]) {
    if (TFMP_INV_PECLET == 2) {
      GOMA_EH(GOMA_ERROR, "Post-processing vectors cannot be exported yet!");
    }
    TFMP_INV_PECLET = index_post;
    sprintf(nm, "TFMP_INV_PECLET");
    sprintf(ds, "TFMP Inverted Local Peclet Number");
    set_nv_tkud(rd, index, 0, 0, -2, nm, "[1]", ds, FALSE);
    index++;
    index_post++;
  } else {
    TFMP_INV_PECLET = -1;
  }
  if (TFMP_KRG != -1 && Num_Var_In_Type[pg->imtrx][R_TFMP_BOUND]) {
    if (TFMP_KRG == 2) {
      GOMA_EH(GOMA_ERROR, "Post-processing vectors cannot be exported yet!");
    }
    TFMP_KRG = index_post;
    sprintf(nm, "TFMP_KRG");
    sprintf(ds, "TFMP Local Gas Permeability");
    set_nv_tkud(rd, index, 0, 0, -2, nm, "[1]", ds, FALSE);
    index++;
    index_post++;
  } else {
    TFMP_KRG = -1;
  }

  /* Add external variables if they are present */

  /*
  printf(" Before external vars, IP = %d and IPE = %d\n",
  index_post, index_post_export);
  */
  if (efv->ev) {
    EXTERNAL_POST = index_post;
    for (i = 0; i < efv->Num_external_field; i++) {
      set_nv_tkud(rd, index, 0, 0, -2, efv->name[i], "[1]", "External-fixed field", FALSE);
      index++;
      index_post++;
    }
  }

  /*
   *  Post-processing Step 3: add a new line to put your variable's name into the
   *                          exodus II database in mm_post_proc load_nodal_tkn
   */
  /*
   *   ---- NOTE: any additional post processing variables should be input before
   *              this line, so they are before the NS_RESIDUALS and MM_RESIDUALS
   *              post processing options
   */

  if (NS_RESIDUALS != -1 && Num_Var_In_Type[pg->imtrx][R_MOMENTUM1]) {
    if (NS_RESIDUALS == 2) {
      GOMA_EH(GOMA_ERROR, "Post-processing vectors cannot be exported yet!");
    }
    NS_RESIDUALS = index_post;
    set_nv_tkud(rd, index, 0, 0, -2, "RMX", "[1]", "x-component of NS eqns", FALSE);
    index++;
    index_post++;
    set_nv_tkud(rd, index, 0, 0, -2, "RMY", "[1]", "y-component of NS eqns", FALSE);
    index++;
    index_post++;
    if (Num_Dim > 2) {
      set_nv_tkud(rd, index, 0, 0, -2, "RMZ", "[1]", "z-component of NS eqns", FALSE);
      index++;
      index_post++;
    }
  }

  if (MM_RESIDUALS != -1 && Num_Var_In_Type[pg->imtrx][R_MESH1]) {
    if (MM_RESIDUALS == 2) {
      GOMA_EH(GOMA_ERROR, "Post-processing vectors cannot be exported yet!");
    }
    MM_RESIDUALS = index_post;
    set_nv_tkud(rd, index, 0, 0, -2, "RDX", "[1]", "x-component of mesh eqns", FALSE);
    index++;
    index_post++;
    set_nv_tkud(rd, index, 0, 0, -2, "RDY", "[1]", "y-component of mesh eqns", FALSE);
    index++;
    index_post++;
    if (Num_Dim > 2) {
      set_nv_tkud(rd, index, 0, 0, -2, "RDZ", "[1]", "z-component of mesh eqns", FALSE);
      index++;
      index_post++;
    }
  }

  /* write out total stress */
  var = R_STRESS11;
  if (Num_Var_In_Type[pg->imtrx][var]) {
    post_flag = 0;
    for (i = 0; i < upd->Num_Mat; i++) {
      if (pd_glob[i]->i[pg->imtrx][var] == I_Q1 || pd_glob[i]->i[pg->imtrx][var] == I_Q2 ||
          pd_glob[i]->i[pg->imtrx][var] == I_Q2_D || pd_glob[i]->i[pg->imtrx][var] == I_Q1_D ||
          pd_glob[i]->i[pg->imtrx][var] == I_SP || pd_glob[i]->i[pg->imtrx][var] == I_Q2_LSA ||
          pd_glob[i]->i[pg->imtrx][var] == I_Q2_D_LSA) {
        if (vn_glob[i]->modes > 1) {
          post_flag = 1;
        }
      }
    }
    if (post_flag) {
      TOTAL_STRESS11 = index_post;
      set_nv_tkud(rd, index, var, 0, -2, "ts11", "[1]", "total stress 11", FALSE);
      index++;
      index_post++;
      var = R_STRESS12;
      if (Num_Var_In_Type[pg->imtrx][var]) {
        TOTAL_STRESS12 = index_post;
        set_nv_tkud(rd, index, var, 0, -2, "ts12", "[1]", "total stress 12", FALSE);
        index++;
        index_post++;
      }

      var = R_STRESS22;
      if (Num_Var_In_Type[pg->imtrx][var]) {
        TOTAL_STRESS22 = index_post;
        set_nv_tkud(rd, index, var, 0, -2, "ts22", "[1]", "total stress 22", FALSE);
        index++;
        index_post++;
      }

      var = R_STRESS13;
      if (Num_Var_In_Type[pg->imtrx][var]) {
        TOTAL_STRESS13 = index_post;
        set_nv_tkud(rd, index, var, 0, -2, "ts13", "[1]", "total stress 13", FALSE);
        index++;
        index_post++;
      }

      var = R_STRESS23;
      if (Num_Var_In_Type[pg->imtrx][var]) {
        TOTAL_STRESS23 = index_post;
        set_nv_tkud(rd, index, var, 0, -2, "ts23", "[1]", "total stress 23", FALSE);
        index++;
        index_post++;
      }

      var = R_STRESS33;
      if (Num_Var_In_Type[pg->imtrx][var]) {
        TOTAL_STRESS33 = index_post;
        set_nv_tkud(rd, index, var, 0, -2, "ts33", "[1]", "total stress 33", FALSE);
        index++;
        index_post++;
      }
    }
  }

  if (nn_average > 0) {
    for (i = 0; i < nn_average; i++) {
      if ((pp_average[i]->non_variable_type && pg->imtrx == 0) ||
          (!pp_average[i]->non_variable_type && Num_Var_In_Type[pg->imtrx][pp_average[i]->type])) {
        pp_average[i]->index = index;
        pp_average[i]->index_post = index_post;

        set_nv_tkud(rd, index, 0, 0, -2, pp_average[i]->type_name, "[1]", "average value", FALSE);
        index++;
        index_post++;
      }
    }
  }
  rd->TotalNVPostOutput = index - rd->TotalNVSolnOutput;

  /************************** setup output of time derivatives if requested */

  if (TIME_DERIVATIVES != -1 && (TimeIntegration != STEADY)) {
    if (TIME_DERIVATIVES == 2) {
      GOMA_EH(GOMA_ERROR, "Post-processing time derivatives cannot be exported yet!");
    }
    for (var = V_FIRST; var < V_LAST; var++) {
      if (Num_Var_In_Type[pg->imtrx][var]) {
        if (variable_type_nodalInterp(var)) {
          if (var == MASS_FRACTION) {
            for (mn = -1; mn < upd->Num_Mat; mn++) {
              if (mn == -1) {
                for (i = upd->Num_Mat - 1; i >= 0; i--) {
                  if (mp_glob[i]->Num_Species == upd->Max_Num_Species) {
                    matrl = mp_glob[i];
                  }
                }
              } else {
                matrl = mp_glob[mn];
              }
              for (i = 0; i < matrl->Num_Species; i++) {
                vd = get_vd_ptr(MASS_FRACTION, mn, i);
                if (vd && (vd->MatID == mn)) {
                  /*
                   * Assign the exodus species name
                   */
                  assign_species_name(i, matrl, species_name, ds, mn);
                  strcat(species_name, "DOT");
                  sprintf(species_desc, "Time Derivative of ");
                  strcat(species_desc, ds);
                  /*
                   * Set the values in the Results_Description structure
                   */
                  set_nv_tkud(rd, index, var, i, mn, species_name, "[1]", species_desc, TRUE);
                  index++;
                }
              }
            }
          } else {
            for (mn = -1; mn < upd->Num_Mat; mn++) {
              if (mn == -1) {
                for (i = upd->Num_Mat - 1; i >= 0; i--) {
                  if (pd_glob[i]->i[pg->imtrx][var]) {
                    matrl = mp_glob[i];
                  }
                }
              } else {
                matrl = mp_glob[mn];
              }
              vd = get_vd_ptr(var, mn, i);
              if (vd && (vd->MatID == mn)) {
                assign_var_name(var, 0, matrl, species_name, ds, mn);
                strcat(species_name, "DOT");
                sprintf(species_desc, "Time Derivative of ");
                strcat(species_desc, ds);
                set_nv_tkud(rd, index, var, 0, mn, species_name, "[1]", species_desc, TRUE);
                index++;
              }
            }
          }
        }
      }
    }
  }

  /* end of setup of time derivatives  ****************************/

  /* put index into the results description structure */
  rd->nnv = index;
  *tnv_post = index - *tnv;

  if ((TIME_DERIVATIVES != -1 && pd_glob[0]->TimeIntegration == TRANSIENT) &&
      index_post != (*tnv_post - *tnv))
    GOMA_WH(-1, "Bad nodal post process variable count ");

  if (TIME_DERIVATIVES == -1 && index_post != *tnv_post)
    GOMA_WH(-1, "Bad nodal post process variable count ");

  return (status);
}
/**************************************************************************/
/**************************************************************************/
/**************************************************************************/

int load_elem_tkn(struct Results_Description *rd, const Exo_DB *exo, int tev, int *tev_post) {
  int i, j, index = 0, index_post = 0, ipost, status = 0, check;
  char appended_name[MAX_VAR_NAME_LNGTH];
  int *ev_var_mask;
  static const char yo[] = "load_elem_tkn";
  int ip_total;
  int eb_index, mn;
  ELEM_BLK_STRUCT *eb_ptr;

  /* Here, if a variable and equation is turned on in any one
     material, then we must make provisions in the rd structure
     for all materials.  This is for the sake of the post-processor.
  */

  ev_var_mask = (int *)smalloc((V_LAST - V_FIRST) * sizeof(int));
  for (i = 0; i < V_LAST - V_FIRST; i++) {
    ev_var_mask[i] = 0;
  }
  /* First cycle through all the primary variables that are nodal looking
     for element variable candidates (currently must be interpolated with I_P0 */
  for (i = 0; i < exo->num_elem_blocks; i++) {
    int mat_id = Matilda[i];
    if (exo->eb_num_elems[i] <= 0)
      continue;
    for (j = V_FIRST; j < V_LAST; j++) {
      if (pd_glob[mat_id]->v[pg->imtrx][j] != V_NOTHING) {
        if (pd_glob[mat_id]->i[pg->imtrx][j] == I_P0) {
          if (Num_Var_In_Type[pg->imtrx][j] > 1) {
            fprintf(stderr,
                    "%s: Too many components in variable type (%s - %s) for element variable\n", yo,
                    Exo_Var_Names[j].name2, Exo_Var_Names[j].name1);
            exit(-1);
          }
          if (ev_var_mask[j - V_FIRST] == 0) {
            /* We just found a candidate for an element variable */
            /* Append a suffix onto the var name to differentiate from its
             nodal counterpart */
            sprintf(appended_name, "%s_E", Exo_Var_Names[j].name2);
            set_ev_tkud(rd, index, j, appended_name, Var_Units[j].name2, Exo_Var_Names[j].name1,
                        FALSE);
            index++;
            ev_var_mask[j - V_FIRST] = 1; /* Only count this variable once */
          }
        }
        if (pd_glob[mat_id]->i[pg->imtrx][j] == I_P1) {
          int dof = getdofs(type2shape(exo->eb_elem_itype[i]), I_P1);
          if (ev_var_mask[j - V_FIRST] == 0) {
            /* We just found a candidate for an element variable */
            /* Append a suffix onto the var name to differentiate from its
             nodal counterpart */
            for (i = 1; i <= dof; i++) {
              sprintf(appended_name, "%s_E%d", Exo_Var_Names[j].name2, i);
              set_ev_tkud(rd, index, j, appended_name, Var_Units[j].name2, Exo_Var_Names[j].name1,
                          FALSE);
              index++;
              ev_var_mask[j - V_FIRST] = 1; /* Only count this variable once */
            }
          }
        }
      }
    }
  }

  free(ev_var_mask);

  /* Now pick up all the post processing variables - yes, for now they must
     each be listed separately and painfully */

  /* ZZ error based on the fluid shear stress energy norm */
  if (ERROR_ZZ_VEL != -1 && Num_Var_In_Type[pg->imtrx][R_MOMENTUM1]) {
    set_ev_tkud(rd, index, 0, "ERR_ZZ_V", "[1]", "Zienkiewicz-Zhu error from velocity", FALSE);
    index++;
    ERROR_ZZ_VEL = index_post;
    index_post++;

    if (ERROR_ZZ_VEL_ELSIZE != -1) {
      set_ev_tkud(rd, index, 0, "ERR_ZZ_V_ELSIZE", "[1]",
                  "Target element size from Zienkiewicz-Zhu error from velocity", FALSE);
      index++;
      ERROR_ZZ_VEL_ELSIZE = index_post;
      index_post++;
    }
  } else {
    ERROR_ZZ_VEL = -1;
  }

  /* ZZ error based on the heat flux energy norm */
  if (ERROR_ZZ_Q != -1 && Num_Var_In_Type[pg->imtrx][R_ENERGY]) {
    set_ev_tkud(rd, index, 0, "ERR_ZZ_Q", "[1]", "Zienkiewicz-Zhu error from heat flux", FALSE);
    index++;
    ERROR_ZZ_Q = index_post;
    index_post++;
    if (ERROR_ZZ_Q_ELSIZE != -1) {
      set_ev_tkud(rd, index, 0, "ERR_ZZ_Q_ELSIZE", "[1]",
                  "Target element size from Zienkiewicz-Zhu error from heat flux", FALSE);
      index++;
      ERROR_ZZ_Q_ELSIZE = index_post;
      index_post++;
    }
  } else {
    ERROR_ZZ_Q = -1;
  }

  /* ZZ error based on the pressure energy norm */
  /* RRL I had to set check back to zero so the code wouldn't stop
     in wr_exo.c with a create_truth_table variable count error.  prs */
  check = 0;
  for (i = 0; i < upd->Num_Mat; i++) {
    if (pd_glob[i]->MeshMotion == LAGRANGIAN || pd_glob[i]->MeshMotion == DYNAMIC_LAGRANGIAN)
      check = 0;
  }
  if (ERROR_ZZ_P != -1 && (Num_Var_In_Type[pg->imtrx][R_MOMENTUM1] || check)) {
    set_ev_tkud(rd, index, 0, "ERR_ZZ_P", "[1]", "Zienkiewicz-Zhu error from pressure", FALSE);
    index++;
    ERROR_ZZ_P = index_post;
    index_post++;
    if (ERROR_ZZ_P_ELSIZE != -1) {
      set_ev_tkud(rd, index, 0, "ERR_ZZ_P_ELSIZE", "[1]",
                  "Target element size from Zienkiewicz-Zhu error from pressure", FALSE);
      index++;
      ERROR_ZZ_P_ELSIZE = index_post;
      index_post++;
    }
  } else {
    ERROR_ZZ_P = -1;
  }

  /* Now, if necessary, cycle through and look for Hysteretic saturation models
   * which require more element variables (viz. corresponding to the total number
   * of Gauss points) for restart capability
   */

  /* For now assume that if one block contains the element variables
   * for saturation hysteresis, then they all do.  This is inefficient but
   * to fix you need to make tev_post a element_block dependent array.
   */
  ipost = FALSE;
  for (eb_index = 0; eb_index < exo->num_elem_blocks; eb_index++) {
    if (exo->eb_num_elems[eb_index] > 0) {
      mn = Matilda[eb_index];
      if (mn < 0) {
        continue;
      }
      mp = mp_glob[mn];
      eb_ptr = Element_Blocks + eb_index;
      ip_total = elem_info(NQUAD, eb_ptr->Elem_Type);
      if ((mp->PorousMediaType == POROUS_UNSATURATED ||
           mp->PorousMediaType == POROUS_SHELL_UNSATURATED ||
           mp->PorousMediaType == POROUS_TWO_PHASE) &&
          mp->SaturationModel == TANH_HYST && !ipost) {
        ipost = TRUE;

        SAT_CURVE_TYPE = index_post;
        for (j = 0; j < ip_total; j++) {
          /* We just found more element variables */
          /* Append a index suffix onto the var name to differentiate
             between gauss point values*/
          sprintf(appended_name, "sat_curve_type%d", j);
          set_ev_tkud(rd, index, 0, appended_name, "[1]", "Saturation hysteresis curve type",
                      FALSE);
          index++;
          index_post++;
        }

        SAT_QP_SWITCH = index_post;
        for (j = 0; j < ip_total; j++) {
          sprintf(appended_name, "sat_switch%d", j);
          set_ev_tkud(rd, index, 0, appended_name, "[1]",
                      "Value of saturation at hysteresis switch", FALSE);
          index++;
          index_post++;
        }

        CAP_PRESS_SWITCH = index_post;
        for (j = 0; j < ip_total; j++) {
          sprintf(appended_name, "pc_switch%d", j);
          set_ev_tkud(rd, index, 0, appended_name, "[1]", "Value of cap press at hysteresis switch",
                      FALSE);
          index++;
          index_post++;
        }
      }
    }
  }

  /* Finally put index into the results description structure */
  rd->nev = index;
  *tev_post = index - tev;
  Num_Elem_Post_Proc_Var = index_post;

  if ((TIME_DERIVATIVES != -1 && pd_glob[0]->TimeIntegration == TRANSIENT) &&
      index_post != (*tev_post - tev))
    GOMA_WH(-1, "Bad elem post process variable count ");

  if (TIME_DERIVATIVES == -1 && index_post != *tev_post)
    GOMA_WH(-1, "Bad elem post process variable count ");

  return (status);
}

int find_id_edge(const int ielem, /* 0-based element number */
                 const int num_nodes_on_edge,
                 const int local_edge_node_list[],
                 int id_local_elem_coord[],
                 int *param_dir, /* direction of parametric edge curve */
                 const Exo_DB *exo)

/*
 * this routine finds the edge id for 3D hex elements - it is an extension of the
 * id_side arguments - the ordering of sides and edges for a 3D element are shown
 * below
 *
 *                                    Back Face = 3
 *
 *
 *                                 7------=8=--------6
 *                                /:                /|
 *                Top Face = 6   / :               / |
 *                              5  :              6  |
 *                             /  10             /  12
 *                            /    :            /    |      Right Face = 2
 *                           4-------=7=-------5     |
 *                           |     :           |     |
 *                           |     3......=4=..|.....2
 *                           9    :           11    /
 *      Left Face = 4        |   :             |   /
 *                          ^|  1              |  2
 *                          || :/              | /  Bottom Face = 5
 *                          u|:t               |/
 *                           0-------=3=-------1
 *                            s->
 *
 *                             Front Face = 1
 *
 * The routine also determines the direction of the parameterization of the edge (i.e. edge number
 * 1 is paramterized by t (local coordinate 1)
 *
 * Written by: Richard Cairncross 8 August 1996
 *
 *  TAB certifies that this function conforms to the exo/patran side numbering convention 11/9/98.
 *
 */

{
  int ielem_type;
  int num_local_nodes;
  int ielem_dim;
  int iconnect_ptr;
  int i;
  double sum;
  double u_val;

  /*-------------------------------Start Execution-----------------------------*/

  /* Find out what type of element this is */
  ielem_type = Elem_Type(exo, ielem);

  /* Find out how many local basis functions there are */
  num_local_nodes = elem_info(NNODES, ielem_type);

  /* Find out the physical dimension of the element */
  ielem_dim = elem_info(NDIM, ielem_type);

  /* find the pointer the beginning of this element's connectivity list */
  iconnect_ptr = exo->elem_ptr[ielem];

  /* Find the local element coordinates - note, this algorithm keeps the ordering
                 in local_ss_node_list - might be necessary */

  for (i = 0; i < num_nodes_on_edge; i++) {
    id_local_elem_coord[i] =
        in_list(local_edge_node_list[i], 0, num_local_nodes, &(exo->node_list[iconnect_ptr]));
    if ((id_local_elem_coord[i]) == -1) {
      GOMA_EH(GOMA_ERROR, "find_id_edge ERROR: side set nodal map error\n");
    }
  }

  *param_dir = -1;
  u_val = 0.;
  switch (ielem_dim) {
  case 3:
    u_val = 1.;
    for (i = 0, sum = 0.0; i < num_nodes_on_edge; i++)
      sum += shape(1.0, 1.0, 0.0, ielem_type, PSI, id_local_elem_coord[i]);
    if (sum > 0.999) {
      *param_dir = 2;
      return (12);
    }
    for (i = 0, sum = 0.0; i < num_nodes_on_edge; i++)
      sum += shape(1.0, -1.0, 0.0, ielem_type, PSI, id_local_elem_coord[i]);
    if (sum > 0.999) {
      *param_dir = 2;
      return (11);
    }
    for (i = 0, sum = 0.0; i < num_nodes_on_edge; i++)
      sum += shape(-1.0, 1.0, 0.0, ielem_type, PSI, id_local_elem_coord[i]);
    if (sum > 0.999) {
      *param_dir = 2;
      return (10);
    }
    for (i = 0, sum = 0.0; i < num_nodes_on_edge; i++)
      sum += shape(-1.0, -1.0, 0.0, ielem_type, PSI, id_local_elem_coord[i]);
    if (sum > 0.999) {
      *param_dir = 2;
      return (9);
    }
    for (i = 0, sum = 0.0; i < num_nodes_on_edge; i++)
      sum += shape(0.0, 1.0, 1.0, ielem_type, PSI, id_local_elem_coord[i]);
    if (sum > 0.999) {
      *param_dir = 0;
      return (8);
    }
    for (i = 0, sum = 0.0; i < num_nodes_on_edge; i++)
      sum += shape(0.0, -1.0, 1.0, ielem_type, PSI, id_local_elem_coord[i]);
    if (sum > 0.999) {
      *param_dir = 0;
      return (7);
    }
    for (i = 0, sum = 0.0; i < num_nodes_on_edge; i++)
      sum += shape(1.0, 0.0, 1.0, ielem_type, PSI, id_local_elem_coord[i]);
    if (sum > 0.999) {
      *param_dir = 1;
      return (6);
    }
    for (i = 0, sum = 0.0; i < num_nodes_on_edge; i++)
      sum += shape(-1.0, 0.0, 1.0, ielem_type, PSI, id_local_elem_coord[i]);
    if (sum > 0.999) {
      *param_dir = 1;
      return (5);
    }
    for (i = 0, sum = 0.0; i < num_nodes_on_edge; i++)
      sum += shape(0.0, 1.0, -u_val, ielem_type, PSI, id_local_elem_coord[i]);
    if (sum > 0.999) {
      *param_dir = 0;
      return (4);
    }
    for (i = 0, sum = 0.0; i < num_nodes_on_edge; i++)
      sum += shape(0.0, -1.0, -u_val, ielem_type, PSI, id_local_elem_coord[i]);
    if (sum > 0.999) {
      *param_dir = 0;
      return (3);
    }
    for (i = 0, sum = 0.0; i < num_nodes_on_edge; i++)
      sum += shape(1.0, 0.0, -u_val, ielem_type, PSI, id_local_elem_coord[i]);
    if (sum > 0.999) {
      *param_dir = 1;
      return (2);
    }
    for (i = 0, sum = 0.0; i < num_nodes_on_edge; i++)
      sum += shape(-1.0, 0.0, -u_val, ielem_type, PSI, id_local_elem_coord[i]);
    if (sum > 0.999) {
      *param_dir = 1;
      return (1);
    }
    break;
  case 2:
    for (i = 0, sum = 0.0; i < num_nodes_on_edge; i++)
      sum += shape(1.0, 1.0, 0.0, ielem_type, PSI, id_local_elem_coord[i]);
    if (sum > 0.999) {
      *param_dir = 2;
      return (3);
    }
    for (i = 0, sum = 0.0; i < num_nodes_on_edge; i++)
      sum += shape(1.0, -1.0, 0.0, ielem_type, PSI, id_local_elem_coord[i]);
    if (sum > 0.999) {
      *param_dir = 2;
      return (2);
    }
    for (i = 0, sum = 0.0; i < num_nodes_on_edge; i++)
      sum += shape(-1.0, 1.0, 0.0, ielem_type, PSI, id_local_elem_coord[i]);
    if (sum > 0.999) {
      *param_dir = 2;
      return (4);
    }
    for (i = 0, sum = 0.0; i < num_nodes_on_edge; i++)
      sum += shape(-1.0, -1.0, 0.0, ielem_type, PSI, id_local_elem_coord[i]);
    if (sum > 0.999) {
      *param_dir = 2;
      return (1);
    }
    break;
  case 1:
    /* On a 1D element, edges are points, in ExoII structures, they are
     * certainly nodes.
     * * * */
    sum = shape(1.0, 0.0, 0.0, ielem_type, PSI, id_local_elem_coord[0]);
    if (sum > 0.999) {
      *param_dir = 0;
      return 2; // These edge numbers have to match cases in find_surf_st
    } else {
      *param_dir = 0;
      return 1; // node number
    }
    /*GOMA_EH(GOMA_ERROR,"Can't have edges in 1D");*/
    break;

  } /* END switch ielem_dim */

  /* An error condition has occurred, if here */
  GOMA_EH(GOMA_ERROR, "find_id_edge ERROR: no edge was found !\n");
  return (0);
}
/****************************************************************************/
/****************************************************************************/

int find_id_edge_TET(const int ielem, /* 0-based element number */
                     const int num_nodes_on_edge,
                     const int local_edge_node_list[],
                     int id_local_elem_coord[],
                     int *param_dir, /* direction of parametric edge curve */
                     const Exo_DB *exo)

/*
 * this routine finds the edge id for 3D tet elements - it is an extension of the
 * id_side arguments - the ordering of sides and edges for a 3D element are shown
 * below
 *
 * The routine also determines the direction of the parameterization of the edge (i.e. edge number
 * 1 is paramterized by t (local coordinate 1)
 *
 * Written by: Randy Schunk 12 Feb 2012
 *
 *  TAB certifies that this function conforms to the exo/patran side numbering convention 11/9/98.
 *
 */

{
  int ielem_type;
  int num_local_nodes;
  int ielem_dim;
  int iconnect_ptr;
  int i;
  double sum;

  /*-------------------------------Start Execution-----------------------------*/

  /* Find out what type of element this is */
  ielem_type = Elem_Type(exo, ielem);

  /* Find out how many local basis functions there are */
  num_local_nodes = elem_info(NNODES, ielem_type);

  /* Find out the physical dimension of the element */
  ielem_dim = elem_info(NDIM, ielem_type);

  /* find the pointer the beginning of this element's connectivity list */
  iconnect_ptr = exo->elem_ptr[ielem];

  /* Find the local element coordinates - note, this algorithm keeps the ordering
                 in local_ss_node_list - might be necessary */

  for (i = 0; i < num_nodes_on_edge; i++) {
    if ((id_local_elem_coord[i] = in_list(local_edge_node_list[i], 0, num_local_nodes,
                                          &(exo->node_list[iconnect_ptr]))) == -1) {
      GOMA_EH(GOMA_ERROR, "find_id_edge_TET ERROR: side set nodal map error\n");
    }
  }

  *param_dir = -1;
  switch (ielem_dim) {
  case 3:
    for (i = 0, sum = 0.0; i < num_nodes_on_edge; i++)
      // sum += shape( 0.5, 0.5, 0.0, ielem_type, PSI, id_local_elem_coord[i]);
      sum += shape(0.5, 0, 0.0, ielem_type, PSI, id_local_elem_coord[i]);
    if (sum > 0.999) {
      *param_dir = 0;
      return (1);
    }
    for (i = 0, sum = 0.0; i < num_nodes_on_edge; i++)
      // sum += shape( 0.5,0.0, 0.5, ielem_type, PSI, id_local_elem_coord[i]);
      sum += shape(0.5, 0.5, 0.0, ielem_type, PSI, id_local_elem_coord[i]);
    if (sum > 0.999) {
      *param_dir = 1;
      return (2);
    }
    for (i = 0, sum = 0.0; i < num_nodes_on_edge; i++)
      // sum += shape(0.0, 0.5, 0.5, ielem_type, PSI, id_local_elem_coord[i]);
      sum += shape(0.0, 0.5, 0.0, ielem_type, PSI, id_local_elem_coord[i]);
    if (sum > 0.999) {
      *param_dir = 1;
      return (3);
    }
    for (i = 0, sum = 0.0; i < num_nodes_on_edge; i++)
      sum += shape(0.0, 0.0, 0.5, ielem_type, PSI, id_local_elem_coord[i]);
    if (sum > 0.999) {
      *param_dir = 2;
      return (4);
    }
    for (i = 0, sum = 0.0; i < num_nodes_on_edge; i++)
      // sum += shape( 0.0, 0.5, 0.0, ielem_type, PSI, id_local_elem_coord[i]);
      sum += shape(0.5, 0.0, 0.5, ielem_type, PSI, id_local_elem_coord[i]);
    if (sum > 0.999) {
      *param_dir = 0;
      return (5);
    }
    for (i = 0, sum = 0.0; i < num_nodes_on_edge; i++)
      // sum += shape( 0.0,0.0, 0.5, ielem_type, PSI, id_local_elem_coord[i]);
      sum += shape(0.0, 0.50, 0.5, ielem_type, PSI, id_local_elem_coord[i]);
    if (sum > 0.999) {
      *param_dir = 2;
      return (6);
    }
    break;
  case 2:
    GOMA_EH(GOMA_ERROR, "find_id_edge_TET not working in 2D");
    break;
  case 1:
    GOMA_EH(GOMA_ERROR, "Can't have edges in 1D");
    break;

  } /* END switch ielem_dim */

  /* An error condition has occurred, if here */
  GOMA_EH(GOMA_ERROR, "find_id_edge_TET ERROR: no edge was found !\n");
  return (0);
}
/****************************************************************************/
/****************************************************************************/
/*ARGSUSED*/
int count_nodes_on_SS(const int ss_id,  /* SS id of Primary Side Set */
                      const int ss_id2, /* SS id of 2nd Side Set for edges*/
                      const int ss_id3, /* SS id of 3rd Side Set for vertices*/
                      const int iconnect_ptr,
                      const int ielem,
                      const int num_local_nodes,
                      int local_ss_node_list[MAX_NODES_PER_SIDE],
                      int local_elem_node_id[MAX_NODES_PER_SIDE])
/*
 * This routine counts the local nodes that are located on a SS (for faces),
 * or the number of nodes which are on two SS (edges) or three SS (vertices).
 *
 * Written by Richard Cairncross 13 August 1996
 */
{
  int J, j, num_nodes_on_side;

  num_nodes_on_side = 0;
  for (j = 0; j < num_local_nodes; j++) {
    J = Proc_Elem_Connect[iconnect_ptr + j];
    if (in_list(ss_id, 0, MAX_SS_PER_NODE, SS_list[J]) != -1) {
      if (ss_id2 == -1 || in_list(ss_id2, 0, MAX_SS_PER_NODE, SS_list[J]) != -1) {
        if (ss_id3 == -1 || in_list(ss_id3, 0, MAX_SS_PER_NODE, SS_list[J]) != -1) {
          local_ss_node_list[num_nodes_on_side] = J;
          local_elem_node_id[num_nodes_on_side] = j;
          num_nodes_on_side++;
        }
      }
    }
  }
  return (num_nodes_on_side);
}
/************************************************************************************/
/************************************************************************************/
/************************************************************************************/

int elem_order_for_nodal_connect(int *listel, const Exo_DB *exo)

/********************************************************************************
 *
 * elem_order_for_nodal_connect():
 *
 *      This routine provides an ordering of the elements such that they
 * provide connectivity with the underlying nodes. In other words, the elements
 * are ordered such that the next element always includes nodes found in
 * elements previously included in the ordering (if at all possible).
 *
 * Output:
 *  listel[] = Connectivity Ordering of the elements. (space for this must
 *             have already been allocated).
 *
 * Return:
 *  This routine returns the number of times the above connectivity principle
 *  has been broken in order to include all elements in the listing.
 *
 ********************************************************************************/
{
  int nbreaks = 0, ielem_type, num_local_nodes, elem_found, J, iel, ielem;
  int *used_elem, *used_node;
  int elem_loop_first, iconnect_ptr, ln, iorder;
  used_elem = alloc_int_1(exo->num_elems, 0);
  used_node = alloc_int_1(exo->num_nodes, 0);
  /*
   * Pick the first element to start off the whole process.
   * Mark down the element's nodes as used.
   */
  iel = 0;
  ielem_type = Elem_Type(exo, iel);
  num_local_nodes = elem_info(NNODES, ielem_type);
  iconnect_ptr = exo->elem_ptr[iel];
  for (ln = 0; ln < num_local_nodes; ln++) {
    J = Proc_Elem_Connect[iconnect_ptr + ln];
    used_node[J]++;
  }
  used_elem[iel] = 1;
  elem_loop_first = 1;
  listel[0] = iel;
  /*
   * Now do the search a total of 1 less than the total number of
   * elements defined on the processor.
   */
  for (iorder = 1; iorder < exo->num_elems; iorder++) {
    elem_found = FALSE;
    /*
     *  Loop over all of the unused elements. Hopefully, the
     *  elem_loop_first gimmic will make this search more O(N)
     *  than O(N**2). However, it is not guarranteed.
     *
     *  If we find an element that has a used node, we use that element
     *  and exit the loop.
     */
    for (ielem = elem_loop_first; ielem < exo->num_elems && !elem_found; ielem++) {
      if (!used_elem[ielem]) {
        ielem_type = Elem_Type(exo, ielem);
        num_local_nodes = elem_info(NNODES, ielem_type);
        iconnect_ptr = exo->elem_ptr[ielem];
        for (ln = 0; ln < num_local_nodes; ln++) {
          J = Proc_Elem_Connect[iconnect_ptr + ln];
          if (used_node[J]) {
            elem_found = TRUE;
            iel = ielem;
            break;
          }
        }
      }
    }
    if (!elem_found) {
      for (ielem = elem_loop_first; ielem < exo->num_elems; ielem++) {
        if (!used_elem[ielem]) {
          nbreaks++;
          iel = ielem;
          elem_found = TRUE;
          break;
        }
      }
    }
    /*
     * OK, we have found the element that we are to use.
     * Mark its nodes, add it to the list, and mark
     * the element as used.
     */
    if (elem_found) {
      ielem_type = Elem_Type(exo, iel);
      num_local_nodes = elem_info(NNODES, ielem_type);
      iconnect_ptr = exo->elem_ptr[iel];
      for (ln = 0; ln < num_local_nodes; ln++) {
        J = Proc_Elem_Connect[iconnect_ptr + ln];
        used_node[J]++;
      }
      used_elem[iel] = 1;
      if (iel == elem_loop_first)
        elem_loop_first++;
    }
    listel[iorder] = iel;
  }
  safer_free((void **)&used_elem);
  safer_free((void **)&used_node);

  return nbreaks;
}
/************************************************************************************/
/************************************************************************************/
/************************************************************************************/

int check_elem_order(const int *listel, const Exo_DB *exo)

/********************************************************************************
 *
 * check_elem_order():
 *
 *      This routine checks the ordering of the elements in an element map,
 * such that they  provide connectivity with the underlying nodes.
 * In other words, the elements
 * are ordered such that the next element always includes nodes found in
 * elements previously included in the ordering (if at all possible).
 *
 * Input:
 *  listel[] = Connectivity Ordering of the elements. (space for this must
 *             have already been allocated).
 *
 * Return:
 *  This routine returns the number of times the above connectivity principle
 *  has been broken in order to include all elements in the listing.
 *  It returns -1 if not all of the elements are in the element map.
 *
 ********************************************************************************/
{
  int nbreaks = 0, ielem_type, num_local_nodes, J, iel;
  int iconnect_ptr, ln, iorder, elem_OK;
  int *used_elem, *used_node;
  used_elem = alloc_int_1(exo->num_elems, 0);
  used_node = alloc_int_1(exo->num_nodes, 0);
  /*
   * Pick the first element to start off the whole process.
   * Mark down the element's nodes as used.
   */

  iel = listel[0];
  ielem_type = Elem_Type(exo, iel);
  num_local_nodes = elem_info(NNODES, ielem_type);
  iconnect_ptr = exo->elem_ptr[iel];
  for (ln = 0; ln < num_local_nodes; ln++) {
    J = Proc_Elem_Connect[iconnect_ptr + ln];
    used_node[J]++;
  }
  used_elem[iel] = 1;
  /*
   * Now do the search a total of 1 less than the total number of
   * elements defined on the processor.
   */
  for (iorder = 1; iorder < exo->num_elems; iorder++) {
    elem_OK = FALSE;
    iel = listel[iorder];
    ielem_type = Elem_Type(exo, iel);
    num_local_nodes = elem_info(NNODES, ielem_type);
    iconnect_ptr = exo->elem_ptr[iel];
    for (ln = 0; ln < num_local_nodes; ln++) {
      J = Proc_Elem_Connect[iconnect_ptr + ln];
      if (used_node[J])
        elem_OK = TRUE;
      used_node[J]++;
    }
    if (!elem_OK) {
      nbreaks++;
    }
    used_elem[iel] = 1;
  }
  /*
   * Check to see that all of the elements are in the map
   */
  for (iorder = 0; iorder < exo->num_elems; iorder++) {
    if (!used_elem[iorder]) {
      nbreaks = -1;
    }
  }
  safer_free((void **)&used_elem);
  safer_free((void **)&used_node);
  return nbreaks;
}
/************************************************************************************/
/************************************************************************************/
/************************************************************************************/<|MERGE_RESOLUTION|>--- conflicted
+++ resolved
@@ -1008,11 +1008,7 @@
       if (pd->e[pg->imtrx][R_LUBP]) {
         calculate_lub_q_v(R_LUBP, time, delta_t, xi, exo);
       } else if (pd->e[pg->imtrx][R_LUBP_2]) {
-<<<<<<< HEAD
-        calculate_lub_q_v(R_SHELL_FILMP, time, delta_t, xi, exo);
-=======
         calculate_lub_q_v(R_LUBP_2, time, delta_t, xi, exo);
->>>>>>> 8383525e
       } else {
         calculate_lub_q_v(R_SHELL_FILMP, time, delta_t, xi, exo);
       }
