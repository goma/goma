/************************************************************************ *
* Goma - Multiphysics finite element software                             *
* Sandia National Laboratories                                            *
*                                                                         *
* Copyright (c) 2022 Goma Developers, National Technology & Engineering   *
*               Solutions of Sandia, LLC (NTESS)                          *
*                                                                         *
* Under the terms of Contract DE-NA0003525, the U.S. Government retains   *
* certain rights in this software.                                        *
*                                                                         *
* This software is distributed under the GNU General Public License.      *
* See LICENSE file.                                                       *
\************************************************************************/

/*
 *$Id: mm_post_proc.c,v 5.15 2010-07-21 16:39:27 hkmoffa Exp $
 */

/* Standard include files */

#include "rf_solve.h"
#include <math.h>
#include <stdio.h>
#include <stdlib.h>
#include <string.h>
#include <strings.h> /* strcasecmp and strncasecmp moved here for POSIX.1 */

#define GOMA_MM_POST_PROC_C
#include "mm_post_def.h"
#include "mm_post_proc.h"
/* GOMA include files */
#include "ac_particles.h"
#include "bc/rotate.h"
#include "bc_contact.h"
#include "dpi.h"
#include "el_elm.h"
#include "el_elm_info.h"
#include "el_geom.h"
#include "exo_struct.h"
#include "exodusII.h"
#include "mm_as.h"
#include "mm_as_alloc.h"
#include "mm_as_const.h"
#include "mm_as_structs.h"
#include "mm_bc.h"
#include "mm_elem_block_structs.h"
#include "mm_fill_aux.h"
#include "mm_fill_common.h"
#include "mm_fill_ls.h"
#include "mm_fill_population.h"
#include "mm_fill_porous.h"
#include "mm_fill_ptrs.h"
#include "mm_fill_rs.h"
#include "mm_fill_solid.h"
#include "mm_fill_species.h"
#include "mm_fill_stabilization.h"
#include "mm_fill_stress.h"
#include "mm_fill_terms.h"
#include "mm_fill_util.h"
#include "mm_input.h"
#include "mm_more_utils.h"
#include "mm_mp.h"
#include "mm_mp_const.h"
#include "mm_mp_structs.h"
#include "mm_qtensor_model.h"
#include "mm_shell_util.h"
#include "mm_std_models_shell.h"
#include "mm_unknown_map.h"
#include "mm_viscosity.h"
#include "rd_mesh.h"
#include "rf_allo.h"
#include "rf_bc.h"
#include "rf_bc_const.h"
#include "rf_element_storage_struct.h"
#include "rf_fem.h"
#include "rf_fem_const.h"
#include "rf_io.h"
#include "rf_io_const.h"
#include "rf_io_structs.h"
#include "rf_mp.h"
#include "rf_shape.h"
#include "rf_solver.h"
#include "rf_util.h"
#include "rf_vars_const.h"
#include "shell_tfmp_struct.h"
#include "shell_tfmp_util.h"
#include "sl_aux.h"
#include "sl_petsc.h"
#include "std.h"
#include "user_mp.h"
#include "user_post.h"
#include "wr_exo.h"

/*
 * Global variable definitions.
 * This is the 1 place these variables are defined. If you need them
 * elsewhere, then include them via mm_post_def.h
 */
int nn_post_fluxes;      /* Dimension of the following structure */
int nn_post_fluxes_sens; /* Dimension of the following structure */
int nn_post_data;        /* Dimension of the following structure */
int nn_post_data_sens;   /* Dimension of the following structure */
int nn_error_metrics;    /* Dimension of the following structure */
int nn_particles;        /* Dimension of the following structure */
int nn_volume;           /* number of pp_volume_int structures */
int ppvi_type;           /* Maybe there's a better way to do this, Seems like globals abound! AMC*/
int nn_global; /* Hopefully these post processing thin get refactored into non-globals at some point
                */
int nn_average;
static int *listel; /* Pointer to element order map from exoII  */

struct Post_Processing_Data **pp_data;
struct Post_Processing_Data_Sens **pp_data_sens;
struct Post_Processing_Error *pp_error_data;
struct Post_Processing_Fluxes **pp_fluxes;
struct Post_Processing_Fluxes_Sens **pp_fluxes_sens;
struct Post_Processing_Particles **pp_particles;
struct Post_Processing_Volumetric **pp_volume;
pp_Global **pp_global;
pp_Average **pp_average;

static int error_presence_key[3]; /* Truth key (dim 3) as to which error
                                   * measure elem sizes are being done */

int Num_Nodal_Post_Proc_Var = 0;
int Num_Elem_Post_Proc_Var = 0;

/* The following variables are flags for input options - i.e. 0 or 1,
 * but they are set to the post-processing variable number in load_nodal_tkn
 * to be used in mm_post_proc.c  - for options which imply more than one post-
 * processing variable to be output, the flag becomes the post-processing
 * variable number of the first one of this variable type
 *
 * Hey! All upper case should denote predefined constants from the
 * preprocessor, not *variables*! Just don't let it happen again!
 */

/*
 * Legend:
 *
 *  n>0 -- "Yes, calculate this quantity during post processing." Typically, 1.
 *
 *   -1 -- "No, do not calculate this quantity during post processing."
 */

int CAPILLARY_PRESSURE = -1; /* capillary pressure in a porous media */
int CONC_CONT = -1;          /* concentration at vertex & midside nodes*/
int CONDUCTION_VECTORS = -1; /* conduction flux vectors*/
int CURL_V = -1;             /* Steve Kempka's favorite quantity */
int DARCY_VELOCITY_GAS = -1; /* Darcy velocity vectors for gas phase
                              * flow in a partially saturated porous
                              * media */
int DARCY_VELOCITY_LIQ = -1; /* Darcy velocity vectors for flow in a
                              * saturated or unsaturated medium */
int DENSITY = -1;            /* density function at vertex and midside
                              * nodes, e.g. for particle settling etc. */
int POLYMER_VISCOSITY = -1;
int POLYMER_TIME_CONST = -1;
int PTT_XI = -1;
int PTT_EPSILON = -1;
int MOBILITY_PARAMETER = -1;

int HEAVISIDE = -1;
int DIELECTROPHORETIC_FIELD = -1;
/* Dielectrophoretic force vectors. */
int DIELECTROPHORETIC_FIELD_NORM = -1;
/* Norm of DIELECTROPHORETIC_FIELD. */
int ENORMSQ_FIELD;          /* grad(|E|^2), for dielectrophoresis. */
int ENORMSQ_FIELD_NORM;     /* |grad(|E|^2)|, for dielectrophoresis. */
int DIFFUSION_VECTORS = -1; /* Diffusive mass flux vectors (units ?) */
int DIFFUSION_VECTORS_POR_LIQ_GPHASE = -1;
/* Diffusion of the solvent liquid in the
 * gas phase for porous flow problems */
int DIFFUSION_VECTORS_POR_AIR_GPHASE = -1;
/* Diffusion of the air in the
 * gas phase for porous flow problems */
int DIV_PVELOCITY = -1;      /* check the divergence of the particle phase
                              * velocities.  */
int DIV_TOTAL = -1;          /* Divergence of the sum of the fluid and
                              * particle phases.  This should be zero. */
int DIV_VELOCITY = -1;       /* incompressibility constraint at vertex and
                              * midside nodes, e.g. del*v = 0 */
int ELECTRIC_FIELD = -1;     /* Electric field vectors: E = -grad(VOLTAGE) */
int ELECTRIC_FIELD_MAG = -1; /* Electric field magnitude: sqrt(E.E) */

int ENERGY_FLUXLINES = -1;    /* energy flux function, analogous to
                               * stream function ... */
int ERROR_ZZ_P = -1;          /* Zienkiewicz-Zhu error indicator (element
                               * quantity) based solely on pressure
                               * contributions */
int ERROR_ZZ_P_ELSIZE = -1;   /* Recommended new element size from ZZ
                               * pressure measure                          */
int ERROR_ZZ_Q = -1;          /* Zienkiewicz-Zhu error indicator (element
                               * quantity) based solely on heat flux
                               * contributions                             */
int ERROR_ZZ_Q_ELSIZE = -1;   /* Recommended new element size from ZZ heat
                               * flux measure */
int ERROR_ZZ_VEL = -1;        /* Zienkiewicz-Zhu error indicator (element
                               * quantity) based solely on velocity (shear
                               * stress) contributions                     */
int ERROR_ZZ_VEL_ELSIZE = -1; /* Recommended new element size from ZZ
                               * velocity measure */
int SAT_CURVE_TYPE = -1;
int SAT_QP_SWITCH = -1;    /* Value of sat. function at hysteretic
                            * swtch point */
int CAP_PRESS_SWITCH = -1; /* Value of cap. press function at hysteretic
                            * swtch point */
int NUM_CURVE_SWITCH = -1; /* Number of hysteretic curve switch */
int SAT_HYST_MIN = -1;     /* Minimum saturation value for scanning imbibition curve */
int SAT_HYST_MAX = -1;     /* Maximum saturation value for scanning draining curve */

int EVP_DEF_GRAD_TENSOR = -1;
int EXTERNAL_POST = -1; /* external field variables read from other
                         * files */
int FILL_CONT = -1;     /* fill at vertex & midside nodes*/
int FIRST_INVAR_STRAIN = -1;
int FLUXLINES = -1;           /* mass flux function. This is analogous to
                               * stream function but represents mass flux */
int LAGRANGE_CONVECTION = -1; /* Lagrangian convection velocity */
int MEAN_SHEAR = -1;
int MM_RESIDUALS = -1; /* stress equation residuals at vertex
                        * and midside nodes*/
int NS_RESIDUALS = -1; /* Navier-Stokes residuals at vertex
                        * and midside nodes */
int POROUS_RHO_GAS_SOLVENTS = -1;
/* gas phase concentration of each solvent
 * species in a porous media */
int POROUS_RHO_LPHASE = -1; /* liquid phase density per unit volume of
                             * material in a porous medium */
int POROUS_RHO_TOTAL_SOLVENTS = -1;
/* Total density of each solvent species in a
 * porous media. Total, here means the
 * density summed up over all phases */
int POROUS_SATURATION = -1;   /* saturation in a porous media */
int POROUS_GRIDPECLET = -1;   /* Grid Peclet number for porous media */
int POROUS_SUPGVELOCITY = -1; /* Effective velocities to use in SUPG
                               * formulations in porous media */
int POROUS_LIQUID_ACCUM_RATE = -1;
/* The rate at which liquid in a partially
 * saturated porous medium is accumulating
 * at a point */
int REL_LIQ_PERM = -1; /* Relative liquid permeability in porous media */

int PRESSURE_CONT = -1;   /* pressure at vertex & midside nodes*/
int SH_DIV_S_V_CONT = -1; /* SH_DIV_S_V at midside nodes */
int SH_CURV_CONT = -1;    /* SH_SURF_CURV at midside nodes */
int REAL_STRESS_TENSOR = -1;
int SEC_INVAR_STRAIN = -1;     /* 2nd strain invariant vertex,midside nodes*/
int STRAIN_TENSOR = -1;        /* strain tensor for mesh deformation  */
int STREAM = -1;               /* stream function*/
int STREAM_NORMAL_STRESS = -1; /* streamwise normal stress function*/
int STREAM_SHEAR_STRESS = -1;  /* streamwise shear stress function*/
int STREAM_TENSION = -1;       /* streamwise tension - (Ttt-Tnn)/R*/
int STRESS_CONT = -1;          /* stress at vertex & midside nodes*/
int STRESS_TENSOR = -1;        /* stress tensor for mesh deformation
                                * (Lagrangian pressure) */
int SURFACE_VECTORS = -1;      /* vector field of normals and tangents on
                                * surfaces, curves and vertices */
int SHELL_NORMALS = -1;        /* vector field of smoothed normals computed from fv->sh_ang */
int THIRD_INVAR_STRAIN = -1;
int TIME_DERIVATIVES = -1;           /* time derivatives */
int TOTAL_STRESS11 = -1;             /* sum over all modes for multi-mode models */
int TOTAL_STRESS12 = -1;             /* sum over all modes for multi-mode models */
int TOTAL_STRESS13 = -1;             /* sum over all modes for multi-mode models */
int TOTAL_STRESS22 = -1;             /* sum over all modes for multi-mode models */
int TOTAL_STRESS23 = -1;             /* sum over all modes for multi-mode models */
int TOTAL_STRESS33 = -1;             /* sum over all modes for multi-mode models */
int USER_POST = -1;                  /* a user defined function */
int PP_Viscosity = -1;               /* Viscosity */
int PP_FlowingLiquid_Viscosity = -1; /* Flowing Liquid Viscosity - Porous Brinkman term */
int PP_VolumeFractionGas = -1; /* Volume fraction of gas in a foam or other two phase material */
int ACOUSTIC_PRESSURE = -1;
int ACOUSTIC_PHASE_ANGLE = -1;
int ACOUSTIC_ENERGY_DENSITY = -1;
int LIGHT_INTENSITY = -1;
int PRINCIPAL_STRESS = -1;
int PRINCIPAL_REAL_STRESS = -1;
int LUB_HEIGHT = -1;
int LUB_HEIGHT_2 = -1;
int LUB_VELO_UPPER = -1;
int LUB_VELO_LOWER = -1;
int LUB_VELO_FIELD = -1;
int LUB_VELO_FIELD_2 = -1;
int LUB_FLUID_SOURCE = -1;
int DISJ_PRESS = -1;
int SH_SAT_OPEN = -1;
int SH_SAT_OPEN_2 = -1;
int SH_CAP_PRES = -1;
int SH_PORE_FLUX = -1;
int SH_STRESS_TENSOR = -1;
int SH_TANG = -1;
int PP_LAME_MU = -1;
int PP_LAME_LAMBDA = -1;
int VON_MISES_STRESS = -1;
int VON_MISES_STRAIN = -1;
int UNTRACKED_SPEC = -1;
int LOG_CONF_MAP = -1;
int RHO_DOT = -1;
int MOMENT_SOURCES = -1;
int YZBETA = -1;
int TFMP_GAS_VELO = -1;
int TFMP_LIQ_VELO = -1;
int TFMP_INV_PECLET = -1;
int TFMP_KRG = -1;
int VELO_SPEED = -1;
int GIES_CRIT = -1;
int J_FLUX = -1;
int EIG = -1;
int EIG1 = -1;
int EIG2 = -1;
int EIG3 = -1;
int GRAD_SH = -1;
int GRAD_Y = -1;
int HELICITY = -1;
int LAMB_VECTOR = -1;
int Q_FCN = -1;
int POYNTING_VECTORS = -1; /* conduction flux vectors*/
int PSPG_PP = -1;
int SARAMITO_YIELD = -1;
int STRESS_NORM = -1;
int SPECIES_SOURCES = -1; /* continuous species sources*/
int VISCOUS_STRESS = -1;
int VISCOUS_STRESS_NORM = -1;
int VISCOUS_VON_MISES_STRESS = -1;

int len_u_post_proc = 0; /* size of dynamically allocated u_post_proc
                          * actually is */
double *u_post_proc = 0; /* user-provided values used in calculating
                          * user defined post processing variable */

/*
 *  Post-processing Step 1: add a new variable flag to end of mm_post_def.h
 *
 *       e.g.  extern int STREAM;
 *
 *       Note that this flag is now -1 (false) or the id number of the
 *       post-processing variable in load_nodal_tkn
 *
 *                  Step 2: add the definition in mm_post_proc.c
 *
 *       e.g.  int STREAM;
 */

/**********************************************************************/
/**********************************************************************/
/**********************************************************************/
/*
 *  Global Variables Defined in this file:
 */
static int *listel;

/**********************************************************************/
/**********************************************************************/
/**********************************************************************/

/*
 * Prototypes of static functions
 */

static int calc_standard_fields /* mm_post
                                   _proc.c                            */
    (double **post_proc_vect,
     double **lumped_mass,
     double delta_t,
     double theta,
     int ielem,
     const int ielem_type,
     int ip,
     int ip_total,
     RESULTS_DESCRIPTION_STRUCT *rd,
     struct Porous_Media_Terms *pmt,
     double time,
     Exo_DB *exo,
     double xi[DIM],
     const PG_DATA *pg_data);

static int calc_zz_error_vel /* mm_post_proc.c                            */
    (double[],               /* x - Soln vector for the current processor */
     double[],
     double[],
     double[],
     double[],
     int,           /* ev_indx - Variable index for zz_error     */
     double ***,    /* gvec_elem - element variable values that  *
                     * are indexed: [eb_indx][ev_indx][elem]     */
     Exo_DB *const, /* exo                                       */
     Dpi *const,    /* dpi                                       */
     int);          /* compute_elem_size                         */

static int abs_error_at_elem /* mm_post_proc.c                            */
    (int,                    /* i_elem                                    */
     double ***,             /* tau_nodal_lsp                             */
     double *,               /* gvec_elem                                 */
     double *,               /* velocity_norm                             */
     double *);              /* ielem_area                                */

static int fill_lhs_lspatch /* mm_post_proc.c                            */
    (double *,              /* i_node_coords                             */
     double *,              /* wt_gp_loc                                 */
     double *,              /* xgp_loc                                   */
     double *,              /* ygp_loc                                   */
     double *,              /* zgp_loc                                   */
     double *,              /* det_gp_loc                                */
     int,                   /* max_terms                                 */
     double **,             /* s_lhs                                     */
     int,                   /* elem                                      */
     double ****);          /* tau_gp_ptch                               */

static int calc_stream_fcn   /* mm_post_proc.c                            */
    (double[],               /* x                             soln vector */
     double[4],              /* del_stream_fcn                            */
     double[MAX_PDIM][MDE]); /* vel - array for local nodal velocity     *
                              * values which must be divergence free     */

static int correct_stream_fcn /* mm_post_proc.c                            */
    (int *,                   /* kount - counter for element connectivity  */
     int,                     /* iel - current element number              */
     double[4],               /* del_stream_fcn - elemental side increments*
                               * to stream function calculated by          *
                               * calc_stream_fcn()                         */
     double[],                /* stream_fcn_vect                           */
     int[]);                  /* listnd - count times node is accessed     */

static int look_for_post_proc /* mm_post_proc.c                            */
    (FILE *,                  /* ifp - pointer to file                     */
     char *,                  /* search_string -                           */
     int *);                  /* flag_variable - integer flag for options  */

static int midsid(double[],  /* stream_fcn_vect */
                  Exo_DB *); /* exo */

void sum_average_nodal(double **avg_count, double **avg_sum, int global_node, double time);

void post_process_average(double x[],            /* Solution vector for the current processor */
                          double x_old[],        /* Solution vector at last time step */
                          double xdot[],         /* time derivative of solution vector */
                          double xdot_old[],     /* dx/dt at previous time step */
                          double resid_vector[], /* Residual vector for the
                                                    current proc */
                          Exo_DB *exo,
                          Dpi *dpi,
                          double **post_proc_vect,
                          double time);

/*
 * Prototypes of functions defined in other files that are needed here.
 */

/*
 * Here's a RECIPE for adding new post-processing options to make it easier to
 * add new ones (note that these lines are repeated at each place where you
 * need to make changes):
 *
 * Post-processing Step
 *
 *  [1] Add a new variable flag to end of mm_post_def.h. For example
 *
 *		EXTERN int FOOBAR;
 *
 *      where the integer flag FOOBAR will be -1 if it is not to be computed,
 *      or it will be some integer that denotes its identification to the
 *      routine load_nodal_tkn().
 *  [1.5] Also add the definition in mm_post_proc.c For example
 *
 *		int FOOBAR;
 *
 *  [2] Add a new line in mm_post_proc.c routine rd_post_process_specs()
 *      to search input file for indications that your new variable should
 *      be activated. For example,
 *
 *		iread = look_for_post_proc(ifp, "Foo bar", &FOOBAR, '\n');
 *
 *  [3] Add a new line to put your variable's name into the exodus II database
 *      in mm_post_proc.c, routine load_nodal_tkn(). For the sake of argument,
 *      suppose the scalar quantity "foobar" requires the energy equation
 *      to be active.
 *
 *      if ( FOOBAR != -1 && Num_Var_In_Type[pg->imtrx][R_ENERGY])
 *         {
 *            set_nv_tkud(rd, index, 0, 0, "FB","[1]", "Foobar", FALSE);
 *            index++;
 *            FOOBAR = index_post;
 *            index_post++;
 *         }
 *
 *  [4] Make provision to send the flag to calculate FOOBAR to any other
 *      processors. For simple Boolean flags, add a line in dp_vif.c for
 *      the main body transport via Noahs Ark like:
 *
 *		ddd_add_member(n, &FOOBAR, 1, MPI_INT);
 *
 *  [5] Add algorithm to calculate your new variable in mm_post_proc.c
 *      and put it in post_proc_vect[] array.
 *
 *  [6] Use and enjoy your new post-processing variable!
 *
 *
 * Notes: All these changes can be made by editing only 4 files:
 *
 *              mm_post_def.h,
 *		mm_post_proc.c,
 *		mm_post_proc.h,
 *		dp_vif.c
 *
 *        Based on Rich Cairncross' initial recipe.
 *
 *        Revised 1997/11/08 15:21 MST pasacki@sandia.gov
 */

/*________________________________________________________________________*/

static int calc_standard_fields(double **post_proc_vect,
                                double **lumped_mass,
                                double delta_t,
                                double theta,
                                int ielem,
                                const int ielem_type,
                                int ip,
                                int ip_total,
                                RESULTS_DESCRIPTION_STRUCT *rd,
                                struct Porous_Media_Terms *pmt,
                                double time,
                                Exo_DB *exo,
                                double xi[3],
                                const PG_DATA *pg_data)

/****************************************************************************
 *
 * calc_standard_fields()
 *
 * -- calculate post-processing quantities at a gauss point.
 *    Then, project their values onto all of the local nodes in the
 *    local element. This routine is called at the element-gauss point
 *    level.
 *
 ****************************************************************************/
{
  int dim, a, b, c, eqn, var, w, w1, i, j, I, index, status, mode;
  dbl det_J; /* determinant of Jacobian: has "r" in it for
                axisymmetric case, no "r" for Cartesian*/
  dbl phi_i; /* Weighting functions for i-th residuals */
  dbl phi_j; /* Interpolation functions for variables */
  dbl wt;
  dbl n[MAX_CONC][DIM]; /* Diffusion flux vector. */
  dbl qc[DIM];          /* Conduction flux vector. */
  int err, ldof, ldof_right, ileft, iright, midside, checkPorous;
  /*  int first_porous_var = POR_LAST - MAX_POROUS_NUM + 1;*/
  /*  int SPECIES = MAX_VARIABLE_TYPES; */

  double TT[MAX_PDIM][MAX_PDIM];
  double EE[MAX_PDIM][MAX_PDIM];
  double FVP[MAX_PDIM][MAX_PDIM];
  double TVP[MAX_PDIM][MAX_PDIM];
  dbl dTT_drs[DIM][DIM][DIM][MDE];
  double dTT_dx[MAX_PDIM][MAX_PDIM][MAX_PDIM][MDE];
  double dTT_dp[MAX_PDIM][MAX_PDIM][MDE];
  double dTT_dc[MAX_PDIM][MAX_PDIM][MAX_CONC][MDE];
  dbl dTT_dp_liq[DIM][DIM][MDE];    /* Sensitivity of stress tensor...
                                        to nodal porous liquid pressure*/
  dbl dTT_dp_gas[DIM][DIM][MDE];    /* Sensitivity of stress tensor...
                                        to nodal porous gas pressure*/
  dbl dTT_dporosity[DIM][DIM][MDE]; /* Sensitivity of stress tensor...
                                     to nodal porosity*/
  dbl dTT_dsink_mass[DIM][DIM][MDE];
  double dTT_dT[MAX_PDIM][MAX_PDIM][MDE];
  double dTT_dmax_strain[MAX_PDIM][MAX_PDIM][MDE];
  double dTT_dcur_strain[MAX_PDIM][MAX_PDIM][MDE];

  /*  double elast_modulus;	*/
  double stream_grad, velo_sqrd, vdelvdx[DIM], curv;
  double vconv[MAX_PDIM];     /*Calculated convection velocity */
  double vconv_old[MAX_PDIM]; /*Calculated convection velocity at previous time*/
  CONVECTION_VELOCITY_DEPENDENCE_STRUCT d_vconv_struct;
  CONVECTION_VELOCITY_DEPENDENCE_STRUCT *d_vconv = &d_vconv_struct;

  /*
   * Variables for vicosity
   */
  dbl gamma[DIM][DIM];
  dbl mu;

  /* polymer viscosity */
  dbl mup;

  /* shift factor for polymer viscosity */

  dbl at = 0, wlf_denom;

  dbl rho; /* density variables */

  dbl hs[DIM];

  int species_particle; /* For SUSPENSION_PM, which species is the
                         * particle phase? */
  dbl p_vol_frac;       /* Particle volume fraction. */

  struct Species_Conservation_Terms s_terms;

  /* DG VE stuff */
  int v_s[MAX_MODES][DIM][DIM];
  dbl ves[DIM][DIM];

  /* Variables for dielectrophoretic force calculations. */
  dbl coeff_a, coeff_b, coeff_c, coeff_d, CM_fact, dielectrophoretic_force_coeff;
  dbl dfvector[MAX_PDIM], dfnorm; /* Enormsqvector[MAX_PDIM];*/

  /*
   * Additional variables for projection
   */
  dbl Ttt, E_E, TrE, Dnn, ts, Tnt, nv[DIM] = {0., 0., 0.};
  int i_pg, i_pl, i_pore;

  double *local_post, *local_lumped;

  status = 0;
  /* Some initialization */
  memset(dTT_dx, 0, sizeof(double) * DIM * DIM * DIM * MDE);
  memset(dTT_drs, 0, sizeof(double) * DIM * DIM * DIM * MDE);
  memset(dTT_dp, 0, sizeof(double) * DIM * DIM * MDE);
  memset(dTT_dc, 0, sizeof(double) * DIM * DIM * MAX_CONC * MDE);
  memset(dTT_dp_liq, 0, sizeof(double) * DIM * DIM * MDE);
  memset(dTT_dp_gas, 0, sizeof(double) * DIM * DIM * MDE);
  memset(dTT_dporosity, 0, sizeof(double) * DIM * DIM * MDE);
  memset(dTT_dsink_mass, 0, sizeof(double) * DIM * DIM * MDE);
  memset(dTT_dT, 0, sizeof(double) * DIM * DIM * MDE);
  memset(dTT_dmax_strain, 0, sizeof(double) * DIM * DIM * MDE);
  memset(dTT_dcur_strain, 0, sizeof(double) * DIM * DIM * MDE);
  memset(FVP, 0, sizeof(double) * DIM * DIM);

  zero_structure(&s_terms, sizeof(struct Species_Conservation_Terms), 1);

  /* load eqn and variable number in tensor form */
  err = stress_eqn_pointer(v_s);

  i_pl = 0;
  i_pg = 1;
  i_pore = 2;

  /* Porous media shell variables */
  dbl S;
  dbl d_cap_pres[2], cap_pres;
  d_cap_pres[0] = d_cap_pres[1] = 0.;
  dbl Patm;

  local_post = alloc_dbl_1(rd->TotalNVPostOutput, 0.0);
  local_lumped = alloc_dbl_1(rd->TotalNVPostOutput, 0.0);

  /*
   * Unpack variables from structures for local convenience...
   */

  dim = pd_glob[0]->Num_Dim;

  if (pd->v[pg->imtrx][R_MESH1] && ei[pg->imtrx]->ielem_dim >= dim) {
    err = belly_flop(elc->lame_mu);
    GOMA_EH(err, "error in belly flop");
    if (err == 2)
      exit(-1);
  }

  /*
   * Compute desired quantities at current gauss point and add them
   * into the post_proc_vector array
   */

  if (STREAM_NORMAL_STRESS != -1 && pd->e[pg->imtrx][R_MOMENTUM1]) {
    velo_sqrd = 0.;
    stream_grad = 0.;

    for (a = 0; a < VIM; a++) {
      for (b = 0; b < VIM; b++) {
        gamma[a][b] = fv->grad_v[a][b] + fv->grad_v[b][a];
      }
    }
    for (a = 0; a < VIM; a++) {
      velo_sqrd += fv->v[a] * fv->v[a];
      for (b = 0; b < VIM; b++) {
        /* vv:gamma */
        stream_grad += fv->v[a] * gamma[a][b] * fv->v[b];
      }
    }
    stream_grad *= mp->viscosity;
    /*
     **  viscoelastic stress tensor
     **/
    if (pd->v[pg->imtrx][POLYMER_STRESS11]) {
      dbl log_c[DIM][DIM];
      dbl exp_s[DIM][DIM];
      dbl R1[DIM][DIM];
      dbl eig_values[DIM];
      dbl mup = 0.;
      dbl lambda = 0.;
      int ve_mode, p, r;
      memset(ves, 0, sizeof(dbl) * DIM * DIM);
      if (vn->evssModel == LOG_CONF || vn->evssModel == LOG_CONF_GRADV) {
        for (ve_mode = 0; ve_mode < vn->modes; ve_mode++) {
          for (p = 0; p < VIM; p++) {
            for (r = 0; r < VIM; r++) {
              log_c[p][r] = fv->S[ve_mode][p][r];
            }
          }
#ifdef ANALEIG_PLEASE
          analytical_exp_s(log_c, exp_s, eig_values, R1, NULL);
#else
          compute_exp_s(log_c, exp_s, eig_values, R1);
#endif
          mup = viscosity(ve[ve_mode]->gn, gamma, NULL);
          if (ve[ve_mode]->time_constModel == CONSTANT) {
            lambda = ve[ve_mode]->time_const;
          }
          for (a = 0; a < VIM; a++) {
            for (b = 0; b < VIM; b++) {
              ves[a][b] += mup / lambda * (exp_s[a][b] - (double)delta(a, b));
            }
          }
        }
      } else {
        for (a = 0; a < VIM; a++) {
          for (b = 0; b < VIM; b++) {
            for (ve_mode = 0; ve_mode < vn->modes; ve_mode++) {
              ves[a][b] += fv->S[ve_mode][a][b];
            }
          }
        }
      }
      for (a = 0; a < VIM; a++) {
        for (b = 0; b < VIM; b++) {
          stream_grad += fv->v[a] * ves[a][b] * fv->v[b];
        }
      }
    } // if pd->v[pg->imtrx][POLYMER_STRESS11]
    if (DOUBLE_NONZERO(velo_sqrd)) {
      Ttt = stream_grad / velo_sqrd;
    } else {
      Ttt = 0.0;
    }

    local_post[STREAM_NORMAL_STRESS] = Ttt;
    local_lumped[STREAM_NORMAL_STRESS] = 1.;
  }
  if (STREAM_SHEAR_STRESS != -1 && pd->e[pg->imtrx][R_MOMENTUM1]) {
    nv[0] = fv->v[1];
    nv[1] = -fv->v[0];
    velo_sqrd = 0.;
    stream_grad = 0.;

    for (a = 0; a < VIM; a++) {
      for (b = 0; b < VIM; b++) {
        gamma[a][b] = fv->grad_v[a][b] + fv->grad_v[b][a];
      }
    }
    for (a = 0; a < dim; a++) {
      velo_sqrd += fv->v[a] * fv->v[a];
      for (b = 0; b < dim; b++) {
        /* vv:gamma */
        stream_grad += fv->v[a] * gamma[a][b] * nv[b];
      }
    }
    stream_grad *= mp->viscosity;
    /*
     **  viscoelastic stress tensor
     **/
    if (pd->v[pg->imtrx][POLYMER_STRESS11]) {
      dbl log_c[DIM][DIM];
      dbl exp_s[DIM][DIM];
      dbl R1[DIM][DIM];
      dbl eig_values[DIM];
      dbl mup = 0.;
      dbl lambda = 0.;
      int ve_mode, p, r;
      memset(ves, 0, sizeof(dbl) * DIM * DIM);
      if (vn->evssModel == LOG_CONF || vn->evssModel == LOG_CONF_GRADV) {
        for (ve_mode = 0; ve_mode < vn->modes; ve_mode++) {
          for (p = 0; p < VIM; p++) {
            for (r = 0; r < VIM; r++) {
              log_c[p][r] = fv->S[ve_mode][p][r];
            }
          }
#ifdef ANALEIG_PLEASE
          analytical_exp_s(log_c, exp_s, eig_values, R1, NULL);
#else
          compute_exp_s(log_c, exp_s, eig_values, R1);
#endif
          mup = viscosity(ve[ve_mode]->gn, gamma, NULL);
          if (ve[ve_mode]->time_constModel == CONSTANT) {
            lambda = ve[ve_mode]->time_const;
          }
          for (a = 0; a < VIM; a++) {
            for (b = 0; b < VIM; b++) {
              ves[a][b] += mup / lambda * (exp_s[a][b] - (double)delta(a, b));
            }
          }
        }
      } else {
        for (a = 0; a < VIM; a++) {
          for (b = 0; b < VIM; b++) {
            for (ve_mode = 0; ve_mode < vn->modes; ve_mode++) {
              ves[a][b] += fv->S[ve_mode][a][b];
            }
          }
        }
      }
      for (a = 0; a < VIM; a++) {
        for (b = 0; b < VIM; b++) {
          stream_grad += fv->v[a] * ves[a][b] * nv[b];
        }
      }
    } // if pd->v[pg->imtrx][POLYMER_STRESS11]
    if (DOUBLE_NONZERO(velo_sqrd)) {
      Tnt = stream_grad / velo_sqrd;
    } else {
      Tnt = 0.0;
    }
    local_post[STREAM_SHEAR_STRESS] = Tnt;
    local_lumped[STREAM_SHEAR_STRESS] = 1.;
  }

  if (STREAM_TENSION != -1 && pd->e[pg->imtrx][R_MOMENTUM1]) {
    velo_sqrd = 0.;
    stream_grad = 0.;
    curv = 0.;

    for (a = 0; a < VIM; a++) {
      for (b = 0; b < VIM; b++) {
        gamma[a][b] = fv->grad_v[a][b] + fv->grad_v[b][a];
      }
    }
    memset(vdelvdx, 0, sizeof(dbl) * DIM);
    for (a = 0; a < dim; a++) {
      velo_sqrd += fv->v[a] * fv->v[a];
      for (b = 0; b < dim; b++) {
        vdelvdx[b] += fv->v[a] * fv->grad_v[b][a];
      }
    }
    for (a = 0; a < dim; a++) {
      for (b = 0; b < dim; b++) {
        /* (2*vv-Iv):gamma */
        stream_grad += (2. * fv->v[a] * fv->v[b] - delta(a, b) * velo_sqrd) * gamma[a][b];
      }
    }
    for (a = 0; a < dim; a++) {
      for (b = 0; b < dim; b++) {
        for (c = 0; c < dim; c++) {
          curv += SQUARE(velo_sqrd * fv->grad_v[c][b] - fv->v[b] * vdelvdx[c]);
        }
      }
    }
    if (DOUBLE_NONZERO(velo_sqrd))
      curv = sqrt(curv / CUBE(velo_sqrd));
    stream_grad *= mp->viscosity;
    /*
     **  viscoelastic stress tensor
     **/
    if (pd->v[pg->imtrx][POLYMER_STRESS11]) {
      dbl log_c[DIM][DIM];
      dbl exp_s[DIM][DIM];
      dbl R1[DIM][DIM];
      dbl eig_values[DIM];
      dbl mup = 0.;
      dbl lambda = 0.;
      int ve_mode, p, r;
      memset(ves, 0, sizeof(dbl) * DIM * DIM);
      if (vn->evssModel == LOG_CONF || vn->evssModel == LOG_CONF_GRADV) {
        for (ve_mode = 0; ve_mode < vn->modes; ve_mode++) {
          for (p = 0; p < VIM; p++) {
            for (r = 0; r < VIM; r++) {
              log_c[p][r] = fv->S[ve_mode][p][r];
            }
          }
#ifdef ANALEIG_PLEASE
          analytical_exp_s(log_c, exp_s, eig_values, R1, NULL);
#else
          compute_exp_s(log_c, exp_s, eig_values, R1);
#endif
          mup = viscosity(ve[ve_mode]->gn, gamma, NULL);
          if (ve[ve_mode]->time_constModel == CONSTANT) {
            lambda = ve[ve_mode]->time_const;
          }
          for (a = 0; a < VIM; a++) {
            for (b = 0; b < VIM; b++) {
              ves[a][b] += mup / lambda * (exp_s[a][b] - (double)delta(a, b));
            }
          }
        }
      } else {
        for (a = 0; a < VIM; a++) {
          for (b = 0; b < VIM; b++) {
            for (ve_mode = 0; ve_mode < vn->modes; ve_mode++) {
              ves[a][b] += fv->S[ve_mode][a][b];
            }
          }
        }
      }
      for (a = 0; a < VIM; a++) {
        for (b = 0; b < VIM; b++) {
          stream_grad += (2. * fv->v[a] * fv->v[b] - delta(a, b) * velo_sqrd) * ves[a][b];
        }
      }
    } // if pd->v[pg->imtrx][POLYMER_STRESS11]
    /* Need to determine curvature to multiply here...*/

    if (DOUBLE_NONZERO(velo_sqrd)) {
      Ttt = curv * stream_grad / velo_sqrd;
    } else {
      Ttt = 0.0;
    }
    local_post[STREAM_TENSION] = Ttt;
    local_lumped[STREAM_TENSION] = 1.;
  }

  if (DIV_VELOCITY != -1 && pd->e[pg->imtrx][PRESSURE]) {
    Dnn = 0.;
    for (a = 0; a < dim; a++) {
      { Dnn += fv->grad_v[a][a]; }
    }
    /* If you want everything positive, uncomment this next line */
    /* Dnn = fabs(Dnn);  */
    local_post[DIV_VELOCITY] = Dnn;
    local_lumped[DIV_VELOCITY] = 1.;
  }

  if (DIV_PVELOCITY != -1 && pd->e[pg->imtrx][R_PMOMENTUM1]) {
    Dnn = 0.0;
    for (a = 0; a < dim; a++)
      Dnn += fv->grad_pv[a][a];
    local_post[DIV_PVELOCITY] = Dnn;
    local_lumped[DIV_PVELOCITY] = 1.0;
  }

  if (DIV_TOTAL != -1 && pd->e[pg->imtrx][R_PMOMENTUM1]) {
    species_particle = (int)mp->u_density[0];
    p_vol_frac = fv->c[species_particle];
    Dnn = 0.0;
    for (a = 0; a < dim; a++) {
      dbl tempf, tempp;

      tempf = (1.0 - p_vol_frac) * fv->grad_v[a][a];
      tempp = p_vol_frac * fv->grad_pv[a][a];
      Dnn += tempf + tempp;
    }
    local_post[DIV_TOTAL] = Dnn;
    local_lumped[DIV_TOTAL] = 1.0;
  }

  if (PP_Viscosity != -1 && pd->e[pg->imtrx][R_MOMENTUM1]) {
    for (a = 0; a < VIM; a++) {
      for (b = 0; b < VIM; b++) {
        gamma[a][b] = fv->grad_v[a][b] + fv->grad_v[b][a];
      }
    }

    mu = viscosity(gn, gamma, NULL);

    if (pd->v[pg->imtrx][POLYMER_STRESS11]) {
      /*  shift factor  */
      if (pd->e[pg->imtrx][TEMPERATURE]) {
        if (vn->shiftModel == CONSTANT) {
          at = vn->shift[0];
        } else if (vn->shiftModel == MODIFIED_WLF) {
          wlf_denom = vn->shift[1] + fv->T - mp->reference[TEMPERATURE];
          if (wlf_denom != 0.) {
            at = exp(vn->shift[0] * (mp->reference[TEMPERATURE] - fv->T) / wlf_denom);
          } else {
            at = 1.;
          }
        }
      } else {
        at = 1.;
      }
      for (mode = 0; mode < vn->modes; mode++) {
        /* get polymer viscosity */
        mup = viscosity(ve[mode]->gn, gamma, NULL);
        mu += at * mup;
      }
    }

    if (gn->ConstitutiveEquation == BINGHAM_MIXED) {

      dbl gamma[DIM][DIM];
      for (a = 0; a < VIM; a++) {
        for (b = 0; b < VIM; b++) {
          gamma[a][b] = fv->grad_v[a][b] + fv->grad_v[b][a];
        }
      }

      dbl gammadot;
      calc_shearrate(&gammadot, gamma, NULL, NULL);

      dbl Du_eps = sqrt(gammadot + gn->epsilon * gn->epsilon);

      mu += gn->tau_y / Du_eps;
    }

    local_post[PP_Viscosity] = mu;
    local_lumped[PP_Viscosity] = 1.;
  }

  if (PP_Viscosity != -1 && (pd->e[pg->imtrx][R_LUBP] || pd->e[pg->imtrx][R_SHELL_FILMP])) {
<<<<<<< HEAD
    dbl nexp = 1., muinf = 0., aexp = 2., atexp, lam = 1., yield = 0.;
    if (gn->ConstitutiveEquation == POWER_LAW) {
      mu = gn->mu0;
      nexp = gn->nexp;
    } else if (gn->ConstitutiveEquation == BINGHAM) {
      mu = gn->mu0;
      yield = gn->tau_y;
    } else if (gn->ConstitutiveEquation == HERSCHEL_BULKLEY) {
      mu = gn->mu0;
      nexp = gn->nexp;
      yield = gn->tau_y;
    } else {
      mu = viscosity(gn, NULL, NULL);
    }
=======
    GOMA_WH(GOMA_ERROR, "Post processing Viscosity for Lubrication still in development");
    // dbl nexp = 1., muinf = 0., aexp = 2., atexp, lam = 1., yield = 0.;
    // if (gn->ConstitutiveEquation == POWER_LAW) {
    //  mu = gn->mu0;
    //  nexp = gn->nexp;
    //} else if (gn->ConstitutiveEquation == BINGHAM) {
    //  mu = gn->mu0;
    //  yield = gn->tau_y;
    //} else if (gn->ConstitutiveEquation == HERSCHEL_BULKLEY) {
    //  mu = gn->mu0;
    //  nexp = gn->nexp;
    //  yield = gn->tau_y;
    //} else {
    mu = viscosity(gn, NULL, NULL);
    //}
>>>>>>> b1653300
    local_post[PP_Viscosity] = mu;
    local_lumped[PP_Viscosity] = 1.0;
  }

  if (PP_FlowingLiquid_Viscosity != -1 && pd->e[pg->imtrx][R_MOMENTUM1]) {
    if (mp->PorousMediaType == POROUS_BRINKMAN) {
      mu = flowing_liquid_viscosity(NULL);
    } else {
      mu = 0.0;
    }
    local_post[PP_FlowingLiquid_Viscosity] = mu;
    local_lumped[PP_FlowingLiquid_Viscosity] = 1.0;
  }

  if (PP_VolumeFractionGas != -1 && pd->e[pg->imtrx][R_MOMENTUM1]) {
    double volF = 0.0;
    computeCommonMaterialProps_gp(time);
    volF = mp->volumeFractionGas;
    local_post[PP_VolumeFractionGas] = volF;
    local_lumped[PP_VolumeFractionGas] = 1.0;
  }

  if (DENSITY != -1 && pd->e[pg->imtrx][R_MOMENTUM1]) {
    rho = density(NULL, time);
    local_post[DENSITY] = rho;
    local_lumped[DENSITY] = 1.;
  }

  if (HEAVISIDE != -1 && ls != NULL && pd->e[pg->imtrx][R_FILL]) {
    load_lsi(ls->Length_Scale);
    local_post[HEAVISIDE] = lsi->H;
    local_lumped[HEAVISIDE] = 1.;
  }

  if (RHO_DOT != -1 && pd->e[pg->imtrx][R_MOMENTUM1]) {
    double rho_dot = 0;
    if (mp->DensityModel == DENSITY_FOAM_PMDI_10) {
      double M_CO2 = mp->u_density[0];
      double rho_liq = mp->u_density[1];
      double ref_press = mp->u_density[2];
      double Rgas_const = mp->u_density[3];
      if (pd->gv[MOMENT1]) {
        double rho_gas = 0;

        if (fv->T > 0) {
          rho_gas = (ref_press * M_CO2 / (Rgas_const * fv->T));
        }

        double nu = fv->moment[1];
        double nu_dot = fv_dot->moment[1];

        double inv1 = 1 / (1 + nu);
        double inv2 = inv1 * inv1;

        double volF_dot = (nu_dot)*inv2;

        rho_dot = rho_gas * volF_dot - rho_liq * volF_dot;
      } else {
        int wCO2;
        int wH2O;
        int w;

        wCO2 = -1;
        wH2O = -1;
        for (w = 0; w < pd->Num_Species; w++) {
          switch (mp->SpeciesSourceModel[w]) {
          case FOAM_PMDI_10_CO2:
            wCO2 = w;
            break;
          case FOAM_PMDI_10_H2O:
            wH2O = w;
            break;
          default:
            break;
          }
        }

        if (wCO2 == -1) {
          GOMA_EH(GOMA_ERROR, "Expected a Species Source of FOAM_PMDI_10_CO2");
        } else if (wH2O == -1) {
          GOMA_EH(GOMA_ERROR, "Expected a Species Source of FOAM_PMDI_10_H2O");
        }

        double rho_gas = 0;

        if (fv->T > 0) {
          rho_gas = (ref_press * M_CO2 / (Rgas_const * fv->T));
        }

        double nu = 0;
        double nu_dot = 0;

        if (fv->T > 0) {
          nu = M_CO2 * fv->c[wCO2] / rho_gas;
          nu_dot = M_CO2 * fv_dot->c[wCO2] / rho_gas;
        } else {
          nu = 0;
          nu_dot = 0;
        }

        double inv1 = 1 / (1 + nu);
        double inv2 = inv1 * inv1;

        double volF_dot = (nu_dot)*inv2;

        rho_dot = rho_gas * volF_dot - rho_liq * volF_dot;
      }
    }
    local_post[RHO_DOT] = rho_dot;
    local_lumped[RHO_DOT] = 1.;
  }

  if (POLYMER_VISCOSITY != -1 && pd->e[pg->imtrx][R_STRESS11]) {
    mode = 0;
    double mup = viscosity(ve[mode]->gn, gamma, NULL);
    local_post[POLYMER_VISCOSITY] = mup;
    local_lumped[POLYMER_VISCOSITY] = 1.;
  }

  if (POLYMER_TIME_CONST != -1 && pd->e[pg->imtrx][R_STRESS11]) {
    mode = 0;
    double lambda = 0;
    double mup = viscosity(ve[mode]->gn, gamma, NULL);
    if (ve[mode]->time_constModel == CONSTANT) {
      lambda = ve[mode]->time_const;
    } else if (ve[mode]->time_constModel == CARREAU || ve[mode]->time_constModel == POWER_LAW) {
      lambda = mup / ve[mode]->time_const;
    } else if (ls != NULL && ve[mode]->time_constModel == VE_LEVEL_SET) {
      double pos_lambda = ve[mode]->pos_ls.time_const;
      double neg_lambda = ve[mode]->time_const;
      double width = ls->Length_Scale;
      err = level_set_property(neg_lambda, pos_lambda, width, &lambda, NULL);
      GOMA_EH(err, "level_set_property() failed for polymer time constant.");
    }
    local_post[POLYMER_TIME_CONST] = lambda;
    local_lumped[POLYMER_TIME_CONST] = 1.;
  }

  if (PTT_XI != -1 && pd->e[pg->imtrx][R_STRESS11]) {
    mode = 0;
    double xi = 0;
    double mup = viscosity(ve[mode]->gn, gamma, NULL);
    if (ve[mode]->xiModel == CONSTANT) {
      xi = ve[mode]->xi;
    } else if (ve[mode]->xiModel == CARREAU || ve[mode]->xiModel == POWER_LAW) {
      xi = mup / ve[mode]->xi;
    } else if (ls != NULL && ve[mode]->xiModel == VE_LEVEL_SET) {
      double pos_xi = ve[mode]->pos_ls.xi;
      double neg_xi = ve[mode]->xi;
      double width = ls->Length_Scale;
      err = level_set_property(neg_xi, pos_xi, width, &xi, NULL);
      GOMA_EH(err, "level_set_property() failed for polymer time constant.");
    }
    local_post[PTT_XI] = xi;
    local_lumped[PTT_XI] = 1.;
  }

  if (PTT_EPSILON != -1 && pd->e[pg->imtrx][R_STRESS11]) {
    mode = 0;
    double eps = 0;
    double mup = viscosity(ve[mode]->gn, gamma, NULL);
    if (ve[mode]->epsModel == CONSTANT) {
      eps = ve[mode]->eps;
    } else if (ve[mode]->epsModel == CARREAU || ve[mode]->epsModel == POWER_LAW) {
      eps = mup / ve[mode]->eps;
    } else if (ls != NULL && ve[mode]->epsModel == VE_LEVEL_SET) {
      double pos_eps = ve[mode]->pos_ls.eps;
      double neg_eps = ve[mode]->eps;
      double width = ls->Length_Scale;
      err = level_set_property(neg_eps, pos_eps, width, &eps, NULL);
      GOMA_EH(err, "level_set_property() failed for polymer time constant.");
    }
    local_post[PTT_EPSILON] = eps;
    local_lumped[PTT_EPSILON] = 1.;
  }

  if (MOBILITY_PARAMETER != -1 && pd->e[pg->imtrx][R_STRESS11]) {
    mode = 0;
    double alpha = 0;
    double mup = viscosity(ve[mode]->gn, gamma, NULL);
    if (ve[mode]->alphaModel == CONSTANT) {
      alpha = ve[mode]->alpha;
    } else if (ve[mode]->alphaModel == CARREAU || ve[mode]->alphaModel == POWER_LAW) {
      alpha = mup / ve[mode]->alpha;
    } else if (ls != NULL && ve[mode]->alphaModel == VE_LEVEL_SET) {
      double pos_alpha = ve[mode]->pos_ls.alpha;
      double neg_alpha = ve[mode]->alpha;
      double width = ls->Length_Scale;
      err = level_set_property(neg_alpha, pos_alpha, width, &alpha, NULL);
      GOMA_EH(err, "level_set_property() failed for polymer time constant.");
    }
    local_post[MOBILITY_PARAMETER] = alpha;
    local_lumped[MOBILITY_PARAMETER] = 1.;
  }
  if (MEAN_SHEAR != -1 && pd->e[pg->imtrx][R_MOMENTUM1]) {
    double gammadot, gamma[DIM][DIM];
    for (a = 0; a < VIM; a++) {
      for (b = 0; b < VIM; b++) {
        gamma[a][b] = fv->grad_v[a][b] + fv->grad_v[b][a];
      }
    }
    /* find second invariant of strain-rate */
    calc_shearrate(&gammadot, gamma, NULL, NULL);

    local_post[MEAN_SHEAR] = gammadot;
    local_lumped[MEAN_SHEAR] = 1.;
  }

  if (GIES_CRIT != -1 && pd->e[pg->imtrx][R_MOMENTUM1]) {
    double gammadot, gamma[DIM][DIM];
    double vorticity, omega[DIM][DIM];
    for (a = 0; a < VIM; a++) {
      for (b = 0; b < VIM; b++) {
        gamma[a][b] = fv->grad_v[a][b] + fv->grad_v[b][a];
        omega[a][b] = fv->grad_v[a][b] - fv->grad_v[b][a];
      }
    }
    /* find second invariant of strain-rate */
    calc_shearrate(&gammadot, gamma, NULL, NULL);
    calc_shearrate(&vorticity, omega, NULL, NULL);
    local_post[GIES_CRIT] = (gammadot - vorticity) / (DBL_SMALL + gammadot + vorticity);
    local_lumped[GIES_CRIT] = 1.;
  }

  if (Q_FCN != -1 && pd->e[pg->imtrx][R_MOMENTUM1]) {
    double gammadot, del_v[DIM][DIM];
    for (a = 0; a < VIM; a++) {
      for (b = 0; b < VIM; b++) {
        del_v[a][b] = fv->grad_v[a][b];
      }
    }
    /* find second invariant of velocity gradient tensor */
    calc_shearrate(&gammadot, del_v, NULL, NULL);

    local_post[Q_FCN] = gammadot;
    local_lumped[Q_FCN] = 1.;
  }

  if (PSPG_PP != -1 && pd->e[pg->imtrx][R_MOMENTUM1]) {
    dbl pspg[DIM];
    calc_pspg(pspg, NULL, time, theta, delta_t, pg_data);
    for (int i = 0; i < VIM; i++) {
      local_post[PSPG_PP + i] = pspg[i];
      local_lumped[PSPG_PP + i] = 1.;
    }
  }

  if (VELO_SPEED != -1 && pd->e[pg->imtrx][R_MOMENTUM1]) {
    velo_sqrd = 0.;
    for (a = 0; a < VIM; a++) {
      velo_sqrd += SQUARE(fv->v[a]);
    }
    local_post[VELO_SPEED] = sqrt(velo_sqrd);
    local_lumped[VELO_SPEED] = 1.;
  }

  if (PRESSURE_CONT != -1 && (pd->v[pg->imtrx][PRESSURE] || pd->v[pg->imtrx][TFMP_PRES]) &&
      (pd->e[pg->imtrx][R_MOMENTUM1] ||
       (pd->MeshMotion == LAGRANGIAN || pd->MeshMotion == DYNAMIC_LAGRANGIAN) ||
       (pd->MeshMotion == TOTAL_ALE))) {
    if (pd->v[pg->imtrx][PRESSURE]) {
      local_post[PRESSURE_CONT] = fv->P;
    } else if (pd->v[pg->imtrx][TFMP_PRES]) {
      local_post[PRESSURE_CONT] = fv->tfmp_pres;
    }
    local_lumped[PRESSURE_CONT] = 1.;
  }

  if (SH_DIV_S_V_CONT != -1 && pd->v[pg->imtrx][SHELL_SURF_DIV_V]) {
    local_post[SH_DIV_S_V_CONT] = fv->div_s_v;
    local_lumped[SH_DIV_S_V_CONT] = 1.;
  }

  if (SH_CURV_CONT != -1 && pd->v[pg->imtrx][SHELL_SURF_CURV]) {
    local_post[SH_CURV_CONT] = fv->curv;
    local_lumped[SH_CURV_CONT] = 1.;
  }

  if (FILL_CONT != -1 && pd->v[pg->imtrx][FILL]) {
    local_post[FILL_CONT] = fv->F;
    local_lumped[FILL_CONT] = 1.;
  }

  if (CONC_CONT != -1 && pd->v[pg->imtrx][MASS_FRACTION]) {
    for (w = 0; w < pd->Num_Species_Eqn; w++) {
      local_post[CONC_CONT + w] = fv->c[w];
      local_lumped[CONC_CONT + w] = 1.;
    }
  }

  if (STRESS_CONT != -1 && pd->v[pg->imtrx][POLYMER_STRESS11]) {
    index = 0;
    for (mode = 0; mode < vn->modes; mode++) {
      if (pd->v[pg->imtrx][v_s[mode][0][0]]) {
        for (a = 0; a < VIM; a++) {
          for (b = 0; b < VIM; b++) {
            /* since the stress tensor is symmetric,
               only assemble the upper half */
            if (a <= b) {
              if (pd->v[pg->imtrx][v_s[mode][a][b]]) {
                local_post[STRESS_CONT + index] = fv->S[mode][a][b];
                local_lumped[STRESS_CONT + index] = 1.;
                index++;
              }
            }
          }
        }
      }
    }

    /* Get total stress tensor for multi mode calculations */
    if (vn->modes > 1) {
      for (a = 0; a < VIM; a++) {
        for (b = 0; b < VIM; b++) {
          /* since the stress tensor is symmetric, only assemble the
             upper half */
          if (a <= b) {
            ts = 0.;
            for (mode = 0; mode < vn->modes; mode++) {
              if (pd->v[pg->imtrx][v_s[mode][a][b]]) {
                ts += fv->S[mode][a][b];
              }
            }
            local_post[STRESS_CONT + index] = ts;
            local_lumped[STRESS_CONT + index] = 1.;
            index++;
          }
        }
      }
    }
  }

  if (MOMENT_SOURCES != -1 && pd->v[pg->imtrx][MOMENT0]) {
    double msource[MAX_MOMENTS];
    MOMENT_SOURCE_DEPENDENCE_STRUCT *d_msource;
    d_msource = calloc(sizeof(MOMENT_SOURCE_DEPENDENCE_STRUCT), 1);
    moment_source(msource, d_msource);

    for (int mom = 0; mom < MAX_MOMENTS; mom++) {
      if (pd->gv[MOMENT0 + mom]) {
        local_post[MOMENT_SOURCES + mom] = msource[mom];
        local_lumped[MOMENT_SOURCES + mom] = 1.;
      }
    }
    free(d_msource);
  }

  if (YZBETA != -1 && pd->v[pg->imtrx][MASS_FRACTION]) {
    struct Petrov_Galerkin_Data pg_data;
    h_elem_siz(pg_data.hsquared, pg_data.hhv, pg_data.dhv_dxnode, pd->e[pg->imtrx][R_MESH1]);
    struct Species_Conservation_Terms s_terms;
    zero_structure(&s_terms, sizeof(struct Species_Conservation_Terms), 1);
    err = get_continuous_species_terms(&s_terms, time, theta, delta_t, pg_data.hsquared);

    dbl h_elem = 0;
    for (int a = 0; a < ei[pg->imtrx]->ielem_dim; a++) {
      h_elem += pg_data.hsquared[a];
    }

    /* This is the size of the element */
    h_elem = sqrt(h_elem / ((double)ei[pg->imtrx]->ielem_dim));

    for (int w = 0; w < pd->Num_Species_Eqn; w++) {
      dbl strong_residual = 0;
      strong_residual = fv_dot->c[w];
      for (int p = 0; p < VIM; p++) {
        strong_residual += fv->v[p] * fv->grad_c[w][p];
      }
      // strong_residual -= s_terms.MassSource[w];
      dbl h_elem = 0;
      for (int a = 0; a < ei[pg->imtrx]->ielem_dim; a++) {
        h_elem += pg_data.hsquared[a];
      }
      /* This is the size of the element */
      h_elem = sqrt(h_elem / ((double)ei[pg->imtrx]->ielem_dim));

      dbl inner = 0;
      for (int i = 0; i < dim; i++) {
        inner += fv->grad_c[w][i] * fv->grad_c[w][i];
      }

      //        dbl yzbeta = 0;

      dbl inv_sqrt_inner = (1 / sqrt(inner + 1e-12));
      dbl dc1 = fabs(strong_residual) * inv_sqrt_inner * h_elem * 0.5;
      dbl dc2 = fabs(strong_residual) * h_elem * h_elem * 0.25;
      //        yzbeta = 0.5*(dc1 + dc2);

      local_post[YZBETA + w] =
          0.5 *
          (dc1 +
           dc2); // fmin(dc1,
                 // supg_terms.supg_tau);//yzbeta;//supg_terms.supg_tau;//fmin(supg_terms.supg_tau,
                 // 0.5*(dc1 + dc2));
      local_lumped[YZBETA + w] = 1.;
    }
  }

  if (FIRST_INVAR_STRAIN != -1 && pd->e[pg->imtrx][R_MESH1]) {
    TrE = 0.;
    if (pd->CoordinateSystem == CYLINDRICAL) {
      TrE = fv->strain[0][0] + 2 * fv->strain[1][1];
    } else {
      for (a = 0; a < dim; a++) {
        TrE += fv->strain[a][a];
      }
    }
    /*     TrE = fv->div_d; */
    local_post[FIRST_INVAR_STRAIN] = TrE;
    local_lumped[FIRST_INVAR_STRAIN] = 1.;
  }

  if (SEC_INVAR_STRAIN != -1 && pd->e[pg->imtrx][R_MESH1]) {
    E_E = 0.;
    /* find second invariant of strain */
    for (a = 0; a < dim; a++) {
      for (b = 0; b < dim; b++) {
        E_E += 0.5 * (fv->strain[a][b] * fv->strain[a][b] - fv->strain[a][a] * fv->strain[b][b]);
      }
    }
    local_post[SEC_INVAR_STRAIN] = E_E;
    local_lumped[SEC_INVAR_STRAIN] = 1.;
  }

  if (THIRD_INVAR_STRAIN != -1 && pd->e[pg->imtrx][R_MESH1]) {
    /* this is actually the volume change - third invarient of the Deformation Gradient! */
    local_post[THIRD_INVAR_STRAIN] = fv->volume_change;
    local_lumped[THIRD_INVAR_STRAIN] = 1.;
  }

  if (DIELECTROPHORETIC_FIELD != -1 && pd->e[pg->imtrx][R_ENORM]) {
    if (Particle_Model_Data[1] <= 0.0 || Particle_Model_Data[2] <= 0.0 ||
        Particle_Model_Data[3] <= 0.0 || Particle_Model_Data[4] <= 0.0 ||
        Particle_Model_Data[5] <= 0.0 || Particle_Model_Data[6] <= 0.0 || Particle_Density <= 0.0 ||
        Particle_Radius <= 0.0)
      GOMA_WH(-1, "Not performing Dielectrophoretic Force Vectors output becuase of inconsistent "
                  "Partile_Model_Data.");
    coeff_a = Particle_Model_Data[1] - Particle_Model_Data[2];
    coeff_b = (Particle_Model_Data[4] - Particle_Model_Data[3]) / Particle_Model_Data[5];
    coeff_c = Particle_Model_Data[1] + 2.0 * Particle_Model_Data[2];
    coeff_d = (Particle_Model_Data[3] + 2.0 * Particle_Model_Data[4]) / Particle_Model_Data[5];
    CM_fact = (coeff_a * coeff_c - coeff_b * coeff_d) / (coeff_c * coeff_c + coeff_d * coeff_d);
    dielectrophoretic_force_coeff = 4.0 * M_PIE * Particle_Radius * Particle_Radius *
                                    Particle_Radius * Particle_Model_Data[2] * CM_fact *
                                    Particle_Model_Data[6] * Particle_Model_Data[6];
    for (a = 0; a < dim; a++)
      dfvector[a] = dielectrophoretic_force_coeff * fv->Enorm * fv->grad_Enorm[a];
    for (a = 0; a < dim; a++) {
      local_post[DIELECTROPHORETIC_FIELD + a] = dfvector[a];
      local_lumped[DIELECTROPHORETIC_FIELD + a] = 1.0;
    }
  }

  if (DIELECTROPHORETIC_FIELD_NORM != -1 && pd->e[pg->imtrx][R_ENORM]) {
    if (Particle_Model_Data[1] <= 0.0 || Particle_Model_Data[2] <= 0.0 ||
        Particle_Model_Data[3] <= 0.0 || Particle_Model_Data[4] <= 0.0 ||
        Particle_Model_Data[5] <= 0.0 || Particle_Model_Data[6] <= 0.0 || Particle_Density <= 0.0 ||
        Particle_Radius <= 0.0)
      GOMA_WH(-1, "Not performing Dielectrophoretic Force Vectors output becuase of inconsistent "
                  "Partile_Model_Data.");
    coeff_a = Particle_Model_Data[1] - Particle_Model_Data[2];
    coeff_b = (Particle_Model_Data[4] - Particle_Model_Data[3]) / Particle_Model_Data[5];
    coeff_c = Particle_Model_Data[1] + 2.0 * Particle_Model_Data[2];
    coeff_d = (Particle_Model_Data[3] + 2.0 * Particle_Model_Data[4]) / Particle_Model_Data[5];
    CM_fact = (coeff_a * coeff_c - coeff_b * coeff_d) / (coeff_c * coeff_c + coeff_d * coeff_d);
    dielectrophoretic_force_coeff = 4.0 * M_PIE * Particle_Radius * Particle_Radius *
                                    Particle_Radius * Particle_Model_Data[2] * CM_fact *
                                    Particle_Model_Data[6] * Particle_Model_Data[6];
    for (a = 0; a < dim; a++)
      dfvector[a] = dielectrophoretic_force_coeff * fv->Enorm * fv->grad_Enorm[a];
    dfnorm = 0.0;
    for (a = 0; a < dim; a++)
      dfnorm += dfvector[a] * dfvector[a];
    dfnorm = MAX(0.0, dfnorm);
    dfnorm = sqrt(dfnorm);
    local_post[DIELECTROPHORETIC_FIELD_NORM] = dfnorm;
    local_lumped[DIELECTROPHORETIC_FIELD_NORM] = 1.0;
  }

  if (ENORMSQ_FIELD != -1 && pd->e[pg->imtrx][R_ENORM])
    for (a = 0; a < dim; a++) {
      local_post[ENORMSQ_FIELD + a] = 2.0 * fv->Enorm * fv->grad_Enorm[a];
      local_lumped[ENORMSQ_FIELD + a] = 1.0;
    }

  if (ENORMSQ_FIELD_NORM != -1 && pd->e[pg->imtrx][R_ENORM]) {
    dfnorm = 0.0;
    for (a = 0; a < dim; a++)
      dfnorm += (2.0 * fv->Enorm * fv->grad_Enorm[a]) * (2.0 * fv->Enorm * fv->grad_Enorm[a]);
    dfnorm = MAX(0.0, dfnorm);
    dfnorm = sqrt(dfnorm);
    local_post[ENORMSQ_FIELD_NORM] = dfnorm;
    local_lumped[ENORMSQ_FIELD_NORM] = 1.0;
  }

  if (DIFFUSION_VECTORS != -1 && pd->e[pg->imtrx][R_MASS]) {
    if (mp->PorousMediaType == CONTINUOUS) {
      if (cr->MassFluxModel == FICKIAN) {
        for (w = 0; w < pd->Num_Species_Eqn; w++) {
          for (a = 0; a < dim; a++) {
            n[w][a] = -mp->diffusivity[w] * fv->grad_c[w][a];
          }
        }
      } else if (cr->MassFluxModel == HYDRODYNAMIC || cr->MassFluxModel == HYDRODYNAMIC_QTENSOR ||
                 cr->MassFluxModel == HYDRODYNAMIC_QTENSOR_OLD) {
        /* Don't bother with the element size for the shock capturing
           term when we are post processing */
        for (a = 0; a < dim; a++)
          hs[a] = 0.;

        for (w = 0; w < pd->Num_Species_Eqn; w++) {
          hydro_flux(&s_terms, w, theta, delta_t, hs);
          for (a = 0; a < dim; a++) {
            n[w][a] = s_terms.diff_flux[w][a];
          }
        }
      } else {
        for (w = 0; w < pd->Num_Species_Eqn; w++) {
          for (a = 0; a < dim; a++) {
            n[w][a] = 0.0;
          }
        }
      }
    }
    for (w = 0; w < pd->Num_Species_Eqn; w++) {
      for (a = 0; a < dim; a++) {
        local_post[DIFFUSION_VECTORS + w * dim + a] = n[w][a];
        local_lumped[DIFFUSION_VECTORS + w * dim + a] = 1.0;
      }
    }
  }

  if (DIFFUSION_VECTORS_POR_LIQ_GPHASE != -1 && pd->e[pg->imtrx][POR_LIQ_PRES] &&
      mp->PorousMediaType != POROUS_SATURATED) {
    for (a = 0; a < VIM; a++) {
      /*
       * First do the diffusive flux of solvent in the gas phase
       * UMR
       */
      n[0][a] =
          mp->diffusivity[0] * (pmv->d_gas_density_solvents[0][POR_LIQ_PRES] * fv->grad_p_liq[a] +
                                pmv->d_gas_density_solvents[0][POR_GAS_PRES] * fv->grad_p_gas[a]);
    }
    for (a = 0; a < dim; a++) {
      local_post[DIFFUSION_VECTORS_POR_LIQ_GPHASE + a] = n[0][a];
      local_lumped[DIFFUSION_VECTORS_POR_LIQ_GPHASE + a] = 1.0;
    }
  }

  if (DIFFUSION_VECTORS_POR_AIR_GPHASE != -1 && pd->e[pg->imtrx][POR_LIQ_PRES] &&
      mp->PorousMediaType != POROUS_SATURATED) {
    for (a = 0; a < VIM; a++) {
      /*
       * First do the diffusive flux of air in the gas phase
       * UMR
       */
      n[1][a] =
          mp->diffusivity[1] * (pmv->d_gas_density_solvents[1][POR_LIQ_PRES] * fv->grad_p_liq[a] +
                                pmv->d_gas_density_solvents[1][POR_GAS_PRES] * fv->grad_p_gas[a]);
    }
    for (a = 0; a < dim; a++) {
      local_post[DIFFUSION_VECTORS_POR_AIR_GPHASE + a] = n[1][a];
      local_lumped[DIFFUSION_VECTORS_POR_AIR_GPHASE + a] = 1.0;
    }
  }

  if (CONDUCTION_VECTORS != -1 && pd->e[pg->imtrx][R_ENERGY]) {
    if (cr->HeatFluxModel == CR_HF_FOURIER_0) {
      if (mp->ConductivityModel == USER) {
        err = usr_thermal_conductivity(mp->u_thermal_conductivity, time);
      }

      for (a = 0; a < dim; a++) {
        qc[a] = -mp->thermal_conductivity * fv->grad_T[a];
      }
    } else if (cr->HeatFluxModel == CR_HF_USER) {
      double dq_gradT[DIM][DIM], dq_dX[DIM][DIM];
#if defined SECOR_HEAT_FLUX
      double *hpar, h, dh_dX[DIM];
      double dq_dVb[DIM][DIM], dq_dVt[DIM][DIM], Vt[DIM], Vb[DIM];

      hpar = &mp->u_thermal_conductivity[0];
      h = hpar[0] + hpar[4] * fv->x[0] + (hpar[1] - hpar[5] * fv->x[0]) * (hpar[3] - fv->x[1]) +
          0.5 * hpar[2] * SQUARE(hpar[3] - fv->x[1]);

      dh_dX[0] = hpar[4] - hpar[5] * (hpar[3] - fv->x[1]);
      dh_dX[1] = hpar[5] * fv->x[0] - hpar[1] - hpar[2] * (hpar[3] - fv->x[1]);

      /*     velocities of bottom and top surfaces   */
      Vb[0] = mp->u_heat_capacity[0];
      Vb[1] = mp->u_heat_capacity[1];
      Vt[0] = mp->u_heat_capacity[2];
      Vt[1] = mp->u_heat_capacity[3];

      usr_heat_flux(fv->grad_T, qc, dq_gradT, dq_dX, time, h, dh_dX, Vb, Vt, dq_dVb, dq_dVt);
#else
      usr_heat_flux(fv->grad_T, qc, dq_gradT, dq_dX, time);
      printf("untested\n");
      exit(-1);
#endif
    } else {
      for (a = 0; a < dim; a++) {
        qc[a] = 0.;
      }
    }
    for (a = 0; a < dim; a++) {
      local_post[CONDUCTION_VECTORS + a] = qc[a];
      local_lumped[CONDUCTION_VECTORS + a] = 1.;
    }
  }

  if (SHELL_NORMALS != -1 && (pd->e[pg->imtrx][R_SHELL_ANGLE1] || pd->e[pg->imtrx][R_LUBP])) {
    double sh_n[DIM];
    for (a = 0; a < DIM; a++) {
      sh_n[a] = 0;
    }
    if (pd->e[pg->imtrx][R_SHELL_ANGLE1]) {
      if (dim == 2) {
        sh_n[0] = cos(fv->sh_ang[0]);
        sh_n[1] = sin(fv->sh_ang[0]);
      } else {
        GOMA_EH(GOMA_ERROR, "Not hard at all to implement SHELL_NORMALS for 3D, so just do it!");
      }
    } else if (pd->e[pg->imtrx][R_LUBP]) {
      int *n_dof = NULL;
      int dof_map[MDE];
      dbl wt = fv->wt;
      n_dof = (int *)array_alloc(1, MAX_VARIABLE_TYPES, sizeof(int));
      lubrication_shell_initialize(n_dof, dof_map, -1, xi, exo, 0);
      for (a = 0; a < dim; a++) {
        sh_n[a] = fv->snormal[a];
      }
      fv->wt = wt;
      safe_free((void *)n_dof);
    } else {
      GOMA_EH(GOMA_ERROR, "Not sure how I got here.");
    }
    for (a = 0; a < dim; a++) {
      local_post[SHELL_NORMALS + a] = sh_n[a];
      local_lumped[SHELL_NORMALS + a] = 1.;
    }
  }

  /* calculate mesh stress here !!*/
  if (STRESS_TENSOR != -1 && pd->e[pg->imtrx][R_MESH1]) {
    /*
     * Total mesh stress tensor...
     */
    err = mesh_stress_tensor(TT, dTT_dx, dTT_dp, dTT_dc, dTT_dp_liq, dTT_dp_gas, dTT_dporosity,
                             dTT_dsink_mass, dTT_dT, dTT_dmax_strain, dTT_dcur_strain, elc->lame_mu,
                             elc->lame_lambda, delta_t, ielem, ip, ip_total);

    /* For LINEAR ELASTICITY */
    if (cr->MeshFluxModel == LINEAR) {
      if (dim == 2) {
        TT[2][2] = 1.;
        TT[1][2] = 0.;
        TT[0][2] = 0.;
      }
    }
    /*  For Hookian Elasticity and shrinkage */
    else {
      if (dim == 2) {
        if (cr->MeshMotion == ARBITRARY) {
          TT[2][2] = (1. - fv->volume_change) * elc->lame_mu;
        } else {
          if (cr->MeshFluxModel == NONLINEAR || cr->MeshFluxModel == HOOKEAN_PSTRAIN ||
              cr->MeshFluxModel == INCOMP_PSTRAIN)
            TT[2][2] = (1. - pow(fv->volume_change, 2. / 3.)) * elc->lame_mu - fv->P;
          /*              if (cr->MeshFluxModel == INCOMP_PSTRESS) */
          else
            TT[2][2] = 0.;
        }
        TT[1][2] = 0.;
        TT[0][2] = 0.;
      }
    }

    for (j = 0; j < DIM; j++) {
      local_post[STRESS_TENSOR + j] = TT[j][j];
      local_lumped[STRESS_TENSOR + j] = 1.;
    }
    local_post[STRESS_TENSOR + 3] = TT[0][1];
    local_lumped[STRESS_TENSOR + 3] = 1.;
    if (dim == 3) /*Note the T_theta_theta term for
                    Axisymm is picked up in previous loop */
    {
      local_post[STRESS_TENSOR + 4] = TT[0][2];
      local_post[STRESS_TENSOR + 5] = TT[1][2];
      local_lumped[STRESS_TENSOR + 4] = 1.;
      local_lumped[STRESS_TENSOR + 5] = 1.;
    }

  } /* end of STRESS_TENSOR */

  /* calculate mesh strain here !!*/
  if (STRAIN_TENSOR != -1 && pd->e[pg->imtrx][R_MESH1]) {
    for (i = 0; i < dim; i++) {
      for (j = 0; j < dim; j++) {
        EE[i][j] = fv->strain[i][j];
      }
    }

    if (cr->MeshFluxModel != INCOMP_PSTRESS && dim <= 2) {
      EE[2][2] = 0.;
    } else if (dim <= 2) {
      EE[2][2] = pow((fv->deform_grad[0][0] * fv->deform_grad[1][1] -
                      fv->deform_grad[1][0] * fv->deform_grad[0][1]),
                     0.5) /
                 pow((1. - fv->P / elc->lame_mu), 3. / 4.);
    }
    for (j = 0; j < 3; j++) {
      local_post[STRAIN_TENSOR + j] = EE[j][j];
      local_lumped[STRAIN_TENSOR + j] = 1.;
    }
    local_post[STRAIN_TENSOR + 3] = EE[0][1];
    local_lumped[STRAIN_TENSOR + 3] = 1.;
    if (dim > 2) {
      local_post[STRAIN_TENSOR + 4] = EE[0][2];
      local_post[STRAIN_TENSOR + 5] = EE[1][2];
      local_lumped[STRAIN_TENSOR + 4] = 1.;
      local_lumped[STRAIN_TENSOR + 5] = 1.;
    }
  }
  /* end of STRAIN_TENSOR */

  /* calculate EVP def grad here !!*/
  if (evpl->ConstitutiveEquation == EVP_HYPER && EVP_DEF_GRAD_TENSOR != -1 &&
      pd->e[pg->imtrx][R_MESH1]) {
    /*even though I changed this to VIM, I noticed that FVPs
      are not transmitted to restart file.....PRS 6/7/2002 */
    for (i = 0; i < VIM; i++) {
      for (j = 0; j < VIM; j++) {
        FVP[i][j] = evpl_glob[0]->F_vp_glob[ielem][ip][i][j];
      }
    }

    for (j = 0; j < 3; j++) {
      local_post[EVP_DEF_GRAD_TENSOR + j] = FVP[j][j];
      local_lumped[EVP_DEF_GRAD_TENSOR + j] = 1.;
    }
    local_post[EVP_DEF_GRAD_TENSOR + 3] = FVP[0][1];
    local_post[EVP_DEF_GRAD_TENSOR + 4] = FVP[1][0];
    local_lumped[EVP_DEF_GRAD_TENSOR + 3] = 1.;
    local_lumped[EVP_DEF_GRAD_TENSOR + 4] = 1.;
    if (dim > 2) {
      local_post[EVP_DEF_GRAD_TENSOR + 5] = FVP[0][2];
      local_post[EVP_DEF_GRAD_TENSOR + 6] = FVP[2][0];
      local_post[EVP_DEF_GRAD_TENSOR + 7] = FVP[1][2];
      local_post[EVP_DEF_GRAD_TENSOR + 8] = FVP[2][1];
      local_lumped[EVP_DEF_GRAD_TENSOR + 5] = 1.;
      local_lumped[EVP_DEF_GRAD_TENSOR + 6] = 1.;
      local_lumped[EVP_DEF_GRAD_TENSOR + 7] = 1.;
      local_lumped[EVP_DEF_GRAD_TENSOR + 8] = 1.;
    }
    /* To restart the EVP calculation, you also need the stress tensor.
       We dump here if mesh-stress is requested !!*/
    if (STRESS_TENSOR != -1 && pd->e[pg->imtrx][R_MESH1]) {
      for (i = 0; i < DIM; i++) {
        for (j = 0; j < DIM; j++) {
          TVP[i][j] = evpl_glob[0]->TT_glob[ielem][ip][i][j];
        }
      }
      if (dim > 2) {
        w1 = 9;
      } else {
        w1 = 5;
      }
      for (j = 0; j < 3; j++) {
        local_post[EVP_DEF_GRAD_TENSOR + j + w1] = TVP[j][j];
        local_lumped[EVP_DEF_GRAD_TENSOR + j + w1] = 1.;
      }
      local_post[EVP_DEF_GRAD_TENSOR + 3 + w1] = TVP[0][1];
      local_post[EVP_DEF_GRAD_TENSOR + 4 + w1] = TVP[1][0];
      local_lumped[EVP_DEF_GRAD_TENSOR + 3 + w1] = 1.;
      local_lumped[EVP_DEF_GRAD_TENSOR + 4 + w1] = 1.;
      if (dim > 2) {
        local_post[EVP_DEF_GRAD_TENSOR + 5 + w1] = TVP[0][2];
        local_post[EVP_DEF_GRAD_TENSOR + 6 + w1] = TVP[2][0];
        local_post[EVP_DEF_GRAD_TENSOR + 7 + w1] = TVP[1][2];
        local_post[EVP_DEF_GRAD_TENSOR + 8 + w1] = TVP[2][1];
        local_lumped[EVP_DEF_GRAD_TENSOR + 5 + w1] = 1.;
        local_lumped[EVP_DEF_GRAD_TENSOR + 6 + w1] = 1.;
        local_lumped[EVP_DEF_GRAD_TENSOR + 7 + w1] = 1.;
        local_lumped[EVP_DEF_GRAD_TENSOR + 8 + w1] = 1.;
      }
    }
  }
  /* end of EVP_DEF_GRAD_TENSOR */

  if (LAGRANGE_CONVECTION != -1 &&
      (pd->MeshMotion == LAGRANGIAN || cr->MeshMotion == DYNAMIC_LAGRANGIAN)) {
    /* get the convection velocity (it's different for arbitrary and
       lagrangian meshes) */
    err = get_convection_velocity(vconv, vconv_old, d_vconv, delta_t, theta);
    GOMA_EH(err, "Error in calculating effective convection velocity");

    for (j = 0; j < dim; j++) {
      local_post[LAGRANGE_CONVECTION + j] = vconv[j];
      local_lumped[LAGRANGE_CONVECTION + j] = 1.;
    }
  }

  /*
   * Porous Media post-processing
   */
  checkPorous = 0;
  if (mp->PorousMediaType == POROUS_UNSATURATED || mp->PorousMediaType == POROUS_TWO_PHASE ||
      mp->PorousMediaType == POROUS_SHELL_UNSATURATED || mp->PorousMediaType == POROUS_SATURATED) {
    checkPorous = 1;
  }

  if (POROUS_SATURATION != -1 && checkPorous) {
    local_post[POROUS_SATURATION] = mp->saturation;
    local_lumped[POROUS_SATURATION] = 1.;
  } /* end of POROUS_SATURATION */

  if (POROUS_RHO_TOTAL_SOLVENTS != -1 && checkPorous) {
    w = 0;
    if (pd->v[pg->imtrx][POR_LIQ_PRES]) {
      local_post[POROUS_RHO_TOTAL_SOLVENTS] = pmv->bulk_density[i_pl];
      local_lumped[POROUS_RHO_TOTAL_SOLVENTS] = 1.;
    }
    w++;
    if (Num_Var_In_Type[pg->imtrx][R_POR_GAS_PRES]) {
      if (pd->v[pg->imtrx][POR_GAS_PRES]) {
        local_post[POROUS_RHO_TOTAL_SOLVENTS + w] = pmv->bulk_density[i_pg];
        local_lumped[POROUS_RHO_TOTAL_SOLVENTS + w] = 1.;
      }
      w++;
    }
    if (pd->v[pg->imtrx][POR_POROSITY]) {
      local_post[POROUS_RHO_TOTAL_SOLVENTS + w] = pmv->bulk_density[i_pore];
      local_lumped[POROUS_RHO_TOTAL_SOLVENTS + w] = 1.;
    }
  } /* end of POROUS_RHO_TOTAL_SOLVENTS */

  if (POROUS_RHO_GAS_SOLVENTS != -1 && checkPorous) {
    if (mp->PorousMediaType == POROUS_UNSATURATED || mp->PorousMediaType == POROUS_TWO_PHASE ||
        mp->PorousMediaType == POROUS_SHELL_UNSATURATED) {
      w = 0;
      if (Num_Var_In_Type[pg->imtrx][R_POR_LIQ_PRES]) {
        if (pd->v[pg->imtrx][POR_LIQ_PRES]) {
          local_post[POROUS_RHO_GAS_SOLVENTS] = pmv->gas_density_solvents[i_pl];
          local_lumped[POROUS_RHO_GAS_SOLVENTS] = 1.;
        }
        w++;
      }
      if (Num_Var_In_Type[pg->imtrx][R_POR_GAS_PRES]) {
        if (pd->v[pg->imtrx][POR_GAS_PRES]) {
          local_post[POROUS_RHO_GAS_SOLVENTS + w] = pmv->gas_density_solvents[i_pg];
          local_lumped[POROUS_RHO_GAS_SOLVENTS + w] = 1.;
        }
        w++;
      }
      if (Num_Var_In_Type[pg->imtrx][R_POR_POROSITY]) {
        if (pd->v[pg->imtrx][POR_POROSITY]) {
          local_post[POROUS_RHO_GAS_SOLVENTS + w] = pmv->gas_density_solvents[i_pore];
          local_lumped[POROUS_RHO_GAS_SOLVENTS + w] = 1.;
        }
        w++;
      }
    }
  } /* end of POROUS_RHO_GAS_SOLVENTS */

  if (POROUS_RHO_LPHASE != -1 && checkPorous) {
    local_post[POROUS_RHO_LPHASE] = mp->density * mp->porosity * mp->saturation;
    local_lumped[POROUS_RHO_LPHASE] = 1.;
  } /* end of POROUS_RHO_LPHASE */

  if (DARCY_VELOCITY_GAS != -1 && mp->PorousMediaType == POROUS_TWO_PHASE) {
    for (a = 0; a < dim; a++) {
      local_post[DARCY_VELOCITY_GAS + a] = pmv->gas_darcy_velocity[a];
      local_lumped[DARCY_VELOCITY_GAS + a] = 1.;
    }
  } /* end of DARCY_VELOCITY_GAS */

  if (DARCY_VELOCITY_LIQ != -1 &&
      (mp->PorousMediaType == POROUS_UNSATURATED ||
       mp->PorousMediaType == POROUS_SHELL_UNSATURATED || mp->PorousMediaType == POROUS_SATURATED ||
       mp->PorousMediaType == POROUS_TWO_PHASE)) {
    for (a = 0; a < dim; a++) {
      local_post[DARCY_VELOCITY_LIQ + a] = pmv->liq_darcy_velocity[a];
      local_lumped[DARCY_VELOCITY_LIQ + a] = 1.;
    }
  } /* end of DARCY_VELOCITY_LIQ */

  if (POROUS_LIQUID_ACCUM_RATE != -1 && (mp->PorousMediaType == POROUS_UNSATURATED ||
                                         mp->PorousMediaType == POROUS_SHELL_UNSATURATED ||
                                         mp->PorousMediaType == POROUS_TWO_PHASE)) {
    local_post[POROUS_LIQUID_ACCUM_RATE] = pmt->Inventory_solvent_dot[0];
    for (a = 0; a < dim; a++) {
      local_post[POROUS_LIQUID_ACCUM_RATE] += pmt->conv_flux[0][a];
    }
    local_lumped[POROUS_LIQUID_ACCUM_RATE] = 1.;
  } /* end of POROUS_LIQUID_ACCUM_RATE */

  if (ELECTRIC_FIELD != -1 && pd->e[pg->imtrx][R_POTENTIAL]) {
    for (a = 0; a < dim; a++) {
      local_post[ELECTRIC_FIELD + a] = -fv->grad_V[a];
      local_lumped[ELECTRIC_FIELD + a] = 1.0;
    }
  } /* end of ELECTRIC_FIELD */

  if (ACOUSTIC_PRESSURE != -1 &&
      (pd->e[pg->imtrx][R_ACOUS_PREAL] || pd->e[pg->imtrx][R_ACOUS_PIMAG])) {
    local_post[ACOUSTIC_PRESSURE] = sqrt(fv->apr * fv->apr + fv->api * fv->api);
    local_lumped[ACOUSTIC_PRESSURE] = 1.0;
  } /* end of ACOUSTIC_PRESSURE */

  if (ACOUSTIC_PHASE_ANGLE != -1 &&
      (pd->e[pg->imtrx][R_ACOUS_PREAL] || pd->e[pg->imtrx][R_ACOUS_PIMAG])) {
    local_post[ACOUSTIC_PHASE_ANGLE] = atan2(fv->api, fv->apr) * 180 / M_PIE;
    local_lumped[ACOUSTIC_PHASE_ANGLE] = 1.0;
  } /* end of ACOUSTIC_PHASE_ANGLE */

  if (ACOUSTIC_ENERGY_DENSITY != -1 &&
      (pd->e[pg->imtrx][R_ACOUS_PREAL] || pd->e[pg->imtrx][R_ACOUS_PIMAG])) {
    double acous_pgrad = 0;
    double k, R, omega;
    k = wave_number(NULL, time);
    R = acoustic_impedance(NULL, time);
    omega = upd->Acoustic_Frequency;
    for (a = 0; a < dim; a++) {
      acous_pgrad += fv->grad_api[a] * fv->grad_api[a];
      acous_pgrad += fv->grad_apr[a] * fv->grad_apr[a];
    }
    local_post[ACOUSTIC_ENERGY_DENSITY] =
        0.25 * k / (R * omega) * (fv->apr * fv->apr + fv->api * fv->api + acous_pgrad / (k * k));
    local_lumped[ACOUSTIC_ENERGY_DENSITY] = 1.0;
  } /* end of ACOUSTIC_ENERGY_DENSITY */

  if (LIGHT_INTENSITY != -1 && (pd->e[pg->imtrx][R_LIGHT_INTP] || pd->e[pg->imtrx][R_LIGHT_INTM])) {
    local_post[LIGHT_INTENSITY] = fv->poynt[0] + fv->poynt[1];
    local_lumped[LIGHT_INTENSITY] = 1.0;
  } /* end of LIGHT_INTENSITY */

  if (UNTRACKED_SPEC != -1 && pd->e[pg->imtrx][R_MASS]) {
    double density_tot = 0.;
    switch (mp->Species_Var_Type) {
    case SPECIES_CONCENTRATION:
      density_tot = calc_density(mp, FALSE, NULL, 0.0);
      local_post[UNTRACKED_SPEC] = density_tot;
      for (j = 0; j < pd->Num_Species_Eqn; j++) {
        local_post[UNTRACKED_SPEC] -= fv->c[j] * mp->molecular_weight[j];
      }
      local_post[UNTRACKED_SPEC] /= mp->molecular_weight[pd->Num_Species_Eqn];
      break;
    case SPECIES_DENSITY:
      density_tot = calc_density(mp, FALSE, NULL, 0.0);
      local_post[UNTRACKED_SPEC] = density_tot;
      for (j = 0; j < pd->Num_Species_Eqn; j++) {
        local_post[UNTRACKED_SPEC] -= fv->c[j];
      }
      break;
    case SPECIES_MASS_FRACTION:
    case SPECIES_UNDEFINED_FORM:
      local_post[UNTRACKED_SPEC] = 1.0;
      for (j = 0; j < pd->Num_Species_Eqn; j++) {
        local_post[UNTRACKED_SPEC] -= fv->c[j];
      }
      break;
    default:
      GOMA_WH(-1, "Undefined Species Type in UNTRACKED_SPEC\n");
    }
    local_lumped[UNTRACKED_SPEC] = 1.0;
  } /* end of UNTRACKED_SPEC*/

  if ((TFMP_GAS_VELO != -1 || TFMP_LIQ_VELO != -1 || TFMP_KRG != -1) &&
      pd->e[pg->imtrx][R_TFMP_MASS] && pd->e[pg->imtrx][R_TFMP_BOUND]) {

    int k;
    int *n_dof = NULL;
    int dof_map[MDE];
    double v_l[DIM], v_g[DIM];
    /*
     * Prepare geometry
     */
    n_dof = (int *)array_alloc(1, MAX_VARIABLE_TYPES, sizeof(int));
    lubrication_shell_initialize(n_dof, dof_map, -1, xi, exo, 0);

    /* Gather necessary values (S, h, Krg, gradII_P)*/

    // need pure phase viscosities
    double mu_l, mu_g;

    load_tfmp_viscosity_model(&mu_l, &mu_g);

    double S = fv->tfmp_sat;
    /* Use the height_function_model */
    double H_U, dH_U_dtime, H_L, dH_L_dtime;
    double dH_U_dX[DIM], dH_L_dX[DIM], dH_U_dp, dH_U_ddh;
    double h = height_function_model(&H_U, &dH_U_dtime, &H_L, &dH_L_dtime, dH_U_dX, dH_L_dX,
                                     &dH_U_dp, &dH_U_ddh, time, delta_t);

    double dh_dtime = dH_U_dtime - dH_L_dtime;
    double gradII_h[DIM];
    for (k = 0; k < DIM; k++) {
      gradII_h[k] = dH_U_dX[k] - dH_L_dX[k];
    }
    double dh_dmesh[DIM][MDE];
    double dh_dnormal[DIM][MDE];
    double d2h_dtime_dmesh[DIM][MDE];
    double d2h_dtime_dnormal[DIM][MDE];
    double d_gradIIh_dmesh[DIM][DIM][MDE];
    double d_gradIIh_dnormal[DIM][DIM][MDE];

    // dh_dtime is not used here
    double tt = 1.0;

    load_displacement_coupling_model(tt, delta_t, &h, &dh_dtime, gradII_h, dh_dmesh, dh_dnormal,
                                     d2h_dtime_dmesh, d2h_dtime_dnormal, d_gradIIh_dmesh,
                                     d_gradIIh_dnormal, n_dof, dof_map);
    //  rel perms
    double Krl, dKrl_dS, Krg, dKrg_dS;
    load_relative_permeability_model(S, &Krl, &dKrl_dS, &Krg, &dKrg_dS);

    /* Use the velocity function model */
    double veloU[DIM], veloL[DIM], veloAVG[DIM];

    velocity_function_model(veloU, veloL, time, delta_t);

    for (k = 0; k < DIM; k++) {
      veloAVG[k] = (veloU[k] + veloL[k]) / 2.;
    }
    veloAVG[2] = 0.0;

    double gradII_P[DIM];
    Inn(fv->grad_tfmp_pres, gradII_P);

    /* Calculate Velocity */
    for (k = 0; k < DIM; k++) {
      v_l[k] = -h * h / 12.0 / mu_l * Krl * gradII_P[k];
      v_g[k] = -h * h / 12.0 / mu_g * Krg * gradII_P[k];
    }
    if (TFMP_GAS_VELO != -1) {
      local_post[TFMP_GAS_VELO] = v_g[0] + veloAVG[0];
      local_lumped[TFMP_GAS_VELO] += 1;
      local_post[TFMP_GAS_VELO + 1] = v_g[1] + veloAVG[1];
      local_lumped[TFMP_GAS_VELO + 1] += 1;
      local_post[TFMP_GAS_VELO + 2] = v_g[2] + veloAVG[2];
      local_lumped[TFMP_GAS_VELO + 2] += 1;
    }
    if (TFMP_LIQ_VELO != -1) {
      local_post[TFMP_LIQ_VELO] = v_l[0] + veloAVG[0];
      local_lumped[TFMP_LIQ_VELO] += 1;
      local_post[TFMP_LIQ_VELO + 1] = v_l[1] + veloAVG[1];
      local_lumped[TFMP_LIQ_VELO + 1] += 1;
      local_post[TFMP_LIQ_VELO + 2] = v_l[2] + veloAVG[2];
      local_lumped[TFMP_LIQ_VELO + 2] += 1;
    }
    if (TFMP_KRG != -1) {
      local_post[TFMP_KRG] = Krg;
      local_lumped[TFMP_KRG] += 1;
      //    } else {
      //      local_post[TFMP_KRG] = 0.0;
    }

    /* Cleanup */
    safe_free((void *)n_dof);
  }
  if ((TFMP_INV_PECLET != -1) && pd->e[pg->imtrx][R_TFMP_MASS] && pd->e[pg->imtrx][R_TFMP_BOUND]) {

    int k;
    int *n_dof = NULL;
    int dof_map[MDE];

    /*
     * Prepare geometry
     */
    n_dof = (int *)array_alloc(1, MAX_VARIABLE_TYPES, sizeof(int));
    lubrication_shell_initialize(n_dof, dof_map, -1, xi, exo, 0);

    /* Gather necessary values (S, h, Krg, gradII_P)*/

    // need pure phase viscosities
    double mu_l, mu_g;

    load_tfmp_viscosity_model(&mu_l, &mu_g);

    double S = fv->tfmp_sat;
    /* Use the height_function_model */
    double H_U, dH_U_dtime, H_L, dH_L_dtime;
    double dH_U_dX[DIM], dH_L_dX[DIM], dH_U_dp, dH_U_ddh;
    double h = height_function_model(&H_U, &dH_U_dtime, &H_L, &dH_L_dtime, dH_U_dX, dH_L_dX,
                                     &dH_U_dp, &dH_U_ddh, time, delta_t);

    double dh_dtime = dH_U_dtime - dH_L_dtime;
    double gradII_h[DIM];
    for (k = 0; k < DIM; k++) {
      gradII_h[k] = dH_U_dX[k] - dH_L_dX[k];
    }

    double dh_dmesh[DIM][MDE];
    double dh_dnormal[DIM][MDE];
    double d2h_dtime_dmesh[DIM][MDE];
    double d2h_dtime_dnormal[DIM][MDE];
    double d_gradIIh_dmesh[DIM][DIM][MDE];
    double d_gradIIh_dnormal[DIM][DIM][MDE];

    // dh_dtime is not used here
    double tt = 1.0;

    load_displacement_coupling_model(tt, delta_t, &h, &dh_dtime, gradII_h, dh_dmesh, dh_dnormal,
                                     d2h_dtime_dmesh, d2h_dtime_dnormal, d_gradIIh_dmesh,
                                     d_gradIIh_dnormal, n_dof, dof_map);

    // Artificial diffusion constant
    double D, Krd, dKrd_dS;
    load_molecular_diffusion_model(S, &D, &Krd, &dKrd_dS);

    //  rel perms
    double Krl, dKrl_dS, Krg, dKrg_dS;
    load_relative_permeability_model(S, &Krl, &dKrl_dS, &Krg, &dKrg_dS);

    double gradII_P[DIM], gradII_S[DIM];

    Inn(fv->grad_tfmp_pres, gradII_P);
    Inn(fv->grad_tfmp_sat, gradII_S);

    dbl mag_gradII_P = 0.0;
    dbl mag_gradII_S = 0.0;

    /* Calculate gradient magnitudes */
    for (k = 0; k < DIM; k++) {
      mag_gradII_P += gradII_P[k] * gradII_P[k];
      mag_gradII_S += gradII_S[k] * gradII_S[k];
    }
    mag_gradII_P = sqrt(mag_gradII_P);
    mag_gradII_S = sqrt(mag_gradII_S);

    // if (TFMP_GAS_VELO != -1) {
    // if ( Krd != 0.0 && mag_gradII_S >= 1.e-10 ) {
    if (Krd != 0.0 && mag_gradII_S != 0.0) {
      local_post[TFMP_INV_PECLET] =
          (Krl * h * h * h / 12.0 / mu_l * mag_gradII_P) / (D * Krd * mag_gradII_S);
    } else {
      local_post[TFMP_INV_PECLET] = 0.0;
    }
    local_lumped[TFMP_INV_PECLET] += 1;

    //}
    /* Cleanup */
    safe_free((void *)n_dof);
  }

  /*  EXTERNAL tables	*/
  if (efv->ev) {
    for (j = 0; j < efv->Num_external_field; j++) {
      if (efv->i[j] == I_TABLE) {
        local_post[EXTERNAL_POST + j] = fv->external_field[j];
        local_lumped[EXTERNAL_POST + j] = 1.0;
      }
    }
  }

  if (ELECTRIC_FIELD_MAG != -1 && pd->e[pg->imtrx][R_POTENTIAL]) {
    for (a = 0; a < dim; a++) {
      local_post[ELECTRIC_FIELD_MAG] += fv->grad_V[a] * fv->grad_V[a];
    }
    local_post[ELECTRIC_FIELD_MAG] = sqrt(local_post[ELECTRIC_FIELD_MAG]);
    local_lumped[ELECTRIC_FIELD_MAG] = 1.0;
  } /* end of ELECTRIC_FIELD_MAG */

  if (CAPILLARY_PRESSURE != -1 && (mp->PorousMediaType == POROUS_UNSATURATED ||
                                   mp->PorousMediaType == POROUS_SHELL_UNSATURATED ||
                                   mp->PorousMediaType == POROUS_TWO_PHASE)) {
    local_post[CAPILLARY_PRESSURE] = pmv->cap_pres;
    local_lumped[CAPILLARY_PRESSURE] = 1.;
  } /* end of CAPILLARY_PRESSURE */

  if (POROUS_GRIDPECLET != -1 && checkPorous) {
    local_post[POROUS_GRIDPECLET] = Stab->Grid_Peclet_Number[POR_LIQ_PRES];
    local_lumped[POROUS_GRIDPECLET] = 1.0;
  } /* end of POROUS_GRIDPECLET */

  if (POROUS_SUPGVELOCITY != -1 && checkPorous) {
    for (a = 0; a < dim; a++) {
      local_post[POROUS_SUPGVELOCITY + a] = pmv->U_supg[a];
      local_lumped[POROUS_SUPGVELOCITY + a] = 1.0;
    }
  } /* end of POROUS_SUPGVELOCITY */

  if (CURL_V != -1 && pd->e[pg->imtrx][R_MOMENTUM1]) {
    /* MMH: Note that in the SWIRLING coordinate system, we really
     * do have a 3-vector and not just a scalar.
     *
     * Same for PROJECTED_CARTESIAN, if VELOCITY3 can become
     * non-zero. -MMH
     */
    if (pd->CoordinateSystem == SWIRLING || pd->CoordinateSystem == PROJECTED_CARTESIAN ||
        pd->CoordinateSystem == CARTESIAN_2pt5D || dim == 3) {
      for (j = 0; j < VIM; j++) {
        local_post[CURL_V + j] = fv->curl_v[j];
        local_lumped[CURL_V + j] = 1.0;
      }
    } else {
      /* We are in 2D or axisymmetric.  In either case, it is the
       * last component of the vorticity vector that contains the
       * magnitude.
       */
      local_post[CURL_V] = fv->curl_v[2];
      local_lumped[CURL_V] = 1.0;
    }
  }

  if (HELICITY != -1 && pd->e[pg->imtrx][R_MOMENTUM1]) {
    /* MMH: Note that in the SWIRLING coordinate system, we really
     * do have a 3-vector and not just a scalar.
     *
     * Same for PROJECTED_CARTESIAN, if VELOCITY3 can become
     * non-zero. -MMH
     */
    if (pd->CoordinateSystem == SWIRLING || pd->CoordinateSystem == PROJECTED_CARTESIAN ||
        pd->CoordinateSystem == CARTESIAN_2pt5D || dim == 3) {
      local_post[HELICITY] = 0.0;
      for (j = 0; j < VIM; j++) {
        local_post[HELICITY] += fv->v[j] * fv->curl_v[j];
      }
      local_lumped[HELICITY] = 1.0;
    }
  }

  if (LAMB_VECTOR != -1 && pd->e[pg->imtrx][R_MOMENTUM1]) {
    for (j = 0; j < VIM; j++) {
      local_post[LAMB_VECTOR + j] = 0;
      for (a = 0; a < VIM; a++) {
        for (b = 0; b < VIM; b++) {
          local_post[LAMB_VECTOR + j] += permute(a, b, j) * fv->curl_v[a] * fv->v[b];
        }
      }
      local_lumped[LAMB_VECTOR + j] = 1.0;
    }
  }

  /* calculate poynting vectors for EM calculations here !!  */
  if (POYNTING_VECTORS != -1 &&
      ((Num_Var_In_Type[pg->imtrx][R_ACOUS_PREAL] || Num_Var_In_Type[pg->imtrx][R_ACOUS_PIMAG]) ||
       (Num_Var_In_Type[pg->imtrx][R_EM_E1_REAL] || Num_Var_In_Type[pg->imtrx][R_EM_E2_REAL] ||
        Num_Var_In_Type[pg->imtrx][R_EM_E3_REAL]))) {
    double poynt[DIM];
    int c;
    memset(poynt, 0, sizeof(double) * DIM);
    /*  Acoustic analogy -- scalar version  */
    if (pd->e[pg->imtrx][R_ACOUS_PREAL] || pd->e[pg->imtrx][R_ACOUS_PIMAG]) {
      double k, R, prefactor;
      k = wave_number(NULL, time);
      R = acoustic_impedance(NULL, time);
      prefactor = 0.5 / (k * R);

      for (a = 0; a < DIM; a++) {
        poynt[a] += prefactor * (fv->api * fv->grad_apr[a] - fv->apr * fv->grad_api[a]);
      }
    }
    /*  EM vector, E & H formulation   */
    else if (pd->e[pg->imtrx][R_EM_E1_REAL] || pd->e[pg->imtrx][R_EM_E2_REAL] ||
             pd->e[pg->imtrx][R_EM_E3_REAL]) {
      for (a = 0; a < DIM; a++) {
        for (b = 0; b < DIM; b++) {
          for (c = 0; c < DIM; c++) {
            poynt[a] += 0.5 * permute(b, c, a) *
                        (fv->em_er[b] * fv->em_hr[c] + fv->em_ei[b] * fv->em_hi[c]);
          }
        }
      }
    }
    for (a = 0; a < dim; a++) {
      local_post[POYNTING_VECTORS + a] = poynt[a];
      local_lumped[POYNTING_VECTORS + a] = 1.;
    }
  }

  /* calculate species sources  */
  if (SPECIES_SOURCES != -1 && pd->e[pg->imtrx][R_MASS]) {
    err = get_continuous_species_terms(&s_terms, time, theta, delta_t, hs);
    for (w = 0; w < pd->Num_Species_Eqn; w++) {
      local_post[SPECIES_SOURCES + w] = s_terms.MassSource[w];
      local_lumped[SPECIES_SOURCES + w] = 1.;
    }
  }

  if (STRESS_NORM != -1 && pd->e[pg->imtrx][POLYMER_STRESS11]) {
    for (int mode = 0; mode < vn->modes; mode++) {

      dbl traceOverVim = 0;
      for (int i = 0; i < VIM; i++) {
        traceOverVim += fv->S[mode][i][i];
      }

      traceOverVim /= VIM;

      // square of the deviatoric sress norm
      dbl normOfStressDSqr = 0;
      for (int i = 0; i < VIM; i++) {
        normOfStressDSqr += pow(fv->S[mode][i][i] - traceOverVim, 2) / 2.;

        for (int j = i + 1; j < VIM; j++) {
          normOfStressDSqr += pow(fv->S[mode][i][j], 2);
        }
      }

      dbl normOfStressD = sqrt(normOfStressDSqr);
      local_post[STRESS_NORM + mode] = normOfStressD;
      local_lumped[STRESS_NORM + mode] = 1.;
    }
  }

  if (SARAMITO_YIELD != -1 && pd->e[pg->imtrx][POLYMER_STRESS11]) {
    for (int mode = 0; mode < vn->modes; mode++) {
      dbl coeff;
      compute_saramito_model_terms(&coeff, NULL, fv->S[mode], ve[mode]->gn, TRUE);
      local_post[SARAMITO_YIELD + mode] = coeff;
      local_lumped[SARAMITO_YIELD + mode] = 1.;
    }
  }

  if (VISCOUS_STRESS != -1 && pd->e[pg->imtrx][R_MOMENTUM1]) {
    for (a = 0; a < VIM; a++) {
      for (b = 0; b < VIM; b++) {
        gamma[a][b] = fv->grad_v[a][b] + fv->grad_v[b][a];
      }
    }

    mu = viscosity(gn, gamma, NULL);
    // printf("%lf", mu);
    for (a = 0; a < VIM; a++) {
      for (b = 0; b < VIM; b++) {
        local_post[VISCOUS_STRESS + a * VIM + b] = mu * gamma[a][b];
        local_lumped[VISCOUS_STRESS + a * VIM + b] = 1.;
      }
    }
  }

  if (VISCOUS_STRESS_NORM != -1 && pd->e[pg->imtrx][R_MOMENTUM1]) {
    for (a = 0; a < VIM; a++) {
      for (b = 0; b < VIM; b++) {
        gamma[a][b] = fv->grad_v[a][b] + fv->grad_v[b][a];
      }
    }

    mu = viscosity(gn, gamma, NULL);

    dbl traceOverVim = 0;
    for (int i = 0; i < VIM; i++) {
      traceOverVim += mu * (fv->grad_v[i][i] + fv->grad_v[i][i]);
    }

    traceOverVim /= VIM;

    // square of the deviatoric sress norm
    dbl normOfStressDSqr = 0;
    for (int i = 0; i < VIM; i++) {
      normOfStressDSqr += pow(mu * (fv->grad_v[i][i] + fv->grad_v[i][i]) - traceOverVim, 2) / 2.;

      for (int j = i + 1; j < VIM; j++) {
        normOfStressDSqr += pow(mu * (fv->grad_v[i][j] + fv->grad_v[j][i]), 2);
      }
    }

    dbl normOfStressD = sqrt(normOfStressDSqr);
    local_post[VISCOUS_STRESS_NORM] = normOfStressD;
    local_lumped[VISCOUS_STRESS_NORM] = 1.;
  }

  if (VISCOUS_VON_MISES_STRESS != -1 && pd->e[pg->imtrx][R_MOMENTUM1]) {
    for (a = 0; a < VIM; a++) {
      for (b = 0; b < VIM; b++) {
        gamma[a][b] = fv->grad_v[a][b] + fv->grad_v[b][a];
      }
    }

    mu = viscosity(gn, gamma, NULL);

    dbl viscousVonMisesStress = 0.0;

    if (Num_Dim < 3) {
      dbl stress_xx = mu * (fv->grad_v[0][0] + fv->grad_v[0][0]);
      dbl stress_xy = mu * (fv->grad_v[0][1] + fv->grad_v[1][0]);
      dbl stress_yy = mu * (fv->grad_v[1][1] + fv->grad_v[1][1]);

      viscousVonMisesStress = sqrt(pow(stress_xx, 2) + pow(stress_yy, 2) + 3 * pow(stress_xy, 2) -
                                   stress_xx * stress_yy);

    } else if (Num_Dim > 2) {
      dbl stress_xx = mu * (fv->grad_v[0][0] + fv->grad_v[0][0]);
      dbl stress_yy = mu * (fv->grad_v[1][1] + fv->grad_v[1][1]);
      dbl stress_zz = mu * (fv->grad_v[2][2] + fv->grad_v[2][2]);

      dbl stress_xy = mu * (fv->grad_v[0][1] + fv->grad_v[1][0]);
      dbl stress_xz = mu * (fv->grad_v[0][2] + fv->grad_v[2][0]);
      dbl stress_yz = mu * (fv->grad_v[1][2] + fv->grad_v[2][1]);

      viscousVonMisesStress =
          sqrt(0.5 * (pow((stress_xx - stress_yy), 2) + pow((stress_yy - stress_zz), 2) +
                      pow((stress_zz - stress_xx), 2) +
                      6 * (pow(stress_xy, 2) + pow(stress_yz, 2) + pow(stress_xz, 2))));
    }

    // dbl viscousVonMisesStress1 = viscousVonMisesStress;
    local_post[VISCOUS_VON_MISES_STRESS] = viscousVonMisesStress;
    local_lumped[VISCOUS_VON_MISES_STRESS] = 1.;
  }

  /* calculate real-solid stress here !!  */
  if (REAL_STRESS_TENSOR != -1 && pd->e[pg->imtrx][R_SOLID1]) {
    mu = elc_rs->lame_mu;
    err = belly_flop_rs(mu);
    GOMA_EH(err, "error in belly flop");
    if (err == 2)
      return (err);
    /*
     * Total mesh stress tensor...
     */
    err = solid_stress_tensor(TT, dTT_dx, dTT_drs, dTT_dp, dTT_dc, dTT_dp_liq, dTT_dp_gas,
                              dTT_dporosity, dTT_dT, dTT_dmax_strain, elc_rs->lame_mu,
                              elc_rs->lame_lambda);

    if (dim == 2) {
      if (cr->RealSolidFluxModel == NONLINEAR || cr->RealSolidFluxModel == HOOKEAN_PSTRAIN ||
          cr->RealSolidFluxModel == INCOMP_PSTRAIN)
        TT[2][2] = (1. - pow(fv->volume_change, 2. / 3.)) * elc_rs->lame_mu - fv->P;
      /*              if (cr->MeshFluxModel == INCOMP_PSTRESS) */
      else
        TT[2][2] = 0.;

      TT[1][2] = 0.;
      TT[0][2] = 0.;
    }

    for (j = 0; j < DIM; j++) {
      local_post[REAL_STRESS_TENSOR + j] = TT[j][j];
      local_lumped[REAL_STRESS_TENSOR + j] = 1.;
    }
    local_post[REAL_STRESS_TENSOR + 3] = TT[0][1];
    local_lumped[REAL_STRESS_TENSOR + 3] = 1.;
    if (dim == 3) {
      local_post[REAL_STRESS_TENSOR + 4] = TT[0][2];
      local_post[REAL_STRESS_TENSOR + 5] = TT[1][2];
      local_lumped[REAL_STRESS_TENSOR + 4] = 1.;
      local_lumped[REAL_STRESS_TENSOR + 5] = 1.;
    }

  } /* end of REAL_STRESS_TENSOR */

  /* calculate principal stress differences*/
  if (PRINCIPAL_STRESS != -1 && pd->e[pg->imtrx][R_MESH1]) {
    double I_T, II_T, III_T, coeff_a, coeff_b;
    double m_par = 0, theta1, evalue1, evalue2, evalue3;
    if (cr->MeshMotion != ARBITRARY) {
      /*
       * Total mesh stress tensor...
       */
      err = mesh_stress_tensor(TT, dTT_dx, dTT_dp, dTT_dc, dTT_dp_liq, dTT_dp_gas, dTT_dporosity,
                               dTT_dsink_mass, dTT_dT, dTT_dmax_strain, dTT_dcur_strain,
                               elc->lame_mu, elc->lame_lambda, delta_t, ielem, ip, ip_total);

      /* For LINEAR ELASTICITY */
      if (cr->MeshFluxModel == LINEAR) {
        if (dim == 2) {
          TT[2][2] = 1.;
          TT[1][2] = 0.;
          TT[0][2] = 0.;
        }
      }
      /*  For Hookian Elasticity and shrinkage */
      else {
        if (dim == 2) {
          if (cr->MeshMotion == ARBITRARY) {
            TT[2][2] = (1. - fv->volume_change) * elc->lame_mu;
          } else {
            if (cr->MeshFluxModel == NONLINEAR || cr->MeshFluxModel == HOOKEAN_PSTRAIN ||
                cr->MeshFluxModel == INCOMP_PSTRAIN)
              TT[2][2] = (1. - pow(fv->volume_change, 2. / 3.)) * elc->lame_mu - fv->P;
            /*              if (cr->MeshFluxModel == INCOMP_PSTRESS) */
            else
              TT[2][2] = 0.;
          }
          TT[1][2] = 0.;
          TT[0][2] = 0.;
        }
      }
    } else {
      memset(TT, 0, sizeof(dbl) * DIM * DIM);
      memset(gamma, 0, sizeof(dbl) * DIM * DIM);
      for (a = 0; a < VIM; a++) {
        for (b = 0; b < VIM; b++) {
          gamma[a][b] = fv->grad_v[a][b] + fv->grad_v[b][a];
        }
      }
      mu = viscosity(gn, gamma, NULL);
      for (a = 0; a < VIM; a++) {
        for (b = 0; b < VIM; b++) {
          TT[a][b] = mu * gamma[a][b] - fv->P * delta(a, b);
        }
      }
      if (pd->v[pg->imtrx][POLYMER_STRESS11]) {
        for (a = 0; a < VIM; a++) {
          for (b = 0; b < VIM; b++) {
            for (mode = 0; mode < vn->modes; mode++) {
              TT[a][b] += fv->S[mode][a][b];
            }
          }
        }
      }
    }
    /*  try for Trig solution of cubic equation     */
    I_T = TT[0][0] + TT[1][1] + TT[2][2];
    II_T = TT[0][0] * TT[1][1] + TT[0][0] * TT[2][2] + TT[1][1] * TT[2][2] -
           (SQUARE(TT[0][1]) + SQUARE(TT[0][2]) + SQUARE(TT[1][2]));
    III_T = TT[0][0] * TT[1][1] * TT[2][2] + 2. * (TT[0][1] * TT[1][2] * TT[0][2]) -
            TT[0][0] * SQUARE(TT[1][2]) - TT[1][1] * SQUARE(TT[0][2]) - TT[2][2] * SQUARE(TT[0][1]);
    coeff_a = (3. * II_T - SQUARE(I_T)) / 3.;
    coeff_b = (2. * (-I_T) * SQUARE(I_T) - 9. * (-I_T) * II_T + 27. * (-III_T)) / 27.;
    if (coeff_a > 0) {
      fprintf(stderr, "trouble - imaginary roots %g %g\n", coeff_a, coeff_b);
    } else {
      m_par = 2. * sqrt(-coeff_a / 3.);
    }
    theta1 = acos(3. * coeff_b / (coeff_a * m_par)) / 3.;
    evalue1 = m_par * cos(theta1) + I_T / 3.;
    evalue2 = m_par * cos(theta1 + 2. * M_PIE / 3.) + I_T / 3.;
    evalue3 = m_par * cos(theta1 + 4. * M_PIE / 3.) + I_T / 3.;
    theta1 = evalue2;
    if (fabs(theta1) > fabs(evalue1)) {
      evalue2 = evalue1;
      evalue1 = theta1;
    }
    theta1 = evalue3;
    if (fabs(theta1) > fabs(evalue2)) {
      evalue3 = evalue2;
      evalue2 = theta1;
    }
    if (fabs(theta1) > fabs(evalue1)) {
      evalue2 = evalue1;
      evalue2 = theta1;
    }
    local_post[PRINCIPAL_STRESS] = evalue1;
    local_lumped[PRINCIPAL_STRESS] = 1.;
    local_post[PRINCIPAL_STRESS + 1] = evalue2;
    local_lumped[PRINCIPAL_STRESS + 1] = 1.;
    local_post[PRINCIPAL_STRESS + 2] = evalue3;
    local_lumped[PRINCIPAL_STRESS + 2] = 1.;
  } /* end of PRINCIPAL_STRESS */

  /* calculate principal real stress differences*/
  if (PRINCIPAL_REAL_STRESS != -1 && pd->e[pg->imtrx][R_SOLID1]) {
    double I_T, II_T, III_T, coeff_a, coeff_b;
    double m_par = 0, theta1, evalue1, evalue2, evalue3;
    /*
     * Total mesh stress tensor...
     */
    mu = elc_rs->lame_mu;
    err = belly_flop_rs(mu);
    GOMA_EH(err, "error in belly flop");
    if (err == 2)
      return (err);
    err = solid_stress_tensor(TT, dTT_dx, dTT_drs, dTT_dp, dTT_dc, dTT_dp_liq, dTT_dp_gas,
                              dTT_dporosity, dTT_dT, dTT_dmax_strain, elc_rs->lame_mu,
                              elc_rs->lame_lambda);

    if (dim == 2) {
      if (cr->RealSolidFluxModel == NONLINEAR || cr->RealSolidFluxModel == HOOKEAN_PSTRAIN ||
          cr->RealSolidFluxModel == INCOMP_PSTRAIN)
        TT[2][2] = (1. - pow(fv->volume_change, 2. / 3.)) * elc_rs->lame_mu - fv->P;
      /*              if (cr->MeshFluxModel == INCOMP_PSTRESS) */
      else
        TT[2][2] = 0.;

      TT[1][2] = 0.;
      TT[0][2] = 0.;
    }
    /*  try for Trig solution of cubic equation     */
    I_T = TT[0][0] + TT[1][1] + TT[2][2];
    II_T = TT[0][0] * TT[1][1] + TT[0][0] * TT[2][2] + TT[1][1] * TT[2][2] -
           (SQUARE(TT[0][1]) + SQUARE(TT[0][2]) + SQUARE(TT[1][2]));
    III_T = TT[0][0] * TT[1][1] * TT[2][2] + 2. * (TT[0][1] * TT[1][2] * TT[0][2]) -
            TT[0][0] * SQUARE(TT[1][2]) - TT[1][1] * SQUARE(TT[0][2]) - TT[2][2] * SQUARE(TT[0][1]);
    coeff_a = (3. * II_T - SQUARE(I_T)) / 3.;
    coeff_b = (2. * (-I_T) * SQUARE(I_T) - 9. * (-I_T) * II_T + 27. * (-III_T)) / 27.;
    if (coeff_a > 0) {
      fprintf(stderr, "trouble - imaginary roots %g %g\n", coeff_a, coeff_b);
    } else {
      m_par = 2. * sqrt(-coeff_a / 3.);
    }
    theta1 = acos(3. * coeff_b / (coeff_a * m_par)) / 3.;
    evalue1 = m_par * cos(theta1) + I_T / 3.;
    evalue2 = m_par * cos(theta1 + 2. * M_PIE / 3.) + I_T / 3.;
    evalue3 = m_par * cos(theta1 + 4. * M_PIE / 3.) + I_T / 3.;
    theta1 = evalue2;
    if (fabs(theta1) > fabs(evalue1)) {
      evalue2 = evalue1;
      evalue1 = theta1;
    }
    theta1 = evalue3;
    if (fabs(theta1) > fabs(evalue2)) {
      evalue3 = evalue2;
      evalue2 = theta1;
    }
    if (fabs(theta1) > fabs(evalue1)) {
      evalue2 = evalue1;
      evalue2 = theta1;
    }
    local_post[PRINCIPAL_REAL_STRESS] = evalue1;
    local_lumped[PRINCIPAL_REAL_STRESS] = 1.;
    local_post[PRINCIPAL_REAL_STRESS + 1] = evalue2;
    local_lumped[PRINCIPAL_REAL_STRESS + 1] = 1.;
    local_post[PRINCIPAL_REAL_STRESS + 2] = evalue3;
    local_lumped[PRINCIPAL_REAL_STRESS + 2] = 1.;
  } /* end of PRINCIPAL_REAL_STRESS */

  if (LUB_HEIGHT != -1 && (pd->e[pg->imtrx][R_LUBP] || pd->e[pg->imtrx][R_SHELL_FILMP] ||
                           pd->e[pg->imtrx][R_TFMP_MASS] || pd->e[pg->imtrx][R_TFMP_BOUND])) {
    double H_U, dH_U_dtime, H_L, dH_L_dtime;
    double dH_U_dX[DIM], dH_L_dX[DIM], dH_U_dp, dH_U_ddh;

    /* Setup lubrication */
    int *n_dof = NULL;
    int dof_map[MDE];
    dbl wt = fv->wt;
    n_dof = (int *)array_alloc(1, MAX_VARIABLE_TYPES, sizeof(int));
    lubrication_shell_initialize(n_dof, dof_map, -1, xi, exo, 0);

    if (pd->e[pg->imtrx][R_LUBP]) {
      local_post[LUB_HEIGHT] = height_function_model(&H_U, &dH_U_dtime, &H_L, &dH_L_dtime, dH_U_dX,
                                                     dH_L_dX, &dH_U_dp, &dH_U_ddh, time, delta_t);
    } else if (pd->e[pg->imtrx][R_SHELL_FILMP]) {
      local_post[LUB_HEIGHT] = fv->sh_fh;
    } else if (pd->e[pg->imtrx][R_TFMP_MASS] || pd->e[pg->imtrx][R_TFMP_BOUND]) {
      double tt = 1.0;
      GAP_STRUCT gap_v;
      GAP_STRUCT *gap = &gap_v;
      gap->time = time;
      gap->tt = tt;
      gap->delta_t = delta_t;
      gap->n_dof = n_dof;
      gap->dof_map = dof_map;
      load_gap_model(gap);

      local_post[LUB_HEIGHT] = gap->h;
    }

    switch (mp->FSIModel) {
    case FSI_MESH_CONTINUUM:
    case FSI_MESH_UNDEF:
    case FSI_SHELL_ONLY_UNDEF:
      for (a = 0; a < dim; a++) {
        local_post[LUB_HEIGHT] -= fv->snormal[a] * fv->d[a];
      }
      break;
    case FSI_SHELL_ONLY_MESH:
      if (((pd->e[pg->imtrx][R_SHELL_NORMAL1]) && (pd->e[pg->imtrx][R_SHELL_NORMAL2]) &&
           (pd->e[pg->imtrx][R_SHELL_NORMAL3])) ||
          (pd->e[pg->imtrx][R_MESH1] && pd->e[pg->imtrx][R_SHELL_NORMAL1] &&
           (pd->e[pg->imtrx][R_SHELL_NORMAL2]) && pd->e[pg->imtrx][R_LUBP])) {
        double dh_dmesh[DIM][MDE];
        double dh_dnormal[DIM][MDE];
        double d2h_dtime_dmesh[DIM][MDE];
        double d2h_dtime_dnormal[DIM][MDE];
        double d_gradIIh_dmesh[DIM][DIM][MDE];
        double d_gradIIh_dnormal[DIM][DIM][MDE];

        // dh_dtime not used here
        double tt = 1.0;
        double dh_dtime = 1.0;
        double gradII_h[DIM];

        load_displacement_coupling_model(
            tt, delta_t, &(local_post[LUB_HEIGHT]), &dh_dtime, gradII_h, dh_dmesh, dh_dnormal,
            d2h_dtime_dmesh, d2h_dtime_dnormal, d_gradIIh_dmesh, d_gradIIh_dnormal, n_dof, dof_map);
      } else if (pd->e[pg->imtrx][R_TFMP_BOUND]) {
        // do nothing:
        // the normal_dot_displacement is taken care of in load_gap_model
      } else {
        for (a = 0; a < dim; a++) {
          local_post[LUB_HEIGHT] -= fv->snormal[a] * fv->d[a];
        }
      }
      break;
    case FSI_REALSOLID_CONTINUUM:
      for (a = 0; a < dim; a++) {
        local_post[LUB_HEIGHT] -= fv->snormal[a] * fv->d_rs[a];
      }
      break;
    }
    local_lumped[LUB_HEIGHT] = 1.0;

    /* Cleanup */
    fv->wt = wt;
    safe_free((void *)n_dof);

  } /* end of LUB_HEIGHT */

  if (LUB_HEIGHT_2 != -1 && (pd->e[pg->imtrx][R_LUBP_2])) {
    double H_U_2, dH_U_2_dtime, H_L_2, dH_L_2_dtime;
    double dH_U_2_dX[DIM], dH_L_2_dX[DIM], dH_U_2_dp, dH_U_2_ddh;

    /* Setup lubrication */
    int *n_dof = NULL;
    int dof_map[MDE];
    dbl wt = fv->wt;
    n_dof = (int *)array_alloc(1, MAX_VARIABLE_TYPES, sizeof(int));
    lubrication_shell_initialize(n_dof, dof_map, -1, xi, exo, 0);

    if (pd->e[pg->imtrx][R_LUBP_2]) {
      local_post[LUB_HEIGHT_2] =
          height_function_model(&H_U_2, &dH_U_2_dtime, &H_L_2, &dH_L_2_dtime, dH_U_2_dX, dH_L_2_dX,
                                &dH_U_2_dp, &dH_U_2_ddh, time, delta_t);
    } else if (pd->e[pg->imtrx][R_SHELL_FILMP]) {
      local_post[LUB_HEIGHT] = 0.;
    }

    switch (mp->FSIModel) {
    case FSI_MESH_CONTINUUM:
    case FSI_MESH_UNDEF:
    case FSI_SHELL_ONLY_UNDEF:
      for (a = 0; a < dim; a++) {
        local_post[LUB_HEIGHT_2] -= fv->snormal[a] * fv->d[a];
      }
      break;
    case FSI_SHELL_ONLY_MESH:
      if ((pd->e[pg->imtrx][R_SHELL_NORMAL1]) && (pd->e[pg->imtrx][R_SHELL_NORMAL2]) &&
          (pd->e[pg->imtrx][R_SHELL_NORMAL3])) {
        for (a = 0; a < dim; a++) {
          local_post[LUB_HEIGHT] -= fv->n[a] * fv->d[a];
        }
      } else {
        for (a = 0; a < dim; a++) {
          local_post[LUB_HEIGHT] -= fv->snormal[a] * fv->d[a];
        }
      }
      break;
    case FSI_REALSOLID_CONTINUUM:
      for (a = 0; a < dim; a++) {
        local_post[LUB_HEIGHT_2] -= fv->snormal[a] * fv->d_rs[a];
      }
      break;
    }
    local_lumped[LUB_HEIGHT_2] = 1.0;

    /* Cleanup */
    fv->wt = wt;
    safe_free((void *)n_dof);

  } /* end of LUB_HEIGHT_2 */

  if ((LUB_VELO_UPPER != -1 || LUB_VELO_LOWER != -1) && (pd->e[pg->imtrx][R_LUBP])) {
    /* Setup lubrication */
    int *n_dof = NULL;
    int dof_map[MDE];
    dbl wt = fv->wt;
    n_dof = (int *)array_alloc(1, MAX_VARIABLE_TYPES, sizeof(int));
    lubrication_shell_initialize(n_dof, dof_map, -1, xi, exo, 0);

    /* Post values */
    double veloU[DIM], veloL[DIM];
    velocity_function_model(veloU, veloL, time, delta_t);
    if (LUB_VELO_UPPER != -1) {
      local_post[LUB_VELO_UPPER] = veloU[0];
      local_lumped[LUB_VELO_UPPER] = 1.0;
      local_post[LUB_VELO_UPPER + 1] = veloU[1];
      local_lumped[LUB_VELO_UPPER + 1] = 1.0;
      local_post[LUB_VELO_UPPER + 2] = veloU[2];
      local_lumped[LUB_VELO_UPPER + 2] = 1.0;
    }
    if (LUB_VELO_LOWER != -1) {
      local_post[LUB_VELO_LOWER] = veloL[0];
      local_lumped[LUB_VELO_LOWER] = 1.0;
      local_post[LUB_VELO_LOWER + 1] = veloL[1];
      local_lumped[LUB_VELO_LOWER + 1] = 1.0;
      local_post[LUB_VELO_LOWER + 2] = veloL[2];
      local_lumped[LUB_VELO_LOWER + 2] = 1.0;
    }

    /* Cleanup */
    fv->wt = wt;
    safe_free((void *)n_dof);

  } /* end of LUB_VELO */

  if ((LUB_VELO_FIELD != -1) && (pd->e[pg->imtrx][R_LUBP] || pd->e[pg->imtrx][R_SHELL_FILMP])) {

    /* Setup lubrication */
    int *n_dof = NULL;
    int dof_map[MDE];
    n_dof = (int *)array_alloc(1, MAX_VARIABLE_TYPES, sizeof(int));
    lubrication_shell_initialize(n_dof, dof_map, -1, xi, exo, 0);

    /* Calculate velocities */
    if (pd->e[pg->imtrx][R_LUBP]) {
      calculate_lub_q_v(R_LUBP, time, delta_t, xi, exo);
    } else {
      calculate_lub_q_v(R_SHELL_FILMP, time, delta_t, xi, exo);
    }

    /* Post velocities */
    local_post[LUB_VELO_FIELD] = LubAux->v_avg[0];
    local_lumped[LUB_VELO_FIELD] = 1.0;
    local_post[LUB_VELO_FIELD + 1] = LubAux->v_avg[1];
    local_lumped[LUB_VELO_FIELD + 1] = 1.0;
    local_post[LUB_VELO_FIELD + 2] = LubAux->v_avg[2];
    local_lumped[LUB_VELO_FIELD + 2] = 1.0;

    /* Cleanup */
    safe_free((void *)n_dof);

  } /* end of LUB_VELO_FIELD */

  if ((LUB_VELO_FIELD_2 != -1) && (pd->e[pg->imtrx][R_LUBP_2])) {

    /* Setup lubrication */
    int *n_dof = NULL;
    int dof_map[MDE];
    n_dof = (int *)array_alloc(1, MAX_VARIABLE_TYPES, sizeof(int));
    lubrication_shell_initialize(n_dof, dof_map, -1, xi, exo, 0);

    /* Calculate velocities */
    calculate_lub_q_v(R_LUBP_2, time, delta_t, xi, exo);

    /* Post velocities */
    local_post[LUB_VELO_FIELD_2] = LubAux->v_avg[0];
    local_lumped[LUB_VELO_FIELD_2] = 1.0;
    local_post[LUB_VELO_FIELD_2 + 1] = LubAux->v_avg[1];
    local_lumped[LUB_VELO_FIELD_2 + 1] = 1.0;
    local_post[LUB_VELO_FIELD_2 + 2] = LubAux->v_avg[2];
    local_lumped[LUB_VELO_FIELD_2 + 2] = 1.0;

    /* Cleanup */
    safe_free((void *)n_dof);

  } /* end of LUB_VELO_FIELD_2 */

  if ((LUB_FLUID_SOURCE != -1) &&
      ((pd->e[pg->imtrx][R_LUBP]) ||
       (pd->e[pg->imtrx][R_SHELL_FILMP] && pd->e[pg->imtrx][R_SHELL_FILMH]))) {
    /* Setup lubrication */
    int *n_dof = NULL;
    int dof_map[MDE];
    dbl wt = fv->wt;
    n_dof = (int *)array_alloc(1, MAX_VARIABLE_TYPES, sizeof(int));
    lubrication_shell_initialize(n_dof, dof_map, -1, xi, exo, 0);

    /* Post values */
    double LubSourceFlux = 0.0;
    lubrication_fluid_source(&LubSourceFlux, NULL, NULL);

    local_post[LUB_FLUID_SOURCE] = LubSourceFlux;
    local_lumped[LUB_FLUID_SOURCE] = 1.0;

    /* Cleanup */
    fv->wt = wt;
    safe_free((void *)n_dof);

  } /* end of LUB_FLUID_SOURCE */

  if ((PP_LAME_MU != -1) && (pd->e[pg->imtrx][R_MESH1])) {

    /* Define parameters */
    double mu;
    double lambda;
    double thermexp = 0;
    double speciesexp[MAX_CONC];
    double viscos = 0, dil_viscos = 0;
    double d_mu_dx[DIM][MDE];
    double d_lambda_dx[DIM][MDE];
    double d_thermexp_dx[MAX_VARIABLE_TYPES + MAX_CONC];
    double d_speciesexp_dx[MAX_CONC][MAX_VARIABLE_TYPES + MAX_CONC];
    double d_viscos_dx[MAX_VARIABLE_TYPES + MAX_CONC];
    double d_dilviscos_dx[MAX_VARIABLE_TYPES + MAX_CONC];

    /* Calculate modulus */

    if (pd->MeshMotion == TOTAL_ALE) {
      load_elastic_properties(elc_rs, &mu, &lambda, &thermexp, speciesexp, &viscos, &dil_viscos,
                              d_mu_dx, d_lambda_dx, d_thermexp_dx, d_speciesexp_dx, d_viscos_dx,
                              d_dilviscos_dx);
    } else {
      load_elastic_properties(elc, &mu, &lambda, &thermexp, speciesexp, &viscos, &dil_viscos,
                              d_mu_dx, d_lambda_dx, d_thermexp_dx, d_speciesexp_dx, d_viscos_dx,
                              d_dilviscos_dx);
    }

    /* Post velocities */
    local_post[PP_LAME_MU] = mu;
    local_lumped[PP_LAME_MU] = 1.0;

  } /* end of PP_LAME_MU */

  if ((PP_LAME_LAMBDA != -1) && (pd->e[pg->imtrx][R_MESH1])) {

    /* Define parameters */
    double mu;
    double lambda;
    double thermexp = 0;
    double speciesexp[MAX_CONC];
    double viscos = 0, dil_viscos = 0;
    double d_mu_dx[DIM][MDE];
    double d_lambda_dx[DIM][MDE];
    double d_thermexp_dx[MAX_VARIABLE_TYPES + MAX_CONC];
    double d_speciesexp_dx[MAX_CONC][MAX_VARIABLE_TYPES + MAX_CONC];
    double d_viscos_dx[MAX_VARIABLE_TYPES + MAX_CONC];
    double d_dilviscos_dx[MAX_VARIABLE_TYPES + MAX_CONC];

    /* Calculate modulus */
    if (pd->MeshMotion == TOTAL_ALE) {
      load_elastic_properties(elc_rs, &mu, &lambda, &thermexp, speciesexp, &viscos, &dil_viscos,
                              d_mu_dx, d_lambda_dx, d_thermexp_dx, d_speciesexp_dx, d_viscos_dx,
                              d_dilviscos_dx);
    } else {
      load_elastic_properties(elc, &mu, &lambda, &thermexp, speciesexp, &viscos, &dil_viscos,
                              d_mu_dx, d_lambda_dx, d_thermexp_dx, d_speciesexp_dx, d_viscos_dx,
                              d_dilviscos_dx);
    }

    /* Post velocities */
    local_post[PP_LAME_LAMBDA] = lambda;
    local_lumped[PP_LAME_LAMBDA] = 1.0;

  } /* end of PP_LAME_LAMBDA */

  if (DISJ_PRESS != -1 && (pd->e[pg->imtrx][R_SHELL_FILMP])) {

    /* Setup lubrication */
    int *n_dof = NULL;
    int dof_map[MDE];
    dbl wt = fv->wt;
    n_dof = (int *)array_alloc(1, MAX_VARIABLE_TYPES, sizeof(int));
    lubrication_shell_initialize(n_dof, dof_map, -1, xi, exo, 0);

    double DisjPress;
    double grad_DisjPress[DIM];
    double dgrad_DisjPress_dH1[DIM][MDE], dgrad_DisjPress_dH2[DIM][MDE];
    double dgrad_DisjPress_dH[DIM][MDE];

    DisjPress =
        disjoining_pressure_model(fv->sh_fh, fv->grad_sh_fh, n_dof, dof_map, grad_DisjPress,
                                  dgrad_DisjPress_dH1, dgrad_DisjPress_dH2, dgrad_DisjPress_dH);

    local_post[DISJ_PRESS] = DisjPress;
    local_lumped[DISJ_PRESS] = 1.0;

    /* Cleanup */
    fv->wt = wt;
    safe_free((void *)n_dof);

  } /* end of DISJ_PRESS */

  if ((SH_SAT_OPEN != -1) && pd->e[pg->imtrx][R_SHELL_SAT_OPEN]) {

    /* Calculate saturation */
    Patm = mp->PorousShellPatm;
    cap_pres = Patm - fv->sh_p_open;
    S = load_saturation(mp->porosity, cap_pres, d_cap_pres);

    /* Post saturation */
    local_post[SH_SAT_OPEN] = S;
    local_lumped[SH_SAT_OPEN] = 1.0;
  } /* end of SH_SAT_OPEN */

  if ((SH_SAT_OPEN_2 != -1) && pd->e[pg->imtrx][R_SHELL_SAT_OPEN_2]) {

    /* Calculate saturation */
    Patm = mp->PorousShellPatm;
    cap_pres = Patm - fv->sh_p_open_2;
    S = load_saturation(mp->porosity, cap_pres, d_cap_pres);

    /* Post saturation */
    local_post[SH_SAT_OPEN_2] = S;
    local_lumped[SH_SAT_OPEN_2] = 1.0;
  } /* end of SH_SAT_OPEN_2 */

  if ((SH_CAP_PRES != -1) && pd->e[pg->imtrx][R_SHELL_SAT_1]) {

    double shell_cap_pressure_nodal[MDE] = {0.0};
    double shell_cap_pressure = 0.0;

    for (j = 0; j < ei[pg->imtrx]->dof[SHELL_SAT_1]; j++) {
      shell_cap_pressure_nodal[j] = load_cap_pres(0, j, -1, *esp->sh_sat_1[j]);
      shell_cap_pressure += shell_cap_pressure_nodal[j] * bf[SHELL_SAT_1]->phi[j];
    }

    /* Post capillary pressure */
    local_post[SH_CAP_PRES] = shell_cap_pressure;
    local_lumped[SH_CAP_PRES] = 1.0;

    if (pd->e[pg->imtrx][R_SHELL_SAT_2]) {
      shell_cap_pressure = 0.0;
      for (j = 0; j < ei[pg->imtrx]->dof[SHELL_SAT_2]; j++) {
        shell_cap_pressure_nodal[j] = load_cap_pres(1, j, -1, *esp->sh_sat_2[j]);
        shell_cap_pressure += shell_cap_pressure_nodal[j] * bf[SHELL_SAT_2]->phi[j];
      }

      /* Post capillary pressure */
      local_post[SH_CAP_PRES + 1] = shell_cap_pressure;
      local_lumped[SH_CAP_PRES + 1] = 1.0;
    }

    if (pd->e[pg->imtrx][R_SHELL_SAT_3]) {
      shell_cap_pressure = 0.0;
      for (j = 0; j < ei[pg->imtrx]->dof[SHELL_SAT_3]; j++) {
        shell_cap_pressure_nodal[j] = load_cap_pres(2, j, -1, *esp->sh_sat_3[j]);
        shell_cap_pressure += shell_cap_pressure_nodal[j] * bf[SHELL_SAT_3]->phi[j];
      }

      /* Post capillary pressure */
      local_post[SH_CAP_PRES + 2] = shell_cap_pressure;
      local_lumped[SH_CAP_PRES + 2] = 1.0;
    }

  } /* end of SH_CAP_PRES */

  if ((SH_PORE_FLUX != -1) && pd->e[pg->imtrx][R_SHELL_SAT_1] && pd->e[pg->imtrx][R_SHELL_SAT_2]) {

    double j_1_2_nodal[MDE] = {0.0}, j_2_3_nodal[MDE] = {0.0};
    double j_1_2 = 0.0, j_2_3 = 0.0;

    /* Calculate the fluxes and their sensitivities */
    porous_shell_open_source_model(j_1_2_nodal, j_2_3_nodal, NULL, NULL);

    for (j = 0; j < ei[pg->imtrx]->dof[SHELL_SAT_3]; j++) {
      j_1_2 += j_1_2_nodal[j] * bf[SHELL_SAT_1]->phi[j];
      j_2_3 += j_2_3_nodal[j] * bf[SHELL_SAT_3]->phi[j];
    }

    /* Post flux between porous shell layers 1 and 2 */
    local_post[SH_PORE_FLUX] = j_1_2;
    local_lumped[SH_PORE_FLUX] = 1.0;

    if (pd->e[pg->imtrx][R_SHELL_SAT_3]) {
      /* Post flux between porous shell layers 2 and 3 */
      local_post[SH_PORE_FLUX + 1] = j_2_3;
      local_lumped[SH_PORE_FLUX + 1] = 1.0;
    }
  } /* end of SH_PORE_FLUX */

  if (REL_LIQ_PERM != -1 && (mp->PorousMediaType == POROUS_UNSATURATED ||
                             mp->PorousMediaType == POROUS_SHELL_UNSATURATED ||
                             mp->PorousMediaType == POROUS_TWO_PHASE)) {

    /* Continuum porous media */
    if (pd->e[pg->imtrx][R_POR_LIQ_PRES]) {
      local_post[REL_LIQ_PERM] = mp->rel_liq_perm;
      local_lumped[REL_LIQ_PERM] = 1.;
    }

    /* Shell porous media */
    else if ((pd->e[pg->imtrx][R_SHELL_SAT_OPEN]) || (pd->e[pg->imtrx][R_SHELL_SAT_OPEN_2])) {

      /* Calculate saturation */
      Patm = mp->PorousShellPatm;
      cap_pres = Patm - fv->sh_p_open;
      if (pd->e[pg->imtrx][R_SHELL_SAT_OPEN_2])
        cap_pres = Patm - fv->sh_p_open_2;
      S = load_saturation(mp->porosity, cap_pres, d_cap_pres);

      /* Then get relative permeability */
      if (mp->RelLiqPermModel != CONSTANT) {
        load_liq_perm(mp->porosity, cap_pres, mp->saturation, d_cap_pres);
      }

      local_post[REL_LIQ_PERM] = mp->rel_liq_perm;
      local_lumped[REL_LIQ_PERM] = 1.;
    }
  } /* end of REL_LIQ_PERM */

  if ((SH_STRESS_TENSOR != -1) && pd->e[pg->imtrx][R_SHELL_NORMAL1] &&
      pd->e[pg->imtrx][R_SHELL_NORMAL2] && pd->e[pg->imtrx][R_SHELL_NORMAL3] &&
      pd->e[pg->imtrx][R_MESH1]) {

    dbl TT[DIM][DIM];
    dbl dTT_dx[DIM][DIM][DIM][MDE];
    dbl dTT_dnormal[DIM][DIM][DIM][MDE];

    memset(TT, 0.0, sizeof(double) * DIM * DIM);
    memset(dTT_dx, 0.0, sizeof(double) * DIM * DIM * DIM * MDE);
    memset(dTT_dnormal, 0.0, sizeof(double) * DIM * DIM * DIM * MDE);

    shell_stress_tensor(TT, dTT_dx, dTT_dnormal);

    /* Post stresses */
    local_post[SH_STRESS_TENSOR] = TT[0][0];
    local_lumped[SH_STRESS_TENSOR] = 1.0;
    local_post[SH_STRESS_TENSOR + 1] = TT[1][1];
    local_lumped[SH_STRESS_TENSOR + 1] = 1.0;
    local_post[SH_STRESS_TENSOR + 2] = TT[0][1];
    local_lumped[SH_STRESS_TENSOR + 2] = 1.0;
  }

  if ((SH_TANG != -1) && pd->e[pg->imtrx][R_SHELL_NORMAL1] && pd->e[pg->imtrx][R_SHELL_NORMAL2] &&
      pd->e[pg->imtrx][R_SHELL_NORMAL3] && pd->e[pg->imtrx][R_MESH1]) {

    dbl t0[DIM];
    dbl t1[DIM];

    shell_tangents(t0, t1, NULL, NULL, NULL, NULL);

    /* Post tangents and curvatures */

    local_post[SH_TANG] = t0[0];
    local_lumped[SH_TANG] = 1.0;
    local_post[SH_TANG + 1] = t0[1];
    local_lumped[SH_TANG + 1] = 1.0;
    local_post[SH_TANG + 2] = t0[2];
    local_lumped[SH_TANG + 2] = 1.0;

    local_post[SH_TANG + 3] = t1[0];
    local_lumped[SH_TANG + 3] = 1.0;
    local_post[SH_TANG + 4] = t1[1];
    local_lumped[SH_TANG + 4] = 1.0;
    local_post[SH_TANG + 5] = t1[2];
    local_lumped[SH_TANG + 5] = 1.0;
  }

  if (VON_MISES_STRAIN != -1 && pd->e[pg->imtrx][R_MESH1]) {

    dbl INV, d_INV_dT[DIM][DIM];
    INV = calc_tensor_invariant(fv->strain, d_INV_dT, 4);
    local_post[VON_MISES_STRAIN] = 2.0 / 3.0 * INV;
    local_lumped[VON_MISES_STRAIN] = 1.;
  }

  if (VON_MISES_STRESS != -1 && pd->e[pg->imtrx][R_MESH1]) {

    dbl INV, d_INV_dT[DIM][DIM];

    // Calculate base stress tensor
    err = mesh_stress_tensor(TT, dTT_dx, dTT_dp, dTT_dc, dTT_dp_liq, dTT_dp_gas, dTT_dporosity,
                             dTT_dsink_mass, dTT_dT, dTT_dmax_strain, dTT_dcur_strain, elc->lame_mu,
                             elc->lame_lambda, delta_t, ielem, ip, ip_total);

    // Adjust tensor for various model cases
    if (cr->MeshFluxModel == LINEAR) {
      if (dim == 2) {
        TT[2][2] = 1.;
        TT[1][2] = 0.;
        TT[0][2] = 0.;
      }
    } else {
      if (dim == 2) {
        if (cr->MeshMotion == ARBITRARY) {
          TT[2][2] = (1. - fv->volume_change) * elc->lame_mu;
        } else {
          if (cr->MeshFluxModel == NONLINEAR || cr->MeshFluxModel == HOOKEAN_PSTRAIN ||
              cr->MeshFluxModel == INCOMP_PSTRAIN)
            TT[2][2] = (1. - pow(fv->volume_change, 2. / 3.)) * elc->lame_mu - fv->P;
          else
            TT[2][2] = 0.;
        }
        TT[1][2] = 0.;
        TT[0][2] = 0.;
      }
    }

    // Calculate invariant
    INV = calc_tensor_invariant(TT, d_INV_dT, 4);
    local_post[VON_MISES_STRESS] = INV;
    local_lumped[VON_MISES_STRESS] = 1.;
  }

  if (LOG_CONF_MAP != -1 && pd->v[pg->imtrx][POLYMER_STRESS11] &&
      (vn->evssModel == LOG_CONF || vn->evssModel == LOG_CONF_GRADV ||
       vn->evssModel == LOG_CONF_TRANSIENT || vn->evssModel == LOG_CONF_TRANSIENT_GRADV)) {
    index = 0;
    VISCOSITY_DEPENDENCE_STRUCT d_mup_struct;
    VISCOSITY_DEPENDENCE_STRUCT *d_mup = &d_mup_struct;
    d_mup = NULL;
    double lambda;
    double R1[DIM][DIM];
    double eig_values[DIM];
    dbl exp_s[DIM][DIM];
    for (mode = 0; mode < vn->modes; mode++) {
#ifdef ANALEIG_PLEASE
      analytical_exp_s(fv->S[mode], exp_s, eig_values, R1, NULL);
#else
      compute_exp_s(fv->S[mode], exp_s, eig_values, R1);
#endif
      mup = viscosity(ve[mode]->gn, gamma, d_mup);
      // Polymer time constant
      lambda = 0.0;
      if (ve[mode]->time_constModel == CONSTANT) {
        lambda = ve[mode]->time_const;
      }
      /* Looks like these models are not working right now
       *else if(ve[mode]->time_constModel == CARREAU || ve[mode]->time_constModel == POWER_LAW)
       * {
       *   lambda = mup/ve[mode]->time_const;
       * }
       */
      if (lambda == 0.0) {
        GOMA_EH(GOMA_ERROR, "The conformation tensor needs a non-zero polymer time constant.");
      }
      if (mup == 0.0) {
        GOMA_EH(GOMA_ERROR, "The conformation tensor needs a non-zero polymer viscosity.");
      }

      if (pd->v[pg->imtrx][v_s[mode][0][0]]) {
        for (a = 0; a < VIM; a++) {
          for (b = 0; b < VIM; b++) {
            /* since the stress tensor is symmetric,
               only assemble the upper half */
            if (a <= b) {
              if (pd->v[pg->imtrx][v_s[mode][a][b]]) {
                local_post[LOG_CONF_MAP + index] = (mup / lambda) * (exp_s[a][b] - delta(a, b));
                local_lumped[LOG_CONF_MAP + index] = 1.;
                index++;
              }
            }
          } // for b
        }   // for a
      }
    } // Loop over modes
  }

  /*if (cr->MassFluxModel == DM_SUSPENSION_BALANCE ) {
    index = 0;
    int w = 0;
    for (a = 0; a < dim; a++)
      {
        hs[a] = 0.;
      }

    err = get_continuous_species_terms(&s_terms, time, theta, delta_t, hs);
    for (a=0; a < dim; a++)
      {
        local_post[J_FLUX + index] = s_terms.diff_flux[w][a];
        local_lumped[J_FLUX + index] = 1.;
        index++;
      }
      }*/

  if (GRAD_SH != -1 && pd->v[pg->imtrx][SHEAR_RATE]) {
    index = 0;
    for (a = 0; a < dim; a++) {
      local_post[GRAD_SH + index] = fv->grad_SH[a];
      local_lumped[GRAD_SH + index] = 1.;
      index++;
    }
  }

  if (GRAD_Y != -1 && pd->v[pg->imtrx][MASS_FRACTION]) {
    index = 0;
    for (a = 0; a < dim; a++) {
      local_post[GRAD_Y + index] = fv->grad_c[0][a];
      local_lumped[GRAD_Y + index] = 1.;
      index++;
    }
  }

  if (EIG1 != -1) {
    index = 0;
    dbl v1[DIM];
    dbl v2[DIM], v3[DIM];
    dbl e1 = 0., e2 = 0., e3 = 0.;
    dbl gamma_dot[DIM][DIM], eigen[3];
    dbl v_bias[DIM], vy_bias[DIM], vort_bias[DIM];

    memset(v1, 0, DIM * sizeof(dbl));
    memset(v2, 0, DIM * sizeof(dbl));
    memset(v3, 0, DIM * sizeof(dbl));
    memset(v_bias, 0, DIM * sizeof(dbl));
    memset(vort_bias, 0, DIM * sizeof(dbl));
    memset(vy_bias, 0, DIM * sizeof(dbl));
    memset(gamma_dot, 0, DIM * DIM * sizeof(dbl));

    for (a = 0; a < dim; a++) {
      for (b = 0; b < dim; b++) {
        gamma_dot[a][b] = fv->grad_v[a][b] + fv->grad_v[b][a];
      }
    }

    find_eigenvalues_eigenvectors(gamma_dot, &e1, &e2, &e3, v1, v2, v3);
    eigen[0] = e1;
    eigen[1] = e2;
    eigen[2] = e3;

    v_bias[0] = 1.;
    vy_bias[1] = 1.;
    vort_bias[2] = 1.;

    bias_eigenvector_to(v1, v_bias);
    bias_eigenvector_to(v2, vy_bias);
    bias_eigenvector_to(v3, vort_bias);

    for (a = 0; a < DIM; a++) {
      local_post[EIG + index] = eigen[a];
      local_lumped[EIG + index] = 1.;
      index++;
    }

    index = 0;
    for (a = 0; a < DIM; a++) {
      local_post[EIG1 + index] = v1[a];
      local_lumped[EIG1 + index] = 1.;
      index++;
    }

    index = 0;
    for (a = 0; a < DIM; a++) {
      local_post[EIG2 + index] = v2[a];
      local_lumped[EIG2 + index] = 1.;
      index++;
    }

    index = 0;
    for (a = 0; a < DIM; a++) {
      local_post[EIG3 + index] = v3[a];
      local_lumped[EIG3 + index] = 1.;
      index++;
    }
  }

  if (USER_POST != -1) {
    /* calculate a user-specified post-processing variable */

    err = get_continuous_species_terms(&s_terms, time, theta, delta_t, hs);

    local_post[USER_POST] = user_post(u_post_proc);
    local_lumped[USER_POST] = 1.;
  }

  /*
   *  ---- NOTE do this step above this line, order of post processing
   *       variables is not important here, anymore ---
   *
   *  Post-processing Step 4: add algorithm to calculate your new variable
   *                          in mm_post_proc
   *                          and put it in post_proc_vect array
   */

  wt = fv->wt;
  eqn = pd->ProjectionVar;
  det_J = bf[eqn]->detJ;

  if (ielem_type == BILINEAR_SHELL || ielem_type == BIQUAD_SHELL ||
      ielem_type == BILINEAR_TRISHELL || ielem_type == P0_SHELL || ielem_type == P1_SHELL) {
    int *n_dof = NULL;
    int dof_map[MDE];
    n_dof = (int *)array_alloc(1, MAX_VARIABLE_TYPES, sizeof(int));
    lubrication_shell_initialize(n_dof, dof_map, -1, xi, exo, 0);
    safe_free((void *)n_dof);
    det_J = fv->sdet;
  }

  /*
   * Put local element contributions into the global right-hand side
   *
   * HKM NOTE on projection operations:
   *
   *    One could make the argument that the procedure below is not
   * the most accurate one possible. A more accurate procedure would
   * be to form completely the local element contribution to the
   * projection operation:
   *
   *     MassMatrix_lem_i_j * S_j = integral( s_gp * bf_i)
   *
   *  where MassMatrix_lem_i_j = local element mass matrix
   *                           = int( bf_i * bf_j)
   *
   *  Then, invert that equation to obtain S_j. Then, renormalize
   * the result to get the elemental contribution:
   *
   *     S_i_elem  = S_i * sum_j(MassMatrix_lem_i_j)
   *     lumpedMM  = sum_j(MassMatrix_lem_i_j)
   *
   * And then, add up the elemental contributions.
   *
   * The method described above gives an exact solution to a sample
   * problem. The lumped Mass Matrix method carried out below
   * does not. However, in most papers on projection operations,
   * (aka Hughes et al.) the mass lumping operation undertaken
   * below is deemed to be sufficient.
   */
  for (i = 0; i < ei[pg->imtrx]->num_local_nodes; i++) {
    I = Proc_Elem_Connect[ei[pg->imtrx]->iconnect_ptr + i];
    /*
     *  check to make sure that unknowns are defined at this node,
     *  otherwise don't add anything to this node
     */
    ldof = ei[upd->matrix_index[pd->ProjectionVar]]->ln_to_dof[eqn][i];
    if (ldof >= 0) {
      phi_i = bf[eqn]->phi[ldof];
      for (var = 0; var < rd->TotalNVPostOutput; var++) {
        post_proc_vect[var][I] += local_post[var] * phi_i * wt * det_J;
        lumped_mass[var][I] += local_lumped[var] * phi_i * wt * det_J;
      }
    } else {
      /*
       *  Special Compatibility Section for the case where the projection
       *  basis functions don't span all of the nodes in the local element.
       *
       */
      midside = 0;
      if (bf[eqn]->interpolation == I_Q1 || bf[eqn]->interpolation == I_Q1_D ||
          bf[eqn]->interpolation == I_Q1_XV || bf[eqn]->interpolation == I_Q1_G ||
          bf[eqn]->interpolation == I_Q1_GP || bf[eqn]->interpolation == I_Q1_GN ||
          bf[eqn]->interpolation == I_SP) {
        if (ielem_type == S_BIQUAD_QUAD || ielem_type == BIQUAD_QUAD) {
          midside = 1;
        }
      }
      if (!midside) {
        GOMA_WH(-1, "calc_standard_fields: Couldn't find eqn whose interp spanned all local nodes");
      }
      if (i > 3 && i < 8) {
        ileft = i - 4;
        iright = i - 3;
        if (iright == 4)
          iright = 0;
        ldof = ei[pg->imtrx]->ln_to_dof[eqn][ileft];
        ldof_right = ei[pg->imtrx]->ln_to_dof[eqn][iright];
        phi_i = bf[eqn]->phi[ldof];
        phi_j = bf[eqn]->phi[ldof_right];
        for (var = 0; var < rd->TotalNVPostOutput; var++) {
          post_proc_vect[var][I] += local_post[var] * (phi_i + phi_j) * wt * det_J;
          lumped_mass[var][I] += local_lumped[var] * (phi_i + phi_j) * wt * det_J;
        }
      }
      if (i == 8 && ielem_type == BIQUAD_QUAD) {
        for (ileft = 0; ileft < 4; ileft++) {
          ldof = ei[pg->imtrx]->ln_to_dof[eqn][ileft];
          phi_i = bf[eqn]->phi[ldof];
          for (var = 0; var < rd->TotalNVPostOutput; var++) {
            post_proc_vect[var][I] += local_post[var] * phi_i * wt * det_J;
            lumped_mass[var][I] += local_lumped[var] * phi_i * wt * det_J;
          }
        }
      }
    }
  }

  safer_free((void **)&local_post);
  safer_free((void **)&local_lumped);
  return (status);
}
/*****************************************************************************/
/*****************************************************************************/
/*****************************************************************************/

void post_process_average(double x[],            /* Solution vector for the current processor */
                          double x_old[],        /* Solution vector at last time step */
                          double xdot[],         /* time derivative of solution vector */
                          double xdot_old[],     /* dx/dt at previous time step */
                          double resid_vector[], /* Residual vector for the
                                                    current proc */
                          Exo_DB *exo,
                          Dpi *dpi,
                          double **post_proc_vect,
                          double time) {
  int ielem;
  int ebn;
  int err;
  int e_start = exo->eb_ptr[0];
  int e_end = exo->eb_ptr[exo->num_elem_blocks];
  double xi[DIM];

  double **avg_count;
  double **avg_sum;

  if (nn_average <= 0) {
    return;
  }

  avg_count = calloc(nn_average, sizeof(double *));
  avg_sum = calloc(nn_average, sizeof(double *));
  for (int i = 0; i < nn_average; i++) {
    avg_count[i] = calloc(dpi->num_universe_nodes, sizeof(double));
    avg_sum[i] = calloc(dpi->num_universe_nodes, sizeof(double));
  }

  for (ielem = e_start, ebn = 0; ielem < e_end; ielem++) {
    ebn = find_elemblock_index(ielem, exo);
    int mn = Matilda[ebn];
    if (mn < 0) {
      continue;
    }

    pd = pd_glob[mn];
    cr = cr_glob[mn];
    elc = elc_glob[mn];
    elc_rs = elc_rs_glob[mn];
    gn = gn_glob[mn];
    mp = mp_glob[mn];
    vn = vn_glob[mn];
    evpl = evpl_glob[mn];

    err = load_elem_dofptr(ielem, exo, x, x_old, xdot, xdot_old, 0);
    GOMA_EH(err, "load_elem_dofptr");

    err = bf_mp_init(pd);
    GOMA_EH(err, "bf_mp_init");

    fv->wt = 1.e30;

    int node;
    for (node = 0; node < ei[pg->imtrx]->num_local_nodes; node++) {

      int global_node = Proc_Elem_Connect[ei[pg->imtrx]->iconnect_ptr + node];

      find_nodal_stu(node, ei[pg->imtrx]->ielem_type, xi, xi + 1, xi + 2);

      err = load_basis_functions(xi, bfd);
      GOMA_EH(err, "problem from load_basis_functions");

      err = beer_belly();
      GOMA_EH(err, "beer_belly");

      err = load_fv();
      GOMA_EH(err, "load_fv");

      err = load_bf_grad();
      GOMA_EH(err, "load_bf_grad");

      if (ei[pg->imtrx]->deforming_mesh &&
          (pd->e[pg->imtrx][R_MESH1] || pd->v[pg->imtrx][R_MESH1])) {
        if (!pd->e[pg->imtrx][R_MESH1]) {
          // printf(" We are here\n");
        }
        err = load_bf_mesh_derivs();
        GOMA_EH(err, "load_bf_mesh_derivs");
      }

      err = load_fv_grads();
      GOMA_EH(err, "load_fv_grads");

      if (ei[pg->imtrx]->deforming_mesh &&
          (pd->e[pg->imtrx][R_MESH1] || pd->v[pg->imtrx][R_MESH1])) {
        if (!pd->e[pg->imtrx][R_MESH1]) {
          //	printf(" We are here2\n");
        }
        err = load_fv_mesh_derivs(0);
        GOMA_EH(err, "load_fv_mesh_derivs");
      }

      if (mp->PorousMediaType != CONTINUOUS) {
        err = load_porous_properties();
        GOMA_EH(err, "load_porous_properties");
      }

      computeCommonMaterialProps_gp(time);

      sum_average_nodal(avg_count, avg_sum, global_node, time);
    }
  }

  for (int i = 0; i < nn_average; i++) {
    int node;
    for (node = 0; node < dpi->num_universe_nodes; node++) {
      if ((pp_average[i]->non_variable_type && pg->imtrx == 0) ||
          (!pp_average[i]->non_variable_type && Num_Var_In_Type[pg->imtrx][pp_average[i]->type])) {
        post_proc_vect[pp_average[i]->index_post][node] = avg_sum[i][node] / avg_count[i][node];
      }
    }
  }

  for (int i = 0; i < nn_average; i++) {
    free(avg_count[i]);
    free(avg_sum[i]);
  }

  free(avg_count);
  free(avg_sum);
}

void sum_average_nodal(double **avg_count, double **avg_sum, int global_node, double time) {
  for (int i = 0; i < nn_average; i++) {
    avg_count[i][global_node] += 1;
    if (pp_average[i]->non_variable_type == 0) {
      switch (pp_average[i]->type) {
      case PRESSURE:
        avg_sum[i][global_node] += fv->P;
        break;
      case TEMPERATURE:
        avg_sum[i][global_node] += fv->T;
        break;
      case MASS_FRACTION:
        avg_sum[i][global_node] += fv->c[pp_average[i]->species_index];
        break;
      case MOMENT0:
        avg_sum[i][global_node] += fv->moment[0];
        break;
      case MOMENT1:
        avg_sum[i][global_node] += fv->moment[1];
        break;
      case MOMENT2:
        avg_sum[i][global_node] += fv->moment[2];
        break;
      case MOMENT3:
        avg_sum[i][global_node] += fv->moment[3];
        break;
      case DENSITY_EQN: {
        double rho = density(NULL, time);
        avg_sum[i][global_node] += rho;
      } break;
      default:
        GOMA_EH(GOMA_ERROR, "Unknown nodal average type %d %s", pp_average[i]->type,
                pp_average[i]->type_name);
        break;
      }
    } else {
      switch (pp_average[i]->type) {
      case AVG_DENSITY: {
        double rho = density(NULL, time);
        avg_sum[i][global_node] += rho;
      } break;
      case AVG_HEAVISIDE: {
        load_lsi(ls->Length_Scale);
        avg_sum[i][global_node] += lsi->H;
      } break;
      case AVG_VISCOSITY: {
        double gamma[DIM][DIM];
        int a;
        int b;
        for (a = 0; a < VIM; a++) {
          for (b = 0; b < VIM; b++) {
            gamma[a][b] = fv->grad_v[a][b] + fv->grad_v[b][a];
          }
        }
        double mu = viscosity(gn, gamma, NULL);

        if (gn->ConstitutiveEquation == BINGHAM_MIXED) {

          dbl gamma[DIM][DIM];
          for (a = 0; a < VIM; a++) {
            for (b = 0; b < VIM; b++) {
              gamma[a][b] = fv->grad_v[a][b] + fv->grad_v[b][a];
            }
          }

          dbl gammadot;
          calc_shearrate(&gammadot, gamma, NULL, NULL);

          dbl Du_eps = sqrt(gammadot + gn->epsilon * gn->epsilon);

          mu += gn->tau_y / Du_eps;
        }

        avg_sum[i][global_node] += mu;
      } break;
      case AVG_SHEAR: {
        double gamma[DIM][DIM];
        int a;
        int b;
        for (a = 0; a < VIM; a++) {
          for (b = 0; b < VIM; b++) {
            gamma[a][b] = fv->grad_v[a][b] + fv->grad_v[b][a];
          }
        }
        dbl gammadot = 0;
        calc_shearrate(&gammadot, /* strain rate invariant */
                       gamma,     /* strain rate tensor */
                       NULL, NULL);

        avg_sum[i][global_node] += gammadot;
      } break;
      default:
        GOMA_EH(GOMA_ERROR, "Unknown nodal average non-variable type");
        break;
      }
    }
  }
}

/*****************************************************************************/

void post_process_nodal(double x[],            /* Solution vector for the current processor */
                        double **x_sens_p,     /* solution sensitivities */
                        double x_old[],        /* Solution vector at last time step */
                        double xdot[],         /* time derivative of solution vector */
                        double xdot_old[],     /* dx/dt at previous time step */
                        double resid_vector[], /* Residual vector for the
                                                  current proc */
                        int ts,
                        double *time_ptr,
                        double delta_t,
                        double theta,
                        double *x_pp,
                        Exo_DB *exo,
                        Dpi *dpi,
                        RESULTS_DESCRIPTION_STRUCT *rd,
                        char filename[],
                        int matrix_offset)

/*******************************************************************************
  Function which directs calculation of stream function & other post processing
  quantities

  Author:          P. R. Schunk
  Date:            12 September 1994
  Revised:         by many

*******************************************************************************/

{
  /* TAB certifies that this function conforms to the exo/patran side numbering
   *  convention 11/10/98. */

  int idex;             /* temporary */
  int candidate;        /* prospective new unique node name in a SS
                         * node list */
  int length_node_list; /* count up length of uniquely specified node
                         * names in a SS node list */
  int eb_index;
  int mesh_exoid, cpu_word_size, io_word_size;
  float version;
  int err;             /* temp variable to hold diagnostic flags. */
  int ip;              /* ip is the local quadrature point index      */
  int ip_total;        /* ip_total is the total number of volume
                          quadrature points in the element            */
  int j, k, l;         /* local index loop counter                  */
  int i, id;           /* Index for the local node number - row     */
  int I;               /* Indeces for global node number - row      */
  int ielem = 0, iel;  /* Index for elements                        */
  int ielem_type;      /* Element type of the current element         */
  int ielem_dim;       /* Element physical dimension                  */
  int num_local_nodes; /* Number of local basis functions in the
                          current element                             */
  int iconnect_ptr;    /* Pointer to the beginning of the connectivity
                          list for the current element                */
  int eqn = -1;        /* equation name (R_ENERGY, etc) */
  int var;             /* variable name (TEMPERATURE, etc) */
  int w;               /* species counter */

  double s, t, u;         /* Gaussian-quadrature point locations        */
  int *bloated_node_list; /* temporary used to point to raw SS node list
                           * that replicates nodes needlessly */
  int num_universe_nodes; /* alias for dpi->num_universe_nodes */

  /*
   * LEGEND:
   *
   * output:
   *    dphixdm[i][j][k][n] - deriv of (deriv of phi[i] wrt to global coord[j])
   *                          wrt mesh disp. k at node n
   *
   * T                          temperature (just like T_quad)
   *                            at the jth node (dof in elem)
   * dTdx[i]                    the i-th component of temperature gradient
   */

  /* __________________________________________________________________________*/
  /* __________________________________________________________________________*/

  double xi[DIM];                 /* Local element coordinates of Gauss point. */
  double wt;                      /* Quadrature weights
                                     units - ergs/(sec*cm*K) = g*cm/(sec^3*K)    */
  dbl *pressure_elem_vect = NULL; /* vector to hold nodal pressure*/
  /* PRS Cludge for remeshing guys */

  /* new post processing array that contains the nodal values of all the
     post processing variables */
  double **post_proc_vect;

  double **lumped_mass; /* vector to hold lumped mass matrix         */
  int *listnd = NULL;
  int *listndm[MAX_CONC]; /*  */
  int *listnde = NULL;
  int check, e_start, e_end, mn;
  double del_stream_fcn[4];  /* elemental side increments to stream function
                                calculated by routine calc_stream_fcn       */
  double vel[MAX_PDIM][MDE]; /* array for local nodal velocity values */

  int ii, kount = 0;
  int kounte = 0, kountm[MAX_CONC];

  /* side-post stuff */
  double *local_post, *local_lumped;
  double phi_i, phi_j;

  int num_side_in_set; /* returned number of sides(faces or edges) is  */
  int num_elem_in_set, num_node_in_set, num_nodes_on_side;
  /* in the side set                              */
  int num_dist_fact_in_set; /* returned number of distribution factors in   */
  int *elem_list;
  int *node_list;
  int *ss_ids;
  int id_side, iss = 0, p, q, dim, ldof, jd, iapply, ss_index;
  int mode;
  int id_local_elem_coord[MAX_NODES_PER_SIDE];

  /*  particle tracking stuff  */

  double p_time, p_step, p_norm, p_normu[2], vscale = 0.0; /*   time stepping variables  */
  int p_done, p_converged, inewton, p_dim, p_N;            /*convergence criteria, etc. */
  double p_lambda, p_force[MAX_PDIM];                      /* particle time constant, ext. force */
  double p_mass[2 * MAX_PDIM][2 * MAX_PDIM + 1], pivot;    /*  matrix info for time-stepper*/
  double p_xold[MAX_PDIM], p_x[MAX_PDIM], sum;
  double p_vel[MAX_PDIM], p_velold[MAX_PDIM];
  double f_vel[MAX_PDIM], f_velold[MAX_PDIM];
  FILE *jfp = NULL;    /*  file pointer  */
  int velo_interp = 0; /*  velocity basis functions  */

  struct Porous_Media_Terms pm_terms; /*added for POROUS_LIQUID_ACCUM_RATE*/

  /*
   * BEGINNING OF EXECUTABLE STATEMENTS
   */

  num_universe_nodes = dpi->num_universe_nodes;

  /*****************************************************************************/
  /*                               BLOCK 0                                     */
  /*                        INITIALIZATION FOR ROUTINE                         */
  /*     INITIALIZATION THAT IS DEPENDENT ON THE CURRENT PROCESSOR NUMBER      */
  /*****************************************************************************/
  /*
   * For simple post processing tasks like obtaining L2 approximations
   * of discontinuous quantities and using mass matrix lumping, use
   * the total number of nodes visible to this processor, including
   * external nodes that are rightfully owned by other processors. The
   * basic idea is that any values computed for external nodes will be
   * suitably discarded during the recombination of the distributed
   * simulation results.
   */

  /*
   * Obtain an optimized element order map from the exoII database
   * if available. If it is not available, then calculate one
   */
  if (Num_Proc == 1) {
    listel = alloc_int_1(Num_Internal_Elems, 0);
    cpu_word_size = sizeof(dbl);
    io_word_size = 0;
    mesh_exoid = ex_open(ExoFile, EX_READ, &cpu_word_size, &io_word_size, &version);
    GOMA_EH(mesh_exoid, "ex_open");
    /*
     * Turn off annoying warning about nonexistent element order maps
     * Only describe the problem if it is fatal.
     */
    ex_opts(EX_ABORT);
    err = ex_get_map(mesh_exoid, listel);
    GOMA_EH(err, "ex_get_map");
    err = ex_close(mesh_exoid);
    GOMA_EH(err, "ex_close");

    /*
     * If a valid mapping was not storred in the original exodus file,
     * then let's calculate mapping using a our own poor man's algorithm,
     * that at least satifies the bare-bones criteria needed for
     * calculating a connected stream function field variable where a
     * connected mesh exists.
     */
    for (i = 0; i < Num_Internal_Elems; i++) {
      listel[i]--;
    }
    if ((err = check_elem_order(listel, exo)) != 0) {
      err = elem_order_for_nodal_connect(listel, exo);
    }
    /*
     * Convert the mapping to 1 to Num_Internal_Elems basis
     */
    for (i = 0; i < Num_Internal_Elems; i++) {
      listel[i]++;
    }
  }

  /*
   *   If we have no postprocessing vectors to calculate then
   *   perform a quick return
   */
  if (rd->TotalNVPostOutput == 0)
    return;

  /* Allocate memory for requested function vectors */

  post_proc_vect = (double **)smalloc(rd->TotalNVPostOutput * sizeof(double *));

  for (j = 0; j < rd->TotalNVPostOutput; j++) {
    post_proc_vect[j] = (double *)smalloc(num_universe_nodes * sizeof(double));
  }

  if (Num_Proc == 1) {
    if (STREAM != -1 && Num_Var_In_Type[pg->imtrx][R_MOMENTUM1]) {
      listnd = (int *)smalloc(num_universe_nodes * sizeof(int));
    }
  }

  check = 0;
  for (i = 0; i < upd->Num_Mat; i++) {
    if (pd_glob[i]->MeshMotion == LAGRANGIAN)
      check = 1;
    if (pd_glob[i]->MeshMotion == DYNAMIC_LAGRANGIAN)
      check = 1;
  }
  if (PRESSURE_CONT != -1 && (Num_Var_In_Type[pg->imtrx][R_MOMENTUM1] || check)) {
    /* PRS Cludge for remeshing guys */
    pressure_elem_vect = (double *)smalloc(Num_Internal_Elems * sizeof(double));
  }

  if (Num_Proc == 1) {
    if (FLUXLINES != -1 && Num_Var_In_Type[pg->imtrx][R_MASS]) {
      for (w = 0; w < upd->Max_Num_Species_Eqn; w++) {
        listndm[w] = (int *)smalloc(num_universe_nodes * sizeof(int));
        kountm[w] = 0;
      }

      if (DIFFUSION_VECTORS == -1)
        GOMA_EH(GOMA_ERROR, "Need diffusion vectors for flux-function");
      if (pd->TimeIntegration != STEADY) {
        DPRINTF(stdout, "#####################################################");
        DPRINTF(stdout, "# WARNING: Fluxlines invalid in transient solutions #");
        DPRINTF(stdout, "#####################################################");
      }
    }
  }

  if (Num_Proc == 1) {
    if (ENERGY_FLUXLINES != -1 && Num_Var_In_Type[pg->imtrx][R_ENERGY]) {
      listnde = (int *)smalloc(num_universe_nodes * sizeof(int));
      if (CONDUCTION_VECTORS == -1)
        GOMA_EH(GOMA_ERROR, "Need conduction vectors for flux-function");
      if (pd->TimeIntegration != STEADY) {
        DPRINTF(stdout, "######################################################");
        DPRINTF(stdout, "# WARNING: Fluxlines invalid in transient solutions #");
        DPRINTF(stdout, "######################################################");
      }
    }
  }

  /* If L2 fitting, allocate memory for lumped mass and rhs
   * wouldn't be here if it weren't */

  lumped_mass = (double **)smalloc(rd->TotalNVPostOutput * sizeof(double *));
  for (j = 0; j < rd->TotalNVPostOutput; j++) {
    lumped_mass[j] = (double *)smalloc(num_universe_nodes * sizeof(double));
  }

  /*Initialize */
  if (Num_Proc == 1) {
    if (STREAM != -1 && Num_Var_In_Type[pg->imtrx][R_MOMENTUM1]) {
      for (I = 0; I < num_universe_nodes; I++) {
        listnd[I] = 0;
      }
    }
    if (ENERGY_FLUXLINES != -1 && Num_Var_In_Type[pg->imtrx][R_ENERGY]) {
      for (I = 0; I < num_universe_nodes; I++) {
        listnde[I] = 0;
      }
    }
    if (FLUXLINES != -1 && Num_Var_In_Type[pg->imtrx][R_MASS]) {
      for (w = 0; w < upd->Max_Num_Species_Eqn; w++) {
        for (I = 0; I < num_universe_nodes; I++) {
          listndm[w][I] = 0;
        }
      }
    }
  }

  if (rd->TotalNVPostOutput > 0) {
    for (i = 0; i < rd->TotalNVPostOutput; i++) {
      for (I = 0; I < num_universe_nodes; I++) {
        lumped_mass[i][I] = 0.;
        post_proc_vect[i][I] = 0.;
      }
    }
  }

  /*  af->Assemble_Jacobian = FAE; */

  /******************************************************************************/
  /*                                BLOCK 1                                     */
  /*          LOOP OVER THE ELEMENTS DEFINED ON THE CURRENT PROCESSOR           */
  /*          INITIALIZATION THAT IS DEPENDENT ON THE ELEMENT NUMBER            */
  /*          First calculate field variables using volume integrals            */
  /*          Then calculate stream and flux functions (need fields of          */
  /*          diffusion and conduction vectors for the flux functions           */
  /******************************************************************************/

  /*
   * Loop over all the elements, calculating the required interaction
   * coefficients
   */

  /*
   * Eventually, you may want to have an outermost loop over element blocks
   * where the "pd" and material ID's could potentially change, then loop
   * over each element of each element block.
   */

  /*
   * Note more robust distributed processing version: loop is over the
   * local element block indeces. The appropriate material index is found
   * from Matilda[].
   */

  for (eb_index = 0; eb_index < exo->num_elem_blocks; eb_index++) {
    mn = Matilda[eb_index];

    pd = pd_glob[mn];
    cr = cr_glob[mn];
    elc = elc_glob[mn];
    elc_rs = elc_rs_glob[mn];
    gn = gn_glob[mn];
    mp = mp_glob[mn];
    vn = vn_glob[mn];
    evpl = evpl_glob[mn];

    for (mode = 0; mode < vn->modes; mode++) {
      ve[mode] = ve_glob[mn][mode];
    }

    e_start = exo->eb_ptr[eb_index];
    e_end = exo->eb_ptr[eb_index + 1];

    for (iel = e_start; iel < e_end; iel++) {
      ielem = iel;

      PRS_mat_ielem = ielem - e_start; /*added for hysteretic saturation func*/

      /*
       * For each variable there are generally different degrees of
       * freedom that they and their equations contribute to.
       *
       * For this element, load up arrays that tell, for each variable,
       *
       *        (i) how many degrees of freedom they contribute towords
       *        (ii) the local node number associated with each degree of
       *             freedom
       *        (iii) pointers in the "esp" structure that tell where
       *              things are located in the global scheme...
       *                (a) nodal unknowns in this element...
       *                (b) Residual equations receiving contributions in
       *                    this element.
       *                (c) where the Jacobian entries go in the global
       *                    "a" matrix in its MSR format...
       */

      err = load_elem_dofptr(ielem, exo, x, x_old, xdot, xdot_old, 0);
      GOMA_EH(err, "load_elem_dofptr");
      err = bf_mp_init(pd);
      GOMA_EH(err, "bf_mp_init");
      ielem_type = ei[pg->imtrx]->ielem_type;
      ip_total = elem_info(NQUAD, ielem_type); /* number of
                                                * quadrature pts */

      num_local_nodes = ei[pg->imtrx]->num_local_nodes; /* number of
                                                         * local basis
                                                         * functions */

      ielem_dim = ei[pg->imtrx]->ielem_dim; /* physical
                                             * dimension of this
                                             * element */

      iconnect_ptr = ei[pg->imtrx]->iconnect_ptr; /* pointer to
                                                   * beginning of this
                                                   * element's
                                                   * connectivity list */

      struct Petrov_Galerkin_Data pg_data;

      memset(pg_data.h, 0, sizeof(double) * DIM);
      memset(pg_data.hh, 0, sizeof(double) * DIM * DIM);
      memset(pg_data.dh_dxnode, 0, sizeof(double) * MDE * DIM);
      memset(pg_data.hsquared, 0, sizeof(double) * DIM);
      memset(pg_data.hhv, 0, sizeof(double) * DIM * DIM);
      memset(pg_data.dhv_dxnode, 0, sizeof(double) * MDE * DIM);
      memset(pg_data.v_avg, 0, sizeof(double) * DIM);
      memset(pg_data.dv_dnode, 0, sizeof(double) * MDE * DIM);
      pg_data.mu_avg = 0.;
      pg_data.rho_avg = 0.;

      /* get element level constants for upwinding and
         stabilized schemes, if necessary */
      /*
       * If PSPG is turned on, then calculate the centroid viscosity
       * for use in the PSPG formulas. Note, we actually call
       * load_basis_functions here. Is this big penalty necessary or
       * can be piggyback on top of one gauss point?
       */
      int pspg_local = 0;
      if (PSPG) {
        if (PSPG == 1) {
          pspg_local = 0;
        }
        /* This is the flag for the standard local PSPG */
        else if (PSPG == 2) {
          pspg_local = 1;
        }
      }

      if ((PSPG || (mp->Mwt_funcModel == SUPG)) && pd_glob[mn]->e[pg->imtrx][R_PRESSURE] &&
          pd_glob[mn]->e[pg->imtrx][R_MOMENTUM1]) {
        xi[0] = 0.0;
        xi[1] = 0.0;
        xi[2] = 0.0;
        (void)load_basis_functions(xi, bfd);
        setup_shop_at_point(ielem, xi, exo);
        pg_data.mu_avg = element_viscosity();
        pg_data.rho_avg = density(NULL, *time_ptr);

        if (pspg_local) {
          h_elem_siz(pg_data.hsquared, pg_data.hhv, pg_data.dhv_dxnode, pd_glob[mn]->gv[R_MESH1]);
          element_velocity(pg_data.v_avg, pg_data.dv_dnode, exo);
        }
      }
      /******************************************************************************/
      /*                              BLOCK 1A                                      */
      /*                   START OF VOLUME INTEGRATION LOOP                         */
      /*                LOOP OVER THE NUMBER OF QUADRATURE POINTS                   */
      /*    Here we are doing a L2 projection onto the grid points of selected      */
      /*    quantities                                                              */
      /******************************************************************************/
      /* Loop over all the Volume Quadrature integration points */

      for (ip = 0; ip < ip_total; ip++) {

        MMH_ip = ip; /*Added for hysteretic saturation func.*/

        find_stu(ip, ielem_type, &s, &t, &u);
        xi[0] = s;
        xi[1] = t;
        xi[2] = u;

        /*
         * find quadrature weights for current ip
         */
        wt = Gq_weight(ip, ielem_type);
        fv->wt = wt;

        /*
         * Load up basis function information for ea variable...
         * Old usage: fill_shape
         */
        err = load_basis_functions(xi, bfd);
        GOMA_EH(err, "problem from load_basis_functions");

        /*
         * This has elemental Jacobian transformation and some
         * basic mesh derivatives...
         * Old usage: calc_Jac, jelly_belly
         */
        err = beer_belly();
        GOMA_EH(err, "beer_belly");

        /*
         * Load up field variable values at this Gauss point.
         */
        err = load_fv();
        GOMA_EH(err, "load_fv");

        /*
         * Here, load in the final part of the necessary basis function
         * information derivatives in the physical space coordinates...
         *
         *			grad(phi_i)
         *
         *			grad(phi_i e_a)
         * where:
         *		phi_i is the basis function at i-th dof
         *		e_a   is a unit vector in the coordinate system
         *
         * 		grad() operator depends on the coordinate system.
         */
        err = load_bf_grad();
        GOMA_EH(err, "load_bf_grad");

        /*
         * Load up physical space gradients of field variables at this
         * Gauss point.
         */
        err = load_fv_grads();
        GOMA_EH(err, "load_fv_grads");

        /*
         * Load up porous media variables and properties, if needed
         */
        if (mp->PorousMediaType == POROUS_UNSATURATED || mp->PorousMediaType == POROUS_SATURATED ||
            mp->PorousMediaType == POROUS_TWO_PHASE) {
          err = load_porous_properties();
          GOMA_EH(err, "load_porous_properties");
        }
        if (mp->PorousMediaType == POROUS_SATURATED) {
          err = get_porous_fully_sat_terms(&pm_terms, *time_ptr, delta_t);
          GOMA_EH(err, "problem in getting the saturated porous darcy  terms");
        } else if (mp->PorousMediaType == POROUS_UNSATURATED ||
                   mp->PorousMediaType == POROUS_TWO_PHASE) {
          err = get_porous_part_sat_terms(&pm_terms, *time_ptr, delta_t);
          GOMA_EH(err, "problem in getting the partially-saturated porous  terms");
        }

        computeCommonMaterialProps_gp(*time_ptr);

        /*
         * Calculate the contribution from this element of the
         * projection of the standard field variables unto the
         * node variables
         */
        err = calc_standard_fields(post_proc_vect, lumped_mass, delta_t, theta, ielem, ielem_type,
                                   ip, ip_total, rd, &pm_terms, *time_ptr, exo, xi, &pg_data);
        GOMA_EH(err, "calc_standard_fields");
      } /* END  for (ip = 0; ip < ip_total; ip++)                      */
    }   /* END  for (iel = 0; iel < num_internal_elem; iel++)            */
  }     /* END for (ieb loop) */

  /* Solve linear system for requested fields and put back in rhs vector*/

  /******************************************************************************/
  /*                                BLOCK 2                                     */
  /*                            SURFACE VARIABLES                               */
  /*     Evaluate Post-Processing Variables that are only defined on surfaces   */
  /******************************************************************************/
  if (SURFACE_VECTORS != -1 && pd->e[pg->imtrx][R_MESH1] && Num_ROT == 0) {

    /* loop over side-sets and find surface vectors for all elements on each
     * side-set */

    /*
     * We already read in this information, just refer to it if possible.
     */

    ss_ids = exo->ss_id;

    local_post = (double *)smalloc(rd->TotalNVPostOutput * sizeof(double));
    local_lumped = (double *)smalloc(rd->TotalNVPostOutput * sizeof(double));

    for (iss = 0; iss < exo->num_side_sets; iss++) {
      num_side_in_set = exo->ss_num_sides[iss];
      num_dist_fact_in_set = exo->ss_num_distfacts[iss];

      num_elem_in_set = num_side_in_set;
      num_node_in_set = num_dist_fact_in_set;

      num_nodes_on_side = num_node_in_set / num_elem_in_set; /* Be it
                                                              * hereby
                                                              * recorded
                                                              * that this
                                                              * is done
                                                              * under
                                                              * protest. */

      bloated_node_list = &(exo->ss_node_list[iss][0]);
      elem_list = &(exo->ss_elem_list[exo->ss_elem_index[iss]]);

      /*
       * Create node_list from original bloated list by adding only unique
       * node numbers to it.
       */

      node_list = (int *)smalloc(num_node_in_set * sizeof(int));

      for (j = 0; j < num_node_in_set; j++) {
        node_list[j] = -1;
      }

      length_node_list = 0;

      for (j = 0; j < num_node_in_set; j++) {
        candidate = bloated_node_list[j];
        if (in_list(candidate, 0, length_node_list, node_list) == -1) {
          node_list[length_node_list] = candidate;
          length_node_list++;
        }
      }

      node_list = (int *)realloc(node_list, length_node_list * sizeof(int));

      num_node_in_set = length_node_list;

      /*******************************************************************/
      /*                      BLOCK 2A                                   */
      /*            SURFACE INTEGRATION or NODAL LOOP                    */
      /* Evaluate Post-Processing Variables that are only defined on     */
      /* surfaces.                                                       */
      /*******************************************************************/

      for (i = 0; i < num_elem_in_set; i++) {
        err = load_elem_dofptr(elem_list[i], exo, x, x_old, xdot, xdot_old, 0);
        err = bf_mp_init(pd);
        GOMA_EH(err, "load_elem_dofptr");
        iconnect_ptr = ei[pg->imtrx]->iconnect_ptr;
        ielem_type = ei[pg->imtrx]->ielem_type;
        ip_total = elem_info(NQUAD_SURF, ielem_type);
        num_local_nodes = ei[pg->imtrx]->num_local_nodes;
        ielem_dim = ei[pg->imtrx]->ielem_dim;
        dim = ielem_dim;

        id_side =
            find_id_side(ei[pg->imtrx]->ielem, num_nodes_on_side,
                         &exo->ss_node_list[iss][num_nodes_on_side * i], id_local_elem_coord, exo);
        /*
         * Here, we will either perform surface integral over element with
         * Gaussian Quadrature, or evaluate the surface properties
         * at each nodal point (I think in a fine enough mesh, the two
         * become the same thing) */

        /* use nodal points only!! */
        for (k = 0; k < num_nodes_on_side; k++) {
          /* find where to put this nodal value in ss-list */
          /* Find the local element node number for the current node */
          id = id_local_elem_coord[k];

          I = exo->node_list[ei[pg->imtrx]->iconnect_ptr + id];
          find_nodal_stu(id, ielem_type, &xi[0], &xi[1], &xi[2]);

          err = load_basis_functions(xi, bfd);
          GOMA_EH(err, "problem from load_basis_functions");

          err = beer_belly();
          GOMA_EH(err, "beer_belly");

          /* precalculate variables at  current integration pt.*/
          err = load_fv();
          GOMA_EH(err, "load_fv");

          err = load_bf_grad();
          GOMA_EH(err, "load_bf_grad");

          err = load_bf_mesh_derivs();
          GOMA_EH(err, "load_bf_mesh_derivs");

          surface_determinant_and_normal(ei[pg->imtrx]->ielem, iconnect_ptr, num_local_nodes,
                                         ielem_dim - 1, id_side, num_nodes_on_side,
                                         id_local_elem_coord);

          /* calculate the components of the surface normal and
           * mesh displacement derivatives
           */

          if (ielem_dim != 3) {
            calc_surf_tangent(ei[pg->imtrx]->ielem, iconnect_ptr, num_local_nodes, ielem_dim - 1,
                              num_nodes_on_side, id_local_elem_coord);
          }

          /*
           * Put local contributions into global right-hand side
           * if it is not a right-hand side variable - it won't get
           * added in (contribution is zero)
           */
          if (SURFACE_VECTORS != -1 && pd->e[pg->imtrx][R_MESH1] && dim == 2) {

            for (p = 0; p < rd->TotalNVPostOutput; p++) {
              local_post[p] = 0.;
              local_lumped[p] = 0.;
            }

            /* Set flag to indicate if we're in the right material
             * (only one) to apply
             */
            iapply = 0;
            if ((ss_index = in_list(ss_ids[iss], 0, Proc_Num_Side_Sets, ss_to_blks[0])) == -1) {
              GOMA_EH(GOMA_ERROR, "Cannot match side SSID to ss_to_blks[].");
            }

            if (exo->eb_id[find_elemblock_index(ei[pg->imtrx]->ielem, exo)] ==
                ss_to_blks[1][ss_index]) {
              iapply = 1;
            }
            if (iapply) {
              for (p = 0; p < dim; p++) {
                idex = SURFACE_VECTORS + p;
                local_post[idex] = fv->snormal[p];
                local_lumped[idex] = 1.;
                local_post[idex + dim] = fv->stangent[0][p];
                local_lumped[idex + dim] = 1.;
                /*   not for 2D problems       local_post[idex+2*dim]   = fv->stangent[1][p];
                                               local_lumped[idex+2*dim] = 1.;  */
              }
            }
          } /* end of Surface vectors */

          /*
           * Choose the same weighting function for all
           * post-processing variables  - really want this to be
           * the highest order weighting function
           */
          eqn = pd->ProjectionVar;

          /* also convert from node number to dof number */
          ldof = ei[pg->imtrx]->ln_to_dof[eqn][id];
          if (ldof < 0) {
            GOMA_EH(GOMA_ERROR, "post_process_nodal: bad surface projection");
          }
          phi_i = bf[eqn]->phi[ldof];
          for (var = 0; var < rd->TotalNVPostOutput; var++) {
            post_proc_vect[var][I] += (local_post[var] * phi_i * fv->sdet * fv->h3);
            for (j = 0; j < num_nodes_on_side; j++) {
              /* Find the local element node number for the
               * current node
               */
              jd = id_local_elem_coord[j];
              /* also convert from node number to dof number */
              phi_j = bf[eqn]->phi[ei[pg->imtrx]->ln_to_dof[eqn][jd]];
              lumped_mass[var][I] += (local_lumped[var] * fv->sdet * phi_i * phi_j * fv->h3);
            }
          }
        } /* end of node-point loop */
      }   /* end of element loop on side-set */
    }     /* end of SS loop */

    safer_free((void **)&local_post);
    safer_free((void **)&local_lumped);
  } /* end of if surface variables */

  /* if ROTATION conditions are defined, determine these tangents separately
   * and plug them directly into the post_proc_vect */
  if (SURFACE_VECTORS != -1 && Num_ROT > 0) {
    dim = pd_glob[0]->Num_Dim;
    /*
     * NORMAL, TANGENT and OTHER Vectors required for ROTATION are calculated
     * ahead of time so we don't run into anomolous behavior due to neclaced
     * elements, junction points, . . .
     */
    calculate_all_rotation_vectors(exo, x);

    for (I = 0; I < num_universe_nodes; I++) {
      if (rotation[I][VECT_EQ_MESH] != NULL) {
        for (p = 0; p < dim; p++) {
          if (rotation[I][VECT_EQ_MESH][p]->ok) {
            for (q = 0; q < dim; q++) {
              post_proc_vect[SURFACE_VECTORS + p * dim + q][I] =
                  rotation[I][VECT_EQ_MESH][p]->vector[q];
              lumped_mass[SURFACE_VECTORS + p * dim + q][I] = 0.;
            }
          }
        }
      }
    }
  }

  /******************************************************************************/
  /*                      SMOOTHING                                             */
  /******************************************************************************/

#ifdef GOMA_ENABLE_PETSC
  if (upd->petsc_solve_post_proc) {
    petsc_solve_post_proc(post_proc_vect, rd, dpi);
  } else {
#endif
    for (ii = 0; ii < rd->TotalNVPostOutput; ii++) {
      for (I = 0; I < num_universe_nodes; I++) {
        if (fabs(lumped_mass[ii][I]) > DBL_SMALL) {
          post_proc_vect[ii][I] /= lumped_mass[ii][I];
        } else {
          post_proc_vect[ii][I] = 0.0;
        }
      }
    }
#ifdef GOMA_ENABLE_PETSC
  }
#endif

  for (ii = 0; ii < rd->TotalNVPostOutput; ii++) {
    exchange_node(cx[0], dpi, post_proc_vect[ii]);
  }

  /******************************************************************************/
  /*                                BLOCK 3                                     */
  /*                CALCULATE STREAM OR FLUX FUNCTIONS                          */
  /******************************************************************************/

  if (Num_Proc == 1) {
    if (STREAM != -1 || FLUXLINES != -1 || ENERGY_FLUXLINES != -1) {
      /*
       * Loop over all the elements, in the "optimal" order.
       */

      e_start = exo->eb_ptr[0];
      e_end = exo->eb_ptr[exo->num_elem_blocks];
      for (iel = e_start; iel < e_end; iel++) {
        ielem = listel[iel] - 1;

        /*
         * For each variable there are generally different degrees of
         * freedom that they and their equations contribute to.
         *
         * For this element, load up arrays that tell, for each variable,
         *
         *        (i) how many degrees of freedom they contribute towords
         *        (ii) the local node number associated with each degree
         *             of freedom
         *        (iii) pointers in the "esp" structure that tell where
         *              things are located in the global scheme...
         *                (a) nodal unknowns in this element...
         *                (b) Residual equations receiving contributions
         *                    in this element.
         *                (c) where the Jacobian entries go in the global
         *                    "a" matrix in its MSR format...
         */

        err = load_elem_dofptr(ielem, exo, x, x_old, xdot, xdot_old, 0);

        GOMA_EH(err, "load_elem_dofptr");

        iconnect_ptr = ei[pg->imtrx]->iconnect_ptr;

        ielem_type = ei[pg->imtrx]->ielem_type;
        ip_total = elem_info(NQUAD_SURF, ielem_type);
        num_local_nodes = ei[pg->imtrx]->num_local_nodes;

        ielem_dim = ei[pg->imtrx]->ielem_dim;

        dim = ielem_dim;

        /* Initialize velocity */
        for (i = 0; i < MAX_PDIM; i++) {
          for (j = 0; j < MDE; j++) {
            vel[i][j] = 0.;
          }
        }

        /* get convection velocity at the nodal points */

        if (STREAM != -1 && Num_Var_In_Type[pg->imtrx][VELOCITY1] &&
            ei[pg->imtrx]->ielem_dim == 2) {
          /* Go for it -- Calculate the stream function at the nodes
           * of this element
           */

          /*	if (ei[pg->imtrx]->ielem_dim == 2 && ei[pg->imtrx]->num_local_nodes == 9) { */

          if (ei[pg->imtrx]->ielem_dim == 2) {
            if (pd->e[pg->imtrx][R_MOMENTUM1]) {
              for (i = 0; i < ei[pg->imtrx]->ielem_dim; i++) {
                var = VELOCITY1 + i;
                for (j = 0; j < ei[pg->imtrx]->dof[var]; j++) {
                  vel[i][j] = *esp->v[i][j];
                }
              }
            }
            err = calc_stream_fcn(x, del_stream_fcn, vel);
          } else {
#if 1
            GOMA_EH(GOMA_ERROR, "No stream function in 3D ");
#endif
          }
          err = correct_stream_fcn(&kount, iel, del_stream_fcn, post_proc_vect[STREAM], listnd);

        } /* END of if(STREAM) */

        check = 0;
        for (i = 0; i < upd->Num_Mat; i++) {
          if (pd_glob[i]->MeshMotion == ARBITRARY)
            check = 1;
          if ((pd_glob[i]->MeshMotion == LAGRANGIAN ||
               pd_glob[i]->MeshMotion == DYNAMIC_LAGRANGIAN) &&
              pd_glob[i]->MeshInertia)
            check = 2;
        }

        if (FLUXLINES != -1 && Num_Var_In_Type[pg->imtrx][R_MASS]) {
          for (w = 0; w < upd->Max_Num_Species_Eqn; w++) {
            /* Go for it -- Calculate the flux function at the nodes
             *  of this element
             */

            if (ei[pg->imtrx]->ielem_dim == 2) {
              for (i = 0; i < ei[pg->imtrx]->ielem_dim; i++) {
                var = MASS_FRACTION;
                for (j = 0; j < ei[pg->imtrx]->dof[var]; j++) {
                  I = Proc_Elem_Connect[Proc_Connect_Ptr[iel] + j];
                  /* add in contribution from diffusion */
                  vel[i][j] =
                      post_proc_vect[DIFFUSION_VECTORS + w * ei[pg->imtrx]->ielem_dim + i][I];
                  if ((check == 1) && Num_Var_In_Type[pg->imtrx][VELOCITY1]) {
                    vel[i][j] += ((*esp->v[i][j]) * (*esp->c[w][j]));
                  } else if (check == 2)
                  /* use convection velocity for lagrangian
                     mesh motion */
                  {
                    I = Proc_Elem_Connect[Proc_Connect_Ptr[iel] + j];
                    if (TimeIntegration != STEADY) {
                      printf("\n Need to update Lagrangian convection velocities for transient \n");
                      vel[i][j] += post_proc_vect[LAGRANGE_CONVECTION + i][I] * (*esp->c[w][j]);
                    } else {
                      vel[i][j] += post_proc_vect[LAGRANGE_CONVECTION + i][I] * (*esp->c[w][j]);
                    }
                  }
                }
              }
              err = calc_stream_fcn(x, del_stream_fcn, vel);
            } else {
              GOMA_EH(GOMA_ERROR, "No flux lines in 3D ");
            }
            err = correct_stream_fcn(&kountm[w], iel, del_stream_fcn, post_proc_vect[FLUXLINES + w],
                                     listndm[w]);

          } /* END of loop over components */
        }   /* END of if(FLUXLINES) */

        if (ENERGY_FLUXLINES != -1 && Num_Var_In_Type[pg->imtrx][R_ENERGY]) {
          /* Go for it -- Calculate the stream function at the nodes of this element */
          if (ei[pg->imtrx]->ielem_dim == 2) {
            for (i = 0; i < ei[pg->imtrx]->ielem_dim; i++) {
              var = TEMPERATURE;
              for (j = 0; j < ei[pg->imtrx]->dof[var]; j++) {
                I = Proc_Elem_Connect[Proc_Connect_Ptr[iel] + j];
                vel[i][j] = post_proc_vect[CONDUCTION_VECTORS + i][I];
                if ((check == 1) && Num_Var_In_Type[pg->imtrx][VELOCITY1]) {
                  vel[i][j] += *esp->v[i][j] * (*esp->T[j]);
                } else if (check == 2)
                /* use convection velocity for lagrangian mesh motion */
                {
                  I = Proc_Elem_Connect[Proc_Connect_Ptr[iel] + j];
                  if (TimeIntegration != STEADY) {
                    printf("\n Need to update Lagrangian convection velocities for transient \n");
                    vel[i][j] += post_proc_vect[LAGRANGE_CONVECTION + i][I] * (*esp->T[j]);
                  } else {
                    vel[i][j] += post_proc_vect[LAGRANGE_CONVECTION + i][I] * (*esp->T[j]);
                  }
                }
              }
            }
            err = calc_stream_fcn(x, del_stream_fcn, vel);
          } else {
            GOMA_EH(GOMA_ERROR, "No energy flux lines in 3D ");
          }
          err = correct_stream_fcn(&kounte, iel, del_stream_fcn, post_proc_vect[ENERGY_FLUXLINES],
                                   listnde);
        } /* END of if(ENERGY_FLUXLINES) */

      } /* END of loop over elements */

    } /* END of if(STREAM or FLUXLINES) */

    /*
     * do some last minute processing for special variable types
     */

    if (STREAM != -1 && Num_Var_In_Type[pg->imtrx][VELOCITY1]) {
      /* First process global vector to recover average value at nodes*/
      for (I = 0; I < num_universe_nodes; I++) {
        ii = listnd[I];
        if (ii != 0) {
          post_proc_vect[STREAM][I] /= (double)ii;
        }
      }

      /* Compute value at midside nodes if these exist */
      if (ei[pg->imtrx]->num_local_nodes == 9) {
        err = midsid(post_proc_vect[STREAM], exo);
      }

      free(listnd);
    }

    if (FLUXLINES != -1 && Num_Var_In_Type[pg->imtrx][R_MASS]) {
      for (w = 0; w < upd->Max_Num_Species_Eqn; w++) {
        /* First process global vector to recover average value at nodes*/
        for (I = 0; I < num_universe_nodes; I++) {
          ii = listndm[w][I];
          if (ii != 0) {
            post_proc_vect[FLUXLINES + w][I] /= (double)ii;
          }
        }

        /* Then compute value at midside nodes */

        if (ei[pg->imtrx]->num_local_nodes == 9) {
          err = midsid(post_proc_vect[FLUXLINES + w], exo);
        }

        free(listndm[w]);
      }
    }

    if (ENERGY_FLUXLINES != -1 && Num_Var_In_Type[pg->imtrx][R_ENERGY]) {
      /* First process global vector to recover average value at nodes*/
      for (I = 0; I < num_universe_nodes; I++) {
        ii = listnde[I];
        if (ii != 0) {
          post_proc_vect[ENERGY_FLUXLINES][I] /= (double)ii;
        }
      }

      /* Then compute value at midside nodes */

      if (ei[pg->imtrx]->num_local_nodes == 9) {
        err = midsid(post_proc_vect[ENERGY_FLUXLINES], exo);
      }

      free(listnde);
    }

  } /* end of serial processing block for streamlines */

  if (NS_RESIDUALS != -1 && Num_Var_In_Type[pg->imtrx][R_MOMENTUM1]) {
    for (I = 0; I < num_universe_nodes; I++) {
      for (j = 0; j < ei[pg->imtrx]->ielem_dim; j++) {
        ii = Index_Solution(I, R_MOMENTUM1 + j, 0, 0, -2, pg->imtrx);
        if (ii != -1) {
          post_proc_vect[NS_RESIDUALS + j][I] = resid_vector[ii];
        }
      }
    }
  }

  if (NS_RESIDUALS != -1 && Num_Var_In_Type[pg->imtrx][R_MOMENTUM1]) {
    for (I = 0; I < num_universe_nodes; I++) {
      for (j = 0; j < ei[pg->imtrx]->ielem_dim; j++) {
        ii = Index_Solution(I, R_MOMENTUM1 + j, 0, 0, -2, pg->imtrx);
        if (ii != -1) {
          post_proc_vect[NS_RESIDUALS + j][I] = resid_vector[ii];
        }
      }
    }
  }

  if (MM_RESIDUALS != -1 && Num_Var_In_Type[pg->imtrx][R_MESH1]) {
    for (I = 0; I < num_universe_nodes; I++) {
      for (j = 0; j < ei[pg->imtrx]->ielem_dim; j++) {
        ii = Index_Solution(I, R_MESH1 + j, 0, 0, -2, pg->imtrx);
        if (ii != -1) {
          post_proc_vect[MM_RESIDUALS + j][I] = resid_vector[ii];
        }
      }
    }
  }

  if (efv->ev) {
    for (j = 0; j < efv->Num_external_field; j++) {
      if (efv->i[j] != I_TABLE) {
        for (I = 0; I < num_universe_nodes; I++) {
          post_proc_vect[EXTERNAL_POST + j][I] = efv->ext_fld_ndl_val[j][I];
        }
      }
    }
  }

  /* sum up all stress modes to compute the total stress */
  if (TOTAL_STRESS11 != -1 && Num_Var_In_Type[pg->imtrx][R_STRESS11]) {
    sum_total_stress(x, R_STRESS11, 0, post_proc_vect[TOTAL_STRESS11], exo);
  }
  if (TOTAL_STRESS12 != -1 && Num_Var_In_Type[pg->imtrx][R_STRESS12]) {
    sum_total_stress(x, R_STRESS12, 0, post_proc_vect[TOTAL_STRESS12], exo);
  }

  if (TOTAL_STRESS13 != -1 && Num_Var_In_Type[pg->imtrx][R_STRESS13]) {
    sum_total_stress(x, R_STRESS13, 0, post_proc_vect[TOTAL_STRESS13], exo);
  }

  if (TOTAL_STRESS22 != -1 && Num_Var_In_Type[pg->imtrx][R_STRESS22]) {
    sum_total_stress(x, R_STRESS22, 0, post_proc_vect[TOTAL_STRESS22], exo);
  }

  if (TOTAL_STRESS23 != -1 && Num_Var_In_Type[pg->imtrx][R_STRESS23]) {
    sum_total_stress(x, R_STRESS23, 0, post_proc_vect[TOTAL_STRESS23], exo);
  }

  if (TOTAL_STRESS33 != -1 && Num_Var_In_Type[pg->imtrx][R_STRESS33]) {
    sum_total_stress(x, R_STRESS33, 0, post_proc_vect[TOTAL_STRESS33], exo);
  }

  if (nn_average > 0) {
    post_process_average(x, x_old, xdot, xdot_old, resid_vector, exo, dpi, post_proc_vect,
                         *time_ptr);
  }

  /*****************************************************************************/
  /*                               BLOCK 4                                     */
  /*           NOW, write results onto exodusII database                       */
  /*****************************************************************************/
  /* ----------
   * NOW, write results onto exodusII database
   * ----------*/

  for (i = 0; i < rd->TotalNVPostOutput; i++) {

    /*
     * When we're parallel, this will write out results for external
     * nodes that are owned by other processors. When we "fix" the results
     * into a monolith we may simply ignore this processor's concept of
     * the nodal result variable at external nodes.
     */
    if (filename != NULL) {
      wr_nodal_result_exo(exo, filename, post_proc_vect[i],
                          matrix_offset + rd->TotalNVSolnOutput + i + 1, ts, *time_ptr);
    }
  }

  /*
   * Compute particle traces and output to file
   */

  if (nn_particles > 0) {
    double orig_coord[3];
    /* 1) Search Element Database and find originating element
      id for each particle */

    fprintf(stderr, "  starting particle trace computation...  \n");

    p_dim = exo->num_dim;

    for (i = 0; i < nn_particles; i++) {

      for (j = 0; j < p_dim; j++) {
        orig_coord[j] = pp_particles[i]->coord[j];
      }
      if (p_dim == 2) {
        pp_particles[i]->coord[2] = 0.;
        p_x[2] = 0.;
      }
      p_lambda = pp_particles[i]->mass * pp_particles[i]->mobility;
      p_force[0] = pp_particles[i]->mobility * pp_particles[i]->force[0];
      p_force[1] = pp_particles[i]->mobility * pp_particles[i]->force[1];
      p_force[2] = pp_particles[i]->mobility * pp_particles[i]->force[2];

      /*	if the product of the particle mass and mobility is zero or negative
            then the particle will follow the fluid pathlines.  If the product
            is positive, solve a double size set of equations with particle
            inertia and possibly external forces included.		*/

      if (p_lambda > 0.0) {
        p_N = 2 * p_dim;
      } else {
        p_N = p_dim;
      }

      if (pd->TimeIntegration == STEADY || tran->time_value == tran->init_time + tran->delta_t) {
        /*   get initial position    */

        pp_particles[i]->Current_element_id =
            find_id_elem(pp_particles[i]->coord[0], pp_particles[i]->coord[1],
                         pp_particles[i]->coord[2], x, exo, 0, exo->num_elems);

        if (pp_particles[i]->Current_element_id == -1)
          GOMA_EH(GOMA_ERROR, "Cannot locate one of your particles");
      } /* if steady	*/

      /* find basis functions associated with velocity variables */

      for (j = 0; j < Num_Basis_Functions; j++) {
        if (pd_glob[ei[pg->imtrx]->mn]->i[pg->imtrx][VELOCITY1] == bfd[j]->interpolation) {
          velo_interp = j;
        }
      }

      /*    get initial isoparametric coordinates - initial isopar. coords   */

      for (j = 0; j < MAX_PDIM; j++) {
        pp_particles[i]->xi_coord[j] = 0.;
      }

      err =
          invert_isoparametric_map(&pp_particles[i]->Current_element_id, &pp_particles[i]->coord[0],
                                   &pp_particles[i]->xi_coord[0], exo, x, &velo_interp);

      if (err == 0) {
        GOMA_WH(-1, "map inversion for particle path failed");
        goto next_particle;
      }

      for (j = 0; j < p_dim; j++) {
        if (fabs(pp_particles[i]->xi_coord[j]) > 2.0) {
          fprintf(stderr, "particle %d - initial pt outside the domain\n", i);
          fprintf(stderr, "isoparametric coords  %g %g %g \n", pp_particles[i]->xi_coord[0],
                  pp_particles[i]->xi_coord[1], pp_particles[i]->xi_coord[2]);
          goto next_particle;
        }
      }

      err = load_basis_functions(&pp_particles[i]->xi_coord[0], bfd);
      GOMA_EH(err, "problem from load_basis_functions");

      err = beer_belly();
      GOMA_EH(err, "beer_belly");

      err = load_fv();
      GOMA_EH(err, "load_fv");

      err = load_bf_grad();
      GOMA_EH(err, "load_bf_grad");

      err = load_fv_grads();
      GOMA_EH(err, "load_fv_grads");

      if (pd->TimeIntegration == STEADY || tran->time_value == tran->init_time + tran->delta_t) {
        vscale = 0.;
        for (j = 0; j < p_dim; j++) {
          p_x[j] = p_xold[j] = fv->x[j];
          p_vel[j] = p_velold[j] = fv->v[j];
          f_vel[j] = f_velold[j] = fv->v[j];
          pp_particles[i]->coord[j] = p_x[j];
          vscale += fv->v[j] * fv->v[j];
        }
        vscale = sqrt(vscale);
      } else {
        for (j = 0; j < p_dim; j++) {
          p_xold[j] = pp_particles[i]->coord[j];
          p_velold[j] = pp_particles[i]->p_velo[j];
          f_velold[j] = fv_old->v[j];
        }
      }

      /* 3) Start Time integration loop */

      if (pd->TimeIntegration == STEADY) {
        p_time = pp_particles[i]->Start_Time;
        p_step = pp_particles[i]->Delta_s / vscale;
      } else if (tran->time_value == tran->init_time + tran->delta_t) {
        p_time = tran->init_time;
        p_step = tran->delta_t;
      } else {
        p_time = tran->time_value - tran->delta_t;
        p_step = tran->delta_t;
      }

      p_done = FALSE;

      if (pd->TimeIntegration == STEADY || tran->time_value == tran->init_time + tran->delta_t) {
        /**  write file headings  **/

        if ((jfp = fopen(pp_particles[i]->filenm, "a")) != NULL) {
          err = usr_ptracking(jfp, i + 1, p_x, p_vel, p_xold, p_velold, TRUE, p_time, p_step);
          GOMA_EH(err, "problem with usr_ptracking");
        }
      } /* if steady	*/
      else {
        jfp = fopen(pp_particles[i]->filenm, "a");
      }

      while (!p_done) {

        /*  Adjust particle size for droplets  */
        if (pd->v[pg->imtrx][RESTIME] && mp->SpeciesSourceModel[0] == DROP_EVAP) {
          p_lambda = pp_particles[i]->mass * pp_particles[i]->mobility * SQUARE(fv->restime);
          p_force[0] = pp_particles[i]->mobility * pp_particles[i]->force[0] * SQUARE(fv->restime);
          p_force[1] = pp_particles[i]->mobility * pp_particles[i]->force[1] * SQUARE(fv->restime);
          p_force[2] = pp_particles[i]->mobility * pp_particles[i]->force[2] * SQUARE(fv->restime);
        }
        /*   make Euler predictor step  */

        for (j = 0; j < p_dim; j++) {
          p_x[j] = p_xold[j] + p_velold[j] * p_step;
        }
        if (p_lambda > 0.) {
          for (j = 0; j < p_dim; j++) {
            p_vel[j] = p_velold[j] + (f_velold[j] - p_velold[j] + p_force[j]) * p_step / p_lambda;
          }
        }

        p_time += p_step;

        /*  trapezoidal rule corrector step  */

        p_converged = FALSE;
        inewton = 0;

        while (!p_converged && inewton < 6) {
          err = invert_isoparametric_map(&pp_particles[i]->Current_element_id, p_x,
                                         &pp_particles[i]->xi_coord[0], exo, x, &velo_interp);

          if (err == 0) {
            GOMA_WH(-1, "map inversion for particle path failed");
            goto next_particle;
          }

          for (j = 0; j < p_dim; j++) {
            if (fabs(pp_particles[i]->xi_coord[j]) > 2.0) {
              fprintf(stderr, "particle %d has exited the domain\n", i);
              fprintf(stderr, "element = %d\n", pp_particles[i]->Current_element_id);
              fprintf(stderr, "coords  %g %g %g \n", p_x[0], p_x[1], p_x[2]);
              p_done = TRUE;
              goto next_particle;
            }
          }

          err = load_basis_functions(&pp_particles[i]->xi_coord[0], bfd);
          GOMA_EH(err, "problem from load_basis_functions");

          err = beer_belly();
          GOMA_EH(err, "beer_belly");

          err = load_fv();
          GOMA_EH(err, "load_fv");

          err = load_bf_grad();
          GOMA_EH(err, "load_bf_grad");

          err = load_fv_grads();
          GOMA_EH(err, "load_fv_grads");

          /*  assemble mass matrix and rhs */

          if (p_lambda > 0.0) {
            for (j = 0; j < p_dim; j++) {
              f_vel[j] = fv->v[j];
              p_mass[2 * j][p_N] = p_x[j] - p_xold[j] - 0.5 * p_step * (p_vel[j] + p_velold[j]);
              p_mass[2 * j + 1][p_N] =
                  p_lambda * (p_vel[j] - p_velold[j]) -
                  0.5 * p_step *
                      (f_vel[j] - p_vel[j] + f_velold[j] - p_velold[j] + 2. * p_force[j]);
              for (k = 0; k < p_dim; k++) {
                p_mass[2 * j][2 * k] = -delta(j, k);
                p_mass[2 * j][2 * k + 1] = 0.5 * p_step * delta(j, k);
                p_mass[2 * j + 1][2 * k] = 0.5 * p_step * fv->grad_v[k][j];
                p_mass[2 * j + 1][2 * k + 1] = -(0.5 * p_step + p_lambda) * delta(j, k);
              }
            }
          } else {
            for (j = 0; j < p_dim; j++) {
              f_vel[j] = fv->v[j];
              p_mass[j][p_dim] = p_x[j] - p_xold[j] - 0.5 * p_step * (f_vel[j] + f_velold[j]);
              for (k = 0; k < p_dim; k++) {
                p_mass[j][k] = 0.5 * p_step * fv->grad_v[k][j] - delta(j, k);
              }
            }
          }

          p_norm = 0;
          for (j = 0; j < p_N; j++) {
            p_norm += p_mass[j][p_N] * p_mass[j][p_N];
          }

          /*   solve linear system using straight Gauss elimination assuming
                          no pivoting required    */

          for (j = 0; j < p_N - 1; j++) {
            for (k = j + 1; k < p_N; k++) {
              pivot = p_mass[k][j] / p_mass[j][j];
              for (l = j + 1; l < p_N + 1; l++) {
                p_mass[k][l] -= p_mass[j][l] * pivot;
              }
            }
          }

          /*  backsubstitution  */

          p_mass[p_N - 1][p_N] = p_mass[p_N - 1][p_N] / p_mass[p_N - 1][p_N - 1];

          for (j = p_N - 2; j >= 0; j--) {
            sum = 0;
            for (k = j + 1; k < p_N; k++) {
              sum += p_mass[j][k] * p_mass[k][p_N];
            }
            p_mass[j][p_N] = (p_mass[j][p_N] - sum) / p_mass[j][j];
          }

          /**   update solution  **/
          p_normu[0] = 0;
          p_normu[1] = 0;
          if (p_lambda > 0.0) {
            for (j = 0; j < p_dim; j++) {
              p_x[j] += p_mass[2 * j][p_N];
              p_vel[j] += p_mass[2 * j + 1][p_N];
            }
            for (j = 0; j < p_dim; j++) {
              p_normu[0] += p_mass[2 * j][p_N] * p_mass[2 * j][p_N];
              p_normu[1] += p_mass[2 * j + 1][p_N] * p_mass[2 * j + 1][p_N];
            }
          } else {
            for (j = 0; j < p_dim; j++) {
              p_x[j] += p_mass[j][p_N];
              p_vel[j] = f_vel[j];
            }
            for (j = 0; j < p_dim; j++) {
              p_normu[0] += p_mass[j][p_N] * p_mass[j][p_N];
            }
          }

          p_converged = ((p_norm + p_normu[0] + p_normu[1]) < 1.0E-12);
          inewton++;
        } /*  corrector while loop  */

        /*   check convergence of corrector step  */

        if (!p_converged) {
          p_time -= p_step;
          p_step *= 0.5;
          if ((pd->TimeIntegration == STEADY &&
               p_step < 0.0001 * pp_particles[i]->Delta_s / vscale) ||
              (pd->TimeIntegration == TRANSIENT && p_step < tran->Delta_t_min)) {
            GOMA_WH(-1, "particle timestep below minimum");
            goto next_particle;
          }
          continue;
        } else {

          /* update variables */

          for (j = 0; j < p_dim; j++) {
            pp_particles[i]->coord[j] = p_x[j];
            pp_particles[i]->p_velo[j] = p_vel[j];
          }

          /*   call usr_ptracking for computation and output of other quantities
           *   along the particle traces
           */

          err = usr_ptracking(jfp, i + 1, p_x, p_vel, p_xold, p_velold, FALSE, p_time, p_step);
          GOMA_EH(err, "problem with usr_ptracking");

          vscale = 0.;
          for (j = 0; j < p_dim; j++) {
            p_xold[j] = p_x[j];
            p_velold[j] = p_vel[j];
            f_velold[j] = f_vel[j];
            vscale += p_vel[j] * p_vel[j];
          }
          vscale = sqrt(vscale);
          if (pd->TimeIntegration == STEADY) {
            p_step = MIN(pp_particles[i]->Delta_s / vscale, 1.2 * p_step);
          } else {
            p_step = MIN(tran->delta_t, 1.2 * p_step);
          }
        }
        p_done = ((pd->TimeIntegration == STEADY && p_time >= pp_particles[i]->End_Time) ||
                  (pd->TimeIntegration == TRANSIENT && p_time >= tran->time_value));

      } /*   while loop */

    next_particle:

      fflush(jfp);
      fclose(jfp);
      for (j = 0; j < p_dim; j++) {
        pp_particles[i]->coord[j] = orig_coord[j];
      }
    } /*  particle counter */
    fprintf(stderr, "  Done tracing %d particles...  \n", nn_particles);
  }

  /*  err = usr_print(time_ptr, delta_t, x, post_proc_vect, -1);  */

  check = 0;
  for (i = 0; i < upd->Num_Mat; i++) {
    if (pd_glob[i]->MeshMotion == LAGRANGIAN || pd_glob[i]->MeshMotion == DYNAMIC_LAGRANGIAN)
      check = 1;
  }
  if (PRESSURE_CONT != -1 && (Num_Var_In_Type[pg->imtrx][VELOCITY1] || check)) {
    /*PRS cludge for remeshing guys */
    for (I = 0; I < Num_Internal_Elems; I++) {
      pressure_elem_vect[I] = (dbl)I;
    }

    safe_free(pressure_elem_vect);
  }

  /*
   * Save porous saturation vector to x_pp.
   * Later, this will be usable for arbitrary post-processing variables.
   */
  /*
  printf(" Porous sat. ID is %d\n", POROUS_SATURATION);
  printf(" Capillary pressure ID is %d\n", CAPILLARY_PRESSURE);
  printf(" Number of PP vars from rd is %d\n", rd->TotalNVPostOutput);
  printf(" Pointer check of x_pp: %p\n", x_pp);
    if (POROUS_SATURATION != -1 && x_pp != NULL)
      {
        for (I=0; I<num_universe_nodes; I++)
          {
            x_pp[I] = post_proc_vect[POROUS_SATURATION][I];
          }
      }
  */

  if (Num_Export_XP > 0 && x_pp != NULL) {
    idex = 0;
    for (j = 0; j < Num_Export_XP; j++) {
      for (I = 0; I < exo->num_nodes; I++) {
        x_pp[idex] = post_proc_vect[Export_XP_ID[j]][I];
        idex++;
      }
    }
  }

  /*
   * write out pressure along chosen side set
   */
  /*   err = usr_print(NULL,0.,x,post_proc_vect, PRESSURE_CONT);
     err = usr_print(NULL,0.,x,post_proc_vect, STRESS_TENSOR);  */

  for (j = 0; j < rd->TotalNVPostOutput; j++) {
    safe_free(post_proc_vect[j]);
  }

  safe_free(post_proc_vect);

  safe_free(listel);

  for (j = 0; j < rd->TotalNVPostOutput; j++) {
    safe_free(lumped_mass[j]);
  }

  safe_free(lumped_mass);

  return;
  /*****************************************************************************/
} /*   END OF post_process_nodal                                             */
/*****************************************************************************/

void post_process_elem(double x[],     /* soln vector */
                       double x_old[], /* soln vector at previous time step */
                       double xdot[],  /* time derivative of soln vector */
                       double xdot_old[],
                       double resid_vector[], /* Residual vector */
                       const int tev,
                       const int tev_post,
                       double ***gvec_elem, /* Triply indexed array containing
                                             * element variable values on return.
                                             * convention:
                                             * [elemblock_index][elemvar_index]
                                             *      [element_index(inblock)] */
                       const int ts,
                       const double *time_ptr,
                       const double delta_t,
                       Exo_DB *const exo,
                       Dpi *const dpi,
                       struct Results_Description *rd)

/************************************************************************
 * Function which directs calculation of element-based post processing
 *quantities
 *
 * Author:          Randy R. Lober
 * Date:            13 August 1998
 * Revised:
 *
 ************************************************************************/
{
  int i, eb_indx, ev_indx, elem, compute_elem_size;
  int mn, ip_total, ielem, ip, ev_indx_tmp;
  ELEM_BLK_STRUCT *eb_ptr;

  if (Num_Elem_Post_Proc_Var == 0)
    return;

  /* Initialize  - NOTE ONLY initialize the members that have been malloc'd */
  i = 0;
  if (tev_post > 0) {
    for (eb_indx = 0; eb_indx < exo->num_elem_blocks; eb_indx++) {
      for (ev_indx = tev; ev_indx < tev + tev_post; ev_indx++) {
        if (exo->elem_var_tab[i++] == 1) { /* Checks to see if this ev_indx
                                              exists for this eb_indx */
          for (elem = 0; elem < exo->eb_num_elems[eb_indx]; elem++) {
            gvec_elem[eb_indx][ev_indx][elem] = 0.;
          }
        }
      }
    }
  }

  /* Compute the elem post vars here */
  ev_indx = tev;

  /* Zienkiewicz-Zhu error indicator based on velocity */

  if (ERROR_ZZ_VEL != -1 && Num_Var_In_Type[pg->imtrx][R_MOMENTUM1]) {
    compute_elem_size = 0;
    if (ERROR_ZZ_VEL_ELSIZE != -1)
      compute_elem_size = 1;
    if (calc_zz_error_vel(x, x_old, xdot, xdot_old, resid_vector,
                          ev_indx,   /* Variable index for zz_error  */
                          gvec_elem, /* elem var vals[eb_indx][ev_indx][elem] */
                          exo, dpi, compute_elem_size) != 0) {
      GOMA_EH(GOMA_ERROR, " calc_zz_error_vel failure");
    } else {
      /* If we get to here, calc_zz_error_vel worked and we need to increment ev_indx */
      if (compute_elem_size) {
        /* if the elem size was also computed, 2 ev's were added, increment by 2 */
        ev_indx += 2;
      } else {
        /* If only the error was computed, increment ev_indx by 1 */
        ev_indx++;
      }
    }
  }

  if (SAT_CURVE_TYPE != -1 && CAP_PRESS_SWITCH != -1 && SAT_QP_SWITCH != -1) {
    ev_indx_tmp = ev_indx;
    if (Num_Var_In_Type[pg->imtrx][R_POR_LIQ_PRES] ||
        Num_Var_In_Type[pg->imtrx][R_SHELL_SAT_OPEN] ||
        Num_Var_In_Type[pg->imtrx][R_SHELL_SAT_OPEN_2]) {
      for (eb_indx = 0; eb_indx < exo->num_elem_blocks; eb_indx++) {
        ev_indx = ev_indx_tmp;
        mn = Matilda[eb_indx];
        mp = mp_glob[mn];
        eb_ptr = Element_Blocks + eb_indx;
        ip_total = elem_info(NQUAD, eb_ptr->Elem_Type);
        if ((mp->PorousMediaType == POROUS_UNSATURATED ||
             mp->PorousMediaType == POROUS_SHELL_UNSATURATED ||
             mp->PorousMediaType == POROUS_TWO_PHASE) &&
            mp->SaturationModel == TANH_HYST) {
          for (ip = 0; ip < ip_total; ip++) {
            for (ielem = 0; ielem < eb_ptr->Num_Elems_In_Block; ielem++) {
              gvec_elem[eb_indx][ev_indx][ielem] += eb_ptr->ElemStorage[ielem].sat_curve_type[ip];
            }
            ev_indx++;
          }
          for (ip = 0; ip < ip_total; ip++) {
            for (ielem = 0; ielem < eb_ptr->Num_Elems_In_Block; ielem++) {
              gvec_elem[eb_indx][ev_indx][ielem] += eb_ptr->ElemStorage[ielem].Sat_QP_tn[ip];
            }
            ev_indx++;
          }
          for (ip = 0; ip < ip_total; ip++) {
            for (ielem = 0; ielem < eb_ptr->Num_Elems_In_Block; ielem++) {
              gvec_elem[eb_indx][ev_indx][ielem] += eb_ptr->ElemStorage[ielem].p_cap_QP[ip];
            }
            ev_indx++;
          }
        }
      } /*End of loop over element block */
    }
  }

  for (i = 0; i < Num_Elem_Post_Proc_Var; i++) {
    /*
     * When we're parallel, this will write out results for boundary
     * elements that are shared by other processors.
     */
    wr_elem_result_exo(exo, ExoFileOut, gvec_elem, tev + i, ts, *time_ptr, rd);
  }

  /* Release the struct array memory if it exists */
  if (nn_error_metrics > 0)
    free(pp_error_data);
}
/*****************************************************************************/

void post_process_global(double *x, /* Solution vector for the current processor */
                         Exo_DB *exo,
                         Dpi *dpi,
                         double time) {
  int i;
  for (i = 0; i < nn_global; i++) {
    switch (pp_global[i]->type) {
    case PP_GLOBAL_LS_INTERFACE_PRINT: {
      if (ls != NULL) {
        print_ls_interface(x, exo, dpi, time, pp_global[i]->filenm, FALSE);
      }
    } break;
    case PP_GLOBAL_LS_INTERFACE_PRINT_ALL_TIMES: {
      if (ls != NULL) {
        print_ls_interface(x, exo, dpi, time, pp_global[i]->filenm, TRUE);
      }
    } break;
    default:
      GOMA_EH(GOMA_ERROR, "Unknown global post process type");
      break;
    }
  }
}

/********************************************************************************/
/********************************************************************************/
/********************************************************************************/

static int calc_zz_error_vel(double x[], /* Solution vector                       */
                             double x_old[],
                             double xdot[],
                             double xdot_old[],
                             double resid_vector[],
                             int ev_indx,         /* Variable index for zz_error               */
                             double ***gvec_elem, /* evar vals[eb_indx][ev_indx][elem]  */
                             Exo_DB *const exo,
                             Dpi *const dpi,
                             int compute_elem_size)

/*
  Function which calculates the Zienkiewicz-Zhu error indicator for each
  appropriate element in the model

  Author:          R. R. Lober (9113)
  Date:            9 September 1998
  Revised

*/

{
  int status, i_node, i_elem, i_start, i_end, i, j, k, kk, elem_id, max_gp, min_gp;
  int num_elems_in_patch, i_elem_type, i_elem_gp, i_elem_dim, mat_num;
  int max_dim, valid_count, max_terms, last_interp, i_eb_indx;
  int do_the_lu_decomp, *indx, max_velocity_norm_i_elem = 0, max_velocity_err_i_elem = 0;
  int *valid_elem_mask, num_local_proc_nodes, err, global_node_num;
  int remesh_status;
  double **xgp_loc, **ygp_loc, **zgp_loc, **det_gp_loc, **s_lhs, *rhs, ***tau_lsp;
  double ****tau_gp_ptch, *i_node_coords, **wt_gp_loc, tau, xgp, ygp, zgp, det, wt;
  double max_velocity_norm, max_velocity_norm_tmp, *elem_areas = NULL, h1, h2, error_ratio;
  double expansion_rate, reduction_rate, elem_size_min, elem_size_max, target_error;
  double max_velocity_err, max_x = 0, max_y = 0, max_z = 0, total_volume, pct_over_target,
                           volume_tmp;
  double pct_over_tolerance;

  status = 0;

  /* Sanity check for mesh topology data */
  if (!exo->node_elem_conn_exists) {
    GOMA_EH(GOMA_ERROR, "Attempt to access undeveloped node->elem connectivity.");
  }

  i_node_coords = (double *)smalloc(3 * sizeof(double));

  num_local_proc_nodes = dpi->num_internal_nodes + dpi->num_external_nodes;
  /* Per conversation with PAS 9/15, in the parallel world of goma, each node
     has a unique and unambiguous owning proc, while each proc has elements that
     are shared and termed boundary elements. To ensure our data requests are
     appropriately on proc, we will use node indices as follows:
     our local view of all the nodes will be from
        node index 0 to ( dpi->num_internal_nodes + dpi->num_external_nodes )
     and this index will be used to count into the Exodus Struct arrays. */

  /* Setup memory to hold least square projected derivatives for the fluid
     shear stress tensor. For 2D, this will entail storing t11, t12, & t22
     for each node. For 3D, it will be t11 t12, t13, t22, t23, & t33 for
     each node. Access will be (for t12) tau_lsp[0][1][node]. The reason
     this looks a little complicated is because tau is symetric, and we
     don't want to waste space for unneeded components*num_nodes. */
  /* VIM is used here instead of exo->num_dim because for certain 2D models
     that were specified to be solved in cylindrical or swirling coordinate
     systems, they contain 3D tensors (thus tau_* must contain 3D comps) */
  /* MMH: PROJECTED_CARTESIAN coordinate systems are similar to
   * SWIRLING in this respect, too.
   */

  tau_lsp = (double ***)smalloc(VIM * sizeof(double **));
  for (i = 0; i < VIM; i++) {
    tau_lsp[i] = (double **)smalloc(VIM * sizeof(double *));
    for (j = 0; j < VIM; j++) {
      if (j < i) {
        tau_lsp[i][j] = tau_lsp[j][i];
      } else {
        tau_lsp[i][j] = (double *)smalloc(exo->num_nodes * sizeof(double));
        for (k = 0; k < num_local_proc_nodes; k++) {
          tau_lsp[i][j][k] = 0.;
        }
      }
    }
  }

  /* Complete node loop for LS patch construction @ each node */
  for (i_node = 0; i_node < num_local_proc_nodes; i_node++) {

#ifdef RRL_DEBUG
#ifdef DBG_1
    fprintf(stdout, "At node %d and seeing elements:\n", i_node + 1);
#endif
#endif

    if (exo->num_dim == 3) {
      i_node_coords[0] = exo->x_coord[i_node];
      i_node_coords[1] = exo->y_coord[i_node];
      i_node_coords[2] = exo->z_coord[i_node];
    } else {
      i_node_coords[0] = exo->x_coord[i_node];
      i_node_coords[1] = exo->y_coord[i_node];
      i_node_coords[2] = 0.;
    }

    i_start = exo->node_elem_pntr[i_node];
    i_end = exo->node_elem_pntr[i_node + 1];

    num_elems_in_patch = i_end - i_start;

    /* Build mask for this patch and initialize */
    valid_elem_mask = (int *)smalloc(num_elems_in_patch * sizeof(int));
    for (i = 0; i < num_elems_in_patch; i++)
      valid_elem_mask[i] = 0;

    max_gp = -1;
    min_gp = 1000;
    max_dim = -1;
    last_interp = -1;
    j = 0;
    /* Loop over elems in this patch about node i_node
      ( initial scoping loop over this patch ) */
    for (i_elem = i_start; i_elem < i_end; i_elem++) {

      /* Check elem_type for each elem (for appropriate interp)
         and check pd_glob for the block of this elem to check for
         velocity existance and for variable interp for the material.
         This data will be applied to the patch mask to indicate
         which neighbor elems can be appropriately employed in the
         least square fit for this patch. */

      elem_id = exo->node_elem_list[i_elem];
      i_elem_type = Elem_Type(exo, elem_id);     /* element type */
      i_elem_gp = elem_info(NQUAD, i_elem_type); /* number of
                                                    quadrature points */
      i_elem_dim = elem_info(NDIM, i_elem_type); /* element dimension
                                                    (of course!) */
      /* Save this dimension if first time through - subsequent passes
         test if dimension ever changes. This is a no no. */
      if (i_elem == i_start)
        max_dim = i_elem_dim;
      if (i_elem_dim != max_dim || i_elem_dim != exo->num_dim) {
        GOMA_EH(GOMA_ERROR, "Cannot mix element dimensionality for error computation");
      }

      if (i_elem_gp > max_gp) {
        max_gp = i_elem_gp;
      }

      if (i_elem_gp < min_gp) {
        min_gp = i_elem_gp;
      }

      i_eb_indx = exo->elem_eb[elem_id];
      mat_num = Matilda[i_eb_indx];
      pd = pd_glob[mat_num];

      /* Confirm momentum is being solved in this material & velocity is
         turned on for each dimension that the element occupies. */
      valid_count = 0;
      for (k = 0; k < i_elem_dim; k++) {
        if (pd->e[pg->imtrx][R_MOMENTUM1 + k] && pd->v[pg->imtrx][VELOCITY1 + k]) {
          valid_count++;
        }
      }

      /* Only include element if every dimension was valid, and if this
         ev_indx exists for this i_eb_indx */
      if (valid_count == i_elem_dim &&
          exo->elem_var_tab[i_eb_indx * exo->num_elem_vars + ev_indx] == 1) {
        valid_elem_mask[j] = 1;

        /* Save this interpolation if first time through - subsequent passes
         test if interpolation ever changes. This is a no no. */
        if (i_elem == i_start)
          last_interp = pd->i[pg->imtrx][VELOCITY1];
        if (pd->i[pg->imtrx][VELOCITY1] != last_interp) {
          GOMA_EH(GOMA_ERROR, "Cannot mix velocity interpolation levels for error computation");
        }
      }

#ifdef RRL_DEBUG
#ifdef DBG_1
      fprintf(stdout, "       %d (blk %d, type %d, gp %d)\n", elem_id + 1,
              exo->eb_id[exo->elem_eb[elem_id]], i_elem_type, i_elem_gp);
#endif
#endif

      j++;
    } /* End initial scoping loop over this patch about node i_node */

    /* Need to build local arrays to store working local gp coords */
    xgp_loc = (double **)smalloc(num_elems_in_patch * sizeof(double *));
    ygp_loc = (double **)smalloc(num_elems_in_patch * sizeof(double *));
    zgp_loc = (double **)smalloc(num_elems_in_patch * sizeof(double *));
    det_gp_loc = (double **)smalloc(num_elems_in_patch * sizeof(double *));
    wt_gp_loc = (double **)smalloc(num_elems_in_patch * sizeof(double *));

    for (k = 0; k < num_elems_in_patch; k++) {
      xgp_loc[k] = (double *)smalloc(max_gp * sizeof(double));
      ygp_loc[k] = (double *)smalloc(max_gp * sizeof(double));
      zgp_loc[k] = (double *)smalloc(max_gp * sizeof(double));
      det_gp_loc[k] = (double *)smalloc(max_gp * sizeof(double));
      wt_gp_loc[k] = (double *)smalloc(max_gp * sizeof(double));

      /* Initialize the arrays for this patch */
      for (kk = 0; kk < max_gp; kk++) {
        xgp_loc[k][kk] = 0.;
        ygp_loc[k][kk] = 0.;
        zgp_loc[k][kk] = 0.;
        det_gp_loc[k][kk] = 0.;
        wt_gp_loc[k][kk] = 0.;
      }
    }

    /* Determine size of LS system to be solved for this patch */
    if (max_dim > 2 && min_gp > 9) {
      max_terms = 10; /* 3D with quadratic elements */
    } else if (max_dim > 2 && min_gp <= 9) {
      max_terms = 4; /* 3D with linear elements */
    } else if (max_dim <= 2 && min_gp > 5) {
      max_terms = 6; /* 2D with quadratic elements */
    } else {
      max_terms = 3; /* 2D with linear elements */
    }

    s_lhs = (double **)smalloc(max_terms * sizeof(double *));
    for (k = 0; k < max_terms; k++) {
      s_lhs[k] = (double *)smalloc(max_terms * sizeof(double));
      for (kk = 0; kk < max_terms; kk++) {
        s_lhs[k][kk] = 0.;
      }
    }
    rhs = (double *)smalloc(max_terms * sizeof(double));
    for (kk = 0; kk < max_terms; kk++) {
      rhs[kk] = 0.;
    }

    /* Setup memory to hold least squares' projected derivatives for the
       fluid shear stress tensor at the gauss points for elements in this
       patch.  For 2D, this will entail storing t11, t12, & t22 for each
       gauss point. For 3D, it will be t11 t12, t13, t22, t23, & t33 for each
       gauss point. Access will be (for t12) tau_gp_ptch[0][1][elem][gp]. The
       reason this looks a little complicated is because tau is symetric, and
       we don't want to waste space for unneeded components. */
    /* VIM is used here instead of exo->num_dim because for certain 2D models
       that were specified to be solved in cylindrical or swirling coordinate
       systems, they contain 3D tensors (thus tau_* must contain 3D comps) */
    /* MMH: PROJECTED_CARTESIAN coordinate systems are similar to
     * SWIRLING in this respect, too.
     */

    tau_gp_ptch = (double ****)smalloc(VIM * sizeof(double ***));
    for (i = 0; i < VIM; i++) {
      tau_gp_ptch[i] = (double ***)smalloc(VIM * sizeof(double **));
      for (j = 0; j < VIM; j++) {
        if (j < i) {
          tau_gp_ptch[i][j] = tau_gp_ptch[j][i];
        } else {
          tau_gp_ptch[i][j] = (double **)smalloc(num_elems_in_patch * sizeof(double *));
          for (k = 0; k < num_elems_in_patch; k++) {
            tau_gp_ptch[i][j][k] = (double *)smalloc(max_gp * sizeof(double));
            for (kk = 0; kk < max_gp; kk++) {
              tau_gp_ptch[i][j][k][kk] = 0.0;
            }
          }
        }
      }
    }

    i_start = exo->node_elem_pntr[i_node];
    i_end = exo->node_elem_pntr[i_node + 1];
    /* Actual workhorse LHS loop over the elems in this patch */
    for (k = 0, i_elem = i_start; i_elem < i_end; k++, i_elem++) {
      /* Only employ element if it has been deemed worthy from above scoping loop */
      if (valid_elem_mask[k] == 1) {

        /* Extract the info for this elem of the patch */
        elem_id = exo->node_elem_list[i_elem];

        err = load_elem_dofptr(elem_id, exo, x, x_old, xdot, xdot_old, 0);
        GOMA_EH(err, "load_elem_dofptr");

        err = bf_mp_init(pd);
        GOMA_EH(err, "bf_mp_init");

        mat_num = ei[pg->imtrx]->mn;

        i_elem_type = ei[pg->imtrx]->ielem_type;   /* element type */
        i_elem_gp = elem_info(NQUAD, i_elem_type); /* number of
                                                      quadrature points */
        i_elem_dim = ei[pg->imtrx]->ielem_dim;     /* element dimension
                                                     (of course!) */

        err = fill_lhs_lspatch(i_node_coords, wt_gp_loc[k], xgp_loc[k], ygp_loc[k], zgp_loc[k],
                               det_gp_loc[k], max_terms, s_lhs, k, tau_gp_ptch);

      } /* End of treating worthy nodes with valid_elem_mask values */
    }   /* End workhorse LHS loop over this patch */

    /* Now loop over needed components in tau_lsp for node i_node,
       again over the elements in the patch this time filling the rhs
       vector and solving via lu decomp and back sub for each
       component in tau_lsp in turn.*/
    /* NOTE: We're computing the needed tau components using VIM since
       that will pick up the necessary 3D components for cylindrical
       or swirling coordinate systems. The size of the system (least squares)
       being solved will be determined by the max_terms calculation, since
       that mechanism will result in the most high fidelity LS patch fitted.
       For example, if we were to take a 2D mesh of quadratic elements with
       a cylindrical coord system, and call it 3D, the best patch fit it could
       get would be linear 3D. By solving a 2D system on quadratic elements,
       the system fidelity goes up to 6 terms for the same problem. We can
       always solve for the additional tau terms with either system, so we're
       dictating the number of tau terms via VIM, and the max_terms via the
       actual element dimension and interpolation levels. Per conversation with
       RRR, 9/21/98 */
    /* MMH: PROJECTED_CARTESIAN coordinate systems are similar to
     * SWIRLING in this respect, too.
     */
    do_the_lu_decomp = 1;
    indx = (int *)smalloc(max_terms * sizeof(int));
    for (i = 0; i < VIM; i++) {
      for (j = 0; j < VIM; j++) {
        if (j < i) {
          tau_lsp[i][j][i_node] = tau_lsp[j][i][i_node];
        } else {
          for (kk = 0; kk < max_terms; kk++) {
            rhs[kk] = 0.;
          }

          for (k = 0, i_elem = i_start; i_elem < i_end; k++, i_elem++) {
            /* Only employ element if it has been deemed worthy from
             * above scoping loop */
            if (valid_elem_mask[k] == 1) {
              elem_id = exo->node_elem_list[i_elem];
              i_elem_type = Elem_Type(exo, elem_id);     /* element type */
              i_elem_gp = elem_info(NQUAD, i_elem_type); /* number of
                                                            quadrature points */
              for (kk = 0; kk < i_elem_gp; kk++) {
                tau = tau_gp_ptch[i][j][k][kk];
                xgp = xgp_loc[k][kk];
                ygp = ygp_loc[k][kk];
                zgp = zgp_loc[k][kk];
                det = det_gp_loc[k][kk];
                wt = wt_gp_loc[k][kk];
                switch (max_terms) {
                case 3: /* 2D with linear elements    */
                  rhs[0] += 1.0 * tau * det * wt;
                  rhs[1] += xgp * tau * det * wt;
                  rhs[2] += ygp * tau * det * wt;
                  break;
                case 6: /* 2D with quadratic elements */
                  rhs[0] += 1.0 * tau * det * wt;
                  rhs[1] += xgp * tau * det * wt;
                  rhs[2] += ygp * tau * det * wt;
                  rhs[3] += xgp * xgp * tau * det * wt;
                  rhs[4] += xgp * ygp * tau * det * wt;
                  rhs[5] += ygp * ygp * tau * det * wt;
                  break;
                case 4: /* 3D with linear elements    */
                  rhs[0] += 1.0 * tau * det * wt;
                  rhs[1] += xgp * tau * det * wt;
                  rhs[2] += ygp * tau * det * wt;
                  rhs[3] += zgp * tau * det * wt;
                  break;
                case 10: /* 3D with quadratic elements */
                  rhs[0] += 1.0 * tau * det * wt;
                  rhs[1] += xgp * tau * det * wt;
                  rhs[2] += ygp * tau * det * wt;
                  rhs[3] += zgp * tau * det * wt;
                  rhs[4] += xgp * xgp * tau * det * wt;
                  rhs[5] += xgp * ygp * tau * det * wt;
                  rhs[6] += xgp * zgp * tau * det * wt;
                  rhs[7] += ygp * ygp * tau * det * wt;
                  rhs[8] += ygp * zgp * tau * det * wt;
                  rhs[9] += zgp * zgp * tau * det * wt;
                  break;
                default:
                  GOMA_EH(GOMA_ERROR, "Unsupported size in building RHS of least"
                                      " squares patch for error");
                  break;
                }
              }
            }
          }

          /* Now solve the system for this patch. The first time through perform
             the LU decomposition and the back substitution. All subsequent loop
             iterations for this patch need only back substitute. */

          if (lu_decomp_backsub_driver(s_lhs, rhs, indx, max_terms, do_the_lu_decomp) == -1) {
            GOMA_EH(GOMA_ERROR, " Error occurred in calc_zz_error_vel");
            status = -1;
            return (status);
          }

          /* Next time just do the back sub */
          if (do_the_lu_decomp == 1)
            do_the_lu_decomp = 0;

          tau_lsp[i][j][i_node] = rhs[0]; /* This works since we solved the system on a local
                                             coord basis */

#ifdef RRL_DEBUG
#ifdef DBG_2
          fprintf(stdout, "Just computed lsp tau%d%d for node %d = %6.4lf\n", i + 1, j + 1,
                  i_node + 1, tau_lsp[i][j][i_node]);
#endif
#endif
        }
      }
    }

#ifdef RRL_DEBUG
#ifdef DBG_1
    fprintf(stdout, "\n  node    t11       t12       t13       t21       t22       t23       t31   "
                    "   t32      t33\n");
    if (ei[pg->imtrx]->ielem_dim > 2) {
      fprintf(stdout,
              "  %2d   %6.4lf   %6.4lf   %6.4lf   %6.4lf   %6.4lf   %6.4lf   %6.4lf   %6.4lf   "
              "%6.4lf\n",
              i_node + 1, tau_lsp[0][0][i_node], tau_lsp[0][1][i_node], tau_lsp[0][2][i_node],
              tau_lsp[1][0][i_node], tau_lsp[1][1][i_node], tau_lsp[1][2][i_node],
              tau_lsp[2][0][i_node], tau_lsp[2][1][i_node], tau_lsp[2][2][i_node]);
    } else {
      fprintf(stdout,
              "  %2d   %6.4lf   %6.4lf   < NA >   %6.4lf   %6.4lf   < NA >   < NA >   < NA >   < "
              "NA >\n",
              i_node + 1, tau_lsp[0][0][i_node], tau_lsp[0][1][i_node], tau_lsp[1][0][i_node],
              tau_lsp[1][1][i_node]);
    }
#endif
#endif

    /* Clean up memory for this patch */
    for (k = 0; k < num_elems_in_patch; k++) {
      free(xgp_loc[k]);
      free(ygp_loc[k]);
      free(zgp_loc[k]);
      free(det_gp_loc[k]);
      free(wt_gp_loc[k]);
    }
    free(xgp_loc);
    free(ygp_loc);
    free(zgp_loc);
    free(det_gp_loc);
    free(wt_gp_loc);

    free(valid_elem_mask);

    for (k = 0; k < max_terms; k++) {
      free(s_lhs[k]);
    }
    free(s_lhs);
    free(rhs);
    free(indx);

    for (i = 0; i < VIM; i++) {
      for (j = 0; j < VIM; j++) {
        /* Only the upper tri diag members were malloc'd, so only free those */
        if (j >= i) {
          for (k = 0; k < num_elems_in_patch; k++) {
            free(tau_gp_ptch[i][j][k]);
          }
          free(tau_gp_ptch[i][j]);
        }
      }
      free(tau_gp_ptch[i]);
    }
    free(tau_gp_ptch);

#ifdef RRL_DEBUG
#ifdef DBG_1
    fprintf(stdout, "\n");
#endif
#endif

  } /* End of loop building LHS for the patch about node i_node */

  /* Loop over each element in the model for the following. */
  /* Now have tau_lsp at the nodes, and tau at the gauss points (via fv)
     To get tau_lsp back at the gauss points, we will interpolate with
     shape functions. With both quantities back at the gauss points, we will
     cycle over the gauss points, computing the gfem/lsp difference for
     each tau component at each gauss point, then using these to compute
     the elemental error. Then store this absolute error val for the
     currrent element into gvec_elem for now. */

  valid_elem_mask = (int *)smalloc(exo->num_elems * sizeof(int));
  for (i = 0; i < exo->num_elems; i++)
    valid_elem_mask[i] = 0;

  /* First do scoping loop to set up the valid_elem_mask for the entire model
     this time (valid to compute zz error based on velocity)  */
  for (i_elem = 0; i_elem < exo->num_elems; i_elem++) {
    elem_id = exo->node_elem_list[i_elem];
    i_elem_type = Elem_Type(exo, elem_id);     /* element type */
    i_elem_gp = elem_info(NQUAD, i_elem_type); /* number of quadrature points */
    i_elem_dim = elem_info(NDIM, i_elem_type); /* element dimension  */
    i_eb_indx = exo->elem_eb[i_elem];
    mat_num = Matilda[i_eb_indx];
    pd = pd_glob[mat_num];

    /* Confirm momentum is being solved in this material & velocity is
       turned on for each dimension that the element occupies. */
    valid_count = 0;
    for (k = 0; k < i_elem_dim; k++) {
      if (pd->e[pg->imtrx][R_MOMENTUM1 + k] && pd->v[pg->imtrx][VELOCITY1 + k]) {
        valid_count++;
      }
    }

    /* Only include element if every dimension was valid, and if this
       ev_indx exists for this i_eb_indx */
    if (valid_count == i_elem_dim &&
        exo->elem_var_tab[i_eb_indx * exo->num_elem_vars + ev_indx] == 1) {
      valid_elem_mask[i_elem] = 1;
    }
  } /* End scoping loop for element error integration */

  /* Now do real loop for element error integration over entire model */
  /* Set up values to find max's and do the elem size stuff */
  if (compute_elem_size != 0) {
    elem_areas = (double *)smalloc(exo->num_elems * sizeof(double));
    for (i = 0; i < exo->num_elems; i++)
      elem_areas[i] = 0;
  }
  max_velocity_norm = 0.;
  max_velocity_err = 0.;
  total_volume = 0.;
  pct_over_target = 0.;
  pct_over_tolerance = 0.;
  volume_tmp = 0.;
  remesh_status = -1;

  for (i_elem = 0; i_elem < exo->num_elems; i_elem++) {
    /* Only employ element if it has been deemed worthy from above scoping loop */

    if (valid_elem_mask[i_elem] == 1) {
      err = load_elem_dofptr(i_elem, exo, x, x_old, xdot, xdot_old, 0);
      GOMA_EH(err, "load_elem_dofptr");

      err = bf_mp_init(pd);
      GOMA_EH(err, "bf_mp_init");

      /* Extract the info for this elem of the patch */

      mat_num = ei[pg->imtrx]->mn;
      i_elem_type = ei[pg->imtrx]->ielem_type;   /* element type */
      i_elem_gp = elem_info(NQUAD, i_elem_type); /* number of quadrature points */
      i_elem_dim = ei[pg->imtrx]->ielem_dim;     /* element dimension
                                                   (of course!) */

      i_eb_indx = exo->elem_eb[i_elem];

#ifdef RRL_DEBUG
#ifdef DBG_1
      fprintf(stdout, "\n\n About to integrate zz error on the worthy element %d (blk %d)\n",
              i_elem + 1, exo->eb_id[i_eb_indx]);
#endif
#endif

      /* Now interpolate the LS projected values of tau back to the gauss points,
         extract the fem values of tau at the same gauss points,
         and compute the error (absolute indicator) for elem i_elem */
      err = abs_error_at_elem(i_elem, tau_lsp, gvec_elem[i_eb_indx][ev_indx],
                              &max_velocity_norm_tmp, &elem_areas[i_elem]);

      /* sum the total area/vol of the elems being used for error computation */
      total_volume += elem_areas[i_elem];

      if (max_velocity_norm_tmp > max_velocity_norm) {
        max_velocity_norm = max_velocity_norm_tmp;
        max_velocity_norm_i_elem = i_elem;
      }

      if (gvec_elem[i_eb_indx][ev_indx][i_elem] > max_velocity_err) {
        max_velocity_err = gvec_elem[i_eb_indx][ev_indx][i_elem];
        max_velocity_err_i_elem = i_elem;

        max_x = 0;
        max_y = 0;
        max_z = 0;

        for (j = 0; j < ei[pg->imtrx]->num_local_nodes; j++) {
          /* also convert from node number to dof number */
          global_node_num = Proc_Elem_Connect[ei[pg->imtrx]->iconnect_ptr + j];
          max_x += exo->x_coord[global_node_num];
          max_y += exo->y_coord[global_node_num];
          if (exo->num_dim > 2)
            max_z += exo->z_coord[global_node_num];
        }
        max_x /= ei[pg->imtrx]->num_local_nodes;
        max_y /= ei[pg->imtrx]->num_local_nodes;
        if (exo->num_dim > 2)
          max_z /= ei[pg->imtrx]->num_local_nodes;
      }

    } /* End of treating worthy elems with valid_elem_mask values */
  }   /* End of real loop for element error integration over entire model */

#ifdef RRL_DEBUG
#ifdef DBG_1
  fprintf(stdout, "\n\n About to integrate zz error on the worthy element %d (blk %d)\n",
          i_elem + 1, exo->eb_id[i_eb_indx]);
#endif
#endif

  fprintf(stdout, "\n Max energy norm of the velocity vector ( element %d ) \t= %6.4f\n",
          max_velocity_norm_i_elem + 1, max_velocity_norm);
  fprintf(stdout, " Max ZZ error (velocity based)          ( element %d ) \t= %6.4f\n",
          max_velocity_err_i_elem + 1, max_velocity_err);
  fprintf(stdout, "   x centroid = %6.4f\n", max_x);
  fprintf(stdout, "   y centroid = %6.4f\n", max_y);
  fprintf(stdout, "   z centroid = %6.4f\n", max_z);

  /* Now compute recommended elem sizes if needed */
  if (compute_elem_size != 0) {
    /* First grab user supplied params */
    reduction_rate = pp_error_data[0].error_params[0];
    expansion_rate = pp_error_data[0].error_params[1];
    elem_size_min = pp_error_data[0].error_params[2];
    elem_size_max = pp_error_data[0].error_params[3];
    target_error = pp_error_data[0].error_params[4];
    pct_over_tolerance = pp_error_data[0].error_params[5];

    for (i_elem = 0; i_elem < exo->num_elems; i_elem++) {
      /* Only employ element if it has been deemed worthy from above scoping loop */
      if (valid_elem_mask[i_elem] == 1) {
        i_eb_indx = exo->elem_eb[i_elem];

        /* Determine typical element length scale - sqrt if 2D, cube root if 3D */
        if (exo->num_dim == 3) {
          h1 = pow(elem_areas[i_elem], 0.3333333333);
        } else {
          h1 = sqrt(elem_areas[i_elem]);
        }

        error_ratio = gvec_elem[i_eb_indx][ev_indx][i_elem] / target_error;

        if (error_ratio <= 1.0) {
          h2 = (pow(error_ratio, -1. / expansion_rate)) * h1;
        } else {
          h2 = (pow(error_ratio, -1. / reduction_rate)) * h1;
          /* This element needs refinement - add into the volume over calculation */
          volume_tmp += elem_areas[i_elem];
        }

        /* Now ensure that the elem size floors & ceilings are observed */
        if (h2 < elem_size_min)
          h2 = elem_size_min;
        if (h2 > elem_size_max)
          h2 = elem_size_max;

        /* Store into gvec array - note that we store into the next ev_indx place
           since this value always follows the error measure that it applies to */
        gvec_elem[i_eb_indx][ev_indx + 1][i_elem] = h2;
      }
    }

    pct_over_target = volume_tmp / (total_volume * 0.01); /* Builds % of volume over error
                                                            target */

    fprintf(stdout, "\n Target error                                        \t= %6.4f\n",
            target_error);
    fprintf(stdout, " Problem volume (area) considered for error          \t= %6.4f\n",
            total_volume);
    fprintf(stdout, " Percent of problem volume over error target         \t= %6.2f [%%]\n",
            pct_over_target);
    fprintf(stdout, " Tolerance for percent of problem volume over value  \t= %6.2f [%%]\n",
            pct_over_tolerance);

    if (pct_over_target > pct_over_tolerance) {
      /* Need to remesh the problem and run it again using sizing data */
      remesh_status = 2;
      fprintf(stdout, " Remeshing status                                    \t= %d\n",
              remesh_status);
      fprintf(stdout, "\n (Recommend remeshing model using the *ELSIZE element variable)\n");
    } else if (pct_over_target <= pct_over_tolerance && max_velocity_err > target_error) {
      remesh_status = 1;
      fprintf(stdout, " Remeshing status                                    \t= %d\n",
              remesh_status);
      fprintf(stdout,
              "\n (Max error > target error, but volume < target error within tolerance)\n");
    } else if (max_velocity_err <= target_error) {
      remesh_status = 0;
      fprintf(stdout, " Remeshing status                                    \t= %d\n",
              remesh_status);
      fprintf(stdout, "\n (Max error < target error, error reduction objective met)\n");
    } else {
      GOMA_EH(GOMA_ERROR,
              "Undetermined state encountered during error/remeshing size data calculation\n");
    }

    fprintf(stdout, "\n Current number of nodes (resolution)                \t= %d\n",
            exo->num_nodes);
    fprintf(stdout, " Current number of elements                          \t= %d\n",
            exo->num_elems);

    /* Free memory */
    free(elem_areas);
  }

  /* Now normalize the raw values of ZZ velocity based error */
  for (i_elem = 0; i_elem < exo->num_elems; i_elem++) {
    /* Only employ element if it has been deemed worthy from above scoping loop */
    if (valid_elem_mask[i_elem] == 1) {
      i_eb_indx = exo->elem_eb[i_elem];
      gvec_elem[i_eb_indx][ev_indx][i_elem] /=
          (max_velocity_norm * 0.01); /* NOTE: converting to % */
    }
  }

  /* Final memory cleanup */
  for (i = 0; i < VIM; i++) {
    for (j = 0; j < VIM; j++) {
      /* Only the upper tri diag members were malloc'd, so only free those */
      if (j >= i) {
        free(tau_lsp[i][j]);
      }
    }
    free(tau_lsp[i]);
  }
  free(tau_lsp);
  free(i_node_coords);
  free(valid_elem_mask);

  return (status);
}

static int abs_error_at_elem(int i_elem,
                             double ***tau_nodal_lsp,
                             double *gvec_elem,
                             double *velocity_norm,
                             double *ielem_area)
/******************************************************************************
  Function which interpolates the LS projected values of tau back to the gauss
  points, extracts the fem values of tau at the same gauss points, then using
  the differences between the two, computes the velocity based error norm
  (the absolute indicator value) for the element.

  Author:          R. R. Lober (9113)
  Date:            30 September 1998
  Revised

******************************************************************************/
{
  int status = 0;
  int i, j, i_elem_gp, eqn, global_node_num, a, b;
  int err; /* temp variable to hold diagnostic flags. */
  double sum_tau, phi_i, ***tau_gp_fem, ***tau_gp_lsp, ***tau_gp_ext;
  double xi[DIM]; /* Local element coordinates of Gauss point. */
  double det, wt;
  double gamma[DIM][DIM]; /* shrearrate tensor based on velocity */

  double mu, elem_error, error_norm_tmp, elem_area, velocity_norm_tmp, elem_vel_norm;

  /* polymer viscosity */
  double mup;

  i_elem_gp = elem_info(NQUAD, ei[pg->imtrx]->ielem_type); /* number of
                                                   quadrature points */
  eqn = R_MOMENTUM1; /* We depend on this eqn for the velocity based error measure */

  /* Grab memory to hold the fem & lsp values of tau, only malloc the upper tri-diag
     portion of these symetric tensors */
  tau_gp_fem = (double ***)smalloc(VIM * sizeof(double **));
  tau_gp_lsp = (double ***)smalloc(VIM * sizeof(double **));
  tau_gp_ext = (double ***)smalloc(VIM * sizeof(double **));
  for (i = 0; i < VIM; i++) {
    tau_gp_fem[i] = (double **)smalloc(VIM * sizeof(double *));
    tau_gp_lsp[i] = (double **)smalloc(VIM * sizeof(double *));
    tau_gp_ext[i] = (double **)smalloc(VIM * sizeof(double *));
    for (j = 0; j < VIM; j++) {
      if (j < i) {
        tau_gp_fem[i][j] = tau_gp_fem[j][i];
        tau_gp_lsp[i][j] = tau_gp_lsp[j][i];
        tau_gp_ext[i][j] = tau_gp_ext[j][i];
      } else {
        tau_gp_fem[i][j] = (double *)smalloc(i_elem_gp * sizeof(double));
        tau_gp_lsp[i][j] = (double *)smalloc(i_elem_gp * sizeof(double));
        tau_gp_ext[i][j] = (double *)smalloc(i_elem_gp * sizeof(double));
      }
    }
  }

  elem_error = 0.;
  elem_vel_norm = 0.;
  elem_area = 0.;

  /* Now loop over all the gauss points for this elem */
  for (i = 0; i < i_elem_gp; i++) {
    find_stu(i, ei[pg->imtrx]->ielem_type, &xi[0], &xi[1], &xi[2]); /* find quadrature point */

    fv->wt = Gq_weight(i, ei[pg->imtrx]->ielem_type); /* find quadrature weights for
                                              current ip */
    wt = fv->wt;

    err = load_basis_functions(xi, bfd);
    GOMA_EH(err, "problem from load_basis_functions");

    /* This has elemental Jacobian transformation and some
       basic mesh derivatives...
       Old usage: calc_Jac, jelly_belly */
    /* NOTE: this call also updates the value of detJ inside the bf struct
       for the point xi[] in the element pointed to by the ei struct */

    err = beer_belly();
    GOMA_EH(err, "beer_belly");

    /* Load up field variable values at this Gauss point. */
    /* Now fill fv with tau goodies, and cycle over the gauss points
       filling the tau components into tau_gp_fem */
    err = load_fv();
    GOMA_EH(err, "load_fv");

    /* Load up physical space gradients of field variables at this
       Gauss point. */
    /* NOTE: load_bf_grad MUST be called before load_fv_grads as this
       call depends on it! - RRL 10/30/98 */
    err = load_bf_grad();
    GOMA_EH(err, "load_bf_grad");

    err = load_fv_grads();
    GOMA_EH(err, "load_fv_grads");

    /* Now generate & save the tau shear stress tensor components for this
       gauss point. */
    /* In Cartesian coordinates, this velocity gradient tensor will
       have components that are...

                        grad_v[a][b] = d v_b
                                       -----
                                       d x_a                         */

    for (a = 0; a < VIM; a++) {
      for (b = 0; b < VIM; b++) {
        gamma[a][b] = fv->grad_v[a][b] + fv->grad_v[b][a];
      }
    }

    mu = viscosity(gn, gamma, NULL);

    if (pd->v[pg->imtrx][POLYMER_STRESS11]) {
      /* get polymer viscosity */
      mup = viscosity(gn, gamma, NULL);
      mu = mu + mup;
    }

    for (a = 0; a < VIM; a++) {
      for (b = 0; b < VIM; b++) {
        tau_gp_fem[a][b][i] = mu * gamma[a][b];
      }
    }

    det = bf[eqn]->detJ;

    /* Now have all fem tau components for this elem, and gauss point i.
       Now interpolate the tau_lsp values back to gauss point i as well. */
    for (a = 0; a < VIM; a++) {
      for (b = 0; b < VIM; b++) {
        /* Calculate this symetrically (that's how its being stored) */
        if (b >= a) {
          sum_tau = 0.;
          for (j = 0; j < ei[pg->imtrx]->num_local_nodes; j++) {
            /* also convert from node number to dof number */
            phi_i = bf[eqn]->phi[ei[pg->imtrx]->ln_to_dof[eqn][j]];
            global_node_num = Proc_Elem_Connect[ei[pg->imtrx]->iconnect_ptr + j];
            sum_tau += phi_i * tau_nodal_lsp[a][b][global_node_num];
          }
          tau_gp_lsp[a][b][i] = sum_tau;
#ifdef RRL_DEBUG
#ifdef DBG_1
          fprintf(stdout,
                  "          LS \ttau%d%d at gp %d = %8.6lf (x=%6.4lf\ty=%6.4lf\tz=%6.4lf)\n",
                  a + 1, b + 1, i, tau_gp_lsp[a][b][i], sumx, sumy, sumz);
#endif
#endif
        }
      }
    }

    /* Now integrate the error over the elem - this is essentially

       -- for 2D ---------------
       = {(tau11)**2 + 2(tau12)**2 + (tau22)**2}

       -- for 3D ---------------
       = {(tau11)**2 + 2(tau12)**2 + 2(tau13)**2 + (tau22)**2 +
       2(tau23)**2 + (tau33)**2}

       Note that each off diagonal term occurs twice    */

    error_norm_tmp = 0.;
    velocity_norm_tmp = 0.;
    for (a = 0; a < VIM; a++) {
      for (b = 0; b < VIM; b++) {
        if (b > a) { /* Off axis symmetric term (upper tri only) */
          error_norm_tmp += 2 * ((tau_gp_lsp[a][b][i] - tau_gp_fem[a][b][i]) *
                                 (tau_gp_lsp[a][b][i] - tau_gp_fem[a][b][i]));
          velocity_norm_tmp += 2 * (tau_gp_fem[a][b][i] * tau_gp_fem[a][b][i]);
#ifdef RRL_DEBUG
#ifdef DBG_1
          fprintf(stdout,
                  "\n    computed off diag error component \t2*(tau%d%d)**2 at gp %d = %8.6lf\n",
                  a + 1, b + 1, i,
                  2 * ((tau_gp_lsp[a][b][i] - tau_gp_fem[a][b][i]) *
                       (tau_gp_lsp[a][b][i] - tau_gp_fem[a][b][i])));
          fprintf(stdout,
                  "    computed LS             component \t(tau_gp_lsp%d%d)  gp %d = %8.6lf\n",
                  a + 1, b + 1, i, tau_gp_lsp[a][b][i]);
          fprintf(stdout,
                  "    computed FEM            component \t(tau_gp_fem%d%d)  gp %d = %8.6lf\n",
                  a + 1, b + 1, i, tau_gp_fem[a][b][i]);

          fprintf(stdout,
                  "    computed EXACT          component \t(tau%d%d exact)   gp %d = %8.6lf\n",
                  a + 1, b + 1, i, tau_gp_ext[a][b][i]);

          fprintf(stdout, "    gp %d is at \tx=%6.4lf\ty=%6.4lf\tz=%6.4lf\n", i, sumx, sumy, sumz);
          fprintf(stdout,
                  "    computed FEM          u component \t                gp %d = %8.6lf\n", i,
                  fv->v[0]);
          fprintf(stdout,
                  "    computed EXACT        u component \t                gp %d = %8.6lf\n", i,
                  2. - 2. * (sumy * sumy));
#endif
#endif
        } else if (b == a) { /* diagonal term */
          error_norm_tmp += ((tau_gp_lsp[a][b][i] - tau_gp_fem[a][b][i]) *
                             (tau_gp_lsp[a][b][i] - tau_gp_fem[a][b][i]));
          velocity_norm_tmp += (tau_gp_fem[a][b][i] * tau_gp_fem[a][b][i]);
#ifdef RRL_DEBUG
#ifdef DBG_1
          fprintf(stdout,
                  "\n    computed     diag error component \t  (tau%d%d)**2 at gp %d = %8.6lf\n",
                  a + 1, b + 1, i,
                  ((tau_gp_lsp[a][b][i] - tau_gp_fem[a][b][i]) *
                   (tau_gp_lsp[a][b][i] - tau_gp_fem[a][b][i])));
          fprintf(stdout,
                  "    computed LS             component \t(tau_gp_lsp%d%d)  gp %d = %8.6lf\n",
                  a + 1, b + 1, i, tau_gp_lsp[a][b][i]);
          fprintf(stdout,
                  "    computed FEM            component \t(tau_gp_fem%d%d)  gp %d = %8.6lf\n",
                  a + 1, b + 1, i, tau_gp_fem[a][b][i]);
          fprintf(stdout,
                  "    computed EXACT          component \t(tau%d%d exact)   gp %d = %8.6lf\n",
                  a + 1, b + 1, i, tau_gp_ext[a][b][i]);
          fprintf(stdout, "    gp %d is at \tx=%6.4lf\ty=%6.4lf\tz=%6.4lf\n", i, sumx, sumy, sumz);
          fprintf(stdout,
                  "    computed FEM          u component \t                gp %d = %8.6lf\n", i,
                  fv->v[0]);
          fprintf(stdout,
                  "    computed EXACT        u component \t                gp %d = %8.6lf\n", i,
                  2. - 2. * (sumy * sumy));
#endif
#endif
        }
      }
    }
    elem_error += error_norm_tmp * det * wt;
    elem_vel_norm += velocity_norm_tmp * det * wt;
    elem_area += det * wt;
    ;
  }

  *ielem_area = elem_area;

  /* Now its almost revealed!! */
  gvec_elem[i_elem] = sqrt(elem_error / elem_area);
  *velocity_norm = sqrt(elem_vel_norm / elem_area);

#ifdef RRL_DEBUG
#ifdef DBG_1
  fprintf(stdout, "\n==> ZZ velocity err for element %d = %8.6lf <==\n", ei[pg->imtrx]->ielem + 1,
          gvec_elem[i_elem]);
  fprintf(stdout, "    Velocity norm for element %d = %8.6lf <==\n", ei[pg->imtrx]->ielem + 1,
          *velocity_norm);
#endif
#endif

  for (i = 0; i < VIM; i++) {
    for (j = 0; j < VIM; j++) {
      /* Only the upper tri diag members were malloc'd, so only free those */
      if (j >= i) {
        free(tau_gp_fem[i][j]);
        free(tau_gp_lsp[i][j]);
      }
    }
    free(tau_gp_fem[i]);
    free(tau_gp_lsp[i]);
  }
  free(tau_gp_fem);
  free(tau_gp_lsp);

  return (status);
}

static int fill_lhs_lspatch(double *i_node_coords,
                            double *wt_gp_loc,
                            double *xgp_loc,
                            double *ygp_loc,
                            double *zgp_loc,
                            double *det_gp_loc,
                            int max_terms,
                            double **s_lhs,
                            int elem,
                            double ****tau_gp_ptch)
/******************************************************************************
  Function which calculates the local coords for an element participating in a
  patch about a given node, then fills the contributions from that element into
  the LHS matrix of the least squares patch system being formed about the given
  node.

  Author:          R. R. Lober (9113)
  Date:            15 September 1998
  Revised

******************************************************************************/

{
  int i, j, i_elem_gp, eqn, local_i, a, b;
  int status = 0;
  int err; /* temp variable to hold diagnostic flags. */
  double sumx, sumy, sumz, phi_i;
  double xi[DIM]; /* Local element coordinates of Gauss point. */
  double xgp, ygp, zgp, det, wt;
  double gamma[DIM][DIM]; /* shrearrate tensor based on velocity */

  /* viscosity */
  double mu;

  /* polymer viscosity */
  double mup;

  i_elem_gp = elem_info(NQUAD, ei[pg->imtrx]->ielem_type); /* number of
                                                   quadrature points */
  eqn = R_MOMENTUM1; /* We depend on this eqn for the velocity based error measure */

  /* First build local coord system for the gauss points of this
     element about the node in the center of this patch. This is important
     since these least-squares systems tend to be ill-conditioned when the
     usual poloynomial basis are used (Reference D. Pelletier's report n0
     1, "Implementation of Error Analysis and Norms to Computational Fluid
     Dynamics Applications, (Bilinear Finite Elements)" for SNL, dated
     6/97. (or Randy Lober for copy)). The introduction of a local coord
     system alleviates this ill-conditioning. */

  for (i = 0; i < i_elem_gp; i++) {
    find_stu(i, ei[pg->imtrx]->ielem_type, &xi[0], &xi[1], &xi[2]); /* find quadrature point */

    wt_gp_loc[i] = Gq_weight(i, ei[pg->imtrx]->ielem_type); /* find quadrature weights for
                                                    current ip */
    fv->wt = wt_gp_loc[i];

    err = load_basis_functions(xi, bfd);
    GOMA_EH(err, "problem from load_basis_functions");

    /*
      This has elemental Jacobian transformation and some
      basic mesh derivatives...
      Old usage: calc_Jac, jelly_belly */

    /* NOTE: this call also updates the value of detJ inside the bf struct
       for the point xi[] in the element pointed to by the ei struct */

    err = beer_belly();
    GOMA_EH(err, "beer_belly");

    /*
     * Load up field variable values at this Gauss point.
     */
    /* Now fill fv with tau goodies, and cycle over the gauss points
       filling the tau components into tau_gp_ptch */
    err = load_fv();
    GOMA_EH(err, "load_fv");

    /*
     * Load up physical space gradients of field variables at this
     * Gauss point.
     */
    /* NOTE: load_bf_grad MUST be called before load_fv_grads as this
       call depends on it! - RRL 10/30/98 */
    err = load_bf_grad();
    GOMA_EH(err, "load_bf_grad");

    err = load_fv_grads();
    GOMA_EH(err, "load_fv_grads");

    /* Now generate & save the tau shear stress tensor components for this
       gauss point. */
    /*
     * In Cartesian coordinates, this velocity gradient tensor will
     * have components that are...
     *
     * 			grad_v[a][b] = d v_b
     *				       -----
     *				       d x_a
     */
    for (a = 0; a < VIM; a++) {
      for (b = 0; b < VIM; b++) {
        gamma[a][b] = fv->grad_v[a][b] + fv->grad_v[b][a];
      }
    }
    mu = viscosity(gn, gamma, NULL);

    if (pd->v[pg->imtrx][POLYMER_STRESS11]) {
      /* get polymer viscosity */
      mup = viscosity(gn, gamma, NULL);
      mu = mu + mup;
    }

    for (a = 0; a < VIM; a++) {
      for (b = 0; b < VIM; b++) {
        tau_gp_ptch[a][b][elem][i] = mu * gamma[a][b];
      }
    }

#ifdef RRL_DEBUG
#ifdef DBG_2
    if (i == 0) {
      fprintf(stdout, "\n   gp     t11      t12      t13      t21      t22      t23      t31      "
                      "t32      t33      mu\n");
    }
    if (ei[pg->imtrx]->ielem_dim > 2) {
      fprintf(stdout,
              "  %2d   %6.4lf   %6.4lf   %6.4lf   %6.4lf   %6.4lf   %6.4lf   %6.4lf   %6.4lf   "
              "%6.4lf   %6.4lf\n",
              i + 1, tau_gp_ptch[0][0][elem][i], tau_gp_ptch[0][1][elem][i],
              tau_gp_ptch[0][2][elem][i], tau_gp_ptch[1][0][elem][i], tau_gp_ptch[1][1][elem][i],
              tau_gp_ptch[1][2][elem][i], tau_gp_ptch[2][0][elem][i], tau_gp_ptch[2][1][elem][i],
              tau_gp_ptch[2][2][elem][i], mu);
    } else {
      fprintf(stdout,
              "  %2d   %6.4lf   %6.4lf   < NA >   %6.4lf   %6.4lf   < NA >   < NA >   < NA >   < "
              "NA >   %6.4lf\n",
              i + 1, tau_gp_ptch[0][0][elem][i], tau_gp_ptch[0][1][elem][i],
              tau_gp_ptch[1][0][elem][i], tau_gp_ptch[1][1][elem][i], mu);
    }
#endif
#endif

    /* Now generate & save the relative coords between this gauss point and
       this patch node */
    sumx = 0.;
    sumy = 0.;
    sumz = 0.;
    for (j = 0; j < ei[pg->imtrx]->num_local_nodes; j++) {
      /* also convert from node number to dof number */
      phi_i = bf[eqn]->phi[ei[pg->imtrx]->ln_to_dof[eqn][j]];
      local_i = Proc_Elem_Connect[ei[pg->imtrx]->iconnect_ptr + j];
      sumx += phi_i * Coor[0][local_i];
      sumy += phi_i * Coor[1][local_i];
      if (ei[pg->imtrx]->ielem_dim > 2) {
        sumz += phi_i * Coor[2][local_i];
      }
    }
    xgp_loc[i] = sumx - i_node_coords[0];
    ygp_loc[i] = sumy - i_node_coords[1];
    if (ei[pg->imtrx]->ielem_dim > 2) {
      zgp_loc[i] = sumz - i_node_coords[2];
    }
    det_gp_loc[i] = bf[eqn]->detJ;
  }

#ifdef RRL_DEBUG
#ifdef DBG_2
  fprintf(stdout, "   gp     x        y       z        det       wt\n");
  for (i = 0; i < i_elem_gp; i++) {
    fprintf(stdout, "  %2d   %6.4lf   %6.4lf   %6.4lf   %6.4lf   %6.4lf\n", i + 1, xgp_loc[i],
            ygp_loc[i], zgp_loc[i], det_gp_loc[i], wt_gp_loc[i]);
  }
#endif
#endif

  /* Now Populate the contributions to s_lhs from this element
     for each gauss point */
  for (i = 0; i < i_elem_gp; i++) {
    switch (max_terms) {
    case 3: /* 2D with linear elements    */
#ifdef RRL_DEBUG
#ifdef DBG_2
      fprintf(stdout, "fill_lhs_lspatch using max_terms = %d (2D linear case)\n", max_terms);
#endif
#endif
      xgp = xgp_loc[i];
      ygp = ygp_loc[i];
      det = det_gp_loc[i];
      wt = wt_gp_loc[i];
      s_lhs[0][0] += 1.0 * det * wt;
      s_lhs[0][1] += xgp * det * wt;
      s_lhs[0][2] += ygp * det * wt;

      s_lhs[1][0] += xgp * det * wt;
      s_lhs[1][1] += xgp * xgp * det * wt;
      s_lhs[1][2] += xgp * ygp * det * wt;

      s_lhs[2][0] += ygp * det * wt;
      s_lhs[2][1] += xgp * ygp * det * wt;
      s_lhs[2][2] += ygp * ygp * det * wt;
      break;
    case 6: /* 2D with quadratic elements */
#ifdef RRL_DEBUG
#ifdef DBG_2
      fprintf(stdout, "fill_lhs_lspatch using max_terms = %d (2D quadratic case)\n", max_terms);
#endif
#endif
      xgp = xgp_loc[i];
      ygp = ygp_loc[i];
      det = det_gp_loc[i];
      wt = wt_gp_loc[i];
      s_lhs[0][0] += 1.0 * det * wt;
      s_lhs[0][1] += xgp * det * wt;
      s_lhs[0][2] += ygp * det * wt;
      s_lhs[0][3] += xgp * xgp * det * wt;
      s_lhs[0][4] += xgp * ygp * det * wt;
      s_lhs[0][5] += ygp * ygp * det * wt;

      s_lhs[1][0] += xgp * det * wt;
      s_lhs[1][1] += xgp * xgp * det * wt;
      s_lhs[1][2] += xgp * ygp * det * wt;
      s_lhs[1][3] += xgp * xgp * xgp * det * wt;
      s_lhs[1][4] += xgp * xgp * ygp * det * wt;
      s_lhs[1][5] += xgp * ygp * ygp * det * wt;

      s_lhs[2][0] += ygp * det * wt;
      s_lhs[2][1] += ygp * xgp * det * wt;
      s_lhs[2][2] += ygp * ygp * det * wt;
      s_lhs[2][3] += ygp * xgp * xgp * det * wt;
      s_lhs[2][4] += ygp * ygp * xgp * det * wt;
      s_lhs[2][5] += ygp * ygp * ygp * det * wt;

      s_lhs[3][0] += xgp * xgp * det * wt;
      s_lhs[3][1] += xgp * xgp * xgp * det * wt;
      s_lhs[3][2] += xgp * xgp * ygp * det * wt;
      s_lhs[3][3] += xgp * xgp * xgp * xgp * det * wt;
      s_lhs[3][4] += xgp * xgp * xgp * ygp * det * wt;
      s_lhs[3][5] += xgp * xgp * ygp * ygp * det * wt;

      s_lhs[4][0] += xgp * ygp * det * wt;
      s_lhs[4][1] += xgp * xgp * ygp * det * wt;
      s_lhs[4][2] += xgp * ygp * ygp * det * wt;
      s_lhs[4][3] += xgp * xgp * xgp * ygp * det * wt;
      s_lhs[4][4] += xgp * xgp * ygp * ygp * det * wt;
      s_lhs[4][5] += xgp * ygp * ygp * ygp * det * wt;

      s_lhs[5][0] += ygp * ygp * det * wt;
      s_lhs[5][1] += ygp * ygp * xgp * det * wt;
      s_lhs[5][2] += ygp * ygp * ygp * det * wt;
      s_lhs[5][3] += ygp * ygp * xgp * xgp * det * wt;
      s_lhs[5][4] += ygp * ygp * ygp * xgp * det * wt;
      s_lhs[5][5] += ygp * ygp * ygp * ygp * det * wt;
      break;
    case 4: /* 3D with linear elements    */
#ifdef RRL_DEBUG
#ifdef DBG_2
      fprintf(stdout, "fill_lhs_lspatch using max_terms = %d (3D linear case)\n", max_terms);
#endif
#endif
      xgp = xgp_loc[i];
      ygp = ygp_loc[i];
      zgp = zgp_loc[i];
      det = det_gp_loc[i];
      wt = wt_gp_loc[i];
      s_lhs[0][0] += 1.0 * det * wt;
      s_lhs[0][1] += xgp * det * wt;
      s_lhs[0][2] += ygp * det * wt;
      s_lhs[0][3] += zgp * det * wt;

      s_lhs[1][0] += xgp * det * wt;
      s_lhs[1][1] += xgp * xgp * det * wt;
      s_lhs[1][2] += xgp * ygp * det * wt;
      s_lhs[1][3] += xgp * zgp * det * wt;

      s_lhs[2][0] += ygp * det * wt;
      s_lhs[2][1] += ygp * xgp * det * wt;
      s_lhs[2][2] += ygp * ygp * det * wt;
      s_lhs[2][3] += ygp * zgp * det * wt;

      s_lhs[3][0] += zgp * det * wt;
      s_lhs[3][1] += zgp * xgp * det * wt;
      s_lhs[3][2] += zgp * ygp * det * wt;
      s_lhs[3][3] += zgp * zgp * det * wt;
      break;
    case 10: /* 3D with quadratic elements */
#ifdef RRL_DEBUG
#ifdef DBG_2
      fprintf(stdout, "fill_lhs_lspatch using max_terms = %d (3D quadratic case)\n", max_terms);
#endif
#endif
      xgp = xgp_loc[i];
      ygp = ygp_loc[i];
      zgp = zgp_loc[i];
      det = det_gp_loc[i];
      wt = wt_gp_loc[i];
      s_lhs[0][0] += 1.0 * det * wt;
      s_lhs[0][1] += xgp * det * wt;
      s_lhs[0][2] += ygp * det * wt;
      s_lhs[0][3] += zgp * det * wt;
      s_lhs[0][4] += xgp * xgp * det * wt;
      s_lhs[0][5] += xgp * ygp * det * wt;
      s_lhs[0][6] += xgp * zgp * det * wt;
      s_lhs[0][7] += ygp * ygp * det * wt;
      s_lhs[0][8] += ygp * zgp * det * wt;
      s_lhs[0][9] += zgp * zgp * det * wt;

      s_lhs[1][0] += xgp * det * wt;
      s_lhs[1][1] += xgp * xgp * det * wt;
      s_lhs[1][2] += xgp * ygp * det * wt;
      s_lhs[1][3] += xgp * zgp * det * wt;
      s_lhs[1][4] += xgp * xgp * xgp * det * wt;
      s_lhs[1][5] += xgp * xgp * ygp * det * wt;
      s_lhs[1][6] += xgp * xgp * zgp * det * wt;
      s_lhs[1][7] += xgp * ygp * ygp * det * wt;
      s_lhs[1][8] += xgp * ygp * zgp * det * wt;
      s_lhs[1][9] += xgp * zgp * zgp * det * wt;

      s_lhs[2][0] += ygp * det * wt;
      s_lhs[2][1] += ygp * xgp * det * wt;
      s_lhs[2][2] += ygp * ygp * det * wt;
      s_lhs[2][3] += ygp * zgp * det * wt;
      s_lhs[2][4] += ygp * xgp * xgp * det * wt;
      s_lhs[2][5] += ygp * ygp * xgp * det * wt;
      s_lhs[2][6] += ygp * xgp * zgp * det * wt;
      s_lhs[2][7] += ygp * ygp * ygp * det * wt;
      s_lhs[2][8] += ygp * ygp * zgp * det * wt;
      s_lhs[2][9] += ygp * zgp * zgp * det * wt;

      s_lhs[3][0] += zgp * det * wt;
      s_lhs[3][1] += zgp * xgp * det * wt;
      s_lhs[3][2] += zgp * ygp * det * wt;
      s_lhs[3][3] += zgp * zgp * det * wt;
      s_lhs[3][4] += zgp * xgp * xgp * det * wt;
      s_lhs[3][5] += zgp * xgp * ygp * det * wt;
      s_lhs[3][6] += zgp * zgp * xgp * det * wt;
      s_lhs[3][7] += zgp * ygp * ygp * det * wt;
      s_lhs[3][8] += zgp * zgp * ygp * det * wt;
      s_lhs[3][9] += zgp * zgp * zgp * det * wt;

      s_lhs[4][0] += xgp * xgp * det * wt;
      s_lhs[4][1] += xgp * xgp * xgp * det * wt;
      s_lhs[4][2] += xgp * xgp * ygp * det * wt;
      s_lhs[4][3] += xgp * xgp * zgp * det * wt;
      s_lhs[4][4] += xgp * xgp * xgp * xgp * det * wt;
      s_lhs[4][5] += xgp * xgp * xgp * ygp * det * wt;
      s_lhs[4][6] += xgp * xgp * xgp * zgp * det * wt;
      s_lhs[4][7] += xgp * xgp * ygp * ygp * det * wt;
      s_lhs[4][8] += xgp * xgp * ygp * zgp * det * wt;
      s_lhs[4][9] += xgp * xgp * zgp * zgp * det * wt;

      s_lhs[5][0] += xgp * ygp * det * wt;
      s_lhs[5][1] += xgp * xgp * ygp * det * wt;
      s_lhs[5][2] += xgp * ygp * ygp * det * wt;
      s_lhs[5][3] += xgp * ygp * zgp * det * wt;
      s_lhs[5][4] += xgp * xgp * xgp * ygp * det * wt;
      s_lhs[5][5] += xgp * xgp * ygp * ygp * det * wt;
      s_lhs[5][6] += xgp * xgp * ygp * zgp * det * wt;
      s_lhs[5][7] += xgp * ygp * ygp * ygp * det * wt;
      s_lhs[5][8] += xgp * ygp * ygp * zgp * det * wt;
      s_lhs[5][9] += xgp * ygp * zgp * zgp * det * wt;

      s_lhs[6][0] += xgp * zgp * det * wt;
      s_lhs[6][1] += xgp * xgp * zgp * det * wt;
      s_lhs[6][2] += xgp * ygp * zgp * det * wt;
      s_lhs[6][3] += xgp * zgp * zgp * det * wt;
      s_lhs[6][4] += xgp * xgp * xgp * zgp * det * wt;
      s_lhs[6][5] += xgp * xgp * ygp * zgp * det * wt;
      s_lhs[6][6] += xgp * xgp * zgp * zgp * det * wt;
      s_lhs[6][7] += xgp * ygp * ygp * zgp * det * wt;
      s_lhs[6][8] += xgp * ygp * zgp * zgp * det * wt;
      s_lhs[6][9] += xgp * zgp * zgp * zgp * det * wt;

      s_lhs[7][0] += ygp * ygp * det * wt;
      s_lhs[7][1] += ygp * ygp * xgp * det * wt;
      s_lhs[7][2] += ygp * ygp * ygp * det * wt;
      s_lhs[7][3] += ygp * ygp * zgp * det * wt;
      s_lhs[7][4] += ygp * ygp * xgp * xgp * det * wt;
      s_lhs[7][5] += ygp * ygp * ygp * xgp * det * wt;
      s_lhs[7][6] += ygp * ygp * xgp * zgp * det * wt;
      s_lhs[7][7] += ygp * ygp * ygp * ygp * det * wt;
      s_lhs[7][8] += ygp * ygp * ygp * zgp * det * wt;
      s_lhs[7][9] += ygp * ygp * zgp * zgp * det * wt;

      s_lhs[8][0] += ygp * zgp * det * wt;
      s_lhs[8][1] += ygp * xgp * zgp * det * wt;
      s_lhs[8][2] += ygp * ygp * zgp * det * wt;
      s_lhs[8][3] += ygp * zgp * zgp * det * wt;
      s_lhs[8][4] += ygp * xgp * xgp * zgp * det * wt;
      s_lhs[8][5] += ygp * ygp * xgp * zgp * det * wt;
      s_lhs[8][6] += ygp * xgp * zgp * zgp * det * wt;
      s_lhs[8][7] += ygp * ygp * ygp * zgp * det * wt;
      s_lhs[8][8] += ygp * ygp * zgp * zgp * det * wt;
      s_lhs[8][9] += ygp * zgp * zgp * zgp * det * wt;

      s_lhs[9][0] += zgp * zgp * det * wt;
      s_lhs[9][1] += zgp * zgp * xgp * det * wt;
      s_lhs[9][2] += zgp * zgp * ygp * det * wt;
      s_lhs[9][3] += zgp * zgp * zgp * det * wt;
      s_lhs[9][4] += zgp * zgp * xgp * xgp * det * wt;
      s_lhs[9][5] += zgp * zgp * xgp * ygp * det * wt;
      s_lhs[9][6] += zgp * zgp * zgp * xgp * det * wt;
      s_lhs[9][7] += zgp * zgp * ygp * ygp * det * wt;
      s_lhs[9][8] += zgp * zgp * zgp * ygp * det * wt;
      s_lhs[9][9] += zgp * zgp * zgp * zgp * det * wt;

      break;
    default:
      GOMA_EH(GOMA_ERROR, "Unsupported size in building LHS of least squares patch for error");
      break;
    }
  }
  return (status);
}

/*****************************************************************************/
/*   Routine calc_stream_fcn                                                 */
/*****************************************************************************/

static int calc_stream_fcn(double x[], /* soln vector */
                           double del_stream_fcn[4],
                           double vel[MAX_PDIM][MDE]) /* array for local
                                                       * nodal velocity
                                                       * values which must
                                                       * be divergence free*/

/******************************************************************************
  Function which calculates the stream function variation around an individual
  element

  Author:          P. R. Schunk (1511)
  Date:            9 September 1992
  Revised          9 January 1995 (Rich Cairncross to adapt for other vector fields)

******************************************************************************/
{
  double yy[9], xx[9];
  double fact1[3][3], fact2[2];
  int ngauss;
  int DeformingMesh;
  double gspt[3], gswt[3];
  int I, i, j, k, i1, i2, i3;
  int ileft, iright, Ileft, Iright;
  double xdiff, ydiff;
  double wx1, wx2, wx3, wy1, wy2, wy3;
  double dsx[3], dsy[3];
  double s, wt, r, aa, b, c;
  int status = 0;

  /* Initialize factors for analytical integration */

  fact1[0][0] = -0.5;
  fact1[1][0] = 0.666667;
  fact1[2][0] = -0.166667;
  fact1[0][1] = -0.666667;
  fact1[1][1] = 0.0;
  fact1[2][1] = 0.666667;
  fact1[0][2] = 0.166667;
  fact1[1][2] = -0.666667;
  fact1[2][2] = 0.5;

  fact2[0] = 0.333333;
  fact2[1] = 1.333333;

  init_vec_value(xx, 0.0, 9);
  init_vec_value(yy, 0.0, 9);

  ngauss = 3;
  gspt[0] = -0.7745966692;
  gspt[1] = 0.;
  gspt[2] = 0.7745966692;
  gswt[0] = 0.55555555556;
  gswt[1] = 0.8888888889;
  gswt[2] = 0.555555556;

  DeformingMesh = pd->e[pg->imtrx][R_MESH1];

  /*
   *  need to adapt this for subparametric mapping, because all
   *  d[][] are not defined
   */
  if (DeformingMesh) {
    for (i = 0; i < ei[pg->imtrx]->num_local_nodes; i++) {
      I = Proc_Elem_Connect[ei[pg->imtrx]->iconnect_ptr + i];
      if (Index_Solution(I, MESH_DISPLACEMENT1, 0, 0, -2, pg->imtrx) != -1) {
        xx[i] = Coor[0][I] + *esp->d[0][ei[pg->imtrx]->ln_to_dof[R_MESH1][i]];
        yy[i] = Coor[1][I] + *esp->d[1][ei[pg->imtrx]->ln_to_dof[R_MESH2][i]];
      } else { /* elements are subparametric */
        if (i < 8) {
          /* make node lie halfway between adjacent nodes */
          ileft = i - 4;
          Ileft = Proc_Elem_Connect[ei[pg->imtrx]->iconnect_ptr + ileft];
          iright = i - 3;
          if (iright == 4)
            iright = 0;
          Iright = Proc_Elem_Connect[ei[pg->imtrx]->iconnect_ptr + iright];
          xx[i] = Coor[0][I] +
                  0.5 * (x[Index_Solution(Ileft, MESH_DISPLACEMENT1, 0, 0, -2, pg->imtrx)] +
                         x[Index_Solution(Iright, MESH_DISPLACEMENT1, 0, 0, -2, pg->imtrx)]);
          yy[i] = Coor[1][I] +
                  0.5 * (x[Index_Solution(Ileft, MESH_DISPLACEMENT2, 0, 0, -2, pg->imtrx)] +
                         x[Index_Solution(Iright, MESH_DISPLACEMENT2, 0, 0, -2, pg->imtrx)]);
        } else {
          /* put centroid in center */
          I = Proc_Elem_Connect[ei[pg->imtrx]->iconnect_ptr + 8];
          xx[i] = Coor[0][I];
          yy[i] = Coor[1][I];
          for (ileft = 0; ileft < 4; ileft++) {
            Ileft = Proc_Elem_Connect[ei[pg->imtrx]->iconnect_ptr + ileft];
            xx[i] += 0.25 * x[Index_Solution(Ileft, MESH_DISPLACEMENT1, 0, 0, -2, pg->imtrx)];
            yy[i] += 0.25 * x[Index_Solution(Ileft, MESH_DISPLACEMENT2, 0, 0, -2, pg->imtrx)];
          }
        }
      }
    }
  } else {
    for (i = 0; i < ei[pg->imtrx]->num_local_nodes; i++) {
      I = Proc_Elem_Connect[ei[pg->imtrx]->iconnect_ptr + i];
      xx[i] = Coor[0][I];
      yy[i] = Coor[1][I];
    }
  }

  if (pd->CoordinateSystem == CARTESIAN || pd->CoordinateSystem == CARTESIAN_2pt5D) {
    if (pd_glob[0]->i[pg->imtrx][R_MOMENTUM1] == I_Q1) {
      GOMA_WH(-1, "Stream function with Q1 mapping may not be accurate ");

      for (i = 0; i < ei[pg->imtrx]->num_sides; i++) {
        i1 = i;
        i2 = i + 1;
        i3 = i + ei[pg->imtrx]->num_sides;
        if (i == ei[pg->imtrx]->num_sides - 1)
          i2 = 0;
        xdiff = (xx[i2] - xx[i1]) / 2.;
        ydiff = (yy[i2] - yy[i1]) / 2.;
        del_stream_fcn[i] =
            (fact2[0] * (vel[0][i1]) + fact2[1] * (vel[0][i3]) + fact2[0] * (vel[0][i2])) * ydiff -
            (fact2[0] * (vel[1][i1]) + fact2[1] * (vel[1][i3]) + fact2[0] * (vel[1][i2])) * xdiff;
      }
    } else {
      for (i = 0; i < ei[pg->imtrx]->num_sides; i++) {
        i1 = i;
        i2 = i + 1;
        i3 = i + ei[pg->imtrx]->num_sides;
        if (i == ei[pg->imtrx]->num_sides - 1)
          i2 = 0;
        wx1 = xx[i1] * fact1[0][0] + xx[i3] * fact1[1][0] + xx[i2] * fact1[2][0];
        wx2 = xx[i1] * fact1[0][1] + xx[i3] * fact1[1][1] + xx[i2] * fact1[2][1];
        wx3 = xx[i1] * fact1[0][2] + xx[i3] * fact1[1][2] + xx[i2] * fact1[2][2];
        wy1 = yy[i1] * fact1[0][0] + yy[i3] * fact1[1][0] + yy[i2] * fact1[2][0];
        wy2 = yy[i1] * fact1[0][1] + yy[i3] * fact1[1][1] + yy[i2] * fact1[2][1];
        wy3 = yy[i1] * fact1[0][2] + yy[i3] * fact1[1][2] + yy[i2] * fact1[2][2];

        del_stream_fcn[i] = wy1 * (vel[0][i1]) + wy2 * (vel[0][i3]) + wy3 * (vel[0][i2]) -
                            wx1 * (vel[1][i1]) - wx2 * (vel[1][i3]) - wx3 * (vel[1][i2]);
      }
    }

  } else if (pd->CoordinateSystem == CYLINDRICAL || pd->CoordinateSystem == SWIRLING) {

    if (pd_glob[0]->i[pg->imtrx][R_MOMENTUM1] == I_Q1) {
      GOMA_WH(-1, "Stream function with Q1 may not be accurate ");
      for (i = 0; i < ei[pg->imtrx]->num_sides; i++) {
        i1 = i;
        i2 = i + 1;
        i3 = i + ei[pg->imtrx]->num_sides;
        if (i == ei[pg->imtrx]->num_sides - 1)
          i2 = 0;
        xdiff = (xx[i2] - xx[i1]) / 2.;
        ydiff = (yy[i2] - yy[i1]) / 2.;
        del_stream_fcn[i] =
            (fact2[0] * (vel[0][i1]) + fact2[1] * (vel[0][i3]) + fact2[0] * (vel[0][i2])) * ydiff -
            (fact2[0] * (vel[1][i1]) + fact2[1] * (vel[1][i3]) + fact2[0] * (vel[1][i2])) * xdiff;
      }
    } else {
      for (i = 0; i < ei[pg->imtrx]->num_sides; i++) {
        i1 = i;
        i2 = i + 1;
        i3 = i + ei[pg->imtrx]->num_sides;
        if (i == ei[pg->imtrx]->num_sides - 1)
          i2 = 0;
        for (j = 0; j < 3; j++) {
          dsx[j] = 0.;
          dsy[j] = 0.;
          for (k = 0; k < ngauss; k++) {
            s = gspt[k];
            wt = gswt[k];
            r = yy[i1] * (s * s - s) * 0.5 + yy[i3] * (1. - s * s) + yy[i2] * (s * s + s) * 0.5;
            aa = (s * s - s) * 0.25 * (j - 1) * (j - 2) - (1. - s * s) * (j) * (j - 2) +
                 (s * s + s) * 0.25 * (j) * (j - 1);
            b = (2. * s - 1) * xx[i1] * 0.5 + (-2. * s) * xx[i3] + (2. * s + 1.) * xx[i2] * 0.5;
            c = (2. * s - 1.) * yy[i1] * 0.5 + (-2. * s) * yy[i3] + (2. * s + 1.) * yy[i2] * 0.5;
            dsx[j] = dsx[j] + wt * r * aa * b;
            dsy[j] = dsy[j] + wt * r * aa * c;
          }
        }
        del_stream_fcn[i] = dsx[0] * (vel[1][i1]) + dsx[1] * (vel[1][i3]) + dsx[2] * (vel[1][i2]) -
                            dsy[0] * (vel[0][i1]) - dsy[1] * (vel[0][i3]) - dsy[2] * (vel[0][i2]);
      }
    }

  } else {
    GOMA_EH(GOMA_ERROR, "Stream function routine called with incompatible coord system");
  }
  return (status);
} /* End routine stream function */
/******************************************************************************/
/******************************************************************************/
/******************************************************************************/

static int midsid(double stream_fcn_vect[], /* Soln vector for current proc */
                  Exo_DB *exo)

/******************************************************************************
  Function which fills interpolates the values of the stream function from
  the vertices to the midpoint nodes

  Author:          P. R. Schunk (1511)
  Date:            9 September 1992

******************************************************************************/

{
  /* local variables */
  int i, ii, iii, I;
  int ielem;
  double stream_fcn[9];

  for (ielem = 0; ielem < Num_Internal_Elems; ielem++) {

    ei[pg->imtrx]->iconnect_ptr = exo->elem_ptr[ielem];

    ei[pg->imtrx]->ielem_shape = type2shape(ei[pg->imtrx]->ielem_type);
    ei[pg->imtrx]->num_sides = shape2sides(ei[pg->imtrx]->ielem_shape);

    for (i = 0; i < ei[pg->imtrx]->num_sides; i++) {
      I = exo->node_list[ei[pg->imtrx]->iconnect_ptr + i];
      stream_fcn[i] = stream_fcn_vect[I];
    }
    /*
     *     QUADRILATERAL ELEMENTS (9 NODE) ONLY FOR NOW
     */
    stream_fcn[4] = 0.5 * (stream_fcn[0] + stream_fcn[1]);
    stream_fcn[5] = 0.5 * (stream_fcn[1] + stream_fcn[2]);
    stream_fcn[6] = 0.5 * (stream_fcn[2] + stream_fcn[3]);
    stream_fcn[7] = 0.5 * (stream_fcn[3] + stream_fcn[0]);
    stream_fcn[8] = 0.25 * (stream_fcn[0] + stream_fcn[1] + stream_fcn[2] + stream_fcn[3]);

    ii = ei[pg->imtrx]->num_sides;
    iii = ei[pg->imtrx]->num_sides + ei[pg->imtrx]->num_sides + 1;
    for (i = ii; i < iii; i++) {
      I = exo->node_list[ei[pg->imtrx]->iconnect_ptr + i];
      stream_fcn_vect[I] = stream_fcn[i];
    }
  }

  return (0);
}
/*________________________________________________________________________*/

static int correct_stream_fcn(int *kount, /* a counter for element connectivity ??     */
                              int iel,    /* current element number                    */
                              double del_stream_fcn[4], /* elemental side increments to *
                                                         * stream function calculated by*
                                                         * calc_stream_fcn()            */
                              double stream_fcn_vect[],
                              int listnd[]) /* count number of times node is accessed */

/******************************************************************************
  Function which corrects the values of the stream function

  Author:          P. R. Schunk (1511)
  Date:            9 September 1992
  Adapted:         R. A. Cairncross 9 January 1995

******************************************************************************/
{
  int nsideq[7];
  int i, ii, iii, iiii, I, J, nprvel, nstart;
  int nel, nnel, kel, j;
  int status = 0;
  double s, stream_fcn[9];

  if (ei[pg->imtrx]->num_sides > 4) {
    GOMA_EH(GOMA_ERROR, "correct_stream_fcn not available in 3D");
    return -1;
  }

  /* initialize other vectors */
  for (i = 0; i < 4; i++)
    nsideq[i] = i;
  for (i = 4; i < 7; i++)
    nsideq[i] = i - 4;
  for (i = 0; i < 9; i++)
    stream_fcn[i] = 0;

  /*
   *  Now correct for mass balance by looping over all the sides
   *  of the element, accumulating the stream function variable.
   *  The loop should end up being equal. If it is not, then
   *  fix it up, so that it is.
   */
  s = 0.;
  for (i = 0; i < ei[pg->imtrx]->num_sides; i++) {
    s += del_stream_fcn[i];
  }
  s = s / ei[pg->imtrx]->num_sides;
  for (i = 0; i < ei[pg->imtrx]->num_sides; i++) {
    del_stream_fcn[i] -= s;
  }

  /* Calculate the stream function at the nodal points */
  if (iel == 0) {
    stream_fcn[0] = 0.;
    for (i = 0; i < ei[pg->imtrx]->num_sides - 1; i++) {
      stream_fcn[i + 1] = stream_fcn[i] + del_stream_fcn[i];
    }
    for (i = 0; i < ei[pg->imtrx]->num_sides; i++) {
      I = Proc_Elem_Connect[ei[pg->imtrx]->iconnect_ptr + i];
      stream_fcn_vect[I] += stream_fcn[i];
      listnd[I] += 1;
    }
  }

  if (iel != 0) {

    /* locate connecting node with known value of stream_fcn */

    nprvel = iel - 1;
    for (i = 0; i < ei[pg->imtrx]->num_sides; i++) {
      I = Proc_Elem_Connect[ei[pg->imtrx]->iconnect_ptr + i];
      nstart = i;
      for (nel = 0; nel < nprvel + 1; nel++) {
        kel = nprvel - nel;
        nnel = listel[kel] - 1;
        /*  nnel = kel; */

        /* restriction here is that all previous elements
           must be of the same type */

        for (j = 0; j < ei[pg->imtrx]->num_sides; j++) {
          J = Proc_Elem_Connect[Proc_Connect_Ptr[nnel] + j];
          if (J == I && listnd[I] > 0)
            goto found;
        }
      }
    }
    goto nextelm;
  found:
    /* Connecting node located, calculate stream function for current element */
    stream_fcn[nstart] = stream_fcn_vect[J] / listnd[J];
    for (ii = 0; ii < ei[pg->imtrx]->num_sides - 1; ii++) {
      iii = nsideq[nstart + ii];
      iiii = nsideq[nstart + ii + 1];
      stream_fcn[iiii] = stream_fcn[iii] + del_stream_fcn[iii];
    }

    /* add to global vector */

    for (ii = 0; ii < ei[pg->imtrx]->num_sides; ii++) {
      I = Proc_Elem_Connect[ei[pg->imtrx]->iconnect_ptr + ii];
      stream_fcn_vect[I] += stream_fcn[ii];
      listnd[I] += 1;
    }
    goto nextelement;
  nextelm:
    (*kount)++;
  }
  if (*kount > 1) {
    GOMA_WH(-1, "calc_stream_fcn: POSSIBLE ERROR - Connectivity not sufficiently continuous\n");
  }
nextelement:
  *kount = *kount;

  return (status);
} /* end of correct_stream_fcn */
/******************************************************************************/
/******************************************************************************/
/******************************************************************************/
/*
 * rd_post_process_specs -- read post processing specification section of input file
 *
 * Comments:	This code was lifted out of the ever-growing read_input_file()
 *           	routine above. This makes things more modular, with division
 *           	into "sections".
 *
 *		Someday we need to comb through all these placeholder options
 *		to see if they are useful.
 *
 *
 */

void rd_post_process_specs(FILE *ifp, char *input) {
  static const char yo[] = "rd_post_process_specs";

  int iread; /* status flag from look_for_optional */
  char line[81];
  char data_line_buffer[MAX_CHAR_IN_INPUT];
  char *arguments[MAX_NUMBER_PARAMS];
  char first_string[MAX_CHAR_IN_INPUT];
  char filename[MAX_FNL];
  char second_string[MAX_CHAR_IN_INPUT];
  char ts[MAX_CHAR_IN_INPUT];
  int i, k, nargs, sz, sens_vec_ct, j;
  long save_position;
  int pbits[5];

  /*
   * Variables used to read one DATA line at a time...
   */
  int num_read_items;
  char variable_name[MAX_CHAR_IN_INPUT];
  int node_set_id;
  int species_id;
  char file_name[MAX_CHAR_IN_INPUT];
  char optional_format[MAX_CHAR_IN_INPUT];

  char echo_string[MAX_CHAR_ECHO_INPUT] = "\0";
  char echo_file[MAX_CHAR_IN_INPUT] = "\0";
  int elemBlock_id = -1;

  strcpy(echo_file, Echo_Input_File);
  /*
   * Initialize count of post proc vars to be exported
   */
  Num_Export_XP = 0;

  look_for(ifp, "Post Processing Specifications", input, '=');

  ECHO("\nPost Processing Specifications =\n", echo_file);

  iread = look_for_post_proc(ifp, "Stream Function", &STREAM);
  iread = look_for_post_proc(ifp, "Streamwise normal stress", &STREAM_NORMAL_STRESS);
  iread = look_for_post_proc(ifp, "Streamwise shear stress", &STREAM_SHEAR_STRESS);
  iread = look_for_post_proc(ifp, "Streamwise Stress Difference", &STREAM_TENSION);
  iread = look_for_post_proc(ifp, "Mean shear rate", &MEAN_SHEAR);
  iread = look_for_post_proc(ifp, "Pressure contours", &PRESSURE_CONT);
  iread = look_for_post_proc(ifp, "Shell div_s_v contours", &SH_DIV_S_V_CONT);
  iread = look_for_post_proc(ifp, "Shell curv contours", &SH_CURV_CONT);
  iread = look_for_post_proc(ifp, "Fill contours", &FILL_CONT);
  iread = look_for_post_proc(ifp, "Concentration contours", &CONC_CONT);
  iread = look_for_post_proc(ifp, "Stress contours", &STRESS_CONT);
  iread = look_for_post_proc(ifp, "First Invariant of Strain", &FIRST_INVAR_STRAIN);
  iread = look_for_post_proc(ifp, "Second Invariant of Strain", &SEC_INVAR_STRAIN);
  iread = look_for_post_proc(ifp, "Third Invariant of Strain", &THIRD_INVAR_STRAIN);
  iread = look_for_post_proc(ifp, "Velocity Divergence", &DIV_VELOCITY);
  iread = look_for_post_proc(ifp, "Particle Velocity Divergence", &DIV_PVELOCITY);
  iread = look_for_post_proc(ifp, "Total Velocity Divergence", &DIV_TOTAL);
  iread = look_for_post_proc(ifp, "Electric Field", &ELECTRIC_FIELD);
  iread = look_for_post_proc(ifp, "Electric Field Magnitude", &ELECTRIC_FIELD_MAG);
  iread = look_for_post_proc(ifp, "Viscosity", &PP_Viscosity);
  iread = look_for_post_proc(ifp, "FlowingLiquid Viscosity", &PP_FlowingLiquid_Viscosity);
  iread = look_for_post_proc(ifp, "Volume Fraction of Gas Phase", &PP_VolumeFractionGas);
  iread = look_for_post_proc(ifp, "Density", &DENSITY);
  iread = look_for_post_proc(ifp, "Density Time Derivative", &RHO_DOT);
  iread = look_for_post_proc(ifp, "Polymer Viscosity", &DENSITY);
  iread = look_for_post_proc(ifp, "Polymer Viscosity", &POLYMER_VISCOSITY);
  iread = look_for_post_proc(ifp, "Polymer Time Constant", &POLYMER_TIME_CONST);
  iread = look_for_post_proc(ifp, "Mobility Parameter", &MOBILITY_PARAMETER);
  iread = look_for_post_proc(ifp, "PTT Xi parameter", &PTT_XI);
  iread = look_for_post_proc(ifp, "PTT Epsilon parameter", &PTT_EPSILON);
  iread = look_for_post_proc(ifp, "Navier Stokes Residuals", &NS_RESIDUALS);
  iread = look_for_post_proc(ifp, "Moving Mesh Residuals", &MM_RESIDUALS);
  iread = look_for_post_proc(ifp, "Mass Diffusion Vectors", &DIFFUSION_VECTORS);
  iread = look_for_post_proc(ifp, "Dielectrophoretic Field", &DIELECTROPHORETIC_FIELD);
  iread = look_for_post_proc(ifp, "Dielectrophoretic Field Norm", &DIELECTROPHORETIC_FIELD_NORM);
  iread = look_for_post_proc(ifp, "Enormsq Field", &ENORMSQ_FIELD);
  iread = look_for_post_proc(ifp, "Enormsq Field Norm", &ENORMSQ_FIELD_NORM);
  iread = look_for_post_proc(ifp, "Diffusive Mass Flux Vectors", &DIFFUSION_VECTORS);
  iread = look_for_post_proc(ifp, "Mass Fluxlines", &FLUXLINES);
  iread = look_for_post_proc(ifp, "Energy Conduction Vectors", &CONDUCTION_VECTORS);
  iread = look_for_post_proc(ifp, "Energy Fluxlines", &ENERGY_FLUXLINES);
  iread = look_for_post_proc(ifp, "Time Derivatives", &TIME_DERIVATIVES);
  iread = look_for_post_proc(ifp, "Mesh Stress Tensor", &STRESS_TENSOR);
  iread = look_for_post_proc(ifp, "Real Solid Stress Tensor", &REAL_STRESS_TENSOR);
  iread = look_for_post_proc(ifp, "Mesh Strain Tensor", &STRAIN_TENSOR);
  iread = look_for_post_proc(ifp, "Viscoplastic Def_Grad Tensor", &EVP_DEF_GRAD_TENSOR);
  iread = look_for_post_proc(ifp, "Lagrangian Convection", &LAGRANGE_CONVECTION);
  iread = look_for_post_proc(ifp, "Normal and Tangent Vectors", &SURFACE_VECTORS);
  iread = look_for_post_proc(ifp, "Shell Normal Vectors", &SHELL_NORMALS);
  iread = look_for_post_proc(ifp, "Error ZZ velocity", &ERROR_ZZ_VEL);
  iread = look_for_post_proc(ifp, "Error ZZ heat flux", &ERROR_ZZ_Q);
  iread = look_for_post_proc(ifp, "Error ZZ pressure", &ERROR_ZZ_P);
  iread = look_for_post_proc(ifp, "Map Log-Conf Stress", &LOG_CONF_MAP);
  iread = look_for_post_proc(ifp, "Velocity Magnitude", &VELO_SPEED);
  iread = look_for_post_proc(ifp, "Giesekus Criterion", &GIES_CRIT);
  iread = look_for_post_proc(ifp, "Particle stress flux", &J_FLUX);
  iread = look_for_post_proc(ifp, "Eigenvalues", &EIG);
  iread = look_for_post_proc(ifp, "Eigenvector1", &EIG1);
  iread = look_for_post_proc(ifp, "Eigenvector2", &EIG2);
  iread = look_for_post_proc(ifp, "Eigenvector3", &EIG3);
  iread = look_for_post_proc(ifp, "Shear gradient", &GRAD_SH);
  iread = look_for_post_proc(ifp, "Concentration gradient", &GRAD_Y);
  iread = look_for_post_proc(ifp, "Vorticity Vector", &CURL_V);
  iread = look_for_post_proc(ifp, "Helicity Value", &HELICITY);
  iread = look_for_post_proc(ifp, "User-Defined Post Processing", &USER_POST);
  iread = look_for_post_proc(ifp, "Moment Sources", &MOMENT_SOURCES);
  iread = look_for_post_proc(ifp, "YZbeta Species", &YZBETA);
  iread = look_for_post_proc(ifp, "Heaviside", &HEAVISIDE);
  iread = look_for_post_proc(ifp, "Lamb Vector", &LAMB_VECTOR);
  iread = look_for_post_proc(ifp, "Q Function", &Q_FCN);
  iread = look_for_post_proc(ifp, "Poynting Vectors", &POYNTING_VECTORS);
  iread = look_for_post_proc(ifp, "PSPG Post", &PSPG_PP);
  iread = look_for_post_proc(ifp, "Saramito Yield Coeff", &SARAMITO_YIELD);
  iread = look_for_post_proc(ifp, "VE Stress Norm", &STRESS_NORM);
  iread = look_for_post_proc(ifp, "Species Sources", &SPECIES_SOURCES);
  iread = look_for_post_proc(ifp, "Viscous Stress", &VISCOUS_STRESS);
  iread = look_for_post_proc(ifp, "Viscous Stress Norm", &VISCOUS_STRESS_NORM);
  iread = look_for_post_proc(ifp, "Viscous Von Mises Stress", &VISCOUS_VON_MISES_STRESS);

  /*
   * Initialize for surety before communication to other processors.
   */

  len_u_post_proc = 0;

  if (USER_POST == 1) /* may need parameters for this option */
  {
    if (fgets(line, 81, ifp) != NULL) {
      double dummy[1] = {-1.0};
      strip(line);
      len_u_post_proc = count_parameters(line);
      if (len_u_post_proc > 0) {
        u_post_proc = (dbl *)array_alloc(1, len_u_post_proc, sizeof(dbl));

        /* parse parameters into little strings */
        tokenize_by_whsp(line, arguments, MAX_NUMBER_PARAMS);
        for (i = 0; i < len_u_post_proc; i++) {
          u_post_proc[i] = atof(arguments[i]);
        }
      } else {
        u_post_proc = dummy;
      }
    }
  }

  iread = look_for_post_proc(ifp, "Acoustic Pressure Magnitude", &ACOUSTIC_PRESSURE);
  iread = look_for_post_proc(ifp, "Acoustic Phase Angle", &ACOUSTIC_PHASE_ANGLE);
  iread = look_for_post_proc(ifp, "Acoustic Energy Density", &ACOUSTIC_ENERGY_DENSITY);
  iread = look_for_post_proc(ifp, "Light Intensity", &LIGHT_INTENSITY);
  iread = look_for_post_proc(ifp, "Principal Stress", &PRINCIPAL_STRESS);
  iread = look_for_post_proc(ifp, "Principal Real Stress", &PRINCIPAL_REAL_STRESS);
  iread = look_for_post_proc(ifp, "Lubrication Height", &LUB_HEIGHT);
  iread = look_for_post_proc(ifp, "Lubrication Height 2", &LUB_HEIGHT_2);
  iread = look_for_post_proc(ifp, "Lubrication Upper Velocity", &LUB_VELO_UPPER);
  iread = look_for_post_proc(ifp, "Lubrication Lower Velocity", &LUB_VELO_LOWER);
  iread = look_for_post_proc(ifp, "Lubrication Velocity Field", &LUB_VELO_FIELD);
  iread = look_for_post_proc(ifp, "Lubrication Velocity Field 2", &LUB_VELO_FIELD_2);
  iread = look_for_post_proc(ifp, "Lubrication Fluid Source", &LUB_FLUID_SOURCE);
  iread = look_for_post_proc(ifp, "Disjoining Pressure", &DISJ_PRESS);
  iread = look_for_post_proc(ifp, "Porous Shell Open Saturation", &SH_SAT_OPEN);
  iread = look_for_post_proc(ifp, "Porous Shell Open Saturation 2", &SH_SAT_OPEN_2);
  iread = look_for_post_proc(ifp, "Porous Shell Capillary Pressure", &SH_CAP_PRES);
  iread = look_for_post_proc(ifp, "Porous Shell Inter Layer Flux", &SH_PORE_FLUX);
  iread = look_for_post_proc(ifp, "Shell Stress Tensor", &SH_STRESS_TENSOR);
  iread = look_for_post_proc(ifp, "Shell Tangents", &SH_TANG);
  iread = look_for_post_proc(ifp, "Lame MU", &PP_LAME_MU);
  iread = look_for_post_proc(ifp, "Lame LAMBDA", &PP_LAME_LAMBDA);
  iread = look_for_post_proc(ifp, "Von Mises Strain", &VON_MISES_STRAIN);
  iread = look_for_post_proc(ifp, "Von Mises Stress", &VON_MISES_STRESS);
  iread = look_for_post_proc(ifp, "Untracked Species", &UNTRACKED_SPEC);
  iread = look_for_post_proc(ifp, "Porous Saturation", &POROUS_SATURATION);
  iread = look_for_post_proc(ifp, "Total density of solvents in porous media",
                             &POROUS_RHO_TOTAL_SOLVENTS);
  iread = look_for_post_proc(ifp, "Density of solvents in gas phase in porous media",
                             &POROUS_RHO_GAS_SOLVENTS);
  iread = look_for_post_proc(ifp, "Density of liquid phase in porous media", &POROUS_RHO_LPHASE);
  iread = look_for_post_proc(ifp, "Gas phase Darcy velocity in porous media", &DARCY_VELOCITY_GAS);
  iread =
      look_for_post_proc(ifp, "Liquid phase Darcy velocity in porous media", &DARCY_VELOCITY_LIQ);
  iread = look_for_post_proc(ifp, "Local liquid accumulation rate in porous media",
                             &POROUS_LIQUID_ACCUM_RATE);
  iread = look_for_post_proc(ifp, "Capillary pressure in porous media", &CAPILLARY_PRESSURE);
  iread = look_for_post_proc(ifp, "Grid Peclet Number in porous media", &POROUS_GRIDPECLET);
  iread = look_for_post_proc(ifp, "SUPG Velocity in porous media", &POROUS_SUPGVELOCITY);
  iread = look_for_post_proc(ifp, "Relative Liquid Permeability", &REL_LIQ_PERM);

  iread = look_for_post_proc(ifp, "TFMP_gas_velo", &TFMP_GAS_VELO);
  iread = look_for_post_proc(ifp, "TFMP_liq_velo", &TFMP_LIQ_VELO);
  iread = look_for_post_proc(ifp, "TFMP_inverse_Peclet", &TFMP_INV_PECLET);
  iread = look_for_post_proc(ifp, "TFMP_Krg", &TFMP_KRG);

  /* Report count of post-proc vars to be exported */
  /*
    fprintf(stderr, "Goma will export %d post-processing variables.\n", Num_Export_XP);
  */

  /*
   * Make theses additions in the same format as the above post processing variables
   *
   *  Post-processing Step 2: add a new call to look_for_post_proc in mm_post_proc
   *                          rd_post_proc_specs
   *                          to search input file for your new variable
   */

  /*
   *  Schedule post processing error-based element size calculation if needed
   */

  for (i = 0; i < 3; i++) {
    error_presence_key[i] = 0;
  }

  i = 0;
  nn_error_metrics = 0;
  if (look_for_optional(ifp, "Error ZZ velocity elem size", input, '=') == 1) {
    if (ERROR_ZZ_VEL == -1) {
      GOMA_EH(GOMA_ERROR, "'Error ZZ velocity elem size' card REQUIRES 'Error ZZ "
                          "velocity = yes' card - please add");
    } else {
      ERROR_ZZ_VEL_ELSIZE = 1;
      error_presence_key[i] = 1;
      nn_error_metrics++;
    }
  } else {
    ERROR_ZZ_VEL_ELSIZE = -1;
  }
  i++;
  if (look_for_optional(ifp, "Error ZZ heat flux elem size", input, '=') == 1) {
    if (ERROR_ZZ_Q == -1) {
      GOMA_EH(GOMA_ERROR,
              "'Error ZZ heat flux elem size' card REQUIRES 'Error ZZ heat flux = yes' card - "
              "please add");
    } else {
      ERROR_ZZ_Q_ELSIZE = 1;
      error_presence_key[i] = 1;
      nn_error_metrics++;
    }
  } else {
    ERROR_ZZ_Q_ELSIZE = -1;
  }
  i++;
  if (look_for_optional(ifp, "Error ZZ pressure elem size", input, '=') == 1) {
    if (ERROR_ZZ_P == -1) {
      GOMA_EH(GOMA_ERROR,
              "'Error ZZ pressure elem size' card REQUIRES 'Error ZZ pressure = yes' card - "
              "please add");
    } else {
      ERROR_ZZ_P_ELSIZE = 1;
      error_presence_key[i] = 1;
      nn_error_metrics++;
    }
  } else {
    ERROR_ZZ_P_ELSIZE = -1;
  }

  /*
   *  Allocate memory to hold the error information
   */

  if (nn_error_metrics > 0) {
    pp_error_data = (struct Post_Processing_Error *)smalloc(nn_error_metrics *
                                                            sizeof(struct Post_Processing_Error));

    i = 0;
    if (error_presence_key[i]) {
      /* Need this line to line up ifp? at the right place I think */
      look_for_optional(ifp, "Error ZZ velocity elem size", input, '=');
      if (fscanf(ifp, "%lf %lf %lf %lf %lf %lf", &pp_error_data[i].error_params[0],
                 &pp_error_data[i].error_params[1], &pp_error_data[i].error_params[2],
                 &pp_error_data[i].error_params[3], &pp_error_data[i].error_params[4],
                 &pp_error_data[i].error_params[5]) != 6) {
        GOMA_EH(GOMA_ERROR,
                " Error reading 'Error ZZ velocity elem size' card values - expecting 6 floats");
      }
#ifdef RRL_DEBUG
#ifdef DBG_0
      fprintf(stdout,
              "Read params for ZZ vel elem size (%6.4f) (%6.4f) (%6.4f) (%6.4f) (%6.4f) (%6.4f)\n",
              pp_error_data[i].error_params[0], pp_error_data[i].error_params[1],
              pp_error_data[i].error_params[2], pp_error_data[i].error_params[3],
              pp_error_data[i].error_params[4], pp_error_data[i].error_params[5]);
#endif
#endif
      SPF(echo_string, "%s = %.4g %.4g %.4g %.4g %.4g %.4g", input,
          pp_error_data[i].error_params[0], pp_error_data[i].error_params[1],
          pp_error_data[i].error_params[2], pp_error_data[i].error_params[3],
          pp_error_data[i].error_params[4], pp_error_data[i].error_params[5]);

      ECHO(echo_string, echo_file);
    }
    i++;
    if (error_presence_key[i]) {
      look_for(ifp, "Error ZZ heat flux elem size", input, '=');
      if (fscanf(ifp, "%lf %lf %lf %lf %lf %lf", &pp_error_data[i].error_params[0],
                 &pp_error_data[i].error_params[1], &pp_error_data[i].error_params[2],
                 &pp_error_data[i].error_params[3], &pp_error_data[i].error_params[4],
                 &pp_error_data[i].error_params[5]) != 6) {
        GOMA_EH(GOMA_ERROR,
                " Error reading 'Error ZZ heat flux elem size' card values - expecting 6 floats");
      }
#ifdef RRL_DEBUG
#ifdef DBG_1
      fprintf(stdout,
              "Read params for ZZ heat flux elem size (%6.4f) (%6.4f) (%6.4f) (%6.4f) (%6.4f) "
              "(%6.4f)\n",
              pp_error_data[i].error_params[0], pp_error_data[i].error_params[1],
              pp_error_data[i].error_params[2], pp_error_data[i].error_params[3],
              pp_error_data[i].error_params[4], pp_error_data[i].error_params[5]);
#endif
#endif
      SPF(echo_string, "%s = %.4g %.4g %.4g %.4g %.4g %.4g", input,
          pp_error_data[i].error_params[0], pp_error_data[i].error_params[1],
          pp_error_data[i].error_params[2], pp_error_data[i].error_params[3],
          pp_error_data[i].error_params[4], pp_error_data[i].error_params[5]);

      ECHO(echo_string, echo_file);
    }
    i++;
    if (error_presence_key[i]) {
      look_for(ifp, "Error ZZ pressure elem size", input, '=');
      if (fscanf(ifp, "%lf %lf %lf %lf %lf %lf", &pp_error_data[i].error_params[0],
                 &pp_error_data[i].error_params[1], &pp_error_data[i].error_params[2],
                 &pp_error_data[i].error_params[3], &pp_error_data[i].error_params[4],
                 &pp_error_data[i].error_params[5]) != 6) {
        GOMA_EH(GOMA_ERROR,
                " Error reading 'Error ZZ pressure elem size' card values - expecting 6 floats");
      }
#ifdef RRL_DEBUG
#ifdef DBG_1
      fprintf(
          stdout,
          "Read params for ZZ pressure elem size (%6.4f) (%6.4f) (%6.4f) (%6.4f) (%6.4f) (%6.4f)\n",
          pp_error_data[i].error_params[0], pp_error_data[i].error_params[1],
          pp_error_data[i].error_params[2], pp_error_data[i].error_params[3],
          pp_error_data[i].error_params[4], pp_error_data[i].error_params[5]);
#endif
#endif
      SPF(echo_string, "%s = %.4g %.4g %.4g %.4g %.4g %.4g", input,
          pp_error_data[i].error_params[0], pp_error_data[i].error_params[1],
          pp_error_data[i].error_params[2], pp_error_data[i].error_params[3],
          pp_error_data[i].error_params[4], pp_error_data[i].error_params[5]);

      ECHO(echo_string, echo_file);
    }
  }

  /*
   *  SCHEDULE POST-PROCESSING FLUX CALCULATIONS, IF NEEDED
   *
   */

  iread = look_for_optional(ifp, "Post Processing Fluxes", input, '=');

  /* count number of post-processing flux calculation specifications */

  if (iread == 1) {
    nn_post_fluxes = count_list(ifp, "FLUX", input, '=', "END OF FLUX");
    ECHO("\nPost Processing Fluxes =\n", echo_file);
  } else {
    nn_post_fluxes = 0;
  }

  /*
   *  Allocate memory to hold the flux information
   */

  if (nn_post_fluxes > 0) {
    sz = sizeof(struct Post_Processing_Fluxes *);
    pp_fluxes = (struct Post_Processing_Fluxes **)array_alloc(1, nn_post_fluxes, sz);

    sz = sizeof(struct Post_Processing_Fluxes);

    for (i = 0; i < nn_post_fluxes; i++) {
      pp_fluxes[i] = (struct Post_Processing_Fluxes *)array_alloc(1, 1, sz);
    }
    /*Now load up information by reading cards */

    for (i = 0; i < nn_post_fluxes; i++) {
      look_for(ifp, "FLUX", input, '=');

      /* Read FLUX  type: i.e. FORCE_X, HEAT FLUX, etc. */

      if (fscanf(ifp, "%s", ts) != 1) {
        GOMA_EH(GOMA_ERROR, "error reading Post Processing Flux input variable");
      }

      pp_fluxes[i]->flux_type = -1;
      for (k = 0; k < Num_Flux_Names; k++) {
        if (!strcmp(ts, pp_flux_names[k].name)) {
          pp_fluxes[i]->flux_type = pp_flux_names[k].Index;
          strcpy(pp_fluxes[i]->flux_type_name, ts);
          break;
        }
      }
      if (pp_fluxes[i]->flux_type == -1) {
        GOMA_EH(GOMA_ERROR, "Invalid Flux name");
      }
      SPF(echo_string, "%s = %s", "FLUX", pp_fluxes[i]->flux_type_name);

      /* read ss id */

      if (fscanf(ifp, "%d", &pp_fluxes[i]->ss_id) != 1) {
        fprintf(stderr, "%s:\tError reading flux->ss_id\n", yo);
        exit(-1);
      }

      /* read block id */

      if (fscanf(ifp, "%d", &pp_fluxes[i]->blk_id) != 1) {
        fprintf(stderr, "%s:\tError reading flux->blk_id\n", yo);
        exit(-1);
      }

      SPF(endofstring(echo_string), " %d %d", pp_fluxes[i]->ss_id, pp_fluxes[i]->blk_id);

      /*	  pp_fluxes[i]->blk_id--;  */

      /* read species id*/

      if (fscanf(ifp, "%d", &pp_fluxes[i]->species_number) != 1) {
        fprintf(stderr, "%s:\tError reading flux->species_number\n", yo);
        exit(-1);
      }

      /* read file name */
      if (fscanf(ifp, "%s", ts) != 1) {
        GOMA_EH(GOMA_ERROR, "error reading Post Processing Flux filename");
      }
      strcpy(pp_fluxes[i]->flux_filenm, ts);

      SPF(endofstring(echo_string), " %d %s", pp_fluxes[i]->species_number,
          pp_fluxes[i]->flux_filenm);

      read_string(ifp, first_string, '\n');
      nargs = sscanf(first_string, "%s %d %d %d %d %d", second_string, &pbits[0], &pbits[1],
                     &pbits[2], &pbits[3], &pbits[4]);
      if (nargs > 0 && strcmp(second_string, "profile") == 0) {
        pp_fluxes[i]->profile_flag = 32;
        SPF(endofstring(echo_string), " %s", second_string);
        sz = 1;
        for (j = 1; j < nargs; j++) {
          if (pbits[j - 1])
            pp_fluxes[i]->profile_flag += sz;
          sz *= 2;
        }
        SPF(endofstring(echo_string), " %d", pp_fluxes[i]->profile_flag);
      } else {
        pp_fluxes[i]->profile_flag = FALSE;
      }
      ECHO(echo_string, echo_file);
    }
    ECHO("\nEND OF FLUX\n", echo_file);
  }

  /*
   *  SCHEDULE POST-PROCESSING FLUX SENSITIVITY CALCULATIONS, IF NEEDED
   *
   */

  /*   initialize sensitivity vector counter */
  sens_vec_ct = 0;

  iread = look_for_optional(ifp, "Post Processing Flux Sensitivities", input, '=');

  /* count number of post-processing flux calculation specifications */
  if (iread == 1) {
    nn_post_fluxes_sens = count_list(ifp, "FLUX_SENS", input, '=', "END OF FLUX_SENS");
    ECHO("\nPost Processing Flux Sensitivities =\n", echo_file);
  } else {
    nn_post_fluxes_sens = 0;
  }

  /*
   *  Allocate memory to hold the flux information
   */

  if (nn_post_fluxes_sens > 0) {
    sz = sizeof(struct Post_Processing_Fluxes_Sens *);
    pp_fluxes_sens = (struct Post_Processing_Fluxes_Sens **)array_alloc(1, nn_post_fluxes_sens, sz);

    sz = sizeof(struct Post_Processing_Fluxes_Sens);

    for (i = 0; i < nn_post_fluxes_sens; i++) {
      pp_fluxes_sens[i] = (struct Post_Processing_Fluxes_Sens *)array_alloc(1, 1, sz);
    }
    /*Now load up information by reading cards */

    for (i = 0; i < nn_post_fluxes_sens; i++) { /* nn_post_fluxes */
      look_for(ifp, "FLUX_SENS", input, '=');
      /* Read FLUX  type: i.e. FORCE_X, HEAT FLUX, etc. */
      if (fscanf(ifp, "%s", ts) != 1) {
        GOMA_EH(GOMA_ERROR, "error reading FLUX_SENS name");
      }

      pp_fluxes_sens[i]->flux_type = -1;
      for (k = 0; k < Num_Flux_Names; k++) {
        if (!strcmp(ts, pp_flux_names[k].name)) {
          pp_fluxes_sens[i]->flux_type = pp_flux_names[k].Index;
          strcpy(pp_fluxes_sens[i]->flux_type_name, ts);
          break;
        }
      }

      if (pp_fluxes_sens[i]->flux_type == -1) {
        GOMA_EH(GOMA_ERROR, "Invalid Flux name in Flux Sensitivity");
      }

      sprintf(echo_string, "%s = %s", "FLUX", pp_fluxes_sens[i]->flux_type_name);

      /* read ss id */

      if (fscanf(ifp, "%d", &pp_fluxes_sens[i]->ss_id) != 1) {
        fprintf(stderr, "%s:\tError reading flux_sens->ss_id\n", yo);
        exit(-1);
      }

      /* read block id */

      if (fscanf(ifp, "%d", &pp_fluxes_sens[i]->blk_id) != 1) {
        fprintf(stderr, "%s:\tError reading flux_sens->blk_id\n", yo);
        exit(-1);
      }

      /*	  pp_fluxes_sens[i]->blk_id--;*/

      /* read species id*/

      if (fscanf(ifp, "%d", &pp_fluxes_sens[i]->species_number) != 1) {
        fprintf(stderr, "%s:\tError reading flux_sens->species_number\n", yo);
        exit(-1);
      }
      sprintf(endofstring(echo_string), " %d %d %d", pp_fluxes_sens[i]->ss_id,
              pp_fluxes_sens[i]->blk_id, pp_fluxes_sens[i]->species_number);

      /*  read sensitivity variable type */

      if (fscanf(ifp, "%80s", input) != 1) {
        fprintf(stderr, "%s:\tError reading flux_sens->sens_type (BC, MT, AC, UM, AN, or UF)\n",
                yo);
        exit(-1);
      }
      if (!strcmp(input, "BC")) {
        pp_fluxes_sens[i]->sens_type = 1;
      } else if (!strcmp(input, "MT")) {
        pp_fluxes_sens[i]->sens_type = 2;
      } else if (!strcmp(input, "AC")) {
        pp_fluxes_sens[i]->sens_type = 3;
      } else if (!strcmp(input, "UM")) {
        pp_fluxes_sens[i]->sens_type = 4;
      } else if (!strcmp(input, "UF")) {
        pp_fluxes_sens[i]->sens_type = 5;
      } else if (!strcmp(input, "AN")) {
        pp_fluxes_sens[i]->sens_type = 6;
      } else {
        fprintf(stderr, "%s:\tImproper set_type for flux sensitivity - %s\n", yo, input);
        exit(-1);
      }

      /*  read BC id or material id */

      if (fscanf(ifp, "%d", &pp_fluxes_sens[i]->sens_id) != 1) {
        fprintf(stderr, "%s:\tError reading flux_sens->sens_id\n", yo);
        exit(-1);
      }

      sprintf(endofstring(echo_string), " %s %d", input, pp_fluxes_sens[i]->sens_id);

      if (pp_fluxes_sens[i]->sens_type == 2 || pp_fluxes_sens[i]->sens_type == 4)
        pp_fluxes_sens[i]->sens_id--;

      /*  read data float or material property number */

      if (fscanf(ifp, "%d", &pp_fluxes_sens[i]->sens_flt) != 1) {
        fprintf(stderr, "%s:\tError reading flux_sens->sens_flt\n", yo);
        exit(-1);
      }

      sprintf(endofstring(echo_string), " %4i", pp_fluxes_sens[i]->sens_flt);

      if (pp_fluxes_sens[i]->sens_type == 4) {
        if (fscanf(ifp, "%d", &pp_fluxes_sens[i]->sens_flt2) != 1) {
          fprintf(stderr, "%s:\tError reading flux_sens->sens_flt2\n", yo);
          exit(-1);
        }
        sprintf(endofstring(echo_string), " %4i", pp_fluxes_sens[i]->sens_flt2);
      } else {
        pp_fluxes_sens[i]->sens_flt2 = -1;
      }

      /*      determine sensitivity vector number  */
      /*   search for same previous sensitivity info */

      pp_fluxes_sens[i]->vector_id = -1;

      for (j = 0; j < i; j++) {
        if (pp_fluxes_sens[i]->sens_type == pp_fluxes_sens[j]->sens_type &&
            pp_fluxes_sens[i]->sens_id == pp_fluxes_sens[j]->sens_id &&
            pp_fluxes_sens[i]->sens_flt == pp_fluxes_sens[j]->sens_flt &&
            pp_fluxes_sens[i]->sens_flt2 == pp_fluxes_sens[j]->sens_flt2) {
          pp_fluxes_sens[i]->vector_id = pp_fluxes_sens[j]->vector_id;
        }
      }

      if (pp_fluxes_sens[i]->vector_id == -1) {
        pp_fluxes_sens[i]->vector_id = sens_vec_ct;

        if (Continuation == ALC_FIRST) {
          if (cont->upType == pp_fluxes_sens[i]->sens_type) {
            int id1 = -1, id2 = -1;
            int id3 = -1;

            switch (cont->upType) {
            case 1:
            case 3:
              id1 = cont->upBCID;
              id2 = cont->upDFID;
              break;
            case 2:
              id1 = cont->upMTID;
              id2 = cont->upMPID;
              break;
            case 4:
              id1 = cont->upMTID;
              id2 = cont->upMPID;
              id3 = cont->upMDID;
              break;
            case 5:
              GOMA_EH(GOMA_ERROR, "sensitivities to UF not done");
              break;
            case 6:
              GOMA_EH(GOMA_ERROR, "sensitivities to AN not done");
              break;
            }
            if (id1 == pp_fluxes_sens[i]->sens_id && id2 == pp_fluxes_sens[i]->sens_flt &&
                id3 == pp_fluxes_sens[i]->sens_flt2) {
              cont->sensvec_id = sens_vec_ct;
            }
          }
        }

        sens_vec_ct++;
      }

      /* read file name */
      if (fscanf(ifp, "%s", ts) != 1) {
        GOMA_EH(GOMA_ERROR, "error reading Post Processing Flux Sens filename");
      }
      strcpy(pp_fluxes_sens[i]->flux_filenm, ts);

      read_string(ifp, first_string, '\n');
      nargs = sscanf(first_string, "%s", second_string);
      if (nargs == 1 && strcmp(second_string, "profile") == 0) {
        pp_fluxes_sens[i]->profile_flag = TRUE;
        SPF(endofstring(echo_string), " %s", second_string);
      } else {
        pp_fluxes_sens[i]->profile_flag = FALSE;
      }
      ECHO(echo_string, echo_file);
    }
    ECHO("\nEND OF FLUX\n", echo_file);
  }

  /*
   *  SCHEDULE POST-PROCESSING DATA CALCULATIONS, IF NEEDED
   *
   */

  iread = look_for_optional(ifp, "Post Processing Data", input, '=');

  /* count number of Post Processing Data specifications */
  if (iread == 1) {
    nn_post_data = count_list(ifp, "DATA", input, '=', "END OF DATA");

    ECHO("\nPost Processing Data =\n", echo_file);

  } else {
    nn_post_data = 0;
  }

  /*
   *  Allocate memory to hold the data information
   */

  if (nn_post_data > 0) {
    sz = sizeof(struct Post_Processing_Data *);
    pp_data = (struct Post_Processing_Data **)array_alloc(1, nn_post_data, sz);

    sz = sizeof(struct Post_Processing_Data);

    for (i = 0; i < nn_post_data; i++) {
      pp_data[i] = (struct Post_Processing_Data *)array_alloc(1, 1, sz);
    }
    /*Now load up information by reading cards */

    /*
     * DATA = {vbl_name} {nodesetid} {elemblockid} {speciesnum} {file} {format}
     *
     *         vbl_name    = VELOCITY1, DMX, dmy, ..., theta
     *         nodesetid   = 2, 5, 2001, ...
     *         elemblockid = 1, 2, 12, ...
     *         speciesnum  = 1, 2, ...
     *         file        = myfile.d
     *         format      = [t|x|y|z]
     *         first_time  = FALSE
     */

    for (i = 0; i < nn_post_data; i++) {
      char *fgetsretval;
      look_for(ifp, "DATA", input, '=');

      save_position = ftell(ifp);
      fgetsretval = fgets(data_line_buffer, MAX_CHAR_IN_INPUT, ifp);
      if (fgetsretval == NULL) {
        GOMA_EH(GOMA_ERROR, "Error reading post processing line");
      }

      fseek(ifp, save_position, SEEK_SET);

      /*
       * Clean out variables.
       */

      strncpy(variable_name, "\0", 1);
      node_set_id = -1;
      species_id = -1;
      strncpy(file_name, "\0", 1);
      for (j = 0; j < MAX_CHAR_IN_INPUT; j++)
        optional_format[j] = '\0';

      num_read_items = sscanf(data_line_buffer, "%s %d %d %d %s %s", variable_name, &node_set_id,
                              &elemBlock_id, &species_id, file_name, optional_format);

      if (num_read_items < 5) {
        log_err("Insufficient DATA \n\t\"%s\".\n", data_line_buffer);
      }

      SPF(echo_string, "%s =  %s %d %d %d %s %s", "DATA", variable_name, node_set_id, elemBlock_id,
          species_id, file_name, optional_format);

      /* Read DATA  type: i.e. VELOCITY1, VOLTAGE, etc. */
      sprintf(input, "%s", variable_name);

      /* Search for appropriate integer identifier in Var_Name struct */

      /*OK the decryption:  pp->data[i]->data_type = 0.. MAX_VAR_TYPE */
      /* 	                     =>Primitive variable request */
      /*                    pp->data[i]->data_type = -1 */
      /* 		             =>Post proc variable request */
      /* 		    pp->data[i]->data_type= -2 */
      /*                            =>Cannot recognize the request. */

      pp_data[i]->data_type = -2; /* initialize first */
      for (k = 0; k < Num_Var_Names; k++) {
        if (!strncasecmp(input, Var_Name[k].name1, strlen(input)) ||
            !strncasecmp(input, Var_Name[k].name2, strlen(input))) {
          pp_data[i]->data_type = Var_Name[k].Index;
          strcpy(pp_data[i]->data_type_name, Var_Name[k].name1);
          break;
        }
      }

      if (pp_data[i]->data_type == -2) /*not a primary variable, then try post proc */
      {
        for (k = 0; k < Num_Post_Var_Names; k++) {
          if (!strncasecmp(input, Post_Var_Name[k].name1, strlen(input))) {
            pp_data[i]->data_type = -1; /* Flag Post var */
            strcpy(pp_data[i]->data_type_name, input);
            break;
          }
        }
      }

      if (pp_data[i]->data_type == -2) {
        log_err("Invalid DATA print variable \"%s\"; (see mm_names.h)\n", input);
      }

      if (node_set_id != -1) {
        pp_data[i]->ns_id = node_set_id;
      } else {
        log_err("Problem scanning post processing DATA node set id %s\n",
                pp_data[i]->data_type_name);
      }

      pp_data[i]->mat_num = -1;
      pp_data[i]->elem_blk_id = elemBlock_id;

      if (species_id != -1) {
        pp_data[i]->species_number = species_id;
      } else {
        log_err("Problem scanning post processing DATA species index %s\n",
                pp_data[i]->data_type_name);
      }

      if (1 != sscanf(file_name, "%s", filename)) {
        log_err("Problem scanning post processing DATA output filename %s\n",
                pp_data[i]->data_type_name);
      } else {
        strcpy(pp_data[i]->data_filenm, filename);
      }

      /*
       * Do NOT complain if the optional_format specifier is missing.
       */

      strncpy(pp_data[i]->format_flag, "\0\0\0\0\0\0\0\0", 8);

      if (optional_format[0] != '\0') {
        strcpy(pp_data[i]->format_flag, optional_format);
      }

      pp_data[i]->first_time = TRUE;

      ECHO(echo_string, echo_file);
    }
    ECHO("\nEND OF DATA\n", echo_file);
  }

  /*
   *  SCHEDULE POST-PROCESSING DATA SENSITIVITY CALCULATIONS, IF NEEDED
   *
   */

  iread = look_for_optional(ifp, "Post Processing Data Sensitivities", input, '=');

  /* count number of Post Processing Data specifications */
  if (iread == 1) {
    nn_post_data_sens = count_list(ifp, "DATA_SENS", input, '=', "END OF DATA_SENS");
  } else {
    nn_post_data_sens = 0;
  }

  /*
   *  Allocate memory to hold the data information
   */

  if (nn_post_data_sens > 0) {
    sz = sizeof(struct Post_Processing_Data_Sens *);
    pp_data_sens = (struct Post_Processing_Data_Sens **)array_alloc(1, nn_post_data_sens, sz);

    sz = sizeof(struct Post_Processing_Data_Sens);

    for (i = 0; i < nn_post_data_sens; i++) {
      pp_data_sens[i] = (struct Post_Processing_Data_Sens *)array_alloc(1, 1, sz);
    }
    /*Now load up information by reading cards */

    for (i = 0; i < nn_post_data_sens; i++) {
      look_for(ifp, "DATA_SENS", input, '=');
      /* Read DATA  type: i.e. VELOCITY1, VOLTAGE, etc. */
      if (fscanf(ifp, "%s", input) != 1) {
        GOMA_EH(GOMA_ERROR, "error reading DATA_SENS name");
      }
      /* Search for appropriate integer identifier in Var_Name struct */

      /*OK the decryption:  pp->data[i]->data_type = 0.. MAX_VAR_TYPE */
      /*                             =>Primitive variable request */
      /*                    pp->data[i]->data_type = -1 */
      /*                             =>Post proc variable request */
      /*                    pp->data[i]->data_type= -2 */
      /*                            =>Cannot recognize the request. */

      pp_data_sens[i]->data_type = -2; /* initialize first */
      for (k = 0; k < Num_Var_Names; k++) {
        if (!strcmp(input, Var_Name[k].name1)) {
          pp_data_sens[i]->data_type = Var_Name[k].Index;
          strcpy(pp_data_sens[i]->data_type_name, input);
          break;
        }
      }
      if (pp_data_sens[i]->data_type == -2) /*not a primary variable, then try post proc */
      {
        for (k = 0; k < Num_Post_Var_Names; k++) {
          GOMA_EH(GOMA_ERROR, "Unrecognized print variable. ");
          if (!strcmp(input, Post_Var_Name[k].name1))
            pp_data_sens[i]->data_type = -1; /* Ok this says it is a Post var */
          strcpy(pp_data_sens[i]->data_type_name, input);
        }
      }
      if (pp_data_sens[i]->data_type == -2)
        GOMA_EH(GOMA_ERROR, "Invalid choice of print_sens variable");

      /* read ns id */

      if (fscanf(ifp, "%d", &pp_data_sens[i]->ns_id) != 1) {
        fprintf(stderr, "%s:\tError reading data_sens->ns_id\n", yo);
        exit(-1);
      }

      /* read the material index number and then decrement its value */

      if (fscanf(ifp, "%d", &pp_data_sens[i]->mat_id) != 1) {
        fprintf(stderr, "%s:\tError reading data_sens->blk_id\n", yo);
        exit(-1);
      }
      /*	  pp_data_sens[i]->mat_id--;  */

      /* read species id*/

      if (fscanf(ifp, "%d", &pp_data_sens[i]->species_number) != 1) {
        fprintf(stderr, "%s:\tError reading data_sens->species_number\n", yo);
        exit(-1);
      }

      /*  read sensitivity variable type */

      if (fscanf(ifp, "%80s", input) != 1) {
        fprintf(stderr, "%s:\tError reading data_sens->sens_type (BC, MT, AC, UM, AN, or UF)\n",
                yo);
        exit(-1);
      }
      if (!strcmp(input, "BC")) {
        pp_data_sens[i]->sens_type = 1;
      } else if (!strcmp(input, "MT")) {
        pp_data_sens[i]->sens_type = 2;
      } else if (!strcmp(input, "AC")) {
        pp_data_sens[i]->sens_type = 3;
      } else if (!strcmp(input, "UM")) {
        pp_data_sens[i]->sens_type = 4;
      } else if (!strcmp(input, "UF")) {
        pp_data_sens[i]->sens_type = 5;
      } else if (!strcmp(input, "AN")) {
        pp_data_sens[i]->sens_type = 6;
      } else {
        fprintf(stderr, "%s:\tImproper set_type for data sensitivity - %s\n", yo, input);
        exit(-1);
      }

      /*  read BC id or material id */

      if (fscanf(ifp, "%d", &pp_data_sens[i]->sens_id) != 1) {
        fprintf(stderr, "%s:\tError reading data_sens->sens_id\n", yo);
        exit(-1);
      }
      if (pp_data_sens[i]->sens_type == 2 || pp_data_sens[i]->sens_type == 4)
        pp_data_sens[i]->sens_id--;

      /*  read data float or material property number */

      if (fscanf(ifp, "%d", &pp_data_sens[i]->sens_flt) != 1) {
        fprintf(stderr, "%s:\tError reading data_sens->sens_flt\n", yo);
        exit(-1);
      }

      if (pp_data_sens[i]->sens_type == 4) {
        if (fscanf(ifp, "%d", &pp_data_sens[i]->sens_flt2) != 1) {
          fprintf(stderr, "%s:\tError reading data_sens->sens_flt2\n", yo);
          exit(-1);
        }
      } else {
        pp_data_sens[i]->sens_flt2 = -1;
      }
      /*

      DETERMINE SENSITIVITY VECTOR NUMBER
      SEARCH FOR SAME PREVIOUS SENSITIVITY INFO

      */

      pp_data_sens[i]->vector_id = -1;

      /* first search flux sensitivity info */
      for (j = 0; j < nn_post_fluxes_sens; j++) {
        if (pp_data_sens[i]->sens_type == pp_fluxes_sens[j]->sens_type &&
            pp_data_sens[i]->sens_id == pp_fluxes_sens[j]->sens_id &&
            pp_data_sens[i]->sens_flt == pp_fluxes_sens[j]->sens_flt &&
            pp_data_sens[i]->sens_flt2 == pp_fluxes_sens[j]->sens_flt2) {
          pp_data_sens[i]->vector_id = pp_fluxes_sens[j]->vector_id;
        }
      }
      for (j = 0; j < i; j++) {
        if (pp_data_sens[i]->sens_type == pp_data_sens[j]->sens_type &&
            pp_data_sens[i]->sens_id == pp_data_sens[j]->sens_id &&
            pp_data_sens[i]->sens_flt == pp_data_sens[j]->sens_flt &&
            pp_data_sens[i]->sens_flt2 == pp_data_sens[j]->sens_flt2) {
          pp_data_sens[i]->vector_id = pp_data_sens[j]->vector_id;
        }
      }
      if (pp_data_sens[i]->vector_id == -1) {
        pp_data_sens[i]->vector_id = sens_vec_ct;

        /*

        IF FIRST ORDER CONTINUATION CHECK FOR SAME SENSITIVITY PARAMETER

        */

        if (Continuation == ALC_FIRST) {
          if (cont->upType == pp_data_sens[i]->sens_type) {
            int id1 = -1, id2 = -1;
            int id3 = -1;

            switch (cont->upType) {
            case 1:
            case 3:
              id1 = cont->upBCID;
              id2 = cont->upDFID;
              break;
            case 2:
              id1 = cont->upMTID;
              id2 = cont->upMPID;
              break;
            case 4:
              id1 = cont->upMTID;
              id2 = cont->upMPID;
              id3 = cont->upMDID;
              break;
            case 5:
              GOMA_EH(GOMA_ERROR, "sensitivities to UF not done");
              break;
            case 6:
              GOMA_EH(GOMA_ERROR, "sensitivities to AN not done");
              break;
            }
            if (id1 == pp_data_sens[i]->sens_id && id2 == pp_data_sens[i]->sens_flt &&
                id3 == pp_data_sens[i]->sens_flt2) {
              cont->sensvec_id = sens_vec_ct;
            }
          }
        }
        sens_vec_ct++;
      }

      /* read file name */
      read_string(ifp, first_string, '\n');
      nargs = sscanf(first_string, "%s", second_string);
      if (nargs == 0) {
        GOMA_EH(GOMA_ERROR, "Found zero arguments for the Data Sensitivity file name");
      }
      strcpy(pp_data_sens[i]->data_filenm, second_string);
    } /*   data card count loop  */
  }   /*   if data_sens conditions */

  /*
   *  SCHEDULE POST-PROCESSING PARTICLE TRACKING CALCULATIONS, IF NEEDED
   *
   */
  iread = look_for_optional(ifp, "Post Processing Particle Traces", input, '=');

  /* count number of Post Processing Particles */
  if (iread == 1) {
    nn_particles = count_list(ifp, "PARTICLE", input, '=', "END OF PARTICLES");
    ECHO("\nPost Processing Particle Traces =\n", echo_file);
  } else {
    nn_particles = 0;
  }

  /*
   *  Allocate memory to hold the particle information
   */

  if (nn_particles > 0) {
    sz = sizeof(struct Post_Processing_Particles *);
    pp_particles = (struct Post_Processing_Particles **)array_alloc(1, nn_particles, sz);

    sz = sizeof(struct Post_Processing_Particles);

    for (i = 0; i < nn_particles; i++) {
      pp_particles[i] = (struct Post_Processing_Particles *)array_alloc(1, 1, sz);
    }
    /*Now load up information by reading cards */
    for (i = 0; i < nn_particles; i++) {
      look_for(ifp, "PARTICLE", input, '=');

      if (fscanf(ifp, "%lf %lf %lf", &pp_particles[i]->coord[0], &pp_particles[i]->coord[1],
                 &pp_particles[i]->coord[2]) != 3) {
        GOMA_EH(GOMA_ERROR,
                "error reading particle input data (check to make sure you have 3 coord values");
      }
      SPF(echo_string, "%s = %g %g %g", "PARTICLE", pp_particles[i]->coord[0],
          pp_particles[i]->coord[1], pp_particles[i]->coord[2]);

      if (fscanf(ifp, "%lf %lf %lf", &pp_particles[i]->Start_Time, &pp_particles[i]->End_Time,
                 &pp_particles[i]->Delta_s) != 3) {
        GOMA_EH(GOMA_ERROR, "error reading particle time data (Start_time, End_Time, Delta_s)");
      }
      SPF(endofstring(echo_string), " %g %g %g", pp_particles[i]->Start_Time,
          pp_particles[i]->End_Time, pp_particles[i]->Delta_s);
      if (fscanf(ifp, "%lf %lf", &pp_particles[i]->mass, &pp_particles[i]->mobility) != 2) {
        GOMA_WH(-1, "defaulting to zero mass, mobility");
        pp_particles[i]->mass = 0.0;
        pp_particles[i]->mobility = 0.0;
      }
      SPF(endofstring(echo_string), " %g %g", pp_particles[i]->mass, pp_particles[i]->mobility);

      if (fscanf(ifp, "%lf %lf %lf", &pp_particles[i]->force[0], &pp_particles[i]->force[1],
                 &pp_particles[i]->force[2]) != 3) {
        GOMA_WH(-1, "defaulting to zero external force");
        pp_particles[i]->force[0] = 0.0;
        pp_particles[i]->force[1] = 0.0;
        pp_particles[i]->force[2] = 0.0;
      }
      SPF(endofstring(echo_string), " %g %g %g", pp_particles[i]->force[0],
          pp_particles[i]->force[1], pp_particles[i]->force[2]);

      read_string(ifp, first_string, '\n');
      nargs = sscanf(first_string, "%s", second_string);
      if (nargs == 0) {
        GOMA_EH(GOMA_ERROR, "Found zero arguments for the Particle file name");
      }
      strcpy(pp_particles[i]->filenm, second_string);
      SPF(endofstring(echo_string), " %s", pp_particles[i]->filenm);

      pp_particles[i]->Current_element_id = -1;
      ECHO(echo_string, echo_file);
    }

  } /*end if iread */
  ECHO("\nEND OF PARTICLES\n", echo_file);
  /*
   *  SCHEDULE POST-PROCESSING VOLUME INTEGRALS, IF NEEDED
   *
   */
  iread = look_for_optional(ifp, "Post Processing Volumetric Integration", input, '=');

  if (iread == 1) {
    nn_volume = count_list(ifp, "VOLUME_INT", input, '=', "END OF VOLUME_INT");
    ECHO("\nPost Processing Volumetric Integration =\n", echo_file);
  } else {
    nn_volume = 0;
  }

  if (nn_volume) {
    ppvi_type = PPVI_VERBOSE; // Default to default output behavior see "Volumetric Integration
                              // Output Format" for other possible behaviors
    sz = sizeof(struct Post_Processing_Volumetric *);

    pp_volume = (struct Post_Processing_Volumetric **)array_alloc(1, nn_volume, sz);

    sz = sizeof(struct Post_Processing_Volumetric);

    for (i = 0; i < nn_volume; i++) {
      pp_volume[i] = (struct Post_Processing_Volumetric *)array_alloc(1, 1, sz);
    }

    for (i = 0; i < nn_volume; i++) {
      look_for(ifp, "VOLUME_INT", input, '=');

      if (fscanf(ifp, "%s", ts) != 1) {
        GOMA_EH(GOMA_ERROR, "error reading Post Processing volume integral card \n");
      }

      pp_volume[i]->volume_type = -1;

      for (k = 0; k < Num_Vol_Names; k++) {
        if (!strcmp(ts, pp_vol_names[k].name)) {
          pp_volume[i]->volume_type = pp_vol_names[k].Index;
          strcpy(pp_volume[i]->volume_name, ts);
        }
      }
      SPF(echo_string, "%s = %s", "VOLUME_INT", pp_volume[i]->volume_name);

      if (fscanf(ifp, "%d %d", &(pp_volume[i]->blk_id), &(pp_volume[i]->species_no)) != 2) {
        fprintf(stderr, "%s:\tError reading blk_id or species number for volume integral\n", yo);
        exit(-1);
      }

      SPF(endofstring(echo_string), " %d %d", pp_volume[i]->blk_id, pp_volume[i]->species_no);

      /* read file name TAB asks RBS why read the filename this waY ?
         I don't know, I copied it from somewhere - RBS
         Actually, Randy probably had me do it this way
         -how's that for passing the buck.

         Ah, that makes sense.  Randy wasn't a nerd in high school.
         Therefore, his code is always a bit off.  Not his fault
         really. (I kid, I kid )  */

      read_string(ifp, first_string, '\n');

      nargs = sscanf(first_string, "%s", second_string);

      if (nargs == 0) {
        GOMA_EH(GOMA_ERROR, "Found zero arguments for the Volumetric Integration file name");
      }

      strcpy(pp_volume[i]->volume_fname, second_string);

      SPF(endofstring(echo_string), " %s", pp_volume[i]->volume_fname);

      {
        int num_const, k;
        char *args[MAX_NUMBER_PARAMS];

        if ((num_const = tokenize_by_whsp(first_string, args, MAX_NUMBER_PARAMS)) > 1) {
          pp_volume[i]->params = alloc_dbl_1(num_const - 1, 0.0);

          for (k = 1; k < num_const; k++) {
            pp_volume[i]->params[k - 1] = atof(args[k]);
          }

          pp_volume[i]->num_params = num_const - 1;

          SPF_DBL_VEC(endofstring(echo_string), num_const - 1, &(pp_volume[i]->params[0]));

        } else {
          pp_volume[i]->params = NULL;
          pp_volume[i]->num_params = 0;
        }
      }
      ECHO(echo_string, echo_file);

    } /* end of i < nn_volume */
    ECHO("\nEND OF VOLUME_INT\n", echo_file);
  } /*if iread */

  iread = look_for_optional(ifp, "Volumetric Integration Output Format", input, '=');
  if (iread == 1) {
    FILE *amcfp;
    int i;
    if (fscanf(ifp, "%s", ts) != 1) {
      GOMA_EH(GOMA_ERROR, "error reading Volume Integration Output Format card \n");
    }
    if (!strcasecmp(ts, "Verbose")) {
      ppvi_type = PPVI_VERBOSE;
    } else if (!strcasecmp(ts, "CSV")) {
      ppvi_type = PPVI_CSV;

      /* in order to prepend output file with data type info */
      char ts1[MAX_CHAR_IN_INPUT];
      for (i = 0; i < nn_volume; i++) {
        amcfp = fopen(pp_volume[i]->volume_fname, "a");
        if (amcfp != NULL) {
          strcpy(ts1, pp_volume[i]->volume_name);
          fprintf(amcfp, "Time, %s\n", ts1);
          fflush(amcfp);
          fclose(amcfp);
        }
      }
    } else {
      GOMA_WH(-1, "The Volumetric Integration Output Format was not recognized");
      ppvi_type = PPVI_VERBOSE;
    }
  }

  /*
   *  SCHEDULE POST-PROCESSING GLOBAL CALCULATIONS, IF NEEDED
   */

  iread = look_for_optional(ifp, "Post Processing Global", input, '=');

  /* count number of post-processing flux calculation specifications */

  if (iread == 1) {
    nn_global = count_list(ifp, "GLOBAL", input, '=', "END OF GLOBAL");
    ECHO("\nPost Processing Global =\n", echo_file);
  } else {
    nn_global = 0;
  }

  /*
   *  Allocate memory to hold the flux information
   */

  if (nn_global > 0) {
    sz = sizeof(struct Post_Processing_Global *);
    pp_global = (struct Post_Processing_Global **)array_alloc(1, nn_global, sz);

    sz = sizeof(struct Post_Processing_Global);

    for (i = 0; i < nn_global; i++) {
      pp_global[i] = (struct Post_Processing_Global *)array_alloc(1, 1, sz);
    }

    /*Now load up information by reading cards */

    for (i = 0; i < nn_global; i++) {
      look_for(ifp, "GLOBAL", input, '=');

      /* Read GLOBAL  type */

      if (fscanf(ifp, "%s", ts) != 1) {
        GOMA_EH(GOMA_ERROR, "error reading Post Processing Global input variable");
      }

      pp_global[i]->type = -1;
      for (k = 0; k < PP_GLOBAL_COUNT; k++) {
        if (!strcmp(ts, pp_global_names[k].name)) {
          pp_global[i]->type = pp_global_names[k].Index;
          strcpy(pp_global[i]->type_name, ts);
          break;
        }
      }
      if (pp_global[i]->type == -1) {
        GOMA_EH(GOMA_ERROR, "Invalid Global name");
      }
      SPF(echo_string, "%s = %s", "GLOBAL", pp_global[i]->type_name);

      /* Custom post processing card reading for global */
      switch (pp_global[i]->type) {
        /* Read in a file name */
      case PP_GLOBAL_LS_INTERFACE_PRINT:
      case PP_GLOBAL_LS_INTERFACE_PRINT_ALL_TIMES: {

        /* read file name */
        if (fscanf(ifp, "%s", ts) != 1) {
          GOMA_EH(GOMA_ERROR, "error reading Post Processing Global filename");
        }
        strcpy(pp_global[i]->filenm, ts);
        SPF(endofstring(echo_string), " %s", pp_global[i]->filenm);
      } break;
      default:
        GOMA_EH(GOMA_ERROR, "Unsupported GLOBAL Post Processing Type");
        break;
      }

      ECHO(echo_string, echo_file);
    }
    ECHO("\nEND OF GLOBAL\n", echo_file);
  }

  iread = look_for_optional(ifp, "Post Processing Averages", input, '=');

  /* count number of post-processing flux calculation specifications */

  if (iread == 1) {
    nn_average = count_list(ifp, "AVERAGE", input, '=', "END OF AVERAGES");
    ECHO("\nPost Processing Averages =\n", echo_file);
  } else {
    nn_average = 0;
  }

  if (nn_average > 0) {
    sz = sizeof(pp_Average *);
    pp_average = (pp_Average **)array_alloc(1, nn_average, sz);

    sz = sizeof(pp_Average);

    for (i = 0; i < nn_average; i++) {
      pp_average[i] = (pp_Average *)array_alloc(1, 1, sz);
    }

    /*Now load up information by reading cards */

    for (i = 0; i < nn_average; i++) {
      look_for(ifp, "AVERAGE", input, '=');
      save_position = ftell(ifp);
      char *fgetsret = fgets(data_line_buffer, MAX_CHAR_IN_INPUT, ifp);
      if (fgetsret == NULL) {
        GOMA_EH(GOMA_ERROR, "Error reading post processing line in Averages");
      }

      fseek(ifp, save_position, SEEK_SET);

      pp_average[i]->type = -1;
      pp_average[i]->non_variable_type = 0;

      int read_average_items =
          sscanf(data_line_buffer, "%s %d", variable_name, &(pp_average[i]->species_index));

      if (read_average_items < 2) {
        GOMA_EH(GOMA_ERROR, "Error in reading Average post_processing");
      }

      for (k = 0; k < Num_Var_Names; k++) {
        if (!strncasecmp(variable_name, Var_Name[k].name1, strlen(variable_name)) ||
            !strncasecmp(variable_name, Var_Name[k].name2, strlen(variable_name))) {
          pp_average[i]->type = Var_Name[k].Index;
          if (pp_average[i]->type == MASS_FRACTION) {
            int err = snprintf(pp_average[i]->type_name, MAX_VAR_NAME_LNGTH, "%s%d%s",
                               Var_Name[k].name2, pp_average[i]->species_index, "_AVG");
            if (err < 0 || err >= MAX_VAR_NAME_LNGTH) {
              GOMA_EH(GOMA_ERROR, "Error writing mass fraction variable for average");
            }
          } else {
            strcpy(pp_average[i]->type_name, Var_Name[k].name2);
            strcat(pp_average[i]->type_name, "_AVG");
          }
          break;
        }
      }

      if (pp_average[i]->type == -1) {
        if (!strncasecmp(variable_name, "DENSITY_AVG", strlen(variable_name))) {
          strcpy(pp_average[i]->type_name, "DENSITY_AVG");
          pp_average[i]->non_variable_type = 1;
          pp_average[i]->type = AVG_HEAVISIDE;
        } else if (!strncasecmp(variable_name, "HEAVISIDE", strlen(variable_name))) {
          strcpy(pp_average[i]->type_name, "HEAVISIDE_AVG");
          pp_average[i]->non_variable_type = 1;
          pp_average[i]->type = AVG_HEAVISIDE;
        } else if (!strncasecmp(variable_name, "VISCOSITY", strlen(variable_name))) {
          strcpy(pp_average[i]->type_name, "VISCOSITY_AVG");
          pp_average[i]->non_variable_type = 1;
          pp_average[i]->type = AVG_VISCOSITY;
        } else if (!strncasecmp(variable_name, "SHEARRATE", strlen(variable_name))) {
          strcpy(pp_average[i]->type_name, "SHEARRATE_AVG");
          pp_average[i]->non_variable_type = 1;
          pp_average[i]->type = AVG_SHEAR;
        } else {
          fprintf(stderr, "Error reading unknown variable type: %s\n", variable_name);
          GOMA_EH(GOMA_ERROR, "Unknown variable type for post processing");
        }
      }

      SPF(echo_string, "%s = %s", "AVERAGE", variable_name);
      SPF(endofstring(echo_string), " %d", pp_average[i]->species_index);
      ECHO(echo_string, echo_file);
    }
    ECHO("\nEND OF AVERAGE\n", echo_file);
  }
}

/******************************************************************************/
/******************************************************************************/
/******************************************************************************/

static int look_for_post_proc(FILE *ifp,           /* pointer to file                           */
                              char *search_string, /* input string for which to search  */
                              int *flag_variable)  /* integer flag for post proc options */

/*
 * look_for_post_proc -- generic read post processing specifications for
 *                       each entry. The call in this code specifically
 *                       rewinds the file so that searches may occur over
 *                       the entire file.
 *
 */
{
  char input[MAX_CHAR_IN_INPUT];
  int iread;
  char echo_string[MAX_CHAR_ECHO_INPUT] = "\0";
  char echo_file[MAX_CHAR_IN_INPUT] = "\0";

  strcpy(echo_file, Echo_Input_File);

  /*
   * Rewind file and look for the optional string anywhere in the input deck
   * PP vars to be exported are indicated by flag_variable=2.
   */
  iread = look_for_optional(ifp, search_string, input, '=');
  if (iread == 1) {
    if (fscanf(ifp, "%s", input) != 1) {
      strip(input);
    }
    if (strcmp(input, "yes") == 0) {
      *flag_variable = 1;
    } else if (strcmp(input, "exp") == 0) {
      *flag_variable = 2;
      Num_Export_XP++;
    } else if (strcmp(input, "no") == 0) {
      *flag_variable = -1;
    } else {
      GOMA_EH(GOMA_ERROR, "Unknown problem option");
    }
    SPF(echo_string, "%s = %s", search_string, input);
    ECHO(echo_string, echo_file);
  }

#ifndef LIBRARY_MODE
  if (Num_Export_XP > 0) {
    GOMA_WH(-1, "Post-process exp option only available in LIBRARY_MODE!");
    Num_Export_XP = 0;
  }
#endif
  return iread;
}
/******************************************************************************/
/******************************************************************************/
/******************************************************************************/
/* load_nodal_tkn -- load nodal variable types, kinds, and names
 *
 * input arguments:
 *	rd		pointer to results description structure that is
 *			loaded up here.
 *
 * output arguments:
 * 	nvtype[]	nodal variable type (0=VELOCITY1, etc.)
 *	nvkind[] 	nodal variable kind (0, except for mass species)
 *	nvname[] 	nodal variable name ("VX", etc.)
 *	nvunit[] 	nodal variable unit ("kg/s", etc.)
 *	nvdesc[] 	nodal variable description
 *
 * return value:
 *	int	       -1	something went wrong in this routine
 *			0	everything went OK fine hunky-dory
 *
 * Author:	Philip A. Sackinger
 * Created:	Tue Mar 23 08:00:13 MST 1993
 * Revised:	Wed Apr  7 06:46:16 MDT 1993
 */

int load_nodal_tkn(struct Results_Description *rd, int *tnv, int *tnv_post) {
  int i = -1, k, index, index_post, index_post_export, status = 0, check, w;
  int v_s[MAX_MODES][DIM][DIM];
  int a, b, mode;
  MATRL_PROP_STRUCT *matrl = mp_glob[0];
  VARIABLE_DESCRIPTION_STRUCT *vd;

  /*
   * Temporary strings hold current species name (short & long)...
   */
  char nm[MAX_VAR_NAME_LNGTH], nm1[MAX_VAR_NAME_LNGTH], nm2[MAX_VAR_NAME_LNGTH];
  char ds[MAX_VAR_DESC_LNGTH], ds1[MAX_VAR_DESC_LNGTH], ds2[MAX_VAR_DESC_LNGTH];
  char species_name[MAX_VAR_NAME_LNGTH];
  char species_desc[MAX_VAR_DESC_LNGTH];
  int post_flag, var;
  int mn; /* Material Number ID */

  /* load eqn and variable number in tensor form */

  v_s[0][0][0] = POLYMER_STRESS11;
  v_s[0][0][1] = POLYMER_STRESS12;
  v_s[0][0][2] = POLYMER_STRESS13;
  v_s[0][1][0] = POLYMER_STRESS12;
  v_s[0][1][1] = POLYMER_STRESS22;
  v_s[0][1][2] = POLYMER_STRESS23;
  v_s[0][2][0] = POLYMER_STRESS13;
  v_s[0][2][1] = POLYMER_STRESS23;
  v_s[0][2][2] = POLYMER_STRESS33;

  v_s[1][0][0] = POLYMER_STRESS11_1;
  v_s[1][0][1] = POLYMER_STRESS12_1;
  v_s[1][0][2] = POLYMER_STRESS13_1;
  v_s[1][1][0] = POLYMER_STRESS12_1;
  v_s[1][1][1] = POLYMER_STRESS22_1;
  v_s[1][1][2] = POLYMER_STRESS23_1;
  v_s[1][2][0] = POLYMER_STRESS13_1;
  v_s[1][2][1] = POLYMER_STRESS23_1;
  v_s[1][2][2] = POLYMER_STRESS33_1;

  v_s[2][0][0] = POLYMER_STRESS11_2;
  v_s[2][0][1] = POLYMER_STRESS12_2;
  v_s[2][0][2] = POLYMER_STRESS13_2;
  v_s[2][1][0] = POLYMER_STRESS12_2;
  v_s[2][1][1] = POLYMER_STRESS22_2;
  v_s[2][1][2] = POLYMER_STRESS23_2;
  v_s[2][2][0] = POLYMER_STRESS13_2;
  v_s[2][2][1] = POLYMER_STRESS23_2;
  v_s[2][2][2] = POLYMER_STRESS33_2;

  v_s[3][0][0] = POLYMER_STRESS11_3;
  v_s[3][0][1] = POLYMER_STRESS12_3;
  v_s[3][0][2] = POLYMER_STRESS13_3;
  v_s[3][1][0] = POLYMER_STRESS12_3;
  v_s[3][1][1] = POLYMER_STRESS22_3;
  v_s[3][1][2] = POLYMER_STRESS23_3;
  v_s[3][2][0] = POLYMER_STRESS13_3;
  v_s[3][2][1] = POLYMER_STRESS23_3;
  v_s[3][2][2] = POLYMER_STRESS33_3;

  v_s[4][0][0] = POLYMER_STRESS11_4;
  v_s[4][0][1] = POLYMER_STRESS12_4;
  v_s[4][0][2] = POLYMER_STRESS13_4;
  v_s[4][1][0] = POLYMER_STRESS12_4;
  v_s[4][1][1] = POLYMER_STRESS22_4;
  v_s[4][1][2] = POLYMER_STRESS23_4;
  v_s[4][2][0] = POLYMER_STRESS13_4;
  v_s[4][2][1] = POLYMER_STRESS23_4;
  v_s[4][2][2] = POLYMER_STRESS33_4;

  v_s[5][0][0] = POLYMER_STRESS11_5;
  v_s[5][0][1] = POLYMER_STRESS12_5;
  v_s[5][0][2] = POLYMER_STRESS13_5;
  v_s[5][1][0] = POLYMER_STRESS12_5;
  v_s[5][1][1] = POLYMER_STRESS22_5;
  v_s[5][1][2] = POLYMER_STRESS23_5;
  v_s[5][2][0] = POLYMER_STRESS13_5;
  v_s[5][2][1] = POLYMER_STRESS23_5;
  v_s[5][2][2] = POLYMER_STRESS33_5;

  v_s[6][0][0] = POLYMER_STRESS11_6;
  v_s[6][0][1] = POLYMER_STRESS12_6;
  v_s[6][0][2] = POLYMER_STRESS13_6;
  v_s[6][1][0] = POLYMER_STRESS12_6;
  v_s[6][1][1] = POLYMER_STRESS22_6;
  v_s[6][1][2] = POLYMER_STRESS23_6;
  v_s[6][2][0] = POLYMER_STRESS13_6;
  v_s[6][2][1] = POLYMER_STRESS23_6;
  v_s[6][2][2] = POLYMER_STRESS33_6;

  v_s[7][0][0] = POLYMER_STRESS11_7;
  v_s[7][0][1] = POLYMER_STRESS12_7;
  v_s[7][0][2] = POLYMER_STRESS13_7;
  v_s[7][1][0] = POLYMER_STRESS12_7;
  v_s[7][1][1] = POLYMER_STRESS22_7;
  v_s[7][1][2] = POLYMER_STRESS23_7;
  v_s[7][2][0] = POLYMER_STRESS13_7;
  v_s[7][2][1] = POLYMER_STRESS23_7;
  v_s[7][2][2] = POLYMER_STRESS33_7;

  index = 0;
  index_post = 0;
  index_post_export = 0;

  /*
   *  Here, if a variable and equation is turned on in any one
   *  material, then we must make provisions in the rd structure
   * for all materials.  This is for the sake of the post-processor.
   *
   *
   * Check each variable to see if it has a valid interpolation and
   * write it as a nodal variable if it has this type in any phase.
   * We check here to see if the variable has an interpolation
   * type which is amenable to extraction via extract_nodal_variable().
   * If the variable exists in the problem but isn't continuous
   * or doesn't just have one value per node, (aka pressure, often).
   * Then, we don't include it in the list.
   */

  /*  This is to make sure that the mesh displacements are first
   *  in the exodus file. Just a little something to keep BLOT
   *  happy, so it will show our deformed meshes.
   */

  for (var = MESH_DISPLACEMENT1; var < (MESH_DISPLACEMENT3 + 1); var++) {
    if (variable_type_nodalInterp(var)) {
      set_nv_tkud(rd, index, var, 0, -1, Var_Name[var].name2, "[1]", Var_Name[var].name1, FALSE);
      index++;
    }
  }

  /*
   *  Loop over all of the variables defined in the problem,
   *   (except mesh displacement variables, which are handled up above)
   *  and define their Results_Description structure entries.
   *  These will be used to define the associated exodus variables.
   */
  for (var = V_FIRST; var < V_LAST; var++) {
    if ((var < MESH_DISPLACEMENT1) || (var > MESH_DISPLACEMENT3)) {
      if (variable_type_nodalInterp(var)) {
        if (var == MASS_FRACTION) {
          /*
           * HKM:
           *  Loop over the materials defined in the problem starting
           *  with the generic material, -1. Search for variables
           *  defined in the solution vector. If there are any,
           *  then add them to the structure that defines what the
           *  Exodus output is.
           */
          for (mn = -1; mn < upd->Num_Mat; mn++) {
            if (mn == -1) {
              for (i = upd->Num_Mat - 1; i >= 0; i--) {
                if (mp_glob[i]->Num_Species == upd->Max_Num_Species) {
                  matrl = mp_glob[i];
                }
              }
            } else {
              matrl = mp_glob[mn];
            }
            for (i = 0; i < matrl->Num_Species; i++) {
              vd = get_vd_ptr(MASS_FRACTION, mn, i);
              if (vd && (vd->MatID == mn)) {
                /*
                 * Assign the exodus species name
                 */
                assign_species_name(i, matrl, species_name, species_desc, mn);
                /*
                 * Set the values in the Results_Description structure
                 */
                set_nv_tkud(rd, index, var, i, mn, species_name, "[1]", species_desc, FALSE);
                index++;
              }
            }
          }
        } else {
          for (mn = -1; mn < upd->Num_Mat; mn++) {
            if (mn == -1) {
              for (i = upd->Num_Mat - 1; i >= 0; i--) {
                if (pd_glob[i]->i[pg->imtrx][var]) {
                  matrl = mp_glob[i];
                }
              }
            } else {
              matrl = mp_glob[mn];
            }
            vd = get_vd_ptr(var, mn, i);
            if (vd && (vd->MatID == mn)) {
              assign_var_name(var, 0, matrl, species_name, species_desc, mn);
              set_nv_tkud(rd, index, var, 0, mn, species_name, "[1]", species_desc, FALSE);
              index++;
            }
          }
        }
      }
    }
  }
  /*
   *  Set the total number of Output Nodal Vectors determined by
   *  extract_nodal_vec() at this point
   */
  rd->TotalNVSolnOutput = index;

  /*
   * Start checking for post-processing options
   *  at this point they should contain 1 = yes or -1 = no
   *  convert to -1 = no and post-processing variable number = yes
   */

  if (STREAM != -1 && Num_Var_In_Type[pg->imtrx][VELOCITY1]) {
    if (Num_Dim == 3) {
      GOMA_WH(-1, "Cant do stream function in 3D");
      STREAM = -1;
    } else {
      set_nv_tkud(rd, index, 0, 0, -2, "STREAM", "[1]", "Stream Function", FALSE);
      index++;
      if (STREAM == 2) {
        Export_XP_ID[index_post_export] = index_post;
        index_post_export++;
      }
      STREAM = index_post;
      index_post++;
      /* Put the index also in the table.  We should condense STREAM
         and the corresponding entry in Post_Var_Name struct to be the same */
      for (k = 0; k < Num_Post_Var_Names; k++) {
        if (!strcmp("STREAM", Post_Var_Name[k].name1))
          Post_Var_Name[k].Index = index_post;
      }
    }
  }

  if (STREAM_NORMAL_STRESS != -1 && Num_Var_In_Type[pg->imtrx][R_MOMENTUM1]) {
    set_nv_tkud(rd, index, 0, 0, -2, "SNS", "[1]", "Streamwise normal stress", FALSE);
    index++;
    if (STREAM_NORMAL_STRESS == 2) {
      Export_XP_ID[index_post_export] = index_post;
      index_post_export++;
    }
    STREAM_NORMAL_STRESS = index_post;
    index_post++;
  }

  if (STREAM_SHEAR_STRESS != -1 && Num_Var_In_Type[pg->imtrx][R_MOMENTUM1]) {
    set_nv_tkud(rd, index, 0, 0, -2, "SSS", "[1]", "Streamwise shear stress", FALSE);
    index++;
    if (STREAM_SHEAR_STRESS == 2) {
      Export_XP_ID[index_post_export] = index_post;
      index_post_export++;
    }
    STREAM_SHEAR_STRESS = index_post;
    index_post++;
  }

  if (STREAM_TENSION != -1 && Num_Var_In_Type[pg->imtrx][R_MOMENTUM1]) {
    set_nv_tkud(rd, index, 0, 0, -2, "SSD", "[1]", "Streamwise Stress Difference", FALSE);
    index++;
    if (STREAM_TENSION == 2) {
      Export_XP_ID[index_post_export] = index_post;
      index_post_export++;
    }
    STREAM_TENSION = index_post;
    index_post++;
  }

  if (DIV_VELOCITY != -1 && Num_Var_In_Type[pg->imtrx][PRESSURE]) {
    set_nv_tkud(rd, index, 0, 0, -2, "DIVV", "[1]", "Divergence of Velocity", FALSE);
    index++;
    if (DIV_VELOCITY == 2) {
      Export_XP_ID[index_post_export] = index_post;
      index_post_export++;
    }
    DIV_VELOCITY = index_post;
    index_post++;
  }

  if (DIV_PVELOCITY != -1 && Num_Var_In_Type[pg->imtrx][R_PMOMENTUM1]) {
    set_nv_tkud(rd, index, 0, 0, -2, "DIVPV", "[1]", "Divergence of Particle Velocity", FALSE);
    index++;
    if (DIV_PVELOCITY == 2) {
      Export_XP_ID[index_post_export] = index_post;
      index_post_export++;
    }
    DIV_PVELOCITY = index_post;
    index_post++;
  }

  if (DIV_TOTAL != -1 && Num_Var_In_Type[pg->imtrx][R_PMOMENTUM1]) {
    set_nv_tkud(rd, index, 0, 0, -2, "DIVTOTAL", "[1]", "Divergence of Total Velocity", FALSE);
    index++;
    if (DIV_TOTAL == 2) {
      Export_XP_ID[index_post_export] = index_post;
      index_post_export++;
    }
    DIV_TOTAL = index_post;
    index_post++;
  }

  if (PP_Viscosity != -1 &&
      (Num_Var_In_Type[pg->imtrx][R_MOMENTUM1] || Num_Var_In_Type[pg->imtrx][R_LUBP] ||
       Num_Var_In_Type[pg->imtrx][R_SHELL_FILMP])) {
    set_nv_tkud(rd, index, 0, 0, -2, "MU", "[1]", "Viscosity", FALSE);
    index++;
    if (PP_Viscosity == 2) {
      Export_XP_ID[index_post_export] = index_post;
      index_post_export++;
    }
    PP_Viscosity = index_post;
    index_post++;
  }

  if (PP_FlowingLiquid_Viscosity != -1 && Num_Var_In_Type[pg->imtrx][R_MOMENTUM1]) {
    set_nv_tkud(rd, index, 0, 0, -2, "FLOW_MU", "[1]", "FlowingLiquid Viscosity", FALSE);
    index++;
    if (PP_FlowingLiquid_Viscosity == 2) {
      Export_XP_ID[index_post_export] = index_post;
      index_post_export++;
    }
    PP_FlowingLiquid_Viscosity = index_post;
    index_post++;
  }

  if (PP_VolumeFractionGas != -1 && Num_Var_In_Type[pg->imtrx][R_MOMENTUM1]) {
    set_nv_tkud(rd, index, 0, 0, -2, "VOLUMEFRACTIONGAS", "[1]", "Volume Fraction of Gas Phase",
                FALSE);
    index++;
    if (PP_VolumeFractionGas == 2) {
      Export_XP_ID[index_post_export] = index_post;
      index_post_export++;
    }
    PP_VolumeFractionGas = index_post;
    index_post++;
  }

  if (DENSITY != -1 && Num_Var_In_Type[pg->imtrx][R_MOMENTUM1]) {
    set_nv_tkud(rd, index, 0, 0, -2, "RHO", "[1]", "Density", FALSE);
    index++;
    if (DENSITY == 2) {
      Export_XP_ID[index_post_export] = index_post;
      index_post_export++;
    }
    DENSITY = index_post;
    index_post++;
  }

  if (HEAVISIDE != -1 && ls != NULL && Num_Var_In_Type[pg->imtrx][R_FILL]) {
    set_nv_tkud(rd, index, 0, 0, -2, "HEAVISIDE", "[1]", "HEAVISIDE", FALSE);
    index++;
    if (HEAVISIDE == 2) {
      Export_XP_ID[index_post_export] = index_post;
      index_post_export++;
    }
    HEAVISIDE = index_post;
    index_post++;
  }

  if (RHO_DOT != -1 && Num_Var_In_Type[pg->imtrx][R_MOMENTUM1]) {
    set_nv_tkud(rd, index, 0, 0, -2, "RHO_DOT", "[1]", "RHO_DOT", FALSE);
    index++;
    if (RHO_DOT == 2) {
      Export_XP_ID[index_post_export] = index_post;
      index_post_export++;
    }
    RHO_DOT = index_post;
    index_post++;
  }

  if (MEAN_SHEAR != -1 && Num_Var_In_Type[pg->imtrx][R_MOMENTUM1]) {
    set_nv_tkud(rd, index, 0, 0, -2, "SHEAR", "[1]", "Mean shear rate", FALSE);
    index++;
    if (MEAN_SHEAR == 2) {
      Export_XP_ID[index_post_export] = index_post;
      index_post_export++;
    }
    MEAN_SHEAR = index_post;
    index_post++;
  }

  if (GIES_CRIT != -1 && Num_Var_In_Type[pg->imtrx][R_MOMENTUM1]) {
    set_nv_tkud(rd, index, 0, 0, -2, "GIES", "[1]", "Giesekus Criterion", FALSE);
    index++;
    if (GIES_CRIT == 2) {
      Export_XP_ID[index_post_export] = index_post;
      index_post_export++;
    }
    GIES_CRIT = index_post;
    index_post++;
  }

  if (Q_FCN != -1 && Num_Var_In_Type[pg->imtrx][R_MOMENTUM1]) {
    set_nv_tkud(rd, index, 0, 0, -2, "Q_FCN", "[1]", "Q Function", FALSE);
    index++;
    if (Q_FCN == 2) {
      Export_XP_ID[index_post_export] = index_post;
      index_post_export++;
    }
    Q_FCN = index_post;
    index_post++;
  }

  if (PSPG_PP != -1 && Num_Var_In_Type[pg->imtrx][R_MOMENTUM1]) {
    PSPG_PP = index_post;
    set_nv_tkud(rd, index, 0, 0, -2, "PSPG_X", "[1]", "PSPG PP X", FALSE);
    index++;
    index_post++;
    set_nv_tkud(rd, index, 0, 0, -2, "PSPG_Y", "[1]", "PSPG PP Y", FALSE);
    index++;
    index_post++;
    if (VIM > 2) {
      set_nv_tkud(rd, index, 0, 0, -2, "PSPG_Z", "[1]", "PSPG PP Z", FALSE);
      index++;
      index_post++;
    }
  }

  if (VELO_SPEED != -1 && Num_Var_In_Type[pg->imtrx][R_MOMENTUM1]) {
    set_nv_tkud(rd, index, 0, 0, -2, "VELO_SPEED", "[1]", "Velocity Magnitude", FALSE);
    index++;
    if (VELO_SPEED == 2) {
      Export_XP_ID[index_post_export] = index_post;
      index_post_export++;
    }
    VELO_SPEED = index_post;
    index_post++;
  }

  check = 0;
  for (i = 0; i < upd->Num_Mat; i++) {
    if (pd_glob[i]->MeshMotion == LAGRANGIAN || pd_glob[i]->MeshMotion == DYNAMIC_LAGRANGIAN)
      check = 1;
  }
  if (PRESSURE_CONT != -1 && (Num_Var_In_Type[pg->imtrx][R_MOMENTUM1] || check)) {
    set_nv_tkud(rd, index, 0, 0, -2, "PRESSURE", "[1]", "hydrodynamic pressure", FALSE);
    index++;
    if (PRESSURE_CONT == 2) {
      Export_XP_ID[index_post_export] = index_post;
      index_post_export++;
    }
    PRESSURE_CONT = index_post;
    index_post++;
  }

  if (SH_DIV_S_V_CONT != -1 && (Num_Var_In_Type[pg->imtrx][R_MOMENTUM1])) {
    set_nv_tkud(rd, index, 0, 0, -2, "SH_DIV_S_V", "[1]", "shell div_s_v", FALSE);
    index++;
    if (SH_DIV_S_V_CONT == 2) {
      Export_XP_ID[index_post_export] = index_post;
      index_post_export++;
    }
    SH_DIV_S_V_CONT = index_post;
    index_post++;
  }

  if (SH_CURV_CONT != -1 && (Num_Var_In_Type[pg->imtrx][R_SHELL_SURF_CURV])) {
    set_nv_tkud(rd, index, 0, 0, -2, "SH_SURF_CURV", "[1]", "shell curv", FALSE);
    index++;
    if (SH_CURV_CONT == 2) {
      Export_XP_ID[index_post_export] = index_post;
      index_post_export++;
    }
    SH_CURV_CONT = index_post;
    index_post++;
  }

  if (FILL_CONT != -1 && (Num_Var_In_Type[pg->imtrx][R_FILL])) {
    set_nv_tkud(rd, index, 0, 0, -2, "FILL", "[1]", "continuous fill", FALSE);
    index++;
    if (FILL_CONT == 2) {
      Export_XP_ID[index_post_export] = index_post;
      index_post_export++;
    }
    FILL_CONT = index_post;
    index_post++;
  }

  if (CONC_CONT != -1 && (Num_Var_In_Type[pg->imtrx][R_MASS])) {
    if (CONC_CONT == 2) {
      GOMA_EH(GOMA_ERROR, "Post-processing vectors cannot be exported yet!");
    }
    CONC_CONT = index_post;
    for (w = 0; w < upd->Max_Num_Species_Eqn; w++) {
      sprintf(species_name, "YC%d", w);
      sprintf(species_desc, "Concentration of %d", w);
      set_nv_tkud(rd, index, 0, 0, -2, species_name, "[1]", species_desc, FALSE);
      index++;
      index_post++;
    }
  }

  if (STRESS_CONT != -1 && (Num_Var_In_Type[pg->imtrx][POLYMER_STRESS11])) {
    int index_post_save = index_post;

    if (STRESS_CONT == 2) {
      GOMA_EH(GOMA_ERROR, "Post-processing vectors cannot be exported yet!");
    }

    for (mode = 0; mode < MAX_MODES; mode++) {
      for (a = 0; a < VIM; a++) {
        for (b = 0; b < VIM; b++) {
          /* stress tensor is symmetric */
          if (a <= b) {
            if (Num_Var_In_Type[pg->imtrx][v_s[mode][a][b]]) {
              sprintf(species_name, "cs%d%d_%d", a + 1, b + 1, mode);
              sprintf(species_desc, "Continuous stress %d%d_%d", a + 1, b + 1, mode);
              set_nv_tkud(rd, index, 0, 0, -2, species_name, "[1]", species_desc, FALSE);
              index++;
              if (STRESS_CONT == 2) {
                Export_XP_ID[index_post_export] = index_post;
                index_post_export++;
              }
              index_post++;
            }
          }
        }
      }
    }

    STRESS_CONT = index_post_save;

    check = 0;
    for (i = 0; i < upd->Num_Mat; i++) {
      if (vn_glob[i]->modes > 1)
        check = 1;
    }

    /* write out total stress if we have more than one mode */
    if (check) {
      for (a = 0; a < VIM; a++) {
        for (b = 0; b < VIM; b++) {
          /* stress tensor is symmetric */
          if (a <= b) {
            if (Num_Var_In_Type[pg->imtrx][v_s[0][a][b]]) {
              sprintf(species_name, "tcs%d%d", a + 1, b + 1);
              sprintf(species_desc, "Total continuous stress %d%d", a + 1, b + 1);
              set_nv_tkud(rd, index, 0, 0, -2, species_name, "[1]", species_desc, FALSE);
              index++;
              index_post++;
            }
          }
        }
      }
    }
  }

  if (MOMENT_SOURCES != -1 && Num_Var_In_Type[pg->imtrx][MOMENT0]) {
    MOMENT_SOURCES = index_post;
    for (int mom = 0; mom < MAX_MOMENTS; mom++) {
      if (pd->gv[MOMENT0 + mom]) {
        sprintf(species_name, "MOMSOURCE%d", mom);
        sprintf(species_desc, "Moment Source %d", mom);
        set_nv_tkud(rd, index, 0, 0, -2, species_name, "[1]", species_desc, FALSE);
        index++;
        index_post++;
      }
    }
  }

  if (YZBETA != -1 && Num_Var_In_Type[pg->imtrx][MASS_FRACTION]) {
    YZBETA = index_post;
    for (int w = 0; w < pd->Num_Species_Eqn; w++) {
      sprintf(species_name, "YZBETA_%d", w);
      sprintf(species_desc, "YZbeta %d", w);
      set_nv_tkud(rd, index, 0, 0, -2, species_name, "[1]", species_desc, FALSE);
      index++;
      index_post++;
    }
  }

  if (FIRST_INVAR_STRAIN != -1 && Num_Var_In_Type[pg->imtrx][R_MESH1]) {
    set_nv_tkud(rd, index, 0, 0, -2, "IE", "[1]", "1st invariant of strain tensor", FALSE);
    index++;
    if (FIRST_INVAR_STRAIN == 2) {
      Export_XP_ID[index_post_export] = index_post;
      index_post_export++;
    }
    FIRST_INVAR_STRAIN = index_post;
    index_post++;
  }

  if (SEC_INVAR_STRAIN != -1 && Num_Var_In_Type[pg->imtrx][R_MESH1]) {
    set_nv_tkud(rd, index, 0, 0, -2, "IIE", "[1]", "2nd invariant of strain tensor", FALSE);
    index++;
    if (SEC_INVAR_STRAIN == 2) {
      Export_XP_ID[index_post_export] = index_post;
      index_post_export++;
    }
    SEC_INVAR_STRAIN = index_post;
    index_post++;
  }

  if (THIRD_INVAR_STRAIN != -1 && Num_Var_In_Type[pg->imtrx][R_MESH1]) {
    set_nv_tkud(rd, index, 0, 0, -2, "IIIE", "[1]", "3rd invariant of strain tensor", FALSE);
    index++;
    if (THIRD_INVAR_STRAIN == 2) {
      Export_XP_ID[index_post_export] = index_post;
      index_post_export++;
    }
    THIRD_INVAR_STRAIN = index_post;
    index_post++;
  }

  if (DIELECTROPHORETIC_FIELD != -1 && Num_Var_In_Type[pg->imtrx][R_POTENTIAL]) {
    if (DIELECTROPHORETIC_FIELD == 2) {
      GOMA_EH(GOMA_ERROR, "Post-processing vectors cannot be exported yet!");
    }
    DIELECTROPHORETIC_FIELD = index_post;
    for (i = 0; i < Num_Dim; i++) {
      sprintf(nm, "DF%d", i);
      sprintf(ds, "Dielectrophoretic force field component %d", i);
      set_nv_tkud(rd, index, 0, 0, -2, nm, "[1]", ds, FALSE);
      index++;
      if (DIELECTROPHORETIC_FIELD == 2) {
        Export_XP_ID[index_post_export] = index_post;
        index_post_export++;
      }
      index_post++;
    }
  }

  if (DIELECTROPHORETIC_FIELD_NORM != -1 && Num_Var_In_Type[pg->imtrx][R_POTENTIAL]) {
    set_nv_tkud(rd, index, 0, 0, -2, "DFN", "[1]", "Dielectrophoretic force norm", FALSE);
    index++;
    if (DIELECTROPHORETIC_FIELD_NORM == 2) {
      Export_XP_ID[index_post_export] = index_post;
      index_post_export++;
    }
    DIELECTROPHORETIC_FIELD_NORM = index_post;
    index_post++;
  }

  if (ENORMSQ_FIELD != -1 && Num_Var_In_Type[pg->imtrx][R_POTENTIAL] &&
      Num_Var_In_Type[pg->imtrx][R_ENORM]) {
    if (ENORMSQ_FIELD == 2) {
      GOMA_EH(GOMA_ERROR, "Post-processing vectors cannot be exported yet!");
    }
    ENORMSQ_FIELD = index_post;
    for (i = 0; i < Num_Dim; i++) {
      sprintf(nm, "GENS%d", i);
      sprintf(ds, "grad(|E|^2) field component %d", i);
      set_nv_tkud(rd, index, 0, 0, -2, nm, "[1]", ds, FALSE);
      index++;
      if (ENORMSQ_FIELD == 2) {
        Export_XP_ID[index_post_export] = index_post;
        index_post_export++;
      }
      index_post++;
    }
  }

  if (ENORMSQ_FIELD_NORM != -1 && Num_Var_In_Type[pg->imtrx][R_POTENTIAL] &&
      Num_Var_In_Type[pg->imtrx][R_ENORM]) {
    set_nv_tkud(rd, index, 0, 0, -2, "GENSNORM", "[1]", "|grad(|E|^2)|", FALSE);
    index++;
    if (ENORMSQ_FIELD_NORM == 2) {
      Export_XP_ID[index_post_export] = index_post;
      index_post_export++;
    }
    ENORMSQ_FIELD_NORM = index_post;
    index_post++;
  }

  if (DIFFUSION_VECTORS != -1) {
    char dir_ch[] = "XYZ";
    if (DIFFUSION_VECTORS == 2) {
      GOMA_EH(GOMA_ERROR, "Post-processing vectors cannot be exported yet!");
    }
    DIFFUSION_VECTORS = index_post;
    if (upd->Max_Num_Species_Eqn == 0)
      DIFFUSION_VECTORS = -1;
    for (w = 0; w < upd->Max_Num_Species_Eqn; w++) {
      for (i = 0; i < Num_Dim; i++) {
        sprintf(species_name, "Y%dDIF%c", w, dir_ch[i]);
        sprintf(species_desc, "Diffusion of %d in %c direction", w, dir_ch[i]);
        set_nv_tkud(rd, index, 0, 0, -2, species_name, "[1]", species_desc, FALSE);
        index++;
        index_post++;
      }
    }
    DIFFUSION_VECTORS_POR_LIQ_GPHASE = 1;
    DIFFUSION_VECTORS_POR_AIR_GPHASE = 1;
  }
  /*
   * Check for presence of gas phase diffusion of liquid
   * and air in a porous flow problem
   */
  check = 0;
  for (mn = 0; mn < upd->Num_Mat; mn++) {
    if (mp_glob[mn]->PorousMediaType == POROUS_UNSATURATED ||
        mp_glob[mn]->PorousMediaType == POROUS_TWO_PHASE) {
      check = 1;
    }
  }
  if (!check) {
    DIFFUSION_VECTORS_POR_LIQ_GPHASE = -1;
    DIFFUSION_VECTORS_POR_AIR_GPHASE = -1;
  }

  if (DIFFUSION_VECTORS_POR_LIQ_GPHASE != -1) {
    DIFFUSION_VECTORS_POR_LIQ_GPHASE = index_post;
    for (i = 0; i < Num_Dim; i++) {
      sprintf(species_name, "YDIF_liq_gphase_%d", i);
      sprintf(species_desc, "Diffusion of liq in gas phase in %d direction", i);
      set_nv_tkud(rd, index, 0, 0, -2, species_name, "[1]", species_desc, FALSE);
      index++;
      index_post++;
    }
  }
  if (DIFFUSION_VECTORS_POR_AIR_GPHASE != -1) {
    DIFFUSION_VECTORS_POR_AIR_GPHASE = index_post;
    for (i = 0; i < Num_Dim; i++) {
      sprintf(species_name, "YDIF_air_gphase_%d", i);
      sprintf(species_desc, "Diffusion of air in gas phase in %d direction", i);
      set_nv_tkud(rd, index, 0, 0, -2, species_name, "[1]", species_desc, FALSE);
      index++;
      index_post++;
    }
  }

  if (FLUXLINES != -1 && Num_Var_In_Type[pg->imtrx][R_MASS]) {
    if (FLUXLINES == 2) {
      GOMA_EH(GOMA_ERROR, "Post-processing vectors cannot be exported yet!");
    }
    if (Num_Dim == 3) {
      GOMA_WH(-1, "Cant do flux function in 3D");
      FLUXLINES = -1;
    } else if (TimeIntegration != STEADY) {
      GOMA_WH(-1, "Cant do flux function in transient");
      FLUXLINES = -1;
    } else {
      FLUXLINES = index_post;
      for (w = 0; w < upd->Max_Num_Species_Eqn; w++) {
        sprintf(species_name, "Y%dFLUX", w);
        sprintf(species_desc, "Fluxfunction of %d", w);
        set_nv_tkud(rd, index, 0, 0, -2, species_name, "[1]", species_desc, FALSE);
        index++;
        index_post++;
      }
    }
  }

  if (CONDUCTION_VECTORS != -1 && Num_Var_In_Type[pg->imtrx][R_ENERGY]) {
    if (CONDUCTION_VECTORS == 2) {
      GOMA_EH(GOMA_ERROR, "Post-processing vectors cannot be exported yet!");
    }
    CONDUCTION_VECTORS = index_post;
    /* X Component */
    sprintf(nm, "TCONDX");
    sprintf(ds, "Conduction in X direction");
    set_nv_tkud(rd, index, 0, 0, -2, nm, "[1]", ds, FALSE);
    index++;
    index_post++;
    /* Y Component */
    sprintf(nm, "TCONDY");
    sprintf(ds, "Conduction in Y direction");
    set_nv_tkud(rd, index, 0, 0, -2, nm, "[1]", ds, FALSE);
    index++;
    index_post++;
    /* Z Component */
    if (Num_Dim > 2) {
      sprintf(nm, "TCONDZ");
      sprintf(ds, "Conduction in Z direction");
      set_nv_tkud(rd, index, 0, 0, -2, nm, "[1]", ds, FALSE);
      index++;
      index_post++;
    }
  }

  if (POYNTING_VECTORS != -1 &&
      ((Num_Var_In_Type[pg->imtrx][R_ACOUS_PREAL] || Num_Var_In_Type[pg->imtrx][R_ACOUS_PIMAG]) ||
       (Num_Var_In_Type[pg->imtrx][R_EM_E1_REAL] || Num_Var_In_Type[pg->imtrx][R_EM_E2_REAL] ||
        Num_Var_In_Type[pg->imtrx][R_EM_E3_REAL]))) {
    if (POYNTING_VECTORS == 2) {
      GOMA_EH(GOMA_ERROR, "Post-processing vectors cannot be exported yet!");
    }
    POYNTING_VECTORS = index_post;
    /* X Component */
    sprintf(nm, "POYNTX");
    sprintf(ds, "Poynting in X direction");
    set_nv_tkud(rd, index, 0, 0, -2, nm, "[1]", ds, FALSE);
    index++;
    index_post++;
    /* Y Component */
    sprintf(nm, "POYNTY");
    sprintf(ds, "Poynting in Y direction");
    set_nv_tkud(rd, index, 0, 0, -2, nm, "[1]", ds, FALSE);
    index++;
    index_post++;
    /* Z Component */
    if (Num_Dim > 2) {
      sprintf(nm, "POYNTZ");
      sprintf(ds, "Poynting in Z direction");
      set_nv_tkud(rd, index, 0, 0, -2, nm, "[1]", ds, FALSE);
      index++;
      index_post++;
    }
  }

  if (SPECIES_SOURCES != -1 && Num_Var_In_Type[pg->imtrx][R_MASS]) {
    if (SPECIES_SOURCES == 2) {
      GOMA_EH(GOMA_ERROR, "Post-processing species source vectors cannot be exported yet!");
    }
    SPECIES_SOURCES = index_post;
    if (upd->Max_Num_Species_Eqn == 0)
      SPECIES_SOURCES = -1;
    for (w = 0; w < upd->Max_Num_Species_Eqn; w++) {
      sprintf(species_name, "YSRC%d", w);
      sprintf(species_desc, "Source of %d ", w);
      set_nv_tkud(rd, index, 0, 0, -2, species_name, "[1]", species_desc, FALSE);
      index++;
      index_post++;
    }
  }

  if (ELECTRIC_FIELD != -1 && Num_Var_In_Type[pg->imtrx][R_POTENTIAL]) {
    if (ELECTRIC_FIELD == 2) {
      GOMA_EH(GOMA_ERROR, "Post-processing vectors cannot be exported yet!");
    }
    ELECTRIC_FIELD = index_post;

    /* X Component */
    sprintf(nm, "EX");
    sprintf(ds, "X-component of the electric field");
    set_nv_tkud(rd, index, 0, 0, -2, nm, "[1]", ds, FALSE);
    index++;
    index_post++;
    /* Y Component */
    sprintf(nm, "EY");
    sprintf(ds, "Y-component of the electric field");
    set_nv_tkud(rd, index, 0, 0, -2, nm, "[1]", ds, FALSE);
    index++;
    index_post++;
    /* Z Component */
    if (Num_Dim > 2) {
      sprintf(nm, "EZ");
      sprintf(ds, "Z-component of the electric field");
      set_nv_tkud(rd, index, 0, 0, -2, nm, "[1]", ds, FALSE);
      index++;
      index_post++;
    }
  }

  if (ELECTRIC_FIELD_MAG != -1 && Num_Var_In_Type[pg->imtrx][R_POTENTIAL]) {

    sprintf(nm, "EE");
    sprintf(ds, "Electric field magnitude");
    set_nv_tkud(rd, index, 0, 0, -2, nm, "[1]", ds, FALSE);
    index++;
    if (ELECTRIC_FIELD_MAG == 2) {
      Export_XP_ID[index_post_export] = index_post;
      index_post_export++;
    }
    ELECTRIC_FIELD_MAG = index_post;
    index_post++;
  }

  if (ENERGY_FLUXLINES != -1 && Num_Var_In_Type[pg->imtrx][R_ENERGY]) {
    if (Num_Dim == 3) {
      GOMA_WH(-1, "Cant do flux function in 3D");
      ENERGY_FLUXLINES = -1;
    } else if (TimeIntegration != STEADY) {
      GOMA_WH(-1, "Cant do flux function in transient");
      ENERGY_FLUXLINES = -1;
    } else {
      ENERGY_FLUXLINES = index_post;
      set_nv_tkud(rd, index, 0, 0, -2, "EFLUX", "[1]", "Energy Fluxfunction", FALSE);
      index++;
      if (ENERGY_FLUXLINES == 2) {
        Export_XP_ID[index_post_export] = index_post;
        index_post_export++;
      }
      index_post++;
    }
  }

  /* there are always 6 entries in the stress tensor (3-D symmetric) */
  if (STRESS_TENSOR != -1 && Num_Var_In_Type[pg->imtrx][R_MESH1]) {
    if (STRESS_TENSOR == 2) {
      GOMA_EH(GOMA_ERROR, "Post-processing tensors cannot be exported yet!");
    }
    STRESS_TENSOR = index_post;
    set_nv_tkud(rd, index, 0, 0, -2, "T11", "[1]", "Mesh stretch stress x", FALSE);
    index++;
    index_post++;
    set_nv_tkud(rd, index, 0, 0, -2, "T22", "[1]", "Mesh stretch stress y", FALSE);
    index++;
    index_post++;
    set_nv_tkud(rd, index, 0, 0, -2, "T33", "[1]", "Mesh stretch stress z", FALSE);
    index++;
    index_post++;
    set_nv_tkud(rd, index, 0, 0, -2, "T12", "[1]", "Mesh shear stress xy", FALSE);
    index++;
    index_post++;
    if (Num_Dim > 2) {
      set_nv_tkud(rd, index, 0, 0, -2, "T13", "[1]", "Mesh shear stress xz", FALSE);
      index++;
      index_post++;
      set_nv_tkud(rd, index, 0, 0, -2, "T23", "[1]", "Mesh shear stress yz", FALSE);
      index++;
      index_post++;
    }
  }

  /* there are always 6 entries in the stress tensor (3-D symmetric) */
  if (REAL_STRESS_TENSOR != -1 && Num_Var_In_Type[pg->imtrx][R_SOLID1]) {
    if (REAL_STRESS_TENSOR == 2) {
      GOMA_EH(GOMA_ERROR, "Post-processing tensors cannot be exported yet!");
    }
    REAL_STRESS_TENSOR = index_post;
    set_nv_tkud(rd, index, 0, 0, -2, "T11_RS", "[1]", "Real_solid stretch stress x", FALSE);
    index++;
    index_post++;
    set_nv_tkud(rd, index, 0, 0, -2, "T22_RS", "[1]", "Real_solid stretch stress y", FALSE);
    index++;
    index_post++;
    set_nv_tkud(rd, index, 0, 0, -2, "T33_RS", "[1]", "Real_solid stretch stress z", FALSE);
    index++;
    index_post++;
    set_nv_tkud(rd, index, 0, 0, -2, "T12_RS", "[1]", "Real_solid shear stress xy", FALSE);
    index++;
    index_post++;
    if (Num_Dim > 2) {
      set_nv_tkud(rd, index, 0, 0, -2, "T13_RS", "[1]", "Real_solid shear stress xz", FALSE);
      index++;
      index_post++;
      set_nv_tkud(rd, index, 0, 0, -2, "T23_RS", "[1]", "Real_solid shear stress yz", FALSE);
      index++;
      index_post++;
    }
  }

  if (STRAIN_TENSOR != -1 && Num_Var_In_Type[pg->imtrx][R_MESH1]) {
    if (STRAIN_TENSOR == 2) {
      GOMA_EH(GOMA_ERROR, "Post-processing tensors cannot be exported yet!");
    }
    STRAIN_TENSOR = index_post;
    set_nv_tkud(rd, index, 0, 0, -2, "E11", "[1]", "Mesh stetch strain x", FALSE);
    index++;
    index_post++;
    set_nv_tkud(rd, index, 0, 0, -2, "E22", "[1]", "Mesh stetch strain y", FALSE);
    index++;
    index_post++;
    set_nv_tkud(rd, index, 0, 0, -2, "E33", "[1]", "Mesh stetch strain z", FALSE);
    index++;
    index_post++;
    set_nv_tkud(rd, index, 0, 0, -2, "E12", "[1]", "Mesh shear strain xy", FALSE);
    index++;
    index_post++;
    if (Num_Dim > 2) {
      set_nv_tkud(rd, index, 0, 0, -2, "E13", "[1]", "Mesh shear strain xz", FALSE);
      index++;
      index_post++;
      set_nv_tkud(rd, index, 0, 0, -2, "E23", "[1]", "Mesh shear strain yz", FALSE);
      index++;
      index_post++;
    }
  }

  if (evpl_glob[0]->ConstitutiveEquation == EVP_HYPER && EVP_DEF_GRAD_TENSOR != -1 &&
      Num_Var_In_Type[pg->imtrx][R_MESH1]) {
    if (EVP_DEF_GRAD_TENSOR == 2) {
      GOMA_EH(GOMA_ERROR, "Post-processing tensors cannot be exported yet!");
    }
    EVP_DEF_GRAD_TENSOR = index_post;
    set_nv_tkud(rd, index, 0, 0, -2, "FVP11", "[1]", "Viscoplastic deformation gradient x", FALSE);
    index++;
    index_post++;
    set_nv_tkud(rd, index, 0, 0, -2, "FVP22", "[1]", "Viscoplastic deformation gradient y", FALSE);
    index++;
    index_post++;
    set_nv_tkud(rd, index, 0, 0, -2, "FVP33", "[1]", "Viscoplastic deformation gradient z", FALSE);
    index++;
    index_post++;
    set_nv_tkud(rd, index, 0, 0, -2, "FVP12", "[1]", "Viscoplastic deformation gradient xy", FALSE);
    index++;
    index_post++;
    set_nv_tkud(rd, index, 0, 0, -2, "FVP21", "[1]", "Viscoplastic deformation gradient yx", FALSE);
    index++;
    index_post++;
    if (Num_Dim > 2) {
      set_nv_tkud(rd, index, 0, 0, -2, "FVP13", "[1]", "Viscoplastic deformation gradient xz",
                  FALSE);
      index++;
      index_post++;
      set_nv_tkud(rd, index, 0, 0, -2, "FVP31", "[1]", "Viscoplastic deformation gradient zx",
                  FALSE);
      index++;
      index_post++;
      set_nv_tkud(rd, index, 0, 0, -2, "FVP23", "[1]", "Viscoplastic deformation gradient yz",
                  FALSE);
      index++;
      index_post++;
      set_nv_tkud(rd, index, 0, 0, -2, "FVP32", "[1]", "Viscoplastic deformation gradient zy",
                  FALSE);
      index++;
      index_post++;
    }
    if (STRESS_TENSOR != -1 && Num_Var_In_Type[pg->imtrx][R_MESH1]) {
      set_nv_tkud(rd, index, 0, 0, -2, "TVP11", "[1]", "EVP stretch stress x", FALSE);
      index++;
      index_post++;
      set_nv_tkud(rd, index, 0, 0, -2, "TVP22", "[1]", "EVP stretch stress y", FALSE);
      index++;
      index_post++;
      set_nv_tkud(rd, index, 0, 0, -2, "TVP33", "[1]", "EVP stretch stress z", FALSE);
      index++;
      index_post++;
      set_nv_tkud(rd, index, 0, 0, -2, "TVP12", "[1]", "EVP shear stress xy", FALSE);
      index++;
      index_post++;
      set_nv_tkud(rd, index, 0, 0, -2, "TVP21", "[1]", "EVP shear stress yx", FALSE);
      index++;
      index_post++;
      if (Num_Dim > 2) {
        set_nv_tkud(rd, index, 0, 0, -2, "TVP13", "[1]", "EVP shear stress xz", FALSE);
        index++;
        index_post++;
        set_nv_tkud(rd, index, 0, 0, -2, "TVP31", "[1]", "EVP shear stress zx", FALSE);
        index++;
        index_post++;

        set_nv_tkud(rd, index, 0, 0, -2, "TVP23", "[1]", "EVP shear stress yz", FALSE);
        index++;
        index_post++;
        set_nv_tkud(rd, index, 0, 0, -2, "TVP32", "[1]", "EVP shear stress zy", FALSE);
        index++;
        index_post++;
      }
    }
  }

  check = 0;
  for (i = 0; i < upd->Num_Mat; i++) {
    if (pd_glob[i]->MeshMotion == LAGRANGIAN || pd_glob[i]->MeshMotion == DYNAMIC_LAGRANGIAN)
      check = 1;
  }

  if (LAGRANGE_CONVECTION != -1 && check) {
    if (LAGRANGE_CONVECTION == 2) {
      GOMA_EH(GOMA_ERROR, "Post-processing vectors cannot be exported yet!");
    }
    LAGRANGE_CONVECTION = index_post;
    for (i = 0; i < Num_Dim; i++) {
      sprintf(nm, "VL%d", i);
      sprintf(ds, "Lagrangian Convection in %d direction", i);
      set_nv_tkud(rd, index, 0, 0, -2, nm, "[1]", ds, FALSE);
      index++;
      index_post++;
    }
  }

  if (SURFACE_VECTORS != -1 && Num_Var_In_Type[pg->imtrx][MESH_DISPLACEMENT1]) {
    if (SURFACE_VECTORS == 2) {
      GOMA_EH(GOMA_ERROR, "Post-processing vectors cannot be exported yet!");
    }
    SURFACE_VECTORS = index_post;

    for (i = 0; i < Num_Dim; i++) {
      sprintf(nm, "N%d", i);
      sprintf(ds, "Normal Vector in %d direction", i);
      if (Num_Dim == 2) {
        sprintf(nm1, "T%d", i);
        sprintf(ds1, "Tangent Vector in %d direction", i);
      } else if (Num_Dim == 3) {
        sprintf(nm1, "TA%d", i);
        sprintf(ds1, "1st Tangent Vector in %d direction", i);
        sprintf(nm2, "TB%d", i);
        sprintf(ds2, "2nd Tangent Vector in %d direction", i);
      }

      set_nv_tkud(rd, index, 0, 0, -2, nm, "[1]", ds, FALSE);
      if (Num_Dim == 2) {
        set_nv_tkud(rd, index + Num_Dim, 0, 0, -2, nm1, "[1]", ds1, FALSE);
      } else if (Num_Dim == 3) {
        set_nv_tkud(rd, index + Num_Dim, 0, 0, -2, nm1, "[1]", ds1, FALSE);
        set_nv_tkud(rd, index + Num_Dim + Num_Dim, 0, 0, -2, nm2, "[1]", ds2, FALSE);
      }
      index++;
      index_post++;
    }
    index += Num_Dim * (Num_Dim - 1);
    index_post += Num_Dim * (Num_Dim - 1);
  }

  if (SHELL_NORMALS != -1 &&
      (Num_Var_In_Type[pg->imtrx][SHELL_ANGLE1] || Num_Var_In_Type[pg->imtrx][LUBP])) {
    if (SHELL_NORMALS == 2) {
      GOMA_EH(GOMA_ERROR, "Post-processing vectors cannot be exported yet!");
    }
    SHELL_NORMALS = index_post;

    /* X Component */
    sprintf(nm, "SH_NX");
    sprintf(ds, "X-component of Shell Normal Vector");
    set_nv_tkud(rd, index, 0, 0, -2, nm, "[1]", ds, FALSE);
    index++;
    index_post++;
    /* Y Component */
    sprintf(nm, "SH_NY");
    sprintf(ds, "Y-component of Shell Normal Vector");
    set_nv_tkud(rd, index, 0, 0, -2, nm, "[1]", ds, FALSE);
    index++;
    index_post++;
    /* Z Component */
    if (Num_Dim > 2) {
      sprintf(nm, "SH_NZ");
      sprintf(ds, "Z-component of Shell Normal Vector");
      set_nv_tkud(rd, index, 0, 0, -2, nm, "[1]", ds, FALSE);
      index++;
      index_post++;
    }
  }

  if (LOG_CONF_MAP != -1 && Num_Var_In_Type[pg->imtrx][POLYMER_STRESS11]) {
    LOG_CONF_MAP = index_post;
    // Loop over any additional viscoelastic modes
    for (mode = 0; mode < MAX_MODES; mode++) {
      for (a = 0; a < VIM; a++) {
        for (b = 0; b < VIM; b++) {
          if (a <= b) {
            if (Num_Var_In_Type[pg->imtrx][v_s[mode][a][b]]) {
              sprintf(species_name, "MS%d%d_%d", a + 1, b + 1, mode);
              sprintf(species_desc, "log conf stress %d%d_%d", a + 1, b + 1, mode);
              set_nv_tkud(rd, index, 0, 0, -2, species_name, "[1]", species_desc, FALSE);
              index++;
              index_post++;
            }
          }
        }
      }
    }

    if (Num_Dim > 2) {
      GOMA_EH(GOMA_ERROR, "Log Conf Stress not implemented for 3D");
    }
  }

  if (STRESS_NORM != -1 && Num_Var_In_Type[pg->imtrx][POLYMER_STRESS11]) {
    STRESS_NORM = index_post;
    int num_modes = 0;
    for (int i = 0; i < MAX_MODES; i++) {
      if (Num_Var_In_Type[pg->imtrx][v_s[i][0][0]]) {
        num_modes++;
      }
    }
    for (int mode = 0; mode < num_modes; mode++) {
      sprintf(species_name, "STRESS_NORM_%d", mode);
      sprintf(species_desc, "stress norm mode_%d", mode);
      set_nv_tkud(rd, index, 0, 0, -2, species_name, "[1]", species_desc, FALSE);
      index++;
      index_post++;
    }
  }

  if (SARAMITO_YIELD != -1 && Num_Var_In_Type[pg->imtrx][POLYMER_STRESS11]) {
    SARAMITO_YIELD = index_post;
    int num_modes = 0;
    for (int i = 0; i < MAX_MODES; i++) {
      if (Num_Var_In_Type[pg->imtrx][v_s[i][0][0]]) {
        num_modes++;
      }
    }
    for (int mode = 0; mode < num_modes; mode++) {
      sprintf(species_name, "SARAMITO_COEFF_%d", mode);
      sprintf(species_desc, "saramito coeff mode_%d", mode);
      set_nv_tkud(rd, index, 0, 0, -2, species_name, "[1]", species_desc, FALSE);
      index++;
      index_post++;
    }
  }

  if (VISCOUS_STRESS != -1 && Num_Var_In_Type[pg->imtrx][R_MOMENTUM1]) {
    if (Num_Dim > 2) {
      VISCOUS_STRESS = index_post;
      set_nv_tkud(rd, index, 0, 0, -2, "VS11", "[1]", "Viscous stress xx", FALSE);
      index++;
      index_post++;
      set_nv_tkud(rd, index, 0, 0, -2, "VS12", "[1]", "Viscous stress xy", FALSE);

      index++;
      index_post++;

      set_nv_tkud(rd, index, 0, 0, -2, "VS13", "[1]", "Viscous stress xz", FALSE);
      index++;
      index_post++;

      set_nv_tkud(rd, index, 0, 0, -2, "VS21", "[1]", "Viscous stress yx", FALSE);

      index++;
      index_post++;

      set_nv_tkud(rd, index, 0, 0, -2, "VS22", "[1]", "Viscous stress yy", FALSE);
      index++;
      index_post++;

      set_nv_tkud(rd, index, 0, 0, -2, "VS23", "[1]", "Viscous stress yz", FALSE);
      index++;
      index_post++;

      set_nv_tkud(rd, index, 0, 0, -2, "VS31", "[1]", "Viscous stress zx", FALSE);

      index++;
      index_post++;

      set_nv_tkud(rd, index, 0, 0, -2, "VS32", "[1]", "Viscous stress zy", FALSE);
      index++;
      index_post++;

      set_nv_tkud(rd, index, 0, 0, -2, "VS33", "[1]", "Viscous stress zz", FALSE);
      index++;
      index_post++;

    } else {
      VISCOUS_STRESS = index_post;
      set_nv_tkud(rd, index, 0, 0, -2, "VS11", "[1]", "Viscous stress xx", FALSE);
      index++;
      index_post++;
      set_nv_tkud(rd, index, 0, 0, -2, "VS12", "[1]", "Viscous stress xy", FALSE);

      index++;
      index_post++;

      set_nv_tkud(rd, index, 0, 0, -2, "VS21", "[1]", "Viscous stress yx", FALSE);

      index++;
      index_post++;

      set_nv_tkud(rd, index, 0, 0, -2, "VS22", "[1]", "Viscous stress yy", FALSE);
      index++;
      index_post++;
    }
  }

  if (VISCOUS_STRESS_NORM != -1 && Num_Var_In_Type[pg->imtrx][R_MOMENTUM1]) {
    SARAMITO_YIELD = -1;
    VISCOUS_STRESS_NORM = index_post;
    set_nv_tkud(rd, index, 0, 0, -2, "VSNORM", "[1]", "Viscous stress norm", FALSE);
    index++;
    index_post++;
  }

  if (VISCOUS_VON_MISES_STRESS != -1 && Num_Var_In_Type[pg->imtrx][R_MOMENTUM1]) {
    VISCOUS_VON_MISES_STRESS = index_post;
    set_nv_tkud(rd, index, 0, 0, -2, "VVMISSTRESS", "[1]", "Viscous Von Mises stress", FALSE);
    index++;
    index_post++;
  }

  /*if (J_FLUX != -1)
  {
    J_FLUX = index_post;
    set_nv_tkud(rd, index, 0, 0, -2, "J1","[1]",
                "particle flux x", FALSE);
    index++;
    index_post++;
    set_nv_tkud(rd, index, 0, 0, -2, "J2","[1]",
                "particle flux y", FALSE);

    index++;
    index_post++;
    set_nv_tkud(rd, index, 0, 0, -2, "J3","[1]",
                "particle flux z", FALSE);
    index++;
    index_post++;
    }*/

  if (GRAD_SH != -1) {
    GRAD_SH = index_post;
    set_nv_tkud(rd, index, 0, 0, -2, "GRAD_SH0", "[1]", "Shear gradient x", FALSE);
    index++;
    index_post++;

    set_nv_tkud(rd, index, 0, 0, -2, "GRAD_SH1", "[1]", "Shear gradient y", FALSE);
    index++;
    index_post++;

    set_nv_tkud(rd, index, 0, 0, -2, "GRAD_SH2", "[1]", "Shear gradient z", FALSE);
    index++;
    index_post++;
  }

  if (GRAD_Y != -1) {
    GRAD_Y = index_post;
    set_nv_tkud(rd, index, 0, 0, -2, "GRAD_Y0", "[1]", "Concentration gradient x", FALSE);
    index++;
    index_post++;

    set_nv_tkud(rd, index, 0, 0, -2, "GRAD_Y1", "[1]", "Concentration gradient y", FALSE);
    index++;
    index_post++;

    set_nv_tkud(rd, index, 0, 0, -2, "GRAD_Y2", "[1]", "Concentration gradient z", FALSE);
    index++;
    index_post++;
  }

  if (EIG != -1) {
    EIG = index_post;
    set_nv_tkud(rd, index, 0, 0, -2, "EIGEN0", "[1]", "First eigenvalue", FALSE);
    index++;
    index_post++;
    set_nv_tkud(rd, index, 0, 0, -2, "EIGEN1", "[1]", "Second eigenvalue", FALSE);

    index++;
    index_post++;
    set_nv_tkud(rd, index, 0, 0, -2, "EIGEN2", "[1]", "Third eigenvalue", FALSE);
    index++;
    index_post++;
  }

  if (EIG1 != -1) {
    EIG1 = index_post;
    set_nv_tkud(rd, index, 0, 0, -2, "EIGEN0_0", "[1]", "First eigenvector x", FALSE);
    index++;
    index_post++;
    set_nv_tkud(rd, index, 0, 0, -2, "EIGEN0_1", "[1]", "First eigenvector y", FALSE);

    index++;
    index_post++;
    set_nv_tkud(rd, index, 0, 0, -2, "EIGEN0_2", "[1]", "First eigenvector z", FALSE);
    index++;
    index_post++;
  }

  if (EIG2 != -1) {
    EIG2 = index_post;
    set_nv_tkud(rd, index, 0, 0, -2, "EIGEN1_0", "[1]", "Second eigenvector x", FALSE);
    index++;
    index_post++;
    set_nv_tkud(rd, index, 0, 0, -2, "EIGEN1_1", "[1]", "Second eigenvector y", FALSE);

    index++;
    index_post++;
    set_nv_tkud(rd, index, 0, 0, -2, "EIGEN1_2", "[1]", "Second eigenvector z", FALSE);
    index++;
    index_post++;
  }

  if (EIG3 != -1) {
    EIG3 = index_post;
    set_nv_tkud(rd, index, 0, 0, -2, "EIGEN2_0", "[1]", "Third eigenvector x", FALSE);
    index++;
    index_post++;
    set_nv_tkud(rd, index, 0, 0, -2, "EIGEN2_1", "[1]", "Third eigenvector y", FALSE);

    index++;
    index_post++;
    set_nv_tkud(rd, index, 0, 0, -2, "EIGEN2_2", "[1]", "Third eigenvector z", FALSE);
    index++;
    index_post++;
  }

  /*
   * Porous flow post-processing setup section
   */
  check = 0;
  for (i = 0; i < upd->Num_Mat; i++) {
    if (mp_glob[i]->PorousMediaType == POROUS_UNSATURATED ||
        mp_glob[i]->PorousMediaType == POROUS_SATURATED ||
        mp_glob[i]->PorousMediaType == POROUS_SHELL_UNSATURATED ||
        mp_glob[i]->PorousMediaType == POROUS_TWO_PHASE) {
      check = 1;
    }
  }

  /*
  printf("Before porous entries, IP = %d and IPE = %d\n",
  index_post, index_post_export);
  */
  if (POROUS_SATURATION != -1 && Num_Var_In_Type[pg->imtrx][R_POR_LIQ_PRES] && check) {
    set_nv_tkud(rd, index, 0, 0, -2, "SAT", "[1]", "Saturation", FALSE);
    index++;
    if (POROUS_SATURATION == 2) {
      Export_XP_ID[index_post_export] = index_post;
      index_post_export++;
    }
    POROUS_SATURATION = index_post;
    index_post++;
  }

  if (POROUS_RHO_TOTAL_SOLVENTS != -1 && Num_Var_In_Type[pg->imtrx][R_POR_LIQ_PRES] && check) {
    if (POROUS_RHO_TOTAL_SOLVENTS == 2) {
      GOMA_EH(GOMA_ERROR, "Post-processing vectors cannot be exported yet!");
    }
    POROUS_RHO_TOTAL_SOLVENTS = index_post;
    sprintf(species_name, "Rho_Total_liq");
    sprintf(species_desc, "Total density of liquid solvent");
    set_nv_tkud(rd, index, 0, 0, -2, species_name, "[1]", species_desc, FALSE);
    index++;
    index_post++;
    sprintf(species_name, "Rho_Total_air");
    sprintf(species_desc, "Total density of gas solvent");
    set_nv_tkud(rd, index, 0, 0, -2, species_name, "[1]", species_desc, FALSE);
    index++;
    index_post++;
    if (Num_Var_In_Type[pg->imtrx][R_POR_POROSITY]) {
      sprintf(species_name, "Rho_Total_solid");
      sprintf(species_desc, "Total density of solid solvent");
      set_nv_tkud(rd, index, 0, 0, -2, species_name, "[1]", species_desc, FALSE);
      index++;
      index_post++;
    }
  }

  if (POROUS_RHO_GAS_SOLVENTS != -1 && Num_Var_In_Type[pg->imtrx][R_POR_LIQ_PRES] && check) {
    if (POROUS_RHO_GAS_SOLVENTS == 2) {
      GOMA_EH(GOMA_ERROR, "Post-processing vectors cannot be exported yet!");
    }
    POROUS_RHO_GAS_SOLVENTS = index_post;
    if (Num_Var_In_Type[pg->imtrx][R_POR_LIQ_PRES]) {
      sprintf(species_name, "RhoSolv_g_liq");
      sprintf(species_desc, "Gas Phase Density of liq solvent");
      set_nv_tkud(rd, index, 0, 0, -2, species_name, "[1]", species_desc, FALSE);
      index++;
      index_post++;
    }
    if (Num_Var_In_Type[pg->imtrx][R_POR_GAS_PRES]) {
      sprintf(species_name, "RhoSolv_g_air");
      sprintf(species_desc, "Gas Phase Density of gas solvent");
      set_nv_tkud(rd, index, 0, 0, -2, species_name, "[1]", species_desc, FALSE);
      index++;
      index_post++;
    }
    if (Num_Var_In_Type[pg->imtrx][R_POR_POROSITY]) {
      sprintf(species_name, "RhoSolv_g_solid");
      sprintf(species_desc, "Gas Phase Density of solid solvent");
      set_nv_tkud(rd, index, 0, 0, -2, species_name, "[1]", species_desc, FALSE);
      index++;
      index_post++;
    }
  }

  if (POROUS_RHO_LPHASE != -1 && Num_Var_In_Type[pg->imtrx][R_POR_LIQ_PRES] && check) {
    sprintf(species_name, "Rho_Liq_Phase");
    sprintf(species_desc, "Density of the Liquid Phase");
    set_nv_tkud(rd, index, 0, 0, -2, species_name, "[1]", species_desc, FALSE);
    index++;
    if (POROUS_RHO_LPHASE == 2) {
      Export_XP_ID[index_post_export] = index_post;
      index_post_export++;
    }
    POROUS_RHO_LPHASE = index_post;
    index_post++;
  }

  if (DARCY_VELOCITY_GAS != -1 && Num_Var_In_Type[pg->imtrx][R_POR_GAS_PRES] && check) {
    if (DARCY_VELOCITY_GAS == 2) {
      GOMA_EH(GOMA_ERROR, "Post-processing vectors cannot be exported yet!");
    }
    DARCY_VELOCITY_GAS = index_post;
    for (i = 0; i < Num_Dim; i++) {
      sprintf(nm, "Darcy_Vel_g_%d", i);
      sprintf(ds, "Gas Phase Darcy Velocity in the %d direction", i);
      set_nv_tkud(rd, index, 0, 0, -2, nm, "[1]", ds, FALSE);
      index++;
      index_post++;
    }
  }

  if (DARCY_VELOCITY_LIQ != -1 && Num_Var_In_Type[pg->imtrx][R_POR_LIQ_PRES] && check) {
    if (DARCY_VELOCITY_LIQ == 2) {
      GOMA_EH(GOMA_ERROR, "Post-processing vectors cannot be exported yet!");
    }
    DARCY_VELOCITY_LIQ = index_post;
    for (i = 0; i < Num_Dim; i++) {
      sprintf(nm, "Darcy_Vel_l_%d", i);
      sprintf(ds, "Liquid Phase Darcy Velocity in the %d direction", i);
      set_nv_tkud(rd, index, 0, 0, -2, nm, "[1]", ds, FALSE);
      index++;
      index_post++;
    }
  }
  if (POROUS_LIQUID_ACCUM_RATE != -1 && Num_Var_In_Type[pg->imtrx][R_POR_LIQ_PRES] && check) {
    set_nv_tkud(rd, index, 0, 0, -2, "Liq_Inv_Dot", "[1]", "Porous Liquid Accumlation Rate", FALSE);
    index++;
    if (POROUS_LIQUID_ACCUM_RATE == 2) {
      Export_XP_ID[index_post_export] = index_post;
      index_post_export++;
    }
    POROUS_LIQUID_ACCUM_RATE = index_post;
    index_post++;
  }

  /*
  printf(" Before cap. pressure, IP = %d and IPE = %d\n",
  index_post, index_post_export);
  */
  if (CAPILLARY_PRESSURE != -1 && Num_Var_In_Type[pg->imtrx][R_POR_LIQ_PRES] && check) {
    set_nv_tkud(rd, index, 0, 0, -2, "PC", "[1]", "Capillary Pressure", FALSE);
    index++;
    if (CAPILLARY_PRESSURE == 2) {
      Export_XP_ID[index_post_export] = index_post;
      index_post_export++;
    }
    CAPILLARY_PRESSURE = index_post;
    index_post++;
  }

  if (POROUS_GRIDPECLET != -1 && Num_Var_In_Type[pg->imtrx][R_POR_LIQ_PRES] && check) {
    set_nv_tkud(rd, index, 0, 0, -2, "Por_Grid_Peclet", "[1]", "Porous Grid Peclet Number", FALSE);
    index++;
    if (POROUS_GRIDPECLET == 2) {
      Export_XP_ID[index_post_export] = index_post;
      index_post_export++;
    }
    POROUS_GRIDPECLET = index_post;
    index_post++;
  }

  if (POROUS_SUPGVELOCITY != -1 && Num_Var_In_Type[pg->imtrx][R_POR_LIQ_PRES] && check) {
    if (POROUS_SUPGVELOCITY == 2) {
      GOMA_EH(GOMA_ERROR, "Post-processing vectors cannot be exported yet!");
    }
    POROUS_SUPGVELOCITY = index_post;
    for (i = 0; i < Num_Dim; i++) {
      sprintf(nm, "U_supg_porous_%d", i);
      sprintf(ds, "Porous SUPG Velocity in the %d direction", i);
      set_nv_tkud(rd, index, 0, 0, -2, nm, "[1]", ds, FALSE);
      index++;
      index_post++;
    }
  }

  if (REL_LIQ_PERM != -1 &&
      (Num_Var_In_Type[pg->imtrx][R_POR_LIQ_PRES] || Num_Var_In_Type[pg->imtrx][R_SHELL_SAT_OPEN] ||
       Num_Var_In_Type[pg->imtrx][R_SHELL_SAT_OPEN_2]) &&
      check) {
    set_nv_tkud(rd, index, 0, 0, -2, "Rel_liq_perm", "[1]", "Relative Liquid Permeability", FALSE);
    index++;
    if (REL_LIQ_PERM == 2) {
      Export_XP_ID[index_post_export] = index_post;
      index_post_export++;
    }
    REL_LIQ_PERM = index_post;
    index_post++;
  } else {
    REL_LIQ_PERM = -1;
  }

  /*
  printf(" After porous entries, IP = %d and IPE = %d\n",
  index_post, index_post_export);
  */

  /* MMH: Output the vorticity vector.
   */
  if (CURL_V != -1 && Num_Var_In_Type[pg->imtrx][R_MOMENTUM1]) {
    if (pd->CoordinateSystem == SWIRLING || pd->CoordinateSystem == PROJECTED_CARTESIAN ||
        pd->CoordinateSystem == CARTESIAN_2pt5D || Num_Dim == 3) {
      if (CURL_V == 2) {
        GOMA_EH(GOMA_ERROR, "Post-processing vectors cannot be exported yet!");
      }
      CURL_V = index_post;
      set_nv_tkud(rd, index, 0, 0, -2, "VORTX", "[1]", "x-component of vorticity", FALSE);
      index++;
      index_post++;
      set_nv_tkud(rd, index, 0, 0, -2, "VORTY", "[1]", "y-component of vorticity", FALSE);
      index++;
      index_post++;
      set_nv_tkud(rd, index, 0, 0, -2, "VORTZ", "[1]", "z-component of vorticity", FALSE);
      index++;
      index_post++;
    } else if (Num_Dim == 2) {
      set_nv_tkud(rd, index, 0, 0, -2, "VORT", "[1]", "Vorticity (scalar)", FALSE);
      index++;
      if (CURL_V == 2) {
        Export_XP_ID[index_post_export] = index_post;
        index_post_export++;
      }
      CURL_V = index_post;
      index_post++;
    } else {
      GOMA_WH(-1, "Why are you asking for vorticity on a 1D problem?");
      CURL_V = -1;
    }
  }

  if (POLYMER_VISCOSITY != -1 && Num_Var_In_Type[pg->imtrx][R_STRESS11]) {
    set_nv_tkud(rd, index, 0, 0, -2, "MUP", "[1]", "Polymer Viscosity", FALSE);
    index++;
    if (POLYMER_VISCOSITY == 2) {
      Export_XP_ID[index_post_export] = index_post;
      index_post_export++;
    }
    POLYMER_VISCOSITY = index_post;
    index_post++;
  } else {
    POLYMER_VISCOSITY = -1;
  }
  /* RBS: Output the Lamb vector.
   */
  if (LAMB_VECTOR != -1 && Num_Var_In_Type[pg->imtrx][R_MOMENTUM1]) {
    if (pd->CoordinateSystem == SWIRLING || pd->CoordinateSystem == PROJECTED_CARTESIAN ||
        pd->CoordinateSystem == CARTESIAN_2pt5D || Num_Dim == 3) {
      if (LAMB_VECTOR == 2) {
        GOMA_EH(GOMA_ERROR, "Post-processing vectors cannot be exported yet!");
      }
      LAMB_VECTOR = index_post;
      set_nv_tkud(rd, index, 0, 0, -2, "LAMBX", "[1]", "x-component of Lamb", FALSE);
      index++;
      index_post++;
      set_nv_tkud(rd, index, 0, 0, -2, "LAMBY", "[1]", "y-component of Lamb", FALSE);
      index++;
      index_post++;
      set_nv_tkud(rd, index, 0, 0, -2, "LAMBZ", "[1]", "z-component of Lamb", FALSE);
      index++;
      index_post++;
    } else if (Num_Dim == 2) {
      LAMB_VECTOR = index_post;
      set_nv_tkud(rd, index, 0, 0, -2, "LAMBX", "[1]", "x-component of Lamb", FALSE);
      index++;
      index_post++;
      set_nv_tkud(rd, index, 0, 0, -2, "LAMBY", "[1]", "y-component of Lamb", FALSE);
      index++;
      index_post++;
      if (LAMB_VECTOR == 2) {
        Export_XP_ID[index_post_export] = index_post;
        index_post_export++;
      }
    }
  }
  /* RBS: Helicity quantity (scalar)
   */
  if (HELICITY != -1 && Num_Var_In_Type[pg->imtrx][R_MOMENTUM1]) {
    if (pd->CoordinateSystem == SWIRLING || pd->CoordinateSystem == PROJECTED_CARTESIAN ||
        pd->CoordinateSystem == CARTESIAN_2pt5D || Num_Dim == 3) {
      if (HELICITY == 2) {
        GOMA_EH(GOMA_ERROR, "Post-processing vectors cannot be exported yet!");
      }
      HELICITY = index_post;
      set_nv_tkud(rd, index, 0, 0, -2, "HELIX", "[1]", "helicity scalar", FALSE);
      index++;
      index_post++;
    } else {
      GOMA_WH(-1, "Why are you asking for Helicity in a 1D or 2D problem?");
      HELICITY = -1;
    }
  }

  if (POLYMER_TIME_CONST != -1 && Num_Var_In_Type[pg->imtrx][R_STRESS11]) {
    set_nv_tkud(rd, index, 0, 0, -2, "LAMBDA", "[1]", "Polymer Time Constant", FALSE);
    index++;
    if (POLYMER_TIME_CONST == 2) {
      Export_XP_ID[index_post_export] = index_post;
      index_post_export++;
    }
    POLYMER_TIME_CONST = index_post;
    index_post++;
  }

  if (MOBILITY_PARAMETER != -1 && Num_Var_In_Type[pg->imtrx][R_STRESS11]) {
    set_nv_tkud(rd, index, 0, 0, -2, "ALPHA", "[1]", "Mobility Parameter", FALSE);
    index++;
    if (MOBILITY_PARAMETER == 2) {
      Export_XP_ID[index_post_export] = index_post;
      index_post_export++;
    }
    MOBILITY_PARAMETER = index_post;
    index_post++;
  }

  if (PTT_XI != -1 && Num_Var_In_Type[pg->imtrx][R_STRESS11]) {
    set_nv_tkud(rd, index, 0, 0, -2, "XI", "[1]", "PTT Xi parameter", FALSE);
    index++;
    if (PTT_XI == 2) {
      Export_XP_ID[index_post_export] = index_post;
      index_post_export++;
    }
    PTT_XI = index_post;
    index_post++;
  }

  if (PTT_EPSILON != -1 && Num_Var_In_Type[pg->imtrx][R_STRESS11]) {
    set_nv_tkud(rd, index, 0, 0, -2, "EPSILON", "[1]", "PTT Epsilon parameter", FALSE);
    index++;
    if (PTT_EPSILON == 2) {
      Export_XP_ID[index_post_export] = index_post;
      index_post_export++;
    }
    PTT_EPSILON = index_post;
    index_post++;
  }

  if (USER_POST != -1) {
    set_nv_tkud(rd, index, 0, 0, -2, "USER", "[1]", "User-Defined", FALSE);
    index++;
    if (USER_POST == 2) {
      Export_XP_ID[index_post_export] = index_post;
      index_post_export++;
    }
    USER_POST = index_post;
    index_post++;
  }

  if (ACOUSTIC_PRESSURE != -1 &&
      (Num_Var_In_Type[pg->imtrx][R_ACOUS_PREAL] && Num_Var_In_Type[pg->imtrx][R_ACOUS_PIMAG])) {
    set_nv_tkud(rd, index, 0, 0, -2, "AC_PRES", "[1]", "Acoustic Pressure Magn.", FALSE);
    index++;
    if (ACOUSTIC_PRESSURE == 2) {
      Export_XP_ID[index_post_export] = index_post;
      index_post_export++;
    }
    ACOUSTIC_PRESSURE = index_post;
    index_post++;
  }

  if (ACOUSTIC_PHASE_ANGLE != -1 &&
      (Num_Var_In_Type[pg->imtrx][R_ACOUS_PREAL] && Num_Var_In_Type[pg->imtrx][R_ACOUS_PIMAG])) {
    set_nv_tkud(rd, index, 0, 0, -2, "AC_PHASE", "[1]", "Acoustic Phase Angle", FALSE);
    index++;
    if (ACOUSTIC_PHASE_ANGLE == 2) {
      Export_XP_ID[index_post_export] = index_post;
      index_post_export++;
    }
    ACOUSTIC_PHASE_ANGLE = index_post;
    index_post++;
  }

  if (ACOUSTIC_ENERGY_DENSITY != -1 &&
      (Num_Var_In_Type[pg->imtrx][R_ACOUS_PREAL] && Num_Var_In_Type[pg->imtrx][R_ACOUS_PIMAG])) {
    set_nv_tkud(rd, index, 0, 0, -2, "AC_ED", "[1]", "Acoustic Energy Density", FALSE);
    index++;
    if (ACOUSTIC_ENERGY_DENSITY == 2) {
      Export_XP_ID[index_post_export] = index_post;
      index_post_export++;
    }
    ACOUSTIC_ENERGY_DENSITY = index_post;
    index_post++;
  }

  if (LIGHT_INTENSITY != -1 &&
      (Num_Var_In_Type[pg->imtrx][R_LIGHT_INTP] && Num_Var_In_Type[pg->imtrx][R_LIGHT_INTM])) {
    set_nv_tkud(rd, index, 0, 0, -2, "L_INT", "[1]", "Light Intensity", FALSE);
    index++;
    if (LIGHT_INTENSITY == 2) {
      Export_XP_ID[index_post_export] = index_post;
      index_post_export++;
    }
    LIGHT_INTENSITY = index_post;
    index_post++;
  }

  if (UNTRACKED_SPEC != -1 && Num_Var_In_Type[pg->imtrx][R_MASS]) {
    set_nv_tkud(rd, index, 0, 0, -2, "UNT_SPEC", "[1]", "Untracked Species", FALSE);
    index++;
    if (UNTRACKED_SPEC == 2) {
      Export_XP_ID[index_post_export] = index_post;
      index_post_export++;
    }
    UNTRACKED_SPEC = index_post;
    index_post++;
  }

  if (PRINCIPAL_STRESS != -1 && Num_Var_In_Type[pg->imtrx][R_MESH1]) {
    if (PRINCIPAL_STRESS == 2) {
      GOMA_EH(GOMA_ERROR, "Post-processing vectors cannot be exported yet!");
    }
    PRINCIPAL_STRESS = index_post;

    /* First Principal Stress */
    sprintf(nm, "PS_1");
    sprintf(ds, "Principal Stress 1");
    set_nv_tkud(rd, index, 0, 0, -2, nm, "[1]", ds, FALSE);
    index++;
    index_post++;
    /* Second Principal Stress */
    sprintf(nm, "PS_2");
    sprintf(ds, "Principal Stress 2");
    set_nv_tkud(rd, index, 0, 0, -2, nm, "[1]", ds, FALSE);
    index++;
    index_post++;
    /* Third Principal Stress */
    sprintf(nm, "PS_3");
    sprintf(ds, "Principal Stress 3");
    set_nv_tkud(rd, index, 0, 0, -2, nm, "[1]", ds, FALSE);
    index++;
    index_post++;
  }

  if (PRINCIPAL_REAL_STRESS != -1 && Num_Var_In_Type[pg->imtrx][R_SOLID1]) {
    if (PRINCIPAL_REAL_STRESS == 2) {
      GOMA_EH(GOMA_ERROR, "Post-processing vectors cannot be exported yet!");
    }
    PRINCIPAL_REAL_STRESS = index_post;

    /* First Principal Stress */
    sprintf(nm, "PS_RS_1");
    sprintf(ds, "Principal Real Stress 1");
    set_nv_tkud(rd, index, 0, 0, -2, nm, "[1]", ds, FALSE);
    index++;
    index_post++;
    /* Second Principal Stress */
    sprintf(nm, "PS_RS_2");
    sprintf(ds, "Principal Real Stress 2");
    set_nv_tkud(rd, index, 0, 0, -2, nm, "[1]", ds, FALSE);
    index++;
    index_post++;
    /* Third Principal Stress */
    sprintf(nm, "PS_RS_3");
    sprintf(ds, "Principal Real Stress 3");
    set_nv_tkud(rd, index, 0, 0, -2, nm, "[1]", ds, FALSE);
    index++;
    index_post++;
  }

  if (LUB_HEIGHT != -1 &&
      (Num_Var_In_Type[pg->imtrx][R_LUBP] || Num_Var_In_Type[pg->imtrx][R_SHELL_FILMP] ||
       Num_Var_In_Type[pg->imtrx][R_TFMP_MASS] || Num_Var_In_Type[pg->imtrx][R_TFMP_BOUND])) {
    if (LUB_HEIGHT == 2) {
      GOMA_EH(GOMA_ERROR, "Post-processing vectors cannot be exported yet!");
    }
    LUB_HEIGHT = index_post;
    sprintf(nm, "LUB_H");
    sprintf(ds, "Lubrication Height");
    set_nv_tkud(rd, index, 0, 0, -2, nm, "[1]", ds, FALSE);
    index++;
    index_post++;
  }

  if (LUB_HEIGHT_2 != -1 && (Num_Var_In_Type[pg->imtrx][R_LUBP_2])) {
    if (LUB_HEIGHT_2 == 2) {
      GOMA_EH(GOMA_ERROR, "Post-processing vectors cannot be exported yet!");
    }
    LUB_HEIGHT_2 = index_post;
    sprintf(nm, "LUB_H_2");
    sprintf(ds, "Lubrication Height 2");
    set_nv_tkud(rd, index, 0, 0, -2, nm, "[1]", ds, FALSE);
    index++;
    index_post++;
  }

  if (LUB_VELO_UPPER != -1 && Num_Var_In_Type[pg->imtrx][R_LUBP]) {
    if (LUB_VELO_UPPER == 2) {
      GOMA_EH(GOMA_ERROR, "Post-processing vectors cannot be exported yet!");
    }
    LUB_VELO_UPPER = index_post;
    sprintf(nm, "LUB_VUX");
    sprintf(ds, "Lubrication Upper Velocity x-component");
    set_nv_tkud(rd, index, 0, 0, -2, nm, "[1]", ds, FALSE);
    index++;
    index_post++;
    sprintf(nm, "LUB_VUY");
    sprintf(ds, "Lubrication Upper Velocity y-component");
    set_nv_tkud(rd, index, 0, 0, -2, nm, "[1]", ds, FALSE);
    index++;
    index_post++;
    sprintf(nm, "LUB_VUZ");
    sprintf(ds, "Lubrication Upper Velocity z-component");
    set_nv_tkud(rd, index, 0, 0, -2, nm, "[1]", ds, FALSE);
    index++;
    index_post++;
  }

  if (LUB_VELO_LOWER != -1 && Num_Var_In_Type[pg->imtrx][R_LUBP]) {
    if (LUB_VELO_LOWER == 2) {
      GOMA_EH(GOMA_ERROR, "Post-processing vectors cannot be exported yet!");
    }
    LUB_VELO_LOWER = index_post;
    sprintf(nm, "LUB_VLX");
    sprintf(ds, "Lubrication Lower Velocity x-component");
    set_nv_tkud(rd, index, 0, 0, -2, nm, "[1]", ds, FALSE);
    index++;
    index_post++;
    sprintf(nm, "LUB_VLY");
    sprintf(ds, "Lubrication Lower Velocity y-component");
    set_nv_tkud(rd, index, 0, 0, -2, nm, "[1]", ds, FALSE);
    index++;
    index_post++;
    sprintf(nm, "LUB_VLZ");
    sprintf(ds, "Lubrication Lower Velocity z-component");
    set_nv_tkud(rd, index, 0, 0, -2, nm, "[1]", ds, FALSE);
    index++;
    index_post++;
  }

  if (LUB_VELO_FIELD != -1 &&
      (Num_Var_In_Type[pg->imtrx][R_LUBP] || Num_Var_In_Type[pg->imtrx][R_SHELL_FILMP])) {
    if (LUB_VELO_FIELD == 2) {
      GOMA_EH(GOMA_ERROR, "Post-processing vectors cannot be exported yet!");
    }
    LUB_VELO_FIELD = index_post;
    sprintf(nm, "LUB_VELO_X");
    sprintf(ds, "Lubrication Velocity x-component");
    set_nv_tkud(rd, index, 0, 0, -2, nm, "[1]", ds, FALSE);
    index++;
    index_post++;
    sprintf(nm, "LUB_VELO_Y");
    sprintf(ds, "Lubrication Velocity y-component");
    set_nv_tkud(rd, index, 0, 0, -2, nm, "[1]", ds, FALSE);
    index++;
    index_post++;
    sprintf(nm, "LUB_VELO_Z");
    sprintf(ds, "Lubrication Velocity z-component");
    set_nv_tkud(rd, index, 0, 0, -2, nm, "[1]", ds, FALSE);
    index++;
    index_post++;
  }

  if (LUB_VELO_FIELD_2 != -1 && (Num_Var_In_Type[pg->imtrx][R_LUBP_2])) {
    if (LUB_VELO_FIELD_2 == 2) {
      GOMA_EH(GOMA_ERROR, "Post-processing vectors cannot be exported yet!");
    }
    LUB_VELO_FIELD_2 = index_post;
    sprintf(nm, "LUB_VELO_2_X");
    sprintf(ds, "Lubrication Velocity x-component");
    set_nv_tkud(rd, index, 0, 0, -2, nm, "[1]", ds, FALSE);
    index++;
    index_post++;
    sprintf(nm, "LUB_VELO_2_Y");
    sprintf(ds, "Lubrication Velocity y-component");
    set_nv_tkud(rd, index, 0, 0, -2, nm, "[1]", ds, FALSE);
    index++;
    index_post++;
    sprintf(nm, "LUB_VELO_2_Z");
    sprintf(ds, "Lubrication Velocity z-component");
    set_nv_tkud(rd, index, 0, 0, -2, nm, "[1]", ds, FALSE);
    index++;
    index_post++;
  }

  if (LUB_FLUID_SOURCE != -1 &&
      ((Num_Var_In_Type[pg->imtrx][R_LUBP]) ||
       (Num_Var_In_Type[R_SHELL_FILMP] && Num_Var_In_Type[R_SHELL_FILMH]))) {
    if (LUB_FLUID_SOURCE == 2) {
      GOMA_EH(GOMA_ERROR, "Post-processing vectors cannot be exported yet!");
    }
    LUB_FLUID_SOURCE = index_post;
    sprintf(nm, "LUB_SOURCE");
    sprintf(ds, "Lubrication Source");
    set_nv_tkud(rd, index, 0, 0, -2, nm, "[1]", ds, FALSE);
    index++;
    index_post++;
  }

  if (DISJ_PRESS != -1 && Num_Var_In_Type[pg->imtrx][R_SHELL_FILMP]) {
    if (DISJ_PRESS == 2) {
      GOMA_EH(GOMA_ERROR, "Post-processing vectors cannot be exported yet!");
    }
    DISJ_PRESS = index_post;
    sprintf(nm, "DISJ_PRESS");
    sprintf(ds, "Disjoining Pressure");
    set_nv_tkud(rd, index, 0, 0, -2, nm, "[1]", ds, FALSE);
    index++;
    index_post++;
  }

  if (SH_SAT_OPEN != -1 && Num_Var_In_Type[pg->imtrx][R_SHELL_SAT_OPEN]) {
    if (SH_SAT_OPEN == 2) {
      GOMA_EH(GOMA_ERROR, "Post-processing vectors cannot be exported yet!");
    }
    SH_SAT_OPEN = index_post;
    sprintf(nm, "SH_SAT_OPEN");
    sprintf(ds, "Open Porous Shell Saturation");
    set_nv_tkud(rd, index, 0, 0, -2, nm, "[1]", ds, FALSE);
    index++;
    index_post++;
  }

  if (SH_SAT_OPEN_2 != -1 && Num_Var_In_Type[pg->imtrx][R_SHELL_SAT_OPEN_2]) {
    if (SH_SAT_OPEN_2 == 2) {
      GOMA_EH(GOMA_ERROR, "Post-processing vectors cannot be exported yet!");
    }
    SH_SAT_OPEN_2 = index_post;
    sprintf(nm, "SH_SAT_OPEN_2");
    sprintf(ds, "Open Porous Shell Saturation 2");
    set_nv_tkud(rd, index, 0, 0, -2, nm, "[1]", ds, FALSE);
    index++;
    index_post++;
  }

  if (SH_CAP_PRES != -1 && Num_Var_In_Type[pg->imtrx][R_SHELL_SAT_1]) {
    if (SH_CAP_PRES == 2) {
      GOMA_EH(GOMA_ERROR, "Post-processing vectors cannot be exported yet!");
    }
    SH_CAP_PRES = index_post;
    sprintf(nm, "SH_CAP_PRES_1");
    sprintf(ds, "Porous Shell Capillary Pressure Layer 1");
    set_nv_tkud(rd, index, 0, 0, -2, nm, "[1]", ds, FALSE);
    index++;
    index_post++;
    if (Num_Var_In_Type[pg->imtrx][R_SHELL_SAT_2]) {
      sprintf(nm, "SH_CAP_PRES_2");
      sprintf(ds, "Porous Shell Capillary Pressure Layer 2");
      set_nv_tkud(rd, index, 0, 0, -2, nm, "[1]", ds, FALSE);
      index++;
      index_post++;
    }
    if (Num_Var_In_Type[pg->imtrx][R_SHELL_SAT_3]) {
      sprintf(nm, "SH_CAP_PRES_3");
      sprintf(ds, "Porous Shell Capillary Pressure Layer 3");
      set_nv_tkud(rd, index, 0, 0, -2, nm, "[1]", ds, FALSE);
      index++;
      index_post++;
    }
  }

  if (SH_PORE_FLUX != -1 && Num_Var_In_Type[pg->imtrx][R_SHELL_SAT_1] &&
      Num_Var_In_Type[pg->imtrx][R_SHELL_SAT_2]) {
    if (SH_PORE_FLUX == 2) {
      GOMA_EH(GOMA_ERROR, "Post-processing vectors cannot be exported yet!");
    }
    SH_PORE_FLUX = index_post;
    sprintf(nm, "SH_PORE_FLUX_1_2");
    sprintf(ds, "Porous Shell Flux Between Layers 1 and 2");
    set_nv_tkud(rd, index, 0, 0, -2, nm, "[1]", ds, FALSE);
    index++;
    index_post++;

    if (Num_Var_In_Type[pg->imtrx][R_SHELL_SAT_3]) {
      sprintf(nm, "SH_PORE_FLUX_2_3");
      sprintf(ds, "Porous Shell Flux Between Layers 2 and 3");
      set_nv_tkud(rd, index, 0, 0, -2, nm, "[1]", ds, FALSE);
      index++;
      index_post++;
    }
  }

  if (SH_STRESS_TENSOR != -1 &&
      (Num_Var_In_Type[pg->imtrx][R_SHELL_NORMAL1] && Num_Var_In_Type[pg->imtrx][R_SHELL_NORMAL2] &&
       Num_Var_In_Type[pg->imtrx][R_SHELL_NORMAL3] && Num_Var_In_Type[pg->imtrx][R_MESH1])) {
    if (SH_STRESS_TENSOR == 2) {
      GOMA_EH(GOMA_ERROR, "Post-processing vectors cannot be exported yet!");
    }
    SH_STRESS_TENSOR = index_post;
    sprintf(nm, "SH_S11");
    sprintf(ds, "Shell stress tensor component 11");
    set_nv_tkud(rd, index, 0, 0, -2, nm, "[1]", ds, FALSE);
    index++;
    index_post++;
    sprintf(nm, "SH_S22");
    sprintf(ds, "Shell stress tensor component 22");
    set_nv_tkud(rd, index, 0, 0, -2, nm, "[1]", ds, FALSE);
    index++;
    index_post++;
    sprintf(nm, "SH_S12");
    sprintf(ds, "Shell stress tensor component 12");
    set_nv_tkud(rd, index, 0, 0, -2, nm, "[1]", ds, FALSE);
    index++;
    index_post++;
  }

  if (SH_TANG != -1 &&
      (Num_Var_In_Type[pg->imtrx][R_SHELL_NORMAL1] && Num_Var_In_Type[pg->imtrx][R_SHELL_NORMAL2] &&
       Num_Var_In_Type[pg->imtrx][R_SHELL_NORMAL3] && Num_Var_In_Type[pg->imtrx][R_MESH1])) {
    if (SH_TANG == 2) {
      GOMA_EH(GOMA_ERROR, "Post-processing vectors cannot be exported yet!");
    }
    SH_TANG = index_post;

    sprintf(nm, "SH_T1X");
    sprintf(ds, "Shell tangent 1 x - component");
    set_nv_tkud(rd, index, 0, 0, -2, nm, "[1]", ds, FALSE);
    index++;
    index_post++;
    sprintf(nm, "SH_T1Y");
    sprintf(ds, "Shell tangent 1 y - component");
    set_nv_tkud(rd, index, 0, 0, -2, nm, "[1]", ds, FALSE);
    index++;
    index_post++;
    sprintf(nm, "SH_T1Z");
    sprintf(ds, "Shell tangent 1 z - component");
    set_nv_tkud(rd, index, 0, 0, -2, nm, "[1]", ds, FALSE);
    index++;
    index_post++;

    sprintf(nm, "SH_T2X");
    sprintf(ds, "Shell tangent 2 x - component");
    set_nv_tkud(rd, index, 0, 0, -2, nm, "[1]", ds, FALSE);
    index++;
    index_post++;
    sprintf(nm, "SH_T2Y");
    sprintf(ds, "Shell tangent 2 y - component");
    set_nv_tkud(rd, index, 0, 0, -2, nm, "[1]", ds, FALSE);
    index++;
    index_post++;
    sprintf(nm, "SH_T2Z");
    sprintf(ds, "Shell tangent 2 z - component");
    set_nv_tkud(rd, index, 0, 0, -2, nm, "[1]", ds, FALSE);
    index++;
    index_post++;
  }

  if (PP_LAME_MU != -1 && Num_Var_In_Type[pg->imtrx][R_MESH1]) {
    if (PP_LAME_MU == 2) {
      GOMA_EH(GOMA_ERROR, "Post-processing vectors cannot be exported yet!");
    }
    PP_LAME_MU = index_post;
    sprintf(nm, "LAME_MU");
    sprintf(ds, "Lame MU Modulus");
    set_nv_tkud(rd, index, 0, 0, -2, nm, "[1]", ds, FALSE);
    index++;
    index_post++;
  }

  if (PP_LAME_LAMBDA != -1 && Num_Var_In_Type[pg->imtrx][R_MESH1]) {
    if (PP_LAME_LAMBDA == 2) {
      GOMA_EH(GOMA_ERROR, "Post-processing vectors cannot be exported yet!");
    }
    PP_LAME_LAMBDA = index_post;
    sprintf(nm, "LAME_LAMBDA");
    sprintf(ds, "Lame LAMBDA Modulus");
    set_nv_tkud(rd, index, 0, 0, -2, nm, "[1]", ds, FALSE);
    index++;
    index_post++;
  }

  if (VON_MISES_STRAIN != -1 && Num_Var_In_Type[pg->imtrx][R_MESH1]) {
    set_nv_tkud(rd, index, 0, 0, -2, "VME", "[1]", "Von Mises Strain", FALSE);
    index++;
    if (VON_MISES_STRAIN == 2) {
      Export_XP_ID[index_post_export] = index_post;
      index_post_export++;
    }
    VON_MISES_STRAIN = index_post;
    index_post++;
  }

  if (VON_MISES_STRESS != -1 && Num_Var_In_Type[pg->imtrx][R_MESH1]) {
    set_nv_tkud(rd, index, 0, 0, -2, "VMT", "[1]", "Von Mises Stress", FALSE);
    index++;
    if (VON_MISES_STRESS == 2) {
      Export_XP_ID[index_post_export] = index_post;
      index_post_export++;
    }
    VON_MISES_STRESS = index_post;
    index_post++;
  }

  if (TFMP_GAS_VELO != -1 && Num_Var_In_Type[pg->imtrx][R_TFMP_MASS] &&
      Num_Var_In_Type[pg->imtrx][R_TFMP_BOUND]) {
    if (TFMP_GAS_VELO == 2) {
      GOMA_EH(GOMA_ERROR, "Post-processing vectors cannot be exported yet!");
    }
    TFMP_GAS_VELO = index_post;
    sprintf(nm, "TFMP_GAS_VX");
    sprintf(ds, "TFMP Gas Velocity x-component");
    set_nv_tkud(rd, index, 0, 0, -2, nm, "[1]", ds, FALSE);
    index++;
    index_post++;
    sprintf(nm, "TFMP_GAS_VY");
    sprintf(ds, "TFMP Gas Velocity y-component");
    set_nv_tkud(rd, index, 0, 0, -2, nm, "[1]", ds, FALSE);
    index++;
    index_post++;
    sprintf(nm, "TFMP_GAS_VZ");
    sprintf(ds, "TFMP Gas Velocity z-component");
    set_nv_tkud(rd, index, 0, 0, -2, nm, "[1]", ds, FALSE);
    index++;
    index_post++;
  } else {
    TFMP_GAS_VELO = -1;
  }

  if (TFMP_LIQ_VELO != -1 && Num_Var_In_Type[pg->imtrx][R_TFMP_MASS] &&
      Num_Var_In_Type[pg->imtrx][R_TFMP_BOUND]) {
    if (TFMP_LIQ_VELO == 2) {
      GOMA_EH(GOMA_ERROR, "Post-processing vectors cannot be exported yet!");
    }
    TFMP_LIQ_VELO = index_post;
    sprintf(nm, "TFMP_LIQ_VX");
    sprintf(ds, "TFMP Liq Velocity x-component");
    set_nv_tkud(rd, index, 0, 0, -2, nm, "[1]", ds, FALSE);
    index++;
    index_post++;
    sprintf(nm, "TFMP_LIQ_VY");
    sprintf(ds, "TFMP Liq Velocity y-component");
    set_nv_tkud(rd, index, 0, 0, -2, nm, "[1]", ds, FALSE);
    index++;
    index_post++;
    sprintf(nm, "TFMP_LIQ_VZ");
    sprintf(ds, "TFMP Liq Velocity z-component");
    set_nv_tkud(rd, index, 0, 0, -2, nm, "[1]", ds, FALSE);
    index++;
    index_post++;
  } else {
    TFMP_LIQ_VELO = -1;
  }

  if (TFMP_INV_PECLET != -1 && Num_Var_In_Type[pg->imtrx][R_TFMP_MASS] &&
      Num_Var_In_Type[pg->imtrx][R_TFMP_BOUND]) {
    if (TFMP_INV_PECLET == 2) {
      GOMA_EH(GOMA_ERROR, "Post-processing vectors cannot be exported yet!");
    }
    TFMP_INV_PECLET = index_post;
    sprintf(nm, "TFMP_INV_PECLET");
    sprintf(ds, "TFMP Inverted Local Peclet Number");
    set_nv_tkud(rd, index, 0, 0, -2, nm, "[1]", ds, FALSE);
    index++;
    index_post++;
  } else {
    TFMP_INV_PECLET = -1;
  }
  if (TFMP_KRG != -1 && Num_Var_In_Type[pg->imtrx][R_TFMP_BOUND]) {
    if (TFMP_KRG == 2) {
      GOMA_EH(GOMA_ERROR, "Post-processing vectors cannot be exported yet!");
    }
    TFMP_KRG = index_post;
    sprintf(nm, "TFMP_KRG");
    sprintf(ds, "TFMP Local Gas Permeability");
    set_nv_tkud(rd, index, 0, 0, -2, nm, "[1]", ds, FALSE);
    index++;
    index_post++;
  } else {
    TFMP_KRG = -1;
  }

  /* Add external variables if they are present */

  /*
  printf(" Before external vars, IP = %d and IPE = %d\n",
  index_post, index_post_export);
  */
  if (efv->ev) {
    EXTERNAL_POST = index_post;
    for (i = 0; i < efv->Num_external_field; i++) {
      set_nv_tkud(rd, index, 0, 0, -2, efv->name[i], "[1]", "External-fixed field", FALSE);
      index++;
      index_post++;
    }
  }

  /*
   *  Post-processing Step 3: add a new line to put your variable's name into the
   *                          exodus II database in mm_post_proc load_nodal_tkn
   */
  /*
   *   ---- NOTE: any additional post processing variables should be input before
   *              this line, so they are before the NS_RESIDUALS and MM_RESIDUALS
   *              post processing options
   */

  if (NS_RESIDUALS != -1 && Num_Var_In_Type[pg->imtrx][R_MOMENTUM1]) {
    if (NS_RESIDUALS == 2) {
      GOMA_EH(GOMA_ERROR, "Post-processing vectors cannot be exported yet!");
    }
    NS_RESIDUALS = index_post;
    set_nv_tkud(rd, index, 0, 0, -2, "RMX", "[1]", "x-component of NS eqns", FALSE);
    index++;
    index_post++;
    set_nv_tkud(rd, index, 0, 0, -2, "RMY", "[1]", "y-component of NS eqns", FALSE);
    index++;
    index_post++;
    if (Num_Dim > 2) {
      set_nv_tkud(rd, index, 0, 0, -2, "RMZ", "[1]", "z-component of NS eqns", FALSE);
      index++;
      index_post++;
    }
  }

  if (MM_RESIDUALS != -1 && Num_Var_In_Type[pg->imtrx][R_MESH1]) {
    if (MM_RESIDUALS == 2) {
      GOMA_EH(GOMA_ERROR, "Post-processing vectors cannot be exported yet!");
    }
    MM_RESIDUALS = index_post;
    set_nv_tkud(rd, index, 0, 0, -2, "RDX", "[1]", "x-component of mesh eqns", FALSE);
    index++;
    index_post++;
    set_nv_tkud(rd, index, 0, 0, -2, "RDY", "[1]", "y-component of mesh eqns", FALSE);
    index++;
    index_post++;
    if (Num_Dim > 2) {
      set_nv_tkud(rd, index, 0, 0, -2, "RDZ", "[1]", "z-component of mesh eqns", FALSE);
      index++;
      index_post++;
    }
  }

  /* write out total stress */
  var = R_STRESS11;
  if (Num_Var_In_Type[pg->imtrx][var]) {
    post_flag = 0;
    for (i = 0; i < upd->Num_Mat; i++) {
      if (pd_glob[i]->i[pg->imtrx][var] == I_Q1 || pd_glob[i]->i[pg->imtrx][var] == I_Q2 ||
          pd_glob[i]->i[pg->imtrx][var] == I_Q2_D || pd_glob[i]->i[pg->imtrx][var] == I_Q1_D ||
          pd_glob[i]->i[pg->imtrx][var] == I_SP || pd_glob[i]->i[pg->imtrx][var] == I_Q2_LSA ||
          pd_glob[i]->i[pg->imtrx][var] == I_Q2_D_LSA) {
        if (vn_glob[i]->modes > 1) {
          post_flag = 1;
        }
      }
    }
    if (post_flag) {
      TOTAL_STRESS11 = index_post;
      set_nv_tkud(rd, index, var, 0, -2, "ts11", "[1]", "total stress 11", FALSE);
      index++;
      index_post++;
      var = R_STRESS12;
      if (Num_Var_In_Type[pg->imtrx][var]) {
        TOTAL_STRESS12 = index_post;
        set_nv_tkud(rd, index, var, 0, -2, "ts12", "[1]", "total stress 12", FALSE);
        index++;
        index_post++;
      }

      var = R_STRESS22;
      if (Num_Var_In_Type[pg->imtrx][var]) {
        TOTAL_STRESS22 = index_post;
        set_nv_tkud(rd, index, var, 0, -2, "ts22", "[1]", "total stress 22", FALSE);
        index++;
        index_post++;
      }

      var = R_STRESS13;
      if (Num_Var_In_Type[pg->imtrx][var]) {
        TOTAL_STRESS13 = index_post;
        set_nv_tkud(rd, index, var, 0, -2, "ts13", "[1]", "total stress 13", FALSE);
        index++;
        index_post++;
      }

      var = R_STRESS23;
      if (Num_Var_In_Type[pg->imtrx][var]) {
        TOTAL_STRESS23 = index_post;
        set_nv_tkud(rd, index, var, 0, -2, "ts23", "[1]", "total stress 23", FALSE);
        index++;
        index_post++;
      }

      var = R_STRESS33;
      if (Num_Var_In_Type[pg->imtrx][var]) {
        TOTAL_STRESS33 = index_post;
        set_nv_tkud(rd, index, var, 0, -2, "ts33", "[1]", "total stress 33", FALSE);
        index++;
        index_post++;
      }
    }
  }

  if (nn_average > 0) {
    for (i = 0; i < nn_average; i++) {
      if ((pp_average[i]->non_variable_type && pg->imtrx == 0) ||
          (!pp_average[i]->non_variable_type && Num_Var_In_Type[pg->imtrx][pp_average[i]->type])) {
        pp_average[i]->index = index;
        pp_average[i]->index_post = index_post;

        set_nv_tkud(rd, index, 0, 0, -2, pp_average[i]->type_name, "[1]", "average value", FALSE);
        index++;
        index_post++;
      }
    }
  }
  rd->TotalNVPostOutput = index - rd->TotalNVSolnOutput;

  /************************** setup output of time derivatives if requested */

  if (TIME_DERIVATIVES != -1 && (TimeIntegration != STEADY)) {
    if (TIME_DERIVATIVES == 2) {
      GOMA_EH(GOMA_ERROR, "Post-processing time derivatives cannot be exported yet!");
    }
    for (var = V_FIRST; var < V_LAST; var++) {
      if (Num_Var_In_Type[pg->imtrx][var]) {
        if (variable_type_nodalInterp(var)) {
          if (var == MASS_FRACTION) {
            for (mn = -1; mn < upd->Num_Mat; mn++) {
              if (mn == -1) {
                for (i = upd->Num_Mat - 1; i >= 0; i--) {
                  if (mp_glob[i]->Num_Species == upd->Max_Num_Species) {
                    matrl = mp_glob[i];
                  }
                }
              } else {
                matrl = mp_glob[mn];
              }
              for (i = 0; i < matrl->Num_Species; i++) {
                vd = get_vd_ptr(MASS_FRACTION, mn, i);
                if (vd && (vd->MatID == mn)) {
                  /*
                   * Assign the exodus species name
                   */
                  assign_species_name(i, matrl, species_name, ds, mn);
                  strcat(species_name, "DOT");
                  sprintf(species_desc, "Time Derivative of ");
                  strcat(species_desc, ds);
                  /*
                   * Set the values in the Results_Description structure
                   */
                  set_nv_tkud(rd, index, var, i, mn, species_name, "[1]", species_desc, TRUE);
                  index++;
                }
              }
            }
          } else {
            for (mn = -1; mn < upd->Num_Mat; mn++) {
              if (mn == -1) {
                for (i = upd->Num_Mat - 1; i >= 0; i--) {
                  if (pd_glob[i]->i[pg->imtrx][var]) {
                    matrl = mp_glob[i];
                  }
                }
              } else {
                matrl = mp_glob[mn];
              }
              vd = get_vd_ptr(var, mn, i);
              if (vd && (vd->MatID == mn)) {
                assign_var_name(var, 0, matrl, species_name, ds, mn);
                strcat(species_name, "DOT");
                sprintf(species_desc, "Time Derivative of ");
                strcat(species_desc, ds);
                set_nv_tkud(rd, index, var, 0, mn, species_name, "[1]", species_desc, TRUE);
                index++;
              }
            }
          }
        }
      }
    }
  }

  /* end of setup of time derivatives  ****************************/

  /* put index into the results description structure */
  rd->nnv = index;
  *tnv_post = index - *tnv;

  if ((TIME_DERIVATIVES != -1 && pd_glob[0]->TimeIntegration == TRANSIENT) &&
      index_post != (*tnv_post - *tnv))
    GOMA_WH(-1, "Bad nodal post process variable count ");

  if (TIME_DERIVATIVES == -1 && index_post != *tnv_post)
    GOMA_WH(-1, "Bad nodal post process variable count ");

  return (status);
}
/**************************************************************************/
/**************************************************************************/
/**************************************************************************/

int load_elem_tkn(struct Results_Description *rd, const Exo_DB *exo, int tev, int *tev_post) {
  int i, j, index = 0, index_post = 0, ipost, status = 0, check;
  char appended_name[MAX_VAR_NAME_LNGTH];
  int *ev_var_mask;
  static const char yo[] = "load_elem_tkn";
  int ip_total;
  int eb_index, mn;
  ELEM_BLK_STRUCT *eb_ptr;

  /* Here, if a variable and equation is turned on in any one
     material, then we must make provisions in the rd structure
     for all materials.  This is for the sake of the post-processor.
  */

  ev_var_mask = (int *)smalloc((V_LAST - V_FIRST) * sizeof(int));
  for (i = 0; i < V_LAST - V_FIRST; i++) {
    ev_var_mask[i] = 0;
  }
  /* First cycle through all the primary variables that are nodal looking
     for element variable candidates (currently must be interpolated with I_P0 */
  for (i = 0; i < exo->num_elem_blocks; i++) {
    int mat_id = Matilda[i];
    if (exo->eb_num_elems[i] <= 0)
      continue;
    for (j = V_FIRST; j < V_LAST; j++) {
      if (pd_glob[mat_id]->v[pg->imtrx][j] != V_NOTHING) {
        if (pd_glob[mat_id]->i[pg->imtrx][j] == I_P0) {
          if (Num_Var_In_Type[pg->imtrx][j] > 1) {
            fprintf(stderr,
                    "%s: Too many components in variable type (%s - %s) for element variable\n", yo,
                    Exo_Var_Names[j].name2, Exo_Var_Names[j].name1);
            exit(-1);
          }
          if (ev_var_mask[j - V_FIRST] == 0) {
            /* We just found a candidate for an element variable */
            /* Append a suffix onto the var name to differentiate from its
             nodal counterpart */
            sprintf(appended_name, "%s_E", Exo_Var_Names[j].name2);
            set_ev_tkud(rd, index, j, appended_name, Var_Units[j].name2, Exo_Var_Names[j].name1,
                        FALSE);
            index++;
            ev_var_mask[j - V_FIRST] = 1; /* Only count this variable once */
          }
        }
        if (pd_glob[mat_id]->i[pg->imtrx][j] == I_P1) {
          int dof = getdofs(type2shape(exo->eb_elem_itype[i]), I_P1);
          if (ev_var_mask[j - V_FIRST] == 0) {
            /* We just found a candidate for an element variable */
            /* Append a suffix onto the var name to differentiate from its
             nodal counterpart */
            for (i = 1; i <= dof; i++) {
              sprintf(appended_name, "%s_E%d", Exo_Var_Names[j].name2, i);
              set_ev_tkud(rd, index, j, appended_name, Var_Units[j].name2, Exo_Var_Names[j].name1,
                          FALSE);
              index++;
              ev_var_mask[j - V_FIRST] = 1; /* Only count this variable once */
            }
          }
        }
      }
    }
  }

  free(ev_var_mask);

  /* Now pick up all the post processing variables - yes, for now they must
     each be listed separately and painfully */

  /* ZZ error based on the fluid shear stress energy norm */
  if (ERROR_ZZ_VEL != -1 && Num_Var_In_Type[pg->imtrx][R_MOMENTUM1]) {
    set_ev_tkud(rd, index, 0, "ERR_ZZ_V", "[1]", "Zienkiewicz-Zhu error from velocity", FALSE);
    index++;
    ERROR_ZZ_VEL = index_post;
    index_post++;

    if (ERROR_ZZ_VEL_ELSIZE != -1) {
      set_ev_tkud(rd, index, 0, "ERR_ZZ_V_ELSIZE", "[1]",
                  "Target element size from Zienkiewicz-Zhu error from velocity", FALSE);
      index++;
      ERROR_ZZ_VEL_ELSIZE = index_post;
      index_post++;
    }
  } else {
    ERROR_ZZ_VEL = -1;
  }

  /* ZZ error based on the heat flux energy norm */
  if (ERROR_ZZ_Q != -1 && Num_Var_In_Type[pg->imtrx][R_ENERGY]) {
    set_ev_tkud(rd, index, 0, "ERR_ZZ_Q", "[1]", "Zienkiewicz-Zhu error from heat flux", FALSE);
    index++;
    ERROR_ZZ_Q = index_post;
    index_post++;
    if (ERROR_ZZ_Q_ELSIZE != -1) {
      set_ev_tkud(rd, index, 0, "ERR_ZZ_Q_ELSIZE", "[1]",
                  "Target element size from Zienkiewicz-Zhu error from heat flux", FALSE);
      index++;
      ERROR_ZZ_Q_ELSIZE = index_post;
      index_post++;
    }
  } else {
    ERROR_ZZ_Q = -1;
  }

  /* ZZ error based on the pressure energy norm */
  /* RRL I had to set check back to zero so the code wouldn't stop
     in wr_exo.c with a create_truth_table variable count error.  prs */
  check = 0;
  for (i = 0; i < upd->Num_Mat; i++) {
    if (pd_glob[i]->MeshMotion == LAGRANGIAN || pd_glob[i]->MeshMotion == DYNAMIC_LAGRANGIAN)
      check = 0;
  }
  if (ERROR_ZZ_P != -1 && (Num_Var_In_Type[pg->imtrx][R_MOMENTUM1] || check)) {
    set_ev_tkud(rd, index, 0, "ERR_ZZ_P", "[1]", "Zienkiewicz-Zhu error from pressure", FALSE);
    index++;
    ERROR_ZZ_P = index_post;
    index_post++;
    if (ERROR_ZZ_P_ELSIZE != -1) {
      set_ev_tkud(rd, index, 0, "ERR_ZZ_P_ELSIZE", "[1]",
                  "Target element size from Zienkiewicz-Zhu error from pressure", FALSE);
      index++;
      ERROR_ZZ_P_ELSIZE = index_post;
      index_post++;
    }
  } else {
    ERROR_ZZ_P = -1;
  }

  /* Now, if necessary, cycle through and look for Hysteretic saturation models
   * which require more element variables (viz. corresponding to the total number
   * of Gauss points) for restart capability
   */

  /* For now assume that if one block contains the element variables
   * for saturation hysteresis, then they all do.  This is inefficient but
   * to fix you need to make tev_post a element_block dependent array.
   */
  ipost = FALSE;
  for (eb_index = 0; eb_index < exo->num_elem_blocks; eb_index++) {
    if (exo->eb_num_elems[eb_index] > 0) {
      mn = Matilda[eb_index];
      if (mn < 0) {
        continue;
      }
      mp = mp_glob[mn];
      eb_ptr = Element_Blocks + eb_index;
      ip_total = elem_info(NQUAD, eb_ptr->Elem_Type);
      if ((mp->PorousMediaType == POROUS_UNSATURATED ||
           mp->PorousMediaType == POROUS_SHELL_UNSATURATED ||
           mp->PorousMediaType == POROUS_TWO_PHASE) &&
          mp->SaturationModel == TANH_HYST && !ipost) {
        ipost = TRUE;

        SAT_CURVE_TYPE = index_post;
        for (j = 0; j < ip_total; j++) {
          /* We just found more element variables */
          /* Append a index suffix onto the var name to differentiate
             between gauss point values*/
          sprintf(appended_name, "sat_curve_type%d", j);
          set_ev_tkud(rd, index, 0, appended_name, "[1]", "Saturation hysteresis curve type",
                      FALSE);
          index++;
          index_post++;
        }

        SAT_QP_SWITCH = index_post;
        for (j = 0; j < ip_total; j++) {
          sprintf(appended_name, "sat_switch%d", j);
          set_ev_tkud(rd, index, 0, appended_name, "[1]",
                      "Value of saturation at hysteresis switch", FALSE);
          index++;
          index_post++;
        }

        CAP_PRESS_SWITCH = index_post;
        for (j = 0; j < ip_total; j++) {
          sprintf(appended_name, "pc_switch%d", j);
          set_ev_tkud(rd, index, 0, appended_name, "[1]", "Value of cap press at hysteresis switch",
                      FALSE);
          index++;
          index_post++;
        }
      }
    }
  }

  /* Finally put index into the results description structure */
  rd->nev = index;
  *tev_post = index - tev;
  Num_Elem_Post_Proc_Var = index_post;

  if ((TIME_DERIVATIVES != -1 && pd_glob[0]->TimeIntegration == TRANSIENT) &&
      index_post != (*tev_post - tev))
    GOMA_WH(-1, "Bad elem post process variable count ");

  if (TIME_DERIVATIVES == -1 && index_post != *tev_post)
    GOMA_WH(-1, "Bad elem post process variable count ");

  return (status);
}

int find_id_edge(const int ielem, /* 0-based element number */
                 const int num_nodes_on_edge,
                 const int local_edge_node_list[],
                 int id_local_elem_coord[],
                 int *param_dir, /* direction of parametric edge curve */
                 const Exo_DB *exo)

/*
 * this routine finds the edge id for 3D hex elements - it is an extension of the
 * id_side arguments - the ordering of sides and edges for a 3D element are shown
 * below
 *
 *                                    Back Face = 3
 *
 *
 *                                 7------=8=--------6
 *                                /:                /|
 *                Top Face = 6   / :               / |
 *                              5  :              6  |
 *                             /  10             /  12
 *                            /    :            /    |      Right Face = 2
 *                           4-------=7=-------5     |
 *                           |     :           |     |
 *                           |     3......=4=..|.....2
 *                           9    :           11    /
 *      Left Face = 4        |   :             |   /
 *                          ^|  1              |  2
 *                          || :/              | /  Bottom Face = 5
 *                          u|:t               |/
 *                           0-------=3=-------1
 *                            s->
 *
 *                             Front Face = 1
 *
 * The routine also determines the direction of the parameterization of the edge (i.e. edge number
 * 1 is paramterized by t (local coordinate 1)
 *
 * Written by: Richard Cairncross 8 August 1996
 *
 *  TAB certifies that this function conforms to the exo/patran side numbering convention 11/9/98.
 *
 */

{
  int ielem_type;
  int num_local_nodes;
  int ielem_dim;
  int iconnect_ptr;
  int i;
  double sum;
  double u_val;

  /*-------------------------------Start Execution-----------------------------*/

  /* Find out what type of element this is */
  ielem_type = Elem_Type(exo, ielem);

  /* Find out how many local basis functions there are */
  num_local_nodes = elem_info(NNODES, ielem_type);

  /* Find out the physical dimension of the element */
  ielem_dim = elem_info(NDIM, ielem_type);

  /* find the pointer the beginning of this element's connectivity list */
  iconnect_ptr = exo->elem_ptr[ielem];

  /* Find the local element coordinates - note, this algorithm keeps the ordering
                 in local_ss_node_list - might be necessary */

  for (i = 0; i < num_nodes_on_edge; i++) {
    id_local_elem_coord[i] =
        in_list(local_edge_node_list[i], 0, num_local_nodes, &(exo->node_list[iconnect_ptr]));
    if ((id_local_elem_coord[i]) == -1) {
      GOMA_EH(GOMA_ERROR, "find_id_edge ERROR: side set nodal map error\n");
    }
  }

  *param_dir = -1;
  u_val = 0.;
  switch (ielem_dim) {
  case 3:
    u_val = 1.;
    for (i = 0, sum = 0.0; i < num_nodes_on_edge; i++)
      sum += shape(1.0, 1.0, 0.0, ielem_type, PSI, id_local_elem_coord[i]);
    if (sum > 0.999) {
      *param_dir = 2;
      return (12);
    }
    for (i = 0, sum = 0.0; i < num_nodes_on_edge; i++)
      sum += shape(1.0, -1.0, 0.0, ielem_type, PSI, id_local_elem_coord[i]);
    if (sum > 0.999) {
      *param_dir = 2;
      return (11);
    }
    for (i = 0, sum = 0.0; i < num_nodes_on_edge; i++)
      sum += shape(-1.0, 1.0, 0.0, ielem_type, PSI, id_local_elem_coord[i]);
    if (sum > 0.999) {
      *param_dir = 2;
      return (10);
    }
    for (i = 0, sum = 0.0; i < num_nodes_on_edge; i++)
      sum += shape(-1.0, -1.0, 0.0, ielem_type, PSI, id_local_elem_coord[i]);
    if (sum > 0.999) {
      *param_dir = 2;
      return (9);
    }
    for (i = 0, sum = 0.0; i < num_nodes_on_edge; i++)
      sum += shape(0.0, 1.0, 1.0, ielem_type, PSI, id_local_elem_coord[i]);
    if (sum > 0.999) {
      *param_dir = 0;
      return (8);
    }
    for (i = 0, sum = 0.0; i < num_nodes_on_edge; i++)
      sum += shape(0.0, -1.0, 1.0, ielem_type, PSI, id_local_elem_coord[i]);
    if (sum > 0.999) {
      *param_dir = 0;
      return (7);
    }
    for (i = 0, sum = 0.0; i < num_nodes_on_edge; i++)
      sum += shape(1.0, 0.0, 1.0, ielem_type, PSI, id_local_elem_coord[i]);
    if (sum > 0.999) {
      *param_dir = 1;
      return (6);
    }
    for (i = 0, sum = 0.0; i < num_nodes_on_edge; i++)
      sum += shape(-1.0, 0.0, 1.0, ielem_type, PSI, id_local_elem_coord[i]);
    if (sum > 0.999) {
      *param_dir = 1;
      return (5);
    }
    for (i = 0, sum = 0.0; i < num_nodes_on_edge; i++)
      sum += shape(0.0, 1.0, -u_val, ielem_type, PSI, id_local_elem_coord[i]);
    if (sum > 0.999) {
      *param_dir = 0;
      return (4);
    }
    for (i = 0, sum = 0.0; i < num_nodes_on_edge; i++)
      sum += shape(0.0, -1.0, -u_val, ielem_type, PSI, id_local_elem_coord[i]);
    if (sum > 0.999) {
      *param_dir = 0;
      return (3);
    }
    for (i = 0, sum = 0.0; i < num_nodes_on_edge; i++)
      sum += shape(1.0, 0.0, -u_val, ielem_type, PSI, id_local_elem_coord[i]);
    if (sum > 0.999) {
      *param_dir = 1;
      return (2);
    }
    for (i = 0, sum = 0.0; i < num_nodes_on_edge; i++)
      sum += shape(-1.0, 0.0, -u_val, ielem_type, PSI, id_local_elem_coord[i]);
    if (sum > 0.999) {
      *param_dir = 1;
      return (1);
    }
    break;
  case 2:
    for (i = 0, sum = 0.0; i < num_nodes_on_edge; i++)
      sum += shape(1.0, 1.0, 0.0, ielem_type, PSI, id_local_elem_coord[i]);
    if (sum > 0.999) {
      *param_dir = 2;
      return (3);
    }
    for (i = 0, sum = 0.0; i < num_nodes_on_edge; i++)
      sum += shape(1.0, -1.0, 0.0, ielem_type, PSI, id_local_elem_coord[i]);
    if (sum > 0.999) {
      *param_dir = 2;
      return (2);
    }
    for (i = 0, sum = 0.0; i < num_nodes_on_edge; i++)
      sum += shape(-1.0, 1.0, 0.0, ielem_type, PSI, id_local_elem_coord[i]);
    if (sum > 0.999) {
      *param_dir = 2;
      return (4);
    }
    for (i = 0, sum = 0.0; i < num_nodes_on_edge; i++)
      sum += shape(-1.0, -1.0, 0.0, ielem_type, PSI, id_local_elem_coord[i]);
    if (sum > 0.999) {
      *param_dir = 2;
      return (1);
    }
    break;
  case 1:
    /* On a 1D element, edges are points, in ExoII structures, they are
     * certainly nodes.
     * * * */
    sum = shape(1.0, 0.0, 0.0, ielem_type, PSI, id_local_elem_coord[0]);
    if (sum > 0.999) {
      *param_dir = 0;
      return 2; // These edge numbers have to match cases in find_surf_st
    } else {
      *param_dir = 0;
      return 1; // node number
    }
    /*GOMA_EH(GOMA_ERROR,"Can't have edges in 1D");*/
    break;

  } /* END switch ielem_dim */

  /* An error condition has occurred, if here */
  GOMA_EH(GOMA_ERROR, "find_id_edge ERROR: no edge was found !\n");
  return (0);
}
/****************************************************************************/
/****************************************************************************/

int find_id_edge_TET(const int ielem, /* 0-based element number */
                     const int num_nodes_on_edge,
                     const int local_edge_node_list[],
                     int id_local_elem_coord[],
                     int *param_dir, /* direction of parametric edge curve */
                     const Exo_DB *exo)

/*
 * this routine finds the edge id for 3D tet elements - it is an extension of the
 * id_side arguments - the ordering of sides and edges for a 3D element are shown
 * below
 *
 * The routine also determines the direction of the parameterization of the edge (i.e. edge number
 * 1 is paramterized by t (local coordinate 1)
 *
 * Written by: Randy Schunk 12 Feb 2012
 *
 *  TAB certifies that this function conforms to the exo/patran side numbering convention 11/9/98.
 *
 */

{
  int ielem_type;
  int num_local_nodes;
  int ielem_dim;
  int iconnect_ptr;
  int i;
  double sum;

  /*-------------------------------Start Execution-----------------------------*/

  /* Find out what type of element this is */
  ielem_type = Elem_Type(exo, ielem);

  /* Find out how many local basis functions there are */
  num_local_nodes = elem_info(NNODES, ielem_type);

  /* Find out the physical dimension of the element */
  ielem_dim = elem_info(NDIM, ielem_type);

  /* find the pointer the beginning of this element's connectivity list */
  iconnect_ptr = exo->elem_ptr[ielem];

  /* Find the local element coordinates - note, this algorithm keeps the ordering
                 in local_ss_node_list - might be necessary */

  for (i = 0; i < num_nodes_on_edge; i++) {
    if ((id_local_elem_coord[i] = in_list(local_edge_node_list[i], 0, num_local_nodes,
                                          &(exo->node_list[iconnect_ptr]))) == -1) {
      GOMA_EH(GOMA_ERROR, "find_id_edge_TET ERROR: side set nodal map error\n");
    }
  }

  *param_dir = -1;
  switch (ielem_dim) {
  case 3:
    for (i = 0, sum = 0.0; i < num_nodes_on_edge; i++)
      // sum += shape( 0.5, 0.5, 0.0, ielem_type, PSI, id_local_elem_coord[i]);
      sum += shape(0.5, 0, 0.0, ielem_type, PSI, id_local_elem_coord[i]);
    if (sum > 0.999) {
      *param_dir = 0;
      return (1);
    }
    for (i = 0, sum = 0.0; i < num_nodes_on_edge; i++)
      // sum += shape( 0.5,0.0, 0.5, ielem_type, PSI, id_local_elem_coord[i]);
      sum += shape(0.5, 0.5, 0.0, ielem_type, PSI, id_local_elem_coord[i]);
    if (sum > 0.999) {
      *param_dir = 1;
      return (2);
    }
    for (i = 0, sum = 0.0; i < num_nodes_on_edge; i++)
      // sum += shape(0.0, 0.5, 0.5, ielem_type, PSI, id_local_elem_coord[i]);
      sum += shape(0.0, 0.5, 0.0, ielem_type, PSI, id_local_elem_coord[i]);
    if (sum > 0.999) {
      *param_dir = 1;
      return (3);
    }
    for (i = 0, sum = 0.0; i < num_nodes_on_edge; i++)
      sum += shape(0.0, 0.0, 0.5, ielem_type, PSI, id_local_elem_coord[i]);
    if (sum > 0.999) {
      *param_dir = 2;
      return (4);
    }
    for (i = 0, sum = 0.0; i < num_nodes_on_edge; i++)
      // sum += shape( 0.0, 0.5, 0.0, ielem_type, PSI, id_local_elem_coord[i]);
      sum += shape(0.5, 0.0, 0.5, ielem_type, PSI, id_local_elem_coord[i]);
    if (sum > 0.999) {
      *param_dir = 0;
      return (5);
    }
    for (i = 0, sum = 0.0; i < num_nodes_on_edge; i++)
      // sum += shape( 0.0,0.0, 0.5, ielem_type, PSI, id_local_elem_coord[i]);
      sum += shape(0.0, 0.50, 0.5, ielem_type, PSI, id_local_elem_coord[i]);
    if (sum > 0.999) {
      *param_dir = 2;
      return (6);
    }
    break;
  case 2:
    GOMA_EH(GOMA_ERROR, "find_id_edge_TET not working in 2D");
    break;
  case 1:
    GOMA_EH(GOMA_ERROR, "Can't have edges in 1D");
    break;

  } /* END switch ielem_dim */

  /* An error condition has occurred, if here */
  GOMA_EH(GOMA_ERROR, "find_id_edge_TET ERROR: no edge was found !\n");
  return (0);
}
/****************************************************************************/
/****************************************************************************/
/*ARGSUSED*/
int count_nodes_on_SS(const int ss_id,  /* SS id of Primary Side Set */
                      const int ss_id2, /* SS id of 2nd Side Set for edges*/
                      const int ss_id3, /* SS id of 3rd Side Set for vertices*/
                      const int iconnect_ptr,
                      const int ielem,
                      const int num_local_nodes,
                      int local_ss_node_list[MAX_NODES_PER_SIDE],
                      int local_elem_node_id[MAX_NODES_PER_SIDE])
/*
 * This routine counts the local nodes that are located on a SS (for faces),
 * or the number of nodes which are on two SS (edges) or three SS (vertices).
 *
 * Written by Richard Cairncross 13 August 1996
 */
{
  int J, j, num_nodes_on_side;

  num_nodes_on_side = 0;
  for (j = 0; j < num_local_nodes; j++) {
    J = Proc_Elem_Connect[iconnect_ptr + j];
    if (in_list(ss_id, 0, MAX_SS_PER_NODE, SS_list[J]) != -1) {
      if (ss_id2 == -1 || in_list(ss_id2, 0, MAX_SS_PER_NODE, SS_list[J]) != -1) {
        if (ss_id3 == -1 || in_list(ss_id3, 0, MAX_SS_PER_NODE, SS_list[J]) != -1) {
          local_ss_node_list[num_nodes_on_side] = J;
          local_elem_node_id[num_nodes_on_side] = j;
          num_nodes_on_side++;
        }
      }
    }
  }
  return (num_nodes_on_side);
}
/************************************************************************************/
/************************************************************************************/
/************************************************************************************/

int elem_order_for_nodal_connect(int *listel, const Exo_DB *exo)

/********************************************************************************
 *
 * elem_order_for_nodal_connect():
 *
 *      This routine provides an ordering of the elements such that they
 * provide connectivity with the underlying nodes. In other words, the elements
 * are ordered such that the next element always includes nodes found in
 * elements previously included in the ordering (if at all possible).
 *
 * Output:
 *  listel[] = Connectivity Ordering of the elements. (space for this must
 *             have already been allocated).
 *
 * Return:
 *  This routine returns the number of times the above connectivity principle
 *  has been broken in order to include all elements in the listing.
 *
 ********************************************************************************/
{
  int nbreaks = 0, ielem_type, num_local_nodes, elem_found, J, iel, ielem;
  int *used_elem, *used_node;
  int elem_loop_first, iconnect_ptr, ln, iorder;
  used_elem = alloc_int_1(exo->num_elems, 0);
  used_node = alloc_int_1(exo->num_nodes, 0);
  /*
   * Pick the first element to start off the whole process.
   * Mark down the element's nodes as used.
   */
  iel = 0;
  ielem_type = Elem_Type(exo, iel);
  num_local_nodes = elem_info(NNODES, ielem_type);
  iconnect_ptr = exo->elem_ptr[iel];
  for (ln = 0; ln < num_local_nodes; ln++) {
    J = Proc_Elem_Connect[iconnect_ptr + ln];
    used_node[J]++;
  }
  used_elem[iel] = 1;
  elem_loop_first = 1;
  listel[0] = iel;
  /*
   * Now do the search a total of 1 less than the total number of
   * elements defined on the processor.
   */
  for (iorder = 1; iorder < exo->num_elems; iorder++) {
    elem_found = FALSE;
    /*
     *  Loop over all of the unused elements. Hopefully, the
     *  elem_loop_first gimmic will make this search more O(N)
     *  than O(N**2). However, it is not guarranteed.
     *
     *  If we find an element that has a used node, we use that element
     *  and exit the loop.
     */
    for (ielem = elem_loop_first; ielem < exo->num_elems && !elem_found; ielem++) {
      if (!used_elem[ielem]) {
        ielem_type = Elem_Type(exo, ielem);
        num_local_nodes = elem_info(NNODES, ielem_type);
        iconnect_ptr = exo->elem_ptr[ielem];
        for (ln = 0; ln < num_local_nodes; ln++) {
          J = Proc_Elem_Connect[iconnect_ptr + ln];
          if (used_node[J]) {
            elem_found = TRUE;
            iel = ielem;
            break;
          }
        }
      }
    }
    if (!elem_found) {
      for (ielem = elem_loop_first; ielem < exo->num_elems; ielem++) {
        if (!used_elem[ielem]) {
          nbreaks++;
          iel = ielem;
          elem_found = TRUE;
          break;
        }
      }
    }
    /*
     * OK, we have found the element that we are to use.
     * Mark its nodes, add it to the list, and mark
     * the element as used.
     */
    if (elem_found) {
      ielem_type = Elem_Type(exo, iel);
      num_local_nodes = elem_info(NNODES, ielem_type);
      iconnect_ptr = exo->elem_ptr[iel];
      for (ln = 0; ln < num_local_nodes; ln++) {
        J = Proc_Elem_Connect[iconnect_ptr + ln];
        used_node[J]++;
      }
      used_elem[iel] = 1;
      if (iel == elem_loop_first)
        elem_loop_first++;
    }
    listel[iorder] = iel;
  }
  safer_free((void **)&used_elem);
  safer_free((void **)&used_node);

  return nbreaks;
}
/************************************************************************************/
/************************************************************************************/
/************************************************************************************/

int check_elem_order(const int *listel, const Exo_DB *exo)

/********************************************************************************
 *
 * check_elem_order():
 *
 *      This routine checks the ordering of the elements in an element map,
 * such that they  provide connectivity with the underlying nodes.
 * In other words, the elements
 * are ordered such that the next element always includes nodes found in
 * elements previously included in the ordering (if at all possible).
 *
 * Input:
 *  listel[] = Connectivity Ordering of the elements. (space for this must
 *             have already been allocated).
 *
 * Return:
 *  This routine returns the number of times the above connectivity principle
 *  has been broken in order to include all elements in the listing.
 *  It returns -1 if not all of the elements are in the element map.
 *
 ********************************************************************************/
{
  int nbreaks = 0, ielem_type, num_local_nodes, J, iel;
  int iconnect_ptr, ln, iorder, elem_OK;
  int *used_elem, *used_node;
  used_elem = alloc_int_1(exo->num_elems, 0);
  used_node = alloc_int_1(exo->num_nodes, 0);
  /*
   * Pick the first element to start off the whole process.
   * Mark down the element's nodes as used.
   */

  iel = listel[0];
  ielem_type = Elem_Type(exo, iel);
  num_local_nodes = elem_info(NNODES, ielem_type);
  iconnect_ptr = exo->elem_ptr[iel];
  for (ln = 0; ln < num_local_nodes; ln++) {
    J = Proc_Elem_Connect[iconnect_ptr + ln];
    used_node[J]++;
  }
  used_elem[iel] = 1;
  /*
   * Now do the search a total of 1 less than the total number of
   * elements defined on the processor.
   */
  for (iorder = 1; iorder < exo->num_elems; iorder++) {
    elem_OK = FALSE;
    iel = listel[iorder];
    ielem_type = Elem_Type(exo, iel);
    num_local_nodes = elem_info(NNODES, ielem_type);
    iconnect_ptr = exo->elem_ptr[iel];
    for (ln = 0; ln < num_local_nodes; ln++) {
      J = Proc_Elem_Connect[iconnect_ptr + ln];
      if (used_node[J])
        elem_OK = TRUE;
      used_node[J]++;
    }
    if (!elem_OK) {
      nbreaks++;
    }
    used_elem[iel] = 1;
  }
  /*
   * Check to see that all of the elements are in the map
   */
  for (iorder = 0; iorder < exo->num_elems; iorder++) {
    if (!used_elem[iorder]) {
      nbreaks = -1;
    }
  }
  safer_free((void **)&used_elem);
  safer_free((void **)&used_node);
  return nbreaks;
}
/************************************************************************************/
/************************************************************************************/
/************************************************************************************/<|MERGE_RESOLUTION|>--- conflicted
+++ resolved
@@ -996,38 +996,22 @@
   }
 
   if (PP_Viscosity != -1 && (pd->e[pg->imtrx][R_LUBP] || pd->e[pg->imtrx][R_SHELL_FILMP])) {
-<<<<<<< HEAD
-    dbl nexp = 1., muinf = 0., aexp = 2., atexp, lam = 1., yield = 0.;
     if (gn->ConstitutiveEquation == POWER_LAW) {
-      mu = gn->mu0;
+      mu = gn->mu0 / pow(10., 1. - gn->nexp);
+    } else if (gn->ConstitutiveEquation == BINGHAM) {
+      mu = gn->tau_y / 10. + gn->mu0;
+    } else if (gn->ConstitutiveEquation == HERSCHEL_BULKLEY) {
+      mu = gn->mu0 / pow(10., 1. - gn->nexp) + gn->tau_y / 10.;
+    } else if (gn->ConstitutiveEquation == CARREAU) {
+      double muinf, nexp, lam, aexp;
       nexp = gn->nexp;
-    } else if (gn->ConstitutiveEquation == BINGHAM) {
-      mu = gn->mu0;
-      yield = gn->tau_y;
-    } else if (gn->ConstitutiveEquation == HERSCHEL_BULKLEY) {
-      mu = gn->mu0;
-      nexp = gn->nexp;
-      yield = gn->tau_y;
+      muinf = gn->muinf;
+      lam = gn->lam;
+      aexp = gn->aexp;
+      mu = muinf + (gn->mu0 - muinf) / pow(1. + pow(10. * lam, aexp), 1. - nexp);
     } else {
       mu = viscosity(gn, NULL, NULL);
     }
-=======
-    GOMA_WH(GOMA_ERROR, "Post processing Viscosity for Lubrication still in development");
-    // dbl nexp = 1., muinf = 0., aexp = 2., atexp, lam = 1., yield = 0.;
-    // if (gn->ConstitutiveEquation == POWER_LAW) {
-    //  mu = gn->mu0;
-    //  nexp = gn->nexp;
-    //} else if (gn->ConstitutiveEquation == BINGHAM) {
-    //  mu = gn->mu0;
-    //  yield = gn->tau_y;
-    //} else if (gn->ConstitutiveEquation == HERSCHEL_BULKLEY) {
-    //  mu = gn->mu0;
-    //  nexp = gn->nexp;
-    //  yield = gn->tau_y;
-    //} else {
-    mu = viscosity(gn, NULL, NULL);
-    //}
->>>>>>> b1653300
     local_post[PP_Viscosity] = mu;
     local_lumped[PP_Viscosity] = 1.0;
   }
