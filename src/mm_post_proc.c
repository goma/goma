/************************************************************************ *
* Goma - Multiphysics finite element software                             *
* Sandia National Laboratories                                            *
*                                                                         *
* Copyright (c) 2014 Sandia Corporation.                                  *
*                                                                         *
* Under the terms of Contract DE-AC04-94AL85000 with Sandia Corporation,  *
* the U.S. Government retains certain rights in this software.            *
*                                                                         *
* This software is distributed under the GNU General Public License.      *
\************************************************************************/
 

/*
 *$Id: mm_post_proc.c,v 5.15 2010-07-21 16:39:27 hkmoffa Exp $
 */

#ifdef USE_RCSID
static char rcsid[] =
"$Id: mm_post_proc.c,v 5.15 2010-07-21 16:39:27 hkmoffa Exp $";
#endif

/* Standard include files */

#include <stdio.h>
#include <stdlib.h>
#include <string.h>
#include <strings.h> /* strcasecmp and strncasecmp moved here for POSIX.1 */
#include <math.h>

/* GOMA include files */
#include "std.h"
#include "rf_fem_const.h"
#include "rf_fem.h"
#include "rf_io_const.h"
#include "rf_io_structs.h"
#include "rf_io.h"
#include "rf_mp.h"
#include "el_elm.h"
#include "el_geom.h"

#include "rf_allo.h"

#include "rf_masks.h"
#include "rf_bc_const.h"
#include "rf_bc.h"
#include "rf_solver_const.h"
#include "rf_solver.h"
#include "rf_fill_const.h"

#include "rf_io_const.h"
#include "rf_vars_const.h"
#include "mm_mp_const.h"
#include "mm_as_const.h"
#include "mm_as_structs.h"
#include "mm_as.h"
#include "mm_mp_structs.h"
#include "mm_mp.h"
#include "mm_qtensor_model.h"

#include "mm_eh.h"
#include "mm_more_utils.h"
#include "mm_post_proc.h"
#include "mm_fill_ptrs.h"
#include "mm_fill_population.h"

#include "dpi.h"
#include "exodusII.h"
#include "exo_struct.h"

#include "usr_print.h"

#define GOMA_MM_POST_PROC_C
#include "goma.h"
#include "mm_post_def.h"
#include "mm_fill_common.h"

#include "mm_std_models_shell.h"
#include "mm_std_models.h"
#include "shell_tfmp_struct.h"
#include "shell_tfmp_util.h"
/*
 * Global variable definitions.
 * This is the 1 place these variables are defined. If you need them
 * elsewhere, then include them via mm_post_def.h
 */

int nn_post_fluxes;		/* Dimension of the following structure */
int nn_post_fluxes_sens;	/* Dimension of the following structure */
int nn_post_data;               /* Dimension of the following structure */
int nn_post_data_sens;          /* Dimension of the following structure */
int nn_error_metrics;           /* Dimension of the following structure */
int nn_particles;               /* Dimension of the following structure */
int nn_volume;                  /* number of pp_volume_int structures */
int ppvi_type;             /* Maybe there's a better way to do this, Seems like globals abound! AMC*/
int nn_global;             /* Hopefully these post processing thin get refactored into non-globals at some point */
int nn_average;

struct Post_Processing_Data        **pp_data;
struct Post_Processing_Data_Sens   **pp_data_sens;
struct Post_Processing_Error        *pp_error_data;
struct Post_Processing_Fluxes      **pp_fluxes;
struct Post_Processing_Fluxes_Sens **pp_fluxes_sens;
struct Post_Processing_Particles   **pp_particles;
struct Post_Processing_Volumetric  **pp_volume;
pp_Global       **pp_global;
pp_Average      **pp_average;

static int error_presence_key[3]; /* Truth key (dim 3) as to which error 
				   * measure elem sizes are being done */

int Num_Nodal_Post_Proc_Var = 0;
int Num_Elem_Post_Proc_Var = 0;

/* The following variables are flags for input options - i.e. 0 or 1,
 * but they are set to the post-processing variable number in load_nodal_tkn 
 * to be used in mm_post_proc.c  - for options which imply more than one post-
 * processing variable to be output, the flag becomes the post-processing 
 * variable number of the first one of this variable type 
 *
 * Hey! All upper case should denote predefined constants from the
 * preprocessor, not *variables*! Just don't let it happen again!
 */

/*
 * Legend:
 *
 *  n>0 -- "Yes, calculate this quantity during post processing." Typically, 1.
 *
 *   -1 -- "No, do not calculate this quantity during post processing."
 */

int CAPILLARY_PRESSURE = -1;	/* capillary pressure in a porous media */
int CONC_CONT = -1;		/* concentration at vertex & midside nodes*/
int CONDUCTION_VECTORS = -1;   	/* conduction flux vectors*/
int CURL_V = -1;		/* Steve Kempka's favorite quantity */
int DARCY_VELOCITY_GAS = -1;	/* Darcy velocity vectors for gas phase 
				 * flow in a partially saturated porous
				 * media */
int DARCY_VELOCITY_LIQ = -1;    /* Darcy velocity vectors for flow in a
				 * saturated or unsaturated medium */
int DENSITY = -1;	       	/* density function at vertex and midside 
				 * nodes, e.g. for particle settling etc. */
int POLYMER_VISCOSITY = -1;
int POLYMER_TIME_CONST = -1;
int PTT_XI = -1;
int PTT_EPSILON = -1;
int MOBILITY_PARAMETER = -1;


int HEAVISIDE = -1;
int DIELECTROPHORETIC_FIELD = -1;
                                /* Dielectrophoretic force vectors. */
int DIELECTROPHORETIC_FIELD_NORM = -1;
                                /* Norm of DIELECTROPHORETIC_FIELD. */
int ENORMSQ_FIELD;		/* grad(|E|^2), for dielectrophoresis. */
int ENORMSQ_FIELD_NORM;		/* |grad(|E|^2)|, for dielectrophoresis. */
int DIFFUSION_VECTORS = -1;    	/* Diffusive mass flux vectors (units ?) */
int DIFFUSION_VECTORS_POR_LIQ_GPHASE = -1; 
                                /* Diffusion of the solvent liquid in the
				 * gas phase for porous flow problems */
int DIFFUSION_VECTORS_POR_AIR_GPHASE = -1; 
                                /* Diffusion of the air in the
				 * gas phase for porous flow problems */
int DIV_PVELOCITY = -1;		/* check the divergence of the particle phase
				 * velocities.  */
int DIV_TOTAL = -1;	       	/* Divergence of the sum of the fluid and
				 * particle phases.  This should be zero. */
int DIV_VELOCITY = -1;		/* incompressibility constraint at vertex and 
				 * midside nodes, e.g. del*v = 0 */
int ELECTRIC_FIELD = -1;        /* Electric field vectors: E = -grad(VOLTAGE) */
int ELECTRIC_FIELD_MAG = -1;    /* Electric field magnitude: sqrt(E.E) */

int ENERGY_FLUXLINES = -1;     	/* energy flux function, analogous to 
				 * stream function ... */
int ERROR_ZZ_P = -1;	       	/* Zienkiewicz-Zhu error indicator (element 
				 * quantity) based solely on pressure 
				 * contributions */
int ERROR_ZZ_P_ELSIZE = -1;	/* Recommended new element size from ZZ 
				 * pressure measure                          */
int ERROR_ZZ_Q = -1;	       	/* Zienkiewicz-Zhu error indicator (element 
				 * quantity) based solely on heat flux 
				 * contributions                             */
int ERROR_ZZ_Q_ELSIZE = -1;    	/* Recommended new element size from ZZ heat 
				 * flux measure */
int ERROR_ZZ_VEL = -1;		/* Zienkiewicz-Zhu error indicator (element 
				 * quantity) based solely on velocity (shear 
				 * stress) contributions                     */
int ERROR_ZZ_VEL_ELSIZE = -1;	/* Recommended new element size from ZZ 
				 * velocity measure */
int SAT_CURVE_TYPE = -1;
int SAT_QP_SWITCH = -1; 	/* Value of sat. function at hysteretic
				 * swtch point */
int CAP_PRESS_SWITCH = -1; 	/* Value of cap. press function at hysteretic
				 * swtch point */
int EVP_DEF_GRAD_TENSOR = -1;
int EXTERNAL_POST = -1;		/* external field variables read from other
				 * files */
int FILL_CONT = -1;	       	/* fill at vertex & midside nodes*/
int FIRST_INVAR_STRAIN = -1;		
int FLUXLINES = -1;	       	/* mass flux function. This is analogous to 
				 * stream function but represents mass flux */
int LAGRANGE_CONVECTION = -1;	/* Lagrangian convection velocity */
int MEAN_SHEAR = -1;		      
int MM_RESIDUALS = -1;		/* stress equation residuals at vertex
				 * and midside nodes*/
int NS_RESIDUALS = -1;		/* Navier-Stokes residuals at vertex
				 * and midside nodes */
int POROUS_RHO_GAS_SOLVENTS = -1;	
                                /* gas phase concentration of each solvent
				 * species in a porous media */
int POROUS_RHO_LPHASE = -1;     /* liquid phase density per unit volume of
				 * material in a porous medium */
int POROUS_RHO_TOTAL_SOLVENTS = -1;
                                /* Total density of each solvent species in a 
				 * porous media. Total, here means the
				 * density summed up over all phases */
int POROUS_SATURATION = -1;    	/* saturation in a porous media */
int POROUS_GRIDPECLET = -1;     /* Grid Peclet number for porous media */
int POROUS_SUPGVELOCITY = -1;   /* Effective velocities to use in SUPG
				 * formulations in porous media */
int POROUS_LIQUID_ACCUM_RATE = -1;
                                /* The rate at which liquid in a partially
				 * saturated porous medium is accumulating
				 * at a point */
int REL_LIQ_PERM = -1;          /* Relative liquid permeability in porous media */

int PRESSURE_CONT = -1;		/* pressure at vertex & midside nodes*/
int SH_DIV_S_V_CONT = -1;	/* SH_DIV_S_V at midside nodes */
int SH_CURV_CONT = -1;          /* SH_SURF_CURV at midside nodes */
int REAL_STRESS_TENSOR = -1;
int SEC_INVAR_STRAIN = -1;	/* 2nd strain invariant vertex,midside nodes*/
int STRAIN_TENSOR = -1;		/* strain tensor for mesh deformation  */
int STREAM = -1;	       	/* stream function*/
int STREAM_NORMAL_STRESS = -1;	/* streamwise normal stress function*/
int STREAM_SHEAR_STRESS = -1;	/* streamwise shear stress function*/
int STREAM_TENSION = -1;	/* streamwise tension - (Ttt-Tnn)/R*/
int STRESS_CONT = -1;	        /* stress at vertex & midside nodes*/
int STRESS_TENSOR = -1;		/* stress tensor for mesh deformation 
				 * (Lagrangian pressure) */
int SURFACE_VECTORS = -1;      	/* vector field of normals and tangents on
				 * surfaces, curves and vertices */
int SHELL_NORMALS = -1;		/* vector field of smoothed normals computed from fv->sh_ang */
int THIRD_INVAR_STRAIN = -1;
int TIME_DERIVATIVES = -1;     	/* time derivatives */
int TOTAL_STRESS11 = -1;       	/* sum over all modes for multi-mode models */
int TOTAL_STRESS12 = -1;       	/* sum over all modes for multi-mode models */
int TOTAL_STRESS13 = -1;       	/* sum over all modes for multi-mode models */
int TOTAL_STRESS22 = -1;       	/* sum over all modes for multi-mode models */
int TOTAL_STRESS23 = -1;       	/* sum over all modes for multi-mode models */
int TOTAL_STRESS33 = -1;       	/* sum over all modes for multi-mode models */
int USER_POST = -1;	       	/* a user defined function */
int PP_Viscosity = -1;          /* Viscosity */
int PP_FlowingLiquid_Viscosity = -1;          /* Flowing Liquid Viscosity - Porous Brinkman term */
int PP_VolumeFractionGas = -1;  /* Volume fraction of gas in a foam or other two phase material */
int ACOUSTIC_PRESSURE = -1;
int ACOUSTIC_PHASE_ANGLE = -1;
int ACOUSTIC_ENERGY_DENSITY = -1;
int LIGHT_INTENSITY = -1;
int PRINCIPAL_STRESS = -1;
int PRINCIPAL_REAL_STRESS = -1;
int LUB_HEIGHT = -1;
int LUB_HEIGHT_2 = -1;
int LUB_VELO_UPPER = -1;
int LUB_VELO_LOWER = -1;
int LUB_VELO_FIELD = -1;
int LUB_VELO_FIELD_2 = -1;
int DISJ_PRESS = -1;
int SH_SAT_OPEN = -1;
int SH_SAT_OPEN_2 = -1;
int SH_STRESS_TENSOR = -1;
int SH_TANG = -1;
int PP_LAME_MU = -1;
int PP_LAME_LAMBDA = -1;
int VON_MISES_STRESS = -1;
int VON_MISES_STRAIN = -1;
int UNTRACKED_SPEC = -1;
int LOG_CONF_MAP = -1;
int RHO_DOT = -1;
int MOMENT_SOURCES = -1;
int YZBETA = -1;
int TFMP_GAS_VELO = -1;
int TFMP_LIQ_VELO = -1;
int TFMP_INV_PECLET = -1;
int TFMP_KRG    = -1;
int VELO_SPEED = -1;
int GIES_CRIT = -1;
int J_FLUX = -1;
int EIG = -1;
int EIG1 = -1;
int EIG2 = -1;
int EIG3 = -1;
int GRAD_SH = -1;
int GRAD_Y = -1;
int HELICITY = -1;
int LAMB_VECTOR = -1;
int Q_FCN = -1;		      
int POYNTING_VECTORS = -1;   	/* conduction flux vectors*/

int len_u_post_proc = 0;	/* size of dynamically allocated u_post_proc
				 * actually is */
double *u_post_proc = 0;       	/* user-provided values used in calculating 
				 * user defined post processing variable */

/*
 *  Post-processing Step 1: add a new variable flag to end of mm_post_def.h
 *
 *       e.g.  extern int STREAM;
 *
 *       Note that this flag is now -1 (false) or the id number of the 
 *       post-processing variable in load_nodal_tkn
 *
 *                  Step 2: add the definition in mm_post_proc.c
 *
 *       e.g.  int STREAM;
 */

/**********************************************************************/
/**********************************************************************/
/**********************************************************************/
/*
 *  Global Variables Defined in this file:
 */

/**********************************************************************/
/**********************************************************************/
/**********************************************************************/

/*
 * Prototypes of static functions
 */

static int calc_standard_fields	/* mm_post
				   _proc.c                            */
(double **,		/* post_proc_vect - rhs vector now called 
				 * post_proc_vect, accessed by 
				 * post_proc_vect[VARIABLE_NAME]
				 *               [I]
				 * is the I-th nodal value of 
				 * VARIABLE_NAME                             */
       double **,		/* lumped_mass - lumped mass matrix          */
       double ,			/* delta_t - time step size */
       double ,			/* theta   - select time step algorithm      */
       int ,			/* ielem */
       const int ,              /* ielem_type */
       int ,			/* ip */
       int ,			/* ip_total */
       RESULTS_DESCRIPTION_STRUCT *,
       struct Porous_Media_Terms  *,
       double,                  /* time */
       Exo_DB * const,
       double []
       );

static int calc_zz_error_vel	/* mm_post_proc.c                            */
(double [],		/* x - Soln vector for the current processor */
       double [],
       double [],
       double [],
       double [],
       int ,			/* ev_indx - Variable index for zz_error     */
       double ***,		/* gvec_elem - element variable values that  *
				 * are indexed: [eb_indx][ev_indx][elem]     */
       Exo_DB * const,		/* exo                                       */
       Dpi * const,		/* dpi                                       */
       int );			/* compute_elem_size                         */

static int abs_error_at_elem	/* mm_post_proc.c                            */
(int ,			/* i_elem                                    */
       double *** ,		/* tau_nodal_lsp                             */
       double * ,		/* gvec_elem                                 */
       double * ,		/* velocity_norm                             */
       double * );		/* ielem_area                                */

static int fill_lhs_lspatch	/* mm_post_proc.c                            */
(double * ,		/* i_node_coords                             */
       double * ,		/* wt_gp_loc                                 */
       double * ,		/* xgp_loc                                   */
       double * ,		/* ygp_loc                                   */
       double * ,		/* zgp_loc                                   */
       double * ,		/* det_gp_loc                                */
       int ,			/* max_terms                                 */
       double **,		/* s_lhs                                     */
       int ,			/* elem                                      */
       double **** );		/* tau_gp_ptch                               */

static int calc_stream_fcn	/* mm_post_proc.c                            */
(double [],		/* x                             soln vector */
       double [4],		/* del_stream_fcn                            */
       double [MAX_PDIM][MDE]); /* vel - array for local nodal velocity     *
				  * values which must be divergence free     */

static int correct_stream_fcn   /* mm_post_proc.c                            */
(int *,			/* kount - counter for element connectivity  */
       int ,			/* iel - current element number              */
       double [4],		/* del_stream_fcn - elemental side increments*
				 * to stream function calculated by          *
				 * calc_stream_fcn()                         */
       double [],		/* stream_fcn_vect                           */
       int []);		/* listnd - count times node is accessed     */

static int look_for_post_proc   /* mm_post_proc.c                            */
(FILE *,			/* ifp - pointer to file                     */
       char *,			/* search_string -                           */
       int *);			/* flag_variable - integer flag for options  */

static int midsid 
(double [],		/* stream_fcn_vect */
       Exo_DB *);		/* exo */

void
sum_average_nodal(double **avg_count, double ** avg_sum, int global_node, double time);

void
post_process_average(double x[],	 /* Solution vector for the current processor */
		     double x_old[],	/* Solution vector at last time step */
		     double xdot[],     /* time derivative of solution vector */
		     double xdot_old[], /* dx/dt at previous time step */
		     double resid_vector[], /* Residual vector for the
					       current proc */
		     Exo_DB *exo,
		     Dpi *dpi,
		     double **post_proc_vect,
		     double time);

/*
 * Prototypes of functions defined in other files that are needed here.
 */

/*
 * Here's a RECIPE for adding new post-processing options to make it easier to 
 * add new ones (note that these lines are repeated at each place where you 
 * need to make changes):
 * 
 * Post-processing Step
 *
 *  [1] Add a new variable flag to end of mm_post_def.h. For example
 *
 *		EXTERN int FOOBAR;
 *
 *      where the integer flag FOOBAR will be -1 if it is not to be computed,
 *      or it will be some integer that denotes its identification to the
 *      routine load_nodal_tkn().
 *  [1.5] Also add the definition in mm_post_proc.c For example
 *
 *		int FOOBAR;
 *
 *  [2] Add a new line in mm_post_proc.c routine rd_post_process_specs()
 *      to search input file for indications that your new variable should
 *      be activated. For example,
 *
 *		iread = look_for_post_proc(ifp, "Foo bar", &FOOBAR, '\n');
 *
 *  [3] Add a new line to put your variable's name into the exodus II database
 *      in mm_post_proc.c, routine load_nodal_tkn(). For the sake of argument,
 *      suppose the scalar quantity "foobar" requires the energy equation 
 *      to be active.
 *
 *      if ( FOOBAR != -1 && Num_Var_In_Type[pg->imtrx][R_ENERGY])
 *         {
 *            set_nv_tkud(rd, index, 0, 0, "FB","[1]", "Foobar", FALSE);
 *            index++;
 *            FOOBAR = index_post;
 *            index_post++;
 *         }
 *      else
 *         {
 *            FOOBAR = -1;
 *         }
 *
 *  [4] Make provision to send the flag to calculate FOOBAR to any other
 *      processors. For simple Boolean flags, add a line in dp_vif.c for
 *      the main body transport via Noahs Ark like:
 *
 *		ddd_add_member(n, &FOOBAR, 1, MPI_INT);
 *
 *  [5] Add algorithm to calculate your new variable in mm_post_proc.c
 *      and put it in post_proc_vect[] array.
 *
 *  [6] Use and enjoy your new post-processing variable!
 *
 *
 * Notes: All these changes can be made by editing only 4 files:
 *
 *              mm_post_def.h,
 *		mm_post_proc.c, 
 *		mm_post_proc.h, 
 *		dp_vif.c
 *
 *        Based on Rich Cairncross' initial recipe. 
 *
 *        Revised 1997/11/08 15:21 MST pasacki@sandia.gov
 */

/*________________________________________________________________________*/

static int
calc_standard_fields(double **post_proc_vect, /* rhs vector now called 
					       * post_proc_vect, accessed by 
					       * post_proc_vect[VARIABLE_NAME]
					       *               [I]
					       * is the I-th nodal value of 
					       * VARIABLE_NAME               */
		     double **lumped_mass, /* lumped mass matrix */
		     double delta_t,
		     double theta,
		     int ielem,
		     const int ielem_type, 
		     int ip,
		     int ip_total,
		     RESULTS_DESCRIPTION_STRUCT *rd,
		     struct Porous_Media_Terms *pmt,
		     double time,
		     Exo_DB *exo,
		     double xi[DIM]
		     )

    /****************************************************************************
     *
     * calc_standard_fields()
     *
     * -- calculate post-processing quantities at a gauss point.
     *    Then, project their values onto all of the local nodes in the 
     *    local element. This routine is called at the element-gauss point
     *    level.
     *
     ****************************************************************************/
{
  int dim, a, b, c, eqn, var, w, w1, i, j, I, index, status, mode;
  dbl det_J;                   /* determinant of Jacobian: has "r" in it for
			     	  axisymmetric case, no "r" for Cartesian*/
  dbl phi_i;		       /* Weighting functions for i-th residuals */
  dbl phi_j;		       /* Interpolation functions for variables */
  dbl wt;
  dbl n[MAX_CONC][DIM];        /* Diffusion flux vector. */
  dbl qc[DIM];                 /* Conduction flux vector. */
  int err, ldof, ldof_right, ileft, iright, midside, checkPorous;
  /*  int first_porous_var = POR_LAST - MAX_POROUS_NUM + 1;*/
  /*  int SPECIES = MAX_VARIABLE_TYPES; */

  double TT[MAX_PDIM][MAX_PDIM];
  double EE[MAX_PDIM][MAX_PDIM];
  double FVP[MAX_PDIM][MAX_PDIM];
  double TVP[MAX_PDIM][MAX_PDIM];
  dbl dTT_drs[DIM][DIM][DIM][MDE];	
  double dTT_dx[MAX_PDIM][MAX_PDIM][MAX_PDIM][MDE];
  double dTT_dp[MAX_PDIM][MAX_PDIM][MDE];
  double dTT_dc[MAX_PDIM][MAX_PDIM][MAX_CONC][MDE];
  dbl dTT_dp_liq[DIM][DIM][MDE];/* Sensitivity of stress tensor... 
				    to nodal porous liquid pressure*/
  dbl dTT_dp_gas[DIM][DIM][MDE];/* Sensitivity of stress tensor... 
				    to nodal porous gas pressure*/
  dbl dTT_dporosity[DIM][DIM][MDE];/* Sensitivity of stress tensor...
				    to nodal porosity*/
  dbl dTT_dsink_mass[DIM][DIM][MDE];
  double dTT_dT[MAX_PDIM][MAX_PDIM][MDE];
  double dTT_dmax_strain[MAX_PDIM][MAX_PDIM][MDE];
  double dTT_dcur_strain[MAX_PDIM][MAX_PDIM][MDE];

  /*  double elast_modulus;	*/
  double stream_grad, velo_sqrd, vdelvdx[DIM], curv;
  double vconv[MAX_PDIM]; /*Calculated convection velocity */
  double vconv_old[MAX_PDIM]; /*Calculated convection velocity at previous time*/
  CONVECTION_VELOCITY_DEPENDENCE_STRUCT d_vconv_struct;
  CONVECTION_VELOCITY_DEPENDENCE_STRUCT *d_vconv = &d_vconv_struct;

  /* 
   * Variables for vicosity
   */
  dbl gamma[DIM][DIM];
  dbl mu;

  /* polymer viscosity */
  dbl mup;

  /* shift factor for polymer viscosity */

  dbl at = 0, wlf_denom;

  dbl rho; /* density variables */

  dbl hs[DIM];

  int species_particle;		/* For SUSPENSION_PM, which species is the
				 * particle phase? */
  dbl p_vol_frac;		/* Particle volume fraction. */

  struct Species_Conservation_Terms s_terms; 

  /* DG VE stuff */
  int v_s[MAX_MODES][DIM][DIM];
  dbl ves[DIM][DIM];

  /* Variables for dielectrophoretic force calculations. */
  dbl coeff_a, coeff_b, coeff_c, coeff_d, CM_fact, dielectrophoretic_force_coeff;
  dbl dfvector[MAX_PDIM], dfnorm; /* Enormsqvector[MAX_PDIM];*/

  /*
   * Additional variables for projection
   */
  dbl Ttt, E_E, TrE, Dnn, ts, Tnt, nv[DIM] = {0.,0.,0.};
  int i_pg, i_pl, i_pore;

  double *local_post, *local_lumped;

  status = 0;
  /* Some initialization */
  memset( dTT_dx, 0, sizeof(double)*DIM*DIM*DIM*MDE);
  memset( dTT_drs, 0, sizeof(double)*DIM*DIM*DIM*MDE);
  memset( dTT_dp, 0, sizeof(double)*DIM*DIM*MDE);
  memset( dTT_dc, 0, sizeof(double)*DIM*DIM*MAX_CONC*MDE);
  memset( dTT_dp_liq, 0, sizeof(double)*DIM*DIM*MDE);
  memset( dTT_dp_gas, 0, sizeof(double)*DIM*DIM*MDE);
  memset( dTT_dporosity, 0, sizeof(double)*DIM*DIM*MDE);
  memset( dTT_dsink_mass, 0, sizeof(double)*DIM*DIM*MDE);
  memset( dTT_dT, 0, sizeof(double)*DIM*DIM*MDE);
  memset( dTT_dmax_strain, 0, sizeof(double)*DIM*DIM*MDE);
  memset( dTT_dcur_strain, 0, sizeof(double)*DIM*DIM*MDE);
  memset(FVP, 0, sizeof(double)*DIM*DIM);

  zero_structure(&s_terms, sizeof(struct Species_Conservation_Terms), 1);

  /* load eqn and variable number in tensor form */
  err = stress_eqn_pointer(v_s);

  i_pl = 0;
  i_pg = 1;
  i_pore = 2;

  /* Porous media shell variables */
  dbl S;
  dbl d_cap_pres[2], cap_pres;
  d_cap_pres[0] = d_cap_pres[1] = 0.;
  dbl Patm;


#ifdef DEBUG
  fprintf(stderr, 
	  "P_%d: %s:%d Num_Nodal_Post_Proc_Var = %d\n", 
	  ProcID,  __FILE__, __LINE__,  Num_Nodal_Post_Proc_Var);
#endif

  local_post   = alloc_dbl_1(rd->TotalNVPostOutput, 0.0);
  local_lumped = alloc_dbl_1(rd->TotalNVPostOutput, 0.0);
  
  /*
   * Unpack variables from structures for local convenience...
   */

  dim   = pd_glob[0]->Num_Dim;

  if (pd->v[pg->imtrx][R_MESH1] && ei[pg->imtrx]->ielem_dim >= dim) {
    err = belly_flop(elc->lame_mu);
    EH(err, "error in belly flop");
    if (err == 2) exit(-1);
  }
 
  /*
   * Compute desired quantities at current gauss point and add them
   * into the post_proc_vector array
   */

<<<<<<< HEAD
  if (STREAM_NORMAL_STRESS != -1 && pd->e[pg->imtrx][R_MOMENTUM1]) {
    speed = 0.;
=======
  if (STREAM_NORMAL_STRESS != -1 && pd->e[R_MOMENTUM1]) {
    velo_sqrd = 0.;
>>>>>>> 94a642f6
    stream_grad = 0.;

    for ( a=0; a<VIM; a++)
      {
	for ( b=0; b<VIM; b++)
	  {
	    gamma[a][b] = fv->grad_v[a][b] + fv->grad_v[b][a];
	  }
      }
    for ( a=0; a<VIM; a++)
      {
	velo_sqrd += fv->v[a] * fv->v[a];
	for ( b=0; b<VIM; b++)
	  {
	    /* vv:gamma */
	    stream_grad += fv->v[a] * gamma[a][b] * fv->v[b];
	  }
      }
      stream_grad *= mp->viscosity;
/*
 **  viscoelastic stress tensor
 **/
   if ( pd->v[POLYMER_STRESS11] )
      {
       dbl log_c[DIM][DIM];
       dbl exp_s[DIM][DIM];
       dbl R1[DIM][DIM];
       dbl eig_values[DIM];
       dbl mup = 0.;
       dbl lambda = 0.;
       int ve_mode, p, r;
       memset( ves, 0, sizeof(dbl)*DIM*DIM);
       if(vn->evssModel==LOG_CONF || vn->evssModel == LOG_CONF_GRADV)
         {
          for ( ve_mode=0; ve_mode < vn->modes; ve_mode++)
             {
              for (p=0; p<VIM; p++)
                 {
                  for (r=0; r<VIM; r++)
                     {
                      log_c[p][r] = fv->S[ve_mode][p][r];
                     }
                 }
#ifdef ANALEIG_PLEASE
              analytical_exp_s(log_c, exp_s, eig_values, R1);
#else
              compute_exp_s(log_c, exp_s, eig_values, R1);
#endif
              mup = viscosity(ve[ve_mode]->gn, gamma, NULL);
              if(ve[ve_mode]->time_constModel == CONSTANT)
                {
                 lambda = ve[ve_mode]->time_const;
                }
              for (a=0; a<VIM; a++)
                 {
                  for (b=0; b<VIM; b++)
                     {
                      ves[a][b] += mup/lambda*(exp_s[a][b]-(double)delta(a,b));
                     }
                 }
             }
         }
       else
         {
          for ( a=0; a<VIM; a++)
             {
              for ( b=0; b<VIM; b++)
                 {
                  for ( ve_mode=0; ve_mode<vn->modes; ve_mode++)
                     {
                      ves[a][b] += fv->S[ve_mode][a][b];
                     }
                 }
             }
         }
      for ( a=0; a<VIM; a++)
        {
	for ( b=0; b<VIM; b++)
	  {
	    stream_grad += fv->v[a] * ves[a][b] * fv->v[b];
	  }
        }
      } // if pd->v[POLYMER_STRESS11]
    if (DOUBLE_NONZERO(velo_sqrd)) {
      Ttt =  stream_grad / velo_sqrd;
    } else {
      Ttt = 0.0;
    }

    local_post[STREAM_NORMAL_STRESS] = Ttt;
    local_lumped[STREAM_NORMAL_STRESS] = 1.;
  }
  if (STREAM_SHEAR_STRESS != -1 && pd->e[pg->imtrx][R_MOMENTUM1]) {
    nv[0] = fv->v[1];  nv[1] = -fv->v[0]; 
    velo_sqrd = 0.;
    stream_grad = 0.;

    for ( a=0; a<VIM; a++)
      {
	for ( b=0; b<VIM; b++)
	  {
	    gamma[a][b] = fv->grad_v[a][b] + fv->grad_v[b][a];
	  }
      }
    for ( a=0; a<dim; a++)
      {
	velo_sqrd += fv->v[a] * fv->v[a];
	for ( b=0; b<dim; b++)
	  {
	    /* vv:gamma */
	    stream_grad += fv->v[a] * gamma[a][b] * nv[b];
	  }
      }
    stream_grad *= mp->viscosity;
/*
 **  viscoelastic stress tensor
 **/
   if ( pd->v[POLYMER_STRESS11] )
      {
       dbl log_c[DIM][DIM];
       dbl exp_s[DIM][DIM];
       dbl R1[DIM][DIM];
       dbl eig_values[DIM];
       dbl mup = 0.;
       dbl lambda = 0.;
       int ve_mode, p, r;
       memset( ves, 0, sizeof(dbl)*DIM*DIM);
       if(vn->evssModel==LOG_CONF || vn->evssModel == LOG_CONF_GRADV)
         {
          for ( ve_mode=0; ve_mode < vn->modes; ve_mode++)
             {
              for (p=0; p<VIM; p++)
                 {
                  for (r=0; r<VIM; r++)
                     {
                      log_c[p][r] = fv->S[ve_mode][p][r];
                     }
                 }
#ifdef ANALEIG_PLEASE
              analytical_exp_s(log_c, exp_s, eig_values, R1);
#else
              compute_exp_s(log_c, exp_s, eig_values, R1);
#endif
              mup = viscosity(ve[ve_mode]->gn, gamma, NULL);
              if(ve[ve_mode]->time_constModel == CONSTANT)
                {
                 lambda = ve[ve_mode]->time_const;
                }
              for (a=0; a<VIM; a++)
                 {
                  for (b=0; b<VIM; b++)
                     {
                      ves[a][b] += mup/lambda*(exp_s[a][b]-(double)delta(a,b));
                     }
                 }
             }
         }
       else
         {
          for ( a=0; a<VIM; a++)
             {
              for ( b=0; b<VIM; b++)
                 {
                  for ( ve_mode=0; ve_mode<vn->modes; ve_mode++)
                     {
                      ves[a][b] += fv->S[ve_mode][a][b];
                     }
                 }
             }
         }
      for ( a=0; a<VIM; a++)
        {
	for ( b=0; b<VIM; b++)
	  {
	    stream_grad += fv->v[a] * ves[a][b] * nv[b];
	  }
        }
      } // if pd->v[POLYMER_STRESS11]
    if (DOUBLE_NONZERO(velo_sqrd)) {
      Tnt = stream_grad / velo_sqrd;
    } else {
      Tnt = 0.0;
    }
    local_post[STREAM_SHEAR_STRESS] = Tnt;
    local_lumped[STREAM_SHEAR_STRESS] = 1.;
  }
<<<<<<< HEAD
  if (STREAM_TENSION != -1 && pd->e[pg->imtrx][R_MOMENTUM1]) {
    speed = 0.;
=======
  if (STREAM_TENSION != -1 && pd->e[R_MOMENTUM1]) {
    velo_sqrd = 0.;
>>>>>>> 94a642f6
    stream_grad = 0.;
    curv = 0.;

    for ( a=0; a<VIM; a++)
      {
	for ( b=0; b<VIM; b++)
	  {
	    gamma[a][b] = fv->grad_v[a][b] + fv->grad_v[b][a];
	  }
      }
    memset( vdelvdx, 0, sizeof(dbl)*DIM);
    for ( a=0; a<dim; a++)
      { 
       velo_sqrd += fv->v[a] * fv->v[a]; 
        for ( b=0; b<dim; b++)
          { 
	   vdelvdx[b] += fv->v[a]*fv->grad_v[b][a];
          }
      }
    for ( a=0; a<dim; a++)
      {
	for ( b=0; b<dim; b++)
	  {
	    /* (2*vv-Iv):gamma */
	    stream_grad += (2.*fv->v[a]*fv->v[b]-delta(a,b)*velo_sqrd)*gamma[a][b];
	  }
      }
    for ( a=0; a<dim; a++)
      {
        for ( b=0; b<dim; b++)
          { 
        for ( c=0; c<dim; c++)
          { 
           curv += SQUARE(velo_sqrd*fv->grad_v[c][b]-fv->v[b]*vdelvdx[c]);
             }
          }
      }
    if(DOUBLE_NONZERO(velo_sqrd))curv = sqrt(curv/CUBE(velo_sqrd));
    stream_grad *= mp->viscosity;
/*
 **  viscoelastic stress tensor
 **/
   if ( pd->v[POLYMER_STRESS11] )
      {
       dbl log_c[DIM][DIM];
       dbl exp_s[DIM][DIM];
       dbl R1[DIM][DIM];
       dbl eig_values[DIM];
       dbl mup = 0.;
       dbl lambda = 0.;
       int ve_mode, p, r;
       memset( ves, 0, sizeof(dbl)*DIM*DIM);
       if(vn->evssModel==LOG_CONF || vn->evssModel == LOG_CONF_GRADV)
         {
          for ( ve_mode=0; ve_mode < vn->modes; ve_mode++)
             {
              for (p=0; p<VIM; p++)
                 {
                  for (r=0; r<VIM; r++)
                     {
                      log_c[p][r] = fv->S[ve_mode][p][r];
                     }
                 }
#ifdef ANALEIG_PLEASE
              analytical_exp_s(log_c, exp_s, eig_values, R1);
#else
              compute_exp_s(log_c, exp_s, eig_values, R1);
#endif
              mup = viscosity(ve[ve_mode]->gn, gamma, NULL);
              if(ve[ve_mode]->time_constModel == CONSTANT)
                {
                 lambda = ve[ve_mode]->time_const;
                }
              for (a=0; a<VIM; a++)
                 {
                  for (b=0; b<VIM; b++)
                     {
                      ves[a][b] += mup/lambda*(exp_s[a][b]-(double)delta(a,b));
                     }
                 }
             }
         }
       else
         {
          for ( a=0; a<VIM; a++)
             {
              for ( b=0; b<VIM; b++)
                 {
                  for ( ve_mode=0; ve_mode<vn->modes; ve_mode++)
                     {
                      ves[a][b] += fv->S[ve_mode][a][b];
                     }
                 }
             }
         }
      for ( a=0; a<VIM; a++)
        {
	for ( b=0; b<VIM; b++)
	  {
	    stream_grad += (2.*fv->v[a]*fv->v[b]-delta(a,b)*velo_sqrd)*ves[a][b];
	  }
        }
      } // if pd->v[POLYMER_STRESS11]
/* Need to determine curvature to multiply here...*/

    if (DOUBLE_NONZERO(velo_sqrd)) {
      Ttt = curv * stream_grad / velo_sqrd;
    } else {
      Ttt = 0.0;
    }
    local_post[STREAM_TENSION] = Ttt;
    local_lumped[STREAM_TENSION] = 1.;
  }

  if (DIV_VELOCITY != -1 && pd->e[pg->imtrx][PRESSURE]) {
    Dnn = 0.;
    for ( a=0; a<dim; a++)
      {
	{
	  Dnn += fv->grad_v[a][a];
	}
      }
    /* If you want everything positive, uncomment this next line */
    /* Dnn = fabs(Dnn);  */
    local_post[DIV_VELOCITY] = Dnn;
    local_lumped[DIV_VELOCITY] = 1.;
  }

  if (DIV_PVELOCITY != -1 && pd->e[pg->imtrx][R_PMOMENTUM1]) {
    Dnn = 0.0;
    for ( a=0; a<dim; a++)
      Dnn += fv->grad_pv[a][a];
    local_post[DIV_PVELOCITY] = Dnn;
    local_lumped[DIV_PVELOCITY] = 1.0;
  }

  if (DIV_TOTAL != -1 && pd->e[pg->imtrx][R_PMOMENTUM1]) {
    species_particle = (int) mp->u_density[0];
    p_vol_frac = fv->c[species_particle];
    Dnn = 0.0;
    for ( a=0; a<dim; a++)
      {
	dbl tempf,tempp;

	tempf = (1.0 - p_vol_frac) * fv->grad_v[a][a];
	tempp = p_vol_frac * fv->grad_pv[a][a];
	Dnn += tempf + tempp;
      }
    local_post[DIV_TOTAL] = Dnn;
    local_lumped[DIV_TOTAL] = 1.0;
  }

  if (PP_Viscosity != -1 && pd->e[pg->imtrx][R_MOMENTUM1]) {
    for (a = 0; a < VIM; a++)
      {
	for (b = 0; b < VIM; b++)
	  {
	    gamma[a][b] = fv->grad_v[a][b] + fv->grad_v[b][a];
	  }
      }

    mu = viscosity(gn, gamma, NULL);
      
    if (pd->v[pg->imtrx][POLYMER_STRESS11])
      {
	/*  shift factor  */
	if (pd->e[pg->imtrx][TEMPERATURE])
	  {
	    if (vn->shiftModel == CONSTANT)
	      {
		at = vn->shift[0];
              }
            else if (vn->shiftModel == MODIFIED_WLF)
              {
                wlf_denom = vn->shift[1] + fv->T - mp->reference[TEMPERATURE];
                if (wlf_denom != 0.)
                  {
                    at = exp(vn->shift[0]*(mp->reference[TEMPERATURE]-fv->T)/wlf_denom);
                  }
                else
                  {
                    at = 1.;
                  }
              }
          }
	else
          {
            at = 1.;
          }
	for (mode = 0; mode < vn->modes; mode++)
	  {
	    /* get polymer viscosity */
	    mup = viscosity(ve[mode]->gn, gamma, NULL);
	    mu += at * mup;
	  }
      }
    local_post[PP_Viscosity] = mu;
    local_lumped[PP_Viscosity] = 1.;
  }  

  if (PP_Viscosity != -1 && pd->e[pg->imtrx][R_LUBP]) {
    mu = viscosity(gn, NULL, NULL);
    local_post[PP_Viscosity] = mu;
    local_lumped[PP_Viscosity] = 1.0;
  }

  if (PP_Viscosity != -1 && pd->e[pg->imtrx][R_SHELL_FILMP]) {
    mu = viscosity(gn, NULL, NULL);
    local_post[PP_Viscosity] = mu;
    local_lumped[PP_Viscosity] = 1.0;
  }

  if ( PP_FlowingLiquid_Viscosity != -1 &&
       pd->e[pg->imtrx][R_MOMENTUM1] ) {
    if (mp->PorousMediaType == POROUS_BRINKMAN)
      {
       mu = flowing_liquid_viscosity(NULL);
      }
    else
      {
       mu = 0.0;
      }
    local_post[PP_FlowingLiquid_Viscosity] = mu;
    local_lumped[PP_FlowingLiquid_Viscosity] = 1.0;
  }

  if (PP_VolumeFractionGas != -1 && pd->e[pg->imtrx][R_MOMENTUM1]) {
    double volF = 0.0;
    computeCommonMaterialProps_gp(time);
    volF = mp->volumeFractionGas;
    local_post[PP_VolumeFractionGas] = volF;
    local_lumped[PP_VolumeFractionGas] = 1.0;
  }


  if (DENSITY != -1 && pd->e[pg->imtrx][R_MOMENTUM1] ) {
    rho = density(NULL, time);
    local_post[DENSITY] = rho;
    local_lumped[DENSITY] = 1.;
  }

  if (HEAVISIDE != -1 && ls != NULL && pd->e[pg->imtrx][R_FILL]) {
    load_lsi(ls->Length_Scale);
    local_post[HEAVISIDE] = lsi->H;
    local_lumped[HEAVISIDE] = 1.;
  }

  if (RHO_DOT != -1 && pd->e[pg->imtrx][R_MOMENTUM1] ) {
    double rho_dot = 0;
    if (mp->DensityModel == DENSITY_FOAM_PMDI_10) {
      double M_CO2 = mp->u_density[0];
      double rho_liq = mp->u_density[1];
      double ref_press = mp->u_density[2];
      double Rgas_const = mp->u_density[3];
      if (pd->gv[MOMENT1]) {
	double rho_gas = 0;

	if (fv->T > 0) {
	  rho_gas = (ref_press * M_CO2 / (Rgas_const * fv->T));
	}

	double nu = fv->moment[1];
	double nu_dot = fv_dot->moment[1];

	double inv1 = 1 / ( 1+ nu);
	double inv2 = inv1*inv1;

	double volF_dot = (nu_dot) * inv2;

	rho_dot = rho_gas * volF_dot - rho_liq * volF_dot;
      } else {
	int wCO2;
	int wH2O;
	int w;

	wCO2 = -1;
	wH2O = -1;
	for (w = 0; w < pd->Num_Species; w++) {
	  switch (mp->SpeciesSourceModel[w]) {
	  case FOAM_PMDI_10_CO2:
	    wCO2 = w;
	    break;
	  case FOAM_PMDI_10_H2O:
	    wH2O = w;
	    break;
	  default:
	    break;
	  }
	}

	if (wCO2 == -1) {
	  EH(-1, "Expected a Species Source of FOAM_PMDI_10_CO2");
	} else if (wH2O == -1) {
	  EH(-1, "Expected a Species Source of FOAM_PMDI_10_H2O");
	}

	double rho_gas = 0;

	if (fv->T > 0) {
	  rho_gas = (ref_press * M_CO2 / (Rgas_const * fv->T));
	}

	double nu = 0;
	double nu_dot = 0;

	if (fv->T > 0) {
	  nu = M_CO2 * fv->c[wCO2] / rho_gas;
	  nu_dot = M_CO2 * fv_dot->c[wCO2] / rho_gas;
	} else {
	  nu = 0;
	  nu_dot = 0;
	}

	double inv1 = 1 / ( 1+ nu);
	double inv2 = inv1*inv1;

	double volF_dot = (nu_dot) * inv2;

	rho_dot = rho_gas * volF_dot - rho_liq * volF_dot;
      }
    }
    local_post[RHO_DOT] = rho_dot;
    local_lumped[RHO_DOT] = 1.;
  }

  if (POLYMER_VISCOSITY != -1 && pd->e[pg->imtrx][R_STRESS11] ) {
    mode = 0;
    double mup = viscosity(ve[mode]->gn, gamma, NULL);
    local_post[POLYMER_VISCOSITY] = mup;
    local_lumped[POLYMER_VISCOSITY] = 1.;
  }

  if (POLYMER_TIME_CONST != -1 && pd->e[pg->imtrx][R_STRESS11] ) {
    mode = 0;
    double lambda = 0;
    double mup = viscosity(ve[mode]->gn, gamma, NULL);
    if (ve[mode]->time_constModel == CONSTANT) {
      lambda = ve[mode]->time_const;
    } else if (ve[mode]->time_constModel == CARREAU || ve[mode]->time_constModel == POWER_LAW) {
      lambda = mup/ve[mode]->time_const;
    } else if (ls != NULL && ve[mode]->time_constModel == VE_LEVEL_SET) {
      double pos_lambda = ve[mode]->pos_ls.time_const;
      double neg_lambda = ve[mode]->time_const;
      double width     = ls->Length_Scale;
      err = level_set_property(neg_lambda, pos_lambda, width, &lambda, NULL);
      EH(err, "level_set_property() failed for polymer time constant.");
    }
    local_post[POLYMER_TIME_CONST] = lambda;
    local_lumped[POLYMER_TIME_CONST] = 1.;
  }

  if (PTT_XI != -1 && pd->e[pg->imtrx][R_STRESS11] ) {
    mode = 0;
    double xi = 0;
    double mup = viscosity(ve[mode]->gn, gamma, NULL);
    if (ve[mode]->xiModel == CONSTANT) {
      xi = ve[mode]->xi;
    } else if (ve[mode]->xiModel == CARREAU || ve[mode]->xiModel == POWER_LAW) {
      xi = mup/ve[mode]->xi;
    } else if (ls != NULL && ve[mode]->xiModel == VE_LEVEL_SET) {
      double pos_xi = ve[mode]->pos_ls.xi;
      double neg_xi = ve[mode]->xi;
      double width     = ls->Length_Scale;
      err = level_set_property(neg_xi, pos_xi, width, &xi, NULL);
      EH(err, "level_set_property() failed for polymer time constant.");
    }
    local_post[PTT_XI] = xi;
    local_lumped[PTT_XI] = 1.;
  }

  if (PTT_EPSILON != -1 && pd->e[pg->imtrx][R_STRESS11] ) {
    mode = 0;
    double eps = 0;
    double mup = viscosity(ve[mode]->gn, gamma, NULL);
    if (ve[mode]->epsModel == CONSTANT) {
      eps = ve[mode]->eps;
    } else if (ve[mode]->epsModel == CARREAU || ve[mode]->epsModel == POWER_LAW) {
      eps = mup/ve[mode]->eps;
    } else if (ls != NULL && ve[mode]->epsModel == VE_LEVEL_SET) {
      double pos_eps = ve[mode]->pos_ls.eps;
      double neg_eps = ve[mode]->eps;
      double width     = ls->Length_Scale;
      err = level_set_property(neg_eps, pos_eps, width, &eps, NULL);
      EH(err, "level_set_property() failed for polymer time constant.");
    }
    local_post[PTT_EPSILON] = eps;
    local_lumped[PTT_EPSILON] = 1.;
  }

  if (MOBILITY_PARAMETER != -1 && pd->e[pg->imtrx][R_STRESS11] ) {
    mode = 0;
    double alpha = 0;
    double mup = viscosity(ve[mode]->gn, gamma, NULL);
    if (ve[mode]->alphaModel == CONSTANT) {
      alpha = ve[mode]->alpha;
    } else if (ve[mode]->alphaModel == CARREAU || ve[mode]->alphaModel == POWER_LAW) {
      alpha = mup/ve[mode]->alpha;
    } else if (ls != NULL && ve[mode]->alphaModel == VE_LEVEL_SET) {
      double pos_alpha = ve[mode]->pos_ls.alpha;
      double neg_alpha = ve[mode]->alpha;
      double width     = ls->Length_Scale;
      err = level_set_property(neg_alpha, pos_alpha, width, &alpha, NULL);
      EH(err, "level_set_property() failed for polymer time constant.");
    }
    local_post[MOBILITY_PARAMETER] = alpha;
    local_lumped[MOBILITY_PARAMETER] = 1.;
  }
  if (MEAN_SHEAR != -1 && pd->e[pg->imtrx][R_MOMENTUM1] ){
    double gammadot, gamma[DIM][DIM];
    for (a = 0; a < VIM; a++) {       
      for (b = 0; b < VIM; b++) {
	  gamma[a][b] = fv->grad_v[a][b] + fv->grad_v[b][a];
        }
      }
    /* find second invariant of strain-rate */
    calc_shearrate(&gammadot, gamma, NULL, NULL);

    local_post[MEAN_SHEAR] = gammadot;
    local_lumped[MEAN_SHEAR] = 1.;
  }

  if (GIES_CRIT != -1 && pd->e[pg->imtrx][R_MOMENTUM1] ){
    double gammadot, gamma[DIM][DIM];
    double vorticity, omega[DIM][DIM];
    for (a = 0; a < VIM; a++) {       
      for (b = 0; b < VIM; b++) {
	gamma[a][b] = fv->grad_v[a][b] + fv->grad_v[b][a];
	omega[a][b] = fv->grad_v[a][b] - fv->grad_v[b][a];
      }
    }
    /* find second invariant of strain-rate */
    calc_shearrate(&gammadot, gamma, NULL, NULL);
    calc_shearrate(&vorticity, omega, NULL, NULL);
    local_post[GIES_CRIT] = (gammadot - vorticity)/
			(DBL_SMALL + gammadot + vorticity);
    local_lumped[GIES_CRIT] = 1.;
  }

  if (Q_FCN != -1 && pd->e[pg->imtrx][R_MOMENTUM1] ){
    double gammadot, del_v[DIM][DIM];
    for (a = 0; a < VIM; a++) {       
      for (b = 0; b < VIM; b++) {
	  del_v[a][b] = fv->grad_v[a][b];
        }
      }
    /* find second invariant of velocity gradient tensor */
    calc_shearrate(&gammadot, del_v, NULL, NULL);

    local_post[Q_FCN] = gammadot;
    local_lumped[Q_FCN] = 1.;
  }
  if (VELO_SPEED != -1 && pd->e[pg->imtrx][R_MOMENTUM1] ){
    velo_sqrd = 0.;
    for (a = 0; a < VIM; a++) {       
	velo_sqrd += SQUARE(fv->v[a]);
        }
    local_post[VELO_SPEED] = sqrt(velo_sqrd);
    local_lumped[VELO_SPEED] = 1.;
  }

  if (PRESSURE_CONT != -1 && (pd->v[pg->imtrx][PRESSURE] || pd->v[pg->imtrx][TFMP_PRES]) &&
      (pd->e[pg->imtrx][R_MOMENTUM1] || (pd->MeshMotion == LAGRANGIAN ||
			      pd->MeshMotion == DYNAMIC_LAGRANGIAN)
       || (pd->MeshMotion == TOTAL_ALE)))
    {
      if (pd->v[pg->imtrx][PRESSURE]) {
	local_post[PRESSURE_CONT] = fv->P;
      } else if (pd->v[pg->imtrx][TFMP_PRES]) {
	local_post[PRESSURE_CONT] = fv->tfmp_pres;
      }
      local_lumped[PRESSURE_CONT] = 1.;
    }

  if (SH_DIV_S_V_CONT != -1 && pd->v[pg->imtrx][ SHELL_SURF_DIV_V])
    {
      local_post[SH_DIV_S_V_CONT] = fv->div_s_v;
      local_lumped[SH_DIV_S_V_CONT] = 1.;
    }

  if (SH_CURV_CONT != -1 && pd->v[pg->imtrx][SHELL_SURF_CURV])
    {
      local_post[SH_CURV_CONT] = fv->curv;
      local_lumped[SH_CURV_CONT] = 1.;
    }

  if (FILL_CONT != -1 && pd->v[pg->imtrx][FILL])
    {
      local_post[FILL_CONT] = fv->F;
      local_lumped[FILL_CONT] = 1.;
    }

  if (CONC_CONT != -1 && pd->v[pg->imtrx][MASS_FRACTION] )
    {
      for ( w=0; w<pd->Num_Species_Eqn; w++)
	{
	  local_post[CONC_CONT + w] = fv->c[w];
	  local_lumped[CONC_CONT + w] = 1.;
	}
    }

  if (STRESS_CONT != -1 && pd->v[pg->imtrx][POLYMER_STRESS11]) {
    index = 0;
    for (mode = 0; mode < vn->modes; mode++) {    
      if (pd->v[pg->imtrx][v_s[mode][0][0]]) {	  
	for (a = 0; a < VIM; a++) {
	  for (b = 0; b < VIM; b++) {
	    /* since the stress tensor is symmetric,
	       only assemble the upper half */ 
	    if (a <= b) { 
	      if (pd->v[pg->imtrx][v_s[mode][a][b]]) {
		local_post[STRESS_CONT + index] = fv->S[mode][a][b];
		local_lumped[STRESS_CONT + index] = 1.;
		index++;
	      }
	    }
	  }
	}
      }
    }
      
    /* Get total stress tensor for multi mode calculations */
    if (vn->modes > 1 ) {
      for (a = 0; a < VIM; a++) {
	for (b = 0; b < VIM; b++) {
	  /* since the stress tensor is symmetric, only assemble the
	     upper half */ 
	  if (a <= b) {  
	    ts = 0.;
	    for (mode = 0; mode < vn->modes; mode++) {    
	      if (pd->v[pg->imtrx][v_s[mode][a][b]]) {
		ts += fv->S[mode][a][b];
	      }
	    }
	    local_post[STRESS_CONT + index] = ts;
	    local_lumped[STRESS_CONT + index] = 1.;
	    index++;
	  }
	}
      }
    }
  }


  if (MOMENT_SOURCES != -1 && pd->v[pg->imtrx][MOMENT0])
    {
      double msource[MAX_MOMENTS];
      MOMENT_SOURCE_DEPENDENCE_STRUCT *d_msource;
      d_msource = calloc(sizeof(MOMENT_SOURCE_DEPENDENCE_STRUCT), 1);
      moment_source(msource, d_msource);

      for (int mom = 0; mom < MAX_MOMENTS; mom++)
        {
          if (pd->gv[MOMENT0 + mom])
            {
              local_post[MOMENT_SOURCES + mom] = msource[mom];
              local_lumped[MOMENT_SOURCES + mom] = 1.;
            }
        }
      free(d_msource);
    }

  if (YZBETA != -1 && pd->v[pg->imtrx][MASS_FRACTION])
    {
      struct Petrov_Galerkin_Data pg_data;
      h_elem_siz(pg_data.hsquared, pg_data.hhv, pg_data.dhv_dxnode, pd->e[pg->imtrx][R_MESH1]);
      struct Species_Conservation_Terms s_terms;
      zero_structure(&s_terms, sizeof(struct Species_Conservation_Terms), 1);
      err = get_continuous_species_terms(&s_terms, time, theta, delta_t, pg_data.hsquared);

      dbl h_elem = 0;
      for (int a = 0; a < ei[pg->imtrx]->ielem_dim; a++) {
        h_elem += pg_data.hsquared[a];
      }
//      dbl supg = 0;
//      if (mp->Spwt_funcModel == GALERKIN) {
//        supg = 0.;
//      } else if (mp->Spwt_funcModel == SUPG) {
//        supg = mp->Spwt_func;
//      }



      /* This is the size of the element */
      h_elem = sqrt(h_elem / ((double)ei[pg->imtrx]->ielem_dim));

      for (int w = 0; w < pd->Num_Species_Eqn; w++) {
        SUPG_terms supg_terms;
        double diffusivity = 0;
        if (mp->DiffusivityModel[w] == CONSTANT) {
          diffusivity =  mp->diffusivity[w];
        }
        supg_tau(&supg_terms, dim,  diffusivity, &pg_data, delta_t, 0, MASS_FRACTION);

        dbl strong_residual = 0;
        strong_residual = fv_dot->c[w];
        for (int p = 0; p < VIM; p++) {
          strong_residual += fv->v[p] * fv->grad_c[w][p];
        }
        //strong_residual -= s_terms.MassSource[w];
        dbl h_elem = 0;
        for (int a = 0; a < ei[pg->imtrx]->ielem_dim; a++) {
          h_elem += pg_data.hsquared[a];
        }
        /* This is the size of the element */
        h_elem = sqrt(h_elem  / ((double)ei[pg->imtrx]->ielem_dim));

        dbl inner = 0;
        for (int i = 0; i < dim; i++) {
          inner += fv->grad_c[w][i] * fv->grad_c[w][i];
        }

//        dbl yzbeta = 0;

        dbl inv_sqrt_inner = (1 / sqrt(inner + 1e-12));
        dbl dc1 = fabs(strong_residual) * inv_sqrt_inner * h_elem * 0.5;
        dbl dc2 = fabs(strong_residual) * h_elem * h_elem * 0.25;
//        yzbeta = 0.5*(dc1 + dc2);

        local_post[YZBETA + w] = 0.5*(dc1+dc2);//fmin(dc1, supg_terms.supg_tau);//yzbeta;//supg_terms.supg_tau;//fmin(supg_terms.supg_tau, 0.5*(dc1 + dc2));
        local_lumped[YZBETA + w] = 1.;
      }

    }

  if (FIRST_INVAR_STRAIN != -1 && pd->e[pg->imtrx][R_MESH1]) {
    TrE = 0.;
    if (pd->CoordinateSystem == CYLINDRICAL) {
      TrE = fv->strain[0][0] + 2*fv->strain[1][1];
    } else {
      for ( a=0; a<dim; a++)
	{
	  TrE += fv->strain[a][a];
	}
    }
    /*     TrE = fv->div_d; */
    local_post[FIRST_INVAR_STRAIN] = TrE;
    local_lumped[FIRST_INVAR_STRAIN] = 1.;
  }

  if (SEC_INVAR_STRAIN != -1 && pd->e[pg->imtrx][R_MESH1])
    {
      E_E = 0.;
      /* find second invariant of strain */
      for ( a=0; a<dim; a++)
	{
	  for ( b=0; b<dim; b++)
	    {
	      E_E += 0.5 * (fv->strain[a][b] * fv->strain[a][b] -
			    fv->strain[a][a] * fv->strain[b][b]);
	    }
	}
      local_post[SEC_INVAR_STRAIN] = E_E;
      local_lumped[SEC_INVAR_STRAIN] = 1.;
    }
  
  if (THIRD_INVAR_STRAIN != -1 && pd->e[pg->imtrx][R_MESH1]) {
    /* this is actually the volume change - third invarient of the Deformation Gradient! */
    local_post[THIRD_INVAR_STRAIN] = fv->volume_change;
    local_lumped[THIRD_INVAR_STRAIN] = 1.;
  }

  if(DIELECTROPHORETIC_FIELD != -1 && pd->e[pg->imtrx][R_ENORM])
    {
      if(Particle_Model_Data[1] <= 0.0 ||
	 Particle_Model_Data[2] <= 0.0 ||
	 Particle_Model_Data[3] <= 0.0 ||
	 Particle_Model_Data[4] <= 0.0 ||
	 Particle_Model_Data[5] <= 0.0 ||
	 Particle_Model_Data[6] <= 0.0 ||
	 Particle_Density <= 0.0 ||
	 Particle_Radius <= 0.0)
	WH(-1, "Not performing Dielectrophoretic Force Vectors output becuase of inconsistent Partile_Model_Data.");
      coeff_a = Particle_Model_Data[1] - Particle_Model_Data[2];
      coeff_b = (Particle_Model_Data[4] - Particle_Model_Data[3]) / Particle_Model_Data[5];
      coeff_c = Particle_Model_Data[1] + 2.0 * Particle_Model_Data[2];
      coeff_d = (Particle_Model_Data[3] + 2.0 * Particle_Model_Data[4]) / Particle_Model_Data[5];
      CM_fact = (coeff_a * coeff_c - coeff_b * coeff_d) / (coeff_c * coeff_c + coeff_d * coeff_d);
      dielectrophoretic_force_coeff = 4.0 * M_PIE * Particle_Radius * Particle_Radius * Particle_Radius	*
	Particle_Model_Data[2] * CM_fact * Particle_Model_Data[6] * Particle_Model_Data[6];
      for(a = 0; a < dim; a++)
	dfvector[a] = dielectrophoretic_force_coeff * fv->Enorm * fv->grad_Enorm[a];
      for(a = 0; a < dim; a++)
	{
	  local_post[DIELECTROPHORETIC_FIELD + a] = dfvector[a];
	  local_lumped[DIELECTROPHORETIC_FIELD + a] = 1.0;
	}
    }

  if(DIELECTROPHORETIC_FIELD_NORM != -1 && pd->e[pg->imtrx][R_ENORM])
    {
      if(Particle_Model_Data[1] <= 0.0 ||
	 Particle_Model_Data[2] <= 0.0 ||
	 Particle_Model_Data[3] <= 0.0 ||
	 Particle_Model_Data[4] <= 0.0 ||
	 Particle_Model_Data[5] <= 0.0 ||
	 Particle_Model_Data[6] <= 0.0 ||
	 Particle_Density <= 0.0 ||
	 Particle_Radius <= 0.0)
	WH(-1, "Not performing Dielectrophoretic Force Vectors output becuase of inconsistent Partile_Model_Data.");
      coeff_a = Particle_Model_Data[1] - Particle_Model_Data[2];
      coeff_b = (Particle_Model_Data[4] - Particle_Model_Data[3]) / Particle_Model_Data[5];
      coeff_c = Particle_Model_Data[1] + 2.0 * Particle_Model_Data[2];
      coeff_d = (Particle_Model_Data[3] + 2.0 * Particle_Model_Data[4]) / Particle_Model_Data[5];
      CM_fact = (coeff_a * coeff_c - coeff_b * coeff_d) / (coeff_c * coeff_c + coeff_d * coeff_d);
      dielectrophoretic_force_coeff = 4.0 * M_PIE * Particle_Radius * Particle_Radius * Particle_Radius	*
	Particle_Model_Data[2] * CM_fact * Particle_Model_Data[6] * Particle_Model_Data[6];
      for(a = 0; a < dim; a++)
	dfvector[a] = dielectrophoretic_force_coeff * fv->Enorm * fv->grad_Enorm[a];
      dfnorm = 0.0;
      for(a = 0; a < dim; a++)
	dfnorm += dfvector[a] * dfvector[a];
      dfnorm = MAX(0.0, dfnorm);
      dfnorm = sqrt(dfnorm);
      local_post[DIELECTROPHORETIC_FIELD_NORM] = dfnorm;
      local_lumped[DIELECTROPHORETIC_FIELD_NORM] = 1.0;
    }

  if(ENORMSQ_FIELD != -1 && pd->e[pg->imtrx][R_ENORM])
    for(a = 0; a < dim; a++)
      {
	local_post[ENORMSQ_FIELD + a] = 2.0 * fv->Enorm * fv->grad_Enorm[a];
	local_lumped[ENORMSQ_FIELD + a] = 1.0;
      }

  if(ENORMSQ_FIELD_NORM != -1 && pd->e[pg->imtrx][R_ENORM])
    {
      dfnorm = 0.0;
      for(a = 0; a < dim; a++)
	dfnorm += (2.0 * fv->Enorm * fv->grad_Enorm[a]) * (2.0 * fv->Enorm * fv->grad_Enorm[a]);
      dfnorm = MAX(0.0, dfnorm);
      dfnorm = sqrt(dfnorm);
      local_post[ENORMSQ_FIELD_NORM] = dfnorm;
      local_lumped[ENORMSQ_FIELD_NORM] = 1.0;
    }

  if (DIFFUSION_VECTORS != -1 && pd->e[pg->imtrx][R_MASS]) {
    if (mp->PorousMediaType == CONTINUOUS) {
      if (cr->MassFluxModel == FICKIAN) {
	for (w = 0; w < pd->Num_Species_Eqn; w++) {
	  for (a = 0; a < dim; a++) {
	    n[w][a] = - mp->diffusivity[w] * fv->grad_c[w][a];
	  }
	}
      } else if (cr->MassFluxModel == HYDRODYNAMIC 
		 || cr->MassFluxModel == HYDRODYNAMIC_QTENSOR 
		 || cr->MassFluxModel == HYDRODYNAMIC_QTENSOR_OLD) {
	/* Don't bother with the element size for the shock capturing
	   term when we are post processing */
	for (a = 0; a < dim; a++) hs[a] = 0.;

	for (w = 0; w < pd->Num_Species_Eqn; w++) {
	  hydro_flux(&s_terms, w, theta, delta_t, hs); 
	  for (a = 0; a < dim; a++) {
	    n[w][a] = s_terms.diff_flux[w][a];
	  }
	}
      } else {
	for (w = 0; w < pd->Num_Species_Eqn; w++) {
	  for (a = 0; a < dim; a++) {
	    n[w][a] = 0.0;
	  }
	}
      }
    }
    for (w = 0; w < pd->Num_Species_Eqn; w++) {
      for (a = 0; a < dim; a++) {
	local_post[DIFFUSION_VECTORS + w * dim + a] = n[w][a];
	local_lumped[DIFFUSION_VECTORS + w * dim + a] = 1.0;
      }
    }
  }

  if (DIFFUSION_VECTORS_POR_LIQ_GPHASE != -1 && pd->e[pg->imtrx][POR_LIQ_PRES] &&
      mp->PorousMediaType != POROUS_SATURATED) {
    for (a = 0; a < VIM; a++) {
      /*
       * First do the diffusive flux of solvent in the gas phase
       * UMR
       */
      n[0][a] =  mp->diffusivity[0] *
	  (pmv->d_gas_density_solvents[0][POR_LIQ_PRES] * fv->grad_p_liq[a] +
	   pmv->d_gas_density_solvents[0][POR_GAS_PRES] * fv->grad_p_gas[a]);
    }
    for (a = 0; a < dim; a++) {
      local_post[DIFFUSION_VECTORS_POR_LIQ_GPHASE + a] = n[0][a];
      local_lumped[DIFFUSION_VECTORS_POR_LIQ_GPHASE + a] = 1.0;
    }
  }

  if (DIFFUSION_VECTORS_POR_AIR_GPHASE != -1 && pd->e[pg->imtrx][POR_LIQ_PRES] &&
      mp->PorousMediaType != POROUS_SATURATED) {
    for (a = 0; a < VIM; a++) {
      /*
       * First do the diffusive flux of air in the gas phase
       * UMR
       */
      n[1][a] =  mp->diffusivity[1] *
	  (pmv->d_gas_density_solvents[1][POR_LIQ_PRES] * fv->grad_p_liq[a] +
	   pmv->d_gas_density_solvents[1][POR_GAS_PRES] * fv->grad_p_gas[a]);
    }
    for (a = 0; a < dim; a++) {
      local_post[DIFFUSION_VECTORS_POR_AIR_GPHASE + a] = n[1][a];
      local_lumped[DIFFUSION_VECTORS_POR_AIR_GPHASE + a] = 1.0;
    }
  }

  if(CONDUCTION_VECTORS != -1 && pd->e[pg->imtrx][R_ENERGY])
  {
    if ( cr->HeatFluxModel == CR_HF_FOURIER_0 )
    {
      if(mp->ConductivityModel == USER )
      {
	err = usr_thermal_conductivity(mp->u_thermal_conductivity, time);
      }


      for ( a=0; a<dim; a++)
      {
	qc[a] = - mp->thermal_conductivity * fv->grad_T[a];
      }
    }
    else if ( cr->HeatFluxModel == CR_HF_USER )
      {
	double dq_gradT[DIM][DIM],dq_dX[DIM][DIM];
#if defined SECOR_HEAT_FLUX
	double *hpar, h, dh_dX[DIM];
	double dq_dVb[DIM][DIM],dq_dVt[DIM][DIM],Vt[DIM], Vb[DIM];

        hpar = &mp->u_thermal_conductivity[0];
        h = hpar[0] + hpar[4]*fv->x[0]
	  + (hpar[1]-hpar[5]*fv->x[0])*(hpar[3]-fv->x[1])
	  + 0.5*hpar[2]*SQUARE(hpar[3]-fv->x[1]);

        dh_dX[0] = hpar[4] - hpar[5]*(hpar[3]-fv->x[1]);
        dh_dX[1] = hpar[5]*fv->x[0]-hpar[1] - hpar[2]*(hpar[3]-fv->x[1]);

	/*     velocities of bottom and top surfaces   */
        Vb[0] = mp->u_heat_capacity[0];
        Vb[1] = mp->u_heat_capacity[1];
        Vt[0] = mp->u_heat_capacity[2];
        Vt[1] = mp->u_heat_capacity[3];

	usr_heat_flux(fv->grad_T, qc, dq_gradT, dq_dX, time, h, dh_dX, Vb,Vt,
			      dq_dVb, dq_dVt);
#else
	usr_heat_flux(fv->grad_T, qc, dq_gradT, dq_dX, time);
	printf("untested\n");
	exit(-1);
#endif
    }
    else
    {
      for ( a=0; a<dim; a++)
      {
	qc[a] = 0.;
      }
    }
    for ( a=0; a<dim; a++)
    {
      local_post[CONDUCTION_VECTORS + a] = qc[a];
      local_lumped[CONDUCTION_VECTORS + a] = 1.;
    }
  }
  
  if(SHELL_NORMALS != -1 && ( pd->e[pg->imtrx][R_SHELL_ANGLE1] || pd->e[pg->imtrx][R_LUBP] ) )
  {
    double sh_n[DIM];
    for (a = 0; a < DIM; a++) {
      sh_n[a] = 0;
    }
    if ( pd->e[pg->imtrx][R_SHELL_ANGLE1] ) {
      if ( dim == 2 ) {
	sh_n[0] = cos( fv->sh_ang[0] );
	sh_n[1] = sin( fv->sh_ang[0] );
      } else {
        EH(-1,"Not hard at all to implement SHELL_NORMALS for 3D, so just do it!");
      }
    } else if ( pd->e[pg->imtrx][R_LUBP] ) {
      int *n_dof = NULL;
      int dof_map[MDE];
      dbl wt = fv->wt;
      n_dof = (int *)array_alloc (1, MAX_VARIABLE_TYPES, sizeof(int));
      lubrication_shell_initialize(n_dof, dof_map, -1, xi, exo, 0);
      for ( a=0; a<dim; a++) {
	sh_n[a] = fv->snormal[a];
      }
      fv->wt = wt;
      safe_free((void *) n_dof);
    } else {
      EH(-1,"Not sure how I got here.");
    }
    for ( a=0; a<dim; a++) {
      local_post[SHELL_NORMALS + a] = sh_n[a];
      local_lumped[SHELL_NORMALS + a] = 1.;
    }
  }

  /* calculate mesh stress here !!*/
  if (STRESS_TENSOR != -1 && pd->e[pg->imtrx][R_MESH1])
    {
      /* 
       * Total mesh stress tensor...
       */
      err = mesh_stress_tensor(TT, dTT_dx, dTT_dp, dTT_dc, dTT_dp_liq, 
			       dTT_dp_gas, dTT_dporosity, dTT_dsink_mass, dTT_dT, dTT_dmax_strain, dTT_dcur_strain,
			       elc->lame_mu, elc->lame_lambda,
                               delta_t, ielem, ip, ip_total);

      /* For LINEAR ELASTICITY */
      if (cr->MeshFluxModel == LINEAR)
         {
          if (dim == 2){
               TT[2][2] = 1.;
               TT[1][2] = 0.;
               TT[0][2] = 0.;
               }
         }
      /*  For Hookian Elasticity and shrinkage */
      else
         {
          if (dim == 2){
              if (cr->MeshMotion == ARBITRARY)
                 {
                  TT[2][2] = (1. - fv->volume_change) * elc->lame_mu;
                 }
              else
                 {
                  if (cr->MeshFluxModel == NONLINEAR ||
                      cr->MeshFluxModel == HOOKEAN_PSTRAIN ||
                      cr->MeshFluxModel == INCOMP_PSTRAIN )
                      TT[2][2] = (1. - pow(fv->volume_change,2./3.))
                              * elc->lame_mu - fv->P;
          /*              if (cr->MeshFluxModel == INCOMP_PSTRESS) */
                  else  TT[2][2] = 0.;
                  }
              TT[1][2] = 0.;
              TT[0][2] = 0.;
              }
         }

      for ( j=0; j<DIM; j++)
	{
	  local_post[STRESS_TENSOR + j] = TT[j][j];
	  local_lumped[STRESS_TENSOR + j] = 1.;
	}
      local_post[STRESS_TENSOR + 3] = TT[0][1];
      local_lumped[STRESS_TENSOR + 3] = 1.;
      if (dim == 3)  /*Note the T_theta_theta term for 
		       Axisymm is picked up in previous loop */
	{
	  local_post[STRESS_TENSOR + 4] = TT[0][2];
	  local_post[STRESS_TENSOR + 5] = TT[1][2];
	  local_lumped[STRESS_TENSOR + 4] = 1.;
	  local_lumped[STRESS_TENSOR + 5] = 1.;
	}
      
    } /* end of STRESS_TENSOR */


  /* calculate mesh strain here !!*/
  if (STRAIN_TENSOR != -1 && pd->e[pg->imtrx][R_MESH1])
    { 
      for (i=0; i< dim; i++)
	{
	  for (j=0; j < dim; j++)
	    {
	      EE[i][j] = fv->strain[i][j];
	    }
	}

      if (cr->MeshFluxModel != INCOMP_PSTRESS && dim <= 2 )
	{
	  EE[2][2] = 0.;
	}
      else if ( dim <= 2 )
	{
	  EE[2][2] = pow((fv->deform_grad[0][0] * fv->deform_grad[1][1]  
		      -  fv->deform_grad[1][0] * fv->deform_grad[0][1]), 0.5)
	             / pow((1. - fv->P / elc->lame_mu), 3./4.);
	}
      for ( j=0; j<3; j++)
	{
	  local_post[STRAIN_TENSOR + j] = EE[j][j];
	  local_lumped[STRAIN_TENSOR + j] = 1.;
	}
      local_post[STRAIN_TENSOR + 3] = EE[0][1];
      local_lumped[STRAIN_TENSOR + 3] = 1.;
      if (dim > 2)
	{
	  local_post[STRAIN_TENSOR + 4] = EE[0][2];
	  local_post[STRAIN_TENSOR + 5] = EE[1][2];
	  local_lumped[STRAIN_TENSOR + 4] = 1.;
	  local_lumped[STRAIN_TENSOR + 5] = 1.;
	}
    }      
  /* end of STRAIN_TENSOR */

  /* calculate EVP def grad here !!*/
  if (evpl->ConstitutiveEquation == EVP_HYPER &&
      EVP_DEF_GRAD_TENSOR != -1 && 
      pd->e[pg->imtrx][R_MESH1])
    { 
      /*even though I changed this to VIM, I noticed that FVPs
	are not transmitted to restart file.....PRS 6/7/2002 */
      for (i=0; i< VIM; i++)
	{
	  for (j=0; j < VIM; j++)
	    {
	      FVP[i][j] = evpl_glob[0]->F_vp_glob[ielem][ip][i][j];
	    }
	}

      for ( j=0; j<3; j++)
	{
	  local_post[EVP_DEF_GRAD_TENSOR + j] = FVP[j][j];
	  local_lumped[EVP_DEF_GRAD_TENSOR + j] = 1.;
	}
      local_post[EVP_DEF_GRAD_TENSOR + 3] = FVP[0][1];
      local_post[EVP_DEF_GRAD_TENSOR + 4] = FVP[1][0];
      local_lumped[EVP_DEF_GRAD_TENSOR + 3] = 1.;
      local_lumped[EVP_DEF_GRAD_TENSOR + 4] = 1.;
      if (dim > 2)
	{
	  local_post[EVP_DEF_GRAD_TENSOR + 5] = FVP[0][2];
	  local_post[EVP_DEF_GRAD_TENSOR + 6] = FVP[2][0];
	  local_post[EVP_DEF_GRAD_TENSOR + 7] = FVP[1][2];
	  local_post[EVP_DEF_GRAD_TENSOR + 8] = FVP[2][1];
	  local_lumped[EVP_DEF_GRAD_TENSOR + 5] = 1.;
	  local_lumped[EVP_DEF_GRAD_TENSOR + 6] = 1.;
	  local_lumped[EVP_DEF_GRAD_TENSOR + 7] = 1.;
	  local_lumped[EVP_DEF_GRAD_TENSOR + 8] = 1.;
	}
      /* To restart the EVP calculation, you also need the stress tensor. 
	 We dump here if mesh-stress is requested !!*/
      if (STRESS_TENSOR != -1 && pd->e[pg->imtrx][R_MESH1])
	{
	  for (i=0; i< DIM; i++)
	    {
	      for (j=0; j < DIM; j++)
		{
		  TVP[i][j] = evpl_glob[0]->TT_glob[ielem][ip][i][j];
		}
	    }
	  if(dim>2)
	    {
	      w1=9;
	    }
	  else
	    {
	      w1=5;
	    }
	  for ( j=0; j<3; j++)
	    {
	      local_post[EVP_DEF_GRAD_TENSOR + j + w1] = TVP[j][j];
	      local_lumped[EVP_DEF_GRAD_TENSOR + j + w1] = 1.;
	    }
	  local_post[EVP_DEF_GRAD_TENSOR + 3 + w1] = TVP[0][1];
	  local_post[EVP_DEF_GRAD_TENSOR + 4 + w1] = TVP[1][0];
	  local_lumped[EVP_DEF_GRAD_TENSOR + 3 + w1] = 1.;
	  local_lumped[EVP_DEF_GRAD_TENSOR + 4 + w1] = 1.;
	  if (dim > 2)
	    {
	      local_post[EVP_DEF_GRAD_TENSOR + 5 + w1] = TVP[0][2];
	      local_post[EVP_DEF_GRAD_TENSOR + 6 + w1] = TVP[2][0];
	      local_post[EVP_DEF_GRAD_TENSOR + 7 + w1] = TVP[1][2];
	      local_post[EVP_DEF_GRAD_TENSOR + 8 + w1] = TVP[2][1];
	      local_lumped[EVP_DEF_GRAD_TENSOR + 5 + w1] = 1.;
	      local_lumped[EVP_DEF_GRAD_TENSOR + 6 + w1] = 1.;
	      local_lumped[EVP_DEF_GRAD_TENSOR + 7 + w1] = 1.;
	      local_lumped[EVP_DEF_GRAD_TENSOR + 8 + w1] = 1.;
	    }
	}
    }      
  /* end of EVP_DEF_GRAD_TENSOR */


  if (LAGRANGE_CONVECTION != -1 && (pd->MeshMotion == LAGRANGIAN ||
				    cr->MeshMotion == DYNAMIC_LAGRANGIAN))
    {
      /* get the convection velocity (it's different for arbitrary and
	 lagrangian meshes) */
	  err = get_convection_velocity(vconv, vconv_old, d_vconv,  delta_t, theta);
      EH(err, "Error in calculating effective convection velocity");

	for ( j=0; j<dim; j++)
	  {
	    local_post[LAGRANGE_CONVECTION + j] = vconv[j];
	    local_lumped[LAGRANGE_CONVECTION + j] = 1.;
	  }
      }

  /*
   * Porous Media post-processing
   */
  checkPorous = 0;
  if (mp->PorousMediaType == POROUS_UNSATURATED ||
      mp->PorousMediaType == POROUS_TWO_PHASE   ||
      mp->PorousMediaType == POROUS_SHELL_UNSATURATED   ||
      mp->PorousMediaType == POROUS_SATURATED) {
    checkPorous = 1;
  }

  if (POROUS_SATURATION != -1 && checkPorous) {
    local_post[POROUS_SATURATION] = mp->saturation;
    local_lumped[POROUS_SATURATION] = 1.;
  } /* end of POROUS_SATURATION */

  if (POROUS_RHO_TOTAL_SOLVENTS != -1 && checkPorous) {
    w = 0;
    if (pd->v[pg->imtrx][POR_LIQ_PRES]) {
      local_post[POROUS_RHO_TOTAL_SOLVENTS] = pmv->bulk_density[i_pl];
      local_lumped[POROUS_RHO_TOTAL_SOLVENTS] = 1.;
    }
    w++;
    if (Num_Var_In_Type[pg->imtrx][R_POR_GAS_PRES]) {
      if (pd->v[pg->imtrx][POR_GAS_PRES]) {
	local_post[POROUS_RHO_TOTAL_SOLVENTS + w] = pmv->bulk_density[i_pg];
	local_lumped[POROUS_RHO_TOTAL_SOLVENTS + w] = 1.;
      }
      w++;
    }
    if (pd->v[pg->imtrx][POR_POROSITY]) {
      local_post[POROUS_RHO_TOTAL_SOLVENTS + w] = pmv->bulk_density[i_pore];
      local_lumped[POROUS_RHO_TOTAL_SOLVENTS + w] = 1.;
    }
  } /* end of POROUS_RHO_TOTAL_SOLVENTS */

  if (POROUS_RHO_GAS_SOLVENTS != -1 && checkPorous) {
    if (mp->PorousMediaType == POROUS_UNSATURATED ||
	mp->PorousMediaType == POROUS_TWO_PHASE || 
	mp->PorousMediaType == POROUS_SHELL_UNSATURATED) {
      w = 0;
      if (Num_Var_In_Type[pg->imtrx][R_POR_LIQ_PRES]) {
	if (pd->v[pg->imtrx][POR_LIQ_PRES]) {
	  local_post[POROUS_RHO_GAS_SOLVENTS] = pmv->gas_density_solvents[i_pl];
	  local_lumped[POROUS_RHO_GAS_SOLVENTS] = 1.;
	}
	w++;
      }
      if (Num_Var_In_Type[pg->imtrx][R_POR_GAS_PRES]) {
	if (pd->v[pg->imtrx][POR_GAS_PRES]) {
	  local_post[POROUS_RHO_GAS_SOLVENTS + w] = pmv->gas_density_solvents[i_pg];
	  local_lumped[POROUS_RHO_GAS_SOLVENTS + w] = 1.;
	}
	w++;
      }
      if (Num_Var_In_Type[pg->imtrx][R_POR_POROSITY]) {
	if (pd->v[pg->imtrx][POR_POROSITY]) {
	  local_post[POROUS_RHO_GAS_SOLVENTS + w] = pmv->gas_density_solvents[i_pore];
	  local_lumped[POROUS_RHO_GAS_SOLVENTS + w] = 1.;
	}
	w++;
      }
    }
  } /* end of POROUS_RHO_GAS_SOLVENTS */

  if (POROUS_RHO_LPHASE != -1 && checkPorous) {
    local_post[POROUS_RHO_LPHASE] = 
	mp->density * mp->porosity * mp->saturation;
    local_lumped[POROUS_RHO_LPHASE] = 1.;
  } /* end of POROUS_RHO_LPHASE */

  if (DARCY_VELOCITY_GAS != -1 && 
      mp->PorousMediaType == POROUS_TWO_PHASE) {
      for (a = 0; a < dim; a++) {
	local_post[DARCY_VELOCITY_GAS + a] = pmv->gas_darcy_velocity[a];
	local_lumped[DARCY_VELOCITY_GAS + a] = 1.;
      }
    } /* end of DARCY_VELOCITY_GAS */

  if (DARCY_VELOCITY_LIQ != -1 && 
      (mp->PorousMediaType == POROUS_UNSATURATED || 
       mp->PorousMediaType == POROUS_SHELL_UNSATURATED || 
       mp->PorousMediaType == POROUS_SATURATED || 
       mp->PorousMediaType == POROUS_TWO_PHASE )) {
    for (a = 0; a < dim; a++) {
      local_post[DARCY_VELOCITY_LIQ + a] = pmv->liq_darcy_velocity[a];
      local_lumped[DARCY_VELOCITY_LIQ + a] = 1.;
    }
  } /* end of DARCY_VELOCITY_LIQ */

  if (POROUS_LIQUID_ACCUM_RATE != -1 && 
      (mp->PorousMediaType == POROUS_UNSATURATED || 
       mp->PorousMediaType == POROUS_SHELL_UNSATURATED || 
       mp->PorousMediaType == POROUS_TWO_PHASE )) 
    {
      local_post[POROUS_LIQUID_ACCUM_RATE] = pmt->Inventory_solvent_dot[0];
	for (a = 0; a < dim; a++) 
	  {
	    local_post[POROUS_LIQUID_ACCUM_RATE] += pmt->conv_flux[0][a];
	  }
      local_lumped[POROUS_LIQUID_ACCUM_RATE] = 1.;
    } /* end of POROUS_LIQUID_ACCUM_RATE */

  if (ELECTRIC_FIELD != -1 && pd->e[pg->imtrx][R_POTENTIAL]) {
    for ( a = 0; a < dim; a++ ) {
      local_post[ELECTRIC_FIELD + a] = -fv->grad_V[a];
      local_lumped[ELECTRIC_FIELD +a] = 1.0;
    }
  } /* end of ELECTRIC_FIELD */

  if (ACOUSTIC_PRESSURE != -1 && (pd->e[pg->imtrx][R_ACOUS_PREAL] || pd->e[pg->imtrx][R_ACOUS_PIMAG]) ) {
      local_post[ACOUSTIC_PRESSURE] = sqrt(fv->apr*fv->apr + fv->api*fv->api);
      local_lumped[ACOUSTIC_PRESSURE] = 1.0;
  } /* end of ACOUSTIC_PRESSURE */

  if (ACOUSTIC_PHASE_ANGLE != -1 && (pd->e[pg->imtrx][R_ACOUS_PREAL] || pd->e[pg->imtrx][R_ACOUS_PIMAG]) ) {
      local_post[ACOUSTIC_PHASE_ANGLE] = atan2(fv->api,fv->apr)*180/M_PIE;
      local_lumped[ACOUSTIC_PHASE_ANGLE] = 1.0;
  } /* end of ACOUSTIC_PHASE_ANGLE */

  if (ACOUSTIC_ENERGY_DENSITY != -1 && (pd->e[pg->imtrx][R_ACOUS_PREAL] || pd->e[pg->imtrx][R_ACOUS_PIMAG]) ) {
	double acous_pgrad=0;
	double k, R, omega;
	k = wave_number( NULL, time);
	R = acoustic_impedance( NULL, time);
	omega = upd->Acoustic_Frequency;
	for (a = 0; a < dim; a++) 
	  {
		acous_pgrad += fv->grad_api[a]*fv->grad_api[a];
		acous_pgrad += fv->grad_apr[a]*fv->grad_apr[a];
	  }
      local_post[ACOUSTIC_ENERGY_DENSITY] = 0.25*k/(R*omega)*
		(fv->apr*fv->apr + fv->api*fv->api + acous_pgrad/(k*k));
      local_lumped[ACOUSTIC_ENERGY_DENSITY] = 1.0;
  } /* end of ACOUSTIC_ENERGY_DENSITY */

  if (LIGHT_INTENSITY != -1 && (pd->e[pg->imtrx][R_LIGHT_INTP] || pd->e[pg->imtrx][R_LIGHT_INTM]) ) {
      local_post[LIGHT_INTENSITY] = fv->poynt[0]+fv->poynt[1];
      local_lumped[LIGHT_INTENSITY] = 1.0;
  } /* end of LIGHT_INTENSITY */

  if (UNTRACKED_SPEC != -1 && pd->e[pg->imtrx][R_MASS]  ) {
      double density_tot=0.;
      switch(mp->Species_Var_Type)   {
      case SPECIES_CONCENTRATION:
        density_tot = calc_density(mp, FALSE, NULL, 0.0);
        local_post[UNTRACKED_SPEC] = density_tot;
	for (j=0 ; j < pd->Num_Species_Eqn ; j++)	{
      		local_post[UNTRACKED_SPEC] -= fv->c[j]*mp->molecular_weight[j];
		}
      	local_post[UNTRACKED_SPEC] /= mp->molecular_weight[pd->Num_Species_Eqn];
        break;
      case SPECIES_DENSITY:
        density_tot = calc_density(mp, FALSE, NULL, 0.0);
        local_post[UNTRACKED_SPEC] = density_tot;
	for (j=0 ; j < pd->Num_Species_Eqn ; j++)	{
      		local_post[UNTRACKED_SPEC] -= fv->c[j];
		}
        break;
      case SPECIES_MASS_FRACTION:
      case SPECIES_UNDEFINED_FORM:
        local_post[UNTRACKED_SPEC] = 1.0;
	for (j=0 ; j < pd->Num_Species_Eqn ; j++)	{
      		local_post[UNTRACKED_SPEC] -= fv->c[j];
		}
        break;
      default:
        WH(-1,"Undefined Species Type in UNTRACKED_SPEC\n");
      }
      local_lumped[UNTRACKED_SPEC] = 1.0;
  } /* end of UNTRACKED_SPEC*/

  if ( (TFMP_GAS_VELO != -1 || TFMP_LIQ_VELO != -1 || TFMP_KRG != -1)
       && pd->e[pg->imtrx][R_TFMP_MASS] && pd->e[pg->imtrx][R_TFMP_BOUND]) {

    int k;
    int *n_dof = NULL;
    int dof_map[MDE];
    double v_l[DIM], v_g[DIM];
    /*
     * Prepare geometry
     */
    n_dof = (int *)array_alloc (1, MAX_VARIABLE_TYPES, sizeof(int));
    lubrication_shell_initialize(n_dof, dof_map, -1, xi, exo, 0);

    /* Gather necessary values (S, h, Krg, gradII_P)*/

    // need pure phase viscosities
    double mu_l, mu_g;

    load_tfmp_viscosity_model(
      &mu_l, &mu_g
    );

    
    double S = fv->tfmp_sat;
    /* Use the height_function_model */
    double H_U, dH_U_dtime, H_L, dH_L_dtime;
    double dH_U_dX[DIM],dH_L_dX[DIM], dH_U_dp, dH_U_ddh;
    double h = height_function_model(&H_U, &dH_U_dtime, &H_L, &dH_L_dtime,
			      dH_U_dX, dH_L_dX, &dH_U_dp, &dH_U_ddh, time, delta_t);

    double dh_dtime = dH_U_dtime - dH_L_dtime;
    double gradII_h[DIM];
	  for (k = 0; k<DIM; k++) {
      gradII_h[k] = dH_U_dX[k] - dH_L_dX[k];
    }
    double dh_dmesh[DIM][MDE];
    double dh_dnormal[DIM][MDE];
    double d2h_dtime_dmesh[DIM][MDE];
    double d2h_dtime_dnormal[DIM][MDE];
    double d_gradIIh_dmesh[DIM][DIM][MDE];
    double d_gradIIh_dnormal[DIM][DIM][MDE];

    // dh_dtime is not used here
    double tt = 1.0;

    load_displacement_coupling_model(
      tt,
      delta_t,
      &h,
      &dh_dtime,
      gradII_h,
      dh_dmesh,
      dh_dnormal,
      d2h_dtime_dmesh,
      d2h_dtime_dnormal,
      d_gradIIh_dmesh,
      d_gradIIh_dnormal,
      n_dof,
      dof_map
    );
    //  rel perms
    double Krl, dKrl_dS, Krg, dKrg_dS;
    load_relative_permeability_model(S, &Krl, &dKrl_dS, &Krg, &dKrg_dS);
    
    /* Use the velocity function model */
    double veloU[DIM], veloL[DIM], veloAVG[DIM];

    velocity_function_model(veloU, veloL, time, delta_t);

    for (k=0; k<DIM; k++) {
      veloAVG[k] = (veloU[k] + veloL[k])/2.;
    }
    veloAVG[2] = 0.0;

    double gradII_P[DIM];
    Inn(fv->grad_tfmp_pres, gradII_P);
    
    /* Calculate Velocity */
    for (k = 0; k<DIM; k++) {
      v_l[k] = -h*h/12.0/mu_l*Krl*gradII_P[k];
      v_g[k] = -h*h/12.0/mu_g*Krg*gradII_P[k];
    }
    if (TFMP_GAS_VELO != -1) {
      local_post[TFMP_GAS_VELO] = v_g[0] + veloAVG[0];
      local_lumped[TFMP_GAS_VELO] += 1;
      local_post[TFMP_GAS_VELO + 1] = v_g[1] + veloAVG[1];
      local_lumped[TFMP_GAS_VELO + 1] += 1;
      local_post[TFMP_GAS_VELO + 2] = v_g[2] + veloAVG[2];
      local_lumped[TFMP_GAS_VELO + 2] += 1;
    }
    if (TFMP_LIQ_VELO != -1) {
      local_post[TFMP_LIQ_VELO] = v_l[0] + veloAVG[0];
      local_lumped[TFMP_LIQ_VELO] += 1;
      local_post[TFMP_LIQ_VELO + 1] = v_l[1] + veloAVG[1];
      local_lumped[TFMP_LIQ_VELO + 1] += 1;
      local_post[TFMP_LIQ_VELO + 2] = v_l[2] + veloAVG[2];
      local_lumped[TFMP_LIQ_VELO + 2] += 1;
    }
    if (TFMP_KRG != -1) {
      local_post[TFMP_KRG] = Krg;
      local_lumped[TFMP_KRG] += 1;
      //    } else {
      //      local_post[TFMP_KRG] = 0.0;
    }


    /* Cleanup */
    safe_free((void *) n_dof);
  }
  if ( (TFMP_INV_PECLET != -1 )
       && pd->e[pg->imtrx][R_TFMP_MASS] && pd->e[pg->imtrx][R_TFMP_BOUND]) {

    int k;
    int *n_dof = NULL;
    int dof_map[MDE];

    /*
     * Prepare geometry
     */
    n_dof = (int *)array_alloc (1, MAX_VARIABLE_TYPES, sizeof(int));
    lubrication_shell_initialize(n_dof, dof_map, -1, xi, exo, 0);

    /* Gather necessary values (S, h, Krg, gradII_P)*/

    // need pure phase viscosities
    double mu_l, mu_g;

    load_tfmp_viscosity_model(
      &mu_l, &mu_g
    );

    
    double S = fv->tfmp_sat;
    /* Use the height_function_model */
    double H_U, dH_U_dtime, H_L, dH_L_dtime;
    double dH_U_dX[DIM],dH_L_dX[DIM], dH_U_dp, dH_U_ddh;
    double h = height_function_model(&H_U, &dH_U_dtime, &H_L, &dH_L_dtime,
			      dH_U_dX, dH_L_dX, &dH_U_dp, &dH_U_ddh, time, delta_t);

    double dh_dtime = dH_U_dtime - dH_L_dtime;
      double gradII_h[DIM];
      for (k = 0; k<DIM; k++) {
        gradII_h[k] = dH_U_dX[k] - dH_L_dX[k];
      }

      double dh_dmesh[DIM][MDE];
      double dh_dnormal[DIM][MDE];
      double d2h_dtime_dmesh[DIM][MDE];
      double d2h_dtime_dnormal[DIM][MDE];
      double d_gradIIh_dmesh[DIM][DIM][MDE];
      double d_gradIIh_dnormal[DIM][DIM][MDE];

      // dh_dtime is not used here
      double tt = 1.0;

      load_displacement_coupling_model(
        tt,
        delta_t,
        &h,
        &dh_dtime,
        gradII_h,
        dh_dmesh,
        dh_dnormal,
        d2h_dtime_dmesh,
        d2h_dtime_dnormal,
        d_gradIIh_dmesh,
        d_gradIIh_dnormal,
        n_dof,
        dof_map
      );

    //Artificial diffusion constant
    double D, Krd, dKrd_dS;
    load_molecular_diffusion_model(S, &D, &Krd, &dKrd_dS);

    //  rel perms
    double Krl, dKrl_dS, Krg, dKrg_dS;
    load_relative_permeability_model(S, &Krl, &dKrl_dS, &Krg, &dKrg_dS);

    double gradII_P[DIM], gradII_S[DIM];

    Inn(fv->grad_tfmp_pres, gradII_P);
    Inn(fv->grad_tfmp_sat, gradII_S);

    dbl mag_gradII_P = 0.0;
    dbl mag_gradII_S = 0.0;
    
    /* Calculate gradient magnitudes */
    for (k = 0; k<DIM; k++) {
      mag_gradII_P += gradII_P[k]*gradII_P[k];
      mag_gradII_S += gradII_S[k]*gradII_S[k];
    }
    mag_gradII_P = sqrt(mag_gradII_P);
    mag_gradII_S = sqrt(mag_gradII_S);

    //if (TFMP_GAS_VELO != -1) {
    //if ( Krd != 0.0 && mag_gradII_S >= 1.e-10 ) {
    if ( Krd != 0.0 && mag_gradII_S != 0.0) {
      local_post[TFMP_INV_PECLET] = (Krl*h*h*h/12.0/mu_l*mag_gradII_P)/(D*Krd*mag_gradII_S);
    } else {
      local_post[TFMP_INV_PECLET] = 0.0;
    }
    local_lumped[TFMP_INV_PECLET] += 1;

    //}
    /* Cleanup */
    safe_free((void *) n_dof);
  }
  
/*  EXTERNAL tables	*/
   if (efv->ev) {
     for (j=0; j < efv->Num_external_field; j++) {
	if(efv->i[j] == I_TABLE)
	   {
            local_post[EXTERNAL_POST+j] = fv->external_field[j];
            local_lumped[EXTERNAL_POST+j] = 1.0;
	   }
     }
   }

  if (ELECTRIC_FIELD_MAG != -1 && pd->e[pg->imtrx][R_POTENTIAL]) {
    for ( a=0; a < dim; a++ ) {
      local_post[ELECTRIC_FIELD_MAG] += fv->grad_V[a] * fv->grad_V[a];
    }
    local_post[ELECTRIC_FIELD_MAG] = sqrt( local_post[ELECTRIC_FIELD_MAG] );
    local_lumped[ELECTRIC_FIELD_MAG] = 1.0;
  } /* end of ELECTRIC_FIELD_MAG */

  if (CAPILLARY_PRESSURE != -1 && 
      (mp->PorousMediaType == POROUS_UNSATURATED ||
       mp->PorousMediaType == POROUS_SHELL_UNSATURATED ||
       mp->PorousMediaType == POROUS_TWO_PHASE )) {
    local_post[CAPILLARY_PRESSURE] = pmv->cap_pres;
    local_lumped[CAPILLARY_PRESSURE] = 1.;
  } /* end of CAPILLARY_PRESSURE */

  if (POROUS_GRIDPECLET != -1 && checkPorous) {
    local_post[POROUS_GRIDPECLET] = 
	Stab->Grid_Peclet_Number[POR_LIQ_PRES];
    local_lumped[POROUS_GRIDPECLET] = 1.0;
  } /* end of POROUS_GRIDPECLET */

  if (POROUS_SUPGVELOCITY != -1 && checkPorous) {
    for (a = 0; a < dim; a++) {
      local_post[POROUS_SUPGVELOCITY + a] = pmv->U_supg[a];
      local_lumped[POROUS_SUPGVELOCITY + a] = 1.0;
    }
  } /* end of POROUS_SUPGVELOCITY */


  if (CURL_V != -1 && pd->e[pg->imtrx][R_MOMENTUM1]) {
    /* MMH: Note that in the SWIRLING coordinate system, we really
     * do have a 3-vector and not just a scalar.
       *
       * Same for PROJECTED_CARTESIAN, if VELOCITY3 can become
       * non-zero. -MMH
       */
    if (pd->CoordinateSystem == SWIRLING ||
	pd->CoordinateSystem == PROJECTED_CARTESIAN ||
	pd->CoordinateSystem == CARTESIAN_2pt5D ||
	dim == 3) {
      for (j = 0; j < VIM; j++) {
	local_post[CURL_V + j] = fv->curl_v[j];
	local_lumped[CURL_V + j] = 1.0;
      }
    } else {
      /* We are in 2D or axisymmetric.  In either case, it is the
       * last component of the vorticity vector that contains the
       * magnitude.
       */
      local_post[CURL_V] = fv->curl_v[2];
      local_lumped[CURL_V] = 1.0;
    }
  }

  if (HELICITY != -1 && pd->e[pg->imtrx][R_MOMENTUM1]) {
    /* MMH: Note that in the SWIRLING coordinate system, we really
     * do have a 3-vector and not just a scalar.
       *
       * Same for PROJECTED_CARTESIAN, if VELOCITY3 can become
       * non-zero. -MMH
       */
    if (pd->CoordinateSystem == SWIRLING ||
	pd->CoordinateSystem == PROJECTED_CARTESIAN ||
	pd->CoordinateSystem == CARTESIAN_2pt5D ||
	dim == 3) {
	local_post[HELICITY] = 0.0;
        for (j = 0; j < VIM; j++) {
	    local_post[HELICITY] += fv->v[j]*fv->curl_v[j];
            }
	local_lumped[HELICITY] = 1.0;
        } 
  }

  if (LAMB_VECTOR != -1 && pd->e[pg->imtrx][R_MOMENTUM1]) {
      for (j = 0; j < VIM; j++) {
	local_post[LAMB_VECTOR + j] = 0;
        for (a = 0; a < VIM; a++) {
        for (b = 0; b < VIM; b++) {
	     local_post[LAMB_VECTOR + j] += permute(a,b,j)*fv->curl_v[a]*fv->v[b];
            }
          }
	local_lumped[LAMB_VECTOR + j] = 1.0;
      }
    }

  /* calculate poynting vectors for EM calculations here !!  */
  if(POYNTING_VECTORS != -1)
  {
    double poynt[DIM];
    int c;
    memset(poynt, 0, sizeof(double)*DIM);
  /*  Acoustic analogy -- scalar version  */
    if (pd->e[pg->imtrx][R_ACOUS_PREAL] || pd->e[pg->imtrx][R_ACOUS_PIMAG])
    {
      double k, R, prefactor;
      k = wave_number( NULL, time);
      R = acoustic_impedance( NULL, time);
      prefactor = 0.5/(k*R);

      for ( a=0; a<DIM; a++)
        {
         poynt[a] += prefactor*(fv->api*fv->grad_apr[a]-fv->apr*fv->grad_api[a]);
        }
    }
  /*  EM vector, E & H formulation   */
    else if (pd->e[pg->imtrx][R_EM_E1_REAL] || pd->e[pg->imtrx][R_EM_E2_REAL] || pd->e[pg->imtrx][R_EM_E3_REAL])
    {
      for ( a=0; a<DIM; a++)
        {
          for ( b=0; b<DIM; b++)
            {
              for ( c=0; c<DIM; c++)
                {
                  poynt[a] += 0.5*permute(b,c,a)*
                          (fv->em_er[b]*fv->em_hr[c] + fv->em_ei[b]*fv->em_hi[c]);
                }
            }
        }
    }
    for ( a=0; a<dim; a++)
     {
      local_post[POYNTING_VECTORS + a] = poynt[a];
      local_lumped[POYNTING_VECTORS + a] = 1.;
     }
  }

  /* calculate real-solid stress here !!  */
  if(REAL_STRESS_TENSOR != -1 && pd->e[pg->imtrx][R_SOLID1])
    {
      mu = elc_rs->lame_mu;
      err = belly_flop_rs(mu);
      EH(err, "error in belly flop");
      if (err == 2) return(err);
      /* 
       * Total mesh stress tensor...
       */
       err = solid_stress_tensor(TT, dTT_dx, dTT_drs, dTT_dp, dTT_dc, 
				 dTT_dp_liq, dTT_dp_gas, dTT_dporosity,
				 dTT_dT, dTT_dmax_strain, elc_rs->lame_mu, elc_rs->lame_lambda);

        if (dim == 2)
            {
             if (cr->RealSolidFluxModel == NONLINEAR ||
                 cr->RealSolidFluxModel == HOOKEAN_PSTRAIN ||
                 cr->RealSolidFluxModel == INCOMP_PSTRAIN )
                 TT[2][2] = (1. - pow(fv->volume_change,2./3.))
                      * elc_rs->lame_mu - fv->P;
          /*              if (cr->MeshFluxModel == INCOMP_PSTRESS) */
              else  TT[2][2] = 0.;

         TT[1][2] = 0.;
         TT[0][2] = 0.;
             }

      for ( j=0; j<DIM; j++)
	{
	  local_post[REAL_STRESS_TENSOR + j] = TT[j][j];
	  local_lumped[REAL_STRESS_TENSOR + j] = 1.;
	}
      local_post[REAL_STRESS_TENSOR + 3] = TT[0][1];
      local_lumped[REAL_STRESS_TENSOR + 3] = 1.;
      if (dim == 3)
	{
	  local_post[REAL_STRESS_TENSOR + 4] = TT[0][2];
	  local_post[REAL_STRESS_TENSOR + 5] = TT[1][2];
	  local_lumped[REAL_STRESS_TENSOR + 4] = 1.;
	  local_lumped[REAL_STRESS_TENSOR + 5] = 1.;
	}
      
    } /* end of REAL_STRESS_TENSOR */

  /* calculate principal stress differences*/
  if (PRINCIPAL_STRESS != -1 && pd->e[pg->imtrx][R_MESH1])
    {
      double I_T, II_T, III_T, coeff_a, coeff_b;
      double m_par = 0,theta1, evalue1, evalue2, evalue3;
      if(cr->MeshMotion != ARBITRARY)
      {
      /*
       * Total mesh stress tensor...
       */
      err = mesh_stress_tensor(TT, dTT_dx, dTT_dp, dTT_dc, dTT_dp_liq,
			       dTT_dp_gas, dTT_dporosity, dTT_dsink_mass, dTT_dT, dTT_dmax_strain, dTT_dcur_strain,
			       elc->lame_mu, elc->lame_lambda,
                               delta_t, ielem, ip, ip_total);

      /* For LINEAR ELASTICITY */
      if (cr->MeshFluxModel == LINEAR)
         {
          if (dim == 2){
               TT[2][2] = 1.;
               TT[1][2] = 0.;
               TT[0][2] = 0.;
              }
          }
          /*  For Hookian Elasticity and shrinkage */
      else
        {
         if (dim == 2){
             if (cr->MeshMotion == ARBITRARY)
               {
                TT[2][2] = (1. - fv->volume_change) * elc->lame_mu;
               }
             else
               {
                if (cr->MeshFluxModel == NONLINEAR ||
                    cr->MeshFluxModel == HOOKEAN_PSTRAIN ||
                    cr->MeshFluxModel == INCOMP_PSTRAIN )
                    TT[2][2] = (1. - pow(fv->volume_change,2./3.))
                              * elc->lame_mu - fv->P;
         /*              if (cr->MeshFluxModel == INCOMP_PSTRESS) */
                else  TT[2][2] = 0.;
                }
             TT[1][2] = 0.;
             TT[0][2] = 0.;
             }
        }
      }
      else
      {
        memset( TT, 0, sizeof(dbl)*DIM*DIM);
        memset( gamma, 0, sizeof(dbl)*DIM*DIM);
        for ( a=0; a<VIM; a++)
           {
             for ( b=0; b<VIM; b++)
               {
                gamma[a][b] = fv->grad_v[a][b] + fv->grad_v[b][a];
                }
            }
         mu = viscosity(gn, gamma, NULL);
         for ( a=0; a<VIM; a++)
            {
             for ( b=0; b<VIM; b++)
               {
                TT[a][b] = mu*gamma[a][b]-fv->P*delta(a,b);
               }
             }
         if ( pd->v[pg->imtrx][POLYMER_STRESS11] )
           {
            for ( a=0; a<VIM; a++)
              {
              for ( b=0; b<VIM; b++)
                 {
                  for ( mode=0; mode<vn->modes; mode++)
                    {
                     TT[a][b] += fv->S[mode][a][b];
                    }
                 }
               }
            }
      }
      /*  try for Trig solution of cubic equation     */
      I_T = TT[0][0]+TT[1][1]+TT[2][2];
      II_T = TT[0][0]*TT[1][1]+TT[0][0]*TT[2][2]+TT[1][1]*TT[2][2]
              -(SQUARE(TT[0][1])+SQUARE(TT[0][2])+SQUARE(TT[1][2]));
      III_T = TT[0][0]*TT[1][1]*TT[2][2]+2.*(TT[0][1]*TT[1][2]*TT[0][2])
              -TT[0][0]*SQUARE(TT[1][2])-TT[1][1]*SQUARE(TT[0][2])
              -TT[2][2]*SQUARE(TT[0][1]);
      coeff_a = (3.*II_T - SQUARE(I_T))/3.;
      coeff_b = (2.*(-I_T)*SQUARE(I_T)-9.*(-I_T)*II_T+27.*(-III_T))/27.;
      if(coeff_a > 0)
              {fprintf(stderr,"trouble - imaginary roots %g %g\n",coeff_a,coeff_b);}
      else
              {m_par = 2.*sqrt(-coeff_a/3.);}
      theta1 = acos(3.*coeff_b/(coeff_a*m_par))/3.;
      evalue1 = m_par*cos(theta1) + I_T/3.;
      evalue2 = m_par*cos(theta1+2.*M_PIE/3.) + I_T/3.;
      evalue3 = m_par*cos(theta1+4.*M_PIE/3.) + I_T/3.;
      theta1 = evalue2;
      if(fabs(theta1) > fabs(evalue1))
             { evalue2=evalue1; evalue1=theta1;}
      theta1 = evalue3;
      if(fabs(theta1) > fabs(evalue2))
             { evalue3=evalue2; evalue2=theta1;}
      if(fabs(theta1) > fabs(evalue1))
             { evalue2=evalue1; evalue2=theta1;}
        local_post[PRINCIPAL_STRESS] = evalue1;
        local_lumped[PRINCIPAL_STRESS] = 1.;
        local_post[PRINCIPAL_STRESS+1] = evalue2;
        local_lumped[PRINCIPAL_STRESS+1] = 1.;
        local_post[PRINCIPAL_STRESS+2] = evalue3;
        local_lumped[PRINCIPAL_STRESS+2] = 1.;
    } /* end of PRINCIPAL_STRESS */

  /* calculate principal real stress differences*/
  if (PRINCIPAL_REAL_STRESS != -1 && pd->e[pg->imtrx][R_SOLID1])
    {
      double I_T, II_T, III_T, coeff_a, coeff_b;
      double m_par = 0,theta1, evalue1, evalue2, evalue3;
      /*
       * Total mesh stress tensor...
       */
      mu = elc_rs->lame_mu;
      err = belly_flop_rs(mu);
      EH(err, "error in belly flop");
      if (err == 2) return(err);
       err = solid_stress_tensor(TT, dTT_dx, dTT_drs, dTT_dp, dTT_dc,
                               dTT_dp_liq, dTT_dp_gas, dTT_dporosity,
				 dTT_dT, dTT_dmax_strain, elc_rs->lame_mu, elc_rs->lame_lambda);

       if (dim == 2)
          {
          if (cr->RealSolidFluxModel == NONLINEAR ||
              cr->RealSolidFluxModel == HOOKEAN_PSTRAIN ||
              cr->RealSolidFluxModel == INCOMP_PSTRAIN )
              TT[2][2] = (1. - pow(fv->volume_change,2./3.))
                      * elc_rs->lame_mu - fv->P;
           /*              if (cr->MeshFluxModel == INCOMP_PSTRESS) */
           else  TT[2][2] = 0.;

           TT[1][2] = 0.;
           TT[0][2] = 0.;
           }
      /*  try for Trig solution of cubic equation     */
      I_T = TT[0][0]+TT[1][1]+TT[2][2];
      II_T = TT[0][0]*TT[1][1]+TT[0][0]*TT[2][2]+TT[1][1]*TT[2][2]
              -(SQUARE(TT[0][1])+SQUARE(TT[0][2])+SQUARE(TT[1][2]));
      III_T = TT[0][0]*TT[1][1]*TT[2][2]+2.*(TT[0][1]*TT[1][2]*TT[0][2])
              -TT[0][0]*SQUARE(TT[1][2])-TT[1][1]*SQUARE(TT[0][2])
              -TT[2][2]*SQUARE(TT[0][1]);
      coeff_a = (3.*II_T - SQUARE(I_T))/3.;
      coeff_b = (2.*(-I_T)*SQUARE(I_T)-9.*(-I_T)*II_T+27.*(-III_T))/27.;
      if(coeff_a > 0)
              {fprintf(stderr,"trouble - imaginary roots %g %g\n",coeff_a,coeff_b);}
      else
              {m_par = 2.*sqrt(-coeff_a/3.);}
      theta1 = acos(3.*coeff_b/(coeff_a*m_par))/3.;
      evalue1 = m_par*cos(theta1) + I_T/3.;
      evalue2 = m_par*cos(theta1+2.*M_PIE/3.) + I_T/3.;
      evalue3 = m_par*cos(theta1+4.*M_PIE/3.) + I_T/3.;
      theta1 = evalue2;
      if(fabs(theta1) > fabs(evalue1))
             { evalue2=evalue1; evalue1=theta1;}
      theta1 = evalue3;
      if(fabs(theta1) > fabs(evalue2))
             { evalue3=evalue2; evalue2=theta1;}
      if(fabs(theta1) > fabs(evalue1))
             { evalue2=evalue1; evalue2=theta1;}
        local_post[PRINCIPAL_REAL_STRESS] = evalue1;
        local_lumped[PRINCIPAL_REAL_STRESS] = 1.;
        local_post[PRINCIPAL_REAL_STRESS+1] = evalue2;
        local_lumped[PRINCIPAL_REAL_STRESS+1] = 1.;
        local_post[PRINCIPAL_REAL_STRESS+2] = evalue3;
        local_lumped[PRINCIPAL_REAL_STRESS+2] = 1.;
    } /* end of PRINCIPAL_REAL_STRESS */

  if ( LUB_HEIGHT != -1 && (pd->e[pg->imtrx][R_LUBP] || pd->e[pg->imtrx][R_SHELL_FILMP] || pd->e[pg->imtrx][R_TFMP_MASS]  || pd->e[pg->imtrx][R_TFMP_BOUND]) ) {
    double H_U, dH_U_dtime, H_L, dH_L_dtime;
    double dH_U_dX[DIM],dH_L_dX[DIM], dH_U_dp, dH_U_ddh;
    
    /* Setup lubrication */
    int *n_dof = NULL;
    int dof_map[MDE];
    dbl wt = fv->wt;
    n_dof = (int *)array_alloc (1, MAX_VARIABLE_TYPES, sizeof(int));
    lubrication_shell_initialize(n_dof, dof_map, -1, xi, exo, 0);
    
    if (pd->e[pg->imtrx][R_LUBP])
      {	 
	local_post[LUB_HEIGHT] = height_function_model(&H_U, &dH_U_dtime, &H_L, &dH_L_dtime,
						       dH_U_dX, dH_L_dX, &dH_U_dp, &dH_U_ddh, time, delta_t);
      }
    else if (pd->e[pg->imtrx][R_SHELL_FILMP])
      {
	local_post[LUB_HEIGHT] = fv->sh_fh; 
    } else if (pd->e[pg->imtrx][R_TFMP_MASS] || pd->e[pg->imtrx][R_TFMP_BOUND]) {
      double tt = 1.0;
      GAP_STRUCT gap_v;
      GAP_STRUCT *gap = &gap_v;
      gap->time = time;
      gap->tt = tt;
      gap->delta_t = delta_t;
      gap->n_dof = n_dof;
      gap->dof_map = dof_map;
      load_gap_model(gap);

      local_post[LUB_HEIGHT] = gap->h;
    }
    
    switch ( mp->FSIModel ) {
    case FSI_MESH_CONTINUUM:
    case FSI_MESH_UNDEF:
    case FSI_SHELL_ONLY_UNDEF:      
      for(a=0;a<dim; a++)
	{
	  local_post[LUB_HEIGHT] -= fv->snormal[a] * fv->d[a];
	}
      break;
    case FSI_SHELL_ONLY_MESH:
      if ( ( (pd->e[pg->imtrx][R_SHELL_NORMAL1]) && (pd->e[pg->imtrx][R_SHELL_NORMAL2]) && (pd->e[pg->imtrx][R_SHELL_NORMAL3]) ) ||
      (pd->e[pg->imtrx][R_MESH1] && pd->e[pg->imtrx][R_SHELL_NORMAL1] && (pd->e[pg->imtrx][R_SHELL_NORMAL2]) && pd->e[pg->imtrx][R_LUBP]) )
        {
          double dh_dmesh[DIM][MDE];
          double dh_dnormal[DIM][MDE];
          double d2h_dtime_dmesh[DIM][MDE];
          double d2h_dtime_dnormal[DIM][MDE];
          double d_gradIIh_dmesh[DIM][DIM][MDE];
          double d_gradIIh_dnormal[DIM][DIM][MDE];

          // dh_dtime not used here
          double tt = 1.0;
          double dh_dtime = 1.0;
          double gradII_h[DIM];

          load_displacement_coupling_model(
            tt,
            delta_t,
            &(local_post[LUB_HEIGHT]),
            &dh_dtime,
            gradII_h,
            dh_dmesh,
            dh_dnormal,
            d2h_dtime_dmesh,
            d2h_dtime_dnormal,
            d_gradIIh_dmesh,
            d_gradIIh_dnormal,
            n_dof,
            dof_map
          );
        }
      else if (pd->e[pg->imtrx][R_TFMP_BOUND]) {
        // do nothing:
        // the normal_dot_displacement is taken care of in load_gap_model
      }
      else
        {
         for(a=0;a<dim; a++)
            {
             local_post[LUB_HEIGHT] -= fv->snormal[a] * fv->d[a];
            }
        }
      break;
    case FSI_REALSOLID_CONTINUUM:
      for(a=0;a<dim; a++)
	{
	  local_post[LUB_HEIGHT] -= fv->snormal[a] * fv->d_rs[a];
	}
      break;
    }
    local_lumped[LUB_HEIGHT] = 1.0;
    
    /* Cleanup */
    fv->wt = wt;
    safe_free((void *) n_dof);

  } /* end of LUB_HEIGHT */

  if ( LUB_HEIGHT_2 != -1 && (pd->e[pg->imtrx][R_LUBP_2] )) {
    double H_U_2, dH_U_2_dtime, H_L_2, dH_L_2_dtime;
    double dH_U_2_dX[DIM],dH_L_2_dX[DIM], dH_U_2_dp, dH_U_2_ddh;
    
    /* Setup lubrication */
    int *n_dof = NULL;
    int dof_map[MDE];
    dbl wt = fv->wt;
    n_dof = (int *)array_alloc (1, MAX_VARIABLE_TYPES, sizeof(int));
    lubrication_shell_initialize(n_dof, dof_map, -1, xi, exo, 0);
    
    if (pd->e[pg->imtrx][R_LUBP_2])
      {	 
	local_post[LUB_HEIGHT_2] = height_function_model(&H_U_2, &dH_U_2_dtime, &H_L_2, &dH_L_2_dtime,
						       dH_U_2_dX, dH_L_2_dX, &dH_U_2_dp, &dH_U_2_ddh, time, delta_t);
      }
    else if (pd->e[pg->imtrx][R_SHELL_FILMP])
      {
	local_post[LUB_HEIGHT] = 0.; 
      }
    
    switch ( mp->FSIModel ) {
    case FSI_MESH_CONTINUUM:
    case FSI_MESH_UNDEF:
    case FSI_SHELL_ONLY_UNDEF:      
      for(a=0;a<dim; a++)
	{
	  local_post[LUB_HEIGHT_2] -= fv->snormal[a] * fv->d[a];
	}
      break;
    case FSI_SHELL_ONLY_MESH:
      if ( (pd->e[pg->imtrx][R_SHELL_NORMAL1]) && (pd->e[pg->imtrx][R_SHELL_NORMAL2]) && (pd->e[pg->imtrx][R_SHELL_NORMAL3]) )
        {
         for(a=0;a<dim; a++)
            {
             local_post[LUB_HEIGHT] -= fv->n[a] * fv->d[a];
            }
        }
      else
        {
         for(a=0;a<dim; a++)
            {
             local_post[LUB_HEIGHT] -= fv->snormal[a] * fv->d[a];
            }
        }
      break;
    case FSI_REALSOLID_CONTINUUM:
      for(a=0;a<dim; a++)
	{
	  local_post[LUB_HEIGHT_2] -= fv->snormal[a] * fv->d_rs[a];
	}
      break;
    }
    local_lumped[LUB_HEIGHT_2] = 1.0;
    
    /* Cleanup */
    fv->wt = wt;
    safe_free((void *) n_dof);

  } /* end of LUB_HEIGHT_2 */

  if ( (LUB_VELO_UPPER != -1 || LUB_VELO_LOWER != -1) && (pd->e[pg->imtrx][R_LUBP] ) ) {
    /* Setup lubrication */
    int *n_dof = NULL;
    int dof_map[MDE];
    dbl wt = fv->wt;
    n_dof = (int *)array_alloc (1, MAX_VARIABLE_TYPES, sizeof(int));
    lubrication_shell_initialize(n_dof, dof_map, -1, xi, exo, 0);
    
    /* Post values */
    double veloU[DIM], veloL[DIM];
    velocity_function_model(veloU, veloL, time, delta_t);
    if(LUB_VELO_UPPER != -1)   {
      local_post[LUB_VELO_UPPER] = veloU[0];
      local_lumped[LUB_VELO_UPPER] = 1.0;
      local_post[LUB_VELO_UPPER+1] = veloU[1];
      local_lumped[LUB_VELO_UPPER+1] = 1.0;
      local_post[LUB_VELO_UPPER+2] = veloU[2];
      local_lumped[LUB_VELO_UPPER+2] = 1.0;
    }
    if(LUB_VELO_LOWER != -1)   {
      local_post[LUB_VELO_LOWER] = veloL[0];
      local_lumped[LUB_VELO_LOWER] = 1.0;
      local_post[LUB_VELO_LOWER+1] = veloL[1];
      local_lumped[LUB_VELO_LOWER+1] = 1.0;
      local_post[LUB_VELO_LOWER+2] = veloL[2];
      local_lumped[LUB_VELO_LOWER+2] = 1.0;
    }

    /* Cleanup */
    fv->wt = wt;
    safe_free((void *) n_dof);

  } /* end of LUB_VELO */

  if ( (LUB_VELO_FIELD != -1) && (pd->e[pg->imtrx][R_LUBP] || pd->e[pg->imtrx][R_SHELL_FILMP]) ) {

    /* Setup lubrication */
    int *n_dof = NULL;
    int dof_map[MDE];
    n_dof = (int *)array_alloc (1, MAX_VARIABLE_TYPES, sizeof(int));
    lubrication_shell_initialize(n_dof, dof_map, -1, xi, exo, 0);

    /* Calculate velocities */
    if(pd->e[pg->imtrx][R_LUBP])
      {
	calculate_lub_q_v(R_LUBP, time, delta_t, xi, exo);
      }
    else
      {
	calculate_lub_q_v(R_SHELL_FILMP, time, delta_t, xi, exo);
      }

    /* Post velocities */
    local_post[LUB_VELO_FIELD] = LubAux->v_avg[0];
    local_lumped[LUB_VELO_FIELD] = 1.0;
    local_post[LUB_VELO_FIELD+1] = LubAux->v_avg[1];
    local_lumped[LUB_VELO_FIELD+1] = 1.0;
    local_post[LUB_VELO_FIELD+2] = LubAux->v_avg[2];
    local_lumped[LUB_VELO_FIELD+2] = 1.0;

    /* Cleanup */
    safe_free((void *) n_dof);

  } /* end of LUB_VELO_FIELD */

  if ( (LUB_VELO_FIELD_2 != -1) && (pd->e[pg->imtrx][R_LUBP_2]) ) {

    /* Setup lubrication */
    int *n_dof = NULL;
    int dof_map[MDE];
    n_dof = (int *)array_alloc (1, MAX_VARIABLE_TYPES, sizeof(int));
    lubrication_shell_initialize(n_dof, dof_map, -1, xi, exo, 0);

    /* Calculate velocities */
    calculate_lub_q_v(R_LUBP_2, time, delta_t, xi, exo);

    /* Post velocities */
    local_post[LUB_VELO_FIELD_2] = LubAux->v_avg[0];
    local_lumped[LUB_VELO_FIELD_2] = 1.0;
    local_post[LUB_VELO_FIELD_2+1] = LubAux->v_avg[1];
    local_lumped[LUB_VELO_FIELD_2+1] = 1.0;
    local_post[LUB_VELO_FIELD_2+2] = LubAux->v_avg[2];
    local_lumped[LUB_VELO_FIELD_2+2] = 1.0;

    /* Cleanup */
    safe_free((void *) n_dof);

  } /* end of LUB_VELO_FIELD_2 */

  if ( (PP_LAME_MU != -1) && (pd->e[pg->imtrx][R_MESH1]) ) {

    /* Define parameters */
    double mu;
    double lambda;
    double thermexp;
    double speciesexp[MAX_CONC];
    double d_mu_dx[DIM][MDE];
    double d_lambda_dx[DIM][MDE];
    double d_thermexp_dx[MAX_VARIABLE_TYPES+MAX_CONC];
    double d_speciesexp_dx[MAX_CONC][MAX_VARIABLE_TYPES+MAX_CONC];

    /* Calculate modulus */

    if(pd->MeshMotion == TOTAL_ALE)
      {
	load_elastic_properties(elc_rs, &mu, &lambda, &thermexp, speciesexp, d_mu_dx, d_lambda_dx, d_thermexp_dx, d_speciesexp_dx);
      }
    else
      {
	load_elastic_properties(elc, &mu, &lambda, &thermexp, speciesexp, d_mu_dx, d_lambda_dx, d_thermexp_dx, d_speciesexp_dx);
      }

    /* Post velocities */
    local_post[PP_LAME_MU] = mu;
    local_lumped[PP_LAME_MU] = 1.0;
    
  } /* end of PP_LAME_MU */

  if ( (PP_LAME_LAMBDA != -1) && (pd->e[pg->imtrx][R_MESH1]) ) {

    /* Define parameters */
    double mu;
    double lambda;
    double thermexp;
    double speciesexp[MAX_CONC];
    double d_mu_dx[DIM][MDE];
    double d_lambda_dx[DIM][MDE];
    double d_thermexp_dx[MAX_VARIABLE_TYPES+MAX_CONC];
    double d_speciesexp_dx[MAX_CONC][MAX_VARIABLE_TYPES+MAX_CONC];

    /* Calculate modulus */
    if(pd->MeshMotion == TOTAL_ALE)
      {
	load_elastic_properties(elc_rs, &mu, &lambda, &thermexp, speciesexp, d_mu_dx, d_lambda_dx, d_thermexp_dx, d_speciesexp_dx);
      }
    else
      {
	load_elastic_properties(elc, &mu, &lambda, &thermexp, speciesexp, d_mu_dx, d_lambda_dx, d_thermexp_dx, d_speciesexp_dx);
      }

    /* Post velocities */
    local_post[PP_LAME_LAMBDA] = lambda;
    local_lumped[PP_LAME_LAMBDA] = 1.0;
    
  } /* end of PP_LAME_LAMBDA */

  if ( DISJ_PRESS != -1 && (pd->e[pg->imtrx][R_SHELL_FILMP] ) ) {
 
      double DisjPress; 
      double grad_DisjPress[DIM]; 
      double dgrad_DisjPress_dH1[DIM][MDE], dgrad_DisjPress_dH2[DIM][MDE];

      DisjPress = disjoining_pressure_model(fv->sh_fh, fv->grad_sh_fh,
                                           grad_DisjPress, dgrad_DisjPress_dH1, dgrad_DisjPress_dH2 );

      local_post[DISJ_PRESS] = DisjPress;
      local_lumped[DISJ_PRESS] = 1.0;

  } /* end of DISJ_PRESS */

  if ( (SH_SAT_OPEN != -1) && pd->e[pg->imtrx][R_SHELL_SAT_OPEN] ) {

    /* Calculate saturation */
    Patm = mp->PorousShellPatm;
    cap_pres = Patm - fv->sh_p_open;
    S = load_saturation(mp->porosity, cap_pres, d_cap_pres);

    /* Post saturation */
    local_post[SH_SAT_OPEN] = S;
    local_lumped[SH_SAT_OPEN] = 1.0;
  } /* end of SH_SAT_OPEN */

  if ( (SH_SAT_OPEN_2 != -1) && pd->e[pg->imtrx][R_SHELL_SAT_OPEN_2] ) {

    /* Calculate saturation */
    Patm = mp->PorousShellPatm;
    cap_pres = Patm - fv->sh_p_open_2;
    S = load_saturation(mp->porosity, cap_pres, d_cap_pres);

    /* Post saturation */
    local_post[SH_SAT_OPEN_2] = S;
    local_lumped[SH_SAT_OPEN_2] = 1.0;
  } /* end of SH_SAT_OPEN_2 */

  if (REL_LIQ_PERM != -1 &&
      (mp->PorousMediaType == POROUS_UNSATURATED ||
       mp->PorousMediaType == POROUS_SHELL_UNSATURATED ||
       mp->PorousMediaType == POROUS_TWO_PHASE )) {

    /* Continuum porous media */
    if (pd->e[pg->imtrx][R_POR_LIQ_PRES]) {
      local_post[REL_LIQ_PERM] = mp->rel_liq_perm;
      local_lumped[REL_LIQ_PERM] = 1.;
    }

    /* Shell porous media */
    else if ( (pd->e[pg->imtrx][R_SHELL_SAT_OPEN]) ||
             (pd->e[pg->imtrx][R_SHELL_SAT_OPEN_2]) ){

      /* Calculate saturation */
      Patm = mp->PorousShellPatm;
      cap_pres = Patm - fv->sh_p_open;
      if (pd->e[pg->imtrx][R_SHELL_SAT_OPEN_2]) cap_pres = Patm - fv->sh_p_open_2;
      S = load_saturation(mp->porosity, cap_pres, d_cap_pres);

      /* Then get relative permeability */
      if (mp->RelLiqPermModel != CONSTANT) {
         load_liq_perm(mp->porosity, cap_pres, mp->saturation, d_cap_pres);
      }

      local_post[REL_LIQ_PERM] = mp->rel_liq_perm;
      local_lumped[REL_LIQ_PERM] = 1.;
    }
  } /* end of REL_LIQ_PERM */


  if ( (SH_STRESS_TENSOR != -1) && pd->e[pg->imtrx][R_SHELL_NORMAL1]
      && pd->e[pg->imtrx][R_SHELL_NORMAL2] && pd->e[pg->imtrx][R_SHELL_NORMAL3] && pd->e[pg->imtrx][R_MESH1]  ) {

     dbl TT[DIM][DIM];
     dbl dTT_dx[DIM][DIM][DIM][MDE];
     dbl dTT_dnormal[DIM][DIM][DIM][MDE];

     memset(TT,  0.0, sizeof(double)*DIM*DIM);
     memset(dTT_dx,  0.0, sizeof(double)*DIM*DIM*DIM*MDE);
     memset(dTT_dnormal,  0.0, sizeof(double)*DIM*DIM*DIM*MDE);

     shell_stress_tensor(TT, dTT_dx, dTT_dnormal);

    /* Post stresses */
    local_post[SH_STRESS_TENSOR] = TT[0][0];
    local_lumped[SH_STRESS_TENSOR] = 1.0;
    local_post[SH_STRESS_TENSOR+1] = TT[1][1];
    local_lumped[SH_STRESS_TENSOR+1] = 1.0;
    local_post[SH_STRESS_TENSOR+2] = TT[0][1];
    local_lumped[SH_STRESS_TENSOR+2] = 1.0;

  }

  if ( (SH_TANG != -1) && pd->e[pg->imtrx][R_SHELL_NORMAL1] && pd->e[pg->imtrx][R_SHELL_NORMAL2]
      && pd->e[pg->imtrx][R_SHELL_NORMAL3] && pd->e[pg->imtrx][R_MESH1] ) {

    dbl t0[DIM];
    dbl t1[DIM];

    shell_tangents(t0, t1, NULL, NULL, NULL, NULL);

    /* Post tangents and curvatures */

    local_post[SH_TANG] = t0[0];
    local_lumped[SH_TANG] = 1.0;
    local_post[SH_TANG + 1] = t0[1];
    local_lumped[SH_TANG + 1] = 1.0;
    local_post[SH_TANG + 2] = t0[2];
    local_lumped[SH_TANG + 2] = 1.0;

    local_post[SH_TANG + 3] = t1[0];
    local_lumped[SH_TANG + 3] = 1.0;
    local_post[SH_TANG + 4] = t1[1];
    local_lumped[SH_TANG + 4] = 1.0;
    local_post[SH_TANG + 5] = t1[2];
    local_lumped[SH_TANG + 5] = 1.0;
  }

  if (VON_MISES_STRAIN != -1 && pd->e[pg->imtrx][R_MESH1]) {

    dbl INV, d_INV_dT[DIM][DIM];
    INV = calc_tensor_invariant(fv->strain, d_INV_dT, 4);
    local_post[VON_MISES_STRAIN] = 2.0/3.0*INV;
    local_lumped[VON_MISES_STRAIN] = 1.;
  }

  if (VON_MISES_STRESS != -1 && pd->e[pg->imtrx][R_MESH1]) {

    dbl INV, d_INV_dT[DIM][DIM];

    // Calculate base stress tensor
    err = mesh_stress_tensor(TT, dTT_dx, dTT_dp, dTT_dc, dTT_dp_liq, 
			     dTT_dp_gas, dTT_dporosity, dTT_dsink_mass, dTT_dT, dTT_dmax_strain, dTT_dcur_strain,
			     elc->lame_mu, elc->lame_lambda,
			     delta_t, ielem, ip, ip_total);

    // Adjust tensor for various model cases
    if (cr->MeshFluxModel == LINEAR) {
      if (dim == 2) {
	TT[2][2] = 1.;
	TT[1][2] = 0.;
	TT[0][2] = 0.;
      }
    } else  {
      if (dim == 2) {
	if (cr->MeshMotion == ARBITRARY) {
	  TT[2][2] = (1. - fv->volume_change) * elc->lame_mu;
	} else {
	  if (cr->MeshFluxModel == NONLINEAR ||
	      cr->MeshFluxModel == HOOKEAN_PSTRAIN ||
	      cr->MeshFluxModel == INCOMP_PSTRAIN )
	    TT[2][2] = (1. - pow(fv->volume_change,2./3.))
	      * elc->lame_mu - fv->P;
	  else  TT[2][2] = 0.;
	}
	TT[1][2] = 0.;
	TT[0][2] = 0.;
      }
    }

    // Calculate invariant
    INV = calc_tensor_invariant(TT, d_INV_dT, 4);
    local_post[VON_MISES_STRESS] = INV;
    local_lumped[VON_MISES_STRESS] = 1.;
  }

  if (LOG_CONF_MAP != -1 && pd->v[pg->imtrx][POLYMER_STRESS11] &&
      (vn->evssModel == LOG_CONF || vn->evssModel == LOG_CONF_GRADV)) {
    index = 0;
    VISCOSITY_DEPENDENCE_STRUCT d_mup_struct;
    VISCOSITY_DEPENDENCE_STRUCT *d_mup = &d_mup_struct;
    d_mup = NULL; 
    double lambda;
    double R1[DIM][DIM];
    double eig_values[DIM];
    dbl exp_s[DIM][DIM];
    for (mode = 0; mode < vn->modes; mode++) {
#ifdef ANALEIG_PLEASE
      analytical_exp_s(fv->S[mode], exp_s, eig_values, R1);
#else
      compute_exp_s(fv->S[mode], exp_s, eig_values, R1);
#endif
      mup = viscosity(ve[mode]->gn, gamma, d_mup);
      // Polymer time constant
      lambda = 0.0;
      if(ve[mode]->time_constModel == CONSTANT)
        {
          lambda = ve[mode]->time_const;
        }      
      /* Looks like these models are not working right now
       *else if(ve[mode]->time_constModel == CARREAU || ve[mode]->time_constModel == POWER_LAW)
       * {
       *   lambda = mup/ve[mode]->time_const;
       * }
       */
      if(lambda==0.0)
        {
          EH( -1, "The conformation tensor needs a non-zero polymer time constant.");
        }
      if(mup==0.0)
        {
          EH( -1, "The conformation tensor needs a non-zero polymer viscosity.");
        }
      
      if (pd->v[pg->imtrx][v_s[mode][0][0]]) {      
        for (a = 0; a < VIM; a++) {
          for (b = 0; b < VIM; b++) {
            /* since the stress tensor is symmetric,
               only assemble the upper half */ 
            if (a <= b) {  
              if (pd->v[pg->imtrx][v_s[mode][a][b]]) {
                local_post[LOG_CONF_MAP + index] = (mup/lambda)*(exp_s[a][b] - delta(a,b));
                local_lumped[LOG_CONF_MAP + index] = 1.; 
                index++;
              }
            }
          } // for b
        } // for a
      }     
    } // Loop over modes
  }

  /*if (cr->MassFluxModel == DM_SUSPENSION_BALANCE ) {
    index = 0;
    int w = 0;
    for (a = 0; a < dim; a++)
      {
	hs[a] = 0.;
      }
    
    err = get_continuous_species_terms(&s_terms, time, theta, delta_t, hs);
    for (a=0; a < dim; a++)
      {
	local_post[J_FLUX + index] = s_terms.diff_flux[w][a];
	local_lumped[J_FLUX + index] = 1.;
	index++;
      }
      }*/
  
  if (GRAD_SH != -1 && pd->v[pg->imtrx][SHEAR_RATE]) {
    index = 0;
    for (a=0; a < dim; a++)
      {
	local_post[GRAD_SH + index] = fv->grad_SH[a];
	local_lumped[GRAD_SH + index] = 1.;
	index++;
      }
  }

  if (GRAD_Y != -1 && pd->v[pg->imtrx][MASS_FRACTION]) {
    index = 0;
    for (a=0; a < dim; a++)
      {
	local_post[GRAD_Y + index] = fv->grad_c[0][a];
	local_lumped[GRAD_Y + index] = 1.;
	index++;
      }
  }

  if ( EIG1 != -1 ) {
    index = 0;
    dbl v1[DIM];
    dbl v2[DIM], v3[DIM];
    dbl e1 = 0., e2 = 0., e3 = 0.;
    dbl gamma_dot[DIM][DIM], eigen[3];
    dbl v_bias[DIM], vy_bias[DIM], vort_bias[DIM];
    
    memset(v1, 0, DIM*sizeof(dbl));
    memset(v2, 0, DIM*sizeof(dbl));
    memset(v3, 0, DIM*sizeof(dbl));
    memset(v_bias, 0, DIM*sizeof(dbl));
    memset(vort_bias, 0, DIM*sizeof(dbl));
    memset(vy_bias, 0, DIM*sizeof(dbl));
    memset(gamma_dot, 0, DIM*DIM*sizeof(dbl));
    
    for (a=0; a < dim; a++)
      {
	for (b=0; b < dim; b++)
	  {
	    gamma_dot[a][b] = fv->grad_v[a][b] + fv->grad_v[b][a];
	  }
      }
    
    find_eigenvalues_eigenvectors( gamma_dot, &e1, &e2, &e3, v1, v2, v3 );
    eigen[0] = e1;
    eigen[1] = e2;
    eigen[2] = e3;

    v_bias[0] = 1.;
    vy_bias[1] = 1.;
    vort_bias[2] = 1.;

    bias_eigenvector_to(v1, v_bias);
    bias_eigenvector_to(v2, vy_bias);
    bias_eigenvector_to(v3, vort_bias);
   
    for ( a = 0; a < DIM; a++)
      {
	local_post[EIG + index] = eigen[a];
	local_lumped[EIG + index] = 1.;
	index++;
      }

    index = 0;
    for ( a = 0; a < DIM; a++)
      {
	local_post[EIG1 + index] = v1[a];
	local_lumped[EIG1 + index] = 1.;
	index++;
      }

    index = 0;
    for ( a = 0; a < DIM; a++)
      {
	local_post[EIG2 + index] = v2[a];
	local_lumped[EIG2 + index] = 1.;
	index++;
      }

    index = 0;
    for ( a = 0; a < DIM; a++)
      {
	local_post[EIG3 + index] = v3[a];
	local_lumped[EIG3 + index] = 1.;
	index++;
      }
  }

  
  if (USER_POST != -1) {
      /* calculate a user-specified post-processing variable */
      
      err = get_continuous_species_terms(&s_terms, time, theta, delta_t, hs);

      local_post[USER_POST] = user_post(u_post_proc);
      local_lumped[USER_POST] = 1.;
  }

  /*
   *  ---- NOTE do this step above this line, order of post processing 
   *       variables is not important here, anymore ---
   *
   *  Post-processing Step 4: add algorithm to calculate your new variable
   *                          in mm_post_proc
   *                          and put it in post_proc_vect array
   */
  
  wt = fv->wt;
  eqn = pd->ProjectionVar;  
  det_J = bf[eqn]->detJ;

  if ( ielem_type == BILINEAR_SHELL || ielem_type == BIQUAD_SHELL || ielem_type == BILINEAR_TRISHELL ||
       ielem_type == P0_SHELL || ielem_type == P1_SHELL) {
    int *n_dof = NULL;
    int dof_map[MDE];
    n_dof = (int *)array_alloc (1, MAX_VARIABLE_TYPES, sizeof(int));
    lubrication_shell_initialize(n_dof, dof_map, -1, xi, exo, 0);
    safe_free((void *) n_dof);
    det_J = fv->sdet;
  }

  /*
   * Put local element contributions into the global right-hand side
   *
   * HKM NOTE on projection operations:
   *
   *    One could make the argument that the procedure below is not
   * the most accurate one possible. A more accurate procedure would
   * be to form completely the local element contribution to the
   * projection operation:
   *
   *     MassMatrix_lem_i_j * S_j = integral( s_gp * bf_i)
   *
   *  where MassMatrix_lem_i_j = local element mass matrix
   *                           = int( bf_i * bf_j)
   *
   *  Then, invert that equation to obtain S_j. Then, renormalize
   * the result to get the elemental contribution:
   *
   *     S_i_elem  = S_i * sum_j(MassMatrix_lem_i_j)
   *     lumpedMM  = sum_j(MassMatrix_lem_i_j)
   *
   * And then, add up the elemental contributions.
   *
   * The method described above gives an exact solution to a sample
   * problem. The lumped Mass Matrix method carried out below
   * does not. However, in most papers on projection operations,
   * (aka Hughes et al.) the mass lumping operation undertaken
   * below is deemed to be sufficient.
   */
  for (i = 0; i < ei[pg->imtrx]->num_local_nodes; i++) {
    I = Proc_Elem_Connect[ei[pg->imtrx]->iconnect_ptr + i]; 
    /*
     *  check to make sure that unknowns are defined at this node,
     *  otherwise don't add anything to this node
     */
    ldof = ei[upd->matrix_index[pd->ProjectionVar]]->ln_to_dof[eqn][i];
    if (ldof >= 0) {
      phi_i = bf[eqn]->phi[ldof];
      for (var = 0; var < rd->TotalNVPostOutput; var++) {
	post_proc_vect[var][I] += local_post[var]   * phi_i * wt * det_J;
	lumped_mass[var][I]    += local_lumped[var] * phi_i * wt * det_J;
#ifdef DEBUG_HKM
	Dnn = 1.0;
	for (j = 0; j < ei[pg->imtrx]->num_local_nodes; j++) {
	  if (ei[pg->imtrx]->ln_to_dof[eqn][j] >= 0) {
	    phi_j = bf[eqn]->phi[ei[pg->imtrx]->ln_to_dof[eqn][j]];
	    Dnn -= phi_j;
	  }
	}
	if (fabs(Dnn) > 1.0E-4) {
	  fprintf(stderr,
		  "calc_standard_fields: basis functions don't sum to one\n");
	  EH(-1,"calc_standard_fields - bs problem");
	}
#endif
      }
    } else {
      /*
       *  Special Compatibility Section for the case where the projection
       *  basis functions don't span all of the nodes in the local element.
       *
       */
      midside = 0;
      if (bf[eqn]->interpolation == I_Q1 || bf[eqn]->interpolation == I_Q1_D ||
          bf[eqn]->interpolation == I_Q1_XV || bf[eqn]->interpolation == I_Q1_G ||
	  bf[eqn]->interpolation == I_Q1_GP || bf[eqn]->interpolation == I_Q1_GN ||
	  bf[eqn]->interpolation == I_SP) {
        if (ielem_type ==  S_BIQUAD_QUAD  || ielem_type == BIQUAD_QUAD) {
          midside = 1;
	}
      }
      if (! midside) {
           WH(-1,"calc_standard_fields: Couldn't find eqn whose interp spanned all local nodes");
      }
      if (i > 3 && i < 8) {
        ileft = i - 4;
        iright = i - 3;
        if (iright == 4) iright = 0;
	ldof = ei[pg->imtrx]->ln_to_dof[eqn][ileft];
	ldof_right = ei[pg->imtrx]->ln_to_dof[eqn][iright];
	phi_i = bf[eqn]->phi[ldof];
	phi_j = bf[eqn]->phi[ldof_right];
	for (var = 0; var < rd->TotalNVPostOutput; var++) {
	  post_proc_vect[var][I] += local_post[var]   * (phi_i + phi_j)
	      * wt * det_J;
	  lumped_mass[var][I]    += local_lumped[var] * (phi_i + phi_j)
	      * wt * det_J;
	}
      }
      if (i == 8 && ielem_type == BIQUAD_QUAD) {
	for (ileft = 0; ileft < 4; ileft++) {
	  ldof = ei[pg->imtrx]->ln_to_dof[eqn][ileft];
	  phi_i = bf[eqn]->phi[ldof];
	  for (var = 0; var < rd->TotalNVPostOutput; var++) {
	    post_proc_vect[var][I] += local_post[var]   * phi_i * wt * det_J;
	    lumped_mass[var][I]    += local_lumped[var] * phi_i * wt * det_J;
	  }
	}
      }
    }
  }

  safer_free((void **) &local_post);
  safer_free((void **) &local_lumped);
  return(status);
}
/*****************************************************************************/
/*****************************************************************************/
/*****************************************************************************/

void
post_process_average(double x[],	 /* Solution vector for the current processor */
		     double x_old[],	/* Solution vector at last time step */
		     double xdot[],     /* time derivative of solution vector */
		     double xdot_old[], /* dx/dt at previous time step */
		     double resid_vector[], /* Residual vector for the
					       current proc */
		     Exo_DB *exo,
		     Dpi *dpi,
		     double **post_proc_vect,
		     double time)
{
  int ielem;
  int ebn;
  int err;
  int e_start = exo->eb_ptr[0];
  int e_end   = exo->eb_ptr[exo->num_elem_blocks];
  double xi[DIM];

  double **avg_count;
  double **avg_sum;

  if (nn_average <= 0)
    {
      return;
    }

  avg_count = calloc(nn_average, sizeof(double *));
  avg_sum = calloc(nn_average, sizeof(double *));
  for (int i = 0; i < nn_average; i++)
    {
      avg_count[i] = calloc(dpi->num_universe_nodes, sizeof(double));
      avg_sum[i] = calloc(dpi->num_universe_nodes, sizeof(double));
    }

  for (ielem = e_start, ebn = 0; ielem < e_end; ielem++)
    {
      ebn = find_elemblock_index(ielem, exo);
      int mn = Matilda[ebn];
      if (mn < 0) {
        continue;
      }

      pd  = pd_glob[mn];
      cr  = cr_glob[mn];
      elc = elc_glob[mn];
      elc_rs = elc_rs_glob[mn];
      gn  = gn_glob[mn];
      mp  = mp_glob[mn];
      vn  = vn_glob[mn];
      evpl = evpl_glob[mn];

      err = load_elem_dofptr(ielem, exo, x, x_old,
                             xdot, xdot_old, 0);
      EH(err, "load_elem_dofptr");

      err = bf_mp_init(pd);
      EH(err, "bf_mp_init");

      fv->wt = 1.e30;

      int node;
      for (node = 0; node < ei[pg->imtrx]->num_local_nodes; node++)
        {

          int global_node = Proc_Elem_Connect[ei[pg->imtrx]->iconnect_ptr + node];

          find_nodal_stu(node, ei[pg->imtrx]->ielem_type, xi, xi+1, xi+2 );

          err = load_basis_functions(xi, bfd);
          EH( err, "problem from load_basis_functions");

          err = beer_belly();
          EH( err, "beer_belly");

          err = load_fv();
          EH( err, "load_fv");

          err = load_bf_grad();
          EH( err, "load_bf_grad");

          if (ei[pg->imtrx]->deforming_mesh && (pd->e[pg->imtrx][R_MESH1] || pd->v[pg->imtrx][R_MESH1]))
            {
              if (!pd->e[pg->imtrx][R_MESH1]) {
             // printf(" We are here\n");
              }
              err = load_bf_mesh_derivs();
              EH( err, "load_bf_mesh_derivs");
            }

          err = load_fv_grads();
          EH( err, "load_fv_grads");

          if (ei[pg->imtrx]->deforming_mesh && (pd->e[pg->imtrx][R_MESH1] || pd->v[pg->imtrx][R_MESH1]))
            {
              if (!pd->e[pg->imtrx][R_MESH1]) {
             //	printf(" We are here2\n");
              }
              err = load_fv_mesh_derivs(0);
              EH( err, "load_fv_mesh_derivs");
            }

          if (mp->PorousMediaType != CONTINUOUS)
            {
              err = load_porous_properties();
              EH( err, "load_porous_properties");
            }

          computeCommonMaterialProps_gp(time);


          sum_average_nodal(avg_count, avg_sum, global_node, time);


        }
    }

    for (int i = 0; i < nn_average; i++)
      {
        int node;
        for (node = 0; node < dpi->num_universe_nodes; node++)
          {
            if ((pp_average[i]->non_variable_type && pg->imtrx == 0) ||
                (!pp_average[i]->non_variable_type && Num_Var_In_Type[pg->imtrx][pp_average[i]->type]))
              {
                post_proc_vect[pp_average[i]->index_post][node] = avg_sum[i][node]/avg_count[i][node];
              }
          }
      }

    for (int i = 0; i < nn_average; i++)
      {
        free(avg_count[i]);
        free(avg_sum[i]);
      }

    free(avg_count);
    free(avg_sum);

}

void
sum_average_nodal(double **avg_count, double ** avg_sum, int global_node, double time)
{
  for (int i = 0; i < nn_average; i++)
    {
      avg_count[i][global_node] += 1;
      if (pp_average[i]->non_variable_type == 0)
        {
          switch (pp_average[i]->type)
            {
            case PRESSURE:
              avg_sum[i][global_node] += fv->P;
              break;
            case TEMPERATURE:
              avg_sum[i][global_node] += fv->T;
              break;
            case MASS_FRACTION:
              avg_sum[i][global_node] += fv->c[pp_average[i]->species_index];
              break;
            case MOMENT0:
              avg_sum[i][global_node] += fv->moment[0];
              break;
            case MOMENT1:
              avg_sum[i][global_node] += fv->moment[1];
              break;
            case MOMENT2:
              avg_sum[i][global_node] += fv->moment[2];
              break;
            case MOMENT3:
              avg_sum[i][global_node] += fv->moment[3];
              break;
            case DENSITY_EQN:
              {
                double rho = density(NULL, time);
                avg_sum[i][global_node] += rho;
              }
              break;
            default:
              EH(-1, "Unknown nodal average type");
              break;
            }
        }
      else
        {
          switch (pp_average[i]->type)
            {
            case AVG_DENSITY:
              {
                double rho = density(NULL, time);
                avg_sum[i][global_node] += rho;
              }
            break;
            case AVG_HEAVISIDE:
              {
                load_lsi(ls->Length_Scale);
                avg_sum[i][global_node] += lsi->H;
              }
              break;
            case AVG_VISCOSITY:
              {
                double gamma[DIM][DIM];
                int a;
                int b;
                for (a = 0; a < VIM; a++)
                  {
                    for (b = 0; b < VIM; b++)
                      {
                        gamma[a][b] = fv->grad_v[a][b] + fv->grad_v[b][a];
                      }
                  }

                double mu = viscosity(gn, gamma, NULL);
                avg_sum[i][global_node] += mu;
              }
              break;
            default:
              EH(-1, "Unknown nodal average non-variable type");
              break;
            }
        }

    }
}

/*****************************************************************************/

void 
post_process_nodal(double x[],	 /* Solution vector for the current processor */
		   double **x_sens_p,   /* solution sensitivities */
		   double x_old[],	/* Solution vector at last time step */
		   double xdot[],     /* time derivative of solution vector */
		   double xdot_old[], /* dx/dt at previous time step */
		   double resid_vector[], /* Residual vector for the
					     current proc */
		   int ts,
		   double *time_ptr,
		   double delta_t, 
		   double theta,
                   double *x_pp,
 		   Exo_DB *exo,
		   Dpi *dpi,
		   RESULTS_DESCRIPTION_STRUCT *rd,
		   char filename[],
		   int matrix_offset)

/*******************************************************************************
  Function which directs calculation of stream function & other post processing
  quantities

  Author:          P. R. Schunk
  Date:            12 September 1994
  Revised:         by many

*******************************************************************************/

{
/* TAB certifies that this function conforms to the exo/patran side numbering
 *  convention 11/10/98. */

  int idex;			/* temporary */
  int candidate;		/* prospective new unique node name in a SS
				 * node list */
  int length_node_list;		/* count up length of uniquely specified node
				 * names in a SS node list */
  int eb_index;
  int   mesh_exoid, cpu_word_size, io_word_size;  
  float version;
  int err;                    /* temp variable to hold diagnostic flags. */
  int ip;                     /* ip is the local quadrature point index      */
  int ip_total;               /* ip_total is the total number of volume
                                 quadrature points in the element            */
  int j, k, l;			/* local index loop counter                  */
  int i, id;			/* Index for the local node number - row     */
  int I;			/* Indeces for global node number - row      */
  int ielem=0, iel;             /* Index for elements                        */
  int ielem_type;             /* Element type of the current element         */
  int ielem_dim;              /* Element physical dimension                  */
  int num_local_nodes;        /* Number of local basis functions in the
                                 current element                             */
  int iconnect_ptr;           /* Pointer to the beginning of the connectivity
                                 list for the current element                */
  int eqn=-1;                      /* equation name (R_ENERGY, etc) */
  int var;                      /* variable name (TEMPERATURE, etc) */
  int w;                       /* species counter */

  double s, t, u;              /* Gaussian-quadrature point locations        */
  int *bloated_node_list;      /* temporary used to point to raw SS node list
				* that replicates nodes needlessly */
  int num_universe_nodes;      /* alias for dpi->num_universe_nodes */

  /*
   * LEGEND:
   *
   * output:
   *    dphixdm[i][j][k][n] - deriv of (deriv of phi[i] wrt to global coord[j])
   *                          wrt mesh disp. k at node n
   *
   * T                          temperature (just like T_quad)
   *                            at the jth node (dof in elem)
   * dTdx[i]                    the i-th component of temperature gradient
   */

/* __________________________________________________________________________*/
/* __________________________________________________________________________*/

  double xi[DIM];               /* Local element coordinates of Gauss point. */
  double wt;                  /* Quadrature weights
                                 units - ergs/(sec*cm*K) = g*cm/(sec^3*K)    */
  dbl *pressure_elem_vect=NULL;	/* vector to hold nodal pressure*/
  /* PRS Cludge for remeshing guys */

  /* new post processing array that contains the nodal values of all the
     post processing variables */
  double **post_proc_vect;

  double **lumped_mass;         /* vector to hold lumped mass matrix         */
  int    *listnd=NULL;
  int    *listndm[MAX_CONC];             /*  */
  int    *listnde=NULL;
  int    check, e_start, e_end, mn;
  double del_stream_fcn[4];   /* elemental side increments to stream function 
                                 calculated by routine calc_stream_fcn       */
  double vel[MAX_PDIM][MDE];  /* array for local nodal velocity values */

  int ii, kount=0;
  int kounte=0, kountm[MAX_CONC];

  /* side-post stuff */
  double *local_post, *local_lumped;
  double phi_i, phi_j;

  int num_side_in_set;        /* returned number of sides(faces or edges) is  */
  int num_elem_in_set, num_node_in_set, num_nodes_on_side;
                              /* in the side set                              */
  int num_dist_fact_in_set;   /* returned number of distribution factors in   */
  int *elem_list;
  int *node_list;
  int *ss_ids;
  int id_side, iss=0, p, q, dim, ldof, jd, iapply, ss_index;
  int mode;
  int id_local_elem_coord[MAX_NODES_PER_SIDE];

  /*  particle tracking stuff  */

  double p_time,p_step,p_norm,p_normu[2],vscale = 0.0;   /*   time stepping variables  */
  int p_done,p_converged,inewton,p_dim,p_N; /*convergence criteria, etc. */
  double p_lambda,p_force[MAX_PDIM];	/* particle time constant, ext. force */
  double p_mass[2*MAX_PDIM][2*MAX_PDIM+1],pivot;/*  matrix info for time-stepper*/
  double p_xold[MAX_PDIM],p_x[MAX_PDIM],sum;
  double p_vel[MAX_PDIM],p_velold[MAX_PDIM];
  double f_vel[MAX_PDIM],f_velold[MAX_PDIM];
  FILE *jfp=NULL;				/*  file pointer  */
  int velo_interp=0;	/*  velocity basis functions  */

#ifdef DEBUG
  static char yo[] = "post_process_nodal"; /* My name to take blame... */
#endif

  struct Porous_Media_Terms pm_terms;   /*added for POROUS_LIQUID_ACCUM_RATE*/

  /* 
   * BEGINNING OF EXECUTABLE STATEMENTS
   */

  num_universe_nodes = dpi->num_universe_nodes;

  /*****************************************************************************/
  /*                               BLOCK 0                                     */
  /*                        INITIALIZATION FOR ROUTINE                         */
  /*     INITIALIZATION THAT IS DEPENDENT ON THE CURRENT PROCESSOR NUMBER      */
  /*****************************************************************************/
  /*
   * For simple post processing tasks like obtaining L2 approximations
   * of discontinuous quantities and using mass matrix lumping, use
   * the total number of nodes visible to this processor, including
   * external nodes that are rightfully owned by other processors. The
   * basic idea is that any values computed for external nodes will be
   * suitably discarded during the recombination of the distributed
   * simulation results.
   */

  /*
   * Obtain an optimized element order map from the exoII database
   * if available. If it is not available, then calculate one
   */
  if (Num_Proc == 1) {
    listel = alloc_int_1(Num_Internal_Elems, 0);
    cpu_word_size = sizeof(dbl);
    io_word_size  = 0;
    mesh_exoid    = ex_open(ExoFile, EX_READ, &cpu_word_size, &io_word_size, 
			    &version);
    EH(mesh_exoid, "ex_open");
    /*
     * Turn off annoying warning about nonexistent element order maps
     * Only describe the problem if it is fatal.
     */
    ex_opts(EX_ABORT);
    err = ex_get_map (mesh_exoid, listel);
    EH(err, "ex_get_map");
    err = ex_close(mesh_exoid);
    EH(err, "ex_close");

    /*
     * If a valid mapping was not storred in the original exodus file,
     * then let's calculate mapping using a our own poor man's algorithm,
     * that at least satifies the bare-bones criteria needed for
     * calculating a connected stream function field variable where a
     * connected mesh exists.
     */
    for (i = 0; i < Num_Internal_Elems; i++) {
      listel[i]--;
    }
    if ((err = check_elem_order(listel, exo)) != 0) {
#ifdef DEBUG_HKM
      printf("post_process_nodal: exodus element map failed "
	     "connectivity for streamfunction calculation test, %d\n",
	     err);
#endif
      err = elem_order_for_nodal_connect(listel, exo);
#ifdef DEBUG_HKM
      if (err == 0) {
	printf("post_process_nodal: exodus element map now has good "
	       "connectivity for streamfunction calculation\n");
      } else {
	printf("post_process_nodal: exodus element map again failed "
	       "connectivity for streamfunction calculation test, %d\n",
	       err);
#endif
      }
#ifdef DEBUG_HKM
    } else {
      printf("post_process_nodal: exodus element map has good "
	     "connectivity for streamfunction calculation\n");
    }
#endif
    /*
     * Convert the mapping to 1 to Num_Internal_Elems basis
     */
    for (i = 0; i < Num_Internal_Elems; i++) {
      listel[i]++;
    }
  }

  /*
   *   If we have no postprocessing vectors to calculate then
   *   perform a quick return
   */
  if (rd->TotalNVPostOutput == 0) return;

  /* Allocate memory for requested function vectors */

  post_proc_vect = (double **)
      smalloc(rd->TotalNVPostOutput * sizeof(double *));

  for ( j = 0; j < rd->TotalNVPostOutput;j++)
    {
      post_proc_vect[j] = (double *)smalloc(num_universe_nodes*sizeof(double));
    }


  if ( Num_Proc == 1 )
    {
      if (STREAM != -1 && Num_Var_In_Type[pg->imtrx][R_MOMENTUM1])
	{
	  listnd = (int *) smalloc (num_universe_nodes * sizeof(int));
	}
    }

  check = 0;
  for (i = 0; i < upd->Num_Mat; i++)
    {
      if(pd_glob[i]->MeshMotion == LAGRANGIAN) check = 1;
      if(pd_glob[i]->MeshMotion == DYNAMIC_LAGRANGIAN) check = 1;
    }
  if ( PRESSURE_CONT != -1 && (Num_Var_In_Type[pg->imtrx][R_MOMENTUM1] || check ))
    {
      /* PRS Cludge for remeshing guys */
      pressure_elem_vect  = (double *) smalloc(Num_Internal_Elems * 
					       sizeof(double));
    }

  if ( Num_Proc == 1 )
    {
      if( FLUXLINES != -1 && Num_Var_In_Type[pg->imtrx][R_MASS])
	{
	  for (w=0; w< upd->Max_Num_Species_Eqn; w++)
	    {
	      listndm[w] = (int *) smalloc(num_universe_nodes*sizeof(int));
	      kountm[w] = 0;
	    }

	   if (DIFFUSION_VECTORS == -1) 
	     EH(-1, "Need diffusion vectors for flux-function");
	   if (pd->TimeIntegration != STEADY )
	     {
	       DPRINTF(stdout, 
		       "#####################################################");
	       DPRINTF(stdout,
		       "# WARNING: Fluxlines invalid in transient solutions #");
	       DPRINTF(stdout,
		       "#####################################################");
	     }
	}
    }


  if ( Num_Proc == 1 )
    {
      if(ENERGY_FLUXLINES != -1 && Num_Var_In_Type[pg->imtrx][R_ENERGY])
	{
	  listnde         = (int *) smalloc(num_universe_nodes * sizeof(int));
	  if(CONDUCTION_VECTORS == -1) 
	    EH(-1, "Need conduction vectors for flux-function");
	  if (pd->TimeIntegration != STEADY )
	    {
	      DPRINTF(stdout,
		      "######################################################");
	      DPRINTF(stdout,
		      "# WARNING: Fluxlines invalid in transient solutions #");
	      DPRINTF(stdout,
		      "######################################################");
	    }
	}
    }

  /* If L2 fitting, allocate memory for lumped mass and rhs 
   * wouldn't be here if it weren't */

  lumped_mass = (double **) smalloc(rd->TotalNVPostOutput * sizeof(double *));
  for (j = 0; j < rd->TotalNVPostOutput; j++)
    {
      lumped_mass[j] = (double *) smalloc(num_universe_nodes * sizeof(double));
    }

  /*Initialize */
   if ( Num_Proc == 1 )
     {
       if(STREAM != -1 && Num_Var_In_Type[pg->imtrx][R_MOMENTUM1])
	 {
	   for (I = 0; I < num_universe_nodes; I++)
	     {
	       listnd[I] = 0 ;
	     }
	 }
       if(ENERGY_FLUXLINES != -1 &&  Num_Var_In_Type[pg->imtrx][R_ENERGY])
	 {
	   for (I = 0; I < num_universe_nodes; I++)
	     {
	       listnde[I] = 0 ;
	     }
	 }
       if(FLUXLINES != -1 && Num_Var_In_Type[pg->imtrx][R_MASS])
	 {
	   for (w=0; w < upd->Max_Num_Species_Eqn; w++)
	     {
	       for (I = 0; I < num_universe_nodes; I++)
		 {
		   listndm[w][I] = 0 ;
		 }
	     }
	 }
     }

   if (rd->TotalNVPostOutput > 0 ) {
     for (i = 0; i < rd->TotalNVPostOutput; i++) {       
       for (I = 0; I < num_universe_nodes; I++) {     
	 lumped_mass[i][I]    = 0.;
	 post_proc_vect[i][I] = 0.;
       }
     }
   }

   /*  af->Assemble_Jacobian = FAE; */

/******************************************************************************/
/*                                BLOCK 1                                     */
/*          LOOP OVER THE ELEMENTS DEFINED ON THE CURRENT PROCESSOR           */
/*          INITIALIZATION THAT IS DEPENDENT ON THE ELEMENT NUMBER            */
/*          First calculate field variables using volume integrals            */
/*          Then calculate stream and flux functions (need fields of          */
/*          diffusion and conduction vectors for the flux functions           */
/******************************************************************************/

  /* 
   * Loop over all the elements, calculating the required interaction
   * coefficients
   */

  /*
   * Eventually, you may want to have an outermost loop over element blocks
   * where the "pd" and material ID's could potentially change, then loop
   * over each element of each element block.
   */
   
   /*
    * Note more robust distributed processing version: loop is over the
    * local element block indeces. The appropriate material index is found
    * from Matilda[]. 
    */

   for ( eb_index=0; eb_index<exo->num_elem_blocks; eb_index++)
     {
       mn  = Matilda[eb_index];

       pd  = pd_glob[mn];
       cr  = cr_glob[mn];
       elc = elc_glob[mn];
       elc_rs = elc_rs_glob[mn];
       gn  = gn_glob[mn];
       mp  = mp_glob[mn];	  
       vn  = vn_glob[mn];
       evpl = evpl_glob[mn];

       for ( mode=0; mode<vn->modes; mode++)
	 {
	   ve[mode]  = ve_glob[mn][mode];
	 }
       
       e_start = exo->eb_ptr[eb_index];
       e_end   = exo->eb_ptr[eb_index+1];
	  
       for (iel = e_start; iel < e_end; iel++)
	 {
	   ielem = iel;

	   PRS_mat_ielem = ielem - e_start;  /*added for hysteretic saturation func*/

	      /*
	       * For each variable there are generally different degrees of
	       * freedom that they and their equations contribute to.
	       *
	       * For this element, load up arrays that tell, for each variable,
	       *
	       *        (i) how many degrees of freedom they contribute towords
	       *        (ii) the local node number associated with each degree of
	       *             freedom
	       *        (iii) pointers in the "esp" structure that tell where
	       *              things are located in the global scheme...
	       *                (a) nodal unknowns in this element...
	       *                (b) Residual equations receiving contributions in
	       *                    this element.
	       *                (c) where the Jacobian entries go in the global
	       *                    "a" matrix in its MSR format...
	       */
	      
	  
           err = load_elem_dofptr(ielem, exo, x, x_old, xdot, xdot_old, 0);
	   EH(err, "load_elem_dofptr");
	   err = bf_mp_init(pd);
	   EH(err, "bf_mp_init");
	   ielem_type      = ei[pg->imtrx]->ielem_type;
	   ip_total        = elem_info(NQUAD, ielem_type); /* number of
							    * quadrature pts */
	      
	   num_local_nodes = ei[pg->imtrx]->num_local_nodes; /* number of 
							     * local basis 
							     * functions */
	      
	   ielem_dim       = ei[pg->imtrx]->ielem_dim; /* physical 
							   * dimension of this
							   * element */
	      
	   iconnect_ptr    = ei[pg->imtrx]->iconnect_ptr;	/* pointer to 
							 * beginning of this 
							 * element's
							 * connectivity list */
	      
      
/******************************************************************************/
/*                              BLOCK 1A                                      */
/*                   START OF VOLUME INTEGRATION LOOP                         */
/*                LOOP OVER THE NUMBER OF QUADRATURE POINTS                   */
/*    Here we are doing a L2 projection onto the grid points of selected      */
/*    quantities                                                              */
/******************************************************************************/
	   /* Loop over all the Volume Quadrature integration points */
	      
	   for (ip = 0; ip < ip_total; ip++) {

	     MMH_ip = ip;   /*Added for hysteretic saturation func.*/

	     find_stu (ip, ielem_type, &s, &t, &u);
	     xi[0] = s;
	     xi[1] = t;
	     xi[2] = u;
	     
	     /*
	      * find quadrature weights for current ip
	      */
	     wt = Gq_weight (ip, ielem_type);
	     fv->wt = wt;
		  
	     /*
	      * Load up basis function information for ea variable...
	      * Old usage: fill_shape
	      */  
	     err = load_basis_functions( xi, bfd);
	     EH( err, "problem from load_basis_functions");
		  
	     /*
	      * This has elemental Jacobian transformation and some 
	      * basic mesh derivatives...
	      * Old usage: calc_Jac, jelly_belly
	      */  
	     err = beer_belly();
	     EH( err, "beer_belly");
		  
	     /*
	      * Load up field variable values at this Gauss point.
	      */
	     err = load_fv();
	     EH( err, "load_fv");
		  
	     /*
	      * Here, load in the final part of the necessary basis function
	      * information derivatives in the physical space coordinates...
	      *
	      *			grad(phi_i)
	      *
	      *			grad(phi_i e_a)
	      * where:
	      *		phi_i is the basis function at i-th dof
	      *		e_a   is a unit vector in the coordinate system
	      *
	      * 		grad() operator depends on the coordinate system.
	      */  
	     err = load_bf_grad();
	     EH(err, "load_bf_grad");
		  
	     /*
	      * Load up physical space gradients of field variables at this
	      * Gauss point.
	      */
	     err = load_fv_grads();
	     EH(err, "load_fv_grads");	  
		  
	     /*
	      * Load up porous media variables and properties, if needed 
	      */
	     if (mp->PorousMediaType == POROUS_UNSATURATED || 
		 mp->PorousMediaType == POROUS_SATURATED ||
	         mp->PorousMediaType == POROUS_TWO_PHASE ) {
	       err = load_porous_properties(); 
	       EH(err, "load_porous_properties");
	     }
	     if (mp->PorousMediaType == POROUS_SATURATED) {
	       err = get_porous_fully_sat_terms(&pm_terms, *time_ptr, delta_t);
	       EH(err,"problem in getting the saturated porous darcy  terms");
	     } else if (mp->PorousMediaType == POROUS_UNSATURATED ||
			mp->PorousMediaType == POROUS_TWO_PHASE) {
	       err = get_porous_part_sat_terms(&pm_terms, *time_ptr, delta_t);
	       EH(err,"problem in getting the partially-saturated porous  terms");
	     }

	     computeCommonMaterialProps_gp(*time_ptr);

	     /*
	      * Calculate the contribution from this element of the
	      * projection of the standard field variables unto the
	      * node variables
	      */
	     err = calc_standard_fields(post_proc_vect, lumped_mass,
					delta_t, theta, ielem, ielem_type, ip,
					ip_total, rd, &pm_terms, *time_ptr, exo, xi);
	     EH(err, "calc_standard_fields");
	   } /* END  for (ip = 0; ip < ip_total; ip++)                      */
	 } /* END  for (iel = 0; iel < num_internal_elem; iel++)            */
     }  /* END for (ieb loop) */

   /* Solve linear system for requested fields and put back in rhs vector*/

/******************************************************************************/
/*                                BLOCK 2                                     */
/*                            SURFACE VARIABLES                               */
/*     Evaluate Post-Processing Variables that are only defined on surfaces   */
/******************************************************************************/
   if (SURFACE_VECTORS != -1 && pd->e[pg->imtrx][R_MESH1] && Num_ROT == 0 )
     {

       /* loop over side-sets and find surface vectors for all elements on each 
	* side-set */

       /*
	* We already read in this information, just refer to it if possible.
	*/

       ss_ids               = exo->ss_id;
  
       local_post           = (double *) smalloc(rd->TotalNVPostOutput *
						 sizeof(double));
       local_lumped         = (double *) smalloc(rd->TotalNVPostOutput *
						 sizeof(double));
    
       for ( iss=0; iss<exo->num_side_sets; iss++)
	 {
            num_side_in_set      = exo->ss_num_sides[iss];
            num_dist_fact_in_set = exo->ss_num_distfacts[iss];

            num_elem_in_set      = num_side_in_set;
            num_node_in_set      = num_dist_fact_in_set;

            num_nodes_on_side    = num_node_in_set/num_elem_in_set; /* Be it
								* hereby
								* recorded
								* that this
								* is done
								* under
								* protest. */  

	   bloated_node_list    = &(exo->ss_node_list[iss][0]);
	   elem_list            = &(exo->ss_elem_list[exo->ss_elem_index[iss]]);

	   /*
	    * Create node_list from original bloated list by adding only unique
	    * node numbers to it.
	    */

	   node_list            = (int *) smalloc(num_node_in_set*sizeof(int));

	   for ( j=0; j<num_node_in_set; j++ )
	     {
	       node_list[j] = -1;
	     }
	   
	   length_node_list = 0;
	   
	   for ( j=0; j<num_node_in_set; j++ )
	     {
	       candidate = bloated_node_list[j];
	       if ( in_list(candidate, 0, length_node_list, node_list) == -1 )
		 {
		   node_list[length_node_list] = candidate;
		   length_node_list++;
		 }
	     }

	   node_list       = (int *) realloc(node_list, 
					     length_node_list*sizeof(int));

	   num_node_in_set = length_node_list;

	   /*******************************************************************/
	   /*                      BLOCK 2A                                   */
	   /*            SURFACE INTEGRATION or NODAL LOOP                    */
	   /* Evaluate Post-Processing Variables that are only defined on     */
	   /* surfaces.                                                       */
	   /*******************************************************************/

	   for(i=0; i< num_elem_in_set; i++)
             {
               err = load_elem_dofptr(elem_list[i], exo, x, x_old, xdot,
                                      xdot_old, 0);
	       err = bf_mp_init(pd);     
	       EH(err, "load_elem_dofptr");
	       iconnect_ptr    = ei[pg->imtrx]->iconnect_ptr;
	       ielem_type      = ei[pg->imtrx]->ielem_type;
	       ip_total        = elem_info(NQUAD_SURF, ielem_type);
	       num_local_nodes = ei[pg->imtrx]->num_local_nodes;
	       ielem_dim       = ei[pg->imtrx]->ielem_dim;
	       dim             = ielem_dim;

	       id_side = find_id_side(ei[pg->imtrx]->ielem, num_nodes_on_side,
				      &exo->ss_node_list[iss][num_nodes_on_side*i],
				      id_local_elem_coord, exo);
	       /*
		* Here, we will either perform surface integral over element with
		* Gaussian Quadrature, or evaluate the surface properties
		* at each nodal point (I think in a fine enough mesh, the two 
		* become the same thing) */

	       /* use nodal points only!! */
	       for ( k=0; k<num_nodes_on_side; k++)
		 {
		   /* find where to put this nodal value in ss-list */
		   /* Find the local element node number for the current node */
		   id = id_local_elem_coord[k];

		   I = exo->node_list[ei[pg->imtrx]->iconnect_ptr + id]; 
		   find_nodal_stu(id, ielem_type, &xi[0], &xi[1], &xi[2]);

		   err = load_basis_functions( xi, bfd);
		   EH( err, "problem from load_basis_functions");
	
		   err = beer_belly();
		   EH( err, "beer_belly");
	
		   /* precalculate variables at  current integration pt.*/
		   err = load_fv();
		   EH( err, "load_fv");
	       
		   err = load_bf_grad();
		   EH( err, "load_bf_grad");
	
		   err = load_bf_mesh_derivs(); 
		   EH( err, "load_bf_mesh_derivs");
	    
		   surface_determinant_and_normal (ei[pg->imtrx]->ielem, iconnect_ptr, 
						   num_local_nodes, 
						   ielem_dim - 1,  
						   id_side,
						   num_nodes_on_side,
						   id_local_elem_coord );
	    
		   /* calculate the components of the surface normal and 
		    * mesh displacement derivatives
		    */

		   if (ielem_dim !=3) {
		     calc_surf_tangent(ei[pg->imtrx]->ielem, iconnect_ptr, 
				       num_local_nodes, ielem_dim-1,
				       num_nodes_on_side,
				       id_local_elem_coord);
		     }


		   /*
		    * Put local contributions into global right-hand side
		    * if it is not a right-hand side variable - it won't get 
		    * added in (contribution is zero)
		    */
		   if(SURFACE_VECTORS != -1 && pd->e[pg->imtrx][R_MESH1] && dim == 2)
		     {
	  
		       for (p = 0; p < rd->TotalNVPostOutput; p++) 
			 {
			   local_post[p] = 0.;
			   local_lumped[p] = 0.;
			 }

		       /* Set flag to indicate if we're in the right material 
			* (only one) to apply
			*/
		       iapply = 0;
		       if ((ss_index = in_list(ss_ids[iss], 0, 
					       Proc_Num_Side_Sets, 
					       ss_to_blks[0])) == -1)
			 {
			   EH(-1,"Cannot match side SSID to ss_to_blks[].");
			 }

		       if( exo->eb_id[find_elemblock_index(ei[pg->imtrx]->ielem, exo)] == 
			   ss_to_blks[1][ss_index] )
			 {
			   iapply = 1;
			 } 
		       if (iapply)
			 {
			   for (p=0; p<dim; p++)
			     {
			       idex = SURFACE_VECTORS + p;
			       local_post[idex]         = fv->snormal[p];
			       local_lumped[idex]       = 1.;
			       local_post[idex+dim]     = fv->stangent[0][p];
			       local_lumped[idex+dim]   = 1.;
/*   not for 2D problems       local_post[idex+2*dim]   = fv->stangent[1][p];
			       local_lumped[idex+2*dim] = 1.;  */
			     }
			 }
		     } /* end of Surface vectors */

		   /*
		    * Choose the same weighting function for all
		    * post-processing variables  - really want this to be
		    * the highest order weighting function 
		    */
		   eqn = pd->ProjectionVar;

		   /* also convert from node number to dof number */
		   ldof = ei[pg->imtrx]->ln_to_dof[eqn][id];
		   if (ldof < 0) {
                     EH(-1,"post_process_nodal: bad surface projection");
		   }
		   phi_i = bf[eqn]->phi[ldof];
		   for (var = 0; var < rd->TotalNVPostOutput; var++) {
		     post_proc_vect[var][I] += (local_post[var] * phi_i * 
						fv->sdet * fv->h3 );
		     for (j = 0; j < num_nodes_on_side; j++) {
		       /* Find the local element node number for the 
			* current node 
			*/
		       jd = id_local_elem_coord[j];
		       /* also convert from node number to dof number */
		       phi_j = bf[eqn]->phi[ei[pg->imtrx]->ln_to_dof[eqn][jd]];
		       lumped_mass[var][I] += (local_lumped[var] * fv->sdet
					       * phi_i * phi_j * fv->h3 );
		     }
		   }
		 } /* end of node-point loop */
	     } /* end of element loop on side-set */
	 } /* end of SS loop */
  
       safer_free((void **) &local_post);
       safer_free((void **) &local_lumped);
     } /* end of if surface variables */

   /* if ROTATION conditions are defined, determine these tangents separately 
    * and plug them directly into the post_proc_vect */
   if (SURFACE_VECTORS != -1 && Num_ROT > 0)
     {
       dim = pd_glob[0]->Num_Dim;
    /*
     * NORMAL, TANGENT and OTHER Vectors required for ROTATION are calculated
     * ahead of time so we don't run into anomolous behavior due to neclaced 
     * elements, junction points, . . .
     */
       calculate_all_rotation_vectors(exo, x);
    
       for (I = 0; I < num_universe_nodes; I++)
	 {
	   if (rotation[I][VECT_EQ_MESH] != NULL)
	     {
	       for (p = 0; p < dim; p++)
		 {
		   if (rotation[I][VECT_EQ_MESH][p]->ok)
		     {
		       for (q = 0; q < dim; q++)
			 {
			   post_proc_vect[SURFACE_VECTORS + p * dim + q][I] = 
			     rotation[I][VECT_EQ_MESH][p]->vector[q];
			   lumped_mass[SURFACE_VECTORS + p * dim + q][I] = 0.;
			 }
		     }
		 }
	     }
	 }
     }

/******************************************************************************/
/*                      SMOOTHING                                             */
/******************************************************************************/

   for (ii = 0; ii< rd->TotalNVPostOutput; ii++) {
     for (I = 0; I < num_universe_nodes; I++) {
       if (fabs(lumped_mass[ii][I]) > DBL_SMALL) {
	 post_proc_vect[ii][I] /= lumped_mass[ii][I];
       } else {
#ifdef DEBUG
   printf("WARNING: lumped_mass[%d][%d] = %g, post_proc_vect[%d][%d] = %g\n",
		ii, I, lumped_mass[ii][I], ii, I, post_proc_vect[ii][I]);
#endif
	 post_proc_vect[ii][I] = 0.0;
       }
     }
   }
/******************************************************************************/
/*                                BLOCK 3                                     */
/*                CALCULATE STREAM OR FLUX FUNCTIONS                          */
/******************************************************************************/

   if ( Num_Proc == 1 )
     {
       if (STREAM != -1 || FLUXLINES != -1  || ENERGY_FLUXLINES != -1 ) 
	 {
	   /* 
	    * Loop over all the elements, in the "optimal" order.
	    */
    
	   e_start = exo->eb_ptr[0];
	   e_end   = exo->eb_ptr[exo->num_elem_blocks];
	   for (iel = e_start; iel < e_end; iel++)
	     {
	       ielem = listel[iel] - 1;

	       /*
		* For each variable there are generally different degrees of
		* freedom that they and their equations contribute to.
		*
		* For this element, load up arrays that tell, for each variable,
		*
		*        (i) how many degrees of freedom they contribute towords
		*        (ii) the local node number associated with each degree
		*             of freedom
		*        (iii) pointers in the "esp" structure that tell where
		*              things are located in the global scheme...
		*                (a) nodal unknowns in this element...
		*                (b) Residual equations receiving contributions
		*                    in this element.
		*                (c) where the Jacobian entries go in the global
		*                    "a" matrix in its MSR format...
		*/
	    
	       err = load_elem_dofptr(ielem, exo, x, x_old, xdot, xdot_old, 0);
	    
	       EH(err, "load_elem_dofptr");

	       iconnect_ptr    = ei[pg->imtrx]->iconnect_ptr;
      
	       ielem_type      = ei[pg->imtrx]->ielem_type;
	       ip_total        = elem_info(NQUAD_SURF, ielem_type);
	       num_local_nodes = ei[pg->imtrx]->num_local_nodes;
      
	       ielem_dim       = ei[pg->imtrx]->ielem_dim;

	       dim             = ielem_dim;

		

	       /* Initialize velocity */
	       for(i=0; i<MAX_PDIM; i++)
		 {
		   for(j=0; j<MDE; j++)
		     {
		       vel[i][j] =0.;
		     }
		 }
	
	       /* get convection velocity at the nodal points */
	
	       if (STREAM != -1  &&  Num_Var_In_Type[pg->imtrx][VELOCITY1] && ei[pg->imtrx]->ielem_dim == 2)
		 {
		   /* Go for it -- Calculate the stream function at the nodes 
		    * of this element 
		    */

		   /*	if (ei[pg->imtrx]->ielem_dim == 2 && ei[pg->imtrx]->num_local_nodes == 9) { */

		   if (ei[pg->imtrx]->ielem_dim == 2) 
		     {
		       if (pd->e[pg->imtrx][R_MOMENTUM1]) 
			 {
			   for ( i=0; i<ei[pg->imtrx]->ielem_dim; i++)
			     {
			       var = VELOCITY1+i;
			       for ( j=0; j<ei[pg->imtrx]->dof[var]; j++)
				 {
				   vel[i][j] = *esp->v[i][j];
				 }
			     }
			 }
		       err = calc_stream_fcn(x, del_stream_fcn, vel); 
		     }
		   else
		     {
#if 1
		       EH(-1,"No stream function in 3D ");
#endif
		     }
		   err = correct_stream_fcn(&kount, iel, del_stream_fcn, 
					    post_proc_vect[STREAM], listnd);
	    
		 }  /* END of if(STREAM) */
	
	       check = 0;
	       for (i = 0; i < upd->Num_Mat; i++)
		 {
		   if(pd_glob[i]->MeshMotion == ARBITRARY) check = 1;
		   if((pd_glob[i]->MeshMotion == LAGRANGIAN ||
		       pd_glob[i]->MeshMotion == DYNAMIC_LAGRANGIAN) && 
		       pd_glob[i]->MeshInertia) check = 2; 
		 }
	
	       if (FLUXLINES != -1  && Num_Var_In_Type[pg->imtrx][R_MASS])
		 {
		   for (w=0; w < upd->Max_Num_Species_Eqn; w++)
		     {
		       /* Go for it -- Calculate the flux function at the nodes
			*  of this element 
			*/
		    
		       if (ei[pg->imtrx]->ielem_dim == 2) 
			 {
			   for ( i=0; i<ei[pg->imtrx]->ielem_dim; i++)
			     {
			       var = MASS_FRACTION;
			       for ( j=0; j<ei[pg->imtrx]->dof[var]; j++)
				 {
				   I = Proc_Elem_Connect[ Proc_Connect_Ptr[iel] 
							+ j ];
				   /* add in contribution from diffusion */
				   vel[i][j] = post_proc_vect[DIFFUSION_VECTORS 
							     + w * ei[pg->imtrx]->ielem_dim
							     + i][I];
				   if ( (check == 1) && 
					Num_Var_In_Type[pg->imtrx][VELOCITY1] )
				     {
				       vel[i][j] += ( (*esp->v[i][j]) * 
						      (*esp->c[w][j]) );
				     }
				   else if(check == 2)
				     /* use convection velocity for lagrangian 
					mesh motion */
				     {
				       I = Proc_Elem_Connect[ Proc_Connect_Ptr
							    [iel] + j ];
				       if (TimeIntegration != STEADY)
					 {
					   printf(
       "\n Need to update Lagrangian convection velocities for transient \n");
					   vel[i][j] += 
					     post_proc_vect[LAGRANGE_CONVECTION 
							   + i][I] 
					     * (*esp->c[w][j]);
					 }
				       else
					 {
					   vel[i][j] += 
					     post_proc_vect[LAGRANGE_CONVECTION 
							   + i][I]
					     * (*esp->c[w][j]);
					 }
				     }
				 }
			     }
			   err = calc_stream_fcn(x, del_stream_fcn, vel); 
			 }
		       else
			 {
			   EH(-1,"No flux lines in 3D ");
			 }
		       err = correct_stream_fcn(&kountm[w], iel, del_stream_fcn, 
						post_proc_vect[FLUXLINES + w], listndm[w]);
		    
		     }  /* END of loop over components */
		 }  /* END of if(FLUXLINES) */
	    
	       if (ENERGY_FLUXLINES != -1  && Num_Var_In_Type[pg->imtrx][R_ENERGY])  
		 {
		   /* Go for it -- Calculate the stream function at the nodes of this element */
		   if (ei[pg->imtrx]->ielem_dim == 2) 
		     {
		       for ( i=0; i<ei[pg->imtrx]->ielem_dim; i++)
			 {
			   var = TEMPERATURE;
			   for ( j=0; j<ei[pg->imtrx]->dof[var]; j++)
			     {
			       I = Proc_Elem_Connect[ Proc_Connect_Ptr[iel] + j ];
			       vel[i][j] = post_proc_vect[CONDUCTION_VECTORS + i][I];
			       if((check==1) && Num_Var_In_Type[pg->imtrx][VELOCITY1])
				 {
				   vel[i][j] += *esp->v[i][j] * (*esp->T[j]);
				 }
			       else if (check == 2)
				 /* use convection velocity for lagrangian mesh motion */
				 {
				   I = Proc_Elem_Connect[ Proc_Connect_Ptr[iel] + j ];
				   if (TimeIntegration != STEADY)
				     {
				       printf("\n Need to update Lagrangian convection velocities for transient \n");
				       vel[i][j] +=  post_proc_vect[LAGRANGE_CONVECTION + i][I]  
					 * (*esp->T[j]);
				     }
				   else
				     {
				       vel[i][j] +=  post_proc_vect[LAGRANGE_CONVECTION + i][I] 
					 * (*esp->T[j]);
				     }
				 }
			     }
			 }
		       err = calc_stream_fcn(x, del_stream_fcn, vel); 
		     } 
		   else 
		     {
		       EH(-1,"No energy flux lines in 3D ");
		     }
		   err = correct_stream_fcn(&kounte, iel, del_stream_fcn,
					    post_proc_vect[ENERGY_FLUXLINES], listnde);
		 }  /* END of if(ENERGY_FLUXLINES) */
	    
	     } /* END of loop over elements */ 

	 }  /* END of if(STREAM or FLUXLINES) */


  /*
   * do some last minute processing for special variable types 
   */

   if (STREAM != -1 &&  Num_Var_In_Type[pg->imtrx][VELOCITY1]) {
     /* First process global vector to recover average value at nodes*/
     for (I = 0; I < num_universe_nodes; I++) {
       ii = listnd[I];
       if (ii != 0) {
         post_proc_vect[STREAM][I] /= (double) ii;
       }
     }

     /* Compute value at midside nodes if these exist */
     if ( ei[pg->imtrx]->num_local_nodes == 9)
       {
	 err = midsid(post_proc_vect[STREAM], exo);
       }

     free(listnd);
   }

  if (FLUXLINES != -1 && Num_Var_In_Type[pg->imtrx][R_MASS]) {
    for (w = 0; w < upd->Max_Num_Species_Eqn; w++) {
      /* First process global vector to recover average value at nodes*/
      for (I = 0; I < num_universe_nodes; I++) {
	ii = listndm[w][I];
	if (ii != 0) {
	  post_proc_vect[FLUXLINES + w][I] /= (double) ii;
	}
      }
      
      /* Then compute value at midside nodes */
      
      if ( ei[pg->imtrx]->num_local_nodes == 9)
       {
	 err = midsid(post_proc_vect[FLUXLINES + w], exo);
       }
      
      free(listndm[w]);
    }
  }

   if (ENERGY_FLUXLINES != -1 && Num_Var_In_Type[pg->imtrx][R_ENERGY]) {
     /* First process global vector to recover average value at nodes*/
     for (I = 0; I < num_universe_nodes; I++) {
       ii = listnde[I];
       if (ii !=0) {
         post_proc_vect[ENERGY_FLUXLINES][I] /= (double) ii;
       }
     }

     /* Then compute value at midside nodes */

     if ( ei[pg->imtrx]->num_local_nodes == 9)
       {
	 err = midsid(post_proc_vect[ENERGY_FLUXLINES], exo);
       }

    free(listnde);
   }

     } /* end of serial processing block for streamlines */

   if (NS_RESIDUALS != -1 && Num_Var_In_Type[pg->imtrx][R_MOMENTUM1]) {
     for (I = 0; I < num_universe_nodes; I++){
       for (j = 0; j < ei[pg->imtrx]->ielem_dim; j++) {
	 ii = Index_Solution(I, R_MOMENTUM1 + j, 0, 0, -2, pg->imtrx);
	 if (ii != -1) {
	   post_proc_vect[NS_RESIDUALS + j][I] = resid_vector[ii];
	 }
       }
     }
   }

   if (NS_RESIDUALS != -1 && Num_Var_In_Type[pg->imtrx][R_MOMENTUM1]) {
     for (I = 0; I < num_universe_nodes; I++){
       for (j = 0; j < ei[pg->imtrx]->ielem_dim; j++) {
	 ii = Index_Solution(I, R_MOMENTUM1 + j, 0, 0, -2, pg->imtrx);
	 if (ii != -1) {
	   post_proc_vect[NS_RESIDUALS + j][I] = resid_vector[ii];
	 }
       }
     }
   }

   if (MM_RESIDUALS != -1 && Num_Var_In_Type[pg->imtrx][R_MESH1]) {
     for (I = 0; I < num_universe_nodes; I++){
       for (j=0; j < ei[pg->imtrx]->ielem_dim; j++) {
	 ii = Index_Solution(I, R_MESH1 + j, 0, 0, -2, pg->imtrx);
	 if (ii != -1) {
	   post_proc_vect[MM_RESIDUALS + j][I]=resid_vector[ii];
	 }
       }
     }
   }

   if (efv->ev) {
     for (j=0; j < efv->Num_external_field; j++) {
	if(efv->i[j] != I_TABLE)
	   {
       	    for (I = 0; I < num_universe_nodes; I++) 
		{ post_proc_vect[EXTERNAL_POST+j][I]=efv->ext_fld_ndl_val[j][I]; }
	   }
     }
   }

   /* sum up all stress modes to compute the total stress */
   if (TOTAL_STRESS11 != -1 && Num_Var_In_Type[pg->imtrx][R_STRESS11] ) 
   {
     sum_total_stress( x, R_STRESS11, 0, 
		       post_proc_vect[TOTAL_STRESS11], exo);
   }
   if (TOTAL_STRESS12 != -1 && Num_Var_In_Type[pg->imtrx][R_STRESS12] ) 
   {
     sum_total_stress( x, R_STRESS12, 0, 
		       post_proc_vect[TOTAL_STRESS12], exo);
   }
    
   if (TOTAL_STRESS13 != -1 && Num_Var_In_Type[pg->imtrx][R_STRESS13] ) 
   {
     sum_total_stress( x, R_STRESS13, 0, 
		       post_proc_vect[TOTAL_STRESS13], exo);
   }
    
   if (TOTAL_STRESS22 != -1 && Num_Var_In_Type[pg->imtrx][R_STRESS22] ) 
   {
     sum_total_stress( x, R_STRESS22, 0, 
		       post_proc_vect[TOTAL_STRESS22], exo);
   }
    
   if (TOTAL_STRESS23 != -1 && Num_Var_In_Type[pg->imtrx][R_STRESS23] ) 
   {
     sum_total_stress( x, R_STRESS23, 0, 
		       post_proc_vect[TOTAL_STRESS23], exo);
   }
    
   if (TOTAL_STRESS33 != -1 && Num_Var_In_Type[pg->imtrx][R_STRESS33] ) 
   {
     sum_total_stress( x, R_STRESS33, 0, 
		       post_proc_vect[TOTAL_STRESS33], exo);
   }

   if (nn_average > 0)
     {
       post_process_average(x, x_old, xdot, xdot_old, resid_vector, exo, dpi, post_proc_vect, *time_ptr);
     }

/*****************************************************************************/
/*                               BLOCK 4                                     */
/*           NOW, write results onto exodusII database                       */
/*****************************************************************************/
  /* ----------
   * NOW, write results onto exodusII database 
   * ----------*/

  for (i = 0; i < rd->TotalNVPostOutput; i++)
    {

      /*
       * When we're parallel, this will write out results for external
       * nodes that are owned by other processors. When we "fix" the results
       * into a monolith we may simply ignore this processor's concept of
       * the nodal result variable at external nodes.
       */
#ifdef DEBUG
      if (i == (DIFFUSION_VECTORS+0+1)) {
	{
	  int inode;
	  FILE *tfile;
          tfile=fopen("df_dump.txt", "a");
	  for (inode = 0; inode < exo->num_nodes; inode++) {	   
	    fprintf(tfile, "Y0DIFF1[%3d] = %15.6g\n", inode, post_proc_vect[i][inode]);
	  } 
	  fclose(tfile);
	}
      }
#endif     
      if (filename != NULL)
        {
          wr_nodal_result_exo(exo, filename, post_proc_vect[i],
			      matrix_offset + rd->TotalNVSolnOutput + i + 1, ts, *time_ptr);
        }
    }

      /* 
       * Compute particle traces and output to file
       */

      if(nn_particles > 0)
	{
          double orig_coord[3];
	  /* 1) Search Element Database and find originating element
	    id for each particle */

        fprintf(stderr,"  starting particle trace computation...  \n");

          p_dim = exo->num_dim;

          for (i = 0; i < nn_particles; i++) {

	  	for(j=0;j<p_dim;j++)
	        	{orig_coord[j] = pp_particles[i]->coord[j];}
          if(p_dim == 2)
                {
                pp_particles[i]->coord[2] = 0.;
                p_x[2] = 0.;
                }
	p_lambda = pp_particles[i]->mass*pp_particles[i]->mobility;
 	p_force[0] = pp_particles[i]->mobility*pp_particles[i]->force[0];
 	p_force[1] = pp_particles[i]->mobility*pp_particles[i]->force[1];
 	p_force[2] = pp_particles[i]->mobility*pp_particles[i]->force[2];
 
  /*	if the product of the particle mass and mobility is zero or negative
  	then the particle will follow the fluid pathlines.  If the product
  	is positive, solve a double size set of equations with particle
  	inertia and possibly external forces included.		*/
  
  
  	if(p_lambda > 0.0)	
  		{p_N = 2*p_dim;}
  	else
  		{p_N = p_dim;}


	if(pd->TimeIntegration == STEADY || 
		tran->time_value == tran->init_time+tran->delta_t)
	{
/*   get initial position    */

            pp_particles[i]->Current_element_id =
                        find_id_elem(pp_particles[i]->coord[0],
                                     pp_particles[i]->coord[1],
                                     pp_particles[i]->coord[2], x, exo,
				     0, exo->num_elems);

            if( pp_particles[i]->Current_element_id == -1)
			EH(-1,"Cannot locate one of your particles");
	}	/* if steady	*/

  /* find basis functions associated with velocity variables */

  for (j = 0; j < Num_Basis_Functions; j++) {
    if (pd_glob[ei[pg->imtrx]->mn]->i[pg->imtrx][VELOCITY1] == bfd[j]->interpolation) {
      velo_interp = j;
    }
  }

/*    get initial isoparametric coordinates - initial isopar. coords   */

	for(j=0;j<MAX_PDIM;j++)
	{pp_particles[i]->xi_coord[j] = 0.;}

        err = invert_isoparametric_map(&pp_particles[i]->Current_element_id,
                                       &pp_particles[i]->coord[0],
                                       &pp_particles[i]->xi_coord[0],
                                       exo, x, &velo_interp);

        if(err == 0)
                {
                WH(-1,"map inversion for particle path failed");
                goto next_particle;
                }

        for( j = 0 ; j < p_dim ; j++)
        {
	if(fabs(pp_particles[i]->xi_coord[j]) > 2.0)
                {
        fprintf(stderr,"particle %d - initial pt outside the domain\n",i);
        fprintf(stderr,"isoparametric coords  %g %g %g \n"
                        ,pp_particles[i]->xi_coord[0]
                        ,pp_particles[i]->xi_coord[1]
                        ,pp_particles[i]->xi_coord[2]);
                goto next_particle;
                }
        }

        err = load_basis_functions(&pp_particles[i]->xi_coord[0], bfd);
        EH( err, "problem from load_basis_functions");

        err = beer_belly();
        EH( err, "beer_belly");

        err = load_fv();
        EH( err, "load_fv");

        err = load_bf_grad();
        EH( err, "load_bf_grad");

        err = load_fv_grads();
        EH( err, "load_fv_grads");

	if(pd->TimeIntegration == STEADY || 
		tran->time_value == tran->init_time+tran->delta_t)
	{
        vscale=0.;
        for ( j = 0 ; j < p_dim ; j++)
                {
                p_x[j] = p_xold[j] = fv->x[j];
                p_vel[j] = p_velold[j] = fv->v[j];
                f_vel[j] = f_velold[j] = fv->v[j];
                pp_particles[i]->coord[j] = p_x[j];
                vscale += fv->v[j]*fv->v[j];
                }
        vscale = sqrt(vscale);
	}
	else
	{
        for ( j = 0 ; j < p_dim ; j++)
                {
                p_xold[j] = pp_particles[i]->coord[j];
                p_velold[j] = pp_particles[i]->p_velo[j];
                f_velold[j] = fv_old->v[j];
                }
	}

          /* 3) Start Time integration loop */

	if(pd->TimeIntegration == STEADY)
		{
        	p_time=pp_particles[i]->Start_Time;
        	p_step = pp_particles[i]->Delta_s/vscale;
		}
	else if(tran->time_value == tran->init_time + tran->delta_t)
		{ 
		p_time=tran->init_time;
        	p_step = tran->delta_t;
 		}
	else
		{
		p_time=tran->time_value - tran->delta_t; 
        	p_step = tran->delta_t;
		}

        p_done = FALSE;

	if(pd->TimeIntegration == STEADY || 
		tran->time_value == tran->init_time+tran->delta_t)
	{
/**  write file headings  **/

        if(  (jfp=fopen(pp_particles[i]->filenm,"a")) != NULL)
                {
        err = usr_ptracking (jfp, i+1, p_x, p_vel, p_xold, p_velold,
                        TRUE, p_time, p_step);
        EH(err,"problem with usr_ptracking");
                }
	}	/* if steady	*/
	else
	{
        jfp = fopen(pp_particles[i]->filenm,"a");
	}

        while ( !p_done )
            {

/*   make Euler predictor step  */

        for ( j=0 ; j < p_dim ; j++)
                {
                p_x[j] = p_xold[j] + p_velold[j]*p_step;
                }
	if(p_lambda > 0.)	
  		{
  		for(j=0;j<p_dim;j++)
  			{
  	p_vel[j] = p_velold[j] + (f_velold[j]-p_velold[j]+p_force[j])
  					*p_step/p_lambda;
  			}
  		}

        p_time += p_step;

/*  trapezoidal rule corrector step  */

        p_converged = FALSE;
        inewton = 0;

        while ( !p_converged && inewton < 6 )
                {
        err = invert_isoparametric_map(&pp_particles[i]->Current_element_id,
                                       p_x,
                                       &pp_particles[i]->xi_coord[0],
                                       exo, x, &velo_interp);

        if(err == 0)
                {
                WH(-1,"map inversion for particle path failed");
                goto next_particle;
                }

        for( j = 0 ; j < p_dim ; j++)
        {
        if(fabs(pp_particles[i]->xi_coord[j]) > 2.0)
                {
                fprintf(stderr,"particle %d has exited the domain\n",i);
        fprintf(stderr,"element = %d\n",pp_particles[i]->Current_element_id);
        fprintf(stderr,"coords  %g %g %g \n",p_x[0],p_x[1],p_x[2]);
                p_done = TRUE;
                goto next_particle;
                }
        }

        err = load_basis_functions(&pp_particles[i]->xi_coord[0], bfd);
        EH( err, "problem from load_basis_functions");

        err = beer_belly();
        EH( err, "beer_belly");

        err = load_fv();
        EH( err, "load_fv");

        err = load_bf_grad();
        EH( err, "load_bf_grad");

        err = load_fv_grads();
        EH( err, "load_fv_grads");

/*  assemble mass matrix and rhs */

  	if(p_lambda > 0.0)
  	{
        for ( j = 0 ; j < p_dim ; j++)
           {
  		  f_vel[j] = fv->v[j];
                  p_mass[2*j][p_N] = p_x[j] - p_xold[j]
                                  - 0.5*p_step*(p_vel[j] + p_velold[j]);
                  p_mass[2*j+1][p_N] = p_lambda*(p_vel[j] - p_velold[j])
                    - 0.5*p_step* (f_vel[j]-p_vel[j] + f_velold[j]-p_velold[j]
  					 + 2.*p_force[j]);
                  for ( k = 0 ; k < p_dim ; k++)
                      {
          p_mass[2*j][2*k] =  -delta(j,k);
          p_mass[2*j][2*k+1] = 0.5*p_step*delta(j,k);
          p_mass[2*j+1][2*k] = 0.5*p_step*fv->grad_v[k][j];  
          p_mass[2*j+1][2*k+1] = -(0.5*p_step+p_lambda)*delta(j,k);
                      }
             }
  	}
  	else
  	{
          for ( j = 0 ; j < p_dim ; j++)
             {
  		f_vel[j] = fv->v[j];
                p_mass[j][p_dim] = p_x[j] - p_xold[j]
                                - 0.5*p_step*(f_vel[j] + f_velold[j]);
                for ( k = 0 ; k < p_dim ; k++)
                    {
        p_mass[j][k] = 0.5*p_step*fv->grad_v[k][j] - delta(j,k);
                    }
           }
  	}

        p_norm = 0;
        for ( j = 0 ; j < p_N ; j++ )
                {
  		p_norm += p_mass[j][p_N]*p_mass[j][p_N];
                }

/*   solve linear system using straight Gauss elimination assuming
                no pivoting required    */

        for ( j = 0 ; j < p_N-1 ; j++)
           {
                for (k = j+1 ; k < p_N ; k++)
                    {
                        pivot = p_mass[k][j]/p_mass[j][j];
                        for ( l = j+1 ; l < p_N+1 ; l++)
                            {
                                p_mass[k][l] -= p_mass[j][l]*pivot;
                            }
                    }
            }

/*  backsubstitution  */

        p_mass[p_N-1][p_N] = 
		p_mass[p_N-1][p_N]/p_mass[p_N-1][p_N-1];

        for ( j = p_N-2 ; j >= 0 ; j-- )
            {
                sum = 0;
                for ( k = j+1 ; k < p_N ; k++ )
                   {  sum += p_mass[j][k]*p_mass[k][p_N];}
                p_mass[j][p_N] = (p_mass[j][p_N] - sum)/p_mass[j][j];
            }

/**   update solution  **/
        p_normu[0] = 0;
        p_normu[1] = 0;
 	if(p_lambda > 0.0)
 	{
        for ( j = 0 ; j < p_dim ; j++)
                {
 		p_x[j] += p_mass[2*j][p_N];
 		p_vel[j] += p_mass[2*j+1][p_N];
 		}
        for ( j = 0 ; j < p_dim ; j++ )
                {
 		p_normu[0] += p_mass[2*j][p_N]*p_mass[2*j][p_N];
 		p_normu[1] += p_mass[2*j+1][p_N]*p_mass[2*j+1][p_N];
                }
 	}
 	else
 	{
        for ( j = 0 ; j < p_dim ; j++)
                {
 		p_x[j] += p_mass[j][p_N];
 		p_vel[j] = f_vel[j];
 		}
        for ( j = 0 ; j < p_dim ; j++ )
                {
 		p_normu[0] += p_mass[j][p_N]*p_mass[j][p_N];
                }
 	}

        p_converged = ( (p_norm+p_normu[0]+p_normu[1]) < 1.0E-12 );
        inewton++;
                }   /*  corrector while loop  */

        /*   check convergence of corrector step  */

        if(!p_converged)
                {
                p_time -= p_step;
                p_step *= 0.5;
		if((pd->TimeIntegration == STEADY && 
			p_step < 0.0001*pp_particles[i]->Delta_s/vscale) ||
			(pd->TimeIntegration == TRANSIENT && 
				p_step < tran->Delta_t_min))
			{
                 	WH(-1,"particle timestep below minimum");
                 	goto next_particle;
 			}
                continue;
                }
        else
                {

          /* update variables */

        for ( j=0 ; j < p_dim ; j++)
                {
                pp_particles[i]->coord[j] = p_x[j];
                pp_particles[i]->p_velo[j] = p_vel[j];
                }

        /*   call usr_ptracking for computation and output of other quantities
         *   along the particle traces
         */

        err = usr_ptracking (jfp, i+1, p_x, p_vel, p_xold, p_velold,
                        FALSE, p_time, p_step);
        EH(err,"problem with usr_ptracking");

        vscale=0.;
        for ( j=0 ; j < p_dim ; j++)
                {
                p_xold[j] = p_x[j];
                p_velold[j] = p_vel[j];
                f_velold[j] = f_vel[j];
                vscale += p_vel[j]*p_vel[j];
                }
        vscale = sqrt(vscale);
	if(pd->TimeIntegration == STEADY)
		{
        	p_step = MIN(pp_particles[i]->Delta_s/vscale,1.2*p_step);
		}
	else
		{
        	p_step = MIN(tran->delta_t,1.2*p_step);
		}
                }
        p_done = ( (pd->TimeIntegration == STEADY && 
			p_time >= pp_particles[i]->End_Time) ||
		    (pd->TimeIntegration == TRANSIENT &&
			p_time >= tran->time_value) );

        }   /*   while loop */

        next_particle:

        fflush(jfp);
	fclose(jfp);
	for(j=0;j<p_dim;j++)
	        {pp_particles[i]->coord[j] = orig_coord[j];}
          }  /*  particle counter */
        fprintf(stderr,"  Done tracing %d particles...  \n", nn_particles);
        }


/*  err = usr_print(time_ptr, delta_t, x, post_proc_vect, -1);  */

  check = 0;
  for (i = 0; i < upd->Num_Mat; i++)
    {
      if(pd_glob[i]->MeshMotion == LAGRANGIAN ||
	 pd_glob[i]->MeshMotion == DYNAMIC_LAGRANGIAN) check = 1;
    }
  if ( PRESSURE_CONT != -1 && (Num_Var_In_Type[pg->imtrx][VELOCITY1] || check))
    {
      /*PRS cludge for remeshing guys */
      for (I = 0; I < Num_Internal_Elems; I++){
	pressure_elem_vect[I] = (dbl) I;
      }
      
      safe_free(pressure_elem_vect);
    }  

  /*
   * Save porous saturation vector to x_pp.
   * Later, this will be usable for arbitrary post-processing variables.
   */
/*
printf(" Porous sat. ID is %d\n", POROUS_SATURATION);
printf(" Capillary pressure ID is %d\n", CAPILLARY_PRESSURE);
printf(" Number of PP vars from rd is %d\n", rd->TotalNVPostOutput);
printf(" Pointer check of x_pp: %p\n", x_pp);
  if (POROUS_SATURATION != -1 && x_pp != NULL)
    {
      for (I=0; I<num_universe_nodes; I++)
        {
          x_pp[I] = post_proc_vect[POROUS_SATURATION][I];
        }
    }
*/

  if (Num_Export_XP > 0 && x_pp != NULL)
    {
      idex = 0;
      for (j=0; j<Num_Export_XP; j++)
        {
          for (I=0; I<exo->num_nodes; I++)
            {
              x_pp[idex] = post_proc_vect[Export_XP_ID[j]][I];
              idex++;
            }
        }
    }

  /*
   * write out pressure along chosen side set
   */
/*   err = usr_print(NULL,0.,x,post_proc_vect, PRESSURE_CONT);  
   err = usr_print(NULL,0.,x,post_proc_vect, STRESS_TENSOR);  */

  for (j = 0; j < rd->TotalNVPostOutput; j++)
    {
      safe_free(post_proc_vect[j]);
    }

  safe_free(post_proc_vect);

  safe_free(listel);

  for (j = 0;j < rd->TotalNVPostOutput; j++)
    {
      safe_free(lumped_mass[j]);
    }

  safe_free(lumped_mass);

  return;
/*****************************************************************************/
} /*   END OF post_process_nodal                                             */
/*****************************************************************************/

void 
post_process_elem(double x[], /* soln vector */
		  double x_old[],	/* soln vector at previous time step */
		  double xdot[],	/* time derivative of soln vector */
		  double xdot_old[],
		  double resid_vector[], /* Residual vector */
		  const int tev, 
		  const int tev_post,
		  double ***gvec_elem, /* Triply indexed array containing 
					* element variable values on return.
					* convention: 
					* [elemblock_index][elemvar_index]
					*      [element_index(inblock)] */
		  const int ts,
		  const double *time_ptr,
		  const double delta_t, 
		  Exo_DB * const exo,
		  Dpi * const dpi,
                  struct Results_Description *rd)

    /************************************************************************
     * Function which directs calculation of element-based post processing
     *quantities
     *
     * Author:          Randy R. Lober
     * Date:            13 August 1998
     * Revised:         
     *
     ************************************************************************/
{
  int i,eb_indx,ev_indx,elem,compute_elem_size;
  int mn, ip_total, ielem, ip, ev_indx_tmp;
  ELEM_BLK_STRUCT *eb_ptr;

  if (Num_Elem_Post_Proc_Var == 0) return;

  /* Initialize  - NOTE ONLY initialize the members that have been malloc'd */
  i = 0;
  if ( tev_post > 0 ) {
    for ( eb_indx = 0; eb_indx < exo->num_elem_blocks; eb_indx++ ) {
      for ( ev_indx = tev; ev_indx < tev + tev_post; ev_indx++ ) {
	if ( exo->elem_var_tab[i++] == 1 ) { /* Checks to see if this ev_indx
						exists for this eb_indx */
	  for ( elem = 0; elem < exo->eb_num_elems[eb_indx]; elem++ ) {
	    gvec_elem[eb_indx][ev_indx][elem] = 0.;
	  }
	}
      }
    }
  }

  /* Compute the elem post vars here */
  ev_indx = tev;

  /* Zienkiewicz-Zhu error indicator based on velocity */

  if (ERROR_ZZ_VEL != -1 && Num_Var_In_Type[pg->imtrx][R_MOMENTUM1]) {
    compute_elem_size = 0;
    if (ERROR_ZZ_VEL_ELSIZE  != -1) compute_elem_size = 1;
    if (calc_zz_error_vel(x, x_old, xdot, xdot_old, resid_vector,
			  ev_indx,      /* Variable index for zz_error  */
			  gvec_elem,    /* elem var vals[eb_indx][ev_indx][elem] */
			  exo, dpi, compute_elem_size ) != 0 ) {
      EH(-1, " calc_zz_error_vel failure");
    } else {
      /* If we get to here, calc_zz_error_vel worked and we need to increment ev_indx */
      if ( compute_elem_size ) {
	/* if the elem size was also computed, 2 ev's were added, increment by 2 */
	ev_indx += 2;
      } else {
	/* If only the error was computed, increment ev_indx by 1 */
	ev_indx++;
      }
    }
  }

  if(SAT_CURVE_TYPE != -1 &&
     CAP_PRESS_SWITCH != -1 &&
     SAT_QP_SWITCH != -1)
    {
      ev_indx_tmp = ev_indx;
      if(Num_Var_In_Type[pg->imtrx][R_POR_LIQ_PRES] || 
	 Num_Var_In_Type[pg->imtrx][R_SHELL_SAT_OPEN] ||
	 Num_Var_In_Type[pg->imtrx][R_SHELL_SAT_OPEN_2])
	{
	  for (eb_indx = 0; eb_indx < exo->num_elem_blocks; eb_indx++) {
	    ev_indx = ev_indx_tmp;
	    mn = Matilda[eb_indx];
	    mp = mp_glob[mn];
	    eb_ptr = Element_Blocks + eb_indx;
	    ip_total = elem_info(NQUAD, eb_ptr->Elem_Type);
	    if((mp->PorousMediaType == POROUS_UNSATURATED ||
		mp->PorousMediaType == POROUS_SHELL_UNSATURATED ||
		mp->PorousMediaType == POROUS_TWO_PHASE) &&
	       mp->SaturationModel == TANH_HYST)
	      {
		for ( ip = 0; ip < ip_total; ip++) 
		  {
		    for(ielem=0; ielem < eb_ptr->Num_Elems_In_Block; ielem++)
		      {
			gvec_elem[eb_indx][ev_indx][ielem] += 
			  eb_ptr->ElemStorage[ielem].sat_curve_type[ip];
		      }
		    ev_indx++;
		  }
		for ( ip = 0; ip < ip_total; ip++) 
		  {
		    for(ielem=0; ielem < eb_ptr->Num_Elems_In_Block; ielem++)
		      {
			gvec_elem[eb_indx][ev_indx][ielem] += 
			  eb_ptr->ElemStorage[ielem].Sat_QP_tn[ip];
		      }
		    ev_indx++;
		  }
		for ( ip = 0; ip < ip_total; ip++) 
		  {
		    for(ielem=0; ielem < eb_ptr->Num_Elems_In_Block; ielem++)
		      {
			gvec_elem[eb_indx][ev_indx][ielem] += 
			  eb_ptr->ElemStorage[ielem].p_cap_QP[ip];
		      }
		    ev_indx++;
		  }
	      }
	  }
	}
    }
      
  for (i = 0; i < Num_Elem_Post_Proc_Var; i++) {
    /*
     * When we're parallel, this will write out results for boundary
     * elements that are shared by other processors.
     */
    wr_elem_result_exo(exo, ExoFileOut, gvec_elem, tev+i, ts,
		       *time_ptr, rd);
  }

  /* Release the struct array memory if it exists */
  if ( nn_error_metrics > 0 ) free (pp_error_data);
}
/*****************************************************************************/

void
post_process_global(double *x,	 /* Solution vector for the current processor */
		    Exo_DB *exo,
		    Dpi *dpi,
		    double time)
{
  int i;
  for (i = 0; i < nn_global; i++) {
    switch (pp_global[i]->type) {
    case PP_GLOBAL_LS_INTERFACE_PRINT:
      {
	if (ls != NULL) {
	  print_ls_interface(x, exo, dpi, time, pp_global[i]->filenm, FALSE);
	}
      }
      break;
    case PP_GLOBAL_LS_INTERFACE_PRINT_ALL_TIMES:
      {
	if (ls != NULL) {
	  print_ls_interface(x, exo, dpi, time, pp_global[i]->filenm, TRUE);
	}
      }
      break;
    default:
      EH(-1, "Unknown global post process type");
      break;
    }
  }
}

/********************************************************************************/
/********************************************************************************/
/********************************************************************************/

static int
calc_zz_error_vel(double x[], /* Solution vector                       */
		  double x_old[], double xdot[], 
		  double xdot_old[],
		  double resid_vector[], 
		  int ev_indx,	/* Variable index for zz_error               */
		  double ***gvec_elem, /* evar vals[eb_indx][ev_indx][elem]  */
		  Exo_DB * const exo,
		  Dpi * const dpi,
		  int compute_elem_size)

     /*
       Function which calculates the Zienkiewicz-Zhu error indicator for each
       appropriate element in the model

       Author:          R. R. Lober (9113)
       Date:            9 September 1998
       Revised          

     */

{
  int status, i_node, i_elem, i_start, i_end, i, j, k, kk, elem_id, max_gp, min_gp;
  int num_elems_in_patch, i_elem_type, i_elem_gp, i_elem_dim, mat_num;
  int max_dim, valid_count, max_terms, last_interp, i_eb_indx;
  int do_the_lu_decomp, *indx, max_velocity_norm_i_elem=0, max_velocity_err_i_elem=0;
  int *valid_elem_mask, num_local_proc_nodes, err, global_node_num;
  int remesh_status;
  double **xgp_loc, **ygp_loc, **zgp_loc, **det_gp_loc, **s_lhs, *rhs, ***tau_lsp;
  double ****tau_gp_ptch, *i_node_coords, **wt_gp_loc, tau, xgp, ygp, zgp, det, wt;
  double max_velocity_norm, max_velocity_norm_tmp, *elem_areas=NULL, h1, h2, error_ratio;
  double expansion_rate, reduction_rate, elem_size_min, elem_size_max, target_error;
  double max_velocity_err, max_x=0, max_y=0, max_z=0, total_volume, pct_over_target, volume_tmp;
  double pct_over_tolerance;

  status = 0;

  /* Sanity check for mesh topology data */
  if ( ! exo->node_elem_conn_exists ) {
    EH(-1, "Attempt to access undeveloped node->elem connectivity.");
  }  

  i_node_coords = (double *) smalloc (3*sizeof(double));

  num_local_proc_nodes = dpi->num_internal_nodes + dpi->num_external_nodes;
  /* Per conversation with PAS 9/15, in the parallel world of goma, each node
     has a unique and unambiguous owning proc, while each proc has elements that
     are shared and termed boundary elements. To ensure our data requests are
     appropriately on proc, we will use node indices as follows:
     our local view of all the nodes will be from 
        node index 0 to ( dpi->num_internal_nodes + dpi->num_external_nodes )
     and this index will be used to count into the Exodus Struct arrays. */

  /* Setup memory to hold least square projected derivatives for the fluid
     shear stress tensor. For 2D, this will entail storing t11, t12, & t22
     for each node. For 3D, it will be t11 t12, t13, t22, t23, & t33 for 
     each node. Access will be (for t12) tau_lsp[0][1][node]. The reason
     this looks a little complicated is because tau is symetric, and we
     don't want to waste space for unneeded components*num_nodes. */
  /* VIM is used here instead of exo->num_dim because for certain 2D models
     that were specified to be solved in cylindrical or swirling coordinate
     systems, they contain 3D tensors (thus tau_* must contain 3D comps) */
  /* MMH: PROJECTED_CARTESIAN coordinate systems are similar to
   * SWIRLING in this respect, too.
   */

  tau_lsp = (double ***) smalloc (VIM*sizeof(double **));
  for ( i = 0; i < VIM; i++ ) {
    tau_lsp[i] = (double **) smalloc (VIM*sizeof(double *));
    for ( j = 0; j < VIM; j++ ) {
      if ( j < i ) {
	tau_lsp[i][j] = tau_lsp[j][i];
      }
      else {
	tau_lsp[i][j] = (double *) smalloc (exo->num_nodes*sizeof(double));
	for ( k = 0; k < num_local_proc_nodes; k++ ) {
	  tau_lsp[i][j][k] = 0.;
	}
      }
    }
  }

  /* Complete node loop for LS patch construction @ each node */
  for ( i_node = 0; i_node < num_local_proc_nodes; i_node++ ) {

#ifdef RRL_DEBUG
#ifdef DBG_1
    fprintf( stdout, 
	     "At node %d and seeing elements:\n",
	     i_node+1);
#endif
#endif

    if ( exo->num_dim == 3 ) {
      i_node_coords[0] = exo->x_coord[i_node];
      i_node_coords[1] = exo->y_coord[i_node];
      i_node_coords[2] = exo->z_coord[i_node];
    } else {
      i_node_coords[0] = exo->x_coord[i_node];
      i_node_coords[1] = exo->y_coord[i_node];
      i_node_coords[2] = 0.;
    }

    i_start = exo->node_elem_pntr[i_node];
    i_end   = exo->node_elem_pntr[i_node + 1];

    num_elems_in_patch = i_end - i_start;

    /* Build mask for this patch and initialize */
    valid_elem_mask = (int *) smalloc (num_elems_in_patch*sizeof(int));
    for (i = 0; i < num_elems_in_patch; i++ ) valid_elem_mask[i] = 0;

    max_gp     = -1;
    min_gp     = 1000;
    max_dim    = -1;
    last_interp = -1;
    j = 0;
    /* Loop over elems in this patch about node i_node
      ( initial scoping loop over this patch ) */
    for ( i_elem = i_start; i_elem < i_end; i_elem++) {

      /* Check elem_type for each elem (for appropriate interp)
	 and check pd_glob for the block of this elem to check for
	 velocity existance and for variable interp for the material.
         This data will be applied to the patch mask to indicate
         which neighbor elems can be appropriately employed in the
         least square fit for this patch. */

      elem_id          = exo->node_elem_list[i_elem];
      i_elem_type      = Elem_Type( exo, 
				    elem_id);     /* element type */
      i_elem_gp        = elem_info( NQUAD, 
				    i_elem_type); /* number of
						     quadrature points */
      i_elem_dim       = elem_info( NDIM, 
				    i_elem_type); /* element dimension
						     (of course!) */
      /* Save this dimension if first time through - subsequent passes
	 test if dimension ever changes. This is a no no. */
      if ( i_elem == i_start ) max_dim = i_elem_dim;
      if ( i_elem_dim != max_dim || 
	   i_elem_dim != exo->num_dim ) {
	EH (-1,
	    "Cannot mix element dimensionality for error computation");
      }

      if ( i_elem_gp > max_gp ) {
	max_gp = i_elem_gp;
      }

      if ( i_elem_gp < min_gp ) {
	min_gp = i_elem_gp;
      }

      i_eb_indx        = exo->elem_eb[elem_id];
      mat_num          = Matilda[i_eb_indx];
      pd               = pd_glob[mat_num];

      /* Confirm momentum is being solved in this material & velocity is
	 turned on for each dimension that the element occupies. */
      valid_count = 0;
      for ( k = 0; k < i_elem_dim; k++ ) {
	if ( pd->e[pg->imtrx][R_MOMENTUM1 + k] &&
	     pd->v[pg->imtrx][VELOCITY1 + k] ) {
	  valid_count++;
	}
      }

      /* Only include element if every dimension was valid, and if this
         ev_indx exists for this i_eb_indx */
      if ( valid_count == i_elem_dim &&
	   exo->elem_var_tab[i_eb_indx*exo->num_elem_vars + ev_indx] == 1 ) {
	valid_elem_mask[j] = 1;

	/* Save this interpolation if first time through - subsequent passes
	 test if interpolation ever changes. This is a no no. */
	if ( i_elem == i_start ) last_interp = pd->i[pg->imtrx][VELOCITY1];
	if ( pd->i[pg->imtrx][VELOCITY1] != last_interp ) {
	  EH (-1,
	      "Cannot mix velocity interpolation levels for error computation");
	}
      }

#ifdef RRL_DEBUG
#ifdef DBG_1
      fprintf( stdout,
	       "       %d (blk %d, type %d, gp %d)\n", 
	       elem_id+1,
	       exo->eb_id[exo->elem_eb[elem_id]],
	       i_elem_type,
	       i_elem_gp );
#endif
#endif
      
      j++;
    } /* End initial scoping loop over this patch about node i_node */

    /* Need to build local arrays to store working local gp coords */
    xgp_loc    = (double **) smalloc ( num_elems_in_patch*sizeof(double *));
    ygp_loc    = (double **) smalloc ( num_elems_in_patch*sizeof(double *));
    zgp_loc    = (double **) smalloc ( num_elems_in_patch*sizeof(double *));
    det_gp_loc = (double **) smalloc ( num_elems_in_patch*sizeof(double *));
    wt_gp_loc  = (double **) smalloc ( num_elems_in_patch*sizeof(double *));

    for (k = 0; k < num_elems_in_patch; k++ ) {
      xgp_loc[k]    = (double *) smalloc ( max_gp*sizeof(double));
      ygp_loc[k]    = (double *) smalloc ( max_gp*sizeof(double));
      zgp_loc[k]    = (double *) smalloc ( max_gp*sizeof(double));
      det_gp_loc[k] = (double *) smalloc ( max_gp*sizeof(double));
      wt_gp_loc[k]  = (double *) smalloc ( max_gp*sizeof(double));

      /* Initialize the arrays for this patch */
      for (kk = 0; kk < max_gp; kk++ ) {
	xgp_loc[k][kk]    = 0.;
	ygp_loc[k][kk]    = 0.;
	zgp_loc[k][kk]    = 0.;
	det_gp_loc[k][kk] = 0.;
	wt_gp_loc[k][kk]  = 0.;
      }
    }

    /* Determine size of LS system to be solved for this patch */
    if ( max_dim > 2 &&
	 min_gp > 9 ) {
      max_terms = 10; /* 3D with quadratic elements */
    }
    else if ( max_dim > 2 && 
	      min_gp <= 9 ) {
      max_terms = 4; /* 3D with linear elements */
    }
    else if ( max_dim <= 2 &&
	      min_gp > 5 ) {
      max_terms = 6; /* 2D with quadratic elements */
    }
    else {
      max_terms = 3; /* 2D with linear elements */
    }

    s_lhs = (double **) smalloc (max_terms*sizeof(double *));
    for (k = 0; k < max_terms; k++) {
      s_lhs[k] = (double *) smalloc (max_terms*sizeof(double));
      for (kk = 0; kk < max_terms; kk++ ) {
	s_lhs[k][kk]    = 0.;
      }
    }
    rhs = (double *) smalloc (max_terms*sizeof(double));
    for (kk = 0; kk < max_terms; kk++ ) {
      rhs[kk]    = 0.;
    }

    /* Setup memory to hold least squares' projected derivatives for the
       fluid shear stress tensor at the gauss points for elements in this
       patch.  For 2D, this will entail storing t11, t12, & t22 for each
       gauss point. For 3D, it will be t11 t12, t13, t22, t23, & t33 for each
       gauss point. Access will be (for t12) tau_gp_ptch[0][1][elem][gp]. The
       reason this looks a little complicated is because tau is symetric, and
       we don't want to waste space for unneeded components. */
    /* VIM is used here instead of exo->num_dim because for certain 2D models
       that were specified to be solved in cylindrical or swirling coordinate
       systems, they contain 3D tensors (thus tau_* must contain 3D comps) */
    /* MMH: PROJECTED_CARTESIAN coordinate systems are similar to
     * SWIRLING in this respect, too.
     */

    tau_gp_ptch = (double ****) smalloc (VIM*sizeof(double ***));
    for ( i = 0; i < VIM; i++ ) {
      tau_gp_ptch[i] = (double ***) smalloc (VIM*sizeof(double **));
      for ( j = 0; j < VIM; j++ ) {
	if ( j < i ) {
	  tau_gp_ptch[i][j] = tau_gp_ptch[j][i];
	}
	else {
	  tau_gp_ptch[i][j] = (double **) smalloc (num_elems_in_patch*sizeof(double *));
	  for ( k = 0; k < num_elems_in_patch; k++ ) {
	    tau_gp_ptch[i][j][k] = (double *) smalloc ( max_gp*sizeof(double));
	    for (kk = 0; kk < max_gp; kk++) {
	      tau_gp_ptch[i][j][k][kk] = 0.0;
	    }
	  }
	}
      }
    }

    i_start = exo->node_elem_pntr[i_node];
    i_end   = exo->node_elem_pntr[i_node + 1];
    /* Actual workhorse LHS loop over the elems in this patch */
    for (k = 0, i_elem = i_start; i_elem < i_end; k++, i_elem++) {
      /* Only employ element if it has been deemed worthy from above scoping loop */
      if (valid_elem_mask[k] == 1) {

	/* Extract the info for this elem of the patch */
	elem_id          = exo->node_elem_list[i_elem];

	err = load_elem_dofptr(elem_id, exo, x, x_old, xdot, 
                               xdot_old, 0);
	EH(err, "load_elem_dofptr");     
 
	err = bf_mp_init(pd);
	EH(err, "bf_mp_init");

	mat_num = ei[pg->imtrx]->mn;

	i_elem_type      = ei[pg->imtrx]->ielem_type;     /* element type */
	i_elem_gp        = elem_info( NQUAD, 
				      i_elem_type); /* number of
						       quadrature points */
	i_elem_dim       = ei[pg->imtrx]->ielem_dim; /* element dimension
						       (of course!) */

	err = fill_lhs_lspatch ( i_node_coords,
				 wt_gp_loc[k],
				 xgp_loc[k],
				 ygp_loc[k],
				 zgp_loc[k],
				 det_gp_loc[k],
				 max_terms,
				 s_lhs,
				 k,
				 tau_gp_ptch );

      } /* End of treating worthy nodes with valid_elem_mask values */
    } /* End workhorse LHS loop over this patch */

    /* Now loop over needed components in tau_lsp for node i_node,
       again over the elements in the patch this time filling the rhs
       vector and solving via lu decomp and back sub for each
       component in tau_lsp in turn.*/
    /* NOTE: We're computing the needed tau components using VIM since
       that will pick up the necessary 3D components for cylindrical
       or swirling coordinate systems. The size of the system (least squares)
       being solved will be determined by the max_terms calculation, since
       that mechanism will result in the most high fidelity LS patch fitted.
       For example, if we were to take a 2D mesh of quadratic elements with
       a cylindrical coord system, and call it 3D, the best patch fit it could
       get would be linear 3D. By solving a 2D system on quadratic elements,
       the system fidelity goes up to 6 terms for the same problem. We can
       always solve for the additional tau terms with either system, so we're
       dictating the number of tau terms via VIM, and the max_terms via the
       actual element dimension and interpolation levels. Per conversation with
       RRR, 9/21/98 */
    /* MMH: PROJECTED_CARTESIAN coordinate systems are similar to
     * SWIRLING in this respect, too.
     */
    do_the_lu_decomp = 1;
    indx = (int *) smalloc (max_terms * sizeof(int));
    for ( i = 0; i < VIM; i++ ) {
      for ( j = 0; j < VIM; j++ ) {
	if ( j < i ) {
	  tau_lsp[i][j][i_node] = tau_lsp[j][i][i_node];
	}
	else {
	  for ( kk = 0; kk < max_terms; kk++ ) {
	    rhs[kk]    = 0.;
	  }

	  for ( k = 0, i_elem = i_start; i_elem < i_end; k++, i_elem++) {
	    /* Only employ element if it has been deemed worthy from 
	     * above scoping loop */
	    if ( valid_elem_mask[k] == 1 ) {
	      elem_id          = exo->node_elem_list[i_elem];
	      i_elem_type      = Elem_Type( exo, 
					    elem_id);     /* element type */
	      i_elem_gp        = elem_info( NQUAD, 
					    i_elem_type); /* number of
							     quadrature points */
	      for ( kk = 0; kk < i_elem_gp; kk++ ) {
		tau = tau_gp_ptch[i][j][k][kk];
		xgp = xgp_loc[k][kk];
		ygp = ygp_loc[k][kk];
		zgp = zgp_loc[k][kk];
		det = det_gp_loc[k][kk];
		wt  = wt_gp_loc[k][kk];
		switch ( max_terms ) {
		case 3:  /* 2D with linear elements    */
		  rhs[0] += 1.0 *     tau * det * wt;
		  rhs[1] += xgp *     tau * det * wt;
		  rhs[2] += ygp *     tau * det * wt;
		  break;
		case 6:  /* 2D with quadratic elements */
		  rhs[0] += 1.0 *     tau * det * wt;
		  rhs[1] += xgp *     tau * det * wt;
		  rhs[2] += ygp *     tau * det * wt;
		  rhs[3] += xgp*xgp * tau * det * wt;
		  rhs[4] += xgp*ygp * tau * det * wt;
		  rhs[5] += ygp*ygp * tau * det * wt;
		  break;
		case 4:  /* 3D with linear elements    */
		  rhs[0] += 1.0 *     tau * det * wt;
		  rhs[1] += xgp *     tau * det * wt;
		  rhs[2] += ygp *     tau * det * wt;
		  rhs[3] += zgp *     tau * det * wt;
		  break;
		case 10: /* 3D with quadratic elements */
		  rhs[0] += 1.0 *     tau * det * wt;
		  rhs[1] += xgp *     tau * det * wt;
		  rhs[2] += ygp *     tau * det * wt;
		  rhs[3] += zgp *     tau * det * wt;
		  rhs[4] += xgp*xgp * tau * det * wt;
		  rhs[5] += xgp*ygp * tau * det * wt;
		  rhs[6] += xgp*zgp * tau * det * wt;
		  rhs[7] += ygp*ygp * tau * det * wt;
		  rhs[8] += ygp*zgp * tau * det * wt;
		  rhs[9] += zgp*zgp * tau * det * wt;
		  break;
		default:
		  EH(-1, "Unsupported size in building RHS of least"
		     " squares patch for error");
		  break;
		}
	      }
	    }
	  }

	  /* Now solve the system for this patch. The first time through perform
	     the LU decomposition and the back substitution. All subsequent loop
	     iterations for this patch need only back substitute. */

	  if (lu_decomp_backsub_driver(s_lhs, rhs, indx, max_terms,
				       do_the_lu_decomp) == -1) {
	    EH(-1, " Error occurred in calc_zz_error_vel" );
	    status = -1;
	    return (status);
	  }

	  /* Next time just do the back sub */
	  if ( do_the_lu_decomp == 1 ) do_the_lu_decomp = 0;

	  tau_lsp[i][j][i_node] = rhs[0]; /* This works since we solved the system on a local
					     coord basis */

#ifdef RRL_DEBUG
#ifdef DBG_2
	  fprintf ( stdout,
		    "Just computed lsp tau%d%d for node %d = %6.4lf\n",
		    i + 1,
		    j + 1,
		    i_node + 1,
		    tau_lsp[i][j][i_node] );
#endif
#endif

	}
      }
    }

#ifdef RRL_DEBUG
#ifdef DBG_1
    fprintf( stdout,
	     "\n  node    t11       t12       t13       t21       t22       t23       t31      t32      t33\n" ); 
    if (ei[pg->imtrx]->ielem_dim > 2) {
      fprintf( stdout,
	       "  %2d   %6.4lf   %6.4lf   %6.4lf   %6.4lf   %6.4lf   %6.4lf   %6.4lf   %6.4lf   %6.4lf\n",
	       i_node + 1,
	       tau_lsp[0][0][i_node],
	       tau_lsp[0][1][i_node],
	       tau_lsp[0][2][i_node],
	       tau_lsp[1][0][i_node],
	       tau_lsp[1][1][i_node],
	       tau_lsp[1][2][i_node],
	       tau_lsp[2][0][i_node],
	       tau_lsp[2][1][i_node],
	       tau_lsp[2][2][i_node] ); 
    } else {
      fprintf( stdout,
	       "  %2d   %6.4lf   %6.4lf   < NA >   %6.4lf   %6.4lf   < NA >   < NA >   < NA >   < NA >\n",
	       i_node + 1,
	       tau_lsp[0][0][i_node],
	       tau_lsp[0][1][i_node],
	       tau_lsp[1][0][i_node],
	       tau_lsp[1][1][i_node] ); 
    }  
#endif
#endif

    /* Clean up memory for this patch */
    for (k = 0; k < num_elems_in_patch; k++ ) {
      free (xgp_loc[k]);
      free (ygp_loc[k]);
      free (zgp_loc[k]);
      free (det_gp_loc[k]);
      free (wt_gp_loc[k]);
    }
    free (xgp_loc);
    free (ygp_loc);
    free (zgp_loc);
    free (det_gp_loc);
    free (wt_gp_loc);

    free (valid_elem_mask);

    for (k = 0; k < max_terms; k++ ) {
      free (s_lhs[k]);
    }
    free (s_lhs);
    free (rhs);
    free (indx);

    for ( i = 0; i < VIM; i++ ) {
      for ( j = 0; j < VIM; j++ ) {
	/* Only the upper tri diag members were malloc'd, so only free those */
	if ( j >= i ) {
	  for ( k = 0; k < num_elems_in_patch; k++ ) {
	    free (tau_gp_ptch[i][j][k]);
	  } 
	  free (tau_gp_ptch[i][j]);
	}
      }
      free (tau_gp_ptch[i]);
    }
    free (tau_gp_ptch);

#ifdef RRL_DEBUG
#ifdef DBG_1
    fprintf( stdout,
	     "\n" );      
#endif
#endif

  }  /* End of loop building LHS for the patch about node i_node */

  /* Loop over each element in the model for the following. */
  /* Now have tau_lsp at the nodes, and tau at the gauss points (via fv)
     To get tau_lsp back at the gauss points, we will interpolate with
     shape functions. With both quantities back at the gauss points, we will
     cycle over the gauss points, computing the gfem/lsp difference for
     each tau component at each gauss point, then using these to compute
     the elemental error. Then store this absolute error val for the 
     currrent element into gvec_elem for now. */

  valid_elem_mask = (int *) smalloc (exo->num_elems*sizeof(int));
  for (i = 0; i < exo->num_elems; i++ ) valid_elem_mask[i] = 0;

  /* First do scoping loop to set up the valid_elem_mask for the entire model
     this time (valid to compute zz error based on velocity)  */
  for (i_elem = 0; i_elem < exo->num_elems; i_elem++ ) {
    elem_id          = exo->node_elem_list[i_elem];
    i_elem_type      = Elem_Type(exo, elem_id); /* element type */
    i_elem_gp        = elem_info(NQUAD, i_elem_type); /* number of quadrature points */
    i_elem_dim       = elem_info(NDIM, i_elem_type); /* element dimension  */
    i_eb_indx        = exo->elem_eb[i_elem];
    mat_num          = Matilda[i_eb_indx];
    pd               = pd_glob[mat_num];

    /* Confirm momentum is being solved in this material & velocity is
       turned on for each dimension that the element occupies. */
    valid_count = 0;
    for ( k = 0; k < i_elem_dim; k++ ) {
      if ( pd->e[pg->imtrx][R_MOMENTUM1 + k] &&
	   pd->v[pg->imtrx][VELOCITY1 + k] ) {
	valid_count++;
      }
    }

    /* Only include element if every dimension was valid, and if this
       ev_indx exists for this i_eb_indx */
    if ( valid_count == i_elem_dim &&
	 exo->elem_var_tab[i_eb_indx*exo->num_elem_vars + ev_indx] == 1 ) {
      valid_elem_mask[i_elem] = 1;
    }
  } /* End scoping loop for element error integration */

  /* Now do real loop for element error integration over entire model */
  /* Set up values to find max's and do the elem size stuff */
  if ( compute_elem_size != 0 ) {
    elem_areas = (double *) smalloc(exo->num_elems * sizeof (double));
    for (i = 0; i < exo->num_elems; i++ ) elem_areas[i] = 0;
  }
  max_velocity_norm  = 0.;
  max_velocity_err   = 0.;
  total_volume       = 0.;
  pct_over_target    = 0.;
  pct_over_tolerance = 0.;
  volume_tmp         = 0.;
  remesh_status      = -1;

  for (i_elem = 0; i_elem < exo->num_elems; i_elem++) {
    /* Only employ element if it has been deemed worthy from above scoping loop */

    if (valid_elem_mask[i_elem] == 1) {
      err = load_elem_dofptr(i_elem, exo, x, x_old, xdot, xdot_old, 0);
      EH(err, "load_elem_dofptr"); 

      err = bf_mp_init(pd);
      EH(err, "bf_mp_init");

      /* Extract the info for this elem of the patch */

      mat_num = ei[pg->imtrx]->mn;
      i_elem_type      = ei[pg->imtrx]->ielem_type;      /* element type */
      i_elem_gp        = elem_info( NQUAD, 
				    i_elem_type); /* number of quadrature points */
      i_elem_dim       = ei[pg->imtrx]->ielem_dim; /* element dimension
						     (of course!) */

      i_eb_indx           = exo->elem_eb[i_elem];

#ifdef RRL_DEBUG
#ifdef DBG_1
      fprintf( stdout,
	       "\n\n About to integrate zz error on the worthy element %d (blk %d)\n", 
	       i_elem+1,
	       exo->eb_id[i_eb_indx] );
#endif
#endif

      /* Now interpolate the LS projected values of tau back to the gauss points,
	 extract the fem values of tau at the same gauss points, 
	 and compute the error (absolute indicator) for elem i_elem */
      err = abs_error_at_elem(i_elem, tau_lsp, gvec_elem[i_eb_indx][ev_indx],
			      &max_velocity_norm_tmp, &elem_areas[i_elem]);

      /* sum the total area/vol of the elems being used for error computation */
      total_volume += elem_areas[i_elem];

      if (max_velocity_norm_tmp > max_velocity_norm) {
	max_velocity_norm = max_velocity_norm_tmp;
	max_velocity_norm_i_elem = i_elem;
      }

      if (gvec_elem[i_eb_indx][ev_indx][i_elem] > max_velocity_err) {
	max_velocity_err = gvec_elem[i_eb_indx][ev_indx][i_elem];
	max_velocity_err_i_elem = i_elem;

	max_x = 0;
	max_y = 0;
	max_z = 0;

	for ( j = 0; j < ei[pg->imtrx]->num_local_nodes; j++ ) {
	  /* also convert from node number to dof number */
	  global_node_num = Proc_Elem_Connect[ei[pg->imtrx]->iconnect_ptr + j];
	  max_x += exo->x_coord[global_node_num];
	  max_y += exo->y_coord[global_node_num];
	  if (exo->num_dim > 2 ) max_z += exo->z_coord[global_node_num];
	}
	max_x /= ei[pg->imtrx]->num_local_nodes;
	max_y /= ei[pg->imtrx]->num_local_nodes;
	if (exo->num_dim > 2 ) max_z /= ei[pg->imtrx]->num_local_nodes;
      }

    } /* End of treating worthy elems with valid_elem_mask values */
  } /* End of real loop for element error integration over entire model */

#ifdef RRL_DEBUG
#ifdef DBG_1
      fprintf( stdout,
	       "\n\n About to integrate zz error on the worthy element %d (blk %d)\n", 
	       i_elem+1,
	       exo->eb_id[i_eb_indx] );
#endif
#endif

  fprintf( stdout,
	   "\n Max energy norm of the velocity vector ( element %d ) \t= %6.4f\n", 
	   max_velocity_norm_i_elem+1,
	   max_velocity_norm );
  fprintf( stdout,
	   " Max ZZ error (velocity based)          ( element %d ) \t= %6.4f\n", 
	   max_velocity_err_i_elem+1,
	   max_velocity_err );
  fprintf( stdout,
	   "   x centroid = %6.4f\n", 
	   max_x );
  fprintf( stdout,
	   "   y centroid = %6.4f\n", 
	   max_y );
  fprintf( stdout,
	   "   z centroid = %6.4f\n", 
	   max_z );

  /* Now compute recommended elem sizes if needed */
  if ( compute_elem_size != 0 ) {
    /* First grab user supplied params */
    reduction_rate     = pp_error_data[0].error_params[0];
    expansion_rate     = pp_error_data[0].error_params[1];
    elem_size_min      = pp_error_data[0].error_params[2];
    elem_size_max      = pp_error_data[0].error_params[3];
    target_error       = pp_error_data[0].error_params[4];
    pct_over_tolerance = pp_error_data[0].error_params[5];

    for (i_elem = 0; i_elem < exo->num_elems; i_elem++ ) {
      /* Only employ element if it has been deemed worthy from above scoping loop */
      if ( valid_elem_mask[i_elem] == 1 ) {
	i_eb_indx                              = exo->elem_eb[i_elem];

	/* Determine typical element length scale - sqrt if 2D, cube root if 3D */
	if ( exo->num_dim == 3 ) {
	  h1 = pow ( elem_areas[i_elem],
		     0.3333333333 );
	} else {
	  h1 = sqrt ( elem_areas[i_elem] );
	}

	error_ratio = gvec_elem[i_eb_indx][ev_indx][i_elem]/target_error;

	if ( error_ratio <= 1.0 ) {
	  h2 = ( pow ( error_ratio,
		       -1./expansion_rate ) ) * h1;
	} else {
	  h2 = ( pow ( error_ratio,
		       -1./reduction_rate ) ) * h1;
	  /* This element needs refinement - add into the volume over calculation */
	  volume_tmp += elem_areas[i_elem];
	}

	/* Now ensure that the elem size floors & ceilings are observed */
	if ( h2 < elem_size_min ) h2 = elem_size_min;
	if ( h2 > elem_size_max ) h2 = elem_size_max;

	/* Store into gvec array - note that we store into the next ev_indx place
	   since this value always follows the error measure that it applies to */
	gvec_elem[i_eb_indx][ev_indx + 1][i_elem] = h2;
      }
    }

    pct_over_target = volume_tmp/(total_volume*0.01); /* Builds % of volume over error
							target */

    fprintf( stdout,
	     "\n Target error                                        \t= %6.4f\n", 
	     target_error );
    fprintf( stdout,
	     " Problem volume (area) considered for error          \t= %6.4f\n", 
	     total_volume );
    fprintf( stdout,
	     " Percent of problem volume over error target         \t= %6.2f [%%]\n", 
	     pct_over_target );
    fprintf( stdout,
	     " Tolerance for percent of problem volume over value  \t= %6.2f [%%]\n", 
	     pct_over_tolerance );

    if ( pct_over_target > pct_over_tolerance ) {
      /* Need to remesh the problem and run it again using sizing data */
      remesh_status = 2;
      fprintf( stdout,
	       " Remeshing status                                    \t= %d\n", 
	       remesh_status );
      fprintf( stdout,
	       "\n (Recommend remeshing model using the *ELSIZE element variable)\n" );
    } else if ( pct_over_target <= pct_over_tolerance &&
		max_velocity_err > target_error ) {
      remesh_status = 1;
      fprintf( stdout,
	       " Remeshing status                                    \t= %d\n", 
	       remesh_status );
      fprintf( stdout,
	       "\n (Max error > target error, but volume < target error within tolerance)\n" );
    }  else if ( max_velocity_err <= target_error ) {
      remesh_status = 0;
      fprintf( stdout,
	       " Remeshing status                                    \t= %d\n", 
	       remesh_status );
      fprintf( stdout,
	       "\n (Max error < target error, error reduction objective met)\n" );
    } else {
      EH( -1, 
	  "Undetermined state encountered during error/remeshing size data calculation\n" );
    }
      
    fprintf( stdout,
	     "\n Current number of nodes (resolution)                \t= %d\n", 
	     exo->num_nodes );
    fprintf( stdout,
	     " Current number of elements                          \t= %d\n", 
	     exo->num_elems );

    /* Free memory */
    free ( elem_areas );
  }

  /* Now normalize the raw values of ZZ velocity based error */
  for (i_elem = 0; i_elem < exo->num_elems; i_elem++ ) {
    /* Only employ element if it has been deemed worthy from above scoping loop */
    if ( valid_elem_mask[i_elem] == 1 ) {
      i_eb_indx                              = exo->elem_eb[i_elem];
      gvec_elem[i_eb_indx][ev_indx][i_elem] /= (max_velocity_norm*0.01); /* NOTE: converting to % */
    }
  }

  /* Final memory cleanup */
  for ( i = 0; i < VIM; i++ ) {
    for ( j = 0; j < VIM; j++ ) {
      /* Only the upper tri diag members were malloc'd, so only free those */
      if ( j >= i ) {
	free (tau_lsp[i][j]);
      }
    }
    free (tau_lsp[i]);
  }
  free (tau_lsp);
  free (i_node_coords);
  free (valid_elem_mask);

  return (status);
}

static int
abs_error_at_elem ( int i_elem,
		    double *** tau_nodal_lsp,
		    double * gvec_elem,
		    double * velocity_norm,
		    double * ielem_area ) 
/******************************************************************************
  Function which interpolates the LS projected values of tau back to the gauss 
  points, extracts the fem values of tau at the same gauss points, then using
  the differences between the two, computes the velocity based error norm
  (the absolute indicator value) for the element.

  Author:          R. R. Lober (9113)
  Date:            30 September 1998
  Revised          

******************************************************************************/
{
  int status = 0;
  int i, j, i_elem_gp, eqn, global_node_num, a, b;
  int err;                    /* temp variable to hold diagnostic flags. */
  double sum_tau, phi_i, ***tau_gp_fem, ***tau_gp_lsp, ***tau_gp_ext;
  double xi[DIM];             /* Local element coordinates of Gauss point. */
  double det, wt;
  double gamma[DIM][DIM];     /* shrearrate tensor based on velocity */

  double mu, elem_error, error_norm_tmp, elem_area, velocity_norm_tmp, elem_vel_norm;

  /* polymer viscosity */
  double mup;

  i_elem_gp            = elem_info( NQUAD, 
				    ei[pg->imtrx]->ielem_type); /* number of
						        quadrature points */
  eqn = R_MOMENTUM1; /* We depend on this eqn for the velocity based error measure */

  /* Grab memory to hold the fem & lsp values of tau, only malloc the upper tri-diag
     portion of these symetric tensors */
  tau_gp_fem = (double ***) smalloc (VIM*sizeof(double **));
  tau_gp_lsp = (double ***) smalloc (VIM*sizeof(double **));
  tau_gp_ext = (double ***) smalloc (VIM*sizeof(double **));
  for ( i = 0; i < VIM; i++ ) {
    tau_gp_fem[i] = (double **) smalloc (VIM*sizeof(double *));
    tau_gp_lsp[i] = (double **) smalloc (VIM*sizeof(double *));
    tau_gp_ext[i] = (double **) smalloc (VIM*sizeof(double *));
    for ( j = 0; j < VIM; j++ ) {
      if ( j < i ) {
	tau_gp_fem[i][j] = tau_gp_fem[j][i];
	tau_gp_lsp[i][j] = tau_gp_lsp[j][i];
	tau_gp_ext[i][j] = tau_gp_ext[j][i];
      }
      else {
	tau_gp_fem[i][j] = (double *) smalloc (i_elem_gp*sizeof(double));
	tau_gp_lsp[i][j] = (double *) smalloc (i_elem_gp*sizeof(double));
	tau_gp_ext[i][j] = (double *) smalloc (i_elem_gp*sizeof(double));
      }
    }
  }

  elem_error = 0.;
  elem_vel_norm = 0.;
  elem_area = 0.;

  /* Now loop over all the gauss points for this elem */
  for ( i = 0; i < i_elem_gp; i++ ) {
    find_stu ( i,
	       ei[pg->imtrx]->ielem_type,
	       &xi[0], 
	       &xi[1], 
	       &xi[2] ); /* find quadrature point */

    fv->wt = Gq_weight(i, ei[pg->imtrx]->ielem_type); /* find quadrature weights for
					      current ip */
    wt = fv->wt;

    err = load_basis_functions(xi, bfd);
    EH( err, 
	"problem from load_basis_functions" );

    /* This has elemental Jacobian transformation and some 
       basic mesh derivatives...
       Old usage: calc_Jac, jelly_belly */
    /* NOTE: this call also updates the value of detJ inside the bf struct
       for the point xi[] in the element pointed to by the ei struct */
		  
    err = beer_belly();
    EH( err,
	"beer_belly" );
		  
    /* Load up field variable values at this Gauss point. */
    /* Now fill fv with tau goodies, and cycle over the gauss points 
       filling the tau components into tau_gp_fem */
    err = load_fv();
    EH( err, "load_fv");
		  
    /* Load up physical space gradients of field variables at this
       Gauss point. */
    /* NOTE: load_bf_grad MUST be called before load_fv_grads as this
       call depends on it! - RRL 10/30/98 */
    err = load_bf_grad();
    EH( err, "load_bf_grad");

    err = load_fv_grads();
    EH( err, "load_fv_grads");

    /* Now generate & save the tau shear stress tensor components for this
       gauss point. */
    /* In Cartesian coordinates, this velocity gradient tensor will
       have components that are...
      
       			grad_v[a][b] = d v_b
      				       -----
      				       d x_a                         */

    for ( a = 0; a < VIM; a++ ) {
      for ( b = 0; b < VIM; b++ ) {
	gamma[a][b] = fv->grad_v[a][b] + fv->grad_v[b][a];
      }
    }

    mu = viscosity( gn, gamma, NULL );

    if ( pd->v[pg->imtrx][POLYMER_STRESS11] ) {
      /* get polymer viscosity */
      mup = viscosity( gn, gamma, NULL );
      mu = mu + mup;
    }
    
    for ( a = 0; a < VIM; a++ ) {
      for ( b = 0; b < VIM; b++ ) {
	tau_gp_fem[a][b][i] = mu*gamma[a][b];
      }
    }

#ifdef RRL_DEBUG
#ifdef DBG_0
    /* The following code segment is to compute the exact velocity solution
       and fluid shear stress norm for the poisuelle flow problem          */
/*     sumx = 0.; */
/*     sumy = 0.; */
/*     sumz = 0.; */
/*     for (j = 0; j < ei[pg->imtrx]->num_local_nodes; j++ ) { */
/*       phi_i = bf[eqn]->phi[ei[pg->imtrx]->ln_to_dof[eqn][j]]; */
/*       local_i = Proc_Elem_Connect[ei[pg->imtrx]->iconnect_ptr + j]; */
/*       sumx += phi_i*Coor[0][local_i]; */
/*       sumy += phi_i*Coor[1][local_i]; */
/*       if (ei[pg->imtrx]->ielem_dim > 2) { */
/* 	sumz += phi_i*Coor[2][local_i];	 */
/*       } */
/*     } */

/*     gamma_ext[0][0] = 0.; */
/*     gamma_ext[0][1] = -4.*sumy; */
/*     gamma_ext[0][2] = 0.; */
/*     gamma_ext[1][0] = gamma_ext[0][1]; */
/*     gamma_ext[1][1] = 0.; */
/*     gamma_ext[1][2] = 0.; */
/*     gamma_ext[2][0] = gamma_ext[0][2]; */
/*     gamma_ext[2][1] = gamma_ext[1][2]; */
/*     gamma_ext[2][2] = 0.; */

/*     for ( a = 0; a < VIM; a++ ) { */
/*       for ( b = 0; b < VIM; b++ ) { */
/* 	tau_gp_ext[a][b][i] = mu*gamma_ext[a][b]; */
/*       } */
/*     } */

#endif
#endif

    det = bf[eqn]->detJ;

    /* Now have all fem tau components for this elem, and gauss point i.
       Now interpolate the tau_lsp values back to gauss point i as well. */
    for ( a = 0; a < VIM; a++ ) {
      for ( b = 0; b < VIM; b++ ) {
	/* Calculate this symetrically (that's how its being stored) */
	if ( b >= a ) {
	  sum_tau = 0.;
	  for ( j = 0; j < ei[pg->imtrx]->num_local_nodes; j++ ) {
	    /* also convert from node number to dof number */
	    phi_i = bf[eqn]->phi[ei[pg->imtrx]->ln_to_dof[eqn][j]];
	    global_node_num = Proc_Elem_Connect[ei[pg->imtrx]->iconnect_ptr + j];
	    sum_tau += phi_i*tau_nodal_lsp[a][b][global_node_num];
	  }
	  tau_gp_lsp[a][b][i] = sum_tau;
#ifdef RRL_DEBUG
#ifdef DBG_1
	  fprintf( stdout,
		   "          LS \ttau%d%d at gp %d = %8.6lf (x=%6.4lf\ty=%6.4lf\tz=%6.4lf)\n",
		   a + 1,
		   b + 1,
		   i,
		   tau_gp_lsp[a][b][i],
		   sumx,
		   sumy,
		   sumz );    
#endif
#endif
	}
      }
    }

    /* Now integrate the error over the elem - this is essentially

       -- for 2D ---------------
       = {(tau11)**2 + 2(tau12)**2 + (tau22)**2}
 
       -- for 3D ---------------
       = {(tau11)**2 + 2(tau12)**2 + 2(tau13)**2 + (tau22)**2 +
       2(tau23)**2 + (tau33)**2} 
       
       Note that each off diagonal term occurs twice    */

    error_norm_tmp = 0.;
    velocity_norm_tmp = 0.;
    for ( a = 0; a < VIM; a++ ) {
      for ( b = 0; b < VIM; b++ ) {
	if ( b > a ) { /* Off axis symmetric term (upper tri only) */
	  error_norm_tmp += 2*((tau_gp_lsp[a][b][i] - tau_gp_fem[a][b][i]) * 
			       (tau_gp_lsp[a][b][i] - tau_gp_fem[a][b][i]) );
	  velocity_norm_tmp += 2*(tau_gp_fem[a][b][i] * tau_gp_fem[a][b][i]);
#ifdef RRL_DEBUG
#ifdef DBG_1
	  fprintf( stdout,
		   "\n    computed off diag error component \t2*(tau%d%d)**2 at gp %d = %8.6lf\n",
		   a + 1,
		   b + 1,
		   i,
		   2*((tau_gp_lsp[a][b][i] - tau_gp_fem[a][b][i]) * 
		      (tau_gp_lsp[a][b][i] - tau_gp_fem[a][b][i]) ));  
	  fprintf( stdout,
		   "    computed LS             component \t(tau_gp_lsp%d%d)  gp %d = %8.6lf\n",
		   a + 1,
		   b + 1,
		   i,
		   tau_gp_lsp[a][b][i] );   
	  fprintf( stdout,
		   "    computed FEM            component \t(tau_gp_fem%d%d)  gp %d = %8.6lf\n",
		   a + 1,
		   b + 1,
		   i,
		   tau_gp_fem[a][b][i] );   

	  fprintf( stdout,
		   "    computed EXACT          component \t(tau%d%d exact)   gp %d = %8.6lf\n",
		   a + 1,
		   b + 1,
		   i,
		   tau_gp_ext[a][b][i] ); 

	  fprintf( stdout,
		   "    gp %d is at \tx=%6.4lf\ty=%6.4lf\tz=%6.4lf\n",
		   i,
		   sumx,
		   sumy,
		   sumz );      
	  fprintf( stdout,
		   "    computed FEM          u component \t                gp %d = %8.6lf\n",
		   i,
		   fv->v[0] );   
	  fprintf( stdout,
		   "    computed EXACT        u component \t                gp %d = %8.6lf\n",
		   i,
		   2. - 2.*(sumy*sumy) );   
#endif
#endif
	} else if ( b == a ) { /* diagonal term */
	  error_norm_tmp += ((tau_gp_lsp[a][b][i] - tau_gp_fem[a][b][i]) *
			     (tau_gp_lsp[a][b][i] - tau_gp_fem[a][b][i]) );
	  velocity_norm_tmp += (tau_gp_fem[a][b][i] * tau_gp_fem[a][b][i]);	  
#ifdef RRL_DEBUG
#ifdef DBG_1
	  fprintf( stdout,
		   "\n    computed     diag error component \t  (tau%d%d)**2 at gp %d = %8.6lf\n",
		   a + 1,
		   b + 1,
		   i,
		   ((tau_gp_lsp[a][b][i] - tau_gp_fem[a][b][i]) *
		    (tau_gp_lsp[a][b][i] - tau_gp_fem[a][b][i])) );
	  fprintf( stdout,
		   "    computed LS             component \t(tau_gp_lsp%d%d)  gp %d = %8.6lf\n",
		   a + 1,
		   b + 1,
		   i,
		   tau_gp_lsp[a][b][i] );   
	  fprintf( stdout,
		   "    computed FEM            component \t(tau_gp_fem%d%d)  gp %d = %8.6lf\n",
		   a + 1,
		   b + 1,
		   i,
		   tau_gp_fem[a][b][i] );   
	  fprintf( stdout,
		   "    computed EXACT          component \t(tau%d%d exact)   gp %d = %8.6lf\n",
		   a + 1,
		   b + 1,
		   i,
		   tau_gp_ext[a][b][i] );  
	  fprintf( stdout,
		   "    gp %d is at \tx=%6.4lf\ty=%6.4lf\tz=%6.4lf\n",
		   i,
		   sumx,
		   sumy,
		   sumz );      
	  fprintf( stdout,
		   "    computed FEM          u component \t                gp %d = %8.6lf\n",
		   i,
		   fv->v[0] );   
	  fprintf( stdout,
		   "    computed EXACT        u component \t                gp %d = %8.6lf\n",
		   i,
		   2. - 2.*(sumy*sumy) );   
#endif
#endif
	}
      }
    }
    elem_error += error_norm_tmp*det*wt;
    elem_vel_norm += velocity_norm_tmp*det*wt;
    elem_area  += det*wt;;
  }

  *ielem_area = elem_area;

  /* Now its almost revealed!! */
  gvec_elem[i_elem] = sqrt(elem_error/elem_area);
  *velocity_norm = sqrt(elem_vel_norm/elem_area);
  
#ifdef RRL_DEBUG
#ifdef DBG_1
  fprintf( stdout,
	   "\n==> ZZ velocity err for element %d = %8.6lf <==\n",
	   ei[pg->imtrx]->ielem + 1,
	   gvec_elem[i_elem] ); 
  fprintf( stdout,
	   "    Velocity norm for element %d = %8.6lf <==\n",
	   ei[pg->imtrx]->ielem + 1,
	   *velocity_norm );    
#endif
#endif

  for ( i = 0; i < VIM; i++ ) {
    for ( j = 0; j < VIM; j++ ) {
      /* Only the upper tri diag members were malloc'd, so only free those */
      if ( j >= i ) {
	free (tau_gp_fem[i][j]);
	free (tau_gp_lsp[i][j]);
      }
    }
    free (tau_gp_fem[i]);
    free (tau_gp_lsp[i]);
  }
  free (tau_gp_fem);
  free (tau_gp_lsp);

  return (status);
}


static int 
fill_lhs_lspatch(double * i_node_coords,
		 double * wt_gp_loc,
		 double * xgp_loc,
		 double * ygp_loc,
		 double * zgp_loc,
		 double * det_gp_loc,
		 int      max_terms,
		 double ** s_lhs,
		 int      elem,
		 double **** tau_gp_ptch )	
/******************************************************************************
  Function which calculates the local coords for an element participating in a
  patch about a given node, then fills the contributions from that element into
  the LHS matrix of the least squares patch system being formed about the given 
  node.

  Author:          R. R. Lober (9113)
  Date:            15 September 1998
  Revised          

******************************************************************************/

{
  int i, j, i_elem_gp, eqn, local_i, a, b;
  int status = 0;
  int err;                    /* temp variable to hold diagnostic flags. */
  double sumx, sumy, sumz, phi_i;
  double xi[DIM];             /* Local element coordinates of Gauss point. */
  double xgp, ygp, zgp, det, wt;
  double gamma[DIM][DIM];     /* shrearrate tensor based on velocity */

  /* viscosity */
  double mu;

  /* polymer viscosity */
  double mup;

  i_elem_gp            = elem_info( NQUAD, 
				    ei[pg->imtrx]->ielem_type); /* number of
							quadrature points */
  eqn = R_MOMENTUM1; /* We depend on this eqn for the velocity based error measure */

  /* First build local coord system for the gauss points of this
     element about the node in the center of this patch. This is important
     since these least-squares systems tend to be ill-conditioned when the
     usual poloynomial basis are used (Reference D. Pelletier's report n0
     1, "Implementation of Error Analysis and Norms to Computational Fluid
     Dynamics Applications, (Bilinear Finite Elements)" for SNL, dated
     6/97. (or Randy Lober for copy)). The introduction of a local coord
     system alleviates this ill-conditioning. */

  for (i = 0; i < i_elem_gp; i++) {
    find_stu ( i,
	       ei[pg->imtrx]->ielem_type,
	       &xi[0], 
	       &xi[1], 
	       &xi[2] ); /* find quadrature point */

    wt_gp_loc[i] = Gq_weight (i,
			      ei[pg->imtrx]->ielem_type); /* find quadrature weights for
						  current ip */
    fv->wt = wt_gp_loc[i];

    err = load_basis_functions( xi,
				bfd );
    EH( err, 
	"problem from load_basis_functions" );

    /*
      This has elemental Jacobian transformation and some 
      basic mesh derivatives...
      Old usage: calc_Jac, jelly_belly */

    /* NOTE: this call also updates the value of detJ inside the bf struct
       for the point xi[] in the element pointed to by the ei struct */
		  
    err = beer_belly();
    EH( err,
	"beer_belly" );
		  
    /*
     * Load up field variable values at this Gauss point.
     */
    /* Now fill fv with tau goodies, and cycle over the gauss points 
       filling the tau components into tau_gp_ptch */
    err = load_fv();
    EH( err, "load_fv");
		  		  
    /*
     * Load up physical space gradients of field variables at this
     * Gauss point.
     */
    /* NOTE: load_bf_grad MUST be called before load_fv_grads as this
       call depends on it! - RRL 10/30/98 */
    err = load_bf_grad();
    EH( err, "load_bf_grad");

    err = load_fv_grads();
    EH( err, "load_fv_grads");

    /* Now generate & save the tau shear stress tensor components for this
       gauss point. */
    /*
     * In Cartesian coordinates, this velocity gradient tensor will
     * have components that are...
     *
     * 			grad_v[a][b] = d v_b
     *				       -----
     *				       d x_a
     */
    for ( a = 0; a < VIM; a++) {
      for ( b = 0; b < VIM; b++) {
	gamma[a][b] = fv->grad_v[a][b] + fv->grad_v[b][a];
      }
    }
    mu = viscosity( gn, gamma, NULL );

    if ( pd->v[pg->imtrx][POLYMER_STRESS11] ) {
      /* get polymer viscosity */
      mup = viscosity( gn, gamma, NULL );
      mu = mu + mup;
    }

    for ( a = 0; a < VIM; a++) {
      for ( b = 0; b < VIM; b++) {
	tau_gp_ptch[a][b][elem][i] = mu*gamma[a][b];
      }
    }

#ifdef RRL_DEBUG
#ifdef DBG_2
    if (i == 0) {
      fprintf( stdout,
	       "\n   gp     t11      t12      t13      t21      t22      t23      t31      t32      t33      mu\n" );
    }
    if (ei[pg->imtrx]->ielem_dim > 2) {
      fprintf( stdout,
	       "  %2d   %6.4lf   %6.4lf   %6.4lf   %6.4lf   %6.4lf   %6.4lf   %6.4lf   %6.4lf   %6.4lf   %6.4lf\n",
	       i + 1,
	       tau_gp_ptch[0][0][elem][i],
	       tau_gp_ptch[0][1][elem][i],
	       tau_gp_ptch[0][2][elem][i],
	       tau_gp_ptch[1][0][elem][i],
	       tau_gp_ptch[1][1][elem][i],
	       tau_gp_ptch[1][2][elem][i],
	       tau_gp_ptch[2][0][elem][i],
	       tau_gp_ptch[2][1][elem][i],
	       tau_gp_ptch[2][2][elem][i],
	       mu ); 
    } else {
      fprintf( stdout,
	       "  %2d   %6.4lf   %6.4lf   < NA >   %6.4lf   %6.4lf   < NA >   < NA >   < NA >   < NA >   %6.4lf\n",
	       i + 1,
	       tau_gp_ptch[0][0][elem][i],
	       tau_gp_ptch[0][1][elem][i],
	       tau_gp_ptch[1][0][elem][i],
	       tau_gp_ptch[1][1][elem][i],
	       mu ); 
    }  
#endif
#endif

    /* Now generate & save the relative coords between this gauss point and
       this patch node */
    sumx = 0.;
    sumy = 0.;
    sumz = 0.;
    for (j = 0; j < ei[pg->imtrx]->num_local_nodes; j++ ) {
      /* also convert from node number to dof number */
      phi_i = bf[eqn]->phi[ei[pg->imtrx]->ln_to_dof[eqn][j]];
      local_i = Proc_Elem_Connect[ei[pg->imtrx]->iconnect_ptr + j];
      sumx += phi_i*Coor[0][local_i];
      sumy += phi_i*Coor[1][local_i];
      if (ei[pg->imtrx]->ielem_dim > 2) {
	sumz += phi_i*Coor[2][local_i];	
      }
    }
    xgp_loc[i] = sumx - i_node_coords[0];
    ygp_loc[i] = sumy - i_node_coords[1];
    if (ei[pg->imtrx]->ielem_dim > 2) {
      zgp_loc[i] = sumz - i_node_coords[2];
    }
    det_gp_loc[i] = bf[eqn]->detJ;
  }

#ifdef RRL_DEBUG
#ifdef DBG_2
  fprintf( stdout,
	   "   gp     x        y       z        det       wt\n" );    
  for (i = 0; i < i_elem_gp; i++ ) {
    fprintf( stdout,
	     "  %2d   %6.4lf   %6.4lf   %6.4lf   %6.4lf   %6.4lf\n",
	     i + 1,
	     xgp_loc[i],
	     ygp_loc[i],
	     zgp_loc[i],
	     det_gp_loc[i],
	     wt_gp_loc[i] );   
  }
#endif
#endif

  /* Now Populate the contributions to s_lhs from this element
     for each gauss point */
  for (i = 0; i < i_elem_gp; i++) {
    switch ( max_terms ) {
    case 3:  /* 2D with linear elements    */
#ifdef RRL_DEBUG
#ifdef DBG_2
      fprintf( stdout,
	       "fill_lhs_lspatch using max_terms = %d (2D linear case)\n",
	       max_terms );    
#endif
#endif
      xgp = xgp_loc[i];
      ygp = ygp_loc[i];
      det = det_gp_loc[i];
      wt  = wt_gp_loc[i];
      s_lhs[0][0] += 1.0 *             det*wt;
      s_lhs[0][1] += xgp *             det*wt;
      s_lhs[0][2] += ygp *             det*wt;
		                              
      s_lhs[1][0] += xgp *             det*wt;
      s_lhs[1][1] += xgp*xgp *         det*wt;
      s_lhs[1][2] += xgp*ygp *         det*wt;
		                              
      s_lhs[2][0] += ygp *             det*wt;
      s_lhs[2][1] += xgp*ygp *         det*wt;
      s_lhs[2][2] += ygp*ygp *         det*wt;
      break;
    case 6:  /* 2D with quadratic elements */
#ifdef RRL_DEBUG
#ifdef DBG_2
      fprintf( stdout,
	       "fill_lhs_lspatch using max_terms = %d (2D quadratic case)\n",
	       max_terms );    
#endif
#endif
      xgp = xgp_loc[i];
      ygp = ygp_loc[i];
      det = det_gp_loc[i];
      wt  = wt_gp_loc[i];
      s_lhs[0][0] += 1.0 *             det*wt;
      s_lhs[0][1] += xgp *             det*wt;
      s_lhs[0][2] += ygp *             det*wt;
      s_lhs[0][3] += xgp*xgp *         det*wt;
      s_lhs[0][4] += xgp*ygp *         det*wt;
      s_lhs[0][5] += ygp*ygp *         det*wt;
		                              
      s_lhs[1][0] += xgp *             det*wt;
      s_lhs[1][1] += xgp*xgp *         det*wt;
      s_lhs[1][2] += xgp*ygp *         det*wt;
      s_lhs[1][3] += xgp*xgp*xgp *     det*wt;
      s_lhs[1][4] += xgp*xgp*ygp *     det*wt;
      s_lhs[1][5] += xgp*ygp*ygp *     det*wt;
		                              
      s_lhs[2][0] += ygp *             det*wt;
      s_lhs[2][1] += ygp*xgp *         det*wt;
      s_lhs[2][2] += ygp*ygp *         det*wt;
      s_lhs[2][3] += ygp*xgp*xgp *     det*wt;
      s_lhs[2][4] += ygp*ygp*xgp *     det*wt;
      s_lhs[2][5] += ygp*ygp*ygp *     det*wt;
		                              
      s_lhs[3][0] += xgp*xgp *         det*wt;
      s_lhs[3][1] += xgp*xgp*xgp *     det*wt;
      s_lhs[3][2] += xgp*xgp*ygp *     det*wt;
      s_lhs[3][3] += xgp*xgp*xgp*xgp * det*wt;
      s_lhs[3][4] += xgp*xgp*xgp*ygp * det*wt;
      s_lhs[3][5] += xgp*xgp*ygp*ygp * det*wt;
		                              
      s_lhs[4][0] += xgp*ygp *         det*wt;
      s_lhs[4][1] += xgp*xgp*ygp *     det*wt;
      s_lhs[4][2] += xgp*ygp*ygp *     det*wt;
      s_lhs[4][3] += xgp*xgp*xgp*ygp * det*wt;
      s_lhs[4][4] += xgp*xgp*ygp*ygp * det*wt;
      s_lhs[4][5] += xgp*ygp*ygp*ygp * det*wt;
		                              
      s_lhs[5][0] += ygp*ygp *         det*wt;
      s_lhs[5][1] += ygp*ygp*xgp *     det*wt;
      s_lhs[5][2] += ygp*ygp*ygp *     det*wt;
      s_lhs[5][3] += ygp*ygp*xgp*xgp * det*wt;
      s_lhs[5][4] += ygp*ygp*ygp*xgp * det*wt;
      s_lhs[5][5] += ygp*ygp*ygp*ygp * det*wt;
      break;
    case 4:  /* 3D with linear elements    */
#ifdef RRL_DEBUG
#ifdef DBG_2
      fprintf( stdout,
	       "fill_lhs_lspatch using max_terms = %d (3D linear case)\n",
	       max_terms );    
#endif
#endif
      xgp = xgp_loc[i];
      ygp = ygp_loc[i];
      zgp = zgp_loc[i];
      det = det_gp_loc[i];
      wt  = wt_gp_loc[i];
      s_lhs[0][0] += 1.0 *             det*wt;
      s_lhs[0][1] += xgp *             det*wt;
      s_lhs[0][2] += ygp *             det*wt;
      s_lhs[0][3] += zgp *             det*wt;

      s_lhs[1][0] += xgp *             det*wt;
      s_lhs[1][1] += xgp*xgp *         det*wt;
      s_lhs[1][2] += xgp*ygp *         det*wt;
      s_lhs[1][3] += xgp*zgp *         det*wt;

      s_lhs[2][0] += ygp *             det*wt;
      s_lhs[2][1] += ygp*xgp *         det*wt;
      s_lhs[2][2] += ygp*ygp *         det*wt;
      s_lhs[2][3] += ygp*zgp *         det*wt;

      s_lhs[3][0] += zgp *             det*wt;
      s_lhs[3][1] += zgp*xgp *         det*wt;
      s_lhs[3][2] += zgp*ygp *         det*wt;
      s_lhs[3][3] += zgp*zgp *         det*wt;
      break;
    case 10: /* 3D with quadratic elements */
#ifdef RRL_DEBUG
#ifdef DBG_2
      fprintf( stdout,
	       "fill_lhs_lspatch using max_terms = %d (3D quadratic case)\n",
	       max_terms );    
#endif
#endif
      xgp = xgp_loc[i];
      ygp = ygp_loc[i];
      zgp = zgp_loc[i];
      det = det_gp_loc[i];
      wt  = wt_gp_loc[i];
      s_lhs[0][0] += 1.0 *             det*wt;
      s_lhs[0][1] += xgp *             det*wt;
      s_lhs[0][2] += ygp *             det*wt;
      s_lhs[0][3] += zgp *             det*wt;
      s_lhs[0][4] += xgp*xgp *         det*wt;
      s_lhs[0][5] += xgp*ygp *         det*wt;
      s_lhs[0][6] += xgp*zgp *         det*wt;
      s_lhs[0][7] += ygp*ygp *         det*wt;
      s_lhs[0][8] += ygp*zgp *         det*wt;
      s_lhs[0][9] += zgp*zgp *         det*wt;

      s_lhs[1][0] += xgp *             det*wt;
      s_lhs[1][1] += xgp*xgp *         det*wt;
      s_lhs[1][2] += xgp*ygp *         det*wt;
      s_lhs[1][3] += xgp*zgp *         det*wt;
      s_lhs[1][4] += xgp*xgp*xgp *     det*wt;
      s_lhs[1][5] += xgp*xgp*ygp *     det*wt;
      s_lhs[1][6] += xgp*xgp*zgp *     det*wt;
      s_lhs[1][7] += xgp*ygp*ygp *     det*wt;
      s_lhs[1][8] += xgp*ygp*zgp *     det*wt;
      s_lhs[1][9] += xgp*zgp*zgp *     det*wt;

      s_lhs[2][0] += ygp *             det*wt;
      s_lhs[2][1] += ygp*xgp *         det*wt;
      s_lhs[2][2] += ygp*ygp *         det*wt;
      s_lhs[2][3] += ygp*zgp *         det*wt;
      s_lhs[2][4] += ygp*xgp*xgp *     det*wt;
      s_lhs[2][5] += ygp*ygp*xgp *     det*wt;
      s_lhs[2][6] += ygp*xgp*zgp *     det*wt;
      s_lhs[2][7] += ygp*ygp*ygp *     det*wt;
      s_lhs[2][8] += ygp*ygp*zgp *     det*wt;
      s_lhs[2][9] += ygp*zgp*zgp *     det*wt;

      s_lhs[3][0] += zgp *             det*wt;
      s_lhs[3][1] += zgp*xgp *         det*wt;
      s_lhs[3][2] += zgp*ygp *         det*wt;
      s_lhs[3][3] += zgp*zgp *         det*wt;
      s_lhs[3][4] += zgp*xgp*xgp *     det*wt;
      s_lhs[3][5] += zgp*xgp*ygp *     det*wt;
      s_lhs[3][6] += zgp*zgp*xgp *     det*wt;
      s_lhs[3][7] += zgp*ygp*ygp *     det*wt;
      s_lhs[3][8] += zgp*zgp*ygp *     det*wt;
      s_lhs[3][9] += zgp*zgp*zgp *     det*wt;

      s_lhs[4][0] += xgp*xgp *         det*wt;
      s_lhs[4][1] += xgp*xgp*xgp *     det*wt;
      s_lhs[4][2] += xgp*xgp*ygp *     det*wt;
      s_lhs[4][3] += xgp*xgp*zgp *     det*wt;
      s_lhs[4][4] += xgp*xgp*xgp*xgp * det*wt;
      s_lhs[4][5] += xgp*xgp*xgp*ygp * det*wt;
      s_lhs[4][6] += xgp*xgp*xgp*zgp * det*wt;
      s_lhs[4][7] += xgp*xgp*ygp*ygp * det*wt;
      s_lhs[4][8] += xgp*xgp*ygp*zgp * det*wt;
      s_lhs[4][9] += xgp*xgp*zgp*zgp * det*wt;

      s_lhs[5][0] += xgp*ygp *         det*wt;
      s_lhs[5][1] += xgp*xgp*ygp *     det*wt;
      s_lhs[5][2] += xgp*ygp*ygp *     det*wt;
      s_lhs[5][3] += xgp*ygp*zgp *     det*wt;
      s_lhs[5][4] += xgp*xgp*xgp*ygp * det*wt;
      s_lhs[5][5] += xgp*xgp*ygp*ygp * det*wt;
      s_lhs[5][6] += xgp*xgp*ygp*zgp * det*wt;
      s_lhs[5][7] += xgp*ygp*ygp*ygp * det*wt;
      s_lhs[5][8] += xgp*ygp*ygp*zgp * det*wt;
      s_lhs[5][9] += xgp*ygp*zgp*zgp * det*wt;

      s_lhs[6][0] += xgp*zgp *         det*wt;
      s_lhs[6][1] += xgp*xgp*zgp *     det*wt;
      s_lhs[6][2] += xgp*ygp*zgp *     det*wt;
      s_lhs[6][3] += xgp*zgp*zgp *     det*wt;
      s_lhs[6][4] += xgp*xgp*xgp*zgp * det*wt;
      s_lhs[6][5] += xgp*xgp*ygp*zgp * det*wt;
      s_lhs[6][6] += xgp*xgp*zgp*zgp * det*wt;
      s_lhs[6][7] += xgp*ygp*ygp*zgp * det*wt;
      s_lhs[6][8] += xgp*ygp*zgp*zgp * det*wt;
      s_lhs[6][9] += xgp*zgp*zgp*zgp * det*wt;

      s_lhs[7][0] += ygp*ygp *         det*wt;
      s_lhs[7][1] += ygp*ygp*xgp *     det*wt;
      s_lhs[7][2] += ygp*ygp*ygp *     det*wt;
      s_lhs[7][3] += ygp*ygp*zgp *     det*wt;
      s_lhs[7][4] += ygp*ygp*xgp*xgp * det*wt;
      s_lhs[7][5] += ygp*ygp*ygp*xgp * det*wt;
      s_lhs[7][6] += ygp*ygp*xgp*zgp * det*wt;
      s_lhs[7][7] += ygp*ygp*ygp*ygp * det*wt;
      s_lhs[7][8] += ygp*ygp*ygp*zgp * det*wt;
      s_lhs[7][9] += ygp*ygp*zgp*zgp * det*wt;

      s_lhs[8][0] += ygp*zgp *         det*wt;
      s_lhs[8][1] += ygp*xgp*zgp *     det*wt;
      s_lhs[8][2] += ygp*ygp*zgp *     det*wt;
      s_lhs[8][3] += ygp*zgp*zgp *     det*wt;
      s_lhs[8][4] += ygp*xgp*xgp*zgp * det*wt;
      s_lhs[8][5] += ygp*ygp*xgp*zgp * det*wt;
      s_lhs[8][6] += ygp*xgp*zgp*zgp * det*wt;
      s_lhs[8][7] += ygp*ygp*ygp*zgp * det*wt;
      s_lhs[8][8] += ygp*ygp*zgp*zgp * det*wt;
      s_lhs[8][9] += ygp*zgp*zgp*zgp * det*wt;

      s_lhs[9][0] += zgp*zgp *         det*wt;
      s_lhs[9][1] += zgp*zgp*xgp *     det*wt;
      s_lhs[9][2] += zgp*zgp*ygp *     det*wt;
      s_lhs[9][3] += zgp*zgp*zgp *     det*wt;
      s_lhs[9][4] += zgp*zgp*xgp*xgp * det*wt;
      s_lhs[9][5] += zgp*zgp*xgp*ygp * det*wt;
      s_lhs[9][6] += zgp*zgp*zgp*xgp * det*wt;
      s_lhs[9][7] += zgp*zgp*ygp*ygp * det*wt;
      s_lhs[9][8] += zgp*zgp*zgp*ygp * det*wt;
      s_lhs[9][9] += zgp*zgp*zgp*zgp * det*wt;

      break;
    default:
      EH( -1, 
	  "Unsupported size in building LHS of least squares patch for error" );
      break;
    }
  }    
  return (status);
}

/*****************************************************************************/
/*   Routine calc_stream_fcn                                                 */
/*****************************************************************************/

static int 
calc_stream_fcn(double x[],				/* soln vector */
		double del_stream_fcn[4],
		double vel[MAX_PDIM][MDE])		/* array for local 
							 * nodal velocity 
							 * values which must 
							 * be divergence free*/

/******************************************************************************
  Function which calculates the stream function variation around an individual 
  element

  Author:          P. R. Schunk (1511)
  Date:            9 September 1992
  Revised          9 January 1995 (Rich Cairncross to adapt for other vector fields)

******************************************************************************/
{
 double yy[9], xx[9];
 double fact1[3][3], fact2[2];
 int ngauss; 
 int DeformingMesh;
 double gspt[3], gswt[3];
 int I,i,j,k,i1,i2,i3;
 int ileft, iright, Ileft, Iright;
 double xdiff, ydiff;
 double wx1, wx2, wx3, wy1, wy2, wy3;
 double dsx[3], dsy[3];
 double s,wt,r,aa,b,c;
 int status = 0;

/* Initialize factors for analytical integration */
 
 fact1[0][0] = -0.5;      fact1[1][0] =  0.666667; fact1[2][0] = -0.166667;
 fact1[0][1] = -0.666667; fact1[1][1] =  0.0;      fact1[2][1] =  0.666667;
 fact1[0][2] =  0.166667; fact1[1][2] = -0.666667; fact1[2][2] =  0.5;

 fact2[0] = 0.333333 ; fact2[1] = 1.333333;

 init_vec_value(xx, 0.0, 9);
 init_vec_value(yy, 0.0, 9);

 ngauss = 3;
 gspt[0] = -0.7745966692; gspt[1] = 0.; gspt[2] = 0.7745966692;
 gswt[0] = 0.55555555556; gswt[1] = 0.8888888889; gswt[2]=0.555555556;

 DeformingMesh = pd->e[pg->imtrx][R_MESH1];

 /*
  *  need to adapt this for subparametric mapping, because all
  *  d[][] are not defined
  */
 if (DeformingMesh) {
   for (i = 0; i < ei[pg->imtrx]->num_local_nodes; i++) {
     I = Proc_Elem_Connect[ei[pg->imtrx]->iconnect_ptr + i];
     if (Index_Solution(I, MESH_DISPLACEMENT1, 0, 0, -2, pg->imtrx) != -1) {
       xx[i] = Coor[0][I] + *esp->d[0][ei[pg->imtrx]->ln_to_dof[R_MESH1][i]] ;
       yy[i] = Coor[1][I] + *esp->d[1][ei[pg->imtrx]->ln_to_dof[R_MESH2][i]]; 
     } else {  /* elements are subparametric */
       if (i < 8) {
	 /* make node lie halfway between adjacent nodes */
	 ileft = i - 4;
	 Ileft = Proc_Elem_Connect[ei[pg->imtrx]->iconnect_ptr + ileft];
	 iright = i - 3;
	 if (iright == 4) iright = 0;
	 Iright = Proc_Elem_Connect[ei[pg->imtrx]->iconnect_ptr + iright];
	 xx[i] = Coor[0][I] +
	     0.5 * (
		 x[Index_Solution(Ileft, MESH_DISPLACEMENT1, 0, 0, -2, pg->imtrx)]
		 + x[Index_Solution(Iright, MESH_DISPLACEMENT1,
				    0, 0, -2, pg->imtrx)]);
	 yy[i] = Coor[1][I] +
	     0.5 * (
		 x[Index_Solution(Ileft, MESH_DISPLACEMENT2, 0, 0, -2, pg->imtrx)]
		 + x[Index_Solution(Iright, MESH_DISPLACEMENT2,
				    0, 0, -2, pg->imtrx)]);
       } else {
	 /* put centroid in center */
	 I = Proc_Elem_Connect[ei[pg->imtrx]->iconnect_ptr + 8];
	 xx[i] = Coor[0][I];
	 yy[i] = Coor[1][I]; 
	 for (ileft=0; ileft<4; ileft++) {
	   Ileft = Proc_Elem_Connect[ei[pg->imtrx]->iconnect_ptr + ileft];
	   xx[i] += 
	       0.25 * x[Index_Solution(Ileft, MESH_DISPLACEMENT1,
				       0, 0, -2, pg->imtrx)];
	   yy[i] += 
	       0.25 * x[Index_Solution(Ileft, MESH_DISPLACEMENT2,
				       0, 0, -2, pg->imtrx)];
	 }
       }
     }
   }
 } else {
   for (i = 0; i < ei[pg->imtrx]->num_local_nodes; i++) {
     I = Proc_Elem_Connect[ei[pg->imtrx]->iconnect_ptr + i];
     xx[i] = Coor[0][I];
     yy[i] = Coor[1][I]; 
   }
 }

 if (pd->CoordinateSystem == CARTESIAN || 
     pd->CoordinateSystem == CARTESIAN_2pt5D) {
   if (pd_glob[0]->i[pg->imtrx][R_MOMENTUM1] == I_Q1) {
     WH(-1, "Stream function with Q1 mapping may not be accurate ");

     for (i = 0; i < ei[pg->imtrx]->num_sides; i++) {
       i1 = i;
       i2 = i+1;
       i3 = i + ei[pg->imtrx]->num_sides;
       if ( i == ei[pg->imtrx]->num_sides -1) i2 =0;
       xdiff = (xx[i2] - xx[i1])/2.;
       ydiff = (yy[i2] - yy[i1])/2.;
       del_stream_fcn[i] = 
	   (fact2[0]*(vel[0][i1]) + fact2[1]*(vel[0][i3]) + fact2[0]*(vel[0][i2]))*ydiff
           -(fact2[0]*(vel[1][i1]) + fact2[1]*(vel[1][i3]) + fact2[0]*(vel[1][i2]))*xdiff;
     }  
   } else {
     for(i = 0; i < ei[pg->imtrx]->num_sides; i++) {
       i1 = i;
       i2 = i+1;
       i3 = i + ei[pg->imtrx]->num_sides;
       if ( i == ei[pg->imtrx]->num_sides -1) i2 =0;
       wx1 = xx[i1]*fact1[0][0] + xx[i3]*fact1[1][0] +  xx[i2]*fact1[2][0];
       wx2 = xx[i1]*fact1[0][1] + xx[i3]*fact1[1][1] +  xx[i2]*fact1[2][1];
       wx3 = xx[i1]*fact1[0][2] + xx[i3]*fact1[1][2] +  xx[i2]*fact1[2][2];
       wy1 = yy[i1]*fact1[0][0] + yy[i3]*fact1[1][0] +  yy[i2]*fact1[2][0];
       wy2 = yy[i1]*fact1[0][1] + yy[i3]*fact1[1][1] +  yy[i2]*fact1[2][1];
       wy3 = yy[i1]*fact1[0][2] + yy[i3]*fact1[1][2] +  yy[i2]*fact1[2][2];

       del_stream_fcn[i] = wy1*(vel[0][i1]) + wy2*(vel[0][i3]) + wy3*(vel[0][i2])
	   -wx1*(vel[1][i1]) - wx2*(vel[1][i3]) - wx3*(vel[1][i2]);
     }         
   }

 } else if (pd->CoordinateSystem == CYLINDRICAL ||
            pd->CoordinateSystem == SWIRLING) {

   if (pd_glob[0]->i[pg->imtrx][R_MOMENTUM1] == I_Q1) {
     WH(-1, "Stream function with Q1 may not be accurate ");
     for (i = 0; i < ei[pg->imtrx]->num_sides; i++) {
       i1 = i;
       i2 = i+1;
       i3 = i + ei[pg->imtrx]->num_sides;
       if ( i == ei[pg->imtrx]->num_sides -1) i2 =0;
       xdiff = (xx[i2] - xx[i1])/2.;
       ydiff = (yy[i2] - yy[i1])/2.;
       del_stream_fcn[i] = 
	   (fact2[0]*(vel[0][i1]) + fact2[1]*(vel[0][i3]) + fact2[0]*(vel[0][i2]))*ydiff
           -(fact2[0]*(vel[1][i1]) + fact2[1]*(vel[1][i3]) + fact2[0]*(vel[1][i2]))*xdiff;
     }
   } else {
     for (i = 0; i < ei[pg->imtrx]->num_sides; i++) {
       i1 = i;
       i2 = i+1;
       i3 = i + ei[pg->imtrx]->num_sides;
       if (i == ei[pg->imtrx]->num_sides -1) i2 =0;
       for (j = 0; j < 3; j++) {
	 dsx[j]=0.;
	 dsy[j]=0.;
	 for (k = 0; k < ngauss; k++) {
	   s = gspt[k];
	   wt = gswt[k];
	   r = yy[i1]*(s*s-s)*0.5 + yy[i3]*(1.-s*s) + yy[i2]*(s*s+s)*0.5;
	   aa = (s*s-s)*0.25*(j-1)*(j-2)
	       -(1.-s*s)*(j)*(j-2)
	       +(s*s+s)*0.25*(j)*(j-1);
	   b = (2.*s-1)*xx[i1]*0.5 + (-2.*s)*xx[i3] + (2.*s +1.)*xx[i2]*0.5;
	   c = (2.*s-1.)*yy[i1]*0.5+(-2.*s)*yy[i3]+(2.*s+1.)*yy[i2]*0.5;
	   dsx[j]=dsx[j] + wt*r*aa*b;
	   dsy[j]=dsy[j] + wt*r*aa*c;
	 }
       }
       del_stream_fcn[i] =
	    dsx[0]*(vel[1][i1]) + dsx[1]*(vel[1][i3]) + dsx[2]*(vel[1][i2])
	   -dsy[0]*(vel[0][i1]) - dsy[1]*(vel[0][i3]) - dsy[2]*(vel[0][i2]);
     }
   }

 } else {
   EH(-1,"Stream function routine called with incompatible coord system");
 }
 return (status);
} /* End routine stream function */
/******************************************************************************/
/******************************************************************************/
/******************************************************************************/

static int 
midsid(double stream_fcn_vect[],              /* Soln vector for current proc */
       Exo_DB *exo)

/******************************************************************************
  Function which fills interpolates the values of the stream function from
  the vertices to the midpoint nodes

  Author:          P. R. Schunk (1511)
  Date:            9 September 1992

******************************************************************************/

{
   /* local variables */
   int i, ii, iii, I;
   int ielem;
   double stream_fcn[9];

   for (ielem = 0; ielem < Num_Internal_Elems; ielem++) {

       ei[pg->imtrx]->iconnect_ptr    = exo->elem_ptr[ielem]; 

       ei[pg->imtrx]->ielem_shape     = type2shape(ei[pg->imtrx]->ielem_type);
       ei[pg->imtrx]->num_sides       = shape2sides(ei[pg->imtrx]->ielem_shape);


       for (i = 0; i < ei[pg->imtrx]->num_sides; i++) {
          I = exo->node_list[ei[pg->imtrx]->iconnect_ptr + i];
          stream_fcn[i] = stream_fcn_vect[I];
       }
/*     
 *     QUADRILATERAL ELEMENTS (9 NODE) ONLY FOR NOW
*/    
       stream_fcn[4]=0.5*(stream_fcn[0]+stream_fcn[1]);
       stream_fcn[5]=0.5*(stream_fcn[1]+stream_fcn[2]);
       stream_fcn[6]=0.5*(stream_fcn[2]+stream_fcn[3]);
       stream_fcn[7]=0.5*(stream_fcn[3]+stream_fcn[0]);
       stream_fcn[8]=0.25*(stream_fcn[0]+stream_fcn[1]+stream_fcn[2]+stream_fcn[3]);

       ii = ei[pg->imtrx]->num_sides;
       iii = ei[pg->imtrx]->num_sides + ei[pg->imtrx]->num_sides + 1;
       for (i = ii; i < iii; i++) {
         I =  exo->node_list[ei[pg->imtrx]->iconnect_ptr + i];
         stream_fcn_vect[I] = stream_fcn[i];
       }
   }

   return(0);

}
/*________________________________________________________________________*/  

static int 
correct_stream_fcn(int *kount,	/* a counter for element connectivity ??     */
		   int iel,	/* current element number                    */
		   double del_stream_fcn[4], /* elemental side increments to *
					      * stream function calculated by* 
					      * calc_stream_fcn()            */
		   double stream_fcn_vect[],
		   int  listnd[]) /* count number of times node is accessed */

/******************************************************************************
  Function which corrects the values of the stream function 

  Author:          P. R. Schunk (1511)
  Date:            9 September 1992
  Adapted:         R. A. Cairncross 9 January 1995

******************************************************************************/
{
  int nsideq[7];
  int i, ii, iii, iiii, I, J, nprvel, nstart;
  int nel, nnel, kel, j;
  int status = 0;
  double s, stream_fcn[9];

  if (ei[pg->imtrx]->num_sides > 4) {
    EH(-1, "correct_stream_fcn not available in 3D");
    return -1;
  }

  /* initialize other vectors */
  for (i = 0; i < 4; i++) nsideq[i] = i;   
  for (i = 4; i < 7; i++) nsideq[i] = i - 4;
  for (i = 0; i < 9; i++) stream_fcn[i] = 0;

  /*
   *  Now correct for mass balance by looping over all the sides
   *  of the element, accumulating the stream function variable.
   *  The loop should end up being equal. If it is not, then
   *  fix it up, so that it is.
   */
  s = 0.;
  for (i = 0; i < ei[pg->imtrx]->num_sides; i++) {
    s +=  del_stream_fcn[i];
  }
  s = s/ei[pg->imtrx]->num_sides;
  for (i = 0; i < ei[pg->imtrx]->num_sides; i++) { 
    del_stream_fcn[i] -= s;
  }

  /* Calculate the stream function at the nodal points */
  if (iel == 0) {
    stream_fcn[0] = 0.;
    for ( i = 0; i < ei[pg->imtrx]->num_sides - 1; i++) {
      stream_fcn[i+1] = stream_fcn[i] + del_stream_fcn[i];
    }
    for (i = 0; i < ei[pg->imtrx]->num_sides; i++) { 
      I = Proc_Elem_Connect[ei[pg->imtrx]->iconnect_ptr + i]; 
      stream_fcn_vect[I] += stream_fcn[i];
      listnd[I] += 1;
    }
  }
    
  if (iel != 0) {
     

    /* locate connecting node with known value of stream_fcn */
     
    nprvel = iel -1;
    for (i = 0; i < ei[pg->imtrx]->num_sides; i++) { 
      I = Proc_Elem_Connect[ei[pg->imtrx]->iconnect_ptr + i];  
      nstart = i;
      for (nel = 0; nel < nprvel + 1; nel++) {
	kel = nprvel - nel;
	nnel = listel[kel]-1;
	/*  nnel = kel; */
             
	/* restriction here is that all previous elements
	   must be of the same type */

	for ( j = 0; j < ei[pg->imtrx]->num_sides; j++) {
	  J = Proc_Elem_Connect[Proc_Connect_Ptr[nnel] + j]; 
	  if (J == I && listnd[I] > 0) goto found;
	}
      }
    } 
    goto nextelm;
  found:
    /* Connecting node located, calculate stream function for current element */
    stream_fcn[nstart] = stream_fcn_vect[J]/listnd[J];    
    for (ii = 0; ii < ei[pg->imtrx]->num_sides - 1; ii++) { 
      iii = nsideq[nstart + ii];
      iiii= nsideq[nstart + ii +1];
      stream_fcn[iiii] = stream_fcn[iii]+del_stream_fcn[iii];
    }
   
    /* add to global vector */
      
    for (ii = 0; ii < ei[pg->imtrx]->num_sides; ii++) { 
      I = Proc_Elem_Connect[ ei[pg->imtrx]->iconnect_ptr + ii];
      stream_fcn_vect[I] += stream_fcn[ii];
      listnd[I]         += 1; 
    }
    goto nextelement;  
  nextelm:
    (*kount)++;
  }
  if (*kount > 1 ) {
    WH(-1, "calc_stream_fcn: POSSIBLE ERROR - Connectivity not sufficiently continuous\n"); 
  }
 nextelement:
  *kount = *kount;

  return (status);
} /* end of correct_stream_fcn */
/******************************************************************************/
/******************************************************************************/
/******************************************************************************/
/*
 * rd_post_process_specs -- read post processing specification section of input file
 *
 * Comments:	This code was lifted out of the ever-growing read_input_file()
 *           	routine above. This makes things more modular, with division
 *           	into "sections".
 *
 *		Someday we need to comb through all these placeholder options
 *		to see if they are useful.
 *
 *
 */

void 
rd_post_process_specs(FILE *ifp,
		      char *input)
{
  static const char yo[] = "rd_post_process_specs";

  int iread;			/* status flag from look_for_optional */
  char  line[81];
  char data_line_buffer[MAX_CHAR_IN_INPUT];
  char  *arguments[MAX_NUMBER_PARAMS];
  char first_string[MAX_CHAR_IN_INPUT];
  char filename[MAX_FNL];
  char second_string[MAX_CHAR_IN_INPUT];
  char	ts[MAX_CHAR_IN_INPUT];
  int i, k,  nargs, sz, sens_vec_ct, j;
  long save_position;
  int pbits[5];

  /*
   * Variables used to read one DATA line at a time...
   */
  int num_read_items;
  char variable_name[MAX_CHAR_IN_INPUT];
  int node_set_id;
  int species_id;
  char file_name[MAX_CHAR_IN_INPUT];
  char optional_format[MAX_CHAR_IN_INPUT];

  char echo_string[MAX_CHAR_ECHO_INPUT]="\0";
  char echo_file[MAX_CHAR_IN_INPUT]="\0";
  int elemBlock_id = -1;

  strcpy(echo_file,Echo_Input_File);
  /*
   * Initialize count of post proc vars to be exported
   */
  Num_Export_XP = 0;

  look_for(ifp,"Post Processing Specifications",input,'=');

  ECHO("\nPost Processing Specifications =\n", echo_file);

  iread = look_for_post_proc(ifp, "Stream Function", &STREAM);
  iread = look_for_post_proc(ifp, "Streamwise normal stress", &STREAM_NORMAL_STRESS);
  iread = look_for_post_proc(ifp, "Streamwise shear stress", &STREAM_SHEAR_STRESS);
  iread = look_for_post_proc(ifp, "Streamwise Stress Difference", &STREAM_TENSION);
  iread = look_for_post_proc(ifp, "Mean shear rate", &MEAN_SHEAR);
  iread = look_for_post_proc(ifp, "Pressure contours", &PRESSURE_CONT);
  iread = look_for_post_proc(ifp, "Shell div_s_v contours", &SH_DIV_S_V_CONT);
  iread = look_for_post_proc(ifp, "Shell curv contours", &SH_CURV_CONT);
  iread = look_for_post_proc(ifp, "Fill contours", &FILL_CONT);
  iread = look_for_post_proc(ifp, "Concentration contours", &CONC_CONT);
  iread = look_for_post_proc(ifp, "Stress contours", &STRESS_CONT);
  iread = look_for_post_proc(ifp, "First Invariant of Strain", &FIRST_INVAR_STRAIN);
  iread = look_for_post_proc(ifp, "Second Invariant of Strain", &SEC_INVAR_STRAIN);
  iread = look_for_post_proc(ifp, "Third Invariant of Strain", &THIRD_INVAR_STRAIN);
  iread = look_for_post_proc(ifp, "Velocity Divergence", &DIV_VELOCITY);
  iread = look_for_post_proc(ifp, "Particle Velocity Divergence", &DIV_PVELOCITY);
  iread = look_for_post_proc(ifp, "Total Velocity Divergence", &DIV_TOTAL);
  iread = look_for_post_proc(ifp, "Electric Field", &ELECTRIC_FIELD);
  iread = look_for_post_proc(ifp, "Electric Field Magnitude", &ELECTRIC_FIELD_MAG);
  iread = look_for_post_proc(ifp, "Viscosity", &PP_Viscosity);
  iread = look_for_post_proc(ifp, "FlowingLiquid Viscosity", &PP_FlowingLiquid_Viscosity);
  iread = look_for_post_proc(ifp, "Volume Fraction of Gas Phase", &PP_VolumeFractionGas);
  iread = look_for_post_proc(ifp, "Density", &DENSITY);
  iread = look_for_post_proc(ifp, "Density Time Derivative", &RHO_DOT);
  iread = look_for_post_proc(ifp, "Polymer Viscosity", &DENSITY);
  iread = look_for_post_proc(ifp, "Polymer Viscosity", &POLYMER_VISCOSITY);
  iread = look_for_post_proc(ifp, "Polymer Time Constant", &POLYMER_TIME_CONST);
  iread = look_for_post_proc(ifp, "Mobility Parameter", &MOBILITY_PARAMETER);
  iread = look_for_post_proc(ifp, "PTT Xi parameter", &PTT_XI);
  iread = look_for_post_proc(ifp, "PTT Epsilon parameter", &PTT_EPSILON);
  iread = look_for_post_proc(ifp, "Navier Stokes Residuals", &NS_RESIDUALS);
  iread = look_for_post_proc(ifp, "Moving Mesh Residuals", &MM_RESIDUALS);
  iread = look_for_post_proc(ifp, "Mass Diffusion Vectors", &DIFFUSION_VECTORS);
  iread = look_for_post_proc(ifp, "Dielectrophoretic Field", &DIELECTROPHORETIC_FIELD);
  iread = look_for_post_proc(ifp, "Dielectrophoretic Field Norm", &DIELECTROPHORETIC_FIELD_NORM);
  iread = look_for_post_proc(ifp, "Enormsq Field", &ENORMSQ_FIELD);
  iread = look_for_post_proc(ifp, "Enormsq Field Norm", &ENORMSQ_FIELD_NORM);
  iread = look_for_post_proc(ifp, "Diffusive Mass Flux Vectors", &DIFFUSION_VECTORS);
  iread = look_for_post_proc(ifp, "Mass Fluxlines", &FLUXLINES);
  iread = look_for_post_proc(ifp, "Energy Conduction Vectors", &CONDUCTION_VECTORS);
  iread = look_for_post_proc(ifp, "Energy Fluxlines", &ENERGY_FLUXLINES);
  iread = look_for_post_proc(ifp, "Time Derivatives", &TIME_DERIVATIVES);
  iread = look_for_post_proc(ifp, "Mesh Stress Tensor", &STRESS_TENSOR);
  iread = look_for_post_proc(ifp, "Real Solid Stress Tensor", &REAL_STRESS_TENSOR);
  iread = look_for_post_proc(ifp, "Mesh Strain Tensor", &STRAIN_TENSOR);
  iread = look_for_post_proc(ifp, "Viscoplastic Def_Grad Tensor", &EVP_DEF_GRAD_TENSOR);
  iread = look_for_post_proc(ifp, "Lagrangian Convection", &LAGRANGE_CONVECTION);
  iread = look_for_post_proc(ifp, "Normal and Tangent Vectors", &SURFACE_VECTORS);
  iread = look_for_post_proc(ifp, "Shell Normal Vectors", &SHELL_NORMALS);
  iread = look_for_post_proc(ifp, "Error ZZ velocity", &ERROR_ZZ_VEL);
  iread = look_for_post_proc(ifp, "Error ZZ heat flux", &ERROR_ZZ_Q);
  iread = look_for_post_proc(ifp, "Error ZZ pressure", &ERROR_ZZ_P);
  iread = look_for_post_proc(ifp, "Map Log-Conf Stress", &LOG_CONF_MAP);
  iread = look_for_post_proc(ifp, "Velocity Magnitude", &VELO_SPEED);
  iread = look_for_post_proc(ifp, "Giesekus Criterion", &GIES_CRIT);
  iread = look_for_post_proc(ifp, "Particle stress flux", &J_FLUX);
  iread = look_for_post_proc(ifp, "Eigenvalues", &EIG);
  iread = look_for_post_proc(ifp, "Eigenvector1", &EIG1);
  iread = look_for_post_proc(ifp, "Eigenvector2", &EIG2);
  iread = look_for_post_proc(ifp, "Eigenvector3", &EIG3);
  iread = look_for_post_proc(ifp, "Shear gradient", &GRAD_SH);
  iread = look_for_post_proc(ifp, "Concentration gradient", &GRAD_Y);
  iread = look_for_post_proc(ifp, "Vorticity Vector", &CURL_V);
  iread = look_for_post_proc(ifp, "Helicity Value", &HELICITY);
  iread = look_for_post_proc(ifp, "User-Defined Post Processing", &USER_POST);
  iread = look_for_post_proc(ifp, "Moment Sources", &MOMENT_SOURCES);
  iread = look_for_post_proc(ifp, "YZbeta Species", &YZBETA);
  iread = look_for_post_proc(ifp, "Heaviside", &HEAVISIDE);
  iread = look_for_post_proc(ifp, "Lamb Vector", &LAMB_VECTOR);
  iread = look_for_post_proc(ifp, "Q Function", &Q_FCN);
  iread = look_for_post_proc(ifp, "Poynting Vectors", &POYNTING_VECTORS);

  /*
   * Initialize for surety before communication to other processors.
   */

  len_u_post_proc = 0;

  if (USER_POST == 1) /* may need parameters for this option */
    {
      if ( fgets(line, 81, ifp) != NULL)
	{
          double dummy[1] = {-1.0};
	  strip(line);
	  len_u_post_proc = count_parameters(line);
	  if ( len_u_post_proc > 0)
	    {
	      u_post_proc = (dbl *)array_alloc(1, len_u_post_proc, sizeof(dbl));
	      
	      /* parse parameters into little strings */ 
	      tokenize_by_whsp(line, arguments, MAX_NUMBER_PARAMS);	      
	      for(i=0; i< len_u_post_proc; i++)
		{
		  u_post_proc[i] = atof(arguments[i]);
		}
	    }
          else
            {u_post_proc = dummy;}  
	}
    } 

  iread = look_for_post_proc(ifp, "Acoustic Pressure Magnitude", &ACOUSTIC_PRESSURE);
  iread = look_for_post_proc(ifp, "Acoustic Phase Angle", &ACOUSTIC_PHASE_ANGLE);
  iread = look_for_post_proc(ifp, "Acoustic Energy Density", &ACOUSTIC_ENERGY_DENSITY);
  iread = look_for_post_proc(ifp, "Light Intensity", &LIGHT_INTENSITY);
  iread = look_for_post_proc(ifp, "Principal Stress", &PRINCIPAL_STRESS);
  iread = look_for_post_proc(ifp, "Principal Real Stress", &PRINCIPAL_REAL_STRESS);
  iread = look_for_post_proc(ifp, "Lubrication Height", &LUB_HEIGHT);
  iread = look_for_post_proc(ifp, "Lubrication Height 2", &LUB_HEIGHT_2);
  iread = look_for_post_proc(ifp, "Lubrication Upper Velocity", &LUB_VELO_UPPER);
  iread = look_for_post_proc(ifp, "Lubrication Lower Velocity", &LUB_VELO_LOWER);
  iread = look_for_post_proc(ifp, "Lubrication Velocity Field", &LUB_VELO_FIELD);
  iread = look_for_post_proc(ifp, "Lubrication Velocity Field 2", &LUB_VELO_FIELD_2);
  iread = look_for_post_proc(ifp, "Disjoining Pressure", &DISJ_PRESS);
  iread = look_for_post_proc(ifp, "Porous Shell Open Saturation", &SH_SAT_OPEN);
  iread = look_for_post_proc(ifp, "Porous Shell Open Saturation 2", &SH_SAT_OPEN_2);
  iread = look_for_post_proc(ifp, "Shell Stress Tensor", &SH_STRESS_TENSOR);
  iread = look_for_post_proc(ifp, "Shell Tangents", &SH_TANG);
  iread = look_for_post_proc(ifp, "Lame MU", &PP_LAME_MU);
  iread = look_for_post_proc(ifp, "Lame LAMBDA", &PP_LAME_LAMBDA);
  iread = look_for_post_proc(ifp, "Von Mises Strain", &VON_MISES_STRAIN);
  iread = look_for_post_proc(ifp, "Von Mises Stress", &VON_MISES_STRESS);
  iread = look_for_post_proc(ifp, "Untracked Species", 
                             &UNTRACKED_SPEC);
  iread = look_for_post_proc(ifp, "Porous Saturation", 
			     &POROUS_SATURATION);
  iread = look_for_post_proc(ifp, "Total density of solvents in porous media",
			     &POROUS_RHO_TOTAL_SOLVENTS);
  iread = look_for_post_proc(ifp, "Density of solvents in gas phase in porous media",
			     &POROUS_RHO_GAS_SOLVENTS);
  iread = look_for_post_proc(ifp, "Density of liquid phase in porous media", 
			     &POROUS_RHO_LPHASE);
  iread = look_for_post_proc(ifp, "Gas phase Darcy velocity in porous media",
			     &DARCY_VELOCITY_GAS);
  iread = look_for_post_proc(ifp, "Liquid phase Darcy velocity in porous media", 
			     &DARCY_VELOCITY_LIQ);
  iread = look_for_post_proc(ifp, "Local liquid accumulation rate in porous media", 
			     &POROUS_LIQUID_ACCUM_RATE);
  iread = look_for_post_proc(ifp, "Capillary pressure in porous media",
			     &CAPILLARY_PRESSURE);
  iread = look_for_post_proc(ifp, "Grid Peclet Number in porous media",
			     &POROUS_GRIDPECLET);
  iread = look_for_post_proc(ifp, "SUPG Velocity in porous media",
			     &POROUS_SUPGVELOCITY);
  iread = look_for_post_proc(ifp, "Relative Liquid Permeability",
			     &REL_LIQ_PERM);

  iread = look_for_post_proc(ifp, "TFMP_gas_velo", &TFMP_GAS_VELO);
  iread = look_for_post_proc(ifp, "TFMP_liq_velo", &TFMP_LIQ_VELO);
  iread = look_for_post_proc(ifp, "TFMP_inverse_Peclet", &TFMP_INV_PECLET);
  iread = look_for_post_proc(ifp, "TFMP_Krg", &TFMP_KRG);
  
  /* Report count of post-proc vars to be exported */
  /*
    fprintf(stderr, "Goma will export %d post-processing variables.\n", Num_Export_XP);
  */

  /*
   * Make theses additions in the same format as the above post processing variables
   *
   *  Post-processing Step 2: add a new call to look_for_post_proc in mm_post_proc
   *                          rd_post_proc_specs
   *                          to search input file for your new variable
   */

  /*
   *  Schedule post processing error-based element size calculation if needed
   */

  for (i = 0; i < 3; i++ ) { 
    error_presence_key[i] = 0;
  }

  i = 0;
  nn_error_metrics = 0;
  if (look_for_optional(ifp, "Error ZZ velocity elem size", input, '=') 
      == 1) { 
    if (ERROR_ZZ_VEL == -1) {
      EH(-1, "'Error ZZ velocity elem size' card REQUIRES 'Error ZZ "
	 "velocity = yes' card - please add");
    } else {
      ERROR_ZZ_VEL_ELSIZE = 1;
      error_presence_key[i] = 1;
      nn_error_metrics++;
    }
  } else {
    ERROR_ZZ_VEL_ELSIZE = -1;
  }
  i++;
  if (look_for_optional(ifp, "Error ZZ heat flux elem size", input, '=')
      == 1) { 
    if (ERROR_ZZ_Q == -1) {
      EH( -1,
	  "'Error ZZ heat flux elem size' card REQUIRES 'Error ZZ heat flux = yes' card - please add" );
    } else {
      ERROR_ZZ_Q_ELSIZE = 1;
      error_presence_key[i] = 1;
      nn_error_metrics++;
    }
  } else {
    ERROR_ZZ_Q_ELSIZE = -1;
  }
  i++;
  if ( look_for_optional ( ifp,
			   "Error ZZ pressure elem size",
			   input,
			   '=' ) == 1 ) { 
    if ( ERROR_ZZ_P == -1 ) {
      EH( -1,
	  "'Error ZZ pressure elem size' card REQUIRES 'Error ZZ pressure = yes' card - please add" );
    } else {
      ERROR_ZZ_P_ELSIZE = 1;
      error_presence_key[i] = 1;
      nn_error_metrics++;
    }
  } else {
    ERROR_ZZ_P_ELSIZE = -1;
  }

  /*
   *  Allocate memory to hold the error information
   */

  if ( nn_error_metrics > 0 ) {
    pp_error_data = (struct Post_Processing_Error *) 
      smalloc (nn_error_metrics*sizeof(struct Post_Processing_Error));

    i = 0;
    if ( error_presence_key[i] ) {
      /* Need this line to line up ifp? at the right place I think */
      look_for_optional ( ifp,
			  "Error ZZ velocity elem size",
			  input,
			  '=' );
      if (fscanf ( ifp,
		   "%lf %lf %lf %lf %lf %lf",
		   &pp_error_data[i].error_params[0],
		   &pp_error_data[i].error_params[1],
		   &pp_error_data[i].error_params[2],
		   &pp_error_data[i].error_params[3],
		   &pp_error_data[i].error_params[4],
		   &pp_error_data[i].error_params[5] ) != 6 ) {
	EH( -1,
	    " Error reading 'Error ZZ velocity elem size' card values - expecting 6 floats" );
      }
#ifdef RRL_DEBUG
#ifdef DBG_0
      fprintf( stdout,
	       "Read params for ZZ vel elem size (%6.4f) (%6.4f) (%6.4f) (%6.4f) (%6.4f) (%6.4f)\n", 
	       pp_error_data[i].error_params[0],
	       pp_error_data[i].error_params[1],
	       pp_error_data[i].error_params[2],
	       pp_error_data[i].error_params[3],
	       pp_error_data[i].error_params[4],
	       pp_error_data[i].error_params[5] );
#endif
#endif
      SPF(echo_string,"%s = %.4g %.4g %.4g %.4g %.4g %.4g",input,
	  pp_error_data[i].error_params[0],
	  pp_error_data[i].error_params[1],
	  pp_error_data[i].error_params[2],
	  pp_error_data[i].error_params[3],
	  pp_error_data[i].error_params[4],
	  pp_error_data[i].error_params[5] );
	  
      ECHO(echo_string,echo_file);
    
    }
    i++;
    if ( error_presence_key[i] ) {
      look_for ( ifp,
		 "Error ZZ heat flux elem size",
		 input,
		 '=' );
      if (fscanf ( ifp,
		   "%lf %lf %lf %lf %lf %lf",
		   &pp_error_data[i].error_params[0],
		   &pp_error_data[i].error_params[1],
		   &pp_error_data[i].error_params[2],
		   &pp_error_data[i].error_params[3],
		   &pp_error_data[i].error_params[4],
		   &pp_error_data[i].error_params[5] ) != 6 ) {
	EH( -1,
	    " Error reading 'Error ZZ heat flux elem size' card values - expecting 6 floats" );
      }
#ifdef RRL_DEBUG
#ifdef DBG_1
      fprintf( stdout,
	       "Read params for ZZ heat flux elem size (%6.4f) (%6.4f) (%6.4f) (%6.4f) (%6.4f) (%6.4f)\n", 
	       pp_error_data[i].error_params[0],
	       pp_error_data[i].error_params[1],
	       pp_error_data[i].error_params[2],
	       pp_error_data[i].error_params[3],
	       pp_error_data[i].error_params[4],
	       pp_error_data[i].error_params[5] );
#endif
#endif
      SPF(echo_string,"%s = %.4g %.4g %.4g %.4g %.4g %.4g",input,
	  pp_error_data[i].error_params[0],
	  pp_error_data[i].error_params[1],
	  pp_error_data[i].error_params[2],
	  pp_error_data[i].error_params[3],
	  pp_error_data[i].error_params[4],
	  pp_error_data[i].error_params[5] );
		  
      ECHO(echo_string,echo_file);
    }
    i++;
    if ( error_presence_key[i] ) {
      look_for ( ifp,
		 "Error ZZ pressure elem size",
		 input,
		 '=' );
      if (fscanf ( ifp,
		   "%lf %lf %lf %lf %lf %lf",
		   &pp_error_data[i].error_params[0],
		   &pp_error_data[i].error_params[1],
		   &pp_error_data[i].error_params[2],
		   &pp_error_data[i].error_params[3],
		   &pp_error_data[i].error_params[4],
		   &pp_error_data[i].error_params[5] ) != 6 ) {
	EH( -1,
	    " Error reading 'Error ZZ pressure elem size' card values - expecting 6 floats" );
      }
#ifdef RRL_DEBUG
#ifdef DBG_1
      fprintf( stdout,
	       "Read params for ZZ pressure elem size (%6.4f) (%6.4f) (%6.4f) (%6.4f) (%6.4f) (%6.4f)\n", 
	       pp_error_data[i].error_params[0],
	       pp_error_data[i].error_params[1],
	       pp_error_data[i].error_params[2],
	       pp_error_data[i].error_params[3],
	       pp_error_data[i].error_params[4],
	       pp_error_data[i].error_params[5] );
#endif
#endif
      SPF(echo_string,"%s = %.4g %.4g %.4g %.4g %.4g %.4g",input,
	  pp_error_data[i].error_params[0],
	  pp_error_data[i].error_params[1],
	  pp_error_data[i].error_params[2],
	  pp_error_data[i].error_params[3],
	  pp_error_data[i].error_params[4],
	  pp_error_data[i].error_params[5] );
	  
      ECHO(echo_string,echo_file);
    }	       
  }

  /*
   *  SCHEDULE POST-PROCESSING FLUX CALCULATIONS, IF NEEDED
   *
   */

  iread=look_for_optional(ifp, "Post Processing Fluxes", input, '=');
    
  /* count number of post-processing flux calculation specifications */

  if (iread == 1) 
    {
      nn_post_fluxes = count_list(ifp, "FLUX", input, '=', "END OF FLUX");
      ECHO("\nPost Processing Fluxes =\n", echo_file);
    } 
  else 
    {
      nn_post_fluxes = 0;
    }
  
  /*
   *  Allocate memory to hold the flux information
   */

  if ( nn_post_fluxes > 0 ) 
    {
      sz = sizeof(struct Post_Processing_Fluxes *);
      pp_fluxes = (struct Post_Processing_Fluxes **) array_alloc(1, nn_post_fluxes, sz);
      
      sz = sizeof(struct Post_Processing_Fluxes);
      
      for(i = 0; i < nn_post_fluxes; i++)
	{
	  pp_fluxes[i] = (struct Post_Processing_Fluxes *) array_alloc(1, 1, sz);
	}
      /*Now load up information by reading cards */
      
      for (i = 0; i < nn_post_fluxes; i++) 
	{
	  look_for(ifp, "FLUX", input, '=');
	  
	  /* Read FLUX  type: i.e. FORCE_X, HEAT FLUX, etc. */
	  
	  if (fscanf(ifp, "%s", ts) != 1)
	    {
	      EH( -1, "error reading Post Processing Flux input variable");
	    }

	  pp_fluxes[i]->flux_type = -1;
	  for (k=0; k<Num_Flux_Names; k++)
	    {
	      if(!strcmp(ts,pp_flux_names[k].name))
		{
		  pp_fluxes[i]->flux_type = pp_flux_names[k].Index;
		  strcpy(pp_fluxes[i]->flux_type_name, ts);
		  break;
		}
		  
	    }
	  if(pp_fluxes[i]->flux_type == -1)       {
	    EH( -1, "Invalid Flux name");
	  }
	  SPF(echo_string,"%s = %s", "FLUX", pp_fluxes[i]->flux_type_name);

	  /* read ss id */
	  
	  if (fscanf(ifp, "%d", &pp_fluxes[i]->ss_id) != 1)
	    {
	      fprintf(stderr,"%s:\tError reading flux->ss_id\n", yo);
	      exit (-1);
	    }



	  /* read block id */
	  
	  if (fscanf(ifp, "%d", &pp_fluxes[i]->blk_id) != 1)
	    {
	      fprintf(stderr,"%s:\tError reading flux->blk_id\n", yo);
	      exit (-1);
	    }

	  SPF(endofstring(echo_string)," %d %d",pp_fluxes[i]->ss_id ,pp_fluxes[i]->blk_id );
	  
/*	  pp_fluxes[i]->blk_id--;  */

	  /* read species id*/
	  
	  if (fscanf(ifp, "%d", &pp_fluxes[i]->species_number) != 1)
	    {
	      fprintf(stderr,"%s:\tError reading flux->species_number\n", yo);
	      exit (-1);
	    }

	  /* read file name */
	  if (fscanf(ifp, "%s", ts) != 1)
	    {
	      EH( -1, "error reading Post Processing Flux filename");
	    }
	  strcpy(pp_fluxes[i]->flux_filenm, ts);
	  
	  SPF(endofstring(echo_string)," %d %s", pp_fluxes[i]->species_number, pp_fluxes[i]->flux_filenm);

	  read_string(ifp,first_string,'\n');
	  nargs = sscanf(first_string, "%s %d %d %d %d %d", second_string,&pbits[0],&pbits[1],&pbits[2],&pbits[3],&pbits[4]);
	  if ( nargs > 0 && strcmp(second_string,"profile") == 0)
	    {
	      pp_fluxes[i]->profile_flag = 32;
	      SPF(endofstring(echo_string)," %s",second_string);
              sz=1;
              for (j=1 ; j<nargs ;j++)
                 {
	          if(pbits[j-1]) pp_fluxes[i]->profile_flag += sz;
                  sz *= 2;
                 }
	      SPF(endofstring(echo_string)," %d", pp_fluxes[i]->profile_flag);
	    }
	  else   
	    {
	      pp_fluxes[i]->profile_flag = FALSE;
	    }
	  ECHO(echo_string,echo_file);
	}
      ECHO("\nEND OF FLUX\n", echo_file);
    }


  /*
   *  SCHEDULE POST-PROCESSING FLUX SENSITIVITY CALCULATIONS, IF NEEDED
   *
   */

  /*   initialize sensitivity vector counter */
  sens_vec_ct=0;

  iread=look_for_optional(ifp, "Post Processing Flux Sensitivities", input, '=');

  /* count number of post-processing flux calculation specifications */
  if (iread == 1)
    {
      nn_post_fluxes_sens = count_list(ifp, "FLUX_SENS", input, '=', "END OF FLUX_SENS");
      ECHO("\nPost Processing Flux Sensitivities =\n", echo_file);
    }
  else
    {
      nn_post_fluxes_sens = 0;
    }

  /*
   *  Allocate memory to hold the flux information
   */

  if ( nn_post_fluxes_sens > 0 ) 
    {
      sz = sizeof(struct Post_Processing_Fluxes_Sens *);
      pp_fluxes_sens = (struct Post_Processing_Fluxes_Sens **) array_alloc(1, nn_post_fluxes_sens, sz);

      sz = sizeof(struct Post_Processing_Fluxes_Sens);
      
      for (i = 0; i < nn_post_fluxes_sens; i++)
	{
	  pp_fluxes_sens[i] = (struct Post_Processing_Fluxes_Sens *) array_alloc(1, 1, sz);
	}
      /*Now load up information by reading cards */

      for (i = 0; i < nn_post_fluxes_sens; i++)
	{ /* nn_post_fluxes */
	  look_for(ifp, "FLUX_SENS", input, '=');
	  /* Read FLUX  type: i.e. FORCE_X, HEAT FLUX, etc. */
	  if (fscanf(ifp, "%s", ts) != 1)
	    {
	      EH( -1, "error reading FLUX_SENS name");
	    }
	  
	  pp_fluxes_sens[i]->flux_type = -1;
	  for (k = 0; k < Num_Flux_Names; k++)
	    {
	      if (!strcmp(ts,pp_flux_names[k].name))
		{
		  pp_fluxes_sens[i]->flux_type = pp_flux_names[k].Index;
		  strcpy(pp_fluxes_sens[i]->flux_type_name, ts);
		  break;
		}
	    }
	  
	  if(pp_fluxes_sens[i]->flux_type == -1)  
	    {
	      EH( -1, "Invalid Flux name in Flux Sensitivity");
	    }
	  
	  sprintf(echo_string,"%s = %s","FLUX",pp_fluxes_sens[i]->flux_type_name); 

	  /* read ss id */

	  if (fscanf(ifp, "%d", &pp_fluxes_sens[i]->ss_id) != 1)
	    {
	      fprintf(stderr,"%s:\tError reading flux_sens->ss_id\n", yo);
	      exit (-1);
	    }

	  /* read block id */
	  
	  if (fscanf(ifp, "%d", &pp_fluxes_sens[i]->blk_id) != 1)
	    {
	      fprintf(stderr,"%s:\tError reading flux_sens->blk_id\n", yo);
	      exit (-1);
	    }


/*	  pp_fluxes_sens[i]->blk_id--;*/
	  
	  /* read species id*/
	  
	  if (fscanf(ifp, "%d", &pp_fluxes_sens[i]->species_number) != 1)
	    {
	      fprintf(stderr,"%s:\tError reading flux_sens->species_number\n", yo);
	      exit (-1);
	    }
	  sprintf(endofstring(echo_string)," %d %d %d", 
		  pp_fluxes_sens[i]->ss_id, pp_fluxes_sens[i]->blk_id, 
		  pp_fluxes_sens[i]->species_number);
	  
	  /*  read sensitivity variable type */
	  
	  if (fscanf(ifp, "%80s", input) != 1)
	    {
	      fprintf(stderr,"%s:\tError reading flux_sens->sens_type (BC, MT, AC, UM, AN, or UF)\n", yo);
	      exit (-1);
	    }
	  if (!strcmp(input,"BC"))
	    {
	      pp_fluxes_sens[i]->sens_type = 1;
	    }
	  else if (!strcmp(input,"MT"))
	    {
	      pp_fluxes_sens[i]->sens_type = 2;
	    }
	  else if (!strcmp(input,"AC"))
	    {
	      pp_fluxes_sens[i]->sens_type = 3;
	    }
	  else if (!strcmp(input,"UM"))
	    {
	      pp_fluxes_sens[i]->sens_type = 4;
	    }
	  else if (!strcmp(input,"UF"))
	    {
	      pp_fluxes_sens[i]->sens_type = 5;
	    }
	  else if (!strcmp(input,"AN"))
	    {
	      pp_fluxes_sens[i]->sens_type = 6;
	    } 
	  else
	    {
	      fprintf(stderr, "%s:\tImproper set_type for flux sensitivity - %s\n", yo, input);
	      exit (-1);
	    }
	  
	  /*  read BC id or material id */

	  if (fscanf(ifp, "%d", &pp_fluxes_sens[i]->sens_id) != 1)
	    {
	      fprintf(stderr,"%s:\tError reading flux_sens->sens_id\n", yo);
	      exit (-1);
	    }

	  sprintf(endofstring(echo_string)," %s %d", input, pp_fluxes_sens[i]->sens_id);

	  if(pp_fluxes_sens[i]->sens_type == 2 || 
	     pp_fluxes_sens[i]->sens_type == 4)pp_fluxes_sens[i]->sens_id--;
	  
	  /*  read data float or material property number */

	  if (fscanf(ifp, "%d", &pp_fluxes_sens[i]->sens_flt) != 1)
	    {
	      fprintf(stderr,"%s:\tError reading flux_sens->sens_flt\n", yo);
	      exit (-1);
	    }
	  
	  sprintf(endofstring(echo_string)," %4i", pp_fluxes_sens[i]->sens_flt );

	  if(pp_fluxes_sens[i]->sens_type == 4)
	    {
	      if (fscanf(ifp, "%d", &pp_fluxes_sens[i]->sens_flt2) != 1)
		{
		  fprintf(stderr,"%s:\tError reading flux_sens->sens_flt2\n", yo);
		  exit (-1);
		}
	      sprintf(endofstring(echo_string)," %4i", pp_fluxes_sens[i]->sens_flt2 );
	    }
	  else
	    {
	      pp_fluxes_sens[i]->sens_flt2 = -1;
	    }

	  /*      determine sensitivity vector number  */
	  /*   search for same previous sensitivity info */


	  pp_fluxes_sens[i]->vector_id = -1;
	  
	  for(j=0;j<i;j++)
	    {
	      if(pp_fluxes_sens[i]->sens_type == pp_fluxes_sens[j]->sens_type &&
		 pp_fluxes_sens[i]->sens_id == pp_fluxes_sens[j]->sens_id &&
		 pp_fluxes_sens[i]->sens_flt == pp_fluxes_sens[j]->sens_flt &&
		 pp_fluxes_sens[i]->sens_flt2 == pp_fluxes_sens[j]->sens_flt2 )
		{
		  pp_fluxes_sens[i]->vector_id=pp_fluxes_sens[j]->vector_id;
		}
	    }

	  if(pp_fluxes_sens[i]->vector_id == -1)
	    {
	      pp_fluxes_sens[i]->vector_id=sens_vec_ct;
	      
	      if(Continuation == ALC_FIRST)
		{
		  if( cont->upType == pp_fluxes_sens[i]->sens_type )
		    {
		      int id1 = -1, id2 = -1;
		      int id3=-1;
	
		      switch (cont->upType)
			{
			case 1:
			case 3:
			  id1 = cont->upBCID;
			  id2 = cont->upDFID;
			  break;
			case 2:
			  id1 = cont->upMTID;
			  id2 = cont->upMPID;
			  break;
			case 4:
			  id1 = cont->upMTID;
			  id2 = cont->upMPID;
			  id3 = cont->upMDID;
			  break;
			case 5:
			  EH(-1,"sensitivities to UF not done");
			  break;
			case 6:
			  EH(-1,"sensitivities to AN not done");
			  break;
			}
		      if(id1 == pp_fluxes_sens[i]->sens_id &&
			 id2 == pp_fluxes_sens[i]->sens_flt &&
			 id3 == pp_fluxes_sens[i]->sens_flt2 )
			{cont->sensvec_id = sens_vec_ct;}
		    }
		}
	
	      sens_vec_ct++;
	    }
	
	
	  /* read file name */
	  if (fscanf(ifp, "%s", ts) != 1)
	    {
	      EH( -1, "error reading Post Processing Flux Sens filename");
	    }
	  strcpy(pp_fluxes_sens[i]->flux_filenm, ts);
	  
	  read_string(ifp,first_string,'\n');
	  nargs = sscanf(first_string, "%s", second_string);
	  if ( nargs == 1 && strcmp(second_string,"profile") == 0)
	    {
	      pp_fluxes_sens[i]->profile_flag = TRUE;
	      SPF(endofstring(echo_string)," %s",second_string);
	    }
	  else  
	    {
	      pp_fluxes_sens[i]->profile_flag = FALSE;
	    }
	  ECHO(echo_string,echo_file); 
	}
      ECHO("\nEND OF FLUX\n",echo_file);
    }
  
	
  /*
   *  SCHEDULE POST-PROCESSING DATA CALCULATIONS, IF NEEDED
   *
   */

  iread=look_for_optional(ifp, "Post Processing Data", input, '=');
    
  /* count number of Post Processing Data specifications */
  if (iread == 1) {
    nn_post_data = count_list(ifp, "DATA", input, '=', "END OF DATA");

    ECHO("\nPost Processing Data =\n",echo_file);

  } else {
    nn_post_data = 0;
  }

  /*
   *  Allocate memory to hold the data information
   */

  if ( nn_post_data > 0 ) {
    sz = sizeof(struct Post_Processing_Data *);
    pp_data = (struct Post_Processing_Data **) array_alloc(1, nn_post_data, sz);

    sz = sizeof(struct Post_Processing_Data);

    for(i = 0; i < nn_post_data; i++)
      {
	pp_data[i] = (struct Post_Processing_Data *) array_alloc(1, 1, sz);

      }
    /*Now load up information by reading cards */

    /*
     * DATA = {vbl_name} {nodesetid} {elemblockid} {speciesnum} {file} {format}
     *
     *         vbl_name    = VELOCITY1, DMX, dmy, ..., theta
     *         nodesetid   = 2, 5, 2001, ...
     *         elemblockid = 1, 2, 12, ...
     *         speciesnum  = 1, 2, ...
     *         file        = myfile.d
     *         format      = [t|x|y|z]
     *         first_time  = FALSE
     */

    for (i = 0; i < nn_post_data; i++) {
      char *fgetsretval;
      look_for(ifp, "DATA", input, '=');

      save_position = ftell(ifp);
      fgetsretval = fgets(data_line_buffer, MAX_CHAR_IN_INPUT, ifp);
      if (fgetsretval == NULL) {
	EH(-1, "Error reading post processing line");
      }

      fseek(ifp, save_position, SEEK_SET);

      /*
       * Clean out variables.
       */

      strncpy(variable_name, "\0", 1);
      node_set_id = -1;
      species_id = -1;
      strncpy(file_name, "\0", 1);
      for (j=0;j<MAX_CHAR_IN_INPUT;j++) optional_format[j]='\0';

      num_read_items = sscanf(data_line_buffer, "%s %d %d %d %s %s",
			      variable_name,
			      &node_set_id,
			      &elemBlock_id,
			      &species_id,
			      file_name,
			      optional_format);

      if ( num_read_items < 5 )
	{
	  log_err("Insufficient DATA \n\t\"%s\".\n", data_line_buffer);
	}

      SPF(echo_string,"%s =  %s %d %d %d %s %s","DATA", variable_name, 
	  node_set_id, 
	  elemBlock_id, 
	  species_id,
	  file_name,
	  optional_format);


      /* Read DATA  type: i.e. VELOCITY1, VOLTAGE, etc. */
      sprintf(input,"%s", variable_name);

      /* Search for appropriate integer identifier in Var_Name struct */

      /*OK the decryption:  pp->data[i]->data_type = 0.. MAX_VAR_TYPE */
      /* 	                     =>Primitive variable request */
      /*                    pp->data[i]->data_type = -1 */
      /* 		             =>Post proc variable request */
      /* 		    pp->data[i]->data_type= -2 */
      /*                            =>Cannot recognize the request. */

      pp_data[i]->data_type = -2;  /* initialize first */
      for (k=0; k<Num_Var_Names; k++)
	{
	  if ( !strncasecmp(input, Var_Name[k].name1, 
			    strlen(input)) || 
	       !strncasecmp(input, Var_Name[k].name2,
			    strlen(input)))
	    {
	      pp_data[i]->data_type = Var_Name[k].Index;
	      strcpy(pp_data[i]->data_type_name, Var_Name[k].name1);
	      break;
	    }
	}

      if (pp_data[i]->data_type == -2)  /*not a primary variable, then try post proc */
	{
	  for (k=0; k<Num_Post_Var_Names; k++)
	    {
	      if ( !strncasecmp(input, Post_Var_Name[k].name1,
				strlen(input)) )
		{
		  pp_data[i]->data_type = -1;  /* Flag Post var */
		  strcpy(pp_data[i]->data_type_name, input);
		  break;
		}
	    }	      
	}

      if (pp_data[i]->data_type == -2)  
	{
	  log_err("Invalid DATA print variable \"%s\"; (see mm_names.h)\n",
		  input);
	}
    
      if ( node_set_id != -1 )
	{
	  pp_data[i]->ns_id = node_set_id;
	}
      else
	{
	  log_err("Problem scanning post processing DATA node set id %s\n",
		  pp_data[i]->data_type_name);
	}

   
      pp_data[i]->mat_num = -1;
      pp_data[i]->elem_blk_id = elemBlock_id;


      if ( species_id != -1 ) 
	{
	  pp_data[i]->species_number = species_id;
	}
      else
	{
	  log_err("Problem scanning post processing DATA species index %s\n",
		  pp_data[i]->data_type_name);
	}

      if ( 1 != sscanf(file_name, "%s", filename) )
	{
	  log_err("Problem scanning post processing DATA output filename %s\n",
		  pp_data[i]->data_type_name);		  
	}
      else
	{
	  strcpy(pp_data[i]->data_filenm, filename); 
	}

      /*
       * Do NOT complain if the optional_format specifier is missing.
       */

      strncpy(pp_data[i]->format_flag, "\0\0\0\0\0\0\0\0", 8);

      if ( optional_format[0] != '\0' )
	{
	  strcpy(pp_data[i]->format_flag, optional_format);
	}

      pp_data[i]->first_time = TRUE;

      ECHO(echo_string,echo_file);	 
    }
    ECHO("\nEND OF DATA\n", echo_file); 
  }

  /*
   *  SCHEDULE POST-PROCESSING DATA SENSITIVITY CALCULATIONS, IF NEEDED
   *
   */

  iread=look_for_optional(ifp, "Post Processing Data Sensitivities", input, '=');

  /* count number of Post Processing Data specifications */
  if (iread == 1)
    {
      nn_post_data_sens = count_list(ifp, "DATA_SENS", input, '=', "END OF DATA_SENS");
    }
  else
    {
      nn_post_data_sens = 0;
    }

  /*
   *  Allocate memory to hold the data information
   */

  if ( nn_post_data_sens > 0 )
    {
      sz = sizeof(struct Post_Processing_Data_Sens *);
      pp_data_sens = (struct Post_Processing_Data_Sens **) array_alloc(1, nn_post_data_sens, sz);

      sz = sizeof(struct Post_Processing_Data_Sens);

      for(i = 0; i < nn_post_data_sens; i++)
	{
	  pp_data_sens[i] = (struct Post_Processing_Data_Sens *) array_alloc(1, 1, sz);
	}
      /*Now load up information by reading cards */

      for (i = 0; i < nn_post_data_sens; i++)
	{
	  look_for(ifp, "DATA_SENS", input, '=');
	  /* Read DATA  type: i.e. VELOCITY1, VOLTAGE, etc. */
	  if (fscanf(ifp, "%s", input) != 1)
	    {
	      EH( -1, "error reading DATA_SENS name");
	    }
	  /* Search for appropriate integer identifier in Var_Name struct */

	  /*OK the decryption:  pp->data[i]->data_type = 0.. MAX_VAR_TYPE */
	  /*                             =>Primitive variable request */
	  /*                    pp->data[i]->data_type = -1 */
	  /*                             =>Post proc variable request */
	  /*                    pp->data[i]->data_type= -2 */
	  /*                            =>Cannot recognize the request. */

	  pp_data_sens[i]->data_type = -2;  /* initialize first */
	  for (k=0; k<Num_Var_Names; k++)
	    {
	      if(!strcmp(input,Var_Name[k].name1))
		{
		  pp_data_sens[i]->data_type = Var_Name[k].Index;
		  strcpy(pp_data_sens[i]->data_type_name, input);
		  break;
		}
	    }
	  if (pp_data_sens[i]->data_type == -2)  /*not a primary variable, then try post proc */
	    {
	      for (k=0; k<Num_Post_Var_Names; k++)
		{
		  EH(-1,"Unrecognized print variable. ");
		  if(!strcmp(input,Post_Var_Name[k].name1))
		    pp_data_sens[i]->data_type = -1;  /* Ok this says it is a Post var */
		  strcpy(pp_data_sens[i]->data_type_name, input);
		}
	    }
	  if(pp_data_sens[i]->data_type == -2)  EH(-1, "Invalid choice of print_sens variable");




	  /* read ns id */

	  if (fscanf(ifp, "%d", &pp_data_sens[i]->ns_id) != 1)
	    {
	      fprintf(stderr,"%s:\tError reading data_sens->ns_id\n", yo);
	      exit (-1);
	    }



	  /* read the material index number and then decrement its value */

	  if (fscanf(ifp, "%d", &pp_data_sens[i]->mat_id) != 1)
	    {
	      fprintf(stderr,"%s:\tError reading data_sens->blk_id\n", yo);
	      exit (-1);
	    }
/*	  pp_data_sens[i]->mat_id--;  */

	  /* read species id*/

	  if (fscanf(ifp, "%d", &pp_data_sens[i]->species_number) != 1)
	    {
	      fprintf(stderr,"%s:\tError reading data_sens->species_number\n", yo);
	      exit (-1);
	    }

	  /*  read sensitivity variable type */

	  if (fscanf(ifp, "%80s", input) != 1)
	    {
	      fprintf(stderr,"%s:\tError reading data_sens->sens_type (BC, MT, AC, UM, AN, or UF)\n", yo);
	      exit (-1);
	    }
	  if (!strcmp(input,"BC"))
	    {
	      pp_data_sens[i]->sens_type = 1;
	    }
	  else
	    if (!strcmp(input,"MT"))
	      {
		pp_data_sens[i]->sens_type = 2;
	      }
	    else
	      if (!strcmp(input,"AC"))
		{
		  pp_data_sens[i]->sens_type = 3;
		}
	      else
		if (!strcmp(input,"UM"))
		  {
		    pp_data_sens[i]->sens_type = 4;
		  }
		else
		  if (!strcmp(input,"UF"))
		    {
		      pp_data_sens[i]->sens_type = 5;
		    }
		  else
		    if (!strcmp(input,"AN"))
		      {
			pp_data_sens[i]->sens_type = 6;
		      }
		    else
		      {
			fprintf(stderr, "%s:\tImproper set_type for data sensitivity - %s\n", yo, input);
			exit (-1);
		      }

	  /*  read BC id or material id */

	  if (fscanf(ifp, "%d", &pp_data_sens[i]->sens_id) != 1)
	    {
	      fprintf(stderr,"%s:\tError reading data_sens->sens_id\n", yo);
	      exit (-1);
	    }
	  if(pp_data_sens[i]->sens_type == 2  || 
	     pp_data_sens[i]->sens_type == 4 )pp_data_sens[i]->sens_id--;

	  /*  read data float or material property number */

	  if (fscanf(ifp, "%d", &pp_data_sens[i]->sens_flt) != 1)
	    {
	      fprintf(stderr,"%s:\tError reading data_sens->sens_flt\n", yo);
	      exit (-1);
	    }

	  if(pp_data_sens[i]->sens_type == 4)
	    {
	      if (fscanf(ifp, "%d", &pp_data_sens[i]->sens_flt2) != 1)
		{
		  fprintf(stderr,"%s:\tError reading data_sens->sens_flt2\n", yo);
		  exit (-1);
		}
	    }
	  else
	    {
	      pp_data_sens[i]->sens_flt2 = -1;
	    }
	  /*

	  DETERMINE SENSITIVITY VECTOR NUMBER
	  SEARCH FOR SAME PREVIOUS SENSITIVITY INFO

	  */

	  pp_data_sens[i]->vector_id = -1;

	  /* first search flux sensitivity info */
	  for(j=0;j<nn_post_fluxes_sens;j++)
	    {
	      if(pp_data_sens[i]->sens_type == pp_fluxes_sens[j]->sens_type &&
		 pp_data_sens[i]->sens_id == pp_fluxes_sens[j]->sens_id &&
		 pp_data_sens[i]->sens_flt == pp_fluxes_sens[j]->sens_flt &&
		 pp_data_sens[i]->sens_flt2 == pp_fluxes_sens[j]->sens_flt2 )
                {pp_data_sens[i]->vector_id=pp_fluxes_sens[j]->vector_id;}
	    }
	  for(j=0;j<i;j++)
	    {
	      if(pp_data_sens[i]->sens_type == pp_data_sens[j]->sens_type &&
		 pp_data_sens[i]->sens_id == pp_data_sens[j]->sens_id &&
		 pp_data_sens[i]->sens_flt == pp_data_sens[j]->sens_flt &&
		 pp_data_sens[i]->sens_flt2 == pp_data_sens[j]->sens_flt2 )
                {pp_data_sens[i]->vector_id=pp_data_sens[j]->vector_id;}
	    }
	  if(pp_data_sens[i]->vector_id == -1)
	    {
	      pp_data_sens[i]->vector_id=sens_vec_ct;

	      /*

	      IF FIRST ORDER CONTINUATION CHECK FOR SAME SENSITIVITY PARAMETER

	      */

	      if(Continuation == ALC_FIRST)
		{
		  if( cont->upType == pp_data_sens[i]->sens_type )
		    {
		      int id1 = -1, id2 = -1;
		      int id3 =-1;
	
		      switch (cont->upType)
			{
			case 1:
			case 3:
			  id1 = cont->upBCID;
			  id2 = cont->upDFID;
			  break;
			case 2:
			  id1 = cont->upMTID;
			  id2 = cont->upMPID;
			  break;
			case 4:
			  id1 = cont->upMTID;
			  id2 = cont->upMPID;
			  id3 = cont->upMDID;
			  break;
			case 5:
			  EH(-1,"sensitivities to UF not done");
			  break;
			case 6:
			  EH(-1,"sensitivities to AN not done");
			  break;
			}
		      if(id1 == pp_data_sens[i]->sens_id &&
			 id2 == pp_data_sens[i]->sens_flt &&
			 id3 == pp_data_sens[i]->sens_flt2 )
			{cont->sensvec_id = sens_vec_ct;}
		    }
		}
	      sens_vec_ct++;
	    }

	  /* read file name */
	  read_string(ifp,first_string,'\n');
	  nargs = sscanf(first_string, "%s", second_string);
	  if ( nargs == 0 )
	    {
	      EH(-1,"Found zero arguments for the Data Sensitivity file name");
	    }
	  strcpy(pp_data_sens[i]->data_filenm, second_string);
	}   /*   data card count loop  */
    }     /*   if data_sens conditions */

  /*
   *  SCHEDULE POST-PROCESSING PARTICLE TRACKING CALCULATIONS, IF NEEDED
   *
   */
  iread = look_for_optional(ifp, "Post Processing Particle Traces", input, '=');

  /* count number of Post Processing Particles */
  if (iread == 1)
    {
      nn_particles = count_list(ifp, "PARTICLE", input, '=', "END OF PARTICLES");
      ECHO("\nPost Processing Particle Traces =\n",echo_file);
    }
  else
    {
      nn_particles = 0;
    }

  /*
   *  Allocate memory to hold the particle information
   */

  if ( nn_particles > 0 )
    {
      sz = sizeof(struct Post_Processing_Particles *);
      pp_particles = (struct Post_Processing_Particles **) array_alloc(1, nn_particles, sz);

      sz = sizeof(struct Post_Processing_Particles);

      for(i = 0; i < nn_particles; i++)
	{
	  pp_particles[i] = (struct Post_Processing_Particles *) array_alloc(1, 1, sz);
	}
      /*Now load up information by reading cards */
      for (i = 0; i < nn_particles; i++)
	{
	  look_for(ifp, "PARTICLE", input, '=');

	  if (fscanf(ifp, "%lf %lf %lf", &pp_particles[i]->coord[0],
		     &pp_particles[i]->coord[1],
		     &pp_particles[i]->coord[2]) != 3)
            {
              EH( -1, "error reading particle input data (check to make sure you have 3 coord values");
            }
	  SPF(echo_string,"%s = %g %g %g", "PARTICLE", pp_particles[i]->coord[0],pp_particles[i]->coord[1],pp_particles[i]->coord[2]);


	  if (fscanf(ifp, "%lf %lf %lf", &pp_particles[i]->Start_Time,
		     &pp_particles[i]->End_Time,
		     &pp_particles[i]->Delta_s) != 3)
            {
	      EH( -1, "error reading particle time data (Start_time, End_Time, Delta_s)");
            }
	  SPF(endofstring(echo_string)," %g %g %g",pp_particles[i]->Start_Time,pp_particles[i]->End_Time,pp_particles[i]->Delta_s);
	  if (fscanf(ifp, "%lf %lf", &pp_particles[i]->mass,
		     &pp_particles[i]->mobility) != 2)
            {
	      WH( -1, "defaulting to zero mass, mobility");
	      pp_particles[i]->mass=0.0;
	      pp_particles[i]->mobility=0.0;
            }
	  SPF(endofstring(echo_string)," %g %g",pp_particles[i]->mass,pp_particles[i]->mobility);
 
	  if (fscanf(ifp, "%lf %lf %lf", &pp_particles[i]->force[0],
		     &pp_particles[i]->force[1],
		     &pp_particles[i]->force[2]) != 3)
            {
	      WH( -1, "defaulting to zero external force");
	      pp_particles[i]->force[0]=0.0;
	      pp_particles[i]->force[1]=0.0;
	      pp_particles[i]->force[2]=0.0;
            }
	  SPF(endofstring(echo_string)," %g %g %g",pp_particles[i]->force[0],pp_particles[i]->force[1],pp_particles[i]->force[2]);

	  read_string(ifp,first_string,'\n');
	  nargs = sscanf(first_string, "%s", second_string);
	  if ( nargs == 0 )
	    {
	      EH(-1,"Found zero arguments for the Particle file name");
	    }
	  strcpy(pp_particles[i]->filenm, second_string);
	  SPF(endofstring(echo_string)," %s",pp_particles[i]->filenm);

          pp_particles[i]->Current_element_id = -1;
	  ECHO(echo_string,echo_file); 
        }

    }   /*end if iread */
  ECHO("\nEND OF PARTICLES\n", echo_file);
  /*
   *  SCHEDULE POST-PROCESSING VOLUME INTEGRALS, IF NEEDED
   *
   */
  iread = look_for_optional(ifp, "Post Processing Volumetric Integration", input, '=');

  if(iread == 1)
    {
      nn_volume = count_list(ifp, "VOLUME_INT", input, '=', "END OF VOLUME_INT");
      ECHO("\nPost Processing Volumetric Integration =\n",echo_file);
    }
  else
    {
      nn_volume = 0;
    }

  if( nn_volume)
    {
      ppvi_type = PPVI_VERBOSE; // Default to default output behavior see "Volumetric Integration Output Format" for other possible behaviors
      sz = sizeof( struct Post_Processing_Volumetric *);

      pp_volume = ( struct Post_Processing_Volumetric ** ) array_alloc( 1, nn_volume, sz );

      sz = sizeof( struct Post_Processing_Volumetric );

      for( i=0; i< nn_volume ; i++)
	{
	  pp_volume[i] = ( struct Post_Processing_Volumetric *) array_alloc(1,1,sz);
	}

      for( i=0; i< nn_volume; i++)
	{
	  look_for(ifp,"VOLUME_INT",input,'=');

	  if ( fscanf(ifp, "%s", ts) != 1 )
	    {
	      EH(-1,"error reading Post Processing volume integral card \n");
	    }

	  pp_volume[i]->volume_type = -1;
	  
	  for( k=0; k<Num_Vol_Names; k++)
	    {
	      if( !strcmp( ts, pp_vol_names[k].name) )
		{
		  pp_volume[i]->volume_type = pp_vol_names[k].Index;
		  strcpy( pp_volume[i]->volume_name, ts );
		}
	    }
	  SPF(echo_string,"%s = %s", "VOLUME_INT", pp_volume[i]->volume_name);



	  if( fscanf(ifp,"%d %d", &(pp_volume[i]->blk_id), &(pp_volume[i]->species_no) ) != 2 )
	    {
	      fprintf(stderr,"%s:\tError reading blk_id or species number for volume integral\n",yo);
	      exit(-1);
	    }

	  SPF(endofstring(echo_string)," %d %d", pp_volume[i]->blk_id, pp_volume[i]->species_no);

	  /* read file name TAB asks RBS why read the filename this waY ? 
	     I don't know, I copied it from somewhere - RBS     
	     Actually, Randy probably had me do it this way
	     -how's that for passing the buck.		
	    
	     Ah, that makes sense.  Randy wasn't a nerd in high school. 
	     Therefore, his code is always a bit off.  Not his fault 
	     really. (I kid, I kid )  */

	  read_string(ifp,first_string,'\n');

	  nargs = sscanf(first_string, "%s", second_string);

	  if ( nargs == 0 )
	    {
              EH(-1,"Found zero arguments for the Volumetric Integration file name");
            }

	  strcpy(pp_volume[i]->volume_fname, second_string);

	  SPF(endofstring(echo_string)," %s", pp_volume[i]->volume_fname);

	  {
	    int num_const,k;
	    char *args[MAX_NUMBER_PARAMS];

	    if( (num_const = tokenize_by_whsp(first_string, args, MAX_NUMBER_PARAMS ) ) > 1 ) 
	      {
		pp_volume[i]->params = alloc_dbl_1( num_const - 1, 0.0 ); 
		  
		for( k=1; k<num_const; k++)
		  {
		    pp_volume[i]->params[k-1] = atof( args[k] );
		  }

		pp_volume[i]->num_params = num_const-1;
		  
		SPF_DBL_VEC(endofstring(echo_string), num_const-1, &( pp_volume[i]->params[0]) );

	      }
	    else
	      {
		pp_volume[i]->params = NULL;
		pp_volume[i]->num_params = 0;
	      }

	  }
	  ECHO(echo_string,echo_file); 

	} /* end of i < nn_volume */
      ECHO("\nEND OF VOLUME_INT\n", echo_file);
    } /*if iread */ 

  iread = look_for_optional(ifp, "Volumetric Integration Output Format", input, '=');
  if ( iread == 1 ) {
    FILE *amcfp;
    int i;
    if ( fscanf(ifp, "%s", ts) != 1 )
      {
	EH(-1,"error reading Volume Integration Output Format card \n");
      }
    if ( !strcasecmp( ts, "Verbose" ) ) {
      ppvi_type = PPVI_VERBOSE;
    }
    else if ( !strcasecmp( ts, "CSV" ) ) {
      ppvi_type = PPVI_CSV;

      /* in order to prepend output file with data type info */
      char ts1[MAX_CHAR_IN_INPUT];
      for( i=0; i< nn_volume; i++) {
	amcfp=fopen( pp_volume[i]->volume_fname ,"a");
	if( amcfp != NULL ) {
	  strcpy( ts1, pp_volume[i]->volume_name) ;
	  fprintf(amcfp,"Time, %s\n", ts1);
	  fflush(amcfp);
	  fclose(amcfp);
	}
      }
    }
    else {
      WH(-1, "The Volumetric Integration Output Format was not recognized");
      ppvi_type = PPVI_VERBOSE;
    }
  }

  /*
   *  SCHEDULE POST-PROCESSING GLOBAL CALCULATIONS, IF NEEDED
   */

  iread=look_for_optional(ifp, "Post Processing Global", input, '=');

  /* count number of post-processing flux calculation specifications */

  if (iread == 1)
    {
      nn_global = count_list(ifp, "GLOBAL", input, '=', "END OF GLOBAL");
      ECHO("\nPost Processing Global =\n", echo_file);
    }
  else
    {
      nn_global = 0;
    }

  /*
   *  Allocate memory to hold the flux information
   */

  if ( nn_global > 0 )
    {
      sz = sizeof(struct Post_Processing_Global *);
      pp_global = (struct Post_Processing_Global **) array_alloc(1, nn_global, sz);

      sz = sizeof(struct Post_Processing_Global);

      for(i = 0; i < nn_global; i++)
	{
	  pp_global[i] = (struct Post_Processing_Global *) array_alloc(1, 1, sz);
	}

      /*Now load up information by reading cards */

      for (i = 0; i < nn_global; i++)
	{
	  look_for(ifp, "GLOBAL", input, '=');

	  /* Read GLOBAL  type */

	  if (fscanf(ifp, "%s", ts) != 1)
	    {
	      EH( -1, "error reading Post Processing Global input variable");
	    }

	  pp_global[i]->type = -1;
	  for (k=0; k < PP_GLOBAL_COUNT; k++)
	    {
	      if(!strcmp(ts, pp_global_names[k].name))
		{
		  pp_global[i]->type = pp_global_names[k].Index;
		  strcpy(pp_global[i]->type_name, ts);
		  break;
		}
	    }
	  if(pp_global[i]->type == -1)       {
	    EH( -1, "Invalid Global name");
	  }
	  SPF(echo_string,"%s = %s", "GLOBAL", pp_global[i]->type_name);

	  /* Custom post processing card reading for global */
	  switch (pp_global[i]->type) {
	    /* Read in a file name */
	  case PP_GLOBAL_LS_INTERFACE_PRINT:
	  case PP_GLOBAL_LS_INTERFACE_PRINT_ALL_TIMES:
	    {

	      /* read file name */
	      if (fscanf(ifp, "%s", ts) != 1)
		{
		  EH( -1, "error reading Post Processing Global filename");
		}
	      strcpy(pp_global[i]->filenm, ts);
	      SPF(endofstring(echo_string)," %s", pp_global[i]->filenm);
	    }
	    break;
	  default:
	    EH(-1, "Unsupported GLOBAL Post Processing Type");
	    break;
	  }

	  ECHO(echo_string,echo_file);
	}
      ECHO("\nEND OF GLOBAL\n", echo_file);
    }


  iread=look_for_optional(ifp, "Post Processing Averages", input, '=');

  /* count number of post-processing flux calculation specifications */

  if (iread == 1)
    {
      nn_average = count_list(ifp, "AVERAGE", input, '=', "END OF AVERAGES");
      ECHO("\nPost Processing Averages =\n", echo_file);
    }
  else
    {
      nn_average = 0;
    }

  if ( nn_average > 0 )
    {
      sz = sizeof(pp_Average *);
      pp_average = (pp_Average **) array_alloc(1, nn_average, sz);

      sz = sizeof(pp_Average);

      for(i = 0; i < nn_average; i++)
        {
          pp_average[i] = (pp_Average *) array_alloc(1, 1, sz);
        }

      /*Now load up information by reading cards */

      for (i = 0; i < nn_average; i++)
        {
          look_for(ifp, "AVERAGE", input, '=');
          save_position = ftell(ifp);
          char * fgetsret = fgets(data_line_buffer, MAX_CHAR_IN_INPUT, ifp);
          if (fgetsret == NULL)
          {
            EH(-1, "Error reading post processing line in Averages");
          }

          fseek(ifp, save_position, SEEK_SET);

          pp_average[i]->type = -1;
          pp_average[i]->non_variable_type = 0;

	  int read_average_items = sscanf(data_line_buffer, "%s %d",
					  variable_name, &(pp_average[i]->species_index));

	  if (read_average_items < 2)
	    {
	      EH(-1, "Error in reading Average post_processing");
	    }

	  for (k=0; k<Num_Var_Names; k++)
	    {
	      if ( !strncasecmp(variable_name, Var_Name[k].name1,
				strlen(variable_name)) ||
		   !strncasecmp(variable_name, Var_Name[k].name2,
				strlen(variable_name)))
		{
		  pp_average[i]->type = Var_Name[k].Index;
		  if (pp_average[i]->type == MASS_FRACTION)
		    {
		      int err = snprintf(pp_average[i]->type_name,
					 MAX_VAR_NAME_LNGTH,
					 "%s%d%s", Var_Name[k].name2,
					 pp_average[i]->species_index,
					 "_AVG");
		      if (err < 0 || err >= MAX_VAR_NAME_LNGTH)
			{
			  EH(-1, "Error writing mass fraction variable for average");
			}
		    }
		  else
		    {
		      strcpy(pp_average[i]->type_name, Var_Name[k].name2);
		      strcat(pp_average[i]->type_name, "_AVG");
		    }
		  break;
		}
	    }

	    if (pp_average[i]->type == -1)
	      {
		if (!strncasecmp(variable_name, "DENSITY_AVG", strlen(variable_name)))
		  {
		    strcpy(pp_average[i]->type_name, "DENSITY_AVG");
		    pp_average[i]->non_variable_type = 1;
		    pp_average[i]->type = AVG_HEAVISIDE;
		  }
		else if (!strncasecmp(variable_name, "HEAVISIDE", strlen(variable_name)))
		  {
		    strcpy(pp_average[i]->type_name, "HEAVISIDE_AVG");
		    pp_average[i]->non_variable_type = 1;
		    pp_average[i]->type = AVG_HEAVISIDE;
		  }
		else if (!strncasecmp(variable_name, "VISCOSITY", strlen(variable_name)))
		  {
		    strcpy(pp_average[i]->type_name, "VISCOSITY_AVG");
		    pp_average[i]->non_variable_type = 1;
		    pp_average[i]->type = AVG_VISCOSITY;
		  }
		else
		  {
		    fprintf(stderr, "Error reading unknown variable type: %s\n", variable_name);
		    EH(-1, "Unknown variable type for post processing");
		  }
	      }

	  SPF(echo_string,"%s = %s", "AVERAGE", variable_name);
	  SPF(endofstring(echo_string)," %d", pp_average[i]->species_index);
	  ECHO(echo_string,echo_file);



        }
      ECHO("\nEND OF AVERAGE\n", echo_file);
    }
}

/******************************************************************************/
/******************************************************************************/
/******************************************************************************/

static int 
look_for_post_proc(FILE *ifp,	/* pointer to file                           */
		   char *search_string,	/* input string for which to search  */
		   int *flag_variable) /* integer flag for post proc options */

   /*
    * look_for_post_proc -- generic read post processing specifications for
    *                       each entry. The call in this code specifically
    *                       rewinds the file so that searches may occur over
    *                       the entire file.
    *
    */
{
#ifdef DEBUG
  static char yo[] = "look_for_post_proc";
#endif
  char	input[MAX_CHAR_IN_INPUT];
  int iread;
  char echo_string[MAX_CHAR_ECHO_INPUT]="\0";
  char echo_file[MAX_CHAR_IN_INPUT]="\0";

  strcpy(echo_file,Echo_Input_File);


  /*
   * Rewind file and look for the optional string anywhere in the input deck
   * PP vars to be exported are indicated by flag_variable=2.
   */
  iread = look_for_optional(ifp, search_string, input, '=');
  if (iread == 1) {
    if (fscanf(ifp, "%s", input) != 1) {
	strip(input);
    }
    if (strcmp(input, "yes") == 0) {
      *flag_variable = 1;
    } else if (strcmp(input, "exp") == 0) {
      *flag_variable = 2;
      Num_Export_XP++;
    } else if (strcmp(input, "no") == 0) {
      *flag_variable = -1;
    } else {
      EH( -1, "Unknown problem option");
    }
    SPF(echo_string,"%s = %s",search_string,input); ECHO(echo_string,echo_file);
  }

#ifndef LIBRARY_MODE
  if (Num_Export_XP > 0)
    {
      WH(-1, "Post-process exp option only available in LIBRARY_MODE!");
      Num_Export_XP = 0;
    }
#endif
  return iread;
}
/******************************************************************************/
/******************************************************************************/
/******************************************************************************/
/* load_nodal_tkn -- load nodal variable types, kinds, and names
 *
 * input arguments:
 *	rd		pointer to results description structure that is
 *			loaded up here.
 *
 * output arguments:
 * 	nvtype[]	nodal variable type (0=VELOCITY1, etc.)
 *	nvkind[] 	nodal variable kind (0, except for mass species)
 *	nvname[] 	nodal variable name ("VX", etc.)
 *	nvunit[] 	nodal variable unit ("kg/s", etc.)
 *	nvdesc[] 	nodal variable description
 *
 * return value:
 *	int	       -1	something went wrong in this routine
 *			0	everything went OK fine hunky-dory
 *
 * Author:	Philip A. Sackinger
 * Created:	Tue Mar 23 08:00:13 MST 1993
 * Revised:	Wed Apr  7 06:46:16 MDT 1993
 */

int
load_nodal_tkn (struct Results_Description *rd, int *tnv, int *tnv_post)
{
  int i = -1, k, index, index_post, index_post_export, status = 0, check, w;
  int v_s[MAX_MODES][DIM][DIM];
  int a, b, mode;
  MATRL_PROP_STRUCT *matrl = mp_glob[0];
  VARIABLE_DESCRIPTION_STRUCT *vd;

  /*
   * Temporary strings hold current species name (short & long)...
   */
  char  nm[MAX_VAR_NAME_LNGTH],nm1[MAX_VAR_NAME_LNGTH],nm2[MAX_VAR_NAME_LNGTH];
  char  ds[MAX_VAR_DESC_LNGTH],ds1[MAX_VAR_DESC_LNGTH],ds2[MAX_VAR_DESC_LNGTH];
  char  species_name[MAX_VAR_NAME_LNGTH];
  char  species_desc[MAX_VAR_DESC_LNGTH];
  int   post_flag, var;
  int   mn;  /* Material Number ID */

  /* load eqn and variable number in tensor form */

  v_s[0][0][0] = POLYMER_STRESS11;
  v_s[0][0][1] = POLYMER_STRESS12;
  v_s[0][0][2] = POLYMER_STRESS13;
  v_s[0][1][0] = POLYMER_STRESS12;
  v_s[0][1][1] = POLYMER_STRESS22;
  v_s[0][1][2] = POLYMER_STRESS23;
  v_s[0][2][0] = POLYMER_STRESS13;
  v_s[0][2][1] = POLYMER_STRESS23;
  v_s[0][2][2] = POLYMER_STRESS33;

  v_s[1][0][0] = POLYMER_STRESS11_1;
  v_s[1][0][1] = POLYMER_STRESS12_1;
  v_s[1][0][2] = POLYMER_STRESS13_1;
  v_s[1][1][0] = POLYMER_STRESS12_1;
  v_s[1][1][1] = POLYMER_STRESS22_1;
  v_s[1][1][2] = POLYMER_STRESS23_1;
  v_s[1][2][0] = POLYMER_STRESS13_1;
  v_s[1][2][1] = POLYMER_STRESS23_1;
  v_s[1][2][2] = POLYMER_STRESS33_1;

  v_s[2][0][0] = POLYMER_STRESS11_2;
  v_s[2][0][1] = POLYMER_STRESS12_2;
  v_s[2][0][2] = POLYMER_STRESS13_2;
  v_s[2][1][0] = POLYMER_STRESS12_2;
  v_s[2][1][1] = POLYMER_STRESS22_2;
  v_s[2][1][2] = POLYMER_STRESS23_2;
  v_s[2][2][0] = POLYMER_STRESS13_2;
  v_s[2][2][1] = POLYMER_STRESS23_2;
  v_s[2][2][2] = POLYMER_STRESS33_2;

  v_s[3][0][0] = POLYMER_STRESS11_3;
  v_s[3][0][1] = POLYMER_STRESS12_3;
  v_s[3][0][2] = POLYMER_STRESS13_3;
  v_s[3][1][0] = POLYMER_STRESS12_3;
  v_s[3][1][1] = POLYMER_STRESS22_3;
  v_s[3][1][2] = POLYMER_STRESS23_3;
  v_s[3][2][0] = POLYMER_STRESS13_3;
  v_s[3][2][1] = POLYMER_STRESS23_3;
  v_s[3][2][2] = POLYMER_STRESS33_3;

  v_s[4][0][0] = POLYMER_STRESS11_4;
  v_s[4][0][1] = POLYMER_STRESS12_4;
  v_s[4][0][2] = POLYMER_STRESS13_4;
  v_s[4][1][0] = POLYMER_STRESS12_4;
  v_s[4][1][1] = POLYMER_STRESS22_4;
  v_s[4][1][2] = POLYMER_STRESS23_4;
  v_s[4][2][0] = POLYMER_STRESS13_4;
  v_s[4][2][1] = POLYMER_STRESS23_4;
  v_s[4][2][2] = POLYMER_STRESS33_4;

  v_s[5][0][0] = POLYMER_STRESS11_5;
  v_s[5][0][1] = POLYMER_STRESS12_5;
  v_s[5][0][2] = POLYMER_STRESS13_5;
  v_s[5][1][0] = POLYMER_STRESS12_5;
  v_s[5][1][1] = POLYMER_STRESS22_5;
  v_s[5][1][2] = POLYMER_STRESS23_5;
  v_s[5][2][0] = POLYMER_STRESS13_5;
  v_s[5][2][1] = POLYMER_STRESS23_5;
  v_s[5][2][2] = POLYMER_STRESS33_5;

  v_s[6][0][0] = POLYMER_STRESS11_6;
  v_s[6][0][1] = POLYMER_STRESS12_6;
  v_s[6][0][2] = POLYMER_STRESS13_6;
  v_s[6][1][0] = POLYMER_STRESS12_6;
  v_s[6][1][1] = POLYMER_STRESS22_6;
  v_s[6][1][2] = POLYMER_STRESS23_6;
  v_s[6][2][0] = POLYMER_STRESS13_6;
  v_s[6][2][1] = POLYMER_STRESS23_6;
  v_s[6][2][2] = POLYMER_STRESS33_6;

  v_s[7][0][0] = POLYMER_STRESS11_7;
  v_s[7][0][1] = POLYMER_STRESS12_7;
  v_s[7][0][2] = POLYMER_STRESS13_7;
  v_s[7][1][0] = POLYMER_STRESS12_7;
  v_s[7][1][1] = POLYMER_STRESS22_7;
  v_s[7][1][2] = POLYMER_STRESS23_7;
  v_s[7][2][0] = POLYMER_STRESS13_7;
  v_s[7][2][1] = POLYMER_STRESS23_7;
  v_s[7][2][2] = POLYMER_STRESS33_7;


  index  = 0;
  index_post  = 0;
  index_post_export  = 0;

  /*
   *  Here, if a variable and equation is turned on in any one
   *  material, then we must make provisions in the rd structure
   * for all materials.  This is for the sake of the post-processor. 
   *
   *
   * Check each variable to see if it has a valid interpolation and
   * write it as a nodal variable if it has this type in any phase.
   * We check here to see if the variable has an interpolation
   * type which is amenable to extraction via extract_nodal_variable().
   * If the variable exists in the problem but isn't continuous
   * or doesn't just have one value per node, (aka pressure, often).
   * Then, we don't include it in the list.
   */

  /*  This is to make sure that the mesh displacements are first
   *  in the exodus file. Just a little something to keep BLOT 
   *  happy, so it will show our deformed meshes.
   */

  for (var = MESH_DISPLACEMENT1; var<(MESH_DISPLACEMENT3+1); var++)  {
    if (variable_type_nodalInterp(var)) {
      set_nv_tkud(rd, index, var, 0, -1, Var_Name[var].name2, "[1]",
		  Var_Name[var].name1, FALSE);
      index++;
    }
  }

  /*
   *  Loop over all of the variables defined in the problem,
   *   (except mesh displacement variables, which are handled up above)
   *  and define their Results_Description structure entries.
   *  These will be used to define the associated exodus variables.
   */
  for (var = V_FIRST; var < V_LAST; var++) {
    if ((var < MESH_DISPLACEMENT1) || (var > MESH_DISPLACEMENT3))  {
      if (variable_type_nodalInterp(var)) {
	if (var == MASS_FRACTION) {
	  /*
       	   * HKM:
           *  Loop over the materials defined in the problem starting
	   *  with the generic material, -1. Search for variables 
	   *  defined in the solution vector. If there are any,
	   *  then add them to the structure that defines what the
	   *  Exodus output is.
           */
	  for (mn = -1; mn < upd->Num_Mat; mn++) {
            if (mn == -1) {
              for (i = upd->Num_Mat-1; i >= 0; i--) {
                if (mp_glob[i]->Num_Species == upd->Max_Num_Species) {
                  matrl = mp_glob[i];
                }
              }
            } else {
              matrl = mp_glob[mn];
            }
            for (i = 0; i < matrl->Num_Species; i++) {
              vd = get_vd_ptr(MASS_FRACTION, mn, i);
              if (vd && (vd->MatID == mn)) {
                /*
                 * Assign the exodus species name
                 */
                assign_species_name(i, matrl, species_name, 
				    species_desc, mn);
                /*
                 * Set the values in the Results_Description structure
                 */
                set_nv_tkud(rd, index, var, i, mn, species_name, "[1]",
                            species_desc, FALSE);
                index++;
              }
            }
          }
	} else {
	  for (mn = -1; mn < upd->Num_Mat; mn++) {
	    if (mn == -1) {
              for (i = upd->Num_Mat-1; i >= 0; i--) {
                if (pd_glob[i]->i[pg->imtrx][var]) {
                  matrl = mp_glob[i];
                }
              }
            } else {
              matrl = mp_glob[mn];
            }
            vd = get_vd_ptr(var, mn, i);
            if (vd && (vd->MatID == mn)) {
              assign_var_name(var, 0, matrl, species_name,
                              species_desc, mn);
              set_nv_tkud(rd, index, var, 0, mn, species_name, "[1]",
                          species_desc, FALSE);
              index++;
            }
          }
	}
      }
    }
  }
  /*
   *  Set the total number of Output Nodal Vectors determined by
   *  extract_nodal_vec() at this point
   */
  rd->TotalNVSolnOutput = index;

  /*
   * Start checking for post-processing options 
   *  at this point they should contain 1 = yes or -1 = no
   *  convert to -1 = no and post-processing variable number = yes 
   */
  
  if (STREAM != -1 &&  Num_Var_In_Type[pg->imtrx][VELOCITY1])
     {
       if (Num_Dim == 3) {
	 WH(-1,"Cant do stream function in 3D");
	 STREAM = -1;
       } else {
	 set_nv_tkud(rd, index, 0, 0, -2, "STREAM","[1]",
		     "Stream Function", FALSE);
	 index++;
         if (STREAM == 2)
           {
             Export_XP_ID[index_post_export] = index_post;
             index_post_export++;
           }
	 STREAM = index_post;
	 index_post++;
	 /* Put the index also in the table.  We should condense STREAM
	    and the corresponding entry in Post_Var_Name struct to be the same */
	  for (k=0; k<Num_Post_Var_Names; k++)
	    {
	      if (!strcmp("STREAM", Post_Var_Name[k].name1))
		  Post_Var_Name[k].Index = index_post;
	    }     
       }
     }


   if (STREAM_NORMAL_STRESS != -1 && Num_Var_In_Type[pg->imtrx][R_MOMENTUM1])
     {
       set_nv_tkud(rd, index, 0, 0, -2, "SNS","[1]",
		   "Streamwise normal stress", FALSE);
       index++;
       if (STREAM_NORMAL_STRESS == 2)
         {
           Export_XP_ID[index_post_export] = index_post;
           index_post_export++;
         }
       STREAM_NORMAL_STRESS = index_post;
       index_post++;
    }


   if (STREAM_SHEAR_STRESS != -1 && Num_Var_In_Type[pg->imtrx][R_MOMENTUM1])
     {
       set_nv_tkud(rd, index, 0, 0, -2, "SSS","[1]",
		   "Streamwise shear stress", FALSE);
       index++;
       if (STREAM_SHEAR_STRESS == 2)
         {
           Export_XP_ID[index_post_export] = index_post;
           index_post_export++;
         }
       STREAM_SHEAR_STRESS = index_post;
       index_post++;
    }

   if (STREAM_TENSION != -1 && Num_Var_In_Type[pg->imtrx][R_MOMENTUM1])
     {
       set_nv_tkud(rd, index, 0, 0, -2, "SSD","[1]",
		   "Streamwise Stress Difference", FALSE);
       index++;
       if (STREAM_TENSION == 2)
         {
           Export_XP_ID[index_post_export] = index_post;
           index_post_export++;
         }
       STREAM_TENSION = index_post;
       index_post++;
    }

   if (DIV_VELOCITY != -1 && Num_Var_In_Type[pg->imtrx][PRESSURE])
     {
       set_nv_tkud(rd, index, 0, 0, -2, "DIVV","[1]",
		   "Divergence of Velocity", FALSE);
       index++;
       if (DIV_VELOCITY == 2)
         {
           Export_XP_ID[index_post_export] = index_post;
           index_post_export++;
         }
       DIV_VELOCITY = index_post;
       index_post++;
     }

   if (DIV_PVELOCITY != -1 && Num_Var_In_Type[pg->imtrx][R_PMOMENTUM1])
     {
       set_nv_tkud(rd, index, 0, 0, -2, "DIVPV","[1]",
		   "Divergence of Particle Velocity", FALSE);
       index++;
       if (DIV_PVELOCITY == 2)
         {
           Export_XP_ID[index_post_export] = index_post;
           index_post_export++;
         }
       DIV_PVELOCITY = index_post;
       index_post++;
     }

   if (DIV_TOTAL != -1 && Num_Var_In_Type[pg->imtrx][R_PMOMENTUM1])
     {
       set_nv_tkud(rd, index, 0, 0, -2, "DIVTOTAL","[1]",
		   "Divergence of Total Velocity", FALSE);
       index++;
       if (DIV_TOTAL == 2)
         {
           Export_XP_ID[index_post_export] = index_post;
           index_post_export++;
         }
       DIV_TOTAL = index_post;
       index_post++;
     }

   if (PP_Viscosity != -1 && (
			      Num_Var_In_Type[pg->imtrx][R_MOMENTUM1] ||
			      Num_Var_In_Type[pg->imtrx][R_LUBP] ||
			      Num_Var_In_Type[pg->imtrx][R_SHELL_FILMP]
			      ))
     {
       set_nv_tkud(rd, index, 0, 0, -2, "MU","[1]", "Viscosity", FALSE);
       index++;
       if (PP_Viscosity == 2)
         {
           Export_XP_ID[index_post_export] = index_post;
           index_post_export++;
         }
       PP_Viscosity = index_post;
       index_post++;
     }


   if (PP_FlowingLiquid_Viscosity != -1 &&
       Num_Var_In_Type[pg->imtrx][R_MOMENTUM1] )
     {
       set_nv_tkud(rd, index, 0, 0, -2, "FLOW_MU","[1]", "FlowingLiquid Viscosity", FALSE);
       index++;
       if (PP_FlowingLiquid_Viscosity == 2)
         {
           Export_XP_ID[index_post_export] = index_post;
           index_post_export++;
         }
       PP_FlowingLiquid_Viscosity = index_post;
       index_post++;
     }

  if (PP_VolumeFractionGas != -1 && Num_Var_In_Type[pg->imtrx][R_MOMENTUM1])
     {
       set_nv_tkud(rd, index, 0, 0, -2, "VOLUMEFRACTIONGAS","[1]", "Volume Fraction of Gas Phase", FALSE);
       index++;
       if (PP_VolumeFractionGas == 2)
         {
           Export_XP_ID[index_post_export] = index_post;
           index_post_export++;
         }
       PP_VolumeFractionGas = index_post;
       index_post++;
     }

   if (DENSITY != -1 && Num_Var_In_Type[pg->imtrx][R_MOMENTUM1])
     {
       set_nv_tkud(rd, index, 0, 0, -2, "RHO","[1]", "Density", FALSE);
       index++;
       if (DENSITY == 2)
         {
           Export_XP_ID[index_post_export] = index_post;
           index_post_export++;
         }
       DENSITY = index_post;
       index_post++;
     }

   if (HEAVISIDE != -1 && ls != NULL && Num_Var_In_Type[pg->imtrx][R_FILL])
     {
       set_nv_tkud(rd, index, 0, 0, -2, "HEAVISIDE","[1]", "HEAVISIDE", FALSE);
       index++;
       if (HEAVISIDE == 2)
         {
           Export_XP_ID[index_post_export] = index_post;
           index_post_export++;
         }
       HEAVISIDE = index_post;
       index_post++;
     }

   if (RHO_DOT != -1 && Num_Var_In_Type[pg->imtrx][R_MOMENTUM1])
     {
       set_nv_tkud(rd, index, 0, 0, -2, "RHO_DOT","[1]", "RHO_DOT", FALSE);
       index++;
       if (RHO_DOT == 2)
         {
           Export_XP_ID[index_post_export] = index_post;
           index_post_export++;
         }
       RHO_DOT = index_post;
       index_post++;
     }

   if (MEAN_SHEAR != -1 && Num_Var_In_Type[pg->imtrx][R_MOMENTUM1])
     {
       set_nv_tkud(rd, index, 0, 0, -2, "SHEAR","[1]", "Mean shear rate",
		   FALSE);
       index++;
       if (MEAN_SHEAR == 2)
         {
           Export_XP_ID[index_post_export] = index_post;
           index_post_export++;
         }
       MEAN_SHEAR = index_post;
       index_post++;
    }

   if (GIES_CRIT != -1 && Num_Var_In_Type[pg->imtrx][R_MOMENTUM1])
     {
       set_nv_tkud(rd, index, 0, 0, -2, "GIES","[1]", "Giesekus Criterion",
		   FALSE);
       index++;
       if (GIES_CRIT == 2)
         {
           Export_XP_ID[index_post_export] = index_post;
           index_post_export++;
         }
       GIES_CRIT = index_post;
       index_post++;
    }

   if (Q_FCN != -1 && Num_Var_In_Type[pg->imtrx][R_MOMENTUM1])
     {
       set_nv_tkud(rd, index, 0, 0, -2, "Q_FCN","[1]", "Q Function",
		   FALSE);
       index++;
       if (Q_FCN == 2)
         {
           Export_XP_ID[index_post_export] = index_post;
           index_post_export++;
         }
       Q_FCN = index_post;
       index_post++;
    }

   if (VELO_SPEED != -1 && Num_Var_In_Type[pg->imtrx][R_MOMENTUM1])
     {
       set_nv_tkud(rd, index, 0, 0, -2, "VELO_SPEED","[1]", "Velocity Magnitude",
		   FALSE);
       index++;
       if (VELO_SPEED == 2)
         {
           Export_XP_ID[index_post_export] = index_post;
           index_post_export++;
         }
       VELO_SPEED = index_post;
       index_post++;
    }

   check = 0;
   for (i = 0; i < upd->Num_Mat; i++)
     {
       if(pd_glob[i]->MeshMotion == LAGRANGIAN ||
	  pd_glob[i]->MeshMotion == DYNAMIC_LAGRANGIAN) check = 1;
     }
   if (PRESSURE_CONT != -1 && (Num_Var_In_Type[pg->imtrx][R_MOMENTUM1] || check ))
     {
       set_nv_tkud(rd, index, 0, 0, -2, "PRESSURE","[1]", 
		   "hydrodynamic pressure", FALSE);
       index++;
       if (PRESSURE_CONT == 2)
         {
           Export_XP_ID[index_post_export] = index_post;
           index_post_export++;
         }
       PRESSURE_CONT = index_post;
       index_post++;
    }

   if (SH_DIV_S_V_CONT != -1 && (Num_Var_In_Type[pg->imtrx][R_MOMENTUM1]))
     {
       set_nv_tkud(rd, index, 0, 0, -2, "SH_DIV_S_V","[1]", 
		   "shell div_s_v", FALSE);
       index++;
       if (SH_DIV_S_V_CONT == 2)
         {
           Export_XP_ID[index_post_export] = index_post;
           index_post_export++;
         }
       SH_DIV_S_V_CONT = index_post;
       index_post++;
    }

   if (SH_CURV_CONT != -1 && (Num_Var_In_Type[pg->imtrx][R_SHELL_SURF_CURV]))
     {
       set_nv_tkud(rd, index, 0, 0, -2, "SH_SURF_CURV","[1]",  "shell curv", FALSE);
       index++;
       if (SH_CURV_CONT == 2)
         {
           Export_XP_ID[index_post_export] = index_post;
           index_post_export++;
         }
       SH_CURV_CONT = index_post;
       index_post++;
    }
 
  if (FILL_CONT != -1 && (Num_Var_In_Type[pg->imtrx][R_FILL]  ))
     {
       set_nv_tkud(rd, index, 0, 0, -2, "FILL","[1]", "continuous fill",
		   FALSE);
       index++;
       if (FILL_CONT == 2)
         {
           Export_XP_ID[index_post_export] = index_post;
           index_post_export++;
         }
       FILL_CONT = index_post;
       index_post++;
     }

  if (CONC_CONT != -1 && (Num_Var_In_Type[pg->imtrx][R_MASS]  ))
     {
       if (CONC_CONT == 2)
         {
           EH(-1, "Post-processing vectors cannot be exported yet!");
         }
      CONC_CONT = index_post;
      for (w = 0; w < upd->Max_Num_Species_Eqn; w++)
	{
	  sprintf(species_name, "YC%d", w);
	  sprintf(species_desc, "Concentration of %d", w);
	  set_nv_tkud(rd, index, 0, 0, -2, species_name,"[1]", species_desc,
		      FALSE);
	  index++;
	  index_post++;
	}
     }

  if (STRESS_CONT != -1 && (Num_Var_In_Type[pg->imtrx][POLYMER_STRESS11]  ))
    {
      int index_post_save = index_post;

      if (STRESS_CONT == 2)
        {
          EH(-1, "Post-processing vectors cannot be exported yet!");
        }

      for ( mode=0; mode<MAX_MODES; mode++)
	{
	  for ( a=0; a<VIM; a++)
	    {
	      for ( b=0; b<VIM; b++)
		{
		  /* stress tensor is symmetric */ 
		  if(a <= b)
		    {  
		      if (Num_Var_In_Type[pg->imtrx][v_s[mode][a][b]] )
			{
			  sprintf(species_name, "cs%d%d_%d", a+1, b+1, mode);
			  sprintf(species_desc, "Continuous stress %d%d_%d",
				  a+1, b+1, mode);
			  set_nv_tkud(rd, index, 0, 0, -2, species_name, "[1]",
				      species_desc, FALSE);
			  index++;
                          if (STRESS_CONT == 2)
                            {
                              Export_XP_ID[index_post_export] = index_post;
                              index_post_export++;
                            }
			  index_post++;
			}
		    }
		}
	    }
	}

      STRESS_CONT = index_post_save;

      check = 0;
      for (i = 0; i < upd->Num_Mat; i++)
	{
	  if(vn_glob[i]->modes > 1) check = 1;
	} 


      /* write out total stress if we have more than one mode */
      if(check)
	{
	  for ( a=0; a<VIM; a++)
	    {
	      for ( b=0; b<VIM; b++)
		{
		  /* stress tensor is symmetric */ 
		  if(a <= b)
		    {  
		      if (Num_Var_In_Type[pg->imtrx][v_s[0][a][b]] )
			{
			  sprintf(species_name, "tcs%d%d", a+1, b+1);
			  sprintf(species_desc, "Total continuous stress %d%d",
				       a+1, b+1);
			  set_nv_tkud(rd, index, 0, 0, -2, species_name,"[1]",
				      species_desc, FALSE);
			  index++;
			  index_post++;
			}
		    }
		}
	    }
	}
     }

  if (MOMENT_SOURCES != -1 && Num_Var_In_Type[pg->imtrx][MOMENT0])
    {
      MOMENT_SOURCES = index_post;
      for (int mom = 0; mom < MAX_MOMENTS; mom++)
        {
          if (pd->gv[MOMENT0 + mom])
            {
              sprintf(species_name, "MOMSOURCE%d", mom);
              sprintf(species_desc, "Moment Source %d",
                      mom);
              set_nv_tkud(rd, index, 0, 0, -2, species_name, "[1]",
                          species_desc, FALSE);
              index++;
              index_post++;
            }
        }
    }

  if (YZBETA != -1 && Num_Var_In_Type[pg->imtrx][MASS_FRACTION])
    {
      YZBETA = index_post;
      for (int w = 0; w < pd->Num_Species_Eqn; w++)
        {
          sprintf(species_name, "YZBETA_%d", w);
          sprintf(species_desc, "YZbeta %d",
                  w);
          set_nv_tkud(rd, index, 0, 0, -2, species_name, "[1]",
                      species_desc, FALSE);
          index++;
          index_post++;
        }
    }

   if (FIRST_INVAR_STRAIN != -1 && Num_Var_In_Type[pg->imtrx][R_MESH1])
     {
      set_nv_tkud(rd, index, 0, 0, -2, "IE","[1]", 
		  "1st invariant of strain tensor", FALSE);
      index++;
      if (FIRST_INVAR_STRAIN == 2)
        {
          Export_XP_ID[index_post_export] = index_post;
          index_post_export++;
        }
      FIRST_INVAR_STRAIN = index_post;
      index_post++;
    }

   if (SEC_INVAR_STRAIN != -1 && Num_Var_In_Type[pg->imtrx][R_MESH1])
     {
      set_nv_tkud(rd, index, 0, 0, -2, "IIE","[1]", 
		  "2nd invariant of strain tensor", FALSE);
      index++;
      if (SEC_INVAR_STRAIN == 2)
        {
          Export_XP_ID[index_post_export] = index_post;
          index_post_export++;
        }
      SEC_INVAR_STRAIN = index_post;
      index_post++;
    }

   if (THIRD_INVAR_STRAIN != -1 && Num_Var_In_Type[pg->imtrx][R_MESH1])
     {
      set_nv_tkud(rd, index, 0, 0, -2, "IIIE","[1]", 
		  "3rd invariant of strain tensor", FALSE);
      index++;
      if (THIRD_INVAR_STRAIN == 2)
        {
          Export_XP_ID[index_post_export] = index_post;
          index_post_export++;
        }
      THIRD_INVAR_STRAIN = index_post;
      index_post++;
    }

   if(DIELECTROPHORETIC_FIELD != -1 && Num_Var_In_Type[pg->imtrx][R_POTENTIAL])
     { 
       if (DIELECTROPHORETIC_FIELD == 2)
         {
           EH(-1, "Post-processing vectors cannot be exported yet!");
         }
       DIELECTROPHORETIC_FIELD = index_post;
       for(i = 0; i < Num_Dim; i++)
	 {
	   sprintf(nm , "DF%d", i);
	   sprintf(ds, "Dielectrophoretic force field component %d", i);
	   set_nv_tkud(rd, index, 0, 0, -2, nm, "[1]", ds, FALSE);
	   index++;
           if (DIELECTROPHORETIC_FIELD == 2)
             {
               Export_XP_ID[index_post_export] = index_post;
               index_post_export++;
             }
	   index_post++;
	 }
     }

   if(DIELECTROPHORETIC_FIELD_NORM != -1 && Num_Var_In_Type[pg->imtrx][R_POTENTIAL])
     {
       set_nv_tkud(rd, index, 0, 0, -2, "DFN", "[1]", "Dielectrophoretic force norm", FALSE);
       index++;
       if (DIELECTROPHORETIC_FIELD_NORM == 2)
         {
           Export_XP_ID[index_post_export] = index_post;
           index_post_export++;
         }
       DIELECTROPHORETIC_FIELD_NORM = index_post;
       index_post++;
     }

   if(ENORMSQ_FIELD != -1 && Num_Var_In_Type[pg->imtrx][R_POTENTIAL] && Num_Var_In_Type[pg->imtrx][R_ENORM])
     {
       if (ENORMSQ_FIELD == 2)
         {
           EH(-1, "Post-processing vectors cannot be exported yet!");
         }
       ENORMSQ_FIELD = index_post;
       for(i = 0; i < Num_Dim; i++)
	 {
	   sprintf(nm , "GENS%d", i);
	   sprintf(ds, "grad(|E|^2) field component %d", i);
	   set_nv_tkud(rd, index, 0, 0, -2, nm, "[1]", ds, FALSE);
	   index++;
           if (ENORMSQ_FIELD == 2)
             {
               Export_XP_ID[index_post_export] = index_post;
               index_post_export++;
             }
	   index_post++;
	 }
     }

   if(ENORMSQ_FIELD_NORM != -1 && Num_Var_In_Type[pg->imtrx][R_POTENTIAL] && Num_Var_In_Type[pg->imtrx][R_ENORM])
     {
       set_nv_tkud(rd, index, 0, 0, -2, "GENSNORM", "[1]", "|grad(|E|^2)|", FALSE);
       index++;
       if (ENORMSQ_FIELD_NORM == 2)
         {
           Export_XP_ID[index_post_export] = index_post;
           index_post_export++;
         }
       ENORMSQ_FIELD_NORM = index_post;
       index_post++;
     }

   if (DIFFUSION_VECTORS != -1) {
     if (DIFFUSION_VECTORS == 2)
       {
         EH(-1, "Post-processing vectors cannot be exported yet!");
       }
     DIFFUSION_VECTORS = index_post;
     if (upd->Max_Num_Species_Eqn == 0) DIFFUSION_VECTORS = -1;
     for (w = 0; w < upd->Max_Num_Species_Eqn; w++) {
       for (i = 0; i < Num_Dim; i++) {
	 sprintf(species_name, "Y%dDIF%d", w, i);
	 sprintf(species_desc, "Diffusion of %d in %d direction", w, i);
	 set_nv_tkud(rd, index, 0, 0, -2, species_name,"[1]",
		     species_desc, FALSE);
	 index++;
	 index_post++;
       }
     }
     DIFFUSION_VECTORS_POR_LIQ_GPHASE = 1;
     DIFFUSION_VECTORS_POR_AIR_GPHASE = 1;
   }
   /*
    * Check for presence of gas phase diffusion of liquid
    * and air in a porous flow problem
    */
   check = 0;
   for (mn = 0; mn < upd->Num_Mat; mn++) {
     if (mp_glob[mn]->PorousMediaType == POROUS_UNSATURATED ||
	 mp_glob[mn]->PorousMediaType == POROUS_TWO_PHASE) {
       check = 1;
     }
   }
   if (!check) {
     DIFFUSION_VECTORS_POR_LIQ_GPHASE = -1;
     DIFFUSION_VECTORS_POR_AIR_GPHASE = -1;
   }

   if (DIFFUSION_VECTORS_POR_LIQ_GPHASE != -1) {
     DIFFUSION_VECTORS_POR_LIQ_GPHASE = index_post;
     for (i = 0; i < Num_Dim; i++) {
       sprintf(species_name, "YDIF_liq_gphase_%d", i);
       sprintf(species_desc, "Diffusion of liq in gas phase in %d direction", i);
       set_nv_tkud(rd, index, 0, 0, -2, species_name,"[1]",
		   species_desc, FALSE);
       index++;
       index_post++;
     }
   }
   if (DIFFUSION_VECTORS_POR_AIR_GPHASE != -1) {
     DIFFUSION_VECTORS_POR_AIR_GPHASE = index_post;
     for (i = 0; i < Num_Dim; i++) {
       sprintf(species_name, "YDIF_air_gphase_%d", i);
       sprintf(species_desc, "Diffusion of air in gas phase in %d direction", i);
       set_nv_tkud(rd, index, 0, 0, -2, species_name,"[1]",
		   species_desc, FALSE);
       index++;
       index_post++;
     }
   }


   if (FLUXLINES != -1 && Num_Var_In_Type[pg->imtrx][R_MASS]) {
     if (FLUXLINES == 2)
       {
         EH(-1, "Post-processing vectors cannot be exported yet!");
       }
     if (Num_Dim == 3) {
       WH(-1,"Cant do flux function in 3D");
       FLUXLINES = -1;
     } else if (TimeIntegration != STEADY) {
       WH(-1,"Cant do flux function in transient");
       FLUXLINES = -1;
     } else {
       FLUXLINES = index_post;
       for (w = 0; w < upd->Max_Num_Species_Eqn; w++) {
	 sprintf(species_name, "Y%dFLUX", w);
	 sprintf(species_desc, "Fluxfunction of %d", w);
	 set_nv_tkud(rd, index, 0, 0, -2, species_name,"[1]",
		     species_desc, FALSE);
	 index++;
	 index_post++;
       }
     }
   }

  if (CONDUCTION_VECTORS != -1 && Num_Var_In_Type[pg->imtrx][R_ENERGY])
    {
      if (CONDUCTION_VECTORS == 2)
        {
          EH(-1, "Post-processing vectors cannot be exported yet!");
        }
      CONDUCTION_VECTORS = index_post;
      /* X Component */
	sprintf(nm, "TCONDX");
	sprintf(ds, "Conduction in X direction");
	set_nv_tkud(rd, index, 0, 0, -2, nm, "[1]", ds, FALSE);
	index++;
	index_post++;
      /* Y Component */
	sprintf(nm, "TCONDY");
	sprintf(ds, "Conduction in Y direction");
	set_nv_tkud(rd, index, 0, 0, -2, nm, "[1]", ds, FALSE);
	index++;
	index_post++;
      /* Z Component */
      if ( Num_Dim > 2 )
	{
	sprintf(nm, "TCONDZ");
	sprintf(ds, "Conduction in Z direction");
	set_nv_tkud(rd, index, 0, 0, -2, nm, "[1]", ds, FALSE);
	index++;
	index_post++;
        }
    }

  if (POYNTING_VECTORS != -1 && 
        ((Num_Var_In_Type[pg->imtrx][R_ACOUS_PREAL] || Num_Var_In_Type[pg->imtrx][R_ACOUS_PIMAG])
        || (Num_Var_In_Type[pg->imtrx][R_EM_E1_REAL] || Num_Var_In_Type[pg->imtrx][R_EM_E2_REAL]
                      || Num_Var_In_Type[pg->imtrx][R_EM_E3_REAL])))
    {
      if (POYNTING_VECTORS == 2)
        {
          EH(-1, "Post-processing vectors cannot be exported yet!");
        }
      POYNTING_VECTORS = index_post;
      /* X Component */
	sprintf(nm, "POYNTX");
	sprintf(ds, "Poynting in X direction");
	set_nv_tkud(rd, index, 0, 0, -2, nm, "[1]", ds, FALSE);
	index++;
	index_post++;
      /* Y Component */
	sprintf(nm, "POYNTY");
	sprintf(ds, "Poynting in Y direction");
	set_nv_tkud(rd, index, 0, 0, -2, nm, "[1]", ds, FALSE);
	index++;
	index_post++;
      /* Z Component */
      if ( Num_Dim > 2 )
	{
	sprintf(nm, "POYNTZ");
	sprintf(ds, "Poynting in Z direction");
	set_nv_tkud(rd, index, 0, 0, -2, nm, "[1]", ds, FALSE);
	index++;
	index_post++;
        }
    }

  if (ELECTRIC_FIELD != -1 && Num_Var_In_Type[pg->imtrx][R_POTENTIAL])
    {
      if (ELECTRIC_FIELD == 2)
        {
          EH(-1, "Post-processing vectors cannot be exported yet!");
        }
      ELECTRIC_FIELD = index_post;

      /* X Component */
      sprintf(nm, "EX");
      sprintf(ds, "X-component of the electric field");
      set_nv_tkud(rd, index, 0, 0, -2, nm, "[1]", ds, FALSE);
      index++;
      index_post++;
      /* Y Component */
      sprintf(nm, "EY");
      sprintf(ds, "Y-component of the electric field");
      set_nv_tkud(rd, index, 0, 0, -2, nm, "[1]", ds, FALSE);
      index++;
      index_post++;
      /* Z Component */
      if ( Num_Dim > 2 )
	{
	  sprintf(nm, "EZ");
	  sprintf(ds, "Z-component of the electric field");
	  set_nv_tkud(rd, index, 0, 0, -2, nm, "[1]", ds, FALSE);
	  index++;
	  index_post++;
	}
    }

  if (ELECTRIC_FIELD_MAG != -1 && Num_Var_In_Type[pg->imtrx][R_POTENTIAL])
    {

      sprintf(nm, "EE");
      sprintf(ds, "Electric field magnitude");
      set_nv_tkud(rd, index, 0, 0, -2, nm, "[1]", ds, FALSE);
      index++;
      if (ELECTRIC_FIELD_MAG == 2)
        {
          Export_XP_ID[index_post_export] = index_post;
          index_post_export++;
        }
      ELECTRIC_FIELD_MAG = index_post;
      index_post++;
    }

  if (ENERGY_FLUXLINES != -1 && Num_Var_In_Type[pg->imtrx][R_ENERGY])
  {
    if (Num_Dim == 3) {
      WH(-1,"Cant do flux function in 3D");
      ENERGY_FLUXLINES = -1;
    } else if (TimeIntegration != STEADY) {
      WH(-1,"Cant do flux function in transient");
      ENERGY_FLUXLINES = -1;
    } else {
      ENERGY_FLUXLINES = index_post;
      set_nv_tkud(rd, index, 0, 0, -2, "EFLUX","[1]",
		  "Energy Fluxfunction", FALSE);
      index++;
      if (ENERGY_FLUXLINES == 2)
        {
          Export_XP_ID[index_post_export] = index_post;
          index_post_export++;
        }
      index_post++;
    }
  }

/* there are always 6 entries in the stress tensor (3-D symmetric) */
  if (STRESS_TENSOR != -1 && Num_Var_In_Type[pg->imtrx][R_MESH1])
    {
      if (STRESS_TENSOR == 2)
        {
          EH(-1, "Post-processing tensors cannot be exported yet!");
        }
      STRESS_TENSOR = index_post;
      set_nv_tkud(rd, index, 0, 0, -2, "T11","[1]",
		  "Mesh stretch stress x", FALSE);
      index++;
      index_post++;
      set_nv_tkud(rd, index, 0, 0, -2, "T22","[1]",
		  "Mesh stretch stress y", FALSE);
      index++;
      index_post++;
      set_nv_tkud(rd, index, 0, 0, -2, "T33","[1]",
		  "Mesh stretch stress z", FALSE);
      index++;
      index_post++;
      set_nv_tkud(rd, index, 0, 0, -2, "T12","[1]", 
		  "Mesh shear stress xy", FALSE);
      index++;
      index_post++;
      if (Num_Dim > 2)
	{
	  set_nv_tkud(rd, index, 0, 0, -2, "T13","[1]",
		      "Mesh shear stress xz", FALSE);
	  index++;
	  index_post++;
	  set_nv_tkud(rd, index, 0, 0, -2, "T23","[1]",
		      "Mesh shear stress yz", FALSE);
	  index++;
	  index_post++;
	}
    }

/* there are always 6 entries in the stress tensor (3-D symmetric) */
  if (REAL_STRESS_TENSOR != -1 && Num_Var_In_Type[pg->imtrx][R_SOLID1])
    {
      if (REAL_STRESS_TENSOR == 2)
        {
          EH(-1, "Post-processing tensors cannot be exported yet!");
        }
      REAL_STRESS_TENSOR = index_post;
      set_nv_tkud(rd, index, 0, 0, -2, "T11_RS","[1]",
		  "Real_solid stretch stress x", FALSE);
      index++;
      index_post++;
      set_nv_tkud(rd, index, 0, 0, -2, "T22_RS","[1]",
		  "Real_solid stretch stress y", FALSE);
      index++;
      index_post++;
      set_nv_tkud(rd, index, 0, 0, -2, "T33_RS","[1]",
		  "Real_solid stretch stress z", FALSE);
      index++;
      index_post++;
      set_nv_tkud(rd, index, 0, 0, -2, "T12_RS","[1]",
		  "Real_solid shear stress xy", FALSE);
      index++;
      index_post++;
      if (Num_Dim > 2 )
	{
	  set_nv_tkud(rd, index, 0, 0, -2, "T13_RS","[1]",
		      "Real_solid shear stress xz", FALSE);
	  index++;
	  index_post++;
	  set_nv_tkud(rd, index, 0, 0, -2, "T23_RS","[1]",
		      "Real_solid shear stress yz", FALSE);
	  index++;
	  index_post++;
	}
    }

  if (STRAIN_TENSOR != -1 &&  Num_Var_In_Type[pg->imtrx][R_MESH1])
    {
      if (STRAIN_TENSOR == 2)
        {
          EH(-1, "Post-processing tensors cannot be exported yet!");
        }
      STRAIN_TENSOR = index_post;
      set_nv_tkud(rd, index, 0, 0, -2, "E11","[1]",
		  "Mesh stetch strain x", FALSE);
      index++;
      index_post++;
      set_nv_tkud(rd, index, 0, 0, -2, "E22","[1]",
		  "Mesh stetch strain y", FALSE);
      index++;
      index_post++;
      set_nv_tkud(rd, index, 0, 0, -2, "E33","[1]",
		  "Mesh stetch strain z", FALSE);
      index++;
      index_post++;
      set_nv_tkud(rd, index, 0, 0, -2, "E12","[1]",
		  "Mesh shear strain xy", FALSE);
      index++;
      index_post++;
      if (Num_Dim > 2)
	{
	  set_nv_tkud(rd, index, 0, 0, -2, "E13","[1]",
		      "Mesh shear strain xz", FALSE);
	  index++;
	  index_post++;
	  set_nv_tkud(rd, index, 0, 0, -2, "E23","[1]",
		      "Mesh shear strain yz", FALSE);
	  index++;
	  index_post++;
	}
    }

  if (evpl_glob[0]->ConstitutiveEquation == EVP_HYPER &&
      EVP_DEF_GRAD_TENSOR != -1 &&  
      Num_Var_In_Type[pg->imtrx][R_MESH1])
    {
      if (EVP_DEF_GRAD_TENSOR == 2)
        {
          EH(-1, "Post-processing tensors cannot be exported yet!");
        }
      EVP_DEF_GRAD_TENSOR = index_post;
      set_nv_tkud(rd, index, 0, 0, -2, "FVP11","[1]",
		  "Viscoplastic deformation gradient x", FALSE);
      index++;
      index_post++;
      set_nv_tkud(rd, index, 0, 0, -2, "FVP22","[1]",
		  "Viscoplastic deformation gradient y", FALSE);
      index++;
      index_post++;
      set_nv_tkud(rd, index, 0, 0, -2, "FVP33","[1]",
		  "Viscoplastic deformation gradient z", FALSE);
      index++;
      index_post++;
      set_nv_tkud(rd, index, 0, 0, -2, "FVP12","[1]",
		  "Viscoplastic deformation gradient xy", FALSE);
      index++;
      index_post++;
      set_nv_tkud(rd, index, 0, 0, -2, "FVP21","[1]",
		  "Viscoplastic deformation gradient yx", FALSE);
      index++;
      index_post++;
      if (Num_Dim > 2)
	{
	  set_nv_tkud(rd, index, 0, 0, -2, "FVP13","[1]",
		      "Viscoplastic deformation gradient xz", FALSE);
	  index++;
	  index_post++;
	  set_nv_tkud(rd, index, 0, 0, -2, "FVP31","[1]",
		      "Viscoplastic deformation gradient zx", FALSE);
	  index++;
	  index_post++;
	  set_nv_tkud(rd, index, 0, 0, -2, "FVP23","[1]",
		      "Viscoplastic deformation gradient yz", FALSE);
	  index++;
	  index_post++;
	  set_nv_tkud(rd, index, 0, 0, -2, "FVP32","[1]",
		  "Viscoplastic deformation gradient zy", FALSE);
	  index++;
	  index_post++;

	}
      if (STRESS_TENSOR != -1 && Num_Var_In_Type[pg->imtrx][R_MESH1])
	{
	  set_nv_tkud(rd, index, 0, 0, -2, "TVP11","[1]",
		      "EVP stretch stress x", FALSE);
	  index++;
	  index_post++;
	  set_nv_tkud(rd, index, 0, 0, -2, "TVP22","[1]",
		      "EVP stretch stress y", FALSE);
	  index++;
	  index_post++;
	  set_nv_tkud(rd, index, 0, 0, -2, "TVP33","[1]",
		      "EVP stretch stress z", FALSE);
	  index++;
	  index_post++;
	  set_nv_tkud(rd, index, 0, 0, -2, "TVP12","[1]", 
		      "EVP shear stress xy",FALSE);
	  index++;
	  index_post++;
	  set_nv_tkud(rd, index, 0, 0, -2, "TVP21","[1]", 
		      "EVP shear stress yx",FALSE);
	  index++;
	  index_post++;
	  if (Num_Dim > 2 )
	    {
	      set_nv_tkud(rd, index, 0, 0, -2, "TVP13","[1]",
			  "EVP shear stress xz", FALSE);
	      index++;
	      index_post++;
	      set_nv_tkud(rd, index, 0, 0, -2, "TVP31","[1]",
			  "EVP shear stress zx", FALSE);
	      index++;
	      index_post++;

	      set_nv_tkud(rd, index, 0, 0, -2, "TVP23","[1]",
			  "EVP shear stress yz", FALSE);
	      index++;
	      index_post++
;	      set_nv_tkud(rd, index, 0, 0, -2, "TVP32","[1]",
			  "EVP shear stress zy", FALSE);
	      index++;
	      index_post++;
	    }
	}
    }

  check = 0;
  for (i = 0; i < upd->Num_Mat; i++)
    {
      if (pd_glob[i]->MeshMotion == LAGRANGIAN ||
	  pd_glob[i]->MeshMotion == DYNAMIC_LAGRANGIAN) check = 1;
    }

  if (LAGRANGE_CONVECTION != -1 && check)
    {
      if (LAGRANGE_CONVECTION == 2)
        {
          EH(-1, "Post-processing vectors cannot be exported yet!");
        }
      LAGRANGE_CONVECTION = index_post;
      for (i = 0; i < Num_Dim; i++)
        {
	  sprintf(nm, "VL%d", i);
	  sprintf(ds, "Lagrangian Convection in %d direction", i);
	  set_nv_tkud(rd, index, 0, 0, -2, nm,"[1]", ds, FALSE);
	  index++;
	  index_post++;
	}
    }
  						
  if (SURFACE_VECTORS != -1  && Num_Var_In_Type[pg->imtrx][MESH_DISPLACEMENT1])		
    {
      if (SURFACE_VECTORS == 2)
        {
          EH(-1, "Post-processing vectors cannot be exported yet!");
        }
      SURFACE_VECTORS = index_post;
      
      for (i=0; i<Num_Dim; i++)
        {
	  sprintf(nm, "N%d", i);
	  sprintf(ds, "Normal Vector in %d direction", i);
	  if (Num_Dim == 2)
	    {
	      sprintf(nm1, "T%d", i);
	      sprintf(ds1, "Tangent Vector in %d direction", i);
	    } 
	  else if (Num_Dim == 3)
	    {
	       sprintf(nm1, "TA%d", i);
	       sprintf(ds1, "1st Tangent Vector in %d direction", i);
	       sprintf(nm2, "TB%d", i);
	       sprintf(ds2, "2nd Tangent Vector in %d direction", i);
	    }

	  set_nv_tkud(rd, index, 0, 0, -2, nm,"[1]", ds, FALSE);
	  if (Num_Dim == 2) {
	    set_nv_tkud(rd, index+Num_Dim, 0, 0,-2,  nm1,"[1]", ds1, FALSE);
	  } else if (Num_Dim == 3) {
	    set_nv_tkud(rd, index+Num_Dim, 0, 0, -2, nm1,"[1]", ds1, FALSE);
	    set_nv_tkud(rd, index+Num_Dim+Num_Dim, 0, 0, -2, nm2,"[1]",
			ds2, FALSE);
	  }
	  index++;
	  index_post++;
	}
      index += Num_Dim * (Num_Dim - 1);
      index_post += Num_Dim * (Num_Dim - 1);
    }
    
  if (SHELL_NORMALS != -1  && ( Num_Var_In_Type[pg->imtrx][SHELL_ANGLE1] || Num_Var_In_Type[pg->imtrx][LUBP] ) )		
    {
      if (SHELL_NORMALS == 2)
        {
          EH(-1, "Post-processing vectors cannot be exported yet!");
        }
      SHELL_NORMALS = index_post;
      
      /* X Component */
      sprintf(nm, "SH_NX");
      sprintf(ds, "X-component of Shell Normal Vector");
      set_nv_tkud(rd, index, 0, 0, -2, nm, "[1]", ds, FALSE);
      index++;
      index_post++;
      /* Y Component */
      sprintf(nm, "SH_NY");
      sprintf(ds, "Y-component of Shell Normal Vector");
      set_nv_tkud(rd, index, 0, 0, -2, nm, "[1]", ds, FALSE);
      index++;
      index_post++;
      /* Z Component */
      if ( Num_Dim > 2 )
	{
	  sprintf(nm, "SH_NZ");
	  sprintf(ds, "Z-component of Shell Normal Vector");
	  set_nv_tkud(rd, index, 0, 0, -2, nm, "[1]", ds, FALSE);
	  index++;
	  index_post++;
	}
    }

  if (LOG_CONF_MAP != -1 && Num_Var_In_Type[pg->imtrx][POLYMER_STRESS11])
    {
    }
   
    if (LOG_CONF_MAP != -1 && Num_Var_In_Type[pg->imtrx][POLYMER_STRESS11])
    {
      LOG_CONF_MAP = index_post;
      set_nv_tkud(rd, index, 0, 0, -2, "MS11","[1]",
                  "log conf stress xx", FALSE);
      index++;
      index_post++;
      set_nv_tkud(rd, index, 0, 0, -2, "MS12","[1]",
                  "log conf stress xy", FALSE);

      index++;
      index_post++;
      set_nv_tkud(rd, index, 0, 0, -2, "MS22","[1]",
                  "log conf stress yy", FALSE);
      index++;
      index_post++;

      // Loop over any additional viscoelastic modes
      for (mode = 1; mode<MAX_MODES; mode++)
        {
          for (a=0; a<VIM; a++)
            {
              for (b=0; b<VIM; b++)
                {
                  if(a<=b)
                    {
                      if (Num_Var_In_Type[pg->imtrx][v_s[mode][a][b]])
                        {
                          sprintf(species_name, "MS%d%d_%d", a+1, b+1, mode);
 		          sprintf(species_desc, "log conf stress %d%d_%d",
				  a+1, b+1, mode);
                          set_nv_tkud(rd, index, 0, 0, -2, species_name, "[1]",
				      species_desc, FALSE);
                          index++;
                          index_post++;
                        }
                    }
                }
            }
        }

      if (Num_Dim > 2)
        {
          EH(-1, "Log Conf Stress not implemented for 3D");
        }
    }

    /*if (J_FLUX != -1)
    {
      J_FLUX = index_post;
      set_nv_tkud(rd, index, 0, 0, -2, "J1","[1]",
                  "particle flux x", FALSE);
      index++;
      index_post++;
      set_nv_tkud(rd, index, 0, 0, -2, "J2","[1]",
                  "particle flux y", FALSE);

      index++;
      index_post++;
      set_nv_tkud(rd, index, 0, 0, -2, "J3","[1]",
                  "particle flux z", FALSE);
      index++;
      index_post++;
      }*/
    
   if (GRAD_SH != -1)
    {
      GRAD_SH = index_post;
      set_nv_tkud(rd, index, 0, 0, -2, "GRAD_SH0","[1]",
                  "Shear gradient x", FALSE);
      index++;
      index_post++;
      
      set_nv_tkud(rd, index, 0, 0, -2, "GRAD_SH1","[1]",
                  "Shear gradient y", FALSE);
      index++;
      index_post++;

      set_nv_tkud(rd, index, 0, 0, -2, "GRAD_SH2","[1]",
                  "Shear gradient z", FALSE);
      index++;
      index_post++;
    }

   if (GRAD_Y != -1)
    {
      GRAD_Y = index_post;
      set_nv_tkud(rd, index, 0, 0, -2, "GRAD_Y0","[1]",
                  "Concentration gradient x", FALSE);
      index++;
      index_post++;

      set_nv_tkud(rd, index, 0, 0, -2, "GRAD_Y1","[1]",
                  "Concentration gradient y", FALSE);
      index++;
      index_post++;

      set_nv_tkud(rd, index, 0, 0, -2, "GRAD_Y2","[1]",
                  "Concentration gradient z", FALSE);
      index++;
      index_post++;
    }

  if (EIG != -1)
    {
      EIG = index_post;
      set_nv_tkud(rd, index, 0, 0, -2, "EIGEN0","[1]",
                  "First eigenvalue", FALSE);
      index++;
      index_post++;
      set_nv_tkud(rd, index, 0, 0, -2, "EIGEN1","[1]",
                  "Second eigenvalue", FALSE);

      index++;
      index_post++;
      set_nv_tkud(rd, index, 0, 0, -2, "EIGEN2","[1]",
                  "Third eigenvalue", FALSE);
      index++;
      index_post++;
    }

   if (EIG1 != -1)
    {
      EIG1 = index_post;
      set_nv_tkud(rd, index, 0, 0, -2, "EIGEN0_0","[1]",
                  "First eigenvector x", FALSE);
      index++;
      index_post++;
      set_nv_tkud(rd, index, 0, 0, -2, "EIGEN0_1","[1]",
                   "First eigenvector y", FALSE);

      index++;
      index_post++;
      set_nv_tkud(rd, index, 0, 0, -2, "EIGEN0_2","[1]",
                  "First eigenvector z", FALSE);
      index++;
      index_post++;
    }

   if (EIG2 != -1)
    {
      EIG2 = index_post;
      set_nv_tkud(rd, index, 0, 0, -2, "EIGEN1_0","[1]",
                  "Second eigenvector x", FALSE);
      index++;
      index_post++;
      set_nv_tkud(rd, index, 0, 0, -2, "EIGEN1_1","[1]",
                   "Second eigenvector y", FALSE);

      index++;
      index_post++;
      set_nv_tkud(rd, index, 0, 0, -2, "EIGEN1_2","[1]",
                  "Second eigenvector z", FALSE);
      index++;
      index_post++;
    }
   
   if (EIG3 != -1)
    {
      EIG3 = index_post;
      set_nv_tkud(rd, index, 0, 0, -2, "EIGEN2_0","[1]",
                  "Third eigenvector x", FALSE);
      index++;
      index_post++;
      set_nv_tkud(rd, index, 0, 0, -2, "EIGEN2_1","[1]",
                   "Third eigenvector y", FALSE);

      index++;
      index_post++;
      set_nv_tkud(rd, index, 0, 0, -2, "EIGEN2_2","[1]",
                  "Third eigenvector z", FALSE);
      index++;
      index_post++;
    }
    

    
  /*
   * Porous flow post-processing setup section
   */
  check = 0;
  for (i = 0; i < upd->Num_Mat; i++) {
    if (mp_glob[i]->PorousMediaType == POROUS_UNSATURATED ||
	mp_glob[i]->PorousMediaType == POROUS_SATURATED ||
        mp_glob[i]->PorousMediaType == POROUS_SHELL_UNSATURATED ||
	mp_glob[i]->PorousMediaType == POROUS_TWO_PHASE ) {
      check = 1;
    }
  }

/*
printf("Before porous entries, IP = %d and IPE = %d\n",
index_post, index_post_export);
*/
  if (POROUS_SATURATION != -1 && Num_Var_In_Type[pg->imtrx][R_POR_LIQ_PRES] && 
      check) {
    set_nv_tkud(rd, index, 0, 0, -2, "SAT", "[1]", "Saturation", FALSE);
    index++;
    if (POROUS_SATURATION == 2)
      {
        Export_XP_ID[index_post_export] = index_post;
        index_post_export++;
      }
    POROUS_SATURATION = index_post;
    index_post++;
  } 

  if (POROUS_RHO_TOTAL_SOLVENTS != -1 && 
      Num_Var_In_Type[pg->imtrx][R_POR_LIQ_PRES] &&  check) {
    if (POROUS_RHO_TOTAL_SOLVENTS == 2)
      {
        EH(-1, "Post-processing vectors cannot be exported yet!");
      }
    POROUS_RHO_TOTAL_SOLVENTS = index_post;
    sprintf(species_name, "Rho_Total_liq");
    sprintf(species_desc, "Total density of liquid solvent");
    set_nv_tkud(rd, index, 0, 0, -2, species_name, "[1]",
		species_desc, FALSE);
    index++;
    index_post++;
    sprintf(species_name, "Rho_Total_air");
    sprintf(species_desc, "Total density of gas solvent");
    set_nv_tkud(rd, index, 0, 0, -2, species_name, "[1]",
		species_desc, FALSE);
    index++;
    index_post++;
    if (Num_Var_In_Type[pg->imtrx][R_POR_POROSITY]) {
      sprintf(species_name, "Rho_Total_solid");
      sprintf(species_desc, "Total density of solid solvent");
      set_nv_tkud(rd, index, 0, 0, -2, species_name, "[1]",
		  species_desc, FALSE);
      index++;
      index_post++;
    }
  }

  if (POROUS_RHO_GAS_SOLVENTS != -1 &&
      Num_Var_In_Type[pg->imtrx][R_POR_LIQ_PRES] && check) {
    if (POROUS_RHO_GAS_SOLVENTS == 2)
      {
        EH(-1, "Post-processing vectors cannot be exported yet!");
      }
    POROUS_RHO_GAS_SOLVENTS = index_post;
    if (Num_Var_In_Type[pg->imtrx][R_POR_LIQ_PRES]) {
      sprintf(species_name, "RhoSolv_g_liq");
      sprintf(species_desc, "Gas Phase Density of liq solvent");
      set_nv_tkud(rd, index, 0, 0, -2, species_name,"[1]",
		  species_desc, FALSE);
      index++;
      index_post++;
    }
    if (Num_Var_In_Type[pg->imtrx][R_POR_GAS_PRES]) {
      sprintf(species_name, "RhoSolv_g_air");
      sprintf(species_desc, "Gas Phase Density of gas solvent");
      set_nv_tkud(rd, index, 0, 0, -2, species_name,"[1]",
		  species_desc, FALSE);
      index++;
      index_post++;
    }
    if (Num_Var_In_Type[pg->imtrx][R_POR_POROSITY]) {
      sprintf(species_name, "RhoSolv_g_solid");
      sprintf(species_desc, "Gas Phase Density of solid solvent");
      set_nv_tkud(rd, index, 0, 0, -2, species_name,"[1]",
		  species_desc, FALSE);
      index++;
      index_post++;
    }
  }

  if (POROUS_RHO_LPHASE != -1 && 
      Num_Var_In_Type[pg->imtrx][R_POR_LIQ_PRES] && check) {
    sprintf(species_name, "Rho_Liq_Phase");
    sprintf(species_desc, "Density of the Liquid Phase");
    set_nv_tkud(rd, index, 0, 0, -2, species_name, "[1]",
		species_desc, FALSE);
    index++;
    if (POROUS_RHO_LPHASE == 2)
      {
        Export_XP_ID[index_post_export] = index_post;
        index_post_export++;
      }
    POROUS_RHO_LPHASE = index_post;
    index_post++;
  }

  if (DARCY_VELOCITY_GAS != -1 &&
      Num_Var_In_Type[pg->imtrx][R_POR_GAS_PRES] && check) {
    if (DARCY_VELOCITY_GAS == 2)
      {
        EH(-1, "Post-processing vectors cannot be exported yet!");
      }
    DARCY_VELOCITY_GAS = index_post;
    for (i = 0; i < Num_Dim; i++) {
      sprintf(nm, "Darcy_Vel_g_%d", i);
      sprintf(ds, "Gas Phase Darcy Velocity in the %d direction", i);
      set_nv_tkud(rd, index, 0, 0, -2, nm, "[1]", ds, FALSE);
      index++;
      index_post++;
    }
  }

  if (DARCY_VELOCITY_LIQ != -1 && 
      Num_Var_In_Type[pg->imtrx][R_POR_LIQ_PRES] && check) {
    if (DARCY_VELOCITY_LIQ == 2)
      {
        EH(-1, "Post-processing vectors cannot be exported yet!");
      }
    DARCY_VELOCITY_LIQ = index_post;
    for (i = 0; i < Num_Dim; i++) {
      sprintf(nm, "Darcy_Vel_l_%d", i);
      sprintf(ds, "Liquid Phase Darcy Velocity in the %d direction", i);
      set_nv_tkud(rd, index, 0, 0, -2, nm,"[1]", ds, FALSE);
      index++;
      index_post++;
    }
  }
  if (POROUS_LIQUID_ACCUM_RATE != -1 && 
      Num_Var_In_Type[pg->imtrx][R_POR_LIQ_PRES] && check) {
    set_nv_tkud(rd, index, 0, 0, -2, "Liq_Inv_Dot", "[1]",
		"Porous Liquid Accumlation Rate", FALSE);
    index++;
    if (POROUS_LIQUID_ACCUM_RATE == 2)
      {
        Export_XP_ID[index_post_export] = index_post;
        index_post_export++;
      }
    POROUS_LIQUID_ACCUM_RATE = index_post;
    index_post++;
  }

/*
printf(" Before cap. pressure, IP = %d and IPE = %d\n",
index_post, index_post_export);
*/
  if (CAPILLARY_PRESSURE != -1 && 
      Num_Var_In_Type[pg->imtrx][R_POR_LIQ_PRES] && check) {
    set_nv_tkud(rd, index, 0, 0, -2, "PC", "[1]",
		"Capillary Pressure", FALSE);
    index++;
    if (CAPILLARY_PRESSURE == 2)
      {
        Export_XP_ID[index_post_export] = index_post;
        index_post_export++;
      }
    CAPILLARY_PRESSURE = index_post;
    index_post++;
  }

  if (POROUS_GRIDPECLET != -1 && 
      Num_Var_In_Type[pg->imtrx][R_POR_LIQ_PRES] && check) {
    set_nv_tkud(rd, index, 0, 0, -2, "Por_Grid_Peclet", "[1]",
		"Porous Grid Peclet Number", FALSE);
    index++;
    if (POROUS_GRIDPECLET == 2)
      {
        Export_XP_ID[index_post_export] = index_post;
        index_post_export++;
      }
    POROUS_GRIDPECLET = index_post;
    index_post++;
  }

  if (POROUS_SUPGVELOCITY != -1 && 
      Num_Var_In_Type[pg->imtrx][R_POR_LIQ_PRES] && check) {
    if (POROUS_SUPGVELOCITY == 2)
      {
        EH(-1, "Post-processing vectors cannot be exported yet!");
      }
    POROUS_SUPGVELOCITY = index_post;
    for (i = 0; i < Num_Dim; i++) {
      sprintf(nm, "U_supg_porous_%d", i);
      sprintf(ds, "Porous SUPG Velocity in the %d direction", i);
      set_nv_tkud(rd, index, 0, 0, -2, nm,"[1]", ds, FALSE);
      index++;
      index_post++;
    }
  }

  if (REL_LIQ_PERM != -1 &&
      ( Num_Var_In_Type[pg->imtrx][R_POR_LIQ_PRES] ||
        Num_Var_In_Type[pg->imtrx][R_SHELL_SAT_OPEN] ||
        Num_Var_In_Type[pg->imtrx][R_SHELL_SAT_OPEN_2] )
        && check) {
    set_nv_tkud(rd, index, 0, 0, -2, "Rel_liq_perm", "[1]",
		"Relative Liquid Permeability", FALSE);
    index++;
    if (REL_LIQ_PERM == 2)
      {
        Export_XP_ID[index_post_export] = index_post;
        index_post_export++;
      }
    REL_LIQ_PERM = index_post;
    index_post++;
  } else {
    REL_LIQ_PERM = -1;
  }

/*
printf(" After porous entries, IP = %d and IPE = %d\n",
index_post, index_post_export);
*/


  /* MMH: Output the vorticity vector.
   */
  if (CURL_V != -1 && Num_Var_In_Type[pg->imtrx][R_MOMENTUM1])
     {
       if(pd->CoordinateSystem == SWIRLING ||
	  pd->CoordinateSystem == PROJECTED_CARTESIAN ||
	  pd->CoordinateSystem == CARTESIAN_2pt5D ||
	  Num_Dim == 3)
	 {
           if (CURL_V == 2)
             {
               EH(-1, "Post-processing vectors cannot be exported yet!");
             }
	   CURL_V = index_post;
	   set_nv_tkud(rd, index, 0, 0, -2, "VORTX", "[1]",
		       "x-component of vorticity", FALSE);
	   index++;
	   index_post++;
	   set_nv_tkud(rd, index, 0, 0, -2, "VORTY", "[1]",
		       "y-component of vorticity", FALSE);
	   index++;
	   index_post++;
	   set_nv_tkud(rd, index, 0, 0, -2, "VORTZ", "[1]",
		       "z-component of vorticity", FALSE);
	   index++;
	   index_post++;
	 }
       else if(Num_Dim == 2)
	 {
	   set_nv_tkud(rd, index, 0, 0, -2, "VORT", "[1]",
		       "Vorticity (scalar)", FALSE);
	   index++;
           if (CURL_V == 2)
             {
               Export_XP_ID[index_post_export] = index_post;
               index_post_export++;
             }
	   CURL_V = index_post;
	   index_post++;
	 }
       else
	 {
	   WH(-1,"Why are you asking for vorticity on a 1D problem?");
	   CURL_V = -1;
	 }
     }

  if (POLYMER_VISCOSITY != -1 && Num_Var_In_Type[pg->imtrx][R_STRESS11])
    {
      set_nv_tkud(rd, index, 0, 0, -2, "MUP","[1]", "Polymer Viscosity", FALSE);
      index++;
      if (POLYMER_VISCOSITY == 2)
	{
	  Export_XP_ID[index_post_export] = index_post;
	  index_post_export++;
	}
      POLYMER_VISCOSITY = index_post;
      index_post++;
    }
  else
    {
      POLYMER_VISCOSITY = -1;
    }
  /* RBS: Output the Lamb vector.
   */
  if (LAMB_VECTOR != -1 && Num_Var_In_Type[pg->imtrx][R_MOMENTUM1])
     {
       if(pd->CoordinateSystem == SWIRLING ||
	  pd->CoordinateSystem == PROJECTED_CARTESIAN ||
	  pd->CoordinateSystem == CARTESIAN_2pt5D ||
	  Num_Dim == 3)
	 {
           if (LAMB_VECTOR == 2)
             {
               EH(-1, "Post-processing vectors cannot be exported yet!");
             }
	   LAMB_VECTOR = index_post;
	   set_nv_tkud(rd, index, 0, 0, -2, "LAMBX", "[1]",
		       "x-component of Lamb", FALSE);
	   index++;
	   index_post++;
	   set_nv_tkud(rd, index, 0, 0, -2, "LAMBY", "[1]",
		       "y-component of Lamb", FALSE);
	   index++;
	   index_post++;
	   set_nv_tkud(rd, index, 0, 0, -2, "LAMBZ", "[1]",
		       "z-component of Lamb", FALSE);
	   index++;
	   index_post++;
	 }
       else if(Num_Dim == 2)
	 {
	   LAMB_VECTOR = index_post;
	   set_nv_tkud(rd, index, 0, 0, -2, "LAMBX", "[1]",
		       "x-component of Lamb", FALSE);
	   index++;
	   index_post++;
	   set_nv_tkud(rd, index, 0, 0, -2, "LAMBY", "[1]",
		       "y-component of Lamb", FALSE);
	   index++;
	   index_post++;
           if (LAMB_VECTOR == 2)
             {
               Export_XP_ID[index_post_export] = index_post;
               index_post_export++;
             }
	 }
     }
  /* RBS: Helicity quantity (scalar)
   */
  if (HELICITY != -1 && Num_Var_In_Type[pg->imtrx][R_MOMENTUM1])
     {
       if(pd->CoordinateSystem == SWIRLING ||
	  pd->CoordinateSystem == PROJECTED_CARTESIAN ||
	  pd->CoordinateSystem == CARTESIAN_2pt5D ||
	  Num_Dim == 3)
	 {
           if (HELICITY == 2)
             {
               EH(-1, "Post-processing vectors cannot be exported yet!");
             }
	   HELICITY = index_post;
	   set_nv_tkud(rd, index, 0, 0, -2, "HELIX", "[1]",
		       "helicity scalar", FALSE);
	   index++;
	   index_post++;
	 }
       else
	 {
	   WH(-1,"Why are you asking for Helicity in a 1D or 2D problem?");
	   HELICITY = -1;
	 }
     }

  if (POLYMER_TIME_CONST != -1 && Num_Var_In_Type[pg->imtrx][R_STRESS11])
    {
      set_nv_tkud(rd, index, 0, 0, -2, "LAMBDA","[1]", "Polymer Time Constant", FALSE);
      index++;
      if (POLYMER_TIME_CONST == 2)
	{
	  Export_XP_ID[index_post_export] = index_post;
	  index_post_export++;
	}
      POLYMER_TIME_CONST = index_post;
      index_post++;
    }

  if (MOBILITY_PARAMETER != -1 && Num_Var_In_Type[pg->imtrx][R_STRESS11])
    {
      set_nv_tkud(rd, index, 0, 0, -2, "ALPHA","[1]", "Mobility Parameter", FALSE);
      index++;
      if (MOBILITY_PARAMETER == 2)
	{
	  Export_XP_ID[index_post_export] = index_post;
	  index_post_export++;
	}
      MOBILITY_PARAMETER = index_post;
      index_post++;
    }

  if (PTT_XI != -1 && Num_Var_In_Type[pg->imtrx][R_STRESS11])
    {
      set_nv_tkud(rd, index, 0, 0, -2, "XI","[1]", "PTT Xi parameter", FALSE);
      index++;
      if (PTT_XI == 2)
	{
	  Export_XP_ID[index_post_export] = index_post;
	  index_post_export++;
	}
      PTT_XI = index_post;
      index_post++;
    }

  if (PTT_EPSILON != -1 && Num_Var_In_Type[pg->imtrx][R_STRESS11])
    {
      set_nv_tkud(rd, index, 0, 0, -2, "EPSILON","[1]", "PTT Epsilon parameter", FALSE);
      index++;
      if (PTT_EPSILON == 2)
	{
	  Export_XP_ID[index_post_export] = index_post;
	  index_post_export++;
	}
      PTT_EPSILON = index_post;
      index_post++;
    }

  

  if (USER_POST != -1)
    {
      set_nv_tkud(rd, index, 0, 0, -2, "USER","[1]", "User-Defined",
		  FALSE);
      index++;
      if (USER_POST == 2)
        {
          Export_XP_ID[index_post_export] = index_post;
          index_post_export++;
        }
      USER_POST = index_post;
      index_post++;
    }

  if (ACOUSTIC_PRESSURE != -1  && 
      (Num_Var_In_Type[pg->imtrx][R_ACOUS_PREAL] && Num_Var_In_Type[pg->imtrx][R_ACOUS_PIMAG]) )
    {
      set_nv_tkud(rd, index, 0, 0, -2, "AC_PRES","[1]", "Acoustic Pressure Magn.",
		  FALSE);
      index++;
      if (ACOUSTIC_PRESSURE == 2)
        {
          Export_XP_ID[index_post_export] = index_post;
          index_post_export++;
        }
      ACOUSTIC_PRESSURE = index_post;
      index_post++;
    }

  if (ACOUSTIC_PHASE_ANGLE != -1  && 
      (Num_Var_In_Type[pg->imtrx][R_ACOUS_PREAL] && Num_Var_In_Type[pg->imtrx][R_ACOUS_PIMAG]) )
    {
      set_nv_tkud(rd, index, 0, 0, -2, "AC_PHASE","[1]", "Acoustic Phase Angle",
		  FALSE);
      index++;
      if (ACOUSTIC_PHASE_ANGLE == 2)
        {
          Export_XP_ID[index_post_export] = index_post;
          index_post_export++;
        }
      ACOUSTIC_PHASE_ANGLE = index_post;
      index_post++;
    }

  if (ACOUSTIC_ENERGY_DENSITY != -1  && 
      (Num_Var_In_Type[pg->imtrx][R_ACOUS_PREAL] && Num_Var_In_Type[pg->imtrx][R_ACOUS_PIMAG]) )
    {
      set_nv_tkud(rd, index, 0, 0, -2, "AC_ED","[1]", "Acoustic Energy Density",
		  FALSE);
      index++;
      if (ACOUSTIC_ENERGY_DENSITY == 2)
        {
          Export_XP_ID[index_post_export] = index_post;
          index_post_export++;
        }
      ACOUSTIC_ENERGY_DENSITY = index_post;
      index_post++;
    }

  if (LIGHT_INTENSITY != -1  && 
      (Num_Var_In_Type[pg->imtrx][R_LIGHT_INTP] && Num_Var_In_Type[pg->imtrx][R_LIGHT_INTM]) )
    {
      set_nv_tkud(rd, index, 0, 0, -2, "L_INT","[1]", "Light Intensity",
		  FALSE);
      index++;
      if (LIGHT_INTENSITY == 2)
        {
          Export_XP_ID[index_post_export] = index_post;
          index_post_export++;
        }
      LIGHT_INTENSITY = index_post;
      index_post++;
    }

  if (UNTRACKED_SPEC != -1  && Num_Var_In_Type[pg->imtrx][R_MASS] )
    {
      set_nv_tkud(rd, index, 0, 0, -2, "UNT_SPEC","[1]", "Untracked Species",
		  FALSE);
      index++;
      if (UNTRACKED_SPEC == 2)
        {
          Export_XP_ID[index_post_export] = index_post;
          index_post_export++;
        }
      UNTRACKED_SPEC = index_post;
      index_post++;
    }

  if (PRINCIPAL_STRESS != -1  && Num_Var_In_Type[pg->imtrx][R_MESH1])
    {
      if (PRINCIPAL_STRESS == 2)
        {
          EH(-1, "Post-processing vectors cannot be exported yet!");
        }
      PRINCIPAL_STRESS = index_post;

      /* First Principal Stress */
      sprintf(nm, "PS_1");
      sprintf(ds, "Principal Stress 1");
      set_nv_tkud(rd, index, 0, 0, -2, nm, "[1]", ds, FALSE);
      index++;
      index_post++;
      /* Second Principal Stress */
      sprintf(nm, "PS_2");
      sprintf(ds, "Principal Stress 2");
      set_nv_tkud(rd, index, 0, 0, -2, nm, "[1]", ds, FALSE);
      index++;
      index_post++;
      /* Third Principal Stress */
      sprintf(nm, "PS_3");
      sprintf(ds, "Principal Stress 3");
      set_nv_tkud(rd, index, 0, 0, -2, nm, "[1]", ds, FALSE);
      index++;
      index_post++;
    }

  if (PRINCIPAL_REAL_STRESS != -1  && Num_Var_In_Type[pg->imtrx][R_SOLID1])
    {
      if (PRINCIPAL_REAL_STRESS == 2)
        {
          EH(-1, "Post-processing vectors cannot be exported yet!");
        }
      PRINCIPAL_REAL_STRESS = index_post;

      /* First Principal Stress */
      sprintf(nm, "PS_RS_1");
      sprintf(ds, "Principal Real Stress 1");
      set_nv_tkud(rd, index, 0, 0, -2, nm, "[1]", ds, FALSE);
      index++;
      index_post++;
      /* Second Principal Stress */
      sprintf(nm, "PS_RS_2");
      sprintf(ds, "Principal Real Stress 2");
      set_nv_tkud(rd, index, 0, 0, -2, nm, "[1]", ds, FALSE);
      index++;
      index_post++;
      /* Third Principal Stress */
      sprintf(nm, "PS_RS_3");
      sprintf(ds, "Principal Real Stress 3");
      set_nv_tkud(rd, index, 0, 0, -2, nm, "[1]", ds, FALSE);
      index++;
      index_post++;
    }

  if (LUB_HEIGHT != -1  &&  (Num_Var_In_Type[pg->imtrx][R_LUBP] || Num_Var_In_Type[pg->imtrx][R_SHELL_FILMP] ||
                            Num_Var_In_Type[pg->imtrx][R_TFMP_MASS] || Num_Var_In_Type[pg->imtrx][R_TFMP_BOUND]) )
    {
      if (LUB_HEIGHT == 2)
        {
          EH(-1, "Post-processing vectors cannot be exported yet!");
        }
      LUB_HEIGHT = index_post;
      sprintf(nm, "LUB_H");
      sprintf(ds, "Lubrication Height");
      set_nv_tkud(rd, index, 0, 0, -2, nm, "[1]", ds, FALSE);
      index++;
      index_post++;
    }

  if (LUB_HEIGHT_2 != -1  && (Num_Var_In_Type[pg->imtrx][R_LUBP_2] ))
    {
      if (LUB_HEIGHT_2 == 2)
        {
          EH(-1, "Post-processing vectors cannot be exported yet!");
        }
      LUB_HEIGHT_2 = index_post;
      sprintf(nm, "LUB_H_2");
      sprintf(ds, "Lubrication Height 2");
      set_nv_tkud(rd, index, 0, 0, -2, nm, "[1]", ds, FALSE);
      index++;
      index_post++;
    }

  if (LUB_VELO_UPPER != -1  && Num_Var_In_Type[pg->imtrx][R_LUBP])
    {
      if (LUB_VELO_UPPER == 2)
        {
          EH(-1, "Post-processing vectors cannot be exported yet!");
        }
      LUB_VELO_UPPER = index_post;
      sprintf(nm, "LUB_VUX");
      sprintf(ds, "Lubrication Upper Velocity x-component");
      set_nv_tkud(rd, index, 0, 0, -2, nm, "[1]", ds, FALSE);
      index++;
      index_post++;
      sprintf(nm, "LUB_VUY");
      sprintf(ds, "Lubrication Upper Velocity y-component");
      set_nv_tkud(rd, index, 0, 0, -2, nm, "[1]", ds, FALSE);
      index++;
      index_post++;
      sprintf(nm, "LUB_VUZ");
      sprintf(ds, "Lubrication Upper Velocity z-component");
      set_nv_tkud(rd, index, 0, 0, -2, nm, "[1]", ds, FALSE);
      index++;
      index_post++;
    }

  if (LUB_VELO_LOWER != -1  && Num_Var_In_Type[pg->imtrx][R_LUBP])
    {
      if (LUB_VELO_LOWER == 2)
        {
          EH(-1, "Post-processing vectors cannot be exported yet!");
        }
      LUB_VELO_LOWER = index_post;
      sprintf(nm, "LUB_VLX");
      sprintf(ds, "Lubrication Lower Velocity x-component");
      set_nv_tkud(rd, index, 0, 0, -2, nm, "[1]", ds, FALSE);
      index++;
      index_post++;
      sprintf(nm, "LUB_VLY");
      sprintf(ds, "Lubrication Lower Velocity y-component");
      set_nv_tkud(rd, index, 0, 0, -2, nm, "[1]", ds, FALSE);
      index++;
      index_post++;
      sprintf(nm, "LUB_VLZ");
      sprintf(ds, "Lubrication Lower Velocity z-component");
      set_nv_tkud(rd, index, 0, 0, -2, nm, "[1]", ds, FALSE);
      index++;
      index_post++;
    }

  if (LUB_VELO_FIELD != -1  && (Num_Var_In_Type[pg->imtrx][R_LUBP] || Num_Var_In_Type[pg->imtrx][R_SHELL_FILMP]))
    {
      if (LUB_VELO_FIELD == 2)
        {
          EH(-1, "Post-processing vectors cannot be exported yet!");
        }
      LUB_VELO_FIELD = index_post;
      sprintf(nm, "LUB_VELO_X");
      sprintf(ds, "Lubrication Velocity x-component");
      set_nv_tkud(rd, index, 0, 0, -2, nm, "[1]", ds, FALSE);
      index++;
      index_post++;
      sprintf(nm, "LUB_VELO_Y");
      sprintf(ds, "Lubrication Velocity y-component");
      set_nv_tkud(rd, index, 0, 0, -2, nm, "[1]", ds, FALSE);
      index++;
      index_post++;
      sprintf(nm, "LUB_VELO_Z");
      sprintf(ds, "Lubrication Velocity z-component");
      set_nv_tkud(rd, index, 0, 0, -2, nm, "[1]", ds, FALSE);
      index++;
      index_post++;
    }

  if (LUB_VELO_FIELD_2 != -1  && (Num_Var_In_Type[pg->imtrx][R_LUBP_2]))
    {
      if (LUB_VELO_FIELD_2 == 2)
        {
          EH(-1, "Post-processing vectors cannot be exported yet!");
        }
      LUB_VELO_FIELD_2 = index_post;
      sprintf(nm, "LUB_VELO_2_X");
      sprintf(ds, "Lubrication Velocity x-component");
      set_nv_tkud(rd, index, 0, 0, -2, nm, "[1]", ds, FALSE);
      index++;
      index_post++;
      sprintf(nm, "LUB_VELO_2_Y");
      sprintf(ds, "Lubrication Velocity y-component");
      set_nv_tkud(rd, index, 0, 0, -2, nm, "[1]", ds, FALSE);
      index++;
      index_post++;
      sprintf(nm, "LUB_VELO_2_Z");
      sprintf(ds, "Lubrication Velocity z-component");
      set_nv_tkud(rd, index, 0, 0, -2, nm, "[1]", ds, FALSE);
      index++;
      index_post++;
    }

  if (DISJ_PRESS != -1  && Num_Var_In_Type[pg->imtrx][R_SHELL_FILMP])
    {
      if (DISJ_PRESS == 2)
        {
          EH(-1, "Post-processing vectors cannot be exported yet!");
        }
      DISJ_PRESS = index_post;
      sprintf(nm, "DISJ_PRESS");
      sprintf(ds, "Disjoining Pressure");
      set_nv_tkud(rd, index, 0, 0, -2, nm, "[1]", ds, FALSE);
      index++;
      index_post++;
    }

  if (SH_SAT_OPEN != -1  && Num_Var_In_Type[pg->imtrx][R_SHELL_SAT_OPEN])
    {
      if (SH_SAT_OPEN == 2)
        {
          EH(-1, "Post-processing vectors cannot be exported yet!");
        }
      SH_SAT_OPEN = index_post;
      sprintf(nm, "SH_SAT_OPEN");
      sprintf(ds, "Open Porous Shell Saturation");
      set_nv_tkud(rd, index, 0, 0, -2, nm, "[1]", ds, FALSE);
      index++;
      index_post++;
    }

  if (SH_SAT_OPEN_2 != -1  && Num_Var_In_Type[pg->imtrx][R_SHELL_SAT_OPEN_2])
    {
      if (SH_SAT_OPEN_2 == 2)
        {
          EH(-1, "Post-processing vectors cannot be exported yet!");
        }
      SH_SAT_OPEN_2 = index_post;
      sprintf(nm, "SH_SAT_OPEN_2");
      sprintf(ds, "Open Porous Shell Saturation 2");
      set_nv_tkud(rd, index, 0, 0, -2, nm, "[1]", ds, FALSE);
      index++;
      index_post++;
    }

  if (SH_STRESS_TENSOR != -1  && (Num_Var_In_Type[pg->imtrx][R_SHELL_NORMAL1] && Num_Var_In_Type[pg->imtrx][R_SHELL_NORMAL2]
                              &&  Num_Var_In_Type[pg->imtrx][R_SHELL_NORMAL3] && Num_Var_In_Type[pg->imtrx][R_MESH1]) )
    {
      if (SH_STRESS_TENSOR == 2)
        {
          EH(-1, "Post-processing vectors cannot be exported yet!");
        }
      SH_STRESS_TENSOR = index_post;
      sprintf(nm, "SH_S11");
      sprintf(ds, "Shell stress tensor component 11");
      set_nv_tkud(rd, index, 0, 0, -2, nm, "[1]", ds, FALSE);
      index++;
      index_post++;
      sprintf(nm, "SH_S22");
      sprintf(ds, "Shell stress tensor component 22");
      set_nv_tkud(rd, index, 0, 0, -2, nm, "[1]", ds, FALSE);
      index++;
      index_post++;
      sprintf(nm, "SH_S12");
      sprintf(ds, "Shell stress tensor component 12");
      set_nv_tkud(rd, index, 0, 0, -2, nm, "[1]", ds, FALSE);
      index++;
      index_post++;
    }

  if (SH_TANG != -1  && (Num_Var_In_Type[pg->imtrx][R_SHELL_NORMAL1] && Num_Var_In_Type[pg->imtrx][R_SHELL_NORMAL2]
                     &&  Num_Var_In_Type[pg->imtrx][R_SHELL_NORMAL3] && Num_Var_In_Type[pg->imtrx][R_MESH1]) )
    {
      if (SH_TANG == 2)
        {
          EH(-1, "Post-processing vectors cannot be exported yet!");
        }
      SH_TANG = index_post;

      sprintf(nm, "SH_T1X");
      sprintf(ds, "Shell tangent 1 x - component");
      set_nv_tkud(rd, index, 0, 0, -2, nm, "[1]", ds, FALSE);
      index++;
      index_post++;
      sprintf(nm, "SH_T1Y");
      sprintf(ds, "Shell tangent 1 y - component");
      set_nv_tkud(rd, index, 0, 0, -2, nm, "[1]", ds, FALSE);
      index++;
      index_post++;
      sprintf(nm, "SH_T1Z");
      sprintf(ds, "Shell tangent 1 z - component");
      set_nv_tkud(rd, index, 0, 0, -2, nm, "[1]", ds, FALSE);
      index++;
      index_post++;

      sprintf(nm, "SH_T2X");
      sprintf(ds, "Shell tangent 2 x - component");
      set_nv_tkud(rd, index, 0, 0, -2, nm, "[1]", ds, FALSE);
      index++;
      index_post++;
      sprintf(nm, "SH_T2Y");
      sprintf(ds, "Shell tangent 2 y - component");
      set_nv_tkud(rd, index, 0, 0, -2, nm, "[1]", ds, FALSE);
      index++;
      index_post++;
      sprintf(nm, "SH_T2Z");
      sprintf(ds, "Shell tangent 2 z - component");
      set_nv_tkud(rd, index, 0, 0, -2, nm, "[1]", ds, FALSE);
      index++;
      index_post++;

    }


  if (PP_LAME_MU != -1  && Num_Var_In_Type[pg->imtrx][R_MESH1])
    {
      if (PP_LAME_MU == 2)
        {
          EH(-1, "Post-processing vectors cannot be exported yet!");
        }
      PP_LAME_MU = index_post;
      sprintf(nm, "LAME_MU");
      sprintf(ds, "Lame MU Modulus");
      set_nv_tkud(rd, index, 0, 0, -2, nm, "[1]", ds, FALSE);
      index++;
      index_post++;
    }

  if (PP_LAME_LAMBDA != -1  && Num_Var_In_Type[pg->imtrx][R_MESH1])
    {
      if (PP_LAME_LAMBDA == 2)
        {
          EH(-1, "Post-processing vectors cannot be exported yet!");
        }
      PP_LAME_LAMBDA = index_post;
      sprintf(nm, "LAME_LAMBDA");
      sprintf(ds, "Lame LAMBDA Modulus");
      set_nv_tkud(rd, index, 0, 0, -2, nm, "[1]", ds, FALSE);
      index++;
      index_post++;
    }

  if (VON_MISES_STRAIN != -1 && Num_Var_In_Type[pg->imtrx][R_MESH1])
    {
      set_nv_tkud(rd, index, 0, 0, -2, "VME","[1]", 
		  "Von Mises Strain", FALSE);
      index++;
      if (VON_MISES_STRAIN == 2)
        {
          Export_XP_ID[index_post_export] = index_post;
          index_post_export++;
        }
      VON_MISES_STRAIN = index_post;
      index_post++;
    }

  if (VON_MISES_STRESS != -1 && Num_Var_In_Type[pg->imtrx][R_MESH1])
    {
      set_nv_tkud(rd, index, 0, 0, -2, "VMT","[1]", 
		  "Von Mises Stress", FALSE);
      index++;
      if (VON_MISES_STRESS == 2)
        {
          Export_XP_ID[index_post_export] = index_post;
          index_post_export++;
        }
      VON_MISES_STRESS = index_post;
      index_post++;
    }

  if (TFMP_GAS_VELO != -1  && Num_Var_In_Type[pg->imtrx][R_TFMP_MASS] && Num_Var_In_Type[pg->imtrx][R_TFMP_BOUND])
    {
      if (TFMP_GAS_VELO == 2)
        {
          EH(-1, "Post-processing vectors cannot be exported yet!");
        }
      TFMP_GAS_VELO = index_post;
      sprintf(nm, "TFMP_GAS_VX");
      sprintf(ds, "TFMP Gas Velocity x-component");
      set_nv_tkud(rd, index, 0, 0, -2, nm, "[1]", ds, FALSE);
      index++;
      index_post++;
      sprintf(nm, "TFMP_GAS_VY");
      sprintf(ds, "TFMP Gas Velocity y-component");
      set_nv_tkud(rd, index, 0, 0, -2, nm, "[1]", ds, FALSE);
      index++;
      index_post++;
      sprintf(nm, "TFMP_GAS_VZ");
      sprintf(ds, "TFMP Gas Velocity z-component");
      set_nv_tkud(rd, index, 0, 0, -2, nm, "[1]", ds, FALSE);
      index++;
      index_post++;
    }
  else
    {
      TFMP_GAS_VELO = -1;
    }

  if (TFMP_LIQ_VELO != -1  && Num_Var_In_Type[pg->imtrx][R_TFMP_MASS] && Num_Var_In_Type[pg->imtrx][R_TFMP_BOUND])
    {
      if (TFMP_LIQ_VELO == 2)
        {
          EH(-1, "Post-processing vectors cannot be exported yet!");
        }
      TFMP_LIQ_VELO = index_post;
      sprintf(nm, "TFMP_LIQ_VX");
      sprintf(ds, "TFMP Liq Velocity x-component");
      set_nv_tkud(rd, index, 0, 0, -2, nm, "[1]", ds, FALSE);
      index++;
      index_post++;
      sprintf(nm, "TFMP_LIQ_VY");
      sprintf(ds, "TFMP Liq Velocity y-component");
      set_nv_tkud(rd, index, 0, 0, -2, nm, "[1]", ds, FALSE);
      index++;
      index_post++;
      sprintf(nm, "TFMP_LIQ_VZ");
      sprintf(ds, "TFMP Liq Velocity z-component");
      set_nv_tkud(rd, index, 0, 0, -2, nm, "[1]", ds, FALSE);
      index++;
      index_post++;
    }
  else
    {
      TFMP_LIQ_VELO = -1;
    }

  if (TFMP_INV_PECLET != -1  && Num_Var_In_Type[pg->imtrx][R_TFMP_MASS] && Num_Var_In_Type[pg->imtrx][R_TFMP_BOUND])
    {
      if (TFMP_INV_PECLET == 2)
        {
          EH(-1, "Post-processing vectors cannot be exported yet!");
        }
      TFMP_INV_PECLET = index_post;
      sprintf(nm, "TFMP_INV_PECLET");
      sprintf(ds, "TFMP Inverted Local Peclet Number");
      set_nv_tkud(rd, index, 0, 0, -2, nm, "[1]", ds, FALSE);
      index++;
      index_post++;
    }
  else
    {
      TFMP_INV_PECLET = -1;
    }
  if (TFMP_KRG != -1  && Num_Var_In_Type[pg->imtrx][R_TFMP_BOUND])
    {
      if (TFMP_KRG == 2)
        {
          EH(-1, "Post-processing vectors cannot be exported yet!");
        }
      TFMP_KRG = index_post;
      sprintf(nm, "TFMP_KRG");
      sprintf(ds, "TFMP Local Gas Permeability");
      set_nv_tkud(rd, index, 0, 0, -2, nm, "[1]", ds, FALSE);
      index++;
      index_post++;
    }
  else
    {
      TFMP_KRG = -1;
    }


  
/* Add external variables if they are present */

/*
printf(" Before external vars, IP = %d and IPE = %d\n",
index_post, index_post_export);
*/
  if (efv->ev)
    {
      EXTERNAL_POST = index_post;
      for(i=0; i< efv->Num_external_field; i++)
	{
	  set_nv_tkud(rd, index, 0, 0, -2, efv->name[i] ,"[1]",
		      "External-fixed field", FALSE);
	  index++;
	  index_post++;
	}
    }


/*
 *  Post-processing Step 3: add a new line to put your variable's name into the 
 *                          exodus II database in mm_post_proc load_nodal_tkn
 */
/*
 *   ---- NOTE: any additional post processing variables should be input before
 *              this line, so they are before the NS_RESIDUALS and MM_RESIDUALS 
 *              post processing options
 */

  if ( NS_RESIDUALS != -1 && Num_Var_In_Type[pg->imtrx][R_MOMENTUM1] )
     {
      if (NS_RESIDUALS == 2)
        {
          EH(-1, "Post-processing vectors cannot be exported yet!");
        }
      NS_RESIDUALS = index_post;
      set_nv_tkud(rd, index, 0, 0, -2, "RMX", "[1]",
		  "x-component of NS eqns", FALSE);
      index++;
      index_post++;
      set_nv_tkud(rd, index, 0, 0, -2, "RMY", "[1]",
		  "y-component of NS eqns", FALSE);
      index++;
      index_post++;
      if(Num_Dim > 2)
	{
	  set_nv_tkud(rd, index, 0, 0, -2, "RMZ", "[1]",
		      "z-component of NS eqns", FALSE);
	  index++;
	  index_post++;
	}
     }

  if ( MM_RESIDUALS != -1 && Num_Var_In_Type[pg->imtrx][R_MESH1])
     {
      if (MM_RESIDUALS == 2)
        {
          EH(-1, "Post-processing vectors cannot be exported yet!");
        }
      MM_RESIDUALS = index_post;
      set_nv_tkud(rd, index, 0, 0, -2, "RDX", "[1]",
		  "x-component of mesh eqns", FALSE);
      index++;
      index_post++;
      set_nv_tkud(rd, index, 0, 0, -2, "RDY", "[1]",
		  "y-component of mesh eqns", FALSE);
      index++;
      index_post++;
      if(Num_Dim > 2) {
	set_nv_tkud(rd, index, 0, 0, -2, "RDZ", "[1]",
		    "z-component of mesh eqns", FALSE);
	index++;
	index_post++;
       }
    }

  /* write out total stress */
  var = R_STRESS11;
  if ( Num_Var_In_Type[pg->imtrx][var])
    {
      post_flag = 0;
      for (i = 0; i < upd->Num_Mat; i++)
	{
	  if(pd_glob[i]->i[pg->imtrx][var] == I_Q1 || pd_glob[i]->i[pg->imtrx][var] == I_Q2 
	     || pd_glob[i]->i[pg->imtrx][var] == I_Q2_D || pd_glob[i]->i[pg->imtrx][var] == I_Q1_D 
	     || pd_glob[i]->i[pg->imtrx][var] == I_SP || pd_glob[i]->i[pg->imtrx][var] ==
	     I_Q2_LSA || pd_glob[i]->i[pg->imtrx][var] == I_Q2_D_LSA )
	    {
	      if(vn_glob[i]->modes > 1)
		{
		  post_flag = 1;
		}
	    }
	}
      if (post_flag)
	{
	  TOTAL_STRESS11 = index_post;
	  set_nv_tkud(rd, index, var, 0, -2, "ts11", "[1]",
		      "total stress 11", FALSE);
	  index++;
	  index_post++;
	  var = R_STRESS12;
	  if ( Num_Var_In_Type[pg->imtrx][var])
	    {
	      TOTAL_STRESS12 = index_post;
	      set_nv_tkud(rd, index, var, 0, -2, "ts12", "[1]",
			  "total stress 12", FALSE);
	      index++;
	      index_post++;
	    }
	    
	  var = R_STRESS22;
	  if ( Num_Var_In_Type[pg->imtrx][var])
	    {
	      TOTAL_STRESS22 = index_post;
	      set_nv_tkud(rd, index, var, 0, -2, "ts22", "[1]",
			  "total stress 22", FALSE);
	      index++;
	      index_post++;
	    }

	  var = R_STRESS13;
	  if ( Num_Var_In_Type[pg->imtrx][var])
	    {
	      TOTAL_STRESS13 = index_post;
	      set_nv_tkud(rd, index, var, 0, -2, "ts13", "[1]",
			  "total stress 13", FALSE);
	      index++;
	      index_post++;
	    }

	  var = R_STRESS23;
	  if ( Num_Var_In_Type[pg->imtrx][var])
	    {
	      TOTAL_STRESS23 = index_post;
	      set_nv_tkud(rd, index, var, 0, -2, "ts23", "[1]",
			  "total stress 23", FALSE);
	      index++;
	      index_post++;
	    }

	  var = R_STRESS33;
	  if (Num_Var_In_Type[pg->imtrx][var])
	    {
	      TOTAL_STRESS33 = index_post;
	      set_nv_tkud(rd, index, var, 0, -2, "ts33", "[1]",
			  "total stress 33", FALSE);
	      index++;
	      index_post++;
	    }

	}
    }

  if ( nn_average > 0)
    {
      for (i = 0; i < nn_average; i++)
        {
          if ((pp_average[i]->non_variable_type && pg->imtrx == 0) ||
              (!pp_average[i]->non_variable_type && Num_Var_In_Type[pg->imtrx][pp_average[i]->type]))
            {
              pp_average[i]->index = index;
              pp_average[i]->index_post = index_post;

              set_nv_tkud(rd, index, 0, 0, -2, pp_average[i]->type_name, "[1]",
                          "average value", FALSE);
              index++;
              index_post++;
            }
        }
    }
  rd->TotalNVPostOutput = index - rd->TotalNVSolnOutput;

  
/************************** setup output of time derivatives if requested */

  if (TIME_DERIVATIVES != -1  && (TimeIntegration != STEADY)) {
    if (TIME_DERIVATIVES == 2)
      {
        EH(-1, "Post-processing time derivatives cannot be exported yet!");
      }
    for (var = V_FIRST; var < V_LAST; var++) {
      if (Num_Var_In_Type[pg->imtrx][var]) {
        if (variable_type_nodalInterp(var)) {
          if (var == MASS_FRACTION) {
            for (mn = -1; mn < upd->Num_Mat; mn++) {
              if (mn == -1) {
                for (i = upd->Num_Mat - 1; i >= 0; i--) {
                  if (mp_glob[i]->Num_Species == upd->Max_Num_Species) {
                    matrl = mp_glob[i];
                  }
                }
              } else {
                matrl = mp_glob[mn];
              }
              for (i = 0; i < matrl->Num_Species; i++) {
                vd = get_vd_ptr(MASS_FRACTION, mn, i);
                if (vd && (vd->MatID == mn)) {
                  /*
                   * Assign the exodus species name
                   */
                  assign_species_name(i, matrl, species_name, ds, mn);
                  strcat(species_name, "DOT");
                  sprintf(species_desc, "Time Derivative of ");
                  strcat(species_desc, ds);
                  /*
                   * Set the values in the Results_Description structure
                   */
                  set_nv_tkud(rd, index, var, i, mn, species_name, "[1]",
                              species_desc, TRUE);
                  index++;
                }
              }
            }
	  } else {
	    for (mn = -1; mn < upd->Num_Mat; mn++) {
	      if (mn == -1) {
		for (i = upd->Num_Mat - 1; i >= 0; i--) {
		  if (pd_glob[i]->i[pg->imtrx][var]) {
		    matrl = mp_glob[i];
		  }
		}
	      } else {
		matrl = mp_glob[mn];
	      }
              vd = get_vd_ptr(var, mn, i);
              if (vd && (vd->MatID == mn)) {
                assign_var_name(var, 0, matrl, species_name, ds, mn);
                strcat(species_name, "DOT");
                sprintf(species_desc, "Time Derivative of ");
                strcat(species_desc, ds);
                set_nv_tkud(rd, index, var, 0, mn, species_name, "[1]",
                            species_desc, TRUE);
                index++;
              }
            }
          }
        }
      }
    }
  }
     
  /* end of setup of time derivatives  ****************************/

  /* put index into the results description structure */
  rd->nnv = index;
  *tnv_post = index - *tnv;
  
  if ((TIME_DERIVATIVES != -1 && pd->TimeIntegration == TRANSIENT) 
      && index_post != (*tnv_post - *tnv))
    WH(-1, "Bad nodal post process variable count ");

  if (TIME_DERIVATIVES == -1  && index_post != *tnv_post)
    WH(-1, "Bad nodal post process variable count ");

  return(status);
}
/**************************************************************************/
/**************************************************************************/
/**************************************************************************/

int
load_elem_tkn (struct Results_Description *rd,
	       const Exo_DB *exo,
	       int tev, int *tev_post)
{
  int i, j, index = 0, index_post = 0, ipost, status = 0, check;
  char  appended_name[MAX_VAR_NAME_LNGTH];
  int   *ev_var_mask;
  static const char yo[] = "load_elem_tkn";
  int ip_total;
  int eb_index, mn;
  ELEM_BLK_STRUCT *eb_ptr;


  /* Here, if a variable and equation is turned on in any one
     material, then we must make provisions in the rd structure
     for all materials.  This is for the sake of the post-processor.
  */

  ev_var_mask = (int *) smalloc( (V_LAST - V_FIRST)*sizeof(int));
  for ( i = 0; i < V_LAST - V_FIRST; i++ ) {
    ev_var_mask [i] = 0;
  }
  /* First cycle through all the primary variables that are nodal looking
     for element variable candidates (currently must be interpolated with I_P0 */
  for (i = 0; i < upd->Num_Mat; i++) {
    for ( j = V_FIRST; j < V_LAST; j++) {
      if ( pd_glob[i]->v[pg->imtrx][j] != V_NOTHING ) {
	if ( FALSE && pd_glob[i]->i[pg->imtrx][j] == I_P0 ) {
	  if ( Num_Var_In_Type[pg->imtrx][j] > 1 ) {
	    fprintf(stderr,
		    "%s: Too many components in variable type (%s - %s) for element variable\n",
		    yo,
		    Exo_Var_Names[j].name2,
		    Exo_Var_Names[j].name1 );
	    exit (-1);
	  }
	  if (ev_var_mask[j - V_FIRST] == 0) {
	    /* We just found a candidate for an element variable */
	    /* Append a suffix onto the var name to differentiate from its
	     nodal counterpart */
	    sprintf(appended_name,  "%s_E", Exo_Var_Names[j].name2 );
	    set_ev_tkud(rd, index, j, appended_name,
			Var_Units[j].name2, Exo_Var_Names[j].name1, FALSE);
	    index++;
	    ev_var_mask[j - V_FIRST] = 1; /* Only count this variable once */
	  }
        }
      }
    }
  }

  free(ev_var_mask);

  /* Now pick up all the post processing variables - yes, for now they must
     each be listed separately and painfully */

  /* ZZ error based on the fluid shear stress energy norm */
  if (ERROR_ZZ_VEL != -1 && Num_Var_In_Type[pg->imtrx][R_MOMENTUM1]) {
    set_ev_tkud( rd, 
		 index,
		 0, 
		 "ERR_ZZ_V",
		 "[1]", 
		 "Zienkiewicz-Zhu error from velocity",
		 FALSE);
    index++;
    ERROR_ZZ_VEL = index_post;
    index_post++;

    if (ERROR_ZZ_VEL_ELSIZE  != -1) {
      set_ev_tkud( rd, 
		   index,
		   0, 
		   "ERR_ZZ_V_ELSIZE",
		   "[1]", 
		   "Target element size from Zienkiewicz-Zhu error from velocity",
		   FALSE);
      index++;
      ERROR_ZZ_VEL_ELSIZE = index_post;
      index_post++;
    }
  } else {
    ERROR_ZZ_VEL = -1;
  }

  /* ZZ error based on the heat flux energy norm */
  if (ERROR_ZZ_Q != -1 && Num_Var_In_Type[pg->imtrx][R_ENERGY]) {
    set_ev_tkud( rd, 
		 index,
		 0, 
		 "ERR_ZZ_Q",
		 "[1]", 
		 "Zienkiewicz-Zhu error from heat flux",
		 FALSE);
    index++;
    ERROR_ZZ_Q = index_post;
    index_post++;
    if (ERROR_ZZ_Q_ELSIZE  != -1) {
      set_ev_tkud( rd, 
		   index,
		   0, 
		   "ERR_ZZ_Q_ELSIZE",
		   "[1]", 
		   "Target element size from Zienkiewicz-Zhu error from heat flux",
		   FALSE);
      index++;
      ERROR_ZZ_Q_ELSIZE = index_post;
      index_post++;
    }
  } else {
    ERROR_ZZ_Q = -1;
  }

  /* ZZ error based on the pressure energy norm */
  /* RRL I had to set check back to zero so the code wouldn't stop
     in wr_exo.c with a create_truth_table variable count error.  prs */
  check = 0;
  for (i = 0; i < upd->Num_Mat; i++ ) {
    if( pd_glob[i]->MeshMotion == LAGRANGIAN ||
	pd_glob[i]->MeshMotion == DYNAMIC_LAGRANGIAN) check = 0;
  }
  if (ERROR_ZZ_P != -1 && (Num_Var_In_Type[pg->imtrx][R_MOMENTUM1] || check)) {
    set_ev_tkud( rd, 
		 index,
		 0, 
		 "ERR_ZZ_P",
		 "[1]", 
		 "Zienkiewicz-Zhu error from pressure",
		 FALSE);
    index++;
    ERROR_ZZ_P = index_post;
    index_post++;
    if (ERROR_ZZ_P_ELSIZE  != -1) {
      set_ev_tkud( rd, 
		   index,
		   0, 
		   "ERR_ZZ_P_ELSIZE",
		   "[1]", 
		   "Target element size from Zienkiewicz-Zhu error from pressure",
		   FALSE);
      index++;
      ERROR_ZZ_P_ELSIZE = index_post;
      index_post++;
    }
  } else {
    ERROR_ZZ_P = -1;
  }

 /* Now, if necessary, cycle through and look for Hysteretic saturation models
  * which require more element variables (viz. corresponding to the total number
  * of Gauss points) for restart capability 
  */

  /* For now assume that if one block contains the element variablies 
   * for saturation hysteresis, then they all do.  This is inefficient but
   * to fix you need to make tev_post a element_block dependent array.
   */
  ipost = FALSE;
  for (eb_index = 0; eb_index < exo->num_elem_blocks; eb_index++) {
    mn = Matilda[eb_index];
    if (mn < 0) {
      continue;
    }
    mp = mp_glob[mn];
    eb_ptr = Element_Blocks + eb_index;
    ip_total = elem_info(NQUAD, eb_ptr->Elem_Type);
    if((mp->PorousMediaType == POROUS_UNSATURATED ||
	mp->PorousMediaType == POROUS_SHELL_UNSATURATED ||
	mp->PorousMediaType == POROUS_TWO_PHASE) &&
        mp->SaturationModel == TANH_HYST &&
       !ipost)
      {
	ipost = TRUE;

	SAT_CURVE_TYPE = index_post;
	for ( j = 0; j < ip_total; j++) {
	    /* We just found more element variables */
	    /* Append a index suffix onto the var name to differentiate 
	       between gauss point values*/
	    sprintf(appended_name,  "sat_curve_type%d", j );
	    set_ev_tkud(rd, index, 0, appended_name,
			"[1]", "Saturation hysteresis curve type", FALSE);
	    index++;
	    index_post++;
	}

	SAT_QP_SWITCH = index_post;
	for ( j = 0; j < ip_total; j++) {
	    sprintf(appended_name,  "sat_switch%d", j );
	    set_ev_tkud(rd, index, 0, appended_name,
			"[1]", "Value of saturation at hysteresis switch", FALSE);
	    index++;
	    index_post++;
	}

	CAP_PRESS_SWITCH = index_post;
	for ( j = 0; j < ip_total; j++) {
	    sprintf(appended_name,  "pc_switch%d", j );
	    set_ev_tkud(rd, index, 0, appended_name,
			"[1]", "Value of cap press at hysteresis switch", FALSE);
	    index++;
	    index_post++;
	}
	
      }
  }

  /* Finally put index into the results description structure */
  rd->nev = index;
  *tev_post = index - tev;
  Num_Elem_Post_Proc_Var = index_post;
  
  if ((TIME_DERIVATIVES != -1 && pd->TimeIntegration == TRANSIENT) 
      && index_post != (*tev_post - tev))
    WH(-1, "Bad elem post process variable count ");

  if (TIME_DERIVATIVES == -1  && index_post != *tev_post)
    WH(-1, "Bad elem post process variable count ");

  return(status);
}

int
find_id_edge (const int ielem,			/* 0-based element number */
	      const int num_nodes_on_edge,
	      const int local_edge_node_list[], 
	      int id_local_elem_coord[],
	      int *param_dir,	/* direction of parametric edge curve */
	      const Exo_DB *exo)

/* 
 * this routine finds the edge id for 3D hex elements - it is an extension of the
 * id_side arguments - the ordering of sides and edges for a 3D element are shown
 * below
 *
 *                                    Back Face = 3
 *
 *
 *                                 7------=8=--------6
 *                                /:                /|
 *                Top Face = 6   / :               / |
 *                              5  :              6  |
 *                             /  10             /  12
 *                            /    :            /    |      Right Face = 2
 *                           4-------=7=-------5     |
 *                           |     :           |     |
 *                           |     3......=4=..|.....2
 *                           9    :           11    /
 *      Left Face = 4        |   :             |   /
 *                          ^|  1              |  2
 *                          || :/              | /  Bottom Face = 5
 *                          u|:t               |/
 *                           0-------=3=-------1
 *                            s->
 *
 *                             Front Face = 1
 *
 * The routine also determines the direction of the parameterization of the edge (i.e. edge number
 * 1 is paramterized by t (local coordinate 1)
 *
 * Written by: Richard Cairncross 8 August 1996
 *
 *  TAB certifies that this function conforms to the exo/patran side numbering convention 11/9/98.
 *
 */

{
    int 		 ielem_type;
    int 		 num_local_nodes;
    int			 ielem_dim;
    int 		 iconnect_ptr;
    int			 i;
    double		 sum;
    double u_val;

/*-------------------------------Start Execution-----------------------------*/

 /* Find out what type of element this is */   
    ielem_type = Elem_Type(exo, ielem);
    
 /* Find out how many local basis functions there are */ 
    num_local_nodes = elem_info(NNODES, ielem_type);
    
 /* Find out the physical dimension of the element */  
    ielem_dim = elem_info(NDIM, ielem_type);

 /* find the pointer the beginning of this element's connectivity list */
    iconnect_ptr = exo->elem_ptr[ielem];

 /* Find the local element coordinates - note, this algorithm keeps the ordering
		in local_ss_node_list - might be necessary */

    for (i = 0; i < num_nodes_on_edge; i++) {
      id_local_elem_coord[i] = in_list (local_edge_node_list[i], 0, 
		    num_local_nodes, &(exo->node_list[iconnect_ptr]));
      if ((id_local_elem_coord[i]) == -1) {
	 EH(-1,"find_id_edge ERROR: side set nodal map error\n");
       }
    }

    *param_dir = -1;
    u_val = 0.;
    switch (ielem_dim)   {
    case 3:
      u_val = 1.;
       for (i = 0, sum = 0.0; i < num_nodes_on_edge; i++)
         sum += shape( 1.0, 1.0, 0.0, ielem_type, PSI, id_local_elem_coord[i]);
       if (sum > 0.999) {
	 *param_dir = 2;
	 return (12);
       }
       for (i = 0, sum = 0.0; i < num_nodes_on_edge; i++)
         sum += shape( 1.0,-1.0, 0.0, ielem_type, PSI, id_local_elem_coord[i]);
       if (sum > 0.999) {
	 *param_dir = 2;
	 return (11);
       }
       for (i = 0, sum = 0.0; i < num_nodes_on_edge; i++)
         sum += shape(-1.0, 1.0, 0.0, ielem_type, PSI, id_local_elem_coord[i]);
       if (sum > 0.999) {
	 *param_dir = 2;
	 return (10);
       }
       for (i = 0, sum = 0.0; i < num_nodes_on_edge; i++)
         sum += shape(-1.0,-1.0, 0.0, ielem_type, PSI, id_local_elem_coord[i]);
       if (sum > 0.999) {
	 *param_dir = 2;
	 return (9);
       }
       for (i = 0, sum = 0.0; i < num_nodes_on_edge; i++)
         sum += shape( 0.0, 1.0, 1.0, ielem_type, PSI, id_local_elem_coord[i]);
       if (sum > 0.999) {
	 *param_dir = 0;
	 return (8);
       }
       for (i = 0, sum = 0.0; i < num_nodes_on_edge; i++)
         sum += shape( 0.0,-1.0, 1.0, ielem_type, PSI, id_local_elem_coord[i]);
       if (sum > 0.999) {
	 *param_dir = 0;
	 return (7);
       }
        for (i = 0, sum = 0.0; i < num_nodes_on_edge; i++)
         sum += shape( 1.0, 0.0, 1.0, ielem_type, PSI, id_local_elem_coord[i]);
       if (sum > 0.999)  {
	 *param_dir = 1;
	 return (6);
       }
       for (i = 0, sum = 0.0; i < num_nodes_on_edge; i++)
         sum += shape(-1.0, 0.0, 1.0, ielem_type, PSI, id_local_elem_coord[i]);
       if (sum > 0.999)  {
	 *param_dir = 1;
	 return (5);
       }
       for (i = 0, sum = 0.0; i < num_nodes_on_edge; i++)
         sum += shape( 0.0, 1.0, -u_val, ielem_type, PSI, id_local_elem_coord[i]);
       if (sum > 0.999)  {
	 *param_dir = 0;
	 return (4);
       }
       for (i = 0, sum = 0.0; i < num_nodes_on_edge; i++)
         sum += shape( 0.0,-1.0, -u_val, ielem_type, PSI, id_local_elem_coord[i]);
       if (sum > 0.999)  {
	 *param_dir = 0;
	 return (3);
       }
       for (i = 0, sum = 0.0; i < num_nodes_on_edge; i++)
         sum += shape( 1.0, 0.0, -u_val, ielem_type, PSI, id_local_elem_coord[i]);
       if (sum > 0.999)  {
	 *param_dir = 1;
	 return (2);
       }
       for (i = 0, sum = 0.0; i < num_nodes_on_edge; i++)
         sum += shape(-1.0, 0.0, -u_val, ielem_type, PSI, id_local_elem_coord[i]);
       if (sum > 0.999)  {
	 *param_dir = 1;
	 return (1);
       }
       break;
   case 2:
       for (i = 0, sum = 0.0; i < num_nodes_on_edge; i++)
         sum += shape( 1.0, 1.0, 0.0, ielem_type, PSI, id_local_elem_coord[i]);
       if (sum > 0.999) {
	 *param_dir = 2;
	 return (3);
       }
       for (i = 0, sum = 0.0; i < num_nodes_on_edge; i++)
         sum += shape( 1.0,-1.0, 0.0, ielem_type, PSI, id_local_elem_coord[i]);
       if (sum > 0.999) {
	 *param_dir = 2;
	 return (2);
       }
       for (i = 0, sum = 0.0; i < num_nodes_on_edge; i++)
         sum += shape(-1.0, 1.0, 0.0, ielem_type, PSI, id_local_elem_coord[i]);
       if (sum > 0.999) {
	 *param_dir = 2;
	 return (4);
       }
       for (i = 0, sum = 0.0; i < num_nodes_on_edge; i++)
         sum += shape(-1.0,-1.0, 0.0, ielem_type, PSI, id_local_elem_coord[i]);
       if (sum > 0.999) {
	 *param_dir = 2;
	 return (1);
       }
       break;
   case 1:
    /* On a 1D element, edges are points, in ExoII structures, they are
     * certainly nodes. 
     * * * */
    sum = shape(1.0, 0.0, 0.0, ielem_type, PSI, id_local_elem_coord[0]);
    if (sum > 0.999) {
      *param_dir = 0;
      return 2; // These edge numbers have to match cases in find_surf_st
    } else {
      *param_dir = 0;
      return 1; // node number
    }
    /*EH(-1,"Can't have edges in 1D");*/
      break;

    } /* END switch ielem_dim */

 /* An error condition has occurred, if here */
    EH(-1,"find_id_edge ERROR: no edge was found !\n");
    return (0);

}
/****************************************************************************/
/****************************************************************************/

int
find_id_edge_TET (const int ielem,			/* 0-based element number */
		  const int num_nodes_on_edge,
		  const int local_edge_node_list[], 
		  int id_local_elem_coord[],
		  int *param_dir,	/* direction of parametric edge curve */
		  const Exo_DB *exo)

/* 
 * this routine finds the edge id for 3D tet elements - it is an extension of the
 * id_side arguments - the ordering of sides and edges for a 3D element are shown
 * below
 *
  * The routine also determines the direction of the parameterization of the edge (i.e. edge number
 * 1 is paramterized by t (local coordinate 1)
 *
 * Written by: Randy Schunk 12 Feb 2012
 *
 *  TAB certifies that this function conforms to the exo/patran side numbering convention 11/9/98.
 *
 */

{
    int 		 ielem_type;
    int 		 num_local_nodes;
    int			 ielem_dim;
    int 		 iconnect_ptr;
    int			 i;
    double		 sum;

/*-------------------------------Start Execution-----------------------------*/

 /* Find out what type of element this is */   
    ielem_type = Elem_Type(exo, ielem);
    
 /* Find out how many local basis functions there are */ 
    num_local_nodes = elem_info(NNODES, ielem_type);
    
 /* Find out the physical dimension of the element */  
    ielem_dim = elem_info(NDIM, ielem_type);

 /* find the pointer the beginning of this element's connectivity list */
    iconnect_ptr = exo->elem_ptr[ielem];

 /* Find the local element coordinates - note, this algorithm keeps the ordering
		in local_ss_node_list - might be necessary */

    for (i = 0; i < num_nodes_on_edge; i++) {
       if ((id_local_elem_coord[i] = in_list (local_edge_node_list[i], 0, 
		   num_local_nodes, &(exo->node_list[iconnect_ptr])) ) == -1) {
	 EH(-1,"find_id_edge_TET ERROR: side set nodal map error\n");
       }
    }

    *param_dir = -1;
    switch (ielem_dim)   {
    case 3:
       for (i = 0, sum = 0.0; i < num_nodes_on_edge; i++)
         // sum += shape( 0.5, 0.5, 0.0, ielem_type, PSI, id_local_elem_coord[i]);
	 sum += shape( 0.5, 0, 0.0, ielem_type, PSI, id_local_elem_coord[i]);
       if (sum > 0.999) {
	 *param_dir = 0;
	 return (1);
       }
       for (i = 0, sum = 0.0; i < num_nodes_on_edge; i++)
         //sum += shape( 0.5,0.0, 0.5, ielem_type, PSI, id_local_elem_coord[i]);
	 sum += shape( 0.5,0.5, 0.0, ielem_type, PSI, id_local_elem_coord[i]);
       if (sum > 0.999) {
	 *param_dir = 1;
	 return (2);
       }
       for (i = 0, sum = 0.0; i < num_nodes_on_edge; i++)
         // sum += shape(0.0, 0.5, 0.5, ielem_type, PSI, id_local_elem_coord[i]);
	 sum += shape(0.0, 0.5, 0.0, ielem_type, PSI, id_local_elem_coord[i]);
       if (sum > 0.999) {
	 *param_dir = 1;
	 return (3);
       }
       for (i = 0, sum = 0.0; i < num_nodes_on_edge; i++)
         sum += shape(0.0 ,0.0, 0.5, ielem_type, PSI, id_local_elem_coord[i]);
       if (sum > 0.999) {
	 *param_dir = 2;
	 return (4);
       }
       for (i = 0, sum = 0.0; i < num_nodes_on_edge; i++)
         // sum += shape( 0.0, 0.5, 0.0, ielem_type, PSI, id_local_elem_coord[i]);
	 sum += shape( 0.5, 0.0, 0.5, ielem_type, PSI, id_local_elem_coord[i]);
       if (sum > 0.999) {
	 *param_dir = 0;
	 return (5);
       }
       for (i = 0, sum = 0.0; i < num_nodes_on_edge; i++)
         // sum += shape( 0.0,0.0, 0.5, ielem_type, PSI, id_local_elem_coord[i]);
	 sum += shape( 0.0 ,0.50, 0.5, ielem_type, PSI, id_local_elem_coord[i]);
       if (sum > 0.999) {
	 *param_dir = 2;
	 return (6);
       }
       break;
   case 2:
     EH(-1,"find_id_edge_TET not working in 2D");
     break;
   case 1:
     EH(-1,"Can't have edges in 1D");
       break;

    } /* END switch ielem_dim */

 /* An error condition has occurred, if here */
    EH(-1,"find_id_edge_TET ERROR: no edge was found !\n");
    return (0);

}
/****************************************************************************/
/****************************************************************************/
/*ARGSUSED*/
int
count_nodes_on_SS(const int ss_id,  /* SS id of Primary Side Set */
		  const int ss_id2, /* SS id of 2nd Side Set for edges*/
		  const int ss_id3, /* SS id of 3rd Side Set for vertices*/
		  const int iconnect_ptr,
		  const int ielem, 
		  const int num_local_nodes,
		  int local_ss_node_list[MDE],
		  int local_elem_node_id[MDE])
/* 
 * This routine counts the local nodes that are located on a SS (for faces), 
 * or the number of nodes which are on two SS (edges) or three SS (vertices).
 *
 * Written by Richard Cairncross 13 August 1996
 */
{
  int J, j, num_nodes_on_side;

  num_nodes_on_side = 0;
  for (j = 0; j < num_local_nodes; j++) 
    {
      J = Proc_Elem_Connect[iconnect_ptr + j];
      if (in_list(ss_id,0,MAX_SS_PER_NODE,SS_list[J]) != -1) 
	{
	  if (ss_id2 == -1 || in_list(ss_id2,0,MAX_SS_PER_NODE,SS_list[J]) != -1) 
	    {
	      if (ss_id3 == -1 || in_list(ss_id3,0,MAX_SS_PER_NODE,SS_list[J]) != -1) 
		{
		  local_ss_node_list[num_nodes_on_side] = J;
		  local_elem_node_id[num_nodes_on_side] = j;
		  num_nodes_on_side++;
		}
	    }
	}
    }
  return(num_nodes_on_side);
}
/************************************************************************************/
/************************************************************************************/
/************************************************************************************/

int
elem_order_for_nodal_connect(int *listel, const Exo_DB *exo)

    /********************************************************************************
     *
     * elem_order_for_nodal_connect():
     *
     *      This routine provides an ordering of the elements such that they 
     * provide connectivity with the underlying nodes. In other words, the elements
     * are ordered such that the next element always includes nodes found in
     * elements previously included in the ordering (if at all possible).
     *
     * Output:
     *  listel[] = Connectivity Ordering of the elements. (space for this must
     *             have already been allocated).
     *
     * Return:
     *  This routine returns the number of times the above connectivity principle
     *  has been broken in order to include all elements in the listing.
     *
     ********************************************************************************/
{
  int nbreaks = 0, ielem_type, num_local_nodes, elem_found, J, iel, ielem;
  int *used_elem, *used_node;
  int elem_loop_first, iconnect_ptr, ln, iorder;
  used_elem = alloc_int_1(exo->num_elems, 0);
  used_node = alloc_int_1(exo->num_nodes, 0);
  /*
   * Pick the first element to start off the whole process.
   * Mark down the element's nodes as used.
   */
  iel = 0;
  ielem_type = Elem_Type(exo, iel); 
  num_local_nodes = elem_info(NNODES, ielem_type);
  iconnect_ptr = exo->elem_ptr[iel];
  for (ln = 0; ln < num_local_nodes; ln++) {
    J = Proc_Elem_Connect[iconnect_ptr + ln];
    used_node[J]++;
  }
  used_elem[iel] = 1;
  elem_loop_first = 1;
  listel[0] = iel;
  /*
   * Now do the search a total of 1 less than the total number of
   * elements defined on the processor.
   */
  for (iorder = 1; iorder < exo->num_elems; iorder++) {
    elem_found = FALSE;
    /*
     *  Loop over all of the unused elements. Hopefully, the
     *  elem_loop_first gimmic will make this search more O(N)
     *  than O(N**2). However, it is not guarranteed.
     *
     *  If we find an element that has a used node, we use that element
     *  and exit the loop.
     */
    for (ielem = elem_loop_first; ielem < exo->num_elems && !elem_found;
	 ielem++) {
      if (!used_elem[ielem]) {
         ielem_type = Elem_Type(exo, ielem);
         num_local_nodes = elem_info(NNODES, ielem_type);
         iconnect_ptr = exo->elem_ptr[ielem];
	 for (ln = 0; ln < num_local_nodes; ln++) {
	   J = Proc_Elem_Connect[iconnect_ptr + ln];
	   if (used_node[J]) {
	     elem_found = TRUE;
             iel = ielem;    
	     break;
	   }
	 }
      }
    }
    if (!elem_found) {
      for (ielem = elem_loop_first; ielem < exo->num_elems; ielem++) {
	if (!used_elem[ielem]) {
          nbreaks++;
	  iel = ielem;
	  elem_found = TRUE;
          break;
	}
      }
    }
    /*
     * OK, we have found the element that we are to use.
     * Mark its nodes, add it to the list, and mark
     * the element as used.
     */
    if (elem_found) {
      ielem_type = Elem_Type(exo, iel);
      num_local_nodes = elem_info(NNODES, ielem_type);
      iconnect_ptr = exo->elem_ptr[iel];
      for (ln = 0; ln < num_local_nodes; ln++) {
	J = Proc_Elem_Connect[iconnect_ptr + ln];
	used_node[J]++;
      }
      used_elem[iel] = 1;
      if (iel == elem_loop_first)  elem_loop_first++;
    }
    listel[iorder] = iel;
  }
  safer_free((void **) &used_elem);
  safer_free((void **) &used_node);

  return nbreaks;
}
/************************************************************************************/
/************************************************************************************/
/************************************************************************************/


int
check_elem_order(const int *listel, const Exo_DB *exo)

    /********************************************************************************
     *
     * check_elem_order():
     *
     *      This routine checks the ordering of the elements in an element map,
     * such that they  provide connectivity with the underlying nodes.
     * In other words, the elements
     * are ordered such that the next element always includes nodes found in
     * elements previously included in the ordering (if at all possible).
     *
     * Input:
     *  listel[] = Connectivity Ordering of the elements. (space for this must
     *             have already been allocated).
     *
     * Return:
     *  This routine returns the number of times the above connectivity principle
     *  has been broken in order to include all elements in the listing.
     *  It returns -1 if not all of the elements are in the element map.
     *
     ********************************************************************************/
{
  int nbreaks = 0, ielem_type, num_local_nodes, J, iel;
  int iconnect_ptr, ln, iorder, elem_OK;
  int *used_elem, *used_node;
  used_elem = alloc_int_1(exo->num_elems, 0);
  used_node = alloc_int_1(exo->num_nodes, 0);
  /*
   * Pick the first element to start off the whole process.
   * Mark down the element's nodes as used.
   */
  
  iel = listel[0];
  ielem_type = Elem_Type(exo, iel); 
  num_local_nodes = elem_info(NNODES, ielem_type);
  iconnect_ptr = exo->elem_ptr[iel];
  for (ln = 0; ln < num_local_nodes; ln++) {
    J = Proc_Elem_Connect[iconnect_ptr + ln];
    used_node[J]++;
  }
  used_elem[iel] = 1;
  /*
   * Now do the search a total of 1 less than the total number of
   * elements defined on the processor.
   */
  for (iorder = 1; iorder < exo->num_elems; iorder++) {
    elem_OK = FALSE;
    iel = listel[iorder];
    ielem_type = Elem_Type(exo, iel); 
    num_local_nodes = elem_info(NNODES, ielem_type);
    iconnect_ptr = exo->elem_ptr[iel];
    for (ln = 0; ln < num_local_nodes; ln++) {
      J = Proc_Elem_Connect[iconnect_ptr + ln];
      if (used_node[J]) elem_OK = TRUE; 
      used_node[J]++;      
    }
    if (!elem_OK) {
      nbreaks++;
    }
    used_elem[iel] = 1;
  }
  /*
   * Check to see that all of the elements are in the map
   */
  for (iorder = 0; iorder < exo->num_elems; iorder++) {
    if (!used_elem[iorder]) {
#ifdef DEBUG_HKM
      fprintf(stderr,"check_elem_order: Element Mapping is missing element %d\n",
	      iorder);
#endif
      nbreaks = -1;
    }
  }
  safer_free((void **) &used_elem);
  safer_free((void **) &used_node);
  return nbreaks;
}
/************************************************************************************/
/************************************************************************************/
/************************************************************************************/<|MERGE_RESOLUTION|>--- conflicted
+++ resolved
@@ -660,13 +660,8 @@
    * into the post_proc_vector array
    */
 
-<<<<<<< HEAD
   if (STREAM_NORMAL_STRESS != -1 && pd->e[pg->imtrx][R_MOMENTUM1]) {
-    speed = 0.;
-=======
-  if (STREAM_NORMAL_STRESS != -1 && pd->e[R_MOMENTUM1]) {
     velo_sqrd = 0.;
->>>>>>> 94a642f6
     stream_grad = 0.;
 
     for ( a=0; a<VIM; a++)
@@ -689,7 +684,7 @@
 /*
  **  viscoelastic stress tensor
  **/
-   if ( pd->v[POLYMER_STRESS11] )
+   if ( pd->v[pg->imtrx][POLYMER_STRESS11] )
       {
        dbl log_c[DIM][DIM];
        dbl exp_s[DIM][DIM];
@@ -749,7 +744,7 @@
 	    stream_grad += fv->v[a] * ves[a][b] * fv->v[b];
 	  }
         }
-      } // if pd->v[POLYMER_STRESS11]
+      } // if pd->v[pg->imtrx][POLYMER_STRESS11]
     if (DOUBLE_NONZERO(velo_sqrd)) {
       Ttt =  stream_grad / velo_sqrd;
     } else {
@@ -784,7 +779,7 @@
 /*
  **  viscoelastic stress tensor
  **/
-   if ( pd->v[POLYMER_STRESS11] )
+   if ( pd->v[pg->imtrx][POLYMER_STRESS11] )
       {
        dbl log_c[DIM][DIM];
        dbl exp_s[DIM][DIM];
@@ -844,7 +839,7 @@
 	    stream_grad += fv->v[a] * ves[a][b] * nv[b];
 	  }
         }
-      } // if pd->v[POLYMER_STRESS11]
+      } // if pd->v[pg->imtrx][POLYMER_STRESS11]
     if (DOUBLE_NONZERO(velo_sqrd)) {
       Tnt = stream_grad / velo_sqrd;
     } else {
@@ -853,13 +848,9 @@
     local_post[STREAM_SHEAR_STRESS] = Tnt;
     local_lumped[STREAM_SHEAR_STRESS] = 1.;
   }
-<<<<<<< HEAD
+
   if (STREAM_TENSION != -1 && pd->e[pg->imtrx][R_MOMENTUM1]) {
-    speed = 0.;
-=======
-  if (STREAM_TENSION != -1 && pd->e[R_MOMENTUM1]) {
     velo_sqrd = 0.;
->>>>>>> 94a642f6
     stream_grad = 0.;
     curv = 0.;
 
@@ -902,7 +893,7 @@
 /*
  **  viscoelastic stress tensor
  **/
-   if ( pd->v[POLYMER_STRESS11] )
+   if ( pd->v[pg->imtrx][POLYMER_STRESS11] )
       {
        dbl log_c[DIM][DIM];
        dbl exp_s[DIM][DIM];
@@ -962,7 +953,7 @@
 	    stream_grad += (2.*fv->v[a]*fv->v[b]-delta(a,b)*velo_sqrd)*ves[a][b];
 	  }
         }
-      } // if pd->v[POLYMER_STRESS11]
+      } // if pd->v[pg->imtrx][POLYMER_STRESS11]
 /* Need to determine curvature to multiply here...*/
 
     if (DOUBLE_NONZERO(velo_sqrd)) {
